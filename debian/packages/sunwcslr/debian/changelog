<<<<<<< HEAD
=======
sunwcslr (5.11.134-31-9241-0) nexenta; urgency=low

  * Issue 9241: backport the fix for memory leak in libsocket

 -- Nexenta Systems <support@nexenta.com>  Fri, 24 Oct 2012 20:13:19 +0400

>>>>>>> de1e7f92
sunwcslr (5.11.134-31-7697-0) nexenta; urgency=low

  * Fixed core dumped mountd (bug #7563)

 -- Vitaliy Gusev <vitaliy.gusev@nexenta.com>  Wed, 21 Dec 2011 00:00:00 +0400

sunwcslr (5.11.134-31-0-100) nexenta; urgency=low

  * Renumber packages in preparation for 3.1 release

 -- Gate Keeper <support@nexenta.com>  Mon, 02 May 2011 12:08:55 -0700

sunwcslr (5.11.134-31-0-10) nexenta; urgency=low

  * Synchronized with OpenSolaris code (5.11 build 134)

 -- Gate Keeper <support@nexenta.com>  Thu, 24 Mar 2011 22:15:52 -0700

sunwcslr (5.11.134-31-0-1) nexenta; urgency=low

  * Issue 2752: dD flags are missing

 -- Albert Lee <trisk@nexenta.com>  Wed, 16 Feb 2011 02:10:44 -0500

sunwcslr (5.11.134-31-0-0) nexenta; urgency=low

  * Issue 3238: backport dnode related improvements

 -- Nexenta Systems <support@nexenta.com>  Tue, 21 Dec 2010 18:13:00 -0800

sunwcslr (5.11.134-12) nexenta; urgency=low

  * Synchronized with OpenSolaris code (5.11 build 134)

 -- Gate Keeper <maintainer@nexenta.com>  Wed, 21 Jul 2010 19:52:30 -0700

sunwcslr (5.11.134-11) nexenta; urgency=low

  * Synchronized with OpenSolaris code (5.11 build 134)

 -- Gate Keeper <maintainer@nexenta.com>  Fri, 18 Jun 2010 18:34:03 -0700

sunwcslr (5.11.134-9) nexenta; urgency=low

  * Synchronized with OpenSolaris code (5.11 build 134)

 -- Gate Keeper <maintainer@nexenta.com>  Tue, 11 May 2010 07:27:02 -0700

sunwcslr (5.11.134-7) nexenta; urgency=low

  * Synchronized with OpenSolaris code (5.11 build 134)

 -- Gate Keeper <maintainer@nexenta.com>  Fri, 09 Apr 2010 16:27:03 -0700

sunwcslr (5.11.134-4) nexenta; urgency=low

  * Synchronized with OpenSolaris code (5.11 build 134)

 -- Nexenta Systems <maintainer@nexenta.com>  Fri, 05 Mar 2010 11:32:52 -0800

sunwcslr (5.11.134-2) nexenta; urgency=low

  * Synchronized with OpenSolaris code (5.11 build 134)

 -- Nexenta Systems <support@nexenta.com>  Tue, 23 Feb 2010 17:35:12 -0800

sunwcslr (5.11.134-1) nexenta; urgency=low

  * Synchronized with OpenSolaris code (5.11 build 134)

 -- Nexenta Systems <support@nexenta.com>  Thu, 18 Feb 2010 18:49:57 -0800

sunwcslr (5.11.129-1) nexenta; urgency=low

  * Synchronized with OpenSolaris code (5.11 build 129)

 -- Gate Keeper <maintainer@nexenta.com>  Fri, 04 Dec 2009 04:14:21 -0800

sunwcslr (5.11.128-1) nexenta; urgency=low

  * Synchronized with OpenSolaris code (5.11 build 128)

 -- Nexenta Systems <maintainer@nexenta.com>  Thu, 12 Nov 2009 00:05:08 -0800

sunwcslr (5.11.124-1) nexenta; urgency=low

  * Synchronized with OpenSolaris code (5.11 build 124)

 -- Nexenta Systems <maintainer@nexenta.com>  Fri, 25 Sep 2009 22:10:56 -0700

sunwcslr (5.11.123-1) nexenta; urgency=low

  * Synchronized with OpenSolaris code (5.11 build 123)

 -- Nexenta Systems <maintainer@nexenta.com>  Mon, 21 Sep 2009 18:49:12 -0700

sunwcslr (5.11.104-2) nexenta; urgency=low

  * ON 107-108 bug fixes back ported

 -- Nexenta Systems <support@nexenta.com>  Wed,  4 Feb 2009 14:40:02 -0800

sunwcslr (5.11.104-1) nexenta; urgency=low

  * Synchronized with OpenSolaris code (5.11 build 104)

 -- Nexenta Systems <support@nexenta.com>  Thu, 04 Dec 2008 07:25:36 -0800

sunwcslr (5.11.103-1) nexenta; urgency=low

  * Synchronized with OpenSolaris code (5.11 build 103)

 -- Nexenta Systems <support@nexenta.com>  Sun, 23 Nov 2008 08:17:44 -0800

sunwcslr (5.11.102-1) nexenta; urgency=low

  * Synchronized with OpenSolaris code (5.11 build 102)

 -- Nexenta Systems <support@nexenta.com>  Tue, 28 Oct 2008 10:16:16 -0700

sunwcslr (5.11.101-1) nexenta; urgency=low

  * Synchronized with OpenSolaris code (5.11 build 101)

 -- Nexenta Systems <support@nexenta.com>  Tue, 21 Oct 2008 13:17:28 -0700

sunwcslr (5.11.97-1) nexenta; urgency=low

  * Synchronized with OpenSolaris code (5.11 build 97)

 -- Nexenta Systems <support@nexenta.com>  Mon, 01 Sep 2008 10:50:25 -0700

sunwcslr (5.11.85-2) elatte; urgency=low

  * libdlpi fix

 -- Nexenta Systems <support@nexenta.com>  Sat, 29 Mar 2008 17:01:53 -0700

sunwcslr (5.11.85-1) nexenta; urgency=low

  * Synchronized with OpenSolaris code (5.11 build 85)

 -- Nexenta Systems <support@nexenta.com>  Sat, 15 Mar 2008 22:47:00 -0700

sunwcslr (5.11.82-1) nexenta; urgency=low

  * Synchronized with OpenSolaris code (5.11 build 82)

 -- Nexenta Systems <support@nexenta.com>  Sat, 02 Feb 2008 08:36:36 -0800

sunwcslr (5.11.80-1) nexenta; urgency=low

  * Synchronized with OpenSolaris code (5.11 build 80)

 -- Nexenta Systems <support@nexenta.com>  Sat, 12 Jan 2008 09:08:03 -0800

sunwcslr (5.11.79-1) nexenta; urgency=low

  * Synchronized with OpenSolaris code (5.11 build 79)

 -- Nexenta Systems <support@nexenta.com>  Wed, 12 Dec 2007 12:26:11 -0800

sunwcslr (5.11.70-1) nexenta; urgency=low

  * Synchronized with OpenSolaris code (5.11 build 70)

 -- Erast Benson <erast@gnusolaris.org>  Fri, 10 Aug 2007 18:27:22 -0700

sunwcslr (5.11.69-1) nexenta; urgency=low

  * Synchronized with OpenSolaris code (5.11 build 69)

 -- Erast Benson <erast@gnusolaris.org>  Fri, 20 Jul 2007 08:13:15 -0700

sunwcslr (5.11.67-1) nexenta; urgency=low

  * Synchronized with OpenSolaris code (5.11 build 67)

 -- Erast Benson <erast@gnusolaris.org>  Thu, 21 Jun 2007 22:24:05 -0700

sunwcslr (5.11.66-1) nexenta; urgency=low

  * Synchronized with OpenSolaris code (5.11 build 66)

 -- Erast Benson <erast@gnusolaris.org>  Thu, 21 Jun 2007 00:18:54 -0700

sunwcslr (5.11.65-1) nexenta; urgency=low

  * Synchronized with OpenSolaris code (5.11 build 65)

 -- Erast Benson <erast@gnusolaris.org>  Thu, 31 May 2007 08:55:21 -0700

sunwcslr (5.11.63-1) nexenta; urgency=low

  * Synchronized with OpenSolaris code (5.11 build 63)

 -- Erast Benson <erast@gnusolaris.org>  Sat, 28 Apr 2007 08:05:03 -0700

sunwcslr (5.11.61-1) nexenta; urgency=low

  * Synchronized with OpenSolaris code (5.11 build 61)

 -- Erast Benson <erast@gnusolaris.org>  Thu, 05 Apr 2007 14:32:45 -0700

sunwcslr (5.11.55-1) nexenta; urgency=low

  * Synchronized with OpenSolaris code (5.11 build 55)

 -- Erast Benson <erast@gnusolaris.org>  Sun, 07 Jan 2007 22:50:57 -0800

sunwcslr (5.11.53-2) elatte; urgency=low

  * 6495346 memory leak in nss_dns.so.1/_nss_dns_gethost_withttl
  * 6495347 getexecuser/getexecprof leak memory in nss_nis.so and nss_nisplus.so

 -- Mac <mac@gnusolaris.org>  Thu, 30 Nov 2006 10:42:49 -0800

sunwcslr (5.11.53-1) nexenta; urgency=low

  * Synchronized with OpenSolaris code (5.11 build 53)

 -- Mac <mac@gnusolaris.org>  Sun, 26 Nov 2006 09:06:17 -0800

sunwcslr (5.11.50-1) nexenta; urgency=low

  * Synchronized with OpenSolaris code (5.11 build 50)

 -- Mac <mac@gnusolaris.org>  Thu, 12 Oct 2006 22:36:14 -0700

sunwcslr (5.11.49-1) nexenta; urgency=low

  * Synchronized with OpenSolaris code (5.11 build 49)

 -- Mac <mac@gnusolaris.org>  Fri, 29 Sep 2006 10:00:45 -0700

sunwcslr (5.11.48-2) elatte; urgency=low

  * SUN_PERSONALITY switch to execve() added

 -- Mac <mac@gnusolaris.org>  Sat, 23 Sep 2006 09:59:20 -0700

sunwcslr (5.11.48-1) nexenta; urgency=low

  * Synchronized with OpenSolaris code (5.11 build 48)

 -- Mac <mac@gnusolaris.org>  Sun, 17 Sep 2006 21:27:06 -0700

sunwcslr (5.11.47.1-1) nexenta; urgency=low

  * Synchronized with OpenSolaris code (5.11 build 47.1)

 -- Mac <mac@gnusolaris.org>  Wed, 13 Sep 2006 07:16:33 -0700

sunwcslr (5.11.47-1) nexenta; urgency=low

  * Synchronized with OpenSolaris code (5.11 build 47)

 -- Mac <mac@gnusolaris.org>  Thu, 31 Aug 2006 21:18:27 -0700

sunwcslr (5.11.46-1) nexenta; urgency=low

  * Synchronized with OpenSolaris code (5.11 build 46)

 -- Mac <mac@gnusolaris.org>  Sat, 19 Aug 2006 14:18:21 -0700

sunwcslr (5.11.44-1) nexenta; urgency=low

  * Synchronized with OpenSolaris code (5.11 build 44)

 -- Mac <mac@gnusolaris.org>  Wed, 19 Jul 2006 00:06:36 -0700

sunwcslr (5.11.43-1) nexenta; urgency=low

  * Synchronized with OpenSolaris code (5.11 build 43)

 -- Mac <mac@gnusolaris.org>  Fri, 30 Jun 2006 12:34:11 -0700

sunwcslr (5.11.42-1) nexenta; urgency=low

  * Synchronized with OpenSolaris code (5.11 build 42)

 -- Mac <mac@gnusolaris.org>  Fri, 16 Jun 2006 11:10:40 -0700

sunwcslr (5.11.40-2) elatte; urgency=low

  * dependency on nexenta-lu

 -- Mac <mac@gnusolaris.org>  Wed, 31 May 2006 17:29:56 -0700

sunwcslr (5.11.40-1) nexenta; urgency=low

  * Synchronized with OpenSolaris code (5.11 build 40)

 -- Mac <mac@gnusolaris.org>  Thu, 18 May 2006 17:55:41 -0700

sunwcslr (5.11.37-1) nexenta; urgency=low

  * Synchronized with OpenSolaris code (5.11 build 37)

 -- Mac <mac@gnusolaris.org>  Tue, 04 Apr 2006 17:55:16 -0700

sunwcslr (5.11.36-1) nexenta; urgency=low

  * Synchronized with OpenSolaris code (5.11 build 36)

 -- Mac <mac@gnusolaris.org>  Thu, 09 Mar 2006 19:50:36 -0800

sunwcslr (5.11.35-1) nexenta; urgency=low

  * Synchronized with OpenSolaris code (5.11 build 35)

 -- Mac <mac@gnusolaris.org>  Tue, 28 Feb 2006 21:22:28 -0800

sunwcslr (5.11.34-1) nexenta; urgency=low

  * Synchronized with OpenSolaris code (5.11 build 34)

 -- Mac <mac@gnusolaris.org>  Sun, 19 Feb 2006 00:05:34 -0800

sunwcslr (5.11.33-1) nexenta; urgency=low

  * Synchronized with OpenSolaris code (5.11 build 33)

 -- Mac <mac@gnusolaris.org>  Fri, 03 Feb 2006 19:58:56 -0800

sunwcslr (5.11.30-1) nexenta; urgency=low

  * Synchronized with OpenSolaris code (5.11 build 30)

 -- Mac <mac@gnusolaris.org>  Sat, 07 Jan 2006 21:44:30 -0800

sunwcslr (5.11.29-1) nexenta; urgency=low

  * Synchronized with OpenSolaris code (5.11 build 29)

 -- Mac <mac@gnusolaris.org>  Fri, 23 Dec 2005 22:02:15 -0800

sunwcslr (5.11.27-1) nexenta; urgency=low

  * Synchronized with OpenSolaris code (5.11 build 27)

 -- Mac <mac@gnusolaris.org>  Fri, 18 Nov 2005 12:58:20 -0800

sunwcslr (5.11.26-1) nexenta; urgency=low

  * Removed libm binaries

 -- Mac <mac@gnusolaris.org>  Mon, 31 Oct 2005 13:38:13 -0700

sunwcslr (5.11.26-1) nexenta; urgency=low

  * Converted from .pkg format to .deb
    by alien version 8.53

 -- Erast Benson <erast@gnusolaris.org>  Fri, 22 Jul 2005 17:42:13 -0700

<|MERGE_RESOLUTION|>--- conflicted
+++ resolved
@@ -1,12 +1,9 @@
-<<<<<<< HEAD
-=======
 sunwcslr (5.11.134-31-9241-0) nexenta; urgency=low
 
   * Issue 9241: backport the fix for memory leak in libsocket
 
  -- Nexenta Systems <support@nexenta.com>  Fri, 24 Oct 2012 20:13:19 +0400
 
->>>>>>> de1e7f92
 sunwcslr (5.11.134-31-7697-0) nexenta; urgency=low
 
   * Fixed core dumped mountd (bug #7563)
