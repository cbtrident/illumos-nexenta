--- conflicted
+++ resolved
@@ -1,8 +1,4 @@
-<<<<<<< HEAD
-sunwnfsskr (5.11.134-31-1-100) nexenta; urgency=low
-=======
 sunwnfsskr (5.11.134-31-8245-0) nexenta; urgency=low
->>>>>>> de1e7f92
 
   * Issue 7474: Fix openowner entries growing
 
