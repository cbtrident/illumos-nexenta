--- conflicted
+++ resolved
@@ -1,5 +1,3 @@
-<<<<<<< HEAD
-=======
 sunwzfskr (5.11.134-31-12276-13503) nexenta; urgency=high
 
   * Issue 13503: revert changes by (5.11.134-31-12274-12619)
@@ -93,7 +91,6 @@
 
  -- Nexenta Systems <support@nexenta.com>  Wed, 10 Oct 2012 14:42:34 -0400
 
->>>>>>> de1e7f92
 sunwzfskr (5.11.134-31-8936-0) nexenta; urgency=low
 
   * Issue 8923: ZFS should track latency, use latency-aware hybrid allocator
