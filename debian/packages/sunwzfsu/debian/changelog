<<<<<<< HEAD
=======
sunwzfsu (5.11.134-31-12271-13409) nexenta; urgency=low

  * Issue 13409: Fixed section definition in libzfs mapfile-vers file

 -- Ilys Usvyatsky <ilya.usvyatsky@nexenta.com>  Wed, 27 Mar 2013 18:02:44 -0700

sunwzfsu (5.11.134-31-12270-13409) nexenta; urgency=low

  * Issue 13409: Parallel unmount of datasets for zpool export - another fix

 -- Ilys Usvyatsky <ilya.usvyatsky@nexenta.com>  Wed, 27 Mar 2013 14:53:56 -0700

sunwzfsu (5.11.134-31-12269-10054) nexenta; urgency=low

  * Issue 10054: Parallel unmount of datasets for zpool export - minor fix

 -- Ilys Usvyatsky <ilya.usvyatsky@nexenta.com>  Sat, 16 Mar 2013 17:14:23 -0400

sunwzfsu (5.11.134-31-12268-10054) nexenta; urgency=low

  * Issue 10054: Parallel unmount of datasets for zpool export

 -- Ilys Usvyatsky <ilya.usvyatsky@nexenta.com>  Wed, 13 Mar 2013 21:26:18 -0400

sunwzfsu (5.11.134-31-12267-12379) nexenta; urgency=low

  * Issue 12379: Backport request for Illumos changeset 13379 "zfs should handle imbalanced LUNs" to the 3.1.x branch

 -- Nexenta Systems <support@nexenta.com>  Fri, 14 Dec 2012 14:31:20 +0100

sunwzfsu (5.11.134-31-12266-12648) nexenta; urgency=low

  * Issue 12648: backout zfs++ changes

 -- Nexenta Systems <support@nexenta.com>  Thu, 10 Jan 2013 19:42:16 +0400

sunwzfsu (5.11.134-31-12265-11612) nexenta; urgency=high

  * Issue 11612: Failing vdev of a mirrored pool should not take zfs
    operations out of action for extended periods of time.

 -- Nexenta Systems <support@nexenta.com>  Tue, 04 Dec 2012 10:00:00 -0400

sunwzfsu (5.11.134-31-12264-8622) nexenta; urgency=low

  * Issue 8622: SSD added to a zpool does not appear to be recognised with a 4KB native block size

 -- Nexenta Systems <support@nexenta.com>  Wed, 05 Dec 2012 22:36:21 +0100

sunwzfsu (5.11.134-31-12263-12236) nexenta; urgency=low

  * Issue 12235: ZFS extensions for intelligent placement of data and metadata

 -- Nexenta Systems <support@nexenta.com>  Wed, 28 Nov 2012 20:54:09 +0400

sunwzfsu (5.11.134-31-12262-0) nexenta; urgency=low

  * Issue 11462: Backport Illumos 1618

 -- Nexenta Systems <support@nexenta.com>  Wed, 10 Oct 2012 14:40:47 +0400

sunwzfsu (5.11.134-31-9465-0) nexenta; urgency=low

  * Issue 8853: sharenfs property must accept more than 1024 bytes

 -- Nexenta Systems <support@nexenta.com>  Thu, 29 Mar 2012 14:40:47 +0400

sunwzfsu (5.11.134-31-9403-0) nexenta; urgency=low

  * Issue 9110: Fix division by zero. Reformat output.

 -- Nexenta Systems <support@nexenta.com>  Tue, 17 Apr 2012 20:57:20 +0400

>>>>>>> de1e7f92
sunwzfsu (5.11.134-31-8936-0) nexenta; urgency=low

  * Issue 8923: ZFS should track latency, use latency-aware hybrid allocator

 -- Nexenta Systems <support@nexenta.com>  Wed, 21 Mar 2012 14:50:23 -0400

sunwzfsu (5.11.134-31-8543-0) nexenta; urgency=low

  * Issue 8531: Backport Illumos fix for 1936
    add support for "-t <datatype>" argument to zfs get

 -- Nexenta Systems <support@nexenta.com>  Fri, 02 Mar 2012 03:28:16 -0800

sunwzfsu (5.11.134-31-6590-0) nexenta; urgency=low

  * Issue 6446: include dryrun for 'zfs send'

 -- Nexenta Systems <support@nexenta.com>  Wed, 19 Sep 2011 20:23:20 -0400

sunwzfsu (5.11.134-31-0-101) nexenta; urgency=low

  * Issue 5439: iSCSI drop outs

 -- Nexenta Systems <support@nexenta.com>  Wed, 29 Jun 2011 18:08:32 -0400

sunwzfsu (5.11.134-31-0-100) nexenta; urgency=low

  * Renumber packages in preparation for 3.1 release

 -- Gate Keeper <support@nexenta.com>  Mon, 02 May 2011 12:08:55 -0700

sunwzfsu (5.11.134-31-0-11) nexenta; urgency=low

  * Issue 3205: Need to remove references to www.sun.com in diagnostics

 -- Gate Keeper <support@nexenta.com>  Fri, 22 Apr 2011 19:19:52 -0700

sunwzfsu (5.11.134-31-0-10) nexenta; urgency=low

  * Synchronized with OpenSolaris code (5.11 build 134)

 -- Gate Keeper <support@nexenta.com>  Thu, 24 Mar 2011 22:15:52 -0700

sunwzfsu (5.11.134-31-0-1) nexenta; urgency=high

  * Issue 2399: Editing a file with vi strips inherited ACLs

 -- Albert Lee <trisk@nexenta.com>  Wed, 16 Feb 2011 02:10:44 -0500

sunwzfsu (5.11.134-31-0-0) nexenta; urgency=low

  * Issue 2626: Fix for zfs panic in dmu_objset_stat
  * Issue 3888: backport 6942439 Sporadic complete I/O halts

 -- Nexenta Systems <support@nexenta.com>  Tue, 08 Feb 2011 14:42:39 -0800

sunwzfsu (5.11.134-12) nexenta; urgency=low

  * Synchronized with OpenSolaris code (5.11 build 134)

 -- Gate Keeper <maintainer@nexenta.com>  Wed, 21 Jul 2010 19:52:30 -0700

sunwzfsu (5.11.134-11) nexenta; urgency=low

  * Synchronized with OpenSolaris code (5.11 build 134)

 -- Gate Keeper <maintainer@nexenta.com>  Fri, 18 Jun 2010 18:34:03 -0700

sunwzfsu (5.11.134-9) nexenta; urgency=low

  * Synchronized with OpenSolaris code (5.11 build 134)

 -- Gate Keeper <maintainer@nexenta.com>  Tue, 11 May 2010 07:27:02 -0700

sunwzfsu (5.11.134-7) nexenta; urgency=low

  * Synchronized with OpenSolaris code (5.11 build 134)

 -- Gate Keeper <maintainer@nexenta.com>  Fri, 09 Apr 2010 16:27:03 -0700

sunwzfsu (5.11.134-4) nexenta; urgency=low

  * Synchronized with OpenSolaris code (5.11 build 134)

 -- Nexenta Systems <maintainer@nexenta.com>  Fri, 05 Mar 2010 11:32:52 -0800

sunwzfsu (5.11.134-2) nexenta; urgency=low

  * Synchronized with OpenSolaris code (5.11 build 134)

 -- Nexenta Systems <support@nexenta.com>  Tue, 23 Feb 2010 17:35:12 -0800

sunwzfsu (5.11.134-1) nexenta; urgency=low

  * Synchronized with OpenSolaris code (5.11 build 134)

 -- Nexenta Systems <support@nexenta.com>  Thu, 18 Feb 2010 18:49:57 -0800

sunwzfsu (5.11.133-5) hardy; urgency=low

  * Cleaner modification to zfs_main.c and libzfs_util.c to disable shareiscsi
	* property from zfs utility

 -- Nexenta Systems <support@nexenta.com>  Tue, 09 Feb 2010 17:45:03 -0800

sunwzfsu (5.11.133-4) hardy; urgency=low

  * Modified zfs_main.c and libzfs_util.c to disable shareiscsi property from zfs utility

 -- Nexenta Systems <support@nexenta.com>  Tue, 09 Feb 2010 08:19:15 -0800

sunwzfsu (5.11.133-3) hardy; urgency=low

  * Fixed issue with version conflicts with python2.5 and python2.4 

 -- Nexenta Systems <support@nexenta.com>  Sun, 07 Feb 2010 06:12:44 -0800

sunwzfsu (5.11.133-2) hardy; urgency=low

  * python-2.5 reverted back to python-2.4 and vendor-packages to
  *	site-packages

 -- Nexenta Systems <support@nexenta.com>  Thu, 04 Feb 2010 08:45:53 -0800

sunwzfsu (5.11.129-1) nexenta; urgency=low

  * Synchronized with OpenSolaris code (5.11 build 129)

 -- Gate Keeper <maintainer@nexenta.com>  Fri, 04 Dec 2009 04:14:21 -0800

sunwzfsu (5.11.128-1) nexenta; urgency=low

  * Synchronized with OpenSolaris code (5.11 build 128)

 -- Nexenta Systems <maintainer@nexenta.com>  Thu, 12 Nov 2009 00:05:08 -0800

sunwzfsu (5.11.124-1) nexenta; urgency=low

  * Synchronized with OpenSolaris code (5.11 build 124)

 -- Nexenta Systems <maintainer@nexenta.com>  Fri, 25 Sep 2009 22:10:56 -0700

sunwzfsu (5.11.123-1) nexenta; urgency=low

  * Synchronized with OpenSolaris code (5.11 build 123)

 -- Nexenta Systems <maintainer@nexenta.com>  Mon, 21 Sep 2009 18:49:12 -0700

sunwzfsu (5.11.104-11) nexenta; urgency=low

  * bug fixes

 -- Nexenta Systems <support@nexenta.com>  Mon,  1 Jun 2009 15:54:35 -0700

sunwzfsu (5.11.104-10) nexenta; urgency=low

  * fixes from b112

 -- Nexenta Systems <support@nexenta.com>  Thu,  2 Apr 2009 09:07:36 -0700

sunwzfsu (5.11.104-9) nexenta; urgency=low

  * latest CIFS fixes

 -- Nexenta Systems <support@nexenta.com>  Fri, 27 Mar 2009 10:52:33 -0700

sunwzfsu (5.11.104-8) nexenta; urgency=low

  * fixes from b110 backported

 -- Nexenta Systems <support@nexenta.com>  Tue, 10 Mar 2009 19:30:10 -0700

sunwzfsu (5.11.104-7) nexenta; urgency=low

  * backout 10534c530688, causing zfs/send recv to coredump

 -- Nexenta Systems <support@nexenta.com>  Wed, 25 Feb 2009 01:15:17 -0800

sunwzfsu (5.11.104-6) nexenta; urgency=low

  * shareiscsi regression fixes

 -- Nexenta Systems <support@nexenta.com>  Fri, 20 Feb 2009 11:19:39 -0800

sunwzfsu (5.11.104-5) nexenta; urgency=low

  * b109 backports 

 -- Nexenta Systems <support@nexenta.com>  Wed, 18 Feb 2009 11:01:51 -0800

sunwzfsu (5.11.104-4) nexenta; urgency=low

  * ON 107-108 bug fixes ported

 -- Nexenta Systems <support@nexenta.com>  Wed,  4 Feb 2009 15:16:32 -0800

sunwzfsu (5.11.104-3) nexenta; urgency=low

  * ARC improvements from FishWorks putbacks
  * syspool now can be send/recv'd

 -- Nexenta Systems <support@nexenta.com>  Tue, 27 Jan 2009 18:34:47 -0800

sunwzfsu (5.11.104-2) nexenta; urgency=low

  * latest ZFS fixes

 -- Nexenta Systems <support@nexenta.com>  Mon, 12 Jan 2009 18:56:39 -0800

sunwzfsu (5.11.104-1) nexenta; urgency=low

  * Synchronized with OpenSolaris code (5.11 build 104)

 -- Nexenta Systems <support@nexenta.com>  Thu, 04 Dec 2008 07:25:36 -0800

sunwzfsu (5.11.103-3) nexenta; urgency=low

  * SPA 3.0 fixes

 -- Nexenta Systems <support@nexenta.com>  Wed,  3 Dec 2008 15:40:52 -0800

sunwzfsu (5.11.103-2) nexenta; urgency=low

  * latest stability fixes

 -- Nexenta Systems <support@nexenta.com>  Wed, 26 Nov 2008 14:00:13 -0800

sunwzfsu (5.11.103-1) nexenta; urgency=low

  * Synchronized with OpenSolaris code (5.11 build 103)

 -- Nexenta Systems <support@nexenta.com>  Sun, 23 Nov 2008 08:17:44 -0800

sunwzfsu (5.11.102-1) nexenta; urgency=low

  * Synchronized with OpenSolaris code (5.11 build 102)

 -- Nexenta Systems <support@nexenta.com>  Tue, 28 Oct 2008 10:16:16 -0700

sunwzfsu (5.11.101-1) nexenta; urgency=low

  * Synchronized with OpenSolaris code (5.11 build 101)

 -- Nexenta Systems <support@nexenta.com>  Tue, 21 Oct 2008 13:17:28 -0700

sunwzfsu (5.11.97-1) nexenta; urgency=low

  * Synchronized with OpenSolaris code (5.11 build 97)

 -- Nexenta Systems <support@nexenta.com>  Mon, 01 Sep 2008 10:50:25 -0700

sunwzfsu (5.11.85-3) elatte; urgency=low

  * worm support

 -- Nexenta Systems <support@nexenta.com>  Fri, 29 Aug 2008 15:39:39 -0700

sunwzfsu (5.11.85-2) elatte; urgency=low

  * bug fix for write throttle

 -- Nexenta Systems <support@nexenta.com>  Tue, 27 May 2008 23:49:28 -0700

sunwzfsu (5.11.85-1) nexenta; urgency=low

  * Synchronized with OpenSolaris code (5.11 build 85)

 -- Nexenta Systems <support@nexenta.com>  Sat, 15 Mar 2008 22:47:00 -0700

sunwzfsu (5.11.82-1) nexenta; urgency=low

  * Synchronized with OpenSolaris code (5.11 build 82)

 -- Nexenta Systems <support@nexenta.com>  Sat, 02 Feb 2008 08:36:36 -0800

sunwzfsu (5.11.80-1) nexenta; urgency=low

  * Synchronized with OpenSolaris code (5.11 build 80)

 -- Nexenta Systems <support@nexenta.com>  Sat, 12 Jan 2008 09:08:03 -0800

sunwzfsu (5.11.79-1) nexenta; urgency=low

  * Synchronized with OpenSolaris code (5.11 build 79)

 -- Nexenta Systems <support@nexenta.com>  Wed, 12 Dec 2007 12:26:11 -0800

sunwzfsu (5.11.70-1) nexenta; urgency=low

  * Synchronized with OpenSolaris code (5.11 build 70)

 -- Erast Benson <erast@gnusolaris.org>  Fri, 10 Aug 2007 18:27:22 -0700

sunwzfsu (5.11.69-1) nexenta; urgency=low

  * Synchronized with OpenSolaris code (5.11 build 69)

 -- Erast Benson <erast@gnusolaris.org>  Fri, 20 Jul 2007 08:13:15 -0700

sunwzfsu (5.11.67-1) nexenta; urgency=low

  * Synchronized with OpenSolaris code (5.11 build 67)

 -- Erast Benson <erast@gnusolaris.org>  Thu, 21 Jun 2007 22:24:05 -0700

sunwzfsu (5.11.66-1) nexenta; urgency=low

  * Synchronized with OpenSolaris code (5.11 build 66)

 -- Erast Benson <erast@gnusolaris.org>  Thu, 21 Jun 2007 00:18:54 -0700

sunwzfsu (5.11.65-1) nexenta; urgency=low

  * Synchronized with OpenSolaris code (5.11 build 65)

 -- Erast Benson <erast@gnusolaris.org>  Thu, 31 May 2007 08:55:21 -0700

sunwzfsu (5.11.63-1) nexenta; urgency=low

  * Synchronized with OpenSolaris code (5.11 build 63)

 -- Erast Benson <erast@gnusolaris.org>  Sat, 28 Apr 2007 08:05:03 -0700

sunwzfsu (5.11.61-1) nexenta; urgency=low

  * Synchronized with OpenSolaris code (5.11 build 61)

 -- Erast Benson <erast@gnusolaris.org>  Thu, 05 Apr 2007 14:32:45 -0700

sunwzfsu (5.11.55-1) nexenta; urgency=low

  * Synchronized with OpenSolaris code (5.11 build 55)

 -- Erast Benson <erast@gnusolaris.org>  Sun, 07 Jan 2007 22:50:57 -0800

sunwzfsu (5.11.53-1) nexenta; urgency=low

  * Synchronized with OpenSolaris code (5.11 build 53)

 -- Mac <mac@gnusolaris.org>  Sun, 26 Nov 2006 09:06:17 -0800

sunwzfsu (5.11.50-1) nexenta; urgency=low

  * Synchronized with OpenSolaris code (5.11 build 50)

 -- Mac <mac@gnusolaris.org>  Thu, 12 Oct 2006 22:36:14 -0700

sunwzfsu (5.11.49-1) nexenta; urgency=low

  * Synchronized with OpenSolaris code (5.11 build 49)

 -- Mac <mac@gnusolaris.org>  Fri, 29 Sep 2006 10:00:45 -0700

sunwzfsu (5.11.48-1) nexenta; urgency=low

  * Synchronized with OpenSolaris code (5.11 build 48)

 -- Mac <mac@gnusolaris.org>  Sun, 17 Sep 2006 21:27:06 -0700

sunwzfsu (5.11.47.1-1) nexenta; urgency=low

  * Synchronized with OpenSolaris code (5.11 build 47.1)

 -- Mac <mac@gnusolaris.org>  Wed, 13 Sep 2006 07:16:33 -0700

sunwzfsu (5.11.47-1) nexenta; urgency=low

  * Synchronized with OpenSolaris code (5.11 build 47)

 -- Mac <mac@gnusolaris.org>  Thu, 31 Aug 2006 21:18:27 -0700

sunwzfsu (5.11.46-1) nexenta; urgency=low

  * Synchronized with OpenSolaris code (5.11 build 46)

 -- Mac <mac@gnusolaris.org>  Sat, 19 Aug 2006 14:18:21 -0700

sunwzfsu (5.11.44-1) nexenta; urgency=low

  * Synchronized with OpenSolaris code (5.11 build 44)

 -- Mac <mac@gnusolaris.org>  Wed, 19 Jul 2006 00:06:36 -0700

sunwzfsu (5.11.43-1) nexenta; urgency=low

  * Synchronized with OpenSolaris code (5.11 build 43)

 -- Mac <mac@gnusolaris.org>  Fri, 30 Jun 2006 12:34:11 -0700

sunwzfsu (5.11.42-1) nexenta; urgency=low

  * Synchronized with OpenSolaris code (5.11 build 42)

 -- Mac <mac@gnusolaris.org>  Fri, 16 Jun 2006 11:10:40 -0700

sunwzfsu (5.11.40-1) nexenta; urgency=low

  * Synchronized with OpenSolaris code (5.11 build 40)

 -- Mac <mac@gnusolaris.org>  Thu, 18 May 2006 17:55:41 -0700

sunwzfsu (5.11.37-1) nexenta; urgency=low

  * Synchronized with OpenSolaris code (5.11 build 37)

 -- Mac <mac@gnusolaris.org>  Tue, 04 Apr 2006 17:55:16 -0700

sunwzfsu (5.11.36-1) nexenta; urgency=low

  * Synchronized with OpenSolaris code (5.11 build 36)

 -- Mac <mac@gnusolaris.org>  Thu, 09 Mar 2006 19:50:36 -0800

sunwzfsu (5.11.35-1) nexenta; urgency=low

  * Synchronized with OpenSolaris code (5.11 build 35)

 -- Mac <mac@gnusolaris.org>  Tue, 28 Feb 2006 21:22:28 -0800

sunwzfsu (5.11.34-1) nexenta; urgency=low

  * Synchronized with OpenSolaris code (5.11 build 34)

 -- Mac <mac@gnusolaris.org>  Sun, 19 Feb 2006 00:05:34 -0800

sunwzfsu (5.11.33-1) nexenta; urgency=low

  * Synchronized with OpenSolaris code (5.11 build 33)

 -- Mac <mac@gnusolaris.org>  Fri, 03 Feb 2006 19:58:56 -0800

sunwzfsu (5.11.30-1) nexenta; urgency=low

  * Synchronized with OpenSolaris code (5.11 build 30)

 -- Mac <mac@gnusolaris.org>  Sat, 07 Jan 2006 21:44:30 -0800

sunwzfsu (5.11.29-1) nexenta; urgency=low

  * Synchronized with OpenSolaris code (5.11 build 29)

 -- Mac <mac@gnusolaris.org>  Fri, 23 Dec 2005 22:02:15 -0800

sunwzfsu (5.11.27-1) experimental; urgency=low

  * Converted from .pkg format to .deb
    by alien version 8.53

 -- Mac <mac@gnusolaris.org>  Fri, 18 Nov 2005 22:10:52 -0800

<|MERGE_RESOLUTION|>--- conflicted
+++ resolved
@@ -1,5 +1,3 @@
-<<<<<<< HEAD
-=======
 sunwzfsu (5.11.134-31-12271-13409) nexenta; urgency=low
 
   * Issue 13409: Fixed section definition in libzfs mapfile-vers file
@@ -73,7 +71,6 @@
 
  -- Nexenta Systems <support@nexenta.com>  Tue, 17 Apr 2012 20:57:20 +0400
 
->>>>>>> de1e7f92
 sunwzfsu (5.11.134-31-8936-0) nexenta; urgency=low
 
   * Issue 8923: ZFS should track latency, use latency-aware hybrid allocator
