--- conflicted
+++ resolved
@@ -1,10 +1,3 @@
-<<<<<<< HEAD
-sunwstmf (5.11.134-31-9665-0) nexenta; urgency=low
-
-  * Issue 9665: MPIO display Windows r2008 3.1.3
-
- -- Nexenta Systems <steve.ma@nexenta.com>  Mon, 05 Nov 2012 12:08:55 -0700
-=======
 sunwstmf (5.11.134-31-13102-13365) nexenta; urgency=high
 
   * Issue 13365: pppt "mutex_enter: bad mutex" panic (son of 8564)
@@ -35,7 +28,6 @@
   * Issue 9965: MPIO display Windows r2008 3.1.3
 
  -- Nexenta Systems <steve.ma@nexenta.com>  Mon, 05 Nov 2012 11:13:55 -0700
->>>>>>> de1e7f92
 
 sunwstmf (5.11.134-31-8499-0) nexenta; urgency=low
 
@@ -43,21 +35,13 @@
 
  -- Gate Keeper <support@nexenta.com>  Mon, 09 Jul 2012 12:08:55 -0700
 
-<<<<<<< HEAD
-sunwstmf (5.11.134-31-0-105) nexenta; urgency=low
-=======
 sunwstmf (5.11.134-31-8475-0) nexenta; urgency=low
->>>>>>> de1e7f92
 
   * Issue 6919: ATS not dropping locks upon completion
 
  -- Gate Keeper <support@nexenta.com>  Mon, 20 Feb 2012 12:08:55 -0700
 
-<<<<<<< HEAD
-sunwstmf (5.11.134-31-0-104) nexenta; urgency=low
-=======
 sunwstmf (5.11.134-31-8063-0) nexenta; urgency=low
->>>>>>> de1e7f92
 
   * Issue 7916: COMSTAR issues CT requests at revision 2 - Should be revision 1
 
