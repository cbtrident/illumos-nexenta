<<<<<<< HEAD
sunwmdb (5.11.134-31-3-0) nexenta; urgency=low
=======
sunwmdb (5.11.134-31-8545-9517) nexenta; urgency=high

  * Issue 9517: After single disk fault patch installed single disk fault
    still causes process hangs

 -- Nexenta Systems <support@nexenta.com>  Wed, 23 Jan 2013 12:00:00 -0400

sunwmdb (5.11.134-31-8544-0) nexenta; urgency=low
>>>>>>> de1e7f92

  * Issue 6231: should allow domain groups as member of local groups

 -- Gate Keeper <support@nexenta.com>  Fri, 16 Sep 2011 16:57:00 -0400

sunwmdb (5.11.134-31-0-100) nexenta; urgency=low

  * Renumber packages in preparation for 3.1 release

 -- Gate Keeper <support@nexenta.com>  Mon, 02 May 2011 12:08:55 -0700

sunwmdb (5.11.134-31-0-10) nexenta; urgency=low

  * Synchronized with OpenSolaris code (5.11 build 134)

 -- Gate Keeper <support@nexenta.com>  Thu, 24 Mar 2011 22:15:52 -0700

sunwmdb (5.11.134-31-0-1) nexenta; urgency=low

  * Issue 3987: backport numerous VM subsystem fixes/improvements

 -- Nexenta Systems <support@nexenta.com>  Wed, 16 Feb 2011 13:54:12 -0800

sunwmdb (5.11.134-31-0-0) nexenta; urgency=low

  * Synchronized with OpenSolaris code (5.11 build 134)

 -- Gate Keeper <support@nexenta.com>  Mon, 14 Feb 2011 18:43:38 -0800

sunwmdb (5.11.134-12) nexenta; urgency=low

  * Synchronized with OpenSolaris code (5.11 build 134)

 -- Gate Keeper <maintainer@nexenta.com>  Wed, 21 Jul 2010 19:52:30 -0700

sunwmdb (5.11.134-11) nexenta; urgency=low

  * Synchronized with OpenSolaris code (5.11 build 134)

 -- Gate Keeper <maintainer@nexenta.com>  Fri, 18 Jun 2010 18:34:03 -0700

sunwmdb (5.11.134-9) nexenta; urgency=low

  * Synchronized with OpenSolaris code (5.11 build 134)

 -- Gate Keeper <maintainer@nexenta.com>  Tue, 11 May 2010 07:27:02 -0700

sunwmdb (5.11.134-7) nexenta; urgency=low

  * Synchronized with OpenSolaris code (5.11 build 134)

 -- Gate Keeper <maintainer@nexenta.com>  Fri, 09 Apr 2010 16:27:03 -0700

sunwmdb (5.11.134-4) nexenta; urgency=low

  * Synchronized with OpenSolaris code (5.11 build 134)

 -- Nexenta Systems <maintainer@nexenta.com>  Fri, 05 Mar 2010 11:32:52 -0800

sunwmdb (5.11.134-2) nexenta; urgency=low

  * Synchronized with OpenSolaris code (5.11 build 134)

 -- Nexenta Systems <support@nexenta.com>  Tue, 23 Feb 2010 17:35:12 -0800

sunwmdb (5.11.134-1) nexenta; urgency=low

  * Synchronized with OpenSolaris code (5.11 build 134)

 -- Nexenta Systems <support@nexenta.com>  Thu, 18 Feb 2010 18:49:57 -0800

sunwmdb (5.11.129-1) nexenta; urgency=low

  * Synchronized with OpenSolaris code (5.11 build 129)

 -- Gate Keeper <maintainer@nexenta.com>  Fri, 04 Dec 2009 04:14:21 -0800

sunwmdb (5.11.128-1) nexenta; urgency=low

  * Synchronized with OpenSolaris code (5.11 build 128)

 -- Nexenta Systems <maintainer@nexenta.com>  Thu, 12 Nov 2009 00:05:08 -0800

sunwmdb (5.11.124-1) nexenta; urgency=low

  * Synchronized with OpenSolaris code (5.11 build 124)

 -- Nexenta Systems <maintainer@nexenta.com>  Fri, 25 Sep 2009 22:10:56 -0700

sunwmdb (5.11.123-1) nexenta; urgency=low

  * Synchronized with OpenSolaris code (5.11 build 123)

 -- Nexenta Systems <maintainer@nexenta.com>  Mon, 21 Sep 2009 18:49:12 -0700

sunwmdb (5.11.104-3) nexenta; urgency=low

  * CIFS fixes

 -- Nexenta Systems <support@nexenta.com>  Fri, 27 Mar 2009 11:35:55 -0700

sunwmdb (5.11.104-2) nexenta; urgency=low

  * ON 107-108 bug fixes ported

 -- Nexenta Systems <support@nexenta.com>  Wed,  4 Feb 2009 14:57:49 -0800

sunwmdb (5.11.104-1) nexenta; urgency=low

  * Synchronized with OpenSolaris code (5.11 build 104)

 -- Nexenta Systems <support@nexenta.com>  Thu, 04 Dec 2008 07:25:36 -0800

sunwmdb (5.11.103-1) nexenta; urgency=low

  * Synchronized with OpenSolaris code (5.11 build 103)

 -- Nexenta Systems <support@nexenta.com>  Sun, 23 Nov 2008 08:17:44 -0800

sunwmdb (5.11.102-1) nexenta; urgency=low

  * Synchronized with OpenSolaris code (5.11 build 102)

 -- Nexenta Systems <support@nexenta.com>  Tue, 28 Oct 2008 10:16:16 -0700

sunwmdb (5.11.101-1) nexenta; urgency=low

  * Synchronized with OpenSolaris code (5.11 build 101)

 -- Nexenta Systems <support@nexenta.com>  Tue, 21 Oct 2008 13:17:28 -0700

sunwmdb (5.11.97-1) nexenta; urgency=low

  * Synchronized with OpenSolaris code (5.11 build 97)

 -- Nexenta Systems <support@nexenta.com>  Mon, 01 Sep 2008 10:50:25 -0700

sunwmdb (5.11.85-1) nexenta; urgency=low

  * Synchronized with OpenSolaris code (5.11 build 85)

 -- Nexenta Systems <support@nexenta.com>  Sat, 15 Mar 2008 22:47:00 -0700

sunwmdb (5.11.82-1) nexenta; urgency=low

  * Synchronized with OpenSolaris code (5.11 build 82)

 -- Nexenta Systems <support@nexenta.com>  Sat, 02 Feb 2008 08:36:36 -0800

sunwmdb (5.11.80-1) nexenta; urgency=low

  * Synchronized with OpenSolaris code (5.11 build 80)

 -- Nexenta Systems <support@nexenta.com>  Sat, 12 Jan 2008 09:08:03 -0800

sunwmdb (5.11.79-1) nexenta; urgency=low

  * Synchronized with OpenSolaris code (5.11 build 79)

 -- Nexenta Systems <support@nexenta.com>  Wed, 12 Dec 2007 12:26:11 -0800

sunwmdb (5.11.70-1) nexenta; urgency=low

  * Synchronized with OpenSolaris code (5.11 build 70)

 -- Erast Benson <erast@gnusolaris.org>  Fri, 10 Aug 2007 18:27:22 -0700

sunwmdb (5.11.69-1) nexenta; urgency=low

  * Synchronized with OpenSolaris code (5.11 build 69)

 -- Erast Benson <erast@gnusolaris.org>  Fri, 20 Jul 2007 08:13:15 -0700

sunwmdb (5.11.67-1) nexenta; urgency=low

  * Synchronized with OpenSolaris code (5.11 build 67)

 -- Erast Benson <erast@gnusolaris.org>  Thu, 21 Jun 2007 22:24:05 -0700

sunwmdb (5.11.66-1) nexenta; urgency=low

  * Synchronized with OpenSolaris code (5.11 build 66)

 -- Erast Benson <erast@gnusolaris.org>  Thu, 21 Jun 2007 00:18:54 -0700

sunwmdb (5.11.65-1) nexenta; urgency=low

  * Synchronized with OpenSolaris code (5.11 build 65)

 -- Erast Benson <erast@gnusolaris.org>  Thu, 31 May 2007 08:55:21 -0700

sunwmdb (5.11.63-1) nexenta; urgency=low

  * Synchronized with OpenSolaris code (5.11 build 63)

 -- Erast Benson <erast@gnusolaris.org>  Sat, 28 Apr 2007 08:05:03 -0700

sunwmdb (5.11.61-1) nexenta; urgency=low

  * Synchronized with OpenSolaris code (5.11 build 61)

 -- Erast Benson <erast@gnusolaris.org>  Thu, 05 Apr 2007 14:32:45 -0700

sunwmdb (5.11.55-1) nexenta; urgency=low

  * Synchronized with OpenSolaris code (5.11 build 55)

 -- Erast Benson <erast@gnusolaris.org>  Sun, 07 Jan 2007 22:50:57 -0800

sunwmdb (5.11.53-1) nexenta; urgency=low

  * Synchronized with OpenSolaris code (5.11 build 53)

 -- Mac <mac@gnusolaris.org>  Sun, 26 Nov 2006 09:06:17 -0800

sunwmdb (5.11.50-1) nexenta; urgency=low

  * Synchronized with OpenSolaris code (5.11 build 50)

 -- Mac <mac@gnusolaris.org>  Thu, 12 Oct 2006 22:36:14 -0700

sunwmdb (5.11.49-1) nexenta; urgency=low

  * Synchronized with OpenSolaris code (5.11 build 49)

 -- Mac <mac@gnusolaris.org>  Fri, 29 Sep 2006 10:00:45 -0700

sunwmdb (5.11.48-1) nexenta; urgency=low

  * Synchronized with OpenSolaris code (5.11 build 48)

 -- Mac <mac@gnusolaris.org>  Sun, 17 Sep 2006 21:27:06 -0700

sunwmdb (5.11.47.1-1) nexenta; urgency=low

  * Synchronized with OpenSolaris code (5.11 build 47.1)

 -- Mac <mac@gnusolaris.org>  Wed, 13 Sep 2006 07:16:33 -0700

sunwmdb (5.11.47-1) nexenta; urgency=low

  * Synchronized with OpenSolaris code (5.11 build 47)

 -- Mac <mac@gnusolaris.org>  Thu, 31 Aug 2006 21:18:27 -0700

sunwmdb (5.11.46-1) nexenta; urgency=low

  * Synchronized with OpenSolaris code (5.11 build 46)

 -- Mac <mac@gnusolaris.org>  Sat, 19 Aug 2006 14:18:21 -0700

sunwmdb (5.11.44-1) nexenta; urgency=low

  * Synchronized with OpenSolaris code (5.11 build 44)

 -- Mac <mac@gnusolaris.org>  Wed, 19 Jul 2006 00:06:36 -0700

sunwmdb (5.11.43-1) nexenta; urgency=low

  * Synchronized with OpenSolaris code (5.11 build 43)

 -- Mac <mac@gnusolaris.org>  Fri, 30 Jun 2006 12:34:11 -0700

sunwmdb (5.11.42-1) nexenta; urgency=low

  * Synchronized with OpenSolaris code (5.11 build 42)

 -- Mac <mac@gnusolaris.org>  Fri, 16 Jun 2006 11:10:40 -0700

sunwmdb (5.11.40-1) nexenta; urgency=low

  * Synchronized with OpenSolaris code (5.11 build 40)

 -- Mac <mac@gnusolaris.org>  Thu, 18 May 2006 17:55:41 -0700

sunwmdb (5.11.37-1) nexenta; urgency=low

  * Synchronized with OpenSolaris code (5.11 build 37)

 -- Mac <mac@gnusolaris.org>  Tue, 04 Apr 2006 17:55:16 -0700

sunwmdb (5.11.36-1) nexenta; urgency=low

  * Synchronized with OpenSolaris code (5.11 build 36)

 -- Mac <mac@gnusolaris.org>  Thu, 09 Mar 2006 19:50:36 -0800

sunwmdb (5.11.35-1) nexenta; urgency=low

  * Synchronized with OpenSolaris code (5.11 build 35)

 -- Mac <mac@gnusolaris.org>  Tue, 28 Feb 2006 21:22:28 -0800

sunwmdb (5.11.34-1) nexenta; urgency=low

  * Synchronized with OpenSolaris code (5.11 build 34)

 -- Mac <mac@gnusolaris.org>  Sun, 19 Feb 2006 00:05:34 -0800

sunwmdb (5.11.33-1) nexenta; urgency=low

  * Synchronized with OpenSolaris code (5.11 build 33)

 -- Mac <mac@gnusolaris.org>  Fri, 03 Feb 2006 19:58:56 -0800

sunwmdb (5.11.30-1) nexenta; urgency=low

  * Synchronized with OpenSolaris code (5.11 build 30)

 -- Mac <mac@gnusolaris.org>  Sat, 07 Jan 2006 21:44:30 -0800

sunwmdb (5.11.29-1) nexenta; urgency=low

  * Synchronized with OpenSolaris code (5.11 build 29)

 -- Mac <mac@gnusolaris.org>  Fri, 23 Dec 2005 22:02:15 -0800

sunwmdb (5.11.27-1) nexenta; urgency=low

  * Synchronized with OpenSolaris code (5.11 build 27)

 -- Mac <mac@gnusolaris.org>  Fri, 18 Nov 2005 12:58:20 -0800

sunwmdb (5.11.26-1) nexenta; urgency=low

  * Converted from .pkg format to .deb
    by alien version 8.53

 -- Erast Benson <erast@gnusolaris.org>  Mon,  8 Aug 2005 23:36:00 -0700

<|MERGE_RESOLUTION|>--- conflicted
+++ resolved
@@ -1,6 +1,3 @@
-<<<<<<< HEAD
-sunwmdb (5.11.134-31-3-0) nexenta; urgency=low
-=======
 sunwmdb (5.11.134-31-8545-9517) nexenta; urgency=high
 
   * Issue 9517: After single disk fault patch installed single disk fault
@@ -9,7 +6,6 @@
  -- Nexenta Systems <support@nexenta.com>  Wed, 23 Jan 2013 12:00:00 -0400
 
 sunwmdb (5.11.134-31-8544-0) nexenta; urgency=low
->>>>>>> de1e7f92
 
   * Issue 6231: should allow domain groups as member of local groups
 
