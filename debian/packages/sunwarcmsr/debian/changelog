--- conflicted
+++ resolved
@@ -2,11 +2,7 @@
 
   * Issues 8659: Areca-1880 is supported by 'arcmsr' driver, but OS does not attach the driver to the devic
 
-<<<<<<< HEAD
- -- Nexenta Systems <support@nexenta.com>  Wed, 25 Jul 2012 14:27:26 -0700
-=======
  -- Nexenta Systems <support@nexenta.com>  Wed, 25 Jul 2012 14:33:01 -0700
->>>>>>> de1e7f92
 
 sunwarcmsr (5.11.134-31-0-100) nexenta; urgency=low
 
