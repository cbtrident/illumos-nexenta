<<<<<<< HEAD
=======
sunwhea (5.11.134-31-12263-13272) nexenta; urgency=low

  * Issue 13272: Stucked Inquiry commands put a pool to degraded state
    with too many errors without displaying errors in zpool status

 -- Nexenta Systems <support@nexenta.com>  Fri, 08 Mar 2013 11:37:00 -0400

sunwhea (5.11.134-31-12262-0) nexenta; urgency=low

  * Issue 11462: Backport Illumos 1618

 -- Nexenta Systems <support@nexenta.com>  Wed, 10 Oct 2012 16:43:02 +0400

sunwhea (5.11.134-31-11339-1) nexenta; urgency=low

  * Issue 7246: uuid.h is missing in 3.1.1

 -- Nexenta Systems <support@nexenta.com>  Fri, 19 Oct 2012 17:05:10 +0400

sunwhea (5.11.134-31-11339-0) nexenta; urgency=low

  * Issue 11339: Enhancments for OpenIPMI driver

 -- Nexenta Systems <support@nexenta.com>  Tue, 18 Sep 2012 12:32:07 -0700

sunwhea (5.11.134-31-11126-0) nexenta; urgency=low

  * Issue 11126: updated libipmi and fma to use /dev/ipmi instead of /dev/bmc

 -- Nexenta Systems <support@nexenta.com>  Tue, 21 Aug 2012 12:51:30 -0700

>>>>>>> de1e7f92
sunwhea (5.11.134-31-8936-0) nexenta; urgency=low

  * Issue 8923: ZFS should track latency, use latency-aware hybrid allocator

 -- Nexenta Systems <support@nexenta.com>  Wed, 21 Mar 2012 14:50:23 -0400

sunwhea (5.11.134-31-0-100) nexenta; urgency=low

  * Renumber packages in preparation for 3.1 release

 -- Gate Keeper <support@nexenta.com>  Mon, 02 May 2011 12:08:55 -0700

sunwhea (5.11.134-31-0-10) nexenta; urgency=low

  * Synchronized with OpenSolaris code (5.11 build 134)

 -- Gate Keeper <support@nexenta.com>  Thu, 24 Mar 2011 22:15:52 -0700

sunwhea (5.11.134-31-0-5) nexenta; urgency=low

  * Issue 4054: Backport important ip stack fixes

 -- Nexenta Systems <support@nexenta.com>  Thu, 24 Feb 2011 00:20:13 -0500

sunwhea (5.11.134-31-0-4) nexenta; urgency=low

  * Issue 2399: Editing a file with vi strips inherited ACLs

 -- Albert Lee <trisk@nexenta.com>  Wed, 16 Feb 2011 02:10:44 -0500

sunwhea (5.11.134-31-0-3) nexenta; urgency=low

  * Issue 3987: backport numerous VM subsystem fixes/improvements

 -- Nexenta Systems <support@nexenta.com>  Wed, 16 Feb 2011 13:52:54 -0800

sunwhea (5.11.134-31-0-2) nexenta; urgency=low

  * Issue 3974: a couple more ZFS backports

 -- Nexenta Systems <support@nexenta.com>  Tue, 15 Feb 2011 23:16:31 -0800

sunwhea (5.11.134-31-0-1) nexenta; urgency=low

  * Issue 3970: Offline and sparse attribute support 

 -- Nexenta Systems <support@nexenta.com>  Tue, 15 Feb 2011 21:45:33 -0800

sunwhea (5.11.134-31-0-0) nexenta; urgency=low

  * Issue 3446: zpool cannot replace a replacing device
  * Issue 2842: COMSTAR SCSI UNMAP

 -- Nexenta Systems <support@nexenta.com>  Fri, 11 Feb 2011 06:40:36 -0800

sunwhea (5.11.134-12) nexenta; urgency=low

  * Synchronized with OpenSolaris code (5.11 build 134)

 -- Gate Keeper <maintainer@nexenta.com>  Wed, 21 Jul 2010 19:52:30 -0700

sunwhea (5.11.134-11) nexenta; urgency=low

  * Synchronized with OpenSolaris code (5.11 build 134)

 -- Gate Keeper <maintainer@nexenta.com>  Fri, 18 Jun 2010 18:34:03 -0700

sunwhea (5.11.134-9) nexenta; urgency=low

  * Synchronized with OpenSolaris code (5.11 build 134)

 -- Gate Keeper <maintainer@nexenta.com>  Tue, 11 May 2010 07:27:02 -0700

sunwhea (5.11.134-7) nexenta; urgency=low

  * Synchronized with OpenSolaris code (5.11 build 134)

 -- Gate Keeper <maintainer@nexenta.com>  Fri, 09 Apr 2010 16:27:03 -0700

sunwhea (5.11.134-4) nexenta; urgency=low

  * Synchronized with OpenSolaris code (5.11 build 134)

 -- Nexenta Systems <maintainer@nexenta.com>  Fri, 05 Mar 2010 11:32:52 -0800

sunwhea (5.11.134-2) nexenta; urgency=low

  * Synchronized with OpenSolaris code (5.11 build 134)

 -- Nexenta Systems <support@nexenta.com>  Tue, 23 Feb 2010 17:35:12 -0800

sunwhea (5.11.134-1) nexenta; urgency=low

  * Synchronized with OpenSolaris code (5.11 build 134)

 -- Nexenta Systems <support@nexenta.com>  Thu, 18 Feb 2010 18:49:57 -0800

sunwhea (5.11.129-1) nexenta; urgency=low

  * Synchronized with OpenSolaris code (5.11 build 129)

 -- Gate Keeper <maintainer@nexenta.com>  Fri, 04 Dec 2009 04:14:21 -0800

sunwhea (5.11.128-1) nexenta; urgency=low

  * Synchronized with OpenSolaris code (5.11 build 128)

 -- Nexenta Systems <maintainer@nexenta.com>  Thu, 12 Nov 2009 00:05:08 -0800

sunwhea (5.11.124-1) nexenta; urgency=low

  * Synchronized with OpenSolaris code (5.11 build 124)

 -- Nexenta Systems <maintainer@nexenta.com>  Fri, 25 Sep 2009 22:10:56 -0700

sunwhea (5.11.123-1) nexenta; urgency=low

  * Synchronized with OpenSolaris code (5.11 build 123)

 -- Nexenta Systems <maintainer@nexenta.com>  Mon, 21 Sep 2009 18:49:12 -0700

sunwhea (5.11.104-5) nexenta; urgency=low

  * CIFS updates

 -- Nexenta Systems <support@nexenta.com>  Fri, 27 Mar 2009 10:29:37 -0700

sunwhea (5.11.104-4) nexenta; urgency=low

  * latest ON fixes

 -- Nexenta Systems <support@nexenta.com>  Wed,  4 Feb 2009 13:54:41 -0800

sunwhea (5.11.104-3) nexenta; urgency=low

  * latest ON fixes

 -- Nexenta Systems <support@nexenta.com>  Tue, 27 Jan 2009 18:36:33 -0800

sunwhea (5.11.104-2) nexenta; urgency=low

  * latest ON fixes

 -- Nexenta Systems <support@nexenta.com>  Tue, 16 Dec 2008 15:26:01 -0800

sunwhea (5.11.104-1) nexenta; urgency=low

  * Synchronized with OpenSolaris code (5.11 build 104)

 -- Nexenta Systems <support@nexenta.com>  Thu, 04 Dec 2008 07:25:36 -0800

sunwhea (5.11.103-1) nexenta; urgency=low

  * Synchronized with OpenSolaris code (5.11 build 103)

 -- Nexenta Systems <support@nexenta.com>  Sun, 23 Nov 2008 08:17:44 -0800

sunwhea (5.11.102-1) nexenta; urgency=low

  * Synchronized with OpenSolaris code (5.11 build 102)

 -- Nexenta Systems <support@nexenta.com>  Tue, 28 Oct 2008 10:16:16 -0700

sunwhea (5.11.101-1) nexenta; urgency=low

  * Synchronized with OpenSolaris code (5.11 build 101)

 -- Nexenta Systems <support@nexenta.com>  Tue, 21 Oct 2008 13:17:28 -0700

sunwhea (5.11.97-1) nexenta; urgency=low

  * Synchronized with OpenSolaris code (5.11 build 97)

 -- Nexenta Systems <support@nexenta.com>  Mon, 01 Sep 2008 10:50:25 -0700

sunwhea (5.11.85-1) nexenta; urgency=low

  * Synchronized with OpenSolaris code (5.11 build 85)

 -- Nexenta Systems <support@nexenta.com>  Sat, 15 Mar 2008 22:47:00 -0700

sunwhea (5.11.82-1) nexenta; urgency=low

  * Synchronized with OpenSolaris code (5.11 build 82)

 -- Nexenta Systems <support@nexenta.com>  Sat, 02 Feb 2008 08:36:36 -0800

sunwhea (5.11.80-1) nexenta; urgency=low

  * Synchronized with OpenSolaris code (5.11 build 80)

 -- Nexenta Systems <support@nexenta.com>  Sat, 12 Jan 2008 09:08:03 -0800

sunwhea (5.11.79-1) nexenta; urgency=low

  * Synchronized with OpenSolaris code (5.11 build 79)

 -- Nexenta Systems <support@nexenta.com>  Wed, 12 Dec 2007 12:26:11 -0800

sunwhea (5.11.70-1) nexenta; urgency=low

  * Synchronized with OpenSolaris code (5.11 build 70)

 -- Erast Benson <erast@gnusolaris.org>  Fri, 10 Aug 2007 18:27:22 -0700

sunwhea (5.11.69-1) nexenta; urgency=low

  * Synchronized with OpenSolaris code (5.11 build 69)

 -- Erast Benson <erast@gnusolaris.org>  Fri, 20 Jul 2007 08:13:15 -0700

sunwhea (5.11.67-1) nexenta; urgency=low

  * Synchronized with OpenSolaris code (5.11 build 67)

 -- Erast Benson <erast@gnusolaris.org>  Thu, 21 Jun 2007 22:24:05 -0700

sunwhea (5.11.66-1) nexenta; urgency=low

  * Synchronized with OpenSolaris code (5.11 build 66)

 -- Erast Benson <erast@gnusolaris.org>  Thu, 21 Jun 2007 00:18:54 -0700

sunwhea (5.11.65-1) nexenta; urgency=low

  * Synchronized with OpenSolaris code (5.11 build 65)

 -- Erast Benson <erast@gnusolaris.org>  Thu, 31 May 2007 08:55:21 -0700

sunwhea (5.11.63-1) nexenta; urgency=low

  * Synchronized with OpenSolaris code (5.11 build 63)

 -- Erast Benson <erast@gnusolaris.org>  Sat, 28 Apr 2007 08:05:03 -0700

sunwhea (5.11.61-1) nexenta; urgency=low

  * Synchronized with OpenSolaris code (5.11 build 61)

 -- Erast Benson <erast@gnusolaris.org>  Thu, 05 Apr 2007 14:32:45 -0700

sunwhea (5.11.55-1) nexenta; urgency=low

  * Synchronized with OpenSolaris code (5.11 build 55)

 -- Erast Benson <erast@gnusolaris.org>  Sun, 07 Jan 2007 22:50:57 -0800

sunwhea (5.11.53-1) nexenta; urgency=low

  * Synchronized with OpenSolaris code (5.11 build 53)

 -- Mac <mac@gnusolaris.org>  Sun, 26 Nov 2006 09:06:17 -0800

sunwhea (5.11.50-1) nexenta; urgency=low

  * Synchronized with OpenSolaris code (5.11 build 50)

 -- Mac <mac@gnusolaris.org>  Thu, 12 Oct 2006 22:36:14 -0700

sunwhea (5.11.49-1) nexenta; urgency=low

  * Synchronized with OpenSolaris code (5.11 build 49)

 -- Mac <mac@gnusolaris.org>  Fri, 29 Sep 2006 10:00:45 -0700

sunwhea (5.11.48-1) nexenta; urgency=low

  * Synchronized with OpenSolaris code (5.11 build 48)

 -- Mac <mac@gnusolaris.org>  Sun, 17 Sep 2006 21:27:06 -0700

sunwhea (5.11.47.1-1) nexenta; urgency=low

  * Synchronized with OpenSolaris code (5.11 build 47.1)

 -- Mac <mac@gnusolaris.org>  Wed, 13 Sep 2006 07:16:33 -0700

sunwhea (5.11.47-1) nexenta; urgency=low

  * Synchronized with OpenSolaris code (5.11 build 47)

 -- Mac <mac@gnusolaris.org>  Thu, 31 Aug 2006 21:18:27 -0700

sunwhea (5.11.46-1) nexenta; urgency=low

  * Synchronized with OpenSolaris code (5.11 build 46)

 -- Mac <mac@gnusolaris.org>  Sat, 19 Aug 2006 14:18:21 -0700

sunwhea (5.11.44-1) nexenta; urgency=low

  * Synchronized with OpenSolaris code (5.11 build 44)

 -- Mac <mac@gnusolaris.org>  Wed, 19 Jul 2006 00:06:36 -0700

sunwhea (5.11.43-1) nexenta; urgency=low

  * Synchronized with OpenSolaris code (5.11 build 43)

 -- Mac <mac@gnusolaris.org>  Fri, 30 Jun 2006 12:34:11 -0700

sunwhea (5.11.42-1) nexenta; urgency=low

  * Synchronized with OpenSolaris code (5.11 build 42)

 -- Mac <mac@gnusolaris.org>  Fri, 16 Jun 2006 11:10:40 -0700

sunwhea (5.11.40-1) nexenta; urgency=low

  * Synchronized with OpenSolaris code (5.11 build 40)

 -- Mac <mac@gnusolaris.org>  Thu, 18 May 2006 17:55:41 -0700

sunwhea (5.11.37-1) nexenta; urgency=low

  * Synchronized with OpenSolaris code (5.11 build 37)

 -- Mac <mac@gnusolaris.org>  Tue, 04 Apr 2006 17:55:16 -0700

sunwhea (5.11.36-1) nexenta; urgency=low

  * Synchronized with OpenSolaris code (5.11 build 36)

 -- Mac <mac@gnusolaris.org>  Thu, 09 Mar 2006 19:50:36 -0800

sunwhea (5.11.35-1) nexenta; urgency=low

  * Synchronized with OpenSolaris code (5.11 build 35)

 -- Mac <mac@gnusolaris.org>  Wed, 01 Mar 2006 13:43:59 -0800

sunwhea (5.11.34-2) nexenta; urgency=low

  * Moved usr/include/plot.h to usr/sun/include/plot.h

 -- Mac <mac@gnusolaris.org>  Wed, 01 Mar 2006 13:34:23 -0800

sunwhea (5.11.34-1) nexenta; urgency=low

  * Synchronized with OpenSolaris code (5.11 build 34)

 -- Mac <mac@gnusolaris.org>  Sun, 19 Feb 2006 00:05:34 -0800

sunwhea (5.11.33-1) nexenta; urgency=low

  * Synchronized with OpenSolaris code (5.11 build 33)

 -- Mac <mac@gnusolaris.org>  Fri, 03 Feb 2006 19:58:56 -0800

sunwhea (5.11.30-1) nexenta; urgency=low

  * Synchronized with OpenSolaris code (5.11 build 30)

 -- Mac <mac@gnusolaris.org>  Sat, 07 Jan 2006 21:44:30 -0800

sunwhea (5.11.29-1) nexenta; urgency=low

  * Synchronized with OpenSolaris code (5.11 build 29)

 -- Mac <mac@gnusolaris.org>  Fri, 23 Dec 2005 22:02:15 -0800

sunwhea (5.11.27-1) nexenta; urgency=low

  * Synchronized with OpenSolaris code (5.11 build 27)

 -- Mac <mac@gnusolaris.org>  Fri, 18 Nov 2005 12:58:20 -0800

sunwhea (5.11.26-1) nexenta; urgency=low

  * Remove libm header files

 -- Mac <mac@gnusolaris.org>  Mon, 31 Oct 2005 13:35:12 -0700

sunwhea (5.11.26-1) nexenta; urgency=low

  * Converted from .pkg format to .deb
    by alien version 8.53

 -- Erast Benson <erast@gnusolaris.org>  Tue, 26 Jul 2005 10:05:12 -0700

<|MERGE_RESOLUTION|>--- conflicted
+++ resolved
@@ -1,5 +1,3 @@
-<<<<<<< HEAD
-=======
 sunwhea (5.11.134-31-12263-13272) nexenta; urgency=low
 
   * Issue 13272: Stucked Inquiry commands put a pool to degraded state
@@ -31,7 +29,6 @@
 
  -- Nexenta Systems <support@nexenta.com>  Tue, 21 Aug 2012 12:51:30 -0700
 
->>>>>>> de1e7f92
 sunwhea (5.11.134-31-8936-0) nexenta; urgency=low
 
   * Issue 8923: ZFS should track latency, use latency-aware hybrid allocator
