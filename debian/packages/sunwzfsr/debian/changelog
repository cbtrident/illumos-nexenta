<<<<<<< HEAD
=======
sunwzfsr (5.11.134-31-9474-13409) nexenta; urgency=low

  * Issue 13409: Fixed section definition in libzfs mapfile-vers file

 -- Ilys Usvyatsky <ilya.usvyatsky@nexenta.com>  Wed, 27 Mar 2013 18:02:44 -0700

sunwzfsr (5.11.134-31-9473-10054) nexenta; urgency=high

  * Issue 10054: turn on zfs_fastflush by default

 -- Boris Protopopov <boris.protopopov@nexenta.com>  Wed, 27 Mar 2013 16:21:29 -0700

sunwzfsr (5.11.134-31-9472-13409) nexenta; urgency=low

  * Issue 13409: Parallel unmount of datasets for zpool export - another fix

 -- Ilys Usvyatsky <ilya.usvyatsky@nexenta.com>  Wed, 27 Mar 2013 14:53:56 -0700

sunwzfsr (5.11.134-31-9471-10054) nexenta; urgency=high

  * Issue 10054: asynchronous ARC/L2ARC eviction to reduce zpool export time

 -- Boris Protopopov <boris.protopopov@nexenta.com>  Mon, 25 Mar 2013 11:19:25 -0500

sunwzfsr (5.11.134-31-9470-10054) nexenta; urgency=low

  * Issue 10054: Parallel unmount of datasets for zpool export - minor fix

 -- Ilys Usvyatsky <ilya.usvyatsky@nexenta.com>  Sat, 16 Mar 2013 17:14:23 -0400

sunwzfsr (5.11.134-31-9469-10054) nexenta; urgency=low

  * Issue 10054: Parallel unmount of datasets for zpool export

 -- Ilys Usvyatsky <ilya.usvyatsky@nexenta.com>  Wed, 13 Mar 2013 21:26:18 -0400

sunwzfsr (5.11.134-31-9468-12379) nexenta; urgency=low

  * Issue 12379: Backport request for Illumos changeset 13379 "zfs should handle imbalanced LUNs" to the 3.1.x branch

 -- Nexenta Systems <support@nexenta.com>  Fri, 14 Dec 2012 14:29:43 +0100

sunwzfsr (5.11.134-31-9467-12648) nexenta; urgency=low

  * Issue 12648: backout zfs++ changes

 -- Nexenta Systems <support@nexenta.com>  Thu, 10 Jan 2013 19:42:16 +0400

sunwzfsr (5.11.134-31-9466-12236) nexenta; urgency=low

  * Issue 12235: ZFS extensions for intelligent placement of data and metadata

 -- Nexenta Systems <support@nexenta.com>  Wed, 28 Nov 2012 20:54:09 +0400

sunwzfsr (5.11.134-31-9465-0) nexenta; urgency=low

  * Issue 8853: sharenfs property must accept more than 1024 bytes

 -- Nexenta Systems <support@nexenta.com>  Thu, 29 Mar 2012 14:40:47 +0400

>>>>>>> de1e7f92
sunwzfsr (5.11.134-31-8936-0) nexenta; urgency=low

  * Issue 8923: ZFS should track latency, use latency-aware hybrid allocator

 -- Nexenta Systems <support@nexenta.com>  Wed, 21 Mar 2012 14:50:23 -0400

sunwzfsr (5.11.134-31-7573-0) nexenta; urgency=medium

  * Issue 5414: syseventd dumps core

 -- Nexenta Systems <support@nexenta.com>  Wed, 30 Nov 2011 19:06:37 -0500

sunwzfsr (5.11.134-31-6590-0) nexenta; urgency=low

  * Issue 6446: include dryrun for 'zfs send'

 -- Nexenta Systems <support@nexenta.com>  Wed, 19 Sep 2011 20:24:47 -0700

sunwzfsr (5.11.134-31-0-100a) nexenta; urgency=low

  * Issue 5332: can't import pools with more than 13 disks

 -- Nexenta Systems <support@nexenta.com>  Wed, 01 Jun 2011 21:33:49 -0700

sunwzfsr (5.11.134-31-0-100) nexenta; urgency=low

  * Renumber packages in preparation for 3.1 release

 -- Gate Keeper <support@nexenta.com>  Mon, 02 May 2011 12:08:55 -0700

sunwzfsr (5.11.134-31-0-10) nexenta; urgency=low

  * Synchronized with OpenSolaris code (5.11 build 134)

 -- Gate Keeper <support@nexenta.com>  Thu, 24 Mar 2011 22:15:52 -0700

sunwzfsr (5.11.134-31-0-1) nexenta; urgency=high

  * Issue 2399: Editing a file with vi strips inherited ACLs

 -- Albert Lee <trisk@nexenta.com>  Wed, 16 Feb 2011 02:10:44 -0500

sunwzfsr (5.11.134-31-0-0) nexenta; urgency=low

  * Issue 2626: Fix for zfs panic in dmu_objset_stats
  * Issue 3360: backport SA related bug fixes
  * Issue 3236: backport 6959651 -- assertion failure in dedup
  * Issue 3238: backport dnode related improvements
  * Issue 3247: zfs recursive snapshots take a long time
  * Issue 3443: Allow a pool to be imported with a missing slog
  * Issue 3446: zpool cannot replace a replacing device
  * Issue 3449: zfs diff
  * Issue 3451: read only zpools

 -- Nexenta Systems <support@nexenta.com>  Thu, 13 Jan 2011 22:29:46 -0800

sunwzfsr (5.11.134-12) nexenta; urgency=low

  * Synchronized with OpenSolaris code (5.11 build 134)

 -- Gate Keeper <maintainer@nexenta.com>  Wed, 21 Jul 2010 19:52:30 -0700

sunwzfsr (5.11.134-11) nexenta; urgency=low

  * Synchronized with OpenSolaris code (5.11 build 134)

 -- Gate Keeper <maintainer@nexenta.com>  Fri, 18 Jun 2010 18:34:03 -0700

sunwzfsr (5.11.134-9) nexenta; urgency=low

  * Synchronized with OpenSolaris code (5.11 build 134)

 -- Gate Keeper <maintainer@nexenta.com>  Tue, 11 May 2010 07:27:02 -0700

sunwzfsr (5.11.134-7) nexenta; urgency=low

  * Synchronized with OpenSolaris code (5.11 build 134)

 -- Gate Keeper <maintainer@nexenta.com>  Fri, 09 Apr 2010 16:27:03 -0700

sunwzfsr (5.11.134-4) nexenta; urgency=low

  * Synchronized with OpenSolaris code (5.11 build 134)

 -- Nexenta Systems <maintainer@nexenta.com>  Fri, 05 Mar 2010 11:32:52 -0800

sunwzfsr (5.11.134-2) nexenta; urgency=low

  * Synchronized with OpenSolaris code (5.11 build 134)

 -- Nexenta Systems <support@nexenta.com>  Tue, 23 Feb 2010 17:35:12 -0800

sunwzfsr (5.11.134-1) nexenta; urgency=low

  * Synchronized with OpenSolaris code (5.11 build 134)

 -- Nexenta Systems <support@nexenta.com>  Thu, 18 Feb 2010 18:49:57 -0800

sunwzfsr (5.11.133-3) hardy; urgency=low

  * Modified to disable shareiscsi property from zfs toolkit, cleanly

 -- Nexenta Systems <support@nexenta.com>  Tue, 09 Feb 2010 17:49:21 -0800

sunwzfsr (5.11.133-2) hardy; urgency=low

  * Modified to disable shareiscsi property from zfs toolkit

 -- Nexenta Systems <support@nexenta.com>  Tue, 09 Feb 2010 08:24:53 -0800

sunwzfsr (5.11.129-1) nexenta; urgency=low

  * Synchronized with OpenSolaris code (5.11 build 129)

 -- Gate Keeper <maintainer@nexenta.com>  Fri, 04 Dec 2009 04:14:21 -0800

sunwzfsr (5.11.128-1) nexenta; urgency=low

  * Synchronized with OpenSolaris code (5.11 build 128)

 -- Nexenta Systems <maintainer@nexenta.com>  Thu, 12 Nov 2009 00:05:08 -0800

sunwzfsr (5.11.124-1) nexenta; urgency=low

  * Synchronized with OpenSolaris code (5.11 build 124)

 -- Nexenta Systems <maintainer@nexenta.com>  Fri, 25 Sep 2009 22:10:56 -0700

sunwzfsr (5.11.123-1) nexenta; urgency=low

  * Synchronized with OpenSolaris code (5.11 build 123)

 -- Nexenta Systems <maintainer@nexenta.com>  Mon, 21 Sep 2009 18:49:12 -0700

sunwzfsr (5.11.104-11) nexenta; urgency=low

  * bug fixes

 -- Nexenta Systems <support@nexenta.com>  Mon,  1 Jun 2009 15:54:12 -0700

sunwzfsr (5.11.104-10) nexenta; urgency=low

  * fixes from b112

 -- Nexenta Systems <support@nexenta.com>  Thu,  2 Apr 2009 09:06:45 -0700

sunwzfsr (5.11.104-9) nexenta; urgency=low

  * latest CIFS fixes

 -- Nexenta Systems <support@nexenta.com>  Fri, 27 Mar 2009 10:52:00 -0700

sunwzfsr (5.11.104-8) nexenta; urgency=low

  * fixes from b110 backported

 -- Nexenta Systems <support@nexenta.com>  Tue, 10 Mar 2009 19:29:34 -0700

sunwzfsr (5.11.104-7) nexenta; urgency=low

  * backout 10534c530688, causing zfs/send recv to coredump

 -- Nexenta Systems <support@nexenta.com>  Wed, 25 Feb 2009 01:14:51 -0800

sunwzfsr (5.11.104-6) nexenta; urgency=low

  * shareiscsi regression fixes

 -- Nexenta Systems <support@nexenta.com>  Fri, 20 Feb 2009 09:25:28 -0800

sunwzfsr (5.11.104-5) nexenta; urgency=low

  * b109 backports 

 -- Nexenta Systems <support@nexenta.com>  Wed, 18 Feb 2009 11:01:03 -0800

sunwzfsr (5.11.104-4) nexenta; urgency=low

  * ON 107-108 bug fixes ported

 -- Nexenta Systems <support@nexenta.com>  Wed,  4 Feb 2009 15:15:42 -0800

sunwzfsr (5.11.104-3) nexenta; urgency=low

  * ARC improvements from FishWorks putbacks
  * syspool now can be send/recv'd

 -- Nexenta Systems <support@nexenta.com>  Tue, 27 Jan 2009 18:33:51 -0800

sunwzfsr (5.11.104-2) nexenta; urgency=low

  * latest ZFS fixes

 -- Nexenta Systems <support@nexenta.com>  Mon, 12 Jan 2009 18:55:21 -0800

sunwzfsr (5.11.104-1) nexenta; urgency=low

  * Synchronized with OpenSolaris code (5.11 build 104)

 -- Nexenta Systems <support@nexenta.com>  Thu, 04 Dec 2008 07:25:36 -0800

sunwzfsr (5.11.103-3) nexenta; urgency=low

  * SPA 3.0 fixes

 -- Nexenta Systems <support@nexenta.com>  Wed,  3 Dec 2008 15:35:37 -0800

sunwzfsr (5.11.103-2) nexenta; urgency=low

  * latest stability fixes

 -- Nexenta Systems <support@nexenta.com>  Wed, 26 Nov 2008 13:59:02 -0800

sunwzfsr (5.11.103-1) nexenta; urgency=low

  * Synchronized with OpenSolaris code (5.11 build 103)

 -- Nexenta Systems <support@nexenta.com>  Sun, 23 Nov 2008 08:17:44 -0800

sunwzfsr (5.11.102-1) nexenta; urgency=low

  * Synchronized with OpenSolaris code (5.11 build 102)

 -- Nexenta Systems <support@nexenta.com>  Tue, 28 Oct 2008 10:16:16 -0700

sunwzfsr (5.11.101-1) nexenta; urgency=low

  * Synchronized with OpenSolaris code (5.11 build 101)

 -- Nexenta Systems <support@nexenta.com>  Tue, 21 Oct 2008 13:17:28 -0700

sunwzfsr (5.11.97-1) nexenta; urgency=low

  * Synchronized with OpenSolaris code (5.11 build 97)

 -- Nexenta Systems <support@nexenta.com>  Mon, 01 Sep 2008 10:50:25 -0700

sunwzfsr (5.11.85-3) elatte; urgency=low

  * bug fix for write throttle

 -- Nexenta Systems <support@nexenta.com>  Tue, 27 May 2008 23:48:48 -0700

sunwzfsr (5.11.85-2) elatte; urgency=low

  * ioctl backdoor

 -- Nexenta Systems <support@nexenta.com>  Sat, 22 Mar 2008 17:00:30 -0700

sunwzfsr (5.11.85-1) nexenta; urgency=low

  * Synchronized with OpenSolaris code (5.11 build 85)

 -- Nexenta Systems <support@nexenta.com>  Sat, 15 Mar 2008 22:47:00 -0700

sunwzfsr (5.11.82-1) nexenta; urgency=low

  * Synchronized with OpenSolaris code (5.11 build 82)

 -- Nexenta Systems <support@nexenta.com>  Sat, 02 Feb 2008 08:36:36 -0800

sunwzfsr (5.11.80-1) nexenta; urgency=low

  * Synchronized with OpenSolaris code (5.11 build 80)

 -- Nexenta Systems <support@nexenta.com>  Sat, 12 Jan 2008 09:08:03 -0800

sunwzfsr (5.11.79-1) nexenta; urgency=low

  * Synchronized with OpenSolaris code (5.11 build 79)

 -- Nexenta Systems <support@nexenta.com>  Wed, 12 Dec 2007 12:26:11 -0800

sunwzfsr (5.11.70-1) nexenta; urgency=low

  * Synchronized with OpenSolaris code (5.11 build 70)

 -- Erast Benson <erast@gnusolaris.org>  Fri, 10 Aug 2007 18:27:22 -0700

sunwzfsr (5.11.69-1) nexenta; urgency=low

  * Synchronized with OpenSolaris code (5.11 build 69)

 -- Erast Benson <erast@gnusolaris.org>  Fri, 20 Jul 2007 08:13:15 -0700

sunwzfsr (5.11.67-1) nexenta; urgency=low

  * Synchronized with OpenSolaris code (5.11 build 67)

 -- Erast Benson <erast@gnusolaris.org>  Thu, 21 Jun 2007 22:24:05 -0700

sunwzfsr (5.11.66-1) nexenta; urgency=low

  * Synchronized with OpenSolaris code (5.11 build 66)

 -- Erast Benson <erast@gnusolaris.org>  Thu, 21 Jun 2007 00:18:54 -0700

sunwzfsr (5.11.65-1) nexenta; urgency=low

  * Synchronized with OpenSolaris code (5.11 build 65)

 -- Erast Benson <erast@gnusolaris.org>  Thu, 31 May 2007 08:55:21 -0700

sunwzfsr (5.11.63-1) nexenta; urgency=low

  * Synchronized with OpenSolaris code (5.11 build 63)

 -- Erast Benson <erast@gnusolaris.org>  Sat, 28 Apr 2007 08:05:03 -0700

sunwzfsr (5.11.61-1) nexenta; urgency=low

  * Synchronized with OpenSolaris code (5.11 build 61)

 -- Erast Benson <erast@gnusolaris.org>  Thu, 05 Apr 2007 14:32:45 -0700

sunwzfsr (5.11.55-1) nexenta; urgency=low

  * Synchronized with OpenSolaris code (5.11 build 55)

 -- Erast Benson <erast@gnusolaris.org>  Sun, 07 Jan 2007 22:50:57 -0800

sunwzfsr (5.11.53-1) nexenta; urgency=low

  * Synchronized with OpenSolaris code (5.11 build 53)

 -- Mac <mac@gnusolaris.org>  Sun, 26 Nov 2006 09:06:17 -0800

sunwzfsr (5.11.50-1) nexenta; urgency=low

  * Synchronized with OpenSolaris code (5.11 build 50)

 -- Mac <mac@gnusolaris.org>  Thu, 12 Oct 2006 22:36:14 -0700

sunwzfsr (5.11.49-1) nexenta; urgency=low

  * Synchronized with OpenSolaris code (5.11 build 49)

 -- Mac <mac@gnusolaris.org>  Fri, 29 Sep 2006 10:00:45 -0700

sunwzfsr (5.11.48-1) nexenta; urgency=low

  * Synchronized with OpenSolaris code (5.11 build 48)

 -- Mac <mac@gnusolaris.org>  Sun, 17 Sep 2006 21:27:06 -0700

sunwzfsr (5.11.47.1-1) nexenta; urgency=low

  * Synchronized with OpenSolaris code (5.11 build 47.1)

 -- Mac <mac@gnusolaris.org>  Wed, 13 Sep 2006 07:16:33 -0700

sunwzfsr (5.11.47-1) nexenta; urgency=low

  * Synchronized with OpenSolaris code (5.11 build 47)

 -- Mac <mac@gnusolaris.org>  Thu, 31 Aug 2006 21:18:27 -0700

sunwzfsr (5.11.46-1) nexenta; urgency=low

  * Synchronized with OpenSolaris code (5.11 build 46)

 -- Mac <mac@gnusolaris.org>  Sat, 19 Aug 2006 14:18:21 -0700

sunwzfsr (5.11.44-1) nexenta; urgency=low

  * Synchronized with OpenSolaris code (5.11 build 44)

 -- Mac <mac@gnusolaris.org>  Wed, 19 Jul 2006 00:06:36 -0700

sunwzfsr (5.11.43-1) nexenta; urgency=low

  * Synchronized with OpenSolaris code (5.11 build 43)

 -- Mac <mac@gnusolaris.org>  Fri, 30 Jun 2006 12:34:11 -0700

sunwzfsr (5.11.42-1) nexenta; urgency=low

  * Synchronized with OpenSolaris code (5.11 build 42)

 -- Mac <mac@gnusolaris.org>  Fri, 16 Jun 2006 11:10:40 -0700

sunwzfsr (5.11.40-1) nexenta; urgency=low

  * Synchronized with OpenSolaris code (5.11 build 40)

 -- Mac <mac@gnusolaris.org>  Thu, 18 May 2006 17:55:41 -0700

sunwzfsr (5.11.37-1) nexenta; urgency=low

  * Synchronized with OpenSolaris code (5.11 build 37)

 -- Mac <mac@gnusolaris.org>  Tue, 04 Apr 2006 17:55:16 -0700

sunwzfsr (5.11.36-1) nexenta; urgency=low

  * Synchronized with OpenSolaris code (5.11 build 36)

 -- Mac <mac@gnusolaris.org>  Thu, 09 Mar 2006 19:50:36 -0800

sunwzfsr (5.11.35-1) nexenta; urgency=low

  * Synchronized with OpenSolaris code (5.11 build 35)

 -- Mac <mac@gnusolaris.org>  Tue, 28 Feb 2006 21:22:28 -0800

sunwzfsr (5.11.34-1) nexenta; urgency=low

  * Synchronized with OpenSolaris code (5.11 build 34)

 -- Mac <mac@gnusolaris.org>  Sun, 19 Feb 2006 00:05:34 -0800

sunwzfsr (5.11.33-1) nexenta; urgency=low

  * Synchronized with OpenSolaris code (5.11 build 33)

 -- Mac <mac@gnusolaris.org>  Fri, 03 Feb 2006 19:58:56 -0800

sunwzfsr (5.11.30-1) nexenta; urgency=low

  * Synchronized with OpenSolaris code (5.11 build 30)

 -- Mac <mac@gnusolaris.org>  Sat, 07 Jan 2006 21:44:30 -0800

sunwzfsr (5.11.29-1) nexenta; urgency=low

  * Synchronized with OpenSolaris code (5.11 build 29)

 -- Mac <mac@gnusolaris.org>  Fri, 23 Dec 2005 22:02:15 -0800

sunwzfsr (5.11.27-1) experimental; urgency=low

  * Converted from .pkg format to .deb
    by alien version 8.53

 -- Mac <mac@gnusolaris.org>  Fri, 18 Nov 2005 22:10:50 -0800

<|MERGE_RESOLUTION|>--- conflicted
+++ resolved
@@ -1,5 +1,3 @@
-<<<<<<< HEAD
-=======
 sunwzfsr (5.11.134-31-9474-13409) nexenta; urgency=low
 
   * Issue 13409: Fixed section definition in libzfs mapfile-vers file
@@ -60,7 +58,6 @@
 
  -- Nexenta Systems <support@nexenta.com>  Thu, 29 Mar 2012 14:40:47 +0400
 
->>>>>>> de1e7f92
 sunwzfsr (5.11.134-31-8936-0) nexenta; urgency=low
 
   * Issue 8923: ZFS should track latency, use latency-aware hybrid allocator
