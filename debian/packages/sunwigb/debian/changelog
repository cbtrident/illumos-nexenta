<<<<<<< HEAD
sunwigb (5.11.134-31-0-105) nexenta; urgency=low
=======
sunwigb (5.11.134-31-13137-13117) nexenta; urgency=low

  * Issue 13117: EEE Setting for I350 on by default

 -- Nexenta Systems <support@nexenta.com>  Thu, 07 Feb 2013 12:08:55 -0700

sunwigb (5.11.134-31-8234-1) nexenta; urgency=low
>>>>>>> de1e7f92

  * Issue 8115:  Support for I350 and ET2 into the "igb" driver

 -- Gate Keeper <support@nexenta.com>  Mon, 06 Feb 2012 12:08:55 -0700

sunwigb (5.11.134-31-0-100) nexenta; urgency=low

  * Renumber packages in preparation for 3.1 release

 -- Gate Keeper <support@nexenta.com>  Mon, 02 May 2011 12:08:55 -0700

sunwigb (5.11.134-31-0-10) nexenta; urgency=low

  * Synchronized with OpenSolaris code (5.11 build 134)

 -- Gate Keeper <support@nexenta.com>  Thu, 24 Mar 2011 22:15:52 -0700

sunwigb (5.11.134-31-0-0) nexenta; urgency=low

  * Issue 3780: Spontaneous reboot in igb

 -- Nexenta Systems <support@nexenta.com>  Tue, 01 Feb 2011 17:59:18 -0800

sunwigb (5.11.134-12) nexenta; urgency=low

  * Synchronized with OpenSolaris code (5.11 build 134)

 -- Gate Keeper <maintainer@nexenta.com>  Wed, 21 Jul 2010 19:52:30 -0700

sunwigb (5.11.134-11) nexenta; urgency=low

  * Synchronized with OpenSolaris code (5.11 build 134)

 -- Gate Keeper <maintainer@nexenta.com>  Fri, 18 Jun 2010 18:34:03 -0700

sunwigb (5.11.134-9) nexenta; urgency=low

  * Synchronized with OpenSolaris code (5.11 build 134)

 -- Gate Keeper <maintainer@nexenta.com>  Tue, 11 May 2010 07:27:02 -0700

sunwigb (5.11.134-7) nexenta; urgency=low

  * Synchronized with OpenSolaris code (5.11 build 134)

 -- Gate Keeper <maintainer@nexenta.com>  Fri, 09 Apr 2010 16:27:03 -0700

sunwigb (5.11.134-4) nexenta; urgency=low

  * Synchronized with OpenSolaris code (5.11 build 134)

 -- Nexenta Systems <maintainer@nexenta.com>  Fri, 05 Mar 2010 11:32:52 -0800

sunwigb (5.11.134-2) nexenta; urgency=low

  * Synchronized with OpenSolaris code (5.11 build 134)

 -- Nexenta Systems <support@nexenta.com>  Tue, 23 Feb 2010 17:35:12 -0800

sunwigb (5.11.134-1) nexenta; urgency=low

  * Synchronized with OpenSolaris code (5.11 build 134)

 -- Nexenta Systems <support@nexenta.com>  Thu, 18 Feb 2010 18:49:57 -0800

sunwigb (5.11.129-1) nexenta; urgency=low

  * Synchronized with OpenSolaris code (5.11 build 129)

 -- Gate Keeper <maintainer@nexenta.com>  Fri, 04 Dec 2009 04:14:21 -0800

sunwigb (5.11.128-1) nexenta; urgency=low

  * Synchronized with OpenSolaris code (5.11 build 128)

 -- Nexenta Systems <maintainer@nexenta.com>  Thu, 12 Nov 2009 00:05:08 -0800

sunwigb (5.11.124-1) nexenta; urgency=low

  * Synchronized with OpenSolaris code (5.11 build 124)

 -- Nexenta Systems <maintainer@nexenta.com>  Fri, 25 Sep 2009 22:10:56 -0700

sunwigb (5.11.123-1) nexenta; urgency=low

  * Synchronized with OpenSolaris code (5.11 build 123)

 -- Nexenta Systems <maintainer@nexenta.com>  Mon, 21 Sep 2009 18:49:12 -0700

sunwigb (5.11.104-1) nexenta; urgency=low

  * Synchronized with OpenSolaris code (5.11 build 104)

 -- Nexenta Systems <support@nexenta.com>  Thu, 04 Dec 2008 07:25:36 -0800

sunwigb (5.11.103-1) nexenta; urgency=low

  * Synchronized with OpenSolaris code (5.11 build 103)

 -- Nexenta Systems <support@nexenta.com>  Sun, 23 Nov 2008 08:17:44 -0800

sunwigb (5.11.102-1) nexenta; urgency=low

  * Synchronized with OpenSolaris code (5.11 build 102)

 -- Nexenta Systems <support@nexenta.com>  Tue, 28 Oct 2008 10:16:16 -0700

sunwigb (5.11.101-1) nexenta; urgency=low

  * Synchronized with OpenSolaris code (5.11 build 101)

 -- Nexenta Systems <support@nexenta.com>  Tue, 21 Oct 2008 13:17:28 -0700

sunwigb (5.11.97-1) nexenta; urgency=low

  * Synchronized with OpenSolaris code (5.11 build 97)

 -- Nexenta Systems <support@nexenta.com>  Mon, 01 Sep 2008 10:50:25 -0700

sunwigb (5.11.85-1) nexenta; urgency=low

  * Synchronized with OpenSolaris code (5.11 build 85)

 -- Nexenta Systems <support@nexenta.com>  Sat, 15 Mar 2008 22:47:00 -0700

sunwigb (5.11.82-1) nexenta; urgency=low

  * Initial release

 -- Nexenta Systems <support@nexenta.com>  Wed, 12 Dec 2007 12:26:11 -0800<|MERGE_RESOLUTION|>--- conflicted
+++ resolved
@@ -1,6 +1,3 @@
-<<<<<<< HEAD
-sunwigb (5.11.134-31-0-105) nexenta; urgency=low
-=======
 sunwigb (5.11.134-31-13137-13117) nexenta; urgency=low
 
   * Issue 13117: EEE Setting for I350 on by default
@@ -8,7 +5,6 @@
  -- Nexenta Systems <support@nexenta.com>  Thu, 07 Feb 2013 12:08:55 -0700
 
 sunwigb (5.11.134-31-8234-1) nexenta; urgency=low
->>>>>>> de1e7f92
 
   * Issue 8115:  Support for I350 and ET2 into the "igb" driver
 
