--- conflicted
+++ resolved
@@ -1,8 +1,4 @@
-<<<<<<< HEAD
-sunwmdbr (5.11.134-31-3-0) nexenta; urgency=low
-=======
 sunwmdbr (5.11.134-31-8544-0) nexenta; urgency=low
->>>>>>> de1e7f92
 
   * Issue 6231: should allow domain groups as member of local groups
 
