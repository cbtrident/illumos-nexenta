<<<<<<< HEAD
=======
sunwsmbsr (5.11.134-31-10734-0) nexenta; urgency=high

  * Issue 10734: NT Trans. Notify returning too quickly
  * Issue 10733: Windows 7 directory listing keeps restarting
  * Issue 6854:  FindFirstFile,FindFirstFileEx,... are not working correctly on Nexenta CIFS-shares

 -- Nexenta Systems <support@nexenta.com>  Wed, 10 Oct 2012 17:26:00 -0700

>>>>>>> de1e7f92
sunwsmbsr (5.11.134-31-2-0) nexenta; urgency=low

  * Issue 5827: authentication type is not supported (when joining a domain)

 -- Gate Keeper <support@nexenta.com>  Thu, 11 Aug 2011 14:54:52 -0400

sunwsmbsr (5.11.134-31-0-100) nexenta; urgency=low

  * Renumber packages in preparation for 3.1 release

 -- Gate Keeper <support@nexenta.com>  Mon, 02 May 2011 12:08:55 -0700

sunwsmbsr (5.11.134-31-0-10) nexenta; urgency=low

  * Synchronized with OpenSolaris code (5.11 build 134)

 -- Gate Keeper <support@nexenta.com>  Thu, 24 Mar 2011 22:15:52 -0700

sunwsmbsr (5.11.134-31-0-1) nexenta; urgency=low

  * Issue 2976: Child folder visibility through shares

 -- Nexenta Systems <support@nexenta.com>  Wed, 16 Feb 2011 13:25:13 -0800

sunwsmbsr (5.11.134-31-0-0) nexenta; urgency=low

  * Issue 3868: AD connectivitiy diagnostics
  * Issue 3901: backport 6952831 SMB level II oplocks (etc.)
  * Issue 3287: CIFS needs domain controller "hot fail over"

 -- Gate Keeper <maintainer@nexenta.com> Fri, 11 Feb 2011 11:59:15 -0500

sunwsmbsr (5.11.134-12) nexenta; urgency=low

  * Synchronized with OpenSolaris code (5.11 build 134)

 -- Gate Keeper <maintainer@nexenta.com>  Wed, 21 Jul 2010 19:52:30 -0700

sunwsmbsr (5.11.134-11) nexenta; urgency=low

  * Synchronized with OpenSolaris code (5.11 build 134)

 -- Gate Keeper <maintainer@nexenta.com>  Fri, 18 Jun 2010 18:34:03 -0700

sunwsmbsr (5.11.134-9) nexenta; urgency=low

  * Synchronized with OpenSolaris code (5.11 build 134)

 -- Gate Keeper <maintainer@nexenta.com>  Tue, 11 May 2010 07:27:02 -0700

sunwsmbsr (5.11.134-7) nexenta; urgency=low

  * Synchronized with OpenSolaris code (5.11 build 134)

 -- Gate Keeper <maintainer@nexenta.com>  Fri, 09 Apr 2010 16:27:03 -0700

sunwsmbsr (5.11.134-4) nexenta; urgency=low

  * Synchronized with OpenSolaris code (5.11 build 134)

 -- Nexenta Systems <maintainer@nexenta.com>  Fri, 05 Mar 2010 11:32:52 -0800

sunwsmbsr (5.11.134-2) nexenta; urgency=low

  * Synchronized with OpenSolaris code (5.11 build 134)

 -- Nexenta Systems <support@nexenta.com>  Tue, 23 Feb 2010 17:35:12 -0800

sunwsmbsr (5.11.134-1) nexenta; urgency=low

  * Synchronized with OpenSolaris code (5.11 build 134)

 -- Nexenta Systems <support@nexenta.com>  Thu, 18 Feb 2010 18:49:57 -0800

sunwsmbsr (5.11.129-1) nexenta; urgency=low

  * Synchronized with OpenSolaris code (5.11 build 129)

 -- Gate Keeper <maintainer@nexenta.com>  Fri, 04 Dec 2009 04:14:21 -0800

sunwsmbsr (5.11.128-1) nexenta; urgency=low

  * Synchronized with OpenSolaris code (5.11 build 128)

 -- Nexenta Systems <maintainer@nexenta.com>  Thu, 12 Nov 2009 00:05:08 -0800

sunwsmbsr (5.11.124-1) nexenta; urgency=low

  * Synchronized with OpenSolaris code (5.11 build 124)

 -- Nexenta Systems <maintainer@nexenta.com>  Fri, 25 Sep 2009 22:10:56 -0700

sunwsmbsr (5.11.123-1) nexenta; urgency=low

  * Synchronized with OpenSolaris code (5.11 build 123)

 -- Nexenta Systems <maintainer@nexenta.com>  Mon, 21 Sep 2009 18:49:12 -0700

sunwsmbsr (5.11.104-7) nexenta; urgency=low

  * bug fixes from b114

 -- Nexenta Systems <support@nexenta.com>  Mon,  1 Jun 2009 12:55:53 -0700

sunwsmbsr (5.11.104-6) nexenta; urgency=low

  * fixes from b112

 -- Nexenta Systems <support@nexenta.com>  Thu,  2 Apr 2009 09:40:55 -0700

sunwsmbsr (5.11.104-5) nexenta; urgency=low

  * latest CIFS fixes

 -- Nexenta Systems <support@nexenta.com>  Fri, 27 Mar 2009 10:49:51 -0700

sunwsmbsr (5.11.104-4) nexenta; urgency=low

  * latest ON fixes

 -- Nexenta Systems <support@nexenta.com>  Wed,  4 Feb 2009 15:29:32 -0800

sunwsmbsr (5.11.104-3) nexenta; urgency=low

  * CIFS/VSS support

 -- Nexenta Systems <support@nexenta.com>  Tue, 13 Jan 2009 10:15:50 -0800

sunwsmbsr (5.11.104-2) nexenta; urgency=low

  * latest ON fixes

 -- Nexenta Systems <support@nexenta.com>  Tue, 16 Dec 2008 11:43:02 -0800

sunwsmbsr (5.11.104-1) nexenta; urgency=low

  * Synchronized with OpenSolaris code (5.11 build 104)

 -- Nexenta Systems <support@nexenta.com>  Thu, 04 Dec 2008 07:25:36 -0800

sunwsmbsr (5.11.103-1) nexenta; urgency=low

  * Synchronized with OpenSolaris code (5.11 build 103)

 -- Nexenta Systems <support@nexenta.com>  Sun, 23 Nov 2008 08:17:44 -0800

sunwsmbsr (5.11.102-1) nexenta; urgency=low

  * Synchronized with OpenSolaris code (5.11 build 102)

 -- Nexenta Systems <support@nexenta.com>  Tue, 28 Oct 2008 10:16:16 -0700

sunwsmbsr (5.11.101-1) nexenta; urgency=low

  * Synchronized with OpenSolaris code (5.11 build 101)

 -- Nexenta Systems <support@nexenta.com>  Tue, 21 Oct 2008 13:17:28 -0700

sunwsmbsr (5.11.97-1) nexenta; urgency=low

  * Synchronized with OpenSolaris code (5.11 build 97)

 -- Nexenta Systems <support@nexenta.com>  Mon, 01 Sep 2008 10:50:25 -0700

sunwsmbsr (5.11.85-1) nexenta; urgency=low

  * Synchronized with OpenSolaris code (5.11 build 85)

 -- Nexenta Systems <support@nexenta.com>  Sat, 15 Mar 2008 22:47:00 -0700

sunwsmbsr (5.11.82-1) nexenta; urgency=low

  * Synchronized with OpenSolaris code (5.11 build 82)

 -- Nexenta Systems <support@nexenta.com>  Sat, 02 Feb 2008 08:36:36 -0800

sunwsmbsr (5.11.80-1) nexenta; urgency=low

  * Synchronized with OpenSolaris code (5.11 build 80)

 -- Nexenta Systems <support@nexenta.com>  Sat, 12 Jan 2008 09:08:03 -0800

sunwsmbsr (5.11.79-1) nexenta; urgency=low

  * Initial release

 -- Nexenta Systems <support@nexenta.com>  Wed, 12 Dec 2007 12:26:11 -0800<|MERGE_RESOLUTION|>--- conflicted
+++ resolved
@@ -1,5 +1,3 @@
-<<<<<<< HEAD
-=======
 sunwsmbsr (5.11.134-31-10734-0) nexenta; urgency=high
 
   * Issue 10734: NT Trans. Notify returning too quickly
@@ -8,7 +6,6 @@
 
  -- Nexenta Systems <support@nexenta.com>  Wed, 10 Oct 2012 17:26:00 -0700
 
->>>>>>> de1e7f92
 sunwsmbsr (5.11.134-31-2-0) nexenta; urgency=low
 
   * Issue 5827: authentication type is not supported (when joining a domain)
