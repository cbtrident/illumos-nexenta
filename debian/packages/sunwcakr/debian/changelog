--- conflicted
+++ resolved
@@ -1,12 +1,9 @@
-<<<<<<< HEAD
-=======
 sunwcakr (5.11.134-31-11828-0) nexenta; urgency=low
 
   * Issue 6696: NexentaStor 3.1.1 installation CD panics on kvm
 
  -- Nexenta Systems <support@nexenta.com>  Thu, 11 Oct 2012 19:32:17 -0500
 
->>>>>>> de1e7f92
 sunwcakr (5.11.134-31-9966-0) nexenta; urgency=low
 
   * Issue 9966: sysretq doesn't properly handle non-canonical addresses
