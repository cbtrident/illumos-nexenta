<<<<<<< HEAD
=======
sunwckr (5.11.134-31-12268-13247) nexenta; urgency=medium

  * Issue 13247: Large, fixed command timeouts impair command drop recovery

 -- Nexenta Systems <support@nexenta.com>  Mon, 25 Feb 2013 12:00:00 -0500

sunwckr (5.11.134-31-12267-13144) nexenta; urgency=low

  * Issue 12534: Race between log_sysevent_filename() and log_event_upcall() can cause panic

 -- Nexenta Systems <support@nexenta.com>  Wed, 08 Feb 2013 10:31:53 +0100

sunwckr (5.11.134-31-12266-8505) nexenta; urgency=low

  * Issue 8505: all disks in ahci mode have illegal requests

 -- Nexenta Systems <support@nexenta.com>  Wed, 16 Jan 2013 17:20:09 -0800

sunwckr (5.11.134-31-12265-12648) nexenta; urgency=low

  * Issue 12648: backout zfs++ changes

 -- Nexenta Systems <support@nexenta.com>  Thu, 10 Jan 2013 19:42:16 +0400

sunwckr (5.11.134-31-12264-8622) nexenta; urgency=low

  * Issue 8622: SSD added to a zpool does not appear to be recognised with a 4KB native block size

 -- Nexenta Systems <support@nexenta.com>  Fri, 14 Dec 2012 15:07:02 +0100

sunwckr (5.11.134-31-12263-12236) nexenta; urgency=low

  * Issue 12235: ZFS extensions for intelligent placement of data and metadata

 -- Nexenta Systems <support@nexenta.com>  Wed, 28 Nov 2012 20:54:09 +0400

sunwckr (5.11.134-31-12262-0) nexenta; urgency=low

  * Issue 11462: Backport Illumos 1618

 -- Nexenta Systems <support@nexenta.com>  Fri, 02 Nov 2012 14:45:39 +0400

sunwckr (5.11.134-31-11965-0) nexenta; urgency=low

  * Issue 11843: NFSv3/UDP server sends packets with wrong Source IP in header

 -- Nexenta Systems <support@nexenta.com>  Wed, 10 Oct 2012 16:43:02 +0400

sunwckr (5.11.134-31-10491-0) nexenta; urgency=low

  * Issue 10453: kidmap_cache_lookup_xxx: replace mutex with rwlock

 -- Nexenta Systems <support@nexenta.com>  Mon, 30 Jul 2012 16:43:02 +0400

>>>>>>> de1e7f92
sunwckr (5.11.134-31-8430-0) nexenta; urgency=low

  * Issue 7856: all SSD's have illegal request counter after reboot

 -- Nexenta Systems <support@nexenta.com>  Wed, 15 Feb 2012 19:46:55 -0500

<<<<<<< HEAD
sunwckr (5.11.134-31-2-100) nexenta; urgency=low
=======
sunwckr (5.11.134-31-6831-0) nexenta; urgency=low
>>>>>>> de1e7f92

  * Issue 6667: acpica update from Intel via Joyent

 -- Nexenta Systems <support@nexenta.com>  Wed, 29 Jun 2011 18:08:32 -0400

sunwckr (5.11.134-31-0-101) nexenta; urgency=low

  * Issue 5439: iSCSI drop outs

 -- Nexenta Systems <support@nexenta.com>  Wed, 29 Jun 2011 18:08:32 -0400

sunwckr (5.11.134-31-0-100) nexenta; urgency=low

  * Renumber packages in preparation for 3.1 release

 -- Gate Keeper <support@nexenta.com>  Mon, 02 May 2011 12:08:55 -0700

sunwckr (5.11.134-31-0-12) nexenta; urgency=low

  * Isssue 3860: NULL pointer derefence panic in SATA module

 -- Nexenta Systems <support@nexenta.com>  Tue, 12 Apr 2011 20:51:36 -0700

sunwckr (5.11.134-31-0-11) nexenta; urgency=low

  * Issue 4578: squeue_synch_{enter,exit}() are unaware of squeue switching 

 -- Nexenta Systems <support@nexenta.com>  Sat, 26 Mar 2011 16:16:55 -0700

sunwckr (5.11.134-31-0-10) nexenta; urgency=low

  * Synchronized with OpenSolaris code (5.11 build 134)

 -- Gate Keeper <support@nexenta.com>  Thu, 24 Mar 2011 22:15:52 -0700

sunwckr (5.11.134-31-0-6) nexenta; urgency=high

  * Issue 4403: Kernel panic in ip_input.c

 -- Nexenta Systems <support@nexenta.com>  Fri, 11 Mar 2011 11:58:20 -0500

sunwckr (5.11.134-31-0-5) nexenta; urgency=low

  * Issue 4054: Backport important ip stack fixes

 -- Nexenta Systems <support@nexenta.com>  Thu, 24 Feb 2011 00:20:13 -0500

sunwckr (5.11.134-31-0-4) nexenta; urgency=low

  * Issue 2752: dD flags are missing

 -- Albert Lee <trisk@nexenta.com>  Wed, 16 Feb 2011 02:10:44 -0500

sunwckr (5.11.134-31-0-3) nexenta; urgency=low

  * Issue 3987: backport numerous VM subsystem fixes/improvements

 -- Nexenta Systems <support@nexenta.com>  Wed, 16 Feb 2011 13:42:13 -0800

sunwckr (5.11.134-31-0-2) nexenta; urgency=low

  * Issue 3974: a couple more ZFS backports
 
 -- Nexenta Systems <support@nexenta.com>  Tue, 15 Feb 2011 23:16:15 -0800

sunwckr (5.11.134-31-0-1) nexenta; urgency=low

  * Issue 3970: Offline and sparse attribute support

 -- Nexenta Systems <support@nexenta.com>  Tue, 15 Feb 2011 12:51:40 -0800

sunwckr (5.11.134-31-0-0) nexenta; urgency=low

  * Issue 3238: backport dnode related improvements
  * Issue 3449: zfs diff
  * Issue 3726: backport 6859862 Move pfexec into the kernel
  * Issue 3888: backport 6942439 Sporadic complete I/O halts
  * Issue 3914: backport several NFS fixes

 -- Nexenta Systems <support@nexenta.com>  Wed, 09 Feb 2011 15:21:11 -0500

sunwckr (5.11.134-12a) nexenta; urgency=low

  * Issue 1984: Include fix for bug 6957205 to complete the fix for issue 1861

 -- Vineeth Pillai <vineeth@nexenta.com>  Wed, 21 Jul 2010 23:00:00 -0700

sunwckr (5.11.134-12) nexenta; urgency=low

  * Synchronized with OpenSolaris code (5.11 build 134)

 -- Gate Keeper <maintainer@nexenta.com>  Wed, 21 Jul 2010 19:52:30 -0700

sunwckr (5.11.134-11a) nexenta; urgency=low

  * Issue 1861: NFS server is responding to wrong IP-address (NFSv3, UDP)

 -- Garrett D'Amore <garrett@nexenta.com>  Thu, 08 Jul 2010 16:39:09 -0700

sunwckr (5.11.134-11) nexenta; urgency=low

  * Synchronized with OpenSolaris code (5.11 build 134)

 -- Gate Keeper <maintainer@nexenta.com>  Fri, 18 Jun 2010 18:34:03 -0700

sunwckr (5.11.134-9) nexenta; urgency=low

  * Synchronized with OpenSolaris code (5.11 build 134)

 -- Gate Keeper <maintainer@nexenta.com>  Tue, 11 May 2010 07:27:02 -0700

sunwckr (5.11.134-7) nexenta; urgency=low

  * Synchronized with OpenSolaris code (5.11 build 134)

 -- Gate Keeper <maintainer@nexenta.com>  Fri, 09 Apr 2010 16:27:03 -0700

sunwckr (5.11.134-4) nexenta; urgency=low

  * Synchronized with OpenSolaris code (5.11 build 134)

 -- Nexenta Systems <maintainer@nexenta.com>  Fri, 05 Mar 2010 11:32:52 -0800

sunwckr (5.11.134-2) nexenta; urgency=low

  * Synchronized with OpenSolaris code (5.11 build 134)

 -- Nexenta Systems <support@nexenta.com>  Tue, 23 Feb 2010 17:35:12 -0800

sunwckr (5.11.134-1) nexenta; urgency=low

  * Synchronized with OpenSolaris code (5.11 build 134)

 -- Nexenta Systems <support@nexenta.com>  Thu, 18 Feb 2010 18:49:57 -0800

sunwckr (5.11.133-2) hardy; urgency=low

  * Vendor specific mpxio fix added to scsi_vhci.conf 

 -- Nexenta Systems <support@nexenta.com>  Tue, 09 Feb 2010 03:59:26 -0800

sunwckr (5.11.129-1) nexenta; urgency=low

  * Synchronized with OpenSolaris code (5.11 build 129)

 -- Gate Keeper <maintainer@nexenta.com>  Fri, 04 Dec 2009 04:14:21 -0800

sunwckr (5.11.128-1) nexenta; urgency=low

  * Synchronized with OpenSolaris code (5.11 build 128)

 -- Nexenta Systems <maintainer@nexenta.com>  Thu, 12 Nov 2009 00:05:08 -0800

sunwckr (5.11.124-1) nexenta; urgency=low

  * Synchronized with OpenSolaris code (5.11 build 124)

 -- Nexenta Systems <maintainer@nexenta.com>  Fri, 25 Sep 2009 22:10:56 -0700

sunwckr (5.11.123-1) nexenta; urgency=low

  * Synchronized with OpenSolaris code (5.11 build 123)

 -- Nexenta Systems <maintainer@nexenta.com>  Mon, 21 Sep 2009 18:49:12 -0700

sunwckr (5.11.104-9) nexenta; urgency=low

  * bug fixes

 -- Nexenta Systems <support@nexenta.com>  Mon,  1 Jun 2009 13:20:46 -0700

sunwckr (5.11.104-8) nexenta; urgency=low

  * more pci_autoconfig fixes

 -- Nexenta Systems <support@nexenta.com>  Wed, 13 May 2009 22:58:01 -0700

sunwckr (5.11.104-7) nexenta; urgency=low

  * CIFS fixes

 -- Nexenta Systems <support@nexenta.com>  Fri, 27 Mar 2009 11:29:09 -0700

sunwckr (5.11.104-6) nexenta; urgency=low

  * disable AMD iommu for now

 -- Nexenta Systems <support@nexenta.com>  Tue, 17 Mar 2009 22:35:13 -0700

sunwckr (5.11.104-5) nexenta; urgency=low

  * pci_autoconfig fixes

 -- Nexenta Systems <support@nexenta.com>  Wed, 18 Feb 2009 13:00:18 -0800

sunwckr (5.11.104-4) nexenta; urgency=low

  * ON b107-108 bug fixes back ported

 -- Nexenta Systems <support@nexenta.com>  Wed,  4 Feb 2009 14:31:14 -0800

sunwckr (5.11.104-3) nexenta; urgency=low

  * rpcmod fix

 -- Nexenta Systems <support@nexenta.com>  Thu, 15 Jan 2009 20:28:45 -0800

sunwckr (5.11.104-2) nexenta; urgency=low

  * latest ON fixes

 -- Nexenta Systems <support@nexenta.com>  Tue, 16 Dec 2008 15:14:29 -0800

sunwckr (5.11.104-1) nexenta; urgency=low

  * Synchronized with OpenSolaris code (5.11 build 104)

 -- Nexenta Systems <support@nexenta.com>  Thu, 04 Dec 2008 07:25:36 -0800

sunwckr (5.11.103-2) nexenta; urgency=low

  * NFS performance improvement

 -- Nexenta Systems <support@nexenta.com>  Wed, 26 Nov 2008 13:17:46 -0800

sunwckr (5.11.103-1) nexenta; urgency=low

  * Synchronized with OpenSolaris code (5.11 build 103)

 -- Nexenta Systems <support@nexenta.com>  Sun, 23 Nov 2008 08:17:44 -0800

sunwckr (5.11.102-1) nexenta; urgency=low

  * Synchronized with OpenSolaris code (5.11 build 102)

 -- Nexenta Systems <support@nexenta.com>  Tue, 28 Oct 2008 10:16:16 -0700

sunwckr (5.11.101-1) nexenta; urgency=low

  * Synchronized with OpenSolaris code (5.11 build 101)

 -- Nexenta Systems <support@nexenta.com>  Tue, 21 Oct 2008 13:17:28 -0700

sunwckr (5.11.97-1) nexenta; urgency=low

  * Synchronized with OpenSolaris code (5.11 build 97)

 -- Nexenta Systems <support@nexenta.com>  Mon, 01 Sep 2008 10:50:25 -0700

sunwckr (5.11.85-3) elatte; urgency=low

  * make sure backspace works on console login

 -- Nexenta Systems <support@nexenta.com>  Tue, 15 Apr 2008 16:44:40 -0700

sunwckr (5.11.85-2) elatte; urgency=low

  * mpt fix for ESX 3.5

 -- Nexenta Systems <support@nexenta.com>  Fri, 21 Mar 2008 22:44:06 -0700

sunwckr (5.11.85-1) nexenta; urgency=low

  * Synchronized with OpenSolaris code (5.11 build 85)

 -- Nexenta Systems <support@nexenta.com>  Sat, 15 Mar 2008 22:47:00 -0700

sunwckr (5.11.82-2) elatte; urgency=low

  * SATA framework fixes

 -- Nexenta Systems <support@nexenta.com>  Tue, 12 Feb 2008 10:12:27 -0800

sunwckr (5.11.82-1) nexenta; urgency=low

  * Synchronized with OpenSolaris code (5.11 build 82)

 -- Nexenta Systems <support@nexenta.com>  Sat, 02 Feb 2008 08:36:36 -0800

sunwckr (5.11.80-1) nexenta; urgency=low

  * Synchronized with OpenSolaris code (5.11 build 80)

 -- Nexenta Systems <support@nexenta.com>  Sat, 12 Jan 2008 09:08:03 -0800

sunwckr (5.11.79-1) nexenta; urgency=low

  * Synchronized with OpenSolaris code (5.11 build 79)

 -- Nexenta Systems <support@nexenta.com>  Wed, 12 Dec 2007 12:26:11 -0800

sunwckr (5.11.70-2) elatte; urgency=low

  * disable warning on ZFS boot

 -- Erast Benson <erast@gnusolaris.org>  Wed, 26 Sep 2007 16:56:55 -0700

sunwckr (5.11.70-1) nexenta; urgency=low

  * Synchronized with OpenSolaris code (5.11 build 70)

 -- Erast Benson <erast@gnusolaris.org>  Fri, 10 Aug 2007 18:27:22 -0700

sunwckr (5.11.69-1) nexenta; urgency=low

  * Synchronized with OpenSolaris code (5.11 build 69)

 -- Erast Benson <erast@gnusolaris.org>  Fri, 20 Jul 2007 08:13:15 -0700

sunwckr (5.11.67-1) nexenta; urgency=low

  * Synchronized with OpenSolaris code (5.11 build 67)

 -- Erast Benson <erast@gnusolaris.org>  Thu, 21 Jun 2007 22:24:05 -0700

sunwckr (5.11.66-1) nexenta; urgency=low

  * Synchronized with OpenSolaris code (5.11 build 66)

 -- Erast Benson <erast@gnusolaris.org>  Thu, 21 Jun 2007 00:18:54 -0700

sunwckr (5.11.65-1) nexenta; urgency=low

  * Synchronized with OpenSolaris code (5.11 build 65)

 -- Erast Benson <erast@gnusolaris.org>  Thu, 31 May 2007 08:55:21 -0700

sunwckr (5.11.63-1) nexenta; urgency=low

  * Synchronized with OpenSolaris code (5.11 build 63)

 -- Erast Benson <erast@gnusolaris.org>  Sat, 28 Apr 2007 08:05:03 -0700

sunwckr (5.11.61-1) nexenta; urgency=low

  * Synchronized with OpenSolaris code (5.11 build 61)

 -- Erast Benson <erast@gnusolaris.org>  Thu, 05 Apr 2007 14:32:45 -0700

sunwckr (5.11.55-3) elatte; urgency=low

  * changed default sgen.conf

 -- Erast Benson <erast@gnusolaris.org>  Sat, 10 Mar 2007 22:52:39 -0800

sunwckr (5.11.55-2) elatte; urgency=low

  * change startup printing string to "Loading Nexenta..."

 -- Erast Benson <erast@gnusolaris.org>  Mon,  5 Feb 2007 16:33:49 -0800

sunwckr (5.11.55-1) nexenta; urgency=low

  * Synchronized with OpenSolaris code (5.11 build 55)

 -- Erast Benson <erast@gnusolaris.org>  Sun, 07 Jan 2007 22:50:57 -0800

sunwckr (5.11.53-1) nexenta; urgency=low

  * Synchronized with OpenSolaris code (5.11 build 53)

 -- Mac <mac@gnusolaris.org>  Sun, 26 Nov 2006 09:06:17 -0800

sunwckr (5.11.50-1) nexenta; urgency=low

  * Synchronized with OpenSolaris code (5.11 build 50)

 -- Mac <mac@gnusolaris.org>  Thu, 12 Oct 2006 22:36:14 -0700

sunwckr (5.11.49-1) nexenta; urgency=low

  * Synchronized with OpenSolaris code (5.11 build 49)

 -- Mac <mac@gnusolaris.org>  Fri, 29 Sep 2006 10:00:45 -0700

sunwckr (5.11.48-1) nexenta; urgency=low

  * Synchronized with OpenSolaris code (5.11 build 48)

 -- Mac <mac@gnusolaris.org>  Sun, 17 Sep 2006 21:27:06 -0700

sunwckr (5.11.47.1-1) nexenta; urgency=low

  * Synchronized with OpenSolaris code (5.11 build 47.1)

 -- Mac <mac@gnusolaris.org>  Wed, 13 Sep 2006 07:16:33 -0700

sunwckr (5.11.47-2) elatte; urgency=low

  * added sgen driver

 -- Mac <mac@gnusolaris.org>  Sun, 10 Sep 2006 08:14:26 -0700

sunwckr (5.11.47-1) nexenta; urgency=low

  * Synchronized with OpenSolaris code (5.11 build 47)

 -- Mac <mac@gnusolaris.org>  Thu, 31 Aug 2006 21:18:27 -0700

sunwckr (5.11.46-1) nexenta; urgency=low

  * Synchronized with OpenSolaris code (5.11 build 46)

 -- Mac <mac@gnusolaris.org>  Sat, 19 Aug 2006 14:18:21 -0700

sunwckr (5.11.44-1) nexenta; urgency=low

  * Synchronized with OpenSolaris code (5.11 build 44)

 -- Mac <mac@gnusolaris.org>  Wed, 19 Jul 2006 00:06:36 -0700

sunwckr (5.11.43-1) nexenta; urgency=low

  * Synchronized with OpenSolaris code (5.11 build 43)

 -- Mac <mac@gnusolaris.org>  Fri, 30 Jun 2006 12:34:11 -0700

sunwckr (5.11.42-1) nexenta; urgency=low

  * Synchronized with OpenSolaris code (5.11 build 42)

 -- Mac <mac@gnusolaris.org>  Fri, 16 Jun 2006 11:10:40 -0700

sunwckr (5.11.40-2) elatte; urgency=low

  * dependency on nexenta-lu

 -- Mac <mac@gnusolaris.org>  Wed, 31 May 2006 17:33:32 -0700

sunwckr (5.11.40-1) nexenta; urgency=low

  * Synchronized with OpenSolaris code (5.11 build 40)

 -- Mac <mac@gnusolaris.org>  Thu, 18 May 2006 17:55:41 -0700

sunwckr (5.11.37-1) nexenta; urgency=low

  * Synchronized with OpenSolaris code (5.11 build 37)

 -- Mac <mac@gnusolaris.org>  Tue, 04 Apr 2006 17:55:16 -0700

sunwckr (5.11.36-1) nexenta; urgency=low

  * Synchronized with OpenSolaris code (5.11 build 36)

 -- Mac <mac@gnusolaris.org>  Thu, 09 Mar 2006 19:50:36 -0800

sunwckr (5.11.35-1) nexenta; urgency=low

  * Synchronized with OpenSolaris code (5.11 build 35)

 -- Mac <mac@gnusolaris.org>  Tue, 28 Feb 2006 21:22:28 -0800

sunwckr (5.11.34-1) nexenta; urgency=low

  * Synchronized with OpenSolaris code (5.11 build 34)

 -- Mac <mac@gnusolaris.org>  Sun, 19 Feb 2006 00:05:34 -0800

sunwckr (5.11.33-1) nexenta; urgency=low

  * Synchronized with OpenSolaris code (5.11 build 33)

 -- Mac <mac@gnusolaris.org>  Fri, 03 Feb 2006 19:58:56 -0800

sunwckr (5.11.30-1) nexenta; urgency=low

  * Synchronized with OpenSolaris code (5.11 build 30)

 -- Mac <mac@gnusolaris.org>  Sat, 07 Jan 2006 21:44:30 -0800

sunwckr (5.11.29-1) nexenta; urgency=low

  * Synchronized with OpenSolaris code (5.11 build 29)

 -- Mac <mac@gnusolaris.org>  Fri, 23 Dec 2005 22:02:15 -0800

sunwckr (5.11.27-1) nexenta; urgency=low

  * Synchronized with OpenSolaris code (5.11 build 27)

 -- Mac <mac@gnusolaris.org>  Fri, 18 Nov 2005 12:58:20 -0800

sunwckr (5.11.26-1) nexenta; urgency=low

  * Converted from .pkg format to .deb
    by alien version 8.53

 -- Erast Benson <erast@gnusolaris.org>  Fri, 22 Jul 2005 23:39:56 -0700

<|MERGE_RESOLUTION|>--- conflicted
+++ resolved
@@ -1,5 +1,3 @@
-<<<<<<< HEAD
-=======
 sunwckr (5.11.134-31-12268-13247) nexenta; urgency=medium
 
   * Issue 13247: Large, fixed command timeouts impair command drop recovery
@@ -54,18 +52,13 @@
 
  -- Nexenta Systems <support@nexenta.com>  Mon, 30 Jul 2012 16:43:02 +0400
 
->>>>>>> de1e7f92
 sunwckr (5.11.134-31-8430-0) nexenta; urgency=low
 
   * Issue 7856: all SSD's have illegal request counter after reboot
 
  -- Nexenta Systems <support@nexenta.com>  Wed, 15 Feb 2012 19:46:55 -0500
 
-<<<<<<< HEAD
-sunwckr (5.11.134-31-2-100) nexenta; urgency=low
-=======
 sunwckr (5.11.134-31-6831-0) nexenta; urgency=low
->>>>>>> de1e7f92
 
   * Issue 6667: acpica update from Intel via Joyent
 
