#
# CDDL HEADER START
#
# The contents of this file are subject to the terms of the
# Common Development and Distribution License (the "License").
# You may not use this file except in compliance with the License.
#
# You can obtain a copy of the license at usr/src/OPENSOLARIS.LICENSE
# or http://www.opensolaris.org/os/licensing.
# See the License for the specific language governing permissions
# and limitations under the License.
#
# When distributing Covered Code, include this CDDL HEADER in each
# file and include the License file at usr/src/OPENSOLARIS.LICENSE.
# If applicable, add the following below this CDDL HEADER, with the
# fields enclosed by brackets "[]" replaced with your own identifying
# information: Portions Copyright [yyyy] [name of copyright owner]
#
# CDDL HEADER END
#

#
# Copyright (c) 2010, Oracle and/or its affiliates. All rights reserved.
# Copyright 2012 OmniTI Computer Consulting, Inc.  All rights reserved.
# Copyright 2014 Garrett D'Amore <garrett@damore.org>
<<<<<<< HEAD
# Copyright 2015 Nexenta Systems, Inc.  All rights reserved.
=======
# Copyright 2016 Toomas Soome <tsoome@me.com>
# Copyright 2016 Hans Rosenfeld <rosenfeld@grumpf.hope-2000.org>
# Copyright 2016 Nexenta Systems, Inc.
>>>>>>> 993e3faf
#

#
# Exception List for validate_pkg
#

#
# The following entries are built in the /proto area
# but not included in any packages - this is intentional.
#
usr/include/auth_list.h
usr/include/bsm/audit_door_infc.h
usr/include/bsm/audit_private.h
usr/include/bsm/devalloc.h
usr/include/getxby_door.h
usr/include/passwdutil.h
usr/include/priv_utils.h
usr/include/rpcsvc/daemon_utils.h
usr/include/rpcsvc/svc_dg_priv.h
usr/include/security/pam_impl.h
usr/include/sys/clock_impl.h
usr/include/sys/winlockio.h
usr/include/scsi/plugins/ses/vendor/sun_impl.h
#
# Private lofi interface.
#
usr/include/sys/lofi_impl.h
#
# Private/Internal libraries of the Cryptographic Framework.
#
lib/libkcfd.so
lib/llib-lelfsign
lib/llib-lelfsign.ln
lib/llib-lkcfd
lib/llib-lkcfd.ln
usr/include/libelfsign.h
usr/lib/llib-lsoftcrypto
usr/lib/llib-lsoftcrypto.ln
usr/lib/amd64/llib-lsoftcrypto.ln	i386
usr/lib/sparcv9/llib-lsoftcrypto.ln	sparc

#
# The following files are used by the DHCP service, the
# standalone's DHCP implementation, and the kernel (nfs_dlboot).
# They contain interfaces which are currently private.
#
usr/include/dhcp_symbol.h
usr/include/sys/sunos_dhcp_class.h
#
# Private MAC driver header files
#
usr/include/inet/iptun.h
usr/include/sys/aggr_impl.h
usr/include/sys/dld_impl.h
usr/include/sys/dls_impl.h
usr/include/sys/dls.h
usr/include/sys/mac_client_impl.h
usr/include/sys/mac_client.h
usr/include/sys/mac_flow_impl.h
usr/include/sys/mac_impl.h
usr/include/sys/mac_soft_ring.h
usr/include/sys/mac_stat.h
#
# Private GLDv3 userland libraries and headers
#
usr/include/libdladm_impl.h
usr/include/libdlether.h
usr/include/libdlflow_impl.h
usr/include/libdlflow.h
usr/include/libdliptun.h
usr/include/libdlmgmt.h
usr/include/libdlsim.h
usr/include/libdlwlan_impl.h
usr/include/libdlwlan.h
#
# Virtual Network Interface Card (VNIC)
#
usr/include/sys/vnic_impl.h
#
# Private libipadm lint library and header files
#
usr/include/ipadm_ipmgmt.h
usr/include/ipadm_ndpd.h
lib/llib-lipadm
lib/llib-lipadm.ln
lib/libipadm.so
#
# Private libsocket header file
#
usr/include/libsocket_priv.h
#
# IKE and IPsec support library exceptions.  The IKE support
# library contains exclusively private interfaces, as does
# libipsecutil.  My apologies for the glut of header files here.
#
usr/include/errfp.h
usr/include/ikedoor.h
usr/include/ipsec_util.h
usr/lib/libike.so
usr/lib/amd64/libike.so			i386
usr/lib/sparcv9/libike.so		sparc
usr/lib/libipsecutil.so
usr/lib/amd64/libipsecutil.so		i386
usr/lib/sparcv9/libipsecutil.so		sparc
usr/lib/llib-like
usr/lib/llib-like.ln
usr/lib/amd64/llib-like.ln		i386
usr/lib/sparcv9/llib-like.ln		sparc
usr/lib/llib-lipsecutil
usr/lib/llib-lipsecutil.ln
usr/lib/amd64/llib-lipsecutil.ln	i386
usr/lib/sparcv9/llib-lipsecutil.ln	sparc
#
usr/include/inet/ip_impl.h
usr/include/inet/ip_ndp.h
usr/include/inet/ip2mac_impl.h
usr/include/inet/ip2mac.h
usr/include/inet/rawip_impl.h
usr/include/inet/tcp_impl.h
usr/include/inet/udp_impl.h
usr/include/libmail.h
usr/include/libnwam_priv.h
usr/include/protocols/ripngd.h
usr/include/s_string.h
usr/include/sys/logindmux_impl.h
usr/include/sys/vgareg.h
#
# Some IPsec headers can't be shipped lest we hit export controls...
#
usr/include/inet/ipsec_impl.h
usr/include/inet/ipsec_info.h
usr/include/inet/ipsecah.h
usr/include/inet/ipsecesp.h
usr/include/inet/keysock.h
usr/include/inet/sadb.h
usr/include/sys/sha1_consts.h
usr/include/sys/sha2_consts.h
#
#
# Filtering out directories not shipped
#
usr/4lib				i386
#
# These files contain definitions shared privately between the kernel
# and libc.  There is no reason for them to be part of a package that
# a customer should ever see.  They are installed in the proto area by
# the uts build because libc and and other components, like truss, are
# dependent upon their contents and should not have their own copies.
#
usr/include/sys/libc_kernel.h
usr/include/sys/synch32.h
#
# Private interfaces for libdisasm
#
usr/include/libdisasm.h
usr/lib/llib-ldisasm
usr/lib/llib-ldisasm.ln
usr/lib/amd64/llib-ldisasm.ln		i386
usr/lib/sparcv9/llib-ldisasm.ln		sparc
#
# Private interfaces for libraidcfg
#
usr/include/raidcfg_spi.h
usr/include/raidcfg.h
usr/lib/libraidcfg.so
usr/lib/amd64/libraidcfg.so		i386
usr/lib/sparcv9/libraidcfg.so		sparc
usr/lib/llib-lraidcfg
usr/lib/llib-lraidcfg.ln
usr/lib/amd64/llib-lraidcfg.ln		i386
usr/lib/sparcv9/llib-lraidcfg.ln	sparc
#
# This file is used for private communication between mdb, drv/kmdb, and
# misc/kmdb.  The interfaces described herein are not intended for customer
# use, and are thus excluded from packaging.
#
usr/include/sys/kmdb.h
#
# These files are installed in the proto area by the build of libdhcpagent
# and libdhcputil for the benefit of DHCP-related networking commands such
# as dhcpagent, dhcpinfo, ifconfig, and netstat.  These are not interfaces
# for customer use, so the files are excluded from packaging.
#
lib/libdhcpagent.so
lib/libdhcputil.so
lib/amd64/libdhcputil.so		i386
lib/sparcv9/libdhcputil.so		sparc
lib/llib-ldhcpagent
lib/llib-ldhcpagent.ln
lib/llib-ldhcputil
lib/llib-ldhcputil.ln
lib/amd64/llib-ldhcputil.ln		i386
lib/sparcv9/llib-ldhcputil.ln		sparc
usr/include/dhcp_hostconf.h
usr/include/dhcp_impl.h
usr/include/dhcp_inittab.h
usr/include/dhcp_stable.h
usr/include/dhcp_symbol_common.h
usr/include/dhcpagent_ipc.h
usr/include/dhcpagent_util.h
usr/include/dhcpmsg.h
usr/lib/libdhcpagent.so
usr/lib/libdhcputil.so
usr/lib/amd64/libdhcputil.so		i386
usr/lib/sparcv9/libdhcputil.so		sparc
usr/lib/llib-ldhcpagent
usr/lib/llib-ldhcpagent.ln
usr/lib/llib-ldhcputil
usr/lib/llib-ldhcputil.ln
usr/lib/amd64/llib-ldhcputil.ln		i386
usr/lib/sparcv9/llib-ldhcputil.ln	sparc
#
# These files are installed in the proto area by the build of libinstzones
# and libpkg
#
usr/lib/llib-linstzones
usr/lib/llib-linstzones.ln
usr/lib/amd64/llib-linstzones.ln	i386
usr/lib/sparcv9/llib-linstzones.ln	sparc
usr/lib/llib-lpkg
usr/lib/llib-lpkg.ln
#
# Don't ship header files private to libipmp and in.mpathd
#
usr/include/ipmp_query_impl.h
#
# These files are installed in the proto area by the build of libinetsvc,
# an inetd-specific library shared by inetd, inetadm and inetconv. Only
# the shared object is shipped.
#
usr/include/inetsvc.h
usr/lib/libinetsvc.so
usr/lib/llib-linetsvc
usr/lib/llib-linetsvc.ln
#
# These files are installed in the proto area by the build of libinetutil,
# a general purpose library for the benefit of internet utilities. Only
# the shared object is shipped.
#
lib/libinetutil.so
lib/amd64/libinetutil.so		i386
lib/sparcv9/libinetutil.so		sparc
lib/llib-linetutil
lib/llib-linetutil.ln
lib/amd64/llib-linetutil.ln		i386
lib/sparcv9/llib-linetutil.ln		sparc
usr/include/libinetutil.h
usr/include/netinet/inetutil.h
usr/include/ofmt.h
usr/lib/libinetutil.so
usr/lib/amd64/libinetutil.so		i386
usr/lib/sparcv9/libinetutil.so		sparc
usr/lib/llib-linetutil
usr/lib/llib-linetutil.ln
usr/lib/amd64/llib-linetutil.ln		i386
usr/lib/sparcv9/llib-linetutil.ln	sparc
#
# Miscellaneous kernel interfaces or kernel<->user interfaces that are
# consolidation private and we do not want to export at this time.
#
usr/include/sys/cryptmod.h
usr/include/sys/dumpadm.h
usr/include/sys/ontrap.h
usr/include/sys/sysmsg_impl.h
usr/include/sys/vlan.h
#
# non-public pci header
#
usr/include/sys/pci_impl.h
usr/include/sys/pci_tools.h
#
# Exception list for RCM project, included by librcm and rcm_daemon
#
usr/include/librcm_event.h
usr/include/librcm_impl.h
#
# MDB deliverables that are not yet public
#
usr/lib/mdb/proc/mdb_test.so
usr/lib/mdb/proc/sparcv9/mdb_test.so	sparc
#
# SNCA project exception list
#
usr/include/inet/kssl/kssl.h
usr/include/inet/kssl/ksslimpl.h
usr/include/inet/kssl/ksslproto.h
usr/include/inet/nca
#
# these are "removed" from the source product build because the only
# packages that currently deliver them are removed.
# they really should't be in here.
#
etc/sfw
#
# Entries for the libmech_krb5 symlink, which has been included
# for build purposes only, not delivered to customers.
#
usr/include/gssapi/gssapi_krb5.h
usr/lib/gss/libmech_krb5.so
usr/lib/amd64/gss/libmech_krb5.so	i386
usr/lib/sparcv9/gss/libmech_krb5.so	sparc
usr/lib/libmech_krb5.so
usr/lib/amd64/libmech_krb5.so		i386
usr/lib/sparcv9/libmech_krb5.so		sparc
#
# Entries for headers from efcode project which user does not need to see
#
usr/platform/sun4u/include/sys/fc_plat.h			sparc
usr/platform/sun4u/include/sys/fcode.h				sparc
#
# Private net80211 headers
#
usr/include/sys/net80211_amrr.h
usr/include/sys/net80211_crypto.h
usr/include/sys/net80211_ht.h
usr/include/sys/net80211_proto.h
usr/include/sys/net80211.h
#
usr/include/net/wpa.h
#
# PPPoE files not delivered to customers.
#
usr/include/net/pppoe.h
usr/include/net/sppptun.h
#
# Simnet
#
usr/include/net/simnet.h
#
# Bridging internal data structures
#
usr/include/net/bridge_impl.h
#
# User<->kernel interface used by cfgadm/USB only
#
usr/include/sys/usb/hubd/hubd_impl.h
#
# User<->kernel interface used by cfgadm/SATA only
#
usr/include/sys/sata/sata_cfgadm.h			i386
#
# Private ucred kernel header
#
usr/include/sys/ucred.h
#
# Private and/or platform-specific smf(5) files
#
lib/librestart.so
lib/llib-lrestart
lib/llib-lrestart.ln
lib/amd64/llib-lrestart.ln					i386
lib/sparcv9/llib-lrestart.ln					sparc
usr/include/libcontract_priv.h
usr/include/librestart_priv.h
usr/include/librestart.h
usr/lib/librestart.so
usr/lib/sparcv9/librestart.so					sparc
lib/svc/manifest/platform/sun4u					i386
lib/svc/manifest/platform/sun4v					i386
var/svc/manifest/platform/sun4u					i386
var/svc/manifest/platform/sun4v					i386
etc/svc/profile/platform_sun4v.xml				i386
etc/svc/profile/platform_SUNW,SPARC-Enterprise.xml		i386
etc/svc/profile/platform_SUNW,Sun-Fire-15000.xml		i386
etc/svc/profile/platform_SUNW,Sun-Fire-880.xml			i386
etc/svc/profile/platform_SUNW,Sun-Fire-V890.xml			i386
etc/svc/profile/platform_SUNW,Sun-Fire.xml			i386
etc/svc/profile/platform_SUNW,Ultra-Enterprise-10000.xml	i386
etc/svc/profile/platform_SUNW,UltraSPARC-IIe-NetraCT-40.xml	i386
etc/svc/profile/platform_SUNW,UltraSPARC-IIe-NetraCT-60.xml	i386
etc/svc/profile/platform_SUNW,UltraSPARC-IIi-Netract.xml	i386
#
# Private libuutil files
#
lib/libuutil.so
lib/llib-luutil
lib/llib-luutil.ln
lib/sparcv9/llib-luutil.ln		sparc
usr/include/libuutil_impl.h
usr/lib/libuutil.so
usr/lib/sparcv9/libuutil.so		sparc
#
# Private Multidata file.
#
usr/include/sys/multidata_impl.h
#
# The following files are used by wanboot.
# They contain interfaces which are currently private.
#
usr/include/sys/wanboot_impl.h
usr/include/wanboot
usr/include/wanbootutil.h
#
# Even though all the objects built under usr/src/stand are later glommed
# together into a couple of second-stage boot loaders, we dump the static
# archives and lint libraries into $(ROOT)/stand for intermediate use
# (e.g., for lint, linking the second-stage boot loaders, ...).  Since
# these are merely intermediate objects, they do not need to be packaged.
#
stand					sparc
#
# Private KCF header files
#
usr/include/sys/crypto/elfsign.h
usr/include/sys/crypto/impl.h
usr/include/sys/crypto/ops_impl.h
usr/include/sys/crypto/sched_impl.h
#
# The following files are installed in the proto area
# by the build of libcmdutils (Command Utilities Library).
# libcmdutils contains interfaces which are all private interfaces.
#
lib/libcmdutils.so
lib/amd64/libcmdutils.so		i386
lib/sparcv9/libcmdutils.so		sparc
lib/llib-lcmdutils
lib/llib-lcmdutils.ln
lib/amd64/llib-lcmdutils.ln		i386
lib/sparcv9/llib-lcmdutils.ln		sparc
usr/include/libcmdutils.h
usr/lib/libcmdutils.so
usr/lib/amd64/libcmdutils.so		i386
usr/lib/sparcv9/libcmdutils.so		sparc
usr/lib/llib-lcmdutils
usr/lib/llib-lcmdutils.ln
usr/lib/amd64/llib-lcmdutils.ln		i386
usr/lib/sparcv9/llib-lcmdutils.ln	sparc
#
# USB skeleton driver stays in sync with the rest of USB but doesn't ship.
#
kernel/drv/usbskel		i386
kernel/drv/amd64/usbskel	i386
kernel/drv/sparcv9/usbskel	sparc
kernel/drv/usbskel.conf
#
# Consolidation and Sun private libdevid interfaces
# Public libdevid interfaces provided by devid.h
#
usr/include/sys/libdevid.h
#
# The following files are installed in the proto area by the build of
# libprtdiag.  libprtdiag contains interfaces which are all private.
# Only the shared object is shipped.
#
usr/platform/sun4u/lib/llib-lprtdiag				sparc
usr/platform/sun4u/lib/llib-lprtdiag.ln				sparc
usr/platform/sun4v/lib/llib-lprtdiag.ln				sparc
#
# The following files are installed in the proto area by the build of
# mdesc driver in sun4v. These header files are used on in the build
# and do not need to be shipped to customers.
#
usr/include/sys/mdesc.h					sparc
usr/include/sys/mdesc_impl.h				sparc
usr/platform/sun4v/include/sys/mach_descrip.h		sparc
#
# The following files are installed in the proto area by the build of
# libpcp.  libpcp contains interfaces which are all private.
# Only the shared object is shipped.
#
usr/platform/sun4v/lib/llib-lpcp.ln				sparc
usr/platform/SUNW,Netra-CP3060/lib/llib-lpcp.ln			sparc
usr/platform/SUNW,Netra-CP3260/lib/llib-lpcp.ln			sparc
usr/platform/SUNW,Netra-T5220/lib/llib-lpcp.ln			sparc
usr/platform/SUNW,Netra-T5440/lib/llib-lpcp.ln			sparc
usr/platform/SUNW,SPARC-Enterprise-T5120/lib/llib-lpcp.ln	sparc
usr/platform/SUNW,Sun-Blade-T6300/lib/llib-lpcp.ln		sparc
usr/platform/SUNW,Sun-Blade-T6320/lib/llib-lpcp.ln		sparc
usr/platform/SUNW,Sun-Fire-T200/lib/llib-lpcp.ln		sparc
usr/platform/SUNW,T5140/lib/llib-lpcp.ln			sparc
usr/platform/SUNW,USBRDT-5240/lib/llib-lpcp.ln			sparc
#
# ZFS internal tools and lint libraries
#
usr/lib/llib-lzfs_jni
usr/lib/llib-lzfs_jni.ln
usr/lib/amd64/llib-lzfs_jni.ln		i386
usr/lib/sparcv9/llib-lzfs_jni.ln	sparc
usr/lib/llib-lzpool
usr/lib/llib-lzpool.ln			i386
usr/lib/amd64/llib-lzpool.ln		i386
usr/lib/sparcv9/llib-lzpool.ln		sparc
#
# ZFS JNI headers
#
usr/include/libzfs_jni_dataset.h
usr/include/libzfs_jni_disk.h
usr/include/libzfs_jni_diskmgt.h
usr/include/libzfs_jni_ipool.h
usr/include/libzfs_jni_main.h
usr/include/libzfs_jni_pool.h
usr/include/libzfs_jni_property.h
usr/include/libzfs_jni_util.h
#
# These files are installed in the proto area for Solaris scsi_vhci driver
# (for MPAPI support) and should not be shipped
#
usr/include/sys/scsi/adapters/mpapi_impl.h
usr/include/sys/scsi/adapters/mpapi_scsi_vhci.h
#
# This library is installed in the proto area by the build of libdisasm, and is
# only used when building the KMDB disasm module.
#
usr/lib/libstanddisasm.so
usr/lib/amd64/libstanddisasm.so		i386
usr/lib/sparcv9/libstanddisasm.so	sparc
#
# TSol: tsol doesn't ship lint source, and tsnet isn't for customers at all.
#
lib/libtsnet.so
usr/lib/llib-ltsnet
usr/lib/llib-ltsol
#
# nss interfaces shared between libnsl and other ON libraries.
#
usr/include/nss.h
#
# AT&T AST (ksh93) files which are currently needed only to build OS/Net
# (msgcc&co.)
# libast
usr/lib/libast.so
usr/lib/amd64/libast.so			i386
usr/lib/sparcv9/libast.so		sparc
usr/lib/llib-last
usr/lib/llib-last.ln
usr/lib/amd64/llib-last.ln		i386
usr/lib/sparcv9/llib-last.ln		sparc
# libcmd
usr/lib/llib-lcmd
usr/lib/llib-lcmd.ln
usr/lib/amd64/llib-lcmd.ln		i386
usr/lib/sparcv9/llib-lcmd.ln		sparc
# libdll
usr/lib/libdll.so
usr/lib/amd64/libdll.so			i386
usr/lib/sparcv9/libdll.so		sparc
usr/lib/llib-ldll
usr/lib/llib-ldll.ln
usr/lib/amd64/llib-ldll.ln		i386
usr/lib/sparcv9/llib-ldll.ln		sparc
# libpp (a helper library needed by AST's msgcc)
usr/lib/libpp.so
usr/lib/llib-lpp
usr/lib/llib-lpp.ln
usr/lib/locale/C/LC_MESSAGES/libpp
# libshell
usr/lib/libshell.so
usr/lib/amd64/libshell.so		i386
usr/lib/sparcv9/libshell.so		sparc
usr/lib/llib-lshell
usr/lib/llib-lshell.ln
usr/lib/amd64/llib-lshell.ln		i386
usr/lib/sparcv9/llib-lshell.ln		sparc
# libsum
usr/lib/libsum.so
usr/lib/amd64/libsum.so			i386
usr/lib/sparcv9/libsum.so		sparc
usr/lib/llib-lsum
usr/lib/llib-lsum.ln
usr/lib/amd64/llib-lsum.ln		i386
usr/lib/sparcv9/llib-lsum.ln		sparc
#
# This file is used in ON to build DSCP clients.  It is not for customers.
#
usr/include/libdscp.h		sparc
#
# These files are used by the iSCSI Target and the iSCSI Initiator
#
usr/include/sys/iscsi_protocol.h
usr/include/sys/iscsi_authclient.h
usr/include/sys/iscsi_authclientglue.h
#
# These files are used by the COMSTAR iSCSI target port provider
#
usr/include/sys/idm
usr/include/sys/iscsit/chap.h
usr/include/sys/iscsit/iscsi_if.h
usr/include/sys/iscsit/isns_protocol.h
usr/include/sys/iscsit/radius_packet.h
usr/include/sys/iscsit/radius_protocol.h
#
# libshare is private and the 64-bit sharemgr is not delivered.
#
usr/lib/libshare.so
usr/lib/amd64/libshare.so		i386
usr/lib/sparcv9/libshare.so		sparc
usr/lib/fs/autofs/libshare_autofs.so
usr/lib/fs/autofs/amd64/libshare_autofs.so		i386
usr/lib/fs/autofs/sparcv9/libshare_autofs.so		sparc
usr/lib/fs/nfs/libshare_nfs.so
usr/lib/fs/nfs/amd64/libshare_nfs.so		i386
usr/lib/fs/nfs/sparcv9/libshare_nfs.so		sparc
usr/lib/fs/smb/libshare_smb.so
usr/lib/fs/smb/amd64/libshare_smb.so		i386
usr/lib/fs/smb/sparcv9/libshare_smb.so		sparc
usr/lib/fs/smbfs/libshare_smbfs.so
usr/lib/fs/smbfs/amd64/libshare_smbfs.so	i386
usr/lib/fs/smbfs/sparcv9/libshare_smbfs.so	sparc
usr/include/libshare_impl.h
usr/include/scfutil.h
#
# These files are installed in the proto area by the build of libpri for
# the benefit of the builds of FMA libldom, Zeus, picld plugins, and/or
# other libpri consumers. However, the libpri interfaces are private to
# Sun (Consolidation Private) and not intended for customer use. So these
# files (the symlink and the lint library) are excluded from packaging.
#
usr/lib/libpri.so		sparc
usr/lib/llib-lpri		sparc
usr/lib/llib-lpri.ln		sparc
usr/lib/sparcv9/libpri.so	sparc
usr/lib/sparcv9/llib-lpri.ln	sparc
#
# These files are installed in the proto area by the build of libds for
# the benefit of the builds of sun4v IO FMA and/or other libds
# consumers.  However, the libds interfaces are private to Sun
# (Consolidation Private) and not intended for customer use. So these
# files (the symlink and the lint library) are excluded from packaging.
#
usr/lib/libds.so			sparc
usr/lib/sparcv9/libds.so		sparc
usr/lib/llib-lds			sparc
usr/lib/llib-lds.ln			sparc
usr/lib/sparcv9/llib-lds.ln		sparc
usr/lib/libdscfg.so
usr/lib/llib-ldscfg.ln
usr/platform/sun4v/include/sys/libds.h	sparc
usr/platform/sun4v/include/sys/vlds.h	sparc
#
# Private/Internal u8_textprep header file. Do not ship.
#
usr/include/sys/u8_textprep_data.h
#
# SQLite is private, used by SMF (svc.configd), idmapd and libsmb.
#
usr/include/sqlite-sys
lib/libsqlite-native.o
lib/libsqlite-sys.so
lib/llib-lsqlite-sys
lib/llib-lsqlite-sys.ln
#
# Private/Internal kiconv header files. Do not ship.
#
usr/include/sys/kiconv_big5_utf8.h
usr/include/sys/kiconv_cck_common.h
usr/include/sys/kiconv_cp950hkscs_utf8.h
usr/include/sys/kiconv_emea1.h
usr/include/sys/kiconv_emea2.h
usr/include/sys/kiconv_euckr_utf8.h
usr/include/sys/kiconv_euctw_utf8.h
usr/include/sys/kiconv_gb18030_utf8.h
usr/include/sys/kiconv_gb2312_utf8.h
usr/include/sys/kiconv_hkscs_utf8.h
usr/include/sys/kiconv_ja_jis_to_unicode.h
usr/include/sys/kiconv_ja_unicode_to_jis.h
usr/include/sys/kiconv_ja.h
usr/include/sys/kiconv_ko.h
usr/include/sys/kiconv_latin1.h
usr/include/sys/kiconv_sc.h
usr/include/sys/kiconv_tc.h
usr/include/sys/kiconv_uhc_utf8.h
usr/include/sys/kiconv_utf8_big5.h
usr/include/sys/kiconv_utf8_cp950hkscs.h
usr/include/sys/kiconv_utf8_euckr.h
usr/include/sys/kiconv_utf8_euctw.h
usr/include/sys/kiconv_utf8_gb18030.h
usr/include/sys/kiconv_utf8_gb2312.h
usr/include/sys/kiconv_utf8_hkscs.h
usr/include/sys/kiconv_utf8_uhc.h
#
# At this time, the directory and its contents
# are only useful on sun4u systems
#
etc/flash/postdeployment			i386
#
# This header file is shared only between the power commands and
# ppm/srn modules # and should not be in any package
#
usr/include/sys/srn.h
#
# Private/Internal header files of smbsrv. Do not ship.
#
usr/include/smb
usr/include/smbsrv
#
# Private/Internal libraries for smbsrv in user space
#
usr/include/libfakekernel
usr/lib/libfakekernel.so
usr/lib/libfakekernel.so.1
usr/lib/llib-lfakekernel
usr/lib/llib-lfakekernel.ln
usr/lib/amd64/llib-lfakekernel.ln		i386
usr/lib/sparcv9/llib-lfakekernel.ln		sparc
usr/lib/amd64/libfakekernel.so			i386
usr/lib/amd64/libfakekernel.so.1		i386
usr/lib/sparcv9/libfakekernel.so		sparc
usr/lib/sparcv9/libfakekernel.so.1		sparc
#
# Private/Internal libraries of smbsrv. Do not ship.
#
usr/lib/mdb/proc/libfksmbsrv.so
usr/lib/mdb/proc/amd64/libfksmbsrv.so		i386
usr/lib/mdb/proc/sparcv9/libfksmbsrv.so		sparc
usr/lib/reparse/llib-lreparse_smb
usr/lib/reparse/llib-lreparse_smb.ln
usr/lib/smbsrv/bind-helper
usr/lib/smbsrv/fksmbd
usr/lib/smbsrv/libfksmbsrv.so
usr/lib/smbsrv/libfksmbsrv.so.1
usr/lib/smbsrv/llib-lfksmbsrv
usr/lib/smbsrv/llib-lfksmbsrv.ln
usr/lib/smbsrv/llib-lmlrpc
usr/lib/smbsrv/llib-lmlrpc.ln
usr/lib/smbsrv/llib-lmlsvc
usr/lib/smbsrv/llib-lmlsvc.ln
usr/lib/smbsrv/llib-lsmb
usr/lib/smbsrv/llib-lsmb.ln
usr/lib/smbsrv/llib-lsmbns
usr/lib/smbsrv/llib-lsmbns.ln
#
#
# Private/Internal 64-bit libraries of smbsrv. Do not ship.
#
usr/lib/smbsrv/amd64				i386
usr/lib/smbsrv/sparcv9				sparc

usr/lib/reparse/amd64/libreparse_smb.so		i386
usr/lib/reparse/amd64/libreparse_smb.so.1	i386
usr/lib/reparse/amd64/llib-lreparse_smb.ln	i386
usr/lib/reparse/sparcv9/libreparse_smb.so	sparc
usr/lib/reparse/sparcv9/libreparse_smb.so.1	sparc
usr/lib/reparse/sparcv9/llib-lreparse_smb.ln	sparc
#
# Private dirent, extended to include flags, for use by SMB server
#
usr/include/sys/extdirent.h
#
# Private header files for vscan service
#
usr/include/libvscan.h
usr/include/sys/vscan.h
#
# libvscan is private
#
usr/lib/vscan/llib-lvscan
usr/lib/vscan/llib-lvscan.ln
#
# i86hvm is not a full platform.  It is just a home for paravirtualized
# drivers.  There is no usr/ component to this sub-platform, but the
# directory is created in the proto area to keep other tools happy.
#
usr/platform/i86hvm						i386
#
# Private sdcard framework headers
#
usr/include/sys/sdcard
#
# libsmbfs is private
#
usr/include/netsmb
usr/lib/libsmbfs.so
usr/lib/amd64/libsmbfs.so		i386
usr/lib/sparcv9/libsmbfs.so		sparc
usr/lib/llib-lsmbfs
usr/lib/llib-lsmbfs.ln
usr/lib/amd64/llib-lsmbfs.ln		i386
usr/lib/sparcv9/llib-lsmbfs.ln		sparc
#
# demo & test program for smbfs (private) ACL support
#
usr/lib/fs/smbfs/chacl
usr/lib/fs/smbfs/lsacl
opt/smbcl-tests
#
# FC related files
kernel/kmdb/fcip		i386
kernel/kmdb/amd64/fcip		i386
kernel/kmdb/sparcv9/fcip	sparc
kernel/kmdb/fcp			i386
kernel/kmdb/amd64/fcp		i386
kernel/kmdb/sparcv9/fcp		sparc
kernel/kmdb/fctl		i386
kernel/kmdb/amd64/fctl		i386
kernel/kmdb/sparcv9/fctl	sparc
kernel/kmdb/qlc			i386
kernel/kmdb/amd64/qlc		i386
kernel/kmdb/sparcv9/qlc		sparc
lib/llib-la5k			sparc
lib/llib-la5k.ln		sparc
lib/sparcv9/llib-la5k.ln	sparc
lib/llib-lg_fc			sparc
lib/llib-lg_fc.ln		sparc
lib/sparcv9/llib-lg_fc.ln	sparc
usr/include/a_state.h		sparc
usr/include/a5k.h		sparc
usr/include/exec.h		sparc
usr/include/g_scsi.h		sparc
usr/include/g_state.h		sparc
usr/include/gfc.h		sparc
usr/include/l_common.h		sparc
usr/include/l_error.h		sparc
usr/include/rom.h		sparc
usr/include/stgcom.h		sparc
usr/include/sys/fibre-channel
usr/lib/llib-lHBAAPI
usr/lib/llib-lHBAAPI.ln
usr/lib/amd64/llib-lHBAAPI.ln	i386
usr/lib/sparcv9/llib-lHBAAPI.ln	sparc
#
usr/bin/dscfgcli
usr/bin/netgr_get
usr/bin/netgr_in
usr/bin/sd_diag
usr/bin/sd_stats
usr/include/nsctl.h
usr/include/sys/ncall
usr/include/sys/nsc_ddi.h
usr/include/sys/nsc_thread.h
usr/include/sys/nsctl
usr/include/sys/nskernd.h
usr/include/sys/unistat
usr/lib/libnsctl.so
usr/lib/librdc.so
usr/lib/libunistat.so
usr/lib/llib-lnsctl.ln
usr/lib/llib-lrdc.ln
usr/lib/llib-lunistat.ln
#
# These files are used by the iSCSI initiator only.
# No reason to ship them.
#
usr/include/sys/scsi/adapters/iscsi_door.h
usr/include/sys/scsi/adapters/iscsi_if.h
#
# sbd ioctl hdr
#
usr/include/sys/stmf_sbd_ioctl.h
#
# proxy port provider interface
#
usr/include/sys/pppt_ic_if.h
usr/include/sys/pppt_ioctl.h
#
# proxy daemon lint library
#
usr/lib/llib-lstmfproxy
usr/lib/llib-lstmfproxy.ln
usr/lib/amd64/llib-lstmfproxy.ln	i386
usr/lib/sparcv9/llib-lstmfproxy.ln	sparc
#
# portable object file and dictionary used by libfmd_msg test
#
usr/lib/fm/dict/TEST.dict
usr/lib/locale/C/LC_MESSAGES/TEST.mo
usr/lib/locale/C/LC_MESSAGES/TEST.po
#
# Private idmap RPC protocol
#
usr/include/rpcsvc/idmap_prot.h
usr/include/rpcsvc/idmap_prot.x
#
# Private idmap directory API
#
usr/include/directory.h
#
# librstp is private for bridging
#
usr/include/stp_bpdu.h
usr/include/stp_in.h
usr/include/stp_vectors.h
usr/lib/librstp.so
usr/lib/llib-lrstp
usr/lib/llib-lrstp.ln
#
# Private nvfru API
#
usr/include/nvfru.h
#
# vrrp
#
usr/include/libvrrpadm.h
usr/lib/libvrrpadm.so
usr/lib/amd64/libvrrpadm.so		i386
usr/lib/sparcv9/libvrrpadm.so		sparc
usr/lib/llib-lvrrpadm
usr/lib/llib-lvrrpadm.ln
usr/lib/amd64/llib-lvrrpadm.ln		i386
usr/lib/sparcv9/llib-lvrrpadm.ln	sparc
#
# This is only used during the -t tools build
#
opt/onbld/bin/i386/elfsign	i386
opt/onbld/bin/sparc/elfsign	sparc
opt/onbld/bin/i386/mandoc	i386
opt/onbld/bin/sparc/mandoc	sparc

#
# Private libdwarf
#
opt/onbld/lib/i386/libdwarf.so	i386
opt/onbld/lib/sparc/libdwarf.so	sparc

#
# Private socket filter API
#
usr/include/sys/sockfilter.h
#
# We don't actually validate license action payloads, and the license
# staging area is provided as a separate basedir for package
# publication.  The net result is that everything therein should be
# ignored for packaging validation.
#
licenses
#
# Libbe is private
#
usr/include/libbe_priv.h
#
# ipmi is at present only useful on i386, but for historical reasons is
# delivered on SPARC and used by the build.
#
usr/include/sys/ipmi.h	sparc

#
# libsaveargs is private
#
usr/include/saveargs.h            	i386
usr/lib/amd64/libsaveargs.so      	i386
usr/lib/amd64/libstandsaveargs.so	i386
usr/lib/amd64/llib-lsaveargs.ln   	i386

#
# libpcidb is private
#
usr/include/pcidb.h
usr/lib/amd64/libpcidb.so		i386
usr/lib/amd64/llib-lpcidb.ln		i386
usr/lib/sparcv9/libpcidb.so		sparc
usr/lib/sparcv9/llib-lpcidb.ln		sparc
usr/lib/libpcidb.so
usr/lib/llib-lpcidb
usr/lib/llib-lpcidb.ln

#
# debugging program for libadutils
#
usr/bin/test-getdc
<<<<<<< HEAD

#
# private nvme header file
#
usr/include/sys/nvme.h

#
# diskfltinj tool is not supposed to be installed
#
usr/bin/diskfltinj

#
# debugging program for libadutils
#
usr/bin/test-getdc

#
# disk-light should not be shipped
#
usr/lib/fm/fmd/plugins/disk-lights.conf
usr/lib/fm/fmd/plugins/disk-lights.so
=======
#
# libficl-sys is private
#
usr/include/ficllocal.h
usr/lib/amd64/llib-lficl-sys.ln		i386
usr/lib/amd64/libficl-sys.so		i386
usr/lib/sparcv9/llib-lficl-sys.ln	sparc
usr/lib/sparcv9/libficl-sys.so		sparc
usr/lib/llib-lficl-sys
usr/lib/llib-lficl-sys.ln
usr/lib/libficl-sys.so
>>>>>>> 993e3faf
<|MERGE_RESOLUTION|>--- conflicted
+++ resolved
@@ -23,13 +23,9 @@
 # Copyright (c) 2010, Oracle and/or its affiliates. All rights reserved.
 # Copyright 2012 OmniTI Computer Consulting, Inc.  All rights reserved.
 # Copyright 2014 Garrett D'Amore <garrett@damore.org>
-<<<<<<< HEAD
-# Copyright 2015 Nexenta Systems, Inc.  All rights reserved.
-=======
 # Copyright 2016 Toomas Soome <tsoome@me.com>
 # Copyright 2016 Hans Rosenfeld <rosenfeld@grumpf.hope-2000.org>
 # Copyright 2016 Nexenta Systems, Inc.
->>>>>>> 993e3faf
 #
 
 #
@@ -978,7 +974,6 @@
 # debugging program for libadutils
 #
 usr/bin/test-getdc
-<<<<<<< HEAD
 
 #
 # private nvme header file
@@ -1000,7 +995,7 @@
 #
 usr/lib/fm/fmd/plugins/disk-lights.conf
 usr/lib/fm/fmd/plugins/disk-lights.so
-=======
+
 #
 # libficl-sys is private
 #
@@ -1011,5 +1006,4 @@
 usr/lib/sparcv9/libficl-sys.so		sparc
 usr/lib/llib-lficl-sys
 usr/lib/llib-lficl-sys.ln
-usr/lib/libficl-sys.so
->>>>>>> 993e3faf
+usr/lib/libficl-sys.so