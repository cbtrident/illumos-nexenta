--- conflicted
+++ resolved
@@ -24,13 +24,9 @@
 # Copyright 2012 OmniTI Computer Consulting, Inc.  All rights reserved.
 # Copyright 2014 Garrett D'Amore <garrett@damore.org>
 # Copyright 2016 Hans Rosenfeld <rosenfeld@grumpf.hope-2000.org>
-<<<<<<< HEAD
-=======
 # Copyright 2018 Nexenta Systems, Inc.
->>>>>>> acab0a4f
 # Copyright 2017 Toomas Soome <tsoome@me.com>
 # Copyright 2017 RackTop Systems.
-# Copyright 2018 Nexenta Systems, Inc.
 #
 
 #
@@ -860,28 +856,9 @@
 usr/lib/amd64/llib-lHBAAPI.ln	i386
 usr/lib/sparcv9/llib-lHBAAPI.ln	sparc
 #
-<<<<<<< HEAD
-usr/bin/dscfgcli
 usr/bin/netgr_get
 usr/bin/netgr_in
-usr/bin/sd_diag
-usr/bin/sd_stats
-usr/include/nsctl.h
-usr/include/sys/ncall
-usr/include/sys/nsc_ddi.h
-usr/include/sys/nsc_thread.h
-usr/include/sys/nsctl
-usr/include/sys/nskernd.h
-usr/include/sys/unistat
-usr/lib/libnsctl.so
-usr/lib/librdc.so
-usr/lib/libunistat.so
-usr/lib/llib-lnsctl.ln
-usr/lib/llib-lrdc.ln
-usr/lib/llib-lunistat.ln
-#
-=======
->>>>>>> acab0a4f
+#
 # These files are used by the iSCSI initiator only.
 # No reason to ship them.
 #
