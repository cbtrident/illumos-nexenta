--- conflicted
+++ resolved
@@ -42,7 +42,6 @@
 
 # Directory hierarchies to skip completely
 SKIP		^usr/lib/libc/			# optimized libc
-SKIP		^usr/lib/mps/			# external libs
 SKIP		^usr/lib/rcm/			# 4426119
 SKIP		^usr/perl5/			# alan's taking care of these :-)
 SKIP		^usr/src/			# no objects in source code
@@ -99,10 +98,6 @@
 # Objects allowed to have unused dependencies
 UNUSED_DEPS	^usr/lib/picl/plugins/		# require devtree dependencies
 UNUSED_DEPS	^usr/lib/libp	# profile libc makes libm an unused dep of libc
-
-# libnetsnmphelpers.so is empty in some net-snmp versions
-UNUSED_OBJ	unused object=.*/libnetsnmphelpers\.so\..*
-UNREF_OBJ	unreferenced object=.*/libnetsnmphelpers\.so\..*
 
 # libm.so.2 dependency
 UNUSED_OBJ	unused object=.*MACH(libm)/libm_hwcap1\.so\.2
@@ -149,13 +144,8 @@
 UNUSED_RPATH	/usr/ccs/lib.*\ from\ .*/usr/lib/mps
 UNUSED_RPATH	/usr/gnu/lib.*\ from\ .*/usr/lib/libpython2\.6
 UNUSED_RPATH	/usr/gnu/lib.*\ from\ .*/usr/lib/64/libpython2\.6
-<<<<<<< HEAD
-UNUSED_RPATH	/usr/gnu/lib.*\ from\ .*/usr/lib/amd64/libpython2\.6
 UNUSED_RPATH	/usr/snadm/lib.*\ from\ .*/usr/snadm/lib/libspmicommon\.so\.1
-=======
-UNUSED_RPATH	/usr/snadm/lib.*\ from\ .*/usr/snadm/lib/libspmicommon\.so\.1
-
->>>>>>> e7e978b1
+
 
 # Unused runpaths for reasons not captured above
 UNUSED_RPATH	/usr/lib/smbsrv.*\ from\ .*libsmb\.so\.1 	# future needs
@@ -164,7 +154,6 @@
 
 # Unreferenced objects of non-OSnet objects we can't change
 UNREF_OBJ	/lib.*\ of\ .*libcimapi\.so
-<<<<<<< HEAD
 UNREF_OBJ	/lib.*\ of\ .*libdbus-1\.so
 UNREF_OBJ	/lib.*\ of\ .*libdbus-glib-1\.so
 UNREF_OBJ	/lib.*\ of\ .*libgio-2.0\.so
@@ -173,15 +162,6 @@
 UNREF_OBJ	/lib.*\ of\ .*libgthread-2\.0\.so
 UNREF_OBJ	/lib.*\ of\ .*libjvm\.so
 UNREF_OBJ	/lib.*\ of\ .*liblzma\.so
-=======
-UNREF_OBJ	/lib.*\ of\ .*libdbus-1\.so\.3
-UNREF_OBJ	/lib.*\ of\ .*libdbus-glib-1\.so\.2
-UNREF_OBJ	/lib.*\ of\ .*libgio-2.0\.so\.0
-UNREF_OBJ	/lib.*\ of\ .*libglib-2.0\.so\.0
-UNREF_OBJ	/lib.*\ of\ .*libgobject-2.0\.so\.0
-UNREF_OBJ	/lib.*\ of\ .*libgthread-2\.0\.so\.0
-UNREF_OBJ	/lib.*\ of\ .*libjvm\.so
->>>>>>> e7e978b1
 UNREF_OBJ	/lib.*\ of\ .*libnetsnmp\.so\..*
 UNREF_OBJ	/lib.*\ of\ .*libnetsnmpagent\.so\..*
 UNREF_OBJ	/lib.*\ of\ .*libnetsnmpmibs\.so\..*
@@ -202,18 +182,13 @@
 UNREF_OBJ	/lib.*\ of\ .*libpython2\.4\.so\.1\.0
 UNREF_OBJ	/lib.*\ of\ .*libpython2\.6\.so\.1\.0
 UNREF_OBJ	/libgcc_s.*\ of\ .*libstdc\+\+\.so\.6
-<<<<<<< HEAD
 UNREF_OBJ	/libgcc_s.*\ of\ .*libgmodule-2\.0\.so
-=======
-UNREF_OBJ	/libgcc_s.*\ of\ .*libgmodule-2\.0\.so\.0
->>>>>>> e7e978b1
 
 # Unreferenced object of objects we can't change for other reasons
 UNREF_OBJ	/libmapmalloc\.so\.1;\ unused\ dependency\ of	# interposer
 UNREF_OBJ	/libstdc\+\+\.so\.6;\ unused\ dependency\ of	# gcc build
 UNREF_OBJ	/libgcc_s\.so\.1.*\ of\ .*libstdc\+\+\.so\.6	# omnios gcc mix
 UNREF_OBJ	/libm\.so\.2.*\ of\ .*libstdc\+\+\.so\.6	# gcc build
-UNREF_OBJ	/libgcc_s\.so\.1.*\ of\ .*libstdc\+\+\.so\.6	# omnios gcc mix
 UNREF_OBJ	/lib.*\ of\ .*/lib/picl/plugins/		# picl
 UNREF_OBJ	/lib.*\ of\ .*kcfd				# interposer
 UNREF_OBJ	/libpkcs11\.so\.1; .*\ of\ .*libkmf\.so\.1	# interposed
