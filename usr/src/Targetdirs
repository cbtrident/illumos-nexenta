# CDDL HEADER START
#
# The contents of this file are subject to the terms of the
# Common Development and Distribution License (the "License").
# You may not use this file except in compliance with the License.
#
# You can obtain a copy of the license at usr/src/OPENSOLARIS.LICENSE
# or http://www.opensolaris.org/os/licensing.
# See the License for the specific language governing permissions
# and limitations under the License.
#
# When distributing Covered Code, include this CDDL HEADER in each
# file and include the License file at usr/src/OPENSOLARIS.LICENSE.
# If applicable, add the following below this CDDL HEADER, with the
# fields enclosed by brackets "[]" replaced with your own identifying
# information: Portions Copyright [yyyy] [name of copyright owner]
#
# CDDL HEADER END
#

#
# Copyright (c) 1989, 2010, Oracle and/or its affiliates. All rights reserved.
# Copyright 2011, Richard Lowe
<<<<<<< HEAD
# Copyright 2012 Nexenta Systems, Inc. All rights reserved.
=======
>>>>>>> 7de6f2c0
# Copyright (c) 2012 by Delphix. All rights reserved.
# Copyright 2012 OmniTI Computer Consulting, Inc.  All rights reserved.
# Copyright (c) 2013 RackTop Systems.
# Copyright 2013 Nexenta Systems, Inc.  All rights reserved.
#

#
# It is easier to think in terms of directory names without the ROOT macro
# prefix.  ROOTDIRS is TARGETDIRS with ROOT prefixes.  It is necessary
# to work with ROOT prefixes when controlling conditional assignments.
#

DIRLINKS=	$(SYM.DIRS)
$(BUILD64)	DIRLINKS += $(SYM.DIRS64)

FILELINKS= $(SYM.USRCCSLIB) $(SYM.USRLIB)
$(BUILD64)	FILELINKS += $(SYM.USRCCSLIB64) $(SYM.USRLIB64)

TARGETDIRS=	$(DIRS)
$(BUILD64)	TARGETDIRS += $(DIRS64)

TARGETDIRS	+= $(FILELINKS) $(DIRLINKS)

i386_DIRS=			\
	/boot/acpi		\
	/boot/acpi/tables	\
	/boot/grub		\
	/boot/grub/bin		\
	/platform/i86pc		\
	/usr/lib/xen		\
	/usr/lib/xen/bin

sparc_DIRS=				\
	/usr/lib/ldoms

sparc_64ONLY= $(POUND_SIGN)
64ONLY=  $($(MACH)_64ONLY)

$(64ONLY) MACH32_DIRS=/usr/ucb/$(MACH32)

DIRS= \
	/boot \
	/boot/solaris \
	/boot/solaris/bin \
	$($(MACH)_DIRS) \
	/dev \
	/dev/dsk \
	/dev/fd \
	/dev/ipnet \
	/dev/net \
	/dev/rdsk \
	/dev/rmt \
	/dev/pts \
	/dev/sad \
	/dev/swap \
	/dev/term \
	/dev/vt \
	/dev/zcons \
	/devices \
	/devices/pseudo \
	/etc \
	/etc/brand  \
	/etc/brand/solaris10  \
	/etc/cron.d \
	/etc/crypto \
	/etc/crypto/certs \
	/etc/crypto/crls \
	/etc/dbus-1 \
	/etc/dbus-1/system.d \
	/etc/default \
	/etc/devices  \
	/etc/dev  \
	/etc/dfs  \
	/etc/dladm \
	/etc/fs  \
	/etc/fs/nfs  \
	/etc/fs/zfs \
	/etc/ftpd  \
	/etc/hal \
	/etc/hal/fdi \
	/etc/hal/fdi/information \
	/etc/hal/fdi/information/10freedesktop \
	/etc/hal/fdi/information/20thirdparty \
	/etc/hal/fdi/information/30user \
	/etc/hal/fdi/policy \
	/etc/hal/fdi/policy/10osvendor \
	/etc/hal/fdi/policy/20thirdparty \
	/etc/hal/fdi/policy/30user \
	/etc/hal/fdi/preprobe \
	/etc/hal/fdi/preprobe/10osvendor \
	/etc/hal/fdi/preprobe/20thirdparty \
	/etc/hal/fdi/preprobe/30user \
	/etc/ipadm \
	/etc/iscsi \
	/etc/rpcsec	\
	/etc/security	\
	/etc/security/auth_attr.d \
	/etc/security/exec_attr.d \
	/etc/security/prof_attr.d \
	/etc/security/tsol	\
	/etc/gss	\
	/etc/init.d  \
	/etc/dhcp	\
	/etc/lib  \
	/etc/mail  \
	/etc/mail/cf  \
	/etc/mail/cf/cf  \
	/etc/mail/cf/domain  \
	/etc/mail/cf/feature  \
	/etc/mail/cf/m4  \
	/etc/mail/cf/mailer  \
	/etc/mail/cf/ostype  \
	/etc/mail/cf/sh  \
	/etc/net-snmp \
	/etc/net-snmp/snmp \
	/etc/opt  \
	/etc/rc0.d  \
	/etc/rc1.d  \
	/etc/rc2.d  \
	/etc/rc3.d  \
	/etc/rcS.d  \
	/etc/saf \
	/etc/sasl	\
	/etc/sfw \
	/etc/skel	\
	/etc/svc \
	/etc/svc/profile \
	/etc/svc/profile/site \
	/etc/svc/volatile \
	/etc/tm  \
	/etc/usb   \
	/etc/user_attr.d \
	/etc/zfs  \
	/etc/zones  \
	/export  \
	/home  \
	/lib \
	/lib/crypto \
	/lib/inet \
	/lib/fm \
	/lib/secure \
	/lib/svc \
	/lib/svc/bin \
	/lib/svc/capture \
	/lib/svc/manifest \
	/lib/svc/manifest/milestone \
	/lib/svc/manifest/device \
	/lib/svc/manifest/system \
	/lib/svc/manifest/system/device \
	/lib/svc/manifest/system/filesystem \
	/lib/svc/manifest/system/security \
	/lib/svc/manifest/system/svc \
	/lib/svc/manifest/network \
	/lib/svc/manifest/network/dns \
	/lib/svc/manifest/network/ipsec \
	/lib/svc/manifest/network/ldap \
	/lib/svc/manifest/network/nfs \
	/lib/svc/manifest/network/nis \
	/lib/svc/manifest/network/rpc \
	/lib/svc/manifest/network/security \
	/lib/svc/manifest/network/shares \
	/lib/svc/manifest/network/ssl \
	/lib/svc/manifest/application \
	/lib/svc/manifest/application/management \
	/lib/svc/manifest/application/security \
	/lib/svc/manifest/application/print \
	/lib/svc/manifest/platform \
	/lib/svc/manifest/platform/sun4u \
	/lib/svc/manifest/platform/sun4v \
	/lib/svc/manifest/site \
	/lib/svc/method \
	/lib/svc/monitor \
	/lib/svc/seed \
	/lib/svc/share \
	/kernel  \
	/mnt  \
	/opt  \
	/platform  \
	/proc  \
	/root  \
	/sbin  \
	/system \
	/system/contract \
	/system/object \
	/tmp \
	/usr  \
	/usr/4lib \
	/usr/ast \
	/usr/ast/bin \
	/usr/bin \
	/usr/bin/$(MACH32) \
	/usr/ccs \
	/usr/ccs/bin \
	/usr/ccs/lib \
	/usr/demo \
	/usr/demo/SOUND \
	/usr/games \
	/usr/has \
	/usr/has/bin \
	/usr/has/lib \
        /usr/has/man \
        /usr/has/man/man1has \
	/usr/include \
	/usr/include/ast \
	/usr/include/fm \
	/usr/include/gssapi \
	/usr/include/hal \
	/usr/include/kerberosv5 \
	/usr/include/libmilter \
	/usr/include/libpolkit \
	/usr/include/sasl \
	/usr/include/scsi \
	/usr/include/security \
	/usr/include/sys/crypto \
	/usr/include/tsol \
	/usr/kernel  \
	/usr/kvm \
	/usr/lib \
	/usr/lib/abi \
	/usr/lib/brand \
	/usr/lib/brand/ipkg \
	/usr/lib/brand/labeled \
	/usr/lib/brand/shared \
	/usr/lib/brand/sn1 \
	/usr/lib/brand/solaris10 \
	/usr/lib/class \
	/usr/lib/class/FSS \
	/usr/lib/class/FX \
	/usr/lib/class/IA \
	/usr/lib/class/RT \
	/usr/lib/class/SDC \
	/usr/lib/class/TS \
	/usr/lib/crypto \
	/usr/lib/drv \
	/usr/lib/elfedit \
	/usr/lib/fm \
	/usr/lib/font \
	/usr/lib/fs \
	/usr/lib/fs/nfs \
	/usr/lib/fs/proc \
	/usr/lib/fs/smb \
	/usr/lib/fs/zfs \
	/usr/lib/gss \
	/usr/lib/hal \
	/usr/lib/inet \
	/usr/lib/inet/dhcp \
	/usr/lib/inet/dhcp/nsu \
	/usr/lib/inet/dhcp/svc \
	/usr/lib/inet/dhcp/svcadm \
	/usr/lib/inet/ilb \
	/usr/lib/inet/$(MACH32) \
	/usr/lib/inet/wanboot \
	/usr/lib/krb5 \
	/usr/lib/link_audit \
	/usr/lib/libp \
	/usr/lib/lwp \
	/usr/lib/mdb \
	/usr/lib/mdb/kvm \
	/usr/lib/mdb/proc \
	/usr/lib/nfs \
	/usr/net \
	/usr/net/servers \
	/usr/lib/pool \
	/usr/lib/python2.6 \
	/usr/lib/python2.6/vendor-packages \
	/usr/lib/python2.6/vendor-packages/64 \
	/usr/lib/python2.6/vendor-packages/solaris \
	/usr/lib/python2.6/vendor-packages/zfs \
	/usr/lib/python2.6/vendor-packages/beadm \
	/usr/lib/rcap \
	/usr/lib/rcap/$(MACH32) \
	/usr/lib/sa  \
	/usr/lib/saf \
	/usr/lib/sasl \
	/usr/lib/scsi \
	/usr/lib/secure \
	/usr/lib/security \
	/usr/lib/smbsrv \
	/usr/lib/vscan \
	/usr/lib/zfs \
	/usr/lib/zones \
	/usr/old \
	/usr/platform  \
	/usr/proc \
	/usr/proc/bin \
	/usr/sadm \
	/usr/sadm/install \
	/usr/sadm/install/bin \
	/usr/sadm/install/scripts \
	/usr/sbin \
	/usr/sbin/$(MACH32) \
	/usr/share  \
	/usr/share/applications \
	/usr/share/audio \
	/usr/share/audio/samples \
	/usr/share/audio/samples/au \
	/usr/share/gnome \
	/usr/share/gnome/autostart \
	/usr/share/hwdata \
	/usr/share/lib \
	/usr/share/lib/ccs \
	/usr/share/lib/tmac  \
	/usr/share/lib/ldif  \
	/usr/share/lib/xml \
	/usr/share/lib/xml/dtd \
	/usr/share/man \
	/usr/share/man/man1 \
	/usr/share/man/man1b \
	/usr/share/man/man1c \
	/usr/share/man/man1m \
	/usr/share/man/man2 \
	/usr/share/man/man3 \
	/usr/share/man/man3bsm \
	/usr/share/man/man3c \
	/usr/share/man/man3c_db \
	/usr/share/man/man3cfgadm \
	/usr/share/man/man3commputil \
	/usr/share/man/man3contract \
	/usr/share/man/man3cpc \
	/usr/share/man/man3curses \
	/usr/share/man/man3dat \
	/usr/share/man/man3devid \
	/usr/share/man/man3devinfo \
	/usr/share/man/man3dlpi \
	/usr/share/man/man3dns_sd \
	/usr/share/man/man3elf \
	/usr/share/man/man3exacct \
	/usr/share/man/man3ext \
	/usr/share/man/man3fcoe \
	/usr/share/man/man3fstyp \
	/usr/share/man/man3gen \
	/usr/share/man/man3gss \
	/usr/share/man/man3head \
	/usr/share/man/man3iscsit \
	/usr/share/man/man3kstat \
	/usr/share/man/man3kvm \
	/usr/share/man/man3ldap \
	/usr/share/man/man3lgrp \
	/usr/share/man/man3lib \
	/usr/share/man/man3mail \
	/usr/share/man/man3malloc \
	/usr/share/man/man3mp \
	/usr/share/man/man3mpapi \
	/usr/share/man/man3nsl \
	/usr/share/man/man3nvpair \
	/usr/share/man/man3pam \
	/usr/share/man/man3papi \
	/usr/share/man/man3perl \
	/usr/share/man/man3picl	\
	/usr/share/man/man3picltree \
	/usr/share/man/man3pool \
	/usr/share/man/man3proc \
	/usr/share/man/man3project \
	/usr/share/man/man3resolv \
	/usr/share/man/man3rpc \
	/usr/share/man/man3rsm \
	/usr/share/man/man3sasl \
	/usr/share/man/man3scf \
	/usr/share/man/man3sec \
	/usr/share/man/man3secdb \
	/usr/share/man/man3sip \
	/usr/share/man/man3slp \
	/usr/share/man/man3socket \
	/usr/share/man/man3stmf \
	/usr/share/man/man3sysevent \
	/usr/share/man/man3tecla \
	/usr/share/man/man3tnf \
	/usr/share/man/man3tsol \
	/usr/share/man/man3uuid \
	/usr/share/man/man3volmgt \
	/usr/share/man/man3xcurses \
	/usr/share/man/man3xnet \
	/usr/share/man/man4 \
	/usr/share/man/man5 \
	/usr/share/man/man7 \
	/usr/share/man/man7d \
	/usr/share/man/man7fs \
	/usr/share/man/man7i \
	/usr/share/man/man7ipp \
	/usr/share/man/man7m \
	/usr/share/man/man7p \
        /usr/share/man/man9 \
	/usr/share/man/man9e \
	/usr/share/man/man9f \
	/usr/share/man/man9p \
	/usr/share/man/man9s \
	/usr/share/src \
	/usr/snadm \
	/usr/snadm/lib \
	/usr/ucb \
	$(MACH32_DIRS) \
	/usr/ucblib \
	/usr/xpg4 \
	/usr/xpg4/bin \
	/usr/xpg4/include \
	/usr/xpg4/lib \
	/usr/xpg6 \
	/usr/xpg6/bin \
	/var  \
	/var/adm  \
	/var/adm/exacct \
	/var/adm/log \
	/var/adm/pool \
	/var/adm/sa \
	/var/adm/sm.bin \
	/var/adm/streams \
	/var/cores \
	/var/cron \
	/var/db \
	/var/db/ipf \
	/var/games \
	/var/idmap \
	/var/krb5 \
	/var/krb5/rcache  \
	/var/krb5/rcache/root  \
	/var/ld \
	/var/log \
	/var/log/pool \
	/var/logadm \
	/var/mail \
	/var/news \
	/var/opt \
	/var/preserve \
	/var/run \
	/var/saf \
	/var/sadm \
	/var/sadm/install \
	/var/sadm/install/admin \
	/var/sadm/install/logs \
	/var/sadm/pkg \
	/var/sadm/security \
	/var/smb \
	/var/smb/cvol \
	/var/smb/cvol/windows \
	/var/smb/cvol/windows/system32 \
	/var/smb/cvol/windows/system32/vss \
	/var/spool \
	/var/spool/cron \
	/var/spool/cron/atjobs \
	/var/spool/cron/crontabs \
	/var/spool/lp \
	/var/spool/pkg \
	/var/spool/uucp \
	/var/spool/uucppublic \
	/var/svc \
	/var/svc/log \
	/var/svc/manifest \
	/var/svc/manifest/milestone \
	/var/svc/manifest/device \
	/var/svc/manifest/system \
	/var/svc/manifest/system/device \
	/var/svc/manifest/system/filesystem \
	/var/svc/manifest/system/security \
	/var/svc/manifest/system/svc \
	/var/svc/manifest/network \
	/var/svc/manifest/network/dns \
	/var/svc/manifest/network/ipsec \
	/var/svc/manifest/network/ldap \
	/var/svc/manifest/network/nfs \
	/var/svc/manifest/network/nis \
	/var/svc/manifest/network/rpc \
	/var/svc/manifest/network/routing \
	/var/svc/manifest/network/security \
	/var/svc/manifest/network/shares \
	/var/svc/manifest/network/ssl \
	/var/svc/manifest/application \
	/var/svc/manifest/application/management \
	/var/svc/manifest/application/print \
	/var/svc/manifest/application/security \
	/var/svc/manifest/platform \
	/var/svc/manifest/platform/sun4u \
	/var/svc/manifest/platform/sun4v \
	/var/svc/manifest/site \
	/var/svc/profile \
	/var/uucp \
	/var/tmp \
	/var/tsol \
	/var/tsol/doors

sparcv9_DIRS64= \
	/platform/sun4u \
	/platform/sun4u/lib \
	/platform/sun4u/lib/$(MACH64) \
	/usr/platform/sun4u \
	/usr/platform/sun4u/sbin \
	/usr/platform/sun4u/lib \
	/platform/sun4v/lib \
	/platform/sun4v/lib/$(MACH64) \
	/usr/platform/sun4v/sbin \
	/usr/platform/sun4v/lib \
	/usr/platform/sun4u-us3/lib \
	/usr/platform/sun4u-opl/lib

amd64_DIRS64= \
	/platform/i86pc/amd64

DIRS64= \
	$($(MACH64)_DIRS64) \
	/lib/$(MACH64) \
	/lib/crypto/$(MACH64) \
	/lib/fm/$(MACH64) \
	/lib/secure/$(MACH64) \
	/usr/bin/$(MACH64) \
	/usr/ccs/bin/$(MACH64)  \
	/usr/ccs/lib/$(MACH64) \
	/usr/lib/$(MACH64) \
	/usr/lib/$(MACH64)/gss \
	/usr/lib/brand/sn1/$(MACH64) \
	/usr/lib/brand/solaris10/$(MACH64) \
	/usr/lib/elfedit/$(MACH64) \
	/usr/lib/fm/$(MACH64) \
	/usr/lib/fs/nfs/$(MACH64) \
	/usr/lib/fs/smb/$(MACH64) \
	/usr/lib/inet/$(MACH64) \
	/usr/lib/krb5/$(MACH64) \
	/usr/lib/libp/$(MACH64) \
	/usr/lib/link_audit/$(MACH64) \
	/usr/lib/lwp/$(MACH64) \
	/usr/lib/mdb/kvm/$(MACH64) \
	/usr/lib/mdb/proc/$(MACH64) \
	/usr/lib/rcap/$(MACH64) \
	/usr/lib/sasl/$(MACH64) \
	/usr/lib/scsi/$(MACH64) \
	/usr/lib/secure/$(MACH64) \
	/usr/lib/security/$(MACH64) \
	/usr/lib/smbsrv/$(MACH64) \
	/usr/lib/abi/$(MACH64) \
	/usr/sbin/$(MACH64) \
	/usr/ucb/$(MACH64) \
	/usr/ucblib/$(MACH64) \
	/usr/xpg4/lib/$(MACH64) \
	/var/ld/$(MACH64)

# /var/mail/:saved is built directly by the rootdirs target in
# /usr/src/Makefile because of the colon in its name.

# macros for symbolic links
SYM.DIRS= \
	/bin \
	/dev/stdin \
	/dev/stdout \
	/dev/stderr \
	/etc/lib/ld.so.1 \
	/etc/lib/libdl.so.1 \
	/etc/lib/nss_files.so.1 \
	/etc/log \
	/lib/32 \
	/lib/crypto/32 \
	/lib/secure/32 \
	/usr/adm \
	/usr/spool \
	/usr/lib/tmac \
	/usr/ccs/lib/link_audit \
	/usr/news \
	/usr/preserve \
	/usr/lib/32 \
	/usr/lib/cron \
	/usr/lib/elfedit/32 \
	/usr/lib/libp/32 \
	/usr/lib/lwp/32 \
	/usr/lib/link_audit/32 \
	/usr/lib/secure/32 \
	/usr/mail \
	/usr/man \
	/usr/pub \
	/usr/src \
	/usr/tmp \
	/usr/ucblib/32 \
	/var/ld/32

sparc_SYM.DIRS64=

SYM.DIRS64= \
	$($(MACH)_SYM.DIRS64) \
	/lib/64 \
	/lib/crypto/64 \
	/lib/secure/64 \
	/usr/lib/64 \
	/usr/lib/brand/sn1/64 \
	/usr/lib/brand/solaris10/64 \
	/usr/lib/elfedit/64 \
	/usr/lib/libp/64 \
	/usr/lib/link_audit/64 \
	/usr/lib/lwp/64 \
	/usr/lib/secure/64 \
	/usr/lib/security/64 \
	/usr/xpg4/lib/64 \
	/var/ld/64 \
	/usr/ucblib/64

# prepend the ROOT prefix

ROOTDIRS=	$(TARGETDIRS:%=$(ROOT)%)

# conditional assignments
#
# Target directories with non-default values for owner and group must
# be referenced here, using their fully-prefixed names, and the non-
# default values assigned.  If a directory is mentioned above and not
# mentioned below, it has default values for attributes.
#
# The default value for DIRMODE is specified in usr/src/Makefile.master.
#

$(ROOT)/var/adm \
$(ROOT)/var/adm/sa :=		DIRMODE= 775

$(ROOT)/var/spool/lp:=		DIRMODE= 775

# file mode
#
$(ROOT)/tmp \
$(ROOT)/var/krb5/rcache \
$(ROOT)/var/preserve \
$(ROOT)/var/spool/pkg \
$(ROOT)/var/spool/uucppublic \
$(ROOT)/var/tmp:=	DIRMODE= 1777

$(ROOT)/root:=		DIRMODE= 700

$(ROOT)/var/krb5/rcache/root:=	DIRMODE= 700


#
# These permissions must match those set
# in the package manifests.
#
$(ROOT)/var/sadm/pkg \
$(ROOT)/var/sadm/security \
$(ROOT)/var/sadm/install/logs :=	DIRMODE= 555


#
# These permissions must match the ones set
# internally by fdfs and autofs.
#
$(ROOT)/dev/fd \
$(ROOT)/home:=		DIRMODE= 555

$(ROOT)/var/mail:=	DIRMODE=1777

$(ROOT)/proc:=		DIRMODE= 555

$(ROOT)/system/contract:=	DIRMODE= 555
$(ROOT)/system/object:=		DIRMODE= 555

# symlink assignments, LINKDEST is the value of the symlink
#
$(ROOT)/usr/lib/cron:=			LINKDEST=../../etc/cron.d
$(ROOT)/bin:=				LINKDEST=usr/bin
$(ROOT)/lib/32:=			LINKDEST=.
$(ROOT)/lib/crypto/32:=			LINKDEST=.
$(ROOT)/lib/secure/32:=			LINKDEST=.
$(ROOT)/dev/stdin:=			LINKDEST=fd/0
$(ROOT)/dev/stdout:=			LINKDEST=fd/1
$(ROOT)/dev/stderr:=			LINKDEST=fd/2
$(ROOT)/usr/pub:=			LINKDEST=share/lib/pub
$(ROOT)/usr/man:=			LINKDEST=share/man
$(ROOT)/usr/src:=			LINKDEST=share/src
$(ROOT)/usr/adm:=			LINKDEST=../var/adm
$(ROOT)/etc/lib/ld.so.1:=		LINKDEST=../../lib/ld.so.1
$(ROOT)/etc/lib/libdl.so.1:=		LINKDEST=../../lib/libdl.so.1
$(ROOT)/etc/lib/nss_files.so.1:=	LINKDEST=../../lib/nss_files.so.1
$(ROOT)/etc/log:=			LINKDEST=../var/adm/log
$(ROOT)/usr/mail:=			LINKDEST=../var/mail
$(ROOT)/usr/news:=			LINKDEST=../var/news
$(ROOT)/usr/preserve:=			LINKDEST=../var/preserve
$(ROOT)/usr/spool:=			LINKDEST=../var/spool
$(ROOT)/usr/tmp:=			LINKDEST=../var/tmp
$(ROOT)/usr/lib/tmac:=			LINKDEST=../share/lib/tmac
$(ROOT)/usr/lib/32:=			LINKDEST=.
$(ROOT)/usr/lib/elfedit/32:=		LINKDEST=.
$(ROOT)/usr/lib/libp/32:=		LINKDEST=.
$(ROOT)/usr/lib/lwp/32:=		LINKDEST=.
$(ROOT)/usr/lib/link_audit/32:=		LINKDEST=.
$(ROOT)/usr/lib/secure/32:=		LINKDEST=.
$(ROOT)/usr/ccs/lib/link_audit:=	LINKDEST=../../lib/link_audit
$(ROOT)/var/ld/32:=			LINKDEST=.
$(ROOT)/usr/ucblib/32:=			LINKDEST=.


$(BUILD64) $(ROOT)/lib/64:=		LINKDEST=$(MACH64)
$(BUILD64) $(ROOT)/lib/crypto/64:=	LINKDEST=$(MACH64)
$(BUILD64) $(ROOT)/lib/secure/64:=	LINKDEST=$(MACH64)
$(BUILD64) $(ROOT)/usr/lib/64:=		LINKDEST=$(MACH64)
$(BUILD64) $(ROOT)/usr/lib/elfedit/64:=	LINKDEST=$(MACH64)
$(BUILD64) $(ROOT)/usr/lib/brand/sn1/64:=	LINKDEST=$(MACH64)
$(BUILD64) $(ROOT)/usr/lib/brand/solaris10/64:=	LINKDEST=$(MACH64)
$(BUILD64) $(ROOT)/usr/lib/libp/64:=	LINKDEST=$(MACH64)
$(BUILD64) $(ROOT)/usr/lib/lwp/64:=	LINKDEST=$(MACH64)
$(BUILD64) $(ROOT)/usr/lib/link_audit/64:=	LINKDEST=$(MACH64)
$(BUILD64) $(ROOT)/usr/lib/secure/64:=	LINKDEST=$(MACH64)
$(BUILD64) $(ROOT)/usr/lib/security/64:=	LINKDEST=$(MACH64)
$(BUILD64) $(ROOT)/usr/xpg4/lib/64:=	LINKDEST=$(MACH64)
$(BUILD64) $(ROOT)/var/ld/64:=		LINKDEST=$(MACH64)
$(BUILD64) $(ROOT)/usr/ucblib/64:=	LINKDEST=$(MACH64)

#
# Installing a directory symlink calls for overriding INS.dir to install
# a symlink.
#
$(DIRLINKS:%=$(ROOT)%):= \
   INS.dir= -$(RM) -r $@; $(SYMLINK) $(LINKDEST) $@

# Special symlinks to populate usr/ccs/lib, whose objects
# have actually been moved to usr/lib
# Rather than adding another set of rules, we add usr/lib/lwp files here
$(ROOT)/usr/ccs/lib/libcurses.so:= 	REALPATH=../../../lib/libcurses.so.1
$(ROOT)/usr/ccs/lib/llib-lcurses:= 	REALPATH=../../../lib/llib-lcurses
$(ROOT)/usr/ccs/lib/llib-lcurses.ln:= 	REALPATH=../../../lib/llib-lcurses.ln
$(ROOT)/usr/ccs/lib/libform.so:=	REALPATH=../../lib/libform.so.1
$(ROOT)/usr/ccs/lib/llib-lform:= 	REALPATH=../../lib/llib-lform
$(ROOT)/usr/ccs/lib/llib-lform.ln:= 	REALPATH=../../lib/llib-lform.ln
$(ROOT)/usr/ccs/lib/libgen.so:=		REALPATH=../../../lib/libgen.so.1
$(ROOT)/usr/ccs/lib/llib-lgen:= 	REALPATH=../../../lib/llib-lgen
$(ROOT)/usr/ccs/lib/llib-lgen.ln:= 	REALPATH=../../../lib/llib-lgen.ln
$(ROOT)/usr/ccs/lib/libmalloc.so:=	REALPATH=../../lib/libmalloc.so.1
$(ROOT)/usr/ccs/lib/libmenu.so:=	REALPATH=../../lib/libmenu.so.1
$(ROOT)/usr/ccs/lib/llib-lmenu:= 	REALPATH=../../lib/llib-lmenu
$(ROOT)/usr/ccs/lib/llib-lmenu.ln:= 	REALPATH=../../lib/llib-lmenu.ln
$(ROOT)/usr/ccs/lib/libpanel.so:=	REALPATH=../../lib/libpanel.so.1
$(ROOT)/usr/ccs/lib/llib-lpanel:= 	REALPATH=../../lib/llib-lpanel
$(ROOT)/usr/ccs/lib/llib-lpanel.ln:= 	REALPATH=../../lib/llib-lpanel.ln
$(ROOT)/usr/ccs/lib/libtermlib.so:=	REALPATH=../../../lib/libcurses.so.1
$(ROOT)/usr/ccs/lib/llib-ltermlib:= 	REALPATH=../../../lib/llib-lcurses
$(ROOT)/usr/ccs/lib/llib-ltermlib.ln:= 	REALPATH=../../../lib/llib-lcurses.ln
$(ROOT)/usr/ccs/lib/libtermcap.so:=	REALPATH=../../../lib/libtermcap.so.1
$(ROOT)/usr/ccs/lib/llib-ltermcap:= 	REALPATH=../../../lib/llib-ltermcap
$(ROOT)/usr/ccs/lib/llib-ltermcap.ln:= 	REALPATH=../../../lib/llib-ltermcap.ln
$(ROOT)/usr/ccs/lib/values-Xa.o:=	REALPATH=../../lib/values-Xa.o
$(ROOT)/usr/ccs/lib/values-Xc.o:=	REALPATH=../../lib/values-Xc.o
$(ROOT)/usr/ccs/lib/values-Xs.o:=	REALPATH=../../lib/values-Xs.o
$(ROOT)/usr/ccs/lib/values-Xt.o:=	REALPATH=../../lib/values-Xt.o
$(ROOT)/usr/ccs/lib/values-xpg4.o:=	REALPATH=../../lib/values-xpg4.o
$(ROOT)/usr/ccs/lib/values-xpg6.o:=	REALPATH=../../lib/values-xpg6.o
$(ROOT)/usr/ccs/lib/libl.so:=		REALPATH=../../lib/libl.so.1
$(ROOT)/usr/ccs/lib/llib-ll.ln:= 	REALPATH=../../lib/llib-ll.ln
$(ROOT)/usr/ccs/lib/liby.so:=		REALPATH=../../lib/liby.so.1
$(ROOT)/usr/ccs/lib/llib-ly.ln:= 	REALPATH=../../lib/llib-ly.ln
$(ROOT)/usr/lib/libp/libc.so.1:=	REALPATH=../../../lib/libc.so.1
$(ROOT)/usr/lib/lwp/libthread.so.1:=	REALPATH=../libthread.so.1
$(ROOT)/usr/lib/lwp/libthread_db.so.1:=	REALPATH=../libthread_db.so.1

# symlinks to populate usr/ccs/lib/$(MACH64)
$(ROOT)/usr/ccs/lib/$(MACH64)/libcurses.so:= \
	REALPATH=../../../../lib/$(MACH64)/libcurses.so.1
$(ROOT)/usr/ccs/lib/$(MACH64)/llib-lcurses.ln:= \
	REALPATH=../../../../lib/$(MACH64)/llib-lcurses.ln
$(ROOT)/usr/ccs/lib/$(MACH64)/libform.so:= \
	REALPATH=../../../lib/$(MACH64)/libform.so.1
$(ROOT)/usr/ccs/lib/$(MACH64)/llib-lform.ln:= \
	REALPATH=../../../lib/$(MACH64)/llib-lform.ln
$(ROOT)/usr/ccs/lib/$(MACH64)/libgen.so:= \
	REALPATH=../../../../lib/$(MACH64)/libgen.so.1
$(ROOT)/usr/ccs/lib/$(MACH64)/llib-lgen.ln:= \
	REALPATH=../../../../lib/$(MACH64)/llib-lgen.ln
$(ROOT)/usr/ccs/lib/$(MACH64)/libmalloc.so:= \
	REALPATH=../../../lib/$(MACH64)/libmalloc.so.1
$(ROOT)/usr/ccs/lib/$(MACH64)/libmenu.so:= \
	REALPATH=../../../lib/$(MACH64)/libmenu.so.1
$(ROOT)/usr/ccs/lib/$(MACH64)/llib-lmenu.ln:= \
	REALPATH=../../../lib/$(MACH64)/llib-lmenu.ln
$(ROOT)/usr/ccs/lib/$(MACH64)/libpanel.so:= \
	REALPATH=../../../lib/$(MACH64)/libpanel.so.1
$(ROOT)/usr/ccs/lib/$(MACH64)/llib-lpanel.ln:= \
	REALPATH=../../../lib/$(MACH64)/llib-lpanel.ln
$(ROOT)/usr/ccs/lib/$(MACH64)/libtermlib.so:= \
	REALPATH=../../../../lib/$(MACH64)/libcurses.so.1
$(ROOT)/usr/ccs/lib/$(MACH64)/llib-ltermlib.ln:= \
	REALPATH=../../../../lib/$(MACH64)/llib-lcurses.ln
$(ROOT)/usr/ccs/lib/$(MACH64)/libtermcap.so:= \
	REALPATH=../../../../lib/$(MACH64)/libtermcap.so.1
$(ROOT)/usr/ccs/lib/$(MACH64)/llib-ltermcap.ln:= \
	REALPATH=../../../../lib/$(MACH64)/llib-ltermcap.ln
$(ROOT)/usr/ccs/lib/$(MACH64)/values-Xa.o:= \
	REALPATH=../../../lib/$(MACH64)/values-Xa.o
$(ROOT)/usr/ccs/lib/$(MACH64)/values-Xc.o:= \
	REALPATH=../../../lib/$(MACH64)/values-Xc.o
$(ROOT)/usr/ccs/lib/$(MACH64)/values-Xs.o:= \
	REALPATH=../../../lib/$(MACH64)/values-Xs.o
$(ROOT)/usr/ccs/lib/$(MACH64)/values-Xt.o:= \
	REALPATH=../../../lib/$(MACH64)/values-Xt.o
$(ROOT)/usr/ccs/lib/$(MACH64)/values-xpg4.o:= \
	REALPATH=../../../lib/$(MACH64)/values-xpg4.o
$(ROOT)/usr/ccs/lib/$(MACH64)/values-xpg6.o:= \
	REALPATH=../../../lib/$(MACH64)/values-xpg6.o
$(ROOT)/usr/ccs/lib/$(MACH64)/libl.so:= \
	REALPATH=../../../lib/$(MACH64)/libl.so.1
$(ROOT)/usr/ccs/lib/$(MACH64)/llib-ll.ln:= \
	REALPATH=../../../lib/$(MACH64)/llib-ll.ln
$(ROOT)/usr/ccs/lib/$(MACH64)/liby.so:= \
	REALPATH=../../../lib/$(MACH64)/liby.so.1
$(ROOT)/usr/ccs/lib/$(MACH64)/llib-ly.ln:= \
	REALPATH=../../../lib/$(MACH64)/llib-ly.ln
$(ROOT)/usr/lib/libp/$(MACH64)/libc.so.1:= \
	REALPATH=../../../../lib/$(MACH64)/libc.so.1
$(ROOT)/usr/lib/lwp/$(MACH64)/libthread.so.1:= \
	REALPATH=../../$(MACH64)/libthread.so.1
$(ROOT)/usr/lib/lwp/$(MACH64)/libthread_db.so.1:= \
	REALPATH=../../$(MACH64)/libthread_db.so.1

SYM.USRCCSLIB= \
	/usr/ccs/lib/libcurses.so \
	/usr/ccs/lib/llib-lcurses \
	/usr/ccs/lib/llib-lcurses.ln \
	/usr/ccs/lib/libform.so \
	/usr/ccs/lib/llib-lform \
	/usr/ccs/lib/llib-lform.ln \
	/usr/ccs/lib/libgen.so \
	/usr/ccs/lib/llib-lgen \
	/usr/ccs/lib/llib-lgen.ln \
	/usr/ccs/lib/libmalloc.so \
	/usr/ccs/lib/libmenu.so \
	/usr/ccs/lib/llib-lmenu \
	/usr/ccs/lib/llib-lmenu.ln \
	/usr/ccs/lib/libpanel.so \
	/usr/ccs/lib/llib-lpanel \
	/usr/ccs/lib/llib-lpanel.ln \
	/usr/ccs/lib/libtermlib.so \
	/usr/ccs/lib/llib-ltermlib \
	/usr/ccs/lib/llib-ltermlib.ln \
	/usr/ccs/lib/libtermcap.so \
	/usr/ccs/lib/llib-ltermcap \
	/usr/ccs/lib/llib-ltermcap.ln \
	/usr/ccs/lib/values-Xa.o \
	/usr/ccs/lib/values-Xc.o \
	/usr/ccs/lib/values-Xs.o \
	/usr/ccs/lib/values-Xt.o \
	/usr/ccs/lib/values-xpg4.o \
	/usr/ccs/lib/values-xpg6.o \
	/usr/ccs/lib/libl.so \
	/usr/ccs/lib/llib-ll.ln \
	/usr/ccs/lib/liby.so \
	/usr/ccs/lib/llib-ly.ln \
	/usr/lib/libp/libc.so.1 \
	/usr/lib/lwp/libthread.so.1 \
	/usr/lib/lwp/libthread_db.so.1

SYM.USRCCSLIB64= \
	/usr/ccs/lib/$(MACH64)/libcurses.so \
	/usr/ccs/lib/$(MACH64)/llib-lcurses.ln \
	/usr/ccs/lib/$(MACH64)/libform.so \
	/usr/ccs/lib/$(MACH64)/llib-lform.ln \
	/usr/ccs/lib/$(MACH64)/libgen.so \
	/usr/ccs/lib/$(MACH64)/llib-lgen.ln \
	/usr/ccs/lib/$(MACH64)/libmalloc.so \
	/usr/ccs/lib/$(MACH64)/libmenu.so \
	/usr/ccs/lib/$(MACH64)/llib-lmenu.ln \
	/usr/ccs/lib/$(MACH64)/libpanel.so \
	/usr/ccs/lib/$(MACH64)/llib-lpanel.ln \
	/usr/ccs/lib/$(MACH64)/libtermlib.so \
	/usr/ccs/lib/$(MACH64)/llib-ltermlib.ln \
	/usr/ccs/lib/$(MACH64)/libtermcap.so \
	/usr/ccs/lib/$(MACH64)/llib-ltermcap.ln \
	/usr/ccs/lib/$(MACH64)/values-Xa.o \
	/usr/ccs/lib/$(MACH64)/values-Xc.o \
	/usr/ccs/lib/$(MACH64)/values-Xs.o \
	/usr/ccs/lib/$(MACH64)/values-Xt.o \
	/usr/ccs/lib/$(MACH64)/values-xpg4.o \
	/usr/ccs/lib/$(MACH64)/values-xpg6.o \
	/usr/ccs/lib/$(MACH64)/libl.so \
	/usr/ccs/lib/$(MACH64)/llib-ll.ln \
	/usr/ccs/lib/$(MACH64)/liby.so \
	/usr/ccs/lib/$(MACH64)/llib-ly.ln \
	/usr/lib/libp/$(MACH64)/libc.so.1 \
	/usr/lib/lwp/$(MACH64)/libthread.so.1 \
	/usr/lib/lwp/$(MACH64)/libthread_db.so.1

# Special symlinks to direct libraries that have been moved
# from /usr/lib to /lib in order to live in the root filesystem.
$(ROOT)/lib/libposix4.so.1:=		REALPATH=librt.so.1
$(ROOT)/lib/libposix4.so:=		REALPATH=libposix4.so.1
$(ROOT)/lib/llib-lposix4:=		REALPATH=llib-lrt
$(ROOT)/lib/llib-lposix4.ln:=		REALPATH=llib-lrt.ln
$(ROOT)/lib/libthread_db.so.1:=		REALPATH=libc_db.so.1
$(ROOT)/lib/libthread_db.so:=		REALPATH=libc_db.so.1
$(ROOT)/usr/lib/ld.so.1:=		REALPATH=../../lib/ld.so.1
$(ROOT)/usr/lib/libadm.so.1:=		REALPATH=../../lib/libadm.so.1
$(ROOT)/usr/lib/libadm.so:=		REALPATH=../../lib/libadm.so.1
$(ROOT)/usr/lib/libaio.so.1:=		REALPATH=../../lib/libaio.so.1
$(ROOT)/usr/lib/libaio.so:=		REALPATH=../../lib/libaio.so.1
$(ROOT)/usr/lib/libavl.so.1:=		REALPATH=../../lib/libavl.so.1
$(ROOT)/usr/lib/libavl.so:=		REALPATH=../../lib/libavl.so.1
$(ROOT)/usr/lib/libbsm.so.1:=		REALPATH=../../lib/libbsm.so.1
$(ROOT)/usr/lib/libbsm.so:=		REALPATH=../../lib/libbsm.so.1
$(ROOT)/usr/lib/libc.so.1:=		REALPATH=../../lib/libc.so.1
$(ROOT)/usr/lib/libc.so:=		REALPATH=../../lib/libc.so.1
$(ROOT)/usr/lib/libc_db.so.1:=		REALPATH=../../lib/libc_db.so.1
$(ROOT)/usr/lib/libc_db.so:=		REALPATH=../../lib/libc_db.so.1
$(ROOT)/usr/lib/libcmdutils.so.1:=	REALPATH=../../lib/libcmdutils.so.1
$(ROOT)/usr/lib/libcmdutils.so:=	REALPATH=../../lib/libcmdutils.so.1
$(ROOT)/usr/lib/libcontract.so.1:=	REALPATH=../../lib/libcontract.so.1
$(ROOT)/usr/lib/libcontract.so:=	REALPATH=../../lib/libcontract.so.1
$(ROOT)/usr/lib/libcryptoutil.so.1:=	REALPATH=../../lib/libcryptoutil.so.1
$(ROOT)/usr/lib/libcryptoutil.so:=	REALPATH=../../lib/libcryptoutil.so.1
$(ROOT)/usr/lib/libctf.so.1:=		REALPATH=../../lib/libctf.so.1
$(ROOT)/usr/lib/libctf.so:=		REALPATH=../../lib/libctf.so.1
$(ROOT)/usr/lib/libcurses.so.1:=	REALPATH=../../lib/libcurses.so.1
$(ROOT)/usr/lib/libcurses.so:=		REALPATH=../../lib/libcurses.so.1
$(ROOT)/usr/lib/libdevice.so.1:=	REALPATH=../../lib/libdevice.so.1
$(ROOT)/usr/lib/libdevice.so:=		REALPATH=../../lib/libdevice.so.1
$(ROOT)/usr/lib/libdevid.so.1:=		REALPATH=../../lib/libdevid.so.1
$(ROOT)/usr/lib/libdevid.so:=		REALPATH=../../lib/libdevid.so.1
$(ROOT)/usr/lib/libdevinfo.so.1:=	REALPATH=../../lib/libdevinfo.so.1
$(ROOT)/usr/lib/libdevinfo.so:=		REALPATH=../../lib/libdevinfo.so.1
$(ROOT)/usr/lib/libdhcpagent.so.1:=	REALPATH=../../lib/libdhcpagent.so.1
$(ROOT)/usr/lib/libdhcpagent.so:=	REALPATH=../../lib/libdhcpagent.so.1
$(ROOT)/usr/lib/libdhcputil.so.1:=	REALPATH=../../lib/libdhcputil.so.1
$(ROOT)/usr/lib/libdhcputil.so:=	REALPATH=../../lib/libdhcputil.so.1
$(ROOT)/usr/lib/libdl.so.1:=		REALPATH=../../lib/libdl.so.1
$(ROOT)/usr/lib/libdl.so:=		REALPATH=../../lib/libdl.so.1
$(ROOT)/usr/lib/libdlpi.so.1:=		REALPATH=../../lib/libdlpi.so.1
$(ROOT)/usr/lib/libdlpi.so:=		REALPATH=../../lib/libdlpi.so.1
$(ROOT)/usr/lib/libdoor.so.1:=		REALPATH=../../lib/libdoor.so.1
$(ROOT)/usr/lib/libdoor.so:=		REALPATH=../../lib/libdoor.so.1
$(ROOT)/usr/lib/libefi.so.1:=		REALPATH=../../lib/libefi.so.1
$(ROOT)/usr/lib/libefi.so:=		REALPATH=../../lib/libefi.so.1
$(ROOT)/usr/lib/libelf.so.1:=		REALPATH=../../lib/libelf.so.1
$(ROOT)/usr/lib/libelf.so:=		REALPATH=../../lib/libelf.so.1
$(ROOT)/usr/lib/libfdisk.so.1:=		REALPATH=../../lib/libfdisk.so.1
$(ROOT)/usr/lib/libfdisk.so:=		REALPATH=../../lib/libfdisk.so.1
$(ROOT)/usr/lib/libgen.so.1:=		REALPATH=../../lib/libgen.so.1
$(ROOT)/usr/lib/libgen.so:=		REALPATH=../../lib/libgen.so.1
$(ROOT)/usr/lib/libinetutil.so.1:=	REALPATH=../../lib/libinetutil.so.1
$(ROOT)/usr/lib/libinetutil.so:=	REALPATH=../../lib/libinetutil.so.1
$(ROOT)/usr/lib/libintl.so.1:=		REALPATH=../../lib/libintl.so.1
$(ROOT)/usr/lib/libintl.so:=		REALPATH=../../lib/libintl.so.1
$(ROOT)/usr/lib/libkmf.so.1:=		REALPATH=../../lib/libkmf.so.1
$(ROOT)/usr/lib/libkmf.so:=		REALPATH=../../lib/libkmf.so.1
$(ROOT)/usr/lib/libkmfberder.so.1:=	REALPATH=../../lib/libkmfberder.so.1
$(ROOT)/usr/lib/libkmfberder.so:=	REALPATH=../../lib/libkmfberder.so.1
$(ROOT)/usr/lib/libkstat.so.1:=		REALPATH=../../lib/libkstat.so.1
$(ROOT)/usr/lib/libkstat.so:=		REALPATH=../../lib/libkstat.so.1
$(ROOT)/usr/lib/liblddbg.so.4:=		REALPATH=../../lib/liblddbg.so.4
$(ROOT)/usr/lib/libmd.so.1:=		REALPATH=../../lib/libmd.so.1
$(ROOT)/usr/lib/libmd.so:=		REALPATH=../../lib/libmd.so.1
$(ROOT)/usr/lib/libmd5.so.1:=		REALPATH=../../lib/libmd5.so.1
$(ROOT)/usr/lib/libmd5.so:=		REALPATH=../../lib/libmd5.so.1
$(ROOT)/usr/lib/libmeta.so.1:=		REALPATH=../../lib/libmeta.so.1
$(ROOT)/usr/lib/libmeta.so:=		REALPATH=../../lib/libmeta.so.1
$(ROOT)/usr/lib/libmp.so.1:=		REALPATH=../../lib/libmp.so.1
$(ROOT)/usr/lib/libmp.so.2:=		REALPATH=../../lib/libmp.so.2
$(ROOT)/usr/lib/libmp.so:=		REALPATH=../../lib/libmp.so.2
$(ROOT)/usr/lib/libnsl.so.1:=		REALPATH=../../lib/libnsl.so.1
$(ROOT)/usr/lib/libnsl.so:=		REALPATH=../../lib/libnsl.so.1
$(ROOT)/usr/lib/libnvpair.so.1:=	REALPATH=../../lib/libnvpair.so.1
$(ROOT)/usr/lib/libnvpair.so:=		REALPATH=../../lib/libnvpair.so.1
$(ROOT)/usr/lib/libpam.so.1:=		REALPATH=../../lib/libpam.so.1
$(ROOT)/usr/lib/libpam.so:=		REALPATH=../../lib/libpam.so.1
$(ROOT)/usr/lib/libposix4.so.1:=	REALPATH=../../lib/librt.so.1
$(ROOT)/usr/lib/libposix4.so:=		REALPATH=../../lib/librt.so.1
$(ROOT)/usr/lib/libproc.so.1:=		REALPATH=../../lib/libproc.so.1
$(ROOT)/usr/lib/libproc.so:=		REALPATH=../../lib/libproc.so.1
$(ROOT)/usr/lib/libpthread.so.1:=	REALPATH=../../lib/libpthread.so.1
$(ROOT)/usr/lib/libpthread.so:=		REALPATH=../../lib/libpthread.so.1
$(ROOT)/usr/lib/librcm.so.1:=		REALPATH=../../lib/librcm.so.1
$(ROOT)/usr/lib/librcm.so:=		REALPATH=../../lib/librcm.so.1
$(ROOT)/usr/lib/libresolv.so.1:=	REALPATH=../../lib/libresolv.so.1
$(ROOT)/usr/lib/libresolv.so.2:=	REALPATH=../../lib/libresolv.so.2
$(ROOT)/usr/lib/libresolv.so:=		REALPATH=../../lib/libresolv.so.2
$(ROOT)/usr/lib/librestart.so.1:=	REALPATH=../../lib/librestart.so.1
$(ROOT)/usr/lib/librestart.so:=		REALPATH=../../lib/librestart.so.1
$(ROOT)/usr/lib/librpcsvc.so.1:=	REALPATH=../../lib/librpcsvc.so.1
$(ROOT)/usr/lib/librpcsvc.so:=		REALPATH=../../lib/librpcsvc.so.1
$(ROOT)/usr/lib/librt.so.1:=		REALPATH=../../lib/librt.so.1
$(ROOT)/usr/lib/librt.so:=		REALPATH=../../lib/librt.so.1
$(ROOT)/usr/lib/librtld.so.1:=		REALPATH=../../lib/librtld.so.1
$(ROOT)/usr/lib/librtld_db.so.1:=	REALPATH=../../lib/librtld_db.so.1
$(ROOT)/usr/lib/librtld_db.so:=		REALPATH=../../lib/librtld_db.so.1
$(ROOT)/usr/lib/libscf.so.1:=		REALPATH=../../lib/libscf.so.1
$(ROOT)/usr/lib/libscf.so:=		REALPATH=../../lib/libscf.so.1
$(ROOT)/usr/lib/libsec.so.1:=		REALPATH=../../lib/libsec.so.1
$(ROOT)/usr/lib/libsec.so:=		REALPATH=../../lib/libsec.so.1
$(ROOT)/usr/lib/libsecdb.so.1:=		REALPATH=../../lib/libsecdb.so.1
$(ROOT)/usr/lib/libsecdb.so:=		REALPATH=../../lib/libsecdb.so.1
$(ROOT)/usr/lib/libsendfile.so.1:=	REALPATH=../../lib/libsendfile.so.1
$(ROOT)/usr/lib/libsendfile.so:=	REALPATH=../../lib/libsendfile.so.1
$(ROOT)/usr/lib/libsocket.so.1:=	REALPATH=../../lib/libsocket.so.1
$(ROOT)/usr/lib/libsocket.so:=		REALPATH=../../lib/libsocket.so.1
$(ROOT)/usr/lib/libsysevent.so.1:=	REALPATH=../../lib/libsysevent.so.1
$(ROOT)/usr/lib/libsysevent.so:=	REALPATH=../../lib/libsysevent.so.1
$(ROOT)/usr/lib/libtermcap.so.1:=	REALPATH=../../lib/libtermcap.so.1
$(ROOT)/usr/lib/libtermcap.so:=		REALPATH=../../lib/libtermcap.so.1
$(ROOT)/usr/lib/libtermlib.so.1:=	REALPATH=../../lib/libcurses.so.1
$(ROOT)/usr/lib/libtermlib.so:=		REALPATH=../../lib/libcurses.so.1
$(ROOT)/usr/lib/libthread.so.1:=	REALPATH=../../lib/libthread.so.1
$(ROOT)/usr/lib/libthread.so:=		REALPATH=../../lib/libthread.so.1
$(ROOT)/usr/lib/libthread_db.so.1:=	REALPATH=../../lib/libc_db.so.1
$(ROOT)/usr/lib/libthread_db.so:=	REALPATH=../../lib/libc_db.so.1
$(ROOT)/usr/lib/libtsnet.so.1:=		REALPATH=../../lib/libtsnet.so.1
$(ROOT)/usr/lib/libtsnet.so:=		REALPATH=../../lib/libtsnet.so.1
$(ROOT)/usr/lib/libtsol.so.2:=		REALPATH=../../lib/libtsol.so.2
$(ROOT)/usr/lib/libtsol.so:=		REALPATH=../../lib/libtsol.so.2
$(ROOT)/usr/lib/libumem.so.1:=		REALPATH=../../lib/libumem.so.1
$(ROOT)/usr/lib/libumem.so:=		REALPATH=../../lib/libumem.so.1
$(ROOT)/usr/lib/libuuid.so.1:=		REALPATH=../../lib/libuuid.so.1
$(ROOT)/usr/lib/libuuid.so:=		REALPATH=../../lib/libuuid.so.1
$(ROOT)/usr/lib/libuutil.so.1:=		REALPATH=../../lib/libuutil.so.1
$(ROOT)/usr/lib/libuutil.so:=		REALPATH=../../lib/libuutil.so.1
$(ROOT)/usr/lib/libw.so.1:=		REALPATH=../../lib/libw.so.1
$(ROOT)/usr/lib/libw.so:=		REALPATH=../../lib/libw.so.1
$(ROOT)/usr/lib/libxnet.so.1:=		REALPATH=../../lib/libxnet.so.1
$(ROOT)/usr/lib/libxnet.so:=		REALPATH=../../lib/libxnet.so.1
$(ROOT)/usr/lib/libzfs.so.1:=		REALPATH=../../lib/libzfs.so.1
$(ROOT)/usr/lib/libzfs.so:=		REALPATH=../../lib/libzfs.so.1
$(ROOT)/usr/lib/libzfs_core.so.1:=	REALPATH=../../lib/libzfs_core.so.1
$(ROOT)/usr/lib/libzfs_core.so:=	REALPATH=../../lib/libzfs_core.so.1
$(ROOT)/usr/lib/llib-ladm.ln:=		REALPATH=../../lib/llib-ladm.ln
$(ROOT)/usr/lib/llib-ladm:=		REALPATH=../../lib/llib-ladm
$(ROOT)/usr/lib/llib-laio.ln:=		REALPATH=../../lib/llib-laio.ln
$(ROOT)/usr/lib/llib-laio:=		REALPATH=../../lib/llib-laio
$(ROOT)/usr/lib/llib-lavl.ln:=		REALPATH=../../lib/llib-lavl.ln
$(ROOT)/usr/lib/llib-lavl:=		REALPATH=../../lib/llib-lavl
$(ROOT)/usr/lib/llib-lbsm.ln:=		REALPATH=../../lib/llib-lbsm.ln
$(ROOT)/usr/lib/llib-lbsm:=		REALPATH=../../lib/llib-lbsm
$(ROOT)/usr/lib/llib-lc.ln:=		REALPATH=../../lib/llib-lc.ln
$(ROOT)/usr/lib/llib-lc:=		REALPATH=../../lib/llib-lc
$(ROOT)/usr/lib/llib-lcmdutils.ln:=	REALPATH=../../lib/llib-lcmdutils.ln
$(ROOT)/usr/lib/llib-lcmdutils:=	REALPATH=../../lib/llib-lcmdutils
$(ROOT)/usr/lib/llib-lcontract.ln:=	REALPATH=../../lib/llib-lcontract.ln
$(ROOT)/usr/lib/llib-lcontract:=	REALPATH=../../lib/llib-lcontract
$(ROOT)/usr/lib/llib-lctf.ln:=		REALPATH=../../lib/llib-lctf.ln
$(ROOT)/usr/lib/llib-lctf:=		REALPATH=../../lib/llib-lctf
$(ROOT)/usr/lib/llib-lcurses.ln:=	REALPATH=../../lib/llib-lcurses.ln
$(ROOT)/usr/lib/llib-lcurses:=		REALPATH=../../lib/llib-lcurses
$(ROOT)/usr/lib/llib-ldevice.ln:=	REALPATH=../../lib/llib-ldevice.ln
$(ROOT)/usr/lib/llib-ldevice:=		REALPATH=../../lib/llib-ldevice
$(ROOT)/usr/lib/llib-ldevid.ln:=	REALPATH=../../lib/llib-ldevid.ln
$(ROOT)/usr/lib/llib-ldevid:=		REALPATH=../../lib/llib-ldevid
$(ROOT)/usr/lib/llib-ldevinfo.ln:=	REALPATH=../../lib/llib-ldevinfo.ln
$(ROOT)/usr/lib/llib-ldevinfo:=		REALPATH=../../lib/llib-ldevinfo
$(ROOT)/usr/lib/llib-ldhcpagent.ln:=	REALPATH=../../lib/llib-ldhcpagent.ln
$(ROOT)/usr/lib/llib-ldhcpagent:=	REALPATH=../../lib/llib-ldhcpagent
$(ROOT)/usr/lib/llib-ldhcputil.ln:=	REALPATH=../../lib/llib-ldhcputil.ln
$(ROOT)/usr/lib/llib-ldhcputil:=	REALPATH=../../lib/llib-ldhcputil
$(ROOT)/usr/lib/llib-ldl.ln:=		REALPATH=../../lib/llib-ldl.ln
$(ROOT)/usr/lib/llib-ldl:=		REALPATH=../../lib/llib-ldl
$(ROOT)/usr/lib/llib-ldoor.ln:=		REALPATH=../../lib/llib-ldoor.ln
$(ROOT)/usr/lib/llib-ldoor:=		REALPATH=../../lib/llib-ldoor
$(ROOT)/usr/lib/llib-lefi.ln:=		REALPATH=../../lib/llib-lefi.ln
$(ROOT)/usr/lib/llib-lefi:=		REALPATH=../../lib/llib-lefi
$(ROOT)/usr/lib/llib-lelf.ln:=		REALPATH=../../lib/llib-lelf.ln
$(ROOT)/usr/lib/llib-lelf:=		REALPATH=../../lib/llib-lelf
$(ROOT)/usr/lib/llib-lfdisk.ln:=	REALPATH=../../lib/llib-lfdisk.ln
$(ROOT)/usr/lib/llib-lfdisk:=		REALPATH=../../lib/llib-lfdisk
$(ROOT)/usr/lib/llib-lgen.ln:=		REALPATH=../../lib/llib-lgen.ln
$(ROOT)/usr/lib/llib-lgen:=		REALPATH=../../lib/llib-lgen
$(ROOT)/usr/lib/llib-linetutil.ln:=	REALPATH=../../lib/llib-linetutil.ln
$(ROOT)/usr/lib/llib-linetutil:=	REALPATH=../../lib/llib-linetutil
$(ROOT)/usr/lib/llib-lintl.ln:=		REALPATH=../../lib/llib-lintl.ln
$(ROOT)/usr/lib/llib-lintl:=		REALPATH=../../lib/llib-lintl
$(ROOT)/usr/lib/llib-lkstat.ln:=	REALPATH=../../lib/llib-lkstat.ln
$(ROOT)/usr/lib/llib-lkstat:=		REALPATH=../../lib/llib-lkstat
$(ROOT)/usr/lib/llib-lmd5.ln:=		REALPATH=../../lib/llib-lmd5.ln
$(ROOT)/usr/lib/llib-lmd5:=		REALPATH=../../lib/llib-lmd5
$(ROOT)/usr/lib/llib-lmeta.ln:=		REALPATH=../../lib/llib-lmeta.ln
$(ROOT)/usr/lib/llib-lmeta:=		REALPATH=../../lib/llib-lmeta
$(ROOT)/usr/lib/llib-lnsl.ln:=		REALPATH=../../lib/llib-lnsl.ln
$(ROOT)/usr/lib/llib-lnsl:=		REALPATH=../../lib/llib-lnsl
$(ROOT)/usr/lib/llib-lnvpair.ln:=	REALPATH=../../lib/llib-lnvpair.ln
$(ROOT)/usr/lib/llib-lnvpair:=		REALPATH=../../lib/llib-lnvpair
$(ROOT)/usr/lib/llib-lpam.ln:=		REALPATH=../../lib/llib-lpam.ln
$(ROOT)/usr/lib/llib-lpam:=		REALPATH=../../lib/llib-lpam
$(ROOT)/usr/lib/llib-lposix4.ln:=	REALPATH=../../lib/llib-lrt.ln
$(ROOT)/usr/lib/llib-lposix4:=		REALPATH=../../lib/llib-lrt
$(ROOT)/usr/lib/llib-lpthread.ln:=	REALPATH=../../lib/llib-lpthread.ln
$(ROOT)/usr/lib/llib-lpthread:=		REALPATH=../../lib/llib-lpthread
$(ROOT)/usr/lib/llib-lresolv.ln:=	REALPATH=../../lib/llib-lresolv.ln
$(ROOT)/usr/lib/llib-lresolv:=		REALPATH=../../lib/llib-lresolv
$(ROOT)/usr/lib/llib-lrpcsvc.ln:=	REALPATH=../../lib/llib-lrpcsvc.ln
$(ROOT)/usr/lib/llib-lrpcsvc:=		REALPATH=../../lib/llib-lrpcsvc
$(ROOT)/usr/lib/llib-lrt.ln:=		REALPATH=../../lib/llib-lrt.ln
$(ROOT)/usr/lib/llib-lrt:=		REALPATH=../../lib/llib-lrt
$(ROOT)/usr/lib/llib-lrtld_db.ln:=	REALPATH=../../lib/llib-lrtld_db.ln
$(ROOT)/usr/lib/llib-lrtld_db:=		REALPATH=../../lib/llib-lrtld_db
$(ROOT)/usr/lib/llib-lscf.ln:=		REALPATH=../../lib/llib-lscf.ln
$(ROOT)/usr/lib/llib-lscf:=		REALPATH=../../lib/llib-lscf
$(ROOT)/usr/lib/llib-lsec.ln:=		REALPATH=../../lib/llib-lsec.ln
$(ROOT)/usr/lib/llib-lsec:=		REALPATH=../../lib/llib-lsec
$(ROOT)/usr/lib/llib-lsecdb.ln:=	REALPATH=../../lib/llib-lsecdb.ln
$(ROOT)/usr/lib/llib-lsecdb:=		REALPATH=../../lib/llib-lsecdb
$(ROOT)/usr/lib/llib-lsendfile.ln:=	REALPATH=../../lib/llib-lsendfile.ln
$(ROOT)/usr/lib/llib-lsendfile:=	REALPATH=../../lib/llib-lsendfile
$(ROOT)/usr/lib/llib-lsocket.ln:=	REALPATH=../../lib/llib-lsocket.ln
$(ROOT)/usr/lib/llib-lsocket:=		REALPATH=../../lib/llib-lsocket
$(ROOT)/usr/lib/llib-lsysevent.ln:=	REALPATH=../../lib/llib-lsysevent.ln
$(ROOT)/usr/lib/llib-lsysevent:=	REALPATH=../../lib/llib-lsysevent
$(ROOT)/usr/lib/llib-ltermcap.ln:=	REALPATH=../../lib/llib-ltermcap.ln
$(ROOT)/usr/lib/llib-ltermcap:=		REALPATH=../../lib/llib-ltermcap
$(ROOT)/usr/lib/llib-ltermlib.ln:=	REALPATH=../../lib/llib-lcurses.ln
$(ROOT)/usr/lib/llib-ltermlib:=		REALPATH=../../lib/llib-lcurses
$(ROOT)/usr/lib/llib-lthread.ln:=	REALPATH=../../lib/llib-lthread.ln
$(ROOT)/usr/lib/llib-lthread:=		REALPATH=../../lib/llib-lthread
$(ROOT)/usr/lib/llib-lthread_db.ln:=	REALPATH=../../lib/llib-lc_db.ln
$(ROOT)/usr/lib/llib-lthread_db:=	REALPATH=../../lib/llib-lc_db
$(ROOT)/usr/lib/llib-ltsnet.ln:=	REALPATH=../../lib/llib-ltsnet.ln
$(ROOT)/usr/lib/llib-ltsnet:=		REALPATH=../../lib/llib-ltsnet
$(ROOT)/usr/lib/llib-ltsol.ln:=		REALPATH=../../lib/llib-ltsol.ln
$(ROOT)/usr/lib/llib-ltsol:=		REALPATH=../../lib/llib-ltsol
$(ROOT)/usr/lib/llib-lumem.ln:=		REALPATH=../../lib/llib-lumem.ln
$(ROOT)/usr/lib/llib-lumem:=		REALPATH=../../lib/llib-lumem
$(ROOT)/usr/lib/llib-luuid.ln:=		REALPATH=../../lib/llib-luuid.ln
$(ROOT)/usr/lib/llib-luuid:=		REALPATH=../../lib/llib-luuid
$(ROOT)/usr/lib/llib-lxnet.ln:=		REALPATH=../../lib/llib-lxnet.ln
$(ROOT)/usr/lib/llib-lxnet:=		REALPATH=../../lib/llib-lxnet
$(ROOT)/usr/lib/llib-lzfs.ln:=		REALPATH=../../lib/llib-lzfs.ln
$(ROOT)/usr/lib/llib-lzfs:=		REALPATH=../../lib/llib-lzfs
$(ROOT)/usr/lib/llib-lzfs_core.ln:=	REALPATH=../../lib/llib-lzfs_core.ln
$(ROOT)/usr/lib/llib-lzfs_core:=	REALPATH=../../lib/llib-lzfs_core
$(ROOT)/usr/lib/nss_compat.so.1:=	REALPATH=../../lib/nss_compat.so.1
$(ROOT)/usr/lib/nss_dns.so.1:=		REALPATH=../../lib/nss_dns.so.1
$(ROOT)/usr/lib/nss_files.so.1:=	REALPATH=../../lib/nss_files.so.1
$(ROOT)/usr/lib/nss_nis.so.1:=		REALPATH=../../lib/nss_nis.so.1
$(ROOT)/usr/lib/nss_user.so.1:=		REALPATH=../../lib/nss_user.so.1
$(ROOT)/usr/lib/fm/libfmevent.so.1:=    REALPATH=../../../lib/fm/libfmevent.so.1
$(ROOT)/usr/lib/fm/libfmevent.so:=      REALPATH=../../../lib/fm/libfmevent.so.1
$(ROOT)/usr/lib/fm/llib-lfmevent.ln:=   REALPATH=../../../lib/fm/llib-lfmevent.ln
$(ROOT)/usr/lib/fm/llib-lfmevent:=      REALPATH=../../../lib/fm/llib-lfmevent

$(ROOT)/lib/$(MACH64)/libposix4.so.1:= \
	REALPATH=librt.so.1
$(ROOT)/lib/$(MACH64)/libposix4.so:= \
	REALPATH=libposix4.so.1
$(ROOT)/lib/$(MACH64)/llib-lposix4.ln:= \
	REALPATH=llib-lrt.ln
$(ROOT)/lib/$(MACH64)/libthread_db.so.1:= \
	REALPATH=libc_db.so.1
$(ROOT)/lib/$(MACH64)/libthread_db.so:= \
	REALPATH=libc_db.so.1
$(ROOT)/usr/lib/$(MACH64)/ld.so.1:= \
	REALPATH=../../../lib/$(MACH64)/ld.so.1
$(ROOT)/usr/lib/$(MACH64)/libadm.so.1:= \
	REALPATH=../../../lib/$(MACH64)/libadm.so.1
$(ROOT)/usr/lib/$(MACH64)/libadm.so:= \
	REALPATH=../../../lib/$(MACH64)/libadm.so.1
$(ROOT)/usr/lib/$(MACH64)/libaio.so.1:= \
	REALPATH=../../../lib/$(MACH64)/libaio.so.1
$(ROOT)/usr/lib/$(MACH64)/libaio.so:= \
	REALPATH=../../../lib/$(MACH64)/libaio.so.1
$(ROOT)/usr/lib/$(MACH64)/libavl.so.1:= \
	REALPATH=../../../lib/$(MACH64)/libavl.so.1
$(ROOT)/usr/lib/$(MACH64)/libavl.so:= \
	REALPATH=../../../lib/$(MACH64)/libavl.so.1
$(ROOT)/usr/lib/$(MACH64)/libbsm.so.1:= \
	REALPATH=../../../lib/$(MACH64)/libbsm.so.1
$(ROOT)/usr/lib/$(MACH64)/libbsm.so:= \
	REALPATH=../../../lib/$(MACH64)/libbsm.so.1
$(ROOT)/usr/lib/$(MACH64)/libc.so.1:= \
	REALPATH=../../../lib/$(MACH64)/libc.so.1
$(ROOT)/usr/lib/$(MACH64)/libc.so:= \
	REALPATH=../../../lib/$(MACH64)/libc.so.1
$(ROOT)/usr/lib/$(MACH64)/libc_db.so.1:= \
	REALPATH=../../../lib/$(MACH64)/libc_db.so.1
$(ROOT)/usr/lib/$(MACH64)/libc_db.so:= \
	REALPATH=../../../lib/$(MACH64)/libc_db.so.1
$(ROOT)/usr/lib/$(MACH64)/libcmdutils.so.1:= \
	REALPATH=../../../lib/$(MACH64)/libcmdutils.so.1
$(ROOT)/usr/lib/$(MACH64)/libcmdutils.so:= \
	REALPATH=../../../lib/$(MACH64)/libcmdutils.so.1
$(ROOT)/usr/lib/$(MACH64)/libcontract.so.1:= \
	REALPATH=../../../lib/$(MACH64)/libcontract.so.1
$(ROOT)/usr/lib/$(MACH64)/libcontract.so:= \
	REALPATH=../../../lib/$(MACH64)/libcontract.so.1
$(ROOT)/usr/lib/$(MACH64)/libctf.so.1:= \
	REALPATH=../../../lib/$(MACH64)/libctf.so.1
$(ROOT)/usr/lib/$(MACH64)/libctf.so:= \
	REALPATH=../../../lib/$(MACH64)/libctf.so.1
$(ROOT)/usr/lib/$(MACH64)/libcurses.so.1:= \
	REALPATH=../../../lib/$(MACH64)/libcurses.so.1
$(ROOT)/usr/lib/$(MACH64)/libcurses.so:= \
	REALPATH=../../../lib/$(MACH64)/libcurses.so.1
$(ROOT)/usr/lib/$(MACH64)/libdevice.so.1:= \
	REALPATH=../../../lib/$(MACH64)/libdevice.so.1
$(ROOT)/usr/lib/$(MACH64)/libdevice.so:= \
	REALPATH=../../../lib/$(MACH64)/libdevice.so.1
$(ROOT)/usr/lib/$(MACH64)/libdevid.so.1:= \
	REALPATH=../../../lib/$(MACH64)/libdevid.so.1
$(ROOT)/usr/lib/$(MACH64)/libdevid.so:= \
	REALPATH=../../../lib/$(MACH64)/libdevid.so.1
$(ROOT)/usr/lib/$(MACH64)/libdevinfo.so.1:= \
	REALPATH=../../../lib/$(MACH64)/libdevinfo.so.1
$(ROOT)/usr/lib/$(MACH64)/libdevinfo.so:= \
	REALPATH=../../../lib/$(MACH64)/libdevinfo.so.1
$(ROOT)/usr/lib/$(MACH64)/libdhcputil.so.1:= \
	REALPATH=../../../lib/$(MACH64)/libdhcputil.so.1
$(ROOT)/usr/lib/$(MACH64)/libdhcputil.so:= \
	REALPATH=../../../lib/$(MACH64)/libdhcputil.so.1
$(ROOT)/usr/lib/$(MACH64)/libdl.so.1:= \
	REALPATH=../../../lib/$(MACH64)/libdl.so.1
$(ROOT)/usr/lib/$(MACH64)/libdl.so:= \
	REALPATH=../../../lib/$(MACH64)/libdl.so.1
$(ROOT)/usr/lib/$(MACH64)/libdlpi.so.1:= \
	REALPATH=../../../lib/$(MACH64)/libdlpi.so.1
$(ROOT)/usr/lib/$(MACH64)/libdlpi.so:= \
	REALPATH=../../../lib/$(MACH64)/libdlpi.so.1
$(ROOT)/usr/lib/$(MACH64)/libdoor.so.1:= \
	REALPATH=../../../lib/$(MACH64)/libdoor.so.1
$(ROOT)/usr/lib/$(MACH64)/libdoor.so:= \
	REALPATH=../../../lib/$(MACH64)/libdoor.so.1
$(ROOT)/usr/lib/$(MACH64)/libefi.so.1:= \
	REALPATH=../../../lib/$(MACH64)/libefi.so.1
$(ROOT)/usr/lib/$(MACH64)/libefi.so:= \
	REALPATH=../../../lib/$(MACH64)/libefi.so.1
$(ROOT)/usr/lib/$(MACH64)/libelf.so.1:= \
	REALPATH=../../../lib/$(MACH64)/libelf.so.1
$(ROOT)/usr/lib/$(MACH64)/libelf.so:= \
	REALPATH=../../../lib/$(MACH64)/libelf.so.1
$(ROOT)/usr/lib/$(MACH64)/libgen.so.1:= \
	REALPATH=../../../lib/$(MACH64)/libgen.so.1
$(ROOT)/usr/lib/$(MACH64)/libgen.so:= \
	REALPATH=../../../lib/$(MACH64)/libgen.so.1
$(ROOT)/usr/lib/$(MACH64)/libinetutil.so.1:= \
	REALPATH=../../../lib/$(MACH64)/libinetutil.so.1
$(ROOT)/usr/lib/$(MACH64)/libinetutil.so:= \
	REALPATH=../../../lib/$(MACH64)/libinetutil.so.1
$(ROOT)/usr/lib/$(MACH64)/libintl.so.1:= \
	REALPATH=../../../lib/$(MACH64)/libintl.so.1
$(ROOT)/usr/lib/$(MACH64)/libintl.so:= \
	REALPATH=../../../lib/$(MACH64)/libintl.so.1
$(ROOT)/usr/lib/$(MACH64)/libkstat.so.1:= \
	REALPATH=../../../lib/$(MACH64)/libkstat.so.1
$(ROOT)/usr/lib/$(MACH64)/libkstat.so:= \
	REALPATH=../../../lib/$(MACH64)/libkstat.so.1
$(ROOT)/usr/lib/$(MACH64)/liblddbg.so.4:= \
	REALPATH=../../../lib/$(MACH64)/liblddbg.so.4
$(ROOT)/usr/lib/$(MACH64)/libmd.so.1:= \
	REALPATH=../../../lib/$(MACH64)/libmd.so.1
$(ROOT)/usr/lib/$(MACH64)/libmd.so:= \
	REALPATH=../../../lib/$(MACH64)/libmd.so.1
$(ROOT)/usr/lib/$(MACH64)/libmd5.so.1:= \
	REALPATH=../../../lib/$(MACH64)/libmd5.so.1
$(ROOT)/usr/lib/$(MACH64)/libmd5.so:= \
	REALPATH=../../../lib/$(MACH64)/libmd5.so.1
$(ROOT)/usr/lib/$(MACH64)/libmp.so.2:= \
	REALPATH=../../../lib/$(MACH64)/libmp.so.2
$(ROOT)/usr/lib/$(MACH64)/libmp.so:= \
	REALPATH=../../../lib/$(MACH64)/libmp.so.2
$(ROOT)/usr/lib/$(MACH64)/libnsl.so.1:= \
	REALPATH=../../../lib/$(MACH64)/libnsl.so.1
$(ROOT)/usr/lib/$(MACH64)/libnsl.so:= \
	REALPATH=../../../lib/$(MACH64)/libnsl.so.1
$(ROOT)/usr/lib/$(MACH64)/libnvpair.so.1:= \
	REALPATH=../../../lib/$(MACH64)/libnvpair.so.1
$(ROOT)/usr/lib/$(MACH64)/libnvpair.so:= \
	REALPATH=../../../lib/$(MACH64)/libnvpair.so.1
$(ROOT)/usr/lib/$(MACH64)/libpam.so.1:= \
	REALPATH=../../../lib/$(MACH64)/libpam.so.1
$(ROOT)/usr/lib/$(MACH64)/libpam.so:= \
	REALPATH=../../../lib/$(MACH64)/libpam.so.1
$(ROOT)/usr/lib/$(MACH64)/libposix4.so.1:= \
	REALPATH=../../../lib/$(MACH64)/librt.so.1
$(ROOT)/usr/lib/$(MACH64)/libposix4.so:= \
	REALPATH=../../../lib/$(MACH64)/librt.so.1
$(ROOT)/usr/lib/$(MACH64)/libproc.so.1:= \
	REALPATH=../../../lib/$(MACH64)/libproc.so.1
$(ROOT)/usr/lib/$(MACH64)/libproc.so:= \
	REALPATH=../../../lib/$(MACH64)/libproc.so.1
$(ROOT)/usr/lib/$(MACH64)/libpthread.so.1:= \
	REALPATH=../../../lib/$(MACH64)/libpthread.so.1
$(ROOT)/usr/lib/$(MACH64)/libpthread.so:= \
	REALPATH=../../../lib/$(MACH64)/libpthread.so.1
$(ROOT)/usr/lib/$(MACH64)/librcm.so.1:= \
	REALPATH=../../../lib/$(MACH64)/librcm.so.1
$(ROOT)/usr/lib/$(MACH64)/librcm.so:= \
	REALPATH=../../../lib/$(MACH64)/librcm.so.1
$(ROOT)/usr/lib/$(MACH64)/libresolv.so.2:= \
	REALPATH=../../../lib/$(MACH64)/libresolv.so.2
$(ROOT)/usr/lib/$(MACH64)/libresolv.so:= \
	REALPATH=../../../lib/$(MACH64)/libresolv.so.2
$(ROOT)/usr/lib/$(MACH64)/librestart.so.1:= \
	REALPATH=../../../lib/$(MACH64)/librestart.so.1
$(ROOT)/usr/lib/$(MACH64)/librestart.so:= \
	REALPATH=../../../lib/$(MACH64)/librestart.so.1
$(ROOT)/usr/lib/$(MACH64)/librpcsvc.so.1:= \
	REALPATH=../../../lib/$(MACH64)/librpcsvc.so.1
$(ROOT)/usr/lib/$(MACH64)/librpcsvc.so:= \
	REALPATH=../../../lib/$(MACH64)/librpcsvc.so.1
$(ROOT)/usr/lib/$(MACH64)/librt.so.1:= \
	REALPATH=../../../lib/$(MACH64)/librt.so.1
$(ROOT)/usr/lib/$(MACH64)/librt.so:= \
	REALPATH=../../../lib/$(MACH64)/librt.so.1
$(ROOT)/usr/lib/$(MACH64)/librtld.so.1:= \
	REALPATH=../../../lib/$(MACH64)/librtld.so.1
$(ROOT)/usr/lib/$(MACH64)/librtld_db.so.1:= \
	REALPATH=../../../lib/$(MACH64)/librtld_db.so.1
$(ROOT)/usr/lib/$(MACH64)/librtld_db.so:= \
	REALPATH=../../../lib/$(MACH64)/librtld_db.so.1
$(ROOT)/usr/lib/$(MACH64)/libscf.so.1:= \
	REALPATH=../../../lib/$(MACH64)/libscf.so.1
$(ROOT)/usr/lib/$(MACH64)/libscf.so:= \
	REALPATH=../../../lib/$(MACH64)/libscf.so.1
$(ROOT)/usr/lib/$(MACH64)/libsec.so.1:= \
	REALPATH=../../../lib/$(MACH64)/libsec.so.1
$(ROOT)/usr/lib/$(MACH64)/libsec.so:= \
	REALPATH=../../../lib/$(MACH64)/libsec.so.1
$(ROOT)/usr/lib/$(MACH64)/libsecdb.so.1:= \
	REALPATH=../../../lib/$(MACH64)/libsecdb.so.1
$(ROOT)/usr/lib/$(MACH64)/libsecdb.so:= \
	REALPATH=../../../lib/$(MACH64)/libsecdb.so.1
$(ROOT)/usr/lib/$(MACH64)/libsendfile.so.1:= \
	REALPATH=../../../lib/$(MACH64)/libsendfile.so.1
$(ROOT)/usr/lib/$(MACH64)/libsendfile.so:= \
	REALPATH=../../../lib/$(MACH64)/libsendfile.so.1
$(ROOT)/usr/lib/$(MACH64)/libsocket.so.1:= \
	REALPATH=../../../lib/$(MACH64)/libsocket.so.1
$(ROOT)/usr/lib/$(MACH64)/libsocket.so:= \
	REALPATH=../../../lib/$(MACH64)/libsocket.so.1
$(ROOT)/usr/lib/$(MACH64)/libsysevent.so.1:= \
	REALPATH=../../../lib/$(MACH64)/libsysevent.so.1
$(ROOT)/usr/lib/$(MACH64)/libsysevent.so:= \
	REALPATH=../../../lib/$(MACH64)/libsysevent.so.1
$(ROOT)/usr/lib/$(MACH64)/libtermcap.so.1:= \
	REALPATH=../../../lib/$(MACH64)/libtermcap.so.1
$(ROOT)/usr/lib/$(MACH64)/libtermcap.so:= \
	REALPATH=../../../lib/$(MACH64)/libtermcap.so.1
$(ROOT)/usr/lib/$(MACH64)/libtermlib.so.1:= \
	REALPATH=../../../lib/$(MACH64)/libcurses.so.1
$(ROOT)/usr/lib/$(MACH64)/libtermlib.so:= \
	REALPATH=../../../lib/$(MACH64)/libcurses.so.1
$(ROOT)/usr/lib/$(MACH64)/libthread.so.1:= \
	REALPATH=../../../lib/$(MACH64)/libthread.so.1
$(ROOT)/usr/lib/$(MACH64)/libthread.so:= \
	REALPATH=../../../lib/$(MACH64)/libthread.so.1
$(ROOT)/usr/lib/$(MACH64)/libthread_db.so.1:= \
	REALPATH=../../../lib/$(MACH64)/libc_db.so.1
$(ROOT)/usr/lib/$(MACH64)/libthread_db.so:= \
	REALPATH=../../../lib/$(MACH64)/libc_db.so.1
$(ROOT)/usr/lib/$(MACH64)/libtsnet.so.1:= \
	REALPATH=../../../lib/$(MACH64)/libtsnet.so.1
$(ROOT)/usr/lib/$(MACH64)/libtsnet.so:= \
	REALPATH=../../../lib/$(MACH64)/libtsnet.so.1
$(ROOT)/usr/lib/$(MACH64)/libtsol.so.2:= \
	REALPATH=../../../lib/$(MACH64)/libtsol.so.2
$(ROOT)/usr/lib/$(MACH64)/libtsol.so:= \
	REALPATH=../../../lib/$(MACH64)/libtsol.so.2
$(ROOT)/usr/lib/$(MACH64)/libumem.so.1:= \
	REALPATH=../../../lib/$(MACH64)/libumem.so.1
$(ROOT)/usr/lib/$(MACH64)/libumem.so:= \
	REALPATH=../../../lib/$(MACH64)/libumem.so.1
$(ROOT)/usr/lib/$(MACH64)/libuuid.so.1:= \
	REALPATH=../../../lib/$(MACH64)/libuuid.so.1
$(ROOT)/usr/lib/$(MACH64)/libuuid.so:= \
	REALPATH=../../../lib/$(MACH64)/libuuid.so.1
$(ROOT)/usr/lib/$(MACH64)/libuutil.so.1:= \
	REALPATH=../../../lib/$(MACH64)/libuutil.so.1
$(ROOT)/usr/lib/$(MACH64)/libuutil.so:= \
	REALPATH=../../../lib/$(MACH64)/libuutil.so.1
$(ROOT)/usr/lib/$(MACH64)/libw.so.1:= \
	REALPATH=../../../lib/$(MACH64)/libw.so.1
$(ROOT)/usr/lib/$(MACH64)/libw.so:= \
	REALPATH=../../../lib/$(MACH64)/libw.so.1
$(ROOT)/usr/lib/$(MACH64)/libxnet.so.1:= \
	REALPATH=../../../lib/$(MACH64)/libxnet.so.1
$(ROOT)/usr/lib/$(MACH64)/libxnet.so:= \
	REALPATH=../../../lib/$(MACH64)/libxnet.so.1
$(ROOT)/usr/lib/$(MACH64)/libzfs.so:= \
	REALPATH=../../../lib/$(MACH64)/libzfs.so.1
$(ROOT)/usr/lib/$(MACH64)/libzfs.so.1:= \
	REALPATH=../../../lib/$(MACH64)/libzfs.so.1
$(ROOT)/usr/lib/$(MACH64)/libzfs_core.so:= \
	REALPATH=../../../lib/$(MACH64)/libzfs_core.so.1
$(ROOT)/usr/lib/$(MACH64)/libzfs_core.so.1:= \
	REALPATH=../../../lib/$(MACH64)/libzfs_core.so.1
$(ROOT)/usr/lib/$(MACH64)/libfdisk.so.1:= \
	REALPATH=../../../lib/$(MACH64)/libfdisk.so.1
$(ROOT)/usr/lib/$(MACH64)/libfdisk.so:= \
	REALPATH=../../../lib/$(MACH64)/libfdisk.so.1
$(ROOT)/usr/lib/$(MACH64)/llib-ladm.ln:= \
	REALPATH=../../../lib/$(MACH64)/llib-ladm.ln
$(ROOT)/usr/lib/$(MACH64)/llib-laio.ln:= \
	REALPATH=../../../lib/$(MACH64)/llib-laio.ln
$(ROOT)/usr/lib/$(MACH64)/llib-lavl.ln:= \
	REALPATH=../../../lib/$(MACH64)/llib-lavl.ln
$(ROOT)/usr/lib/$(MACH64)/llib-lbsm.ln:= \
	REALPATH=../../../lib/$(MACH64)/llib-lbsm.ln
$(ROOT)/usr/lib/$(MACH64)/llib-lc.ln:= \
	REALPATH=../../../lib/$(MACH64)/llib-lc.ln
$(ROOT)/usr/lib/$(MACH64)/llib-lcmdutils.ln:= \
	REALPATH=../../../lib/$(MACH64)/llib-lcmdutils.ln
$(ROOT)/usr/lib/$(MACH64)/llib-lcontract.ln:= \
	REALPATH=../../../lib/$(MACH64)/llib-lcontract.ln
$(ROOT)/usr/lib/$(MACH64)/llib-lctf.ln:= \
	REALPATH=../../../lib/$(MACH64)/llib-lctf.ln
$(ROOT)/usr/lib/$(MACH64)/llib-lcurses.ln:= \
	REALPATH=../../../lib/$(MACH64)/llib-lcurses.ln
$(ROOT)/usr/lib/$(MACH64)/llib-ldevice.ln:= \
	REALPATH=../../../lib/$(MACH64)/llib-ldevice.ln
$(ROOT)/usr/lib/$(MACH64)/llib-ldevid.ln:= \
	REALPATH=../../../lib/$(MACH64)/llib-ldevid.ln
$(ROOT)/usr/lib/$(MACH64)/llib-ldevinfo.ln:= \
	REALPATH=../../../lib/$(MACH64)/llib-ldevinfo.ln
$(ROOT)/usr/lib/$(MACH64)/llib-ldhcputil.ln:= \
	REALPATH=../../../lib/$(MACH64)/llib-ldhcputil.ln
$(ROOT)/usr/lib/$(MACH64)/llib-ldl.ln:= \
	REALPATH=../../../lib/$(MACH64)/llib-ldl.ln
$(ROOT)/usr/lib/$(MACH64)/llib-ldoor.ln:= \
	REALPATH=../../../lib/$(MACH64)/llib-ldoor.ln
$(ROOT)/usr/lib/$(MACH64)/llib-lefi.ln:= \
	REALPATH=../../../lib/$(MACH64)/llib-lefi.ln
$(ROOT)/usr/lib/$(MACH64)/llib-lelf.ln:= \
	REALPATH=../../../lib/$(MACH64)/llib-lelf.ln
$(ROOT)/usr/lib/$(MACH64)/llib-lgen.ln:= \
	REALPATH=../../../lib/$(MACH64)/llib-lgen.ln
$(ROOT)/usr/lib/$(MACH64)/llib-linetutil.ln:= \
	REALPATH=../../../lib/$(MACH64)/llib-linetutil.ln
$(ROOT)/usr/lib/$(MACH64)/llib-lintl.ln:= \
	REALPATH=../../../lib/$(MACH64)/llib-lintl.ln
$(ROOT)/usr/lib/$(MACH64)/llib-lkstat.ln:= \
	REALPATH=../../../lib/$(MACH64)/llib-lkstat.ln
$(ROOT)/usr/lib/$(MACH64)/llib-lmd5.ln:= \
	REALPATH=../../../lib/$(MACH64)/llib-lmd5.ln
$(ROOT)/usr/lib/$(MACH64)/llib-lnsl.ln:= \
	REALPATH=../../../lib/$(MACH64)/llib-lnsl.ln
$(ROOT)/usr/lib/$(MACH64)/llib-lnvpair.ln:= \
	REALPATH=../../../lib/$(MACH64)/llib-lnvpair.ln
$(ROOT)/usr/lib/$(MACH64)/llib-lpam.ln:= \
	REALPATH=../../../lib/$(MACH64)/llib-lpam.ln
$(ROOT)/usr/lib/$(MACH64)/llib-lposix4.ln:= \
	REALPATH=../../../lib/$(MACH64)/llib-lrt.ln
$(ROOT)/usr/lib/$(MACH64)/llib-lpthread.ln:= \
	REALPATH=../../../lib/$(MACH64)/llib-lpthread.ln
$(ROOT)/usr/lib/$(MACH64)/llib-lresolv.ln:= \
	REALPATH=../../../lib/$(MACH64)/llib-lresolv.ln
$(ROOT)/usr/lib/$(MACH64)/llib-lrpcsvc.ln:= \
	REALPATH=../../../lib/$(MACH64)/llib-lrpcsvc.ln
$(ROOT)/usr/lib/$(MACH64)/llib-lrt.ln:= \
	REALPATH=../../../lib/$(MACH64)/llib-lrt.ln
$(ROOT)/usr/lib/$(MACH64)/llib-lrtld_db.ln:= \
	REALPATH=../../../lib/$(MACH64)/llib-lrtld_db.ln
$(ROOT)/usr/lib/$(MACH64)/llib-lscf.ln:= \
	REALPATH=../../../lib/$(MACH64)/llib-lscf.ln
$(ROOT)/usr/lib/$(MACH64)/llib-lsec.ln:= \
	REALPATH=../../../lib/$(MACH64)/llib-lsec.ln
$(ROOT)/usr/lib/$(MACH64)/llib-lsecdb.ln:= \
	REALPATH=../../../lib/$(MACH64)/llib-lsecdb.ln
$(ROOT)/usr/lib/$(MACH64)/llib-lsendfile.ln:= \
	REALPATH=../../../lib/$(MACH64)/llib-lsendfile.ln
$(ROOT)/usr/lib/$(MACH64)/llib-lsocket.ln:= \
	REALPATH=../../../lib/$(MACH64)/llib-lsocket.ln
$(ROOT)/usr/lib/$(MACH64)/llib-lsysevent.ln:= \
	REALPATH=../../../lib/$(MACH64)/llib-lsysevent.ln
$(ROOT)/usr/lib/$(MACH64)/llib-ltermcap.ln:= \
	REALPATH=../../../lib/$(MACH64)/llib-ltermcap.ln
$(ROOT)/usr/lib/$(MACH64)/llib-ltermlib.ln:= \
	REALPATH=../../../lib/$(MACH64)/llib-lcurses.ln
$(ROOT)/usr/lib/$(MACH64)/llib-lthread.ln:= \
	REALPATH=../../../lib/$(MACH64)/llib-lthread.ln
$(ROOT)/usr/lib/$(MACH64)/llib-lthread_db.ln:= \
	REALPATH=../../../lib/$(MACH64)/llib-lc_db.ln
$(ROOT)/usr/lib/$(MACH64)/llib-ltsnet.ln:= \
	REALPATH=../../../lib/$(MACH64)/llib-ltsnet.ln
$(ROOT)/usr/lib/$(MACH64)/llib-ltsol.ln:= \
	REALPATH=../../../lib/$(MACH64)/llib-ltsol.ln
$(ROOT)/usr/lib/$(MACH64)/llib-lumem.ln:= \
	REALPATH=../../../lib/$(MACH64)/llib-lumem.ln
$(ROOT)/usr/lib/$(MACH64)/llib-luuid.ln:= \
	REALPATH=../../../lib/$(MACH64)/llib-luuid.ln
$(ROOT)/usr/lib/$(MACH64)/llib-lxnet.ln:= \
	REALPATH=../../../lib/$(MACH64)/llib-lxnet.ln
$(ROOT)/usr/lib/$(MACH64)/llib-lzfs.ln:= \
	REALPATH=../../../lib/$(MACH64)/llib-lzfs.ln
$(ROOT)/usr/lib/$(MACH64)/llib-lzfs_core.ln:= \
	REALPATH=../../../lib/$(MACH64)/llib-lzfs_core.ln
$(ROOT)/usr/lib/$(MACH64)/llib-lfdisk.ln:= \
	REALPATH=../../../lib/$(MACH64)/llib-lfdisk.ln
$(ROOT)/usr/lib/$(MACH64)/nss_compat.so.1:= \
	REALPATH=../../../lib/$(MACH64)/nss_compat.so.1
$(ROOT)/usr/lib/$(MACH64)/nss_dns.so.1:= \
	REALPATH=../../../lib/$(MACH64)/nss_dns.so.1
$(ROOT)/usr/lib/$(MACH64)/nss_files.so.1:= \
	REALPATH=../../../lib/$(MACH64)/nss_files.so.1
$(ROOT)/usr/lib/$(MACH64)/nss_nis.so.1:= \
	REALPATH=../../../lib/$(MACH64)/nss_nis.so.1
$(ROOT)/usr/lib/$(MACH64)/nss_user.so.1:= \
	REALPATH=../../../lib/$(MACH64)/nss_user.so.1
$(ROOT)/usr/lib/fm/$(MACH64)/libfmevent.so.1:= \
	REALPATH=../../../../lib/fm/$(MACH64)/libfmevent.so.1
$(ROOT)/usr/lib/fm/$(MACH64)/libfmevent.so:= \
	REALPATH=../../../../lib/fm/$(MACH64)/libfmevent.so.1
$(ROOT)/usr/lib/fm/$(MACH64)/llib-lfmevent.ln:= \
	REALPATH=../../../../lib/fm/$(MACH64)/llib-lfmevent.ln

i386_SYM.USRLIB= \
	/usr/lib/libfdisk.so \
	/usr/lib/libfdisk.so.1 \
	/usr/lib/llib-lfdisk \
	/usr/lib/llib-lfdisk.ln

SYM.USRLIB= \
	$($(MACH)_SYM.USRLIB)	\
	/lib/libposix4.so \
	/lib/libposix4.so.1 \
	/lib/llib-lposix4 \
	/lib/llib-lposix4.ln \
	/lib/libthread_db.so \
	/lib/libthread_db.so.1 \
	/usr/lib/ld.so.1 \
	/usr/lib/libadm.so \
	/usr/lib/libadm.so.1 \
	/usr/lib/libaio.so \
	/usr/lib/libaio.so.1 \
	/usr/lib/libavl.so \
	/usr/lib/libavl.so.1 \
	/usr/lib/libbsm.so \
	/usr/lib/libbsm.so.1 \
	/usr/lib/libc.so \
	/usr/lib/libc.so.1 \
	/usr/lib/libc_db.so \
	/usr/lib/libc_db.so.1 \
	/usr/lib/libcmdutils.so \
	/usr/lib/libcmdutils.so.1 \
	/usr/lib/libcontract.so \
	/usr/lib/libcontract.so.1 \
	/usr/lib/libctf.so \
	/usr/lib/libctf.so.1 \
	/usr/lib/libcurses.so \
	/usr/lib/libcurses.so.1 \
	/usr/lib/libdevice.so \
	/usr/lib/libdevice.so.1 \
	/usr/lib/libdevid.so \
	/usr/lib/libdevid.so.1 \
	/usr/lib/libdevinfo.so \
	/usr/lib/libdevinfo.so.1 \
	/usr/lib/libdhcpagent.so \
	/usr/lib/libdhcpagent.so.1 \
	/usr/lib/libdhcputil.so \
	/usr/lib/libdhcputil.so.1 \
	/usr/lib/libdl.so \
	/usr/lib/libdl.so.1 \
	/usr/lib/libdlpi.so \
	/usr/lib/libdlpi.so.1 \
	/usr/lib/libdoor.so \
	/usr/lib/libdoor.so.1 \
	/usr/lib/libefi.so \
	/usr/lib/libefi.so.1 \
	/usr/lib/libelf.so \
	/usr/lib/libelf.so.1 \
	/usr/lib/libgen.so \
	/usr/lib/libgen.so.1 \
	/usr/lib/libinetutil.so \
	/usr/lib/libinetutil.so.1 \
	/usr/lib/libintl.so \
	/usr/lib/libintl.so.1 \
	/usr/lib/libkstat.so \
	/usr/lib/libkstat.so.1 \
	/usr/lib/liblddbg.so.4 \
	/usr/lib/libmd.so \
	/usr/lib/libmd.so.1 \
	/usr/lib/libmd5.so \
	/usr/lib/libmd5.so.1 \
	/usr/lib/libmeta.so \
	/usr/lib/libmeta.so.1 \
	/usr/lib/libmp.so \
	/usr/lib/libmp.so.1 \
	/usr/lib/libmp.so.2 \
	/usr/lib/libnsl.so \
	/usr/lib/libnsl.so.1 \
	/usr/lib/libnvpair.so \
	/usr/lib/libnvpair.so.1 \
	/usr/lib/libpam.so \
	/usr/lib/libpam.so.1 \
	/usr/lib/libposix4.so \
	/usr/lib/libposix4.so.1 \
	/usr/lib/libproc.so \
	/usr/lib/libproc.so.1 \
	/usr/lib/libpthread.so \
	/usr/lib/libpthread.so.1 \
	/usr/lib/librcm.so \
	/usr/lib/librcm.so.1 \
	/usr/lib/libresolv.so \
	/usr/lib/libresolv.so.1 \
	/usr/lib/libresolv.so.2 \
	/usr/lib/librestart.so \
	/usr/lib/librestart.so.1 \
	/usr/lib/librpcsvc.so \
	/usr/lib/librpcsvc.so.1 \
	/usr/lib/librt.so \
	/usr/lib/librt.so.1 \
	/usr/lib/librtld.so.1 \
	/usr/lib/librtld_db.so \
	/usr/lib/librtld_db.so.1 \
	/usr/lib/libscf.so \
	/usr/lib/libscf.so.1 \
	/usr/lib/libsec.so \
	/usr/lib/libsec.so.1 \
	/usr/lib/libsecdb.so \
	/usr/lib/libsecdb.so.1 \
	/usr/lib/libsendfile.so \
	/usr/lib/libsendfile.so.1 \
	/usr/lib/libsocket.so \
	/usr/lib/libsocket.so.1 \
	/usr/lib/libsysevent.so \
	/usr/lib/libsysevent.so.1 \
	/usr/lib/libtermcap.so \
	/usr/lib/libtermcap.so.1 \
	/usr/lib/libtermlib.so \
	/usr/lib/libtermlib.so.1 \
	/usr/lib/libthread.so \
	/usr/lib/libthread.so.1 \
	/usr/lib/libthread_db.so \
	/usr/lib/libthread_db.so.1 \
	/usr/lib/libtsnet.so \
	/usr/lib/libtsnet.so.1 \
	/usr/lib/libtsol.so \
	/usr/lib/libtsol.so.2 \
	/usr/lib/libumem.so \
	/usr/lib/libumem.so.1 \
	/usr/lib/libuuid.so \
	/usr/lib/libuuid.so.1 \
	/usr/lib/libuutil.so \
	/usr/lib/libuutil.so.1 \
	/usr/lib/libw.so \
	/usr/lib/libw.so.1 \
	/usr/lib/libxnet.so \
	/usr/lib/libxnet.so.1 \
	/usr/lib/libzfs.so \
	/usr/lib/libzfs.so.1 \
	/usr/lib/libzfs_core.so \
	/usr/lib/libzfs_core.so.1 \
	/usr/lib/llib-ladm \
	/usr/lib/llib-ladm.ln \
	/usr/lib/llib-laio \
	/usr/lib/llib-laio.ln \
	/usr/lib/llib-lavl \
	/usr/lib/llib-lavl.ln \
	/usr/lib/llib-lbsm \
	/usr/lib/llib-lbsm.ln \
	/usr/lib/llib-lc \
	/usr/lib/llib-lc.ln \
	/usr/lib/llib-lcmdutils \
	/usr/lib/llib-lcmdutils.ln \
	/usr/lib/llib-lcontract \
	/usr/lib/llib-lcontract.ln \
	/usr/lib/llib-lctf \
	/usr/lib/llib-lctf.ln \
	/usr/lib/llib-lcurses \
	/usr/lib/llib-lcurses.ln \
	/usr/lib/llib-ldevice \
	/usr/lib/llib-ldevice.ln \
	/usr/lib/llib-ldevid \
	/usr/lib/llib-ldevid.ln \
	/usr/lib/llib-ldevinfo \
	/usr/lib/llib-ldevinfo.ln \
	/usr/lib/llib-ldhcpagent \
	/usr/lib/llib-ldhcpagent.ln \
	/usr/lib/llib-ldhcputil \
	/usr/lib/llib-ldhcputil.ln \
	/usr/lib/llib-ldl \
	/usr/lib/llib-ldl.ln \
	/usr/lib/llib-ldoor \
	/usr/lib/llib-ldoor.ln \
	/usr/lib/llib-lefi \
	/usr/lib/llib-lefi.ln \
	/usr/lib/llib-lelf \
	/usr/lib/llib-lelf.ln \
	/usr/lib/llib-lgen \
	/usr/lib/llib-lgen.ln \
	/usr/lib/llib-linetutil \
	/usr/lib/llib-linetutil.ln \
	/usr/lib/llib-lintl \
	/usr/lib/llib-lintl.ln \
	/usr/lib/llib-lkstat \
	/usr/lib/llib-lkstat.ln \
	/usr/lib/llib-lmd5 \
	/usr/lib/llib-lmd5.ln \
	/usr/lib/llib-lmeta \
	/usr/lib/llib-lmeta.ln \
	/usr/lib/llib-lnsl \
	/usr/lib/llib-lnsl.ln \
	/usr/lib/llib-lnvpair \
	/usr/lib/llib-lnvpair.ln \
	/usr/lib/llib-lpam \
	/usr/lib/llib-lpam.ln \
	/usr/lib/llib-lposix4 \
	/usr/lib/llib-lposix4.ln \
	/usr/lib/llib-lpthread \
	/usr/lib/llib-lpthread.ln \
	/usr/lib/llib-lresolv \
	/usr/lib/llib-lresolv.ln \
	/usr/lib/llib-lrpcsvc \
	/usr/lib/llib-lrpcsvc.ln \
	/usr/lib/llib-lrt \
	/usr/lib/llib-lrt.ln \
	/usr/lib/llib-lrtld_db \
	/usr/lib/llib-lrtld_db.ln \
	/usr/lib/llib-lscf \
	/usr/lib/llib-lscf.ln \
	/usr/lib/llib-lsec \
	/usr/lib/llib-lsec.ln \
	/usr/lib/llib-lsecdb \
	/usr/lib/llib-lsecdb.ln \
	/usr/lib/llib-lsendfile \
	/usr/lib/llib-lsendfile.ln \
	/usr/lib/llib-lsocket \
	/usr/lib/llib-lsocket.ln \
	/usr/lib/llib-lsysevent \
	/usr/lib/llib-lsysevent.ln \
	/usr/lib/llib-ltermcap \
	/usr/lib/llib-ltermcap.ln \
	/usr/lib/llib-ltermlib \
	/usr/lib/llib-ltermlib.ln \
	/usr/lib/llib-lthread \
	/usr/lib/llib-lthread.ln \
	/usr/lib/llib-lthread_db \
	/usr/lib/llib-lthread_db.ln \
	/usr/lib/llib-ltsnet \
	/usr/lib/llib-ltsnet.ln \
	/usr/lib/llib-ltsol \
	/usr/lib/llib-ltsol.ln \
	/usr/lib/llib-lumem \
	/usr/lib/llib-lumem.ln \
	/usr/lib/llib-luuid \
	/usr/lib/llib-luuid.ln \
	/usr/lib/llib-lxnet \
	/usr/lib/llib-lxnet.ln \
	/usr/lib/llib-lzfs \
	/usr/lib/llib-lzfs.ln \
	/usr/lib/llib-lzfs_core \
	/usr/lib/llib-lzfs_core.ln \
	/usr/lib/nss_compat.so.1 \
	/usr/lib/nss_dns.so.1 \
	/usr/lib/nss_files.so.1 \
	/usr/lib/nss_nis.so.1 \
	/usr/lib/nss_user.so.1 \
	/usr/lib/fm/libfmevent.so \
	/usr/lib/fm/libfmevent.so.1 \
	/usr/lib/fm/llib-lfmevent \
	/usr/lib/fm/llib-lfmevent.ln

sparcv9_SYM.USRLIB64= 

amd64_SYM.USRLIB64=	\
	/usr/lib/amd64/libfdisk.so	\
	/usr/lib/amd64/libfdisk.so.1	\
	/usr/lib/amd64/llib-lfdisk.ln


SYM.USRLIB64= \
	$($(MACH64)_SYM.USRLIB64)		\
	/lib/$(MACH64)/libposix4.so \
	/lib/$(MACH64)/libposix4.so.1 \
	/lib/$(MACH64)/llib-lposix4.ln \
	/lib/$(MACH64)/libthread_db.so \
	/lib/$(MACH64)/libthread_db.so.1 \
	/usr/lib/$(MACH64)/ld.so.1 \
	/usr/lib/$(MACH64)/libadm.so \
	/usr/lib/$(MACH64)/libadm.so.1 \
	/usr/lib/$(MACH64)/libaio.so \
	/usr/lib/$(MACH64)/libaio.so.1 \
	/usr/lib/$(MACH64)/libavl.so \
	/usr/lib/$(MACH64)/libavl.so.1 \
	/usr/lib/$(MACH64)/libbsm.so \
	/usr/lib/$(MACH64)/libbsm.so.1 \
	/usr/lib/$(MACH64)/libc.so \
	/usr/lib/$(MACH64)/libc.so.1 \
	/usr/lib/$(MACH64)/libc_db.so \
	/usr/lib/$(MACH64)/libc_db.so.1 \
	/usr/lib/$(MACH64)/libcmdutils.so \
	/usr/lib/$(MACH64)/libcmdutils.so.1 \
	/usr/lib/$(MACH64)/libcontract.so \
	/usr/lib/$(MACH64)/libcontract.so.1 \
	/usr/lib/$(MACH64)/libctf.so \
	/usr/lib/$(MACH64)/libctf.so.1 \
	/usr/lib/$(MACH64)/libcurses.so \
	/usr/lib/$(MACH64)/libcurses.so.1 \
	/usr/lib/$(MACH64)/libdevice.so \
	/usr/lib/$(MACH64)/libdevice.so.1 \
	/usr/lib/$(MACH64)/libdevid.so \
	/usr/lib/$(MACH64)/libdevid.so.1 \
	/usr/lib/$(MACH64)/libdevinfo.so \
	/usr/lib/$(MACH64)/libdevinfo.so.1 \
	/usr/lib/$(MACH64)/libdhcputil.so \
	/usr/lib/$(MACH64)/libdhcputil.so.1 \
	/usr/lib/$(MACH64)/libdl.so \
	/usr/lib/$(MACH64)/libdl.so.1 \
	/usr/lib/$(MACH64)/libdlpi.so \
	/usr/lib/$(MACH64)/libdlpi.so.1 \
	/usr/lib/$(MACH64)/libdoor.so \
	/usr/lib/$(MACH64)/libdoor.so.1 \
	/usr/lib/$(MACH64)/libefi.so \
	/usr/lib/$(MACH64)/libefi.so.1 \
	/usr/lib/$(MACH64)/libelf.so \
	/usr/lib/$(MACH64)/libelf.so.1 \
	/usr/lib/$(MACH64)/libgen.so \
	/usr/lib/$(MACH64)/libgen.so.1 \
	/usr/lib/$(MACH64)/libinetutil.so \
	/usr/lib/$(MACH64)/libinetutil.so.1 \
	/usr/lib/$(MACH64)/libintl.so \
	/usr/lib/$(MACH64)/libintl.so.1 \
	/usr/lib/$(MACH64)/libkstat.so \
	/usr/lib/$(MACH64)/libkstat.so.1 \
	/usr/lib/$(MACH64)/liblddbg.so.4 \
	/usr/lib/$(MACH64)/libmd.so \
	/usr/lib/$(MACH64)/libmd.so.1 \
	/usr/lib/$(MACH64)/libmd5.so \
	/usr/lib/$(MACH64)/libmd5.so.1 \
	/usr/lib/$(MACH64)/libmp.so \
	/usr/lib/$(MACH64)/libmp.so.2 \
	/usr/lib/$(MACH64)/libnsl.so \
	/usr/lib/$(MACH64)/libnsl.so.1 \
	/usr/lib/$(MACH64)/libnvpair.so \
	/usr/lib/$(MACH64)/libnvpair.so.1 \
	/usr/lib/$(MACH64)/libpam.so \
	/usr/lib/$(MACH64)/libpam.so.1 \
	/usr/lib/$(MACH64)/libposix4.so \
	/usr/lib/$(MACH64)/libposix4.so.1 \
	/usr/lib/$(MACH64)/libproc.so \
	/usr/lib/$(MACH64)/libproc.so.1 \
	/usr/lib/$(MACH64)/libpthread.so \
	/usr/lib/$(MACH64)/libpthread.so.1 \
	/usr/lib/$(MACH64)/librcm.so \
	/usr/lib/$(MACH64)/librcm.so.1 \
	/usr/lib/$(MACH64)/libresolv.so \
	/usr/lib/$(MACH64)/libresolv.so.2 \
	/usr/lib/$(MACH64)/librestart.so \
	/usr/lib/$(MACH64)/librestart.so.1 \
	/usr/lib/$(MACH64)/librpcsvc.so \
	/usr/lib/$(MACH64)/librpcsvc.so.1 \
	/usr/lib/$(MACH64)/librt.so \
	/usr/lib/$(MACH64)/librt.so.1 \
	/usr/lib/$(MACH64)/librtld.so.1 \
	/usr/lib/$(MACH64)/librtld_db.so \
	/usr/lib/$(MACH64)/librtld_db.so.1 \
	/usr/lib/$(MACH64)/libscf.so \
	/usr/lib/$(MACH64)/libscf.so.1 \
	/usr/lib/$(MACH64)/libsec.so \
	/usr/lib/$(MACH64)/libsec.so.1 \
	/usr/lib/$(MACH64)/libsecdb.so \
	/usr/lib/$(MACH64)/libsecdb.so.1 \
	/usr/lib/$(MACH64)/libsendfile.so \
	/usr/lib/$(MACH64)/libsendfile.so.1 \
	/usr/lib/$(MACH64)/libsocket.so \
	/usr/lib/$(MACH64)/libsocket.so.1 \
	/usr/lib/$(MACH64)/libsysevent.so \
	/usr/lib/$(MACH64)/libsysevent.so.1 \
	/usr/lib/$(MACH64)/libtermcap.so \
	/usr/lib/$(MACH64)/libtermcap.so.1 \
	/usr/lib/$(MACH64)/libtermlib.so \
	/usr/lib/$(MACH64)/libtermlib.so.1 \
	/usr/lib/$(MACH64)/libthread.so \
	/usr/lib/$(MACH64)/libthread.so.1 \
	/usr/lib/$(MACH64)/libthread_db.so \
	/usr/lib/$(MACH64)/libthread_db.so.1 \
	/usr/lib/$(MACH64)/libtsnet.so \
	/usr/lib/$(MACH64)/libtsnet.so.1 \
	/usr/lib/$(MACH64)/libtsol.so \
	/usr/lib/$(MACH64)/libtsol.so.2 \
	/usr/lib/$(MACH64)/libumem.so \
	/usr/lib/$(MACH64)/libumem.so.1 \
	/usr/lib/$(MACH64)/libuuid.so \
	/usr/lib/$(MACH64)/libuuid.so.1 \
	/usr/lib/$(MACH64)/libuutil.so \
	/usr/lib/$(MACH64)/libuutil.so.1 \
	/usr/lib/$(MACH64)/libw.so \
	/usr/lib/$(MACH64)/libw.so.1 \
	/usr/lib/$(MACH64)/libxnet.so \
	/usr/lib/$(MACH64)/libxnet.so.1 \
	/usr/lib/$(MACH64)/libzfs.so \
	/usr/lib/$(MACH64)/libzfs.so.1 \
	/usr/lib/$(MACH64)/libzfs_core.so \
	/usr/lib/$(MACH64)/libzfs_core.so.1 \
	/usr/lib/$(MACH64)/llib-ladm.ln \
	/usr/lib/$(MACH64)/llib-laio.ln \
	/usr/lib/$(MACH64)/llib-lavl.ln \
	/usr/lib/$(MACH64)/llib-lbsm.ln \
	/usr/lib/$(MACH64)/llib-lc.ln \
	/usr/lib/$(MACH64)/llib-lcmdutils.ln \
	/usr/lib/$(MACH64)/llib-lcontract.ln \
	/usr/lib/$(MACH64)/llib-lctf.ln \
	/usr/lib/$(MACH64)/llib-lcurses.ln \
	/usr/lib/$(MACH64)/llib-ldevice.ln \
	/usr/lib/$(MACH64)/llib-ldevid.ln \
	/usr/lib/$(MACH64)/llib-ldevinfo.ln \
	/usr/lib/$(MACH64)/llib-ldhcputil.ln \
	/usr/lib/$(MACH64)/llib-ldl.ln \
	/usr/lib/$(MACH64)/llib-ldoor.ln \
	/usr/lib/$(MACH64)/llib-lefi.ln \
	/usr/lib/$(MACH64)/llib-lelf.ln \
	/usr/lib/$(MACH64)/llib-lgen.ln \
	/usr/lib/$(MACH64)/llib-linetutil.ln \
	/usr/lib/$(MACH64)/llib-lintl.ln \
	/usr/lib/$(MACH64)/llib-lkstat.ln \
	/usr/lib/$(MACH64)/llib-lmd5.ln \
	/usr/lib/$(MACH64)/llib-lnsl.ln \
	/usr/lib/$(MACH64)/llib-lnvpair.ln \
	/usr/lib/$(MACH64)/llib-lpam.ln \
	/usr/lib/$(MACH64)/llib-lposix4.ln \
	/usr/lib/$(MACH64)/llib-lpthread.ln \
	/usr/lib/$(MACH64)/llib-lresolv.ln \
	/usr/lib/$(MACH64)/llib-lrpcsvc.ln \
	/usr/lib/$(MACH64)/llib-lrt.ln \
	/usr/lib/$(MACH64)/llib-lrtld_db.ln \
	/usr/lib/$(MACH64)/llib-lscf.ln \
	/usr/lib/$(MACH64)/llib-lsec.ln \
	/usr/lib/$(MACH64)/llib-lsecdb.ln \
	/usr/lib/$(MACH64)/llib-lsendfile.ln \
	/usr/lib/$(MACH64)/llib-lsocket.ln \
	/usr/lib/$(MACH64)/llib-lsysevent.ln \
	/usr/lib/$(MACH64)/llib-ltermcap.ln \
	/usr/lib/$(MACH64)/llib-ltermlib.ln \
	/usr/lib/$(MACH64)/llib-lthread.ln \
	/usr/lib/$(MACH64)/llib-lthread_db.ln \
	/usr/lib/$(MACH64)/llib-ltsnet.ln \
	/usr/lib/$(MACH64)/llib-ltsol.ln \
	/usr/lib/$(MACH64)/llib-lumem.ln \
	/usr/lib/$(MACH64)/llib-luuid.ln \
	/usr/lib/$(MACH64)/llib-lxnet.ln \
	/usr/lib/$(MACH64)/llib-lzfs.ln \
	/usr/lib/$(MACH64)/llib-lzfs_core.ln \
	/usr/lib/$(MACH64)/nss_compat.so.1 \
	/usr/lib/$(MACH64)/nss_dns.so.1 \
	/usr/lib/$(MACH64)/nss_files.so.1 \
	/usr/lib/$(MACH64)/nss_nis.so.1 \
	/usr/lib/$(MACH64)/nss_user.so.1 \
	/usr/lib/fm/$(MACH64)/libfmevent.so \
	/usr/lib/fm/$(MACH64)/libfmevent.so.1 \
	/usr/lib/fm/$(MACH64)/llib-lfmevent.ln

#
# usr/src/Makefile uses INS.dir for any member of ROOTDIRS, the fact
# these are symlinks to files has no bearing on this.
#
$(FILELINKS:%=$(ROOT)%):= \
    INS.dir= -$(RM) $@; $(SYMLINK) $(REALPATH) $@<|MERGE_RESOLUTION|>--- conflicted
+++ resolved
@@ -21,10 +21,6 @@
 #
 # Copyright (c) 1989, 2010, Oracle and/or its affiliates. All rights reserved.
 # Copyright 2011, Richard Lowe
-<<<<<<< HEAD
-# Copyright 2012 Nexenta Systems, Inc. All rights reserved.
-=======
->>>>>>> 7de6f2c0
 # Copyright (c) 2012 by Delphix. All rights reserved.
 # Copyright 2012 OmniTI Computer Consulting, Inc.  All rights reserved.
 # Copyright (c) 2013 RackTop Systems.
