# CDDL HEADER START
#
# The contents of this file are subject to the terms of the
# Common Development and Distribution License (the "License").
# You may not use this file except in compliance with the License.
#
# You can obtain a copy of the license at usr/src/OPENSOLARIS.LICENSE
# or http://www.opensolaris.org/os/licensing.
# See the License for the specific language governing permissions
# and limitations under the License.
#
# When distributing Covered Code, include this CDDL HEADER in each
# file and include the License file at usr/src/OPENSOLARIS.LICENSE.
# If applicable, add the following below this CDDL HEADER, with the
# fields enclosed by brackets "[]" replaced with your own identifying
# information: Portions Copyright [yyyy] [name of copyright owner]
#
# CDDL HEADER END
#

#
# Copyright (c) 1989, 2010, Oracle and/or its affiliates. All rights reserved.
# Copyright 2011, Richard Lowe
# Copyright (c) 2012 by Delphix. All rights reserved.
# Copyright (c) 2012, Igor Kozhukhov <ikozhukhov@gmail.com>
# Copyright 2012 OmniTI Computer Consulting, Inc.  All rights reserved.
# Copyright 2014 Garrett D'Amore <garrett@damore.org>
# Copyright 2016 Hans Rosenfeld <rosenfeld@grumpf.hope-2000.org>
<<<<<<< HEAD
# Copyright 2017 Nexenta Systems, Inc.
=======
# Copyright 2016 Nexenta Systems, Inc.
# Copyright 2017 RackTop Systems.
>>>>>>> b037f3db
#

#
# It is easier to think in terms of directory names without the ROOT macro
# prefix.  ROOTDIRS is TARGETDIRS with ROOT prefixes.  It is necessary
# to work with ROOT prefixes when controlling conditional assignments.
#

DIRLINKS=	$(SYM.DIRS)
$(BUILD64)	DIRLINKS += $(SYM.DIRS64)

FILELINKS= $(SYM.USRCCSLIB) $(SYM.USRLIB)
$(BUILD64)	FILELINKS += $(SYM.USRCCSLIB64) $(SYM.USRLIB64)

TARGETDIRS=	$(DIRS)
$(BUILD64)	TARGETDIRS += $(DIRS64)

TARGETDIRS	+= $(FILELINKS) $(DIRLINKS)

i386_DIRS=			\
	/boot/acpi		\
	/boot/acpi/tables	\
	/boot/grub		\
	/boot/grub/bin		\
	/platform/i86pc		\
	/lib/libmvec		\
	/usr/lib/xen		\
	/usr/lib/xen/bin

sparc_DIRS=				\
	/usr/lib/ldoms

sparc_64ONLY= $(POUND_SIGN)
64ONLY=  $($(MACH)_64ONLY)

$(64ONLY) MACH32_DIRS=/usr/ucb/$(MACH32)

DIRS= \
	/boot \
	/boot/solaris \
	/boot/solaris/bin \
	$($(MACH)_DIRS) \
	/dev \
	/dev/dsk \
	/dev/fd \
	/dev/ipnet \
	/dev/net \
	/dev/rdsk \
	/dev/rmt \
	/dev/pts \
	/dev/sad \
	/dev/swap \
	/dev/term \
	/dev/vt \
	/dev/zcons \
	/devices \
	/devices/pseudo \
	/etc \
	/etc/brand  \
	/etc/brand/solaris10  \
	/etc/cron.d \
	/etc/crypto \
	/etc/crypto/certs \
	/etc/crypto/crls \
	/etc/dbus-1 \
	/etc/dbus-1/system.d \
	/etc/default \
	/etc/devices  \
	/etc/dev  \
	/etc/dfs  \
	/etc/dladm \
	/etc/fs  \
	/etc/fs/nfs  \
	/etc/fs/zfs \
	/etc/ftpd  \
	/etc/hal \
	/etc/hal/fdi \
	/etc/hal/fdi/information \
	/etc/hal/fdi/information/10freedesktop \
	/etc/hal/fdi/information/20thirdparty \
	/etc/hal/fdi/information/30user \
	/etc/hal/fdi/policy \
	/etc/hal/fdi/policy/10osvendor \
	/etc/hal/fdi/policy/20thirdparty \
	/etc/hal/fdi/policy/30user \
	/etc/hal/fdi/preprobe \
	/etc/hal/fdi/preprobe/10osvendor \
	/etc/hal/fdi/preprobe/20thirdparty \
	/etc/hal/fdi/preprobe/30user \
	/etc/ipadm \
	/etc/iscsi \
	/etc/rpcsec	\
	/etc/security	\
	/etc/security/auth_attr.d \
	/etc/security/exec_attr.d \
	/etc/security/prof_attr.d \
	/etc/security/tsol	\
	/etc/gss	\
	/etc/init.d  \
	/etc/dhcp	\
	/etc/lib  \
	/etc/mail  \
	/etc/mail/cf  \
	/etc/mail/cf/cf  \
	/etc/mail/cf/domain  \
	/etc/mail/cf/feature  \
	/etc/mail/cf/m4  \
	/etc/mail/cf/mailer  \
	/etc/mail/cf/ostype  \
	/etc/mail/cf/sh  \
	/etc/net-snmp \
	/etc/net-snmp/snmp \
	/etc/opt  \
	/etc/rc0.d  \
	/etc/rc1.d  \
	/etc/rc2.d  \
	/etc/rc3.d  \
	/etc/rcS.d  \
	/etc/saf \
	/etc/sasl	\
	/etc/sfw \
	/etc/skel	\
	/etc/svc \
	/etc/svc/profile \
	/etc/svc/profile/site \
	/etc/svc/volatile \
	/etc/system.d \
	/etc/tm  \
	/etc/usb   \
	/etc/user_attr.d \
	/etc/zfs  \
	/etc/zones  \
	/export  \
	/home  \
	/lib \
	/lib/crypto \
	/lib/inet \
	/lib/fm \
	/lib/secure \
	/lib/svc \
	/lib/svc/bin \
	/lib/svc/capture \
	/lib/svc/manifest \
	/lib/svc/manifest/milestone \
	/lib/svc/manifest/device \
	/lib/svc/manifest/system \
	/lib/svc/manifest/system/device \
	/lib/svc/manifest/system/filesystem \
	/lib/svc/manifest/system/security \
	/lib/svc/manifest/system/svc \
	/lib/svc/manifest/network \
	/lib/svc/manifest/network/dns \
	/lib/svc/manifest/network/ipsec \
	/lib/svc/manifest/network/ldap \
	/lib/svc/manifest/network/nfs \
	/lib/svc/manifest/network/nis \
	/lib/svc/manifest/network/rpc \
	/lib/svc/manifest/network/security \
	/lib/svc/manifest/network/shares \
	/lib/svc/manifest/network/ssl \
	/lib/svc/manifest/application \
	/lib/svc/manifest/application/management \
	/lib/svc/manifest/application/security \
	/lib/svc/manifest/application/print \
	/lib/svc/manifest/platform \
	/lib/svc/manifest/platform/sun4u \
	/lib/svc/manifest/platform/sun4v \
	/lib/svc/manifest/site \
	/lib/svc/method \
	/lib/svc/monitor \
	/lib/svc/seed \
	/lib/svc/share \
	/kernel  \
	/kernel/firmware \
	/mnt  \
	/opt  \
	/platform  \
	/proc  \
	/root  \
	/sbin  \
	/system \
	/system/boot \
	/system/contract \
	/system/object \
	/tmp \
	/usr  \
	/usr/4lib \
	/usr/ast \
	/usr/ast/bin \
	/usr/bin \
	/usr/bin/$(MACH32) \
	/usr/ccs \
	/usr/ccs/bin \
	/usr/ccs/lib \
	/usr/demo \
	/usr/demo/SOUND \
	/usr/games \
	/usr/has \
	/usr/has/bin \
	/usr/has/lib \
        /usr/has/man \
	/usr/include \
	/usr/include/ads \
	/usr/include/ast \
	/usr/include/fm \
	/usr/include/gssapi \
	/usr/include/hal \
	/usr/include/kerberosv5 \
	/usr/include/libmilter \
	/usr/include/libpolkit \
	/usr/include/sasl \
	/usr/include/scsi \
	/usr/include/security \
	/usr/include/sys/crypto \
	/usr/include/tsol \
	/usr/kernel  \
	/usr/kvm \
	/usr/lib \
	/usr/lib/abi \
	/usr/lib/brand \
	/usr/lib/brand/ipkg \
	/usr/lib/brand/labeled \
	/usr/lib/brand/shared \
	/usr/lib/brand/sn1 \
	/usr/lib/brand/solaris10 \
	/usr/lib/class \
	/usr/lib/class/FSS \
	/usr/lib/class/FX \
	/usr/lib/class/IA \
	/usr/lib/class/RT \
	/usr/lib/class/SDC \
	/usr/lib/class/TS \
	/usr/lib/crypto \
	/usr/lib/elfedit \
	/usr/lib/fm \
	/usr/lib/font \
	/usr/lib/fs \
	/usr/lib/fs/nfs \
	/usr/lib/fs/proc \
	/usr/lib/fs/smb \
	/usr/lib/fs/zfs \
	/usr/lib/gss \
	/usr/lib/hal \
	/usr/lib/inet \
	/usr/lib/inet/ilb \
	/usr/lib/krb5 \
	/usr/lib/link_audit \
	/usr/lib/lwp \
	/usr/lib/mdb \
	/usr/lib/mdb/kvm \
	/usr/lib/mdb/proc \
	/usr/lib/nfs \
	/usr/net \
	/usr/net/servers \
	/usr/lib/pool \
	/usr/lib/python$(PYTHON_VERSION) \
	/usr/lib/python$(PYTHON_VERSION)/vendor-packages \
	/usr/lib/python$(PYTHON_VERSION)/vendor-packages/64 \
	/usr/lib/python$(PYTHON_VERSION)/vendor-packages/solaris \
	/usr/lib/python$(PYTHON_VERSION)/vendor-packages/zfs \
	/usr/lib/python$(PYTHON_VERSION)/vendor-packages/beadm \
	/usr/lib/rcap \
	/usr/lib/rcap/$(MACH32) \
	/usr/lib/sa  \
	/usr/lib/saf \
	/usr/lib/sasl \
	/usr/lib/scsi \
	/usr/lib/secure \
	/usr/lib/security \
	/usr/lib/smbsrv \
	/usr/lib/vscan \
	/usr/lib/zfs \
	/usr/lib/zones \
	/usr/old \
	/usr/platform  \
	/usr/proc \
	/usr/proc/bin \
	/usr/sadm \
	/usr/sadm/install \
	/usr/sadm/install/bin \
	/usr/sadm/install/scripts \
	/usr/sbin \
	/usr/sbin/$(MACH32) \
	/usr/share  \
	/usr/share/applications \
	/usr/share/audio \
	/usr/share/audio/samples \
	/usr/share/audio/samples/au \
	/usr/share/gnome \
	/usr/share/gnome/autostart \
	/usr/share/hwdata \
	/usr/share/lib \
	/usr/share/lib/ccs \
	/usr/share/lib/tmac  \
	/usr/share/lib/ldif  \
	/usr/share/lib/xml \
	/usr/share/lib/xml/dtd \
	/usr/share/man \
	/usr/share/src \
	/usr/ucb \
	$(MACH32_DIRS) \
	/usr/ucblib \
	/usr/xpg4 \
	/usr/xpg4/bin \
	/usr/xpg4/include \
	/usr/xpg4/lib \
	/usr/xpg6 \
	/usr/xpg6/bin \
	/var  \
	/var/adm  \
	/var/adm/exacct \
	/var/adm/log \
	/var/adm/pool \
	/var/adm/sa \
	/var/adm/sm.bin \
	/var/adm/streams \
	/var/cores \
	/var/cron \
	/var/db \
	/var/db/ipf \
	/var/games \
	/var/idmap \
	/var/krb5 \
	/var/krb5/rcache  \
	/var/krb5/rcache/root  \
	/var/ld \
	/var/log \
	/var/log/pool \
	/var/logadm \
	/var/mail \
	/var/news \
	/var/opt \
	/var/preserve \
	/var/run \
	/var/saf \
	/var/sadm \
	/var/sadm/install \
	/var/sadm/install/admin \
	/var/sadm/install/logs \
	/var/sadm/pkg \
	/var/sadm/security \
	/var/smb \
	/var/smb/cvol \
	/var/smb/cvol/windows \
	/var/smb/cvol/windows/system32 \
	/var/smb/cvol/windows/system32/vss \
	/var/spool \
	/var/spool/cron \
	/var/spool/cron/atjobs \
	/var/spool/cron/crontabs \
	/var/spool/lp \
	/var/spool/pkg \
	/var/spool/uucp \
	/var/spool/uucppublic \
	/var/svc \
	/var/svc/log \
	/var/svc/manifest \
	/var/svc/manifest/milestone \
	/var/svc/manifest/device \
	/var/svc/manifest/system \
	/var/svc/manifest/system/device \
	/var/svc/manifest/system/filesystem \
	/var/svc/manifest/system/security \
	/var/svc/manifest/system/svc \
	/var/svc/manifest/network \
	/var/svc/manifest/network/dns \
	/var/svc/manifest/network/ipsec \
	/var/svc/manifest/network/ldap \
	/var/svc/manifest/network/nfs \
	/var/svc/manifest/network/nis \
	/var/svc/manifest/network/rpc \
	/var/svc/manifest/network/routing \
	/var/svc/manifest/network/security \
	/var/svc/manifest/network/shares \
	/var/svc/manifest/network/ssl \
	/var/svc/manifest/application \
	/var/svc/manifest/application/management \
	/var/svc/manifest/application/print \
	/var/svc/manifest/application/security \
	/var/svc/manifest/platform \
	/var/svc/manifest/platform/sun4u \
	/var/svc/manifest/platform/sun4v \
	/var/svc/manifest/site \
	/var/svc/profile \
	/var/uucp \
	/var/tmp \
	/var/tsol \
	/var/tsol/doors

sparcv9_DIRS64= \
	/platform/sun4u \
	/platform/sun4u/lib \
	/platform/sun4u/lib/$(MACH64) \
	/usr/platform/sun4u \
	/usr/platform/sun4u/sbin \
	/usr/platform/sun4u/lib \
	/platform/sun4v/lib \
	/platform/sun4v/lib/$(MACH64) \
	/usr/platform/sun4v/sbin \
	/usr/platform/sun4v/lib \
	/usr/platform/sun4u-us3/lib \
	/usr/platform/sun4u-opl/lib

amd64_DIRS64= \
	/platform/i86pc/amd64

DIRS64= \
	$($(MACH64)_DIRS64) \
	/lib/$(MACH64) \
	/lib/crypto/$(MACH64) \
	/lib/fm/$(MACH64) \
	/lib/secure/$(MACH64) \
	/usr/bin/$(MACH64) \
	/usr/ccs/bin/$(MACH64)  \
	/usr/ccs/lib/$(MACH64) \
	/usr/lib/$(MACH64) \
	/usr/lib/$(MACH64)/gss \
	/usr/lib/brand/sn1/$(MACH64) \
	/usr/lib/brand/solaris10/$(MACH64) \
	/usr/lib/elfedit/$(MACH64) \
	/usr/lib/fm/$(MACH64) \
	/usr/lib/fs/nfs/$(MACH64) \
	/usr/lib/fs/smb/$(MACH64) \
	/usr/lib/inet/$(MACH64) \
	/usr/lib/krb5/$(MACH64) \
	/usr/lib/link_audit/$(MACH64) \
	/usr/lib/lwp/$(MACH64) \
	/usr/lib/mdb/kvm/$(MACH64) \
	/usr/lib/mdb/proc/$(MACH64) \
	/usr/lib/rcap/$(MACH64) \
	/usr/lib/sasl/$(MACH64) \
	/usr/lib/scsi/$(MACH64) \
	/usr/lib/secure/$(MACH64) \
	/usr/lib/security/$(MACH64) \
	/usr/lib/smbsrv/$(MACH64) \
	/usr/lib/abi/$(MACH64) \
	/usr/sbin/$(MACH64) \
	/usr/ucb/$(MACH64) \
	/usr/ucblib/$(MACH64) \
	/usr/xpg4/lib/$(MACH64) \
	/var/ld/$(MACH64)

# /var/mail/:saved is built directly by the rootdirs target in
# /usr/src/Makefile because of the colon in its name.

# macros for symbolic links
SYM.DIRS= \
	/bin \
	/dev/stdin \
	/dev/stdout \
	/dev/stderr \
	/etc/lib/ld.so.1 \
	/etc/lib/libdl.so.1 \
	/etc/lib/nss_files.so.1 \
	/etc/log \
	/lib/32 \
	/lib/crypto/32 \
	/lib/secure/32 \
	/usr/adm \
	/usr/spool \
	/usr/lib/tmac \
	/usr/ccs/lib/link_audit \
	/usr/news \
	/usr/preserve \
	/usr/lib/32 \
	/usr/lib/cron \
	/usr/lib/elfedit/32 \
	/usr/lib/lwp/32 \
	/usr/lib/link_audit/32 \
	/usr/lib/secure/32 \
	/usr/mail \
	/usr/man \
	/usr/pub \
	/usr/src \
	/usr/tmp \
	/usr/ucblib/32 \
	/var/ld/32

sparc_SYM.DIRS64=

SYM.DIRS64= \
	$($(MACH)_SYM.DIRS64) \
	/lib/64 \
	/lib/crypto/64 \
	/lib/secure/64 \
	/usr/lib/64 \
	/usr/lib/brand/sn1/64 \
	/usr/lib/brand/solaris10/64 \
	/usr/lib/elfedit/64 \
	/usr/lib/link_audit/64 \
	/usr/lib/lwp/64 \
	/usr/lib/secure/64 \
	/usr/lib/security/64 \
	/usr/xpg4/lib/64 \
	/var/ld/64 \
	/usr/ucblib/64

# prepend the ROOT prefix

ROOTDIRS=	$(TARGETDIRS:%=$(ROOT)%)

# conditional assignments
#
# Target directories with non-default values for owner and group must
# be referenced here, using their fully-prefixed names, and the non-
# default values assigned.  If a directory is mentioned above and not
# mentioned below, it has default values for attributes.
#
# The default value for DIRMODE is specified in usr/src/Makefile.master.
#

$(ROOT)/var/adm \
$(ROOT)/var/adm/sa :=		DIRMODE= 775

$(ROOT)/var/spool/lp:=		DIRMODE= 775

# file mode
#
$(ROOT)/tmp \
$(ROOT)/var/krb5/rcache \
$(ROOT)/var/preserve \
$(ROOT)/var/spool/pkg \
$(ROOT)/var/spool/uucppublic \
$(ROOT)/var/tmp:=	DIRMODE= 1777

$(ROOT)/root:=		DIRMODE= 700

$(ROOT)/var/krb5/rcache/root:=	DIRMODE= 700


#
# These permissions must match those set
# in the package manifests.
#
$(ROOT)/var/sadm/pkg \
$(ROOT)/var/sadm/security \
$(ROOT)/var/sadm/install/logs :=	DIRMODE= 555


#
# These permissions must match the ones set
# internally by fdfs and autofs.
#
$(ROOT)/dev/fd \
$(ROOT)/home:=		DIRMODE= 555

$(ROOT)/var/mail:=	DIRMODE=1777

$(ROOT)/proc:=		DIRMODE= 555

$(ROOT)/system/boot:=		DIRMODE= 555
$(ROOT)/system/contract:=	DIRMODE= 555
$(ROOT)/system/object:=		DIRMODE= 555

# symlink assignments, LINKDEST is the value of the symlink
#
$(ROOT)/usr/lib/cron:=			LINKDEST=../../etc/cron.d
$(ROOT)/bin:=				LINKDEST=usr/bin
$(ROOT)/lib/32:=			LINKDEST=.
$(ROOT)/lib/crypto/32:=			LINKDEST=.
$(ROOT)/lib/secure/32:=			LINKDEST=.
$(ROOT)/dev/stdin:=			LINKDEST=fd/0
$(ROOT)/dev/stdout:=			LINKDEST=fd/1
$(ROOT)/dev/stderr:=			LINKDEST=fd/2
$(ROOT)/usr/pub:=			LINKDEST=share/lib/pub
$(ROOT)/usr/man:=			LINKDEST=share/man
$(ROOT)/usr/src:=			LINKDEST=share/src
$(ROOT)/usr/adm:=			LINKDEST=../var/adm
$(ROOT)/etc/lib/ld.so.1:=		LINKDEST=../../lib/ld.so.1
$(ROOT)/etc/lib/libdl.so.1:=		LINKDEST=../../lib/libdl.so.1
$(ROOT)/etc/lib/nss_files.so.1:=	LINKDEST=../../lib/nss_files.so.1
$(ROOT)/etc/log:=			LINKDEST=../var/adm/log
$(ROOT)/usr/mail:=			LINKDEST=../var/mail
$(ROOT)/usr/news:=			LINKDEST=../var/news
$(ROOT)/usr/preserve:=			LINKDEST=../var/preserve
$(ROOT)/usr/spool:=			LINKDEST=../var/spool
$(ROOT)/usr/tmp:=			LINKDEST=../var/tmp
$(ROOT)/usr/lib/tmac:=			LINKDEST=../share/lib/tmac
$(ROOT)/usr/lib/32:=			LINKDEST=.
$(ROOT)/usr/lib/elfedit/32:=		LINKDEST=.
$(ROOT)/usr/lib/lwp/32:=		LINKDEST=.
$(ROOT)/usr/lib/link_audit/32:=		LINKDEST=.
$(ROOT)/usr/lib/secure/32:=		LINKDEST=.
$(ROOT)/usr/ccs/lib/link_audit:=	LINKDEST=../../lib/link_audit
$(ROOT)/var/ld/32:=			LINKDEST=.
$(ROOT)/usr/ucblib/32:=			LINKDEST=.


$(BUILD64) $(ROOT)/lib/64:=		LINKDEST=$(MACH64)
$(BUILD64) $(ROOT)/lib/crypto/64:=	LINKDEST=$(MACH64)
$(BUILD64) $(ROOT)/lib/secure/64:=	LINKDEST=$(MACH64)
$(BUILD64) $(ROOT)/usr/lib/64:=		LINKDEST=$(MACH64)
$(BUILD64) $(ROOT)/usr/lib/elfedit/64:=	LINKDEST=$(MACH64)
$(BUILD64) $(ROOT)/usr/lib/brand/sn1/64:=	LINKDEST=$(MACH64)
$(BUILD64) $(ROOT)/usr/lib/brand/solaris10/64:=	LINKDEST=$(MACH64)
$(BUILD64) $(ROOT)/usr/lib/lwp/64:=	LINKDEST=$(MACH64)
$(BUILD64) $(ROOT)/usr/lib/link_audit/64:=	LINKDEST=$(MACH64)
$(BUILD64) $(ROOT)/usr/lib/secure/64:=	LINKDEST=$(MACH64)
$(BUILD64) $(ROOT)/usr/lib/security/64:=	LINKDEST=$(MACH64)
$(BUILD64) $(ROOT)/usr/xpg4/lib/64:=	LINKDEST=$(MACH64)
$(BUILD64) $(ROOT)/var/ld/64:=		LINKDEST=$(MACH64)
$(BUILD64) $(ROOT)/usr/ucblib/64:=	LINKDEST=$(MACH64)

#
# Installing a directory symlink calls for overriding INS.dir to install
# a symlink.
#
$(DIRLINKS:%=$(ROOT)%):= \
   INS.dir= -$(RM) -r $@; $(SYMLINK) $(LINKDEST) $@

# Special symlinks to populate usr/ccs/lib, whose objects
# have actually been moved to usr/lib
# Rather than adding another set of rules, we add usr/lib/lwp files here
$(ROOT)/usr/ccs/lib/libcurses.so:= 	REALPATH=../../../lib/libcurses.so.1
$(ROOT)/usr/ccs/lib/llib-lcurses:= 	REALPATH=../../../lib/llib-lcurses
$(ROOT)/usr/ccs/lib/llib-lcurses.ln:= 	REALPATH=../../../lib/llib-lcurses.ln
$(ROOT)/usr/ccs/lib/libform.so:=	REALPATH=../../lib/libform.so.1
$(ROOT)/usr/ccs/lib/llib-lform:= 	REALPATH=../../lib/llib-lform
$(ROOT)/usr/ccs/lib/llib-lform.ln:= 	REALPATH=../../lib/llib-lform.ln
$(ROOT)/usr/ccs/lib/libgen.so:=		REALPATH=../../../lib/libgen.so.1
$(ROOT)/usr/ccs/lib/llib-lgen:= 	REALPATH=../../../lib/llib-lgen
$(ROOT)/usr/ccs/lib/llib-lgen.ln:= 	REALPATH=../../../lib/llib-lgen.ln
$(ROOT)/usr/ccs/lib/libmalloc.so:=	REALPATH=../../lib/libmalloc.so.1
$(ROOT)/usr/ccs/lib/libmenu.so:=	REALPATH=../../lib/libmenu.so.1
$(ROOT)/usr/ccs/lib/llib-lmenu:= 	REALPATH=../../lib/llib-lmenu
$(ROOT)/usr/ccs/lib/llib-lmenu.ln:= 	REALPATH=../../lib/llib-lmenu.ln
$(ROOT)/usr/ccs/lib/libpanel.so:=	REALPATH=../../lib/libpanel.so.1
$(ROOT)/usr/ccs/lib/llib-lpanel:= 	REALPATH=../../lib/llib-lpanel
$(ROOT)/usr/ccs/lib/llib-lpanel.ln:= 	REALPATH=../../lib/llib-lpanel.ln
$(ROOT)/usr/ccs/lib/libtermlib.so:=	REALPATH=../../../lib/libcurses.so.1
$(ROOT)/usr/ccs/lib/llib-ltermlib:= 	REALPATH=../../../lib/llib-lcurses
$(ROOT)/usr/ccs/lib/llib-ltermlib.ln:= 	REALPATH=../../../lib/llib-lcurses.ln
$(ROOT)/usr/ccs/lib/libtermcap.so:=	REALPATH=../../../lib/libtermcap.so.1
$(ROOT)/usr/ccs/lib/llib-ltermcap:= 	REALPATH=../../../lib/llib-ltermcap
$(ROOT)/usr/ccs/lib/llib-ltermcap.ln:= 	REALPATH=../../../lib/llib-ltermcap.ln
$(ROOT)/usr/ccs/lib/values-Xa.o:=	REALPATH=../../lib/values-Xa.o
$(ROOT)/usr/ccs/lib/values-Xc.o:=	REALPATH=../../lib/values-Xc.o
$(ROOT)/usr/ccs/lib/values-Xs.o:=	REALPATH=../../lib/values-Xs.o
$(ROOT)/usr/ccs/lib/values-Xt.o:=	REALPATH=../../lib/values-Xt.o
$(ROOT)/usr/ccs/lib/values-xpg4.o:=	REALPATH=../../lib/values-xpg4.o
$(ROOT)/usr/ccs/lib/values-xpg6.o:=	REALPATH=../../lib/values-xpg6.o
$(ROOT)/usr/ccs/lib/libl.so:=		REALPATH=../../lib/libl.so.1
$(ROOT)/usr/ccs/lib/llib-ll.ln:= 	REALPATH=../../lib/llib-ll.ln
$(ROOT)/usr/ccs/lib/liby.so:=		REALPATH=../../lib/liby.so.1
$(ROOT)/usr/ccs/lib/llib-ly.ln:= 	REALPATH=../../lib/llib-ly.ln
$(ROOT)/usr/lib/lwp/libthread.so.1:=	REALPATH=../libthread.so.1
$(ROOT)/usr/lib/lwp/libthread_db.so.1:=	REALPATH=../libthread_db.so.1

# symlinks to populate usr/ccs/lib/$(MACH64)
$(ROOT)/usr/ccs/lib/$(MACH64)/libcurses.so:= \
	REALPATH=../../../../lib/$(MACH64)/libcurses.so.1
$(ROOT)/usr/ccs/lib/$(MACH64)/llib-lcurses.ln:= \
	REALPATH=../../../../lib/$(MACH64)/llib-lcurses.ln
$(ROOT)/usr/ccs/lib/$(MACH64)/libform.so:= \
	REALPATH=../../../lib/$(MACH64)/libform.so.1
$(ROOT)/usr/ccs/lib/$(MACH64)/llib-lform.ln:= \
	REALPATH=../../../lib/$(MACH64)/llib-lform.ln
$(ROOT)/usr/ccs/lib/$(MACH64)/libgen.so:= \
	REALPATH=../../../../lib/$(MACH64)/libgen.so.1
$(ROOT)/usr/ccs/lib/$(MACH64)/llib-lgen.ln:= \
	REALPATH=../../../../lib/$(MACH64)/llib-lgen.ln
$(ROOT)/usr/ccs/lib/$(MACH64)/libmalloc.so:= \
	REALPATH=../../../lib/$(MACH64)/libmalloc.so.1
$(ROOT)/usr/ccs/lib/$(MACH64)/libmenu.so:= \
	REALPATH=../../../lib/$(MACH64)/libmenu.so.1
$(ROOT)/usr/ccs/lib/$(MACH64)/llib-lmenu.ln:= \
	REALPATH=../../../lib/$(MACH64)/llib-lmenu.ln
$(ROOT)/usr/ccs/lib/$(MACH64)/libpanel.so:= \
	REALPATH=../../../lib/$(MACH64)/libpanel.so.1
$(ROOT)/usr/ccs/lib/$(MACH64)/llib-lpanel.ln:= \
	REALPATH=../../../lib/$(MACH64)/llib-lpanel.ln
$(ROOT)/usr/ccs/lib/$(MACH64)/libtermlib.so:= \
	REALPATH=../../../../lib/$(MACH64)/libcurses.so.1
$(ROOT)/usr/ccs/lib/$(MACH64)/llib-ltermlib.ln:= \
	REALPATH=../../../../lib/$(MACH64)/llib-lcurses.ln
$(ROOT)/usr/ccs/lib/$(MACH64)/libtermcap.so:= \
	REALPATH=../../../../lib/$(MACH64)/libtermcap.so.1
$(ROOT)/usr/ccs/lib/$(MACH64)/llib-ltermcap.ln:= \
	REALPATH=../../../../lib/$(MACH64)/llib-ltermcap.ln
$(ROOT)/usr/ccs/lib/$(MACH64)/values-Xa.o:= \
	REALPATH=../../../lib/$(MACH64)/values-Xa.o
$(ROOT)/usr/ccs/lib/$(MACH64)/values-Xc.o:= \
	REALPATH=../../../lib/$(MACH64)/values-Xc.o
$(ROOT)/usr/ccs/lib/$(MACH64)/values-Xs.o:= \
	REALPATH=../../../lib/$(MACH64)/values-Xs.o
$(ROOT)/usr/ccs/lib/$(MACH64)/values-Xt.o:= \
	REALPATH=../../../lib/$(MACH64)/values-Xt.o
$(ROOT)/usr/ccs/lib/$(MACH64)/values-xpg4.o:= \
	REALPATH=../../../lib/$(MACH64)/values-xpg4.o
$(ROOT)/usr/ccs/lib/$(MACH64)/values-xpg6.o:= \
	REALPATH=../../../lib/$(MACH64)/values-xpg6.o
$(ROOT)/usr/ccs/lib/$(MACH64)/libl.so:= \
	REALPATH=../../../lib/$(MACH64)/libl.so.1
$(ROOT)/usr/ccs/lib/$(MACH64)/llib-ll.ln:= \
	REALPATH=../../../lib/$(MACH64)/llib-ll.ln
$(ROOT)/usr/ccs/lib/$(MACH64)/liby.so:= \
	REALPATH=../../../lib/$(MACH64)/liby.so.1
$(ROOT)/usr/ccs/lib/$(MACH64)/llib-ly.ln:= \
	REALPATH=../../../lib/$(MACH64)/llib-ly.ln
$(ROOT)/usr/lib/lwp/$(MACH64)/libthread.so.1:= \
	REALPATH=../../$(MACH64)/libthread.so.1
$(ROOT)/usr/lib/lwp/$(MACH64)/libthread_db.so.1:= \
	REALPATH=../../$(MACH64)/libthread_db.so.1

SYM.USRCCSLIB= \
	/usr/ccs/lib/libcurses.so \
	/usr/ccs/lib/llib-lcurses \
	/usr/ccs/lib/llib-lcurses.ln \
	/usr/ccs/lib/libform.so \
	/usr/ccs/lib/llib-lform \
	/usr/ccs/lib/llib-lform.ln \
	/usr/ccs/lib/libgen.so \
	/usr/ccs/lib/llib-lgen \
	/usr/ccs/lib/llib-lgen.ln \
	/usr/ccs/lib/libmalloc.so \
	/usr/ccs/lib/libmenu.so \
	/usr/ccs/lib/llib-lmenu \
	/usr/ccs/lib/llib-lmenu.ln \
	/usr/ccs/lib/libpanel.so \
	/usr/ccs/lib/llib-lpanel \
	/usr/ccs/lib/llib-lpanel.ln \
	/usr/ccs/lib/libtermlib.so \
	/usr/ccs/lib/llib-ltermlib \
	/usr/ccs/lib/llib-ltermlib.ln \
	/usr/ccs/lib/libtermcap.so \
	/usr/ccs/lib/llib-ltermcap \
	/usr/ccs/lib/llib-ltermcap.ln \
	/usr/ccs/lib/values-Xa.o \
	/usr/ccs/lib/values-Xc.o \
	/usr/ccs/lib/values-Xs.o \
	/usr/ccs/lib/values-Xt.o \
	/usr/ccs/lib/values-xpg4.o \
	/usr/ccs/lib/values-xpg6.o \
	/usr/ccs/lib/libl.so \
	/usr/ccs/lib/llib-ll.ln \
	/usr/ccs/lib/liby.so \
	/usr/ccs/lib/llib-ly.ln \
	/usr/lib/lwp/libthread.so.1 \
	/usr/lib/lwp/libthread_db.so.1

SYM.USRCCSLIB64= \
	/usr/ccs/lib/$(MACH64)/libcurses.so \
	/usr/ccs/lib/$(MACH64)/llib-lcurses.ln \
	/usr/ccs/lib/$(MACH64)/libform.so \
	/usr/ccs/lib/$(MACH64)/llib-lform.ln \
	/usr/ccs/lib/$(MACH64)/libgen.so \
	/usr/ccs/lib/$(MACH64)/llib-lgen.ln \
	/usr/ccs/lib/$(MACH64)/libmalloc.so \
	/usr/ccs/lib/$(MACH64)/libmenu.so \
	/usr/ccs/lib/$(MACH64)/llib-lmenu.ln \
	/usr/ccs/lib/$(MACH64)/libpanel.so \
	/usr/ccs/lib/$(MACH64)/llib-lpanel.ln \
	/usr/ccs/lib/$(MACH64)/libtermlib.so \
	/usr/ccs/lib/$(MACH64)/llib-ltermlib.ln \
	/usr/ccs/lib/$(MACH64)/libtermcap.so \
	/usr/ccs/lib/$(MACH64)/llib-ltermcap.ln \
	/usr/ccs/lib/$(MACH64)/values-Xa.o \
	/usr/ccs/lib/$(MACH64)/values-Xc.o \
	/usr/ccs/lib/$(MACH64)/values-Xs.o \
	/usr/ccs/lib/$(MACH64)/values-Xt.o \
	/usr/ccs/lib/$(MACH64)/values-xpg4.o \
	/usr/ccs/lib/$(MACH64)/values-xpg6.o \
	/usr/ccs/lib/$(MACH64)/libl.so \
	/usr/ccs/lib/$(MACH64)/llib-ll.ln \
	/usr/ccs/lib/$(MACH64)/liby.so \
	/usr/ccs/lib/$(MACH64)/llib-ly.ln \
	/usr/lib/lwp/$(MACH64)/libthread.so.1 \
	/usr/lib/lwp/$(MACH64)/libthread_db.so.1

# Special symlinks to direct libraries that have been moved
# from /usr/lib to /lib in order to live in the root filesystem.
$(ROOT)/lib/libposix4.so.1:=		REALPATH=librt.so.1
$(ROOT)/lib/libposix4.so:=		REALPATH=libposix4.so.1
$(ROOT)/lib/llib-lposix4:=		REALPATH=llib-lrt
$(ROOT)/lib/llib-lposix4.ln:=		REALPATH=llib-lrt.ln
$(ROOT)/lib/libthread_db.so.1:=		REALPATH=libc_db.so.1
$(ROOT)/lib/libthread_db.so:=		REALPATH=libc_db.so.1
$(ROOT)/usr/lib/ld.so.1:=		REALPATH=../../lib/ld.so.1
$(ROOT)/usr/lib/libadm.so.1:=		REALPATH=../../lib/libadm.so.1
$(ROOT)/usr/lib/libadm.so:=		REALPATH=../../lib/libadm.so.1
$(ROOT)/usr/lib/libaio.so.1:=		REALPATH=../../lib/libaio.so.1
$(ROOT)/usr/lib/libaio.so:=		REALPATH=../../lib/libaio.so.1
$(ROOT)/usr/lib/libavl.so.1:=		REALPATH=../../lib/libavl.so.1
$(ROOT)/usr/lib/libavl.so:=		REALPATH=../../lib/libavl.so.1
$(ROOT)/usr/lib/libbsm.so.1:=		REALPATH=../../lib/libbsm.so.1
$(ROOT)/usr/lib/libbsm.so:=		REALPATH=../../lib/libbsm.so.1
$(ROOT)/usr/lib/libc.so.1:=		REALPATH=../../lib/libc.so.1
$(ROOT)/usr/lib/libc.so:=		REALPATH=../../lib/libc.so.1
$(ROOT)/usr/lib/libc_db.so.1:=		REALPATH=../../lib/libc_db.so.1
$(ROOT)/usr/lib/libc_db.so:=		REALPATH=../../lib/libc_db.so.1
$(ROOT)/usr/lib/libcmdutils.so.1:=	REALPATH=../../lib/libcmdutils.so.1
$(ROOT)/usr/lib/libcmdutils.so:=	REALPATH=../../lib/libcmdutils.so.1
$(ROOT)/usr/lib/libcontract.so.1:=	REALPATH=../../lib/libcontract.so.1
$(ROOT)/usr/lib/libcontract.so:=	REALPATH=../../lib/libcontract.so.1
$(ROOT)/usr/lib/libcryptoutil.so.1:=	REALPATH=../../lib/libcryptoutil.so.1
$(ROOT)/usr/lib/libcryptoutil.so:=	REALPATH=../../lib/libcryptoutil.so.1
$(ROOT)/usr/lib/libctf.so.1:=		REALPATH=../../lib/libctf.so.1
$(ROOT)/usr/lib/libctf.so:=		REALPATH=../../lib/libctf.so.1
$(ROOT)/usr/lib/libcurses.so.1:=	REALPATH=../../lib/libcurses.so.1
$(ROOT)/usr/lib/libcurses.so:=		REALPATH=../../lib/libcurses.so.1
$(ROOT)/usr/lib/libdevice.so.1:=	REALPATH=../../lib/libdevice.so.1
$(ROOT)/usr/lib/libdevice.so:=		REALPATH=../../lib/libdevice.so.1
$(ROOT)/usr/lib/libdevid.so.1:=		REALPATH=../../lib/libdevid.so.1
$(ROOT)/usr/lib/libdevid.so:=		REALPATH=../../lib/libdevid.so.1
$(ROOT)/usr/lib/libdevinfo.so.1:=	REALPATH=../../lib/libdevinfo.so.1
$(ROOT)/usr/lib/libdevinfo.so:=		REALPATH=../../lib/libdevinfo.so.1
$(ROOT)/usr/lib/libdhcpagent.so.1:=	REALPATH=../../lib/libdhcpagent.so.1
$(ROOT)/usr/lib/libdhcpagent.so:=	REALPATH=../../lib/libdhcpagent.so.1
$(ROOT)/usr/lib/libdhcputil.so.1:=	REALPATH=../../lib/libdhcputil.so.1
$(ROOT)/usr/lib/libdhcputil.so:=	REALPATH=../../lib/libdhcputil.so.1
$(ROOT)/usr/lib/libdl.so.1:=		REALPATH=../../lib/libdl.so.1
$(ROOT)/usr/lib/libdl.so:=		REALPATH=../../lib/libdl.so.1
$(ROOT)/usr/lib/libdlpi.so.1:=		REALPATH=../../lib/libdlpi.so.1
$(ROOT)/usr/lib/libdlpi.so:=		REALPATH=../../lib/libdlpi.so.1
$(ROOT)/usr/lib/libdoor.so.1:=		REALPATH=../../lib/libdoor.so.1
$(ROOT)/usr/lib/libdoor.so:=		REALPATH=../../lib/libdoor.so.1
$(ROOT)/usr/lib/libefi.so.1:=		REALPATH=../../lib/libefi.so.1
$(ROOT)/usr/lib/libefi.so:=		REALPATH=../../lib/libefi.so.1
$(ROOT)/usr/lib/libelf.so.1:=		REALPATH=../../lib/libelf.so.1
$(ROOT)/usr/lib/libelf.so:=		REALPATH=../../lib/libelf.so.1
$(ROOT)/usr/lib/libfakekernel.so.1:=	REALPATH=../../lib/libfakekernel.so.1
$(ROOT)/usr/lib/libfakekernel.so:=	REALPATH=../../lib/libfakekernel.so.1
$(ROOT)/usr/lib/libfdisk.so.1:=		REALPATH=../../lib/libfdisk.so.1
$(ROOT)/usr/lib/libfdisk.so:=		REALPATH=../../lib/libfdisk.so.1
$(ROOT)/usr/lib/libgen.so.1:=		REALPATH=../../lib/libgen.so.1
$(ROOT)/usr/lib/libgen.so:=		REALPATH=../../lib/libgen.so.1
$(ROOT)/usr/lib/libinetutil.so.1:=	REALPATH=../../lib/libinetutil.so.1
$(ROOT)/usr/lib/libinetutil.so:=	REALPATH=../../lib/libinetutil.so.1
$(ROOT)/usr/lib/libintl.so.1:=		REALPATH=../../lib/libintl.so.1
$(ROOT)/usr/lib/libintl.so:=		REALPATH=../../lib/libintl.so.1
$(ROOT)/usr/lib/libkmf.so.1:=		REALPATH=../../lib/libkmf.so.1
$(ROOT)/usr/lib/libkmf.so:=		REALPATH=../../lib/libkmf.so.1
$(ROOT)/usr/lib/libkmfberder.so.1:=	REALPATH=../../lib/libkmfberder.so.1
$(ROOT)/usr/lib/libkmfberder.so:=	REALPATH=../../lib/libkmfberder.so.1
$(ROOT)/usr/lib/libkrrp.so.1:=		REALPATH=../../lib/libkrrp.so.1
$(ROOT)/usr/lib/libkrrp.so:=		REALPATH=../../lib/libkrrp.so.1
$(ROOT)/usr/lib/libkstat.so.1:=		REALPATH=../../lib/libkstat.so.1
$(ROOT)/usr/lib/libkstat.so:=		REALPATH=../../lib/libkstat.so.1
$(ROOT)/usr/lib/liblddbg.so.4:=		REALPATH=../../lib/liblddbg.so.4
$(ROOT)/usr/lib/libm.so.1:=		REALPATH=../../lib/libm.so.1
$(ROOT)/usr/lib/libm.so.2:=		REALPATH=../../lib/libm.so.2
$(ROOT)/usr/lib/libm.so:=		REALPATH=../../lib/libm.so.2
$(ROOT)/usr/lib/libmd.so.1:=		REALPATH=../../lib/libmd.so.1
$(ROOT)/usr/lib/libmd.so:=		REALPATH=../../lib/libmd.so.1
$(ROOT)/usr/lib/libmd5.so.1:=		REALPATH=../../lib/libmd5.so.1
$(ROOT)/usr/lib/libmd5.so:=		REALPATH=../../lib/libmd5.so.1
$(ROOT)/usr/lib/libmp.so.1:=		REALPATH=../../lib/libmp.so.1
$(ROOT)/usr/lib/libmp.so.2:=		REALPATH=../../lib/libmp.so.2
$(ROOT)/usr/lib/libmp.so:=		REALPATH=../../lib/libmp.so.2
$(ROOT)/usr/lib/libmvec.so.1:=		REALPATH=../../lib/libmvec.so.1
$(ROOT)/usr/lib/libmvec.so:=		REALPATH=../../lib/libmvec.so.1
$(ROOT)/usr/lib/libnsl.so.1:=		REALPATH=../../lib/libnsl.so.1
$(ROOT)/usr/lib/libnsl.so:=		REALPATH=../../lib/libnsl.so.1
$(ROOT)/usr/lib/libnvpair.so.1:=	REALPATH=../../lib/libnvpair.so.1
$(ROOT)/usr/lib/libnvpair.so:=		REALPATH=../../lib/libnvpair.so.1
$(ROOT)/usr/lib/libpam.so.1:=		REALPATH=../../lib/libpam.so.1
$(ROOT)/usr/lib/libpam.so:=		REALPATH=../../lib/libpam.so.1
$(ROOT)/usr/lib/libposix4.so.1:=	REALPATH=../../lib/librt.so.1
$(ROOT)/usr/lib/libposix4.so:=		REALPATH=../../lib/librt.so.1
$(ROOT)/usr/lib/libproc.so.1:=		REALPATH=../../lib/libproc.so.1
$(ROOT)/usr/lib/libproc.so:=		REALPATH=../../lib/libproc.so.1
$(ROOT)/usr/lib/libpthread.so.1:=	REALPATH=../../lib/libpthread.so.1
$(ROOT)/usr/lib/libpthread.so:=		REALPATH=../../lib/libpthread.so.1
$(ROOT)/usr/lib/librcm.so.1:=		REALPATH=../../lib/librcm.so.1
$(ROOT)/usr/lib/librcm.so:=		REALPATH=../../lib/librcm.so.1
$(ROOT)/usr/lib/libresolv.so.1:=	REALPATH=../../lib/libresolv.so.1
$(ROOT)/usr/lib/libresolv.so.2:=	REALPATH=../../lib/libresolv.so.2
$(ROOT)/usr/lib/libresolv.so:=		REALPATH=../../lib/libresolv.so.2
$(ROOT)/usr/lib/librestart.so.1:=	REALPATH=../../lib/librestart.so.1
$(ROOT)/usr/lib/librestart.so:=		REALPATH=../../lib/librestart.so.1
$(ROOT)/usr/lib/librpcsvc.so.1:=	REALPATH=../../lib/librpcsvc.so.1
$(ROOT)/usr/lib/librpcsvc.so:=		REALPATH=../../lib/librpcsvc.so.1
$(ROOT)/usr/lib/librt.so.1:=		REALPATH=../../lib/librt.so.1
$(ROOT)/usr/lib/librt.so:=		REALPATH=../../lib/librt.so.1
$(ROOT)/usr/lib/librtld.so.1:=		REALPATH=../../lib/librtld.so.1
$(ROOT)/usr/lib/librtld_db.so.1:=	REALPATH=../../lib/librtld_db.so.1
$(ROOT)/usr/lib/librtld_db.so:=		REALPATH=../../lib/librtld_db.so.1
$(ROOT)/usr/lib/libscf.so.1:=		REALPATH=../../lib/libscf.so.1
$(ROOT)/usr/lib/libscf.so:=		REALPATH=../../lib/libscf.so.1
$(ROOT)/usr/lib/libsec.so.1:=		REALPATH=../../lib/libsec.so.1
$(ROOT)/usr/lib/libsec.so:=		REALPATH=../../lib/libsec.so.1
$(ROOT)/usr/lib/libsecdb.so.1:=		REALPATH=../../lib/libsecdb.so.1
$(ROOT)/usr/lib/libsecdb.so:=		REALPATH=../../lib/libsecdb.so.1
$(ROOT)/usr/lib/libsendfile.so.1:=	REALPATH=../../lib/libsendfile.so.1
$(ROOT)/usr/lib/libsendfile.so:=	REALPATH=../../lib/libsendfile.so.1
$(ROOT)/usr/lib/libsocket.so.1:=	REALPATH=../../lib/libsocket.so.1
$(ROOT)/usr/lib/libsocket.so:=		REALPATH=../../lib/libsocket.so.1
$(ROOT)/usr/lib/libsysevent.so.1:=	REALPATH=../../lib/libsysevent.so.1
$(ROOT)/usr/lib/libsysevent.so:=	REALPATH=../../lib/libsysevent.so.1
$(ROOT)/usr/lib/libtermcap.so.1:=	REALPATH=../../lib/libtermcap.so.1
$(ROOT)/usr/lib/libtermcap.so:=		REALPATH=../../lib/libtermcap.so.1
$(ROOT)/usr/lib/libtermlib.so.1:=	REALPATH=../../lib/libcurses.so.1
$(ROOT)/usr/lib/libtermlib.so:=		REALPATH=../../lib/libcurses.so.1
$(ROOT)/usr/lib/libthread.so.1:=	REALPATH=../../lib/libthread.so.1
$(ROOT)/usr/lib/libthread.so:=		REALPATH=../../lib/libthread.so.1
$(ROOT)/usr/lib/libthread_db.so.1:=	REALPATH=../../lib/libc_db.so.1
$(ROOT)/usr/lib/libthread_db.so:=	REALPATH=../../lib/libc_db.so.1
$(ROOT)/usr/lib/libtsnet.so.1:=		REALPATH=../../lib/libtsnet.so.1
$(ROOT)/usr/lib/libtsnet.so:=		REALPATH=../../lib/libtsnet.so.1
$(ROOT)/usr/lib/libtsol.so.2:=		REALPATH=../../lib/libtsol.so.2
$(ROOT)/usr/lib/libtsol.so:=		REALPATH=../../lib/libtsol.so.2
$(ROOT)/usr/lib/libumem.so.1:=		REALPATH=../../lib/libumem.so.1
$(ROOT)/usr/lib/libumem.so:=		REALPATH=../../lib/libumem.so.1
$(ROOT)/usr/lib/libuuid.so.1:=		REALPATH=../../lib/libuuid.so.1
$(ROOT)/usr/lib/libuuid.so:=		REALPATH=../../lib/libuuid.so.1
$(ROOT)/usr/lib/libuutil.so.1:=		REALPATH=../../lib/libuutil.so.1
$(ROOT)/usr/lib/libuutil.so:=		REALPATH=../../lib/libuutil.so.1
$(ROOT)/usr/lib/libw.so.1:=		REALPATH=../../lib/libw.so.1
$(ROOT)/usr/lib/libw.so:=		REALPATH=../../lib/libw.so.1
$(ROOT)/usr/lib/libxnet.so.1:=		REALPATH=../../lib/libxnet.so.1
$(ROOT)/usr/lib/libxnet.so:=		REALPATH=../../lib/libxnet.so.1
$(ROOT)/usr/lib/libzfs.so.1:=		REALPATH=../../lib/libzfs.so.1
$(ROOT)/usr/lib/libzfs.so:=		REALPATH=../../lib/libzfs.so.1
$(ROOT)/usr/lib/libzfs_core.so.1:=	REALPATH=../../lib/libzfs_core.so.1
$(ROOT)/usr/lib/libzfs_core.so:=	REALPATH=../../lib/libzfs_core.so.1
$(ROOT)/usr/lib/llib-ladm.ln:=		REALPATH=../../lib/llib-ladm.ln
$(ROOT)/usr/lib/llib-ladm:=		REALPATH=../../lib/llib-ladm
$(ROOT)/usr/lib/llib-laio.ln:=		REALPATH=../../lib/llib-laio.ln
$(ROOT)/usr/lib/llib-laio:=		REALPATH=../../lib/llib-laio
$(ROOT)/usr/lib/llib-lavl.ln:=		REALPATH=../../lib/llib-lavl.ln
$(ROOT)/usr/lib/llib-lavl:=		REALPATH=../../lib/llib-lavl
$(ROOT)/usr/lib/llib-lbsm.ln:=		REALPATH=../../lib/llib-lbsm.ln
$(ROOT)/usr/lib/llib-lbsm:=		REALPATH=../../lib/llib-lbsm
$(ROOT)/usr/lib/llib-lc.ln:=		REALPATH=../../lib/llib-lc.ln
$(ROOT)/usr/lib/llib-lc:=		REALPATH=../../lib/llib-lc
$(ROOT)/usr/lib/llib-lcmdutils.ln:=	REALPATH=../../lib/llib-lcmdutils.ln
$(ROOT)/usr/lib/llib-lcmdutils:=	REALPATH=../../lib/llib-lcmdutils
$(ROOT)/usr/lib/llib-lcontract.ln:=	REALPATH=../../lib/llib-lcontract.ln
$(ROOT)/usr/lib/llib-lcontract:=	REALPATH=../../lib/llib-lcontract
$(ROOT)/usr/lib/llib-lctf.ln:=		REALPATH=../../lib/llib-lctf.ln
$(ROOT)/usr/lib/llib-lctf:=		REALPATH=../../lib/llib-lctf
$(ROOT)/usr/lib/llib-lcurses.ln:=	REALPATH=../../lib/llib-lcurses.ln
$(ROOT)/usr/lib/llib-lcurses:=		REALPATH=../../lib/llib-lcurses
$(ROOT)/usr/lib/llib-ldevice.ln:=	REALPATH=../../lib/llib-ldevice.ln
$(ROOT)/usr/lib/llib-ldevice:=		REALPATH=../../lib/llib-ldevice
$(ROOT)/usr/lib/llib-ldevid.ln:=	REALPATH=../../lib/llib-ldevid.ln
$(ROOT)/usr/lib/llib-ldevid:=		REALPATH=../../lib/llib-ldevid
$(ROOT)/usr/lib/llib-ldevinfo.ln:=	REALPATH=../../lib/llib-ldevinfo.ln
$(ROOT)/usr/lib/llib-ldevinfo:=		REALPATH=../../lib/llib-ldevinfo
$(ROOT)/usr/lib/llib-ldhcpagent.ln:=	REALPATH=../../lib/llib-ldhcpagent.ln
$(ROOT)/usr/lib/llib-ldhcpagent:=	REALPATH=../../lib/llib-ldhcpagent
$(ROOT)/usr/lib/llib-ldhcputil.ln:=	REALPATH=../../lib/llib-ldhcputil.ln
$(ROOT)/usr/lib/llib-ldhcputil:=	REALPATH=../../lib/llib-ldhcputil
$(ROOT)/usr/lib/llib-ldl.ln:=		REALPATH=../../lib/llib-ldl.ln
$(ROOT)/usr/lib/llib-ldl:=		REALPATH=../../lib/llib-ldl
$(ROOT)/usr/lib/llib-ldoor.ln:=		REALPATH=../../lib/llib-ldoor.ln
$(ROOT)/usr/lib/llib-ldoor:=		REALPATH=../../lib/llib-ldoor
$(ROOT)/usr/lib/llib-lefi.ln:=		REALPATH=../../lib/llib-lefi.ln
$(ROOT)/usr/lib/llib-lefi:=		REALPATH=../../lib/llib-lefi
$(ROOT)/usr/lib/llib-lelf.ln:=		REALPATH=../../lib/llib-lelf.ln
$(ROOT)/usr/lib/llib-lelf:=		REALPATH=../../lib/llib-lelf
$(ROOT)/usr/lib/llib-lfdisk.ln:=	REALPATH=../../lib/llib-lfdisk.ln
$(ROOT)/usr/lib/llib-lfdisk:=		REALPATH=../../lib/llib-lfdisk
$(ROOT)/usr/lib/llib-lgen.ln:=		REALPATH=../../lib/llib-lgen.ln
$(ROOT)/usr/lib/llib-lgen:=		REALPATH=../../lib/llib-lgen
$(ROOT)/usr/lib/llib-linetutil.ln:=	REALPATH=../../lib/llib-linetutil.ln
$(ROOT)/usr/lib/llib-linetutil:=	REALPATH=../../lib/llib-linetutil
$(ROOT)/usr/lib/llib-lintl.ln:=		REALPATH=../../lib/llib-lintl.ln
$(ROOT)/usr/lib/llib-lintl:=		REALPATH=../../lib/llib-lintl
$(ROOT)/usr/lib/llib-lkrrp.ln:=		REALPATH=../../lib/llib-lkrrp.ln
$(ROOT)/usr/lib/llib-lkrrp:=		REALPATH=../../lib/llib-lkrrp
$(ROOT)/usr/lib/llib-lkstat.ln:=	REALPATH=../../lib/llib-lkstat.ln
$(ROOT)/usr/lib/llib-lkstat:=		REALPATH=../../lib/llib-lkstat
$(ROOT)/usr/lib/llib-lm:=		REALPATH=../../lib/llib-lm
$(ROOT)/usr/lib/llib-lm.ln:=		REALPATH=../../lib/llib-lm.ln
$(ROOT)/usr/lib/llib-lmd5.ln:=		REALPATH=../../lib/llib-lmd5.ln
$(ROOT)/usr/lib/llib-lmd5:=		REALPATH=../../lib/llib-lmd5
$(ROOT)/usr/lib/llib-lnsl.ln:=		REALPATH=../../lib/llib-lnsl.ln
$(ROOT)/usr/lib/llib-lnsl:=		REALPATH=../../lib/llib-lnsl
$(ROOT)/usr/lib/llib-lnvpair.ln:=	REALPATH=../../lib/llib-lnvpair.ln
$(ROOT)/usr/lib/llib-lnvpair:=		REALPATH=../../lib/llib-lnvpair
$(ROOT)/usr/lib/llib-lpam.ln:=		REALPATH=../../lib/llib-lpam.ln
$(ROOT)/usr/lib/llib-lpam:=		REALPATH=../../lib/llib-lpam
$(ROOT)/usr/lib/llib-lposix4.ln:=	REALPATH=../../lib/llib-lrt.ln
$(ROOT)/usr/lib/llib-lposix4:=		REALPATH=../../lib/llib-lrt
$(ROOT)/usr/lib/llib-lpthread.ln:=	REALPATH=../../lib/llib-lpthread.ln
$(ROOT)/usr/lib/llib-lpthread:=		REALPATH=../../lib/llib-lpthread
$(ROOT)/usr/lib/llib-lresolv.ln:=	REALPATH=../../lib/llib-lresolv.ln
$(ROOT)/usr/lib/llib-lresolv:=		REALPATH=../../lib/llib-lresolv
$(ROOT)/usr/lib/llib-lrpcsvc.ln:=	REALPATH=../../lib/llib-lrpcsvc.ln
$(ROOT)/usr/lib/llib-lrpcsvc:=		REALPATH=../../lib/llib-lrpcsvc
$(ROOT)/usr/lib/llib-lrt.ln:=		REALPATH=../../lib/llib-lrt.ln
$(ROOT)/usr/lib/llib-lrt:=		REALPATH=../../lib/llib-lrt
$(ROOT)/usr/lib/llib-lrtld_db.ln:=	REALPATH=../../lib/llib-lrtld_db.ln
$(ROOT)/usr/lib/llib-lrtld_db:=		REALPATH=../../lib/llib-lrtld_db
$(ROOT)/usr/lib/llib-lscf.ln:=		REALPATH=../../lib/llib-lscf.ln
$(ROOT)/usr/lib/llib-lscf:=		REALPATH=../../lib/llib-lscf
$(ROOT)/usr/lib/llib-lsec.ln:=		REALPATH=../../lib/llib-lsec.ln
$(ROOT)/usr/lib/llib-lsec:=		REALPATH=../../lib/llib-lsec
$(ROOT)/usr/lib/llib-lsecdb.ln:=	REALPATH=../../lib/llib-lsecdb.ln
$(ROOT)/usr/lib/llib-lsecdb:=		REALPATH=../../lib/llib-lsecdb
$(ROOT)/usr/lib/llib-lsendfile.ln:=	REALPATH=../../lib/llib-lsendfile.ln
$(ROOT)/usr/lib/llib-lsendfile:=	REALPATH=../../lib/llib-lsendfile
$(ROOT)/usr/lib/llib-lsocket.ln:=	REALPATH=../../lib/llib-lsocket.ln
$(ROOT)/usr/lib/llib-lsocket:=		REALPATH=../../lib/llib-lsocket
$(ROOT)/usr/lib/llib-lsysevent.ln:=	REALPATH=../../lib/llib-lsysevent.ln
$(ROOT)/usr/lib/llib-lsysevent:=	REALPATH=../../lib/llib-lsysevent
$(ROOT)/usr/lib/llib-ltermcap.ln:=	REALPATH=../../lib/llib-ltermcap.ln
$(ROOT)/usr/lib/llib-ltermcap:=		REALPATH=../../lib/llib-ltermcap
$(ROOT)/usr/lib/llib-ltermlib.ln:=	REALPATH=../../lib/llib-lcurses.ln
$(ROOT)/usr/lib/llib-ltermlib:=		REALPATH=../../lib/llib-lcurses
$(ROOT)/usr/lib/llib-lthread.ln:=	REALPATH=../../lib/llib-lthread.ln
$(ROOT)/usr/lib/llib-lthread:=		REALPATH=../../lib/llib-lthread
$(ROOT)/usr/lib/llib-lthread_db.ln:=	REALPATH=../../lib/llib-lc_db.ln
$(ROOT)/usr/lib/llib-lthread_db:=	REALPATH=../../lib/llib-lc_db
$(ROOT)/usr/lib/llib-ltsnet.ln:=	REALPATH=../../lib/llib-ltsnet.ln
$(ROOT)/usr/lib/llib-ltsnet:=		REALPATH=../../lib/llib-ltsnet
$(ROOT)/usr/lib/llib-ltsol.ln:=		REALPATH=../../lib/llib-ltsol.ln
$(ROOT)/usr/lib/llib-ltsol:=		REALPATH=../../lib/llib-ltsol
$(ROOT)/usr/lib/llib-lumem.ln:=		REALPATH=../../lib/llib-lumem.ln
$(ROOT)/usr/lib/llib-lumem:=		REALPATH=../../lib/llib-lumem
$(ROOT)/usr/lib/llib-luuid.ln:=		REALPATH=../../lib/llib-luuid.ln
$(ROOT)/usr/lib/llib-luuid:=		REALPATH=../../lib/llib-luuid
$(ROOT)/usr/lib/llib-lxnet.ln:=		REALPATH=../../lib/llib-lxnet.ln
$(ROOT)/usr/lib/llib-lxnet:=		REALPATH=../../lib/llib-lxnet
$(ROOT)/usr/lib/llib-lzfs.ln:=		REALPATH=../../lib/llib-lzfs.ln
$(ROOT)/usr/lib/llib-lzfs:=		REALPATH=../../lib/llib-lzfs
$(ROOT)/usr/lib/llib-lzfs_core.ln:=	REALPATH=../../lib/llib-lzfs_core.ln
$(ROOT)/usr/lib/llib-lzfs_core:=	REALPATH=../../lib/llib-lzfs_core
$(ROOT)/usr/lib/nss_compat.so.1:=	REALPATH=../../lib/nss_compat.so.1
$(ROOT)/usr/lib/nss_dns.so.1:=		REALPATH=../../lib/nss_dns.so.1
$(ROOT)/usr/lib/nss_files.so.1:=	REALPATH=../../lib/nss_files.so.1
$(ROOT)/usr/lib/nss_nis.so.1:=		REALPATH=../../lib/nss_nis.so.1
$(ROOT)/usr/lib/nss_user.so.1:=		REALPATH=../../lib/nss_user.so.1
$(ROOT)/usr/lib/fm/libfmevent.so.1:=    REALPATH=../../../lib/fm/libfmevent.so.1
$(ROOT)/usr/lib/fm/libfmevent.so:=      REALPATH=../../../lib/fm/libfmevent.so.1
$(ROOT)/usr/lib/fm/llib-lfmevent.ln:=   REALPATH=../../../lib/fm/llib-lfmevent.ln
$(ROOT)/usr/lib/fm/llib-lfmevent:=      REALPATH=../../../lib/fm/llib-lfmevent

$(ROOT)/lib/$(MACH64)/libposix4.so.1:= \
	REALPATH=librt.so.1
$(ROOT)/lib/$(MACH64)/libposix4.so:= \
	REALPATH=libposix4.so.1
$(ROOT)/lib/$(MACH64)/llib-lposix4.ln:= \
	REALPATH=llib-lrt.ln
$(ROOT)/lib/$(MACH64)/libthread_db.so.1:= \
	REALPATH=libc_db.so.1
$(ROOT)/lib/$(MACH64)/libthread_db.so:= \
	REALPATH=libc_db.so.1
$(ROOT)/usr/lib/$(MACH64)/ld.so.1:= \
	REALPATH=../../../lib/$(MACH64)/ld.so.1
$(ROOT)/usr/lib/$(MACH64)/libadm.so.1:= \
	REALPATH=../../../lib/$(MACH64)/libadm.so.1
$(ROOT)/usr/lib/$(MACH64)/libadm.so:= \
	REALPATH=../../../lib/$(MACH64)/libadm.so.1
$(ROOT)/usr/lib/$(MACH64)/libaio.so.1:= \
	REALPATH=../../../lib/$(MACH64)/libaio.so.1
$(ROOT)/usr/lib/$(MACH64)/libaio.so:= \
	REALPATH=../../../lib/$(MACH64)/libaio.so.1
$(ROOT)/usr/lib/$(MACH64)/libavl.so.1:= \
	REALPATH=../../../lib/$(MACH64)/libavl.so.1
$(ROOT)/usr/lib/$(MACH64)/libavl.so:= \
	REALPATH=../../../lib/$(MACH64)/libavl.so.1
$(ROOT)/usr/lib/$(MACH64)/libbsm.so.1:= \
	REALPATH=../../../lib/$(MACH64)/libbsm.so.1
$(ROOT)/usr/lib/$(MACH64)/libbsm.so:= \
	REALPATH=../../../lib/$(MACH64)/libbsm.so.1
$(ROOT)/usr/lib/$(MACH64)/libc.so.1:= \
	REALPATH=../../../lib/$(MACH64)/libc.so.1
$(ROOT)/usr/lib/$(MACH64)/libc.so:= \
	REALPATH=../../../lib/$(MACH64)/libc.so.1
$(ROOT)/usr/lib/$(MACH64)/libc_db.so.1:= \
	REALPATH=../../../lib/$(MACH64)/libc_db.so.1
$(ROOT)/usr/lib/$(MACH64)/libc_db.so:= \
	REALPATH=../../../lib/$(MACH64)/libc_db.so.1
$(ROOT)/usr/lib/$(MACH64)/libcmdutils.so.1:= \
	REALPATH=../../../lib/$(MACH64)/libcmdutils.so.1
$(ROOT)/usr/lib/$(MACH64)/libcmdutils.so:= \
	REALPATH=../../../lib/$(MACH64)/libcmdutils.so.1
$(ROOT)/usr/lib/$(MACH64)/libcontract.so.1:= \
	REALPATH=../../../lib/$(MACH64)/libcontract.so.1
$(ROOT)/usr/lib/$(MACH64)/libcontract.so:= \
	REALPATH=../../../lib/$(MACH64)/libcontract.so.1
$(ROOT)/usr/lib/$(MACH64)/libctf.so.1:= \
	REALPATH=../../../lib/$(MACH64)/libctf.so.1
$(ROOT)/usr/lib/$(MACH64)/libctf.so:= \
	REALPATH=../../../lib/$(MACH64)/libctf.so.1
$(ROOT)/usr/lib/$(MACH64)/libcurses.so.1:= \
	REALPATH=../../../lib/$(MACH64)/libcurses.so.1
$(ROOT)/usr/lib/$(MACH64)/libcurses.so:= \
	REALPATH=../../../lib/$(MACH64)/libcurses.so.1
$(ROOT)/usr/lib/$(MACH64)/libdevice.so.1:= \
	REALPATH=../../../lib/$(MACH64)/libdevice.so.1
$(ROOT)/usr/lib/$(MACH64)/libdevice.so:= \
	REALPATH=../../../lib/$(MACH64)/libdevice.so.1
$(ROOT)/usr/lib/$(MACH64)/libdevid.so.1:= \
	REALPATH=../../../lib/$(MACH64)/libdevid.so.1
$(ROOT)/usr/lib/$(MACH64)/libdevid.so:= \
	REALPATH=../../../lib/$(MACH64)/libdevid.so.1
$(ROOT)/usr/lib/$(MACH64)/libdevinfo.so.1:= \
	REALPATH=../../../lib/$(MACH64)/libdevinfo.so.1
$(ROOT)/usr/lib/$(MACH64)/libdevinfo.so:= \
	REALPATH=../../../lib/$(MACH64)/libdevinfo.so.1
$(ROOT)/usr/lib/$(MACH64)/libdhcputil.so.1:= \
	REALPATH=../../../lib/$(MACH64)/libdhcputil.so.1
$(ROOT)/usr/lib/$(MACH64)/libdhcputil.so:= \
	REALPATH=../../../lib/$(MACH64)/libdhcputil.so.1
$(ROOT)/usr/lib/$(MACH64)/libdl.so.1:= \
	REALPATH=../../../lib/$(MACH64)/libdl.so.1
$(ROOT)/usr/lib/$(MACH64)/libdl.so:= \
	REALPATH=../../../lib/$(MACH64)/libdl.so.1
$(ROOT)/usr/lib/$(MACH64)/libdlpi.so.1:= \
	REALPATH=../../../lib/$(MACH64)/libdlpi.so.1
$(ROOT)/usr/lib/$(MACH64)/libdlpi.so:= \
	REALPATH=../../../lib/$(MACH64)/libdlpi.so.1
$(ROOT)/usr/lib/$(MACH64)/libdoor.so.1:= \
	REALPATH=../../../lib/$(MACH64)/libdoor.so.1
$(ROOT)/usr/lib/$(MACH64)/libdoor.so:= \
	REALPATH=../../../lib/$(MACH64)/libdoor.so.1
$(ROOT)/usr/lib/$(MACH64)/libefi.so.1:= \
	REALPATH=../../../lib/$(MACH64)/libefi.so.1
$(ROOT)/usr/lib/$(MACH64)/libefi.so:= \
	REALPATH=../../../lib/$(MACH64)/libefi.so.1
$(ROOT)/usr/lib/$(MACH64)/libelf.so.1:= \
	REALPATH=../../../lib/$(MACH64)/libelf.so.1
$(ROOT)/usr/lib/$(MACH64)/libelf.so:= \
	REALPATH=../../../lib/$(MACH64)/libelf.so.1
$(ROOT)/usr/lib/$(MACH64)/libgen.so.1:= \
	REALPATH=../../../lib/$(MACH64)/libgen.so.1
$(ROOT)/usr/lib/$(MACH64)/libgen.so:= \
	REALPATH=../../../lib/$(MACH64)/libgen.so.1
$(ROOT)/usr/lib/$(MACH64)/libinetutil.so.1:= \
	REALPATH=../../../lib/$(MACH64)/libinetutil.so.1
$(ROOT)/usr/lib/$(MACH64)/libinetutil.so:= \
	REALPATH=../../../lib/$(MACH64)/libinetutil.so.1
$(ROOT)/usr/lib/$(MACH64)/libintl.so.1:= \
	REALPATH=../../../lib/$(MACH64)/libintl.so.1
$(ROOT)/usr/lib/$(MACH64)/libintl.so:= \
	REALPATH=../../../lib/$(MACH64)/libintl.so.1
$(ROOT)/usr/lib/$(MACH64)/libkrrp.so:= \
	REALPATH=../../../lib/$(MACH64)/libkrrp.so.1
$(ROOT)/usr/lib/$(MACH64)/libkrrp.so.1:= \
	REALPATH=../../../lib/$(MACH64)/libkrrp.so.1
$(ROOT)/usr/lib/$(MACH64)/libkstat.so.1:= \
	REALPATH=../../../lib/$(MACH64)/libkstat.so.1
$(ROOT)/usr/lib/$(MACH64)/libkstat.so:= \
	REALPATH=../../../lib/$(MACH64)/libkstat.so.1
$(ROOT)/usr/lib/$(MACH64)/liblddbg.so.4:= \
	REALPATH=../../../lib/$(MACH64)/liblddbg.so.4
$(ROOT)/usr/lib/$(MACH64)/libm.so.1:= \
	REALPATH=../../../lib/$(MACH64)/libm.so.1
$(ROOT)/usr/lib/$(MACH64)/libm.so.2:= \
	REALPATH=../../../lib/$(MACH64)/libm.so.2
$(ROOT)/usr/lib/$(MACH64)/libm.so:= \
	REALPATH=../../../lib/$(MACH64)/libm.so.2
$(ROOT)/usr/lib/$(MACH64)/libmd.so.1:= \
	REALPATH=../../../lib/$(MACH64)/libmd.so.1
$(ROOT)/usr/lib/$(MACH64)/libmd.so:= \
	REALPATH=../../../lib/$(MACH64)/libmd.so.1
$(ROOT)/usr/lib/$(MACH64)/libmd5.so.1:= \
	REALPATH=../../../lib/$(MACH64)/libmd5.so.1
$(ROOT)/usr/lib/$(MACH64)/libmd5.so:= \
	REALPATH=../../../lib/$(MACH64)/libmd5.so.1
$(ROOT)/usr/lib/$(MACH64)/libmp.so.2:= \
	REALPATH=../../../lib/$(MACH64)/libmp.so.2
$(ROOT)/usr/lib/$(MACH64)/libmp.so:= \
	REALPATH=../../../lib/$(MACH64)/libmp.so.2
$(ROOT)/usr/lib/$(MACH64)/libmvec.so.1:= \
	REALPATH=../../../lib/$(MACH64)/libmvec.so.1
$(ROOT)/usr/lib/$(MACH64)/libmvec.so:= \
	REALPATH=../../../lib/$(MACH64)/libmvec.so.1
$(ROOT)/usr/lib/$(MACH64)/libnsl.so.1:= \
	REALPATH=../../../lib/$(MACH64)/libnsl.so.1
$(ROOT)/usr/lib/$(MACH64)/libnsl.so:= \
	REALPATH=../../../lib/$(MACH64)/libnsl.so.1
$(ROOT)/usr/lib/$(MACH64)/libnvpair.so.1:= \
	REALPATH=../../../lib/$(MACH64)/libnvpair.so.1
$(ROOT)/usr/lib/$(MACH64)/libnvpair.so:= \
	REALPATH=../../../lib/$(MACH64)/libnvpair.so.1
$(ROOT)/usr/lib/$(MACH64)/libpam.so.1:= \
	REALPATH=../../../lib/$(MACH64)/libpam.so.1
$(ROOT)/usr/lib/$(MACH64)/libpam.so:= \
	REALPATH=../../../lib/$(MACH64)/libpam.so.1
$(ROOT)/usr/lib/$(MACH64)/libposix4.so.1:= \
	REALPATH=../../../lib/$(MACH64)/librt.so.1
$(ROOT)/usr/lib/$(MACH64)/libposix4.so:= \
	REALPATH=../../../lib/$(MACH64)/librt.so.1
$(ROOT)/usr/lib/$(MACH64)/libproc.so.1:= \
	REALPATH=../../../lib/$(MACH64)/libproc.so.1
$(ROOT)/usr/lib/$(MACH64)/libproc.so:= \
	REALPATH=../../../lib/$(MACH64)/libproc.so.1
$(ROOT)/usr/lib/$(MACH64)/libpthread.so.1:= \
	REALPATH=../../../lib/$(MACH64)/libpthread.so.1
$(ROOT)/usr/lib/$(MACH64)/libpthread.so:= \
	REALPATH=../../../lib/$(MACH64)/libpthread.so.1
$(ROOT)/usr/lib/$(MACH64)/librcm.so.1:= \
	REALPATH=../../../lib/$(MACH64)/librcm.so.1
$(ROOT)/usr/lib/$(MACH64)/librcm.so:= \
	REALPATH=../../../lib/$(MACH64)/librcm.so.1
$(ROOT)/usr/lib/$(MACH64)/libresolv.so.2:= \
	REALPATH=../../../lib/$(MACH64)/libresolv.so.2
$(ROOT)/usr/lib/$(MACH64)/libresolv.so:= \
	REALPATH=../../../lib/$(MACH64)/libresolv.so.2
$(ROOT)/usr/lib/$(MACH64)/librestart.so.1:= \
	REALPATH=../../../lib/$(MACH64)/librestart.so.1
$(ROOT)/usr/lib/$(MACH64)/librestart.so:= \
	REALPATH=../../../lib/$(MACH64)/librestart.so.1
$(ROOT)/usr/lib/$(MACH64)/librpcsvc.so.1:= \
	REALPATH=../../../lib/$(MACH64)/librpcsvc.so.1
$(ROOT)/usr/lib/$(MACH64)/librpcsvc.so:= \
	REALPATH=../../../lib/$(MACH64)/librpcsvc.so.1
$(ROOT)/usr/lib/$(MACH64)/librt.so.1:= \
	REALPATH=../../../lib/$(MACH64)/librt.so.1
$(ROOT)/usr/lib/$(MACH64)/librt.so:= \
	REALPATH=../../../lib/$(MACH64)/librt.so.1
$(ROOT)/usr/lib/$(MACH64)/librtld.so.1:= \
	REALPATH=../../../lib/$(MACH64)/librtld.so.1
$(ROOT)/usr/lib/$(MACH64)/librtld_db.so.1:= \
	REALPATH=../../../lib/$(MACH64)/librtld_db.so.1
$(ROOT)/usr/lib/$(MACH64)/librtld_db.so:= \
	REALPATH=../../../lib/$(MACH64)/librtld_db.so.1
$(ROOT)/usr/lib/$(MACH64)/libscf.so.1:= \
	REALPATH=../../../lib/$(MACH64)/libscf.so.1
$(ROOT)/usr/lib/$(MACH64)/libscf.so:= \
	REALPATH=../../../lib/$(MACH64)/libscf.so.1
$(ROOT)/usr/lib/$(MACH64)/libsec.so.1:= \
	REALPATH=../../../lib/$(MACH64)/libsec.so.1
$(ROOT)/usr/lib/$(MACH64)/libsec.so:= \
	REALPATH=../../../lib/$(MACH64)/libsec.so.1
$(ROOT)/usr/lib/$(MACH64)/libsecdb.so.1:= \
	REALPATH=../../../lib/$(MACH64)/libsecdb.so.1
$(ROOT)/usr/lib/$(MACH64)/libsecdb.so:= \
	REALPATH=../../../lib/$(MACH64)/libsecdb.so.1
$(ROOT)/usr/lib/$(MACH64)/libsendfile.so.1:= \
	REALPATH=../../../lib/$(MACH64)/libsendfile.so.1
$(ROOT)/usr/lib/$(MACH64)/libsendfile.so:= \
	REALPATH=../../../lib/$(MACH64)/libsendfile.so.1
$(ROOT)/usr/lib/$(MACH64)/libsocket.so.1:= \
	REALPATH=../../../lib/$(MACH64)/libsocket.so.1
$(ROOT)/usr/lib/$(MACH64)/libsocket.so:= \
	REALPATH=../../../lib/$(MACH64)/libsocket.so.1
$(ROOT)/usr/lib/$(MACH64)/libsysevent.so.1:= \
	REALPATH=../../../lib/$(MACH64)/libsysevent.so.1
$(ROOT)/usr/lib/$(MACH64)/libsysevent.so:= \
	REALPATH=../../../lib/$(MACH64)/libsysevent.so.1
$(ROOT)/usr/lib/$(MACH64)/libtermcap.so.1:= \
	REALPATH=../../../lib/$(MACH64)/libtermcap.so.1
$(ROOT)/usr/lib/$(MACH64)/libtermcap.so:= \
	REALPATH=../../../lib/$(MACH64)/libtermcap.so.1
$(ROOT)/usr/lib/$(MACH64)/libtermlib.so.1:= \
	REALPATH=../../../lib/$(MACH64)/libcurses.so.1
$(ROOT)/usr/lib/$(MACH64)/libtermlib.so:= \
	REALPATH=../../../lib/$(MACH64)/libcurses.so.1
$(ROOT)/usr/lib/$(MACH64)/libthread.so.1:= \
	REALPATH=../../../lib/$(MACH64)/libthread.so.1
$(ROOT)/usr/lib/$(MACH64)/libthread.so:= \
	REALPATH=../../../lib/$(MACH64)/libthread.so.1
$(ROOT)/usr/lib/$(MACH64)/libthread_db.so.1:= \
	REALPATH=../../../lib/$(MACH64)/libc_db.so.1
$(ROOT)/usr/lib/$(MACH64)/libthread_db.so:= \
	REALPATH=../../../lib/$(MACH64)/libc_db.so.1
$(ROOT)/usr/lib/$(MACH64)/libtsnet.so.1:= \
	REALPATH=../../../lib/$(MACH64)/libtsnet.so.1
$(ROOT)/usr/lib/$(MACH64)/libtsnet.so:= \
	REALPATH=../../../lib/$(MACH64)/libtsnet.so.1
$(ROOT)/usr/lib/$(MACH64)/libtsol.so.2:= \
	REALPATH=../../../lib/$(MACH64)/libtsol.so.2
$(ROOT)/usr/lib/$(MACH64)/libtsol.so:= \
	REALPATH=../../../lib/$(MACH64)/libtsol.so.2
$(ROOT)/usr/lib/$(MACH64)/libumem.so.1:= \
	REALPATH=../../../lib/$(MACH64)/libumem.so.1
$(ROOT)/usr/lib/$(MACH64)/libumem.so:= \
	REALPATH=../../../lib/$(MACH64)/libumem.so.1
$(ROOT)/usr/lib/$(MACH64)/libuuid.so.1:= \
	REALPATH=../../../lib/$(MACH64)/libuuid.so.1
$(ROOT)/usr/lib/$(MACH64)/libuuid.so:= \
	REALPATH=../../../lib/$(MACH64)/libuuid.so.1
$(ROOT)/usr/lib/$(MACH64)/libuutil.so.1:= \
	REALPATH=../../../lib/$(MACH64)/libuutil.so.1
$(ROOT)/usr/lib/$(MACH64)/libuutil.so:= \
	REALPATH=../../../lib/$(MACH64)/libuutil.so.1
$(ROOT)/usr/lib/$(MACH64)/libw.so.1:= \
	REALPATH=../../../lib/$(MACH64)/libw.so.1
$(ROOT)/usr/lib/$(MACH64)/libw.so:= \
	REALPATH=../../../lib/$(MACH64)/libw.so.1
$(ROOT)/usr/lib/$(MACH64)/libxnet.so.1:= \
	REALPATH=../../../lib/$(MACH64)/libxnet.so.1
$(ROOT)/usr/lib/$(MACH64)/libxnet.so:= \
	REALPATH=../../../lib/$(MACH64)/libxnet.so.1
$(ROOT)/usr/lib/$(MACH64)/libzfs.so:= \
	REALPATH=../../../lib/$(MACH64)/libzfs.so.1
$(ROOT)/usr/lib/$(MACH64)/libzfs.so.1:= \
	REALPATH=../../../lib/$(MACH64)/libzfs.so.1
$(ROOT)/usr/lib/$(MACH64)/libzfs_core.so:= \
	REALPATH=../../../lib/$(MACH64)/libzfs_core.so.1
$(ROOT)/usr/lib/$(MACH64)/libzfs_core.so.1:= \
	REALPATH=../../../lib/$(MACH64)/libzfs_core.so.1
$(ROOT)/usr/lib/$(MACH64)/libfakekernel.so:= \
	REALPATH=../../../lib/$(MACH64)/libfakekernel.so.1
$(ROOT)/usr/lib/$(MACH64)/libfakekernel.so.1:= \
	REALPATH=../../../lib/$(MACH64)/libfakekernel.so.1
$(ROOT)/usr/lib/$(MACH64)/libfdisk.so.1:= \
	REALPATH=../../../lib/$(MACH64)/libfdisk.so.1
$(ROOT)/usr/lib/$(MACH64)/libfdisk.so:= \
	REALPATH=../../../lib/$(MACH64)/libfdisk.so.1
$(ROOT)/usr/lib/$(MACH64)/llib-ladm.ln:= \
	REALPATH=../../../lib/$(MACH64)/llib-ladm.ln
$(ROOT)/usr/lib/$(MACH64)/llib-laio.ln:= \
	REALPATH=../../../lib/$(MACH64)/llib-laio.ln
$(ROOT)/usr/lib/$(MACH64)/llib-lavl.ln:= \
	REALPATH=../../../lib/$(MACH64)/llib-lavl.ln
$(ROOT)/usr/lib/$(MACH64)/llib-lbsm.ln:= \
	REALPATH=../../../lib/$(MACH64)/llib-lbsm.ln
$(ROOT)/usr/lib/$(MACH64)/llib-lc.ln:= \
	REALPATH=../../../lib/$(MACH64)/llib-lc.ln
$(ROOT)/usr/lib/$(MACH64)/llib-lcmdutils.ln:= \
	REALPATH=../../../lib/$(MACH64)/llib-lcmdutils.ln
$(ROOT)/usr/lib/$(MACH64)/llib-lcontract.ln:= \
	REALPATH=../../../lib/$(MACH64)/llib-lcontract.ln
$(ROOT)/usr/lib/$(MACH64)/llib-lctf.ln:= \
	REALPATH=../../../lib/$(MACH64)/llib-lctf.ln
$(ROOT)/usr/lib/$(MACH64)/llib-lcurses.ln:= \
	REALPATH=../../../lib/$(MACH64)/llib-lcurses.ln
$(ROOT)/usr/lib/$(MACH64)/llib-ldevice.ln:= \
	REALPATH=../../../lib/$(MACH64)/llib-ldevice.ln
$(ROOT)/usr/lib/$(MACH64)/llib-ldevid.ln:= \
	REALPATH=../../../lib/$(MACH64)/llib-ldevid.ln
$(ROOT)/usr/lib/$(MACH64)/llib-ldevinfo.ln:= \
	REALPATH=../../../lib/$(MACH64)/llib-ldevinfo.ln
$(ROOT)/usr/lib/$(MACH64)/llib-ldhcputil.ln:= \
	REALPATH=../../../lib/$(MACH64)/llib-ldhcputil.ln
$(ROOT)/usr/lib/$(MACH64)/llib-ldl.ln:= \
	REALPATH=../../../lib/$(MACH64)/llib-ldl.ln
$(ROOT)/usr/lib/$(MACH64)/llib-ldoor.ln:= \
	REALPATH=../../../lib/$(MACH64)/llib-ldoor.ln
$(ROOT)/usr/lib/$(MACH64)/llib-lefi.ln:= \
	REALPATH=../../../lib/$(MACH64)/llib-lefi.ln
$(ROOT)/usr/lib/$(MACH64)/llib-lelf.ln:= \
	REALPATH=../../../lib/$(MACH64)/llib-lelf.ln
$(ROOT)/usr/lib/$(MACH64)/llib-lgen.ln:= \
	REALPATH=../../../lib/$(MACH64)/llib-lgen.ln
$(ROOT)/usr/lib/$(MACH64)/llib-linetutil.ln:= \
	REALPATH=../../../lib/$(MACH64)/llib-linetutil.ln
$(ROOT)/usr/lib/$(MACH64)/llib-lintl.ln:= \
	REALPATH=../../../lib/$(MACH64)/llib-lintl.ln
$(ROOT)/usr/lib/$(MACH64)/llib-lkrrp.ln:= \
	REALPATH=../../../lib/$(MACH64)/llib-lkrrp.ln
$(ROOT)/usr/lib/$(MACH64)/llib-lkstat.ln:= \
	REALPATH=../../../lib/$(MACH64)/llib-lkstat.ln
$(ROOT)/usr/lib/$(MACH64)/llib-lm.ln:= \
	REALPATH=../../../lib/$(MACH64)/llib-lm.ln
$(ROOT)/usr/lib/$(MACH64)/llib-lmd5.ln:= \
	REALPATH=../../../lib/$(MACH64)/llib-lmd5.ln
$(ROOT)/usr/lib/$(MACH64)/llib-lnsl.ln:= \
	REALPATH=../../../lib/$(MACH64)/llib-lnsl.ln
$(ROOT)/usr/lib/$(MACH64)/llib-lnvpair.ln:= \
	REALPATH=../../../lib/$(MACH64)/llib-lnvpair.ln
$(ROOT)/usr/lib/$(MACH64)/llib-lpam.ln:= \
	REALPATH=../../../lib/$(MACH64)/llib-lpam.ln
$(ROOT)/usr/lib/$(MACH64)/llib-lposix4.ln:= \
	REALPATH=../../../lib/$(MACH64)/llib-lrt.ln
$(ROOT)/usr/lib/$(MACH64)/llib-lpthread.ln:= \
	REALPATH=../../../lib/$(MACH64)/llib-lpthread.ln
$(ROOT)/usr/lib/$(MACH64)/llib-lresolv.ln:= \
	REALPATH=../../../lib/$(MACH64)/llib-lresolv.ln
$(ROOT)/usr/lib/$(MACH64)/llib-lrpcsvc.ln:= \
	REALPATH=../../../lib/$(MACH64)/llib-lrpcsvc.ln
$(ROOT)/usr/lib/$(MACH64)/llib-lrt.ln:= \
	REALPATH=../../../lib/$(MACH64)/llib-lrt.ln
$(ROOT)/usr/lib/$(MACH64)/llib-lrtld_db.ln:= \
	REALPATH=../../../lib/$(MACH64)/llib-lrtld_db.ln
$(ROOT)/usr/lib/$(MACH64)/llib-lscf.ln:= \
	REALPATH=../../../lib/$(MACH64)/llib-lscf.ln
$(ROOT)/usr/lib/$(MACH64)/llib-lsec.ln:= \
	REALPATH=../../../lib/$(MACH64)/llib-lsec.ln
$(ROOT)/usr/lib/$(MACH64)/llib-lsecdb.ln:= \
	REALPATH=../../../lib/$(MACH64)/llib-lsecdb.ln
$(ROOT)/usr/lib/$(MACH64)/llib-lsendfile.ln:= \
	REALPATH=../../../lib/$(MACH64)/llib-lsendfile.ln
$(ROOT)/usr/lib/$(MACH64)/llib-lsocket.ln:= \
	REALPATH=../../../lib/$(MACH64)/llib-lsocket.ln
$(ROOT)/usr/lib/$(MACH64)/llib-lsysevent.ln:= \
	REALPATH=../../../lib/$(MACH64)/llib-lsysevent.ln
$(ROOT)/usr/lib/$(MACH64)/llib-ltermcap.ln:= \
	REALPATH=../../../lib/$(MACH64)/llib-ltermcap.ln
$(ROOT)/usr/lib/$(MACH64)/llib-ltermlib.ln:= \
	REALPATH=../../../lib/$(MACH64)/llib-lcurses.ln
$(ROOT)/usr/lib/$(MACH64)/llib-lthread.ln:= \
	REALPATH=../../../lib/$(MACH64)/llib-lthread.ln
$(ROOT)/usr/lib/$(MACH64)/llib-lthread_db.ln:= \
	REALPATH=../../../lib/$(MACH64)/llib-lc_db.ln
$(ROOT)/usr/lib/$(MACH64)/llib-ltsnet.ln:= \
	REALPATH=../../../lib/$(MACH64)/llib-ltsnet.ln
$(ROOT)/usr/lib/$(MACH64)/llib-ltsol.ln:= \
	REALPATH=../../../lib/$(MACH64)/llib-ltsol.ln
$(ROOT)/usr/lib/$(MACH64)/llib-lumem.ln:= \
	REALPATH=../../../lib/$(MACH64)/llib-lumem.ln
$(ROOT)/usr/lib/$(MACH64)/llib-luuid.ln:= \
	REALPATH=../../../lib/$(MACH64)/llib-luuid.ln
$(ROOT)/usr/lib/$(MACH64)/llib-lxnet.ln:= \
	REALPATH=../../../lib/$(MACH64)/llib-lxnet.ln
$(ROOT)/usr/lib/$(MACH64)/llib-lzfs.ln:= \
	REALPATH=../../../lib/$(MACH64)/llib-lzfs.ln
$(ROOT)/usr/lib/$(MACH64)/llib-lzfs_core.ln:= \
	REALPATH=../../../lib/$(MACH64)/llib-lzfs_core.ln
$(ROOT)/usr/lib/$(MACH64)/llib-lfdisk.ln:= \
	REALPATH=../../../lib/$(MACH64)/llib-lfdisk.ln
$(ROOT)/usr/lib/$(MACH64)/nss_compat.so.1:= \
	REALPATH=../../../lib/$(MACH64)/nss_compat.so.1
$(ROOT)/usr/lib/$(MACH64)/nss_dns.so.1:= \
	REALPATH=../../../lib/$(MACH64)/nss_dns.so.1
$(ROOT)/usr/lib/$(MACH64)/nss_files.so.1:= \
	REALPATH=../../../lib/$(MACH64)/nss_files.so.1
$(ROOT)/usr/lib/$(MACH64)/nss_nis.so.1:= \
	REALPATH=../../../lib/$(MACH64)/nss_nis.so.1
$(ROOT)/usr/lib/$(MACH64)/nss_user.so.1:= \
	REALPATH=../../../lib/$(MACH64)/nss_user.so.1
$(ROOT)/usr/lib/fm/$(MACH64)/libfmevent.so.1:= \
	REALPATH=../../../../lib/fm/$(MACH64)/libfmevent.so.1
$(ROOT)/usr/lib/fm/$(MACH64)/libfmevent.so:= \
	REALPATH=../../../../lib/fm/$(MACH64)/libfmevent.so.1
$(ROOT)/usr/lib/fm/$(MACH64)/llib-lfmevent.ln:= \
	REALPATH=../../../../lib/fm/$(MACH64)/llib-lfmevent.ln

i386_SYM.USRLIB= \
	/usr/lib/libfdisk.so \
	/usr/lib/libfdisk.so.1 \
	/usr/lib/llib-lfdisk \
	/usr/lib/llib-lfdisk.ln

SYM.USRLIB= \
	$($(MACH)_SYM.USRLIB)	\
	/lib/libposix4.so \
	/lib/libposix4.so.1 \
	/lib/llib-lposix4 \
	/lib/llib-lposix4.ln \
	/lib/libthread_db.so \
	/lib/libthread_db.so.1 \
	/usr/lib/ld.so.1 \
	/usr/lib/libadm.so \
	/usr/lib/libadm.so.1 \
	/usr/lib/libaio.so \
	/usr/lib/libaio.so.1 \
	/usr/lib/libavl.so \
	/usr/lib/libavl.so.1 \
	/usr/lib/libbsm.so \
	/usr/lib/libbsm.so.1 \
	/usr/lib/libc.so \
	/usr/lib/libc.so.1 \
	/usr/lib/libc_db.so \
	/usr/lib/libc_db.so.1 \
	/usr/lib/libcmdutils.so \
	/usr/lib/libcmdutils.so.1 \
	/usr/lib/libcontract.so \
	/usr/lib/libcontract.so.1 \
	/usr/lib/libctf.so \
	/usr/lib/libctf.so.1 \
	/usr/lib/libcurses.so \
	/usr/lib/libcurses.so.1 \
	/usr/lib/libdevice.so \
	/usr/lib/libdevice.so.1 \
	/usr/lib/libdevid.so \
	/usr/lib/libdevid.so.1 \
	/usr/lib/libdevinfo.so \
	/usr/lib/libdevinfo.so.1 \
	/usr/lib/libdhcpagent.so \
	/usr/lib/libdhcpagent.so.1 \
	/usr/lib/libdhcputil.so \
	/usr/lib/libdhcputil.so.1 \
	/usr/lib/libdl.so \
	/usr/lib/libdl.so.1 \
	/usr/lib/libdlpi.so \
	/usr/lib/libdlpi.so.1 \
	/usr/lib/libdoor.so \
	/usr/lib/libdoor.so.1 \
	/usr/lib/libefi.so \
	/usr/lib/libefi.so.1 \
	/usr/lib/libelf.so \
	/usr/lib/libelf.so.1 \
	/usr/lib/libfakekernel.so \
	/usr/lib/libfakekernel.so.1 \
	/usr/lib/libgen.so \
	/usr/lib/libgen.so.1 \
	/usr/lib/libinetutil.so \
	/usr/lib/libinetutil.so.1 \
	/usr/lib/libintl.so \
	/usr/lib/libintl.so.1 \
	/usr/lib/libkrrp.so \
	/usr/lib/libkrrp.so.1 \
	/usr/lib/libkstat.so \
	/usr/lib/libkstat.so.1 \
	/usr/lib/liblddbg.so.4 \
	/usr/lib/libm.so.1 \
	/usr/lib/libm.so.2 \
	/usr/lib/libm.so \
	/usr/lib/libmd.so \
	/usr/lib/libmd.so.1 \
	/usr/lib/libmd5.so \
	/usr/lib/libmd5.so.1 \
	/usr/lib/libmp.so \
	/usr/lib/libmp.so.1 \
	/usr/lib/libmp.so.2 \
	/usr/lib/libmvec.so.1 \
	/usr/lib/libmvec.so \
	/usr/lib/libnsl.so \
	/usr/lib/libnsl.so.1 \
	/usr/lib/libnvpair.so \
	/usr/lib/libnvpair.so.1 \
	/usr/lib/libpam.so \
	/usr/lib/libpam.so.1 \
	/usr/lib/libposix4.so \
	/usr/lib/libposix4.so.1 \
	/usr/lib/libproc.so \
	/usr/lib/libproc.so.1 \
	/usr/lib/libpthread.so \
	/usr/lib/libpthread.so.1 \
	/usr/lib/librcm.so \
	/usr/lib/librcm.so.1 \
	/usr/lib/libresolv.so \
	/usr/lib/libresolv.so.1 \
	/usr/lib/libresolv.so.2 \
	/usr/lib/librestart.so \
	/usr/lib/librestart.so.1 \
	/usr/lib/librpcsvc.so \
	/usr/lib/librpcsvc.so.1 \
	/usr/lib/librt.so \
	/usr/lib/librt.so.1 \
	/usr/lib/librtld.so.1 \
	/usr/lib/librtld_db.so \
	/usr/lib/librtld_db.so.1 \
	/usr/lib/libscf.so \
	/usr/lib/libscf.so.1 \
	/usr/lib/libsec.so \
	/usr/lib/libsec.so.1 \
	/usr/lib/libsecdb.so \
	/usr/lib/libsecdb.so.1 \
	/usr/lib/libsendfile.so \
	/usr/lib/libsendfile.so.1 \
	/usr/lib/libsocket.so \
	/usr/lib/libsocket.so.1 \
	/usr/lib/libsysevent.so \
	/usr/lib/libsysevent.so.1 \
	/usr/lib/libtermcap.so \
	/usr/lib/libtermcap.so.1 \
	/usr/lib/libtermlib.so \
	/usr/lib/libtermlib.so.1 \
	/usr/lib/libthread.so \
	/usr/lib/libthread.so.1 \
	/usr/lib/libthread_db.so \
	/usr/lib/libthread_db.so.1 \
	/usr/lib/libtsnet.so \
	/usr/lib/libtsnet.so.1 \
	/usr/lib/libtsol.so \
	/usr/lib/libtsol.so.2 \
	/usr/lib/libumem.so \
	/usr/lib/libumem.so.1 \
	/usr/lib/libuuid.so \
	/usr/lib/libuuid.so.1 \
	/usr/lib/libuutil.so \
	/usr/lib/libuutil.so.1 \
	/usr/lib/libw.so \
	/usr/lib/libw.so.1 \
	/usr/lib/libxnet.so \
	/usr/lib/libxnet.so.1 \
	/usr/lib/libzfs.so \
	/usr/lib/libzfs.so.1 \
	/usr/lib/libzfs_core.so \
	/usr/lib/libzfs_core.so.1 \
	/usr/lib/llib-ladm \
	/usr/lib/llib-ladm.ln \
	/usr/lib/llib-laio \
	/usr/lib/llib-laio.ln \
	/usr/lib/llib-lavl \
	/usr/lib/llib-lavl.ln \
	/usr/lib/llib-lbsm \
	/usr/lib/llib-lbsm.ln \
	/usr/lib/llib-lc \
	/usr/lib/llib-lc.ln \
	/usr/lib/llib-lcmdutils \
	/usr/lib/llib-lcmdutils.ln \
	/usr/lib/llib-lcontract \
	/usr/lib/llib-lcontract.ln \
	/usr/lib/llib-lctf \
	/usr/lib/llib-lctf.ln \
	/usr/lib/llib-lcurses \
	/usr/lib/llib-lcurses.ln \
	/usr/lib/llib-ldevice \
	/usr/lib/llib-ldevice.ln \
	/usr/lib/llib-ldevid \
	/usr/lib/llib-ldevid.ln \
	/usr/lib/llib-ldevinfo \
	/usr/lib/llib-ldevinfo.ln \
	/usr/lib/llib-ldhcpagent \
	/usr/lib/llib-ldhcpagent.ln \
	/usr/lib/llib-ldhcputil \
	/usr/lib/llib-ldhcputil.ln \
	/usr/lib/llib-ldl \
	/usr/lib/llib-ldl.ln \
	/usr/lib/llib-ldoor \
	/usr/lib/llib-ldoor.ln \
	/usr/lib/llib-lefi \
	/usr/lib/llib-lefi.ln \
	/usr/lib/llib-lelf \
	/usr/lib/llib-lelf.ln \
	/usr/lib/llib-lgen \
	/usr/lib/llib-lgen.ln \
	/usr/lib/llib-linetutil \
	/usr/lib/llib-linetutil.ln \
	/usr/lib/llib-lintl \
	/usr/lib/llib-lintl.ln \
	/usr/lib/llib-lkrrp \
	/usr/lib/llib-lkrrp.ln \
	/usr/lib/llib-lkstat \
	/usr/lib/llib-lkstat.ln \
	/usr/lib/llib-lm \
	/usr/lib/llib-lm.ln \
	/usr/lib/llib-lmd5 \
	/usr/lib/llib-lmd5.ln \
	/usr/lib/llib-lnsl \
	/usr/lib/llib-lnsl.ln \
	/usr/lib/llib-lnvpair \
	/usr/lib/llib-lnvpair.ln \
	/usr/lib/llib-lpam \
	/usr/lib/llib-lpam.ln \
	/usr/lib/llib-lposix4 \
	/usr/lib/llib-lposix4.ln \
	/usr/lib/llib-lpthread \
	/usr/lib/llib-lpthread.ln \
	/usr/lib/llib-lresolv \
	/usr/lib/llib-lresolv.ln \
	/usr/lib/llib-lrpcsvc \
	/usr/lib/llib-lrpcsvc.ln \
	/usr/lib/llib-lrt \
	/usr/lib/llib-lrt.ln \
	/usr/lib/llib-lrtld_db \
	/usr/lib/llib-lrtld_db.ln \
	/usr/lib/llib-lscf \
	/usr/lib/llib-lscf.ln \
	/usr/lib/llib-lsec \
	/usr/lib/llib-lsec.ln \
	/usr/lib/llib-lsecdb \
	/usr/lib/llib-lsecdb.ln \
	/usr/lib/llib-lsendfile \
	/usr/lib/llib-lsendfile.ln \
	/usr/lib/llib-lsocket \
	/usr/lib/llib-lsocket.ln \
	/usr/lib/llib-lsysevent \
	/usr/lib/llib-lsysevent.ln \
	/usr/lib/llib-ltermcap \
	/usr/lib/llib-ltermcap.ln \
	/usr/lib/llib-ltermlib \
	/usr/lib/llib-ltermlib.ln \
	/usr/lib/llib-lthread \
	/usr/lib/llib-lthread.ln \
	/usr/lib/llib-lthread_db \
	/usr/lib/llib-lthread_db.ln \
	/usr/lib/llib-ltsnet \
	/usr/lib/llib-ltsnet.ln \
	/usr/lib/llib-ltsol \
	/usr/lib/llib-ltsol.ln \
	/usr/lib/llib-lumem \
	/usr/lib/llib-lumem.ln \
	/usr/lib/llib-luuid \
	/usr/lib/llib-luuid.ln \
	/usr/lib/llib-lxnet \
	/usr/lib/llib-lxnet.ln \
	/usr/lib/llib-lzfs \
	/usr/lib/llib-lzfs.ln \
	/usr/lib/llib-lzfs_core \
	/usr/lib/llib-lzfs_core.ln \
	/usr/lib/nss_compat.so.1 \
	/usr/lib/nss_dns.so.1 \
	/usr/lib/nss_files.so.1 \
	/usr/lib/nss_nis.so.1 \
	/usr/lib/nss_user.so.1 \
	/usr/lib/fm/libfmevent.so \
	/usr/lib/fm/libfmevent.so.1 \
	/usr/lib/fm/llib-lfmevent \
	/usr/lib/fm/llib-lfmevent.ln

sparcv9_SYM.USRLIB64= 

amd64_SYM.USRLIB64=	\
	/usr/lib/amd64/libfdisk.so	\
	/usr/lib/amd64/libfdisk.so.1	\
	/usr/lib/amd64/llib-lfdisk.ln


SYM.USRLIB64= \
	$($(MACH64)_SYM.USRLIB64)		\
	/lib/$(MACH64)/libposix4.so \
	/lib/$(MACH64)/libposix4.so.1 \
	/lib/$(MACH64)/llib-lposix4.ln \
	/lib/$(MACH64)/libthread_db.so \
	/lib/$(MACH64)/libthread_db.so.1 \
	/usr/lib/$(MACH64)/ld.so.1 \
	/usr/lib/$(MACH64)/libadm.so \
	/usr/lib/$(MACH64)/libadm.so.1 \
	/usr/lib/$(MACH64)/libaio.so \
	/usr/lib/$(MACH64)/libaio.so.1 \
	/usr/lib/$(MACH64)/libavl.so \
	/usr/lib/$(MACH64)/libavl.so.1 \
	/usr/lib/$(MACH64)/libbsm.so \
	/usr/lib/$(MACH64)/libbsm.so.1 \
	/usr/lib/$(MACH64)/libc.so \
	/usr/lib/$(MACH64)/libc.so.1 \
	/usr/lib/$(MACH64)/libc_db.so \
	/usr/lib/$(MACH64)/libc_db.so.1 \
	/usr/lib/$(MACH64)/libcmdutils.so \
	/usr/lib/$(MACH64)/libcmdutils.so.1 \
	/usr/lib/$(MACH64)/libcontract.so \
	/usr/lib/$(MACH64)/libcontract.so.1 \
	/usr/lib/$(MACH64)/libctf.so \
	/usr/lib/$(MACH64)/libctf.so.1 \
	/usr/lib/$(MACH64)/libcurses.so \
	/usr/lib/$(MACH64)/libcurses.so.1 \
	/usr/lib/$(MACH64)/libdevice.so \
	/usr/lib/$(MACH64)/libdevice.so.1 \
	/usr/lib/$(MACH64)/libdevid.so \
	/usr/lib/$(MACH64)/libdevid.so.1 \
	/usr/lib/$(MACH64)/libdevinfo.so \
	/usr/lib/$(MACH64)/libdevinfo.so.1 \
	/usr/lib/$(MACH64)/libdhcputil.so \
	/usr/lib/$(MACH64)/libdhcputil.so.1 \
	/usr/lib/$(MACH64)/libdl.so \
	/usr/lib/$(MACH64)/libdl.so.1 \
	/usr/lib/$(MACH64)/libdlpi.so \
	/usr/lib/$(MACH64)/libdlpi.so.1 \
	/usr/lib/$(MACH64)/libdoor.so \
	/usr/lib/$(MACH64)/libdoor.so.1 \
	/usr/lib/$(MACH64)/libefi.so \
	/usr/lib/$(MACH64)/libefi.so.1 \
	/usr/lib/$(MACH64)/libelf.so \
	/usr/lib/$(MACH64)/libelf.so.1 \
	/usr/lib/$(MACH64)/libfakekernel.so \
	/usr/lib/$(MACH64)/libfakekernel.so.1 \
	/usr/lib/$(MACH64)/libgen.so \
	/usr/lib/$(MACH64)/libgen.so.1 \
	/usr/lib/$(MACH64)/libinetutil.so \
	/usr/lib/$(MACH64)/libinetutil.so.1 \
	/usr/lib/$(MACH64)/libintl.so \
	/usr/lib/$(MACH64)/libintl.so.1 \
	/usr/lib/$(MACH64)/libkrrp.so \
	/usr/lib/$(MACH64)/libkrrp.so.1 \
	/usr/lib/$(MACH64)/libkstat.so \
	/usr/lib/$(MACH64)/libkstat.so.1 \
	/usr/lib/$(MACH64)/liblddbg.so.4 \
	/usr/lib/$(MACH64)/libm.so.1 \
	/usr/lib/$(MACH64)/libm.so.2 \
	/usr/lib/$(MACH64)/libm.so \
	/usr/lib/$(MACH64)/libmd.so \
	/usr/lib/$(MACH64)/libmd.so.1 \
	/usr/lib/$(MACH64)/libmd5.so \
	/usr/lib/$(MACH64)/libmd5.so.1 \
	/usr/lib/$(MACH64)/libmp.so \
	/usr/lib/$(MACH64)/libmp.so.2 \
	/usr/lib/$(MACH64)/libmvec.so.1 \
	/usr/lib/$(MACH64)/libmvec.so \
	/usr/lib/$(MACH64)/libnsl.so \
	/usr/lib/$(MACH64)/libnsl.so.1 \
	/usr/lib/$(MACH64)/libnvpair.so \
	/usr/lib/$(MACH64)/libnvpair.so.1 \
	/usr/lib/$(MACH64)/libpam.so \
	/usr/lib/$(MACH64)/libpam.so.1 \
	/usr/lib/$(MACH64)/libposix4.so \
	/usr/lib/$(MACH64)/libposix4.so.1 \
	/usr/lib/$(MACH64)/libproc.so \
	/usr/lib/$(MACH64)/libproc.so.1 \
	/usr/lib/$(MACH64)/libpthread.so \
	/usr/lib/$(MACH64)/libpthread.so.1 \
	/usr/lib/$(MACH64)/librcm.so \
	/usr/lib/$(MACH64)/librcm.so.1 \
	/usr/lib/$(MACH64)/libresolv.so \
	/usr/lib/$(MACH64)/libresolv.so.2 \
	/usr/lib/$(MACH64)/librestart.so \
	/usr/lib/$(MACH64)/librestart.so.1 \
	/usr/lib/$(MACH64)/librpcsvc.so \
	/usr/lib/$(MACH64)/librpcsvc.so.1 \
	/usr/lib/$(MACH64)/librt.so \
	/usr/lib/$(MACH64)/librt.so.1 \
	/usr/lib/$(MACH64)/librtld.so.1 \
	/usr/lib/$(MACH64)/librtld_db.so \
	/usr/lib/$(MACH64)/librtld_db.so.1 \
	/usr/lib/$(MACH64)/libscf.so \
	/usr/lib/$(MACH64)/libscf.so.1 \
	/usr/lib/$(MACH64)/libsec.so \
	/usr/lib/$(MACH64)/libsec.so.1 \
	/usr/lib/$(MACH64)/libsecdb.so \
	/usr/lib/$(MACH64)/libsecdb.so.1 \
	/usr/lib/$(MACH64)/libsendfile.so \
	/usr/lib/$(MACH64)/libsendfile.so.1 \
	/usr/lib/$(MACH64)/libsocket.so \
	/usr/lib/$(MACH64)/libsocket.so.1 \
	/usr/lib/$(MACH64)/libsysevent.so \
	/usr/lib/$(MACH64)/libsysevent.so.1 \
	/usr/lib/$(MACH64)/libtermcap.so \
	/usr/lib/$(MACH64)/libtermcap.so.1 \
	/usr/lib/$(MACH64)/libtermlib.so \
	/usr/lib/$(MACH64)/libtermlib.so.1 \
	/usr/lib/$(MACH64)/libthread.so \
	/usr/lib/$(MACH64)/libthread.so.1 \
	/usr/lib/$(MACH64)/libthread_db.so \
	/usr/lib/$(MACH64)/libthread_db.so.1 \
	/usr/lib/$(MACH64)/libtsnet.so \
	/usr/lib/$(MACH64)/libtsnet.so.1 \
	/usr/lib/$(MACH64)/libtsol.so \
	/usr/lib/$(MACH64)/libtsol.so.2 \
	/usr/lib/$(MACH64)/libumem.so \
	/usr/lib/$(MACH64)/libumem.so.1 \
	/usr/lib/$(MACH64)/libuuid.so \
	/usr/lib/$(MACH64)/libuuid.so.1 \
	/usr/lib/$(MACH64)/libuutil.so \
	/usr/lib/$(MACH64)/libuutil.so.1 \
	/usr/lib/$(MACH64)/libw.so \
	/usr/lib/$(MACH64)/libw.so.1 \
	/usr/lib/$(MACH64)/libxnet.so \
	/usr/lib/$(MACH64)/libxnet.so.1 \
	/usr/lib/$(MACH64)/libzfs.so \
	/usr/lib/$(MACH64)/libzfs.so.1 \
	/usr/lib/$(MACH64)/libzfs_core.so \
	/usr/lib/$(MACH64)/libzfs_core.so.1 \
	/usr/lib/$(MACH64)/llib-ladm.ln \
	/usr/lib/$(MACH64)/llib-laio.ln \
	/usr/lib/$(MACH64)/llib-lavl.ln \
	/usr/lib/$(MACH64)/llib-lbsm.ln \
	/usr/lib/$(MACH64)/llib-lc.ln \
	/usr/lib/$(MACH64)/llib-lcmdutils.ln \
	/usr/lib/$(MACH64)/llib-lcontract.ln \
	/usr/lib/$(MACH64)/llib-lctf.ln \
	/usr/lib/$(MACH64)/llib-lcurses.ln \
	/usr/lib/$(MACH64)/llib-ldevice.ln \
	/usr/lib/$(MACH64)/llib-ldevid.ln \
	/usr/lib/$(MACH64)/llib-ldevinfo.ln \
	/usr/lib/$(MACH64)/llib-ldhcputil.ln \
	/usr/lib/$(MACH64)/llib-ldl.ln \
	/usr/lib/$(MACH64)/llib-ldoor.ln \
	/usr/lib/$(MACH64)/llib-lefi.ln \
	/usr/lib/$(MACH64)/llib-lelf.ln \
	/usr/lib/$(MACH64)/llib-lgen.ln \
	/usr/lib/$(MACH64)/llib-linetutil.ln \
	/usr/lib/$(MACH64)/llib-lintl.ln \
	/usr/lib/$(MACH64)/llib-lkrrp.ln \
	/usr/lib/$(MACH64)/llib-lkstat.ln \
	/usr/lib/$(MACH64)/llib-lm.ln \
	/usr/lib/$(MACH64)/llib-lmd5.ln \
	/usr/lib/$(MACH64)/llib-lnsl.ln \
	/usr/lib/$(MACH64)/llib-lnvpair.ln \
	/usr/lib/$(MACH64)/llib-lpam.ln \
	/usr/lib/$(MACH64)/llib-lposix4.ln \
	/usr/lib/$(MACH64)/llib-lpthread.ln \
	/usr/lib/$(MACH64)/llib-lresolv.ln \
	/usr/lib/$(MACH64)/llib-lrpcsvc.ln \
	/usr/lib/$(MACH64)/llib-lrt.ln \
	/usr/lib/$(MACH64)/llib-lrtld_db.ln \
	/usr/lib/$(MACH64)/llib-lscf.ln \
	/usr/lib/$(MACH64)/llib-lsec.ln \
	/usr/lib/$(MACH64)/llib-lsecdb.ln \
	/usr/lib/$(MACH64)/llib-lsendfile.ln \
	/usr/lib/$(MACH64)/llib-lsocket.ln \
	/usr/lib/$(MACH64)/llib-lsysevent.ln \
	/usr/lib/$(MACH64)/llib-ltermcap.ln \
	/usr/lib/$(MACH64)/llib-ltermlib.ln \
	/usr/lib/$(MACH64)/llib-lthread.ln \
	/usr/lib/$(MACH64)/llib-lthread_db.ln \
	/usr/lib/$(MACH64)/llib-ltsnet.ln \
	/usr/lib/$(MACH64)/llib-ltsol.ln \
	/usr/lib/$(MACH64)/llib-lumem.ln \
	/usr/lib/$(MACH64)/llib-luuid.ln \
	/usr/lib/$(MACH64)/llib-lxnet.ln \
	/usr/lib/$(MACH64)/llib-lzfs.ln \
	/usr/lib/$(MACH64)/llib-lzfs_core.ln \
	/usr/lib/$(MACH64)/nss_compat.so.1 \
	/usr/lib/$(MACH64)/nss_dns.so.1 \
	/usr/lib/$(MACH64)/nss_files.so.1 \
	/usr/lib/$(MACH64)/nss_nis.so.1 \
	/usr/lib/$(MACH64)/nss_user.so.1 \
	/usr/lib/fm/$(MACH64)/libfmevent.so \
	/usr/lib/fm/$(MACH64)/libfmevent.so.1 \
	/usr/lib/fm/$(MACH64)/llib-lfmevent.ln

#
# usr/src/Makefile uses INS.dir for any member of ROOTDIRS, the fact
# these are symlinks to files has no bearing on this.
#
$(FILELINKS:%=$(ROOT)%):= \
    INS.dir= -$(RM) $@; $(SYMLINK) $(REALPATH) $@<|MERGE_RESOLUTION|>--- conflicted
+++ resolved
@@ -26,12 +26,8 @@
 # Copyright 2012 OmniTI Computer Consulting, Inc.  All rights reserved.
 # Copyright 2014 Garrett D'Amore <garrett@damore.org>
 # Copyright 2016 Hans Rosenfeld <rosenfeld@grumpf.hope-2000.org>
-<<<<<<< HEAD
 # Copyright 2017 Nexenta Systems, Inc.
-=======
-# Copyright 2016 Nexenta Systems, Inc.
 # Copyright 2017 RackTop Systems.
->>>>>>> b037f3db
 #
 
 #
