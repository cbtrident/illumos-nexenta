--- conflicted
+++ resolved
@@ -25,11 +25,8 @@
 # Copyright 2013 Nexenta Systems, Inc.  All rights reserved.
 # Copyright 2014 Garrett D'Amore <garrett@damore.org>
 # Copyright 2015, OmniTI Computer Consulting, Inc. All rights reserved.
-<<<<<<< HEAD
-=======
 # Copyright 2015 Gary Mills
 # Copyright 2015 Igor Kozhukhov <ikozhukhov@gmail.com>
->>>>>>> e7e978b1
 #
 
 #
@@ -566,11 +563,7 @@
 	$(ENVCPPFLAGS1) $(ENVCPPFLAGS2) $(ENVCPPFLAGS3) $(ENVCPPFLAGS4) \
 	$(ADJUNCT_PROTO:%=-I%/usr/include)
 CPPFLAGS.native=$(ENVCPPFLAGS1) $(ENVCPPFLAGS2) $(ENVCPPFLAGS3) \
-<<<<<<< HEAD
 		$(ENVCPPFLAGS4) -I$(NATIVE_ADJUNCT)/usr/include
-=======
-		$(ENVCPPFLAGS4) -I$(NATIVE_ADJUNCT)/include
->>>>>>> e7e978b1
 CPPFLAGS=	$(CPPFLAGS.first) $(CPPFLAGS.master)
 AS_CPPFLAGS=	$(CPPFLAGS.first) $(CPPFLAGS.master)
 JAVAFLAGS=	-source 1.6 -target 1.6 -Xlint:deprecation,-options
