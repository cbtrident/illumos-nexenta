--- conflicted
+++ resolved
@@ -210,7 +210,15 @@
 	    "\"zfs bookmark\" command",
 	    B_TRUE, B_FALSE, B_FALSE, bookmarks_deps);
 
-<<<<<<< HEAD
+	static const spa_feature_t filesystem_limits_deps[] = {
+	    SPA_FEATURE_EXTENSIBLE_DATASET,
+	    SPA_FEATURE_NONE
+	};
+	zfeature_register(SPA_FEATURE_FS_SS_LIMIT,
+	    "com.joyent:filesystem_limits", "filesystem_limits",
+	    "Filesystem and snapshot limits.", B_TRUE, B_FALSE, B_FALSE,
+	    filesystem_limits_deps);
+
 	zfeature_register(SPA_FEATURE_META_DEVICES,
 	    "com.nexenta:meta_devices", "meta_devices",
 	    "Dedicated devices for metadata.", B_TRUE, B_FALSE, B_FALSE, NULL);
@@ -224,14 +232,4 @@
 	zfeature_register(SPA_FEATURE_SHA1CRC32,
 	    "com.nexenta:checksum_sha1crc32", "checksum_sha1crc32",
 	    "Support for sha1crc32 checksum.", B_FALSE, B_FALSE, B_FALSE, NULL);
-=======
-	static const spa_feature_t filesystem_limits_deps[] = {
-	    SPA_FEATURE_EXTENSIBLE_DATASET,
-	    SPA_FEATURE_NONE
-	};
-	zfeature_register(SPA_FEATURE_FS_SS_LIMIT,
-	    "com.joyent:filesystem_limits", "filesystem_limits",
-	    "Filesystem and snapshot limits.", B_TRUE, B_FALSE, B_FALSE,
-	    filesystem_limits_deps);
->>>>>>> 60b43c45
 }