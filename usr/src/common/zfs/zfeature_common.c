--- conflicted
+++ resolved
@@ -23,11 +23,7 @@
  * Copyright (c) 2013 by Delphix. All rights reserved.
  * Copyright (c) 2013 by Saso Kiselkov. All rights reserved.
  * Copyright (c) 2013, Joyent, Inc. All rights reserved.
-<<<<<<< HEAD
- * Copyright 2013 Nexenta Systems, Inc. All rights reserved.
-=======
  * Copyright (c) 2014, Nexenta Systems, Inc. All rights reserved.
->>>>>>> b461c746
  */
 
 #ifdef _KERNEL
