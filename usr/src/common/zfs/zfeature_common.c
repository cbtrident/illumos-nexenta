--- conflicted
+++ resolved
@@ -225,7 +225,15 @@
 	    "Blocks which compress very well use even less space.",
 	    B_FALSE, B_TRUE, B_TRUE, NULL);
 
-<<<<<<< HEAD
+	static const spa_feature_t large_blocks_deps[] = {
+		SPA_FEATURE_EXTENSIBLE_DATASET,
+		SPA_FEATURE_NONE
+	};
+	zfeature_register(SPA_FEATURE_LARGE_BLOCKS,
+	    "org.open-zfs:large_blocks", "large_blocks",
+	    "Support for blocks larger than 128KB.", B_FALSE, B_FALSE, B_FALSE,
+	    large_blocks_deps);
+
 	zfeature_register(SPA_FEATURE_META_DEVICES,
 	    "com.nexenta:meta_devices", "meta_devices",
 	    "Dedicated devices for metadata.", B_TRUE, B_FALSE, B_FALSE, NULL);
@@ -239,14 +247,4 @@
 	zfeature_register(SPA_FEATURE_SHA1CRC32,
 	    "com.nexenta:checksum_sha1crc32", "checksum_sha1crc32",
 	    "Support for sha1crc32 checksum.", B_FALSE, B_FALSE, B_FALSE, NULL);
-=======
-	static const spa_feature_t large_blocks_deps[] = {
-		SPA_FEATURE_EXTENSIBLE_DATASET,
-		SPA_FEATURE_NONE
-	};
-	zfeature_register(SPA_FEATURE_LARGE_BLOCKS,
-	    "org.open-zfs:large_blocks", "large_blocks",
-	    "Support for blocks larger than 128KB.", B_FALSE, B_FALSE, B_FALSE,
-	    large_blocks_deps);
->>>>>>> 8dcafc60
 }