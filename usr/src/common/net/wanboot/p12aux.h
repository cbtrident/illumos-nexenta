--- conflicted
+++ resolved
@@ -44,11 +44,7 @@
  *
  * My apologies.
  */
-<<<<<<< HEAD
-/* CSTYLED */
-=======
 /* BEGIN CSTYLED */
->>>>>>> e7e978b1
 DECLARE_STACK_OF(EVP_PKEY)
 /* END CSTYLED */
 
