--- conflicted
+++ resolved
@@ -112,13 +112,9 @@
 	 * no longer uses leading zeros printing IPv4 addresses,
 	 * we need to handle IPv4 ourselves.  If we leave the
 	 * leading zeros, Windows clients get errors trying to
-<<<<<<< HEAD
-	 * resolve those address strings to names.
-=======
 	 * resolve those address strings to names.  After:
 	 * https://www.illumos.org/issues/5980 is fixed,
 	 * this work-around can be removed.
->>>>>>> e7e978b1
 	 */
 	if (addr->a_family == AF_INET) {
 		uint8_t *p = (void *) &addr->a_ipv4;
