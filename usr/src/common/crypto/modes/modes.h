--- conflicted
+++ resolved
@@ -249,7 +249,6 @@
 } aes_ctx_t;
 
 #define	ac_flags		acu.acu_ecb.ecb_common.cc_flags
-#define	ac_remainder		acu.acu_ecb.ecb_common.cc_remainder
 #define	ac_remainder_len	acu.acu_ecb.ecb_common.cc_remainder_len
 #define	ac_keysched		acu.acu_ecb.ecb_common.cc_keysched
 #define	ac_keysched_len		acu.acu_ecb.ecb_common.cc_keysched_len
@@ -353,11 +352,7 @@
     int (*encrypt_block)(const void *, const uint8_t *, uint8_t *),
     void (*xor_block)(uint8_t *, uint8_t *));
 
-<<<<<<< HEAD
-extern int cmac_mode_final(aes_ctx_t *, crypto_data_t *,
-=======
 extern int cmac_mode_final(cbc_ctx_t *, crypto_data_t *,
->>>>>>> bea2d2b8
     int (*encrypt_block)(const void *, const uint8_t *, uint8_t *),
     void (*xor_block)(uint8_t *, uint8_t *));
 
