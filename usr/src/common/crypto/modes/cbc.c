/*
 * CDDL HEADER START
 *
 * The contents of this file are subject to the terms of the
 * Common Development and Distribution License (the "License").
 * You may not use this file except in compliance with the License.
 *
 * You can obtain a copy of the license at usr/src/OPENSOLARIS.LICENSE
 * or http://www.opensolaris.org/os/licensing.
 * See the License for the specific language governing permissions
 * and limitations under the License.
 *
 * When distributing Covered Code, include this CDDL HEADER in each
 * file and include the License file at usr/src/OPENSOLARIS.LICENSE.
 * If applicable, add the following below this CDDL HEADER, with the
 * fields enclosed by brackets "[]" replaced with your own identifying
 * information: Portions Copyright [yyyy] [name of copyright owner]
 *
 * CDDL HEADER END
 */
/*
 * Copyright 2008 Sun Microsystems, Inc.  All rights reserved.
 * Use is subject to license terms.
<<<<<<< HEAD
 * Copyright 2014 Nexenta Systems, Inc.  All rights reserved.
=======
 * Copyright 2017 Nexenta Systems, Inc.  All rights reserved.
>>>>>>> bea2d2b8
 */

#ifndef _KERNEL
#include <strings.h>
#include <limits.h>
#include <assert.h>
#include <security/cryptoki.h>
#endif

#include <sys/debug.h>
#include <sys/types.h>
#include <modes/modes.h>
#include <sys/crypto/common.h>
#include <sys/crypto/impl.h>
#include <aes/aes_impl.h>

<<<<<<< HEAD
/* This is the CMAC Rb constant for 128-bit keys */
#define	const_Rb	0x87
=======
/* These are the CMAC Rb constants from NIST SP 800-38B */
#define	CONST_RB_128	0x87
#define	CONST_RB_64	0x1B
>>>>>>> bea2d2b8

/*
 * Algorithm independent CBC functions.
 */
int
cbc_encrypt_contiguous_blocks(cbc_ctx_t *ctx, char *data, size_t length,
    crypto_data_t *out, size_t block_size,
    int (*encrypt)(const void *, const uint8_t *, uint8_t *),
    void (*copy_block)(uint8_t *, uint8_t *),
    void (*xor_block)(uint8_t *, uint8_t *))
{
	size_t remainder = length;
	size_t need;
	uint8_t *datap = (uint8_t *)data;
	uint8_t *blockp;
	uint8_t *lastp;

	if (length + ctx->cbc_remainder_len < ctx->max_remain) {
		/* accumulate bytes here and return */
		bcopy(datap,
		    (uint8_t *)ctx->cbc_remainder + ctx->cbc_remainder_len,
		    length);
		ctx->cbc_remainder_len += length;
		ctx->cbc_copy_to = datap;
		return (CRYPTO_SUCCESS);
	}

	lastp = (uint8_t *)ctx->cbc_iv;

	do {
		/* Unprocessed data from last call. */
		if (ctx->cbc_remainder_len > 0) {
			need = block_size - ctx->cbc_remainder_len;

			if (need > remainder)
				return (CRYPTO_DATA_LEN_RANGE);

			bcopy(datap, &((uint8_t *)ctx->cbc_remainder)
			    [ctx->cbc_remainder_len], need);

			blockp = (uint8_t *)ctx->cbc_remainder;
		} else {
			blockp = datap;
		}

		if (out == NULL) {
			/*
			 * XOR the previous cipher block or IV with the
			 * current clear block.
			 */
			xor_block(lastp, blockp);
			encrypt(ctx->cbc_keysched, blockp, blockp);

			ctx->cbc_lastp = blockp;
			lastp = blockp;

			if ((ctx->cbc_flags & CMAC_MODE) == 0 &&
			    ctx->cbc_remainder_len > 0) {
				bcopy(blockp, ctx->cbc_copy_to,
				    ctx->cbc_remainder_len);
				bcopy(blockp + ctx->cbc_remainder_len, datap,
				    need);
			}
		} else {
			/*
			 * XOR the previous cipher block or IV with the
			 * current clear block.
			 */
			xor_block(blockp, lastp);
			encrypt(ctx->cbc_keysched, lastp, lastp);

			/*
			 * CMAC doesn't output until encrypt_final
			 */
			if ((ctx->cbc_flags & CMAC_MODE) == 0) {
<<<<<<< HEAD
				(void) crypto_put_output_data(lastp, out,
				    block_size);
=======
				crypto_get_ptrs(out, &iov_or_mp, &offset,
				    &out_data_1, &out_data_1_len,
				    &out_data_2, block_size);

				/* copy block to where it belongs */
				if (out_data_1_len == block_size) {
					copy_block(lastp, out_data_1);
				} else {
					bcopy(lastp, out_data_1,
					    out_data_1_len);
					if (out_data_2 != NULL) {
						bcopy(lastp + out_data_1_len,
						    out_data_2,
						    block_size -
						    out_data_1_len);
					}
				}
>>>>>>> bea2d2b8
				/* update offset */
				out->cd_offset += block_size;
			}
		}

		/* Update pointer to next block of data to be processed. */
		if (ctx->cbc_remainder_len != 0) {
			datap += need;
			ctx->cbc_remainder_len = 0;
		} else {
			datap += block_size;
		}

		remainder = (size_t)&data[length] - (size_t)datap;

		/* Incomplete last block. */
		if (remainder > 0 && remainder < ctx->max_remain) {
			bcopy(datap, ctx->cbc_remainder, remainder);
			ctx->cbc_remainder_len = remainder;
			ctx->cbc_copy_to = datap;
			goto out;
		}
		ctx->cbc_copy_to = NULL;

	} while (remainder > 0);

out:
	/*
	 * Save the last encrypted block in the context.
	 */
	if (ctx->cbc_lastp != NULL) {
		copy_block((uint8_t *)ctx->cbc_lastp, (uint8_t *)ctx->cbc_iv);
		ctx->cbc_lastp = (uint8_t *)ctx->cbc_iv;
	}

	return (CRYPTO_SUCCESS);
}

#define	OTHER(a, ctx) \
	(((a) == (ctx)->cbc_lastblock) ? (ctx)->cbc_iv : (ctx)->cbc_lastblock)

/* ARGSUSED */
int
cbc_decrypt_contiguous_blocks(cbc_ctx_t *ctx, char *data, size_t length,
    crypto_data_t *out, size_t block_size,
    int (*decrypt)(const void *, const uint8_t *, uint8_t *),
    void (*copy_block)(uint8_t *, uint8_t *),
    void (*xor_block)(uint8_t *, uint8_t *))
{
	size_t remainder = length;
	size_t need;
	uint8_t *datap = (uint8_t *)data;
	uint8_t *blockp;
	uint8_t *lastp;

	if (length + ctx->cbc_remainder_len < block_size) {
		/* accumulate bytes here and return */
		bcopy(datap,
		    (uint8_t *)ctx->cbc_remainder + ctx->cbc_remainder_len,
		    length);
		ctx->cbc_remainder_len += length;
		ctx->cbc_copy_to = datap;
		return (CRYPTO_SUCCESS);
	}

	lastp = ctx->cbc_lastp;

	do {
		/* Unprocessed data from last call. */
		if (ctx->cbc_remainder_len > 0) {
			need = block_size - ctx->cbc_remainder_len;

			if (need > remainder)
				return (CRYPTO_ENCRYPTED_DATA_LEN_RANGE);

			bcopy(datap, &((uint8_t *)ctx->cbc_remainder)
			    [ctx->cbc_remainder_len], need);

			blockp = (uint8_t *)ctx->cbc_remainder;
		} else {
			blockp = datap;
		}

		/* LINTED: pointer alignment */
		copy_block(blockp, (uint8_t *)OTHER((uint64_t *)lastp, ctx));

		if (out != NULL) {
			decrypt(ctx->cbc_keysched, blockp,
			    (uint8_t *)ctx->cbc_remainder);
			blockp = (uint8_t *)ctx->cbc_remainder;
		} else {
			decrypt(ctx->cbc_keysched, blockp, blockp);
		}

		/*
		 * XOR the previous cipher block or IV with the
		 * currently decrypted block.
		 */
		xor_block(lastp, blockp);

		/* LINTED: pointer alignment */
		lastp = (uint8_t *)OTHER((uint64_t *)lastp, ctx);

		if (out != NULL) {
			(void) crypto_put_output_data(blockp, out, block_size);
			/* update offset */
			out->cd_offset += block_size;

		} else if (ctx->cbc_remainder_len > 0) {
			/* copy temporary block to where it belongs */
			bcopy(blockp, ctx->cbc_copy_to, ctx->cbc_remainder_len);
			bcopy(blockp + ctx->cbc_remainder_len, datap, need);
		}

		/* Update pointer to next block of data to be processed. */
		if (ctx->cbc_remainder_len != 0) {
			datap += need;
			ctx->cbc_remainder_len = 0;
		} else {
			datap += block_size;
		}

		remainder = (size_t)&data[length] - (size_t)datap;

		/* Incomplete last block. */
		if (remainder > 0 && remainder < block_size) {
			bcopy(datap, ctx->cbc_remainder, remainder);
			ctx->cbc_remainder_len = remainder;
			ctx->cbc_lastp = lastp;
			ctx->cbc_copy_to = datap;
			return (CRYPTO_SUCCESS);
		}
		ctx->cbc_copy_to = NULL;

	} while (remainder > 0);

	ctx->cbc_lastp = lastp;
	return (CRYPTO_SUCCESS);
}

int
cbc_init_ctx(cbc_ctx_t *cbc_ctx, char *param, size_t param_len,
    size_t block_size, void (*copy_block)(uint8_t *, uint64_t *))
{
	/*
	 * Copy IV into context.
	 *
	 * If cm_param == NULL then the IV comes from the
	 * cd_miscdata field in the crypto_data structure.
	 */
	if (param != NULL) {
#ifdef _KERNEL
		ASSERT(param_len == block_size);
#else
		assert(param_len == block_size);
#endif
		copy_block((uchar_t *)param, cbc_ctx->cbc_iv);
	}

	cbc_ctx->cbc_lastp = (uint8_t *)&cbc_ctx->cbc_iv[0];
	cbc_ctx->cbc_flags |= CBC_MODE;
	cbc_ctx->max_remain = block_size;
	return (CRYPTO_SUCCESS);
}

/* ARGSUSED */
static void *
cbc_cmac_alloc_ctx(int kmflag, uint32_t mode)
{
	cbc_ctx_t *cbc_ctx;
	uint32_t modeval = mode & (CBC_MODE|CMAC_MODE);

	/* Only one of the two modes can be set */
	VERIFY(modeval == CBC_MODE || modeval == CMAC_MODE);

#ifdef _KERNEL
	if ((cbc_ctx = kmem_zalloc(sizeof (cbc_ctx_t), kmflag)) == NULL)
#else
	if ((cbc_ctx = calloc(1, sizeof (cbc_ctx_t))) == NULL)
#endif
		return (NULL);

	cbc_ctx->cbc_flags = mode;
	return (cbc_ctx);
}

<<<<<<< HEAD
=======
void *
cbc_alloc_ctx(int kmflag)
{
	return (cbc_cmac_alloc_ctx(kmflag, CBC_MODE));
}

>>>>>>> bea2d2b8
/*
 * Algorithms for supporting AES-CMAC
 * NOTE: CMAC is generally just a wrapper for CBC
 */

<<<<<<< HEAD
/*
 * max_remain is different for CMAC, and we never want to initialize
 * IV to anything other than zero.
=======
void *
cmac_alloc_ctx(int kmflag)
{
	return (cbc_cmac_alloc_ctx(kmflag, CMAC_MODE));
}


/*
 * Typically max_remain is set to block_size - 1, since we usually
 * will process the data once we have a full block.  However with CMAC,
 * we must preprocess the final block of data.  Since we cannot know
 * when we've received the final block of data until the _final() method
 * is called, we must not process the last block of data until we know
 * it is the last block, or we receive a new block of data.  As such,
 * max_remain for CMAC is block_size + 1.
>>>>>>> bea2d2b8
 */
int
cmac_init_ctx(cbc_ctx_t *cbc_ctx, size_t block_size)
{
	/*
<<<<<<< HEAD
	 * allocated by kmem_zalloc/calloc, so cbc_iv is 0.
	 */

=======
	 * CMAC is only approved for block sizes 64 and 128 bits /
	 * 8 and 16 bytes.
	 */

	if (block_size != 16 && block_size != 8)
		return (CRYPTO_INVALID_CONTEXT);

	/*
	 * For CMAC, cbc_iv is always 0.
	 */

	cbc_ctx->cbc_iv[0] = 0;
	cbc_ctx->cbc_iv[1] = 0;

>>>>>>> bea2d2b8
	cbc_ctx->cbc_lastp = (uint8_t *)&cbc_ctx->cbc_iv[0];
	cbc_ctx->cbc_flags |= CMAC_MODE;

	cbc_ctx->max_remain = block_size + 1;
	return (CRYPTO_SUCCESS);
}

/*
<<<<<<< HEAD
 * Left shifts 16-byte blocks by one and returns the leftmost bit
 */
static uint8_t
aes_left_shift_block_by1(uint8_t *block)
{
	uint8_t carry = 0, old;
	int i;
	for (i = AES_BLOCK_LEN-1; i >= 0; i--) {
		old = carry;
		carry = (block[i] & 0x80) ? 1 : 0;
		block[i] = (block[i] << 1) | old;
=======
 * Left shifts blocks by one and returns the leftmost bit
 */
static uint8_t
cmac_left_shift_block_by1(uint8_t *block, size_t block_size)
{
	uint8_t carry = 0, old;
	size_t i;
	for (i = block_size; i > 0; i--) {
		old = carry;
		carry = (block[i - 1] & 0x80) ? 1 : 0;
		block[i - 1] = (block[i - 1] << 1) | old;
>>>>>>> bea2d2b8
	}
	return (carry);
}

/*
<<<<<<< HEAD
 * Generate subkeys to preprocess the last block according to the spec.
 * Store the final 16-byte MAC generated in 'out'.
 */
int
cmac_mode_final(aes_ctx_t *aes_ctx, crypto_data_t *out,
=======
 * Generate subkeys to preprocess the last block according to RFC 4493.
 * Store the final block_size MAC generated in 'out'.
 */
int
cmac_mode_final(cbc_ctx_t *cbc_ctx, crypto_data_t *out,
>>>>>>> bea2d2b8
    int (*encrypt_block)(const void *, const uint8_t *, uint8_t *),
    void (*xor_block)(uint8_t *, uint8_t *))
{
	uint8_t buf[AES_BLOCK_LEN] = {0};
<<<<<<< HEAD
	uint8_t *M_last = (uint8_t *)aes_ctx->ac_remainder;
	size_t length = aes_ctx->ac_remainder_len;

	if (length > AES_BLOCK_LEN)
		return (CRYPTO_INVALID_CONTEXT);

	/* k_0 = E_k(0) */
	encrypt_block(aes_ctx->ac_keysched, buf, buf);

	if (aes_left_shift_block_by1(buf))
		buf[AES_BLOCK_LEN-1] ^= const_Rb;

	if (length == AES_BLOCK_LEN) {
		/* Last block complete, so m_n = k_1 + m_n' */
		xor_block(buf, M_last);
		xor_block(aes_ctx->ac_lastp, M_last);
		encrypt_block(aes_ctx->ac_keysched, M_last, M_last);
	} else {
		/* Last block incomplete, so m_n = k_2 + (m_n' | 100...0_bin) */
		if (aes_left_shift_block_by1(buf))
			buf[AES_BLOCK_LEN-1] ^= const_Rb;

		M_last[length] = 0x80;
		bzero(M_last+length+1, AES_BLOCK_LEN - length - 1);
		xor_block(buf, M_last);
		xor_block(aes_ctx->ac_lastp, M_last);
		encrypt_block(aes_ctx->ac_keysched, M_last, M_last);
=======
	uint8_t *M_last = (uint8_t *)cbc_ctx->cbc_remainder;
	size_t length = cbc_ctx->cbc_remainder_len;
	size_t block_size = cbc_ctx->max_remain - 1;
	uint8_t const_rb;

	if (length > block_size)
		return (CRYPTO_INVALID_CONTEXT);

	if (out->cd_length < block_size)
		return (CRYPTO_DATA_LEN_RANGE);

	if (block_size == 16)
		const_rb = CONST_RB_128;
	else if (block_size == 8)
		const_rb = CONST_RB_64;
	else
		return (CRYPTO_INVALID_CONTEXT);

	/* k_0 = E_k(0) */
	encrypt_block(cbc_ctx->cbc_keysched, buf, buf);

	if (cmac_left_shift_block_by1(buf, block_size))
		buf[block_size - 1] ^= const_rb;

	if (length == block_size) {
		/* Last block complete, so m_n = k_1 + m_n' */
		xor_block(buf, M_last);
		xor_block(cbc_ctx->cbc_lastp, M_last);
		encrypt_block(cbc_ctx->cbc_keysched, M_last, M_last);
	} else {
		/* Last block incomplete, so m_n = k_2 + (m_n' | 100...0_bin) */
		if (cmac_left_shift_block_by1(buf, block_size))
			buf[block_size - 1] ^= const_rb;

		M_last[length] = 0x80;
		bzero(M_last + length + 1, block_size - length - 1);
		xor_block(buf, M_last);
		xor_block(cbc_ctx->cbc_lastp, M_last);
		encrypt_block(cbc_ctx->cbc_keysched, M_last, M_last);
>>>>>>> bea2d2b8
	}

	/*
	 * zero out the sub-key.
	 */
<<<<<<< HEAD
	bzero(&buf, sizeof (buf));
	return (crypto_put_output_data(M_last, out, AES_BLOCK_LEN));
=======
#ifndef _KERNEL
	explicit_bzero(&buf, sizeof (buf));
#else
	bzero(&buf, sizeof (buf));
#endif
	return (crypto_put_output_data(M_last, out, block_size));
>>>>>>> bea2d2b8
}<|MERGE_RESOLUTION|>--- conflicted
+++ resolved
@@ -21,11 +21,7 @@
 /*
  * Copyright 2008 Sun Microsystems, Inc.  All rights reserved.
  * Use is subject to license terms.
-<<<<<<< HEAD
- * Copyright 2014 Nexenta Systems, Inc.  All rights reserved.
-=======
  * Copyright 2017 Nexenta Systems, Inc.  All rights reserved.
->>>>>>> bea2d2b8
  */
 
 #ifndef _KERNEL
@@ -42,14 +38,9 @@
 #include <sys/crypto/impl.h>
 #include <aes/aes_impl.h>
 
-<<<<<<< HEAD
-/* This is the CMAC Rb constant for 128-bit keys */
-#define	const_Rb	0x87
-=======
 /* These are the CMAC Rb constants from NIST SP 800-38B */
 #define	CONST_RB_128	0x87
 #define	CONST_RB_64	0x1B
->>>>>>> bea2d2b8
 
 /*
  * Algorithm independent CBC functions.
@@ -66,6 +57,11 @@
 	uint8_t *datap = (uint8_t *)data;
 	uint8_t *blockp;
 	uint8_t *lastp;
+	void *iov_or_mp;
+	offset_t offset;
+	uint8_t *out_data_1;
+	uint8_t *out_data_2;
+	size_t out_data_1_len;
 
 	if (length + ctx->cbc_remainder_len < ctx->max_remain) {
 		/* accumulate bytes here and return */
@@ -78,6 +74,8 @@
 	}
 
 	lastp = (uint8_t *)ctx->cbc_iv;
+	if (out != NULL)
+		crypto_init_ptrs(out, &iov_or_mp, &offset);
 
 	do {
 		/* Unprocessed data from last call. */
@@ -125,10 +123,6 @@
 			 * CMAC doesn't output until encrypt_final
 			 */
 			if ((ctx->cbc_flags & CMAC_MODE) == 0) {
-<<<<<<< HEAD
-				(void) crypto_put_output_data(lastp, out,
-				    block_size);
-=======
 				crypto_get_ptrs(out, &iov_or_mp, &offset,
 				    &out_data_1, &out_data_1_len,
 				    &out_data_2, block_size);
@@ -146,7 +140,6 @@
 						    out_data_1_len);
 					}
 				}
->>>>>>> bea2d2b8
 				/* update offset */
 				out->cd_offset += block_size;
 			}
@@ -201,6 +194,11 @@
 	uint8_t *datap = (uint8_t *)data;
 	uint8_t *blockp;
 	uint8_t *lastp;
+	void *iov_or_mp;
+	offset_t offset;
+	uint8_t *out_data_1;
+	uint8_t *out_data_2;
+	size_t out_data_1_len;
 
 	if (length + ctx->cbc_remainder_len < block_size) {
 		/* accumulate bytes here and return */
@@ -213,6 +211,8 @@
 	}
 
 	lastp = ctx->cbc_lastp;
+	if (out != NULL)
+		crypto_init_ptrs(out, &iov_or_mp, &offset);
 
 	do {
 		/* Unprocessed data from last call. */
@@ -251,7 +251,15 @@
 		lastp = (uint8_t *)OTHER((uint64_t *)lastp, ctx);
 
 		if (out != NULL) {
-			(void) crypto_put_output_data(blockp, out, block_size);
+			crypto_get_ptrs(out, &iov_or_mp, &offset, &out_data_1,
+			    &out_data_1_len, &out_data_2, block_size);
+
+			bcopy(blockp, out_data_1, out_data_1_len);
+			if (out_data_2 != NULL) {
+				bcopy(blockp + out_data_1_len, out_data_2,
+				    block_size - out_data_1_len);
+			}
+
 			/* update offset */
 			out->cd_offset += block_size;
 
@@ -333,25 +341,17 @@
 	return (cbc_ctx);
 }
 
-<<<<<<< HEAD
-=======
 void *
 cbc_alloc_ctx(int kmflag)
 {
 	return (cbc_cmac_alloc_ctx(kmflag, CBC_MODE));
 }
 
->>>>>>> bea2d2b8
 /*
  * Algorithms for supporting AES-CMAC
  * NOTE: CMAC is generally just a wrapper for CBC
  */
 
-<<<<<<< HEAD
-/*
- * max_remain is different for CMAC, and we never want to initialize
- * IV to anything other than zero.
-=======
 void *
 cmac_alloc_ctx(int kmflag)
 {
@@ -367,17 +367,11 @@
  * is called, we must not process the last block of data until we know
  * it is the last block, or we receive a new block of data.  As such,
  * max_remain for CMAC is block_size + 1.
->>>>>>> bea2d2b8
  */
 int
 cmac_init_ctx(cbc_ctx_t *cbc_ctx, size_t block_size)
 {
 	/*
-<<<<<<< HEAD
-	 * allocated by kmem_zalloc/calloc, so cbc_iv is 0.
-	 */
-
-=======
 	 * CMAC is only approved for block sizes 64 and 128 bits /
 	 * 8 and 16 bytes.
 	 */
@@ -392,7 +386,6 @@
 	cbc_ctx->cbc_iv[0] = 0;
 	cbc_ctx->cbc_iv[1] = 0;
 
->>>>>>> bea2d2b8
 	cbc_ctx->cbc_lastp = (uint8_t *)&cbc_ctx->cbc_iv[0];
 	cbc_ctx->cbc_flags |= CMAC_MODE;
 
@@ -401,19 +394,6 @@
 }
 
 /*
-<<<<<<< HEAD
- * Left shifts 16-byte blocks by one and returns the leftmost bit
- */
-static uint8_t
-aes_left_shift_block_by1(uint8_t *block)
-{
-	uint8_t carry = 0, old;
-	int i;
-	for (i = AES_BLOCK_LEN-1; i >= 0; i--) {
-		old = carry;
-		carry = (block[i] & 0x80) ? 1 : 0;
-		block[i] = (block[i] << 1) | old;
-=======
  * Left shifts blocks by one and returns the leftmost bit
  */
 static uint8_t
@@ -425,58 +405,20 @@
 		old = carry;
 		carry = (block[i - 1] & 0x80) ? 1 : 0;
 		block[i - 1] = (block[i - 1] << 1) | old;
->>>>>>> bea2d2b8
 	}
 	return (carry);
 }
 
 /*
-<<<<<<< HEAD
- * Generate subkeys to preprocess the last block according to the spec.
- * Store the final 16-byte MAC generated in 'out'.
- */
-int
-cmac_mode_final(aes_ctx_t *aes_ctx, crypto_data_t *out,
-=======
  * Generate subkeys to preprocess the last block according to RFC 4493.
  * Store the final block_size MAC generated in 'out'.
  */
 int
 cmac_mode_final(cbc_ctx_t *cbc_ctx, crypto_data_t *out,
->>>>>>> bea2d2b8
     int (*encrypt_block)(const void *, const uint8_t *, uint8_t *),
     void (*xor_block)(uint8_t *, uint8_t *))
 {
 	uint8_t buf[AES_BLOCK_LEN] = {0};
-<<<<<<< HEAD
-	uint8_t *M_last = (uint8_t *)aes_ctx->ac_remainder;
-	size_t length = aes_ctx->ac_remainder_len;
-
-	if (length > AES_BLOCK_LEN)
-		return (CRYPTO_INVALID_CONTEXT);
-
-	/* k_0 = E_k(0) */
-	encrypt_block(aes_ctx->ac_keysched, buf, buf);
-
-	if (aes_left_shift_block_by1(buf))
-		buf[AES_BLOCK_LEN-1] ^= const_Rb;
-
-	if (length == AES_BLOCK_LEN) {
-		/* Last block complete, so m_n = k_1 + m_n' */
-		xor_block(buf, M_last);
-		xor_block(aes_ctx->ac_lastp, M_last);
-		encrypt_block(aes_ctx->ac_keysched, M_last, M_last);
-	} else {
-		/* Last block incomplete, so m_n = k_2 + (m_n' | 100...0_bin) */
-		if (aes_left_shift_block_by1(buf))
-			buf[AES_BLOCK_LEN-1] ^= const_Rb;
-
-		M_last[length] = 0x80;
-		bzero(M_last+length+1, AES_BLOCK_LEN - length - 1);
-		xor_block(buf, M_last);
-		xor_block(aes_ctx->ac_lastp, M_last);
-		encrypt_block(aes_ctx->ac_keysched, M_last, M_last);
-=======
 	uint8_t *M_last = (uint8_t *)cbc_ctx->cbc_remainder;
 	size_t length = cbc_ctx->cbc_remainder_len;
 	size_t block_size = cbc_ctx->max_remain - 1;
@@ -516,21 +458,15 @@
 		xor_block(buf, M_last);
 		xor_block(cbc_ctx->cbc_lastp, M_last);
 		encrypt_block(cbc_ctx->cbc_keysched, M_last, M_last);
->>>>>>> bea2d2b8
 	}
 
 	/*
 	 * zero out the sub-key.
 	 */
-<<<<<<< HEAD
-	bzero(&buf, sizeof (buf));
-	return (crypto_put_output_data(M_last, out, AES_BLOCK_LEN));
-=======
 #ifndef _KERNEL
 	explicit_bzero(&buf, sizeof (buf));
 #else
 	bzero(&buf, sizeof (buf));
 #endif
 	return (crypto_put_output_data(M_last, out, block_size));
->>>>>>> bea2d2b8
 }