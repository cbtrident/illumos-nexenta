--- conflicted
+++ resolved
@@ -700,13 +700,9 @@
 		mutex_exit(&hat_list_lock);
 
 	}
-<<<<<<< HEAD
 	ASSERT(!MUTEX_HELD(&hat_list_lock));
 
-	atomic_add_32(&htable_dont_cache, -1);
-=======
 	atomic_dec_32(&htable_dont_cache);
->>>>>>> 75fbdf9b
 	return (list);
 }
 
