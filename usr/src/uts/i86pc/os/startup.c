--- conflicted
+++ resolved
@@ -20,12 +20,8 @@
  */
 /*
  * Copyright (c) 1993, 2010, Oracle and/or its affiliates. All rights reserved.
-<<<<<<< HEAD
+ * Copyright 2012 DEY Storage Systems, Inc.  All rights reserved.
  * Copyright 2013 Nexenta Systems, Inc.  All rights reserved.
-=======
- * Copyright 2012 DEY Storage Systems, Inc.  All rights reserved.
- * Copyright 2013 Nexenta Systems, Inc. All rights reserved.
->>>>>>> 7de6f2c0
  */
 
 /*
