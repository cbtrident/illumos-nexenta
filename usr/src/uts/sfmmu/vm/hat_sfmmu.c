/*
 * CDDL HEADER START
 *
 * The contents of this file are subject to the terms of the
 * Common Development and Distribution License (the "License").
 * You may not use this file except in compliance with the License.
 *
 * You can obtain a copy of the license at usr/src/OPENSOLARIS.LICENSE
 * or http://www.opensolaris.org/os/licensing.
 * See the License for the specific language governing permissions
 * and limitations under the License.
 *
 * When distributing Covered Code, include this CDDL HEADER in each
 * file and include the License file at usr/src/OPENSOLARIS.LICENSE.
 * If applicable, add the following below this CDDL HEADER, with the
 * fields enclosed by brackets "[]" replaced with your own identifying
 * information: Portions Copyright [yyyy] [name of copyright owner]
 *
 * CDDL HEADER END
 */
/*
 * Copyright (c) 1993, 2010, Oracle and/or its affiliates. All rights reserved.
 */
/*
<<<<<<< HEAD
 * Copyright 2013 Nexenta Systems, Inc.  All rights reserved.
=======
 * Copyright 2011 Nexenta Systems, Inc.  All rights reserved.
 * Copyright 2016 Gary Mills
>>>>>>> 4cde22c2
 */

/*
 * VM - Hardware Address Translation management for Spitfire MMU.
 *
 * This file implements the machine specific hardware translation
 * needed by the VM system.  The machine independent interface is
 * described in <vm/hat.h> while the machine dependent interface
 * and data structures are described in <vm/hat_sfmmu.h>.
 *
 * The hat layer manages the address translation hardware as a cache
 * driven by calls from the higher levels in the VM system.
 */

#include <sys/types.h>
#include <sys/kstat.h>
#include <vm/hat.h>
#include <vm/hat_sfmmu.h>
#include <vm/page.h>
#include <sys/pte.h>
#include <sys/systm.h>
#include <sys/mman.h>
#include <sys/sysmacros.h>
#include <sys/machparam.h>
#include <sys/vtrace.h>
#include <sys/kmem.h>
#include <sys/mmu.h>
#include <sys/cmn_err.h>
#include <sys/cpu.h>
#include <sys/cpuvar.h>
#include <sys/debug.h>
#include <sys/lgrp.h>
#include <sys/archsystm.h>
#include <sys/machsystm.h>
#include <sys/vmsystm.h>
#include <vm/as.h>
#include <vm/seg.h>
#include <vm/seg_kp.h>
#include <vm/seg_kmem.h>
#include <vm/seg_kpm.h>
#include <vm/rm.h>
#include <sys/t_lock.h>
#include <sys/obpdefs.h>
#include <sys/vm_machparam.h>
#include <sys/var.h>
#include <sys/trap.h>
#include <sys/machtrap.h>
#include <sys/scb.h>
#include <sys/bitmap.h>
#include <sys/machlock.h>
#include <sys/membar.h>
#include <sys/atomic.h>
#include <sys/cpu_module.h>
#include <sys/prom_debug.h>
#include <sys/ksynch.h>
#include <sys/mem_config.h>
#include <sys/mem_cage.h>
#include <vm/vm_dep.h>
#include <sys/fpu/fpusystm.h>
#include <vm/mach_kpm.h>
#include <sys/callb.h>

#ifdef	DEBUG
#define	SFMMU_VALIDATE_HMERID(hat, rid, saddr, len)			\
	if (SFMMU_IS_SHMERID_VALID(rid)) {				\
		caddr_t _eaddr = (saddr) + (len);			\
		sf_srd_t *_srdp;					\
		sf_region_t *_rgnp;					\
		ASSERT((rid) < SFMMU_MAX_HME_REGIONS);			\
		ASSERT(SF_RGNMAP_TEST(hat->sfmmu_hmeregion_map, rid));	\
		ASSERT((hat) != ksfmmup);				\
		_srdp = (hat)->sfmmu_srdp;				\
		ASSERT(_srdp != NULL);					\
		ASSERT(_srdp->srd_refcnt != 0);				\
		_rgnp = _srdp->srd_hmergnp[(rid)];			\
		ASSERT(_rgnp != NULL && _rgnp->rgn_id == rid);		\
		ASSERT(_rgnp->rgn_refcnt != 0);				\
		ASSERT(!(_rgnp->rgn_flags & SFMMU_REGION_FREE));	\
		ASSERT((_rgnp->rgn_flags & SFMMU_REGION_TYPE_MASK) ==	\
		    SFMMU_REGION_HME);					\
		ASSERT((saddr) >= _rgnp->rgn_saddr);			\
		ASSERT((saddr) < _rgnp->rgn_saddr + _rgnp->rgn_size);	\
		ASSERT(_eaddr > _rgnp->rgn_saddr);			\
		ASSERT(_eaddr <= _rgnp->rgn_saddr + _rgnp->rgn_size);	\
	}

#define	SFMMU_VALIDATE_SHAREDHBLK(hmeblkp, srdp, rgnp, rid) 	 	 \
{						 			 \
		caddr_t _hsva;						 \
		caddr_t _heva;						 \
		caddr_t _rsva;					 	 \
		caddr_t _reva;					 	 \
		int	_ttesz = get_hblk_ttesz(hmeblkp);		 \
		int	_flagtte;					 \
		ASSERT((srdp)->srd_refcnt != 0);			 \
		ASSERT((rid) < SFMMU_MAX_HME_REGIONS);			 \
		ASSERT((rgnp)->rgn_id == rid);				 \
		ASSERT(!((rgnp)->rgn_flags & SFMMU_REGION_FREE));	 \
		ASSERT(((rgnp)->rgn_flags & SFMMU_REGION_TYPE_MASK) ==	 \
		    SFMMU_REGION_HME);					 \
		ASSERT(_ttesz <= (rgnp)->rgn_pgszc);			 \
		_hsva = (caddr_t)get_hblk_base(hmeblkp);		 \
		_heva = get_hblk_endaddr(hmeblkp);			 \
		_rsva = (caddr_t)P2ALIGN(				 \
		    (uintptr_t)(rgnp)->rgn_saddr, HBLK_MIN_BYTES);	 \
		_reva = (caddr_t)P2ROUNDUP(				 \
		    (uintptr_t)((rgnp)->rgn_saddr + (rgnp)->rgn_size),	 \
		    HBLK_MIN_BYTES);					 \
		ASSERT(_hsva >= _rsva);				 	 \
		ASSERT(_hsva < _reva);				 	 \
		ASSERT(_heva > _rsva);				 	 \
		ASSERT(_heva <= _reva);				 	 \
		_flagtte = (_ttesz < HBLK_MIN_TTESZ) ? HBLK_MIN_TTESZ :  \
			_ttesz;						 \
		ASSERT(rgnp->rgn_hmeflags & (0x1 << _flagtte));		 \
}

#else /* DEBUG */
#define	SFMMU_VALIDATE_HMERID(hat, rid, addr, len)
#define	SFMMU_VALIDATE_SHAREDHBLK(hmeblkp, srdp, rgnp, rid)
#endif /* DEBUG */

#if defined(SF_ERRATA_57)
extern caddr_t errata57_limit;
#endif

#define	HME8BLK_SZ_RND		((roundup(HME8BLK_SZ, sizeof (int64_t))) /  \
				(sizeof (int64_t)))
#define	HBLK_RESERVE		((struct hme_blk *)hblk_reserve)

#define	HBLK_RESERVE_CNT	128
#define	HBLK_RESERVE_MIN	20

static struct hme_blk		*freehblkp;
static kmutex_t			freehblkp_lock;
static int			freehblkcnt;

static int64_t			hblk_reserve[HME8BLK_SZ_RND];
static kmutex_t			hblk_reserve_lock;
static kthread_t		*hblk_reserve_thread;

static nucleus_hblk8_info_t	nucleus_hblk8;
static nucleus_hblk1_info_t	nucleus_hblk1;

/*
 * Data to manage per-cpu hmeblk pending queues, hmeblks are queued here
 * after the initial phase of removing an hmeblk from the hash chain, see
 * the detailed comment in sfmmu_hblk_hash_rm() for further details.
 */
static cpu_hme_pend_t		*cpu_hme_pend;
static uint_t			cpu_hme_pend_thresh;
/*
 * SFMMU specific hat functions
 */
void	hat_pagecachectl(struct page *, int);

/* flags for hat_pagecachectl */
#define	HAT_CACHE	0x1
#define	HAT_UNCACHE	0x2
#define	HAT_TMPNC	0x4

/*
 * Flag to allow the creation of non-cacheable translations
 * to system memory. It is off by default. At the moment this
 * flag is used by the ecache error injector. The error injector
 * will turn it on when creating such a translation then shut it
 * off when it's finished.
 */

int	sfmmu_allow_nc_trans = 0;

/*
 * Flag to disable large page support.
 * 	value of 1 => disable all large pages.
 *	bits 1, 2, and 3 are to disable 64K, 512K and 4M pages respectively.
 *
 * For example, use the value 0x4 to disable 512K pages.
 *
 */
#define	LARGE_PAGES_OFF		0x1

/*
 * The disable_large_pages and disable_ism_large_pages variables control
 * hat_memload_array and the page sizes to be used by ISM and the kernel.
 *
 * The disable_auto_data_large_pages and disable_auto_text_large_pages variables
 * are only used to control which OOB pages to use at upper VM segment creation
 * time, and are set in hat_init_pagesizes and used in the map_pgsz* routines.
 * Their values may come from platform or CPU specific code to disable page
 * sizes that should not be used.
 *
 * WARNING: 512K pages are currently not supported for ISM/DISM.
 */
uint_t	disable_large_pages = 0;
uint_t	disable_ism_large_pages = (1 << TTE512K);
uint_t	disable_auto_data_large_pages = 0;
uint_t	disable_auto_text_large_pages = 0;

/*
 * Private sfmmu data structures for hat management
 */
static struct kmem_cache *sfmmuid_cache;
static struct kmem_cache *mmuctxdom_cache;

/*
 * Private sfmmu data structures for tsb management
 */
static struct kmem_cache *sfmmu_tsbinfo_cache;
static struct kmem_cache *sfmmu_tsb8k_cache;
static struct kmem_cache *sfmmu_tsb_cache[NLGRPS_MAX];
static vmem_t *kmem_bigtsb_arena;
static vmem_t *kmem_tsb_arena;

/*
 * sfmmu static variables for hmeblk resource management.
 */
static vmem_t *hat_memload1_arena; /* HAT translation arena for sfmmu1_cache */
static struct kmem_cache *sfmmu8_cache;
static struct kmem_cache *sfmmu1_cache;
static struct kmem_cache *pa_hment_cache;

static kmutex_t 	ism_mlist_lock;	/* mutex for ism mapping list */
/*
 * private data for ism
 */
static struct kmem_cache *ism_blk_cache;
static struct kmem_cache *ism_ment_cache;
#define	ISMID_STARTADDR	NULL

/*
 * Region management data structures and function declarations.
 */

static void	sfmmu_leave_srd(sfmmu_t *);
static int	sfmmu_srdcache_constructor(void *, void *, int);
static void	sfmmu_srdcache_destructor(void *, void *);
static int	sfmmu_rgncache_constructor(void *, void *, int);
static void	sfmmu_rgncache_destructor(void *, void *);
static int	sfrgnmap_isnull(sf_region_map_t *);
static int	sfhmergnmap_isnull(sf_hmeregion_map_t *);
static int	sfmmu_scdcache_constructor(void *, void *, int);
static void	sfmmu_scdcache_destructor(void *, void *);
static void	sfmmu_rgn_cb_noop(caddr_t, caddr_t, caddr_t,
    size_t, void *, u_offset_t);

static uint_t srd_hashmask = SFMMU_MAX_SRD_BUCKETS - 1;
static sf_srd_bucket_t *srd_buckets;
static struct kmem_cache *srd_cache;
static uint_t srd_rgn_hashmask = SFMMU_MAX_REGION_BUCKETS - 1;
static struct kmem_cache *region_cache;
static struct kmem_cache *scd_cache;

#ifdef sun4v
int use_bigtsb_arena = 1;
#else
int use_bigtsb_arena = 0;
#endif

/* External /etc/system tunable, for turning on&off the shctx support */
int disable_shctx = 0;
/* Internal variable, set by MD if the HW supports shctx feature */
int shctx_on = 0;

#ifdef DEBUG
static void check_scd_sfmmu_list(sfmmu_t **, sfmmu_t *, int);
#endif
static void sfmmu_to_scd_list(sfmmu_t **, sfmmu_t *);
static void sfmmu_from_scd_list(sfmmu_t **, sfmmu_t *);

static sf_scd_t *sfmmu_alloc_scd(sf_srd_t *, sf_region_map_t *);
static void sfmmu_find_scd(sfmmu_t *);
static void sfmmu_join_scd(sf_scd_t *, sfmmu_t *);
static void sfmmu_finish_join_scd(sfmmu_t *);
static void sfmmu_leave_scd(sfmmu_t *, uchar_t);
static void sfmmu_destroy_scd(sf_srd_t *, sf_scd_t *, sf_region_map_t *);
static int sfmmu_alloc_scd_tsbs(sf_srd_t *, sf_scd_t *);
static void sfmmu_free_scd_tsbs(sfmmu_t *);
static void sfmmu_tsb_inv_ctx(sfmmu_t *);
static int find_ism_rid(sfmmu_t *, sfmmu_t *, caddr_t, uint_t *);
static void sfmmu_ism_hatflags(sfmmu_t *, int);
static int sfmmu_srd_lock_held(sf_srd_t *);
static void sfmmu_remove_scd(sf_scd_t **, sf_scd_t *);
static void sfmmu_add_scd(sf_scd_t **headp, sf_scd_t *);
static void sfmmu_link_scd_to_regions(sf_srd_t *, sf_scd_t *);
static void sfmmu_unlink_scd_from_regions(sf_srd_t *, sf_scd_t *);
static void sfmmu_link_to_hmeregion(sfmmu_t *, sf_region_t *);
static void sfmmu_unlink_from_hmeregion(sfmmu_t *, sf_region_t *);

/*
 * ``hat_lock'' is a hashed mutex lock for protecting sfmmu TSB lists,
 * HAT flags, synchronizing TLB/TSB coherency, and context management.
 * The lock is hashed on the sfmmup since the case where we need to lock
 * all processes is rare but does occur (e.g. we need to unload a shared
 * mapping from all processes using the mapping).  We have a lot of buckets,
 * and each slab of sfmmu_t's can use about a quarter of them, giving us
 * a fairly good distribution without wasting too much space and overhead
 * when we have to grab them all.
 */
#define	SFMMU_NUM_LOCK	128		/* must be power of two */
hatlock_t	hat_lock[SFMMU_NUM_LOCK];

/*
 * Hash algorithm optimized for a small number of slabs.
 *  7 is (highbit((sizeof sfmmu_t)) - 1)
 * This hash algorithm is based upon the knowledge that sfmmu_t's come from a
 * kmem_cache, and thus they will be sequential within that cache.  In
 * addition, each new slab will have a different "color" up to cache_maxcolor
 * which will skew the hashing for each successive slab which is allocated.
 * If the size of sfmmu_t changed to a larger size, this algorithm may need
 * to be revisited.
 */
#define	TSB_HASH_SHIFT_BITS (7)
#define	PTR_HASH(x) ((uintptr_t)x >> TSB_HASH_SHIFT_BITS)

#ifdef DEBUG
int tsb_hash_debug = 0;
#define	TSB_HASH(sfmmup)	\
	(tsb_hash_debug ? &hat_lock[0] : \
	&hat_lock[PTR_HASH(sfmmup) & (SFMMU_NUM_LOCK-1)])
#else	/* DEBUG */
#define	TSB_HASH(sfmmup)	&hat_lock[PTR_HASH(sfmmup) & (SFMMU_NUM_LOCK-1)]
#endif	/* DEBUG */


/* sfmmu_replace_tsb() return codes. */
typedef enum tsb_replace_rc {
	TSB_SUCCESS,
	TSB_ALLOCFAIL,
	TSB_LOSTRACE,
	TSB_ALREADY_SWAPPED,
	TSB_CANTGROW
} tsb_replace_rc_t;

/*
 * Flags for TSB allocation routines.
 */
#define	TSB_ALLOC	0x01
#define	TSB_FORCEALLOC	0x02
#define	TSB_GROW	0x04
#define	TSB_SHRINK	0x08
#define	TSB_SWAPIN	0x10

/*
 * Support for HAT callbacks.
 */
#define	SFMMU_MAX_RELOC_CALLBACKS	10
int sfmmu_max_cb_id = SFMMU_MAX_RELOC_CALLBACKS;
static id_t sfmmu_cb_nextid = 0;
static id_t sfmmu_tsb_cb_id;
struct sfmmu_callback *sfmmu_cb_table;

kmutex_t	kpr_mutex;
kmutex_t	kpr_suspendlock;
kthread_t	*kreloc_thread;

/*
 * Enable VA->PA translation sanity checking on DEBUG kernels.
 * Disabled by default.  This is incompatible with some
 * drivers (error injector, RSM) so if it breaks you get
 * to keep both pieces.
 */
int hat_check_vtop = 0;

/*
 * Private sfmmu routines (prototypes)
 */
static struct hme_blk *sfmmu_shadow_hcreate(sfmmu_t *, caddr_t, int, uint_t);
static struct 	hme_blk *sfmmu_hblk_alloc(sfmmu_t *, caddr_t,
			struct hmehash_bucket *, uint_t, hmeblk_tag, uint_t,
			uint_t);
static caddr_t	sfmmu_hblk_unload(struct hat *, struct hme_blk *, caddr_t,
			caddr_t, demap_range_t *, uint_t);
static caddr_t	sfmmu_hblk_sync(struct hat *, struct hme_blk *, caddr_t,
			caddr_t, int);
static void	sfmmu_hblk_free(struct hme_blk **);
static void	sfmmu_hblks_list_purge(struct hme_blk **, int);
static uint_t	sfmmu_get_free_hblk(struct hme_blk **, uint_t);
static uint_t	sfmmu_put_free_hblk(struct hme_blk *, uint_t);
static struct hme_blk *sfmmu_hblk_steal(int);
static int	sfmmu_steal_this_hblk(struct hmehash_bucket *,
			struct hme_blk *, uint64_t, struct hme_blk *);
static caddr_t	sfmmu_hblk_unlock(struct hme_blk *, caddr_t, caddr_t);

static void	hat_do_memload_array(struct hat *, caddr_t, size_t,
		    struct page **, uint_t, uint_t, uint_t);
static void	hat_do_memload(struct hat *, caddr_t, struct page *,
		    uint_t, uint_t, uint_t);
static void	sfmmu_memload_batchsmall(struct hat *, caddr_t, page_t **,
		    uint_t, uint_t, pgcnt_t, uint_t);
void		sfmmu_tteload(struct hat *, tte_t *, caddr_t, page_t *,
			uint_t);
static int	sfmmu_tteload_array(sfmmu_t *, tte_t *, caddr_t, page_t **,
			uint_t, uint_t);
static struct hmehash_bucket *sfmmu_tteload_acquire_hashbucket(sfmmu_t *,
					caddr_t, int, uint_t);
static struct hme_blk *sfmmu_tteload_find_hmeblk(sfmmu_t *,
			struct hmehash_bucket *, caddr_t, uint_t, uint_t,
			uint_t);
static int	sfmmu_tteload_addentry(sfmmu_t *, struct hme_blk *, tte_t *,
			caddr_t, page_t **, uint_t, uint_t);
static void	sfmmu_tteload_release_hashbucket(struct hmehash_bucket *);

static int	sfmmu_pagearray_setup(caddr_t, page_t **, tte_t *, int);
static pfn_t	sfmmu_uvatopfn(caddr_t, sfmmu_t *, tte_t *);
void		sfmmu_memtte(tte_t *, pfn_t, uint_t, int);
#ifdef VAC
static void	sfmmu_vac_conflict(struct hat *, caddr_t, page_t *);
static int	sfmmu_vacconflict_array(caddr_t, page_t *, int *);
int	tst_tnc(page_t *pp, pgcnt_t);
void	conv_tnc(page_t *pp, int);
#endif

static void	sfmmu_get_ctx(sfmmu_t *);
static void	sfmmu_free_sfmmu(sfmmu_t *);

static void	sfmmu_ttesync(struct hat *, caddr_t, tte_t *, page_t *);
static void	sfmmu_chgattr(struct hat *, caddr_t, size_t, uint_t, int);

cpuset_t	sfmmu_pageunload(page_t *, struct sf_hment *, int);
static void	hat_pagereload(struct page *, struct page *);
static cpuset_t	sfmmu_pagesync(page_t *, struct sf_hment *, uint_t);
#ifdef VAC
void	sfmmu_page_cache_array(page_t *, int, int, pgcnt_t);
static void	sfmmu_page_cache(page_t *, int, int, int);
#endif

cpuset_t	sfmmu_rgntlb_demap(caddr_t, sf_region_t *,
    struct hme_blk *, int);
static void	sfmmu_tlbcache_demap(caddr_t, sfmmu_t *, struct hme_blk *,
			pfn_t, int, int, int, int);
static void	sfmmu_ismtlbcache_demap(caddr_t, sfmmu_t *, struct hme_blk *,
			pfn_t, int);
static void	sfmmu_tlb_demap(caddr_t, sfmmu_t *, struct hme_blk *, int, int);
static void	sfmmu_tlb_range_demap(demap_range_t *);
static void	sfmmu_invalidate_ctx(sfmmu_t *);
static void	sfmmu_sync_mmustate(sfmmu_t *);

static void 	sfmmu_tsbinfo_setup_phys(struct tsb_info *, pfn_t);
static int	sfmmu_tsbinfo_alloc(struct tsb_info **, int, int, uint_t,
			sfmmu_t *);
static void	sfmmu_tsb_free(struct tsb_info *);
static void	sfmmu_tsbinfo_free(struct tsb_info *);
static int	sfmmu_init_tsbinfo(struct tsb_info *, int, int, uint_t,
			sfmmu_t *);
static void	sfmmu_tsb_chk_reloc(sfmmu_t *, hatlock_t *);
static void	sfmmu_tsb_swapin(sfmmu_t *, hatlock_t *);
static int	sfmmu_select_tsb_szc(pgcnt_t);
static void	sfmmu_mod_tsb(sfmmu_t *, caddr_t, tte_t *, int);
#define		sfmmu_load_tsb(sfmmup, vaddr, tte, szc) \
	sfmmu_mod_tsb(sfmmup, vaddr, tte, szc)
#define		sfmmu_unload_tsb(sfmmup, vaddr, szc)    \
	sfmmu_mod_tsb(sfmmup, vaddr, NULL, szc)
static void	sfmmu_copy_tsb(struct tsb_info *, struct tsb_info *);
static tsb_replace_rc_t sfmmu_replace_tsb(sfmmu_t *, struct tsb_info *, uint_t,
    hatlock_t *, uint_t);
static void	sfmmu_size_tsb(sfmmu_t *, int, uint64_t, uint64_t, int);

#ifdef VAC
void	sfmmu_cache_flush(pfn_t, int);
void	sfmmu_cache_flushcolor(int, pfn_t);
#endif
static caddr_t	sfmmu_hblk_chgattr(sfmmu_t *, struct hme_blk *, caddr_t,
			caddr_t, demap_range_t *, uint_t, int);

static uint64_t	sfmmu_vtop_attr(uint_t, int mode, tte_t *);
static uint_t	sfmmu_ptov_attr(tte_t *);
static caddr_t	sfmmu_hblk_chgprot(sfmmu_t *, struct hme_blk *, caddr_t,
			caddr_t, demap_range_t *, uint_t);
static uint_t	sfmmu_vtop_prot(uint_t, uint_t *);
static int	sfmmu_idcache_constructor(void *, void *, int);
static void	sfmmu_idcache_destructor(void *, void *);
static int	sfmmu_hblkcache_constructor(void *, void *, int);
static void	sfmmu_hblkcache_destructor(void *, void *);
static void	sfmmu_hblkcache_reclaim(void *);
static void	sfmmu_shadow_hcleanup(sfmmu_t *, struct hme_blk *,
			struct hmehash_bucket *);
static void	sfmmu_hblk_hash_rm(struct hmehash_bucket *, struct hme_blk *,
			struct hme_blk *, struct hme_blk **, int);
static void	sfmmu_hblk_hash_add(struct hmehash_bucket *, struct hme_blk *,
			uint64_t);
static struct hme_blk *sfmmu_check_pending_hblks(int);
static void	sfmmu_free_hblks(sfmmu_t *, caddr_t, caddr_t, int);
static void	sfmmu_cleanup_rhblk(sf_srd_t *, caddr_t, uint_t, int);
static void	sfmmu_unload_hmeregion_va(sf_srd_t *, uint_t, caddr_t, caddr_t,
			int, caddr_t *);
static void	sfmmu_unload_hmeregion(sf_srd_t *, sf_region_t *);

static void	sfmmu_rm_large_mappings(page_t *, int);

static void	hat_lock_init(void);
static void	hat_kstat_init(void);
static int	sfmmu_kstat_percpu_update(kstat_t *ksp, int rw);
static void	sfmmu_set_scd_rttecnt(sf_srd_t *, sf_scd_t *);
static	int	sfmmu_is_rgnva(sf_srd_t *, caddr_t, ulong_t, ulong_t);
static void	sfmmu_check_page_sizes(sfmmu_t *, int);
int	fnd_mapping_sz(page_t *);
static void	iment_add(struct ism_ment *,  struct hat *);
static void	iment_sub(struct ism_ment *, struct hat *);
static pgcnt_t	ism_tsb_entries(sfmmu_t *, int szc);
extern void	sfmmu_setup_tsbinfo(sfmmu_t *);
extern void	sfmmu_clear_utsbinfo(void);

static void		sfmmu_ctx_wrap_around(mmu_ctx_t *, boolean_t);

extern int vpm_enable;

/* kpm globals */
#ifdef	DEBUG
/*
 * Enable trap level tsbmiss handling
 */
int	kpm_tsbmtl = 1;

/*
 * Flush the TLB on kpm mapout. Note: Xcalls are used (again) for the
 * required TLB shootdowns in this case, so handle w/ care. Off by default.
 */
int	kpm_tlb_flush;
#endif	/* DEBUG */

static void	*sfmmu_vmem_xalloc_aligned_wrapper(vmem_t *, size_t, int);

#ifdef DEBUG
static void	sfmmu_check_hblk_flist();
#endif

/*
 * Semi-private sfmmu data structures.  Some of them are initialize in
 * startup or in hat_init. Some of them are private but accessed by
 * assembly code or mach_sfmmu.c
 */
struct hmehash_bucket *uhme_hash;	/* user hmeblk hash table */
struct hmehash_bucket *khme_hash;	/* kernel hmeblk hash table */
uint64_t	uhme_hash_pa;		/* PA of uhme_hash */
uint64_t	khme_hash_pa;		/* PA of khme_hash */
int 		uhmehash_num;		/* # of buckets in user hash table */
int 		khmehash_num;		/* # of buckets in kernel hash table */

uint_t		max_mmu_ctxdoms = 0;	/* max context domains in the system */
mmu_ctx_t	**mmu_ctxs_tbl;		/* global array of context domains */
uint64_t	mmu_saved_gnum = 0;	/* to init incoming MMUs' gnums */

#define	DEFAULT_NUM_CTXS_PER_MMU 8192
static uint_t	nctxs = DEFAULT_NUM_CTXS_PER_MMU;

int		cache;			/* describes system cache */

caddr_t		ktsb_base;		/* kernel 8k-indexed tsb base address */
uint64_t	ktsb_pbase;		/* kernel 8k-indexed tsb phys address */
int		ktsb_szcode;		/* kernel 8k-indexed tsb size code */
int		ktsb_sz;		/* kernel 8k-indexed tsb size */

caddr_t		ktsb4m_base;		/* kernel 4m-indexed tsb base address */
uint64_t	ktsb4m_pbase;		/* kernel 4m-indexed tsb phys address */
int		ktsb4m_szcode;		/* kernel 4m-indexed tsb size code */
int		ktsb4m_sz;		/* kernel 4m-indexed tsb size */

uint64_t	kpm_tsbbase;		/* kernel seg_kpm 4M TSB base address */
int		kpm_tsbsz;		/* kernel seg_kpm 4M TSB size code */
uint64_t	kpmsm_tsbbase;		/* kernel seg_kpm 8K TSB base address */
int		kpmsm_tsbsz;		/* kernel seg_kpm 8K TSB size code */

#ifndef sun4v
int		utsb_dtlb_ttenum = -1;	/* index in TLB for utsb locked TTE */
int		utsb4m_dtlb_ttenum = -1; /* index in TLB for 4M TSB TTE */
int		dtlb_resv_ttenum;	/* index in TLB of first reserved TTE */
caddr_t		utsb_vabase;		/* reserved kernel virtual memory */
caddr_t		utsb4m_vabase;		/* for trap handler TSB accesses */
#endif /* sun4v */
uint64_t	tsb_alloc_bytes = 0;	/* bytes allocated to TSBs */
vmem_t		*kmem_tsb_default_arena[NLGRPS_MAX];	/* For dynamic TSBs */
vmem_t		*kmem_bigtsb_default_arena[NLGRPS_MAX]; /* dynamic 256M TSBs */

/*
 * Size to use for TSB slabs.  Future platforms that support page sizes
 * larger than 4M may wish to change these values, and provide their own
 * assembly macros for building and decoding the TSB base register contents.
 * Note disable_large_pages will override the value set here.
 */
static	uint_t tsb_slab_ttesz = TTE4M;
size_t	tsb_slab_size = MMU_PAGESIZE4M;
uint_t	tsb_slab_shift = MMU_PAGESHIFT4M;
/* PFN mask for TTE */
size_t	tsb_slab_mask = MMU_PAGEOFFSET4M >> MMU_PAGESHIFT;

/*
 * Size to use for TSB slabs.  These are used only when 256M tsb arenas
 * exist.
 */
static uint_t	bigtsb_slab_ttesz = TTE256M;
static size_t	bigtsb_slab_size = MMU_PAGESIZE256M;
static uint_t	bigtsb_slab_shift = MMU_PAGESHIFT256M;
/* 256M page alignment for 8K pfn */
static size_t	bigtsb_slab_mask = MMU_PAGEOFFSET256M >> MMU_PAGESHIFT;

/* largest TSB size to grow to, will be smaller on smaller memory systems */
static int	tsb_max_growsize = 0;

/*
 * Tunable parameters dealing with TSB policies.
 */

/*
 * This undocumented tunable forces all 8K TSBs to be allocated from
 * the kernel heap rather than from the kmem_tsb_default_arena arenas.
 */
#ifdef	DEBUG
int	tsb_forceheap = 0;
#endif	/* DEBUG */

/*
 * Decide whether to use per-lgroup arenas, or one global set of
 * TSB arenas.  The default is not to break up per-lgroup, since
 * most platforms don't recognize any tangible benefit from it.
 */
int	tsb_lgrp_affinity = 0;

/*
 * Used for growing the TSB based on the process RSS.
 * tsb_rss_factor is based on the smallest TSB, and is
 * shifted by the TSB size to determine if we need to grow.
 * The default will grow the TSB if the number of TTEs for
 * this page size exceeds 75% of the number of TSB entries,
 * which should _almost_ eliminate all conflict misses
 * (at the expense of using up lots and lots of memory).
 */
#define	TSB_RSS_FACTOR		(TSB_ENTRIES(TSB_MIN_SZCODE) * 0.75)
#define	SFMMU_RSS_TSBSIZE(tsbszc)	(tsb_rss_factor << tsbszc)
#define	SELECT_TSB_SIZECODE(pgcnt) ( \
	(enable_tsb_rss_sizing)? sfmmu_select_tsb_szc(pgcnt) : \
	default_tsb_size)
#define	TSB_OK_SHRINK()	\
	(tsb_alloc_bytes > tsb_alloc_hiwater || freemem < desfree)
#define	TSB_OK_GROW()	\
	(tsb_alloc_bytes < tsb_alloc_hiwater && freemem > desfree)

volatile int	enable_tsb_rss_sizing = 1;
volatile int	tsb_rss_factor = (int)TSB_RSS_FACTOR;

/* which TSB size code to use for new address spaces or if rss sizing off */
volatile int default_tsb_size = TSB_8K_SZCODE;

static uint64_t tsb_alloc_hiwater; /* limit TSB reserved memory */
volatile uint64_t tsb_alloc_hiwater_factor;	/* tsb_alloc_hiwater =	*/
						/* 	physmem / this	*/
#define	TSB_ALLOC_HIWATER_FACTOR_DEFAULT	32

#ifdef DEBUG
static int tsb_random_size = 0;	/* set to 1 to test random tsb sizes on alloc */
static int tsb_grow_stress = 0;	/* if set to 1, keep replacing TSB w/ random */
static int tsb_alloc_mtbf = 0;	/* fail allocation every n attempts */
static int tsb_alloc_fail_mtbf = 0;
static int tsb_alloc_count = 0;
#endif /* DEBUG */

/* if set to 1, will remap valid TTEs when growing TSB. */
int tsb_remap_ttes = 1;

/*
 * If we have more than this many mappings, allocate a second TSB.
 * This default is chosen because the I/D fully associative TLBs are
 * assumed to have at least 8 available entries. Platforms with a
 * larger fully-associative TLB could probably override the default.
 */

#ifdef sun4v
int tsb_sectsb_threshold = 0;
#else
int tsb_sectsb_threshold = 8;
#endif

/*
 * kstat data
 */
struct sfmmu_global_stat sfmmu_global_stat;
struct sfmmu_tsbsize_stat sfmmu_tsbsize_stat;

/*
 * Global data
 */
sfmmu_t 	*ksfmmup;		/* kernel's hat id */

#ifdef DEBUG
static void	chk_tte(tte_t *, tte_t *, tte_t *, struct hme_blk *);
#endif

/* sfmmu locking operations */
static kmutex_t *sfmmu_mlspl_enter(struct page *, int);
static int	sfmmu_mlspl_held(struct page *, int);

kmutex_t *sfmmu_page_enter(page_t *);
void	sfmmu_page_exit(kmutex_t *);
int	sfmmu_page_spl_held(struct page *);

/* sfmmu internal locking operations - accessed directly */
static void	sfmmu_mlist_reloc_enter(page_t *, page_t *,
				kmutex_t **, kmutex_t **);
static void	sfmmu_mlist_reloc_exit(kmutex_t *, kmutex_t *);
static hatlock_t *
		sfmmu_hat_enter(sfmmu_t *);
static hatlock_t *
		sfmmu_hat_tryenter(sfmmu_t *);
static void	sfmmu_hat_exit(hatlock_t *);
static void	sfmmu_hat_lock_all(void);
static void	sfmmu_hat_unlock_all(void);
static void	sfmmu_ismhat_enter(sfmmu_t *, int);
static void	sfmmu_ismhat_exit(sfmmu_t *, int);

kpm_hlk_t	*kpmp_table;
uint_t		kpmp_table_sz;	/* must be a power of 2 */
uchar_t		kpmp_shift;

kpm_shlk_t	*kpmp_stable;
uint_t		kpmp_stable_sz;	/* must be a power of 2 */

/*
 * SPL_TABLE_SIZE is 2 * NCPU, but no smaller than 128.
 * SPL_SHIFT is log2(SPL_TABLE_SIZE).
 */
#if ((2*NCPU_P2) > 128)
#define	SPL_SHIFT	((unsigned)(NCPU_LOG2 + 1))
#else
#define	SPL_SHIFT	7U
#endif
#define	SPL_TABLE_SIZE	(1U << SPL_SHIFT)
#define	SPL_MASK	(SPL_TABLE_SIZE - 1)

/*
 * We shift by PP_SHIFT to take care of the low-order 0 bits of a page_t
 * and by multiples of SPL_SHIFT to get as many varied bits as we can.
 */
#define	SPL_INDEX(pp) \
	((((uintptr_t)(pp) >> PP_SHIFT) ^ \
	((uintptr_t)(pp) >> (PP_SHIFT + SPL_SHIFT)) ^ \
	((uintptr_t)(pp) >> (PP_SHIFT + SPL_SHIFT * 2)) ^ \
	((uintptr_t)(pp) >> (PP_SHIFT + SPL_SHIFT * 3))) & \
	SPL_MASK)

#define	SPL_HASH(pp)    \
	(&sfmmu_page_lock[SPL_INDEX(pp)].pad_mutex)

static	pad_mutex_t	sfmmu_page_lock[SPL_TABLE_SIZE];

/* Array of mutexes protecting a page's mapping list and p_nrm field. */

#define	MML_TABLE_SIZE	SPL_TABLE_SIZE
#define	MLIST_HASH(pp)	(&mml_table[SPL_INDEX(pp)].pad_mutex)

static pad_mutex_t	mml_table[MML_TABLE_SIZE];

/*
 * hat_unload_callback() will group together callbacks in order
 * to avoid xt_sync() calls.  This is the maximum size of the group.
 */
#define	MAX_CB_ADDR	32

tte_t	hw_tte;
static ulong_t sfmmu_dmr_maxbit = DMR_MAXBIT;

static char	*mmu_ctx_kstat_names[] = {
	"mmu_ctx_tsb_exceptions",
	"mmu_ctx_tsb_raise_exception",
	"mmu_ctx_wrap_around",
};

/*
 * Wrapper for vmem_xalloc since vmem_create only allows limited
 * parameters for vm_source_alloc functions.  This function allows us
 * to specify alignment consistent with the size of the object being
 * allocated.
 */
static void *
sfmmu_vmem_xalloc_aligned_wrapper(vmem_t *vmp, size_t size, int vmflag)
{
	return (vmem_xalloc(vmp, size, size, 0, 0, NULL, NULL, vmflag));
}

/* Common code for setting tsb_alloc_hiwater. */
#define	SFMMU_SET_TSB_ALLOC_HIWATER(pages)	tsb_alloc_hiwater = \
		ptob(pages) / tsb_alloc_hiwater_factor

/*
 * Set tsb_max_growsize to allow at most all of physical memory to be mapped by
 * a single TSB.  physmem is the number of physical pages so we need physmem 8K
 * TTEs to represent all those physical pages.  We round this up by using
 * 1<<highbit().  To figure out which size code to use, remember that the size
 * code is just an amount to shift the smallest TSB size to get the size of
 * this TSB.  So we subtract that size, TSB_START_SIZE, from highbit() (or
 * highbit() - 1) to get the size code for the smallest TSB that can represent
 * all of physical memory, while erring on the side of too much.
 *
 * Restrict tsb_max_growsize to make sure that:
 *	1) TSBs can't grow larger than the TSB slab size
 *	2) TSBs can't grow larger than UTSB_MAX_SZCODE.
 */
#define	SFMMU_SET_TSB_MAX_GROWSIZE(pages) {				\
	int	_i, _szc, _slabszc, _tsbszc;				\
									\
	_i = highbit(pages);						\
	if ((1 << (_i - 1)) == (pages))					\
		_i--;		/* 2^n case, round down */              \
	_szc = _i - TSB_START_SIZE;					\
	_slabszc = bigtsb_slab_shift - (TSB_START_SIZE + TSB_ENTRY_SHIFT); \
	_tsbszc = MIN(_szc, _slabszc);                                  \
	tsb_max_growsize = MIN(_tsbszc, UTSB_MAX_SZCODE);               \
}

/*
 * Given a pointer to an sfmmu and a TTE size code, return a pointer to the
 * tsb_info which handles that TTE size.
 */
#define	SFMMU_GET_TSBINFO(tsbinfop, sfmmup, tte_szc) {			\
	(tsbinfop) = (sfmmup)->sfmmu_tsb;				\
	ASSERT(((tsbinfop)->tsb_flags & TSB_SHAREDCTX) ||		\
	    sfmmu_hat_lock_held(sfmmup));				\
	if ((tte_szc) >= TTE4M)	{					\
		ASSERT((tsbinfop) != NULL);				\
		(tsbinfop) = (tsbinfop)->tsb_next;			\
	}								\
}

/*
 * Macro to use to unload entries from the TSB.
 * It has knowledge of which page sizes get replicated in the TSB
 * and will call the appropriate unload routine for the appropriate size.
 */
#define	SFMMU_UNLOAD_TSB(addr, sfmmup, hmeblkp, ismhat)		\
{									\
	int ttesz = get_hblk_ttesz(hmeblkp);				\
	if (ttesz == TTE8K || ttesz == TTE4M) {				\
		sfmmu_unload_tsb(sfmmup, addr, ttesz);			\
	} else {							\
		caddr_t sva = ismhat ? addr : 				\
		    (caddr_t)get_hblk_base(hmeblkp);			\
		caddr_t eva = sva + get_hblk_span(hmeblkp);		\
		ASSERT(addr >= sva && addr < eva);			\
		sfmmu_unload_tsb_range(sfmmup, sva, eva, ttesz);	\
	}								\
}


/* Update tsb_alloc_hiwater after memory is configured. */
/*ARGSUSED*/
static void
sfmmu_update_post_add(void *arg, pgcnt_t delta_pages)
{
	/* Assumes physmem has already been updated. */
	SFMMU_SET_TSB_ALLOC_HIWATER(physmem);
	SFMMU_SET_TSB_MAX_GROWSIZE(physmem);
}

/*
 * Update tsb_alloc_hiwater before memory is deleted.  We'll do nothing here
 * and update tsb_alloc_hiwater and tsb_max_growsize after the memory is
 * deleted.
 */
/*ARGSUSED*/
static int
sfmmu_update_pre_del(void *arg, pgcnt_t delta_pages)
{
	return (0);
}

/* Update tsb_alloc_hiwater after memory fails to be unconfigured. */
/*ARGSUSED*/
static void
sfmmu_update_post_del(void *arg, pgcnt_t delta_pages, int cancelled)
{
	/*
	 * Whether the delete was cancelled or not, just go ahead and update
	 * tsb_alloc_hiwater and tsb_max_growsize.
	 */
	SFMMU_SET_TSB_ALLOC_HIWATER(physmem);
	SFMMU_SET_TSB_MAX_GROWSIZE(physmem);
}

static kphysm_setup_vector_t sfmmu_update_vec = {
	KPHYSM_SETUP_VECTOR_VERSION,	/* version */
	sfmmu_update_post_add,		/* post_add */
	sfmmu_update_pre_del,		/* pre_del */
	sfmmu_update_post_del		/* post_del */
};


/*
 * HME_BLK HASH PRIMITIVES
 */

/*
 * Enter a hme on the mapping list for page pp.
 * When large pages are more prevalent in the system we might want to
 * keep the mapping list in ascending order by the hment size. For now,
 * small pages are more frequent, so don't slow it down.
 */
#define	HME_ADD(hme, pp)					\
{								\
	ASSERT(sfmmu_mlist_held(pp));				\
								\
	hme->hme_prev = NULL;					\
	hme->hme_next = pp->p_mapping;				\
	hme->hme_page = pp;					\
	if (pp->p_mapping) {					\
		((struct sf_hment *)(pp->p_mapping))->hme_prev = hme;\
		ASSERT(pp->p_share > 0);			\
	} else  {						\
		/* EMPTY */					\
		ASSERT(pp->p_share == 0);			\
	}							\
	pp->p_mapping = hme;					\
	pp->p_share++;						\
}

/*
 * Enter a hme on the mapping list for page pp.
 * If we are unmapping a large translation, we need to make sure that the
 * change is reflect in the corresponding bit of the p_index field.
 */
#define	HME_SUB(hme, pp)					\
{								\
	ASSERT(sfmmu_mlist_held(pp));				\
	ASSERT(hme->hme_page == pp || IS_PAHME(hme));		\
								\
	if (pp->p_mapping == NULL) {				\
		panic("hme_remove - no mappings");		\
	}							\
								\
	membar_stst();	/* ensure previous stores finish */	\
								\
	ASSERT(pp->p_share > 0);				\
	pp->p_share--;						\
								\
	if (hme->hme_prev) {					\
		ASSERT(pp->p_mapping != hme);			\
		ASSERT(hme->hme_prev->hme_page == pp ||		\
			IS_PAHME(hme->hme_prev));		\
		hme->hme_prev->hme_next = hme->hme_next;	\
	} else {						\
		ASSERT(pp->p_mapping == hme);			\
		pp->p_mapping = hme->hme_next;			\
		ASSERT((pp->p_mapping == NULL) ?		\
			(pp->p_share == 0) : 1);		\
	}							\
								\
	if (hme->hme_next) {					\
		ASSERT(hme->hme_next->hme_page == pp ||		\
			IS_PAHME(hme->hme_next));		\
		hme->hme_next->hme_prev = hme->hme_prev;	\
	}							\
								\
	/* zero out the entry */				\
	hme->hme_next = NULL;					\
	hme->hme_prev = NULL;					\
	hme->hme_page = NULL;					\
								\
	if (hme_size(hme) > TTE8K) {				\
		/* remove mappings for remainder of large pg */	\
		sfmmu_rm_large_mappings(pp, hme_size(hme));	\
	}							\
}

/*
 * This function returns the hment given the hme_blk and a vaddr.
 * It assumes addr has already been checked to belong to hme_blk's
 * range.
 */
#define	HBLKTOHME(hment, hmeblkp, addr)					\
{									\
	int index;							\
	HBLKTOHME_IDX(hment, hmeblkp, addr, index)			\
}

/*
 * Version of HBLKTOHME that also returns the index in hmeblkp
 * of the hment.
 */
#define	HBLKTOHME_IDX(hment, hmeblkp, addr, idx)			\
{									\
	ASSERT(in_hblk_range((hmeblkp), (addr)));			\
									\
	if (get_hblk_ttesz(hmeblkp) == TTE8K) {				\
		idx = (((uintptr_t)(addr) >> MMU_PAGESHIFT) & (NHMENTS-1)); \
	} else								\
		idx = 0;						\
									\
	(hment) = &(hmeblkp)->hblk_hme[idx];				\
}

/*
 * Disable any page sizes not supported by the CPU
 */
void
hat_init_pagesizes()
{
	int 		i;

	mmu_exported_page_sizes = 0;
	for (i = TTE8K; i < max_mmu_page_sizes; i++) {

		szc_2_userszc[i] = (uint_t)-1;
		userszc_2_szc[i] = (uint_t)-1;

		if ((mmu_exported_pagesize_mask & (1 << i)) == 0) {
			disable_large_pages |= (1 << i);
		} else {
			szc_2_userszc[i] = mmu_exported_page_sizes;
			userszc_2_szc[mmu_exported_page_sizes] = i;
			mmu_exported_page_sizes++;
		}
	}

	disable_ism_large_pages |= disable_large_pages;
	disable_auto_data_large_pages = disable_large_pages;
	disable_auto_text_large_pages = disable_large_pages;

	/*
	 * Initialize mmu-specific large page sizes.
	 */
	if (&mmu_large_pages_disabled) {
		disable_large_pages |= mmu_large_pages_disabled(HAT_LOAD);
		disable_ism_large_pages |=
		    mmu_large_pages_disabled(HAT_LOAD_SHARE);
		disable_auto_data_large_pages |=
		    mmu_large_pages_disabled(HAT_AUTO_DATA);
		disable_auto_text_large_pages |=
		    mmu_large_pages_disabled(HAT_AUTO_TEXT);
	}
}

/*
 * Initialize the hardware address translation structures.
 */
void
hat_init(void)
{
	int 		i;
	uint_t		sz;
	size_t		size;

	hat_lock_init();
	hat_kstat_init();

	/*
	 * Hardware-only bits in a TTE
	 */
	MAKE_TTE_MASK(&hw_tte);

	hat_init_pagesizes();

	/* Initialize the hash locks */
	for (i = 0; i < khmehash_num; i++) {
		mutex_init(&khme_hash[i].hmehash_mutex, NULL,
		    MUTEX_DEFAULT, NULL);
		khme_hash[i].hmeh_nextpa = HMEBLK_ENDPA;
	}
	for (i = 0; i < uhmehash_num; i++) {
		mutex_init(&uhme_hash[i].hmehash_mutex, NULL,
		    MUTEX_DEFAULT, NULL);
		uhme_hash[i].hmeh_nextpa = HMEBLK_ENDPA;
	}
	khmehash_num--;		/* make sure counter starts from 0 */
	uhmehash_num--;		/* make sure counter starts from 0 */

	/*
	 * Allocate context domain structures.
	 *
	 * A platform may choose to modify max_mmu_ctxdoms in
	 * set_platform_defaults(). If a platform does not define
	 * a set_platform_defaults() or does not choose to modify
	 * max_mmu_ctxdoms, it gets one MMU context domain for every CPU.
	 *
	 * For all platforms that have CPUs sharing MMUs, this
	 * value must be defined.
	 */
	if (max_mmu_ctxdoms == 0)
		max_mmu_ctxdoms = max_ncpus;

	size = max_mmu_ctxdoms * sizeof (mmu_ctx_t *);
	mmu_ctxs_tbl = kmem_zalloc(size, KM_SLEEP);

	/* mmu_ctx_t is 64 bytes aligned */
	mmuctxdom_cache = kmem_cache_create("mmuctxdom_cache",
	    sizeof (mmu_ctx_t), 64, NULL, NULL, NULL, NULL, NULL, 0);
	/*
	 * MMU context domain initialization for the Boot CPU.
	 * This needs the context domains array allocated above.
	 */
	mutex_enter(&cpu_lock);
	sfmmu_cpu_init(CPU);
	mutex_exit(&cpu_lock);

	/*
	 * Intialize ism mapping list lock.
	 */

	mutex_init(&ism_mlist_lock, NULL, MUTEX_DEFAULT, NULL);

	/*
	 * Each sfmmu structure carries an array of MMU context info
	 * structures, one per context domain. The size of this array depends
	 * on the maximum number of context domains. So, the size of the
	 * sfmmu structure varies per platform.
	 *
	 * sfmmu is allocated from static arena, because trap
	 * handler at TL > 0 is not allowed to touch kernel relocatable
	 * memory. sfmmu's alignment is changed to 64 bytes from
	 * default 8 bytes, as the lower 6 bits will be used to pass
	 * pgcnt to vtag_flush_pgcnt_tl1.
	 */
	size = sizeof (sfmmu_t) + sizeof (sfmmu_ctx_t) * (max_mmu_ctxdoms - 1);

	sfmmuid_cache = kmem_cache_create("sfmmuid_cache", size,
	    64, sfmmu_idcache_constructor, sfmmu_idcache_destructor,
	    NULL, NULL, static_arena, 0);

	sfmmu_tsbinfo_cache = kmem_cache_create("sfmmu_tsbinfo_cache",
	    sizeof (struct tsb_info), 0, NULL, NULL, NULL, NULL, NULL, 0);

	/*
	 * Since we only use the tsb8k cache to "borrow" pages for TSBs
	 * from the heap when low on memory or when TSB_FORCEALLOC is
	 * specified, don't use magazines to cache them--we want to return
	 * them to the system as quickly as possible.
	 */
	sfmmu_tsb8k_cache = kmem_cache_create("sfmmu_tsb8k_cache",
	    MMU_PAGESIZE, MMU_PAGESIZE, NULL, NULL, NULL, NULL,
	    static_arena, KMC_NOMAGAZINE);

	/*
	 * Set tsb_alloc_hiwater to 1/tsb_alloc_hiwater_factor of physical
	 * memory, which corresponds to the old static reserve for TSBs.
	 * tsb_alloc_hiwater_factor defaults to 32.  This caps the amount of
	 * memory we'll allocate for TSB slabs; beyond this point TSB
	 * allocations will be taken from the kernel heap (via
	 * sfmmu_tsb8k_cache) and will be throttled as would any other kmem
	 * consumer.
	 */
	if (tsb_alloc_hiwater_factor == 0) {
		tsb_alloc_hiwater_factor = TSB_ALLOC_HIWATER_FACTOR_DEFAULT;
	}
	SFMMU_SET_TSB_ALLOC_HIWATER(physmem);

	for (sz = tsb_slab_ttesz; sz > 0; sz--) {
		if (!(disable_large_pages & (1 << sz)))
			break;
	}

	if (sz < tsb_slab_ttesz) {
		tsb_slab_ttesz = sz;
		tsb_slab_shift = MMU_PAGESHIFT + (sz << 1) + sz;
		tsb_slab_size = 1 << tsb_slab_shift;
		tsb_slab_mask = (1 << (tsb_slab_shift - MMU_PAGESHIFT)) - 1;
		use_bigtsb_arena = 0;
	} else if (use_bigtsb_arena &&
	    (disable_large_pages & (1 << bigtsb_slab_ttesz))) {
		use_bigtsb_arena = 0;
	}

	if (!use_bigtsb_arena) {
		bigtsb_slab_shift = tsb_slab_shift;
	}
	SFMMU_SET_TSB_MAX_GROWSIZE(physmem);

	/*
	 * On smaller memory systems, allocate TSB memory in smaller chunks
	 * than the default 4M slab size. We also honor disable_large_pages
	 * here.
	 *
	 * The trap handlers need to be patched with the final slab shift,
	 * since they need to be able to construct the TSB pointer at runtime.
	 */
	if ((tsb_max_growsize <= TSB_512K_SZCODE) &&
	    !(disable_large_pages & (1 << TTE512K))) {
		tsb_slab_ttesz = TTE512K;
		tsb_slab_shift = MMU_PAGESHIFT512K;
		tsb_slab_size = MMU_PAGESIZE512K;
		tsb_slab_mask = MMU_PAGEOFFSET512K >> MMU_PAGESHIFT;
		use_bigtsb_arena = 0;
	}

	if (!use_bigtsb_arena) {
		bigtsb_slab_ttesz = tsb_slab_ttesz;
		bigtsb_slab_shift = tsb_slab_shift;
		bigtsb_slab_size = tsb_slab_size;
		bigtsb_slab_mask = tsb_slab_mask;
	}


	/*
	 * Set up memory callback to update tsb_alloc_hiwater and
	 * tsb_max_growsize.
	 */
	i = kphysm_setup_func_register(&sfmmu_update_vec, (void *) 0);
	ASSERT(i == 0);

	/*
	 * kmem_tsb_arena is the source from which large TSB slabs are
	 * drawn.  The quantum of this arena corresponds to the largest
	 * TSB size we can dynamically allocate for user processes.
	 * Currently it must also be a supported page size since we
	 * use exactly one translation entry to map each slab page.
	 *
	 * The per-lgroup kmem_tsb_default_arena arenas are the arenas from
	 * which most TSBs are allocated.  Since most TSB allocations are
	 * typically 8K we have a kmem cache we stack on top of each
	 * kmem_tsb_default_arena to speed up those allocations.
	 *
	 * Note the two-level scheme of arenas is required only
	 * because vmem_create doesn't allow us to specify alignment
	 * requirements.  If this ever changes the code could be
	 * simplified to use only one level of arenas.
	 *
	 * If 256M page support exists on sun4v, 256MB kmem_bigtsb_arena
	 * will be provided in addition to the 4M kmem_tsb_arena.
	 */
	if (use_bigtsb_arena) {
		kmem_bigtsb_arena = vmem_create("kmem_bigtsb", NULL, 0,
		    bigtsb_slab_size, sfmmu_vmem_xalloc_aligned_wrapper,
		    vmem_xfree, heap_arena, 0, VM_SLEEP);
	}

	kmem_tsb_arena = vmem_create("kmem_tsb", NULL, 0, tsb_slab_size,
	    sfmmu_vmem_xalloc_aligned_wrapper,
	    vmem_xfree, heap_arena, 0, VM_SLEEP);

	if (tsb_lgrp_affinity) {
		char s[50];
		for (i = 0; i < NLGRPS_MAX; i++) {
			if (use_bigtsb_arena) {
				(void) sprintf(s, "kmem_bigtsb_lgrp%d", i);
				kmem_bigtsb_default_arena[i] = vmem_create(s,
				    NULL, 0, 2 * tsb_slab_size,
				    sfmmu_tsb_segkmem_alloc,
				    sfmmu_tsb_segkmem_free, kmem_bigtsb_arena,
				    0, VM_SLEEP | VM_BESTFIT);
			}

			(void) sprintf(s, "kmem_tsb_lgrp%d", i);
			kmem_tsb_default_arena[i] = vmem_create(s,
			    NULL, 0, PAGESIZE, sfmmu_tsb_segkmem_alloc,
			    sfmmu_tsb_segkmem_free, kmem_tsb_arena, 0,
			    VM_SLEEP | VM_BESTFIT);

			(void) sprintf(s, "sfmmu_tsb_lgrp%d_cache", i);
			sfmmu_tsb_cache[i] = kmem_cache_create(s,
			    PAGESIZE, PAGESIZE, NULL, NULL, NULL, NULL,
			    kmem_tsb_default_arena[i], 0);
		}
	} else {
		if (use_bigtsb_arena) {
			kmem_bigtsb_default_arena[0] =
			    vmem_create("kmem_bigtsb_default", NULL, 0,
			    2 * tsb_slab_size, sfmmu_tsb_segkmem_alloc,
			    sfmmu_tsb_segkmem_free, kmem_bigtsb_arena, 0,
			    VM_SLEEP | VM_BESTFIT);
		}

		kmem_tsb_default_arena[0] = vmem_create("kmem_tsb_default",
		    NULL, 0, PAGESIZE, sfmmu_tsb_segkmem_alloc,
		    sfmmu_tsb_segkmem_free, kmem_tsb_arena, 0,
		    VM_SLEEP | VM_BESTFIT);
		sfmmu_tsb_cache[0] = kmem_cache_create("sfmmu_tsb_cache",
		    PAGESIZE, PAGESIZE, NULL, NULL, NULL, NULL,
		    kmem_tsb_default_arena[0], 0);
	}

	sfmmu8_cache = kmem_cache_create("sfmmu8_cache", HME8BLK_SZ,
	    HMEBLK_ALIGN, sfmmu_hblkcache_constructor,
	    sfmmu_hblkcache_destructor,
	    sfmmu_hblkcache_reclaim, (void *)HME8BLK_SZ,
	    hat_memload_arena, KMC_NOHASH);

	hat_memload1_arena = vmem_create("hat_memload1", NULL, 0, PAGESIZE,
	    segkmem_alloc_permanent, segkmem_free, heap_arena, 0,
	    VMC_DUMPSAFE | VM_SLEEP);

	sfmmu1_cache = kmem_cache_create("sfmmu1_cache", HME1BLK_SZ,
	    HMEBLK_ALIGN, sfmmu_hblkcache_constructor,
	    sfmmu_hblkcache_destructor,
	    NULL, (void *)HME1BLK_SZ,
	    hat_memload1_arena, KMC_NOHASH);

	pa_hment_cache = kmem_cache_create("pa_hment_cache", PAHME_SZ,
	    0, NULL, NULL, NULL, NULL, static_arena, KMC_NOHASH);

	ism_blk_cache = kmem_cache_create("ism_blk_cache",
	    sizeof (ism_blk_t), ecache_alignsize, NULL, NULL,
	    NULL, NULL, static_arena, KMC_NOHASH);

	ism_ment_cache = kmem_cache_create("ism_ment_cache",
	    sizeof (ism_ment_t), 0, NULL, NULL,
	    NULL, NULL, NULL, 0);

	/*
	 * We grab the first hat for the kernel,
	 */
	AS_LOCK_ENTER(&kas, RW_WRITER);
	kas.a_hat = hat_alloc(&kas);
	AS_LOCK_EXIT(&kas);

	/*
	 * Initialize hblk_reserve.
	 */
	((struct hme_blk *)hblk_reserve)->hblk_nextpa =
	    va_to_pa((caddr_t)hblk_reserve);

#ifndef UTSB_PHYS
	/*
	 * Reserve some kernel virtual address space for the locked TTEs
	 * that allow us to probe the TSB from TL>0.
	 */
	utsb_vabase = vmem_xalloc(heap_arena, tsb_slab_size, tsb_slab_size,
	    0, 0, NULL, NULL, VM_SLEEP);
	utsb4m_vabase = vmem_xalloc(heap_arena, tsb_slab_size, tsb_slab_size,
	    0, 0, NULL, NULL, VM_SLEEP);
#endif

#ifdef VAC
	/*
	 * The big page VAC handling code assumes VAC
	 * will not be bigger than the smallest big
	 * page- which is 64K.
	 */
	if (TTEPAGES(TTE64K) < CACHE_NUM_COLOR) {
		cmn_err(CE_PANIC, "VAC too big!");
	}
#endif

	uhme_hash_pa = va_to_pa(uhme_hash);
	khme_hash_pa = va_to_pa(khme_hash);

	/*
	 * Initialize relocation locks. kpr_suspendlock is held
	 * at PIL_MAX to prevent interrupts from pinning the holder
	 * of a suspended TTE which may access it leading to a
	 * deadlock condition.
	 */
	mutex_init(&kpr_mutex, NULL, MUTEX_DEFAULT, NULL);
	mutex_init(&kpr_suspendlock, NULL, MUTEX_SPIN, (void *)PIL_MAX);

	/*
	 * If Shared context support is disabled via /etc/system
	 * set shctx_on to 0 here if it was set to 1 earlier in boot
	 * sequence by cpu module initialization code.
	 */
	if (shctx_on && disable_shctx) {
		shctx_on = 0;
	}

	if (shctx_on) {
		srd_buckets = kmem_zalloc(SFMMU_MAX_SRD_BUCKETS *
		    sizeof (srd_buckets[0]), KM_SLEEP);
		for (i = 0; i < SFMMU_MAX_SRD_BUCKETS; i++) {
			mutex_init(&srd_buckets[i].srdb_lock, NULL,
			    MUTEX_DEFAULT, NULL);
		}

		srd_cache = kmem_cache_create("srd_cache", sizeof (sf_srd_t),
		    0, sfmmu_srdcache_constructor, sfmmu_srdcache_destructor,
		    NULL, NULL, NULL, 0);
		region_cache = kmem_cache_create("region_cache",
		    sizeof (sf_region_t), 0, sfmmu_rgncache_constructor,
		    sfmmu_rgncache_destructor, NULL, NULL, NULL, 0);
		scd_cache = kmem_cache_create("scd_cache", sizeof (sf_scd_t),
		    0, sfmmu_scdcache_constructor,  sfmmu_scdcache_destructor,
		    NULL, NULL, NULL, 0);
	}

	/*
	 * Pre-allocate hrm_hashtab before enabling the collection of
	 * refmod statistics.  Allocating on the fly would mean us
	 * running the risk of suffering recursive mutex enters or
	 * deadlocks.
	 */
	hrm_hashtab = kmem_zalloc(HRM_HASHSIZE * sizeof (struct hrmstat *),
	    KM_SLEEP);

	/* Allocate per-cpu pending freelist of hmeblks */
	cpu_hme_pend = kmem_zalloc((NCPU * sizeof (cpu_hme_pend_t)) + 64,
	    KM_SLEEP);
	cpu_hme_pend = (cpu_hme_pend_t *)P2ROUNDUP(
	    (uintptr_t)cpu_hme_pend, 64);

	for (i = 0; i < NCPU; i++) {
		mutex_init(&cpu_hme_pend[i].chp_mutex, NULL, MUTEX_DEFAULT,
		    NULL);
	}

	if (cpu_hme_pend_thresh == 0) {
		cpu_hme_pend_thresh = CPU_HME_PEND_THRESH;
	}
}

/*
 * Initialize locking for the hat layer, called early during boot.
 */
static void
hat_lock_init()
{
	int i;

	/*
	 * initialize the array of mutexes protecting a page's mapping
	 * list and p_nrm field.
	 */
	for (i = 0; i < MML_TABLE_SIZE; i++)
		mutex_init(&mml_table[i].pad_mutex, NULL, MUTEX_DEFAULT, NULL);

	if (kpm_enable) {
		for (i = 0; i < kpmp_table_sz; i++) {
			mutex_init(&kpmp_table[i].khl_mutex, NULL,
			    MUTEX_DEFAULT, NULL);
		}
	}

	/*
	 * Initialize array of mutex locks that protects sfmmu fields and
	 * TSB lists.
	 */
	for (i = 0; i < SFMMU_NUM_LOCK; i++)
		mutex_init(HATLOCK_MUTEXP(&hat_lock[i]), NULL, MUTEX_DEFAULT,
		    NULL);
}

#define	SFMMU_KERNEL_MAXVA \
	(kmem64_base ? (uintptr_t)kmem64_end : (SYSLIMIT))

/*
 * Allocate a hat structure.
 * Called when an address space first uses a hat.
 */
struct hat *
hat_alloc(struct as *as)
{
	sfmmu_t *sfmmup;
	int i;
	uint64_t cnum;
	extern uint_t get_color_start(struct as *);

	ASSERT(AS_WRITE_HELD(as));
	sfmmup = kmem_cache_alloc(sfmmuid_cache, KM_SLEEP);
	sfmmup->sfmmu_as = as;
	sfmmup->sfmmu_flags = 0;
	sfmmup->sfmmu_tteflags = 0;
	sfmmup->sfmmu_rtteflags = 0;
	LOCK_INIT_CLEAR(&sfmmup->sfmmu_ctx_lock);

	if (as == &kas) {
		ksfmmup = sfmmup;
		sfmmup->sfmmu_cext = 0;
		cnum = KCONTEXT;

		sfmmup->sfmmu_clrstart = 0;
		sfmmup->sfmmu_tsb = NULL;
		/*
		 * hat_kern_setup() will call sfmmu_init_ktsbinfo()
		 * to setup tsb_info for ksfmmup.
		 */
	} else {

		/*
		 * Just set to invalid ctx. When it faults, it will
		 * get a valid ctx. This would avoid the situation
		 * where we get a ctx, but it gets stolen and then
		 * we fault when we try to run and so have to get
		 * another ctx.
		 */
		sfmmup->sfmmu_cext = 0;
		cnum = INVALID_CONTEXT;

		/* initialize original physical page coloring bin */
		sfmmup->sfmmu_clrstart = get_color_start(as);
#ifdef DEBUG
		if (tsb_random_size) {
			uint32_t randval = (uint32_t)gettick() >> 4;
			int size = randval % (tsb_max_growsize + 1);

			/* chose a random tsb size for stress testing */
			(void) sfmmu_tsbinfo_alloc(&sfmmup->sfmmu_tsb, size,
			    TSB8K|TSB64K|TSB512K, 0, sfmmup);
		} else
#endif /* DEBUG */
			(void) sfmmu_tsbinfo_alloc(&sfmmup->sfmmu_tsb,
			    default_tsb_size,
			    TSB8K|TSB64K|TSB512K, 0, sfmmup);
		sfmmup->sfmmu_flags = HAT_SWAPPED | HAT_ALLCTX_INVALID;
		ASSERT(sfmmup->sfmmu_tsb != NULL);
	}

	ASSERT(max_mmu_ctxdoms > 0);
	for (i = 0; i < max_mmu_ctxdoms; i++) {
		sfmmup->sfmmu_ctxs[i].cnum = cnum;
		sfmmup->sfmmu_ctxs[i].gnum = 0;
	}

	for (i = 0; i < max_mmu_page_sizes; i++) {
		sfmmup->sfmmu_ttecnt[i] = 0;
		sfmmup->sfmmu_scdrttecnt[i] = 0;
		sfmmup->sfmmu_ismttecnt[i] = 0;
		sfmmup->sfmmu_scdismttecnt[i] = 0;
		sfmmup->sfmmu_pgsz[i] = TTE8K;
	}
	sfmmup->sfmmu_tsb0_4minflcnt = 0;
	sfmmup->sfmmu_iblk = NULL;
	sfmmup->sfmmu_ismhat = 0;
	sfmmup->sfmmu_scdhat = 0;
	sfmmup->sfmmu_ismblkpa = (uint64_t)-1;
	if (sfmmup == ksfmmup) {
		CPUSET_ALL(sfmmup->sfmmu_cpusran);
	} else {
		CPUSET_ZERO(sfmmup->sfmmu_cpusran);
	}
	sfmmup->sfmmu_free = 0;
	sfmmup->sfmmu_rmstat = 0;
	sfmmup->sfmmu_clrbin = sfmmup->sfmmu_clrstart;
	cv_init(&sfmmup->sfmmu_tsb_cv, NULL, CV_DEFAULT, NULL);
	sfmmup->sfmmu_srdp = NULL;
	SF_RGNMAP_ZERO(sfmmup->sfmmu_region_map);
	bzero(sfmmup->sfmmu_hmeregion_links, SFMMU_L1_HMERLINKS_SIZE);
	sfmmup->sfmmu_scdp = NULL;
	sfmmup->sfmmu_scd_link.next = NULL;
	sfmmup->sfmmu_scd_link.prev = NULL;
	return (sfmmup);
}

/*
 * Create per-MMU context domain kstats for a given MMU ctx.
 */
static void
sfmmu_mmu_kstat_create(mmu_ctx_t *mmu_ctxp)
{
	mmu_ctx_stat_t	stat;
	kstat_t		*mmu_kstat;

	ASSERT(MUTEX_HELD(&cpu_lock));
	ASSERT(mmu_ctxp->mmu_kstat == NULL);

	mmu_kstat = kstat_create("unix", mmu_ctxp->mmu_idx, "mmu_ctx",
	    "hat", KSTAT_TYPE_NAMED, MMU_CTX_NUM_STATS, KSTAT_FLAG_VIRTUAL);

	if (mmu_kstat == NULL) {
		cmn_err(CE_WARN, "kstat_create for MMU %d failed",
		    mmu_ctxp->mmu_idx);
	} else {
		mmu_kstat->ks_data = mmu_ctxp->mmu_kstat_data;
		for (stat = 0; stat < MMU_CTX_NUM_STATS; stat++)
			kstat_named_init(&mmu_ctxp->mmu_kstat_data[stat],
			    mmu_ctx_kstat_names[stat], KSTAT_DATA_INT64);
		mmu_ctxp->mmu_kstat = mmu_kstat;
		kstat_install(mmu_kstat);
	}
}

/*
 * plat_cpuid_to_mmu_ctx_info() is a platform interface that returns MMU
 * context domain information for a given CPU. If a platform does not
 * specify that interface, then the function below is used instead to return
 * default information. The defaults are as follows:
 *
 *	- The number of MMU context IDs supported on any CPU in the
 *	  system is 8K.
 *	- There is one MMU context domain per CPU.
 */
/*ARGSUSED*/
static void
sfmmu_cpuid_to_mmu_ctx_info(processorid_t cpuid, mmu_ctx_info_t *infop)
{
	infop->mmu_nctxs = nctxs;
	infop->mmu_idx = cpu[cpuid]->cpu_seqid;
}

/*
 * Called during CPU initialization to set the MMU context-related information
 * for a CPU.
 *
 * cpu_lock serializes accesses to mmu_ctxs and mmu_saved_gnum.
 */
void
sfmmu_cpu_init(cpu_t *cp)
{
	mmu_ctx_info_t	info;
	mmu_ctx_t	*mmu_ctxp;

	ASSERT(MUTEX_HELD(&cpu_lock));

	if (&plat_cpuid_to_mmu_ctx_info == NULL)
		sfmmu_cpuid_to_mmu_ctx_info(cp->cpu_id, &info);
	else
		plat_cpuid_to_mmu_ctx_info(cp->cpu_id, &info);

	ASSERT(info.mmu_idx < max_mmu_ctxdoms);

	if ((mmu_ctxp = mmu_ctxs_tbl[info.mmu_idx]) == NULL) {
		/* Each mmu_ctx is cacheline aligned. */
		mmu_ctxp = kmem_cache_alloc(mmuctxdom_cache, KM_SLEEP);
		bzero(mmu_ctxp, sizeof (mmu_ctx_t));

		mutex_init(&mmu_ctxp->mmu_lock, NULL, MUTEX_SPIN,
		    (void *)ipltospl(DISP_LEVEL));
		mmu_ctxp->mmu_idx = info.mmu_idx;
		mmu_ctxp->mmu_nctxs = info.mmu_nctxs;
		/*
		 * Globally for lifetime of a system,
		 * gnum must always increase.
		 * mmu_saved_gnum is protected by the cpu_lock.
		 */
		mmu_ctxp->mmu_gnum = mmu_saved_gnum + 1;
		mmu_ctxp->mmu_cnum = NUM_LOCKED_CTXS;

		sfmmu_mmu_kstat_create(mmu_ctxp);

		mmu_ctxs_tbl[info.mmu_idx] = mmu_ctxp;
	} else {
		ASSERT(mmu_ctxp->mmu_idx == info.mmu_idx);
		ASSERT(mmu_ctxp->mmu_nctxs <= info.mmu_nctxs);
	}

	/*
	 * The mmu_lock is acquired here to prevent races with
	 * the wrap-around code.
	 */
	mutex_enter(&mmu_ctxp->mmu_lock);


	mmu_ctxp->mmu_ncpus++;
	CPUSET_ADD(mmu_ctxp->mmu_cpuset, cp->cpu_id);
	CPU_MMU_IDX(cp) = info.mmu_idx;
	CPU_MMU_CTXP(cp) = mmu_ctxp;

	mutex_exit(&mmu_ctxp->mmu_lock);
}

static void
sfmmu_ctxdom_free(mmu_ctx_t *mmu_ctxp)
{
	ASSERT(MUTEX_HELD(&cpu_lock));
	ASSERT(!MUTEX_HELD(&mmu_ctxp->mmu_lock));

	mutex_destroy(&mmu_ctxp->mmu_lock);

	if (mmu_ctxp->mmu_kstat)
		kstat_delete(mmu_ctxp->mmu_kstat);

	/* mmu_saved_gnum is protected by the cpu_lock. */
	if (mmu_saved_gnum < mmu_ctxp->mmu_gnum)
		mmu_saved_gnum = mmu_ctxp->mmu_gnum;

	kmem_cache_free(mmuctxdom_cache, mmu_ctxp);
}

/*
 * Called to perform MMU context-related cleanup for a CPU.
 */
void
sfmmu_cpu_cleanup(cpu_t *cp)
{
	mmu_ctx_t	*mmu_ctxp;

	ASSERT(MUTEX_HELD(&cpu_lock));

	mmu_ctxp = CPU_MMU_CTXP(cp);
	ASSERT(mmu_ctxp != NULL);

	/*
	 * The mmu_lock is acquired here to prevent races with
	 * the wrap-around code.
	 */
	mutex_enter(&mmu_ctxp->mmu_lock);

	CPU_MMU_CTXP(cp) = NULL;

	CPUSET_DEL(mmu_ctxp->mmu_cpuset, cp->cpu_id);
	if (--mmu_ctxp->mmu_ncpus == 0) {
		mmu_ctxs_tbl[mmu_ctxp->mmu_idx] = NULL;
		mutex_exit(&mmu_ctxp->mmu_lock);
		sfmmu_ctxdom_free(mmu_ctxp);
		return;
	}

	mutex_exit(&mmu_ctxp->mmu_lock);
}

uint_t
sfmmu_ctxdom_nctxs(int idx)
{
	return (mmu_ctxs_tbl[idx]->mmu_nctxs);
}

#ifdef sun4v
/*
 * sfmmu_ctxdoms_* is an interface provided to help keep context domains
 * consistant after suspend/resume on system that can resume on a different
 * hardware than it was suspended.
 *
 * sfmmu_ctxdom_lock(void) locks all context domains and prevents new contexts
 * from being allocated.  It acquires all hat_locks, which blocks most access to
 * context data, except for a few cases that are handled separately or are
 * harmless.  It wraps each domain to increment gnum and invalidate on-CPU
 * contexts, and forces cnum to its max.  As a result of this call all user
 * threads that are running on CPUs trap and try to perform wrap around but
 * can't because hat_locks are taken.  Threads that were not on CPUs but started
 * by scheduler go to sfmmu_alloc_ctx() to aquire context without checking
 * hat_lock, but fail, because cnum == nctxs, and therefore also trap and block
 * on hat_lock trying to wrap.  sfmmu_ctxdom_lock() must be called before CPUs
 * are paused, else it could deadlock acquiring locks held by paused CPUs.
 *
 * sfmmu_ctxdoms_remove() removes context domains from every CPUs and records
 * the CPUs that had them.  It must be called after CPUs have been paused. This
 * ensures that no threads are in sfmmu_alloc_ctx() accessing domain data,
 * because pause_cpus sends a mondo interrupt to every CPU, and sfmmu_alloc_ctx
 * runs with interrupts disabled.  When CPUs are later resumed, they may enter
 * sfmmu_alloc_ctx, but it will check for CPU_MMU_CTXP = NULL and immediately
 * return failure.  Or, they will be blocked trying to acquire hat_lock. Thus
 * after sfmmu_ctxdoms_remove returns, we are guaranteed that no one is
 * accessing the old context domains.
 *
 * sfmmu_ctxdoms_update(void) frees space used by old context domains and
 * allocates new context domains based on hardware layout.  It initializes
 * every CPU that had context domain before migration to have one again.
 * sfmmu_ctxdoms_update must be called after CPUs are resumed, else it
 * could deadlock acquiring locks held by paused CPUs.
 *
 * sfmmu_ctxdoms_unlock(void) releases all hat_locks after which user threads
 * acquire new context ids and continue execution.
 *
 * Therefore functions should be called in the following order:
 *       suspend_routine()
 *		sfmmu_ctxdom_lock()
 *		pause_cpus()
 *		suspend()
 *			if (suspend failed)
 *				sfmmu_ctxdom_unlock()
 *		...
 *		sfmmu_ctxdom_remove()
 *		resume_cpus()
 *		sfmmu_ctxdom_update()
 *		sfmmu_ctxdom_unlock()
 */
static cpuset_t sfmmu_ctxdoms_pset;

void
sfmmu_ctxdoms_remove()
{
	processorid_t	id;
	cpu_t		*cp;

	/*
	 * Record the CPUs that have domains in sfmmu_ctxdoms_pset, so they can
	 * be restored post-migration. A CPU may be powered off and not have a
	 * domain, for example.
	 */
	CPUSET_ZERO(sfmmu_ctxdoms_pset);

	for (id = 0; id < NCPU; id++) {
		if ((cp = cpu[id]) != NULL && CPU_MMU_CTXP(cp) != NULL) {
			CPUSET_ADD(sfmmu_ctxdoms_pset, id);
			CPU_MMU_CTXP(cp) = NULL;
		}
	}
}

void
sfmmu_ctxdoms_lock(void)
{
	int		idx;
	mmu_ctx_t	*mmu_ctxp;

	sfmmu_hat_lock_all();

	/*
	 * At this point, no thread can be in sfmmu_ctx_wrap_around, because
	 * hat_lock is always taken before calling it.
	 *
	 * For each domain, set mmu_cnum to max so no more contexts can be
	 * allocated, and wrap to flush on-CPU contexts and force threads to
	 * acquire a new context when we later drop hat_lock after migration.
	 * Setting mmu_cnum may race with sfmmu_alloc_ctx which also sets cnum,
	 * but the latter uses CAS and will miscompare and not overwrite it.
	 */
	kpreempt_disable(); /* required by sfmmu_ctx_wrap_around */
	for (idx = 0; idx < max_mmu_ctxdoms; idx++) {
		if ((mmu_ctxp = mmu_ctxs_tbl[idx]) != NULL) {
			mutex_enter(&mmu_ctxp->mmu_lock);
			mmu_ctxp->mmu_cnum = mmu_ctxp->mmu_nctxs;
			/* make sure updated cnum visible */
			membar_enter();
			mutex_exit(&mmu_ctxp->mmu_lock);
			sfmmu_ctx_wrap_around(mmu_ctxp, B_FALSE);
		}
	}
	kpreempt_enable();
}

void
sfmmu_ctxdoms_unlock(void)
{
	sfmmu_hat_unlock_all();
}

void
sfmmu_ctxdoms_update(void)
{
	processorid_t	id;
	cpu_t		*cp;
	uint_t		idx;
	mmu_ctx_t	*mmu_ctxp;

	/*
	 * Free all context domains.  As side effect, this increases
	 * mmu_saved_gnum to the maximum gnum over all domains, which is used to
	 * init gnum in the new domains, which therefore will be larger than the
	 * sfmmu gnum for any process, guaranteeing that every process will see
	 * a new generation and allocate a new context regardless of what new
	 * domain it runs in.
	 */
	mutex_enter(&cpu_lock);

	for (idx = 0; idx < max_mmu_ctxdoms; idx++) {
		if (mmu_ctxs_tbl[idx] != NULL) {
			mmu_ctxp = mmu_ctxs_tbl[idx];
			mmu_ctxs_tbl[idx] = NULL;
			sfmmu_ctxdom_free(mmu_ctxp);
		}
	}

	for (id = 0; id < NCPU; id++) {
		if (CPU_IN_SET(sfmmu_ctxdoms_pset, id) &&
		    (cp = cpu[id]) != NULL)
			sfmmu_cpu_init(cp);
	}
	mutex_exit(&cpu_lock);
}
#endif

/*
 * Hat_setup, makes an address space context the current active one.
 * In sfmmu this translates to setting the secondary context with the
 * corresponding context.
 */
void
hat_setup(struct hat *sfmmup, int allocflag)
{
	hatlock_t *hatlockp;

	/* Init needs some special treatment. */
	if (allocflag == HAT_INIT) {
		/*
		 * Make sure that we have
		 * 1. a TSB
		 * 2. a valid ctx that doesn't get stolen after this point.
		 */
		hatlockp = sfmmu_hat_enter(sfmmup);

		/*
		 * Swap in the TSB.  hat_init() allocates tsbinfos without
		 * TSBs, but we need one for init, since the kernel does some
		 * special things to set up its stack and needs the TSB to
		 * resolve page faults.
		 */
		sfmmu_tsb_swapin(sfmmup, hatlockp);

		sfmmu_get_ctx(sfmmup);

		sfmmu_hat_exit(hatlockp);
	} else {
		ASSERT(allocflag == HAT_ALLOC);

		hatlockp = sfmmu_hat_enter(sfmmup);
		kpreempt_disable();

		CPUSET_ADD(sfmmup->sfmmu_cpusran, CPU->cpu_id);
		/*
		 * sfmmu_setctx_sec takes <pgsz|cnum> as a parameter,
		 * pagesize bits don't matter in this case since we are passing
		 * INVALID_CONTEXT to it.
		 * Compatibility Note: hw takes care of MMU_SCONTEXT1
		 */
		sfmmu_setctx_sec(INVALID_CONTEXT);
		sfmmu_clear_utsbinfo();

		kpreempt_enable();
		sfmmu_hat_exit(hatlockp);
	}
}

/*
 * Free all the translation resources for the specified address space.
 * Called from as_free when an address space is being destroyed.
 */
void
hat_free_start(struct hat *sfmmup)
{
	ASSERT(AS_WRITE_HELD(sfmmup->sfmmu_as));
	ASSERT(sfmmup != ksfmmup);

	sfmmup->sfmmu_free = 1;
	if (sfmmup->sfmmu_scdp != NULL) {
		sfmmu_leave_scd(sfmmup, 0);
	}

	ASSERT(sfmmup->sfmmu_scdp == NULL);
}

void
hat_free_end(struct hat *sfmmup)
{
	int i;

	ASSERT(sfmmup->sfmmu_free == 1);
	ASSERT(sfmmup->sfmmu_ttecnt[TTE8K] == 0);
	ASSERT(sfmmup->sfmmu_ttecnt[TTE64K] == 0);
	ASSERT(sfmmup->sfmmu_ttecnt[TTE512K] == 0);
	ASSERT(sfmmup->sfmmu_ttecnt[TTE4M] == 0);
	ASSERT(sfmmup->sfmmu_ttecnt[TTE32M] == 0);
	ASSERT(sfmmup->sfmmu_ttecnt[TTE256M] == 0);

	if (sfmmup->sfmmu_rmstat) {
		hat_freestat(sfmmup->sfmmu_as, NULL);
	}

	while (sfmmup->sfmmu_tsb != NULL) {
		struct tsb_info *next = sfmmup->sfmmu_tsb->tsb_next;
		sfmmu_tsbinfo_free(sfmmup->sfmmu_tsb);
		sfmmup->sfmmu_tsb = next;
	}

	if (sfmmup->sfmmu_srdp != NULL) {
		sfmmu_leave_srd(sfmmup);
		ASSERT(sfmmup->sfmmu_srdp == NULL);
		for (i = 0; i < SFMMU_L1_HMERLINKS; i++) {
			if (sfmmup->sfmmu_hmeregion_links[i] != NULL) {
				kmem_free(sfmmup->sfmmu_hmeregion_links[i],
				    SFMMU_L2_HMERLINKS_SIZE);
				sfmmup->sfmmu_hmeregion_links[i] = NULL;
			}
		}
	}
	sfmmu_free_sfmmu(sfmmup);

#ifdef DEBUG
	for (i = 0; i < SFMMU_L1_HMERLINKS; i++) {
		ASSERT(sfmmup->sfmmu_hmeregion_links[i] == NULL);
	}
#endif

	kmem_cache_free(sfmmuid_cache, sfmmup);
}

/*
 * Set up any translation structures, for the specified address space,
 * that are needed or preferred when the process is being swapped in.
 */
/* ARGSUSED */
void
hat_swapin(struct hat *hat)
{
}

/*
 * Free all of the translation resources, for the specified address space,
 * that can be freed while the process is swapped out. Called from as_swapout.
 * Also, free up the ctx that this process was using.
 */
void
hat_swapout(struct hat *sfmmup)
{
	struct hmehash_bucket *hmebp;
	struct hme_blk *hmeblkp;
	struct hme_blk *pr_hblk = NULL;
	struct hme_blk *nx_hblk;
	int i;
	struct hme_blk *list = NULL;
	hatlock_t *hatlockp;
	struct tsb_info *tsbinfop;
	struct free_tsb {
		struct free_tsb *next;
		struct tsb_info *tsbinfop;
	};			/* free list of TSBs */
	struct free_tsb *freelist, *last, *next;

	SFMMU_STAT(sf_swapout);

	/*
	 * There is no way to go from an as to all its translations in sfmmu.
	 * Here is one of the times when we take the big hit and traverse
	 * the hash looking for hme_blks to free up.  Not only do we free up
	 * this as hme_blks but all those that are free.  We are obviously
	 * swapping because we need memory so let's free up as much
	 * as we can.
	 *
	 * Note that we don't flush TLB/TSB here -- it's not necessary
	 * because:
	 *  1) we free the ctx we're using and throw away the TSB(s);
	 *  2) processes aren't runnable while being swapped out.
	 */
	ASSERT(sfmmup != KHATID);
	for (i = 0; i <= UHMEHASH_SZ; i++) {
		hmebp = &uhme_hash[i];
		SFMMU_HASH_LOCK(hmebp);
		hmeblkp = hmebp->hmeblkp;
		pr_hblk = NULL;
		while (hmeblkp) {

			if ((hmeblkp->hblk_tag.htag_id == sfmmup) &&
			    !hmeblkp->hblk_shw_bit && !hmeblkp->hblk_lckcnt) {
				ASSERT(!hmeblkp->hblk_shared);
				(void) sfmmu_hblk_unload(sfmmup, hmeblkp,
				    (caddr_t)get_hblk_base(hmeblkp),
				    get_hblk_endaddr(hmeblkp),
				    NULL, HAT_UNLOAD);
			}
			nx_hblk = hmeblkp->hblk_next;
			if (!hmeblkp->hblk_vcnt && !hmeblkp->hblk_hmecnt) {
				ASSERT(!hmeblkp->hblk_lckcnt);
				sfmmu_hblk_hash_rm(hmebp, hmeblkp, pr_hblk,
				    &list, 0);
			} else {
				pr_hblk = hmeblkp;
			}
			hmeblkp = nx_hblk;
		}
		SFMMU_HASH_UNLOCK(hmebp);
	}

	sfmmu_hblks_list_purge(&list, 0);

	/*
	 * Now free up the ctx so that others can reuse it.
	 */
	hatlockp = sfmmu_hat_enter(sfmmup);

	sfmmu_invalidate_ctx(sfmmup);

	/*
	 * Free TSBs, but not tsbinfos, and set SWAPPED flag.
	 * If TSBs were never swapped in, just return.
	 * This implies that we don't support partial swapping
	 * of TSBs -- either all are swapped out, or none are.
	 *
	 * We must hold the HAT lock here to prevent racing with another
	 * thread trying to unmap TTEs from the TSB or running the post-
	 * relocator after relocating the TSB's memory.  Unfortunately, we
	 * can't free memory while holding the HAT lock or we could
	 * deadlock, so we build a list of TSBs to be freed after marking
	 * the tsbinfos as swapped out and free them after dropping the
	 * lock.
	 */
	if (SFMMU_FLAGS_ISSET(sfmmup, HAT_SWAPPED)) {
		sfmmu_hat_exit(hatlockp);
		return;
	}

	SFMMU_FLAGS_SET(sfmmup, HAT_SWAPPED);
	last = freelist = NULL;
	for (tsbinfop = sfmmup->sfmmu_tsb; tsbinfop != NULL;
	    tsbinfop = tsbinfop->tsb_next) {
		ASSERT((tsbinfop->tsb_flags & TSB_SWAPPED) == 0);

		/*
		 * Cast the TSB into a struct free_tsb and put it on the free
		 * list.
		 */
		if (freelist == NULL) {
			last = freelist = (struct free_tsb *)tsbinfop->tsb_va;
		} else {
			last->next = (struct free_tsb *)tsbinfop->tsb_va;
			last = last->next;
		}
		last->next = NULL;
		last->tsbinfop = tsbinfop;
		tsbinfop->tsb_flags |= TSB_SWAPPED;
		/*
		 * Zero out the TTE to clear the valid bit.
		 * Note we can't use a value like 0xbad because we want to
		 * ensure diagnostic bits are NEVER set on TTEs that might
		 * be loaded.  The intent is to catch any invalid access
		 * to the swapped TSB, such as a thread running with a valid
		 * context without first calling sfmmu_tsb_swapin() to
		 * allocate TSB memory.
		 */
		tsbinfop->tsb_tte.ll = 0;
	}

	/* Now we can drop the lock and free the TSB memory. */
	sfmmu_hat_exit(hatlockp);
	for (; freelist != NULL; freelist = next) {
		next = freelist->next;
		sfmmu_tsb_free(freelist->tsbinfop);
	}
}

/*
 * Duplicate the translations of an as into another newas
 */
/* ARGSUSED */
int
hat_dup(struct hat *hat, struct hat *newhat, caddr_t addr, size_t len,
	uint_t flag)
{
	sf_srd_t *srdp;
	sf_scd_t *scdp;
	int i;
	extern uint_t get_color_start(struct as *);

	ASSERT((flag == 0) || (flag == HAT_DUP_ALL) || (flag == HAT_DUP_COW) ||
	    (flag == HAT_DUP_SRD));
	ASSERT(hat != ksfmmup);
	ASSERT(newhat != ksfmmup);
	ASSERT(flag != HAT_DUP_ALL || hat->sfmmu_srdp == newhat->sfmmu_srdp);

	if (flag == HAT_DUP_COW) {
		panic("hat_dup: HAT_DUP_COW not supported");
	}

	if (flag == HAT_DUP_SRD && ((srdp = hat->sfmmu_srdp) != NULL)) {
		ASSERT(srdp->srd_evp != NULL);
		VN_HOLD(srdp->srd_evp);
		ASSERT(srdp->srd_refcnt > 0);
		newhat->sfmmu_srdp = srdp;
		atomic_inc_32((volatile uint_t *)&srdp->srd_refcnt);
	}

	/*
	 * HAT_DUP_ALL flag is used after as duplication is done.
	 */
	if (flag == HAT_DUP_ALL && ((srdp = newhat->sfmmu_srdp) != NULL)) {
		ASSERT(newhat->sfmmu_srdp->srd_refcnt >= 2);
		newhat->sfmmu_rtteflags = hat->sfmmu_rtteflags;
		if (hat->sfmmu_flags & HAT_4MTEXT_FLAG) {
			newhat->sfmmu_flags |= HAT_4MTEXT_FLAG;
		}

		/* check if need to join scd */
		if ((scdp = hat->sfmmu_scdp) != NULL &&
		    newhat->sfmmu_scdp != scdp) {
			int ret;
			SF_RGNMAP_IS_SUBSET(&newhat->sfmmu_region_map,
			    &scdp->scd_region_map, ret);
			ASSERT(ret);
			sfmmu_join_scd(scdp, newhat);
			ASSERT(newhat->sfmmu_scdp == scdp &&
			    scdp->scd_refcnt >= 2);
			for (i = 0; i < max_mmu_page_sizes; i++) {
				newhat->sfmmu_ismttecnt[i] =
				    hat->sfmmu_ismttecnt[i];
				newhat->sfmmu_scdismttecnt[i] =
				    hat->sfmmu_scdismttecnt[i];
			}
		}

		sfmmu_check_page_sizes(newhat, 1);
	}

	if (flag == HAT_DUP_ALL && consistent_coloring == 0 &&
	    update_proc_pgcolorbase_after_fork != 0) {
		hat->sfmmu_clrbin = get_color_start(hat->sfmmu_as);
	}
	return (0);
}

void
hat_memload(struct hat *hat, caddr_t addr, struct page *pp,
	uint_t attr, uint_t flags)
{
	hat_do_memload(hat, addr, pp, attr, flags,
	    SFMMU_INVALID_SHMERID);
}

void
hat_memload_region(struct hat *hat, caddr_t addr, struct page *pp,
	uint_t attr, uint_t flags, hat_region_cookie_t rcookie)
{
	uint_t rid;
	if (rcookie == HAT_INVALID_REGION_COOKIE) {
		hat_do_memload(hat, addr, pp, attr, flags,
		    SFMMU_INVALID_SHMERID);
		return;
	}
	rid = (uint_t)((uint64_t)rcookie);
	ASSERT(rid < SFMMU_MAX_HME_REGIONS);
	hat_do_memload(hat, addr, pp, attr, flags, rid);
}

/*
 * Set up addr to map to page pp with protection prot.
 * As an optimization we also load the TSB with the
 * corresponding tte but it is no big deal if  the tte gets kicked out.
 */
static void
hat_do_memload(struct hat *hat, caddr_t addr, struct page *pp,
	uint_t attr, uint_t flags, uint_t rid)
{
	tte_t tte;


	ASSERT(hat != NULL);
	ASSERT(PAGE_LOCKED(pp));
	ASSERT(!((uintptr_t)addr & MMU_PAGEOFFSET));
	ASSERT(!(flags & ~SFMMU_LOAD_ALLFLAG));
	ASSERT(!(attr & ~SFMMU_LOAD_ALLATTR));
	SFMMU_VALIDATE_HMERID(hat, rid, addr, MMU_PAGESIZE);

	if (PP_ISFREE(pp)) {
		panic("hat_memload: loading a mapping to free page %p",
		    (void *)pp);
	}

	ASSERT((hat == ksfmmup) || AS_LOCK_HELD(hat->sfmmu_as));

	if (flags & ~SFMMU_LOAD_ALLFLAG)
		cmn_err(CE_NOTE, "hat_memload: unsupported flags %d",
		    flags & ~SFMMU_LOAD_ALLFLAG);

	if (hat->sfmmu_rmstat)
		hat_resvstat(MMU_PAGESIZE, hat->sfmmu_as, addr);

#if defined(SF_ERRATA_57)
	if ((hat != ksfmmup) && AS_TYPE_64BIT(hat->sfmmu_as) &&
	    (addr < errata57_limit) && (attr & PROT_EXEC) &&
	    !(flags & HAT_LOAD_SHARE)) {
		cmn_err(CE_WARN, "hat_memload: illegal attempt to make user "
		    " page executable");
		attr &= ~PROT_EXEC;
	}
#endif

	sfmmu_memtte(&tte, pp->p_pagenum, attr, TTE8K);
	(void) sfmmu_tteload_array(hat, &tte, addr, &pp, flags, rid);

	/*
	 * Check TSB and TLB page sizes.
	 */
	if ((flags & HAT_LOAD_SHARE) == 0) {
		sfmmu_check_page_sizes(hat, 1);
	}
}

/*
 * hat_devload can be called to map real memory (e.g.
 * /dev/kmem) and even though hat_devload will determine pf is
 * for memory, it will be unable to get a shared lock on the
 * page (because someone else has it exclusively) and will
 * pass dp = NULL.  If tteload doesn't get a non-NULL
 * page pointer it can't cache memory.
 */
void
hat_devload(struct hat *hat, caddr_t addr, size_t len, pfn_t pfn,
	uint_t attr, int flags)
{
	tte_t tte;
	struct page *pp = NULL;
	int use_lgpg = 0;

	ASSERT(hat != NULL);

	ASSERT(!(flags & ~SFMMU_LOAD_ALLFLAG));
	ASSERT(!(attr & ~SFMMU_LOAD_ALLATTR));
	ASSERT((hat == ksfmmup) || AS_LOCK_HELD(hat->sfmmu_as));
	if (len == 0)
		panic("hat_devload: zero len");
	if (flags & ~SFMMU_LOAD_ALLFLAG)
		cmn_err(CE_NOTE, "hat_devload: unsupported flags %d",
		    flags & ~SFMMU_LOAD_ALLFLAG);

#if defined(SF_ERRATA_57)
	if ((hat != ksfmmup) && AS_TYPE_64BIT(hat->sfmmu_as) &&
	    (addr < errata57_limit) && (attr & PROT_EXEC) &&
	    !(flags & HAT_LOAD_SHARE)) {
		cmn_err(CE_WARN, "hat_devload: illegal attempt to make user "
		    " page executable");
		attr &= ~PROT_EXEC;
	}
#endif

	/*
	 * If it's a memory page find its pp
	 */
	if (!(flags & HAT_LOAD_NOCONSIST) && pf_is_memory(pfn)) {
		pp = page_numtopp_nolock(pfn);
		if (pp == NULL) {
			flags |= HAT_LOAD_NOCONSIST;
		} else {
			if (PP_ISFREE(pp)) {
				panic("hat_memload: loading "
				    "a mapping to free page %p",
				    (void *)pp);
			}
			if (!PAGE_LOCKED(pp) && !PP_ISNORELOC(pp)) {
				panic("hat_memload: loading a mapping "
				    "to unlocked relocatable page %p",
				    (void *)pp);
			}
			ASSERT(len == MMU_PAGESIZE);
		}
	}

	if (hat->sfmmu_rmstat)
		hat_resvstat(len, hat->sfmmu_as, addr);

	if (flags & HAT_LOAD_NOCONSIST) {
		attr |= SFMMU_UNCACHEVTTE;
		use_lgpg = 1;
	}
	if (!pf_is_memory(pfn)) {
		attr |= SFMMU_UNCACHEPTTE | HAT_NOSYNC;
		use_lgpg = 1;
		switch (attr & HAT_ORDER_MASK) {
			case HAT_STRICTORDER:
			case HAT_UNORDERED_OK:
				/*
				 * we set the side effect bit for all non
				 * memory mappings unless merging is ok
				 */
				attr |= SFMMU_SIDEFFECT;
				break;
			case HAT_MERGING_OK:
			case HAT_LOADCACHING_OK:
			case HAT_STORECACHING_OK:
				break;
			default:
				panic("hat_devload: bad attr");
				break;
		}
	}
	while (len) {
		if (!use_lgpg) {
			sfmmu_memtte(&tte, pfn, attr, TTE8K);
			(void) sfmmu_tteload_array(hat, &tte, addr, &pp,
			    flags, SFMMU_INVALID_SHMERID);
			len -= MMU_PAGESIZE;
			addr += MMU_PAGESIZE;
			pfn++;
			continue;
		}
		/*
		 *  try to use large pages, check va/pa alignments
		 *  Note that 32M/256M page sizes are not (yet) supported.
		 */
		if ((len >= MMU_PAGESIZE4M) &&
		    !((uintptr_t)addr & MMU_PAGEOFFSET4M) &&
		    !(disable_large_pages & (1 << TTE4M)) &&
		    !(mmu_ptob(pfn) & MMU_PAGEOFFSET4M)) {
			sfmmu_memtte(&tte, pfn, attr, TTE4M);
			(void) sfmmu_tteload_array(hat, &tte, addr, &pp,
			    flags, SFMMU_INVALID_SHMERID);
			len -= MMU_PAGESIZE4M;
			addr += MMU_PAGESIZE4M;
			pfn += MMU_PAGESIZE4M / MMU_PAGESIZE;
		} else if ((len >= MMU_PAGESIZE512K) &&
		    !((uintptr_t)addr & MMU_PAGEOFFSET512K) &&
		    !(disable_large_pages & (1 << TTE512K)) &&
		    !(mmu_ptob(pfn) & MMU_PAGEOFFSET512K)) {
			sfmmu_memtte(&tte, pfn, attr, TTE512K);
			(void) sfmmu_tteload_array(hat, &tte, addr, &pp,
			    flags, SFMMU_INVALID_SHMERID);
			len -= MMU_PAGESIZE512K;
			addr += MMU_PAGESIZE512K;
			pfn += MMU_PAGESIZE512K / MMU_PAGESIZE;
		} else if ((len >= MMU_PAGESIZE64K) &&
		    !((uintptr_t)addr & MMU_PAGEOFFSET64K) &&
		    !(disable_large_pages & (1 << TTE64K)) &&
		    !(mmu_ptob(pfn) & MMU_PAGEOFFSET64K)) {
			sfmmu_memtte(&tte, pfn, attr, TTE64K);
			(void) sfmmu_tteload_array(hat, &tte, addr, &pp,
			    flags, SFMMU_INVALID_SHMERID);
			len -= MMU_PAGESIZE64K;
			addr += MMU_PAGESIZE64K;
			pfn += MMU_PAGESIZE64K / MMU_PAGESIZE;
		} else {
			sfmmu_memtte(&tte, pfn, attr, TTE8K);
			(void) sfmmu_tteload_array(hat, &tte, addr, &pp,
			    flags, SFMMU_INVALID_SHMERID);
			len -= MMU_PAGESIZE;
			addr += MMU_PAGESIZE;
			pfn++;
		}
	}

	/*
	 * Check TSB and TLB page sizes.
	 */
	if ((flags & HAT_LOAD_SHARE) == 0) {
		sfmmu_check_page_sizes(hat, 1);
	}
}

void
hat_memload_array(struct hat *hat, caddr_t addr, size_t len,
	struct page **pps, uint_t attr, uint_t flags)
{
	hat_do_memload_array(hat, addr, len, pps, attr, flags,
	    SFMMU_INVALID_SHMERID);
}

void
hat_memload_array_region(struct hat *hat, caddr_t addr, size_t len,
	struct page **pps, uint_t attr, uint_t flags,
	hat_region_cookie_t rcookie)
{
	uint_t rid;
	if (rcookie == HAT_INVALID_REGION_COOKIE) {
		hat_do_memload_array(hat, addr, len, pps, attr, flags,
		    SFMMU_INVALID_SHMERID);
		return;
	}
	rid = (uint_t)((uint64_t)rcookie);
	ASSERT(rid < SFMMU_MAX_HME_REGIONS);
	hat_do_memload_array(hat, addr, len, pps, attr, flags, rid);
}

/*
 * Map the largest extend possible out of the page array. The array may NOT
 * be in order.  The largest possible mapping a page can have
 * is specified in the p_szc field.  The p_szc field
 * cannot change as long as there any mappings (large or small)
 * to any of the pages that make up the large page. (ie. any
 * promotion/demotion of page size is not up to the hat but up to
 * the page free list manager).  The array
 * should consist of properly aligned contigous pages that are
 * part of a big page for a large mapping to be created.
 */
static void
hat_do_memload_array(struct hat *hat, caddr_t addr, size_t len,
	struct page **pps, uint_t attr, uint_t flags, uint_t rid)
{
	int  ttesz;
	size_t mapsz;
	pgcnt_t	numpg, npgs;
	tte_t tte;
	page_t *pp;
	uint_t large_pages_disable;

	ASSERT(!((uintptr_t)addr & MMU_PAGEOFFSET));
	SFMMU_VALIDATE_HMERID(hat, rid, addr, len);

	if (hat->sfmmu_rmstat)
		hat_resvstat(len, hat->sfmmu_as, addr);

#if defined(SF_ERRATA_57)
	if ((hat != ksfmmup) && AS_TYPE_64BIT(hat->sfmmu_as) &&
	    (addr < errata57_limit) && (attr & PROT_EXEC) &&
	    !(flags & HAT_LOAD_SHARE)) {
		cmn_err(CE_WARN, "hat_memload_array: illegal attempt to make "
		    "user page executable");
		attr &= ~PROT_EXEC;
	}
#endif

	/* Get number of pages */
	npgs = len >> MMU_PAGESHIFT;

	if (flags & HAT_LOAD_SHARE) {
		large_pages_disable = disable_ism_large_pages;
	} else {
		large_pages_disable = disable_large_pages;
	}

	if (npgs < NHMENTS || large_pages_disable == LARGE_PAGES_OFF) {
		sfmmu_memload_batchsmall(hat, addr, pps, attr, flags, npgs,
		    rid);
		return;
	}

	while (npgs >= NHMENTS) {
		pp = *pps;
		for (ttesz = pp->p_szc; ttesz != TTE8K; ttesz--) {
			/*
			 * Check if this page size is disabled.
			 */
			if (large_pages_disable & (1 << ttesz))
				continue;

			numpg = TTEPAGES(ttesz);
			mapsz = numpg << MMU_PAGESHIFT;
			if ((npgs >= numpg) &&
			    IS_P2ALIGNED(addr, mapsz) &&
			    IS_P2ALIGNED(pp->p_pagenum, numpg)) {
				/*
				 * At this point we have enough pages and
				 * we know the virtual address and the pfn
				 * are properly aligned.  We still need
				 * to check for physical contiguity but since
				 * it is very likely that this is the case
				 * we will assume they are so and undo
				 * the request if necessary.  It would
				 * be great if we could get a hint flag
				 * like HAT_CONTIG which would tell us
				 * the pages are contigous for sure.
				 */
				sfmmu_memtte(&tte, (*pps)->p_pagenum,
				    attr, ttesz);
				if (!sfmmu_tteload_array(hat, &tte, addr,
				    pps, flags, rid)) {
					break;
				}
			}
		}
		if (ttesz == TTE8K) {
			/*
			 * We were not able to map array using a large page
			 * batch a hmeblk or fraction at a time.
			 */
			numpg = ((uintptr_t)addr >> MMU_PAGESHIFT)
			    & (NHMENTS-1);
			numpg = NHMENTS - numpg;
			ASSERT(numpg <= npgs);
			mapsz = numpg * MMU_PAGESIZE;
			sfmmu_memload_batchsmall(hat, addr, pps, attr, flags,
			    numpg, rid);
		}
		addr += mapsz;
		npgs -= numpg;
		pps += numpg;
	}

	if (npgs) {
		sfmmu_memload_batchsmall(hat, addr, pps, attr, flags, npgs,
		    rid);
	}

	/*
	 * Check TSB and TLB page sizes.
	 */
	if ((flags & HAT_LOAD_SHARE) == 0) {
		sfmmu_check_page_sizes(hat, 1);
	}
}

/*
 * Function tries to batch 8K pages into the same hme blk.
 */
static void
sfmmu_memload_batchsmall(struct hat *hat, caddr_t vaddr, page_t **pps,
		    uint_t attr, uint_t flags, pgcnt_t npgs, uint_t rid)
{
	tte_t	tte;
	page_t *pp;
	struct hmehash_bucket *hmebp;
	struct hme_blk *hmeblkp;
	int	index;

	while (npgs) {
		/*
		 * Acquire the hash bucket.
		 */
		hmebp = sfmmu_tteload_acquire_hashbucket(hat, vaddr, TTE8K,
		    rid);
		ASSERT(hmebp);

		/*
		 * Find the hment block.
		 */
		hmeblkp = sfmmu_tteload_find_hmeblk(hat, hmebp, vaddr,
		    TTE8K, flags, rid);
		ASSERT(hmeblkp);

		do {
			/*
			 * Make the tte.
			 */
			pp = *pps;
			sfmmu_memtte(&tte, pp->p_pagenum, attr, TTE8K);

			/*
			 * Add the translation.
			 */
			(void) sfmmu_tteload_addentry(hat, hmeblkp, &tte,
			    vaddr, pps, flags, rid);

			/*
			 * Goto next page.
			 */
			pps++;
			npgs--;

			/*
			 * Goto next address.
			 */
			vaddr += MMU_PAGESIZE;

			/*
			 * Don't crossover into a different hmentblk.
			 */
			index = (int)(((uintptr_t)vaddr >> MMU_PAGESHIFT) &
			    (NHMENTS-1));

		} while (index != 0 && npgs != 0);

		/*
		 * Release the hash bucket.
		 */

		sfmmu_tteload_release_hashbucket(hmebp);
	}
}

/*
 * Construct a tte for a page:
 *
 * tte_valid = 1
 * tte_size2 = size & TTE_SZ2_BITS (Panther and Olympus-C only)
 * tte_size = size
 * tte_nfo = attr & HAT_NOFAULT
 * tte_ie = attr & HAT_STRUCTURE_LE
 * tte_hmenum = hmenum
 * tte_pahi = pp->p_pagenum >> TTE_PASHIFT;
 * tte_palo = pp->p_pagenum & TTE_PALOMASK;
 * tte_ref = 1 (optimization)
 * tte_wr_perm = attr & PROT_WRITE;
 * tte_no_sync = attr & HAT_NOSYNC
 * tte_lock = attr & SFMMU_LOCKTTE
 * tte_cp = !(attr & SFMMU_UNCACHEPTTE)
 * tte_cv = !(attr & SFMMU_UNCACHEVTTE)
 * tte_e = attr & SFMMU_SIDEFFECT
 * tte_priv = !(attr & PROT_USER)
 * tte_hwwr = if nosync is set and it is writable we set the mod bit (opt)
 * tte_glb = 0
 */
void
sfmmu_memtte(tte_t *ttep, pfn_t pfn, uint_t attr, int tte_sz)
{
	ASSERT(!(attr & ~SFMMU_LOAD_ALLATTR));

	ttep->tte_inthi = MAKE_TTE_INTHI(pfn, attr, tte_sz, 0 /* hmenum */);
	ttep->tte_intlo = MAKE_TTE_INTLO(pfn, attr, tte_sz, 0 /* hmenum */);

	if (TTE_IS_NOSYNC(ttep)) {
		TTE_SET_REF(ttep);
		if (TTE_IS_WRITABLE(ttep)) {
			TTE_SET_MOD(ttep);
		}
	}
	if (TTE_IS_NFO(ttep) && TTE_IS_EXECUTABLE(ttep)) {
		panic("sfmmu_memtte: can't set both NFO and EXEC bits");
	}
}

/*
 * This function will add a translation to the hme_blk and allocate the
 * hme_blk if one does not exist.
 * If a page structure is specified then it will add the
 * corresponding hment to the mapping list.
 * It will also update the hmenum field for the tte.
 *
 * Currently this function is only used for kernel mappings.
 * So pass invalid region to sfmmu_tteload_array().
 */
void
sfmmu_tteload(struct hat *sfmmup, tte_t *ttep, caddr_t vaddr, page_t *pp,
	uint_t flags)
{
	ASSERT(sfmmup == ksfmmup);
	(void) sfmmu_tteload_array(sfmmup, ttep, vaddr, &pp, flags,
	    SFMMU_INVALID_SHMERID);
}

/*
 * Load (ttep != NULL) or unload (ttep == NULL) one entry in the TSB.
 * Assumes that a particular page size may only be resident in one TSB.
 */
static void
sfmmu_mod_tsb(sfmmu_t *sfmmup, caddr_t vaddr, tte_t *ttep, int ttesz)
{
	struct tsb_info *tsbinfop = NULL;
	uint64_t tag;
	struct tsbe *tsbe_addr;
	uint64_t tsb_base;
	uint_t tsb_size;
	int vpshift = MMU_PAGESHIFT;
	int phys = 0;

	if (sfmmup == ksfmmup) { /* No support for 32/256M ksfmmu pages */
		phys = ktsb_phys;
		if (ttesz >= TTE4M) {
#ifndef sun4v
			ASSERT((ttesz != TTE32M) && (ttesz != TTE256M));
#endif
			tsb_base = (phys)? ktsb4m_pbase : (uint64_t)ktsb4m_base;
			tsb_size = ktsb4m_szcode;
		} else {
			tsb_base = (phys)? ktsb_pbase : (uint64_t)ktsb_base;
			tsb_size = ktsb_szcode;
		}
	} else {
		SFMMU_GET_TSBINFO(tsbinfop, sfmmup, ttesz);

		/*
		 * If there isn't a TSB for this page size, or the TSB is
		 * swapped out, there is nothing to do.  Note that the latter
		 * case seems impossible but can occur if hat_pageunload()
		 * is called on an ISM mapping while the process is swapped
		 * out.
		 */
		if (tsbinfop == NULL || (tsbinfop->tsb_flags & TSB_SWAPPED))
			return;

		/*
		 * If another thread is in the middle of relocating a TSB
		 * we can't unload the entry so set a flag so that the
		 * TSB will be flushed before it can be accessed by the
		 * process.
		 */
		if ((tsbinfop->tsb_flags & TSB_RELOC_FLAG) != 0) {
			if (ttep == NULL)
				tsbinfop->tsb_flags |= TSB_FLUSH_NEEDED;
			return;
		}
#if defined(UTSB_PHYS)
		phys = 1;
		tsb_base = (uint64_t)tsbinfop->tsb_pa;
#else
		tsb_base = (uint64_t)tsbinfop->tsb_va;
#endif
		tsb_size = tsbinfop->tsb_szc;
	}
	if (ttesz >= TTE4M)
		vpshift = MMU_PAGESHIFT4M;

	tsbe_addr = sfmmu_get_tsbe(tsb_base, vaddr, vpshift, tsb_size);
	tag = sfmmu_make_tsbtag(vaddr);

	if (ttep == NULL) {
		sfmmu_unload_tsbe(tsbe_addr, tag, phys);
	} else {
		if (ttesz >= TTE4M) {
			SFMMU_STAT(sf_tsb_load4m);
		} else {
			SFMMU_STAT(sf_tsb_load8k);
		}

		sfmmu_load_tsbe(tsbe_addr, tag, ttep, phys);
	}
}

/*
 * Unmap all entries from [start, end) matching the given page size.
 *
 * This function is used primarily to unmap replicated 64K or 512K entries
 * from the TSB that are inserted using the base page size TSB pointer, but
 * it may also be called to unmap a range of addresses from the TSB.
 */
void
sfmmu_unload_tsb_range(sfmmu_t *sfmmup, caddr_t start, caddr_t end, int ttesz)
{
	struct tsb_info *tsbinfop;
	uint64_t tag;
	struct tsbe *tsbe_addr;
	caddr_t vaddr;
	uint64_t tsb_base;
	int vpshift, vpgsz;
	uint_t tsb_size;
	int phys = 0;

	/*
	 * Assumptions:
	 *  If ttesz == 8K, 64K or 512K, we walk through the range 8K
	 *  at a time shooting down any valid entries we encounter.
	 *
	 *  If ttesz >= 4M we walk the range 4M at a time shooting
	 *  down any valid mappings we find.
	 */
	if (sfmmup == ksfmmup) {
		phys = ktsb_phys;
		if (ttesz >= TTE4M) {
#ifndef sun4v
			ASSERT((ttesz != TTE32M) && (ttesz != TTE256M));
#endif
			tsb_base = (phys)? ktsb4m_pbase : (uint64_t)ktsb4m_base;
			tsb_size = ktsb4m_szcode;
		} else {
			tsb_base = (phys)? ktsb_pbase : (uint64_t)ktsb_base;
			tsb_size = ktsb_szcode;
		}
	} else {
		SFMMU_GET_TSBINFO(tsbinfop, sfmmup, ttesz);

		/*
		 * If there isn't a TSB for this page size, or the TSB is
		 * swapped out, there is nothing to do.  Note that the latter
		 * case seems impossible but can occur if hat_pageunload()
		 * is called on an ISM mapping while the process is swapped
		 * out.
		 */
		if (tsbinfop == NULL || (tsbinfop->tsb_flags & TSB_SWAPPED))
			return;

		/*
		 * If another thread is in the middle of relocating a TSB
		 * we can't unload the entry so set a flag so that the
		 * TSB will be flushed before it can be accessed by the
		 * process.
		 */
		if ((tsbinfop->tsb_flags & TSB_RELOC_FLAG) != 0) {
			tsbinfop->tsb_flags |= TSB_FLUSH_NEEDED;
			return;
		}
#if defined(UTSB_PHYS)
		phys = 1;
		tsb_base = (uint64_t)tsbinfop->tsb_pa;
#else
		tsb_base = (uint64_t)tsbinfop->tsb_va;
#endif
		tsb_size = tsbinfop->tsb_szc;
	}
	if (ttesz >= TTE4M) {
		vpshift = MMU_PAGESHIFT4M;
		vpgsz = MMU_PAGESIZE4M;
	} else {
		vpshift = MMU_PAGESHIFT;
		vpgsz = MMU_PAGESIZE;
	}

	for (vaddr = start; vaddr < end; vaddr += vpgsz) {
		tag = sfmmu_make_tsbtag(vaddr);
		tsbe_addr = sfmmu_get_tsbe(tsb_base, vaddr, vpshift, tsb_size);
		sfmmu_unload_tsbe(tsbe_addr, tag, phys);
	}
}

/*
 * Select the optimum TSB size given the number of mappings
 * that need to be cached.
 */
static int
sfmmu_select_tsb_szc(pgcnt_t pgcnt)
{
	int szc = 0;

#ifdef DEBUG
	if (tsb_grow_stress) {
		uint32_t randval = (uint32_t)gettick() >> 4;
		return (randval % (tsb_max_growsize + 1));
	}
#endif	/* DEBUG */

	while ((szc < tsb_max_growsize) && (pgcnt > SFMMU_RSS_TSBSIZE(szc)))
		szc++;
	return (szc);
}

/*
 * This function will add a translation to the hme_blk and allocate the
 * hme_blk if one does not exist.
 * If a page structure is specified then it will add the
 * corresponding hment to the mapping list.
 * It will also update the hmenum field for the tte.
 * Furthermore, it attempts to create a large page translation
 * for <addr,hat> at page array pps.  It assumes addr and first
 * pp is correctly aligned.  It returns 0 if successful and 1 otherwise.
 */
static int
sfmmu_tteload_array(sfmmu_t *sfmmup, tte_t *ttep, caddr_t vaddr,
	page_t **pps, uint_t flags, uint_t rid)
{
	struct hmehash_bucket *hmebp;
	struct hme_blk *hmeblkp;
	int 	ret;
	uint_t	size;

	/*
	 * Get mapping size.
	 */
	size = TTE_CSZ(ttep);
	ASSERT(!((uintptr_t)vaddr & TTE_PAGE_OFFSET(size)));

	/*
	 * Acquire the hash bucket.
	 */
	hmebp = sfmmu_tteload_acquire_hashbucket(sfmmup, vaddr, size, rid);
	ASSERT(hmebp);

	/*
	 * Find the hment block.
	 */
	hmeblkp = sfmmu_tteload_find_hmeblk(sfmmup, hmebp, vaddr, size, flags,
	    rid);
	ASSERT(hmeblkp);

	/*
	 * Add the translation.
	 */
	ret = sfmmu_tteload_addentry(sfmmup, hmeblkp, ttep, vaddr, pps, flags,
	    rid);

	/*
	 * Release the hash bucket.
	 */
	sfmmu_tteload_release_hashbucket(hmebp);

	return (ret);
}

/*
 * Function locks and returns a pointer to the hash bucket for vaddr and size.
 */
static struct hmehash_bucket *
sfmmu_tteload_acquire_hashbucket(sfmmu_t *sfmmup, caddr_t vaddr, int size,
    uint_t rid)
{
	struct hmehash_bucket *hmebp;
	int hmeshift;
	void *htagid = sfmmutohtagid(sfmmup, rid);

	ASSERT(htagid != NULL);

	hmeshift = HME_HASH_SHIFT(size);

	hmebp = HME_HASH_FUNCTION(htagid, vaddr, hmeshift);

	SFMMU_HASH_LOCK(hmebp);

	return (hmebp);
}

/*
 * Function returns a pointer to an hmeblk in the hash bucket, hmebp. If the
 * hmeblk doesn't exists for the [sfmmup, vaddr & size] signature, a hmeblk is
 * allocated.
 */
static struct hme_blk *
sfmmu_tteload_find_hmeblk(sfmmu_t *sfmmup, struct hmehash_bucket *hmebp,
	caddr_t vaddr, uint_t size, uint_t flags, uint_t rid)
{
	hmeblk_tag hblktag;
	int hmeshift;
	struct hme_blk *hmeblkp, *pr_hblk, *list = NULL;

	SFMMU_VALIDATE_HMERID(sfmmup, rid, vaddr, TTEBYTES(size));

	hblktag.htag_id = sfmmutohtagid(sfmmup, rid);
	ASSERT(hblktag.htag_id != NULL);
	hmeshift = HME_HASH_SHIFT(size);
	hblktag.htag_bspage = HME_HASH_BSPAGE(vaddr, hmeshift);
	hblktag.htag_rehash = HME_HASH_REHASH(size);
	hblktag.htag_rid = rid;

ttearray_realloc:

	HME_HASH_SEARCH_PREV(hmebp, hblktag, hmeblkp, pr_hblk, &list);

	/*
	 * We block until hblk_reserve_lock is released; it's held by
	 * the thread, temporarily using hblk_reserve, until hblk_reserve is
	 * replaced by a hblk from sfmmu8_cache.
	 */
	if (hmeblkp == (struct hme_blk *)hblk_reserve &&
	    hblk_reserve_thread != curthread) {
		SFMMU_HASH_UNLOCK(hmebp);
		mutex_enter(&hblk_reserve_lock);
		mutex_exit(&hblk_reserve_lock);
		SFMMU_STAT(sf_hblk_reserve_hit);
		SFMMU_HASH_LOCK(hmebp);
		goto ttearray_realloc;
	}

	if (hmeblkp == NULL) {
		hmeblkp = sfmmu_hblk_alloc(sfmmup, vaddr, hmebp, size,
		    hblktag, flags, rid);
		ASSERT(!SFMMU_IS_SHMERID_VALID(rid) || hmeblkp->hblk_shared);
		ASSERT(SFMMU_IS_SHMERID_VALID(rid) || !hmeblkp->hblk_shared);
	} else {
		/*
		 * It is possible for 8k and 64k hblks to collide since they
		 * have the same rehash value. This is because we
		 * lazily free hblks and 8K/64K blks could be lingering.
		 * If we find size mismatch we free the block and & try again.
		 */
		if (get_hblk_ttesz(hmeblkp) != size) {
			ASSERT(!hmeblkp->hblk_vcnt);
			ASSERT(!hmeblkp->hblk_hmecnt);
			sfmmu_hblk_hash_rm(hmebp, hmeblkp, pr_hblk,
			    &list, 0);
			goto ttearray_realloc;
		}
		if (hmeblkp->hblk_shw_bit) {
			/*
			 * if the hblk was previously used as a shadow hblk then
			 * we will change it to a normal hblk
			 */
			ASSERT(!hmeblkp->hblk_shared);
			if (hmeblkp->hblk_shw_mask) {
				sfmmu_shadow_hcleanup(sfmmup, hmeblkp, hmebp);
				ASSERT(SFMMU_HASH_LOCK_ISHELD(hmebp));
				goto ttearray_realloc;
			} else {
				hmeblkp->hblk_shw_bit = 0;
			}
		}
		SFMMU_STAT(sf_hblk_hit);
	}

	/*
	 * hat_memload() should never call kmem_cache_free() for kernel hmeblks;
	 * see block comment showing the stacktrace in sfmmu_hblk_alloc();
	 * set the flag parameter to 1 so that sfmmu_hblks_list_purge() will
	 * just add these hmeblks to the per-cpu pending queue.
	 */
	sfmmu_hblks_list_purge(&list, 1);

	ASSERT(get_hblk_ttesz(hmeblkp) == size);
	ASSERT(!hmeblkp->hblk_shw_bit);
	ASSERT(!SFMMU_IS_SHMERID_VALID(rid) || hmeblkp->hblk_shared);
	ASSERT(SFMMU_IS_SHMERID_VALID(rid) || !hmeblkp->hblk_shared);
	ASSERT(hmeblkp->hblk_tag.htag_rid == rid);

	return (hmeblkp);
}

/*
 * Function adds a tte entry into the hmeblk. It returns 0 if successful and 1
 * otherwise.
 */
static int
sfmmu_tteload_addentry(sfmmu_t *sfmmup, struct hme_blk *hmeblkp, tte_t *ttep,
	caddr_t vaddr, page_t **pps, uint_t flags, uint_t rid)
{
	page_t *pp = *pps;
	int hmenum, size, remap;
	tte_t tteold, flush_tte;
#ifdef DEBUG
	tte_t orig_old;
#endif /* DEBUG */
	struct sf_hment *sfhme;
	kmutex_t *pml, *pmtx;
	hatlock_t *hatlockp;
	int myflt;

	/*
	 * remove this panic when we decide to let user virtual address
	 * space be >= USERLIMIT.
	 */
	if (!TTE_IS_PRIVILEGED(ttep) && vaddr >= (caddr_t)USERLIMIT)
		panic("user addr %p in kernel space", (void *)vaddr);
#if defined(TTE_IS_GLOBAL)
	if (TTE_IS_GLOBAL(ttep))
		panic("sfmmu_tteload: creating global tte");
#endif

#ifdef DEBUG
	if (pf_is_memory(sfmmu_ttetopfn(ttep, vaddr)) &&
	    !TTE_IS_PCACHEABLE(ttep) && !sfmmu_allow_nc_trans)
		panic("sfmmu_tteload: non cacheable memory tte");
#endif /* DEBUG */

	/* don't simulate dirty bit for writeable ISM/DISM mappings */
	if ((flags & HAT_LOAD_SHARE) && TTE_IS_WRITABLE(ttep)) {
		TTE_SET_REF(ttep);
		TTE_SET_MOD(ttep);
	}

	if ((flags & HAT_LOAD_SHARE) || !TTE_IS_REF(ttep) ||
	    !TTE_IS_MOD(ttep)) {
		/*
		 * Don't load TSB for dummy as in ISM.  Also don't preload
		 * the TSB if the TTE isn't writable since we're likely to
		 * fault on it again -- preloading can be fairly expensive.
		 */
		flags |= SFMMU_NO_TSBLOAD;
	}

	size = TTE_CSZ(ttep);
	switch (size) {
	case TTE8K:
		SFMMU_STAT(sf_tteload8k);
		break;
	case TTE64K:
		SFMMU_STAT(sf_tteload64k);
		break;
	case TTE512K:
		SFMMU_STAT(sf_tteload512k);
		break;
	case TTE4M:
		SFMMU_STAT(sf_tteload4m);
		break;
	case (TTE32M):
		SFMMU_STAT(sf_tteload32m);
		ASSERT(mmu_page_sizes == max_mmu_page_sizes);
		break;
	case (TTE256M):
		SFMMU_STAT(sf_tteload256m);
		ASSERT(mmu_page_sizes == max_mmu_page_sizes);
		break;
	}

	ASSERT(!((uintptr_t)vaddr & TTE_PAGE_OFFSET(size)));
	SFMMU_VALIDATE_HMERID(sfmmup, rid, vaddr, TTEBYTES(size));
	ASSERT(!SFMMU_IS_SHMERID_VALID(rid) || hmeblkp->hblk_shared);
	ASSERT(SFMMU_IS_SHMERID_VALID(rid) || !hmeblkp->hblk_shared);

	HBLKTOHME_IDX(sfhme, hmeblkp, vaddr, hmenum);

	/*
	 * Need to grab mlist lock here so that pageunload
	 * will not change tte behind us.
	 */
	if (pp) {
		pml = sfmmu_mlist_enter(pp);
	}

	sfmmu_copytte(&sfhme->hme_tte, &tteold);
	/*
	 * Look for corresponding hment and if valid verify
	 * pfns are equal.
	 */
	remap = TTE_IS_VALID(&tteold);
	if (remap) {
		pfn_t	new_pfn, old_pfn;

		old_pfn = TTE_TO_PFN(vaddr, &tteold);
		new_pfn = TTE_TO_PFN(vaddr, ttep);

		if (flags & HAT_LOAD_REMAP) {
			/* make sure we are remapping same type of pages */
			if (pf_is_memory(old_pfn) != pf_is_memory(new_pfn)) {
				panic("sfmmu_tteload - tte remap io<->memory");
			}
			if (old_pfn != new_pfn &&
			    (pp != NULL || sfhme->hme_page != NULL)) {
				panic("sfmmu_tteload - tte remap pp != NULL");
			}
		} else if (old_pfn != new_pfn) {
			panic("sfmmu_tteload - tte remap, hmeblkp 0x%p",
			    (void *)hmeblkp);
		}
		ASSERT(TTE_CSZ(&tteold) == TTE_CSZ(ttep));
	}

	if (pp) {
		if (size == TTE8K) {
#ifdef VAC
			/*
			 * Handle VAC consistency
			 */
			if (!remap && (cache & CACHE_VAC) && !PP_ISNC(pp)) {
				sfmmu_vac_conflict(sfmmup, vaddr, pp);
			}
#endif

			if (TTE_IS_WRITABLE(ttep) && PP_ISRO(pp)) {
				pmtx = sfmmu_page_enter(pp);
				PP_CLRRO(pp);
				sfmmu_page_exit(pmtx);
			} else if (!PP_ISMAPPED(pp) &&
			    (!TTE_IS_WRITABLE(ttep)) && !(PP_ISMOD(pp))) {
				pmtx = sfmmu_page_enter(pp);
				if (!(PP_ISMOD(pp))) {
					PP_SETRO(pp);
				}
				sfmmu_page_exit(pmtx);
			}

		} else if (sfmmu_pagearray_setup(vaddr, pps, ttep, remap)) {
			/*
			 * sfmmu_pagearray_setup failed so return
			 */
			sfmmu_mlist_exit(pml);
			return (1);
		}
	}

	/*
	 * Make sure hment is not on a mapping list.
	 */
	ASSERT(remap || (sfhme->hme_page == NULL));

	/* if it is not a remap then hme->next better be NULL */
	ASSERT((!remap) ? sfhme->hme_next == NULL : 1);

	if (flags & HAT_LOAD_LOCK) {
		if ((hmeblkp->hblk_lckcnt + 1) >= MAX_HBLK_LCKCNT) {
			panic("too high lckcnt-hmeblk %p",
			    (void *)hmeblkp);
		}
		atomic_inc_32(&hmeblkp->hblk_lckcnt);

		HBLK_STACK_TRACE(hmeblkp, HBLK_LOCK);
	}

#ifdef VAC
	if (pp && PP_ISNC(pp)) {
		/*
		 * If the physical page is marked to be uncacheable, like
		 * by a vac conflict, make sure the new mapping is also
		 * uncacheable.
		 */
		TTE_CLR_VCACHEABLE(ttep);
		ASSERT(PP_GET_VCOLOR(pp) == NO_VCOLOR);
	}
#endif
	ttep->tte_hmenum = hmenum;

#ifdef DEBUG
	orig_old = tteold;
#endif /* DEBUG */

	while (sfmmu_modifytte_try(&tteold, ttep, &sfhme->hme_tte) < 0) {
		if ((sfmmup == KHATID) &&
		    (flags & (HAT_LOAD_LOCK | HAT_LOAD_REMAP))) {
			sfmmu_copytte(&sfhme->hme_tte, &tteold);
		}
#ifdef DEBUG
		chk_tte(&orig_old, &tteold, ttep, hmeblkp);
#endif /* DEBUG */
	}
	ASSERT(TTE_IS_VALID(&sfhme->hme_tte));

	if (!TTE_IS_VALID(&tteold)) {

		atomic_inc_16(&hmeblkp->hblk_vcnt);
		if (rid == SFMMU_INVALID_SHMERID) {
			atomic_inc_ulong(&sfmmup->sfmmu_ttecnt[size]);
		} else {
			sf_srd_t *srdp = sfmmup->sfmmu_srdp;
			sf_region_t *rgnp = srdp->srd_hmergnp[rid];
			/*
			 * We already accounted for region ttecnt's in sfmmu
			 * during hat_join_region() processing. Here we
			 * only update ttecnt's in region struture.
			 */
			atomic_inc_ulong(&rgnp->rgn_ttecnt[size]);
		}
	}

	myflt = (astosfmmu(curthread->t_procp->p_as) == sfmmup);
	if (size > TTE8K && (flags & HAT_LOAD_SHARE) == 0 &&
	    sfmmup != ksfmmup) {
		uchar_t tteflag = 1 << size;
		if (rid == SFMMU_INVALID_SHMERID) {
			if (!(sfmmup->sfmmu_tteflags & tteflag)) {
				hatlockp = sfmmu_hat_enter(sfmmup);
				sfmmup->sfmmu_tteflags |= tteflag;
				sfmmu_hat_exit(hatlockp);
			}
		} else if (!(sfmmup->sfmmu_rtteflags & tteflag)) {
			hatlockp = sfmmu_hat_enter(sfmmup);
			sfmmup->sfmmu_rtteflags |= tteflag;
			sfmmu_hat_exit(hatlockp);
		}
		/*
		 * Update the current CPU tsbmiss area, so the current thread
		 * won't need to take the tsbmiss for the new pagesize.
		 * The other threads in the process will update their tsb
		 * miss area lazily in sfmmu_tsbmiss_exception() when they
		 * fail to find the translation for a newly added pagesize.
		 */
		if (size > TTE64K && myflt) {
			struct tsbmiss *tsbmp;
			kpreempt_disable();
			tsbmp = &tsbmiss_area[CPU->cpu_id];
			if (rid == SFMMU_INVALID_SHMERID) {
				if (!(tsbmp->uhat_tteflags & tteflag)) {
					tsbmp->uhat_tteflags |= tteflag;
				}
			} else {
				if (!(tsbmp->uhat_rtteflags & tteflag)) {
					tsbmp->uhat_rtteflags |= tteflag;
				}
			}
			kpreempt_enable();
		}
	}

	if (size >= TTE4M && (flags & HAT_LOAD_TEXT) &&
	    !SFMMU_FLAGS_ISSET(sfmmup, HAT_4MTEXT_FLAG)) {
		hatlockp = sfmmu_hat_enter(sfmmup);
		SFMMU_FLAGS_SET(sfmmup, HAT_4MTEXT_FLAG);
		sfmmu_hat_exit(hatlockp);
	}

	flush_tte.tte_intlo = (tteold.tte_intlo ^ ttep->tte_intlo) &
	    hw_tte.tte_intlo;
	flush_tte.tte_inthi = (tteold.tte_inthi ^ ttep->tte_inthi) &
	    hw_tte.tte_inthi;

	if (remap && (flush_tte.tte_inthi || flush_tte.tte_intlo)) {
		/*
		 * If remap and new tte differs from old tte we need
		 * to sync the mod bit and flush TLB/TSB.  We don't
		 * need to sync ref bit because we currently always set
		 * ref bit in tteload.
		 */
		ASSERT(TTE_IS_REF(ttep));
		if (TTE_IS_MOD(&tteold)) {
			sfmmu_ttesync(sfmmup, vaddr, &tteold, pp);
		}
		/*
		 * hwtte bits shouldn't change for SRD hmeblks as long as SRD
		 * hmes are only used for read only text. Adding this code for
		 * completeness and future use of shared hmeblks with writable
		 * mappings of VMODSORT vnodes.
		 */
		if (hmeblkp->hblk_shared) {
			cpuset_t cpuset = sfmmu_rgntlb_demap(vaddr,
			    sfmmup->sfmmu_srdp->srd_hmergnp[rid], hmeblkp, 1);
			xt_sync(cpuset);
			SFMMU_STAT_ADD(sf_region_remap_demap, 1);
		} else {
			sfmmu_tlb_demap(vaddr, sfmmup, hmeblkp, 0, 0);
			xt_sync(sfmmup->sfmmu_cpusran);
		}
	}

	if ((flags & SFMMU_NO_TSBLOAD) == 0) {
		/*
		 * We only preload 8K and 4M mappings into the TSB, since
		 * 64K and 512K mappings are replicated and hence don't
		 * have a single, unique TSB entry. Ditto for 32M/256M.
		 */
		if (size == TTE8K || size == TTE4M) {
			sf_scd_t *scdp;
			hatlockp = sfmmu_hat_enter(sfmmup);
			/*
			 * Don't preload private TSB if the mapping is used
			 * by the shctx in the SCD.
			 */
			scdp = sfmmup->sfmmu_scdp;
			if (rid == SFMMU_INVALID_SHMERID || scdp == NULL ||
			    !SF_RGNMAP_TEST(scdp->scd_hmeregion_map, rid)) {
				sfmmu_load_tsb(sfmmup, vaddr, &sfhme->hme_tte,
				    size);
			}
			sfmmu_hat_exit(hatlockp);
		}
	}
	if (pp) {
		if (!remap) {
			HME_ADD(sfhme, pp);
			atomic_inc_16(&hmeblkp->hblk_hmecnt);
			ASSERT(hmeblkp->hblk_hmecnt > 0);

			/*
			 * Cannot ASSERT(hmeblkp->hblk_hmecnt <= NHMENTS)
			 * see pageunload() for comment.
			 */
		}
		sfmmu_mlist_exit(pml);
	}

	return (0);
}
/*
 * Function unlocks hash bucket.
 */
static void
sfmmu_tteload_release_hashbucket(struct hmehash_bucket *hmebp)
{
	ASSERT(SFMMU_HASH_LOCK_ISHELD(hmebp));
	SFMMU_HASH_UNLOCK(hmebp);
}

/*
 * function which checks and sets up page array for a large
 * translation.  Will set p_vcolor, p_index, p_ro fields.
 * Assumes addr and pfnum of first page are properly aligned.
 * Will check for physical contiguity. If check fails it return
 * non null.
 */
static int
sfmmu_pagearray_setup(caddr_t addr, page_t **pps, tte_t *ttep, int remap)
{
	int 	i, index, ttesz;
	pfn_t	pfnum;
	pgcnt_t	npgs;
	page_t *pp, *pp1;
	kmutex_t *pmtx;
#ifdef VAC
	int osz;
	int cflags = 0;
	int vac_err = 0;
#endif
	int newidx = 0;

	ttesz = TTE_CSZ(ttep);

	ASSERT(ttesz > TTE8K);

	npgs = TTEPAGES(ttesz);
	index = PAGESZ_TO_INDEX(ttesz);

	pfnum = (*pps)->p_pagenum;
	ASSERT(IS_P2ALIGNED(pfnum, npgs));

	/*
	 * Save the first pp so we can do HAT_TMPNC at the end.
	 */
	pp1 = *pps;
#ifdef VAC
	osz = fnd_mapping_sz(pp1);
#endif

	for (i = 0; i < npgs; i++, pps++) {
		pp = *pps;
		ASSERT(PAGE_LOCKED(pp));
		ASSERT(pp->p_szc >= ttesz);
		ASSERT(pp->p_szc == pp1->p_szc);
		ASSERT(sfmmu_mlist_held(pp));

		/*
		 * XXX is it possible to maintain P_RO on the root only?
		 */
		if (TTE_IS_WRITABLE(ttep) && PP_ISRO(pp)) {
			pmtx = sfmmu_page_enter(pp);
			PP_CLRRO(pp);
			sfmmu_page_exit(pmtx);
		} else if (!PP_ISMAPPED(pp) && !TTE_IS_WRITABLE(ttep) &&
		    !PP_ISMOD(pp)) {
			pmtx = sfmmu_page_enter(pp);
			if (!(PP_ISMOD(pp))) {
				PP_SETRO(pp);
			}
			sfmmu_page_exit(pmtx);
		}

		/*
		 * If this is a remap we skip vac & contiguity checks.
		 */
		if (remap)
			continue;

		/*
		 * set p_vcolor and detect any vac conflicts.
		 */
#ifdef VAC
		if (vac_err == 0) {
			vac_err = sfmmu_vacconflict_array(addr, pp, &cflags);

		}
#endif

		/*
		 * Save current index in case we need to undo it.
		 * Note: "PAGESZ_TO_INDEX(sz)	(1 << (sz))"
		 *	"SFMMU_INDEX_SHIFT	6"
		 *	 "SFMMU_INDEX_MASK	((1 << SFMMU_INDEX_SHIFT) - 1)"
		 *	 "PP_MAPINDEX(p_index)	(p_index & SFMMU_INDEX_MASK)"
		 *
		 * So:	index = PAGESZ_TO_INDEX(ttesz);
		 *	if ttesz == 1 then index = 0x2
		 *		    2 then index = 0x4
		 *		    3 then index = 0x8
		 *		    4 then index = 0x10
		 *		    5 then index = 0x20
		 * The code below checks if it's a new pagesize (ie, newidx)
		 * in case we need to take it back out of p_index,
		 * and then or's the new index into the existing index.
		 */
		if ((PP_MAPINDEX(pp) & index) == 0)
			newidx = 1;
		pp->p_index = (PP_MAPINDEX(pp) | index);

		/*
		 * contiguity check
		 */
		if (pp->p_pagenum != pfnum) {
			/*
			 * If we fail the contiguity test then
			 * the only thing we need to fix is the p_index field.
			 * We might get a few extra flushes but since this
			 * path is rare that is ok.  The p_ro field will
			 * get automatically fixed on the next tteload to
			 * the page.  NO TNC bit is set yet.
			 */
			while (i >= 0) {
				pp = *pps;
				if (newidx)
					pp->p_index = (PP_MAPINDEX(pp) &
					    ~index);
				pps--;
				i--;
			}
			return (1);
		}
		pfnum++;
		addr += MMU_PAGESIZE;
	}

#ifdef VAC
	if (vac_err) {
		if (ttesz > osz) {
			/*
			 * There are some smaller mappings that causes vac
			 * conflicts. Convert all existing small mappings to
			 * TNC.
			 */
			SFMMU_STAT_ADD(sf_uncache_conflict, npgs);
			sfmmu_page_cache_array(pp1, HAT_TMPNC, CACHE_FLUSH,
			    npgs);
		} else {
			/* EMPTY */
			/*
			 * If there exists an big page mapping,
			 * that means the whole existing big page
			 * has TNC setting already. No need to covert to
			 * TNC again.
			 */
			ASSERT(PP_ISTNC(pp1));
		}
	}
#endif	/* VAC */

	return (0);
}

#ifdef VAC
/*
 * Routine that detects vac consistency for a large page. It also
 * sets virtual color for all pp's for this big mapping.
 */
static int
sfmmu_vacconflict_array(caddr_t addr, page_t *pp, int *cflags)
{
	int vcolor, ocolor;

	ASSERT(sfmmu_mlist_held(pp));

	if (PP_ISNC(pp)) {
		return (HAT_TMPNC);
	}

	vcolor = addr_to_vcolor(addr);
	if (PP_NEWPAGE(pp)) {
		PP_SET_VCOLOR(pp, vcolor);
		return (0);
	}

	ocolor = PP_GET_VCOLOR(pp);
	if (ocolor == vcolor) {
		return (0);
	}

	if (!PP_ISMAPPED(pp) && !PP_ISMAPPED_KPM(pp)) {
		/*
		 * Previous user of page had a differnet color
		 * but since there are no current users
		 * we just flush the cache and change the color.
		 * As an optimization for large pages we flush the
		 * entire cache of that color and set a flag.
		 */
		SFMMU_STAT(sf_pgcolor_conflict);
		if (!CacheColor_IsFlushed(*cflags, ocolor)) {
			CacheColor_SetFlushed(*cflags, ocolor);
			sfmmu_cache_flushcolor(ocolor, pp->p_pagenum);
		}
		PP_SET_VCOLOR(pp, vcolor);
		return (0);
	}

	/*
	 * We got a real conflict with a current mapping.
	 * set flags to start unencaching all mappings
	 * and return failure so we restart looping
	 * the pp array from the beginning.
	 */
	return (HAT_TMPNC);
}
#endif	/* VAC */

/*
 * creates a large page shadow hmeblk for a tte.
 * The purpose of this routine is to allow us to do quick unloads because
 * the vm layer can easily pass a very large but sparsely populated range.
 */
static struct hme_blk *
sfmmu_shadow_hcreate(sfmmu_t *sfmmup, caddr_t vaddr, int ttesz, uint_t flags)
{
	struct hmehash_bucket *hmebp;
	hmeblk_tag hblktag;
	int hmeshift, size, vshift;
	uint_t shw_mask, newshw_mask;
	struct hme_blk *hmeblkp;

	ASSERT(sfmmup != KHATID);
	if (mmu_page_sizes == max_mmu_page_sizes) {
		ASSERT(ttesz < TTE256M);
	} else {
		ASSERT(ttesz < TTE4M);
		ASSERT(sfmmup->sfmmu_ttecnt[TTE32M] == 0);
		ASSERT(sfmmup->sfmmu_ttecnt[TTE256M] == 0);
	}

	if (ttesz == TTE8K) {
		size = TTE512K;
	} else {
		size = ++ttesz;
	}

	hblktag.htag_id = sfmmup;
	hmeshift = HME_HASH_SHIFT(size);
	hblktag.htag_bspage = HME_HASH_BSPAGE(vaddr, hmeshift);
	hblktag.htag_rehash = HME_HASH_REHASH(size);
	hblktag.htag_rid = SFMMU_INVALID_SHMERID;
	hmebp = HME_HASH_FUNCTION(sfmmup, vaddr, hmeshift);

	SFMMU_HASH_LOCK(hmebp);

	HME_HASH_FAST_SEARCH(hmebp, hblktag, hmeblkp);
	ASSERT(hmeblkp != (struct hme_blk *)hblk_reserve);
	if (hmeblkp == NULL) {
		hmeblkp = sfmmu_hblk_alloc(sfmmup, vaddr, hmebp, size,
		    hblktag, flags, SFMMU_INVALID_SHMERID);
	}
	ASSERT(hmeblkp);
	if (!hmeblkp->hblk_shw_mask) {
		/*
		 * if this is a unused hblk it was just allocated or could
		 * potentially be a previous large page hblk so we need to
		 * set the shadow bit.
		 */
		ASSERT(!hmeblkp->hblk_vcnt && !hmeblkp->hblk_hmecnt);
		hmeblkp->hblk_shw_bit = 1;
	} else if (hmeblkp->hblk_shw_bit == 0) {
		panic("sfmmu_shadow_hcreate: shw bit not set in hmeblkp 0x%p",
		    (void *)hmeblkp);
	}
	ASSERT(hmeblkp->hblk_shw_bit == 1);
	ASSERT(!hmeblkp->hblk_shared);
	vshift = vaddr_to_vshift(hblktag, vaddr, size);
	ASSERT(vshift < 8);
	/*
	 * Atomically set shw mask bit
	 */
	do {
		shw_mask = hmeblkp->hblk_shw_mask;
		newshw_mask = shw_mask | (1 << vshift);
		newshw_mask = atomic_cas_32(&hmeblkp->hblk_shw_mask, shw_mask,
		    newshw_mask);
	} while (newshw_mask != shw_mask);

	SFMMU_HASH_UNLOCK(hmebp);

	return (hmeblkp);
}

/*
 * This routine cleanup a previous shadow hmeblk and changes it to
 * a regular hblk.  This happens rarely but it is possible
 * when a process wants to use large pages and there are hblks still
 * lying around from the previous as that used these hmeblks.
 * The alternative was to cleanup the shadow hblks at unload time
 * but since so few user processes actually use large pages, it is
 * better to be lazy and cleanup at this time.
 */
static void
sfmmu_shadow_hcleanup(sfmmu_t *sfmmup, struct hme_blk *hmeblkp,
	struct hmehash_bucket *hmebp)
{
	caddr_t addr, endaddr;
	int hashno, size;

	ASSERT(hmeblkp->hblk_shw_bit);
	ASSERT(!hmeblkp->hblk_shared);

	ASSERT(SFMMU_HASH_LOCK_ISHELD(hmebp));

	if (!hmeblkp->hblk_shw_mask) {
		hmeblkp->hblk_shw_bit = 0;
		return;
	}
	addr = (caddr_t)get_hblk_base(hmeblkp);
	endaddr = get_hblk_endaddr(hmeblkp);
	size = get_hblk_ttesz(hmeblkp);
	hashno = size - 1;
	ASSERT(hashno > 0);
	SFMMU_HASH_UNLOCK(hmebp);

	sfmmu_free_hblks(sfmmup, addr, endaddr, hashno);

	SFMMU_HASH_LOCK(hmebp);
}

static void
sfmmu_free_hblks(sfmmu_t *sfmmup, caddr_t addr, caddr_t endaddr,
	int hashno)
{
	int hmeshift, shadow = 0;
	hmeblk_tag hblktag;
	struct hmehash_bucket *hmebp;
	struct hme_blk *hmeblkp;
	struct hme_blk *nx_hblk, *pr_hblk, *list = NULL;

	ASSERT(hashno > 0);
	hblktag.htag_id = sfmmup;
	hblktag.htag_rehash = hashno;
	hblktag.htag_rid = SFMMU_INVALID_SHMERID;

	hmeshift = HME_HASH_SHIFT(hashno);

	while (addr < endaddr) {
		hblktag.htag_bspage = HME_HASH_BSPAGE(addr, hmeshift);
		hmebp = HME_HASH_FUNCTION(sfmmup, addr, hmeshift);
		SFMMU_HASH_LOCK(hmebp);
		/* inline HME_HASH_SEARCH */
		hmeblkp = hmebp->hmeblkp;
		pr_hblk = NULL;
		while (hmeblkp) {
			if (HTAGS_EQ(hmeblkp->hblk_tag, hblktag)) {
				/* found hme_blk */
				ASSERT(!hmeblkp->hblk_shared);
				if (hmeblkp->hblk_shw_bit) {
					if (hmeblkp->hblk_shw_mask) {
						shadow = 1;
						sfmmu_shadow_hcleanup(sfmmup,
						    hmeblkp, hmebp);
						break;
					} else {
						hmeblkp->hblk_shw_bit = 0;
					}
				}

				/*
				 * Hblk_hmecnt and hblk_vcnt could be non zero
				 * since hblk_unload() does not gurantee that.
				 *
				 * XXX - this could cause tteload() to spin
				 * where sfmmu_shadow_hcleanup() is called.
				 */
			}

			nx_hblk = hmeblkp->hblk_next;
			if (!hmeblkp->hblk_vcnt && !hmeblkp->hblk_hmecnt) {
				sfmmu_hblk_hash_rm(hmebp, hmeblkp, pr_hblk,
				    &list, 0);
			} else {
				pr_hblk = hmeblkp;
			}
			hmeblkp = nx_hblk;
		}

		SFMMU_HASH_UNLOCK(hmebp);

		if (shadow) {
			/*
			 * We found another shadow hblk so cleaned its
			 * children.  We need to go back and cleanup
			 * the original hblk so we don't change the
			 * addr.
			 */
			shadow = 0;
		} else {
			addr = (caddr_t)roundup((uintptr_t)addr + 1,
			    (1 << hmeshift));
		}
	}
	sfmmu_hblks_list_purge(&list, 0);
}

/*
 * This routine's job is to delete stale invalid shared hmeregions hmeblks that
 * may still linger on after pageunload.
 */
static void
sfmmu_cleanup_rhblk(sf_srd_t *srdp, caddr_t addr, uint_t rid, int ttesz)
{
	int hmeshift;
	hmeblk_tag hblktag;
	struct hmehash_bucket *hmebp;
	struct hme_blk *hmeblkp;
	struct hme_blk *pr_hblk;
	struct hme_blk *list = NULL;

	ASSERT(SFMMU_IS_SHMERID_VALID(rid));
	ASSERT(rid < SFMMU_MAX_HME_REGIONS);

	hmeshift = HME_HASH_SHIFT(ttesz);
	hblktag.htag_bspage = HME_HASH_BSPAGE(addr, hmeshift);
	hblktag.htag_rehash = ttesz;
	hblktag.htag_rid = rid;
	hblktag.htag_id = srdp;
	hmebp = HME_HASH_FUNCTION(srdp, addr, hmeshift);

	SFMMU_HASH_LOCK(hmebp);
	HME_HASH_SEARCH_PREV(hmebp, hblktag, hmeblkp, pr_hblk, &list);
	if (hmeblkp != NULL) {
		ASSERT(hmeblkp->hblk_shared);
		ASSERT(!hmeblkp->hblk_shw_bit);
		if (hmeblkp->hblk_vcnt || hmeblkp->hblk_hmecnt) {
			panic("sfmmu_cleanup_rhblk: valid hmeblk");
		}
		ASSERT(!hmeblkp->hblk_lckcnt);
		sfmmu_hblk_hash_rm(hmebp, hmeblkp, pr_hblk,
		    &list, 0);
	}
	SFMMU_HASH_UNLOCK(hmebp);
	sfmmu_hblks_list_purge(&list, 0);
}

/* ARGSUSED */
static void
sfmmu_rgn_cb_noop(caddr_t saddr, caddr_t eaddr, caddr_t r_saddr,
    size_t r_size, void *r_obj, u_offset_t r_objoff)
{
}

/*
 * Searches for an hmeblk which maps addr, then unloads this mapping
 * and updates *eaddrp, if the hmeblk is found.
 */
static void
sfmmu_unload_hmeregion_va(sf_srd_t *srdp, uint_t rid, caddr_t addr,
    caddr_t eaddr, int ttesz, caddr_t *eaddrp)
{
	int hmeshift;
	hmeblk_tag hblktag;
	struct hmehash_bucket *hmebp;
	struct hme_blk *hmeblkp;
	struct hme_blk *pr_hblk;
	struct hme_blk *list = NULL;

	ASSERT(SFMMU_IS_SHMERID_VALID(rid));
	ASSERT(rid < SFMMU_MAX_HME_REGIONS);
	ASSERT(ttesz >= HBLK_MIN_TTESZ);

	hmeshift = HME_HASH_SHIFT(ttesz);
	hblktag.htag_bspage = HME_HASH_BSPAGE(addr, hmeshift);
	hblktag.htag_rehash = ttesz;
	hblktag.htag_rid = rid;
	hblktag.htag_id = srdp;
	hmebp = HME_HASH_FUNCTION(srdp, addr, hmeshift);

	SFMMU_HASH_LOCK(hmebp);
	HME_HASH_SEARCH_PREV(hmebp, hblktag, hmeblkp, pr_hblk, &list);
	if (hmeblkp != NULL) {
		ASSERT(hmeblkp->hblk_shared);
		ASSERT(!hmeblkp->hblk_lckcnt);
		if (hmeblkp->hblk_vcnt || hmeblkp->hblk_hmecnt) {
			*eaddrp = sfmmu_hblk_unload(NULL, hmeblkp, addr,
			    eaddr, NULL, HAT_UNLOAD);
			ASSERT(*eaddrp > addr);
		}
		ASSERT(!hmeblkp->hblk_vcnt && !hmeblkp->hblk_hmecnt);
		sfmmu_hblk_hash_rm(hmebp, hmeblkp, pr_hblk,
		    &list, 0);
	}
	SFMMU_HASH_UNLOCK(hmebp);
	sfmmu_hblks_list_purge(&list, 0);
}

static void
sfmmu_unload_hmeregion(sf_srd_t *srdp, sf_region_t *rgnp)
{
	int ttesz = rgnp->rgn_pgszc;
	size_t rsz = rgnp->rgn_size;
	caddr_t rsaddr = rgnp->rgn_saddr;
	caddr_t readdr = rsaddr + rsz;
	caddr_t rhsaddr;
	caddr_t va;
	uint_t rid = rgnp->rgn_id;
	caddr_t cbsaddr;
	caddr_t cbeaddr;
	hat_rgn_cb_func_t rcbfunc;
	ulong_t cnt;

	ASSERT(SFMMU_IS_SHMERID_VALID(rid));
	ASSERT(rid < SFMMU_MAX_HME_REGIONS);

	ASSERT(IS_P2ALIGNED(rsaddr, TTEBYTES(ttesz)));
	ASSERT(IS_P2ALIGNED(rsz, TTEBYTES(ttesz)));
	if (ttesz < HBLK_MIN_TTESZ) {
		ttesz = HBLK_MIN_TTESZ;
		rhsaddr = (caddr_t)P2ALIGN((uintptr_t)rsaddr, HBLK_MIN_BYTES);
	} else {
		rhsaddr = rsaddr;
	}

	if ((rcbfunc = rgnp->rgn_cb_function) == NULL) {
		rcbfunc = sfmmu_rgn_cb_noop;
	}

	while (ttesz >= HBLK_MIN_TTESZ) {
		cbsaddr = rsaddr;
		cbeaddr = rsaddr;
		if (!(rgnp->rgn_hmeflags & (1 << ttesz))) {
			ttesz--;
			continue;
		}
		cnt = 0;
		va = rsaddr;
		while (va < readdr) {
			ASSERT(va >= rhsaddr);
			if (va != cbeaddr) {
				if (cbeaddr != cbsaddr) {
					ASSERT(cbeaddr > cbsaddr);
					(*rcbfunc)(cbsaddr, cbeaddr,
					    rsaddr, rsz, rgnp->rgn_obj,
					    rgnp->rgn_objoff);
				}
				cbsaddr = va;
				cbeaddr = va;
			}
			sfmmu_unload_hmeregion_va(srdp, rid, va, readdr,
			    ttesz, &cbeaddr);
			cnt++;
			va = rhsaddr + (cnt << TTE_PAGE_SHIFT(ttesz));
		}
		if (cbeaddr != cbsaddr) {
			ASSERT(cbeaddr > cbsaddr);
			(*rcbfunc)(cbsaddr, cbeaddr, rsaddr,
			    rsz, rgnp->rgn_obj,
			    rgnp->rgn_objoff);
		}
		ttesz--;
	}
}

/*
 * Release one hardware address translation lock on the given address range.
 */
void
hat_unlock(struct hat *sfmmup, caddr_t addr, size_t len)
{
	struct hmehash_bucket *hmebp;
	hmeblk_tag hblktag;
	int hmeshift, hashno = 1;
	struct hme_blk *hmeblkp, *list = NULL;
	caddr_t endaddr;

	ASSERT(sfmmup != NULL);

	ASSERT((sfmmup == ksfmmup) || AS_LOCK_HELD(sfmmup->sfmmu_as));
	ASSERT((len & MMU_PAGEOFFSET) == 0);
	endaddr = addr + len;
	hblktag.htag_id = sfmmup;
	hblktag.htag_rid = SFMMU_INVALID_SHMERID;

	/*
	 * Spitfire supports 4 page sizes.
	 * Most pages are expected to be of the smallest page size (8K) and
	 * these will not need to be rehashed. 64K pages also don't need to be
	 * rehashed because an hmeblk spans 64K of address space. 512K pages
	 * might need 1 rehash and and 4M pages might need 2 rehashes.
	 */
	while (addr < endaddr) {
		hmeshift = HME_HASH_SHIFT(hashno);
		hblktag.htag_bspage = HME_HASH_BSPAGE(addr, hmeshift);
		hblktag.htag_rehash = hashno;
		hmebp = HME_HASH_FUNCTION(sfmmup, addr, hmeshift);

		SFMMU_HASH_LOCK(hmebp);

		HME_HASH_SEARCH(hmebp, hblktag, hmeblkp, &list);
		if (hmeblkp != NULL) {
			ASSERT(!hmeblkp->hblk_shared);
			/*
			 * If we encounter a shadow hmeblk then
			 * we know there are no valid hmeblks mapping
			 * this address at this size or larger.
			 * Just increment address by the smallest
			 * page size.
			 */
			if (hmeblkp->hblk_shw_bit) {
				addr += MMU_PAGESIZE;
			} else {
				addr = sfmmu_hblk_unlock(hmeblkp, addr,
				    endaddr);
			}
			SFMMU_HASH_UNLOCK(hmebp);
			hashno = 1;
			continue;
		}
		SFMMU_HASH_UNLOCK(hmebp);

		if (!HME_REHASH(sfmmup) || (hashno >= mmu_hashcnt)) {
			/*
			 * We have traversed the whole list and rehashed
			 * if necessary without finding the address to unlock
			 * which should never happen.
			 */
			panic("sfmmu_unlock: addr not found. "
			    "addr %p hat %p", (void *)addr, (void *)sfmmup);
		} else {
			hashno++;
		}
	}

	sfmmu_hblks_list_purge(&list, 0);
}

void
hat_unlock_region(struct hat *sfmmup, caddr_t addr, size_t len,
    hat_region_cookie_t rcookie)
{
	sf_srd_t *srdp;
	sf_region_t *rgnp;
	int ttesz;
	uint_t rid;
	caddr_t eaddr;
	caddr_t va;
	int hmeshift;
	hmeblk_tag hblktag;
	struct hmehash_bucket *hmebp;
	struct hme_blk *hmeblkp;
	struct hme_blk *pr_hblk;
	struct hme_blk *list;

	if (rcookie == HAT_INVALID_REGION_COOKIE) {
		hat_unlock(sfmmup, addr, len);
		return;
	}

	ASSERT(sfmmup != NULL);
	ASSERT(sfmmup != ksfmmup);

	srdp = sfmmup->sfmmu_srdp;
	rid = (uint_t)((uint64_t)rcookie);
	VERIFY3U(rid, <, SFMMU_MAX_HME_REGIONS);
	eaddr = addr + len;
	va = addr;
	list = NULL;
	rgnp = srdp->srd_hmergnp[rid];
	SFMMU_VALIDATE_HMERID(sfmmup, rid, addr, len);

	ASSERT(IS_P2ALIGNED(addr, TTEBYTES(rgnp->rgn_pgszc)));
	ASSERT(IS_P2ALIGNED(len, TTEBYTES(rgnp->rgn_pgszc)));
	if (rgnp->rgn_pgszc < HBLK_MIN_TTESZ) {
		ttesz = HBLK_MIN_TTESZ;
	} else {
		ttesz = rgnp->rgn_pgszc;
	}
	while (va < eaddr) {
		while (ttesz < rgnp->rgn_pgszc &&
		    IS_P2ALIGNED(va, TTEBYTES(ttesz + 1))) {
			ttesz++;
		}
		while (ttesz >= HBLK_MIN_TTESZ) {
			if (!(rgnp->rgn_hmeflags & (1 << ttesz))) {
				ttesz--;
				continue;
			}
			hmeshift = HME_HASH_SHIFT(ttesz);
			hblktag.htag_bspage = HME_HASH_BSPAGE(va, hmeshift);
			hblktag.htag_rehash = ttesz;
			hblktag.htag_rid = rid;
			hblktag.htag_id = srdp;
			hmebp = HME_HASH_FUNCTION(srdp, va, hmeshift);
			SFMMU_HASH_LOCK(hmebp);
			HME_HASH_SEARCH_PREV(hmebp, hblktag, hmeblkp, pr_hblk,
			    &list);
			if (hmeblkp == NULL) {
				SFMMU_HASH_UNLOCK(hmebp);
				ttesz--;
				continue;
			}
			ASSERT(hmeblkp->hblk_shared);
			va = sfmmu_hblk_unlock(hmeblkp, va, eaddr);
			ASSERT(va >= eaddr ||
			    IS_P2ALIGNED((uintptr_t)va, TTEBYTES(ttesz)));
			SFMMU_HASH_UNLOCK(hmebp);
			break;
		}
		if (ttesz < HBLK_MIN_TTESZ) {
			panic("hat_unlock_region: addr not found "
			    "addr %p hat %p", (void *)va, (void *)sfmmup);
		}
	}
	sfmmu_hblks_list_purge(&list, 0);
}

/*
 * Function to unlock a range of addresses in an hmeblk.  It returns the
 * next address that needs to be unlocked.
 * Should be called with the hash lock held.
 */
static caddr_t
sfmmu_hblk_unlock(struct hme_blk *hmeblkp, caddr_t addr, caddr_t endaddr)
{
	struct sf_hment *sfhme;
	tte_t tteold, ttemod;
	int ttesz, ret;

	ASSERT(in_hblk_range(hmeblkp, addr));
	ASSERT(hmeblkp->hblk_shw_bit == 0);

	endaddr = MIN(endaddr, get_hblk_endaddr(hmeblkp));
	ttesz = get_hblk_ttesz(hmeblkp);

	HBLKTOHME(sfhme, hmeblkp, addr);
	while (addr < endaddr) {
readtte:
		sfmmu_copytte(&sfhme->hme_tte, &tteold);
		if (TTE_IS_VALID(&tteold)) {

			ttemod = tteold;

			ret = sfmmu_modifytte_try(&tteold, &ttemod,
			    &sfhme->hme_tte);

			if (ret < 0)
				goto readtte;

			if (hmeblkp->hblk_lckcnt == 0)
				panic("zero hblk lckcnt");

			if (((uintptr_t)addr + TTEBYTES(ttesz)) >
			    (uintptr_t)endaddr)
				panic("can't unlock large tte");

			ASSERT(hmeblkp->hblk_lckcnt > 0);
			atomic_dec_32(&hmeblkp->hblk_lckcnt);
			HBLK_STACK_TRACE(hmeblkp, HBLK_UNLOCK);
		} else {
			panic("sfmmu_hblk_unlock: invalid tte");
		}
		addr += TTEBYTES(ttesz);
		sfhme++;
	}
	return (addr);
}

/*
 * Physical Address Mapping Framework
 *
 * General rules:
 *
 * (1) Applies only to seg_kmem memory pages. To make things easier,
 *     seg_kpm addresses are also accepted by the routines, but nothing
 *     is done with them since by definition their PA mappings are static.
 * (2) hat_add_callback() may only be called while holding the page lock
 *     SE_SHARED or SE_EXCL of the underlying page (e.g., as_pagelock()),
 *     or passing HAC_PAGELOCK flag.
 * (3) prehandler() and posthandler() may not call hat_add_callback() or
 *     hat_delete_callback(), nor should they allocate memory. Post quiesce
 *     callbacks may not sleep or acquire adaptive mutex locks.
 * (4) Either prehandler() or posthandler() (but not both) may be specified
 *     as being NULL.  Specifying an errhandler() is optional.
 *
 * Details of using the framework:
 *
 * registering a callback (hat_register_callback())
 *
 *	Pass prehandler, posthandler, errhandler addresses
 *	as described below. If capture_cpus argument is nonzero,
 *	suspend callback to the prehandler will occur with CPUs
 *	captured and executing xc_loop() and CPUs will remain
 *	captured until after the posthandler suspend callback
 *	occurs.
 *
 * adding a callback (hat_add_callback())
 *
 *      as_pagelock();
 *	hat_add_callback();
 *      save returned pfn in private data structures or program registers;
 *      as_pageunlock();
 *
 * prehandler()
 *
 *	Stop all accesses by physical address to this memory page.
 *	Called twice: the first, PRESUSPEND, is a context safe to acquire
 *	adaptive locks. The second, SUSPEND, is called at high PIL with
 *	CPUs captured so adaptive locks may NOT be acquired (and all spin
 *	locks must be XCALL_PIL or higher locks).
 *
 *	May return the following errors:
 *		EIO:	A fatal error has occurred. This will result in panic.
 *		EAGAIN:	The page cannot be suspended. This will fail the
 *			relocation.
 *		0:	Success.
 *
 * posthandler()
 *
 *      Save new pfn in private data structures or program registers;
 *	not allowed to fail (non-zero return values will result in panic).
 *
 * errhandler()
 *
 *	called when an error occurs related to the callback.  Currently
 *	the only such error is HAT_CB_ERR_LEAKED which indicates that
 *	a page is being freed, but there are still outstanding callback(s)
 *	registered on the page.
 *
 * removing a callback (hat_delete_callback(); e.g., prior to freeing memory)
 *
 *	stop using physical address
 *	hat_delete_callback();
 *
 */

/*
 * Register a callback class.  Each subsystem should do this once and
 * cache the id_t returned for use in setting up and tearing down callbacks.
 *
 * There is no facility for removing callback IDs once they are created;
 * the "key" should be unique for each module, so in case a module is unloaded
 * and subsequently re-loaded, we can recycle the module's previous entry.
 */
id_t
hat_register_callback(int key,
	int (*prehandler)(caddr_t, uint_t, uint_t, void *),
	int (*posthandler)(caddr_t, uint_t, uint_t, void *, pfn_t),
	int (*errhandler)(caddr_t, uint_t, uint_t, void *),
	int capture_cpus)
{
	id_t id;

	/*
	 * Search the table for a pre-existing callback associated with
	 * the identifier "key".  If one exists, we re-use that entry in
	 * the table for this instance, otherwise we assign the next
	 * available table slot.
	 */
	for (id = 0; id < sfmmu_max_cb_id; id++) {
		if (sfmmu_cb_table[id].key == key)
			break;
	}

	if (id == sfmmu_max_cb_id) {
		id = sfmmu_cb_nextid++;
		if (id >= sfmmu_max_cb_id)
			panic("hat_register_callback: out of callback IDs");
	}

	ASSERT(prehandler != NULL || posthandler != NULL);

	sfmmu_cb_table[id].key = key;
	sfmmu_cb_table[id].prehandler = prehandler;
	sfmmu_cb_table[id].posthandler = posthandler;
	sfmmu_cb_table[id].errhandler = errhandler;
	sfmmu_cb_table[id].capture_cpus = capture_cpus;

	return (id);
}

#define	HAC_COOKIE_NONE	(void *)-1

/*
 * Add relocation callbacks to the specified addr/len which will be called
 * when relocating the associated page. See the description of pre and
 * posthandler above for more details.
 *
 * If HAC_PAGELOCK is included in flags, the underlying memory page is
 * locked internally so the caller must be able to deal with the callback
 * running even before this function has returned.  If HAC_PAGELOCK is not
 * set, it is assumed that the underlying memory pages are locked.
 *
 * Since the caller must track the individual page boundaries anyway,
 * we only allow a callback to be added to a single page (large
 * or small).  Thus [addr, addr + len) MUST be contained within a single
 * page.
 *
 * Registering multiple callbacks on the same [addr, addr+len) is supported,
 * _provided_that_ a unique parameter is specified for each callback.
 * If multiple callbacks are registered on the same range the callback will
 * be invoked with each unique parameter. Registering the same callback with
 * the same argument more than once will result in corrupted kernel state.
 *
 * Returns the pfn of the underlying kernel page in *rpfn
 * on success, or PFN_INVALID on failure.
 *
 * cookiep (if passed) provides storage space for an opaque cookie
 * to return later to hat_delete_callback(). This cookie makes the callback
 * deletion significantly quicker by avoiding a potentially lengthy hash
 * search.
 *
 * Returns values:
 *    0:      success
 *    ENOMEM: memory allocation failure (e.g. flags was passed as HAC_NOSLEEP)
 *    EINVAL: callback ID is not valid
 *    ENXIO:  ["vaddr", "vaddr" + len) is not mapped in the kernel's address
 *            space
 *    ERANGE: ["vaddr", "vaddr" + len) crosses a page boundary
 */
int
hat_add_callback(id_t callback_id, caddr_t vaddr, uint_t len, uint_t flags,
	void *pvt, pfn_t *rpfn, void **cookiep)
{
	struct 		hmehash_bucket *hmebp;
	hmeblk_tag 	hblktag;
	struct hme_blk	*hmeblkp;
	int 		hmeshift, hashno;
	caddr_t 	saddr, eaddr, baseaddr;
	struct pa_hment *pahmep;
	struct sf_hment *sfhmep, *osfhmep;
	kmutex_t	*pml;
	tte_t   	tte;
	page_t		*pp;
	vnode_t		*vp;
	u_offset_t	off;
	pfn_t		pfn;
	int		kmflags = (flags & HAC_SLEEP)? KM_SLEEP : KM_NOSLEEP;
	int		locked = 0;

	/*
	 * For KPM mappings, just return the physical address since we
	 * don't need to register any callbacks.
	 */
	if (IS_KPM_ADDR(vaddr)) {
		uint64_t paddr;
		SFMMU_KPM_VTOP(vaddr, paddr);
		*rpfn = btop(paddr);
		if (cookiep != NULL)
			*cookiep = HAC_COOKIE_NONE;
		return (0);
	}

	if (callback_id < (id_t)0 || callback_id >= sfmmu_cb_nextid) {
		*rpfn = PFN_INVALID;
		return (EINVAL);
	}

	if ((pahmep = kmem_cache_alloc(pa_hment_cache, kmflags)) == NULL) {
		*rpfn = PFN_INVALID;
		return (ENOMEM);
	}

	sfhmep = &pahmep->sfment;

	saddr = (caddr_t)((uintptr_t)vaddr & MMU_PAGEMASK);
	eaddr = saddr + len;

rehash:
	/* Find the mapping(s) for this page */
	for (hashno = TTE64K, hmeblkp = NULL;
	    hmeblkp == NULL && hashno <= mmu_hashcnt;
	    hashno++) {
		hmeshift = HME_HASH_SHIFT(hashno);
		hblktag.htag_id = ksfmmup;
		hblktag.htag_rid = SFMMU_INVALID_SHMERID;
		hblktag.htag_bspage = HME_HASH_BSPAGE(saddr, hmeshift);
		hblktag.htag_rehash = hashno;
		hmebp = HME_HASH_FUNCTION(ksfmmup, saddr, hmeshift);

		SFMMU_HASH_LOCK(hmebp);

		HME_HASH_FAST_SEARCH(hmebp, hblktag, hmeblkp);

		if (hmeblkp == NULL)
			SFMMU_HASH_UNLOCK(hmebp);
	}

	if (hmeblkp == NULL) {
		kmem_cache_free(pa_hment_cache, pahmep);
		*rpfn = PFN_INVALID;
		return (ENXIO);
	}

	ASSERT(!hmeblkp->hblk_shared);

	HBLKTOHME(osfhmep, hmeblkp, saddr);
	sfmmu_copytte(&osfhmep->hme_tte, &tte);

	if (!TTE_IS_VALID(&tte)) {
		SFMMU_HASH_UNLOCK(hmebp);
		kmem_cache_free(pa_hment_cache, pahmep);
		*rpfn = PFN_INVALID;
		return (ENXIO);
	}

	/*
	 * Make sure the boundaries for the callback fall within this
	 * single mapping.
	 */
	baseaddr = (caddr_t)get_hblk_base(hmeblkp);
	ASSERT(saddr >= baseaddr);
	if (eaddr > saddr + TTEBYTES(TTE_CSZ(&tte))) {
		SFMMU_HASH_UNLOCK(hmebp);
		kmem_cache_free(pa_hment_cache, pahmep);
		*rpfn = PFN_INVALID;
		return (ERANGE);
	}

	pfn = sfmmu_ttetopfn(&tte, vaddr);

	/*
	 * The pfn may not have a page_t underneath in which case we
	 * just return it. This can happen if we are doing I/O to a
	 * static portion of the kernel's address space, for instance.
	 */
	pp = osfhmep->hme_page;
	if (pp == NULL) {
		SFMMU_HASH_UNLOCK(hmebp);
		kmem_cache_free(pa_hment_cache, pahmep);
		*rpfn = pfn;
		if (cookiep)
			*cookiep = HAC_COOKIE_NONE;
		return (0);
	}
	ASSERT(pp == PP_PAGEROOT(pp));

	vp = pp->p_vnode;
	off = pp->p_offset;

	pml = sfmmu_mlist_enter(pp);

	if (flags & HAC_PAGELOCK) {
		if (!page_trylock(pp, SE_SHARED)) {
			/*
			 * Somebody is holding SE_EXCL lock. Might
			 * even be hat_page_relocate(). Drop all
			 * our locks, lookup the page in &kvp, and
			 * retry. If it doesn't exist in &kvp and &zvp,
			 * then we must be dealing with a kernel mapped
			 * page which doesn't actually belong to
			 * segkmem so we punt.
			 */
			sfmmu_mlist_exit(pml);
			SFMMU_HASH_UNLOCK(hmebp);
			pp = page_lookup(&kvp, (u_offset_t)saddr, SE_SHARED);

			/* check zvp before giving up */
			if (pp == NULL)
				pp = page_lookup(&zvp, (u_offset_t)saddr,
				    SE_SHARED);

			/* Okay, we didn't find it, give up */
			if (pp == NULL) {
				kmem_cache_free(pa_hment_cache, pahmep);
				*rpfn = pfn;
				if (cookiep)
					*cookiep = HAC_COOKIE_NONE;
				return (0);
			}
			page_unlock(pp);
			goto rehash;
		}
		locked = 1;
	}

	if (!PAGE_LOCKED(pp) && !panicstr)
		panic("hat_add_callback: page 0x%p not locked", (void *)pp);

	if (osfhmep->hme_page != pp || pp->p_vnode != vp ||
	    pp->p_offset != off) {
		/*
		 * The page moved before we got our hands on it.  Drop
		 * all the locks and try again.
		 */
		ASSERT((flags & HAC_PAGELOCK) != 0);
		sfmmu_mlist_exit(pml);
		SFMMU_HASH_UNLOCK(hmebp);
		page_unlock(pp);
		locked = 0;
		goto rehash;
	}

	if (!VN_ISKAS(vp)) {
		/*
		 * This is not a segkmem page but another page which
		 * has been kernel mapped. It had better have at least
		 * a share lock on it. Return the pfn.
		 */
		sfmmu_mlist_exit(pml);
		SFMMU_HASH_UNLOCK(hmebp);
		if (locked)
			page_unlock(pp);
		kmem_cache_free(pa_hment_cache, pahmep);
		ASSERT(PAGE_LOCKED(pp));
		*rpfn = pfn;
		if (cookiep)
			*cookiep = HAC_COOKIE_NONE;
		return (0);
	}

	/*
	 * Setup this pa_hment and link its embedded dummy sf_hment into
	 * the mapping list.
	 */
	pp->p_share++;
	pahmep->cb_id = callback_id;
	pahmep->addr = vaddr;
	pahmep->len = len;
	pahmep->refcnt = 1;
	pahmep->flags = 0;
	pahmep->pvt = pvt;

	sfhmep->hme_tte.ll = 0;
	sfhmep->hme_data = pahmep;
	sfhmep->hme_prev = osfhmep;
	sfhmep->hme_next = osfhmep->hme_next;

	if (osfhmep->hme_next)
		osfhmep->hme_next->hme_prev = sfhmep;

	osfhmep->hme_next = sfhmep;

	sfmmu_mlist_exit(pml);
	SFMMU_HASH_UNLOCK(hmebp);

	if (locked)
		page_unlock(pp);

	*rpfn = pfn;
	if (cookiep)
		*cookiep = (void *)pahmep;

	return (0);
}

/*
 * Remove the relocation callbacks from the specified addr/len.
 */
void
hat_delete_callback(caddr_t vaddr, uint_t len, void *pvt, uint_t flags,
	void *cookie)
{
	struct		hmehash_bucket *hmebp;
	hmeblk_tag	hblktag;
	struct hme_blk	*hmeblkp;
	int		hmeshift, hashno;
	caddr_t		saddr;
	struct pa_hment	*pahmep;
	struct sf_hment	*sfhmep, *osfhmep;
	kmutex_t	*pml;
	tte_t		tte;
	page_t		*pp;
	vnode_t		*vp;
	u_offset_t	off;
	int		locked = 0;

	/*
	 * If the cookie is HAC_COOKIE_NONE then there is no pa_hment to
	 * remove so just return.
	 */
	if (cookie == HAC_COOKIE_NONE || IS_KPM_ADDR(vaddr))
		return;

	saddr = (caddr_t)((uintptr_t)vaddr & MMU_PAGEMASK);

rehash:
	/* Find the mapping(s) for this page */
	for (hashno = TTE64K, hmeblkp = NULL;
	    hmeblkp == NULL && hashno <= mmu_hashcnt;
	    hashno++) {
		hmeshift = HME_HASH_SHIFT(hashno);
		hblktag.htag_id = ksfmmup;
		hblktag.htag_rid = SFMMU_INVALID_SHMERID;
		hblktag.htag_bspage = HME_HASH_BSPAGE(saddr, hmeshift);
		hblktag.htag_rehash = hashno;
		hmebp = HME_HASH_FUNCTION(ksfmmup, saddr, hmeshift);

		SFMMU_HASH_LOCK(hmebp);

		HME_HASH_FAST_SEARCH(hmebp, hblktag, hmeblkp);

		if (hmeblkp == NULL)
			SFMMU_HASH_UNLOCK(hmebp);
	}

	if (hmeblkp == NULL)
		return;

	ASSERT(!hmeblkp->hblk_shared);

	HBLKTOHME(osfhmep, hmeblkp, saddr);

	sfmmu_copytte(&osfhmep->hme_tte, &tte);
	if (!TTE_IS_VALID(&tte)) {
		SFMMU_HASH_UNLOCK(hmebp);
		return;
	}

	pp = osfhmep->hme_page;
	if (pp == NULL) {
		SFMMU_HASH_UNLOCK(hmebp);
		ASSERT(cookie == NULL);
		return;
	}

	vp = pp->p_vnode;
	off = pp->p_offset;

	pml = sfmmu_mlist_enter(pp);

	if (flags & HAC_PAGELOCK) {
		if (!page_trylock(pp, SE_SHARED)) {
			/*
			 * Somebody is holding SE_EXCL lock. Might
			 * even be hat_page_relocate(). Drop all
			 * our locks, lookup the page in &kvp, and
			 * retry. If it doesn't exist in &kvp and &zvp,
			 * then we must be dealing with a kernel mapped
			 * page which doesn't actually belong to
			 * segkmem so we punt.
			 */
			sfmmu_mlist_exit(pml);
			SFMMU_HASH_UNLOCK(hmebp);
			pp = page_lookup(&kvp, (u_offset_t)saddr, SE_SHARED);
			/* check zvp before giving up */
			if (pp == NULL)
				pp = page_lookup(&zvp, (u_offset_t)saddr,
				    SE_SHARED);

			if (pp == NULL) {
				ASSERT(cookie == NULL);
				return;
			}
			page_unlock(pp);
			goto rehash;
		}
		locked = 1;
	}

	ASSERT(PAGE_LOCKED(pp));

	if (osfhmep->hme_page != pp || pp->p_vnode != vp ||
	    pp->p_offset != off) {
		/*
		 * The page moved before we got our hands on it.  Drop
		 * all the locks and try again.
		 */
		ASSERT((flags & HAC_PAGELOCK) != 0);
		sfmmu_mlist_exit(pml);
		SFMMU_HASH_UNLOCK(hmebp);
		page_unlock(pp);
		locked = 0;
		goto rehash;
	}

	if (!VN_ISKAS(vp)) {
		/*
		 * This is not a segkmem page but another page which
		 * has been kernel mapped.
		 */
		sfmmu_mlist_exit(pml);
		SFMMU_HASH_UNLOCK(hmebp);
		if (locked)
			page_unlock(pp);
		ASSERT(cookie == NULL);
		return;
	}

	if (cookie != NULL) {
		pahmep = (struct pa_hment *)cookie;
		sfhmep = &pahmep->sfment;
	} else {
		for (sfhmep = pp->p_mapping; sfhmep != NULL;
		    sfhmep = sfhmep->hme_next) {

			/*
			 * skip va<->pa mappings
			 */
			if (!IS_PAHME(sfhmep))
				continue;

			pahmep = sfhmep->hme_data;
			ASSERT(pahmep != NULL);

			/*
			 * if pa_hment matches, remove it
			 */
			if ((pahmep->pvt == pvt) &&
			    (pahmep->addr == vaddr) &&
			    (pahmep->len == len)) {
				break;
			}
		}
	}

	if (sfhmep == NULL) {
		if (!panicstr) {
			panic("hat_delete_callback: pa_hment not found, pp %p",
			    (void *)pp);
		}
		return;
	}

	/*
	 * Note: at this point a valid kernel mapping must still be
	 * present on this page.
	 */
	pp->p_share--;
	if (pp->p_share <= 0)
		panic("hat_delete_callback: zero p_share");

	if (--pahmep->refcnt == 0) {
		if (pahmep->flags != 0)
			panic("hat_delete_callback: pa_hment is busy");

		/*
		 * Remove sfhmep from the mapping list for the page.
		 */
		if (sfhmep->hme_prev) {
			sfhmep->hme_prev->hme_next = sfhmep->hme_next;
		} else {
			pp->p_mapping = sfhmep->hme_next;
		}

		if (sfhmep->hme_next)
			sfhmep->hme_next->hme_prev = sfhmep->hme_prev;

		sfmmu_mlist_exit(pml);
		SFMMU_HASH_UNLOCK(hmebp);

		if (locked)
			page_unlock(pp);

		kmem_cache_free(pa_hment_cache, pahmep);
		return;
	}

	sfmmu_mlist_exit(pml);
	SFMMU_HASH_UNLOCK(hmebp);
	if (locked)
		page_unlock(pp);
}

/*
 * hat_probe returns 1 if the translation for the address 'addr' is
 * loaded, zero otherwise.
 *
 * hat_probe should be used only for advisorary purposes because it may
 * occasionally return the wrong value. The implementation must guarantee that
 * returning the wrong value is a very rare event. hat_probe is used
 * to implement optimizations in the segment drivers.
 *
 */
int
hat_probe(struct hat *sfmmup, caddr_t addr)
{
	pfn_t pfn;
	tte_t tte;

	ASSERT(sfmmup != NULL);

	ASSERT((sfmmup == ksfmmup) || AS_LOCK_HELD(sfmmup->sfmmu_as));

	if (sfmmup == ksfmmup) {
		while ((pfn = sfmmu_vatopfn(addr, sfmmup, &tte))
		    == PFN_SUSPENDED) {
			sfmmu_vatopfn_suspended(addr, sfmmup, &tte);
		}
	} else {
		pfn = sfmmu_uvatopfn(addr, sfmmup, NULL);
	}

	if (pfn != PFN_INVALID)
		return (1);
	else
		return (0);
}

ssize_t
hat_getpagesize(struct hat *sfmmup, caddr_t addr)
{
	tte_t tte;

	if (sfmmup == ksfmmup) {
		if (sfmmu_vatopfn(addr, sfmmup, &tte) == PFN_INVALID) {
			return (-1);
		}
	} else {
		if (sfmmu_uvatopfn(addr, sfmmup, &tte) == PFN_INVALID) {
			return (-1);
		}
	}

	ASSERT(TTE_IS_VALID(&tte));
	return (TTEBYTES(TTE_CSZ(&tte)));
}

uint_t
hat_getattr(struct hat *sfmmup, caddr_t addr, uint_t *attr)
{
	tte_t tte;

	if (sfmmup == ksfmmup) {
		if (sfmmu_vatopfn(addr, sfmmup, &tte) == PFN_INVALID) {
			tte.ll = 0;
		}
	} else {
		if (sfmmu_uvatopfn(addr, sfmmup, &tte) == PFN_INVALID) {
			tte.ll = 0;
		}
	}
	if (TTE_IS_VALID(&tte)) {
		*attr = sfmmu_ptov_attr(&tte);
		return (0);
	}
	*attr = 0;
	return ((uint_t)0xffffffff);
}

/*
 * Enables more attributes on specified address range (ie. logical OR)
 */
void
hat_setattr(struct hat *hat, caddr_t addr, size_t len, uint_t attr)
{
	ASSERT(hat->sfmmu_as != NULL);

	sfmmu_chgattr(hat, addr, len, attr, SFMMU_SETATTR);
}

/*
 * Assigns attributes to the specified address range.  All the attributes
 * are specified.
 */
void
hat_chgattr(struct hat *hat, caddr_t addr, size_t len, uint_t attr)
{
	ASSERT(hat->sfmmu_as != NULL);

	sfmmu_chgattr(hat, addr, len, attr, SFMMU_CHGATTR);
}

/*
 * Remove attributes on the specified address range (ie. loginal NAND)
 */
void
hat_clrattr(struct hat *hat, caddr_t addr, size_t len, uint_t attr)
{
	ASSERT(hat->sfmmu_as != NULL);

	sfmmu_chgattr(hat, addr, len, attr, SFMMU_CLRATTR);
}

/*
 * Change attributes on an address range to that specified by attr and mode.
 */
static void
sfmmu_chgattr(struct hat *sfmmup, caddr_t addr, size_t len, uint_t attr,
	int mode)
{
	struct hmehash_bucket *hmebp;
	hmeblk_tag hblktag;
	int hmeshift, hashno = 1;
	struct hme_blk *hmeblkp, *list = NULL;
	caddr_t endaddr;
	cpuset_t cpuset;
	demap_range_t dmr;

	CPUSET_ZERO(cpuset);

	ASSERT((sfmmup == ksfmmup) || AS_LOCK_HELD(sfmmup->sfmmu_as));
	ASSERT((len & MMU_PAGEOFFSET) == 0);
	ASSERT(((uintptr_t)addr & MMU_PAGEOFFSET) == 0);

	if ((attr & PROT_USER) && (mode != SFMMU_CLRATTR) &&
	    ((addr + len) > (caddr_t)USERLIMIT)) {
		panic("user addr %p in kernel space",
		    (void *)addr);
	}

	endaddr = addr + len;
	hblktag.htag_id = sfmmup;
	hblktag.htag_rid = SFMMU_INVALID_SHMERID;
	DEMAP_RANGE_INIT(sfmmup, &dmr);

	while (addr < endaddr) {
		hmeshift = HME_HASH_SHIFT(hashno);
		hblktag.htag_bspage = HME_HASH_BSPAGE(addr, hmeshift);
		hblktag.htag_rehash = hashno;
		hmebp = HME_HASH_FUNCTION(sfmmup, addr, hmeshift);

		SFMMU_HASH_LOCK(hmebp);

		HME_HASH_SEARCH(hmebp, hblktag, hmeblkp, &list);
		if (hmeblkp != NULL) {
			ASSERT(!hmeblkp->hblk_shared);
			/*
			 * We've encountered a shadow hmeblk so skip the range
			 * of the next smaller mapping size.
			 */
			if (hmeblkp->hblk_shw_bit) {
				ASSERT(sfmmup != ksfmmup);
				ASSERT(hashno > 1);
				addr = (caddr_t)P2END((uintptr_t)addr,
				    TTEBYTES(hashno - 1));
			} else {
				addr = sfmmu_hblk_chgattr(sfmmup,
				    hmeblkp, addr, endaddr, &dmr, attr, mode);
			}
			SFMMU_HASH_UNLOCK(hmebp);
			hashno = 1;
			continue;
		}
		SFMMU_HASH_UNLOCK(hmebp);

		if (!HME_REHASH(sfmmup) || (hashno >= mmu_hashcnt)) {
			/*
			 * We have traversed the whole list and rehashed
			 * if necessary without finding the address to chgattr.
			 * This is ok, so we increment the address by the
			 * smallest hmeblk range for kernel mappings or for
			 * user mappings with no large pages, and the largest
			 * hmeblk range, to account for shadow hmeblks, for
			 * user mappings with large pages and continue.
			 */
			if (sfmmup == ksfmmup)
				addr = (caddr_t)P2END((uintptr_t)addr,
				    TTEBYTES(1));
			else
				addr = (caddr_t)P2END((uintptr_t)addr,
				    TTEBYTES(hashno));
			hashno = 1;
		} else {
			hashno++;
		}
	}

	sfmmu_hblks_list_purge(&list, 0);
	DEMAP_RANGE_FLUSH(&dmr);
	cpuset = sfmmup->sfmmu_cpusran;
	xt_sync(cpuset);
}

/*
 * This function chgattr on a range of addresses in an hmeblk.  It returns the
 * next addres that needs to be chgattr.
 * It should be called with the hash lock held.
 * XXX It should be possible to optimize chgattr by not flushing every time but
 * on the other hand:
 * 1. do one flush crosscall.
 * 2. only flush if we are increasing permissions (make sure this will work)
 */
static caddr_t
sfmmu_hblk_chgattr(struct hat *sfmmup, struct hme_blk *hmeblkp, caddr_t addr,
	caddr_t endaddr, demap_range_t *dmrp, uint_t attr, int mode)
{
	tte_t tte, tteattr, tteflags, ttemod;
	struct sf_hment *sfhmep;
	int ttesz;
	struct page *pp = NULL;
	kmutex_t *pml, *pmtx;
	int ret;
	int use_demap_range;
#if defined(SF_ERRATA_57)
	int check_exec;
#endif

	ASSERT(in_hblk_range(hmeblkp, addr));
	ASSERT(hmeblkp->hblk_shw_bit == 0);
	ASSERT(!hmeblkp->hblk_shared);

	endaddr = MIN(endaddr, get_hblk_endaddr(hmeblkp));
	ttesz = get_hblk_ttesz(hmeblkp);

	/*
	 * Flush the current demap region if addresses have been
	 * skipped or the page size doesn't match.
	 */
	use_demap_range = (TTEBYTES(ttesz) == DEMAP_RANGE_PGSZ(dmrp));
	if (use_demap_range) {
		DEMAP_RANGE_CONTINUE(dmrp, addr, endaddr);
	} else if (dmrp != NULL) {
		DEMAP_RANGE_FLUSH(dmrp);
	}

	tteattr.ll = sfmmu_vtop_attr(attr, mode, &tteflags);
#if defined(SF_ERRATA_57)
	check_exec = (sfmmup != ksfmmup) &&
	    AS_TYPE_64BIT(sfmmup->sfmmu_as) &&
	    TTE_IS_EXECUTABLE(&tteattr);
#endif
	HBLKTOHME(sfhmep, hmeblkp, addr);
	while (addr < endaddr) {
		sfmmu_copytte(&sfhmep->hme_tte, &tte);
		if (TTE_IS_VALID(&tte)) {
			if ((tte.ll & tteflags.ll) == tteattr.ll) {
				/*
				 * if the new attr is the same as old
				 * continue
				 */
				goto next_addr;
			}
			if (!TTE_IS_WRITABLE(&tteattr)) {
				/*
				 * make sure we clear hw modify bit if we
				 * removing write protections
				 */
				tteflags.tte_intlo |= TTE_HWWR_INT;
			}

			pml = NULL;
			pp = sfhmep->hme_page;
			if (pp) {
				pml = sfmmu_mlist_enter(pp);
			}

			if (pp != sfhmep->hme_page) {
				/*
				 * tte must have been unloaded.
				 */
				ASSERT(pml);
				sfmmu_mlist_exit(pml);
				continue;
			}

			ASSERT(pp == NULL || sfmmu_mlist_held(pp));

			ttemod = tte;
			ttemod.ll = (ttemod.ll & ~tteflags.ll) | tteattr.ll;
			ASSERT(TTE_TO_TTEPFN(&ttemod) == TTE_TO_TTEPFN(&tte));

#if defined(SF_ERRATA_57)
			if (check_exec && addr < errata57_limit)
				ttemod.tte_exec_perm = 0;
#endif
			ret = sfmmu_modifytte_try(&tte, &ttemod,
			    &sfhmep->hme_tte);

			if (ret < 0) {
				/* tte changed underneath us */
				if (pml) {
					sfmmu_mlist_exit(pml);
				}
				continue;
			}

			if (tteflags.tte_intlo & TTE_HWWR_INT) {
				/*
				 * need to sync if we are clearing modify bit.
				 */
				sfmmu_ttesync(sfmmup, addr, &tte, pp);
			}

			if (pp && PP_ISRO(pp)) {
				if (tteattr.tte_intlo & TTE_WRPRM_INT) {
					pmtx = sfmmu_page_enter(pp);
					PP_CLRRO(pp);
					sfmmu_page_exit(pmtx);
				}
			}

			if (ret > 0 && use_demap_range) {
				DEMAP_RANGE_MARKPG(dmrp, addr);
			} else if (ret > 0) {
				sfmmu_tlb_demap(addr, sfmmup, hmeblkp, 0, 0);
			}

			if (pml) {
				sfmmu_mlist_exit(pml);
			}
		}
next_addr:
		addr += TTEBYTES(ttesz);
		sfhmep++;
		DEMAP_RANGE_NEXTPG(dmrp);
	}
	return (addr);
}

/*
 * This routine converts virtual attributes to physical ones.  It will
 * update the tteflags field with the tte mask corresponding to the attributes
 * affected and it returns the new attributes.  It will also clear the modify
 * bit if we are taking away write permission.  This is necessary since the
 * modify bit is the hardware permission bit and we need to clear it in order
 * to detect write faults.
 */
static uint64_t
sfmmu_vtop_attr(uint_t attr, int mode, tte_t *ttemaskp)
{
	tte_t ttevalue;

	ASSERT(!(attr & ~SFMMU_LOAD_ALLATTR));

	switch (mode) {
	case SFMMU_CHGATTR:
		/* all attributes specified */
		ttevalue.tte_inthi = MAKE_TTEATTR_INTHI(attr);
		ttevalue.tte_intlo = MAKE_TTEATTR_INTLO(attr);
		ttemaskp->tte_inthi = TTEINTHI_ATTR;
		ttemaskp->tte_intlo = TTEINTLO_ATTR;
		break;
	case SFMMU_SETATTR:
		ASSERT(!(attr & ~HAT_PROT_MASK));
		ttemaskp->ll = 0;
		ttevalue.ll = 0;
		/*
		 * a valid tte implies exec and read for sfmmu
		 * so no need to do anything about them.
		 * since priviledged access implies user access
		 * PROT_USER doesn't make sense either.
		 */
		if (attr & PROT_WRITE) {
			ttemaskp->tte_intlo |= TTE_WRPRM_INT;
			ttevalue.tte_intlo |= TTE_WRPRM_INT;
		}
		break;
	case SFMMU_CLRATTR:
		/* attributes will be nand with current ones */
		if (attr & ~(PROT_WRITE | PROT_USER)) {
			panic("sfmmu: attr %x not supported", attr);
		}
		ttemaskp->ll = 0;
		ttevalue.ll = 0;
		if (attr & PROT_WRITE) {
			/* clear both writable and modify bit */
			ttemaskp->tte_intlo |= TTE_WRPRM_INT | TTE_HWWR_INT;
		}
		if (attr & PROT_USER) {
			ttemaskp->tte_intlo |= TTE_PRIV_INT;
			ttevalue.tte_intlo |= TTE_PRIV_INT;
		}
		break;
	default:
		panic("sfmmu_vtop_attr: bad mode %x", mode);
	}
	ASSERT(TTE_TO_TTEPFN(&ttevalue) == 0);
	return (ttevalue.ll);
}

static uint_t
sfmmu_ptov_attr(tte_t *ttep)
{
	uint_t attr;

	ASSERT(TTE_IS_VALID(ttep));

	attr = PROT_READ;

	if (TTE_IS_WRITABLE(ttep)) {
		attr |= PROT_WRITE;
	}
	if (TTE_IS_EXECUTABLE(ttep)) {
		attr |= PROT_EXEC;
	}
	if (!TTE_IS_PRIVILEGED(ttep)) {
		attr |= PROT_USER;
	}
	if (TTE_IS_NFO(ttep)) {
		attr |= HAT_NOFAULT;
	}
	if (TTE_IS_NOSYNC(ttep)) {
		attr |= HAT_NOSYNC;
	}
	if (TTE_IS_SIDEFFECT(ttep)) {
		attr |= SFMMU_SIDEFFECT;
	}
	if (!TTE_IS_VCACHEABLE(ttep)) {
		attr |= SFMMU_UNCACHEVTTE;
	}
	if (!TTE_IS_PCACHEABLE(ttep)) {
		attr |= SFMMU_UNCACHEPTTE;
	}
	return (attr);
}

/*
 * hat_chgprot is a deprecated hat call.  New segment drivers
 * should store all attributes and use hat_*attr calls.
 *
 * Change the protections in the virtual address range
 * given to the specified virtual protection.  If vprot is ~PROT_WRITE,
 * then remove write permission, leaving the other
 * permissions unchanged.  If vprot is ~PROT_USER, remove user permissions.
 *
 */
void
hat_chgprot(struct hat *sfmmup, caddr_t addr, size_t len, uint_t vprot)
{
	struct hmehash_bucket *hmebp;
	hmeblk_tag hblktag;
	int hmeshift, hashno = 1;
	struct hme_blk *hmeblkp, *list = NULL;
	caddr_t endaddr;
	cpuset_t cpuset;
	demap_range_t dmr;

	ASSERT((len & MMU_PAGEOFFSET) == 0);
	ASSERT(((uintptr_t)addr & MMU_PAGEOFFSET) == 0);

	ASSERT(sfmmup->sfmmu_as != NULL);

	CPUSET_ZERO(cpuset);

	if ((vprot != (uint_t)~PROT_WRITE) && (vprot & PROT_USER) &&
	    ((addr + len) > (caddr_t)USERLIMIT)) {
		panic("user addr %p vprot %x in kernel space",
		    (void *)addr, vprot);
	}
	endaddr = addr + len;
	hblktag.htag_id = sfmmup;
	hblktag.htag_rid = SFMMU_INVALID_SHMERID;
	DEMAP_RANGE_INIT(sfmmup, &dmr);

	while (addr < endaddr) {
		hmeshift = HME_HASH_SHIFT(hashno);
		hblktag.htag_bspage = HME_HASH_BSPAGE(addr, hmeshift);
		hblktag.htag_rehash = hashno;
		hmebp = HME_HASH_FUNCTION(sfmmup, addr, hmeshift);

		SFMMU_HASH_LOCK(hmebp);

		HME_HASH_SEARCH(hmebp, hblktag, hmeblkp, &list);
		if (hmeblkp != NULL) {
			ASSERT(!hmeblkp->hblk_shared);
			/*
			 * We've encountered a shadow hmeblk so skip the range
			 * of the next smaller mapping size.
			 */
			if (hmeblkp->hblk_shw_bit) {
				ASSERT(sfmmup != ksfmmup);
				ASSERT(hashno > 1);
				addr = (caddr_t)P2END((uintptr_t)addr,
				    TTEBYTES(hashno - 1));
			} else {
				addr = sfmmu_hblk_chgprot(sfmmup, hmeblkp,
				    addr, endaddr, &dmr, vprot);
			}
			SFMMU_HASH_UNLOCK(hmebp);
			hashno = 1;
			continue;
		}
		SFMMU_HASH_UNLOCK(hmebp);

		if (!HME_REHASH(sfmmup) || (hashno >= mmu_hashcnt)) {
			/*
			 * We have traversed the whole list and rehashed
			 * if necessary without finding the address to chgprot.
			 * This is ok so we increment the address by the
			 * smallest hmeblk range for kernel mappings and the
			 * largest hmeblk range, to account for shadow hmeblks,
			 * for user mappings and continue.
			 */
			if (sfmmup == ksfmmup)
				addr = (caddr_t)P2END((uintptr_t)addr,
				    TTEBYTES(1));
			else
				addr = (caddr_t)P2END((uintptr_t)addr,
				    TTEBYTES(hashno));
			hashno = 1;
		} else {
			hashno++;
		}
	}

	sfmmu_hblks_list_purge(&list, 0);
	DEMAP_RANGE_FLUSH(&dmr);
	cpuset = sfmmup->sfmmu_cpusran;
	xt_sync(cpuset);
}

/*
 * This function chgprots a range of addresses in an hmeblk.  It returns the
 * next addres that needs to be chgprot.
 * It should be called with the hash lock held.
 * XXX It shold be possible to optimize chgprot by not flushing every time but
 * on the other hand:
 * 1. do one flush crosscall.
 * 2. only flush if we are increasing permissions (make sure this will work)
 */
static caddr_t
sfmmu_hblk_chgprot(sfmmu_t *sfmmup, struct hme_blk *hmeblkp, caddr_t addr,
	caddr_t endaddr, demap_range_t *dmrp, uint_t vprot)
{
	uint_t pprot;
	tte_t tte, ttemod;
	struct sf_hment *sfhmep;
	uint_t tteflags;
	int ttesz;
	struct page *pp = NULL;
	kmutex_t *pml, *pmtx;
	int ret;
	int use_demap_range;
#if defined(SF_ERRATA_57)
	int check_exec;
#endif

	ASSERT(in_hblk_range(hmeblkp, addr));
	ASSERT(hmeblkp->hblk_shw_bit == 0);
	ASSERT(!hmeblkp->hblk_shared);

#ifdef DEBUG
	if (get_hblk_ttesz(hmeblkp) != TTE8K &&
	    (endaddr < get_hblk_endaddr(hmeblkp))) {
		panic("sfmmu_hblk_chgprot: partial chgprot of large page");
	}
#endif /* DEBUG */

	endaddr = MIN(endaddr, get_hblk_endaddr(hmeblkp));
	ttesz = get_hblk_ttesz(hmeblkp);

	pprot = sfmmu_vtop_prot(vprot, &tteflags);
#if defined(SF_ERRATA_57)
	check_exec = (sfmmup != ksfmmup) &&
	    AS_TYPE_64BIT(sfmmup->sfmmu_as) &&
	    ((vprot & PROT_EXEC) == PROT_EXEC);
#endif
	HBLKTOHME(sfhmep, hmeblkp, addr);

	/*
	 * Flush the current demap region if addresses have been
	 * skipped or the page size doesn't match.
	 */
	use_demap_range = (TTEBYTES(ttesz) == MMU_PAGESIZE);
	if (use_demap_range) {
		DEMAP_RANGE_CONTINUE(dmrp, addr, endaddr);
	} else if (dmrp != NULL) {
		DEMAP_RANGE_FLUSH(dmrp);
	}

	while (addr < endaddr) {
		sfmmu_copytte(&sfhmep->hme_tte, &tte);
		if (TTE_IS_VALID(&tte)) {
			if (TTE_GET_LOFLAGS(&tte, tteflags) == pprot) {
				/*
				 * if the new protection is the same as old
				 * continue
				 */
				goto next_addr;
			}
			pml = NULL;
			pp = sfhmep->hme_page;
			if (pp) {
				pml = sfmmu_mlist_enter(pp);
			}
			if (pp != sfhmep->hme_page) {
				/*
				 * tte most have been unloaded
				 * underneath us.  Recheck
				 */
				ASSERT(pml);
				sfmmu_mlist_exit(pml);
				continue;
			}

			ASSERT(pp == NULL || sfmmu_mlist_held(pp));

			ttemod = tte;
			TTE_SET_LOFLAGS(&ttemod, tteflags, pprot);
#if defined(SF_ERRATA_57)
			if (check_exec && addr < errata57_limit)
				ttemod.tte_exec_perm = 0;
#endif
			ret = sfmmu_modifytte_try(&tte, &ttemod,
			    &sfhmep->hme_tte);

			if (ret < 0) {
				/* tte changed underneath us */
				if (pml) {
					sfmmu_mlist_exit(pml);
				}
				continue;
			}

			if (tteflags & TTE_HWWR_INT) {
				/*
				 * need to sync if we are clearing modify bit.
				 */
				sfmmu_ttesync(sfmmup, addr, &tte, pp);
			}

			if (pp && PP_ISRO(pp)) {
				if (pprot & TTE_WRPRM_INT) {
					pmtx = sfmmu_page_enter(pp);
					PP_CLRRO(pp);
					sfmmu_page_exit(pmtx);
				}
			}

			if (ret > 0 && use_demap_range) {
				DEMAP_RANGE_MARKPG(dmrp, addr);
			} else if (ret > 0) {
				sfmmu_tlb_demap(addr, sfmmup, hmeblkp, 0, 0);
			}

			if (pml) {
				sfmmu_mlist_exit(pml);
			}
		}
next_addr:
		addr += TTEBYTES(ttesz);
		sfhmep++;
		DEMAP_RANGE_NEXTPG(dmrp);
	}
	return (addr);
}

/*
 * This routine is deprecated and should only be used by hat_chgprot.
 * The correct routine is sfmmu_vtop_attr.
 * This routine converts virtual page protections to physical ones.  It will
 * update the tteflags field with the tte mask corresponding to the protections
 * affected and it returns the new protections.  It will also clear the modify
 * bit if we are taking away write permission.  This is necessary since the
 * modify bit is the hardware permission bit and we need to clear it in order
 * to detect write faults.
 * It accepts the following special protections:
 * ~PROT_WRITE = remove write permissions.
 * ~PROT_USER = remove user permissions.
 */
static uint_t
sfmmu_vtop_prot(uint_t vprot, uint_t *tteflagsp)
{
	if (vprot == (uint_t)~PROT_WRITE) {
		*tteflagsp = TTE_WRPRM_INT | TTE_HWWR_INT;
		return (0);		/* will cause wrprm to be cleared */
	}
	if (vprot == (uint_t)~PROT_USER) {
		*tteflagsp = TTE_PRIV_INT;
		return (0);		/* will cause privprm to be cleared */
	}
	if ((vprot == 0) || (vprot == PROT_USER) ||
	    ((vprot & PROT_ALL) != vprot)) {
		panic("sfmmu_vtop_prot -- bad prot %x", vprot);
	}

	switch (vprot) {
	case (PROT_READ):
	case (PROT_EXEC):
	case (PROT_EXEC | PROT_READ):
		*tteflagsp = TTE_PRIV_INT | TTE_WRPRM_INT | TTE_HWWR_INT;
		return (TTE_PRIV_INT); 		/* set prv and clr wrt */
	case (PROT_WRITE):
	case (PROT_WRITE | PROT_READ):
	case (PROT_EXEC | PROT_WRITE):
	case (PROT_EXEC | PROT_WRITE | PROT_READ):
		*tteflagsp = TTE_PRIV_INT | TTE_WRPRM_INT;
		return (TTE_PRIV_INT | TTE_WRPRM_INT); 	/* set prv and wrt */
	case (PROT_USER | PROT_READ):
	case (PROT_USER | PROT_EXEC):
	case (PROT_USER | PROT_EXEC | PROT_READ):
		*tteflagsp = TTE_PRIV_INT | TTE_WRPRM_INT | TTE_HWWR_INT;
		return (0); 			/* clr prv and wrt */
	case (PROT_USER | PROT_WRITE):
	case (PROT_USER | PROT_WRITE | PROT_READ):
	case (PROT_USER | PROT_EXEC | PROT_WRITE):
	case (PROT_USER | PROT_EXEC | PROT_WRITE | PROT_READ):
		*tteflagsp = TTE_PRIV_INT | TTE_WRPRM_INT;
		return (TTE_WRPRM_INT); 	/* clr prv and set wrt */
	default:
		panic("sfmmu_vtop_prot -- bad prot %x", vprot);
	}
	return (0);
}

/*
 * Alternate unload for very large virtual ranges. With a true 64 bit VA,
 * the normal algorithm would take too long for a very large VA range with
 * few real mappings. This routine just walks thru all HMEs in the global
 * hash table to find and remove mappings.
 */
static void
hat_unload_large_virtual(
	struct hat		*sfmmup,
	caddr_t			startaddr,
	size_t			len,
	uint_t			flags,
	hat_callback_t		*callback)
{
	struct hmehash_bucket *hmebp;
	struct hme_blk *hmeblkp;
	struct hme_blk *pr_hblk = NULL;
	struct hme_blk *nx_hblk;
	struct hme_blk *list = NULL;
	int i;
	demap_range_t dmr, *dmrp;
	cpuset_t cpuset;
	caddr_t	endaddr = startaddr + len;
	caddr_t	sa;
	caddr_t	ea;
	caddr_t	cb_sa[MAX_CB_ADDR];
	caddr_t	cb_ea[MAX_CB_ADDR];
	int	addr_cnt = 0;
	int	a = 0;

	if (sfmmup->sfmmu_free) {
		dmrp = NULL;
	} else {
		dmrp = &dmr;
		DEMAP_RANGE_INIT(sfmmup, dmrp);
	}

	/*
	 * Loop through all the hash buckets of HME blocks looking for matches.
	 */
	for (i = 0; i <= UHMEHASH_SZ; i++) {
		hmebp = &uhme_hash[i];
		SFMMU_HASH_LOCK(hmebp);
		hmeblkp = hmebp->hmeblkp;
		pr_hblk = NULL;
		while (hmeblkp) {
			nx_hblk = hmeblkp->hblk_next;

			/*
			 * skip if not this context, if a shadow block or
			 * if the mapping is not in the requested range
			 */
			if (hmeblkp->hblk_tag.htag_id != sfmmup ||
			    hmeblkp->hblk_shw_bit ||
			    (sa = (caddr_t)get_hblk_base(hmeblkp)) >= endaddr ||
			    (ea = get_hblk_endaddr(hmeblkp)) <= startaddr) {
				pr_hblk = hmeblkp;
				goto next_block;
			}

			ASSERT(!hmeblkp->hblk_shared);
			/*
			 * unload if there are any current valid mappings
			 */
			if (hmeblkp->hblk_vcnt != 0 ||
			    hmeblkp->hblk_hmecnt != 0)
				(void) sfmmu_hblk_unload(sfmmup, hmeblkp,
				    sa, ea, dmrp, flags);

			/*
			 * on unmap we also release the HME block itself, once
			 * all mappings are gone.
			 */
			if ((flags & HAT_UNLOAD_UNMAP) != 0 &&
			    !hmeblkp->hblk_vcnt &&
			    !hmeblkp->hblk_hmecnt) {
				ASSERT(!hmeblkp->hblk_lckcnt);
				sfmmu_hblk_hash_rm(hmebp, hmeblkp, pr_hblk,
				    &list, 0);
			} else {
				pr_hblk = hmeblkp;
			}

			if (callback == NULL)
				goto next_block;

			/*
			 * HME blocks may span more than one page, but we may be
			 * unmapping only one page, so check for a smaller range
			 * for the callback
			 */
			if (sa < startaddr)
				sa = startaddr;
			if (--ea > endaddr)
				ea = endaddr - 1;

			cb_sa[addr_cnt] = sa;
			cb_ea[addr_cnt] = ea;
			if (++addr_cnt == MAX_CB_ADDR) {
				if (dmrp != NULL) {
					DEMAP_RANGE_FLUSH(dmrp);
					cpuset = sfmmup->sfmmu_cpusran;
					xt_sync(cpuset);
				}

				for (a = 0; a < MAX_CB_ADDR; ++a) {
					callback->hcb_start_addr = cb_sa[a];
					callback->hcb_end_addr = cb_ea[a];
					callback->hcb_function(callback);
				}
				addr_cnt = 0;
			}

next_block:
			hmeblkp = nx_hblk;
		}
		SFMMU_HASH_UNLOCK(hmebp);
	}

	sfmmu_hblks_list_purge(&list, 0);
	if (dmrp != NULL) {
		DEMAP_RANGE_FLUSH(dmrp);
		cpuset = sfmmup->sfmmu_cpusran;
		xt_sync(cpuset);
	}

	for (a = 0; a < addr_cnt; ++a) {
		callback->hcb_start_addr = cb_sa[a];
		callback->hcb_end_addr = cb_ea[a];
		callback->hcb_function(callback);
	}

	/*
	 * Check TSB and TLB page sizes if the process isn't exiting.
	 */
	if (!sfmmup->sfmmu_free)
		sfmmu_check_page_sizes(sfmmup, 0);
}

/*
 * Unload all the mappings in the range [addr..addr+len). addr and len must
 * be MMU_PAGESIZE aligned.
 */

extern struct seg *segkmap;
#define	ISSEGKMAP(sfmmup, addr) (sfmmup == ksfmmup && \
segkmap->s_base <= (addr) && (addr) < (segkmap->s_base + segkmap->s_size))


void
hat_unload_callback(
	struct hat *sfmmup,
	caddr_t addr,
	size_t len,
	uint_t flags,
	hat_callback_t *callback)
{
	struct hmehash_bucket *hmebp;
	hmeblk_tag hblktag;
	int hmeshift, hashno, iskernel;
	struct hme_blk *hmeblkp, *pr_hblk, *list = NULL;
	caddr_t endaddr;
	cpuset_t cpuset;
	int addr_count = 0;
	int a;
	caddr_t cb_start_addr[MAX_CB_ADDR];
	caddr_t cb_end_addr[MAX_CB_ADDR];
	int issegkmap = ISSEGKMAP(sfmmup, addr);
	demap_range_t dmr, *dmrp;

	ASSERT(sfmmup->sfmmu_as != NULL);

	ASSERT((sfmmup == ksfmmup) || (flags & HAT_UNLOAD_OTHER) || \
	    AS_LOCK_HELD(sfmmup->sfmmu_as));

	ASSERT(sfmmup != NULL);
	ASSERT((len & MMU_PAGEOFFSET) == 0);
	ASSERT(!((uintptr_t)addr & MMU_PAGEOFFSET));

	/*
	 * Probing through a large VA range (say 63 bits) will be slow, even
	 * at 4 Meg steps between the probes. So, when the virtual address range
	 * is very large, search the HME entries for what to unload.
	 *
	 *	len >> TTE_PAGE_SHIFT(TTE4M) is the # of 4Meg probes we'd need
	 *
	 *	UHMEHASH_SZ is number of hash buckets to examine
	 *
	 */
	if (sfmmup != KHATID && (len >> TTE_PAGE_SHIFT(TTE4M)) > UHMEHASH_SZ) {
		hat_unload_large_virtual(sfmmup, addr, len, flags, callback);
		return;
	}

	CPUSET_ZERO(cpuset);

	/*
	 * If the process is exiting, we can save a lot of fuss since
	 * we'll flush the TLB when we free the ctx anyway.
	 */
	if (sfmmup->sfmmu_free) {
		dmrp = NULL;
	} else {
		dmrp = &dmr;
		DEMAP_RANGE_INIT(sfmmup, dmrp);
	}

	endaddr = addr + len;
	hblktag.htag_id = sfmmup;
	hblktag.htag_rid = SFMMU_INVALID_SHMERID;

	/*
	 * It is likely for the vm to call unload over a wide range of
	 * addresses that are actually very sparsely populated by
	 * translations.  In order to speed this up the sfmmu hat supports
	 * the concept of shadow hmeblks. Dummy large page hmeblks that
	 * correspond to actual small translations are allocated at tteload
	 * time and are referred to as shadow hmeblks.  Now, during unload
	 * time, we first check if we have a shadow hmeblk for that
	 * translation.  The absence of one means the corresponding address
	 * range is empty and can be skipped.
	 *
	 * The kernel is an exception to above statement and that is why
	 * we don't use shadow hmeblks and hash starting from the smallest
	 * page size.
	 */
	if (sfmmup == KHATID) {
		iskernel = 1;
		hashno = TTE64K;
	} else {
		iskernel = 0;
		if (mmu_page_sizes == max_mmu_page_sizes) {
			hashno = TTE256M;
		} else {
			hashno = TTE4M;
		}
	}
	while (addr < endaddr) {
		hmeshift = HME_HASH_SHIFT(hashno);
		hblktag.htag_bspage = HME_HASH_BSPAGE(addr, hmeshift);
		hblktag.htag_rehash = hashno;
		hmebp = HME_HASH_FUNCTION(sfmmup, addr, hmeshift);

		SFMMU_HASH_LOCK(hmebp);

		HME_HASH_SEARCH_PREV(hmebp, hblktag, hmeblkp, pr_hblk, &list);
		if (hmeblkp == NULL) {
			/*
			 * didn't find an hmeblk. skip the appropiate
			 * address range.
			 */
			SFMMU_HASH_UNLOCK(hmebp);
			if (iskernel) {
				if (hashno < mmu_hashcnt) {
					hashno++;
					continue;
				} else {
					hashno = TTE64K;
					addr = (caddr_t)roundup((uintptr_t)addr
					    + 1, MMU_PAGESIZE64K);
					continue;
				}
			}
			addr = (caddr_t)roundup((uintptr_t)addr + 1,
			    (1 << hmeshift));
			if ((uintptr_t)addr & MMU_PAGEOFFSET512K) {
				ASSERT(hashno == TTE64K);
				continue;
			}
			if ((uintptr_t)addr & MMU_PAGEOFFSET4M) {
				hashno = TTE512K;
				continue;
			}
			if (mmu_page_sizes == max_mmu_page_sizes) {
				if ((uintptr_t)addr & MMU_PAGEOFFSET32M) {
					hashno = TTE4M;
					continue;
				}
				if ((uintptr_t)addr & MMU_PAGEOFFSET256M) {
					hashno = TTE32M;
					continue;
				}
				hashno = TTE256M;
				continue;
			} else {
				hashno = TTE4M;
				continue;
			}
		}
		ASSERT(hmeblkp);
		ASSERT(!hmeblkp->hblk_shared);
		if (!hmeblkp->hblk_vcnt && !hmeblkp->hblk_hmecnt) {
			/*
			 * If the valid count is zero we can skip the range
			 * mapped by this hmeblk.
			 * We free hblks in the case of HAT_UNMAP.  HAT_UNMAP
			 * is used by segment drivers as a hint
			 * that the mapping resource won't be used any longer.
			 * The best example of this is during exit().
			 */
			addr = (caddr_t)roundup((uintptr_t)addr + 1,
			    get_hblk_span(hmeblkp));
			if ((flags & HAT_UNLOAD_UNMAP) ||
			    (iskernel && !issegkmap)) {
				sfmmu_hblk_hash_rm(hmebp, hmeblkp, pr_hblk,
				    &list, 0);
			}
			SFMMU_HASH_UNLOCK(hmebp);

			if (iskernel) {
				hashno = TTE64K;
				continue;
			}
			if ((uintptr_t)addr & MMU_PAGEOFFSET512K) {
				ASSERT(hashno == TTE64K);
				continue;
			}
			if ((uintptr_t)addr & MMU_PAGEOFFSET4M) {
				hashno = TTE512K;
				continue;
			}
			if (mmu_page_sizes == max_mmu_page_sizes) {
				if ((uintptr_t)addr & MMU_PAGEOFFSET32M) {
					hashno = TTE4M;
					continue;
				}
				if ((uintptr_t)addr & MMU_PAGEOFFSET256M) {
					hashno = TTE32M;
					continue;
				}
				hashno = TTE256M;
				continue;
			} else {
				hashno = TTE4M;
				continue;
			}
		}
		if (hmeblkp->hblk_shw_bit) {
			/*
			 * If we encounter a shadow hmeblk we know there is
			 * smaller sized hmeblks mapping the same address space.
			 * Decrement the hash size and rehash.
			 */
			ASSERT(sfmmup != KHATID);
			hashno--;
			SFMMU_HASH_UNLOCK(hmebp);
			continue;
		}

		/*
		 * track callback address ranges.
		 * only start a new range when it's not contiguous
		 */
		if (callback != NULL) {
			if (addr_count > 0 &&
			    addr == cb_end_addr[addr_count - 1])
				--addr_count;
			else
				cb_start_addr[addr_count] = addr;
		}

		addr = sfmmu_hblk_unload(sfmmup, hmeblkp, addr, endaddr,
		    dmrp, flags);

		if (callback != NULL)
			cb_end_addr[addr_count++] = addr;

		if (((flags & HAT_UNLOAD_UNMAP) || (iskernel && !issegkmap)) &&
		    !hmeblkp->hblk_vcnt && !hmeblkp->hblk_hmecnt) {
			sfmmu_hblk_hash_rm(hmebp, hmeblkp, pr_hblk, &list, 0);
		}
		SFMMU_HASH_UNLOCK(hmebp);

		/*
		 * Notify our caller as to exactly which pages
		 * have been unloaded. We do these in clumps,
		 * to minimize the number of xt_sync()s that need to occur.
		 */
		if (callback != NULL && addr_count == MAX_CB_ADDR) {
			if (dmrp != NULL) {
				DEMAP_RANGE_FLUSH(dmrp);
				cpuset = sfmmup->sfmmu_cpusran;
				xt_sync(cpuset);
			}

			for (a = 0; a < MAX_CB_ADDR; ++a) {
				callback->hcb_start_addr = cb_start_addr[a];
				callback->hcb_end_addr = cb_end_addr[a];
				callback->hcb_function(callback);
			}
			addr_count = 0;
		}
		if (iskernel) {
			hashno = TTE64K;
			continue;
		}
		if ((uintptr_t)addr & MMU_PAGEOFFSET512K) {
			ASSERT(hashno == TTE64K);
			continue;
		}
		if ((uintptr_t)addr & MMU_PAGEOFFSET4M) {
			hashno = TTE512K;
			continue;
		}
		if (mmu_page_sizes == max_mmu_page_sizes) {
			if ((uintptr_t)addr & MMU_PAGEOFFSET32M) {
				hashno = TTE4M;
				continue;
			}
			if ((uintptr_t)addr & MMU_PAGEOFFSET256M) {
				hashno = TTE32M;
				continue;
			}
			hashno = TTE256M;
		} else {
			hashno = TTE4M;
		}
	}

	sfmmu_hblks_list_purge(&list, 0);
	if (dmrp != NULL) {
		DEMAP_RANGE_FLUSH(dmrp);
		cpuset = sfmmup->sfmmu_cpusran;
		xt_sync(cpuset);
	}
	if (callback && addr_count != 0) {
		for (a = 0; a < addr_count; ++a) {
			callback->hcb_start_addr = cb_start_addr[a];
			callback->hcb_end_addr = cb_end_addr[a];
			callback->hcb_function(callback);
		}
	}

	/*
	 * Check TSB and TLB page sizes if the process isn't exiting.
	 */
	if (!sfmmup->sfmmu_free)
		sfmmu_check_page_sizes(sfmmup, 0);
}

/*
 * Unload all the mappings in the range [addr..addr+len). addr and len must
 * be MMU_PAGESIZE aligned.
 */
void
hat_unload(struct hat *sfmmup, caddr_t addr, size_t len, uint_t flags)
{
	hat_unload_callback(sfmmup, addr, len, flags, NULL);
}


/*
 * Find the largest mapping size for this page.
 */
int
fnd_mapping_sz(page_t *pp)
{
	int sz;
	int p_index;

	p_index = PP_MAPINDEX(pp);

	sz = 0;
	p_index >>= 1;	/* don't care about 8K bit */
	for (; p_index; p_index >>= 1) {
		sz++;
	}

	return (sz);
}

/*
 * This function unloads a range of addresses for an hmeblk.
 * It returns the next address to be unloaded.
 * It should be called with the hash lock held.
 */
static caddr_t
sfmmu_hblk_unload(struct hat *sfmmup, struct hme_blk *hmeblkp, caddr_t addr,
	caddr_t endaddr, demap_range_t *dmrp, uint_t flags)
{
	tte_t	tte, ttemod;
	struct	sf_hment *sfhmep;
	int	ttesz;
	long	ttecnt;
	page_t *pp;
	kmutex_t *pml;
	int ret;
	int use_demap_range;

	ASSERT(in_hblk_range(hmeblkp, addr));
	ASSERT(!hmeblkp->hblk_shw_bit);
	ASSERT(sfmmup != NULL || hmeblkp->hblk_shared);
	ASSERT(sfmmup == NULL || !hmeblkp->hblk_shared);
	ASSERT(dmrp == NULL || !hmeblkp->hblk_shared);

#ifdef DEBUG
	if (get_hblk_ttesz(hmeblkp) != TTE8K &&
	    (endaddr < get_hblk_endaddr(hmeblkp))) {
		panic("sfmmu_hblk_unload: partial unload of large page");
	}
#endif /* DEBUG */

	endaddr = MIN(endaddr, get_hblk_endaddr(hmeblkp));
	ttesz = get_hblk_ttesz(hmeblkp);

	use_demap_range = ((dmrp == NULL) ||
	    (TTEBYTES(ttesz) == DEMAP_RANGE_PGSZ(dmrp)));

	if (use_demap_range) {
		DEMAP_RANGE_CONTINUE(dmrp, addr, endaddr);
	} else if (dmrp != NULL) {
		DEMAP_RANGE_FLUSH(dmrp);
	}
	ttecnt = 0;
	HBLKTOHME(sfhmep, hmeblkp, addr);

	while (addr < endaddr) {
		pml = NULL;
		sfmmu_copytte(&sfhmep->hme_tte, &tte);
		if (TTE_IS_VALID(&tte)) {
			pp = sfhmep->hme_page;
			if (pp != NULL) {
				pml = sfmmu_mlist_enter(pp);
			}

			/*
			 * Verify if hme still points to 'pp' now that
			 * we have p_mapping lock.
			 */
			if (sfhmep->hme_page != pp) {
				if (pp != NULL && sfhmep->hme_page != NULL) {
					ASSERT(pml != NULL);
					sfmmu_mlist_exit(pml);
					/* Re-start this iteration. */
					continue;
				}
				ASSERT((pp != NULL) &&
				    (sfhmep->hme_page == NULL));
				goto tte_unloaded;
			}

			/*
			 * This point on we have both HASH and p_mapping
			 * lock.
			 */
			ASSERT(pp == sfhmep->hme_page);
			ASSERT(pp == NULL || sfmmu_mlist_held(pp));

			/*
			 * We need to loop on modify tte because it is
			 * possible for pagesync to come along and
			 * change the software bits beneath us.
			 *
			 * Page_unload can also invalidate the tte after
			 * we read tte outside of p_mapping lock.
			 */
again:
			ttemod = tte;

			TTE_SET_INVALID(&ttemod);
			ret = sfmmu_modifytte_try(&tte, &ttemod,
			    &sfhmep->hme_tte);

			if (ret <= 0) {
				if (TTE_IS_VALID(&tte)) {
					ASSERT(ret < 0);
					goto again;
				}
				if (pp != NULL) {
					panic("sfmmu_hblk_unload: pp = 0x%p "
					    "tte became invalid under mlist"
					    " lock = 0x%p", (void *)pp,
					    (void *)pml);
				}
				continue;
			}

			if (!(flags & HAT_UNLOAD_NOSYNC)) {
				sfmmu_ttesync(sfmmup, addr, &tte, pp);
			}

			/*
			 * Ok- we invalidated the tte. Do the rest of the job.
			 */
			ttecnt++;

			if (flags & HAT_UNLOAD_UNLOCK) {
				ASSERT(hmeblkp->hblk_lckcnt > 0);
				atomic_dec_32(&hmeblkp->hblk_lckcnt);
				HBLK_STACK_TRACE(hmeblkp, HBLK_UNLOCK);
			}

			/*
			 * Normally we would need to flush the page
			 * from the virtual cache at this point in
			 * order to prevent a potential cache alias
			 * inconsistency.
			 * The particular scenario we need to worry
			 * about is:
			 * Given:  va1 and va2 are two virtual address
			 * that alias and map the same physical
			 * address.
			 * 1.   mapping exists from va1 to pa and data
			 * has been read into the cache.
			 * 2.   unload va1.
			 * 3.   load va2 and modify data using va2.
			 * 4    unload va2.
			 * 5.   load va1 and reference data.  Unless we
			 * flush the data cache when we unload we will
			 * get stale data.
			 * Fortunately, page coloring eliminates the
			 * above scenario by remembering the color a
			 * physical page was last or is currently
			 * mapped to.  Now, we delay the flush until
			 * the loading of translations.  Only when the
			 * new translation is of a different color
			 * are we forced to flush.
			 */
			if (use_demap_range) {
				/*
				 * Mark this page as needing a demap.
				 */
				DEMAP_RANGE_MARKPG(dmrp, addr);
			} else {
				ASSERT(sfmmup != NULL);
				ASSERT(!hmeblkp->hblk_shared);
				sfmmu_tlb_demap(addr, sfmmup, hmeblkp,
				    sfmmup->sfmmu_free, 0);
			}

			if (pp) {
				/*
				 * Remove the hment from the mapping list
				 */
				ASSERT(hmeblkp->hblk_hmecnt > 0);

				/*
				 * Again, we cannot
				 * ASSERT(hmeblkp->hblk_hmecnt <= NHMENTS);
				 */
				HME_SUB(sfhmep, pp);
				membar_stst();
				atomic_dec_16(&hmeblkp->hblk_hmecnt);
			}

			ASSERT(hmeblkp->hblk_vcnt > 0);
			atomic_dec_16(&hmeblkp->hblk_vcnt);

			ASSERT(hmeblkp->hblk_hmecnt || hmeblkp->hblk_vcnt ||
			    !hmeblkp->hblk_lckcnt);

#ifdef VAC
			if (pp && (pp->p_nrm & (P_KPMC | P_KPMS | P_TNC))) {
				if (PP_ISTNC(pp)) {
					/*
					 * If page was temporary
					 * uncached, try to recache
					 * it. Note that HME_SUB() was
					 * called above so p_index and
					 * mlist had been updated.
					 */
					conv_tnc(pp, ttesz);
				} else if (pp->p_mapping == NULL) {
					ASSERT(kpm_enable);
					/*
					 * Page is marked to be in VAC conflict
					 * to an existing kpm mapping and/or is
					 * kpm mapped using only the regular
					 * pagesize.
					 */
					sfmmu_kpm_hme_unload(pp);
				}
			}
#endif	/* VAC */
		} else if ((pp = sfhmep->hme_page) != NULL) {
				/*
				 * TTE is invalid but the hme
				 * still exists. let pageunload
				 * complete its job.
				 */
				ASSERT(pml == NULL);
				pml = sfmmu_mlist_enter(pp);
				if (sfhmep->hme_page != NULL) {
					sfmmu_mlist_exit(pml);
					continue;
				}
				ASSERT(sfhmep->hme_page == NULL);
		} else if (hmeblkp->hblk_hmecnt != 0) {
			/*
			 * pageunload may have not finished decrementing
			 * hblk_vcnt and hblk_hmecnt. Find page_t if any and
			 * wait for pageunload to finish. Rely on pageunload
			 * to decrement hblk_hmecnt after hblk_vcnt.
			 */
			pfn_t pfn = TTE_TO_TTEPFN(&tte);
			ASSERT(pml == NULL);
			if (pf_is_memory(pfn)) {
				pp = page_numtopp_nolock(pfn);
				if (pp != NULL) {
					pml = sfmmu_mlist_enter(pp);
					sfmmu_mlist_exit(pml);
					pml = NULL;
				}
			}
		}

tte_unloaded:
		/*
		 * At this point, the tte we are looking at
		 * should be unloaded, and hme has been unlinked
		 * from page too. This is important because in
		 * pageunload, it does ttesync() then HME_SUB.
		 * We need to make sure HME_SUB has been completed
		 * so we know ttesync() has been completed. Otherwise,
		 * at exit time, after return from hat layer, VM will
		 * release as structure which hat_setstat() (called
		 * by ttesync()) needs.
		 */
#ifdef DEBUG
		{
			tte_t	dtte;

			ASSERT(sfhmep->hme_page == NULL);

			sfmmu_copytte(&sfhmep->hme_tte, &dtte);
			ASSERT(!TTE_IS_VALID(&dtte));
		}
#endif

		if (pml) {
			sfmmu_mlist_exit(pml);
		}

		addr += TTEBYTES(ttesz);
		sfhmep++;
		DEMAP_RANGE_NEXTPG(dmrp);
	}
	/*
	 * For shared hmeblks this routine is only called when region is freed
	 * and no longer referenced.  So no need to decrement ttecnt
	 * in the region structure here.
	 */
	if (ttecnt > 0 && sfmmup != NULL) {
		atomic_add_long(&sfmmup->sfmmu_ttecnt[ttesz], -ttecnt);
	}
	return (addr);
}

/*
 * Invalidate a virtual address range for the local CPU.
 * For best performance ensure that the va range is completely
 * mapped, otherwise the entire TLB will be flushed.
 */
void
hat_flush_range(struct hat *sfmmup, caddr_t va, size_t size)
{
	ssize_t sz;
	caddr_t endva = va + size;

	while (va < endva) {
		sz = hat_getpagesize(sfmmup, va);
		if (sz < 0) {
			vtag_flushall();
			break;
		}
		vtag_flushpage(va, (uint64_t)sfmmup);
		va += sz;
	}
}

/*
 * Synchronize all the mappings in the range [addr..addr+len).
 * Can be called with clearflag having two states:
 * HAT_SYNC_DONTZERO means just return the rm stats
 * HAT_SYNC_ZERORM means zero rm bits in the tte and return the stats
 */
void
hat_sync(struct hat *sfmmup, caddr_t addr, size_t len, uint_t clearflag)
{
	struct hmehash_bucket *hmebp;
	hmeblk_tag hblktag;
	int hmeshift, hashno = 1;
	struct hme_blk *hmeblkp, *list = NULL;
	caddr_t endaddr;
	cpuset_t cpuset;

	ASSERT((sfmmup == ksfmmup) || AS_LOCK_HELD(sfmmup->sfmmu_as));
	ASSERT((len & MMU_PAGEOFFSET) == 0);
	ASSERT((clearflag == HAT_SYNC_DONTZERO) ||
	    (clearflag == HAT_SYNC_ZERORM));

	CPUSET_ZERO(cpuset);

	endaddr = addr + len;
	hblktag.htag_id = sfmmup;
	hblktag.htag_rid = SFMMU_INVALID_SHMERID;

	/*
	 * Spitfire supports 4 page sizes.
	 * Most pages are expected to be of the smallest page
	 * size (8K) and these will not need to be rehashed. 64K
	 * pages also don't need to be rehashed because the an hmeblk
	 * spans 64K of address space. 512K pages might need 1 rehash and
	 * and 4M pages 2 rehashes.
	 */
	while (addr < endaddr) {
		hmeshift = HME_HASH_SHIFT(hashno);
		hblktag.htag_bspage = HME_HASH_BSPAGE(addr, hmeshift);
		hblktag.htag_rehash = hashno;
		hmebp = HME_HASH_FUNCTION(sfmmup, addr, hmeshift);

		SFMMU_HASH_LOCK(hmebp);

		HME_HASH_SEARCH(hmebp, hblktag, hmeblkp, &list);
		if (hmeblkp != NULL) {
			ASSERT(!hmeblkp->hblk_shared);
			/*
			 * We've encountered a shadow hmeblk so skip the range
			 * of the next smaller mapping size.
			 */
			if (hmeblkp->hblk_shw_bit) {
				ASSERT(sfmmup != ksfmmup);
				ASSERT(hashno > 1);
				addr = (caddr_t)P2END((uintptr_t)addr,
				    TTEBYTES(hashno - 1));
			} else {
				addr = sfmmu_hblk_sync(sfmmup, hmeblkp,
				    addr, endaddr, clearflag);
			}
			SFMMU_HASH_UNLOCK(hmebp);
			hashno = 1;
			continue;
		}
		SFMMU_HASH_UNLOCK(hmebp);

		if (!HME_REHASH(sfmmup) || (hashno >= mmu_hashcnt)) {
			/*
			 * We have traversed the whole list and rehashed
			 * if necessary without finding the address to sync.
			 * This is ok so we increment the address by the
			 * smallest hmeblk range for kernel mappings and the
			 * largest hmeblk range, to account for shadow hmeblks,
			 * for user mappings and continue.
			 */
			if (sfmmup == ksfmmup)
				addr = (caddr_t)P2END((uintptr_t)addr,
				    TTEBYTES(1));
			else
				addr = (caddr_t)P2END((uintptr_t)addr,
				    TTEBYTES(hashno));
			hashno = 1;
		} else {
			hashno++;
		}
	}
	sfmmu_hblks_list_purge(&list, 0);
	cpuset = sfmmup->sfmmu_cpusran;
	xt_sync(cpuset);
}

static caddr_t
sfmmu_hblk_sync(struct hat *sfmmup, struct hme_blk *hmeblkp, caddr_t addr,
	caddr_t endaddr, int clearflag)
{
	tte_t	tte, ttemod;
	struct sf_hment *sfhmep;
	int ttesz;
	struct page *pp;
	kmutex_t *pml;
	int ret;

	ASSERT(hmeblkp->hblk_shw_bit == 0);
	ASSERT(!hmeblkp->hblk_shared);

	endaddr = MIN(endaddr, get_hblk_endaddr(hmeblkp));

	ttesz = get_hblk_ttesz(hmeblkp);
	HBLKTOHME(sfhmep, hmeblkp, addr);

	while (addr < endaddr) {
		sfmmu_copytte(&sfhmep->hme_tte, &tte);
		if (TTE_IS_VALID(&tte)) {
			pml = NULL;
			pp = sfhmep->hme_page;
			if (pp) {
				pml = sfmmu_mlist_enter(pp);
			}
			if (pp != sfhmep->hme_page) {
				/*
				 * tte most have been unloaded
				 * underneath us.  Recheck
				 */
				ASSERT(pml);
				sfmmu_mlist_exit(pml);
				continue;
			}

			ASSERT(pp == NULL || sfmmu_mlist_held(pp));

			if (clearflag == HAT_SYNC_ZERORM) {
				ttemod = tte;
				TTE_CLR_RM(&ttemod);
				ret = sfmmu_modifytte_try(&tte, &ttemod,
				    &sfhmep->hme_tte);
				if (ret < 0) {
					if (pml) {
						sfmmu_mlist_exit(pml);
					}
					continue;
				}

				if (ret > 0) {
					sfmmu_tlb_demap(addr, sfmmup,
					    hmeblkp, 0, 0);
				}
			}
			sfmmu_ttesync(sfmmup, addr, &tte, pp);
			if (pml) {
				sfmmu_mlist_exit(pml);
			}
		}
		addr += TTEBYTES(ttesz);
		sfhmep++;
	}
	return (addr);
}

/*
 * This function will sync a tte to the page struct and it will
 * update the hat stats. Currently it allows us to pass a NULL pp
 * and we will simply update the stats.  We may want to change this
 * so we only keep stats for pages backed by pp's.
 */
static void
sfmmu_ttesync(struct hat *sfmmup, caddr_t addr, tte_t *ttep, page_t *pp)
{
	uint_t rm = 0;
	int   	sz;
	pgcnt_t	npgs;

	ASSERT(TTE_IS_VALID(ttep));

	if (TTE_IS_NOSYNC(ttep)) {
		return;
	}

	if (TTE_IS_REF(ttep))  {
		rm = P_REF;
	}
	if (TTE_IS_MOD(ttep))  {
		rm |= P_MOD;
	}

	if (rm == 0) {
		return;
	}

	sz = TTE_CSZ(ttep);
	if (sfmmup != NULL && sfmmup->sfmmu_rmstat) {
		int i;
		caddr_t	vaddr = addr;

		for (i = 0; i < TTEPAGES(sz); i++, vaddr += MMU_PAGESIZE) {
			hat_setstat(sfmmup->sfmmu_as, vaddr, MMU_PAGESIZE, rm);
		}

	}

	/*
	 * XXX I want to use cas to update nrm bits but they
	 * currently belong in common/vm and not in hat where
	 * they should be.
	 * The nrm bits are protected by the same mutex as
	 * the one that protects the page's mapping list.
	 */
	if (!pp)
		return;
	ASSERT(sfmmu_mlist_held(pp));
	/*
	 * If the tte is for a large page, we need to sync all the
	 * pages covered by the tte.
	 */
	if (sz != TTE8K) {
		ASSERT(pp->p_szc != 0);
		pp = PP_GROUPLEADER(pp, sz);
		ASSERT(sfmmu_mlist_held(pp));
	}

	/* Get number of pages from tte size. */
	npgs = TTEPAGES(sz);

	do {
		ASSERT(pp);
		ASSERT(sfmmu_mlist_held(pp));
		if (((rm & P_REF) != 0 && !PP_ISREF(pp)) ||
		    ((rm & P_MOD) != 0 && !PP_ISMOD(pp)))
			hat_page_setattr(pp, rm);

		/*
		 * Are we done? If not, we must have a large mapping.
		 * For large mappings we need to sync the rest of the pages
		 * covered by this tte; goto the next page.
		 */
	} while (--npgs > 0 && (pp = PP_PAGENEXT(pp)));
}

/*
 * Execute pre-callback handler of each pa_hment linked to pp
 *
 * Inputs:
 *   flag: either HAT_PRESUSPEND or HAT_SUSPEND.
 *   capture_cpus: pointer to return value (below)
 *
 * Returns:
 *   Propagates the subsystem callback return values back to the caller;
 *   returns 0 on success.  If capture_cpus is non-NULL, the value returned
 *   is zero if all of the pa_hments are of a type that do not require
 *   capturing CPUs prior to suspending the mapping, else it is 1.
 */
static int
hat_pageprocess_precallbacks(struct page *pp, uint_t flag, int *capture_cpus)
{
	struct sf_hment	*sfhmep;
	struct pa_hment *pahmep;
	int (*f)(caddr_t, uint_t, uint_t, void *);
	int		ret;
	id_t		id;
	int		locked = 0;
	kmutex_t	*pml;

	ASSERT(PAGE_EXCL(pp));
	if (!sfmmu_mlist_held(pp)) {
		pml = sfmmu_mlist_enter(pp);
		locked = 1;
	}

	if (capture_cpus)
		*capture_cpus = 0;

top:
	for (sfhmep = pp->p_mapping; sfhmep; sfhmep = sfhmep->hme_next) {
		/*
		 * skip sf_hments corresponding to VA<->PA mappings;
		 * for pa_hment's, hme_tte.ll is zero
		 */
		if (!IS_PAHME(sfhmep))
			continue;

		pahmep = sfhmep->hme_data;
		ASSERT(pahmep != NULL);

		/*
		 * skip if pre-handler has been called earlier in this loop
		 */
		if (pahmep->flags & flag)
			continue;

		id = pahmep->cb_id;
		ASSERT(id >= (id_t)0 && id < sfmmu_cb_nextid);
		if (capture_cpus && sfmmu_cb_table[id].capture_cpus != 0)
			*capture_cpus = 1;
		if ((f = sfmmu_cb_table[id].prehandler) == NULL) {
			pahmep->flags |= flag;
			continue;
		}

		/*
		 * Drop the mapping list lock to avoid locking order issues.
		 */
		if (locked)
			sfmmu_mlist_exit(pml);

		ret = f(pahmep->addr, pahmep->len, flag, pahmep->pvt);
		if (ret != 0)
			return (ret);	/* caller must do the cleanup */

		if (locked) {
			pml = sfmmu_mlist_enter(pp);
			pahmep->flags |= flag;
			goto top;
		}

		pahmep->flags |= flag;
	}

	if (locked)
		sfmmu_mlist_exit(pml);

	return (0);
}

/*
 * Execute post-callback handler of each pa_hment linked to pp
 *
 * Same overall assumptions and restrictions apply as for
 * hat_pageprocess_precallbacks().
 */
static void
hat_pageprocess_postcallbacks(struct page *pp, uint_t flag)
{
	pfn_t pgpfn = pp->p_pagenum;
	pfn_t pgmask = btop(page_get_pagesize(pp->p_szc)) - 1;
	pfn_t newpfn;
	struct sf_hment *sfhmep;
	struct pa_hment *pahmep;
	int (*f)(caddr_t, uint_t, uint_t, void *, pfn_t);
	id_t	id;
	int	locked = 0;
	kmutex_t *pml;

	ASSERT(PAGE_EXCL(pp));
	if (!sfmmu_mlist_held(pp)) {
		pml = sfmmu_mlist_enter(pp);
		locked = 1;
	}

top:
	for (sfhmep = pp->p_mapping; sfhmep; sfhmep = sfhmep->hme_next) {
		/*
		 * skip sf_hments corresponding to VA<->PA mappings;
		 * for pa_hment's, hme_tte.ll is zero
		 */
		if (!IS_PAHME(sfhmep))
			continue;

		pahmep = sfhmep->hme_data;
		ASSERT(pahmep != NULL);

		if ((pahmep->flags & flag) == 0)
			continue;

		pahmep->flags &= ~flag;

		id = pahmep->cb_id;
		ASSERT(id >= (id_t)0 && id < sfmmu_cb_nextid);
		if ((f = sfmmu_cb_table[id].posthandler) == NULL)
			continue;

		/*
		 * Convert the base page PFN into the constituent PFN
		 * which is needed by the callback handler.
		 */
		newpfn = pgpfn | (btop((uintptr_t)pahmep->addr) & pgmask);

		/*
		 * Drop the mapping list lock to avoid locking order issues.
		 */
		if (locked)
			sfmmu_mlist_exit(pml);

		if (f(pahmep->addr, pahmep->len, flag, pahmep->pvt, newpfn)
		    != 0)
			panic("sfmmu: posthandler failed");

		if (locked) {
			pml = sfmmu_mlist_enter(pp);
			goto top;
		}
	}

	if (locked)
		sfmmu_mlist_exit(pml);
}

/*
 * Suspend locked kernel mapping
 */
void
hat_pagesuspend(struct page *pp)
{
	struct sf_hment *sfhmep;
	sfmmu_t *sfmmup;
	tte_t tte, ttemod;
	struct hme_blk *hmeblkp;
	caddr_t addr;
	int index, cons;
	cpuset_t cpuset;

	ASSERT(PAGE_EXCL(pp));
	ASSERT(sfmmu_mlist_held(pp));

	mutex_enter(&kpr_suspendlock);

	/*
	 * We're about to suspend a kernel mapping so mark this thread as
	 * non-traceable by DTrace. This prevents us from running into issues
	 * with probe context trying to touch a suspended page
	 * in the relocation codepath itself.
	 */
	curthread->t_flag |= T_DONTDTRACE;

	index = PP_MAPINDEX(pp);
	cons = TTE8K;

retry:
	for (sfhmep = pp->p_mapping; sfhmep; sfhmep = sfhmep->hme_next) {

		if (IS_PAHME(sfhmep))
			continue;

		if (get_hblk_ttesz(sfmmu_hmetohblk(sfhmep)) != cons)
			continue;

		/*
		 * Loop until we successfully set the suspend bit in
		 * the TTE.
		 */
again:
		sfmmu_copytte(&sfhmep->hme_tte, &tte);
		ASSERT(TTE_IS_VALID(&tte));

		ttemod = tte;
		TTE_SET_SUSPEND(&ttemod);
		if (sfmmu_modifytte_try(&tte, &ttemod,
		    &sfhmep->hme_tte) < 0)
			goto again;

		/*
		 * Invalidate TSB entry
		 */
		hmeblkp = sfmmu_hmetohblk(sfhmep);

		sfmmup = hblktosfmmu(hmeblkp);
		ASSERT(sfmmup == ksfmmup);
		ASSERT(!hmeblkp->hblk_shared);

		addr = tte_to_vaddr(hmeblkp, tte);

		/*
		 * No need to make sure that the TSB for this sfmmu is
		 * not being relocated since it is ksfmmup and thus it
		 * will never be relocated.
		 */
		SFMMU_UNLOAD_TSB(addr, sfmmup, hmeblkp, 0);

		/*
		 * Update xcall stats
		 */
		cpuset = cpu_ready_set;
		CPUSET_DEL(cpuset, CPU->cpu_id);

		/* LINTED: constant in conditional context */
		SFMMU_XCALL_STATS(ksfmmup);

		/*
		 * Flush TLB entry on remote CPU's
		 */
		xt_some(cpuset, vtag_flushpage_tl1, (uint64_t)addr,
		    (uint64_t)ksfmmup);
		xt_sync(cpuset);

		/*
		 * Flush TLB entry on local CPU
		 */
		vtag_flushpage(addr, (uint64_t)ksfmmup);
	}

	while (index != 0) {
		index = index >> 1;
		if (index != 0)
			cons++;
		if (index & 0x1) {
			pp = PP_GROUPLEADER(pp, cons);
			goto retry;
		}
	}
}

#ifdef	DEBUG

#define	N_PRLE	1024
struct prle {
	page_t *targ;
	page_t *repl;
	int status;
	int pausecpus;
	hrtime_t whence;
};

static struct prle page_relocate_log[N_PRLE];
static int prl_entry;
static kmutex_t prl_mutex;

#define	PAGE_RELOCATE_LOG(t, r, s, p)					\
	mutex_enter(&prl_mutex);					\
	page_relocate_log[prl_entry].targ = *(t);			\
	page_relocate_log[prl_entry].repl = *(r);			\
	page_relocate_log[prl_entry].status = (s);			\
	page_relocate_log[prl_entry].pausecpus = (p);			\
	page_relocate_log[prl_entry].whence = gethrtime();		\
	prl_entry = (prl_entry == (N_PRLE - 1))? 0 : prl_entry + 1;	\
	mutex_exit(&prl_mutex);

#else	/* !DEBUG */
#define	PAGE_RELOCATE_LOG(t, r, s, p)
#endif

/*
 * Core Kernel Page Relocation Algorithm
 *
 * Input:
 *
 * target : 	constituent pages are SE_EXCL locked.
 * replacement:	constituent pages are SE_EXCL locked.
 *
 * Output:
 *
 * nrelocp:	number of pages relocated
 */
int
hat_page_relocate(page_t **target, page_t **replacement, spgcnt_t *nrelocp)
{
	page_t		*targ, *repl;
	page_t		*tpp, *rpp;
	kmutex_t	*low, *high;
	spgcnt_t	npages, i;
	page_t		*pl = NULL;
	int		old_pil;
	cpuset_t	cpuset;
	int		cap_cpus;
	int		ret;
#ifdef VAC
	int		cflags = 0;
#endif

	if (!kcage_on || PP_ISNORELOC(*target)) {
		PAGE_RELOCATE_LOG(target, replacement, EAGAIN, -1);
		return (EAGAIN);
	}

	mutex_enter(&kpr_mutex);
	kreloc_thread = curthread;

	targ = *target;
	repl = *replacement;
	ASSERT(repl != NULL);
	ASSERT(targ->p_szc == repl->p_szc);

	npages = page_get_pagecnt(targ->p_szc);

	/*
	 * unload VA<->PA mappings that are not locked
	 */
	tpp = targ;
	for (i = 0; i < npages; i++) {
		(void) hat_pageunload(tpp, SFMMU_KERNEL_RELOC);
		tpp++;
	}

	/*
	 * Do "presuspend" callbacks, in a context from which we can still
	 * block as needed. Note that we don't hold the mapping list lock
	 * of "targ" at this point due to potential locking order issues;
	 * we assume that between the hat_pageunload() above and holding
	 * the SE_EXCL lock that the mapping list *cannot* change at this
	 * point.
	 */
	ret = hat_pageprocess_precallbacks(targ, HAT_PRESUSPEND, &cap_cpus);
	if (ret != 0) {
		/*
		 * EIO translates to fatal error, for all others cleanup
		 * and return EAGAIN.
		 */
		ASSERT(ret != EIO);
		hat_pageprocess_postcallbacks(targ, HAT_POSTUNSUSPEND);
		PAGE_RELOCATE_LOG(target, replacement, ret, -1);
		kreloc_thread = NULL;
		mutex_exit(&kpr_mutex);
		return (EAGAIN);
	}

	/*
	 * acquire p_mapping list lock for both the target and replacement
	 * root pages.
	 *
	 * low and high refer to the need to grab the mlist locks in a
	 * specific order in order to prevent race conditions.  Thus the
	 * lower lock must be grabbed before the higher lock.
	 *
	 * This will block hat_unload's accessing p_mapping list.  Since
	 * we have SE_EXCL lock, hat_memload and hat_pageunload will be
	 * blocked.  Thus, no one else will be accessing the p_mapping list
	 * while we suspend and reload the locked mapping below.
	 */
	tpp = targ;
	rpp = repl;
	sfmmu_mlist_reloc_enter(tpp, rpp, &low, &high);

	kpreempt_disable();

	/*
	 * We raise our PIL to 13 so that we don't get captured by
	 * another CPU or pinned by an interrupt thread.  We can't go to
	 * PIL 14 since the nexus driver(s) may need to interrupt at
	 * that level in the case of IOMMU pseudo mappings.
	 */
	cpuset = cpu_ready_set;
	CPUSET_DEL(cpuset, CPU->cpu_id);
	if (!cap_cpus || CPUSET_ISNULL(cpuset)) {
		old_pil = splr(XCALL_PIL);
	} else {
		old_pil = -1;
		xc_attention(cpuset);
	}
	ASSERT(getpil() == XCALL_PIL);

	/*
	 * Now do suspend callbacks. In the case of an IOMMU mapping
	 * this will suspend all DMA activity to the page while it is
	 * being relocated. Since we are well above LOCK_LEVEL and CPUs
	 * may be captured at this point we should have acquired any needed
	 * locks in the presuspend callback.
	 */
	ret = hat_pageprocess_precallbacks(targ, HAT_SUSPEND, NULL);
	if (ret != 0) {
		repl = targ;
		goto suspend_fail;
	}

	/*
	 * Raise the PIL yet again, this time to block all high-level
	 * interrupts on this CPU. This is necessary to prevent an
	 * interrupt routine from pinning the thread which holds the
	 * mapping suspended and then touching the suspended page.
	 *
	 * Once the page is suspended we also need to be careful to
	 * avoid calling any functions which touch any seg_kmem memory
	 * since that memory may be backed by the very page we are
	 * relocating in here!
	 */
	hat_pagesuspend(targ);

	/*
	 * Now that we are confident everybody has stopped using this page,
	 * copy the page contents.  Note we use a physical copy to prevent
	 * locking issues and to avoid fpRAS because we can't handle it in
	 * this context.
	 */
	for (i = 0; i < npages; i++, tpp++, rpp++) {
#ifdef VAC
		/*
		 * If the replacement has a different vcolor than
		 * the one being replacd, we need to handle VAC
		 * consistency for it just as we were setting up
		 * a new mapping to it.
		 */
		if ((PP_GET_VCOLOR(rpp) != NO_VCOLOR) &&
		    (tpp->p_vcolor != rpp->p_vcolor) &&
		    !CacheColor_IsFlushed(cflags, PP_GET_VCOLOR(rpp))) {
			CacheColor_SetFlushed(cflags, PP_GET_VCOLOR(rpp));
			sfmmu_cache_flushcolor(PP_GET_VCOLOR(rpp),
			    rpp->p_pagenum);
		}
#endif
		/*
		 * Copy the contents of the page.
		 */
		ppcopy_kernel(tpp, rpp);
	}

	tpp = targ;
	rpp = repl;
	for (i = 0; i < npages; i++, tpp++, rpp++) {
		/*
		 * Copy attributes.  VAC consistency was handled above,
		 * if required.
		 */
		rpp->p_nrm = tpp->p_nrm;
		tpp->p_nrm = 0;
		rpp->p_index = tpp->p_index;
		tpp->p_index = 0;
#ifdef VAC
		rpp->p_vcolor = tpp->p_vcolor;
#endif
	}

	/*
	 * First, unsuspend the page, if we set the suspend bit, and transfer
	 * the mapping list from the target page to the replacement page.
	 * Next process postcallbacks; since pa_hment's are linked only to the
	 * p_mapping list of root page, we don't iterate over the constituent
	 * pages.
	 */
	hat_pagereload(targ, repl);

suspend_fail:
	hat_pageprocess_postcallbacks(repl, HAT_UNSUSPEND);

	/*
	 * Now lower our PIL and release any captured CPUs since we
	 * are out of the "danger zone".  After this it will again be
	 * safe to acquire adaptive mutex locks, or to drop them...
	 */
	if (old_pil != -1) {
		splx(old_pil);
	} else {
		xc_dismissed(cpuset);
	}

	kpreempt_enable();

	sfmmu_mlist_reloc_exit(low, high);

	/*
	 * Postsuspend callbacks should drop any locks held across
	 * the suspend callbacks.  As before, we don't hold the mapping
	 * list lock at this point.. our assumption is that the mapping
	 * list still can't change due to our holding SE_EXCL lock and
	 * there being no unlocked mappings left. Hence the restriction
	 * on calling context to hat_delete_callback()
	 */
	hat_pageprocess_postcallbacks(repl, HAT_POSTUNSUSPEND);
	if (ret != 0) {
		/*
		 * The second presuspend call failed: we got here through
		 * the suspend_fail label above.
		 */
		ASSERT(ret != EIO);
		PAGE_RELOCATE_LOG(target, replacement, ret, cap_cpus);
		kreloc_thread = NULL;
		mutex_exit(&kpr_mutex);
		return (EAGAIN);
	}

	/*
	 * Now that we're out of the performance critical section we can
	 * take care of updating the hash table, since we still
	 * hold all the pages locked SE_EXCL at this point we
	 * needn't worry about things changing out from under us.
	 */
	tpp = targ;
	rpp = repl;
	for (i = 0; i < npages; i++, tpp++, rpp++) {

		/*
		 * replace targ with replacement in page_hash table
		 */
		targ = tpp;
		page_relocate_hash(rpp, targ);

		/*
		 * concatenate target; caller of platform_page_relocate()
		 * expects target to be concatenated after returning.
		 */
		ASSERT(targ->p_next == targ);
		ASSERT(targ->p_prev == targ);
		page_list_concat(&pl, &targ);
	}

	ASSERT(*target == pl);
	*nrelocp = npages;
	PAGE_RELOCATE_LOG(target, replacement, 0, cap_cpus);
	kreloc_thread = NULL;
	mutex_exit(&kpr_mutex);
	return (0);
}

/*
 * Called when stray pa_hments are found attached to a page which is
 * being freed.  Notify the subsystem which attached the pa_hment of
 * the error if it registered a suitable handler, else panic.
 */
static void
sfmmu_pahment_leaked(struct pa_hment *pahmep)
{
	id_t cb_id = pahmep->cb_id;

	ASSERT(cb_id >= (id_t)0 && cb_id < sfmmu_cb_nextid);
	if (sfmmu_cb_table[cb_id].errhandler != NULL) {
		if (sfmmu_cb_table[cb_id].errhandler(pahmep->addr, pahmep->len,
		    HAT_CB_ERR_LEAKED, pahmep->pvt) == 0)
			return;		/* non-fatal */
	}
	panic("pa_hment leaked: 0x%p", (void *)pahmep);
}

/*
 * Remove all mappings to page 'pp'.
 */
int
hat_pageunload(struct page *pp, uint_t forceflag)
{
	struct page *origpp = pp;
	struct sf_hment *sfhme, *tmphme;
	struct hme_blk *hmeblkp;
	kmutex_t *pml;
#ifdef VAC
	kmutex_t *pmtx;
#endif
	cpuset_t cpuset, tset;
	int index, cons;
	int pa_hments;

	ASSERT(PAGE_EXCL(pp));

	tmphme = NULL;
	pa_hments = 0;
	CPUSET_ZERO(cpuset);

	pml = sfmmu_mlist_enter(pp);

#ifdef VAC
	if (pp->p_kpmref)
		sfmmu_kpm_pageunload(pp);
	ASSERT(!PP_ISMAPPED_KPM(pp));
#endif
	/*
	 * Clear vpm reference. Since the page is exclusively locked
	 * vpm cannot be referencing it.
	 */
	if (vpm_enable) {
		pp->p_vpmref = 0;
	}

	index = PP_MAPINDEX(pp);
	cons = TTE8K;
retry:
	for (sfhme = pp->p_mapping; sfhme; sfhme = tmphme) {
		tmphme = sfhme->hme_next;

		if (IS_PAHME(sfhme)) {
			ASSERT(sfhme->hme_data != NULL);
			pa_hments++;
			continue;
		}

		hmeblkp = sfmmu_hmetohblk(sfhme);

		/*
		 * If there are kernel mappings don't unload them, they will
		 * be suspended.
		 */
		if (forceflag == SFMMU_KERNEL_RELOC && hmeblkp->hblk_lckcnt &&
		    hmeblkp->hblk_tag.htag_id == ksfmmup)
			continue;

		tset = sfmmu_pageunload(pp, sfhme, cons);
		CPUSET_OR(cpuset, tset);
	}

	while (index != 0) {
		index = index >> 1;
		if (index != 0)
			cons++;
		if (index & 0x1) {
			/* Go to leading page */
			pp = PP_GROUPLEADER(pp, cons);
			ASSERT(sfmmu_mlist_held(pp));
			goto retry;
		}
	}

	/*
	 * cpuset may be empty if the page was only mapped by segkpm,
	 * in which case we won't actually cross-trap.
	 */
	xt_sync(cpuset);

	/*
	 * The page should have no mappings at this point, unless
	 * we were called from hat_page_relocate() in which case we
	 * leave the locked mappings which will be suspended later.
	 */
	ASSERT(!PP_ISMAPPED(origpp) || pa_hments ||
	    (forceflag == SFMMU_KERNEL_RELOC));

#ifdef VAC
	if (PP_ISTNC(pp)) {
		if (cons == TTE8K) {
			pmtx = sfmmu_page_enter(pp);
			PP_CLRTNC(pp);
			sfmmu_page_exit(pmtx);
		} else {
			conv_tnc(pp, cons);
		}
	}
#endif	/* VAC */

	if (pa_hments && forceflag != SFMMU_KERNEL_RELOC) {
		/*
		 * Unlink any pa_hments and free them, calling back
		 * the responsible subsystem to notify it of the error.
		 * This can occur in situations such as drivers leaking
		 * DMA handles: naughty, but common enough that we'd like
		 * to keep the system running rather than bringing it
		 * down with an obscure error like "pa_hment leaked"
		 * which doesn't aid the user in debugging their driver.
		 */
		for (sfhme = pp->p_mapping; sfhme; sfhme = tmphme) {
			tmphme = sfhme->hme_next;
			if (IS_PAHME(sfhme)) {
				struct pa_hment *pahmep = sfhme->hme_data;
				sfmmu_pahment_leaked(pahmep);
				HME_SUB(sfhme, pp);
				kmem_cache_free(pa_hment_cache, pahmep);
			}
		}

		ASSERT(!PP_ISMAPPED(origpp));
	}

	sfmmu_mlist_exit(pml);

	return (0);
}

cpuset_t
sfmmu_pageunload(page_t *pp, struct sf_hment *sfhme, int cons)
{
	struct hme_blk *hmeblkp;
	sfmmu_t *sfmmup;
	tte_t tte, ttemod;
#ifdef DEBUG
	tte_t orig_old;
#endif /* DEBUG */
	caddr_t addr;
	int ttesz;
	int ret;
	cpuset_t cpuset;

	ASSERT(pp != NULL);
	ASSERT(sfmmu_mlist_held(pp));
	ASSERT(!PP_ISKAS(pp));

	CPUSET_ZERO(cpuset);

	hmeblkp = sfmmu_hmetohblk(sfhme);

readtte:
	sfmmu_copytte(&sfhme->hme_tte, &tte);
	if (TTE_IS_VALID(&tte)) {
		sfmmup = hblktosfmmu(hmeblkp);
		ttesz = get_hblk_ttesz(hmeblkp);
		/*
		 * Only unload mappings of 'cons' size.
		 */
		if (ttesz != cons)
			return (cpuset);

		/*
		 * Note that we have p_mapping lock, but no hash lock here.
		 * hblk_unload() has to have both hash lock AND p_mapping
		 * lock before it tries to modify tte. So, the tte could
		 * not become invalid in the sfmmu_modifytte_try() below.
		 */
		ttemod = tte;
#ifdef DEBUG
		orig_old = tte;
#endif /* DEBUG */

		TTE_SET_INVALID(&ttemod);
		ret = sfmmu_modifytte_try(&tte, &ttemod, &sfhme->hme_tte);
		if (ret < 0) {
#ifdef DEBUG
			/* only R/M bits can change. */
			chk_tte(&orig_old, &tte, &ttemod, hmeblkp);
#endif /* DEBUG */
			goto readtte;
		}

		if (ret == 0) {
			panic("pageunload: cas failed?");
		}

		addr = tte_to_vaddr(hmeblkp, tte);

		if (hmeblkp->hblk_shared) {
			sf_srd_t *srdp = (sf_srd_t *)sfmmup;
			uint_t rid = hmeblkp->hblk_tag.htag_rid;
			sf_region_t *rgnp;
			ASSERT(SFMMU_IS_SHMERID_VALID(rid));
			ASSERT(rid < SFMMU_MAX_HME_REGIONS);
			ASSERT(srdp != NULL);
			rgnp = srdp->srd_hmergnp[rid];
			SFMMU_VALIDATE_SHAREDHBLK(hmeblkp, srdp, rgnp, rid);
			cpuset = sfmmu_rgntlb_demap(addr, rgnp, hmeblkp, 1);
			sfmmu_ttesync(NULL, addr, &tte, pp);
			ASSERT(rgnp->rgn_ttecnt[ttesz] > 0);
			atomic_dec_ulong(&rgnp->rgn_ttecnt[ttesz]);
		} else {
			sfmmu_ttesync(sfmmup, addr, &tte, pp);
			atomic_dec_ulong(&sfmmup->sfmmu_ttecnt[ttesz]);

			/*
			 * We need to flush the page from the virtual cache
			 * in order to prevent a virtual cache alias
			 * inconsistency. The particular scenario we need
			 * to worry about is:
			 * Given:  va1 and va2 are two virtual address that
			 * alias and will map the same physical address.
			 * 1.   mapping exists from va1 to pa and data has
			 *	been read into the cache.
			 * 2.   unload va1.
			 * 3.   load va2 and modify data using va2.
			 * 4    unload va2.
			 * 5.   load va1 and reference data.  Unless we flush
			 *	the data cache when we unload we will get
			 *	stale data.
			 * This scenario is taken care of by using virtual
			 * page coloring.
			 */
			if (sfmmup->sfmmu_ismhat) {
				/*
				 * Flush TSBs, TLBs and caches
				 * of every process
				 * sharing this ism segment.
				 */
				sfmmu_hat_lock_all();
				mutex_enter(&ism_mlist_lock);
				kpreempt_disable();
				sfmmu_ismtlbcache_demap(addr, sfmmup, hmeblkp,
				    pp->p_pagenum, CACHE_NO_FLUSH);
				kpreempt_enable();
				mutex_exit(&ism_mlist_lock);
				sfmmu_hat_unlock_all();
				cpuset = cpu_ready_set;
			} else {
				sfmmu_tlb_demap(addr, sfmmup, hmeblkp, 0, 0);
				cpuset = sfmmup->sfmmu_cpusran;
			}
		}

		/*
		 * Hme_sub has to run after ttesync() and a_rss update.
		 * See hblk_unload().
		 */
		HME_SUB(sfhme, pp);
		membar_stst();

		/*
		 * We can not make ASSERT(hmeblkp->hblk_hmecnt <= NHMENTS)
		 * since pteload may have done a HME_ADD() right after
		 * we did the HME_SUB() above. Hmecnt is now maintained
		 * by cas only. no lock guranteed its value. The only
		 * gurantee we have is the hmecnt should not be less than
		 * what it should be so the hblk will not be taken away.
		 * It's also important that we decremented the hmecnt after
		 * we are done with hmeblkp so that this hmeblk won't be
		 * stolen.
		 */
		ASSERT(hmeblkp->hblk_hmecnt > 0);
		ASSERT(hmeblkp->hblk_vcnt > 0);
		atomic_dec_16(&hmeblkp->hblk_vcnt);
		atomic_dec_16(&hmeblkp->hblk_hmecnt);
		/*
		 * This is bug 4063182.
		 * XXX: fixme
		 * ASSERT(hmeblkp->hblk_hmecnt || hmeblkp->hblk_vcnt ||
		 *	!hmeblkp->hblk_lckcnt);
		 */
	} else {
		panic("invalid tte? pp %p &tte %p",
		    (void *)pp, (void *)&tte);
	}

	return (cpuset);
}

/*
 * While relocating a kernel page, this function will move the mappings
 * from tpp to dpp and modify any associated data with these mappings.
 * It also unsuspends the suspended kernel mapping.
 */
static void
hat_pagereload(struct page *tpp, struct page *dpp)
{
	struct sf_hment *sfhme;
	tte_t tte, ttemod;
	int index, cons;

	ASSERT(getpil() == PIL_MAX);
	ASSERT(sfmmu_mlist_held(tpp));
	ASSERT(sfmmu_mlist_held(dpp));

	index = PP_MAPINDEX(tpp);
	cons = TTE8K;

	/* Update real mappings to the page */
retry:
	for (sfhme = tpp->p_mapping; sfhme != NULL; sfhme = sfhme->hme_next) {
		if (IS_PAHME(sfhme))
			continue;
		sfmmu_copytte(&sfhme->hme_tte, &tte);
		ttemod = tte;

		/*
		 * replace old pfn with new pfn in TTE
		 */
		PFN_TO_TTE(ttemod, dpp->p_pagenum);

		/*
		 * clear suspend bit
		 */
		ASSERT(TTE_IS_SUSPEND(&ttemod));
		TTE_CLR_SUSPEND(&ttemod);

		if (sfmmu_modifytte_try(&tte, &ttemod, &sfhme->hme_tte) < 0)
			panic("hat_pagereload(): sfmmu_modifytte_try() failed");

		/*
		 * set hme_page point to new page
		 */
		sfhme->hme_page = dpp;
	}

	/*
	 * move p_mapping list from old page to new page
	 */
	dpp->p_mapping = tpp->p_mapping;
	tpp->p_mapping = NULL;
	dpp->p_share = tpp->p_share;
	tpp->p_share = 0;

	while (index != 0) {
		index = index >> 1;
		if (index != 0)
			cons++;
		if (index & 0x1) {
			tpp = PP_GROUPLEADER(tpp, cons);
			dpp = PP_GROUPLEADER(dpp, cons);
			goto retry;
		}
	}

	curthread->t_flag &= ~T_DONTDTRACE;
	mutex_exit(&kpr_suspendlock);
}

uint_t
hat_pagesync(struct page *pp, uint_t clearflag)
{
	struct sf_hment *sfhme, *tmphme = NULL;
	struct hme_blk *hmeblkp;
	kmutex_t *pml;
	cpuset_t cpuset, tset;
	int	index, cons;
	extern	ulong_t po_share;
	page_t	*save_pp = pp;
	int	stop_on_sh = 0;
	uint_t	shcnt;

	CPUSET_ZERO(cpuset);

	if (PP_ISRO(pp) && (clearflag & HAT_SYNC_STOPON_MOD)) {
		return (PP_GENERIC_ATTR(pp));
	}

	if ((clearflag & HAT_SYNC_ZERORM) == 0) {
		if ((clearflag & HAT_SYNC_STOPON_REF) && PP_ISREF(pp)) {
			return (PP_GENERIC_ATTR(pp));
		}
		if ((clearflag & HAT_SYNC_STOPON_MOD) && PP_ISMOD(pp)) {
			return (PP_GENERIC_ATTR(pp));
		}
		if (clearflag & HAT_SYNC_STOPON_SHARED) {
			if (pp->p_share > po_share) {
				hat_page_setattr(pp, P_REF);
				return (PP_GENERIC_ATTR(pp));
			}
			stop_on_sh = 1;
			shcnt = 0;
		}
	}

	clearflag &= ~HAT_SYNC_STOPON_SHARED;
	pml = sfmmu_mlist_enter(pp);
	index = PP_MAPINDEX(pp);
	cons = TTE8K;
retry:
	for (sfhme = pp->p_mapping; sfhme; sfhme = tmphme) {
		/*
		 * We need to save the next hment on the list since
		 * it is possible for pagesync to remove an invalid hment
		 * from the list.
		 */
		tmphme = sfhme->hme_next;
		if (IS_PAHME(sfhme))
			continue;
		/*
		 * If we are looking for large mappings and this hme doesn't
		 * reach the range we are seeking, just ignore it.
		 */
		hmeblkp = sfmmu_hmetohblk(sfhme);

		if (hme_size(sfhme) < cons)
			continue;

		if (stop_on_sh) {
			if (hmeblkp->hblk_shared) {
				sf_srd_t *srdp = hblktosrd(hmeblkp);
				uint_t rid = hmeblkp->hblk_tag.htag_rid;
				sf_region_t *rgnp;
				ASSERT(SFMMU_IS_SHMERID_VALID(rid));
				ASSERT(rid < SFMMU_MAX_HME_REGIONS);
				ASSERT(srdp != NULL);
				rgnp = srdp->srd_hmergnp[rid];
				SFMMU_VALIDATE_SHAREDHBLK(hmeblkp, srdp,
				    rgnp, rid);
				shcnt += rgnp->rgn_refcnt;
			} else {
				shcnt++;
			}
			if (shcnt > po_share) {
				/*
				 * tell the pager to spare the page this time
				 * around.
				 */
				hat_page_setattr(save_pp, P_REF);
				index = 0;
				break;
			}
		}
		tset = sfmmu_pagesync(pp, sfhme,
		    clearflag & ~HAT_SYNC_STOPON_RM);
		CPUSET_OR(cpuset, tset);

		/*
		 * If clearflag is HAT_SYNC_DONTZERO, break out as soon
		 * as the "ref" or "mod" is set or share cnt exceeds po_share.
		 */
		if ((clearflag & ~HAT_SYNC_STOPON_RM) == HAT_SYNC_DONTZERO &&
		    (((clearflag & HAT_SYNC_STOPON_MOD) && PP_ISMOD(save_pp)) ||
		    ((clearflag & HAT_SYNC_STOPON_REF) && PP_ISREF(save_pp)))) {
			index = 0;
			break;
		}
	}

	while (index) {
		index = index >> 1;
		cons++;
		if (index & 0x1) {
			/* Go to leading page */
			pp = PP_GROUPLEADER(pp, cons);
			goto retry;
		}
	}

	xt_sync(cpuset);
	sfmmu_mlist_exit(pml);
	return (PP_GENERIC_ATTR(save_pp));
}

/*
 * Get all the hardware dependent attributes for a page struct
 */
static cpuset_t
sfmmu_pagesync(struct page *pp, struct sf_hment *sfhme,
	uint_t clearflag)
{
	caddr_t addr;
	tte_t tte, ttemod;
	struct hme_blk *hmeblkp;
	int ret;
	sfmmu_t *sfmmup;
	cpuset_t cpuset;

	ASSERT(pp != NULL);
	ASSERT(sfmmu_mlist_held(pp));
	ASSERT((clearflag == HAT_SYNC_DONTZERO) ||
	    (clearflag == HAT_SYNC_ZERORM));

	SFMMU_STAT(sf_pagesync);

	CPUSET_ZERO(cpuset);

sfmmu_pagesync_retry:

	sfmmu_copytte(&sfhme->hme_tte, &tte);
	if (TTE_IS_VALID(&tte)) {
		hmeblkp = sfmmu_hmetohblk(sfhme);
		sfmmup = hblktosfmmu(hmeblkp);
		addr = tte_to_vaddr(hmeblkp, tte);
		if (clearflag == HAT_SYNC_ZERORM) {
			ttemod = tte;
			TTE_CLR_RM(&ttemod);
			ret = sfmmu_modifytte_try(&tte, &ttemod,
			    &sfhme->hme_tte);
			if (ret < 0) {
				/*
				 * cas failed and the new value is not what
				 * we want.
				 */
				goto sfmmu_pagesync_retry;
			}

			if (ret > 0) {
				/* we win the cas */
				if (hmeblkp->hblk_shared) {
					sf_srd_t *srdp = (sf_srd_t *)sfmmup;
					uint_t rid =
					    hmeblkp->hblk_tag.htag_rid;
					sf_region_t *rgnp;
					ASSERT(SFMMU_IS_SHMERID_VALID(rid));
					ASSERT(rid < SFMMU_MAX_HME_REGIONS);
					ASSERT(srdp != NULL);
					rgnp = srdp->srd_hmergnp[rid];
					SFMMU_VALIDATE_SHAREDHBLK(hmeblkp,
					    srdp, rgnp, rid);
					cpuset = sfmmu_rgntlb_demap(addr,
					    rgnp, hmeblkp, 1);
				} else {
					sfmmu_tlb_demap(addr, sfmmup, hmeblkp,
					    0, 0);
					cpuset = sfmmup->sfmmu_cpusran;
				}
			}
		}
		sfmmu_ttesync(hmeblkp->hblk_shared ? NULL : sfmmup, addr,
		    &tte, pp);
	}
	return (cpuset);
}

/*
 * Remove write permission from a mappings to a page, so that
 * we can detect the next modification of it. This requires modifying
 * the TTE then invalidating (demap) any TLB entry using that TTE.
 * This code is similar to sfmmu_pagesync().
 */
static cpuset_t
sfmmu_pageclrwrt(struct page *pp, struct sf_hment *sfhme)
{
	caddr_t addr;
	tte_t tte;
	tte_t ttemod;
	struct hme_blk *hmeblkp;
	int ret;
	sfmmu_t *sfmmup;
	cpuset_t cpuset;

	ASSERT(pp != NULL);
	ASSERT(sfmmu_mlist_held(pp));

	CPUSET_ZERO(cpuset);
	SFMMU_STAT(sf_clrwrt);

retry:

	sfmmu_copytte(&sfhme->hme_tte, &tte);
	if (TTE_IS_VALID(&tte) && TTE_IS_WRITABLE(&tte)) {
		hmeblkp = sfmmu_hmetohblk(sfhme);
		sfmmup = hblktosfmmu(hmeblkp);
		addr = tte_to_vaddr(hmeblkp, tte);

		ttemod = tte;
		TTE_CLR_WRT(&ttemod);
		TTE_CLR_MOD(&ttemod);
		ret = sfmmu_modifytte_try(&tte, &ttemod, &sfhme->hme_tte);

		/*
		 * if cas failed and the new value is not what
		 * we want retry
		 */
		if (ret < 0)
			goto retry;

		/* we win the cas */
		if (ret > 0) {
			if (hmeblkp->hblk_shared) {
				sf_srd_t *srdp = (sf_srd_t *)sfmmup;
				uint_t rid = hmeblkp->hblk_tag.htag_rid;
				sf_region_t *rgnp;
				ASSERT(SFMMU_IS_SHMERID_VALID(rid));
				ASSERT(rid < SFMMU_MAX_HME_REGIONS);
				ASSERT(srdp != NULL);
				rgnp = srdp->srd_hmergnp[rid];
				SFMMU_VALIDATE_SHAREDHBLK(hmeblkp,
				    srdp, rgnp, rid);
				cpuset = sfmmu_rgntlb_demap(addr,
				    rgnp, hmeblkp, 1);
			} else {
				sfmmu_tlb_demap(addr, sfmmup, hmeblkp, 0, 0);
				cpuset = sfmmup->sfmmu_cpusran;
			}
		}
	}

	return (cpuset);
}

/*
 * Walk all mappings of a page, removing write permission and clearing the
 * ref/mod bits. This code is similar to hat_pagesync()
 */
static void
hat_page_clrwrt(page_t *pp)
{
	struct sf_hment *sfhme;
	struct sf_hment *tmphme = NULL;
	kmutex_t *pml;
	cpuset_t cpuset;
	cpuset_t tset;
	int	index;
	int	 cons;

	CPUSET_ZERO(cpuset);

	pml = sfmmu_mlist_enter(pp);
	index = PP_MAPINDEX(pp);
	cons = TTE8K;
retry:
	for (sfhme = pp->p_mapping; sfhme; sfhme = tmphme) {
		tmphme = sfhme->hme_next;

		/*
		 * If we are looking for large mappings and this hme doesn't
		 * reach the range we are seeking, just ignore its.
		 */

		if (hme_size(sfhme) < cons)
			continue;

		tset = sfmmu_pageclrwrt(pp, sfhme);
		CPUSET_OR(cpuset, tset);
	}

	while (index) {
		index = index >> 1;
		cons++;
		if (index & 0x1) {
			/* Go to leading page */
			pp = PP_GROUPLEADER(pp, cons);
			goto retry;
		}
	}

	xt_sync(cpuset);
	sfmmu_mlist_exit(pml);
}

/*
 * Set the given REF/MOD/RO bits for the given page.
 * For a vnode with a sorted v_pages list, we need to change
 * the attributes and the v_pages list together under page_vnode_mutex.
 */
void
hat_page_setattr(page_t *pp, uint_t flag)
{
	vnode_t		*vp = pp->p_vnode;
	page_t		**listp;
	kmutex_t	*pmtx;
	kmutex_t	*vphm = NULL;
	int		noshuffle;

	noshuffle = flag & P_NSH;
	flag &= ~P_NSH;

	ASSERT(!(flag & ~(P_MOD | P_REF | P_RO)));

	/*
	 * nothing to do if attribute already set
	 */
	if ((pp->p_nrm & flag) == flag)
		return;

	if ((flag & P_MOD) != 0 && vp != NULL && IS_VMODSORT(vp) &&
	    !noshuffle) {
		vphm = page_vnode_mutex(vp);
		mutex_enter(vphm);
	}

	pmtx = sfmmu_page_enter(pp);
	pp->p_nrm |= flag;
	sfmmu_page_exit(pmtx);

	if (vphm != NULL) {
		/*
		 * Some File Systems examine v_pages for NULL w/o
		 * grabbing the vphm mutex. Must not let it become NULL when
		 * pp is the only page on the list.
		 */
		if (pp->p_vpnext != pp) {
			page_vpsub(&vp->v_pages, pp);
			if (vp->v_pages != NULL)
				listp = &vp->v_pages->p_vpprev->p_vpnext;
			else
				listp = &vp->v_pages;
			page_vpadd(listp, pp);
		}
		mutex_exit(vphm);
	}
}

void
hat_page_clrattr(page_t *pp, uint_t flag)
{
	vnode_t		*vp = pp->p_vnode;
	kmutex_t	*pmtx;

	ASSERT(!(flag & ~(P_MOD | P_REF | P_RO)));

	pmtx = sfmmu_page_enter(pp);

	/*
	 * Caller is expected to hold page's io lock for VMODSORT to work
	 * correctly with pvn_vplist_dirty() and pvn_getdirty() when mod
	 * bit is cleared.
	 * We don't have assert to avoid tripping some existing third party
	 * code. The dirty page is moved back to top of the v_page list
	 * after IO is done in pvn_write_done().
	 */
	pp->p_nrm &= ~flag;
	sfmmu_page_exit(pmtx);

	if ((flag & P_MOD) != 0 && vp != NULL && IS_VMODSORT(vp)) {

		/*
		 * VMODSORT works by removing write permissions and getting
		 * a fault when a page is made dirty. At this point
		 * we need to remove write permission from all mappings
		 * to this page.
		 */
		hat_page_clrwrt(pp);
	}
}

uint_t
hat_page_getattr(page_t *pp, uint_t flag)
{
	ASSERT(!(flag & ~(P_MOD | P_REF | P_RO)));
	return ((uint_t)(pp->p_nrm & flag));
}

/*
 * DEBUG kernels: verify that a kernel va<->pa translation
 * is safe by checking the underlying page_t is in a page
 * relocation-safe state.
 */
#ifdef	DEBUG
void
sfmmu_check_kpfn(pfn_t pfn)
{
	page_t *pp;
	int index, cons;

	if (hat_check_vtop == 0)
		return;

	if (kvseg.s_base == NULL || panicstr)
		return;

	pp = page_numtopp_nolock(pfn);
	if (!pp)
		return;

	if (PAGE_LOCKED(pp) || PP_ISNORELOC(pp))
		return;

	/*
	 * Handed a large kernel page, we dig up the root page since we
	 * know the root page might have the lock also.
	 */
	if (pp->p_szc != 0) {
		index = PP_MAPINDEX(pp);
		cons = TTE8K;
again:
		while (index != 0) {
			index >>= 1;
			if (index != 0)
				cons++;
			if (index & 0x1) {
				pp = PP_GROUPLEADER(pp, cons);
				goto again;
			}
		}
	}

	if (PAGE_LOCKED(pp) || PP_ISNORELOC(pp))
		return;

	/*
	 * Pages need to be locked or allocated "permanent" (either from
	 * static_arena arena or explicitly setting PG_NORELOC when calling
	 * page_create_va()) for VA->PA translations to be valid.
	 */
	if (!PP_ISNORELOC(pp))
		panic("Illegal VA->PA translation, pp 0x%p not permanent",
		    (void *)pp);
	else
		panic("Illegal VA->PA translation, pp 0x%p not locked",
		    (void *)pp);
}
#endif	/* DEBUG */

/*
 * Returns a page frame number for a given virtual address.
 * Returns PFN_INVALID to indicate an invalid mapping
 */
pfn_t
hat_getpfnum(struct hat *hat, caddr_t addr)
{
	pfn_t pfn;
	tte_t tte;

	/*
	 * We would like to
	 * ASSERT(AS_LOCK_HELD(as));
	 * but we can't because the iommu driver will call this
	 * routine at interrupt time and it can't grab the as lock
	 * or it will deadlock: A thread could have the as lock
	 * and be waiting for io.  The io can't complete
	 * because the interrupt thread is blocked trying to grab
	 * the as lock.
	 */

	if (hat == ksfmmup) {
		if (IS_KMEM_VA_LARGEPAGE(addr)) {
			ASSERT(segkmem_lpszc > 0);
			pfn = sfmmu_kvaszc2pfn(addr, segkmem_lpszc);
			if (pfn != PFN_INVALID) {
				sfmmu_check_kpfn(pfn);
				return (pfn);
			}
		} else if (segkpm && IS_KPM_ADDR(addr)) {
			return (sfmmu_kpm_vatopfn(addr));
		}
		while ((pfn = sfmmu_vatopfn(addr, ksfmmup, &tte))
		    == PFN_SUSPENDED) {
			sfmmu_vatopfn_suspended(addr, ksfmmup, &tte);
		}
		sfmmu_check_kpfn(pfn);
		return (pfn);
	} else {
		return (sfmmu_uvatopfn(addr, hat, NULL));
	}
}

/*
 * This routine will return both pfn and tte for the vaddr.
 */
static pfn_t
sfmmu_uvatopfn(caddr_t vaddr, struct hat *sfmmup, tte_t *ttep)
{
	struct hmehash_bucket *hmebp;
	hmeblk_tag hblktag;
	int hmeshift, hashno = 1;
	struct hme_blk *hmeblkp = NULL;
	tte_t tte;

	struct sf_hment *sfhmep;
	pfn_t pfn;

	/* support for ISM */
	ism_map_t	*ism_map;
	ism_blk_t	*ism_blkp;
	int		i;
	sfmmu_t *ism_hatid = NULL;
	sfmmu_t *locked_hatid = NULL;
	sfmmu_t	*sv_sfmmup = sfmmup;
	caddr_t	sv_vaddr = vaddr;
	sf_srd_t *srdp;

	if (ttep == NULL) {
		ttep = &tte;
	} else {
		ttep->ll = 0;
	}

	ASSERT(sfmmup != ksfmmup);
	SFMMU_STAT(sf_user_vtop);
	/*
	 * Set ism_hatid if vaddr falls in a ISM segment.
	 */
	ism_blkp = sfmmup->sfmmu_iblk;
	if (ism_blkp != NULL) {
		sfmmu_ismhat_enter(sfmmup, 0);
		locked_hatid = sfmmup;
	}
	while (ism_blkp != NULL && ism_hatid == NULL) {
		ism_map = ism_blkp->iblk_maps;
		for (i = 0; ism_map[i].imap_ismhat && i < ISM_MAP_SLOTS; i++) {
			if (vaddr >= ism_start(ism_map[i]) &&
			    vaddr < ism_end(ism_map[i])) {
				sfmmup = ism_hatid = ism_map[i].imap_ismhat;
				vaddr = (caddr_t)(vaddr -
				    ism_start(ism_map[i]));
				break;
			}
		}
		ism_blkp = ism_blkp->iblk_next;
	}
	if (locked_hatid) {
		sfmmu_ismhat_exit(locked_hatid, 0);
	}

	hblktag.htag_id = sfmmup;
	hblktag.htag_rid = SFMMU_INVALID_SHMERID;
	do {
		hmeshift = HME_HASH_SHIFT(hashno);
		hblktag.htag_bspage = HME_HASH_BSPAGE(vaddr, hmeshift);
		hblktag.htag_rehash = hashno;
		hmebp = HME_HASH_FUNCTION(sfmmup, vaddr, hmeshift);

		SFMMU_HASH_LOCK(hmebp);

		HME_HASH_FAST_SEARCH(hmebp, hblktag, hmeblkp);
		if (hmeblkp != NULL) {
			ASSERT(!hmeblkp->hblk_shared);
			HBLKTOHME(sfhmep, hmeblkp, vaddr);
			sfmmu_copytte(&sfhmep->hme_tte, ttep);
			SFMMU_HASH_UNLOCK(hmebp);
			if (TTE_IS_VALID(ttep)) {
				pfn = TTE_TO_PFN(vaddr, ttep);
				return (pfn);
			}
			break;
		}
		SFMMU_HASH_UNLOCK(hmebp);
		hashno++;
	} while (HME_REHASH(sfmmup) && (hashno <= mmu_hashcnt));

	if (SF_HMERGNMAP_ISNULL(sv_sfmmup)) {
		return (PFN_INVALID);
	}
	srdp = sv_sfmmup->sfmmu_srdp;
	ASSERT(srdp != NULL);
	ASSERT(srdp->srd_refcnt != 0);
	hblktag.htag_id = srdp;
	hashno = 1;
	do {
		hmeshift = HME_HASH_SHIFT(hashno);
		hblktag.htag_bspage = HME_HASH_BSPAGE(sv_vaddr, hmeshift);
		hblktag.htag_rehash = hashno;
		hmebp = HME_HASH_FUNCTION(srdp, sv_vaddr, hmeshift);

		SFMMU_HASH_LOCK(hmebp);
		for (hmeblkp = hmebp->hmeblkp; hmeblkp != NULL;
		    hmeblkp = hmeblkp->hblk_next) {
			uint_t rid;
			sf_region_t *rgnp;
			caddr_t rsaddr;
			caddr_t readdr;

			if (!HTAGS_EQ_SHME(hmeblkp->hblk_tag, hblktag,
			    sv_sfmmup->sfmmu_hmeregion_map)) {
				continue;
			}
			ASSERT(hmeblkp->hblk_shared);
			rid = hmeblkp->hblk_tag.htag_rid;
			ASSERT(SFMMU_IS_SHMERID_VALID(rid));
			ASSERT(rid < SFMMU_MAX_HME_REGIONS);
			rgnp = srdp->srd_hmergnp[rid];
			SFMMU_VALIDATE_SHAREDHBLK(hmeblkp, srdp, rgnp, rid);
			HBLKTOHME(sfhmep, hmeblkp, sv_vaddr);
			sfmmu_copytte(&sfhmep->hme_tte, ttep);
			rsaddr = rgnp->rgn_saddr;
			readdr = rsaddr + rgnp->rgn_size;
#ifdef DEBUG
			if (TTE_IS_VALID(ttep) ||
			    get_hblk_ttesz(hmeblkp) > TTE8K) {
				caddr_t eva = tte_to_evaddr(hmeblkp, ttep);
				ASSERT(eva > sv_vaddr);
				ASSERT(sv_vaddr >= rsaddr);
				ASSERT(sv_vaddr < readdr);
				ASSERT(eva <= readdr);
			}
#endif /* DEBUG */
			/*
			 * Continue the search if we
			 * found an invalid 8K tte outside of the area
			 * covered by this hmeblk's region.
			 */
			if (TTE_IS_VALID(ttep)) {
				SFMMU_HASH_UNLOCK(hmebp);
				pfn = TTE_TO_PFN(sv_vaddr, ttep);
				return (pfn);
			} else if (get_hblk_ttesz(hmeblkp) > TTE8K ||
			    (sv_vaddr >= rsaddr && sv_vaddr < readdr)) {
				SFMMU_HASH_UNLOCK(hmebp);
				pfn = PFN_INVALID;
				return (pfn);
			}
		}
		SFMMU_HASH_UNLOCK(hmebp);
		hashno++;
	} while (hashno <= mmu_hashcnt);
	return (PFN_INVALID);
}


/*
 * For compatability with AT&T and later optimizations
 */
/* ARGSUSED */
void
hat_map(struct hat *hat, caddr_t addr, size_t len, uint_t flags)
{
	ASSERT(hat != NULL);
}

/*
 * Return the number of mappings to a particular page.  This number is an
 * approximation of the number of people sharing the page.
 *
 * shared hmeblks or ism hmeblks are counted as 1 mapping here.
 * hat_page_checkshare() can be used to compare threshold to share
 * count that reflects the number of region sharers albeit at higher cost.
 */
ulong_t
hat_page_getshare(page_t *pp)
{
	page_t *spp = pp;	/* start page */
	kmutex_t *pml;
	ulong_t	cnt;
	int index, sz = TTE64K;

	/*
	 * We need to grab the mlist lock to make sure any outstanding
	 * load/unloads complete.  Otherwise we could return zero
	 * even though the unload(s) hasn't finished yet.
	 */
	pml = sfmmu_mlist_enter(spp);
	cnt = spp->p_share;

#ifdef VAC
	if (kpm_enable)
		cnt += spp->p_kpmref;
#endif
	if (vpm_enable && pp->p_vpmref) {
		cnt += 1;
	}

	/*
	 * If we have any large mappings, we count the number of
	 * mappings that this large page is part of.
	 */
	index = PP_MAPINDEX(spp);
	index >>= 1;
	while (index) {
		pp = PP_GROUPLEADER(spp, sz);
		if ((index & 0x1) && pp != spp) {
			cnt += pp->p_share;
			spp = pp;
		}
		index >>= 1;
		sz++;
	}
	sfmmu_mlist_exit(pml);
	return (cnt);
}

/*
 * Return 1 if the number of mappings exceeds sh_thresh. Return 0
 * otherwise. Count shared hmeblks by region's refcnt.
 */
int
hat_page_checkshare(page_t *pp, ulong_t sh_thresh)
{
	kmutex_t *pml;
	ulong_t	cnt = 0;
	int index, sz = TTE8K;
	struct sf_hment *sfhme, *tmphme = NULL;
	struct hme_blk *hmeblkp;

	pml = sfmmu_mlist_enter(pp);

#ifdef VAC
	if (kpm_enable)
		cnt = pp->p_kpmref;
#endif

	if (vpm_enable && pp->p_vpmref) {
		cnt += 1;
	}

	if (pp->p_share + cnt > sh_thresh) {
		sfmmu_mlist_exit(pml);
		return (1);
	}

	index = PP_MAPINDEX(pp);

again:
	for (sfhme = pp->p_mapping; sfhme; sfhme = tmphme) {
		tmphme = sfhme->hme_next;
		if (IS_PAHME(sfhme)) {
			continue;
		}

		hmeblkp = sfmmu_hmetohblk(sfhme);
		if (hme_size(sfhme) != sz) {
			continue;
		}

		if (hmeblkp->hblk_shared) {
			sf_srd_t *srdp = hblktosrd(hmeblkp);
			uint_t rid = hmeblkp->hblk_tag.htag_rid;
			sf_region_t *rgnp;
			ASSERT(SFMMU_IS_SHMERID_VALID(rid));
			ASSERT(rid < SFMMU_MAX_HME_REGIONS);
			ASSERT(srdp != NULL);
			rgnp = srdp->srd_hmergnp[rid];
			SFMMU_VALIDATE_SHAREDHBLK(hmeblkp, srdp,
			    rgnp, rid);
			cnt += rgnp->rgn_refcnt;
		} else {
			cnt++;
		}
		if (cnt > sh_thresh) {
			sfmmu_mlist_exit(pml);
			return (1);
		}
	}

	index >>= 1;
	sz++;
	while (index) {
		pp = PP_GROUPLEADER(pp, sz);
		ASSERT(sfmmu_mlist_held(pp));
		if (index & 0x1) {
			goto again;
		}
		index >>= 1;
		sz++;
	}
	sfmmu_mlist_exit(pml);
	return (0);
}

/*
 * Unload all large mappings to the pp and reset the p_szc field of every
 * constituent page according to the remaining mappings.
 *
 * pp must be locked SE_EXCL. Even though no other constituent pages are
 * locked it's legal to unload the large mappings to the pp because all
 * constituent pages of large locked mappings have to be locked SE_SHARED.
 * This means if we have SE_EXCL lock on one of constituent pages none of the
 * large mappings to pp are locked.
 *
 * Decrease p_szc field starting from the last constituent page and ending
 * with the root page. This method is used because other threads rely on the
 * root's p_szc to find the lock to syncronize on. After a root page_t's p_szc
 * is demoted then other threads will succeed in sfmmu_mlspl_enter(). This
 * ensures that p_szc changes of the constituent pages appears atomic for all
 * threads that use sfmmu_mlspl_enter() to examine p_szc field.
 *
 * This mechanism is only used for file system pages where it's not always
 * possible to get SE_EXCL locks on all constituent pages to demote the size
 * code (as is done for anonymous or kernel large pages).
 *
 * See more comments in front of sfmmu_mlspl_enter().
 */
void
hat_page_demote(page_t *pp)
{
	int index;
	int sz;
	cpuset_t cpuset;
	int sync = 0;
	page_t *rootpp;
	struct sf_hment *sfhme;
	struct sf_hment *tmphme = NULL;
	uint_t pszc;
	page_t *lastpp;
	cpuset_t tset;
	pgcnt_t npgs;
	kmutex_t *pml;
	kmutex_t *pmtx = NULL;

	ASSERT(PAGE_EXCL(pp));
	ASSERT(!PP_ISFREE(pp));
	ASSERT(!PP_ISKAS(pp));
	ASSERT(page_szc_lock_assert(pp));
	pml = sfmmu_mlist_enter(pp);

	pszc = pp->p_szc;
	if (pszc == 0) {
		goto out;
	}

	index = PP_MAPINDEX(pp) >> 1;

	if (index) {
		CPUSET_ZERO(cpuset);
		sz = TTE64K;
		sync = 1;
	}

	while (index) {
		if (!(index & 0x1)) {
			index >>= 1;
			sz++;
			continue;
		}
		ASSERT(sz <= pszc);
		rootpp = PP_GROUPLEADER(pp, sz);
		for (sfhme = rootpp->p_mapping; sfhme; sfhme = tmphme) {
			tmphme = sfhme->hme_next;
			ASSERT(!IS_PAHME(sfhme));
			if (hme_size(sfhme) != sz) {
				continue;
			}
			tset = sfmmu_pageunload(rootpp, sfhme, sz);
			CPUSET_OR(cpuset, tset);
		}
		if (index >>= 1) {
			sz++;
		}
	}

	ASSERT(!PP_ISMAPPED_LARGE(pp));

	if (sync) {
		xt_sync(cpuset);
#ifdef VAC
		if (PP_ISTNC(pp)) {
			conv_tnc(rootpp, sz);
		}
#endif	/* VAC */
	}

	pmtx = sfmmu_page_enter(pp);

	ASSERT(pp->p_szc == pszc);
	rootpp = PP_PAGEROOT(pp);
	ASSERT(rootpp->p_szc == pszc);
	lastpp = PP_PAGENEXT_N(rootpp, TTEPAGES(pszc) - 1);

	while (lastpp != rootpp) {
		sz = PP_MAPINDEX(lastpp) ? fnd_mapping_sz(lastpp) : 0;
		ASSERT(sz < pszc);
		npgs = (sz == 0) ? 1 : TTEPAGES(sz);
		ASSERT(P2PHASE(lastpp->p_pagenum, npgs) == npgs - 1);
		while (--npgs > 0) {
			lastpp->p_szc = (uchar_t)sz;
			lastpp = PP_PAGEPREV(lastpp);
		}
		if (sz) {
			/*
			 * make sure before current root's pszc
			 * is updated all updates to constituent pages pszc
			 * fields are globally visible.
			 */
			membar_producer();
		}
		lastpp->p_szc = sz;
		ASSERT(IS_P2ALIGNED(lastpp->p_pagenum, TTEPAGES(sz)));
		if (lastpp != rootpp) {
			lastpp = PP_PAGEPREV(lastpp);
		}
	}
	if (sz == 0) {
		/* the loop above doesn't cover this case */
		rootpp->p_szc = 0;
	}
out:
	ASSERT(pp->p_szc == 0);
	if (pmtx != NULL) {
		sfmmu_page_exit(pmtx);
	}
	sfmmu_mlist_exit(pml);
}

/*
 * Refresh the HAT ismttecnt[] element for size szc.
 * Caller must have set ISM busy flag to prevent mapping
 * lists from changing while we're traversing them.
 */
pgcnt_t
ism_tsb_entries(sfmmu_t *sfmmup, int szc)
{
	ism_blk_t	*ism_blkp = sfmmup->sfmmu_iblk;
	ism_map_t	*ism_map;
	pgcnt_t		npgs = 0;
	pgcnt_t		npgs_scd = 0;
	int		j;
	sf_scd_t	*scdp;
	uchar_t		rid;

	ASSERT(SFMMU_FLAGS_ISSET(sfmmup, HAT_ISMBUSY));
	scdp = sfmmup->sfmmu_scdp;

	for (; ism_blkp != NULL; ism_blkp = ism_blkp->iblk_next) {
		ism_map = ism_blkp->iblk_maps;
		for (j = 0; ism_map[j].imap_ismhat && j < ISM_MAP_SLOTS; j++) {
			rid = ism_map[j].imap_rid;
			ASSERT(rid == SFMMU_INVALID_ISMRID ||
			    rid < sfmmup->sfmmu_srdp->srd_next_ismrid);

			if (scdp != NULL && rid != SFMMU_INVALID_ISMRID &&
			    SF_RGNMAP_TEST(scdp->scd_ismregion_map, rid)) {
				/* ISM is in sfmmup's SCD */
				npgs_scd +=
				    ism_map[j].imap_ismhat->sfmmu_ttecnt[szc];
			} else {
				/* ISMs is not in SCD */
				npgs +=
				    ism_map[j].imap_ismhat->sfmmu_ttecnt[szc];
			}
		}
	}
	sfmmup->sfmmu_ismttecnt[szc] = npgs;
	sfmmup->sfmmu_scdismttecnt[szc] = npgs_scd;
	return (npgs);
}

/*
 * Yield the memory claim requirement for an address space.
 *
 * This is currently implemented as the number of bytes that have active
 * hardware translations that have page structures.  Therefore, it can
 * underestimate the traditional resident set size, eg, if the
 * physical page is present and the hardware translation is missing;
 * and it can overestimate the rss, eg, if there are active
 * translations to a frame buffer with page structs.
 * Also, it does not take sharing into account.
 *
 * Note that we don't acquire locks here since this function is most often
 * called from the clock thread.
 */
size_t
hat_get_mapped_size(struct hat *hat)
{
	size_t		assize = 0;
	int 		i;

	if (hat == NULL)
		return (0);

	for (i = 0; i < mmu_page_sizes; i++)
		assize += ((pgcnt_t)hat->sfmmu_ttecnt[i] +
		    (pgcnt_t)hat->sfmmu_scdrttecnt[i]) * TTEBYTES(i);

	if (hat->sfmmu_iblk == NULL)
		return (assize);

	for (i = 0; i < mmu_page_sizes; i++)
		assize += ((pgcnt_t)hat->sfmmu_ismttecnt[i] +
		    (pgcnt_t)hat->sfmmu_scdismttecnt[i]) * TTEBYTES(i);

	return (assize);
}

int
hat_stats_enable(struct hat *hat)
{
	hatlock_t	*hatlockp;

	hatlockp = sfmmu_hat_enter(hat);
	hat->sfmmu_rmstat++;
	sfmmu_hat_exit(hatlockp);
	return (1);
}

void
hat_stats_disable(struct hat *hat)
{
	hatlock_t	*hatlockp;

	hatlockp = sfmmu_hat_enter(hat);
	hat->sfmmu_rmstat--;
	sfmmu_hat_exit(hatlockp);
}

/*
 * Routines for entering or removing  ourselves from the
 * ism_hat's mapping list. This is used for both private and
 * SCD hats.
 */
static void
iment_add(struct ism_ment *iment,  struct hat *ism_hat)
{
	ASSERT(MUTEX_HELD(&ism_mlist_lock));

	iment->iment_prev = NULL;
	iment->iment_next = ism_hat->sfmmu_iment;
	if (ism_hat->sfmmu_iment) {
		ism_hat->sfmmu_iment->iment_prev = iment;
	}
	ism_hat->sfmmu_iment = iment;
}

static void
iment_sub(struct ism_ment *iment, struct hat *ism_hat)
{
	ASSERT(MUTEX_HELD(&ism_mlist_lock));

	if (ism_hat->sfmmu_iment == NULL) {
		panic("ism map entry remove - no entries");
	}

	if (iment->iment_prev) {
		ASSERT(ism_hat->sfmmu_iment != iment);
		iment->iment_prev->iment_next = iment->iment_next;
	} else {
		ASSERT(ism_hat->sfmmu_iment == iment);
		ism_hat->sfmmu_iment = iment->iment_next;
	}

	if (iment->iment_next) {
		iment->iment_next->iment_prev = iment->iment_prev;
	}

	/*
	 * zero out the entry
	 */
	iment->iment_next = NULL;
	iment->iment_prev = NULL;
	iment->iment_hat =  NULL;
	iment->iment_base_va = 0;
}

/*
 * Hat_share()/unshare() return an (non-zero) error
 * when saddr and daddr are not properly aligned.
 *
 * The top level mapping element determines the alignment
 * requirement for saddr and daddr, depending on different
 * architectures.
 *
 * When hat_share()/unshare() are not supported,
 * HATOP_SHARE()/UNSHARE() return 0
 */
int
hat_share(struct hat *sfmmup, caddr_t addr,
	struct hat *ism_hatid, caddr_t sptaddr, size_t len, uint_t ismszc)
{
	ism_blk_t	*ism_blkp;
	ism_blk_t	*new_iblk;
	ism_map_t 	*ism_map;
	ism_ment_t	*ism_ment;
	int		i, added;
	hatlock_t	*hatlockp;
	int		reload_mmu = 0;
	uint_t		ismshift = page_get_shift(ismszc);
	size_t		ismpgsz = page_get_pagesize(ismszc);
	uint_t		ismmask = (uint_t)ismpgsz - 1;
	size_t		sh_size = ISM_SHIFT(ismshift, len);
	ushort_t	ismhatflag;
	hat_region_cookie_t rcookie;
	sf_scd_t	*old_scdp;

#ifdef DEBUG
	caddr_t		eaddr = addr + len;
#endif /* DEBUG */

	ASSERT(ism_hatid != NULL && sfmmup != NULL);
	ASSERT(sptaddr == ISMID_STARTADDR);
	/*
	 * Check the alignment.
	 */
	if (!ISM_ALIGNED(ismshift, addr) || !ISM_ALIGNED(ismshift, sptaddr))
		return (EINVAL);

	/*
	 * Check size alignment.
	 */
	if (!ISM_ALIGNED(ismshift, len))
		return (EINVAL);

	/*
	 * Allocate ism_ment for the ism_hat's mapping list, and an
	 * ism map blk in case we need one.  We must do our
	 * allocations before acquiring locks to prevent a deadlock
	 * in the kmem allocator on the mapping list lock.
	 */
	new_iblk = kmem_cache_alloc(ism_blk_cache, KM_SLEEP);
	ism_ment = kmem_cache_alloc(ism_ment_cache, KM_SLEEP);

	/*
	 * Serialize ISM mappings with the ISM busy flag, and also the
	 * trap handlers.
	 */
	sfmmu_ismhat_enter(sfmmup, 0);

	/*
	 * Allocate an ism map blk if necessary.
	 */
	if (sfmmup->sfmmu_iblk == NULL) {
		sfmmup->sfmmu_iblk = new_iblk;
		bzero(new_iblk, sizeof (*new_iblk));
		new_iblk->iblk_nextpa = (uint64_t)-1;
		membar_stst();	/* make sure next ptr visible to all CPUs */
		sfmmup->sfmmu_ismblkpa = va_to_pa((caddr_t)new_iblk);
		reload_mmu = 1;
		new_iblk = NULL;
	}

#ifdef DEBUG
	/*
	 * Make sure mapping does not already exist.
	 */
	ism_blkp = sfmmup->sfmmu_iblk;
	while (ism_blkp != NULL) {
		ism_map = ism_blkp->iblk_maps;
		for (i = 0; i < ISM_MAP_SLOTS && ism_map[i].imap_ismhat; i++) {
			if ((addr >= ism_start(ism_map[i]) &&
			    addr < ism_end(ism_map[i])) ||
			    eaddr > ism_start(ism_map[i]) &&
			    eaddr <= ism_end(ism_map[i])) {
				panic("sfmmu_share: Already mapped!");
			}
		}
		ism_blkp = ism_blkp->iblk_next;
	}
#endif /* DEBUG */

	ASSERT(ismszc >= TTE4M);
	if (ismszc == TTE4M) {
		ismhatflag = HAT_4M_FLAG;
	} else if (ismszc == TTE32M) {
		ismhatflag = HAT_32M_FLAG;
	} else if (ismszc == TTE256M) {
		ismhatflag = HAT_256M_FLAG;
	}
	/*
	 * Add mapping to first available mapping slot.
	 */
	ism_blkp = sfmmup->sfmmu_iblk;
	added = 0;
	while (!added) {
		ism_map = ism_blkp->iblk_maps;
		for (i = 0; i < ISM_MAP_SLOTS; i++)  {
			if (ism_map[i].imap_ismhat == NULL) {

				ism_map[i].imap_ismhat = ism_hatid;
				ism_map[i].imap_vb_shift = (uchar_t)ismshift;
				ism_map[i].imap_rid = SFMMU_INVALID_ISMRID;
				ism_map[i].imap_hatflags = ismhatflag;
				ism_map[i].imap_sz_mask = ismmask;
				/*
				 * imap_seg is checked in ISM_CHECK to see if
				 * non-NULL, then other info assumed valid.
				 */
				membar_stst();
				ism_map[i].imap_seg = (uintptr_t)addr | sh_size;
				ism_map[i].imap_ment = ism_ment;

				/*
				 * Now add ourselves to the ism_hat's
				 * mapping list.
				 */
				ism_ment->iment_hat = sfmmup;
				ism_ment->iment_base_va = addr;
				ism_hatid->sfmmu_ismhat = 1;
				mutex_enter(&ism_mlist_lock);
				iment_add(ism_ment, ism_hatid);
				mutex_exit(&ism_mlist_lock);
				added = 1;
				break;
			}
		}
		if (!added && ism_blkp->iblk_next == NULL) {
			ism_blkp->iblk_next = new_iblk;
			new_iblk = NULL;
			bzero(ism_blkp->iblk_next,
			    sizeof (*ism_blkp->iblk_next));
			ism_blkp->iblk_next->iblk_nextpa = (uint64_t)-1;
			membar_stst();
			ism_blkp->iblk_nextpa =
			    va_to_pa((caddr_t)ism_blkp->iblk_next);
		}
		ism_blkp = ism_blkp->iblk_next;
	}

	/*
	 * After calling hat_join_region, sfmmup may join a new SCD or
	 * move from the old scd to a new scd, in which case, we want to
	 * shrink the sfmmup's private tsb size, i.e., pass shrink to
	 * sfmmu_check_page_sizes at the end of this routine.
	 */
	old_scdp = sfmmup->sfmmu_scdp;

	rcookie = hat_join_region(sfmmup, addr, len, (void *)ism_hatid, 0,
	    PROT_ALL, ismszc, NULL, HAT_REGION_ISM);
	if (rcookie != HAT_INVALID_REGION_COOKIE) {
		ism_map[i].imap_rid = (uchar_t)((uint64_t)rcookie);
	}
	/*
	 * Update our counters for this sfmmup's ism mappings.
	 */
	for (i = 0; i <= ismszc; i++) {
		if (!(disable_ism_large_pages & (1 << i)))
			(void) ism_tsb_entries(sfmmup, i);
	}

	/*
	 * For ISM and DISM we do not support 512K pages, so we only only
	 * search the 4M and 8K/64K hashes for 4 pagesize cpus, and search the
	 * 256M or 32M, and 4M and 8K/64K hashes for 6 pagesize cpus.
	 *
	 * Need to set 32M/256M ISM flags to make sure
	 * sfmmu_check_page_sizes() enables them on Panther.
	 */
	ASSERT((disable_ism_large_pages & (1 << TTE512K)) != 0);

	switch (ismszc) {
	case TTE256M:
		if (!SFMMU_FLAGS_ISSET(sfmmup, HAT_256M_ISM)) {
			hatlockp = sfmmu_hat_enter(sfmmup);
			SFMMU_FLAGS_SET(sfmmup, HAT_256M_ISM);
			sfmmu_hat_exit(hatlockp);
		}
		break;
	case TTE32M:
		if (!SFMMU_FLAGS_ISSET(sfmmup, HAT_32M_ISM)) {
			hatlockp = sfmmu_hat_enter(sfmmup);
			SFMMU_FLAGS_SET(sfmmup, HAT_32M_ISM);
			sfmmu_hat_exit(hatlockp);
		}
		break;
	default:
		break;
	}

	/*
	 * If we updated the ismblkpa for this HAT we must make
	 * sure all CPUs running this process reload their tsbmiss area.
	 * Otherwise they will fail to load the mappings in the tsbmiss
	 * handler and will loop calling pagefault().
	 */
	if (reload_mmu) {
		hatlockp = sfmmu_hat_enter(sfmmup);
		sfmmu_sync_mmustate(sfmmup);
		sfmmu_hat_exit(hatlockp);
	}

	sfmmu_ismhat_exit(sfmmup, 0);

	/*
	 * Free up ismblk if we didn't use it.
	 */
	if (new_iblk != NULL)
		kmem_cache_free(ism_blk_cache, new_iblk);

	/*
	 * Check TSB and TLB page sizes.
	 */
	if (sfmmup->sfmmu_scdp != NULL && old_scdp != sfmmup->sfmmu_scdp) {
		sfmmu_check_page_sizes(sfmmup, 0);
	} else {
		sfmmu_check_page_sizes(sfmmup, 1);
	}
	return (0);
}

/*
 * hat_unshare removes exactly one ism_map from
 * this process's as.  It expects multiple calls
 * to hat_unshare for multiple shm segments.
 */
void
hat_unshare(struct hat *sfmmup, caddr_t addr, size_t len, uint_t ismszc)
{
	ism_map_t 	*ism_map;
	ism_ment_t	*free_ment = NULL;
	ism_blk_t	*ism_blkp;
	struct hat	*ism_hatid;
	int 		found, i;
	hatlock_t	*hatlockp;
	struct tsb_info	*tsbinfo;
	uint_t		ismshift = page_get_shift(ismszc);
	size_t		sh_size = ISM_SHIFT(ismshift, len);
	uchar_t		ism_rid;
	sf_scd_t	*old_scdp;

	ASSERT(ISM_ALIGNED(ismshift, addr));
	ASSERT(ISM_ALIGNED(ismshift, len));
	ASSERT(sfmmup != NULL);
	ASSERT(sfmmup != ksfmmup);

	ASSERT(sfmmup->sfmmu_as != NULL);

	/*
	 * Make sure that during the entire time ISM mappings are removed,
	 * the trap handlers serialize behind us, and that no one else
	 * can be mucking with ISM mappings.  This also lets us get away
	 * with not doing expensive cross calls to flush the TLB -- we
	 * just discard the context, flush the entire TSB, and call it
	 * a day.
	 */
	sfmmu_ismhat_enter(sfmmup, 0);

	/*
	 * Remove the mapping.
	 *
	 * We can't have any holes in the ism map.
	 * The tsb miss code while searching the ism map will
	 * stop on an empty map slot.  So we must move
	 * everyone past the hole up 1 if any.
	 *
	 * Also empty ism map blks are not freed until the
	 * process exits. This is to prevent a MT race condition
	 * between sfmmu_unshare() and sfmmu_tsbmiss_exception().
	 */
	found = 0;
	ism_blkp = sfmmup->sfmmu_iblk;
	while (!found && ism_blkp != NULL) {
		ism_map = ism_blkp->iblk_maps;
		for (i = 0; i < ISM_MAP_SLOTS; i++) {
			if (addr == ism_start(ism_map[i]) &&
			    sh_size == (size_t)(ism_size(ism_map[i]))) {
				found = 1;
				break;
			}
		}
		if (!found)
			ism_blkp = ism_blkp->iblk_next;
	}

	if (found) {
		ism_hatid = ism_map[i].imap_ismhat;
		ism_rid = ism_map[i].imap_rid;
		ASSERT(ism_hatid != NULL);
		ASSERT(ism_hatid->sfmmu_ismhat == 1);

		/*
		 * After hat_leave_region, the sfmmup may leave SCD,
		 * in which case, we want to grow the private tsb size when
		 * calling sfmmu_check_page_sizes at the end of the routine.
		 */
		old_scdp = sfmmup->sfmmu_scdp;
		/*
		 * Then remove ourselves from the region.
		 */
		if (ism_rid != SFMMU_INVALID_ISMRID) {
			hat_leave_region(sfmmup, (void *)((uint64_t)ism_rid),
			    HAT_REGION_ISM);
		}

		/*
		 * And now guarantee that any other cpu
		 * that tries to process an ISM miss
		 * will go to tl=0.
		 */
		hatlockp = sfmmu_hat_enter(sfmmup);
		sfmmu_invalidate_ctx(sfmmup);
		sfmmu_hat_exit(hatlockp);

		/*
		 * Remove ourselves from the ism mapping list.
		 */
		mutex_enter(&ism_mlist_lock);
		iment_sub(ism_map[i].imap_ment, ism_hatid);
		mutex_exit(&ism_mlist_lock);
		free_ment = ism_map[i].imap_ment;

		/*
		 * We delete the ism map by copying
		 * the next map over the current one.
		 * We will take the next one in the maps
		 * array or from the next ism_blk.
		 */
		while (ism_blkp != NULL) {
			ism_map = ism_blkp->iblk_maps;
			while (i < (ISM_MAP_SLOTS - 1)) {
				ism_map[i] = ism_map[i + 1];
				i++;
			}
			/* i == (ISM_MAP_SLOTS - 1) */
			ism_blkp = ism_blkp->iblk_next;
			if (ism_blkp != NULL) {
				ism_map[i] = ism_blkp->iblk_maps[0];
				i = 0;
			} else {
				ism_map[i].imap_seg = 0;
				ism_map[i].imap_vb_shift = 0;
				ism_map[i].imap_rid = SFMMU_INVALID_ISMRID;
				ism_map[i].imap_hatflags = 0;
				ism_map[i].imap_sz_mask = 0;
				ism_map[i].imap_ismhat = NULL;
				ism_map[i].imap_ment = NULL;
			}
		}

		/*
		 * Now flush entire TSB for the process, since
		 * demapping page by page can be too expensive.
		 * We don't have to flush the TLB here anymore
		 * since we switch to a new TLB ctx instead.
		 * Also, there is no need to flush if the process
		 * is exiting since the TSB will be freed later.
		 */
		if (!sfmmup->sfmmu_free) {
			hatlockp = sfmmu_hat_enter(sfmmup);
			for (tsbinfo = sfmmup->sfmmu_tsb; tsbinfo != NULL;
			    tsbinfo = tsbinfo->tsb_next) {
				if (tsbinfo->tsb_flags & TSB_SWAPPED)
					continue;
				if (tsbinfo->tsb_flags & TSB_RELOC_FLAG) {
					tsbinfo->tsb_flags |=
					    TSB_FLUSH_NEEDED;
					continue;
				}

				sfmmu_inv_tsb(tsbinfo->tsb_va,
				    TSB_BYTES(tsbinfo->tsb_szc));
			}
			sfmmu_hat_exit(hatlockp);
		}
	}

	/*
	 * Update our counters for this sfmmup's ism mappings.
	 */
	for (i = 0; i <= ismszc; i++) {
		if (!(disable_ism_large_pages & (1 << i)))
			(void) ism_tsb_entries(sfmmup, i);
	}

	sfmmu_ismhat_exit(sfmmup, 0);

	/*
	 * We must do our freeing here after dropping locks
	 * to prevent a deadlock in the kmem allocator on the
	 * mapping list lock.
	 */
	if (free_ment != NULL)
		kmem_cache_free(ism_ment_cache, free_ment);

	/*
	 * Check TSB and TLB page sizes if the process isn't exiting.
	 */
	if (!sfmmup->sfmmu_free) {
		if (found && old_scdp != NULL && sfmmup->sfmmu_scdp == NULL) {
			sfmmu_check_page_sizes(sfmmup, 1);
		} else {
			sfmmu_check_page_sizes(sfmmup, 0);
		}
	}
}

/* ARGSUSED */
static int
sfmmu_idcache_constructor(void *buf, void *cdrarg, int kmflags)
{
	/* void *buf is sfmmu_t pointer */
	bzero(buf, sizeof (sfmmu_t));

	return (0);
}

/* ARGSUSED */
static void
sfmmu_idcache_destructor(void *buf, void *cdrarg)
{
	/* void *buf is sfmmu_t pointer */
}

/*
 * setup kmem hmeblks by bzeroing all members and initializing the nextpa
 * field to be the pa of this hmeblk
 */
/* ARGSUSED */
static int
sfmmu_hblkcache_constructor(void *buf, void *cdrarg, int kmflags)
{
	struct hme_blk *hmeblkp;

	bzero(buf, (size_t)cdrarg);
	hmeblkp = (struct hme_blk *)buf;
	hmeblkp->hblk_nextpa = va_to_pa((caddr_t)hmeblkp);

#ifdef	HBLK_TRACE
	mutex_init(&hmeblkp->hblk_audit_lock, NULL, MUTEX_DEFAULT, NULL);
#endif	/* HBLK_TRACE */

	return (0);
}

/* ARGSUSED */
static void
sfmmu_hblkcache_destructor(void *buf, void *cdrarg)
{

#ifdef	HBLK_TRACE

	struct hme_blk *hmeblkp;

	hmeblkp = (struct hme_blk *)buf;
	mutex_destroy(&hmeblkp->hblk_audit_lock);

#endif	/* HBLK_TRACE */
}

#define	SFMMU_CACHE_RECLAIM_SCAN_RATIO 8
static int sfmmu_cache_reclaim_scan_ratio = SFMMU_CACHE_RECLAIM_SCAN_RATIO;
/*
 * The kmem allocator will callback into our reclaim routine when the system
 * is running low in memory.  We traverse the hash and free up all unused but
 * still cached hme_blks.  We also traverse the free list and free them up
 * as well.
 */
/*ARGSUSED*/
static void
sfmmu_hblkcache_reclaim(void *cdrarg)
{
	int i;
	struct hmehash_bucket *hmebp;
	struct hme_blk *hmeblkp, *nx_hblk, *pr_hblk = NULL;
	static struct hmehash_bucket *uhmehash_reclaim_hand;
	static struct hmehash_bucket *khmehash_reclaim_hand;
	struct hme_blk *list = NULL, *last_hmeblkp;
	cpuset_t cpuset = cpu_ready_set;
	cpu_hme_pend_t *cpuhp;

	/* Free up hmeblks on the cpu pending lists */
	for (i = 0; i < NCPU; i++) {
		cpuhp = &cpu_hme_pend[i];
		if (cpuhp->chp_listp != NULL)  {
			mutex_enter(&cpuhp->chp_mutex);
			if (cpuhp->chp_listp == NULL) {
				mutex_exit(&cpuhp->chp_mutex);
				continue;
			}
			for (last_hmeblkp = cpuhp->chp_listp;
			    last_hmeblkp->hblk_next != NULL;
			    last_hmeblkp = last_hmeblkp->hblk_next)
				;
			last_hmeblkp->hblk_next = list;
			list = cpuhp->chp_listp;
			cpuhp->chp_listp = NULL;
			cpuhp->chp_count = 0;
			mutex_exit(&cpuhp->chp_mutex);
		}

	}

	if (list != NULL) {
		kpreempt_disable();
		CPUSET_DEL(cpuset, CPU->cpu_id);
		xt_sync(cpuset);
		xt_sync(cpuset);
		kpreempt_enable();
		sfmmu_hblk_free(&list);
		list = NULL;
	}

	hmebp = uhmehash_reclaim_hand;
	if (hmebp == NULL || hmebp > &uhme_hash[UHMEHASH_SZ])
		uhmehash_reclaim_hand = hmebp = uhme_hash;
	uhmehash_reclaim_hand += UHMEHASH_SZ / sfmmu_cache_reclaim_scan_ratio;

	for (i = UHMEHASH_SZ / sfmmu_cache_reclaim_scan_ratio; i; i--) {
		if (SFMMU_HASH_LOCK_TRYENTER(hmebp) != 0) {
			hmeblkp = hmebp->hmeblkp;
			pr_hblk = NULL;
			while (hmeblkp) {
				nx_hblk = hmeblkp->hblk_next;
				if (!hmeblkp->hblk_vcnt &&
				    !hmeblkp->hblk_hmecnt) {
					sfmmu_hblk_hash_rm(hmebp, hmeblkp,
					    pr_hblk, &list, 0);
				} else {
					pr_hblk = hmeblkp;
				}
				hmeblkp = nx_hblk;
			}
			SFMMU_HASH_UNLOCK(hmebp);
		}
		if (hmebp++ == &uhme_hash[UHMEHASH_SZ])
			hmebp = uhme_hash;
	}

	hmebp = khmehash_reclaim_hand;
	if (hmebp == NULL || hmebp > &khme_hash[KHMEHASH_SZ])
		khmehash_reclaim_hand = hmebp = khme_hash;
	khmehash_reclaim_hand += KHMEHASH_SZ / sfmmu_cache_reclaim_scan_ratio;

	for (i = KHMEHASH_SZ / sfmmu_cache_reclaim_scan_ratio; i; i--) {
		if (SFMMU_HASH_LOCK_TRYENTER(hmebp) != 0) {
			hmeblkp = hmebp->hmeblkp;
			pr_hblk = NULL;
			while (hmeblkp) {
				nx_hblk = hmeblkp->hblk_next;
				if (!hmeblkp->hblk_vcnt &&
				    !hmeblkp->hblk_hmecnt) {
					sfmmu_hblk_hash_rm(hmebp, hmeblkp,
					    pr_hblk, &list, 0);
				} else {
					pr_hblk = hmeblkp;
				}
				hmeblkp = nx_hblk;
			}
			SFMMU_HASH_UNLOCK(hmebp);
		}
		if (hmebp++ == &khme_hash[KHMEHASH_SZ])
			hmebp = khme_hash;
	}
	sfmmu_hblks_list_purge(&list, 0);
}

/*
 * sfmmu_get_ppvcolor should become a vm_machdep or hatop interface.
 * same goes for sfmmu_get_addrvcolor().
 *
 * This function will return the virtual color for the specified page. The
 * virtual color corresponds to this page current mapping or its last mapping.
 * It is used by memory allocators to choose addresses with the correct
 * alignment so vac consistency is automatically maintained.  If the page
 * has no color it returns -1.
 */
/*ARGSUSED*/
int
sfmmu_get_ppvcolor(struct page *pp)
{
#ifdef VAC
	int color;

	if (!(cache & CACHE_VAC) || PP_NEWPAGE(pp)) {
		return (-1);
	}
	color = PP_GET_VCOLOR(pp);
	ASSERT(color < mmu_btop(shm_alignment));
	return (color);
#else
	return (-1);
#endif	/* VAC */
}

/*
 * This function will return the desired alignment for vac consistency
 * (vac color) given a virtual address.  If no vac is present it returns -1.
 */
/*ARGSUSED*/
int
sfmmu_get_addrvcolor(caddr_t vaddr)
{
#ifdef VAC
	if (cache & CACHE_VAC) {
		return (addr_to_vcolor(vaddr));
	} else {
		return (-1);
	}
#else
	return (-1);
#endif	/* VAC */
}

#ifdef VAC
/*
 * Check for conflicts.
 * A conflict exists if the new and existent mappings do not match in
 * their "shm_alignment fields. If conflicts exist, the existant mappings
 * are flushed unless one of them is locked. If one of them is locked, then
 * the mappings are flushed and converted to non-cacheable mappings.
 */
static void
sfmmu_vac_conflict(struct hat *hat, caddr_t addr, page_t *pp)
{
	struct hat *tmphat;
	struct sf_hment *sfhmep, *tmphme = NULL;
	struct hme_blk *hmeblkp;
	int vcolor;
	tte_t tte;

	ASSERT(sfmmu_mlist_held(pp));
	ASSERT(!PP_ISNC(pp));		/* page better be cacheable */

	vcolor = addr_to_vcolor(addr);
	if (PP_NEWPAGE(pp)) {
		PP_SET_VCOLOR(pp, vcolor);
		return;
	}

	if (PP_GET_VCOLOR(pp) == vcolor) {
		return;
	}

	if (!PP_ISMAPPED(pp) && !PP_ISMAPPED_KPM(pp)) {
		/*
		 * Previous user of page had a different color
		 * but since there are no current users
		 * we just flush the cache and change the color.
		 */
		SFMMU_STAT(sf_pgcolor_conflict);
		sfmmu_cache_flush(pp->p_pagenum, PP_GET_VCOLOR(pp));
		PP_SET_VCOLOR(pp, vcolor);
		return;
	}

	/*
	 * If we get here we have a vac conflict with a current
	 * mapping.  VAC conflict policy is as follows.
	 * - The default is to unload the other mappings unless:
	 * - If we have a large mapping we uncache the page.
	 * We need to uncache the rest of the large page too.
	 * - If any of the mappings are locked we uncache the page.
	 * - If the requested mapping is inconsistent
	 * with another mapping and that mapping
	 * is in the same address space we have to
	 * make it non-cached.  The default thing
	 * to do is unload the inconsistent mapping
	 * but if they are in the same address space
	 * we run the risk of unmapping the pc or the
	 * stack which we will use as we return to the user,
	 * in which case we can then fault on the thing
	 * we just unloaded and get into an infinite loop.
	 */
	if (PP_ISMAPPED_LARGE(pp)) {
		int sz;

		/*
		 * Existing mapping is for big pages. We don't unload
		 * existing big mappings to satisfy new mappings.
		 * Always convert all mappings to TNC.
		 */
		sz = fnd_mapping_sz(pp);
		pp = PP_GROUPLEADER(pp, sz);
		SFMMU_STAT_ADD(sf_uncache_conflict, TTEPAGES(sz));
		sfmmu_page_cache_array(pp, HAT_TMPNC, CACHE_FLUSH,
		    TTEPAGES(sz));

		return;
	}

	/*
	 * check if any mapping is in same as or if it is locked
	 * since in that case we need to uncache.
	 */
	for (sfhmep = pp->p_mapping; sfhmep; sfhmep = tmphme) {
		tmphme = sfhmep->hme_next;
		if (IS_PAHME(sfhmep))
			continue;
		hmeblkp = sfmmu_hmetohblk(sfhmep);
		tmphat = hblktosfmmu(hmeblkp);
		sfmmu_copytte(&sfhmep->hme_tte, &tte);
		ASSERT(TTE_IS_VALID(&tte));
		if (hmeblkp->hblk_shared || tmphat == hat ||
		    hmeblkp->hblk_lckcnt) {
			/*
			 * We have an uncache conflict
			 */
			SFMMU_STAT(sf_uncache_conflict);
			sfmmu_page_cache_array(pp, HAT_TMPNC, CACHE_FLUSH, 1);
			return;
		}
	}

	/*
	 * We have an unload conflict
	 * We have already checked for LARGE mappings, therefore
	 * the remaining mapping(s) must be TTE8K.
	 */
	SFMMU_STAT(sf_unload_conflict);

	for (sfhmep = pp->p_mapping; sfhmep; sfhmep = tmphme) {
		tmphme = sfhmep->hme_next;
		if (IS_PAHME(sfhmep))
			continue;
		hmeblkp = sfmmu_hmetohblk(sfhmep);
		ASSERT(!hmeblkp->hblk_shared);
		(void) sfmmu_pageunload(pp, sfhmep, TTE8K);
	}

	if (PP_ISMAPPED_KPM(pp))
		sfmmu_kpm_vac_unload(pp, addr);

	/*
	 * Unloads only do TLB flushes so we need to flush the
	 * cache here.
	 */
	sfmmu_cache_flush(pp->p_pagenum, PP_GET_VCOLOR(pp));
	PP_SET_VCOLOR(pp, vcolor);
}

/*
 * Whenever a mapping is unloaded and the page is in TNC state,
 * we see if the page can be made cacheable again. 'pp' is
 * the page that we just unloaded a mapping from, the size
 * of mapping that was unloaded is 'ottesz'.
 * Remark:
 * The recache policy for mpss pages can leave a performance problem
 * under the following circumstances:
 * . A large page in uncached mode has just been unmapped.
 * . All constituent pages are TNC due to a conflicting small mapping.
 * . There are many other, non conflicting, small mappings around for
 *   a lot of the constituent pages.
 * . We're called w/ the "old" groupleader page and the old ottesz,
 *   but this is irrelevant, since we're no more "PP_ISMAPPED_LARGE", so
 *   we end up w/ TTE8K or npages == 1.
 * . We call tst_tnc w/ the old groupleader only, and if there is no
 *   conflict, we re-cache only this page.
 * . All other small mappings are not checked and will be left in TNC mode.
 * The problem is not very serious because:
 * . mpss is actually only defined for heap and stack, so the probability
 *   is not very high that a large page mapping exists in parallel to a small
 *   one (this is possible, but seems to be bad programming style in the
 *   appl).
 * . The problem gets a little bit more serious, when those TNC pages
 *   have to be mapped into kernel space, e.g. for networking.
 * . When VAC alias conflicts occur in applications, this is regarded
 *   as an application bug. So if kstat's show them, the appl should
 *   be changed anyway.
 */
void
conv_tnc(page_t *pp, int ottesz)
{
	int cursz, dosz;
	pgcnt_t curnpgs, dopgs;
	pgcnt_t pg64k;
	page_t *pp2;

	/*
	 * Determine how big a range we check for TNC and find
	 * leader page. cursz is the size of the biggest
	 * mapping that still exist on 'pp'.
	 */
	if (PP_ISMAPPED_LARGE(pp)) {
		cursz = fnd_mapping_sz(pp);
	} else {
		cursz = TTE8K;
	}

	if (ottesz >= cursz) {
		dosz = ottesz;
		pp2 = pp;
	} else {
		dosz = cursz;
		pp2 = PP_GROUPLEADER(pp, dosz);
	}

	pg64k = TTEPAGES(TTE64K);
	dopgs = TTEPAGES(dosz);

	ASSERT(dopgs == 1 || ((dopgs & (pg64k - 1)) == 0));

	while (dopgs != 0) {
		curnpgs = TTEPAGES(cursz);
		if (tst_tnc(pp2, curnpgs)) {
			SFMMU_STAT_ADD(sf_recache, curnpgs);
			sfmmu_page_cache_array(pp2, HAT_CACHE, CACHE_NO_FLUSH,
			    curnpgs);
		}

		ASSERT(dopgs >= curnpgs);
		dopgs -= curnpgs;

		if (dopgs == 0) {
			break;
		}

		pp2 = PP_PAGENEXT_N(pp2, curnpgs);
		if (((dopgs & (pg64k - 1)) == 0) && PP_ISMAPPED_LARGE(pp2)) {
			cursz = fnd_mapping_sz(pp2);
		} else {
			cursz = TTE8K;
		}
	}
}

/*
 * Returns 1 if page(s) can be converted from TNC to cacheable setting,
 * returns 0 otherwise. Note that oaddr argument is valid for only
 * 8k pages.
 */
int
tst_tnc(page_t *pp, pgcnt_t npages)
{
	struct	sf_hment *sfhme;
	struct	hme_blk *hmeblkp;
	tte_t	tte;
	caddr_t	vaddr;
	int	clr_valid = 0;
	int 	color, color1, bcolor;
	int	i, ncolors;

	ASSERT(pp != NULL);
	ASSERT(!(cache & CACHE_WRITEBACK));

	if (npages > 1) {
		ncolors = CACHE_NUM_COLOR;
	}

	for (i = 0; i < npages; i++) {
		ASSERT(sfmmu_mlist_held(pp));
		ASSERT(PP_ISTNC(pp));
		ASSERT(PP_GET_VCOLOR(pp) == NO_VCOLOR);

		if (PP_ISPNC(pp)) {
			return (0);
		}

		clr_valid = 0;
		if (PP_ISMAPPED_KPM(pp)) {
			caddr_t kpmvaddr;

			ASSERT(kpm_enable);
			kpmvaddr = hat_kpm_page2va(pp, 1);
			ASSERT(!(npages > 1 && IS_KPM_ALIAS_RANGE(kpmvaddr)));
			color1 = addr_to_vcolor(kpmvaddr);
			clr_valid = 1;
		}

		for (sfhme = pp->p_mapping; sfhme; sfhme = sfhme->hme_next) {
			if (IS_PAHME(sfhme))
				continue;
			hmeblkp = sfmmu_hmetohblk(sfhme);

			sfmmu_copytte(&sfhme->hme_tte, &tte);
			ASSERT(TTE_IS_VALID(&tte));

			vaddr = tte_to_vaddr(hmeblkp, tte);
			color = addr_to_vcolor(vaddr);

			if (npages > 1) {
				/*
				 * If there is a big mapping, make sure
				 * 8K mapping is consistent with the big
				 * mapping.
				 */
				bcolor = i % ncolors;
				if (color != bcolor) {
					return (0);
				}
			}
			if (!clr_valid) {
				clr_valid = 1;
				color1 = color;
			}

			if (color1 != color) {
				return (0);
			}
		}

		pp = PP_PAGENEXT(pp);
	}

	return (1);
}

void
sfmmu_page_cache_array(page_t *pp, int flags, int cache_flush_flag,
	pgcnt_t npages)
{
	kmutex_t *pmtx;
	int i, ncolors, bcolor;
	kpm_hlk_t *kpmp;
	cpuset_t cpuset;

	ASSERT(pp != NULL);
	ASSERT(!(cache & CACHE_WRITEBACK));

	kpmp = sfmmu_kpm_kpmp_enter(pp, npages);
	pmtx = sfmmu_page_enter(pp);

	/*
	 * Fast path caching single unmapped page
	 */
	if (npages == 1 && !PP_ISMAPPED(pp) && !PP_ISMAPPED_KPM(pp) &&
	    flags == HAT_CACHE) {
		PP_CLRTNC(pp);
		PP_CLRPNC(pp);
		sfmmu_page_exit(pmtx);
		sfmmu_kpm_kpmp_exit(kpmp);
		return;
	}

	/*
	 * We need to capture all cpus in order to change cacheability
	 * because we can't allow one cpu to access the same physical
	 * page using a cacheable and a non-cachebale mapping at the same
	 * time. Since we may end up walking the ism mapping list
	 * have to grab it's lock now since we can't after all the
	 * cpus have been captured.
	 */
	sfmmu_hat_lock_all();
	mutex_enter(&ism_mlist_lock);
	kpreempt_disable();
	cpuset = cpu_ready_set;
	xc_attention(cpuset);

	if (npages > 1) {
		/*
		 * Make sure all colors are flushed since the
		 * sfmmu_page_cache() only flushes one color-
		 * it does not know big pages.
		 */
		ncolors = CACHE_NUM_COLOR;
		if (flags & HAT_TMPNC) {
			for (i = 0; i < ncolors; i++) {
				sfmmu_cache_flushcolor(i, pp->p_pagenum);
			}
			cache_flush_flag = CACHE_NO_FLUSH;
		}
	}

	for (i = 0; i < npages; i++) {

		ASSERT(sfmmu_mlist_held(pp));

		if (!(flags == HAT_TMPNC && PP_ISTNC(pp))) {

			if (npages > 1) {
				bcolor = i % ncolors;
			} else {
				bcolor = NO_VCOLOR;
			}

			sfmmu_page_cache(pp, flags, cache_flush_flag,
			    bcolor);
		}

		pp = PP_PAGENEXT(pp);
	}

	xt_sync(cpuset);
	xc_dismissed(cpuset);
	mutex_exit(&ism_mlist_lock);
	sfmmu_hat_unlock_all();
	sfmmu_page_exit(pmtx);
	sfmmu_kpm_kpmp_exit(kpmp);
	kpreempt_enable();
}

/*
 * This function changes the virtual cacheability of all mappings to a
 * particular page.  When changing from uncache to cacheable the mappings will
 * only be changed if all of them have the same virtual color.
 * We need to flush the cache in all cpus.  It is possible that
 * a process referenced a page as cacheable but has sinced exited
 * and cleared the mapping list.  We still to flush it but have no
 * state so all cpus is the only alternative.
 */
static void
sfmmu_page_cache(page_t *pp, int flags, int cache_flush_flag, int bcolor)
{
	struct	sf_hment *sfhme;
	struct	hme_blk *hmeblkp;
	sfmmu_t *sfmmup;
	tte_t	tte, ttemod;
	caddr_t	vaddr;
	int	ret, color;
	pfn_t	pfn;

	color = bcolor;
	pfn = pp->p_pagenum;

	for (sfhme = pp->p_mapping; sfhme; sfhme = sfhme->hme_next) {

		if (IS_PAHME(sfhme))
			continue;
		hmeblkp = sfmmu_hmetohblk(sfhme);

		sfmmu_copytte(&sfhme->hme_tte, &tte);
		ASSERT(TTE_IS_VALID(&tte));
		vaddr = tte_to_vaddr(hmeblkp, tte);
		color = addr_to_vcolor(vaddr);

#ifdef DEBUG
		if ((flags & HAT_CACHE) && bcolor != NO_VCOLOR) {
			ASSERT(color == bcolor);
		}
#endif

		ASSERT(flags != HAT_TMPNC || color == PP_GET_VCOLOR(pp));

		ttemod = tte;
		if (flags & (HAT_UNCACHE | HAT_TMPNC)) {
			TTE_CLR_VCACHEABLE(&ttemod);
		} else {	/* flags & HAT_CACHE */
			TTE_SET_VCACHEABLE(&ttemod);
		}
		ret = sfmmu_modifytte_try(&tte, &ttemod, &sfhme->hme_tte);
		if (ret < 0) {
			/*
			 * Since all cpus are captured modifytte should not
			 * fail.
			 */
			panic("sfmmu_page_cache: write to tte failed");
		}

		sfmmup = hblktosfmmu(hmeblkp);
		if (cache_flush_flag == CACHE_FLUSH) {
			/*
			 * Flush TSBs, TLBs and caches
			 */
			if (hmeblkp->hblk_shared) {
				sf_srd_t *srdp = (sf_srd_t *)sfmmup;
				uint_t rid = hmeblkp->hblk_tag.htag_rid;
				sf_region_t *rgnp;
				ASSERT(SFMMU_IS_SHMERID_VALID(rid));
				ASSERT(rid < SFMMU_MAX_HME_REGIONS);
				ASSERT(srdp != NULL);
				rgnp = srdp->srd_hmergnp[rid];
				SFMMU_VALIDATE_SHAREDHBLK(hmeblkp,
				    srdp, rgnp, rid);
				(void) sfmmu_rgntlb_demap(vaddr, rgnp,
				    hmeblkp, 0);
				sfmmu_cache_flush(pfn, addr_to_vcolor(vaddr));
			} else if (sfmmup->sfmmu_ismhat) {
				if (flags & HAT_CACHE) {
					SFMMU_STAT(sf_ism_recache);
				} else {
					SFMMU_STAT(sf_ism_uncache);
				}
				sfmmu_ismtlbcache_demap(vaddr, sfmmup, hmeblkp,
				    pfn, CACHE_FLUSH);
			} else {
				sfmmu_tlbcache_demap(vaddr, sfmmup, hmeblkp,
				    pfn, 0, FLUSH_ALL_CPUS, CACHE_FLUSH, 1);
			}

			/*
			 * all cache entries belonging to this pfn are
			 * now flushed.
			 */
			cache_flush_flag = CACHE_NO_FLUSH;
		} else {
			/*
			 * Flush only TSBs and TLBs.
			 */
			if (hmeblkp->hblk_shared) {
				sf_srd_t *srdp = (sf_srd_t *)sfmmup;
				uint_t rid = hmeblkp->hblk_tag.htag_rid;
				sf_region_t *rgnp;
				ASSERT(SFMMU_IS_SHMERID_VALID(rid));
				ASSERT(rid < SFMMU_MAX_HME_REGIONS);
				ASSERT(srdp != NULL);
				rgnp = srdp->srd_hmergnp[rid];
				SFMMU_VALIDATE_SHAREDHBLK(hmeblkp,
				    srdp, rgnp, rid);
				(void) sfmmu_rgntlb_demap(vaddr, rgnp,
				    hmeblkp, 0);
			} else if (sfmmup->sfmmu_ismhat) {
				if (flags & HAT_CACHE) {
					SFMMU_STAT(sf_ism_recache);
				} else {
					SFMMU_STAT(sf_ism_uncache);
				}
				sfmmu_ismtlbcache_demap(vaddr, sfmmup, hmeblkp,
				    pfn, CACHE_NO_FLUSH);
			} else {
				sfmmu_tlb_demap(vaddr, sfmmup, hmeblkp, 0, 1);
			}
		}
	}

	if (PP_ISMAPPED_KPM(pp))
		sfmmu_kpm_page_cache(pp, flags, cache_flush_flag);

	switch (flags) {

		default:
			panic("sfmmu_pagecache: unknown flags");
			break;

		case HAT_CACHE:
			PP_CLRTNC(pp);
			PP_CLRPNC(pp);
			PP_SET_VCOLOR(pp, color);
			break;

		case HAT_TMPNC:
			PP_SETTNC(pp);
			PP_SET_VCOLOR(pp, NO_VCOLOR);
			break;

		case HAT_UNCACHE:
			PP_SETPNC(pp);
			PP_CLRTNC(pp);
			PP_SET_VCOLOR(pp, NO_VCOLOR);
			break;
	}
}
#endif	/* VAC */


/*
 * Wrapper routine used to return a context.
 *
 * It's the responsibility of the caller to guarantee that the
 * process serializes on calls here by taking the HAT lock for
 * the hat.
 *
 */
static void
sfmmu_get_ctx(sfmmu_t *sfmmup)
{
	mmu_ctx_t *mmu_ctxp;
	uint_t pstate_save;
	int ret;

	ASSERT(sfmmu_hat_lock_held(sfmmup));
	ASSERT(sfmmup != ksfmmup);

	if (SFMMU_FLAGS_ISSET(sfmmup, HAT_ALLCTX_INVALID)) {
		sfmmu_setup_tsbinfo(sfmmup);
		SFMMU_FLAGS_CLEAR(sfmmup, HAT_ALLCTX_INVALID);
	}

	kpreempt_disable();

	mmu_ctxp = CPU_MMU_CTXP(CPU);
	ASSERT(mmu_ctxp);
	ASSERT(mmu_ctxp->mmu_idx < max_mmu_ctxdoms);
	ASSERT(mmu_ctxp == mmu_ctxs_tbl[mmu_ctxp->mmu_idx]);

	/*
	 * Do a wrap-around if cnum reaches the max # cnum supported by a MMU.
	 */
	if (mmu_ctxp->mmu_cnum == mmu_ctxp->mmu_nctxs)
		sfmmu_ctx_wrap_around(mmu_ctxp, B_TRUE);

	/*
	 * Let the MMU set up the page sizes to use for
	 * this context in the TLB. Don't program 2nd dtlb for ism hat.
	 */
	if ((&mmu_set_ctx_page_sizes) && (sfmmup->sfmmu_ismhat == 0)) {
		mmu_set_ctx_page_sizes(sfmmup);
	}

	/*
	 * sfmmu_alloc_ctx and sfmmu_load_mmustate will be performed with
	 * interrupts disabled to prevent race condition with wrap-around
	 * ctx invalidatation. In sun4v, ctx invalidation also involves
	 * a HV call to set the number of TSBs to 0. If interrupts are not
	 * disabled until after sfmmu_load_mmustate is complete TSBs may
	 * become assigned to INVALID_CONTEXT. This is not allowed.
	 */
	pstate_save = sfmmu_disable_intrs();

	if (sfmmu_alloc_ctx(sfmmup, 1, CPU, SFMMU_PRIVATE) &&
	    sfmmup->sfmmu_scdp != NULL) {
		sf_scd_t *scdp = sfmmup->sfmmu_scdp;
		sfmmu_t *scsfmmup = scdp->scd_sfmmup;
		ret = sfmmu_alloc_ctx(scsfmmup, 1, CPU, SFMMU_SHARED);
		/* debug purpose only */
		ASSERT(!ret || scsfmmup->sfmmu_ctxs[CPU_MMU_IDX(CPU)].cnum
		    != INVALID_CONTEXT);
	}
	sfmmu_load_mmustate(sfmmup);

	sfmmu_enable_intrs(pstate_save);

	kpreempt_enable();
}

/*
 * When all cnums are used up in a MMU, cnum will wrap around to the
 * next generation and start from 2.
 */
static void
sfmmu_ctx_wrap_around(mmu_ctx_t *mmu_ctxp, boolean_t reset_cnum)
{

	/* caller must have disabled the preemption */
	ASSERT(curthread->t_preempt >= 1);
	ASSERT(mmu_ctxp != NULL);

	/* acquire Per-MMU (PM) spin lock */
	mutex_enter(&mmu_ctxp->mmu_lock);

	/* re-check to see if wrap-around is needed */
	if (mmu_ctxp->mmu_cnum < mmu_ctxp->mmu_nctxs)
		goto done;

	SFMMU_MMU_STAT(mmu_wrap_around);

	/* update gnum */
	ASSERT(mmu_ctxp->mmu_gnum != 0);
	mmu_ctxp->mmu_gnum++;
	if (mmu_ctxp->mmu_gnum == 0 ||
	    mmu_ctxp->mmu_gnum > MAX_SFMMU_GNUM_VAL) {
		cmn_err(CE_PANIC, "mmu_gnum of mmu_ctx 0x%p is out of bound.",
		    (void *)mmu_ctxp);
	}

	if (mmu_ctxp->mmu_ncpus > 1) {
		cpuset_t cpuset;

		membar_enter(); /* make sure updated gnum visible */

		SFMMU_XCALL_STATS(NULL);

		/* xcall to others on the same MMU to invalidate ctx */
		cpuset = mmu_ctxp->mmu_cpuset;
		ASSERT(CPU_IN_SET(cpuset, CPU->cpu_id) || !reset_cnum);
		CPUSET_DEL(cpuset, CPU->cpu_id);
		CPUSET_AND(cpuset, cpu_ready_set);

		/*
		 * Pass in INVALID_CONTEXT as the first parameter to
		 * sfmmu_raise_tsb_exception, which invalidates the context
		 * of any process running on the CPUs in the MMU.
		 */
		xt_some(cpuset, sfmmu_raise_tsb_exception,
		    INVALID_CONTEXT, INVALID_CONTEXT);
		xt_sync(cpuset);

		SFMMU_MMU_STAT(mmu_tsb_raise_exception);
	}

	if (sfmmu_getctx_sec() != INVALID_CONTEXT) {
		sfmmu_setctx_sec(INVALID_CONTEXT);
		sfmmu_clear_utsbinfo();
	}

	/*
	 * No xcall is needed here. For sun4u systems all CPUs in context
	 * domain share a single physical MMU therefore it's enough to flush
	 * TLB on local CPU. On sun4v systems we use 1 global context
	 * domain and flush all remote TLBs in sfmmu_raise_tsb_exception
	 * handler. Note that vtag_flushall_uctxs() is called
	 * for Ultra II machine, where the equivalent flushall functionality
	 * is implemented in SW, and only user ctx TLB entries are flushed.
	 */
	if (&vtag_flushall_uctxs != NULL) {
		vtag_flushall_uctxs();
	} else {
		vtag_flushall();
	}

	/* reset mmu cnum, skips cnum 0 and 1 */
	if (reset_cnum == B_TRUE)
		mmu_ctxp->mmu_cnum = NUM_LOCKED_CTXS;

done:
	mutex_exit(&mmu_ctxp->mmu_lock);
}


/*
 * For multi-threaded process, set the process context to INVALID_CONTEXT
 * so that it faults and reloads the MMU state from TL=0. For single-threaded
 * process, we can just load the MMU state directly without having to
 * set context invalid. Caller must hold the hat lock since we don't
 * acquire it here.
 */
static void
sfmmu_sync_mmustate(sfmmu_t *sfmmup)
{
	uint_t cnum;
	uint_t pstate_save;

	ASSERT(sfmmup != ksfmmup);
	ASSERT(sfmmu_hat_lock_held(sfmmup));

	kpreempt_disable();

	/*
	 * We check whether the pass'ed-in sfmmup is the same as the
	 * current running proc. This is to makes sure the current proc
	 * stays single-threaded if it already is.
	 */
	if ((sfmmup == curthread->t_procp->p_as->a_hat) &&
	    (curthread->t_procp->p_lwpcnt == 1)) {
		/* single-thread */
		cnum = sfmmup->sfmmu_ctxs[CPU_MMU_IDX(CPU)].cnum;
		if (cnum != INVALID_CONTEXT) {
			uint_t curcnum;
			/*
			 * Disable interrupts to prevent race condition
			 * with sfmmu_ctx_wrap_around ctx invalidation.
			 * In sun4v, ctx invalidation involves setting
			 * TSB to NULL, hence, interrupts should be disabled
			 * untill after sfmmu_load_mmustate is completed.
			 */
			pstate_save = sfmmu_disable_intrs();
			curcnum = sfmmu_getctx_sec();
			if (curcnum == cnum)
				sfmmu_load_mmustate(sfmmup);
			sfmmu_enable_intrs(pstate_save);
			ASSERT(curcnum == cnum || curcnum == INVALID_CONTEXT);
		}
	} else {
		/*
		 * multi-thread
		 * or when sfmmup is not the same as the curproc.
		 */
		sfmmu_invalidate_ctx(sfmmup);
	}

	kpreempt_enable();
}


/*
 * Replace the specified TSB with a new TSB.  This function gets called when
 * we grow, shrink or swapin a TSB.  When swapping in a TSB (TSB_SWAPIN), the
 * TSB_FORCEALLOC flag may be used to force allocation of a minimum-sized TSB
 * (8K).
 *
 * Caller must hold the HAT lock, but should assume any tsb_info
 * pointers it has are no longer valid after calling this function.
 *
 * Return values:
 *	TSB_ALLOCFAIL	Failed to allocate a TSB, due to memory constraints
 *	TSB_LOSTRACE	HAT is busy, i.e. another thread is already doing
 *			something to this tsbinfo/TSB
 *	TSB_SUCCESS	Operation succeeded
 */
static tsb_replace_rc_t
sfmmu_replace_tsb(sfmmu_t *sfmmup, struct tsb_info *old_tsbinfo, uint_t szc,
    hatlock_t *hatlockp, uint_t flags)
{
	struct tsb_info *new_tsbinfo = NULL;
	struct tsb_info *curtsb, *prevtsb;
	uint_t tte_sz_mask;
	int i;

	ASSERT(sfmmup != ksfmmup);
	ASSERT(sfmmup->sfmmu_ismhat == 0);
	ASSERT(sfmmu_hat_lock_held(sfmmup));
	ASSERT(szc <= tsb_max_growsize);

	if (SFMMU_FLAGS_ISSET(sfmmup, HAT_BUSY))
		return (TSB_LOSTRACE);

	/*
	 * Find the tsb_info ahead of this one in the list, and
	 * also make sure that the tsb_info passed in really
	 * exists!
	 */
	for (prevtsb = NULL, curtsb = sfmmup->sfmmu_tsb;
	    curtsb != old_tsbinfo && curtsb != NULL;
	    prevtsb = curtsb, curtsb = curtsb->tsb_next)
		;
	ASSERT(curtsb != NULL);

	if (!(flags & TSB_SWAPIN) && SFMMU_FLAGS_ISSET(sfmmup, HAT_SWAPPED)) {
		/*
		 * The process is swapped out, so just set the new size
		 * code.  When it swaps back in, we'll allocate a new one
		 * of the new chosen size.
		 */
		curtsb->tsb_szc = szc;
		return (TSB_SUCCESS);
	}
	SFMMU_FLAGS_SET(sfmmup, HAT_BUSY);

	tte_sz_mask = old_tsbinfo->tsb_ttesz_mask;

	/*
	 * All initialization is done inside of sfmmu_tsbinfo_alloc().
	 * If we fail to allocate a TSB, exit.
	 *
	 * If tsb grows with new tsb size > 4M and old tsb size < 4M,
	 * then try 4M slab after the initial alloc fails.
	 *
	 * If tsb swapin with tsb size > 4M, then try 4M after the
	 * initial alloc fails.
	 */
	sfmmu_hat_exit(hatlockp);
	if (sfmmu_tsbinfo_alloc(&new_tsbinfo, szc,
	    tte_sz_mask, flags, sfmmup) &&
	    (!(flags & (TSB_GROW | TSB_SWAPIN)) || (szc <= TSB_4M_SZCODE) ||
	    (!(flags & TSB_SWAPIN) &&
	    (old_tsbinfo->tsb_szc >= TSB_4M_SZCODE)) ||
	    sfmmu_tsbinfo_alloc(&new_tsbinfo, TSB_4M_SZCODE,
	    tte_sz_mask, flags, sfmmup))) {
		(void) sfmmu_hat_enter(sfmmup);
		if (!(flags & TSB_SWAPIN))
			SFMMU_STAT(sf_tsb_resize_failures);
		SFMMU_FLAGS_CLEAR(sfmmup, HAT_BUSY);
		return (TSB_ALLOCFAIL);
	}
	(void) sfmmu_hat_enter(sfmmup);

	/*
	 * Re-check to make sure somebody else didn't muck with us while we
	 * didn't hold the HAT lock.  If the process swapped out, fine, just
	 * exit; this can happen if we try to shrink the TSB from the context
	 * of another process (such as on an ISM unmap), though it is rare.
	 */
	if (!(flags & TSB_SWAPIN) && SFMMU_FLAGS_ISSET(sfmmup, HAT_SWAPPED)) {
		SFMMU_STAT(sf_tsb_resize_failures);
		SFMMU_FLAGS_CLEAR(sfmmup, HAT_BUSY);
		sfmmu_hat_exit(hatlockp);
		sfmmu_tsbinfo_free(new_tsbinfo);
		(void) sfmmu_hat_enter(sfmmup);
		return (TSB_LOSTRACE);
	}

#ifdef	DEBUG
	/* Reverify that the tsb_info still exists.. for debugging only */
	for (prevtsb = NULL, curtsb = sfmmup->sfmmu_tsb;
	    curtsb != old_tsbinfo && curtsb != NULL;
	    prevtsb = curtsb, curtsb = curtsb->tsb_next)
		;
	ASSERT(curtsb != NULL);
#endif	/* DEBUG */

	/*
	 * Quiesce any CPUs running this process on their next TLB miss
	 * so they atomically see the new tsb_info.  We temporarily set the
	 * context to invalid context so new threads that come on processor
	 * after we do the xcall to cpusran will also serialize behind the
	 * HAT lock on TLB miss and will see the new TSB.  Since this short
	 * race with a new thread coming on processor is relatively rare,
	 * this synchronization mechanism should be cheaper than always
	 * pausing all CPUs for the duration of the setup, which is what
	 * the old implementation did.  This is particuarly true if we are
	 * copying a huge chunk of memory around during that window.
	 *
	 * The memory barriers are to make sure things stay consistent
	 * with resume() since it does not hold the HAT lock while
	 * walking the list of tsb_info structures.
	 */
	if ((flags & TSB_SWAPIN) != TSB_SWAPIN) {
		/* The TSB is either growing or shrinking. */
		sfmmu_invalidate_ctx(sfmmup);
	} else {
		/*
		 * It is illegal to swap in TSBs from a process other
		 * than a process being swapped in.  This in turn
		 * implies we do not have a valid MMU context here
		 * since a process needs one to resolve translation
		 * misses.
		 */
		ASSERT(curthread->t_procp->p_as->a_hat == sfmmup);
	}

#ifdef DEBUG
	ASSERT(max_mmu_ctxdoms > 0);

	/*
	 * Process should have INVALID_CONTEXT on all MMUs
	 */
	for (i = 0; i < max_mmu_ctxdoms; i++) {

		ASSERT(sfmmup->sfmmu_ctxs[i].cnum == INVALID_CONTEXT);
	}
#endif

	new_tsbinfo->tsb_next = old_tsbinfo->tsb_next;
	membar_stst();	/* strict ordering required */
	if (prevtsb)
		prevtsb->tsb_next = new_tsbinfo;
	else
		sfmmup->sfmmu_tsb = new_tsbinfo;
	membar_enter();	/* make sure new TSB globally visible */

	/*
	 * We need to migrate TSB entries from the old TSB to the new TSB
	 * if tsb_remap_ttes is set and the TSB is growing.
	 */
	if (tsb_remap_ttes && ((flags & TSB_GROW) == TSB_GROW))
		sfmmu_copy_tsb(old_tsbinfo, new_tsbinfo);

	SFMMU_FLAGS_CLEAR(sfmmup, HAT_BUSY);

	/*
	 * Drop the HAT lock to free our old tsb_info.
	 */
	sfmmu_hat_exit(hatlockp);

	if ((flags & TSB_GROW) == TSB_GROW) {
		SFMMU_STAT(sf_tsb_grow);
	} else if ((flags & TSB_SHRINK) == TSB_SHRINK) {
		SFMMU_STAT(sf_tsb_shrink);
	}

	sfmmu_tsbinfo_free(old_tsbinfo);

	(void) sfmmu_hat_enter(sfmmup);
	return (TSB_SUCCESS);
}

/*
 * This function will re-program hat pgsz array, and invalidate the
 * process' context, forcing the process to switch to another
 * context on the next TLB miss, and therefore start using the
 * TLB that is reprogrammed for the new page sizes.
 */
void
sfmmu_reprog_pgsz_arr(sfmmu_t *sfmmup, uint8_t *tmp_pgsz)
{
	int i;
	hatlock_t *hatlockp = NULL;

	hatlockp = sfmmu_hat_enter(sfmmup);
	/* USIII+-IV+ optimization, requires hat lock */
	if (tmp_pgsz) {
		for (i = 0; i < mmu_page_sizes; i++)
			sfmmup->sfmmu_pgsz[i] = tmp_pgsz[i];
	}
	SFMMU_STAT(sf_tlb_reprog_pgsz);

	sfmmu_invalidate_ctx(sfmmup);

	sfmmu_hat_exit(hatlockp);
}

/*
 * The scd_rttecnt field in the SCD must be updated to take account of the
 * regions which it contains.
 */
static void
sfmmu_set_scd_rttecnt(sf_srd_t *srdp, sf_scd_t *scdp)
{
	uint_t rid;
	uint_t i, j;
	ulong_t w;
	sf_region_t *rgnp;

	ASSERT(srdp != NULL);

	for (i = 0; i < SFMMU_HMERGNMAP_WORDS; i++) {
		if ((w = scdp->scd_region_map.bitmap[i]) == 0) {
			continue;
		}

		j = 0;
		while (w) {
			if (!(w & 0x1)) {
				j++;
				w >>= 1;
				continue;
			}
			rid = (i << BT_ULSHIFT) | j;
			j++;
			w >>= 1;

			ASSERT(SFMMU_IS_SHMERID_VALID(rid));
			ASSERT(rid < SFMMU_MAX_HME_REGIONS);
			rgnp = srdp->srd_hmergnp[rid];
			ASSERT(rgnp->rgn_refcnt > 0);
			ASSERT(rgnp->rgn_id == rid);

			scdp->scd_rttecnt[rgnp->rgn_pgszc] +=
			    rgnp->rgn_size >> TTE_PAGE_SHIFT(rgnp->rgn_pgszc);

			/*
			 * Maintain the tsb0 inflation cnt for the regions
			 * in the SCD.
			 */
			if (rgnp->rgn_pgszc >= TTE4M) {
				scdp->scd_sfmmup->sfmmu_tsb0_4minflcnt +=
				    rgnp->rgn_size >>
				    (TTE_PAGE_SHIFT(TTE8K) + 2);
			}
		}
	}
}

/*
 * This function assumes that there are either four or six supported page
 * sizes and at most two programmable TLBs, so we need to decide which
 * page sizes are most important and then tell the MMU layer so it
 * can adjust the TLB page sizes accordingly (if supported).
 *
 * If these assumptions change, this function will need to be
 * updated to support whatever the new limits are.
 *
 * The growing flag is nonzero if we are growing the address space,
 * and zero if it is shrinking.  This allows us to decide whether
 * to grow or shrink our TSB, depending upon available memory
 * conditions.
 */
static void
sfmmu_check_page_sizes(sfmmu_t *sfmmup, int growing)
{
	uint64_t ttecnt[MMU_PAGE_SIZES];
	uint64_t tte8k_cnt, tte4m_cnt;
	uint8_t i;
	int sectsb_thresh;

	/*
	 * Kernel threads, processes with small address spaces not using
	 * large pages, and dummy ISM HATs need not apply.
	 */
	if (sfmmup == ksfmmup || sfmmup->sfmmu_ismhat != NULL)
		return;

	if (!SFMMU_LGPGS_INUSE(sfmmup) &&
	    sfmmup->sfmmu_ttecnt[TTE8K] <= tsb_rss_factor)
		return;

	for (i = 0; i < mmu_page_sizes; i++) {
		ttecnt[i] = sfmmup->sfmmu_ttecnt[i] +
		    sfmmup->sfmmu_ismttecnt[i];
	}

	/* Check pagesizes in use, and possibly reprogram DTLB. */
	if (&mmu_check_page_sizes)
		mmu_check_page_sizes(sfmmup, ttecnt);

	/*
	 * Calculate the number of 8k ttes to represent the span of these
	 * pages.
	 */
	tte8k_cnt = ttecnt[TTE8K] +
	    (ttecnt[TTE64K] << (MMU_PAGESHIFT64K - MMU_PAGESHIFT)) +
	    (ttecnt[TTE512K] << (MMU_PAGESHIFT512K - MMU_PAGESHIFT));
	if (mmu_page_sizes == max_mmu_page_sizes) {
		tte4m_cnt = ttecnt[TTE4M] +
		    (ttecnt[TTE32M] << (MMU_PAGESHIFT32M - MMU_PAGESHIFT4M)) +
		    (ttecnt[TTE256M] << (MMU_PAGESHIFT256M - MMU_PAGESHIFT4M));
	} else {
		tte4m_cnt = ttecnt[TTE4M];
	}

	/*
	 * Inflate tte8k_cnt to allow for region large page allocation failure.
	 */
	tte8k_cnt += sfmmup->sfmmu_tsb0_4minflcnt;

	/*
	 * Inflate TSB sizes by a factor of 2 if this process
	 * uses 4M text pages to minimize extra conflict misses
	 * in the first TSB since without counting text pages
	 * 8K TSB may become too small.
	 *
	 * Also double the size of the second TSB to minimize
	 * extra conflict misses due to competition between 4M text pages
	 * and data pages.
	 *
	 * We need to adjust the second TSB allocation threshold by the
	 * inflation factor, since there is no point in creating a second
	 * TSB when we know all the mappings can fit in the I/D TLBs.
	 */
	sectsb_thresh = tsb_sectsb_threshold;
	if (sfmmup->sfmmu_flags & HAT_4MTEXT_FLAG) {
		tte8k_cnt <<= 1;
		tte4m_cnt <<= 1;
		sectsb_thresh <<= 1;
	}

	/*
	 * Check to see if our TSB is the right size; we may need to
	 * grow or shrink it.  If the process is small, our work is
	 * finished at this point.
	 */
	if (tte8k_cnt <= tsb_rss_factor && tte4m_cnt <= sectsb_thresh) {
		return;
	}
	sfmmu_size_tsb(sfmmup, growing, tte8k_cnt, tte4m_cnt, sectsb_thresh);
}

static void
sfmmu_size_tsb(sfmmu_t *sfmmup, int growing, uint64_t tte8k_cnt,
	uint64_t tte4m_cnt, int sectsb_thresh)
{
	int tsb_bits;
	uint_t tsb_szc;
	struct tsb_info *tsbinfop;
	hatlock_t *hatlockp = NULL;

	hatlockp = sfmmu_hat_enter(sfmmup);
	ASSERT(hatlockp != NULL);
	tsbinfop = sfmmup->sfmmu_tsb;
	ASSERT(tsbinfop != NULL);

	/*
	 * If we're growing, select the size based on RSS.  If we're
	 * shrinking, leave some room so we don't have to turn around and
	 * grow again immediately.
	 */
	if (growing)
		tsb_szc = SELECT_TSB_SIZECODE(tte8k_cnt);
	else
		tsb_szc = SELECT_TSB_SIZECODE(tte8k_cnt << 1);

	if (!growing && (tsb_szc < tsbinfop->tsb_szc) &&
	    (tsb_szc >= default_tsb_size) && TSB_OK_SHRINK()) {
		(void) sfmmu_replace_tsb(sfmmup, tsbinfop, tsb_szc,
		    hatlockp, TSB_SHRINK);
	} else if (growing && tsb_szc > tsbinfop->tsb_szc && TSB_OK_GROW()) {
		(void) sfmmu_replace_tsb(sfmmup, tsbinfop, tsb_szc,
		    hatlockp, TSB_GROW);
	}
	tsbinfop = sfmmup->sfmmu_tsb;

	/*
	 * With the TLB and first TSB out of the way, we need to see if
	 * we need a second TSB for 4M pages.  If we managed to reprogram
	 * the TLB page sizes above, the process will start using this new
	 * TSB right away; otherwise, it will start using it on the next
	 * context switch.  Either way, it's no big deal so there's no
	 * synchronization with the trap handlers here unless we grow the
	 * TSB (in which case it's required to prevent using the old one
	 * after it's freed). Note: second tsb is required for 32M/256M
	 * page sizes.
	 */
	if (tte4m_cnt > sectsb_thresh) {
		/*
		 * If we're growing, select the size based on RSS.  If we're
		 * shrinking, leave some room so we don't have to turn
		 * around and grow again immediately.
		 */
		if (growing)
			tsb_szc = SELECT_TSB_SIZECODE(tte4m_cnt);
		else
			tsb_szc = SELECT_TSB_SIZECODE(tte4m_cnt << 1);
		if (tsbinfop->tsb_next == NULL) {
			struct tsb_info *newtsb;
			int allocflags = SFMMU_FLAGS_ISSET(sfmmup, HAT_SWAPPED)?
			    0 : TSB_ALLOC;

			sfmmu_hat_exit(hatlockp);

			/*
			 * Try to allocate a TSB for 4[32|256]M pages.  If we
			 * can't get the size we want, retry w/a minimum sized
			 * TSB.  If that still didn't work, give up; we can
			 * still run without one.
			 */
			tsb_bits = (mmu_page_sizes == max_mmu_page_sizes)?
			    TSB4M|TSB32M|TSB256M:TSB4M;
			if ((sfmmu_tsbinfo_alloc(&newtsb, tsb_szc, tsb_bits,
			    allocflags, sfmmup)) &&
			    (tsb_szc <= TSB_4M_SZCODE ||
			    sfmmu_tsbinfo_alloc(&newtsb, TSB_4M_SZCODE,
			    tsb_bits, allocflags, sfmmup)) &&
			    sfmmu_tsbinfo_alloc(&newtsb, TSB_MIN_SZCODE,
			    tsb_bits, allocflags, sfmmup)) {
				return;
			}

			hatlockp = sfmmu_hat_enter(sfmmup);

			sfmmu_invalidate_ctx(sfmmup);

			if (sfmmup->sfmmu_tsb->tsb_next == NULL) {
				sfmmup->sfmmu_tsb->tsb_next = newtsb;
				SFMMU_STAT(sf_tsb_sectsb_create);
				sfmmu_hat_exit(hatlockp);
				return;
			} else {
				/*
				 * It's annoying, but possible for us
				 * to get here.. we dropped the HAT lock
				 * because of locking order in the kmem
				 * allocator, and while we were off getting
				 * our memory, some other thread decided to
				 * do us a favor and won the race to get a
				 * second TSB for this process.  Sigh.
				 */
				sfmmu_hat_exit(hatlockp);
				sfmmu_tsbinfo_free(newtsb);
				return;
			}
		}

		/*
		 * We have a second TSB, see if it's big enough.
		 */
		tsbinfop = tsbinfop->tsb_next;

		/*
		 * Check to see if our second TSB is the right size;
		 * we may need to grow or shrink it.
		 * To prevent thrashing (e.g. growing the TSB on a
		 * subsequent map operation), only try to shrink if
		 * the TSB reach exceeds twice the virtual address
		 * space size.
		 */
		if (!growing && (tsb_szc < tsbinfop->tsb_szc) &&
		    (tsb_szc >= default_tsb_size) && TSB_OK_SHRINK()) {
			(void) sfmmu_replace_tsb(sfmmup, tsbinfop,
			    tsb_szc, hatlockp, TSB_SHRINK);
		} else if (growing && tsb_szc > tsbinfop->tsb_szc &&
		    TSB_OK_GROW()) {
			(void) sfmmu_replace_tsb(sfmmup, tsbinfop,
			    tsb_szc, hatlockp, TSB_GROW);
		}
	}

	sfmmu_hat_exit(hatlockp);
}

/*
 * Free up a sfmmu
 * Since the sfmmu is currently embedded in the hat struct we simply zero
 * out our fields and free up the ism map blk list if any.
 */
static void
sfmmu_free_sfmmu(sfmmu_t *sfmmup)
{
	ism_blk_t	*blkp, *nx_blkp;
#ifdef	DEBUG
	ism_map_t	*map;
	int 		i;
#endif

	ASSERT(sfmmup->sfmmu_ttecnt[TTE8K] == 0);
	ASSERT(sfmmup->sfmmu_ttecnt[TTE64K] == 0);
	ASSERT(sfmmup->sfmmu_ttecnt[TTE512K] == 0);
	ASSERT(sfmmup->sfmmu_ttecnt[TTE4M] == 0);
	ASSERT(sfmmup->sfmmu_ttecnt[TTE32M] == 0);
	ASSERT(sfmmup->sfmmu_ttecnt[TTE256M] == 0);
	ASSERT(SF_RGNMAP_ISNULL(sfmmup));

	sfmmup->sfmmu_free = 0;
	sfmmup->sfmmu_ismhat = 0;

	blkp = sfmmup->sfmmu_iblk;
	sfmmup->sfmmu_iblk = NULL;

	while (blkp) {
#ifdef	DEBUG
		map = blkp->iblk_maps;
		for (i = 0; i < ISM_MAP_SLOTS; i++) {
			ASSERT(map[i].imap_seg == 0);
			ASSERT(map[i].imap_ismhat == NULL);
			ASSERT(map[i].imap_ment == NULL);
		}
#endif
		nx_blkp = blkp->iblk_next;
		blkp->iblk_next = NULL;
		blkp->iblk_nextpa = (uint64_t)-1;
		kmem_cache_free(ism_blk_cache, blkp);
		blkp = nx_blkp;
	}
}

/*
 * Locking primitves accessed by HATLOCK macros
 */

#define	SFMMU_SPL_MTX	(0x0)
#define	SFMMU_ML_MTX	(0x1)

#define	SFMMU_MLSPL_MTX(type, pg)	(((type) == SFMMU_SPL_MTX) ? \
					    SPL_HASH(pg) : MLIST_HASH(pg))

kmutex_t *
sfmmu_page_enter(struct page *pp)
{
	return (sfmmu_mlspl_enter(pp, SFMMU_SPL_MTX));
}

void
sfmmu_page_exit(kmutex_t *spl)
{
	mutex_exit(spl);
}

int
sfmmu_page_spl_held(struct page *pp)
{
	return (sfmmu_mlspl_held(pp, SFMMU_SPL_MTX));
}

kmutex_t *
sfmmu_mlist_enter(struct page *pp)
{
	return (sfmmu_mlspl_enter(pp, SFMMU_ML_MTX));
}

void
sfmmu_mlist_exit(kmutex_t *mml)
{
	mutex_exit(mml);
}

int
sfmmu_mlist_held(struct page *pp)
{

	return (sfmmu_mlspl_held(pp, SFMMU_ML_MTX));
}

/*
 * Common code for sfmmu_mlist_enter() and sfmmu_page_enter().  For
 * sfmmu_mlist_enter() case mml_table lock array is used and for
 * sfmmu_page_enter() sfmmu_page_lock lock array is used.
 *
 * The lock is taken on a root page so that it protects an operation on all
 * constituent pages of a large page pp belongs to.
 *
 * The routine takes a lock from the appropriate array. The lock is determined
 * by hashing the root page. After taking the lock this routine checks if the
 * root page has the same size code that was used to determine the root (i.e
 * that root hasn't changed).  If root page has the expected p_szc field we
 * have the right lock and it's returned to the caller. If root's p_szc
 * decreased we release the lock and retry from the beginning.  This case can
 * happen due to hat_page_demote() decreasing p_szc between our load of p_szc
 * value and taking the lock. The number of retries due to p_szc decrease is
 * limited by the maximum p_szc value. If p_szc is 0 we return the lock
 * determined by hashing pp itself.
 *
 * If our caller doesn't hold a SE_SHARED or SE_EXCL lock on pp it's also
 * possible that p_szc can increase. To increase p_szc a thread has to lock
 * all constituent pages EXCL and do hat_pageunload() on all of them. All the
 * callers that don't hold a page locked recheck if hmeblk through which pp
 * was found still maps this pp.  If it doesn't map it anymore returned lock
 * is immediately dropped. Therefore if sfmmu_mlspl_enter() hits the case of
 * p_szc increase after taking the lock it returns this lock without further
 * retries because in this case the caller doesn't care about which lock was
 * taken. The caller will drop it right away.
 *
 * After the routine returns it's guaranteed that hat_page_demote() can't
 * change p_szc field of any of constituent pages of a large page pp belongs
 * to as long as pp was either locked at least SHARED prior to this call or
 * the caller finds that hment that pointed to this pp still references this
 * pp (this also assumes that the caller holds hme hash bucket lock so that
 * the same pp can't be remapped into the same hmeblk after it was unmapped by
 * hat_pageunload()).
 */
static kmutex_t *
sfmmu_mlspl_enter(struct page *pp, int type)
{
	kmutex_t	*mtx;
	uint_t		prev_rszc = UINT_MAX;
	page_t		*rootpp;
	uint_t		szc;
	uint_t		rszc;
	uint_t		pszc = pp->p_szc;

	ASSERT(pp != NULL);

again:
	if (pszc == 0) {
		mtx = SFMMU_MLSPL_MTX(type, pp);
		mutex_enter(mtx);
		return (mtx);
	}

	/* The lock lives in the root page */
	rootpp = PP_GROUPLEADER(pp, pszc);
	mtx = SFMMU_MLSPL_MTX(type, rootpp);
	mutex_enter(mtx);

	/*
	 * Return mml in the following 3 cases:
	 *
	 * 1) If pp itself is root since if its p_szc decreased before we took
	 * the lock pp is still the root of smaller szc page. And if its p_szc
	 * increased it doesn't matter what lock we return (see comment in
	 * front of this routine).
	 *
	 * 2) If pp's not root but rootpp is the root of a rootpp->p_szc size
	 * large page we have the right lock since any previous potential
	 * hat_page_demote() is done demoting from greater than current root's
	 * p_szc because hat_page_demote() changes root's p_szc last. No
	 * further hat_page_demote() can start or be in progress since it
	 * would need the same lock we currently hold.
	 *
	 * 3) If rootpp's p_szc increased since previous iteration it doesn't
	 * matter what lock we return (see comment in front of this routine).
	 */
	if (pp == rootpp || (rszc = rootpp->p_szc) == pszc ||
	    rszc >= prev_rszc) {
		return (mtx);
	}

	/*
	 * hat_page_demote() could have decreased root's p_szc.
	 * In this case pp's p_szc must also be smaller than pszc.
	 * Retry.
	 */
	if (rszc < pszc) {
		szc = pp->p_szc;
		if (szc < pszc) {
			mutex_exit(mtx);
			pszc = szc;
			goto again;
		}
		/*
		 * pp's p_szc increased after it was decreased.
		 * page cannot be mapped. Return current lock. The caller
		 * will drop it right away.
		 */
		return (mtx);
	}

	/*
	 * root's p_szc is greater than pp's p_szc.
	 * hat_page_demote() is not done with all pages
	 * yet. Wait for it to complete.
	 */
	mutex_exit(mtx);
	rootpp = PP_GROUPLEADER(rootpp, rszc);
	mtx = SFMMU_MLSPL_MTX(type, rootpp);
	mutex_enter(mtx);
	mutex_exit(mtx);
	prev_rszc = rszc;
	goto again;
}

static int
sfmmu_mlspl_held(struct page *pp, int type)
{
	kmutex_t	*mtx;

	ASSERT(pp != NULL);
	/* The lock lives in the root page */
	pp = PP_PAGEROOT(pp);
	ASSERT(pp != NULL);

	mtx = SFMMU_MLSPL_MTX(type, pp);
	return (MUTEX_HELD(mtx));
}

static uint_t
sfmmu_get_free_hblk(struct hme_blk **hmeblkpp, uint_t critical)
{
	struct  hme_blk *hblkp;


	if (freehblkp != NULL) {
		mutex_enter(&freehblkp_lock);
		if (freehblkp != NULL) {
			/*
			 * If the current thread is owning hblk_reserve OR
			 * critical request from sfmmu_hblk_steal()
			 * let it succeed even if freehblkcnt is really low.
			 */
			if (freehblkcnt <= HBLK_RESERVE_MIN && !critical) {
				SFMMU_STAT(sf_get_free_throttle);
				mutex_exit(&freehblkp_lock);
				return (0);
			}
			freehblkcnt--;
			*hmeblkpp = freehblkp;
			hblkp = *hmeblkpp;
			freehblkp = hblkp->hblk_next;
			mutex_exit(&freehblkp_lock);
			hblkp->hblk_next = NULL;
			SFMMU_STAT(sf_get_free_success);

			ASSERT(hblkp->hblk_hmecnt == 0);
			ASSERT(hblkp->hblk_vcnt == 0);
			ASSERT(hblkp->hblk_nextpa == va_to_pa((caddr_t)hblkp));

			return (1);
		}
		mutex_exit(&freehblkp_lock);
	}

	/* Check cpu hblk pending queues */
	if ((*hmeblkpp = sfmmu_check_pending_hblks(TTE8K)) != NULL) {
		hblkp = *hmeblkpp;
		hblkp->hblk_next = NULL;
		hblkp->hblk_nextpa = va_to_pa((caddr_t)hblkp);

		ASSERT(hblkp->hblk_hmecnt == 0);
		ASSERT(hblkp->hblk_vcnt == 0);

		return (1);
	}

	SFMMU_STAT(sf_get_free_fail);
	return (0);
}

static uint_t
sfmmu_put_free_hblk(struct hme_blk *hmeblkp, uint_t critical)
{
	struct  hme_blk *hblkp;

	ASSERT(hmeblkp->hblk_hmecnt == 0);
	ASSERT(hmeblkp->hblk_vcnt == 0);
	ASSERT(hmeblkp->hblk_nextpa == va_to_pa((caddr_t)hmeblkp));

	/*
	 * If the current thread is mapping into kernel space,
	 * let it succede even if freehblkcnt is max
	 * so that it will avoid freeing it to kmem.
	 * This will prevent stack overflow due to
	 * possible recursion since kmem_cache_free()
	 * might require creation of a slab which
	 * in turn needs an hmeblk to map that slab;
	 * let's break this vicious chain at the first
	 * opportunity.
	 */
	if (freehblkcnt < HBLK_RESERVE_CNT || critical) {
		mutex_enter(&freehblkp_lock);
		if (freehblkcnt < HBLK_RESERVE_CNT || critical) {
			SFMMU_STAT(sf_put_free_success);
			freehblkcnt++;
			hmeblkp->hblk_next = freehblkp;
			freehblkp = hmeblkp;
			mutex_exit(&freehblkp_lock);
			return (1);
		}
		mutex_exit(&freehblkp_lock);
	}

	/*
	 * Bring down freehblkcnt to HBLK_RESERVE_CNT. We are here
	 * only if freehblkcnt is at least HBLK_RESERVE_CNT *and*
	 * we are not in the process of mapping into kernel space.
	 */
	ASSERT(!critical);
	while (freehblkcnt > HBLK_RESERVE_CNT) {
		mutex_enter(&freehblkp_lock);
		if (freehblkcnt > HBLK_RESERVE_CNT) {
			freehblkcnt--;
			hblkp = freehblkp;
			freehblkp = hblkp->hblk_next;
			mutex_exit(&freehblkp_lock);
			ASSERT(get_hblk_cache(hblkp) == sfmmu8_cache);
			kmem_cache_free(sfmmu8_cache, hblkp);
			continue;
		}
		mutex_exit(&freehblkp_lock);
	}
	SFMMU_STAT(sf_put_free_fail);
	return (0);
}

static void
sfmmu_hblk_swap(struct hme_blk *new)
{
	struct hme_blk *old, *hblkp, *prev;
	uint64_t newpa;
	caddr_t	base, vaddr, endaddr;
	struct hmehash_bucket *hmebp;
	struct sf_hment *osfhme, *nsfhme;
	page_t *pp;
	kmutex_t *pml;
	tte_t tte;
	struct hme_blk *list = NULL;

#ifdef	DEBUG
	hmeblk_tag		hblktag;
	struct hme_blk		*found;
#endif
	old = HBLK_RESERVE;
	ASSERT(!old->hblk_shared);

	/*
	 * save pa before bcopy clobbers it
	 */
	newpa = new->hblk_nextpa;

	base = (caddr_t)get_hblk_base(old);
	endaddr = base + get_hblk_span(old);

	/*
	 * acquire hash bucket lock.
	 */
	hmebp = sfmmu_tteload_acquire_hashbucket(ksfmmup, base, TTE8K,
	    SFMMU_INVALID_SHMERID);

	/*
	 * copy contents from old to new
	 */
	bcopy((void *)old, (void *)new, HME8BLK_SZ);

	/*
	 * add new to hash chain
	 */
	sfmmu_hblk_hash_add(hmebp, new, newpa);

	/*
	 * search hash chain for hblk_reserve; this needs to be performed
	 * after adding new, otherwise prev won't correspond to the hblk which
	 * is prior to old in hash chain when we call sfmmu_hblk_hash_rm to
	 * remove old later.
	 */
	for (prev = NULL,
	    hblkp = hmebp->hmeblkp; hblkp != NULL && hblkp != old;
	    prev = hblkp, hblkp = hblkp->hblk_next)
		;

	if (hblkp != old)
		panic("sfmmu_hblk_swap: hblk_reserve not found");

	/*
	 * p_mapping list is still pointing to hments in hblk_reserve;
	 * fix up p_mapping list so that they point to hments in new.
	 *
	 * Since all these mappings are created by hblk_reserve_thread
	 * on the way and it's using at least one of the buffers from each of
	 * the newly minted slabs, there is no danger of any of these
	 * mappings getting unloaded by another thread.
	 *
	 * tsbmiss could only modify ref/mod bits of hments in old/new.
	 * Since all of these hments hold mappings established by segkmem
	 * and mappings in segkmem are setup with HAT_NOSYNC, ref/mod bits
	 * have no meaning for the mappings in hblk_reserve.  hments in
	 * old and new are identical except for ref/mod bits.
	 */
	for (vaddr = base; vaddr < endaddr; vaddr += TTEBYTES(TTE8K)) {

		HBLKTOHME(osfhme, old, vaddr);
		sfmmu_copytte(&osfhme->hme_tte, &tte);

		if (TTE_IS_VALID(&tte)) {
			if ((pp = osfhme->hme_page) == NULL)
				panic("sfmmu_hblk_swap: page not mapped");

			pml = sfmmu_mlist_enter(pp);

			if (pp != osfhme->hme_page)
				panic("sfmmu_hblk_swap: mapping changed");

			HBLKTOHME(nsfhme, new, vaddr);

			HME_ADD(nsfhme, pp);
			HME_SUB(osfhme, pp);

			sfmmu_mlist_exit(pml);
		}
	}

	/*
	 * remove old from hash chain
	 */
	sfmmu_hblk_hash_rm(hmebp, old, prev, &list, 1);

#ifdef	DEBUG

	hblktag.htag_id = ksfmmup;
	hblktag.htag_rid = SFMMU_INVALID_SHMERID;
	hblktag.htag_bspage = HME_HASH_BSPAGE(base, HME_HASH_SHIFT(TTE8K));
	hblktag.htag_rehash = HME_HASH_REHASH(TTE8K);
	HME_HASH_FAST_SEARCH(hmebp, hblktag, found);

	if (found != new)
		panic("sfmmu_hblk_swap: new hblk not found");
#endif

	SFMMU_HASH_UNLOCK(hmebp);

	/*
	 * Reset hblk_reserve
	 */
	bzero((void *)old, HME8BLK_SZ);
	old->hblk_nextpa = va_to_pa((caddr_t)old);
}

/*
 * Grab the mlist mutex for both pages passed in.
 *
 * low and high will be returned as pointers to the mutexes for these pages.
 * low refers to the mutex residing in the lower bin of the mlist hash, while
 * high refers to the mutex residing in the higher bin of the mlist hash.  This
 * is due to the locking order restrictions on the same thread grabbing
 * multiple mlist mutexes.  The low lock must be acquired before the high lock.
 *
 * If both pages hash to the same mutex, only grab that single mutex, and
 * high will be returned as NULL
 * If the pages hash to different bins in the hash, grab the lower addressed
 * lock first and then the higher addressed lock in order to follow the locking
 * rules involved with the same thread grabbing multiple mlist mutexes.
 * low and high will both have non-NULL values.
 */
static void
sfmmu_mlist_reloc_enter(struct page *targ, struct page *repl,
    kmutex_t **low, kmutex_t **high)
{
	kmutex_t	*mml_targ, *mml_repl;

	/*
	 * no need to do the dance around szc as in sfmmu_mlist_enter()
	 * because this routine is only called by hat_page_relocate() and all
	 * targ and repl pages are already locked EXCL so szc can't change.
	 */

	mml_targ = MLIST_HASH(PP_PAGEROOT(targ));
	mml_repl = MLIST_HASH(PP_PAGEROOT(repl));

	if (mml_targ == mml_repl) {
		*low = mml_targ;
		*high = NULL;
	} else {
		if (mml_targ < mml_repl) {
			*low = mml_targ;
			*high = mml_repl;
		} else {
			*low = mml_repl;
			*high = mml_targ;
		}
	}

	mutex_enter(*low);
	if (*high)
		mutex_enter(*high);
}

static void
sfmmu_mlist_reloc_exit(kmutex_t *low, kmutex_t *high)
{
	if (high)
		mutex_exit(high);
	mutex_exit(low);
}

static hatlock_t *
sfmmu_hat_enter(sfmmu_t *sfmmup)
{
	hatlock_t	*hatlockp;

	if (sfmmup != ksfmmup) {
		hatlockp = TSB_HASH(sfmmup);
		mutex_enter(HATLOCK_MUTEXP(hatlockp));
		return (hatlockp);
	}
	return (NULL);
}

static hatlock_t *
sfmmu_hat_tryenter(sfmmu_t *sfmmup)
{
	hatlock_t	*hatlockp;

	if (sfmmup != ksfmmup) {
		hatlockp = TSB_HASH(sfmmup);
		if (mutex_tryenter(HATLOCK_MUTEXP(hatlockp)) == 0)
			return (NULL);
		return (hatlockp);
	}
	return (NULL);
}

static void
sfmmu_hat_exit(hatlock_t *hatlockp)
{
	if (hatlockp != NULL)
		mutex_exit(HATLOCK_MUTEXP(hatlockp));
}

static void
sfmmu_hat_lock_all(void)
{
	int i;
	for (i = 0; i < SFMMU_NUM_LOCK; i++)
		mutex_enter(HATLOCK_MUTEXP(&hat_lock[i]));
}

static void
sfmmu_hat_unlock_all(void)
{
	int i;
	for (i = SFMMU_NUM_LOCK - 1; i >= 0; i--)
		mutex_exit(HATLOCK_MUTEXP(&hat_lock[i]));
}

int
sfmmu_hat_lock_held(sfmmu_t *sfmmup)
{
	ASSERT(sfmmup != ksfmmup);
	return (MUTEX_HELD(HATLOCK_MUTEXP(TSB_HASH(sfmmup))));
}

/*
 * Locking primitives to provide consistency between ISM unmap
 * and other operations.  Since ISM unmap can take a long time, we
 * use HAT_ISMBUSY flag (protected by the hatlock) to avoid creating
 * contention on the hatlock buckets while ISM segments are being
 * unmapped.  The tradeoff is that the flags don't prevent priority
 * inversion from occurring, so we must request kernel priority in
 * case we have to sleep to keep from getting buried while holding
 * the HAT_ISMBUSY flag set, which in turn could block other kernel
 * threads from running (for example, in sfmmu_uvatopfn()).
 */
static void
sfmmu_ismhat_enter(sfmmu_t *sfmmup, int hatlock_held)
{
	hatlock_t *hatlockp;

	THREAD_KPRI_REQUEST();
	if (!hatlock_held)
		hatlockp = sfmmu_hat_enter(sfmmup);
	while (SFMMU_FLAGS_ISSET(sfmmup, HAT_ISMBUSY))
		cv_wait(&sfmmup->sfmmu_tsb_cv, HATLOCK_MUTEXP(hatlockp));
	SFMMU_FLAGS_SET(sfmmup, HAT_ISMBUSY);
	if (!hatlock_held)
		sfmmu_hat_exit(hatlockp);
}

static void
sfmmu_ismhat_exit(sfmmu_t *sfmmup, int hatlock_held)
{
	hatlock_t *hatlockp;

	if (!hatlock_held)
		hatlockp = sfmmu_hat_enter(sfmmup);
	ASSERT(SFMMU_FLAGS_ISSET(sfmmup, HAT_ISMBUSY));
	SFMMU_FLAGS_CLEAR(sfmmup, HAT_ISMBUSY);
	cv_broadcast(&sfmmup->sfmmu_tsb_cv);
	if (!hatlock_held)
		sfmmu_hat_exit(hatlockp);
	THREAD_KPRI_RELEASE();
}

/*
 *
 * Algorithm:
 *
 * (1) if segkmem is not ready, allocate hblk from an array of pre-alloc'ed
 *	hblks.
 *
 * (2) if we are allocating an hblk for mapping a slab in sfmmu_cache,
 *
 * 		(a) try to return an hblk from reserve pool of free hblks;
 *		(b) if the reserve pool is empty, acquire hblk_reserve_lock
 *		    and return hblk_reserve.
 *
 * (3) call kmem_cache_alloc() to allocate hblk;
 *
 *		(a) if hblk_reserve_lock is held by the current thread,
 *		    atomically replace hblk_reserve by the hblk that is
 *		    returned by kmem_cache_alloc; release hblk_reserve_lock
 *		    and call kmem_cache_alloc() again.
 *		(b) if reserve pool is not full, add the hblk that is
 *		    returned by kmem_cache_alloc to reserve pool and
 *		    call kmem_cache_alloc again.
 *
 */
static struct hme_blk *
sfmmu_hblk_alloc(sfmmu_t *sfmmup, caddr_t vaddr,
	struct hmehash_bucket *hmebp, uint_t size, hmeblk_tag hblktag,
	uint_t flags, uint_t rid)
{
	struct hme_blk *hmeblkp = NULL;
	struct hme_blk *newhblkp;
	struct hme_blk *shw_hblkp = NULL;
	struct kmem_cache *sfmmu_cache = NULL;
	uint64_t hblkpa;
	ulong_t index;
	uint_t owner;		/* set to 1 if using hblk_reserve */
	uint_t forcefree;
	int sleep;
	sf_srd_t *srdp;
	sf_region_t *rgnp;

	ASSERT(SFMMU_HASH_LOCK_ISHELD(hmebp));
	ASSERT(hblktag.htag_rid == rid);
	SFMMU_VALIDATE_HMERID(sfmmup, rid, vaddr, TTEBYTES(size));
	ASSERT(!SFMMU_IS_SHMERID_VALID(rid) ||
	    IS_P2ALIGNED(vaddr, TTEBYTES(size)));

	/*
	 * If segkmem is not created yet, allocate from static hmeblks
	 * created at the end of startup_modules().  See the block comment
	 * in startup_modules() describing how we estimate the number of
	 * static hmeblks that will be needed during re-map.
	 */
	if (!hblk_alloc_dynamic) {

		ASSERT(!SFMMU_IS_SHMERID_VALID(rid));

		if (size == TTE8K) {
			index = nucleus_hblk8.index;
			if (index >= nucleus_hblk8.len) {
				/*
				 * If we panic here, see startup_modules() to
				 * make sure that we are calculating the
				 * number of hblk8's that we need correctly.
				 */
				prom_panic("no nucleus hblk8 to allocate");
			}
			hmeblkp =
			    (struct hme_blk *)&nucleus_hblk8.list[index];
			nucleus_hblk8.index++;
			SFMMU_STAT(sf_hblk8_nalloc);
		} else {
			index = nucleus_hblk1.index;
			if (nucleus_hblk1.index >= nucleus_hblk1.len) {
				/*
				 * If we panic here, see startup_modules().
				 * Most likely you need to update the
				 * calculation of the number of hblk1 elements
				 * that the kernel needs to boot.
				 */
				prom_panic("no nucleus hblk1 to allocate");
			}
			hmeblkp =
			    (struct hme_blk *)&nucleus_hblk1.list[index];
			nucleus_hblk1.index++;
			SFMMU_STAT(sf_hblk1_nalloc);
		}

		goto hblk_init;
	}

	SFMMU_HASH_UNLOCK(hmebp);

	if (sfmmup != KHATID && !SFMMU_IS_SHMERID_VALID(rid)) {
		if (mmu_page_sizes == max_mmu_page_sizes) {
			if (size < TTE256M)
				shw_hblkp = sfmmu_shadow_hcreate(sfmmup, vaddr,
				    size, flags);
		} else {
			if (size < TTE4M)
				shw_hblkp = sfmmu_shadow_hcreate(sfmmup, vaddr,
				    size, flags);
		}
	} else if (SFMMU_IS_SHMERID_VALID(rid)) {
		/*
		 * Shared hmes use per region bitmaps in rgn_hmeflag
		 * rather than shadow hmeblks to keep track of the
		 * mapping sizes which have been allocated for the region.
		 * Here we cleanup old invalid hmeblks with this rid,
		 * which may be left around by pageunload().
		 */
		int ttesz;
		caddr_t va;
		caddr_t	eva = vaddr + TTEBYTES(size);

		ASSERT(sfmmup != KHATID);

		srdp = sfmmup->sfmmu_srdp;
		ASSERT(srdp != NULL && srdp->srd_refcnt != 0);
		rgnp = srdp->srd_hmergnp[rid];
		ASSERT(rgnp != NULL && rgnp->rgn_id == rid);
		ASSERT(rgnp->rgn_refcnt != 0);
		ASSERT(size <= rgnp->rgn_pgszc);

		ttesz = HBLK_MIN_TTESZ;
		do {
			if (!(rgnp->rgn_hmeflags & (0x1 << ttesz))) {
				continue;
			}

			if (ttesz > size && ttesz != HBLK_MIN_TTESZ) {
				sfmmu_cleanup_rhblk(srdp, vaddr, rid, ttesz);
			} else if (ttesz < size) {
				for (va = vaddr; va < eva;
				    va += TTEBYTES(ttesz)) {
					sfmmu_cleanup_rhblk(srdp, va, rid,
					    ttesz);
				}
			}
		} while (++ttesz <= rgnp->rgn_pgszc);
	}

fill_hblk:
	owner = (hblk_reserve_thread == curthread) ? 1 : 0;

	if (owner && size == TTE8K) {

		ASSERT(!SFMMU_IS_SHMERID_VALID(rid));
		/*
		 * We are really in a tight spot. We already own
		 * hblk_reserve and we need another hblk.  In anticipation
		 * of this kind of scenario, we specifically set aside
		 * HBLK_RESERVE_MIN number of hblks to be used exclusively
		 * by owner of hblk_reserve.
		 */
		SFMMU_STAT(sf_hblk_recurse_cnt);

		if (!sfmmu_get_free_hblk(&hmeblkp, 1))
			panic("sfmmu_hblk_alloc: reserve list is empty");

		goto hblk_verify;
	}

	ASSERT(!owner);

	if ((flags & HAT_NO_KALLOC) == 0) {

		sfmmu_cache = ((size == TTE8K) ? sfmmu8_cache : sfmmu1_cache);
		sleep = ((sfmmup == KHATID) ? KM_NOSLEEP : KM_SLEEP);

		if ((hmeblkp = kmem_cache_alloc(sfmmu_cache, sleep)) == NULL) {
			hmeblkp = sfmmu_hblk_steal(size);
		} else {
			/*
			 * if we are the owner of hblk_reserve,
			 * swap hblk_reserve with hmeblkp and
			 * start a fresh life.  Hope things go
			 * better this time.
			 */
			if (hblk_reserve_thread == curthread) {
				ASSERT(sfmmu_cache == sfmmu8_cache);
				sfmmu_hblk_swap(hmeblkp);
				hblk_reserve_thread = NULL;
				mutex_exit(&hblk_reserve_lock);
				goto fill_hblk;
			}
			/*
			 * let's donate this hblk to our reserve list if
			 * we are not mapping kernel range
			 */
			if (size == TTE8K && sfmmup != KHATID) {
				if (sfmmu_put_free_hblk(hmeblkp, 0))
					goto fill_hblk;
			}
		}
	} else {
		/*
		 * We are here to map the slab in sfmmu8_cache; let's
		 * check if we could tap our reserve list; if successful,
		 * this will avoid the pain of going thru sfmmu_hblk_swap
		 */
		SFMMU_STAT(sf_hblk_slab_cnt);
		if (!sfmmu_get_free_hblk(&hmeblkp, 0)) {
			/*
			 * let's start hblk_reserve dance
			 */
			SFMMU_STAT(sf_hblk_reserve_cnt);
			owner = 1;
			mutex_enter(&hblk_reserve_lock);
			hmeblkp = HBLK_RESERVE;
			hblk_reserve_thread = curthread;
		}
	}

hblk_verify:
	ASSERT(hmeblkp != NULL);
	set_hblk_sz(hmeblkp, size);
	ASSERT(hmeblkp->hblk_nextpa == va_to_pa((caddr_t)hmeblkp));
	SFMMU_HASH_LOCK(hmebp);
	HME_HASH_FAST_SEARCH(hmebp, hblktag, newhblkp);
	if (newhblkp != NULL) {
		SFMMU_HASH_UNLOCK(hmebp);
		if (hmeblkp != HBLK_RESERVE) {
			/*
			 * This is really tricky!
			 *
			 * vmem_alloc(vmem_seg_arena)
			 *  vmem_alloc(vmem_internal_arena)
			 *   segkmem_alloc(heap_arena)
			 *    vmem_alloc(heap_arena)
			 *    page_create()
			 *    hat_memload()
			 *	kmem_cache_free()
			 *	 kmem_cache_alloc()
			 *	  kmem_slab_create()
			 *	   vmem_alloc(kmem_internal_arena)
			 *	    segkmem_alloc(heap_arena)
			 *		vmem_alloc(heap_arena)
			 *		page_create()
			 *		hat_memload()
			 *		  kmem_cache_free()
			 *		...
			 *
			 * Thus, hat_memload() could call kmem_cache_free
			 * for enough number of times that we could easily
			 * hit the bottom of the stack or run out of reserve
			 * list of vmem_seg structs.  So, we must donate
			 * this hblk to reserve list if it's allocated
			 * from sfmmu8_cache *and* mapping kernel range.
			 * We don't need to worry about freeing hmeblk1's
			 * to kmem since they don't map any kmem slabs.
			 *
			 * Note: When segkmem supports largepages, we must
			 * free hmeblk1's to reserve list as well.
			 */
			forcefree = (sfmmup == KHATID) ? 1 : 0;
			if (size == TTE8K &&
			    sfmmu_put_free_hblk(hmeblkp, forcefree)) {
				goto re_verify;
			}
			ASSERT(sfmmup != KHATID);
			kmem_cache_free(get_hblk_cache(hmeblkp), hmeblkp);
		} else {
			/*
			 * Hey! we don't need hblk_reserve any more.
			 */
			ASSERT(owner);
			hblk_reserve_thread = NULL;
			mutex_exit(&hblk_reserve_lock);
			owner = 0;
		}
re_verify:
		/*
		 * let's check if the goodies are still present
		 */
		SFMMU_HASH_LOCK(hmebp);
		HME_HASH_FAST_SEARCH(hmebp, hblktag, newhblkp);
		if (newhblkp != NULL) {
			/*
			 * return newhblkp if it's not hblk_reserve;
			 * if newhblkp is hblk_reserve, return it
			 * _only if_ we are the owner of hblk_reserve.
			 */
			if (newhblkp != HBLK_RESERVE || owner) {
				ASSERT(!SFMMU_IS_SHMERID_VALID(rid) ||
				    newhblkp->hblk_shared);
				ASSERT(SFMMU_IS_SHMERID_VALID(rid) ||
				    !newhblkp->hblk_shared);
				return (newhblkp);
			} else {
				/*
				 * we just hit hblk_reserve in the hash and
				 * we are not the owner of that;
				 *
				 * block until hblk_reserve_thread completes
				 * swapping hblk_reserve and try the dance
				 * once again.
				 */
				SFMMU_HASH_UNLOCK(hmebp);
				mutex_enter(&hblk_reserve_lock);
				mutex_exit(&hblk_reserve_lock);
				SFMMU_STAT(sf_hblk_reserve_hit);
				goto fill_hblk;
			}
		} else {
			/*
			 * it's no more! try the dance once again.
			 */
			SFMMU_HASH_UNLOCK(hmebp);
			goto fill_hblk;
		}
	}

hblk_init:
	if (SFMMU_IS_SHMERID_VALID(rid)) {
		uint16_t tteflag = 0x1 <<
		    ((size < HBLK_MIN_TTESZ) ? HBLK_MIN_TTESZ : size);

		if (!(rgnp->rgn_hmeflags & tteflag)) {
			atomic_or_16(&rgnp->rgn_hmeflags, tteflag);
		}
		hmeblkp->hblk_shared = 1;
	} else {
		hmeblkp->hblk_shared = 0;
	}
	set_hblk_sz(hmeblkp, size);
	ASSERT(SFMMU_HASH_LOCK_ISHELD(hmebp));
	hmeblkp->hblk_next = (struct hme_blk *)NULL;
	hmeblkp->hblk_tag = hblktag;
	hmeblkp->hblk_shadow = shw_hblkp;
	hblkpa = hmeblkp->hblk_nextpa;
	hmeblkp->hblk_nextpa = HMEBLK_ENDPA;

	ASSERT(get_hblk_ttesz(hmeblkp) == size);
	ASSERT(get_hblk_span(hmeblkp) == HMEBLK_SPAN(size));
	ASSERT(hmeblkp->hblk_hmecnt == 0);
	ASSERT(hmeblkp->hblk_vcnt == 0);
	ASSERT(hmeblkp->hblk_lckcnt == 0);
	ASSERT(hblkpa == va_to_pa((caddr_t)hmeblkp));
	sfmmu_hblk_hash_add(hmebp, hmeblkp, hblkpa);
	return (hmeblkp);
}

/*
 * This function cleans up the hme_blk and returns it to the free list.
 */
/* ARGSUSED */
static void
sfmmu_hblk_free(struct hme_blk **listp)
{
	struct hme_blk *hmeblkp, *next_hmeblkp;
	int		size;
	uint_t		critical;
	uint64_t	hblkpa;

	ASSERT(*listp != NULL);

	hmeblkp = *listp;
	while (hmeblkp != NULL) {
		next_hmeblkp = hmeblkp->hblk_next;
		ASSERT(!hmeblkp->hblk_hmecnt);
		ASSERT(!hmeblkp->hblk_vcnt);
		ASSERT(!hmeblkp->hblk_lckcnt);
		ASSERT(hmeblkp != (struct hme_blk *)hblk_reserve);
		ASSERT(hmeblkp->hblk_shared == 0);
		ASSERT(hmeblkp->hblk_shw_bit == 0);
		ASSERT(hmeblkp->hblk_shadow == NULL);

		hblkpa = va_to_pa((caddr_t)hmeblkp);
		ASSERT(hblkpa != (uint64_t)-1);
		critical = (hblktosfmmu(hmeblkp) == KHATID) ? 1 : 0;

		size = get_hblk_ttesz(hmeblkp);
		hmeblkp->hblk_next = NULL;
		hmeblkp->hblk_nextpa = hblkpa;

		if (hmeblkp->hblk_nuc_bit == 0) {

			if (size != TTE8K ||
			    !sfmmu_put_free_hblk(hmeblkp, critical))
				kmem_cache_free(get_hblk_cache(hmeblkp),
				    hmeblkp);
		}
		hmeblkp = next_hmeblkp;
	}
}

#define	BUCKETS_TO_SEARCH_BEFORE_UNLOAD	30
#define	SFMMU_HBLK_STEAL_THRESHOLD 5

static uint_t sfmmu_hblk_steal_twice;
static uint_t sfmmu_hblk_steal_count, sfmmu_hblk_steal_unload_count;

/*
 * Steal a hmeblk from user or kernel hme hash lists.
 * For 8K tte grab one from reserve pool (freehblkp) before proceeding to
 * steal and if we fail to steal after SFMMU_HBLK_STEAL_THRESHOLD attempts
 * tap into critical reserve of freehblkp.
 * Note: We remain looping in this routine until we find one.
 */
static struct hme_blk *
sfmmu_hblk_steal(int size)
{
	static struct hmehash_bucket *uhmehash_steal_hand = NULL;
	struct hmehash_bucket *hmebp;
	struct hme_blk *hmeblkp = NULL, *pr_hblk;
	uint64_t hblkpa;
	int i;
	uint_t loop_cnt = 0, critical;

	for (;;) {
		/* Check cpu hblk pending queues */
		if ((hmeblkp = sfmmu_check_pending_hblks(size)) != NULL) {
			hmeblkp->hblk_nextpa = va_to_pa((caddr_t)hmeblkp);
			ASSERT(hmeblkp->hblk_hmecnt == 0);
			ASSERT(hmeblkp->hblk_vcnt == 0);
			return (hmeblkp);
		}

		if (size == TTE8K) {
			critical =
			    (++loop_cnt > SFMMU_HBLK_STEAL_THRESHOLD) ? 1 : 0;
			if (sfmmu_get_free_hblk(&hmeblkp, critical))
				return (hmeblkp);
		}

		hmebp = (uhmehash_steal_hand == NULL) ? uhme_hash :
		    uhmehash_steal_hand;
		ASSERT(hmebp >= uhme_hash && hmebp <= &uhme_hash[UHMEHASH_SZ]);

		for (i = 0; hmeblkp == NULL && i <= UHMEHASH_SZ +
		    BUCKETS_TO_SEARCH_BEFORE_UNLOAD; i++) {
			SFMMU_HASH_LOCK(hmebp);
			hmeblkp = hmebp->hmeblkp;
			hblkpa = hmebp->hmeh_nextpa;
			pr_hblk = NULL;
			while (hmeblkp) {
				/*
				 * check if it is a hmeblk that is not locked
				 * and not shared. skip shadow hmeblks with
				 * shadow_mask set i.e valid count non zero.
				 */
				if ((get_hblk_ttesz(hmeblkp) == size) &&
				    (hmeblkp->hblk_shw_bit == 0 ||
				    hmeblkp->hblk_vcnt == 0) &&
				    (hmeblkp->hblk_lckcnt == 0)) {
					/*
					 * there is a high probability that we
					 * will find a free one. search some
					 * buckets for a free hmeblk initially
					 * before unloading a valid hmeblk.
					 */
					if ((hmeblkp->hblk_vcnt == 0 &&
					    hmeblkp->hblk_hmecnt == 0) || (i >=
					    BUCKETS_TO_SEARCH_BEFORE_UNLOAD)) {
						if (sfmmu_steal_this_hblk(hmebp,
						    hmeblkp, hblkpa, pr_hblk)) {
							/*
							 * Hblk is unloaded
							 * successfully
							 */
							break;
						}
					}
				}
				pr_hblk = hmeblkp;
				hblkpa = hmeblkp->hblk_nextpa;
				hmeblkp = hmeblkp->hblk_next;
			}

			SFMMU_HASH_UNLOCK(hmebp);
			if (hmebp++ == &uhme_hash[UHMEHASH_SZ])
				hmebp = uhme_hash;
		}
		uhmehash_steal_hand = hmebp;

		if (hmeblkp != NULL)
			break;

		/*
		 * in the worst case, look for a free one in the kernel
		 * hash table.
		 */
		for (i = 0, hmebp = khme_hash; i <= KHMEHASH_SZ; i++) {
			SFMMU_HASH_LOCK(hmebp);
			hmeblkp = hmebp->hmeblkp;
			hblkpa = hmebp->hmeh_nextpa;
			pr_hblk = NULL;
			while (hmeblkp) {
				/*
				 * check if it is free hmeblk
				 */
				if ((get_hblk_ttesz(hmeblkp) == size) &&
				    (hmeblkp->hblk_lckcnt == 0) &&
				    (hmeblkp->hblk_vcnt == 0) &&
				    (hmeblkp->hblk_hmecnt == 0)) {
					if (sfmmu_steal_this_hblk(hmebp,
					    hmeblkp, hblkpa, pr_hblk)) {
						break;
					} else {
						/*
						 * Cannot fail since we have
						 * hash lock.
						 */
						panic("fail to steal?");
					}
				}

				pr_hblk = hmeblkp;
				hblkpa = hmeblkp->hblk_nextpa;
				hmeblkp = hmeblkp->hblk_next;
			}

			SFMMU_HASH_UNLOCK(hmebp);
			if (hmebp++ == &khme_hash[KHMEHASH_SZ])
				hmebp = khme_hash;
		}

		if (hmeblkp != NULL)
			break;
		sfmmu_hblk_steal_twice++;
	}
	return (hmeblkp);
}

/*
 * This routine does real work to prepare a hblk to be "stolen" by
 * unloading the mappings, updating shadow counts ....
 * It returns 1 if the block is ready to be reused (stolen), or 0
 * means the block cannot be stolen yet- pageunload is still working
 * on this hblk.
 */
static int
sfmmu_steal_this_hblk(struct hmehash_bucket *hmebp, struct hme_blk *hmeblkp,
	uint64_t hblkpa, struct hme_blk *pr_hblk)
{
	int shw_size, vshift;
	struct hme_blk *shw_hblkp;
	caddr_t vaddr;
	uint_t shw_mask, newshw_mask;
	struct hme_blk *list = NULL;

	ASSERT(SFMMU_HASH_LOCK_ISHELD(hmebp));

	/*
	 * check if the hmeblk is free, unload if necessary
	 */
	if (hmeblkp->hblk_vcnt || hmeblkp->hblk_hmecnt) {
		sfmmu_t *sfmmup;
		demap_range_t dmr;

		sfmmup = hblktosfmmu(hmeblkp);
		if (hmeblkp->hblk_shared || sfmmup->sfmmu_ismhat) {
			return (0);
		}
		DEMAP_RANGE_INIT(sfmmup, &dmr);
		(void) sfmmu_hblk_unload(sfmmup, hmeblkp,
		    (caddr_t)get_hblk_base(hmeblkp),
		    get_hblk_endaddr(hmeblkp), &dmr, HAT_UNLOAD);
		DEMAP_RANGE_FLUSH(&dmr);
		if (hmeblkp->hblk_vcnt || hmeblkp->hblk_hmecnt) {
			/*
			 * Pageunload is working on the same hblk.
			 */
			return (0);
		}

		sfmmu_hblk_steal_unload_count++;
	}

	ASSERT(hmeblkp->hblk_lckcnt == 0);
	ASSERT(hmeblkp->hblk_vcnt == 0 && hmeblkp->hblk_hmecnt == 0);

	sfmmu_hblk_hash_rm(hmebp, hmeblkp, pr_hblk, &list, 1);
	hmeblkp->hblk_nextpa = hblkpa;

	shw_hblkp = hmeblkp->hblk_shadow;
	if (shw_hblkp) {
		ASSERT(!hmeblkp->hblk_shared);
		shw_size = get_hblk_ttesz(shw_hblkp);
		vaddr = (caddr_t)get_hblk_base(hmeblkp);
		vshift = vaddr_to_vshift(shw_hblkp->hblk_tag, vaddr, shw_size);
		ASSERT(vshift < 8);
		/*
		 * Atomically clear shadow mask bit
		 */
		do {
			shw_mask = shw_hblkp->hblk_shw_mask;
			ASSERT(shw_mask & (1 << vshift));
			newshw_mask = shw_mask & ~(1 << vshift);
			newshw_mask = atomic_cas_32(&shw_hblkp->hblk_shw_mask,
			    shw_mask, newshw_mask);
		} while (newshw_mask != shw_mask);
		hmeblkp->hblk_shadow = NULL;
	}

	/*
	 * remove shadow bit if we are stealing an unused shadow hmeblk.
	 * sfmmu_hblk_alloc needs it that way, will set shadow bit later if
	 * we are indeed allocating a shadow hmeblk.
	 */
	hmeblkp->hblk_shw_bit = 0;

	if (hmeblkp->hblk_shared) {
		sf_srd_t	*srdp;
		sf_region_t	*rgnp;
		uint_t		rid;

		srdp = hblktosrd(hmeblkp);
		ASSERT(srdp != NULL && srdp->srd_refcnt != 0);
		rid = hmeblkp->hblk_tag.htag_rid;
		ASSERT(SFMMU_IS_SHMERID_VALID(rid));
		ASSERT(rid < SFMMU_MAX_HME_REGIONS);
		rgnp = srdp->srd_hmergnp[rid];
		ASSERT(rgnp != NULL);
		SFMMU_VALIDATE_SHAREDHBLK(hmeblkp, srdp, rgnp, rid);
		hmeblkp->hblk_shared = 0;
	}

	sfmmu_hblk_steal_count++;
	SFMMU_STAT(sf_steal_count);

	return (1);
}

struct hme_blk *
sfmmu_hmetohblk(struct sf_hment *sfhme)
{
	struct hme_blk *hmeblkp;
	struct sf_hment *sfhme0;
	struct hme_blk *hblk_dummy = 0;

	/*
	 * No dummy sf_hments, please.
	 */
	ASSERT(sfhme->hme_tte.ll != 0);

	sfhme0 = sfhme - sfhme->hme_tte.tte_hmenum;
	hmeblkp = (struct hme_blk *)((uintptr_t)sfhme0 -
	    (uintptr_t)&hblk_dummy->hblk_hme[0]);

	return (hmeblkp);
}

/*
 * On swapin, get appropriately sized TSB(s) and clear the HAT_SWAPPED flag.
 * If we can't get appropriately sized TSB(s), try for 8K TSB(s) using
 * KM_SLEEP allocation.
 *
 * Return 0 on success, -1 otherwise.
 */
static void
sfmmu_tsb_swapin(sfmmu_t *sfmmup, hatlock_t *hatlockp)
{
	struct tsb_info *tsbinfop, *next;
	tsb_replace_rc_t rc;
	boolean_t gotfirst = B_FALSE;

	ASSERT(sfmmup != ksfmmup);
	ASSERT(sfmmu_hat_lock_held(sfmmup));

	while (SFMMU_FLAGS_ISSET(sfmmup, HAT_SWAPIN)) {
		cv_wait(&sfmmup->sfmmu_tsb_cv, HATLOCK_MUTEXP(hatlockp));
	}

	if (SFMMU_FLAGS_ISSET(sfmmup, HAT_SWAPPED)) {
		SFMMU_FLAGS_SET(sfmmup, HAT_SWAPIN);
	} else {
		return;
	}

	ASSERT(sfmmup->sfmmu_tsb != NULL);

	/*
	 * Loop over all tsbinfo's replacing them with ones that actually have
	 * a TSB.  If any of the replacements ever fail, bail out of the loop.
	 */
	for (tsbinfop = sfmmup->sfmmu_tsb; tsbinfop != NULL; tsbinfop = next) {
		ASSERT(tsbinfop->tsb_flags & TSB_SWAPPED);
		next = tsbinfop->tsb_next;
		rc = sfmmu_replace_tsb(sfmmup, tsbinfop, tsbinfop->tsb_szc,
		    hatlockp, TSB_SWAPIN);
		if (rc != TSB_SUCCESS) {
			break;
		}
		gotfirst = B_TRUE;
	}

	switch (rc) {
	case TSB_SUCCESS:
		SFMMU_FLAGS_CLEAR(sfmmup, HAT_SWAPPED|HAT_SWAPIN);
		cv_broadcast(&sfmmup->sfmmu_tsb_cv);
		return;
	case TSB_LOSTRACE:
		break;
	case TSB_ALLOCFAIL:
		break;
	default:
		panic("sfmmu_replace_tsb returned unrecognized failure code "
		    "%d", rc);
	}

	/*
	 * In this case, we failed to get one of our TSBs.  If we failed to
	 * get the first TSB, get one of minimum size (8KB).  Walk the list
	 * and throw away the tsbinfos, starting where the allocation failed;
	 * we can get by with just one TSB as long as we don't leave the
	 * SWAPPED tsbinfo structures lying around.
	 */
	tsbinfop = sfmmup->sfmmu_tsb;
	next = tsbinfop->tsb_next;
	tsbinfop->tsb_next = NULL;

	sfmmu_hat_exit(hatlockp);
	for (tsbinfop = next; tsbinfop != NULL; tsbinfop = next) {
		next = tsbinfop->tsb_next;
		sfmmu_tsbinfo_free(tsbinfop);
	}
	hatlockp = sfmmu_hat_enter(sfmmup);

	/*
	 * If we don't have any TSBs, get a single 8K TSB for 8K, 64K and 512K
	 * pages.
	 */
	if (!gotfirst) {
		tsbinfop = sfmmup->sfmmu_tsb;
		rc = sfmmu_replace_tsb(sfmmup, tsbinfop, TSB_MIN_SZCODE,
		    hatlockp, TSB_SWAPIN | TSB_FORCEALLOC);
		ASSERT(rc == TSB_SUCCESS);
	}

	SFMMU_FLAGS_CLEAR(sfmmup, HAT_SWAPPED|HAT_SWAPIN);
	cv_broadcast(&sfmmup->sfmmu_tsb_cv);
}

static int
sfmmu_is_rgnva(sf_srd_t *srdp, caddr_t addr, ulong_t w, ulong_t bmw)
{
	ulong_t bix = 0;
	uint_t rid;
	sf_region_t *rgnp;

	ASSERT(srdp != NULL);
	ASSERT(srdp->srd_refcnt != 0);

	w <<= BT_ULSHIFT;
	while (bmw) {
		if (!(bmw & 0x1)) {
			bix++;
			bmw >>= 1;
			continue;
		}
		rid = w | bix;
		rgnp = srdp->srd_hmergnp[rid];
		ASSERT(rgnp->rgn_refcnt > 0);
		ASSERT(rgnp->rgn_id == rid);
		if (addr < rgnp->rgn_saddr ||
		    addr >= (rgnp->rgn_saddr + rgnp->rgn_size)) {
			bix++;
			bmw >>= 1;
		} else {
			return (1);
		}
	}
	return (0);
}

/*
 * Handle exceptions for low level tsb_handler.
 *
 * There are many scenarios that could land us here:
 *
 * If the context is invalid we land here. The context can be invalid
 * for 3 reasons: 1) we couldn't allocate a new context and now need to
 * perform a wrap around operation in order to allocate a new context.
 * 2) Context was invalidated to change pagesize programming 3) ISMs or
 * TSBs configuration is changeing for this process and we are forced into
 * here to do a syncronization operation. If the context is valid we can
 * be here from window trap hanlder. In this case just call trap to handle
 * the fault.
 *
 * Note that the process will run in INVALID_CONTEXT before
 * faulting into here and subsequently loading the MMU registers
 * (including the TSB base register) associated with this process.
 * For this reason, the trap handlers must all test for
 * INVALID_CONTEXT before attempting to access any registers other
 * than the context registers.
 */
void
sfmmu_tsbmiss_exception(struct regs *rp, uintptr_t tagaccess, uint_t traptype)
{
	sfmmu_t *sfmmup, *shsfmmup;
	uint_t ctxtype;
	klwp_id_t lwp;
	char lwp_save_state;
	hatlock_t *hatlockp, *shatlockp;
	struct tsb_info *tsbinfop;
	struct tsbmiss *tsbmp;
	sf_scd_t *scdp;

	SFMMU_STAT(sf_tsb_exceptions);
	SFMMU_MMU_STAT(mmu_tsb_exceptions);
	sfmmup = astosfmmu(curthread->t_procp->p_as);
	/*
	 * note that in sun4u, tagacces register contains ctxnum
	 * while sun4v passes ctxtype in the tagaccess register.
	 */
	ctxtype = tagaccess & TAGACC_CTX_MASK;

	ASSERT(sfmmup != ksfmmup && ctxtype != KCONTEXT);
	ASSERT(sfmmup->sfmmu_ismhat == 0);
	ASSERT(!SFMMU_FLAGS_ISSET(sfmmup, HAT_SWAPPED) ||
	    ctxtype == INVALID_CONTEXT);

	if (ctxtype != INVALID_CONTEXT && traptype != T_DATA_PROT) {
		/*
		 * We may land here because shme bitmap and pagesize
		 * flags are updated lazily in tsbmiss area on other cpus.
		 * If we detect here that tsbmiss area is out of sync with
		 * sfmmu update it and retry the trapped instruction.
		 * Otherwise call trap().
		 */
		int ret = 0;
		uchar_t tteflag_mask = (1 << TTE64K) | (1 << TTE8K);
		caddr_t addr = (caddr_t)(tagaccess & TAGACC_VADDR_MASK);

		/*
		 * Must set lwp state to LWP_SYS before
		 * trying to acquire any adaptive lock
		 */
		lwp = ttolwp(curthread);
		ASSERT(lwp);
		lwp_save_state = lwp->lwp_state;
		lwp->lwp_state = LWP_SYS;

		hatlockp = sfmmu_hat_enter(sfmmup);
		kpreempt_disable();
		tsbmp = &tsbmiss_area[CPU->cpu_id];
		ASSERT(sfmmup == tsbmp->usfmmup);
		if (((tsbmp->uhat_tteflags ^ sfmmup->sfmmu_tteflags) &
		    ~tteflag_mask) ||
		    ((tsbmp->uhat_rtteflags ^  sfmmup->sfmmu_rtteflags) &
		    ~tteflag_mask)) {
			tsbmp->uhat_tteflags = sfmmup->sfmmu_tteflags;
			tsbmp->uhat_rtteflags = sfmmup->sfmmu_rtteflags;
			ret = 1;
		}
		if (sfmmup->sfmmu_srdp != NULL) {
			ulong_t *sm = sfmmup->sfmmu_hmeregion_map.bitmap;
			ulong_t *tm = tsbmp->shmermap;
			ulong_t i;
			for (i = 0; i < SFMMU_HMERGNMAP_WORDS; i++) {
				ulong_t d = tm[i] ^ sm[i];
				if (d) {
					if (d & sm[i]) {
						if (!ret && sfmmu_is_rgnva(
						    sfmmup->sfmmu_srdp,
						    addr, i, d & sm[i])) {
							ret = 1;
						}
					}
					tm[i] = sm[i];
				}
			}
		}
		kpreempt_enable();
		sfmmu_hat_exit(hatlockp);
		lwp->lwp_state = lwp_save_state;
		if (ret) {
			return;
		}
	} else if (ctxtype == INVALID_CONTEXT) {
		/*
		 * First, make sure we come out of here with a valid ctx,
		 * since if we don't get one we'll simply loop on the
		 * faulting instruction.
		 *
		 * If the ISM mappings are changing, the TSB is relocated,
		 * the process is swapped, the process is joining SCD or
		 * leaving SCD or shared regions we serialize behind the
		 * controlling thread with hat lock, sfmmu_flags and
		 * sfmmu_tsb_cv condition variable.
		 */

		/*
		 * Must set lwp state to LWP_SYS before
		 * trying to acquire any adaptive lock
		 */
		lwp = ttolwp(curthread);
		ASSERT(lwp);
		lwp_save_state = lwp->lwp_state;
		lwp->lwp_state = LWP_SYS;

		hatlockp = sfmmu_hat_enter(sfmmup);
retry:
		if ((scdp = sfmmup->sfmmu_scdp) != NULL) {
			shsfmmup = scdp->scd_sfmmup;
			ASSERT(shsfmmup != NULL);

			for (tsbinfop = shsfmmup->sfmmu_tsb; tsbinfop != NULL;
			    tsbinfop = tsbinfop->tsb_next) {
				if (tsbinfop->tsb_flags & TSB_RELOC_FLAG) {
					/* drop the private hat lock */
					sfmmu_hat_exit(hatlockp);
					/* acquire the shared hat lock */
					shatlockp = sfmmu_hat_enter(shsfmmup);
					/*
					 * recheck to see if anything changed
					 * after we drop the private hat lock.
					 */
					if (sfmmup->sfmmu_scdp == scdp &&
					    shsfmmup == scdp->scd_sfmmup) {
						sfmmu_tsb_chk_reloc(shsfmmup,
						    shatlockp);
					}
					sfmmu_hat_exit(shatlockp);
					hatlockp = sfmmu_hat_enter(sfmmup);
					goto retry;
				}
			}
		}

		for (tsbinfop = sfmmup->sfmmu_tsb; tsbinfop != NULL;
		    tsbinfop = tsbinfop->tsb_next) {
			if (tsbinfop->tsb_flags & TSB_RELOC_FLAG) {
				cv_wait(&sfmmup->sfmmu_tsb_cv,
				    HATLOCK_MUTEXP(hatlockp));
				goto retry;
			}
		}

		/*
		 * Wait for ISM maps to be updated.
		 */
		if (SFMMU_FLAGS_ISSET(sfmmup, HAT_ISMBUSY)) {
			cv_wait(&sfmmup->sfmmu_tsb_cv,
			    HATLOCK_MUTEXP(hatlockp));
			goto retry;
		}

		/* Is this process joining an SCD? */
		if (SFMMU_FLAGS_ISSET(sfmmup, HAT_JOIN_SCD)) {
			/*
			 * Flush private TSB and setup shared TSB.
			 * sfmmu_finish_join_scd() does not drop the
			 * hat lock.
			 */
			sfmmu_finish_join_scd(sfmmup);
			SFMMU_FLAGS_CLEAR(sfmmup, HAT_JOIN_SCD);
		}

		/*
		 * If we're swapping in, get TSB(s).  Note that we must do
		 * this before we get a ctx or load the MMU state.  Once
		 * we swap in we have to recheck to make sure the TSB(s) and
		 * ISM mappings didn't change while we slept.
		 */
		if (SFMMU_FLAGS_ISSET(sfmmup, HAT_SWAPPED)) {
			sfmmu_tsb_swapin(sfmmup, hatlockp);
			goto retry;
		}

		sfmmu_get_ctx(sfmmup);

		sfmmu_hat_exit(hatlockp);
		/*
		 * Must restore lwp_state if not calling
		 * trap() for further processing. Restore
		 * it anyway.
		 */
		lwp->lwp_state = lwp_save_state;
		return;
	}
	trap(rp, (caddr_t)tagaccess, traptype, 0);
}

static void
sfmmu_tsb_chk_reloc(sfmmu_t *sfmmup, hatlock_t *hatlockp)
{
	struct tsb_info *tp;

	ASSERT(sfmmu_hat_lock_held(sfmmup));

	for (tp = sfmmup->sfmmu_tsb; tp != NULL; tp = tp->tsb_next) {
		if (tp->tsb_flags & TSB_RELOC_FLAG) {
			cv_wait(&sfmmup->sfmmu_tsb_cv,
			    HATLOCK_MUTEXP(hatlockp));
			break;
		}
	}
}

/*
 * sfmmu_vatopfn_suspended is called from GET_TTE when TL=0 and
 * TTE_SUSPENDED bit set in tte we block on aquiring a page lock
 * rather than spinning to avoid send mondo timeouts with
 * interrupts enabled. When the lock is acquired it is immediately
 * released and we return back to sfmmu_vatopfn just after
 * the GET_TTE call.
 */
void
sfmmu_vatopfn_suspended(caddr_t vaddr, sfmmu_t *sfmmu, tte_t *ttep)
{
	struct page	**pp;

	(void) as_pagelock(sfmmu->sfmmu_as, &pp, vaddr, TTE_CSZ(ttep), S_WRITE);
	as_pageunlock(sfmmu->sfmmu_as, pp, vaddr, TTE_CSZ(ttep), S_WRITE);
}

/*
 * sfmmu_tsbmiss_suspended is called from GET_TTE when TL>0 and
 * TTE_SUSPENDED bit set in tte. We do this so that we can handle
 * cross traps which cannot be handled while spinning in the
 * trap handlers. Simply enter and exit the kpr_suspendlock spin
 * mutex, which is held by the holder of the suspend bit, and then
 * retry the trapped instruction after unwinding.
 */
/*ARGSUSED*/
void
sfmmu_tsbmiss_suspended(struct regs *rp, uintptr_t tagacc, uint_t traptype)
{
	ASSERT(curthread != kreloc_thread);
	mutex_enter(&kpr_suspendlock);
	mutex_exit(&kpr_suspendlock);
}

/*
 * This routine could be optimized to reduce the number of xcalls by flushing
 * the entire TLBs if region reference count is above some threshold but the
 * tradeoff will depend on the size of the TLB. So for now flush the specific
 * page a context at a time.
 *
 * If uselocks is 0 then it's called after all cpus were captured and all the
 * hat locks were taken. In this case don't take the region lock by relying on
 * the order of list region update operations in hat_join_region(),
 * hat_leave_region() and hat_dup_region(). The ordering in those routines
 * guarantees that list is always forward walkable and reaches active sfmmus
 * regardless of where xc_attention() captures a cpu.
 */
cpuset_t
sfmmu_rgntlb_demap(caddr_t addr, sf_region_t *rgnp,
    struct hme_blk *hmeblkp, int uselocks)
{
	sfmmu_t	*sfmmup;
	cpuset_t cpuset;
	cpuset_t rcpuset;
	hatlock_t *hatlockp;
	uint_t rid = rgnp->rgn_id;
	sf_rgn_link_t *rlink;
	sf_scd_t *scdp;

	ASSERT(hmeblkp->hblk_shared);
	ASSERT(SFMMU_IS_SHMERID_VALID(rid));
	ASSERT(rid < SFMMU_MAX_HME_REGIONS);

	CPUSET_ZERO(rcpuset);
	if (uselocks) {
		mutex_enter(&rgnp->rgn_mutex);
	}
	sfmmup = rgnp->rgn_sfmmu_head;
	while (sfmmup != NULL) {
		if (uselocks) {
			hatlockp = sfmmu_hat_enter(sfmmup);
		}

		/*
		 * When an SCD is created the SCD hat is linked on the sfmmu
		 * region lists for each hme region which is part of the
		 * SCD. If we find an SCD hat, when walking these lists,
		 * then we flush the shared TSBs, if we find a private hat,
		 * which is part of an SCD, but where the region
		 * is not part of the SCD then we flush the private TSBs.
		 */
		if (!sfmmup->sfmmu_scdhat && sfmmup->sfmmu_scdp != NULL &&
		    !SFMMU_FLAGS_ISSET(sfmmup, HAT_JOIN_SCD)) {
			scdp = sfmmup->sfmmu_scdp;
			if (SF_RGNMAP_TEST(scdp->scd_hmeregion_map, rid)) {
				if (uselocks) {
					sfmmu_hat_exit(hatlockp);
				}
				goto next;
			}
		}

		SFMMU_UNLOAD_TSB(addr, sfmmup, hmeblkp, 0);

		kpreempt_disable();
		cpuset = sfmmup->sfmmu_cpusran;
		CPUSET_AND(cpuset, cpu_ready_set);
		CPUSET_DEL(cpuset, CPU->cpu_id);
		SFMMU_XCALL_STATS(sfmmup);
		xt_some(cpuset, vtag_flushpage_tl1,
		    (uint64_t)addr, (uint64_t)sfmmup);
		vtag_flushpage(addr, (uint64_t)sfmmup);
		if (uselocks) {
			sfmmu_hat_exit(hatlockp);
		}
		kpreempt_enable();
		CPUSET_OR(rcpuset, cpuset);

next:
		/* LINTED: constant in conditional context */
		SFMMU_HMERID2RLINKP(sfmmup, rid, rlink, 0, 0);
		ASSERT(rlink != NULL);
		sfmmup = rlink->next;
	}
	if (uselocks) {
		mutex_exit(&rgnp->rgn_mutex);
	}
	return (rcpuset);
}

/*
 * This routine takes an sfmmu pointer and the va for an adddress in an
 * ISM region as input and returns the corresponding region id in ism_rid.
 * The return value of 1 indicates that a region has been found and ism_rid
 * is valid, otherwise 0 is returned.
 */
static int
find_ism_rid(sfmmu_t *sfmmup, sfmmu_t *ism_sfmmup, caddr_t va, uint_t *ism_rid)
{
	ism_blk_t	*ism_blkp;
	int		i;
	ism_map_t	*ism_map;
#ifdef DEBUG
	struct hat	*ism_hatid;
#endif
	ASSERT(sfmmu_hat_lock_held(sfmmup));

	ism_blkp = sfmmup->sfmmu_iblk;
	while (ism_blkp != NULL) {
		ism_map = ism_blkp->iblk_maps;
		for (i = 0; i < ISM_MAP_SLOTS && ism_map[i].imap_ismhat; i++) {
			if ((va >= ism_start(ism_map[i])) &&
			    (va < ism_end(ism_map[i]))) {

				*ism_rid = ism_map[i].imap_rid;
#ifdef DEBUG
				ism_hatid = ism_map[i].imap_ismhat;
				ASSERT(ism_hatid == ism_sfmmup);
				ASSERT(ism_hatid->sfmmu_ismhat);
#endif
				return (1);
			}
		}
		ism_blkp = ism_blkp->iblk_next;
	}
	return (0);
}

/*
 * Special routine to flush out ism mappings- TSBs, TLBs and D-caches.
 * This routine may be called with all cpu's captured. Therefore, the
 * caller is responsible for holding all locks and disabling kernel
 * preemption.
 */
/* ARGSUSED */
static void
sfmmu_ismtlbcache_demap(caddr_t addr, sfmmu_t *ism_sfmmup,
	struct hme_blk *hmeblkp, pfn_t pfnum, int cache_flush_flag)
{
	cpuset_t 	cpuset;
	caddr_t 	va;
	ism_ment_t	*ment;
	sfmmu_t		*sfmmup;
#ifdef VAC
	int 		vcolor;
#endif

	sf_scd_t	*scdp;
	uint_t		ism_rid;

	ASSERT(!hmeblkp->hblk_shared);
	/*
	 * Walk the ism_hat's mapping list and flush the page
	 * from every hat sharing this ism_hat. This routine
	 * may be called while all cpu's have been captured.
	 * Therefore we can't attempt to grab any locks. For now
	 * this means we will protect the ism mapping list under
	 * a single lock which will be grabbed by the caller.
	 * If hat_share/unshare scalibility becomes a performance
	 * problem then we may need to re-think ism mapping list locking.
	 */
	ASSERT(ism_sfmmup->sfmmu_ismhat);
	ASSERT(MUTEX_HELD(&ism_mlist_lock));
	addr = addr - ISMID_STARTADDR;

	for (ment = ism_sfmmup->sfmmu_iment; ment; ment = ment->iment_next) {

		sfmmup = ment->iment_hat;

		va = ment->iment_base_va;
		va = (caddr_t)((uintptr_t)va  + (uintptr_t)addr);

		/*
		 * When an SCD is created the SCD hat is linked on the ism
		 * mapping lists for each ISM segment which is part of the
		 * SCD. If we find an SCD hat, when walking these lists,
		 * then we flush the shared TSBs, if we find a private hat,
		 * which is part of an SCD, but where the region
		 * corresponding to this va is not part of the SCD then we
		 * flush the private TSBs.
		 */
		if (!sfmmup->sfmmu_scdhat && sfmmup->sfmmu_scdp != NULL &&
		    !SFMMU_FLAGS_ISSET(sfmmup, HAT_JOIN_SCD) &&
		    !SFMMU_FLAGS_ISSET(sfmmup, HAT_ISMBUSY)) {
			if (!find_ism_rid(sfmmup, ism_sfmmup, va,
			    &ism_rid)) {
				cmn_err(CE_PANIC,
				    "can't find matching ISM rid!");
			}

			scdp = sfmmup->sfmmu_scdp;
			if (SFMMU_IS_ISMRID_VALID(ism_rid) &&
			    SF_RGNMAP_TEST(scdp->scd_ismregion_map,
			    ism_rid)) {
				continue;
			}
		}
		SFMMU_UNLOAD_TSB(va, sfmmup, hmeblkp, 1);

		cpuset = sfmmup->sfmmu_cpusran;
		CPUSET_AND(cpuset, cpu_ready_set);
		CPUSET_DEL(cpuset, CPU->cpu_id);
		SFMMU_XCALL_STATS(sfmmup);
		xt_some(cpuset, vtag_flushpage_tl1, (uint64_t)va,
		    (uint64_t)sfmmup);
		vtag_flushpage(va, (uint64_t)sfmmup);

#ifdef VAC
		/*
		 * Flush D$
		 * When flushing D$ we must flush all
		 * cpu's. See sfmmu_cache_flush().
		 */
		if (cache_flush_flag == CACHE_FLUSH) {
			cpuset = cpu_ready_set;
			CPUSET_DEL(cpuset, CPU->cpu_id);

			SFMMU_XCALL_STATS(sfmmup);
			vcolor = addr_to_vcolor(va);
			xt_some(cpuset, vac_flushpage_tl1, pfnum, vcolor);
			vac_flushpage(pfnum, vcolor);
		}
#endif	/* VAC */
	}
}

/*
 * Demaps the TSB, CPU caches, and flushes all TLBs on all CPUs of
 * a particular virtual address and ctx.  If noflush is set we do not
 * flush the TLB/TSB.  This function may or may not be called with the
 * HAT lock held.
 */
static void
sfmmu_tlbcache_demap(caddr_t addr, sfmmu_t *sfmmup, struct hme_blk *hmeblkp,
	pfn_t pfnum, int tlb_noflush, int cpu_flag, int cache_flush_flag,
	int hat_lock_held)
{
#ifdef VAC
	int vcolor;
#endif
	cpuset_t cpuset;
	hatlock_t *hatlockp;

	ASSERT(!hmeblkp->hblk_shared);

#if defined(lint) && !defined(VAC)
	pfnum = pfnum;
	cpu_flag = cpu_flag;
	cache_flush_flag = cache_flush_flag;
#endif

	/*
	 * There is no longer a need to protect against ctx being
	 * stolen here since we don't store the ctx in the TSB anymore.
	 */
#ifdef VAC
	vcolor = addr_to_vcolor(addr);
#endif

	/*
	 * We must hold the hat lock during the flush of TLB,
	 * to avoid a race with sfmmu_invalidate_ctx(), where
	 * sfmmu_cnum on a MMU could be set to INVALID_CONTEXT,
	 * causing TLB demap routine to skip flush on that MMU.
	 * If the context on a MMU has already been set to
	 * INVALID_CONTEXT, we just get an extra flush on
	 * that MMU.
	 */
	if (!hat_lock_held && !tlb_noflush)
		hatlockp = sfmmu_hat_enter(sfmmup);

	kpreempt_disable();
	if (!tlb_noflush) {
		/*
		 * Flush the TSB and TLB.
		 */
		SFMMU_UNLOAD_TSB(addr, sfmmup, hmeblkp, 0);

		cpuset = sfmmup->sfmmu_cpusran;
		CPUSET_AND(cpuset, cpu_ready_set);
		CPUSET_DEL(cpuset, CPU->cpu_id);

		SFMMU_XCALL_STATS(sfmmup);

		xt_some(cpuset, vtag_flushpage_tl1, (uint64_t)addr,
		    (uint64_t)sfmmup);

		vtag_flushpage(addr, (uint64_t)sfmmup);
	}

	if (!hat_lock_held && !tlb_noflush)
		sfmmu_hat_exit(hatlockp);

#ifdef VAC
	/*
	 * Flush the D$
	 *
	 * Even if the ctx is stolen, we need to flush the
	 * cache. Our ctx stealer only flushes the TLBs.
	 */
	if (cache_flush_flag == CACHE_FLUSH) {
		if (cpu_flag & FLUSH_ALL_CPUS) {
			cpuset = cpu_ready_set;
		} else {
			cpuset = sfmmup->sfmmu_cpusran;
			CPUSET_AND(cpuset, cpu_ready_set);
		}
		CPUSET_DEL(cpuset, CPU->cpu_id);
		SFMMU_XCALL_STATS(sfmmup);
		xt_some(cpuset, vac_flushpage_tl1, pfnum, vcolor);
		vac_flushpage(pfnum, vcolor);
	}
#endif	/* VAC */
	kpreempt_enable();
}

/*
 * Demaps the TSB and flushes all TLBs on all cpus for a particular virtual
 * address and ctx.  If noflush is set we do not currently do anything.
 * This function may or may not be called with the HAT lock held.
 */
static void
sfmmu_tlb_demap(caddr_t addr, sfmmu_t *sfmmup, struct hme_blk *hmeblkp,
	int tlb_noflush, int hat_lock_held)
{
	cpuset_t cpuset;
	hatlock_t *hatlockp;

	ASSERT(!hmeblkp->hblk_shared);

	/*
	 * If the process is exiting we have nothing to do.
	 */
	if (tlb_noflush)
		return;

	/*
	 * Flush TSB.
	 */
	if (!hat_lock_held)
		hatlockp = sfmmu_hat_enter(sfmmup);
	SFMMU_UNLOAD_TSB(addr, sfmmup, hmeblkp, 0);

	kpreempt_disable();

	cpuset = sfmmup->sfmmu_cpusran;
	CPUSET_AND(cpuset, cpu_ready_set);
	CPUSET_DEL(cpuset, CPU->cpu_id);

	SFMMU_XCALL_STATS(sfmmup);
	xt_some(cpuset, vtag_flushpage_tl1, (uint64_t)addr, (uint64_t)sfmmup);

	vtag_flushpage(addr, (uint64_t)sfmmup);

	if (!hat_lock_held)
		sfmmu_hat_exit(hatlockp);

	kpreempt_enable();

}

/*
 * Special case of sfmmu_tlb_demap for MMU_PAGESIZE hblks. Use the xcall
 * call handler that can flush a range of pages to save on xcalls.
 */
static int sfmmu_xcall_save;

/*
 * this routine is never used for demaping addresses backed by SRD hmeblks.
 */
static void
sfmmu_tlb_range_demap(demap_range_t *dmrp)
{
	sfmmu_t *sfmmup = dmrp->dmr_sfmmup;
	hatlock_t *hatlockp;
	cpuset_t cpuset;
	uint64_t sfmmu_pgcnt;
	pgcnt_t pgcnt = 0;
	int pgunload = 0;
	int dirtypg = 0;
	caddr_t addr = dmrp->dmr_addr;
	caddr_t eaddr;
	uint64_t bitvec = dmrp->dmr_bitvec;

	ASSERT(bitvec & 1);

	/*
	 * Flush TSB and calculate number of pages to flush.
	 */
	while (bitvec != 0) {
		dirtypg = 0;
		/*
		 * Find the first page to flush and then count how many
		 * pages there are after it that also need to be flushed.
		 * This way the number of TSB flushes is minimized.
		 */
		while ((bitvec & 1) == 0) {
			pgcnt++;
			addr += MMU_PAGESIZE;
			bitvec >>= 1;
		}
		while (bitvec & 1) {
			dirtypg++;
			bitvec >>= 1;
		}
		eaddr = addr + ptob(dirtypg);
		hatlockp = sfmmu_hat_enter(sfmmup);
		sfmmu_unload_tsb_range(sfmmup, addr, eaddr, TTE8K);
		sfmmu_hat_exit(hatlockp);
		pgunload += dirtypg;
		addr = eaddr;
		pgcnt += dirtypg;
	}

	ASSERT((pgcnt<<MMU_PAGESHIFT) <= dmrp->dmr_endaddr - dmrp->dmr_addr);
	if (sfmmup->sfmmu_free == 0) {
		addr = dmrp->dmr_addr;
		bitvec = dmrp->dmr_bitvec;

		/*
		 * make sure it has SFMMU_PGCNT_SHIFT bits only,
		 * as it will be used to pack argument for xt_some
		 */
		ASSERT((pgcnt > 0) &&
		    (pgcnt <= (1 << SFMMU_PGCNT_SHIFT)));

		/*
		 * Encode pgcnt as (pgcnt -1 ), and pass (pgcnt - 1) in
		 * the low 6 bits of sfmmup. This is doable since pgcnt
		 * always >= 1.
		 */
		ASSERT(!((uint64_t)sfmmup & SFMMU_PGCNT_MASK));
		sfmmu_pgcnt = (uint64_t)sfmmup |
		    ((pgcnt - 1) & SFMMU_PGCNT_MASK);

		/*
		 * We must hold the hat lock during the flush of TLB,
		 * to avoid a race with sfmmu_invalidate_ctx(), where
		 * sfmmu_cnum on a MMU could be set to INVALID_CONTEXT,
		 * causing TLB demap routine to skip flush on that MMU.
		 * If the context on a MMU has already been set to
		 * INVALID_CONTEXT, we just get an extra flush on
		 * that MMU.
		 */
		hatlockp = sfmmu_hat_enter(sfmmup);
		kpreempt_disable();

		cpuset = sfmmup->sfmmu_cpusran;
		CPUSET_AND(cpuset, cpu_ready_set);
		CPUSET_DEL(cpuset, CPU->cpu_id);

		SFMMU_XCALL_STATS(sfmmup);
		xt_some(cpuset, vtag_flush_pgcnt_tl1, (uint64_t)addr,
		    sfmmu_pgcnt);

		for (; bitvec != 0; bitvec >>= 1) {
			if (bitvec & 1)
				vtag_flushpage(addr, (uint64_t)sfmmup);
			addr += MMU_PAGESIZE;
		}
		kpreempt_enable();
		sfmmu_hat_exit(hatlockp);

		sfmmu_xcall_save += (pgunload-1);
	}
	dmrp->dmr_bitvec = 0;
}

/*
 * In cases where we need to synchronize with TLB/TSB miss trap
 * handlers, _and_ need to flush the TLB, it's a lot easier to
 * throw away the context from the process than to do a
 * special song and dance to keep things consistent for the
 * handlers.
 *
 * Since the process suddenly ends up without a context and our caller
 * holds the hat lock, threads that fault after this function is called
 * will pile up on the lock.  We can then do whatever we need to
 * atomically from the context of the caller.  The first blocked thread
 * to resume executing will get the process a new context, and the
 * process will resume executing.
 *
 * One added advantage of this approach is that on MMUs that
 * support a "flush all" operation, we will delay the flush until
 * cnum wrap-around, and then flush the TLB one time.  This
 * is rather rare, so it's a lot less expensive than making 8000
 * x-calls to flush the TLB 8000 times.
 *
 * A per-process (PP) lock is used to synchronize ctx allocations in
 * resume() and ctx invalidations here.
 */
static void
sfmmu_invalidate_ctx(sfmmu_t *sfmmup)
{
	cpuset_t cpuset;
	int cnum, currcnum;
	mmu_ctx_t *mmu_ctxp;
	int i;
	uint_t pstate_save;

	SFMMU_STAT(sf_ctx_inv);

	ASSERT(sfmmu_hat_lock_held(sfmmup));
	ASSERT(sfmmup != ksfmmup);

	kpreempt_disable();

	mmu_ctxp = CPU_MMU_CTXP(CPU);
	ASSERT(mmu_ctxp);
	ASSERT(mmu_ctxp->mmu_idx < max_mmu_ctxdoms);
	ASSERT(mmu_ctxp == mmu_ctxs_tbl[mmu_ctxp->mmu_idx]);

	currcnum = sfmmup->sfmmu_ctxs[mmu_ctxp->mmu_idx].cnum;

	pstate_save = sfmmu_disable_intrs();

	lock_set(&sfmmup->sfmmu_ctx_lock);	/* acquire PP lock */
	/* set HAT cnum invalid across all context domains. */
	for (i = 0; i < max_mmu_ctxdoms; i++) {

		cnum = 	sfmmup->sfmmu_ctxs[i].cnum;
		if (cnum == INVALID_CONTEXT) {
			continue;
		}

		sfmmup->sfmmu_ctxs[i].cnum = INVALID_CONTEXT;
	}
	membar_enter();	/* make sure globally visible to all CPUs */
	lock_clear(&sfmmup->sfmmu_ctx_lock);	/* release PP lock */

	sfmmu_enable_intrs(pstate_save);

	cpuset = sfmmup->sfmmu_cpusran;
	CPUSET_DEL(cpuset, CPU->cpu_id);
	CPUSET_AND(cpuset, cpu_ready_set);
	if (!CPUSET_ISNULL(cpuset)) {
		SFMMU_XCALL_STATS(sfmmup);
		xt_some(cpuset, sfmmu_raise_tsb_exception,
		    (uint64_t)sfmmup, INVALID_CONTEXT);
		xt_sync(cpuset);
		SFMMU_STAT(sf_tsb_raise_exception);
		SFMMU_MMU_STAT(mmu_tsb_raise_exception);
	}

	/*
	 * If the hat to-be-invalidated is the same as the current
	 * process on local CPU we need to invalidate
	 * this CPU context as well.
	 */
	if ((sfmmu_getctx_sec() == currcnum) &&
	    (currcnum != INVALID_CONTEXT)) {
		/* sets shared context to INVALID too */
		sfmmu_setctx_sec(INVALID_CONTEXT);
		sfmmu_clear_utsbinfo();
	}

	SFMMU_FLAGS_SET(sfmmup, HAT_ALLCTX_INVALID);

	kpreempt_enable();

	/*
	 * we hold the hat lock, so nobody should allocate a context
	 * for us yet
	 */
	ASSERT(sfmmup->sfmmu_ctxs[mmu_ctxp->mmu_idx].cnum == INVALID_CONTEXT);
}

#ifdef VAC
/*
 * We need to flush the cache in all cpus.  It is possible that
 * a process referenced a page as cacheable but has sinced exited
 * and cleared the mapping list.  We still to flush it but have no
 * state so all cpus is the only alternative.
 */
void
sfmmu_cache_flush(pfn_t pfnum, int vcolor)
{
	cpuset_t cpuset;

	kpreempt_disable();
	cpuset = cpu_ready_set;
	CPUSET_DEL(cpuset, CPU->cpu_id);
	SFMMU_XCALL_STATS(NULL);	/* account to any ctx */
	xt_some(cpuset, vac_flushpage_tl1, pfnum, vcolor);
	xt_sync(cpuset);
	vac_flushpage(pfnum, vcolor);
	kpreempt_enable();
}

void
sfmmu_cache_flushcolor(int vcolor, pfn_t pfnum)
{
	cpuset_t cpuset;

	ASSERT(vcolor >= 0);

	kpreempt_disable();
	cpuset = cpu_ready_set;
	CPUSET_DEL(cpuset, CPU->cpu_id);
	SFMMU_XCALL_STATS(NULL);	/* account to any ctx */
	xt_some(cpuset, vac_flushcolor_tl1, vcolor, pfnum);
	xt_sync(cpuset);
	vac_flushcolor(vcolor, pfnum);
	kpreempt_enable();
}
#endif	/* VAC */

/*
 * We need to prevent processes from accessing the TSB using a cached physical
 * address.  It's alright if they try to access the TSB via virtual address
 * since they will just fault on that virtual address once the mapping has
 * been suspended.
 */
#pragma weak sendmondo_in_recover

/* ARGSUSED */
static int
sfmmu_tsb_pre_relocator(caddr_t va, uint_t tsbsz, uint_t flags, void *tsbinfo)
{
	struct tsb_info *tsbinfop = (struct tsb_info *)tsbinfo;
	sfmmu_t *sfmmup = tsbinfop->tsb_sfmmu;
	hatlock_t *hatlockp;
	sf_scd_t *scdp;

	if (flags != HAT_PRESUSPEND)
		return (0);

	/*
	 * If tsb is a shared TSB with TSB_SHAREDCTX set, sfmmup must
	 * be a shared hat, then set SCD's tsbinfo's flag.
	 * If tsb is not shared, sfmmup is a private hat, then set
	 * its private tsbinfo's flag.
	 */
	hatlockp = sfmmu_hat_enter(sfmmup);
	tsbinfop->tsb_flags |= TSB_RELOC_FLAG;

	if (!(tsbinfop->tsb_flags & TSB_SHAREDCTX)) {
		sfmmu_tsb_inv_ctx(sfmmup);
		sfmmu_hat_exit(hatlockp);
	} else {
		/* release lock on the shared hat */
		sfmmu_hat_exit(hatlockp);
		/* sfmmup is a shared hat */
		ASSERT(sfmmup->sfmmu_scdhat);
		scdp = sfmmup->sfmmu_scdp;
		ASSERT(scdp != NULL);
		/* get private hat from the scd list */
		mutex_enter(&scdp->scd_mutex);
		sfmmup = scdp->scd_sf_list;
		while (sfmmup != NULL) {
			hatlockp = sfmmu_hat_enter(sfmmup);
			/*
			 * We do not call sfmmu_tsb_inv_ctx here because
			 * sendmondo_in_recover check is only needed for
			 * sun4u.
			 */
			sfmmu_invalidate_ctx(sfmmup);
			sfmmu_hat_exit(hatlockp);
			sfmmup = sfmmup->sfmmu_scd_link.next;

		}
		mutex_exit(&scdp->scd_mutex);
	}
	return (0);
}

static void
sfmmu_tsb_inv_ctx(sfmmu_t *sfmmup)
{
	extern uint32_t sendmondo_in_recover;

	ASSERT(sfmmu_hat_lock_held(sfmmup));

	/*
	 * For Cheetah+ Erratum 25:
	 * Wait for any active recovery to finish.  We can't risk
	 * relocating the TSB of the thread running mondo_recover_proc()
	 * since, if we did that, we would deadlock.  The scenario we are
	 * trying to avoid is as follows:
	 *
	 * THIS CPU			RECOVER CPU
	 * --------			-----------
	 *				Begins recovery, walking through TSB
	 * hat_pagesuspend() TSB TTE
	 *				TLB miss on TSB TTE, spins at TL1
	 * xt_sync()
	 *	send_mondo_timeout()
	 *	mondo_recover_proc()
	 *	((deadlocked))
	 *
	 * The second half of the workaround is that mondo_recover_proc()
	 * checks to see if the tsb_info has the RELOC flag set, and if it
	 * does, it skips over that TSB without ever touching tsbinfop->tsb_va
	 * and hence avoiding the TLB miss that could result in a deadlock.
	 */
	if (&sendmondo_in_recover) {
		membar_enter();	/* make sure RELOC flag visible */
		while (sendmondo_in_recover) {
			drv_usecwait(1);
			membar_consumer();
		}
	}

	sfmmu_invalidate_ctx(sfmmup);
}

/* ARGSUSED */
static int
sfmmu_tsb_post_relocator(caddr_t va, uint_t tsbsz, uint_t flags,
	void *tsbinfo, pfn_t newpfn)
{
	hatlock_t *hatlockp;
	struct tsb_info *tsbinfop = (struct tsb_info *)tsbinfo;
	sfmmu_t	*sfmmup = tsbinfop->tsb_sfmmu;

	if (flags != HAT_POSTUNSUSPEND)
		return (0);

	hatlockp = sfmmu_hat_enter(sfmmup);

	SFMMU_STAT(sf_tsb_reloc);

	/*
	 * The process may have swapped out while we were relocating one
	 * of its TSBs.  If so, don't bother doing the setup since the
	 * process can't be using the memory anymore.
	 */
	if ((tsbinfop->tsb_flags & TSB_SWAPPED) == 0) {
		ASSERT(va == tsbinfop->tsb_va);
		sfmmu_tsbinfo_setup_phys(tsbinfop, newpfn);

		if (tsbinfop->tsb_flags & TSB_FLUSH_NEEDED) {
			sfmmu_inv_tsb(tsbinfop->tsb_va,
			    TSB_BYTES(tsbinfop->tsb_szc));
			tsbinfop->tsb_flags &= ~TSB_FLUSH_NEEDED;
		}
	}

	membar_exit();
	tsbinfop->tsb_flags &= ~TSB_RELOC_FLAG;
	cv_broadcast(&sfmmup->sfmmu_tsb_cv);

	sfmmu_hat_exit(hatlockp);

	return (0);
}

/*
 * Allocate and initialize a tsb_info structure.  Note that we may or may not
 * allocate a TSB here, depending on the flags passed in.
 */
static int
sfmmu_tsbinfo_alloc(struct tsb_info **tsbinfopp, int tsb_szc, int tte_sz_mask,
	uint_t flags, sfmmu_t *sfmmup)
{
	int err;

	*tsbinfopp = (struct tsb_info *)kmem_cache_alloc(
	    sfmmu_tsbinfo_cache, KM_SLEEP);

	if ((err = sfmmu_init_tsbinfo(*tsbinfopp, tte_sz_mask,
	    tsb_szc, flags, sfmmup)) != 0) {
		kmem_cache_free(sfmmu_tsbinfo_cache, *tsbinfopp);
		SFMMU_STAT(sf_tsb_allocfail);
		*tsbinfopp = NULL;
		return (err);
	}
	SFMMU_STAT(sf_tsb_alloc);

	/*
	 * Bump the TSB size counters for this TSB size.
	 */
	(*(((int *)&sfmmu_tsbsize_stat) + tsb_szc))++;
	return (0);
}

static void
sfmmu_tsb_free(struct tsb_info *tsbinfo)
{
	caddr_t tsbva = tsbinfo->tsb_va;
	uint_t tsb_size = TSB_BYTES(tsbinfo->tsb_szc);
	struct kmem_cache *kmem_cachep = tsbinfo->tsb_cache;
	vmem_t	*vmp = tsbinfo->tsb_vmp;

	/*
	 * If we allocated this TSB from relocatable kernel memory, then we
	 * need to uninstall the callback handler.
	 */
	if (tsbinfo->tsb_cache != sfmmu_tsb8k_cache) {
		uintptr_t slab_mask;
		caddr_t slab_vaddr;
		page_t **ppl;
		int ret;

		ASSERT(tsb_size <= MMU_PAGESIZE4M || use_bigtsb_arena);
		if (tsb_size > MMU_PAGESIZE4M)
			slab_mask = ~((uintptr_t)bigtsb_slab_mask) << PAGESHIFT;
		else
			slab_mask = ~((uintptr_t)tsb_slab_mask) << PAGESHIFT;
		slab_vaddr = (caddr_t)((uintptr_t)tsbva & slab_mask);

		ret = as_pagelock(&kas, &ppl, slab_vaddr, PAGESIZE, S_WRITE);
		ASSERT(ret == 0);
		hat_delete_callback(tsbva, (uint_t)tsb_size, (void *)tsbinfo,
		    0, NULL);
		as_pageunlock(&kas, ppl, slab_vaddr, PAGESIZE, S_WRITE);
	}

	if (kmem_cachep != NULL) {
		kmem_cache_free(kmem_cachep, tsbva);
	} else {
		vmem_xfree(vmp, (void *)tsbva, tsb_size);
	}
	tsbinfo->tsb_va = (caddr_t)0xbad00bad;
	atomic_add_64(&tsb_alloc_bytes, -(int64_t)tsb_size);
}

static void
sfmmu_tsbinfo_free(struct tsb_info *tsbinfo)
{
	if ((tsbinfo->tsb_flags & TSB_SWAPPED) == 0) {
		sfmmu_tsb_free(tsbinfo);
	}
	kmem_cache_free(sfmmu_tsbinfo_cache, tsbinfo);

}

/*
 * Setup all the references to physical memory for this tsbinfo.
 * The underlying page(s) must be locked.
 */
static void
sfmmu_tsbinfo_setup_phys(struct tsb_info *tsbinfo, pfn_t pfn)
{
	ASSERT(pfn != PFN_INVALID);
	ASSERT(pfn == va_to_pfn(tsbinfo->tsb_va));

#ifndef sun4v
	if (tsbinfo->tsb_szc == 0) {
		sfmmu_memtte(&tsbinfo->tsb_tte, pfn,
		    PROT_WRITE|PROT_READ, TTE8K);
	} else {
		/*
		 * Round down PA and use a large mapping; the handlers will
		 * compute the TSB pointer at the correct offset into the
		 * big virtual page.  NOTE: this assumes all TSBs larger
		 * than 8K must come from physically contiguous slabs of
		 * size tsb_slab_size.
		 */
		sfmmu_memtte(&tsbinfo->tsb_tte, pfn & ~tsb_slab_mask,
		    PROT_WRITE|PROT_READ, tsb_slab_ttesz);
	}
	tsbinfo->tsb_pa = ptob(pfn);

	TTE_SET_LOCKED(&tsbinfo->tsb_tte); /* lock the tte into dtlb */
	TTE_SET_MOD(&tsbinfo->tsb_tte);    /* enable writes */

	ASSERT(TTE_IS_PRIVILEGED(&tsbinfo->tsb_tte));
	ASSERT(TTE_IS_LOCKED(&tsbinfo->tsb_tte));
#else /* sun4v */
	tsbinfo->tsb_pa = ptob(pfn);
#endif /* sun4v */
}


/*
 * Returns zero on success, ENOMEM if over the high water mark,
 * or EAGAIN if the caller needs to retry with a smaller TSB
 * size (or specify TSB_FORCEALLOC if the allocation can't fail).
 *
 * This call cannot fail to allocate a TSB if TSB_FORCEALLOC
 * is specified and the TSB requested is PAGESIZE, though it
 * may sleep waiting for memory if sufficient memory is not
 * available.
 */
static int
sfmmu_init_tsbinfo(struct tsb_info *tsbinfo, int tteszmask,
    int tsbcode, uint_t flags, sfmmu_t *sfmmup)
{
	caddr_t vaddr = NULL;
	caddr_t slab_vaddr;
	uintptr_t slab_mask;
	int tsbbytes = TSB_BYTES(tsbcode);
	int lowmem = 0;
	struct kmem_cache *kmem_cachep = NULL;
	vmem_t *vmp = NULL;
	lgrp_id_t lgrpid = LGRP_NONE;
	pfn_t pfn;
	uint_t cbflags = HAC_SLEEP;
	page_t **pplist;
	int ret;

	ASSERT(tsbbytes <= MMU_PAGESIZE4M || use_bigtsb_arena);
	if (tsbbytes > MMU_PAGESIZE4M)
		slab_mask = ~((uintptr_t)bigtsb_slab_mask) << PAGESHIFT;
	else
		slab_mask = ~((uintptr_t)tsb_slab_mask) << PAGESHIFT;

	if (flags & (TSB_FORCEALLOC | TSB_SWAPIN | TSB_GROW | TSB_SHRINK))
		flags |= TSB_ALLOC;

	ASSERT((flags & TSB_FORCEALLOC) == 0 || tsbcode == TSB_MIN_SZCODE);

	tsbinfo->tsb_sfmmu = sfmmup;

	/*
	 * If not allocating a TSB, set up the tsbinfo, set TSB_SWAPPED, and
	 * return.
	 */
	if ((flags & TSB_ALLOC) == 0) {
		tsbinfo->tsb_szc = tsbcode;
		tsbinfo->tsb_ttesz_mask = tteszmask;
		tsbinfo->tsb_va = (caddr_t)0xbadbadbeef;
		tsbinfo->tsb_pa = -1;
		tsbinfo->tsb_tte.ll = 0;
		tsbinfo->tsb_next = NULL;
		tsbinfo->tsb_flags = TSB_SWAPPED;
		tsbinfo->tsb_cache = NULL;
		tsbinfo->tsb_vmp = NULL;
		return (0);
	}

#ifdef DEBUG
	/*
	 * For debugging:
	 * Randomly force allocation failures every tsb_alloc_mtbf
	 * tries if TSB_FORCEALLOC is not specified.  This will
	 * return ENOMEM if tsb_alloc_mtbf is odd, or EAGAIN if
	 * it is even, to allow testing of both failure paths...
	 */
	if (tsb_alloc_mtbf && ((flags & TSB_FORCEALLOC) == 0) &&
	    (tsb_alloc_count++ == tsb_alloc_mtbf)) {
		tsb_alloc_count = 0;
		tsb_alloc_fail_mtbf++;
		return ((tsb_alloc_mtbf & 1)? ENOMEM : EAGAIN);
	}
#endif	/* DEBUG */

	/*
	 * Enforce high water mark if we are not doing a forced allocation
	 * and are not shrinking a process' TSB.
	 */
	if ((flags & TSB_SHRINK) == 0 &&
	    (tsbbytes + tsb_alloc_bytes) > tsb_alloc_hiwater) {
		if ((flags & TSB_FORCEALLOC) == 0)
			return (ENOMEM);
		lowmem = 1;
	}

	/*
	 * Allocate from the correct location based upon the size of the TSB
	 * compared to the base page size, and what memory conditions dictate.
	 * Note we always do nonblocking allocations from the TSB arena since
	 * we don't want memory fragmentation to cause processes to block
	 * indefinitely waiting for memory; until the kernel algorithms that
	 * coalesce large pages are improved this is our best option.
	 *
	 * Algorithm:
	 *	If allocating a "large" TSB (>8K), allocate from the
	 *		appropriate kmem_tsb_default_arena vmem arena
	 *	else if low on memory or the TSB_FORCEALLOC flag is set or
	 *	tsb_forceheap is set
	 *		Allocate from kernel heap via sfmmu_tsb8k_cache with
	 *		KM_SLEEP (never fails)
	 *	else
	 *		Allocate from appropriate sfmmu_tsb_cache with
	 *		KM_NOSLEEP
	 *	endif
	 */
	if (tsb_lgrp_affinity)
		lgrpid = lgrp_home_id(curthread);
	if (lgrpid == LGRP_NONE)
		lgrpid = 0;	/* use lgrp of boot CPU */

	if (tsbbytes > MMU_PAGESIZE) {
		if (tsbbytes > MMU_PAGESIZE4M) {
			vmp = kmem_bigtsb_default_arena[lgrpid];
			vaddr = (caddr_t)vmem_xalloc(vmp, tsbbytes, tsbbytes,
			    0, 0, NULL, NULL, VM_NOSLEEP);
		} else {
			vmp = kmem_tsb_default_arena[lgrpid];
			vaddr = (caddr_t)vmem_xalloc(vmp, tsbbytes, tsbbytes,
			    0, 0, NULL, NULL, VM_NOSLEEP);
		}
#ifdef	DEBUG
	} else if (lowmem || (flags & TSB_FORCEALLOC) || tsb_forceheap) {
#else	/* !DEBUG */
	} else if (lowmem || (flags & TSB_FORCEALLOC)) {
#endif	/* DEBUG */
		kmem_cachep = sfmmu_tsb8k_cache;
		vaddr = (caddr_t)kmem_cache_alloc(kmem_cachep, KM_SLEEP);
		ASSERT(vaddr != NULL);
	} else {
		kmem_cachep = sfmmu_tsb_cache[lgrpid];
		vaddr = (caddr_t)kmem_cache_alloc(kmem_cachep, KM_NOSLEEP);
	}

	tsbinfo->tsb_cache = kmem_cachep;
	tsbinfo->tsb_vmp = vmp;

	if (vaddr == NULL) {
		return (EAGAIN);
	}

	atomic_add_64(&tsb_alloc_bytes, (int64_t)tsbbytes);
	kmem_cachep = tsbinfo->tsb_cache;

	/*
	 * If we are allocating from outside the cage, then we need to
	 * register a relocation callback handler.  Note that for now
	 * since pseudo mappings always hang off of the slab's root page,
	 * we need only lock the first 8K of the TSB slab.  This is a bit
	 * hacky but it is good for performance.
	 */
	if (kmem_cachep != sfmmu_tsb8k_cache) {
		slab_vaddr = (caddr_t)((uintptr_t)vaddr & slab_mask);
		ret = as_pagelock(&kas, &pplist, slab_vaddr, PAGESIZE, S_WRITE);
		ASSERT(ret == 0);
		ret = hat_add_callback(sfmmu_tsb_cb_id, vaddr, (uint_t)tsbbytes,
		    cbflags, (void *)tsbinfo, &pfn, NULL);

		/*
		 * Need to free up resources if we could not successfully
		 * add the callback function and return an error condition.
		 */
		if (ret != 0) {
			if (kmem_cachep) {
				kmem_cache_free(kmem_cachep, vaddr);
			} else {
				vmem_xfree(vmp, (void *)vaddr, tsbbytes);
			}
			as_pageunlock(&kas, pplist, slab_vaddr, PAGESIZE,
			    S_WRITE);
			return (EAGAIN);
		}
	} else {
		/*
		 * Since allocation of 8K TSBs from heap is rare and occurs
		 * during memory pressure we allocate them from permanent
		 * memory rather than using callbacks to get the PFN.
		 */
		pfn = hat_getpfnum(kas.a_hat, vaddr);
	}

	tsbinfo->tsb_va = vaddr;
	tsbinfo->tsb_szc = tsbcode;
	tsbinfo->tsb_ttesz_mask = tteszmask;
	tsbinfo->tsb_next = NULL;
	tsbinfo->tsb_flags = 0;

	sfmmu_tsbinfo_setup_phys(tsbinfo, pfn);

	sfmmu_inv_tsb(vaddr, tsbbytes);

	if (kmem_cachep != sfmmu_tsb8k_cache) {
		as_pageunlock(&kas, pplist, slab_vaddr, PAGESIZE, S_WRITE);
	}

	return (0);
}

/*
 * Initialize per cpu tsb and per cpu tsbmiss_area
 */
void
sfmmu_init_tsbs(void)
{
	int i;
	struct tsbmiss	*tsbmissp;
	struct kpmtsbm	*kpmtsbmp;
#ifndef sun4v
	extern int	dcache_line_mask;
#endif /* sun4v */
	extern uint_t	vac_colors;

	/*
	 * Init. tsb miss area.
	 */
	tsbmissp = tsbmiss_area;

	for (i = 0; i < NCPU; tsbmissp++, i++) {
		/*
		 * initialize the tsbmiss area.
		 * Do this for all possible CPUs as some may be added
		 * while the system is running. There is no cost to this.
		 */
		tsbmissp->ksfmmup = ksfmmup;
#ifndef sun4v
		tsbmissp->dcache_line_mask = (uint16_t)dcache_line_mask;
#endif /* sun4v */
		tsbmissp->khashstart =
		    (struct hmehash_bucket *)va_to_pa((caddr_t)khme_hash);
		tsbmissp->uhashstart =
		    (struct hmehash_bucket *)va_to_pa((caddr_t)uhme_hash);
		tsbmissp->khashsz = khmehash_num;
		tsbmissp->uhashsz = uhmehash_num;
	}

	sfmmu_tsb_cb_id = hat_register_callback('T'<<16 | 'S' << 8 | 'B',
	    sfmmu_tsb_pre_relocator, sfmmu_tsb_post_relocator, NULL, 0);

	if (kpm_enable == 0)
		return;

	/* -- Begin KPM specific init -- */

	if (kpm_smallpages) {
		/*
		 * If we're using base pagesize pages for seg_kpm
		 * mappings, we use the kernel TSB since we can't afford
		 * to allocate a second huge TSB for these mappings.
		 */
		kpm_tsbbase = ktsb_phys? ktsb_pbase : (uint64_t)ktsb_base;
		kpm_tsbsz = ktsb_szcode;
		kpmsm_tsbbase = kpm_tsbbase;
		kpmsm_tsbsz = kpm_tsbsz;
	} else {
		/*
		 * In VAC conflict case, just put the entries in the
		 * kernel 8K indexed TSB for now so we can find them.
		 * This could really be changed in the future if we feel
		 * the need...
		 */
		kpmsm_tsbbase = ktsb_phys? ktsb_pbase : (uint64_t)ktsb_base;
		kpmsm_tsbsz = ktsb_szcode;
		kpm_tsbbase = ktsb_phys? ktsb4m_pbase : (uint64_t)ktsb4m_base;
		kpm_tsbsz = ktsb4m_szcode;
	}

	kpmtsbmp = kpmtsbm_area;
	for (i = 0; i < NCPU; kpmtsbmp++, i++) {
		/*
		 * Initialize the kpmtsbm area.
		 * Do this for all possible CPUs as some may be added
		 * while the system is running. There is no cost to this.
		 */
		kpmtsbmp->vbase = kpm_vbase;
		kpmtsbmp->vend = kpm_vbase + kpm_size * vac_colors;
		kpmtsbmp->sz_shift = kpm_size_shift;
		kpmtsbmp->kpmp_shift = kpmp_shift;
		kpmtsbmp->kpmp2pshft = (uchar_t)kpmp2pshft;
		if (kpm_smallpages == 0) {
			kpmtsbmp->kpmp_table_sz = kpmp_table_sz;
			kpmtsbmp->kpmp_tablepa = va_to_pa(kpmp_table);
		} else {
			kpmtsbmp->kpmp_table_sz = kpmp_stable_sz;
			kpmtsbmp->kpmp_tablepa = va_to_pa(kpmp_stable);
		}
		kpmtsbmp->msegphashpa = va_to_pa(memseg_phash);
		kpmtsbmp->flags = KPMTSBM_ENABLE_FLAG;
#ifdef	DEBUG
		kpmtsbmp->flags |= (kpm_tsbmtl) ?  KPMTSBM_TLTSBM_FLAG : 0;
#endif	/* DEBUG */
		if (ktsb_phys)
			kpmtsbmp->flags |= KPMTSBM_TSBPHYS_FLAG;
	}

	/* -- End KPM specific init -- */
}

/* Avoid using sfmmu_tsbinfo_alloc() to avoid kmem_alloc - no real reason */
struct tsb_info ktsb_info[2];

/*
 * Called from hat_kern_setup() to setup the tsb_info for ksfmmup.
 */
void
sfmmu_init_ktsbinfo()
{
	ASSERT(ksfmmup != NULL);
	ASSERT(ksfmmup->sfmmu_tsb == NULL);
	/*
	 * Allocate tsbinfos for kernel and copy in data
	 * to make debug easier and sun4v setup easier.
	 */
	ktsb_info[0].tsb_sfmmu = ksfmmup;
	ktsb_info[0].tsb_szc = ktsb_szcode;
	ktsb_info[0].tsb_ttesz_mask = TSB8K|TSB64K|TSB512K;
	ktsb_info[0].tsb_va = ktsb_base;
	ktsb_info[0].tsb_pa = ktsb_pbase;
	ktsb_info[0].tsb_flags = 0;
	ktsb_info[0].tsb_tte.ll = 0;
	ktsb_info[0].tsb_cache = NULL;

	ktsb_info[1].tsb_sfmmu = ksfmmup;
	ktsb_info[1].tsb_szc = ktsb4m_szcode;
	ktsb_info[1].tsb_ttesz_mask = TSB4M;
	ktsb_info[1].tsb_va = ktsb4m_base;
	ktsb_info[1].tsb_pa = ktsb4m_pbase;
	ktsb_info[1].tsb_flags = 0;
	ktsb_info[1].tsb_tte.ll = 0;
	ktsb_info[1].tsb_cache = NULL;

	/* Link them into ksfmmup. */
	ktsb_info[0].tsb_next = &ktsb_info[1];
	ktsb_info[1].tsb_next = NULL;
	ksfmmup->sfmmu_tsb = &ktsb_info[0];

	sfmmu_setup_tsbinfo(ksfmmup);
}

/*
 * Cache the last value returned from va_to_pa().  If the VA specified
 * in the current call to cached_va_to_pa() maps to the same Page (as the
 * previous call to cached_va_to_pa()), then compute the PA using
 * cached info, else call va_to_pa().
 *
 * Note: this function is neither MT-safe nor consistent in the presence
 * of multiple, interleaved threads.  This function was created to enable
 * an optimization used during boot (at a point when there's only one thread
 * executing on the "boot CPU", and before startup_vm() has been called).
 */
static uint64_t
cached_va_to_pa(void *vaddr)
{
	static uint64_t prev_vaddr_base = 0;
	static uint64_t prev_pfn = 0;

	if ((((uint64_t)vaddr) & MMU_PAGEMASK) == prev_vaddr_base) {
		return (prev_pfn | ((uint64_t)vaddr & MMU_PAGEOFFSET));
	} else {
		uint64_t pa = va_to_pa(vaddr);

		if (pa != ((uint64_t)-1)) {
			/*
			 * Computed physical address is valid.  Cache its
			 * related info for the next cached_va_to_pa() call.
			 */
			prev_pfn = pa & MMU_PAGEMASK;
			prev_vaddr_base = ((uint64_t)vaddr) & MMU_PAGEMASK;
		}

		return (pa);
	}
}

/*
 * Carve up our nucleus hblk region.  We may allocate more hblks than
 * asked due to rounding errors but we are guaranteed to have at least
 * enough space to allocate the requested number of hblk8's and hblk1's.
 */
void
sfmmu_init_nucleus_hblks(caddr_t addr, size_t size, int nhblk8, int nhblk1)
{
	struct hme_blk *hmeblkp;
	size_t hme8blk_sz, hme1blk_sz;
	size_t i;
	size_t hblk8_bound;
	ulong_t j = 0, k = 0;

	ASSERT(addr != NULL && size != 0);

	/* Need to use proper structure alignment */
	hme8blk_sz = roundup(HME8BLK_SZ, sizeof (int64_t));
	hme1blk_sz = roundup(HME1BLK_SZ, sizeof (int64_t));

	nucleus_hblk8.list = (void *)addr;
	nucleus_hblk8.index = 0;

	/*
	 * Use as much memory as possible for hblk8's since we
	 * expect all bop_alloc'ed memory to be allocated in 8k chunks.
	 * We need to hold back enough space for the hblk1's which
	 * we'll allocate next.
	 */
	hblk8_bound = size - (nhblk1 * hme1blk_sz) - hme8blk_sz;
	for (i = 0; i <= hblk8_bound; i += hme8blk_sz, j++) {
		hmeblkp = (struct hme_blk *)addr;
		addr += hme8blk_sz;
		hmeblkp->hblk_nuc_bit = 1;
		hmeblkp->hblk_nextpa = cached_va_to_pa((caddr_t)hmeblkp);
	}
	nucleus_hblk8.len = j;
	ASSERT(j >= nhblk8);
	SFMMU_STAT_ADD(sf_hblk8_ncreate, j);

	nucleus_hblk1.list = (void *)addr;
	nucleus_hblk1.index = 0;
	for (; i <= (size - hme1blk_sz); i += hme1blk_sz, k++) {
		hmeblkp = (struct hme_blk *)addr;
		addr += hme1blk_sz;
		hmeblkp->hblk_nuc_bit = 1;
		hmeblkp->hblk_nextpa = cached_va_to_pa((caddr_t)hmeblkp);
	}
	ASSERT(k >= nhblk1);
	nucleus_hblk1.len = k;
	SFMMU_STAT_ADD(sf_hblk1_ncreate, k);
}

/*
 * This function is currently not supported on this platform. For what
 * it's supposed to do, see hat.c and hat_srmmu.c
 */
/* ARGSUSED */
faultcode_t
hat_softlock(struct hat *hat, caddr_t addr, size_t *lenp, page_t **ppp,
    uint_t flags)
{
	return (FC_NOSUPPORT);
}

/*
 * Searchs the mapping list of the page for a mapping of the same size. If not
 * found the corresponding bit is cleared in the p_index field. When large
 * pages are more prevalent in the system, we can maintain the mapping list
 * in order and we don't have to traverse the list each time. Just check the
 * next and prev entries, and if both are of different size, we clear the bit.
 */
static void
sfmmu_rm_large_mappings(page_t *pp, int ttesz)
{
	struct sf_hment *sfhmep;
	int	index;
	pgcnt_t	npgs;

	ASSERT(ttesz > TTE8K);

	ASSERT(sfmmu_mlist_held(pp));

	ASSERT(PP_ISMAPPED_LARGE(pp));

	/*
	 * Traverse mapping list looking for another mapping of same size.
	 * since we only want to clear index field if all mappings of
	 * that size are gone.
	 */

	for (sfhmep = pp->p_mapping; sfhmep; sfhmep = sfhmep->hme_next) {
		if (IS_PAHME(sfhmep))
			continue;
		if (hme_size(sfhmep) == ttesz) {
			/*
			 * another mapping of the same size. don't clear index.
			 */
			return;
		}
	}

	/*
	 * Clear the p_index bit for large page.
	 */
	index = PAGESZ_TO_INDEX(ttesz);
	npgs = TTEPAGES(ttesz);
	while (npgs-- > 0) {
		ASSERT(pp->p_index & index);
		pp->p_index &= ~index;
		pp = PP_PAGENEXT(pp);
	}
}

/*
 * return supported features
 */
/* ARGSUSED */
int
hat_supported(enum hat_features feature, void *arg)
{
	switch (feature) {
	case    HAT_SHARED_PT:
	case	HAT_DYNAMIC_ISM_UNMAP:
	case	HAT_VMODSORT:
		return (1);
	case	HAT_SHARED_REGIONS:
		if (shctx_on)
			return (1);
		else
			return (0);
	default:
		return (0);
	}
}

void
hat_enter(struct hat *hat)
{
	hatlock_t	*hatlockp;

	if (hat != ksfmmup) {
		hatlockp = TSB_HASH(hat);
		mutex_enter(HATLOCK_MUTEXP(hatlockp));
	}
}

void
hat_exit(struct hat *hat)
{
	hatlock_t	*hatlockp;

	if (hat != ksfmmup) {
		hatlockp = TSB_HASH(hat);
		mutex_exit(HATLOCK_MUTEXP(hatlockp));
	}
}

/*ARGSUSED*/
void
hat_reserve(struct as *as, caddr_t addr, size_t len)
{
}

static void
hat_kstat_init(void)
{
	kstat_t *ksp;

	ksp = kstat_create("unix", 0, "sfmmu_global_stat", "hat",
	    KSTAT_TYPE_RAW, sizeof (struct sfmmu_global_stat),
	    KSTAT_FLAG_VIRTUAL);
	if (ksp) {
		ksp->ks_data = (void *) &sfmmu_global_stat;
		kstat_install(ksp);
	}
	ksp = kstat_create("unix", 0, "sfmmu_tsbsize_stat", "hat",
	    KSTAT_TYPE_RAW, sizeof (struct sfmmu_tsbsize_stat),
	    KSTAT_FLAG_VIRTUAL);
	if (ksp) {
		ksp->ks_data = (void *) &sfmmu_tsbsize_stat;
		kstat_install(ksp);
	}
	ksp = kstat_create("unix", 0, "sfmmu_percpu_stat", "hat",
	    KSTAT_TYPE_RAW, sizeof (struct sfmmu_percpu_stat) * NCPU,
	    KSTAT_FLAG_WRITABLE);
	if (ksp) {
		ksp->ks_update = sfmmu_kstat_percpu_update;
		kstat_install(ksp);
	}
}

/* ARGSUSED */
static int
sfmmu_kstat_percpu_update(kstat_t *ksp, int rw)
{
	struct sfmmu_percpu_stat *cpu_kstat = ksp->ks_data;
	struct tsbmiss *tsbm = tsbmiss_area;
	struct kpmtsbm *kpmtsbm = kpmtsbm_area;
	int i;

	ASSERT(cpu_kstat);
	if (rw == KSTAT_READ) {
		for (i = 0; i < NCPU; cpu_kstat++, tsbm++, kpmtsbm++, i++) {
			cpu_kstat->sf_itlb_misses = 0;
			cpu_kstat->sf_dtlb_misses = 0;
			cpu_kstat->sf_utsb_misses = tsbm->utsb_misses -
			    tsbm->uprot_traps;
			cpu_kstat->sf_ktsb_misses = tsbm->ktsb_misses +
			    kpmtsbm->kpm_tsb_misses - tsbm->kprot_traps;
			cpu_kstat->sf_tsb_hits = 0;
			cpu_kstat->sf_umod_faults = tsbm->uprot_traps;
			cpu_kstat->sf_kmod_faults = tsbm->kprot_traps;
		}
	} else {
		/* KSTAT_WRITE is used to clear stats */
		for (i = 0; i < NCPU; tsbm++, kpmtsbm++, i++) {
			tsbm->utsb_misses = 0;
			tsbm->ktsb_misses = 0;
			tsbm->uprot_traps = 0;
			tsbm->kprot_traps = 0;
			kpmtsbm->kpm_dtlb_misses = 0;
			kpmtsbm->kpm_tsb_misses = 0;
		}
	}
	return (0);
}

#ifdef	DEBUG

tte_t  *gorig[NCPU], *gcur[NCPU], *gnew[NCPU];

/*
 * A tte checker. *orig_old is the value we read before cas.
 *	*cur is the value returned by cas.
 *	*new is the desired value when we do the cas.
 *
 *	*hmeblkp is currently unused.
 */

/* ARGSUSED */
void
chk_tte(tte_t *orig_old, tte_t *cur, tte_t *new, struct hme_blk *hmeblkp)
{
	pfn_t i, j, k;
	int cpuid = CPU->cpu_id;

	gorig[cpuid] = orig_old;
	gcur[cpuid] = cur;
	gnew[cpuid] = new;

#ifdef lint
	hmeblkp = hmeblkp;
#endif

	if (TTE_IS_VALID(orig_old)) {
		if (TTE_IS_VALID(cur)) {
			i = TTE_TO_TTEPFN(orig_old);
			j = TTE_TO_TTEPFN(cur);
			k = TTE_TO_TTEPFN(new);
			if (i != j) {
				/* remap error? */
				panic("chk_tte: bad pfn, 0x%lx, 0x%lx", i, j);
			}

			if (i != k) {
				/* remap error? */
				panic("chk_tte: bad pfn2, 0x%lx, 0x%lx", i, k);
			}
		} else {
			if (TTE_IS_VALID(new)) {
				panic("chk_tte: invalid cur? ");
			}

			i = TTE_TO_TTEPFN(orig_old);
			k = TTE_TO_TTEPFN(new);
			if (i != k) {
				panic("chk_tte: bad pfn3, 0x%lx, 0x%lx", i, k);
			}
		}
	} else {
		if (TTE_IS_VALID(cur)) {
			j = TTE_TO_TTEPFN(cur);
			if (TTE_IS_VALID(new)) {
				k = TTE_TO_TTEPFN(new);
				if (j != k) {
					panic("chk_tte: bad pfn4, 0x%lx, 0x%lx",
					    j, k);
				}
			} else {
				panic("chk_tte: why here?");
			}
		} else {
			if (!TTE_IS_VALID(new)) {
				panic("chk_tte: why here2 ?");
			}
		}
	}
}

#endif /* DEBUG */

extern void prefetch_tsbe_read(struct tsbe *);
extern void prefetch_tsbe_write(struct tsbe *);


/*
 * We want to prefetch 7 cache lines ahead for our read prefetch.  This gives
 * us optimal performance on Cheetah+.  You can only have 8 outstanding
 * prefetches at any one time, so we opted for 7 read prefetches and 1 write
 * prefetch to make the most utilization of the prefetch capability.
 */
#define	TSBE_PREFETCH_STRIDE (7)

void
sfmmu_copy_tsb(struct tsb_info *old_tsbinfo, struct tsb_info *new_tsbinfo)
{
	int old_bytes = TSB_BYTES(old_tsbinfo->tsb_szc);
	int new_bytes = TSB_BYTES(new_tsbinfo->tsb_szc);
	int old_entries = TSB_ENTRIES(old_tsbinfo->tsb_szc);
	int new_entries = TSB_ENTRIES(new_tsbinfo->tsb_szc);
	struct tsbe *old;
	struct tsbe *new;
	struct tsbe *new_base = (struct tsbe *)new_tsbinfo->tsb_va;
	uint64_t va;
	int new_offset;
	int i;
	int vpshift;
	int last_prefetch;

	if (old_bytes == new_bytes) {
		bcopy(old_tsbinfo->tsb_va, new_tsbinfo->tsb_va, new_bytes);
	} else {

		/*
		 * A TSBE is 16 bytes which means there are four TSBE's per
		 * P$ line (64 bytes), thus every 4 TSBE's we prefetch.
		 */
		old = (struct tsbe *)old_tsbinfo->tsb_va;
		last_prefetch = old_entries - (4*(TSBE_PREFETCH_STRIDE+1));
		for (i = 0; i < old_entries; i++, old++) {
			if (((i & (4-1)) == 0) && (i < last_prefetch))
				prefetch_tsbe_read(old);
			if (!old->tte_tag.tag_invalid) {
				/*
				 * We have a valid TTE to remap.  Check the
				 * size.  We won't remap 64K or 512K TTEs
				 * because they span more than one TSB entry
				 * and are indexed using an 8K virt. page.
				 * Ditto for 32M and 256M TTEs.
				 */
				if (TTE_CSZ(&old->tte_data) == TTE64K ||
				    TTE_CSZ(&old->tte_data) == TTE512K)
					continue;
				if (mmu_page_sizes == max_mmu_page_sizes) {
					if (TTE_CSZ(&old->tte_data) == TTE32M ||
					    TTE_CSZ(&old->tte_data) == TTE256M)
						continue;
				}

				/* clear the lower 22 bits of the va */
				va = *(uint64_t *)old << 22;
				/* turn va into a virtual pfn */
				va >>= 22 - TSB_START_SIZE;
				/*
				 * or in bits from the offset in the tsb
				 * to get the real virtual pfn. These
				 * correspond to bits [21:13] in the va
				 */
				vpshift =
				    TTE_BSZS_SHIFT(TTE_CSZ(&old->tte_data)) &
				    0x1ff;
				va |= (i << vpshift);
				va >>= vpshift;
				new_offset = va & (new_entries - 1);
				new = new_base + new_offset;
				prefetch_tsbe_write(new);
				*new = *old;
			}
		}
	}
}

/*
 * unused in sfmmu
 */
void
hat_dump(void)
{
}

/*
 * Called when a thread is exiting and we have switched to the kernel address
 * space.  Perform the same VM initialization resume() uses when switching
 * processes.
 *
 * Note that sfmmu_load_mmustate() is currently a no-op for kernel threads, but
 * we call it anyway in case the semantics change in the future.
 */
/*ARGSUSED*/
void
hat_thread_exit(kthread_t *thd)
{
	uint_t pgsz_cnum;
	uint_t pstate_save;

	ASSERT(thd->t_procp->p_as == &kas);

	pgsz_cnum = KCONTEXT;
#ifdef sun4u
	pgsz_cnum |= (ksfmmup->sfmmu_cext << CTXREG_EXT_SHIFT);
#endif

	/*
	 * Note that sfmmu_load_mmustate() is currently a no-op for
	 * kernel threads. We need to disable interrupts here,
	 * simply because otherwise sfmmu_load_mmustate() would panic
	 * if the caller does not disable interrupts.
	 */
	pstate_save = sfmmu_disable_intrs();

	/* Compatibility Note: hw takes care of MMU_SCONTEXT1 */
	sfmmu_setctx_sec(pgsz_cnum);
	sfmmu_load_mmustate(ksfmmup);
	sfmmu_enable_intrs(pstate_save);
}


/*
 * SRD support
 */
#define	SRD_HASH_FUNCTION(vp)	(((((uintptr_t)(vp)) >> 4) ^ \
				    (((uintptr_t)(vp)) >> 11)) & \
				    srd_hashmask)

/*
 * Attach the process to the srd struct associated with the exec vnode
 * from which the process is started.
 */
void
hat_join_srd(struct hat *sfmmup, vnode_t *evp)
{
	uint_t hash = SRD_HASH_FUNCTION(evp);
	sf_srd_t *srdp;
	sf_srd_t *newsrdp;

	ASSERT(sfmmup != ksfmmup);
	ASSERT(sfmmup->sfmmu_srdp == NULL);

	if (!shctx_on) {
		return;
	}

	VN_HOLD(evp);

	if (srd_buckets[hash].srdb_srdp != NULL) {
		mutex_enter(&srd_buckets[hash].srdb_lock);
		for (srdp = srd_buckets[hash].srdb_srdp; srdp != NULL;
		    srdp = srdp->srd_hash) {
			if (srdp->srd_evp == evp) {
				ASSERT(srdp->srd_refcnt >= 0);
				sfmmup->sfmmu_srdp = srdp;
				atomic_inc_32(
				    (volatile uint_t *)&srdp->srd_refcnt);
				mutex_exit(&srd_buckets[hash].srdb_lock);
				return;
			}
		}
		mutex_exit(&srd_buckets[hash].srdb_lock);
	}
	newsrdp = kmem_cache_alloc(srd_cache, KM_SLEEP);
	ASSERT(newsrdp->srd_next_ismrid == 0 && newsrdp->srd_next_hmerid == 0);

	newsrdp->srd_evp = evp;
	newsrdp->srd_refcnt = 1;
	newsrdp->srd_hmergnfree = NULL;
	newsrdp->srd_ismrgnfree = NULL;

	mutex_enter(&srd_buckets[hash].srdb_lock);
	for (srdp = srd_buckets[hash].srdb_srdp; srdp != NULL;
	    srdp = srdp->srd_hash) {
		if (srdp->srd_evp == evp) {
			ASSERT(srdp->srd_refcnt >= 0);
			sfmmup->sfmmu_srdp = srdp;
			atomic_inc_32((volatile uint_t *)&srdp->srd_refcnt);
			mutex_exit(&srd_buckets[hash].srdb_lock);
			kmem_cache_free(srd_cache, newsrdp);
			return;
		}
	}
	newsrdp->srd_hash = srd_buckets[hash].srdb_srdp;
	srd_buckets[hash].srdb_srdp = newsrdp;
	sfmmup->sfmmu_srdp = newsrdp;

	mutex_exit(&srd_buckets[hash].srdb_lock);

}

static void
sfmmu_leave_srd(sfmmu_t *sfmmup)
{
	vnode_t *evp;
	sf_srd_t *srdp = sfmmup->sfmmu_srdp;
	uint_t hash;
	sf_srd_t **prev_srdpp;
	sf_region_t *rgnp;
	sf_region_t *nrgnp;
#ifdef DEBUG
	int rgns = 0;
#endif
	int i;

	ASSERT(sfmmup != ksfmmup);
	ASSERT(srdp != NULL);
	ASSERT(srdp->srd_refcnt > 0);
	ASSERT(sfmmup->sfmmu_scdp == NULL);
	ASSERT(sfmmup->sfmmu_free == 1);

	sfmmup->sfmmu_srdp = NULL;
	evp = srdp->srd_evp;
	ASSERT(evp != NULL);
	if (atomic_dec_32_nv((volatile uint_t *)&srdp->srd_refcnt)) {
		VN_RELE(evp);
		return;
	}

	hash = SRD_HASH_FUNCTION(evp);
	mutex_enter(&srd_buckets[hash].srdb_lock);
	for (prev_srdpp = &srd_buckets[hash].srdb_srdp;
	    (srdp = *prev_srdpp) != NULL; prev_srdpp = &srdp->srd_hash) {
		if (srdp->srd_evp == evp) {
			break;
		}
	}
	if (srdp == NULL || srdp->srd_refcnt) {
		mutex_exit(&srd_buckets[hash].srdb_lock);
		VN_RELE(evp);
		return;
	}
	*prev_srdpp = srdp->srd_hash;
	mutex_exit(&srd_buckets[hash].srdb_lock);

	ASSERT(srdp->srd_refcnt == 0);
	VN_RELE(evp);

#ifdef DEBUG
	for (i = 0; i < SFMMU_MAX_REGION_BUCKETS; i++) {
		ASSERT(srdp->srd_rgnhash[i] == NULL);
	}
#endif /* DEBUG */

	/* free each hme regions in the srd */
	for (rgnp = srdp->srd_hmergnfree; rgnp != NULL; rgnp = nrgnp) {
		nrgnp = rgnp->rgn_next;
		ASSERT(rgnp->rgn_id < srdp->srd_next_hmerid);
		ASSERT(rgnp->rgn_refcnt == 0);
		ASSERT(rgnp->rgn_sfmmu_head == NULL);
		ASSERT(rgnp->rgn_flags & SFMMU_REGION_FREE);
		ASSERT(rgnp->rgn_hmeflags == 0);
		ASSERT(srdp->srd_hmergnp[rgnp->rgn_id] == rgnp);
#ifdef DEBUG
		for (i = 0; i < MMU_PAGE_SIZES; i++) {
			ASSERT(rgnp->rgn_ttecnt[i] == 0);
		}
		rgns++;
#endif /* DEBUG */
		kmem_cache_free(region_cache, rgnp);
	}
	ASSERT(rgns == srdp->srd_next_hmerid);

#ifdef DEBUG
	rgns = 0;
#endif
	/* free each ism rgns in the srd */
	for (rgnp = srdp->srd_ismrgnfree; rgnp != NULL; rgnp = nrgnp) {
		nrgnp = rgnp->rgn_next;
		ASSERT(rgnp->rgn_id < srdp->srd_next_ismrid);
		ASSERT(rgnp->rgn_refcnt == 0);
		ASSERT(rgnp->rgn_sfmmu_head == NULL);
		ASSERT(rgnp->rgn_flags & SFMMU_REGION_FREE);
		ASSERT(srdp->srd_ismrgnp[rgnp->rgn_id] == rgnp);
#ifdef DEBUG
		for (i = 0; i < MMU_PAGE_SIZES; i++) {
			ASSERT(rgnp->rgn_ttecnt[i] == 0);
		}
		rgns++;
#endif /* DEBUG */
		kmem_cache_free(region_cache, rgnp);
	}
	ASSERT(rgns == srdp->srd_next_ismrid);
	ASSERT(srdp->srd_ismbusyrgns == 0);
	ASSERT(srdp->srd_hmebusyrgns == 0);

	srdp->srd_next_ismrid = 0;
	srdp->srd_next_hmerid = 0;

	bzero((void *)srdp->srd_ismrgnp,
	    sizeof (sf_region_t *) * SFMMU_MAX_ISM_REGIONS);
	bzero((void *)srdp->srd_hmergnp,
	    sizeof (sf_region_t *) * SFMMU_MAX_HME_REGIONS);

	ASSERT(srdp->srd_scdp == NULL);
	kmem_cache_free(srd_cache, srdp);
}

/* ARGSUSED */
static int
sfmmu_srdcache_constructor(void *buf, void *cdrarg, int kmflags)
{
	sf_srd_t *srdp = (sf_srd_t *)buf;
	bzero(buf, sizeof (*srdp));

	mutex_init(&srdp->srd_mutex, NULL, MUTEX_DEFAULT, NULL);
	mutex_init(&srdp->srd_scd_mutex, NULL, MUTEX_DEFAULT, NULL);
	return (0);
}

/* ARGSUSED */
static void
sfmmu_srdcache_destructor(void *buf, void *cdrarg)
{
	sf_srd_t *srdp = (sf_srd_t *)buf;

	mutex_destroy(&srdp->srd_mutex);
	mutex_destroy(&srdp->srd_scd_mutex);
}

/*
 * The caller makes sure hat_join_region()/hat_leave_region() can't be called
 * at the same time for the same process and address range. This is ensured by
 * the fact that address space is locked as writer when a process joins the
 * regions. Therefore there's no need to hold an srd lock during the entire
 * execution of hat_join_region()/hat_leave_region().
 */

#define	RGN_HASH_FUNCTION(obj)	(((((uintptr_t)(obj)) >> 4) ^ \
				    (((uintptr_t)(obj)) >> 11)) & \
					srd_rgn_hashmask)
/*
 * This routine implements the shared context functionality required when
 * attaching a segment to an address space. It must be called from
 * hat_share() for D(ISM) segments and from segvn_create() for segments
 * with the MAP_PRIVATE and MAP_TEXT flags set. It returns a region_cookie
 * which is saved in the private segment data for hme segments and
 * the ism_map structure for ism segments.
 */
hat_region_cookie_t
hat_join_region(struct hat *sfmmup,
	caddr_t r_saddr,
	size_t r_size,
	void *r_obj,
	u_offset_t r_objoff,
	uchar_t r_perm,
	uchar_t r_pgszc,
	hat_rgn_cb_func_t r_cb_function,
	uint_t flags)
{
	sf_srd_t *srdp = sfmmup->sfmmu_srdp;
	uint_t rhash;
	uint_t rid;
	hatlock_t *hatlockp;
	sf_region_t *rgnp;
	sf_region_t *new_rgnp = NULL;
	int i;
	uint16_t *nextidp;
	sf_region_t **freelistp;
	int maxids;
	sf_region_t **rarrp;
	uint16_t *busyrgnsp;
	ulong_t rttecnt;
	uchar_t tteflag;
	uchar_t r_type = flags & HAT_REGION_TYPE_MASK;
	int text = (r_type == HAT_REGION_TEXT);

	if (srdp == NULL || r_size == 0) {
		return (HAT_INVALID_REGION_COOKIE);
	}

	ASSERT(sfmmup != ksfmmup);
	ASSERT(AS_WRITE_HELD(sfmmup->sfmmu_as));
	ASSERT(srdp->srd_refcnt > 0);
	ASSERT(!(flags & ~HAT_REGION_TYPE_MASK));
	ASSERT(flags == HAT_REGION_TEXT || flags == HAT_REGION_ISM);
	ASSERT(r_pgszc < mmu_page_sizes);
	if (!IS_P2ALIGNED(r_saddr, TTEBYTES(r_pgszc)) ||
	    !IS_P2ALIGNED(r_size, TTEBYTES(r_pgszc))) {
		panic("hat_join_region: region addr or size is not aligned\n");
	}


	r_type = (r_type == HAT_REGION_ISM) ? SFMMU_REGION_ISM :
	    SFMMU_REGION_HME;
	/*
	 * Currently only support shared hmes for the read only main text
	 * region.
	 */
	if (r_type == SFMMU_REGION_HME && ((r_obj != srdp->srd_evp) ||
	    (r_perm & PROT_WRITE))) {
		return (HAT_INVALID_REGION_COOKIE);
	}

	rhash = RGN_HASH_FUNCTION(r_obj);

	if (r_type == SFMMU_REGION_ISM) {
		nextidp = &srdp->srd_next_ismrid;
		freelistp = &srdp->srd_ismrgnfree;
		maxids = SFMMU_MAX_ISM_REGIONS;
		rarrp = srdp->srd_ismrgnp;
		busyrgnsp = &srdp->srd_ismbusyrgns;
	} else {
		nextidp = &srdp->srd_next_hmerid;
		freelistp = &srdp->srd_hmergnfree;
		maxids = SFMMU_MAX_HME_REGIONS;
		rarrp = srdp->srd_hmergnp;
		busyrgnsp = &srdp->srd_hmebusyrgns;
	}

	mutex_enter(&srdp->srd_mutex);

	for (rgnp = srdp->srd_rgnhash[rhash]; rgnp != NULL;
	    rgnp = rgnp->rgn_hash) {
		if (rgnp->rgn_saddr == r_saddr && rgnp->rgn_size == r_size &&
		    rgnp->rgn_obj == r_obj && rgnp->rgn_objoff == r_objoff &&
		    rgnp->rgn_perm == r_perm && rgnp->rgn_pgszc == r_pgszc) {
			break;
		}
	}

rfound:
	if (rgnp != NULL) {
		ASSERT((rgnp->rgn_flags & SFMMU_REGION_TYPE_MASK) == r_type);
		ASSERT(rgnp->rgn_cb_function == r_cb_function);
		ASSERT(rgnp->rgn_refcnt >= 0);
		rid = rgnp->rgn_id;
		ASSERT(rid < maxids);
		ASSERT(rarrp[rid] == rgnp);
		ASSERT(rid < *nextidp);
		atomic_inc_32((volatile uint_t *)&rgnp->rgn_refcnt);
		mutex_exit(&srdp->srd_mutex);
		if (new_rgnp != NULL) {
			kmem_cache_free(region_cache, new_rgnp);
		}
		if (r_type == SFMMU_REGION_HME) {
			int myjoin =
			    (sfmmup == astosfmmu(curthread->t_procp->p_as));

			sfmmu_link_to_hmeregion(sfmmup, rgnp);
			/*
			 * bitmap should be updated after linking sfmmu on
			 * region list so that pageunload() doesn't skip
			 * TSB/TLB flush. As soon as bitmap is updated another
			 * thread in this process can already start accessing
			 * this region.
			 */
			/*
			 * Normally ttecnt accounting is done as part of
			 * pagefault handling. But a process may not take any
			 * pagefaults on shared hmeblks created by some other
			 * process. To compensate for this assume that the
			 * entire region will end up faulted in using
			 * the region's pagesize.
			 *
			 */
			if (r_pgszc > TTE8K) {
				tteflag = 1 << r_pgszc;
				if (disable_large_pages & tteflag) {
					tteflag = 0;
				}
			} else {
				tteflag = 0;
			}
			if (tteflag && !(sfmmup->sfmmu_rtteflags & tteflag)) {
				hatlockp = sfmmu_hat_enter(sfmmup);
				sfmmup->sfmmu_rtteflags |= tteflag;
				sfmmu_hat_exit(hatlockp);
			}
			hatlockp = sfmmu_hat_enter(sfmmup);

			/*
			 * Preallocate 1/4 of ttecnt's in 8K TSB for >= 4M
			 * region to allow for large page allocation failure.
			 */
			if (r_pgszc >= TTE4M) {
				sfmmup->sfmmu_tsb0_4minflcnt +=
				    r_size >> (TTE_PAGE_SHIFT(TTE8K) + 2);
			}

			/* update sfmmu_ttecnt with the shme rgn ttecnt */
			rttecnt = r_size >> TTE_PAGE_SHIFT(r_pgszc);
			atomic_add_long(&sfmmup->sfmmu_ttecnt[r_pgszc],
			    rttecnt);

			if (text && r_pgszc >= TTE4M &&
			    (tteflag || ((disable_large_pages >> TTE4M) &
			    ((1 << (r_pgszc - TTE4M + 1)) - 1))) &&
			    !SFMMU_FLAGS_ISSET(sfmmup, HAT_4MTEXT_FLAG)) {
				SFMMU_FLAGS_SET(sfmmup, HAT_4MTEXT_FLAG);
			}

			sfmmu_hat_exit(hatlockp);
			/*
			 * On Panther we need to make sure TLB is programmed
			 * to accept 32M/256M pages.  Call
			 * sfmmu_check_page_sizes() now to make sure TLB is
			 * setup before making hmeregions visible to other
			 * threads.
			 */
			sfmmu_check_page_sizes(sfmmup, 1);
			hatlockp = sfmmu_hat_enter(sfmmup);
			SF_RGNMAP_ADD(sfmmup->sfmmu_hmeregion_map, rid);

			/*
			 * if context is invalid tsb miss exception code will
			 * call sfmmu_check_page_sizes() and update tsbmiss
			 * area later.
			 */
			kpreempt_disable();
			if (myjoin &&
			    (sfmmup->sfmmu_ctxs[CPU_MMU_IDX(CPU)].cnum
			    != INVALID_CONTEXT)) {
				struct tsbmiss *tsbmp;

				tsbmp = &tsbmiss_area[CPU->cpu_id];
				ASSERT(sfmmup == tsbmp->usfmmup);
				BT_SET(tsbmp->shmermap, rid);
				if (r_pgszc > TTE64K) {
					tsbmp->uhat_rtteflags |= tteflag;
				}

			}
			kpreempt_enable();

			sfmmu_hat_exit(hatlockp);
			ASSERT((hat_region_cookie_t)((uint64_t)rid) !=
			    HAT_INVALID_REGION_COOKIE);
		} else {
			hatlockp = sfmmu_hat_enter(sfmmup);
			SF_RGNMAP_ADD(sfmmup->sfmmu_ismregion_map, rid);
			sfmmu_hat_exit(hatlockp);
		}
		ASSERT(rid < maxids);

		if (r_type == SFMMU_REGION_ISM) {
			sfmmu_find_scd(sfmmup);
		}
		return ((hat_region_cookie_t)((uint64_t)rid));
	}

	ASSERT(new_rgnp == NULL);

	if (*busyrgnsp >= maxids) {
		mutex_exit(&srdp->srd_mutex);
		return (HAT_INVALID_REGION_COOKIE);
	}

	ASSERT(MUTEX_HELD(&srdp->srd_mutex));
	if (*freelistp != NULL) {
		rgnp = *freelistp;
		*freelistp = rgnp->rgn_next;
		ASSERT(rgnp->rgn_id < *nextidp);
		ASSERT(rgnp->rgn_id < maxids);
		ASSERT(rgnp->rgn_flags & SFMMU_REGION_FREE);
		ASSERT((rgnp->rgn_flags & SFMMU_REGION_TYPE_MASK)
		    == r_type);
		ASSERT(rarrp[rgnp->rgn_id] == rgnp);
		ASSERT(rgnp->rgn_hmeflags == 0);
	} else {
		/*
		 * release local locks before memory allocation.
		 */
		mutex_exit(&srdp->srd_mutex);

		new_rgnp = kmem_cache_alloc(region_cache, KM_SLEEP);

		mutex_enter(&srdp->srd_mutex);
		for (rgnp = srdp->srd_rgnhash[rhash]; rgnp != NULL;
		    rgnp = rgnp->rgn_hash) {
			if (rgnp->rgn_saddr == r_saddr &&
			    rgnp->rgn_size == r_size &&
			    rgnp->rgn_obj == r_obj &&
			    rgnp->rgn_objoff == r_objoff &&
			    rgnp->rgn_perm == r_perm &&
			    rgnp->rgn_pgszc == r_pgszc) {
				break;
			}
		}
		if (rgnp != NULL) {
			goto rfound;
		}

		if (*nextidp >= maxids) {
			mutex_exit(&srdp->srd_mutex);
			goto fail;
		}
		rgnp = new_rgnp;
		new_rgnp = NULL;
		rgnp->rgn_id = (*nextidp)++;
		ASSERT(rgnp->rgn_id < maxids);
		ASSERT(rarrp[rgnp->rgn_id] == NULL);
		rarrp[rgnp->rgn_id] = rgnp;
	}

	ASSERT(rgnp->rgn_sfmmu_head == NULL);
	ASSERT(rgnp->rgn_hmeflags == 0);
#ifdef DEBUG
	for (i = 0; i < MMU_PAGE_SIZES; i++) {
		ASSERT(rgnp->rgn_ttecnt[i] == 0);
	}
#endif
	rgnp->rgn_saddr = r_saddr;
	rgnp->rgn_size = r_size;
	rgnp->rgn_obj = r_obj;
	rgnp->rgn_objoff = r_objoff;
	rgnp->rgn_perm = r_perm;
	rgnp->rgn_pgszc = r_pgszc;
	rgnp->rgn_flags = r_type;
	rgnp->rgn_refcnt = 0;
	rgnp->rgn_cb_function = r_cb_function;
	rgnp->rgn_hash = srdp->srd_rgnhash[rhash];
	srdp->srd_rgnhash[rhash] = rgnp;
	(*busyrgnsp)++;
	ASSERT(*busyrgnsp <= maxids);
	goto rfound;

fail:
	ASSERT(new_rgnp != NULL);
	kmem_cache_free(region_cache, new_rgnp);
	return (HAT_INVALID_REGION_COOKIE);
}

/*
 * This function implements the shared context functionality required
 * when detaching a segment from an address space. It must be called
 * from hat_unshare() for all D(ISM) segments and from segvn_unmap(),
 * for segments with a valid region_cookie.
 * It will also be called from all seg_vn routines which change a
 * segment's attributes such as segvn_setprot(), segvn_setpagesize(),
 * segvn_clrszc() & segvn_advise(), as well as in the case of COW fault
 * from segvn_fault().
 */
void
hat_leave_region(struct hat *sfmmup, hat_region_cookie_t rcookie, uint_t flags)
{
	sf_srd_t *srdp = sfmmup->sfmmu_srdp;
	sf_scd_t *scdp;
	uint_t rhash;
	uint_t rid = (uint_t)((uint64_t)rcookie);
	hatlock_t *hatlockp = NULL;
	sf_region_t *rgnp;
	sf_region_t **prev_rgnpp;
	sf_region_t *cur_rgnp;
	void *r_obj;
	int i;
	caddr_t	r_saddr;
	caddr_t r_eaddr;
	size_t	r_size;
	uchar_t	r_pgszc;
	uchar_t r_type = flags & HAT_REGION_TYPE_MASK;

	ASSERT(sfmmup != ksfmmup);
	ASSERT(srdp != NULL);
	ASSERT(srdp->srd_refcnt > 0);
	ASSERT(!(flags & ~HAT_REGION_TYPE_MASK));
	ASSERT(flags == HAT_REGION_TEXT || flags == HAT_REGION_ISM);
	ASSERT(!sfmmup->sfmmu_free || sfmmup->sfmmu_scdp == NULL);

	r_type = (r_type == HAT_REGION_ISM) ? SFMMU_REGION_ISM :
	    SFMMU_REGION_HME;

	if (r_type == SFMMU_REGION_ISM) {
		ASSERT(SFMMU_IS_ISMRID_VALID(rid));
		ASSERT(rid < SFMMU_MAX_ISM_REGIONS);
		rgnp = srdp->srd_ismrgnp[rid];
	} else {
		ASSERT(SFMMU_IS_SHMERID_VALID(rid));
		ASSERT(rid < SFMMU_MAX_HME_REGIONS);
		rgnp = srdp->srd_hmergnp[rid];
	}
	ASSERT(rgnp != NULL);
	ASSERT(rgnp->rgn_id == rid);
	ASSERT((rgnp->rgn_flags & SFMMU_REGION_TYPE_MASK) == r_type);
	ASSERT(!(rgnp->rgn_flags & SFMMU_REGION_FREE));
	ASSERT(AS_LOCK_HELD(sfmmup->sfmmu_as));

	if (sfmmup->sfmmu_free) {
		ulong_t rttecnt;
		r_pgszc = rgnp->rgn_pgszc;
		r_size = rgnp->rgn_size;

		ASSERT(sfmmup->sfmmu_scdp == NULL);
		if (r_type == SFMMU_REGION_ISM) {
			SF_RGNMAP_DEL(sfmmup->sfmmu_ismregion_map, rid);
		} else {
			/* update shme rgns ttecnt in sfmmu_ttecnt */
			rttecnt = r_size >> TTE_PAGE_SHIFT(r_pgszc);
			ASSERT(sfmmup->sfmmu_ttecnt[r_pgszc] >= rttecnt);

			atomic_add_long(&sfmmup->sfmmu_ttecnt[r_pgszc],
			    -rttecnt);

			SF_RGNMAP_DEL(sfmmup->sfmmu_hmeregion_map, rid);
		}
	} else if (r_type == SFMMU_REGION_ISM) {
		hatlockp = sfmmu_hat_enter(sfmmup);
		ASSERT(rid < srdp->srd_next_ismrid);
		SF_RGNMAP_DEL(sfmmup->sfmmu_ismregion_map, rid);
		scdp = sfmmup->sfmmu_scdp;
		if (scdp != NULL &&
		    SF_RGNMAP_TEST(scdp->scd_ismregion_map, rid)) {
			sfmmu_leave_scd(sfmmup, r_type);
			ASSERT(sfmmu_hat_lock_held(sfmmup));
		}
		sfmmu_hat_exit(hatlockp);
	} else {
		ulong_t rttecnt;
		r_pgszc = rgnp->rgn_pgszc;
		r_saddr = rgnp->rgn_saddr;
		r_size = rgnp->rgn_size;
		r_eaddr = r_saddr + r_size;

		ASSERT(r_type == SFMMU_REGION_HME);
		hatlockp = sfmmu_hat_enter(sfmmup);
		ASSERT(rid < srdp->srd_next_hmerid);
		SF_RGNMAP_DEL(sfmmup->sfmmu_hmeregion_map, rid);

		/*
		 * If region is part of an SCD call sfmmu_leave_scd().
		 * Otherwise if process is not exiting and has valid context
		 * just drop the context on the floor to lose stale TLB
		 * entries and force the update of tsb miss area to reflect
		 * the new region map. After that clean our TSB entries.
		 */
		scdp = sfmmup->sfmmu_scdp;
		if (scdp != NULL &&
		    SF_RGNMAP_TEST(scdp->scd_hmeregion_map, rid)) {
			sfmmu_leave_scd(sfmmup, r_type);
			ASSERT(sfmmu_hat_lock_held(sfmmup));
		}
		sfmmu_invalidate_ctx(sfmmup);

		i = TTE8K;
		while (i < mmu_page_sizes) {
			if (rgnp->rgn_ttecnt[i] != 0) {
				sfmmu_unload_tsb_range(sfmmup, r_saddr,
				    r_eaddr, i);
				if (i < TTE4M) {
					i = TTE4M;
					continue;
				} else {
					break;
				}
			}
			i++;
		}
		/* Remove the preallocated 1/4 8k ttecnt for 4M regions. */
		if (r_pgszc >= TTE4M) {
			rttecnt = r_size >> (TTE_PAGE_SHIFT(TTE8K) + 2);
			ASSERT(sfmmup->sfmmu_tsb0_4minflcnt >=
			    rttecnt);
			sfmmup->sfmmu_tsb0_4minflcnt -= rttecnt;
		}

		/* update shme rgns ttecnt in sfmmu_ttecnt */
		rttecnt = r_size >> TTE_PAGE_SHIFT(r_pgszc);
		ASSERT(sfmmup->sfmmu_ttecnt[r_pgszc] >= rttecnt);
		atomic_add_long(&sfmmup->sfmmu_ttecnt[r_pgszc], -rttecnt);

		sfmmu_hat_exit(hatlockp);
		if (scdp != NULL && sfmmup->sfmmu_scdp == NULL) {
			/* sfmmup left the scd, grow private tsb */
			sfmmu_check_page_sizes(sfmmup, 1);
		} else {
			sfmmu_check_page_sizes(sfmmup, 0);
		}
	}

	if (r_type == SFMMU_REGION_HME) {
		sfmmu_unlink_from_hmeregion(sfmmup, rgnp);
	}

	r_obj = rgnp->rgn_obj;
	if (atomic_dec_32_nv((volatile uint_t *)&rgnp->rgn_refcnt)) {
		return;
	}

	/*
	 * looks like nobody uses this region anymore. Free it.
	 */
	rhash = RGN_HASH_FUNCTION(r_obj);
	mutex_enter(&srdp->srd_mutex);
	for (prev_rgnpp = &srdp->srd_rgnhash[rhash];
	    (cur_rgnp = *prev_rgnpp) != NULL;
	    prev_rgnpp = &cur_rgnp->rgn_hash) {
		if (cur_rgnp == rgnp && cur_rgnp->rgn_refcnt == 0) {
			break;
		}
	}

	if (cur_rgnp == NULL) {
		mutex_exit(&srdp->srd_mutex);
		return;
	}

	ASSERT((rgnp->rgn_flags & SFMMU_REGION_TYPE_MASK) == r_type);
	*prev_rgnpp = rgnp->rgn_hash;
	if (r_type == SFMMU_REGION_ISM) {
		rgnp->rgn_flags |= SFMMU_REGION_FREE;
		ASSERT(rid < srdp->srd_next_ismrid);
		rgnp->rgn_next = srdp->srd_ismrgnfree;
		srdp->srd_ismrgnfree = rgnp;
		ASSERT(srdp->srd_ismbusyrgns > 0);
		srdp->srd_ismbusyrgns--;
		mutex_exit(&srdp->srd_mutex);
		return;
	}
	mutex_exit(&srdp->srd_mutex);

	/*
	 * Destroy region's hmeblks.
	 */
	sfmmu_unload_hmeregion(srdp, rgnp);

	rgnp->rgn_hmeflags = 0;

	ASSERT(rgnp->rgn_sfmmu_head == NULL);
	ASSERT(rgnp->rgn_id == rid);
	for (i = 0; i < MMU_PAGE_SIZES; i++) {
		rgnp->rgn_ttecnt[i] = 0;
	}
	rgnp->rgn_flags |= SFMMU_REGION_FREE;
	mutex_enter(&srdp->srd_mutex);
	ASSERT(rid < srdp->srd_next_hmerid);
	rgnp->rgn_next = srdp->srd_hmergnfree;
	srdp->srd_hmergnfree = rgnp;
	ASSERT(srdp->srd_hmebusyrgns > 0);
	srdp->srd_hmebusyrgns--;
	mutex_exit(&srdp->srd_mutex);
}

/*
 * For now only called for hmeblk regions and not for ISM regions.
 */
void
hat_dup_region(struct hat *sfmmup, hat_region_cookie_t rcookie)
{
	sf_srd_t *srdp = sfmmup->sfmmu_srdp;
	uint_t rid = (uint_t)((uint64_t)rcookie);
	sf_region_t *rgnp;
	sf_rgn_link_t *rlink;
	sf_rgn_link_t *hrlink;
	ulong_t	rttecnt;

	ASSERT(sfmmup != ksfmmup);
	ASSERT(srdp != NULL);
	ASSERT(srdp->srd_refcnt > 0);

	ASSERT(rid < srdp->srd_next_hmerid);
	ASSERT(SFMMU_IS_SHMERID_VALID(rid));
	ASSERT(rid < SFMMU_MAX_HME_REGIONS);

	rgnp = srdp->srd_hmergnp[rid];
	ASSERT(rgnp->rgn_refcnt > 0);
	ASSERT(rgnp->rgn_id == rid);
	ASSERT((rgnp->rgn_flags & SFMMU_REGION_TYPE_MASK) == SFMMU_REGION_HME);
	ASSERT(!(rgnp->rgn_flags & SFMMU_REGION_FREE));

	atomic_inc_32((volatile uint_t *)&rgnp->rgn_refcnt);

	/* LINTED: constant in conditional context */
	SFMMU_HMERID2RLINKP(sfmmup, rid, rlink, 1, 0);
	ASSERT(rlink != NULL);
	mutex_enter(&rgnp->rgn_mutex);
	ASSERT(rgnp->rgn_sfmmu_head != NULL);
	/* LINTED: constant in conditional context */
	SFMMU_HMERID2RLINKP(rgnp->rgn_sfmmu_head, rid, hrlink, 0, 0);
	ASSERT(hrlink != NULL);
	ASSERT(hrlink->prev == NULL);
	rlink->next = rgnp->rgn_sfmmu_head;
	rlink->prev = NULL;
	hrlink->prev = sfmmup;
	/*
	 * make sure rlink's next field is correct
	 * before making this link visible.
	 */
	membar_stst();
	rgnp->rgn_sfmmu_head = sfmmup;
	mutex_exit(&rgnp->rgn_mutex);

	/* update sfmmu_ttecnt with the shme rgn ttecnt */
	rttecnt = rgnp->rgn_size >> TTE_PAGE_SHIFT(rgnp->rgn_pgszc);
	atomic_add_long(&sfmmup->sfmmu_ttecnt[rgnp->rgn_pgszc], rttecnt);
	/* update tsb0 inflation count */
	if (rgnp->rgn_pgszc >= TTE4M) {
		sfmmup->sfmmu_tsb0_4minflcnt +=
		    rgnp->rgn_size >> (TTE_PAGE_SHIFT(TTE8K) + 2);
	}
	/*
	 * Update regionid bitmask without hat lock since no other thread
	 * can update this region bitmask right now.
	 */
	SF_RGNMAP_ADD(sfmmup->sfmmu_hmeregion_map, rid);
}

/* ARGSUSED */
static int
sfmmu_rgncache_constructor(void *buf, void *cdrarg, int kmflags)
{
	sf_region_t *rgnp = (sf_region_t *)buf;
	bzero(buf, sizeof (*rgnp));

	mutex_init(&rgnp->rgn_mutex, NULL, MUTEX_DEFAULT, NULL);

	return (0);
}

/* ARGSUSED */
static void
sfmmu_rgncache_destructor(void *buf, void *cdrarg)
{
	sf_region_t *rgnp = (sf_region_t *)buf;
	mutex_destroy(&rgnp->rgn_mutex);
}

static int
sfrgnmap_isnull(sf_region_map_t *map)
{
	int i;

	for (i = 0; i < SFMMU_RGNMAP_WORDS; i++) {
		if (map->bitmap[i] != 0) {
			return (0);
		}
	}
	return (1);
}

static int
sfhmergnmap_isnull(sf_hmeregion_map_t *map)
{
	int i;

	for (i = 0; i < SFMMU_HMERGNMAP_WORDS; i++) {
		if (map->bitmap[i] != 0) {
			return (0);
		}
	}
	return (1);
}

#ifdef DEBUG
static void
check_scd_sfmmu_list(sfmmu_t **headp, sfmmu_t *sfmmup, int onlist)
{
	sfmmu_t *sp;
	sf_srd_t *srdp = sfmmup->sfmmu_srdp;

	for (sp = *headp; sp != NULL; sp = sp->sfmmu_scd_link.next) {
		ASSERT(srdp == sp->sfmmu_srdp);
		if (sp == sfmmup) {
			if (onlist) {
				return;
			} else {
				panic("shctx: sfmmu 0x%p found on scd"
				    "list 0x%p", (void *)sfmmup,
				    (void *)*headp);
			}
		}
	}
	if (onlist) {
		panic("shctx: sfmmu 0x%p not found on scd list 0x%p",
		    (void *)sfmmup, (void *)*headp);
	} else {
		return;
	}
}
#else /* DEBUG */
#define	check_scd_sfmmu_list(headp, sfmmup, onlist)
#endif /* DEBUG */

/*
 * Removes an sfmmu from the SCD sfmmu list.
 */
static void
sfmmu_from_scd_list(sfmmu_t **headp, sfmmu_t *sfmmup)
{
	ASSERT(sfmmup->sfmmu_srdp != NULL);
	check_scd_sfmmu_list(headp, sfmmup, 1);
	if (sfmmup->sfmmu_scd_link.prev != NULL) {
		ASSERT(*headp != sfmmup);
		sfmmup->sfmmu_scd_link.prev->sfmmu_scd_link.next =
		    sfmmup->sfmmu_scd_link.next;
	} else {
		ASSERT(*headp == sfmmup);
		*headp = sfmmup->sfmmu_scd_link.next;
	}
	if (sfmmup->sfmmu_scd_link.next != NULL) {
		sfmmup->sfmmu_scd_link.next->sfmmu_scd_link.prev =
		    sfmmup->sfmmu_scd_link.prev;
	}
}


/*
 * Adds an sfmmu to the start of the queue.
 */
static void
sfmmu_to_scd_list(sfmmu_t **headp, sfmmu_t *sfmmup)
{
	check_scd_sfmmu_list(headp, sfmmup, 0);
	sfmmup->sfmmu_scd_link.prev = NULL;
	sfmmup->sfmmu_scd_link.next = *headp;
	if (*headp != NULL)
		(*headp)->sfmmu_scd_link.prev = sfmmup;
	*headp = sfmmup;
}

/*
 * Remove an scd from the start of the queue.
 */
static void
sfmmu_remove_scd(sf_scd_t **headp, sf_scd_t *scdp)
{
	if (scdp->scd_prev != NULL) {
		ASSERT(*headp != scdp);
		scdp->scd_prev->scd_next = scdp->scd_next;
	} else {
		ASSERT(*headp == scdp);
		*headp = scdp->scd_next;
	}

	if (scdp->scd_next != NULL) {
		scdp->scd_next->scd_prev = scdp->scd_prev;
	}
}

/*
 * Add an scd to the start of the queue.
 */
static void
sfmmu_add_scd(sf_scd_t **headp, sf_scd_t *scdp)
{
	scdp->scd_prev = NULL;
	scdp->scd_next = *headp;
	if (*headp != NULL) {
		(*headp)->scd_prev = scdp;
	}
	*headp = scdp;
}

static int
sfmmu_alloc_scd_tsbs(sf_srd_t *srdp, sf_scd_t *scdp)
{
	uint_t rid;
	uint_t i;
	uint_t j;
	ulong_t w;
	sf_region_t *rgnp;
	ulong_t tte8k_cnt = 0;
	ulong_t tte4m_cnt = 0;
	uint_t tsb_szc;
	sfmmu_t *scsfmmup = scdp->scd_sfmmup;
	sfmmu_t	*ism_hatid;
	struct tsb_info *newtsb;
	int szc;

	ASSERT(srdp != NULL);

	for (i = 0; i < SFMMU_RGNMAP_WORDS; i++) {
		if ((w = scdp->scd_region_map.bitmap[i]) == 0) {
			continue;
		}
		j = 0;
		while (w) {
			if (!(w & 0x1)) {
				j++;
				w >>= 1;
				continue;
			}
			rid = (i << BT_ULSHIFT) | j;
			j++;
			w >>= 1;

			if (rid < SFMMU_MAX_HME_REGIONS) {
				rgnp = srdp->srd_hmergnp[rid];
				ASSERT(rgnp->rgn_id == rid);
				ASSERT(rgnp->rgn_refcnt > 0);

				if (rgnp->rgn_pgszc < TTE4M) {
					tte8k_cnt += rgnp->rgn_size >>
					    TTE_PAGE_SHIFT(TTE8K);
				} else {
					ASSERT(rgnp->rgn_pgszc >= TTE4M);
					tte4m_cnt += rgnp->rgn_size >>
					    TTE_PAGE_SHIFT(TTE4M);
					/*
					 * Inflate SCD tsb0 by preallocating
					 * 1/4 8k ttecnt for 4M regions to
					 * allow for lgpg alloc failure.
					 */
					tte8k_cnt += rgnp->rgn_size >>
					    (TTE_PAGE_SHIFT(TTE8K) + 2);
				}
			} else {
				rid -= SFMMU_MAX_HME_REGIONS;
				rgnp = srdp->srd_ismrgnp[rid];
				ASSERT(rgnp->rgn_id == rid);
				ASSERT(rgnp->rgn_refcnt > 0);

				ism_hatid = (sfmmu_t *)rgnp->rgn_obj;
				ASSERT(ism_hatid->sfmmu_ismhat);

				for (szc = 0; szc < TTE4M; szc++) {
					tte8k_cnt +=
					    ism_hatid->sfmmu_ttecnt[szc] <<
					    TTE_BSZS_SHIFT(szc);
				}

				ASSERT(rgnp->rgn_pgszc >= TTE4M);
				if (rgnp->rgn_pgszc >= TTE4M) {
					tte4m_cnt += rgnp->rgn_size >>
					    TTE_PAGE_SHIFT(TTE4M);
				}
			}
		}
	}

	tsb_szc = SELECT_TSB_SIZECODE(tte8k_cnt);

	/* Allocate both the SCD TSBs here. */
	if (sfmmu_tsbinfo_alloc(&scsfmmup->sfmmu_tsb,
	    tsb_szc, TSB8K|TSB64K|TSB512K, TSB_ALLOC, scsfmmup) &&
	    (tsb_szc <= TSB_4M_SZCODE ||
	    sfmmu_tsbinfo_alloc(&scsfmmup->sfmmu_tsb,
	    TSB_4M_SZCODE, TSB8K|TSB64K|TSB512K,
	    TSB_ALLOC, scsfmmup))) {

		SFMMU_STAT(sf_scd_1sttsb_allocfail);
		return (TSB_ALLOCFAIL);
	} else {
		scsfmmup->sfmmu_tsb->tsb_flags |= TSB_SHAREDCTX;

		if (tte4m_cnt) {
			tsb_szc = SELECT_TSB_SIZECODE(tte4m_cnt);
			if (sfmmu_tsbinfo_alloc(&newtsb, tsb_szc,
			    TSB4M|TSB32M|TSB256M, TSB_ALLOC, scsfmmup) &&
			    (tsb_szc <= TSB_4M_SZCODE ||
			    sfmmu_tsbinfo_alloc(&newtsb, TSB_4M_SZCODE,
			    TSB4M|TSB32M|TSB256M,
			    TSB_ALLOC, scsfmmup))) {
				/*
				 * If we fail to allocate the 2nd shared tsb,
				 * just free the 1st tsb, return failure.
				 */
				sfmmu_tsbinfo_free(scsfmmup->sfmmu_tsb);
				SFMMU_STAT(sf_scd_2ndtsb_allocfail);
				return (TSB_ALLOCFAIL);
			} else {
				ASSERT(scsfmmup->sfmmu_tsb->tsb_next == NULL);
				newtsb->tsb_flags |= TSB_SHAREDCTX;
				scsfmmup->sfmmu_tsb->tsb_next = newtsb;
				SFMMU_STAT(sf_scd_2ndtsb_alloc);
			}
		}
		SFMMU_STAT(sf_scd_1sttsb_alloc);
	}
	return (TSB_SUCCESS);
}

static void
sfmmu_free_scd_tsbs(sfmmu_t *scd_sfmmu)
{
	while (scd_sfmmu->sfmmu_tsb != NULL) {
		struct tsb_info *next = scd_sfmmu->sfmmu_tsb->tsb_next;
		sfmmu_tsbinfo_free(scd_sfmmu->sfmmu_tsb);
		scd_sfmmu->sfmmu_tsb = next;
	}
}

/*
 * Link the sfmmu onto the hme region list.
 */
void
sfmmu_link_to_hmeregion(sfmmu_t *sfmmup, sf_region_t *rgnp)
{
	uint_t rid;
	sf_rgn_link_t *rlink;
	sfmmu_t *head;
	sf_rgn_link_t *hrlink;

	rid = rgnp->rgn_id;
	ASSERT(SFMMU_IS_SHMERID_VALID(rid));

	/* LINTED: constant in conditional context */
	SFMMU_HMERID2RLINKP(sfmmup, rid, rlink, 1, 1);
	ASSERT(rlink != NULL);
	mutex_enter(&rgnp->rgn_mutex);
	if ((head = rgnp->rgn_sfmmu_head) == NULL) {
		rlink->next = NULL;
		rlink->prev = NULL;
		/*
		 * make sure rlink's next field is NULL
		 * before making this link visible.
		 */
		membar_stst();
		rgnp->rgn_sfmmu_head = sfmmup;
	} else {
		/* LINTED: constant in conditional context */
		SFMMU_HMERID2RLINKP(head, rid, hrlink, 0, 0);
		ASSERT(hrlink != NULL);
		ASSERT(hrlink->prev == NULL);
		rlink->next = head;
		rlink->prev = NULL;
		hrlink->prev = sfmmup;
		/*
		 * make sure rlink's next field is correct
		 * before making this link visible.
		 */
		membar_stst();
		rgnp->rgn_sfmmu_head = sfmmup;
	}
	mutex_exit(&rgnp->rgn_mutex);
}

/*
 * Unlink the sfmmu from the hme region list.
 */
void
sfmmu_unlink_from_hmeregion(sfmmu_t *sfmmup, sf_region_t *rgnp)
{
	uint_t rid;
	sf_rgn_link_t *rlink;

	rid = rgnp->rgn_id;
	ASSERT(SFMMU_IS_SHMERID_VALID(rid));

	/* LINTED: constant in conditional context */
	SFMMU_HMERID2RLINKP(sfmmup, rid, rlink, 0, 0);
	ASSERT(rlink != NULL);
	mutex_enter(&rgnp->rgn_mutex);
	if (rgnp->rgn_sfmmu_head == sfmmup) {
		sfmmu_t *next = rlink->next;
		rgnp->rgn_sfmmu_head = next;
		/*
		 * if we are stopped by xc_attention() after this
		 * point the forward link walking in
		 * sfmmu_rgntlb_demap() will work correctly since the
		 * head correctly points to the next element.
		 */
		membar_stst();
		rlink->next = NULL;
		ASSERT(rlink->prev == NULL);
		if (next != NULL) {
			sf_rgn_link_t *nrlink;
			/* LINTED: constant in conditional context */
			SFMMU_HMERID2RLINKP(next, rid, nrlink, 0, 0);
			ASSERT(nrlink != NULL);
			ASSERT(nrlink->prev == sfmmup);
			nrlink->prev = NULL;
		}
	} else {
		sfmmu_t *next = rlink->next;
		sfmmu_t *prev = rlink->prev;
		sf_rgn_link_t *prlink;

		ASSERT(prev != NULL);
		/* LINTED: constant in conditional context */
		SFMMU_HMERID2RLINKP(prev, rid, prlink, 0, 0);
		ASSERT(prlink != NULL);
		ASSERT(prlink->next == sfmmup);
		prlink->next = next;
		/*
		 * if we are stopped by xc_attention()
		 * after this point the forward link walking
		 * will work correctly since the prev element
		 * correctly points to the next element.
		 */
		membar_stst();
		rlink->next = NULL;
		rlink->prev = NULL;
		if (next != NULL) {
			sf_rgn_link_t *nrlink;
			/* LINTED: constant in conditional context */
			SFMMU_HMERID2RLINKP(next, rid, nrlink, 0, 0);
			ASSERT(nrlink != NULL);
			ASSERT(nrlink->prev == sfmmup);
			nrlink->prev = prev;
		}
	}
	mutex_exit(&rgnp->rgn_mutex);
}

/*
 * Link scd sfmmu onto ism or hme region list for each region in the
 * scd region map.
 */
void
sfmmu_link_scd_to_regions(sf_srd_t *srdp, sf_scd_t *scdp)
{
	uint_t rid;
	uint_t i;
	uint_t j;
	ulong_t w;
	sf_region_t *rgnp;
	sfmmu_t *scsfmmup;

	scsfmmup = scdp->scd_sfmmup;
	ASSERT(scsfmmup->sfmmu_scdhat);
	for (i = 0; i < SFMMU_RGNMAP_WORDS; i++) {
		if ((w = scdp->scd_region_map.bitmap[i]) == 0) {
			continue;
		}
		j = 0;
		while (w) {
			if (!(w & 0x1)) {
				j++;
				w >>= 1;
				continue;
			}
			rid = (i << BT_ULSHIFT) | j;
			j++;
			w >>= 1;

			if (rid < SFMMU_MAX_HME_REGIONS) {
				rgnp = srdp->srd_hmergnp[rid];
				ASSERT(rgnp->rgn_id == rid);
				ASSERT(rgnp->rgn_refcnt > 0);
				sfmmu_link_to_hmeregion(scsfmmup, rgnp);
			} else {
				sfmmu_t *ism_hatid = NULL;
				ism_ment_t *ism_ment;
				rid -= SFMMU_MAX_HME_REGIONS;
				rgnp = srdp->srd_ismrgnp[rid];
				ASSERT(rgnp->rgn_id == rid);
				ASSERT(rgnp->rgn_refcnt > 0);

				ism_hatid = (sfmmu_t *)rgnp->rgn_obj;
				ASSERT(ism_hatid->sfmmu_ismhat);
				ism_ment = &scdp->scd_ism_links[rid];
				ism_ment->iment_hat = scsfmmup;
				ism_ment->iment_base_va = rgnp->rgn_saddr;
				mutex_enter(&ism_mlist_lock);
				iment_add(ism_ment, ism_hatid);
				mutex_exit(&ism_mlist_lock);

			}
		}
	}
}
/*
 * Unlink scd sfmmu from ism or hme region list for each region in the
 * scd region map.
 */
void
sfmmu_unlink_scd_from_regions(sf_srd_t *srdp, sf_scd_t *scdp)
{
	uint_t rid;
	uint_t i;
	uint_t j;
	ulong_t w;
	sf_region_t *rgnp;
	sfmmu_t *scsfmmup;

	scsfmmup = scdp->scd_sfmmup;
	for (i = 0; i < SFMMU_RGNMAP_WORDS; i++) {
		if ((w = scdp->scd_region_map.bitmap[i]) == 0) {
			continue;
		}
		j = 0;
		while (w) {
			if (!(w & 0x1)) {
				j++;
				w >>= 1;
				continue;
			}
			rid = (i << BT_ULSHIFT) | j;
			j++;
			w >>= 1;

			if (rid < SFMMU_MAX_HME_REGIONS) {
				rgnp = srdp->srd_hmergnp[rid];
				ASSERT(rgnp->rgn_id == rid);
				ASSERT(rgnp->rgn_refcnt > 0);
				sfmmu_unlink_from_hmeregion(scsfmmup,
				    rgnp);

			} else {
				sfmmu_t *ism_hatid = NULL;
				ism_ment_t *ism_ment;
				rid -= SFMMU_MAX_HME_REGIONS;
				rgnp = srdp->srd_ismrgnp[rid];
				ASSERT(rgnp->rgn_id == rid);
				ASSERT(rgnp->rgn_refcnt > 0);

				ism_hatid = (sfmmu_t *)rgnp->rgn_obj;
				ASSERT(ism_hatid->sfmmu_ismhat);
				ism_ment = &scdp->scd_ism_links[rid];
				ASSERT(ism_ment->iment_hat == scdp->scd_sfmmup);
				ASSERT(ism_ment->iment_base_va ==
				    rgnp->rgn_saddr);
				mutex_enter(&ism_mlist_lock);
				iment_sub(ism_ment, ism_hatid);
				mutex_exit(&ism_mlist_lock);

			}
		}
	}
}
/*
 * Allocates and initialises a new SCD structure, this is called with
 * the srd_scd_mutex held and returns with the reference count
 * initialised to 1.
 */
static sf_scd_t *
sfmmu_alloc_scd(sf_srd_t *srdp, sf_region_map_t *new_map)
{
	sf_scd_t *new_scdp;
	sfmmu_t *scsfmmup;
	int i;

	ASSERT(MUTEX_HELD(&srdp->srd_scd_mutex));
	new_scdp = kmem_cache_alloc(scd_cache, KM_SLEEP);

	scsfmmup = kmem_cache_alloc(sfmmuid_cache, KM_SLEEP);
	new_scdp->scd_sfmmup = scsfmmup;
	scsfmmup->sfmmu_srdp = srdp;
	scsfmmup->sfmmu_scdp = new_scdp;
	scsfmmup->sfmmu_tsb0_4minflcnt = 0;
	scsfmmup->sfmmu_scdhat = 1;
	CPUSET_ALL(scsfmmup->sfmmu_cpusran);
	bzero(scsfmmup->sfmmu_hmeregion_links, SFMMU_L1_HMERLINKS_SIZE);

	ASSERT(max_mmu_ctxdoms > 0);
	for (i = 0; i < max_mmu_ctxdoms; i++) {
		scsfmmup->sfmmu_ctxs[i].cnum = INVALID_CONTEXT;
		scsfmmup->sfmmu_ctxs[i].gnum = 0;
	}

	for (i = 0; i < MMU_PAGE_SIZES; i++) {
		new_scdp->scd_rttecnt[i] = 0;
	}

	new_scdp->scd_region_map = *new_map;
	new_scdp->scd_refcnt = 1;
	if (sfmmu_alloc_scd_tsbs(srdp, new_scdp) != TSB_SUCCESS) {
		kmem_cache_free(scd_cache, new_scdp);
		kmem_cache_free(sfmmuid_cache, scsfmmup);
		return (NULL);
	}
	if (&mmu_init_scd) {
		mmu_init_scd(new_scdp);
	}
	return (new_scdp);
}

/*
 * The first phase of a process joining an SCD. The hat structure is
 * linked to the SCD queue and then the HAT_JOIN_SCD sfmmu flag is set
 * and a cross-call with context invalidation is used to cause the
 * remaining work to be carried out in the sfmmu_tsbmiss_exception()
 * routine.
 */
static void
sfmmu_join_scd(sf_scd_t *scdp, sfmmu_t *sfmmup)
{
	hatlock_t *hatlockp;
	sf_srd_t *srdp = sfmmup->sfmmu_srdp;
	int i;
	sf_scd_t *old_scdp;

	ASSERT(srdp != NULL);
	ASSERT(scdp != NULL);
	ASSERT(scdp->scd_refcnt > 0);
	ASSERT(AS_WRITE_HELD(sfmmup->sfmmu_as));

	if ((old_scdp = sfmmup->sfmmu_scdp) != NULL) {
		ASSERT(old_scdp != scdp);

		mutex_enter(&old_scdp->scd_mutex);
		sfmmu_from_scd_list(&old_scdp->scd_sf_list, sfmmup);
		mutex_exit(&old_scdp->scd_mutex);
		/*
		 * sfmmup leaves the old scd. Update sfmmu_ttecnt to
		 * include the shme rgn ttecnt for rgns that
		 * were in the old SCD
		 */
		for (i = 0; i < mmu_page_sizes; i++) {
			ASSERT(sfmmup->sfmmu_scdrttecnt[i] ==
			    old_scdp->scd_rttecnt[i]);
			atomic_add_long(&sfmmup->sfmmu_ttecnt[i],
			    sfmmup->sfmmu_scdrttecnt[i]);
		}
	}

	/*
	 * Move sfmmu to the scd lists.
	 */
	mutex_enter(&scdp->scd_mutex);
	sfmmu_to_scd_list(&scdp->scd_sf_list, sfmmup);
	mutex_exit(&scdp->scd_mutex);
	SF_SCD_INCR_REF(scdp);

	hatlockp = sfmmu_hat_enter(sfmmup);
	/*
	 * For a multi-thread process, we must stop
	 * all the other threads before joining the scd.
	 */

	SFMMU_FLAGS_SET(sfmmup, HAT_JOIN_SCD);

	sfmmu_invalidate_ctx(sfmmup);
	sfmmup->sfmmu_scdp = scdp;

	/*
	 * Copy scd_rttecnt into sfmmup's sfmmu_scdrttecnt, and update
	 * sfmmu_ttecnt to not include the rgn ttecnt just joined in SCD.
	 */
	for (i = 0; i < mmu_page_sizes; i++) {
		sfmmup->sfmmu_scdrttecnt[i] = scdp->scd_rttecnt[i];
		ASSERT(sfmmup->sfmmu_ttecnt[i] >= scdp->scd_rttecnt[i]);
		atomic_add_long(&sfmmup->sfmmu_ttecnt[i],
		    -sfmmup->sfmmu_scdrttecnt[i]);
	}
	/* update tsb0 inflation count */
	if (old_scdp != NULL) {
		sfmmup->sfmmu_tsb0_4minflcnt +=
		    old_scdp->scd_sfmmup->sfmmu_tsb0_4minflcnt;
	}
	ASSERT(sfmmup->sfmmu_tsb0_4minflcnt >=
	    scdp->scd_sfmmup->sfmmu_tsb0_4minflcnt);
	sfmmup->sfmmu_tsb0_4minflcnt -= scdp->scd_sfmmup->sfmmu_tsb0_4minflcnt;

	sfmmu_hat_exit(hatlockp);

	if (old_scdp != NULL) {
		SF_SCD_DECR_REF(srdp, old_scdp);
	}

}

/*
 * This routine is called by a process to become part of an SCD. It is called
 * from sfmmu_tsbmiss_exception() once most of the initial work has been
 * done by sfmmu_join_scd(). This routine must not drop the hat lock.
 */
static void
sfmmu_finish_join_scd(sfmmu_t *sfmmup)
{
	struct tsb_info	*tsbinfop;

	ASSERT(sfmmu_hat_lock_held(sfmmup));
	ASSERT(sfmmup->sfmmu_scdp != NULL);
	ASSERT(SFMMU_FLAGS_ISSET(sfmmup, HAT_JOIN_SCD));
	ASSERT(!SFMMU_FLAGS_ISSET(sfmmup, HAT_ISMBUSY));
	ASSERT(SFMMU_FLAGS_ISSET(sfmmup, HAT_ALLCTX_INVALID));

	for (tsbinfop = sfmmup->sfmmu_tsb; tsbinfop != NULL;
	    tsbinfop = tsbinfop->tsb_next) {
		if (tsbinfop->tsb_flags & TSB_SWAPPED) {
			continue;
		}
		ASSERT(!(tsbinfop->tsb_flags & TSB_RELOC_FLAG));

		sfmmu_inv_tsb(tsbinfop->tsb_va,
		    TSB_BYTES(tsbinfop->tsb_szc));
	}

	/* Set HAT_CTX1_FLAG for all SCD ISMs */
	sfmmu_ism_hatflags(sfmmup, 1);

	SFMMU_STAT(sf_join_scd);
}

/*
 * This routine is called in order to check if there is an SCD which matches
 * the process's region map if not then a new SCD may be created.
 */
static void
sfmmu_find_scd(sfmmu_t *sfmmup)
{
	sf_srd_t *srdp = sfmmup->sfmmu_srdp;
	sf_scd_t *scdp, *new_scdp;
	int ret;

	ASSERT(srdp != NULL);
	ASSERT(AS_WRITE_HELD(sfmmup->sfmmu_as));

	mutex_enter(&srdp->srd_scd_mutex);
	for (scdp = srdp->srd_scdp; scdp != NULL;
	    scdp = scdp->scd_next) {
		SF_RGNMAP_EQUAL(&scdp->scd_region_map,
		    &sfmmup->sfmmu_region_map, ret);
		if (ret == 1) {
			SF_SCD_INCR_REF(scdp);
			mutex_exit(&srdp->srd_scd_mutex);
			sfmmu_join_scd(scdp, sfmmup);
			ASSERT(scdp->scd_refcnt >= 2);
			atomic_dec_32((volatile uint32_t *)&scdp->scd_refcnt);
			return;
		} else {
			/*
			 * If the sfmmu region map is a subset of the scd
			 * region map, then the assumption is that this process
			 * will continue attaching to ISM segments until the
			 * region maps are equal.
			 */
			SF_RGNMAP_IS_SUBSET(&scdp->scd_region_map,
			    &sfmmup->sfmmu_region_map, ret);
			if (ret == 1) {
				mutex_exit(&srdp->srd_scd_mutex);
				return;
			}
		}
	}

	ASSERT(scdp == NULL);
	/*
	 * No matching SCD has been found, create a new one.
	 */
	if ((new_scdp = sfmmu_alloc_scd(srdp, &sfmmup->sfmmu_region_map)) ==
	    NULL) {
		mutex_exit(&srdp->srd_scd_mutex);
		return;
	}

	/*
	 * sfmmu_alloc_scd() returns with a ref count of 1 on the scd.
	 */

	/* Set scd_rttecnt for shme rgns in SCD */
	sfmmu_set_scd_rttecnt(srdp, new_scdp);

	/*
	 * Link scd onto srd_scdp list and scd sfmmu onto region/iment lists.
	 */
	sfmmu_link_scd_to_regions(srdp, new_scdp);
	sfmmu_add_scd(&srdp->srd_scdp, new_scdp);
	SFMMU_STAT_ADD(sf_create_scd, 1);

	mutex_exit(&srdp->srd_scd_mutex);
	sfmmu_join_scd(new_scdp, sfmmup);
	ASSERT(new_scdp->scd_refcnt >= 2);
	atomic_dec_32((volatile uint32_t *)&new_scdp->scd_refcnt);
}

/*
 * This routine is called by a process to remove itself from an SCD. It is
 * either called when the processes has detached from a segment or from
 * hat_free_start() as a result of calling exit.
 */
static void
sfmmu_leave_scd(sfmmu_t *sfmmup, uchar_t r_type)
{
	sf_scd_t *scdp = sfmmup->sfmmu_scdp;
	sf_srd_t *srdp =  sfmmup->sfmmu_srdp;
	hatlock_t *hatlockp = TSB_HASH(sfmmup);
	int i;

	ASSERT(scdp != NULL);
	ASSERT(srdp != NULL);

	if (sfmmup->sfmmu_free) {
		/*
		 * If the process is part of an SCD the sfmmu is unlinked
		 * from scd_sf_list.
		 */
		mutex_enter(&scdp->scd_mutex);
		sfmmu_from_scd_list(&scdp->scd_sf_list, sfmmup);
		mutex_exit(&scdp->scd_mutex);
		/*
		 * Update sfmmu_ttecnt to include the rgn ttecnt for rgns that
		 * are about to leave the SCD
		 */
		for (i = 0; i < mmu_page_sizes; i++) {
			ASSERT(sfmmup->sfmmu_scdrttecnt[i] ==
			    scdp->scd_rttecnt[i]);
			atomic_add_long(&sfmmup->sfmmu_ttecnt[i],
			    sfmmup->sfmmu_scdrttecnt[i]);
			sfmmup->sfmmu_scdrttecnt[i] = 0;
		}
		sfmmup->sfmmu_scdp = NULL;

		SF_SCD_DECR_REF(srdp, scdp);
		return;
	}

	ASSERT(r_type != SFMMU_REGION_ISM ||
	    SFMMU_FLAGS_ISSET(sfmmup, HAT_ISMBUSY));
	ASSERT(scdp->scd_refcnt);
	ASSERT(!sfmmup->sfmmu_free);
	ASSERT(sfmmu_hat_lock_held(sfmmup));
	ASSERT(AS_LOCK_HELD(sfmmup->sfmmu_as));

	/*
	 * Wait for ISM maps to be updated.
	 */
	if (r_type != SFMMU_REGION_ISM) {
		while (SFMMU_FLAGS_ISSET(sfmmup, HAT_ISMBUSY) &&
		    sfmmup->sfmmu_scdp != NULL) {
			cv_wait(&sfmmup->sfmmu_tsb_cv,
			    HATLOCK_MUTEXP(hatlockp));
		}

		if (sfmmup->sfmmu_scdp == NULL) {
			sfmmu_hat_exit(hatlockp);
			return;
		}
		SFMMU_FLAGS_SET(sfmmup, HAT_ISMBUSY);
	}

	if (SFMMU_FLAGS_ISSET(sfmmup, HAT_JOIN_SCD)) {
		SFMMU_FLAGS_CLEAR(sfmmup, HAT_JOIN_SCD);
		/*
		 * Since HAT_JOIN_SCD was set our context
		 * is still invalid.
		 */
	} else {
		/*
		 * For a multi-thread process, we must stop
		 * all the other threads before leaving the scd.
		 */

		sfmmu_invalidate_ctx(sfmmup);
	}

	/* Clear all the rid's for ISM, delete flags, etc */
	ASSERT(SFMMU_FLAGS_ISSET(sfmmup, HAT_ISMBUSY));
	sfmmu_ism_hatflags(sfmmup, 0);

	/*
	 * Update sfmmu_ttecnt to include the rgn ttecnt for rgns that
	 * are in SCD before this sfmmup leaves the SCD.
	 */
	for (i = 0; i < mmu_page_sizes; i++) {
		ASSERT(sfmmup->sfmmu_scdrttecnt[i] ==
		    scdp->scd_rttecnt[i]);
		atomic_add_long(&sfmmup->sfmmu_ttecnt[i],
		    sfmmup->sfmmu_scdrttecnt[i]);
		sfmmup->sfmmu_scdrttecnt[i] = 0;
		/* update ismttecnt to include SCD ism before hat leaves SCD */
		sfmmup->sfmmu_ismttecnt[i] += sfmmup->sfmmu_scdismttecnt[i];
		sfmmup->sfmmu_scdismttecnt[i] = 0;
	}
	/* update tsb0 inflation count */
	sfmmup->sfmmu_tsb0_4minflcnt += scdp->scd_sfmmup->sfmmu_tsb0_4minflcnt;

	if (r_type != SFMMU_REGION_ISM) {
		SFMMU_FLAGS_CLEAR(sfmmup, HAT_ISMBUSY);
	}
	sfmmup->sfmmu_scdp = NULL;

	sfmmu_hat_exit(hatlockp);

	/*
	 * Unlink sfmmu from scd_sf_list this can be done without holding
	 * the hat lock as we hold the sfmmu_as lock which prevents
	 * hat_join_region from adding this thread to the scd again. Other
	 * threads check if sfmmu_scdp is NULL under hat lock and if it's NULL
	 * they won't get here, since sfmmu_leave_scd() clears sfmmu_scdp
	 * while holding the hat lock.
	 */
	mutex_enter(&scdp->scd_mutex);
	sfmmu_from_scd_list(&scdp->scd_sf_list, sfmmup);
	mutex_exit(&scdp->scd_mutex);
	SFMMU_STAT(sf_leave_scd);

	SF_SCD_DECR_REF(srdp, scdp);
	hatlockp = sfmmu_hat_enter(sfmmup);

}

/*
 * Unlink and free up an SCD structure with a reference count of 0.
 */
static void
sfmmu_destroy_scd(sf_srd_t *srdp, sf_scd_t *scdp, sf_region_map_t *scd_rmap)
{
	sfmmu_t *scsfmmup;
	sf_scd_t *sp;
	hatlock_t *shatlockp;
	int i, ret;

	mutex_enter(&srdp->srd_scd_mutex);
	for (sp = srdp->srd_scdp; sp != NULL; sp = sp->scd_next) {
		if (sp == scdp)
			break;
	}
	if (sp == NULL || sp->scd_refcnt) {
		mutex_exit(&srdp->srd_scd_mutex);
		return;
	}

	/*
	 * It is possible that the scd has been freed and reallocated with a
	 * different region map while we've been waiting for the srd_scd_mutex.
	 */
	SF_RGNMAP_EQUAL(scd_rmap, &sp->scd_region_map, ret);
	if (ret != 1) {
		mutex_exit(&srdp->srd_scd_mutex);
		return;
	}

	ASSERT(scdp->scd_sf_list == NULL);
	/*
	 * Unlink scd from srd_scdp list.
	 */
	sfmmu_remove_scd(&srdp->srd_scdp, scdp);
	mutex_exit(&srdp->srd_scd_mutex);

	sfmmu_unlink_scd_from_regions(srdp, scdp);

	/* Clear shared context tsb and release ctx */
	scsfmmup = scdp->scd_sfmmup;

	/*
	 * create a barrier so that scd will not be destroyed
	 * if other thread still holds the same shared hat lock.
	 * E.g., sfmmu_tsbmiss_exception() needs to acquire the
	 * shared hat lock before checking the shared tsb reloc flag.
	 */
	shatlockp = sfmmu_hat_enter(scsfmmup);
	sfmmu_hat_exit(shatlockp);

	sfmmu_free_scd_tsbs(scsfmmup);

	for (i = 0; i < SFMMU_L1_HMERLINKS; i++) {
		if (scsfmmup->sfmmu_hmeregion_links[i] != NULL) {
			kmem_free(scsfmmup->sfmmu_hmeregion_links[i],
			    SFMMU_L2_HMERLINKS_SIZE);
			scsfmmup->sfmmu_hmeregion_links[i] = NULL;
		}
	}
	kmem_cache_free(sfmmuid_cache, scsfmmup);
	kmem_cache_free(scd_cache, scdp);
	SFMMU_STAT(sf_destroy_scd);
}

/*
 * Modifies the HAT_CTX1_FLAG for each of the ISM segments which correspond to
 * bits which are set in the ism_region_map parameter. This flag indicates to
 * the tsbmiss handler that mapping for these segments should be loaded using
 * the shared context.
 */
static void
sfmmu_ism_hatflags(sfmmu_t *sfmmup, int addflag)
{
	sf_scd_t *scdp = sfmmup->sfmmu_scdp;
	ism_blk_t *ism_blkp;
	ism_map_t *ism_map;
	int i, rid;

	ASSERT(sfmmup->sfmmu_iblk != NULL);
	ASSERT(scdp != NULL);
	/*
	 * Note that the caller either set HAT_ISMBUSY flag or checked
	 * under hat lock that HAT_ISMBUSY was not set by another thread.
	 */
	ASSERT(sfmmu_hat_lock_held(sfmmup));

	ism_blkp = sfmmup->sfmmu_iblk;
	while (ism_blkp != NULL) {
		ism_map = ism_blkp->iblk_maps;
		for (i = 0; ism_map[i].imap_ismhat && i < ISM_MAP_SLOTS; i++) {
			rid = ism_map[i].imap_rid;
			if (rid == SFMMU_INVALID_ISMRID) {
				continue;
			}
			ASSERT(rid >= 0 && rid < SFMMU_MAX_ISM_REGIONS);
			if (SF_RGNMAP_TEST(scdp->scd_ismregion_map, rid) &&
			    addflag) {
				ism_map[i].imap_hatflags |=
				    HAT_CTX1_FLAG;
			} else {
				ism_map[i].imap_hatflags &=
				    ~HAT_CTX1_FLAG;
			}
		}
		ism_blkp = ism_blkp->iblk_next;
	}
}

static int
sfmmu_srd_lock_held(sf_srd_t *srdp)
{
	return (MUTEX_HELD(&srdp->srd_mutex));
}

/* ARGSUSED */
static int
sfmmu_scdcache_constructor(void *buf, void *cdrarg, int kmflags)
{
	sf_scd_t *scdp = (sf_scd_t *)buf;

	bzero(buf, sizeof (sf_scd_t));
	mutex_init(&scdp->scd_mutex, NULL, MUTEX_DEFAULT, NULL);
	return (0);
}

/* ARGSUSED */
static void
sfmmu_scdcache_destructor(void *buf, void *cdrarg)
{
	sf_scd_t *scdp = (sf_scd_t *)buf;

	mutex_destroy(&scdp->scd_mutex);
}

/*
 * The listp parameter is a pointer to a list of hmeblks which are partially
 * freed as result of calling sfmmu_hblk_hash_rm(), the last phase of the
 * freeing process is to cross-call all cpus to ensure that there are no
 * remaining cached references.
 *
 * If the local generation number is less than the global then we can free
 * hmeblks which are already on the pending queue as another cpu has completed
 * the cross-call.
 *
 * We cross-call to make sure that there are no threads on other cpus accessing
 * these hmblks and then complete the process of freeing them under the
 * following conditions:
 * 	The total number of pending hmeblks is greater than the threshold
 *	The reserve list has fewer than HBLK_RESERVE_CNT hmeblks
 *	It is at least 1 second since the last time we cross-called
 *
 * Otherwise, we add the hmeblks to the per-cpu pending queue.
 */
static void
sfmmu_hblks_list_purge(struct hme_blk **listp, int dontfree)
{
	struct hme_blk *hblkp, *pr_hblkp = NULL;
	int		count = 0;
	cpuset_t	cpuset = cpu_ready_set;
	cpu_hme_pend_t	*cpuhp;
	timestruc_t	now;
	int		one_second_expired = 0;

	gethrestime_lasttick(&now);

	for (hblkp = *listp; hblkp != NULL; hblkp = hblkp->hblk_next) {
		ASSERT(hblkp->hblk_shw_bit == 0);
		ASSERT(hblkp->hblk_shared == 0);
		count++;
		pr_hblkp = hblkp;
	}

	cpuhp = &cpu_hme_pend[CPU->cpu_seqid];
	mutex_enter(&cpuhp->chp_mutex);

	if ((cpuhp->chp_count + count) == 0) {
		mutex_exit(&cpuhp->chp_mutex);
		return;
	}

	if ((now.tv_sec - cpuhp->chp_timestamp) > 1) {
		one_second_expired  = 1;
	}

	if (!dontfree && (freehblkcnt < HBLK_RESERVE_CNT ||
	    (cpuhp->chp_count + count) > cpu_hme_pend_thresh ||
	    one_second_expired)) {
		/* Append global list to local */
		if (pr_hblkp == NULL) {
			*listp = cpuhp->chp_listp;
		} else {
			pr_hblkp->hblk_next = cpuhp->chp_listp;
		}
		cpuhp->chp_listp = NULL;
		cpuhp->chp_count = 0;
		cpuhp->chp_timestamp = now.tv_sec;
		mutex_exit(&cpuhp->chp_mutex);

		kpreempt_disable();
		CPUSET_DEL(cpuset, CPU->cpu_id);
		xt_sync(cpuset);
		xt_sync(cpuset);
		kpreempt_enable();

		/*
		 * At this stage we know that no trap handlers on other
		 * cpus can have references to hmeblks on the list.
		 */
		sfmmu_hblk_free(listp);
	} else if (*listp != NULL) {
		pr_hblkp->hblk_next = cpuhp->chp_listp;
		cpuhp->chp_listp = *listp;
		cpuhp->chp_count += count;
		*listp = NULL;
		mutex_exit(&cpuhp->chp_mutex);
	} else {
		mutex_exit(&cpuhp->chp_mutex);
	}
}

/*
 * Add an hmeblk to the the hash list.
 */
void
sfmmu_hblk_hash_add(struct hmehash_bucket *hmebp, struct hme_blk *hmeblkp,
	uint64_t hblkpa)
{
	ASSERT(SFMMU_HASH_LOCK_ISHELD(hmebp));
#ifdef	DEBUG
	if (hmebp->hmeblkp == NULL) {
		ASSERT(hmebp->hmeh_nextpa == HMEBLK_ENDPA);
	}
#endif /* DEBUG */

	hmeblkp->hblk_nextpa = hmebp->hmeh_nextpa;
	/*
	 * Since the TSB miss handler now does not lock the hash chain before
	 * walking it, make sure that the hmeblks nextpa is globally visible
	 * before we make the hmeblk globally visible by updating the chain root
	 * pointer in the hash bucket.
	 */
	membar_producer();
	hmebp->hmeh_nextpa = hblkpa;
	hmeblkp->hblk_next = hmebp->hmeblkp;
	hmebp->hmeblkp = hmeblkp;

}

/*
 * This function is the first part of a 2 part process to remove an hmeblk
 * from the hash chain. In this phase we unlink the hmeblk from the hash chain
 * but leave the next physical pointer unchanged. The hmeblk is then linked onto
 * a per-cpu pending list using the virtual address pointer.
 *
 * TSB miss trap handlers that start after this phase will no longer see
 * this hmeblk. TSB miss handlers that still cache this hmeblk in a register
 * can still use it for further chain traversal because we haven't yet modifed
 * the next physical pointer or freed it.
 *
 * In the second phase of hmeblk removal we'll issue a barrier xcall before
 * we reuse or free this hmeblk. This will make sure all lingering references to
 * the hmeblk after first phase disappear before we finally reclaim it.
 * This scheme eliminates the need for TSB miss handlers to lock hmeblk chains
 * during their traversal.
 *
 * The hmehash_mutex must be held when calling this function.
 *
 * Input:
 *	 hmebp - hme hash bucket pointer
 *	 hmeblkp - address of hmeblk to be removed
 *	 pr_hblk - virtual address of previous hmeblkp
 *	 listp - pointer to list of hmeblks linked by virtual address
 *	 free_now flag - indicates that a complete removal from the hash chains
 *			 is necessary.
 *
 * It is inefficient to use the free_now flag as a cross-call is required to
 * remove a single hmeblk from the hash chain but is necessary when hmeblks are
 * in short supply.
 */
void
sfmmu_hblk_hash_rm(struct hmehash_bucket *hmebp, struct hme_blk *hmeblkp,
    struct hme_blk *pr_hblk, struct hme_blk **listp,
    int free_now)
{
	int shw_size, vshift;
	struct hme_blk *shw_hblkp;
	uint_t		shw_mask, newshw_mask;
	caddr_t		vaddr;
	int		size;
	cpuset_t cpuset = cpu_ready_set;

	ASSERT(SFMMU_HASH_LOCK_ISHELD(hmebp));

	if (hmebp->hmeblkp == hmeblkp) {
		hmebp->hmeh_nextpa = hmeblkp->hblk_nextpa;
		hmebp->hmeblkp = hmeblkp->hblk_next;
	} else {
		pr_hblk->hblk_nextpa = hmeblkp->hblk_nextpa;
		pr_hblk->hblk_next = hmeblkp->hblk_next;
	}

	size = get_hblk_ttesz(hmeblkp);
	shw_hblkp = hmeblkp->hblk_shadow;
	if (shw_hblkp) {
		ASSERT(hblktosfmmu(hmeblkp) != KHATID);
		ASSERT(!hmeblkp->hblk_shared);
#ifdef	DEBUG
		if (mmu_page_sizes == max_mmu_page_sizes) {
			ASSERT(size < TTE256M);
		} else {
			ASSERT(size < TTE4M);
		}
#endif /* DEBUG */

		shw_size = get_hblk_ttesz(shw_hblkp);
		vaddr = (caddr_t)get_hblk_base(hmeblkp);
		vshift = vaddr_to_vshift(shw_hblkp->hblk_tag, vaddr, shw_size);
		ASSERT(vshift < 8);
		/*
		 * Atomically clear shadow mask bit
		 */
		do {
			shw_mask = shw_hblkp->hblk_shw_mask;
			ASSERT(shw_mask & (1 << vshift));
			newshw_mask = shw_mask & ~(1 << vshift);
			newshw_mask = atomic_cas_32(&shw_hblkp->hblk_shw_mask,
			    shw_mask, newshw_mask);
		} while (newshw_mask != shw_mask);
		hmeblkp->hblk_shadow = NULL;
	}
	hmeblkp->hblk_shw_bit = 0;

	if (hmeblkp->hblk_shared) {
#ifdef	DEBUG
		sf_srd_t	*srdp;
		sf_region_t	*rgnp;
		uint_t		rid;

		srdp = hblktosrd(hmeblkp);
		ASSERT(srdp != NULL && srdp->srd_refcnt != 0);
		rid = hmeblkp->hblk_tag.htag_rid;
		ASSERT(SFMMU_IS_SHMERID_VALID(rid));
		ASSERT(rid < SFMMU_MAX_HME_REGIONS);
		rgnp = srdp->srd_hmergnp[rid];
		ASSERT(rgnp != NULL);
		SFMMU_VALIDATE_SHAREDHBLK(hmeblkp, srdp, rgnp, rid);
#endif /* DEBUG */
		hmeblkp->hblk_shared = 0;
	}
	if (free_now) {
		kpreempt_disable();
		CPUSET_DEL(cpuset, CPU->cpu_id);
		xt_sync(cpuset);
		xt_sync(cpuset);
		kpreempt_enable();

		hmeblkp->hblk_nextpa = HMEBLK_ENDPA;
		hmeblkp->hblk_next = NULL;
	} else {
		/* Append hmeblkp to listp for processing later. */
		hmeblkp->hblk_next = *listp;
		*listp = hmeblkp;
	}
}

/*
 * This routine is called when memory is in short supply and returns a free
 * hmeblk of the requested size from the cpu pending lists.
 */
static struct hme_blk *
sfmmu_check_pending_hblks(int size)
{
	int i;
	struct hme_blk *hmeblkp = NULL, *last_hmeblkp;
	int found_hmeblk;
	cpuset_t cpuset = cpu_ready_set;
	cpu_hme_pend_t *cpuhp;

	/* Flush cpu hblk pending queues */
	for (i = 0; i < NCPU; i++) {
		cpuhp = &cpu_hme_pend[i];
		if (cpuhp->chp_listp != NULL)  {
			mutex_enter(&cpuhp->chp_mutex);
			if (cpuhp->chp_listp == NULL)  {
				mutex_exit(&cpuhp->chp_mutex);
				continue;
			}
			found_hmeblk = 0;
			last_hmeblkp = NULL;
			for (hmeblkp = cpuhp->chp_listp; hmeblkp != NULL;
			    hmeblkp = hmeblkp->hblk_next) {
				if (get_hblk_ttesz(hmeblkp) == size) {
					if (last_hmeblkp == NULL) {
						cpuhp->chp_listp =
						    hmeblkp->hblk_next;
					} else {
						last_hmeblkp->hblk_next =
						    hmeblkp->hblk_next;
					}
					ASSERT(cpuhp->chp_count > 0);
					cpuhp->chp_count--;
					found_hmeblk = 1;
					break;
				} else {
					last_hmeblkp = hmeblkp;
				}
			}
			mutex_exit(&cpuhp->chp_mutex);

			if (found_hmeblk) {
				kpreempt_disable();
				CPUSET_DEL(cpuset, CPU->cpu_id);
				xt_sync(cpuset);
				xt_sync(cpuset);
				kpreempt_enable();
				return (hmeblkp);
			}
		}
	}
	return (NULL);
}<|MERGE_RESOLUTION|>--- conflicted
+++ resolved
@@ -22,12 +22,8 @@
  * Copyright (c) 1993, 2010, Oracle and/or its affiliates. All rights reserved.
  */
 /*
-<<<<<<< HEAD
  * Copyright 2013 Nexenta Systems, Inc.  All rights reserved.
-=======
- * Copyright 2011 Nexenta Systems, Inc.  All rights reserved.
  * Copyright 2016 Gary Mills
->>>>>>> 4cde22c2
  */
 
 /*
