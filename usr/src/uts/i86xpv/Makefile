--- conflicted
+++ resolved
@@ -22,11 +22,8 @@
 # Copyright 2007 Sun Microsystems, Inc.  All rights reserved.
 # Use is subject to license terms.
 #
-<<<<<<< HEAD
-=======
 # Copyright 2013 Nexenta Systems, Inc.  All rights reserved.
 #
->>>>>>> 7de6f2c0
 #	This makefile drives the production of all implementation architecture
 #	dependent modules for the i86xpv architecture.
 #
@@ -51,14 +48,7 @@
 		   $(CLOSED_KMODS:%=$(LINT_LIB_DIR)/llib-l%.ln) \
 		   $(INTEL_LINTS:%=$(INTEL_LIB_DIR)/llib-l%.ln)
 
-<<<<<<< HEAD
-CLEANFILES +=	$(LINT_LIBS)
-
-I86XPV_LINTS =	xdb xnb xnbe xnbo xnbu xpvtab
-CLEANFILES +=	$(I86XPV_LINTS:%=lint-libs/$(OBJS_DIR)/llib-l%.ln)
-=======
 I86XPV_LINTS =	xdb xnb xnbe xnbo xnbu xpvtap
->>>>>>> 7de6f2c0
 
 #
 #
