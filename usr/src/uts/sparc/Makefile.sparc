--- conflicted
+++ resolved
@@ -23,10 +23,6 @@
 # Copyright (c) 2005, 2010, Oracle and/or its affiliates. All rights reserved.
 # Copyright (c) 2013 Andrew Stormont.  All rights reserved.
 # Copyright (c) 2015, Joyent, Inc. All rights reserved.
-<<<<<<< HEAD
-# Copyright 2016 Nexenta Systems, Inc. All rights reserved.
-=======
->>>>>>> 993e3faf
 # Copyright 2016 Gary Mills
 # Copyright 2016 Nexenta Systems, Inc.
 #
