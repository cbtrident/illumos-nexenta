/*
 * CDDL HEADER START
 *
 * The contents of this file are subject to the terms of the
 * Common Development and Distribution License (the "License").
 * You may not use this file except in compliance with the License.
 *
 * You can obtain a copy of the license at usr/src/OPENSOLARIS.LICENSE
 * or http://www.opensolaris.org/os/licensing.
 * See the License for the specific language governing permissions
 * and limitations under the License.
 *
 * When distributing Covered Code, include this CDDL HEADER in each
 * file and include the License file at usr/src/OPENSOLARIS.LICENSE.
 * If applicable, add the following below this CDDL HEADER, with the
 * fields enclosed by brackets "[]" replaced with your own identifying
 * information: Portions Copyright [yyyy] [name of copyright owner]
 *
 * CDDL HEADER END
 */

/*
 * Copyright 2015 Nexenta Systems, Inc.  All rights reserved.
 */

/*
<<<<<<< HEAD
 * Copyright 2010 Sun Microsystems, Inc.  All rights reserved.
 * Use is subject to license terms.
=======
 * Copyright 2011 Nexenta Systems, Inc. All rights reserved.
 * Copyright (c) 2016 by Delphix. All rights reserved.
>>>>>>> 993e3faf
 */

#include <sys/param.h>
#include <sys/types.h>
#include <sys/systm.h>
#include <sys/cred.h>
#include <sys/proc.h>
#include <sys/user.h>
#include <sys/time.h>
#include <sys/buf.h>
#include <sys/vfs.h>
#include <sys/vnode.h>
#include <sys/socket.h>
#include <sys/uio.h>
#include <sys/tiuser.h>
#include <sys/swap.h>
#include <sys/errno.h>
#include <sys/debug.h>
#include <sys/kmem.h>
#include <sys/kstat.h>
#include <sys/cmn_err.h>
#include <sys/vtrace.h>
#include <sys/session.h>
#include <sys/dnlc.h>
#include <sys/bitmap.h>
#include <sys/acl.h>
#include <sys/ddi.h>
#include <sys/pathname.h>
#include <sys/flock.h>
#include <sys/dirent.h>
#include <sys/flock.h>
#include <sys/callb.h>
#include <sys/atomic.h>
#include <sys/list.h>
#include <sys/tsol/tnet.h>
#include <sys/priv.h>
#include <sys/sdt.h>
#include <sys/attr.h>

#include <inet/ip6.h>

#include <rpc/types.h>
#include <rpc/xdr.h>
#include <rpc/auth.h>
#include <rpc/clnt.h>

#include <nfs/nfs.h>
#include <nfs/nfs4.h>
#include <nfs/nfs_clnt.h>
#include <nfs/rnode.h>
#include <nfs/nfs_acl.h>

#include <sys/tsol/label.h>

/*
 * The hash queues for the access to active and cached rnodes
 * are organized as doubly linked lists.  A reader/writer lock
 * for each hash bucket is used to control access and to synchronize
 * lookups, additions, and deletions from the hash queue.
 *
 * The rnode freelist is organized as a doubly linked list with
 * a head pointer.  Additions and deletions are synchronized via
 * a single mutex.
 *
 * In order to add an rnode to the free list, it must be hashed into
 * a hash queue and the exclusive lock to the hash queue be held.
 * If an rnode is not hashed into a hash queue, then it is destroyed
 * because it represents no valuable information that can be reused
 * about the file.  The exclusive lock to the hash queue must be
 * held in order to prevent a lookup in the hash queue from finding
 * the rnode and using it and assuming that the rnode is not on the
 * freelist.  The lookup in the hash queue will have the hash queue
 * locked, either exclusive or shared.
 *
 * The vnode reference count for each rnode is not allowed to drop
 * below 1.  This prevents external entities, such as the VM
 * subsystem, from acquiring references to vnodes already on the
 * freelist and then trying to place them back on the freelist
 * when their reference is released.  This means that the when an
 * rnode is looked up in the hash queues, then either the rnode
 * is removed from the freelist and that reference is transferred to
 * the new reference or the vnode reference count must be incremented
 * accordingly.  The mutex for the freelist must be held in order to
 * accurately test to see if the rnode is on the freelist or not.
 * The hash queue lock might be held shared and it is possible that
 * two different threads may race to remove the rnode from the
 * freelist.  This race can be resolved by holding the mutex for the
 * freelist.  Please note that the mutex for the freelist does not
 * need to held if the rnode is not on the freelist.  It can not be
 * placed on the freelist due to the requirement that the thread
 * putting the rnode on the freelist must hold the exclusive lock
 * to the hash queue and the thread doing the lookup in the hash
 * queue is holding either a shared or exclusive lock to the hash
 * queue.
 *
 * The lock ordering is:
 *
 *	hash bucket lock -> vnode lock
 *	hash bucket lock -> freelist lock
 */
static rhashq_t *rtable;

static kmutex_t rpfreelist_lock;
static rnode_t *rpfreelist = NULL;
static long rnew = 0;
volatile long nrnode = 0;

static int rtablesize;
static int rtablemask;

static int hashlen = 4;

static struct kmem_cache *rnode_cache;

/*
 * Mutex to protect the following variables:
 *	nfs_major
 *	nfs_minor
 */
kmutex_t nfs_minor_lock;
int nfs_major;
int nfs_minor;

/*
 * Do we allow preepoch (negative) time values otw?
 * default: do not allow preepoch
 */
volatile bool_t nfs_allow_preepoch_time = FALSE;

/*
 * Access cache
 */
static acache_hash_t *acache;
volatile long nacache;	/* used strictly to size the number of hash queues */

static int acachesize;
static int acachemask;
static struct kmem_cache *acache_cache;

/*
 * Client side utilities
 */

/*
 * client side statistics
 */
static const struct clstat clstat_tmpl = {
	{ "calls",	KSTAT_DATA_UINT64 },
	{ "badcalls",	KSTAT_DATA_UINT64 },
	{ "clgets",	KSTAT_DATA_UINT64 },
	{ "cltoomany",	KSTAT_DATA_UINT64 },
#ifdef DEBUG
	{ "clalloc",	KSTAT_DATA_UINT64 },
	{ "noresponse",	KSTAT_DATA_UINT64 },
	{ "failover",	KSTAT_DATA_UINT64 },
	{ "remap",	KSTAT_DATA_UINT64 },
#endif
};

/*
 * The following are statistics that describe behavior of the system as a whole
 * and doesn't correspond to any one particular zone.
 */
#ifdef DEBUG
static struct clstat_debug {
	kstat_named_t	nrnode;			/* number of allocated rnodes */
	kstat_named_t	access;			/* size of access cache */
	kstat_named_t	dirent;			/* size of readdir cache */
	kstat_named_t	dirents;		/* size of readdir buf cache */
	kstat_named_t	reclaim;		/* number of reclaims */
	kstat_named_t	clreclaim;		/* number of cl reclaims */
	kstat_named_t	f_reclaim;		/* number of free reclaims */
	kstat_named_t	a_reclaim;		/* number of active reclaims */
	kstat_named_t	r_reclaim;		/* number of rnode reclaims */
	kstat_named_t	rpath;			/* bytes used to store rpaths */
} clstat_debug = {
	{ "nrnode",	KSTAT_DATA_UINT64 },
	{ "access",	KSTAT_DATA_UINT64 },
	{ "dirent",	KSTAT_DATA_UINT64 },
	{ "dirents",	KSTAT_DATA_UINT64 },
	{ "reclaim",	KSTAT_DATA_UINT64 },
	{ "clreclaim",	KSTAT_DATA_UINT64 },
	{ "f_reclaim",	KSTAT_DATA_UINT64 },
	{ "a_reclaim",	KSTAT_DATA_UINT64 },
	{ "r_reclaim",	KSTAT_DATA_UINT64 },
	{ "r_path",	KSTAT_DATA_UINT64 },
};
#endif	/* DEBUG */

/*
 * We keep a global list of per-zone client data, so we can clean up all zones
 * if we get low on memory.
 */
static list_t nfs_clnt_list;
static kmutex_t nfs_clnt_list_lock;
static zone_key_t nfsclnt_zone_key;

static struct kmem_cache *chtab_cache;

/*
 * Some servers do not properly update the attributes of the
 * directory when changes are made.  To allow interoperability
 * with these broken servers, the nfs_disable_rddir_cache
 * parameter must be set in /etc/system
 */
volatile int nfs_disable_rddir_cache = 0;

int		clget(clinfo_t *, servinfo_t *, cred_t *, CLIENT **,
		    struct chtab **);
void		clfree(CLIENT *, struct chtab *);
static int	acl_clget(mntinfo_t *, servinfo_t *, cred_t *, CLIENT **,
		    struct chtab **, struct nfs_clnt *);
static int	nfs_clget(mntinfo_t *, servinfo_t *, cred_t *, CLIENT **,
		    struct chtab **, struct nfs_clnt *);
static void	clreclaim(void *);
static int	nfs_feedback(int, int, mntinfo_t *);
static int	rfscall(mntinfo_t *, rpcproc_t, xdrproc_t, caddr_t, xdrproc_t,
		    caddr_t, cred_t *, int *, enum clnt_stat *, int,
		    failinfo_t *);
static int	aclcall(mntinfo_t *, rpcproc_t, xdrproc_t, caddr_t, xdrproc_t,
		    caddr_t, cred_t *, int *, int, failinfo_t *);
static void	rinactive(rnode_t *, cred_t *);
static int	rtablehash(nfs_fhandle *);
static vnode_t	*make_rnode(nfs_fhandle *, rhashq_t *, struct vfs *,
		    struct vnodeops *,
		    int (*)(vnode_t *, page_t *, u_offset_t *, size_t *, int,
			cred_t *),
		    int (*)(const void *, const void *), int *, cred_t *,
		    char *, char *);
static void	rp_rmfree(rnode_t *);
static void	rp_addhash(rnode_t *);
static void	rp_rmhash_locked(rnode_t *);
static rnode_t	*rfind(rhashq_t *, nfs_fhandle *, struct vfs *);
static void	destroy_rnode(rnode_t *);
static void	rddir_cache_free(rddir_cache *);
static int	nfs_free_data_reclaim(rnode_t *);
static int	nfs_active_data_reclaim(rnode_t *);
static int	nfs_free_reclaim(void);
static int	nfs_active_reclaim(void);
static int	nfs_rnode_reclaim(void);
static void	nfs_reclaim(void *);
static int	failover_safe(failinfo_t *);
static void	failover_newserver(mntinfo_t *mi);
static void	failover_thread(mntinfo_t *mi);
static int	failover_wait(mntinfo_t *);
static int	failover_remap(failinfo_t *);
static int	failover_lookup(char *, vnode_t *,
		    int (*)(vnode_t *, char *, vnode_t **,
			struct pathname *, int, vnode_t *, cred_t *, int),
		    int (*)(vnode_t *, vnode_t **, bool_t, cred_t *, int),
		    vnode_t **);
static void	nfs_free_r_path(rnode_t *);
static void	nfs_set_vroot(vnode_t *);
static char	*nfs_getsrvnames(mntinfo_t *, size_t *);

/*
 * from rpcsec module (common/rpcsec)
 */
extern int sec_clnt_geth(CLIENT *, struct sec_data *, cred_t *, AUTH **);
extern void sec_clnt_freeh(AUTH *);
extern void sec_clnt_freeinfo(struct sec_data *);

/*
 * used in mount policy
 */
extern ts_label_t *getflabel_cipso(vfs_t *);

/*
 * EIO or EINTR are not recoverable errors.
 */
#define	IS_RECOVERABLE_ERROR(error)	!((error == EINTR) || (error == EIO))

#ifdef DEBUG
#define	SRV_QFULL_MSG	"send queue to NFS%d server %s is full; still trying\n"
#define	SRV_NOTRESP_MSG	"NFS%d server %s not responding still trying\n"
#else
#define	SRV_QFULL_MSG	"send queue to NFS server %s is full still trying\n"
#define	SRV_NOTRESP_MSG	"NFS server %s not responding still trying\n"
#endif
/*
 * Common handle get program for NFS, NFS ACL, and NFS AUTH client.
 */
static int
clget_impl(clinfo_t *ci, servinfo_t *svp, cred_t *cr, CLIENT **newcl,
    struct chtab **chp, struct nfs_clnt *nfscl)
{
	struct chhead *ch, *newch;
	struct chhead **plistp;
	struct chtab *cp;
	int error;
	k_sigset_t smask;

	if (newcl == NULL || chp == NULL || ci == NULL)
		return (EINVAL);

	*newcl = NULL;
	*chp = NULL;

	/*
	 * Find an unused handle or create one
	 */
	newch = NULL;
	nfscl->nfscl_stat.clgets.value.ui64++;
top:
	/*
	 * Find the correct entry in the cache to check for free
	 * client handles.  The search is based on the RPC program
	 * number, program version number, dev_t for the transport
	 * device, and the protocol family.
	 */
	mutex_enter(&nfscl->nfscl_chtable_lock);
	plistp = &nfscl->nfscl_chtable;
	for (ch = nfscl->nfscl_chtable; ch != NULL; ch = ch->ch_next) {
		if (ch->ch_prog == ci->cl_prog &&
		    ch->ch_vers == ci->cl_vers &&
		    ch->ch_dev == svp->sv_knconf->knc_rdev &&
		    (strcmp(ch->ch_protofmly,
		    svp->sv_knconf->knc_protofmly) == 0))
			break;
		plistp = &ch->ch_next;
	}

	/*
	 * If we didn't find a cache entry for this quadruple, then
	 * create one.  If we don't have one already preallocated,
	 * then drop the cache lock, create one, and then start over.
	 * If we did have a preallocated entry, then just add it to
	 * the front of the list.
	 */
	if (ch == NULL) {
		if (newch == NULL) {
			mutex_exit(&nfscl->nfscl_chtable_lock);
			newch = kmem_alloc(sizeof (*newch), KM_SLEEP);
			newch->ch_timesused = 0;
			newch->ch_prog = ci->cl_prog;
			newch->ch_vers = ci->cl_vers;
			newch->ch_dev = svp->sv_knconf->knc_rdev;
			newch->ch_protofmly = kmem_alloc(
			    strlen(svp->sv_knconf->knc_protofmly) + 1,
			    KM_SLEEP);
			(void) strcpy(newch->ch_protofmly,
			    svp->sv_knconf->knc_protofmly);
			newch->ch_list = NULL;
			goto top;
		}
		ch = newch;
		newch = NULL;
		ch->ch_next = nfscl->nfscl_chtable;
		nfscl->nfscl_chtable = ch;
	/*
	 * We found a cache entry, but if it isn't on the front of the
	 * list, then move it to the front of the list to try to take
	 * advantage of locality of operations.
	 */
	} else if (ch != nfscl->nfscl_chtable) {
		*plistp = ch->ch_next;
		ch->ch_next = nfscl->nfscl_chtable;
		nfscl->nfscl_chtable = ch;
	}

	/*
	 * If there was a free client handle cached, then remove it
	 * from the list, init it, and use it.
	 */
	if (ch->ch_list != NULL) {
		cp = ch->ch_list;
		ch->ch_list = cp->ch_list;
		mutex_exit(&nfscl->nfscl_chtable_lock);
		if (newch != NULL) {
			kmem_free(newch->ch_protofmly,
			    strlen(newch->ch_protofmly) + 1);
			kmem_free(newch, sizeof (*newch));
		}
		(void) clnt_tli_kinit(cp->ch_client, svp->sv_knconf,
		    &svp->sv_addr, ci->cl_readsize, ci->cl_retrans, cr);
		error = sec_clnt_geth(cp->ch_client, svp->sv_secdata, cr,
		    &cp->ch_client->cl_auth);
		if (error || cp->ch_client->cl_auth == NULL) {
			CLNT_DESTROY(cp->ch_client);
			kmem_cache_free(chtab_cache, cp);
			return ((error != 0) ? error : EINTR);
		}
		ch->ch_timesused++;
		*newcl = cp->ch_client;
		*chp = cp;
		return (0);
	}

	/*
	 * There weren't any free client handles which fit, so allocate
	 * a new one and use that.
	 */
#ifdef DEBUG
	atomic_inc_64(&nfscl->nfscl_stat.clalloc.value.ui64);
#endif
	mutex_exit(&nfscl->nfscl_chtable_lock);

	nfscl->nfscl_stat.cltoomany.value.ui64++;
	if (newch != NULL) {
		kmem_free(newch->ch_protofmly, strlen(newch->ch_protofmly) + 1);
		kmem_free(newch, sizeof (*newch));
	}

	cp = kmem_cache_alloc(chtab_cache, KM_SLEEP);
	cp->ch_head = ch;

	sigintr(&smask, (int)ci->cl_flags & MI_INT);
	error = clnt_tli_kcreate(svp->sv_knconf, &svp->sv_addr, ci->cl_prog,
	    ci->cl_vers, ci->cl_readsize, ci->cl_retrans, cr, &cp->ch_client);
	sigunintr(&smask);

	if (error != 0) {
		kmem_cache_free(chtab_cache, cp);
#ifdef DEBUG
		atomic_dec_64(&nfscl->nfscl_stat.clalloc.value.ui64);
#endif
		/*
		 * Warning is unnecessary if error is EINTR.
		 */
		if (error != EINTR) {
			nfs_cmn_err(error, CE_WARN,
			    "clget: couldn't create handle: %m\n");
		}
		return (error);
	}
	(void) CLNT_CONTROL(cp->ch_client, CLSET_PROGRESS, NULL);
	auth_destroy(cp->ch_client->cl_auth);
	error = sec_clnt_geth(cp->ch_client, svp->sv_secdata, cr,
	    &cp->ch_client->cl_auth);
	if (error || cp->ch_client->cl_auth == NULL) {
		CLNT_DESTROY(cp->ch_client);
		kmem_cache_free(chtab_cache, cp);
#ifdef DEBUG
		atomic_dec_64(&nfscl->nfscl_stat.clalloc.value.ui64);
#endif
		return ((error != 0) ? error : EINTR);
	}
	ch->ch_timesused++;
	*newcl = cp->ch_client;
	ASSERT(cp->ch_client->cl_nosignal == FALSE);
	*chp = cp;
	return (0);
}

int
clget(clinfo_t *ci, servinfo_t *svp, cred_t *cr, CLIENT **newcl,
    struct chtab **chp)
{
	struct nfs_clnt *nfscl;

	nfscl = zone_getspecific(nfsclnt_zone_key, nfs_zone());
	ASSERT(nfscl != NULL);

	return (clget_impl(ci, svp, cr, newcl, chp, nfscl));
}

static int
acl_clget(mntinfo_t *mi, servinfo_t *svp, cred_t *cr, CLIENT **newcl,
    struct chtab **chp, struct nfs_clnt *nfscl)
{
	clinfo_t ci;
	int error;

	/*
	 * Set read buffer size to rsize
	 * and add room for RPC headers.
	 */
	ci.cl_readsize = mi->mi_tsize;
	if (ci.cl_readsize != 0)
		ci.cl_readsize += (RPC_MAXDATASIZE - NFS_MAXDATA);

	/*
	 * If soft mount and server is down just try once.
	 * meaning: do not retransmit.
	 */
	if (!(mi->mi_flags & MI_HARD) && (mi->mi_flags & MI_DOWN))
		ci.cl_retrans = 0;
	else
		ci.cl_retrans = mi->mi_retrans;

	ci.cl_prog = NFS_ACL_PROGRAM;
	ci.cl_vers = mi->mi_vers;
	ci.cl_flags = mi->mi_flags;

	/*
	 * clget calls sec_clnt_geth() to get an auth handle. For RPCSEC_GSS
	 * security flavor, the client tries to establish a security context
	 * by contacting the server. If the connection is timed out or reset,
	 * e.g. server reboot, we will try again.
	 */
	do {
		error = clget_impl(&ci, svp, cr, newcl, chp, nfscl);

		if (error == 0)
			break;

		/*
		 * For forced unmount or zone shutdown, bail out, no retry.
		 */
		if (FS_OR_ZONE_GONE(mi->mi_vfsp)) {
			error = EIO;
			break;
		}

		/* do not retry for softmount */
		if (!(mi->mi_flags & MI_HARD))
			break;

		/* let the caller deal with the failover case */
		if (FAILOVER_MOUNT(mi))
			break;

	} while (error == ETIMEDOUT || error == ECONNRESET);

	return (error);
}

static int
nfs_clget(mntinfo_t *mi, servinfo_t *svp, cred_t *cr, CLIENT **newcl,
    struct chtab **chp, struct nfs_clnt *nfscl)
{
	clinfo_t ci;
	int error;

	/*
	 * Set read buffer size to rsize
	 * and add room for RPC headers.
	 */
	ci.cl_readsize = mi->mi_tsize;
	if (ci.cl_readsize != 0)
		ci.cl_readsize += (RPC_MAXDATASIZE - NFS_MAXDATA);

	/*
	 * If soft mount and server is down just try once.
	 * meaning: do not retransmit.
	 */
	if (!(mi->mi_flags & MI_HARD) && (mi->mi_flags & MI_DOWN))
		ci.cl_retrans = 0;
	else
		ci.cl_retrans = mi->mi_retrans;

	ci.cl_prog = mi->mi_prog;
	ci.cl_vers = mi->mi_vers;
	ci.cl_flags = mi->mi_flags;

	/*
	 * clget calls sec_clnt_geth() to get an auth handle. For RPCSEC_GSS
	 * security flavor, the client tries to establish a security context
	 * by contacting the server. If the connection is timed out or reset,
	 * e.g. server reboot, we will try again.
	 */
	do {
		error = clget_impl(&ci, svp, cr, newcl, chp, nfscl);

		if (error == 0)
			break;

		/*
		 * For forced unmount or zone shutdown, bail out, no retry.
		 */
		if (FS_OR_ZONE_GONE(mi->mi_vfsp)) {
			error = EIO;
			break;
		}

		/* do not retry for softmount */
		if (!(mi->mi_flags & MI_HARD))
			break;

		/* let the caller deal with the failover case */
		if (FAILOVER_MOUNT(mi))
			break;

	} while (error == ETIMEDOUT || error == ECONNRESET);

	return (error);
}

static void
clfree_impl(CLIENT *cl, struct chtab *cp, struct nfs_clnt *nfscl)
{
	if (cl->cl_auth != NULL) {
		sec_clnt_freeh(cl->cl_auth);
		cl->cl_auth = NULL;
	}

	/*
	 * Timestamp this cache entry so that we know when it was last
	 * used.
	 */
	cp->ch_freed = gethrestime_sec();

	/*
	 * Add the free client handle to the front of the list.
	 * This way, the list will be sorted in youngest to oldest
	 * order.
	 */
	mutex_enter(&nfscl->nfscl_chtable_lock);
	cp->ch_list = cp->ch_head->ch_list;
	cp->ch_head->ch_list = cp;
	mutex_exit(&nfscl->nfscl_chtable_lock);
}

void
clfree(CLIENT *cl, struct chtab *cp)
{
	struct nfs_clnt *nfscl;

	nfscl = zone_getspecific(nfsclnt_zone_key, nfs_zone());
	ASSERT(nfscl != NULL);

	clfree_impl(cl, cp, nfscl);
}

#define	CL_HOLDTIME	60	/* time to hold client handles */

static void
clreclaim_zone(struct nfs_clnt *nfscl, uint_t cl_holdtime)
{
	struct chhead *ch;
	struct chtab *cp;	/* list of objects that can be reclaimed */
	struct chtab *cpe;
	struct chtab *cpl;
	struct chtab **cpp;
#ifdef DEBUG
	int n = 0;
#endif

	/*
	 * Need to reclaim some memory, so step through the cache
	 * looking through the lists for entries which can be freed.
	 */
	cp = NULL;

	mutex_enter(&nfscl->nfscl_chtable_lock);

	/*
	 * Here we step through each non-NULL quadruple and start to
	 * construct the reclaim list pointed to by cp.  Note that
	 * cp will contain all eligible chtab entries.  When this traversal
	 * completes, chtab entries from the last quadruple will be at the
	 * front of cp and entries from previously inspected quadruples have
	 * been appended to the rear of cp.
	 */
	for (ch = nfscl->nfscl_chtable; ch != NULL; ch = ch->ch_next) {
		if (ch->ch_list == NULL)
			continue;
		/*
		 * Search each list for entries older then
		 * cl_holdtime seconds.  The lists are maintained
		 * in youngest to oldest order so that when the
		 * first entry is found which is old enough, then
		 * all of the rest of the entries on the list will
		 * be old enough as well.
		 */
		cpl = ch->ch_list;
		cpp = &ch->ch_list;
		while (cpl != NULL &&
		    cpl->ch_freed + cl_holdtime > gethrestime_sec()) {
			cpp = &cpl->ch_list;
			cpl = cpl->ch_list;
		}
		if (cpl != NULL) {
			*cpp = NULL;
			if (cp != NULL) {
				cpe = cpl;
				while (cpe->ch_list != NULL)
					cpe = cpe->ch_list;
				cpe->ch_list = cp;
			}
			cp = cpl;
		}
	}

	mutex_exit(&nfscl->nfscl_chtable_lock);

	/*
	 * If cp is empty, then there is nothing to reclaim here.
	 */
	if (cp == NULL)
		return;

	/*
	 * Step through the list of entries to free, destroying each client
	 * handle and kmem_free'ing the memory for each entry.
	 */
	while (cp != NULL) {
#ifdef DEBUG
		n++;
#endif
		CLNT_DESTROY(cp->ch_client);
		cpl = cp->ch_list;
		kmem_cache_free(chtab_cache, cp);
		cp = cpl;
	}

#ifdef DEBUG
	/*
	 * Update clalloc so that nfsstat shows the current number
	 * of allocated client handles.
	 */
	atomic_add_64(&nfscl->nfscl_stat.clalloc.value.ui64, -n);
#endif
}

/* ARGSUSED */
static void
clreclaim(void *all)
{
	struct nfs_clnt *nfscl;

#ifdef DEBUG
	clstat_debug.clreclaim.value.ui64++;
#endif
	/*
	 * The system is low on memory; go through and try to reclaim some from
	 * every zone on the system.
	 */
	mutex_enter(&nfs_clnt_list_lock);
	nfscl = list_head(&nfs_clnt_list);
	for (; nfscl != NULL; nfscl = list_next(&nfs_clnt_list, nfscl))
		clreclaim_zone(nfscl, CL_HOLDTIME);
	mutex_exit(&nfs_clnt_list_lock);
}

/*
 * Minimum time-out values indexed by call type
 * These units are in "eights" of a second to avoid multiplies
 */
static unsigned int minimum_timeo[] = {
	6, 7, 10
};

/*
 * Back off for retransmission timeout, MAXTIMO is in hz of a sec
 */
#define	MAXTIMO	(20*hz)
#define	backoff(tim)	(((tim) < MAXTIMO) ? dobackoff(tim) : (tim))
#define	dobackoff(tim)	((((tim) << 1) > MAXTIMO) ? MAXTIMO : ((tim) << 1))

#define	MIN_NFS_TSIZE 512	/* minimum "chunk" of NFS IO */
#define	REDUCE_NFS_TIME (hz/2)	/* rtxcur we try to keep under */
#define	INCREASE_NFS_TIME (hz/3*8) /* srtt we try to keep under (scaled*8) */

/*
 * Function called when rfscall notices that we have been
 * re-transmitting, or when we get a response without retransmissions.
 * Return 1 if the transfer size was adjusted down - 0 if no change.
 */
static int
nfs_feedback(int flag, int which, mntinfo_t *mi)
{
	int kind;
	int r = 0;

	mutex_enter(&mi->mi_lock);
	if (flag == FEEDBACK_REXMIT1) {
		if (mi->mi_timers[NFS_CALLTYPES].rt_rtxcur != 0 &&
		    mi->mi_timers[NFS_CALLTYPES].rt_rtxcur < REDUCE_NFS_TIME)
			goto done;
		if (mi->mi_curread > MIN_NFS_TSIZE) {
			mi->mi_curread /= 2;
			if (mi->mi_curread < MIN_NFS_TSIZE)
				mi->mi_curread = MIN_NFS_TSIZE;
			r = 1;
		}

		if (mi->mi_curwrite > MIN_NFS_TSIZE) {
			mi->mi_curwrite /= 2;
			if (mi->mi_curwrite < MIN_NFS_TSIZE)
				mi->mi_curwrite = MIN_NFS_TSIZE;
			r = 1;
		}
	} else if (flag == FEEDBACK_OK) {
		kind = mi->mi_timer_type[which];
		if (kind == 0 ||
		    mi->mi_timers[kind].rt_srtt >= INCREASE_NFS_TIME)
			goto done;
		if (kind == 1) {
			if (mi->mi_curread >= mi->mi_tsize)
				goto done;
			mi->mi_curread +=  MIN_NFS_TSIZE;
			if (mi->mi_curread > mi->mi_tsize/2)
				mi->mi_curread = mi->mi_tsize;
		} else if (kind == 2) {
			if (mi->mi_curwrite >= mi->mi_stsize)
				goto done;
			mi->mi_curwrite += MIN_NFS_TSIZE;
			if (mi->mi_curwrite > mi->mi_stsize/2)
				mi->mi_curwrite = mi->mi_stsize;
		}
	}
done:
	mutex_exit(&mi->mi_lock);
	return (r);
}

#ifdef DEBUG
static int rfs2call_hits = 0;
static int rfs2call_misses = 0;
#endif

int
rfs2call(mntinfo_t *mi, rpcproc_t which, xdrproc_t xdrargs, caddr_t argsp,
    xdrproc_t xdrres, caddr_t resp, cred_t *cr, int *douprintf,
    enum nfsstat *statusp, int flags, failinfo_t *fi)
{
	int rpcerror;
	enum clnt_stat rpc_status;

	ASSERT(statusp != NULL);

	rpcerror = rfscall(mi, which, xdrargs, argsp, xdrres, resp,
	    cr, douprintf, &rpc_status, flags, fi);
	if (!rpcerror) {
		/*
		 * See crnetadjust() for comments.
		 */
		if (*statusp == NFSERR_ACCES &&
		    (cr = crnetadjust(cr)) != NULL) {
#ifdef DEBUG
			rfs2call_hits++;
#endif
			rpcerror = rfscall(mi, which, xdrargs, argsp, xdrres,
			    resp, cr, douprintf, NULL, flags, fi);
			crfree(cr);
#ifdef DEBUG
			if (*statusp == NFSERR_ACCES)
				rfs2call_misses++;
#endif
		}
	} else if (rpc_status == RPC_PROCUNAVAIL) {
		*statusp = NFSERR_OPNOTSUPP;
		rpcerror = 0;
	}

	return (rpcerror);
}

#define	NFS3_JUKEBOX_DELAY	10 * hz

volatile clock_t nfs3_jukebox_delay = 0;

#ifdef DEBUG
static int rfs3call_hits = 0;
static int rfs3call_misses = 0;
#endif

int
rfs3call(mntinfo_t *mi, rpcproc_t which, xdrproc_t xdrargs, caddr_t argsp,
    xdrproc_t xdrres, caddr_t resp, cred_t *cr, int *douprintf,
    nfsstat3 *statusp, int flags, failinfo_t *fi)
{
	int rpcerror;
	int user_informed;

	user_informed = 0;
	do {
		rpcerror = rfscall(mi, which, xdrargs, argsp, xdrres, resp,
		    cr, douprintf, NULL, flags, fi);
		if (!rpcerror) {
			cred_t *crr;
			if (*statusp == NFS3ERR_JUKEBOX) {
				if (ttoproc(curthread) == &p0) {
					rpcerror = EAGAIN;
					break;
				}
				if (!user_informed) {
					user_informed = 1;
					uprintf(
		"file temporarily unavailable on the server, retrying...\n");
				}
				delay(nfs3_jukebox_delay);
			}
			/*
			 * See crnetadjust() for comments.
			 */
			else if (*statusp == NFS3ERR_ACCES &&
			    (crr = crnetadjust(cr)) != NULL) {
#ifdef DEBUG
				rfs3call_hits++;
#endif
				rpcerror = rfscall(mi, which, xdrargs, argsp,
				    xdrres, resp, crr, douprintf,
				    NULL, flags, fi);

				crfree(crr);
#ifdef DEBUG
				if (*statusp == NFS3ERR_ACCES)
					rfs3call_misses++;
#endif
			}
		}
	} while (!rpcerror && *statusp == NFS3ERR_JUKEBOX);

	return (rpcerror);
}

#define	VALID_FH(fi)	(VTOR(fi->vp)->r_server == VTOMI(fi->vp)->mi_curr_serv)
#define	INC_READERS(mi)		{ \
	mi->mi_readers++; \
}
#define	DEC_READERS(mi)		{ \
	mi->mi_readers--; \
	if (mi->mi_readers == 0) \
		cv_broadcast(&mi->mi_failover_cv); \
}

static int
rfscall(mntinfo_t *mi, rpcproc_t which, xdrproc_t xdrargs, caddr_t argsp,
    xdrproc_t xdrres, caddr_t resp, cred_t *icr, int *douprintf,
    enum clnt_stat *rpc_status, int flags, failinfo_t *fi)
{
	CLIENT *client;
	struct chtab *ch;
	cred_t *cr = icr;
	enum clnt_stat status;
	struct rpc_err rpcerr, rpcerr_tmp;
	struct timeval wait;
	int timeo;		/* in units of hz */
	int my_rsize, my_wsize;
	bool_t tryagain;
	bool_t cred_cloned = FALSE;
	k_sigset_t smask;
	servinfo_t *svp;
	struct nfs_clnt *nfscl;
	zoneid_t zoneid = getzoneid();
	char *msg;
#ifdef DEBUG
	char *bufp;
#endif


	TRACE_2(TR_FAC_NFS, TR_RFSCALL_START,
	    "rfscall_start:which %d mi %p", which, mi);

	nfscl = zone_getspecific(nfsclnt_zone_key, nfs_zone());
	ASSERT(nfscl != NULL);

	nfscl->nfscl_stat.calls.value.ui64++;
	mi->mi_reqs[which].value.ui64++;

	rpcerr.re_status = RPC_SUCCESS;

	/*
	 * In case of forced unmount or zone shutdown, return EIO.
	 */

	if (FS_OR_ZONE_GONE(mi->mi_vfsp)) {
		rpcerr.re_status = RPC_FAILED;
		rpcerr.re_errno = EIO;
		return (rpcerr.re_errno);
	}

	/*
	 * Remember the transfer sizes in case
	 * nfs_feedback changes them underneath us.
	 */
	my_rsize = mi->mi_curread;
	my_wsize = mi->mi_curwrite;

	/*
	 * NFS client failover support
	 *
	 * If this rnode is not in sync with the current server (VALID_FH),
	 * we'd like to do a remap to get in sync.  We can be interrupted
	 * in failover_remap(), and if so we'll bail.  Otherwise, we'll
	 * use the best info we have to try the RPC.  Part of that is
	 * unconditionally updating the filehandle copy kept for V3.
	 *
	 * Locking: INC_READERS/DEC_READERS is a poor man's interrruptible
	 * rw_enter(); we're trying to keep the current server from being
	 * changed on us until we're done with the remapping and have a
	 * matching client handle.  We don't want to sending a filehandle
	 * to the wrong host.
	 */
failoverretry:
	if (FAILOVER_MOUNT(mi)) {
		mutex_enter(&mi->mi_lock);
		if (!(flags & RFSCALL_SOFT) && failover_safe(fi)) {
			if (failover_wait(mi)) {
				mutex_exit(&mi->mi_lock);
				return (EINTR);
			}
		}
		INC_READERS(mi);
		mutex_exit(&mi->mi_lock);
		if (fi) {
			if (!VALID_FH(fi) &&
			    !(flags & RFSCALL_SOFT) && failover_safe(fi)) {
				int remaperr;

				svp = mi->mi_curr_serv;
				remaperr = failover_remap(fi);
				if (remaperr != 0) {
#ifdef DEBUG
					if (remaperr != EINTR)
						nfs_cmn_err(remaperr, CE_WARN,
					    "rfscall couldn't failover: %m");
#endif
					mutex_enter(&mi->mi_lock);
					DEC_READERS(mi);
					mutex_exit(&mi->mi_lock);
					/*
					 * If failover_remap returns ETIMEDOUT
					 * and the filesystem is hard mounted
					 * we have to retry the call with a new
					 * server.
					 */
					if ((mi->mi_flags & MI_HARD) &&
					    IS_RECOVERABLE_ERROR(remaperr)) {
						if (svp == mi->mi_curr_serv)
							failover_newserver(mi);
						rpcerr.re_status = RPC_SUCCESS;
						goto failoverretry;
					}
					rpcerr.re_errno = remaperr;
					return (remaperr);
				}
			}
			if (fi->fhp && fi->copyproc)
				(*fi->copyproc)(fi->fhp, fi->vp);
		}
	}

	/* For TSOL, use a new cred which has net_mac_aware flag */
	if (!cred_cloned && is_system_labeled()) {
		cred_cloned = TRUE;
		cr = crdup(icr);
		(void) setpflags(NET_MAC_AWARE, 1, cr);
	}

	/*
	 * clget() calls clnt_tli_kinit() which clears the xid, so we
	 * are guaranteed to reprocess the retry as a new request.
	 */
	svp = mi->mi_curr_serv;
	rpcerr.re_errno = nfs_clget(mi, svp, cr, &client, &ch, nfscl);

	if (FAILOVER_MOUNT(mi)) {
		mutex_enter(&mi->mi_lock);
		DEC_READERS(mi);
		mutex_exit(&mi->mi_lock);

		if ((rpcerr.re_errno == ETIMEDOUT ||
		    rpcerr.re_errno == ECONNRESET) &&
		    failover_safe(fi)) {
			if (svp == mi->mi_curr_serv)
				failover_newserver(mi);
			goto failoverretry;
		}
	}
	if (rpcerr.re_errno != 0)
		return (rpcerr.re_errno);

	if (svp->sv_knconf->knc_semantics == NC_TPI_COTS_ORD ||
	    svp->sv_knconf->knc_semantics == NC_TPI_COTS) {
		timeo = (mi->mi_timeo * hz) / 10;
	} else {
		mutex_enter(&mi->mi_lock);
		timeo = CLNT_SETTIMERS(client,
		    &(mi->mi_timers[mi->mi_timer_type[which]]),
		    &(mi->mi_timers[NFS_CALLTYPES]),
		    (minimum_timeo[mi->mi_call_type[which]]*hz)>>3,
		    (void (*)())NULL, (caddr_t)mi, 0);
		mutex_exit(&mi->mi_lock);
	}

	/*
	 * If hard mounted fs, retry call forever unless hard error occurs.
	 */
	do {
		tryagain = FALSE;

		if (FS_OR_ZONE_GONE(mi->mi_vfsp)) {
			status = RPC_FAILED;
			rpcerr.re_status = RPC_FAILED;
			rpcerr.re_errno = EIO;
			break;
		}

		TICK_TO_TIMEVAL(timeo, &wait);

		/*
		 * Mask out all signals except SIGHUP, SIGINT, SIGQUIT
		 * and SIGTERM. (Preserving the existing masks).
		 * Mask out SIGINT if mount option nointr is specified.
		 */
		sigintr(&smask, (int)mi->mi_flags & MI_INT);
		if (!(mi->mi_flags & MI_INT))
			client->cl_nosignal = TRUE;

		/*
		 * If there is a current signal, then don't bother
		 * even trying to send out the request because we
		 * won't be able to block waiting for the response.
		 * Simply assume RPC_INTR and get on with it.
		 */
		if (ttolwp(curthread) != NULL && ISSIG(curthread, JUSTLOOKING))
			status = RPC_INTR;
		else {
			status = CLNT_CALL(client, which, xdrargs, argsp,
			    xdrres, resp, wait);
		}

		if (!(mi->mi_flags & MI_INT))
			client->cl_nosignal = FALSE;
		/*
		 * restore original signal mask
		 */
		sigunintr(&smask);

		switch (status) {
		case RPC_SUCCESS:
			if ((mi->mi_flags & MI_DYNAMIC) &&
			    mi->mi_timer_type[which] != 0 &&
			    (mi->mi_curread != my_rsize ||
			    mi->mi_curwrite != my_wsize))
				(void) nfs_feedback(FEEDBACK_OK, which, mi);
			break;

		case RPC_INTR:
			/*
			 * There is no way to recover from this error,
			 * even if mount option nointr is specified.
			 * SIGKILL, for example, cannot be blocked.
			 */
			rpcerr.re_status = RPC_INTR;
			rpcerr.re_errno = EINTR;
			break;

		case RPC_UDERROR:
			/*
			 * If the NFS server is local (vold) and
			 * it goes away then we get RPC_UDERROR.
			 * This is a retryable error, so we would
			 * loop, so check to see if the specific
			 * error was ECONNRESET, indicating that
			 * target did not exist at all.  If so,
			 * return with RPC_PROGUNAVAIL and
			 * ECONNRESET to indicate why.
			 */
			CLNT_GETERR(client, &rpcerr);
			if (rpcerr.re_errno == ECONNRESET) {
				rpcerr.re_status = RPC_PROGUNAVAIL;
				rpcerr.re_errno = ECONNRESET;
				break;
			}
			/*FALLTHROUGH*/

		default:		/* probably RPC_TIMEDOUT */
			if (IS_UNRECOVERABLE_RPC(status))
				break;

			/*
			 * increment server not responding count
			 */
			mutex_enter(&mi->mi_lock);
			mi->mi_noresponse++;
			mutex_exit(&mi->mi_lock);
#ifdef DEBUG
			nfscl->nfscl_stat.noresponse.value.ui64++;
#endif

			if (!(mi->mi_flags & MI_HARD)) {
				if (!(mi->mi_flags & MI_SEMISOFT) ||
				    (mi->mi_ss_call_type[which] == 0))
					break;
			}

			/*
			 * The call is in progress (over COTS).
			 * Try the CLNT_CALL again, but don't
			 * print a noisy error message.
			 */
			if (status == RPC_INPROGRESS) {
				tryagain = TRUE;
				break;
			}

			if (flags & RFSCALL_SOFT)
				break;

			/*
			 * On zone shutdown, just move on.
			 */
			if (zone_status_get(curproc->p_zone) >=
			    ZONE_IS_SHUTTING_DOWN) {
				rpcerr.re_status = RPC_FAILED;
				rpcerr.re_errno = EIO;
				break;
			}

			/*
			 * NFS client failover support
			 *
			 * If the current server just failed us, we'll
			 * start the process of finding a new server.
			 * After that, we can just retry.
			 */
			if (FAILOVER_MOUNT(mi) && failover_safe(fi)) {
				if (svp == mi->mi_curr_serv)
					failover_newserver(mi);
				clfree_impl(client, ch, nfscl);
				goto failoverretry;
			}

			tryagain = TRUE;
			timeo = backoff(timeo);

			CLNT_GETERR(client, &rpcerr_tmp);
			if ((status == RPC_CANTSEND) &&
			    (rpcerr_tmp.re_errno == ENOBUFS))
				msg = SRV_QFULL_MSG;
			else
				msg = SRV_NOTRESP_MSG;

			mutex_enter(&mi->mi_lock);
			if (!(mi->mi_flags & MI_PRINTED)) {
				mi->mi_flags |= MI_PRINTED;
				mutex_exit(&mi->mi_lock);
#ifdef DEBUG
				zprintf(zoneid, msg, mi->mi_vers,
				    svp->sv_hostname);
#else
				zprintf(zoneid, msg, svp->sv_hostname);
#endif
			} else
				mutex_exit(&mi->mi_lock);
			if (*douprintf && nfs_has_ctty()) {
				*douprintf = 0;
				if (!(mi->mi_flags & MI_NOPRINT))
#ifdef DEBUG
					uprintf(msg, mi->mi_vers,
					    svp->sv_hostname);
#else
					uprintf(msg, svp->sv_hostname);
#endif
			}

			/*
			 * If doing dynamic adjustment of transfer
			 * size and if it's a read or write call
			 * and if the transfer size changed while
			 * retransmitting or if the feedback routine
			 * changed the transfer size,
			 * then exit rfscall so that the transfer
			 * size can be adjusted at the vnops level.
			 */
			if ((mi->mi_flags & MI_DYNAMIC) &&
			    mi->mi_timer_type[which] != 0 &&
			    (mi->mi_curread != my_rsize ||
			    mi->mi_curwrite != my_wsize ||
			    nfs_feedback(FEEDBACK_REXMIT1, which, mi))) {
				/*
				 * On read or write calls, return
				 * back to the vnode ops level if
				 * the transfer size changed.
				 */
				clfree_impl(client, ch, nfscl);
				if (cred_cloned)
					crfree(cr);
				return (ENFS_TRYAGAIN);
			}
		}
	} while (tryagain);

	if (status != RPC_SUCCESS) {
		/*
		 * Let soft mounts use the timed out message.
		 */
		if (status == RPC_INPROGRESS)
			status = RPC_TIMEDOUT;
		nfscl->nfscl_stat.badcalls.value.ui64++;
		if (status != RPC_INTR) {
			mutex_enter(&mi->mi_lock);
			mi->mi_flags |= MI_DOWN;
			mutex_exit(&mi->mi_lock);
			CLNT_GETERR(client, &rpcerr);
#ifdef DEBUG
			bufp = clnt_sperror(client, svp->sv_hostname);
			zprintf(zoneid, "NFS%d %s failed for %s\n",
			    mi->mi_vers, mi->mi_rfsnames[which], bufp);
			if (nfs_has_ctty()) {
				if (!(mi->mi_flags & MI_NOPRINT)) {
					uprintf("NFS%d %s failed for %s\n",
					    mi->mi_vers, mi->mi_rfsnames[which],
					    bufp);
				}
			}
			kmem_free(bufp, MAXPATHLEN);
#else
			zprintf(zoneid,
			    "NFS %s failed for server %s: error %d (%s)\n",
			    mi->mi_rfsnames[which], svp->sv_hostname,
			    status, clnt_sperrno(status));
			if (nfs_has_ctty()) {
				if (!(mi->mi_flags & MI_NOPRINT)) {
					uprintf(
				"NFS %s failed for server %s: error %d (%s)\n",
					    mi->mi_rfsnames[which],
					    svp->sv_hostname, status,
					    clnt_sperrno(status));
				}
			}
#endif
			/*
			 * when CLNT_CALL() fails with RPC_AUTHERROR,
			 * re_errno is set appropriately depending on
			 * the authentication error
			 */
			if (status == RPC_VERSMISMATCH ||
			    status == RPC_PROGVERSMISMATCH)
				rpcerr.re_errno = EIO;
		}
	} else {
		/*
		 * Test the value of mi_down and mi_printed without
		 * holding the mi_lock mutex.  If they are both zero,
		 * then it is okay to skip the down and printed
		 * processing.  This saves on a mutex_enter and
		 * mutex_exit pair for a normal, successful RPC.
		 * This was just complete overhead.
		 */
		if (mi->mi_flags & (MI_DOWN | MI_PRINTED)) {
			mutex_enter(&mi->mi_lock);
			mi->mi_flags &= ~MI_DOWN;
			if (mi->mi_flags & MI_PRINTED) {
				mi->mi_flags &= ~MI_PRINTED;
				mutex_exit(&mi->mi_lock);
#ifdef DEBUG
			if (!(mi->mi_vfsp->vfs_flag & VFS_UNMOUNTED))
				zprintf(zoneid, "NFS%d server %s ok\n",
				    mi->mi_vers, svp->sv_hostname);
#else
			if (!(mi->mi_vfsp->vfs_flag & VFS_UNMOUNTED))
				zprintf(zoneid, "NFS server %s ok\n",
				    svp->sv_hostname);
#endif
			} else
				mutex_exit(&mi->mi_lock);
		}

		if (*douprintf == 0) {
			if (!(mi->mi_flags & MI_NOPRINT))
#ifdef DEBUG
				if (!(mi->mi_vfsp->vfs_flag & VFS_UNMOUNTED))
					uprintf("NFS%d server %s ok\n",
					    mi->mi_vers, svp->sv_hostname);
#else
			if (!(mi->mi_vfsp->vfs_flag & VFS_UNMOUNTED))
				uprintf("NFS server %s ok\n", svp->sv_hostname);
#endif
			*douprintf = 1;
		}
	}

	clfree_impl(client, ch, nfscl);
	if (cred_cloned)
		crfree(cr);

	ASSERT(rpcerr.re_status == RPC_SUCCESS || rpcerr.re_errno != 0);

	if (rpc_status != NULL)
		*rpc_status = rpcerr.re_status;

	TRACE_1(TR_FAC_NFS, TR_RFSCALL_END, "rfscall_end:errno %d",
	    rpcerr.re_errno);

	return (rpcerr.re_errno);
}

#ifdef DEBUG
static int acl2call_hits = 0;
static int acl2call_misses = 0;
#endif

int
acl2call(mntinfo_t *mi, rpcproc_t which, xdrproc_t xdrargs, caddr_t argsp,
    xdrproc_t xdrres, caddr_t resp, cred_t *cr, int *douprintf,
    enum nfsstat *statusp, int flags, failinfo_t *fi)
{
	int rpcerror;

	rpcerror = aclcall(mi, which, xdrargs, argsp, xdrres, resp,
	    cr, douprintf, flags, fi);
	if (!rpcerror) {
		/*
		 * See comments with crnetadjust().
		 */
		if (*statusp == NFSERR_ACCES &&
		    (cr = crnetadjust(cr)) != NULL) {
#ifdef DEBUG
			acl2call_hits++;
#endif
			rpcerror = aclcall(mi, which, xdrargs, argsp, xdrres,
			    resp, cr, douprintf, flags, fi);
			crfree(cr);
#ifdef DEBUG
			if (*statusp == NFSERR_ACCES)
				acl2call_misses++;
#endif
		}
	}

	return (rpcerror);
}

#ifdef DEBUG
static int acl3call_hits = 0;
static int acl3call_misses = 0;
#endif

int
acl3call(mntinfo_t *mi, rpcproc_t which, xdrproc_t xdrargs, caddr_t argsp,
    xdrproc_t xdrres, caddr_t resp, cred_t *cr, int *douprintf,
    nfsstat3 *statusp, int flags, failinfo_t *fi)
{
	int rpcerror;
	int user_informed;

	user_informed = 0;

	do {
		rpcerror = aclcall(mi, which, xdrargs, argsp, xdrres, resp,
		    cr, douprintf, flags, fi);
		if (!rpcerror) {
			cred_t *crr;
			if (*statusp == NFS3ERR_JUKEBOX) {
				if (!user_informed) {
					user_informed = 1;
					uprintf(
		"file temporarily unavailable on the server, retrying...\n");
				}
				delay(nfs3_jukebox_delay);
			}
			/*
			 * See crnetadjust() for comments.
			 */
			else if (*statusp == NFS3ERR_ACCES &&
			    (crr = crnetadjust(cr)) != NULL) {
#ifdef DEBUG
				acl3call_hits++;
#endif
				rpcerror = aclcall(mi, which, xdrargs, argsp,
				    xdrres, resp, crr, douprintf, flags, fi);

				crfree(crr);
#ifdef DEBUG
				if (*statusp == NFS3ERR_ACCES)
					acl3call_misses++;
#endif
			}
		}
	} while (!rpcerror && *statusp == NFS3ERR_JUKEBOX);

	return (rpcerror);
}

static int
aclcall(mntinfo_t *mi, rpcproc_t which, xdrproc_t xdrargs, caddr_t argsp,
    xdrproc_t xdrres, caddr_t resp, cred_t *icr, int *douprintf,
    int flags, failinfo_t *fi)
{
	CLIENT *client;
	struct chtab *ch;
	cred_t *cr = icr;
	bool_t cred_cloned = FALSE;
	enum clnt_stat status;
	struct rpc_err rpcerr;
	struct timeval wait;
	int timeo;		/* in units of hz */
#if 0 /* notyet */
	int my_rsize, my_wsize;
#endif
	bool_t tryagain;
	k_sigset_t smask;
	servinfo_t *svp;
	struct nfs_clnt *nfscl;
	zoneid_t zoneid = getzoneid();
#ifdef DEBUG
	char *bufp;
#endif

#if 0 /* notyet */
	TRACE_2(TR_FAC_NFS, TR_RFSCALL_START,
	    "rfscall_start:which %d mi %p", which, mi);
#endif

	nfscl = zone_getspecific(nfsclnt_zone_key, nfs_zone());
	ASSERT(nfscl != NULL);

	nfscl->nfscl_stat.calls.value.ui64++;
	mi->mi_aclreqs[which].value.ui64++;

	rpcerr.re_status = RPC_SUCCESS;

	if (FS_OR_ZONE_GONE(mi->mi_vfsp)) {
		rpcerr.re_status = RPC_FAILED;
		rpcerr.re_errno = EIO;
		return (rpcerr.re_errno);
	}

#if 0 /* notyet */
	/*
	 * Remember the transfer sizes in case
	 * nfs_feedback changes them underneath us.
	 */
	my_rsize = mi->mi_curread;
	my_wsize = mi->mi_curwrite;
#endif

	/*
	 * NFS client failover support
	 *
	 * If this rnode is not in sync with the current server (VALID_FH),
	 * we'd like to do a remap to get in sync.  We can be interrupted
	 * in failover_remap(), and if so we'll bail.  Otherwise, we'll
	 * use the best info we have to try the RPC.  Part of that is
	 * unconditionally updating the filehandle copy kept for V3.
	 *
	 * Locking: INC_READERS/DEC_READERS is a poor man's interrruptible
	 * rw_enter(); we're trying to keep the current server from being
	 * changed on us until we're done with the remapping and have a
	 * matching client handle.  We don't want to sending a filehandle
	 * to the wrong host.
	 */
failoverretry:
	if (FAILOVER_MOUNT(mi)) {
		mutex_enter(&mi->mi_lock);
		if (!(flags & RFSCALL_SOFT) && failover_safe(fi)) {
			if (failover_wait(mi)) {
				mutex_exit(&mi->mi_lock);
				return (EINTR);
			}
		}
		INC_READERS(mi);
		mutex_exit(&mi->mi_lock);
		if (fi) {
			if (!VALID_FH(fi) &&
			    !(flags & RFSCALL_SOFT) && failover_safe(fi)) {
				int remaperr;

				svp = mi->mi_curr_serv;
				remaperr = failover_remap(fi);
				if (remaperr != 0) {
#ifdef DEBUG
					if (remaperr != EINTR)
						nfs_cmn_err(remaperr, CE_WARN,
					    "aclcall couldn't failover: %m");
#endif
					mutex_enter(&mi->mi_lock);
					DEC_READERS(mi);
					mutex_exit(&mi->mi_lock);

					/*
					 * If failover_remap returns ETIMEDOUT
					 * and the filesystem is hard mounted
					 * we have to retry the call with a new
					 * server.
					 */
					if ((mi->mi_flags & MI_HARD) &&
					    IS_RECOVERABLE_ERROR(remaperr)) {
						if (svp == mi->mi_curr_serv)
							failover_newserver(mi);
						rpcerr.re_status = RPC_SUCCESS;
						goto failoverretry;
					}
					return (remaperr);
				}
			}
			if (fi->fhp && fi->copyproc)
				(*fi->copyproc)(fi->fhp, fi->vp);
		}
	}

	/* For TSOL, use a new cred which has net_mac_aware flag */
	if (!cred_cloned && is_system_labeled()) {
		cred_cloned = TRUE;
		cr = crdup(icr);
		(void) setpflags(NET_MAC_AWARE, 1, cr);
	}

	/*
	 * acl_clget() calls clnt_tli_kinit() which clears the xid, so we
	 * are guaranteed to reprocess the retry as a new request.
	 */
	svp = mi->mi_curr_serv;
	rpcerr.re_errno = acl_clget(mi, svp, cr, &client, &ch, nfscl);
	if (FAILOVER_MOUNT(mi)) {
		mutex_enter(&mi->mi_lock);
		DEC_READERS(mi);
		mutex_exit(&mi->mi_lock);

		if ((rpcerr.re_errno == ETIMEDOUT ||
		    rpcerr.re_errno == ECONNRESET) &&
		    failover_safe(fi)) {
			if (svp == mi->mi_curr_serv)
				failover_newserver(mi);
			goto failoverretry;
		}
	}
	if (rpcerr.re_errno != 0) {
		if (cred_cloned)
			crfree(cr);
		return (rpcerr.re_errno);
	}

	if (svp->sv_knconf->knc_semantics == NC_TPI_COTS_ORD ||
	    svp->sv_knconf->knc_semantics == NC_TPI_COTS) {
		timeo = (mi->mi_timeo * hz) / 10;
	} else {
		mutex_enter(&mi->mi_lock);
		timeo = CLNT_SETTIMERS(client,
		    &(mi->mi_timers[mi->mi_acl_timer_type[which]]),
		    &(mi->mi_timers[NFS_CALLTYPES]),
		    (minimum_timeo[mi->mi_acl_call_type[which]]*hz)>>3,
		    (void (*)()) 0, (caddr_t)mi, 0);
		mutex_exit(&mi->mi_lock);
	}

	/*
	 * If hard mounted fs, retry call forever unless hard error occurs.
	 */
	do {
		tryagain = FALSE;

		if (FS_OR_ZONE_GONE(mi->mi_vfsp)) {
			status = RPC_FAILED;
			rpcerr.re_status = RPC_FAILED;
			rpcerr.re_errno = EIO;
			break;
		}

		TICK_TO_TIMEVAL(timeo, &wait);

		/*
		 * Mask out all signals except SIGHUP, SIGINT, SIGQUIT
		 * and SIGTERM. (Preserving the existing masks).
		 * Mask out SIGINT if mount option nointr is specified.
		 */
		sigintr(&smask, (int)mi->mi_flags & MI_INT);
		if (!(mi->mi_flags & MI_INT))
			client->cl_nosignal = TRUE;

		/*
		 * If there is a current signal, then don't bother
		 * even trying to send out the request because we
		 * won't be able to block waiting for the response.
		 * Simply assume RPC_INTR and get on with it.
		 */
		if (ttolwp(curthread) != NULL && ISSIG(curthread, JUSTLOOKING))
			status = RPC_INTR;
		else {
			status = CLNT_CALL(client, which, xdrargs, argsp,
			    xdrres, resp, wait);
		}

		if (!(mi->mi_flags & MI_INT))
			client->cl_nosignal = FALSE;
		/*
		 * restore original signal mask
		 */
		sigunintr(&smask);

		switch (status) {
		case RPC_SUCCESS:
#if 0 /* notyet */
			if ((mi->mi_flags & MI_DYNAMIC) &&
			    mi->mi_timer_type[which] != 0 &&
			    (mi->mi_curread != my_rsize ||
			    mi->mi_curwrite != my_wsize))
				(void) nfs_feedback(FEEDBACK_OK, which, mi);
#endif
			break;

		/*
		 * Unfortunately, there are servers in the world which
		 * are not coded correctly.  They are not prepared to
		 * handle RPC requests to the NFS port which are not
		 * NFS requests.  Thus, they may try to process the
		 * NFS_ACL request as if it were an NFS request.  This
		 * does not work.  Generally, an error will be generated
		 * on the client because it will not be able to decode
		 * the response from the server.  However, it seems
		 * possible that the server may not be able to decode
		 * the arguments.  Thus, the criteria for deciding
		 * whether the server supports NFS_ACL or not is whether
		 * the following RPC errors are returned from CLNT_CALL.
		 */
		case RPC_CANTDECODERES:
		case RPC_PROGUNAVAIL:
		case RPC_CANTDECODEARGS:
		case RPC_PROGVERSMISMATCH:
			mutex_enter(&mi->mi_lock);
			mi->mi_flags &= ~(MI_ACL | MI_EXTATTR);
			mutex_exit(&mi->mi_lock);
			break;

		/*
		 * If the server supports NFS_ACL but not the new ops
		 * for extended attributes, make sure we don't retry.
		 */
		case RPC_PROCUNAVAIL:
			mutex_enter(&mi->mi_lock);
			mi->mi_flags &= ~MI_EXTATTR;
			mutex_exit(&mi->mi_lock);
			break;

		case RPC_INTR:
			/*
			 * There is no way to recover from this error,
			 * even if mount option nointr is specified.
			 * SIGKILL, for example, cannot be blocked.
			 */
			rpcerr.re_status = RPC_INTR;
			rpcerr.re_errno = EINTR;
			break;

		case RPC_UDERROR:
			/*
			 * If the NFS server is local (vold) and
			 * it goes away then we get RPC_UDERROR.
			 * This is a retryable error, so we would
			 * loop, so check to see if the specific
			 * error was ECONNRESET, indicating that
			 * target did not exist at all.  If so,
			 * return with RPC_PROGUNAVAIL and
			 * ECONNRESET to indicate why.
			 */
			CLNT_GETERR(client, &rpcerr);
			if (rpcerr.re_errno == ECONNRESET) {
				rpcerr.re_status = RPC_PROGUNAVAIL;
				rpcerr.re_errno = ECONNRESET;
				break;
			}
			/*FALLTHROUGH*/

		default:		/* probably RPC_TIMEDOUT */
			if (IS_UNRECOVERABLE_RPC(status))
				break;

			/*
			 * increment server not responding count
			 */
			mutex_enter(&mi->mi_lock);
			mi->mi_noresponse++;
			mutex_exit(&mi->mi_lock);
#ifdef DEBUG
			nfscl->nfscl_stat.noresponse.value.ui64++;
#endif

			if (!(mi->mi_flags & MI_HARD)) {
				if (!(mi->mi_flags & MI_SEMISOFT) ||
				    (mi->mi_acl_ss_call_type[which] == 0))
					break;
			}

			/*
			 * The call is in progress (over COTS).
			 * Try the CLNT_CALL again, but don't
			 * print a noisy error message.
			 */
			if (status == RPC_INPROGRESS) {
				tryagain = TRUE;
				break;
			}

			if (flags & RFSCALL_SOFT)
				break;

			/*
			 * On zone shutdown, just move on.
			 */
			if (zone_status_get(curproc->p_zone) >=
			    ZONE_IS_SHUTTING_DOWN) {
				rpcerr.re_status = RPC_FAILED;
				rpcerr.re_errno = EIO;
				break;
			}

			/*
			 * NFS client failover support
			 *
			 * If the current server just failed us, we'll
			 * start the process of finding a new server.
			 * After that, we can just retry.
			 */
			if (FAILOVER_MOUNT(mi) && failover_safe(fi)) {
				if (svp == mi->mi_curr_serv)
					failover_newserver(mi);
				clfree_impl(client, ch, nfscl);
				goto failoverretry;
			}

			tryagain = TRUE;
			timeo = backoff(timeo);
			mutex_enter(&mi->mi_lock);
			if (!(mi->mi_flags & MI_PRINTED)) {
				mi->mi_flags |= MI_PRINTED;
				mutex_exit(&mi->mi_lock);
#ifdef DEBUG
				zprintf(zoneid,
			"NFS_ACL%d server %s not responding still trying\n",
				    mi->mi_vers, svp->sv_hostname);
#else
				zprintf(zoneid,
			    "NFS server %s not responding still trying\n",
				    svp->sv_hostname);
#endif
			} else
				mutex_exit(&mi->mi_lock);
			if (*douprintf && nfs_has_ctty()) {
				*douprintf = 0;
				if (!(mi->mi_flags & MI_NOPRINT))
#ifdef DEBUG
					uprintf(
			"NFS_ACL%d server %s not responding still trying\n",
					    mi->mi_vers, svp->sv_hostname);
#else
					uprintf(
			    "NFS server %s not responding still trying\n",
					    svp->sv_hostname);
#endif
			}

#if 0 /* notyet */
			/*
			 * If doing dynamic adjustment of transfer
			 * size and if it's a read or write call
			 * and if the transfer size changed while
			 * retransmitting or if the feedback routine
			 * changed the transfer size,
			 * then exit rfscall so that the transfer
			 * size can be adjusted at the vnops level.
			 */
			if ((mi->mi_flags & MI_DYNAMIC) &&
			    mi->mi_acl_timer_type[which] != 0 &&
			    (mi->mi_curread != my_rsize ||
			    mi->mi_curwrite != my_wsize ||
			    nfs_feedback(FEEDBACK_REXMIT1, which, mi))) {
				/*
				 * On read or write calls, return
				 * back to the vnode ops level if
				 * the transfer size changed.
				 */
				clfree_impl(client, ch, nfscl);
				if (cred_cloned)
					crfree(cr);
				return (ENFS_TRYAGAIN);
			}
#endif
		}
	} while (tryagain);

	if (status != RPC_SUCCESS) {
		/*
		 * Let soft mounts use the timed out message.
		 */
		if (status == RPC_INPROGRESS)
			status = RPC_TIMEDOUT;
		nfscl->nfscl_stat.badcalls.value.ui64++;
		if (status == RPC_CANTDECODERES ||
		    status == RPC_PROGUNAVAIL ||
		    status == RPC_PROCUNAVAIL ||
		    status == RPC_CANTDECODEARGS ||
		    status == RPC_PROGVERSMISMATCH)
			CLNT_GETERR(client, &rpcerr);
		else if (status != RPC_INTR) {
			mutex_enter(&mi->mi_lock);
			mi->mi_flags |= MI_DOWN;
			mutex_exit(&mi->mi_lock);
			CLNT_GETERR(client, &rpcerr);
#ifdef DEBUG
			bufp = clnt_sperror(client, svp->sv_hostname);
			zprintf(zoneid, "NFS_ACL%d %s failed for %s\n",
			    mi->mi_vers, mi->mi_aclnames[which], bufp);
			if (nfs_has_ctty()) {
				if (!(mi->mi_flags & MI_NOPRINT)) {
					uprintf("NFS_ACL%d %s failed for %s\n",
					    mi->mi_vers, mi->mi_aclnames[which],
					    bufp);
				}
			}
			kmem_free(bufp, MAXPATHLEN);
#else
			zprintf(zoneid,
			    "NFS %s failed for server %s: error %d (%s)\n",
			    mi->mi_aclnames[which], svp->sv_hostname,
			    status, clnt_sperrno(status));
			if (nfs_has_ctty()) {
				if (!(mi->mi_flags & MI_NOPRINT))
					uprintf(
				"NFS %s failed for server %s: error %d (%s)\n",
					    mi->mi_aclnames[which],
					    svp->sv_hostname, status,
					    clnt_sperrno(status));
			}
#endif
			/*
			 * when CLNT_CALL() fails with RPC_AUTHERROR,
			 * re_errno is set appropriately depending on
			 * the authentication error
			 */
			if (status == RPC_VERSMISMATCH ||
			    status == RPC_PROGVERSMISMATCH)
				rpcerr.re_errno = EIO;
		}
	} else {
		/*
		 * Test the value of mi_down and mi_printed without
		 * holding the mi_lock mutex.  If they are both zero,
		 * then it is okay to skip the down and printed
		 * processing.  This saves on a mutex_enter and
		 * mutex_exit pair for a normal, successful RPC.
		 * This was just complete overhead.
		 */
		if (mi->mi_flags & (MI_DOWN | MI_PRINTED)) {
			mutex_enter(&mi->mi_lock);
			mi->mi_flags &= ~MI_DOWN;
			if (mi->mi_flags & MI_PRINTED) {
				mi->mi_flags &= ~MI_PRINTED;
				mutex_exit(&mi->mi_lock);
#ifdef DEBUG
				zprintf(zoneid, "NFS_ACL%d server %s ok\n",
				    mi->mi_vers, svp->sv_hostname);
#else
				zprintf(zoneid, "NFS server %s ok\n",
				    svp->sv_hostname);
#endif
			} else
				mutex_exit(&mi->mi_lock);
		}

		if (*douprintf == 0) {
			if (!(mi->mi_flags & MI_NOPRINT))
#ifdef DEBUG
				uprintf("NFS_ACL%d server %s ok\n",
				    mi->mi_vers, svp->sv_hostname);
#else
				uprintf("NFS server %s ok\n", svp->sv_hostname);
#endif
			*douprintf = 1;
		}
	}

	clfree_impl(client, ch, nfscl);
	if (cred_cloned)
		crfree(cr);

	ASSERT(rpcerr.re_status == RPC_SUCCESS || rpcerr.re_errno != 0);

#if 0 /* notyet */
	TRACE_1(TR_FAC_NFS, TR_RFSCALL_END, "rfscall_end:errno %d",
	    rpcerr.re_errno);
#endif

	return (rpcerr.re_errno);
}

int
vattr_to_sattr(struct vattr *vap, struct nfssattr *sa)
{
	uint_t mask = vap->va_mask;

	if (!(mask & AT_MODE))
		sa->sa_mode = (uint32_t)-1;
	else
		sa->sa_mode = vap->va_mode;
	if (!(mask & AT_UID))
		sa->sa_uid = (uint32_t)-1;
	else
		sa->sa_uid = (uint32_t)vap->va_uid;
	if (!(mask & AT_GID))
		sa->sa_gid = (uint32_t)-1;
	else
		sa->sa_gid = (uint32_t)vap->va_gid;
	if (!(mask & AT_SIZE))
		sa->sa_size = (uint32_t)-1;
	else
		sa->sa_size = (uint32_t)vap->va_size;
	if (!(mask & AT_ATIME))
		sa->sa_atime.tv_sec = sa->sa_atime.tv_usec = (int32_t)-1;
	else {
		/* check time validity */
		if (! NFS_TIME_T_OK(vap->va_atime.tv_sec)) {
			return (EOVERFLOW);
		}
		sa->sa_atime.tv_sec = vap->va_atime.tv_sec;
		sa->sa_atime.tv_usec = vap->va_atime.tv_nsec / 1000;
	}
	if (!(mask & AT_MTIME))
		sa->sa_mtime.tv_sec = sa->sa_mtime.tv_usec = (int32_t)-1;
	else {
		/* check time validity */
		if (! NFS_TIME_T_OK(vap->va_mtime.tv_sec)) {
			return (EOVERFLOW);
		}
		sa->sa_mtime.tv_sec = vap->va_mtime.tv_sec;
		sa->sa_mtime.tv_usec = vap->va_mtime.tv_nsec / 1000;
	}
	return (0);
}

int
vattr_to_sattr3(struct vattr *vap, sattr3 *sa)
{
	uint_t mask = vap->va_mask;

	if (!(mask & AT_MODE))
		sa->mode.set_it = FALSE;
	else {
		sa->mode.set_it = TRUE;
		sa->mode.mode = (mode3)vap->va_mode;
	}
	if (!(mask & AT_UID))
		sa->uid.set_it = FALSE;
	else {
		sa->uid.set_it = TRUE;
		sa->uid.uid = (uid3)vap->va_uid;
	}
	if (!(mask & AT_GID))
		sa->gid.set_it = FALSE;
	else {
		sa->gid.set_it = TRUE;
		sa->gid.gid = (gid3)vap->va_gid;
	}
	if (!(mask & AT_SIZE))
		sa->size.set_it = FALSE;
	else {
		sa->size.set_it = TRUE;
		sa->size.size = (size3)vap->va_size;
	}
	if (!(mask & AT_ATIME))
		sa->atime.set_it = DONT_CHANGE;
	else {
		/* check time validity */
		if (! NFS_TIME_T_OK(vap->va_atime.tv_sec)) {
			return (EOVERFLOW);
		}
		sa->atime.set_it = SET_TO_CLIENT_TIME;
		sa->atime.atime.seconds = (uint32)vap->va_atime.tv_sec;
		sa->atime.atime.nseconds = (uint32)vap->va_atime.tv_nsec;
	}
	if (!(mask & AT_MTIME))
		sa->mtime.set_it = DONT_CHANGE;
	else {
		/* check time validity */
		if (! NFS_TIME_T_OK(vap->va_mtime.tv_sec)) {
			return (EOVERFLOW);
		}
		sa->mtime.set_it = SET_TO_CLIENT_TIME;
		sa->mtime.mtime.seconds = (uint32)vap->va_mtime.tv_sec;
		sa->mtime.mtime.nseconds = (uint32)vap->va_mtime.tv_nsec;
	}
	return (0);
}

void
setdiropargs(struct nfsdiropargs *da, char *nm, vnode_t *dvp)
{

	da->da_fhandle = VTOFH(dvp);
	da->da_name = nm;
	da->da_flags = 0;
}

void
setdiropargs3(diropargs3 *da, char *nm, vnode_t *dvp)
{

	da->dirp = VTOFH3(dvp);
	da->name = nm;
}

int
setdirgid(vnode_t *dvp, gid_t *gidp, cred_t *cr)
{
	int error;
	rnode_t *rp;
	struct vattr va;

	va.va_mask = AT_MODE | AT_GID;
	error = VOP_GETATTR(dvp, &va, 0, cr, NULL);
	if (error)
		return (error);

	/*
	 * To determine the expected group-id of the created file:
	 *  1)	If the filesystem was not mounted with the Old-BSD-compatible
	 *	GRPID option, and the directory's set-gid bit is clear,
	 *	then use the process's gid.
	 *  2)	Otherwise, set the group-id to the gid of the parent directory.
	 */
	rp = VTOR(dvp);
	mutex_enter(&rp->r_statelock);
	if (!(VTOMI(dvp)->mi_flags & MI_GRPID) && !(va.va_mode & VSGID))
		*gidp = crgetgid(cr);
	else
		*gidp = va.va_gid;
	mutex_exit(&rp->r_statelock);
	return (0);
}

int
setdirmode(vnode_t *dvp, mode_t *omp, cred_t *cr)
{
	int error;
	struct vattr va;

	va.va_mask = AT_MODE;
	error = VOP_GETATTR(dvp, &va, 0, cr, NULL);
	if (error)
		return (error);

	/*
	 * Modify the expected mode (om) so that the set-gid bit matches
	 * that of the parent directory (dvp).
	 */
	if (va.va_mode & VSGID)
		*omp |= VSGID;
	else
		*omp &= ~VSGID;
	return (0);
}

void
nfs_setswaplike(vnode_t *vp, vattr_t *vap)
{

	if (vp->v_type == VREG && (vap->va_mode & (VEXEC | VSVTX)) == VSVTX) {
		if (!(vp->v_flag & VSWAPLIKE)) {
			mutex_enter(&vp->v_lock);
			vp->v_flag |= VSWAPLIKE;
			mutex_exit(&vp->v_lock);
		}
	} else {
		if (vp->v_flag & VSWAPLIKE) {
			mutex_enter(&vp->v_lock);
			vp->v_flag &= ~VSWAPLIKE;
			mutex_exit(&vp->v_lock);
		}
	}
}

/*
 * Free the resources associated with an rnode.
 */
static void
rinactive(rnode_t *rp, cred_t *cr)
{
	vnode_t *vp;
	cred_t *cred;
	char *contents;
	int size;
	vsecattr_t *vsp;
	int error;
	nfs3_pathconf_info *info;

	/*
	 * Before freeing anything, wait until all asynchronous
	 * activity is done on this rnode.  This will allow all
	 * asynchronous read ahead and write behind i/o's to
	 * finish.
	 */
	mutex_enter(&rp->r_statelock);
	while (rp->r_count > 0)
		cv_wait(&rp->r_cv, &rp->r_statelock);
	mutex_exit(&rp->r_statelock);

	/*
	 * Flush and invalidate all pages associated with the vnode.
	 */
	vp = RTOV(rp);
	if (vn_has_cached_data(vp)) {
		ASSERT(vp->v_type != VCHR);
		if ((rp->r_flags & RDIRTY) && !rp->r_error) {
			error = VOP_PUTPAGE(vp, (u_offset_t)0, 0, 0, cr, NULL);
			if (error && (error == ENOSPC || error == EDQUOT)) {
				mutex_enter(&rp->r_statelock);
				if (!rp->r_error)
					rp->r_error = error;
				mutex_exit(&rp->r_statelock);
			}
		}
		nfs_invalidate_pages(vp, (u_offset_t)0, cr);
	}

	/*
	 * Free any held credentials and caches which may be associated
	 * with this rnode.
	 */
	mutex_enter(&rp->r_statelock);
	cred = rp->r_cred;
	rp->r_cred = NULL;
	contents = rp->r_symlink.contents;
	size = rp->r_symlink.size;
	rp->r_symlink.contents = NULL;
	vsp = rp->r_secattr;
	rp->r_secattr = NULL;
	info = rp->r_pathconf;
	rp->r_pathconf = NULL;
	mutex_exit(&rp->r_statelock);

	/*
	 * Free the held credential.
	 */
	if (cred != NULL)
		crfree(cred);

	/*
	 * Free the access cache entries.
	 */
	(void) nfs_access_purge_rp(rp);

	/*
	 * Free the readdir cache entries.
	 */
	if (HAVE_RDDIR_CACHE(rp))
		nfs_purge_rddir_cache(vp);

	/*
	 * Free the symbolic link cache.
	 */
	if (contents != NULL) {

		kmem_free((void *)contents, size);
	}

	/*
	 * Free any cached ACL.
	 */
	if (vsp != NULL)
		nfs_acl_free(vsp);

	/*
	 * Free any cached pathconf information.
	 */
	if (info != NULL)
		kmem_free(info, sizeof (*info));
}

/*
 * Return a vnode for the given NFS Version 2 file handle.
 * If no rnode exists for this fhandle, create one and put it
 * into the hash queues.  If the rnode for this fhandle
 * already exists, return it.
 *
 * Note: make_rnode() may upgrade the hash bucket lock to exclusive.
 */
vnode_t *
makenfsnode(fhandle_t *fh, struct nfsfattr *attr, struct vfs *vfsp,
    hrtime_t t, cred_t *cr, char *dnm, char *nm)
{
	int newnode;
	int index;
	vnode_t *vp;
	nfs_fhandle nfh;
	vattr_t va;

	nfh.fh_len = NFS_FHSIZE;
	bcopy(fh, nfh.fh_buf, NFS_FHSIZE);

	index = rtablehash(&nfh);
	rw_enter(&rtable[index].r_lock, RW_READER);

	vp = make_rnode(&nfh, &rtable[index], vfsp, nfs_vnodeops,
	    nfs_putapage, nfs_rddir_compar, &newnode, cr, dnm, nm);

	if (attr != NULL) {
		if (!newnode) {
			rw_exit(&rtable[index].r_lock);
			(void) nfs_cache_fattr(vp, attr, &va, t, cr);
		} else {
			if (attr->na_type < NFNON || attr->na_type > NFSOC)
				vp->v_type = VBAD;
			else
				vp->v_type = n2v_type(attr);
			/*
			 * A translation here seems to be necessary
			 * because this function can be called
			 * with `attr' that has come from the wire,
			 * and been operated on by vattr_to_nattr().
			 * See nfsrootvp()->VOP_GETTATTR()->nfsgetattr()
			 * ->nfs_getattr_otw()->rfscall()->vattr_to_nattr()
			 * ->makenfsnode().
			 */
			if ((attr->na_rdev & 0xffff0000) == 0)
				vp->v_rdev = nfsv2_expdev(attr->na_rdev);
			else
				vp->v_rdev = expldev(n2v_rdev(attr));
			nfs_attrcache(vp, attr, t);
			rw_exit(&rtable[index].r_lock);
		}
	} else {
		if (newnode) {
			PURGE_ATTRCACHE(vp);
		}
		rw_exit(&rtable[index].r_lock);
	}

	return (vp);
}

/*
 * Return a vnode for the given NFS Version 3 file handle.
 * If no rnode exists for this fhandle, create one and put it
 * into the hash queues.  If the rnode for this fhandle
 * already exists, return it.
 *
 * Note: make_rnode() may upgrade the hash bucket lock to exclusive.
 */
vnode_t *
makenfs3node_va(nfs_fh3 *fh, vattr_t *vap, struct vfs *vfsp, hrtime_t t,
    cred_t *cr, char *dnm, char *nm)
{
	int newnode;
	int index;
	vnode_t *vp;

	index = rtablehash((nfs_fhandle *)fh);
	rw_enter(&rtable[index].r_lock, RW_READER);

	vp = make_rnode((nfs_fhandle *)fh, &rtable[index], vfsp,
	    nfs3_vnodeops, nfs3_putapage, nfs3_rddir_compar, &newnode, cr,
	    dnm, nm);

	if (vap == NULL) {
		if (newnode) {
			PURGE_ATTRCACHE(vp);
		}
		rw_exit(&rtable[index].r_lock);
		return (vp);
	}

	if (!newnode) {
		rw_exit(&rtable[index].r_lock);
		nfs_attr_cache(vp, vap, t, cr);
	} else {
		rnode_t *rp = VTOR(vp);

		vp->v_type = vap->va_type;
		vp->v_rdev = vap->va_rdev;

		mutex_enter(&rp->r_statelock);
		if (rp->r_mtime <= t)
			nfs_attrcache_va(vp, vap);
		mutex_exit(&rp->r_statelock);
		rw_exit(&rtable[index].r_lock);
	}

	return (vp);
}

vnode_t *
makenfs3node(nfs_fh3 *fh, fattr3 *attr, struct vfs *vfsp, hrtime_t t,
    cred_t *cr, char *dnm, char *nm)
{
	int newnode;
	int index;
	vnode_t *vp;
	vattr_t va;

	index = rtablehash((nfs_fhandle *)fh);
	rw_enter(&rtable[index].r_lock, RW_READER);

	vp = make_rnode((nfs_fhandle *)fh, &rtable[index], vfsp,
	    nfs3_vnodeops, nfs3_putapage, nfs3_rddir_compar, &newnode, cr,
	    dnm, nm);

	if (attr == NULL) {
		if (newnode) {
			PURGE_ATTRCACHE(vp);
		}
		rw_exit(&rtable[index].r_lock);
		return (vp);
	}

	if (!newnode) {
		rw_exit(&rtable[index].r_lock);
		(void) nfs3_cache_fattr3(vp, attr, &va, t, cr);
	} else {
		if (attr->type < NF3REG || attr->type > NF3FIFO)
			vp->v_type = VBAD;
		else
			vp->v_type = nf3_to_vt[attr->type];
		vp->v_rdev = makedevice(attr->rdev.specdata1,
		    attr->rdev.specdata2);
		nfs3_attrcache(vp, attr, t);
		rw_exit(&rtable[index].r_lock);
	}

	return (vp);
}

/*
 * Read this comment before making changes to rtablehash()!
 * This is a hash function in which seemingly obvious and harmless
 * changes can cause escalations costing million dollars!
 * Know what you are doing.
 *
 * rtablehash() implements Jenkins' one-at-a-time hash algorithm.  The
 * algorithm is currently detailed here:
 *
 *   http://burtleburtle.net/bob/hash/doobs.html
 *
 * Of course, the above link may not be valid by the time you are reading
 * this, but suffice it to say that the one-at-a-time algorithm works well in
 * almost all cases.  If you are changing the algorithm be sure to verify that
 * the hash algorithm still provides even distribution in all cases and with
 * any server returning filehandles in whatever order (sequential or random).
 */
static int
rtablehash(nfs_fhandle *fh)
{
	ulong_t hash, len, i;
	char *key;

	key = fh->fh_buf;
	len = (ulong_t)fh->fh_len;
	for (hash = 0, i = 0; i < len; i++) {
		hash += key[i];
		hash += (hash << 10);
		hash ^= (hash >> 6);
	}
	hash += (hash << 3);
	hash ^= (hash >> 11);
	hash += (hash << 15);
	return (hash & rtablemask);
}

static vnode_t *
make_rnode(nfs_fhandle *fh, rhashq_t *rhtp, struct vfs *vfsp,
    struct vnodeops *vops,
    int (*putapage)(vnode_t *, page_t *, u_offset_t *, size_t *, int, cred_t *),
    int (*compar)(const void *, const void *),
    int *newnode, cred_t *cr, char *dnm, char *nm)
{
	rnode_t *rp;
	rnode_t *trp;
	vnode_t *vp;
	mntinfo_t *mi;

	ASSERT(RW_READ_HELD(&rhtp->r_lock));

	mi = VFTOMI(vfsp);
start:
	if ((rp = rfind(rhtp, fh, vfsp)) != NULL) {
		vp = RTOV(rp);
		nfs_set_vroot(vp);
		*newnode = 0;
		return (vp);
	}
	rw_exit(&rhtp->r_lock);

	mutex_enter(&rpfreelist_lock);
	if (rpfreelist != NULL && rnew >= nrnode) {
		rp = rpfreelist;
		rp_rmfree(rp);
		mutex_exit(&rpfreelist_lock);

		vp = RTOV(rp);

		if (rp->r_flags & RHASHED) {
			rw_enter(&rp->r_hashq->r_lock, RW_WRITER);
			mutex_enter(&vp->v_lock);
			if (vp->v_count > 1) {
				vp->v_count--;
				mutex_exit(&vp->v_lock);
				rw_exit(&rp->r_hashq->r_lock);
				rw_enter(&rhtp->r_lock, RW_READER);
				goto start;
			}
			mutex_exit(&vp->v_lock);
			rp_rmhash_locked(rp);
			rw_exit(&rp->r_hashq->r_lock);
		}

		rinactive(rp, cr);

		mutex_enter(&vp->v_lock);
		if (vp->v_count > 1) {
			vp->v_count--;
			mutex_exit(&vp->v_lock);
			rw_enter(&rhtp->r_lock, RW_READER);
			goto start;
		}
		mutex_exit(&vp->v_lock);
		vn_invalid(vp);
		/*
		 * destroy old locks before bzero'ing and
		 * recreating the locks below.
		 */
		nfs_rw_destroy(&rp->r_rwlock);
		nfs_rw_destroy(&rp->r_lkserlock);
		mutex_destroy(&rp->r_statelock);
		cv_destroy(&rp->r_cv);
		cv_destroy(&rp->r_commit.c_cv);
		nfs_free_r_path(rp);
		avl_destroy(&rp->r_dir);
		/*
		 * Make sure that if rnode is recycled then
		 * VFS count is decremented properly before
		 * reuse.
		 */
		VFS_RELE(vp->v_vfsp);
		vn_reinit(vp);
	} else {
		vnode_t *new_vp;

		mutex_exit(&rpfreelist_lock);

		rp = kmem_cache_alloc(rnode_cache, KM_SLEEP);
		new_vp = vn_alloc(KM_SLEEP);

		atomic_inc_ulong((ulong_t *)&rnew);
#ifdef DEBUG
		clstat_debug.nrnode.value.ui64++;
#endif
		vp = new_vp;
	}

	bzero(rp, sizeof (*rp));
	rp->r_vnode = vp;
	nfs_rw_init(&rp->r_rwlock, NULL, RW_DEFAULT, NULL);
	nfs_rw_init(&rp->r_lkserlock, NULL, RW_DEFAULT, NULL);
	mutex_init(&rp->r_statelock, NULL, MUTEX_DEFAULT, NULL);
	cv_init(&rp->r_cv, NULL, CV_DEFAULT, NULL);
	cv_init(&rp->r_commit.c_cv, NULL, CV_DEFAULT, NULL);
	rp->r_fh.fh_len = fh->fh_len;
	bcopy(fh->fh_buf, rp->r_fh.fh_buf, fh->fh_len);
	rp->r_server = mi->mi_curr_serv;
	if (FAILOVER_MOUNT(mi)) {
		/*
		 * If replicated servers, stash pathnames
		 */
		if (dnm != NULL && nm != NULL) {
			char *s, *p;
			uint_t len;

			len = (uint_t)(strlen(dnm) + strlen(nm) + 2);
			rp->r_path = kmem_alloc(len, KM_SLEEP);
#ifdef DEBUG
			clstat_debug.rpath.value.ui64 += len;
#endif
			s = rp->r_path;
			for (p = dnm; *p; p++)
				*s++ = *p;
			*s++ = '/';
			for (p = nm; *p; p++)
				*s++ = *p;
			*s = '\0';
		} else {
			/* special case for root */
			rp->r_path = kmem_alloc(2, KM_SLEEP);
#ifdef DEBUG
			clstat_debug.rpath.value.ui64 += 2;
#endif
			*rp->r_path = '.';
			*(rp->r_path + 1) = '\0';
		}
	}
	VFS_HOLD(vfsp);
	rp->r_putapage = putapage;
	rp->r_hashq = rhtp;
	rp->r_flags = RREADDIRPLUS;
	avl_create(&rp->r_dir, compar, sizeof (rddir_cache),
	    offsetof(rddir_cache, tree));
	vn_setops(vp, vops);
	vp->v_data = (caddr_t)rp;
	vp->v_vfsp = vfsp;
	vp->v_type = VNON;
	vp->v_flag |= VMODSORT;
	nfs_set_vroot(vp);

	/*
	 * There is a race condition if someone else
	 * alloc's the rnode while no locks are held, so we
	 * check again and recover if found.
	 */
	rw_enter(&rhtp->r_lock, RW_WRITER);
	if ((trp = rfind(rhtp, fh, vfsp)) != NULL) {
		vp = RTOV(trp);
		nfs_set_vroot(vp);
		*newnode = 0;
		rw_exit(&rhtp->r_lock);
		rp_addfree(rp, cr);
		rw_enter(&rhtp->r_lock, RW_READER);
		return (vp);
	}
	rp_addhash(rp);
	*newnode = 1;
	return (vp);
}

/*
 * Callback function to check if the page should be marked as
 * modified. In the positive case, p_fsdata is set to C_NOCOMMIT.
 */
int
nfs_setmod_check(page_t *pp)
{
	if (pp->p_fsdata != C_NOCOMMIT) {
		pp->p_fsdata = C_NOCOMMIT;
		return (1);
	}
	return (0);
}

static void
nfs_set_vroot(vnode_t *vp)
{
	rnode_t *rp;
	nfs_fhandle *rootfh;

	rp = VTOR(vp);
	rootfh = &rp->r_server->sv_fhandle;
	if (rootfh->fh_len == rp->r_fh.fh_len &&
	    bcmp(rootfh->fh_buf, rp->r_fh.fh_buf, rp->r_fh.fh_len) == 0) {
		if (!(vp->v_flag & VROOT)) {
			mutex_enter(&vp->v_lock);
			vp->v_flag |= VROOT;
			mutex_exit(&vp->v_lock);
		}
	}
}

static void
nfs_free_r_path(rnode_t *rp)
{
	char *path;
	size_t len;

	path = rp->r_path;
	if (path) {
		rp->r_path = NULL;
		len = strlen(path) + 1;
		kmem_free(path, len);
#ifdef DEBUG
		clstat_debug.rpath.value.ui64 -= len;
#endif
	}
}

/*
 * Put an rnode on the free list.
 *
 * Rnodes which were allocated above and beyond the normal limit
 * are immediately freed.
 */
void
rp_addfree(rnode_t *rp, cred_t *cr)
{
	vnode_t *vp;
	struct vfs *vfsp;

	vp = RTOV(rp);
	ASSERT(vp->v_count >= 1);
	ASSERT(rp->r_freef == NULL && rp->r_freeb == NULL);

	/*
	 * If we have too many rnodes allocated and there are no
	 * references to this rnode, or if the rnode is no longer
	 * accessible by it does not reside in the hash queues,
	 * or if an i/o error occurred while writing to the file,
	 * then just free it instead of putting it on the rnode
	 * freelist.
	 */
	vfsp = vp->v_vfsp;
	if (((rnew > nrnode || !(rp->r_flags & RHASHED) || rp->r_error ||
	    (vfsp->vfs_flag & VFS_UNMOUNTED)) && rp->r_count == 0)) {
		if (rp->r_flags & RHASHED) {
			rw_enter(&rp->r_hashq->r_lock, RW_WRITER);
			mutex_enter(&vp->v_lock);
			if (vp->v_count > 1) {
				vp->v_count--;
				mutex_exit(&vp->v_lock);
				rw_exit(&rp->r_hashq->r_lock);
				return;
			}
			mutex_exit(&vp->v_lock);
			rp_rmhash_locked(rp);
			rw_exit(&rp->r_hashq->r_lock);
		}

		rinactive(rp, cr);

		/*
		 * Recheck the vnode reference count.  We need to
		 * make sure that another reference has not been
		 * acquired while we were not holding v_lock.  The
		 * rnode is not in the rnode hash queues, so the
		 * only way for a reference to have been acquired
		 * is for a VOP_PUTPAGE because the rnode was marked
		 * with RDIRTY or for a modified page.  This
		 * reference may have been acquired before our call
		 * to rinactive.  The i/o may have been completed,
		 * thus allowing rinactive to complete, but the
		 * reference to the vnode may not have been released
		 * yet.  In any case, the rnode can not be destroyed
		 * until the other references to this vnode have been
		 * released.  The other references will take care of
		 * either destroying the rnode or placing it on the
		 * rnode freelist.  If there are no other references,
		 * then the rnode may be safely destroyed.
		 */
		mutex_enter(&vp->v_lock);
		if (vp->v_count > 1) {
			vp->v_count--;
			mutex_exit(&vp->v_lock);
			return;
		}
		mutex_exit(&vp->v_lock);

		destroy_rnode(rp);
		return;
	}

	/*
	 * Lock the hash queue and then recheck the reference count
	 * to ensure that no other threads have acquired a reference
	 * to indicate that the rnode should not be placed on the
	 * freelist.  If another reference has been acquired, then
	 * just release this one and let the other thread complete
	 * the processing of adding this rnode to the freelist.
	 */
	rw_enter(&rp->r_hashq->r_lock, RW_WRITER);

	mutex_enter(&vp->v_lock);
	if (vp->v_count > 1) {
		vp->v_count--;
		mutex_exit(&vp->v_lock);
		rw_exit(&rp->r_hashq->r_lock);
		return;
	}
	mutex_exit(&vp->v_lock);

	/*
	 * If there is no cached data or metadata for this file, then
	 * put the rnode on the front of the freelist so that it will
	 * be reused before other rnodes which may have cached data or
	 * metadata associated with them.
	 */
	mutex_enter(&rpfreelist_lock);
	if (rpfreelist == NULL) {
		rp->r_freef = rp;
		rp->r_freeb = rp;
		rpfreelist = rp;
	} else {
		rp->r_freef = rpfreelist;
		rp->r_freeb = rpfreelist->r_freeb;
		rpfreelist->r_freeb->r_freef = rp;
		rpfreelist->r_freeb = rp;
		if (!vn_has_cached_data(vp) &&
		    !HAVE_RDDIR_CACHE(rp) &&
		    rp->r_symlink.contents == NULL &&
		    rp->r_secattr == NULL &&
		    rp->r_pathconf == NULL)
			rpfreelist = rp;
	}
	mutex_exit(&rpfreelist_lock);

	rw_exit(&rp->r_hashq->r_lock);
}

/*
 * Remove an rnode from the free list.
 *
 * The caller must be holding rpfreelist_lock and the rnode
 * must be on the freelist.
 */
static void
rp_rmfree(rnode_t *rp)
{

	ASSERT(MUTEX_HELD(&rpfreelist_lock));
	ASSERT(rp->r_freef != NULL && rp->r_freeb != NULL);

	if (rp == rpfreelist) {
		rpfreelist = rp->r_freef;
		if (rp == rpfreelist)
			rpfreelist = NULL;
	}

	rp->r_freeb->r_freef = rp->r_freef;
	rp->r_freef->r_freeb = rp->r_freeb;

	rp->r_freef = rp->r_freeb = NULL;
}

/*
 * Put a rnode in the hash table.
 *
 * The caller must be holding the exclusive hash queue lock.
 */
static void
rp_addhash(rnode_t *rp)
{

	ASSERT(RW_WRITE_HELD(&rp->r_hashq->r_lock));
	ASSERT(!(rp->r_flags & RHASHED));

	rp->r_hashf = rp->r_hashq->r_hashf;
	rp->r_hashq->r_hashf = rp;
	rp->r_hashb = (rnode_t *)rp->r_hashq;
	rp->r_hashf->r_hashb = rp;

	mutex_enter(&rp->r_statelock);
	rp->r_flags |= RHASHED;
	mutex_exit(&rp->r_statelock);
}

/*
 * Remove a rnode from the hash table.
 *
 * The caller must be holding the hash queue lock.
 */
static void
rp_rmhash_locked(rnode_t *rp)
{

	ASSERT(RW_WRITE_HELD(&rp->r_hashq->r_lock));
	ASSERT(rp->r_flags & RHASHED);

	rp->r_hashb->r_hashf = rp->r_hashf;
	rp->r_hashf->r_hashb = rp->r_hashb;

	mutex_enter(&rp->r_statelock);
	rp->r_flags &= ~RHASHED;
	mutex_exit(&rp->r_statelock);
}

/*
 * Remove a rnode from the hash table.
 *
 * The caller must not be holding the hash queue lock.
 */
void
rp_rmhash(rnode_t *rp)
{

	rw_enter(&rp->r_hashq->r_lock, RW_WRITER);
	rp_rmhash_locked(rp);
	rw_exit(&rp->r_hashq->r_lock);
}

/*
 * Lookup a rnode by fhandle.
 *
 * The caller must be holding the hash queue lock, either shared or exclusive.
 */
static rnode_t *
rfind(rhashq_t *rhtp, nfs_fhandle *fh, struct vfs *vfsp)
{
	rnode_t *rp;
	vnode_t *vp;

	ASSERT(RW_LOCK_HELD(&rhtp->r_lock));

	for (rp = rhtp->r_hashf; rp != (rnode_t *)rhtp; rp = rp->r_hashf) {
		vp = RTOV(rp);
		if (vp->v_vfsp == vfsp &&
		    rp->r_fh.fh_len == fh->fh_len &&
		    bcmp(rp->r_fh.fh_buf, fh->fh_buf, fh->fh_len) == 0) {
			/*
			 * remove rnode from free list, if necessary.
			 */
			if (rp->r_freef != NULL) {
				mutex_enter(&rpfreelist_lock);
				/*
				 * If the rnode is on the freelist,
				 * then remove it and use that reference
				 * as the new reference.  Otherwise,
				 * need to increment the reference count.
				 */
				if (rp->r_freef != NULL) {
					rp_rmfree(rp);
					mutex_exit(&rpfreelist_lock);
				} else {
					mutex_exit(&rpfreelist_lock);
					VN_HOLD(vp);
				}
			} else
				VN_HOLD(vp);
			return (rp);
		}
	}
	return (NULL);
}

/*
 * Return 1 if there is a active vnode belonging to this vfs in the
 * rtable cache.
 *
 * Several of these checks are done without holding the usual
 * locks.  This is safe because destroy_rtable(), rp_addfree(),
 * etc. will redo the necessary checks before actually destroying
 * any rnodes.
 */
int
check_rtable(struct vfs *vfsp)
{
	int index;
	rnode_t *rp;
	vnode_t *vp;

	for (index = 0; index < rtablesize; index++) {
		rw_enter(&rtable[index].r_lock, RW_READER);
		for (rp = rtable[index].r_hashf;
		    rp != (rnode_t *)(&rtable[index]);
		    rp = rp->r_hashf) {
			vp = RTOV(rp);
			if (vp->v_vfsp == vfsp) {
				if (rp->r_freef == NULL ||
				    (vn_has_cached_data(vp) &&
				    (rp->r_flags & RDIRTY)) ||
				    rp->r_count > 0) {
					rw_exit(&rtable[index].r_lock);
					return (1);
				}
			}
		}
		rw_exit(&rtable[index].r_lock);
	}
	return (0);
}

/*
 * Destroy inactive vnodes from the hash queues which belong to this
 * vfs.  It is essential that we destroy all inactive vnodes during a
 * forced unmount as well as during a normal unmount.
 */
void
destroy_rtable(struct vfs *vfsp, cred_t *cr)
{
	int index;
	rnode_t *rp;
	rnode_t *rlist;
	rnode_t *r_hashf;
	vnode_t *vp;

	rlist = NULL;

	for (index = 0; index < rtablesize; index++) {
		rw_enter(&rtable[index].r_lock, RW_WRITER);
		for (rp = rtable[index].r_hashf;
		    rp != (rnode_t *)(&rtable[index]);
		    rp = r_hashf) {
			/* save the hash pointer before destroying */
			r_hashf = rp->r_hashf;
			vp = RTOV(rp);
			if (vp->v_vfsp == vfsp) {
				mutex_enter(&rpfreelist_lock);
				if (rp->r_freef != NULL) {
					rp_rmfree(rp);
					mutex_exit(&rpfreelist_lock);
					rp_rmhash_locked(rp);
					rp->r_hashf = rlist;
					rlist = rp;
				} else
					mutex_exit(&rpfreelist_lock);
			}
		}
		rw_exit(&rtable[index].r_lock);
	}

	for (rp = rlist; rp != NULL; rp = rlist) {
		rlist = rp->r_hashf;
		/*
		 * This call to rp_addfree will end up destroying the
		 * rnode, but in a safe way with the appropriate set
		 * of checks done.
		 */
		rp_addfree(rp, cr);
	}

}

/*
 * This routine destroys all the resources associated with the rnode
 * and then the rnode itself.
 */
static void
destroy_rnode(rnode_t *rp)
{
	vnode_t *vp;
	vfs_t *vfsp;

	vp = RTOV(rp);
	vfsp = vp->v_vfsp;

	ASSERT(vp->v_count == 1);
	ASSERT(rp->r_count == 0);
	ASSERT(rp->r_lmpl == NULL);
	ASSERT(rp->r_mapcnt == 0);
	ASSERT(!(rp->r_flags & RHASHED));
	ASSERT(rp->r_freef == NULL && rp->r_freeb == NULL);
	atomic_dec_ulong((ulong_t *)&rnew);
#ifdef DEBUG
	clstat_debug.nrnode.value.ui64--;
#endif
	nfs_rw_destroy(&rp->r_rwlock);
	nfs_rw_destroy(&rp->r_lkserlock);
	mutex_destroy(&rp->r_statelock);
	cv_destroy(&rp->r_cv);
	cv_destroy(&rp->r_commit.c_cv);
	if (rp->r_flags & RDELMAPLIST)
		list_destroy(&rp->r_indelmap);
	nfs_free_r_path(rp);
	avl_destroy(&rp->r_dir);
	vn_invalid(vp);
	vn_free(vp);
	kmem_cache_free(rnode_cache, rp);
	VFS_RELE(vfsp);
}

/*
 * Flush all vnodes in this (or every) vfs.
 * Used by nfs_sync and by nfs_unmount.
 */
void
rflush(struct vfs *vfsp, cred_t *cr)
{
	int index;
	rnode_t *rp;
	vnode_t *vp, **vplist;
	long num, cnt;

	/*
	 * Check to see whether there is anything to do.
	 */
	num = rnew;
	if (num == 0)
		return;

	/*
	 * Allocate a slot for all currently active rnodes on the
	 * supposition that they all may need flushing.
	 */
	vplist = kmem_alloc(num * sizeof (*vplist), KM_SLEEP);
	cnt = 0;

	/*
	 * Walk the hash queues looking for rnodes with page
	 * lists associated with them.  Make a list of these
	 * files.
	 */
	for (index = 0; index < rtablesize; index++) {
		rw_enter(&rtable[index].r_lock, RW_READER);
		for (rp = rtable[index].r_hashf;
		    rp != (rnode_t *)(&rtable[index]);
		    rp = rp->r_hashf) {
			vp = RTOV(rp);
			/*
			 * Don't bother sync'ing a vp if it
			 * is part of virtual swap device or
			 * if VFS is read-only
			 */
			if (IS_SWAPVP(vp) || vn_is_readonly(vp))
				continue;
			/*
			 * If flushing all mounted file systems or
			 * the vnode belongs to this vfs, has pages
			 * and is marked as either dirty or mmap'd,
			 * hold and add this vnode to the list of
			 * vnodes to flush.
			 */
			if ((vfsp == NULL || vp->v_vfsp == vfsp) &&
			    vn_has_cached_data(vp) &&
			    ((rp->r_flags & RDIRTY) || rp->r_mapcnt > 0)) {
				VN_HOLD(vp);
				vplist[cnt++] = vp;
				if (cnt == num) {
					rw_exit(&rtable[index].r_lock);
					goto toomany;
				}
			}
		}
		rw_exit(&rtable[index].r_lock);
	}
toomany:

	/*
	 * Flush and release all of the files on the list.
	 */
	while (cnt-- > 0) {
		vp = vplist[cnt];
		(void) VOP_PUTPAGE(vp, (u_offset_t)0, 0, B_ASYNC, cr, NULL);
		VN_RELE(vp);
	}

	/*
	 * Free the space allocated to hold the list.
	 */
	kmem_free(vplist, num * sizeof (*vplist));
}

/*
 * This probably needs to be larger than or equal to
 * log2(sizeof (struct rnode)) due to the way that rnodes are
 * allocated.
 */
#define	ACACHE_SHIFT_BITS	9

static int
acachehash(rnode_t *rp, cred_t *cr)
{

	return ((((intptr_t)rp >> ACACHE_SHIFT_BITS) + crgetuid(cr)) &
	    acachemask);
}

#ifdef DEBUG
static long nfs_access_cache_hits = 0;
static long nfs_access_cache_misses = 0;
#endif

nfs_access_type_t
nfs_access_check(rnode_t *rp, uint32_t acc, cred_t *cr)
{
	vnode_t *vp;
	acache_t *ap;
	acache_hash_t *hp;
	nfs_access_type_t all;

	vp = RTOV(rp);
	if (!ATTRCACHE_VALID(vp) || nfs_waitfor_purge_complete(vp))
		return (NFS_ACCESS_UNKNOWN);

	if (rp->r_acache != NULL) {
		hp = &acache[acachehash(rp, cr)];
		rw_enter(&hp->lock, RW_READER);
		ap = hp->next;
		while (ap != (acache_t *)hp) {
			if (crcmp(ap->cred, cr) == 0 && ap->rnode == rp) {
				if ((ap->known & acc) == acc) {
#ifdef DEBUG
					nfs_access_cache_hits++;
#endif
					if ((ap->allowed & acc) == acc)
						all = NFS_ACCESS_ALLOWED;
					else
						all = NFS_ACCESS_DENIED;
				} else {
#ifdef DEBUG
					nfs_access_cache_misses++;
#endif
					all = NFS_ACCESS_UNKNOWN;
				}
				rw_exit(&hp->lock);
				return (all);
			}
			ap = ap->next;
		}
		rw_exit(&hp->lock);
	}

#ifdef DEBUG
	nfs_access_cache_misses++;
#endif
	return (NFS_ACCESS_UNKNOWN);
}

void
nfs_access_cache(rnode_t *rp, uint32_t acc, uint32_t resacc, cred_t *cr)
{
	acache_t *ap;
	acache_t *nap;
	acache_hash_t *hp;

	hp = &acache[acachehash(rp, cr)];

	/*
	 * Allocate now assuming that mostly an allocation will be
	 * required.  This allows the allocation to happen without
	 * holding the hash bucket locked.
	 */
	nap = kmem_cache_alloc(acache_cache, KM_NOSLEEP);
	if (nap != NULL) {
		nap->known = acc;
		nap->allowed = resacc;
		nap->rnode = rp;
		crhold(cr);
		nap->cred = cr;
		nap->hashq = hp;
	}

	rw_enter(&hp->lock, RW_WRITER);

	if (rp->r_acache != NULL) {
		ap = hp->next;
		while (ap != (acache_t *)hp) {
			if (crcmp(ap->cred, cr) == 0 && ap->rnode == rp) {
				ap->known |= acc;
				ap->allowed &= ~acc;
				ap->allowed |= resacc;
				rw_exit(&hp->lock);
				if (nap != NULL) {
					crfree(nap->cred);
					kmem_cache_free(acache_cache, nap);
				}
				return;
			}
			ap = ap->next;
		}
	}

	if (nap != NULL) {
#ifdef DEBUG
		clstat_debug.access.value.ui64++;
#endif
		nap->next = hp->next;
		hp->next = nap;
		nap->next->prev = nap;
		nap->prev = (acache_t *)hp;

		mutex_enter(&rp->r_statelock);
		nap->list = rp->r_acache;
		rp->r_acache = nap;
		mutex_exit(&rp->r_statelock);
	}

	rw_exit(&hp->lock);
}

int
nfs_access_purge_rp(rnode_t *rp)
{
	acache_t *ap;
	acache_t *tmpap;
	acache_t *rplist;

	/*
	 * If there aren't any cached entries, then there is nothing
	 * to free.
	 */
	if (rp->r_acache == NULL)
		return (0);

	mutex_enter(&rp->r_statelock);
	rplist = rp->r_acache;
	rp->r_acache = NULL;
	mutex_exit(&rp->r_statelock);

	/*
	 * Loop through each entry in the list pointed to in the
	 * rnode.  Remove each of these entries from the hash
	 * queue that it is on and remove it from the list in
	 * the rnode.
	 */
	for (ap = rplist; ap != NULL; ap = tmpap) {
		rw_enter(&ap->hashq->lock, RW_WRITER);
		ap->prev->next = ap->next;
		ap->next->prev = ap->prev;
		rw_exit(&ap->hashq->lock);

		tmpap = ap->list;
		crfree(ap->cred);
		kmem_cache_free(acache_cache, ap);
#ifdef DEBUG
		clstat_debug.access.value.ui64--;
#endif
	}

	return (1);
}

static const char prefix[] = ".nfs";

static kmutex_t newnum_lock;

int
newnum(void)
{
	static uint_t newnum = 0;
	uint_t id;

	mutex_enter(&newnum_lock);
	if (newnum == 0)
		newnum = gethrestime_sec() & 0xffff;
	id = newnum++;
	mutex_exit(&newnum_lock);
	return (id);
}

char *
newname(void)
{
	char *news;
	char *s;
	const char *p;
	uint_t id;

	id = newnum();
	news = kmem_alloc(MAXNAMELEN, KM_SLEEP);
	s = news;
	p = prefix;
	while (*p != '\0')
		*s++ = *p++;
	while (id != 0) {
		*s++ = "0123456789ABCDEF"[id & 0x0f];
		id >>= 4;
	}
	*s = '\0';
	return (news);
}

/*
 * Snapshot callback for nfs:0:nfs_client as registered with the kstat
 * framework.
 */
static int
cl_snapshot(kstat_t *ksp, void *buf, int rw)
{
	ksp->ks_snaptime = gethrtime();
	if (rw == KSTAT_WRITE) {
		bcopy(buf, ksp->ks_private, sizeof (clstat_tmpl));
#ifdef DEBUG
		/*
		 * Currently only the global zone can write to kstats, but we
		 * add the check just for paranoia.
		 */
		if (INGLOBALZONE(curproc))
			bcopy((char *)buf + sizeof (clstat_tmpl), &clstat_debug,
			    sizeof (clstat_debug));
#endif
	} else {
		bcopy(ksp->ks_private, buf, sizeof (clstat_tmpl));
#ifdef DEBUG
		/*
		 * If we're displaying the "global" debug kstat values, we
		 * display them as-is to all zones since in fact they apply to
		 * the system as a whole.
		 */
		bcopy(&clstat_debug, (char *)buf + sizeof (clstat_tmpl),
		    sizeof (clstat_debug));
#endif
	}
	return (0);
}

static void *
clinit_zone(zoneid_t zoneid)
{
	kstat_t *nfs_client_kstat;
	struct nfs_clnt *nfscl;
	uint_t ndata;

	nfscl = kmem_alloc(sizeof (*nfscl), KM_SLEEP);
	mutex_init(&nfscl->nfscl_chtable_lock, NULL, MUTEX_DEFAULT, NULL);
	nfscl->nfscl_chtable = NULL;
	nfscl->nfscl_zoneid = zoneid;

	bcopy(&clstat_tmpl, &nfscl->nfscl_stat, sizeof (clstat_tmpl));
	ndata = sizeof (clstat_tmpl) / sizeof (kstat_named_t);
#ifdef DEBUG
	ndata += sizeof (clstat_debug) / sizeof (kstat_named_t);
#endif
	if ((nfs_client_kstat = kstat_create_zone("nfs", 0, "nfs_client",
	    "misc", KSTAT_TYPE_NAMED, ndata,
	    KSTAT_FLAG_VIRTUAL | KSTAT_FLAG_WRITABLE, zoneid)) != NULL) {
		nfs_client_kstat->ks_private = &nfscl->nfscl_stat;
		nfs_client_kstat->ks_snapshot = cl_snapshot;
		kstat_install(nfs_client_kstat);
	}
	mutex_enter(&nfs_clnt_list_lock);
	list_insert_head(&nfs_clnt_list, nfscl);
	mutex_exit(&nfs_clnt_list_lock);
	return (nfscl);
}

/*ARGSUSED*/
static void
clfini_zone(zoneid_t zoneid, void *arg)
{
	struct nfs_clnt *nfscl = arg;
	chhead_t *chp, *next;

	if (nfscl == NULL)
		return;
	mutex_enter(&nfs_clnt_list_lock);
	list_remove(&nfs_clnt_list, nfscl);
	mutex_exit(&nfs_clnt_list_lock);
	clreclaim_zone(nfscl, 0);
	for (chp = nfscl->nfscl_chtable; chp != NULL; chp = next) {
		ASSERT(chp->ch_list == NULL);
		kmem_free(chp->ch_protofmly, strlen(chp->ch_protofmly) + 1);
		next = chp->ch_next;
		kmem_free(chp, sizeof (*chp));
	}
	kstat_delete_byname_zone("nfs", 0, "nfs_client", zoneid);
	mutex_destroy(&nfscl->nfscl_chtable_lock);
	kmem_free(nfscl, sizeof (*nfscl));
}

/*
 * Called by endpnt_destructor to make sure the client handles are
 * cleaned up before the RPC endpoints.  This becomes a no-op if
 * clfini_zone (above) is called first.  This function is needed
 * (rather than relying on clfini_zone to clean up) because the ZSD
 * callbacks have no ordering mechanism, so we have no way to ensure
 * that clfini_zone is called before endpnt_destructor.
 */
void
clcleanup_zone(zoneid_t zoneid)
{
	struct nfs_clnt *nfscl;

	mutex_enter(&nfs_clnt_list_lock);
	nfscl = list_head(&nfs_clnt_list);
	for (; nfscl != NULL; nfscl = list_next(&nfs_clnt_list, nfscl)) {
		if (nfscl->nfscl_zoneid == zoneid) {
			clreclaim_zone(nfscl, 0);
			break;
		}
	}
	mutex_exit(&nfs_clnt_list_lock);
}

int
nfs_subrinit(void)
{
	int i;
	ulong_t nrnode_max;

	/*
	 * Allocate and initialize the rnode hash queues
	 */
	if (nrnode <= 0)
		nrnode = ncsize;
	nrnode_max = (ulong_t)((kmem_maxavail() >> 2) / sizeof (struct rnode));
	if (nrnode > nrnode_max || (nrnode == 0 && ncsize == 0)) {
		zcmn_err(GLOBAL_ZONEID, CE_NOTE,
		    "!setting nrnode to max value of %ld", nrnode_max);
		nrnode = nrnode_max;
	}

	rtablesize = 1 << highbit(nrnode / hashlen);
	rtablemask = rtablesize - 1;
	rtable = kmem_alloc(rtablesize * sizeof (*rtable), KM_SLEEP);
	for (i = 0; i < rtablesize; i++) {
		rtable[i].r_hashf = (rnode_t *)(&rtable[i]);
		rtable[i].r_hashb = (rnode_t *)(&rtable[i]);
		rw_init(&rtable[i].r_lock, NULL, RW_DEFAULT, NULL);
	}
	rnode_cache = kmem_cache_create("rnode_cache", sizeof (rnode_t),
	    0, NULL, NULL, nfs_reclaim, NULL, NULL, 0);

	/*
	 * Allocate and initialize the access cache
	 */

	/*
	 * Initial guess is one access cache entry per rnode unless
	 * nacache is set to a non-zero value and then it is used to
	 * indicate a guess at the number of access cache entries.
	 */
	if (nacache > 0)
		acachesize = 1 << highbit(nacache / hashlen);
	else
		acachesize = rtablesize;
	acachemask = acachesize - 1;
	acache = kmem_alloc(acachesize * sizeof (*acache), KM_SLEEP);
	for (i = 0; i < acachesize; i++) {
		acache[i].next = (acache_t *)&acache[i];
		acache[i].prev = (acache_t *)&acache[i];
		rw_init(&acache[i].lock, NULL, RW_DEFAULT, NULL);
	}
	acache_cache = kmem_cache_create("nfs_access_cache",
	    sizeof (acache_t), 0, NULL, NULL, NULL, NULL, NULL, 0);
	/*
	 * Allocate and initialize the client handle cache
	 */
	chtab_cache = kmem_cache_create("client_handle_cache",
	    sizeof (struct chtab), 0, NULL, NULL, clreclaim, NULL, NULL, 0);
	/*
	 * Initialize the list of per-zone client handles (and associated data).
	 * This needs to be done before we call zone_key_create().
	 */
	list_create(&nfs_clnt_list, sizeof (struct nfs_clnt),
	    offsetof(struct nfs_clnt, nfscl_node));
	/*
	 * Initialize the zone_key for per-zone client handle lists.
	 */
	zone_key_create(&nfsclnt_zone_key, clinit_zone, NULL, clfini_zone);
	/*
	 * Initialize the various mutexes and reader/writer locks
	 */
	mutex_init(&rpfreelist_lock, NULL, MUTEX_DEFAULT, NULL);
	mutex_init(&newnum_lock, NULL, MUTEX_DEFAULT, NULL);
	mutex_init(&nfs_minor_lock, NULL, MUTEX_DEFAULT, NULL);

	/*
	 * Assign unique major number for all nfs mounts
	 */
	if ((nfs_major = getudev()) == -1) {
		zcmn_err(GLOBAL_ZONEID, CE_WARN,
		    "nfs: init: can't get unique device number");
		nfs_major = 0;
	}
	nfs_minor = 0;

	if (nfs3_jukebox_delay == 0)
		nfs3_jukebox_delay = NFS3_JUKEBOX_DELAY;

	return (0);
}

void
nfs_subrfini(void)
{
	int i;

	/*
	 * Deallocate the rnode hash queues
	 */
	kmem_cache_destroy(rnode_cache);

	for (i = 0; i < rtablesize; i++)
		rw_destroy(&rtable[i].r_lock);
	kmem_free(rtable, rtablesize * sizeof (*rtable));

	/*
	 * Deallocated the access cache
	 */
	kmem_cache_destroy(acache_cache);

	for (i = 0; i < acachesize; i++)
		rw_destroy(&acache[i].lock);
	kmem_free(acache, acachesize * sizeof (*acache));

	/*
	 * Deallocate the client handle cache
	 */
	kmem_cache_destroy(chtab_cache);

	/*
	 * Destroy the various mutexes and reader/writer locks
	 */
	mutex_destroy(&rpfreelist_lock);
	mutex_destroy(&newnum_lock);
	mutex_destroy(&nfs_minor_lock);
	(void) zone_key_delete(nfsclnt_zone_key);
}

enum nfsstat
puterrno(int error)
{

	switch (error) {
	case EOPNOTSUPP:
		return (NFSERR_OPNOTSUPP);
	case ENAMETOOLONG:
		return (NFSERR_NAMETOOLONG);
	case ENOTEMPTY:
		return (NFSERR_NOTEMPTY);
	case EDQUOT:
		return (NFSERR_DQUOT);
	case ESTALE:
		return (NFSERR_STALE);
	case EREMOTE:
		return (NFSERR_REMOTE);
	case ENOSYS:
		return (NFSERR_OPNOTSUPP);
	case EOVERFLOW:
		return (NFSERR_INVAL);
	default:
		return ((enum nfsstat)error);
	}
	/* NOTREACHED */
}

int
geterrno(enum nfsstat status)
{

	switch (status) {
	case NFSERR_OPNOTSUPP:
		return (EOPNOTSUPP);
	case NFSERR_NAMETOOLONG:
		return (ENAMETOOLONG);
	case NFSERR_NOTEMPTY:
		return (ENOTEMPTY);
	case NFSERR_DQUOT:
		return (EDQUOT);
	case NFSERR_STALE:
		return (ESTALE);
	case NFSERR_REMOTE:
		return (EREMOTE);
	case NFSERR_WFLUSH:
		return (EIO);
	default:
		return ((int)status);
	}
	/* NOTREACHED */
}

enum nfsstat3
puterrno3(int error)
{

#ifdef DEBUG
	switch (error) {
	case 0:
		return (NFS3_OK);
	case EPERM:
		return (NFS3ERR_PERM);
	case ENOENT:
		return (NFS3ERR_NOENT);
	case EIO:
		return (NFS3ERR_IO);
	case ENXIO:
		return (NFS3ERR_NXIO);
	case EACCES:
		return (NFS3ERR_ACCES);
	case EEXIST:
		return (NFS3ERR_EXIST);
	case EXDEV:
		return (NFS3ERR_XDEV);
	case ENODEV:
		return (NFS3ERR_NODEV);
	case ENOTDIR:
		return (NFS3ERR_NOTDIR);
	case EISDIR:
		return (NFS3ERR_ISDIR);
	case EINVAL:
		return (NFS3ERR_INVAL);
	case EFBIG:
		return (NFS3ERR_FBIG);
	case ENOSPC:
		return (NFS3ERR_NOSPC);
	case EROFS:
		return (NFS3ERR_ROFS);
	case EMLINK:
		return (NFS3ERR_MLINK);
	case ENAMETOOLONG:
		return (NFS3ERR_NAMETOOLONG);
	case ENOTEMPTY:
		return (NFS3ERR_NOTEMPTY);
	case EDQUOT:
		return (NFS3ERR_DQUOT);
	case ESTALE:
		return (NFS3ERR_STALE);
	case EREMOTE:
		return (NFS3ERR_REMOTE);
	case ENOSYS:
	case EOPNOTSUPP:
		return (NFS3ERR_NOTSUPP);
	case EOVERFLOW:
		return (NFS3ERR_INVAL);
	default:
		zcmn_err(getzoneid(), CE_WARN,
		    "puterrno3: got error %d", error);
		return ((enum nfsstat3)error);
	}
#else
	switch (error) {
	case ENAMETOOLONG:
		return (NFS3ERR_NAMETOOLONG);
	case ENOTEMPTY:
		return (NFS3ERR_NOTEMPTY);
	case EDQUOT:
		return (NFS3ERR_DQUOT);
	case ESTALE:
		return (NFS3ERR_STALE);
	case ENOSYS:
	case EOPNOTSUPP:
		return (NFS3ERR_NOTSUPP);
	case EREMOTE:
		return (NFS3ERR_REMOTE);
	case EOVERFLOW:
		return (NFS3ERR_INVAL);
	default:
		return ((enum nfsstat3)error);
	}
#endif
}

int
geterrno3(enum nfsstat3 status)
{

#ifdef DEBUG
	switch (status) {
	case NFS3_OK:
		return (0);
	case NFS3ERR_PERM:
		return (EPERM);
	case NFS3ERR_NOENT:
		return (ENOENT);
	case NFS3ERR_IO:
		return (EIO);
	case NFS3ERR_NXIO:
		return (ENXIO);
	case NFS3ERR_ACCES:
		return (EACCES);
	case NFS3ERR_EXIST:
		return (EEXIST);
	case NFS3ERR_XDEV:
		return (EXDEV);
	case NFS3ERR_NODEV:
		return (ENODEV);
	case NFS3ERR_NOTDIR:
		return (ENOTDIR);
	case NFS3ERR_ISDIR:
		return (EISDIR);
	case NFS3ERR_INVAL:
		return (EINVAL);
	case NFS3ERR_FBIG:
		return (EFBIG);
	case NFS3ERR_NOSPC:
		return (ENOSPC);
	case NFS3ERR_ROFS:
		return (EROFS);
	case NFS3ERR_MLINK:
		return (EMLINK);
	case NFS3ERR_NAMETOOLONG:
		return (ENAMETOOLONG);
	case NFS3ERR_NOTEMPTY:
		return (ENOTEMPTY);
	case NFS3ERR_DQUOT:
		return (EDQUOT);
	case NFS3ERR_STALE:
		return (ESTALE);
	case NFS3ERR_REMOTE:
		return (EREMOTE);
	case NFS3ERR_BADHANDLE:
		return (ESTALE);
	case NFS3ERR_NOT_SYNC:
		return (EINVAL);
	case NFS3ERR_BAD_COOKIE:
		return (ENOENT);
	case NFS3ERR_NOTSUPP:
		return (EOPNOTSUPP);
	case NFS3ERR_TOOSMALL:
		return (EINVAL);
	case NFS3ERR_SERVERFAULT:
		return (EIO);
	case NFS3ERR_BADTYPE:
		return (EINVAL);
	case NFS3ERR_JUKEBOX:
		return (ENXIO);
	default:
		zcmn_err(getzoneid(), CE_WARN,
		    "geterrno3: got status %d", status);
		return ((int)status);
	}
#else
	switch (status) {
	case NFS3ERR_NAMETOOLONG:
		return (ENAMETOOLONG);
	case NFS3ERR_NOTEMPTY:
		return (ENOTEMPTY);
	case NFS3ERR_DQUOT:
		return (EDQUOT);
	case NFS3ERR_STALE:
	case NFS3ERR_BADHANDLE:
		return (ESTALE);
	case NFS3ERR_NOTSUPP:
		return (EOPNOTSUPP);
	case NFS3ERR_REMOTE:
		return (EREMOTE);
	case NFS3ERR_NOT_SYNC:
	case NFS3ERR_TOOSMALL:
	case NFS3ERR_BADTYPE:
		return (EINVAL);
	case NFS3ERR_BAD_COOKIE:
		return (ENOENT);
	case NFS3ERR_SERVERFAULT:
		return (EIO);
	case NFS3ERR_JUKEBOX:
		return (ENXIO);
	default:
		return ((int)status);
	}
#endif
}

rddir_cache *
rddir_cache_alloc(int flags)
{
	rddir_cache *rc;

	rc = kmem_alloc(sizeof (*rc), flags);
	if (rc != NULL) {
		rc->entries = NULL;
		rc->flags = RDDIR;
		cv_init(&rc->cv, NULL, CV_DEFAULT, NULL);
		mutex_init(&rc->lock, NULL, MUTEX_DEFAULT, NULL);
		rc->count = 1;
#ifdef DEBUG
		atomic_inc_64(&clstat_debug.dirent.value.ui64);
#endif
	}
	return (rc);
}

static void
rddir_cache_free(rddir_cache *rc)
{

#ifdef DEBUG
	atomic_dec_64(&clstat_debug.dirent.value.ui64);
#endif
	if (rc->entries != NULL) {
#ifdef DEBUG
		rddir_cache_buf_free(rc->entries, rc->buflen);
#else
		kmem_free(rc->entries, rc->buflen);
#endif
	}
	cv_destroy(&rc->cv);
	mutex_destroy(&rc->lock);
	kmem_free(rc, sizeof (*rc));
}

void
rddir_cache_hold(rddir_cache *rc)
{

	mutex_enter(&rc->lock);
	rc->count++;
	mutex_exit(&rc->lock);
}

void
rddir_cache_rele(rddir_cache *rc)
{

	mutex_enter(&rc->lock);
	ASSERT(rc->count > 0);
	if (--rc->count == 0) {
		mutex_exit(&rc->lock);
		rddir_cache_free(rc);
	} else
		mutex_exit(&rc->lock);
}

#ifdef DEBUG
char *
rddir_cache_buf_alloc(size_t size, int flags)
{
	char *rc;

	rc = kmem_alloc(size, flags);
	if (rc != NULL)
		atomic_add_64(&clstat_debug.dirents.value.ui64, size);
	return (rc);
}

void
rddir_cache_buf_free(void *addr, size_t size)
{

	atomic_add_64(&clstat_debug.dirents.value.ui64, -(int64_t)size);
	kmem_free(addr, size);
}
#endif

static int
nfs_free_data_reclaim(rnode_t *rp)
{
	char *contents;
	int size;
	vsecattr_t *vsp;
	nfs3_pathconf_info *info;
	int freed;
	cred_t *cred;

	/*
	 * Free any held credentials and caches which
	 * may be associated with this rnode.
	 */
	mutex_enter(&rp->r_statelock);
	cred = rp->r_cred;
	rp->r_cred = NULL;
	contents = rp->r_symlink.contents;
	size = rp->r_symlink.size;
	rp->r_symlink.contents = NULL;
	vsp = rp->r_secattr;
	rp->r_secattr = NULL;
	info = rp->r_pathconf;
	rp->r_pathconf = NULL;
	mutex_exit(&rp->r_statelock);

	if (cred != NULL)
		crfree(cred);

	/*
	 * Free the access cache entries.
	 */
	freed = nfs_access_purge_rp(rp);

	if (!HAVE_RDDIR_CACHE(rp) &&
	    contents == NULL &&
	    vsp == NULL &&
	    info == NULL)
		return (freed);

	/*
	 * Free the readdir cache entries
	 */
	if (HAVE_RDDIR_CACHE(rp))
		nfs_purge_rddir_cache(RTOV(rp));

	/*
	 * Free the symbolic link cache.
	 */
	if (contents != NULL) {

		kmem_free((void *)contents, size);
	}

	/*
	 * Free any cached ACL.
	 */
	if (vsp != NULL)
		nfs_acl_free(vsp);

	/*
	 * Free any cached pathconf information.
	 */
	if (info != NULL)
		kmem_free(info, sizeof (*info));

	return (1);
}

static int
nfs_active_data_reclaim(rnode_t *rp)
{
	char *contents;
	int size;
	vsecattr_t *vsp;
	nfs3_pathconf_info *info;
	int freed;

	/*
	 * Free any held credentials and caches which
	 * may be associated with this rnode.
	 */
	if (!mutex_tryenter(&rp->r_statelock))
		return (0);
	contents = rp->r_symlink.contents;
	size = rp->r_symlink.size;
	rp->r_symlink.contents = NULL;
	vsp = rp->r_secattr;
	rp->r_secattr = NULL;
	info = rp->r_pathconf;
	rp->r_pathconf = NULL;
	mutex_exit(&rp->r_statelock);

	/*
	 * Free the access cache entries.
	 */
	freed = nfs_access_purge_rp(rp);

	if (!HAVE_RDDIR_CACHE(rp) &&
	    contents == NULL &&
	    vsp == NULL &&
	    info == NULL)
		return (freed);

	/*
	 * Free the readdir cache entries
	 */
	if (HAVE_RDDIR_CACHE(rp))
		nfs_purge_rddir_cache(RTOV(rp));

	/*
	 * Free the symbolic link cache.
	 */
	if (contents != NULL) {

		kmem_free((void *)contents, size);
	}

	/*
	 * Free any cached ACL.
	 */
	if (vsp != NULL)
		nfs_acl_free(vsp);

	/*
	 * Free any cached pathconf information.
	 */
	if (info != NULL)
		kmem_free(info, sizeof (*info));

	return (1);
}

static int
nfs_free_reclaim(void)
{
	int freed;
	rnode_t *rp;

#ifdef DEBUG
	clstat_debug.f_reclaim.value.ui64++;
#endif
	freed = 0;
	mutex_enter(&rpfreelist_lock);
	rp = rpfreelist;
	if (rp != NULL) {
		do {
			if (nfs_free_data_reclaim(rp))
				freed = 1;
		} while ((rp = rp->r_freef) != rpfreelist);
	}
	mutex_exit(&rpfreelist_lock);
	return (freed);
}

static int
nfs_active_reclaim(void)
{
	int freed;
	int index;
	rnode_t *rp;

#ifdef DEBUG
	clstat_debug.a_reclaim.value.ui64++;
#endif
	freed = 0;
	for (index = 0; index < rtablesize; index++) {
		rw_enter(&rtable[index].r_lock, RW_READER);
		for (rp = rtable[index].r_hashf;
		    rp != (rnode_t *)(&rtable[index]);
		    rp = rp->r_hashf) {
			if (nfs_active_data_reclaim(rp))
				freed = 1;
		}
		rw_exit(&rtable[index].r_lock);
	}
	return (freed);
}

static int
nfs_rnode_reclaim(void)
{
	int freed;
	rnode_t *rp;
	vnode_t *vp;

#ifdef DEBUG
	clstat_debug.r_reclaim.value.ui64++;
#endif
	freed = 0;
	mutex_enter(&rpfreelist_lock);
	while ((rp = rpfreelist) != NULL) {
		rp_rmfree(rp);
		mutex_exit(&rpfreelist_lock);
		if (rp->r_flags & RHASHED) {
			vp = RTOV(rp);
			rw_enter(&rp->r_hashq->r_lock, RW_WRITER);
			mutex_enter(&vp->v_lock);
			if (vp->v_count > 1) {
				vp->v_count--;
				mutex_exit(&vp->v_lock);
				rw_exit(&rp->r_hashq->r_lock);
				mutex_enter(&rpfreelist_lock);
				continue;
			}
			mutex_exit(&vp->v_lock);
			rp_rmhash_locked(rp);
			rw_exit(&rp->r_hashq->r_lock);
		}
		/*
		 * This call to rp_addfree will end up destroying the
		 * rnode, but in a safe way with the appropriate set
		 * of checks done.
		 */
		rp_addfree(rp, CRED());
		mutex_enter(&rpfreelist_lock);
	}
	mutex_exit(&rpfreelist_lock);
	return (freed);
}

/*ARGSUSED*/
static void
nfs_reclaim(void *cdrarg)
{

#ifdef DEBUG
	clstat_debug.reclaim.value.ui64++;
#endif
	if (nfs_free_reclaim())
		return;

	if (nfs_active_reclaim())
		return;

	(void) nfs_rnode_reclaim();
}

/*
 * NFS client failover support
 *
 * Routines to copy filehandles
 */
void
nfscopyfh(caddr_t fhp, vnode_t *vp)
{
	fhandle_t *dest = (fhandle_t *)fhp;

	if (dest != NULL)
		*dest = *VTOFH(vp);
}

void
nfs3copyfh(caddr_t fhp, vnode_t *vp)
{
	nfs_fh3 *dest = (nfs_fh3 *)fhp;

	if (dest != NULL)
		*dest = *VTOFH3(vp);
}

/*
 * NFS client failover support
 *
 * failover_safe() will test various conditions to ensure that
 * failover is permitted for this vnode.  It will be denied
 * if:
 *	1) the operation in progress does not support failover (NULL fi)
 *	2) there are no available replicas (NULL mi_servers->sv_next)
 *	3) any locks are outstanding on this file
 */
static int
failover_safe(failinfo_t *fi)
{

	/*
	 * Does this op permit failover?
	 */
	if (fi == NULL || fi->vp == NULL)
		return (0);

	/*
	 * Are there any alternates to failover to?
	 */
	if (VTOMI(fi->vp)->mi_servers->sv_next == NULL)
		return (0);

	/*
	 * Disable check; we've forced local locking
	 *
	 * if (flk_has_remote_locks(fi->vp))
	 *	return (0);
	 */

	/*
	 * If we have no partial path, we can't do anything
	 */
	if (VTOR(fi->vp)->r_path == NULL)
		return (0);

	return (1);
}

#include <sys/thread.h>

/*
 * NFS client failover support
 *
 * failover_newserver() will start a search for a new server,
 * preferably by starting an async thread to do the work.  If
 * someone is already doing this (recognizable by MI_BINDINPROG
 * being set), it will simply return and the calling thread
 * will queue on the mi_failover_cv condition variable.
 */
static void
failover_newserver(mntinfo_t *mi)
{
	/*
	 * Check if someone else is doing this already
	 */
	mutex_enter(&mi->mi_lock);
	if (mi->mi_flags & MI_BINDINPROG) {
		mutex_exit(&mi->mi_lock);
		return;
	}
	mi->mi_flags |= MI_BINDINPROG;

	/*
	 * Need to hold the vfs struct so that it can't be released
	 * while the failover thread is selecting a new server.
	 */
	VFS_HOLD(mi->mi_vfsp);

	/*
	 * Start a thread to do the real searching.
	 */
	(void) zthread_create(NULL, 0, failover_thread, mi, 0, minclsyspri);

	mutex_exit(&mi->mi_lock);
}

/*
 * NFS client failover support
 *
 * failover_thread() will find a new server to replace the one
 * currently in use, wake up other threads waiting on this mount
 * point, and die.  It will start at the head of the server list
 * and poll servers until it finds one with an NFS server which is
 * registered and responds to a NULL procedure ping.
 *
 * XXX failover_thread is unsafe within the scope of the
 * present model defined for cpr to suspend the system.
 * Specifically, over-the-wire calls made by the thread
 * are unsafe. The thread needs to be reevaluated in case of
 * future updates to the cpr suspend model.
 */
static void
failover_thread(mntinfo_t *mi)
{
	servinfo_t *svp = NULL;
	CLIENT *cl;
	enum clnt_stat status;
	struct timeval tv;
	int error;
	int oncethru = 0;
	callb_cpr_t cprinfo;
	rnode_t *rp;
	int index;
	char *srvnames;
	size_t srvnames_len;
	struct nfs_clnt *nfscl = NULL;
	zoneid_t zoneid = getzoneid();

#ifdef DEBUG
	/*
	 * This is currently only needed to access counters which exist on
	 * DEBUG kernels, hence we don't want to pay the penalty of the lookup
	 * on non-DEBUG kernels.
	 */
	nfscl = zone_getspecific(nfsclnt_zone_key, nfs_zone());
	ASSERT(nfscl != NULL);
#endif

	/*
	 * Its safe to piggyback on the mi_lock since failover_newserver()
	 * code guarantees that there will be only one failover thread
	 * per mountinfo at any instance.
	 */
	CALLB_CPR_INIT(&cprinfo, &mi->mi_lock, callb_generic_cpr,
	    "failover_thread");

	mutex_enter(&mi->mi_lock);
	while (mi->mi_readers) {
		CALLB_CPR_SAFE_BEGIN(&cprinfo);
		cv_wait(&mi->mi_failover_cv, &mi->mi_lock);
		CALLB_CPR_SAFE_END(&cprinfo, &mi->mi_lock);
	}
	mutex_exit(&mi->mi_lock);

	tv.tv_sec = 2;
	tv.tv_usec = 0;

	/*
	 * Ping the null NFS procedure of every server in
	 * the list until one responds.  We always start
	 * at the head of the list and always skip the one
	 * that is current, since it's caused us a problem.
	 */
	while (svp == NULL) {
		for (svp = mi->mi_servers; svp; svp = svp->sv_next) {
			if (!oncethru && svp == mi->mi_curr_serv)
				continue;

			/*
			 * If the file system was forcibly umounted
			 * while trying to do a failover, then just
			 * give up on the failover.  It won't matter
			 * what the server is.
			 */
			if (FS_OR_ZONE_GONE(mi->mi_vfsp)) {
				svp = NULL;
				goto done;
			}

			error = clnt_tli_kcreate(svp->sv_knconf, &svp->sv_addr,
			    NFS_PROGRAM, NFS_VERSION, 0, 1, CRED(), &cl);
			if (error)
				continue;

			if (!(mi->mi_flags & MI_INT))
				cl->cl_nosignal = TRUE;
			status = CLNT_CALL(cl, RFS_NULL, xdr_void, NULL,
			    xdr_void, NULL, tv);
			if (!(mi->mi_flags & MI_INT))
				cl->cl_nosignal = FALSE;
			AUTH_DESTROY(cl->cl_auth);
			CLNT_DESTROY(cl);
			if (status == RPC_SUCCESS) {
				if (svp == mi->mi_curr_serv) {
#ifdef DEBUG
					zcmn_err(zoneid, CE_NOTE,
			"NFS%d: failing over: selecting original server %s",
					    mi->mi_vers, svp->sv_hostname);
#else
					zcmn_err(zoneid, CE_NOTE,
			"NFS: failing over: selecting original server %s",
					    svp->sv_hostname);
#endif
				} else {
#ifdef DEBUG
					zcmn_err(zoneid, CE_NOTE,
				    "NFS%d: failing over from %s to %s",
					    mi->mi_vers,
					    mi->mi_curr_serv->sv_hostname,
					    svp->sv_hostname);
#else
					zcmn_err(zoneid, CE_NOTE,
				    "NFS: failing over from %s to %s",
					    mi->mi_curr_serv->sv_hostname,
					    svp->sv_hostname);
#endif
				}
				break;
			}
		}

		if (svp == NULL) {
			if (!oncethru) {
				srvnames = nfs_getsrvnames(mi, &srvnames_len);
#ifdef DEBUG
				zprintf(zoneid,
				    "NFS%d servers %s not responding "
				    "still trying\n", mi->mi_vers, srvnames);
#else
				zprintf(zoneid, "NFS servers %s not responding "
				    "still trying\n", srvnames);
#endif
				oncethru = 1;
			}
			mutex_enter(&mi->mi_lock);
			CALLB_CPR_SAFE_BEGIN(&cprinfo);
			mutex_exit(&mi->mi_lock);
			delay(hz);
			mutex_enter(&mi->mi_lock);
			CALLB_CPR_SAFE_END(&cprinfo, &mi->mi_lock);
			mutex_exit(&mi->mi_lock);
		}
	}

	if (oncethru) {
#ifdef DEBUG
		zprintf(zoneid, "NFS%d servers %s ok\n", mi->mi_vers, srvnames);
#else
		zprintf(zoneid, "NFS servers %s ok\n", srvnames);
#endif
	}

	if (svp != mi->mi_curr_serv) {
		(void) dnlc_purge_vfsp(mi->mi_vfsp, 0);
		index = rtablehash(&mi->mi_curr_serv->sv_fhandle);
		rw_enter(&rtable[index].r_lock, RW_WRITER);
		rp = rfind(&rtable[index], &mi->mi_curr_serv->sv_fhandle,
		    mi->mi_vfsp);
		if (rp != NULL) {
			if (rp->r_flags & RHASHED)
				rp_rmhash_locked(rp);
			rw_exit(&rtable[index].r_lock);
			rp->r_server = svp;
			rp->r_fh = svp->sv_fhandle;
			(void) nfs_free_data_reclaim(rp);
			index = rtablehash(&rp->r_fh);
			rp->r_hashq = &rtable[index];
			rw_enter(&rp->r_hashq->r_lock, RW_WRITER);
			vn_exists(RTOV(rp));
			rp_addhash(rp);
			rw_exit(&rp->r_hashq->r_lock);
			VN_RELE(RTOV(rp));
		} else
			rw_exit(&rtable[index].r_lock);
	}

done:
	if (oncethru)
		kmem_free(srvnames, srvnames_len);
	mutex_enter(&mi->mi_lock);
	mi->mi_flags &= ~MI_BINDINPROG;
	if (svp != NULL) {
		mi->mi_curr_serv = svp;
		mi->mi_failover++;
#ifdef DEBUG
	nfscl->nfscl_stat.failover.value.ui64++;
#endif
	}
	cv_broadcast(&mi->mi_failover_cv);
	CALLB_CPR_EXIT(&cprinfo);
	VFS_RELE(mi->mi_vfsp);
	zthread_exit();
	/* NOTREACHED */
}

/*
 * NFS client failover support
 *
 * failover_wait() will put the thread to sleep until MI_BINDINPROG
 * is cleared, meaning that failover is complete.  Called with
 * mi_lock mutex held.
 */
static int
failover_wait(mntinfo_t *mi)
{
	k_sigset_t smask;

	/*
	 * If someone else is hunting for a living server,
	 * sleep until it's done.  After our sleep, we may
	 * be bound to the right server and get off cheaply.
	 */
	while (mi->mi_flags & MI_BINDINPROG) {
		/*
		 * Mask out all signals except SIGHUP, SIGINT, SIGQUIT
		 * and SIGTERM. (Preserving the existing masks).
		 * Mask out SIGINT if mount option nointr is specified.
		 */
		sigintr(&smask, (int)mi->mi_flags & MI_INT);
		if (!cv_wait_sig(&mi->mi_failover_cv, &mi->mi_lock)) {
			/*
			 * restore original signal mask
			 */
			sigunintr(&smask);
			return (EINTR);
		}
		/*
		 * restore original signal mask
		 */
		sigunintr(&smask);
	}
	return (0);
}

/*
 * NFS client failover support
 *
 * failover_remap() will do a partial pathname lookup and find the
 * desired vnode on the current server.  The interim vnode will be
 * discarded after we pilfer the new filehandle.
 *
 * Side effects:
 * - This routine will also update the filehandle in the args structure
 *    pointed to by the fi->fhp pointer if it is non-NULL.
 */

static int
failover_remap(failinfo_t *fi)
{
	vnode_t *vp, *nvp, *rootvp;
	rnode_t *rp, *nrp;
	mntinfo_t *mi;
	int error;
#ifdef DEBUG
	struct nfs_clnt *nfscl;

	nfscl = zone_getspecific(nfsclnt_zone_key, nfs_zone());
	ASSERT(nfscl != NULL);
#endif
	/*
	 * Sanity check
	 */
	if (fi == NULL || fi->vp == NULL || fi->lookupproc == NULL)
		return (EINVAL);
	vp = fi->vp;
	rp = VTOR(vp);
	mi = VTOMI(vp);

	if (!(vp->v_flag & VROOT)) {
		/*
		 * Given the root fh, use the path stored in
		 * the rnode to find the fh for the new server.
		 */
		error = VFS_ROOT(mi->mi_vfsp, &rootvp);
		if (error)
			return (error);

		error = failover_lookup(rp->r_path, rootvp,
		    fi->lookupproc, fi->xattrdirproc, &nvp);

		VN_RELE(rootvp);

		if (error)
			return (error);

		/*
		 * If we found the same rnode, we're done now
		 */
		if (nvp == vp) {
			/*
			 * Failed and the new server may physically be same
			 * OR may share a same disk subsystem. In this case
			 * file handle for a particular file path is not going
			 * to change, given the same filehandle lookup will
			 * always locate the same rnode as the existing one.
			 * All we might need to do is to update the r_server
			 * with the current servinfo.
			 */
			if (!VALID_FH(fi)) {
				rp->r_server = mi->mi_curr_serv;
			}
			VN_RELE(nvp);
			return (0);
		}

		/*
		 * Try to make it so that no one else will find this
		 * vnode because it is just a temporary to hold the
		 * new file handle until that file handle can be
		 * copied to the original vnode/rnode.
		 */
		nrp = VTOR(nvp);
		mutex_enter(&mi->mi_remap_lock);
		/*
		 * Some other thread could have raced in here and could
		 * have done the remap for this particular rnode before
		 * this thread here. Check for rp->r_server and
		 * mi->mi_curr_serv and return if they are same.
		 */
		if (VALID_FH(fi)) {
			mutex_exit(&mi->mi_remap_lock);
			VN_RELE(nvp);
			return (0);
		}

		if (nrp->r_flags & RHASHED)
			rp_rmhash(nrp);

		/*
		 * As a heuristic check on the validity of the new
		 * file, check that the size and type match against
		 * that we remember from the old version.
		 */
		if (rp->r_size != nrp->r_size || vp->v_type != nvp->v_type) {
			mutex_exit(&mi->mi_remap_lock);
			zcmn_err(mi->mi_zone->zone_id, CE_WARN,
			    "NFS replicas %s and %s: file %s not same.",
			    rp->r_server->sv_hostname,
			    nrp->r_server->sv_hostname, rp->r_path);
			VN_RELE(nvp);
			return (EINVAL);
		}

		/*
		 * snarf the filehandle from the new rnode
		 * then release it, again while updating the
		 * hash queues for the rnode.
		 */
		if (rp->r_flags & RHASHED)
			rp_rmhash(rp);
		rp->r_server = mi->mi_curr_serv;
		rp->r_fh = nrp->r_fh;
		rp->r_hashq = nrp->r_hashq;
		/*
		 * Copy the attributes from the new rnode to the old
		 * rnode.  This will help to reduce unnecessary page
		 * cache flushes.
		 */
		rp->r_attr = nrp->r_attr;
		rp->r_attrtime = nrp->r_attrtime;
		rp->r_mtime = nrp->r_mtime;
		(void) nfs_free_data_reclaim(rp);
		nfs_setswaplike(vp, &rp->r_attr);
		rw_enter(&rp->r_hashq->r_lock, RW_WRITER);
		rp_addhash(rp);
		rw_exit(&rp->r_hashq->r_lock);
		mutex_exit(&mi->mi_remap_lock);
		VN_RELE(nvp);
	}

	/*
	 * Update successful failover remap count
	 */
	mutex_enter(&mi->mi_lock);
	mi->mi_remap++;
	mutex_exit(&mi->mi_lock);
#ifdef DEBUG
	nfscl->nfscl_stat.remap.value.ui64++;
#endif

	/*
	 * If we have a copied filehandle to update, do it now.
	 */
	if (fi->fhp != NULL && fi->copyproc != NULL)
		(*fi->copyproc)(fi->fhp, vp);

	return (0);
}

/*
 * NFS client failover support
 *
 * We want a simple pathname lookup routine to parse the pieces
 * of path in rp->r_path.  We know that the path was a created
 * as rnodes were made, so we know we have only to deal with
 * paths that look like:
 *	dir1/dir2/dir3/file
 * Any evidence of anything like .., symlinks, and ENOTDIR
 * are hard errors, because they mean something in this filesystem
 * is different from the one we came from, or has changed under
 * us in some way.  If this is true, we want the failure.
 *
 * Extended attributes: if the filesystem is mounted with extended
 * attributes enabled (-o xattr), the attribute directory will be
 * represented in the r_path as the magic name XATTR_RPATH. So if
 * we see that name in the pathname, is must be because this node
 * is an extended attribute.  Therefore, look it up that way.
 */
static int
failover_lookup(char *path, vnode_t *root,
    int (*lookupproc)(vnode_t *, char *, vnode_t **, struct pathname *, int,
    vnode_t *, cred_t *, int),
    int (*xattrdirproc)(vnode_t *, vnode_t **, bool_t, cred_t *, int),
    vnode_t **new)
{
	vnode_t *dvp, *nvp;
	int error = EINVAL;
	char *s, *p, *tmppath;
	size_t len;
	mntinfo_t *mi;
	bool_t xattr;

	/* Make local copy of path */
	len = strlen(path) + 1;
	tmppath = kmem_alloc(len, KM_SLEEP);
	(void) strcpy(tmppath, path);
	s = tmppath;

	dvp = root;
	VN_HOLD(dvp);
	mi = VTOMI(root);
	xattr = mi->mi_flags & MI_EXTATTR;

	do {
		p = strchr(s, '/');
		if (p != NULL)
			*p = '\0';
		if (xattr && strcmp(s, XATTR_RPATH) == 0) {
			error = (*xattrdirproc)(dvp, &nvp, FALSE, CRED(),
			    RFSCALL_SOFT);
		} else {
			error = (*lookupproc)(dvp, s, &nvp, NULL, 0, NULL,
			    CRED(), RFSCALL_SOFT);
		}
		if (p != NULL)
			*p++ = '/';
		if (error) {
			VN_RELE(dvp);
			kmem_free(tmppath, len);
			return (error);
		}
		s = p;
		VN_RELE(dvp);
		dvp = nvp;
	} while (p != NULL);

	if (nvp != NULL && new != NULL)
		*new = nvp;
	kmem_free(tmppath, len);
	return (0);
}

/*
 * NFS client failover support
 *
 * sv_free() frees the malloc'd portion of a "servinfo_t".
 */
void
sv_free(servinfo_t *svp)
{
	servinfo_t *next;
	struct knetconfig *knconf;

	while (svp != NULL) {
		next = svp->sv_next;
		if (svp->sv_secdata)
			sec_clnt_freeinfo(svp->sv_secdata);
		if (svp->sv_hostname && svp->sv_hostnamelen > 0)
			kmem_free(svp->sv_hostname, svp->sv_hostnamelen);
		knconf = svp->sv_knconf;
		if (knconf != NULL) {
			if (knconf->knc_protofmly != NULL)
				kmem_free(knconf->knc_protofmly, KNC_STRSIZE);
			if (knconf->knc_proto != NULL)
				kmem_free(knconf->knc_proto, KNC_STRSIZE);
			kmem_free(knconf, sizeof (*knconf));
		}
		knconf = svp->sv_origknconf;
		if (knconf != NULL) {
			if (knconf->knc_protofmly != NULL)
				kmem_free(knconf->knc_protofmly, KNC_STRSIZE);
			if (knconf->knc_proto != NULL)
				kmem_free(knconf->knc_proto, KNC_STRSIZE);
			kmem_free(knconf, sizeof (*knconf));
		}
		if (svp->sv_addr.buf != NULL && svp->sv_addr.maxlen != 0)
			kmem_free(svp->sv_addr.buf, svp->sv_addr.maxlen);
		mutex_destroy(&svp->sv_lock);
		kmem_free(svp, sizeof (*svp));
		svp = next;
	}
}

/*
 * Only can return non-zero if intr != 0.
 */
int
nfs_rw_enter_sig(nfs_rwlock_t *l, krw_t rw, int intr)
{

	mutex_enter(&l->lock);

	/*
	 * If this is a nested enter, then allow it.  There
	 * must be as many exits as enters through.
	 */
	if (l->owner == curthread) {
		/* lock is held for writing by current thread */
		ASSERT(rw == RW_READER || rw == RW_WRITER);
		l->count--;
	} else if (rw == RW_READER) {
		/*
		 * While there is a writer active or writers waiting,
		 * then wait for them to finish up and move on.  Then,
		 * increment the count to indicate that a reader is
		 * active.
		 */
		while (l->count < 0 || l->waiters > 0) {
			if (intr) {
				klwp_t *lwp = ttolwp(curthread);

				if (lwp != NULL)
					lwp->lwp_nostop++;
				if (cv_wait_sig(&l->cv, &l->lock) == 0) {
					if (lwp != NULL)
						lwp->lwp_nostop--;
					mutex_exit(&l->lock);
					return (EINTR);
				}
				if (lwp != NULL)
					lwp->lwp_nostop--;
			} else
				cv_wait(&l->cv, &l->lock);

			/*
			 * If there are no readers active nor a writer active
			 * we need to wake up the next waiter.  If there is a
			 * writer waiting we will wait again so we need to wake
			 * up the next waiter (possible writer).  If there is
			 * no writer waiting we need to wake up the next
			 * waiting reader (if any) so it is invited to the
			 * party.
			 */
			if (l->count == 0)
				cv_signal(&l->cv);

			/*
			 * If there are readers active and no writers waiting
			 * then wake up the next waiting reader (if any).
			 */
			if (l->count > 0 && l->waiters == 0)
				cv_signal(&l->cv);
		}
		ASSERT(l->count < INT_MAX);
#ifdef	DEBUG
		if ((l->count % 10000) == 9999)
			cmn_err(CE_WARN, "nfs_rw_enter_sig: count %d on"
			    "rwlock @ %p\n", l->count, (void *)&l);
#endif
		l->count++;
	} else {
		ASSERT(rw == RW_WRITER);
		/*
		 * While there are readers active or a writer
		 * active, then wait for all of the readers
		 * to finish or for the writer to finish.
		 * Then, set the owner field to curthread and
		 * decrement count to indicate that a writer
		 * is active.
		 */
		while (l->count != 0) {
			l->waiters++;
			if (intr) {
				klwp_t *lwp = ttolwp(curthread);

				if (lwp != NULL)
					lwp->lwp_nostop++;
				if (cv_wait_sig(&l->cv, &l->lock) == 0) {
					if (lwp != NULL)
						lwp->lwp_nostop--;
					l->waiters--;
					/*
					 * If there are readers active and no
					 * writers waiting then wake up the
					 * next waiting reader (if any).
					 */
					if (l->count > 0 && l->waiters == 0)
						cv_signal(&l->cv);
					mutex_exit(&l->lock);
					return (EINTR);
				}
				if (lwp != NULL)
					lwp->lwp_nostop--;
			} else
				cv_wait(&l->cv, &l->lock);
			l->waiters--;
		}
		ASSERT(l->owner == NULL);
		l->owner = curthread;
		l->count--;
	}

	mutex_exit(&l->lock);

	return (0);
}

/*
 * If the lock is available, obtain it and return non-zero.  If there is
 * already a conflicting lock, return 0 immediately.
 */

int
nfs_rw_tryenter(nfs_rwlock_t *l, krw_t rw)
{
	mutex_enter(&l->lock);

	/*
	 * If this is a nested enter, then allow it.  There
	 * must be as many exits as enters through.
	 */
	if (l->owner == curthread) {
		/* lock is held for writing by current thread */
		ASSERT(rw == RW_READER || rw == RW_WRITER);
		l->count--;
	} else if (rw == RW_READER) {
		/*
		 * If there is a writer active or writers waiting, deny the
		 * lock.  Otherwise, bump the count of readers.
		 */
		if (l->count < 0 || l->waiters > 0) {
			mutex_exit(&l->lock);
			return (0);
		}
		l->count++;
	} else {
		ASSERT(rw == RW_WRITER);
		/*
		 * If there are readers active or a writer active, deny the
		 * lock.  Otherwise, set the owner field to curthread and
		 * decrement count to indicate that a writer is active.
		 */
		if (l->count != 0) {
			mutex_exit(&l->lock);
			return (0);
		}
		ASSERT(l->owner == NULL);
		l->owner = curthread;
		l->count--;
	}

	mutex_exit(&l->lock);

	return (1);
}

void
nfs_rw_exit(nfs_rwlock_t *l)
{

	mutex_enter(&l->lock);
	/*
	 * If this is releasing a writer lock, then increment count to
	 * indicate that there is one less writer active.  If this was
	 * the last of possibly nested writer locks, then clear the owner
	 * field as well to indicate that there is no writer active
	 * and wakeup the first waiting writer or reader.
	 *
	 * If releasing a reader lock, then just decrement count to
	 * indicate that there is one less reader active.  If this was
	 * the last active reader and there are writer(s) waiting,
	 * then wake up the first.
	 */
	if (l->owner != NULL) {
		ASSERT(l->owner == curthread);
		l->count++;
		if (l->count == 0) {
			l->owner = NULL;
			cv_signal(&l->cv);
		}
	} else {
		ASSERT(l->count > 0);
		l->count--;
		if (l->count == 0 && l->waiters > 0)
			cv_signal(&l->cv);
	}
	mutex_exit(&l->lock);
}

int
nfs_rw_lock_held(nfs_rwlock_t *l, krw_t rw)
{

	if (rw == RW_READER)
		return (l->count > 0);
	ASSERT(rw == RW_WRITER);
	return (l->count < 0);
}

/* ARGSUSED */
void
nfs_rw_init(nfs_rwlock_t *l, char *name, krw_type_t type, void *arg)
{

	l->count = 0;
	l->waiters = 0;
	l->owner = NULL;
	mutex_init(&l->lock, NULL, MUTEX_DEFAULT, NULL);
	cv_init(&l->cv, NULL, CV_DEFAULT, NULL);
}

void
nfs_rw_destroy(nfs_rwlock_t *l)
{

	mutex_destroy(&l->lock);
	cv_destroy(&l->cv);
}

int
nfs3_rddir_compar(const void *x, const void *y)
{
	rddir_cache *a = (rddir_cache *)x;
	rddir_cache *b = (rddir_cache *)y;

	if (a->nfs3_cookie == b->nfs3_cookie) {
		if (a->buflen == b->buflen)
			return (0);
		if (a->buflen < b->buflen)
			return (-1);
		return (1);
	}

	if (a->nfs3_cookie < b->nfs3_cookie)
		return (-1);

	return (1);
}

int
nfs_rddir_compar(const void *x, const void *y)
{
	rddir_cache *a = (rddir_cache *)x;
	rddir_cache *b = (rddir_cache *)y;

	if (a->nfs_cookie == b->nfs_cookie) {
		if (a->buflen == b->buflen)
			return (0);
		if (a->buflen < b->buflen)
			return (-1);
		return (1);
	}

	if (a->nfs_cookie < b->nfs_cookie)
		return (-1);

	return (1);
}

static char *
nfs_getsrvnames(mntinfo_t *mi, size_t *len)
{
	servinfo_t *s;
	char *srvnames;
	char *namep;
	size_t length;

	/*
	 * Calculate the length of the string required to hold all
	 * of the server names plus either a comma or a null
	 * character following each individual one.
	 */
	length = 0;
	for (s = mi->mi_servers; s != NULL; s = s->sv_next)
		length += s->sv_hostnamelen;

	srvnames = kmem_alloc(length, KM_SLEEP);

	namep = srvnames;
	for (s = mi->mi_servers; s != NULL; s = s->sv_next) {
		(void) strcpy(namep, s->sv_hostname);
		namep += s->sv_hostnamelen - 1;
		*namep++ = ',';
	}
	*--namep = '\0';

	*len = length;

	return (srvnames);
}

/*
 * These two functions are temporary and designed for the upgrade-workaround
 * only.  They cannot be used for general zone-crossing NFS client support, and
 * will be removed shortly.
 *
 * When the workaround is enabled, all NFS traffic is forced into the global
 * zone.  These functions are called when the code needs to refer to the state
 * of the underlying network connection.  They're not called when the function
 * needs to refer to the state of the process that invoked the system call.
 * (E.g., when checking whether the zone is shutting down during the mount()
 * call.)
 */

struct zone *
nfs_zone(void)
{
	return (nfs_global_client_only != 0 ? global_zone : curproc->p_zone);
}

zoneid_t
nfs_zoneid(void)
{
	return (nfs_global_client_only != 0 ? GLOBAL_ZONEID : getzoneid());
}

/*
 * nfs_mount_label_policy:
 *	Determine whether the mount is allowed according to MAC check,
 *	by comparing (where appropriate) label of the remote server
 *	against the label of the zone being mounted into.
 *
 *	Returns:
 *		 0 :	access allowed
 *		-1 :	read-only access allowed (i.e., read-down)
 *		>0 :	error code, such as EACCES
 */
int
nfs_mount_label_policy(vfs_t *vfsp, struct netbuf *addr,
    struct knetconfig *knconf, cred_t *cr)
{
	int		addr_type;
	void		*ipaddr;
	bslabel_t	*server_sl, *mntlabel;
	zone_t		*mntzone = NULL;
	ts_label_t	*zlabel;
	tsol_tpc_t	*tp;
	ts_label_t	*tsl = NULL;
	int		retv;

	/*
	 * Get the zone's label.  Each zone on a labeled system has a label.
	 */
	mntzone = zone_find_by_any_path(refstr_value(vfsp->vfs_mntpt), B_FALSE);
	zlabel = mntzone->zone_slabel;
	ASSERT(zlabel != NULL);
	label_hold(zlabel);

	if (strcmp(knconf->knc_protofmly, NC_INET) == 0) {
		addr_type = IPV4_VERSION;
		ipaddr = &((struct sockaddr_in *)addr->buf)->sin_addr;
	} else if (strcmp(knconf->knc_protofmly, NC_INET6) == 0) {
		addr_type = IPV6_VERSION;
		ipaddr = &((struct sockaddr_in6 *)addr->buf)->sin6_addr;
	} else {
		retv = 0;
		goto out;
	}

	retv = EACCES;				/* assume the worst */

	/*
	 * Next, get the assigned label of the remote server.
	 */
	tp = find_tpc(ipaddr, addr_type, B_FALSE);
	if (tp == NULL)
		goto out;			/* error getting host entry */

	if (tp->tpc_tp.tp_doi != zlabel->tsl_doi)
		goto rel_tpc;			/* invalid domain */
	if ((tp->tpc_tp.host_type != SUN_CIPSO) &&
	    (tp->tpc_tp.host_type != UNLABELED))
		goto rel_tpc;			/* invalid hosttype */

	if (tp->tpc_tp.host_type == SUN_CIPSO) {
		tsl = getflabel_cipso(vfsp);
		if (tsl == NULL)
			goto rel_tpc;		/* error getting server lbl */

		server_sl = label2bslabel(tsl);
	} else {	/* UNLABELED */
		server_sl = &tp->tpc_tp.tp_def_label;
	}

	mntlabel = label2bslabel(zlabel);

	/*
	 * Now compare labels to complete the MAC check.  If the labels
	 * are equal or if the requestor is in the global zone and has
	 * NET_MAC_AWARE, then allow read-write access.   (Except for
	 * mounts into the global zone itself; restrict these to
	 * read-only.)
	 *
	 * If the requestor is in some other zone, but their label
	 * dominates the server, then allow read-down.
	 *
	 * Otherwise, access is denied.
	 */
	if (blequal(mntlabel, server_sl) ||
	    (crgetzoneid(cr) == GLOBAL_ZONEID &&
	    getpflags(NET_MAC_AWARE, cr) != 0)) {
		if ((mntzone == global_zone) ||
		    !blequal(mntlabel, server_sl))
			retv = -1;		/* read-only */
		else
			retv = 0;		/* access OK */
	} else if (bldominates(mntlabel, server_sl)) {
		retv = -1;			/* read-only */
	} else {
		retv = EACCES;
	}

	if (tsl != NULL)
		label_rele(tsl);

rel_tpc:
	TPC_RELE(tp);
out:
	if (mntzone)
		zone_rele(mntzone);
	label_rele(zlabel);
	return (retv);
}

boolean_t
nfs_has_ctty(void)
{
	boolean_t rv;
	mutex_enter(&curproc->p_splock);
	rv = (curproc->p_sessp->s_vp != NULL);
	mutex_exit(&curproc->p_splock);
	return (rv);
}

/*
 * See if xattr directory to see if it has any generic user attributes
 */
int
do_xattr_exists_check(vnode_t *vp, ulong_t *valp, cred_t *cr)
{
	struct uio uio;
	struct iovec iov;
	char *dbuf;
	struct dirent64 *dp;
	size_t dlen = 8 * 1024;
	size_t dbuflen;
	int eof = 0;
	int error;

	*valp = 0;
	dbuf = kmem_alloc(dlen, KM_SLEEP);
	uio.uio_iov = &iov;
	uio.uio_iovcnt = 1;
	uio.uio_segflg = UIO_SYSSPACE;
	uio.uio_fmode = 0;
	uio.uio_extflg = UIO_COPY_CACHED;
	uio.uio_loffset = 0;
	uio.uio_resid = dlen;
	iov.iov_base = dbuf;
	iov.iov_len = dlen;
	(void) VOP_RWLOCK(vp, V_WRITELOCK_FALSE, NULL);
	error = VOP_READDIR(vp, &uio, cr, &eof, NULL, 0);
	VOP_RWUNLOCK(vp, V_WRITELOCK_FALSE, NULL);

	dbuflen = dlen - uio.uio_resid;

	if (error || dbuflen == 0) {
		kmem_free(dbuf, dlen);
		return (error);
	}

	dp = (dirent64_t *)dbuf;

	while ((intptr_t)dp < (intptr_t)dbuf + dbuflen) {
		if (strcmp(dp->d_name, ".") == 0 ||
		    strcmp(dp->d_name, "..") == 0 || strcmp(dp->d_name,
		    VIEW_READWRITE) == 0 || strcmp(dp->d_name,
		    VIEW_READONLY) == 0) {
			dp = (dirent64_t *)((intptr_t)dp + dp->d_reclen);
			continue;
		}

		*valp = 1;
		break;
	}
	kmem_free(dbuf, dlen);
	return (0);
}

/*
 * Return non-zero in a case the vp is an empty directory used as a ZFS mount
 * point.  The NFSv2 and NFSv3 servers should not allow to write to such
 * directories.
 */
int
protect_zfs_mntpt(vnode_t *vp)
{
	int error;
	vfs_t *vfsp;
	struct uio uio;
	struct iovec iov;
	int eof;
	size_t len = 8 * 1024;
	char *buf;

	if (vp->v_type != VDIR || vn_ismntpt(vp) == 0)
		return (0);

	error = vn_vfsrlock_wait(vp);
	if (error != 0)
		return (error);

	/*
	 * We protect ZFS mount points only
	 */
	if ((vfsp = vn_mountedvfs(vp)) == NULL ||
	    strncmp(vfssw[vfsp->vfs_fstype].vsw_name, "zfs", 3) != 0) {
		vn_vfsunlock(vp);
		return (0);
	}

	vn_vfsunlock(vp);

	buf = kmem_alloc(len, KM_SLEEP);

	uio.uio_iov = &iov;
	uio.uio_iovcnt = 1;
	uio.uio_segflg = UIO_SYSSPACE;
	uio.uio_fmode = 0;
	uio.uio_extflg = UIO_COPY_CACHED;
	uio.uio_loffset = 0;
	uio.uio_llimit = MAXOFFSET_T;

	eof = 0;

	do {
		size_t rlen;
		dirent64_t *dp;

		uio.uio_resid = len;
		iov.iov_base = buf;
		iov.iov_len = len;

		(void) VOP_RWLOCK(vp, V_WRITELOCK_FALSE, NULL);
		error = VOP_READDIR(vp, &uio, kcred, &eof, NULL, 0);
		VOP_RWUNLOCK(vp, V_WRITELOCK_FALSE, NULL);

		if (error != 0)
			break;

		error = EBUSY;

		rlen = len - uio.uio_resid;
		if (rlen == 0)
			break;

		for (dp = (dirent64_t *)buf;
		    (intptr_t)dp < (intptr_t)buf + rlen;
		    dp = (dirent64_t *)((intptr_t)dp + dp->d_reclen)) {
			if (strcmp(dp->d_name, ".") != 0 &&
			    strcmp(dp->d_name, "..") != 0) {
				error = 0;
				break;
			}
		}
	} while (eof == 0 && error != 0);

	kmem_free(buf, len);

	return (error);
}<|MERGE_RESOLUTION|>--- conflicted
+++ resolved
@@ -20,17 +20,10 @@
  */
 
 /*
- * Copyright 2015 Nexenta Systems, Inc.  All rights reserved.
- */
-
-/*
-<<<<<<< HEAD
  * Copyright 2010 Sun Microsystems, Inc.  All rights reserved.
  * Use is subject to license terms.
-=======
- * Copyright 2011 Nexenta Systems, Inc. All rights reserved.
+ * Copyright 2015 Nexenta Systems, Inc.  All rights reserved.
  * Copyright (c) 2016 by Delphix. All rights reserved.
->>>>>>> 993e3faf
  */
 
 #include <sys/param.h>
