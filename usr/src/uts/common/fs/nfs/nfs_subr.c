/*
 * CDDL HEADER START
 *
 * The contents of this file are subject to the terms of the
 * Common Development and Distribution License (the "License").
 * You may not use this file except in compliance with the License.
 *
 * You can obtain a copy of the license at usr/src/OPENSOLARIS.LICENSE
 * or http://www.opensolaris.org/os/licensing.
 * See the License for the specific language governing permissions
 * and limitations under the License.
 *
 * When distributing Covered Code, include this CDDL HEADER in each
 * file and include the License file at usr/src/OPENSOLARIS.LICENSE.
 * If applicable, add the following below this CDDL HEADER, with the
 * fields enclosed by brackets "[]" replaced with your own identifying
 * information: Portions Copyright [yyyy] [name of copyright owner]
 *
 * CDDL HEADER END
 */

/*
 * Copyright 2010 Sun Microsystems, Inc.  All rights reserved.
 * Use is subject to license terms.
<<<<<<< HEAD
 * Copyright 2015 Nexenta Systems, Inc.  All rights reserved.
 * Copyright (c) 2016 by Delphix. All rights reserved.
=======
 */

/*
 * Copyright 2011 Nexenta Systems, Inc. All rights reserved.
 * Copyright (c) 2016, 2017 by Delphix. All rights reserved.
>>>>>>> 4dfc19d7
 */

#include <sys/param.h>
#include <sys/types.h>
#include <sys/systm.h>
#include <sys/cred.h>
#include <sys/proc.h>
#include <sys/user.h>
#include <sys/time.h>
#include <sys/buf.h>
#include <sys/vfs.h>
#include <sys/vnode.h>
#include <sys/socket.h>
#include <sys/uio.h>
#include <sys/tiuser.h>
#include <sys/swap.h>
#include <sys/errno.h>
#include <sys/debug.h>
#include <sys/kmem.h>
#include <sys/kstat.h>
#include <sys/cmn_err.h>
#include <sys/vtrace.h>
#include <sys/session.h>
#include <sys/dnlc.h>
#include <sys/bitmap.h>
#include <sys/acl.h>
#include <sys/ddi.h>
#include <sys/pathname.h>
#include <sys/flock.h>
#include <sys/dirent.h>
#include <sys/flock.h>
#include <sys/callb.h>
#include <sys/atomic.h>
#include <sys/list.h>
#include <sys/tsol/tnet.h>
#include <sys/priv.h>
#include <sys/sdt.h>
#include <sys/attr.h>

#include <inet/ip6.h>

#include <rpc/types.h>
#include <rpc/xdr.h>
#include <rpc/auth.h>
#include <rpc/clnt.h>

#include <nfs/nfs.h>
#include <nfs/nfs4.h>
#include <nfs/nfs_clnt.h>
#include <nfs/rnode.h>
#include <nfs/nfs_acl.h>

#include <sys/tsol/label.h>

/*
 * The hash queues for the access to active and cached rnodes
 * are organized as doubly linked lists.  A reader/writer lock
 * for each hash bucket is used to control access and to synchronize
 * lookups, additions, and deletions from the hash queue.
 *
 * The rnode freelist is organized as a doubly linked list with
 * a head pointer.  Additions and deletions are synchronized via
 * a single mutex.
 *
 * In order to add an rnode to the free list, it must be hashed into
 * a hash queue and the exclusive lock to the hash queue be held.
 * If an rnode is not hashed into a hash queue, then it is destroyed
 * because it represents no valuable information that can be reused
 * about the file.  The exclusive lock to the hash queue must be
 * held in order to prevent a lookup in the hash queue from finding
 * the rnode and using it and assuming that the rnode is not on the
 * freelist.  The lookup in the hash queue will have the hash queue
 * locked, either exclusive or shared.
 *
 * The vnode reference count for each rnode is not allowed to drop
 * below 1.  This prevents external entities, such as the VM
 * subsystem, from acquiring references to vnodes already on the
 * freelist and then trying to place them back on the freelist
 * when their reference is released.  This means that the when an
 * rnode is looked up in the hash queues, then either the rnode
 * is removed from the freelist and that reference is transferred to
 * the new reference or the vnode reference count must be incremented
 * accordingly.  The mutex for the freelist must be held in order to
 * accurately test to see if the rnode is on the freelist or not.
 * The hash queue lock might be held shared and it is possible that
 * two different threads may race to remove the rnode from the
 * freelist.  This race can be resolved by holding the mutex for the
 * freelist.  Please note that the mutex for the freelist does not
 * need to held if the rnode is not on the freelist.  It can not be
 * placed on the freelist due to the requirement that the thread
 * putting the rnode on the freelist must hold the exclusive lock
 * to the hash queue and the thread doing the lookup in the hash
 * queue is holding either a shared or exclusive lock to the hash
 * queue.
 *
 * The lock ordering is:
 *
 *	hash bucket lock -> vnode lock
 *	hash bucket lock -> freelist lock
 */
static rhashq_t *rtable;

static kmutex_t rpfreelist_lock;
static rnode_t *rpfreelist = NULL;
static long rnew = 0;
volatile long nrnode = 0;

static int rtablesize;
static int rtablemask;

static int hashlen = 4;

static struct kmem_cache *rnode_cache;

/*
 * Mutex to protect the following variables:
 *	nfs_major
 *	nfs_minor
 */
kmutex_t nfs_minor_lock;
int nfs_major;
int nfs_minor;

/*
 * Do we allow preepoch (negative) time values otw?
 * default: do not allow preepoch
 */
volatile bool_t nfs_allow_preepoch_time = FALSE;

/*
 * Access cache
 */
static acache_hash_t *acache;
volatile long nacache;	/* used strictly to size the number of hash queues */

static int acachesize;
static int acachemask;
static struct kmem_cache *acache_cache;

/*
 * Client side utilities
 */

/*
 * client side statistics
 */
static const struct clstat clstat_tmpl = {
	{ "calls",	KSTAT_DATA_UINT64 },
	{ "badcalls",	KSTAT_DATA_UINT64 },
	{ "clgets",	KSTAT_DATA_UINT64 },
	{ "cltoomany",	KSTAT_DATA_UINT64 },
#ifdef DEBUG
	{ "clalloc",	KSTAT_DATA_UINT64 },
	{ "noresponse",	KSTAT_DATA_UINT64 },
	{ "failover",	KSTAT_DATA_UINT64 },
	{ "remap",	KSTAT_DATA_UINT64 },
#endif
};

/*
 * The following are statistics that describe behavior of the system as a whole
 * and doesn't correspond to any one particular zone.
 */
#ifdef DEBUG
static struct clstat_debug {
	kstat_named_t	nrnode;			/* number of allocated rnodes */
	kstat_named_t	access;			/* size of access cache */
	kstat_named_t	dirent;			/* size of readdir cache */
	kstat_named_t	dirents;		/* size of readdir buf cache */
	kstat_named_t	reclaim;		/* number of reclaims */
	kstat_named_t	clreclaim;		/* number of cl reclaims */
	kstat_named_t	f_reclaim;		/* number of free reclaims */
	kstat_named_t	a_reclaim;		/* number of active reclaims */
	kstat_named_t	r_reclaim;		/* number of rnode reclaims */
	kstat_named_t	rpath;			/* bytes used to store rpaths */
} clstat_debug = {
	{ "nrnode",	KSTAT_DATA_UINT64 },
	{ "access",	KSTAT_DATA_UINT64 },
	{ "dirent",	KSTAT_DATA_UINT64 },
	{ "dirents",	KSTAT_DATA_UINT64 },
	{ "reclaim",	KSTAT_DATA_UINT64 },
	{ "clreclaim",	KSTAT_DATA_UINT64 },
	{ "f_reclaim",	KSTAT_DATA_UINT64 },
	{ "a_reclaim",	KSTAT_DATA_UINT64 },
	{ "r_reclaim",	KSTAT_DATA_UINT64 },
	{ "r_path",	KSTAT_DATA_UINT64 },
};
#endif	/* DEBUG */

/*
 * We keep a global list of per-zone client data, so we can clean up all zones
 * if we get low on memory.
 */
static list_t nfs_clnt_list;
static kmutex_t nfs_clnt_list_lock;
static zone_key_t nfsclnt_zone_key;

static struct kmem_cache *chtab_cache;

/*
 * Some servers do not properly update the attributes of the
 * directory when changes are made.  To allow interoperability
 * with these broken servers, the nfs_disable_rddir_cache
 * parameter must be set in /etc/system
 */
volatile int nfs_disable_rddir_cache = 0;

int		clget(clinfo_t *, servinfo_t *, cred_t *, CLIENT **,
		    struct chtab **);
void		clfree(CLIENT *, struct chtab *);
static int	acl_clget(mntinfo_t *, servinfo_t *, cred_t *, CLIENT **,
		    struct chtab **, struct nfs_clnt *);
static int	nfs_clget(mntinfo_t *, servinfo_t *, cred_t *, CLIENT **,
		    struct chtab **, struct nfs_clnt *);
static void	clreclaim(void *);
static int	nfs_feedback(int, int, mntinfo_t *);
static int	rfscall(mntinfo_t *, rpcproc_t, xdrproc_t, caddr_t, xdrproc_t,
		    caddr_t, cred_t *, int *, enum clnt_stat *, int,
		    failinfo_t *);
static int	aclcall(mntinfo_t *, rpcproc_t, xdrproc_t, caddr_t, xdrproc_t,
		    caddr_t, cred_t *, int *, int, failinfo_t *);
static void	rinactive(rnode_t *, cred_t *);
static int	rtablehash(nfs_fhandle *);
static vnode_t	*make_rnode(nfs_fhandle *, rhashq_t *, struct vfs *,
		    struct vnodeops *,
		    int (*)(vnode_t *, page_t *, u_offset_t *, size_t *, int,
			cred_t *),
		    int (*)(const void *, const void *), int *, cred_t *,
		    char *, char *);
static void	rp_rmfree(rnode_t *);
static void	rp_addhash(rnode_t *);
static void	rp_rmhash_locked(rnode_t *);
static rnode_t	*rfind(rhashq_t *, nfs_fhandle *, struct vfs *);
static void	destroy_rnode(rnode_t *);
static void	rddir_cache_free(rddir_cache *);
static int	nfs_free_data_reclaim(rnode_t *);
static int	nfs_active_data_reclaim(rnode_t *);
static int	nfs_free_reclaim(void);
static int	nfs_active_reclaim(void);
static int	nfs_rnode_reclaim(void);
static void	nfs_reclaim(void *);
static int	failover_safe(failinfo_t *);
static void	failover_newserver(mntinfo_t *mi);
static void	failover_thread(mntinfo_t *mi);
static int	failover_wait(mntinfo_t *);
static int	failover_remap(failinfo_t *);
static int	failover_lookup(char *, vnode_t *,
		    int (*)(vnode_t *, char *, vnode_t **,
			struct pathname *, int, vnode_t *, cred_t *, int),
		    int (*)(vnode_t *, vnode_t **, bool_t, cred_t *, int),
		    vnode_t **);
static void	nfs_free_r_path(rnode_t *);
static void	nfs_set_vroot(vnode_t *);
static char	*nfs_getsrvnames(mntinfo_t *, size_t *);

/*
 * from rpcsec module (common/rpcsec)
 */
extern int sec_clnt_geth(CLIENT *, struct sec_data *, cred_t *, AUTH **);
extern void sec_clnt_freeh(AUTH *);
extern void sec_clnt_freeinfo(struct sec_data *);

/*
 * used in mount policy
 */
extern ts_label_t *getflabel_cipso(vfs_t *);

/*
 * EIO or EINTR are not recoverable errors.
 */
#define	IS_RECOVERABLE_ERROR(error)	!((error == EINTR) || (error == EIO))

#ifdef DEBUG
#define	SRV_QFULL_MSG	"send queue to NFS%d server %s is full; still trying\n"
#define	SRV_NOTRESP_MSG	"NFS%d server %s not responding still trying\n"
#else
#define	SRV_QFULL_MSG	"send queue to NFS server %s is full still trying\n"
#define	SRV_NOTRESP_MSG	"NFS server %s not responding still trying\n"
#endif
/*
 * Common handle get program for NFS, NFS ACL, and NFS AUTH client.
 */
static int
clget_impl(clinfo_t *ci, servinfo_t *svp, cred_t *cr, CLIENT **newcl,
    struct chtab **chp, struct nfs_clnt *nfscl)
{
	struct chhead *ch, *newch;
	struct chhead **plistp;
	struct chtab *cp;
	int error;
	k_sigset_t smask;

	if (newcl == NULL || chp == NULL || ci == NULL)
		return (EINVAL);

	*newcl = NULL;
	*chp = NULL;

	/*
	 * Find an unused handle or create one
	 */
	newch = NULL;
	nfscl->nfscl_stat.clgets.value.ui64++;
top:
	/*
	 * Find the correct entry in the cache to check for free
	 * client handles.  The search is based on the RPC program
	 * number, program version number, dev_t for the transport
	 * device, and the protocol family.
	 */
	mutex_enter(&nfscl->nfscl_chtable_lock);
	plistp = &nfscl->nfscl_chtable;
	for (ch = nfscl->nfscl_chtable; ch != NULL; ch = ch->ch_next) {
		if (ch->ch_prog == ci->cl_prog &&
		    ch->ch_vers == ci->cl_vers &&
		    ch->ch_dev == svp->sv_knconf->knc_rdev &&
		    (strcmp(ch->ch_protofmly,
		    svp->sv_knconf->knc_protofmly) == 0))
			break;
		plistp = &ch->ch_next;
	}

	/*
	 * If we didn't find a cache entry for this quadruple, then
	 * create one.  If we don't have one already preallocated,
	 * then drop the cache lock, create one, and then start over.
	 * If we did have a preallocated entry, then just add it to
	 * the front of the list.
	 */
	if (ch == NULL) {
		if (newch == NULL) {
			mutex_exit(&nfscl->nfscl_chtable_lock);
			newch = kmem_alloc(sizeof (*newch), KM_SLEEP);
			newch->ch_timesused = 0;
			newch->ch_prog = ci->cl_prog;
			newch->ch_vers = ci->cl_vers;
			newch->ch_dev = svp->sv_knconf->knc_rdev;
			newch->ch_protofmly = kmem_alloc(
			    strlen(svp->sv_knconf->knc_protofmly) + 1,
			    KM_SLEEP);
			(void) strcpy(newch->ch_protofmly,
			    svp->sv_knconf->knc_protofmly);
			newch->ch_list = NULL;
			goto top;
		}
		ch = newch;
		newch = NULL;
		ch->ch_next = nfscl->nfscl_chtable;
		nfscl->nfscl_chtable = ch;
	/*
	 * We found a cache entry, but if it isn't on the front of the
	 * list, then move it to the front of the list to try to take
	 * advantage of locality of operations.
	 */
	} else if (ch != nfscl->nfscl_chtable) {
		*plistp = ch->ch_next;
		ch->ch_next = nfscl->nfscl_chtable;
		nfscl->nfscl_chtable = ch;
	}

	/*
	 * If there was a free client handle cached, then remove it
	 * from the list, init it, and use it.
	 */
	if (ch->ch_list != NULL) {
		cp = ch->ch_list;
		ch->ch_list = cp->ch_list;
		mutex_exit(&nfscl->nfscl_chtable_lock);
		if (newch != NULL) {
			kmem_free(newch->ch_protofmly,
			    strlen(newch->ch_protofmly) + 1);
			kmem_free(newch, sizeof (*newch));
		}
		(void) clnt_tli_kinit(cp->ch_client, svp->sv_knconf,
		    &svp->sv_addr, ci->cl_readsize, ci->cl_retrans, cr);
		error = sec_clnt_geth(cp->ch_client, svp->sv_secdata, cr,
		    &cp->ch_client->cl_auth);
		if (error || cp->ch_client->cl_auth == NULL) {
			CLNT_DESTROY(cp->ch_client);
			kmem_cache_free(chtab_cache, cp);
			return ((error != 0) ? error : EINTR);
		}
		ch->ch_timesused++;
		*newcl = cp->ch_client;
		*chp = cp;
		return (0);
	}

	/*
	 * There weren't any free client handles which fit, so allocate
	 * a new one and use that.
	 */
#ifdef DEBUG
	atomic_inc_64(&nfscl->nfscl_stat.clalloc.value.ui64);
#endif
	mutex_exit(&nfscl->nfscl_chtable_lock);

	nfscl->nfscl_stat.cltoomany.value.ui64++;
	if (newch != NULL) {
		kmem_free(newch->ch_protofmly, strlen(newch->ch_protofmly) + 1);
		kmem_free(newch, sizeof (*newch));
	}

	cp = kmem_cache_alloc(chtab_cache, KM_SLEEP);
	cp->ch_head = ch;

	sigintr(&smask, (int)ci->cl_flags & MI_INT);
	error = clnt_tli_kcreate(svp->sv_knconf, &svp->sv_addr, ci->cl_prog,
	    ci->cl_vers, ci->cl_readsize, ci->cl_retrans, cr, &cp->ch_client);
	sigunintr(&smask);

	if (error != 0) {
		kmem_cache_free(chtab_cache, cp);
#ifdef DEBUG
		atomic_dec_64(&nfscl->nfscl_stat.clalloc.value.ui64);
#endif
		/*
		 * Warning is unnecessary if error is EINTR.
		 */
		if (error != EINTR) {
			nfs_cmn_err(error, CE_WARN,
			    "clget: couldn't create handle: %m\n");
		}
		return (error);
	}
	(void) CLNT_CONTROL(cp->ch_client, CLSET_PROGRESS, NULL);
	auth_destroy(cp->ch_client->cl_auth);
	error = sec_clnt_geth(cp->ch_client, svp->sv_secdata, cr,
	    &cp->ch_client->cl_auth);
	if (error || cp->ch_client->cl_auth == NULL) {
		CLNT_DESTROY(cp->ch_client);
		kmem_cache_free(chtab_cache, cp);
#ifdef DEBUG
		atomic_dec_64(&nfscl->nfscl_stat.clalloc.value.ui64);
#endif
		return ((error != 0) ? error : EINTR);
	}
	ch->ch_timesused++;
	*newcl = cp->ch_client;
	ASSERT(cp->ch_client->cl_nosignal == FALSE);
	*chp = cp;
	return (0);
}

int
clget(clinfo_t *ci, servinfo_t *svp, cred_t *cr, CLIENT **newcl,
    struct chtab **chp)
{
	struct nfs_clnt *nfscl;

	nfscl = zone_getspecific(nfsclnt_zone_key, nfs_zone());
	ASSERT(nfscl != NULL);

	return (clget_impl(ci, svp, cr, newcl, chp, nfscl));
}

static int
acl_clget(mntinfo_t *mi, servinfo_t *svp, cred_t *cr, CLIENT **newcl,
    struct chtab **chp, struct nfs_clnt *nfscl)
{
	clinfo_t ci;
	int error;

	/*
	 * Set read buffer size to rsize
	 * and add room for RPC headers.
	 */
	ci.cl_readsize = mi->mi_tsize;
	if (ci.cl_readsize != 0)
		ci.cl_readsize += (RPC_MAXDATASIZE - NFS_MAXDATA);

	/*
	 * If soft mount and server is down just try once.
	 * meaning: do not retransmit.
	 */
	if (!(mi->mi_flags & MI_HARD) && (mi->mi_flags & MI_DOWN))
		ci.cl_retrans = 0;
	else
		ci.cl_retrans = mi->mi_retrans;

	ci.cl_prog = NFS_ACL_PROGRAM;
	ci.cl_vers = mi->mi_vers;
	ci.cl_flags = mi->mi_flags;

	/*
	 * clget calls sec_clnt_geth() to get an auth handle. For RPCSEC_GSS
	 * security flavor, the client tries to establish a security context
	 * by contacting the server. If the connection is timed out or reset,
	 * e.g. server reboot, we will try again.
	 */
	do {
		error = clget_impl(&ci, svp, cr, newcl, chp, nfscl);

		if (error == 0)
			break;

		/*
		 * For forced unmount or zone shutdown, bail out, no retry.
		 */
		if (FS_OR_ZONE_GONE(mi->mi_vfsp)) {
			error = EIO;
			break;
		}

		/* do not retry for softmount */
		if (!(mi->mi_flags & MI_HARD))
			break;

		/* let the caller deal with the failover case */
		if (FAILOVER_MOUNT(mi))
			break;

	} while (error == ETIMEDOUT || error == ECONNRESET);

	return (error);
}

static int
nfs_clget(mntinfo_t *mi, servinfo_t *svp, cred_t *cr, CLIENT **newcl,
    struct chtab **chp, struct nfs_clnt *nfscl)
{
	clinfo_t ci;
	int error;

	/*
	 * Set read buffer size to rsize
	 * and add room for RPC headers.
	 */
	ci.cl_readsize = mi->mi_tsize;
	if (ci.cl_readsize != 0)
		ci.cl_readsize += (RPC_MAXDATASIZE - NFS_MAXDATA);

	/*
	 * If soft mount and server is down just try once.
	 * meaning: do not retransmit.
	 */
	if (!(mi->mi_flags & MI_HARD) && (mi->mi_flags & MI_DOWN))
		ci.cl_retrans = 0;
	else
		ci.cl_retrans = mi->mi_retrans;

	ci.cl_prog = mi->mi_prog;
	ci.cl_vers = mi->mi_vers;
	ci.cl_flags = mi->mi_flags;

	/*
	 * clget calls sec_clnt_geth() to get an auth handle. For RPCSEC_GSS
	 * security flavor, the client tries to establish a security context
	 * by contacting the server. If the connection is timed out or reset,
	 * e.g. server reboot, we will try again.
	 */
	do {
		error = clget_impl(&ci, svp, cr, newcl, chp, nfscl);

		if (error == 0)
			break;

		/*
		 * For forced unmount or zone shutdown, bail out, no retry.
		 */
		if (FS_OR_ZONE_GONE(mi->mi_vfsp)) {
			error = EIO;
			break;
		}

		/* do not retry for softmount */
		if (!(mi->mi_flags & MI_HARD))
			break;

		/* let the caller deal with the failover case */
		if (FAILOVER_MOUNT(mi))
			break;

	} while (error == ETIMEDOUT || error == ECONNRESET);

	return (error);
}

static void
clfree_impl(CLIENT *cl, struct chtab *cp, struct nfs_clnt *nfscl)
{
	if (cl->cl_auth != NULL) {
		sec_clnt_freeh(cl->cl_auth);
		cl->cl_auth = NULL;
	}

	/*
	 * Timestamp this cache entry so that we know when it was last
	 * used.
	 */
	cp->ch_freed = gethrestime_sec();

	/*
	 * Add the free client handle to the front of the list.
	 * This way, the list will be sorted in youngest to oldest
	 * order.
	 */
	mutex_enter(&nfscl->nfscl_chtable_lock);
	cp->ch_list = cp->ch_head->ch_list;
	cp->ch_head->ch_list = cp;
	mutex_exit(&nfscl->nfscl_chtable_lock);
}

void
clfree(CLIENT *cl, struct chtab *cp)
{
	struct nfs_clnt *nfscl;

	nfscl = zone_getspecific(nfsclnt_zone_key, nfs_zone());
	ASSERT(nfscl != NULL);

	clfree_impl(cl, cp, nfscl);
}

#define	CL_HOLDTIME	60	/* time to hold client handles */

static void
clreclaim_zone(struct nfs_clnt *nfscl, uint_t cl_holdtime)
{
	struct chhead *ch;
	struct chtab *cp;	/* list of objects that can be reclaimed */
	struct chtab *cpe;
	struct chtab *cpl;
	struct chtab **cpp;
#ifdef DEBUG
	int n = 0;
#endif

	/*
	 * Need to reclaim some memory, so step through the cache
	 * looking through the lists for entries which can be freed.
	 */
	cp = NULL;

	mutex_enter(&nfscl->nfscl_chtable_lock);

	/*
	 * Here we step through each non-NULL quadruple and start to
	 * construct the reclaim list pointed to by cp.  Note that
	 * cp will contain all eligible chtab entries.  When this traversal
	 * completes, chtab entries from the last quadruple will be at the
	 * front of cp and entries from previously inspected quadruples have
	 * been appended to the rear of cp.
	 */
	for (ch = nfscl->nfscl_chtable; ch != NULL; ch = ch->ch_next) {
		if (ch->ch_list == NULL)
			continue;
		/*
		 * Search each list for entries older then
		 * cl_holdtime seconds.  The lists are maintained
		 * in youngest to oldest order so that when the
		 * first entry is found which is old enough, then
		 * all of the rest of the entries on the list will
		 * be old enough as well.
		 */
		cpl = ch->ch_list;
		cpp = &ch->ch_list;
		while (cpl != NULL &&
		    cpl->ch_freed + cl_holdtime > gethrestime_sec()) {
			cpp = &cpl->ch_list;
			cpl = cpl->ch_list;
		}
		if (cpl != NULL) {
			*cpp = NULL;
			if (cp != NULL) {
				cpe = cpl;
				while (cpe->ch_list != NULL)
					cpe = cpe->ch_list;
				cpe->ch_list = cp;
			}
			cp = cpl;
		}
	}

	mutex_exit(&nfscl->nfscl_chtable_lock);

	/*
	 * If cp is empty, then there is nothing to reclaim here.
	 */
	if (cp == NULL)
		return;

	/*
	 * Step through the list of entries to free, destroying each client
	 * handle and kmem_free'ing the memory for each entry.
	 */
	while (cp != NULL) {
#ifdef DEBUG
		n++;
#endif
		CLNT_DESTROY(cp->ch_client);
		cpl = cp->ch_list;
		kmem_cache_free(chtab_cache, cp);
		cp = cpl;
	}

#ifdef DEBUG
	/*
	 * Update clalloc so that nfsstat shows the current number
	 * of allocated client handles.
	 */
	atomic_add_64(&nfscl->nfscl_stat.clalloc.value.ui64, -n);
#endif
}

/* ARGSUSED */
static void
clreclaim(void *all)
{
	struct nfs_clnt *nfscl;

#ifdef DEBUG
	clstat_debug.clreclaim.value.ui64++;
#endif
	/*
	 * The system is low on memory; go through and try to reclaim some from
	 * every zone on the system.
	 */
	mutex_enter(&nfs_clnt_list_lock);
	nfscl = list_head(&nfs_clnt_list);
	for (; nfscl != NULL; nfscl = list_next(&nfs_clnt_list, nfscl))
		clreclaim_zone(nfscl, CL_HOLDTIME);
	mutex_exit(&nfs_clnt_list_lock);
}

/*
 * Minimum time-out values indexed by call type
 * These units are in "eights" of a second to avoid multiplies
 */
static unsigned int minimum_timeo[] = {
	6, 7, 10
};

/*
 * Back off for retransmission timeout, MAXTIMO is in hz of a sec
 */
#define	MAXTIMO	(20*hz)
#define	backoff(tim)	(((tim) < MAXTIMO) ? dobackoff(tim) : (tim))
#define	dobackoff(tim)	((((tim) << 1) > MAXTIMO) ? MAXTIMO : ((tim) << 1))

#define	MIN_NFS_TSIZE 512	/* minimum "chunk" of NFS IO */
#define	REDUCE_NFS_TIME (hz/2)	/* rtxcur we try to keep under */
#define	INCREASE_NFS_TIME (hz/3*8) /* srtt we try to keep under (scaled*8) */

/*
 * Function called when rfscall notices that we have been
 * re-transmitting, or when we get a response without retransmissions.
 * Return 1 if the transfer size was adjusted down - 0 if no change.
 */
static int
nfs_feedback(int flag, int which, mntinfo_t *mi)
{
	int kind;
	int r = 0;

	mutex_enter(&mi->mi_lock);
	if (flag == FEEDBACK_REXMIT1) {
		if (mi->mi_timers[NFS_CALLTYPES].rt_rtxcur != 0 &&
		    mi->mi_timers[NFS_CALLTYPES].rt_rtxcur < REDUCE_NFS_TIME)
			goto done;
		if (mi->mi_curread > MIN_NFS_TSIZE) {
			mi->mi_curread /= 2;
			if (mi->mi_curread < MIN_NFS_TSIZE)
				mi->mi_curread = MIN_NFS_TSIZE;
			r = 1;
		}

		if (mi->mi_curwrite > MIN_NFS_TSIZE) {
			mi->mi_curwrite /= 2;
			if (mi->mi_curwrite < MIN_NFS_TSIZE)
				mi->mi_curwrite = MIN_NFS_TSIZE;
			r = 1;
		}
	} else if (flag == FEEDBACK_OK) {
		kind = mi->mi_timer_type[which];
		if (kind == 0 ||
		    mi->mi_timers[kind].rt_srtt >= INCREASE_NFS_TIME)
			goto done;
		if (kind == 1) {
			if (mi->mi_curread >= mi->mi_tsize)
				goto done;
			mi->mi_curread +=  MIN_NFS_TSIZE;
			if (mi->mi_curread > mi->mi_tsize/2)
				mi->mi_curread = mi->mi_tsize;
		} else if (kind == 2) {
			if (mi->mi_curwrite >= mi->mi_stsize)
				goto done;
			mi->mi_curwrite += MIN_NFS_TSIZE;
			if (mi->mi_curwrite > mi->mi_stsize/2)
				mi->mi_curwrite = mi->mi_stsize;
		}
	}
done:
	mutex_exit(&mi->mi_lock);
	return (r);
}

#ifdef DEBUG
static int rfs2call_hits = 0;
static int rfs2call_misses = 0;
#endif

int
rfs2call(mntinfo_t *mi, rpcproc_t which, xdrproc_t xdrargs, caddr_t argsp,
    xdrproc_t xdrres, caddr_t resp, cred_t *cr, int *douprintf,
    enum nfsstat *statusp, int flags, failinfo_t *fi)
{
	int rpcerror;
	enum clnt_stat rpc_status;

	ASSERT(statusp != NULL);

	rpcerror = rfscall(mi, which, xdrargs, argsp, xdrres, resp,
	    cr, douprintf, &rpc_status, flags, fi);
	if (!rpcerror) {
		/*
		 * See crnetadjust() for comments.
		 */
		if (*statusp == NFSERR_ACCES &&
		    (cr = crnetadjust(cr)) != NULL) {
#ifdef DEBUG
			rfs2call_hits++;
#endif
			rpcerror = rfscall(mi, which, xdrargs, argsp, xdrres,
			    resp, cr, douprintf, NULL, flags, fi);
			crfree(cr);
#ifdef DEBUG
			if (*statusp == NFSERR_ACCES)
				rfs2call_misses++;
#endif
		}
	} else if (rpc_status == RPC_PROCUNAVAIL) {
		*statusp = NFSERR_OPNOTSUPP;
		rpcerror = 0;
	}

	return (rpcerror);
}

#define	NFS3_JUKEBOX_DELAY	10 * hz

volatile clock_t nfs3_jukebox_delay = 0;

#ifdef DEBUG
static int rfs3call_hits = 0;
static int rfs3call_misses = 0;
#endif

int
rfs3call(mntinfo_t *mi, rpcproc_t which, xdrproc_t xdrargs, caddr_t argsp,
    xdrproc_t xdrres, caddr_t resp, cred_t *cr, int *douprintf,
    nfsstat3 *statusp, int flags, failinfo_t *fi)
{
	int rpcerror;
	int user_informed;

	user_informed = 0;
	do {
		rpcerror = rfscall(mi, which, xdrargs, argsp, xdrres, resp,
		    cr, douprintf, NULL, flags, fi);
		if (!rpcerror) {
			cred_t *crr;
			if (*statusp == NFS3ERR_JUKEBOX) {
				if (ttoproc(curthread) == &p0) {
					rpcerror = EAGAIN;
					break;
				}
				if (!user_informed) {
					user_informed = 1;
					uprintf(
		"file temporarily unavailable on the server, retrying...\n");
				}
				delay(nfs3_jukebox_delay);
			}
			/*
			 * See crnetadjust() for comments.
			 */
			else if (*statusp == NFS3ERR_ACCES &&
			    (crr = crnetadjust(cr)) != NULL) {
#ifdef DEBUG
				rfs3call_hits++;
#endif
				rpcerror = rfscall(mi, which, xdrargs, argsp,
				    xdrres, resp, crr, douprintf,
				    NULL, flags, fi);

				crfree(crr);
#ifdef DEBUG
				if (*statusp == NFS3ERR_ACCES)
					rfs3call_misses++;
#endif
			}
		}
	} while (!rpcerror && *statusp == NFS3ERR_JUKEBOX);

	return (rpcerror);
}

#define	VALID_FH(fi)	(VTOR(fi->vp)->r_server == VTOMI(fi->vp)->mi_curr_serv)
#define	INC_READERS(mi)		{ \
	mi->mi_readers++; \
}
#define	DEC_READERS(mi)		{ \
	mi->mi_readers--; \
	if (mi->mi_readers == 0) \
		cv_broadcast(&mi->mi_failover_cv); \
}

static int
rfscall(mntinfo_t *mi, rpcproc_t which, xdrproc_t xdrargs, caddr_t argsp,
    xdrproc_t xdrres, caddr_t resp, cred_t *icr, int *douprintf,
    enum clnt_stat *rpc_status, int flags, failinfo_t *fi)
{
	CLIENT *client;
	struct chtab *ch;
	cred_t *cr = icr;
	enum clnt_stat status;
	struct rpc_err rpcerr, rpcerr_tmp;
	struct timeval wait;
	int timeo;		/* in units of hz */
	int my_rsize, my_wsize;
	bool_t tryagain;
	bool_t cred_cloned = FALSE;
	k_sigset_t smask;
	servinfo_t *svp;
	struct nfs_clnt *nfscl;
	zoneid_t zoneid = getzoneid();
	char *msg;
#ifdef DEBUG
	char *bufp;
#endif


	TRACE_2(TR_FAC_NFS, TR_RFSCALL_START,
	    "rfscall_start:which %d mi %p", which, mi);

	nfscl = zone_getspecific(nfsclnt_zone_key, nfs_zone());
	ASSERT(nfscl != NULL);

	nfscl->nfscl_stat.calls.value.ui64++;
	mi->mi_reqs[which].value.ui64++;

	rpcerr.re_status = RPC_SUCCESS;

	/*
	 * In case of forced unmount or zone shutdown, return EIO.
	 */

	if (FS_OR_ZONE_GONE(mi->mi_vfsp)) {
		rpcerr.re_status = RPC_FAILED;
		rpcerr.re_errno = EIO;
		return (rpcerr.re_errno);
	}

	/*
	 * Remember the transfer sizes in case
	 * nfs_feedback changes them underneath us.
	 */
	my_rsize = mi->mi_curread;
	my_wsize = mi->mi_curwrite;

	/*
	 * NFS client failover support
	 *
	 * If this rnode is not in sync with the current server (VALID_FH),
	 * we'd like to do a remap to get in sync.  We can be interrupted
	 * in failover_remap(), and if so we'll bail.  Otherwise, we'll
	 * use the best info we have to try the RPC.  Part of that is
	 * unconditionally updating the filehandle copy kept for V3.
	 *
	 * Locking: INC_READERS/DEC_READERS is a poor man's interrruptible
	 * rw_enter(); we're trying to keep the current server from being
	 * changed on us until we're done with the remapping and have a
	 * matching client handle.  We don't want to sending a filehandle
	 * to the wrong host.
	 */
failoverretry:
	if (FAILOVER_MOUNT(mi)) {
		mutex_enter(&mi->mi_lock);
		if (!(flags & RFSCALL_SOFT) && failover_safe(fi)) {
			if (failover_wait(mi)) {
				mutex_exit(&mi->mi_lock);
				return (EINTR);
			}
		}
		INC_READERS(mi);
		mutex_exit(&mi->mi_lock);
		if (fi) {
			if (!VALID_FH(fi) &&
			    !(flags & RFSCALL_SOFT) && failover_safe(fi)) {
				int remaperr;

				svp = mi->mi_curr_serv;
				remaperr = failover_remap(fi);
				if (remaperr != 0) {
#ifdef DEBUG
					if (remaperr != EINTR)
						nfs_cmn_err(remaperr, CE_WARN,
					    "rfscall couldn't failover: %m");
#endif
					mutex_enter(&mi->mi_lock);
					DEC_READERS(mi);
					mutex_exit(&mi->mi_lock);
					/*
					 * If failover_remap returns ETIMEDOUT
					 * and the filesystem is hard mounted
					 * we have to retry the call with a new
					 * server.
					 */
					if ((mi->mi_flags & MI_HARD) &&
					    IS_RECOVERABLE_ERROR(remaperr)) {
						if (svp == mi->mi_curr_serv)
							failover_newserver(mi);
						rpcerr.re_status = RPC_SUCCESS;
						goto failoverretry;
					}
					rpcerr.re_errno = remaperr;
					return (remaperr);
				}
			}
			if (fi->fhp && fi->copyproc)
				(*fi->copyproc)(fi->fhp, fi->vp);
		}
	}

	/* For TSOL, use a new cred which has net_mac_aware flag */
	if (!cred_cloned && is_system_labeled()) {
		cred_cloned = TRUE;
		cr = crdup(icr);
		(void) setpflags(NET_MAC_AWARE, 1, cr);
	}

	/*
	 * clget() calls clnt_tli_kinit() which clears the xid, so we
	 * are guaranteed to reprocess the retry as a new request.
	 */
	svp = mi->mi_curr_serv;
	rpcerr.re_errno = nfs_clget(mi, svp, cr, &client, &ch, nfscl);

	if (FAILOVER_MOUNT(mi)) {
		mutex_enter(&mi->mi_lock);
		DEC_READERS(mi);
		mutex_exit(&mi->mi_lock);

		if ((rpcerr.re_errno == ETIMEDOUT ||
		    rpcerr.re_errno == ECONNRESET) &&
		    failover_safe(fi)) {
			if (svp == mi->mi_curr_serv)
				failover_newserver(mi);
			goto failoverretry;
		}
	}
	if (rpcerr.re_errno != 0)
		return (rpcerr.re_errno);

	if (svp->sv_knconf->knc_semantics == NC_TPI_COTS_ORD ||
	    svp->sv_knconf->knc_semantics == NC_TPI_COTS) {
		timeo = (mi->mi_timeo * hz) / 10;
	} else {
		mutex_enter(&mi->mi_lock);
		timeo = CLNT_SETTIMERS(client,
		    &(mi->mi_timers[mi->mi_timer_type[which]]),
		    &(mi->mi_timers[NFS_CALLTYPES]),
		    (minimum_timeo[mi->mi_call_type[which]]*hz)>>3,
		    (void (*)())NULL, (caddr_t)mi, 0);
		mutex_exit(&mi->mi_lock);
	}

	/*
	 * If hard mounted fs, retry call forever unless hard error occurs.
	 */
	do {
		tryagain = FALSE;

		if (FS_OR_ZONE_GONE(mi->mi_vfsp)) {
			status = RPC_FAILED;
			rpcerr.re_status = RPC_FAILED;
			rpcerr.re_errno = EIO;
			break;
		}

		TICK_TO_TIMEVAL(timeo, &wait);

		/*
		 * Mask out all signals except SIGHUP, SIGINT, SIGQUIT
		 * and SIGTERM. (Preserving the existing masks).
		 * Mask out SIGINT if mount option nointr is specified.
		 */
		sigintr(&smask, (int)mi->mi_flags & MI_INT);
		if (!(mi->mi_flags & MI_INT))
			client->cl_nosignal = TRUE;

		/*
		 * If there is a current signal, then don't bother
		 * even trying to send out the request because we
		 * won't be able to block waiting for the response.
		 * Simply assume RPC_INTR and get on with it.
		 */
		if (ttolwp(curthread) != NULL && ISSIG(curthread, JUSTLOOKING))
			status = RPC_INTR;
		else {
			status = CLNT_CALL(client, which, xdrargs, argsp,
			    xdrres, resp, wait);
		}

		if (!(mi->mi_flags & MI_INT))
			client->cl_nosignal = FALSE;
		/*
		 * restore original signal mask
		 */
		sigunintr(&smask);

		switch (status) {
		case RPC_SUCCESS:
			if ((mi->mi_flags & MI_DYNAMIC) &&
			    mi->mi_timer_type[which] != 0 &&
			    (mi->mi_curread != my_rsize ||
			    mi->mi_curwrite != my_wsize))
				(void) nfs_feedback(FEEDBACK_OK, which, mi);
			break;

		case RPC_INTR:
			/*
			 * There is no way to recover from this error,
			 * even if mount option nointr is specified.
			 * SIGKILL, for example, cannot be blocked.
			 */
			rpcerr.re_status = RPC_INTR;
			rpcerr.re_errno = EINTR;
			break;

		case RPC_UDERROR:
			/*
			 * If the NFS server is local (vold) and
			 * it goes away then we get RPC_UDERROR.
			 * This is a retryable error, so we would
			 * loop, so check to see if the specific
			 * error was ECONNRESET, indicating that
			 * target did not exist at all.  If so,
			 * return with RPC_PROGUNAVAIL and
			 * ECONNRESET to indicate why.
			 */
			CLNT_GETERR(client, &rpcerr);
			if (rpcerr.re_errno == ECONNRESET) {
				rpcerr.re_status = RPC_PROGUNAVAIL;
				rpcerr.re_errno = ECONNRESET;
				break;
			}
			/*FALLTHROUGH*/

		default:		/* probably RPC_TIMEDOUT */
			if (IS_UNRECOVERABLE_RPC(status))
				break;

			/*
			 * increment server not responding count
			 */
			mutex_enter(&mi->mi_lock);
			mi->mi_noresponse++;
			mutex_exit(&mi->mi_lock);
#ifdef DEBUG
			nfscl->nfscl_stat.noresponse.value.ui64++;
#endif

			if (!(mi->mi_flags & MI_HARD)) {
				if (!(mi->mi_flags & MI_SEMISOFT) ||
				    (mi->mi_ss_call_type[which] == 0))
					break;
			}

			/*
			 * The call is in progress (over COTS).
			 * Try the CLNT_CALL again, but don't
			 * print a noisy error message.
			 */
			if (status == RPC_INPROGRESS) {
				tryagain = TRUE;
				break;
			}

			if (flags & RFSCALL_SOFT)
				break;

			/*
			 * On zone shutdown, just move on.
			 */
			if (zone_status_get(curproc->p_zone) >=
			    ZONE_IS_SHUTTING_DOWN) {
				rpcerr.re_status = RPC_FAILED;
				rpcerr.re_errno = EIO;
				break;
			}

			/*
			 * NFS client failover support
			 *
			 * If the current server just failed us, we'll
			 * start the process of finding a new server.
			 * After that, we can just retry.
			 */
			if (FAILOVER_MOUNT(mi) && failover_safe(fi)) {
				if (svp == mi->mi_curr_serv)
					failover_newserver(mi);
				clfree_impl(client, ch, nfscl);
				goto failoverretry;
			}

			tryagain = TRUE;
			timeo = backoff(timeo);

			CLNT_GETERR(client, &rpcerr_tmp);
			if ((status == RPC_CANTSEND) &&
			    (rpcerr_tmp.re_errno == ENOBUFS))
				msg = SRV_QFULL_MSG;
			else
				msg = SRV_NOTRESP_MSG;

			mutex_enter(&mi->mi_lock);
			if (!(mi->mi_flags & MI_PRINTED)) {
				mi->mi_flags |= MI_PRINTED;
				mutex_exit(&mi->mi_lock);
#ifdef DEBUG
				zprintf(zoneid, msg, mi->mi_vers,
				    svp->sv_hostname);
#else
				zprintf(zoneid, msg, svp->sv_hostname);
#endif
			} else
				mutex_exit(&mi->mi_lock);
			if (*douprintf && nfs_has_ctty()) {
				*douprintf = 0;
				if (!(mi->mi_flags & MI_NOPRINT))
#ifdef DEBUG
					uprintf(msg, mi->mi_vers,
					    svp->sv_hostname);
#else
					uprintf(msg, svp->sv_hostname);
#endif
			}

			/*
			 * If doing dynamic adjustment of transfer
			 * size and if it's a read or write call
			 * and if the transfer size changed while
			 * retransmitting or if the feedback routine
			 * changed the transfer size,
			 * then exit rfscall so that the transfer
			 * size can be adjusted at the vnops level.
			 */
			if ((mi->mi_flags & MI_DYNAMIC) &&
			    mi->mi_timer_type[which] != 0 &&
			    (mi->mi_curread != my_rsize ||
			    mi->mi_curwrite != my_wsize ||
			    nfs_feedback(FEEDBACK_REXMIT1, which, mi))) {
				/*
				 * On read or write calls, return
				 * back to the vnode ops level if
				 * the transfer size changed.
				 */
				clfree_impl(client, ch, nfscl);
				if (cred_cloned)
					crfree(cr);
				return (ENFS_TRYAGAIN);
			}
		}
	} while (tryagain);

	if (status != RPC_SUCCESS) {
		/*
		 * Let soft mounts use the timed out message.
		 */
		if (status == RPC_INPROGRESS)
			status = RPC_TIMEDOUT;
		nfscl->nfscl_stat.badcalls.value.ui64++;
		if (status != RPC_INTR) {
			mutex_enter(&mi->mi_lock);
			mi->mi_flags |= MI_DOWN;
			mutex_exit(&mi->mi_lock);
			CLNT_GETERR(client, &rpcerr);
#ifdef DEBUG
			bufp = clnt_sperror(client, svp->sv_hostname);
			zprintf(zoneid, "NFS%d %s failed for %s\n",
			    mi->mi_vers, mi->mi_rfsnames[which], bufp);
			if (nfs_has_ctty()) {
				if (!(mi->mi_flags & MI_NOPRINT)) {
					uprintf("NFS%d %s failed for %s\n",
					    mi->mi_vers, mi->mi_rfsnames[which],
					    bufp);
				}
			}
			kmem_free(bufp, MAXPATHLEN);
#else
			zprintf(zoneid,
			    "NFS %s failed for server %s: error %d (%s)\n",
			    mi->mi_rfsnames[which], svp->sv_hostname,
			    status, clnt_sperrno(status));
			if (nfs_has_ctty()) {
				if (!(mi->mi_flags & MI_NOPRINT)) {
					uprintf(
				"NFS %s failed for server %s: error %d (%s)\n",
					    mi->mi_rfsnames[which],
					    svp->sv_hostname, status,
					    clnt_sperrno(status));
				}
			}
#endif
			/*
			 * when CLNT_CALL() fails with RPC_AUTHERROR,
			 * re_errno is set appropriately depending on
			 * the authentication error
			 */
			if (status == RPC_VERSMISMATCH ||
			    status == RPC_PROGVERSMISMATCH)
				rpcerr.re_errno = EIO;
		}
	} else {
		/*
		 * Test the value of mi_down and mi_printed without
		 * holding the mi_lock mutex.  If they are both zero,
		 * then it is okay to skip the down and printed
		 * processing.  This saves on a mutex_enter and
		 * mutex_exit pair for a normal, successful RPC.
		 * This was just complete overhead.
		 */
		if (mi->mi_flags & (MI_DOWN | MI_PRINTED)) {
			mutex_enter(&mi->mi_lock);
			mi->mi_flags &= ~MI_DOWN;
			if (mi->mi_flags & MI_PRINTED) {
				mi->mi_flags &= ~MI_PRINTED;
				mutex_exit(&mi->mi_lock);
#ifdef DEBUG
			if (!(mi->mi_vfsp->vfs_flag & VFS_UNMOUNTED))
				zprintf(zoneid, "NFS%d server %s ok\n",
				    mi->mi_vers, svp->sv_hostname);
#else
			if (!(mi->mi_vfsp->vfs_flag & VFS_UNMOUNTED))
				zprintf(zoneid, "NFS server %s ok\n",
				    svp->sv_hostname);
#endif
			} else
				mutex_exit(&mi->mi_lock);
		}

		if (*douprintf == 0) {
			if (!(mi->mi_flags & MI_NOPRINT))
#ifdef DEBUG
				if (!(mi->mi_vfsp->vfs_flag & VFS_UNMOUNTED))
					uprintf("NFS%d server %s ok\n",
					    mi->mi_vers, svp->sv_hostname);
#else
			if (!(mi->mi_vfsp->vfs_flag & VFS_UNMOUNTED))
				uprintf("NFS server %s ok\n", svp->sv_hostname);
#endif
			*douprintf = 1;
		}
	}

	clfree_impl(client, ch, nfscl);
	if (cred_cloned)
		crfree(cr);

	ASSERT(rpcerr.re_status == RPC_SUCCESS || rpcerr.re_errno != 0);

	if (rpc_status != NULL)
		*rpc_status = rpcerr.re_status;

	TRACE_1(TR_FAC_NFS, TR_RFSCALL_END, "rfscall_end:errno %d",
	    rpcerr.re_errno);

	return (rpcerr.re_errno);
}

#ifdef DEBUG
static int acl2call_hits = 0;
static int acl2call_misses = 0;
#endif

int
acl2call(mntinfo_t *mi, rpcproc_t which, xdrproc_t xdrargs, caddr_t argsp,
    xdrproc_t xdrres, caddr_t resp, cred_t *cr, int *douprintf,
    enum nfsstat *statusp, int flags, failinfo_t *fi)
{
	int rpcerror;

	rpcerror = aclcall(mi, which, xdrargs, argsp, xdrres, resp,
	    cr, douprintf, flags, fi);
	if (!rpcerror) {
		/*
		 * See comments with crnetadjust().
		 */
		if (*statusp == NFSERR_ACCES &&
		    (cr = crnetadjust(cr)) != NULL) {
#ifdef DEBUG
			acl2call_hits++;
#endif
			rpcerror = aclcall(mi, which, xdrargs, argsp, xdrres,
			    resp, cr, douprintf, flags, fi);
			crfree(cr);
#ifdef DEBUG
			if (*statusp == NFSERR_ACCES)
				acl2call_misses++;
#endif
		}
	}

	return (rpcerror);
}

#ifdef DEBUG
static int acl3call_hits = 0;
static int acl3call_misses = 0;
#endif

int
acl3call(mntinfo_t *mi, rpcproc_t which, xdrproc_t xdrargs, caddr_t argsp,
    xdrproc_t xdrres, caddr_t resp, cred_t *cr, int *douprintf,
    nfsstat3 *statusp, int flags, failinfo_t *fi)
{
	int rpcerror;
	int user_informed;

	user_informed = 0;

	do {
		rpcerror = aclcall(mi, which, xdrargs, argsp, xdrres, resp,
		    cr, douprintf, flags, fi);
		if (!rpcerror) {
			cred_t *crr;
			if (*statusp == NFS3ERR_JUKEBOX) {
				if (!user_informed) {
					user_informed = 1;
					uprintf(
		"file temporarily unavailable on the server, retrying...\n");
				}
				delay(nfs3_jukebox_delay);
			}
			/*
			 * See crnetadjust() for comments.
			 */
			else if (*statusp == NFS3ERR_ACCES &&
			    (crr = crnetadjust(cr)) != NULL) {
#ifdef DEBUG
				acl3call_hits++;
#endif
				rpcerror = aclcall(mi, which, xdrargs, argsp,
				    xdrres, resp, crr, douprintf, flags, fi);

				crfree(crr);
#ifdef DEBUG
				if (*statusp == NFS3ERR_ACCES)
					acl3call_misses++;
#endif
			}
		}
	} while (!rpcerror && *statusp == NFS3ERR_JUKEBOX);

	return (rpcerror);
}

static int
aclcall(mntinfo_t *mi, rpcproc_t which, xdrproc_t xdrargs, caddr_t argsp,
    xdrproc_t xdrres, caddr_t resp, cred_t *icr, int *douprintf,
    int flags, failinfo_t *fi)
{
	CLIENT *client;
	struct chtab *ch;
	cred_t *cr = icr;
	bool_t cred_cloned = FALSE;
	enum clnt_stat status;
	struct rpc_err rpcerr;
	struct timeval wait;
	int timeo;		/* in units of hz */
#if 0 /* notyet */
	int my_rsize, my_wsize;
#endif
	bool_t tryagain;
	k_sigset_t smask;
	servinfo_t *svp;
	struct nfs_clnt *nfscl;
	zoneid_t zoneid = getzoneid();
#ifdef DEBUG
	char *bufp;
#endif

#if 0 /* notyet */
	TRACE_2(TR_FAC_NFS, TR_RFSCALL_START,
	    "rfscall_start:which %d mi %p", which, mi);
#endif

	nfscl = zone_getspecific(nfsclnt_zone_key, nfs_zone());
	ASSERT(nfscl != NULL);

	nfscl->nfscl_stat.calls.value.ui64++;
	mi->mi_aclreqs[which].value.ui64++;

	rpcerr.re_status = RPC_SUCCESS;

	if (FS_OR_ZONE_GONE(mi->mi_vfsp)) {
		rpcerr.re_status = RPC_FAILED;
		rpcerr.re_errno = EIO;
		return (rpcerr.re_errno);
	}

#if 0 /* notyet */
	/*
	 * Remember the transfer sizes in case
	 * nfs_feedback changes them underneath us.
	 */
	my_rsize = mi->mi_curread;
	my_wsize = mi->mi_curwrite;
#endif

	/*
	 * NFS client failover support
	 *
	 * If this rnode is not in sync with the current server (VALID_FH),
	 * we'd like to do a remap to get in sync.  We can be interrupted
	 * in failover_remap(), and if so we'll bail.  Otherwise, we'll
	 * use the best info we have to try the RPC.  Part of that is
	 * unconditionally updating the filehandle copy kept for V3.
	 *
	 * Locking: INC_READERS/DEC_READERS is a poor man's interrruptible
	 * rw_enter(); we're trying to keep the current server from being
	 * changed on us until we're done with the remapping and have a
	 * matching client handle.  We don't want to sending a filehandle
	 * to the wrong host.
	 */
failoverretry:
	if (FAILOVER_MOUNT(mi)) {
		mutex_enter(&mi->mi_lock);
		if (!(flags & RFSCALL_SOFT) && failover_safe(fi)) {
			if (failover_wait(mi)) {
				mutex_exit(&mi->mi_lock);
				return (EINTR);
			}
		}
		INC_READERS(mi);
		mutex_exit(&mi->mi_lock);
		if (fi) {
			if (!VALID_FH(fi) &&
			    !(flags & RFSCALL_SOFT) && failover_safe(fi)) {
				int remaperr;

				svp = mi->mi_curr_serv;
				remaperr = failover_remap(fi);
				if (remaperr != 0) {
#ifdef DEBUG
					if (remaperr != EINTR)
						nfs_cmn_err(remaperr, CE_WARN,
					    "aclcall couldn't failover: %m");
#endif
					mutex_enter(&mi->mi_lock);
					DEC_READERS(mi);
					mutex_exit(&mi->mi_lock);

					/*
					 * If failover_remap returns ETIMEDOUT
					 * and the filesystem is hard mounted
					 * we have to retry the call with a new
					 * server.
					 */
					if ((mi->mi_flags & MI_HARD) &&
					    IS_RECOVERABLE_ERROR(remaperr)) {
						if (svp == mi->mi_curr_serv)
							failover_newserver(mi);
						rpcerr.re_status = RPC_SUCCESS;
						goto failoverretry;
					}
					return (remaperr);
				}
			}
			if (fi->fhp && fi->copyproc)
				(*fi->copyproc)(fi->fhp, fi->vp);
		}
	}

	/* For TSOL, use a new cred which has net_mac_aware flag */
	if (!cred_cloned && is_system_labeled()) {
		cred_cloned = TRUE;
		cr = crdup(icr);
		(void) setpflags(NET_MAC_AWARE, 1, cr);
	}

	/*
	 * acl_clget() calls clnt_tli_kinit() which clears the xid, so we
	 * are guaranteed to reprocess the retry as a new request.
	 */
	svp = mi->mi_curr_serv;
	rpcerr.re_errno = acl_clget(mi, svp, cr, &client, &ch, nfscl);
	if (FAILOVER_MOUNT(mi)) {
		mutex_enter(&mi->mi_lock);
		DEC_READERS(mi);
		mutex_exit(&mi->mi_lock);

		if ((rpcerr.re_errno == ETIMEDOUT ||
		    rpcerr.re_errno == ECONNRESET) &&
		    failover_safe(fi)) {
			if (svp == mi->mi_curr_serv)
				failover_newserver(mi);
			goto failoverretry;
		}
	}
	if (rpcerr.re_errno != 0) {
		if (cred_cloned)
			crfree(cr);
		return (rpcerr.re_errno);
	}

	if (svp->sv_knconf->knc_semantics == NC_TPI_COTS_ORD ||
	    svp->sv_knconf->knc_semantics == NC_TPI_COTS) {
		timeo = (mi->mi_timeo * hz) / 10;
	} else {
		mutex_enter(&mi->mi_lock);
		timeo = CLNT_SETTIMERS(client,
		    &(mi->mi_timers[mi->mi_acl_timer_type[which]]),
		    &(mi->mi_timers[NFS_CALLTYPES]),
		    (minimum_timeo[mi->mi_acl_call_type[which]]*hz)>>3,
		    (void (*)()) 0, (caddr_t)mi, 0);
		mutex_exit(&mi->mi_lock);
	}

	/*
	 * If hard mounted fs, retry call forever unless hard error occurs.
	 */
	do {
		tryagain = FALSE;

		if (FS_OR_ZONE_GONE(mi->mi_vfsp)) {
			status = RPC_FAILED;
			rpcerr.re_status = RPC_FAILED;
			rpcerr.re_errno = EIO;
			break;
		}

		TICK_TO_TIMEVAL(timeo, &wait);

		/*
		 * Mask out all signals except SIGHUP, SIGINT, SIGQUIT
		 * and SIGTERM. (Preserving the existing masks).
		 * Mask out SIGINT if mount option nointr is specified.
		 */
		sigintr(&smask, (int)mi->mi_flags & MI_INT);
		if (!(mi->mi_flags & MI_INT))
			client->cl_nosignal = TRUE;

		/*
		 * If there is a current signal, then don't bother
		 * even trying to send out the request because we
		 * won't be able to block waiting for the response.
		 * Simply assume RPC_INTR and get on with it.
		 */
		if (ttolwp(curthread) != NULL && ISSIG(curthread, JUSTLOOKING))
			status = RPC_INTR;
		else {
			status = CLNT_CALL(client, which, xdrargs, argsp,
			    xdrres, resp, wait);
		}

		if (!(mi->mi_flags & MI_INT))
			client->cl_nosignal = FALSE;
		/*
		 * restore original signal mask
		 */
		sigunintr(&smask);

		switch (status) {
		case RPC_SUCCESS:
#if 0 /* notyet */
			if ((mi->mi_flags & MI_DYNAMIC) &&
			    mi->mi_timer_type[which] != 0 &&
			    (mi->mi_curread != my_rsize ||
			    mi->mi_curwrite != my_wsize))
				(void) nfs_feedback(FEEDBACK_OK, which, mi);
#endif
			break;

		/*
		 * Unfortunately, there are servers in the world which
		 * are not coded correctly.  They are not prepared to
		 * handle RPC requests to the NFS port which are not
		 * NFS requests.  Thus, they may try to process the
		 * NFS_ACL request as if it were an NFS request.  This
		 * does not work.  Generally, an error will be generated
		 * on the client because it will not be able to decode
		 * the response from the server.  However, it seems
		 * possible that the server may not be able to decode
		 * the arguments.  Thus, the criteria for deciding
		 * whether the server supports NFS_ACL or not is whether
		 * the following RPC errors are returned from CLNT_CALL.
		 */
		case RPC_CANTDECODERES:
		case RPC_PROGUNAVAIL:
		case RPC_CANTDECODEARGS:
		case RPC_PROGVERSMISMATCH:
			mutex_enter(&mi->mi_lock);
			mi->mi_flags &= ~(MI_ACL | MI_EXTATTR);
			mutex_exit(&mi->mi_lock);
			break;

		/*
		 * If the server supports NFS_ACL but not the new ops
		 * for extended attributes, make sure we don't retry.
		 */
		case RPC_PROCUNAVAIL:
			mutex_enter(&mi->mi_lock);
			mi->mi_flags &= ~MI_EXTATTR;
			mutex_exit(&mi->mi_lock);
			break;

		case RPC_INTR:
			/*
			 * There is no way to recover from this error,
			 * even if mount option nointr is specified.
			 * SIGKILL, for example, cannot be blocked.
			 */
			rpcerr.re_status = RPC_INTR;
			rpcerr.re_errno = EINTR;
			break;

		case RPC_UDERROR:
			/*
			 * If the NFS server is local (vold) and
			 * it goes away then we get RPC_UDERROR.
			 * This is a retryable error, so we would
			 * loop, so check to see if the specific
			 * error was ECONNRESET, indicating that
			 * target did not exist at all.  If so,
			 * return with RPC_PROGUNAVAIL and
			 * ECONNRESET to indicate why.
			 */
			CLNT_GETERR(client, &rpcerr);
			if (rpcerr.re_errno == ECONNRESET) {
				rpcerr.re_status = RPC_PROGUNAVAIL;
				rpcerr.re_errno = ECONNRESET;
				break;
			}
			/*FALLTHROUGH*/

		default:		/* probably RPC_TIMEDOUT */
			if (IS_UNRECOVERABLE_RPC(status))
				break;

			/*
			 * increment server not responding count
			 */
			mutex_enter(&mi->mi_lock);
			mi->mi_noresponse++;
			mutex_exit(&mi->mi_lock);
#ifdef DEBUG
			nfscl->nfscl_stat.noresponse.value.ui64++;
#endif

			if (!(mi->mi_flags & MI_HARD)) {
				if (!(mi->mi_flags & MI_SEMISOFT) ||
				    (mi->mi_acl_ss_call_type[which] == 0))
					break;
			}

			/*
			 * The call is in progress (over COTS).
			 * Try the CLNT_CALL again, but don't
			 * print a noisy error message.
			 */
			if (status == RPC_INPROGRESS) {
				tryagain = TRUE;
				break;
			}

			if (flags & RFSCALL_SOFT)
				break;

			/*
			 * On zone shutdown, just move on.
			 */
			if (zone_status_get(curproc->p_zone) >=
			    ZONE_IS_SHUTTING_DOWN) {
				rpcerr.re_status = RPC_FAILED;
				rpcerr.re_errno = EIO;
				break;
			}

			/*
			 * NFS client failover support
			 *
			 * If the current server just failed us, we'll
			 * start the process of finding a new server.
			 * After that, we can just retry.
			 */
			if (FAILOVER_MOUNT(mi) && failover_safe(fi)) {
				if (svp == mi->mi_curr_serv)
					failover_newserver(mi);
				clfree_impl(client, ch, nfscl);
				goto failoverretry;
			}

			tryagain = TRUE;
			timeo = backoff(timeo);
			mutex_enter(&mi->mi_lock);
			if (!(mi->mi_flags & MI_PRINTED)) {
				mi->mi_flags |= MI_PRINTED;
				mutex_exit(&mi->mi_lock);
#ifdef DEBUG
				zprintf(zoneid,
			"NFS_ACL%d server %s not responding still trying\n",
				    mi->mi_vers, svp->sv_hostname);
#else
				zprintf(zoneid,
			    "NFS server %s not responding still trying\n",
				    svp->sv_hostname);
#endif
			} else
				mutex_exit(&mi->mi_lock);
			if (*douprintf && nfs_has_ctty()) {
				*douprintf = 0;
				if (!(mi->mi_flags & MI_NOPRINT))
#ifdef DEBUG
					uprintf(
			"NFS_ACL%d server %s not responding still trying\n",
					    mi->mi_vers, svp->sv_hostname);
#else
					uprintf(
			    "NFS server %s not responding still trying\n",
					    svp->sv_hostname);
#endif
			}

#if 0 /* notyet */
			/*
			 * If doing dynamic adjustment of transfer
			 * size and if it's a read or write call
			 * and if the transfer size changed while
			 * retransmitting or if the feedback routine
			 * changed the transfer size,
			 * then exit rfscall so that the transfer
			 * size can be adjusted at the vnops level.
			 */
			if ((mi->mi_flags & MI_DYNAMIC) &&
			    mi->mi_acl_timer_type[which] != 0 &&
			    (mi->mi_curread != my_rsize ||
			    mi->mi_curwrite != my_wsize ||
			    nfs_feedback(FEEDBACK_REXMIT1, which, mi))) {
				/*
				 * On read or write calls, return
				 * back to the vnode ops level if
				 * the transfer size changed.
				 */
				clfree_impl(client, ch, nfscl);
				if (cred_cloned)
					crfree(cr);
				return (ENFS_TRYAGAIN);
			}
#endif
		}
	} while (tryagain);

	if (status != RPC_SUCCESS) {
		/*
		 * Let soft mounts use the timed out message.
		 */
		if (status == RPC_INPROGRESS)
			status = RPC_TIMEDOUT;
		nfscl->nfscl_stat.badcalls.value.ui64++;
		if (status == RPC_CANTDECODERES ||
		    status == RPC_PROGUNAVAIL ||
		    status == RPC_PROCUNAVAIL ||
		    status == RPC_CANTDECODEARGS ||
		    status == RPC_PROGVERSMISMATCH)
			CLNT_GETERR(client, &rpcerr);
		else if (status != RPC_INTR) {
			mutex_enter(&mi->mi_lock);
			mi->mi_flags |= MI_DOWN;
			mutex_exit(&mi->mi_lock);
			CLNT_GETERR(client, &rpcerr);
#ifdef DEBUG
			bufp = clnt_sperror(client, svp->sv_hostname);
			zprintf(zoneid, "NFS_ACL%d %s failed for %s\n",
			    mi->mi_vers, mi->mi_aclnames[which], bufp);
			if (nfs_has_ctty()) {
				if (!(mi->mi_flags & MI_NOPRINT)) {
					uprintf("NFS_ACL%d %s failed for %s\n",
					    mi->mi_vers, mi->mi_aclnames[which],
					    bufp);
				}
			}
			kmem_free(bufp, MAXPATHLEN);
#else
			zprintf(zoneid,
			    "NFS %s failed for server %s: error %d (%s)\n",
			    mi->mi_aclnames[which], svp->sv_hostname,
			    status, clnt_sperrno(status));
			if (nfs_has_ctty()) {
				if (!(mi->mi_flags & MI_NOPRINT))
					uprintf(
				"NFS %s failed for server %s: error %d (%s)\n",
					    mi->mi_aclnames[which],
					    svp->sv_hostname, status,
					    clnt_sperrno(status));
			}
#endif
			/*
			 * when CLNT_CALL() fails with RPC_AUTHERROR,
			 * re_errno is set appropriately depending on
			 * the authentication error
			 */
			if (status == RPC_VERSMISMATCH ||
			    status == RPC_PROGVERSMISMATCH)
				rpcerr.re_errno = EIO;
		}
	} else {
		/*
		 * Test the value of mi_down and mi_printed without
		 * holding the mi_lock mutex.  If they are both zero,
		 * then it is okay to skip the down and printed
		 * processing.  This saves on a mutex_enter and
		 * mutex_exit pair for a normal, successful RPC.
		 * This was just complete overhead.
		 */
		if (mi->mi_flags & (MI_DOWN | MI_PRINTED)) {
			mutex_enter(&mi->mi_lock);
			mi->mi_flags &= ~MI_DOWN;
			if (mi->mi_flags & MI_PRINTED) {
				mi->mi_flags &= ~MI_PRINTED;
				mutex_exit(&mi->mi_lock);
#ifdef DEBUG
				zprintf(zoneid, "NFS_ACL%d server %s ok\n",
				    mi->mi_vers, svp->sv_hostname);
#else
				zprintf(zoneid, "NFS server %s ok\n",
				    svp->sv_hostname);
#endif
			} else
				mutex_exit(&mi->mi_lock);
		}

		if (*douprintf == 0) {
			if (!(mi->mi_flags & MI_NOPRINT))
#ifdef DEBUG
				uprintf("NFS_ACL%d server %s ok\n",
				    mi->mi_vers, svp->sv_hostname);
#else
				uprintf("NFS server %s ok\n", svp->sv_hostname);
#endif
			*douprintf = 1;
		}
	}

	clfree_impl(client, ch, nfscl);
	if (cred_cloned)
		crfree(cr);

	ASSERT(rpcerr.re_status == RPC_SUCCESS || rpcerr.re_errno != 0);

#if 0 /* notyet */
	TRACE_1(TR_FAC_NFS, TR_RFSCALL_END, "rfscall_end:errno %d",
	    rpcerr.re_errno);
#endif

	return (rpcerr.re_errno);
}

int
vattr_to_sattr(struct vattr *vap, struct nfssattr *sa)
{
	uint_t mask = vap->va_mask;

	if (!(mask & AT_MODE))
		sa->sa_mode = (uint32_t)-1;
	else
		sa->sa_mode = vap->va_mode;
	if (!(mask & AT_UID))
		sa->sa_uid = (uint32_t)-1;
	else
		sa->sa_uid = (uint32_t)vap->va_uid;
	if (!(mask & AT_GID))
		sa->sa_gid = (uint32_t)-1;
	else
		sa->sa_gid = (uint32_t)vap->va_gid;
	if (!(mask & AT_SIZE))
		sa->sa_size = (uint32_t)-1;
	else
		sa->sa_size = (uint32_t)vap->va_size;
	if (!(mask & AT_ATIME))
		sa->sa_atime.tv_sec = sa->sa_atime.tv_usec = (int32_t)-1;
	else {
		/* check time validity */
		if (! NFS_TIME_T_OK(vap->va_atime.tv_sec)) {
			return (EOVERFLOW);
		}
		sa->sa_atime.tv_sec = vap->va_atime.tv_sec;
		sa->sa_atime.tv_usec = vap->va_atime.tv_nsec / 1000;
	}
	if (!(mask & AT_MTIME))
		sa->sa_mtime.tv_sec = sa->sa_mtime.tv_usec = (int32_t)-1;
	else {
		/* check time validity */
		if (! NFS_TIME_T_OK(vap->va_mtime.tv_sec)) {
			return (EOVERFLOW);
		}
		sa->sa_mtime.tv_sec = vap->va_mtime.tv_sec;
		sa->sa_mtime.tv_usec = vap->va_mtime.tv_nsec / 1000;
	}
	return (0);
}

int
vattr_to_sattr3(struct vattr *vap, sattr3 *sa)
{
	uint_t mask = vap->va_mask;

	if (!(mask & AT_MODE))
		sa->mode.set_it = FALSE;
	else {
		sa->mode.set_it = TRUE;
		sa->mode.mode = (mode3)vap->va_mode;
	}
	if (!(mask & AT_UID))
		sa->uid.set_it = FALSE;
	else {
		sa->uid.set_it = TRUE;
		sa->uid.uid = (uid3)vap->va_uid;
	}
	if (!(mask & AT_GID))
		sa->gid.set_it = FALSE;
	else {
		sa->gid.set_it = TRUE;
		sa->gid.gid = (gid3)vap->va_gid;
	}
	if (!(mask & AT_SIZE))
		sa->size.set_it = FALSE;
	else {
		sa->size.set_it = TRUE;
		sa->size.size = (size3)vap->va_size;
	}
	if (!(mask & AT_ATIME))
		sa->atime.set_it = DONT_CHANGE;
	else {
		/* check time validity */
		if (! NFS_TIME_T_OK(vap->va_atime.tv_sec)) {
			return (EOVERFLOW);
		}
		sa->atime.set_it = SET_TO_CLIENT_TIME;
		sa->atime.atime.seconds = (uint32)vap->va_atime.tv_sec;
		sa->atime.atime.nseconds = (uint32)vap->va_atime.tv_nsec;
	}
	if (!(mask & AT_MTIME))
		sa->mtime.set_it = DONT_CHANGE;
	else {
		/* check time validity */
		if (! NFS_TIME_T_OK(vap->va_mtime.tv_sec)) {
			return (EOVERFLOW);
		}
		sa->mtime.set_it = SET_TO_CLIENT_TIME;
		sa->mtime.mtime.seconds = (uint32)vap->va_mtime.tv_sec;
		sa->mtime.mtime.nseconds = (uint32)vap->va_mtime.tv_nsec;
	}
	return (0);
}

void
setdiropargs(struct nfsdiropargs *da, char *nm, vnode_t *dvp)
{

	da->da_fhandle = VTOFH(dvp);
	da->da_name = nm;
	da->da_flags = 0;
}

void
setdiropargs3(diropargs3 *da, char *nm, vnode_t *dvp)
{

	da->dirp = VTOFH3(dvp);
	da->name = nm;
}

int
setdirgid(vnode_t *dvp, gid_t *gidp, cred_t *cr)
{
	int error;
	rnode_t *rp;
	struct vattr va;

	va.va_mask = AT_MODE | AT_GID;
	error = VOP_GETATTR(dvp, &va, 0, cr, NULL);
	if (error)
		return (error);

	/*
	 * To determine the expected group-id of the created file:
	 *  1)	If the filesystem was not mounted with the Old-BSD-compatible
	 *	GRPID option, and the directory's set-gid bit is clear,
	 *	then use the process's gid.
	 *  2)	Otherwise, set the group-id to the gid of the parent directory.
	 */
	rp = VTOR(dvp);
	mutex_enter(&rp->r_statelock);
	if (!(VTOMI(dvp)->mi_flags & MI_GRPID) && !(va.va_mode & VSGID))
		*gidp = crgetgid(cr);
	else
		*gidp = va.va_gid;
	mutex_exit(&rp->r_statelock);
	return (0);
}

int
setdirmode(vnode_t *dvp, mode_t *omp, cred_t *cr)
{
	int error;
	struct vattr va;

	va.va_mask = AT_MODE;
	error = VOP_GETATTR(dvp, &va, 0, cr, NULL);
	if (error)
		return (error);

	/*
	 * Modify the expected mode (om) so that the set-gid bit matches
	 * that of the parent directory (dvp).
	 */
	if (va.va_mode & VSGID)
		*omp |= VSGID;
	else
		*omp &= ~VSGID;
	return (0);
}

void
nfs_setswaplike(vnode_t *vp, vattr_t *vap)
{

	if (vp->v_type == VREG && (vap->va_mode & (VEXEC | VSVTX)) == VSVTX) {
		if (!(vp->v_flag & VSWAPLIKE)) {
			mutex_enter(&vp->v_lock);
			vp->v_flag |= VSWAPLIKE;
			mutex_exit(&vp->v_lock);
		}
	} else {
		if (vp->v_flag & VSWAPLIKE) {
			mutex_enter(&vp->v_lock);
			vp->v_flag &= ~VSWAPLIKE;
			mutex_exit(&vp->v_lock);
		}
	}
}

/*
 * Free the resources associated with an rnode.
 */
static void
rinactive(rnode_t *rp, cred_t *cr)
{
	vnode_t *vp;
	cred_t *cred;
	char *contents;
	int size;
	vsecattr_t *vsp;
	int error;
	nfs3_pathconf_info *info;

	/*
	 * Before freeing anything, wait until all asynchronous
	 * activity is done on this rnode.  This will allow all
	 * asynchronous read ahead and write behind i/o's to
	 * finish.
	 */
	mutex_enter(&rp->r_statelock);
	while (rp->r_count > 0)
		cv_wait(&rp->r_cv, &rp->r_statelock);
	mutex_exit(&rp->r_statelock);

	/*
	 * Flush and invalidate all pages associated with the vnode.
	 */
	vp = RTOV(rp);
	if (vn_has_cached_data(vp)) {
		ASSERT(vp->v_type != VCHR);
		if ((rp->r_flags & RDIRTY) && !rp->r_error) {
			error = VOP_PUTPAGE(vp, (u_offset_t)0, 0, 0, cr, NULL);
			if (error && (error == ENOSPC || error == EDQUOT)) {
				mutex_enter(&rp->r_statelock);
				if (!rp->r_error)
					rp->r_error = error;
				mutex_exit(&rp->r_statelock);
			}
		}
		nfs_invalidate_pages(vp, (u_offset_t)0, cr);
	}

	/*
	 * Free any held credentials and caches which may be associated
	 * with this rnode.
	 */
	mutex_enter(&rp->r_statelock);
	cred = rp->r_cred;
	rp->r_cred = NULL;
	contents = rp->r_symlink.contents;
	size = rp->r_symlink.size;
	rp->r_symlink.contents = NULL;
	vsp = rp->r_secattr;
	rp->r_secattr = NULL;
	info = rp->r_pathconf;
	rp->r_pathconf = NULL;
	mutex_exit(&rp->r_statelock);

	/*
	 * Free the held credential.
	 */
	if (cred != NULL)
		crfree(cred);

	/*
	 * Free the access cache entries.
	 */
	(void) nfs_access_purge_rp(rp);

	/*
	 * Free the readdir cache entries.
	 */
	if (HAVE_RDDIR_CACHE(rp))
		nfs_purge_rddir_cache(vp);

	/*
	 * Free the symbolic link cache.
	 */
	if (contents != NULL) {

		kmem_free((void *)contents, size);
	}

	/*
	 * Free any cached ACL.
	 */
	if (vsp != NULL)
		nfs_acl_free(vsp);

	/*
	 * Free any cached pathconf information.
	 */
	if (info != NULL)
		kmem_free(info, sizeof (*info));
}

/*
 * Return a vnode for the given NFS Version 2 file handle.
 * If no rnode exists for this fhandle, create one and put it
 * into the hash queues.  If the rnode for this fhandle
 * already exists, return it.
 *
 * Note: make_rnode() may upgrade the hash bucket lock to exclusive.
 */
vnode_t *
makenfsnode(fhandle_t *fh, struct nfsfattr *attr, struct vfs *vfsp,
    hrtime_t t, cred_t *cr, char *dnm, char *nm)
{
	int newnode;
	int index;
	vnode_t *vp;
	nfs_fhandle nfh;
	vattr_t va;

	nfh.fh_len = NFS_FHSIZE;
	bcopy(fh, nfh.fh_buf, NFS_FHSIZE);

	index = rtablehash(&nfh);
	rw_enter(&rtable[index].r_lock, RW_READER);

	vp = make_rnode(&nfh, &rtable[index], vfsp, nfs_vnodeops,
	    nfs_putapage, nfs_rddir_compar, &newnode, cr, dnm, nm);

	if (attr != NULL) {
		if (!newnode) {
			rw_exit(&rtable[index].r_lock);
			(void) nfs_cache_fattr(vp, attr, &va, t, cr);
		} else {
			if (attr->na_type < NFNON || attr->na_type > NFSOC)
				vp->v_type = VBAD;
			else
				vp->v_type = n2v_type(attr);
			/*
			 * A translation here seems to be necessary
			 * because this function can be called
			 * with `attr' that has come from the wire,
			 * and been operated on by vattr_to_nattr().
			 * See nfsrootvp()->VOP_GETTATTR()->nfsgetattr()
			 * ->nfs_getattr_otw()->rfscall()->vattr_to_nattr()
			 * ->makenfsnode().
			 */
			if ((attr->na_rdev & 0xffff0000) == 0)
				vp->v_rdev = nfsv2_expdev(attr->na_rdev);
			else
				vp->v_rdev = expldev(n2v_rdev(attr));
			nfs_attrcache(vp, attr, t);
			rw_exit(&rtable[index].r_lock);
		}
	} else {
		if (newnode) {
			PURGE_ATTRCACHE(vp);
		}
		rw_exit(&rtable[index].r_lock);
	}

	return (vp);
}

/*
 * Return a vnode for the given NFS Version 3 file handle.
 * If no rnode exists for this fhandle, create one and put it
 * into the hash queues.  If the rnode for this fhandle
 * already exists, return it.
 *
 * Note: make_rnode() may upgrade the hash bucket lock to exclusive.
 */
vnode_t *
makenfs3node_va(nfs_fh3 *fh, vattr_t *vap, struct vfs *vfsp, hrtime_t t,
    cred_t *cr, char *dnm, char *nm)
{
	int newnode;
	int index;
	vnode_t *vp;

	index = rtablehash((nfs_fhandle *)fh);
	rw_enter(&rtable[index].r_lock, RW_READER);

	vp = make_rnode((nfs_fhandle *)fh, &rtable[index], vfsp,
	    nfs3_vnodeops, nfs3_putapage, nfs3_rddir_compar, &newnode, cr,
	    dnm, nm);

	if (vap == NULL) {
		if (newnode) {
			PURGE_ATTRCACHE(vp);
		}
		rw_exit(&rtable[index].r_lock);
		return (vp);
	}

	if (!newnode) {
		rw_exit(&rtable[index].r_lock);
		nfs_attr_cache(vp, vap, t, cr);
	} else {
		rnode_t *rp = VTOR(vp);

		vp->v_type = vap->va_type;
		vp->v_rdev = vap->va_rdev;

		mutex_enter(&rp->r_statelock);
		if (rp->r_mtime <= t)
			nfs_attrcache_va(vp, vap);
		mutex_exit(&rp->r_statelock);
		rw_exit(&rtable[index].r_lock);
	}

	return (vp);
}

vnode_t *
makenfs3node(nfs_fh3 *fh, fattr3 *attr, struct vfs *vfsp, hrtime_t t,
    cred_t *cr, char *dnm, char *nm)
{
	int newnode;
	int index;
	vnode_t *vp;
	vattr_t va;

	index = rtablehash((nfs_fhandle *)fh);
	rw_enter(&rtable[index].r_lock, RW_READER);

	vp = make_rnode((nfs_fhandle *)fh, &rtable[index], vfsp,
	    nfs3_vnodeops, nfs3_putapage, nfs3_rddir_compar, &newnode, cr,
	    dnm, nm);

	if (attr == NULL) {
		if (newnode) {
			PURGE_ATTRCACHE(vp);
		}
		rw_exit(&rtable[index].r_lock);
		return (vp);
	}

	if (!newnode) {
		rw_exit(&rtable[index].r_lock);
		(void) nfs3_cache_fattr3(vp, attr, &va, t, cr);
	} else {
		if (attr->type < NF3REG || attr->type > NF3FIFO)
			vp->v_type = VBAD;
		else
			vp->v_type = nf3_to_vt[attr->type];
		vp->v_rdev = makedevice(attr->rdev.specdata1,
		    attr->rdev.specdata2);
		nfs3_attrcache(vp, attr, t);
		rw_exit(&rtable[index].r_lock);
	}

	return (vp);
}

/*
 * Read this comment before making changes to rtablehash()!
 * This is a hash function in which seemingly obvious and harmless
 * changes can cause escalations costing million dollars!
 * Know what you are doing.
 *
 * rtablehash() implements Jenkins' one-at-a-time hash algorithm.  The
 * algorithm is currently detailed here:
 *
 *   http://burtleburtle.net/bob/hash/doobs.html
 *
 * Of course, the above link may not be valid by the time you are reading
 * this, but suffice it to say that the one-at-a-time algorithm works well in
 * almost all cases.  If you are changing the algorithm be sure to verify that
 * the hash algorithm still provides even distribution in all cases and with
 * any server returning filehandles in whatever order (sequential or random).
 */
static int
rtablehash(nfs_fhandle *fh)
{
	ulong_t hash, len, i;
	char *key;

	key = fh->fh_buf;
	len = (ulong_t)fh->fh_len;
	for (hash = 0, i = 0; i < len; i++) {
		hash += key[i];
		hash += (hash << 10);
		hash ^= (hash >> 6);
	}
	hash += (hash << 3);
	hash ^= (hash >> 11);
	hash += (hash << 15);
	return (hash & rtablemask);
}

static vnode_t *
make_rnode(nfs_fhandle *fh, rhashq_t *rhtp, struct vfs *vfsp,
    struct vnodeops *vops,
    int (*putapage)(vnode_t *, page_t *, u_offset_t *, size_t *, int, cred_t *),
    int (*compar)(const void *, const void *),
    int *newnode, cred_t *cr, char *dnm, char *nm)
{
	rnode_t *rp;
	rnode_t *trp;
	vnode_t *vp;
	mntinfo_t *mi;

	ASSERT(RW_READ_HELD(&rhtp->r_lock));

	mi = VFTOMI(vfsp);
start:
	if ((rp = rfind(rhtp, fh, vfsp)) != NULL) {
		vp = RTOV(rp);
		nfs_set_vroot(vp);
		*newnode = 0;
		return (vp);
	}
	rw_exit(&rhtp->r_lock);

	mutex_enter(&rpfreelist_lock);
	if (rpfreelist != NULL && rnew >= nrnode) {
		rp = rpfreelist;
		rp_rmfree(rp);
		mutex_exit(&rpfreelist_lock);

		vp = RTOV(rp);

		if (rp->r_flags & RHASHED) {
			rw_enter(&rp->r_hashq->r_lock, RW_WRITER);
			mutex_enter(&vp->v_lock);
			if (vp->v_count > 1) {
				VN_RELE_LOCKED(vp);
				mutex_exit(&vp->v_lock);
				rw_exit(&rp->r_hashq->r_lock);
				rw_enter(&rhtp->r_lock, RW_READER);
				goto start;
			}
			mutex_exit(&vp->v_lock);
			rp_rmhash_locked(rp);
			rw_exit(&rp->r_hashq->r_lock);
		}

		rinactive(rp, cr);

		mutex_enter(&vp->v_lock);
		if (vp->v_count > 1) {
			VN_RELE_LOCKED(vp);
			mutex_exit(&vp->v_lock);
			rw_enter(&rhtp->r_lock, RW_READER);
			goto start;
		}
		mutex_exit(&vp->v_lock);
		vn_invalid(vp);
		/*
		 * destroy old locks before bzero'ing and
		 * recreating the locks below.
		 */
		nfs_rw_destroy(&rp->r_rwlock);
		nfs_rw_destroy(&rp->r_lkserlock);
		mutex_destroy(&rp->r_statelock);
		cv_destroy(&rp->r_cv);
		cv_destroy(&rp->r_commit.c_cv);
		nfs_free_r_path(rp);
		avl_destroy(&rp->r_dir);
		/*
		 * Make sure that if rnode is recycled then
		 * VFS count is decremented properly before
		 * reuse.
		 */
		VFS_RELE(vp->v_vfsp);
		vn_reinit(vp);
	} else {
		vnode_t *new_vp;

		mutex_exit(&rpfreelist_lock);

		rp = kmem_cache_alloc(rnode_cache, KM_SLEEP);
		new_vp = vn_alloc(KM_SLEEP);

		atomic_inc_ulong((ulong_t *)&rnew);
#ifdef DEBUG
		clstat_debug.nrnode.value.ui64++;
#endif
		vp = new_vp;
	}

	bzero(rp, sizeof (*rp));
	rp->r_vnode = vp;
	nfs_rw_init(&rp->r_rwlock, NULL, RW_DEFAULT, NULL);
	nfs_rw_init(&rp->r_lkserlock, NULL, RW_DEFAULT, NULL);
	mutex_init(&rp->r_statelock, NULL, MUTEX_DEFAULT, NULL);
	cv_init(&rp->r_cv, NULL, CV_DEFAULT, NULL);
	cv_init(&rp->r_commit.c_cv, NULL, CV_DEFAULT, NULL);
	rp->r_fh.fh_len = fh->fh_len;
	bcopy(fh->fh_buf, rp->r_fh.fh_buf, fh->fh_len);
	rp->r_server = mi->mi_curr_serv;
	if (FAILOVER_MOUNT(mi)) {
		/*
		 * If replicated servers, stash pathnames
		 */
		if (dnm != NULL && nm != NULL) {
			char *s, *p;
			uint_t len;

			len = (uint_t)(strlen(dnm) + strlen(nm) + 2);
			rp->r_path = kmem_alloc(len, KM_SLEEP);
#ifdef DEBUG
			clstat_debug.rpath.value.ui64 += len;
#endif
			s = rp->r_path;
			for (p = dnm; *p; p++)
				*s++ = *p;
			*s++ = '/';
			for (p = nm; *p; p++)
				*s++ = *p;
			*s = '\0';
		} else {
			/* special case for root */
			rp->r_path = kmem_alloc(2, KM_SLEEP);
#ifdef DEBUG
			clstat_debug.rpath.value.ui64 += 2;
#endif
			*rp->r_path = '.';
			*(rp->r_path + 1) = '\0';
		}
	}
	VFS_HOLD(vfsp);
	rp->r_putapage = putapage;
	rp->r_hashq = rhtp;
	rp->r_flags = RREADDIRPLUS;
	avl_create(&rp->r_dir, compar, sizeof (rddir_cache),
	    offsetof(rddir_cache, tree));
	vn_setops(vp, vops);
	vp->v_data = (caddr_t)rp;
	vp->v_vfsp = vfsp;
	vp->v_type = VNON;
	vp->v_flag |= VMODSORT;
	nfs_set_vroot(vp);

	/*
	 * There is a race condition if someone else
	 * alloc's the rnode while no locks are held, so we
	 * check again and recover if found.
	 */
	rw_enter(&rhtp->r_lock, RW_WRITER);
	if ((trp = rfind(rhtp, fh, vfsp)) != NULL) {
		vp = RTOV(trp);
		nfs_set_vroot(vp);
		*newnode = 0;
		rw_exit(&rhtp->r_lock);
		rp_addfree(rp, cr);
		rw_enter(&rhtp->r_lock, RW_READER);
		return (vp);
	}
	rp_addhash(rp);
	*newnode = 1;
	return (vp);
}

/*
 * Callback function to check if the page should be marked as
 * modified. In the positive case, p_fsdata is set to C_NOCOMMIT.
 */
int
nfs_setmod_check(page_t *pp)
{
	if (pp->p_fsdata != C_NOCOMMIT) {
		pp->p_fsdata = C_NOCOMMIT;
		return (1);
	}
	return (0);
}

static void
nfs_set_vroot(vnode_t *vp)
{
	rnode_t *rp;
	nfs_fhandle *rootfh;

	rp = VTOR(vp);
	rootfh = &rp->r_server->sv_fhandle;
	if (rootfh->fh_len == rp->r_fh.fh_len &&
	    bcmp(rootfh->fh_buf, rp->r_fh.fh_buf, rp->r_fh.fh_len) == 0) {
		if (!(vp->v_flag & VROOT)) {
			mutex_enter(&vp->v_lock);
			vp->v_flag |= VROOT;
			mutex_exit(&vp->v_lock);
		}
	}
}

static void
nfs_free_r_path(rnode_t *rp)
{
	char *path;
	size_t len;

	path = rp->r_path;
	if (path) {
		rp->r_path = NULL;
		len = strlen(path) + 1;
		kmem_free(path, len);
#ifdef DEBUG
		clstat_debug.rpath.value.ui64 -= len;
#endif
	}
}

/*
 * Put an rnode on the free list.
 *
 * Rnodes which were allocated above and beyond the normal limit
 * are immediately freed.
 */
void
rp_addfree(rnode_t *rp, cred_t *cr)
{
	vnode_t *vp;
	struct vfs *vfsp;

	vp = RTOV(rp);
	ASSERT(vp->v_count >= 1);
	ASSERT(rp->r_freef == NULL && rp->r_freeb == NULL);

	/*
	 * If we have too many rnodes allocated and there are no
	 * references to this rnode, or if the rnode is no longer
	 * accessible by it does not reside in the hash queues,
	 * or if an i/o error occurred while writing to the file,
	 * then just free it instead of putting it on the rnode
	 * freelist.
	 */
	vfsp = vp->v_vfsp;
	if (((rnew > nrnode || !(rp->r_flags & RHASHED) || rp->r_error ||
	    (vfsp->vfs_flag & VFS_UNMOUNTED)) && rp->r_count == 0)) {
		if (rp->r_flags & RHASHED) {
			rw_enter(&rp->r_hashq->r_lock, RW_WRITER);
			mutex_enter(&vp->v_lock);
			if (vp->v_count > 1) {
				VN_RELE_LOCKED(vp);
				mutex_exit(&vp->v_lock);
				rw_exit(&rp->r_hashq->r_lock);
				return;
			}
			mutex_exit(&vp->v_lock);
			rp_rmhash_locked(rp);
			rw_exit(&rp->r_hashq->r_lock);
		}

		rinactive(rp, cr);

		/*
		 * Recheck the vnode reference count.  We need to
		 * make sure that another reference has not been
		 * acquired while we were not holding v_lock.  The
		 * rnode is not in the rnode hash queues, so the
		 * only way for a reference to have been acquired
		 * is for a VOP_PUTPAGE because the rnode was marked
		 * with RDIRTY or for a modified page.  This
		 * reference may have been acquired before our call
		 * to rinactive.  The i/o may have been completed,
		 * thus allowing rinactive to complete, but the
		 * reference to the vnode may not have been released
		 * yet.  In any case, the rnode can not be destroyed
		 * until the other references to this vnode have been
		 * released.  The other references will take care of
		 * either destroying the rnode or placing it on the
		 * rnode freelist.  If there are no other references,
		 * then the rnode may be safely destroyed.
		 */
		mutex_enter(&vp->v_lock);
		if (vp->v_count > 1) {
			VN_RELE_LOCKED(vp);
			mutex_exit(&vp->v_lock);
			return;
		}
		mutex_exit(&vp->v_lock);

		destroy_rnode(rp);
		return;
	}

	/*
	 * Lock the hash queue and then recheck the reference count
	 * to ensure that no other threads have acquired a reference
	 * to indicate that the rnode should not be placed on the
	 * freelist.  If another reference has been acquired, then
	 * just release this one and let the other thread complete
	 * the processing of adding this rnode to the freelist.
	 */
	rw_enter(&rp->r_hashq->r_lock, RW_WRITER);

	mutex_enter(&vp->v_lock);
	if (vp->v_count > 1) {
		VN_RELE_LOCKED(vp);
		mutex_exit(&vp->v_lock);
		rw_exit(&rp->r_hashq->r_lock);
		return;
	}
	mutex_exit(&vp->v_lock);

	/*
	 * If there is no cached data or metadata for this file, then
	 * put the rnode on the front of the freelist so that it will
	 * be reused before other rnodes which may have cached data or
	 * metadata associated with them.
	 */
	mutex_enter(&rpfreelist_lock);
	if (rpfreelist == NULL) {
		rp->r_freef = rp;
		rp->r_freeb = rp;
		rpfreelist = rp;
	} else {
		rp->r_freef = rpfreelist;
		rp->r_freeb = rpfreelist->r_freeb;
		rpfreelist->r_freeb->r_freef = rp;
		rpfreelist->r_freeb = rp;
		if (!vn_has_cached_data(vp) &&
		    !HAVE_RDDIR_CACHE(rp) &&
		    rp->r_symlink.contents == NULL &&
		    rp->r_secattr == NULL &&
		    rp->r_pathconf == NULL)
			rpfreelist = rp;
	}
	mutex_exit(&rpfreelist_lock);

	rw_exit(&rp->r_hashq->r_lock);
}

/*
 * Remove an rnode from the free list.
 *
 * The caller must be holding rpfreelist_lock and the rnode
 * must be on the freelist.
 */
static void
rp_rmfree(rnode_t *rp)
{

	ASSERT(MUTEX_HELD(&rpfreelist_lock));
	ASSERT(rp->r_freef != NULL && rp->r_freeb != NULL);

	if (rp == rpfreelist) {
		rpfreelist = rp->r_freef;
		if (rp == rpfreelist)
			rpfreelist = NULL;
	}

	rp->r_freeb->r_freef = rp->r_freef;
	rp->r_freef->r_freeb = rp->r_freeb;

	rp->r_freef = rp->r_freeb = NULL;
}

/*
 * Put a rnode in the hash table.
 *
 * The caller must be holding the exclusive hash queue lock.
 */
static void
rp_addhash(rnode_t *rp)
{

	ASSERT(RW_WRITE_HELD(&rp->r_hashq->r_lock));
	ASSERT(!(rp->r_flags & RHASHED));

	rp->r_hashf = rp->r_hashq->r_hashf;
	rp->r_hashq->r_hashf = rp;
	rp->r_hashb = (rnode_t *)rp->r_hashq;
	rp->r_hashf->r_hashb = rp;

	mutex_enter(&rp->r_statelock);
	rp->r_flags |= RHASHED;
	mutex_exit(&rp->r_statelock);
}

/*
 * Remove a rnode from the hash table.
 *
 * The caller must be holding the hash queue lock.
 */
static void
rp_rmhash_locked(rnode_t *rp)
{

	ASSERT(RW_WRITE_HELD(&rp->r_hashq->r_lock));
	ASSERT(rp->r_flags & RHASHED);

	rp->r_hashb->r_hashf = rp->r_hashf;
	rp->r_hashf->r_hashb = rp->r_hashb;

	mutex_enter(&rp->r_statelock);
	rp->r_flags &= ~RHASHED;
	mutex_exit(&rp->r_statelock);
}

/*
 * Remove a rnode from the hash table.
 *
 * The caller must not be holding the hash queue lock.
 */
void
rp_rmhash(rnode_t *rp)
{

	rw_enter(&rp->r_hashq->r_lock, RW_WRITER);
	rp_rmhash_locked(rp);
	rw_exit(&rp->r_hashq->r_lock);
}

/*
 * Lookup a rnode by fhandle.
 *
 * The caller must be holding the hash queue lock, either shared or exclusive.
 */
static rnode_t *
rfind(rhashq_t *rhtp, nfs_fhandle *fh, struct vfs *vfsp)
{
	rnode_t *rp;
	vnode_t *vp;

	ASSERT(RW_LOCK_HELD(&rhtp->r_lock));

	for (rp = rhtp->r_hashf; rp != (rnode_t *)rhtp; rp = rp->r_hashf) {
		vp = RTOV(rp);
		if (vp->v_vfsp == vfsp &&
		    rp->r_fh.fh_len == fh->fh_len &&
		    bcmp(rp->r_fh.fh_buf, fh->fh_buf, fh->fh_len) == 0) {
			/*
			 * remove rnode from free list, if necessary.
			 */
			if (rp->r_freef != NULL) {
				mutex_enter(&rpfreelist_lock);
				/*
				 * If the rnode is on the freelist,
				 * then remove it and use that reference
				 * as the new reference.  Otherwise,
				 * need to increment the reference count.
				 */
				if (rp->r_freef != NULL) {
					rp_rmfree(rp);
					mutex_exit(&rpfreelist_lock);
				} else {
					mutex_exit(&rpfreelist_lock);
					VN_HOLD(vp);
				}
			} else
				VN_HOLD(vp);
			return (rp);
		}
	}
	return (NULL);
}

/*
 * Return 1 if there is a active vnode belonging to this vfs in the
 * rtable cache.
 *
 * Several of these checks are done without holding the usual
 * locks.  This is safe because destroy_rtable(), rp_addfree(),
 * etc. will redo the necessary checks before actually destroying
 * any rnodes.
 */
int
check_rtable(struct vfs *vfsp)
{
	int index;
	rnode_t *rp;
	vnode_t *vp;

	for (index = 0; index < rtablesize; index++) {
		rw_enter(&rtable[index].r_lock, RW_READER);
		for (rp = rtable[index].r_hashf;
		    rp != (rnode_t *)(&rtable[index]);
		    rp = rp->r_hashf) {
			vp = RTOV(rp);
			if (vp->v_vfsp == vfsp) {
				if (rp->r_freef == NULL ||
				    (vn_has_cached_data(vp) &&
				    (rp->r_flags & RDIRTY)) ||
				    rp->r_count > 0) {
					rw_exit(&rtable[index].r_lock);
					return (1);
				}
			}
		}
		rw_exit(&rtable[index].r_lock);
	}
	return (0);
}

/*
 * Destroy inactive vnodes from the hash queues which belong to this
 * vfs.  It is essential that we destroy all inactive vnodes during a
 * forced unmount as well as during a normal unmount.
 */
void
destroy_rtable(struct vfs *vfsp, cred_t *cr)
{
	int index;
	rnode_t *rp;
	rnode_t *rlist;
	rnode_t *r_hashf;
	vnode_t *vp;

	rlist = NULL;

	for (index = 0; index < rtablesize; index++) {
		rw_enter(&rtable[index].r_lock, RW_WRITER);
		for (rp = rtable[index].r_hashf;
		    rp != (rnode_t *)(&rtable[index]);
		    rp = r_hashf) {
			/* save the hash pointer before destroying */
			r_hashf = rp->r_hashf;
			vp = RTOV(rp);
			if (vp->v_vfsp == vfsp) {
				mutex_enter(&rpfreelist_lock);
				if (rp->r_freef != NULL) {
					rp_rmfree(rp);
					mutex_exit(&rpfreelist_lock);
					rp_rmhash_locked(rp);
					rp->r_hashf = rlist;
					rlist = rp;
				} else
					mutex_exit(&rpfreelist_lock);
			}
		}
		rw_exit(&rtable[index].r_lock);
	}

	for (rp = rlist; rp != NULL; rp = rlist) {
		rlist = rp->r_hashf;
		/*
		 * This call to rp_addfree will end up destroying the
		 * rnode, but in a safe way with the appropriate set
		 * of checks done.
		 */
		rp_addfree(rp, cr);
	}

}

/*
 * This routine destroys all the resources associated with the rnode
 * and then the rnode itself.
 */
static void
destroy_rnode(rnode_t *rp)
{
	vnode_t *vp;
	vfs_t *vfsp;

	vp = RTOV(rp);
	vfsp = vp->v_vfsp;

	ASSERT(vp->v_count == 1);
	ASSERT(rp->r_count == 0);
	ASSERT(rp->r_lmpl == NULL);
	ASSERT(rp->r_mapcnt == 0);
	ASSERT(!(rp->r_flags & RHASHED));
	ASSERT(rp->r_freef == NULL && rp->r_freeb == NULL);
	atomic_dec_ulong((ulong_t *)&rnew);
#ifdef DEBUG
	clstat_debug.nrnode.value.ui64--;
#endif
	nfs_rw_destroy(&rp->r_rwlock);
	nfs_rw_destroy(&rp->r_lkserlock);
	mutex_destroy(&rp->r_statelock);
	cv_destroy(&rp->r_cv);
	cv_destroy(&rp->r_commit.c_cv);
	if (rp->r_flags & RDELMAPLIST)
		list_destroy(&rp->r_indelmap);
	nfs_free_r_path(rp);
	avl_destroy(&rp->r_dir);
	vn_invalid(vp);
	vn_free(vp);
	kmem_cache_free(rnode_cache, rp);
	VFS_RELE(vfsp);
}

/*
 * Flush all vnodes in this (or every) vfs.
 * Used by nfs_sync and by nfs_unmount.
 */
void
rflush(struct vfs *vfsp, cred_t *cr)
{
	int index;
	rnode_t *rp;
	vnode_t *vp, **vplist;
	long num, cnt;

	/*
	 * Check to see whether there is anything to do.
	 */
	num = rnew;
	if (num == 0)
		return;

	/*
	 * Allocate a slot for all currently active rnodes on the
	 * supposition that they all may need flushing.
	 */
	vplist = kmem_alloc(num * sizeof (*vplist), KM_SLEEP);
	cnt = 0;

	/*
	 * Walk the hash queues looking for rnodes with page
	 * lists associated with them.  Make a list of these
	 * files.
	 */
	for (index = 0; index < rtablesize; index++) {
		rw_enter(&rtable[index].r_lock, RW_READER);
		for (rp = rtable[index].r_hashf;
		    rp != (rnode_t *)(&rtable[index]);
		    rp = rp->r_hashf) {
			vp = RTOV(rp);
			/*
			 * Don't bother sync'ing a vp if it
			 * is part of virtual swap device or
			 * if VFS is read-only
			 */
			if (IS_SWAPVP(vp) || vn_is_readonly(vp))
				continue;
			/*
			 * If flushing all mounted file systems or
			 * the vnode belongs to this vfs, has pages
			 * and is marked as either dirty or mmap'd,
			 * hold and add this vnode to the list of
			 * vnodes to flush.
			 */
			if ((vfsp == NULL || vp->v_vfsp == vfsp) &&
			    vn_has_cached_data(vp) &&
			    ((rp->r_flags & RDIRTY) || rp->r_mapcnt > 0)) {
				VN_HOLD(vp);
				vplist[cnt++] = vp;
				if (cnt == num) {
					rw_exit(&rtable[index].r_lock);
					goto toomany;
				}
			}
		}
		rw_exit(&rtable[index].r_lock);
	}
toomany:

	/*
	 * Flush and release all of the files on the list.
	 */
	while (cnt-- > 0) {
		vp = vplist[cnt];
		(void) VOP_PUTPAGE(vp, (u_offset_t)0, 0, B_ASYNC, cr, NULL);
		VN_RELE(vp);
	}

	/*
	 * Free the space allocated to hold the list.
	 */
	kmem_free(vplist, num * sizeof (*vplist));
}

/*
 * This probably needs to be larger than or equal to
 * log2(sizeof (struct rnode)) due to the way that rnodes are
 * allocated.
 */
#define	ACACHE_SHIFT_BITS	9

static int
acachehash(rnode_t *rp, cred_t *cr)
{

	return ((((intptr_t)rp >> ACACHE_SHIFT_BITS) + crgetuid(cr)) &
	    acachemask);
}

#ifdef DEBUG
static long nfs_access_cache_hits = 0;
static long nfs_access_cache_misses = 0;
#endif

nfs_access_type_t
nfs_access_check(rnode_t *rp, uint32_t acc, cred_t *cr)
{
	vnode_t *vp;
	acache_t *ap;
	acache_hash_t *hp;
	nfs_access_type_t all;

	vp = RTOV(rp);
	if (!ATTRCACHE_VALID(vp) || nfs_waitfor_purge_complete(vp))
		return (NFS_ACCESS_UNKNOWN);

	if (rp->r_acache != NULL) {
		hp = &acache[acachehash(rp, cr)];
		rw_enter(&hp->lock, RW_READER);
		ap = hp->next;
		while (ap != (acache_t *)hp) {
			if (crcmp(ap->cred, cr) == 0 && ap->rnode == rp) {
				if ((ap->known & acc) == acc) {
#ifdef DEBUG
					nfs_access_cache_hits++;
#endif
					if ((ap->allowed & acc) == acc)
						all = NFS_ACCESS_ALLOWED;
					else
						all = NFS_ACCESS_DENIED;
				} else {
#ifdef DEBUG
					nfs_access_cache_misses++;
#endif
					all = NFS_ACCESS_UNKNOWN;
				}
				rw_exit(&hp->lock);
				return (all);
			}
			ap = ap->next;
		}
		rw_exit(&hp->lock);
	}

#ifdef DEBUG
	nfs_access_cache_misses++;
#endif
	return (NFS_ACCESS_UNKNOWN);
}

void
nfs_access_cache(rnode_t *rp, uint32_t acc, uint32_t resacc, cred_t *cr)
{
	acache_t *ap;
	acache_t *nap;
	acache_hash_t *hp;

	hp = &acache[acachehash(rp, cr)];

	/*
	 * Allocate now assuming that mostly an allocation will be
	 * required.  This allows the allocation to happen without
	 * holding the hash bucket locked.
	 */
	nap = kmem_cache_alloc(acache_cache, KM_NOSLEEP);
	if (nap != NULL) {
		nap->known = acc;
		nap->allowed = resacc;
		nap->rnode = rp;
		crhold(cr);
		nap->cred = cr;
		nap->hashq = hp;
	}

	rw_enter(&hp->lock, RW_WRITER);

	if (rp->r_acache != NULL) {
		ap = hp->next;
		while (ap != (acache_t *)hp) {
			if (crcmp(ap->cred, cr) == 0 && ap->rnode == rp) {
				ap->known |= acc;
				ap->allowed &= ~acc;
				ap->allowed |= resacc;
				rw_exit(&hp->lock);
				if (nap != NULL) {
					crfree(nap->cred);
					kmem_cache_free(acache_cache, nap);
				}
				return;
			}
			ap = ap->next;
		}
	}

	if (nap != NULL) {
#ifdef DEBUG
		clstat_debug.access.value.ui64++;
#endif
		nap->next = hp->next;
		hp->next = nap;
		nap->next->prev = nap;
		nap->prev = (acache_t *)hp;

		mutex_enter(&rp->r_statelock);
		nap->list = rp->r_acache;
		rp->r_acache = nap;
		mutex_exit(&rp->r_statelock);
	}

	rw_exit(&hp->lock);
}

int
nfs_access_purge_rp(rnode_t *rp)
{
	acache_t *ap;
	acache_t *tmpap;
	acache_t *rplist;

	/*
	 * If there aren't any cached entries, then there is nothing
	 * to free.
	 */
	if (rp->r_acache == NULL)
		return (0);

	mutex_enter(&rp->r_statelock);
	rplist = rp->r_acache;
	rp->r_acache = NULL;
	mutex_exit(&rp->r_statelock);

	/*
	 * Loop through each entry in the list pointed to in the
	 * rnode.  Remove each of these entries from the hash
	 * queue that it is on and remove it from the list in
	 * the rnode.
	 */
	for (ap = rplist; ap != NULL; ap = tmpap) {
		rw_enter(&ap->hashq->lock, RW_WRITER);
		ap->prev->next = ap->next;
		ap->next->prev = ap->prev;
		rw_exit(&ap->hashq->lock);

		tmpap = ap->list;
		crfree(ap->cred);
		kmem_cache_free(acache_cache, ap);
#ifdef DEBUG
		clstat_debug.access.value.ui64--;
#endif
	}

	return (1);
}

static const char prefix[] = ".nfs";

static kmutex_t newnum_lock;

int
newnum(void)
{
	static uint_t newnum = 0;
	uint_t id;

	mutex_enter(&newnum_lock);
	if (newnum == 0)
		newnum = gethrestime_sec() & 0xffff;
	id = newnum++;
	mutex_exit(&newnum_lock);
	return (id);
}

char *
newname(void)
{
	char *news;
	char *s;
	const char *p;
	uint_t id;

	id = newnum();
	news = kmem_alloc(MAXNAMELEN, KM_SLEEP);
	s = news;
	p = prefix;
	while (*p != '\0')
		*s++ = *p++;
	while (id != 0) {
		*s++ = "0123456789ABCDEF"[id & 0x0f];
		id >>= 4;
	}
	*s = '\0';
	return (news);
}

/*
 * Snapshot callback for nfs:0:nfs_client as registered with the kstat
 * framework.
 */
static int
cl_snapshot(kstat_t *ksp, void *buf, int rw)
{
	ksp->ks_snaptime = gethrtime();
	if (rw == KSTAT_WRITE) {
		bcopy(buf, ksp->ks_private, sizeof (clstat_tmpl));
#ifdef DEBUG
		/*
		 * Currently only the global zone can write to kstats, but we
		 * add the check just for paranoia.
		 */
		if (INGLOBALZONE(curproc))
			bcopy((char *)buf + sizeof (clstat_tmpl), &clstat_debug,
			    sizeof (clstat_debug));
#endif
	} else {
		bcopy(ksp->ks_private, buf, sizeof (clstat_tmpl));
#ifdef DEBUG
		/*
		 * If we're displaying the "global" debug kstat values, we
		 * display them as-is to all zones since in fact they apply to
		 * the system as a whole.
		 */
		bcopy(&clstat_debug, (char *)buf + sizeof (clstat_tmpl),
		    sizeof (clstat_debug));
#endif
	}
	return (0);
}

static void *
clinit_zone(zoneid_t zoneid)
{
	kstat_t *nfs_client_kstat;
	struct nfs_clnt *nfscl;
	uint_t ndata;

	nfscl = kmem_alloc(sizeof (*nfscl), KM_SLEEP);
	mutex_init(&nfscl->nfscl_chtable_lock, NULL, MUTEX_DEFAULT, NULL);
	nfscl->nfscl_chtable = NULL;
	nfscl->nfscl_zoneid = zoneid;

	bcopy(&clstat_tmpl, &nfscl->nfscl_stat, sizeof (clstat_tmpl));
	ndata = sizeof (clstat_tmpl) / sizeof (kstat_named_t);
#ifdef DEBUG
	ndata += sizeof (clstat_debug) / sizeof (kstat_named_t);
#endif
	if ((nfs_client_kstat = kstat_create_zone("nfs", 0, "nfs_client",
	    "misc", KSTAT_TYPE_NAMED, ndata,
	    KSTAT_FLAG_VIRTUAL | KSTAT_FLAG_WRITABLE, zoneid)) != NULL) {
		nfs_client_kstat->ks_private = &nfscl->nfscl_stat;
		nfs_client_kstat->ks_snapshot = cl_snapshot;
		kstat_install(nfs_client_kstat);
	}
	mutex_enter(&nfs_clnt_list_lock);
	list_insert_head(&nfs_clnt_list, nfscl);
	mutex_exit(&nfs_clnt_list_lock);
	return (nfscl);
}

/*ARGSUSED*/
static void
clfini_zone(zoneid_t zoneid, void *arg)
{
	struct nfs_clnt *nfscl = arg;
	chhead_t *chp, *next;

	if (nfscl == NULL)
		return;
	mutex_enter(&nfs_clnt_list_lock);
	list_remove(&nfs_clnt_list, nfscl);
	mutex_exit(&nfs_clnt_list_lock);
	clreclaim_zone(nfscl, 0);
	for (chp = nfscl->nfscl_chtable; chp != NULL; chp = next) {
		ASSERT(chp->ch_list == NULL);
		kmem_free(chp->ch_protofmly, strlen(chp->ch_protofmly) + 1);
		next = chp->ch_next;
		kmem_free(chp, sizeof (*chp));
	}
	kstat_delete_byname_zone("nfs", 0, "nfs_client", zoneid);
	mutex_destroy(&nfscl->nfscl_chtable_lock);
	kmem_free(nfscl, sizeof (*nfscl));
}

/*
 * Called by endpnt_destructor to make sure the client handles are
 * cleaned up before the RPC endpoints.  This becomes a no-op if
 * clfini_zone (above) is called first.  This function is needed
 * (rather than relying on clfini_zone to clean up) because the ZSD
 * callbacks have no ordering mechanism, so we have no way to ensure
 * that clfini_zone is called before endpnt_destructor.
 */
void
clcleanup_zone(zoneid_t zoneid)
{
	struct nfs_clnt *nfscl;

	mutex_enter(&nfs_clnt_list_lock);
	nfscl = list_head(&nfs_clnt_list);
	for (; nfscl != NULL; nfscl = list_next(&nfs_clnt_list, nfscl)) {
		if (nfscl->nfscl_zoneid == zoneid) {
			clreclaim_zone(nfscl, 0);
			break;
		}
	}
	mutex_exit(&nfs_clnt_list_lock);
}

int
nfs_subrinit(void)
{
	int i;
	ulong_t nrnode_max;

	/*
	 * Allocate and initialize the rnode hash queues
	 */
	if (nrnode <= 0)
		nrnode = ncsize;
	nrnode_max = (ulong_t)((kmem_maxavail() >> 2) / sizeof (struct rnode));
	if (nrnode > nrnode_max || (nrnode == 0 && ncsize == 0)) {
		zcmn_err(GLOBAL_ZONEID, CE_NOTE,
		    "!setting nrnode to max value of %ld", nrnode_max);
		nrnode = nrnode_max;
	}

	rtablesize = 1 << highbit(nrnode / hashlen);
	rtablemask = rtablesize - 1;
	rtable = kmem_alloc(rtablesize * sizeof (*rtable), KM_SLEEP);
	for (i = 0; i < rtablesize; i++) {
		rtable[i].r_hashf = (rnode_t *)(&rtable[i]);
		rtable[i].r_hashb = (rnode_t *)(&rtable[i]);
		rw_init(&rtable[i].r_lock, NULL, RW_DEFAULT, NULL);
	}
	rnode_cache = kmem_cache_create("rnode_cache", sizeof (rnode_t),
	    0, NULL, NULL, nfs_reclaim, NULL, NULL, 0);

	/*
	 * Allocate and initialize the access cache
	 */

	/*
	 * Initial guess is one access cache entry per rnode unless
	 * nacache is set to a non-zero value and then it is used to
	 * indicate a guess at the number of access cache entries.
	 */
	if (nacache > 0)
		acachesize = 1 << highbit(nacache / hashlen);
	else
		acachesize = rtablesize;
	acachemask = acachesize - 1;
	acache = kmem_alloc(acachesize * sizeof (*acache), KM_SLEEP);
	for (i = 0; i < acachesize; i++) {
		acache[i].next = (acache_t *)&acache[i];
		acache[i].prev = (acache_t *)&acache[i];
		rw_init(&acache[i].lock, NULL, RW_DEFAULT, NULL);
	}
	acache_cache = kmem_cache_create("nfs_access_cache",
	    sizeof (acache_t), 0, NULL, NULL, NULL, NULL, NULL, 0);
	/*
	 * Allocate and initialize the client handle cache
	 */
	chtab_cache = kmem_cache_create("client_handle_cache",
	    sizeof (struct chtab), 0, NULL, NULL, clreclaim, NULL, NULL, 0);
	/*
	 * Initialize the list of per-zone client handles (and associated data).
	 * This needs to be done before we call zone_key_create().
	 */
	list_create(&nfs_clnt_list, sizeof (struct nfs_clnt),
	    offsetof(struct nfs_clnt, nfscl_node));
	/*
	 * Initialize the zone_key for per-zone client handle lists.
	 */
	zone_key_create(&nfsclnt_zone_key, clinit_zone, NULL, clfini_zone);
	/*
	 * Initialize the various mutexes and reader/writer locks
	 */
	mutex_init(&rpfreelist_lock, NULL, MUTEX_DEFAULT, NULL);
	mutex_init(&newnum_lock, NULL, MUTEX_DEFAULT, NULL);
	mutex_init(&nfs_minor_lock, NULL, MUTEX_DEFAULT, NULL);

	/*
	 * Assign unique major number for all nfs mounts
	 */
	if ((nfs_major = getudev()) == -1) {
		zcmn_err(GLOBAL_ZONEID, CE_WARN,
		    "nfs: init: can't get unique device number");
		nfs_major = 0;
	}
	nfs_minor = 0;

	if (nfs3_jukebox_delay == 0)
		nfs3_jukebox_delay = NFS3_JUKEBOX_DELAY;

	return (0);
}

void
nfs_subrfini(void)
{
	int i;

	/*
	 * Deallocate the rnode hash queues
	 */
	kmem_cache_destroy(rnode_cache);

	for (i = 0; i < rtablesize; i++)
		rw_destroy(&rtable[i].r_lock);
	kmem_free(rtable, rtablesize * sizeof (*rtable));

	/*
	 * Deallocated the access cache
	 */
	kmem_cache_destroy(acache_cache);

	for (i = 0; i < acachesize; i++)
		rw_destroy(&acache[i].lock);
	kmem_free(acache, acachesize * sizeof (*acache));

	/*
	 * Deallocate the client handle cache
	 */
	kmem_cache_destroy(chtab_cache);

	/*
	 * Destroy the various mutexes and reader/writer locks
	 */
	mutex_destroy(&rpfreelist_lock);
	mutex_destroy(&newnum_lock);
	mutex_destroy(&nfs_minor_lock);
	(void) zone_key_delete(nfsclnt_zone_key);
}

enum nfsstat
puterrno(int error)
{

	switch (error) {
	case EOPNOTSUPP:
		return (NFSERR_OPNOTSUPP);
	case ENAMETOOLONG:
		return (NFSERR_NAMETOOLONG);
	case ENOTEMPTY:
		return (NFSERR_NOTEMPTY);
	case EDQUOT:
		return (NFSERR_DQUOT);
	case ESTALE:
		return (NFSERR_STALE);
	case EREMOTE:
		return (NFSERR_REMOTE);
	case ENOSYS:
		return (NFSERR_OPNOTSUPP);
	case EOVERFLOW:
		return (NFSERR_INVAL);
	default:
		return ((enum nfsstat)error);
	}
	/* NOTREACHED */
}

int
geterrno(enum nfsstat status)
{

	switch (status) {
	case NFSERR_OPNOTSUPP:
		return (EOPNOTSUPP);
	case NFSERR_NAMETOOLONG:
		return (ENAMETOOLONG);
	case NFSERR_NOTEMPTY:
		return (ENOTEMPTY);
	case NFSERR_DQUOT:
		return (EDQUOT);
	case NFSERR_STALE:
		return (ESTALE);
	case NFSERR_REMOTE:
		return (EREMOTE);
	case NFSERR_WFLUSH:
		return (EIO);
	default:
		return ((int)status);
	}
	/* NOTREACHED */
}

enum nfsstat3
puterrno3(int error)
{

#ifdef DEBUG
	switch (error) {
	case 0:
		return (NFS3_OK);
	case EPERM:
		return (NFS3ERR_PERM);
	case ENOENT:
		return (NFS3ERR_NOENT);
	case EIO:
		return (NFS3ERR_IO);
	case ENXIO:
		return (NFS3ERR_NXIO);
	case EACCES:
		return (NFS3ERR_ACCES);
	case EEXIST:
		return (NFS3ERR_EXIST);
	case EXDEV:
		return (NFS3ERR_XDEV);
	case ENODEV:
		return (NFS3ERR_NODEV);
	case ENOTDIR:
		return (NFS3ERR_NOTDIR);
	case EISDIR:
		return (NFS3ERR_ISDIR);
	case EINVAL:
		return (NFS3ERR_INVAL);
	case EFBIG:
		return (NFS3ERR_FBIG);
	case ENOSPC:
		return (NFS3ERR_NOSPC);
	case EROFS:
		return (NFS3ERR_ROFS);
	case EMLINK:
		return (NFS3ERR_MLINK);
	case ENAMETOOLONG:
		return (NFS3ERR_NAMETOOLONG);
	case ENOTEMPTY:
		return (NFS3ERR_NOTEMPTY);
	case EDQUOT:
		return (NFS3ERR_DQUOT);
	case ESTALE:
		return (NFS3ERR_STALE);
	case EREMOTE:
		return (NFS3ERR_REMOTE);
	case ENOSYS:
	case EOPNOTSUPP:
		return (NFS3ERR_NOTSUPP);
	case EOVERFLOW:
		return (NFS3ERR_INVAL);
	default:
		zcmn_err(getzoneid(), CE_WARN,
		    "puterrno3: got error %d", error);
		return ((enum nfsstat3)error);
	}
#else
	switch (error) {
	case ENAMETOOLONG:
		return (NFS3ERR_NAMETOOLONG);
	case ENOTEMPTY:
		return (NFS3ERR_NOTEMPTY);
	case EDQUOT:
		return (NFS3ERR_DQUOT);
	case ESTALE:
		return (NFS3ERR_STALE);
	case ENOSYS:
	case EOPNOTSUPP:
		return (NFS3ERR_NOTSUPP);
	case EREMOTE:
		return (NFS3ERR_REMOTE);
	case EOVERFLOW:
		return (NFS3ERR_INVAL);
	default:
		return ((enum nfsstat3)error);
	}
#endif
}

int
geterrno3(enum nfsstat3 status)
{

#ifdef DEBUG
	switch (status) {
	case NFS3_OK:
		return (0);
	case NFS3ERR_PERM:
		return (EPERM);
	case NFS3ERR_NOENT:
		return (ENOENT);
	case NFS3ERR_IO:
		return (EIO);
	case NFS3ERR_NXIO:
		return (ENXIO);
	case NFS3ERR_ACCES:
		return (EACCES);
	case NFS3ERR_EXIST:
		return (EEXIST);
	case NFS3ERR_XDEV:
		return (EXDEV);
	case NFS3ERR_NODEV:
		return (ENODEV);
	case NFS3ERR_NOTDIR:
		return (ENOTDIR);
	case NFS3ERR_ISDIR:
		return (EISDIR);
	case NFS3ERR_INVAL:
		return (EINVAL);
	case NFS3ERR_FBIG:
		return (EFBIG);
	case NFS3ERR_NOSPC:
		return (ENOSPC);
	case NFS3ERR_ROFS:
		return (EROFS);
	case NFS3ERR_MLINK:
		return (EMLINK);
	case NFS3ERR_NAMETOOLONG:
		return (ENAMETOOLONG);
	case NFS3ERR_NOTEMPTY:
		return (ENOTEMPTY);
	case NFS3ERR_DQUOT:
		return (EDQUOT);
	case NFS3ERR_STALE:
		return (ESTALE);
	case NFS3ERR_REMOTE:
		return (EREMOTE);
	case NFS3ERR_BADHANDLE:
		return (ESTALE);
	case NFS3ERR_NOT_SYNC:
		return (EINVAL);
	case NFS3ERR_BAD_COOKIE:
		return (ENOENT);
	case NFS3ERR_NOTSUPP:
		return (EOPNOTSUPP);
	case NFS3ERR_TOOSMALL:
		return (EINVAL);
	case NFS3ERR_SERVERFAULT:
		return (EIO);
	case NFS3ERR_BADTYPE:
		return (EINVAL);
	case NFS3ERR_JUKEBOX:
		return (ENXIO);
	default:
		zcmn_err(getzoneid(), CE_WARN,
		    "geterrno3: got status %d", status);
		return ((int)status);
	}
#else
	switch (status) {
	case NFS3ERR_NAMETOOLONG:
		return (ENAMETOOLONG);
	case NFS3ERR_NOTEMPTY:
		return (ENOTEMPTY);
	case NFS3ERR_DQUOT:
		return (EDQUOT);
	case NFS3ERR_STALE:
	case NFS3ERR_BADHANDLE:
		return (ESTALE);
	case NFS3ERR_NOTSUPP:
		return (EOPNOTSUPP);
	case NFS3ERR_REMOTE:
		return (EREMOTE);
	case NFS3ERR_NOT_SYNC:
	case NFS3ERR_TOOSMALL:
	case NFS3ERR_BADTYPE:
		return (EINVAL);
	case NFS3ERR_BAD_COOKIE:
		return (ENOENT);
	case NFS3ERR_SERVERFAULT:
		return (EIO);
	case NFS3ERR_JUKEBOX:
		return (ENXIO);
	default:
		return ((int)status);
	}
#endif
}

rddir_cache *
rddir_cache_alloc(int flags)
{
	rddir_cache *rc;

	rc = kmem_alloc(sizeof (*rc), flags);
	if (rc != NULL) {
		rc->entries = NULL;
		rc->flags = RDDIR;
		cv_init(&rc->cv, NULL, CV_DEFAULT, NULL);
		mutex_init(&rc->lock, NULL, MUTEX_DEFAULT, NULL);
		rc->count = 1;
#ifdef DEBUG
		atomic_inc_64(&clstat_debug.dirent.value.ui64);
#endif
	}
	return (rc);
}

static void
rddir_cache_free(rddir_cache *rc)
{

#ifdef DEBUG
	atomic_dec_64(&clstat_debug.dirent.value.ui64);
#endif
	if (rc->entries != NULL) {
#ifdef DEBUG
		rddir_cache_buf_free(rc->entries, rc->buflen);
#else
		kmem_free(rc->entries, rc->buflen);
#endif
	}
	cv_destroy(&rc->cv);
	mutex_destroy(&rc->lock);
	kmem_free(rc, sizeof (*rc));
}

void
rddir_cache_hold(rddir_cache *rc)
{

	mutex_enter(&rc->lock);
	rc->count++;
	mutex_exit(&rc->lock);
}

void
rddir_cache_rele(rddir_cache *rc)
{

	mutex_enter(&rc->lock);
	ASSERT(rc->count > 0);
	if (--rc->count == 0) {
		mutex_exit(&rc->lock);
		rddir_cache_free(rc);
	} else
		mutex_exit(&rc->lock);
}

#ifdef DEBUG
char *
rddir_cache_buf_alloc(size_t size, int flags)
{
	char *rc;

	rc = kmem_alloc(size, flags);
	if (rc != NULL)
		atomic_add_64(&clstat_debug.dirents.value.ui64, size);
	return (rc);
}

void
rddir_cache_buf_free(void *addr, size_t size)
{

	atomic_add_64(&clstat_debug.dirents.value.ui64, -(int64_t)size);
	kmem_free(addr, size);
}
#endif

static int
nfs_free_data_reclaim(rnode_t *rp)
{
	char *contents;
	int size;
	vsecattr_t *vsp;
	nfs3_pathconf_info *info;
	int freed;
	cred_t *cred;

	/*
	 * Free any held credentials and caches which
	 * may be associated with this rnode.
	 */
	mutex_enter(&rp->r_statelock);
	cred = rp->r_cred;
	rp->r_cred = NULL;
	contents = rp->r_symlink.contents;
	size = rp->r_symlink.size;
	rp->r_symlink.contents = NULL;
	vsp = rp->r_secattr;
	rp->r_secattr = NULL;
	info = rp->r_pathconf;
	rp->r_pathconf = NULL;
	mutex_exit(&rp->r_statelock);

	if (cred != NULL)
		crfree(cred);

	/*
	 * Free the access cache entries.
	 */
	freed = nfs_access_purge_rp(rp);

	if (!HAVE_RDDIR_CACHE(rp) &&
	    contents == NULL &&
	    vsp == NULL &&
	    info == NULL)
		return (freed);

	/*
	 * Free the readdir cache entries
	 */
	if (HAVE_RDDIR_CACHE(rp))
		nfs_purge_rddir_cache(RTOV(rp));

	/*
	 * Free the symbolic link cache.
	 */
	if (contents != NULL) {

		kmem_free((void *)contents, size);
	}

	/*
	 * Free any cached ACL.
	 */
	if (vsp != NULL)
		nfs_acl_free(vsp);

	/*
	 * Free any cached pathconf information.
	 */
	if (info != NULL)
		kmem_free(info, sizeof (*info));

	return (1);
}

static int
nfs_active_data_reclaim(rnode_t *rp)
{
	char *contents;
	int size;
	vsecattr_t *vsp;
	nfs3_pathconf_info *info;
	int freed;

	/*
	 * Free any held credentials and caches which
	 * may be associated with this rnode.
	 */
	if (!mutex_tryenter(&rp->r_statelock))
		return (0);
	contents = rp->r_symlink.contents;
	size = rp->r_symlink.size;
	rp->r_symlink.contents = NULL;
	vsp = rp->r_secattr;
	rp->r_secattr = NULL;
	info = rp->r_pathconf;
	rp->r_pathconf = NULL;
	mutex_exit(&rp->r_statelock);

	/*
	 * Free the access cache entries.
	 */
	freed = nfs_access_purge_rp(rp);

	if (!HAVE_RDDIR_CACHE(rp) &&
	    contents == NULL &&
	    vsp == NULL &&
	    info == NULL)
		return (freed);

	/*
	 * Free the readdir cache entries
	 */
	if (HAVE_RDDIR_CACHE(rp))
		nfs_purge_rddir_cache(RTOV(rp));

	/*
	 * Free the symbolic link cache.
	 */
	if (contents != NULL) {

		kmem_free((void *)contents, size);
	}

	/*
	 * Free any cached ACL.
	 */
	if (vsp != NULL)
		nfs_acl_free(vsp);

	/*
	 * Free any cached pathconf information.
	 */
	if (info != NULL)
		kmem_free(info, sizeof (*info));

	return (1);
}

static int
nfs_free_reclaim(void)
{
	int freed;
	rnode_t *rp;

#ifdef DEBUG
	clstat_debug.f_reclaim.value.ui64++;
#endif
	freed = 0;
	mutex_enter(&rpfreelist_lock);
	rp = rpfreelist;
	if (rp != NULL) {
		do {
			if (nfs_free_data_reclaim(rp))
				freed = 1;
		} while ((rp = rp->r_freef) != rpfreelist);
	}
	mutex_exit(&rpfreelist_lock);
	return (freed);
}

static int
nfs_active_reclaim(void)
{
	int freed;
	int index;
	rnode_t *rp;

#ifdef DEBUG
	clstat_debug.a_reclaim.value.ui64++;
#endif
	freed = 0;
	for (index = 0; index < rtablesize; index++) {
		rw_enter(&rtable[index].r_lock, RW_READER);
		for (rp = rtable[index].r_hashf;
		    rp != (rnode_t *)(&rtable[index]);
		    rp = rp->r_hashf) {
			if (nfs_active_data_reclaim(rp))
				freed = 1;
		}
		rw_exit(&rtable[index].r_lock);
	}
	return (freed);
}

static int
nfs_rnode_reclaim(void)
{
	int freed;
	rnode_t *rp;
	vnode_t *vp;

#ifdef DEBUG
	clstat_debug.r_reclaim.value.ui64++;
#endif
	freed = 0;
	mutex_enter(&rpfreelist_lock);
	while ((rp = rpfreelist) != NULL) {
		rp_rmfree(rp);
		mutex_exit(&rpfreelist_lock);
		if (rp->r_flags & RHASHED) {
			vp = RTOV(rp);
			rw_enter(&rp->r_hashq->r_lock, RW_WRITER);
			mutex_enter(&vp->v_lock);
			if (vp->v_count > 1) {
				VN_RELE_LOCKED(vp);
				mutex_exit(&vp->v_lock);
				rw_exit(&rp->r_hashq->r_lock);
				mutex_enter(&rpfreelist_lock);
				continue;
			}
			mutex_exit(&vp->v_lock);
			rp_rmhash_locked(rp);
			rw_exit(&rp->r_hashq->r_lock);
		}
		/*
		 * This call to rp_addfree will end up destroying the
		 * rnode, but in a safe way with the appropriate set
		 * of checks done.
		 */
		rp_addfree(rp, CRED());
		mutex_enter(&rpfreelist_lock);
	}
	mutex_exit(&rpfreelist_lock);
	return (freed);
}

/*ARGSUSED*/
static void
nfs_reclaim(void *cdrarg)
{

#ifdef DEBUG
	clstat_debug.reclaim.value.ui64++;
#endif
	if (nfs_free_reclaim())
		return;

	if (nfs_active_reclaim())
		return;

	(void) nfs_rnode_reclaim();
}

/*
 * NFS client failover support
 *
 * Routines to copy filehandles
 */
void
nfscopyfh(caddr_t fhp, vnode_t *vp)
{
	fhandle_t *dest = (fhandle_t *)fhp;

	if (dest != NULL)
		*dest = *VTOFH(vp);
}

void
nfs3copyfh(caddr_t fhp, vnode_t *vp)
{
	nfs_fh3 *dest = (nfs_fh3 *)fhp;

	if (dest != NULL)
		*dest = *VTOFH3(vp);
}

/*
 * NFS client failover support
 *
 * failover_safe() will test various conditions to ensure that
 * failover is permitted for this vnode.  It will be denied
 * if:
 *	1) the operation in progress does not support failover (NULL fi)
 *	2) there are no available replicas (NULL mi_servers->sv_next)
 *	3) any locks are outstanding on this file
 */
static int
failover_safe(failinfo_t *fi)
{

	/*
	 * Does this op permit failover?
	 */
	if (fi == NULL || fi->vp == NULL)
		return (0);

	/*
	 * Are there any alternates to failover to?
	 */
	if (VTOMI(fi->vp)->mi_servers->sv_next == NULL)
		return (0);

	/*
	 * Disable check; we've forced local locking
	 *
	 * if (flk_has_remote_locks(fi->vp))
	 *	return (0);
	 */

	/*
	 * If we have no partial path, we can't do anything
	 */
	if (VTOR(fi->vp)->r_path == NULL)
		return (0);

	return (1);
}

#include <sys/thread.h>

/*
 * NFS client failover support
 *
 * failover_newserver() will start a search for a new server,
 * preferably by starting an async thread to do the work.  If
 * someone is already doing this (recognizable by MI_BINDINPROG
 * being set), it will simply return and the calling thread
 * will queue on the mi_failover_cv condition variable.
 */
static void
failover_newserver(mntinfo_t *mi)
{
	/*
	 * Check if someone else is doing this already
	 */
	mutex_enter(&mi->mi_lock);
	if (mi->mi_flags & MI_BINDINPROG) {
		mutex_exit(&mi->mi_lock);
		return;
	}
	mi->mi_flags |= MI_BINDINPROG;

	/*
	 * Need to hold the vfs struct so that it can't be released
	 * while the failover thread is selecting a new server.
	 */
	VFS_HOLD(mi->mi_vfsp);

	/*
	 * Start a thread to do the real searching.
	 */
	(void) zthread_create(NULL, 0, failover_thread, mi, 0, minclsyspri);

	mutex_exit(&mi->mi_lock);
}

/*
 * NFS client failover support
 *
 * failover_thread() will find a new server to replace the one
 * currently in use, wake up other threads waiting on this mount
 * point, and die.  It will start at the head of the server list
 * and poll servers until it finds one with an NFS server which is
 * registered and responds to a NULL procedure ping.
 *
 * XXX failover_thread is unsafe within the scope of the
 * present model defined for cpr to suspend the system.
 * Specifically, over-the-wire calls made by the thread
 * are unsafe. The thread needs to be reevaluated in case of
 * future updates to the cpr suspend model.
 */
static void
failover_thread(mntinfo_t *mi)
{
	servinfo_t *svp = NULL;
	CLIENT *cl;
	enum clnt_stat status;
	struct timeval tv;
	int error;
	int oncethru = 0;
	callb_cpr_t cprinfo;
	rnode_t *rp;
	int index;
	char *srvnames;
	size_t srvnames_len;
	struct nfs_clnt *nfscl = NULL;
	zoneid_t zoneid = getzoneid();

#ifdef DEBUG
	/*
	 * This is currently only needed to access counters which exist on
	 * DEBUG kernels, hence we don't want to pay the penalty of the lookup
	 * on non-DEBUG kernels.
	 */
	nfscl = zone_getspecific(nfsclnt_zone_key, nfs_zone());
	ASSERT(nfscl != NULL);
#endif

	/*
	 * Its safe to piggyback on the mi_lock since failover_newserver()
	 * code guarantees that there will be only one failover thread
	 * per mountinfo at any instance.
	 */
	CALLB_CPR_INIT(&cprinfo, &mi->mi_lock, callb_generic_cpr,
	    "failover_thread");

	mutex_enter(&mi->mi_lock);
	while (mi->mi_readers) {
		CALLB_CPR_SAFE_BEGIN(&cprinfo);
		cv_wait(&mi->mi_failover_cv, &mi->mi_lock);
		CALLB_CPR_SAFE_END(&cprinfo, &mi->mi_lock);
	}
	mutex_exit(&mi->mi_lock);

	tv.tv_sec = 2;
	tv.tv_usec = 0;

	/*
	 * Ping the null NFS procedure of every server in
	 * the list until one responds.  We always start
	 * at the head of the list and always skip the one
	 * that is current, since it's caused us a problem.
	 */
	while (svp == NULL) {
		for (svp = mi->mi_servers; svp; svp = svp->sv_next) {
			if (!oncethru && svp == mi->mi_curr_serv)
				continue;

			/*
			 * If the file system was forcibly umounted
			 * while trying to do a failover, then just
			 * give up on the failover.  It won't matter
			 * what the server is.
			 */
			if (FS_OR_ZONE_GONE(mi->mi_vfsp)) {
				svp = NULL;
				goto done;
			}

			error = clnt_tli_kcreate(svp->sv_knconf, &svp->sv_addr,
			    NFS_PROGRAM, NFS_VERSION, 0, 1, CRED(), &cl);
			if (error)
				continue;

			if (!(mi->mi_flags & MI_INT))
				cl->cl_nosignal = TRUE;
			status = CLNT_CALL(cl, RFS_NULL, xdr_void, NULL,
			    xdr_void, NULL, tv);
			if (!(mi->mi_flags & MI_INT))
				cl->cl_nosignal = FALSE;
			AUTH_DESTROY(cl->cl_auth);
			CLNT_DESTROY(cl);
			if (status == RPC_SUCCESS) {
				if (svp == mi->mi_curr_serv) {
#ifdef DEBUG
					zcmn_err(zoneid, CE_NOTE,
			"NFS%d: failing over: selecting original server %s",
					    mi->mi_vers, svp->sv_hostname);
#else
					zcmn_err(zoneid, CE_NOTE,
			"NFS: failing over: selecting original server %s",
					    svp->sv_hostname);
#endif
				} else {
#ifdef DEBUG
					zcmn_err(zoneid, CE_NOTE,
				    "NFS%d: failing over from %s to %s",
					    mi->mi_vers,
					    mi->mi_curr_serv->sv_hostname,
					    svp->sv_hostname);
#else
					zcmn_err(zoneid, CE_NOTE,
				    "NFS: failing over from %s to %s",
					    mi->mi_curr_serv->sv_hostname,
					    svp->sv_hostname);
#endif
				}
				break;
			}
		}

		if (svp == NULL) {
			if (!oncethru) {
				srvnames = nfs_getsrvnames(mi, &srvnames_len);
#ifdef DEBUG
				zprintf(zoneid,
				    "NFS%d servers %s not responding "
				    "still trying\n", mi->mi_vers, srvnames);
#else
				zprintf(zoneid, "NFS servers %s not responding "
				    "still trying\n", srvnames);
#endif
				oncethru = 1;
			}
			mutex_enter(&mi->mi_lock);
			CALLB_CPR_SAFE_BEGIN(&cprinfo);
			mutex_exit(&mi->mi_lock);
			delay(hz);
			mutex_enter(&mi->mi_lock);
			CALLB_CPR_SAFE_END(&cprinfo, &mi->mi_lock);
			mutex_exit(&mi->mi_lock);
		}
	}

	if (oncethru) {
#ifdef DEBUG
		zprintf(zoneid, "NFS%d servers %s ok\n", mi->mi_vers, srvnames);
#else
		zprintf(zoneid, "NFS servers %s ok\n", srvnames);
#endif
	}

	if (svp != mi->mi_curr_serv) {
		(void) dnlc_purge_vfsp(mi->mi_vfsp, 0);
		index = rtablehash(&mi->mi_curr_serv->sv_fhandle);
		rw_enter(&rtable[index].r_lock, RW_WRITER);
		rp = rfind(&rtable[index], &mi->mi_curr_serv->sv_fhandle,
		    mi->mi_vfsp);
		if (rp != NULL) {
			if (rp->r_flags & RHASHED)
				rp_rmhash_locked(rp);
			rw_exit(&rtable[index].r_lock);
			rp->r_server = svp;
			rp->r_fh = svp->sv_fhandle;
			(void) nfs_free_data_reclaim(rp);
			index = rtablehash(&rp->r_fh);
			rp->r_hashq = &rtable[index];
			rw_enter(&rp->r_hashq->r_lock, RW_WRITER);
			vn_exists(RTOV(rp));
			rp_addhash(rp);
			rw_exit(&rp->r_hashq->r_lock);
			VN_RELE(RTOV(rp));
		} else
			rw_exit(&rtable[index].r_lock);
	}

done:
	if (oncethru)
		kmem_free(srvnames, srvnames_len);
	mutex_enter(&mi->mi_lock);
	mi->mi_flags &= ~MI_BINDINPROG;
	if (svp != NULL) {
		mi->mi_curr_serv = svp;
		mi->mi_failover++;
#ifdef DEBUG
	nfscl->nfscl_stat.failover.value.ui64++;
#endif
	}
	cv_broadcast(&mi->mi_failover_cv);
	CALLB_CPR_EXIT(&cprinfo);
	VFS_RELE(mi->mi_vfsp);
	zthread_exit();
	/* NOTREACHED */
}

/*
 * NFS client failover support
 *
 * failover_wait() will put the thread to sleep until MI_BINDINPROG
 * is cleared, meaning that failover is complete.  Called with
 * mi_lock mutex held.
 */
static int
failover_wait(mntinfo_t *mi)
{
	k_sigset_t smask;

	/*
	 * If someone else is hunting for a living server,
	 * sleep until it's done.  After our sleep, we may
	 * be bound to the right server and get off cheaply.
	 */
	while (mi->mi_flags & MI_BINDINPROG) {
		/*
		 * Mask out all signals except SIGHUP, SIGINT, SIGQUIT
		 * and SIGTERM. (Preserving the existing masks).
		 * Mask out SIGINT if mount option nointr is specified.
		 */
		sigintr(&smask, (int)mi->mi_flags & MI_INT);
		if (!cv_wait_sig(&mi->mi_failover_cv, &mi->mi_lock)) {
			/*
			 * restore original signal mask
			 */
			sigunintr(&smask);
			return (EINTR);
		}
		/*
		 * restore original signal mask
		 */
		sigunintr(&smask);
	}
	return (0);
}

/*
 * NFS client failover support
 *
 * failover_remap() will do a partial pathname lookup and find the
 * desired vnode on the current server.  The interim vnode will be
 * discarded after we pilfer the new filehandle.
 *
 * Side effects:
 * - This routine will also update the filehandle in the args structure
 *    pointed to by the fi->fhp pointer if it is non-NULL.
 */

static int
failover_remap(failinfo_t *fi)
{
	vnode_t *vp, *nvp, *rootvp;
	rnode_t *rp, *nrp;
	mntinfo_t *mi;
	int error;
#ifdef DEBUG
	struct nfs_clnt *nfscl;

	nfscl = zone_getspecific(nfsclnt_zone_key, nfs_zone());
	ASSERT(nfscl != NULL);
#endif
	/*
	 * Sanity check
	 */
	if (fi == NULL || fi->vp == NULL || fi->lookupproc == NULL)
		return (EINVAL);
	vp = fi->vp;
	rp = VTOR(vp);
	mi = VTOMI(vp);

	if (!(vp->v_flag & VROOT)) {
		/*
		 * Given the root fh, use the path stored in
		 * the rnode to find the fh for the new server.
		 */
		error = VFS_ROOT(mi->mi_vfsp, &rootvp);
		if (error)
			return (error);

		error = failover_lookup(rp->r_path, rootvp,
		    fi->lookupproc, fi->xattrdirproc, &nvp);

		VN_RELE(rootvp);

		if (error)
			return (error);

		/*
		 * If we found the same rnode, we're done now
		 */
		if (nvp == vp) {
			/*
			 * Failed and the new server may physically be same
			 * OR may share a same disk subsystem. In this case
			 * file handle for a particular file path is not going
			 * to change, given the same filehandle lookup will
			 * always locate the same rnode as the existing one.
			 * All we might need to do is to update the r_server
			 * with the current servinfo.
			 */
			if (!VALID_FH(fi)) {
				rp->r_server = mi->mi_curr_serv;
			}
			VN_RELE(nvp);
			return (0);
		}

		/*
		 * Try to make it so that no one else will find this
		 * vnode because it is just a temporary to hold the
		 * new file handle until that file handle can be
		 * copied to the original vnode/rnode.
		 */
		nrp = VTOR(nvp);
		mutex_enter(&mi->mi_remap_lock);
		/*
		 * Some other thread could have raced in here and could
		 * have done the remap for this particular rnode before
		 * this thread here. Check for rp->r_server and
		 * mi->mi_curr_serv and return if they are same.
		 */
		if (VALID_FH(fi)) {
			mutex_exit(&mi->mi_remap_lock);
			VN_RELE(nvp);
			return (0);
		}

		if (nrp->r_flags & RHASHED)
			rp_rmhash(nrp);

		/*
		 * As a heuristic check on the validity of the new
		 * file, check that the size and type match against
		 * that we remember from the old version.
		 */
		if (rp->r_size != nrp->r_size || vp->v_type != nvp->v_type) {
			mutex_exit(&mi->mi_remap_lock);
			zcmn_err(mi->mi_zone->zone_id, CE_WARN,
			    "NFS replicas %s and %s: file %s not same.",
			    rp->r_server->sv_hostname,
			    nrp->r_server->sv_hostname, rp->r_path);
			VN_RELE(nvp);
			return (EINVAL);
		}

		/*
		 * snarf the filehandle from the new rnode
		 * then release it, again while updating the
		 * hash queues for the rnode.
		 */
		if (rp->r_flags & RHASHED)
			rp_rmhash(rp);
		rp->r_server = mi->mi_curr_serv;
		rp->r_fh = nrp->r_fh;
		rp->r_hashq = nrp->r_hashq;
		/*
		 * Copy the attributes from the new rnode to the old
		 * rnode.  This will help to reduce unnecessary page
		 * cache flushes.
		 */
		rp->r_attr = nrp->r_attr;
		rp->r_attrtime = nrp->r_attrtime;
		rp->r_mtime = nrp->r_mtime;
		(void) nfs_free_data_reclaim(rp);
		nfs_setswaplike(vp, &rp->r_attr);
		rw_enter(&rp->r_hashq->r_lock, RW_WRITER);
		rp_addhash(rp);
		rw_exit(&rp->r_hashq->r_lock);
		mutex_exit(&mi->mi_remap_lock);
		VN_RELE(nvp);
	}

	/*
	 * Update successful failover remap count
	 */
	mutex_enter(&mi->mi_lock);
	mi->mi_remap++;
	mutex_exit(&mi->mi_lock);
#ifdef DEBUG
	nfscl->nfscl_stat.remap.value.ui64++;
#endif

	/*
	 * If we have a copied filehandle to update, do it now.
	 */
	if (fi->fhp != NULL && fi->copyproc != NULL)
		(*fi->copyproc)(fi->fhp, vp);

	return (0);
}

/*
 * NFS client failover support
 *
 * We want a simple pathname lookup routine to parse the pieces
 * of path in rp->r_path.  We know that the path was a created
 * as rnodes were made, so we know we have only to deal with
 * paths that look like:
 *	dir1/dir2/dir3/file
 * Any evidence of anything like .., symlinks, and ENOTDIR
 * are hard errors, because they mean something in this filesystem
 * is different from the one we came from, or has changed under
 * us in some way.  If this is true, we want the failure.
 *
 * Extended attributes: if the filesystem is mounted with extended
 * attributes enabled (-o xattr), the attribute directory will be
 * represented in the r_path as the magic name XATTR_RPATH. So if
 * we see that name in the pathname, is must be because this node
 * is an extended attribute.  Therefore, look it up that way.
 */
static int
failover_lookup(char *path, vnode_t *root,
    int (*lookupproc)(vnode_t *, char *, vnode_t **, struct pathname *, int,
    vnode_t *, cred_t *, int),
    int (*xattrdirproc)(vnode_t *, vnode_t **, bool_t, cred_t *, int),
    vnode_t **new)
{
	vnode_t *dvp, *nvp;
	int error = EINVAL;
	char *s, *p, *tmppath;
	size_t len;
	mntinfo_t *mi;
	bool_t xattr;

	/* Make local copy of path */
	len = strlen(path) + 1;
	tmppath = kmem_alloc(len, KM_SLEEP);
	(void) strcpy(tmppath, path);
	s = tmppath;

	dvp = root;
	VN_HOLD(dvp);
	mi = VTOMI(root);
	xattr = mi->mi_flags & MI_EXTATTR;

	do {
		p = strchr(s, '/');
		if (p != NULL)
			*p = '\0';
		if (xattr && strcmp(s, XATTR_RPATH) == 0) {
			error = (*xattrdirproc)(dvp, &nvp, FALSE, CRED(),
			    RFSCALL_SOFT);
		} else {
			error = (*lookupproc)(dvp, s, &nvp, NULL, 0, NULL,
			    CRED(), RFSCALL_SOFT);
		}
		if (p != NULL)
			*p++ = '/';
		if (error) {
			VN_RELE(dvp);
			kmem_free(tmppath, len);
			return (error);
		}
		s = p;
		VN_RELE(dvp);
		dvp = nvp;
	} while (p != NULL);

	if (nvp != NULL && new != NULL)
		*new = nvp;
	kmem_free(tmppath, len);
	return (0);
}

/*
 * NFS client failover support
 *
 * sv_free() frees the malloc'd portion of a "servinfo_t".
 */
void
sv_free(servinfo_t *svp)
{
	servinfo_t *next;
	struct knetconfig *knconf;

	while (svp != NULL) {
		next = svp->sv_next;
		if (svp->sv_secdata)
			sec_clnt_freeinfo(svp->sv_secdata);
		if (svp->sv_hostname && svp->sv_hostnamelen > 0)
			kmem_free(svp->sv_hostname, svp->sv_hostnamelen);
		knconf = svp->sv_knconf;
		if (knconf != NULL) {
			if (knconf->knc_protofmly != NULL)
				kmem_free(knconf->knc_protofmly, KNC_STRSIZE);
			if (knconf->knc_proto != NULL)
				kmem_free(knconf->knc_proto, KNC_STRSIZE);
			kmem_free(knconf, sizeof (*knconf));
		}
		knconf = svp->sv_origknconf;
		if (knconf != NULL) {
			if (knconf->knc_protofmly != NULL)
				kmem_free(knconf->knc_protofmly, KNC_STRSIZE);
			if (knconf->knc_proto != NULL)
				kmem_free(knconf->knc_proto, KNC_STRSIZE);
			kmem_free(knconf, sizeof (*knconf));
		}
		if (svp->sv_addr.buf != NULL && svp->sv_addr.maxlen != 0)
			kmem_free(svp->sv_addr.buf, svp->sv_addr.maxlen);
		mutex_destroy(&svp->sv_lock);
		kmem_free(svp, sizeof (*svp));
		svp = next;
	}
}

/*
 * Only can return non-zero if intr != 0.
 */
int
nfs_rw_enter_sig(nfs_rwlock_t *l, krw_t rw, int intr)
{

	mutex_enter(&l->lock);

	/*
	 * If this is a nested enter, then allow it.  There
	 * must be as many exits as enters through.
	 */
	if (l->owner == curthread) {
		/* lock is held for writing by current thread */
		ASSERT(rw == RW_READER || rw == RW_WRITER);
		l->count--;
	} else if (rw == RW_READER) {
		/*
		 * While there is a writer active or writers waiting,
		 * then wait for them to finish up and move on.  Then,
		 * increment the count to indicate that a reader is
		 * active.
		 */
		while (l->count < 0 || l->waiters > 0) {
			if (intr) {
				klwp_t *lwp = ttolwp(curthread);

				if (lwp != NULL)
					lwp->lwp_nostop++;
				if (cv_wait_sig(&l->cv_rd, &l->lock) == 0) {
					if (lwp != NULL)
						lwp->lwp_nostop--;
					mutex_exit(&l->lock);
					return (EINTR);
				}
				if (lwp != NULL)
					lwp->lwp_nostop--;
			} else
				cv_wait(&l->cv_rd, &l->lock);
		}
		ASSERT(l->count < INT_MAX);
#ifdef	DEBUG
		if ((l->count % 10000) == 9999)
			cmn_err(CE_WARN, "nfs_rw_enter_sig: count %d on"
			    "rwlock @ %p\n", l->count, (void *)&l);
#endif
		l->count++;
	} else {
		ASSERT(rw == RW_WRITER);
		/*
		 * While there are readers active or a writer
		 * active, then wait for all of the readers
		 * to finish or for the writer to finish.
		 * Then, set the owner field to curthread and
		 * decrement count to indicate that a writer
		 * is active.
		 */
		while (l->count != 0) {
			l->waiters++;
			if (intr) {
				klwp_t *lwp = ttolwp(curthread);

				if (lwp != NULL)
					lwp->lwp_nostop++;
				if (cv_wait_sig(&l->cv, &l->lock) == 0) {
					if (lwp != NULL)
						lwp->lwp_nostop--;
					l->waiters--;
					/*
					 * If there are readers active and no
					 * writers waiting then wake up all of
					 * the waiting readers (if any).
					 */
					if (l->count > 0 && l->waiters == 0)
						cv_broadcast(&l->cv_rd);
					mutex_exit(&l->lock);
					return (EINTR);
				}
				if (lwp != NULL)
					lwp->lwp_nostop--;
			} else
				cv_wait(&l->cv, &l->lock);
			l->waiters--;
		}
		ASSERT(l->owner == NULL);
		l->owner = curthread;
		l->count--;
	}

	mutex_exit(&l->lock);

	return (0);
}

/*
 * If the lock is available, obtain it and return non-zero.  If there is
 * already a conflicting lock, return 0 immediately.
 */

int
nfs_rw_tryenter(nfs_rwlock_t *l, krw_t rw)
{
	mutex_enter(&l->lock);

	/*
	 * If this is a nested enter, then allow it.  There
	 * must be as many exits as enters through.
	 */
	if (l->owner == curthread) {
		/* lock is held for writing by current thread */
		ASSERT(rw == RW_READER || rw == RW_WRITER);
		l->count--;
	} else if (rw == RW_READER) {
		/*
		 * If there is a writer active or writers waiting, deny the
		 * lock.  Otherwise, bump the count of readers.
		 */
		if (l->count < 0 || l->waiters > 0) {
			mutex_exit(&l->lock);
			return (0);
		}
		l->count++;
	} else {
		ASSERT(rw == RW_WRITER);
		/*
		 * If there are readers active or a writer active, deny the
		 * lock.  Otherwise, set the owner field to curthread and
		 * decrement count to indicate that a writer is active.
		 */
		if (l->count != 0) {
			mutex_exit(&l->lock);
			return (0);
		}
		ASSERT(l->owner == NULL);
		l->owner = curthread;
		l->count--;
	}

	mutex_exit(&l->lock);

	return (1);
}

void
nfs_rw_exit(nfs_rwlock_t *l)
{

	mutex_enter(&l->lock);

	if (l->owner != NULL) {
		ASSERT(l->owner == curthread);

		/*
		 * To release a writer lock increment count to indicate that
		 * there is one less writer active.  If this was the last of
		 * possibly nested writer locks, then clear the owner field as
		 * well to indicate that there is no writer active.
		 */
		ASSERT(l->count < 0);
		l->count++;
		if (l->count == 0) {
			l->owner = NULL;

			/*
			 * If there are no writers waiting then wakeup all of
			 * the waiting readers (if any).
			 */
			if (l->waiters == 0)
				cv_broadcast(&l->cv_rd);
		}
	} else {
		/*
		 * To release a reader lock just decrement count to indicate
		 * that there is one less reader active.
		 */
		ASSERT(l->count > 0);
		l->count--;
	}

	/*
	 * If there are no readers active nor a writer active and there is a
	 * writer waiting we need to wake up it.
	 */
	if (l->count == 0 && l->waiters > 0)
		cv_signal(&l->cv);
	mutex_exit(&l->lock);
}

int
nfs_rw_lock_held(nfs_rwlock_t *l, krw_t rw)
{

	if (rw == RW_READER)
		return (l->count > 0);
	ASSERT(rw == RW_WRITER);
	return (l->count < 0);
}

/* ARGSUSED */
void
nfs_rw_init(nfs_rwlock_t *l, char *name, krw_type_t type, void *arg)
{

	l->count = 0;
	l->waiters = 0;
	l->owner = NULL;
	mutex_init(&l->lock, NULL, MUTEX_DEFAULT, NULL);
	cv_init(&l->cv, NULL, CV_DEFAULT, NULL);
	cv_init(&l->cv_rd, NULL, CV_DEFAULT, NULL);
}

void
nfs_rw_destroy(nfs_rwlock_t *l)
{

	mutex_destroy(&l->lock);
	cv_destroy(&l->cv);
	cv_destroy(&l->cv_rd);
}

int
nfs3_rddir_compar(const void *x, const void *y)
{
	rddir_cache *a = (rddir_cache *)x;
	rddir_cache *b = (rddir_cache *)y;

	if (a->nfs3_cookie == b->nfs3_cookie) {
		if (a->buflen == b->buflen)
			return (0);
		if (a->buflen < b->buflen)
			return (-1);
		return (1);
	}

	if (a->nfs3_cookie < b->nfs3_cookie)
		return (-1);

	return (1);
}

int
nfs_rddir_compar(const void *x, const void *y)
{
	rddir_cache *a = (rddir_cache *)x;
	rddir_cache *b = (rddir_cache *)y;

	if (a->nfs_cookie == b->nfs_cookie) {
		if (a->buflen == b->buflen)
			return (0);
		if (a->buflen < b->buflen)
			return (-1);
		return (1);
	}

	if (a->nfs_cookie < b->nfs_cookie)
		return (-1);

	return (1);
}

static char *
nfs_getsrvnames(mntinfo_t *mi, size_t *len)
{
	servinfo_t *s;
	char *srvnames;
	char *namep;
	size_t length;

	/*
	 * Calculate the length of the string required to hold all
	 * of the server names plus either a comma or a null
	 * character following each individual one.
	 */
	length = 0;
	for (s = mi->mi_servers; s != NULL; s = s->sv_next)
		length += s->sv_hostnamelen;

	srvnames = kmem_alloc(length, KM_SLEEP);

	namep = srvnames;
	for (s = mi->mi_servers; s != NULL; s = s->sv_next) {
		(void) strcpy(namep, s->sv_hostname);
		namep += s->sv_hostnamelen - 1;
		*namep++ = ',';
	}
	*--namep = '\0';

	*len = length;

	return (srvnames);
}

/*
 * These two functions are temporary and designed for the upgrade-workaround
 * only.  They cannot be used for general zone-crossing NFS client support, and
 * will be removed shortly.
 *
 * When the workaround is enabled, all NFS traffic is forced into the global
 * zone.  These functions are called when the code needs to refer to the state
 * of the underlying network connection.  They're not called when the function
 * needs to refer to the state of the process that invoked the system call.
 * (E.g., when checking whether the zone is shutting down during the mount()
 * call.)
 */

struct zone *
nfs_zone(void)
{
	return (nfs_global_client_only != 0 ? global_zone : curproc->p_zone);
}

zoneid_t
nfs_zoneid(void)
{
	return (nfs_global_client_only != 0 ? GLOBAL_ZONEID : getzoneid());
}

/*
 * nfs_mount_label_policy:
 *	Determine whether the mount is allowed according to MAC check,
 *	by comparing (where appropriate) label of the remote server
 *	against the label of the zone being mounted into.
 *
 *	Returns:
 *		 0 :	access allowed
 *		-1 :	read-only access allowed (i.e., read-down)
 *		>0 :	error code, such as EACCES
 */
int
nfs_mount_label_policy(vfs_t *vfsp, struct netbuf *addr,
    struct knetconfig *knconf, cred_t *cr)
{
	int		addr_type;
	void		*ipaddr;
	bslabel_t	*server_sl, *mntlabel;
	zone_t		*mntzone = NULL;
	ts_label_t	*zlabel;
	tsol_tpc_t	*tp;
	ts_label_t	*tsl = NULL;
	int		retv;

	/*
	 * Get the zone's label.  Each zone on a labeled system has a label.
	 */
	mntzone = zone_find_by_any_path(refstr_value(vfsp->vfs_mntpt), B_FALSE);
	zlabel = mntzone->zone_slabel;
	ASSERT(zlabel != NULL);
	label_hold(zlabel);

	if (strcmp(knconf->knc_protofmly, NC_INET) == 0) {
		addr_type = IPV4_VERSION;
		ipaddr = &((struct sockaddr_in *)addr->buf)->sin_addr;
	} else if (strcmp(knconf->knc_protofmly, NC_INET6) == 0) {
		addr_type = IPV6_VERSION;
		ipaddr = &((struct sockaddr_in6 *)addr->buf)->sin6_addr;
	} else {
		retv = 0;
		goto out;
	}

	retv = EACCES;				/* assume the worst */

	/*
	 * Next, get the assigned label of the remote server.
	 */
	tp = find_tpc(ipaddr, addr_type, B_FALSE);
	if (tp == NULL)
		goto out;			/* error getting host entry */

	if (tp->tpc_tp.tp_doi != zlabel->tsl_doi)
		goto rel_tpc;			/* invalid domain */
	if ((tp->tpc_tp.host_type != SUN_CIPSO) &&
	    (tp->tpc_tp.host_type != UNLABELED))
		goto rel_tpc;			/* invalid hosttype */

	if (tp->tpc_tp.host_type == SUN_CIPSO) {
		tsl = getflabel_cipso(vfsp);
		if (tsl == NULL)
			goto rel_tpc;		/* error getting server lbl */

		server_sl = label2bslabel(tsl);
	} else {	/* UNLABELED */
		server_sl = &tp->tpc_tp.tp_def_label;
	}

	mntlabel = label2bslabel(zlabel);

	/*
	 * Now compare labels to complete the MAC check.  If the labels
	 * are equal or if the requestor is in the global zone and has
	 * NET_MAC_AWARE, then allow read-write access.   (Except for
	 * mounts into the global zone itself; restrict these to
	 * read-only.)
	 *
	 * If the requestor is in some other zone, but their label
	 * dominates the server, then allow read-down.
	 *
	 * Otherwise, access is denied.
	 */
	if (blequal(mntlabel, server_sl) ||
	    (crgetzoneid(cr) == GLOBAL_ZONEID &&
	    getpflags(NET_MAC_AWARE, cr) != 0)) {
		if ((mntzone == global_zone) ||
		    !blequal(mntlabel, server_sl))
			retv = -1;		/* read-only */
		else
			retv = 0;		/* access OK */
	} else if (bldominates(mntlabel, server_sl)) {
		retv = -1;			/* read-only */
	} else {
		retv = EACCES;
	}

	if (tsl != NULL)
		label_rele(tsl);

rel_tpc:
	TPC_RELE(tp);
out:
	if (mntzone)
		zone_rele(mntzone);
	label_rele(zlabel);
	return (retv);
}

boolean_t
nfs_has_ctty(void)
{
	boolean_t rv;
	mutex_enter(&curproc->p_splock);
	rv = (curproc->p_sessp->s_vp != NULL);
	mutex_exit(&curproc->p_splock);
	return (rv);
}

/*
 * See if xattr directory to see if it has any generic user attributes
 */
int
do_xattr_exists_check(vnode_t *vp, ulong_t *valp, cred_t *cr)
{
	struct uio uio;
	struct iovec iov;
	char *dbuf;
	struct dirent64 *dp;
	size_t dlen = 8 * 1024;
	size_t dbuflen;
	int eof = 0;
	int error;

	*valp = 0;
	dbuf = kmem_alloc(dlen, KM_SLEEP);
	uio.uio_iov = &iov;
	uio.uio_iovcnt = 1;
	uio.uio_segflg = UIO_SYSSPACE;
	uio.uio_fmode = 0;
	uio.uio_extflg = UIO_COPY_CACHED;
	uio.uio_loffset = 0;
	uio.uio_resid = dlen;
	iov.iov_base = dbuf;
	iov.iov_len = dlen;
	(void) VOP_RWLOCK(vp, V_WRITELOCK_FALSE, NULL);
	error = VOP_READDIR(vp, &uio, cr, &eof, NULL, 0);
	VOP_RWUNLOCK(vp, V_WRITELOCK_FALSE, NULL);

	dbuflen = dlen - uio.uio_resid;

	if (error || dbuflen == 0) {
		kmem_free(dbuf, dlen);
		return (error);
	}

	dp = (dirent64_t *)dbuf;

	while ((intptr_t)dp < (intptr_t)dbuf + dbuflen) {
		if (strcmp(dp->d_name, ".") == 0 ||
		    strcmp(dp->d_name, "..") == 0 || strcmp(dp->d_name,
		    VIEW_READWRITE) == 0 || strcmp(dp->d_name,
		    VIEW_READONLY) == 0) {
			dp = (dirent64_t *)((intptr_t)dp + dp->d_reclen);
			continue;
		}

		*valp = 1;
		break;
	}
	kmem_free(dbuf, dlen);
	return (0);
}

/*
 * Return non-zero in a case the vp is an empty directory used as a ZFS mount
 * point.  The NFSv2 and NFSv3 servers should not allow to write to such
 * directories.
 */
int
protect_zfs_mntpt(vnode_t *vp)
{
	int error;
	vfs_t *vfsp;
	struct uio uio;
	struct iovec iov;
	int eof;
	size_t len = 8 * 1024;
	char *buf;

	if (vp->v_type != VDIR || vn_ismntpt(vp) == 0)
		return (0);

	error = vn_vfsrlock_wait(vp);
	if (error != 0)
		return (error);

	/*
	 * We protect ZFS mount points only
	 */
	if ((vfsp = vn_mountedvfs(vp)) == NULL ||
	    strncmp(vfssw[vfsp->vfs_fstype].vsw_name, "zfs", 3) != 0) {
		vn_vfsunlock(vp);
		return (0);
	}

	vn_vfsunlock(vp);

	buf = kmem_alloc(len, KM_SLEEP);

	uio.uio_iov = &iov;
	uio.uio_iovcnt = 1;
	uio.uio_segflg = UIO_SYSSPACE;
	uio.uio_fmode = 0;
	uio.uio_extflg = UIO_COPY_CACHED;
	uio.uio_loffset = 0;
	uio.uio_llimit = MAXOFFSET_T;

	eof = 0;

	do {
		size_t rlen;
		dirent64_t *dp;

		uio.uio_resid = len;
		iov.iov_base = buf;
		iov.iov_len = len;

		(void) VOP_RWLOCK(vp, V_WRITELOCK_FALSE, NULL);
		error = VOP_READDIR(vp, &uio, kcred, &eof, NULL, 0);
		VOP_RWUNLOCK(vp, V_WRITELOCK_FALSE, NULL);

		if (error != 0)
			break;

		error = EBUSY;

		rlen = len - uio.uio_resid;
		if (rlen == 0)
			break;

		for (dp = (dirent64_t *)buf;
		    (intptr_t)dp < (intptr_t)buf + rlen;
		    dp = (dirent64_t *)((intptr_t)dp + dp->d_reclen)) {
			if (strcmp(dp->d_name, ".") != 0 &&
			    strcmp(dp->d_name, "..") != 0) {
				error = 0;
				break;
			}
		}
	} while (eof == 0 && error != 0);

	kmem_free(buf, len);

	return (error);
}<|MERGE_RESOLUTION|>--- conflicted
+++ resolved
@@ -22,16 +22,11 @@
 /*
  * Copyright 2010 Sun Microsystems, Inc.  All rights reserved.
  * Use is subject to license terms.
-<<<<<<< HEAD
+ */
+
+/*
  * Copyright 2015 Nexenta Systems, Inc.  All rights reserved.
- * Copyright (c) 2016 by Delphix. All rights reserved.
-=======
- */
-
-/*
- * Copyright 2011 Nexenta Systems, Inc. All rights reserved.
  * Copyright (c) 2016, 2017 by Delphix. All rights reserved.
->>>>>>> 4dfc19d7
  */
 
 #include <sys/param.h>
