/*
 * CDDL HEADER START
 *
 * The contents of this file are subject to the terms of the
 * Common Development and Distribution License (the "License").
 * You may not use this file except in compliance with the License.
 *
 * You can obtain a copy of the license at usr/src/OPENSOLARIS.LICENSE
 * or http://www.opensolaris.org/os/licensing.
 * See the License for the specific language governing permissions
 * and limitations under the License.
 *
 * When distributing Covered Code, include this CDDL HEADER in each
 * file and include the License file at usr/src/OPENSOLARIS.LICENSE.
 * If applicable, add the following below this CDDL HEADER, with the
 * fields enclosed by brackets "[]" replaced with your own identifying
 * information: Portions Copyright [yyyy] [name of copyright owner]
 *
 * CDDL HEADER END
 */

/*
 * Copyright (c) 1990, 2010, Oracle and/or its affiliates. All rights reserved.
 * Copyright (c) 2011 Bayard G. Bell. All rights reserved.
 * Copyright (c) 2013 by Delphix. All rights reserved.
<<<<<<< HEAD
 * Copyright 2016 Nexenta Systems, Inc.  All rights reserved.
=======
 * Copyright 2014 Nexenta Systems, Inc.  All rights reserved.
>>>>>>> 4dfc19d7
 * Copyright (c) 2017 Joyent Inc
 */

/*
 *	Copyright (c) 1983,1984,1985,1986,1987,1988,1989  AT&T.
 *	All rights reserved.
 *	Use is subject to license terms.
 */

#include <sys/param.h>
#include <sys/types.h>
#include <sys/systm.h>
#include <sys/cred.h>
#include <sys/proc.h>
#include <sys/user.h>
#include <sys/buf.h>
#include <sys/vfs.h>
#include <sys/vnode.h>
#include <sys/pathname.h>
#include <sys/uio.h>
#include <sys/file.h>
#include <sys/stat.h>
#include <sys/errno.h>
#include <sys/socket.h>
#include <sys/sysmacros.h>
#include <sys/siginfo.h>
#include <sys/tiuser.h>
#include <sys/statvfs.h>
#include <sys/stream.h>
#include <sys/strsun.h>
#include <sys/strsubr.h>
#include <sys/stropts.h>
#include <sys/timod.h>
#include <sys/t_kuser.h>
#include <sys/kmem.h>
#include <sys/kstat.h>
#include <sys/dirent.h>
#include <sys/cmn_err.h>
#include <sys/debug.h>
#include <sys/unistd.h>
#include <sys/vtrace.h>
#include <sys/mode.h>
#include <sys/acl.h>
#include <sys/sdt.h>
#include <sys/debug.h>

#include <rpc/types.h>
#include <rpc/auth.h>
#include <rpc/auth_unix.h>
#include <rpc/auth_des.h>
#include <rpc/svc.h>
#include <rpc/xdr.h>
#include <rpc/rpc_rdma.h>

#include <nfs/nfs.h>
#include <nfs/export.h>
#include <nfs/nfssys.h>
#include <nfs/nfs_clnt.h>
#include <nfs/nfs_acl.h>
#include <nfs/nfs_log.h>
#include <nfs/nfs_cmd.h>
#include <nfs/lm.h>
#include <nfs/nfs_dispatch.h>
#include <nfs/nfs4_drc.h>

#include <sys/modctl.h>
#include <sys/cladm.h>
#include <sys/clconf.h>

#include <sys/tsol/label.h>

#define	MAXHOST 32
const char *kinet_ntop6(uchar_t *, char *, size_t);

/*
 * Module linkage information.
 */

static struct modlmisc modlmisc = {
	&mod_miscops, "NFS server module"
};

static struct modlinkage modlinkage = {
	MODREV_1, (void *)&modlmisc, NULL
};

kmem_cache_t *nfs_xuio_cache;
int nfs_loaned_buffers = 0;

int
_init(void)
{
	int status;

	if ((status = nfs_srvinit()) != 0) {
		cmn_err(CE_WARN, "_init: nfs_srvinit failed");
		return (status);
	}

	status = mod_install((struct modlinkage *)&modlinkage);
	if (status != 0) {
		/*
		 * Could not load module, cleanup previous
		 * initialization work.
		 */
		nfs_srvfini();

		return (status);
	}

	/*
	 * Initialise some placeholders for nfssys() calls. These have
	 * to be declared by the nfs module, since that handles nfssys()
	 * calls - also used by NFS clients - but are provided by this
	 * nfssrv module. These also then serve as confirmation to the
	 * relevant code in nfs that nfssrv has been loaded, as they're
	 * initially NULL.
	 */
	nfs_srv_quiesce_func = nfs_srv_quiesce_all;
	nfs_srv_dss_func = rfs4_dss_setpaths;

	/* setup DSS paths here; must be done before initial server startup */
	rfs4_dss_paths = rfs4_dss_oldpaths = NULL;

	/* initialize the copy reduction caches */

	nfs_xuio_cache = kmem_cache_create("nfs_xuio_cache",
	    sizeof (nfs_xuio_t), 0, NULL, NULL, NULL, NULL, NULL, 0);

	return (status);
}

int
_fini()
{
	return (EBUSY);
}

int
_info(struct modinfo *modinfop)
{
	return (mod_info(&modlinkage, modinfop));
}

/*
 * PUBLICFH_CHECK() checks if the dispatch routine supports
 * RPC_PUBLICFH_OK, if the filesystem is exported public, and if the
 * incoming request is using the public filehandle. The check duplicates
 * the exportmatch() call done in checkexport(), and we should consider
 * modifying those routines to avoid the duplication. For now, we optimize
 * by calling exportmatch() only after checking that the dispatch routine
 * supports RPC_PUBLICFH_OK, and if the filesystem is explicitly exported
 * public (i.e., not the placeholder).
 */
#define	PUBLICFH_CHECK(disp, exi, fsid, xfid) \
		((disp->dis_flags & RPC_PUBLICFH_OK) && \
		((exi->exi_export.ex_flags & EX_PUBLIC) || \
		(exi == exi_public && exportmatch(exi_root, \
		fsid, xfid))))

static void	nfs_srv_shutdown_all(int);
static void	rfs4_server_start(int);
static void	nullfree(void);
static void	rfs_dispatch(struct svc_req *, SVCXPRT *);
static void	acl_dispatch(struct svc_req *, SVCXPRT *);
static void	common_dispatch(struct svc_req *, SVCXPRT *,
		rpcvers_t, rpcvers_t, char *,
		struct rpc_disptable *);
static void	hanfsv4_failover(void);
static	int	checkauth(struct exportinfo *, struct svc_req *, cred_t *, int,
		bool_t, bool_t *);
static char	*client_name(struct svc_req *req);
static char	*client_addr(struct svc_req *req, char *buf);
extern	int	sec_svc_getcred(struct svc_req *, cred_t *cr, char **, int *);
extern	bool_t	sec_svc_inrootlist(int, caddr_t, int, caddr_t *);

#define	NFSLOG_COPY_NETBUF(exi, xprt, nb)	{		\
	(nb)->maxlen = (xprt)->xp_rtaddr.maxlen;		\
	(nb)->len = (xprt)->xp_rtaddr.len;			\
	(nb)->buf = kmem_alloc((nb)->len, KM_SLEEP);		\
	bcopy((xprt)->xp_rtaddr.buf, (nb)->buf, (nb)->len);	\
	}

/*
 * Public Filehandle common nfs routines
 */
static int	MCLpath(char **);
static void	URLparse(char *);

/*
 * NFS callout table.
 * This table is used by svc_getreq() to dispatch a request with
 * a given prog/vers pair to an appropriate service provider
 * dispatch routine.
 *
 * NOTE: ordering is relied upon below when resetting the version min/max
 * for NFS_PROGRAM.  Careful, if this is ever changed.
 */
static SVC_CALLOUT __nfs_sc_clts[] = {
	{ NFS_PROGRAM,	   NFS_VERSMIN,	    NFS_VERSMAX,	rfs_dispatch },
	{ NFS_ACL_PROGRAM, NFS_ACL_VERSMIN, NFS_ACL_VERSMAX,	acl_dispatch }
};

static SVC_CALLOUT_TABLE nfs_sct_clts = {
	sizeof (__nfs_sc_clts) / sizeof (__nfs_sc_clts[0]), FALSE,
	__nfs_sc_clts
};

static SVC_CALLOUT __nfs_sc_cots[] = {
	{ NFS_PROGRAM,	   NFS_VERSMIN,	    NFS_VERSMAX,	rfs_dispatch },
	{ NFS_ACL_PROGRAM, NFS_ACL_VERSMIN, NFS_ACL_VERSMAX,	acl_dispatch }
};

static SVC_CALLOUT_TABLE nfs_sct_cots = {
	sizeof (__nfs_sc_cots) / sizeof (__nfs_sc_cots[0]), FALSE, __nfs_sc_cots
};

static SVC_CALLOUT __nfs_sc_rdma[] = {
	{ NFS_PROGRAM,	   NFS_VERSMIN,	    NFS_VERSMAX,	rfs_dispatch },
	{ NFS_ACL_PROGRAM, NFS_ACL_VERSMIN, NFS_ACL_VERSMAX,	acl_dispatch }
};

static SVC_CALLOUT_TABLE nfs_sct_rdma = {
	sizeof (__nfs_sc_rdma) / sizeof (__nfs_sc_rdma[0]), FALSE, __nfs_sc_rdma
};
rpcvers_t nfs_versmin = NFS_VERSMIN_DEFAULT;
rpcvers_t nfs_versmax = NFS_VERSMAX_DEFAULT;

/*
 * Used to track the state of the server so that initialization
 * can be done properly.
 */
typedef enum {
	NFS_SERVER_STOPPED,	/* server state destroyed */
	NFS_SERVER_STOPPING,	/* server state being destroyed */
	NFS_SERVER_RUNNING,
	NFS_SERVER_QUIESCED,	/* server state preserved */
	NFS_SERVER_OFFLINE	/* server pool offline */
} nfs_server_running_t;

static nfs_server_running_t nfs_server_upordown;
static kmutex_t nfs_server_upordown_lock;
static	kcondvar_t nfs_server_upordown_cv;

/*
 * DSS: distributed stable storage
 * lists of all DSS paths: current, and before last warmstart
 */
nvlist_t *rfs4_dss_paths, *rfs4_dss_oldpaths;

int rfs4_dispatch(struct rpcdisp *, struct svc_req *, SVCXPRT *, char *,
    size_t *);
bool_t rfs4_minorvers_mismatch(struct svc_req *, SVCXPRT *, void *);

/*
 * RDMA wait variables.
 */
static kcondvar_t rdma_wait_cv;
static kmutex_t rdma_wait_mutex;

/*
 * Will be called at the point the server pool is being unregistered
 * from the pool list. From that point onwards, the pool is waiting
 * to be drained and as such the server state is stale and pertains
 * to the old instantiation of the NFS server pool.
 */
void
nfs_srv_offline(void)
{
	mutex_enter(&nfs_server_upordown_lock);
	if (nfs_server_upordown == NFS_SERVER_RUNNING) {
		nfs_server_upordown = NFS_SERVER_OFFLINE;
	}
	mutex_exit(&nfs_server_upordown_lock);
}

/*
 * Will be called at the point the server pool is being destroyed so
 * all transports have been closed and no service threads are in
 * existence.
 *
 * If we quiesce the server, we're shutting it down without destroying the
 * server state. This allows it to warm start subsequently.
 */
void
nfs_srv_stop_all(void)
{
	int quiesce = 0;
	nfs_srv_shutdown_all(quiesce);
}

/*
 * This alternative shutdown routine can be requested via nfssys()
 */
void
nfs_srv_quiesce_all(void)
{
	int quiesce = 1;
	nfs_srv_shutdown_all(quiesce);
}

static void
nfs_srv_shutdown_all(int quiesce) {
	mutex_enter(&nfs_server_upordown_lock);
	if (quiesce) {
		if (nfs_server_upordown == NFS_SERVER_RUNNING ||
			nfs_server_upordown == NFS_SERVER_OFFLINE) {
			nfs_server_upordown = NFS_SERVER_QUIESCED;
			cv_signal(&nfs_server_upordown_cv);

			/* reset DSS state, for subsequent warm restart */
			rfs4_dss_numnewpaths = 0;
			rfs4_dss_newpaths = NULL;

			cmn_err(CE_NOTE, "nfs_server: server is now quiesced; "
			    "NFSv4 state has been preserved");
		}
	} else {
		if (nfs_server_upordown == NFS_SERVER_OFFLINE) {
			nfs_server_upordown = NFS_SERVER_STOPPING;
			mutex_exit(&nfs_server_upordown_lock);
			rfs4_state_fini();
			rfs4_fini_drc(nfs4_drc);
			mutex_enter(&nfs_server_upordown_lock);
			nfs_server_upordown = NFS_SERVER_STOPPED;
			cv_signal(&nfs_server_upordown_cv);
		}
	}
	mutex_exit(&nfs_server_upordown_lock);
}

static int
nfs_srv_set_sc_versions(struct file *fp, SVC_CALLOUT_TABLE **sctpp,
			rpcvers_t versmin, rpcvers_t versmax)
{
	struct strioctl strioc;
	struct T_info_ack tinfo;
	int		error, retval;

	/*
	 * Find out what type of transport this is.
	 */
	strioc.ic_cmd = TI_GETINFO;
	strioc.ic_timout = -1;
	strioc.ic_len = sizeof (tinfo);
	strioc.ic_dp = (char *)&tinfo;
	tinfo.PRIM_type = T_INFO_REQ;

	error = strioctl(fp->f_vnode, I_STR, (intptr_t)&strioc, 0, K_TO_K,
	    CRED(), &retval);
	if (error || retval)
		return (error);

	/*
	 * Based on our query of the transport type...
	 *
	 * Reset the min/max versions based on the caller's request
	 * NOTE: This assumes that NFS_PROGRAM is first in the array!!
	 * And the second entry is the NFS_ACL_PROGRAM.
	 */
	switch (tinfo.SERV_type) {
	case T_CLTS:
		if (versmax == NFS_V4)
			return (EINVAL);
		__nfs_sc_clts[0].sc_versmin = versmin;
		__nfs_sc_clts[0].sc_versmax = versmax;
		__nfs_sc_clts[1].sc_versmin = versmin;
		__nfs_sc_clts[1].sc_versmax = versmax;
		*sctpp = &nfs_sct_clts;
		break;
	case T_COTS:
	case T_COTS_ORD:
		__nfs_sc_cots[0].sc_versmin = versmin;
		__nfs_sc_cots[0].sc_versmax = versmax;
		/* For the NFS_ACL program, check the max version */
		if (versmax > NFS_ACL_VERSMAX)
			versmax = NFS_ACL_VERSMAX;
		__nfs_sc_cots[1].sc_versmin = versmin;
		__nfs_sc_cots[1].sc_versmax = versmax;
		*sctpp = &nfs_sct_cots;
		break;
	default:
		error = EINVAL;
	}

	return (error);
}

/*
 * NFS Server system call.
 * Does all of the work of running a NFS server.
 * uap->fd is the fd of an open transport provider
 */
int
nfs_svc(struct nfs_svc_args *arg, model_t model)
{
	file_t *fp;
	SVCMASTERXPRT *xprt;
	int error;
	int readsize;
	char buf[KNC_STRSIZE];
	size_t len;
	STRUCT_HANDLE(nfs_svc_args, uap);
	struct netbuf addrmask;
	SVC_CALLOUT_TABLE *sctp = NULL;

#ifdef lint
	model = model;		/* STRUCT macros don't always refer to it */
#endif

	STRUCT_SET_HANDLE(uap, model, arg);

	/* Check privileges in nfssys() */

	if ((fp = getf(STRUCT_FGET(uap, fd))) == NULL)
		return (EBADF);

	/*
	 * Set read buffer size to rsize
	 * and add room for RPC headers.
	 */
	readsize = nfs3tsize() + (RPC_MAXDATASIZE - NFS_MAXDATA);
	if (readsize < RPC_MAXDATASIZE)
		readsize = RPC_MAXDATASIZE;

	error = copyinstr((const char *)STRUCT_FGETP(uap, netid), buf,
	    KNC_STRSIZE, &len);
	if (error) {
		releasef(STRUCT_FGET(uap, fd));
		return (error);
	}

	addrmask.len = STRUCT_FGET(uap, addrmask.len);
	addrmask.maxlen = STRUCT_FGET(uap, addrmask.maxlen);
	addrmask.buf = kmem_alloc(addrmask.maxlen, KM_SLEEP);
	error = copyin(STRUCT_FGETP(uap, addrmask.buf), addrmask.buf,
	    addrmask.len);
	if (error) {
		releasef(STRUCT_FGET(uap, fd));
		kmem_free(addrmask.buf, addrmask.maxlen);
		return (error);
	}

	nfs_versmin = STRUCT_FGET(uap, versmin);
	nfs_versmax = STRUCT_FGET(uap, versmax);

	/* Double check the vers min/max ranges */
	if ((nfs_versmin > nfs_versmax) ||
	    (nfs_versmin < NFS_VERSMIN) ||
	    (nfs_versmax > NFS_VERSMAX)) {
		nfs_versmin = NFS_VERSMIN_DEFAULT;
		nfs_versmax = NFS_VERSMAX_DEFAULT;
	}

	if (error =
	    nfs_srv_set_sc_versions(fp, &sctp, nfs_versmin, nfs_versmax)) {
		releasef(STRUCT_FGET(uap, fd));
		kmem_free(addrmask.buf, addrmask.maxlen);
		return (error);
	}

	/* Initialize nfsv4 server */
	if (nfs_versmax == (rpcvers_t)NFS_V4)
		rfs4_server_start(STRUCT_FGET(uap, delegation));

	/* Create a transport handle. */
	error = svc_tli_kcreate(fp, readsize, buf, &addrmask, &xprt,
	    sctp, NULL, NFS_SVCPOOL_ID, TRUE);

	if (error)
		kmem_free(addrmask.buf, addrmask.maxlen);

	releasef(STRUCT_FGET(uap, fd));

	/* HA-NFSv4: save the cluster nodeid */
	if (cluster_bootflags & CLUSTER_BOOTED)
		lm_global_nlmid = clconf_get_nodeid();

	return (error);
}

static void
rfs4_server_start(int nfs4_srv_delegation)
{
	/*
	 * Determine if the server has previously been "started" and
	 * if not, do the per instance initialization
	 */
	mutex_enter(&nfs_server_upordown_lock);

	if (nfs_server_upordown != NFS_SERVER_RUNNING) {
		/* Do we need to stop and wait on the previous server? */
		while (nfs_server_upordown == NFS_SERVER_STOPPING ||
		    nfs_server_upordown == NFS_SERVER_OFFLINE)
			cv_wait(&nfs_server_upordown_cv,
			    &nfs_server_upordown_lock);

		if (nfs_server_upordown != NFS_SERVER_RUNNING) {
			(void) svc_pool_control(NFS_SVCPOOL_ID,
			    SVCPSET_UNREGISTER_PROC, (void *)&nfs_srv_offline);
			(void) svc_pool_control(NFS_SVCPOOL_ID,
			    SVCPSET_SHUTDOWN_PROC, (void *)&nfs_srv_stop_all);

			/* is this an nfsd warm start? */
			if (nfs_server_upordown == NFS_SERVER_QUIESCED) {
				cmn_err(CE_NOTE, "nfs_server: "
				    "server was previously quiesced; "
				    "existing NFSv4 state will be re-used");

				/*
				 * HA-NFSv4: this is also the signal
				 * that a Resource Group failover has
				 * occurred.
				 */
				if (cluster_bootflags & CLUSTER_BOOTED)
					hanfsv4_failover();
			} else {
				/* cold start */
				rfs4_state_init();
				nfs4_drc = rfs4_init_drc(nfs4_drc_max,
				    nfs4_drc_hash);
			}

			/*
			 * Check to see if delegation is to be
			 * enabled at the server
			 */
			if (nfs4_srv_delegation != FALSE)
				rfs4_set_deleg_policy(SRV_NORMAL_DELEGATE);

			nfs_server_upordown = NFS_SERVER_RUNNING;
		}
		cv_signal(&nfs_server_upordown_cv);
	}
	mutex_exit(&nfs_server_upordown_lock);
}

/*
 * If RDMA device available,
 * start RDMA listener.
 */
int
rdma_start(struct rdma_svc_args *rsa)
{
	int error;
	rdma_xprt_group_t started_rdma_xprts;
	rdma_stat stat;
	int svc_state = 0;

	/* Double check the vers min/max ranges */
	if ((rsa->nfs_versmin > rsa->nfs_versmax) ||
	    (rsa->nfs_versmin < NFS_VERSMIN) ||
	    (rsa->nfs_versmax > NFS_VERSMAX)) {
		rsa->nfs_versmin = NFS_VERSMIN_DEFAULT;
		rsa->nfs_versmax = NFS_VERSMAX_DEFAULT;
	}
	nfs_versmin = rsa->nfs_versmin;
	nfs_versmax = rsa->nfs_versmax;

	/* Set the versions in the callout table */
	__nfs_sc_rdma[0].sc_versmin = rsa->nfs_versmin;
	__nfs_sc_rdma[0].sc_versmax = rsa->nfs_versmax;
	/* For the NFS_ACL program, check the max version */
	__nfs_sc_rdma[1].sc_versmin = rsa->nfs_versmin;
	if (rsa->nfs_versmax > NFS_ACL_VERSMAX)
		__nfs_sc_rdma[1].sc_versmax = NFS_ACL_VERSMAX;
	else
		__nfs_sc_rdma[1].sc_versmax = rsa->nfs_versmax;

	/* Initialize nfsv4 server */
	if (rsa->nfs_versmax == (rpcvers_t)NFS_V4)
		rfs4_server_start(rsa->delegation);

	started_rdma_xprts.rtg_count = 0;
	started_rdma_xprts.rtg_listhead = NULL;
	started_rdma_xprts.rtg_poolid = rsa->poolid;

restart:
	error = svc_rdma_kcreate(rsa->netid, &nfs_sct_rdma, rsa->poolid,
	    &started_rdma_xprts);

	svc_state = !error;

	while (!error) {

		/*
		 * wait till either interrupted by a signal on
		 * nfs service stop/restart or signalled by a
		 * rdma plugin attach/detatch.
		 */

		stat = rdma_kwait();

		/*
		 * stop services if running -- either on a HCA detach event
		 * or if the nfs service is stopped/restarted.
		 */

		if ((stat == RDMA_HCA_DETACH || stat == RDMA_INTR) &&
		    svc_state) {
			rdma_stop(&started_rdma_xprts);
			svc_state = 0;
		}

		/*
		 * nfs service stop/restart, break out of the
		 * wait loop and return;
		 */
		if (stat == RDMA_INTR)
			return (0);

		/*
		 * restart stopped services on a HCA attach event
		 * (if not already running)
		 */

		if ((stat == RDMA_HCA_ATTACH) && (svc_state == 0))
			goto restart;

		/*
		 * loop until a nfs service stop/restart
		 */
	}

	return (error);
}

/* ARGSUSED */
void
rpc_null(caddr_t *argp, caddr_t *resp, struct exportinfo *exi,
    struct svc_req *req, cred_t *cr, bool_t ro)
{
}

/* ARGSUSED */
void
rpc_null_v3(caddr_t *argp, caddr_t *resp, struct exportinfo *exi,
    struct svc_req *req, cred_t *cr, bool_t ro)
{
	DTRACE_NFSV3_3(op__null__start, struct svc_req *, req,
	    cred_t *, cr, vnode_t *, NULL);
	DTRACE_NFSV3_3(op__null__done, struct svc_req *, req,
	    cred_t *, cr, vnode_t *, NULL);
}

/* ARGSUSED */
static void
rfs_error(caddr_t *argp, caddr_t *resp, struct exportinfo *exi,
    struct svc_req *req, cred_t *cr, bool_t ro)
{
	/* return (EOPNOTSUPP); */
}

static void
nullfree(void)
{
}

static char *rfscallnames_v2[] = {
	"RFS2_NULL",
	"RFS2_GETATTR",
	"RFS2_SETATTR",
	"RFS2_ROOT",
	"RFS2_LOOKUP",
	"RFS2_READLINK",
	"RFS2_READ",
	"RFS2_WRITECACHE",
	"RFS2_WRITE",
	"RFS2_CREATE",
	"RFS2_REMOVE",
	"RFS2_RENAME",
	"RFS2_LINK",
	"RFS2_SYMLINK",
	"RFS2_MKDIR",
	"RFS2_RMDIR",
	"RFS2_READDIR",
	"RFS2_STATFS"
};

static struct rpcdisp rfsdisptab_v2[] = {
	/*
	 * NFS VERSION 2
	 */

	/* RFS_NULL = 0 */
	{rpc_null,
	    xdr_void, NULL_xdrproc_t, 0,
	    xdr_void, NULL_xdrproc_t, 0,
	    nullfree, RPC_IDEMPOTENT,
	    0},

	/* RFS_GETATTR = 1 */
	{rfs_getattr,
	    xdr_fhandle, xdr_fastfhandle, sizeof (fhandle_t),
	    xdr_attrstat, xdr_fastattrstat, sizeof (struct nfsattrstat),
	    nullfree, RPC_IDEMPOTENT|RPC_ALLOWANON|RPC_MAPRESP,
	    rfs_getattr_getfh},

	/* RFS_SETATTR = 2 */
	{rfs_setattr,
	    xdr_saargs, NULL_xdrproc_t, sizeof (struct nfssaargs),
	    xdr_attrstat, xdr_fastattrstat, sizeof (struct nfsattrstat),
	    nullfree, RPC_MAPRESP,
	    rfs_setattr_getfh},

	/* RFS_ROOT = 3 *** NO LONGER SUPPORTED *** */
	{rfs_error,
	    xdr_void, NULL_xdrproc_t, 0,
	    xdr_void, NULL_xdrproc_t, 0,
	    nullfree, RPC_IDEMPOTENT,
	    0},

	/* RFS_LOOKUP = 4 */
	{rfs_lookup,
	    xdr_diropargs, NULL_xdrproc_t, sizeof (struct nfsdiropargs),
	    xdr_diropres, xdr_fastdiropres, sizeof (struct nfsdiropres),
	    nullfree, RPC_IDEMPOTENT|RPC_MAPRESP|RPC_PUBLICFH_OK,
	    rfs_lookup_getfh},

	/* RFS_READLINK = 5 */
	{rfs_readlink,
	    xdr_fhandle, xdr_fastfhandle, sizeof (fhandle_t),
	    xdr_rdlnres, NULL_xdrproc_t, sizeof (struct nfsrdlnres),
	    rfs_rlfree, RPC_IDEMPOTENT,
	    rfs_readlink_getfh},

	/* RFS_READ = 6 */
	{rfs_read,
	    xdr_readargs, NULL_xdrproc_t, sizeof (struct nfsreadargs),
	    xdr_rdresult, NULL_xdrproc_t, sizeof (struct nfsrdresult),
	    rfs_rdfree, RPC_IDEMPOTENT,
	    rfs_read_getfh},

	/* RFS_WRITECACHE = 7 *** NO LONGER SUPPORTED *** */
	{rfs_error,
	    xdr_void, NULL_xdrproc_t, 0,
	    xdr_void, NULL_xdrproc_t, 0,
	    nullfree, RPC_IDEMPOTENT,
	    0},

	/* RFS_WRITE = 8 */
	{rfs_write,
	    xdr_writeargs, NULL_xdrproc_t, sizeof (struct nfswriteargs),
	    xdr_attrstat, xdr_fastattrstat, sizeof (struct nfsattrstat),
	    nullfree, RPC_MAPRESP,
	    rfs_write_getfh},

	/* RFS_CREATE = 9 */
	{rfs_create,
	    xdr_creatargs, NULL_xdrproc_t, sizeof (struct nfscreatargs),
	    xdr_diropres, xdr_fastdiropres, sizeof (struct nfsdiropres),
	    nullfree, RPC_MAPRESP,
	    rfs_create_getfh},

	/* RFS_REMOVE = 10 */
	{rfs_remove,
	    xdr_diropargs, NULL_xdrproc_t, sizeof (struct nfsdiropargs),
#ifdef _LITTLE_ENDIAN
	    xdr_enum, xdr_fastenum, sizeof (enum nfsstat),
#else
	    xdr_enum, NULL_xdrproc_t, sizeof (enum nfsstat),
#endif
	    nullfree, RPC_MAPRESP,
	    rfs_remove_getfh},

	/* RFS_RENAME = 11 */
	{rfs_rename,
	    xdr_rnmargs, NULL_xdrproc_t, sizeof (struct nfsrnmargs),
#ifdef _LITTLE_ENDIAN
	    xdr_enum, xdr_fastenum, sizeof (enum nfsstat),
#else
	    xdr_enum, NULL_xdrproc_t, sizeof (enum nfsstat),
#endif
	    nullfree, RPC_MAPRESP,
	    rfs_rename_getfh},

	/* RFS_LINK = 12 */
	{rfs_link,
	    xdr_linkargs, NULL_xdrproc_t, sizeof (struct nfslinkargs),
#ifdef _LITTLE_ENDIAN
	    xdr_enum, xdr_fastenum, sizeof (enum nfsstat),
#else
	    xdr_enum, NULL_xdrproc_t, sizeof (enum nfsstat),
#endif
	    nullfree, RPC_MAPRESP,
	    rfs_link_getfh},

	/* RFS_SYMLINK = 13 */
	{rfs_symlink,
	    xdr_slargs, NULL_xdrproc_t, sizeof (struct nfsslargs),
#ifdef _LITTLE_ENDIAN
	    xdr_enum, xdr_fastenum, sizeof (enum nfsstat),
#else
	    xdr_enum, NULL_xdrproc_t, sizeof (enum nfsstat),
#endif
	    nullfree, RPC_MAPRESP,
	    rfs_symlink_getfh},

	/* RFS_MKDIR = 14 */
	{rfs_mkdir,
	    xdr_creatargs, NULL_xdrproc_t, sizeof (struct nfscreatargs),
	    xdr_diropres, xdr_fastdiropres, sizeof (struct nfsdiropres),
	    nullfree, RPC_MAPRESP,
	    rfs_mkdir_getfh},

	/* RFS_RMDIR = 15 */
	{rfs_rmdir,
	    xdr_diropargs, NULL_xdrproc_t, sizeof (struct nfsdiropargs),
#ifdef _LITTLE_ENDIAN
	    xdr_enum, xdr_fastenum, sizeof (enum nfsstat),
#else
	    xdr_enum, NULL_xdrproc_t, sizeof (enum nfsstat),
#endif
	    nullfree, RPC_MAPRESP,
	    rfs_rmdir_getfh},

	/* RFS_READDIR = 16 */
	{rfs_readdir,
	    xdr_rddirargs, NULL_xdrproc_t, sizeof (struct nfsrddirargs),
	    xdr_putrddirres, NULL_xdrproc_t, sizeof (struct nfsrddirres),
	    rfs_rddirfree, RPC_IDEMPOTENT,
	    rfs_readdir_getfh},

	/* RFS_STATFS = 17 */
	{rfs_statfs,
	    xdr_fhandle, xdr_fastfhandle, sizeof (fhandle_t),
	    xdr_statfs, xdr_faststatfs, sizeof (struct nfsstatfs),
	    nullfree, RPC_IDEMPOTENT|RPC_ALLOWANON|RPC_MAPRESP,
	    rfs_statfs_getfh},
};

static char *rfscallnames_v3[] = {
	"RFS3_NULL",
	"RFS3_GETATTR",
	"RFS3_SETATTR",
	"RFS3_LOOKUP",
	"RFS3_ACCESS",
	"RFS3_READLINK",
	"RFS3_READ",
	"RFS3_WRITE",
	"RFS3_CREATE",
	"RFS3_MKDIR",
	"RFS3_SYMLINK",
	"RFS3_MKNOD",
	"RFS3_REMOVE",
	"RFS3_RMDIR",
	"RFS3_RENAME",
	"RFS3_LINK",
	"RFS3_READDIR",
	"RFS3_READDIRPLUS",
	"RFS3_FSSTAT",
	"RFS3_FSINFO",
	"RFS3_PATHCONF",
	"RFS3_COMMIT"
};

static struct rpcdisp rfsdisptab_v3[] = {
	/*
	 * NFS VERSION 3
	 */

	/* RFS_NULL = 0 */
	{rpc_null_v3,
	    xdr_void, NULL_xdrproc_t, 0,
	    xdr_void, NULL_xdrproc_t, 0,
	    nullfree, RPC_IDEMPOTENT,
	    0},

	/* RFS3_GETATTR = 1 */
	{rfs3_getattr,
	    xdr_nfs_fh3_server, NULL_xdrproc_t, sizeof (GETATTR3args),
	    xdr_GETATTR3res, NULL_xdrproc_t, sizeof (GETATTR3res),
	    nullfree, (RPC_IDEMPOTENT | RPC_ALLOWANON),
	    rfs3_getattr_getfh},

	/* RFS3_SETATTR = 2 */
	{rfs3_setattr,
	    xdr_SETATTR3args, NULL_xdrproc_t, sizeof (SETATTR3args),
	    xdr_SETATTR3res, NULL_xdrproc_t, sizeof (SETATTR3res),
	    nullfree, 0,
	    rfs3_setattr_getfh},

	/* RFS3_LOOKUP = 3 */
	{rfs3_lookup,
	    xdr_diropargs3, NULL_xdrproc_t, sizeof (LOOKUP3args),
	    xdr_LOOKUP3res, NULL_xdrproc_t, sizeof (LOOKUP3res),
	    nullfree, (RPC_IDEMPOTENT | RPC_PUBLICFH_OK),
	    rfs3_lookup_getfh},

	/* RFS3_ACCESS = 4 */
	{rfs3_access,
	    xdr_ACCESS3args, NULL_xdrproc_t, sizeof (ACCESS3args),
	    xdr_ACCESS3res, NULL_xdrproc_t, sizeof (ACCESS3res),
	    nullfree, RPC_IDEMPOTENT,
	    rfs3_access_getfh},

	/* RFS3_READLINK = 5 */
	{rfs3_readlink,
	    xdr_nfs_fh3_server, NULL_xdrproc_t, sizeof (READLINK3args),
	    xdr_READLINK3res, NULL_xdrproc_t, sizeof (READLINK3res),
	    rfs3_readlink_free, RPC_IDEMPOTENT,
	    rfs3_readlink_getfh},

	/* RFS3_READ = 6 */
	{rfs3_read,
	    xdr_READ3args, NULL_xdrproc_t, sizeof (READ3args),
	    xdr_READ3res, NULL_xdrproc_t, sizeof (READ3res),
	    rfs3_read_free, RPC_IDEMPOTENT,
	    rfs3_read_getfh},

	/* RFS3_WRITE = 7 */
	{rfs3_write,
	    xdr_WRITE3args, NULL_xdrproc_t, sizeof (WRITE3args),
	    xdr_WRITE3res, NULL_xdrproc_t, sizeof (WRITE3res),
	    nullfree, 0,
	    rfs3_write_getfh},

	/* RFS3_CREATE = 8 */
	{rfs3_create,
	    xdr_CREATE3args, NULL_xdrproc_t, sizeof (CREATE3args),
	    xdr_CREATE3res, NULL_xdrproc_t, sizeof (CREATE3res),
	    nullfree, 0,
	    rfs3_create_getfh},

	/* RFS3_MKDIR = 9 */
	{rfs3_mkdir,
	    xdr_MKDIR3args, NULL_xdrproc_t, sizeof (MKDIR3args),
	    xdr_MKDIR3res, NULL_xdrproc_t, sizeof (MKDIR3res),
	    nullfree, 0,
	    rfs3_mkdir_getfh},

	/* RFS3_SYMLINK = 10 */
	{rfs3_symlink,
	    xdr_SYMLINK3args, NULL_xdrproc_t, sizeof (SYMLINK3args),
	    xdr_SYMLINK3res, NULL_xdrproc_t, sizeof (SYMLINK3res),
	    nullfree, 0,
	    rfs3_symlink_getfh},

	/* RFS3_MKNOD = 11 */
	{rfs3_mknod,
	    xdr_MKNOD3args, NULL_xdrproc_t, sizeof (MKNOD3args),
	    xdr_MKNOD3res, NULL_xdrproc_t, sizeof (MKNOD3res),
	    nullfree, 0,
	    rfs3_mknod_getfh},

	/* RFS3_REMOVE = 12 */
	{rfs3_remove,
	    xdr_diropargs3, NULL_xdrproc_t, sizeof (REMOVE3args),
	    xdr_REMOVE3res, NULL_xdrproc_t, sizeof (REMOVE3res),
	    nullfree, 0,
	    rfs3_remove_getfh},

	/* RFS3_RMDIR = 13 */
	{rfs3_rmdir,
	    xdr_diropargs3, NULL_xdrproc_t, sizeof (RMDIR3args),
	    xdr_RMDIR3res, NULL_xdrproc_t, sizeof (RMDIR3res),
	    nullfree, 0,
	    rfs3_rmdir_getfh},

	/* RFS3_RENAME = 14 */
	{rfs3_rename,
	    xdr_RENAME3args, NULL_xdrproc_t, sizeof (RENAME3args),
	    xdr_RENAME3res, NULL_xdrproc_t, sizeof (RENAME3res),
	    nullfree, 0,
	    rfs3_rename_getfh},

	/* RFS3_LINK = 15 */
	{rfs3_link,
	    xdr_LINK3args, NULL_xdrproc_t, sizeof (LINK3args),
	    xdr_LINK3res, NULL_xdrproc_t, sizeof (LINK3res),
	    nullfree, 0,
	    rfs3_link_getfh},

	/* RFS3_READDIR = 16 */
	{rfs3_readdir,
	    xdr_READDIR3args, NULL_xdrproc_t, sizeof (READDIR3args),
	    xdr_READDIR3res, NULL_xdrproc_t, sizeof (READDIR3res),
	    rfs3_readdir_free, RPC_IDEMPOTENT,
	    rfs3_readdir_getfh},

	/* RFS3_READDIRPLUS = 17 */
	{rfs3_readdirplus,
	    xdr_READDIRPLUS3args, NULL_xdrproc_t, sizeof (READDIRPLUS3args),
	    xdr_READDIRPLUS3res, NULL_xdrproc_t, sizeof (READDIRPLUS3res),
	    rfs3_readdirplus_free, RPC_AVOIDWORK,
	    rfs3_readdirplus_getfh},

	/* RFS3_FSSTAT = 18 */
	{rfs3_fsstat,
	    xdr_nfs_fh3_server, NULL_xdrproc_t, sizeof (FSSTAT3args),
	    xdr_FSSTAT3res, NULL_xdrproc_t, sizeof (FSSTAT3res),
	    nullfree, RPC_IDEMPOTENT,
	    rfs3_fsstat_getfh},

	/* RFS3_FSINFO = 19 */
	{rfs3_fsinfo,
	    xdr_nfs_fh3_server, NULL_xdrproc_t, sizeof (FSINFO3args),
	    xdr_FSINFO3res, NULL_xdrproc_t, sizeof (FSINFO3res),
	    nullfree, RPC_IDEMPOTENT|RPC_ALLOWANON,
	    rfs3_fsinfo_getfh},

	/* RFS3_PATHCONF = 20 */
	{rfs3_pathconf,
	    xdr_nfs_fh3_server, NULL_xdrproc_t, sizeof (PATHCONF3args),
	    xdr_PATHCONF3res, NULL_xdrproc_t, sizeof (PATHCONF3res),
	    nullfree, RPC_IDEMPOTENT,
	    rfs3_pathconf_getfh},

	/* RFS3_COMMIT = 21 */
	{rfs3_commit,
	    xdr_COMMIT3args, NULL_xdrproc_t, sizeof (COMMIT3args),
	    xdr_COMMIT3res, NULL_xdrproc_t, sizeof (COMMIT3res),
	    nullfree, RPC_IDEMPOTENT,
	    rfs3_commit_getfh},
};

static char *rfscallnames_v4[] = {
	"RFS4_NULL",
	"RFS4_COMPOUND",
	"RFS4_NULL",
	"RFS4_NULL",
	"RFS4_NULL",
	"RFS4_NULL",
	"RFS4_NULL",
	"RFS4_NULL",
	"RFS4_CREATE"
};

static struct rpcdisp rfsdisptab_v4[] = {
	/*
	 * NFS VERSION 4
	 */

	/* RFS_NULL = 0 */
	{rpc_null,
	    xdr_void, NULL_xdrproc_t, 0,
	    xdr_void, NULL_xdrproc_t, 0,
	    nullfree, RPC_IDEMPOTENT, 0},

	/* RFS4_compound = 1 */
	{rfs4_compound,
	    xdr_COMPOUND4args_srv, NULL_xdrproc_t, sizeof (COMPOUND4args),
	    xdr_COMPOUND4res_srv, NULL_xdrproc_t, sizeof (COMPOUND4res),
	    rfs4_compound_free, 0, 0},
};

union rfs_args {
	/*
	 * NFS VERSION 2
	 */

	/* RFS_NULL = 0 */

	/* RFS_GETATTR = 1 */
	fhandle_t nfs2_getattr_args;

	/* RFS_SETATTR = 2 */
	struct nfssaargs nfs2_setattr_args;

	/* RFS_ROOT = 3 *** NO LONGER SUPPORTED *** */

	/* RFS_LOOKUP = 4 */
	struct nfsdiropargs nfs2_lookup_args;

	/* RFS_READLINK = 5 */
	fhandle_t nfs2_readlink_args;

	/* RFS_READ = 6 */
	struct nfsreadargs nfs2_read_args;

	/* RFS_WRITECACHE = 7 *** NO LONGER SUPPORTED *** */

	/* RFS_WRITE = 8 */
	struct nfswriteargs nfs2_write_args;

	/* RFS_CREATE = 9 */
	struct nfscreatargs nfs2_create_args;

	/* RFS_REMOVE = 10 */
	struct nfsdiropargs nfs2_remove_args;

	/* RFS_RENAME = 11 */
	struct nfsrnmargs nfs2_rename_args;

	/* RFS_LINK = 12 */
	struct nfslinkargs nfs2_link_args;

	/* RFS_SYMLINK = 13 */
	struct nfsslargs nfs2_symlink_args;

	/* RFS_MKDIR = 14 */
	struct nfscreatargs nfs2_mkdir_args;

	/* RFS_RMDIR = 15 */
	struct nfsdiropargs nfs2_rmdir_args;

	/* RFS_READDIR = 16 */
	struct nfsrddirargs nfs2_readdir_args;

	/* RFS_STATFS = 17 */
	fhandle_t nfs2_statfs_args;

	/*
	 * NFS VERSION 3
	 */

	/* RFS_NULL = 0 */

	/* RFS3_GETATTR = 1 */
	GETATTR3args nfs3_getattr_args;

	/* RFS3_SETATTR = 2 */
	SETATTR3args nfs3_setattr_args;

	/* RFS3_LOOKUP = 3 */
	LOOKUP3args nfs3_lookup_args;

	/* RFS3_ACCESS = 4 */
	ACCESS3args nfs3_access_args;

	/* RFS3_READLINK = 5 */
	READLINK3args nfs3_readlink_args;

	/* RFS3_READ = 6 */
	READ3args nfs3_read_args;

	/* RFS3_WRITE = 7 */
	WRITE3args nfs3_write_args;

	/* RFS3_CREATE = 8 */
	CREATE3args nfs3_create_args;

	/* RFS3_MKDIR = 9 */
	MKDIR3args nfs3_mkdir_args;

	/* RFS3_SYMLINK = 10 */
	SYMLINK3args nfs3_symlink_args;

	/* RFS3_MKNOD = 11 */
	MKNOD3args nfs3_mknod_args;

	/* RFS3_REMOVE = 12 */
	REMOVE3args nfs3_remove_args;

	/* RFS3_RMDIR = 13 */
	RMDIR3args nfs3_rmdir_args;

	/* RFS3_RENAME = 14 */
	RENAME3args nfs3_rename_args;

	/* RFS3_LINK = 15 */
	LINK3args nfs3_link_args;

	/* RFS3_READDIR = 16 */
	READDIR3args nfs3_readdir_args;

	/* RFS3_READDIRPLUS = 17 */
	READDIRPLUS3args nfs3_readdirplus_args;

	/* RFS3_FSSTAT = 18 */
	FSSTAT3args nfs3_fsstat_args;

	/* RFS3_FSINFO = 19 */
	FSINFO3args nfs3_fsinfo_args;

	/* RFS3_PATHCONF = 20 */
	PATHCONF3args nfs3_pathconf_args;

	/* RFS3_COMMIT = 21 */
	COMMIT3args nfs3_commit_args;

	/*
	 * NFS VERSION 4
	 */

	/* RFS_NULL = 0 */

	/* COMPUND = 1 */
	COMPOUND4args nfs4_compound_args;
};

union rfs_res {
	/*
	 * NFS VERSION 2
	 */

	/* RFS_NULL = 0 */

	/* RFS_GETATTR = 1 */
	struct nfsattrstat nfs2_getattr_res;

	/* RFS_SETATTR = 2 */
	struct nfsattrstat nfs2_setattr_res;

	/* RFS_ROOT = 3 *** NO LONGER SUPPORTED *** */

	/* RFS_LOOKUP = 4 */
	struct nfsdiropres nfs2_lookup_res;

	/* RFS_READLINK = 5 */
	struct nfsrdlnres nfs2_readlink_res;

	/* RFS_READ = 6 */
	struct nfsrdresult nfs2_read_res;

	/* RFS_WRITECACHE = 7 *** NO LONGER SUPPORTED *** */

	/* RFS_WRITE = 8 */
	struct nfsattrstat nfs2_write_res;

	/* RFS_CREATE = 9 */
	struct nfsdiropres nfs2_create_res;

	/* RFS_REMOVE = 10 */
	enum nfsstat nfs2_remove_res;

	/* RFS_RENAME = 11 */
	enum nfsstat nfs2_rename_res;

	/* RFS_LINK = 12 */
	enum nfsstat nfs2_link_res;

	/* RFS_SYMLINK = 13 */
	enum nfsstat nfs2_symlink_res;

	/* RFS_MKDIR = 14 */
	struct nfsdiropres nfs2_mkdir_res;

	/* RFS_RMDIR = 15 */
	enum nfsstat nfs2_rmdir_res;

	/* RFS_READDIR = 16 */
	struct nfsrddirres nfs2_readdir_res;

	/* RFS_STATFS = 17 */
	struct nfsstatfs nfs2_statfs_res;

	/*
	 * NFS VERSION 3
	 */

	/* RFS_NULL = 0 */

	/* RFS3_GETATTR = 1 */
	GETATTR3res nfs3_getattr_res;

	/* RFS3_SETATTR = 2 */
	SETATTR3res nfs3_setattr_res;

	/* RFS3_LOOKUP = 3 */
	LOOKUP3res nfs3_lookup_res;

	/* RFS3_ACCESS = 4 */
	ACCESS3res nfs3_access_res;

	/* RFS3_READLINK = 5 */
	READLINK3res nfs3_readlink_res;

	/* RFS3_READ = 6 */
	READ3res nfs3_read_res;

	/* RFS3_WRITE = 7 */
	WRITE3res nfs3_write_res;

	/* RFS3_CREATE = 8 */
	CREATE3res nfs3_create_res;

	/* RFS3_MKDIR = 9 */
	MKDIR3res nfs3_mkdir_res;

	/* RFS3_SYMLINK = 10 */
	SYMLINK3res nfs3_symlink_res;

	/* RFS3_MKNOD = 11 */
	MKNOD3res nfs3_mknod_res;

	/* RFS3_REMOVE = 12 */
	REMOVE3res nfs3_remove_res;

	/* RFS3_RMDIR = 13 */
	RMDIR3res nfs3_rmdir_res;

	/* RFS3_RENAME = 14 */
	RENAME3res nfs3_rename_res;

	/* RFS3_LINK = 15 */
	LINK3res nfs3_link_res;

	/* RFS3_READDIR = 16 */
	READDIR3res nfs3_readdir_res;

	/* RFS3_READDIRPLUS = 17 */
	READDIRPLUS3res nfs3_readdirplus_res;

	/* RFS3_FSSTAT = 18 */
	FSSTAT3res nfs3_fsstat_res;

	/* RFS3_FSINFO = 19 */
	FSINFO3res nfs3_fsinfo_res;

	/* RFS3_PATHCONF = 20 */
	PATHCONF3res nfs3_pathconf_res;

	/* RFS3_COMMIT = 21 */
	COMMIT3res nfs3_commit_res;

	/*
	 * NFS VERSION 4
	 */

	/* RFS_NULL = 0 */

	/* RFS4_COMPOUND = 1 */
	COMPOUND4res nfs4_compound_res;

};

static struct rpc_disptable rfs_disptable[] = {
	{sizeof (rfsdisptab_v2) / sizeof (rfsdisptab_v2[0]),
	    rfscallnames_v2,
	    &rfsproccnt_v2_ptr, &rfsprocio_v2_ptr, rfsdisptab_v2},
	{sizeof (rfsdisptab_v3) / sizeof (rfsdisptab_v3[0]),
	    rfscallnames_v3,
	    &rfsproccnt_v3_ptr, &rfsprocio_v3_ptr, rfsdisptab_v3},
	{sizeof (rfsdisptab_v4) / sizeof (rfsdisptab_v4[0]),
	    rfscallnames_v4,
	    &rfsproccnt_v4_ptr, &rfsprocio_v4_ptr, rfsdisptab_v4},
};

/*
 * If nfs_portmon is set, then clients are required to use privileged
 * ports (ports < IPPORT_RESERVED) in order to get NFS services.
 *
 * N.B.: this attempt to carry forward the already ill-conceived notion
 * of privileged ports for TCP/UDP is really quite ineffectual.  Not only
 * is it transport-dependent, it's laughably easy to spoof.  If you're
 * really interested in security, you must start with secure RPC instead.
 */
volatile int nfs_portmon = 0;

#ifdef DEBUG
static int cred_hits = 0;
static int cred_misses = 0;
#endif


#ifdef DEBUG
/*
 * Debug code to allow disabling of rfs_dispatch() use of
 * fastxdrargs() and fastxdrres() calls for testing purposes.
 */
static int rfs_no_fast_xdrargs = 0;
static int rfs_no_fast_xdrres = 0;
#endif

union acl_args {
	/*
	 * ACL VERSION 2
	 */

	/* ACL2_NULL = 0 */

	/* ACL2_GETACL = 1 */
	GETACL2args acl2_getacl_args;

	/* ACL2_SETACL = 2 */
	SETACL2args acl2_setacl_args;

	/* ACL2_GETATTR = 3 */
	GETATTR2args acl2_getattr_args;

	/* ACL2_ACCESS = 4 */
	ACCESS2args acl2_access_args;

	/* ACL2_GETXATTRDIR = 5 */
	GETXATTRDIR2args acl2_getxattrdir_args;

	/*
	 * ACL VERSION 3
	 */

	/* ACL3_NULL = 0 */

	/* ACL3_GETACL = 1 */
	GETACL3args acl3_getacl_args;

	/* ACL3_SETACL = 2 */
	SETACL3args acl3_setacl;

	/* ACL3_GETXATTRDIR = 3 */
	GETXATTRDIR3args acl3_getxattrdir_args;

};

union acl_res {
	/*
	 * ACL VERSION 2
	 */

	/* ACL2_NULL = 0 */

	/* ACL2_GETACL = 1 */
	GETACL2res acl2_getacl_res;

	/* ACL2_SETACL = 2 */
	SETACL2res acl2_setacl_res;

	/* ACL2_GETATTR = 3 */
	GETATTR2res acl2_getattr_res;

	/* ACL2_ACCESS = 4 */
	ACCESS2res acl2_access_res;

	/* ACL2_GETXATTRDIR = 5 */
	GETXATTRDIR2args acl2_getxattrdir_res;

	/*
	 * ACL VERSION 3
	 */

	/* ACL3_NULL = 0 */

	/* ACL3_GETACL = 1 */
	GETACL3res acl3_getacl_res;

	/* ACL3_SETACL = 2 */
	SETACL3res acl3_setacl_res;

	/* ACL3_GETXATTRDIR = 3 */
	GETXATTRDIR3res acl3_getxattrdir_res;

};

static bool_t
auth_tooweak(struct svc_req *req, char *res)
{

	if (req->rq_vers == NFS_VERSION && req->rq_proc == RFS_LOOKUP) {
		struct nfsdiropres *dr = (struct nfsdiropres *)res;
		if ((enum wnfsstat)dr->dr_status == WNFSERR_CLNT_FLAVOR)
			return (TRUE);
	} else if (req->rq_vers == NFS_V3 && req->rq_proc == NFSPROC3_LOOKUP) {
		LOOKUP3res *resp = (LOOKUP3res *)res;
		if ((enum wnfsstat)resp->status == WNFSERR_CLNT_FLAVOR)
			return (TRUE);
	}
	return (FALSE);
}


static void
common_dispatch(struct svc_req *req, SVCXPRT *xprt, rpcvers_t min_vers,
		rpcvers_t max_vers, char *pgmname,
		struct rpc_disptable *disptable)
{
	int which;
	rpcvers_t vers;
	char *args;
	union {
			union rfs_args ra;
			union acl_args aa;
		} args_buf;
	char *res;
	union {
			union rfs_res rr;
			union acl_res ar;
		} res_buf;
	struct rpcdisp *disp = NULL;
	int dis_flags = 0;
	cred_t *cr;
	int error = 0;
	int anon_ok;
	struct exportinfo *exi = NULL;
	unsigned int nfslog_rec_id;
	int dupstat;
	struct dupreq *dr;
	int authres;
	bool_t publicfh_ok = FALSE;
	enum_t auth_flavor;
	bool_t dupcached = FALSE;
	struct netbuf	nb;
	bool_t logging_enabled = FALSE;
	struct exportinfo *nfslog_exi = NULL;
	char **procnames;
	char cbuf[INET6_ADDRSTRLEN];	/* to hold both IPv4 and IPv6 addr */
	bool_t ro = FALSE;
	kstat_t *ksp = NULL;
	kstat_t *exi_ksp = NULL;
	size_t pos;			/* request size */
	size_t rlen;			/* reply size */
	bool_t rsent = FALSE;		/* reply was sent successfully */

	vers = req->rq_vers;

	if (vers < min_vers || vers > max_vers) {
		svcerr_progvers(req->rq_xprt, min_vers, max_vers);
		error++;
		cmn_err(CE_NOTE, "%s: bad version number %u", pgmname, vers);
		goto done;
	}
	vers -= min_vers;

	which = req->rq_proc;
	if (which < 0 || which >= disptable[(int)vers].dis_nprocs) {
		svcerr_noproc(req->rq_xprt);
		error++;
		goto done;
	}

	(*(disptable[(int)vers].dis_proccntp))[which].value.ui64++;

	ksp = (*(disptable[(int)vers].dis_prociop))[which];
	if (ksp != NULL) {
		mutex_enter(ksp->ks_lock);
		kstat_runq_enter(KSTAT_IO_PTR(ksp));
		mutex_exit(ksp->ks_lock);
	}
	pos = XDR_GETPOS(&xprt->xp_xdrin);

	disp = &disptable[(int)vers].dis_table[which];
	procnames = disptable[(int)vers].dis_procnames;

	auth_flavor = req->rq_cred.oa_flavor;

	/*
	 * Deserialize into the args struct.
	 */
	args = (char *)&args_buf;

#ifdef DEBUG
	if (rfs_no_fast_xdrargs || (auth_flavor == RPCSEC_GSS) ||
	    disp->dis_fastxdrargs == NULL_xdrproc_t ||
	    !SVC_GETARGS(xprt, disp->dis_fastxdrargs, (char *)&args))
#else
	if ((auth_flavor == RPCSEC_GSS) ||
	    disp->dis_fastxdrargs == NULL_xdrproc_t ||
	    !SVC_GETARGS(xprt, disp->dis_fastxdrargs, (char *)&args))
#endif
	{
		bzero(args, disp->dis_argsz);
		if (!SVC_GETARGS(xprt, disp->dis_xdrargs, args)) {
			error++;
			/*
			 * Check if we are outside our capabilities.
			 */
			if (rfs4_minorvers_mismatch(req, xprt, (void *)args))
				goto done;

			svcerr_decode(xprt);
			cmn_err(CE_NOTE,
			    "Failed to decode arguments for %s version %u "
			    "procedure %s client %s%s",
			    pgmname, vers + min_vers, procnames[which],
			    client_name(req), client_addr(req, cbuf));
			goto done;
		}
	}

	/*
	 * If Version 4 use that specific dispatch function.
	 */
	if (req->rq_vers == 4) {
		error += rfs4_dispatch(disp, req, xprt, args, &rlen);
		if (error == 0)
			rsent = TRUE;
		goto done;
	}

	dis_flags = disp->dis_flags;

	/*
	 * Find export information and check authentication,
	 * setting the credential if everything is ok.
	 */
	if (disp->dis_getfh != NULL) {
		void *fh;
		fsid_t *fsid;
		fid_t *fid, *xfid;
		fhandle_t *fh2;
		nfs_fh3 *fh3;

		fh = (*disp->dis_getfh)(args);
		switch (req->rq_vers) {
		case NFS_VERSION:
			fh2 = (fhandle_t *)fh;
			fsid = &fh2->fh_fsid;
			fid = (fid_t *)&fh2->fh_len;
			xfid = (fid_t *)&fh2->fh_xlen;
			break;
		case NFS_V3:
			fh3 = (nfs_fh3 *)fh;
			fsid = &fh3->fh3_fsid;
			fid = FH3TOFIDP(fh3);
			xfid = FH3TOXFIDP(fh3);
			break;
		}

		/*
		 * Fix for bug 1038302 - corbin
		 * There is a problem here if anonymous access is
		 * disallowed.  If the current request is part of the
		 * client's mount process for the requested filesystem,
		 * then it will carry root (uid 0) credentials on it, and
		 * will be denied by checkauth if that client does not
		 * have explicit root=0 permission.  This will cause the
		 * client's mount operation to fail.  As a work-around,
		 * we check here to see if the request is a getattr or
		 * statfs operation on the exported vnode itself, and
		 * pass a flag to checkauth with the result of this test.
		 *
		 * The filehandle refers to the mountpoint itself if
		 * the fh_data and fh_xdata portions of the filehandle
		 * are equal.
		 *
		 * Added anon_ok argument to checkauth().
		 */

		if ((dis_flags & RPC_ALLOWANON) && EQFID(fid, xfid))
			anon_ok = 1;
		else
			anon_ok = 0;

		cr = xprt->xp_cred;
		ASSERT(cr != NULL);
#ifdef DEBUG
		if (crgetref(cr) != 1) {
			crfree(cr);
			cr = crget();
			xprt->xp_cred = cr;
			cred_misses++;
		} else
			cred_hits++;
#else
		if (crgetref(cr) != 1) {
			crfree(cr);
			cr = crget();
			xprt->xp_cred = cr;
		}
#endif

		exi = checkexport(fsid, xfid);

		if (exi != NULL) {
			rw_enter(&exported_lock, RW_READER);
			exi_ksp = NULL;

			if (exi->exi_kstats != NULL) {
				switch (req->rq_vers) {
				case NFS_VERSION:
					exi_ksp = (disptable == rfs_disptable) ?
					    exi->exi_kstats->rfsprocio_v2_ptr[which] :
					    exi->exi_kstats->aclprocio_v2_ptr[which];
					break;
				case NFS_V3:
					exi_ksp = (disptable == rfs_disptable) ?
					    exi->exi_kstats->rfsprocio_v3_ptr[which] :
					    exi->exi_kstats->aclprocio_v3_ptr[which];
					break;
				default:
					ASSERT(0);
					break;
				}
			}

			if (exi_ksp != NULL) {
				mutex_enter(exi_ksp->ks_lock);
				kstat_runq_enter(KSTAT_IO_PTR(exi_ksp));
				mutex_exit(exi_ksp->ks_lock);
			} else {
				rw_exit(&exported_lock);
			}

			publicfh_ok = PUBLICFH_CHECK(disp, exi, fsid, xfid);

			/*
			 * Don't allow non-V4 clients access
			 * to pseudo exports
			 */
			if (PSEUDO(exi)) {
				svcerr_weakauth(xprt);
				error++;
				goto done;
			}

			authres = checkauth(exi, req, cr, anon_ok, publicfh_ok,
			    &ro);
			/*
			 * authres >  0: authentication OK - proceed
			 * authres == 0: authentication weak - return error
			 * authres <  0: authentication timeout - drop
			 */
			if (authres <= 0) {
				if (authres == 0) {
					svcerr_weakauth(xprt);
					error++;
				}
				goto done;
			}
		}
	} else
		cr = NULL;

	if ((dis_flags & RPC_MAPRESP) && (auth_flavor != RPCSEC_GSS)) {
		res = (char *)SVC_GETRES(xprt, disp->dis_ressz);
		if (res == NULL)
			res = (char *)&res_buf;
	} else
		res = (char *)&res_buf;

	if (!(dis_flags & RPC_IDEMPOTENT)) {
		dupstat = SVC_DUP_EXT(xprt, req, res, disp->dis_ressz, &dr,
		    &dupcached);

		switch (dupstat) {
		case DUP_ERROR:
			svcerr_systemerr(xprt);
			error++;
			goto done;
			/* NOTREACHED */
		case DUP_INPROGRESS:
			if (res != (char *)&res_buf)
				SVC_FREERES(xprt);
			error++;
			goto done;
			/* NOTREACHED */
		case DUP_NEW:
		case DUP_DROP:
			curthread->t_flag |= T_DONTPEND;

			(*disp->dis_proc)(args, res, exi, req, cr, ro);

			curthread->t_flag &= ~T_DONTPEND;
			if (curthread->t_flag & T_WOULDBLOCK) {
				curthread->t_flag &= ~T_WOULDBLOCK;
				SVC_DUPDONE_EXT(xprt, dr, res, NULL,
				    disp->dis_ressz, DUP_DROP);
				if (res != (char *)&res_buf)
					SVC_FREERES(xprt);
				error++;
				goto done;
			}
			if (dis_flags & RPC_AVOIDWORK) {
				SVC_DUPDONE_EXT(xprt, dr, res, NULL,
				    disp->dis_ressz, DUP_DROP);
			} else {
				SVC_DUPDONE_EXT(xprt, dr, res,
				    disp->dis_resfree == nullfree ? NULL :
				    disp->dis_resfree,
				    disp->dis_ressz, DUP_DONE);
				dupcached = TRUE;
			}
			break;
		case DUP_DONE:
			break;
		}

	} else {
		curthread->t_flag |= T_DONTPEND;

		(*disp->dis_proc)(args, res, exi, req, cr, ro);

		curthread->t_flag &= ~T_DONTPEND;
		if (curthread->t_flag & T_WOULDBLOCK) {
			curthread->t_flag &= ~T_WOULDBLOCK;
			if (res != (char *)&res_buf)
				SVC_FREERES(xprt);
			error++;
			goto done;
		}
	}

	if (auth_tooweak(req, res)) {
		svcerr_weakauth(xprt);
		error++;
		goto done;
	}

	/*
	 * Check to see if logging has been enabled on the server.
	 * If so, then obtain the export info struct to be used for
	 * the later writing of the log record.  This is done for
	 * the case that a lookup is done across a non-logged public
	 * file system.
	 */
	if (nfslog_buffer_list != NULL) {
		nfslog_exi = nfslog_get_exi(exi, req, res, &nfslog_rec_id);
		/*
		 * Is logging enabled?
		 */
		logging_enabled = (nfslog_exi != NULL);

		/*
		 * Copy the netbuf for logging purposes, before it is
		 * freed by svc_sendreply().
		 */
		if (logging_enabled) {
			NFSLOG_COPY_NETBUF(nfslog_exi, xprt, &nb);
			/*
			 * If RPC_MAPRESP flag set (i.e. in V2 ops) the
			 * res gets copied directly into the mbuf and
			 * may be freed soon after the sendreply. So we
			 * must copy it here to a safe place...
			 */
			if (res != (char *)&res_buf) {
				bcopy(res, (char *)&res_buf, disp->dis_ressz);
			}
		}
	}

	/*
	 * Serialize and send results struct
	 */
#ifdef DEBUG
	if (rfs_no_fast_xdrres == 0 && res != (char *)&res_buf)
#else
	if (res != (char *)&res_buf)
#endif
	{
		if (!svc_sendreply(xprt, disp->dis_fastxdrres, res)) {
			cmn_err(CE_NOTE, "%s: bad sendreply", pgmname);
			svcerr_systemerr(xprt);
			error++;
		} else {
			rlen = xdr_sizeof(disp->dis_fastxdrres, res);
			rsent = TRUE;
		}
	} else {
		if (!svc_sendreply(xprt, disp->dis_xdrres, res)) {
			cmn_err(CE_NOTE, "%s: bad sendreply", pgmname);
			svcerr_systemerr(xprt);
			error++;
		} else {
			rlen = xdr_sizeof(disp->dis_xdrres, res);
			rsent = TRUE;
		}
	}

	/*
	 * Log if needed
	 */
	if (logging_enabled) {
		nfslog_write_record(nfslog_exi, req, args, (char *)&res_buf,
		    cr, &nb, nfslog_rec_id, NFSLOG_ONE_BUFFER);
		exi_rele(&nfslog_exi);
		kmem_free((&nb)->buf, (&nb)->len);
	}

	/*
	 * Free results struct. With the addition of NFS V4 we can
	 * have non-idempotent procedures with functions.
	 */
	if (disp->dis_resfree != nullfree && dupcached == FALSE) {
		(*disp->dis_resfree)(res);
	}

done:
	if (ksp != NULL || exi_ksp != NULL) {
		pos = XDR_GETPOS(&xprt->xp_xdrin) - pos;
	}

	/*
	 * Free arguments struct
	 */
	if (disp) {
		if (!SVC_FREEARGS(xprt, disp->dis_xdrargs, args)) {
			cmn_err(CE_NOTE, "%s: bad freeargs", pgmname);
			error++;
		}
	} else {
		if (!SVC_FREEARGS(xprt, (xdrproc_t)0, (caddr_t)0)) {
			cmn_err(CE_NOTE, "%s: bad freeargs", pgmname);
			error++;
		}
	}

	if (exi_ksp != NULL) {
		mutex_enter(exi_ksp->ks_lock);
		KSTAT_IO_PTR(exi_ksp)->nwritten += pos;
		KSTAT_IO_PTR(exi_ksp)->writes++;
		if (rsent) {
			KSTAT_IO_PTR(exi_ksp)->nread += rlen;
			KSTAT_IO_PTR(exi_ksp)->reads++;
		}
		kstat_runq_exit(KSTAT_IO_PTR(exi_ksp));
		mutex_exit(exi_ksp->ks_lock);

		rw_exit(&exported_lock);
	}

	if (exi != NULL)
		exi_rele(&exi);

	if (ksp != NULL) {
		mutex_enter(ksp->ks_lock);
		KSTAT_IO_PTR(ksp)->nwritten += pos;
		KSTAT_IO_PTR(ksp)->writes++;
		if (rsent) {
			KSTAT_IO_PTR(ksp)->nread += rlen;
			KSTAT_IO_PTR(ksp)->reads++;
		}
		kstat_runq_exit(KSTAT_IO_PTR(ksp));
		mutex_exit(ksp->ks_lock);
	}

	global_svstat_ptr[req->rq_vers][NFS_BADCALLS].value.ui64 += error;

	global_svstat_ptr[req->rq_vers][NFS_CALLS].value.ui64++;
}

static void
rfs_dispatch(struct svc_req *req, SVCXPRT *xprt)
{
	common_dispatch(req, xprt, NFS_VERSMIN, NFS_VERSMAX,
	    "NFS", rfs_disptable);
}

static char *aclcallnames_v2[] = {
	"ACL2_NULL",
	"ACL2_GETACL",
	"ACL2_SETACL",
	"ACL2_GETATTR",
	"ACL2_ACCESS",
	"ACL2_GETXATTRDIR"
};

static struct rpcdisp acldisptab_v2[] = {
	/*
	 * ACL VERSION 2
	 */

	/* ACL2_NULL = 0 */
	{rpc_null,
	    xdr_void, NULL_xdrproc_t, 0,
	    xdr_void, NULL_xdrproc_t, 0,
	    nullfree, RPC_IDEMPOTENT,
	    0},

	/* ACL2_GETACL = 1 */
	{acl2_getacl,
	    xdr_GETACL2args, xdr_fastGETACL2args, sizeof (GETACL2args),
	    xdr_GETACL2res, NULL_xdrproc_t, sizeof (GETACL2res),
	    acl2_getacl_free, RPC_IDEMPOTENT,
	    acl2_getacl_getfh},

	/* ACL2_SETACL = 2 */
	{acl2_setacl,
	    xdr_SETACL2args, NULL_xdrproc_t, sizeof (SETACL2args),
#ifdef _LITTLE_ENDIAN
	    xdr_SETACL2res, xdr_fastSETACL2res, sizeof (SETACL2res),
#else
	    xdr_SETACL2res, NULL_xdrproc_t, sizeof (SETACL2res),
#endif
	    nullfree, RPC_MAPRESP,
	    acl2_setacl_getfh},

	/* ACL2_GETATTR = 3 */
	{acl2_getattr,
	    xdr_GETATTR2args, xdr_fastGETATTR2args, sizeof (GETATTR2args),
#ifdef _LITTLE_ENDIAN
	    xdr_GETATTR2res, xdr_fastGETATTR2res, sizeof (GETATTR2res),
#else
	    xdr_GETATTR2res, NULL_xdrproc_t, sizeof (GETATTR2res),
#endif
	    nullfree, RPC_IDEMPOTENT|RPC_ALLOWANON|RPC_MAPRESP,
	    acl2_getattr_getfh},

	/* ACL2_ACCESS = 4 */
	{acl2_access,
	    xdr_ACCESS2args, xdr_fastACCESS2args, sizeof (ACCESS2args),
#ifdef _LITTLE_ENDIAN
	    xdr_ACCESS2res, xdr_fastACCESS2res, sizeof (ACCESS2res),
#else
	    xdr_ACCESS2res, NULL_xdrproc_t, sizeof (ACCESS2res),
#endif
	    nullfree, RPC_IDEMPOTENT|RPC_MAPRESP,
	    acl2_access_getfh},

	/* ACL2_GETXATTRDIR = 5 */
	{acl2_getxattrdir,
	    xdr_GETXATTRDIR2args, NULL_xdrproc_t, sizeof (GETXATTRDIR2args),
	    xdr_GETXATTRDIR2res, NULL_xdrproc_t, sizeof (GETXATTRDIR2res),
	    nullfree, RPC_IDEMPOTENT,
	    acl2_getxattrdir_getfh},
};

static char *aclcallnames_v3[] = {
	"ACL3_NULL",
	"ACL3_GETACL",
	"ACL3_SETACL",
	"ACL3_GETXATTRDIR"
};

static struct rpcdisp acldisptab_v3[] = {
	/*
	 * ACL VERSION 3
	 */

	/* ACL3_NULL = 0 */
	{rpc_null,
	    xdr_void, NULL_xdrproc_t, 0,
	    xdr_void, NULL_xdrproc_t, 0,
	    nullfree, RPC_IDEMPOTENT,
	    0},

	/* ACL3_GETACL = 1 */
	{acl3_getacl,
	    xdr_GETACL3args, NULL_xdrproc_t, sizeof (GETACL3args),
	    xdr_GETACL3res, NULL_xdrproc_t, sizeof (GETACL3res),
	    acl3_getacl_free, RPC_IDEMPOTENT,
	    acl3_getacl_getfh},

	/* ACL3_SETACL = 2 */
	{acl3_setacl,
	    xdr_SETACL3args, NULL_xdrproc_t, sizeof (SETACL3args),
	    xdr_SETACL3res, NULL_xdrproc_t, sizeof (SETACL3res),
	    nullfree, 0,
	    acl3_setacl_getfh},

	/* ACL3_GETXATTRDIR = 3 */
	{acl3_getxattrdir,
	    xdr_GETXATTRDIR3args, NULL_xdrproc_t, sizeof (GETXATTRDIR3args),
	    xdr_GETXATTRDIR3res, NULL_xdrproc_t, sizeof (GETXATTRDIR3res),
	    nullfree, RPC_IDEMPOTENT,
	    acl3_getxattrdir_getfh},
};

static struct rpc_disptable acl_disptable[] = {
	{sizeof (acldisptab_v2) / sizeof (acldisptab_v2[0]),
		aclcallnames_v2,
		&aclproccnt_v2_ptr, &aclprocio_v2_ptr, acldisptab_v2},
	{sizeof (acldisptab_v3) / sizeof (acldisptab_v3[0]),
		aclcallnames_v3,
		&aclproccnt_v3_ptr, &aclprocio_v3_ptr, acldisptab_v3},
};

static void
acl_dispatch(struct svc_req *req, SVCXPRT *xprt)
{
	common_dispatch(req, xprt, NFS_ACL_VERSMIN, NFS_ACL_VERSMAX,
	    "ACL", acl_disptable);
}

int
checkwin(int flavor, int window, struct svc_req *req)
{
	struct authdes_cred *adc;

	switch (flavor) {
	case AUTH_DES:
		adc = (struct authdes_cred *)req->rq_clntcred;
		CTASSERT(sizeof (struct authdes_cred) <= RQCRED_SIZE);
		if (adc->adc_fullname.window > window)
			return (0);
		break;

	default:
		break;
	}
	return (1);
}


/*
 * checkauth() will check the access permission against the export
 * information.  Then map root uid/gid to appropriate uid/gid.
 *
 * This routine is used by NFS V3 and V2 code.
 */
static int
checkauth(struct exportinfo *exi, struct svc_req *req, cred_t *cr, int anon_ok,
    bool_t publicfh_ok, bool_t *ro)
{
	int i, nfsflavor, rpcflavor, stat, access;
	struct secinfo *secp;
	caddr_t principal;
	char buf[INET6_ADDRSTRLEN]; /* to hold both IPv4 and IPv6 addr */
	int anon_res = 0;

	uid_t uid;
	gid_t gid;
	uint_t ngids;
	gid_t *gids;

	/*
	 * Check for privileged port number
	 * N.B.:  this assumes that we know the format of a netbuf.
	 */
	if (nfs_portmon) {
		struct sockaddr *ca;
		ca = (struct sockaddr *)svc_getrpccaller(req->rq_xprt)->buf;

		if (ca == NULL)
			return (0);

		if ((ca->sa_family == AF_INET &&
		    ntohs(((struct sockaddr_in *)ca)->sin_port) >=
		    IPPORT_RESERVED) ||
		    (ca->sa_family == AF_INET6 &&
		    ntohs(((struct sockaddr_in6 *)ca)->sin6_port) >=
		    IPPORT_RESERVED)) {
			cmn_err(CE_NOTE,
			    "nfs_server: client %s%ssent NFS request from "
			    "unprivileged port",
			    client_name(req), client_addr(req, buf));
			return (0);
		}
	}

	/*
	 *  return 1 on success or 0 on failure
	 */
	stat = sec_svc_getcred(req, cr, &principal, &nfsflavor);

	/*
	 * A failed AUTH_UNIX sec_svc_getcred() implies we couldn't set
	 * the credentials; below we map that to anonymous.
	 */
	if (!stat && nfsflavor != AUTH_UNIX) {
		cmn_err(CE_NOTE,
		    "nfs_server: couldn't get unix cred for %s",
		    client_name(req));
		return (0);
	}

	/*
	 * Short circuit checkauth() on operations that support the
	 * public filehandle, and if the request for that operation
	 * is using the public filehandle. Note that we must call
	 * sec_svc_getcred() first so that xp_cookie is set to the
	 * right value. Normally xp_cookie is just the RPC flavor
	 * of the the request, but in the case of RPCSEC_GSS it
	 * could be a pseudo flavor.
	 */
	if (publicfh_ok)
		return (1);

	rpcflavor = req->rq_cred.oa_flavor;
	/*
	 * Check if the auth flavor is valid for this export
	 */
	access = nfsauth_access(exi, req, cr, &uid, &gid, &ngids, &gids);
	if (access & NFSAUTH_DROP)
		return (-1);	/* drop the request */

	if (access & NFSAUTH_RO)
		*ro = TRUE;

	if (access & NFSAUTH_DENIED) {
		/*
		 * If anon_ok == 1 and we got NFSAUTH_DENIED, it was
		 * probably due to the flavor not matching during
		 * the mount attempt. So map the flavor to AUTH_NONE
		 * so that the credentials get mapped to the anonymous
		 * user.
		 */
		if (anon_ok == 1)
			rpcflavor = AUTH_NONE;
		else
			return (0);	/* deny access */

	} else if (access & NFSAUTH_MAPNONE) {
		/*
		 * Access was granted even though the flavor mismatched
		 * because AUTH_NONE was one of the exported flavors.
		 */
		rpcflavor = AUTH_NONE;

	} else if (access & NFSAUTH_WRONGSEC) {
		/*
		 * NFSAUTH_WRONGSEC is used for NFSv4. If we get here,
		 * it means a client ignored the list of allowed flavors
		 * returned via the MOUNT protocol. So we just disallow it!
		 */
		return (0);
	}

	if (rpcflavor != AUTH_SYS)
		kmem_free(gids, ngids * sizeof (gid_t));

	switch (rpcflavor) {
	case AUTH_NONE:
		anon_res = crsetugid(cr, exi->exi_export.ex_anon,
		    exi->exi_export.ex_anon);
		(void) crsetgroups(cr, 0, NULL);
		break;

	case AUTH_UNIX:
		if (!stat || crgetuid(cr) == 0 && !(access & NFSAUTH_UIDMAP)) {
			anon_res = crsetugid(cr, exi->exi_export.ex_anon,
			    exi->exi_export.ex_anon);
			(void) crsetgroups(cr, 0, NULL);
		} else if (crgetuid(cr) == 0 && access & NFSAUTH_ROOT) {
			/*
			 * It is root, so apply rootid to get real UID
			 * Find the secinfo structure.  We should be able
			 * to find it by the time we reach here.
			 * nfsauth_access() has done the checking.
			 */
			secp = NULL;
			for (i = 0; i < exi->exi_export.ex_seccnt; i++) {
				struct secinfo *sptr;
				sptr = &exi->exi_export.ex_secinfo[i];
				if (sptr->s_secinfo.sc_nfsnum == nfsflavor) {
					secp = sptr;
					break;
				}
			}
			if (secp != NULL) {
				(void) crsetugid(cr, secp->s_rootid,
				    secp->s_rootid);
				(void) crsetgroups(cr, 0, NULL);
			}
		} else if (crgetuid(cr) != uid || crgetgid(cr) != gid) {
			if (crsetugid(cr, uid, gid) != 0)
				anon_res = crsetugid(cr,
				    exi->exi_export.ex_anon,
				    exi->exi_export.ex_anon);
			(void) crsetgroups(cr, 0, NULL);
		} else if (access & NFSAUTH_GROUPS) {
			(void) crsetgroups(cr, ngids, gids);
		}

		kmem_free(gids, ngids * sizeof (gid_t));

		break;

	case AUTH_DES:
	case RPCSEC_GSS:
		/*
		 *  Find the secinfo structure.  We should be able
		 *  to find it by the time we reach here.
		 *  nfsauth_access() has done the checking.
		 */
		secp = NULL;
		for (i = 0; i < exi->exi_export.ex_seccnt; i++) {
			if (exi->exi_export.ex_secinfo[i].s_secinfo.sc_nfsnum ==
			    nfsflavor) {
				secp = &exi->exi_export.ex_secinfo[i];
				break;
			}
		}

		if (!secp) {
			cmn_err(CE_NOTE, "nfs_server: client %s%shad "
			    "no secinfo data for flavor %d",
			    client_name(req), client_addr(req, buf),
			    nfsflavor);
			return (0);
		}

		if (!checkwin(rpcflavor, secp->s_window, req)) {
			cmn_err(CE_NOTE,
			    "nfs_server: client %s%sused invalid "
			    "auth window value",
			    client_name(req), client_addr(req, buf));
			return (0);
		}

		/*
		 * Map root principals listed in the share's root= list to root,
		 * and map any others principals that were mapped to root by RPC
		 * to anon.
		 */
		if (principal && sec_svc_inrootlist(rpcflavor, principal,
		    secp->s_rootcnt, secp->s_rootnames)) {
			if (crgetuid(cr) == 0 && secp->s_rootid == 0)
				return (1);


			(void) crsetugid(cr, secp->s_rootid, secp->s_rootid);

			/*
			 * NOTE: If and when kernel-land privilege tracing is
			 * added this may have to be replaced with code that
			 * retrieves root's supplementary groups (e.g., using
			 * kgss_get_group_info().  In the meantime principals
			 * mapped to uid 0 get all privileges, so setting cr's
			 * supplementary groups for them does nothing.
			 */
			(void) crsetgroups(cr, 0, NULL);

			return (1);
		}

		/*
		 * Not a root princ, or not in root list, map UID 0/nobody to
		 * the anon ID for the share.  (RPC sets cr's UIDs and GIDs to
		 * UID_NOBODY and GID_NOBODY, respectively.)
		 */
		if (crgetuid(cr) != 0 &&
		    (crgetuid(cr) != UID_NOBODY || crgetgid(cr) != GID_NOBODY))
			return (1);

		anon_res = crsetugid(cr, exi->exi_export.ex_anon,
		    exi->exi_export.ex_anon);
		(void) crsetgroups(cr, 0, NULL);
		break;
	default:
		return (0);
	} /* switch on rpcflavor */

	/*
	 * Even if anon access is disallowed via ex_anon == -1, we allow
	 * this access if anon_ok is set.  So set creds to the default
	 * "nobody" id.
	 */
	if (anon_res != 0) {
		if (anon_ok == 0) {
			cmn_err(CE_NOTE,
			    "nfs_server: client %s%ssent wrong "
			    "authentication for %s",
			    client_name(req), client_addr(req, buf),
			    exi->exi_export.ex_path ?
			    exi->exi_export.ex_path : "?");
			return (0);
		}

		if (crsetugid(cr, UID_NOBODY, GID_NOBODY) != 0)
			return (0);
	}

	return (1);
}

/*
 * returns 0 on failure, -1 on a drop, -2 on wrong security flavor,
 * and 1 on success
 */
int
checkauth4(struct compound_state *cs, struct svc_req *req)
{
	int i, rpcflavor, access;
	struct secinfo *secp;
	char buf[MAXHOST + 1];
	int anon_res = 0, nfsflavor;
	struct exportinfo *exi;
	cred_t	*cr;
	caddr_t	principal;

	uid_t uid;
	gid_t gid;
	uint_t ngids;
	gid_t *gids;

	exi = cs->exi;
	cr = cs->cr;
	principal = cs->principal;
	nfsflavor = cs->nfsflavor;

	ASSERT(cr != NULL);

	rpcflavor = req->rq_cred.oa_flavor;
	cs->access &= ~CS_ACCESS_LIMITED;

	/*
	 * Check for privileged port number
	 * N.B.:  this assumes that we know the format of a netbuf.
	 */
	if (nfs_portmon) {
		struct sockaddr *ca;
		ca = (struct sockaddr *)svc_getrpccaller(req->rq_xprt)->buf;

		if (ca == NULL)
			return (0);

		if ((ca->sa_family == AF_INET &&
		    ntohs(((struct sockaddr_in *)ca)->sin_port) >=
		    IPPORT_RESERVED) ||
		    (ca->sa_family == AF_INET6 &&
		    ntohs(((struct sockaddr_in6 *)ca)->sin6_port) >=
		    IPPORT_RESERVED)) {
			cmn_err(CE_NOTE,
			    "nfs_server: client %s%ssent NFSv4 request from "
			    "unprivileged port",
			    client_name(req), client_addr(req, buf));
			return (0);
		}
	}

	/*
	 * Check the access right per auth flavor on the vnode of
	 * this export for the given request.
	 */
	access = nfsauth4_access(cs->exi, cs->vp, req, cr, &uid, &gid, &ngids,
	    &gids);

	if (access & NFSAUTH_WRONGSEC)
		return (-2);	/* no access for this security flavor */

	if (access & NFSAUTH_DROP)
		return (-1);	/* drop the request */

	if (access & NFSAUTH_DENIED) {

		if (exi->exi_export.ex_seccnt > 0)
			return (0);	/* deny access */

	} else if (access & NFSAUTH_LIMITED) {

		cs->access |= CS_ACCESS_LIMITED;

	} else if (access & NFSAUTH_MAPNONE) {
		/*
		 * Access was granted even though the flavor mismatched
		 * because AUTH_NONE was one of the exported flavors.
		 */
		rpcflavor = AUTH_NONE;
	}

	/*
	 * XXX probably need to redo some of it for nfsv4?
	 * return 1 on success or 0 on failure
	 */

	if (rpcflavor != AUTH_SYS)
		kmem_free(gids, ngids * sizeof (gid_t));

	switch (rpcflavor) {
	case AUTH_NONE:
		anon_res = crsetugid(cr, exi->exi_export.ex_anon,
		    exi->exi_export.ex_anon);
		(void) crsetgroups(cr, 0, NULL);
		break;

	case AUTH_UNIX:
		if (crgetuid(cr) == 0 && !(access & NFSAUTH_UIDMAP)) {
			anon_res = crsetugid(cr, exi->exi_export.ex_anon,
			    exi->exi_export.ex_anon);
			(void) crsetgroups(cr, 0, NULL);
		} else if (crgetuid(cr) == 0 && access & NFSAUTH_ROOT) {
			/*
			 * It is root, so apply rootid to get real UID
			 * Find the secinfo structure.  We should be able
			 * to find it by the time we reach here.
			 * nfsauth_access() has done the checking.
			 */
			secp = NULL;
			for (i = 0; i < exi->exi_export.ex_seccnt; i++) {
				struct secinfo *sptr;
				sptr = &exi->exi_export.ex_secinfo[i];
				if (sptr->s_secinfo.sc_nfsnum == nfsflavor) {
					secp = &exi->exi_export.ex_secinfo[i];
					break;
				}
			}
			if (secp != NULL) {
				(void) crsetugid(cr, secp->s_rootid,
				    secp->s_rootid);
				(void) crsetgroups(cr, 0, NULL);
			}
		} else if (crgetuid(cr) != uid || crgetgid(cr) != gid) {
			if (crsetugid(cr, uid, gid) != 0)
				anon_res = crsetugid(cr,
				    exi->exi_export.ex_anon,
				    exi->exi_export.ex_anon);
			(void) crsetgroups(cr, 0, NULL);
		} if (access & NFSAUTH_GROUPS) {
			(void) crsetgroups(cr, ngids, gids);
		}

		kmem_free(gids, ngids * sizeof (gid_t));

		break;

	default:
		/*
		 *  Find the secinfo structure.  We should be able
		 *  to find it by the time we reach here.
		 *  nfsauth_access() has done the checking.
		 */
		secp = NULL;
		for (i = 0; i < exi->exi_export.ex_seccnt; i++) {
			if (exi->exi_export.ex_secinfo[i].s_secinfo.sc_nfsnum ==
			    nfsflavor) {
				secp = &exi->exi_export.ex_secinfo[i];
				break;
			}
		}

		if (!secp) {
			cmn_err(CE_NOTE, "nfs_server: client %s%shad "
			    "no secinfo data for flavor %d",
			    client_name(req), client_addr(req, buf),
			    nfsflavor);
			return (0);
		}

		if (!checkwin(rpcflavor, secp->s_window, req)) {
			cmn_err(CE_NOTE,
			    "nfs_server: client %s%sused invalid "
			    "auth window value",
			    client_name(req), client_addr(req, buf));
			return (0);
		}

		/*
		 * Map root principals listed in the share's root= list to root,
		 * and map any others principals that were mapped to root by RPC
		 * to anon. If not going to anon, set to rootid (root_mapping).
		 */
		if (principal && sec_svc_inrootlist(rpcflavor, principal,
		    secp->s_rootcnt, secp->s_rootnames)) {
			if (crgetuid(cr) == 0 && secp->s_rootid == 0)
				return (1);

			(void) crsetugid(cr, secp->s_rootid, secp->s_rootid);

			/*
			 * NOTE: If and when kernel-land privilege tracing is
			 * added this may have to be replaced with code that
			 * retrieves root's supplementary groups (e.g., using
			 * kgss_get_group_info().  In the meantime principals
			 * mapped to uid 0 get all privileges, so setting cr's
			 * supplementary groups for them does nothing.
			 */
			(void) crsetgroups(cr, 0, NULL);

			return (1);
		}

		/*
		 * Not a root princ, or not in root list, map UID 0/nobody to
		 * the anon ID for the share.  (RPC sets cr's UIDs and GIDs to
		 * UID_NOBODY and GID_NOBODY, respectively.)
		 */
		if (crgetuid(cr) != 0 &&
		    (crgetuid(cr) != UID_NOBODY || crgetgid(cr) != GID_NOBODY))
			return (1);

		anon_res = crsetugid(cr, exi->exi_export.ex_anon,
		    exi->exi_export.ex_anon);
		(void) crsetgroups(cr, 0, NULL);
		break;
	} /* switch on rpcflavor */

	/*
	 * Even if anon access is disallowed via ex_anon == -1, we allow
	 * this access if anon_ok is set.  So set creds to the default
	 * "nobody" id.
	 */

	if (anon_res != 0) {
		cmn_err(CE_NOTE,
		    "nfs_server: client %s%ssent wrong "
		    "authentication for %s",
		    client_name(req), client_addr(req, buf),
		    exi->exi_export.ex_path ?
		    exi->exi_export.ex_path : "?");
		return (0);
	}

	return (1);
}


static char *
client_name(struct svc_req *req)
{
	char *hostname = NULL;

	/*
	 * If it's a Unix cred then use the
	 * hostname from the credential.
	 */
	if (req->rq_cred.oa_flavor == AUTH_UNIX) {
		hostname = ((struct authunix_parms *)
		    req->rq_clntcred)->aup_machname;
	}
	if (hostname == NULL)
		hostname = "";

	return (hostname);
}

static char *
client_addr(struct svc_req *req, char *buf)
{
	struct sockaddr *ca;
	uchar_t *b;
	char *frontspace = "";

	/*
	 * We assume we are called in tandem with client_name and the
	 * format string looks like "...client %s%sblah blah..."
	 *
	 * If it's a Unix cred then client_name returned
	 * a host name, so we need insert a space between host name
	 * and IP address.
	 */
	if (req->rq_cred.oa_flavor == AUTH_UNIX)
		frontspace = " ";

	/*
	 * Convert the caller's IP address to a dotted string
	 */
	ca = (struct sockaddr *)svc_getrpccaller(req->rq_xprt)->buf;

	if (ca->sa_family == AF_INET) {
		b = (uchar_t *)&((struct sockaddr_in *)ca)->sin_addr;
		(void) sprintf(buf, "%s(%d.%d.%d.%d) ", frontspace,
		    b[0] & 0xFF, b[1] & 0xFF, b[2] & 0xFF, b[3] & 0xFF);
	} else if (ca->sa_family == AF_INET6) {
		struct sockaddr_in6 *sin6;
		sin6 = (struct sockaddr_in6 *)ca;
		(void) kinet_ntop6((uchar_t *)&sin6->sin6_addr,
		    buf, INET6_ADDRSTRLEN);

	} else {

		/*
		 * No IP address to print. If there was a host name
		 * printed, then we print a space.
		 */
		(void) sprintf(buf, frontspace);
	}

	return (buf);
}

/*
 * NFS Server initialization routine.  This routine should only be called
 * once.  It performs the following tasks:
 *	- Call sub-initialization routines (localize access to variables)
 *	- Initialize all locks
 *	- initialize the version 3 write verifier
 */
int
nfs_srvinit(void)
{
	int error;

	error = nfs_exportinit();
	if (error != 0)
		return (error);
	error = rfs4_srvrinit();
	if (error != 0) {
		nfs_exportfini();
		return (error);
	}
	rfs_srvrinit();
	rfs3_srvrinit();
	nfsauth_init();

	/* Init the stuff to control start/stop */
	nfs_server_upordown = NFS_SERVER_STOPPED;
	mutex_init(&nfs_server_upordown_lock, NULL, MUTEX_DEFAULT, NULL);
	cv_init(&nfs_server_upordown_cv, NULL, CV_DEFAULT, NULL);
	mutex_init(&rdma_wait_mutex, NULL, MUTEX_DEFAULT, NULL);
	cv_init(&rdma_wait_cv, NULL, CV_DEFAULT, NULL);

	return (0);
}

/*
 * NFS Server finalization routine. This routine is called to cleanup the
 * initialization work previously performed if the NFS server module could
 * not be loaded correctly.
 */
void
nfs_srvfini(void)
{
	nfsauth_fini();
	rfs3_srvrfini();
	rfs_srvrfini();
	nfs_exportfini();

	mutex_destroy(&nfs_server_upordown_lock);
	cv_destroy(&nfs_server_upordown_cv);
	mutex_destroy(&rdma_wait_mutex);
	cv_destroy(&rdma_wait_cv);
}

/*
 * Set up an iovec array of up to cnt pointers.
 */

void
mblk_to_iov(mblk_t *m, int cnt, struct iovec *iovp)
{
	while (m != NULL && cnt-- > 0) {
		iovp->iov_base = (caddr_t)m->b_rptr;
		iovp->iov_len = (m->b_wptr - m->b_rptr);
		iovp++;
		m = m->b_cont;
	}
}

/*
 * Common code between NFS Version 2 and NFS Version 3 for the public
 * filehandle multicomponent lookups.
 */

/*
 * Public filehandle evaluation of a multi-component lookup, following
 * symbolic links, if necessary. This may result in a vnode in another
 * filesystem, which is OK as long as the other filesystem is exported.
 *
 * Note that the exi will be set either to NULL or a new reference to the
 * exportinfo struct that corresponds to the vnode of the multi-component path.
 * It is the callers responsibility to release this reference.
 */
int
rfs_publicfh_mclookup(char *p, vnode_t *dvp, cred_t *cr, vnode_t **vpp,
    struct exportinfo **exi, struct sec_ol *sec)
{
	int pathflag;
	vnode_t *mc_dvp = NULL;
	vnode_t *realvp;
	int error;

	*exi = NULL;

	/*
	 * check if the given path is a url or native path. Since p is
	 * modified by MCLpath(), it may be empty after returning from
	 * there, and should be checked.
	 */
	if ((pathflag = MCLpath(&p)) == -1)
		return (EIO);

	/*
	 * If pathflag is SECURITY_QUERY, turn the SEC_QUERY bit
	 * on in sec->sec_flags. This bit will later serve as an
	 * indication in makefh_ol() or makefh3_ol() to overload the
	 * filehandle to contain the sec modes used by the server for
	 * the path.
	 */
	if (pathflag == SECURITY_QUERY) {
		if ((sec->sec_index = (uint_t)(*p)) > 0) {
			sec->sec_flags |= SEC_QUERY;
			p++;
			if ((pathflag = MCLpath(&p)) == -1)
				return (EIO);
		} else {
			cmn_err(CE_NOTE,
			    "nfs_server: invalid security index %d, "
			    "violating WebNFS SNEGO protocol.", sec->sec_index);
			return (EIO);
		}
	}

	if (p[0] == '\0') {
		error = ENOENT;
		goto publicfh_done;
	}

	error = rfs_pathname(p, &mc_dvp, vpp, dvp, cr, pathflag);

	/*
	 * If name resolves to "/" we get EINVAL since we asked for
	 * the vnode of the directory that the file is in. Try again
	 * with NULL directory vnode.
	 */
	if (error == EINVAL) {
		error = rfs_pathname(p, NULL, vpp, dvp, cr, pathflag);
		if (!error) {
			ASSERT(*vpp != NULL);
			if ((*vpp)->v_type == VDIR) {
				VN_HOLD(*vpp);
				mc_dvp = *vpp;
			} else {
				/*
				 * This should not happen, the filesystem is
				 * in an inconsistent state. Fail the lookup
				 * at this point.
				 */
				VN_RELE(*vpp);
				error = EINVAL;
			}
		}
	}

	if (error)
		goto publicfh_done;

	if (*vpp == NULL) {
		error = ENOENT;
		goto publicfh_done;
	}

	ASSERT(mc_dvp != NULL);
	ASSERT(*vpp != NULL);

	if ((*vpp)->v_type == VDIR) {
		do {
			/*
			 * *vpp may be an AutoFS node, so we perform
			 * a VOP_ACCESS() to trigger the mount of the intended
			 * filesystem, so we can perform the lookup in the
			 * intended filesystem.
			 */
			(void) VOP_ACCESS(*vpp, 0, 0, cr, NULL);

			/*
			 * If vnode is covered, get the
			 * the topmost vnode.
			 */
			if (vn_mountedvfs(*vpp) != NULL) {
				error = traverse(vpp);
				if (error) {
					VN_RELE(*vpp);
					goto publicfh_done;
				}
			}

			if (VOP_REALVP(*vpp, &realvp, NULL) == 0 &&
			    realvp != *vpp) {
				/*
				 * If realvp is different from *vpp
				 * then release our reference on *vpp, so that
				 * the export access check be performed on the
				 * real filesystem instead.
				 */
				VN_HOLD(realvp);
				VN_RELE(*vpp);
				*vpp = realvp;
			} else {
				break;
			}
		/* LINTED */
		} while (TRUE);

		/*
		 * Let nfs_vptexi() figure what the real parent is.
		 */
		VN_RELE(mc_dvp);
		mc_dvp = NULL;

	} else {
		/*
		 * If vnode is covered, get the
		 * the topmost vnode.
		 */
		if (vn_mountedvfs(mc_dvp) != NULL) {
			error = traverse(&mc_dvp);
			if (error) {
				VN_RELE(*vpp);
				goto publicfh_done;
			}
		}

		if (VOP_REALVP(mc_dvp, &realvp, NULL) == 0 &&
		    realvp != mc_dvp) {
			/*
			 * *vpp is a file, obtain realvp of the parent
			 * directory vnode.
			 */
			VN_HOLD(realvp);
			VN_RELE(mc_dvp);
			mc_dvp = realvp;
		}
	}

	/*
	 * The pathname may take us from the public filesystem to another.
	 * If that's the case then just set the exportinfo to the new export
	 * and build filehandle for it. Thanks to per-access checking there's
	 * no security issues with doing this. If the client is not allowed
	 * access to this new export then it will get an access error when it
	 * tries to use the filehandle
	 */
	if (error = nfs_check_vpexi(mc_dvp, *vpp, kcred, exi)) {
		VN_RELE(*vpp);
		goto publicfh_done;
	}

	/*
	 * Not allowed access to pseudo exports.
	 */
	if (PSEUDO(*exi)) {
		error = ENOENT;
		VN_RELE(*vpp);
		goto publicfh_done;
	}

	/*
	 * Do a lookup for the index file. We know the index option doesn't
	 * allow paths through handling in the share command, so mc_dvp will
	 * be the parent for the index file vnode, if its present. Use
	 * temporary pointers to preserve and reuse the vnode pointers of the
	 * original directory in case there's no index file. Note that the
	 * index file is a native path, and should not be interpreted by
	 * the URL parser in rfs_pathname()
	 */
	if (((*exi)->exi_export.ex_flags & EX_INDEX) &&
	    ((*vpp)->v_type == VDIR) && (pathflag == URLPATH)) {
		vnode_t *tvp, *tmc_dvp;	/* temporary vnode pointers */

		tmc_dvp = mc_dvp;
		mc_dvp = tvp = *vpp;

		error = rfs_pathname((*exi)->exi_export.ex_index, NULL, vpp,
		    mc_dvp, cr, NATIVEPATH);

		if (error == ENOENT) {
			*vpp = tvp;
			mc_dvp = tmc_dvp;
			error = 0;
		} else {	/* ok or error other than ENOENT */
			if (tmc_dvp)
				VN_RELE(tmc_dvp);
			if (error)
				goto publicfh_done;

			/*
			 * Found a valid vp for index "filename". Sanity check
			 * for odd case where a directory is provided as index
			 * option argument and leads us to another filesystem
			 */

			/* Release the reference on the old exi value */
			ASSERT(*exi != NULL);
			exi_rele(exi);

			if (error = nfs_check_vpexi(mc_dvp, *vpp, kcred, exi)) {
				VN_RELE(*vpp);
				goto publicfh_done;
			}
		}
	}

publicfh_done:
	if (mc_dvp)
		VN_RELE(mc_dvp);

	return (error);
}

/*
 * Evaluate a multi-component path
 */
int
rfs_pathname(
	char *path,			/* pathname to evaluate */
	vnode_t **dirvpp,		/* ret for ptr to parent dir vnode */
	vnode_t **compvpp,		/* ret for ptr to component vnode */
	vnode_t *startdvp,		/* starting vnode */
	cred_t *cr,			/* user's credential */
	int pathflag)			/* flag to identify path, e.g. URL */
{
	char namebuf[TYPICALMAXPATHLEN];
	struct pathname pn;
	int error;

	/*
	 * If pathname starts with '/', then set startdvp to root.
	 */
	if (*path == '/') {
		while (*path == '/')
			path++;

		startdvp = rootdir;
	}

	error = pn_get_buf(path, UIO_SYSSPACE, &pn, namebuf, sizeof (namebuf));
	if (error == 0) {
		/*
		 * Call the URL parser for URL paths to modify the original
		 * string to handle any '%' encoded characters that exist.
		 * Done here to avoid an extra bcopy in the lookup.
		 * We need to be careful about pathlen's. We know that
		 * rfs_pathname() is called with a non-empty path. However,
		 * it could be emptied due to the path simply being all /'s,
		 * which is valid to proceed with the lookup, or due to the
		 * URL parser finding an encoded null character at the
		 * beginning of path which should not proceed with the lookup.
		 */
		if (pn.pn_pathlen != 0 && pathflag == URLPATH) {
			URLparse(pn.pn_path);
			if ((pn.pn_pathlen = strlen(pn.pn_path)) == 0)
				return (ENOENT);
		}
		VN_HOLD(startdvp);
		error = lookuppnvp(&pn, NULL, NO_FOLLOW, dirvpp, compvpp,
		    rootdir, startdvp, cr);
	}
	if (error == ENAMETOOLONG) {
		/*
		 * This thread used a pathname > TYPICALMAXPATHLEN bytes long.
		 */
		if (error = pn_get(path, UIO_SYSSPACE, &pn))
			return (error);
		if (pn.pn_pathlen != 0 && pathflag == URLPATH) {
			URLparse(pn.pn_path);
			if ((pn.pn_pathlen = strlen(pn.pn_path)) == 0) {
				pn_free(&pn);
				return (ENOENT);
			}
		}
		VN_HOLD(startdvp);
		error = lookuppnvp(&pn, NULL, NO_FOLLOW, dirvpp, compvpp,
		    rootdir, startdvp, cr);
		pn_free(&pn);
	}

	return (error);
}

/*
 * Adapt the multicomponent lookup path depending on the pathtype
 */
static int
MCLpath(char **path)
{
	unsigned char c = (unsigned char)**path;

	/*
	 * If the MCL path is between 0x20 and 0x7E (graphic printable
	 * character of the US-ASCII coded character set), its a URL path,
	 * per RFC 1738.
	 */
	if (c >= 0x20 && c <= 0x7E)
		return (URLPATH);

	/*
	 * If the first octet of the MCL path is not an ASCII character
	 * then it must be interpreted as a tag value that describes the
	 * format of the remaining octets of the MCL path.
	 *
	 * If the first octet of the MCL path is 0x81 it is a query
	 * for the security info.
	 */
	switch (c) {
	case 0x80:	/* native path, i.e. MCL via mount protocol */
		(*path)++;
		return (NATIVEPATH);
	case 0x81:	/* security query */
		(*path)++;
		return (SECURITY_QUERY);
	default:
		return (-1);
	}
}

#define	fromhex(c)  ((c >= '0' && c <= '9') ? (c - '0') : \
			((c >= 'A' && c <= 'F') ? (c - 'A' + 10) :\
			((c >= 'a' && c <= 'f') ? (c - 'a' + 10) : 0)))

/*
 * The implementation of URLparse guarantees that the final string will
 * fit in the original one. Replaces '%' occurrences followed by 2 characters
 * with its corresponding hexadecimal character.
 */
static void
URLparse(char *str)
{
	char *p, *q;

	p = q = str;
	while (*p) {
		*q = *p;
		if (*p++ == '%') {
			if (*p) {
				*q = fromhex(*p) * 16;
				p++;
				if (*p) {
					*q += fromhex(*p);
					p++;
				}
			}
		}
		q++;
	}
	*q = '\0';
}


/*
 * Get the export information for the lookup vnode, and verify its
 * useable.
 */
int
nfs_check_vpexi(vnode_t *mc_dvp, vnode_t *vp, cred_t *cr,
    struct exportinfo **exi)
{
	int walk;
	int error = 0;

	*exi = nfs_vptoexi(mc_dvp, vp, cr, &walk, NULL, FALSE);
	if (*exi == NULL)
		error = EACCES;
	else {
		/*
		 * If nosub is set for this export then
		 * a lookup relative to the public fh
		 * must not terminate below the
		 * exported directory.
		 */
		if ((*exi)->exi_export.ex_flags & EX_NOSUB && walk > 0)
			error = EACCES;
	}

	return (error);
}

/*
 * Do the main work of handling HA-NFSv4 Resource Group failover on
 * Sun Cluster.
 * We need to detect whether any RG admin paths have been added or removed,
 * and adjust resources accordingly.
 * Currently we're using a very inefficient algorithm, ~ 2 * O(n**2). In
 * order to scale, the list and array of paths need to be held in more
 * suitable data structures.
 */
static void
hanfsv4_failover(void)
{
	int i, start_grace, numadded_paths = 0;
	char **added_paths = NULL;
	rfs4_dss_path_t *dss_path;

	/*
	 * Note: currently, rfs4_dss_pathlist cannot be NULL, since
	 * it will always include an entry for NFS4_DSS_VAR_DIR. If we
	 * make the latter dynamically specified too, the following will
	 * need to be adjusted.
	 */

	/*
	 * First, look for removed paths: RGs that have been failed-over
	 * away from this node.
	 * Walk the "currently-serving" rfs4_dss_pathlist and, for each
	 * path, check if it is on the "passed-in" rfs4_dss_newpaths array
	 * from nfsd. If not, that RG path has been removed.
	 *
	 * Note that nfsd has sorted rfs4_dss_newpaths for us, and removed
	 * any duplicates.
	 */
	dss_path = rfs4_dss_pathlist;
	do {
		int found = 0;
		char *path = dss_path->path;

		/* used only for non-HA so may not be removed */
		if (strcmp(path, NFS4_DSS_VAR_DIR) == 0) {
			dss_path = dss_path->next;
			continue;
		}

		for (i = 0; i < rfs4_dss_numnewpaths; i++) {
			int cmpret;
			char *newpath = rfs4_dss_newpaths[i];

			/*
			 * Since nfsd has sorted rfs4_dss_newpaths for us,
			 * once the return from strcmp is negative we know
			 * we've passed the point where "path" should be,
			 * and can stop searching: "path" has been removed.
			 */
			cmpret = strcmp(path, newpath);
			if (cmpret < 0)
				break;
			if (cmpret == 0) {
				found = 1;
				break;
			}
		}

		if (found == 0) {
			unsigned index = dss_path->index;
			rfs4_servinst_t *sip = dss_path->sip;
			rfs4_dss_path_t *path_next = dss_path->next;

			/*
			 * This path has been removed.
			 * We must clear out the servinst reference to
			 * it, since it's now owned by another
			 * node: we should not attempt to touch it.
			 */
			ASSERT(dss_path == sip->dss_paths[index]);
			sip->dss_paths[index] = NULL;

			/* remove from "currently-serving" list, and destroy */
			remque(dss_path);
			/* allow for NUL */
			kmem_free(dss_path->path, strlen(dss_path->path) + 1);
			kmem_free(dss_path, sizeof (rfs4_dss_path_t));

			dss_path = path_next;
		} else {
			/* path was found; not removed */
			dss_path = dss_path->next;
		}
	} while (dss_path != rfs4_dss_pathlist);

	/*
	 * Now, look for added paths: RGs that have been failed-over
	 * to this node.
	 * Walk the "passed-in" rfs4_dss_newpaths array from nfsd and,
	 * for each path, check if it is on the "currently-serving"
	 * rfs4_dss_pathlist. If not, that RG path has been added.
	 *
	 * Note: we don't do duplicate detection here; nfsd does that for us.
	 *
	 * Note: numadded_paths <= rfs4_dss_numnewpaths, which gives us
	 * an upper bound for the size needed for added_paths[numadded_paths].
	 */

	/* probably more space than we need, but guaranteed to be enough */
	if (rfs4_dss_numnewpaths > 0) {
		size_t sz = rfs4_dss_numnewpaths * sizeof (char *);
		added_paths = kmem_zalloc(sz, KM_SLEEP);
	}

	/* walk the "passed-in" rfs4_dss_newpaths array from nfsd */
	for (i = 0; i < rfs4_dss_numnewpaths; i++) {
		int found = 0;
		char *newpath = rfs4_dss_newpaths[i];

		dss_path = rfs4_dss_pathlist;
		do {
			char *path = dss_path->path;

			/* used only for non-HA */
			if (strcmp(path, NFS4_DSS_VAR_DIR) == 0) {
				dss_path = dss_path->next;
				continue;
			}

			if (strncmp(path, newpath, strlen(path)) == 0) {
				found = 1;
				break;
			}

			dss_path = dss_path->next;
		} while (dss_path != rfs4_dss_pathlist);

		if (found == 0) {
			added_paths[numadded_paths] = newpath;
			numadded_paths++;
		}
	}

	/* did we find any added paths? */
	if (numadded_paths > 0) {
		/* create a new server instance, and start its grace period */
		start_grace = 1;
		rfs4_servinst_create(start_grace, numadded_paths, added_paths);

		/* read in the stable storage state from these paths */
		rfs4_dss_readstate(numadded_paths, added_paths);

		/*
		 * Multiple failovers during a grace period will cause
		 * clients of the same resource group to be partitioned
		 * into different server instances, with different
		 * grace periods.  Since clients of the same resource
		 * group must be subject to the same grace period,
		 * we need to reset all currently active grace periods.
		 */
		rfs4_grace_reset_all();
	}

	if (rfs4_dss_numnewpaths > 0)
		kmem_free(added_paths, rfs4_dss_numnewpaths * sizeof (char *));
}

/*
 * Used by NFSv3 and NFSv4 server to query label of
 * a pathname component during lookup/access ops.
 */
ts_label_t *
nfs_getflabel(vnode_t *vp, struct exportinfo *exi)
{
	zone_t *zone;
	ts_label_t *zone_label;
	char *path;

	mutex_enter(&vp->v_lock);
	if (vp->v_path != vn_vpath_empty) {
		zone = zone_find_by_any_path(vp->v_path, B_FALSE);
		mutex_exit(&vp->v_lock);
	} else {
		/*
		 * v_path not cached. Fall back on pathname of exported
		 * file system as we rely on pathname from which we can
		 * derive a label. The exported file system portion of
		 * path is sufficient to obtain a label.
		 */
		path = exi->exi_export.ex_path;
		if (path == NULL) {
			mutex_exit(&vp->v_lock);
			return (NULL);
		}
		zone = zone_find_by_any_path(path, B_FALSE);
		mutex_exit(&vp->v_lock);
	}
	/*
	 * Caller has verified that the file is either
	 * exported or visible. So if the path falls in
	 * global zone, admin_low is returned; otherwise
	 * the zone's label is returned.
	 */
	zone_label = zone->zone_slabel;
	label_hold(zone_label);
	zone_rele(zone);
	return (zone_label);
}

/*
 * TX NFS routine used by NFSv3 and NFSv4 to do label check
 * on client label and server's file object lable.
 */
boolean_t
do_rfs_label_check(bslabel_t *clabel, vnode_t *vp, int flag,
    struct exportinfo *exi)
{
	bslabel_t *slabel;
	ts_label_t *tslabel;
	boolean_t result;

	if ((tslabel = nfs_getflabel(vp, exi)) == NULL) {
		return (B_FALSE);
	}
	slabel = label2bslabel(tslabel);
	DTRACE_PROBE4(tx__rfs__log__info__labelcheck, char *,
	    "comparing server's file label(1) with client label(2) (vp(3))",
	    bslabel_t *, slabel, bslabel_t *, clabel, vnode_t *, vp);

	if (flag == EQUALITY_CHECK)
		result = blequal(clabel, slabel);
	else
		result = bldominates(clabel, slabel);
	label_rele(tslabel);
	return (result);
}

/*
 * Callback function to return the loaned buffers.
 * Calls VOP_RETZCBUF() only after all uio_iov[]
 * buffers are returned. nu_ref maintains the count.
 */
void
rfs_free_xuio(void *free_arg)
{
	uint_t ref;
	nfs_xuio_t *nfsuiop = (nfs_xuio_t *)free_arg;

	ref = atomic_dec_uint_nv(&nfsuiop->nu_ref);

	/*
	 * Call VOP_RETZCBUF() only when all the iov buffers
	 * are sent OTW.
	 */
	if (ref != 0)
		return;

	if (((uio_t *)nfsuiop)->uio_extflg & UIO_XUIO) {
		(void) VOP_RETZCBUF(nfsuiop->nu_vp, (xuio_t *)free_arg, NULL,
		    NULL);
		VN_RELE(nfsuiop->nu_vp);
	}

	kmem_cache_free(nfs_xuio_cache, free_arg);
}

xuio_t *
rfs_setup_xuio(vnode_t *vp)
{
	nfs_xuio_t *nfsuiop;

	nfsuiop = kmem_cache_alloc(nfs_xuio_cache, KM_SLEEP);

	bzero(nfsuiop, sizeof (nfs_xuio_t));
	nfsuiop->nu_vp = vp;

	/*
	 * ref count set to 1. more may be added
	 * if multiple mblks refer to multiple iov's.
	 * This is done in uio_to_mblk().
	 */

	nfsuiop->nu_ref = 1;

	nfsuiop->nu_frtn.free_func = rfs_free_xuio;
	nfsuiop->nu_frtn.free_arg = (char *)nfsuiop;

	nfsuiop->nu_uio.xu_type = UIOTYPE_ZEROCOPY;

	return (&nfsuiop->nu_uio);
}

mblk_t *
uio_to_mblk(uio_t *uiop)
{
	struct iovec *iovp;
	int i;
	mblk_t *mp, *mp1;
	nfs_xuio_t *nfsuiop = (nfs_xuio_t *)uiop;

	if (uiop->uio_iovcnt == 0)
		return (NULL);

	iovp = uiop->uio_iov;
	mp = mp1 = esballoca((uchar_t *)iovp->iov_base, iovp->iov_len,
	    BPRI_MED, &nfsuiop->nu_frtn);
	ASSERT(mp != NULL);

	mp->b_wptr += iovp->iov_len;
	mp->b_datap->db_type = M_DATA;

	for (i = 1; i < uiop->uio_iovcnt; i++) {
		iovp = (uiop->uio_iov + i);

		mp1->b_cont = esballoca(
		    (uchar_t *)iovp->iov_base, iovp->iov_len, BPRI_MED,
		    &nfsuiop->nu_frtn);

		mp1 = mp1->b_cont;
		ASSERT(mp1 != NULL);
		mp1->b_wptr += iovp->iov_len;
		mp1->b_datap->db_type = M_DATA;
	}

	nfsuiop->nu_ref = uiop->uio_iovcnt;

	return (mp);
}

/*
 * Allocate memory to hold data for a read request of len bytes.
 *
 * We don't allocate buffers greater than kmem_max_cached in size to avoid
 * allocating memory from the kmem_oversized arena.  If we allocate oversized
 * buffers, we incur heavy cross-call activity when freeing these large buffers
 * in the TCP receive path. Note that we can't set b_wptr here since the
 * length of the data returned may differ from the length requested when
 * reading the end of a file; we set b_wptr in rfs_rndup_mblks() once the
 * length of the read is known.
 */
mblk_t *
rfs_read_alloc(uint_t len, struct iovec **iov, int *iovcnt)
{
	struct iovec *iovarr;
	mblk_t *mp, **mpp = &mp;
	size_t mpsize;
	uint_t remain = len;
	int i, err = 0;

	*iovcnt = howmany(len, kmem_max_cached);

	iovarr = kmem_alloc(*iovcnt * sizeof (struct iovec), KM_SLEEP);
	*iov = iovarr;

	for (i = 0; i < *iovcnt; remain -= mpsize, i++) {
		ASSERT(remain <= len);
		/*
		 * We roundup the size we allocate to a multiple of
		 * BYTES_PER_XDR_UNIT (4 bytes) so that the call to
		 * xdrmblk_putmblk() never fails.
		 */
		ASSERT(kmem_max_cached % BYTES_PER_XDR_UNIT == 0);
		mpsize = MIN(kmem_max_cached, remain);
		*mpp = allocb_wait(RNDUP(mpsize), BPRI_MED, STR_NOSIG, &err);
		ASSERT(*mpp != NULL);
		ASSERT(err == 0);

		iovarr[i].iov_base = (caddr_t)(*mpp)->b_rptr;
		iovarr[i].iov_len = mpsize;
		mpp = &(*mpp)->b_cont;
	}
	return (mp);
}

void
rfs_rndup_mblks(mblk_t *mp, uint_t len, int buf_loaned)
{
	int i;
	int alloc_err = 0;
	mblk_t *rmp;
	uint_t mpsize, remainder;

	remainder = P2NPHASE(len, BYTES_PER_XDR_UNIT);

	/*
	 * Non copy-reduction case.  This function assumes that blocks were
	 * allocated in multiples of BYTES_PER_XDR_UNIT bytes, which makes this
	 * padding safe without bounds checking.
	 */
	if (!buf_loaned) {
		/*
		 * Set the size of each mblk in the chain until we've consumed
		 * the specified length for all but the last one.
		 */
		while ((mpsize = MBLKSIZE(mp)) < len) {
			ASSERT(mpsize % BYTES_PER_XDR_UNIT == 0);
			mp->b_wptr += mpsize;
			len -= mpsize;
			mp = mp->b_cont;
			ASSERT(mp != NULL);
		}

		ASSERT(len + remainder <= mpsize);
		mp->b_wptr += len;
		for (i = 0; i < remainder; i++)
			*mp->b_wptr++ = '\0';
		return;
	}

	/*
	 * No remainder mblk required.
	 */
	if (remainder == 0)
		return;

	/*
	 * Get to the last mblk in the chain.
	 */
	while (mp->b_cont != NULL)
		mp = mp->b_cont;

	/*
	 * In case of copy-reduction mblks, the size of the mblks are fixed
	 * and are of the size of the loaned buffers.  Allocate a remainder
	 * mblk and chain it to the data buffers. This is sub-optimal, but not
	 * expected to happen commonly.
	 */
	rmp = allocb_wait(remainder, BPRI_MED, STR_NOSIG, &alloc_err);
	ASSERT(rmp != NULL);
	ASSERT(alloc_err == 0);

	for (i = 0; i < remainder; i++)
		*rmp->b_wptr++ = '\0';

	rmp->b_datap->db_type = M_DATA;
	mp->b_cont = rmp;
}<|MERGE_RESOLUTION|>--- conflicted
+++ resolved
@@ -23,11 +23,7 @@
  * Copyright (c) 1990, 2010, Oracle and/or its affiliates. All rights reserved.
  * Copyright (c) 2011 Bayard G. Bell. All rights reserved.
  * Copyright (c) 2013 by Delphix. All rights reserved.
-<<<<<<< HEAD
  * Copyright 2016 Nexenta Systems, Inc.  All rights reserved.
-=======
- * Copyright 2014 Nexenta Systems, Inc.  All rights reserved.
->>>>>>> 4dfc19d7
  * Copyright (c) 2017 Joyent Inc
  */
 
