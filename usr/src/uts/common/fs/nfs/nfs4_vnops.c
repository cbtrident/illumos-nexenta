--- conflicted
+++ resolved
@@ -20,8 +20,6 @@
  */
 
 /*
-<<<<<<< HEAD
-=======
  * Copyright (c) 2016 STRATO AG. All rights reserved.
  */
 
@@ -30,7 +28,6 @@
  */
 
 /*
->>>>>>> 993e3faf
  * Copyright 2010 Sun Microsystems, Inc.  All rights reserved.
  * Use is subject to license terms.
  */
@@ -42,7 +39,6 @@
 
 /*
  * Copyright (c) 2013, Joyent, Inc. All rights reserved.
- * Copyright 2015 Nexenta Systems, Inc.  All rights reserved.
  */
 
 #include <sys/param.h>
@@ -377,17 +373,17 @@
  */
 static int confirm_retry_sec = 30;
 
-volatile int nfs4_lookup_neg_cache = 1;
+static int nfs4_lookup_neg_cache = 1;
 
 /*
  * number of pages to read ahead
  * optimized for 100 base-T.
  */
-volatile int nfs4_nra = 4;
-
-volatile int nfs4_do_symlink_cache = 1;
-
-volatile int nfs4_pathconf_disable_cache = 0;
+static int nfs4_nra = 4;
+
+static int nfs4_do_symlink_cache = 1;
+
+static int nfs4_pathconf_disable_cache = 0;
 
 /*
  * These are the vnode ops routines which implement the vnode interface to
