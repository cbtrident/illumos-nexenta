--- conflicted
+++ resolved
@@ -8717,6 +8717,7 @@
 	int spin_cnt = 0;
 
 	cmd = nbl_need_check(vp) ? F_SETLK_NBMAND : F_SETLK;
+retry:
 	delaytime = MSEC_TO_TICK_ROUNDUP(rfs4_lock_delay);
 
 	for (i = 0; i < rfs4_maxlock_tries; i++) {
@@ -8738,12 +8739,6 @@
 		flk = *flock;
 		LOCK_PRINT(rfs4_debug, "setlock", F_GETLK, &flk);
 		if (VOP_FRLOCK(vp, F_GETLK, &flk, flag, 0, NULL, cred,
-<<<<<<< HEAD
-		    NULL) == 0 && flk.l_type != F_UNLCK) {
-			*flock = flk;
-			LOCK_PRINT(rfs4_debug, "setlock(blocking lock)",
-			    F_GETLK, &flk);
-=======
 		    NULL) == 0) {
 			/*
 			 * There's a race inherent in the current VOP_FRLOCK
@@ -8790,7 +8785,6 @@
 				LOCK_PRINT(rfs4_debug, "setlock(blocking lock)",
 				    F_GETLK, &flk);
 			}
->>>>>>> e7e978b1
 		}
 	}
 
