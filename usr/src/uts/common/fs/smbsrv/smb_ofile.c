/*
 * CDDL HEADER START
 *
 * The contents of this file are subject to the terms of the
 * Common Development and Distribution License (the "License").
 * You may not use this file except in compliance with the License.
 *
 * You can obtain a copy of the license at usr/src/OPENSOLARIS.LICENSE
 * or http://www.opensolaris.org/os/licensing.
 * See the License for the specific language governing permissions
 * and limitations under the License.
 *
 * When distributing Covered Code, include this CDDL HEADER in each
 * file and include the License file at usr/src/OPENSOLARIS.LICENSE.
 * If applicable, add the following below this CDDL HEADER, with the
 * fields enclosed by brackets "[]" replaced with your own identifying
 * information: Portions Copyright [yyyy] [name of copyright owner]
 *
 * CDDL HEADER END
 */
/*
 * Copyright (c) 2007, 2010, Oracle and/or its affiliates. All rights reserved.
<<<<<<< HEAD
 * Copyright 2016 Nexenta Systems, Inc.  All rights reserved.
 * Copyright 2016 Syneto S.R.L. All rights reserved.
=======
 * Copyright 2015 Nexenta Systems, Inc.  All rights reserved.
 * Copyright 2016 Syneto S.R.L. All rights reserved.
 * Copyright (c) 2016 by Delphix. All rights reserved.
>>>>>>> 993e3faf
 */

/*
 * General Structures Layout
 * -------------------------
 *
 * This is a simplified diagram showing the relationship between most of the
 * main structures.
 *
 * +-------------------+
 * |     SMB_INFO      |
 * +-------------------+
 *          |
 *          |
 *          v
 * +-------------------+       +-------------------+      +-------------------+
 * |     SESSION       |<----->|     SESSION       |......|      SESSION      |
 * +-------------------+       +-------------------+      +-------------------+
 *   |          |
 *   |          |
 *   |          v
 *   |  +-------------------+     +-------------------+   +-------------------+
 *   |  |       USER        |<--->|       USER        |...|       USER        |
 *   |  +-------------------+     +-------------------+   +-------------------+
 *   |
 *   |
 *   v
 * +-------------------+       +-------------------+      +-------------------+
 * |       TREE        |<----->|       TREE        |......|       TREE        |
 * +-------------------+       +-------------------+      +-------------------+
 *      |         |
 *      |         |
 *      |         v
 *      |     +-------+       +-------+      +-------+
 *      |     | OFILE |<----->| OFILE |......| OFILE |
 *      |     +-------+       +-------+      +-------+
 *      |
 *      |
 *      v
 *  +-------+       +------+      +------+
 *  | ODIR  |<----->| ODIR |......| ODIR |
 *  +-------+       +------+      +------+
 *
 *
 * Ofile State Machine
 * ------------------
 *
 *    +-------------------------+	 T0
 *    |  SMB_OFILE_STATE_OPEN   |<--+-------- Creation/Allocation
 *    +-------------------------+   |
 *	    |		|	    | T5
 *	    |		|	+---------------------------+
 *	    |		|	| SMB_OFILE_STATE_RECONNECT |
 *	    |		|	+---------------------------+
 *	    |		|	    ^
 *	    |		|	    |
 *	    |		|	    | T4
 *	    | T1	| T3	+--------------------------+
 *	    |		+------>| SMB_OFILE_STATE_ORPHANED |
 *	    v			+--------------------------+
 *    +-------------------------+   |		|
 *    | SMB_OFILE_STATE_CLOSING |<--+ T6	| T7
 *    +-------------------------+		|
 *	    |		^			v
 *	    | T2	| T8	+-------------------------+
 *	    |		+-------| SMB_OFILE_STATE_EXPIRED |
 *	    v			+-------------------------+
 *    +-------------------------+
 *    | SMB_OFILE_STATE_CLOSED  |----------> Deletion/Free
 *    +-------------------------+    T9
 *
 * SMB_OFILE_STATE_OPEN
 *
 *    While in this state:
 *      - The ofile is queued in the list of ofiles of its tree.
 *      - References will be given out if the ofile is looked up.
 *
 * SMB_OFILE_STATE_CLOSING
 *
 *    While in this state:
 *      - The ofile is queued in the list of ofiles of its tree.
 *      - References will not be given out if the ofile is looked up.
 *      - The file is closed and the locks held are being released.
 *      - The resources associated with the ofile remain.
 *
 * SMB_OFILE_STATE_CLOSED
 *
 *    While in this state:
 *      - The ofile is queued in the list of ofiles of its tree.
 *      - References will not be given out if the ofile is looked up.
 *      - The resources associated with the ofile remain.
 *
 * SMB_OFILE_STATE_ORPHANED
 *
 *    While in this state:
 *      - The ofile is queued in the list of ofiles of its tree.
 *      - Can be reclaimed by the original owner
 *      - References will not be given out if the ofile is looked up.
 *      - The connection has been lost or the session logged off.
 *      - The associated user/tree have been disconnected.
 *      - The associated session may or may not be disconnected.
 *      - Will eventually time out if not reclaimed
 *      - Can be closed if its oplock is broken
 *      - Still affects Sharing Violation rules
 *
 * SMB_OFILE_STATE_EXPIRED
 *
 *    While in this state:
 *      - The ofile is queued in the list of ofiles of its tree.
 *      - References will not be given out if the ofile is looked up.
 *      - The ofile has not been reclaimed and will soon be closed,
 *        due to, for example, the durable handle timer expiring, or its
 *        oplock being broken.
 *      - Cannot be reclaimed at this point
 *
 * SMB_OFILE_STATE_RECONNECT
 *
 *    While in this state:
 *      - The ofile is being reclaimed; do not touch it.
 *      - Still affects Sharing Violation rules
 *	- see smb_open_reconnect() for which members need to be avoided
 *
 * Transition T0
 *
 *    This transition occurs in smb_ofile_open(). A new ofile is created and
 *    added to the list of ofiles of a tree.
 *
 * Transition T1
 *
 *    This transition occurs in smb_ofile_close(). Note that this only happens
 *    when we determine that an ofile should be closed in spite of its durable
 *    handle properties.
 *
 * Transition T2
 *
 *    This transition occurs in smb_ofile_release(). The resources associated
 *    with the ofile are freed as well as the ofile structure. For the
 *    transition to occur, the ofile must be in the SMB_OFILE_STATE_CLOSED
 *    state and the reference count be zero.
 *
 * Transition T3
 *
 *    This transition occurs in smb_ofile_orphan_dh(). It happens during an
 *    smb2 logoff, or during a session disconnect when certain conditions are
 *    met. The ofile and structures above it will be kept around until the ofile
 *    either gets reclaimed, expires after f_timeout_offset nanoseconds, or its
 *    oplock is broken.
 *
 * Transition T4
 *
 *    This transition occurs in smb_open_reconnect(). An smb2 create request
 *    with a DURABLE_HANDLE_RECONNECT(_V2) create context has been
 *    recieved from the original owner. If leases are supported or it's
 *    RECONNECT_V2, reconnect is subject to additional conditions. The ofile
 *    will be unwired from the old, disconnected session, tree, and user,
 *    and wired up to its new context.
 *
 * Transition T5
 *
 *    This transition occurs in smb_open_reconnect(). The ofile has been
 *    successfully reclaimed.
 *
 * Transition T6
 *
 *    This transition occurs in smb_ofile_close(). The ofile has been orphaned
 *    while some thread was blocked, and that thread closes the ofile. Can only
 *    happen when the ofile is orphaned due to an SMB2 LOGOFF request.
 *
 * Transition T7
 *
 *    This transition occurs in smb_session_durable_timers() and
 *    smb_oplock_sched_async_break(). The ofile will soon be closed.
 *    In the former case, f_timeout_offset nanoseconds have passed since
 *    the ofile was orphaned. In the latter, an oplock break occured
 *    on the ofile while it was orphaned.
 *
 * Transition T8
 *
 *    This transition occurs in smb_ofile_close().
 *
 * Transition T9
 *
 *    This transition occurs in smb_ofile_delete().
 *
 * Comments
 * --------
 *
 *    The state machine of the ofile structures is controlled by 3 elements:
 *      - The list of ofiles of the tree it belongs to.
 *      - The mutex embedded in the structure itself.
 *      - The reference count.
 *
 *    There's a mutex embedded in the ofile structure used to protect its fields
 *    and there's a lock embedded in the list of ofiles of a tree. To
 *    increment or to decrement the reference count the mutex must be entered.
 *    To insert the ofile into the list of ofiles of the tree and to remove
 *    the ofile from it, the lock must be entered in RW_WRITER mode.
 *
 *    Rules of access to a ofile structure:
 *
 *    1) In order to avoid deadlocks, when both (mutex and lock of the ofile
 *       list) have to be entered, the lock must be entered first. Additionally,
 *       f_mutex must not be held when removing the ofile from sv_persistid_ht.
 *
 *    2) All actions applied to an ofile require a reference count.
 *
 *    3) There are 2 ways of getting a reference count. One is when the ofile
 *       is opened. The other one when the ofile is looked up. This translates
 *       into 2 functions: smb_ofile_open() and smb_ofile_lookup_by_fid().
 *
 *    It should be noted that the reference count of an ofile registers the
 *    number of references to the ofile in other structures (such as an smb
 *    request). The reference count is not incremented in these 2 instances:
 *
 *    1) The ofile is open. An ofile is anchored by its state. If there's
 *       no activity involving an ofile currently open, the reference count
 *       of that ofile is zero.
 *
 *    2) The ofile is queued in the list of ofiles of its tree. The fact of
 *       being queued in that list is NOT registered by incrementing the
 *       reference count.
 */
#include <smbsrv/smb2_kproto.h>
#include <smbsrv/smb_fsops.h>
#include <sys/time.h>

/* Windows default values from [MS-SMB2] */
/*
 * (times in seconds)
 * resilient:
 * MaxTimeout = 300 (win7+)
 * if timeout > MaxTimeout, ERROR
 * if timeout != 0, timeout = req.timeout
 * if timeout == 0, timeout = (infinity) (Win7/w2k8r2)
 * if timeout == 0, timeout = 120 (Win8+)
 * v2:
 * if timeout != 0, timeout = MIN(timeout, 300) (spec)
 * if timeout != 0, timeout = timeout (win8/2k12)
 * if timeout == 0, timeout = Share.CATimeout. \
 *	if Share.CATimeout == 0, timeout = 60 (win8/w2k12)
 * if timeout == 0, timeout = 180 (win8.1/w2k12r2)
 * open.timeout = 60 (win8/w2k12r2) (i.e. we ignore the request)
 * v1:
 * open.timeout = 16 minutes
 */

uint32_t smb2_dh_default_timeout = 60; /* seconds */
uint32_t smb2_res_max_timeout = 300; /* seconds */
uint32_t smb2_res_default_timeout = 120; /* seconds */

/* Don't leak object addresses */
#define	SMB_OFILE_PERSISTID(of) \
	((uintptr_t)&smb_cache_ofile ^ (uintptr_t)(of))

static boolean_t smb_ofile_is_open_locked(smb_ofile_t *);
static smb_ofile_t *smb_ofile_close_and_next(smb_ofile_t *);
static int smb_ofile_netinfo_encode(smb_ofile_t *, uint8_t *, size_t,
    uint32_t *);
static int smb_ofile_netinfo_init(smb_ofile_t *, smb_netfileinfo_t *);
static void smb_ofile_netinfo_fini(smb_netfileinfo_t *);

/*
 * smb_ofile_open
 */
smb_ofile_t *
smb_ofile_open(
    smb_request_t	*sr,
    smb_node_t		*node,
    struct open_param	*op,
    uint16_t		ftype,
    uint32_t		uniqid,
    smb_error_t		*err)
{
	smb_tree_t	*tree = sr->tid_tree;
	smb_ofile_t	*of;
	uint16_t	fid;
	smb_attr_t	attr;
	int		rc;

	if (smb_idpool_alloc(&tree->t_fid_pool, &fid)) {
		err->status = NT_STATUS_TOO_MANY_OPENED_FILES;
		err->errcls = ERRDOS;
		err->errcode = ERROR_TOO_MANY_OPEN_FILES;
		return (NULL);
	}

	of = kmem_cache_alloc(smb_cache_ofile, KM_SLEEP);
	bzero(of, sizeof (smb_ofile_t));
	of->f_magic = SMB_OFILE_MAGIC;

	mutex_init(&of->f_mutex, NULL, MUTEX_DEFAULT, NULL);
	list_create(&of->f_notify.nc_waiters, sizeof (smb_request_t),
	    offsetof(smb_request_t, sr_waiters));

	of->f_state = SMB_OFILE_STATE_OPEN;
	of->f_refcnt = 1;
	of->f_fid = fid;
	of->f_persistid = SMB_OFILE_PERSISTID(of);
	of->f_uniqid = uniqid;
	of->f_opened_by_pid = sr->smb_pid;
	of->f_granted_access = op->desired_access;
	of->f_share_access = op->share_access;
	of->f_create_options = op->create_options;
	of->f_cr = (op->create_options & FILE_OPEN_FOR_BACKUP_INTENT) ?
	    smb_user_getprivcred(sr->uid_user) : sr->uid_user->u_cred;
	crhold(of->f_cr);
	of->f_ftype = ftype;
	of->f_server = tree->t_server;
	of->f_session = tree->t_session;
	(void) memset(of->f_lock_seq, -1, SMB_OFILE_LSEQ_MAX);

	/*
	 * grab a ref for of->f_user and of->f_tree
	 * released in smb_ofile_delete() or smb_open_reconnect()
	 */
	smb_user_hold_internal(sr->uid_user);
	smb_tree_hold_internal(tree);
	of->f_user = sr->uid_user;
	of->f_tree = tree;
	of->f_node = node;

	if (ftype == SMB_FTYPE_MESG_PIPE) {
		/* See smb_opipe_open. */
		of->f_pipe = op->pipe;
		smb_server_inc_pipes(of->f_server);
	} else {
		ASSERT(ftype == SMB_FTYPE_DISK); /* Regular file, not a pipe */
		ASSERT(node);

		/*
		 * Note that the common open path often adds bits like
		 * READ_CONTROL, so the logic "is this open exec-only"
		 * needs to look at only the FILE_DATA_ALL bits.
		 */
		if ((of->f_granted_access & FILE_DATA_ALL) == FILE_EXECUTE)
			of->f_flags |= SMB_OFLAGS_EXECONLY;

		/*
		 * This is an "internal" getattr because we need the
		 * UID and DOS attributes.  Don't want to fail here
		 * due to permissions, so use kcred.
		 */
		bzero(&attr, sizeof (smb_attr_t));
		attr.sa_mask = SMB_AT_UID | SMB_AT_DOSATTR;
		rc = smb_node_getattr(NULL, node, zone_kcred(), NULL, &attr);
		if (rc != 0) {
			err->status = NT_STATUS_INTERNAL_ERROR;
			err->errcls = ERRDOS;
			err->errcode = ERROR_INTERNAL_ERROR;
			goto errout;
		}
		if (crgetuid(of->f_cr) == attr.sa_vattr.va_uid) {
			/*
			 * Add this bit for the file's owner even if it's not
			 * specified in the request (Windows behavior).
			 */
			of->f_granted_access |= FILE_READ_ATTRIBUTES;
		}

		if (smb_node_is_file(node)) {
			of->f_mode =
			    smb_fsop_amask_to_omode(of->f_granted_access);
			if (smb_fsop_open(node, of->f_mode, of->f_cr) != 0) {
				err->status = NT_STATUS_ACCESS_DENIED;
				err->errcls = ERRDOS;
				err->errcode = ERROR_ACCESS_DENIED;
				goto errout;
			}
			/*
			 * [MS-SMB2] 1.1
			 * durable opens can't be "permissible to a
			 * directory, named pipe, or printer".
			 */
			if (op->dh_vers == SMB2_DURABLE_V2) {
				(void) memcpy(of->dh_create_guid,
				    op->create_guid,
				    UUID_LEN);

				if ((of->f_session->srv_cap &
				    SMB2_CAP_PERSISTENT_HANDLES) != 0 &&
				    of->f_tree->is_CA &&
				    SMB2_PERSIST(op->dh_v2_flags))
					of->dh_persist = B_TRUE;
				else
					of->dh_persist = B_FALSE;
			}
			if (op->dh_vers != SMB2_NOT_DURABLE) {
				of->dh_expire_time = 0;
				of->dh_vers = op->dh_vers;
				of->dh_timeout_offset =
				    MSEC2NSEC(op->dh_timeout);
			}
		}

		if (tree->t_flags & SMB_TREE_READONLY)
			of->f_flags |= SMB_OFLAGS_READONLY;

		/*
		 * Note that if we created_readonly, that
		 * will _not_ yet show in attr.sa_dosattr
		 * so creating a readonly file gives the
		 * caller a writable handle as it should.
		 */
		if (attr.sa_dosattr & FILE_ATTRIBUTE_READONLY)
			of->f_flags |= SMB_OFLAGS_READONLY;

		smb_node_inc_open_ofiles(node);
		smb_node_add_ofile(node, of);
		smb_node_ref(node);
		smb_server_inc_files(of->f_server);
	}
	smb_llist_enter(&tree->t_ofile_list, RW_WRITER);
	smb_llist_insert_tail(&tree->t_ofile_list, of);
	smb_llist_exit(&tree->t_ofile_list);
	atomic_inc_32(&tree->t_open_files);
	atomic_inc_32(&of->f_session->s_file_cnt);
	return (of);

errout:
	smb_tree_release(of->f_tree);
	smb_user_release(of->f_user);
	crfree(of->f_cr);

	list_destroy(&of->f_notify.nc_waiters);
	mutex_destroy(&of->f_mutex);

	of->f_magic = 0;
	kmem_cache_free(smb_cache_ofile, of);

	smb_idpool_free(&tree->t_fid_pool, fid);

	return (NULL);
}

/*
 * smb_ofile_close
 */
void
smb_ofile_close(smb_ofile_t *of, int32_t mtime_sec)
{
	smb_attr_t *pa;
	timestruc_t now;
	uint32_t flags = 0;

	SMB_OFILE_VALID(of);

	mutex_enter(&of->f_mutex);
	ASSERT(of->f_refcnt);
	switch (of->f_state) {
	case SMB_OFILE_STATE_EXPIRED:
	case SMB_OFILE_STATE_ORPHANED:
		of->f_state = SMB_OFILE_STATE_CLOSING;
		of->dh_expired = B_TRUE;
		cv_broadcast(&of->f_cv);
		atomic_dec_32(&of->f_session->s_dh_cnt);
		mutex_exit(&of->f_mutex);
		smb_ptrhash_remove(of->f_server->sv_persistid_ht, of);
		break;
	case SMB_OFILE_STATE_OPEN:
		of->f_state = SMB_OFILE_STATE_CLOSING;
		mutex_exit(&of->f_mutex);
		break;
	default:
		mutex_exit(&of->f_mutex);
		return;
	}

	switch (of->f_ftype) {
	case SMB_FTYPE_BYTE_PIPE:
	case SMB_FTYPE_MESG_PIPE:
		smb_opipe_close(of);
		smb_server_dec_pipes(of->f_server);
		break;

	case SMB_FTYPE_DISK:
	case SMB_FTYPE_PRINTER:
		/*
		 * In here we make changes to of->f_pending_attr
		 * while not holding of->f_mutex.  This is OK
		 * because we've changed f_state to CLOSING,
		 * so no more threads will take this path.
		 */
		pa = &of->f_pending_attr;
		if (mtime_sec != 0) {
			pa->sa_vattr.va_mtime.tv_sec = mtime_sec;
			pa->sa_mask |= SMB_AT_MTIME;
		}

		/*
		 * If we have ever modified data via this handle
		 * (write or truncate) and if the mtime was not
		 * set via this handle, update the mtime again
		 * during the close.  Windows expects this.
		 * [ MS-FSA 2.1.5.4 "Update Timestamps" ]
		 */
		if (of->f_written &&
		    (pa->sa_mask & SMB_AT_MTIME) == 0) {
			pa->sa_mask |= SMB_AT_MTIME;
			gethrestime(&now);
			pa->sa_vattr.va_mtime = now;
		}

		if (of->f_flags & SMB_OFLAGS_SET_DELETE_ON_CLOSE) {
			if (smb_tree_has_feature(of->f_tree,
			    SMB_TREE_CATIA)) {
				flags |= SMB_CATIA;
			}
			(void) smb_node_set_delete_on_close(of->f_node,
			    of->f_cr, flags);
		}
		smb_fsop_unshrlock(of->f_cr, of->f_node, of->f_uniqid);
		smb_node_destroy_lock_by_ofile(of->f_node, of);

		if (smb_node_is_file(of->f_node)) {
			(void) smb_fsop_close(of->f_node, of->f_mode,
			    of->f_cr);
			smb_oplock_release(of->f_node, of);
		} else {
			/*
			 * If there was an odir, close it.
			 */
			if (of->f_odir != NULL)
				smb_odir_close(of->f_odir);
			/*
			 * Cancel any notify change requests that
			 * might be using this open file (dir).
			 */
			smb_notify_ofile(of, FILE_ACTION_HANDLE_CLOSED, NULL);
		}
		if (smb_node_dec_open_ofiles(of->f_node) == 0) {
			/*
			 * Last close. The f_pending_attr has
			 * only times (atime,ctime,mtime) so
			 * we can borrow it to commit the
			 * n_pending_dosattr from the node.
			 */
			pa->sa_dosattr =
			    of->f_node->n_pending_dosattr;
			if (pa->sa_dosattr != 0)
				pa->sa_mask |= SMB_AT_DOSATTR;
			/* Let's leave this zero when not in use. */
			of->f_node->n_allocsz = 0;
			mutex_enter(&of->f_node->n_mutex);
			if (of->f_node->flags & NODE_FLAGS_DELETE_ON_CLOSE) {
				smb_node_delete_on_close(of->f_node);
				pa->sa_mask = 0;
			}
			mutex_exit(&of->f_node->n_mutex);
		}
		if (pa->sa_mask != 0) {
			/*
			 * Commit any pending attributes from
			 * the ofile we're closing.  Note that
			 * we pass NULL as the ofile to setattr
			 * so it will write to the file system
			 * and not keep anything on the ofile.
			 * This clears n_pending_dosattr if
			 * there are no opens, otherwise the
			 * dosattr will be pending again.
			 */
			(void) smb_node_setattr(NULL, of->f_node,
			    of->f_cr, NULL, pa);
		}

		smb_server_dec_files(of->f_server);
		break;
	}
	atomic_dec_32(&of->f_tree->t_open_files);

	mutex_enter(&of->f_mutex);
	ASSERT(of->f_refcnt);
	ASSERT(of->f_state == SMB_OFILE_STATE_CLOSING);
	of->f_state = SMB_OFILE_STATE_CLOSED;
	mutex_exit(&of->f_mutex);
}

/*
 * smb_ofile_close_all
 *
 *
 */
void
smb_ofile_close_all(
    smb_tree_t		*tree)
{
	smb_ofile_t	*of;

	ASSERT(tree);
	ASSERT(tree->t_magic == SMB_TREE_MAGIC);

	smb_llist_enter(&tree->t_ofile_list, RW_READER);
	of = smb_llist_head(&tree->t_ofile_list);
	while (of) {
		ASSERT(of->f_magic == SMB_OFILE_MAGIC);
		ASSERT(of->f_tree == tree);
		of = smb_ofile_close_and_next(of);
	}
	smb_llist_exit(&tree->t_ofile_list);
}

/*
 * smb_ofiles_close_by_pid
 *
 *
 */
void
smb_ofile_close_all_by_pid(
    smb_tree_t		*tree,
    uint16_t		pid)
{
	smb_ofile_t	*of;

	ASSERT(tree);
	ASSERT(tree->t_magic == SMB_TREE_MAGIC);

	smb_llist_enter(&tree->t_ofile_list, RW_READER);
	of = smb_llist_head(&tree->t_ofile_list);
	while (of) {
		ASSERT(of->f_magic == SMB_OFILE_MAGIC);
		ASSERT(of->f_tree == tree);
		if (of->f_opened_by_pid == pid) {
			of = smb_ofile_close_and_next(of);
		} else {
			of = smb_llist_next(&tree->t_ofile_list, of);
		}
	}
	smb_llist_exit(&tree->t_ofile_list);
}

/*
 * If the enumeration request is for ofile data, handle it here.
 * Otherwise, return.
 *
 * This function should be called with a hold on the ofile.
 */
int
smb_ofile_enum(smb_ofile_t *of, smb_svcenum_t *svcenum)
{
	uint8_t *pb;
	uint_t nbytes;
	int rc;

	ASSERT(of);
	ASSERT(of->f_magic == SMB_OFILE_MAGIC);
	ASSERT(of->f_refcnt);

	if (svcenum->se_type != SMB_SVCENUM_TYPE_FILE)
		return (0);

	if (svcenum->se_nskip > 0) {
		svcenum->se_nskip--;
		return (0);
	}

	if (svcenum->se_nitems >= svcenum->se_nlimit) {
		svcenum->se_nitems = svcenum->se_nlimit;
		return (0);
	}

	pb = &svcenum->se_buf[svcenum->se_bused];

	rc = smb_ofile_netinfo_encode(of, pb, svcenum->se_bavail,
	    &nbytes);
	if (rc == 0) {
		svcenum->se_bavail -= nbytes;
		svcenum->se_bused += nbytes;
		svcenum->se_nitems++;
	}

	return (rc);
}

/*
 * Take a reference on an open file.
 */
boolean_t
smb_ofile_hold(smb_ofile_t *of)
{
	ASSERT(of);
	ASSERT(of->f_magic == SMB_OFILE_MAGIC);

	mutex_enter(&of->f_mutex);

	if (of->f_state != SMB_OFILE_STATE_OPEN) {
		mutex_exit(&of->f_mutex);
		return (B_FALSE);
	}
	of->f_refcnt++;

	mutex_exit(&of->f_mutex);
	return (B_TRUE);
}

/*
 * Release a reference on a file.  If the reference count falls to
 * zero and the file has been closed, post the object for deletion.
 * Object deletion is deferred to avoid modifying a list while an
 * iteration may be in progress.
 */
void
smb_ofile_release(smb_ofile_t *of)
{
	SMB_OFILE_VALID(of);

	mutex_enter(&of->f_mutex);
	ASSERT(of->f_refcnt);
	of->f_refcnt--;
	switch (of->f_state) {
	case SMB_OFILE_STATE_OPEN:
	case SMB_OFILE_STATE_CLOSING:
	case SMB_OFILE_STATE_RECONNECT:
		break;
	case SMB_OFILE_STATE_ORPHANED:
	case SMB_OFILE_STATE_EXPIRED:
		if (of->f_refcnt == 1)
			cv_broadcast(&of->f_cv);
		break;

	case SMB_OFILE_STATE_CLOSED:
		if (of->f_refcnt == 0) {
			smb_tree_post_ofile(of->f_tree, of);
			if (of->dh_expired)
				atomic_inc_32(&of->f_session->s_expire_cnt);
		}
		break;

	default:
		ASSERT(0);
		break;
	}
	mutex_exit(&of->f_mutex);
}

/*
 * smb_ofile_request_complete
 *
 * During oplock acquisition, all other oplock requests on the node
 * are blocked until the acquire request completes and the response
 * is on the wire.
 * Call smb_oplock_broadcast to notify the node that the request
 * has completed.
 *
 * THIS MECHANISM RELIES ON THE FACT THAT THE OFILE IS NOT REMOVED
 * FROM THE SR UNTIL REQUEST COMPLETION (when the sr is destroyed)
 */
void
smb_ofile_request_complete(smb_ofile_t *of)
{
	SMB_OFILE_VALID(of);

	switch (of->f_ftype) {
	case SMB_FTYPE_DISK:
		ASSERT(of->f_node);
		smb_oplock_broadcast(of->f_node);
		break;
	case SMB_FTYPE_MESG_PIPE:
		break;
	default:
		break;
	}
}

/*
 * smb_ofile_lookup_by_fid
 *
 * Find the open file whose fid matches the one specified in the request.
 * If we can't find the fid or the shares (trees) don't match, we have a
 * bad fid.
 */
smb_ofile_t *
smb_ofile_lookup_by_fid(
    smb_request_t	*sr,
    uint16_t		fid)
{
	smb_tree_t	*tree = sr->tid_tree;
	smb_llist_t	*of_list;
	smb_ofile_t	*of;

	ASSERT(tree->t_magic == SMB_TREE_MAGIC);

	of_list = &tree->t_ofile_list;

	smb_llist_enter(of_list, RW_READER);
	of = smb_llist_head(of_list);
	while (of) {
		ASSERT(of->f_magic == SMB_OFILE_MAGIC);
		ASSERT(of->f_tree == tree);
		if (of->f_fid == fid)
			break;
		of = smb_llist_next(of_list, of);
	}
	if (of == NULL)
		goto out;

	/*
	 * Only allow use of a given FID with the same UID that
	 * was used to open it.  MS-CIFS 3.3.5.14
	 */
	if (of->f_user != sr->uid_user) {
		of = NULL;
		goto out;
	}

	/* inline smb_ofile_hold() */
	mutex_enter(&of->f_mutex);
	if (of->f_state != SMB_OFILE_STATE_OPEN) {
		mutex_exit(&of->f_mutex);
		of = NULL;
		goto out;
	}
	of->f_refcnt++;
	mutex_exit(&of->f_mutex);

out:
	smb_llist_exit(of_list);
	return (of);
}

/*
 * smb_ofile_lookup_by_uniqid
 *
 * Find the open file whose uniqid matches the one specified in the request.
 */
smb_ofile_t *
smb_ofile_lookup_by_uniqid(smb_tree_t *tree, uint32_t uniqid)
{
	smb_llist_t	*of_list;
	smb_ofile_t	*of;

	ASSERT(tree->t_magic == SMB_TREE_MAGIC);

	of_list = &tree->t_ofile_list;
	smb_llist_enter(of_list, RW_READER);
	of = smb_llist_head(of_list);

	while (of) {
		ASSERT(of->f_magic == SMB_OFILE_MAGIC);
		ASSERT(of->f_tree == tree);

		if (of->f_uniqid == uniqid) {
			if (smb_ofile_hold(of)) {
				smb_llist_exit(of_list);
				return (of);
			}
		}

		of = smb_llist_next(of_list, of);
	}

	smb_llist_exit(of_list);
	return (NULL);
}

static void *
smb_ofile_hold_cb(void *arg)
{
	smb_ofile_t *of = arg;

	if (of == NULL)
		return (NULL);

	mutex_enter(&of->f_mutex);
	if (of->f_state == SMB_OFILE_STATE_ORPHANED)
		/* inline smb_ofile_hold_internal() */
		of->f_refcnt++;
	else
		arg = NULL;

	mutex_exit(&of->f_mutex);
	return (arg);
}

smb_ofile_t *
smb_ofile_lookup_by_persistid(smb_request_t *sr, uint64_t persistid)
{
	smb_hash_t *hash = sr->sr_server->sv_persistid_ht;
	smb_ofile_t *of = (smb_ofile_t *)SMB_OFILE_PERSISTID(persistid);
	return (smb_ptrhash_find(hash, of, smb_ofile_hold_cb));
}

/*
 * Disallow NetFileClose on certain ofiles to avoid side-effects.
 * Closing a tree root is not allowed: use NetSessionDel or NetShareDel.
 * Closing SRVSVC connections is not allowed because this NetFileClose
 * request may depend on this ofile.
 */
boolean_t
smb_ofile_disallow_fclose(smb_ofile_t *of)
{
	ASSERT(of);
	ASSERT(of->f_magic == SMB_OFILE_MAGIC);
	ASSERT(of->f_refcnt);

	switch (of->f_ftype) {
	case SMB_FTYPE_DISK:
		ASSERT(of->f_tree);
		return (of->f_node == of->f_tree->t_snode);

	case SMB_FTYPE_MESG_PIPE:
		ASSERT(of->f_pipe);
		if (smb_strcasecmp(of->f_pipe->p_name, "SRVSVC", 0) == 0)
			return (B_TRUE);
		break;
	default:
		break;
	}

	return (B_FALSE);
}

/*
 * smb_ofile_set_flags
 *
 * Return value:
 *
 *	Current flags value
 *
 */
void
smb_ofile_set_flags(
    smb_ofile_t		*of,
    uint32_t		flags)
{
	ASSERT(of);
	ASSERT(of->f_magic == SMB_OFILE_MAGIC);
	ASSERT(of->f_refcnt);

	mutex_enter(&of->f_mutex);
	of->f_flags |= flags;
	mutex_exit(&of->f_mutex);
}

/*
 * smb_ofile_seek
 *
 * Return value:
 *
 *	0		Success
 *	EINVAL		Unknown mode
 *	EOVERFLOW	offset too big
 *
 */
int
smb_ofile_seek(
    smb_ofile_t		*of,
    ushort_t		mode,
    int32_t		off,
    uint32_t		*retoff)
{
	u_offset_t	newoff = 0;
	int		rc = 0;
	smb_attr_t	attr;

	ASSERT(of);
	ASSERT(of->f_magic == SMB_OFILE_MAGIC);
	ASSERT(of->f_refcnt);

	mutex_enter(&of->f_mutex);
	switch (mode) {
	case SMB_SEEK_SET:
		if (off < 0)
			newoff = 0;
		else
			newoff = (u_offset_t)off;
		break;

	case SMB_SEEK_CUR:
		if (off < 0 && (-off) > of->f_seek_pos)
			newoff = 0;
		else
			newoff = of->f_seek_pos + (u_offset_t)off;
		break;

	case SMB_SEEK_END:
		bzero(&attr, sizeof (smb_attr_t));
		attr.sa_mask |= SMB_AT_SIZE;
		rc = smb_fsop_getattr(NULL, zone_kcred(), of->f_node, &attr);
		if (rc != 0) {
			mutex_exit(&of->f_mutex);
			return (rc);
		}
		if (off < 0 && (-off) > attr.sa_vattr.va_size)
			newoff = 0;
		else
			newoff = attr.sa_vattr.va_size + (u_offset_t)off;
		break;

	default:
		mutex_exit(&of->f_mutex);
		return (EINVAL);
	}

	/*
	 * See comments at the beginning of smb_seek.c.
	 * If the offset is greater than UINT_MAX, we will return an error.
	 */

	if (newoff > UINT_MAX) {
		rc = EOVERFLOW;
	} else {
		of->f_seek_pos = newoff;
		*retoff = (uint32_t)newoff;
	}
	mutex_exit(&of->f_mutex);
	return (rc);
}

/*
 * smb_ofile_flush
 *
 * If writes on this file are not synchronous, flush it using the NFSv3
 * commit interface.
 *
 * XXX - todo: Flush named pipe should drain writes.
 */
void
smb_ofile_flush(struct smb_request *sr, struct smb_ofile *of)
{
	switch (of->f_ftype) {
	case SMB_FTYPE_DISK:
		if ((of->f_node->flags & NODE_FLAGS_WRITE_THROUGH) == 0)
			(void) smb_fsop_commit(sr, of->f_cr, of->f_node);
		break;
	default:
		break;
	}
}

/*
 * smb_ofile_is_open
 */
boolean_t
smb_ofile_is_open(smb_ofile_t *of)
{
	boolean_t	rc;

	SMB_OFILE_VALID(of);

	mutex_enter(&of->f_mutex);
	rc = smb_ofile_is_open_locked(of);
	mutex_exit(&of->f_mutex);
	return (rc);
}

/* *************************** Static Functions ***************************** */

/*
 * Determine whether or not an ofile is open.
 * This function must be called with the mutex held.
 */
static boolean_t
smb_ofile_is_open_locked(smb_ofile_t *of)
{
	ASSERT(MUTEX_HELD(&of->f_mutex));

	switch (of->f_state) {
	case SMB_OFILE_STATE_OPEN:
	case SMB_OFILE_STATE_ORPHANED:
	case SMB_OFILE_STATE_RECONNECT:
		return (B_TRUE);

	case SMB_OFILE_STATE_CLOSING:
	case SMB_OFILE_STATE_CLOSED:
	case SMB_OFILE_STATE_EXPIRED:
		return (B_FALSE);

	default:
		ASSERT(0);
		return (B_FALSE);
	}
}

static boolean_t
smb_ofile_should_save(smb_ofile_t *of)
{
	ASSERT(MUTEX_HELD(&of->f_mutex));

	if (of->dh_vers == SMB2_NOT_DURABLE ||
	    (of->f_user->preserve_opens == SMB2_DONT_PRESERVE &&
	    of->f_session->conn_lost == B_FALSE))
		return (B_FALSE);

	/*
	 * There are two cases where we save durable handles:
	 * 1. An SMB2 LOGOFF request was received
	 * 2. An unexpected disconnect from the client
	 *    Note: Specifying a PrevSessionID in session setup
	 *    is considered a disconnect (we just haven't learned about it yet)
	 * In every other case, we close durable handles.
	 */

	/* [MS-SMB2] 3.3.5.6 SMB2_LOGOFF */
	if (of->f_user->preserve_opens == SMB2_PRESERVE_ALL)
		return (B_TRUE);

	/*
	 * [MS-SMB2] 3.3.7.1 Handling Loss of a Connection
	 *
	 * If any of the following are true, preserve for reconnect:
	 * - Server supports leasing and dh_vers == SMB2_RESILIENT
	 * - open.is_durable and oplock_level == BATCH
	 * - open.is_durable, oplock_level == LEASE with HANDLE_CACHING
	 * - dh_persist == B_TRUE
	 *
	 * We don't yet support leasing or persistent ofiles,
	 * so only case 1&2 matter.
	 *
	 * The spec says that we should only save resilient handles
	 * if we support leasing. Note that the ofile does not have
	 * to actually *have* a lease, or even request a lease. I see
	 * nothing in the spec that justifies this requirement, and
	 * HYPER-V benefits from saving resilient ofiles (and doesn't
	 * seem to require they be leased), so we'll just save them for now.
	 */

	if (of->dh_vers == SMB2_RESILIENT)
		return (B_TRUE);

	if (!SMB_OFILE_OPLOCK_GRANTED(of))
		return (B_FALSE);

	if (of->f_oplock_grant.og_level == SMB_OPLOCK_BATCH)
		return (B_TRUE);
	return (B_FALSE);
}

static void
smb_ofile_orphan_dh(smb_ofile_t *of)
{
	ASSERT(MUTEX_HELD(&of->f_mutex));
	hrtime_t logoff = (of->f_session->conn_lost) ?
	    of->f_session->logoff_time : of->f_user->logoff_time;

	of->f_state = SMB_OFILE_STATE_ORPHANED;
	of->dh_expire_time = logoff + of->dh_timeout_offset;
	atomic_inc_32(&of->f_session->s_dh_cnt);
	smb_ptrhash_insert(of->f_server->sv_persistid_ht, of);
}

/*
 * This function closes the file passed in (if appropriate) and returns the
 * next open file in the list of open files of the tree of the open file passed
 * in. It requires that the list of open files of the tree be entered in
 * RW_READER mode before being called.
 */
static smb_ofile_t *
smb_ofile_close_and_next(smb_ofile_t *of)
{
	smb_ofile_t	*next_of;
	smb_tree_t	*tree = of->f_tree;

	ASSERT(of);
	ASSERT(of->f_magic == SMB_OFILE_MAGIC);

	mutex_enter(&of->f_mutex);
	switch (of->f_state) {
	case SMB_OFILE_STATE_OPEN:
		/* The file is still open. */

		if (smb_ofile_should_save(of)) {
			smb_ofile_orphan_dh(of);
			mutex_exit(&of->f_mutex);
			next_of = smb_llist_next(&tree->t_ofile_list, of);
			break;
		}
		/* FALLTHROUGH */
	case SMB_OFILE_STATE_ORPHANED:
		/* inline smb_ofile_hold_internal() */
		of->f_refcnt++;
		ASSERT(of->f_refcnt);
		mutex_exit(&of->f_mutex);
		smb_llist_exit(&tree->t_ofile_list);
		smb_ofile_close(of, 0);
		smb_ofile_release(of);
		smb_llist_enter(&tree->t_ofile_list, RW_READER);
		next_of = smb_llist_head(&tree->t_ofile_list);
		break;
	case SMB_OFILE_STATE_EXPIRED:
	case SMB_OFILE_STATE_CLOSING:
	case SMB_OFILE_STATE_CLOSED:
		/*
		 * The ofile exists but is closed or
		 * in the process being closed.
		 */
		mutex_exit(&of->f_mutex);
		next_of = smb_llist_next(&tree->t_ofile_list, of);
		break;
	default:
		ASSERT(0);
		mutex_exit(&of->f_mutex);
		next_of = smb_llist_next(&tree->t_ofile_list, of);
		break;
	}
	return (next_of);
}

/*
 * Delete an ofile.
 *
 * Remove the ofile from the tree list before freeing resources
 * associated with the ofile.
 */
void
smb_ofile_delete(void *arg)
{
	smb_tree_t	*tree;
	smb_ofile_t	*of = (smb_ofile_t *)arg;

	SMB_OFILE_VALID(of);
	ASSERT(of->f_refcnt == 0);
	ASSERT(of->f_state == SMB_OFILE_STATE_CLOSED);
	ASSERT(!SMB_OFILE_OPLOCK_GRANTED(of));

	tree = of->f_tree;
	smb_llist_enter(&tree->t_ofile_list, RW_WRITER);
	smb_llist_remove(&tree->t_ofile_list, of);
	smb_idpool_free(&tree->t_fid_pool, of->f_fid);
	atomic_dec_32(&tree->t_session->s_file_cnt);
	smb_llist_exit(&tree->t_ofile_list);

	mutex_enter(&of->f_mutex);
	mutex_exit(&of->f_mutex);

	switch (of->f_ftype) {
	case SMB_FTYPE_BYTE_PIPE:
	case SMB_FTYPE_MESG_PIPE:
		smb_opipe_dealloc(of->f_pipe);
		of->f_pipe = NULL;
		break;
	case SMB_FTYPE_DISK:
		if (of->f_notify.nc_subscribed) {
			of->f_notify.nc_subscribed = B_FALSE;
			smb_node_fcn_unsubscribe(of->f_node);
		}
		MBC_FLUSH(&of->f_notify.nc_buffer);
		if (of->f_odir != NULL)
			smb_odir_release(of->f_odir);
		smb_node_rem_ofile(of->f_node, of);
		smb_node_release(of->f_node);
		break;
	default:
		ASSERT(!"f_ftype");
		break;
	}

	of->f_magic = (uint32_t)~SMB_OFILE_MAGIC;
	list_destroy(&of->f_notify.nc_waiters);
	mutex_destroy(&of->f_mutex);
	smb_tree_release(of->f_tree);
	smb_user_release(of->f_user);
	crfree(of->f_cr);
	kmem_cache_free(smb_cache_ofile, of);
}

/*
 * smb_ofile_access
 *
 * This function will check to see if the access requested is granted.
 * Returns NT status codes.
 */
uint32_t
smb_ofile_access(smb_ofile_t *of, cred_t *cr, uint32_t access)
{

	if ((of == NULL) || (cr == zone_kcred()))
		return (NT_STATUS_SUCCESS);

	/*
	 * If the request is for something
	 * I don't grant it is an error
	 */
	if (~(of->f_granted_access) & access) {
		if (!(of->f_granted_access & ACCESS_SYSTEM_SECURITY) &&
		    (access & ACCESS_SYSTEM_SECURITY)) {
			return (NT_STATUS_PRIVILEGE_NOT_HELD);
		}
		return (NT_STATUS_ACCESS_DENIED);
	}

	return (NT_STATUS_SUCCESS);
}

/*
 * smb_ofile_share_check
 *
 * Check if ofile was opened with share access NONE (0).
 * Returns: B_TRUE  - share access non-zero
 *          B_FALSE - share access NONE
 */
boolean_t
smb_ofile_share_check(smb_ofile_t *of)
{
	return (!SMB_DENY_ALL(of->f_share_access));
}

/*
 * check file sharing rules for current open request
 * against existing open instances of the same file
 *
 * Returns NT_STATUS_SHARING_VIOLATION if there is any
 * sharing conflict, otherwise returns NT_STATUS_SUCCESS.
 */
uint32_t
smb_ofile_open_check(smb_ofile_t *of, uint32_t desired_access,
    uint32_t share_access)
{
	ASSERT(of->f_magic == SMB_OFILE_MAGIC);

	mutex_enter(&of->f_mutex);

	if (!smb_ofile_is_open_locked(of)) {
		mutex_exit(&of->f_mutex);
		return (NT_STATUS_INVALID_HANDLE);
	}

	/* if it's just meta data */
	if ((of->f_granted_access & FILE_DATA_ALL) == 0) {
		mutex_exit(&of->f_mutex);
		return (NT_STATUS_SUCCESS);
	}

	/*
	 * Check requested share access against the
	 * open granted (desired) access
	 */
	if (SMB_DENY_DELETE(share_access) && (of->f_granted_access & DELETE)) {
		mutex_exit(&of->f_mutex);
		return (NT_STATUS_SHARING_VIOLATION);
	}

	if (SMB_DENY_READ(share_access) &&
	    (of->f_granted_access & (FILE_READ_DATA | FILE_EXECUTE))) {
		mutex_exit(&of->f_mutex);
		return (NT_STATUS_SHARING_VIOLATION);
	}

	if (SMB_DENY_WRITE(share_access) &&
	    (of->f_granted_access & (FILE_WRITE_DATA | FILE_APPEND_DATA))) {
		mutex_exit(&of->f_mutex);
		return (NT_STATUS_SHARING_VIOLATION);
	}

	/* check requested desired access against the open share access */
	if (SMB_DENY_DELETE(of->f_share_access) && (desired_access & DELETE)) {
		mutex_exit(&of->f_mutex);
		return (NT_STATUS_SHARING_VIOLATION);
	}

	if (SMB_DENY_READ(of->f_share_access) &&
	    (desired_access & (FILE_READ_DATA | FILE_EXECUTE))) {
		mutex_exit(&of->f_mutex);
		return (NT_STATUS_SHARING_VIOLATION);
	}

	if (SMB_DENY_WRITE(of->f_share_access) &&
	    (desired_access & (FILE_WRITE_DATA | FILE_APPEND_DATA))) {
		mutex_exit(&of->f_mutex);
		return (NT_STATUS_SHARING_VIOLATION);
	}

	mutex_exit(&of->f_mutex);
	return (NT_STATUS_SUCCESS);
}

/*
 * smb_ofile_rename_check
 *
 * This does the work described in MS-FSA 2.1.5.1.2.2 (Algorithm
 * to Check Sharing Access to an Existing Stream or Directory),
 * where the "open in-progress" has DesiredAccess = DELETE and
 * SharingMode = SHARE_READ | SHARE_WRITE | SHARE_DELETE.
 */

uint32_t
smb_ofile_rename_check(smb_ofile_t *of)
{
	ASSERT(of->f_magic == SMB_OFILE_MAGIC);

	mutex_enter(&of->f_mutex);

	if (!smb_ofile_is_open_locked(of)) {
		mutex_exit(&of->f_mutex);
		return (NT_STATUS_INVALID_HANDLE);
	}

	if ((of->f_granted_access & FILE_DATA_ALL) == 0) {
		mutex_exit(&of->f_mutex);
		return (NT_STATUS_SUCCESS);
	}

	if ((of->f_share_access & FILE_SHARE_DELETE) == 0) {
		mutex_exit(&of->f_mutex);
		return (NT_STATUS_SHARING_VIOLATION);
	}

	mutex_exit(&of->f_mutex);
	return (NT_STATUS_SUCCESS);
}

/*
 * smb_ofile_delete_check
 *
 * An open file can be deleted only if opened for
 * accessing meta data. Share modes aren't important
 * in this case.
 *
 * NOTE: there is another mechanism for deleting an
 * open file that NT clients usually use.
 * That's setting "Delete on close" flag for an open
 * file.  In this way the file will be deleted after
 * last close. This flag can be set by SmbTrans2SetFileInfo
 * with FILE_DISPOSITION_INFO information level.
 * For setting this flag, the file should be opened by
 * DELETE access in the FID that is passed in the Trans2
 * request.
 */

uint32_t
smb_ofile_delete_check(smb_ofile_t *of)
{
	ASSERT(of->f_magic == SMB_OFILE_MAGIC);

	mutex_enter(&of->f_mutex);

	if (!smb_ofile_is_open_locked(of)) {
		mutex_exit(&of->f_mutex);
		return (NT_STATUS_INVALID_HANDLE);
	}

	if (of->f_granted_access &
	    (FILE_READ_DATA | FILE_WRITE_DATA |
	    FILE_APPEND_DATA | FILE_EXECUTE | DELETE)) {
		mutex_exit(&of->f_mutex);
		return (NT_STATUS_SHARING_VIOLATION);
	}

	mutex_exit(&of->f_mutex);
	return (NT_STATUS_SUCCESS);
}

cred_t *
smb_ofile_getcred(smb_ofile_t *of)
{
	return (of->f_cr);
}

/*
 * smb_ofile_set_delete_on_close
 *
 * Set the DeleteOnClose flag on the smb file. When the file is closed,
 * the flag will be transferred to the smb node, which will commit the
 * delete operation and inhibit subsequent open requests.
 *
 * When DeleteOnClose is set on an smb_node, the common open code will
 * reject subsequent open requests for the file. Observation of Windows
 * 2000 indicates that subsequent opens should be allowed (assuming
 * there would be no sharing violation) until the file is closed using
 * the fid on which the DeleteOnClose was requested.
 */
void
smb_ofile_set_delete_on_close(smb_ofile_t *of)
{
	mutex_enter(&of->f_mutex);
	of->f_flags |= SMB_OFLAGS_SET_DELETE_ON_CLOSE;
	mutex_exit(&of->f_mutex);
}

/*
 * Encode open file information into a buffer; needed in user space to
 * support RPC requests.
 */
static int
smb_ofile_netinfo_encode(smb_ofile_t *of, uint8_t *buf, size_t buflen,
    uint32_t *nbytes)
{
	smb_netfileinfo_t	fi;
	int			rc;

	rc = smb_ofile_netinfo_init(of, &fi);
	if (rc == 0) {
		rc = smb_netfileinfo_encode(&fi, buf, buflen, nbytes);
		smb_ofile_netinfo_fini(&fi);
	}

	return (rc);
}

static int
smb_ofile_netinfo_init(smb_ofile_t *of, smb_netfileinfo_t *fi)
{
	smb_user_t	*user;
	smb_tree_t	*tree;
	smb_node_t	*node;
	char		*path;
	char		*buf;
	int		rc;

	ASSERT(of);
	user = of->f_user;
	tree = of->f_tree;
	ASSERT(user);
	ASSERT(tree);

	buf = kmem_zalloc(MAXPATHLEN, KM_SLEEP);

	switch (of->f_ftype) {
	case SMB_FTYPE_DISK:
		node = of->f_node;
		ASSERT(node);

		fi->fi_permissions = of->f_granted_access;
		fi->fi_numlocks = smb_lock_get_lock_count(node, of);

		path = kmem_zalloc(MAXPATHLEN, KM_SLEEP);

		if (node != tree->t_snode) {
			rc = smb_node_getshrpath(node, tree, path, MAXPATHLEN);
			if (rc != 0)
				(void) strlcpy(path, node->od_name, MAXPATHLEN);
		}

		(void) snprintf(buf, MAXPATHLEN, "%s:%s", tree->t_sharename,
		    path);
		kmem_free(path, MAXPATHLEN);
		break;

	case SMB_FTYPE_MESG_PIPE:
		ASSERT(of->f_pipe);

		fi->fi_permissions = FILE_READ_DATA | FILE_WRITE_DATA |
		    FILE_EXECUTE;
		fi->fi_numlocks = 0;
		(void) snprintf(buf, MAXPATHLEN, "\\PIPE\\%s",
		    of->f_pipe->p_name);
		break;

	default:
		kmem_free(buf, MAXPATHLEN);
		return (-1);
	}

	fi->fi_fid = of->f_fid;
	fi->fi_uniqid = of->f_uniqid;
	fi->fi_pathlen = strlen(buf) + 1;
	fi->fi_path = smb_mem_strdup(buf);
	kmem_free(buf, MAXPATHLEN);

	fi->fi_namelen = user->u_domain_len + user->u_name_len + 2;
	fi->fi_username = kmem_alloc(fi->fi_namelen, KM_SLEEP);
	(void) snprintf(fi->fi_username, fi->fi_namelen, "%s\\%s",
	    user->u_domain, user->u_name);
	return (0);
}

static void
smb_ofile_netinfo_fini(smb_netfileinfo_t *fi)
{
	if (fi == NULL)
		return;

	if (fi->fi_path)
		smb_mem_free(fi->fi_path);
	if (fi->fi_username)
		kmem_free(fi->fi_username, fi->fi_namelen);

	bzero(fi, sizeof (smb_netfileinfo_t));
}

/*
 * A query of user and group quotas may span multiple requests.
 * f_quota_resume is used to determine where the query should
 * be resumed, in a subsequent request. f_quota_resume contains
 * the SID of the last quota entry returned to the client.
 */
void
smb_ofile_set_quota_resume(smb_ofile_t *ofile, char *resume)
{
	ASSERT(ofile);
	mutex_enter(&ofile->f_mutex);
	if (resume == NULL)
		bzero(ofile->f_quota_resume, SMB_SID_STRSZ);
	else
		(void) strlcpy(ofile->f_quota_resume, resume, SMB_SID_STRSZ);
	mutex_exit(&ofile->f_mutex);
}

void
smb_ofile_get_quota_resume(smb_ofile_t *ofile, char *buf, int bufsize)
{
	ASSERT(ofile);
	mutex_enter(&ofile->f_mutex);
	(void) strlcpy(buf, ofile->f_quota_resume, bufsize);
	mutex_exit(&ofile->f_mutex);
}

uint32_t
smb_ofile_set_resilient(smb_request_t *sr, smb_fsctl_t *fsctl)
{
	uint32_t timeout;
	smb_ofile_t *of = sr->fid_ofile;

	/*
	 * Note: The spec does not explicitly prohibit resilient directories
	 * the same way it prohibits durable directories. We prohibit them
	 * anyway as a simplifying assumption, as there doesn't seem to be
	 * much use for it. (HYPER-V only seems to use it on files anyway)
	 */
	if (fsctl->InputCount < 8 || !smb_node_is_file(of->f_node))
		return (NT_STATUS_INVALID_PARAMETER);

	(void) smb_mbc_decodef(fsctl->in_mbc, "l4.",
	    &timeout); /* milliseconds */

	if (smb2_enable_dh == 0)
		return (NT_STATUS_NOT_SUPPORTED);
	/*
	 * The spec wants us to return INVALID_PARAMETER if the timeout
	 * is too large, but we have no way of informing the client
	 * what an appropriate timeout is, so just set the timeout to
	 * our max and return SUCCESS.
	 */
	if (timeout > smb2_res_max_timeout * MILLISEC)
		timeout = smb2_res_max_timeout * MILLISEC;

	mutex_enter(&of->f_mutex);
	of->dh_vers = SMB2_RESILIENT;
	of->dh_timeout_offset = (timeout) ?
	    MSEC2NSEC(timeout) :
	    (hrtime_t)smb2_res_default_timeout*NANOSEC;
	mutex_exit(&of->f_mutex);

	return (NT_STATUS_SUCCESS);
}<|MERGE_RESOLUTION|>--- conflicted
+++ resolved
@@ -20,14 +20,9 @@
  */
 /*
  * Copyright (c) 2007, 2010, Oracle and/or its affiliates. All rights reserved.
-<<<<<<< HEAD
  * Copyright 2016 Nexenta Systems, Inc.  All rights reserved.
  * Copyright 2016 Syneto S.R.L. All rights reserved.
-=======
- * Copyright 2015 Nexenta Systems, Inc.  All rights reserved.
- * Copyright 2016 Syneto S.R.L. All rights reserved.
  * Copyright (c) 2016 by Delphix. All rights reserved.
->>>>>>> 993e3faf
  */
 
 /*
