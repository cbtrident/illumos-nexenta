/*
 * This file and its contents are supplied under the terms of the
 * Common Development and Distribution License ("CDDL"), version 1.0.
 * You may only use this file in accordance with the terms of version
 * 1.0 of the CDDL.
 *
 * A full copy of the text of the CDDL should have accompanied this
 * source.  A copy of the CDDL is also available via the Internet at
 * http://www.illumos.org/license/CDDL.
 */

/*
 * Copyright 2018 Nexenta Systems, Inc.  All rights reserved.
 */


#include <smbsrv/smb2_kproto.h>
#include <smbsrv/smb_kstat.h>
#include <smbsrv/smb2.h>

#define	SMB2_ASYNCID(sr) (sr->smb2_messageid ^ (1ULL << 62))

smb_sdrc_t smb2_invalid_cmd(smb_request_t *);
static void smb2_tq_work(void *);
static void smb2sr_run_postwork(smb_request_t *);
static int smb3_decrypt_msg(smb_request_t *);

static const smb_disp_entry_t
smb2_disp_table[SMB2__NCMDS] = {

	/* text-name, pre, func, post, cmd-code, dialect, flags */

	{  "smb2_negotiate", NULL,
	    smb2_negotiate, NULL, 0, 0,
	    SDDF_SUPPRESS_TID | SDDF_SUPPRESS_UID },

	{  "smb2_session_setup", NULL,
	    smb2_session_setup, NULL, 0, 0,
	    SDDF_SUPPRESS_TID | SDDF_SUPPRESS_UID },

	{  "smb2_logoff", NULL,
	    smb2_logoff, NULL, 0, 0,
	    SDDF_SUPPRESS_TID },

	{  "smb2_tree_connect", NULL,
	    smb2_tree_connect, NULL, 0, 0,
	    SDDF_SUPPRESS_TID },

	{  "smb2_tree_disconn", NULL,
	    smb2_tree_disconn, NULL, 0, 0 },

	{  "smb2_create", NULL,
	    smb2_create, NULL, 0, 0 },

	{  "smb2_close", NULL,
	    smb2_close, NULL, 0, 0 },

	{  "smb2_flush", NULL,
	    smb2_flush, NULL, 0, 0 },

	{  "smb2_read", NULL,
	    smb2_read, NULL, 0, 0 },

	{  "smb2_write", NULL,
	    smb2_write, NULL, 0, 0 },

	{  "smb2_lock", NULL,
	    smb2_lock, NULL, 0, 0 },

	{  "smb2_ioctl", NULL,
	    smb2_ioctl, NULL, 0, 0 },

	{  "smb2_cancel", NULL,
	    smb2_cancel, NULL, 0, 0,
	    SDDF_SUPPRESS_UID | SDDF_SUPPRESS_TID },

	{  "smb2_echo", NULL,
	    smb2_echo, NULL, 0, 0,
	    SDDF_SUPPRESS_UID | SDDF_SUPPRESS_TID },

	{  "smb2_query_dir", NULL,
	    smb2_query_dir, NULL, 0, 0 },

	{  "smb2_change_notify", NULL,
	    smb2_change_notify, NULL, 0, 0 },

	{  "smb2_query_info", NULL,
	    smb2_query_info, NULL, 0, 0 },

	{  "smb2_set_info", NULL,
	    smb2_set_info, NULL, 0, 0 },

	{  "smb2_oplock_break_ack", NULL,
	    smb2_oplock_break_ack, NULL, 0, 0 },

	{  "smb2_invalid_cmd", NULL,
	    smb2_invalid_cmd, NULL, 0, 0,
	    SDDF_SUPPRESS_UID | SDDF_SUPPRESS_TID },
};

smb_sdrc_t
smb2_invalid_cmd(smb_request_t *sr)
{
#ifdef	DEBUG
	cmn_err(CE_NOTE, "clnt %s bad SMB2 cmd code",
	    sr->session->ip_addr_str);
#endif
	sr->smb2_status = NT_STATUS_INVALID_PARAMETER;
	return (SDRC_DROP_VC);
}

/*
 * This is the SMB2 handler for new smb requests, called from
 * smb_session_reader after SMB negotiate is done.  For most SMB2
 * requests, we just enqueue them for the smb_session_worker to
 * execute via the task queue, so they can block for resources
 * without stopping the reader thread.  A few protocol messages
 * are special cases and are handled directly here in the reader
 * thread so they don't wait for taskq scheduling.
 *
 * This function must either enqueue the new request for
 * execution via the task queue, or execute it directly
 * and then free it.  If this returns non-zero, the caller
 * will drop the session.
 */
int
smb2sr_newrq(smb_request_t *sr)
{
	struct mbuf_chain *mbc = &sr->command;
	uint32_t magic;
	int rc, skip;

	if (smb_mbc_peek(mbc, 0, "l", &magic) != 0)
		goto drop;

	/* 0xFD S M B */
	if (magic == SMB3_ENCRYPTED_MAGIC) {
		if (smb3_decrypt_msg(sr) != 0)
			goto drop;
		/*
		 * Should now be looking at an un-encrypted
		 * SMB2 message header.
		 */
		if (smb_mbc_peek(mbc, 0, "l", &magic) != 0)
			goto drop;
	}

	if (magic != SMB2_PROTOCOL_MAGIC)
		goto drop;

	/*
	 * Walk the SMB2 commands in this compound message and
	 * update the scoreboard to record that we've received
	 * the new message IDs in these commands.
	 */
	for (;;) {
		if (smb2_decode_header(sr) != 0)
			goto drop;

		/*
		 * Cancel requests are special:  They refer to
		 * an earlier message ID (or an async. ID),
		 * never a new ID, and are never compounded.
		 * This is intentionally not "goto drop"
		 * because rc may be zero (success).
		 */
		if (sr->smb2_cmd_code == SMB2_CANCEL) {
			rc = smb2_newrq_cancel(sr);
			smb_request_free(sr);
			return (rc);
		}

		if ((rc = smb2_scoreboard_cmd_new(sr)) != 0) {
			/* Logging was done in the above call. */
			goto drop;
		}

		/* Normal loop exit on next == zero */
		if (sr->smb2_next_command == 0)
			break;

		/* Abundance of caution... */
		if (sr->smb2_next_command < SMB2_HDR_SIZE)
			goto drop;

		/* Advance to the next header. */
		skip = sr->smb2_next_command - SMB2_HDR_SIZE;
		if (MBC_ROOM_FOR(mbc, skip) == 0)
			goto drop;
		mbc->chain_offset += skip;
	}
	/* Rewind back to the top. */
	mbc->chain_offset = 0;

	/*
	 * Submit the request to the task queue, which calls
	 * smb2_tq_work when the workload permits.
	 */
	sr->sr_time_submitted = gethrtime();
	sr->sr_state = SMB_REQ_STATE_SUBMITTED;
	smb_srqueue_waitq_enter(sr->session->s_srqueue);
	(void) taskq_dispatch(sr->sr_server->sv_worker_pool,
	    smb2_tq_work, sr, TQ_SLEEP);
	return (0);

drop:
	smb_request_free(sr);
	return (-1);
}

static void
smb2_tq_work(void *arg)
{
	smb_request_t	*sr;
	smb_srqueue_t	*srq;

	sr = (smb_request_t *)arg;
	SMB_REQ_VALID(sr);

	srq = sr->session->s_srqueue;
	smb_srqueue_waitq_to_runq(srq);
	sr->sr_worker = curthread;
	sr->sr_time_active = gethrtime();

	/*
	 * Always dispatch to the work function, because cancelled
	 * requests need an error reply (NT_STATUS_CANCELLED).
	 */
	mutex_enter(&sr->sr_mutex);
	if (sr->sr_state == SMB_REQ_STATE_SUBMITTED)
		sr->sr_state = SMB_REQ_STATE_ACTIVE;
	mutex_exit(&sr->sr_mutex);

	smb2sr_work(sr);

	smb_srqueue_runq_exit(srq);
}

static int
smb3_decrypt_msg(smb_request_t *sr)
{
	int save_offset;

	if (sr->session->dialect < SMB_VERS_3_0) {
		cmn_err(CE_WARN, "encrypted message in SMB 2.x");
		return (-1);
	}

	sr->encrypted = B_TRUE;
	save_offset = sr->command.chain_offset;
	if (smb3_decode_tform_header(sr) != 0) {
		cmn_err(CE_WARN, "bad transform header");
		return (-1);
	}
	sr->command.chain_offset = save_offset;

	sr->tform_ssn = smb_session_lookup_ssnid(sr->session,
	    sr->smb3_tform_ssnid);
	if (sr->tform_ssn == NULL) {
		cmn_err(CE_WARN, "transform header: session not found");
		return (-1);
	}

	if (smb3_decrypt_sr(sr) != 0) {
		cmn_err(CE_WARN, "smb3 decryption failed");
		return (-1);
	}

	return (0);
}

/*
 * SMB2 credits determine how many simultaneous commands the
 * client may issue, and bounds the range of message IDs those
 * commands may use.  With multi-credit support, commands may
 * use ranges of message IDs, where the credits used by each
 * command are proportional to their data transfer size.
 *
 * Every command may request an increase or decrease of
 * the currently granted credits, based on the difference
 * between the credit request and the credit charge.
 * [MS-SMB2] 3.3.1.2 Algorithm for the Granting of Credits
 *
 * Most commands have credit_request=1, credit_charge=1,
 * which keeps the credit grant unchanged.
 *
 * All we're really doing here (for now) is reducing the
 * credit_response if the client requests a credit increase
 * that would take their credit over the maximum, and
 * limiting the decrease so they don't run out of credits.
 *
 * Later, this could do something dynamic based on load.
 *
 * One other non-obvious bit about credits: We keep the
 * session s_max_credits low until the 1st authentication,
 * at which point we'll set the normal maximum_credits.
 * Some clients ask for more credits with session setup,
 * and we need to handle that requested increase _after_
 * the command-specific handler returns so it won't be
 * restricted to the lower (pre-auth) limit.
 */
static inline void
smb2_credit_decrease(smb_request_t *sr)
{
	smb_session_t *session = sr->session;
	uint16_t cur, d;

	mutex_enter(&session->s_credits_mutex);
	cur = session->s_cur_credits;

	/* Handle credit decrease. */
	d = sr->smb2_credit_charge - sr->smb2_credit_request;
	cur -= d;
	if (cur & 0x8000) {
		/*
		 * underflow (bad credit charge or request)
		 * leave credits unchanged (response=charge)
		 */
		cur = session->s_cur_credits;
		sr->smb2_credit_response = sr->smb2_credit_charge;
		DTRACE_PROBE1(smb2__credit__neg, smb_request_t *, sr);
	}

	/*
	 * The server MUST ensure that the number of credits
	 * held by the client is never reduced to zero.
	 * [MS-SMB2] 3.3.1.2
	 */
	if (cur == 0) {
		cur = 1;
		sr->smb2_credit_response += 1;
		DTRACE_PROBE1(smb2__credit__min, smb_request_t *, sr);
	}

	DTRACE_PROBE3(smb2__credit__decrease,
	    smb_request_t *, sr, int, (int)cur,
	    int, (int)session->s_cur_credits);

	session->s_cur_credits = cur;
	mutex_exit(&session->s_credits_mutex);
}

/*
 * Second half of SMB2 credit handling (increases)
 */
static inline void
smb2_credit_increase(smb_request_t *sr)
{
	smb_session_t *session = sr->session;
	uint16_t cur, d;

	mutex_enter(&session->s_credits_mutex);
	cur = session->s_cur_credits;

	/* Handle credit increase. */
	d = sr->smb2_credit_request - sr->smb2_credit_charge;
	cur += d;

	/*
	 * If new credits would be above max,
	 * reduce the credit grant.
	 */
	if (cur > session->s_max_credits) {
		d = cur - session->s_max_credits;
		cur = session->s_max_credits;
		sr->smb2_credit_response -= d;
		DTRACE_PROBE1(smb2__credit__max, smb_request_t, sr);
	}

	DTRACE_PROBE3(smb2__credit__increase,
	    smb_request_t *, sr, int, (int)cur,
	    int, (int)session->s_cur_credits);

	session->s_cur_credits = cur;
	mutex_exit(&session->s_credits_mutex);
}

/*
 * Record some statistics:  latency, rx bytes, tx bytes
 * per:  server, session & kshare.
 */
static inline void
smb2_record_stats(smb_request_t *sr, smb_disp_stats_t *sds, boolean_t tx_only)
{
	hrtime_t	dt;
	int64_t		rxb;
	int64_t		txb;
	smb_disp_stats_t	*client_sds;
	smb_disp_stats_t	*share_sds;
	int			cmd_type;
	smb_session_t *session = sr->session;

	if (sr->smb2_cmd_code == SMB2_READ) {
		cmd_type = SMBSRV_CLSH_READ;
	} else if (sr->smb2_cmd_code == SMB2_WRITE) {
		cmd_type = SMBSRV_CLSH_WRITE;
	} else {
		cmd_type = SMBSRV_CLSH_OTHER;
	}

	dt = gethrtime() - sr->sr_time_start;
	rxb = (int64_t)(sr->command.chain_offset - sr->smb2_cmd_hdr);
	txb = (int64_t)(sr->reply.chain_offset - sr->smb2_reply_hdr);

	if (!tx_only) {
		smb_latency_add_sample(&sds->sdt_lat, dt);
		atomic_add_64(&sds->sdt_rxb, rxb);
	}
	atomic_add_64(&sds->sdt_txb, txb);

	client_sds = &session->s_stats[cmd_type];
	if (!tx_only) {
		smb_latency_add_sample(&client_sds->sdt_lat, dt);
		atomic_add_64(&client_sds->sdt_rxb, rxb);
	}
	atomic_add_64(&client_sds->sdt_txb, txb);

	if ((sr->tid_tree != NULL) &&
	    (sr->tid_tree->t_kshare != NULL)) {
		share_sds =
		    &sr->tid_tree->t_kshare->shr_stats[cmd_type];
		if (!tx_only) {
			smb_latency_add_sample(&share_sds->sdt_lat, dt);
			atomic_add_64(&share_sds->sdt_rxb, rxb);
		}
		atomic_add_64(&share_sds->sdt_txb, txb);
	}
}

/*
 * smb2sr_work
 *
 * This function processes each SMB command in the current request
 * (which may be a compound request) building a reply containing
 * SMB reply messages, one-to-one with the SMB commands.  Some SMB
 * commands (change notify, blocking locks) may require both an
 * "interim response" and a later "async response" at completion.
 * In such cases, we'll encode the interim response in the reply
 * compound we're building, and put the (now async) command on a
 * list of commands that need further processing.  After we've
 * finished processing the commands in this compound and building
 * the compound reply, we'll send the compound reply, and finally
 * process the list of async commands.
 *
 * As we work our way through the compound request and reply,
 * we need to keep track of the bounds of the current request
 * and reply.  For the request, this uses an MBC_SHADOW_CHAIN
 * that begins at smb2_cmd_hdr.  The reply is appended to the
 * sr->reply chain starting at smb2_reply_hdr.
 *
 * This function must always free the smb request, or arrange
 * for it to be completed and free'd later (if SDRC_SR_KEPT).
 */
void
smb2sr_work(struct smb_request *sr)
{
	const smb_disp_entry_t	*sdd;
	smb_disp_stats_t	*sds;
	smb_session_t		*session;
	uint32_t		msg_len;
	uint16_t		cmd_idx;
	int			rc = 0;
	boolean_t		disconnect = B_FALSE;
	boolean_t		related;

	session = sr->session;

	ASSERT(sr->smb2_async == B_FALSE);
	ASSERT(sr->tid_tree == 0);
	ASSERT(sr->uid_user == 0);
	ASSERT(sr->fid_ofile == 0);
	sr->smb_fid = (uint16_t)-1;
	sr->smb2_status = 0;

	/* temporary until we identify a user */
	sr->user_cr = zone_kcred();

cmd_start:
	/*
	 * Note that we don't check sr_state here and abort the
	 * compound if cancelled (etc.) because some SMB2 command
	 * handlers need to do work even when cancelled.
	 *
	 * We treat some status codes as if "sticky", meaning
	 * once they're set after some command handler returns,
	 * all remaining commands get this status without even
	 * calling the command-specific handler.
	 */
	if (sr->smb2_status != NT_STATUS_CANCELLED &&
	    sr->smb2_status != NT_STATUS_INSUFFICIENT_RESOURCES)
		sr->smb2_status = 0;

	/*
	 * Decode the request header
	 *
	 * Most problems with decoding will result in the error
	 * STATUS_INVALID_PARAMETER.  If the decoding problem
	 * prevents continuing, we'll close the connection.
	 * [MS-SMB2] 3.3.5.2.6 Handling Incorrectly Formatted...
	 */
	sr->smb2_cmd_hdr = sr->command.chain_offset;
	if ((rc = smb2_decode_header(sr)) != 0) {
		cmn_err(CE_WARN, "clnt %s bad SMB2 header",
		    session->ip_addr_str);
		disconnect = B_TRUE;
		goto cleanup;
	}

	/*
	 * Update the "scoreboard" for this new command, and
	 * check whether this message ID was marked cancelled.
	 */
	if (smb2_scoreboard_cmd_start(sr)) {
		/*
		 * This command was cancelled.  Update sr_state
		 * and continue.  See notes above at cmd_start.
		 */
		mutex_enter(&sr->sr_mutex);
		if (sr->sr_state == SMB_REQ_STATE_ACTIVE)
			sr->sr_state = SMB_REQ_STATE_CANCELLED;
		mutex_exit(&sr->sr_mutex);
	}

	/*
	 * The SMB2_FLAGS_SERVER_TO_REDIR should only appear
	 * in messages from the server back to the client.
	 */
	if ((sr->smb2_hdr_flags & SMB2_FLAGS_SERVER_TO_REDIR) != 0) {
		cmn_err(CE_WARN, "clnt %s bad SMB2 flags",
		    session->ip_addr_str);
		disconnect = B_TRUE;
		goto cleanup;
	}
	related = (sr->smb2_hdr_flags & SMB2_FLAGS_RELATED_OPERATIONS);
	sr->smb2_hdr_flags |= SMB2_FLAGS_SERVER_TO_REDIR;
	if (sr->smb2_hdr_flags & SMB2_FLAGS_ASYNC_COMMAND) {
		/* Probably an async cancel. */
		DTRACE_PROBE1(smb2__dispatch__async, smb_request_t *, sr);
	} else if (sr->smb2_async) {
		/* Previous command in compound went async. */
		sr->smb2_hdr_flags |= SMB2_FLAGS_ASYNC_COMMAND;
		sr->smb2_async_id = SMB2_ASYNCID(sr);
	}

	/*
	 * In case we bail out with an error before we get to the
	 * section that computes the credit grant, initialize the
	 * response header fields so that credits won't change.
	 * Note: SMB 2.02 clients may send credit charge zero.
	 */
	if (sr->smb2_credit_charge == 0)
		sr->smb2_credit_charge = 1;
	sr->smb2_credit_response = sr->smb2_credit_charge;

	/*
	 * Write a tentative reply header.
	 *
	 * We could just leave this blank, but if we're using the
	 * mdb module feature that extracts packets, it's useful
	 * to have the header mostly correct here.
	 *
	 * If we have already exhausted the output space, then the
	 * client is trying something funny.  Log it and kill 'em.
	 */
	sr->smb2_next_reply = 0;
	ASSERT((sr->reply.chain_offset & 7) == 0);
	sr->smb2_reply_hdr = sr->reply.chain_offset;
	if ((rc = smb2_encode_header(sr, B_FALSE)) != 0) {
		cmn_err(CE_WARN, "clnt %s excessive reply",
		    session->ip_addr_str);
		disconnect = B_TRUE;
		goto cleanup;
	}

	/*
	 * Figure out the length of data following the SMB2 header.
	 * It ends at either the next SMB2 header if there is one
	 * (smb2_next_command != 0) or at the end of the message.
	 */
	if (sr->smb2_next_command != 0) {
		/* [MS-SMB2] says this is 8-byte aligned */
		msg_len = sr->smb2_next_command;
		if ((msg_len & 7) != 0 || (msg_len < SMB2_HDR_SIZE) ||
		    ((sr->smb2_cmd_hdr + msg_len) > sr->command.max_bytes)) {
			cmn_err(CE_WARN, "clnt %s bad SMB2 next cmd",
			    session->ip_addr_str);
			disconnect = B_TRUE;
			goto cleanup;
		}
	} else {
		msg_len = sr->command.max_bytes - sr->smb2_cmd_hdr;
	}

	/*
	 * Setup a shadow chain for this SMB2 command, starting
	 * with the header and ending at either the next command
	 * or the end of the message.  The signing check below
	 * needs the entire SMB2 command.  After that's done, we
	 * advance chain_offset to the end of the header where
	 * the command specific handlers continue decoding.
	 */
	(void) MBC_SHADOW_CHAIN(&sr->smb_data, &sr->command,
	    sr->smb2_cmd_hdr, msg_len);

	/*
	 * We will consume the data for this request from smb_data.
	 * That effectively consumes msg_len bytes from sr->command
	 * but doesn't update its chain_offset, so we need to update
	 * that here to make later received bytes accounting work.
	 */
	sr->command.chain_offset = sr->smb2_cmd_hdr + msg_len;
	ASSERT(sr->command.chain_offset <= sr->command.max_bytes);

	/*
	 * Validate the commmand code, get dispatch table entries.
	 * [MS-SMB2] 3.3.5.2.6 Handling Incorrectly Formatted...
	 *
	 * The last slot in the dispatch table is used to handle
	 * invalid commands.  Same for statistics.
	 */
	if (sr->smb2_cmd_code < SMB2_INVALID_CMD)
		cmd_idx = sr->smb2_cmd_code;
	else
		cmd_idx = SMB2_INVALID_CMD;
	sdd = &smb2_disp_table[cmd_idx];
	sds = &session->s_server->sv_disp_stats2[cmd_idx];

	/*
	 * If this command is NOT "related" to the previous,
	 * clear out the UID, TID, FID state that might be
	 * left over from the previous command.
	 *
	 * If the command IS related, any new IDs are ignored,
	 * and we simply continue with the previous user, tree,
	 * and open file.
	 */
	if (!related) {
		/*
		 * Drop user, tree, file; carefully ordered to
		 * avoid dangling references: file, tree, user
		 */
		if (sr->fid_ofile != NULL) {
			smb_ofile_release(sr->fid_ofile);
			sr->fid_ofile = NULL;
		}
		if (sr->tid_tree != NULL) {
			smb_tree_release(sr->tid_tree);
			sr->tid_tree = NULL;
		}
		if (sr->uid_user != NULL) {
			smb_user_release(sr->uid_user);
			sr->uid_user = NULL;
			sr->user_cr = zone_kcred();
		}
	}

	/*
	 * Make sure we have a user and tree as needed
	 * according to the flags for the this command.
	 * Note that we may have inherited these.
	 */
	if ((sdd->sdt_flags & SDDF_SUPPRESS_UID) == 0) {
		/*
		 * This command requires a user session.
		 */
		if (related) {
			/*
			 * Previous command should have given us a user.
			 * [MS-SMB2] 3.3.5.2 Handling Related Requests
			 */
			if (sr->uid_user == NULL) {
				smb2sr_put_error(sr,
				    NT_STATUS_INVALID_PARAMETER);
				goto cmd_done;
			}
			sr->smb2_ssnid = sr->uid_user->u_ssnid;
		} else {
			/*
			 * Lookup the UID
			 * [MS-SMB2] 3.3.5.2 Verifying the Session
			 */
			ASSERT(sr->uid_user == NULL);
			/*
			 * [MS-SMB2] 3.3.5.2.7 Handling Compounded Requests
			 *
			 * If this is an encrypted compound request,
			 * ensure that the ssnid in the request
			 * is the same as the tform ssnid if this
			 * message is not related.
			 *
			 * The reasons this is done seem to apply equally
			 * to uncompounded requests, so we apply it to all.
			 */

			if (sr->encrypted &&
			    sr->smb2_ssnid != sr->smb3_tform_ssnid) {
				disconnect = B_TRUE;
				goto cleanup; /* just do this for now */
			}

			sr->uid_user = smb_session_lookup_ssnid(session,
			    sr->smb2_ssnid);
			if (sr->uid_user == NULL) {
				smb2sr_put_error(sr,
				    NT_STATUS_USER_SESSION_DELETED);
				goto cmd_done;
			}

			/*
			 * [MS-SMB2] 3.3.5.2.9 Verifying the Session
			 *
			 * If we're talking 3.x,
			 * RejectUnencryptedAccess is TRUE,
			 * Session.EncryptData is TRUE,
			 * and the message wasn't encrypted,
			 * return ACCESS_DENIED.
			 *
			 * Note that Session.EncryptData can only be TRUE when
			 * we're talking 3.x.
			 */

			if (sr->uid_user->u_encrypt ==
			    SMB_CONFIG_REQUIRED &&
			    !sr->encrypted) {
				smb2sr_put_error(sr,
				    NT_STATUS_ACCESS_DENIED);
				goto cmd_done;
			}

			sr->user_cr = smb_user_getcred(sr->uid_user);
		}
		ASSERT(sr->uid_user != NULL);

		/*
		 * Encrypt if:
		 * - The cmd is not SESSION_SETUP or NEGOTIATE; AND
		 * - Session.EncryptData is TRUE
		 *
		 * Those commands suppress UID, so they can't be the cmd here.
		 */
		if (sr->uid_user->u_encrypt != SMB_CONFIG_DISABLED &&
		    sr->tform_ssn == NULL) {
			smb_user_hold_internal(sr->uid_user);
			sr->tform_ssn = sr->uid_user;
			sr->smb3_tform_ssnid = sr->smb2_ssnid;
		}
	}

	if ((sdd->sdt_flags & SDDF_SUPPRESS_TID) == 0) {
		/*
		 * This command requires a tree connection.
		 */
		if (related) {
			/*
			 * Previous command should have given us a tree.
			 * [MS-SMB2] 3.3.5.2 Handling Related Requests
			 */
			if (sr->tid_tree == NULL) {
				smb2sr_put_error(sr,
				    NT_STATUS_INVALID_PARAMETER);
				goto cmd_done;
			}
			sr->smb_tid = sr->tid_tree->t_tid;
		} else {
			/*
			 * Lookup the TID
			 * [MS-SMB2] 3.3.5.2 Verifying the Tree Connect
			 */
			ASSERT(sr->tid_tree == NULL);
			sr->tid_tree = smb_session_lookup_tree(session,
			    sr->smb_tid);
			if (sr->tid_tree == NULL) {
				smb2sr_put_error(sr,
				    NT_STATUS_NETWORK_NAME_DELETED);
				goto cmd_done;
			}

			/*
			 * [MS-SMB2] 3.3.5.2.11 Verifying the Tree Connect
			 *
			 * If we support 3.x, RejectUnencryptedAccess is TRUE,
			 * if Tcon.EncryptData is TRUE or
			 * global EncryptData is TRUE and
			 * the message wasn't encrypted, or
			 * if Tcon.EncryptData is TRUE or
			 * global EncryptData is TRUE or
			 * the request was encrypted and
			 * the connection doesn't support encryption,
			 * return ACCESS_DENIED.
			 *
			 * If RejectUnencryptedAccess is TRUE, we force
			 * max_protocol to at least 3.0. Additionally,
			 * if the tree requires encryption, we don't care
			 * what we support, we still enforce encryption.
			 */
			if (sr->tid_tree->t_encrypt == SMB_CONFIG_REQUIRED &&
			    (!sr->encrypted ||
			    (session->srv_cap & SMB2_CAP_ENCRYPTION) == 0)) {
				smb2sr_put_error(sr,
				    NT_STATUS_ACCESS_DENIED);
				goto cmd_done;
			}
		}
		ASSERT(sr->tid_tree != NULL);

		/*
		 * Encrypt if:
		 * - The cmd is not TREE_CONNECT; AND
		 * - Tree.EncryptData is TRUE
		 *
		 * TREE_CONNECT suppresses TID, so that can't be the cmd here.
		 * NOTE: assumes we can't have a tree without a user
		 */
		if (sr->tid_tree->t_encrypt != SMB_CONFIG_DISABLED &&
		    sr->tform_ssn == NULL) {
			smb_user_hold_internal(sr->uid_user);
			sr->tform_ssn = sr->uid_user;
			sr->smb3_tform_ssnid = sr->smb2_ssnid;
		}
	}

	/*
	 * SMB2 signature verification, two parts:
	 * (a) Require SMB2_FLAGS_SIGNED (for most request types)
	 * (b) If SMB2_FLAGS_SIGNED is set, check the signature.
	 * [MS-SMB2] 3.3.5.2.4 Verifying the Signature
	 */

	/*
	 * No user session means no signature check.  That's OK,
	 * i.e. for commands marked SDDF_SUPPRESS_UID above.
	 * Note, this also means we won't sign the reply.
	 */
	if (sr->uid_user == NULL)
		sr->smb2_hdr_flags &= ~SMB2_FLAGS_SIGNED;

	/*
	 * The SDDF_SUPPRESS_UID dispatch is set for requests that
	 * don't need a UID (user).  These also don't require a
	 * signature check here.
	 *
	 * [MS-SMB2] 3.3.5.2.4 Verifying the Signature
	 *
	 * If the packet was successfully decrypted, the message
	 * signature has already been verified, so we can skip this.
	 */
	if ((sdd->sdt_flags & SDDF_SUPPRESS_UID) == 0 &&
	    !sr->encrypted && sr->uid_user != NULL &&
	    (sr->uid_user->u_sign_flags & SMB_SIGNING_CHECK) != 0) {
		/*
		 * This request type should be signed, and
		 * we're configured to require signatures.
		 */
		if ((sr->smb2_hdr_flags & SMB2_FLAGS_SIGNED) == 0) {
			smb2sr_put_error(sr, NT_STATUS_ACCESS_DENIED);
			goto cmd_done;
		}
		rc = smb2_sign_check_request(sr);
		if (rc != 0) {
			DTRACE_PROBE1(smb2__sign__check, smb_request_t *, sr);
			smb2sr_put_error(sr, NT_STATUS_ACCESS_DENIED);
			goto cmd_done;
		}
	}

	/*
	 * Now that the signing check is done with smb_data,
	 * advance past the SMB2 header we decoded earlier.
	 * This leaves sr->smb_data correctly positioned
	 * for command-specific decoding in the dispatch
	 * function called next.
	 */
	sr->smb_data.chain_offset = sr->smb2_cmd_hdr + SMB2_HDR_SIZE;

	/*
	 * Credit adjustments (decrease)
	 *
	 * If we've gone async, credit adjustments were done
	 * when we sent the interim reply.
	 */
	if (!sr->smb2_async) {
		sr->smb2_credit_response = sr->smb2_credit_request;
		if (sr->smb2_credit_request < sr->smb2_credit_charge) {
			smb2_credit_decrease(sr);
		}
	}

	/*
	 * The real work: call the SMB2 command handler
	 * (except for "sticky" smb2_status - see above)
	 */
	sr->sr_time_start = gethrtime();
	rc = SDRC_SUCCESS;
	if (sr->smb2_status == 0) {
		/* NB: not using pre_op */
		rc = (*sdd->sdt_function)(sr);
		/* NB: not using post_op */
	} else {
		smb2sr_put_error(sr, sr->smb2_status);
	}

	/*
	 * When the sdt_function returns SDRC_SR_KEPT, it means
	 * this SR may have been passed to another thread so we
	 * MUST NOT touch it anymore.
	 */
	if (rc == SDRC_SR_KEPT)
		return;

	MBC_FLUSH(&sr->raw_data);

	/*
	 * Credit adjustments (increase)
	 */
	if (!sr->smb2_async) {
		if (sr->smb2_credit_request > sr->smb2_credit_charge) {
			smb2_credit_increase(sr);
		}
	}

cmd_done:
	/*
	 * If we've gone async, the message ID will usually be
	 * long gone from the scoreboard, so no "done" update.
	 */
	if (!sr->smb2_async) {
		/* Sync. command completion. */
		smb2_scoreboard_cmd_done(sr, B_FALSE);
	}

	switch (rc) {
	case SDRC_SUCCESS:
		break;
	default:
		/*
		 * SMB2 does not use the other dispatch return codes.
		 * If we see something else, log an event so we'll
		 * know something is returning bogus status codes.
		 * If you see these in the log, use dtrace to find
		 * the code returning something else.
		 */
#ifdef	DEBUG
		cmn_err(CE_NOTE, "handler for %u returned 0x%x",
		    sr->smb2_cmd_code, rc);
#endif
		sr->smb2_status = NT_STATUS_INTERNAL_ERROR;
		break;
	case SDRC_ERROR:
		/*
		 * Many command handlers return SDRC_ERROR for any
		 * problems decoding the request, and don't bother
		 * setting smb2_status.  For those cases, the best
		 * status return would be "invalid parameter".
		 */
		if (sr->smb2_status == 0)
			sr->smb2_status = NT_STATUS_INVALID_PARAMETER;
		break;
	case SDRC_DROP_VC:
		disconnect = B_TRUE;
		goto cleanup;

	case SDRC_NO_REPLY:
		/* will free sr */
		goto cleanup;
	}

	/*
	 * Pad the reply to align(8) if there will be another.
	 * (We don't compound async replies.)
	 */
	if (!sr->smb2_async && sr->smb2_next_command != 0)
		(void) smb_mbc_put_align(&sr->reply, 8);

	/*
	 * Record some statistics.  Uses:
	 *   rxb = command.chain_offset - smb2_cmd_hdr;
	 *   txb = reply.chain_offset - smb2_reply_hdr;
	 * which at this point represent the current cmd/reply.
	 *
	 * Note: If async, this does txb only, and
	 * skips the smb_latency_add_sample() calls.
	 */
	smb2_record_stats(sr, sds, sr->smb2_async);

	/*
	 * If there's a next command, figure out where it starts,
	 * and fill in the next header offset for the reply.
	 * Note: We sanity checked smb2_next_command above.
	 */
	if (sr->smb2_next_command != 0) {
		sr->command.chain_offset =
		    sr->smb2_cmd_hdr + sr->smb2_next_command;
		sr->smb2_next_reply =
		    sr->reply.chain_offset - sr->smb2_reply_hdr;
	} else {
		ASSERT(sr->smb2_next_reply == 0);
	}

	/*
	 * Overwrite the (now final) SMB2 header for this response.
	 */
	(void) smb2_encode_header(sr, B_TRUE);

	/* Don't sign if we're going to encrypt */
	if (sr->tform_ssn == NULL &&
	    (sr->smb2_hdr_flags & SMB2_FLAGS_SIGNED) != 0)
		smb2_sign_reply(sr);

	/*
	 * Non-async runs the whole compound before send.
	 * When we've gone async, send each individually.
	 */
	if (!sr->smb2_async && sr->smb2_next_command != 0)
		goto cmd_start;
	smb2_send_reply(sr);
	if (sr->smb2_async && sr->smb2_next_command != 0) {
		MBC_FLUSH(&sr->reply);	/* New reply buffer. */
		ASSERT(sr->reply.max_bytes == sr->session->reply_max_bytes);
		goto cmd_start;
	}

cleanup:
	if (disconnect)
		smb_session_disconnect(session);

	/*
	 * If we have a durable handle, and this operation
	 * updated the nvlist, write it out.
	 */
	if (sr->dh_nvl_dirty) {
		sr->dh_nvl_dirty = B_FALSE;
		smb2_dh_update_nvfile(sr);
	}

	/*
	 * Do "postwork" for oplock (and maybe other things)
	 */
	if (sr->sr_postwork != NULL)
		smb2sr_run_postwork(sr);

	mutex_enter(&sr->sr_mutex);
	sr->sr_state = SMB_REQ_STATE_COMPLETED;
	mutex_exit(&sr->sr_mutex);

	smb_request_free(sr);
}

/*
 * Build interim responses for the current and all following
 * requests in this compound, then send the compound response,
 * leaving the SR state so that smb2sr_work() can continue its
 * processing of this compound in "async mode".
 *
 * If we agree to "go async", this should return STATUS_SUCCESS.
 * Otherwise return STATUS_INSUFFICIENT_RESOURCES for this and
 * all requests following this request.  (See the comments re.
 * "sticky" smb2_status values in smb2sr_work).
 *
 * Note: the Async ID we assign here is arbitrary, and need only
 * be unique among pending async responses on this connection, so
 * this just uses a modified messageID, which is already unique.
 *
 * Credits:  All credit changes should happen via the interim
 * responses, so we have to manage credits here.  After this
 * returns to smb2sr_work, the final replies for all these
 * commands will have smb2_credit_response = smb2_credit_charge
 * (meaning no further changes to the clients' credits).
 */
uint32_t
smb2sr_go_async(smb_request_t *sr)
{
	smb_session_t *session;
	smb_disp_stats_t *sds;
	uint16_t cmd_idx;
	int32_t saved_com_offset;
	uint32_t saved_cmd_hdr;
	uint16_t saved_cred_resp;
	uint32_t saved_hdr_flags;
	uint32_t saved_reply_hdr;
	uint32_t msg_len;
	boolean_t disconnect = B_FALSE;

	if (sr->smb2_async) {
		/* already went async in some previous cmd. */
		return (NT_STATUS_SUCCESS);
	}
	sr->smb2_async = B_TRUE;

	/* The "server" session always runs async. */
	session = sr->session;
	if (session->sock == NULL)
		return (NT_STATUS_SUCCESS);

	sds = NULL;
	saved_com_offset = sr->command.chain_offset;
	saved_cmd_hdr = sr->smb2_cmd_hdr;
	saved_cred_resp = sr->smb2_credit_response;
	saved_hdr_flags = sr->smb2_hdr_flags;
	saved_reply_hdr = sr->smb2_reply_hdr;

	/*
	 * The command-specific handler should not yet have put any
	 * data in the reply except for the (place holder) header.
	 */
	if (sr->reply.chain_offset != sr->smb2_reply_hdr + SMB2_HDR_SIZE) {
		ASSERT3U(sr->reply.chain_offset, ==,
		    sr->smb2_reply_hdr + SMB2_HDR_SIZE);
		return (NT_STATUS_INTERNAL_ERROR);
	}

	/*
	 * Rewind to the start of the current header in both the
	 * command and reply bufers, so the loop below can just
	 * decode/encode just in every pass.  This means the
	 * current command header is decoded again, but that
	 * avoids having to special-case the first loop pass.
	 */
	sr->command.chain_offset = sr->smb2_cmd_hdr;
	sr->reply.chain_offset = sr->smb2_reply_hdr;

	/*
	 * This command processing loop is a simplified version of
	 * smb2sr_work() that just puts an "interim response" for
	 * every command in the compound (NT_STATUS_PENDING).
	 */
cmd_start:
	sr->smb2_status = NT_STATUS_PENDING;

	/*
	 * Decode the request header
	 */
	sr->smb2_cmd_hdr = sr->command.chain_offset;
	if ((smb2_decode_header(sr)) != 0) {
		cmn_err(CE_WARN, "clnt %s bad SMB2 header",
		    session->ip_addr_str);
		disconnect = B_TRUE;
		goto cleanup;
	}
	/* No smb2_scoreboard_cmd_start here. */
	sr->smb2_hdr_flags |=  (SMB2_FLAGS_SERVER_TO_REDIR |
				SMB2_FLAGS_ASYNC_COMMAND);
	sr->smb2_async_id = SMB2_ASYNCID(sr);

	/*
	 * In case we bail out...
	 */
	if (sr->smb2_credit_charge == 0)
		sr->smb2_credit_charge = 1;
	sr->smb2_credit_response = sr->smb2_credit_charge;

	/*
	 * Write a tentative reply header.
	 */
	sr->smb2_next_reply = 0;
	ASSERT((sr->reply.chain_offset & 7) == 0);
	sr->smb2_reply_hdr = sr->reply.chain_offset;
	if ((smb2_encode_header(sr, B_FALSE)) != 0) {
		cmn_err(CE_WARN, "clnt %s excessive reply",
		    session->ip_addr_str);
		disconnect = B_TRUE;
		goto cleanup;
	}

	/*
	 * Figure out the length of data...
	 */
	if (sr->smb2_next_command != 0) {
		/* [MS-SMB2] says this is 8-byte aligned */
		msg_len = sr->smb2_next_command;
		if ((msg_len & 7) != 0 || (msg_len < SMB2_HDR_SIZE) ||
		    ((sr->smb2_cmd_hdr + msg_len) > sr->command.max_bytes)) {
			cmn_err(CE_WARN, "clnt %s bad SMB2 next cmd",
			    session->ip_addr_str);
			disconnect = B_TRUE;
			goto cleanup;
		}
	} else {
		msg_len = sr->command.max_bytes - sr->smb2_cmd_hdr;
	}

	/*
	 * We just skip any data, so no shadow chain etc.
	 */
	sr->command.chain_offset = sr->smb2_cmd_hdr + msg_len;
	ASSERT(sr->command.chain_offset <= sr->command.max_bytes);

	/*
	 * Validate the commmand code...
	 */
	if (sr->smb2_cmd_code < SMB2_INVALID_CMD)
		cmd_idx = sr->smb2_cmd_code;
	else
		cmd_idx = SMB2_INVALID_CMD;
	sds = &session->s_server->sv_disp_stats2[cmd_idx];

	/*
	 * Don't change (user, tree, file) because we want them
	 * exactly as they were when we entered.  That also means
	 * we may not have the right user in sr->uid_user for
	 * signature checks, so leave that until smb2sr_work
	 * runs these commands "for real".  Therefore, here
	 * we behave as if: (sr->uid_user == NULL)
	 */
	sr->smb2_hdr_flags &= ~SMB2_FLAGS_SIGNED;

	/*
	 * Credit adjustments (decrease)
	 *
	 * NOTE: interim responses are not signed.
	 * Any attacker can modify the credit grant
	 * in the response. Because of this property,
	 * it is no worse to assume the credit charge and grant
	 * are sane without verifying the signature,
	 * and that saves us a whole lot of work.
	 * If the credits WERE modified, we'll find out
	 * when we verify the signature later,
	 * which nullifies any changes caused here.
	 *
	 * Skip this on the first command, because the
	 * credit decrease was done by the caller.
	 */
	if (sr->smb2_cmd_hdr != saved_cmd_hdr) {
		sr->smb2_credit_response = sr->smb2_credit_request;
		if (sr->smb2_credit_request < sr->smb2_credit_charge) {
			smb2_credit_decrease(sr);
		}
	}

	/*
	 * The real work: ... (would be here)
	 */
	smb2sr_put_error(sr, sr->smb2_status);

	/*
	 * Credit adjustments (increase)
	 */
	if (sr->smb2_credit_request > sr->smb2_credit_charge) {
		smb2_credit_increase(sr);
	}

	/* cmd_done: label */

	/*
	 * This command has just "gone async" so the message ID
	 * should be considered as retired in the scoreboard.
	 * The final response for this ID may happen long after
	 * the scoreboard message range has move beyond it.
	 */
	smb2_scoreboard_cmd_done(sr, B_TRUE);

	/*
	 * Pad the reply to align(8) if there will be another.
	 * This (interim) reply uses compounding.
	 */
	if (sr->smb2_next_command != 0)
		(void) smb_mbc_put_align(&sr->reply, 8);

	/*
	 * Record some statistics.  Uses:
	 *   rxb = command.chain_offset - smb2_cmd_hdr;
	 *   txb = reply.chain_offset - smb2_reply_hdr;
	 * which at this point represent the current cmd/reply.
	 *
	 * Note: We're doing smb_latency_add_sample() for all
	 * remaining commands NOW, which means we won't include
	 * the async part of their work in latency statistics.
	 * That's intentional, as the async part of a command
	 * would otherwise skew our latency statistics.
	 */
	smb2_record_stats(sr, sds, B_FALSE);

	/*
	 * If there's a next command, figure out where it starts,
	 * and fill in the next header offset for the reply.
	 * Note: We sanity checked smb2_next_command above.
	 */
	if (sr->smb2_next_command != 0) {
		sr->command.chain_offset =
		    sr->smb2_cmd_hdr + sr->smb2_next_command;
		sr->smb2_next_reply =
		    sr->reply.chain_offset - sr->smb2_reply_hdr;
	} else {
		ASSERT(sr->smb2_next_reply == 0);
	}

	/*
	 * Overwrite the (now final) SMB2 header for this response.
	 */
	(void) smb2_encode_header(sr, B_TRUE);

	/*
	 * Process whole compound before sending.
	 */
	if (sr->smb2_next_command != 0)
		goto cmd_start;
	smb2_send_reply(sr);

	ASSERT(!disconnect);

cleanup:
	/*
	 * Restore caller's command processing state.
	 */
	sr->smb2_cmd_hdr = saved_cmd_hdr;
	sr->command.chain_offset = saved_cmd_hdr;
	(void) smb2_decode_header(sr);
	sr->command.chain_offset = saved_com_offset;

	sr->smb2_credit_response = saved_cred_resp;
	sr->smb2_hdr_flags = saved_hdr_flags;
	sr->smb2_status = NT_STATUS_SUCCESS;

	/*
	 * In here, the "disconnect" flag just means we had an
	 * error decoding or encoding something.  Rather than
	 * actually disconnect here, let's assume whatever
	 * problem we encountered will be seen by the caller
	 * as they continue processing the compound, and just
	 * restore everything and return an error.
	 */
	if (disconnect) {
		sr->smb2_async = B_FALSE;
		sr->smb2_reply_hdr = saved_reply_hdr;
		sr->reply.chain_offset = sr->smb2_reply_hdr;
		(void) smb2_encode_header(sr, B_FALSE);
		return (NT_STATUS_INVALID_PARAMETER);
	}

	/*
	 * The compound reply buffer we sent is now gone.
	 * Setup a new reply buffer for the caller.
	 */
	sr->smb2_hdr_flags |= SMB2_FLAGS_ASYNC_COMMAND;
	sr->smb2_async_id = SMB2_ASYNCID(sr);
	sr->smb2_next_reply = 0;
	MBC_FLUSH(&sr->reply);
	ASSERT(sr->reply.max_bytes == sr->session->reply_max_bytes);
	ASSERT(sr->reply.chain_offset == 0);
	sr->smb2_reply_hdr = 0;
	(void) smb2_encode_header(sr, B_FALSE);

	return (NT_STATUS_SUCCESS);
}

<<<<<<< HEAD
int
smb3_decode_tform_header(smb_request_t *sr)
=======
/*
 * In preparation for sending an "interim response", save
 * all the state we'll need to run an async command later,
 * and assign an "async id" for this (now async) command.
 * See [MS-SMB2] 3.3.4.2
 *
 * If more than one request in a compound request tries to
 * "go async", we can "say no".  See [MS-SMB2] 3.3.4.2
 *	If an operation would require asynchronous processing
 *	but resources are constrained, the server MAY choose to
 *	fail that operation with STATUS_INSUFFICIENT_RESOURCES.
 *
 * For simplicity, we further restrict the cases where we're
 * willing to "go async", and only allow the last command in a
 * compound to "go async".  It happens that this is the only
 * case where we're actually asked to go async anyway. This
 * simplification also means there can be at most one command
 * in a compound that "goes async" (the last one).
 *
 * If we agree to "go async", this should return STATUS_PENDING.
 * Otherwise return STATUS_INSUFFICIENT_RESOURCES for this and
 * all requests following this request.  (See the comments re.
 * "sticky" smb2_status values in smb2sr_work).
 *
 * Note: the Async ID we assign here is arbitrary, and need only
 * be unique among pending async responses on this connection, so
 * this just uses an object address as the Async ID.
 *
 * Also, the assigned worker is the ONLY thread using this
 * async request object (sr_async_req) so no locking.
 */
uint32_t
smb2sr_go_async(smb_request_t *sr,
    smb_sdrc_t (*async_func)(smb_request_t *))
>>>>>>> 8dfe5547
{
	uint16_t flags;
	int rc;
	uint32_t protocolid;

	rc = smb_mbc_decodef(
	    &sr->command, "l16c16cl..wq",
	    &protocolid,	/*  l  */
	    sr->smb2_sig,	/* 16c */
	    sr->nonce,	/* 16c */
	    &sr->msgsize,	/* l */
	    /* reserved	  .. */
	    &flags,		/* w */
	    &sr->smb3_tform_ssnid); /* q */
	if (rc)
		return (rc);

	ASSERT3U(protocolid, ==, SMB3_ENCRYPTED_MAGIC);

	if (flags != 1) {
#ifdef DEBUG
		cmn_err(CE_NOTE, "flags field not 1: %x", flags);
#endif
		return (-1);
	}

	/*
	 * MsgSize is the amount of data the client tell us to decrypt.
	 * Make sure this value is not too big and not too small.
	 */
	if (sr->msgsize < SMB2_HDR_SIZE ||
	    sr->msgsize > sr->session->cmd_max_bytes ||
	    sr->msgsize > sr->command.max_bytes - SMB3_TFORM_HDR_SIZE)
		return (-1);

	return (rc);
}

int
smb3_encode_tform_header(smb_request_t *sr, struct mbuf_chain *mbc)
{
	int rc;

	/* Signature and Nonce are added in smb3_encrypt_sr */
	rc = smb_mbc_encodef(
	    mbc, "l32.lwwq",
	    SMB3_ENCRYPTED_MAGIC, /* l */
	    /* signature(16), nonce(16) 32. */
	    sr->msgsize,	/* l */
	    0, /* reserved	   w */
	    1, /* flags		   w */
	    sr->smb3_tform_ssnid); /* q */

	return (rc);
}

int
smb2_decode_header(smb_request_t *sr)
{
	uint32_t pid, tid;
	uint16_t hdr_len;
	int rc;

	rc = smb_mbc_decodef(
	    &sr->command, "Nwww..wwllqllq16c",
	    &hdr_len,			/* w */
	    &sr->smb2_credit_charge,	/* w */
	    &sr->smb2_chan_seq,		/* w */
	    /* reserved			  .. */
	    &sr->smb2_cmd_code,		/* w */
	    &sr->smb2_credit_request,	/* w */
	    &sr->smb2_hdr_flags,	/* l */
	    &sr->smb2_next_command,	/* l */
	    &sr->smb2_messageid,	/* q */
	    &pid,			/* l */
	    &tid,			/* l */
	    &sr->smb2_ssnid,		/* q */
	    sr->smb2_sig);		/* 16c */
	if (rc)
		return (rc);

	if (hdr_len != SMB2_HDR_SIZE)
		return (-1);

	if (sr->smb2_hdr_flags & SMB2_FLAGS_ASYNC_COMMAND) {
		sr->smb2_async_id = pid |
		    ((uint64_t)tid) << 32;
		sr->smb_pid = 0;
		sr->smb_tid = 0;
	} else {
		sr->smb2_async_id = 0;
		sr->smb_pid = pid;
		sr->smb_tid = (uint16_t)tid; /* XXX wide TIDs */
	}

	return (rc);
}

int
smb2_encode_header(smb_request_t *sr, boolean_t overwrite)
{
	uint64_t pid_tid_aid; /* pid+tid, or async id */
	int rc;

	if (sr->smb2_hdr_flags & SMB2_FLAGS_ASYNC_COMMAND) {
		pid_tid_aid = sr->smb2_async_id;
	} else {
		pid_tid_aid = sr->smb_pid |
		    ((uint64_t)sr->smb_tid) << 32;
	}

	if (overwrite) {
		rc = smb_mbc_poke(&sr->reply,
		    sr->smb2_reply_hdr,
		    "Nwwlwwllqqq16c",
		    SMB2_HDR_SIZE,		/* w */
		    sr->smb2_credit_charge,	/* w */
		    sr->smb2_status,		/* l */
		    sr->smb2_cmd_code,		/* w */
		    sr->smb2_credit_response,	/* w */
		    sr->smb2_hdr_flags,		/* l */
		    sr->smb2_next_reply,	/* l */
		    sr->smb2_messageid,		/* q */
		    pid_tid_aid,		/* q */
		    sr->smb2_ssnid,		/* q */
		    sr->smb2_sig);		/* 16c */
	} else {
		rc = smb_mbc_encodef(&sr->reply,
		    "Nwwlwwllqqq16c",
		    SMB2_HDR_SIZE,		/* w */
		    sr->smb2_credit_charge,	/* w */
		    sr->smb2_status,		/* l */
		    sr->smb2_cmd_code,		/* w */
		    sr->smb2_credit_response,	/* w */
		    sr->smb2_hdr_flags,		/* l */
		    sr->smb2_next_reply,	/* l */
		    sr->smb2_messageid,		/* q */
		    pid_tid_aid,		/* q */
		    sr->smb2_ssnid,		/* q */
		    sr->smb2_sig);		/* 16c */
	}

	return (rc);
}

void
smb2_send_reply(smb_request_t *sr)
{
	struct mbuf_chain enc_reply;
	smb_session_t *session = sr->session;
	void *tmpbuf;
	size_t buflen;
	struct mbuf_chain tmp;

	/*
	 * [MS-SMB2] 3.3.4.1.4 Encrypting the Message
	 *
	 * When the connection supports encryption and the dialect
	 * is 3.x, encrypt if:
	 * - The request was encrypted OR
	 * - The cmd is not SESSION_SETUP or NEGOTIATE AND
	 * -- Session.EncryptData is TRUE OR
	 * -- The cmd is not TREE_CONNECT AND
	 * --- Tree.EncryptData is TRUE
	 *
	 * This boils down to sr->tform_ssn != NULL, and the rest
	 * is enforced when tform_ssn is set.
	 */

	if ((session->capabilities & SMB2_CAP_ENCRYPTION) == 0 ||
	    sr->tform_ssn == NULL) {
		if (smb_session_send(sr->session, 0, &sr->reply) == 0)
			sr->reply.chain = 0;
		return;
	}

	sr->msgsize = sr->reply.chain_offset;
	(void) MBC_SHADOW_CHAIN(&tmp, &sr->reply,
	    0, sr->msgsize);

	buflen = SMB3_TFORM_HDR_SIZE + sr->msgsize;

	/* taken from smb_request_init_command_mbuf */
	tmpbuf = kmem_alloc(buflen, KM_SLEEP);
	MBC_ATTACH_BUF(&enc_reply, tmpbuf, buflen);
	enc_reply.flags = 0;
	enc_reply.shadow_of = NULL;

	if (smb3_encode_tform_header(sr, &enc_reply) != 0) {
		cmn_err(CE_WARN, "couldn't encode transform header");
		goto errout;
	}
	if (smb3_encrypt_sr(sr, &tmp, &enc_reply) != 0) {
		cmn_err(CE_WARN, "smb3 encryption failed");
		goto errout;
	}

	if (smb_session_send(sr->session, 0, &enc_reply) == 0)
		enc_reply.chain = 0;
	return;

errout:
	kmem_free(tmpbuf, buflen);
	smb_session_disconnect(sr->session);
}

/*
 * This wrapper function exists to help catch calls to smbsr_status()
 * (which is SMB1-specific) in common code.  See smbsr_status().
 * If the log message below is seen, put a dtrace probe on this
 * function with a stack() action to see who is calling the SMB1
 * "put error" from common code, and fix it.
 */
void
smbsr_status_smb2(smb_request_t *sr, DWORD status)
{
	const char *name;

	if (sr->smb2_cmd_code < SMB2__NCMDS)
		name = smb2_disp_table[sr->smb2_cmd_code].sdt_name;
	else
		name = "<unknown>";
#ifdef	DEBUG
	cmn_err(CE_NOTE, "smbsr_status called for %s", name);
#endif

	smb2sr_put_error_data(sr, status, NULL);
}

void
smb2sr_put_errno(struct smb_request *sr, int errnum)
{
	uint32_t status = smb_errno2status(errnum);
	smb2sr_put_error_data(sr, status, NULL);
}

void
smb2sr_put_error(smb_request_t *sr, uint32_t status)
{
	smb2sr_put_error_data(sr, status, NULL);
}

/*
 * Build an SMB2 error response.  [MS-SMB2] 2.2.2
 */
void
smb2sr_put_error_data(smb_request_t *sr, uint32_t status, mbuf_chain_t *mbc)
{
	DWORD len;

	/*
	 * The common dispatch code writes this when it
	 * updates the SMB2 header before sending.
	 */
	sr->smb2_status = status;

	/* Rewind to the end of the SMB header. */
	sr->reply.chain_offset = sr->smb2_reply_hdr + SMB2_HDR_SIZE;

	/*
	 * NB: Must provide at least one byte of error data,
	 * per [MS-SMB2] 2.2.2
	 */
	if (mbc != NULL && (len = MBC_LENGTH(mbc)) != 0) {
		(void) smb_mbc_encodef(
		    &sr->reply,
		    "wwlC",
		    9,	/* StructSize */	/* w */
		    0,	/* reserved */		/* w */
		    len,			/* l */
		    mbc);			/* C */
	} else {
		(void) smb_mbc_encodef(
		    &sr->reply,
		    "wwl.",
		    9,	/* StructSize */	/* w */
		    0,	/* reserved */		/* w */
		    0);				/* l. */
	}
}

/*
 * smb2sr_lookup_fid
 *
 * Setup sr->fid_ofile, either inherited from a related command,
 * or obtained via FID lookup.  Similar inheritance logic as in
 * smb2sr_work.
 */
uint32_t
smb2sr_lookup_fid(smb_request_t *sr, smb2fid_t *fid)
{
	boolean_t related = sr->smb2_hdr_flags &
	    SMB2_FLAGS_RELATED_OPERATIONS;

	if (related) {
		if (sr->fid_ofile == NULL)
			return (NT_STATUS_INVALID_PARAMETER);
		sr->smb_fid = sr->fid_ofile->f_fid;
		return (0);
	}

	/*
	 * If we could be sure this is called only once per cmd,
	 * we could simply ASSERT(sr->fid_ofile == NULL) here.
	 * However, there are cases where it can be called again
	 * handling the same command, so let's tolerate that.
	 */
	if (sr->fid_ofile == NULL) {
		sr->smb_fid = (uint16_t)fid->temporal;
		sr->fid_ofile = smb_ofile_lookup_by_fid(sr, sr->smb_fid);
	}
	if (sr->fid_ofile == NULL ||
	    sr->fid_ofile->f_persistid != fid->persistent)
		return (NT_STATUS_FILE_CLOSED);

	return (0);
}

/*
 * smb2_dispatch_stats_init
 *
 * Initializes dispatch statistics for SMB2.
 * See also smb_dispatch_stats_init(), which fills in
 * the lower part of the statistics array, from zero
 * through SMB_COM_NUM;
 */
void
smb2_dispatch_stats_init(smb_server_t *sv)
{
	smb_disp_stats_t *sds = sv->sv_disp_stats2;
	smb_kstat_req_t *ksr;
	int		i;

	ksr = ((smbsrv_kstats_t *)sv->sv_ksp->ks_data)->ks_reqs2;

	for (i = 0; i < SMB2__NCMDS; i++, ksr++) {
		smb_latency_init(&sds[i].sdt_lat);
		(void) strlcpy(ksr->kr_name, smb2_disp_table[i].sdt_name,
		    sizeof (ksr->kr_name));
	}
}

/*
 * smb2_dispatch_stats_fini
 *
 * Frees and destroyes the resources used for statistics.
 */
void
smb2_dispatch_stats_fini(smb_server_t *sv)
{
	smb_disp_stats_t *sds = sv->sv_disp_stats2;
	int	i;

	for (i = 0; i < SMB2__NCMDS; i++)
		smb_latency_destroy(&sds[i].sdt_lat);
}

void
smb2_dispatch_stats_update(smb_server_t *sv,
    smb_kstat_req_t *ksr, int first, int nreq)
{
	smb_disp_stats_t *sds = sv->sv_disp_stats2;
	int	i;
	int	last;

	last = first + nreq - 1;

	if ((first < SMB2__NCMDS) && (last < SMB2__NCMDS))  {
		for (i = first; i <= last; i++, ksr++) {
			ksr->kr_rxb = sds[i].sdt_rxb;
			ksr->kr_txb = sds[i].sdt_txb;
			mutex_enter(&sds[i].sdt_lat.ly_mutex);
			ksr->kr_nreq = sds[i].sdt_lat.ly_a_nreq;
			ksr->kr_sum = sds[i].sdt_lat.ly_a_sum;
			ksr->kr_a_mean = sds[i].sdt_lat.ly_a_mean;
			ksr->kr_a_stddev =
			    sds[i].sdt_lat.ly_a_stddev;
			ksr->kr_d_mean = sds[i].sdt_lat.ly_d_mean;
			ksr->kr_d_stddev =
			    sds[i].sdt_lat.ly_d_stddev;
			sds[i].sdt_lat.ly_d_mean = 0;
			sds[i].sdt_lat.ly_d_nreq = 0;
			sds[i].sdt_lat.ly_d_stddev = 0;
			sds[i].sdt_lat.ly_d_sum = 0;
			mutex_exit(&sds[i].sdt_lat.ly_mutex);
		}
	}
}

/*
 * Append new_sr to the postwork queue.  sr->smb2_cmd_code encodes
 * the action that should be run by this sr.
 *
 * This queue is rarely used (and normally empty) so we're OK
 * using a simple "walk to tail and insert" here.
 */
void
smb2sr_append_postwork(smb_request_t *top_sr, smb_request_t *new_sr)
{
	smb_request_t *last_sr;

	ASSERT(top_sr->session->dialect >= SMB_VERS_2_BASE);

	last_sr = top_sr;
	while (last_sr->sr_postwork != NULL)
		last_sr = last_sr->sr_postwork;

	last_sr->sr_postwork = new_sr;
}

/*
 * Run any "post work" that was appended to the main SR while it
 * was running.  This is called after the request has been sent
 * for the main SR, and used in cases i.e. the oplock code, where
 * we need to send something to the client only _after_ the main
 * sr request has gone out.
 */
static void
smb2sr_run_postwork(smb_request_t *top_sr)
{
	smb_request_t *post_sr;	/* the one we're running */
	smb_request_t *next_sr;

	while ((post_sr = top_sr->sr_postwork) != NULL) {
		next_sr = post_sr->sr_postwork;
		top_sr->sr_postwork = next_sr;
		post_sr->sr_postwork = NULL;

		post_sr->sr_worker = top_sr->sr_worker;
		post_sr->sr_state = SMB_REQ_STATE_ACTIVE;

		switch (post_sr->smb2_cmd_code) {
		case SMB2_OPLOCK_BREAK:
			smb_oplock_send_brk(post_sr);
			break;
		default:
			ASSERT(0);
		}

		/*
		 * If we have a durable handle, and this operation
		 * updated the nvlist, write it out.
		 */
		if (post_sr->dh_nvl_dirty) {
			post_sr->dh_nvl_dirty = B_FALSE;
			smb2_dh_update_nvfile(post_sr);
		}

		post_sr->sr_state = SMB_REQ_STATE_COMPLETED;
		smb_request_free(post_sr);
	}
}<|MERGE_RESOLUTION|>--- conflicted
+++ resolved
@@ -1342,45 +1342,8 @@
 	return (NT_STATUS_SUCCESS);
 }
 
-<<<<<<< HEAD
 int
 smb3_decode_tform_header(smb_request_t *sr)
-=======
-/*
- * In preparation for sending an "interim response", save
- * all the state we'll need to run an async command later,
- * and assign an "async id" for this (now async) command.
- * See [MS-SMB2] 3.3.4.2
- *
- * If more than one request in a compound request tries to
- * "go async", we can "say no".  See [MS-SMB2] 3.3.4.2
- *	If an operation would require asynchronous processing
- *	but resources are constrained, the server MAY choose to
- *	fail that operation with STATUS_INSUFFICIENT_RESOURCES.
- *
- * For simplicity, we further restrict the cases where we're
- * willing to "go async", and only allow the last command in a
- * compound to "go async".  It happens that this is the only
- * case where we're actually asked to go async anyway. This
- * simplification also means there can be at most one command
- * in a compound that "goes async" (the last one).
- *
- * If we agree to "go async", this should return STATUS_PENDING.
- * Otherwise return STATUS_INSUFFICIENT_RESOURCES for this and
- * all requests following this request.  (See the comments re.
- * "sticky" smb2_status values in smb2sr_work).
- *
- * Note: the Async ID we assign here is arbitrary, and need only
- * be unique among pending async responses on this connection, so
- * this just uses an object address as the Async ID.
- *
- * Also, the assigned worker is the ONLY thread using this
- * async request object (sr_async_req) so no locking.
- */
-uint32_t
-smb2sr_go_async(smb_request_t *sr,
-    smb_sdrc_t (*async_func)(smb_request_t *))
->>>>>>> 8dfe5547
 {
 	uint16_t flags;
 	int rc;
