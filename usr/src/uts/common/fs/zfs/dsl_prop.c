/*
 * CDDL HEADER START
 *
 * The contents of this file are subject to the terms of the
 * Common Development and Distribution License (the "License").
 * You may not use this file except in compliance with the License.
 *
 * You can obtain a copy of the license at usr/src/OPENSOLARIS.LICENSE
 * or http://www.opensolaris.org/os/licensing.
 * See the License for the specific language governing permissions
 * and limitations under the License.
 *
 * When distributing Covered Code, include this CDDL HEADER in each
 * file and include the License file at usr/src/OPENSOLARIS.LICENSE.
 * If applicable, add the following below this CDDL HEADER, with the
 * fields enclosed by brackets "[]" replaced with your own identifying
 * information: Portions Copyright [yyyy] [name of copyright owner]
 *
 * CDDL HEADER END
 */
/*
 * Copyright (c) 2005, 2010, Oracle and/or its affiliates. All rights reserved.
 * Copyright (c) 2012, 2014 by Delphix. All rights reserved.
 * Copyright (c) 2013 Martin Matuska. All rights reserved.
<<<<<<< HEAD
 * Copyright 2016 Nexenta Systems, Inc.  All rights reserved.
=======
 * Copyright 2015, Joyent, Inc.
>>>>>>> a1b1a2a0
 */

#include <sys/zfs_context.h>
#include <sys/dmu.h>
#include <sys/dmu_objset.h>
#include <sys/dmu_tx.h>
#include <sys/dsl_dataset.h>
#include <sys/dsl_dir.h>
#include <sys/dsl_prop.h>
#include <sys/dsl_synctask.h>
#include <sys/zfeature.h>
#include <sys/spa.h>
#include <sys/zap.h>
#include <sys/fs/zfs.h>
#include <sys/wrcache.h>

#include "zfs_prop.h"
#include "zfs_errno.h"

#define	ZPROP_INHERIT_SUFFIX "$inherit"
#define	ZPROP_RECVD_SUFFIX "$recvd"

static int
dodefault(zfs_prop_t prop, int intsz, int numints, void *buf)
{
	/*
	 * The setonce properties are read-only, BUT they still
	 * have a default value that can be used as the initial
	 * value.
	 */
	if (prop == ZPROP_INVAL ||
	    (zfs_prop_readonly(prop) && !zfs_prop_setonce(prop)))
		return (SET_ERROR(ENOENT));

	if (zfs_prop_get_type(prop) == PROP_TYPE_STRING) {
		if (intsz != 1)
			return (SET_ERROR(EOVERFLOW));
		(void) strncpy(buf, zfs_prop_default_string(prop),
		    numints);
	} else {
		if (intsz != 8 || numints < 1)
			return (SET_ERROR(EOVERFLOW));

		*(uint64_t *)buf = zfs_prop_default_numeric(prop);
	}

	return (0);
}

int
dsl_prop_get_dd(dsl_dir_t *dd, const char *propname,
    int intsz, int numints, void *buf, char *setpoint, boolean_t snapshot)
{
	int err = ENOENT;
	dsl_dir_t *target = dd;
	objset_t *mos = dd->dd_pool->dp_meta_objset;
	zfs_prop_t prop;
	boolean_t inheritable;
	boolean_t inheriting = B_FALSE;
	char *inheritstr;
	char *recvdstr;

	ASSERT(dsl_pool_config_held(dd->dd_pool));

	if (setpoint)
		setpoint[0] = '\0';

	prop = zfs_name_to_prop(propname);
	inheritable = (prop == ZPROP_INVAL || zfs_prop_inheritable(prop));
	inheritstr = kmem_asprintf("%s%s", propname, ZPROP_INHERIT_SUFFIX);
	recvdstr = kmem_asprintf("%s%s", propname, ZPROP_RECVD_SUFFIX);

	/*
	 * Note: dd may become NULL, therefore we shouldn't dereference it
	 * after this loop.
	 */
	for (; dd != NULL; dd = dd->dd_parent) {
		if (dd != target || snapshot) {
			if (!inheritable)
				break;
			inheriting = B_TRUE;
		}

		/* Check for a local value. */
		err = zap_lookup(mos, dsl_dir_phys(dd)->dd_props_zapobj,
		    propname, intsz, numints, buf);
		if (err != ENOENT) {
			if (setpoint != NULL && err == 0)
				dsl_dir_name(dd, setpoint);
			break;
		}

		/*
		 * Skip the check for a received value if there is an explicit
		 * inheritance entry.
		 */
		err = zap_contains(mos, dsl_dir_phys(dd)->dd_props_zapobj,
		    inheritstr);
		if (err != 0 && err != ENOENT)
			break;

		if (err == ENOENT) {
			/* Check for a received value. */
			err = zap_lookup(mos, dsl_dir_phys(dd)->dd_props_zapobj,
			    recvdstr, intsz, numints, buf);
			if (err != ENOENT) {
				if (setpoint != NULL && err == 0) {
					if (inheriting) {
						dsl_dir_name(dd, setpoint);
					} else {
						(void) strcpy(setpoint,
						    ZPROP_SOURCE_VAL_RECVD);
					}
				}
				break;
			}
		}

		/*
		 * If we found an explicit inheritance entry, err is zero even
		 * though we haven't yet found the value, so reinitializing err
		 * at the end of the loop (instead of at the beginning) ensures
		 * that err has a valid post-loop value.
		 */
		err = SET_ERROR(ENOENT);
	}

	if (err == ENOENT)
		err = dodefault(prop, intsz, numints, buf);

	strfree(inheritstr);
	strfree(recvdstr);

	return (err);
}

int
dsl_prop_get_ds(dsl_dataset_t *ds, const char *propname,
    int intsz, int numints, void *buf, char *setpoint)
{
	zfs_prop_t prop = zfs_name_to_prop(propname);
	boolean_t inheritable;
	uint64_t zapobj;

	ASSERT(dsl_pool_config_held(ds->ds_dir->dd_pool));
	inheritable = (prop == ZPROP_INVAL || zfs_prop_inheritable(prop));
	zapobj = dsl_dataset_phys(ds)->ds_props_obj;

	if (zapobj != 0) {
		objset_t *mos = ds->ds_dir->dd_pool->dp_meta_objset;
		int err;

		ASSERT(ds->ds_is_snapshot);

		/* Check for a local value. */
		err = zap_lookup(mos, zapobj, propname, intsz, numints, buf);
		if (err != ENOENT) {
			if (setpoint != NULL && err == 0)
				dsl_dataset_name(ds, setpoint);
			return (err);
		}

		/*
		 * Skip the check for a received value if there is an explicit
		 * inheritance entry.
		 */
		if (inheritable) {
			char *inheritstr = kmem_asprintf("%s%s", propname,
			    ZPROP_INHERIT_SUFFIX);
			err = zap_contains(mos, zapobj, inheritstr);
			strfree(inheritstr);
			if (err != 0 && err != ENOENT)
				return (err);
		}

		if (err == ENOENT) {
			/* Check for a received value. */
			char *recvdstr = kmem_asprintf("%s%s", propname,
			    ZPROP_RECVD_SUFFIX);
			err = zap_lookup(mos, zapobj, recvdstr,
			    intsz, numints, buf);
			strfree(recvdstr);
			if (err != ENOENT) {
				if (setpoint != NULL && err == 0)
					(void) strcpy(setpoint,
					    ZPROP_SOURCE_VAL_RECVD);
				return (err);
			}
		}
	}

	return (dsl_prop_get_dd(ds->ds_dir, propname,
	    intsz, numints, buf, setpoint, ds->ds_is_snapshot));
}

static dsl_prop_record_t *
dsl_prop_record_find(dsl_dir_t *dd, const char *propname)
{
	dsl_prop_record_t *pr = NULL;

	ASSERT(MUTEX_HELD(&dd->dd_lock));

	for (pr = list_head(&dd->dd_props);
	    pr != NULL; pr = list_next(&dd->dd_props, pr)) {
		if (strcmp(pr->pr_propname, propname) == 0)
			break;
	}

	return (pr);
}

static dsl_prop_record_t *
dsl_prop_record_create(dsl_dir_t *dd, const char *propname)
{
	dsl_prop_record_t *pr;

	ASSERT(MUTEX_HELD(&dd->dd_lock));

	pr = kmem_alloc(sizeof (dsl_prop_record_t), KM_SLEEP);
	pr->pr_propname = spa_strdup(propname);
	list_create(&pr->pr_cbs, sizeof (dsl_prop_cb_record_t),
	    offsetof(dsl_prop_cb_record_t, cbr_pr_node));
	list_insert_head(&dd->dd_props, pr);

	return (pr);
}

void
dsl_prop_init(dsl_dir_t *dd)
{
	list_create(&dd->dd_props, sizeof (dsl_prop_record_t),
	    offsetof(dsl_prop_record_t, pr_node));
}

void
dsl_prop_fini(dsl_dir_t *dd)
{
	dsl_prop_record_t *pr;

	while ((pr = list_remove_head(&dd->dd_props)) != NULL) {
		list_destroy(&pr->pr_cbs);
		strfree((char *)pr->pr_propname);
		kmem_free(pr, sizeof (dsl_prop_record_t));
	}
	list_destroy(&dd->dd_props);
}

/*
 * Register interest in the named property.  We'll call the callback
 * once to notify it of the current property value, and again each time
 * the property changes, until this callback is unregistered.
 *
 * Return 0 on success, errno if the prop is not an integer value.
 */
int
dsl_prop_register(dsl_dataset_t *ds, const char *propname,
    dsl_prop_changed_cb_t *callback, void *cbarg)
{
	dsl_dir_t *dd = ds->ds_dir;
	dsl_pool_t *dp = dd->dd_pool;
	uint64_t value;
	dsl_prop_record_t *pr;
	dsl_prop_cb_record_t *cbr;
	int err;

	ASSERT(dsl_pool_config_held(dp));

	if (zfs_name_to_prop(propname) == ZFS_PROP_WRC_MODE) {
		wrc_mode_prop_val_t val;

		err = dsl_prop_get_ds(ds, propname, 8,
		    WRC_MODE_PROP_VAL_SZ, &val, NULL);
		if (err == 0)
			value = (uintptr_t)((void *)&val);
	} else
		err = dsl_prop_get_int_ds(ds, propname, &value);

	if (err != 0)
		return (err);

	cbr = kmem_alloc(sizeof (dsl_prop_cb_record_t), KM_SLEEP);
	cbr->cbr_ds = ds;
	cbr->cbr_func = callback;
	cbr->cbr_arg = cbarg;

	mutex_enter(&dd->dd_lock);
	pr = dsl_prop_record_find(dd, propname);
	if (pr == NULL)
		pr = dsl_prop_record_create(dd, propname);
	cbr->cbr_pr = pr;
	list_insert_head(&pr->pr_cbs, cbr);
	list_insert_head(&ds->ds_prop_cbs, cbr);
	mutex_exit(&dd->dd_lock);

	cbr->cbr_func(cbr->cbr_arg, value);
	return (0);
}

int
dsl_prop_get(const char *dsname, const char *propname,
    int intsz, int numints, void *buf, char *setpoint)
{
	objset_t *os;
	int error;

	error = dmu_objset_hold(dsname, FTAG, &os);
	if (error != 0)
		return (error);

	error = dsl_prop_get_ds(dmu_objset_ds(os), propname,
	    intsz, numints, buf, setpoint);

	dmu_objset_rele(os, FTAG);
	return (error);
}

/*
 * Get the current property value.  It may have changed by the time this
 * function returns, so it is NOT safe to follow up with
 * dsl_prop_register() and assume that the value has not changed in
 * between.
 *
 * Return 0 on success, ENOENT if ddname is invalid.
 */
int
dsl_prop_get_integer(const char *ddname, const char *propname,
    uint64_t *valuep, char *setpoint)
{
	return (dsl_prop_get(ddname, propname, 8, 1, valuep, setpoint));
}

int
dsl_prop_get_int_ds(dsl_dataset_t *ds, const char *propname,
    uint64_t *valuep)
{
	return (dsl_prop_get_ds(ds, propname, 8, 1, valuep, NULL));
}

/*
 * Predict the effective value of the given special property if it were set with
 * the given value and source. This is not a general purpose function. It exists
 * only to handle the special requirements of the quota and reservation
 * properties. The fact that these properties are non-inheritable greatly
 * simplifies the prediction logic.
 *
 * Returns 0 on success, a positive error code on failure, or -1 if called with
 * a property not handled by this function.
 */
int
dsl_prop_predict(dsl_dir_t *dd, const char *propname,
    zprop_source_t source, uint64_t value, uint64_t *newvalp)
{
	zfs_prop_t prop = zfs_name_to_prop(propname);
	objset_t *mos;
	uint64_t zapobj;
	uint64_t version;
	char *recvdstr;
	int err = 0;

	switch (prop) {
	case ZFS_PROP_QUOTA:
	case ZFS_PROP_RESERVATION:
	case ZFS_PROP_REFQUOTA:
	case ZFS_PROP_REFRESERVATION:
		break;
	default:
		return (-1);
	}

	mos = dd->dd_pool->dp_meta_objset;
	zapobj = dsl_dir_phys(dd)->dd_props_zapobj;
	recvdstr = kmem_asprintf("%s%s", propname, ZPROP_RECVD_SUFFIX);

	version = spa_version(dd->dd_pool->dp_spa);
	if (version < SPA_VERSION_RECVD_PROPS) {
		if (source & ZPROP_SRC_NONE)
			source = ZPROP_SRC_NONE;
		else if (source & ZPROP_SRC_RECEIVED)
			source = ZPROP_SRC_LOCAL;
	}

	switch (source) {
	case ZPROP_SRC_NONE:
		/* Revert to the received value, if any. */
		err = zap_lookup(mos, zapobj, recvdstr, 8, 1, newvalp);
		if (err == ENOENT)
			*newvalp = 0;
		break;
	case ZPROP_SRC_LOCAL:
		*newvalp = value;
		break;
	case ZPROP_SRC_RECEIVED:
		/*
		 * If there's no local setting, then the new received value will
		 * be the effective value.
		 */
		err = zap_lookup(mos, zapobj, propname, 8, 1, newvalp);
		if (err == ENOENT)
			*newvalp = value;
		break;
	case (ZPROP_SRC_NONE | ZPROP_SRC_RECEIVED):
		/*
		 * We're clearing the received value, so the local setting (if
		 * it exists) remains the effective value.
		 */
		err = zap_lookup(mos, zapobj, propname, 8, 1, newvalp);
		if (err == ENOENT)
			*newvalp = 0;
		break;
	default:
		panic("unexpected property source: %d", source);
	}

	strfree(recvdstr);

	if (err == ENOENT)
		return (0);

	return (err);
}

/*
 * Unregister all callbacks that are registered with the
 * given callback argument.
 */
void
dsl_prop_unregister_all(dsl_dataset_t *ds, void *cbarg)
{
	dsl_prop_cb_record_t *cbr, *next_cbr;

	dsl_dir_t *dd = ds->ds_dir;

	mutex_enter(&dd->dd_lock);
	next_cbr = list_head(&ds->ds_prop_cbs);
	while (next_cbr != NULL) {
		cbr = next_cbr;
		next_cbr = list_next(&ds->ds_prop_cbs, cbr);
		if (cbr->cbr_arg == cbarg) {
			list_remove(&ds->ds_prop_cbs, cbr);
			list_remove(&cbr->cbr_pr->pr_cbs, cbr);
			kmem_free(cbr, sizeof (dsl_prop_cb_record_t));
		}
	}
	mutex_exit(&dd->dd_lock);
}

boolean_t
dsl_prop_hascb(dsl_dataset_t *ds)
{
	return (!list_is_empty(&ds->ds_prop_cbs));
}

/* ARGSUSED */
static int
dsl_prop_notify_all_cb(dsl_pool_t *dp, dsl_dataset_t *ds, void *arg)
{
	dsl_dir_t *dd = ds->ds_dir;
	dsl_prop_record_t *pr;
	dsl_prop_cb_record_t *cbr;

	mutex_enter(&dd->dd_lock);
	for (pr = list_head(&dd->dd_props);
	    pr; pr = list_next(&dd->dd_props, pr)) {
		for (cbr = list_head(&pr->pr_cbs); cbr;
		    cbr = list_next(&pr->pr_cbs, cbr)) {
			uint64_t value;
			const char *propname;

			/*
			 * Callback entries do not have holds on their
			 * datasets so that datasets with registered
			 * callbacks are still eligible for eviction.
			 * Unlike operations to update properties on a
			 * single dataset, we are performing a recursive
			 * descent of related head datasets.  The caller
			 * of this function only has a dataset hold on
			 * the passed in head dataset, not the snapshots
			 * associated with this dataset.  Without a hold,
			 * the dataset pointer within callback records
			 * for snapshots can be invalidated by eviction
			 * at any time.
			 *
			 * Use dsl_dataset_try_add_ref() to verify
			 * that the dataset for a snapshot has not
			 * begun eviction processing and to prevent
			 * eviction from occurring for the duration of
			 * the callback.  If the hold attempt fails,
			 * this object is already being evicted and the
			 * callback can be safely ignored.
			 */
			if (ds != cbr->cbr_ds &&
			    !dsl_dataset_try_add_ref(dp, cbr->cbr_ds, FTAG))
				continue;

			propname = cbr->cbr_pr->pr_propname;
			if (zfs_name_to_prop(propname) == ZFS_PROP_WRC_MODE) {
				wrc_mode_prop_val_t val;

				if (dsl_prop_get_ds(cbr->cbr_ds, propname, 8,
				    WRC_MODE_PROP_VAL_SZ, &val, NULL) == 0) {
					value = (uintptr_t)((void *)&val);
					cbr->cbr_func(cbr->cbr_arg, value);
				}
			} else if (dsl_prop_get_ds(cbr->cbr_ds, propname,
			    sizeof (value), 1, &value, NULL) == 0) {
				cbr->cbr_func(cbr->cbr_arg, value);
			}

			if (ds != cbr->cbr_ds)
				dsl_dataset_rele(cbr->cbr_ds, FTAG);
		}
	}
	mutex_exit(&dd->dd_lock);

	return (0);
}

/*
 * Update all property values for ddobj & its descendants.  This is used
 * when renaming the dir.
 */
void
dsl_prop_notify_all(dsl_dir_t *dd)
{
	dsl_pool_t *dp = dd->dd_pool;
	ASSERT(RRW_WRITE_HELD(&dp->dp_config_rwlock));
	(void) dmu_objset_find_dp(dp, dd->dd_object, dsl_prop_notify_all_cb,
	    NULL, DS_FIND_CHILDREN);
}

static void
dsl_prop_changed_notify(dsl_pool_t *dp, uint64_t ddobj,
    const char *propname, uint64_t value, int first)
{
	dsl_dir_t *dd;
	dsl_prop_record_t *pr;
	dsl_prop_cb_record_t *cbr;
	objset_t *mos = dp->dp_meta_objset;
	zap_cursor_t zc;
	zap_attribute_t *za;
	int err;

	ASSERT(RRW_WRITE_HELD(&dp->dp_config_rwlock));
	err = dsl_dir_hold_obj(dp, ddobj, NULL, FTAG, &dd);
	if (err)
		return;

	if (!first) {
		/*
		 * If the prop is set here, then this change is not
		 * being inherited here or below; stop the recursion.
		 */
		err = zap_contains(mos, dsl_dir_phys(dd)->dd_props_zapobj,
		    propname);
		if (err == 0) {
			dsl_dir_rele(dd, FTAG);
			return;
		}
		ASSERT3U(err, ==, ENOENT);
	}

	mutex_enter(&dd->dd_lock);
	pr = dsl_prop_record_find(dd, propname);
	if (pr != NULL) {
		for (cbr = list_head(&pr->pr_cbs); cbr;
		    cbr = list_next(&pr->pr_cbs, cbr)) {
			uint64_t propobj;

			/*
			 * cbr->cbr_ds may be invalidated due to eviction,
			 * requiring the use of dsl_dataset_try_add_ref().
			 * See comment block in dsl_prop_notify_all_cb()
			 * for details.
			 */
			if (!dsl_dataset_try_add_ref(dp, cbr->cbr_ds, FTAG))
				continue;

			propobj = dsl_dataset_phys(cbr->cbr_ds)->ds_props_obj;

			/*
			 * If the property is not set on this ds, then it is
			 * inherited here; call the callback.
			 */
			if (propobj == 0 ||
			    zap_contains(mos, propobj, propname) != 0)
				cbr->cbr_func(cbr->cbr_arg, value);

			dsl_dataset_rele(cbr->cbr_ds, FTAG);
		}
	}
	mutex_exit(&dd->dd_lock);

	za = kmem_alloc(sizeof (zap_attribute_t), KM_SLEEP);
	for (zap_cursor_init(&zc, mos,
	    dsl_dir_phys(dd)->dd_child_dir_zapobj);
	    zap_cursor_retrieve(&zc, za) == 0;
	    zap_cursor_advance(&zc)) {
		dsl_prop_changed_notify(dp, za->za_first_integer,
		    propname, value, FALSE);
	}
	kmem_free(za, sizeof (zap_attribute_t));
	zap_cursor_fini(&zc);
	dsl_dir_rele(dd, FTAG);
}

void
dsl_prop_set_sync_impl(dsl_dataset_t *ds, const char *propname,
    zprop_source_t source, int intsz, int numints, const void *value,
    dmu_tx_t *tx)
{
	objset_t *mos = ds->ds_dir->dd_pool->dp_meta_objset;
	uint64_t zapobj, intval, dummy;
	int isint;
	char valbuf[32];
	const char *valstr = NULL;
	char *inheritstr;
	char *recvdstr;
	char *tbuf = NULL;
	int err;
	spa_t *spa = ds->ds_dir->dd_pool->dp_spa;
	uint64_t version = spa_version(spa);

	isint = (dodefault(zfs_name_to_prop(propname), 8, 1, &intval) == 0);

	if (ds->ds_is_snapshot) {
		ASSERT(version >= SPA_VERSION_SNAP_PROPS);
		if (dsl_dataset_phys(ds)->ds_props_obj == 0) {
			dmu_buf_will_dirty(ds->ds_dbuf, tx);
			dsl_dataset_phys(ds)->ds_props_obj =
			    zap_create(mos,
			    DMU_OT_DSL_PROPS, DMU_OT_NONE, 0, tx);
		}
		zapobj = dsl_dataset_phys(ds)->ds_props_obj;
	} else {
		zapobj = dsl_dir_phys(ds->ds_dir)->dd_props_zapobj;
	}

	if (version < SPA_VERSION_RECVD_PROPS) {
		if (source & ZPROP_SRC_NONE)
			source = ZPROP_SRC_NONE;
		else if (source & ZPROP_SRC_RECEIVED)
			source = ZPROP_SRC_LOCAL;
	}

	inheritstr = kmem_asprintf("%s%s", propname, ZPROP_INHERIT_SUFFIX);
	recvdstr = kmem_asprintf("%s%s", propname, ZPROP_RECVD_SUFFIX);

	switch (source) {
	case ZPROP_SRC_NONE:
		/*
		 * revert to received value, if any (inherit -S)
		 * - remove propname
		 * - remove propname$inherit
		 */
		err = zap_remove(mos, zapobj, propname, tx);
		ASSERT(err == 0 || err == ENOENT);
		err = zap_remove(mos, zapobj, inheritstr, tx);
		ASSERT(err == 0 || err == ENOENT);
		break;
	case ZPROP_SRC_LOCAL:
		/*
		 * remove propname$inherit
		 * set propname -> value
		 */
		err = zap_remove(mos, zapobj, inheritstr, tx);
		ASSERT(err == 0 || err == ENOENT);
		VERIFY0(zap_update(mos, zapobj, propname,
		    intsz, numints, value, tx));
		break;
	case ZPROP_SRC_INHERITED:
		/*
		 * explicitly inherit
		 * - remove propname
		 * - set propname$inherit
		 */
		err = zap_remove(mos, zapobj, propname, tx);
		ASSERT(err == 0 || err == ENOENT);
		if (version >= SPA_VERSION_RECVD_PROPS &&
		    dsl_prop_get_int_ds(ds, ZPROP_HAS_RECVD, &dummy) == 0) {
			dummy = 0;
			VERIFY0(zap_update(mos, zapobj, inheritstr,
			    8, 1, &dummy, tx));
		}
		break;
	case ZPROP_SRC_RECEIVED:
		/*
		 * set propname$recvd -> value
		 */
		err = zap_update(mos, zapobj, recvdstr,
		    intsz, numints, value, tx);
		ASSERT(err == 0);
		break;
	case (ZPROP_SRC_NONE | ZPROP_SRC_LOCAL | ZPROP_SRC_RECEIVED):
		/*
		 * clear local and received settings
		 * - remove propname
		 * - remove propname$inherit
		 * - remove propname$recvd
		 */
		err = zap_remove(mos, zapobj, propname, tx);
		ASSERT(err == 0 || err == ENOENT);
		err = zap_remove(mos, zapobj, inheritstr, tx);
		ASSERT(err == 0 || err == ENOENT);
		/* FALLTHRU */
	case (ZPROP_SRC_NONE | ZPROP_SRC_RECEIVED):
		/*
		 * remove propname$recvd
		 */
		err = zap_remove(mos, zapobj, recvdstr, tx);
		ASSERT(err == 0 || err == ENOENT);
		break;
	default:
		cmn_err(CE_PANIC, "unexpected property source: %d", source);
	}

	strfree(inheritstr);
	strfree(recvdstr);

	if (zfs_name_to_prop(propname) == ZFS_PROP_WRC_MODE) {
		wrc_mode_prop_val_t val;

		VERIFY0(dsl_prop_get_ds(ds, propname, 8,
		    WRC_MODE_PROP_VAL_SZ, &val, NULL));

		dsl_prop_changed_notify(ds->ds_dir->dd_pool,
		    ds->ds_dir->dd_object, propname,
		    (uintptr_t)((void *)&val), TRUE);

		/*
		 * Flow diagram of ZFS_PROP_WRC_MODE states
		 *
		 * off (root_ds_object == 0, txg_off == 0)
		 *	(user sees wrc_mode=off, source=default)
		 *
		 *	user operation "set on" ==>>
		 *
		 * on (root_ds_object != 0, txg_off == 0)
		 *	(user sees wrc_mode=on, source=local)
		 *
		 *	user operation "set off" ==>>
		 *
		 * off_delayed (root_ds_object != 0, txg_off != 0)
		 *	(user sees wrc_mode=off, source=local)
		 *
		 *	internal operation "inherit" ==>>
		 *
		 * off (root_ds_object == 0, txg_off == 0)
		 *	(user sees wrc_mode=off, source=default)
		 */
		if (val.root_ds_object == 0)
			spa_feature_decr(spa, SPA_FEATURE_WRC, tx);
		else if (val.txg_off == 0)
			spa_feature_incr(spa, SPA_FEATURE_WRC, tx);

		(void) snprintf(valbuf, sizeof (valbuf),
		    "%s", (val.root_ds_object != 0 &&
		    val.txg_off == 0) ? "on" : "off");
		valstr = valbuf;
	} else if (isint) {
		VERIFY0(dsl_prop_get_int_ds(ds, propname, &intval));

		if (ds->ds_is_snapshot) {
			dsl_prop_cb_record_t *cbr;
			/*
			 * It's a snapshot; nothing can inherit this
			 * property, so just look for callbacks on this
			 * ds here.
			 */
			mutex_enter(&ds->ds_dir->dd_lock);
			for (cbr = list_head(&ds->ds_prop_cbs); cbr;
			    cbr = list_next(&ds->ds_prop_cbs, cbr)) {
				if (strcmp(cbr->cbr_pr->pr_propname,
				    propname) == 0)
					cbr->cbr_func(cbr->cbr_arg, intval);
			}
			mutex_exit(&ds->ds_dir->dd_lock);
		} else {
			dsl_prop_changed_notify(ds->ds_dir->dd_pool,
			    ds->ds_dir->dd_object, propname, intval, TRUE);
		}

		(void) snprintf(valbuf, sizeof (valbuf),
		    "%lld", (longlong_t)intval);
		valstr = valbuf;
	} else {
		if (source == ZPROP_SRC_LOCAL) {
			valstr = value;
		} else {
			tbuf = kmem_alloc(ZAP_MAXVALUELEN, KM_SLEEP);
			if (dsl_prop_get_ds(ds, propname, 1,
			    ZAP_MAXVALUELEN, tbuf, NULL) == 0)
				valstr = tbuf;
		}
	}

	spa_history_log_internal_ds(ds, (source == ZPROP_SRC_NONE ||
	    source == ZPROP_SRC_INHERITED) ? "inherit" : "set", tx,
	    "%s=%s", propname, (valstr == NULL ? "" : valstr));

	if (tbuf != NULL)
		kmem_free(tbuf, ZAP_MAXVALUELEN);
}

int
dsl_prop_set_int(const char *dsname, const char *propname,
    zprop_source_t source, uint64_t value)
{
	nvlist_t *nvl = fnvlist_alloc();
	int error;

	fnvlist_add_uint64(nvl, propname, value);
	error = dsl_props_set(dsname, source, nvl);
	fnvlist_free(nvl);
	return (error);
}

int
dsl_prop_set_string(const char *dsname, const char *propname,
    zprop_source_t source, const char *value)
{
	nvlist_t *nvl = fnvlist_alloc();
	int error;

	fnvlist_add_string(nvl, propname, value);
	error = dsl_props_set(dsname, source, nvl);
	fnvlist_free(nvl);
	return (error);
}

int
dsl_prop_inherit(const char *dsname, const char *propname,
    zprop_source_t source)
{
	nvlist_t *nvl = fnvlist_alloc();
	int error;

	fnvlist_add_boolean(nvl, propname);
	error = dsl_props_set(dsname, source, nvl);
	fnvlist_free(nvl);
	return (error);
}

/* ARGSUSED */
static int
dsl_prop_wrc_mode_check_child_cb(dsl_pool_t *dp,
    dsl_dataset_t *ds, void *arg)
{
	int err;
	zfs_prop_t *prop = arg;
	objset_t *os = NULL;

	err = dmu_objset_from_ds(ds, &os);
	if (err != 0)
		return (err);

	if (*prop == ZFS_PROP_DEDUP) {
		/*
		 * User tries to set ZFS_PROP_DEDUP.
		 * In this case we just check that
		 * the target DS and its children
		 * do not use writecache
		 */
		if (os->os_wrc_mode != ZFS_WRC_MODE_OFF)
			return (SET_ERROR(EKZFS_WRCCONFLICT));
	} else {
		ASSERT3U(*prop, ==, ZFS_PROP_WRC_MODE);

		/*
		 * User tries to set ZFS_PROP_WRC_MODE.
		 * In this case we need check that
		 * the target DS and its children
		 * do not use writecache and dedup
		 */
		if (os->os_wrc_mode != ZFS_WRC_MODE_OFF)
			return (SET_ERROR(EKZFS_WRCCHILD));

		if (os->os_dedup_checksum != ZIO_CHECKSUM_OFF)
			return (SET_ERROR(EKZFS_WRCCONFLICT));
	}

	return (0);
}

static int
dsl_prop_wrc_mode_check(dsl_dataset_t *ds, objset_t *os)
{
	int err = 0;
	zfs_prop_t prop = ZFS_PROP_WRC_MODE;

	if (os->os_wrc_mode != ZFS_WRC_MODE_OFF) {
		/*
		 * ZFS_PROP_WRC_MODE cannot be set for
		 * a child DS if the prop was set for
		 * the parent
		 */
		if (os->os_wrc_root_ds_obj != ds->ds_object)
			return (SET_ERROR(EKZFS_WRCPARENT));
	} else {
		/*
		 * Is not allowed to change wrc_mode for parent
		 * if its children already have the changed prop
		 */
		err = dmu_objset_find_dp(ds->ds_dir->dd_pool,
		    ds->ds_dir->dd_object,
		    dsl_prop_wrc_mode_check_child_cb, &prop,
		    DS_FIND_CHILDREN);
	}

	return (err);
}

typedef struct dsl_props_set_arg {
	const char *dpsa_dsname;
	zprop_source_t dpsa_source;
	nvlist_t *dpsa_props;
} dsl_props_set_arg_t;

static int
dsl_props_set_check(void *arg, dmu_tx_t *tx)
{
	dsl_props_set_arg_t *dpsa = arg;
	dsl_pool_t *dp = dmu_tx_pool(tx);
	dsl_dataset_t *ds;
	objset_t *os = NULL;
	uint64_t version;
	nvpair_t *elem = NULL;
	int err;

	err = dsl_dataset_hold(dp, dpsa->dpsa_dsname, FTAG, &ds);
	if (err != 0)
		return (err);

	err = dmu_objset_from_ds(ds, &os);
	if (err != 0) {
		dsl_dataset_rele(ds, FTAG);
		return (err);
	}

	version = spa_version(ds->ds_dir->dd_pool->dp_spa);
	while ((elem = nvlist_next_nvpair(dpsa->dpsa_props, elem)) != NULL) {
		const char *prop_name = nvpair_name(elem);
		zfs_prop_t prop = zfs_name_to_prop(prop_name);

		if (strlen(prop_name) >= ZAP_MAXNAMELEN) {
			dsl_dataset_rele(ds, FTAG);
			return (SET_ERROR(ENAMETOOLONG));
		}

		/*
		 * Deduplication and WRC cannot be used together
		 * This code returns error also for case when
		 * WRC is ON, DEDUP is off and a user tries
		 * to do DEDUP=off, because in this case the code
		 * will be more complex, but benefit is too small
		 */
		if (prop == ZFS_PROP_DEDUP) {
			if (os->os_wrc_root_ds_obj != 0) {
				dsl_dataset_rele(ds, FTAG);
				return (SET_ERROR(EKZFS_WRCCONFLICT));
			}

			/*
			 * Need to be sure that children DS
			 * do not use writecache
			 */
			err = dmu_objset_find_dp(ds->ds_dir->dd_pool,
			    ds->ds_dir->dd_object,
			    dsl_prop_wrc_mode_check_child_cb, &prop,
			    DS_FIND_CHILDREN);
			if (err != 0) {
				dsl_dataset_rele(ds, FTAG);
				return (err);
			}
		}

		if (prop == ZFS_PROP_WRC_MODE) {
			uint64_t wrc_mode_new = 0;
			data_type_t elem_type = nvpair_type(elem);

			if (elem_type == DATA_TYPE_UINT64)
				wrc_mode_new = fnvpair_value_uint64(elem);

			if (os->os_wrc_root_ds_obj == ds->ds_object &&
			    elem_type == DATA_TYPE_UINT64) {

				/*
				 * ZFS_WRC_MODE_OFF_DELAYED means that
				 * the coresponding wrc_instance is in
				 * transition state: from ON to OFF
				 * so ON/OFF is not permitted
				 */
				if (os->os_wrc_mode ==
				    ZFS_WRC_MODE_OFF_DELAYED) {
					dsl_dataset_rele(ds, FTAG);
					return (SET_ERROR(EINPROGRESS));
				}

				ASSERT3U(os->os_wrc_mode, ==, ZFS_WRC_MODE_ON);

				/* Check for double ON */
				if (wrc_mode_new == ZFS_WRC_MODE_ON) {
					dsl_dataset_rele(ds, FTAG);
					return (SET_ERROR(EALREADY));
				}
			}

			err = dsl_prop_wrc_mode_check(ds, os);
			if (err != 0) {
				dsl_dataset_rele(ds, FTAG);
				return (err);
			}

			/* Check for double OFF */
			if (os->os_wrc_root_ds_obj == 0 &&
			    elem_type == DATA_TYPE_UINT64 &&
			    wrc_mode_new == ZFS_WRC_MODE_OFF) {
				dsl_dataset_rele(ds, FTAG);
				return (SET_ERROR(EALREADY));
			}

			continue;
		}

		if (nvpair_type(elem) == DATA_TYPE_STRING) {
			char *valstr = fnvpair_value_string(elem);
			if (strlen(valstr) >= (version <
			    SPA_VERSION_STMF_PROP ?
			    ZAP_OLDMAXVALUELEN : ZAP_MAXVALUELEN)) {
				dsl_dataset_rele(ds, FTAG);
				return (SET_ERROR(E2BIG));
			}
		}

	}

	if (ds->ds_is_snapshot && version < SPA_VERSION_SNAP_PROPS) {
		dsl_dataset_rele(ds, FTAG);
		return (SET_ERROR(ENOTSUP));
	}
	dsl_dataset_rele(ds, FTAG);
	return (0);
}

void
dsl_props_set_sync_impl(dsl_dataset_t *ds, zprop_source_t source,
    nvlist_t *props, dmu_tx_t *tx)
{
	nvpair_t *elem = NULL;

	while ((elem = nvlist_next_nvpair(props, elem)) != NULL) {
		nvpair_t *pair = elem;

		if (nvpair_type(pair) == DATA_TYPE_NVLIST) {
			/*
			 * dsl_prop_get_all_impl() returns properties in this
			 * format.
			 */
			nvlist_t *attrs = fnvpair_value_nvlist(pair);
			pair = fnvlist_lookup_nvpair(attrs, ZPROP_VALUE);
		}

		if (nvpair_type(pair) == DATA_TYPE_STRING) {
			const char *value = fnvpair_value_string(pair);
			dsl_prop_set_sync_impl(ds, nvpair_name(pair),
			    source, 1, strlen(value) + 1, value, tx);
		} else if (nvpair_type(pair) == DATA_TYPE_UINT64) {
			const char *propname = nvpair_name(pair);
			zfs_prop_t prop = zfs_name_to_prop(propname);
			uint64_t intval = fnvpair_value_uint64(pair);

			if (prop == ZFS_PROP_WRC_MODE) {
				wrc_mode_prop_val_t val;

				/*
				 * Disabling WRC involves the following:
				 * 1) all the subsequent data writes will
				 * stop using special vdev
				 * 2) already wrcached data blocks (with
				 * TXG <= txg_off below) will gradually
				 * migrated from special vdev
				 *
				 * To handle this need to remember TXG.
				 * WRC will be completely disabled for this DS,
				 * after WRC-window cross this TXG
				 */
				val.txg_off = (intval == 0) ? tx->tx_txg : 0;
				val.root_ds_object = ds->ds_object;
				val.flags = 0;

				dsl_prop_set_sync_impl(ds, nvpair_name(pair),
				    source, 8, WRC_MODE_PROP_VAL_SZ, &val, tx);
			} else {
				dsl_prop_set_sync_impl(ds, nvpair_name(pair),
				    source, sizeof (intval), 1, &intval, tx);
			}
		} else if (nvpair_type(pair) == DATA_TYPE_BOOLEAN) {
			dsl_prop_set_sync_impl(ds, nvpair_name(pair),
			    source, 0, 0, NULL, tx);
		} else {
			panic("invalid nvpair type");
		}
	}
}

static void
dsl_props_set_sync(void *arg, dmu_tx_t *tx)
{
	dsl_props_set_arg_t *dpsa = arg;
	dsl_pool_t *dp = dmu_tx_pool(tx);
	dsl_dataset_t *ds;

	VERIFY0(dsl_dataset_hold(dp, dpsa->dpsa_dsname, FTAG, &ds));
	dsl_props_set_sync_impl(ds, dpsa->dpsa_source, dpsa->dpsa_props, tx);
	dsl_dataset_rele(ds, FTAG);
}

/*
 * All-or-nothing; if any prop can't be set, nothing will be modified.
 */
int
dsl_props_set(const char *dsname, zprop_source_t source, nvlist_t *props)
{
	dsl_props_set_arg_t dpsa;
	int nblks = 0;

	dpsa.dpsa_dsname = dsname;
	dpsa.dpsa_source = source;
	dpsa.dpsa_props = props;

	/*
	 * If the source includes NONE, then we will only be removing entries
	 * from the ZAP object.  In that case don't check for ENOSPC.
	 */
	if ((source & ZPROP_SRC_NONE) == 0)
		nblks = 2 * fnvlist_num_pairs(props);

	return (dsl_sync_task(dsname, dsl_props_set_check, dsl_props_set_sync,
	    &dpsa, nblks, ZFS_SPACE_CHECK_RESERVED));
}

typedef enum dsl_prop_getflags {
	DSL_PROP_GET_INHERITING = 0x1,	/* searching parent of target ds */
	DSL_PROP_GET_SNAPSHOT = 0x2,	/* snapshot dataset */
	DSL_PROP_GET_LOCAL = 0x4,	/* local properties */
	DSL_PROP_GET_RECEIVED = 0x8	/* received properties */
} dsl_prop_getflags_t;

static int
dsl_prop_get_all_impl(objset_t *mos, uint64_t propobj,
    const char *setpoint, dsl_prop_getflags_t flags, nvlist_t *nv)
{
	zap_cursor_t zc;
	zap_attribute_t za;
	int err = 0;

	for (zap_cursor_init(&zc, mos, propobj);
	    (err = zap_cursor_retrieve(&zc, &za)) == 0;
	    zap_cursor_advance(&zc)) {
		nvlist_t *propval;
		zfs_prop_t prop;
		char buf[ZAP_MAXNAMELEN];
		char *valstr;
		const char *suffix;
		const char *propname;
		const char *source;

		suffix = strchr(za.za_name, '$');

		if (suffix == NULL) {
			/*
			 * Skip local properties if we only want received
			 * properties.
			 */
			if (flags & DSL_PROP_GET_RECEIVED)
				continue;

			propname = za.za_name;
			source = setpoint;
		} else if (strcmp(suffix, ZPROP_INHERIT_SUFFIX) == 0) {
			/* Skip explicitly inherited entries. */
			continue;
		} else if (strcmp(suffix, ZPROP_RECVD_SUFFIX) == 0) {
			if (flags & DSL_PROP_GET_LOCAL)
				continue;

			(void) strncpy(buf, za.za_name, (suffix - za.za_name));
			buf[suffix - za.za_name] = '\0';
			propname = buf;

			if (!(flags & DSL_PROP_GET_RECEIVED)) {
				/* Skip if locally overridden. */
				err = zap_contains(mos, propobj, propname);
				if (err == 0)
					continue;
				if (err != ENOENT)
					break;

				/* Skip if explicitly inherited. */
				valstr = kmem_asprintf("%s%s", propname,
				    ZPROP_INHERIT_SUFFIX);
				err = zap_contains(mos, propobj, valstr);
				strfree(valstr);
				if (err == 0)
					continue;
				if (err != ENOENT)
					break;
			}

			source = ((flags & DSL_PROP_GET_INHERITING) ?
			    setpoint : ZPROP_SOURCE_VAL_RECVD);
		} else {
			/*
			 * For backward compatibility, skip suffixes we don't
			 * recognize.
			 */
			continue;
		}

		prop = zfs_name_to_prop(propname);

		/* Skip non-inheritable properties. */
		if ((flags & DSL_PROP_GET_INHERITING) && prop != ZPROP_INVAL &&
		    !zfs_prop_inheritable(prop))
			continue;

		/* Skip properties not valid for this type. */
		if ((flags & DSL_PROP_GET_SNAPSHOT) && prop != ZPROP_INVAL &&
		    !zfs_prop_valid_for_type(prop, ZFS_TYPE_SNAPSHOT))
			continue;

		/* Skip properties already defined. */
		if (nvlist_exists(nv, propname))
			continue;

		VERIFY(nvlist_alloc(&propval, NV_UNIQUE_NAME, KM_SLEEP) == 0);
		if (za.za_integer_length == 1) {
			/*
			 * String property
			 */
			char *tmp = kmem_alloc(za.za_num_integers,
			    KM_SLEEP);
			err = zap_lookup(mos, propobj,
			    za.za_name, 1, za.za_num_integers, tmp);
			if (err != 0) {
				kmem_free(tmp, za.za_num_integers);
				break;
			}

			VERIFY(nvlist_add_string(propval, ZPROP_VALUE,
			    tmp) == 0);
			kmem_free(tmp, za.za_num_integers);
		} else {
			/*
			 * Integer property
			 */
			ASSERT(za.za_integer_length == 8);

			if (prop == ZFS_PROP_WRC_MODE) {
				wrc_mode_prop_val_t val;

				ASSERT(za.za_num_integers ==
				    WRC_MODE_PROP_VAL_SZ);

				err = zap_lookup(mos, propobj,
				    za.za_name, 8, za.za_num_integers, &val);
				if (err != 0)
					break;

				if (val.root_ds_object != 0 &&
				    val.txg_off == 0)
					za.za_first_integer = ZFS_WRC_MODE_ON;
				else
					za.za_first_integer = ZFS_WRC_MODE_OFF;
			}

			(void) nvlist_add_uint64(propval, ZPROP_VALUE,
			    za.za_first_integer);
		}

		VERIFY(nvlist_add_string(propval, ZPROP_SOURCE, source) == 0);
		VERIFY(nvlist_add_nvlist(nv, propname, propval) == 0);
		nvlist_free(propval);
	}
	zap_cursor_fini(&zc);
	if (err == ENOENT)
		err = 0;
	return (err);
}

/*
 * Iterate over all properties for this dataset and return them in an nvlist.
 */
static int
dsl_prop_get_all_ds(dsl_dataset_t *ds, nvlist_t **nvp,
    dsl_prop_getflags_t flags)
{
	dsl_dir_t *dd = ds->ds_dir;
	dsl_pool_t *dp = dd->dd_pool;
	objset_t *mos = dp->dp_meta_objset;
	int err = 0;
	char setpoint[MAXNAMELEN];

	VERIFY(nvlist_alloc(nvp, NV_UNIQUE_NAME, KM_SLEEP) == 0);

	if (ds->ds_is_snapshot)
		flags |= DSL_PROP_GET_SNAPSHOT;

	ASSERT(dsl_pool_config_held(dp));

	if (dsl_dataset_phys(ds)->ds_props_obj != 0) {
		ASSERT(flags & DSL_PROP_GET_SNAPSHOT);
		dsl_dataset_name(ds, setpoint);
		err = dsl_prop_get_all_impl(mos,
		    dsl_dataset_phys(ds)->ds_props_obj, setpoint, flags, *nvp);
		if (err)
			goto out;
	}

	for (; dd != NULL; dd = dd->dd_parent) {
		if (dd != ds->ds_dir || (flags & DSL_PROP_GET_SNAPSHOT)) {
			if (flags & (DSL_PROP_GET_LOCAL |
			    DSL_PROP_GET_RECEIVED))
				break;
			flags |= DSL_PROP_GET_INHERITING;
		}
		dsl_dir_name(dd, setpoint);
		err = dsl_prop_get_all_impl(mos,
		    dsl_dir_phys(dd)->dd_props_zapobj, setpoint, flags, *nvp);
		if (err)
			break;
	}
out:
	return (err);
}

boolean_t
dsl_prop_get_hasrecvd(const char *dsname)
{
	uint64_t dummy;

	return (0 ==
	    dsl_prop_get_integer(dsname, ZPROP_HAS_RECVD, &dummy, NULL));
}

static int
dsl_prop_set_hasrecvd_impl(const char *dsname, zprop_source_t source)
{
	uint64_t version;
	spa_t *spa;
	int error = 0;

	VERIFY0(spa_open(dsname, &spa, FTAG));
	version = spa_version(spa);
	spa_close(spa, FTAG);

	if (version >= SPA_VERSION_RECVD_PROPS)
		error = dsl_prop_set_int(dsname, ZPROP_HAS_RECVD, source, 0);
	return (error);
}

/*
 * Call after successfully receiving properties to ensure that only the first
 * receive on or after SPA_VERSION_RECVD_PROPS blows away local properties.
 */
int
dsl_prop_set_hasrecvd(const char *dsname)
{
	int error = 0;
	if (!dsl_prop_get_hasrecvd(dsname))
		error = dsl_prop_set_hasrecvd_impl(dsname, ZPROP_SRC_LOCAL);
	return (error);
}

void
dsl_prop_unset_hasrecvd(const char *dsname)
{
	VERIFY0(dsl_prop_set_hasrecvd_impl(dsname, ZPROP_SRC_NONE));
}

int
dsl_prop_get_all(objset_t *os, nvlist_t **nvp)
{
	return (dsl_prop_get_all_ds(os->os_dsl_dataset, nvp, 0));
}

int
dsl_prop_get_received(const char *dsname, nvlist_t **nvp)
{
	objset_t *os;
	int error;

	/*
	 * Received properties are not distinguishable from local properties
	 * until the dataset has received properties on or after
	 * SPA_VERSION_RECVD_PROPS.
	 */
	dsl_prop_getflags_t flags = (dsl_prop_get_hasrecvd(dsname) ?
	    DSL_PROP_GET_RECEIVED : DSL_PROP_GET_LOCAL);

	error = dmu_objset_hold(dsname, FTAG, &os);
	if (error != 0)
		return (error);
	error = dsl_prop_get_all_ds(os->os_dsl_dataset, nvp, flags);
	dmu_objset_rele(os, FTAG);
	return (error);
}

void
dsl_prop_nvlist_add_uint64(nvlist_t *nv, zfs_prop_t prop, uint64_t value)
{
	nvlist_t *propval;
	const char *propname = zfs_prop_to_name(prop);
	uint64_t default_value;

	if (nvlist_lookup_nvlist(nv, propname, &propval) == 0) {
		VERIFY(nvlist_add_uint64(propval, ZPROP_VALUE, value) == 0);
		return;
	}

	VERIFY(nvlist_alloc(&propval, NV_UNIQUE_NAME, KM_SLEEP) == 0);
	VERIFY(nvlist_add_uint64(propval, ZPROP_VALUE, value) == 0);
	/* Indicate the default source if we can. */
	if (dodefault(prop, 8, 1, &default_value) == 0 &&
	    value == default_value) {
		VERIFY(nvlist_add_string(propval, ZPROP_SOURCE, "") == 0);
	}
	VERIFY(nvlist_add_nvlist(nv, propname, propval) == 0);
	nvlist_free(propval);
}

void
dsl_prop_nvlist_add_string(nvlist_t *nv, zfs_prop_t prop, const char *value)
{
	nvlist_t *propval;
	const char *propname = zfs_prop_to_name(prop);

	if (nvlist_lookup_nvlist(nv, propname, &propval) == 0) {
		VERIFY(nvlist_add_string(propval, ZPROP_VALUE, value) == 0);
		return;
	}

	VERIFY(nvlist_alloc(&propval, NV_UNIQUE_NAME, KM_SLEEP) == 0);
	VERIFY(nvlist_add_string(propval, ZPROP_VALUE, value) == 0);
	VERIFY(nvlist_add_nvlist(nv, propname, propval) == 0);
	nvlist_free(propval);
}<|MERGE_RESOLUTION|>--- conflicted
+++ resolved
@@ -22,11 +22,8 @@
  * Copyright (c) 2005, 2010, Oracle and/or its affiliates. All rights reserved.
  * Copyright (c) 2012, 2014 by Delphix. All rights reserved.
  * Copyright (c) 2013 Martin Matuska. All rights reserved.
-<<<<<<< HEAD
+ * Copyright 2015, Joyent, Inc.
  * Copyright 2016 Nexenta Systems, Inc.  All rights reserved.
-=======
- * Copyright 2015, Joyent, Inc.
->>>>>>> a1b1a2a0
  */
 
 #include <sys/zfs_context.h>
