/*
 * CDDL HEADER START
 *
 * The contents of this file are subject to the terms of the
 * Common Development and Distribution License (the "License").
 * You may not use this file except in compliance with the License.
 *
 * You can obtain a copy of the license at usr/src/OPENSOLARIS.LICENSE
 * or http://www.opensolaris.org/os/licensing.
 * See the License for the specific language governing permissions
 * and limitations under the License.
 *
 * When distributing Covered Code, include this CDDL HEADER in each
 * file and include the License file at usr/src/OPENSOLARIS.LICENSE.
 * If applicable, add the following below this CDDL HEADER, with the
 * fields enclosed by brackets "[]" replaced with your own identifying
 * information: Portions Copyright [yyyy] [name of copyright owner]
 *
 * CDDL HEADER END
 */
/*
 * Copyright (c) 2008, 2010, Oracle and/or its affiliates. All rights reserved.
<<<<<<< HEAD
 * Copyright 2015 Nexenta Systems, Inc.  All rights reserved.
 * Copyright (c) 2011, 2015 by Delphix. All rights reserved.
=======
>>>>>>> 4dfc19d7
 * Copyright 2016 Gary Mills
 * Copyright (c) 2011, 2016 by Delphix. All rights reserved.
 * Copyright 2017 Joyent, Inc.
 * Copyright (c) 2017 Datto Inc.
 */

#include <sys/dsl_scan.h>
#include <sys/dsl_pool.h>
#include <sys/dsl_dataset.h>
#include <sys/dsl_prop.h>
#include <sys/dsl_dir.h>
#include <sys/dsl_synctask.h>
#include <sys/dnode.h>
#include <sys/dmu_tx.h>
#include <sys/dmu_objset.h>
#include <sys/arc.h>
#include <sys/zap.h>
#include <sys/zio.h>
#include <sys/zfs_context.h>
#include <sys/fs/zfs.h>
#include <sys/zfs_znode.h>
#include <sys/spa_impl.h>
#include <sys/vdev_impl.h>
#include <sys/zil_impl.h>
#include <sys/zio_checksum.h>
#include <sys/ddt.h>
#include <sys/sa.h>
#include <sys/sa_impl.h>
#include <sys/zfeature.h>
#include <sys/abd.h>
#ifdef _KERNEL
#include <sys/zfs_vfsops.h>
#endif
#include <sys/range_tree.h>

extern int zfs_vdev_async_write_active_min_dirty_percent;

typedef struct {
	uint64_t	sds_dsobj;
	uint64_t	sds_txg;
	avl_node_t	sds_node;
} scan_ds_t;

typedef struct {
	dsl_scan_io_queue_t	*qri_queue;
	uint64_t		qri_limit;
} io_queue_run_info_t;

/*
 * This controls what conditions are placed on dsl_scan_sync_state():
 * SYNC_OPTIONAL) write out scn_phys iff scn_bytes_pending == 0
 * SYNC_MANDATORY) write out scn_phys always. scn_bytes_pending must be 0.
 * SYNC_CACHED) if scn_bytes_pending == 0, write out scn_phys. Otherwise
 *	write out the scn_phys_cached version.
 * See dsl_scan_sync_state for details.
 */
typedef enum {
	SYNC_OPTIONAL,
	SYNC_MANDATORY,
	SYNC_CACHED
} state_sync_type_t;

typedef int (scan_cb_t)(dsl_pool_t *, const blkptr_t *,
    const zbookmark_phys_t *);

static scan_cb_t dsl_scan_scrub_cb;
static void dsl_scan_cancel_sync(void *, dmu_tx_t *);
static void dsl_scan_sync_state(dsl_scan_t *scn, dmu_tx_t *tx,
    state_sync_type_t sync_type);
static boolean_t dsl_scan_restarting(dsl_scan_t *, dmu_tx_t *);

static int scan_ds_queue_compar(const void *a, const void *b);
static void scan_ds_queue_empty(dsl_scan_t *scn, boolean_t destroy);
static boolean_t scan_ds_queue_contains(dsl_scan_t *scn, uint64_t dsobj,
    uint64_t *txg);
static void scan_ds_queue_insert(dsl_scan_t *scn, uint64_t dsobj, uint64_t txg);
static void scan_ds_queue_remove(dsl_scan_t *scn, uint64_t dsobj);
static void scan_ds_queue_sync(dsl_scan_t *scn, dmu_tx_t *tx);

/*
 * Maximum number of parallelly executing I/Os per top-level vdev.
 * Tune with care. Very high settings (hundreds) are known to trigger
 * some firmware bugs and resets on certain SSDs.
 */
int zfs_top_maxinflight = 32;

int zfs_resilver_delay = 2;		/* number of ticks to delay resilver */
int zfs_scrub_delay = 4;		/* number of ticks to delay scrub */
int zfs_scan_idle = 50;			/* idle window in clock ticks */

/*
 * Minimum amount of data we dequeue if our queues are full and the
 * dirty data limit for a txg has been reached.
 */
uint64_t zfs_scan_dequeue_min =			16 << 20;
/*
 * The duration target we're aiming for a dsl_scan_sync to take due to our
 * dequeued data. If we go over that value, we lower the amount we dequeue
 * each run and vice versa. The bonus value below is just something we add
 * on top of he target value so that we have a little bit of fudging in case
 * some top-level vdevs finish before others - we want to keep the vdevs as
 * hot as possible.
 */
uint64_t zfs_scan_dequeue_run_target_ms =	2000;
uint64_t zfs_dequeue_run_bonus_ms =		1000;
#define	DEQUEUE_BONUS_MS_MAX			100000

boolean_t zfs_scan_direct = B_FALSE;	/* don't queue & sort zios, go direct */
uint64_t zfs_scan_max_ext_gap = 2 << 20;	/* bytes */
/* See scan_io_queue_mem_lim for details on the memory limit tunables */
uint64_t zfs_scan_mem_lim_fact = 20;		/* fraction of physmem */
uint64_t zfs_scan_mem_lim_soft_fact = 20;	/* fraction of mem lim above */
uint64_t zfs_scan_checkpoint_intval = 7200;	/* seconds */
/*
 * fill_weight is non-tunable at runtime, so we copy it at module init from
 * zfs_scan_fill_weight. Runtime adjustments to zfs_scan_fill_weight would
 * break queue sorting.
 */
uint64_t zfs_scan_fill_weight = 3;
static uint64_t fill_weight = 3;

/* See scan_io_queue_mem_lim for details on the memory limit tunables */
uint64_t zfs_scan_mem_lim_min = 16 << 20;	/* bytes */
uint64_t zfs_scan_mem_lim_soft_max = 128 << 20;	/* bytes */

#define	ZFS_SCAN_CHECKPOINT_INTVAL	SEC_TO_TICK(zfs_scan_checkpoint_intval)

int zfs_scan_min_time_ms = 1000; /* min millisecs to scrub per txg */
int zfs_free_min_time_ms = 1000; /* min millisecs to free per txg */
int zfs_resilver_min_time_ms = 3000; /* min millisecs to resilver per txg */
boolean_t zfs_no_scrub_io = B_FALSE; /* set to disable scrub i/o */
boolean_t zfs_no_scrub_prefetch = B_FALSE; /* set to disable scrub prefetch */
enum ddt_class zfs_scrub_ddt_class_max = DDT_CLASS_DUPLICATE;
int dsl_scan_delay_completion = B_FALSE; /* set to delay scan completion */
/* max number of blocks to free in a single TXG */
uint64_t zfs_free_max_blocks = UINT64_MAX;

#define	DSL_SCAN_IS_SCRUB_RESILVER(scn) \
	((scn)->scn_phys.scn_func == POOL_SCAN_SCRUB || \
	(scn)->scn_phys.scn_func == POOL_SCAN_RESILVER || \
	(scn)->scn_phys.scn_func == POOL_SCAN_MOS || \
	(scn)->scn_phys.scn_func == POOL_SCAN_META)

extern int zfs_txg_timeout;

/*
 * Enable/disable the processing of the free_bpobj object.
 */
boolean_t zfs_free_bpobj_enabled = B_TRUE;

/* the order has to match pool_scan_type */
static scan_cb_t *scan_funcs[POOL_SCAN_FUNCS] = {
	NULL,
	dsl_scan_scrub_cb,	/* POOL_SCAN_SCRUB */
	dsl_scan_scrub_cb,	/* POOL_SCAN_RESILVER */
	dsl_scan_scrub_cb,	/* POOL_SCAN_MOS */
	dsl_scan_scrub_cb,	/* POOL_SCAN_META */
};

typedef struct scan_io {
	uint64_t		sio_prop;
	uint64_t		sio_phys_birth;
	uint64_t		sio_birth;
	zio_cksum_t		sio_cksum;
	zbookmark_phys_t	sio_zb;
	union {
		avl_node_t	sio_addr_node;
		list_node_t	sio_list_node;
	} sio_nodes;
	uint64_t		sio_dva_word1;
	uint32_t		sio_asize;
	int			sio_flags;
} scan_io_t;

struct dsl_scan_io_queue {
	dsl_scan_t	*q_scn;
	vdev_t		*q_vd;

	kcondvar_t	q_cv;

	range_tree_t	*q_exts_by_addr;
	avl_tree_t	q_zios_by_addr;
	avl_tree_t	q_exts_by_size;

	/* number of bytes in queued zios - atomic ops */
	uint64_t	q_zio_bytes;

	range_seg_t	q_issuing_rs;
	uint64_t	q_num_issuing_zios;
};

#define	SCAN_IO_GET_OFFSET(sio)	\
	BF64_GET_SB((sio)->sio_dva_word1, 0, 63, SPA_MINBLOCKSHIFT, 0)
#define	SCAN_IO_SET_OFFSET(sio, offset) \
	BF64_SET_SB((sio)->sio_dva_word1, 0, 63, SPA_MINBLOCKSHIFT, 0, offset)

static void scan_io_queue_insert_cb(range_tree_t *rt, range_seg_t *rs,
    void *arg);
static void scan_io_queue_remove_cb(range_tree_t *rt, range_seg_t *rs,
    void *arg);
static void scan_io_queue_vacate_cb(range_tree_t *rt, void *arg);
static int ext_size_compar(const void *x, const void *y);
static int io_addr_compar(const void *x, const void *y);

static struct range_tree_ops scan_io_queue_ops = {
	.rtop_create = NULL,
	.rtop_destroy = NULL,
	.rtop_add = scan_io_queue_insert_cb,
	.rtop_remove = scan_io_queue_remove_cb,
	.rtop_vacate = scan_io_queue_vacate_cb
};

typedef enum {
	MEM_LIM_NONE,
	MEM_LIM_SOFT,
	MEM_LIM_HARD
} mem_lim_t;

static void dsl_scan_enqueue(dsl_pool_t *dp, const blkptr_t *bp,
    int zio_flags, const zbookmark_phys_t *zb);
static void scan_exec_io(dsl_pool_t *dp, const blkptr_t *bp, int zio_flags,
    const zbookmark_phys_t *zb, boolean_t limit_inflight);
static void scan_io_queue_insert(dsl_scan_t *scn, dsl_scan_io_queue_t *queue,
    const blkptr_t *bp, int dva_i, int zio_flags, const zbookmark_phys_t *zb);

static void scan_io_queues_run_one(io_queue_run_info_t *info);
static void scan_io_queues_run(dsl_scan_t *scn);
static mem_lim_t scan_io_queue_mem_lim(dsl_scan_t *scn);

static dsl_scan_io_queue_t *scan_io_queue_create(vdev_t *vd);
static void scan_io_queues_destroy(dsl_scan_t *scn);
static void dsl_scan_freed_dva(spa_t *spa, const blkptr_t *bp, int dva_i);

static inline boolean_t
dsl_scan_is_running(const dsl_scan_t *scn)
{
	return (scn->scn_phys.scn_state == DSS_SCANNING ||
	    scn->scn_phys.scn_state == DSS_FINISHING);
}

static inline void
sio2bp(const scan_io_t *sio, blkptr_t *bp, uint64_t vdev_id)
{
	bzero(bp, sizeof (*bp));
	DVA_SET_ASIZE(&bp->blk_dva[0], sio->sio_asize);
	DVA_SET_VDEV(&bp->blk_dva[0], vdev_id);
	bp->blk_dva[0].dva_word[1] = sio->sio_dva_word1;
	bp->blk_prop = sio->sio_prop;
	/*
	 * We must reset the special flag, because the rebuilt BP lacks
	 * a second DVA, so wbc_select_dva must not be allowed to run.
	 */
	BP_SET_SPECIAL(bp, 0);
	bp->blk_phys_birth = sio->sio_phys_birth;
	bp->blk_birth = sio->sio_birth;
	bp->blk_fill = 1;	/* we always only work with data pointers */
	bp->blk_cksum = sio->sio_cksum;
}

static inline void
bp2sio(const blkptr_t *bp, scan_io_t *sio, int dva_i)
{
	if (BP_IS_SPECIAL(bp))
		ASSERT3S(dva_i, ==, WBC_NORMAL_DVA);
	/* we discard the vdev guid, since we can deduce it from the queue */
	sio->sio_dva_word1 = bp->blk_dva[dva_i].dva_word[1];
	sio->sio_asize = DVA_GET_ASIZE(&bp->blk_dva[dva_i]);
	sio->sio_prop = bp->blk_prop;
	sio->sio_phys_birth = bp->blk_phys_birth;
	sio->sio_birth = bp->blk_birth;
	sio->sio_cksum = bp->blk_cksum;
}

void
dsl_scan_global_init()
{
	fill_weight = zfs_scan_fill_weight;
}

int
dsl_scan_init(dsl_pool_t *dp, uint64_t txg)
{
	int err;
	dsl_scan_t *scn;
	spa_t *spa = dp->dp_spa;
	uint64_t f;

	scn = dp->dp_scan = kmem_zalloc(sizeof (dsl_scan_t), KM_SLEEP);
	scn->scn_dp = dp;

	mutex_init(&scn->scn_sorted_lock, NULL, MUTEX_DEFAULT, NULL);
	mutex_init(&scn->scn_status_lock, NULL, MUTEX_DEFAULT, NULL);

	/*
	 * It's possible that we're resuming a scan after a reboot so
	 * make sure that the scan_async_destroying flag is initialized
	 * appropriately.
	 */
	ASSERT(!scn->scn_async_destroying);
	scn->scn_async_destroying = spa_feature_is_active(dp->dp_spa,
	    SPA_FEATURE_ASYNC_DESTROY);

	bcopy(&scn->scn_phys, &scn->scn_phys_cached, sizeof (scn->scn_phys));
	avl_create(&scn->scn_queue, scan_ds_queue_compar, sizeof (scan_ds_t),
	    offsetof(scan_ds_t, sds_node));

	err = zap_lookup(dp->dp_meta_objset, DMU_POOL_DIRECTORY_OBJECT,
	    "scrub_func", sizeof (uint64_t), 1, &f);
	if (err == 0) {
		/*
		 * There was an old-style scrub in progress.  Restart a
		 * new-style scrub from the beginning.
		 */
		scn->scn_restart_txg = txg;
		DTRACE_PROBE2(scan_init__old2new, dsl_scan_t *, scn,
		    uint64_t, txg);
		zfs_dbgmsg("old-style scrub was in progress; "
		    "restarting new-style scrub in txg %llu",
		    scn->scn_restart_txg);

		/*
		 * Load the queue obj from the old location so that it
		 * can be freed by dsl_scan_done().
		 */
		(void) zap_lookup(dp->dp_meta_objset, DMU_POOL_DIRECTORY_OBJECT,
		    "scrub_queue", sizeof (uint64_t), 1,
		    &scn->scn_phys.scn_queue_obj);
	} else {
		err = zap_lookup(dp->dp_meta_objset, DMU_POOL_DIRECTORY_OBJECT,
		    DMU_POOL_SCAN, sizeof (uint64_t), SCAN_PHYS_NUMINTS,
		    &scn->scn_phys);
		if (err == ENOENT)
			return (0);
		else if (err)
			return (err);

		/*
		 * We might be restarting after a reboot, so jump the issued
		 * counter to how far we've scanned. We know we're consistent
		 * up to here.
		 */
		scn->scn_bytes_issued = scn->scn_phys.scn_examined;

		if (dsl_scan_is_running(scn) &&
		    spa_prev_software_version(dp->dp_spa) < SPA_VERSION_SCAN) {
			/*
			 * A new-type scrub was in progress on an old
			 * pool, and the pool was accessed by old
			 * software.  Restart from the beginning, since
			 * the old software may have changed the pool in
			 * the meantime.
			 */
			scn->scn_restart_txg = txg;
			DTRACE_PROBE2(scan_init__new2old2new,
			    dsl_scan_t *, scn, uint64_t, txg);
			zfs_dbgmsg("new-style scrub was modified "
			    "by old software; restarting in txg %llu",
			    scn->scn_restart_txg);
		}
	}

	/* reload the queue into the in-core state */
	if (scn->scn_phys.scn_queue_obj != 0) {
		zap_cursor_t zc;
		zap_attribute_t za;

		for (zap_cursor_init(&zc, dp->dp_meta_objset,
		    scn->scn_phys.scn_queue_obj);
		    zap_cursor_retrieve(&zc, &za) == 0;
		    (void) zap_cursor_advance(&zc)) {
			scan_ds_queue_insert(scn, strtonum(za.za_name, NULL),
			    za.za_first_integer);
		}
		zap_cursor_fini(&zc);
	}

	spa_scan_stat_init(spa);
	return (0);
}

void
dsl_scan_fini(dsl_pool_t *dp)
{
	if (dp->dp_scan != NULL) {
		dsl_scan_t *scn = dp->dp_scan;

		mutex_destroy(&scn->scn_sorted_lock);
		mutex_destroy(&scn->scn_status_lock);
		if (scn->scn_taskq != NULL)
			taskq_destroy(scn->scn_taskq);
		scan_ds_queue_empty(scn, B_TRUE);

		kmem_free(dp->dp_scan, sizeof (dsl_scan_t));
		dp->dp_scan = NULL;
	}
}

/* ARGSUSED */
static int
dsl_scan_setup_check(void *arg, dmu_tx_t *tx)
{
	dsl_scan_t *scn = dmu_tx_pool(tx)->dp_scan;

	if (dsl_scan_is_running(scn))
		return (SET_ERROR(EBUSY));

	return (0);
}

static void
dsl_scan_setup_sync(void *arg, dmu_tx_t *tx)
{
	dsl_scan_t *scn = dmu_tx_pool(tx)->dp_scan;
	pool_scan_func_t *funcp = arg;
	dmu_object_type_t ot = 0;
	dsl_pool_t *dp = scn->scn_dp;
	spa_t *spa = dp->dp_spa;

	ASSERT(!dsl_scan_is_running(scn));
	ASSERT(*funcp > POOL_SCAN_NONE && *funcp < POOL_SCAN_FUNCS);
	bzero(&scn->scn_phys, sizeof (scn->scn_phys));
	scn->scn_phys.scn_func = *funcp;
	scn->scn_phys.scn_state = DSS_SCANNING;
	scn->scn_phys.scn_min_txg = 0;
	scn->scn_phys.scn_max_txg = tx->tx_txg;
	/* the entire DDT */
	scn->scn_phys.scn_ddt_class_max = spa->spa_ddt_class_max;
	scn->scn_phys.scn_start_time = gethrestime_sec();
	scn->scn_phys.scn_errors = 0;
	scn->scn_phys.scn_to_examine = spa->spa_root_vdev->vdev_stat.vs_alloc;
	scn->scn_restart_txg = 0;
	scn->scn_done_txg = 0;
	scn->scn_bytes_issued = 0;
	scn->scn_checkpointing = B_FALSE;
	scn->scn_last_checkpoint = 0;
	spa_scan_stat_init(spa);

	if (DSL_SCAN_IS_SCRUB_RESILVER(scn)) {
		scn->scn_phys.scn_ddt_class_max =
		    MIN(zfs_scrub_ddt_class_max, spa->spa_ddt_class_max);

		/* rewrite all disk labels */
		vdev_config_dirty(spa->spa_root_vdev);

		if (vdev_resilver_needed(spa->spa_root_vdev,
		    &scn->scn_phys.scn_min_txg, &scn->scn_phys.scn_max_txg)) {
			spa_event_notify(spa, NULL, NULL,
			    ESC_ZFS_RESILVER_START);
		} else {
			spa_event_notify(spa, NULL, NULL, ESC_ZFS_SCRUB_START);
		}

		spa->spa_scrub_started = B_TRUE;
		/*
		 * If this is an incremental scrub, limit the DDT scrub phase
		 * to just the auto-ditto class (for correctness); the rest
		 * of the scrub should go faster using top-down pruning.
		 */
		if (scn->scn_phys.scn_min_txg > TXG_INITIAL)
			scn->scn_phys.scn_ddt_class_max =
			    MIN(DDT_CLASS_DITTO, spa->spa_ddt_class_max);

	}

	/* back to the generic stuff */

	if (dp->dp_blkstats == NULL) {
		dp->dp_blkstats =
		    kmem_alloc(sizeof (zfs_all_blkstats_t), KM_SLEEP);
	}
	bzero(dp->dp_blkstats, sizeof (zfs_all_blkstats_t));

	if (spa_version(spa) < SPA_VERSION_DSL_SCRUB)
		ot = DMU_OT_ZAP_OTHER;

	scn->scn_phys.scn_queue_obj = zap_create(dp->dp_meta_objset,
	    ot ? ot : DMU_OT_SCAN_QUEUE, DMU_OT_NONE, 0, tx);

	bcopy(&scn->scn_phys, &scn->scn_phys_cached, sizeof (scn->scn_phys));

	dsl_scan_sync_state(scn, tx, SYNC_MANDATORY);

	spa_history_log_internal(spa, "scan setup", tx,
	    "func=%u mintxg=%llu maxtxg=%llu",
	    *funcp, scn->scn_phys.scn_min_txg, scn->scn_phys.scn_max_txg);
}

/* ARGSUSED */
static void
dsl_scan_done(dsl_scan_t *scn, boolean_t complete, dmu_tx_t *tx)
{
	static const char *old_names[] = {
		"scrub_bookmark",
		"scrub_ddt_bookmark",
		"scrub_ddt_class_max",
		"scrub_queue",
		"scrub_min_txg",
		"scrub_max_txg",
		"scrub_func",
		"scrub_errors",
		NULL
	};

	dsl_pool_t *dp = scn->scn_dp;
	spa_t *spa = dp->dp_spa;
	int i;

	/* Remove any remnants of an old-style scrub. */
	for (i = 0; old_names[i]; i++) {
		(void) zap_remove(dp->dp_meta_objset,
		    DMU_POOL_DIRECTORY_OBJECT, old_names[i], tx);
	}

	if (scn->scn_phys.scn_queue_obj != 0) {
		VERIFY0(dmu_object_free(dp->dp_meta_objset,
		    scn->scn_phys.scn_queue_obj, tx));
		scn->scn_phys.scn_queue_obj = 0;
	}
	scan_ds_queue_empty(scn, B_FALSE);

	scn->scn_phys.scn_flags &= ~DSF_SCRUB_PAUSED;

	/*
	 * If we were "restarted" from a stopped state, don't bother
	 * with anything else.
	 */
	if (!dsl_scan_is_running(scn)) {
		ASSERT(!scn->scn_is_sorted);
		return;
	}

	if (scn->scn_is_sorted) {
		scan_io_queues_destroy(scn);
		scn->scn_is_sorted = B_FALSE;

		if (scn->scn_taskq != NULL) {
			taskq_destroy(scn->scn_taskq);
			scn->scn_taskq = NULL;
		}
	}

	scn->scn_phys.scn_state = complete ? DSS_FINISHED : DSS_CANCELED;

	if (dsl_scan_restarting(scn, tx))
		spa_history_log_internal(spa, "scan aborted, restarting", tx,
		    "errors=%llu", spa_get_errlog_size(spa));
	else if (!complete)
		spa_history_log_internal(spa, "scan cancelled", tx,
		    "errors=%llu", spa_get_errlog_size(spa));
	else
		spa_history_log_internal(spa, "scan done", tx,
		    "errors=%llu", spa_get_errlog_size(spa));

	if (DSL_SCAN_IS_SCRUB_RESILVER(scn)) {
		mutex_enter(&spa->spa_scrub_lock);
		while (spa->spa_scrub_inflight > 0) {
			cv_wait(&spa->spa_scrub_io_cv,
			    &spa->spa_scrub_lock);
		}
		mutex_exit(&spa->spa_scrub_lock);
		spa->spa_scrub_started = B_FALSE;
		spa->spa_scrub_active = B_FALSE;

		/*
		 * If the scrub/resilver completed, update all DTLs to
		 * reflect this.  Whether it succeeded or not, vacate
		 * all temporary scrub DTLs.
		 */
		vdev_dtl_reassess(spa->spa_root_vdev, tx->tx_txg,
		    complete ? scn->scn_phys.scn_max_txg : 0, B_TRUE);
		if (complete) {
			spa_event_notify(spa, NULL, NULL,
			    scn->scn_phys.scn_min_txg ?
			    ESC_ZFS_RESILVER_FINISH : ESC_ZFS_SCRUB_FINISH);
		}
		spa_errlog_rotate(spa);

		/*
		 * We may have finished replacing a device.
		 * Let the async thread assess this and handle the detach.
		 */
		spa_async_request(spa, SPA_ASYNC_RESILVER_DONE);
	}

	scn->scn_phys.scn_end_time = gethrestime_sec();

	ASSERT(!dsl_scan_is_running(scn));

	/*
	 * If the special-vdev does not have any errors after
	 * SCRUB/RESILVER we need to drop flag that does not
	 * allow to write to special
	 */
	spa_special_check_errors(spa);
}

/* ARGSUSED */
static int
dsl_scan_cancel_check(void *arg, dmu_tx_t *tx)
{
	dsl_scan_t *scn = dmu_tx_pool(tx)->dp_scan;

	if (!dsl_scan_is_running(scn))
		return (SET_ERROR(ENOENT));
	return (0);
}

/* ARGSUSED */
static void
dsl_scan_cancel_sync(void *arg, dmu_tx_t *tx)
{
	dsl_scan_t *scn = dmu_tx_pool(tx)->dp_scan;

	dsl_scan_done(scn, B_FALSE, tx);
	dsl_scan_sync_state(scn, tx, SYNC_MANDATORY);
}

int
dsl_scan_cancel(dsl_pool_t *dp)
{
	return (dsl_sync_task(spa_name(dp->dp_spa), dsl_scan_cancel_check,
	    dsl_scan_cancel_sync, NULL, 3, ZFS_SPACE_CHECK_RESERVED));
}

boolean_t
dsl_scan_is_paused_scrub(const dsl_scan_t *scn)
{
	if (dsl_scan_scrubbing(scn->scn_dp) &&
	    scn->scn_phys.scn_flags & DSF_SCRUB_PAUSED)
		return (B_TRUE);

	return (B_FALSE);
}

static int
dsl_scrub_pause_resume_check(void *arg, dmu_tx_t *tx)
{
	pool_scrub_cmd_t *cmd = arg;
	dsl_pool_t *dp = dmu_tx_pool(tx);
	dsl_scan_t *scn = dp->dp_scan;

	if (*cmd == POOL_SCRUB_PAUSE) {
		/* can't pause a scrub when there is no in-progress scrub */
		if (!dsl_scan_scrubbing(dp))
			return (SET_ERROR(ENOENT));

		/* can't pause a paused scrub */
		if (dsl_scan_is_paused_scrub(scn))
			return (SET_ERROR(EBUSY));
	} else if (*cmd != POOL_SCRUB_NORMAL) {
		return (SET_ERROR(ENOTSUP));
	}

	return (0);
}

static void
dsl_scrub_pause_resume_sync(void *arg, dmu_tx_t *tx)
{
	pool_scrub_cmd_t *cmd = arg;
	dsl_pool_t *dp = dmu_tx_pool(tx);
	spa_t *spa = dp->dp_spa;
	dsl_scan_t *scn = dp->dp_scan;

	if (*cmd == POOL_SCRUB_PAUSE) {
		/* can't pause a scrub when there is no in-progress scrub */
		spa->spa_scan_pass_scrub_pause = gethrestime_sec();
		scn->scn_phys.scn_flags |= DSF_SCRUB_PAUSED;
		dsl_scan_sync_state(scn, tx);
	} else {
		ASSERT3U(*cmd, ==, POOL_SCRUB_NORMAL);
		if (dsl_scan_is_paused_scrub(scn)) {
			/*
			 * We need to keep track of how much time we spend
			 * paused per pass so that we can adjust the scrub rate
			 * shown in the output of 'zpool status'
			 */
			spa->spa_scan_pass_scrub_spent_paused +=
			    gethrestime_sec() - spa->spa_scan_pass_scrub_pause;
			spa->spa_scan_pass_scrub_pause = 0;
			scn->scn_phys.scn_flags &= ~DSF_SCRUB_PAUSED;
			dsl_scan_sync_state(scn, tx);
		}
	}
}

/*
 * Set scrub pause/resume state if it makes sense to do so
 */
int
dsl_scrub_set_pause_resume(const dsl_pool_t *dp, pool_scrub_cmd_t cmd)
{
	return (dsl_sync_task(spa_name(dp->dp_spa),
	    dsl_scrub_pause_resume_check, dsl_scrub_pause_resume_sync, &cmd, 3,
	    ZFS_SPACE_CHECK_RESERVED));
}

boolean_t
dsl_scan_scrubbing(const dsl_pool_t *dp)
{
	dsl_scan_t *scn = dp->dp_scan;

	if (scn->scn_phys.scn_state == DSS_SCANNING &&
	    scn->scn_phys.scn_func == POOL_SCAN_SCRUB)
		return (B_TRUE);

	return (B_FALSE);
}

static void dsl_scan_visitbp(blkptr_t *bp, const zbookmark_phys_t *zb,
    dnode_phys_t *dnp, dsl_dataset_t *ds, dsl_scan_t *scn,
    dmu_objset_type_t ostype, dmu_tx_t *tx);
static void dsl_scan_visitdnode(dsl_scan_t *, dsl_dataset_t *ds,
    dmu_objset_type_t ostype,
    dnode_phys_t *dnp, uint64_t object, dmu_tx_t *tx);

void
dsl_free(dsl_pool_t *dp, uint64_t txg, const blkptr_t *bp)
{
	zio_free(dp->dp_spa, txg, bp);
}

void
dsl_free_sync(zio_t *pio, dsl_pool_t *dp, uint64_t txg, const blkptr_t *bpp)
{
	ASSERT(dsl_pool_sync_context(dp));
	zio_nowait(zio_free_sync(pio, dp->dp_spa, txg, bpp, pio->io_flags));
}

static uint64_t
dsl_scan_ds_maxtxg(dsl_dataset_t *ds)
{
	uint64_t smt = ds->ds_dir->dd_pool->dp_scan->scn_phys.scn_max_txg;
	if (ds->ds_is_snapshot)
		return (MIN(smt, dsl_dataset_phys(ds)->ds_creation_txg));
	return (smt);
}

static int
scan_ds_queue_compar(const void *a, const void *b)
{
	const scan_ds_t *sds_a = a, *sds_b = b;

	if (sds_a->sds_dsobj < sds_b->sds_dsobj)
		return (-1);
	if (sds_a->sds_dsobj == sds_b->sds_dsobj)
		return (0);
	return (1);
}

static void
scan_ds_queue_empty(dsl_scan_t *scn, boolean_t destroy)
{
	void *cookie = NULL;
	scan_ds_t *sds;
	while ((sds = avl_destroy_nodes(&scn->scn_queue, &cookie)) !=
	    NULL)
		kmem_free(sds, sizeof (*sds));
	if (destroy)
		avl_destroy(&scn->scn_queue);
}

static boolean_t
scan_ds_queue_contains(dsl_scan_t *scn, uint64_t dsobj, uint64_t *txg)
{
	scan_ds_t srch, *sds;

	srch.sds_dsobj = dsobj;
	sds = avl_find(&scn->scn_queue, &srch, NULL);
	if (sds != NULL && txg != NULL)
		*txg = sds->sds_txg;
	return (sds != NULL);
}

static void
scan_ds_queue_insert(dsl_scan_t *scn, uint64_t dsobj, uint64_t txg)
{
	scan_ds_t *sds;
	avl_index_t where;

	sds = kmem_zalloc(sizeof (*sds), KM_SLEEP);
	sds->sds_dsobj = dsobj;
	sds->sds_txg = txg;

	VERIFY3P(avl_find(&scn->scn_queue, sds, &where), ==, NULL);
	avl_insert(&scn->scn_queue, sds, where);
}

static void
scan_ds_queue_remove(dsl_scan_t *scn, uint64_t dsobj)
{
	scan_ds_t srch, *sds;

	srch.sds_dsobj = dsobj;

	sds = avl_find(&scn->scn_queue, &srch, NULL);
	VERIFY(sds != NULL);
	avl_remove(&scn->scn_queue, sds);
	kmem_free(sds, sizeof (*sds));
}

static void
scan_ds_queue_sync(dsl_scan_t *scn, dmu_tx_t *tx)
{
	dsl_pool_t *dp = scn->scn_dp;
	spa_t *spa = dp->dp_spa;
	dmu_object_type_t ot = (spa_version(spa) >= SPA_VERSION_DSL_SCRUB) ?
	    DMU_OT_SCAN_QUEUE : DMU_OT_ZAP_OTHER;

	ASSERT0(scn->scn_bytes_pending);
	ASSERT(scn->scn_phys.scn_queue_obj != 0);

	VERIFY0(dmu_object_free(dp->dp_meta_objset,
	    scn->scn_phys.scn_queue_obj, tx));
	scn->scn_phys.scn_queue_obj = zap_create(dp->dp_meta_objset, ot,
	    DMU_OT_NONE, 0, tx);
	for (scan_ds_t *sds = avl_first(&scn->scn_queue);
	    sds != NULL; sds = AVL_NEXT(&scn->scn_queue, sds)) {
		VERIFY0(zap_add_int_key(dp->dp_meta_objset,
		    scn->scn_phys.scn_queue_obj, sds->sds_dsobj,
		    sds->sds_txg, tx));
	}
}

/*
 * Writes out a persistent dsl_scan_phys_t record to the pool directory.
 * Because we can be running in the block sorting algorithm, we do not always
 * want to write out the record, only when it is "safe" to do so. This safety
 * condition is achieved by making sure that the sorting queues are empty
 * (scn_bytes_pending==0). The sync'ed state could be inconsistent with how
 * much actual scanning progress has been made. What kind of sync is performed
 * specified by the sync_type argument. If the sync is optional, we only
 * sync if the queues are empty. If the sync is mandatory, we do a hard VERIFY
 * to make sure that the queues are empty. The third possible state is a
 * "cached" sync. This is done in response to:
 * 1) The dataset that was in the last sync'ed dsl_scan_phys_t having been
 *	destroyed, so we wouldn't be able to restart scanning from it.
 * 2) The snapshot that was in the last sync'ed dsl_scan_phys_t having been
 *	superseded by a newer snapshot.
 * 3) The dataset that was in the last sync'ed dsl_scan_phys_t having been
 *	swapped with its clone.
 * In all cases, a cached sync simply rewrites the last record we've written,
 * just slightly modified. For the modifications that are performed to the
 * last written dsl_scan_phys_t, see dsl_scan_ds_destroyed,
 * dsl_scan_ds_snapshotted and dsl_scan_ds_clone_swapped.
 */
static void
dsl_scan_sync_state(dsl_scan_t *scn, dmu_tx_t *tx, state_sync_type_t sync_type)
{
	mutex_enter(&scn->scn_status_lock);
	ASSERT(sync_type != SYNC_MANDATORY || scn->scn_bytes_pending == 0);
	if (scn->scn_bytes_pending == 0) {
		if (scn->scn_phys.scn_queue_obj != 0)
			scan_ds_queue_sync(scn, tx);
		VERIFY0(zap_update(scn->scn_dp->dp_meta_objset,
		    DMU_POOL_DIRECTORY_OBJECT,
		    DMU_POOL_SCAN, sizeof (uint64_t), SCAN_PHYS_NUMINTS,
		    &scn->scn_phys, tx));
		bcopy(&scn->scn_phys, &scn->scn_phys_cached,
		    sizeof (scn->scn_phys));
		scn->scn_checkpointing = B_FALSE;
		scn->scn_last_checkpoint = ddi_get_lbolt();
	} else if (sync_type == SYNC_CACHED) {
		VERIFY0(zap_update(scn->scn_dp->dp_meta_objset,
		    DMU_POOL_DIRECTORY_OBJECT,
		    DMU_POOL_SCAN, sizeof (uint64_t), SCAN_PHYS_NUMINTS,
		    &scn->scn_phys_cached, tx));
	}
	mutex_exit(&scn->scn_status_lock);
}

static boolean_t
dsl_scan_check_suspend(dsl_scan_t *scn, const zbookmark_phys_t *zb)
{
	/* we never skip user/group accounting objects */
	if (zb && (int64_t)zb->zb_object < 0)
		return (B_FALSE);

	if (scn->scn_suspending)
		return (B_TRUE); /* we're already suspending */

	if (!ZB_IS_ZERO(&scn->scn_phys.scn_bookmark))
		return (B_FALSE); /* we're resuming */

	/* We only know how to resume from level-0 blocks. */
	if (zb && zb->zb_level != 0)
		return (B_FALSE);

	/*
	 * We suspend if:
	 *  - we have scanned for the maximum time: an entire txg
	 *    timeout (default 5 sec)
	 *  or
	 *  - we have scanned for at least the minimum time (default 1 sec
	 *    for scrub, 3 sec for resilver), and either we have sufficient
	 *    dirty data that we are starting to write more quickly
	 *    (default 30%), or someone is explicitly waiting for this txg
	 *    to complete.
	 *  or
	 *  - the spa is shutting down because this pool is being exported
	 *    or the machine is rebooting.
	 *  or
	 *  - the scan queue has reached its memory use limit
	 */
	int mintime = (scn->scn_phys.scn_func == POOL_SCAN_RESILVER) ?
	    zfs_resilver_min_time_ms : zfs_scan_min_time_ms;
	uint64_t elapsed_nanosecs = gethrtime() - scn->scn_sync_start_time;
	int dirty_pct = scn->scn_dp->dp_dirty_total * 100 / zfs_dirty_data_max;
	if (elapsed_nanosecs / NANOSEC >= zfs_txg_timeout ||
	    (NSEC2MSEC(elapsed_nanosecs) > mintime &&
	    (txg_sync_waiting(scn->scn_dp) ||
	    dirty_pct >= zfs_vdev_async_write_active_min_dirty_percent)) ||
	    spa_shutting_down(scn->scn_dp->dp_spa) || scn->scn_clearing ||
	    scan_io_queue_mem_lim(scn) == MEM_LIM_HARD) {
		if (zb) {
<<<<<<< HEAD
			DTRACE_PROBE1(scan_pause, zbookmark_phys_t *, zb);
			dprintf("pausing at bookmark %llx/%llx/%llx/%llx\n",
=======
			dprintf("suspending at bookmark %llx/%llx/%llx/%llx\n",
>>>>>>> 4dfc19d7
			    (longlong_t)zb->zb_objset,
			    (longlong_t)zb->zb_object,
			    (longlong_t)zb->zb_level,
			    (longlong_t)zb->zb_blkid);
			scn->scn_phys.scn_bookmark = *zb;
		} else {
			DTRACE_PROBE1(scan_pause_ddt, ddt_bookmark_t *,
			    &scn->scn_phys.scn_ddt_bookmark);
			dprintf("pausing at DDT bookmark %llx/%llx/%llx/%llx\n",
			    (longlong_t)scn->scn_phys.scn_ddt_bookmark.
			    ddb_class,
			    (longlong_t)scn->scn_phys.scn_ddt_bookmark.
			    ddb_type,
			    (longlong_t)scn->scn_phys.scn_ddt_bookmark.
			    ddb_checksum,
			    (longlong_t)scn->scn_phys.scn_ddt_bookmark.
			    ddb_cursor);
		}
<<<<<<< HEAD
		scn->scn_pausing = B_TRUE;
=======
		dprintf("suspending at DDT bookmark %llx/%llx/%llx/%llx\n",
		    (longlong_t)scn->scn_phys.scn_ddt_bookmark.ddb_class,
		    (longlong_t)scn->scn_phys.scn_ddt_bookmark.ddb_type,
		    (longlong_t)scn->scn_phys.scn_ddt_bookmark.ddb_checksum,
		    (longlong_t)scn->scn_phys.scn_ddt_bookmark.ddb_cursor);
		scn->scn_suspending = B_TRUE;
>>>>>>> 4dfc19d7
		return (B_TRUE);
	}
	return (B_FALSE);
}

typedef struct zil_scan_arg {
	dsl_pool_t	*zsa_dp;
	zil_header_t	*zsa_zh;
} zil_scan_arg_t;

/* ARGSUSED */
static int
dsl_scan_zil_block(zilog_t *zilog, blkptr_t *bp, void *arg, uint64_t claim_txg)
{
	zil_scan_arg_t *zsa = arg;
	dsl_pool_t *dp = zsa->zsa_dp;
	dsl_scan_t *scn = dp->dp_scan;
	zil_header_t *zh = zsa->zsa_zh;
	zbookmark_phys_t zb;

	if (BP_IS_HOLE(bp) || bp->blk_birth <= scn->scn_phys.scn_cur_min_txg)
		return (0);

	/*
	 * One block ("stubby") can be allocated a long time ago; we
	 * want to visit that one because it has been allocated
	 * (on-disk) even if it hasn't been claimed (even though for
	 * scrub there's nothing to do to it).
	 */
	if (claim_txg == 0 && bp->blk_birth >= spa_first_txg(dp->dp_spa))
		return (0);

	SET_BOOKMARK(&zb, zh->zh_log.blk_cksum.zc_word[ZIL_ZC_OBJSET],
	    ZB_ZIL_OBJECT, ZB_ZIL_LEVEL, bp->blk_cksum.zc_word[ZIL_ZC_SEQ]);

	VERIFY(0 == scan_funcs[scn->scn_phys.scn_func](dp, bp, &zb));
	return (0);
}

/* ARGSUSED */
static int
dsl_scan_zil_record(zilog_t *zilog, lr_t *lrc, void *arg, uint64_t claim_txg)
{
	if (lrc->lrc_txtype == TX_WRITE) {
		zil_scan_arg_t *zsa = arg;
		dsl_pool_t *dp = zsa->zsa_dp;
		dsl_scan_t *scn = dp->dp_scan;
		zil_header_t *zh = zsa->zsa_zh;
		lr_write_t *lr = (lr_write_t *)lrc;
		blkptr_t *bp = &lr->lr_blkptr;
		zbookmark_phys_t zb;

		if (BP_IS_HOLE(bp) ||
		    bp->blk_birth <= scn->scn_phys.scn_cur_min_txg)
			return (0);

		/*
		 * birth can be < claim_txg if this record's txg is
		 * already txg sync'ed (but this log block contains
		 * other records that are not synced)
		 */
		if (claim_txg == 0 || bp->blk_birth < claim_txg)
			return (0);

		SET_BOOKMARK(&zb, zh->zh_log.blk_cksum.zc_word[ZIL_ZC_OBJSET],
		    lr->lr_foid, ZB_ZIL_LEVEL,
		    lr->lr_offset / BP_GET_LSIZE(bp));

		VERIFY(0 == scan_funcs[scn->scn_phys.scn_func](dp, bp, &zb));
	}
	return (0);
}

static void
dsl_scan_zil(dsl_pool_t *dp, zil_header_t *zh)
{
	uint64_t claim_txg = zh->zh_claim_txg;
	zil_scan_arg_t zsa = { dp, zh };
	zilog_t *zilog;

	/*
	 * We only want to visit blocks that have been claimed but not yet
	 * replayed (or, in read-only mode, blocks that *would* be claimed).
	 */
	if (claim_txg == 0 && spa_writeable(dp->dp_spa))
		return;

	zilog = zil_alloc(dp->dp_meta_objset, zh);

	(void) zil_parse(zilog, dsl_scan_zil_block, dsl_scan_zil_record, &zsa,
	    claim_txg);

	zil_free(zilog);
}

/* ARGSUSED */
static void
dsl_scan_prefetch(dsl_scan_t *scn, arc_buf_t *buf, blkptr_t *bp,
    uint64_t objset, uint64_t object, uint64_t blkid)
{
	zbookmark_phys_t czb;
	arc_flags_t flags = ARC_FLAG_NOWAIT | ARC_FLAG_PREFETCH;

	if (zfs_no_scrub_prefetch)
		return;

	if (BP_IS_HOLE(bp) || bp->blk_birth <= scn->scn_phys.scn_min_txg ||
	    (BP_GET_LEVEL(bp) == 0 && BP_GET_TYPE(bp) != DMU_OT_DNODE))
		return;

	SET_BOOKMARK(&czb, objset, object, BP_GET_LEVEL(bp), blkid);

	(void) arc_read(scn->scn_zio_root, scn->scn_dp->dp_spa, bp,
	    NULL, NULL, ZIO_PRIORITY_ASYNC_READ,
	    ZIO_FLAG_CANFAIL | ZIO_FLAG_SCAN_THREAD, &flags, &czb);
}

static boolean_t
dsl_scan_check_resume(dsl_scan_t *scn, const dnode_phys_t *dnp,
    const zbookmark_phys_t *zb)
{
	/*
	 * We never skip over user/group accounting objects (obj<0)
	 */
	if (!ZB_IS_ZERO(&scn->scn_phys.scn_bookmark) &&
	    (int64_t)zb->zb_object >= 0) {
		/*
		 * If we already visited this bp & everything below (in
		 * a prior txg sync), don't bother doing it again.
		 */
		if (zbookmark_subtree_completed(dnp, zb,
		    &scn->scn_phys.scn_bookmark))
			return (B_TRUE);

		/*
		 * If we found the block we're trying to resume from, or
		 * we went past it to a different object, zero it out to
		 * indicate that it's OK to start checking for suspending
		 * again.
		 */
		if (bcmp(zb, &scn->scn_phys.scn_bookmark, sizeof (*zb)) == 0 ||
		    zb->zb_object > scn->scn_phys.scn_bookmark.zb_object) {
			DTRACE_PROBE1(scan_resume, zbookmark_phys_t *, zb);
			dprintf("resuming at %llx/%llx/%llx/%llx\n",
			    (longlong_t)zb->zb_objset,
			    (longlong_t)zb->zb_object,
			    (longlong_t)zb->zb_level,
			    (longlong_t)zb->zb_blkid);
			bzero(&scn->scn_phys.scn_bookmark, sizeof (*zb));
		}
	}
	return (B_FALSE);
}

/*
 * Return nonzero on i/o error.
 * Return new buf to write out in *bufp.
 */
static int
dsl_scan_recurse(dsl_scan_t *scn, dsl_dataset_t *ds, dmu_objset_type_t ostype,
    dnode_phys_t *dnp, const blkptr_t *bp,
    const zbookmark_phys_t *zb, dmu_tx_t *tx)
{
	dsl_pool_t *dp = scn->scn_dp;
	int zio_flags = ZIO_FLAG_CANFAIL | ZIO_FLAG_SCAN_THREAD;
	int err;

	if (BP_GET_LEVEL(bp) > 0) {
		arc_flags_t flags = ARC_FLAG_WAIT;
		int i;
		blkptr_t *cbp;
		int epb = BP_GET_LSIZE(bp) >> SPA_BLKPTRSHIFT;
		arc_buf_t *buf;

		err = arc_read(NULL, dp->dp_spa, bp, arc_getbuf_func, &buf,
		    ZIO_PRIORITY_ASYNC_READ, zio_flags, &flags, zb);
		if (err) {
			atomic_inc_64(&scn->scn_phys.scn_errors);
			return (err);
		}
		for (i = 0, cbp = buf->b_data; i < epb; i++, cbp++) {
			dsl_scan_prefetch(scn, buf, cbp, zb->zb_objset,
			    zb->zb_object, zb->zb_blkid * epb + i);
		}
		for (i = 0, cbp = buf->b_data; i < epb; i++, cbp++) {
			zbookmark_phys_t czb;

			SET_BOOKMARK(&czb, zb->zb_objset, zb->zb_object,
			    zb->zb_level - 1,
			    zb->zb_blkid * epb + i);
			dsl_scan_visitbp(cbp, &czb, dnp,
			    ds, scn, ostype, tx);
		}
		arc_buf_destroy(buf, &buf);
	} else if (BP_GET_TYPE(bp) == DMU_OT_DNODE) {
		arc_flags_t flags = ARC_FLAG_WAIT;
		dnode_phys_t *cdnp;
		int i, j;
		int epb = BP_GET_LSIZE(bp) >> DNODE_SHIFT;
		arc_buf_t *buf;

		err = arc_read(NULL, dp->dp_spa, bp, arc_getbuf_func, &buf,
		    ZIO_PRIORITY_ASYNC_READ, zio_flags, &flags, zb);
		if (err) {
			atomic_inc_64(&scn->scn_phys.scn_errors);
			return (err);
		}
		for (i = 0, cdnp = buf->b_data; i < epb; i++, cdnp++) {
			for (j = 0; j < cdnp->dn_nblkptr; j++) {
				blkptr_t *cbp = &cdnp->dn_blkptr[j];
				dsl_scan_prefetch(scn, buf, cbp,
				    zb->zb_objset, zb->zb_blkid * epb + i, j);
			}
		}
		for (i = 0, cdnp = buf->b_data; i < epb; i++, cdnp++) {
			dsl_scan_visitdnode(scn, ds, ostype,
			    cdnp, zb->zb_blkid * epb + i, tx);
		}

		arc_buf_destroy(buf, &buf);
	} else if (BP_GET_TYPE(bp) == DMU_OT_OBJSET) {
		arc_flags_t flags = ARC_FLAG_WAIT;
		objset_phys_t *osp;
		arc_buf_t *buf;

		err = arc_read(NULL, dp->dp_spa, bp, arc_getbuf_func, &buf,
		    ZIO_PRIORITY_ASYNC_READ, zio_flags, &flags, zb);
		if (err) {
			atomic_inc_64(&scn->scn_phys.scn_errors);
			return (err);
		}

		osp = buf->b_data;

		dsl_scan_visitdnode(scn, ds, osp->os_type,
		    &osp->os_meta_dnode, DMU_META_DNODE_OBJECT, tx);

		if (OBJSET_BUF_HAS_USERUSED(buf)) {
			/*
			 * We also always visit user/group accounting
			 * objects, and never skip them, even if we are
			 * suspending.  This is necessary so that the space
			 * deltas from this txg get integrated.
			 */
			dsl_scan_visitdnode(scn, ds, osp->os_type,
			    &osp->os_groupused_dnode,
			    DMU_GROUPUSED_OBJECT, tx);
			dsl_scan_visitdnode(scn, ds, osp->os_type,
			    &osp->os_userused_dnode,
			    DMU_USERUSED_OBJECT, tx);
		}
		arc_buf_destroy(buf, &buf);
	}

	return (0);
}

static void
dsl_scan_visitdnode(dsl_scan_t *scn, dsl_dataset_t *ds,
    dmu_objset_type_t ostype, dnode_phys_t *dnp,
    uint64_t object, dmu_tx_t *tx)
{
	int j;

	for (j = 0; j < dnp->dn_nblkptr; j++) {
		zbookmark_phys_t czb;

		SET_BOOKMARK(&czb, ds ? ds->ds_object : 0, object,
		    dnp->dn_nlevels - 1, j);
		dsl_scan_visitbp(&dnp->dn_blkptr[j],
		    &czb, dnp, ds, scn, ostype, tx);
	}

	if (dnp->dn_flags & DNODE_FLAG_SPILL_BLKPTR) {
		zbookmark_phys_t czb;
		SET_BOOKMARK(&czb, ds ? ds->ds_object : 0, object,
		    0, DMU_SPILL_BLKID);
		dsl_scan_visitbp(&dnp->dn_spill,
		    &czb, dnp, ds, scn, ostype, tx);
	}
}

/*
 * The arguments are in this order because mdb can only print the
 * first 5; we want them to be useful.
 */
static void
dsl_scan_visitbp(blkptr_t *bp, const zbookmark_phys_t *zb,
    dnode_phys_t *dnp, dsl_dataset_t *ds, dsl_scan_t *scn,
    dmu_objset_type_t ostype, dmu_tx_t *tx)
{
	dsl_pool_t *dp = scn->scn_dp;
	arc_buf_t *buf = NULL;
	blkptr_t bp_toread = *bp;

	/* ASSERT(pbuf == NULL || arc_released(pbuf)); */

	if (dsl_scan_check_suspend(scn, zb))
		return;

	if (dsl_scan_check_resume(scn, dnp, zb))
		return;

	if (BP_IS_HOLE(bp))
		return;

	scn->scn_visited_this_txg++;

#ifdef	_KERNEL
	DTRACE_PROBE7(scan_visitbp, blkptr_t *, bp, zbookmark_phys_t *, zb,
	    dnode_phys_t *, dnp, dsl_dataset_t *, ds, dsl_scan_t *, scn,
	    dmu_objset_type_t, ostype, dmu_tx_t *, tx);
#endif	/* _KERNEL */
	dprintf_bp(bp,
	    "visiting ds=%p/%llu zb=%llx/%llx/%llx/%llx bp=%p",
	    ds, ds ? ds->ds_object : 0,
	    zb->zb_objset, zb->zb_object, zb->zb_level, zb->zb_blkid,
	    bp);

	if (bp->blk_birth <= scn->scn_phys.scn_cur_min_txg)
		return;

	if (dsl_scan_recurse(scn, ds, ostype, dnp, &bp_toread, zb, tx) != 0)
		return;

	/*
	 * If dsl_scan_ddt() has already visited this block, it will have
	 * already done any translations or scrubbing, so don't call the
	 * callback again.
	 */
	if (ddt_class_contains(dp->dp_spa,
	    scn->scn_phys.scn_ddt_class_max, bp)) {
		ASSERT(buf == NULL);
		return;
	}

	/*
	 * If this block is from the future (after cur_max_txg), then we
	 * are doing this on behalf of a deleted snapshot, and we will
	 * revisit the future block on the next pass of this dataset.
	 * Don't scan it now unless we need to because something
	 * under it was modified.
	 */
	if (BP_PHYSICAL_BIRTH(bp) <= scn->scn_phys.scn_cur_max_txg) {
		scan_funcs[scn->scn_phys.scn_func](dp, bp, zb);
	}
}

static void
dsl_scan_visit_rootbp(dsl_scan_t *scn, dsl_dataset_t *ds, blkptr_t *bp,
    dmu_tx_t *tx)
{
	zbookmark_phys_t zb;

	SET_BOOKMARK(&zb, ds ? ds->ds_object : DMU_META_OBJSET,
	    ZB_ROOT_OBJECT, ZB_ROOT_LEVEL, ZB_ROOT_BLKID);
	dsl_scan_visitbp(bp, &zb, NULL,
	    ds, scn, DMU_OST_NONE, tx);

	DTRACE_PROBE4(scan_finished, dsl_scan_t *, scn, dsl_dataset_t *, ds,
	    blkptr_t *, bp, dmu_tx_t *, tx);
	dprintf_ds(ds, "finished scan%s", "");
}

static void
ds_destroyed_scn_phys(dsl_dataset_t *ds, dsl_scan_phys_t *scn_phys)
{
	if (scn_phys->scn_bookmark.zb_objset == ds->ds_object) {
		if (ds->ds_is_snapshot) {
			/*
			 * Note:
			 *  - scn_cur_{min,max}_txg stays the same.
			 *  - Setting the flag is not really necessary if
			 *    scn_cur_max_txg == scn_max_txg, because there
			 *    is nothing after this snapshot that we care
			 *    about.  However, we set it anyway and then
			 *    ignore it when we retraverse it in
			 *    dsl_scan_visitds().
			 */
			scn_phys->scn_bookmark.zb_objset =
			    dsl_dataset_phys(ds)->ds_next_snap_obj;
			zfs_dbgmsg("destroying ds %llu; currently traversing; "
			    "reset zb_objset to %llu",
			    (u_longlong_t)ds->ds_object,
			    (u_longlong_t)dsl_dataset_phys(ds)->
			    ds_next_snap_obj);
			scn_phys->scn_flags |= DSF_VISIT_DS_AGAIN;
		} else {
			SET_BOOKMARK(&scn_phys->scn_bookmark,
			    ZB_DESTROYED_OBJSET, 0, 0, 0);
			zfs_dbgmsg("destroying ds %llu; currently traversing; "
			    "reset bookmark to -1,0,0,0",
			    (u_longlong_t)ds->ds_object);
		}
	}
}

/*
 * Invoked when a dataset is destroyed. We need to make sure that:
 *
 * 1) If it is the dataset that was currently being scanned, we write
 *	a new dsl_scan_phys_t and marking the objset reference in it
 *	as destroyed.
 * 2) Remove it from the work queue, if it was present.
 *
 * If the dataset was actually a snapshot, instead of marking the dataset
 * as destroyed, we instead substitute the next snapshot in line.
 */
void
dsl_scan_ds_destroyed(dsl_dataset_t *ds, dmu_tx_t *tx)
{
	dsl_pool_t *dp = ds->ds_dir->dd_pool;
	dsl_scan_t *scn = dp->dp_scan;
	uint64_t mintxg;

	if (!dsl_scan_is_running(scn))
		return;

	ds_destroyed_scn_phys(ds, &scn->scn_phys);
	ds_destroyed_scn_phys(ds, &scn->scn_phys_cached);

	if (scan_ds_queue_contains(scn, ds->ds_object, &mintxg)) {
		scan_ds_queue_remove(scn, ds->ds_object);
		if (ds->ds_is_snapshot)
			scan_ds_queue_insert(scn,
			    dsl_dataset_phys(ds)->ds_next_snap_obj, mintxg);
	}

	if (zap_lookup_int_key(dp->dp_meta_objset, scn->scn_phys.scn_queue_obj,
	    ds->ds_object, &mintxg) == 0) {
		DTRACE_PROBE3(scan_ds_destroyed__in_queue,
		    dsl_scan_t *, scn, dsl_dataset_t *, ds, dmu_tx_t *, tx);
		ASSERT3U(dsl_dataset_phys(ds)->ds_num_children, <=, 1);
		VERIFY3U(0, ==, zap_remove_int(dp->dp_meta_objset,
		    scn->scn_phys.scn_queue_obj, ds->ds_object, tx));
		if (ds->ds_is_snapshot) {
			/*
			 * We keep the same mintxg; it could be >
			 * ds_creation_txg if the previous snapshot was
			 * deleted too.
			 */
			VERIFY(zap_add_int_key(dp->dp_meta_objset,
			    scn->scn_phys.scn_queue_obj,
			    dsl_dataset_phys(ds)->ds_next_snap_obj,
			    mintxg, tx) == 0);
			zfs_dbgmsg("destroying ds %llu; in queue; "
			    "replacing with %llu",
			    (u_longlong_t)ds->ds_object,
			    (u_longlong_t)dsl_dataset_phys(ds)->
			    ds_next_snap_obj);
		} else {
			zfs_dbgmsg("destroying ds %llu; in queue; removing",
			    (u_longlong_t)ds->ds_object);
		}
	}

	/*
	 * dsl_scan_sync() should be called after this, and should sync
	 * out our changed state, but just to be safe, do it here.
	 */
	dsl_scan_sync_state(scn, tx, SYNC_CACHED);
}

static void
ds_snapshotted_bookmark(dsl_dataset_t *ds, zbookmark_phys_t *scn_bookmark)
{
	if (scn_bookmark->zb_objset == ds->ds_object) {
		scn_bookmark->zb_objset =
		    dsl_dataset_phys(ds)->ds_prev_snap_obj;
		zfs_dbgmsg("snapshotting ds %llu; currently traversing; "
		    "reset zb_objset to %llu",
		    (u_longlong_t)ds->ds_object,
		    (u_longlong_t)dsl_dataset_phys(ds)->ds_prev_snap_obj);
	}
}

/*
 * Called when a dataset is snapshotted. If we were currently traversing
 * this snapshot, we reset our bookmark to point at the newly created
 * snapshot. We also modify our work queue to remove the old snapshot and
 * replace with the new one.
 */
void
dsl_scan_ds_snapshotted(dsl_dataset_t *ds, dmu_tx_t *tx)
{
	dsl_pool_t *dp = ds->ds_dir->dd_pool;
	dsl_scan_t *scn = dp->dp_scan;
	uint64_t mintxg;

	if (!dsl_scan_is_running(scn))
		return;

	ASSERT(dsl_dataset_phys(ds)->ds_prev_snap_obj != 0);

	ds_snapshotted_bookmark(ds, &scn->scn_phys.scn_bookmark);
	ds_snapshotted_bookmark(ds, &scn->scn_phys_cached.scn_bookmark);

	if (scan_ds_queue_contains(scn, ds->ds_object, &mintxg)) {
		scan_ds_queue_remove(scn, ds->ds_object);
		scan_ds_queue_insert(scn,
		    dsl_dataset_phys(ds)->ds_prev_snap_obj, mintxg);
	}

	if (zap_lookup_int_key(dp->dp_meta_objset, scn->scn_phys.scn_queue_obj,
	    ds->ds_object, &mintxg) == 0) {
		DTRACE_PROBE3(scan_ds_snapshotted__in_queue,
		    dsl_scan_t *, scn, dsl_dataset_t *, ds, dmu_tx_t *, tx);

		VERIFY3U(0, ==, zap_remove_int(dp->dp_meta_objset,
		    scn->scn_phys.scn_queue_obj, ds->ds_object, tx));
		VERIFY(zap_add_int_key(dp->dp_meta_objset,
		    scn->scn_phys.scn_queue_obj,
		    dsl_dataset_phys(ds)->ds_prev_snap_obj, mintxg, tx) == 0);
		zfs_dbgmsg("snapshotting ds %llu; in queue; "
		    "replacing with %llu",
		    (u_longlong_t)ds->ds_object,
		    (u_longlong_t)dsl_dataset_phys(ds)->ds_prev_snap_obj);
	}

	dsl_scan_sync_state(scn, tx, SYNC_CACHED);
}

static void
ds_clone_swapped_bookmark(dsl_dataset_t *ds1, dsl_dataset_t *ds2,
    zbookmark_phys_t *scn_bookmark)
{
	if (scn_bookmark->zb_objset == ds1->ds_object) {
		scn_bookmark->zb_objset = ds2->ds_object;
		zfs_dbgmsg("clone_swap ds %llu; currently traversing; "
		    "reset zb_objset to %llu",
		    (u_longlong_t)ds1->ds_object,
		    (u_longlong_t)ds2->ds_object);
	} else if (scn_bookmark->zb_objset == ds2->ds_object) {
		scn_bookmark->zb_objset = ds1->ds_object;
		zfs_dbgmsg("clone_swap ds %llu; currently traversing; "
		    "reset zb_objset to %llu",
		    (u_longlong_t)ds2->ds_object,
		    (u_longlong_t)ds1->ds_object);
	}
}

/*
 * Called when a parent dataset and its clone are swapped. If we were
 * currently traversing the dataset, we need to switch to traversing the
 * newly promoted parent.
 */
void
dsl_scan_ds_clone_swapped(dsl_dataset_t *ds1, dsl_dataset_t *ds2, dmu_tx_t *tx)
{
	dsl_pool_t *dp = ds1->ds_dir->dd_pool;
	dsl_scan_t *scn = dp->dp_scan;
	uint64_t mintxg;

	if (!dsl_scan_is_running(scn))
		return;

	ds_clone_swapped_bookmark(ds1, ds2, &scn->scn_phys.scn_bookmark);
	ds_clone_swapped_bookmark(ds1, ds2, &scn->scn_phys_cached.scn_bookmark);

	if (scan_ds_queue_contains(scn, ds1->ds_object, &mintxg)) {
		scan_ds_queue_remove(scn, ds1->ds_object);
		scan_ds_queue_insert(scn, ds2->ds_object, mintxg);
	}
	if (scan_ds_queue_contains(scn, ds2->ds_object, &mintxg)) {
		scan_ds_queue_remove(scn, ds2->ds_object);
		scan_ds_queue_insert(scn, ds1->ds_object, mintxg);
	}

	if (zap_lookup_int_key(dp->dp_meta_objset, scn->scn_phys.scn_queue_obj,
	    ds1->ds_object, &mintxg) == 0) {
		int err;

		DTRACE_PROBE4(scan_ds_clone_swapped__in_queue_ds1,
		    dsl_scan_t *, scn, dsl_dataset_t *, ds1,
		    dsl_dataset_t *, ds2, dmu_tx_t *, tx);
		ASSERT3U(mintxg, ==, dsl_dataset_phys(ds1)->ds_prev_snap_txg);
		ASSERT3U(mintxg, ==, dsl_dataset_phys(ds2)->ds_prev_snap_txg);
		VERIFY3U(0, ==, zap_remove_int(dp->dp_meta_objset,
		    scn->scn_phys.scn_queue_obj, ds1->ds_object, tx));
		err = zap_add_int_key(dp->dp_meta_objset,
		    scn->scn_phys.scn_queue_obj, ds2->ds_object, mintxg, tx);
		VERIFY(err == 0 || err == EEXIST);
		if (err == EEXIST) {
			/* Both were there to begin with */
			VERIFY(0 == zap_add_int_key(dp->dp_meta_objset,
			    scn->scn_phys.scn_queue_obj,
			    ds1->ds_object, mintxg, tx));
		}
		zfs_dbgmsg("clone_swap ds %llu; in queue; "
		    "replacing with %llu",
		    (u_longlong_t)ds1->ds_object,
		    (u_longlong_t)ds2->ds_object);
	}
	if (zap_lookup_int_key(dp->dp_meta_objset, scn->scn_phys.scn_queue_obj,
	    ds2->ds_object, &mintxg) == 0) {
		DTRACE_PROBE4(scan_ds_clone_swapped__in_queue_ds2,
		    dsl_scan_t *, scn, dsl_dataset_t *, ds1,
		    dsl_dataset_t *, ds2, dmu_tx_t *, tx);
		ASSERT3U(mintxg, ==, dsl_dataset_phys(ds1)->ds_prev_snap_txg);
		ASSERT3U(mintxg, ==, dsl_dataset_phys(ds2)->ds_prev_snap_txg);
		VERIFY3U(0, ==, zap_remove_int(dp->dp_meta_objset,
		    scn->scn_phys.scn_queue_obj, ds2->ds_object, tx));
		VERIFY(0 == zap_add_int_key(dp->dp_meta_objset,
		    scn->scn_phys.scn_queue_obj, ds1->ds_object, mintxg, tx));
		zfs_dbgmsg("clone_swap ds %llu; in queue; "
		    "replacing with %llu",
		    (u_longlong_t)ds2->ds_object,
		    (u_longlong_t)ds1->ds_object);
	}

	dsl_scan_sync_state(scn, tx, SYNC_CACHED);
}

/* ARGSUSED */
static int
enqueue_clones_cb(dsl_pool_t *dp, dsl_dataset_t *hds, void *arg)
{
	uint64_t originobj = *(uint64_t *)arg;
	dsl_dataset_t *ds;
	int err;
	dsl_scan_t *scn = dp->dp_scan;

	if (dsl_dir_phys(hds->ds_dir)->dd_origin_obj != originobj)
		return (0);

	err = dsl_dataset_hold_obj(dp, hds->ds_object, FTAG, &ds);
	if (err)
		return (err);

	while (dsl_dataset_phys(ds)->ds_prev_snap_obj != originobj) {
		dsl_dataset_t *prev;
		err = dsl_dataset_hold_obj(dp,
		    dsl_dataset_phys(ds)->ds_prev_snap_obj, FTAG, &prev);

		dsl_dataset_rele(ds, FTAG);
		if (err)
			return (err);
		ds = prev;
	}
	scan_ds_queue_insert(scn, ds->ds_object,
	    dsl_dataset_phys(ds)->ds_prev_snap_txg);
	dsl_dataset_rele(ds, FTAG);
	return (0);
}

static void
dsl_scan_visitds(dsl_scan_t *scn, uint64_t dsobj, dmu_tx_t *tx)
{
	dsl_pool_t *dp = scn->scn_dp;
	dsl_dataset_t *ds;
	objset_t *os;

	VERIFY3U(0, ==, dsl_dataset_hold_obj(dp, dsobj, FTAG, &ds));

	if (scn->scn_phys.scn_cur_min_txg >=
	    scn->scn_phys.scn_max_txg) {
		/*
		 * This can happen if this snapshot was created after the
		 * scan started, and we already completed a previous snapshot
		 * that was created after the scan started.  This snapshot
		 * only references blocks with:
		 *
		 *	birth < our ds_creation_txg
		 *	cur_min_txg is no less than ds_creation_txg.
		 *	We have already visited these blocks.
		 * or
		 *	birth > scn_max_txg
		 *	The scan requested not to visit these blocks.
		 *
		 * Subsequent snapshots (and clones) can reference our
		 * blocks, or blocks with even higher birth times.
		 * Therefore we do not need to visit them either,
		 * so we do not add them to the work queue.
		 *
		 * Note that checking for cur_min_txg >= cur_max_txg
		 * is not sufficient, because in that case we may need to
		 * visit subsequent snapshots.  This happens when min_txg > 0,
		 * which raises cur_min_txg.  In this case we will visit
		 * this dataset but skip all of its blocks, because the
		 * rootbp's birth time is < cur_min_txg.  Then we will
		 * add the next snapshots/clones to the work queue.
		 */
		char *dsname = kmem_alloc(MAXNAMELEN, KM_SLEEP);
		dsl_dataset_name(ds, dsname);
		zfs_dbgmsg("scanning dataset %llu (%s) is unnecessary because "
		    "cur_min_txg (%llu) >= max_txg (%llu)",
		    dsobj, dsname,
		    scn->scn_phys.scn_cur_min_txg,
		    scn->scn_phys.scn_max_txg);
		kmem_free(dsname, MAXNAMELEN);

		goto out;
	}

	if (dmu_objset_from_ds(ds, &os))
		goto out;

	/*
	 * Only the ZIL in the head (non-snapshot) is valid.  Even though
	 * snapshots can have ZIL block pointers (which may be the same
	 * BP as in the head), they must be ignored.  So we traverse the
	 * ZIL here, rather than in scan_recurse(), because the regular
	 * snapshot block-sharing rules don't apply to it.
	 */
	if (DSL_SCAN_IS_SCRUB_RESILVER(scn) && !ds->ds_is_snapshot)
		dsl_scan_zil(dp, &os->os_zil_header);

	/*
	 * Iterate over the bps in this ds.
	 */
	dmu_buf_will_dirty(ds->ds_dbuf, tx);
	rrw_enter(&ds->ds_bp_rwlock, RW_READER, FTAG);
	dsl_scan_visit_rootbp(scn, ds, &dsl_dataset_phys(ds)->ds_bp, tx);
	rrw_exit(&ds->ds_bp_rwlock, FTAG);

	char *dsname = kmem_alloc(ZFS_MAX_DATASET_NAME_LEN, KM_SLEEP);
	dsl_dataset_name(ds, dsname);
	zfs_dbgmsg("scanned dataset %llu (%s) with min=%llu max=%llu; "
	    "suspending=%u",
	    (longlong_t)dsobj, dsname,
	    (longlong_t)scn->scn_phys.scn_cur_min_txg,
	    (longlong_t)scn->scn_phys.scn_cur_max_txg,
	    (int)scn->scn_suspending);
	kmem_free(dsname, ZFS_MAX_DATASET_NAME_LEN);

<<<<<<< HEAD
	DTRACE_PROBE3(scan_done, dsl_scan_t *, scn, dsl_dataset_t *, ds,
	    dmu_tx_t *, tx);

	if (scn->scn_pausing)
=======
	if (scn->scn_suspending)
>>>>>>> 4dfc19d7
		goto out;

	/*
	 * We've finished this pass over this dataset.
	 */

	/*
	 * If we did not completely visit this dataset, do another pass.
	 */
	if (scn->scn_phys.scn_flags & DSF_VISIT_DS_AGAIN) {
		DTRACE_PROBE3(scan_incomplete, dsl_scan_t *, scn,
		    dsl_dataset_t *, ds, dmu_tx_t *, tx);
		zfs_dbgmsg("incomplete pass; visiting again");
		scn->scn_phys.scn_flags &= ~DSF_VISIT_DS_AGAIN;
		scan_ds_queue_insert(scn, ds->ds_object,
		    scn->scn_phys.scn_cur_max_txg);
		goto out;
	}

	/*
	 * Add descendent datasets to work queue.
	 */
	if (dsl_dataset_phys(ds)->ds_next_snap_obj != 0) {
		scan_ds_queue_insert(scn,
		    dsl_dataset_phys(ds)->ds_next_snap_obj,
		    dsl_dataset_phys(ds)->ds_creation_txg);
	}
	if (dsl_dataset_phys(ds)->ds_num_children > 1) {
		boolean_t usenext = B_FALSE;
		if (dsl_dataset_phys(ds)->ds_next_clones_obj != 0) {
			uint64_t count;
			/*
			 * A bug in a previous version of the code could
			 * cause upgrade_clones_cb() to not set
			 * ds_next_snap_obj when it should, leading to a
			 * missing entry.  Therefore we can only use the
			 * next_clones_obj when its count is correct.
			 */
			int err = zap_count(dp->dp_meta_objset,
			    dsl_dataset_phys(ds)->ds_next_clones_obj, &count);
			if (err == 0 &&
			    count == dsl_dataset_phys(ds)->ds_num_children - 1)
				usenext = B_TRUE;
		}

		if (usenext) {
			zap_cursor_t zc;
			zap_attribute_t za;
			for (zap_cursor_init(&zc, dp->dp_meta_objset,
			    dsl_dataset_phys(ds)->ds_next_clones_obj);
			    zap_cursor_retrieve(&zc, &za) == 0;
			    (void) zap_cursor_advance(&zc)) {
				scan_ds_queue_insert(scn,
				    strtonum(za.za_name, NULL),
				    dsl_dataset_phys(ds)->ds_creation_txg);
			}
			zap_cursor_fini(&zc);
		} else {
			VERIFY0(dmu_objset_find_dp(dp, dp->dp_root_dir_obj,
			    enqueue_clones_cb, &ds->ds_object,
			    DS_FIND_CHILDREN));
		}
	}

out:
	dsl_dataset_rele(ds, FTAG);
}

/* ARGSUSED */
static int
enqueue_cb(dsl_pool_t *dp, dsl_dataset_t *hds, void *arg)
{
	dsl_dataset_t *ds;
	int err;
	dsl_scan_t *scn = dp->dp_scan;

	err = dsl_dataset_hold_obj(dp, hds->ds_object, FTAG, &ds);
	if (err)
		return (err);

	while (dsl_dataset_phys(ds)->ds_prev_snap_obj != 0) {
		dsl_dataset_t *prev;
		err = dsl_dataset_hold_obj(dp,
		    dsl_dataset_phys(ds)->ds_prev_snap_obj, FTAG, &prev);
		if (err) {
			dsl_dataset_rele(ds, FTAG);
			return (err);
		}

		/*
		 * If this is a clone, we don't need to worry about it for now.
		 */
		if (dsl_dataset_phys(prev)->ds_next_snap_obj != ds->ds_object) {
			dsl_dataset_rele(ds, FTAG);
			dsl_dataset_rele(prev, FTAG);
			return (0);
		}
		dsl_dataset_rele(ds, FTAG);
		ds = prev;
	}

	scan_ds_queue_insert(scn, ds->ds_object,
	    dsl_dataset_phys(ds)->ds_prev_snap_txg);
	dsl_dataset_rele(ds, FTAG);
	return (0);
}

/*
 * Scrub/dedup interaction.
 *
 * If there are N references to a deduped block, we don't want to scrub it
 * N times -- ideally, we should scrub it exactly once.
 *
 * We leverage the fact that the dde's replication class (enum ddt_class)
 * is ordered from highest replication class (DDT_CLASS_DITTO) to lowest
 * (DDT_CLASS_UNIQUE) so that we may walk the DDT in that order.
 *
 * To prevent excess scrubbing, the scrub begins by walking the DDT
 * to find all blocks with refcnt > 1, and scrubs each of these once.
 * Since there are two replication classes which contain blocks with
 * refcnt > 1, we scrub the highest replication class (DDT_CLASS_DITTO) first.
 * Finally the top-down scrub begins, only visiting blocks with refcnt == 1.
 *
 * There would be nothing more to say if a block's refcnt couldn't change
 * during a scrub, but of course it can so we must account for changes
 * in a block's replication class.
 *
 * Here's an example of what can occur:
 *
 * If a block has refcnt > 1 during the DDT scrub phase, but has refcnt == 1
 * when visited during the top-down scrub phase, it will be scrubbed twice.
 * This negates our scrub optimization, but is otherwise harmless.
 *
 * If a block has refcnt == 1 during the DDT scrub phase, but has refcnt > 1
 * on each visit during the top-down scrub phase, it will never be scrubbed.
 * To catch this, ddt_sync_entry() notifies the scrub code whenever a block's
 * reference class transitions to a higher level (i.e DDT_CLASS_UNIQUE to
 * DDT_CLASS_DUPLICATE); if it transitions from refcnt == 1 to refcnt > 1
 * while a scrub is in progress, it scrubs the block right then.
 */
static void
dsl_scan_ddt(dsl_scan_t *scn, dmu_tx_t *tx)
{
	ddt_bookmark_t *ddb = &scn->scn_phys.scn_ddt_bookmark;
	ddt_entry_t dde = { 0 };
	int error;
	uint64_t n = 0;

	while ((error = ddt_walk(scn->scn_dp->dp_spa, ddb, &dde)) == 0) {
		ddt_t *ddt;

		if (ddb->ddb_class > scn->scn_phys.scn_ddt_class_max)
			break;
		DTRACE_PROBE1(scan_ddb, ddt_bookmark_t *, ddb);
		dprintf("visiting ddb=%llu/%llu/%llu/%llx\n",
		    (longlong_t)ddb->ddb_class,
		    (longlong_t)ddb->ddb_type,
		    (longlong_t)ddb->ddb_checksum,
		    (longlong_t)ddb->ddb_cursor);

		/* There should be no pending changes to the dedup table */
		ddt = scn->scn_dp->dp_spa->spa_ddt[ddb->ddb_checksum];
#ifdef ZFS_DEBUG
		for (uint_t i = 0; i < DDT_HASHSZ; i++)
			ASSERT(avl_first(&ddt->ddt_tree[i]) == NULL);
#endif
		dsl_scan_ddt_entry(scn, ddb->ddb_checksum, &dde, tx);
		n++;

		if (dsl_scan_check_suspend(scn, NULL))
			break;
	}

<<<<<<< HEAD
	DTRACE_PROBE2(scan_ddt_done, dsl_scan_t *, scn, uint64_t, n);
	zfs_dbgmsg("scanned %llu ddt entries with class_max = %u; pausing=%u",
	    (longlong_t)n, (int)scn->scn_phys.scn_ddt_class_max,
	    (int)scn->scn_pausing);
=======
	zfs_dbgmsg("scanned %llu ddt entries with class_max = %u; "
	    "suspending=%u", (longlong_t)n,
	    (int)scn->scn_phys.scn_ddt_class_max, (int)scn->scn_suspending);
>>>>>>> 4dfc19d7

	ASSERT(error == 0 || error == ENOENT);
	ASSERT(error != ENOENT ||
	    ddb->ddb_class > scn->scn_phys.scn_ddt_class_max);
}

/* ARGSUSED */
void
dsl_scan_ddt_entry(dsl_scan_t *scn, enum zio_checksum checksum,
    ddt_entry_t *dde, dmu_tx_t *tx)
{
	const ddt_key_t *ddk = &dde->dde_key;
	ddt_phys_t *ddp = dde->dde_phys;
	blkptr_t bp;
	zbookmark_phys_t zb = { 0 };

	if (scn->scn_phys.scn_state != DSS_SCANNING)
		return;

	for (int p = 0; p < DDT_PHYS_TYPES; p++, ddp++) {
		if (ddp->ddp_phys_birth == 0 ||
		    ddp->ddp_phys_birth > scn->scn_phys.scn_max_txg)
			continue;
		ddt_bp_create(checksum, ddk, ddp, &bp);

		scn->scn_visited_this_txg++;
		scan_funcs[scn->scn_phys.scn_func](scn->scn_dp, &bp, &zb);
	}
}

static void
dsl_scan_visit(dsl_scan_t *scn, dmu_tx_t *tx)
{
	dsl_pool_t *dp = scn->scn_dp;

	if (scn->scn_phys.scn_ddt_bookmark.ddb_class <=
	    scn->scn_phys.scn_ddt_class_max) {
		scn->scn_phys.scn_cur_min_txg = scn->scn_phys.scn_min_txg;
		scn->scn_phys.scn_cur_max_txg = scn->scn_phys.scn_max_txg;
		dsl_scan_ddt(scn, tx);
		if (scn->scn_suspending)
			return;
	}

	if (scn->scn_phys.scn_bookmark.zb_objset == DMU_META_OBJSET) {
		/* First do the MOS & ORIGIN */

		scn->scn_phys.scn_cur_min_txg = scn->scn_phys.scn_min_txg;
		scn->scn_phys.scn_cur_max_txg = scn->scn_phys.scn_max_txg;
		dsl_scan_visit_rootbp(scn, NULL,
		    &dp->dp_meta_rootbp, tx);
		spa_set_rootblkptr(dp->dp_spa, &dp->dp_meta_rootbp);
		if (scn->scn_suspending)
			return;

		if (spa_version(dp->dp_spa) < SPA_VERSION_DSL_SCRUB) {
			VERIFY0(dmu_objset_find_dp(dp, dp->dp_root_dir_obj,
			    enqueue_cb, NULL, DS_FIND_CHILDREN));
		} else {
			dsl_scan_visitds(scn,
			    dp->dp_origin_snap->ds_object, tx);
		}
		ASSERT(!scn->scn_suspending);
	} else if (scn->scn_phys.scn_bookmark.zb_objset !=
	    ZB_DESTROYED_OBJSET) {
		uint64_t dsobj = scn->scn_phys.scn_bookmark.zb_objset;
		/*
		 * If we were suspended, continue from here.  Note if the
		 * ds we were suspended on was deleted, the zb_objset may
		 * be -1, so we will skip this and find a new objset
		 * below.
		 */
<<<<<<< HEAD
		dsl_scan_visitds(scn, dsobj, tx);
		if (scn->scn_pausing)
=======
		dsl_scan_visitds(scn, scn->scn_phys.scn_bookmark.zb_objset, tx);
		if (scn->scn_suspending)
>>>>>>> 4dfc19d7
			return;
	}

	/*
	 * In case we were suspended right at the end of the ds, zero the
	 * bookmark so we don't think that we're still trying to resume.
	 */
	bzero(&scn->scn_phys.scn_bookmark, sizeof (zbookmark_phys_t));

	/* keep pulling things out of the zap-object-as-queue */
	for (scan_ds_t *sds = avl_first(&scn->scn_queue), *sds_next = NULL;
	    sds != NULL; sds = sds_next) {
		dsl_dataset_t *ds;
		uint64_t dsobj = sds->sds_dsobj;
		uint64_t txg = sds->sds_txg;

<<<<<<< HEAD
		sds_next = AVL_NEXT(&scn->scn_queue, sds);
		scan_ds_queue_remove(scn, dsobj);
		sds = NULL;	/* must not be touched after removal */
=======
		dsobj = zfs_strtonum(za.za_name, NULL);
		VERIFY3U(0, ==, zap_remove_int(dp->dp_meta_objset,
		    scn->scn_phys.scn_queue_obj, dsobj, tx));
>>>>>>> 4dfc19d7

		/* Set up min/max txg */
		VERIFY3U(0, ==, dsl_dataset_hold_obj(dp, dsobj, FTAG, &ds));
		if (txg != 0) {
			scn->scn_phys.scn_cur_min_txg =
			    MAX(scn->scn_phys.scn_min_txg, txg);
		} else {
			scn->scn_phys.scn_cur_min_txg =
			    MAX(scn->scn_phys.scn_min_txg,
			    dsl_dataset_phys(ds)->ds_prev_snap_txg);
		}
		scn->scn_phys.scn_cur_max_txg = dsl_scan_ds_maxtxg(ds);
		dsl_dataset_rele(ds, FTAG);

		dsl_scan_visitds(scn, dsobj, tx);
<<<<<<< HEAD
		if (scn->scn_pausing)
=======
		zap_cursor_fini(&zc);
		if (scn->scn_suspending)
>>>>>>> 4dfc19d7
			return;
	}
	/* No more objsets to fetch, we're done */
	scn->scn_phys.scn_bookmark.zb_objset = ZB_DESTROYED_OBJSET;
	ASSERT0(scn->scn_pausing);
}

static boolean_t
dsl_scan_free_should_suspend(dsl_scan_t *scn)
{
	uint64_t elapsed_nanosecs;

	if (zfs_recover)
		return (B_FALSE);

	if (scn->scn_visited_this_txg >= zfs_free_max_blocks)
		return (B_TRUE);

	elapsed_nanosecs = gethrtime() - scn->scn_sync_start_time;
	return (elapsed_nanosecs / NANOSEC > zfs_txg_timeout ||
	    (NSEC2MSEC(elapsed_nanosecs) > zfs_free_min_time_ms &&
	    txg_sync_waiting(scn->scn_dp)) ||
	    spa_shutting_down(scn->scn_dp->dp_spa));
}

static int
dsl_scan_free_block_cb(void *arg, const blkptr_t *bp, dmu_tx_t *tx)
{
	dsl_scan_t *scn = arg;

	if (!scn->scn_is_bptree ||
	    (BP_GET_LEVEL(bp) == 0 && BP_GET_TYPE(bp) != DMU_OT_OBJSET)) {
		if (dsl_scan_free_should_suspend(scn))
			return (SET_ERROR(ERESTART));
	}

	zio_nowait(zio_free_sync(scn->scn_zio_root, scn->scn_dp->dp_spa,
	    dmu_tx_get_txg(tx), bp, 0));
	dsl_dir_diduse_space(tx->tx_pool->dp_free_dir, DD_USED_HEAD,
	    -bp_get_dsize_sync(scn->scn_dp->dp_spa, bp),
	    -BP_GET_PSIZE(bp), -BP_GET_UCSIZE(bp), tx);
	scn->scn_visited_this_txg++;
	return (0);
}

boolean_t
dsl_scan_active(dsl_scan_t *scn)
{
	spa_t *spa = scn->scn_dp->dp_spa;
	uint64_t used = 0, comp, uncomp;

	if (spa->spa_load_state != SPA_LOAD_NONE)
		return (B_FALSE);
	if (spa_shutting_down(spa))
		return (B_FALSE);
<<<<<<< HEAD
	if (dsl_scan_is_running(scn) ||
=======
	if ((scn->scn_phys.scn_state == DSS_SCANNING &&
	    !dsl_scan_is_paused_scrub(scn)) ||
>>>>>>> 4dfc19d7
	    (scn->scn_async_destroying && !scn->scn_async_stalled))
		return (B_TRUE);

	if (spa_version(scn->scn_dp->dp_spa) >= SPA_VERSION_DEADLISTS) {
		(void) bpobj_space(&scn->scn_dp->dp_free_bpobj,
		    &used, &comp, &uncomp);
	}
	return (used != 0);
}

/* Called whenever a txg syncs. */
void
dsl_scan_sync(dsl_pool_t *dp, dmu_tx_t *tx)
{
	dsl_scan_t *scn = dp->dp_scan;
	spa_t *spa = dp->dp_spa;
	int err = 0;

	/*
	 * Check for scn_restart_txg before checking spa_load_state, so
	 * that we can restart an old-style scan while the pool is being
	 * imported (see dsl_scan_init).
	 */
	if (dsl_scan_restarting(scn, tx)) {
		pool_scan_func_t func = POOL_SCAN_SCRUB;
		dsl_scan_done(scn, B_FALSE, tx);
		if (vdev_resilver_needed(spa->spa_root_vdev, NULL, NULL))
			func = POOL_SCAN_RESILVER;
		zfs_dbgmsg("restarting scan func=%u txg=%llu",
		    func, tx->tx_txg);
		dsl_scan_setup_sync(&func, tx);
	}

	/*
	 * Only process scans in sync pass 1.
	 */
	if (spa_sync_pass(dp->dp_spa) > 1)
		return;

	/*
	 * If the spa is shutting down, then stop scanning. This will
	 * ensure that the scan does not dirty any new data during the
	 * shutdown phase.
	 */
	if (spa_shutting_down(spa))
		return;

	/*
	 * If the scan is inactive due to a stalled async destroy, try again.
	 */
	if (!scn->scn_async_stalled && !dsl_scan_active(scn))
		return;

	scn->scn_visited_this_txg = 0;
	scn->scn_suspending = B_FALSE;
	scn->scn_sync_start_time = gethrtime();
	spa->spa_scrub_active = B_TRUE;

	/*
	 * First process the async destroys.  If we suspend, don't do
	 * any scrubbing or resilvering.  This ensures that there are no
	 * async destroys while we are scanning, so the scan code doesn't
	 * have to worry about traversing it.  It is also faster to free the
	 * blocks than to scrub them.
	 */
	if (zfs_free_bpobj_enabled &&
	    spa_version(dp->dp_spa) >= SPA_VERSION_DEADLISTS) {
		scn->scn_is_bptree = B_FALSE;
		scn->scn_zio_root = zio_root(dp->dp_spa, NULL,
		    NULL, ZIO_FLAG_MUSTSUCCEED);
		err = bpobj_iterate(&dp->dp_free_bpobj,
		    dsl_scan_free_block_cb, scn, tx);
		VERIFY3U(0, ==, zio_wait(scn->scn_zio_root));

		if (err != 0 && err != ERESTART)
			zfs_panic_recover("error %u from bpobj_iterate()", err);
	}

	if (err == 0 && spa_feature_is_active(spa, SPA_FEATURE_ASYNC_DESTROY)) {
		ASSERT(scn->scn_async_destroying);
		scn->scn_is_bptree = B_TRUE;
		scn->scn_zio_root = zio_root(dp->dp_spa, NULL,
		    NULL, ZIO_FLAG_MUSTSUCCEED);
		err = bptree_iterate(dp->dp_meta_objset,
		    dp->dp_bptree_obj, B_TRUE, dsl_scan_free_block_cb, scn, tx);
		VERIFY0(zio_wait(scn->scn_zio_root));

		if (err == EIO || err == ECKSUM) {
			err = 0;
		} else if (err != 0 && err != ERESTART) {
			zfs_panic_recover("error %u from "
			    "traverse_dataset_destroyed()", err);
		}

		if (bptree_is_empty(dp->dp_meta_objset, dp->dp_bptree_obj)) {
			/* finished; deactivate async destroy feature */
			spa_feature_decr(spa, SPA_FEATURE_ASYNC_DESTROY, tx);
			ASSERT(!spa_feature_is_active(spa,
			    SPA_FEATURE_ASYNC_DESTROY));
			VERIFY0(zap_remove(dp->dp_meta_objset,
			    DMU_POOL_DIRECTORY_OBJECT,
			    DMU_POOL_BPTREE_OBJ, tx));
			VERIFY0(bptree_free(dp->dp_meta_objset,
			    dp->dp_bptree_obj, tx));
			dp->dp_bptree_obj = 0;
			scn->scn_async_destroying = B_FALSE;
			scn->scn_async_stalled = B_FALSE;
		} else {
			/*
			 * If we didn't make progress, mark the async
			 * destroy as stalled, so that we will not initiate
			 * a spa_sync() on its behalf.  Note that we only
			 * check this if we are not finished, because if the
			 * bptree had no blocks for us to visit, we can
			 * finish without "making progress".
			 */
			scn->scn_async_stalled =
			    (scn->scn_visited_this_txg == 0);
		}
	}
	if (scn->scn_visited_this_txg) {
		zfs_dbgmsg("freed %llu blocks in %llums from "
		    "free_bpobj/bptree txg %llu; err=%u",
		    (longlong_t)scn->scn_visited_this_txg,
		    (longlong_t)
		    NSEC2MSEC(gethrtime() - scn->scn_sync_start_time),
		    (longlong_t)tx->tx_txg, err);
		scn->scn_visited_this_txg = 0;

		/*
		 * Write out changes to the DDT that may be required as a
		 * result of the blocks freed.  This ensures that the DDT
		 * is clean when a scrub/resilver runs.
		 */
		ddt_sync(spa, tx->tx_txg);
	}
	if (err != 0)
		return;
	if (dp->dp_free_dir != NULL && !scn->scn_async_destroying &&
	    zfs_free_leak_on_eio &&
	    (dsl_dir_phys(dp->dp_free_dir)->dd_used_bytes != 0 ||
	    dsl_dir_phys(dp->dp_free_dir)->dd_compressed_bytes != 0 ||
	    dsl_dir_phys(dp->dp_free_dir)->dd_uncompressed_bytes != 0)) {
		/*
		 * We have finished background destroying, but there is still
		 * some space left in the dp_free_dir. Transfer this leaked
		 * space to the dp_leak_dir.
		 */
		if (dp->dp_leak_dir == NULL) {
			rrw_enter(&dp->dp_config_rwlock, RW_WRITER, FTAG);
			(void) dsl_dir_create_sync(dp, dp->dp_root_dir,
			    LEAK_DIR_NAME, tx);
			VERIFY0(dsl_pool_open_special_dir(dp,
			    LEAK_DIR_NAME, &dp->dp_leak_dir));
			rrw_exit(&dp->dp_config_rwlock, FTAG);
		}
		dsl_dir_diduse_space(dp->dp_leak_dir, DD_USED_HEAD,
		    dsl_dir_phys(dp->dp_free_dir)->dd_used_bytes,
		    dsl_dir_phys(dp->dp_free_dir)->dd_compressed_bytes,
		    dsl_dir_phys(dp->dp_free_dir)->dd_uncompressed_bytes, tx);
		dsl_dir_diduse_space(dp->dp_free_dir, DD_USED_HEAD,
		    -dsl_dir_phys(dp->dp_free_dir)->dd_used_bytes,
		    -dsl_dir_phys(dp->dp_free_dir)->dd_compressed_bytes,
		    -dsl_dir_phys(dp->dp_free_dir)->dd_uncompressed_bytes, tx);
	}
	if (dp->dp_free_dir != NULL && !scn->scn_async_destroying) {
		/* finished; verify that space accounting went to zero */
		ASSERT0(dsl_dir_phys(dp->dp_free_dir)->dd_used_bytes);
		ASSERT0(dsl_dir_phys(dp->dp_free_dir)->dd_compressed_bytes);
		ASSERT0(dsl_dir_phys(dp->dp_free_dir)->dd_uncompressed_bytes);
	}

	if (!dsl_scan_is_running(scn))
		return;

<<<<<<< HEAD
	if (!zfs_scan_direct) {
		if (!scn->scn_is_sorted)
			scn->scn_last_queue_run_time = 0;
		scn->scn_is_sorted = B_TRUE;
	}

	if (scn->scn_done_txg == tx->tx_txg ||
	    scn->scn_phys.scn_state == DSS_FINISHING) {
		ASSERT(!scn->scn_pausing);
		if (scn->scn_bytes_pending != 0) {
			ASSERT(scn->scn_is_sorted);
			scn->scn_phys.scn_state = DSS_FINISHING;
			goto finish;
		}
=======
	if (scn->scn_done_txg == tx->tx_txg) {
		ASSERT(!scn->scn_suspending);
>>>>>>> 4dfc19d7
		/* finished with scan. */
		zfs_dbgmsg("txg %llu scan complete", tx->tx_txg);
		dsl_scan_done(scn, B_TRUE, tx);
		ASSERT3U(spa->spa_scrub_inflight, ==, 0);
		dsl_scan_sync_state(scn, tx, SYNC_MANDATORY);
		return;
	}

	if (dsl_scan_is_paused_scrub(scn))
		return;

	if (scn->scn_phys.scn_ddt_bookmark.ddb_class <=
	    scn->scn_phys.scn_ddt_class_max) {
		zfs_dbgmsg("doing scan sync txg %llu; "
		    "ddt bm=%llu/%llu/%llu/%llx",
		    (longlong_t)tx->tx_txg,
		    (longlong_t)scn->scn_phys.scn_ddt_bookmark.ddb_class,
		    (longlong_t)scn->scn_phys.scn_ddt_bookmark.ddb_type,
		    (longlong_t)scn->scn_phys.scn_ddt_bookmark.ddb_checksum,
		    (longlong_t)scn->scn_phys.scn_ddt_bookmark.ddb_cursor);
		ASSERT(scn->scn_phys.scn_bookmark.zb_objset == 0);
		ASSERT(scn->scn_phys.scn_bookmark.zb_object == 0);
		ASSERT(scn->scn_phys.scn_bookmark.zb_level == 0);
		ASSERT(scn->scn_phys.scn_bookmark.zb_blkid == 0);
	} else {
		zfs_dbgmsg("doing scan sync txg %llu; bm=%llu/%llu/%llu/%llu",
		    (longlong_t)tx->tx_txg,
		    (longlong_t)scn->scn_phys.scn_bookmark.zb_objset,
		    (longlong_t)scn->scn_phys.scn_bookmark.zb_object,
		    (longlong_t)scn->scn_phys.scn_bookmark.zb_level,
		    (longlong_t)scn->scn_phys.scn_bookmark.zb_blkid);
	}

	if (scn->scn_is_sorted) {
		/*
		 * This is the out-of-order queue handling. We determine our
		 * memory usage and based on that switch states between normal
		 * operation (i.e. don't issue queued up I/O unless we've
		 * reached the end of scanning) and 'clearing' (issue queued
		 * extents just to clear up some memory).
		 */
		mem_lim_t mlim = scan_io_queue_mem_lim(scn);

		if (mlim == MEM_LIM_HARD && !scn->scn_clearing)
			scn->scn_clearing = B_TRUE;
		else if (mlim == MEM_LIM_NONE && scn->scn_clearing)
			scn->scn_clearing = B_FALSE;

		if ((scn->scn_checkpointing || ddi_get_lbolt() -
		    scn->scn_last_checkpoint > ZFS_SCAN_CHECKPOINT_INTVAL) &&
		    scn->scn_phys.scn_state != DSS_FINISHING &&
		    !scn->scn_clearing) {
			scn->scn_checkpointing = B_TRUE;
		}
	}

	if (!scn->scn_clearing && !scn->scn_checkpointing) {
		scn->scn_zio_root = zio_root(dp->dp_spa, NULL,
		    NULL, ZIO_FLAG_CANFAIL);
		dsl_pool_config_enter(dp, FTAG);
		dsl_scan_visit(scn, tx);
		dsl_pool_config_exit(dp, FTAG);
		(void) zio_wait(scn->scn_zio_root);
		scn->scn_zio_root = NULL;

		zfs_dbgmsg("visited %llu blocks in %llums",
		    (longlong_t)scn->scn_visited_this_txg,
		    (longlong_t)NSEC2MSEC(gethrtime() -
		    scn->scn_sync_start_time));

		if (!scn->scn_pausing) {
			scn->scn_done_txg = tx->tx_txg + 1;
			zfs_dbgmsg("txg %llu traversal complete, waiting "
			    "till txg %llu", tx->tx_txg, scn->scn_done_txg);
		}
	}

<<<<<<< HEAD
finish:
	if (scn->scn_is_sorted) {
		dsl_pool_config_enter(dp, FTAG);
		scan_io_queues_run(scn);
		dsl_pool_config_exit(dp, FTAG);
=======
	if (!scn->scn_suspending) {
		scn->scn_done_txg = tx->tx_txg + 1;
		zfs_dbgmsg("txg %llu traversal complete, waiting till txg %llu",
		    tx->tx_txg, scn->scn_done_txg);
>>>>>>> 4dfc19d7
	}

	if (DSL_SCAN_IS_SCRUB_RESILVER(scn)) {
		mutex_enter(&spa->spa_scrub_lock);
		while (spa->spa_scrub_inflight > 0) {
			cv_wait(&spa->spa_scrub_io_cv,
			    &spa->spa_scrub_lock);
		}
		mutex_exit(&spa->spa_scrub_lock);
	}

	dsl_scan_sync_state(scn, tx, SYNC_OPTIONAL);
}

/*
 * This will start a new scan, or restart an existing one.
 */
void
dsl_resilver_restart(dsl_pool_t *dp, uint64_t txg)
{
	/* Stop any ongoing TRIMs */
	spa_man_trim_stop(dp->dp_spa);

	if (txg == 0) {
		dmu_tx_t *tx;
		tx = dmu_tx_create_dd(dp->dp_mos_dir);
		VERIFY(0 == dmu_tx_assign(tx, TXG_WAIT));

		txg = dmu_tx_get_txg(tx);
		dp->dp_scan->scn_restart_txg = txg;
		dmu_tx_commit(tx);
	} else {
		dp->dp_scan->scn_restart_txg = txg;
	}
	zfs_dbgmsg("restarting resilver txg=%llu", txg);
}

boolean_t
dsl_scan_resilvering(dsl_pool_t *dp)
{
	return (dsl_scan_is_running(dp->dp_scan) &&
	    dp->dp_scan->scn_phys.scn_func == POOL_SCAN_RESILVER);
}

/*
 * scrub consumers
 */

static void
count_block(dsl_scan_t *scn, zfs_all_blkstats_t *zab, const blkptr_t *bp)
{
	int i;

	for (i = 0; i < BP_GET_NDVAS(bp); i++)
		atomic_add_64(&scn->scn_bytes_issued,
		    DVA_GET_ASIZE(&bp->blk_dva[i]));

	/*
	 * If we resume after a reboot, zab will be NULL; don't record
	 * incomplete stats in that case.
	 */
	if (zab == NULL)
		return;

	for (i = 0; i < 4; i++) {
		int l = (i < 2) ? BP_GET_LEVEL(bp) : DN_MAX_LEVELS;
		int t = (i & 1) ? BP_GET_TYPE(bp) : DMU_OT_TOTAL;
		if (t & DMU_OT_NEWTYPE)
			t = DMU_OT_OTHER;
		zfs_blkstat_t *zb = &zab->zab_type[l][t];
		int equal;

		zb->zb_count++;
		zb->zb_asize += BP_GET_ASIZE(bp);
		zb->zb_lsize += BP_GET_LSIZE(bp);
		zb->zb_psize += BP_GET_PSIZE(bp);
		zb->zb_gangs += BP_COUNT_GANG(bp);

		switch (BP_GET_NDVAS(bp)) {
		case 2:
			if (DVA_GET_VDEV(&bp->blk_dva[0]) ==
			    DVA_GET_VDEV(&bp->blk_dva[1]))
				zb->zb_ditto_2_of_2_samevdev++;
			break;
		case 3:
			equal = (DVA_GET_VDEV(&bp->blk_dva[0]) ==
			    DVA_GET_VDEV(&bp->blk_dva[1])) +
			    (DVA_GET_VDEV(&bp->blk_dva[0]) ==
			    DVA_GET_VDEV(&bp->blk_dva[2])) +
			    (DVA_GET_VDEV(&bp->blk_dva[1]) ==
			    DVA_GET_VDEV(&bp->blk_dva[2]));
			if (equal == 1)
				zb->zb_ditto_2_of_3_samevdev++;
			else if (equal == 3)
				zb->zb_ditto_3_of_3_samevdev++;
			break;
		}
	}
}

static void
dsl_scan_scrub_done(zio_t *zio)
{
	spa_t *spa = zio->io_spa;

	abd_free(zio->io_abd);

	mutex_enter(&spa->spa_scrub_lock);
	spa->spa_scrub_inflight--;
	cv_broadcast(&spa->spa_scrub_io_cv);
	mutex_exit(&spa->spa_scrub_lock);

	if (zio->io_error && (zio->io_error != ECKSUM ||
	    !(zio->io_flags & ZIO_FLAG_SPECULATIVE))) {
		atomic_inc_64(&spa->spa_dsl_pool->dp_scan->scn_phys.scn_errors);
		DTRACE_PROBE1(scan_error, zio_t *, zio);
	}
}

static int
dsl_scan_scrub_cb(dsl_pool_t *dp,
    const blkptr_t *bp, const zbookmark_phys_t *zb)
{
	dsl_scan_t *scn = dp->dp_scan;
	spa_t *spa = dp->dp_spa;
	uint64_t phys_birth = BP_PHYSICAL_BIRTH(bp);
	boolean_t needs_io;
	int zio_flags = ZIO_FLAG_SCAN_THREAD | ZIO_FLAG_RAW | ZIO_FLAG_CANFAIL;

	if (phys_birth <= scn->scn_phys.scn_min_txg ||
	    phys_birth >= scn->scn_phys.scn_max_txg)
		return (0);

	if (BP_IS_EMBEDDED(bp)) {
		count_block(scn, dp->dp_blkstats, bp);
		return (0);
	}

	ASSERT(DSL_SCAN_IS_SCRUB_RESILVER(scn));
	if (scn->scn_phys.scn_func == POOL_SCAN_SCRUB ||
	    scn->scn_phys.scn_func == POOL_SCAN_MOS ||
	    scn->scn_phys.scn_func == POOL_SCAN_META) {
		zio_flags |= ZIO_FLAG_SCRUB;
		needs_io = B_TRUE;
	} else {
		ASSERT3U(scn->scn_phys.scn_func, ==, POOL_SCAN_RESILVER);
		zio_flags |= ZIO_FLAG_RESILVER;
		needs_io = B_FALSE;
	}

	/* If it's an intent log block, failure is expected. */
	if (zb->zb_level == ZB_ZIL_LEVEL)
		zio_flags |= ZIO_FLAG_SPECULATIVE;

	if (scn->scn_phys.scn_func == POOL_SCAN_MOS)
		needs_io = (zb->zb_objset == 0);

	if (scn->scn_phys.scn_func == POOL_SCAN_META)
		needs_io = zb->zb_objset == 0 || BP_GET_LEVEL(bp) != 0 ||
		    DMU_OT_IS_METADATA(BP_GET_TYPE(bp));

	DTRACE_PROBE3(scan_needs_io, boolean_t, needs_io,
	    const blkptr_t *, bp, spa_t *, spa);

	for (int d = 0; d < BP_GET_NDVAS(bp); d++) {
		vdev_t *vd = vdev_lookup_top(spa,
		    DVA_GET_VDEV(&bp->blk_dva[d]));

		/*
		 * Keep track of how much data we've examined so that
		 * zpool(1M) status can make useful progress reports.
		 */
		scn->scn_phys.scn_examined += DVA_GET_ASIZE(&bp->blk_dva[d]);
		spa->spa_scan_pass_exam += DVA_GET_ASIZE(&bp->blk_dva[d]);

		/* if it's a resilver, this may not be in the target range */
		if (!needs_io && scn->scn_phys.scn_func != POOL_SCAN_MOS &&
		    scn->scn_phys.scn_func != POOL_SCAN_META) {
			if (DVA_GET_GANG(&bp->blk_dva[d])) {
				/*
				 * Gang members may be spread across multiple
				 * vdevs, so the best estimate we have is the
				 * scrub range, which has already been checked.
				 * XXX -- it would be better to change our
				 * allocation policy to ensure that all
				 * gang members reside on the same vdev.
				 */
				needs_io = B_TRUE;
				DTRACE_PROBE2(gang_bp, const blkptr_t *, bp,
				    spa_t *, spa);
			} else {
				needs_io = vdev_dtl_contains(vd, DTL_PARTIAL,
				    phys_birth, 1);
				if (needs_io)
					DTRACE_PROBE2(dtl, const blkptr_t *,
					    bp, spa_t *, spa);
			}
		}
	}

	if (needs_io && !zfs_no_scrub_io) {
<<<<<<< HEAD
		dsl_scan_enqueue(dp, bp, zio_flags, zb);
	} else {
		count_block(scn, dp->dp_blkstats, bp);
=======
		vdev_t *rvd = spa->spa_root_vdev;
		uint64_t maxinflight = rvd->vdev_children * zfs_top_maxinflight;

		mutex_enter(&spa->spa_scrub_lock);
		while (spa->spa_scrub_inflight >= maxinflight)
			cv_wait(&spa->spa_scrub_io_cv, &spa->spa_scrub_lock);
		spa->spa_scrub_inflight++;
		mutex_exit(&spa->spa_scrub_lock);

		/*
		 * If we're seeing recent (zfs_scan_idle) "important" I/Os
		 * then throttle our workload to limit the impact of a scan.
		 */
		if (ddi_get_lbolt64() - spa->spa_last_io <= zfs_scan_idle)
			delay(scan_delay);

		zio_nowait(zio_read(NULL, spa, bp,
		    abd_alloc_for_io(size, B_FALSE), size, dsl_scan_scrub_done,
		    NULL, ZIO_PRIORITY_SCRUB, zio_flags, zb));
>>>>>>> 4dfc19d7
	}

	/* do not relocate this block */
	return (0);
}

/*
 * Called by the ZFS_IOC_POOL_SCAN ioctl to start a scrub or resilver.
 * Can also be called to resume a paused scrub.
 */
int
dsl_scan(dsl_pool_t *dp, pool_scan_func_t func)
{
	spa_t *spa = dp->dp_spa;
	dsl_scan_t *scn = dp->dp_scan;

	/*
	 * Purge all vdev caches and probe all devices.  We do this here
	 * rather than in sync context because this requires a writer lock
	 * on the spa_config lock, which we can't do from sync context.  The
	 * spa_scrub_reopen flag indicates that vdev_open() should not
	 * attempt to start another scrub.
	 */
	spa_vdev_state_enter(spa, SCL_NONE);
	spa->spa_scrub_reopen = B_TRUE;
	vdev_reopen(spa->spa_root_vdev);
	spa->spa_scrub_reopen = B_FALSE;
	(void) spa_vdev_state_exit(spa, NULL, 0);

	if (func == POOL_SCAN_SCRUB && dsl_scan_is_paused_scrub(scn)) {
		/* got scrub start cmd, resume paused scrub */
		int err = dsl_scrub_set_pause_resume(scn->scn_dp,
		    POOL_SCRUB_NORMAL);
		if (err == 0)
			return (ECANCELED);

		return (SET_ERROR(err));
	}

	return (dsl_sync_task(spa_name(spa), dsl_scan_setup_check,
	    dsl_scan_setup_sync, &func, 0, ZFS_SPACE_CHECK_NONE));
}

static boolean_t
dsl_scan_restarting(dsl_scan_t *scn, dmu_tx_t *tx)
{
	return (scn->scn_restart_txg != 0 &&
	    scn->scn_restart_txg <= tx->tx_txg);
}

/*
 * Grand theory statement on scan queue sorting
 *
 * Scanning is implemented by recursively traversing all indirection levels
 * in an object and reading all blocks referenced from said objects. This
 * results in us approximately traversing the object from lowest logical
 * offset to the highest. Naturally, if we were simply read all blocks in
 * this order, we would require that the blocks be also physically arranged
 * in sort of a linear fashion on the vdevs. However, this is frequently
 * not the case on pools. So we instead stick the I/Os into a reordering
 * queue and issue them out of logical order and in a way that most benefits
 * physical disks (LBA-order).
 *
 * This sorting algorithm is subject to limitations. We can't do this with
 * blocks that are non-leaf, because the scanner itself depends on these
 * being available ASAP for further metadata traversal. So we exclude any
 * block that is bp_level > 0. Fortunately, this usually represents only
 * around 1% of our data volume, so no great loss.
 *
 * As a further limitation, we cannot sort blocks which have more than
 * one DVA present (copies > 1), because there's no sensible way to sort
 * these (how do you sort a queue based on multiple contradictory
 * criteria?). So we exclude those as well. Again, these are very rarely
 * used for leaf blocks, usually only on metadata.
 *
 * WBC consideration: we can't sort blocks which have not yet been fully
 * migrated to normal devices, because their data can reside purely on the
 * special device or on both normal and special. This would require larger
 * data structures to track both DVAs in our queues and we need the
 * smallest in-core structures we can possibly get to get good sorting
 * performance. Therefore, blocks which have not yet been fully migrated
 * out of the WBC are processed as non-sortable and issued immediately.
 *
 * Queue management:
 *
 * Ideally, we would want to scan all metadata and queue up all leaf block
 * I/O prior to starting to issue it, because that allows us to do an
 * optimal sorting job. This can however consume large amounts of memory.
 * Therefore we continuously monitor the size of the queues and constrain
 * them to 5% (zfs_scan_mem_lim_fact) of physmem. If the queues grow larger
 * than this limit, we clear out a few of the largest extents at the head
 * of the queues to make room for more scanning. Hopefully, these extents
 * will be fairly large and contiguous, allowing us to approach sequential
 * I/O throughput even without a fully sorted tree.
 *
 * Metadata scanning takes place in dsl_scan_visit(), which is called from
 * dsl_scan_sync() every spa_sync(). If we have either fully scanned all
 * metadata on the pool, or we need to make room in memory because our
 * queues are too large, dsl_scan_visit() is postponed and
 * scan_io_queues_run() is called from dsl_scan_sync() instead. That means,
 * metadata scanning and queued I/O issuing are mutually exclusive. This is
 * to provide maximum sequential I/O throughput for the queued I/O issue
 * process. Sequential I/O performance is significantly negatively impacted
 * if it is interleaved with random I/O.
 *
 * Backwards compatibility
 *
 * This new algorithm is backwards compatible with the legacy on-disk data
 * structures. If imported on a machine without the new sorting algorithm,
 * the scan simply resumes from the last checkpoint.
 */

/*
 * Given a set of I/O parameters as discovered by the metadata traversal
 * process, attempts to place the I/O into the reordering queue (if
 * possible), or immediately executes the I/O. The check for whether an
 * I/O is suitable for sorting is performed here.
 */
static void
dsl_scan_enqueue(dsl_pool_t *dp, const blkptr_t *bp, int zio_flags,
    const zbookmark_phys_t *zb)
{
	spa_t *spa = dp->dp_spa;

	ASSERT(!BP_IS_EMBEDDED(bp));
	if (!dp->dp_scan->scn_is_sorted || (BP_IS_SPECIAL(bp) &&
	    !wbc_bp_is_migrated(spa_get_wbc_data(spa), bp))) {
		scan_exec_io(dp, bp, zio_flags, zb, B_TRUE);
		return;
	}

	for (int i = 0; i < BP_GET_NDVAS(bp); i++) {
		dva_t dva;
		vdev_t *vdev;

		/* On special BPs we only support handling the normal DVA */
		if (BP_IS_SPECIAL(bp) && i != WBC_NORMAL_DVA)
			continue;

		dva = bp->blk_dva[i];
		vdev = vdev_lookup_top(spa, DVA_GET_VDEV(&dva));
		ASSERT(vdev != NULL);

		mutex_enter(&vdev->vdev_scan_io_queue_lock);
		if (vdev->vdev_scan_io_queue == NULL)
			vdev->vdev_scan_io_queue = scan_io_queue_create(vdev);
		ASSERT(dp->dp_scan != NULL);
		scan_io_queue_insert(dp->dp_scan, vdev->vdev_scan_io_queue, bp,
		    i, zio_flags, zb);
		mutex_exit(&vdev->vdev_scan_io_queue_lock);
	}
}

/*
 * Given a scanning zio's information, executes the zio. The zio need
 * not necessarily be only sortable, this function simply executes the
 * zio, no matter what it is. The limit_inflight flag controls whether
 * we limit the number of concurrently executing scan zio's to
 * zfs_top_maxinflight times the number of top-level vdevs. This is
 * used during metadata discovery to pace the generation of I/O and
 * properly time the pausing of the scanning algorithm. The queue
 * processing part uses a different method of controlling timing and
 * so doesn't need this limit applied to its zio's.
 */
static void
scan_exec_io(dsl_pool_t *dp, const blkptr_t *bp, int zio_flags,
    const zbookmark_phys_t *zb, boolean_t limit_inflight)
{
	spa_t *spa = dp->dp_spa;
	size_t size = BP_GET_PSIZE(bp);
	vdev_t *rvd = spa->spa_root_vdev;
	uint64_t maxinflight = rvd->vdev_children * zfs_top_maxinflight;
	void *data = zio_data_buf_alloc(size);

	mutex_enter(&spa->spa_scrub_lock);
	while (limit_inflight && spa->spa_scrub_inflight >= maxinflight)
		cv_wait(&spa->spa_scrub_io_cv, &spa->spa_scrub_lock);
	spa->spa_scrub_inflight++;
	mutex_exit(&spa->spa_scrub_lock);

	/*
	 * If we're seeing recent (zfs_scan_idle) "important" I/Os
	 * then throttle our workload to limit the impact of a scan.
	 */
	if (ddi_get_lbolt64() - spa->spa_last_io <= zfs_scan_idle)
		delay(dp->dp_scan->scn_phys.scn_func == POOL_SCAN_SCRUB ?
		    zfs_scrub_delay : zfs_resilver_delay);

	for (int i = 0; i < BP_GET_NDVAS(bp); i++)
		atomic_add_64(&spa->spa_scan_pass_work,
		    DVA_GET_ASIZE(&bp->blk_dva[i]));

	count_block(dp->dp_scan, dp->dp_blkstats, bp);
	DTRACE_PROBE3(do_io, uint64_t, dp->dp_scan->scn_phys.scn_func,
	    boolean_t, B_TRUE, spa_t *, spa);
	zio_nowait(zio_read(NULL, spa, bp, data, size,
	    dsl_scan_scrub_done, NULL, ZIO_PRIORITY_SCRUB,
	    zio_flags, zb));
}

/*
 * Given all the info we got from our metadata scanning process, we
 * construct a scan_io_t and insert it into the scan sorting queue. The
 * I/O must already be suitable for us to process. This is controlled
 * by dsl_scan_enqueue().
 */
static void
scan_io_queue_insert(dsl_scan_t *scn, dsl_scan_io_queue_t *queue,
    const blkptr_t *bp, int dva_i, int zio_flags, const zbookmark_phys_t *zb)
{
	scan_io_t *sio = kmem_zalloc(sizeof (*sio), KM_SLEEP);
	avl_index_t idx;
	uint64_t offset, asize;

	ASSERT(MUTEX_HELD(&queue->q_vd->vdev_scan_io_queue_lock));

	bp2sio(bp, sio, dva_i);
	sio->sio_flags = zio_flags;
	sio->sio_zb = *zb;
	offset = SCAN_IO_GET_OFFSET(sio);
	asize = sio->sio_asize;

	if (avl_find(&queue->q_zios_by_addr, sio, &idx) != NULL) {
		/* block is already scheduled for reading */
		kmem_free(sio, sizeof (*sio));
		return;
	}
	avl_insert(&queue->q_zios_by_addr, sio, idx);
	atomic_add_64(&queue->q_zio_bytes, asize);

	/*
	 * Increment the bytes pending counter now so that we can't
	 * get an integer underflow in case the worker processes the
	 * zio before we get to incrementing this counter.
	 */
	mutex_enter(&scn->scn_status_lock);
	scn->scn_bytes_pending += asize;
	mutex_exit(&scn->scn_status_lock);

	range_tree_set_gap(queue->q_exts_by_addr, zfs_scan_max_ext_gap);
	range_tree_add_fill(queue->q_exts_by_addr, offset, asize, asize);
}

/* q_exts_by_addr segment add callback. */
/*ARGSUSED*/
static void
scan_io_queue_insert_cb(range_tree_t *rt, range_seg_t *rs, void *arg)
{
	dsl_scan_io_queue_t *queue = arg;
	avl_index_t idx;
	ASSERT(MUTEX_HELD(&queue->q_vd->vdev_scan_io_queue_lock));
	VERIFY3P(avl_find(&queue->q_exts_by_size, rs, &idx), ==, NULL);
	avl_insert(&queue->q_exts_by_size, rs, idx);
}

/* q_exts_by_addr segment remove callback. */
/*ARGSUSED*/
static void
scan_io_queue_remove_cb(range_tree_t *rt, range_seg_t *rs, void *arg)
{
	dsl_scan_io_queue_t *queue = arg;
	avl_remove(&queue->q_exts_by_size, rs);
}

/* q_exts_by_addr vacate callback. */
/*ARGSUSED*/
static void
scan_io_queue_vacate_cb(range_tree_t *rt, void *arg)
{
	dsl_scan_io_queue_t *queue = arg;
	void *cookie = NULL;
	while (avl_destroy_nodes(&queue->q_exts_by_size, &cookie) != NULL)
		;
}

/*
 * This is the primary extent sorting algorithm. We balance two parameters:
 * 1) how many bytes of I/O are in an extent
 * 2) how well the extent is filled with I/O (as a fraction of its total size)
 * Since we allow extents to have gaps between their constituent I/Os, it's
 * possible to have a fairly large extent that contains the same amount of
 * I/O bytes than a much smaller extent, which just packs the I/O more tightly.
 * The algorithm sorts based on a score calculated from the extent's size,
 * the relative fill volume (in %) and a "fill weight" parameter that controls
 * the split between whether we prefer larger extents or more well populated
 * extents:
 *
 * SCORE = FILL_IN_BYTES + (FILL_IN_PERCENT * FILL_IN_BYTES * FILL_WEIGHT)
 *
 * Example:
 * 1) assume extsz = 64 MiB
 * 2) assume fill = 32 MiB (extent is half full)
 * 3) assume fill_weight = 3
 * 4)	SCORE = 32M + (((32M * 100) / 64M) * 3 * 32M) / 100
 *	SCORE = 32M + (50 * 3 * 32M) / 100
 *	SCORE = 32M + (4800M / 100)
 *	SCORE = 32M + 48M
 *	         ^     ^
 *	         |     +--- final total relative fill-based score
 *	         +--------- final total fill-based score
 *	SCORE = 80M
 *
 * As can be seen, at fill_ratio=3, the algorithm is slightly biased towards
 * extents that are more completely filled (in a 3:2 ratio) vs just larger.
 */
static int
ext_size_compar(const void *x, const void *y)
{
	const range_seg_t *rsa = x, *rsb = y;
	uint64_t sa = rsa->rs_end - rsa->rs_start,
	    sb = rsb->rs_end - rsb->rs_start;
	uint64_t score_a, score_b;

	score_a = rsa->rs_fill + (((rsa->rs_fill * 100) / sa) *
	    fill_weight * rsa->rs_fill) / 100;
	score_b = rsb->rs_fill + (((rsb->rs_fill * 100) / sb) *
	    fill_weight * rsb->rs_fill) / 100;

	if (score_a > score_b)
		return (-1);
	if (score_a == score_b) {
		if (rsa->rs_start < rsb->rs_start)
			return (-1);
		if (rsa->rs_start == rsb->rs_start)
			return (0);
		return (1);
	}
	return (1);
}

/*
 * Comparator for the q_zios_by_addr tree. Sorting is simply performed
 * based on LBA-order (from lowest to highest).
 */
static int
io_addr_compar(const void *x, const void *y)
{
	const scan_io_t *a = x, *b = y;
	uint64_t off_a = SCAN_IO_GET_OFFSET(a);
	uint64_t off_b = SCAN_IO_GET_OFFSET(b);
	if (off_a < off_b)
		return (-1);
	if (off_a == off_b)
		return (0);
	return (1);
}

static dsl_scan_io_queue_t *
scan_io_queue_create(vdev_t *vd)
{
	dsl_scan_t *scn = vd->vdev_spa->spa_dsl_pool->dp_scan;
	dsl_scan_io_queue_t *q = kmem_zalloc(sizeof (*q), KM_SLEEP);

	q->q_scn = scn;
	q->q_vd = vd;
	cv_init(&q->q_cv, NULL, CV_DEFAULT, NULL);
	q->q_exts_by_addr = range_tree_create(&scan_io_queue_ops, q,
	    &q->q_vd->vdev_scan_io_queue_lock);
	avl_create(&q->q_exts_by_size, ext_size_compar,
	    sizeof (range_seg_t), offsetof(range_seg_t, rs_pp_node));
	avl_create(&q->q_zios_by_addr, io_addr_compar,
	    sizeof (scan_io_t), offsetof(scan_io_t, sio_nodes.sio_addr_node));

	return (q);
}

/*
 * Destroyes a scan queue and all segments and scan_io_t's contained in it.
 * No further execution of I/O occurs, anything pending in the queue is
 * simply dropped. Prior to calling this, the queue should have been
 * removed from its parent top-level vdev, hence holding the queue's
 * lock is not permitted.
 */
void
dsl_scan_io_queue_destroy(dsl_scan_io_queue_t *queue)
{
	dsl_scan_t *scn = queue->q_scn;
	scan_io_t *sio;
	uint64_t bytes_dequeued = 0;
	kmutex_t *q_lock = &queue->q_vd->vdev_scan_io_queue_lock;

	ASSERT(!MUTEX_HELD(q_lock));

#ifdef	DEBUG	/* This is for the ASSERT(range_tree_contains... below */
	mutex_enter(q_lock);
#endif
	while ((sio = avl_first(&queue->q_zios_by_addr)) != NULL) {
		ASSERT(range_tree_contains(queue->q_exts_by_addr,
		    SCAN_IO_GET_OFFSET(sio), sio->sio_asize));
		bytes_dequeued += sio->sio_asize;
		avl_remove(&queue->q_zios_by_addr, sio);
		kmem_free(sio, sizeof (*sio));
	}
#ifdef	DEBUG
	mutex_exit(q_lock);
#endif

	mutex_enter(&scn->scn_status_lock);
	ASSERT3U(scn->scn_bytes_pending, >=, bytes_dequeued);
	scn->scn_bytes_pending -= bytes_dequeued;
	mutex_exit(&scn->scn_status_lock);

	/* lock here to avoid tripping assertion in range_tree_vacate */
	mutex_enter(q_lock);
	range_tree_vacate(queue->q_exts_by_addr, NULL, queue);
	mutex_exit(q_lock);

	range_tree_destroy(queue->q_exts_by_addr);
	avl_destroy(&queue->q_exts_by_size);
	avl_destroy(&queue->q_zios_by_addr);
	cv_destroy(&queue->q_cv);

	kmem_free(queue, sizeof (*queue));
}

/*
 * Properly transfers a dsl_scan_queue_t from `svd' to `tvd'. This is
 * called on behalf of vdev_top_transfer when creating or destroying
 * a mirror vdev due to zpool attach/detach.
 */
void
dsl_scan_io_queue_vdev_xfer(vdev_t *svd, vdev_t *tvd)
{
	mutex_enter(&svd->vdev_scan_io_queue_lock);
	mutex_enter(&tvd->vdev_scan_io_queue_lock);

	VERIFY3P(tvd->vdev_scan_io_queue, ==, NULL);
	tvd->vdev_scan_io_queue = svd->vdev_scan_io_queue;
	svd->vdev_scan_io_queue = NULL;
	if (tvd->vdev_scan_io_queue != NULL) {
		tvd->vdev_scan_io_queue->q_vd = tvd;
		range_tree_set_lock(tvd->vdev_scan_io_queue->q_exts_by_addr,
		    &tvd->vdev_scan_io_queue_lock);
	}

	mutex_exit(&tvd->vdev_scan_io_queue_lock);
	mutex_exit(&svd->vdev_scan_io_queue_lock);
}

static void
scan_io_queues_destroy(dsl_scan_t *scn)
{
	vdev_t *rvd = scn->scn_dp->dp_spa->spa_root_vdev;

	for (uint64_t i = 0; i < rvd->vdev_children; i++) {
		vdev_t *tvd = rvd->vdev_child[i];
		dsl_scan_io_queue_t *queue;

		mutex_enter(&tvd->vdev_scan_io_queue_lock);
		queue = tvd->vdev_scan_io_queue;
		tvd->vdev_scan_io_queue = NULL;
		mutex_exit(&tvd->vdev_scan_io_queue_lock);

		if (queue != NULL)
			dsl_scan_io_queue_destroy(queue);
	}
}

/*
 * Computes the memory limit state that we're currently in. A sorted scan
 * needs quite a bit of memory to hold the sorting queues, so we need to
 * reasonably constrain their size so they don't impact overall system
 * performance. We compute two limits:
 * 1) Hard memory limit: if the amount of memory used by the sorting
 *	queues on a pool gets above this value, we stop the metadata
 *	scanning portion and start issuing the queued up and sorted
 *	I/Os to reduce memory usage.
 *	This limit is calculated as a fraction of physmem (by default 5%).
 *	We constrain the lower bound of the hard limit to an absolute
 *	minimum of zfs_scan_mem_lim_min (default: 16 MiB). We also constrain
 *	the upper bound to 5% of the total pool size - no chance we'll
 *	ever need that much memory, but just to keep the value in check.
 * 2) Soft memory limit: once we hit the hard memory limit, we start
 *	issuing I/O to lower queue memory usage, but we don't want to
 *	completely empty them out, as having more in the queues allows
 *	us to make better sorting decisions. So we stop the issuing of
 *	I/Os once the amount of memory used drops below the soft limit
 *	(at which point we stop issuing I/O and start scanning metadata
 *	again).
 *	The limit is calculated by subtracting a fraction of the hard
 *	limit from the hard limit. By default this fraction is 10%, so
 *	the soft limit is 90% of the hard limit. We cap the size of the
 *	difference between the hard and soft limits at an absolute
 *	maximum of zfs_scan_mem_lim_soft_max (default: 128 MiB) - this is
 *	sufficient to not cause too frequent switching between the
 *	metadata scan and I/O issue (even at 2k recordsize, 128 MiB's
 *	worth of queues is about 1.2 GiB of on-pool data, so scanning
 *	that should take at least a decent fraction of a second).
 */
static mem_lim_t
scan_io_queue_mem_lim(dsl_scan_t *scn)
{
	vdev_t *rvd = scn->scn_dp->dp_spa->spa_root_vdev;
	uint64_t mlim_hard, mlim_soft, mused;
	uint64_t alloc = metaslab_class_get_alloc(spa_normal_class(
	    scn->scn_dp->dp_spa));

	mlim_hard = MAX((physmem / zfs_scan_mem_lim_fact) * PAGESIZE,
	    zfs_scan_mem_lim_min);
	mlim_hard = MIN(mlim_hard, alloc / 20);
	mlim_soft = mlim_hard - MIN(mlim_hard / zfs_scan_mem_lim_soft_fact,
	    zfs_scan_mem_lim_soft_max);
	mused = 0;
	for (uint64_t i = 0; i < rvd->vdev_children; i++) {
		vdev_t *tvd = rvd->vdev_child[i];
		dsl_scan_io_queue_t *queue;

		mutex_enter(&tvd->vdev_scan_io_queue_lock);
		queue = tvd->vdev_scan_io_queue;
		if (queue != NULL) {
			/* #extents in exts_by_size = # in exts_by_addr */
			mused += avl_numnodes(&queue->q_exts_by_size) *
			    sizeof (range_seg_t) +
			    (avl_numnodes(&queue->q_zios_by_addr) +
			    queue->q_num_issuing_zios) * sizeof (scan_io_t);
		}
		mutex_exit(&tvd->vdev_scan_io_queue_lock);
	}
	DTRACE_PROBE4(queue_mem_lim, dsl_scan_t *, scn, uint64_t, mlim_hard,
	    uint64_t, mlim_soft, uint64_t, mused);

	if (mused >= mlim_hard)
		return (MEM_LIM_HARD);
	else if (mused >= mlim_soft)
		return (MEM_LIM_SOFT);
	else
		return (MEM_LIM_NONE);
}

/*
 * Given a list of scan_io_t's in io_list, this issues the io's out to
 * disk. Passing shutdown=B_TRUE instead discards the zio's without
 * issuing them. This consumes the io_list and frees the scan_io_t's.
 * This is called when emptying queues, either when we're up against
 * the memory limit or we have finished scanning.
 */
static void
scan_io_queue_issue(list_t *io_list, dsl_scan_io_queue_t *queue)
{
	dsl_scan_t *scn = queue->q_scn;
	scan_io_t *sio;
	int64_t bytes_issued = 0;

	while ((sio = list_head(io_list)) != NULL) {
		blkptr_t bp;

		sio2bp(sio, &bp, queue->q_vd->vdev_id);
		bytes_issued += sio->sio_asize;
		scan_exec_io(scn->scn_dp, &bp, sio->sio_flags, &sio->sio_zb,
		    B_FALSE);
		(void) list_remove_head(io_list);
		ASSERT(queue->q_num_issuing_zios > 0);
		atomic_dec_64(&queue->q_num_issuing_zios);
		kmem_free(sio, sizeof (*sio));
	}

	mutex_enter(&scn->scn_status_lock);
	ASSERT3U(scn->scn_bytes_pending, >=, bytes_issued);
	scn->scn_bytes_pending -= bytes_issued;
	mutex_exit(&scn->scn_status_lock);

	ASSERT3U(queue->q_zio_bytes, >=, bytes_issued);
	atomic_add_64(&queue->q_zio_bytes, -bytes_issued);

	list_destroy(io_list);
}

/*
 * Given a range_seg_t (extent) and a list, this function passes over a
 * scan queue and gathers up the appropriate ios which fit into that
 * scan seg (starting from lowest LBA). During this, we observe that we
 * don't go over the `limit' in the total amount of scan_io_t bytes that
 * were gathered. At the end, we remove the appropriate amount of space
 * from the q_exts_by_addr. If we have consumed the entire scan seg, we
 * remove it completely from q_exts_by_addr. If we've only consumed a
 * portion of it, we shorten the scan seg appropriately. A future call
 * will consume more of the scan seg's constituent io's until
 * consuming the extent completely. If we've reduced the size of the
 * scan seg, we of course reinsert it in the appropriate spot in the
 * q_exts_by_size tree.
 */
static uint64_t
scan_io_queue_gather(const range_seg_t *rs, list_t *list,
    dsl_scan_io_queue_t *queue, uint64_t limit)
{
	scan_io_t srch_sio, *sio, *next_sio;
	avl_index_t idx;
	int64_t num_zios = 0, bytes = 0;
	boolean_t size_limited = B_FALSE;

	ASSERT(rs != NULL);
	ASSERT3U(limit, !=, 0);
	ASSERT(MUTEX_HELD(&queue->q_vd->vdev_scan_io_queue_lock));

	list_create(list, sizeof (scan_io_t),
	    offsetof(scan_io_t, sio_nodes.sio_list_node));
	SCAN_IO_SET_OFFSET(&srch_sio, rs->rs_start);

	/*
	 * The exact start of the extent might not contain any matching zios,
	 * so if that's the case, examine the next one in the tree.
	 */
	sio = avl_find(&queue->q_zios_by_addr, &srch_sio, &idx);
	if (sio == NULL)
		sio = avl_nearest(&queue->q_zios_by_addr, idx, AVL_AFTER);

	while (sio != NULL && SCAN_IO_GET_OFFSET(sio) < rs->rs_end) {
		if (bytes >= limit) {
			size_limited = B_TRUE;
			break;
		}
		ASSERT3U(SCAN_IO_GET_OFFSET(sio), >=, rs->rs_start);
		ASSERT3U(SCAN_IO_GET_OFFSET(sio) + sio->sio_asize, <=,
		    rs->rs_end);

		next_sio = AVL_NEXT(&queue->q_zios_by_addr, sio);
		avl_remove(&queue->q_zios_by_addr, sio);
		list_insert_tail(list, sio);
		num_zios++;
		bytes += sio->sio_asize;
		sio = next_sio;
	}

	if (size_limited) {
		uint64_t end;
		sio = list_tail(list);
		end = SCAN_IO_GET_OFFSET(sio) + sio->sio_asize;
		range_tree_remove_fill(queue->q_exts_by_addr, rs->rs_start,
		    end - rs->rs_start, bytes, 0);
	} else {
		/*
		 * Whole extent consumed, remove it all, including any head
		 * or tail overhang.
		 */
		range_tree_remove_fill(queue->q_exts_by_addr, rs->rs_start,
		    rs->rs_end - rs->rs_start, bytes, 0);
	}
	atomic_add_64(&queue->q_num_issuing_zios, num_zios);

	return (bytes);
}

/*
 * This is called from the queue emptying thread and selects the next
 * extent from which we are to issue io's. The behavior of this function
 * depends on the state of the scan, the current memory consumption and
 * whether or not we are performing a scan shutdown.
 * 1) We select extents in an elevator algorithm (LBA-order) if:
 *	a) the scan has finished traversing metadata (DSS_FINISHING)
 *	b) the scan needs to perform a checkpoint
 * 2) We select the largest available extent if we are up against the
 *	memory limit.
 * 3) Otherwise we don't select any extents.
 */
static const range_seg_t *
scan_io_queue_fetch_ext(dsl_scan_io_queue_t *queue)
{
	dsl_scan_t *scn = queue->q_scn;

	ASSERT(MUTEX_HELD(&queue->q_vd->vdev_scan_io_queue_lock));
	ASSERT0(queue->q_issuing_rs.rs_start);
	ASSERT0(queue->q_issuing_rs.rs_end);
	ASSERT(scn->scn_is_sorted);

	if (scn->scn_phys.scn_state == DSS_FINISHING ||
	    scn->scn_checkpointing) {
		/*
		 * When the scan has finished traversing all metadata and is
		 * in the DSS_FINISHING state or a checkpoint has been
		 * requested, no new extents will be added to the sorting
		 * queue, so the way we are sorted now is as good as it'll
		 * get. So instead, switch to issuing extents in linear order.
		 */
		return (range_tree_first(queue->q_exts_by_addr));
	} else if (scn->scn_clearing) {
		return (avl_first(&queue->q_exts_by_size));
	} else {
		return (NULL);
	}
}

/*
 * Empties a scan queue until we have issued at least info->qri_limit
 * bytes, or the queue is empty. This is called via the scn_taskq so as
 * to parallelize processing of all top-level vdevs as much as possible.
 */
static void
scan_io_queues_run_one(io_queue_run_info_t *info)
{
	dsl_scan_io_queue_t *queue = info->qri_queue;
	uint64_t limit = info->qri_limit;
	dsl_scan_t *scn = queue->q_scn;
	kmutex_t *q_lock = &queue->q_vd->vdev_scan_io_queue_lock;
	list_t zio_list;
	const range_seg_t *rs;
	uint64_t issued = 0;

	ASSERT(scn->scn_is_sorted);

	/* loop until we have issued as much I/O as was requested */
	while (issued < limit) {
		scan_io_t *first_io, *last_io;

		mutex_enter(q_lock);
		/* First we select the extent we'll be issuing from next. */
		rs = scan_io_queue_fetch_ext(queue);
		DTRACE_PROBE2(queue_fetch_ext, range_seg_t *, rs,
		    dsl_scan_io_queue_t *, queue);
		if (rs == NULL) {
			mutex_exit(q_lock);
			break;
		}

		/*
		 * We have selected which extent needs to be processed next,
		 * gather up the corresponding zio's, taking care not to step
		 * over the limit.
		 */
		issued += scan_io_queue_gather(rs, &zio_list, queue,
		    limit - issued);
		first_io = list_head(&zio_list);
		last_io = list_tail(&zio_list);
		if (first_io != NULL) {
			/*
			 * We have zio's to issue. Construct a fake range
			 * seg that covers the whole list of zio's to issue
			 * (the list is guaranteed to be LBA-ordered) and
			 * save that in the queue's "in flight" segment.
			 * This is used to prevent freeing I/O from hitting
			 * that range while we're working on it.
			 */
			ASSERT(last_io != NULL);
			queue->q_issuing_rs.rs_start =
			    SCAN_IO_GET_OFFSET(first_io);
			queue->q_issuing_rs.rs_end =
			    SCAN_IO_GET_OFFSET(last_io) + last_io->sio_asize;
		}
		mutex_exit(q_lock);

		/*
		 * Issuing zio's can take a long time (especially because
		 * we are contrained by zfs_top_maxinflight), so drop the
		 * queue lock.
		 */
		scan_io_queue_issue(&zio_list, queue);

		mutex_enter(q_lock);
		/* invalidate the in-flight I/O range */
		bzero(&queue->q_issuing_rs, sizeof (queue->q_issuing_rs));
		cv_broadcast(&queue->q_cv);
		mutex_exit(q_lock);
	}
}

/*
 * Performs an emptying run on all scan queues in the pool. This just
 * punches out one thread per top-level vdev, each of which processes
 * only that vdev's scan queue. We can parallelize the I/O here because
 * we know that each queue's io's only affect its own top-level vdev.
 * The amount of I/O dequeued per run of this function is calibrated
 * dynamically so that its total run time doesn't exceed
 * zfs_scan_dequeue_run_target_ms + zfs_dequeue_run_bonus_ms. The
 * timing algorithm aims to hit the target value, but still
 * oversubscribes the amount of data that it is allowed to fetch by
 * the bonus value. This is to allow for non-equal completion times
 * across top-level vdevs.
 *
 * This function waits for the queue runs to complete, and must be
 * called from dsl_scan_sync (or in general, syncing context).
 */
static void
scan_io_queues_run(dsl_scan_t *scn)
{
	spa_t *spa = scn->scn_dp->dp_spa;
	uint64_t dirty_limit, total_limit, total_bytes;
	io_queue_run_info_t *info;
	uint64_t dequeue_min = zfs_scan_dequeue_min *
	    spa->spa_root_vdev->vdev_children;

	ASSERT(scn->scn_is_sorted);
	ASSERT(spa_config_held(spa, SCL_CONFIG, RW_READER));

	if (scn->scn_taskq == NULL) {
		char *tq_name = kmem_zalloc(ZFS_MAX_DATASET_NAME_LEN + 16,
		    KM_SLEEP);
		const int nthreads = spa->spa_root_vdev->vdev_children;

		/*
		 * We need to make this taskq *always* execute as many
		 * threads in parallel as we have top-level vdevs and no
		 * less, otherwise strange serialization of the calls to
		 * scan_io_queues_run_one can occur during spa_sync runs
		 * and that significantly impacts performance.
		 */
		(void) snprintf(tq_name, ZFS_MAX_DATASET_NAME_LEN + 16,
		    "dsl_scan_tq_%s", spa->spa_name);
		scn->scn_taskq = taskq_create(tq_name, nthreads, minclsyspri,
		    nthreads, nthreads, TASKQ_PREPOPULATE);
		kmem_free(tq_name, ZFS_MAX_DATASET_NAME_LEN + 16);
	}

	/*
	 * This is the automatic run time calibration algorithm. We gauge
	 * how long spa_sync took since last time we were invoked. If it
	 * took longer than our target + bonus values, we reduce the
	 * amount of data that the queues are allowed to process in this
	 * iteration. Conversely, if it took less than target + bonus,
	 * we increase the amount of data the queues are allowed to process.
	 * This is designed as a partial load-following algorithm, so if
	 * other ZFS users start issuing I/O, we back off, until we hit our
	 * minimum issue amount (per-TL-vdev) of zfs_scan_dequeue_min bytes.
	 */
	if (scn->scn_last_queue_run_time != 0) {
		uint64_t now = ddi_get_lbolt64();
		uint64_t delta_ms = TICK_TO_MSEC(now -
		    scn->scn_last_queue_run_time);
		uint64_t bonus = zfs_dequeue_run_bonus_ms;

		bonus = MIN(bonus, DEQUEUE_BONUS_MS_MAX);
		if (delta_ms <= bonus)
			delta_ms = bonus + 1;

		scn->scn_last_dequeue_limit = MAX(dequeue_min,
		    (scn->scn_last_dequeue_limit *
		    zfs_scan_dequeue_run_target_ms) / (delta_ms - bonus));
		scn->scn_last_queue_run_time = now;
	} else {
		scn->scn_last_queue_run_time = ddi_get_lbolt64();
		scn->scn_last_dequeue_limit = dequeue_min;
	}

	/*
	 * We also constrain the amount of data we are allowed to issue
	 * by the zfs_dirty_data_max value - this serves as basically a
	 * sanity check just to prevent us from issuing huge amounts of
	 * data to be dequeued per run.
	 */
	dirty_limit = (zfs_vdev_async_write_active_min_dirty_percent *
	    zfs_dirty_data_max) / 100;
	if (dirty_limit >= scn->scn_dp->dp_dirty_total)
		dirty_limit -= scn->scn_dp->dp_dirty_total;
	else
		dirty_limit = 0;

	total_limit = MAX(MIN(scn->scn_last_dequeue_limit, dirty_limit),
	    dequeue_min);

	/*
	 * We use this to determine how much data each queue is allowed to
	 * issue this run. We take the amount of dirty data available in
	 * the current txg and proportionally split it between each queue,
	 * depending on how full a given queue is. No need to lock here,
	 * new data can't enter the queue, since that's only done in our
	 * sync thread.
	 */
	total_bytes = scn->scn_bytes_pending;
	if (total_bytes == 0)
		return;

	info = kmem_zalloc(sizeof (*info) * spa->spa_root_vdev->vdev_children,
	    KM_SLEEP);
	for (uint64_t i = 0; i < spa->spa_root_vdev->vdev_children; i++) {
		vdev_t *vd = spa->spa_root_vdev->vdev_child[i];
		dsl_scan_io_queue_t *queue;
		uint64_t limit;

		/*
		 * No need to lock to check if the queue exists, since this
		 * is called from sync context only and queues are only
		 * created in sync context also.
		 */
		queue = vd->vdev_scan_io_queue;
		if (queue == NULL)
			continue;

		/*
		 * Compute the per-queue limit as a fraction of the queue's
		 * size, relative to the total amount of zio bytes in all
		 * all queues. 1000 here is the fixed-point precision. If
		 * there are ever  more than 1000 top-level vdevs, this
		 * code might misbehave.
		 */
		limit = MAX((((queue->q_zio_bytes * 1000) / total_bytes) *
		    total_limit) / 1000, zfs_scan_dequeue_min);

		info[i].qri_queue = queue;
		info[i].qri_limit = limit;

		VERIFY(taskq_dispatch(scn->scn_taskq,
		    (void (*)(void *))scan_io_queues_run_one, &info[i],
		    TQ_SLEEP) != NULL);
	}

	/*
	 * We need to wait for all queues to finish their run, just to keep
	 * things nice and consistent. This doesn't necessarily mean all
	 * I/O generated by the queues emptying has finished (there may be
	 * up to zfs_top_maxinflight zio's still processing on behalf of
	 * each queue).
	 */
	taskq_wait(scn->scn_taskq);

	kmem_free(info, sizeof (*info) * spa->spa_root_vdev->vdev_children);
}

/*
 * Callback invoked when a zio_free() zio is executing. This needs to be
 * intercepted to prevent the zio from deallocating a particular portion
 * of disk space and it then getting reallocated and written to, while we
 * still have it queued up for processing, or even while we're trying to
 * scrub or resilver it.
 */
void
dsl_scan_freed(spa_t *spa, const blkptr_t *bp)
{
	dsl_pool_t *dp = spa->spa_dsl_pool;
	dsl_scan_t *scn = dp->dp_scan;

	ASSERT(!BP_IS_EMBEDDED(bp));
	ASSERT(scn != NULL);
	if (!dsl_scan_is_running(scn))
		return;

	for (int i = 0; i < BP_GET_NDVAS(bp); i++) {
		if (BP_IS_SPECIAL(bp) && i != WBC_NORMAL_DVA)
			continue;
		dsl_scan_freed_dva(spa, bp, i);
	}
}

static void
dsl_scan_freed_dva(spa_t *spa, const blkptr_t *bp, int dva_i)
{
	dsl_pool_t *dp = spa->spa_dsl_pool;
	dsl_scan_t *scn = dp->dp_scan;
	vdev_t *vdev;
	kmutex_t *q_lock;
	dsl_scan_io_queue_t *queue;
	scan_io_t srch, *sio;
	avl_index_t idx;
	uint64_t offset;
	int64_t asize;

	ASSERT(!BP_IS_EMBEDDED(bp));
	ASSERT(scn != NULL);
	ASSERT(!BP_IS_SPECIAL(bp) || dva_i == WBC_NORMAL_DVA);

	vdev = vdev_lookup_top(spa, DVA_GET_VDEV(&bp->blk_dva[dva_i]));
	ASSERT(vdev != NULL);
	q_lock = &vdev->vdev_scan_io_queue_lock;
	queue = vdev->vdev_scan_io_queue;

	mutex_enter(q_lock);
	if (queue == NULL) {
		mutex_exit(q_lock);
		return;
	}

	bp2sio(bp, &srch, dva_i);
	offset = SCAN_IO_GET_OFFSET(&srch);
	asize = srch.sio_asize;

	/*
	 * We can find the zio in two states:
	 * 1) Cold, just sitting in the queue of zio's to be issued at
	 *	some point in the future. In this case, all we do is
	 *	remove the zio from the q_zios_by_addr tree, decrement
	 *	its data volume from the containing range_seg_t and
	 *	resort the q_exts_by_size tree to reflect that the
	 *	range_seg_t has lost some of its 'fill'. We don't shorten
	 *	the range_seg_t - this is usually rare enough not to be
	 *	worth the extra hassle of trying keep track of precise
	 *	extent boundaries.
	 * 2) Hot, where the zio is currently in-flight in
	 *	dsl_scan_issue_ios. In this case, we can't simply
	 *	reach in and stop the in-flight zio's, so we instead
	 *	block the caller. Eventually, dsl_scan_issue_ios will
	 *	be done with issuing the zio's it gathered and will
	 *	signal us.
	 */
	sio = avl_find(&queue->q_zios_by_addr, &srch, &idx);
	if (sio != NULL) {
		range_seg_t *rs;

		/* Got it while it was cold in the queue */
		ASSERT3U(srch.sio_asize, ==, sio->sio_asize);
		DTRACE_PROBE2(dequeue_now, const blkptr_t *, bp,
		    dsl_scan_queue_t *, queue);
		count_block(scn, dp->dp_blkstats, bp);
		ASSERT(range_tree_contains(queue->q_exts_by_addr, offset,
		    asize));
		avl_remove(&queue->q_zios_by_addr, sio);

		/*
		 * Since we're taking this scan_io_t out of its parent
		 * range_seg_t, we need to alter the range_seg_t's rs_fill
		 * value, so this changes its ordering position. We need
		 * to reinsert in its appropriate place in q_exts_by_size.
		 */
		rs = range_tree_find(queue->q_exts_by_addr,
		    SCAN_IO_GET_OFFSET(sio), sio->sio_asize);
		ASSERT(rs != NULL);
		ASSERT3U(rs->rs_fill, >=, sio->sio_asize);
		avl_remove(&queue->q_exts_by_size, rs);
		ASSERT3U(rs->rs_fill, >=, sio->sio_asize);
		rs->rs_fill -= sio->sio_asize;
		VERIFY3P(avl_find(&queue->q_exts_by_size, rs, &idx), ==, NULL);
		avl_insert(&queue->q_exts_by_size, rs, idx);

		/*
		 * We only update the queue byte counter in the cold path,
		 * otherwise it will already have been accounted for as
		 * part of the zio's execution.
		 */
		ASSERT3U(queue->q_zio_bytes, >=, asize);
		atomic_add_64(&queue->q_zio_bytes, -asize);

		mutex_enter(&scn->scn_status_lock);
		ASSERT3U(scn->scn_bytes_pending, >=, asize);
		scn->scn_bytes_pending -= asize;
		mutex_exit(&scn->scn_status_lock);

		kmem_free(sio, sizeof (*sio));
	} else {
		/*
		 * If it's part of an extent that's currently being issued,
		 * wait until the extent has been consumed. In this case it's
		 * not us who is dequeueing this zio, so no need to
		 * decrement its size from scn_bytes_pending or the queue.
		 */
		while (queue->q_issuing_rs.rs_start <= offset &&
		    queue->q_issuing_rs.rs_end >= offset + asize) {
			DTRACE_PROBE2(dequeue_wait, const blkptr_t *, bp,
			    dsl_scan_queue_t *, queue);
			cv_wait(&queue->q_cv, &vdev->vdev_scan_io_queue_lock);
		}
	}
	mutex_exit(q_lock);
}<|MERGE_RESOLUTION|>--- conflicted
+++ resolved
@@ -20,11 +20,7 @@
  */
 /*
  * Copyright (c) 2008, 2010, Oracle and/or its affiliates. All rights reserved.
-<<<<<<< HEAD
- * Copyright 2015 Nexenta Systems, Inc.  All rights reserved.
- * Copyright (c) 2011, 2015 by Delphix. All rights reserved.
-=======
->>>>>>> 4dfc19d7
+ * Copyright 2017 Nexenta Systems, Inc.  All rights reserved.
  * Copyright 2016 Gary Mills
  * Copyright (c) 2011, 2016 by Delphix. All rights reserved.
  * Copyright 2017 Joyent, Inc.
@@ -395,7 +391,8 @@
 		    scn->scn_phys.scn_queue_obj);
 		    zap_cursor_retrieve(&zc, &za) == 0;
 		    (void) zap_cursor_advance(&zc)) {
-			scan_ds_queue_insert(scn, strtonum(za.za_name, NULL),
+			scan_ds_queue_insert(scn,
+			    zfs_strtonum(za.za_name, NULL),
 			    za.za_first_integer);
 		}
 		zap_cursor_fini(&zc);
@@ -693,7 +690,8 @@
 		/* can't pause a scrub when there is no in-progress scrub */
 		spa->spa_scan_pass_scrub_pause = gethrestime_sec();
 		scn->scn_phys.scn_flags |= DSF_SCRUB_PAUSED;
-		dsl_scan_sync_state(scn, tx);
+		scn->scn_phys_cached.scn_flags |= DSF_SCRUB_PAUSED;
+		dsl_scan_sync_state(scn, tx, SYNC_CACHED);
 	} else {
 		ASSERT3U(*cmd, ==, POOL_SCRUB_NORMAL);
 		if (dsl_scan_is_paused_scrub(scn)) {
@@ -706,7 +704,8 @@
 			    gethrestime_sec() - spa->spa_scan_pass_scrub_pause;
 			spa->spa_scan_pass_scrub_pause = 0;
 			scn->scn_phys.scn_flags &= ~DSF_SCRUB_PAUSED;
-			dsl_scan_sync_state(scn, tx);
+			scn->scn_phys_cached.scn_flags &= ~DSF_SCRUB_PAUSED;
+			dsl_scan_sync_state(scn, tx, SYNC_CACHED);
 		}
 	}
 }
@@ -727,7 +726,8 @@
 {
 	dsl_scan_t *scn = dp->dp_scan;
 
-	if (scn->scn_phys.scn_state == DSS_SCANNING &&
+	if ((scn->scn_phys.scn_state == DSS_SCANNING ||
+	    scn->scn_phys.scn_state == DSS_FINISHING) &&
 	    scn->scn_phys.scn_func == POOL_SCAN_SCRUB)
 		return (B_TRUE);
 
@@ -940,12 +940,8 @@
 	    spa_shutting_down(scn->scn_dp->dp_spa) || scn->scn_clearing ||
 	    scan_io_queue_mem_lim(scn) == MEM_LIM_HARD) {
 		if (zb) {
-<<<<<<< HEAD
 			DTRACE_PROBE1(scan_pause, zbookmark_phys_t *, zb);
-			dprintf("pausing at bookmark %llx/%llx/%llx/%llx\n",
-=======
 			dprintf("suspending at bookmark %llx/%llx/%llx/%llx\n",
->>>>>>> 4dfc19d7
 			    (longlong_t)zb->zb_objset,
 			    (longlong_t)zb->zb_object,
 			    (longlong_t)zb->zb_level,
@@ -964,16 +960,12 @@
 			    (longlong_t)scn->scn_phys.scn_ddt_bookmark.
 			    ddb_cursor);
 		}
-<<<<<<< HEAD
-		scn->scn_pausing = B_TRUE;
-=======
 		dprintf("suspending at DDT bookmark %llx/%llx/%llx/%llx\n",
 		    (longlong_t)scn->scn_phys.scn_ddt_bookmark.ddb_class,
 		    (longlong_t)scn->scn_phys.scn_ddt_bookmark.ddb_type,
 		    (longlong_t)scn->scn_phys.scn_ddt_bookmark.ddb_checksum,
 		    (longlong_t)scn->scn_phys.scn_ddt_bookmark.ddb_cursor);
 		scn->scn_suspending = B_TRUE;
->>>>>>> 4dfc19d7
 		return (B_TRUE);
 	}
 	return (B_FALSE);
@@ -1699,14 +1691,10 @@
 	    (int)scn->scn_suspending);
 	kmem_free(dsname, ZFS_MAX_DATASET_NAME_LEN);
 
-<<<<<<< HEAD
 	DTRACE_PROBE3(scan_done, dsl_scan_t *, scn, dsl_dataset_t *, ds,
 	    dmu_tx_t *, tx);
 
-	if (scn->scn_pausing)
-=======
 	if (scn->scn_suspending)
->>>>>>> 4dfc19d7
 		goto out;
 
 	/*
@@ -1760,7 +1748,7 @@
 			    zap_cursor_retrieve(&zc, &za) == 0;
 			    (void) zap_cursor_advance(&zc)) {
 				scan_ds_queue_insert(scn,
-				    strtonum(za.za_name, NULL),
+				    zfs_strtonum(za.za_name, NULL),
 				    dsl_dataset_phys(ds)->ds_creation_txg);
 			}
 			zap_cursor_fini(&zc);
@@ -1880,16 +1868,10 @@
 			break;
 	}
 
-<<<<<<< HEAD
 	DTRACE_PROBE2(scan_ddt_done, dsl_scan_t *, scn, uint64_t, n);
-	zfs_dbgmsg("scanned %llu ddt entries with class_max = %u; pausing=%u",
-	    (longlong_t)n, (int)scn->scn_phys.scn_ddt_class_max,
-	    (int)scn->scn_pausing);
-=======
 	zfs_dbgmsg("scanned %llu ddt entries with class_max = %u; "
 	    "suspending=%u", (longlong_t)n,
 	    (int)scn->scn_phys.scn_ddt_class_max, (int)scn->scn_suspending);
->>>>>>> 4dfc19d7
 
 	ASSERT(error == 0 || error == ENOENT);
 	ASSERT(error != ENOENT ||
@@ -1962,13 +1944,8 @@
 		 * be -1, so we will skip this and find a new objset
 		 * below.
 		 */
-<<<<<<< HEAD
 		dsl_scan_visitds(scn, dsobj, tx);
-		if (scn->scn_pausing)
-=======
-		dsl_scan_visitds(scn, scn->scn_phys.scn_bookmark.zb_objset, tx);
 		if (scn->scn_suspending)
->>>>>>> 4dfc19d7
 			return;
 	}
 
@@ -1985,15 +1962,9 @@
 		uint64_t dsobj = sds->sds_dsobj;
 		uint64_t txg = sds->sds_txg;
 
-<<<<<<< HEAD
 		sds_next = AVL_NEXT(&scn->scn_queue, sds);
 		scan_ds_queue_remove(scn, dsobj);
 		sds = NULL;	/* must not be touched after removal */
-=======
-		dsobj = zfs_strtonum(za.za_name, NULL);
-		VERIFY3U(0, ==, zap_remove_int(dp->dp_meta_objset,
-		    scn->scn_phys.scn_queue_obj, dsobj, tx));
->>>>>>> 4dfc19d7
 
 		/* Set up min/max txg */
 		VERIFY3U(0, ==, dsl_dataset_hold_obj(dp, dsobj, FTAG, &ds));
@@ -2009,17 +1980,12 @@
 		dsl_dataset_rele(ds, FTAG);
 
 		dsl_scan_visitds(scn, dsobj, tx);
-<<<<<<< HEAD
-		if (scn->scn_pausing)
-=======
-		zap_cursor_fini(&zc);
 		if (scn->scn_suspending)
->>>>>>> 4dfc19d7
 			return;
 	}
 	/* No more objsets to fetch, we're done */
 	scn->scn_phys.scn_bookmark.zb_objset = ZB_DESTROYED_OBJSET;
-	ASSERT0(scn->scn_pausing);
+	ASSERT0(scn->scn_suspending);
 }
 
 static boolean_t
@@ -2070,12 +2036,7 @@
 		return (B_FALSE);
 	if (spa_shutting_down(spa))
 		return (B_FALSE);
-<<<<<<< HEAD
-	if (dsl_scan_is_running(scn) ||
-=======
-	if ((scn->scn_phys.scn_state == DSS_SCANNING &&
-	    !dsl_scan_is_paused_scrub(scn)) ||
->>>>>>> 4dfc19d7
+	if ((dsl_scan_is_running(scn) && !dsl_scan_is_paused_scrub(scn)) ||
 	    (scn->scn_async_destroying && !scn->scn_async_stalled))
 		return (B_TRUE);
 
@@ -2251,7 +2212,6 @@
 	if (!dsl_scan_is_running(scn))
 		return;
 
-<<<<<<< HEAD
 	if (!zfs_scan_direct) {
 		if (!scn->scn_is_sorted)
 			scn->scn_last_queue_run_time = 0;
@@ -2260,16 +2220,12 @@
 
 	if (scn->scn_done_txg == tx->tx_txg ||
 	    scn->scn_phys.scn_state == DSS_FINISHING) {
-		ASSERT(!scn->scn_pausing);
+		ASSERT(!scn->scn_suspending);
 		if (scn->scn_bytes_pending != 0) {
 			ASSERT(scn->scn_is_sorted);
 			scn->scn_phys.scn_state = DSS_FINISHING;
 			goto finish;
 		}
-=======
-	if (scn->scn_done_txg == tx->tx_txg) {
-		ASSERT(!scn->scn_suspending);
->>>>>>> 4dfc19d7
 		/* finished with scan. */
 		zfs_dbgmsg("txg %llu scan complete", tx->tx_txg);
 		dsl_scan_done(scn, B_TRUE, tx);
@@ -2340,25 +2296,22 @@
 		    (longlong_t)NSEC2MSEC(gethrtime() -
 		    scn->scn_sync_start_time));
 
-		if (!scn->scn_pausing) {
+		if (!scn->scn_suspending) {
 			scn->scn_done_txg = tx->tx_txg + 1;
 			zfs_dbgmsg("txg %llu traversal complete, waiting "
 			    "till txg %llu", tx->tx_txg, scn->scn_done_txg);
 		}
 	}
-
-<<<<<<< HEAD
+	if (!scn->scn_suspending) {
+		scn->scn_done_txg = tx->tx_txg + 1;
+		zfs_dbgmsg("txg %llu traversal complete, waiting till txg %llu",
+		    tx->tx_txg, scn->scn_done_txg);
+	}
 finish:
 	if (scn->scn_is_sorted) {
 		dsl_pool_config_enter(dp, FTAG);
 		scan_io_queues_run(scn);
 		dsl_pool_config_exit(dp, FTAG);
-=======
-	if (!scn->scn_suspending) {
-		scn->scn_done_txg = tx->tx_txg + 1;
-		zfs_dbgmsg("txg %llu traversal complete, waiting till txg %llu",
-		    tx->tx_txg, scn->scn_done_txg);
->>>>>>> 4dfc19d7
 	}
 
 	if (DSL_SCAN_IS_SCRUB_RESILVER(scn)) {
@@ -2560,31 +2513,9 @@
 	}
 
 	if (needs_io && !zfs_no_scrub_io) {
-<<<<<<< HEAD
 		dsl_scan_enqueue(dp, bp, zio_flags, zb);
 	} else {
 		count_block(scn, dp->dp_blkstats, bp);
-=======
-		vdev_t *rvd = spa->spa_root_vdev;
-		uint64_t maxinflight = rvd->vdev_children * zfs_top_maxinflight;
-
-		mutex_enter(&spa->spa_scrub_lock);
-		while (spa->spa_scrub_inflight >= maxinflight)
-			cv_wait(&spa->spa_scrub_io_cv, &spa->spa_scrub_lock);
-		spa->spa_scrub_inflight++;
-		mutex_exit(&spa->spa_scrub_lock);
-
-		/*
-		 * If we're seeing recent (zfs_scan_idle) "important" I/Os
-		 * then throttle our workload to limit the impact of a scan.
-		 */
-		if (ddi_get_lbolt64() - spa->spa_last_io <= zfs_scan_idle)
-			delay(scan_delay);
-
-		zio_nowait(zio_read(NULL, spa, bp,
-		    abd_alloc_for_io(size, B_FALSE), size, dsl_scan_scrub_done,
-		    NULL, ZIO_PRIORITY_SCRUB, zio_flags, zb));
->>>>>>> 4dfc19d7
 	}
 
 	/* do not relocate this block */
@@ -2757,7 +2688,6 @@
 	size_t size = BP_GET_PSIZE(bp);
 	vdev_t *rvd = spa->spa_root_vdev;
 	uint64_t maxinflight = rvd->vdev_children * zfs_top_maxinflight;
-	void *data = zio_data_buf_alloc(size);
 
 	mutex_enter(&spa->spa_scrub_lock);
 	while (limit_inflight && spa->spa_scrub_inflight >= maxinflight)
@@ -2780,8 +2710,8 @@
 	count_block(dp->dp_scan, dp->dp_blkstats, bp);
 	DTRACE_PROBE3(do_io, uint64_t, dp->dp_scan->scn_phys.scn_func,
 	    boolean_t, B_TRUE, spa_t *, spa);
-	zio_nowait(zio_read(NULL, spa, bp, data, size,
-	    dsl_scan_scrub_done, NULL, ZIO_PRIORITY_SCRUB,
+	zio_nowait(zio_read(NULL, spa, bp, abd_alloc_for_io(size, B_FALSE),
+	    size, dsl_scan_scrub_done, NULL, ZIO_PRIORITY_SCRUB,
 	    zio_flags, zb));
 }
 
