/*
 * CDDL HEADER START
 *
 * The contents of this file are subject to the terms of the
 * Common Development and Distribution License (the "License").
 * You may not use this file except in compliance with the License.
 *
 * You can obtain a copy of the license at usr/src/OPENSOLARIS.LICENSE
 * or http://www.opensolaris.org/os/licensing.
 * See the License for the specific language governing permissions
 * and limitations under the License.
 *
 * When distributing Covered Code, include this CDDL HEADER in each
 * file and include the License file at usr/src/OPENSOLARIS.LICENSE.
 * If applicable, add the following below this CDDL HEADER, with the
 * fields enclosed by brackets "[]" replaced with your own identifying
 * information: Portions Copyright [yyyy] [name of copyright owner]
 *
 * CDDL HEADER END
 */
/*
 * Copyright (c) 2005, 2010, Oracle and/or its affiliates. All rights reserved.
 * Copyright (c) 2012, 2015 by Delphix. All rights reserved.
 * Copyright (c) 2013 by Saso Kiselkov. All rights reserved.
 * Copyright (c) 2014 Spectra Logic Corporation, All rights reserved.
 * Copyright 2015 Nexenta Systems, Inc. All rights reserved.
 */

#ifndef	_SYS_DBUF_H
#define	_SYS_DBUF_H

#include <sys/dmu.h>
#include <sys/spa.h>
#include <sys/txg.h>
#include <sys/zio.h>
#include <sys/arc.h>
#include <sys/zfs_context.h>
#include <sys/refcount.h>
#include <sys/zrlock.h>
#include <sys/multilist.h>

#ifdef	__cplusplus
extern "C" {
#endif

#define	IN_DMU_SYNC 2

/*
 * define flags for dbuf_read
 */

#define	DB_RF_MUST_SUCCEED	(1 << 0)
#define	DB_RF_CANFAIL		(1 << 1)
#define	DB_RF_HAVESTRUCT	(1 << 2)
#define	DB_RF_NOPREFETCH	(1 << 3)
#define	DB_RF_NEVERWAIT		(1 << 4)
#define	DB_RF_CACHED		(1 << 5)

#define	DBUF_EVICT_ALL		-1

/*
 * The simplified state transition diagram for dbufs looks like:
 *
 *		+----> READ ----+
 *		|		|
 *		|		V
 *  (alloc)-->UNCACHED	     CACHED-->EVICTING-->(free)
 *		|		^	 ^
 *		|		|	 |
 *		+----> FILL ----+	 |
 *		|			 |
 *		|			 |
 *		+--------> NOFILL -------+
 *
 * DB_SEARCH is an invalid state for a dbuf. It is used by dbuf_free_range
 * to find all dbufs in a range of a dnode and must be less than any other
 * dbuf_states_t (see comment on dn_dbufs in dnode.h).
 */
typedef enum dbuf_states {
	DB_SEARCH = -1,
	DB_UNCACHED,
	DB_FILL,
	DB_NOFILL,
	DB_READ,
	DB_CACHED,
	DB_EVICTING
} dbuf_states_t;

struct dnode;
struct dmu_tx;

/*
 * level = 0 means the user data
 * level = 1 means the single indirect block
 * etc.
 */

struct dmu_buf_impl;

typedef enum override_states {
	DR_NOT_OVERRIDDEN,
	DR_IN_DMU_SYNC,
	DR_OVERRIDDEN
} override_states_t;

typedef struct dbuf_dirty_record {
	/* link on our parents dirty list */
	list_node_t dr_dirty_node;

	/* transaction group this data will sync in */
	uint64_t dr_txg;

	/* zio of outstanding write IO */
	zio_t *dr_zio;

	/* pointer back to our dbuf */
	struct dmu_buf_impl *dr_dbuf;

	/* pointer to next dirty record */
	struct dbuf_dirty_record *dr_next;

	/* pointer to parent dirty record */
	struct dbuf_dirty_record *dr_parent;

	/* How much space was changed to dsl_pool_dirty_space() for this? */
	unsigned int dr_accounted;

	/* A copy of the bp that points to us */
	blkptr_t dr_bp_copy;

	/* use special class of dirty entry */
	boolean_t dr_usesc;

	union dirty_types {
		struct dirty_indirect {

			/* protect access to list */
			kmutex_t dr_mtx;

			/* Our list of dirty children */
			list_t dr_children;
		} di;
		struct dirty_leaf {

			/*
			 * dr_data is set when we dirty the buffer
			 * so that we can retain the pointer even if it
			 * gets COW'd in a subsequent transaction group.
			 */
			arc_buf_t *dr_data;
			blkptr_t dr_overridden_by;
			override_states_t dr_override_state;
			uint8_t dr_copies;
			boolean_t dr_nopwrite;
		} dl;
	} dt;
} dbuf_dirty_record_t;

typedef struct dmu_buf_impl {
	/*
	 * The following members are immutable, with the exception of
	 * db.db_data, which is protected by db_mtx.
	 */

	/* the publicly visible structure */
	dmu_buf_t db;

	/* the objset we belong to */
	struct objset *db_objset;

	/*
	 * handle to safely access the dnode we belong to (NULL when evicted)
	 */
	struct dnode_handle *db_dnode_handle;

	/*
	 * our parent buffer; if the dnode points to us directly,
	 * db_parent == db_dnode_handle->dnh_dnode->dn_dbuf
	 * only accessed by sync thread ???
	 * (NULL when evicted)
	 * May change from NULL to non-NULL under the protection of db_mtx
	 * (see dbuf_check_blkptr())
	 */
	struct dmu_buf_impl *db_parent;

	/*
	 * link for hash table of all dmu_buf_impl_t's
	 */
	struct dmu_buf_impl *db_hash_next;

	/* our block number */
	uint64_t db_blkid;

	/*
	 * Pointer to the blkptr_t which points to us. May be NULL if we
	 * don't have one yet. (NULL when evicted)
	 */
	blkptr_t *db_blkptr;

	/*
	 * Our indirection level.  Data buffers have db_level==0.
	 * Indirect buffers which point to data buffers have
	 * db_level==1. etc.  Buffers which contain dnodes have
	 * db_level==0, since the dnodes are stored in a file.
	 */
	uint8_t db_level;

	/* db_mtx protects the members below */
	kmutex_t db_mtx;

	/*
	 * Current state of the buffer
	 */
	dbuf_states_t db_state;

	/*
	 * Refcount accessed by dmu_buf_{hold,rele}.
	 * If nonzero, the buffer can't be destroyed.
	 * Protected by db_mtx.
	 */
	refcount_t db_holds;

	/* buffer holding our data */
	arc_buf_t *db_buf;

	kcondvar_t db_changed;
	dbuf_dirty_record_t *db_data_pending;

	/* pointer to most recent dirty record for this buffer */
	dbuf_dirty_record_t *db_last_dirty;

	/*
	 * Our link on the owner dnodes's dn_dbufs list.
	 * Protected by its dn_dbufs_mtx.
	 */
	avl_node_t db_link;

	/*
	 * Link in dbuf_cache.
	 */
	multilist_node_t db_cache_link;

	/* Data which is unique to data (leaf) blocks: */

	/* User callback information. */
	dmu_buf_user_t *db_user;

	/*
	 * Evict user data as soon as the dirty and reference
	 * counts are equal.
	 */
	uint8_t db_user_immediate_evict;

	/*
	 * This block was freed while a read or write was
	 * active.
	 */
	uint8_t db_freed_in_flight;

	/*
	 * dnode_evict_dbufs() or dnode_evict_bonus() tried to
	 * evict this dbuf, but couldn't due to outstanding
	 * references.  Evict once the refcount drops to 0.
	 */
	uint8_t db_pending_evict;

	uint8_t db_dirtycnt;
} dmu_buf_impl_t;

/* Note: the dbuf hash table is exposed only for the mdb module */
#define	DBUF_MUTEXES	256
#define	DBUF_LOCK_PAD	64
typedef struct {
	kmutex_t mtx;
#ifdef _KERNEL
	unsigned char pad[(DBUF_LOCK_PAD - sizeof (kmutex_t))];
#endif
} dbuf_mutex_t;
#define	DBUF_HASH_MUTEX(h, idx)	\
	(&((h)->hash_mutexes[(idx) & (DBUF_MUTEXES-1)].mtx))
typedef struct dbuf_hash_table {
	uint64_t hash_table_mask;
	dmu_buf_impl_t **hash_table;
	dbuf_mutex_t hash_mutexes[DBUF_MUTEXES];
} dbuf_hash_table_t;

uint64_t dbuf_whichblock(struct dnode *di, int64_t level, uint64_t offset);

dmu_buf_impl_t *dbuf_create_tlib(struct dnode *dn, char *data);
void dbuf_create_bonus(struct dnode *dn);
int dbuf_spill_set_blksz(dmu_buf_t *db, uint64_t blksz, dmu_tx_t *tx);
void dbuf_spill_hold(struct dnode *dn, dmu_buf_impl_t **dbp, void *tag);

void dbuf_rm_spill(struct dnode *dn, dmu_tx_t *tx);

dmu_buf_impl_t *dbuf_hold(struct dnode *dn, uint64_t blkid, void *tag);
dmu_buf_impl_t *dbuf_hold_level(struct dnode *dn, int level, uint64_t blkid,
    void *tag);
int dbuf_hold_impl(struct dnode *dn, uint8_t level, uint64_t blkid,
    boolean_t fail_sparse, boolean_t fail_uncached,
    void *tag, dmu_buf_impl_t **dbp);

void dbuf_prefetch(struct dnode *dn, int64_t level, uint64_t blkid,
    zio_priority_t prio, arc_flags_t aflags);

void dbuf_add_ref(dmu_buf_impl_t *db, void *tag);
boolean_t dbuf_try_add_ref(dmu_buf_t *db, objset_t *os, uint64_t obj,
    uint64_t blkid, void *tag);
uint64_t dbuf_refcount(dmu_buf_impl_t *db);

void dbuf_rele(dmu_buf_impl_t *db, void *tag);
void dbuf_rele_and_unlock(dmu_buf_impl_t *db, void *tag);

dmu_buf_impl_t *dbuf_find(struct objset *os, uint64_t object, uint8_t level,
    uint64_t blkid);

int dbuf_read(dmu_buf_impl_t *db, zio_t *zio, uint32_t flags);
void dmu_buf_will_not_fill(dmu_buf_t *db, dmu_tx_t *tx);
void dmu_buf_will_fill(dmu_buf_t *db, dmu_tx_t *tx);
void dmu_buf_fill_done(dmu_buf_t *db, dmu_tx_t *tx);
void dbuf_assign_arcbuf(dmu_buf_impl_t *db, arc_buf_t *buf, dmu_tx_t *tx);
dbuf_dirty_record_t *dbuf_dirty(dmu_buf_impl_t *db, dmu_tx_t *tx);
dbuf_dirty_record_t *dbuf_dirty_sc(dmu_buf_impl_t *db, dmu_tx_t *tx,
    boolean_t usesc);
arc_buf_t *dbuf_loan_arcbuf(dmu_buf_impl_t *db);
void dmu_buf_write_embedded(dmu_buf_t *dbuf, void *data,
    bp_embedded_type_t etype, enum zio_compress comp,
    int uncompressed_size, int compressed_size, int byteorder, dmu_tx_t *tx);

void dbuf_destroy(dmu_buf_impl_t *db);

void dbuf_setdirty(dmu_buf_impl_t *db, dmu_tx_t *tx);
void dbuf_unoverride(dbuf_dirty_record_t *dr);
void dbuf_sync_list(list_t *list, int level, dmu_tx_t *tx);
void dbuf_release_bp(dmu_buf_impl_t *db);

void dbuf_free_range(struct dnode *dn, uint64_t start, uint64_t end,
    struct dmu_tx *);

void dbuf_new_size(dmu_buf_impl_t *db, int size, dmu_tx_t *tx);

#define	DB_DNODE(_db)		((_db)->db_dnode_handle->dnh_dnode)
#define	DB_DNODE_LOCK(_db)	((_db)->db_dnode_handle->dnh_zrlock)
#define	DB_DNODE_ENTER(_db)	(zrl_add(&DB_DNODE_LOCK(_db)))
#define	DB_DNODE_EXIT(_db)	(zrl_remove(&DB_DNODE_LOCK(_db)))
#define	DB_DNODE_HELD(_db)	(!zrl_is_zero(&DB_DNODE_LOCK(_db)))

void dbuf_init(void);
void dbuf_fini(void);

boolean_t dbuf_is_metadata(dmu_buf_impl_t *db);
boolean_t dbuf_is_ddt(dmu_buf_impl_t *db);
boolean_t dbuf_ddt_is_l2cacheable(dmu_buf_impl_t *db);
boolean_t dbuf_meta_is_l2cacheable(dmu_buf_impl_t *db);

#define	DBUF_GET_BUFC_TYPE(_db)	\
	(dbuf_is_ddt(_db) ? ARC_BUFC_DDT :\
	(dbuf_is_metadata(_db) ? ARC_BUFC_METADATA : ARC_BUFC_DATA))

#define	DBUF_IS_CACHEABLE(_db)						\
	((_db)->db_objset->os_primary_cache == ZFS_CACHE_ALL ||		\
	(dbuf_is_metadata(_db) &&					\
	((_db)->db_objset->os_primary_cache == ZFS_CACHE_METADATA)))


<<<<<<< HEAD
/*
 * Checks whether we need to cache dbuf in l2arc.
 * Metadata is l2cacheable if it is not placed on special device
 * or it is placed on special device in "dual" mode. We need to check
 * for ddt in ZFS_CACHE_ALL and ZFS_CACHE_METADATA because it is in MOS.
 * ZFS_CACHE_DATA mode actually means to cache both data and cacheable
 * metadata.
 */
#define	DBUF_IS_L2CACHEABLE(_db)					\
	(((_db)->db_objset->os_secondary_cache == ZFS_CACHE_ALL &&	\
	(dbuf_ddt_is_l2cacheable(_db) == B_TRUE)) ||			\
	((_db)->db_objset->os_secondary_cache == ZFS_CACHE_METADATA &&  \
	(dbuf_is_metadata(_db)) &&					\
	(dbuf_ddt_is_l2cacheable(_db) == B_TRUE)) ||			\
	((dbuf_meta_is_l2cacheable(_db) == B_TRUE) &&			\
	((_db)->db_objset->os_secondary_cache == ZFS_CACHE_DATA)))

=======
>>>>>>> 993e3faf
#ifdef ZFS_DEBUG

/*
 * There should be a ## between the string literal and fmt, to make it
 * clear that we're joining two strings together, but gcc does not
 * support that preprocessor token.
 */
#define	dprintf_dbuf(dbuf, fmt, ...) do { \
	if (zfs_flags & ZFS_DEBUG_DPRINTF) { \
	char __db_buf[32]; \
	uint64_t __db_obj = (dbuf)->db.db_object; \
	if (__db_obj == DMU_META_DNODE_OBJECT) \
		(void) strcpy(__db_buf, "mdn"); \
	else \
		(void) snprintf(__db_buf, sizeof (__db_buf), "%lld", \
		    (u_longlong_t)__db_obj); \
	dprintf_ds((dbuf)->db_objset->os_dsl_dataset, \
	    "obj=%s lvl=%u blkid=%lld " fmt, \
	    __db_buf, (dbuf)->db_level, \
	    (u_longlong_t)(dbuf)->db_blkid, __VA_ARGS__); \
	} \
_NOTE(CONSTCOND) } while (0)

#define	dprintf_dbuf_bp(db, bp, fmt, ...) do {			\
	if (zfs_flags & ZFS_DEBUG_DPRINTF) {			\
	char *__blkbuf = kmem_alloc(BP_SPRINTF_LEN, KM_SLEEP);	\
	snprintf_blkptr(__blkbuf, BP_SPRINTF_LEN, bp);		\
	dprintf_dbuf(db, fmt " %s\n", __VA_ARGS__, __blkbuf);	\
	kmem_free(__blkbuf, BP_SPRINTF_LEN);			\
	}							\
_NOTE(CONSTCOND) } while (0)

#define	DBUF_VERIFY(db)	dbuf_verify(db)

#else

#define	dprintf_dbuf(db, fmt, ...)
#define	dprintf_dbuf_bp(db, bp, fmt, ...)
#define	DBUF_VERIFY(db)

#endif


#ifdef	__cplusplus
}
#endif

#endif /* _SYS_DBUF_H */<|MERGE_RESOLUTION|>--- conflicted
+++ resolved
@@ -362,8 +362,6 @@
 	(dbuf_is_metadata(_db) &&					\
 	((_db)->db_objset->os_primary_cache == ZFS_CACHE_METADATA)))
 
-
-<<<<<<< HEAD
 /*
  * Checks whether we need to cache dbuf in l2arc.
  * Metadata is l2cacheable if it is not placed on special device
@@ -381,8 +379,6 @@
 	((dbuf_meta_is_l2cacheable(_db) == B_TRUE) &&			\
 	((_db)->db_objset->os_secondary_cache == ZFS_CACHE_DATA)))
 
-=======
->>>>>>> 993e3faf
 #ifdef ZFS_DEBUG
 
 /*
