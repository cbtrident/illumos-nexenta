--- conflicted
+++ resolved
@@ -20,12 +20,9 @@
  */
 /*
  * Copyright (c) 2005, 2010, Oracle and/or its affiliates. All rights reserved.
-<<<<<<< HEAD
- * Copyright 2013 Nexenta Systems, Inc. All rights reserved.
-=======
  * Copyright (c) 2013 by Delphix. All rights reserved.
  * Copyright (c) 2013 by Saso Kiselkov. All rights reserved.
->>>>>>> 7de6f2c0
+ * Copyright 2013 Nexenta Systems, Inc. All rights reserved.
  */
 
 #ifndef	_SYS_DBUF_H
@@ -116,13 +113,11 @@
 	/* pointer to parent dirty record */
 	struct dbuf_dirty_record *dr_parent;
 
-<<<<<<< HEAD
+	/* How much space was changed to dsl_pool_dirty_space() for this? */
+	unsigned int dr_accounted;
+
 	/* use special class of dirty entry */
 	boolean_t dr_usesc;
-=======
-	/* How much space was changed to dsl_pool_dirty_space() for this? */
-	unsigned int dr_accounted;
->>>>>>> 7de6f2c0
 
 	union dirty_types {
 		struct dirty_indirect {
