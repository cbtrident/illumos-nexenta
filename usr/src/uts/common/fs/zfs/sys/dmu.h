--- conflicted
+++ resolved
@@ -21,16 +21,10 @@
 
 /*
  * Copyright (c) 2005, 2010, Oracle and/or its affiliates. All rights reserved.
-<<<<<<< HEAD
- * Copyright (c) 2012 by Delphix. All rights reserved.
  * Copyright (c) 2012, Joyent, Inc. All rights reserved.
+ * Copyright (c) 2013 by Delphix. All rights reserved.
  * Copyright 2013 Nexenta Systems, Inc. All rights reserved.
-=======
- * Copyright (c) 2013 by Delphix. All rights reserved.
- * Copyright 2011 Nexenta Systems, Inc. All rights reserved.
- * Copyright (c) 2012, Joyent, Inc. All rights reserved.
  * Copyright 2013 DEY Storage Systems, Inc.
->>>>>>> 7de6f2c0
  */
 
 /* Portions Copyright 2010 Robert Milkowski */
@@ -838,41 +832,8 @@
 void dmu_traverse_objset(objset_t *os, uint64_t txg_start,
     dmu_traverse_cb_t cb, void *arg);
 
-<<<<<<< HEAD
-int dmu_send(objset_t *tosnap, objset_t *fromsnap,
-    int outfd, struct vnode *vp, offset_t *off, boolean_t sendsize);
-int dmu_send_estimate(objset_t *tosnap, objset_t *fromsnap, uint64_t *sizep);
-
-typedef struct dmu_recv_cookie {
-	/*
-	 * This structure is opaque!
-	 *
-	 * If logical and real are different, we are recving the stream
-	 * into the "real" temporary clone, and then switching it with
-	 * the "logical" target.
-	 */
-	struct dsl_dataset *drc_logical_ds;
-	struct dsl_dataset *drc_real_ds;
-	struct drr_begin *drc_drrb;
-	char *drc_tosnap;
-	char *drc_top_ds;
-	boolean_t drc_newfs;
-	boolean_t drc_force;
-	struct avl_tree *drc_guid_to_ds_map;
-} dmu_recv_cookie_t;
-
-int dmu_recv_begin(char *tofs, char *tosnap, char *topds, struct drr_begin *,
-    boolean_t force, objset_t *origin, dmu_recv_cookie_t *);
-int dmu_recv_stream(dmu_recv_cookie_t *drc, struct vnode *vp, offset_t *voffp,
-    int cleanup_fd, uint64_t *action_handlep);
-int dmu_recv_end(dmu_recv_cookie_t *drc);
-
-int dmu_diff(objset_t *tosnap, objset_t *fromsnap, struct vnode *vp,
-    offset_t *off);
-=======
 int dmu_diff(const char *tosnap_name, const char *fromsnap_name,
     struct vnode *vp, offset_t *offp);
->>>>>>> 7de6f2c0
 
 /* CRC64 table */
 #define	ZFS_CRC64_POLY	0xC96C5795D7870F42ULL	/* ECMA-182, reflected form */
