--- conflicted
+++ resolved
@@ -21,12 +21,7 @@
 
 /*
  * Copyright (c) 2005, 2010, Oracle and/or its affiliates. All rights reserved.
-<<<<<<< HEAD
- * Copyright (c) 2011, 2014 by Delphix. All rights reserved.
-=======
  * Copyright (c) 2011, 2016 by Delphix. All rights reserved.
- * Copyright 2011 Nexenta Systems, Inc. All rights reserved.
->>>>>>> 993e3faf
  * Copyright (c) 2012, Joyent, Inc. All rights reserved.
  * Copyright 2013 DEY Storage Systems, Inc.
  * Copyright 2014 HybridCluster. All rights reserved.
@@ -443,7 +438,6 @@
 #define	WP_DMU_SYNC	0x2
 #define	WP_SPILL	0x4
 
-<<<<<<< HEAD
 #define	WP_SPECIALCLASS_SHIFT	(16)
 #define	WP_SPECIALCLASS_BITS	(1) /* 1 bits per storage class */
 #define	WP_SPECIALCLASS_MASK	(((1 << WP_SPECIALCLASS_BITS) - 1) \
@@ -456,12 +450,8 @@
 #define	WP_GET_SPECIALCLASS(flags) \
 	((flags & WP_SPECIALCLASS_MASK)	>> WP_SPECIALCLASS_SHIFT)
 
-void dmu_write_policy(objset_t *os, struct dnode *dn, int level, int wp,
-    struct zio_prop *zp);
-=======
 void dmu_write_policy(objset_t *os, dnode_t *dn, int level, int wp,
     enum zio_compress compress_override, struct zio_prop *zp);
->>>>>>> 993e3faf
 /*
  * The bonus data is accessed more or less like a regular buffer.
  * You must dmu_bonus_hold() to get the buffer, which will give you a
@@ -582,11 +572,7 @@
 	/*
 	 * This instance's eviction function pointers.
 	 *
-<<<<<<< HEAD
-	 * dbu_evict_func_sync is called synchronously while
-=======
 	 * dbu_evict_func_sync is called synchronously and then
->>>>>>> 993e3faf
 	 * dbu_evict_func_async is executed asynchronously on a taskq.
 	 */
 	dmu_buf_evict_func_t *dbu_evict_func_sync;
@@ -610,29 +596,16 @@
  * NOTE: This function should only be called once on a given dmu_buf_user_t.
  *       To allow enforcement of this, dbu must already be zeroed on entry.
  */
-<<<<<<< HEAD
-#ifdef __lint
-/* Very ugly, but it beats issuing suppression directives in many Makefiles. */
-extern void
-dmu_buf_init_user(dmu_buf_user_t *dbu, dmu_buf_evict_func_t *evict_func_sync,
-    dmu_buf_evict_func_t *evict_func_async, dmu_buf_t **clear_on_evict_dbufp);
-#else /* __lint */
-=======
 /*ARGSUSED*/
->>>>>>> 993e3faf
 inline void
 dmu_buf_init_user(dmu_buf_user_t *dbu, dmu_buf_evict_func_t *evict_func_sync,
     dmu_buf_evict_func_t *evict_func_async, dmu_buf_t **clear_on_evict_dbufp)
 {
 	ASSERT(dbu->dbu_evict_func_sync == NULL);
 	ASSERT(dbu->dbu_evict_func_async == NULL);
-<<<<<<< HEAD
-	ASSERT(evict_func_async != NULL);
-=======
 
 	/* must have at least one evict func */
 	IMPLY(evict_func_sync == NULL, evict_func_async != NULL);
->>>>>>> 993e3faf
 	dbu->dbu_evict_func_sync = evict_func_sync;
 	dbu->dbu_evict_func_async = evict_func_async;
 #ifdef ZFS_DEBUG
