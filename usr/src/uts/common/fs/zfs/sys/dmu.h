/*
 * CDDL HEADER START
 *
 * The contents of this file are subject to the terms of the
 * Common Development and Distribution License (the "License").
 * You may not use this file except in compliance with the License.
 *
 * You can obtain a copy of the license at usr/src/OPENSOLARIS.LICENSE
 * or http://www.opensolaris.org/os/licensing.
 * See the License for the specific language governing permissions
 * and limitations under the License.
 *
 * When distributing Covered Code, include this CDDL HEADER in each
 * file and include the License file at usr/src/OPENSOLARIS.LICENSE.
 * If applicable, add the following below this CDDL HEADER, with the
 * fields enclosed by brackets "[]" replaced with your own identifying
 * information: Portions Copyright [yyyy] [name of copyright owner]
 *
 * CDDL HEADER END
 */

/*
 * Copyright (c) 2005, 2010, Oracle and/or its affiliates. All rights reserved.
<<<<<<< HEAD
 * Copyright (c) 2011, 2016 by Delphix. All rights reserved.
=======
 * Copyright (c) 2011, 2017 by Delphix. All rights reserved.
 * Copyright 2011 Nexenta Systems, Inc. All rights reserved.
>>>>>>> 4dfc19d7
 * Copyright (c) 2012, Joyent, Inc. All rights reserved.
 * Copyright 2013 DEY Storage Systems, Inc.
 * Copyright 2014 HybridCluster. All rights reserved.
 * Copyright (c) 2014 Spectra Logic Corporation, All rights reserved.
 * Copyright 2013 Saso Kiselkov. All rights reserved.
 * Copyright (c) 2014 Integros [integros.com]
 * Copyright 2016 Nexenta Systems, Inc. All rights reserved.
 */

/* Portions Copyright 2010 Robert Milkowski */

#ifndef	_SYS_DMU_H
#define	_SYS_DMU_H

/*
 * This file describes the interface that the DMU provides for its
 * consumers.
 *
 * The DMU also interacts with the SPA.  That interface is described in
 * dmu_spa.h.
 */

#include <sys/zfs_context.h>
#include <sys/inttypes.h>
#include <sys/cred.h>
#include <sys/fs/zfs.h>
#include <sys/zio_compress.h>
#include <sys/zio_priority.h>

#ifdef	__cplusplus
extern "C" {
#endif

struct uio;
struct xuio;
struct page;
struct vnode;
struct spa;
struct zilog;
struct zio;
struct blkptr;
struct zap_cursor;
struct dsl_dataset;
struct dsl_pool;
struct dnode;
struct drr_begin;
struct drr_end;
struct zbookmark_phys;
struct spa;
struct nvlist;
struct arc_buf;
struct zio_prop;
struct sa_handle;

typedef struct objset objset_t;
typedef struct dmu_tx dmu_tx_t;
typedef struct dsl_dir dsl_dir_t;
typedef struct dnode dnode_t;

typedef enum dmu_object_byteswap {
	DMU_BSWAP_UINT8,
	DMU_BSWAP_UINT16,
	DMU_BSWAP_UINT32,
	DMU_BSWAP_UINT64,
	DMU_BSWAP_ZAP,
	DMU_BSWAP_DNODE,
	DMU_BSWAP_OBJSET,
	DMU_BSWAP_ZNODE,
	DMU_BSWAP_OLDACL,
	DMU_BSWAP_ACL,
	/*
	 * Allocating a new byteswap type number makes the on-disk format
	 * incompatible with any other format that uses the same number.
	 *
	 * Data can usually be structured to work with one of the
	 * DMU_BSWAP_UINT* or DMU_BSWAP_ZAP types.
	 */
	DMU_BSWAP_NUMFUNCS
} dmu_object_byteswap_t;

#define	DMU_OT_NEWTYPE 0x80
#define	DMU_OT_METADATA 0x40
#define	DMU_OT_BYTESWAP_MASK 0x3f

/*
 * Defines a uint8_t object type. Object types specify if the data
 * in the object is metadata (boolean) and how to byteswap the data
 * (dmu_object_byteswap_t).
 */
#define	DMU_OT(byteswap, metadata) \
	(DMU_OT_NEWTYPE | \
	((metadata) ? DMU_OT_METADATA : 0) | \
	((byteswap) & DMU_OT_BYTESWAP_MASK))

#define	DMU_OT_IS_VALID(ot) (((ot) & DMU_OT_NEWTYPE) ? \
	((ot) & DMU_OT_BYTESWAP_MASK) < DMU_BSWAP_NUMFUNCS : \
	(ot) < DMU_OT_NUMTYPES)

#define	DMU_OT_IS_METADATA(ot) (((ot) & DMU_OT_NEWTYPE) ? \
	((ot) & DMU_OT_METADATA) : \
	dmu_ot[(ot)].ot_metadata)

/*
 * These object types use bp_fill != 1 for their L0 bp's. Therefore they can't
 * have their data embedded (i.e. use a BP_IS_EMBEDDED() bp), because bp_fill
 * is repurposed for embedded BPs.
 */
#define	DMU_OT_HAS_FILL(ot) \
	((ot) == DMU_OT_DNODE || (ot) == DMU_OT_OBJSET)

#define	DMU_OT_BYTESWAP(ot) (((ot) & DMU_OT_NEWTYPE) ? \
	((ot) & DMU_OT_BYTESWAP_MASK) : \
	dmu_ot[(ot)].ot_byteswap)

typedef enum dmu_object_type {
	DMU_OT_NONE,
	/* general: */
	DMU_OT_OBJECT_DIRECTORY,	/* ZAP */
	DMU_OT_OBJECT_ARRAY,		/* UINT64 */
	DMU_OT_PACKED_NVLIST,		/* UINT8 (XDR by nvlist_pack/unpack) */
	DMU_OT_PACKED_NVLIST_SIZE,	/* UINT64 */
	DMU_OT_BPOBJ,			/* UINT64 */
	DMU_OT_BPOBJ_HDR,		/* UINT64 */
	/* spa: */
	DMU_OT_SPACE_MAP_HEADER,	/* UINT64 */
	DMU_OT_SPACE_MAP,		/* UINT64 */
	/* zil: */
	DMU_OT_INTENT_LOG,		/* UINT64 */
	/* dmu: */
	DMU_OT_DNODE,			/* DNODE */
	DMU_OT_OBJSET,			/* OBJSET */
	/* dsl: */
	DMU_OT_DSL_DIR,			/* UINT64 */
	DMU_OT_DSL_DIR_CHILD_MAP,	/* ZAP */
	DMU_OT_DSL_DS_SNAP_MAP,		/* ZAP */
	DMU_OT_DSL_PROPS,		/* ZAP */
	DMU_OT_DSL_DATASET,		/* UINT64 */
	/* zpl: */
	DMU_OT_ZNODE,			/* ZNODE */
	DMU_OT_OLDACL,			/* Old ACL */
	DMU_OT_PLAIN_FILE_CONTENTS,	/* UINT8 */
	DMU_OT_DIRECTORY_CONTENTS,	/* ZAP */
	DMU_OT_MASTER_NODE,		/* ZAP */
	DMU_OT_UNLINKED_SET,		/* ZAP */
	/* zvol: */
	DMU_OT_ZVOL,			/* UINT8 */
	DMU_OT_ZVOL_PROP,		/* ZAP */
	/* other; for testing only! */
	DMU_OT_PLAIN_OTHER,		/* UINT8 */
	DMU_OT_UINT64_OTHER,		/* UINT64 */
	DMU_OT_ZAP_OTHER,		/* ZAP */
	/* new object types: */
	DMU_OT_ERROR_LOG,		/* ZAP */
	DMU_OT_SPA_HISTORY,		/* UINT8 */
	DMU_OT_SPA_HISTORY_OFFSETS,	/* spa_his_phys_t */
	DMU_OT_POOL_PROPS,		/* ZAP */
	DMU_OT_DSL_PERMS,		/* ZAP */
	DMU_OT_ACL,			/* ACL */
	DMU_OT_SYSACL,			/* SYSACL */
	DMU_OT_FUID,			/* FUID table (Packed NVLIST UINT8) */
	DMU_OT_FUID_SIZE,		/* FUID table size UINT64 */
	DMU_OT_NEXT_CLONES,		/* ZAP */
	DMU_OT_SCAN_QUEUE,		/* ZAP */
	DMU_OT_USERGROUP_USED,		/* ZAP */
	DMU_OT_USERGROUP_QUOTA,		/* ZAP */
	DMU_OT_USERREFS,		/* ZAP */
	DMU_OT_DDT_ZAP,			/* ZAP */
	DMU_OT_DDT_STATS,		/* ZAP */
	DMU_OT_SA,			/* System attr */
	DMU_OT_SA_MASTER_NODE,		/* ZAP */
	DMU_OT_SA_ATTR_REGISTRATION,	/* ZAP */
	DMU_OT_SA_ATTR_LAYOUTS,		/* ZAP */
	DMU_OT_SCAN_XLATE,		/* ZAP */
	DMU_OT_DEDUP,			/* fake dedup BP from ddt_bp_create() */
	DMU_OT_DEADLIST,		/* ZAP */
	DMU_OT_DEADLIST_HDR,		/* UINT64 */
	DMU_OT_DSL_CLONES,		/* ZAP */
	DMU_OT_BPOBJ_SUBOBJ,		/* UINT64 */
	/*
	 * Do not allocate new object types here. Doing so makes the on-disk
	 * format incompatible with any other format that uses the same object
	 * type number.
	 *
	 * When creating an object which does not have one of the above types
	 * use the DMU_OTN_* type with the correct byteswap and metadata
	 * values.
	 *
	 * The DMU_OTN_* types do not have entries in the dmu_ot table,
	 * use the DMU_OT_IS_METDATA() and DMU_OT_BYTESWAP() macros instead
	 * of indexing into dmu_ot directly (this works for both DMU_OT_* types
	 * and DMU_OTN_* types).
	 */
	DMU_OT_NUMTYPES,

	/*
	 * Names for valid types declared with DMU_OT().
	 */
	DMU_OTN_UINT8_DATA = DMU_OT(DMU_BSWAP_UINT8, B_FALSE),
	DMU_OTN_UINT8_METADATA = DMU_OT(DMU_BSWAP_UINT8, B_TRUE),
	DMU_OTN_UINT16_DATA = DMU_OT(DMU_BSWAP_UINT16, B_FALSE),
	DMU_OTN_UINT16_METADATA = DMU_OT(DMU_BSWAP_UINT16, B_TRUE),
	DMU_OTN_UINT32_DATA = DMU_OT(DMU_BSWAP_UINT32, B_FALSE),
	DMU_OTN_UINT32_METADATA = DMU_OT(DMU_BSWAP_UINT32, B_TRUE),
	DMU_OTN_UINT64_DATA = DMU_OT(DMU_BSWAP_UINT64, B_FALSE),
	DMU_OTN_UINT64_METADATA = DMU_OT(DMU_BSWAP_UINT64, B_TRUE),
	DMU_OTN_ZAP_DATA = DMU_OT(DMU_BSWAP_ZAP, B_FALSE),
	DMU_OTN_ZAP_METADATA = DMU_OT(DMU_BSWAP_ZAP, B_TRUE),
} dmu_object_type_t;

typedef enum txg_how {
	TXG_WAIT = 1,
	TXG_NOWAIT,
	TXG_WAITED,
} txg_how_t;

/*
 * Selected classes of metadata
 */
#define	DMU_OT_IS_DDT_META(type)	\
	((type == DMU_OT_DDT_ZAP) ||	\
	(type == DMU_OT_DDT_STATS))

#define	DMU_OT_IS_ZPL_META(type)		\
	((type == DMU_OT_ZNODE) ||		\
	(type == DMU_OT_OLDACL) ||		\
	(type == DMU_OT_DIRECTORY_CONTENTS) ||	\
	(type == DMU_OT_MASTER_NODE) ||		\
	(type == DMU_OT_UNLINKED_SET))

void byteswap_uint64_array(void *buf, size_t size);
void byteswap_uint32_array(void *buf, size_t size);
void byteswap_uint16_array(void *buf, size_t size);
void byteswap_uint8_array(void *buf, size_t size);
void zap_byteswap(void *buf, size_t size);
void zfs_oldacl_byteswap(void *buf, size_t size);
void zfs_acl_byteswap(void *buf, size_t size);
void zfs_znode_byteswap(void *buf, size_t size);

#define	DS_FIND_SNAPSHOTS	(1<<0)
#define	DS_FIND_CHILDREN	(1<<1)
#define	DS_FIND_SERIALIZE	(1<<2)

/*
 * The maximum number of bytes that can be accessed as part of one
 * operation, including metadata.
 */
#define	DMU_MAX_ACCESS (32 * 1024 * 1024) /* 32MB */
#define	DMU_MAX_DELETEBLKCNT (20480) /* ~5MB of indirect blocks */

#define	DMU_USERUSED_OBJECT	(-1ULL)
#define	DMU_GROUPUSED_OBJECT	(-2ULL)

/*
 * artificial blkids for bonus buffer and spill blocks
 */
#define	DMU_BONUS_BLKID		(-1ULL)
#define	DMU_SPILL_BLKID		(-2ULL)
/*
 * Public routines to create, destroy, open, and close objsets.
 */
int dmu_objset_hold(const char *name, void *tag, objset_t **osp);
int dmu_objset_own(const char *name, dmu_objset_type_t type,
    boolean_t readonly, void *tag, objset_t **osp);
void dmu_objset_rele(objset_t *os, void *tag);
void dmu_objset_disown(objset_t *os, void *tag);
int dmu_objset_open_ds(struct dsl_dataset *ds, objset_t **osp);

void dmu_objset_evict_dbufs(objset_t *os);
int dmu_objset_create(const char *name, dmu_objset_type_t type, uint64_t flags,
    void (*func)(objset_t *os, void *arg, cred_t *cr, dmu_tx_t *tx), void *arg);
int dmu_objset_clone(const char *name, const char *origin);
int dsl_destroy_snapshots_nvl(struct nvlist *snaps, boolean_t defer,
    struct nvlist *errlist);
int dmu_objset_snapshot_one(const char *fsname, const char *snapname);
int dmu_objset_snapshot_tmp(const char *, const char *, int);
int dmu_objset_find(char *name, int func(const char *, void *), void *arg,
    int flags);
void dmu_objset_byteswap(void *buf, size_t size);
int dsl_dataset_rename_snapshot(const char *fsname,
    const char *oldsnapname, const char *newsnapname, boolean_t recursive);

typedef struct dmu_buf {
	uint64_t db_object;		/* object that this buffer is part of */
	uint64_t db_offset;		/* byte offset in this object */
	uint64_t db_size;		/* size of buffer in bytes */
	void *db_data;			/* data in buffer */
} dmu_buf_t;

/*
 * The names of zap entries in the DIRECTORY_OBJECT of the MOS.
 */
#define	DMU_POOL_DIRECTORY_OBJECT	1
#define	DMU_POOL_CONFIG			"config"
#define	DMU_POOL_FEATURES_FOR_WRITE	"features_for_write"
#define	DMU_POOL_FEATURES_FOR_READ	"features_for_read"
#define	DMU_POOL_FEATURE_DESCRIPTIONS	"feature_descriptions"
#define	DMU_POOL_FEATURE_ENABLED_TXG	"feature_enabled_txg"
#define	DMU_POOL_ROOT_DATASET		"root_dataset"
#define	DMU_POOL_SYNC_BPOBJ		"sync_bplist"
#define	DMU_POOL_ERRLOG_SCRUB		"errlog_scrub"
#define	DMU_POOL_ERRLOG_LAST		"errlog_last"
#define	DMU_POOL_SPARES			"spares"
#define	DMU_POOL_DEFLATE		"deflate"
#define	DMU_POOL_HISTORY		"history"
#define	DMU_POOL_PROPS			"pool_props"
#define	DMU_POOL_L2CACHE		"l2cache"
#define	DMU_POOL_TMP_USERREFS		"tmp_userrefs"
#define	DMU_POOL_DDT			"DDT-%s-%s-%s"
#define	DMU_POOL_DDT_STATS		"DDT-statistics"
#define	DMU_POOL_CREATION_VERSION	"creation_version"
#define	DMU_POOL_SCAN			"scan"
#define	DMU_POOL_FREE_BPOBJ		"free_bpobj"
#define	DMU_POOL_BPTREE_OBJ		"bptree_obj"
#define	DMU_POOL_EMPTY_BPOBJ		"empty_bpobj"
#define	DMU_POOL_CHECKSUM_SALT		"org.illumos:checksum_salt"
#define	DMU_POOL_VDEV_ZAP_MAP		"com.delphix:vdev_zap_map"

#define	DMU_POOL_COS_PROPS		"cos_props"
#define	DMU_POOL_VDEV_PROPS		"vdev_props"
#define	DMU_POOL_TRIM_START_TIME	"trim_start_time"
#define	DMU_POOL_TRIM_STOP_TIME		"trim_stop_time"

/*
 * Allocate an object from this objset.  The range of object numbers
 * available is (0, DN_MAX_OBJECT).  Object 0 is the meta-dnode.
 *
 * The transaction must be assigned to a txg.  The newly allocated
 * object will be "held" in the transaction (ie. you can modify the
 * newly allocated object in this transaction).
 *
 * dmu_object_alloc() chooses an object and returns it in *objectp.
 *
 * dmu_object_claim() allocates a specific object number.  If that
 * number is already allocated, it fails and returns EEXIST.
 *
 * Return 0 on success, or ENOSPC or EEXIST as specified above.
 */
uint64_t dmu_object_alloc(objset_t *os, dmu_object_type_t ot,
    int blocksize, dmu_object_type_t bonus_type, int bonus_len, dmu_tx_t *tx);
int dmu_object_claim(objset_t *os, uint64_t object, dmu_object_type_t ot,
    int blocksize, dmu_object_type_t bonus_type, int bonus_len, dmu_tx_t *tx);
int dmu_object_reclaim(objset_t *os, uint64_t object, dmu_object_type_t ot,
    int blocksize, dmu_object_type_t bonustype, int bonuslen, dmu_tx_t *txp);

/*
 * Free an object from this objset.
 *
 * The object's data will be freed as well (ie. you don't need to call
 * dmu_free(object, 0, -1, tx)).
 *
 * The object need not be held in the transaction.
 *
 * If there are any holds on this object's buffers (via dmu_buf_hold()),
 * or tx holds on the object (via dmu_tx_hold_object()), you can not
 * free it; it fails and returns EBUSY.
 *
 * If the object is not allocated, it fails and returns ENOENT.
 *
 * Return 0 on success, or EBUSY or ENOENT as specified above.
 */
int dmu_object_free(objset_t *os, uint64_t object, dmu_tx_t *tx);

/*
 * Find the next allocated or free object.
 *
 * The objectp parameter is in-out.  It will be updated to be the next
 * object which is allocated.  Ignore objects which have not been
 * modified since txg.
 *
 * XXX Can only be called on a objset with no dirty data.
 *
 * Returns 0 on success, or ENOENT if there are no more objects.
 */
int dmu_object_next(objset_t *os, uint64_t *objectp,
    boolean_t hole, uint64_t txg);

/*
 * Set the data blocksize for an object.
 *
 * The object cannot have any blocks allcated beyond the first.  If
 * the first block is allocated already, the new size must be greater
 * than the current block size.  If these conditions are not met,
 * ENOTSUP will be returned.
 *
 * Returns 0 on success, or EBUSY if there are any holds on the object
 * contents, or ENOTSUP as described above.
 */
int dmu_object_set_blocksize(objset_t *os, uint64_t object, uint64_t size,
    int ibs, dmu_tx_t *tx);

/*
 * Set the checksum property on a dnode.  The new checksum algorithm will
 * apply to all newly written blocks; existing blocks will not be affected.
 */
void dmu_object_set_checksum(objset_t *os, uint64_t object, uint8_t checksum,
    dmu_tx_t *tx);

/*
 * Set the compress property on a dnode.  The new compression algorithm will
 * apply to all newly written blocks; existing blocks will not be affected.
 */
void dmu_object_set_compress(objset_t *os, uint64_t object, uint8_t compress,
    dmu_tx_t *tx);

void
dmu_write_embedded(objset_t *os, uint64_t object, uint64_t offset,
    void *data, uint8_t etype, uint8_t comp, int uncompressed_size,
    int compressed_size, int byteorder, dmu_tx_t *tx);

/*
 * Decide how to write a block: checksum, compression, number of copies, etc.
 */
#define	WP_NOFILL	0x1
#define	WP_DMU_SYNC	0x2
#define	WP_SPILL	0x4

#define	WP_SPECIALCLASS_SHIFT	(16)
#define	WP_SPECIALCLASS_BITS	(1) /* 1 bits per storage class */
#define	WP_SPECIALCLASS_MASK	(((1 << WP_SPECIALCLASS_BITS) - 1) \
	<< WP_SPECIALCLASS_SHIFT)

#define	WP_SET_SPECIALCLASS(flags, sclass)	{ \
	flags |= ((sclass << WP_SPECIALCLASS_SHIFT) & WP_SPECIALCLASS_MASK); \
}

#define	WP_GET_SPECIALCLASS(flags) \
	((flags & WP_SPECIALCLASS_MASK)	>> WP_SPECIALCLASS_SHIFT)

void dmu_write_policy(objset_t *os, dnode_t *dn, int level, int wp,
    struct zio_prop *zp);
/*
 * The bonus data is accessed more or less like a regular buffer.
 * You must dmu_bonus_hold() to get the buffer, which will give you a
 * dmu_buf_t with db_offset==-1ULL, and db_size = the size of the bonus
 * data.  As with any normal buffer, you must call dmu_buf_read() to
 * read db_data, dmu_buf_will_dirty() before modifying it, and the
 * object must be held in an assigned transaction before calling
 * dmu_buf_will_dirty.  You may use dmu_buf_set_user() on the bonus
 * buffer as well.  You must release your hold with dmu_buf_rele().
 *
 * Returns ENOENT, EIO, or 0.
 */
int dmu_bonus_hold(objset_t *os, uint64_t object, void *tag, dmu_buf_t **);
int dmu_bonus_max(void);
int dmu_set_bonus(dmu_buf_t *, int, dmu_tx_t *);
int dmu_set_bonustype(dmu_buf_t *, dmu_object_type_t, dmu_tx_t *);
dmu_object_type_t dmu_get_bonustype(dmu_buf_t *);
int dmu_rm_spill(objset_t *, uint64_t, dmu_tx_t *);

/*
 * Special spill buffer support used by "SA" framework
 */

int dmu_spill_hold_by_bonus(dmu_buf_t *bonus, void *tag, dmu_buf_t **dbp);
int dmu_spill_hold_by_dnode(dnode_t *dn, uint32_t flags,
    void *tag, dmu_buf_t **dbp);
int dmu_spill_hold_existing(dmu_buf_t *bonus, void *tag, dmu_buf_t **dbp);

/*
 * Obtain the DMU buffer from the specified object which contains the
 * specified offset.  dmu_buf_hold() puts a "hold" on the buffer, so
 * that it will remain in memory.  You must release the hold with
 * dmu_buf_rele().  You musn't access the dmu_buf_t after releasing your
 * hold.  You must have a hold on any dmu_buf_t* you pass to the DMU.
 *
 * You must call dmu_buf_read, dmu_buf_will_dirty, or dmu_buf_will_fill
 * on the returned buffer before reading or writing the buffer's
 * db_data.  The comments for those routines describe what particular
 * operations are valid after calling them.
 *
 * The object number must be a valid, allocated object number.
 */
int dmu_buf_hold(objset_t *os, uint64_t object, uint64_t offset,
    void *tag, dmu_buf_t **, int flags);
int dmu_buf_hold_by_dnode(dnode_t *dn, uint64_t offset,
    void *tag, dmu_buf_t **dbp, int flags);

/*
 * Add a reference to a dmu buffer that has already been held via
 * dmu_buf_hold() in the current context.
 */
void dmu_buf_add_ref(dmu_buf_t *db, void* tag);

/*
 * Attempt to add a reference to a dmu buffer that is in an unknown state,
 * using a pointer that may have been invalidated by eviction processing.
 * The request will succeed if the passed in dbuf still represents the
 * same os/object/blkid, is ineligible for eviction, and has at least
 * one hold by a user other than the syncer.
 */
boolean_t dmu_buf_try_add_ref(dmu_buf_t *, objset_t *os, uint64_t object,
    uint64_t blkid, void *tag);

void dmu_buf_rele(dmu_buf_t *db, void *tag);
uint64_t dmu_buf_refcount(dmu_buf_t *db);

/*
 * dmu_buf_hold_array holds the DMU buffers which contain all bytes in a
 * range of an object.  A pointer to an array of dmu_buf_t*'s is
 * returned (in *dbpp).
 *
 * dmu_buf_rele_array releases the hold on an array of dmu_buf_t*'s, and
 * frees the array.  The hold on the array of buffers MUST be released
 * with dmu_buf_rele_array.  You can NOT release the hold on each buffer
 * individually with dmu_buf_rele.
 */
int dmu_buf_hold_array_by_bonus(dmu_buf_t *db, uint64_t offset,
    uint64_t length, boolean_t read, void *tag,
    int *numbufsp, dmu_buf_t ***dbpp);
void dmu_buf_rele_array(dmu_buf_t **, int numbufs, void *tag);

typedef void dmu_buf_evict_func_t(void *user_ptr);

/*
 * A DMU buffer user object may be associated with a dbuf for the
 * duration of its lifetime.  This allows the user of a dbuf (client)
 * to attach private data to a dbuf (e.g. in-core only data such as a
 * dnode_children_t, zap_t, or zap_leaf_t) and be optionally notified
 * when that dbuf has been evicted.  Clients typically respond to the
 * eviction notification by freeing their private data, thus ensuring
 * the same lifetime for both dbuf and private data.
 *
 * The mapping from a dmu_buf_user_t to any client private data is the
 * client's responsibility.  All current consumers of the API with private
 * data embed a dmu_buf_user_t as the first member of the structure for
 * their private data.  This allows conversions between the two types
 * with a simple cast.  Since the DMU buf user API never needs access
 * to the private data, other strategies can be employed if necessary
 * or convenient for the client (e.g. using container_of() to do the
 * conversion for private data that cannot have the dmu_buf_user_t as
 * its first member).
 *
 * Eviction callbacks are executed without the dbuf mutex held or any
 * other type of mechanism to guarantee that the dbuf is still available.
 * For this reason, users must assume the dbuf has already been freed
 * and not reference the dbuf from the callback context.
 *
 * Users requesting "immediate eviction" are notified as soon as the dbuf
 * is only referenced by dirty records (dirties == holds).  Otherwise the
 * notification occurs after eviction processing for the dbuf begins.
 */
typedef struct dmu_buf_user {
	/*
	 * Asynchronous user eviction callback state.
	 */
	taskq_ent_t	dbu_tqent;

	/*
	 * This instance's eviction function pointers.
	 *
	 * dbu_evict_func_sync is called synchronously and then
	 * dbu_evict_func_async is executed asynchronously on a taskq.
	 */
	dmu_buf_evict_func_t *dbu_evict_func_sync;
	dmu_buf_evict_func_t *dbu_evict_func_async;
#ifdef ZFS_DEBUG
	/*
	 * Pointer to user's dbuf pointer.  NULL for clients that do
	 * not associate a dbuf with their user data.
	 *
	 * The dbuf pointer is cleared upon eviction so as to catch
	 * use-after-evict bugs in clients.
	 */
	dmu_buf_t **dbu_clear_on_evict_dbufp;
#endif
} dmu_buf_user_t;

/*
 * Initialize the given dmu_buf_user_t instance with the eviction function
 * evict_func, to be called when the user is evicted.
 *
 * NOTE: This function should only be called once on a given dmu_buf_user_t.
 *       To allow enforcement of this, dbu must already be zeroed on entry.
 */
/*ARGSUSED*/
inline void
dmu_buf_init_user(dmu_buf_user_t *dbu, dmu_buf_evict_func_t *evict_func_sync,
    dmu_buf_evict_func_t *evict_func_async, dmu_buf_t **clear_on_evict_dbufp)
{
	ASSERT(dbu->dbu_evict_func_sync == NULL);
	ASSERT(dbu->dbu_evict_func_async == NULL);

	/* must have at least one evict func */
	IMPLY(evict_func_sync == NULL, evict_func_async != NULL);
	dbu->dbu_evict_func_sync = evict_func_sync;
	dbu->dbu_evict_func_async = evict_func_async;
#ifdef ZFS_DEBUG
	dbu->dbu_clear_on_evict_dbufp = clear_on_evict_dbufp;
#endif
}

/*
 * Attach user data to a dbuf and mark it for normal (when the dbuf's
 * data is cleared or its reference count goes to zero) eviction processing.
 *
 * Returns NULL on success, or the existing user if another user currently
 * owns the buffer.
 */
void *dmu_buf_set_user(dmu_buf_t *db, dmu_buf_user_t *user);

/*
 * Attach user data to a dbuf and mark it for immediate (its dirty and
 * reference counts are equal) eviction processing.
 *
 * Returns NULL on success, or the existing user if another user currently
 * owns the buffer.
 */
void *dmu_buf_set_user_ie(dmu_buf_t *db, dmu_buf_user_t *user);

/*
 * Replace the current user of a dbuf.
 *
 * If given the current user of a dbuf, replaces the dbuf's user with
 * "new_user" and returns the user data pointer that was replaced.
 * Otherwise returns the current, and unmodified, dbuf user pointer.
 */
void *dmu_buf_replace_user(dmu_buf_t *db,
    dmu_buf_user_t *old_user, dmu_buf_user_t *new_user);

/*
 * Remove the specified user data for a DMU buffer.
 *
 * Returns the user that was removed on success, or the current user if
 * another user currently owns the buffer.
 */
void *dmu_buf_remove_user(dmu_buf_t *db, dmu_buf_user_t *user);

/*
 * Returns the user data (dmu_buf_user_t *) associated with this dbuf.
 */
void *dmu_buf_get_user(dmu_buf_t *db);

objset_t *dmu_buf_get_objset(dmu_buf_t *db);
dnode_t *dmu_buf_dnode_enter(dmu_buf_t *db);
void dmu_buf_dnode_exit(dmu_buf_t *db);

/* Block until any in-progress dmu buf user evictions complete. */
void dmu_buf_user_evict_wait(void);

/*
 * Returns the blkptr associated with this dbuf, or NULL if not set.
 */
struct blkptr *dmu_buf_get_blkptr(dmu_buf_t *db);

/*
 * Indicate that you are going to modify the buffer's data (db_data).
 *
 * The transaction (tx) must be assigned to a txg (ie. you've called
 * dmu_tx_assign()).  The buffer's object must be held in the tx
 * (ie. you've called dmu_tx_hold_object(tx, db->db_object)).
 */
void dmu_buf_will_dirty(dmu_buf_t *db, dmu_tx_t *tx);
void dmu_buf_will_dirty_sc(dmu_buf_t *db, dmu_tx_t *tx, boolean_t sc);

/*
 * You must create a transaction, then hold the objects which you will
 * (or might) modify as part of this transaction.  Then you must assign
 * the transaction to a transaction group.  Once the transaction has
 * been assigned, you can modify buffers which belong to held objects as
 * part of this transaction.  You can't modify buffers before the
 * transaction has been assigned; you can't modify buffers which don't
 * belong to objects which this transaction holds; you can't hold
 * objects once the transaction has been assigned.  You may hold an
 * object which you are going to free (with dmu_object_free()), but you
 * don't have to.
 *
 * You can abort the transaction before it has been assigned.
 *
 * Note that you may hold buffers (with dmu_buf_hold) at any time,
 * regardless of transaction state.
 */

#define	DMU_NEW_OBJECT	(-1ULL)
#define	DMU_OBJECT_END	(-1ULL)

dmu_tx_t *dmu_tx_create(objset_t *os);
void dmu_tx_hold_write(dmu_tx_t *tx, uint64_t object, uint64_t off, int len);
void dmu_tx_hold_write_by_dnode(dmu_tx_t *tx, dnode_t *dn, uint64_t off,
    int len);
void dmu_tx_hold_free(dmu_tx_t *tx, uint64_t object, uint64_t off,
    uint64_t len);
void dmu_tx_hold_free_by_dnode(dmu_tx_t *tx, dnode_t *dn, uint64_t off,
    uint64_t len);
void dmu_tx_hold_zap(dmu_tx_t *tx, uint64_t object, int add, const char *name);
void dmu_tx_hold_zap_by_dnode(dmu_tx_t *tx, dnode_t *dn, int add,
    const char *name);
void dmu_tx_hold_bonus(dmu_tx_t *tx, uint64_t object);
void dmu_tx_hold_bonus_by_dnode(dmu_tx_t *tx, dnode_t *dn);
void dmu_tx_hold_spill(dmu_tx_t *tx, uint64_t object);
void dmu_tx_hold_sa(dmu_tx_t *tx, struct sa_handle *hdl, boolean_t may_grow);
void dmu_tx_hold_sa_create(dmu_tx_t *tx, int total_size);
void dmu_tx_abort(dmu_tx_t *tx);
int dmu_tx_assign(dmu_tx_t *tx, enum txg_how txg_how);
void dmu_tx_wait(dmu_tx_t *tx);
void dmu_tx_commit(dmu_tx_t *tx);
void dmu_tx_mark_netfree(dmu_tx_t *tx);

/*
 * To register a commit callback, dmu_tx_callback_register() must be called.
 *
 * dcb_data is a pointer to caller private data that is passed on as a
 * callback parameter. The caller is responsible for properly allocating and
 * freeing it.
 *
 * When registering a callback, the transaction must be already created, but
 * it cannot be committed or aborted. It can be assigned to a txg or not.
 *
 * The callback will be called after the transaction has been safely written
 * to stable storage and will also be called if the dmu_tx is aborted.
 * If there is any error which prevents the transaction from being committed to
 * disk, the callback will be called with a value of error != 0.
 */
typedef void dmu_tx_callback_func_t(void *dcb_data, int error);

void dmu_tx_callback_register(dmu_tx_t *tx, dmu_tx_callback_func_t *dcb_func,
    void *dcb_data);

/*
 * Free up the data blocks for a defined range of a file.  If size is
 * -1, the range from offset to end-of-file is freed.
 */
int dmu_free_range(objset_t *os, uint64_t object, uint64_t offset,
	uint64_t size, dmu_tx_t *tx);
int dmu_free_long_range(objset_t *os, uint64_t object, uint64_t offset,
	uint64_t size);
int dmu_free_long_object(objset_t *os, uint64_t object);

/*
 * Convenience functions.
 *
 * Canfail routines will return 0 on success, or an errno if there is a
 * nonrecoverable I/O error.
 */
#define	DMU_READ_PREFETCH	0 /* prefetch */
#define	DMU_READ_NO_PREFETCH	1 /* don't prefetch */
int dmu_read(objset_t *os, uint64_t object, uint64_t offset, uint64_t size,
	void *buf, uint32_t flags);
int dmu_read_by_dnode(dnode_t *dn, uint64_t offset, uint64_t size, void *buf,
    uint32_t flags);
void dmu_write(objset_t *os, uint64_t object, uint64_t offset, uint64_t size,
	const void *buf, dmu_tx_t *tx);
void dmu_write_by_dnode(dnode_t *dn, uint64_t offset, uint64_t size,
    const void *buf, dmu_tx_t *tx);
void dmu_prealloc(objset_t *os, uint64_t object, uint64_t offset, uint64_t size,
	dmu_tx_t *tx);
int dmu_read_uio(objset_t *os, uint64_t object, struct uio *uio, uint64_t size);
int dmu_read_uio_dbuf(dmu_buf_t *zdb, struct uio *uio, uint64_t size);
int dmu_write_uio(objset_t *os, uint64_t object, struct uio *uio, uint64_t size,
    dmu_tx_t *tx);
int dmu_write_uio_dbuf(dmu_buf_t *zdb, struct uio *uio, uint64_t size,
    dmu_tx_t *tx);
int dmu_write_pages(objset_t *os, uint64_t object, uint64_t offset,
    uint64_t size, struct page *pp, dmu_tx_t *tx);
struct arc_buf *dmu_request_arcbuf(dmu_buf_t *handle, int size);
void dmu_return_arcbuf(struct arc_buf *buf);
void dmu_assign_arcbuf(dmu_buf_t *handle, uint64_t offset, struct arc_buf *buf,
    dmu_tx_t *tx);
int dmu_xuio_init(struct xuio *uio, int niov);
void dmu_xuio_fini(struct xuio *uio);
int dmu_xuio_add(struct xuio *uio, struct arc_buf *abuf, offset_t off,
    size_t n);
int dmu_xuio_cnt(struct xuio *uio);
struct arc_buf *dmu_xuio_arcbuf(struct xuio *uio, int i);
void dmu_xuio_clear(struct xuio *uio, int i);
void xuio_stat_wbuf_copied(void);
void xuio_stat_wbuf_nocopy(void);

extern boolean_t zfs_prefetch_disable;
extern int zfs_max_recordsize;

/*
 * Asynchronously try to read in the data.
 */
void dmu_prefetch(objset_t *os, uint64_t object, int64_t level, uint64_t offset,
    uint64_t len, enum zio_priority pri);

typedef struct dmu_object_info {
	/* All sizes are in bytes unless otherwise indicated. */
	uint32_t doi_data_block_size;
	uint32_t doi_metadata_block_size;
	dmu_object_type_t doi_type;
	dmu_object_type_t doi_bonus_type;
	uint64_t doi_bonus_size;
	uint8_t doi_indirection;		/* 2 = dnode->indirect->data */
	uint8_t doi_checksum;
	uint8_t doi_compress;
	uint8_t doi_nblkptr;
	uint8_t doi_pad[4];
	uint64_t doi_physical_blocks_512;	/* data + metadata, 512b blks */
	uint64_t doi_max_offset;
	uint64_t doi_fill_count;		/* number of non-empty blocks */
} dmu_object_info_t;

typedef void arc_byteswap_func_t(void *buf, size_t size);

typedef struct dmu_object_type_info {
	dmu_object_byteswap_t	ot_byteswap;
	boolean_t		ot_metadata;
	char			*ot_name;
} dmu_object_type_info_t;

typedef struct dmu_object_byteswap_info {
	arc_byteswap_func_t	*ob_func;
	char			*ob_name;
} dmu_object_byteswap_info_t;

extern const dmu_object_type_info_t dmu_ot[DMU_OT_NUMTYPES];
extern const dmu_object_byteswap_info_t dmu_ot_byteswap[DMU_BSWAP_NUMFUNCS];

/*
 * Get information on a DMU object.
 *
 * Return 0 on success or ENOENT if object is not allocated.
 *
 * If doi is NULL, just indicates whether the object exists.
 */
int dmu_object_info(objset_t *os, uint64_t object, dmu_object_info_t *doi);
/* Like dmu_object_info, but faster if you have a held dnode in hand. */
void dmu_object_info_from_dnode(dnode_t *dn, dmu_object_info_t *doi);
/* Like dmu_object_info, but faster if you have a held dbuf in hand. */
void dmu_object_info_from_db(dmu_buf_t *db, dmu_object_info_t *doi);
/*
 * Like dmu_object_info_from_db, but faster still when you only care about
 * the size.  This is specifically optimized for zfs_getattr().
 */
void dmu_object_size_from_db(dmu_buf_t *db, uint32_t *blksize,
    u_longlong_t *nblk512);

typedef struct dmu_objset_stats {
	uint64_t dds_num_clones; /* number of clones of this */
	uint64_t dds_creation_txg;
	uint64_t dds_guid;
	dmu_objset_type_t dds_type;
	uint8_t dds_is_snapshot;
	uint8_t dds_is_autosnapshot;
	uint8_t dds_inconsistent;
	char dds_origin[ZFS_MAX_DATASET_NAME_LEN];
} dmu_objset_stats_t;

/*
 * Get stats on a dataset.
 */
void dmu_objset_fast_stat(objset_t *os, dmu_objset_stats_t *stat);

/*
 * Add entries to the nvlist for all the objset's properties.  See
 * zfs_prop_table[] and zfs(1m) for details on the properties.
 */
void dmu_objset_stats(objset_t *os, struct nvlist *nv);

/*
 * Get the space usage statistics for statvfs().
 *
 * refdbytes is the amount of space "referenced" by this objset.
 * availbytes is the amount of space available to this objset, taking
 * into account quotas & reservations, assuming that no other objsets
 * use the space first.  These values correspond to the 'referenced' and
 * 'available' properties, described in the zfs(1m) manpage.
 *
 * usedobjs and availobjs are the number of objects currently allocated,
 * and available.
 */
void dmu_objset_space(objset_t *os, uint64_t *refdbytesp, uint64_t *availbytesp,
    uint64_t *usedobjsp, uint64_t *availobjsp);

/*
 * The fsid_guid is a 56-bit ID that can change to avoid collisions.
 * (Contrast with the ds_guid which is a 64-bit ID that will never
 * change, so there is a small probability that it will collide.)
 */
uint64_t dmu_objset_fsid_guid(objset_t *os);

/*
 * Get the [cm]time for an objset's snapshot dir
 */
timestruc_t dmu_objset_snap_cmtime(objset_t *os);

int dmu_objset_is_snapshot(objset_t *os);

extern struct spa *dmu_objset_spa(objset_t *os);
extern struct zilog *dmu_objset_zil(objset_t *os);
extern struct dsl_pool *dmu_objset_pool(objset_t *os);
extern struct dsl_dataset *dmu_objset_ds(objset_t *os);
extern void dmu_objset_name(objset_t *os, char *buf);
extern dmu_objset_type_t dmu_objset_type(objset_t *os);
extern uint64_t dmu_objset_id(objset_t *os);
extern zfs_sync_type_t dmu_objset_syncprop(objset_t *os);
extern zfs_logbias_op_t dmu_objset_logbias(objset_t *os);
int dmu_clone_list_next(objset_t *os, int len, char *name,
    uint64_t *idp, uint64_t *offp);
extern int dmu_snapshot_list_next(objset_t *os, int namelen, char *name,
    uint64_t *id, uint64_t *offp, boolean_t *case_conflict);
extern int dmu_snapshot_realname(objset_t *os, char *name, char *real,
    int maxlen, boolean_t *conflict);
extern int dmu_dir_list_next(objset_t *os, int namelen, char *name,
    uint64_t *idp, uint64_t *offp);

typedef int objset_used_cb_t(dmu_object_type_t bonustype,
    void *bonus, uint64_t *userp, uint64_t *groupp);
extern void dmu_objset_register_type(dmu_objset_type_t ost,
    objset_used_cb_t *cb);
extern void dmu_objset_set_user(objset_t *os, void *user_ptr);
extern void *dmu_objset_get_user(objset_t *os);

/*
 * Return the txg number for the given assigned transaction.
 */
uint64_t dmu_tx_get_txg(dmu_tx_t *tx);

/*
 * Synchronous write.
 * If a parent zio is provided this function initiates a write on the
 * provided buffer as a child of the parent zio.
 * In the absence of a parent zio, the write is completed synchronously.
 * At write completion, blk is filled with the bp of the written block.
 * Note that while the data covered by this function will be on stable
 * storage when the write completes this new data does not become a
 * permanent part of the file until the associated transaction commits.
 */

/*
 * {zfs,zvol,ztest}_get_done() args
 */
typedef struct zgd {
	struct lwb	*zgd_lwb;
	struct blkptr	*zgd_bp;
	dmu_buf_t	*zgd_db;
	struct rl	*zgd_rl;
	void		*zgd_private;
} zgd_t;

typedef void dmu_sync_cb_t(zgd_t *arg, int error);
int dmu_sync(struct zio *zio, uint64_t txg, dmu_sync_cb_t *done, zgd_t *zgd);

/*
 * Find the next hole or data block in file starting at *off
 * Return found offset in *off. Return ESRCH for end of file.
 */
int dmu_offset_next(objset_t *os, uint64_t object, boolean_t hole,
    uint64_t *off);

/*
 * Check if a DMU object has any dirty blocks. If so, sync out
 * all pending transaction groups. Otherwise, this function
 * does not alter DMU state. This could be improved to only sync
 * out the necessary transaction groups for this particular
 * object.
 */
int dmu_object_wait_synced(objset_t *os, uint64_t object);

/*
 * Initial setup and final teardown.
 */
extern void dmu_init(void);
extern void dmu_fini(void);

typedef void (*dmu_traverse_cb_t)(objset_t *os, void *arg, struct blkptr *bp,
    uint64_t object, uint64_t offset, int len);
void dmu_traverse_objset(objset_t *os, uint64_t txg_start,
    dmu_traverse_cb_t cb, void *arg);

int dmu_diff(const char *tosnap_name, const char *fromsnap_name,
    struct vnode *vp, offset_t *offp);

/* CRC64 table */
#define	ZFS_CRC64_POLY	0xC96C5795D7870F42ULL	/* ECMA-182, reflected form */
extern uint64_t zfs_crc64_table[256];

extern int zfs_mdcomp_disable;

#ifdef	__cplusplus
}
#endif

#endif	/* _SYS_DMU_H */<|MERGE_RESOLUTION|>--- conflicted
+++ resolved
@@ -21,19 +21,14 @@
 
 /*
  * Copyright (c) 2005, 2010, Oracle and/or its affiliates. All rights reserved.
-<<<<<<< HEAD
- * Copyright (c) 2011, 2016 by Delphix. All rights reserved.
-=======
  * Copyright (c) 2011, 2017 by Delphix. All rights reserved.
- * Copyright 2011 Nexenta Systems, Inc. All rights reserved.
->>>>>>> 4dfc19d7
+ * Copyright 2016 Nexenta Systems, Inc. All rights reserved.
  * Copyright (c) 2012, Joyent, Inc. All rights reserved.
  * Copyright 2013 DEY Storage Systems, Inc.
  * Copyright 2014 HybridCluster. All rights reserved.
  * Copyright (c) 2014 Spectra Logic Corporation, All rights reserved.
  * Copyright 2013 Saso Kiselkov. All rights reserved.
  * Copyright (c) 2014 Integros [integros.com]
- * Copyright 2016 Nexenta Systems, Inc. All rights reserved.
  */
 
 /* Portions Copyright 2010 Robert Milkowski */
