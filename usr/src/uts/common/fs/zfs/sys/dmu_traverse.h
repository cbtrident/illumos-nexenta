/*
 * CDDL HEADER START
 *
 * The contents of this file are subject to the terms of the
 * Common Development and Distribution License (the "License").
 * You may not use this file except in compliance with the License.
 *
 * You can obtain a copy of the license at usr/src/OPENSOLARIS.LICENSE
 * or http://www.opensolaris.org/os/licensing.
 * See the License for the specific language governing permissions
 * and limitations under the License.
 *
 * When distributing Covered Code, include this CDDL HEADER in each
 * file and include the License file at usr/src/OPENSOLARIS.LICENSE.
 * If applicable, add the following below this CDDL HEADER, with the
 * fields enclosed by brackets "[]" replaced with your own identifying
 * information: Portions Copyright [yyyy] [name of copyright owner]
 *
 * CDDL HEADER END
 */
/*
 * Copyright (c) 2005, 2010, Oracle and/or its affiliates. All rights reserved.
<<<<<<< HEAD
 * Copyright (c) 2012 by Delphix. All rights reserved.
 * Copyright 2013 Nexenta Systems, Inc. All rights reserved.
=======
 * Copyright (c) 2012, 2014 by Delphix. All rights reserved.
>>>>>>> b461c746
 */

#ifndef	_SYS_DMU_TRAVERSE_H
#define	_SYS_DMU_TRAVERSE_H

#include <sys/zfs_context.h>
#include <sys/spa.h>
#include <sys/zio.h>

#ifdef	__cplusplus
extern "C" {
#endif

struct dnode_phys;
struct dsl_dataset;
struct zilog;
struct arc_buf;

typedef int (blkptr_cb_t)(spa_t *spa, zilog_t *zilog, const blkptr_t *bp,
    const zbookmark_phys_t *zb, const struct dnode_phys *dnp, void *arg);

#define	TRAVERSE_PRE			(1<<0)
#define	TRAVERSE_POST			(1<<1)
#define	TRAVERSE_PREFETCH_METADATA	(1<<2)
#define	TRAVERSE_PREFETCH_DATA		(1<<3)
#define	TRAVERSE_PREFETCH (TRAVERSE_PREFETCH_METADATA | TRAVERSE_PREFETCH_DATA)
#define	TRAVERSE_HARD			(1<<4)

/* Special traverse error return value to indicate skipping of children */
#define	TRAVERSE_VISIT_NO_CHILDREN	-1

int traverse_dataset(struct dsl_dataset *ds,
    uint64_t txg_start, int flags, blkptr_cb_t func, void *arg);
int traverse_dataset_destroyed(spa_t *spa, blkptr_t *blkptr,
    uint64_t txg_start, zbookmark_phys_t *resume, int flags,
    blkptr_cb_t func, void *arg);
int traverse_dataset_resume(struct dsl_dataset *ds, uint64_t txg_start,
    zbookmark_t *resume, int flags, blkptr_cb_t func, void *arg);
int traverse_pool(spa_t *spa,
    uint64_t txg_start, int flags, blkptr_cb_t func, void *arg);

#ifdef	__cplusplus
}
#endif

#endif /* _SYS_DMU_TRAVERSE_H */<|MERGE_RESOLUTION|>--- conflicted
+++ resolved
@@ -20,12 +20,8 @@
  */
 /*
  * Copyright (c) 2005, 2010, Oracle and/or its affiliates. All rights reserved.
-<<<<<<< HEAD
- * Copyright (c) 2012 by Delphix. All rights reserved.
  * Copyright 2013 Nexenta Systems, Inc. All rights reserved.
-=======
  * Copyright (c) 2012, 2014 by Delphix. All rights reserved.
->>>>>>> b461c746
  */
 
 #ifndef	_SYS_DMU_TRAVERSE_H
@@ -63,7 +59,7 @@
     uint64_t txg_start, zbookmark_phys_t *resume, int flags,
     blkptr_cb_t func, void *arg);
 int traverse_dataset_resume(struct dsl_dataset *ds, uint64_t txg_start,
-    zbookmark_t *resume, int flags, blkptr_cb_t func, void *arg);
+    zbookmark_phys_t *resume, int flags, blkptr_cb_t func, void *arg);
 int traverse_pool(spa_t *spa,
     uint64_t txg_start, int flags, blkptr_cb_t func, void *arg);
 
