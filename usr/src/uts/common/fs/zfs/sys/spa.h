/*
 * CDDL HEADER START
 *
 * The contents of this file are subject to the terms of the
 * Common Development and Distribution License (the "License").
 * You may not use this file except in compliance with the License.
 *
 * You can obtain a copy of the license at usr/src/OPENSOLARIS.LICENSE
 * or http://www.opensolaris.org/os/licensing.
 * See the License for the specific language governing permissions
 * and limitations under the License.
 *
 * When distributing Covered Code, include this CDDL HEADER in each
 * file and include the License file at usr/src/OPENSOLARIS.LICENSE.
 * If applicable, add the following below this CDDL HEADER, with the
 * fields enclosed by brackets "[]" replaced with your own identifying
 * information: Portions Copyright [yyyy] [name of copyright owner]
 *
 * CDDL HEADER END
 */
/*
 * Copyright (c) 2005, 2010, Oracle and/or its affiliates. All rights reserved.
 * Copyright 2013 Saso Kiselkov. All rights reserved.
 * Copyright (c) 2011, 2016 by Delphix. All rights reserved.
 * Copyright (c) 2014 Spectra Logic Corporation, All rights reserved.
 * Copyright 2016 Nexenta Systems, Inc.  All rights reserved.
 * Copyright 2013 Saso Kiselkov. All rights reserved.
 * Copyright (c) 2014 Integros [integros.com]
 * Copyright 2017 Joyent, Inc.
 * Copyright (c) 2017 Datto Inc.
 */

#ifndef _SYS_SPA_H
#define	_SYS_SPA_H

#include <sys/avl.h>
#include <sys/zfs_context.h>
#include <sys/nvpair.h>
#include <sys/sysmacros.h>
#include <sys/types.h>
#include <sys/fs/zfs.h>
#include <sys/dmu.h>

#ifdef	__cplusplus
extern "C" {
#endif

/*
 * Forward references that lots of things need.
 */
typedef struct spa spa_t;
typedef struct vdev vdev_t;
typedef struct metaslab metaslab_t;
typedef struct metaslab_group metaslab_group_t;
typedef struct metaslab_class metaslab_class_t;
typedef struct zio zio_t;
typedef struct zilog zilog_t;
typedef struct spa_aux_vdev spa_aux_vdev_t;
typedef struct ddt ddt_t;
typedef struct ddt_entry ddt_entry_t;
struct dsl_pool;
struct dsl_dataset;

struct zfs_autosnap;

/*
 * General-purpose 32-bit and 64-bit bitfield encodings.
 */
#define	BF32_DECODE(x, low, len)	P2PHASE((x) >> (low), 1U << (len))
#define	BF64_DECODE(x, low, len)	P2PHASE((x) >> (low), 1ULL << (len))
#define	BF32_ENCODE(x, low, len)	(P2PHASE((x), 1U << (len)) << (low))
#define	BF64_ENCODE(x, low, len)	(P2PHASE((x), 1ULL << (len)) << (low))

#define	BF32_GET(x, low, len)		BF32_DECODE(x, low, len)
#define	BF64_GET(x, low, len)		BF64_DECODE(x, low, len)

#define	BF32_SET(x, low, len, val) do { \
	ASSERT3U(val, <, 1U << (len)); \
	ASSERT3U(low + len, <=, 32); \
	(x) ^= BF32_ENCODE((x >> low) ^ (val), low, len); \
_NOTE(CONSTCOND) } while (0)

#define	BF64_SET(x, low, len, val) do { \
	ASSERT3U(val, <, 1ULL << (len)); \
	ASSERT3U(low + len, <=, 64); \
	((x) ^= BF64_ENCODE((x >> low) ^ (val), low, len)); \
_NOTE(CONSTCOND) } while (0)

#define	BF32_GET_SB(x, low, len, shift, bias)	\
	((BF32_GET(x, low, len) + (bias)) << (shift))
#define	BF64_GET_SB(x, low, len, shift, bias)	\
	((BF64_GET(x, low, len) + (bias)) << (shift))

#define	BF32_SET_SB(x, low, len, shift, bias, val) do { \
	ASSERT(IS_P2ALIGNED(val, 1U << shift)); \
	ASSERT3S((val) >> (shift), >=, bias); \
	BF32_SET(x, low, len, ((val) >> (shift)) - (bias)); \
_NOTE(CONSTCOND) } while (0)
#define	BF64_SET_SB(x, low, len, shift, bias, val) do { \
	ASSERT(IS_P2ALIGNED(val, 1ULL << shift)); \
	ASSERT3S((val) >> (shift), >=, bias); \
	BF64_SET(x, low, len, ((val) >> (shift)) - (bias)); \
_NOTE(CONSTCOND) } while (0)

/*
 * We currently support block sizes from 512 bytes to 16MB.
 * The benefits of larger blocks, and thus larger IO, need to be weighed
 * against the cost of COWing a giant block to modify one byte, and the
 * large latency of reading or writing a large block.
 *
 * Note that although blocks up to 16MB are supported, the recordsize
 * property can not be set larger than zfs_max_recordsize (default 1MB).
 * See the comment near zfs_max_recordsize in dsl_dataset.c for details.
 *
 * Note that although the LSIZE field of the blkptr_t can store sizes up
 * to 32MB, the dnode's dn_datablkszsec can only store sizes up to
 * 32MB - 512 bytes.  Therefore, we limit SPA_MAXBLOCKSIZE to 16MB.
 */
#define	SPA_MINBLOCKSHIFT	9
#define	SPA_OLD_MAXBLOCKSHIFT	17
#define	SPA_MAXBLOCKSHIFT	24
#define	SPA_MINBLOCKSIZE	(1ULL << SPA_MINBLOCKSHIFT)
#define	SPA_OLD_MAXBLOCKSIZE	(1ULL << SPA_OLD_MAXBLOCKSHIFT)
#define	SPA_MAXBLOCKSIZE	(1ULL << SPA_MAXBLOCKSHIFT)

/*
 * Size of block to hold the configuration data (a packed nvlist)
 */
#define	SPA_CONFIG_BLOCKSIZE	(1ULL << 14)

/*
 * The DVA size encodings for LSIZE and PSIZE support blocks up to 32MB.
 * The ASIZE encoding should be at least 64 times larger (6 more bits)
 * to support up to 4-way RAID-Z mirror mode with worst-case gang block
 * overhead, three DVAs per bp, plus one more bit in case we do anything
 * else that expands the ASIZE.
 */
#define	SPA_LSIZEBITS		16	/* LSIZE up to 32M (2^16 * 512)	*/
#define	SPA_PSIZEBITS		16	/* PSIZE up to 32M (2^16 * 512)	*/
#define	SPA_ASIZEBITS		24	/* ASIZE up to 64 times larger	*/

#define	SPA_COMPRESSBITS	7

/*
 * All SPA data is represented by 128-bit data virtual addresses (DVAs).
 * The members of the dva_t should be considered opaque outside the SPA.
 */
typedef struct dva {
	uint64_t	dva_word[2];
} dva_t;

/*
 * Each block has a 256-bit checksum -- strong enough for cryptographic hashes.
 */
typedef struct zio_cksum {
	uint64_t	zc_word[4];
} zio_cksum_t;

/*
 * Some checksums/hashes need a 256-bit initialization salt. This salt is kept
 * secret and is suitable for use in MAC algorithms as the key.
 */
typedef struct zio_cksum_salt {
	uint8_t		zcs_bytes[32];
} zio_cksum_salt_t;

/*
 * Each block is described by its DVAs, time of birth, checksum, etc.
 * The word-by-word, bit-by-bit layout of the blkptr is as follows:
 *
 *	64	56	48	40	32	24	16	8	0
 *	+-------+-------+-------+-------+-------+-------+-------+-------+
 * 0	|		vdev1		| GRID  |	  ASIZE		|
 *	+-------+-------+-------+-------+-------+-------+-------+-------+
 * 1	|G|			 offset1				|
 *	+-------+-------+-------+-------+-------+-------+-------+-------+
 * 2	|		vdev2		| GRID  |	  ASIZE		|
 *	+-------+-------+-------+-------+-------+-------+-------+-------+
 * 3	|G|			 offset2				|
 *	+-------+-------+-------+-------+-------+-------+-------+-------+
 * 4	|		vdev3		| GRID  |	  ASIZE		|
 *	+-------+-------+-------+-------+-------+-------+-------+-------+
 * 5	|G|			 offset3				|
 *	+-------+-------+-------+-------+-------+-------+-------+-------+
 * 6	|BDS|lvl| type	| cksum |E| comp|    PSIZE	|     LSIZE	|
 *	+-------+-------+-------+-------+-------+-------+-------+-------+
 * 7	|			padding					|
 *	+-------+-------+-------+-------+-------+-------+-------+-------+
 * 8	|			padding					|
 *	+-------+-------+-------+-------+-------+-------+-------+-------+
 * 9	|			physical birth txg			|
 *	+-------+-------+-------+-------+-------+-------+-------+-------+
 * a	|			logical birth txg			|
 *	+-------+-------+-------+-------+-------+-------+-------+-------+
 * b	|			fill count				|
 *	+-------+-------+-------+-------+-------+-------+-------+-------+
 * c	|			checksum[0]				|
 *	+-------+-------+-------+-------+-------+-------+-------+-------+
 * d	|			checksum[1]				|
 *	+-------+-------+-------+-------+-------+-------+-------+-------+
 * e	|			checksum[2]				|
 *	+-------+-------+-------+-------+-------+-------+-------+-------+
 * f	|			checksum[3]				|
 *	+-------+-------+-------+-------+-------+-------+-------+-------+
 *
 * Legend:
 *
 * vdev		virtual device ID
 * offset	offset into virtual device
 * LSIZE	logical size
 * PSIZE	physical size (after compression)
 * ASIZE	allocated size (including RAID-Z parity and gang block headers)
 * GRID		RAID-Z layout information (reserved for future use)
 * cksum	checksum function
 * comp		compression function
 * G		gang block indicator
 * B		byteorder (endianness)
 * D		dedup
 * S		special WBC block (unused for embedded blocks)
 * E		blkptr_t contains embedded data (see below)
 * lvl		level of indirection
 * type		DMU object type
 * phys birth	txg of block allocation; zero if same as logical birth txg
 * log. birth	transaction group in which the block was logically born
 * fill count	number of non-zero blocks under this bp
 * checksum[4]	256-bit checksum of the data this bp describes
 */

/*
 * "Embedded" blkptr_t's don't actually point to a block, instead they
 * have a data payload embedded in the blkptr_t itself.  See the comment
 * in blkptr.c for more details.
 *
 * The blkptr_t is laid out as follows:
 *
 *	64	56	48	40	32	24	16	8	0
 *	+-------+-------+-------+-------+-------+-------+-------+-------+
 * 0	|      payload                                                  |
 * 1	|      payload                                                  |
 * 2	|      payload                                                  |
 * 3	|      payload                                                  |
 * 4	|      payload                                                  |
 * 5	|      payload                                                  |
 *	+-------+-------+-------+-------+-------+-------+-------+-------+
 * 6	|BDS|lvl| type	| etype |E| comp| PSIZE|              LSIZE	|
 *	+-------+-------+-------+-------+-------+-------+-------+-------+
 * 7	|      payload                                                  |
 * 8	|      payload                                                  |
 * 9	|      payload                                                  |
 *	+-------+-------+-------+-------+-------+-------+-------+-------+
 * a	|			logical birth txg			|
 *	+-------+-------+-------+-------+-------+-------+-------+-------+
 * b	|      payload                                                  |
 * c	|      payload                                                  |
 * d	|      payload                                                  |
 * e	|      payload                                                  |
 * f	|      payload                                                  |
 *	+-------+-------+-------+-------+-------+-------+-------+-------+
 *
 * Legend:
 *
 * payload		contains the embedded data
 * B (byteorder)	byteorder (endianness)
 * D (dedup)		padding (set to zero)
 * S			special WBC block (unused for embedded blocks)
 * E (embedded)		set to one
 * lvl			indirection level
 * type			DMU object type
 * etype		how to interpret embedded data (BP_EMBEDDED_TYPE_*)
 * comp			compression function of payload
 * PSIZE		size of payload after compression, in bytes
 * LSIZE		logical size of payload, in bytes
 *			note that 25 bits is enough to store the largest
 *			"normal" BP's LSIZE (2^16 * 2^9) in bytes
 * log. birth		transaction group in which the block was logically born
 *
 * Note that LSIZE and PSIZE are stored in bytes, whereas for non-embedded
 * bp's they are stored in units of SPA_MINBLOCKSHIFT.
 * Generally, the generic BP_GET_*() macros can be used on embedded BP's.
 * The B, D, X, lvl, type, and comp fields are stored the same as with normal
 * BP's so the BP_SET_* macros can be used with them.  etype, PSIZE, LSIZE must
 * be set with the BPE_SET_* macros.  BP_SET_EMBEDDED() should be called before
 * other macros, as they assert that they are only used on BP's of the correct
 * "embedded-ness".
 */

#define	BPE_GET_ETYPE(bp)	\
	(ASSERT(BP_IS_EMBEDDED(bp)), \
	BF64_GET((bp)->blk_prop, 40, 8))
#define	BPE_SET_ETYPE(bp, t)	do { \
	ASSERT(BP_IS_EMBEDDED(bp)); \
	BF64_SET((bp)->blk_prop, 40, 8, t); \
_NOTE(CONSTCOND) } while (0)

#define	BPE_GET_LSIZE(bp)	\
	(ASSERT(BP_IS_EMBEDDED(bp)), \
	BF64_GET_SB((bp)->blk_prop, 0, 25, 0, 1))
#define	BPE_SET_LSIZE(bp, x)	do { \
	ASSERT(BP_IS_EMBEDDED(bp)); \
	BF64_SET_SB((bp)->blk_prop, 0, 25, 0, 1, x); \
_NOTE(CONSTCOND) } while (0)

#define	BPE_GET_PSIZE(bp)	\
	(ASSERT(BP_IS_EMBEDDED(bp)), \
	BF64_GET_SB((bp)->blk_prop, 25, 7, 0, 1))
#define	BPE_SET_PSIZE(bp, x)	do { \
	ASSERT(BP_IS_EMBEDDED(bp)); \
	BF64_SET_SB((bp)->blk_prop, 25, 7, 0, 1, x); \
_NOTE(CONSTCOND) } while (0)

typedef enum bp_embedded_type {
	BP_EMBEDDED_TYPE_DATA,
	BP_EMBEDDED_TYPE_RESERVED, /* Reserved for an unintegrated feature. */
	NUM_BP_EMBEDDED_TYPES = BP_EMBEDDED_TYPE_RESERVED
} bp_embedded_type_t;

#define	BPE_NUM_WORDS 14
#define	BPE_PAYLOAD_SIZE (BPE_NUM_WORDS * sizeof (uint64_t))
#define	BPE_IS_PAYLOADWORD(bp, wp) \
	((wp) != &(bp)->blk_prop && (wp) != &(bp)->blk_birth)

#define	SPA_BLKPTRSHIFT	7		/* blkptr_t is 128 bytes	*/
#define	SPA_DVAS_PER_BP	3		/* Number of DVAs in a bp	*/

/*
 * A block is a hole when it has either 1) never been written to, or
 * 2) is zero-filled. In both cases, ZFS can return all zeroes for all reads
 * without physically allocating disk space. Holes are represented in the
 * blkptr_t structure by zeroed blk_dva. Correct checking for holes is
 * done through the BP_IS_HOLE macro. For holes, the logical size, level,
 * DMU object type, and birth times are all also stored for holes that
 * were written to at some point (i.e. were punched after having been filled).
 */
typedef struct blkptr {
	dva_t		blk_dva[SPA_DVAS_PER_BP]; /* Data Virtual Addresses */
	uint64_t	blk_prop;	/* size, compression, type, etc	    */
	uint64_t	blk_pad[2];	/* Extra space for the future	    */
	uint64_t	blk_phys_birth;	/* txg when block was allocated	    */
	uint64_t	blk_birth;	/* transaction group at birth	    */
	uint64_t	blk_fill;	/* fill count			    */
	zio_cksum_t	blk_cksum;	/* 256-bit checksum		    */
} blkptr_t;

/*
 * Macros to get and set fields in a bp or DVA.
 */
#define	DVA_GET_ASIZE(dva)	\
	BF64_GET_SB((dva)->dva_word[0], 0, SPA_ASIZEBITS, SPA_MINBLOCKSHIFT, 0)
#define	DVA_SET_ASIZE(dva, x)	\
	BF64_SET_SB((dva)->dva_word[0], 0, SPA_ASIZEBITS, \
	SPA_MINBLOCKSHIFT, 0, x)

#define	DVA_GET_GRID(dva)	BF64_GET((dva)->dva_word[0], 24, 8)
#define	DVA_SET_GRID(dva, x)	BF64_SET((dva)->dva_word[0], 24, 8, x)

#define	DVA_GET_VDEV(dva)	BF64_GET((dva)->dva_word[0], 32, 32)
#define	DVA_SET_VDEV(dva, x)	BF64_SET((dva)->dva_word[0], 32, 32, x)

#define	DVA_GET_OFFSET(dva)	\
	BF64_GET_SB((dva)->dva_word[1], 0, 63, SPA_MINBLOCKSHIFT, 0)
#define	DVA_SET_OFFSET(dva, x)	\
	BF64_SET_SB((dva)->dva_word[1], 0, 63, SPA_MINBLOCKSHIFT, 0, x)

#define	DVA_GET_GANG(dva)	BF64_GET((dva)->dva_word[1], 63, 1)
#define	DVA_SET_GANG(dva, x)	BF64_SET((dva)->dva_word[1], 63, 1, x)

#define	BP_GET_LSIZE(bp)	\
	(BP_IS_EMBEDDED(bp) ?	\
	(BPE_GET_ETYPE(bp) == BP_EMBEDDED_TYPE_DATA ? BPE_GET_LSIZE(bp) : 0): \
	BF64_GET_SB((bp)->blk_prop, 0, SPA_LSIZEBITS, SPA_MINBLOCKSHIFT, 1))
#define	BP_SET_LSIZE(bp, x)	do { \
	ASSERT(!BP_IS_EMBEDDED(bp)); \
	BF64_SET_SB((bp)->blk_prop, \
	    0, SPA_LSIZEBITS, SPA_MINBLOCKSHIFT, 1, x); \
_NOTE(CONSTCOND) } while (0)

#define	BP_GET_PSIZE(bp)	\
	(BP_IS_EMBEDDED(bp) ? 0 : \
	BF64_GET_SB((bp)->blk_prop, 16, SPA_PSIZEBITS, SPA_MINBLOCKSHIFT, 1))
#define	BP_SET_PSIZE(bp, x)	do { \
	ASSERT(!BP_IS_EMBEDDED(bp)); \
	BF64_SET_SB((bp)->blk_prop, \
	    16, SPA_PSIZEBITS, SPA_MINBLOCKSHIFT, 1, x); \
_NOTE(CONSTCOND) } while (0)

#define	BP_GET_COMPRESS(bp)		\
	BF64_GET((bp)->blk_prop, 32, SPA_COMPRESSBITS)
#define	BP_SET_COMPRESS(bp, x)		\
	BF64_SET((bp)->blk_prop, 32, SPA_COMPRESSBITS, x)

#define	BP_IS_EMBEDDED(bp)		BF64_GET((bp)->blk_prop, 39, 1)
#define	BP_SET_EMBEDDED(bp, x)		BF64_SET((bp)->blk_prop, 39, 1, x)

#define	BP_GET_CHECKSUM(bp)		\
	(BP_IS_EMBEDDED(bp) ? ZIO_CHECKSUM_OFF : \
	BF64_GET((bp)->blk_prop, 40, 8))
#define	BP_SET_CHECKSUM(bp, x)		do { \
	ASSERT(!BP_IS_EMBEDDED(bp)); \
	BF64_SET((bp)->blk_prop, 40, 8, x); \
_NOTE(CONSTCOND) } while (0)

#define	BP_GET_TYPE(bp)			BF64_GET((bp)->blk_prop, 48, 8)
#define	BP_SET_TYPE(bp, x)		BF64_SET((bp)->blk_prop, 48, 8, x)

#define	BP_GET_LEVEL(bp)		BF64_GET((bp)->blk_prop, 56, 5)
#define	BP_SET_LEVEL(bp, x)		BF64_SET((bp)->blk_prop, 56, 5, x)

#define	BP_IS_SPECIAL(bp)		BF64_GET((bp)->blk_prop, 61, 1)
#define	BP_SET_SPECIAL(bp, x)	BF64_SET((bp)->blk_prop, 61, 1, x)

#define	BP_GET_DEDUP(bp)		BF64_GET((bp)->blk_prop, 62, 1)
#define	BP_SET_DEDUP(bp, x)		BF64_SET((bp)->blk_prop, 62, 1, x)

#define	BP_GET_BYTEORDER(bp)		BF64_GET((bp)->blk_prop, 63, 1)
#define	BP_SET_BYTEORDER(bp, x)		BF64_SET((bp)->blk_prop, 63, 1, x)

#define	BP_PHYSICAL_BIRTH(bp)		\
	(BP_IS_EMBEDDED(bp) ? 0 : \
	(bp)->blk_phys_birth ? (bp)->blk_phys_birth : (bp)->blk_birth)

#define	BP_SET_BIRTH(bp, logical, physical)	\
{						\
	ASSERT(!BP_IS_EMBEDDED(bp));		\
	(bp)->blk_birth = (logical);		\
	(bp)->blk_phys_birth = ((logical) == (physical) ? 0 : (physical)); \
}

#define	BP_GET_FILL(bp) (BP_IS_EMBEDDED(bp) ? 1 : (bp)->blk_fill)

#define	BP_IS_METADATA(bp)	\
	(BP_GET_LEVEL(bp) > 0 || DMU_OT_IS_METADATA(BP_GET_TYPE(bp)))

#define	BP_GET_ASIZE(bp)	\
	(BP_IS_EMBEDDED(bp) ? 0 : \
	DVA_GET_ASIZE(&(bp)->blk_dva[0]) + \
	DVA_GET_ASIZE(&(bp)->blk_dva[1]) + \
	DVA_GET_ASIZE(&(bp)->blk_dva[2]))

#define	BP_GET_UCSIZE(bp)	\
	(BP_IS_METADATA(bp) ? BP_GET_PSIZE(bp) : BP_GET_LSIZE(bp))

#define	BP_GET_NDVAS(bp)	\
	(BP_IS_EMBEDDED(bp) ? 0 : \
	!!DVA_GET_ASIZE(&(bp)->blk_dva[0]) + \
	!!DVA_GET_ASIZE(&(bp)->blk_dva[1]) + \
	!!DVA_GET_ASIZE(&(bp)->blk_dva[2]))

#define	BP_COUNT_GANG(bp)	\
	(BP_IS_EMBEDDED(bp) ? 0 : \
	(DVA_GET_GANG(&(bp)->blk_dva[0]) + \
	DVA_GET_GANG(&(bp)->blk_dva[1]) + \
	DVA_GET_GANG(&(bp)->blk_dva[2])))

#define	DVA_EQUAL(dva1, dva2)	\
	((dva1)->dva_word[1] == (dva2)->dva_word[1] && \
	(dva1)->dva_word[0] == (dva2)->dva_word[0])

#define	BP_EQUAL(bp1, bp2)	\
	(BP_PHYSICAL_BIRTH(bp1) == BP_PHYSICAL_BIRTH(bp2) &&	\
	(bp1)->blk_birth == (bp2)->blk_birth &&			\
	DVA_EQUAL(&(bp1)->blk_dva[0], &(bp2)->blk_dva[0]) &&	\
	DVA_EQUAL(&(bp1)->blk_dva[1], &(bp2)->blk_dva[1]) &&	\
	DVA_EQUAL(&(bp1)->blk_dva[2], &(bp2)->blk_dva[2]))

#define	ZIO_CHECKSUM_EQUAL(zc1, zc2) \
	(0 == (((zc1).zc_word[0] - (zc2).zc_word[0]) | \
	((zc1).zc_word[1] - (zc2).zc_word[1]) | \
	((zc1).zc_word[2] - (zc2).zc_word[2]) | \
	((zc1).zc_word[3] - (zc2).zc_word[3])))

#define	ZIO_CHECKSUM_BSWAP(_zc) \
	do { \
		zio_cksum_t *zc = (_zc); \
		zc->zc_word[0] = BSWAP_64(zc->zc_word[0]); \
		zc->zc_word[1] = BSWAP_64(zc->zc_word[1]); \
		zc->zc_word[2] = BSWAP_64(zc->zc_word[2]); \
		zc->zc_word[3] = BSWAP_64(zc->zc_word[3]); \
		_NOTE(NOTREACHED) \
		_NOTE(CONSTCOND) \
	} while (0)

#define	ZIO_CHECKSUM_IS_ZERO(zc) \
	(0 == ((zc)->zc_word[0] | (zc)->zc_word[1] | \
	(zc)->zc_word[2] | (zc)->zc_word[3]))

#define	DVA_IS_VALID(dva)	(DVA_GET_ASIZE(dva) != 0)

#define	ZIO_SET_CHECKSUM(zcp, w0, w1, w2, w3)	\
{						\
	(zcp)->zc_word[0] = w0;			\
	(zcp)->zc_word[1] = w1;			\
	(zcp)->zc_word[2] = w2;			\
	(zcp)->zc_word[3] = w3;			\
}

#define	BP_IDENTITY(bp)		(ASSERT(!BP_IS_EMBEDDED(bp)), &(bp)->blk_dva[0])
#define	BP_IS_GANG(bp)		\
	(BP_IS_EMBEDDED(bp) ? B_FALSE : DVA_GET_GANG(BP_IDENTITY(bp)))
#define	DVA_IS_EMPTY(dva)	((dva)->dva_word[0] == 0ULL &&	\
				(dva)->dva_word[1] == 0ULL)
#define	BP_IS_HOLE(bp) \
	(!BP_IS_EMBEDDED(bp) && DVA_IS_EMPTY(BP_IDENTITY(bp)))

/* BP_IS_RAIDZ(bp) assumes no block compression */
#define	BP_IS_RAIDZ(bp)		(DVA_GET_ASIZE(&(bp)->blk_dva[0]) > \
				BP_GET_PSIZE(bp))

/* Determines whether BP points to data or metadata blocks */
#define	BP_IS_METADATA(bp)	(BP_GET_LEVEL(bp) > 0 || \
				DMU_OT_IS_METADATA(BP_GET_TYPE(bp)))

#define	BP_ZERO(bp)				\
{						\
	(bp)->blk_dva[0].dva_word[0] = 0;	\
	(bp)->blk_dva[0].dva_word[1] = 0;	\
	(bp)->blk_dva[1].dva_word[0] = 0;	\
	(bp)->blk_dva[1].dva_word[1] = 0;	\
	(bp)->blk_dva[2].dva_word[0] = 0;	\
	(bp)->blk_dva[2].dva_word[1] = 0;	\
	(bp)->blk_prop = 0;			\
	(bp)->blk_pad[0] = 0;			\
	(bp)->blk_pad[1] = 0;			\
	(bp)->blk_phys_birth = 0;		\
	(bp)->blk_birth = 0;			\
	(bp)->blk_fill = 0;			\
	ZIO_SET_CHECKSUM(&(bp)->blk_cksum, 0, 0, 0, 0);	\
}

#ifdef _BIG_ENDIAN
#define	ZFS_HOST_BYTEORDER	(0ULL)
#else
#define	ZFS_HOST_BYTEORDER	(1ULL)
#endif

#define	BP_SHOULD_BYTESWAP(bp)	(BP_GET_BYTEORDER(bp) != ZFS_HOST_BYTEORDER)

#define	BP_SPRINTF_LEN	320

/*
 * This macro allows code sharing between zfs, libzpool, and mdb.
 * 'func' is either snprintf() or mdb_snprintf().
 * 'ws' (whitespace) can be ' ' for single-line format, '\n' for multi-line.
 */
#define	SNPRINTF_BLKPTR(func, ws, buf, size, bp, type, checksum, compress) \
{									\
	static const char *copyname[] =					\
	    { "zero", "single", "double", "triple" };			\
	int len = 0;							\
	int copies = 0;							\
									\
	if (bp == NULL) {						\
		len += func(buf + len, size - len, "<NULL>");		\
	} else if (BP_IS_HOLE(bp)) {					\
		len += func(buf + len, size - len,			\
		    "HOLE [L%llu %s] "					\
		    "size=%llxL birth=%lluL",				\
		    (u_longlong_t)BP_GET_LEVEL(bp),			\
		    type,						\
		    (u_longlong_t)BP_GET_LSIZE(bp),			\
		    (u_longlong_t)bp->blk_birth);			\
	} else if (BP_IS_EMBEDDED(bp)) {				\
		len = func(buf + len, size - len,			\
		    "EMBEDDED [L%llu %s] et=%u %s "			\
		    "size=%llxL/%llxP birth=%lluL",			\
		    (u_longlong_t)BP_GET_LEVEL(bp),			\
		    type,						\
		    (int)BPE_GET_ETYPE(bp),				\
		    compress,						\
		    (u_longlong_t)BPE_GET_LSIZE(bp),			\
		    (u_longlong_t)BPE_GET_PSIZE(bp),			\
		    (u_longlong_t)bp->blk_birth);			\
	} else {							\
		for (int d = 0; d < BP_GET_NDVAS(bp); d++) {		\
			const dva_t *dva = &bp->blk_dva[d];		\
			if (DVA_IS_VALID(dva))				\
				copies++;				\
			len += func(buf + len, size - len,		\
			    "DVA[%d]=<%llu:%llx:%llx>%c", d,		\
			    (u_longlong_t)DVA_GET_VDEV(dva),		\
			    (u_longlong_t)DVA_GET_OFFSET(dva),		\
			    (u_longlong_t)DVA_GET_ASIZE(dva),		\
			    ws);					\
		}							\
		if (BP_IS_GANG(bp) &&					\
		    DVA_GET_ASIZE(&bp->blk_dva[2]) <=			\
		    DVA_GET_ASIZE(&bp->blk_dva[1]) / 2)			\
			copies--;					\
		len += func(buf + len, size - len,			\
		    "[L%llu %s] %s %s %s %s %s %s%c"			\
		    "size=%llxL/%llxP birth=%lluL/%lluP fill=%llu%c"	\
		    "cksum=%llx:%llx:%llx:%llx",			\
		    (u_longlong_t)BP_GET_LEVEL(bp),			\
		    type,						\
		    checksum,						\
		    compress,						\
		    BP_GET_BYTEORDER(bp) == 0 ? "BE" : "LE",		\
		    BP_IS_GANG(bp) ? "gang" : "contiguous",		\
		    BP_GET_DEDUP(bp) ? "dedup" : "unique",		\
		    copyname[copies],					\
		    ws,							\
		    (u_longlong_t)BP_GET_LSIZE(bp),			\
		    (u_longlong_t)BP_GET_PSIZE(bp),			\
		    (u_longlong_t)bp->blk_birth,			\
		    (u_longlong_t)BP_PHYSICAL_BIRTH(bp),		\
		    (u_longlong_t)BP_GET_FILL(bp),			\
		    ws,							\
		    (u_longlong_t)bp->blk_cksum.zc_word[0],		\
		    (u_longlong_t)bp->blk_cksum.zc_word[1],		\
		    (u_longlong_t)bp->blk_cksum.zc_word[2],		\
		    (u_longlong_t)bp->blk_cksum.zc_word[3]);		\
	}								\
	ASSERT(len < size);						\
}

#define	BP_GET_BUFC_TYPE(bp)						\
<<<<<<< HEAD
	((BP_GET_TYPE(bp) == DMU_OT_DDT_ZAP || \
	BP_GET_TYPE(bp) == DMU_OT_DDT_STATS) ? ARC_BUFC_DDT : \
	((((BP_GET_LEVEL(bp) > 0) || (DMU_OT_IS_METADATA(BP_GET_TYPE(bp)))) ? \
	ARC_BUFC_METADATA : ARC_BUFC_DATA)))

=======
	(BP_IS_METADATA(bp) ? ARC_BUFC_METADATA : ARC_BUFC_DATA)
>>>>>>> 4dfc19d7

typedef enum spa_import_type {
	SPA_IMPORT_EXISTING,
	SPA_IMPORT_ASSEMBLE
} spa_import_type_t;

/*
 * Should we force sending TRIM commands even to devices which evidently
 * don't support it?
 *	OFF: no, only send to devices which indicated support
 *	ON: yes, force send to everybody
 */
typedef enum {
	SPA_FORCE_TRIM_OFF = 0,	/* default */
	SPA_FORCE_TRIM_ON
} spa_force_trim_t;

/*
 * Should we send TRIM commands in-line during normal pool operation while
 * deleting stuff?
 *	OFF: no
 *	ON: yes
 */
typedef enum {
	SPA_AUTO_TRIM_OFF = 0,	/* default */
	SPA_AUTO_TRIM_ON
} spa_auto_trim_t;

/* state manipulation functions */
extern int spa_open(const char *pool, spa_t **, void *tag);
extern int spa_open_rewind(const char *pool, spa_t **, void *tag,
    nvlist_t *policy, nvlist_t **config);
extern int spa_get_stats(const char *name, nvlist_t **config,
    char *altroot, size_t buflen);
extern int spa_create(const char *pool, nvlist_t *config, nvlist_t *props,
    nvlist_t *zplprops);
extern int spa_import_rootpool(char *devpath, char *devid);
extern int spa_import(const char *pool, nvlist_t *config, nvlist_t *props,
    uint64_t flags);
extern nvlist_t *spa_tryimport(nvlist_t *tryconfig);
extern int spa_destroy(char *pool);
extern int spa_export(char *pool, nvlist_t **oldconfig, boolean_t force,
    boolean_t hardforce, boolean_t saveconfig);
extern int spa_reset(char *pool);
extern void spa_async_request(spa_t *spa, int flag);
extern void spa_async_unrequest(spa_t *spa, int flag);
extern void spa_async_suspend(spa_t *spa);
extern void spa_async_resume(spa_t *spa);
extern spa_t *spa_inject_addref(char *pool);
extern void spa_inject_delref(spa_t *spa);
extern void spa_scan_stat_init(spa_t *spa);
extern int spa_scan_get_stats(spa_t *spa, pool_scan_stat_t *ps);

#define	SPA_ASYNC_CONFIG_UPDATE			0x01
#define	SPA_ASYNC_REMOVE			0x02
#define	SPA_ASYNC_PROBE				0x04
#define	SPA_ASYNC_RESILVER_DONE			0x08
#define	SPA_ASYNC_RESILVER			0x10
#define	SPA_ASYNC_AUTOEXPAND			0x20
#define	SPA_ASYNC_REMOVE_DONE			0x40
#define	SPA_ASYNC_REMOVE_STOP			0x80
#define	SPA_ASYNC_L2CACHE_REBUILD		0x100
#define	SPA_ASYNC_MAN_TRIM_TASKQ_DESTROY	0x200

/*
 * Controls the behavior of spa_vdev_remove().
 */
#define	SPA_REMOVE_UNSPARE	0x01
#define	SPA_REMOVE_DONE		0x02

/* device manipulation */
extern int spa_vdev_add(spa_t *spa, nvlist_t *nvroot);
extern int spa_vdev_attach(spa_t *spa, uint64_t guid, nvlist_t *nvroot,
    int replacing);
extern int spa_vdev_detach(spa_t *spa, uint64_t guid, uint64_t pguid,
    int replace_done);
extern int spa_vdev_remove(spa_t *spa, uint64_t guid, boolean_t unspare);
extern boolean_t spa_vdev_remove_active(spa_t *spa);
extern int spa_vdev_setl2adddt(spa_t *spa, uint64_t guid, const char *newval);
extern int spa_vdev_setpath(spa_t *spa, uint64_t guid, const char *newpath);
extern int spa_vdev_setfru(spa_t *spa, uint64_t guid, const char *newfru);
extern int spa_vdev_split_mirror(spa_t *spa, char *newname, nvlist_t *config,
    nvlist_t *props, boolean_t exp);

extern int spa_load_vdev_props(spa_t *spa);

extern int spa_vdev_prop_validate(spa_t *spa, uint64_t vdev_guid,
    nvlist_t *nvp);
extern int spa_vdev_prop_set(spa_t *spa, uint64_t vdev_guid, nvlist_t *nvp);
extern int spa_vdev_prop_get(spa_t *spa, uint64_t vdev_guid, nvlist_t **nvp);
extern int spa_vdev_props_sync_task_do(spa_t *spa);

/* spare state (which is global across all pools) */
extern void spa_spare_add(vdev_t *vd);
extern void spa_spare_remove(vdev_t *vd);
extern boolean_t spa_spare_exists(uint64_t guid, uint64_t *pool, int *refcnt);
extern void spa_spare_activate(vdev_t *vd);

/* L2ARC state (which is global across all pools) */
extern void spa_l2cache_add(vdev_t *vd);
extern void spa_l2cache_remove(vdev_t *vd);
extern boolean_t spa_l2cache_exists(uint64_t guid, uint64_t *pool);
extern void spa_l2cache_activate(vdev_t *vd);
extern void spa_l2cache_drop(spa_t *spa);

/* scanning */
extern int spa_scan(spa_t *spa, pool_scan_func_t func);
extern int spa_scan_stop(spa_t *spa);
extern int spa_scrub_pause_resume(spa_t *spa, pool_scrub_cmd_t flag);

/* trimming */
extern void spa_man_trim(spa_t *spa, uint64_t rate);
extern void spa_man_trim_stop(spa_t *spa);
extern void spa_get_trim_prog(spa_t *spa, uint64_t *prog, uint64_t *rate,
    uint64_t *start_time, uint64_t *stop_time);
extern void spa_trim_stop_wait(spa_t *spa);

/* spa syncing */
extern void spa_sync(spa_t *spa, uint64_t txg); /* only for DMU use */
extern void spa_sync_allpools(void);

/* spa namespace global mutex */
extern kmutex_t spa_namespace_lock;

/*
 * SPA configuration functions in spa_config.c
 */

#define	SPA_CONFIG_UPDATE_POOL	0
#define	SPA_CONFIG_UPDATE_VDEVS	1

extern void spa_config_sync(spa_t *, boolean_t, boolean_t);
extern void spa_config_load(void);
extern nvlist_t *spa_all_configs(uint64_t *);
extern void spa_config_set(spa_t *spa, nvlist_t *config);
extern nvlist_t *spa_config_generate(spa_t *spa, vdev_t *vd, uint64_t txg,
    int getstats);
extern void spa_config_update(spa_t *spa, int what);

/*
 * Miscellaneous SPA routines in spa_misc.c
 */

/* dedup ceiling helper functions */
extern uint64_t spa_get_ddts_size(spa_t *spa, boolean_t phys);
extern int spa_get_l2arc_ddt_utilization(spa_t *spa);
extern boolean_t spa_enable_dedup_cap(spa_t *spa);

/* Namespace manipulation */
extern spa_t *spa_lookup(const char *name);
extern spa_t *spa_add(const char *name, nvlist_t *config, const char *altroot);
extern void spa_remove(spa_t *spa);
extern spa_t *spa_next(spa_t *prev);

/* Refcount functions */
extern void spa_open_ref(spa_t *spa, void *tag);
extern void spa_close(spa_t *spa, void *tag);
extern void spa_async_close(spa_t *spa, void *tag);
extern boolean_t spa_refcount_zero(spa_t *spa);

#define	SCL_NONE	0x00
#define	SCL_CONFIG	0x01
#define	SCL_STATE	0x02
#define	SCL_L2ARC	0x04		/* hack until L2ARC 2.0 */
#define	SCL_ALLOC	0x08
#define	SCL_ZIO		0x10
#define	SCL_FREE	0x20
#define	SCL_VDEV	0x40
#define	SCL_LOCKS	7
#define	SCL_ALL		((1 << SCL_LOCKS) - 1)
#define	SCL_STATE_ALL	(SCL_STATE | SCL_L2ARC | SCL_ZIO)

/* Pool configuration locks */
extern int spa_config_tryenter(spa_t *spa, int locks, void *tag, krw_t rw);
extern void spa_config_enter(spa_t *spa, int locks, void *tag, krw_t rw);
extern void spa_config_exit(spa_t *spa, int locks, void *tag);
extern int spa_config_held(spa_t *spa, int locks, krw_t rw);

/* Pool vdev add/remove lock */
extern uint64_t spa_vdev_enter(spa_t *spa);
extern uint64_t spa_vdev_config_enter(spa_t *spa);
extern void spa_vdev_config_exit(spa_t *spa, vdev_t *vd, uint64_t txg,
    int error, char *tag);
extern int spa_vdev_exit(spa_t *spa, vdev_t *vd, uint64_t txg, int error);

/* Pool vdev state change lock */
extern void spa_vdev_state_enter(spa_t *spa, int oplock);
extern int spa_vdev_state_exit(spa_t *spa, vdev_t *vd, int error);

/* Log state */
typedef enum spa_log_state {
	SPA_LOG_UNKNOWN = 0,	/* unknown log state */
	SPA_LOG_MISSING,	/* missing log(s) */
	SPA_LOG_CLEAR,		/* clear the log(s) */
	SPA_LOG_GOOD,		/* log(s) are good */
} spa_log_state_t;

extern spa_log_state_t spa_get_log_state(spa_t *spa);
extern void spa_set_log_state(spa_t *spa, spa_log_state_t state);
extern int spa_offline_log(spa_t *spa);

/* Log claim callback */
extern void spa_claim_notify(zio_t *zio);

/* Accessor functions */
extern boolean_t spa_shutting_down(spa_t *spa);
extern struct dsl_pool *spa_get_dsl(spa_t *spa);
extern boolean_t spa_is_initializing(spa_t *spa);
extern blkptr_t *spa_get_rootblkptr(spa_t *spa);
extern void spa_set_rootblkptr(spa_t *spa, const blkptr_t *bp);
extern void spa_altroot(spa_t *, char *, size_t);
extern int spa_sync_pass(spa_t *spa);
extern char *spa_name(spa_t *spa);
extern uint64_t spa_guid(spa_t *spa);
extern uint64_t spa_load_guid(spa_t *spa);
extern uint64_t spa_last_synced_txg(spa_t *spa);
extern uint64_t spa_first_txg(spa_t *spa);
extern uint64_t spa_syncing_txg(spa_t *spa);
extern uint64_t spa_final_dirty_txg(spa_t *spa);
extern uint64_t spa_version(spa_t *spa);
extern pool_state_t spa_state(spa_t *spa);
extern spa_load_state_t spa_load_state(spa_t *spa);
extern uint64_t spa_freeze_txg(spa_t *spa);
extern uint64_t spa_get_worst_case_asize(spa_t *spa, uint64_t lsize);
extern uint64_t spa_get_dspace(spa_t *spa);
extern uint64_t spa_get_slop_space(spa_t *spa);
extern void spa_update_dspace(spa_t *spa);
extern void spa_update_latency(spa_t *spa);
extern uint64_t spa_version(spa_t *spa);
extern boolean_t spa_deflate(spa_t *spa);
extern metaslab_class_t *spa_normal_class(spa_t *spa);
extern metaslab_class_t *spa_log_class(spa_t *spa);
extern metaslab_class_t *spa_special_class(spa_t *spa);
extern void spa_evicting_os_register(spa_t *, objset_t *os);
extern void spa_evicting_os_deregister(spa_t *, objset_t *os);
extern void spa_evicting_os_wait(spa_t *spa);
extern uint64_t spa_class_alloc_percentage(metaslab_class_t *mc);
extern int spa_max_replication(spa_t *spa);
extern int spa_prev_software_version(spa_t *spa);
extern int spa_busy(void);
extern uint8_t spa_get_failmode(spa_t *spa);
extern boolean_t spa_suspended(spa_t *spa);
extern uint64_t spa_bootfs(spa_t *spa);
extern uint64_t spa_delegation(spa_t *spa);
extern objset_t *spa_meta_objset(spa_t *spa);
extern uint64_t spa_deadman_synctime(spa_t *spa);
extern spa_force_trim_t spa_get_force_trim(spa_t *spa);
extern spa_auto_trim_t spa_get_auto_trim(spa_t *spa);

/* Miscellaneous support routines */
extern void spa_activate_mos_feature(spa_t *spa, const char *feature,
    dmu_tx_t *tx);
extern void spa_deactivate_mos_feature(spa_t *spa, const char *feature);
extern int spa_rename(const char *oldname, const char *newname);
extern spa_t *spa_by_guid(uint64_t pool_guid, uint64_t device_guid);
extern boolean_t spa_guid_exists(uint64_t pool_guid, uint64_t device_guid);
extern boolean_t spa_config_guid_exists(uint64_t pool_guid);
extern char *spa_strdup(const char *);
extern void spa_strfree(char *);
extern uint64_t spa_get_random(uint64_t range);
extern uint64_t spa_generate_guid(spa_t *spa);
extern void snprintf_blkptr(char *buf, size_t buflen, const blkptr_t *bp);
extern void spa_freeze(spa_t *spa);
extern int spa_change_guid(spa_t *spa);
extern void spa_upgrade(spa_t *spa, uint64_t version);
extern void spa_evict_all(void);
extern vdev_t *spa_lookup_by_guid(spa_t *spa, uint64_t guid,
    boolean_t l2cache);
extern boolean_t spa_has_spare(spa_t *, uint64_t guid);
extern uint64_t dva_get_dsize_sync(spa_t *spa, const dva_t *dva);
extern uint64_t bp_get_dsize_sync(spa_t *spa, const blkptr_t *bp);
extern uint64_t bp_get_dsize(spa_t *spa, const blkptr_t *bp);
extern boolean_t spa_has_slogs(spa_t *spa);
extern boolean_t spa_is_root(spa_t *spa);
extern boolean_t spa_writeable(spa_t *spa);
extern boolean_t spa_has_pending_synctask(spa_t *spa);
extern boolean_t spa_has_special(spa_t *spa);
extern int spa_maxblocksize(spa_t *spa);
extern void zfs_blkptr_verify(spa_t *spa, const blkptr_t *bp);
extern boolean_t spa_wbc_present(spa_t *spa);
extern boolean_t spa_wbc_active(spa_t *spa);
extern struct zfs_autosnap *spa_get_autosnap(spa_t *spa);
extern void wbc_purge_window(spa_t *spa, dmu_tx_t *tx);

extern int spa_mode(spa_t *spa);
extern uint64_t zfs_strtonum(const char *str, char **nptr);

/* Selector for dynamic I/O balancing between special and regular vdevs */
extern boolean_t spa_use_special_class(spa_t *spa);

/* Pool perfmon thread management */
extern void spa_start_perfmon_thread(spa_t *spa);
extern boolean_t spa_stop_perfmon_thread(spa_t *spa);

extern char *spa_his_ievent_table[];

extern void spa_history_create_obj(spa_t *spa, dmu_tx_t *tx);
extern int spa_history_get(spa_t *spa, uint64_t *offset, uint64_t *len_read,
    char *his_buf);
extern int spa_history_log(spa_t *spa, const char *his_buf);
extern int spa_history_log_nvl(spa_t *spa, nvlist_t *nvl);
extern void spa_history_log_version(spa_t *spa, const char *operation);
extern void spa_history_log_internal(spa_t *spa, const char *operation,
    dmu_tx_t *tx, const char *fmt, ...);
extern void spa_history_log_internal_ds(struct dsl_dataset *ds, const char *op,
    dmu_tx_t *tx, const char *fmt, ...);
extern void spa_history_log_internal_dd(dsl_dir_t *dd, const char *operation,
    dmu_tx_t *tx, const char *fmt, ...);

/* error handling */
struct zbookmark_phys;
extern void spa_log_error(spa_t *spa, zio_t *zio);
extern void zfs_ereport_post(const char *class, spa_t *spa, vdev_t *vd,
    zio_t *zio, uint64_t stateoroffset, uint64_t length);
extern void zfs_post_remove(spa_t *spa, vdev_t *vd);
extern void zfs_post_state_change(spa_t *spa, vdev_t *vd);
extern void zfs_post_autoreplace(spa_t *spa, vdev_t *vd);
extern uint64_t spa_get_errlog_size(spa_t *spa);
extern int spa_get_errlog(spa_t *spa, void *uaddr, size_t *count);
extern void spa_errlog_rotate(spa_t *spa);
extern void spa_errlog_drain(spa_t *spa);
extern void spa_errlog_sync(spa_t *spa, uint64_t txg);
extern void spa_get_errlists(spa_t *spa, avl_tree_t *last, avl_tree_t *scrub);

/* vdev cache */
extern void vdev_cache_stat_init(void);
extern void vdev_cache_stat_fini(void);

/* Initialization and termination */
extern void spa_init(int flags);
extern void spa_fini(void);
extern void spa_boot_init(void);

/* properties */
extern int spa_prop_set(spa_t *spa, nvlist_t *nvp);
extern int spa_prop_get(spa_t *spa, nvlist_t **nvp);
extern void spa_prop_clear_bootfs(spa_t *spa, uint64_t obj, dmu_tx_t *tx);
extern void spa_configfile_set(spa_t *, nvlist_t *, boolean_t);

/* asynchronous event notification */
extern void spa_event_notify(spa_t *spa, vdev_t *vdev, nvlist_t *hist_nvl,
    const char *name);

extern int spa_wbc_mode(const char *name);

typedef enum spa_wbc_mode {
	WBC_MODE_OFF,
	WBC_MODE_ACTIVE,
	WBC_MODE_PASSIVE
} spa_wbc_mode_t;

/* TRIM/UNMAP kstat update */
extern void spa_trimstats_update(spa_t *spa, uint64_t extents, uint64_t bytes,
    uint64_t extents_skipped, uint64_t bytes_skipped);
extern void spa_trimstats_auto_slow_incr(spa_t *spa);

#ifdef ZFS_DEBUG
#define	dprintf_bp(bp, fmt, ...) do {				\
	if (zfs_flags & ZFS_DEBUG_DPRINTF) {			\
	char *__blkbuf = kmem_alloc(BP_SPRINTF_LEN, KM_SLEEP);	\
	snprintf_blkptr(__blkbuf, BP_SPRINTF_LEN, (bp));	\
	dprintf(fmt " %s\n", __VA_ARGS__, __blkbuf);		\
	kmem_free(__blkbuf, BP_SPRINTF_LEN);			\
	} \
_NOTE(CONSTCOND) } while (0)
#else
#define	dprintf_bp(bp, fmt, ...)
#endif

extern boolean_t spa_debug_enabled(spa_t *spa);
#define	spa_dbgmsg(spa, ...)			\
{						\
	if (spa_debug_enabled(spa))		\
		zfs_dbgmsg(__VA_ARGS__);	\
}

extern int spa_mode_global;			/* mode, e.g. FREAD | FWRITE */

#ifdef	__cplusplus
}
#endif

#endif	/* _SYS_SPA_H */<|MERGE_RESOLUTION|>--- conflicted
+++ resolved
@@ -504,10 +504,6 @@
 /* BP_IS_RAIDZ(bp) assumes no block compression */
 #define	BP_IS_RAIDZ(bp)		(DVA_GET_ASIZE(&(bp)->blk_dva[0]) > \
 				BP_GET_PSIZE(bp))
-
-/* Determines whether BP points to data or metadata blocks */
-#define	BP_IS_METADATA(bp)	(BP_GET_LEVEL(bp) > 0 || \
-				DMU_OT_IS_METADATA(BP_GET_TYPE(bp)))
 
 #define	BP_ZERO(bp)				\
 {						\
@@ -613,15 +609,9 @@
 }
 
 #define	BP_GET_BUFC_TYPE(bp)						\
-<<<<<<< HEAD
 	((BP_GET_TYPE(bp) == DMU_OT_DDT_ZAP || \
 	BP_GET_TYPE(bp) == DMU_OT_DDT_STATS) ? ARC_BUFC_DDT : \
-	((((BP_GET_LEVEL(bp) > 0) || (DMU_OT_IS_METADATA(BP_GET_TYPE(bp)))) ? \
-	ARC_BUFC_METADATA : ARC_BUFC_DATA)))
-
-=======
-	(BP_IS_METADATA(bp) ? ARC_BUFC_METADATA : ARC_BUFC_DATA)
->>>>>>> 4dfc19d7
+	(BP_IS_METADATA(bp) ? ARC_BUFC_METADATA : ARC_BUFC_DATA))
 
 typedef enum spa_import_type {
 	SPA_IMPORT_EXISTING,
