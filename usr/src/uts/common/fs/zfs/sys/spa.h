--- conflicted
+++ resolved
@@ -803,11 +803,8 @@
 extern boolean_t spa_is_root(spa_t *spa);
 extern boolean_t spa_writeable(spa_t *spa);
 extern boolean_t spa_has_pending_synctask(spa_t *spa);
-<<<<<<< HEAD
 extern boolean_t spa_has_special(spa_t *spa);
-=======
 extern int spa_maxblocksize(spa_t *spa);
->>>>>>> 8dcafc60
 
 extern int spa_mode(spa_t *spa);
 extern uint64_t strtonum(const char *str, char **nptr);
