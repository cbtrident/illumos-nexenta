--- conflicted
+++ resolved
@@ -23,10 +23,7 @@
  * Copyright 2013 Saso Kiselkov. All rights reserved.
  * Copyright (c) 2011, 2014 by Delphix. All rights reserved.
  * Copyright (c) 2014 Spectra Logic Corporation, All rights reserved.
-<<<<<<< HEAD
  * Copyright 2015 Nexenta Systems, Inc.  All rights reserved.
-=======
->>>>>>> e7e978b1
  * Copyright 2013 Saso Kiselkov. All rights reserved.
  */
 
@@ -462,7 +459,6 @@
 	((zc1).zc_word[2] - (zc2).zc_word[2]) | \
 	((zc1).zc_word[3] - (zc2).zc_word[3])))
 
-<<<<<<< HEAD
 #define	ZIO_CHECKSUM_BSWAP(_zc) \
 	do { \
 		zio_cksum_t *zc = (_zc); \
@@ -474,24 +470,10 @@
 		_NOTE(CONSTCOND) \
 	} while (0)
 
-=======
->>>>>>> e7e978b1
 #define	ZIO_CHECKSUM_IS_ZERO(zc) \
 	(0 == ((zc)->zc_word[0] | (zc)->zc_word[1] | \
 	(zc)->zc_word[2] | (zc)->zc_word[3]))
 
-<<<<<<< HEAD
-=======
-#define	ZIO_CHECKSUM_BSWAP(zcp)					\
-{								\
-	(zcp)->zc_word[0] = BSWAP_64((zcp)->zc_word[0]);	\
-	(zcp)->zc_word[1] = BSWAP_64((zcp)->zc_word[1]);	\
-	(zcp)->zc_word[2] = BSWAP_64((zcp)->zc_word[2]);	\
-	(zcp)->zc_word[3] = BSWAP_64((zcp)->zc_word[3]);	\
-}
-
-
->>>>>>> e7e978b1
 #define	DVA_IS_VALID(dva)	(DVA_GET_ASIZE(dva) != 0)
 
 #define	ZIO_SET_CHECKSUM(zcp, w0, w1, w2, w3)	\
