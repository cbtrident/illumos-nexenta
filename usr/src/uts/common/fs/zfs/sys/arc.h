--- conflicted
+++ resolved
@@ -94,7 +94,7 @@
 	ARC_FLAG_L2_WRITING		= 1 << 11,	/* write in progress */
 	ARC_FLAG_L2_EVICTED		= 1 << 12,	/* evicted during I/O */
 	ARC_FLAG_L2_WRITE_HEAD		= 1 << 13,	/* head of write list */
-<<<<<<< HEAD
+
 	/*
 	 * Below BUFC flags indicate that either the buffer contains
 	 * metadata or DDT metadata. If both of these are not set then the
@@ -103,9 +103,6 @@
 	 * If this tunable is zero ARC_FLAG_BUFC_METADATA is used for both DDT
 	 * and regular metadata.
 	 */
-=======
-	/* indicates that the buffer contains metadata (otherwise, data) */
->>>>>>> 993e3faf
 	ARC_FLAG_BUFC_METADATA		= 1 << 14,
 
 	/* Flags specifying whether optional hdr struct fields are defined */
@@ -120,11 +117,8 @@
 	ARC_FLAG_COMPRESSED_ARC		= 1 << 17,
 	ARC_FLAG_SHARED_DATA		= 1 << 18,
 
-<<<<<<< HEAD
 	ARC_FLAG_BUFC_DDT		= 1 << 19,	/* DDT buf */
 
-=======
->>>>>>> 993e3faf
 	/*
 	 * The arc buffer's compression mode is stored in the top 7 bits of the
 	 * flags field, so these dummy flags are included so that MDB can
@@ -137,10 +131,6 @@
 	ARC_FLAG_COMPRESS_4		= 1 << 28,
 	ARC_FLAG_COMPRESS_5		= 1 << 29,
 	ARC_FLAG_COMPRESS_6		= 1 << 30
-<<<<<<< HEAD
-=======
-
->>>>>>> 993e3faf
 } arc_flags_t;
 
 typedef enum arc_buf_flags {
@@ -153,10 +143,7 @@
 	arc_buf_t		*b_next;
 	kmutex_t		b_evict_lock;
 	void			*b_data;
-<<<<<<< HEAD
-=======
 	arc_buf_flags_t		b_flags;
->>>>>>> 993e3faf
 };
 
 typedef enum arc_buf_contents {
@@ -194,11 +181,6 @@
 
 void arc_space_consume(uint64_t space, arc_space_type_t type);
 void arc_space_return(uint64_t space, arc_space_type_t type);
-<<<<<<< HEAD
-arc_buf_t *arc_alloc_buf(spa_t *spa, int32_t size, void *tag,
-    arc_buf_contents_t type);
-arc_buf_t *arc_loan_buf(spa_t *spa, int size);
-=======
 boolean_t arc_is_metadata(arc_buf_t *buf);
 enum zio_compress arc_get_compression(arc_buf_t *buf);
 int arc_decompress(arc_buf_t *buf);
@@ -209,7 +191,6 @@
 arc_buf_t *arc_loan_buf(spa_t *spa, boolean_t is_metadata, int size);
 arc_buf_t *arc_loan_compressed_buf(spa_t *spa, uint64_t psize, uint64_t lsize,
     enum zio_compress compression_type);
->>>>>>> 993e3faf
 void arc_return_buf(arc_buf_t *buf, void *tag);
 void arc_loan_inuse_buf(arc_buf_t *buf, void *tag);
 void arc_buf_destroy(arc_buf_t *buf, void *tag);
