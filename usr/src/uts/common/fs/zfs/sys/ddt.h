/*
 * CDDL HEADER START
 *
 * The contents of this file are subject to the terms of the
 * Common Development and Distribution License (the "License").
 * You may not use this file except in compliance with the License.
 *
 * You can obtain a copy of the license at usr/src/OPENSOLARIS.LICENSE
 * or http://www.opensolaris.org/os/licensing.
 * See the License for the specific language governing permissions
 * and limitations under the License.
 *
 * When distributing Covered Code, include this CDDL HEADER in each
 * file and include the License file at usr/src/OPENSOLARIS.LICENSE.
 * If applicable, add the following below this CDDL HEADER, with the
 * fields enclosed by brackets "[]" replaced with your own identifying
 * information: Portions Copyright [yyyy] [name of copyright owner]
 *
 * CDDL HEADER END
 */
/*
 * Copyright (c) 2009, 2010, Oracle and/or its affiliates. All rights reserved.
<<<<<<< HEAD
 * Copyright 2015 Nexenta Systems, Inc. All rights reserved.
=======
 * Copyright (c) 2016 by Delphix. All rights reserved.
>>>>>>> 4dfc19d7
 */

#ifndef _SYS_DDT_H
#define	_SYS_DDT_H

#include <sys/sysmacros.h>
#include <sys/types.h>
#include <sys/fs/zfs.h>
#include <sys/zio.h>
#include <sys/dmu.h>

#ifdef	__cplusplus
extern "C" {
#endif

struct abd;

/*
 * On-disk DDT formats, in the desired search order (newest version first).
 */
enum ddt_type {
	DDT_TYPE_ZAP = 0,
	DDT_TYPES
};

/*
 * DDT classes, in the desired search order (highest replication level first).
 */
enum ddt_class {
	DDT_CLASS_DITTO = 0,
	DDT_CLASS_DUPLICATE,
	DDT_CLASS_UNIQUE,
	DDT_CLASSES
};

/*
 * Tracks whether a DDE is loading or already loaded and
 * which entries got removed from dedup path to support dedup ceiling
 */
enum dde_state {
	DDE_LOADING	= (1 << 0),
	DDE_LOADED	= (1 << 1),
	DDE_NEW		= (1 << 2),
	DDE_DONT_SYNC	= (1 << 3),
};

#define	DDT_TYPE_CURRENT		0

#define	DDT_COMPRESS_BYTEORDER_MASK	0x80
#define	DDT_COMPRESS_FUNCTION_MASK	0x7f

/*
 * On-disk ddt entry:  key (name) and physical storage (value).
 */
typedef struct ddt_key {
	zio_cksum_t	ddk_cksum;	/* 256-bit block checksum */
	/*
	 * Encoded with logical & physical size, and compression, as follows:
	 *   +-------+-------+-------+-------+-------+-------+-------+-------+
	 *   |   0   |   0   |   0   | comp  |     PSIZE     |     LSIZE     |
	 *   +-------+-------+-------+-------+-------+-------+-------+-------+
	 */
	uint64_t	ddk_prop;
} ddt_key_t;

#define	DDK_GET_LSIZE(ddk)	\
	BF64_GET_SB((ddk)->ddk_prop, 0, 16, SPA_MINBLOCKSHIFT, 1)
#define	DDK_SET_LSIZE(ddk, x)	\
	BF64_SET_SB((ddk)->ddk_prop, 0, 16, SPA_MINBLOCKSHIFT, 1, x)

#define	DDK_GET_PSIZE(ddk)	\
	BF64_GET_SB((ddk)->ddk_prop, 16, 16, SPA_MINBLOCKSHIFT, 1)
#define	DDK_SET_PSIZE(ddk, x)	\
	BF64_SET_SB((ddk)->ddk_prop, 16, 16, SPA_MINBLOCKSHIFT, 1, x)

#define	DDK_GET_COMPRESS(ddk)		BF64_GET((ddk)->ddk_prop, 32, 8)
#define	DDK_SET_COMPRESS(ddk, x)	BF64_SET((ddk)->ddk_prop, 32, 8, x)

#define	DDT_KEY_WORDS	(sizeof (ddt_key_t) / sizeof (uint64_t))

typedef struct ddt_phys {
	dva_t		ddp_dva[SPA_DVAS_PER_BP];
	uint64_t	ddp_refcnt;
	uint64_t	ddp_phys_birth;
} ddt_phys_t;

enum ddt_phys_type {
	DDT_PHYS_DITTO = 0,
	DDT_PHYS_SINGLE = 1,
	DDT_PHYS_DOUBLE = 2,
	DDT_PHYS_TRIPLE = 3,
	DDT_PHYS_TYPES
};

/*
 * In-core ddt entry
 */
struct ddt_entry {
	ddt_key_t	dde_key;
	ddt_phys_t	dde_phys[DDT_PHYS_TYPES];
	zio_t		*dde_lead_zio[DDT_PHYS_TYPES];
<<<<<<< HEAD
	void		*dde_repair_data;
	ddt_stat_t	dde_lkstat;
=======
	struct abd	*dde_repair_abd;
>>>>>>> 4dfc19d7
	enum ddt_type	dde_type;
	enum ddt_class	dde_class;
	uint8_t		dde_state;
	kcondvar_t	dde_cv;
	kmutex_t	dde_lock;
	avl_node_t	dde_node;
};

#define	DDT_HASHSZ		0x100
#define	DDT_HASHFN(csum)	(*((uint8_t *)&(csum).zc_word[0]) & \
	    (DDT_HASHSZ - 1))

/*
 * In-core ddt
 */
struct ddt {
	kmutex_t	ddt_lock[DDT_HASHSZ];
	avl_tree_t	ddt_tree[DDT_HASHSZ];
	kmutex_t	ddt_repair_lock;
	avl_tree_t	ddt_repair_tree;
	enum zio_checksum ddt_checksum;
	spa_t		*ddt_spa;
	objset_t	*ddt_os;
	uint64_t	ddt_stat_object;
	uint64_t	ddt_object[DDT_TYPES][DDT_CLASSES];
	ddt_histogram_t	ddt_histogram[DDT_TYPES][DDT_CLASSES];
	ddt_histogram_t	ddt_histogram_cache[DDT_TYPES][DDT_CLASSES];
	ddt_object_t	ddt_object_stats[DDT_TYPES][DDT_CLASSES];
	avl_node_t	ddt_node;
};

/*
 * In-core and on-disk bookmark for DDT walks
 */
typedef struct ddt_bookmark {
	uint64_t	ddb_class;
	uint64_t	ddb_type;
	uint64_t	ddb_checksum;
	uint64_t	ddb_cursor;
} ddt_bookmark_t;

/*
 * Ops vector to access a specific DDT object type.
 */
typedef struct ddt_ops {
	char ddt_op_name[32];
	int (*ddt_op_create)(objset_t *os, uint64_t *object, dmu_tx_t *tx,
	    boolean_t prehash);
	int (*ddt_op_destroy)(objset_t *os, uint64_t object, dmu_tx_t *tx);
	int (*ddt_op_lookup)(objset_t *os, uint64_t object, ddt_entry_t *dde);
	void (*ddt_op_prefetch)(objset_t *os, uint64_t object,
	    ddt_entry_t *dde);
	int (*ddt_op_update)(objset_t *os, uint64_t object, ddt_entry_t *dde,
	    dmu_tx_t *tx);
	int (*ddt_op_remove)(objset_t *os, uint64_t object, ddt_entry_t *dde,
	    dmu_tx_t *tx);
	int (*ddt_op_walk)(objset_t *os, uint64_t object, ddt_entry_t *dde,
	    uint64_t *walk);
	int (*ddt_op_count)(objset_t *os, uint64_t object, uint64_t *count);
} ddt_ops_t;

#define	DDT_NAMELEN	80

extern void ddt_object_name(ddt_t *ddt, enum ddt_type type,
    enum ddt_class class, char *name);
extern int ddt_object_walk(ddt_t *ddt, enum ddt_type type,
    enum ddt_class class, uint64_t *walk, ddt_entry_t *dde);
extern int ddt_object_count(ddt_t *ddt, enum ddt_type type,
    enum ddt_class class, uint64_t *count);
extern int ddt_object_info(ddt_t *ddt, enum ddt_type type,
    enum ddt_class class, dmu_object_info_t *);
extern boolean_t ddt_object_exists(ddt_t *ddt, enum ddt_type type,
    enum ddt_class class);

extern void ddt_bp_fill(const ddt_phys_t *ddp, blkptr_t *bp,
    uint64_t txg);
extern void ddt_bp_create(enum zio_checksum checksum, const ddt_key_t *ddk,
    const ddt_phys_t *ddp, blkptr_t *bp);

extern void ddt_key_fill(ddt_key_t *ddk, const blkptr_t *bp);

extern void ddt_phys_fill(ddt_phys_t *ddp, const blkptr_t *bp);
extern void ddt_phys_clear(ddt_phys_t *ddp);
extern void ddt_phys_addref(ddt_phys_t *ddp);
extern void ddt_phys_decref(ddt_phys_t *ddp);
extern void ddt_phys_free(ddt_t *ddt, ddt_key_t *ddk, ddt_phys_t *ddp,
    uint64_t txg);
extern ddt_phys_t *ddt_phys_select(const ddt_entry_t *dde, const blkptr_t *bp);
extern uint64_t ddt_phys_total_refcnt(const ddt_entry_t *dde);

extern void ddt_stat_add(ddt_stat_t *dst, const ddt_stat_t *src, uint64_t neg);

extern void ddt_histogram_add(ddt_histogram_t *dst, const ddt_histogram_t *src);
extern void ddt_histogram_stat(ddt_stat_t *dds, const ddt_histogram_t *ddh);
extern boolean_t ddt_histogram_empty(const ddt_histogram_t *ddh);
extern void ddt_get_dedup_object_stats(spa_t *spa, ddt_object_t *ddo);
extern void ddt_get_dedup_histogram(spa_t *spa, ddt_histogram_t *ddh);
extern void ddt_get_dedup_stats(spa_t *spa, ddt_stat_t *dds_total);

extern uint64_t ddt_get_dedup_dspace(spa_t *spa);
extern uint64_t ddt_get_pool_dedup_ratio(spa_t *spa);

extern int ddt_ditto_copies_needed(ddt_t *ddt, ddt_entry_t *dde,
    ddt_phys_t *ddp_willref);
extern int ddt_ditto_copies_present(ddt_entry_t *dde);

extern size_t ddt_compress(void *src, uchar_t *dst, size_t s_len, size_t d_len);
extern void ddt_decompress(uchar_t *src, void *dst, size_t s_len, size_t d_len);

extern ddt_t *ddt_select(spa_t *spa, const blkptr_t *bp);
extern void ddt_enter(ddt_t *ddt, uint8_t hash);
extern void ddt_exit(ddt_t *ddt, uint8_t hash);
extern void dde_enter(ddt_entry_t *dde);
extern void dde_exit(ddt_entry_t *dde);
extern ddt_entry_t *ddt_lookup(ddt_t *ddt, const blkptr_t *bp, boolean_t add);
extern void ddt_prefetch(spa_t *spa, const blkptr_t *bp);
extern void ddt_remove(ddt_t *ddt, ddt_entry_t *dde);

extern boolean_t ddt_class_contains(spa_t *spa, enum ddt_class max_class,
    const blkptr_t *bp);

extern ddt_entry_t *ddt_repair_start(ddt_t *ddt, const blkptr_t *bp);
extern void ddt_repair_done(ddt_t *ddt, ddt_entry_t *dde);

extern int ddt_entry_compare(const void *x1, const void *x2);

extern void ddt_create(spa_t *spa);
extern int ddt_load(spa_t *spa);
extern void ddt_unload(spa_t *spa);
extern void ddt_sync(spa_t *spa, uint64_t txg);
extern int ddt_walk(spa_t *spa, ddt_bookmark_t *ddb, ddt_entry_t *dde);
extern int ddt_object_update(ddt_t *ddt, enum ddt_type type,
    enum ddt_class class, ddt_entry_t *dde, dmu_tx_t *tx);
extern void ddt_init(void);
extern void ddt_fini(void);

extern const ddt_ops_t ddt_zap_ops;

#ifdef	__cplusplus
}
#endif

#endif	/* _SYS_DDT_H */<|MERGE_RESOLUTION|>--- conflicted
+++ resolved
@@ -20,11 +20,8 @@
  */
 /*
  * Copyright (c) 2009, 2010, Oracle and/or its affiliates. All rights reserved.
-<<<<<<< HEAD
  * Copyright 2015 Nexenta Systems, Inc. All rights reserved.
-=======
  * Copyright (c) 2016 by Delphix. All rights reserved.
->>>>>>> 4dfc19d7
  */
 
 #ifndef _SYS_DDT_H
@@ -126,12 +123,8 @@
 	ddt_key_t	dde_key;
 	ddt_phys_t	dde_phys[DDT_PHYS_TYPES];
 	zio_t		*dde_lead_zio[DDT_PHYS_TYPES];
-<<<<<<< HEAD
-	void		*dde_repair_data;
 	ddt_stat_t	dde_lkstat;
-=======
 	struct abd	*dde_repair_abd;
->>>>>>> 4dfc19d7
 	enum ddt_type	dde_type;
 	enum ddt_class	dde_class;
 	uint8_t		dde_state;
