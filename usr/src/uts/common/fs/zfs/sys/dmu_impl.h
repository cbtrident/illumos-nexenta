/*
 * CDDL HEADER START
 *
 * The contents of this file are subject to the terms of the
 * Common Development and Distribution License (the "License").
 * You may not use this file except in compliance with the License.
 *
 * You can obtain a copy of the license at usr/src/OPENSOLARIS.LICENSE
 * or http://www.opensolaris.org/os/licensing.
 * See the License for the specific language governing permissions
 * and limitations under the License.
 *
 * When distributing Covered Code, include this CDDL HEADER in each
 * file and include the License file at usr/src/OPENSOLARIS.LICENSE.
 * If applicable, add the following below this CDDL HEADER, with the
 * fields enclosed by brackets "[]" replaced with your own identifying
 * information: Portions Copyright [yyyy] [name of copyright owner]
 *
 * CDDL HEADER END
 */
/*
 * Copyright 2010 Sun Microsystems, Inc.  All rights reserved.
 * Use is subject to license terms.
 */
/*
 * Copyright (c) 2012, Joyent, Inc. All rights reserved.
<<<<<<< HEAD
 * Copyright 2012 Nexenta Systems, Inc. All rights reserved.
=======
 * Copyright (c) 2013 by Delphix. All rights reserved.
>>>>>>> 7de6f2c0
 */

#ifndef _SYS_DMU_IMPL_H
#define	_SYS_DMU_IMPL_H

#include <sys/txg_impl.h>
#include <sys/zio.h>
#include <sys/dnode.h>
#include <sys/zfs_context.h>
#include <sys/zfs_ioctl.h>

#ifdef	__cplusplus
extern "C" {
#endif

/*
 * This is the locking strategy for the DMU.  Numbers in parenthesis are
 * cases that use that lock order, referenced below:
 *
 * ARC is self-contained
 * bplist is self-contained
 * refcount is self-contained
 * txg is self-contained (hopefully!)
 * zst_lock
 * zf_rwlock
 *
 * XXX try to improve evicting path?
 *
 * dp_config_rwlock > os_obj_lock > dn_struct_rwlock >
 * 	dn_dbufs_mtx > hash_mutexes > db_mtx > dd_lock > leafs
 *
 * dp_config_rwlock
 *    must be held before: everything
 *    protects dd namespace changes
 *    protects property changes globally
 *    held from:
 *    	dsl_dir_open/r:
 *    	dsl_dir_create_sync/w:
 *    	dsl_dir_sync_destroy/w:
 *    	dsl_dir_rename_sync/w:
 *    	dsl_prop_changed_notify/r:
 *
 * os_obj_lock
 *   must be held before:
 *   	everything except dp_config_rwlock
 *   protects os_obj_next
 *   held from:
 *   	dmu_object_alloc: dn_dbufs_mtx, db_mtx, hash_mutexes, dn_struct_rwlock
 *
 * dn_struct_rwlock
 *   must be held before:
 *   	everything except dp_config_rwlock and os_obj_lock
 *   protects structure of dnode (eg. nlevels)
 *   	db_blkptr can change when syncing out change to nlevels
 *   	dn_maxblkid
 *   	dn_nlevels
 *   	dn_*blksz*
 *   	phys nlevels, maxblkid, physical blkptr_t's (?)
 *   held from:
 *   	callers of dbuf_read_impl, dbuf_hold[_impl], dbuf_prefetch
 *   	dmu_object_info_from_dnode: dn_dirty_mtx (dn_datablksz)
 *   	dmu_tx_count_free:
 *   	dbuf_read_impl: db_mtx, dmu_zfetch()
 *   	dmu_zfetch: zf_rwlock/r, zst_lock, dbuf_prefetch()
 *   	dbuf_new_size: db_mtx
 *   	dbuf_dirty: db_mtx
 *	dbuf_findbp: (callers, phys? - the real need)
 *	dbuf_create: dn_dbufs_mtx, hash_mutexes, db_mtx (phys?)
 *	dbuf_prefetch: dn_dirty_mtx, hash_mutexes, db_mtx, dn_dbufs_mtx
 *	dbuf_hold_impl: hash_mutexes, db_mtx, dn_dbufs_mtx, dbuf_findbp()
 *	dnode_sync/w (increase_indirection): db_mtx (phys)
 *	dnode_set_blksz/w: dn_dbufs_mtx (dn_*blksz*)
 *	dnode_new_blkid/w: (dn_maxblkid)
 *	dnode_free_range/w: dn_dirty_mtx (dn_maxblkid)
 *	dnode_next_offset: (phys)
 *
 * dn_dbufs_mtx
 *    must be held before:
 *    	db_mtx, hash_mutexes
 *    protects:
 *    	dn_dbufs
 *    	dn_evicted
 *    held from:
 *    	dmu_evict_user: db_mtx (dn_dbufs)
 *    	dbuf_free_range: db_mtx (dn_dbufs)
 *    	dbuf_remove_ref: db_mtx, callees:
 *    		dbuf_hash_remove: hash_mutexes, db_mtx
 *    	dbuf_create: hash_mutexes, db_mtx (dn_dbufs)
 *    	dnode_set_blksz: (dn_dbufs)
 *
 * hash_mutexes (global)
 *   must be held before:
 *   	db_mtx
 *   protects dbuf_hash_table (global) and db_hash_next
 *   held from:
 *   	dbuf_find: db_mtx
 *   	dbuf_hash_insert: db_mtx
 *   	dbuf_hash_remove: db_mtx
 *
 * db_mtx (meta-leaf)
 *   must be held before:
 *   	dn_mtx, dn_dirty_mtx, dd_lock (leaf mutexes)
 *   protects:
 *   	db_state
 * 	db_holds
 * 	db_buf
 * 	db_changed
 * 	db_data_pending
 * 	db_dirtied
 * 	db_link
 * 	db_dirty_node (??)
 * 	db_dirtycnt
 * 	db_d.*
 * 	db.*
 *   held from:
 * 	dbuf_dirty: dn_mtx, dn_dirty_mtx
 * 	dbuf_dirty->dsl_dir_willuse_space: dd_lock
 * 	dbuf_dirty->dbuf_new_block->dsl_dataset_block_freeable: dd_lock
 * 	dbuf_undirty: dn_dirty_mtx (db_d)
 * 	dbuf_write_done: dn_dirty_mtx (db_state)
 * 	dbuf_*
 * 	dmu_buf_update_user: none (db_d)
 * 	dmu_evict_user: none (db_d) (maybe can eliminate)
 *   	dbuf_find: none (db_holds)
 *   	dbuf_hash_insert: none (db_holds)
 *   	dmu_buf_read_array_impl: none (db_state, db_changed)
 *   	dmu_sync: none (db_dirty_node, db_d)
 *   	dnode_reallocate: none (db)
 *
 * dn_mtx (leaf)
 *   protects:
 *   	dn_dirty_dbufs
 *   	dn_ranges
 *   	phys accounting
 * 	dn_allocated_txg
 * 	dn_free_txg
 * 	dn_assigned_txg
 * 	dd_assigned_tx
 * 	dn_notxholds
 * 	dn_dirtyctx
 * 	dn_dirtyctx_firstset
 * 	(dn_phys copy fields?)
 * 	(dn_phys contents?)
 *   held from:
 *   	dnode_*
 *   	dbuf_dirty: none
 *   	dbuf_sync: none (phys accounting)
 *   	dbuf_undirty: none (dn_ranges, dn_dirty_dbufs)
 *   	dbuf_write_done: none (phys accounting)
 *   	dmu_object_info_from_dnode: none (accounting)
 *   	dmu_tx_commit: none
 *   	dmu_tx_hold_object_impl: none
 *   	dmu_tx_try_assign: dn_notxholds(cv)
 *   	dmu_tx_unassign: none
 *
 * dd_lock
 *    must be held before:
 *      ds_lock
 *      ancestors' dd_lock
 *    protects:
 *    	dd_prop_cbs
 *    	dd_sync_*
 *    	dd_used_bytes
 *    	dd_tempreserved
 *    	dd_space_towrite
 *    	dd_myname
 *    	dd_phys accounting?
 *    held from:
 *    	dsl_dir_*
 *    	dsl_prop_changed_notify: none (dd_prop_cbs)
 *    	dsl_prop_register: none (dd_prop_cbs)
 *    	dsl_prop_unregister: none (dd_prop_cbs)
 *    	dsl_dataset_block_freeable: none (dd_sync_*)
 *
 * os_lock (leaf)
 *   protects:
 *   	os_dirty_dnodes
 *   	os_free_dnodes
 *   	os_dnodes
 *   	os_downgraded_dbufs
 *   	dn_dirtyblksz
 *   	dn_dirty_link
 *   held from:
 *   	dnode_create: none (os_dnodes)
 *   	dnode_destroy: none (os_dnodes)
 *   	dnode_setdirty: none (dn_dirtyblksz, os_*_dnodes)
 *   	dnode_free: none (dn_dirtyblksz, os_*_dnodes)
 *
 * ds_lock
 *    protects:
 *    	ds_objset
 *    	ds_open_refcount
 *    	ds_snapname
 *    	ds_phys accounting
 *	ds_phys userrefs zapobj
 *	ds_reserved
 *    held from:
 *    	dsl_dataset_*
 *
 * dr_mtx (leaf)
 *    protects:
 *	dr_children
 *    held from:
 *	dbuf_dirty
 *	dbuf_undirty
 *	dbuf_sync_indirect
 *	dnode_new_blkid
 */

struct objset;
struct dmu_pool;

typedef struct dmu_xuio {
	int next;
	int cnt;
	struct arc_buf **bufs;
	iovec_t *iovp;
} dmu_xuio_t;

typedef struct xuio_stats {
	/* loaned yet not returned arc_buf */
	kstat_named_t xuiostat_onloan_rbuf;
	kstat_named_t xuiostat_onloan_wbuf;
	/* whether a copy is made when loaning out a read buffer */
	kstat_named_t xuiostat_rbuf_copied;
	kstat_named_t xuiostat_rbuf_nocopy;
	/* whether a copy is made when assigning a write buffer */
	kstat_named_t xuiostat_wbuf_copied;
	kstat_named_t xuiostat_wbuf_nocopy;
} xuio_stats_t;

static xuio_stats_t xuio_stats = {
	{ "onloan_read_buf",	KSTAT_DATA_UINT64 },
	{ "onloan_write_buf",	KSTAT_DATA_UINT64 },
	{ "read_buf_copied",	KSTAT_DATA_UINT64 },
	{ "read_buf_nocopy",	KSTAT_DATA_UINT64 },
	{ "write_buf_copied",	KSTAT_DATA_UINT64 },
	{ "write_buf_nocopy",	KSTAT_DATA_UINT64 }
};

#define	XUIOSTAT_INCR(stat, val)	\
	atomic_add_64(&xuio_stats.stat.value.ui64, (val))
#define	XUIOSTAT_BUMP(stat)	XUIOSTAT_INCR(stat, 1)

/*
 * The list of data whose inclusion in a send stream can be pending from
 * one call to backup_cb to another.  Multiple calls to dump_free() and
 * dump_freeobjects() can be aggregated into a single DRR_FREE or
 * DRR_FREEOBJECTS replay record.
 */
typedef enum {
	PENDING_NONE,
	PENDING_FREE,
	PENDING_FREEOBJECTS
} dmu_pendop_t;

typedef struct dmu_sendarg {
	list_node_t dsa_link;
	dmu_replay_record_t *dsa_drr;
	vnode_t *dsa_vp;
	int dsa_outfd;
	struct proc *dsa_proc;
	offset_t *dsa_off;
	objset_t *dsa_os;
	zio_cksum_t dsa_zc;
	uint64_t dsa_toguid;
	int dsa_err;
	dmu_pendop_t dsa_pending_op;
<<<<<<< HEAD
	boolean_t sendsize;
=======
	boolean_t dsa_incremental;
	uint64_t dsa_last_data_object;
	uint64_t dsa_last_data_offset;
>>>>>>> 7de6f2c0
} dmu_sendarg_t;

void dmu_object_zapify(objset_t *, uint64_t, dmu_object_type_t, dmu_tx_t *);
void dmu_object_free_zapified(objset_t *, uint64_t, dmu_tx_t *);

#ifdef	__cplusplus
}
#endif

#endif	/* _SYS_DMU_IMPL_H */<|MERGE_RESOLUTION|>--- conflicted
+++ resolved
@@ -21,14 +21,9 @@
 /*
  * Copyright 2010 Sun Microsystems, Inc.  All rights reserved.
  * Use is subject to license terms.
- */
-/*
  * Copyright (c) 2012, Joyent, Inc. All rights reserved.
-<<<<<<< HEAD
+ * Copyright (c) 2013 by Delphix. All rights reserved.
  * Copyright 2012 Nexenta Systems, Inc. All rights reserved.
-=======
- * Copyright (c) 2013 by Delphix. All rights reserved.
->>>>>>> 7de6f2c0
  */
 
 #ifndef _SYS_DMU_IMPL_H
@@ -297,13 +292,10 @@
 	uint64_t dsa_toguid;
 	int dsa_err;
 	dmu_pendop_t dsa_pending_op;
-<<<<<<< HEAD
 	boolean_t sendsize;
-=======
 	boolean_t dsa_incremental;
 	uint64_t dsa_last_data_object;
 	uint64_t dsa_last_data_offset;
->>>>>>> 7de6f2c0
 } dmu_sendarg_t;
 
 void dmu_object_zapify(objset_t *, uint64_t, dmu_object_type_t, dmu_tx_t *);
