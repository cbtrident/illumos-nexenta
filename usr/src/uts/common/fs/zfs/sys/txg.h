/*
 * CDDL HEADER START
 *
 * The contents of this file are subject to the terms of the
 * Common Development and Distribution License (the "License").
 * You may not use this file except in compliance with the License.
 *
 * You can obtain a copy of the license at usr/src/OPENSOLARIS.LICENSE
 * or http://www.opensolaris.org/os/licensing.
 * See the License for the specific language governing permissions
 * and limitations under the License.
 *
 * When distributing Covered Code, include this CDDL HEADER in each
 * file and include the License file at usr/src/OPENSOLARIS.LICENSE.
 * If applicable, add the following below this CDDL HEADER, with the
 * fields enclosed by brackets "[]" replaced with your own identifying
 * information: Portions Copyright [yyyy] [name of copyright owner]
 *
 * CDDL HEADER END
 */
/*
 * Copyright 2010 Sun Microsystems, Inc.  All rights reserved.
 * Use is subject to license terms.
 */
/*
<<<<<<< HEAD
 * Copyright (c) 2012, 2014 by Delphix. All rights reserved.
 * Copyright 2016 Nexenta Systems, Inc.  All rights reserved.
=======
 * Copyright (c) 2012, 2017 by Delphix. All rights reserved.
>>>>>>> 4dfc19d7
 */

#ifndef _SYS_TXG_H
#define	_SYS_TXG_H

#include <sys/spa.h>
#include <sys/zfs_context.h>

#ifdef	__cplusplus
extern "C" {
#endif

#define	TXG_CONCURRENT_STATES	3	/* open, quiescing, syncing	*/
#define	TXG_SIZE		4		/* next power of 2	*/
#define	TXG_MASK		(TXG_SIZE - 1)	/* mask for size	*/
#define	TXG_INITIAL		TXG_SIZE	/* initial txg 		*/
#define	TXG_IDX			(txg & TXG_MASK)

/* Number of txgs worth of frees we defer adding to in-core spacemaps */
#define	TXG_DEFER_SIZE		2

typedef struct tx_cpu tx_cpu_t;

typedef struct txg_handle {
	tx_cpu_t	*th_cpu;
	uint64_t	th_txg;
} txg_handle_t;

typedef struct txg_node {
	struct txg_node	*tn_next[TXG_SIZE];
	uint8_t		tn_member[TXG_SIZE];
} txg_node_t;

typedef struct txg_list {
	kmutex_t	tl_lock;
	size_t		tl_offset;
	spa_t		*tl_spa;
	txg_node_t	*tl_head[TXG_SIZE];
} txg_list_t;

struct dsl_pool;

extern void txg_init(struct dsl_pool *dp, uint64_t txg);
extern void txg_fini(struct dsl_pool *dp);
extern void txg_sync_start(struct dsl_pool *dp);
extern void txg_sync_stop(struct dsl_pool *dp);
extern uint64_t txg_hold_open(struct dsl_pool *dp, txg_handle_t *txghp);
extern void txg_rele_to_quiesce(txg_handle_t *txghp);
extern void txg_rele_to_sync(txg_handle_t *txghp);
extern void txg_register_callbacks(txg_handle_t *txghp, list_t *tx_callbacks);
extern void txg_register_callbacks_sync(struct dsl_pool *dp,
    uint64_t txg, list_t *tx_callbacks);

extern void txg_delay(struct dsl_pool *dp, uint64_t txg, hrtime_t delta,
    hrtime_t resolution);
extern void txg_kick(struct dsl_pool *dp);

/*
 * Wait until the given transaction group has finished syncing.
 * Try to make this happen as soon as possible (eg. kick off any
 * necessary syncs immediately).  If txg==0, wait for the currently open
 * txg to finish syncing.
 */
extern void txg_wait_synced(struct dsl_pool *dp, uint64_t txg);

/*
 * Wait until the given transaction group, or one after it, is
 * the open transaction group.  Try to make this happen as soon
 * as possible (eg. kick off any necessary syncs immediately).
 * If txg == 0, wait for the next open txg.
 */
extern void txg_wait_open(struct dsl_pool *dp, uint64_t txg);

/*
 * Returns TRUE if we are "backed up" waiting for the syncing
 * transaction to complete; otherwise returns FALSE.
 */
extern boolean_t txg_stalled(struct dsl_pool *dp);

/* returns TRUE if someone is waiting for the next txg to sync */
extern boolean_t txg_sync_waiting(struct dsl_pool *dp);

extern void txg_verify(spa_t *spa, uint64_t txg);

/*
 * Per-txg object lists.
 */

#define	TXG_CLEAN(txg)	((txg) - 1)

extern void txg_list_create(txg_list_t *tl, spa_t *spa, size_t offset);
extern void txg_list_destroy(txg_list_t *tl);
extern boolean_t txg_list_empty(txg_list_t *tl, uint64_t txg);
extern boolean_t txg_all_lists_empty(txg_list_t *tl);
extern boolean_t txg_list_add(txg_list_t *tl, void *p, uint64_t txg);
extern boolean_t txg_list_add_tail(txg_list_t *tl, void *p, uint64_t txg);
extern void *txg_list_remove(txg_list_t *tl, uint64_t txg);
extern void *txg_list_remove_this(txg_list_t *tl, void *p, uint64_t txg);
extern boolean_t txg_list_member(txg_list_t *tl, void *p, uint64_t txg);
extern void *txg_list_head(txg_list_t *tl, uint64_t txg);
extern void *txg_list_next(txg_list_t *tl, void *p, uint64_t txg);

#ifdef	__cplusplus
}
#endif

#endif	/* _SYS_TXG_H */<|MERGE_RESOLUTION|>--- conflicted
+++ resolved
@@ -23,12 +23,8 @@
  * Use is subject to license terms.
  */
 /*
-<<<<<<< HEAD
- * Copyright (c) 2012, 2014 by Delphix. All rights reserved.
  * Copyright 2016 Nexenta Systems, Inc.  All rights reserved.
-=======
  * Copyright (c) 2012, 2017 by Delphix. All rights reserved.
->>>>>>> 4dfc19d7
  */
 
 #ifndef _SYS_TXG_H
