--- conflicted
+++ resolved
@@ -22,11 +22,8 @@
  * Copyright (c) 2005, 2010, Oracle and/or its affiliates. All rights reserved.
  * Copyright (c) 2013 by Delphix. All rights reserved.
  * Copyright (c) 2014 Spectra Logic Corporation, All rights reserved.
-<<<<<<< HEAD
+ * Copyright (c) 2014 Integros [integros.com]
  * Copyright 2015 Nexenta Systems, Inc.  All rights reserved.
-=======
- * Copyright (c) 2014 Integros [integros.com]
->>>>>>> 6e7bd672
  */
 
 #ifndef	_SYS_ZAP_IMPL_H
