--- conflicted
+++ resolved
@@ -21,13 +21,8 @@
 
 /*
  * Copyright (c) 2005, 2010, Oracle and/or its affiliates. All rights reserved.
-<<<<<<< HEAD
  * Copyright 2016 Nexenta Systems, Inc.  All rights reserved.
- * Copyright (c) 2012, 2016 by Delphix. All rights reserved.
-=======
- * Copyright 2011 Nexenta Systems, Inc.  All rights reserved.
  * Copyright (c) 2012, 2017 by Delphix. All rights reserved.
->>>>>>> 4dfc19d7
  * Copyright (c) 2013 by Saso Kiselkov. All rights reserved.
  * Copyright (c) 2013, Joyent, Inc. All rights reserved.
  * Copyright 2016 Toomas Soome <tsoome@me.com>
@@ -578,7 +573,7 @@
     zio_done_func_t *done, void *private, zio_priority_t priority,
     enum zio_flag flags, boolean_t labels);
 
-extern zio_t *zio_wbc(zio_type_t type, vdev_t *vd, void *data,
+extern zio_t *zio_wbc(zio_type_t type, vdev_t *vd, abd_t *data,
     uint64_t size, uint64_t offset);
 
 extern zio_t *zio_free_sync(zio_t *pio, spa_t *spa, uint64_t txg,
