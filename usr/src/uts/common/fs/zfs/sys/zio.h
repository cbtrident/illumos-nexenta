/*
 * CDDL HEADER START
 *
 * The contents of this file are subject to the terms of the
 * Common Development and Distribution License (the "License").
 * You may not use this file except in compliance with the License.
 *
 * You can obtain a copy of the license at usr/src/OPENSOLARIS.LICENSE
 * or http://www.opensolaris.org/os/licensing.
 * See the License for the specific language governing permissions
 * and limitations under the License.
 *
 * When distributing Covered Code, include this CDDL HEADER in each
 * file and include the License file at usr/src/OPENSOLARIS.LICENSE.
 * If applicable, add the following below this CDDL HEADER, with the
 * fields enclosed by brackets "[]" replaced with your own identifying
 * information: Portions Copyright [yyyy] [name of copyright owner]
 *
 * CDDL HEADER END
 */

/*
 * Copyright (c) 2005, 2010, Oracle and/or its affiliates. All rights reserved.
<<<<<<< HEAD
 * Copyright 2016 Nexenta Systems, Inc.  All rights reserved.
 * Copyright (c) 2012, 2014 by Delphix. All rights reserved.
=======
 * Copyright 2011 Nexenta Systems, Inc.  All rights reserved.
 * Copyright (c) 2012, 2016 by Delphix. All rights reserved.
>>>>>>> 591fabec
 * Copyright (c) 2013 by Saso Kiselkov. All rights reserved.
 * Copyright (c) 2013, Joyent, Inc. All rights reserved.
 */

#ifndef _ZIO_H
#define	_ZIO_H

#include <sys/zio_priority.h>
#include <sys/zfs_context.h>
#include <sys/spa.h>
#include <sys/txg.h>
#include <sys/avl.h>
#include <sys/fs/zfs.h>
#include <sys/zio_impl.h>

#ifdef	__cplusplus
extern "C" {
#endif

/*
 * Checksum state w.r.t. SHA256 acceleration.
 */
typedef enum {
	CKSTATE_NONE = 0,
	CKSTATE_WAITING,
	CKSTATE_CHECKSUMMING,
	CKSTATE_CHECKSUM_DONE
} zio_checksum_state_t;

/*
 * Embedded checksum
 */
#define	ZEC_MAGIC	0x210da7ab10c7a11ULL

typedef struct zio_eck {
	uint64_t	zec_magic;	/* for validation, endianness	*/
	zio_cksum_t	zec_cksum;	/* 256-bit checksum		*/
} zio_eck_t;

/*
 * Gang block headers are self-checksumming and contain an array
 * of block pointers.
 */
#define	SPA_GANGBLOCKSIZE	SPA_MINBLOCKSIZE
#define	SPA_GBH_NBLKPTRS	((SPA_GANGBLOCKSIZE - \
	sizeof (zio_eck_t)) / sizeof (blkptr_t))
#define	SPA_GBH_FILLER		((SPA_GANGBLOCKSIZE - \
	sizeof (zio_eck_t) - \
	(SPA_GBH_NBLKPTRS * sizeof (blkptr_t))) /\
	sizeof (uint64_t))

typedef struct zio_gbh {
	blkptr_t		zg_blkptr[SPA_GBH_NBLKPTRS];
	uint64_t		zg_filler[SPA_GBH_FILLER];
	zio_eck_t		zg_tail;
} zio_gbh_phys_t;

enum zio_checksum {
	ZIO_CHECKSUM_INHERIT = 0,
	ZIO_CHECKSUM_ON,
	ZIO_CHECKSUM_OFF,
	ZIO_CHECKSUM_LABEL,
	ZIO_CHECKSUM_GANG_HEADER,
	ZIO_CHECKSUM_ZILOG,
	ZIO_CHECKSUM_FLETCHER_2,
	ZIO_CHECKSUM_FLETCHER_4,
	ZIO_CHECKSUM_SHA256,
	ZIO_CHECKSUM_ZILOG2,
	ZIO_CHECKSUM_NOPARITY,
	ZIO_CHECKSUM_SHA512,
	ZIO_CHECKSUM_SKEIN,
	ZIO_CHECKSUM_EDONR,
	ZIO_CHECKSUM_FUNCTIONS
};

/*
 * The number of "legacy" compression functions which can be set on individual
 * objects.
 */
#define	ZIO_CHECKSUM_LEGACY_FUNCTIONS ZIO_CHECKSUM_ZILOG2

#define	ZIO_CHECKSUM_ON_VALUE	ZIO_CHECKSUM_FLETCHER_4
#define	ZIO_CHECKSUM_DEFAULT	ZIO_CHECKSUM_ON

#define	ZIO_CHECKSUM_MASK	0xffULL
#define	ZIO_CHECKSUM_VERIFY	(1 << 8)

#define	ZIO_DEDUPCHECKSUM	ZIO_CHECKSUM_SHA256
#define	ZIO_DEDUPDITTO_MIN	100

enum zio_compress {
	ZIO_COMPRESS_INHERIT = 0,
	ZIO_COMPRESS_ON,
	ZIO_COMPRESS_OFF,
	ZIO_COMPRESS_LZJB,
	ZIO_COMPRESS_EMPTY,
	ZIO_COMPRESS_GZIP_1,
	ZIO_COMPRESS_GZIP_2,
	ZIO_COMPRESS_GZIP_3,
	ZIO_COMPRESS_GZIP_4,
	ZIO_COMPRESS_GZIP_5,
	ZIO_COMPRESS_GZIP_6,
	ZIO_COMPRESS_GZIP_7,
	ZIO_COMPRESS_GZIP_8,
	ZIO_COMPRESS_GZIP_9,
	ZIO_COMPRESS_ZLE,
	ZIO_COMPRESS_LZ4,
	ZIO_COMPRESS_FUNCTIONS
};

/*
 * The number of "legacy" compression functions which can be set on individual
 * objects.
 */
#define	ZIO_COMPRESS_LEGACY_FUNCTIONS ZIO_COMPRESS_LZ4

/*
 * The meaning of "compress = on" selected by the compression features enabled
 * on a given pool.
 */
#define	ZIO_COMPRESS_LEGACY_ON_VALUE	ZIO_COMPRESS_LZJB
#define	ZIO_COMPRESS_LZ4_ON_VALUE	ZIO_COMPRESS_LZ4

#define	ZIO_COMPRESS_DEFAULT		ZIO_COMPRESS_OFF

#define	BOOTFS_COMPRESS_VALID(compress)			\
	((compress) == ZIO_COMPRESS_LZJB ||		\
	(compress) == ZIO_COMPRESS_LZ4 ||		\
	(compress) == ZIO_COMPRESS_ON ||		\
	(compress) == ZIO_COMPRESS_OFF)

#define	ZIO_FAILURE_MODE_WAIT		0
#define	ZIO_FAILURE_MODE_CONTINUE	1
#define	ZIO_FAILURE_MODE_PANIC		2

/*
 * Macro for asserting validity of the priorities obtained by conversion
 * from CoS/vdev properties
 */
#define	ZIO_PRIORITY_QUEUEABLE_VALID(prio)	\
	(((prio) >= ZIO_PRIORITY_SYNC_READ) &&	\
	((prio) < ZIO_PRIORITY_NUM_QUEUEABLE))

#define	ZIO_PIPELINE_CONTINUE		0x100
#define	ZIO_PIPELINE_STOP		0x101
#define	ZIO_PIPELINE_RESTART_STAGE	0x102

enum zio_flag {
	/*
	 * Flags inherited by gang, ddt, and vdev children,
	 * and that must be equal for two zios to aggregate
	 */
	ZIO_FLAG_DONT_AGGREGATE	= 1 << 0,
	ZIO_FLAG_IO_REPAIR	= 1 << 1,
	ZIO_FLAG_SELF_HEAL	= 1 << 2,
	ZIO_FLAG_RESILVER	= 1 << 3,
	ZIO_FLAG_SCRUB		= 1 << 4,
	ZIO_FLAG_SCAN_THREAD	= 1 << 5,
	ZIO_FLAG_PHYSICAL	= 1 << 6,

#define	ZIO_FLAG_AGG_INHERIT	(ZIO_FLAG_CANFAIL - 1)

	/*
	 * Flags inherited by ddt, gang, and vdev children.
	 */
	ZIO_FLAG_CANFAIL	= 1 << 7,	/* must be first for INHERIT */
	ZIO_FLAG_SPECULATIVE	= 1 << 8,
	ZIO_FLAG_CONFIG_WRITER	= 1 << 9,
	ZIO_FLAG_DONT_RETRY	= 1 << 10,
	ZIO_FLAG_DONT_CACHE	= 1 << 11,
	ZIO_FLAG_NODATA		= 1 << 12,
	ZIO_FLAG_INDUCE_DAMAGE	= 1 << 13,

#define	ZIO_FLAG_DDT_INHERIT	(ZIO_FLAG_IO_RETRY - 1)
#define	ZIO_FLAG_GANG_INHERIT	(ZIO_FLAG_IO_RETRY - 1)

	/*
	 * Flags inherited by vdev children.
	 */
	ZIO_FLAG_IO_RETRY	= 1 << 14,	/* must be first for INHERIT */
	ZIO_FLAG_PROBE		= 1 << 15,
	ZIO_FLAG_TRYHARD	= 1 << 16,
	ZIO_FLAG_OPTIONAL	= 1 << 17,

#define	ZIO_FLAG_VDEV_INHERIT	(ZIO_FLAG_DONT_QUEUE - 1)

	/*
	 * Flags not inherited by any children.
	 */
	ZIO_FLAG_DONT_QUEUE	= 1 << 18,	/* must be first for INHERIT */
	ZIO_FLAG_DONT_PROPAGATE	= 1 << 19,
	ZIO_FLAG_IO_BYPASS	= 1 << 20,
	ZIO_FLAG_IO_REWRITE	= 1 << 21,
	ZIO_FLAG_RAW		= 1 << 22,
	ZIO_FLAG_GANG_CHILD	= 1 << 23,
	ZIO_FLAG_DDT_CHILD	= 1 << 24,
	ZIO_FLAG_GODFATHER	= 1 << 25,
	ZIO_FLAG_NOPWRITE	= 1 << 26,
	ZIO_FLAG_REEXECUTED	= 1 << 27,
	ZIO_FLAG_DELEGATED	= 1 << 28,
};

#define	ZIO_FLAG_MUSTSUCCEED		0

#define	ZIO_DDT_CHILD_FLAGS(zio)				\
	(((zio)->io_flags & ZIO_FLAG_DDT_INHERIT) |		\
	ZIO_FLAG_DDT_CHILD | ZIO_FLAG_CANFAIL)

#define	ZIO_GANG_CHILD_FLAGS(zio)				\
	(((zio)->io_flags & ZIO_FLAG_GANG_INHERIT) |		\
	ZIO_FLAG_GANG_CHILD | ZIO_FLAG_CANFAIL)

#define	ZIO_VDEV_CHILD_FLAGS(zio)				\
	(((zio)->io_flags & ZIO_FLAG_VDEV_INHERIT) |		\
	ZIO_FLAG_CANFAIL)

enum zio_child {
	ZIO_CHILD_VDEV = 0,
	ZIO_CHILD_GANG,
	ZIO_CHILD_DDT,
	ZIO_CHILD_LOGICAL,
	ZIO_CHILD_TYPES
};

enum zio_wait_type {
	ZIO_WAIT_READY = 0,
	ZIO_WAIT_DONE,
	ZIO_WAIT_TYPES
};

/*
 * We'll take the unused errnos, 'EBADE' and 'EBADR' (from the Convergent
 * graveyard) to indicate checksum errors and fragmentation.
 */
#define	ECKSUM	EBADE
#define	EFRAGS	EBADR

typedef void zio_done_func_t(zio_t *zio);

extern const char *zio_type_name[ZIO_TYPES];

struct range_tree;

/*
 * A bookmark is a four-tuple <objset, object, level, blkid> that uniquely
 * identifies any block in the pool.  By convention, the meta-objset (MOS)
 * is objset 0, and the meta-dnode is object 0.  This covers all blocks
 * except root blocks and ZIL blocks, which are defined as follows:
 *
 * Root blocks (objset_phys_t) are object 0, level -1:  <objset, 0, -1, 0>.
 * ZIL blocks are bookmarked <objset, 0, -2, blkid == ZIL sequence number>.
 * dmu_sync()ed ZIL data blocks are bookmarked <objset, object, -2, blkid>.
 * dnode visit bookmarks are <objset, object id of dnode, -3, 0>.
 *
 * Note: this structure is called a bookmark because its original purpose
 * was to remember where to resume a pool-wide traverse.
 *
 * Note: this structure is passed between userland and the kernel, and is
 * stored on disk (by virtue of being incorporated into other on-disk
 * structures, e.g. dsl_scan_phys_t).
 */
typedef struct zbookmark_phys {
	uint64_t	zb_objset;
	uint64_t	zb_object;
	int64_t		zb_level;
	uint64_t	zb_blkid;
} zbookmark_phys_t;

#define	SET_BOOKMARK(zb, objset, object, level, blkid)  \
{                                                       \
	(zb)->zb_objset = objset;                       \
	(zb)->zb_object = object;                       \
	(zb)->zb_level = level;                         \
	(zb)->zb_blkid = blkid;                         \
}

#define	ZB_DESTROYED_OBJSET	(-1ULL)

#define	ZB_ROOT_OBJECT		(0ULL)
#define	ZB_ROOT_LEVEL		(-1LL)
#define	ZB_ROOT_BLKID		(0ULL)

#define	ZB_ZIL_OBJECT		(0ULL)
#define	ZB_ZIL_LEVEL		(-2LL)

#define	ZB_DNODE_LEVEL		(-3LL)
#define	ZB_DNODE_BLKID		(0ULL)

#define	ZB_IS_ZERO(zb)						\
	((zb)->zb_objset == 0 && (zb)->zb_object == 0 &&	\
	(zb)->zb_level == 0 && (zb)->zb_blkid == 0)
#define	ZB_IS_ROOT(zb)				\
	((zb)->zb_object == ZB_ROOT_OBJECT &&	\
	(zb)->zb_level == ZB_ROOT_LEVEL &&	\
	(zb)->zb_blkid == ZB_ROOT_BLKID)

typedef struct zio_prop {
	enum zio_checksum	zp_checksum;
	enum zio_checksum	zp_os_checksum;
	enum zio_compress	zp_compress;
	dmu_object_type_t	zp_type;
	uint8_t			zp_level;
	uint8_t			zp_copies;
	uint8_t			zp_dedup;
	uint8_t			zp_dedup_verify;
	boolean_t		zp_nopwrite;
	boolean_t		zp_metadata;
	boolean_t		zp_usesc;
	boolean_t		zp_usewbc;
	uint64_t		zp_zpl_meta_to_special;
} zio_prop_t;

typedef struct zio_cksum_report zio_cksum_report_t;

typedef void zio_cksum_finish_f(zio_cksum_report_t *rep,
    const void *good_data);
typedef void zio_cksum_free_f(void *cbdata, size_t size);

struct zio_bad_cksum;				/* defined in zio_checksum.h */
struct dnode_phys;

struct zio_cksum_report {
	struct zio_cksum_report *zcr_next;
	nvlist_t		*zcr_ereport;
	nvlist_t		*zcr_detector;
	void			*zcr_cbdata;
	size_t			zcr_cbinfo;	/* passed to zcr_free() */
	uint64_t		zcr_align;
	uint64_t		zcr_length;
	zio_cksum_finish_f	*zcr_finish;
	zio_cksum_free_f	*zcr_free;

	/* internal use only */
	struct zio_bad_cksum	*zcr_ckinfo;	/* information from failure */
};

typedef void zio_vsd_cksum_report_f(zio_t *zio, zio_cksum_report_t *zcr,
    void *arg);

zio_vsd_cksum_report_f	zio_vsd_default_cksum_report;

typedef struct zio_vsd_ops {
	zio_done_func_t		*vsd_free;
	zio_vsd_cksum_report_f	*vsd_cksum_report;
} zio_vsd_ops_t;

typedef struct zio_gang_node {
	zio_gbh_phys_t		*gn_gbh;
	struct zio_gang_node	*gn_child[SPA_GBH_NBLKPTRS];
} zio_gang_node_t;

typedef zio_t *zio_gang_issue_func_t(zio_t *zio, blkptr_t *bp,
    zio_gang_node_t *gn, void *data);

typedef void zio_transform_func_t(zio_t *zio, void *data, uint64_t size);

typedef struct zio_transform {
	void			*zt_orig_data;
	uint64_t		zt_orig_size;
	uint64_t		zt_bufsize;
	zio_transform_func_t	*zt_transform;
	struct zio_transform	*zt_next;
} zio_transform_t;

typedef int zio_pipe_stage_t(zio_t *zio);

/*
 * The io_reexecute flags are distinct from io_flags because the child must
 * be able to propagate them to the parent.  The normal io_flags are local
 * to the zio, not protected by any lock, and not modifiable by children;
 * the reexecute flags are protected by io_lock, modifiable by children,
 * and always propagated -- even when ZIO_FLAG_DONT_PROPAGATE is set.
 */
#define	ZIO_REEXECUTE_NOW	0x01
#define	ZIO_REEXECUTE_SUSPEND	0x02

typedef struct zio_link {
	zio_t		*zl_parent;
	zio_t		*zl_child;
	list_node_t	zl_parent_node;
	list_node_t	zl_child_node;
} zio_link_t;

/*
 * When smart compression is enabled, this callback info structure is
 * passed to write zio's to monitor per-object compression performance.
 *
 * When zio_write determines that the `compression' setting for the dataset
 * is not `off', if `sc_ask' is not NULL, it will call the `sc_ask' callback
 * function, asking the upper layers whether it should really try to compress
 * the object in question. If the function returns B_TRUE, compression is
 * attempted. Once compression is done, sc_result is called to inform the
 * upper layers of the compression result. By comparing the zio's io_size to
 * io_orig_size it can monitor compression performance on the particular
 * object in question (if io_size == io_orig_size, then compression failed).
 * It is not legal to pass a NULL sc_ask but non-NULL sc_result to zio_write.
 */
typedef struct zio_smartcomp_info {
	boolean_t (*sc_ask)(void *userinfo, const zio_t *);
	void (*sc_result)(void *userinfo, const zio_t *);
	void *sc_userinfo;
} zio_smartcomp_info_t;

#define	ZIO_SHOULD_COMPRESS(zio) \
	((zio)->io_smartcomp.sc_ask == NULL || \
	(zio)->io_smartcomp.sc_ask((zio)->io_smartcomp.sc_userinfo, (zio)))

struct zio {
	/* Core information about this I/O */
	zbookmark_phys_t	io_bookmark;
	zio_prop_t	io_prop;
	zio_type_t	io_type;
	enum zio_child	io_child_type;
	int		io_cmd;
	zio_priority_t	io_priority;
	uint8_t		io_reexecute;
	uint8_t		io_state[ZIO_WAIT_TYPES];
	uint64_t	io_txg;
	spa_t		*io_spa;
	blkptr_t	*io_bp;
	blkptr_t	*io_bp_override;
	blkptr_t	io_bp_copy;
	list_t		io_parent_list;
	list_t		io_child_list;
	zio_link_t	*io_walk_link;
	zio_t		*io_logical;
	zio_transform_t *io_transform_stack;
	zio_smartcomp_info_t	io_smartcomp;

	/* Callback info */
	zio_done_func_t	*io_ready;
	zio_done_func_t	*io_children_ready;
	zio_done_func_t	*io_physdone;
	zio_done_func_t	*io_done;
	void		*io_private;
	int64_t		io_prev_space_delta;	/* DMU private */
	blkptr_t	io_bp_orig;

	/* Data represented by this I/O */
	void		*io_data;
	void		*io_orig_data;
	uint64_t	io_size;
	uint64_t	io_orig_size;

	/* Stuff for the vdev stack */
	vdev_t		*io_vd;
	void		*io_vsd;
	const zio_vsd_ops_t *io_vsd_ops;

	uint64_t	io_offset;
	hrtime_t	io_timestamp;
	hrtime_t	io_target_timestamp;
	avl_node_t	io_queue_node;
	avl_node_t	io_offset_node;

	/* Internal pipeline state */
	enum zio_flag	io_flags;
	enum zio_stage	io_stage;
	enum zio_stage	io_pipeline;
	enum zio_flag	io_orig_flags;
	enum zio_stage	io_orig_stage;
	enum zio_stage	io_orig_pipeline;
	int		io_error;
	int		io_child_error[ZIO_CHILD_TYPES];
	uint64_t	io_children[ZIO_CHILD_TYPES][ZIO_WAIT_TYPES];
	uint64_t	io_child_count;
	uint64_t	io_phys_children;
	uint64_t	io_parent_count;
	uint64_t	*io_stall;
	zio_t		*io_gang_leader;
	zio_gang_node_t	*io_gang_tree;
	void		*io_executor;
	void		*io_waiter;
	kmutex_t	io_lock;
	kcondvar_t	io_cv;

	/* FMA state */
	zio_cksum_report_t *io_cksum_report;
	uint64_t	io_ena;

	/* Taskq dispatching state */
	taskq_ent_t	io_tqent;

	/* Timestamp for tracking vdev I/O latency */
	hrtime_t io_vd_timestamp;

	/* Checksum acceleration */
	zio_checksum_state_t	zio_checksum_state;
	zio_cksum_t		*zio_checksump;
	void			*zio_checksum_datap;
	uint64_t		zio_checksum_data_size;
	struct zio		*zio_checksum_next;
	zio_cksum_t		actual_cksum;
};

extern zio_t *zio_null(zio_t *pio, spa_t *spa, vdev_t *vd,
    zio_done_func_t *done, void *private, enum zio_flag flags);

extern zio_t *zio_root(spa_t *spa,
    zio_done_func_t *done, void *private, enum zio_flag flags);

extern zio_t *zio_read(zio_t *pio, spa_t *spa, const blkptr_t *bp, void *data,
    uint64_t size, zio_done_func_t *done, void *private,
    zio_priority_t priority, enum zio_flag flags, const zbookmark_phys_t *zb);

extern zio_t *zio_write(zio_t *pio, spa_t *spa, uint64_t txg, blkptr_t *bp,
    void *data, uint64_t size, const zio_prop_t *zp,
<<<<<<< HEAD
    zio_done_func_t *ready, zio_done_func_t *physdone, zio_done_func_t *done,
    void *private,
    zio_priority_t priority, enum zio_flag flags, const zbookmark_phys_t *zb,
    const zio_smartcomp_info_t *smartcomp);
=======
    zio_done_func_t *ready, zio_done_func_t *children_ready,
    zio_done_func_t *physdone, zio_done_func_t *done,
    void *private, zio_priority_t priority, enum zio_flag flags,
    const zbookmark_phys_t *zb);
>>>>>>> 591fabec

extern zio_t *zio_rewrite(zio_t *pio, spa_t *spa, uint64_t txg, blkptr_t *bp,
    void *data, uint64_t size, zio_done_func_t *done, void *private,
    zio_priority_t priority, enum zio_flag flags, zbookmark_phys_t *zb);

extern void zio_write_override(zio_t *zio, blkptr_t *bp, int copies,
    boolean_t nopwrite);

extern void zio_free(spa_t *spa, uint64_t txg, const blkptr_t *bp);

extern zio_t *zio_claim(zio_t *pio, spa_t *spa, uint64_t txg,
    const blkptr_t *bp,
    zio_done_func_t *done, void *private, enum zio_flag flags);

extern zio_t *zio_ioctl(zio_t *pio, spa_t *spa, vdev_t *vd, int cmd,
    zio_done_func_t *done, void *private, enum zio_flag flags);

extern zio_t *zio_trim(spa_t *spa, vdev_t *vd, struct range_tree *tree,
    zio_done_func_t *done, void *private, enum zio_flag flags,
    int dkiocfree_flags, metaslab_t *msp);

extern zio_t *zio_read_phys(zio_t *pio, vdev_t *vd, uint64_t offset,
    uint64_t size, void *data, int checksum,
    zio_done_func_t *done, void *private, zio_priority_t priority,
    enum zio_flag flags, boolean_t labels);

extern zio_t *zio_write_phys(zio_t *pio, vdev_t *vd, uint64_t offset,
    uint64_t size, void *data, int checksum,
    zio_done_func_t *done, void *private, zio_priority_t priority,
    enum zio_flag flags, boolean_t labels);

extern zio_t *zio_wbc(zio_type_t type, vdev_t *vd, void *data,
    uint64_t size, uint64_t offset);

extern zio_t *zio_free_sync(zio_t *pio, spa_t *spa, uint64_t txg,
    const blkptr_t *bp, enum zio_flag flags);

extern int zio_alloc_zil(spa_t *spa, uint64_t txg, blkptr_t *new_bp,
    blkptr_t *old_bp, uint64_t size, boolean_t use_slog);
extern void zio_free_zil(spa_t *spa, uint64_t txg, blkptr_t *bp);
extern void zio_flush(zio_t *zio, vdev_t *vd);
extern void zio_shrink(zio_t *zio, uint64_t size);

extern int zio_wait(zio_t *zio);
extern void zio_nowait(zio_t *zio);
extern void zio_execute(zio_t *zio);
extern void zio_interrupt(zio_t *zio);
extern void zio_delay_init(zio_t *zio);
extern void zio_delay_interrupt(zio_t *zio);

extern zio_t *zio_walk_parents(zio_t *cio);
extern zio_t *zio_walk_children(zio_t *pio);
extern zio_t *zio_unique_parent(zio_t *cio);
extern void zio_add_child(zio_t *pio, zio_t *cio);

extern void *zio_buf_alloc(size_t size);
extern void zio_buf_free(void *buf, size_t size);
extern void *zio_data_buf_alloc(size_t size);
extern void zio_data_buf_free(void *buf, size_t size);

extern void zio_resubmit_stage_async(void *);

extern zio_t *zio_vdev_child_io(zio_t *zio, blkptr_t *bp, vdev_t *vd,
    uint64_t offset, void *data, uint64_t size, int type,
    zio_priority_t priority, enum zio_flag flags,
    zio_done_func_t *done, void *private);

extern zio_t *zio_vdev_delegated_io(vdev_t *vd, uint64_t offset,
    void *data, uint64_t size, int type, zio_priority_t priority,
    enum zio_flag flags, zio_done_func_t *done, void *private);

extern void zio_vdev_io_bypass(zio_t *zio);
extern void zio_vdev_io_reissue(zio_t *zio);
extern void zio_vdev_io_redone(zio_t *zio);

extern void zio_checksum_verified(zio_t *zio);
extern int zio_worst_error(int e1, int e2);

extern enum zio_checksum zio_checksum_select(enum zio_checksum child,
    enum zio_checksum parent);
extern enum zio_checksum zio_checksum_dedup_select(spa_t *spa,
    enum zio_checksum child, enum zio_checksum parent);
extern enum zio_compress zio_compress_select(spa_t *spa,
    enum zio_compress child, enum zio_compress parent);

extern void zio_suspend(spa_t *spa, zio_t *zio);
extern int zio_resume(spa_t *spa);
extern void zio_resume_wait(spa_t *spa);

/*
 * Initial setup and teardown.
 */
extern void zio_init(void);
extern void zio_fini(void);

/*
 * Fault injection
 */
struct zinject_record;
extern uint32_t zio_injection_enabled;
extern int zio_inject_fault(char *name, int flags, int *id,
    struct zinject_record *record);
extern int zio_inject_list_next(int *id, char *name, size_t buflen,
    struct zinject_record *record);
extern int zio_clear_fault(int id);
extern void zio_handle_panic_injection(spa_t *spa, char *tag, uint64_t type);
extern int zio_handle_fault_injection(zio_t *zio, int error);
extern int zio_handle_device_injection(vdev_t *vd, zio_t *zio, int error);
extern int zio_handle_label_injection(zio_t *zio, int error);
extern void zio_handle_ignored_writes(zio_t *zio);
extern hrtime_t zio_handle_io_delay(zio_t *zio);

/*
 * Checksum ereport functions
 */
extern void zfs_ereport_start_checksum(spa_t *spa, vdev_t *vd, struct zio *zio,
    uint64_t offset, uint64_t length, void *arg, struct zio_bad_cksum *info);
extern void zfs_ereport_finish_checksum(zio_cksum_report_t *report,
    const void *good_data, const void *bad_data, boolean_t drop_if_identical);

extern void zfs_ereport_send_interim_checksum(zio_cksum_report_t *report);
extern void zfs_ereport_free_checksum(zio_cksum_report_t *report);
/* If we have the good data in hand, this function can be used */
extern void zfs_ereport_post_checksum(spa_t *spa, vdev_t *vd,
    struct zio *zio, uint64_t offset, uint64_t length,
    const void *good_data, const void *bad_data, struct zio_bad_cksum *info);

/* Called from spa_sync(), but primarily an injection handler */
extern void spa_handle_ignored_writes(spa_t *spa);

/* zbookmark_phys functions */
boolean_t zbookmark_subtree_completed(const struct dnode_phys *dnp,
    const zbookmark_phys_t *subtree_root, const zbookmark_phys_t *last_block);
int zbookmark_compare(uint16_t dbss1, uint8_t ibs1, uint16_t dbss2,
    uint8_t ibs2, const zbookmark_phys_t *zb1, const zbookmark_phys_t *zb2);

/* best effort dedup */
void zio_best_effort_dedup(zio_t *zio);

#ifdef	__cplusplus
}
#endif

#endif	/* _ZIO_H */<|MERGE_RESOLUTION|>--- conflicted
+++ resolved
@@ -21,13 +21,8 @@
 
 /*
  * Copyright (c) 2005, 2010, Oracle and/or its affiliates. All rights reserved.
-<<<<<<< HEAD
  * Copyright 2016 Nexenta Systems, Inc.  All rights reserved.
- * Copyright (c) 2012, 2014 by Delphix. All rights reserved.
-=======
- * Copyright 2011 Nexenta Systems, Inc.  All rights reserved.
  * Copyright (c) 2012, 2016 by Delphix. All rights reserved.
->>>>>>> 591fabec
  * Copyright (c) 2013 by Saso Kiselkov. All rights reserved.
  * Copyright (c) 2013, Joyent, Inc. All rights reserved.
  */
@@ -535,17 +530,11 @@
 
 extern zio_t *zio_write(zio_t *pio, spa_t *spa, uint64_t txg, blkptr_t *bp,
     void *data, uint64_t size, const zio_prop_t *zp,
-<<<<<<< HEAD
-    zio_done_func_t *ready, zio_done_func_t *physdone, zio_done_func_t *done,
-    void *private,
-    zio_priority_t priority, enum zio_flag flags, const zbookmark_phys_t *zb,
-    const zio_smartcomp_info_t *smartcomp);
-=======
     zio_done_func_t *ready, zio_done_func_t *children_ready,
     zio_done_func_t *physdone, zio_done_func_t *done,
     void *private, zio_priority_t priority, enum zio_flag flags,
-    const zbookmark_phys_t *zb);
->>>>>>> 591fabec
+    const zbookmark_phys_t *zb,
+    const zio_smartcomp_info_t *smartcomp);
 
 extern zio_t *zio_rewrite(zio_t *pio, spa_t *spa, uint64_t txg, blkptr_t *bp,
     void *data, uint64_t size, zio_done_func_t *done, void *private,
