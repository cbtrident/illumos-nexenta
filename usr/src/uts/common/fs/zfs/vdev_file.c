--- conflicted
+++ resolved
@@ -32,13 +32,10 @@
 #include <sys/zio.h>
 #include <sys/fs/zfs.h>
 #include <sys/fm/fs/zfs.h>
-<<<<<<< HEAD
 #include <sys/fcntl.h>
 #include <sys/vnode.h>
 #include <sys/dkioc_free_util.h>
-=======
 #include <sys/abd.h>
->>>>>>> 4dfc19d7
 
 /*
  * Virtual device vector for files.
