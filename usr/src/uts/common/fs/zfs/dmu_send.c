/*
 * CDDL HEADER START
 *
 * The contents of this file are subject to the terms of the
 * Common Development and Distribution License (the "License").
 * You may not use this file except in compliance with the License.
 *
 * You can obtain a copy of the license at usr/src/OPENSOLARIS.LICENSE
 * or http://www.opensolaris.org/os/licensing.
 * See the License for the specific language governing permissions
 * and limitations under the License.
 *
 * When distributing Covered Code, include this CDDL HEADER in each
 * file and include the License file at usr/src/OPENSOLARIS.LICENSE.
 * If applicable, add the following below this CDDL HEADER, with the
 * fields enclosed by brackets "[]" replaced with your own identifying
 * information: Portions Copyright [yyyy] [name of copyright owner]
 *
 * CDDL HEADER END
 */
/*
 * Copyright (c) 2005, 2010, Oracle and/or its affiliates. All rights reserved.
<<<<<<< HEAD
 * Copyright 2012 Nexenta Systems, Inc. All rights reserved.
 * Copyright (c) 2012 by Delphix. All rights reserved.
=======
 * Copyright 2011 Nexenta Systems, Inc. All rights reserved.
 * Copyright (c) 2013 by Delphix. All rights reserved.
>>>>>>> 7de6f2c0
 * Copyright (c) 2012, Joyent, Inc. All rights reserved.
 */

#include <sys/dmu.h>
#include <sys/dmu_impl.h>
#include <sys/dmu_tx.h>
#include <sys/dbuf.h>
#include <sys/dnode.h>
#include <sys/zfs_context.h>
#include <sys/dmu_objset.h>
#include <sys/dmu_traverse.h>
#include <sys/dsl_dataset.h>
#include <sys/dsl_dir.h>
#include <sys/dsl_prop.h>
#include <sys/dsl_pool.h>
#include <sys/dsl_synctask.h>
#include <sys/zfs_ioctl.h>
#include <sys/zap.h>
#include <sys/zio_checksum.h>
#include <sys/zfs_znode.h>
#include <zfs_fletcher.h>
#include <sys/avl.h>
#include <sys/ddt.h>
#include <sys/zfs_onexit.h>
#include <sys/dmu_send.h>
#include <sys/dsl_destroy.h>

/* Set this tunable to TRUE to replace corrupt data with 0x2f5baddb10c */
int zfs_send_corrupt_data = B_FALSE;

static char *dmu_recv_tag = "dmu_recv_tag";
static const char *recv_clone_name = "%recv";

static int
dump_bytes(dmu_sendarg_t *dsp, void *buf, int len)
{
	dsl_dataset_t *ds = dsp->dsa_os->os_dsl_dataset;
	ssize_t resid; /* have to get resid to get detailed errno */
	ASSERT0(len % 8);
	ASSERT(dsp->sendsize || buf);

	dsp->dsa_err = 0;
	if (!dsp->sendsize) {
		fletcher_4_incremental_native(buf, len, &dsp->dsa_zc);
		dsp->dsa_err = vn_rdwr(UIO_WRITE, dsp->dsa_vp,
		    (caddr_t)buf, len,
		    0, UIO_SYSSPACE, FAPPEND, RLIM64_INFINITY,
		    CRED(), &resid);
	}
	mutex_enter(&ds->ds_sendstream_lock);
	*dsp->dsa_off += len;
	mutex_exit(&ds->ds_sendstream_lock);

	return (dsp->dsa_err);
}

static int
dump_free(dmu_sendarg_t *dsp, uint64_t object, uint64_t offset,
    uint64_t length)
{
	struct drr_free *drrf = &(dsp->dsa_drr->drr_u.drr_free);

	/*
	 * When we receive a free record, dbuf_free_range() assumes
	 * that the receiving system doesn't have any dbufs in the range
	 * being freed.  This is always true because there is a one-record
	 * constraint: we only send one WRITE record for any given
	 * object+offset.  We know that the one-record constraint is
	 * true because we always send data in increasing order by
	 * object,offset.
	 *
	 * If the increasing-order constraint ever changes, we should find
	 * another way to assert that the one-record constraint is still
	 * satisfied.
	 */
	ASSERT(object > dsp->dsa_last_data_object ||
	    (object == dsp->dsa_last_data_object &&
	    offset > dsp->dsa_last_data_offset));

	/*
	 * If we are doing a non-incremental send, then there can't
	 * be any data in the dataset we're receiving into.  Therefore
	 * a free record would simply be a no-op.  Save space by not
	 * sending it to begin with.
	 */
	if (!dsp->dsa_incremental)
		return (0);

	if (length != -1ULL && offset + length < offset)
		length = -1ULL;

	/*
	 * If there is a pending op, but it's not PENDING_FREE, push it out,
	 * since free block aggregation can only be done for blocks of the
	 * same type (i.e., DRR_FREE records can only be aggregated with
	 * other DRR_FREE records.  DRR_FREEOBJECTS records can only be
	 * aggregated with other DRR_FREEOBJECTS records.
	 */
	if (dsp->dsa_pending_op != PENDING_NONE &&
	    dsp->dsa_pending_op != PENDING_FREE) {
		if (dump_bytes(dsp, dsp->dsa_drr,
		    sizeof (dmu_replay_record_t)) != 0)
			return (SET_ERROR(EINTR));
		dsp->dsa_pending_op = PENDING_NONE;
	}

	if (dsp->dsa_pending_op == PENDING_FREE) {
		/*
		 * There should never be a PENDING_FREE if length is -1
		 * (because dump_dnode is the only place where this
		 * function is called with a -1, and only after flushing
		 * any pending record).
		 */
		ASSERT(length != -1ULL);
		/*
		 * Check to see whether this free block can be aggregated
		 * with pending one.
		 */
		if (drrf->drr_object == object && drrf->drr_offset +
		    drrf->drr_length == offset) {
			drrf->drr_length += length;
			return (0);
		} else {
			/* not a continuation.  Push out pending record */
			if (dump_bytes(dsp, dsp->dsa_drr,
			    sizeof (dmu_replay_record_t)) != 0)
				return (SET_ERROR(EINTR));
			dsp->dsa_pending_op = PENDING_NONE;
		}
	}
	/* create a FREE record and make it pending */
	bzero(dsp->dsa_drr, sizeof (dmu_replay_record_t));
	dsp->dsa_drr->drr_type = DRR_FREE;
	drrf->drr_object = object;
	drrf->drr_offset = offset;
	drrf->drr_length = length;
	drrf->drr_toguid = dsp->dsa_toguid;
	if (length == -1ULL) {
		if (dump_bytes(dsp, dsp->dsa_drr,
		    sizeof (dmu_replay_record_t)) != 0)
			return (SET_ERROR(EINTR));
	} else {
		dsp->dsa_pending_op = PENDING_FREE;
	}

	return (0);
}

static int
dump_data(dmu_sendarg_t *dsp, dmu_object_type_t type,
    uint64_t object, uint64_t offset, int blksz, const blkptr_t *bp, void *data)
{
	struct drr_write *drrw = &(dsp->dsa_drr->drr_u.drr_write);

	/*
	 * We send data in increasing object, offset order.
	 * See comment in dump_free() for details.
	 */
	ASSERT(object > dsp->dsa_last_data_object ||
	    (object == dsp->dsa_last_data_object &&
	    offset > dsp->dsa_last_data_offset));
	dsp->dsa_last_data_object = object;
	dsp->dsa_last_data_offset = offset + blksz - 1;

	/*
	 * If there is any kind of pending aggregation (currently either
	 * a grouping of free objects or free blocks), push it out to
	 * the stream, since aggregation can't be done across operations
	 * of different types.
	 */
	if (dsp->dsa_pending_op != PENDING_NONE) {
		if (dump_bytes(dsp, dsp->dsa_drr,
		    sizeof (dmu_replay_record_t)) != 0)
			return (SET_ERROR(EINTR));
		dsp->dsa_pending_op = PENDING_NONE;
	}
	/* write a DATA record */
	bzero(dsp->dsa_drr, sizeof (dmu_replay_record_t));
	dsp->dsa_drr->drr_type = DRR_WRITE;
	drrw->drr_object = object;
	drrw->drr_type = type;
	drrw->drr_offset = offset;
	drrw->drr_length = blksz;
	drrw->drr_toguid = dsp->dsa_toguid;
	drrw->drr_checksumtype = BP_GET_CHECKSUM(bp);
	if (zio_checksum_table[drrw->drr_checksumtype].ci_dedup)
		drrw->drr_checksumflags |= DRR_CHECKSUM_DEDUP;
	DDK_SET_LSIZE(&drrw->drr_key, BP_GET_LSIZE(bp));
	DDK_SET_PSIZE(&drrw->drr_key, BP_GET_PSIZE(bp));
	DDK_SET_COMPRESS(&drrw->drr_key, BP_GET_COMPRESS(bp));
	drrw->drr_key.ddk_cksum = bp->blk_cksum;

	if (dump_bytes(dsp, dsp->dsa_drr, sizeof (dmu_replay_record_t)) != 0)
		return (SET_ERROR(EINTR));
	if (dump_bytes(dsp, data, blksz) != 0)
		return (SET_ERROR(EINTR));
	return (0);
}

static int
dump_spill(dmu_sendarg_t *dsp, uint64_t object, int blksz, void *data)
{
	struct drr_spill *drrs = &(dsp->dsa_drr->drr_u.drr_spill);

	if (dsp->dsa_pending_op != PENDING_NONE) {
		if (dump_bytes(dsp, dsp->dsa_drr,
		    sizeof (dmu_replay_record_t)) != 0)
			return (SET_ERROR(EINTR));
		dsp->dsa_pending_op = PENDING_NONE;
	}

	/* write a SPILL record */
	bzero(dsp->dsa_drr, sizeof (dmu_replay_record_t));
	dsp->dsa_drr->drr_type = DRR_SPILL;
	drrs->drr_object = object;
	drrs->drr_length = blksz;
	drrs->drr_toguid = dsp->dsa_toguid;

	if (dump_bytes(dsp, dsp->dsa_drr, sizeof (dmu_replay_record_t)))
		return (SET_ERROR(EINTR));
	if (dump_bytes(dsp, data, blksz))
		return (SET_ERROR(EINTR));
	return (0);
}

static int
dump_freeobjects(dmu_sendarg_t *dsp, uint64_t firstobj, uint64_t numobjs)
{
	struct drr_freeobjects *drrfo = &(dsp->dsa_drr->drr_u.drr_freeobjects);

	/* See comment in dump_free(). */
	if (!dsp->dsa_incremental)
		return (0);

	/*
	 * If there is a pending op, but it's not PENDING_FREEOBJECTS,
	 * push it out, since free block aggregation can only be done for
	 * blocks of the same type (i.e., DRR_FREE records can only be
	 * aggregated with other DRR_FREE records.  DRR_FREEOBJECTS records
	 * can only be aggregated with other DRR_FREEOBJECTS records.
	 */
	if (dsp->dsa_pending_op != PENDING_NONE &&
	    dsp->dsa_pending_op != PENDING_FREEOBJECTS) {
		if (dump_bytes(dsp, dsp->dsa_drr,
		    sizeof (dmu_replay_record_t)) != 0)
			return (SET_ERROR(EINTR));
		dsp->dsa_pending_op = PENDING_NONE;
	}
	if (dsp->dsa_pending_op == PENDING_FREEOBJECTS) {
		/*
		 * See whether this free object array can be aggregated
		 * with pending one
		 */
		if (drrfo->drr_firstobj + drrfo->drr_numobjs == firstobj) {
			drrfo->drr_numobjs += numobjs;
			return (0);
		} else {
			/* can't be aggregated.  Push out pending record */
			if (dump_bytes(dsp, dsp->dsa_drr,
			    sizeof (dmu_replay_record_t)) != 0)
				return (SET_ERROR(EINTR));
			dsp->dsa_pending_op = PENDING_NONE;
		}
	}

	/* write a FREEOBJECTS record */
	bzero(dsp->dsa_drr, sizeof (dmu_replay_record_t));
	dsp->dsa_drr->drr_type = DRR_FREEOBJECTS;
	drrfo->drr_firstobj = firstobj;
	drrfo->drr_numobjs = numobjs;
	drrfo->drr_toguid = dsp->dsa_toguid;

	dsp->dsa_pending_op = PENDING_FREEOBJECTS;

	return (0);
}

static int
dump_dnode(dmu_sendarg_t *dsp, uint64_t object, dnode_phys_t *dnp)
{
	struct drr_object *drro = &(dsp->dsa_drr->drr_u.drr_object);

	if (dnp == NULL || dnp->dn_type == DMU_OT_NONE)
		return (dump_freeobjects(dsp, object, 1));

	if (dsp->dsa_pending_op != PENDING_NONE) {
		if (dump_bytes(dsp, dsp->dsa_drr,
		    sizeof (dmu_replay_record_t)) != 0)
			return (SET_ERROR(EINTR));
		dsp->dsa_pending_op = PENDING_NONE;
	}

	/* write an OBJECT record */
	bzero(dsp->dsa_drr, sizeof (dmu_replay_record_t));
	dsp->dsa_drr->drr_type = DRR_OBJECT;
	drro->drr_object = object;
	drro->drr_type = dnp->dn_type;
	drro->drr_bonustype = dnp->dn_bonustype;
	drro->drr_blksz = dnp->dn_datablkszsec << SPA_MINBLOCKSHIFT;
	drro->drr_bonuslen = dnp->dn_bonuslen;
	drro->drr_checksumtype = dnp->dn_checksum;
	drro->drr_compress = dnp->dn_compress;
	drro->drr_toguid = dsp->dsa_toguid;

	if (dump_bytes(dsp, dsp->dsa_drr, sizeof (dmu_replay_record_t)) != 0)
		return (SET_ERROR(EINTR));

	if (dump_bytes(dsp, DN_BONUS(dnp), P2ROUNDUP(dnp->dn_bonuslen, 8)) != 0)
		return (SET_ERROR(EINTR));

	/* Free anything past the end of the file. */
	if (dump_free(dsp, object, (dnp->dn_maxblkid + 1) *
	    (dnp->dn_datablkszsec << SPA_MINBLOCKSHIFT), -1ULL) != 0)
		return (SET_ERROR(EINTR));
	if (dsp->dsa_err != 0)
		return (SET_ERROR(EINTR));
	return (0);
}

#define	BP_SPAN(dnp, level) \
	(((uint64_t)dnp->dn_datablkszsec) << (SPA_MINBLOCKSHIFT + \
	(level) * (dnp->dn_indblkshift - SPA_BLKPTRSHIFT)))

/* ARGSUSED */
static int
backup_cb(spa_t *spa, zilog_t *zilog, const blkptr_t *bp,
    const zbookmark_t *zb, const dnode_phys_t *dnp, void *arg)
{
	dmu_sendarg_t *dsp = arg;
	dmu_object_type_t type = bp ? BP_GET_TYPE(bp) : DMU_OT_NONE;
	int err = 0;

	if (issig(JUSTLOOKING) && issig(FORREAL))
		return (SET_ERROR(EINTR));

	if (zb->zb_object != DMU_META_DNODE_OBJECT &&
	    DMU_OBJECT_IS_SPECIAL(zb->zb_object)) {
		return (0);
	} else if (bp == NULL && zb->zb_object == DMU_META_DNODE_OBJECT) {
		uint64_t span = BP_SPAN(dnp, zb->zb_level);
		uint64_t dnobj = (zb->zb_blkid * span) >> DNODE_SHIFT;
		err = dump_freeobjects(dsp, dnobj, span >> DNODE_SHIFT);
	} else if (bp == NULL) {
		uint64_t span = BP_SPAN(dnp, zb->zb_level);
		err = dump_free(dsp, zb->zb_object, zb->zb_blkid * span, span);
	} else if (zb->zb_level > 0 || type == DMU_OT_OBJSET) {
		return (0);
	} else if (type == DMU_OT_DNODE) {
		dnode_phys_t *blk;
		int i;
		int blksz = BP_GET_LSIZE(bp);
		uint32_t aflags = ARC_WAIT;
		arc_buf_t *abuf;

		if (arc_read(NULL, spa, bp, arc_getbuf_func, &abuf,
		    ZIO_PRIORITY_ASYNC_READ, ZIO_FLAG_CANFAIL,
		    &aflags, zb) != 0)
			return (SET_ERROR(EIO));

		blk = abuf->b_data;
		for (i = 0; i < blksz >> DNODE_SHIFT; i++) {
			uint64_t dnobj = (zb->zb_blkid <<
			    (DNODE_BLOCK_SHIFT - DNODE_SHIFT)) + i;
			err = dump_dnode(dsp, dnobj, blk+i);
			if (err != 0)
				break;
		}
		(void) arc_buf_remove_ref(abuf, &abuf);
	} else if (type == DMU_OT_SA) {
		uint32_t aflags = ARC_WAIT;
		arc_buf_t *abuf;
		int blksz = BP_GET_LSIZE(bp);

		if (arc_read(NULL, spa, bp, arc_getbuf_func, &abuf,
		    ZIO_PRIORITY_ASYNC_READ, ZIO_FLAG_CANFAIL,
		    &aflags, zb) != 0)
			return (SET_ERROR(EIO));

		err = dump_spill(dsp, zb->zb_object, blksz, abuf->b_data);
		(void) arc_buf_remove_ref(abuf, &abuf);
	} else { /* it's a level-0 block of a regular object */
		uint32_t aflags = ARC_WAIT;
		arc_buf_t *abuf = NULL;
		void *buf = NULL;
		int blksz = BP_GET_LSIZE(bp);

<<<<<<< HEAD
		if (!dsp->sendsize) {
			if (dsl_read(NULL, spa, bp, pbuf,
			    arc_getbuf_func, &abuf, ZIO_PRIORITY_ASYNC_READ,
			    ZIO_FLAG_CANFAIL, &aflags, zb) != 0) {
				if (zfs_send_corrupt_data) {
				/* Send a block filled with 0x"zfs badd bloc" */
					abuf = arc_buf_alloc(spa, blksz, &abuf,
					    ARC_BUFC_DATA);
					uint64_t *ptr;
					for (ptr = abuf->b_data;
					    (char *)ptr <
					    (char *)abuf->b_data + blksz;
					    ptr++)
						*ptr = 0x2f5baddb10c;
				} else {
					return (EIO);
				}
=======
		if (arc_read(NULL, spa, bp, arc_getbuf_func, &abuf,
		    ZIO_PRIORITY_ASYNC_READ, ZIO_FLAG_CANFAIL,
		    &aflags, zb) != 0) {
			if (zfs_send_corrupt_data) {
				/* Send a block filled with 0x"zfs badd bloc" */
				abuf = arc_buf_alloc(spa, blksz, &abuf,
				    ARC_BUFC_DATA);
				uint64_t *ptr;
				for (ptr = abuf->b_data;
				    (char *)ptr < (char *)abuf->b_data + blksz;
				    ptr++)
					*ptr = 0x2f5baddb10c;
			} else {
				return (SET_ERROR(EIO));
>>>>>>> 7de6f2c0
			}
			buf = abuf->b_data;
		}

		err = dump_data(dsp, type, zb->zb_object, zb->zb_blkid * blksz,
		    blksz, bp, buf);
		if (!dsp->sendsize) {
			(void) arc_buf_remove_ref(abuf, &abuf);
		}
	}

	ASSERT(err == 0 || err == EINTR);
	return (err);
}

/*
 * Releases dp, ds, and fromds, using the specified tag.
 */
<<<<<<< HEAD
static boolean_t
is_before(dsl_dataset_t *later, dsl_dataset_t *earlier)
{
	dsl_pool_t *dp = later->ds_dir->dd_pool;
	int error;
	boolean_t ret;
	dsl_dataset_t *origin;

	if (earlier->ds_phys->ds_creation_txg >=
	    later->ds_phys->ds_creation_txg)
		return (B_FALSE);

	if (later->ds_dir == earlier->ds_dir)
		return (B_TRUE);
	if (!dsl_dir_is_clone(later->ds_dir))
		return (B_FALSE);

	rw_enter(&dp->dp_config_rwlock, RW_READER);
	if (later->ds_dir->dd_phys->dd_origin_obj == earlier->ds_object) {
		rw_exit(&dp->dp_config_rwlock);
		return (B_TRUE);
	}
	error = dsl_dataset_hold_obj(dp,
	    later->ds_dir->dd_phys->dd_origin_obj, FTAG, &origin);
	rw_exit(&dp->dp_config_rwlock);
	if (error != 0)
		return (B_FALSE);
	ret = is_before(origin, earlier);
	dsl_dataset_rele(origin, FTAG);
	return (ret);
}

int
dmu_send(objset_t *tosnap, objset_t *fromsnap,
    int outfd, vnode_t *vp, offset_t *off, boolean_t sendsize)
=======
static int
dmu_send_impl(void *tag, dsl_pool_t *dp, dsl_dataset_t *ds,
    dsl_dataset_t *fromds, int outfd, vnode_t *vp, offset_t *off)
>>>>>>> 7de6f2c0
{
	objset_t *os;
	dmu_replay_record_t *drr;
	dmu_sendarg_t *dsp;
	int err;
	uint64_t fromtxg = 0;

	if (fromds != NULL && !dsl_dataset_is_before(ds, fromds)) {
		dsl_dataset_rele(fromds, tag);
		dsl_dataset_rele(ds, tag);
		dsl_pool_rele(dp, tag);
		return (SET_ERROR(EXDEV));
	}

	err = dmu_objset_from_ds(ds, &os);
	if (err != 0) {
		if (fromds != NULL)
			dsl_dataset_rele(fromds, tag);
		dsl_dataset_rele(ds, tag);
		dsl_pool_rele(dp, tag);
		return (err);
	}

	drr = kmem_zalloc(sizeof (dmu_replay_record_t), KM_SLEEP);
	drr->drr_type = DRR_BEGIN;
	drr->drr_u.drr_begin.drr_magic = DMU_BACKUP_MAGIC;
	DMU_SET_STREAM_HDRTYPE(drr->drr_u.drr_begin.drr_versioninfo,
	    DMU_SUBSTREAM);

#ifdef _KERNEL
	if (dmu_objset_type(os) == DMU_OST_ZFS) {
		uint64_t version;
		if (zfs_get_zplprop(os, ZFS_PROP_VERSION, &version) != 0) {
			kmem_free(drr, sizeof (dmu_replay_record_t));
			if (fromds != NULL)
				dsl_dataset_rele(fromds, tag);
			dsl_dataset_rele(ds, tag);
			dsl_pool_rele(dp, tag);
			return (SET_ERROR(EINVAL));
		}
		if (version >= ZPL_VERSION_SA) {
			DMU_SET_FEATUREFLAGS(
			    drr->drr_u.drr_begin.drr_versioninfo,
			    DMU_BACKUP_FEATURE_SA_SPILL);
		}
	}
#endif

	drr->drr_u.drr_begin.drr_creation_time =
	    ds->ds_phys->ds_creation_time;
	drr->drr_u.drr_begin.drr_type = dmu_objset_type(os);
	if (fromds != NULL && ds->ds_dir != fromds->ds_dir)
		drr->drr_u.drr_begin.drr_flags |= DRR_FLAG_CLONE;
	drr->drr_u.drr_begin.drr_toguid = ds->ds_phys->ds_guid;
	if (ds->ds_phys->ds_flags & DS_FLAG_CI_DATASET)
		drr->drr_u.drr_begin.drr_flags |= DRR_FLAG_CI_DATA;

	if (fromds != NULL)
		drr->drr_u.drr_begin.drr_fromguid = fromds->ds_phys->ds_guid;
	dsl_dataset_name(ds, drr->drr_u.drr_begin.drr_toname);

	if (fromds != NULL) {
		fromtxg = fromds->ds_phys->ds_creation_txg;
		dsl_dataset_rele(fromds, tag);
		fromds = NULL;
	}

	dsp = kmem_zalloc(sizeof (dmu_sendarg_t), KM_SLEEP);

	dsp->dsa_drr = drr;
	dsp->dsa_vp = vp;
	dsp->dsa_outfd = outfd;
	dsp->dsa_proc = curproc;
	dsp->dsa_os = os;
	dsp->dsa_off = off;
	dsp->dsa_toguid = ds->ds_phys->ds_guid;
	ZIO_SET_CHECKSUM(&dsp->dsa_zc, 0, 0, 0, 0);
	dsp->dsa_pending_op = PENDING_NONE;
<<<<<<< HEAD
	dsp->sendsize = sendsize;
=======
	dsp->dsa_incremental = (fromtxg != 0);
>>>>>>> 7de6f2c0

	mutex_enter(&ds->ds_sendstream_lock);
	list_insert_head(&ds->ds_sendstreams, dsp);
	mutex_exit(&ds->ds_sendstream_lock);

	dsl_dataset_long_hold(ds, FTAG);
	dsl_pool_rele(dp, tag);

	if (dump_bytes(dsp, drr, sizeof (dmu_replay_record_t)) != 0) {
		err = dsp->dsa_err;
		goto out;
	}

	if (dsp->sendsize) {
		err = traverse_dataset(ds, fromtxg,
		    TRAVERSE_PRE | TRAVERSE_PREFETCH_METADATA,
		    backup_cb, dsp);
	} else {
		err = traverse_dataset(ds,
		    fromtxg, TRAVERSE_PRE | TRAVERSE_PREFETCH,
		    backup_cb, dsp);
	}

	if (dsp->dsa_pending_op != PENDING_NONE)
		if (dump_bytes(dsp, drr, sizeof (dmu_replay_record_t)) != 0)
			err = SET_ERROR(EINTR);

	if (err != 0) {
		if (err == EINTR && dsp->dsa_err != 0)
			err = dsp->dsa_err;
		goto out;
	}

	bzero(drr, sizeof (dmu_replay_record_t));
	drr->drr_type = DRR_END;
	drr->drr_u.drr_end.drr_checksum = dsp->dsa_zc;
	drr->drr_u.drr_end.drr_toguid = dsp->dsa_toguid;

	if (dump_bytes(dsp, drr, sizeof (dmu_replay_record_t)) != 0) {
		err = dsp->dsa_err;
		goto out;
	}

out:
	mutex_enter(&ds->ds_sendstream_lock);
	list_remove(&ds->ds_sendstreams, dsp);
	mutex_exit(&ds->ds_sendstream_lock);

	kmem_free(drr, sizeof (dmu_replay_record_t));
	kmem_free(dsp, sizeof (dmu_sendarg_t));

	dsl_dataset_long_rele(ds, FTAG);
	dsl_dataset_rele(ds, tag);

	return (err);
}

int
dmu_send_obj(const char *pool, uint64_t tosnap, uint64_t fromsnap,
    int outfd, vnode_t *vp, offset_t *off)
{
	dsl_pool_t *dp;
	dsl_dataset_t *ds;
	dsl_dataset_t *fromds = NULL;
	int err;

	err = dsl_pool_hold(pool, FTAG, &dp);
	if (err != 0)
		return (err);

	err = dsl_dataset_hold_obj(dp, tosnap, FTAG, &ds);
	if (err != 0) {
		dsl_pool_rele(dp, FTAG);
		return (err);
	}

	if (fromsnap != 0) {
		err = dsl_dataset_hold_obj(dp, fromsnap, FTAG, &fromds);
		if (err != 0) {
			dsl_dataset_rele(ds, FTAG);
			dsl_pool_rele(dp, FTAG);
			return (err);
		}
	}

	return (dmu_send_impl(FTAG, dp, ds, fromds, outfd, vp, off));
}

int
dmu_send(const char *tosnap, const char *fromsnap,
    int outfd, vnode_t *vp, offset_t *off)
{
	dsl_pool_t *dp;
	dsl_dataset_t *ds;
	dsl_dataset_t *fromds = NULL;
	int err;

	if (strchr(tosnap, '@') == NULL)
		return (SET_ERROR(EINVAL));
	if (fromsnap != NULL && strchr(fromsnap, '@') == NULL)
		return (SET_ERROR(EINVAL));

	err = dsl_pool_hold(tosnap, FTAG, &dp);
	if (err != 0)
		return (err);

	err = dsl_dataset_hold(dp, tosnap, FTAG, &ds);
	if (err != 0) {
		dsl_pool_rele(dp, FTAG);
		return (err);
	}

	if (fromsnap != NULL) {
		err = dsl_dataset_hold(dp, fromsnap, FTAG, &fromds);
		if (err != 0) {
			dsl_dataset_rele(ds, FTAG);
			dsl_pool_rele(dp, FTAG);
			return (err);
		}
	}
	return (dmu_send_impl(FTAG, dp, ds, fromds, outfd, vp, off));
}

int
dmu_send_estimate(dsl_dataset_t *ds, dsl_dataset_t *fromds, uint64_t *sizep)
{
	dsl_pool_t *dp = ds->ds_dir->dd_pool;
	int err;
	uint64_t size;

	ASSERT(dsl_pool_config_held(dp));

	/* tosnap must be a snapshot */
	if (!dsl_dataset_is_snapshot(ds))
		return (SET_ERROR(EINVAL));

	/*
	 * fromsnap must be an earlier snapshot from the same fs as tosnap,
	 * or the origin's fs.
	 */
	if (fromds != NULL && !dsl_dataset_is_before(ds, fromds))
		return (SET_ERROR(EXDEV));

	/* Get uncompressed size estimate of changed data. */
	if (fromds == NULL) {
		size = ds->ds_phys->ds_uncompressed_bytes;
	} else {
		uint64_t used, comp;
		err = dsl_dataset_space_written(fromds, ds,
		    &used, &comp, &size);
		if (err != 0)
			return (err);
	}

	/*
	 * Assume that space (both on-disk and in-stream) is dominated by
	 * data.  We will adjust for indirect blocks and the copies property,
	 * but ignore per-object space used (eg, dnodes and DRR_OBJECT records).
	 */

	/*
	 * Subtract out approximate space used by indirect blocks.
	 * Assume most space is used by data blocks (non-indirect, non-dnode).
	 * Assume all blocks are recordsize.  Assume ditto blocks and
	 * internal fragmentation counter out compression.
	 *
	 * Therefore, space used by indirect blocks is sizeof(blkptr_t) per
	 * block, which we observe in practice.
	 */
	uint64_t recordsize;
	err = dsl_prop_get_int_ds(ds, "recordsize", &recordsize);
	if (err != 0)
		return (err);
	size -= size / recordsize * sizeof (blkptr_t);

	/* Add in the space for the record associated with each block. */
	size += size / recordsize * sizeof (dmu_replay_record_t);

	*sizep = size;

	return (0);
}

typedef struct dmu_recv_begin_arg {
	const char *drba_origin;
	dmu_recv_cookie_t *drba_cookie;
	cred_t *drba_cred;
	uint64_t drba_snapobj;
} dmu_recv_begin_arg_t;

static int
recv_begin_check_existing_impl(dmu_recv_begin_arg_t *drba, dsl_dataset_t *ds,
    uint64_t fromguid)
{
	uint64_t val;
	int error;
	dsl_pool_t *dp = ds->ds_dir->dd_pool;

	/* temporary clone name must not exist */
	error = zap_lookup(dp->dp_meta_objset,
	    ds->ds_dir->dd_phys->dd_child_dir_zapobj, recv_clone_name,
	    8, 1, &val);
	if (error != ENOENT)
		return (error == 0 ? EBUSY : error);

	/* new snapshot name must not exist */
	error = zap_lookup(dp->dp_meta_objset,
	    ds->ds_phys->ds_snapnames_zapobj, drba->drba_cookie->drc_tosnap,
	    8, 1, &val);
	if (error != ENOENT)
		return (error == 0 ? EEXIST : error);

	if (fromguid != 0) {
		dsl_dataset_t *snap;
		uint64_t obj = ds->ds_phys->ds_prev_snap_obj;

		/* Find snapshot in this dir that matches fromguid. */
		while (obj != 0) {
			error = dsl_dataset_hold_obj(dp, obj, FTAG,
			    &snap);
			if (error != 0)
				return (SET_ERROR(ENODEV));
			if (snap->ds_dir != ds->ds_dir) {
				dsl_dataset_rele(snap, FTAG);
				return (SET_ERROR(ENODEV));
			}
			if (snap->ds_phys->ds_guid == fromguid)
				break;
			obj = snap->ds_phys->ds_prev_snap_obj;
			dsl_dataset_rele(snap, FTAG);
		}
		if (obj == 0)
			return (SET_ERROR(ENODEV));

		if (drba->drba_cookie->drc_force) {
			drba->drba_snapobj = obj;
		} else {
			/*
			 * If we are not forcing, there must be no
			 * changes since fromsnap.
			 */
			if (dsl_dataset_modified_since_snap(ds, snap)) {
				dsl_dataset_rele(snap, FTAG);
				return (SET_ERROR(ETXTBSY));
			}
			drba->drba_snapobj = ds->ds_prev->ds_object;
		}

		dsl_dataset_rele(snap, FTAG);
	} else {
		/* if full, most recent snapshot must be $ORIGIN */
		if (ds->ds_phys->ds_prev_snap_txg >= TXG_INITIAL)
			return (SET_ERROR(ENODEV));
		drba->drba_snapobj = ds->ds_phys->ds_prev_snap_obj;
	}

	return (0);

}

static int
dmu_recv_begin_check(void *arg, dmu_tx_t *tx)
{
	dmu_recv_begin_arg_t *drba = arg;
	dsl_pool_t *dp = dmu_tx_pool(tx);
	struct drr_begin *drrb = drba->drba_cookie->drc_drrb;
	uint64_t fromguid = drrb->drr_fromguid;
	int flags = drrb->drr_flags;
	int error;
	dsl_dataset_t *ds;
	const char *tofs = drba->drba_cookie->drc_tofs;

	/* already checked */
	ASSERT3U(drrb->drr_magic, ==, DMU_BACKUP_MAGIC);

	if (DMU_GET_STREAM_HDRTYPE(drrb->drr_versioninfo) ==
	    DMU_COMPOUNDSTREAM ||
	    drrb->drr_type >= DMU_OST_NUMTYPES ||
	    ((flags & DRR_FLAG_CLONE) && drba->drba_origin == NULL))
		return (SET_ERROR(EINVAL));

	/* Verify pool version supports SA if SA_SPILL feature set */
	if ((DMU_GET_FEATUREFLAGS(drrb->drr_versioninfo) &
	    DMU_BACKUP_FEATURE_SA_SPILL) &&
	    spa_version(dp->dp_spa) < SPA_VERSION_SA) {
		return (SET_ERROR(ENOTSUP));
	}

	error = dsl_dataset_hold(dp, tofs, FTAG, &ds);
	if (error == 0) {
		/* target fs already exists; recv into temp clone */

		/* Can't recv a clone into an existing fs */
		if (flags & DRR_FLAG_CLONE) {
			dsl_dataset_rele(ds, FTAG);
			return (SET_ERROR(EINVAL));
		}

		error = recv_begin_check_existing_impl(drba, ds, fromguid);
		dsl_dataset_rele(ds, FTAG);
	} else if (error == ENOENT) {
		/* target fs does not exist; must be a full backup or clone */
		char buf[MAXNAMELEN];

		/*
		 * If it's a non-clone incremental, we are missing the
		 * target fs, so fail the recv.
		 */
		if (fromguid != 0 && !(flags & DRR_FLAG_CLONE))
			return (SET_ERROR(ENOENT));

		/* Open the parent of tofs */
		ASSERT3U(strlen(tofs), <, MAXNAMELEN);
		(void) strlcpy(buf, tofs, strrchr(tofs, '/') - tofs + 1);
		error = dsl_dataset_hold(dp, buf, FTAG, &ds);
		if (error != 0)
			return (error);

		if (drba->drba_origin != NULL) {
			dsl_dataset_t *origin;
			error = dsl_dataset_hold(dp, drba->drba_origin,
			    FTAG, &origin);
			if (error != 0) {
				dsl_dataset_rele(ds, FTAG);
				return (error);
			}
			if (!dsl_dataset_is_snapshot(origin)) {
				dsl_dataset_rele(origin, FTAG);
				dsl_dataset_rele(ds, FTAG);
				return (SET_ERROR(EINVAL));
			}
			if (origin->ds_phys->ds_guid != fromguid) {
				dsl_dataset_rele(origin, FTAG);
				dsl_dataset_rele(ds, FTAG);
				return (SET_ERROR(ENODEV));
			}
			dsl_dataset_rele(origin, FTAG);
		}
		dsl_dataset_rele(ds, FTAG);
		error = 0;
	}
	return (error);
}

static void
dmu_recv_begin_sync(void *arg, dmu_tx_t *tx)
{
	dmu_recv_begin_arg_t *drba = arg;
	dsl_pool_t *dp = dmu_tx_pool(tx);
	struct drr_begin *drrb = drba->drba_cookie->drc_drrb;
	const char *tofs = drba->drba_cookie->drc_tofs;
	dsl_dataset_t *ds, *newds;
	uint64_t dsobj;
	int error;
	uint64_t crflags;

	crflags = (drrb->drr_flags & DRR_FLAG_CI_DATA) ?
	    DS_FLAG_CI_DATASET : 0;

	error = dsl_dataset_hold(dp, tofs, FTAG, &ds);
	if (error == 0) {
		/* create temporary clone */
		dsl_dataset_t *snap = NULL;
		if (drba->drba_snapobj != 0) {
			VERIFY0(dsl_dataset_hold_obj(dp,
			    drba->drba_snapobj, FTAG, &snap));
		}
		dsobj = dsl_dataset_create_sync(ds->ds_dir, recv_clone_name,
		    snap, crflags, drba->drba_cred, tx);
		dsl_dataset_rele(snap, FTAG);
		dsl_dataset_rele(ds, FTAG);
	} else {
		dsl_dir_t *dd;
		const char *tail;
		dsl_dataset_t *origin = NULL;

		VERIFY0(dsl_dir_hold(dp, tofs, FTAG, &dd, &tail));

		if (drba->drba_origin != NULL) {
			VERIFY0(dsl_dataset_hold(dp, drba->drba_origin,
			    FTAG, &origin));
		}

		/* Create new dataset. */
		dsobj = dsl_dataset_create_sync(dd,
		    strrchr(tofs, '/') + 1,
		    origin, crflags, drba->drba_cred, tx);
		if (origin != NULL)
			dsl_dataset_rele(origin, FTAG);
		dsl_dir_rele(dd, FTAG);
		drba->drba_cookie->drc_newfs = B_TRUE;
	}
	VERIFY0(dsl_dataset_own_obj(dp, dsobj, dmu_recv_tag, &newds));

	dmu_buf_will_dirty(newds->ds_dbuf, tx);
	newds->ds_phys->ds_flags |= DS_FLAG_INCONSISTENT;

	/*
	 * If we actually created a non-clone, we need to create the
	 * objset in our new dataset.
	 */
	if (BP_IS_HOLE(dsl_dataset_get_blkptr(newds))) {
		(void) dmu_objset_create_impl(dp->dp_spa,
		    newds, dsl_dataset_get_blkptr(newds), drrb->drr_type, tx);
	}

	drba->drba_cookie->drc_ds = newds;

	spa_history_log_internal_ds(newds, "receive", tx, "");
}

/*
 * NB: callers *MUST* call dmu_recv_stream() if dmu_recv_begin()
 * succeeds; otherwise we will leak the holds on the datasets.
 */
int
dmu_recv_begin(char *tofs, char *tosnap, struct drr_begin *drrb,
    boolean_t force, char *origin, dmu_recv_cookie_t *drc)
{
	dmu_recv_begin_arg_t drba = { 0 };
	dmu_replay_record_t *drr;

	bzero(drc, sizeof (dmu_recv_cookie_t));
	drc->drc_drrb = drrb;
	drc->drc_tosnap = tosnap;
	drc->drc_tofs = tofs;
	drc->drc_force = force;

	if (drrb->drr_magic == BSWAP_64(DMU_BACKUP_MAGIC))
		drc->drc_byteswap = B_TRUE;
	else if (drrb->drr_magic != DMU_BACKUP_MAGIC)
		return (SET_ERROR(EINVAL));

	drr = kmem_zalloc(sizeof (dmu_replay_record_t), KM_SLEEP);
	drr->drr_type = DRR_BEGIN;
	drr->drr_u.drr_begin = *drc->drc_drrb;
	if (drc->drc_byteswap) {
		fletcher_4_incremental_byteswap(drr,
		    sizeof (dmu_replay_record_t), &drc->drc_cksum);
	} else {
		fletcher_4_incremental_native(drr,
		    sizeof (dmu_replay_record_t), &drc->drc_cksum);
	}
	kmem_free(drr, sizeof (dmu_replay_record_t));

	if (drc->drc_byteswap) {
		drrb->drr_magic = BSWAP_64(drrb->drr_magic);
		drrb->drr_versioninfo = BSWAP_64(drrb->drr_versioninfo);
		drrb->drr_creation_time = BSWAP_64(drrb->drr_creation_time);
		drrb->drr_type = BSWAP_32(drrb->drr_type);
		drrb->drr_toguid = BSWAP_64(drrb->drr_toguid);
		drrb->drr_fromguid = BSWAP_64(drrb->drr_fromguid);
	}

	drba.drba_origin = origin;
	drba.drba_cookie = drc;
	drba.drba_cred = CRED();

	return (dsl_sync_task(tofs, dmu_recv_begin_check, dmu_recv_begin_sync,
	    &drba, 5));
}

struct restorearg {
	int err;
	boolean_t byteswap;
	vnode_t *vp;
	char *buf;
	uint64_t voff;
	int bufsize; /* amount of memory allocated for buf */
	zio_cksum_t cksum;
	avl_tree_t *guid_to_ds_map;
};

typedef struct guid_map_entry {
	uint64_t	guid;
	dsl_dataset_t	*gme_ds;
	avl_node_t	avlnode;
} guid_map_entry_t;

static int
guid_compare(const void *arg1, const void *arg2)
{
	const guid_map_entry_t *gmep1 = arg1;
	const guid_map_entry_t *gmep2 = arg2;

	if (gmep1->guid < gmep2->guid)
		return (-1);
	else if (gmep1->guid > gmep2->guid)
		return (1);
	return (0);
}

static void
free_guid_map_onexit(void *arg)
{
	avl_tree_t *ca = arg;
	void *cookie = NULL;
	guid_map_entry_t *gmep;

	while ((gmep = avl_destroy_nodes(ca, &cookie)) != NULL) {
		dsl_dataset_long_rele(gmep->gme_ds, gmep);
		dsl_dataset_rele(gmep->gme_ds, gmep);
		kmem_free(gmep, sizeof (guid_map_entry_t));
	}
	avl_destroy(ca);
	kmem_free(ca, sizeof (avl_tree_t));
}

static void *
restore_read(struct restorearg *ra, int len)
{
	void *rv;
	int done = 0;

	/* some things will require 8-byte alignment, so everything must */
	ASSERT0(len % 8);

	while (done < len) {
		ssize_t resid;

		ra->err = vn_rdwr(UIO_READ, ra->vp,
		    (caddr_t)ra->buf + done, len - done,
		    ra->voff, UIO_SYSSPACE, FAPPEND,
		    RLIM64_INFINITY, CRED(), &resid);

		if (resid == len - done)
			ra->err = SET_ERROR(EINVAL);
		ra->voff += len - done - resid;
		done = len - resid;
		if (ra->err != 0)
			return (NULL);
	}

	ASSERT3U(done, ==, len);
	rv = ra->buf;
	if (ra->byteswap)
		fletcher_4_incremental_byteswap(rv, len, &ra->cksum);
	else
		fletcher_4_incremental_native(rv, len, &ra->cksum);
	return (rv);
}

static void
backup_byteswap(dmu_replay_record_t *drr)
{
#define	DO64(X) (drr->drr_u.X = BSWAP_64(drr->drr_u.X))
#define	DO32(X) (drr->drr_u.X = BSWAP_32(drr->drr_u.X))
	drr->drr_type = BSWAP_32(drr->drr_type);
	drr->drr_payloadlen = BSWAP_32(drr->drr_payloadlen);
	switch (drr->drr_type) {
	case DRR_BEGIN:
		DO64(drr_begin.drr_magic);
		DO64(drr_begin.drr_versioninfo);
		DO64(drr_begin.drr_creation_time);
		DO32(drr_begin.drr_type);
		DO32(drr_begin.drr_flags);
		DO64(drr_begin.drr_toguid);
		DO64(drr_begin.drr_fromguid);
		break;
	case DRR_OBJECT:
		DO64(drr_object.drr_object);
		/* DO64(drr_object.drr_allocation_txg); */
		DO32(drr_object.drr_type);
		DO32(drr_object.drr_bonustype);
		DO32(drr_object.drr_blksz);
		DO32(drr_object.drr_bonuslen);
		DO64(drr_object.drr_toguid);
		break;
	case DRR_FREEOBJECTS:
		DO64(drr_freeobjects.drr_firstobj);
		DO64(drr_freeobjects.drr_numobjs);
		DO64(drr_freeobjects.drr_toguid);
		break;
	case DRR_WRITE:
		DO64(drr_write.drr_object);
		DO32(drr_write.drr_type);
		DO64(drr_write.drr_offset);
		DO64(drr_write.drr_length);
		DO64(drr_write.drr_toguid);
		DO64(drr_write.drr_key.ddk_cksum.zc_word[0]);
		DO64(drr_write.drr_key.ddk_cksum.zc_word[1]);
		DO64(drr_write.drr_key.ddk_cksum.zc_word[2]);
		DO64(drr_write.drr_key.ddk_cksum.zc_word[3]);
		DO64(drr_write.drr_key.ddk_prop);
		break;
	case DRR_WRITE_BYREF:
		DO64(drr_write_byref.drr_object);
		DO64(drr_write_byref.drr_offset);
		DO64(drr_write_byref.drr_length);
		DO64(drr_write_byref.drr_toguid);
		DO64(drr_write_byref.drr_refguid);
		DO64(drr_write_byref.drr_refobject);
		DO64(drr_write_byref.drr_refoffset);
		DO64(drr_write_byref.drr_key.ddk_cksum.zc_word[0]);
		DO64(drr_write_byref.drr_key.ddk_cksum.zc_word[1]);
		DO64(drr_write_byref.drr_key.ddk_cksum.zc_word[2]);
		DO64(drr_write_byref.drr_key.ddk_cksum.zc_word[3]);
		DO64(drr_write_byref.drr_key.ddk_prop);
		break;
	case DRR_FREE:
		DO64(drr_free.drr_object);
		DO64(drr_free.drr_offset);
		DO64(drr_free.drr_length);
		DO64(drr_free.drr_toguid);
		break;
	case DRR_SPILL:
		DO64(drr_spill.drr_object);
		DO64(drr_spill.drr_length);
		DO64(drr_spill.drr_toguid);
		break;
	case DRR_END:
		DO64(drr_end.drr_checksum.zc_word[0]);
		DO64(drr_end.drr_checksum.zc_word[1]);
		DO64(drr_end.drr_checksum.zc_word[2]);
		DO64(drr_end.drr_checksum.zc_word[3]);
		DO64(drr_end.drr_toguid);
		break;
	}
#undef DO64
#undef DO32
}

static int
restore_object(struct restorearg *ra, objset_t *os, struct drr_object *drro)
{
	int err;
	dmu_tx_t *tx;
	void *data = NULL;

	if (drro->drr_type == DMU_OT_NONE ||
	    !DMU_OT_IS_VALID(drro->drr_type) ||
	    !DMU_OT_IS_VALID(drro->drr_bonustype) ||
	    drro->drr_checksumtype >= ZIO_CHECKSUM_FUNCTIONS ||
	    drro->drr_compress >= ZIO_COMPRESS_FUNCTIONS ||
	    P2PHASE(drro->drr_blksz, SPA_MINBLOCKSIZE) ||
	    drro->drr_blksz < SPA_MINBLOCKSIZE ||
	    drro->drr_blksz > SPA_MAXBLOCKSIZE ||
	    drro->drr_bonuslen > DN_MAX_BONUSLEN) {
		return (SET_ERROR(EINVAL));
	}

	err = dmu_object_info(os, drro->drr_object, NULL);

	if (err != 0 && err != ENOENT)
		return (SET_ERROR(EINVAL));

	if (drro->drr_bonuslen) {
		data = restore_read(ra, P2ROUNDUP(drro->drr_bonuslen, 8));
		if (ra->err != 0)
			return (ra->err);
	}

	if (err == ENOENT) {
		/* currently free, want to be allocated */
		tx = dmu_tx_create(os);
		dmu_tx_hold_bonus(tx, DMU_NEW_OBJECT);
		err = dmu_tx_assign(tx, TXG_WAIT);
		if (err != 0) {
			dmu_tx_abort(tx);
			return (err);
		}
		err = dmu_object_claim(os, drro->drr_object,
		    drro->drr_type, drro->drr_blksz,
		    drro->drr_bonustype, drro->drr_bonuslen, tx);
		dmu_tx_commit(tx);
	} else {
		/* currently allocated, want to be allocated */
		err = dmu_object_reclaim(os, drro->drr_object,
		    drro->drr_type, drro->drr_blksz,
		    drro->drr_bonustype, drro->drr_bonuslen);
	}
	if (err != 0) {
		return (SET_ERROR(EINVAL));
	}

	tx = dmu_tx_create(os);
	dmu_tx_hold_bonus(tx, drro->drr_object);
	err = dmu_tx_assign(tx, TXG_WAIT);
	if (err != 0) {
		dmu_tx_abort(tx);
		return (err);
	}

	dmu_object_set_checksum(os, drro->drr_object, drro->drr_checksumtype,
	    tx);
	dmu_object_set_compress(os, drro->drr_object, drro->drr_compress, tx);

	if (data != NULL) {
		dmu_buf_t *db;

		VERIFY(0 == dmu_bonus_hold(os, drro->drr_object, FTAG, &db));
		dmu_buf_will_dirty(db, tx);

		ASSERT3U(db->db_size, >=, drro->drr_bonuslen);
		bcopy(data, db->db_data, drro->drr_bonuslen);
		if (ra->byteswap) {
			dmu_object_byteswap_t byteswap =
			    DMU_OT_BYTESWAP(drro->drr_bonustype);
			dmu_ot_byteswap[byteswap].ob_func(db->db_data,
			    drro->drr_bonuslen);
		}
		dmu_buf_rele(db, FTAG);
	}
	dmu_tx_commit(tx);
	return (0);
}

/* ARGSUSED */
static int
restore_freeobjects(struct restorearg *ra, objset_t *os,
    struct drr_freeobjects *drrfo)
{
	uint64_t obj;

	if (drrfo->drr_firstobj + drrfo->drr_numobjs < drrfo->drr_firstobj)
		return (SET_ERROR(EINVAL));

	for (obj = drrfo->drr_firstobj;
	    obj < drrfo->drr_firstobj + drrfo->drr_numobjs;
	    (void) dmu_object_next(os, &obj, FALSE, 0)) {
		int err;

		if (dmu_object_info(os, obj, NULL) != 0)
			continue;

		err = dmu_free_long_object(os, obj);
		if (err != 0)
			return (err);
	}
	return (0);
}

static int
restore_write(struct restorearg *ra, objset_t *os,
    struct drr_write *drrw)
{
	dmu_tx_t *tx;
	void *data;
	int err;

	if (drrw->drr_offset + drrw->drr_length < drrw->drr_offset ||
	    !DMU_OT_IS_VALID(drrw->drr_type))
		return (SET_ERROR(EINVAL));

	data = restore_read(ra, drrw->drr_length);
	if (data == NULL)
		return (ra->err);

	if (dmu_object_info(os, drrw->drr_object, NULL) != 0)
		return (SET_ERROR(EINVAL));

	tx = dmu_tx_create(os);

	dmu_tx_hold_write(tx, drrw->drr_object,
	    drrw->drr_offset, drrw->drr_length);
	err = dmu_tx_assign(tx, TXG_WAIT);
	if (err != 0) {
		dmu_tx_abort(tx);
		return (err);
	}
	if (ra->byteswap) {
		dmu_object_byteswap_t byteswap =
		    DMU_OT_BYTESWAP(drrw->drr_type);
		dmu_ot_byteswap[byteswap].ob_func(data, drrw->drr_length);
	}
	dmu_write(os, drrw->drr_object,
	    drrw->drr_offset, drrw->drr_length, data, tx);
	dmu_tx_commit(tx);
	return (0);
}

/*
 * Handle a DRR_WRITE_BYREF record.  This record is used in dedup'ed
 * streams to refer to a copy of the data that is already on the
 * system because it came in earlier in the stream.  This function
 * finds the earlier copy of the data, and uses that copy instead of
 * data from the stream to fulfill this write.
 */
static int
restore_write_byref(struct restorearg *ra, objset_t *os,
    struct drr_write_byref *drrwbr)
{
	dmu_tx_t *tx;
	int err;
	guid_map_entry_t gmesrch;
	guid_map_entry_t *gmep;
	avl_index_t	where;
	objset_t *ref_os = NULL;
	dmu_buf_t *dbp;

	if (drrwbr->drr_offset + drrwbr->drr_length < drrwbr->drr_offset)
		return (SET_ERROR(EINVAL));

	/*
	 * If the GUID of the referenced dataset is different from the
	 * GUID of the target dataset, find the referenced dataset.
	 */
	if (drrwbr->drr_toguid != drrwbr->drr_refguid) {
		dsl_pool_t *dp;
		gmesrch.guid = drrwbr->drr_refguid;
		if ((gmep = avl_find(ra->guid_to_ds_map, &gmesrch,
		    &where)) == NULL) {
			return (SET_ERROR(EINVAL));
		}
<<<<<<< HEAD
		dp = gmep->gme_ds->ds_dir->dd_pool;
		rw_enter(&dp->dp_config_rwlock, RW_READER);
		err = dmu_objset_from_ds(gmep->gme_ds, &ref_os);
		rw_exit(&dp->dp_config_rwlock);
		if (err)
			return (EINVAL);
=======
		if (dmu_objset_from_ds(gmep->gme_ds, &ref_os))
			return (SET_ERROR(EINVAL));
>>>>>>> 7de6f2c0
	} else {
		ref_os = os;
	}

	if (err = dmu_buf_hold(ref_os, drrwbr->drr_refobject,
	    drrwbr->drr_refoffset, FTAG, &dbp, DMU_READ_PREFETCH))
		return (err);

	tx = dmu_tx_create(os);

	dmu_tx_hold_write(tx, drrwbr->drr_object,
	    drrwbr->drr_offset, drrwbr->drr_length);
	err = dmu_tx_assign(tx, TXG_WAIT);
	if (err != 0) {
		dmu_tx_abort(tx);
		return (err);
	}
	dmu_write(os, drrwbr->drr_object,
	    drrwbr->drr_offset, drrwbr->drr_length, dbp->db_data, tx);
	dmu_buf_rele(dbp, FTAG);
	dmu_tx_commit(tx);
	return (0);
}

static int
restore_spill(struct restorearg *ra, objset_t *os, struct drr_spill *drrs)
{
	dmu_tx_t *tx;
	void *data;
	dmu_buf_t *db, *db_spill;
	int err;

	if (drrs->drr_length < SPA_MINBLOCKSIZE ||
	    drrs->drr_length > SPA_MAXBLOCKSIZE)
		return (SET_ERROR(EINVAL));

	data = restore_read(ra, drrs->drr_length);
	if (data == NULL)
		return (ra->err);

	if (dmu_object_info(os, drrs->drr_object, NULL) != 0)
		return (SET_ERROR(EINVAL));

	VERIFY(0 == dmu_bonus_hold(os, drrs->drr_object, FTAG, &db));
	if ((err = dmu_spill_hold_by_bonus(db, FTAG, &db_spill)) != 0) {
		dmu_buf_rele(db, FTAG);
		return (err);
	}

	tx = dmu_tx_create(os);

	dmu_tx_hold_spill(tx, db->db_object);

	err = dmu_tx_assign(tx, TXG_WAIT);
	if (err != 0) {
		dmu_buf_rele(db, FTAG);
		dmu_buf_rele(db_spill, FTAG);
		dmu_tx_abort(tx);
		return (err);
	}
	dmu_buf_will_dirty(db_spill, tx);

	if (db_spill->db_size < drrs->drr_length)
		VERIFY(0 == dbuf_spill_set_blksz(db_spill,
		    drrs->drr_length, tx));
	bcopy(data, db_spill->db_data, drrs->drr_length);

	dmu_buf_rele(db, FTAG);
	dmu_buf_rele(db_spill, FTAG);

	dmu_tx_commit(tx);
	return (0);
}

/* ARGSUSED */
static int
restore_free(struct restorearg *ra, objset_t *os,
    struct drr_free *drrf)
{
	int err;

	if (drrf->drr_length != -1ULL &&
	    drrf->drr_offset + drrf->drr_length < drrf->drr_offset)
		return (SET_ERROR(EINVAL));

	if (dmu_object_info(os, drrf->drr_object, NULL) != 0)
		return (SET_ERROR(EINVAL));

	err = dmu_free_long_range(os, drrf->drr_object,
	    drrf->drr_offset, drrf->drr_length);
	return (err);
}

/* used to destroy the drc_ds on error */
static void
dmu_recv_cleanup_ds(dmu_recv_cookie_t *drc)
{
	char name[MAXNAMELEN];
	dsl_dataset_name(drc->drc_ds, name);
	dsl_dataset_disown(drc->drc_ds, dmu_recv_tag);
	(void) dsl_destroy_head(name);
}

/*
 * NB: callers *must* call dmu_recv_end() if this succeeds.
 */
int
dmu_recv_stream(dmu_recv_cookie_t *drc, vnode_t *vp, offset_t *voffp,
    int cleanup_fd, uint64_t *action_handlep)
{
	struct restorearg ra = { 0 };
	dmu_replay_record_t *drr;
	objset_t *os;
	zio_cksum_t pcksum;
	int featureflags;
	dsl_pool_t *dp;

	ra.byteswap = drc->drc_byteswap;
	ra.cksum = drc->drc_cksum;
	ra.vp = vp;
	ra.voff = *voffp;
	ra.bufsize = 1<<20;
	ra.buf = kmem_alloc(ra.bufsize, KM_SLEEP);

	/* these were verified in dmu_recv_begin */
	ASSERT3U(DMU_GET_STREAM_HDRTYPE(drc->drc_drrb->drr_versioninfo), ==,
	    DMU_SUBSTREAM);
	ASSERT3U(drc->drc_drrb->drr_type, <, DMU_OST_NUMTYPES);

	/*
	 * Open the objset we are modifying.
	 */
<<<<<<< HEAD
	dp = drc->drc_real_ds->ds_dir->dd_pool;
	rw_enter(&dp->dp_config_rwlock, RW_READER);
	VERIFY(dmu_objset_from_ds(drc->drc_real_ds, &os) == 0);
	rw_exit(&dp->dp_config_rwlock);
=======
	VERIFY0(dmu_objset_from_ds(drc->drc_ds, &os));
>>>>>>> 7de6f2c0

	ASSERT(drc->drc_ds->ds_phys->ds_flags & DS_FLAG_INCONSISTENT);

	featureflags = DMU_GET_FEATUREFLAGS(drc->drc_drrb->drr_versioninfo);

	/* if this stream is dedup'ed, set up the avl tree for guid mapping */
	if (featureflags & DMU_BACKUP_FEATURE_DEDUP) {
		minor_t minor;

		if (cleanup_fd == -1) {
			ra.err = SET_ERROR(EBADF);
			goto out;
		}
		ra.err = zfs_onexit_fd_hold(cleanup_fd, &minor);
		if (ra.err != 0) {
			cleanup_fd = -1;
			goto out;
		}

		if (*action_handlep == 0) {
			ra.guid_to_ds_map =
			    kmem_alloc(sizeof (avl_tree_t), KM_SLEEP);
			avl_create(ra.guid_to_ds_map, guid_compare,
			    sizeof (guid_map_entry_t),
			    offsetof(guid_map_entry_t, avlnode));
			ra.err = zfs_onexit_add_cb(minor,
			    free_guid_map_onexit, ra.guid_to_ds_map,
			    action_handlep);
			if (ra.err != 0)
				goto out;
		} else {
			ra.err = zfs_onexit_cb_data(minor, *action_handlep,
			    (void **)&ra.guid_to_ds_map);
			if (ra.err != 0)
				goto out;
		}

		drc->drc_guid_to_ds_map = ra.guid_to_ds_map;
	}

	/*
	 * Read records and process them.
	 */
	pcksum = ra.cksum;
	while (ra.err == 0 &&
	    NULL != (drr = restore_read(&ra, sizeof (*drr)))) {
		if (issig(JUSTLOOKING) && issig(FORREAL)) {
			ra.err = SET_ERROR(EINTR);
			goto out;
		}

		if (ra.byteswap)
			backup_byteswap(drr);

		switch (drr->drr_type) {
		case DRR_OBJECT:
		{
			/*
			 * We need to make a copy of the record header,
			 * because restore_{object,write} may need to
			 * restore_read(), which will invalidate drr.
			 */
			struct drr_object drro = drr->drr_u.drr_object;
			ra.err = restore_object(&ra, os, &drro);
			break;
		}
		case DRR_FREEOBJECTS:
		{
			struct drr_freeobjects drrfo =
			    drr->drr_u.drr_freeobjects;
			ra.err = restore_freeobjects(&ra, os, &drrfo);
			break;
		}
		case DRR_WRITE:
		{
			struct drr_write drrw = drr->drr_u.drr_write;
			ra.err = restore_write(&ra, os, &drrw);
			break;
		}
		case DRR_WRITE_BYREF:
		{
			struct drr_write_byref drrwbr =
			    drr->drr_u.drr_write_byref;
			ra.err = restore_write_byref(&ra, os, &drrwbr);
			break;
		}
		case DRR_FREE:
		{
			struct drr_free drrf = drr->drr_u.drr_free;
			ra.err = restore_free(&ra, os, &drrf);
			break;
		}
		case DRR_END:
		{
			struct drr_end drre = drr->drr_u.drr_end;
			/*
			 * We compare against the *previous* checksum
			 * value, because the stored checksum is of
			 * everything before the DRR_END record.
			 */
			if (!ZIO_CHECKSUM_EQUAL(drre.drr_checksum, pcksum))
				ra.err = SET_ERROR(ECKSUM);
			goto out;
		}
		case DRR_SPILL:
		{
			struct drr_spill drrs = drr->drr_u.drr_spill;
			ra.err = restore_spill(&ra, os, &drrs);
			break;
		}
		default:
			ra.err = SET_ERROR(EINVAL);
			goto out;
		}
		pcksum = ra.cksum;
	}
	ASSERT(ra.err != 0);

out:
	if ((featureflags & DMU_BACKUP_FEATURE_DEDUP) && (cleanup_fd != -1))
		zfs_onexit_fd_rele(cleanup_fd);

	if (ra.err != 0) {
		/*
		 * destroy what we created, so we don't leave it in the
		 * inconsistent restoring state.
		 */
		dmu_recv_cleanup_ds(drc);
	}

	kmem_free(ra.buf, ra.bufsize);
	*voffp = ra.voff;
	return (ra.err);
}

static int
dmu_recv_end_check(void *arg, dmu_tx_t *tx)
{
	dmu_recv_cookie_t *drc = arg;
	dsl_pool_t *dp = dmu_tx_pool(tx);
	int error;

	ASSERT3P(drc->drc_ds->ds_owner, ==, dmu_recv_tag);

	if (!drc->drc_newfs) {
		dsl_dataset_t *origin_head;

		error = dsl_dataset_hold(dp, drc->drc_tofs, FTAG, &origin_head);
		if (error != 0)
			return (error);
		if (drc->drc_force) {
			/*
			 * We will destroy any snapshots in tofs (i.e. before
			 * origin_head) that are after the origin (which is
			 * the snap before drc_ds, because drc_ds can not
			 * have any snaps of its own).
			 */
			uint64_t obj = origin_head->ds_phys->ds_prev_snap_obj;
			while (obj != drc->drc_ds->ds_phys->ds_prev_snap_obj) {
				dsl_dataset_t *snap;
				error = dsl_dataset_hold_obj(dp, obj, FTAG,
				    &snap);
				if (error != 0)
					return (error);
				if (snap->ds_dir != origin_head->ds_dir)
					error = SET_ERROR(EINVAL);
				if (error == 0)  {
					error = dsl_destroy_snapshot_check_impl(
					    snap, B_FALSE);
				}
				obj = snap->ds_phys->ds_prev_snap_obj;
				dsl_dataset_rele(snap, FTAG);
				if (error != 0)
					return (error);
			}
		}
		error = dsl_dataset_clone_swap_check_impl(drc->drc_ds,
		    origin_head, drc->drc_force, drc->drc_owner, tx);
		if (error != 0) {
			dsl_dataset_rele(origin_head, FTAG);
			return (error);
		}
		error = dsl_dataset_snapshot_check_impl(origin_head,
		    drc->drc_tosnap, tx, B_TRUE);
		dsl_dataset_rele(origin_head, FTAG);
		if (error != 0)
			return (error);

		error = dsl_destroy_head_check_impl(drc->drc_ds, 1);
	} else {
		error = dsl_dataset_snapshot_check_impl(drc->drc_ds,
		    drc->drc_tosnap, tx, B_TRUE);
	}
	return (error);
}

static void
dmu_recv_end_sync(void *arg, dmu_tx_t *tx)
{
	dmu_recv_cookie_t *drc = arg;
	dsl_pool_t *dp = dmu_tx_pool(tx);

	spa_history_log_internal_ds(drc->drc_ds, "finish receiving",
	    tx, "snap=%s", drc->drc_tosnap);

	if (!drc->drc_newfs) {
		dsl_dataset_t *origin_head;

		VERIFY0(dsl_dataset_hold(dp, drc->drc_tofs, FTAG,
		    &origin_head));

		if (drc->drc_force) {
			/*
			 * Destroy any snapshots of drc_tofs (origin_head)
			 * after the origin (the snap before drc_ds).
			 */
			uint64_t obj = origin_head->ds_phys->ds_prev_snap_obj;
			while (obj != drc->drc_ds->ds_phys->ds_prev_snap_obj) {
				dsl_dataset_t *snap;
				VERIFY0(dsl_dataset_hold_obj(dp, obj, FTAG,
				    &snap));
				ASSERT3P(snap->ds_dir, ==, origin_head->ds_dir);
				obj = snap->ds_phys->ds_prev_snap_obj;
				dsl_destroy_snapshot_sync_impl(snap,
				    B_FALSE, tx);
				dsl_dataset_rele(snap, FTAG);
			}
		}
		VERIFY3P(drc->drc_ds->ds_prev, ==,
		    origin_head->ds_prev);

		dsl_dataset_clone_swap_sync_impl(drc->drc_ds,
		    origin_head, tx);
		dsl_dataset_snapshot_sync_impl(origin_head,
		    drc->drc_tosnap, tx);

		/* set snapshot's creation time and guid */
		dmu_buf_will_dirty(origin_head->ds_prev->ds_dbuf, tx);
		origin_head->ds_prev->ds_phys->ds_creation_time =
		    drc->drc_drrb->drr_creation_time;
		origin_head->ds_prev->ds_phys->ds_guid =
		    drc->drc_drrb->drr_toguid;
		origin_head->ds_prev->ds_phys->ds_flags &=
		    ~DS_FLAG_INCONSISTENT;

		dmu_buf_will_dirty(origin_head->ds_dbuf, tx);
		origin_head->ds_phys->ds_flags &= ~DS_FLAG_INCONSISTENT;

		dsl_dataset_rele(origin_head, FTAG);
		dsl_destroy_head_sync_impl(drc->drc_ds, tx);

		if (drc->drc_owner != NULL)
			VERIFY3P(origin_head->ds_owner, ==, drc->drc_owner);
	} else {
		dsl_dataset_t *ds = drc->drc_ds;

		dsl_dataset_snapshot_sync_impl(ds, drc->drc_tosnap, tx);

		/* set snapshot's creation time and guid */
		dmu_buf_will_dirty(ds->ds_prev->ds_dbuf, tx);
		ds->ds_prev->ds_phys->ds_creation_time =
		    drc->drc_drrb->drr_creation_time;
		ds->ds_prev->ds_phys->ds_guid = drc->drc_drrb->drr_toguid;
		ds->ds_prev->ds_phys->ds_flags &= ~DS_FLAG_INCONSISTENT;

		dmu_buf_will_dirty(ds->ds_dbuf, tx);
		ds->ds_phys->ds_flags &= ~DS_FLAG_INCONSISTENT;
	}
	drc->drc_newsnapobj = drc->drc_ds->ds_phys->ds_prev_snap_obj;
	/*
	 * Release the hold from dmu_recv_begin.  This must be done before
	 * we return to open context, so that when we free the dataset's dnode,
	 * we can evict its bonus buffer.
	 */
	dsl_dataset_disown(drc->drc_ds, dmu_recv_tag);
	drc->drc_ds = NULL;
}

static int
add_ds_to_guidmap(const char *name, avl_tree_t *guid_map, uint64_t snapobj)
{
	dsl_pool_t *dp;
	dsl_dataset_t *snapds;
	guid_map_entry_t *gmep;
	int err;

	ASSERT(guid_map != NULL);

	err = dsl_pool_hold(name, FTAG, &dp);
	if (err != 0)
		return (err);
	gmep = kmem_alloc(sizeof (*gmep), KM_SLEEP);
	err = dsl_dataset_hold_obj(dp, snapobj, gmep, &snapds);
	if (err == 0) {
		gmep->guid = snapds->ds_phys->ds_guid;
		gmep->gme_ds = snapds;
		avl_add(guid_map, gmep);
		dsl_dataset_long_hold(snapds, gmep);
	} else {
		kmem_free(gmep, sizeof (*gmep));
	}

	dsl_pool_rele(dp, FTAG);
	return (err);
}

static int dmu_recv_end_modified_blocks = 3;

static int
dmu_recv_existing_end(dmu_recv_cookie_t *drc)
{
	int error;
	char name[MAXNAMELEN];

#ifdef _KERNEL
	/*
	 * We will be destroying the ds; make sure its origin is unmounted if
	 * necessary.
	 */
	dsl_dataset_name(drc->drc_ds, name);
	zfs_destroy_unmount_origin(name);
#endif

	error = dsl_sync_task(drc->drc_tofs,
	    dmu_recv_end_check, dmu_recv_end_sync, drc,
	    dmu_recv_end_modified_blocks);

	if (error != 0)
		dmu_recv_cleanup_ds(drc);
	return (error);
}

static int
dmu_recv_new_end(dmu_recv_cookie_t *drc)
{
	int error;

	error = dsl_sync_task(drc->drc_tofs,
	    dmu_recv_end_check, dmu_recv_end_sync, drc,
	    dmu_recv_end_modified_blocks);

	if (error != 0) {
		dmu_recv_cleanup_ds(drc);
	} else if (drc->drc_guid_to_ds_map != NULL) {
		(void) add_ds_to_guidmap(drc->drc_tofs,
		    drc->drc_guid_to_ds_map,
		    drc->drc_newsnapobj);
	}
	return (error);
}

int
dmu_recv_end(dmu_recv_cookie_t *drc, void *owner)
{
	drc->drc_owner = owner;

	if (drc->drc_newfs)
		return (dmu_recv_new_end(drc));
	else
		return (dmu_recv_existing_end(drc));
}

/*
 * Return TRUE if this objset is currently being received into.
 */
boolean_t
dmu_objset_is_receiving(objset_t *os)
{
	return (os->os_dsl_dataset != NULL &&
	    os->os_dsl_dataset->ds_owner == dmu_recv_tag);
}<|MERGE_RESOLUTION|>--- conflicted
+++ resolved
@@ -20,13 +20,8 @@
  */
 /*
  * Copyright (c) 2005, 2010, Oracle and/or its affiliates. All rights reserved.
-<<<<<<< HEAD
  * Copyright 2012 Nexenta Systems, Inc. All rights reserved.
- * Copyright (c) 2012 by Delphix. All rights reserved.
-=======
- * Copyright 2011 Nexenta Systems, Inc. All rights reserved.
  * Copyright (c) 2013 by Delphix. All rights reserved.
->>>>>>> 7de6f2c0
  * Copyright (c) 2012, Joyent, Inc. All rights reserved.
  */
 
@@ -413,11 +408,10 @@
 		void *buf = NULL;
 		int blksz = BP_GET_LSIZE(bp);
 
-<<<<<<< HEAD
 		if (!dsp->sendsize) {
-			if (dsl_read(NULL, spa, bp, pbuf,
-			    arc_getbuf_func, &abuf, ZIO_PRIORITY_ASYNC_READ,
-			    ZIO_FLAG_CANFAIL, &aflags, zb) != 0) {
+			if (arc_read(NULL, spa, bp, arc_getbuf_func, &abuf,
+			    ZIO_PRIORITY_ASYNC_READ, ZIO_FLAG_CANFAIL,
+			    &aflags, zb) != 0) {
 				if (zfs_send_corrupt_data) {
 				/* Send a block filled with 0x"zfs badd bloc" */
 					abuf = arc_buf_alloc(spa, blksz, &abuf,
@@ -429,24 +423,8 @@
 					    ptr++)
 						*ptr = 0x2f5baddb10c;
 				} else {
-					return (EIO);
+					return (SET_ERROR(EIO));
 				}
-=======
-		if (arc_read(NULL, spa, bp, arc_getbuf_func, &abuf,
-		    ZIO_PRIORITY_ASYNC_READ, ZIO_FLAG_CANFAIL,
-		    &aflags, zb) != 0) {
-			if (zfs_send_corrupt_data) {
-				/* Send a block filled with 0x"zfs badd bloc" */
-				abuf = arc_buf_alloc(spa, blksz, &abuf,
-				    ARC_BUFC_DATA);
-				uint64_t *ptr;
-				for (ptr = abuf->b_data;
-				    (char *)ptr < (char *)abuf->b_data + blksz;
-				    ptr++)
-					*ptr = 0x2f5baddb10c;
-			} else {
-				return (SET_ERROR(EIO));
->>>>>>> 7de6f2c0
 			}
 			buf = abuf->b_data;
 		}
@@ -461,11 +439,7 @@
 	ASSERT(err == 0 || err == EINTR);
 	return (err);
 }
-
-/*
- * Releases dp, ds, and fromds, using the specified tag.
- */
-<<<<<<< HEAD
+#if 0
 static boolean_t
 is_before(dsl_dataset_t *later, dsl_dataset_t *earlier)
 {
@@ -497,15 +471,15 @@
 	dsl_dataset_rele(origin, FTAG);
 	return (ret);
 }
-
-int
-dmu_send(objset_t *tosnap, objset_t *fromsnap,
-    int outfd, vnode_t *vp, offset_t *off, boolean_t sendsize)
-=======
+#endif
+/*
+ * Releases dp, ds, and fromds, using the specified tag.
+ */
+/* ARGSUSED */
 static int
 dmu_send_impl(void *tag, dsl_pool_t *dp, dsl_dataset_t *ds,
-    dsl_dataset_t *fromds, int outfd, vnode_t *vp, offset_t *off)
->>>>>>> 7de6f2c0
+    dsl_dataset_t *fromds, int outfd, vnode_t *vp, offset_t *off,
+    boolean_t sendsize)
 {
 	objset_t *os;
 	dmu_replay_record_t *drr;
@@ -584,11 +558,7 @@
 	dsp->dsa_toguid = ds->ds_phys->ds_guid;
 	ZIO_SET_CHECKSUM(&dsp->dsa_zc, 0, 0, 0, 0);
 	dsp->dsa_pending_op = PENDING_NONE;
-<<<<<<< HEAD
-	dsp->sendsize = sendsize;
-=======
 	dsp->dsa_incremental = (fromtxg != 0);
->>>>>>> 7de6f2c0
 
 	mutex_enter(&ds->ds_sendstream_lock);
 	list_insert_head(&ds->ds_sendstreams, dsp);
@@ -674,12 +644,12 @@
 		}
 	}
 
-	return (dmu_send_impl(FTAG, dp, ds, fromds, outfd, vp, off));
+	return (dmu_send_impl(FTAG, dp, ds, fromds, outfd, vp, off, B_FALSE));
 }
 
 int
 dmu_send(const char *tosnap, const char *fromsnap,
-    int outfd, vnode_t *vp, offset_t *off)
+    int outfd, vnode_t *vp, offset_t *off, boolean_t sendsize)
 {
 	dsl_pool_t *dp;
 	dsl_dataset_t *ds;
@@ -709,7 +679,7 @@
 			return (err);
 		}
 	}
-	return (dmu_send_impl(FTAG, dp, ds, fromds, outfd, vp, off));
+	return (dmu_send_impl(FTAG, dp, ds, fromds, outfd, vp, off, sendsize));
 }
 
 int
@@ -1387,23 +1357,13 @@
 	 * GUID of the target dataset, find the referenced dataset.
 	 */
 	if (drrwbr->drr_toguid != drrwbr->drr_refguid) {
-		dsl_pool_t *dp;
 		gmesrch.guid = drrwbr->drr_refguid;
 		if ((gmep = avl_find(ra->guid_to_ds_map, &gmesrch,
 		    &where)) == NULL) {
 			return (SET_ERROR(EINVAL));
 		}
-<<<<<<< HEAD
-		dp = gmep->gme_ds->ds_dir->dd_pool;
-		rw_enter(&dp->dp_config_rwlock, RW_READER);
-		err = dmu_objset_from_ds(gmep->gme_ds, &ref_os);
-		rw_exit(&dp->dp_config_rwlock);
-		if (err)
-			return (EINVAL);
-=======
 		if (dmu_objset_from_ds(gmep->gme_ds, &ref_os))
 			return (SET_ERROR(EINVAL));
->>>>>>> 7de6f2c0
 	} else {
 		ref_os = os;
 	}
@@ -1519,7 +1479,6 @@
 	objset_t *os;
 	zio_cksum_t pcksum;
 	int featureflags;
-	dsl_pool_t *dp;
 
 	ra.byteswap = drc->drc_byteswap;
 	ra.cksum = drc->drc_cksum;
@@ -1536,14 +1495,7 @@
 	/*
 	 * Open the objset we are modifying.
 	 */
-<<<<<<< HEAD
-	dp = drc->drc_real_ds->ds_dir->dd_pool;
-	rw_enter(&dp->dp_config_rwlock, RW_READER);
-	VERIFY(dmu_objset_from_ds(drc->drc_real_ds, &os) == 0);
-	rw_exit(&dp->dp_config_rwlock);
-=======
 	VERIFY0(dmu_objset_from_ds(drc->drc_ds, &os));
->>>>>>> 7de6f2c0
 
 	ASSERT(drc->drc_ds->ds_phys->ds_flags & DS_FLAG_INCONSISTENT);
 
