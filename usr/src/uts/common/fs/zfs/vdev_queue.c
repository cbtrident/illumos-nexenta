--- conflicted
+++ resolved
@@ -440,8 +440,8 @@
 /*
  * Compute vdev utilization
  *
- * we use pending queue add/remove events to accummulate vdev busy time
- * (when there are zios on the pending queue)
+ * we use active queue add/remove events to accummulate vdev busy time
+ * (when there are zios on the active queue)
  *
  * the expected usage pattern is as follows:
  * ...
@@ -456,21 +456,21 @@
 static void
 vdev_busy_update(vdev_t *vd)
 {
-	ulong_t pending;
+	ulong_t active;
 	vdev_queue_t *vq = &vd->vdev_queue;
 	vdev_stat_t *vs = &vd->vdev_stat;
 	hrtime_t ts;
 
 	ASSERT(MUTEX_HELD(&vq->vq_lock));
 
-	pending = avl_numnodes(&vq->vq_pending_tree);
+	active = avl_numnodes(&vq->vq_active_tree);
 
 	DTRACE_PROBE2(vdev_util_comp, uint64_t, vd->vdev_guid,
-	    ulong_t, pending);
+	    ulong_t, active);
 
 	ts = gethrtime();
 	mutex_enter(&vd->vdev_stat_lock);
-	if (pending) {
+	if (active) {
 		ASSERT(vs->vs_bzstart);
 		ASSERT(vs->vs_bzstart <= ts);
 		vs->vs_bztotal += ts - vs->vs_bzstart;
@@ -634,15 +634,8 @@
 		zio_execute(dio);
 	} while (dio != last);
 
-<<<<<<< HEAD
-		/* update vdev utilization statistics */
-		vdev_busy_update(aio->io_vd);
-
-		avl_add(&vq->vq_pending_tree, aio);
-=======
 	return (aio);
 }
->>>>>>> 7de6f2c0
 
 static zio_t *
 vdev_queue_io_to_issue(vdev_queue_t *vq)
@@ -698,43 +691,19 @@
 		goto again;
 	}
 
-<<<<<<< HEAD
 	/* update vdev utilization statistics */
-	vdev_busy_update(fio->io_vd);
-
-	avl_add(&vq->vq_pending_tree, fio);
-=======
+	vdev_busy_update(zio->io_vd);
+
 	vdev_queue_pending_add(vq, zio);
 	vq->vq_last_offset = zio->io_offset;
->>>>>>> 7de6f2c0
 
 	return (zio);
-}
-
-uint64_t vdev_maxpending(vdev_t *vdev, uint64_t default_val);
-#pragma	weak	vdev_get_maxpending = vdev_maxpending
-/* ARGSUSED */
-uint64_t
-vdev_maxpending(vdev_t *vdev, uint64_t default_val)
-{
-	return (zfs_vdev_max_pending);
-}
-
-uint64_t vdev_minpending(vdev_t *vdev, uint64_t default_val);
-#pragma	weak	vdev_get_minpending = vdev_minpending
-/* ARGSUSED */
-uint64_t
-vdev_minpending(vdev_t *vdev, uint64_t default_val)
-{
-	return (zfs_vdev_min_pending);
 }
 
 zio_t *
 vdev_queue_io(zio_t *zio)
 {
 	vdev_queue_t *vq = &zio->io_vd->vdev_queue;
-	uint64_t vdev_min_pending = vdev_get_minpending(zio->io_vd,
-	    zfs_vdev_min_pending);
 	zio_t *nio;
 
 	if (zio->io_flags & ZIO_FLAG_DONT_QUEUE)
@@ -761,13 +730,7 @@
 	mutex_enter(&vq->vq_lock);
 	zio->io_timestamp = gethrtime();
 	vdev_queue_io_add(vq, zio);
-<<<<<<< HEAD
-
-	nio = vdev_queue_io_to_issue(vq, vdev_min_pending);
-
-=======
 	nio = vdev_queue_io_to_issue(vq);
->>>>>>> 7de6f2c0
 	mutex_exit(&vq->vq_lock);
 
 	if (nio == NULL)
@@ -785,35 +748,21 @@
 vdev_queue_io_done(zio_t *zio)
 {
 	vdev_queue_t *vq = &zio->io_vd->vdev_queue;
-<<<<<<< HEAD
-	uint64_t vdev_max_pending = vdev_get_maxpending(zio->io_vd,
-	    zfs_vdev_max_pending);
+	zio_t *nio;
+
+	if (zio_injection_enabled)
+		delay(SEC_TO_TICK(zio_handle_io_delay(zio)));
 
 	mutex_enter(&vq->vq_lock);
 
 	/* update vdev utilization statistics */
 	vdev_busy_update(zio->io_vd);
 
-	avl_remove(&vq->vq_pending_tree, zio);
-
-	for (int i = 0; i < zfs_vdev_ramp_rate; i++) {
-		zio_t *nio = vdev_queue_io_to_issue(vq, vdev_max_pending);
-		if (nio == NULL)
-			break;
-=======
-	zio_t *nio;
-
-	if (zio_injection_enabled)
-		delay(SEC_TO_TICK(zio_handle_io_delay(zio)));
-
-	mutex_enter(&vq->vq_lock);
-
 	vdev_queue_pending_remove(vq, zio);
 
 	vq->vq_io_complete_ts = gethrtime();
 
 	while ((nio = vdev_queue_io_to_issue(vq)) != NULL) {
->>>>>>> 7de6f2c0
 		mutex_exit(&vq->vq_lock);
 		if (nio->io_done == vdev_queue_agg_io_done) {
 			zio_nowait(nio);
