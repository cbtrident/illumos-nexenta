/*
 * CDDL HEADER START
 *
 * The contents of this file are subject to the terms of the
 * Common Development and Distribution License (the "License").
 * You may not use this file except in compliance with the License.
 *
 * You can obtain a copy of the license at usr/src/OPENSOLARIS.LICENSE
 * or http://www.opensolaris.org/os/licensing.
 * See the License for the specific language governing permissions
 * and limitations under the License.
 *
 * When distributing Covered Code, include this CDDL HEADER in each
 * file and include the License file at usr/src/OPENSOLARIS.LICENSE.
 * If applicable, add the following below this CDDL HEADER, with the
 * fields enclosed by brackets "[]" replaced with your own identifying
 * information: Portions Copyright [yyyy] [name of copyright owner]
 *
 * CDDL HEADER END
 */

/*
 * Copyright (c) 2005, 2010, Oracle and/or its affiliates. All rights reserved.
 * Copyright (c) 2012, 2014 by Delphix. All rights reserved.
<<<<<<< HEAD
 * Copyright (c) 2014 Nexenta Systems, Inc. All rights reserved.
=======
 * Copyright (c) 2014 Spectra Logic Corporation, All rights reserved.
>>>>>>> b0459908
 */

#include <sys/zfs_context.h>
#include <sys/dbuf.h>
#include <sys/dnode.h>
#include <sys/dmu.h>
#include <sys/dmu_tx.h>
#include <sys/dmu_objset.h>
#include <sys/dsl_dataset.h>
#include <sys/spa.h>
#include <sys/range_tree.h>
#include <sys/zfeature.h>

static void
dnode_increase_indirection(dnode_t *dn, dmu_tx_t *tx)
{
	dmu_buf_impl_t *db;
	int txgoff = tx->tx_txg & TXG_MASK;
	int nblkptr = dn->dn_phys->dn_nblkptr;
	int old_toplvl = dn->dn_phys->dn_nlevels - 1;
	int new_level = dn->dn_next_nlevels[txgoff];
	int i;

	rw_enter(&dn->dn_struct_rwlock, RW_WRITER);

	/* this dnode can't be paged out because it's dirty */
	ASSERT(dn->dn_phys->dn_type != DMU_OT_NONE);
	ASSERT(RW_WRITE_HELD(&dn->dn_struct_rwlock));
	ASSERT(new_level > 1 && dn->dn_phys->dn_nlevels > 0);

	db = dbuf_hold_level(dn, dn->dn_phys->dn_nlevels, 0, FTAG);
	ASSERT(db != NULL);

	dn->dn_phys->dn_nlevels = new_level;
	dprintf("os=%p obj=%llu, increase to %d\n", dn->dn_objset,
	    dn->dn_object, dn->dn_phys->dn_nlevels);

	/* check for existing blkptrs in the dnode */
	for (i = 0; i < nblkptr; i++)
		if (!BP_IS_HOLE(&dn->dn_phys->dn_blkptr[i]))
			break;
	if (i != nblkptr) {
		/* transfer dnode's block pointers to new indirect block */
		(void) dbuf_read(db, NULL, DB_RF_MUST_SUCCEED|DB_RF_HAVESTRUCT);
		ASSERT(db->db.db_data);
		ASSERT(arc_released(db->db_buf));
		ASSERT3U(sizeof (blkptr_t) * nblkptr, <=, db->db.db_size);
		bcopy(dn->dn_phys->dn_blkptr, db->db.db_data,
		    sizeof (blkptr_t) * nblkptr);
		arc_buf_freeze(db->db_buf);
	}

	/* set dbuf's parent pointers to new indirect buf */
	for (i = 0; i < nblkptr; i++) {
		dmu_buf_impl_t *child = dbuf_find(dn, old_toplvl, i);

		if (child == NULL)
			continue;
#ifdef	DEBUG
		DB_DNODE_ENTER(child);
		ASSERT3P(DB_DNODE(child), ==, dn);
		DB_DNODE_EXIT(child);
#endif	/* DEBUG */
		if (child->db_parent && child->db_parent != dn->dn_dbuf) {
			ASSERT(child->db_parent->db_level == db->db_level);
			ASSERT(child->db_blkptr !=
			    &dn->dn_phys->dn_blkptr[child->db_blkid]);
			mutex_exit(&child->db_mtx);
			continue;
		}
		ASSERT(child->db_parent == NULL ||
		    child->db_parent == dn->dn_dbuf);

		child->db_parent = db;
		dbuf_add_ref(db, child);
		if (db->db.db_data)
			child->db_blkptr = (blkptr_t *)db->db.db_data + i;
		else
			child->db_blkptr = NULL;
		dprintf_dbuf_bp(child, child->db_blkptr,
		    "changed db_blkptr to new indirect %s", "");

		mutex_exit(&child->db_mtx);
	}

	bzero(dn->dn_phys->dn_blkptr, sizeof (blkptr_t) * nblkptr);

	dbuf_rele(db, FTAG);

	rw_exit(&dn->dn_struct_rwlock);
}

static void
free_blocks(dnode_t *dn, blkptr_t *bp, int num, dmu_tx_t *tx)
{
	dsl_dataset_t *ds = dn->dn_objset->os_dsl_dataset;
	uint64_t bytesfreed = 0;

	dprintf("ds=%p obj=%llx num=%d\n", ds, dn->dn_object, num);

	for (int i = 0; i < num; i++, bp++) {
		if (BP_IS_HOLE(bp))
			continue;

		bytesfreed += dsl_dataset_block_kill(ds, bp, tx, B_FALSE);
		ASSERT3U(bytesfreed, <=, DN_USED_BYTES(dn->dn_phys));

		/*
		 * Save some useful information on the holes being
		 * punched, including logical size, type, and indirection
		 * level. Retaining birth time enables detection of when
		 * holes are punched for reducing the number of free
		 * records transmitted during a zfs send.
		 */

		uint64_t lsize = BP_GET_LSIZE(bp);
		dmu_object_type_t type = BP_GET_TYPE(bp);
		uint64_t lvl = BP_GET_LEVEL(bp);

		bzero(bp, sizeof (blkptr_t));

		if (spa_feature_is_active(dn->dn_objset->os_spa,
		    SPA_FEATURE_HOLE_BIRTH)) {
			BP_SET_LSIZE(bp, lsize);
			BP_SET_TYPE(bp, type);
			BP_SET_LEVEL(bp, lvl);
			BP_SET_BIRTH(bp, dmu_tx_get_txg(tx), 0);
		}
	}
	dnode_diduse_space(dn, -bytesfreed);
}

#ifdef ZFS_DEBUG
static void
free_verify(dmu_buf_impl_t *db, uint64_t start, uint64_t end, dmu_tx_t *tx)
{
	int off, num;
	int i, err, epbs;
	uint64_t txg = tx->tx_txg;
	dnode_t *dn;

	DB_DNODE_ENTER(db);
	dn = DB_DNODE(db);
	epbs = dn->dn_phys->dn_indblkshift - SPA_BLKPTRSHIFT;
	off = start - (db->db_blkid * 1<<epbs);
	num = end - start + 1;

	ASSERT3U(off, >=, 0);
	ASSERT3U(num, >=, 0);
	ASSERT3U(db->db_level, >, 0);
	ASSERT3U(db->db.db_size, ==, 1 << dn->dn_phys->dn_indblkshift);
	ASSERT3U(off+num, <=, db->db.db_size >> SPA_BLKPTRSHIFT);
	ASSERT(db->db_blkptr != NULL);

	for (i = off; i < off+num; i++) {
		uint64_t *buf;
		dmu_buf_impl_t *child;
		dbuf_dirty_record_t *dr;
		int j;

		ASSERT(db->db_level == 1);

		rw_enter(&dn->dn_struct_rwlock, RW_READER);
		err = dbuf_hold_impl(dn, db->db_level-1,
		    (db->db_blkid << epbs) + i, TRUE, FTAG, &child);
		rw_exit(&dn->dn_struct_rwlock);
		if (err == ENOENT)
			continue;
		ASSERT(err == 0);
		ASSERT(child->db_level == 0);
		dr = child->db_last_dirty;
		while (dr && dr->dr_txg > txg)
			dr = dr->dr_next;
		ASSERT(dr == NULL || dr->dr_txg == txg);

		/* data_old better be zeroed */
		if (dr) {
			buf = dr->dt.dl.dr_data->b_data;
			for (j = 0; j < child->db.db_size >> 3; j++) {
				if (buf[j] != 0) {
					panic("freed data not zero: "
					    "child=%p i=%d off=%d num=%d\n",
					    (void *)child, i, off, num);
				}
			}
		}

		/*
		 * db_data better be zeroed unless it's dirty in a
		 * future txg.
		 */
		mutex_enter(&child->db_mtx);
		buf = child->db.db_data;
		if (buf != NULL && child->db_state != DB_FILL &&
		    child->db_last_dirty == NULL) {
			for (j = 0; j < child->db.db_size >> 3; j++) {
				if (buf[j] != 0) {
					panic("freed data not zero: "
					    "child=%p i=%d off=%d num=%d\n",
					    (void *)child, i, off, num);
				}
			}
		}
		mutex_exit(&child->db_mtx);

		dbuf_rele(child, FTAG);
	}
	DB_DNODE_EXIT(db);
}
#endif

static void
free_children(dmu_buf_impl_t *db, uint64_t blkid, uint64_t nblks,
    dmu_tx_t *tx)
{
	dnode_t *dn;
	blkptr_t *bp;
	dmu_buf_impl_t *subdb;
	uint64_t start, end, dbstart, dbend, i;
	int epbs, shift;

	/*
	 * There is a small possibility that this block will not be cached:
	 *   1 - if level > 1 and there are no children with level <= 1
	 *   2 - if this block was evicted since we read it from
	 *	 dmu_tx_hold_free().
	 */
	if (db->db_state != DB_CACHED)
		(void) dbuf_read(db, NULL, DB_RF_MUST_SUCCEED);

	dbuf_release_bp(db);
	bp = db->db.db_data;

	DB_DNODE_ENTER(db);
	dn = DB_DNODE(db);
	epbs = dn->dn_phys->dn_indblkshift - SPA_BLKPTRSHIFT;
	shift = (db->db_level - 1) * epbs;
	dbstart = db->db_blkid << epbs;
	start = blkid >> shift;
	if (dbstart < start) {
		bp += start - dbstart;
	} else {
		start = dbstart;
	}
	dbend = ((db->db_blkid + 1) << epbs) - 1;
	end = (blkid + nblks - 1) >> shift;
	if (dbend <= end)
		end = dbend;

	ASSERT3U(start, <=, end);

	if (db->db_level == 1) {
		FREE_VERIFY(db, start, end, tx);
		free_blocks(dn, bp, end-start+1, tx);
	} else {
		for (i = start; i <= end; i++, bp++) {
			if (BP_IS_HOLE(bp))
				continue;
			rw_enter(&dn->dn_struct_rwlock, RW_READER);
			VERIFY0(dbuf_hold_impl(dn, db->db_level - 1,
			    i, B_TRUE, FTAG, &subdb));
			rw_exit(&dn->dn_struct_rwlock);
			ASSERT3P(bp, ==, subdb->db_blkptr);

			free_children(subdb, blkid, nblks, tx);
			dbuf_rele(subdb, FTAG);
		}
	}

	/* If this whole block is free, free ourself too. */
	for (i = 0, bp = db->db.db_data; i < 1 << epbs; i++, bp++) {
		if (!BP_IS_HOLE(bp))
			break;
	}
	if (i == 1 << epbs) {
		/* didn't find any non-holes */
		bzero(db->db.db_data, db->db.db_size);
		free_blocks(dn, db->db_blkptr, 1, tx);
	} else {
		/*
		 * Partial block free; must be marked dirty so that it
		 * will be written out.
		 */
		ASSERT(db->db_dirtycnt > 0);
	}

	DB_DNODE_EXIT(db);
	arc_buf_freeze(db->db_buf);
}

/*
 * Traverse the indicated range of the provided file
 * and "free" all the blocks contained there.
 */
static void
dnode_sync_free_range_impl(dnode_t *dn, uint64_t blkid, uint64_t nblks,
    dmu_tx_t *tx)
{
	blkptr_t *bp = dn->dn_phys->dn_blkptr;
	int dnlevel = dn->dn_phys->dn_nlevels;
	boolean_t trunc = B_FALSE;

	if (blkid > dn->dn_phys->dn_maxblkid)
		return;

	ASSERT(dn->dn_phys->dn_maxblkid < UINT64_MAX);
	if (blkid + nblks > dn->dn_phys->dn_maxblkid) {
		nblks = dn->dn_phys->dn_maxblkid - blkid + 1;
		trunc = B_TRUE;
	}

	/* There are no indirect blocks in the object */
	if (dnlevel == 1) {
		if (blkid >= dn->dn_phys->dn_nblkptr) {
			/* this range was never made persistent */
			return;
		}
		ASSERT3U(blkid + nblks, <=, dn->dn_phys->dn_nblkptr);
		free_blocks(dn, bp + blkid, nblks, tx);
	} else {
		int shift = (dnlevel - 1) *
		    (dn->dn_phys->dn_indblkshift - SPA_BLKPTRSHIFT);
		int start = blkid >> shift;
		int end = (blkid + nblks - 1) >> shift;
		dmu_buf_impl_t *db;

		ASSERT(start < dn->dn_phys->dn_nblkptr);
		bp += start;
		for (int i = start; i <= end; i++, bp++) {
			if (BP_IS_HOLE(bp))
				continue;
			rw_enter(&dn->dn_struct_rwlock, RW_READER);
			VERIFY0(dbuf_hold_impl(dn, dnlevel - 1, i,
			    TRUE, FTAG, &db));
			rw_exit(&dn->dn_struct_rwlock);

			free_children(db, blkid, nblks, tx);
			dbuf_rele(db, FTAG);
		}
	}

	if (trunc) {
		dn->dn_phys->dn_maxblkid = blkid == 0 ? 0 : blkid - 1;

		uint64_t off = (dn->dn_phys->dn_maxblkid + 1) *
		    (dn->dn_phys->dn_datablkszsec << SPA_MINBLOCKSHIFT);
		ASSERT(off < dn->dn_phys->dn_maxblkid ||
		    dn->dn_phys->dn_maxblkid == 0 ||
		    dnode_next_offset(dn, 0, &off, 1, 1, 0) != 0);
	}
}

typedef struct dnode_sync_free_range_arg {
	dnode_t *dsfra_dnode;
	dmu_tx_t *dsfra_tx;
} dnode_sync_free_range_arg_t;

static void
dnode_sync_free_range(void *arg, uint64_t blkid, uint64_t nblks)
{
	dnode_sync_free_range_arg_t *dsfra = arg;
	dnode_t *dn = dsfra->dsfra_dnode;

	mutex_exit(&dn->dn_mtx);
	dnode_sync_free_range_impl(dn, blkid, nblks, dsfra->dsfra_tx);
	mutex_enter(&dn->dn_mtx);
}

/*
 * Try to kick all the dnode's dbufs out of the cache...
 */
void
dnode_evict_dbufs(dnode_t *dn, int level)
{
	dmu_buf_impl_t db_marker;
	dmu_buf_impl_t *db, *db_next;

	mutex_enter(&dn->dn_dbufs_mtx);
	for (db = avl_first(&dn->dn_dbufs); db != NULL; db = db_next) {

#ifdef	DEBUG
		DB_DNODE_ENTER(db);
		ASSERT3P(DB_DNODE(db), ==, dn);
		DB_DNODE_EXIT(db);
#endif	/* DEBUG */

<<<<<<< HEAD
			mutex_enter(&db->db_mtx);
			if (level != DBUF_EVICT_ALL && db->db_level != level) {
				mutex_exit(&db->db_mtx);
				continue;
			}	
			if (db->db_state == DB_EVICTING) {
				progress = TRUE;
				evicting = TRUE;
				mutex_exit(&db->db_mtx);
			} else if (refcount_is_zero(&db->db_holds)) {
				progress = TRUE;
				dbuf_clear(db); /* exits db_mtx for us */
			} else {
				mutex_exit(&db->db_mtx);
			}

=======
		mutex_enter(&db->db_mtx);
		if (db->db_state != DB_EVICTING &&
		    refcount_is_zero(&db->db_holds)) {
			db_marker.db_level = db->db_level;
			db_marker.db_blkid = db->db_blkid;
			db_marker.db_state = DB_SEARCH;
			avl_insert_here(&dn->dn_dbufs, &db_marker, db,
			    AVL_BEFORE);

			dbuf_clear(db);

			db_next = AVL_NEXT(&dn->dn_dbufs, &db_marker);
			avl_remove(&dn->dn_dbufs, &db_marker);
		} else {
			mutex_exit(&db->db_mtx);
			db_next = AVL_NEXT(&dn->dn_dbufs, db);
>>>>>>> b0459908
		}
	}
	mutex_exit(&dn->dn_dbufs_mtx);

	rw_enter(&dn->dn_struct_rwlock, RW_WRITER);
	if (dn->dn_bonus && refcount_is_zero(&dn->dn_bonus->db_holds)) {
		mutex_enter(&dn->dn_bonus->db_mtx);
		dbuf_evict(dn->dn_bonus);
		dn->dn_bonus = NULL;
	}
	rw_exit(&dn->dn_struct_rwlock);
}

static void
dnode_undirty_dbufs(list_t *list)
{
	dbuf_dirty_record_t *dr;

	while (dr = list_head(list)) {
		dmu_buf_impl_t *db = dr->dr_dbuf;
		uint64_t txg = dr->dr_txg;

		if (db->db_level != 0)
			dnode_undirty_dbufs(&dr->dt.di.dr_children);

		mutex_enter(&db->db_mtx);
		/* XXX - use dbuf_undirty()? */
		list_remove(list, dr);
		ASSERT(db->db_last_dirty == dr);
		db->db_last_dirty = NULL;
		db->db_dirtycnt -= 1;
		if (db->db_level == 0) {
			ASSERT(db->db_blkid == DMU_BONUS_BLKID ||
			    dr->dt.dl.dr_data == db->db_buf);
			dbuf_unoverride(dr);
		} else {
			mutex_destroy(&dr->dt.di.dr_mtx);
			list_destroy(&dr->dt.di.dr_children);
		}
		kmem_free(dr, sizeof (dbuf_dirty_record_t));
		dbuf_rele_and_unlock(db, (void *)(uintptr_t)txg);
	}
}

static void
dnode_sync_free(dnode_t *dn, dmu_tx_t *tx)
{
	int txgoff = tx->tx_txg & TXG_MASK;

	ASSERT(dmu_tx_is_syncing(tx));

	/*
	 * Our contents should have been freed in dnode_sync() by the
	 * free range record inserted by the caller of dnode_free().
	 */
	ASSERT0(DN_USED_BYTES(dn->dn_phys));
	ASSERT(BP_IS_HOLE(dn->dn_phys->dn_blkptr));

	dnode_undirty_dbufs(&dn->dn_dirty_records[txgoff]);
	dnode_evict_dbufs(dn, DBUF_EVICT_ALL);
	ASSERT(avl_is_empty(&dn->dn_dbufs));

	/*
	 * XXX - It would be nice to assert this, but we may still
	 * have residual holds from async evictions from the arc...
	 *
	 * zfs_obj_to_path() also depends on this being
	 * commented out.
	 *
	 * ASSERT3U(refcount_count(&dn->dn_holds), ==, 1);
	 */

	/* Undirty next bits */
	dn->dn_next_nlevels[txgoff] = 0;
	dn->dn_next_indblkshift[txgoff] = 0;
	dn->dn_next_blksz[txgoff] = 0;

	/* ASSERT(blkptrs are zero); */
	ASSERT(dn->dn_phys->dn_type != DMU_OT_NONE);
	ASSERT(dn->dn_type != DMU_OT_NONE);

	ASSERT(dn->dn_free_txg > 0);
	if (dn->dn_allocated_txg != dn->dn_free_txg)
		dmu_buf_will_dirty(&dn->dn_dbuf->db, tx);
	bzero(dn->dn_phys, sizeof (dnode_phys_t));

	mutex_enter(&dn->dn_mtx);
	dn->dn_type = DMU_OT_NONE;
	dn->dn_maxblkid = 0;
	dn->dn_allocated_txg = 0;
	dn->dn_free_txg = 0;
	dn->dn_have_spill = B_FALSE;
	mutex_exit(&dn->dn_mtx);

	ASSERT(dn->dn_object != DMU_META_DNODE_OBJECT);

	dnode_rele(dn, (void *)(uintptr_t)tx->tx_txg);
	/*
	 * Now that we've released our hold, the dnode may
	 * be evicted, so we musn't access it.
	 */
}

/*
 * Write out the dnode's dirty buffers.
 */
void
dnode_sync(dnode_t *dn, dmu_tx_t *tx)
{
	dnode_phys_t *dnp = dn->dn_phys;
	int txgoff = tx->tx_txg & TXG_MASK;
	list_t *list = &dn->dn_dirty_records[txgoff];
	static const dnode_phys_t zerodn = { 0 };
	boolean_t kill_spill = B_FALSE;

	ASSERT(dmu_tx_is_syncing(tx));
	ASSERT(dnp->dn_type != DMU_OT_NONE || dn->dn_allocated_txg);
	ASSERT(dnp->dn_type != DMU_OT_NONE ||
	    bcmp(dnp, &zerodn, DNODE_SIZE) == 0);
	DNODE_VERIFY(dn);

	ASSERT(dn->dn_dbuf == NULL || arc_released(dn->dn_dbuf->db_buf));

	if (dmu_objset_userused_enabled(dn->dn_objset) &&
	    !DMU_OBJECT_IS_SPECIAL(dn->dn_object)) {
		mutex_enter(&dn->dn_mtx);
		dn->dn_oldused = DN_USED_BYTES(dn->dn_phys);
		dn->dn_oldflags = dn->dn_phys->dn_flags;
		dn->dn_phys->dn_flags |= DNODE_FLAG_USERUSED_ACCOUNTED;
		mutex_exit(&dn->dn_mtx);
		dmu_objset_userquota_get_ids(dn, B_FALSE, tx);
	} else {
		/* Once we account for it, we should always account for it. */
		ASSERT(!(dn->dn_phys->dn_flags &
		    DNODE_FLAG_USERUSED_ACCOUNTED));
	}

	mutex_enter(&dn->dn_mtx);
	if (dn->dn_allocated_txg == tx->tx_txg) {
		/* The dnode is newly allocated or reallocated */
		if (dnp->dn_type == DMU_OT_NONE) {
			/* this is a first alloc, not a realloc */
			dnp->dn_nlevels = 1;
			dnp->dn_nblkptr = dn->dn_nblkptr;
		}

		dnp->dn_type = dn->dn_type;
		dnp->dn_bonustype = dn->dn_bonustype;
		dnp->dn_bonuslen = dn->dn_bonuslen;
	}
	ASSERT(dnp->dn_nlevels > 1 ||
	    BP_IS_HOLE(&dnp->dn_blkptr[0]) ||
	    BP_IS_EMBEDDED(&dnp->dn_blkptr[0]) ||
	    BP_GET_LSIZE(&dnp->dn_blkptr[0]) ==
	    dnp->dn_datablkszsec << SPA_MINBLOCKSHIFT);
	ASSERT(dnp->dn_nlevels < 2 ||
	    BP_IS_HOLE(&dnp->dn_blkptr[0]) ||
	    BP_GET_LSIZE(&dnp->dn_blkptr[0]) == 1 << dnp->dn_indblkshift);

	if (dn->dn_next_type[txgoff] != 0) {
		dnp->dn_type = dn->dn_type;
		dn->dn_next_type[txgoff] = 0;
	}

	if (dn->dn_next_blksz[txgoff] != 0) {
		ASSERT(P2PHASE(dn->dn_next_blksz[txgoff],
		    SPA_MINBLOCKSIZE) == 0);
		ASSERT(BP_IS_HOLE(&dnp->dn_blkptr[0]) ||
		    dn->dn_maxblkid == 0 || list_head(list) != NULL ||
		    dn->dn_next_blksz[txgoff] >> SPA_MINBLOCKSHIFT ==
		    dnp->dn_datablkszsec ||
		    range_tree_space(dn->dn_free_ranges[txgoff]) != 0);
		dnp->dn_datablkszsec =
		    dn->dn_next_blksz[txgoff] >> SPA_MINBLOCKSHIFT;
		dn->dn_next_blksz[txgoff] = 0;
	}

	if (dn->dn_next_bonuslen[txgoff] != 0) {
		if (dn->dn_next_bonuslen[txgoff] == DN_ZERO_BONUSLEN)
			dnp->dn_bonuslen = 0;
		else
			dnp->dn_bonuslen = dn->dn_next_bonuslen[txgoff];
		ASSERT(dnp->dn_bonuslen <= DN_MAX_BONUSLEN);
		dn->dn_next_bonuslen[txgoff] = 0;
	}

	if (dn->dn_next_bonustype[txgoff] != 0) {
		ASSERT(DMU_OT_IS_VALID(dn->dn_next_bonustype[txgoff]));
		dnp->dn_bonustype = dn->dn_next_bonustype[txgoff];
		dn->dn_next_bonustype[txgoff] = 0;
	}

	boolean_t freeing_dnode = dn->dn_free_txg > 0 &&
	    dn->dn_free_txg <= tx->tx_txg;

	/*
	 * Remove the spill block if we have been explicitly asked to
	 * remove it, or if the object is being removed.
	 */
	if (dn->dn_rm_spillblk[txgoff] || freeing_dnode) {
		if (dnp->dn_flags & DNODE_FLAG_SPILL_BLKPTR)
			kill_spill = B_TRUE;
		dn->dn_rm_spillblk[txgoff] = 0;
	}

	if (dn->dn_next_indblkshift[txgoff] != 0) {
		ASSERT(dnp->dn_nlevels == 1);
		dnp->dn_indblkshift = dn->dn_next_indblkshift[txgoff];
		dn->dn_next_indblkshift[txgoff] = 0;
	}

	/*
	 * Just take the live (open-context) values for checksum and compress.
	 * Strictly speaking it's a future leak, but nothing bad happens if we
	 * start using the new checksum or compress algorithm a little early.
	 */
	dnp->dn_checksum = dn->dn_checksum;
	dnp->dn_compress = dn->dn_compress;

	mutex_exit(&dn->dn_mtx);

	if (kill_spill) {
		free_blocks(dn, &dn->dn_phys->dn_spill, 1, tx);
		mutex_enter(&dn->dn_mtx);
		dnp->dn_flags &= ~DNODE_FLAG_SPILL_BLKPTR;
		mutex_exit(&dn->dn_mtx);
	}

	/* process all the "freed" ranges in the file */
	if (dn->dn_free_ranges[txgoff] != NULL) {
		dnode_sync_free_range_arg_t dsfra;
		dsfra.dsfra_dnode = dn;
		dsfra.dsfra_tx = tx;
		mutex_enter(&dn->dn_mtx);
		range_tree_vacate(dn->dn_free_ranges[txgoff],
		    dnode_sync_free_range, &dsfra);
		range_tree_destroy(dn->dn_free_ranges[txgoff]);
		dn->dn_free_ranges[txgoff] = NULL;
		mutex_exit(&dn->dn_mtx);
	}

	if (freeing_dnode) {
		dnode_sync_free(dn, tx);
		return;
	}

	if (dn->dn_next_nlevels[txgoff]) {
		dnode_increase_indirection(dn, tx);
		dn->dn_next_nlevels[txgoff] = 0;
	}

	if (dn->dn_next_nblkptr[txgoff]) {
		/* this should only happen on a realloc */
		ASSERT(dn->dn_allocated_txg == tx->tx_txg);
		if (dn->dn_next_nblkptr[txgoff] > dnp->dn_nblkptr) {
			/* zero the new blkptrs we are gaining */
			bzero(dnp->dn_blkptr + dnp->dn_nblkptr,
			    sizeof (blkptr_t) *
			    (dn->dn_next_nblkptr[txgoff] - dnp->dn_nblkptr));
#ifdef ZFS_DEBUG
		} else {
			int i;
			ASSERT(dn->dn_next_nblkptr[txgoff] < dnp->dn_nblkptr);
			/* the blkptrs we are losing better be unallocated */
			for (i = dn->dn_next_nblkptr[txgoff];
			    i < dnp->dn_nblkptr; i++)
				ASSERT(BP_IS_HOLE(&dnp->dn_blkptr[i]));
#endif
		}
		mutex_enter(&dn->dn_mtx);
		dnp->dn_nblkptr = dn->dn_next_nblkptr[txgoff];
		dn->dn_next_nblkptr[txgoff] = 0;
		mutex_exit(&dn->dn_mtx);
	}

	dbuf_sync_list(list, tx);

	if (!DMU_OBJECT_IS_SPECIAL(dn->dn_object)) {
		ASSERT3P(list_head(list), ==, NULL);
		dnode_rele(dn, (void *)(uintptr_t)tx->tx_txg);
	}

	/*
	 * Although we have dropped our reference to the dnode, it
	 * can't be evicted until its written, and we haven't yet
	 * initiated the IO for the dnode's dbuf.
	 */
}<|MERGE_RESOLUTION|>--- conflicted
+++ resolved
@@ -22,11 +22,8 @@
 /*
  * Copyright (c) 2005, 2010, Oracle and/or its affiliates. All rights reserved.
  * Copyright (c) 2012, 2014 by Delphix. All rights reserved.
-<<<<<<< HEAD
  * Copyright (c) 2014 Nexenta Systems, Inc. All rights reserved.
-=======
  * Copyright (c) 2014 Spectra Logic Corporation, All rights reserved.
->>>>>>> b0459908
  */
 
 #include <sys/zfs_context.h>
@@ -413,25 +410,13 @@
 		DB_DNODE_EXIT(db);
 #endif	/* DEBUG */
 
-<<<<<<< HEAD
-			mutex_enter(&db->db_mtx);
-			if (level != DBUF_EVICT_ALL && db->db_level != level) {
-				mutex_exit(&db->db_mtx);
-				continue;
-			}	
-			if (db->db_state == DB_EVICTING) {
-				progress = TRUE;
-				evicting = TRUE;
-				mutex_exit(&db->db_mtx);
-			} else if (refcount_is_zero(&db->db_holds)) {
-				progress = TRUE;
-				dbuf_clear(db); /* exits db_mtx for us */
-			} else {
-				mutex_exit(&db->db_mtx);
-			}
-
-=======
 		mutex_enter(&db->db_mtx);
+		if (level != DBUF_EVICT_ALL && db->db_level != level) {
+			mutex_exit(&db->db_mtx);
+			db_next = AVL_NEXT(&dn->dn_dbufs, db);
+			continue;
+		}	
+
 		if (db->db_state != DB_EVICTING &&
 		    refcount_is_zero(&db->db_holds)) {
 			db_marker.db_level = db->db_level;
@@ -447,7 +432,6 @@
 		} else {
 			mutex_exit(&db->db_mtx);
 			db_next = AVL_NEXT(&dn->dn_dbufs, db);
->>>>>>> b0459908
 		}
 	}
 	mutex_exit(&dn->dn_dbufs_mtx);
