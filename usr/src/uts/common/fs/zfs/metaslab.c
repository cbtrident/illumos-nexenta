/*
 * CDDL HEADER START
 *
 * The contents of this file are subject to the terms of the
 * Common Development and Distribution License (the "License").
 * You may not use this file except in compliance with the License.
 *
 * You can obtain a copy of the license at usr/src/OPENSOLARIS.LICENSE
 * or http://www.opensolaris.org/os/licensing.
 * See the License for the specific language governing permissions
 * and limitations under the License.
 *
 * When distributing Covered Code, include this CDDL HEADER in each
 * file and include the License file at usr/src/OPENSOLARIS.LICENSE.
 * If applicable, add the following below this CDDL HEADER, with the
 * fields enclosed by brackets "[]" replaced with your own identifying
 * information: Portions Copyright [yyyy] [name of copyright owner]
 *
 * CDDL HEADER END
 */
/*
 * Copyright (c) 2005, 2010, Oracle and/or its affiliates. All rights reserved.
 * Copyright (c) 2011, 2015 by Delphix. All rights reserved.
 * Copyright (c) 2013 by Saso Kiselkov. All rights reserved.
 * Copyright (c) 2014 Integros [integros.com]
 * Copyright 2016 Nexenta Systems, Inc. All rights reserved.
 */

#include <sys/zfs_context.h>
#include <sys/dmu.h>
#include <sys/dmu_tx.h>
#include <sys/space_map.h>
#include <sys/metaslab_impl.h>
#include <sys/vdev_impl.h>
#include <sys/zio.h>
#include <sys/spa_impl.h>
#include <sys/zfeature.h>
#include <sys/wbc.h>

#define	GANG_ALLOCATION(flags) \
	((flags) & (METASLAB_GANG_CHILD | METASLAB_GANG_HEADER))

uint64_t metaslab_aliquot = 512ULL << 10;
uint64_t metaslab_gang_bang = SPA_MAXBLOCKSIZE + 1;	/* force gang blocks */

/*
 * The in-core space map representation is more compact than its on-disk form.
 * The zfs_condense_pct determines how much more compact the in-core
 * space map representation must be before we compact it on-disk.
 * Values should be greater than or equal to 100.
 */
int zfs_condense_pct = 200;

/*
 * Condensing a metaslab is not guaranteed to actually reduce the amount of
 * space used on disk. In particular, a space map uses data in increments of
 * MAX(1 << ashift, space_map_blksize), so a metaslab might use the
 * same number of blocks after condensing. Since the goal of condensing is to
 * reduce the number of IOPs required to read the space map, we only want to
 * condense when we can be sure we will reduce the number of blocks used by the
 * space map. Unfortunately, we cannot precisely compute whether or not this is
 * the case in metaslab_should_condense since we are holding ms_lock. Instead,
 * we apply the following heuristic: do not condense a spacemap unless the
 * uncondensed size consumes greater than zfs_metaslab_condense_block_threshold
 * blocks.
 */
int zfs_metaslab_condense_block_threshold = 4;

/*
 * The zfs_mg_noalloc_threshold defines which metaslab groups should
 * be eligible for allocation. The value is defined as a percentage of
 * free space. Metaslab groups that have more free space than
 * zfs_mg_noalloc_threshold are always eligible for allocations. Once
 * a metaslab group's free space is less than or equal to the
 * zfs_mg_noalloc_threshold the allocator will avoid allocating to that
 * group unless all groups in the pool have reached zfs_mg_noalloc_threshold.
 * Once all groups in the pool reach zfs_mg_noalloc_threshold then all
 * groups are allowed to accept allocations. Gang blocks are always
 * eligible to allocate on any metaslab group. The default value of 0 means
 * no metaslab group will be excluded based on this criterion.
 */
int zfs_mg_noalloc_threshold = 0;

/*
 * Metaslab groups are considered eligible for allocations if their
 * fragmenation metric (measured as a percentage) is less than or equal to
 * zfs_mg_fragmentation_threshold. If a metaslab group exceeds this threshold
 * then it will be skipped unless all metaslab groups within the metaslab
 * class have also crossed this threshold.
 */
int zfs_mg_fragmentation_threshold = 85;

/*
 * Allow metaslabs to keep their active state as long as their fragmentation
 * percentage is less than or equal to zfs_metaslab_fragmentation_threshold. An
 * active metaslab that exceeds this threshold will no longer keep its active
 * status allowing better metaslabs to be selected.
 */
int zfs_metaslab_fragmentation_threshold = 70;

/*
 * When set will load all metaslabs when pool is first opened.
 */
int metaslab_debug_load = 0;

/*
 * When set will prevent metaslabs from being unloaded.
 */
int metaslab_debug_unload = 0;

/*
 * Minimum size which forces the dynamic allocator to change
 * it's allocation strategy.  Once the space map cannot satisfy
 * an allocation of this size then it switches to using more
 * aggressive strategy (i.e search by size rather than offset).
 */
uint64_t metaslab_df_alloc_threshold = SPA_OLD_MAXBLOCKSIZE;

/*
 * The minimum free space, in percent, which must be available
 * in a space map to continue allocations in a first-fit fashion.
 * Once the space map's free space drops below this level we dynamically
 * switch to using best-fit allocations.
 */
int metaslab_df_free_pct = 4;

/*
 * A metaslab is considered "free" if it contains a contiguous
 * segment which is greater than metaslab_min_alloc_size.
 */
uint64_t metaslab_min_alloc_size = DMU_MAX_ACCESS;

/*
 * Percentage of all cpus that can be used by the metaslab taskq.
 */
int metaslab_load_pct = 50;

/*
 * Determines how many txgs a metaslab may remain loaded without having any
 * allocations from it. As long as a metaslab continues to be used we will
 * keep it loaded.
 */
int metaslab_unload_delay = TXG_SIZE * 2;

/*
 * Max number of metaslabs per group to preload.
 */
int metaslab_preload_limit = SPA_DVAS_PER_BP;

/*
 * Enable/disable preloading of metaslab.
 */
boolean_t metaslab_preload_enabled = B_TRUE;

/*
 * Enable/disable fragmentation weighting on metaslabs.
 */
boolean_t metaslab_fragmentation_factor_enabled = B_TRUE;

/*
 * Enable/disable lba weighting (i.e. outer tracks are given preference).
 */
boolean_t metaslab_lba_weighting_enabled = B_TRUE;

/*
 * Enable/disable metaslab group biasing.
 */
boolean_t metaslab_bias_enabled = B_TRUE;

/*
 * Enable/disable segment-based metaslab selection.
 */
boolean_t zfs_metaslab_segment_weight_enabled = B_TRUE;

/*
 * When using segment-based metaslab selection, we will continue
 * allocating from the active metaslab until we have exhausted
 * zfs_metaslab_switch_threshold of its buckets.
 */
int zfs_metaslab_switch_threshold = 2;

/*
 * Internal switch to enable/disable the metaslab allocation tracing
 * facility.
 */
boolean_t metaslab_trace_enabled = B_TRUE;

/*
 * Maximum entries that the metaslab allocation tracing facility will keep
 * in a given list when running in non-debug mode. We limit the number
 * of entries in non-debug mode to prevent us from using up too much memory.
 * The limit should be sufficiently large that we don't expect any allocation
 * to every exceed this value. In debug mode, the system will panic if this
 * limit is ever reached allowing for further investigation.
 */
uint64_t metaslab_trace_max_entries = 5000;

static uint64_t metaslab_weight(metaslab_t *);
static void metaslab_set_fragmentation(metaslab_t *);

kmem_cache_t *metaslab_alloc_trace_cache;

/*
 * Toggle between space-based DVA allocator 0, latency-based 1 or hybrid 2.
 * A value other than 0, 1 or 2 will be considered 0 (default).
 */
int metaslab_alloc_dva_algorithm = 0;

/*
 * How many TXG's worth of updates should be aggregated per TRIM/UNMAP
 * issued to the underlying vdev. We keep two range trees of extents
 * (called "trim sets") to be trimmed per metaslab, the `current' and
 * the `previous' TS. New free's are added to the current TS. Then,
 * once `zfs_txgs_per_trim' transactions have elapsed, the `current'
 * TS becomes the `previous' TS and a new, blank TS is created to be
 * the new `current', which will then start accumulating any new frees.
 * Once another zfs_txgs_per_trim TXGs have passed, the previous TS's
 * extents are trimmed, the TS is destroyed and the current TS again
 * becomes the previous TS.
 * This serves to fulfill two functions: aggregate many small frees
 * into fewer larger trim operations (which should help with devices
 * which do not take so kindly to them) and to allow for disaster
 * recovery (extents won't get trimmed immediately, but instead only
 * after passing this rather long timeout, thus not preserving
 * 'zfs import -F' functionality).
 */
unsigned int zfs_txgs_per_trim = 32;

static void metaslab_trim_remove(void *arg, uint64_t offset, uint64_t size);
static void metaslab_trim_add(void *arg, uint64_t offset, uint64_t size);

static zio_t *metaslab_exec_trim(metaslab_t *msp);

static metaslab_trimset_t *metaslab_new_trimset(uint64_t txg, kmutex_t *lock);
static void metaslab_free_trimset(metaslab_trimset_t *ts);
static boolean_t metaslab_check_trim_conflict(metaslab_t *msp,
    uint64_t *offset, uint64_t size, uint64_t align, uint64_t limit);

/*
 * ==========================================================================
 * Metaslab classes
 * ==========================================================================
 */
metaslab_class_t *
metaslab_class_create(spa_t *spa, metaslab_ops_t *ops)
{
	metaslab_class_t *mc;

	mc = kmem_zalloc(sizeof (metaslab_class_t), KM_SLEEP);

	mc->mc_spa = spa;
	mc->mc_rotor = NULL;
	mc->mc_ops = ops;
	mutex_init(&mc->mc_lock, NULL, MUTEX_DEFAULT, NULL);
	refcount_create_tracked(&mc->mc_alloc_slots);

	return (mc);
}

void
metaslab_class_destroy(metaslab_class_t *mc)
{
	ASSERT(mc->mc_rotor == NULL);
	ASSERT(mc->mc_alloc == 0);
	ASSERT(mc->mc_deferred == 0);
	ASSERT(mc->mc_space == 0);
	ASSERT(mc->mc_dspace == 0);

	refcount_destroy(&mc->mc_alloc_slots);
	mutex_destroy(&mc->mc_lock);
	kmem_free(mc, sizeof (metaslab_class_t));
}

int
metaslab_class_validate(metaslab_class_t *mc)
{
	metaslab_group_t *mg;
	vdev_t *vd;

	/*
	 * Must hold one of the spa_config locks.
	 */
	ASSERT(spa_config_held(mc->mc_spa, SCL_ALL, RW_READER) ||
	    spa_config_held(mc->mc_spa, SCL_ALL, RW_WRITER));

	if ((mg = mc->mc_rotor) == NULL)
		return (0);

	do {
		vd = mg->mg_vd;
		ASSERT(vd->vdev_mg != NULL);
		ASSERT3P(vd->vdev_top, ==, vd);
		ASSERT3P(mg->mg_class, ==, mc);
		ASSERT3P(vd->vdev_ops, !=, &vdev_hole_ops);
	} while ((mg = mg->mg_next) != mc->mc_rotor);

	return (0);
}

void
metaslab_class_space_update(metaslab_class_t *mc, int64_t alloc_delta,
    int64_t defer_delta, int64_t space_delta, int64_t dspace_delta)
{
	atomic_add_64(&mc->mc_alloc, alloc_delta);
	atomic_add_64(&mc->mc_deferred, defer_delta);
	atomic_add_64(&mc->mc_space, space_delta);
	atomic_add_64(&mc->mc_dspace, dspace_delta);
}

uint64_t
metaslab_class_get_alloc(metaslab_class_t *mc)
{
	return (mc->mc_alloc);
}

uint64_t
metaslab_class_get_deferred(metaslab_class_t *mc)
{
	return (mc->mc_deferred);
}

uint64_t
metaslab_class_get_space(metaslab_class_t *mc)
{
	return (mc->mc_space);
}

uint64_t
metaslab_class_get_dspace(metaslab_class_t *mc)
{
	return (spa_deflate(mc->mc_spa) ? mc->mc_dspace : mc->mc_space);
}

void
metaslab_class_histogram_verify(metaslab_class_t *mc)
{
	vdev_t *rvd = mc->mc_spa->spa_root_vdev;
	uint64_t *mc_hist;
	int i;

	if ((zfs_flags & ZFS_DEBUG_HISTOGRAM_VERIFY) == 0)
		return;

	mc_hist = kmem_zalloc(sizeof (uint64_t) * RANGE_TREE_HISTOGRAM_SIZE,
	    KM_SLEEP);

	for (int c = 0; c < rvd->vdev_children; c++) {
		vdev_t *tvd = rvd->vdev_child[c];
		metaslab_group_t *mg = tvd->vdev_mg;

		/*
		 * Skip any holes, uninitialized top-levels, or
		 * vdevs that are not in this metalab class.
		 */
		if (tvd->vdev_ishole || tvd->vdev_ms_shift == 0 ||
		    mg->mg_class != mc) {
			continue;
		}

		for (i = 0; i < RANGE_TREE_HISTOGRAM_SIZE; i++)
			mc_hist[i] += mg->mg_histogram[i];
	}

	for (i = 0; i < RANGE_TREE_HISTOGRAM_SIZE; i++)
		VERIFY3U(mc_hist[i], ==, mc->mc_histogram[i]);

	kmem_free(mc_hist, sizeof (uint64_t) * RANGE_TREE_HISTOGRAM_SIZE);
}

/*
 * Calculate the metaslab class's fragmentation metric. The metric
 * is weighted based on the space contribution of each metaslab group.
 * The return value will be a number between 0 and 100 (inclusive), or
 * ZFS_FRAG_INVALID if the metric has not been set. See comment above the
 * zfs_frag_table for more information about the metric.
 */
uint64_t
metaslab_class_fragmentation(metaslab_class_t *mc)
{
	vdev_t *rvd = mc->mc_spa->spa_root_vdev;
	uint64_t fragmentation = 0;

	spa_config_enter(mc->mc_spa, SCL_VDEV, FTAG, RW_READER);

	for (int c = 0; c < rvd->vdev_children; c++) {
		vdev_t *tvd = rvd->vdev_child[c];
		metaslab_group_t *mg = tvd->vdev_mg;

		/*
		 * Skip any holes, uninitialized top-levels, or
		 * vdevs that are not in this metalab class.
		 */
		if (tvd->vdev_ishole || tvd->vdev_ms_shift == 0 ||
		    mg->mg_class != mc) {
			continue;
		}

		/*
		 * If a metaslab group does not contain a fragmentation
		 * metric then just bail out.
		 */
		if (mg->mg_fragmentation == ZFS_FRAG_INVALID) {
			spa_config_exit(mc->mc_spa, SCL_VDEV, FTAG);
			return (ZFS_FRAG_INVALID);
		}

		/*
		 * Determine how much this metaslab_group is contributing
		 * to the overall pool fragmentation metric.
		 */
		fragmentation += mg->mg_fragmentation *
		    metaslab_group_get_space(mg);
	}
	fragmentation /= metaslab_class_get_space(mc);

	ASSERT3U(fragmentation, <=, 100);
	spa_config_exit(mc->mc_spa, SCL_VDEV, FTAG);
	return (fragmentation);
}

/*
 * Calculate the amount of expandable space that is available in
 * this metaslab class. If a device is expanded then its expandable
 * space will be the amount of allocatable space that is currently not
 * part of this metaslab class.
 */
uint64_t
metaslab_class_expandable_space(metaslab_class_t *mc)
{
	vdev_t *rvd = mc->mc_spa->spa_root_vdev;
	uint64_t space = 0;

	spa_config_enter(mc->mc_spa, SCL_VDEV, FTAG, RW_READER);
	for (int c = 0; c < rvd->vdev_children; c++) {
		vdev_t *tvd = rvd->vdev_child[c];
		metaslab_group_t *mg = tvd->vdev_mg;

		if (tvd->vdev_ishole || tvd->vdev_ms_shift == 0 ||
		    mg->mg_class != mc) {
			continue;
		}

		/*
		 * Calculate if we have enough space to add additional
		 * metaslabs. We report the expandable space in terms
		 * of the metaslab size since that's the unit of expansion.
		 */
		space += P2ALIGN(tvd->vdev_max_asize - tvd->vdev_asize,
		    1ULL << tvd->vdev_ms_shift);
	}
	spa_config_exit(mc->mc_spa, SCL_VDEV, FTAG);
	return (space);
}

static int
metaslab_compare(const void *x1, const void *x2)
{
	const metaslab_t *m1 = x1;
	const metaslab_t *m2 = x2;

	if (m1->ms_weight < m2->ms_weight)
		return (1);
	if (m1->ms_weight > m2->ms_weight)
		return (-1);

	/*
	 * If the weights are identical, use the offset to force uniqueness.
	 */
	if (m1->ms_start < m2->ms_start)
		return (-1);
	if (m1->ms_start > m2->ms_start)
		return (1);

	ASSERT3P(m1, ==, m2);

	return (0);
}

/*
 * Verify that the space accounting on disk matches the in-core range_trees.
 */
void
metaslab_verify_space(metaslab_t *msp, uint64_t txg)
{
	spa_t *spa = msp->ms_group->mg_vd->vdev_spa;
	uint64_t allocated = 0;
	uint64_t sm_free_space, msp_free_space;

	ASSERT(MUTEX_HELD(&msp->ms_lock));

	if ((zfs_flags & ZFS_DEBUG_METASLAB_VERIFY) == 0)
		return;

	/*
	 * We can only verify the metaslab space when we're called
	 * from syncing context with a loaded metaslab that has an allocated
	 * space map. Calling this in non-syncing context does not
	 * provide a consistent view of the metaslab since we're performing
	 * allocations in the future.
	 */
	if (txg != spa_syncing_txg(spa) || msp->ms_sm == NULL ||
	    !msp->ms_loaded)
		return;

	sm_free_space = msp->ms_size - space_map_allocated(msp->ms_sm) -
	    space_map_alloc_delta(msp->ms_sm);

	/*
	 * Account for future allocations since we would have already
	 * deducted that space from the ms_freetree.
	 */
	for (int t = 0; t < TXG_CONCURRENT_STATES; t++) {
		allocated +=
		    range_tree_space(msp->ms_alloctree[(txg + t) & TXG_MASK]);
	}

	msp_free_space = range_tree_space(msp->ms_tree) + allocated +
	    msp->ms_deferspace + range_tree_space(msp->ms_freedtree);

	VERIFY3U(sm_free_space, ==, msp_free_space);
}

/*
 * ==========================================================================
 * Metaslab groups
 * ==========================================================================
 */
/*
 * Update the allocatable flag and the metaslab group's capacity.
 * The allocatable flag is set to true if the capacity is below
 * the zfs_mg_noalloc_threshold or has a fragmentation value that is
 * greater than zfs_mg_fragmentation_threshold. If a metaslab group
 * transitions from allocatable to non-allocatable or vice versa then the
 * metaslab group's class is updated to reflect the transition.
 */
static void
metaslab_group_alloc_update(metaslab_group_t *mg)
{
	vdev_t *vd = mg->mg_vd;
	metaslab_class_t *mc = mg->mg_class;
	vdev_stat_t *vs = &vd->vdev_stat;
	boolean_t was_allocatable;
	boolean_t was_initialized;

	ASSERT(vd == vd->vdev_top);

	mutex_enter(&mg->mg_lock);
	was_allocatable = mg->mg_allocatable;
	was_initialized = mg->mg_initialized;

	mg->mg_free_capacity = ((vs->vs_space - vs->vs_alloc) * 100) /
	    (vs->vs_space + 1);

	mutex_enter(&mc->mc_lock);

	/*
	 * If the metaslab group was just added then it won't
	 * have any space until we finish syncing out this txg.
	 * At that point we will consider it initialized and available
	 * for allocations.  We also don't consider non-activated
	 * metaslab groups (e.g. vdevs that are in the middle of being removed)
	 * to be initialized, because they can't be used for allocation.
	 */
	mg->mg_initialized = metaslab_group_initialized(mg);
	if (!was_initialized && mg->mg_initialized) {
		mc->mc_groups++;
	} else if (was_initialized && !mg->mg_initialized) {
		ASSERT3U(mc->mc_groups, >, 0);
		mc->mc_groups--;
	}
	if (mg->mg_initialized)
		mg->mg_no_free_space = B_FALSE;

	/*
	 * A metaslab group is considered allocatable if it has plenty
	 * of free space or is not heavily fragmented. We only take
	 * fragmentation into account if the metaslab group has a valid
	 * fragmentation metric (i.e. a value between 0 and 100).
	 */
	mg->mg_allocatable = (mg->mg_activation_count > 0 &&
	    mg->mg_free_capacity > zfs_mg_noalloc_threshold &&
	    (mg->mg_fragmentation == ZFS_FRAG_INVALID ||
	    mg->mg_fragmentation <= zfs_mg_fragmentation_threshold));

	/*
	 * The mc_alloc_groups maintains a count of the number of
	 * groups in this metaslab class that are still above the
	 * zfs_mg_noalloc_threshold. This is used by the allocating
	 * threads to determine if they should avoid allocations to
	 * a given group. The allocator will avoid allocations to a group
	 * if that group has reached or is below the zfs_mg_noalloc_threshold
	 * and there are still other groups that are above the threshold.
	 * When a group transitions from allocatable to non-allocatable or
	 * vice versa we update the metaslab class to reflect that change.
	 * When the mc_alloc_groups value drops to 0 that means that all
	 * groups have reached the zfs_mg_noalloc_threshold making all groups
	 * eligible for allocations. This effectively means that all devices
	 * are balanced again.
	 */
	if (was_allocatable && !mg->mg_allocatable)
		mc->mc_alloc_groups--;
	else if (!was_allocatable && mg->mg_allocatable)
		mc->mc_alloc_groups++;
	mutex_exit(&mc->mc_lock);

	mutex_exit(&mg->mg_lock);
}

metaslab_group_t *
metaslab_group_create(metaslab_class_t *mc, vdev_t *vd)
{
	metaslab_group_t *mg;

	mg = kmem_zalloc(sizeof (metaslab_group_t), KM_SLEEP);
	mutex_init(&mg->mg_lock, NULL, MUTEX_DEFAULT, NULL);
	avl_create(&mg->mg_metaslab_tree, metaslab_compare,
	    sizeof (metaslab_t), offsetof(struct metaslab, ms_group_node));
	mg->mg_vd = vd;
	mg->mg_class = mc;
	mg->mg_activation_count = 0;
	mg->mg_initialized = B_FALSE;
	mg->mg_no_free_space = B_TRUE;
	refcount_create_tracked(&mg->mg_alloc_queue_depth);

	mg->mg_taskq = taskq_create("metaslab_group_taskq", metaslab_load_pct,
	    minclsyspri, 10, INT_MAX, TASKQ_THREADS_CPU_PCT);

	return (mg);
}

void
metaslab_group_destroy(metaslab_group_t *mg)
{
	ASSERT(mg->mg_prev == NULL);
	ASSERT(mg->mg_next == NULL);
	/*
	 * We may have gone below zero with the activation count
	 * either because we never activated in the first place or
	 * because we're done, and possibly removing the vdev.
	 */
	ASSERT(mg->mg_activation_count <= 0);

	if (mg->mg_taskq)
		taskq_destroy(mg->mg_taskq);
	avl_destroy(&mg->mg_metaslab_tree);
	mutex_destroy(&mg->mg_lock);
	refcount_destroy(&mg->mg_alloc_queue_depth);
	kmem_free(mg, sizeof (metaslab_group_t));
}

void
metaslab_group_activate(metaslab_group_t *mg)
{
	metaslab_class_t *mc = mg->mg_class;
	metaslab_group_t *mgprev, *mgnext;

	ASSERT(spa_config_held(mc->mc_spa, SCL_ALLOC, RW_WRITER));

	ASSERT(mc->mc_rotor != mg);
	ASSERT(mg->mg_prev == NULL);
	ASSERT(mg->mg_next == NULL);
	ASSERT(mg->mg_activation_count <= 0);

	if (++mg->mg_activation_count <= 0)
		return;

	mg->mg_aliquot = metaslab_aliquot * MAX(1, mg->mg_vd->vdev_children);
	metaslab_group_alloc_update(mg);

	if ((mgprev = mc->mc_rotor) == NULL) {
		mg->mg_prev = mg;
		mg->mg_next = mg;
	} else {
		mgnext = mgprev->mg_next;
		mg->mg_prev = mgprev;
		mg->mg_next = mgnext;
		mgprev->mg_next = mg;
		mgnext->mg_prev = mg;
	}
	mc->mc_rotor = mg;
}

void
metaslab_group_passivate(metaslab_group_t *mg)
{
	metaslab_class_t *mc = mg->mg_class;
	metaslab_group_t *mgprev, *mgnext;

	ASSERT(spa_config_held(mc->mc_spa, SCL_ALLOC, RW_WRITER));

	if (--mg->mg_activation_count != 0) {
		ASSERT(mc->mc_rotor != mg);
		ASSERT(mg->mg_prev == NULL);
		ASSERT(mg->mg_next == NULL);
		ASSERT(mg->mg_activation_count < 0);
		return;
	}

	taskq_wait(mg->mg_taskq);
	metaslab_group_alloc_update(mg);

	mgprev = mg->mg_prev;
	mgnext = mg->mg_next;

	if (mg == mgnext) {
		mc->mc_rotor = NULL;
	} else {
		mc->mc_rotor = mgnext;
		mgprev->mg_next = mgnext;
		mgnext->mg_prev = mgprev;
	}

	mg->mg_prev = NULL;
	mg->mg_next = NULL;
}

boolean_t
metaslab_group_initialized(metaslab_group_t *mg)
{
	vdev_t *vd = mg->mg_vd;
	vdev_stat_t *vs = &vd->vdev_stat;

	return (vs->vs_space != 0 && mg->mg_activation_count > 0);
}

uint64_t
metaslab_group_get_space(metaslab_group_t *mg)
{
	return ((1ULL << mg->mg_vd->vdev_ms_shift) * mg->mg_vd->vdev_ms_count);
}

void
metaslab_group_histogram_verify(metaslab_group_t *mg)
{
	uint64_t *mg_hist;
	vdev_t *vd = mg->mg_vd;
	uint64_t ashift = vd->vdev_ashift;
	int i;

	if ((zfs_flags & ZFS_DEBUG_HISTOGRAM_VERIFY) == 0)
		return;

	mg_hist = kmem_zalloc(sizeof (uint64_t) * RANGE_TREE_HISTOGRAM_SIZE,
	    KM_SLEEP);

	ASSERT3U(RANGE_TREE_HISTOGRAM_SIZE, >=,
	    SPACE_MAP_HISTOGRAM_SIZE + ashift);

	for (int m = 0; m < vd->vdev_ms_count; m++) {
		metaslab_t *msp = vd->vdev_ms[m];

		if (msp->ms_sm == NULL)
			continue;

		for (i = 0; i < SPACE_MAP_HISTOGRAM_SIZE; i++)
			mg_hist[i + ashift] +=
			    msp->ms_sm->sm_phys->smp_histogram[i];
	}

	for (i = 0; i < RANGE_TREE_HISTOGRAM_SIZE; i ++)
		VERIFY3U(mg_hist[i], ==, mg->mg_histogram[i]);

	kmem_free(mg_hist, sizeof (uint64_t) * RANGE_TREE_HISTOGRAM_SIZE);
}

static void
metaslab_group_histogram_add(metaslab_group_t *mg, metaslab_t *msp)
{
	metaslab_class_t *mc = mg->mg_class;
	uint64_t ashift = mg->mg_vd->vdev_ashift;

	ASSERT(MUTEX_HELD(&msp->ms_lock));
	if (msp->ms_sm == NULL)
		return;

	mutex_enter(&mg->mg_lock);
	for (int i = 0; i < SPACE_MAP_HISTOGRAM_SIZE; i++) {
		mg->mg_histogram[i + ashift] +=
		    msp->ms_sm->sm_phys->smp_histogram[i];
		mc->mc_histogram[i + ashift] +=
		    msp->ms_sm->sm_phys->smp_histogram[i];
	}
	mutex_exit(&mg->mg_lock);
}

void
metaslab_group_histogram_remove(metaslab_group_t *mg, metaslab_t *msp)
{
	metaslab_class_t *mc = mg->mg_class;
	uint64_t ashift = mg->mg_vd->vdev_ashift;

	ASSERT(MUTEX_HELD(&msp->ms_lock));
	if (msp->ms_sm == NULL)
		return;

	mutex_enter(&mg->mg_lock);
	for (int i = 0; i < SPACE_MAP_HISTOGRAM_SIZE; i++) {
		ASSERT3U(mg->mg_histogram[i + ashift], >=,
		    msp->ms_sm->sm_phys->smp_histogram[i]);
		ASSERT3U(mc->mc_histogram[i + ashift], >=,
		    msp->ms_sm->sm_phys->smp_histogram[i]);

		mg->mg_histogram[i + ashift] -=
		    msp->ms_sm->sm_phys->smp_histogram[i];
		mc->mc_histogram[i + ashift] -=
		    msp->ms_sm->sm_phys->smp_histogram[i];
	}
	mutex_exit(&mg->mg_lock);
}

static void
metaslab_group_add(metaslab_group_t *mg, metaslab_t *msp)
{
	ASSERT(msp->ms_group == NULL);
	mutex_enter(&mg->mg_lock);
	msp->ms_group = mg;
	msp->ms_weight = 0;
	avl_add(&mg->mg_metaslab_tree, msp);
	mutex_exit(&mg->mg_lock);

	mutex_enter(&msp->ms_lock);
	metaslab_group_histogram_add(mg, msp);
	mutex_exit(&msp->ms_lock);
}

static void
metaslab_group_remove(metaslab_group_t *mg, metaslab_t *msp)
{
	mutex_enter(&msp->ms_lock);
	metaslab_group_histogram_remove(mg, msp);
	mutex_exit(&msp->ms_lock);

	mutex_enter(&mg->mg_lock);
	ASSERT(msp->ms_group == mg);
	avl_remove(&mg->mg_metaslab_tree, msp);
	msp->ms_group = NULL;
	mutex_exit(&mg->mg_lock);
}

static void
metaslab_group_sort(metaslab_group_t *mg, metaslab_t *msp, uint64_t weight)
{
	/*
	 * Although in principle the weight can be any value, in
	 * practice we do not use values in the range [1, 511].
	 */
	ASSERT(weight >= SPA_MINBLOCKSIZE || weight == 0);
	ASSERT(MUTEX_HELD(&msp->ms_lock));

	mutex_enter(&mg->mg_lock);
	ASSERT(msp->ms_group == mg);
	avl_remove(&mg->mg_metaslab_tree, msp);
	msp->ms_weight = weight;
	avl_add(&mg->mg_metaslab_tree, msp);
	mutex_exit(&mg->mg_lock);
}

/*
 * Calculate the fragmentation for a given metaslab group. We can use
 * a simple average here since all metaslabs within the group must have
 * the same size. The return value will be a value between 0 and 100
 * (inclusive), or ZFS_FRAG_INVALID if less than half of the metaslab in this
 * group have a fragmentation metric.
 */
uint64_t
metaslab_group_fragmentation(metaslab_group_t *mg)
{
	vdev_t *vd = mg->mg_vd;
	uint64_t fragmentation = 0;
	uint64_t valid_ms = 0;

	for (int m = 0; m < vd->vdev_ms_count; m++) {
		metaslab_t *msp = vd->vdev_ms[m];

		if (msp->ms_fragmentation == ZFS_FRAG_INVALID)
			continue;

		valid_ms++;
		fragmentation += msp->ms_fragmentation;
	}

	if (valid_ms <= vd->vdev_ms_count / 2)
		return (ZFS_FRAG_INVALID);

	fragmentation /= valid_ms;
	ASSERT3U(fragmentation, <=, 100);
	return (fragmentation);
}

/*
 * Determine if a given metaslab group should skip allocations. A metaslab
 * group should avoid allocations if its free capacity is less than the
 * zfs_mg_noalloc_threshold or its fragmentation metric is greater than
 * zfs_mg_fragmentation_threshold and there is at least one metaslab group
 * that can still handle allocations. If the allocation throttle is enabled
 * then we skip allocations to devices that have reached their maximum
 * allocation queue depth unless the selected metaslab group is the only
 * eligible group remaining.
 */
static boolean_t
metaslab_group_allocatable(metaslab_group_t *mg, metaslab_group_t *rotor,
    uint64_t psize)
{
	spa_t *spa = mg->mg_vd->vdev_spa;
	metaslab_class_t *mc = mg->mg_class;

	/*
	 * We can only consider skipping this metaslab group if it's
	 * in the normal metaslab class and there are other metaslab
	 * groups to select from. Otherwise, we always consider it eligible
	 * for allocations.
	 */
	if (mc != spa_normal_class(spa) || mc->mc_groups <= 1)
		return (B_TRUE);

	/*
	 * If the metaslab group's mg_allocatable flag is set (see comments
	 * in metaslab_group_alloc_update() for more information) and
	 * the allocation throttle is disabled then allow allocations to this
	 * device. However, if the allocation throttle is enabled then
	 * check if we have reached our allocation limit (mg_alloc_queue_depth)
	 * to determine if we should allow allocations to this metaslab group.
	 * If all metaslab groups are no longer considered allocatable
	 * (mc_alloc_groups == 0) or we're trying to allocate the smallest
	 * gang block size then we allow allocations on this metaslab group
	 * regardless of the mg_allocatable or throttle settings.
	 */
	if (mg->mg_allocatable) {
		metaslab_group_t *mgp;
		int64_t qdepth;
		uint64_t qmax = mg->mg_max_alloc_queue_depth;

		if (!mc->mc_alloc_throttle_enabled)
			return (B_TRUE);

		/*
		 * If this metaslab group does not have any free space, then
		 * there is no point in looking further.
		 */
		if (mg->mg_no_free_space)
			return (B_FALSE);

		qdepth = refcount_count(&mg->mg_alloc_queue_depth);

		/*
		 * If this metaslab group is below its qmax or it's
		 * the only allocatable metasable group, then attempt
		 * to allocate from it.
		 */
		if (qdepth < qmax || mc->mc_alloc_groups == 1)
			return (B_TRUE);
		ASSERT3U(mc->mc_alloc_groups, >, 1);

		/*
		 * Since this metaslab group is at or over its qmax, we
		 * need to determine if there are metaslab groups after this
		 * one that might be able to handle this allocation. This is
		 * racy since we can't hold the locks for all metaslab
		 * groups at the same time when we make this check.
		 */
		for (mgp = mg->mg_next; mgp != rotor; mgp = mgp->mg_next) {
			qmax = mgp->mg_max_alloc_queue_depth;

			qdepth = refcount_count(&mgp->mg_alloc_queue_depth);

			/*
			 * If there is another metaslab group that
			 * might be able to handle the allocation, then
			 * we return false so that we skip this group.
			 */
			if (qdepth < qmax && !mgp->mg_no_free_space)
				return (B_FALSE);
		}

		/*
		 * We didn't find another group to handle the allocation
		 * so we can't skip this metaslab group even though
		 * we are at or over our qmax.
		 */
		return (B_TRUE);

	} else if (mc->mc_alloc_groups == 0 || psize == SPA_MINBLOCKSIZE) {
		return (B_TRUE);
	}
	return (B_FALSE);
}

/*
 * ==========================================================================
 * Range tree callbacks
 * ==========================================================================
 */

/*
 * Comparison function for the private size-ordered tree. Tree is sorted
 * by size, larger sizes at the end of the tree.
 */
static int
metaslab_rangesize_compare(const void *x1, const void *x2)
{
	const range_seg_t *r1 = x1;
	const range_seg_t *r2 = x2;
	uint64_t rs_size1 = r1->rs_end - r1->rs_start;
	uint64_t rs_size2 = r2->rs_end - r2->rs_start;

	if (rs_size1 < rs_size2)
		return (-1);
	if (rs_size1 > rs_size2)
		return (1);

	if (r1->rs_start < r2->rs_start)
		return (-1);

	if (r1->rs_start > r2->rs_start)
		return (1);

	return (0);
}

/*
 * Create any block allocator specific components. The current allocators
 * rely on using both a size-ordered range_tree_t and an array of uint64_t's.
 */
static void
metaslab_rt_create(range_tree_t *rt, void *arg)
{
	metaslab_t *msp = arg;

	ASSERT3P(rt->rt_arg, ==, msp);
	ASSERT(msp->ms_tree == NULL);

	avl_create(&msp->ms_size_tree, metaslab_rangesize_compare,
	    sizeof (range_seg_t), offsetof(range_seg_t, rs_pp_node));
}

/*
 * Destroy the block allocator specific components.
 */
static void
metaslab_rt_destroy(range_tree_t *rt, void *arg)
{
	metaslab_t *msp = arg;

	ASSERT3P(rt->rt_arg, ==, msp);
	ASSERT3P(msp->ms_tree, ==, rt);
	ASSERT0(avl_numnodes(&msp->ms_size_tree));

	avl_destroy(&msp->ms_size_tree);
}

static void
metaslab_rt_add(range_tree_t *rt, range_seg_t *rs, void *arg)
{
	metaslab_t *msp = arg;

	ASSERT3P(rt->rt_arg, ==, msp);
	ASSERT3P(msp->ms_tree, ==, rt);
	VERIFY(!msp->ms_condensing);
	avl_add(&msp->ms_size_tree, rs);
}

static void
metaslab_rt_remove(range_tree_t *rt, range_seg_t *rs, void *arg)
{
	metaslab_t *msp = arg;

	ASSERT3P(rt->rt_arg, ==, msp);
	ASSERT3P(msp->ms_tree, ==, rt);
	VERIFY(!msp->ms_condensing);
	avl_remove(&msp->ms_size_tree, rs);
}

static void
metaslab_rt_vacate(range_tree_t *rt, void *arg)
{
	metaslab_t *msp = arg;

	ASSERT3P(rt->rt_arg, ==, msp);
	ASSERT3P(msp->ms_tree, ==, rt);

	/*
	 * Normally one would walk the tree freeing nodes along the way.
	 * Since the nodes are shared with the range trees we can avoid
	 * walking all nodes and just reinitialize the avl tree. The nodes
	 * will be freed by the range tree, so we don't want to free them here.
	 */
	avl_create(&msp->ms_size_tree, metaslab_rangesize_compare,
	    sizeof (range_seg_t), offsetof(range_seg_t, rs_pp_node));
}

static range_tree_ops_t metaslab_rt_ops = {
	metaslab_rt_create,
	metaslab_rt_destroy,
	metaslab_rt_add,
	metaslab_rt_remove,
	metaslab_rt_vacate
};

/*
 * ==========================================================================
 * Common allocator routines
 * ==========================================================================
 */

/*
 * Return the maximum contiguous segment within the metaslab.
 */
uint64_t
metaslab_block_maxsize(metaslab_t *msp)
{
	avl_tree_t *t = &msp->ms_size_tree;
	range_seg_t *rs;

	if (t == NULL || (rs = avl_last(t)) == NULL)
		return (0ULL);

	return (rs->rs_end - rs->rs_start);
}

static range_seg_t *
metaslab_block_find(avl_tree_t *t, uint64_t start, uint64_t size)
{
	range_seg_t *rs, rsearch;
	avl_index_t where;

	rsearch.rs_start = start;
	rsearch.rs_end = start + size;

<<<<<<< HEAD
		VERIFY0(P2PHASE(start, 1ULL << vd->vdev_ashift));
		VERIFY0(P2PHASE(size, 1ULL << vd->vdev_ashift));
		VERIFY3U(range_tree_space(rt) - size, <=, msp->ms_size);
		range_tree_remove(rt, start, size);
		metaslab_trim_remove(msp, start, size);
=======
	rs = avl_find(t, &rsearch, &where);
	if (rs == NULL) {
		rs = avl_nearest(t, where, AVL_AFTER);
>>>>>>> 993e3faf
	}

	return (rs);
}

/*
 * This is a helper function that can be used by the allocator to find
 * a suitable block to allocate. This will search the specified AVL
 * tree looking for a block that matches the specified criteria.
 */
static uint64_t
metaslab_block_picker(metaslab_t *msp, avl_tree_t *t, uint64_t *cursor,
    uint64_t size, uint64_t align)
{
	range_seg_t *rs = metaslab_block_find(t, *cursor, size);

	for (; rs != NULL; rs = AVL_NEXT(t, rs)) {
		uint64_t offset = P2ROUNDUP(rs->rs_start, align);

		if (offset + size <= rs->rs_end &&
		    !metaslab_check_trim_conflict(msp, &offset, size, align,
		    rs->rs_end)) {
			*cursor = offset + size;
			return (offset);
		}
	}

	/*
	 * If we know we've searched the whole map (*cursor == 0), give up.
	 * Otherwise, reset the cursor to the beginning and try again.
	 */
	if (*cursor == 0)
		return (-1ULL);

	*cursor = 0;
	return (metaslab_block_picker(msp, t, cursor, size, align));
}

/*
 * ==========================================================================
 * The first-fit block allocator
 * ==========================================================================
 */
static uint64_t
metaslab_ff_alloc(metaslab_t *msp, uint64_t size)
{
	/*
	 * Find the largest power of 2 block size that evenly divides the
	 * requested size. This is used to try to allocate blocks with similar
	 * alignment from the same area of the metaslab (i.e. same cursor
	 * bucket) but it does not guarantee that other allocations sizes
	 * may exist in the same region.
	 */
	uint64_t align = size & -size;
	uint64_t *cursor = &msp->ms_lbas[highbit64(align) - 1];
	avl_tree_t *t = &msp->ms_tree->rt_root;

	return (metaslab_block_picker(msp, t, cursor, size, align));
}

static metaslab_ops_t metaslab_ff_ops = {
	metaslab_ff_alloc
};

/*
 * ==========================================================================
 * Dynamic block allocator -
 * Uses the first fit allocation scheme until space get low and then
 * adjusts to a best fit allocation method. Uses metaslab_df_alloc_threshold
 * and metaslab_df_free_pct to determine when to switch the allocation scheme.
 * ==========================================================================
 */
static uint64_t
metaslab_df_alloc(metaslab_t *msp, uint64_t size)
{
	/*
	 * Find the largest power of 2 block size that evenly divides the
	 * requested size. This is used to try to allocate blocks with similar
	 * alignment from the same area of the metaslab (i.e. same cursor
	 * bucket) but it does not guarantee that other allocations sizes
	 * may exist in the same region.
	 */
	uint64_t align = size & -size;
	uint64_t *cursor = &msp->ms_lbas[highbit64(align) - 1];
	range_tree_t *rt = msp->ms_tree;
	avl_tree_t *t = &rt->rt_root;
	uint64_t max_size = metaslab_block_maxsize(msp);
	int free_pct = range_tree_space(rt) * 100 / msp->ms_size;

	ASSERT(MUTEX_HELD(&msp->ms_lock));
	ASSERT3U(avl_numnodes(t), ==, avl_numnodes(&msp->ms_size_tree));

	if (max_size < size)
		return (-1ULL);

	/*
	 * If we're running low on space switch to using the size
	 * sorted AVL tree (best-fit).
	 */
	if (max_size < metaslab_df_alloc_threshold ||
	    free_pct < metaslab_df_free_pct) {
		t = &msp->ms_size_tree;
		*cursor = 0;
	}

	return (metaslab_block_picker(msp, t, cursor, size, 1ULL));
}

static metaslab_ops_t metaslab_df_ops = {
	metaslab_df_alloc
};

/*
 * ==========================================================================
 * Cursor fit block allocator -
 * Select the largest region in the metaslab, set the cursor to the beginning
 * of the range and the cursor_end to the end of the range. As allocations
 * are made advance the cursor. Continue allocating from the cursor until
 * the range is exhausted and then find a new range.
 * ==========================================================================
 */
static uint64_t
metaslab_cf_alloc(metaslab_t *msp, uint64_t size)
{
	range_tree_t *rt = msp->ms_tree;
	avl_tree_t *t = &msp->ms_size_tree;
	uint64_t *cursor = &msp->ms_lbas[0];
	uint64_t *cursor_end = &msp->ms_lbas[1];
	uint64_t offset = 0;

	ASSERT(MUTEX_HELD(&msp->ms_lock));
	ASSERT3U(avl_numnodes(t), ==, avl_numnodes(&rt->rt_root));

	ASSERT3U(*cursor_end, >=, *cursor);

	if ((*cursor + size) > *cursor_end) {
		range_seg_t *rs;
		for (rs = avl_last(&msp->ms_size_tree);
		    rs != NULL && rs->rs_end - rs->rs_start >= size;
		    rs = AVL_PREV(&msp->ms_size_tree, rs)) {
			*cursor = rs->rs_start;
			*cursor_end = rs->rs_end;
			if (!metaslab_check_trim_conflict(msp, cursor, size,
			    1, *cursor_end)) {
				/* segment appears to be acceptable */
				break;
			}
		}
		if (rs == NULL || rs->rs_end - rs->rs_start < size)
			return (-1ULL);
	}

	offset = *cursor;
	*cursor += size;

	return (offset);
}

static metaslab_ops_t metaslab_cf_ops = {
	metaslab_cf_alloc
};

/*
 * ==========================================================================
 * New dynamic fit allocator -
 * Select a region that is large enough to allocate 2^metaslab_ndf_clump_shift
 * contiguous blocks. If no region is found then just use the largest segment
 * that remains.
 * ==========================================================================
 */

/*
 * Determines desired number of contiguous blocks (2^metaslab_ndf_clump_shift)
 * to request from the allocator.
 */
uint64_t metaslab_ndf_clump_shift = 4;

static uint64_t
metaslab_ndf_alloc(metaslab_t *msp, uint64_t size)
{
	avl_tree_t *t = &msp->ms_tree->rt_root;
	avl_index_t where;
	range_seg_t *rs, rsearch;
	uint64_t hbit = highbit64(size);
	uint64_t *cursor = &msp->ms_lbas[hbit - 1];
	uint64_t max_size = metaslab_block_maxsize(msp);
	/* mutable copy for adjustment by metaslab_check_trim_conflict */
	uint64_t adjustable_start;

	ASSERT(MUTEX_HELD(&msp->ms_lock));
	ASSERT3U(avl_numnodes(t), ==, avl_numnodes(&msp->ms_size_tree));

	if (max_size < size)
		return (-1ULL);

	rsearch.rs_start = *cursor;
	rsearch.rs_end = *cursor + size;

	rs = avl_find(t, &rsearch, &where);
	if (rs != NULL)
		adjustable_start = rs->rs_start;
	if (rs == NULL || rs->rs_end - adjustable_start < size ||
	    metaslab_check_trim_conflict(msp, &adjustable_start, size, 1,
	    rs->rs_end)) {
		/* segment not usable, try the largest remaining one */
		t = &msp->ms_size_tree;

		rsearch.rs_start = 0;
		rsearch.rs_end = MIN(max_size,
		    1ULL << (hbit + metaslab_ndf_clump_shift));
		rs = avl_find(t, &rsearch, &where);
		if (rs == NULL)
			rs = avl_nearest(t, where, AVL_AFTER);
		ASSERT(rs != NULL);
		adjustable_start = rs->rs_start;
		if (rs->rs_end - adjustable_start < size ||
		    metaslab_check_trim_conflict(msp, &adjustable_start,
		    size, 1, rs->rs_end)) {
			/* even largest remaining segment not usable */
			return (-1ULL);
		}
	}

	*cursor = adjustable_start + size;
	return (*cursor);
}

static metaslab_ops_t metaslab_ndf_ops = {
	metaslab_ndf_alloc
};

metaslab_ops_t *zfs_metaslab_ops = &metaslab_df_ops;

/*
 * ==========================================================================
 * Metaslabs
 * ==========================================================================
 */

/*
 * Wait for any in-progress metaslab loads to complete.
 */
void
metaslab_load_wait(metaslab_t *msp)
{
	ASSERT(MUTEX_HELD(&msp->ms_lock));

	while (msp->ms_loading) {
		ASSERT(!msp->ms_loaded);
		cv_wait(&msp->ms_load_cv, &msp->ms_lock);
	}
}

int
metaslab_load(metaslab_t *msp)
{
	int error = 0;
	boolean_t success = B_FALSE;

	ASSERT(MUTEX_HELD(&msp->ms_lock));
	ASSERT(!msp->ms_loaded);
	ASSERT(!msp->ms_loading);

	msp->ms_loading = B_TRUE;

	/*
	 * If the space map has not been allocated yet, then treat
	 * all the space in the metaslab as free and add it to the
	 * ms_tree.
	 */
	if (msp->ms_sm != NULL)
		error = space_map_load(msp->ms_sm, msp->ms_tree, SM_FREE);
	else
		range_tree_add(msp->ms_tree, msp->ms_start, msp->ms_size);

	success = (error == 0);
	msp->ms_loading = B_FALSE;

	if (success) {
		ASSERT3P(msp->ms_group, !=, NULL);
		msp->ms_loaded = B_TRUE;

		for (int t = 0; t < TXG_DEFER_SIZE; t++) {
			range_tree_walk(msp->ms_defertree[t],
			    range_tree_remove, msp->ms_tree);
			range_tree_walk(msp->ms_defertree[t],
			    metaslab_trim_remove, msp);
		}
		msp->ms_max_size = metaslab_block_maxsize(msp);
	}
	cv_broadcast(&msp->ms_load_cv);
	return (error);
}

void
metaslab_unload(metaslab_t *msp)
{
	ASSERT(MUTEX_HELD(&msp->ms_lock));
	range_tree_vacate(msp->ms_tree, NULL, NULL);
	msp->ms_loaded = B_FALSE;
	msp->ms_weight &= ~METASLAB_ACTIVE_MASK;
	msp->ms_max_size = 0;
}

int
metaslab_init(metaslab_group_t *mg, uint64_t id, uint64_t object, uint64_t txg,
    metaslab_t **msp)
{
	vdev_t *vd = mg->mg_vd;
	objset_t *mos = vd->vdev_spa->spa_meta_objset;
	metaslab_t *ms;
	int error;

	ms = kmem_zalloc(sizeof (metaslab_t), KM_SLEEP);
	mutex_init(&ms->ms_lock, NULL, MUTEX_DEFAULT, NULL);
	cv_init(&ms->ms_load_cv, NULL, CV_DEFAULT, NULL);
	cv_init(&ms->ms_trim_cv, NULL, CV_DEFAULT, NULL);
	ms->ms_id = id;
	ms->ms_start = id << vd->vdev_ms_shift;
	ms->ms_size = 1ULL << vd->vdev_ms_shift;

	/*
	 * We only open space map objects that already exist. All others
	 * will be opened when we finally allocate an object for it.
	 */
	if (object != 0) {
		error = space_map_open(&ms->ms_sm, mos, object, ms->ms_start,
		    ms->ms_size, vd->vdev_ashift, &ms->ms_lock);

		if (error != 0) {
			kmem_free(ms, sizeof (metaslab_t));
			return (error);
		}

		ASSERT(ms->ms_sm != NULL);
	}

	ms->ms_cur_ts = metaslab_new_trimset(0, &ms->ms_lock);

	/*
	 * We create the main range tree here, but we don't create the
	 * other range trees until metaslab_sync_done().  This serves
	 * two purposes: it allows metaslab_sync_done() to detect the
	 * addition of new space; and for debugging, it ensures that we'd
	 * data fault on any attempt to use this metaslab before it's ready.
	 */
	ms->ms_tree = range_tree_create(&metaslab_rt_ops, ms, &ms->ms_lock);
	metaslab_group_add(mg, ms);

	metaslab_set_fragmentation(ms);

	/*
	 * If we're opening an existing pool (txg == 0) or creating
	 * a new one (txg == TXG_INITIAL), all space is available now.
	 * If we're adding space to an existing pool, the new space
	 * does not become available until after this txg has synced.
	 * The metaslab's weight will also be initialized when we sync
	 * out this txg. This ensures that we don't attempt to allocate
	 * from it before we have initialized it completely.
	 */
	if (txg <= TXG_INITIAL)
		metaslab_sync_done(ms, 0);

	/*
	 * If metaslab_debug_load is set and we're initializing a metaslab
	 * that has an allocated space map object then load the its space
	 * map so that can verify frees.
	 */
	if (metaslab_debug_load && ms->ms_sm != NULL) {
		mutex_enter(&ms->ms_lock);
		VERIFY0(metaslab_load(ms));
		mutex_exit(&ms->ms_lock);
	}

	if (txg != 0) {
		vdev_dirty(vd, 0, NULL, txg);
		vdev_dirty(vd, VDD_METASLAB, ms, txg);
	}

	*msp = ms;

	return (0);
}

void
metaslab_fini(metaslab_t *msp)
{
	metaslab_group_t *mg = msp->ms_group;

	metaslab_group_remove(mg, msp);

	mutex_enter(&msp->ms_lock);
	VERIFY(msp->ms_group == NULL);
	vdev_space_update(mg->mg_vd, -space_map_allocated(msp->ms_sm),
	    0, -msp->ms_size);
	space_map_close(msp->ms_sm);

	metaslab_unload(msp);
	range_tree_destroy(msp->ms_tree);
	range_tree_destroy(msp->ms_freeingtree);
	range_tree_destroy(msp->ms_freedtree);

	for (int t = 0; t < TXG_SIZE; t++) {
		range_tree_destroy(msp->ms_alloctree[t]);
	}

	for (int t = 0; t < TXG_DEFER_SIZE; t++) {
		range_tree_destroy(msp->ms_defertree[t]);
	}

	metaslab_free_trimset(msp->ms_cur_ts);
	if (msp->ms_prev_ts)
		metaslab_free_trimset(msp->ms_prev_ts);
	ASSERT3P(msp->ms_trimming_ts, ==, NULL);

	ASSERT0(msp->ms_deferspace);

	mutex_exit(&msp->ms_lock);
	cv_destroy(&msp->ms_load_cv);
	cv_destroy(&msp->ms_trim_cv);
	mutex_destroy(&msp->ms_lock);

	kmem_free(msp, sizeof (metaslab_t));
}

#define	FRAGMENTATION_TABLE_SIZE	17

/*
 * This table defines a segment size based fragmentation metric that will
 * allow each metaslab to derive its own fragmentation value. This is done
 * by calculating the space in each bucket of the spacemap histogram and
 * multiplying that by the fragmetation metric in this table. Doing
 * this for all buckets and dividing it by the total amount of free
 * space in this metaslab (i.e. the total free space in all buckets) gives
 * us the fragmentation metric. This means that a high fragmentation metric
 * equates to most of the free space being comprised of small segments.
 * Conversely, if the metric is low, then most of the free space is in
 * large segments. A 10% change in fragmentation equates to approximately
 * double the number of segments.
 *
 * This table defines 0% fragmented space using 16MB segments. Testing has
 * shown that segments that are greater than or equal to 16MB do not suffer
 * from drastic performance problems. Using this value, we derive the rest
 * of the table. Since the fragmentation value is never stored on disk, it
 * is possible to change these calculations in the future.
 */
int zfs_frag_table[FRAGMENTATION_TABLE_SIZE] = {
	100,	/* 512B	*/
	100,	/* 1K	*/
	98,	/* 2K	*/
	95,	/* 4K	*/
	90,	/* 8K	*/
	80,	/* 16K	*/
	70,	/* 32K	*/
	60,	/* 64K	*/
	50,	/* 128K	*/
	40,	/* 256K	*/
	30,	/* 512K	*/
	20,	/* 1M	*/
	15,	/* 2M	*/
	10,	/* 4M	*/
	5,	/* 8M	*/
	0	/* 16M	*/
};

/*
 * Calclate the metaslab's fragmentation metric. A return value
 * of ZFS_FRAG_INVALID means that the metaslab has not been upgraded and does
 * not support this metric. Otherwise, the return value should be in the
 * range [0, 100].
 */
static void
metaslab_set_fragmentation(metaslab_t *msp)
{
	spa_t *spa = msp->ms_group->mg_vd->vdev_spa;
	uint64_t fragmentation = 0;
	uint64_t total = 0;
	boolean_t feature_enabled = spa_feature_is_enabled(spa,
	    SPA_FEATURE_SPACEMAP_HISTOGRAM);

	if (!feature_enabled) {
		msp->ms_fragmentation = ZFS_FRAG_INVALID;
		return;
	}

	/*
	 * A null space map means that the entire metaslab is free
	 * and thus is not fragmented.
	 */
	if (msp->ms_sm == NULL) {
		msp->ms_fragmentation = 0;
		return;
	}

	/*
	 * If this metaslab's space map has not been upgraded, flag it
	 * so that we upgrade next time we encounter it.
	 */
	if (msp->ms_sm->sm_dbuf->db_size != sizeof (space_map_phys_t)) {
		uint64_t txg = spa_syncing_txg(spa);
		vdev_t *vd = msp->ms_group->mg_vd;

		if (spa_writeable(spa)) {
			msp->ms_condense_wanted = B_TRUE;
			vdev_dirty(vd, VDD_METASLAB, msp, txg + 1);
			spa_dbgmsg(spa, "txg %llu, requesting force condense: "
			    "msp %p, vd %p", txg, msp, vd);
		}
		msp->ms_fragmentation = ZFS_FRAG_INVALID;
		return;
	}

	for (int i = 0; i < SPACE_MAP_HISTOGRAM_SIZE; i++) {
		uint64_t space = 0;
		uint8_t shift = msp->ms_sm->sm_shift;

		int idx = MIN(shift - SPA_MINBLOCKSHIFT + i,
		    FRAGMENTATION_TABLE_SIZE - 1);

		if (msp->ms_sm->sm_phys->smp_histogram[i] == 0)
			continue;

		space = msp->ms_sm->sm_phys->smp_histogram[i] << (i + shift);
		total += space;

		ASSERT3U(idx, <, FRAGMENTATION_TABLE_SIZE);
		fragmentation += space * zfs_frag_table[idx];
	}

	if (total > 0)
		fragmentation /= total;
	ASSERT3U(fragmentation, <=, 100);

	msp->ms_fragmentation = fragmentation;
}

/*
 * Compute a weight -- a selection preference value -- for the given metaslab.
 * This is based on the amount of free space, the level of fragmentation,
 * the LBA range, and whether the metaslab is loaded.
 */
static uint64_t
metaslab_space_weight(metaslab_t *msp)
{
	metaslab_group_t *mg = msp->ms_group;
	vdev_t *vd = mg->mg_vd;
	uint64_t weight, space;

	ASSERT(MUTEX_HELD(&msp->ms_lock));
	ASSERT(!vd->vdev_removing);

	/*
	 * The baseline weight is the metaslab's free space.
	 */
	space = msp->ms_size - space_map_allocated(msp->ms_sm);

	if (metaslab_fragmentation_factor_enabled &&
	    msp->ms_fragmentation != ZFS_FRAG_INVALID) {
		/*
		 * Use the fragmentation information to inversely scale
		 * down the baseline weight. We need to ensure that we
		 * don't exclude this metaslab completely when it's 100%
		 * fragmented. To avoid this we reduce the fragmented value
		 * by 1.
		 */
		space = (space * (100 - (msp->ms_fragmentation - 1))) / 100;

		/*
		 * If space < SPA_MINBLOCKSIZE, then we will not allocate from
		 * this metaslab again. The fragmentation metric may have
		 * decreased the space to something smaller than
		 * SPA_MINBLOCKSIZE, so reset the space to SPA_MINBLOCKSIZE
		 * so that we can consume any remaining space.
		 */
		if (space > 0 && space < SPA_MINBLOCKSIZE)
			space = SPA_MINBLOCKSIZE;
	}
	weight = space;

	/*
	 * Modern disks have uniform bit density and constant angular velocity.
	 * Therefore, the outer recording zones are faster (higher bandwidth)
	 * than the inner zones by the ratio of outer to inner track diameter,
	 * which is typically around 2:1.  We account for this by assigning
	 * higher weight to lower metaslabs (multiplier ranging from 2x to 1x).
	 * In effect, this means that we'll select the metaslab with the most
	 * free bandwidth rather than simply the one with the most free space.
	 */
	if (metaslab_lba_weighting_enabled) {
		weight = 2 * weight - (msp->ms_id * weight) / vd->vdev_ms_count;
		ASSERT(weight >= space && weight <= 2 * space);
	}

	/*
	 * If this metaslab is one we're actively using, adjust its
	 * weight to make it preferable to any inactive metaslab so
	 * we'll polish it off. If the fragmentation on this metaslab
	 * has exceed our threshold, then don't mark it active.
	 */
	if (msp->ms_loaded && msp->ms_fragmentation != ZFS_FRAG_INVALID &&
	    msp->ms_fragmentation <= zfs_metaslab_fragmentation_threshold) {
		weight |= (msp->ms_weight & METASLAB_ACTIVE_MASK);
	}

	WEIGHT_SET_SPACEBASED(weight);
	return (weight);
}

/*
 * Return the weight of the specified metaslab, according to the segment-based
 * weighting algorithm. The metaslab must be loaded. This function can
 * be called within a sync pass since it relies only on the metaslab's
 * range tree which is always accurate when the metaslab is loaded.
 */
static uint64_t
metaslab_weight_from_range_tree(metaslab_t *msp)
{
	uint64_t weight = 0;
	uint32_t segments = 0;

	ASSERT(msp->ms_loaded);

	for (int i = RANGE_TREE_HISTOGRAM_SIZE - 1; i >= SPA_MINBLOCKSHIFT;
	    i--) {
		uint8_t shift = msp->ms_group->mg_vd->vdev_ashift;
		int max_idx = SPACE_MAP_HISTOGRAM_SIZE + shift - 1;

		segments <<= 1;
		segments += msp->ms_tree->rt_histogram[i];

		/*
		 * The range tree provides more precision than the space map
		 * and must be downgraded so that all values fit within the
		 * space map's histogram. This allows us to compare loaded
		 * vs. unloaded metaslabs to determine which metaslab is
		 * considered "best".
		 */
		if (i > max_idx)
			continue;

		if (segments != 0) {
			WEIGHT_SET_COUNT(weight, segments);
			WEIGHT_SET_INDEX(weight, i);
			WEIGHT_SET_ACTIVE(weight, 0);
			break;
		}
	}
	return (weight);
}

/*
 * Calculate the weight based on the on-disk histogram. This should only
 * be called after a sync pass has completely finished since the on-disk
 * information is updated in metaslab_sync().
 */
static uint64_t
metaslab_weight_from_spacemap(metaslab_t *msp)
{
	uint64_t weight = 0;

	for (int i = SPACE_MAP_HISTOGRAM_SIZE - 1; i >= 0; i--) {
		if (msp->ms_sm->sm_phys->smp_histogram[i] != 0) {
			WEIGHT_SET_COUNT(weight,
			    msp->ms_sm->sm_phys->smp_histogram[i]);
			WEIGHT_SET_INDEX(weight, i +
			    msp->ms_sm->sm_shift);
			WEIGHT_SET_ACTIVE(weight, 0);
			break;
		}
	}
	return (weight);
}

/*
 * Compute a segment-based weight for the specified metaslab. The weight
 * is determined by highest bucket in the histogram. The information
 * for the highest bucket is encoded into the weight value.
 */
static uint64_t
metaslab_segment_weight(metaslab_t *msp)
{
	metaslab_group_t *mg = msp->ms_group;
	uint64_t weight = 0;
	uint8_t shift = mg->mg_vd->vdev_ashift;

	ASSERT(MUTEX_HELD(&msp->ms_lock));

	/*
	 * The metaslab is completely free.
	 */
	if (space_map_allocated(msp->ms_sm) == 0) {
		int idx = highbit64(msp->ms_size) - 1;
		int max_idx = SPACE_MAP_HISTOGRAM_SIZE + shift - 1;

		if (idx < max_idx) {
			WEIGHT_SET_COUNT(weight, 1ULL);
			WEIGHT_SET_INDEX(weight, idx);
		} else {
			WEIGHT_SET_COUNT(weight, 1ULL << (idx - max_idx));
			WEIGHT_SET_INDEX(weight, max_idx);
		}
		WEIGHT_SET_ACTIVE(weight, 0);
		ASSERT(!WEIGHT_IS_SPACEBASED(weight));

		return (weight);
	}

	ASSERT3U(msp->ms_sm->sm_dbuf->db_size, ==, sizeof (space_map_phys_t));

	/*
	 * If the metaslab is fully allocated then just make the weight 0.
	 */
	if (space_map_allocated(msp->ms_sm) == msp->ms_size)
		return (0);
	/*
	 * If the metaslab is already loaded, then use the range tree to
	 * determine the weight. Otherwise, we rely on the space map information
	 * to generate the weight.
	 */
	if (msp->ms_loaded) {
		weight = metaslab_weight_from_range_tree(msp);
	} else {
		weight = metaslab_weight_from_spacemap(msp);
	}

	/*
	 * If the metaslab was active the last time we calculated its weight
	 * then keep it active. We want to consume the entire region that
	 * is associated with this weight.
	 */
	if (msp->ms_activation_weight != 0 && weight != 0)
		WEIGHT_SET_ACTIVE(weight, WEIGHT_GET_ACTIVE(msp->ms_weight));
	return (weight);
}

/*
 * Determine if we should attempt to allocate from this metaslab. If the
 * metaslab has a maximum size then we can quickly determine if the desired
 * allocation size can be satisfied. Otherwise, if we're using segment-based
 * weighting then we can determine the maximum allocation that this metaslab
 * can accommodate based on the index encoded in the weight. If we're using
 * space-based weights then rely on the entire weight (excluding the weight
 * type bit).
 */
boolean_t
metaslab_should_allocate(metaslab_t *msp, uint64_t asize)
{
	boolean_t should_allocate;

	if (msp->ms_max_size != 0)
		return (msp->ms_max_size >= asize);

	if (!WEIGHT_IS_SPACEBASED(msp->ms_weight)) {
		/*
		 * The metaslab segment weight indicates segments in the
		 * range [2^i, 2^(i+1)), where i is the index in the weight.
		 * Since the asize might be in the middle of the range, we
		 * should attempt the allocation if asize < 2^(i+1).
		 */
		should_allocate = (asize <
		    1ULL << (WEIGHT_GET_INDEX(msp->ms_weight) + 1));
	} else {
		should_allocate = (asize <=
		    (msp->ms_weight & ~METASLAB_WEIGHT_TYPE));
	}
	return (should_allocate);
}

static uint64_t
metaslab_weight(metaslab_t *msp)
{
	vdev_t *vd = msp->ms_group->mg_vd;
	spa_t *spa = vd->vdev_spa;
	uint64_t weight;

	ASSERT(MUTEX_HELD(&msp->ms_lock));

	/*
	 * This vdev is in the process of being removed so there is nothing
	 * for us to do here.
	 */
	if (vd->vdev_removing) {
		ASSERT0(space_map_allocated(msp->ms_sm));
		ASSERT0(vd->vdev_ms_shift);
		return (0);
	}

	metaslab_set_fragmentation(msp);

	/*
	 * Update the maximum size if the metaslab is loaded. This will
	 * ensure that we get an accurate maximum size if newly freed space
	 * has been added back into the free tree.
	 */
	if (msp->ms_loaded)
		msp->ms_max_size = metaslab_block_maxsize(msp);

	/*
	 * Segment-based weighting requires space map histogram support.
	 */
	if (zfs_metaslab_segment_weight_enabled &&
	    spa_feature_is_enabled(spa, SPA_FEATURE_SPACEMAP_HISTOGRAM) &&
	    (msp->ms_sm == NULL || msp->ms_sm->sm_dbuf->db_size ==
	    sizeof (space_map_phys_t))) {
		weight = metaslab_segment_weight(msp);
	} else {
		weight = metaslab_space_weight(msp);
	}
	return (weight);
}

static int
metaslab_activate(metaslab_t *msp, uint64_t activation_weight)
{
	ASSERT(MUTEX_HELD(&msp->ms_lock));

	if ((msp->ms_weight & METASLAB_ACTIVE_MASK) == 0) {
		metaslab_load_wait(msp);
		if (!msp->ms_loaded) {
			int error = metaslab_load(msp);
			if (error) {
				metaslab_group_sort(msp->ms_group, msp, 0);
				return (error);
			}
		}

		msp->ms_activation_weight = msp->ms_weight;
		metaslab_group_sort(msp->ms_group, msp,
		    msp->ms_weight | activation_weight);
	}
	ASSERT(msp->ms_loaded);
	ASSERT(msp->ms_weight & METASLAB_ACTIVE_MASK);

	return (0);
}

static void
metaslab_passivate(metaslab_t *msp, uint64_t weight)
{
	uint64_t size = weight & ~METASLAB_WEIGHT_TYPE;

	/*
	 * If size < SPA_MINBLOCKSIZE, then we will not allocate from
	 * this metaslab again.  In that case, it had better be empty,
	 * or we would be leaving space on the table.
	 */
	ASSERT(size >= SPA_MINBLOCKSIZE ||
	    range_tree_space(msp->ms_tree) == 0);
	ASSERT0(weight & METASLAB_ACTIVE_MASK);

	msp->ms_activation_weight = 0;
	metaslab_group_sort(msp->ms_group, msp, weight);
	ASSERT((msp->ms_weight & METASLAB_ACTIVE_MASK) == 0);
}

/*
 * Segment-based metaslabs are activated once and remain active until
 * we either fail an allocation attempt (similar to space-based metaslabs)
 * or have exhausted the free space in zfs_metaslab_switch_threshold
 * buckets since the metaslab was activated. This function checks to see
 * if we've exhaused the zfs_metaslab_switch_threshold buckets in the
 * metaslab and passivates it proactively. This will allow us to select a
 * metaslabs with larger contiguous region if any remaining within this
 * metaslab group. If we're in sync pass > 1, then we continue using this
 * metaslab so that we don't dirty more block and cause more sync passes.
 */
void
metaslab_segment_may_passivate(metaslab_t *msp)
{
	spa_t *spa = msp->ms_group->mg_vd->vdev_spa;

	if (WEIGHT_IS_SPACEBASED(msp->ms_weight) || spa_sync_pass(spa) > 1)
		return;

	/*
	 * Since we are in the middle of a sync pass, the most accurate
	 * information that is accessible to us is the in-core range tree
	 * histogram; calculate the new weight based on that information.
	 */
	uint64_t weight = metaslab_weight_from_range_tree(msp);
	int activation_idx = WEIGHT_GET_INDEX(msp->ms_activation_weight);
	int current_idx = WEIGHT_GET_INDEX(weight);

	if (current_idx <= activation_idx - zfs_metaslab_switch_threshold)
		metaslab_passivate(msp, weight);
}

static void
metaslab_preload(void *arg)
{
	metaslab_t *msp = arg;
	spa_t *spa = msp->ms_group->mg_vd->vdev_spa;

	ASSERT(!MUTEX_HELD(&msp->ms_group->mg_lock));

	mutex_enter(&msp->ms_lock);
	metaslab_load_wait(msp);
	if (!msp->ms_loaded)
		(void) metaslab_load(msp);
	msp->ms_selected_txg = spa_syncing_txg(spa);
	mutex_exit(&msp->ms_lock);
}

static void
metaslab_group_preload(metaslab_group_t *mg)
{
	spa_t *spa = mg->mg_vd->vdev_spa;
	metaslab_t *msp;
	avl_tree_t *t = &mg->mg_metaslab_tree;
	int m = 0;

	if (spa_shutting_down(spa) || !metaslab_preload_enabled) {
		taskq_wait(mg->mg_taskq);
		return;
	}

	mutex_enter(&mg->mg_lock);
	/*
	 * Load the next potential metaslabs
	 */
	for (msp = avl_first(t); msp != NULL; msp = AVL_NEXT(t, msp)) {
		/*
		 * We preload only the maximum number of metaslabs specified
		 * by metaslab_preload_limit. If a metaslab is being forced
		 * to condense then we preload it too. This will ensure
		 * that force condensing happens in the next txg.
		 */
		if (++m > metaslab_preload_limit && !msp->ms_condense_wanted) {
			continue;
		}

<<<<<<< HEAD
		/*
		 * We must drop the metaslab group lock here to preserve
		 * lock ordering with the ms_lock (when grabbing both
		 * the mg_lock and the ms_lock, the ms_lock must be taken
		 * first).  As a result, it is possible that the ordering
		 * of the metaslabs within the avl tree may change before
		 * we reacquire the lock. The metaslab cannot be removed from
		 * the tree while we're in syncing context so it is safe to
		 * drop the mg_lock here. If the metaslabs are reordered
		 * nothing will break -- we just may end up loading a
		 * less than optimal one.
		 */
		mutex_exit(&mg->mg_lock);
		(void) taskq_dispatch(mg->mg_taskq, metaslab_preload,
		    msp, TQ_SLEEP);
		mutex_enter(&mg->mg_lock);
		msp = msp_next;
=======
		VERIFY(taskq_dispatch(mg->mg_taskq, metaslab_preload,
		    msp, TQ_SLEEP) != NULL);
>>>>>>> 993e3faf
	}
	mutex_exit(&mg->mg_lock);
}

/*
 * Determine if the space map's on-disk footprint is past our tolerance
 * for inefficiency. We would like to use the following criteria to make
 * our decision:
 *
 * 1. The size of the space map object should not dramatically increase as a
 * result of writing out the free space range tree.
 *
 * 2. The minimal on-disk space map representation is zfs_condense_pct/100
 * times the size than the free space range tree representation
 * (i.e. zfs_condense_pct = 110 and in-core = 1MB, minimal = 1.1.MB).
 *
 * 3. The on-disk size of the space map should actually decrease.
 *
 * Checking the first condition is tricky since we don't want to walk
 * the entire AVL tree calculating the estimated on-disk size. Instead we
 * use the size-ordered range tree in the metaslab and calculate the
 * size required to write out the largest segment in our free tree. If the
 * size required to represent that segment on disk is larger than the space
 * map object then we avoid condensing this map.
 *
 * To determine the second criterion we use a best-case estimate and assume
 * each segment can be represented on-disk as a single 64-bit entry. We refer
 * to this best-case estimate as the space map's minimal form.
 *
 * Unfortunately, we cannot compute the on-disk size of the space map in this
 * context because we cannot accurately compute the effects of compression, etc.
 * Instead, we apply the heuristic described in the block comment for
 * zfs_metaslab_condense_block_threshold - we only condense if the space used
 * is greater than a threshold number of blocks.
 */
static boolean_t
metaslab_should_condense(metaslab_t *msp)
{
	space_map_t *sm = msp->ms_sm;
	range_seg_t *rs;
	uint64_t size, entries, segsz, object_size, optimal_size, record_size;
	dmu_object_info_t doi;
	uint64_t vdev_blocksize = 1 << msp->ms_group->mg_vd->vdev_ashift;

	ASSERT(MUTEX_HELD(&msp->ms_lock));
	ASSERT(msp->ms_loaded);

	/*
	 * Use the ms_size_tree range tree, which is ordered by size, to
	 * obtain the largest segment in the free tree. We always condense
	 * metaslabs that are empty and metaslabs for which a condense
	 * request has been made.
	 */
	rs = avl_last(&msp->ms_size_tree);
	if (rs == NULL || msp->ms_condense_wanted)
		return (B_TRUE);

	/*
	 * Calculate the number of 64-bit entries this segment would
	 * require when written to disk. If this single segment would be
	 * larger on-disk than the entire current on-disk structure, then
	 * clearly condensing will increase the on-disk structure size.
	 */
	size = (rs->rs_end - rs->rs_start) >> sm->sm_shift;
	entries = size / (MIN(size, SM_RUN_MAX));
	segsz = entries * sizeof (uint64_t);

	optimal_size = sizeof (uint64_t) * avl_numnodes(&msp->ms_tree->rt_root);
	object_size = space_map_length(msp->ms_sm);

	dmu_object_info_from_db(sm->sm_dbuf, &doi);
	record_size = MAX(doi.doi_data_block_size, vdev_blocksize);

	return (segsz <= object_size &&
	    object_size >= (optimal_size * zfs_condense_pct / 100) &&
	    object_size > zfs_metaslab_condense_block_threshold * record_size);
}

/*
 * Condense the on-disk space map representation to its minimized form.
 * The minimized form consists of a small number of allocations followed by
 * the entries of the free range tree.
 */
static void
metaslab_condense(metaslab_t *msp, uint64_t txg, dmu_tx_t *tx)
{
	spa_t *spa = msp->ms_group->mg_vd->vdev_spa;
	range_tree_t *condense_tree;
	space_map_t *sm = msp->ms_sm;

	ASSERT(MUTEX_HELD(&msp->ms_lock));
	ASSERT3U(spa_sync_pass(spa), ==, 1);
	ASSERT(msp->ms_loaded);


	spa_dbgmsg(spa, "condensing: txg %llu, msp[%llu] %p, vdev id %llu, "
	    "spa %s, smp size %llu, segments %lu, forcing condense=%s", txg,
	    msp->ms_id, msp, msp->ms_group->mg_vd->vdev_id,
	    msp->ms_group->mg_vd->vdev_spa->spa_name,
	    space_map_length(msp->ms_sm), avl_numnodes(&msp->ms_tree->rt_root),
	    msp->ms_condense_wanted ? "TRUE" : "FALSE");

	msp->ms_condense_wanted = B_FALSE;

	/*
	 * Create an range tree that is 100% allocated. We remove segments
	 * that have been freed in this txg, any deferred frees that exist,
	 * and any allocation in the future. Removing segments should be
	 * a relatively inexpensive operation since we expect these trees to
	 * have a small number of nodes.
	 */
	condense_tree = range_tree_create(NULL, NULL, &msp->ms_lock);
	range_tree_add(condense_tree, msp->ms_start, msp->ms_size);

	/*
	 * Remove what's been freed in this txg from the condense_tree.
	 * Since we're in sync_pass 1, we know that all the frees from
	 * this txg are in the freeingtree.
	 */
	range_tree_walk(msp->ms_freeingtree, range_tree_remove, condense_tree);

	for (int t = 0; t < TXG_DEFER_SIZE; t++) {
		range_tree_walk(msp->ms_defertree[t],
		    range_tree_remove, condense_tree);
	}

	for (int t = 1; t < TXG_CONCURRENT_STATES; t++) {
		range_tree_walk(msp->ms_alloctree[(txg + t) & TXG_MASK],
		    range_tree_remove, condense_tree);
	}

	/*
	 * We're about to drop the metaslab's lock thus allowing
	 * other consumers to change it's content. Set the
	 * metaslab's ms_condensing flag to ensure that
	 * allocations on this metaslab do not occur while we're
	 * in the middle of committing it to disk. This is only critical
	 * for the ms_tree as all other range trees use per txg
	 * views of their content.
	 */
	msp->ms_condensing = B_TRUE;

	mutex_exit(&msp->ms_lock);
	space_map_truncate(sm, tx);
	mutex_enter(&msp->ms_lock);

	/*
	 * While we would ideally like to create a space map representation
	 * that consists only of allocation records, doing so can be
	 * prohibitively expensive because the in-core free tree can be
	 * large, and therefore computationally expensive to subtract
	 * from the condense_tree. Instead we sync out two trees, a cheap
	 * allocation only tree followed by the in-core free tree. While not
	 * optimal, this is typically close to optimal, and much cheaper to
	 * compute.
	 */
	space_map_write(sm, condense_tree, SM_ALLOC, tx);
	range_tree_vacate(condense_tree, NULL, NULL);
	range_tree_destroy(condense_tree);

	space_map_write(sm, msp->ms_tree, SM_FREE, tx);
	msp->ms_condensing = B_FALSE;
}

/*
 * Write a metaslab to disk in the context of the specified transaction group.
 */
void
metaslab_sync(metaslab_t *msp, uint64_t txg)
{
	metaslab_group_t *mg = msp->ms_group;
	vdev_t *vd = mg->mg_vd;
	spa_t *spa = vd->vdev_spa;
	objset_t *mos = spa_meta_objset(spa);
	range_tree_t *alloctree = msp->ms_alloctree[txg & TXG_MASK];
	dmu_tx_t *tx;
	uint64_t object = space_map_object(msp->ms_sm);

	ASSERT(!vd->vdev_ishole);

	mutex_enter(&msp->ms_lock);

	/*
	 * This metaslab has just been added so there's no work to do now.
	 */
	if (msp->ms_freeingtree == NULL) {
		ASSERT3P(alloctree, ==, NULL);
		mutex_exit(&msp->ms_lock);
		return;
	}

	ASSERT3P(alloctree, !=, NULL);
	ASSERT3P(msp->ms_freeingtree, !=, NULL);
	ASSERT3P(msp->ms_freedtree, !=, NULL);

	/*
	 * Normally, we don't want to process a metaslab if there
	 * are no allocations or frees to perform. However, if the metaslab
	 * is being forced to condense we need to let it through.
	 */
	if (range_tree_space(alloctree) == 0 &&
<<<<<<< HEAD
	    range_tree_space(*freetree) == 0 &&
	    !msp->ms_condense_wanted) {
		mutex_exit(&msp->ms_lock);
=======
	    range_tree_space(msp->ms_freeingtree) == 0 &&
	    !msp->ms_condense_wanted)
>>>>>>> 993e3faf
		return;
	}

	/*
	 * The only state that can actually be changing concurrently with
	 * metaslab_sync() is the metaslab's ms_tree.  No other thread can
	 * be modifying this txg's alloctree, freeingtree, freedtree, or
	 * space_map_phys_t. Therefore, we only hold ms_lock to satify
	 * space map ASSERTs. We drop it whenever we call into the DMU,
	 * because the DMU can call down to us (e.g. via zio_free()) at
	 * any time.
	 */

	tx = dmu_tx_create_assigned(spa_get_dsl(spa), txg);

	if (msp->ms_sm == NULL) {
		uint64_t new_object;

		new_object = space_map_alloc(mos, tx);
		VERIFY3U(new_object, !=, 0);

		VERIFY0(space_map_open(&msp->ms_sm, mos, new_object,
		    msp->ms_start, msp->ms_size, vd->vdev_ashift,
		    &msp->ms_lock));
		ASSERT(msp->ms_sm != NULL);
	}

	/*
	 * Note: metaslab_condense() clears the space map's histogram.
	 * Therefore we must verify and remove this histogram before
	 * condensing.
	 */
	metaslab_group_histogram_verify(mg);
	metaslab_class_histogram_verify(mg->mg_class);
	metaslab_group_histogram_remove(mg, msp);

	if (msp->ms_loaded && spa_sync_pass(spa) == 1 &&
	    metaslab_should_condense(msp)) {
		metaslab_condense(msp, txg, tx);
	} else {
		space_map_write(msp->ms_sm, alloctree, SM_ALLOC, tx);
		space_map_write(msp->ms_sm, msp->ms_freeingtree, SM_FREE, tx);
	}

	if (msp->ms_loaded) {
		/*
		 * When the space map is loaded, we have an accruate
		 * histogram in the range tree. This gives us an opportunity
		 * to bring the space map's histogram up-to-date so we clear
		 * it first before updating it.
		 */
		space_map_histogram_clear(msp->ms_sm);
		space_map_histogram_add(msp->ms_sm, msp->ms_tree, tx);

		/*
		 * Since we've cleared the histogram we need to add back
		 * any free space that has already been processed, plus
		 * any deferred space. This allows the on-disk histogram
		 * to accurately reflect all free space even if some space
		 * is not yet available for allocation (i.e. deferred).
		 */
		space_map_histogram_add(msp->ms_sm, msp->ms_freedtree, tx);

		/*
		 * Add back any deferred free space that has not been
		 * added back into the in-core free tree yet. This will
		 * ensure that we don't end up with a space map histogram
		 * that is completely empty unless the metaslab is fully
		 * allocated.
		 */
		for (int t = 0; t < TXG_DEFER_SIZE; t++) {
			space_map_histogram_add(msp->ms_sm,
			    msp->ms_defertree[t], tx);
		}
	}

	/*
	 * Always add the free space from this sync pass to the space
	 * map histogram. We want to make sure that the on-disk histogram
	 * accounts for all free space. If the space map is not loaded,
	 * then we will lose some accuracy but will correct it the next
	 * time we load the space map.
	 */
	space_map_histogram_add(msp->ms_sm, msp->ms_freeingtree, tx);

	metaslab_group_histogram_add(mg, msp);
	metaslab_group_histogram_verify(mg);
	metaslab_class_histogram_verify(mg->mg_class);

	/*
	 * For sync pass 1, we avoid traversing this txg's free range tree
	 * and instead will just swap the pointers for freeingtree and
	 * freedtree. We can safely do this since the freed_tree is
	 * guaranteed to be empty on the initial pass.
	 */
	if (spa_sync_pass(spa) == 1) {
		range_tree_swap(&msp->ms_freeingtree, &msp->ms_freedtree);
	} else {
		range_tree_vacate(msp->ms_freeingtree,
		    range_tree_add, msp->ms_freedtree);
	}
	range_tree_vacate(alloctree, NULL, NULL);

	ASSERT0(range_tree_space(msp->ms_alloctree[txg & TXG_MASK]));
	ASSERT0(range_tree_space(msp->ms_alloctree[TXG_CLEAN(txg) & TXG_MASK]));
	ASSERT0(range_tree_space(msp->ms_freeingtree));

	mutex_exit(&msp->ms_lock);

	if (object != space_map_object(msp->ms_sm)) {
		object = space_map_object(msp->ms_sm);
		dmu_write(mos, vd->vdev_ms_array, sizeof (uint64_t) *
		    msp->ms_id, sizeof (uint64_t), &object, tx);
	}
	dmu_tx_commit(tx);
}

/*
 * Called after a transaction group has completely synced to mark
 * all of the metaslab's free space as usable.
 */
void
metaslab_sync_done(metaslab_t *msp, uint64_t txg)
{
	metaslab_group_t *mg = msp->ms_group;
	vdev_t *vd = mg->mg_vd;
	spa_t *spa = vd->vdev_spa;
	range_tree_t **defer_tree;
	int64_t alloc_delta, defer_delta;
<<<<<<< HEAD
	spa_t *spa = msp->ms_group->mg_class->mc_spa;
=======
	boolean_t defer_allowed = B_TRUE;
>>>>>>> 993e3faf

	ASSERT(!vd->vdev_ishole);

	mutex_enter(&msp->ms_lock);

	/*
	 * If this metaslab is just becoming available, initialize its
	 * range trees and add its capacity to the vdev.
	 */
	if (msp->ms_freedtree == NULL) {
		for (int t = 0; t < TXG_SIZE; t++) {
			ASSERT(msp->ms_alloctree[t] == NULL);

			msp->ms_alloctree[t] = range_tree_create(NULL, msp,
			    &msp->ms_lock);
		}

		ASSERT3P(msp->ms_freeingtree, ==, NULL);
		msp->ms_freeingtree = range_tree_create(NULL, msp,
		    &msp->ms_lock);

		ASSERT3P(msp->ms_freedtree, ==, NULL);
		msp->ms_freedtree = range_tree_create(NULL, msp,
		    &msp->ms_lock);

		for (int t = 0; t < TXG_DEFER_SIZE; t++) {
			ASSERT(msp->ms_defertree[t] == NULL);

			msp->ms_defertree[t] = range_tree_create(NULL, msp,
			    &msp->ms_lock);
		}

		vdev_space_update(vd, 0, 0, msp->ms_size);
	}

	defer_tree = &msp->ms_defertree[txg % TXG_DEFER_SIZE];

	uint64_t free_space = metaslab_class_get_space(spa_normal_class(spa)) -
	    metaslab_class_get_alloc(spa_normal_class(spa));
	if (free_space <= spa_get_slop_space(spa)) {
		defer_allowed = B_FALSE;
	}

	defer_delta = 0;
	alloc_delta = space_map_alloc_delta(msp->ms_sm);
	if (defer_allowed) {
		defer_delta = range_tree_space(msp->ms_freedtree) -
		    range_tree_space(*defer_tree);
	} else {
		defer_delta -= range_tree_space(*defer_tree);
	}

	vdev_space_update(vd, alloc_delta + defer_delta, defer_delta, 0);

	/*
	 * If there's a metaslab_load() in progress, wait for it to complete
	 * so that we have a consistent view of the in-core space map.
	 */
	metaslab_load_wait(msp);

	/*
	 * Move the frees from the defer_tree back to the free
	 * range tree (if it's loaded). Swap the freed_tree and the
	 * defer_tree -- this is safe to do because we've just emptied out
	 * the defer_tree.
	 */
	if (spa_get_auto_trim(spa) == SPA_AUTO_TRIM_ON)
		range_tree_walk(*defer_tree, metaslab_trim_add, msp);
	range_tree_vacate(*defer_tree,
	    msp->ms_loaded ? range_tree_add : NULL, msp->ms_tree);
	if (defer_allowed) {
		range_tree_swap(&msp->ms_freedtree, defer_tree);
	} else {
		range_tree_vacate(msp->ms_freedtree,
		    msp->ms_loaded ? range_tree_add : NULL, msp->ms_tree);
	}

	space_map_update(msp->ms_sm);

	msp->ms_deferspace += defer_delta;
	ASSERT3S(msp->ms_deferspace, >=, 0);
	ASSERT3S(msp->ms_deferspace, <=, msp->ms_size);
	if (msp->ms_deferspace != 0) {
		/*
		 * Keep syncing this metaslab until all deferred frees
		 * are back in circulation.
		 */
		vdev_dirty(vd, VDD_METASLAB, msp, txg + 1);
	}

	/*
	 * Calculate the new weights before unloading any metaslabs.
	 * This will give us the most accurate weighting.
	 */
	metaslab_group_sort(mg, msp, metaslab_weight(msp));

	/*
	 * If the metaslab is loaded and we've not tried to load or allocate
	 * from it in 'metaslab_unload_delay' txgs, then unload it.
	 */
	if (msp->ms_loaded &&
	    msp->ms_selected_txg + metaslab_unload_delay < txg) {
		for (int t = 1; t < TXG_CONCURRENT_STATES; t++) {
			VERIFY0(range_tree_space(
			    msp->ms_alloctree[(txg + t) & TXG_MASK]));
		}

		if (!metaslab_debug_unload)
			metaslab_unload(msp);
	}

	mutex_exit(&msp->ms_lock);
}

void
metaslab_sync_reassess(metaslab_group_t *mg)
{
	metaslab_group_alloc_update(mg);
	mg->mg_fragmentation = metaslab_group_fragmentation(mg);

	/*
	 * Preload the next potential metaslabs
	 */
	metaslab_group_preload(mg);
}

static uint64_t
metaslab_distance(metaslab_t *msp, dva_t *dva)
{
	uint64_t ms_shift = msp->ms_group->mg_vd->vdev_ms_shift;
	uint64_t offset = DVA_GET_OFFSET(dva) >> ms_shift;
	uint64_t start = msp->ms_id;

	if (msp->ms_group->mg_vd->vdev_id != DVA_GET_VDEV(dva))
		return (1ULL << 63);

	if (offset < start)
		return ((start - offset) << ms_shift);
	if (offset > start)
		return ((offset - start) << ms_shift);
	return (0);
}

/*
 * ==========================================================================
 * Metaslab allocation tracing facility
 * ==========================================================================
 */
kstat_t *metaslab_trace_ksp;
kstat_named_t metaslab_trace_over_limit;

void
metaslab_alloc_trace_init(void)
{
	ASSERT(metaslab_alloc_trace_cache == NULL);
	metaslab_alloc_trace_cache = kmem_cache_create(
	    "metaslab_alloc_trace_cache", sizeof (metaslab_alloc_trace_t),
	    0, NULL, NULL, NULL, NULL, NULL, 0);
	metaslab_trace_ksp = kstat_create("zfs", 0, "metaslab_trace_stats",
	    "misc", KSTAT_TYPE_NAMED, 1, KSTAT_FLAG_VIRTUAL);
	if (metaslab_trace_ksp != NULL) {
		metaslab_trace_ksp->ks_data = &metaslab_trace_over_limit;
		kstat_named_init(&metaslab_trace_over_limit,
		    "metaslab_trace_over_limit", KSTAT_DATA_UINT64);
		kstat_install(metaslab_trace_ksp);
	}
}

void
metaslab_alloc_trace_fini(void)
{
	if (metaslab_trace_ksp != NULL) {
		kstat_delete(metaslab_trace_ksp);
		metaslab_trace_ksp = NULL;
	}
	kmem_cache_destroy(metaslab_alloc_trace_cache);
	metaslab_alloc_trace_cache = NULL;
}

/*
 * Add an allocation trace element to the allocation tracing list.
 */
static void
metaslab_trace_add(zio_alloc_list_t *zal, metaslab_group_t *mg,
    metaslab_t *msp, uint64_t psize, uint32_t dva_id, uint64_t offset)
{
	if (!metaslab_trace_enabled)
		return;

	/*
	 * When the tracing list reaches its maximum we remove
	 * the second element in the list before adding a new one.
	 * By removing the second element we preserve the original
	 * entry as a clue to what allocations steps have already been
	 * performed.
	 */
	if (zal->zal_size == metaslab_trace_max_entries) {
		metaslab_alloc_trace_t *mat_next;
#ifdef DEBUG
		panic("too many entries in allocation list");
#endif
		atomic_inc_64(&metaslab_trace_over_limit.value.ui64);
		zal->zal_size--;
		mat_next = list_next(&zal->zal_list, list_head(&zal->zal_list));
		list_remove(&zal->zal_list, mat_next);
		kmem_cache_free(metaslab_alloc_trace_cache, mat_next);
	}

	metaslab_alloc_trace_t *mat =
	    kmem_cache_alloc(metaslab_alloc_trace_cache, KM_SLEEP);
	list_link_init(&mat->mat_list_node);
	mat->mat_mg = mg;
	mat->mat_msp = msp;
	mat->mat_size = psize;
	mat->mat_dva_id = dva_id;
	mat->mat_offset = offset;
	mat->mat_weight = 0;

	if (msp != NULL)
		mat->mat_weight = msp->ms_weight;

	/*
	 * The list is part of the zio so locking is not required. Only
	 * a single thread will perform allocations for a given zio.
	 */
	list_insert_tail(&zal->zal_list, mat);
	zal->zal_size++;

	ASSERT3U(zal->zal_size, <=, metaslab_trace_max_entries);
}

void
metaslab_trace_init(zio_alloc_list_t *zal)
{
	list_create(&zal->zal_list, sizeof (metaslab_alloc_trace_t),
	    offsetof(metaslab_alloc_trace_t, mat_list_node));
	zal->zal_size = 0;
}

void
metaslab_trace_fini(zio_alloc_list_t *zal)
{
	metaslab_alloc_trace_t *mat;

	while ((mat = list_remove_head(&zal->zal_list)) != NULL)
		kmem_cache_free(metaslab_alloc_trace_cache, mat);
	list_destroy(&zal->zal_list);
	zal->zal_size = 0;
}

/*
 * ==========================================================================
 * Metaslab block operations
 * ==========================================================================
 */

static void
metaslab_group_alloc_increment(spa_t *spa, uint64_t vdev, void *tag, int flags)
{
	if (!(flags & METASLAB_ASYNC_ALLOC) ||
	    flags & METASLAB_DONT_THROTTLE)
		return;

	metaslab_group_t *mg = vdev_lookup_top(spa, vdev)->vdev_mg;
	if (!mg->mg_class->mc_alloc_throttle_enabled)
		return;

	(void) refcount_add(&mg->mg_alloc_queue_depth, tag);
}

void
metaslab_group_alloc_decrement(spa_t *spa, uint64_t vdev, void *tag, int flags)
{
	if (!(flags & METASLAB_ASYNC_ALLOC) ||
	    flags & METASLAB_DONT_THROTTLE)
		return;

	metaslab_group_t *mg = vdev_lookup_top(spa, vdev)->vdev_mg;
	if (!mg->mg_class->mc_alloc_throttle_enabled)
		return;

	(void) refcount_remove(&mg->mg_alloc_queue_depth, tag);
}

void
metaslab_group_alloc_verify(spa_t *spa, const blkptr_t *bp, void *tag)
{
#ifdef ZFS_DEBUG
	const dva_t *dva = bp->blk_dva;
	int ndvas = BP_GET_NDVAS(bp);

	for (int d = 0; d < ndvas; d++) {
		uint64_t vdev = DVA_GET_VDEV(&dva[d]);
		metaslab_group_t *mg = vdev_lookup_top(spa, vdev)->vdev_mg;
		VERIFY(refcount_not_held(&mg->mg_alloc_queue_depth, tag));
	}
#endif
}

static uint64_t
<<<<<<< HEAD
metaslab_group_alloc(metaslab_group_t *mg, uint64_t psize, uint64_t asize,
    uint64_t txg, uint64_t min_distance, dva_t *dva, int d, int flags)
=======
metaslab_block_alloc(metaslab_t *msp, uint64_t size, uint64_t txg)
{
	uint64_t start;
	range_tree_t *rt = msp->ms_tree;
	metaslab_class_t *mc = msp->ms_group->mg_class;

	VERIFY(!msp->ms_condensing);

	start = mc->mc_ops->msop_alloc(msp, size);
	if (start != -1ULL) {
		metaslab_group_t *mg = msp->ms_group;
		vdev_t *vd = mg->mg_vd;

		VERIFY0(P2PHASE(start, 1ULL << vd->vdev_ashift));
		VERIFY0(P2PHASE(size, 1ULL << vd->vdev_ashift));
		VERIFY3U(range_tree_space(rt) - size, <=, msp->ms_size);
		range_tree_remove(rt, start, size);

		if (range_tree_space(msp->ms_alloctree[txg & TXG_MASK]) == 0)
			vdev_dirty(mg->mg_vd, VDD_METASLAB, msp, txg);

		range_tree_add(msp->ms_alloctree[txg & TXG_MASK], start, size);

		/* Track the last successful allocation */
		msp->ms_alloc_txg = txg;
		metaslab_verify_space(msp, txg);
	}

	/*
	 * Now that we've attempted the allocation we need to update the
	 * metaslab's maximum block size since it may have changed.
	 */
	msp->ms_max_size = metaslab_block_maxsize(msp);
	return (start);
}

static uint64_t
metaslab_group_alloc_normal(metaslab_group_t *mg, zio_alloc_list_t *zal,
    uint64_t asize, uint64_t txg, uint64_t min_distance, dva_t *dva, int d)
>>>>>>> 993e3faf
{
	metaslab_t *msp = NULL;
	uint64_t offset = -1ULL;
	uint64_t activation_weight;
	uint64_t target_distance;
	int i;

	activation_weight = METASLAB_WEIGHT_PRIMARY;
	for (i = 0; i < d; i++) {
		if (DVA_GET_VDEV(&dva[i]) == mg->mg_vd->vdev_id) {
			activation_weight = METASLAB_WEIGHT_SECONDARY;
			break;
		}
	}

	metaslab_t *search = kmem_alloc(sizeof (*search), KM_SLEEP);
	search->ms_weight = UINT64_MAX;
	search->ms_start = 0;
	for (;;) {
		boolean_t was_active;
<<<<<<< HEAD
		boolean_t pass_primary = B_TRUE;
=======
		avl_tree_t *t = &mg->mg_metaslab_tree;
		avl_index_t idx;
>>>>>>> 993e3faf

		mutex_enter(&mg->mg_lock);

		/*
		 * Find the metaslab with the highest weight that is less
		 * than what we've already tried.  In the common case, this
		 * means that we will examine each metaslab at most once.
		 * Note that concurrent callers could reorder metaslabs
		 * by activation/passivation once we have dropped the mg_lock.
		 * If a metaslab is activated by another thread, and we fail
		 * to allocate from the metaslab we have selected, we may
		 * not try the newly-activated metaslab, and instead activate
		 * another metaslab.  This is not optimal, but generally
		 * does not cause any problems (a possible exception being
		 * if every metaslab is completely full except for the
		 * the newly-activated metaslab which we fail to examine).
		 */
		msp = avl_find(t, search, &idx);
		if (msp == NULL)
			msp = avl_nearest(t, idx, AVL_AFTER);
		for (; msp != NULL; msp = AVL_NEXT(t, msp)) {

			if (!metaslab_should_allocate(msp, asize)) {
				metaslab_trace_add(zal, mg, msp, asize, d,
				    TRACE_TOO_SMALL);
				continue;
			}

			/*
			 * If the selected metaslab is condensing, skip it.
			 */
			if (msp->ms_condensing)
				continue;

			was_active = msp->ms_weight & METASLAB_ACTIVE_MASK;
			if (flags & METASLAB_USE_WEIGHT_SECONDARY) {
				if (!pass_primary) {
					DTRACE_PROBE(metaslab_use_secondary);
					activation_weight =
					    METASLAB_WEIGHT_SECONDARY;
					break;
				}

				pass_primary = B_FALSE;
			} else {
				if (activation_weight ==
				    METASLAB_WEIGHT_PRIMARY)
					break;

				target_distance = min_distance +
				    (space_map_allocated(msp->ms_sm) != 0 ? 0 :
				    min_distance >> 1);

<<<<<<< HEAD
				for (i = 0; i < d; i++)
					if (metaslab_distance(msp, &dva[i]) <
					    target_distance)
						break;
				if (i == d)
					break;
			}
=======
			for (i = 0; i < d; i++) {
				if (metaslab_distance(msp, &dva[i]) <
				    target_distance)
					break;
			}
			if (i == d)
				break;
>>>>>>> 993e3faf
		}
		mutex_exit(&mg->mg_lock);
		if (msp == NULL) {
			kmem_free(search, sizeof (*search));
			return (-1ULL);
		}
		search->ms_weight = msp->ms_weight;
		search->ms_start = msp->ms_start + 1;

		mutex_enter(&msp->ms_lock);

		/*
		 * Ensure that the metaslab we have selected is still
		 * capable of handling our request. It's possible that
		 * another thread may have changed the weight while we
		 * were blocked on the metaslab lock. We check the
		 * active status first to see if we need to reselect
		 * a new metaslab.
		 */
		if (was_active && !(msp->ms_weight & METASLAB_ACTIVE_MASK)) {
			mutex_exit(&msp->ms_lock);
			continue;
		}

		if ((msp->ms_weight & METASLAB_WEIGHT_SECONDARY) &&
		    activation_weight == METASLAB_WEIGHT_PRIMARY) {
			metaslab_passivate(msp,
			    msp->ms_weight & ~METASLAB_ACTIVE_MASK);
			mutex_exit(&msp->ms_lock);
			continue;
		}

		if (metaslab_activate(msp, activation_weight) != 0) {
			mutex_exit(&msp->ms_lock);
			continue;
		}
		msp->ms_selected_txg = txg;

		/*
		 * Now that we have the lock, recheck to see if we should
		 * continue to use this metaslab for this allocation. The
		 * the metaslab is now loaded so metaslab_should_allocate() can
		 * accurately determine if the allocation attempt should
		 * proceed.
		 */
		if (!metaslab_should_allocate(msp, asize)) {
			/* Passivate this metaslab and select a new one. */
			metaslab_trace_add(zal, mg, msp, asize, d,
			    TRACE_TOO_SMALL);
			goto next;
		}

		/*
		 * If this metaslab is currently condensing then pick again as
		 * we can't manipulate this metaslab until it's committed
		 * to disk.
		 */
		if (msp->ms_condensing) {
			metaslab_trace_add(zal, mg, msp, asize, d,
			    TRACE_CONDENSING);
			mutex_exit(&msp->ms_lock);
			continue;
		}

		offset = metaslab_block_alloc(msp, asize, txg);
		metaslab_trace_add(zal, mg, msp, asize, d, offset);

		if (offset != -1ULL) {
			/* Proactively passivate the metaslab, if needed */
			metaslab_segment_may_passivate(msp);
			break;
		}
next:
		ASSERT(msp->ms_loaded);

		/*
		 * We were unable to allocate from this metaslab so determine
		 * a new weight for this metaslab. Now that we have loaded
		 * the metaslab we can provide a better hint to the metaslab
		 * selector.
		 *
		 * For space-based metaslabs, we use the maximum block size.
		 * This information is only available when the metaslab
		 * is loaded and is more accurate than the generic free
		 * space weight that was calculated by metaslab_weight().
		 * This information allows us to quickly compare the maximum
		 * available allocation in the metaslab to the allocation
		 * size being requested.
		 *
		 * For segment-based metaslabs, determine the new weight
		 * based on the highest bucket in the range tree. We
		 * explicitly use the loaded segment weight (i.e. the range
		 * tree histogram) since it contains the space that is
		 * currently available for allocation and is accurate
		 * even within a sync pass.
		 */
		if (WEIGHT_IS_SPACEBASED(msp->ms_weight)) {
			uint64_t weight = metaslab_block_maxsize(msp);
			WEIGHT_SET_SPACEBASED(weight);
			metaslab_passivate(msp, weight);
		} else {
			metaslab_passivate(msp,
			    metaslab_weight_from_range_tree(msp));
		}

		/*
		 * We have just failed an allocation attempt, check
		 * that metaslab_should_allocate() agrees. Otherwise,
		 * we may end up in an infinite loop retrying the same
		 * metaslab.
		 */
		ASSERT(!metaslab_should_allocate(msp, asize));
		mutex_exit(&msp->ms_lock);
	}
	mutex_exit(&msp->ms_lock);
	kmem_free(search, sizeof (*search));
	return (offset);
}

static uint64_t
metaslab_group_alloc(metaslab_group_t *mg, zio_alloc_list_t *zal,
    uint64_t asize, uint64_t txg, uint64_t min_distance, dva_t *dva, int d)
{
	uint64_t offset;
	ASSERT(mg->mg_initialized);

	offset = metaslab_group_alloc_normal(mg, zal, asize, txg,
	    min_distance, dva, d);

	mutex_enter(&mg->mg_lock);
	if (offset == -1ULL) {
		mg->mg_failed_allocations++;
		metaslab_trace_add(zal, mg, NULL, asize, d,
		    TRACE_GROUP_FAILURE);
		if (asize == SPA_GANGBLOCKSIZE) {
			/*
			 * This metaslab group was unable to allocate
			 * the minimum gang block size so it must be out of
			 * space. We must notify the allocation throttle
			 * to start skipping allocation attempts to this
			 * metaslab group until more space becomes available.
			 * Note: this failure cannot be caused by the
			 * allocation throttle since the allocation throttle
			 * is only responsible for skipping devices and
			 * not failing block allocations.
			 */
			mg->mg_no_free_space = B_TRUE;
		}
	}
	mg->mg_allocations++;
	mutex_exit(&mg->mg_lock);
	return (offset);
}

/*
 * If we have to write a ditto block (i.e. more than one DVA for a given BP)
 * on the same vdev as an existing DVA of this BP, then try to allocate it
 * at least (vdev_asize / (2 ^ ditto_same_vdev_distance_shift)) away from the
 * existing DVAs.
 */
int ditto_same_vdev_distance_shift = 3;

/*
 * Allocate a block for the specified i/o.
 */
static int
metaslab_alloc_dva(spa_t *spa, metaslab_class_t *mc, uint64_t psize,
    dva_t *dva, int d, dva_t *hintdva, uint64_t txg, int flags,
    zio_alloc_list_t *zal)
{
	metaslab_group_t *mg, *rotor;
	vdev_t *vd;
	boolean_t try_hard = B_FALSE;

	ASSERT(!DVA_IS_VALID(&dva[d]));

	/*
	 * For testing, make some blocks above a certain size be gang blocks.
	 */
	if (psize >= metaslab_gang_bang && (ddi_get_lbolt() & 3) == 0) {
		metaslab_trace_add(zal, NULL, NULL, psize, d, TRACE_FORCE_GANG);
		return (SET_ERROR(ENOSPC));
	}

	/*
	 * Start at the rotor and loop through all mgs until we find something.
	 * Note that there's no locking on mc_rotor or mc_aliquot because
	 * nothing actually breaks if we miss a few updates -- we just won't
	 * allocate quite as evenly.  It all balances out over time.
	 *
	 * If we are doing ditto or log blocks, try to spread them across
	 * consecutive vdevs.  If we're forced to reuse a vdev before we've
	 * allocated all of our ditto blocks, then try and spread them out on
	 * that vdev as much as possible.  If it turns out to not be possible,
	 * gradually lower our standards until anything becomes acceptable.
	 * Also, allocating on consecutive vdevs (as opposed to random vdevs)
	 * gives us hope of containing our fault domains to something we're
	 * able to reason about.  Otherwise, any two top-level vdev failures
	 * will guarantee the loss of data.  With consecutive allocation,
	 * only two adjacent top-level vdev failures will result in data loss.
	 *
	 * If we are doing gang blocks (hintdva is non-NULL), try to keep
	 * ourselves on the same vdev as our gang block header.  That
	 * way, we can hope for locality in vdev_cache, plus it makes our
	 * fault domains something tractable.
	 */
	if (hintdva) {
		vd = vdev_lookup_top(spa, DVA_GET_VDEV(&hintdva[d]));

		/*
		 * It's possible the vdev we're using as the hint no
		 * longer exists (i.e. removed). Consult the rotor when
		 * all else fails.
		 */
		if (vd != NULL) {
			mg = vd->vdev_mg;

			if (flags & METASLAB_HINTBP_AVOID &&
			    mg->mg_next != NULL)
				mg = mg->mg_next;
		} else {
			mg = mc->mc_rotor;
		}
	} else if (d != 0) {
		vd = vdev_lookup_top(spa, DVA_GET_VDEV(&dva[d - 1]));
		mg = vd->vdev_mg->mg_next;
	} else {
		mg = mc->mc_rotor;
	}

	/*
	 * If the hint put us into the wrong metaslab class, or into a
	 * metaslab group that has been passivated, just follow the rotor.
	 */
	if (mg->mg_class != mc || mg->mg_activation_count <= 0)
		mg = mc->mc_rotor;

	rotor = mg;
top:
	do {
		boolean_t allocatable;

		ASSERT(mg->mg_activation_count == 1);
		vd = mg->mg_vd;

		/*
		 * Don't allocate from faulted devices.
		 */
		if (try_hard) {
			spa_config_enter(spa, SCL_ZIO, FTAG, RW_READER);
			allocatable = vdev_allocatable(vd);
			spa_config_exit(spa, SCL_ZIO, FTAG);
		} else {
			allocatable = vdev_allocatable(vd);
		}

		/*
		 * Determine if the selected metaslab group is eligible
		 * for allocations. If we're ganging then don't allow
		 * this metaslab group to skip allocations since that would
		 * inadvertently return ENOSPC and suspend the pool
		 * even though space is still available.
		 */
		if (allocatable && !GANG_ALLOCATION(flags) && !try_hard) {
			allocatable = metaslab_group_allocatable(mg, rotor,
			    psize);
		}

		if (!allocatable) {
			metaslab_trace_add(zal, mg, NULL, psize, d,
			    TRACE_NOT_ALLOCATABLE);
			goto next;
		}

		ASSERT(mg->mg_initialized);

		/*
		 * Avoid writing single-copy data to a failing,
		 * non-redundant vdev, unless we've already tried all
		 * other vdevs.
		 */
		if ((vd->vdev_stat.vs_write_errors > 0 ||
		    vd->vdev_state < VDEV_STATE_HEALTHY) &&
		    d == 0 && !try_hard && vd->vdev_children == 0) {
			metaslab_trace_add(zal, mg, NULL, psize, d,
			    TRACE_VDEV_ERROR);
			goto next;
		}

		ASSERT(mg->mg_class == mc);

		/*
		 * If we don't need to try hard, then require that the
		 * block be 1/8th of the device away from any other DVAs
		 * in this BP.  If we are trying hard, allow any offset
		 * to be used (distance=0).
		 */
		uint64_t distance = 0;
		if (!try_hard) {
			distance = vd->vdev_asize >>
			    ditto_same_vdev_distance_shift;
			if (distance <= (1ULL << vd->vdev_ms_shift))
				distance = 0;
		}

		uint64_t asize = vdev_psize_to_asize(vd, psize);
		ASSERT(P2PHASE(asize, 1ULL << vd->vdev_ashift) == 0);

<<<<<<< HEAD
		offset = metaslab_group_alloc(mg, psize, asize, txg, distance,
		    dva, d, flags);
=======
		uint64_t offset = metaslab_group_alloc(mg, zal, asize, txg,
		    distance, dva, d);

>>>>>>> 993e3faf
		if (offset != -1ULL) {
			/*
			 * If we've just selected this metaslab group,
			 * figure out whether the corresponding vdev is
			 * over- or under-used relative to the pool,
			 * and set an allocation bias to even it out.
			 */
			if (mc->mc_aliquot == 0 && metaslab_bias_enabled) {
				vdev_stat_t *vs = &vd->vdev_stat;
				vdev_stat_t *pvs = &vd->vdev_parent->vdev_stat;
				int64_t vu, cu, vu_io;

				vu = (vs->vs_alloc * 100) / (vs->vs_space + 1);
				cu = (mc->mc_alloc * 100) / (mc->mc_space + 1);
				vu_io =
				    (((vs->vs_iotime[ZIO_TYPE_WRITE] * 100) /
				    (pvs->vs_iotime[ZIO_TYPE_WRITE] + 1)) *
				    (vd->vdev_parent->vdev_children)) - 100;

				/*
				 * Calculate how much more or less we should
				 * try to allocate from this device during
				 * this iteration around the rotor.
				 * For example, if a device is 80% full
				 * and the pool is 20% full then we should
				 * reduce allocations by 60% on this device.
				 *
				 * mg_bias = (20 - 80) * 512K / 100 = -307K
				 *
				 * This reduces allocations by 307K for this
				 * iteration.
				 */
				mg->mg_bias = ((cu - vu) *
				    (int64_t)mg->mg_aliquot) / 100;

				/*
				 * Experiment: space-based DVA allocator 0,
				 * latency-based 1 or hybrid 2.
				 */
				switch (metaslab_alloc_dva_algorithm) {
				case 1:
					mg->mg_bias =
					    (vu_io * (int64_t)mg->mg_aliquot) /
					    100;
					break;
				case 2:
					mg->mg_bias =
					    ((((cu - vu) + vu_io) / 2) *
					    (int64_t)mg->mg_aliquot) / 100;
					break;
				default:
					break;
				}
			} else if (!metaslab_bias_enabled) {
				mg->mg_bias = 0;
			}

			if (atomic_add_64_nv(&mc->mc_aliquot, asize) >=
			    mg->mg_aliquot + mg->mg_bias) {
				mc->mc_rotor = mg->mg_next;
				mc->mc_aliquot = 0;
			}

			DVA_SET_VDEV(&dva[d], vd->vdev_id);
			DVA_SET_OFFSET(&dva[d], offset);
			DVA_SET_GANG(&dva[d], !!(flags & METASLAB_GANG_HEADER));
			DVA_SET_ASIZE(&dva[d], asize);
			DTRACE_PROBE3(alloc_dva_probe, uint64_t, vd->vdev_id,
			    uint64_t, offset, uint64_t, psize);

			return (0);
		}
next:
		mc->mc_rotor = mg->mg_next;
		mc->mc_aliquot = 0;
	} while ((mg = mg->mg_next) != rotor);

	/*
	 * If we haven't tried hard, do so now.
	 */
	if (!try_hard) {
		try_hard = B_TRUE;
		goto top;
	}

	bzero(&dva[d], sizeof (dva_t));

	metaslab_trace_add(zal, rotor, NULL, psize, d, TRACE_ENOSPC);
	return (SET_ERROR(ENOSPC));
}

/*
 * Free the block represented by DVA in the context of the specified
 * transaction group.
 */
void
metaslab_free_dva(spa_t *spa, const dva_t *dva, uint64_t txg, boolean_t now)
{
	uint64_t vdev = DVA_GET_VDEV(dva);
	uint64_t offset = DVA_GET_OFFSET(dva);
	uint64_t size = DVA_GET_ASIZE(dva);
	vdev_t *vd;
	metaslab_t *msp;

	DTRACE_PROBE3(free_dva_probe, uint64_t, vdev,
	    uint64_t, offset, uint64_t, size);

	ASSERT(DVA_IS_VALID(dva));

	if (txg > spa_freeze_txg(spa))
		return;

	if ((vd = vdev_lookup_top(spa, vdev)) == NULL ||
	    (offset >> vd->vdev_ms_shift) >= vd->vdev_ms_count) {
		cmn_err(CE_WARN, "metaslab_free_dva(): bad DVA %llu:%llu",
		    (u_longlong_t)vdev, (u_longlong_t)offset);
		ASSERT(0);
		return;
	}

	msp = vd->vdev_ms[offset >> vd->vdev_ms_shift];

	if (DVA_GET_GANG(dva))
		size = vdev_psize_to_asize(vd, SPA_GANGBLOCKSIZE);

	mutex_enter(&msp->ms_lock);

	if (now) {
		range_tree_remove(msp->ms_alloctree[txg & TXG_MASK],
		    offset, size);

		VERIFY(!msp->ms_condensing);
		VERIFY3U(offset, >=, msp->ms_start);
		VERIFY3U(offset + size, <=, msp->ms_start + msp->ms_size);
		VERIFY3U(range_tree_space(msp->ms_tree) + size, <=,
		    msp->ms_size);
		VERIFY0(P2PHASE(offset, 1ULL << vd->vdev_ashift));
		VERIFY0(P2PHASE(size, 1ULL << vd->vdev_ashift));
		range_tree_add(msp->ms_tree, offset, size);
<<<<<<< HEAD
		if (spa_get_auto_trim(spa) == SPA_AUTO_TRIM_ON)
			metaslab_trim_add(msp, offset, size);
=======
		msp->ms_max_size = metaslab_block_maxsize(msp);
>>>>>>> 993e3faf
	} else {
		VERIFY3U(txg, ==, spa->spa_syncing_txg);
		if (range_tree_space(msp->ms_freeingtree) == 0)
			vdev_dirty(vd, VDD_METASLAB, msp, txg);
		range_tree_add(msp->ms_freeingtree, offset, size);
	}

	mutex_exit(&msp->ms_lock);
}

/*
 * Intent log support: upon opening the pool after a crash, notify the SPA
 * of blocks that the intent log has allocated for immediate write, but
 * which are still considered free by the SPA because the last transaction
 * group didn't commit yet.
 */
static int
metaslab_claim_dva(spa_t *spa, const dva_t *dva, uint64_t txg)
{
	uint64_t vdev = DVA_GET_VDEV(dva);
	uint64_t offset = DVA_GET_OFFSET(dva);
	uint64_t size = DVA_GET_ASIZE(dva);
	vdev_t *vd;
	metaslab_t *msp;
	int error = 0;

	ASSERT(DVA_IS_VALID(dva));

	if ((vd = vdev_lookup_top(spa, vdev)) == NULL ||
	    (offset >> vd->vdev_ms_shift) >= vd->vdev_ms_count)
		return (SET_ERROR(ENXIO));

	msp = vd->vdev_ms[offset >> vd->vdev_ms_shift];

	if (DVA_GET_GANG(dva))
		size = vdev_psize_to_asize(vd, SPA_GANGBLOCKSIZE);

	mutex_enter(&msp->ms_lock);

	if ((txg != 0 && spa_writeable(spa)) || !msp->ms_loaded)
		error = metaslab_activate(msp, METASLAB_WEIGHT_SECONDARY);

	if (error == 0 && !range_tree_contains(msp->ms_tree, offset, size))
		error = SET_ERROR(ENOENT);

	if (error || txg == 0) {	/* txg == 0 indicates dry run */
		mutex_exit(&msp->ms_lock);
		return (error);
	}

	VERIFY(!msp->ms_condensing);
	VERIFY0(P2PHASE(offset, 1ULL << vd->vdev_ashift));
	VERIFY0(P2PHASE(size, 1ULL << vd->vdev_ashift));
	VERIFY3U(range_tree_space(msp->ms_tree) - size, <=, msp->ms_size);
	range_tree_remove(msp->ms_tree, offset, size);
	metaslab_trim_remove(msp, offset, size);

	if (spa_writeable(spa)) {	/* don't dirty if we're zdb(1M) */
		if (range_tree_space(msp->ms_alloctree[txg & TXG_MASK]) == 0)
			vdev_dirty(vd, VDD_METASLAB, msp, txg);
		range_tree_add(msp->ms_alloctree[txg & TXG_MASK], offset, size);
	}

	mutex_exit(&msp->ms_lock);

	return (0);
}

/*
 * Reserve some allocation slots. The reservation system must be called
 * before we call into the allocator. If there aren't any available slots
 * then the I/O will be throttled until an I/O completes and its slots are
 * freed up. The function returns true if it was successful in placing
 * the reservation.
 */
boolean_t
metaslab_class_throttle_reserve(metaslab_class_t *mc, int slots, zio_t *zio,
    int flags)
{
	uint64_t available_slots = 0;
	boolean_t slot_reserved = B_FALSE;

	ASSERT(mc->mc_alloc_throttle_enabled);
	mutex_enter(&mc->mc_lock);

	uint64_t reserved_slots = refcount_count(&mc->mc_alloc_slots);
	if (reserved_slots < mc->mc_alloc_max_slots)
		available_slots = mc->mc_alloc_max_slots - reserved_slots;

	if (slots <= available_slots || GANG_ALLOCATION(flags)) {
		/*
		 * We reserve the slots individually so that we can unreserve
		 * them individually when an I/O completes.
		 */
		for (int d = 0; d < slots; d++) {
			reserved_slots = refcount_add(&mc->mc_alloc_slots, zio);
		}
		zio->io_flags |= ZIO_FLAG_IO_ALLOCATING;
		slot_reserved = B_TRUE;
	}

	mutex_exit(&mc->mc_lock);
	return (slot_reserved);
}

void
metaslab_class_throttle_unreserve(metaslab_class_t *mc, int slots, zio_t *zio)
{
	ASSERT(mc->mc_alloc_throttle_enabled);
	mutex_enter(&mc->mc_lock);
	for (int d = 0; d < slots; d++) {
		(void) refcount_remove(&mc->mc_alloc_slots, zio);
	}
	mutex_exit(&mc->mc_lock);
}

int
metaslab_alloc(spa_t *spa, metaslab_class_t *mc, uint64_t psize, blkptr_t *bp,
    int ndvas, uint64_t txg, blkptr_t *hintbp, int flags,
    zio_alloc_list_t *zal, zio_t *zio)
{
	dva_t *dva = bp->blk_dva;
	dva_t *hintdva = hintbp->blk_dva;
	int error = 0;

	ASSERT(bp->blk_birth == 0);
	ASSERT(BP_PHYSICAL_BIRTH(bp) == 0);

	spa_config_enter(spa, SCL_ALLOC, FTAG, RW_READER);

	if (mc->mc_rotor == NULL) {	/* no vdevs in this class */
		spa_config_exit(spa, SCL_ALLOC, FTAG);
		return (SET_ERROR(ENOSPC));
	}

	ASSERT(ndvas > 0 && ndvas <= spa_max_replication(spa));
	ASSERT(BP_GET_NDVAS(bp) == 0);
	ASSERT(hintbp == NULL || ndvas <= BP_GET_NDVAS(hintbp));
	ASSERT3P(zal, !=, NULL);

<<<<<<< HEAD
	if (mc == spa_special_class(spa) && !BP_IS_METADATA(bp) &&
	    !(flags & (METASLAB_GANG_HEADER)) &&
	    !(spa->spa_meta_policy.spa_small_data_to_special &&
	    psize <= spa->spa_meta_policy.spa_small_data_to_special)) {
		error = metaslab_alloc_dva(spa, spa_normal_class(spa),
		    psize, &dva[WBC_NORMAL_DVA], 0, NULL, txg,
		    flags | METASLAB_USE_WEIGHT_SECONDARY);
		if (error == 0) {
			error = metaslab_alloc_dva(spa, mc, psize,
			    &dva[WBC_SPECIAL_DVA], 0, NULL, txg, flags);
			if (error != 0) {
				error = 0;
				/*
				 * Change the place of NORMAL and cleanup the
				 * second DVA. After that this BP is just a
				 * regular BP with one DVA
				 *
				 * This operation is valid only if:
				 * WBC_SPECIAL_DVA is dva[0]
				 * WBC_NORMAL_DVA is dva[1]
				 *
				 * see wbc.h
				 */
				bcopy(&dva[WBC_NORMAL_DVA],
				    &dva[WBC_SPECIAL_DVA], sizeof (dva_t));
				bzero(&dva[WBC_NORMAL_DVA], sizeof (dva_t));
			} else {
				BP_SET_SPECIAL(bp, 1);
=======
	for (int d = 0; d < ndvas; d++) {
		error = metaslab_alloc_dva(spa, mc, psize, dva, d, hintdva,
		    txg, flags, zal);
		if (error != 0) {
			for (d--; d >= 0; d--) {
				metaslab_free_dva(spa, &dva[d], txg, B_TRUE);
				metaslab_group_alloc_decrement(spa,
				    DVA_GET_VDEV(&dva[d]), zio, flags);
				bzero(&dva[d], sizeof (dva_t));
>>>>>>> 993e3faf
			}
		} else {
			spa_config_exit(spa, SCL_ALLOC, FTAG);
			return (error);
		} else {
			/*
			 * Update the metaslab group's queue depth
			 * based on the newly allocated dva.
			 */
			metaslab_group_alloc_increment(spa,
			    DVA_GET_VDEV(&dva[d]), zio, flags);
		}
<<<<<<< HEAD
	} else {
		for (int d = 0; d < ndvas; d++) {
			error = metaslab_alloc_dva(spa, mc, psize, dva, d,
			    hintdva, txg, flags);
			if (error != 0) {
				for (d--; d >= 0; d--) {
					metaslab_free_dva(spa, &dva[d],
					    txg, B_TRUE);
					bzero(&dva[d], sizeof (dva_t));
				}
				spa_config_exit(spa, SCL_ALLOC, FTAG);
				return (error);
			}
		}
		ASSERT(BP_GET_NDVAS(bp) == ndvas);
=======

>>>>>>> 993e3faf
	}
	ASSERT(error == 0);

	spa_config_exit(spa, SCL_ALLOC, FTAG);

	BP_SET_BIRTH(bp, txg, txg);

	return (0);
}

void
metaslab_free(spa_t *spa, const blkptr_t *bp, uint64_t txg, boolean_t now)
{
	const dva_t *dva = bp->blk_dva;
	int ndvas = BP_GET_NDVAS(bp);

	ASSERT(!BP_IS_HOLE(bp));
	ASSERT(!now || bp->blk_birth >= spa_syncing_txg(spa));

	spa_config_enter(spa, SCL_FREE, FTAG, RW_READER);

	if (BP_IS_SPECIAL(bp)) {
		int start_dva;
		wbc_data_t *wbc_data = spa_get_wbc_data(spa);

		mutex_enter(&wbc_data->wbc_lock);
		start_dva = wbc_first_valid_dva(bp, wbc_data, B_TRUE);
		mutex_exit(&wbc_data->wbc_lock);

		/*
		 * Actual freeing should not be locked as
		 * the block is already exempted from WBC
		 * trees, and thus will not be moved
		 */
		metaslab_free_dva(spa, &dva[WBC_NORMAL_DVA], txg, now);
		if (start_dva == 0) {
			metaslab_free_dva(spa, &dva[WBC_SPECIAL_DVA],
			    txg, now);
		}
	} else {
		for (int d = 0; d < ndvas; d++)
			metaslab_free_dva(spa, &dva[d], txg, now);
	}

	spa_config_exit(spa, SCL_FREE, FTAG);
}

int
metaslab_claim(spa_t *spa, const blkptr_t *bp, uint64_t txg)
{
	const dva_t *dva = bp->blk_dva;
	int ndvas = BP_GET_NDVAS(bp);
	int error = 0;

	ASSERT(!BP_IS_HOLE(bp));

	if (txg != 0) {
		/*
		 * First do a dry run to make sure all DVAs are claimable,
		 * so we don't have to unwind from partial failures below.
		 */
		if ((error = metaslab_claim(spa, bp, 0)) != 0)
			return (error);
	}

	spa_config_enter(spa, SCL_ALLOC, FTAG, RW_READER);

	if (BP_IS_SPECIAL(bp)) {
		int start_dva;
		wbc_data_t *wbc_data = spa_get_wbc_data(spa);

		mutex_enter(&wbc_data->wbc_lock);
		start_dva = wbc_first_valid_dva(bp, wbc_data, B_FALSE);

		/*
		 * Actual claiming should be under lock for WBC blocks. It must
		 * be done to ensure zdb will not fail. The only other user of
		 * the claiming is ZIL whose blocks can not be WBC ones, and
		 * thus the lock will not be held for them.
		 */
		error = metaslab_claim_dva(spa,
		    &dva[WBC_NORMAL_DVA], txg);
		if (error == 0 && start_dva == 0) {
			error = metaslab_claim_dva(spa,
			    &dva[WBC_SPECIAL_DVA], txg);
		}

		mutex_exit(&wbc_data->wbc_lock);
	} else {
		for (int d = 0; d < ndvas; d++)
			if ((error = metaslab_claim_dva(spa,
			    &dva[d], txg)) != 0)
				break;
	}

	spa_config_exit(spa, SCL_ALLOC, FTAG);

	ASSERT(error == 0 || txg == 0);

	return (error);
}

void
metaslab_check_free(spa_t *spa, const blkptr_t *bp)
{
	if ((zfs_flags & ZFS_DEBUG_ZIO_FREE) == 0)
		return;

	if (BP_IS_SPECIAL(bp)) {
		/* Do not check frees for WBC blocks */
		return;
	}

	spa_config_enter(spa, SCL_VDEV, FTAG, RW_READER);
	for (int i = 0; i < BP_GET_NDVAS(bp); i++) {
		uint64_t vdev = DVA_GET_VDEV(&bp->blk_dva[i]);
		vdev_t *vd = vdev_lookup_top(spa, vdev);
		uint64_t offset = DVA_GET_OFFSET(&bp->blk_dva[i]);
		uint64_t size = DVA_GET_ASIZE(&bp->blk_dva[i]);
		metaslab_t *msp = vd->vdev_ms[offset >> vd->vdev_ms_shift];

		if (msp->ms_loaded) {
			range_tree_verify(msp->ms_tree, offset, size);
#ifdef	DEBUG
			range_tree_verify(msp->ms_cur_ts->ts_tree,
			    offset, size);
			if (msp->ms_prev_ts != NULL) {
				range_tree_verify(msp->ms_prev_ts->ts_tree,
				    offset, size);
			}
#endif
		}

		range_tree_verify(msp->ms_freeingtree, offset, size);
		range_tree_verify(msp->ms_freedtree, offset, size);
		for (int j = 0; j < TXG_DEFER_SIZE; j++)
			range_tree_verify(msp->ms_defertree[j], offset, size);
	}
	spa_config_exit(spa, SCL_VDEV, FTAG);
}

/*
 * Trims all free space in the metaslab. Returns the root TRIM zio (that the
 * caller should zio_wait() for) and the amount of space in the metaslab that
 * has been scheduled for trimming in the `delta' return argument.
 */
zio_t *
metaslab_trim_all(metaslab_t *msp, uint64_t *delta)
{
	boolean_t was_loaded;
	uint64_t trimmed_space;
	zio_t *trim_io;

	ASSERT(!MUTEX_HELD(&msp->ms_group->mg_lock));

	mutex_enter(&msp->ms_lock);

	while (msp->ms_loading)
		metaslab_load_wait(msp);
	/* If we loaded the metaslab, unload it when we're done. */
	was_loaded = msp->ms_loaded;
	if (!was_loaded) {
		if (metaslab_load(msp) != 0) {
			mutex_exit(&msp->ms_lock);
			return (0);
		}
	}
	/* Flush out any scheduled extents and add everything in ms_tree. */
	range_tree_vacate(msp->ms_cur_ts->ts_tree, NULL, NULL);
	range_tree_walk(msp->ms_tree, metaslab_trim_add, msp);

	/* Force this trim to take place ASAP. */
	if (msp->ms_prev_ts != NULL)
		metaslab_free_trimset(msp->ms_prev_ts);
	msp->ms_prev_ts = msp->ms_cur_ts;
	msp->ms_cur_ts = metaslab_new_trimset(0, &msp->ms_lock);
	trimmed_space = range_tree_space(msp->ms_tree);
	if (!was_loaded)
		metaslab_unload(msp);

	trim_io = metaslab_exec_trim(msp);
	mutex_exit(&msp->ms_lock);
	*delta = trimmed_space;

	return (trim_io);
}

/*
 * Notifies the trimsets in a metaslab that an extent has been allocated.
 * This removes the segment from the queues of extents awaiting to be trimmed.
 */
static void
metaslab_trim_remove(void *arg, uint64_t offset, uint64_t size)
{
	metaslab_t *msp = arg;

	range_tree_remove_overlap(msp->ms_cur_ts->ts_tree, offset, size);
	if (msp->ms_prev_ts != NULL) {
		range_tree_remove_overlap(msp->ms_prev_ts->ts_tree, offset,
		    size);
	}
}

/*
 * Notifies the trimsets in a metaslab that an extent has been freed.
 * This adds the segment to the currently open queue of extents awaiting
 * to be trimmed.
 */
static void
metaslab_trim_add(void *arg, uint64_t offset, uint64_t size)
{
	metaslab_t *msp = arg;
	ASSERT(msp->ms_cur_ts != NULL);
	range_tree_add(msp->ms_cur_ts->ts_tree, offset, size);
}

/*
 * Does a metaslab's automatic trim operation processing. This must be
 * called from metaslab_sync, with the txg number of the txg. This function
 * issues trims in intervals as dictated by the zfs_txgs_per_trim tunable.
 */
void
metaslab_auto_trim(metaslab_t *msp, uint64_t txg)
{
	/* for atomicity */
	uint64_t txgs_per_trim = zfs_txgs_per_trim;

	ASSERT(!MUTEX_HELD(&msp->ms_lock));
	mutex_enter(&msp->ms_lock);

	/*
	 * Since we typically have hundreds of metaslabs per vdev, but we only
	 * trim them once every zfs_txgs_per_trim txgs, it'd be best if we
	 * could sequence the TRIM commands from all metaslabs so that they
	 * don't all always pound the device in the same txg. We do so by
	 * artificially inflating the birth txg of the first trim set by a
	 * sequence number derived from the metaslab's starting offset
	 * (modulo zfs_txgs_per_trim). Thus, for the default 200 metaslabs and
	 * 32 txgs per trim, we'll only be trimming ~6.25 metaslabs per txg.
	 *
	 * If we detect that the txg has advanced too far ahead of ts_birth,
	 * it means our birth txg is out of lockstep. Recompute it by
	 * rounding down to the nearest zfs_txgs_per_trim multiple and adding
	 * our metaslab id modulo zfs_txgs_per_trim.
	 */
	if (txg > msp->ms_cur_ts->ts_birth + txgs_per_trim) {
		msp->ms_cur_ts->ts_birth = (txg / txgs_per_trim) *
		    txgs_per_trim + (msp->ms_id % txgs_per_trim);
	}

	/* Time to swap out the current and previous trimsets */
	if (txg == msp->ms_cur_ts->ts_birth + txgs_per_trim) {
		if (msp->ms_prev_ts != NULL) {
			if (msp->ms_trimming_ts != NULL) {
				spa_t *spa = msp->ms_group->mg_class->mc_spa;
				/*
				 * The previous trim run is still ongoing, so
				 * the device is reacting slowly to our trim
				 * requests. Drop this trimset, so as not to
				 * back the device up with trim requests.
				 */
				spa_trimstats_auto_slow_incr(spa);
				metaslab_free_trimset(msp->ms_prev_ts);
			} else {
				/*
				 * Trim out aged extents on the vdevs - these
				 * are safe to be destroyed now. We'll keep
				 * the trimset around to deny allocations from
				 * these regions while the trims are ongoing.
				 */
				zio_nowait(metaslab_exec_trim(msp));
			}
		}
		msp->ms_prev_ts = msp->ms_cur_ts;
		msp->ms_cur_ts = metaslab_new_trimset(txg, &msp->ms_lock);
	}
	mutex_exit(&msp->ms_lock);
}

static void
metaslab_trim_done(zio_t *zio)
{
	metaslab_t *msp = zio->io_private;
	boolean_t held;

	ASSERT(msp != NULL);
	ASSERT(msp->ms_trimming_ts != NULL);
	held = MUTEX_HELD(&msp->ms_lock);
	if (!held)
		mutex_enter(&msp->ms_lock);
	metaslab_free_trimset(msp->ms_trimming_ts);
	msp->ms_trimming_ts = NULL;
	cv_signal(&msp->ms_trim_cv);
	if (!held)
		mutex_exit(&msp->ms_lock);
}

/*
 * Executes a zio_trim on a range tree holding freed extents in the metaslab.
 */
static zio_t *
metaslab_exec_trim(metaslab_t *msp)
{
	metaslab_group_t *mg = msp->ms_group;
	spa_t *spa = mg->mg_class->mc_spa;
	vdev_t *vd = mg->mg_vd;
	range_tree_t *trim_tree;
	zio_t *zio;

	ASSERT(MUTEX_HELD(&msp->ms_lock));

	/* wait for a preceding trim to finish */
	while (msp->ms_trimming_ts != NULL)
		cv_wait(&msp->ms_trim_cv, &msp->ms_lock);
	msp->ms_trimming_ts = msp->ms_prev_ts;
	msp->ms_prev_ts = NULL;
	trim_tree = msp->ms_trimming_ts->ts_tree;
#ifdef	DEBUG
	if (msp->ms_loaded) {
		for (range_seg_t *rs = avl_first(&trim_tree->rt_root);
		    rs != NULL; rs = AVL_NEXT(&trim_tree->rt_root, rs)) {
			if (!range_tree_contains(msp->ms_tree,
			    rs->rs_start, rs->rs_end - rs->rs_start)) {
				panic("trimming allocated region; mss=%p",
				    (void*)rs);
			}
		}
	}
#endif

	/* Nothing to trim */
	if (range_tree_space(trim_tree) == 0) {
		metaslab_free_trimset(msp->ms_trimming_ts);
		msp->ms_trimming_ts = 0;
		return (zio_root(spa, NULL, NULL, 0));
	}
	zio = zio_trim(spa, vd, trim_tree, metaslab_trim_done, msp, 0,
	    ZIO_FLAG_CANFAIL | ZIO_FLAG_DONT_PROPAGATE | ZIO_FLAG_DONT_RETRY |
	    ZIO_FLAG_CONFIG_WRITER, msp);

	return (zio);
}

/*
 * Allocates and initializes a new trimset structure. The `txg' argument
 * indicates when this trimset was born and `lock' indicates the lock to
 * link to the range tree.
 */
static metaslab_trimset_t *
metaslab_new_trimset(uint64_t txg, kmutex_t *lock)
{
	metaslab_trimset_t *ts;

	ts = kmem_zalloc(sizeof (*ts), KM_SLEEP);
	ts->ts_birth = txg;
	ts->ts_tree = range_tree_create(NULL, NULL, lock);

	return (ts);
}

/*
 * Destroys and frees a trim set previously allocated by metaslab_new_trimset.
 */
static void
metaslab_free_trimset(metaslab_trimset_t *ts)
{
	range_tree_vacate(ts->ts_tree, NULL, NULL);
	range_tree_destroy(ts->ts_tree);
	kmem_free(ts, sizeof (*ts));
}

/*
 * Checks whether an allocation conflicts with an ongoing trim operation in
 * the given metaslab. This function takes a segment starting at `*offset'
 * of `size' and checks whether it hits any region in the metaslab currently
 * being trimmed. If yes, it tries to adjust the allocation to the end of
 * the region being trimmed (P2ROUNDUP aligned by `align'), but only up to
 * `limit' (no part of the allocation is allowed to go past this point).
 *
 * Returns B_FALSE if either the original allocation wasn't in conflict, or
 * the conflict could be resolved by adjusting the value stored in `offset'
 * such that the whole allocation still fits below `limit'. Returns B_TRUE
 * if the allocation conflict couldn't be resolved.
 */
static boolean_t metaslab_check_trim_conflict(metaslab_t *msp,
    uint64_t *offset, uint64_t size, uint64_t align, uint64_t limit)
{
	uint64_t new_offset;

	if (msp->ms_trimming_ts == NULL)
		/* no trim conflict, original offset is OK */
		return (B_FALSE);

	new_offset = P2ROUNDUP(range_tree_find_gap(msp->ms_trimming_ts->ts_tree,
	    *offset, size), align);
	if (new_offset != *offset && new_offset + size > limit)
		/* trim conflict and adjustment not possible */
		return (B_TRUE);

	/* trim conflict, but adjusted offset still within limit */
	*offset = new_offset;
	return (B_FALSE);
}<|MERGE_RESOLUTION|>--- conflicted
+++ resolved
@@ -23,7 +23,7 @@
  * Copyright (c) 2011, 2015 by Delphix. All rights reserved.
  * Copyright (c) 2013 by Saso Kiselkov. All rights reserved.
  * Copyright (c) 2014 Integros [integros.com]
- * Copyright 2016 Nexenta Systems, Inc. All rights reserved.
+ * Copyright 2017 Nexenta Systems, Inc. All rights reserved.
  */
 
 #include <sys/zfs_context.h>
@@ -1126,17 +1126,9 @@
 	rsearch.rs_start = start;
 	rsearch.rs_end = start + size;
 
-<<<<<<< HEAD
-		VERIFY0(P2PHASE(start, 1ULL << vd->vdev_ashift));
-		VERIFY0(P2PHASE(size, 1ULL << vd->vdev_ashift));
-		VERIFY3U(range_tree_space(rt) - size, <=, msp->ms_size);
-		range_tree_remove(rt, start, size);
-		metaslab_trim_remove(msp, start, size);
-=======
 	rs = avl_find(t, &rsearch, &where);
 	if (rs == NULL) {
 		rs = avl_nearest(t, where, AVL_AFTER);
->>>>>>> 993e3faf
 	}
 
 	return (rs);
@@ -2068,28 +2060,8 @@
 			continue;
 		}
 
-<<<<<<< HEAD
-		/*
-		 * We must drop the metaslab group lock here to preserve
-		 * lock ordering with the ms_lock (when grabbing both
-		 * the mg_lock and the ms_lock, the ms_lock must be taken
-		 * first).  As a result, it is possible that the ordering
-		 * of the metaslabs within the avl tree may change before
-		 * we reacquire the lock. The metaslab cannot be removed from
-		 * the tree while we're in syncing context so it is safe to
-		 * drop the mg_lock here. If the metaslabs are reordered
-		 * nothing will break -- we just may end up loading a
-		 * less than optimal one.
-		 */
-		mutex_exit(&mg->mg_lock);
-		(void) taskq_dispatch(mg->mg_taskq, metaslab_preload,
-		    msp, TQ_SLEEP);
-		mutex_enter(&mg->mg_lock);
-		msp = msp_next;
-=======
 		VERIFY(taskq_dispatch(mg->mg_taskq, metaslab_preload,
 		    msp, TQ_SLEEP) != NULL);
->>>>>>> 993e3faf
 	}
 	mutex_exit(&mg->mg_lock);
 }
@@ -2291,14 +2263,9 @@
 	 * is being forced to condense we need to let it through.
 	 */
 	if (range_tree_space(alloctree) == 0 &&
-<<<<<<< HEAD
-	    range_tree_space(*freetree) == 0 &&
+	    range_tree_space(msp->ms_freeingtree) == 0 &&
 	    !msp->ms_condense_wanted) {
 		mutex_exit(&msp->ms_lock);
-=======
-	    range_tree_space(msp->ms_freeingtree) == 0 &&
-	    !msp->ms_condense_wanted)
->>>>>>> 993e3faf
 		return;
 	}
 
@@ -2428,11 +2395,7 @@
 	spa_t *spa = vd->vdev_spa;
 	range_tree_t **defer_tree;
 	int64_t alloc_delta, defer_delta;
-<<<<<<< HEAD
-	spa_t *spa = msp->ms_group->mg_class->mc_spa;
-=======
 	boolean_t defer_allowed = B_TRUE;
->>>>>>> 993e3faf
 
 	ASSERT(!vd->vdev_ishole);
 
@@ -2733,10 +2696,6 @@
 }
 
 static uint64_t
-<<<<<<< HEAD
-metaslab_group_alloc(metaslab_group_t *mg, uint64_t psize, uint64_t asize,
-    uint64_t txg, uint64_t min_distance, dva_t *dva, int d, int flags)
-=======
 metaslab_block_alloc(metaslab_t *msp, uint64_t size, uint64_t txg)
 {
 	uint64_t start;
@@ -2775,8 +2734,8 @@
 
 static uint64_t
 metaslab_group_alloc_normal(metaslab_group_t *mg, zio_alloc_list_t *zal,
-    uint64_t asize, uint64_t txg, uint64_t min_distance, dva_t *dva, int d)
->>>>>>> 993e3faf
+    uint64_t asize, uint64_t txg, uint64_t min_distance, dva_t *dva, int d,
+    int flags)
 {
 	metaslab_t *msp = NULL;
 	uint64_t offset = -1ULL;
@@ -2797,12 +2756,9 @@
 	search->ms_start = 0;
 	for (;;) {
 		boolean_t was_active;
-<<<<<<< HEAD
 		boolean_t pass_primary = B_TRUE;
-=======
 		avl_tree_t *t = &mg->mg_metaslab_tree;
 		avl_index_t idx;
->>>>>>> 993e3faf
 
 		mutex_enter(&mg->mg_lock);
 
@@ -2856,7 +2812,6 @@
 				    (space_map_allocated(msp->ms_sm) != 0 ? 0 :
 				    min_distance >> 1);
 
-<<<<<<< HEAD
 				for (i = 0; i < d; i++)
 					if (metaslab_distance(msp, &dva[i]) <
 					    target_distance)
@@ -2864,15 +2819,6 @@
 				if (i == d)
 					break;
 			}
-=======
-			for (i = 0; i < d; i++) {
-				if (metaslab_distance(msp, &dva[i]) <
-				    target_distance)
-					break;
-			}
-			if (i == d)
-				break;
->>>>>>> 993e3faf
 		}
 		mutex_exit(&mg->mg_lock);
 		if (msp == NULL) {
@@ -2994,13 +2940,14 @@
 
 static uint64_t
 metaslab_group_alloc(metaslab_group_t *mg, zio_alloc_list_t *zal,
-    uint64_t asize, uint64_t txg, uint64_t min_distance, dva_t *dva, int d)
+    uint64_t asize, uint64_t txg, uint64_t min_distance, dva_t *dva,
+    int d, int flags)
 {
 	uint64_t offset;
 	ASSERT(mg->mg_initialized);
 
 	offset = metaslab_group_alloc_normal(mg, zal, asize, txg,
-	    min_distance, dva, d);
+	    min_distance, dva, d, flags);
 
 	mutex_enter(&mg->mg_lock);
 	if (offset == -1ULL) {
@@ -3181,14 +3128,9 @@
 		uint64_t asize = vdev_psize_to_asize(vd, psize);
 		ASSERT(P2PHASE(asize, 1ULL << vd->vdev_ashift) == 0);
 
-<<<<<<< HEAD
-		offset = metaslab_group_alloc(mg, psize, asize, txg, distance,
-		    dva, d, flags);
-=======
 		uint64_t offset = metaslab_group_alloc(mg, zal, asize, txg,
-		    distance, dva, d);
-
->>>>>>> 993e3faf
+		    distance, dva, d, flags);
+
 		if (offset != -1ULL) {
 			/*
 			 * If we've just selected this metaslab group,
@@ -3328,12 +3270,9 @@
 		VERIFY0(P2PHASE(offset, 1ULL << vd->vdev_ashift));
 		VERIFY0(P2PHASE(size, 1ULL << vd->vdev_ashift));
 		range_tree_add(msp->ms_tree, offset, size);
-<<<<<<< HEAD
 		if (spa_get_auto_trim(spa) == SPA_AUTO_TRIM_ON)
 			metaslab_trim_add(msp, offset, size);
-=======
 		msp->ms_max_size = metaslab_block_maxsize(msp);
->>>>>>> 993e3faf
 	} else {
 		VERIFY3U(txg, ==, spa->spa_syncing_txg);
 		if (range_tree_space(msp->ms_freeingtree) == 0)
@@ -3474,17 +3413,16 @@
 	ASSERT(hintbp == NULL || ndvas <= BP_GET_NDVAS(hintbp));
 	ASSERT3P(zal, !=, NULL);
 
-<<<<<<< HEAD
 	if (mc == spa_special_class(spa) && !BP_IS_METADATA(bp) &&
 	    !(flags & (METASLAB_GANG_HEADER)) &&
 	    !(spa->spa_meta_policy.spa_small_data_to_special &&
 	    psize <= spa->spa_meta_policy.spa_small_data_to_special)) {
 		error = metaslab_alloc_dva(spa, spa_normal_class(spa),
 		    psize, &dva[WBC_NORMAL_DVA], 0, NULL, txg,
-		    flags | METASLAB_USE_WEIGHT_SECONDARY);
+		    flags | METASLAB_USE_WEIGHT_SECONDARY, zal);
 		if (error == 0) {
 			error = metaslab_alloc_dva(spa, mc, psize,
-			    &dva[WBC_SPECIAL_DVA], 0, NULL, txg, flags);
+			    &dva[WBC_SPECIAL_DVA], 0, NULL, txg, flags, zal);
 			if (error != 0) {
 				error = 0;
 				/*
@@ -3501,50 +3439,46 @@
 				bcopy(&dva[WBC_NORMAL_DVA],
 				    &dva[WBC_SPECIAL_DVA], sizeof (dva_t));
 				bzero(&dva[WBC_NORMAL_DVA], sizeof (dva_t));
+
+				/*
+				 * Allocation of special DVA has failed,
+				 * so this BP will be a regular BP and need
+				 * to update the metaslab group's queue depth
+				 * based on the newly allocated dva.
+				 */
+				metaslab_group_alloc_increment(spa,
+				    DVA_GET_VDEV(&dva[0]), zio, flags);
 			} else {
 				BP_SET_SPECIAL(bp, 1);
-=======
-	for (int d = 0; d < ndvas; d++) {
-		error = metaslab_alloc_dva(spa, mc, psize, dva, d, hintdva,
-		    txg, flags, zal);
-		if (error != 0) {
-			for (d--; d >= 0; d--) {
-				metaslab_free_dva(spa, &dva[d], txg, B_TRUE);
-				metaslab_group_alloc_decrement(spa,
-				    DVA_GET_VDEV(&dva[d]), zio, flags);
-				bzero(&dva[d], sizeof (dva_t));
->>>>>>> 993e3faf
 			}
 		} else {
 			spa_config_exit(spa, SCL_ALLOC, FTAG);
 			return (error);
-		} else {
-			/*
-			 * Update the metaslab group's queue depth
-			 * based on the newly allocated dva.
-			 */
-			metaslab_group_alloc_increment(spa,
-			    DVA_GET_VDEV(&dva[d]), zio, flags);
-		}
-<<<<<<< HEAD
+		}
 	} else {
 		for (int d = 0; d < ndvas; d++) {
 			error = metaslab_alloc_dva(spa, mc, psize, dva, d,
-			    hintdva, txg, flags);
+			    hintdva, txg, flags, zal);
 			if (error != 0) {
 				for (d--; d >= 0; d--) {
 					metaslab_free_dva(spa, &dva[d],
 					    txg, B_TRUE);
+					metaslab_group_alloc_decrement(spa,
+					    DVA_GET_VDEV(&dva[d]), zio, flags);
 					bzero(&dva[d], sizeof (dva_t));
 				}
 				spa_config_exit(spa, SCL_ALLOC, FTAG);
 				return (error);
+			} else {
+				/*
+				 * Update the metaslab group's queue depth
+				 * based on the newly allocated dva.
+				 */
+				metaslab_group_alloc_increment(spa,
+				    DVA_GET_VDEV(&dva[d]), zio, flags);
 			}
 		}
 		ASSERT(BP_GET_NDVAS(bp) == ndvas);
-=======
-
->>>>>>> 993e3faf
 	}
 	ASSERT(error == 0);
 
