/*
 * CDDL HEADER START
 *
 * The contents of this file are subject to the terms of the
 * Common Development and Distribution License (the "License").
 * You may not use this file except in compliance with the License.
 *
 * You can obtain a copy of the license at usr/src/OPENSOLARIS.LICENSE
 * or http://www.opensolaris.org/os/licensing.
 * See the License for the specific language governing permissions
 * and limitations under the License.
 *
 * When distributing Covered Code, include this CDDL HEADER in each
 * file and include the License file at usr/src/OPENSOLARIS.LICENSE.
 * If applicable, add the following below this CDDL HEADER, with the
 * fields enclosed by brackets "[]" replaced with your own identifying
 * information: Portions Copyright [yyyy] [name of copyright owner]
 *
 * CDDL HEADER END
 */
/*
 * Copyright (c) 2005, 2010, Oracle and/or its affiliates. All rights reserved.
 * Copyright (c) 2011 by Delphix. All rights reserved.
 */

#include <sys/zfs_context.h>
#include <sys/dmu.h>
#include <sys/dmu_tx.h>
#include <sys/space_map.h>
#include <sys/metaslab_impl.h>
#include <sys/vdev_impl.h>
#include <sys/zio.h>

/*
 * Allow allocations to switch to gang blocks quickly. We do this to
 * avoid having to load lots of space_maps in a given txg. There are,
 * however, some cases where we want to avoid "fast" ganging and instead
 * we want to do an exhaustive search of all metaslabs on this device.
 * Currently we don't allow any gang or dump device related allocations
 * to "fast" gang.
 */
#define	CAN_FASTGANG(flags) \
	(!((flags) & (METASLAB_GANG_CHILD | METASLAB_GANG_HEADER | \
	METASLAB_GANG_AVOID)))

uint64_t metaslab_aliquot = 512ULL << 10;
uint64_t metaslab_gang_bang = SPA_MAXBLOCKSIZE + 1;	/* force gang blocks */

/*
 * This value defines the number of allowed allocation failures per vdev.
 * If a device reaches this threshold in a given txg then we consider skipping
 * allocations on that device.
 */
int zfs_mg_alloc_failures;

/*
 * Metaslab debugging: when set, keeps all space maps in core to verify frees.
 */
static int metaslab_debug = 0;

/*
 * Minimum size which forces the dynamic allocator to change
 * it's allocation strategy.  Once the space map cannot satisfy
 * an allocation of this size then it switches to using more
 * aggressive strategy (i.e search by size rather than offset).
 */
uint64_t metaslab_df_alloc_threshold = SPA_MAXBLOCKSIZE;

/*
 * The minimum free space, in percent, which must be available
 * in a space map to continue allocations in a first-fit fashion.
 * Once the space_map's free space drops below this level we dynamically
 * switch to using best-fit allocations.
 */
int metaslab_df_free_pct = 4;

/*
 * A metaslab is considered "free" if it contains a contiguous
 * segment which is greater than metaslab_min_alloc_size.
 */
uint64_t metaslab_min_alloc_size = DMU_MAX_ACCESS;

/*
 * Max number of space_maps to prefetch.
 */
int metaslab_prefetch_limit = SPA_DVAS_PER_BP;

/*
 * Percentage bonus multiplier for metaslabs that are in the bonus area.
 */
int metaslab_smo_bonus_pct = 150;

/*
 * Toggle between space-based DVA allocator 0, latency-based 1 or hybrid 2.
 * A value other than 0, 1 or 2 will be considered 0 (default).
 */
int metaslab_alloc_dva_algorithm = 0;

/*
 * ==========================================================================
 * Metaslab classes
 * ==========================================================================
 */
metaslab_class_t *
metaslab_class_create(spa_t *spa, space_map_ops_t *ops)
{
	metaslab_class_t *mc;

	mc = kmem_zalloc(sizeof (metaslab_class_t), KM_SLEEP);

	mc->mc_spa = spa;
	mc->mc_rotor = NULL;
	mc->mc_ops = ops;

	return (mc);
}

void
metaslab_class_destroy(metaslab_class_t *mc)
{
	ASSERT(mc->mc_rotor == NULL);
	ASSERT(mc->mc_alloc == 0);
	ASSERT(mc->mc_deferred == 0);
	ASSERT(mc->mc_space == 0);
	ASSERT(mc->mc_dspace == 0);

	kmem_free(mc, sizeof (metaslab_class_t));
}

int
metaslab_class_validate(metaslab_class_t *mc)
{
	metaslab_group_t *mg;
	vdev_t *vd;

	/*
	 * Must hold one of the spa_config locks.
	 */
	ASSERT(spa_config_held(mc->mc_spa, SCL_ALL, RW_READER) ||
	    spa_config_held(mc->mc_spa, SCL_ALL, RW_WRITER));

	if ((mg = mc->mc_rotor) == NULL)
		return (0);

	do {
		vd = mg->mg_vd;
		ASSERT(vd->vdev_mg != NULL);
		ASSERT3P(vd->vdev_top, ==, vd);
		ASSERT3P(mg->mg_class, ==, mc);
		ASSERT3P(vd->vdev_ops, !=, &vdev_hole_ops);
	} while ((mg = mg->mg_next) != mc->mc_rotor);

	return (0);
}

void
metaslab_class_space_update(metaslab_class_t *mc, int64_t alloc_delta,
    int64_t defer_delta, int64_t space_delta, int64_t dspace_delta)
{
	atomic_add_64(&mc->mc_alloc, alloc_delta);
	atomic_add_64(&mc->mc_deferred, defer_delta);
	atomic_add_64(&mc->mc_space, space_delta);
	atomic_add_64(&mc->mc_dspace, dspace_delta);
}

uint64_t
metaslab_class_get_alloc(metaslab_class_t *mc)
{
	return (mc->mc_alloc);
}

uint64_t
metaslab_class_get_deferred(metaslab_class_t *mc)
{
	return (mc->mc_deferred);
}

uint64_t
metaslab_class_get_space(metaslab_class_t *mc)
{
	return (mc->mc_space);
}

uint64_t
metaslab_class_get_dspace(metaslab_class_t *mc)
{
	return (spa_deflate(mc->mc_spa) ? mc->mc_dspace : mc->mc_space);
}

/*
 * ==========================================================================
 * Metaslab groups
 * ==========================================================================
 */
static int
metaslab_compare(const void *x1, const void *x2)
{
	const metaslab_t *m1 = x1;
	const metaslab_t *m2 = x2;

	if (m1->ms_weight < m2->ms_weight)
		return (1);
	if (m1->ms_weight > m2->ms_weight)
		return (-1);

	/*
	 * If the weights are identical, use the offset to force uniqueness.
	 */
	if (m1->ms_map.sm_start < m2->ms_map.sm_start)
		return (-1);
	if (m1->ms_map.sm_start > m2->ms_map.sm_start)
		return (1);

	ASSERT3P(m1, ==, m2);

	return (0);
}

metaslab_group_t *
metaslab_group_create(metaslab_class_t *mc, vdev_t *vd)
{
	metaslab_group_t *mg;

	mg = kmem_zalloc(sizeof (metaslab_group_t), KM_SLEEP);
	mutex_init(&mg->mg_lock, NULL, MUTEX_DEFAULT, NULL);
	avl_create(&mg->mg_metaslab_tree, metaslab_compare,
	    sizeof (metaslab_t), offsetof(struct metaslab, ms_group_node));
	mg->mg_vd = vd;
	mg->mg_class = mc;
	mg->mg_activation_count = 0;

	return (mg);
}

void
metaslab_group_destroy(metaslab_group_t *mg)
{
	ASSERT(mg->mg_prev == NULL);
	ASSERT(mg->mg_next == NULL);
	/*
	 * We may have gone below zero with the activation count
	 * either because we never activated in the first place or
	 * because we're done, and possibly removing the vdev.
	 */
	ASSERT(mg->mg_activation_count <= 0);

	avl_destroy(&mg->mg_metaslab_tree);
	mutex_destroy(&mg->mg_lock);
	kmem_free(mg, sizeof (metaslab_group_t));
}

void
metaslab_group_activate(metaslab_group_t *mg)
{
	metaslab_class_t *mc = mg->mg_class;
	metaslab_group_t *mgprev, *mgnext;

	ASSERT(spa_config_held(mc->mc_spa, SCL_ALLOC, RW_WRITER));

	ASSERT(mc->mc_rotor != mg);
	ASSERT(mg->mg_prev == NULL);
	ASSERT(mg->mg_next == NULL);
	ASSERT(mg->mg_activation_count <= 0);

	if (++mg->mg_activation_count <= 0)
		return;

	mg->mg_aliquot = metaslab_aliquot * MAX(1, mg->mg_vd->vdev_children);

	if ((mgprev = mc->mc_rotor) == NULL) {
		mg->mg_prev = mg;
		mg->mg_next = mg;
	} else {
		mgnext = mgprev->mg_next;
		mg->mg_prev = mgprev;
		mg->mg_next = mgnext;
		mgprev->mg_next = mg;
		mgnext->mg_prev = mg;
	}
	mc->mc_rotor = mg;
}

void
metaslab_group_passivate(metaslab_group_t *mg)
{
	metaslab_class_t *mc = mg->mg_class;
	metaslab_group_t *mgprev, *mgnext;

	ASSERT(spa_config_held(mc->mc_spa, SCL_ALLOC, RW_WRITER));

	if (--mg->mg_activation_count != 0) {
		ASSERT(mc->mc_rotor != mg);
		ASSERT(mg->mg_prev == NULL);
		ASSERT(mg->mg_next == NULL);
		ASSERT(mg->mg_activation_count < 0);
		return;
	}

	mgprev = mg->mg_prev;
	mgnext = mg->mg_next;

	if (mg == mgnext) {
		mc->mc_rotor = NULL;
	} else {
		mc->mc_rotor = mgnext;
		mgprev->mg_next = mgnext;
		mgnext->mg_prev = mgprev;
	}

	mg->mg_prev = NULL;
	mg->mg_next = NULL;
}

static void
metaslab_group_add(metaslab_group_t *mg, metaslab_t *msp)
{
	mutex_enter(&mg->mg_lock);
	ASSERT(msp->ms_group == NULL);
	msp->ms_group = mg;
	msp->ms_weight = 0;
	avl_add(&mg->mg_metaslab_tree, msp);
	mutex_exit(&mg->mg_lock);
}

static void
metaslab_group_remove(metaslab_group_t *mg, metaslab_t *msp)
{
	mutex_enter(&mg->mg_lock);
	ASSERT(msp->ms_group == mg);
	avl_remove(&mg->mg_metaslab_tree, msp);
	msp->ms_group = NULL;
	mutex_exit(&mg->mg_lock);
}

static void
metaslab_group_sort(metaslab_group_t *mg, metaslab_t *msp, uint64_t weight)
{
	/*
	 * Although in principle the weight can be any value, in
	 * practice we do not use values in the range [1, 510].
	 */
	ASSERT(weight >= SPA_MINBLOCKSIZE-1 || weight == 0);
	ASSERT(MUTEX_HELD(&msp->ms_lock));

	mutex_enter(&mg->mg_lock);
	ASSERT(msp->ms_group == mg);
	avl_remove(&mg->mg_metaslab_tree, msp);
	msp->ms_weight = weight;
	avl_add(&mg->mg_metaslab_tree, msp);
	mutex_exit(&mg->mg_lock);
}

/*
 * ==========================================================================
 * Common allocator routines
 * ==========================================================================
 */
static int
metaslab_segsize_compare(const void *x1, const void *x2)
{
	const space_seg_t *s1 = x1;
	const space_seg_t *s2 = x2;
	uint64_t ss_size1 = s1->ss_end - s1->ss_start;
	uint64_t ss_size2 = s2->ss_end - s2->ss_start;

	if (ss_size1 < ss_size2)
		return (-1);
	if (ss_size1 > ss_size2)
		return (1);

	if (s1->ss_start < s2->ss_start)
		return (-1);
	if (s1->ss_start > s2->ss_start)
		return (1);

	return (0);
}

/*
 * This is a helper function that can be used by the allocator to find
 * a suitable block to allocate. This will search the specified AVL
 * tree looking for a block that matches the specified criteria.
 */
static uint64_t
metaslab_block_picker(avl_tree_t *t, uint64_t *cursor, uint64_t size,
    uint64_t align)
{
	space_seg_t *ss, ssearch;
	avl_index_t where;

	ssearch.ss_start = *cursor;
	ssearch.ss_end = *cursor + size;

	ss = avl_find(t, &ssearch, &where);
	if (ss == NULL)
		ss = avl_nearest(t, where, AVL_AFTER);

	while (ss != NULL) {
		uint64_t offset = P2ROUNDUP(ss->ss_start, align);

		if (offset + size <= ss->ss_end) {
			*cursor = offset + size;
			return (offset);
		}
		ss = AVL_NEXT(t, ss);
	}

	/*
	 * If we know we've searched the whole map (*cursor == 0), give up.
	 * Otherwise, reset the cursor to the beginning and try again.
	 */
	if (*cursor == 0)
		return (-1ULL);

	*cursor = 0;
	return (metaslab_block_picker(t, cursor, size, align));
}

static void
metaslab_pp_load(space_map_t *sm)
{
	space_seg_t *ss;

	ASSERT(sm->sm_ppd == NULL);
	sm->sm_ppd = kmem_zalloc(64 * sizeof (uint64_t), KM_SLEEP);

	sm->sm_pp_root = kmem_alloc(sizeof (avl_tree_t), KM_SLEEP);
	avl_create(sm->sm_pp_root, metaslab_segsize_compare,
	    sizeof (space_seg_t), offsetof(struct space_seg, ss_pp_node));

	for (ss = avl_first(&sm->sm_root); ss; ss = AVL_NEXT(&sm->sm_root, ss))
		avl_add(sm->sm_pp_root, ss);
}

static void
metaslab_pp_unload(space_map_t *sm)
{
	void *cookie = NULL;

	kmem_free(sm->sm_ppd, 64 * sizeof (uint64_t));
	sm->sm_ppd = NULL;

	while (avl_destroy_nodes(sm->sm_pp_root, &cookie) != NULL) {
		/* tear down the tree */
	}

	avl_destroy(sm->sm_pp_root);
	kmem_free(sm->sm_pp_root, sizeof (avl_tree_t));
	sm->sm_pp_root = NULL;
}

/* ARGSUSED */
static void
metaslab_pp_claim(space_map_t *sm, uint64_t start, uint64_t size)
{
	/* No need to update cursor */
}

/* ARGSUSED */
static void
metaslab_pp_free(space_map_t *sm, uint64_t start, uint64_t size)
{
	/* No need to update cursor */
}

/*
 * Return the maximum contiguous segment within the metaslab.
 */
uint64_t
metaslab_pp_maxsize(space_map_t *sm)
{
	avl_tree_t *t = sm->sm_pp_root;
	space_seg_t *ss;

	if (t == NULL || (ss = avl_last(t)) == NULL)
		return (0ULL);

	return (ss->ss_end - ss->ss_start);
}

/*
 * ==========================================================================
 * The first-fit block allocator
 * ==========================================================================
 */
static uint64_t
metaslab_ff_alloc(space_map_t *sm, uint64_t size)
{
	avl_tree_t *t = &sm->sm_root;
	uint64_t align = size & -size;
	uint64_t *cursor = (uint64_t *)sm->sm_ppd + highbit(align) - 1;

	return (metaslab_block_picker(t, cursor, size, align));
}

/* ARGSUSED */
boolean_t
metaslab_ff_fragmented(space_map_t *sm)
{
	return (B_TRUE);
}

static space_map_ops_t metaslab_ff_ops = {
	metaslab_pp_load,
	metaslab_pp_unload,
	metaslab_ff_alloc,
	metaslab_pp_claim,
	metaslab_pp_free,
	metaslab_pp_maxsize,
	metaslab_ff_fragmented
};

/*
 * ==========================================================================
 * Dynamic block allocator -
 * Uses the first fit allocation scheme until space get low and then
 * adjusts to a best fit allocation method. Uses metaslab_df_alloc_threshold
 * and metaslab_df_free_pct to determine when to switch the allocation scheme.
 * ==========================================================================
 */
static uint64_t
metaslab_df_alloc(space_map_t *sm, uint64_t size)
{
	avl_tree_t *t = &sm->sm_root;
	uint64_t align = size & -size;
	uint64_t *cursor = (uint64_t *)sm->sm_ppd + highbit(align) - 1;
	uint64_t max_size = metaslab_pp_maxsize(sm);
	int free_pct = sm->sm_space * 100 / sm->sm_size;

	ASSERT(MUTEX_HELD(sm->sm_lock));
	ASSERT3U(avl_numnodes(&sm->sm_root), ==, avl_numnodes(sm->sm_pp_root));

	if (max_size < size)
		return (-1ULL);

	/*
	 * If we're running low on space switch to using the size
	 * sorted AVL tree (best-fit).
	 */
	if (max_size < metaslab_df_alloc_threshold ||
	    free_pct < metaslab_df_free_pct) {
		t = sm->sm_pp_root;
		*cursor = 0;
	}

	return (metaslab_block_picker(t, cursor, size, 1ULL));
}

static boolean_t
metaslab_df_fragmented(space_map_t *sm)
{
	uint64_t max_size = metaslab_pp_maxsize(sm);
	int free_pct = sm->sm_space * 100 / sm->sm_size;

	if (max_size >= metaslab_df_alloc_threshold &&
	    free_pct >= metaslab_df_free_pct)
		return (B_FALSE);

	return (B_TRUE);
}

static space_map_ops_t metaslab_df_ops = {
	metaslab_pp_load,
	metaslab_pp_unload,
	metaslab_df_alloc,
	metaslab_pp_claim,
	metaslab_pp_free,
	metaslab_pp_maxsize,
	metaslab_df_fragmented
};

/*
 * ==========================================================================
 * Other experimental allocators
 * ==========================================================================
 */
static uint64_t
metaslab_cdf_alloc(space_map_t *sm, uint64_t size)
{
	avl_tree_t *t = &sm->sm_root;
	uint64_t *cursor = (uint64_t *)sm->sm_ppd;
	uint64_t *extent_end = (uint64_t *)sm->sm_ppd + 1;
	uint64_t max_size = metaslab_pp_maxsize(sm);
	uint64_t rsize = size;
	uint64_t offset = 0;

	ASSERT(MUTEX_HELD(sm->sm_lock));
	ASSERT3U(avl_numnodes(&sm->sm_root), ==, avl_numnodes(sm->sm_pp_root));

	if (max_size < size)
		return (-1ULL);

	ASSERT3U(*extent_end, >=, *cursor);

	/*
	 * If we're running low on space switch to using the size
	 * sorted AVL tree (best-fit).
	 */
	if ((*cursor + size) > *extent_end) {

		t = sm->sm_pp_root;
		*cursor = *extent_end = 0;

		if (max_size > 2 * SPA_MAXBLOCKSIZE)
			rsize = MIN(metaslab_min_alloc_size, max_size);
		offset = metaslab_block_picker(t, extent_end, rsize, 1ULL);
		if (offset != -1)
			*cursor = offset + size;
	} else {
		offset = metaslab_block_picker(t, cursor, rsize, 1ULL);
	}
	ASSERT3U(*cursor, <=, *extent_end);
	return (offset);
}

static boolean_t
metaslab_cdf_fragmented(space_map_t *sm)
{
	uint64_t max_size = metaslab_pp_maxsize(sm);

	if (max_size > (metaslab_min_alloc_size * 10))
		return (B_FALSE);
	return (B_TRUE);
}

static space_map_ops_t metaslab_cdf_ops = {
	metaslab_pp_load,
	metaslab_pp_unload,
	metaslab_cdf_alloc,
	metaslab_pp_claim,
	metaslab_pp_free,
	metaslab_pp_maxsize,
	metaslab_cdf_fragmented
};

uint64_t metaslab_ndf_clump_shift = 4;

static uint64_t
metaslab_ndf_alloc(space_map_t *sm, uint64_t size)
{
	avl_tree_t *t = &sm->sm_root;
	avl_index_t where;
	space_seg_t *ss, ssearch;
	uint64_t hbit = highbit(size);
	uint64_t *cursor = (uint64_t *)sm->sm_ppd + hbit - 1;
	uint64_t max_size = metaslab_pp_maxsize(sm);

	ASSERT(MUTEX_HELD(sm->sm_lock));
	ASSERT3U(avl_numnodes(&sm->sm_root), ==, avl_numnodes(sm->sm_pp_root));

	if (max_size < size)
		return (-1ULL);

	ssearch.ss_start = *cursor;
	ssearch.ss_end = *cursor + size;

	ss = avl_find(t, &ssearch, &where);
	if (ss == NULL || (ss->ss_start + size > ss->ss_end)) {
		t = sm->sm_pp_root;

		ssearch.ss_start = 0;
		ssearch.ss_end = MIN(max_size,
		    1ULL << (hbit + metaslab_ndf_clump_shift));
		ss = avl_find(t, &ssearch, &where);
		if (ss == NULL)
			ss = avl_nearest(t, where, AVL_AFTER);
		ASSERT(ss != NULL);
	}

	if (ss != NULL) {
		if (ss->ss_start + size <= ss->ss_end) {
			*cursor = ss->ss_start + size;
			return (ss->ss_start);
		}
	}
	return (-1ULL);
}

static boolean_t
metaslab_ndf_fragmented(space_map_t *sm)
{
	uint64_t max_size = metaslab_pp_maxsize(sm);

	if (max_size > (metaslab_min_alloc_size << metaslab_ndf_clump_shift))
		return (B_FALSE);
	return (B_TRUE);
}


static space_map_ops_t metaslab_ndf_ops = {
	metaslab_pp_load,
	metaslab_pp_unload,
	metaslab_ndf_alloc,
	metaslab_pp_claim,
	metaslab_pp_free,
	metaslab_pp_maxsize,
	metaslab_ndf_fragmented
};

space_map_ops_t *zfs_metaslab_ops = &metaslab_df_ops;

/*
 * ==========================================================================
 * Metaslabs
 * ==========================================================================
 */
metaslab_t *
metaslab_init(metaslab_group_t *mg, space_map_obj_t *smo,
	uint64_t start, uint64_t size, uint64_t txg)
{
	vdev_t *vd = mg->mg_vd;
	metaslab_t *msp;

	msp = kmem_zalloc(sizeof (metaslab_t), KM_SLEEP);
	mutex_init(&msp->ms_lock, NULL, MUTEX_DEFAULT, NULL);

	msp->ms_smo_syncing = *smo;

	/*
	 * We create the main space map here, but we don't create the
	 * allocmaps and freemaps until metaslab_sync_done().  This serves
	 * two purposes: it allows metaslab_sync_done() to detect the
	 * addition of new space; and for debugging, it ensures that we'd
	 * data fault on any attempt to use this metaslab before it's ready.
	 */
	space_map_create(&msp->ms_map, start, size,
	    vd->vdev_ashift, &msp->ms_lock);

	metaslab_group_add(mg, msp);

	if (metaslab_debug && smo->smo_object != 0) {
		mutex_enter(&msp->ms_lock);
		VERIFY(space_map_load(&msp->ms_map, mg->mg_class->mc_ops,
		    SM_FREE, smo, spa_meta_objset(vd->vdev_spa)) == 0);
		mutex_exit(&msp->ms_lock);
	}

	/*
	 * If we're opening an existing pool (txg == 0) or creating
	 * a new one (txg == TXG_INITIAL), all space is available now.
	 * If we're adding space to an existing pool, the new space
	 * does not become available until after this txg has synced.
	 */
	if (txg <= TXG_INITIAL)
		metaslab_sync_done(msp, 0);

	if (txg != 0) {
		vdev_dirty(vd, 0, NULL, txg);
		vdev_dirty(vd, VDD_METASLAB, msp, txg);
	}

	return (msp);
}

void
metaslab_fini(metaslab_t *msp)
{
	metaslab_group_t *mg = msp->ms_group;

	vdev_space_update(mg->mg_vd,
	    -msp->ms_smo.smo_alloc, 0, -msp->ms_map.sm_size);

	metaslab_group_remove(mg, msp);

	mutex_enter(&msp->ms_lock);

	space_map_unload(&msp->ms_map);
	space_map_destroy(&msp->ms_map);

	for (int t = 0; t < TXG_SIZE; t++) {
		space_map_destroy(&msp->ms_allocmap[t]);
		space_map_destroy(&msp->ms_freemap[t]);
	}

	for (int t = 0; t < TXG_DEFER_SIZE; t++)
		space_map_destroy(&msp->ms_defermap[t]);

	ASSERT3S(msp->ms_deferspace, ==, 0);

	mutex_exit(&msp->ms_lock);
	mutex_destroy(&msp->ms_lock);

	kmem_free(msp, sizeof (metaslab_t));
}

#define	METASLAB_WEIGHT_PRIMARY		(1ULL << 63)
#define	METASLAB_WEIGHT_SECONDARY	(1ULL << 62)
#define	METASLAB_ACTIVE_MASK		\
	(METASLAB_WEIGHT_PRIMARY | METASLAB_WEIGHT_SECONDARY)

static uint64_t
metaslab_weight(metaslab_t *msp)
{
	metaslab_group_t *mg = msp->ms_group;
	space_map_t *sm = &msp->ms_map;
	space_map_obj_t *smo = &msp->ms_smo;
	vdev_t *vd = mg->mg_vd;
	uint64_t weight, space;

	ASSERT(MUTEX_HELD(&msp->ms_lock));

	/*
	 * The baseline weight is the metaslab's free space.
	 */
	space = sm->sm_size - smo->smo_alloc;
	weight = space;

	/*
	 * Modern disks have uniform bit density and constant angular velocity.
	 * Therefore, the outer recording zones are faster (higher bandwidth)
	 * than the inner zones by the ratio of outer to inner track diameter,
	 * which is typically around 2:1.  We account for this by assigning
	 * higher weight to lower metaslabs (multiplier ranging from 2x to 1x).
	 * In effect, this means that we'll select the metaslab with the most
	 * free bandwidth rather than simply the one with the most free space.
	 */
	weight = 2 * weight -
	    ((sm->sm_start >> vd->vdev_ms_shift) * weight) / vd->vdev_ms_count;
	ASSERT(weight >= space && weight <= 2 * space);

	/*
	 * For locality, assign higher weight to metaslabs which have
	 * a lower offset than what we've already activated.
	 */
	if (sm->sm_start <= mg->mg_bonus_area)
		weight *= (metaslab_smo_bonus_pct / 100);
	ASSERT(weight >= space &&
	    weight <= 2 * (metaslab_smo_bonus_pct / 100) * space);

	if (sm->sm_loaded && !sm->sm_ops->smop_fragmented(sm)) {
		/*
		 * If this metaslab is one we're actively using, adjust its
		 * weight to make it preferable to any inactive metaslab so
		 * we'll polish it off.
		 */
		weight |= (msp->ms_weight & METASLAB_ACTIVE_MASK);
	}
	return (weight);
}

static void
metaslab_prefetch(metaslab_group_t *mg)
{
	spa_t *spa = mg->mg_vd->vdev_spa;
	metaslab_t *msp;
	avl_tree_t *t = &mg->mg_metaslab_tree;
	int m;

	mutex_enter(&mg->mg_lock);

	/*
	 * Prefetch the next potential metaslabs
	 */
	for (msp = avl_first(t), m = 0; msp; msp = AVL_NEXT(t, msp), m++) {
		space_map_t *sm = &msp->ms_map;
		space_map_obj_t *smo = &msp->ms_smo;

		/* If we have reached our prefetch limit then we're done */
		if (m >= metaslab_prefetch_limit)
			break;

		if (!sm->sm_loaded && smo->smo_object != 0) {
			mutex_exit(&mg->mg_lock);
			dmu_prefetch(spa_meta_objset(spa), smo->smo_object,
			    0ULL, smo->smo_objsize);
			mutex_enter(&mg->mg_lock);
		}
	}
	mutex_exit(&mg->mg_lock);
}

static int
metaslab_activate(metaslab_t *msp, uint64_t activation_weight)
{
	metaslab_group_t *mg = msp->ms_group;
	space_map_t *sm = &msp->ms_map;
	space_map_ops_t *sm_ops = msp->ms_group->mg_class->mc_ops;

	ASSERT(MUTEX_HELD(&msp->ms_lock));

	if ((msp->ms_weight & METASLAB_ACTIVE_MASK) == 0) {
		space_map_load_wait(sm);
		if (!sm->sm_loaded) {
			int error = space_map_load(sm, sm_ops, SM_FREE,
			    &msp->ms_smo,
			    spa_meta_objset(msp->ms_group->mg_vd->vdev_spa));
			if (error)  {
				metaslab_group_sort(msp->ms_group, msp, 0);
				return (error);
			}
			for (int t = 0; t < TXG_DEFER_SIZE; t++)
				space_map_walk(&msp->ms_defermap[t],
				    space_map_claim, sm);

		}

		/*
		 * Track the bonus area as we activate new metaslabs.
		 */
		if (sm->sm_start > mg->mg_bonus_area) {
			mutex_enter(&mg->mg_lock);
			mg->mg_bonus_area = sm->sm_start;
			mutex_exit(&mg->mg_lock);
		}

		metaslab_group_sort(msp->ms_group, msp,
		    msp->ms_weight | activation_weight);
	}
	ASSERT(sm->sm_loaded);
	ASSERT(msp->ms_weight & METASLAB_ACTIVE_MASK);

	return (0);
}

static void
metaslab_passivate(metaslab_t *msp, uint64_t size)
{
	/*
	 * If size < SPA_MINBLOCKSIZE, then we will not allocate from
	 * this metaslab again.  In that case, it had better be empty,
	 * or we would be leaving space on the table.
	 */
	ASSERT(size >= SPA_MINBLOCKSIZE || msp->ms_map.sm_space == 0);
	metaslab_group_sort(msp->ms_group, msp, MIN(msp->ms_weight, size));
	ASSERT((msp->ms_weight & METASLAB_ACTIVE_MASK) == 0);
}

/*
 * Write a metaslab to disk in the context of the specified transaction group.
 */
void
metaslab_sync(metaslab_t *msp, uint64_t txg)
{
	vdev_t *vd = msp->ms_group->mg_vd;
	spa_t *spa = vd->vdev_spa;
	objset_t *mos = spa_meta_objset(spa);
	space_map_t *allocmap = &msp->ms_allocmap[txg & TXG_MASK];
	space_map_t *freemap = &msp->ms_freemap[txg & TXG_MASK];
	space_map_t *freed_map = &msp->ms_freemap[TXG_CLEAN(txg) & TXG_MASK];
	space_map_t *sm = &msp->ms_map;
	space_map_obj_t *smo = &msp->ms_smo_syncing;
	dmu_buf_t *db;
	dmu_tx_t *tx;

	ASSERT(!vd->vdev_ishole);

	if (allocmap->sm_space == 0 && freemap->sm_space == 0)
		return;

	/*
	 * The only state that can actually be changing concurrently with
	 * metaslab_sync() is the metaslab's ms_map.  No other thread can
	 * be modifying this txg's allocmap, freemap, freed_map, or smo.
	 * Therefore, we only hold ms_lock to satify space_map ASSERTs.
	 * We drop it whenever we call into the DMU, because the DMU
	 * can call down to us (e.g. via zio_free()) at any time.
	 */

	tx = dmu_tx_create_assigned(spa_get_dsl(spa), txg);

	if (smo->smo_object == 0) {
		ASSERT(smo->smo_objsize == 0);
		ASSERT(smo->smo_alloc == 0);
		smo->smo_object = dmu_object_alloc(mos,
		    DMU_OT_SPACE_MAP, 1 << SPACE_MAP_BLOCKSHIFT,
		    DMU_OT_SPACE_MAP_HEADER, sizeof (*smo), tx);
		ASSERT(smo->smo_object != 0);
		dmu_write(mos, vd->vdev_ms_array, sizeof (uint64_t) *
		    (sm->sm_start >> vd->vdev_ms_shift),
		    sizeof (uint64_t), &smo->smo_object, tx);
	}

	mutex_enter(&msp->ms_lock);

	space_map_walk(freemap, space_map_add, freed_map);

	if (sm->sm_loaded && spa_sync_pass(spa) == 1 && smo->smo_objsize >=
	    2 * sizeof (uint64_t) * avl_numnodes(&sm->sm_root)) {
		/*
		 * The in-core space map representation is twice as compact
		 * as the on-disk one, so it's time to condense the latter
		 * by generating a pure allocmap from first principles.
		 *
		 * This metaslab is 100% allocated,
		 * minus the content of the in-core map (sm),
		 * minus what's been freed this txg (freed_map),
		 * minus deferred frees (ms_defermap[]),
		 * minus allocations from txgs in the future
		 * (because they haven't been committed yet).
		 */
		space_map_vacate(allocmap, NULL, NULL);
		space_map_vacate(freemap, NULL, NULL);

		space_map_add(allocmap, allocmap->sm_start, allocmap->sm_size);

		space_map_walk(sm, space_map_remove, allocmap);
		space_map_walk(freed_map, space_map_remove, allocmap);

		for (int t = 0; t < TXG_DEFER_SIZE; t++)
			space_map_walk(&msp->ms_defermap[t],
			    space_map_remove, allocmap);

		for (int t = 1; t < TXG_CONCURRENT_STATES; t++)
			space_map_walk(&msp->ms_allocmap[(txg + t) & TXG_MASK],
			    space_map_remove, allocmap);

		mutex_exit(&msp->ms_lock);
		space_map_truncate(smo, mos, tx);
		mutex_enter(&msp->ms_lock);
	}

	space_map_sync(allocmap, SM_ALLOC, smo, mos, tx);
	space_map_sync(freemap, SM_FREE, smo, mos, tx);

	mutex_exit(&msp->ms_lock);

	VERIFY(0 == dmu_bonus_hold(mos, smo->smo_object, FTAG, &db));
	dmu_buf_will_dirty(db, tx);
	ASSERT3U(db->db_size, >=, sizeof (*smo));
	bcopy(smo, db->db_data, sizeof (*smo));
	dmu_buf_rele(db, FTAG);

	dmu_tx_commit(tx);
}

/*
 * Called after a transaction group has completely synced to mark
 * all of the metaslab's free space as usable.
 */
void
metaslab_sync_done(metaslab_t *msp, uint64_t txg)
{
	space_map_obj_t *smo = &msp->ms_smo;
	space_map_obj_t *smosync = &msp->ms_smo_syncing;
	space_map_t *sm = &msp->ms_map;
	space_map_t *freed_map = &msp->ms_freemap[TXG_CLEAN(txg) & TXG_MASK];
	space_map_t *defer_map = &msp->ms_defermap[txg % TXG_DEFER_SIZE];
	metaslab_group_t *mg = msp->ms_group;
	vdev_t *vd = mg->mg_vd;
	int64_t alloc_delta, defer_delta;

	ASSERT(!vd->vdev_ishole);

	mutex_enter(&msp->ms_lock);

	/*
	 * If this metaslab is just becoming available, initialize its
	 * allocmaps and freemaps and add its capacity to the vdev.
	 */
	if (freed_map->sm_size == 0) {
		for (int t = 0; t < TXG_SIZE; t++) {
			space_map_create(&msp->ms_allocmap[t], sm->sm_start,
			    sm->sm_size, sm->sm_shift, sm->sm_lock);
			space_map_create(&msp->ms_freemap[t], sm->sm_start,
			    sm->sm_size, sm->sm_shift, sm->sm_lock);
		}

		for (int t = 0; t < TXG_DEFER_SIZE; t++)
			space_map_create(&msp->ms_defermap[t], sm->sm_start,
			    sm->sm_size, sm->sm_shift, sm->sm_lock);

		vdev_space_update(vd, 0, 0, sm->sm_size);
	}

	alloc_delta = smosync->smo_alloc - smo->smo_alloc;
	defer_delta = freed_map->sm_space - defer_map->sm_space;

	vdev_space_update(vd, alloc_delta + defer_delta, defer_delta, 0);

	ASSERT(msp->ms_allocmap[txg & TXG_MASK].sm_space == 0);
	ASSERT(msp->ms_freemap[txg & TXG_MASK].sm_space == 0);

	/*
	 * If there's a space_map_load() in progress, wait for it to complete
	 * so that we have a consistent view of the in-core space map.
	 * Then, add defer_map (oldest deferred frees) to this map and
	 * transfer freed_map (this txg's frees) to defer_map.
	 */
	space_map_load_wait(sm);
	space_map_vacate(defer_map, sm->sm_loaded ? space_map_free : NULL, sm);
	space_map_vacate(freed_map, space_map_add, defer_map);

	*smo = *smosync;

	msp->ms_deferspace += defer_delta;
	ASSERT3S(msp->ms_deferspace, >=, 0);
	ASSERT3S(msp->ms_deferspace, <=, sm->sm_size);
	if (msp->ms_deferspace != 0) {
		/*
		 * Keep syncing this metaslab until all deferred frees
		 * are back in circulation.
		 */
		vdev_dirty(vd, VDD_METASLAB, msp, txg + 1);
	}

	/*
	 * If the map is loaded but no longer active, evict it as soon as all
	 * future allocations have synced.  (If we unloaded it now and then
	 * loaded a moment later, the map wouldn't reflect those allocations.)
	 */
	if (sm->sm_loaded && (msp->ms_weight & METASLAB_ACTIVE_MASK) == 0) {
		int evictable = 1;

		for (int t = 1; t < TXG_CONCURRENT_STATES; t++)
			if (msp->ms_allocmap[(txg + t) & TXG_MASK].sm_space)
				evictable = 0;

		if (evictable && !metaslab_debug)
			space_map_unload(sm);
	}

	metaslab_group_sort(mg, msp, metaslab_weight(msp));

	mutex_exit(&msp->ms_lock);
}

void
metaslab_sync_reassess(metaslab_group_t *mg)
{
	vdev_t *vd = mg->mg_vd;
	int64_t failures = mg->mg_alloc_failures;

	/*
	 * Re-evaluate all metaslabs which have lower offsets than the
	 * bonus area.
	 */
	for (int m = 0; m < vd->vdev_ms_count; m++) {
		metaslab_t *msp = vd->vdev_ms[m];

		if (msp->ms_map.sm_start > mg->mg_bonus_area)
			break;

		mutex_enter(&msp->ms_lock);
		metaslab_group_sort(mg, msp, metaslab_weight(msp));
		mutex_exit(&msp->ms_lock);
	}

	atomic_add_64(&mg->mg_alloc_failures, -failures);

	/*
	 * Prefetch the next potential metaslabs
	 */
	metaslab_prefetch(mg);
}

static uint64_t
metaslab_distance(metaslab_t *msp, dva_t *dva)
{
	uint64_t ms_shift = msp->ms_group->mg_vd->vdev_ms_shift;
	uint64_t offset = DVA_GET_OFFSET(dva) >> ms_shift;
	uint64_t start = msp->ms_map.sm_start >> ms_shift;

	if (msp->ms_group->mg_vd->vdev_id != DVA_GET_VDEV(dva))
		return (1ULL << 63);

	if (offset < start)
		return ((start - offset) << ms_shift);
	if (offset > start)
		return ((offset - start) << ms_shift);
	return (0);
}

static uint64_t
metaslab_group_alloc(metaslab_group_t *mg, uint64_t psize, uint64_t asize,
    uint64_t txg, uint64_t min_distance, dva_t *dva, int d, int flags)
{
	spa_t *spa = mg->mg_vd->vdev_spa;
	metaslab_t *msp = NULL;
	uint64_t offset = -1ULL;
	avl_tree_t *t = &mg->mg_metaslab_tree;
	uint64_t activation_weight;
	uint64_t target_distance;
	int i;

	activation_weight = METASLAB_WEIGHT_PRIMARY;
	for (i = 0; i < d; i++) {
		if (DVA_GET_VDEV(&dva[i]) == mg->mg_vd->vdev_id) {
			activation_weight = METASLAB_WEIGHT_SECONDARY;
			break;
		}
	}

	for (;;) {
		boolean_t was_active;

		mutex_enter(&mg->mg_lock);
		for (msp = avl_first(t); msp; msp = AVL_NEXT(t, msp)) {
			if (msp->ms_weight < asize) {
				spa_dbgmsg(spa, "%s: failed to meet weight "
				    "requirement: vdev %llu, txg %llu, mg %p, "
				    "msp %p, psize %llu, asize %llu, "
				    "failures %llu, weight %llu",
				    spa_name(spa), mg->mg_vd->vdev_id, txg,
				    mg, msp, psize, asize,
				    mg->mg_alloc_failures, msp->ms_weight);
				mutex_exit(&mg->mg_lock);
				return (-1ULL);
			}
			was_active = msp->ms_weight & METASLAB_ACTIVE_MASK;
			if (activation_weight == METASLAB_WEIGHT_PRIMARY)
				break;

			target_distance = min_distance +
			    (msp->ms_smo.smo_alloc ? 0 : min_distance >> 1);

			for (i = 0; i < d; i++)
				if (metaslab_distance(msp, &dva[i]) <
				    target_distance)
					break;
			if (i == d)
				break;
		}
		mutex_exit(&mg->mg_lock);
		if (msp == NULL)
			return (-1ULL);

		/*
		 * If we've already reached the allowable number of failed
		 * allocation attempts on this metaslab group then we
		 * consider skipping it. We skip it only if we're allowed
		 * to "fast" gang, the physical size is larger than
		 * a gang block, and we're attempting to allocate from
		 * the primary metaslab.
		 */
		if (mg->mg_alloc_failures > zfs_mg_alloc_failures &&
		    CAN_FASTGANG(flags) && psize > SPA_GANGBLOCKSIZE &&
		    activation_weight == METASLAB_WEIGHT_PRIMARY) {
			spa_dbgmsg(spa, "%s: skipping metaslab group: "
			    "vdev %llu, txg %llu, mg %p, psize %llu, "
			    "asize %llu, failures %llu", spa_name(spa),
			    mg->mg_vd->vdev_id, txg, mg, psize, asize,
			    mg->mg_alloc_failures);
			return (-1ULL);
		}

		mutex_enter(&msp->ms_lock);

		/*
		 * Ensure that the metaslab we have selected is still
		 * capable of handling our request. It's possible that
		 * another thread may have changed the weight while we
		 * were blocked on the metaslab lock.
		 */
		if (msp->ms_weight < asize || (was_active &&
		    !(msp->ms_weight & METASLAB_ACTIVE_MASK) &&
		    activation_weight == METASLAB_WEIGHT_PRIMARY)) {
			mutex_exit(&msp->ms_lock);
			continue;
		}

		if ((msp->ms_weight & METASLAB_WEIGHT_SECONDARY) &&
		    activation_weight == METASLAB_WEIGHT_PRIMARY) {
			metaslab_passivate(msp,
			    msp->ms_weight & ~METASLAB_ACTIVE_MASK);
			mutex_exit(&msp->ms_lock);
			continue;
		}

		if (metaslab_activate(msp, activation_weight) != 0) {
			mutex_exit(&msp->ms_lock);
			continue;
		}

		if ((offset = space_map_alloc(&msp->ms_map, asize)) != -1ULL)
			break;

		atomic_inc_64(&mg->mg_alloc_failures);

		metaslab_passivate(msp, space_map_maxsize(&msp->ms_map));

		mutex_exit(&msp->ms_lock);
	}

	if (msp->ms_allocmap[txg & TXG_MASK].sm_space == 0)
		vdev_dirty(mg->mg_vd, VDD_METASLAB, msp, txg);

	space_map_add(&msp->ms_allocmap[txg & TXG_MASK], offset, asize);

	mutex_exit(&msp->ms_lock);

	return (offset);
}

/*
 * Allocate a block for the specified i/o.
 */
static int
metaslab_alloc_dva(spa_t *spa, metaslab_class_t *mc, uint64_t psize,
    dva_t *dva, int d, dva_t *hintdva, uint64_t txg, int flags)
{
	metaslab_group_t *mg, *rotor;
	vdev_t *vd;
	int dshift = 3;
	int all_zero;
	int zio_lock = B_FALSE;
	boolean_t allocatable;
	uint64_t offset = -1ULL;
	uint64_t asize;
	uint64_t distance;

	ASSERT(!DVA_IS_VALID(&dva[d]));

	/*
	 * For testing, make some blocks above a certain size be gang blocks.
	 */
	if (psize >= metaslab_gang_bang && (ddi_get_lbolt() & 3) == 0)
		return (ENOSPC);

	/*
	 * Start at the rotor and loop through all mgs until we find something.
	 * Note that there's no locking on mc_rotor or mc_aliquot because
	 * nothing actually breaks if we miss a few updates -- we just won't
	 * allocate quite as evenly.  It all balances out over time.
	 *
	 * If we are doing ditto or log blocks, try to spread them across
	 * consecutive vdevs.  If we're forced to reuse a vdev before we've
	 * allocated all of our ditto blocks, then try and spread them out on
	 * that vdev as much as possible.  If it turns out to not be possible,
	 * gradually lower our standards until anything becomes acceptable.
	 * Also, allocating on consecutive vdevs (as opposed to random vdevs)
	 * gives us hope of containing our fault domains to something we're
	 * able to reason about.  Otherwise, any two top-level vdev failures
	 * will guarantee the loss of data.  With consecutive allocation,
	 * only two adjacent top-level vdev failures will result in data loss.
	 *
	 * If we are doing gang blocks (hintdva is non-NULL), try to keep
	 * ourselves on the same vdev as our gang block header.  That
	 * way, we can hope for locality in vdev_cache, plus it makes our
	 * fault domains something tractable.
	 */
	if (hintdva) {
		vd = vdev_lookup_top(spa, DVA_GET_VDEV(&hintdva[d]));

		/*
		 * It's possible the vdev we're using as the hint no
		 * longer exists (i.e. removed). Consult the rotor when
		 * all else fails.
		 */
		if (vd != NULL) {
			mg = vd->vdev_mg;

			if (flags & METASLAB_HINTBP_AVOID &&
			    mg->mg_next != NULL)
				mg = mg->mg_next;
		} else {
			mg = mc->mc_rotor;
		}
	} else if (d != 0) {
		vd = vdev_lookup_top(spa, DVA_GET_VDEV(&dva[d - 1]));
		mg = vd->vdev_mg->mg_next;
	} else {
		mg = mc->mc_rotor;
	}

	/*
	 * If the hint put us into the wrong metaslab class, or into a
	 * metaslab group that has been passivated, just follow the rotor.
	 */
	if (mg->mg_class != mc || mg->mg_activation_count <= 0)
		mg = mc->mc_rotor;

	rotor = mg;
top:
	all_zero = B_TRUE;
	do {
		ASSERT(mg->mg_activation_count == 1);

		vd = mg->mg_vd;

		/*
		 * Don't allocate from faulted devices.
		 */
		if (zio_lock) {
			spa_config_enter(spa, SCL_ZIO, FTAG, RW_READER);
			allocatable = vdev_allocatable(vd);
			spa_config_exit(spa, SCL_ZIO, FTAG);
		} else {
			allocatable = vdev_allocatable(vd);
		}
		if (!allocatable)
			goto next;

		/*
		 * Avoid writing single-copy data to a failing vdev
		 */
		if ((vd->vdev_stat.vs_write_errors > 0 ||
		    vd->vdev_state < VDEV_STATE_HEALTHY) &&
		    d == 0 && dshift == 3) {
			all_zero = B_FALSE;
			goto next;
		}

		ASSERT(mg->mg_class == mc);

		distance = vd->vdev_asize >> dshift;
		if (distance <= (1ULL << vd->vdev_ms_shift))
			distance = 0;
		else
			all_zero = B_FALSE;

		asize = vdev_psize_to_asize(vd, psize);
		ASSERT(P2PHASE(asize, 1ULL << vd->vdev_ashift) == 0);

		offset = metaslab_group_alloc(mg, psize, asize, txg, distance,
		    dva, d, flags);
		if (offset != -1ULL) {
			/*
			 * If we've just selected this metaslab group,
			 * figure out whether the corresponding vdev is
			 * over- or under-used relative to the pool,
			 * and set an allocation bias to even it out.
			 */
			if (mc->mc_aliquot == 0) {
				vdev_stat_t *vs = &vd->vdev_stat;
				vdev_stat_t *pvs = &vd->vdev_parent->vdev_stat;
				int64_t vu, cu, vu_io;

<<<<<<< HEAD
				/*
				 * Determine percent used in units of 0..1024.
				 * (This is just to avoid floating point.)
				 */
				vu = (vs->vs_alloc << 10) / (vs->vs_space + 1);
				cu = (mc->mc_alloc << 10) / (mc->mc_space + 1);
=======
				vu = (vs->vs_alloc * 100) / (vs->vs_space + 1);
				cu = (mc->mc_alloc * 100) / (mc->mc_space + 1);

>>>>>>> de1e7f92
				vu_io = (((vs->vs_iotime[ZIO_TYPE_WRITE] * 100) /
				    (pvs->vs_iotime[ZIO_TYPE_WRITE] + 1)) *
				    (vd->vdev_parent->vdev_children)) - 100;

				/*
				 * Calculate how much more or less we should
				 * try to allocate from this device during
				 * this iteration around the rotor.
				 * For example, if a device is 80% full
				 * and the pool is 20% full then we should
				 * reduce allocations by 60% on this device.
				 *
				 * mg_bias = (20 - 80) * 512K / 100 = -307K
				 *
				 * This reduces allocations by 307K for this
				 * iteration.
				 */
				mg->mg_bias = ((cu - vu) *
<<<<<<< HEAD
				    (int64_t)mg->mg_aliquot) / (1024 * 4);
=======
				    (int64_t)mg->mg_aliquot) / 100;
>>>>>>> de1e7f92
				/* Experiment: space-based DVA allocator 0, latency-based 1 or hybrid 2. */
				switch (metaslab_alloc_dva_algorithm) {
				case 1:
					mg->mg_bias = (vu_io *
					(int64_t)mg->mg_aliquot) / 100;
					break;
				case 2:
					mg->mg_bias = ((((cu - vu) + vu_io) / 2) *
					(int64_t)mg->mg_aliquot) / 100;
					break;
				default:
					break;
				}
			}

			if (atomic_add_64_nv(&mc->mc_aliquot, asize) >=
			    mg->mg_aliquot + mg->mg_bias) {
				mc->mc_rotor = mg->mg_next;
				mc->mc_aliquot = 0;
			}

			DVA_SET_VDEV(&dva[d], vd->vdev_id);
			DVA_SET_OFFSET(&dva[d], offset);
			DVA_SET_GANG(&dva[d], !!(flags & METASLAB_GANG_HEADER));
			DVA_SET_ASIZE(&dva[d], asize);

			return (0);
		}
next:
		mc->mc_rotor = mg->mg_next;
		mc->mc_aliquot = 0;
	} while ((mg = mg->mg_next) != rotor);

	if (!all_zero) {
		dshift++;
		ASSERT(dshift < 64);
		goto top;
	}

	if (!allocatable && !zio_lock) {
		dshift = 3;
		zio_lock = B_TRUE;
		goto top;
	}

	bzero(&dva[d], sizeof (dva_t));

	return (ENOSPC);
}

/*
 * Free the block represented by DVA in the context of the specified
 * transaction group.
 */
static void
metaslab_free_dva(spa_t *spa, const dva_t *dva, uint64_t txg, boolean_t now)
{
	uint64_t vdev = DVA_GET_VDEV(dva);
	uint64_t offset = DVA_GET_OFFSET(dva);
	uint64_t size = DVA_GET_ASIZE(dva);
	vdev_t *vd;
	metaslab_t *msp;

	ASSERT(DVA_IS_VALID(dva));

	if (txg > spa_freeze_txg(spa))
		return;

	if ((vd = vdev_lookup_top(spa, vdev)) == NULL ||
	    (offset >> vd->vdev_ms_shift) >= vd->vdev_ms_count) {
		cmn_err(CE_WARN, "metaslab_free_dva(): bad DVA %llu:%llu",
		    (u_longlong_t)vdev, (u_longlong_t)offset);
		ASSERT(0);
		return;
	}

	msp = vd->vdev_ms[offset >> vd->vdev_ms_shift];

	if (DVA_GET_GANG(dva))
		size = vdev_psize_to_asize(vd, SPA_GANGBLOCKSIZE);

	mutex_enter(&msp->ms_lock);

	if (now) {
		space_map_remove(&msp->ms_allocmap[txg & TXG_MASK],
		    offset, size);
		space_map_free(&msp->ms_map, offset, size);
	} else {
		if (msp->ms_freemap[txg & TXG_MASK].sm_space == 0)
			vdev_dirty(vd, VDD_METASLAB, msp, txg);
		space_map_add(&msp->ms_freemap[txg & TXG_MASK], offset, size);
	}

	mutex_exit(&msp->ms_lock);
}

/*
 * Intent log support: upon opening the pool after a crash, notify the SPA
 * of blocks that the intent log has allocated for immediate write, but
 * which are still considered free by the SPA because the last transaction
 * group didn't commit yet.
 */
static int
metaslab_claim_dva(spa_t *spa, const dva_t *dva, uint64_t txg)
{
	uint64_t vdev = DVA_GET_VDEV(dva);
	uint64_t offset = DVA_GET_OFFSET(dva);
	uint64_t size = DVA_GET_ASIZE(dva);
	vdev_t *vd;
	metaslab_t *msp;
	int error = 0;

	ASSERT(DVA_IS_VALID(dva));

	if ((vd = vdev_lookup_top(spa, vdev)) == NULL ||
	    (offset >> vd->vdev_ms_shift) >= vd->vdev_ms_count)
		return (ENXIO);

	msp = vd->vdev_ms[offset >> vd->vdev_ms_shift];

	if (DVA_GET_GANG(dva))
		size = vdev_psize_to_asize(vd, SPA_GANGBLOCKSIZE);

	mutex_enter(&msp->ms_lock);

	if ((txg != 0 && spa_writeable(spa)) || !msp->ms_map.sm_loaded)
		error = metaslab_activate(msp, METASLAB_WEIGHT_SECONDARY);

	if (error == 0 && !space_map_contains(&msp->ms_map, offset, size))
		error = ENOENT;

	if (error || txg == 0) {	/* txg == 0 indicates dry run */
		mutex_exit(&msp->ms_lock);
		return (error);
	}

	space_map_claim(&msp->ms_map, offset, size);

	if (spa_writeable(spa)) {	/* don't dirty if we're zdb(1M) */
		if (msp->ms_allocmap[txg & TXG_MASK].sm_space == 0)
			vdev_dirty(vd, VDD_METASLAB, msp, txg);
		space_map_add(&msp->ms_allocmap[txg & TXG_MASK], offset, size);
	}

	mutex_exit(&msp->ms_lock);

	return (0);
}

int
metaslab_alloc(spa_t *spa, metaslab_class_t *mc, uint64_t psize, blkptr_t *bp,
    int ndvas, uint64_t txg, blkptr_t *hintbp, int flags)
{
	dva_t *dva = bp->blk_dva;
	dva_t *hintdva = hintbp->blk_dva;
	int error = 0;

	ASSERT(bp->blk_birth == 0);
	ASSERT(BP_PHYSICAL_BIRTH(bp) == 0);

	spa_config_enter(spa, SCL_ALLOC, FTAG, RW_READER);

	if (mc->mc_rotor == NULL) {	/* no vdevs in this class */
		spa_config_exit(spa, SCL_ALLOC, FTAG);
		return (ENOSPC);
	}

	ASSERT(ndvas > 0 && ndvas <= spa_max_replication(spa));
	ASSERT(BP_GET_NDVAS(bp) == 0);
	ASSERT(hintbp == NULL || ndvas <= BP_GET_NDVAS(hintbp));

	for (int d = 0; d < ndvas; d++) {
		error = metaslab_alloc_dva(spa, mc, psize, dva, d, hintdva,
		    txg, flags);
		if (error) {
			for (d--; d >= 0; d--) {
				metaslab_free_dva(spa, &dva[d], txg, B_TRUE);
				bzero(&dva[d], sizeof (dva_t));
			}
			spa_config_exit(spa, SCL_ALLOC, FTAG);
			return (error);
		}
	}
	ASSERT(error == 0);
	ASSERT(BP_GET_NDVAS(bp) == ndvas);

	spa_config_exit(spa, SCL_ALLOC, FTAG);

	BP_SET_BIRTH(bp, txg, txg);

	return (0);
}

void
metaslab_free(spa_t *spa, const blkptr_t *bp, uint64_t txg, boolean_t now)
{
	const dva_t *dva = bp->blk_dva;
	int ndvas = BP_GET_NDVAS(bp);

	ASSERT(!BP_IS_HOLE(bp));
	ASSERT(!now || bp->blk_birth >= spa_syncing_txg(spa));

	spa_config_enter(spa, SCL_FREE, FTAG, RW_READER);

	for (int d = 0; d < ndvas; d++)
		metaslab_free_dva(spa, &dva[d], txg, now);

	spa_config_exit(spa, SCL_FREE, FTAG);
}

int
metaslab_claim(spa_t *spa, const blkptr_t *bp, uint64_t txg)
{
	const dva_t *dva = bp->blk_dva;
	int ndvas = BP_GET_NDVAS(bp);
	int error = 0;

	ASSERT(!BP_IS_HOLE(bp));

	if (txg != 0) {
		/*
		 * First do a dry run to make sure all DVAs are claimable,
		 * so we don't have to unwind from partial failures below.
		 */
		if ((error = metaslab_claim(spa, bp, 0)) != 0)
			return (error);
	}

	spa_config_enter(spa, SCL_ALLOC, FTAG, RW_READER);

	for (int d = 0; d < ndvas; d++)
		if ((error = metaslab_claim_dva(spa, &dva[d], txg)) != 0)
			break;

	spa_config_exit(spa, SCL_ALLOC, FTAG);

	ASSERT(error == 0 || txg == 0);

	return (error);
}<|MERGE_RESOLUTION|>--- conflicted
+++ resolved
@@ -1415,18 +1415,9 @@
 				vdev_stat_t *pvs = &vd->vdev_parent->vdev_stat;
 				int64_t vu, cu, vu_io;
 
-<<<<<<< HEAD
-				/*
-				 * Determine percent used in units of 0..1024.
-				 * (This is just to avoid floating point.)
-				 */
-				vu = (vs->vs_alloc << 10) / (vs->vs_space + 1);
-				cu = (mc->mc_alloc << 10) / (mc->mc_space + 1);
-=======
 				vu = (vs->vs_alloc * 100) / (vs->vs_space + 1);
 				cu = (mc->mc_alloc * 100) / (mc->mc_space + 1);
 
->>>>>>> de1e7f92
 				vu_io = (((vs->vs_iotime[ZIO_TYPE_WRITE] * 100) /
 				    (pvs->vs_iotime[ZIO_TYPE_WRITE] + 1)) *
 				    (vd->vdev_parent->vdev_children)) - 100;
@@ -1445,11 +1436,7 @@
 				 * iteration.
 				 */
 				mg->mg_bias = ((cu - vu) *
-<<<<<<< HEAD
-				    (int64_t)mg->mg_aliquot) / (1024 * 4);
-=======
 				    (int64_t)mg->mg_aliquot) / 100;
->>>>>>> de1e7f92
 				/* Experiment: space-based DVA allocator 0, latency-based 1 or hybrid 2. */
 				switch (metaslab_alloc_dva_algorithm) {
 				case 1:
