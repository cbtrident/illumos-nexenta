/*
 * CDDL HEADER START
 *
 * The contents of this file are subject to the terms of the
 * Common Development and Distribution License (the "License").
 * You may not use this file except in compliance with the License.
 *
 * You can obtain a copy of the license at usr/src/OPENSOLARIS.LICENSE
 * or http://www.opensolaris.org/os/licensing.
 * See the License for the specific language governing permissions
 * and limitations under the License.
 *
 * When distributing Covered Code, include this CDDL HEADER in each
 * file and include the License file at usr/src/OPENSOLARIS.LICENSE.
 * If applicable, add the following below this CDDL HEADER, with the
 * fields enclosed by brackets "[]" replaced with your own identifying
 * information: Portions Copyright [yyyy] [name of copyright owner]
 *
 * CDDL HEADER END
 */
/*
 * Copyright (c) 2005, 2010, Oracle and/or its affiliates. All rights reserved.
 *
 * Portions Copyright 2010 Robert Milkowski
 *
<<<<<<< HEAD
 * Copyright (c) 2012, 2016 by Delphix. All rights reserved.
=======
 * Copyright 2011 Nexenta Systems, Inc.  All rights reserved.
 * Copyright (c) 2012, 2017 by Delphix. All rights reserved.
>>>>>>> 4dfc19d7
 * Copyright (c) 2013, Joyent, Inc. All rights reserved.
 * Copyright 2017 Nexenta Systems, Inc.  All rights reserved.
 * Copyright (c) 2014 Integros [integros.com]
 */

/*
 * ZFS volume emulation driver.
 *
 * Makes a DMU object look like a volume of arbitrary size, up to 2^64 bytes.
 * Volumes are accessed through the symbolic links named:
 *
 * /dev/zvol/dsk/<pool_name>/<dataset_name>
 * /dev/zvol/rdsk/<pool_name>/<dataset_name>
 *
 * These links are created by the /dev filesystem (sdev_zvolops.c).
 * Volumes are persistent through reboot.  No user command needs to be
 * run before opening and using a device.
 */

#include <sys/types.h>
#include <sys/param.h>
#include <sys/errno.h>
#include <sys/uio.h>
#include <sys/buf.h>
#include <sys/modctl.h>
#include <sys/open.h>
#include <sys/kmem.h>
#include <sys/conf.h>
#include <sys/cmn_err.h>
#include <sys/stat.h>
#include <sys/zap.h>
#include <sys/spa.h>
#include <sys/spa_impl.h>
#include <sys/zio.h>
#include <sys/dmu_traverse.h>
#include <sys/dnode.h>
#include <sys/dsl_dataset.h>
#include <sys/dsl_prop.h>
#include <sys/dkio.h>
#include <sys/efi_partition.h>
#include <sys/byteorder.h>
#include <sys/pathname.h>
#include <sys/ddi.h>
#include <sys/sunddi.h>
#include <sys/crc32.h>
#include <sys/dirent.h>
#include <sys/policy.h>
#include <sys/fs/zfs.h>
#include <sys/zfs_ioctl.h>
#include <sys/mkdev.h>
#include <sys/zil.h>
#include <sys/refcount.h>
#include <sys/zfs_znode.h>
#include <sys/zfs_rlock.h>
#include <sys/vdev_disk.h>
#include <sys/vdev_impl.h>
#include <sys/vdev_raidz.h>
#include <sys/zvol.h>
#include <sys/dumphdr.h>
#include <sys/zil_impl.h>
#include <sys/dbuf.h>
#include <sys/dmu_tx.h>
#include <sys/zfeature.h>
#include <sys/zio_checksum.h>
<<<<<<< HEAD
#include <sys/dkioc_free_util.h>
=======
#include <sys/zil_impl.h>
>>>>>>> 4dfc19d7

#include "zfs_namecheck.h"

void *zfsdev_state;
static char *zvol_tag = "zvol_tag";

#define	ZVOL_DUMPSIZE		"dumpsize"

/*
 * This lock protects the zfsdev_state structure from being modified
 * while it's being used, e.g. an open that comes in before a create
 * finishes.  It also protects temporary opens of the dataset so that,
 * e.g., an open doesn't get a spurious EBUSY.
 */
kmutex_t zfsdev_state_lock;
static uint32_t zvol_minors;

typedef struct zvol_extent {
	list_node_t	ze_node;
	dva_t		ze_dva;		/* dva associated with this extent */
	uint64_t	ze_nblks;	/* number of blocks in extent */
} zvol_extent_t;

/*
 * The in-core state of each volume.
 */
typedef struct zvol_state {
	char		zv_name[MAXPATHLEN]; /* pool/dd name */
	uint64_t	zv_volsize;	/* amount of space we advertise */
	uint64_t	zv_volblocksize; /* volume block size */
	minor_t		zv_minor;	/* minor number */
	uint8_t		zv_min_bs;	/* minimum addressable block shift */
	uint8_t		zv_flags;	/* readonly, dumpified, etc. */
	objset_t	*zv_objset;	/* objset handle */
	uint32_t	zv_open_count[OTYPCNT];	/* open counts */
	uint32_t	zv_total_opens;	/* total open count */
	zilog_t		*zv_zilog;	/* ZIL handle */
	list_t		zv_extents;	/* List of extents for dump */
	znode_t		zv_znode;	/* for range locking */
	dmu_buf_t	*zv_dbuf;	/* bonus handle */
} zvol_state_t;

/*
 * zvol specific flags
 */
#define	ZVOL_RDONLY	0x1
#define	ZVOL_DUMPIFIED	0x2
#define	ZVOL_EXCL	0x4
#define	ZVOL_WCE	0x8

/*
 * zvol maximum transfer in one DMU tx.
 */
int zvol_maxphys = DMU_MAX_ACCESS/2;

/*
 * Toggle unmap functionality.
 */
boolean_t zvol_unmap_enabled = B_TRUE;

/*
 * If true, unmaps requested as synchronous are executed synchronously,
 * otherwise all unmaps are asynchronous.
 */
boolean_t zvol_unmap_sync_enabled = B_FALSE;

extern int zfs_set_prop_nvlist(const char *, zprop_source_t,
    nvlist_t *, nvlist_t *);
static int zvol_remove_zv(zvol_state_t *);
static int zvol_get_data(void *arg, lr_write_t *lr, char *buf,
    struct lwb *lwb, zio_t *zio);
static int zvol_dumpify(zvol_state_t *zv);
static int zvol_dump_fini(zvol_state_t *zv);
static int zvol_dump_init(zvol_state_t *zv, boolean_t resize);

static void
zvol_size_changed(zvol_state_t *zv, uint64_t volsize)
{
	dev_t dev = makedevice(ddi_driver_major(zfs_dip), zv->zv_minor);

	zv->zv_volsize = volsize;
	VERIFY(ddi_prop_update_int64(dev, zfs_dip,
	    "Size", volsize) == DDI_SUCCESS);
	VERIFY(ddi_prop_update_int64(dev, zfs_dip,
	    "Nblocks", lbtodb(volsize)) == DDI_SUCCESS);

	/* Notify specfs to invalidate the cached size */
	spec_size_invalidate(dev, VBLK);
	spec_size_invalidate(dev, VCHR);
}

int
zvol_check_volsize(uint64_t volsize, uint64_t blocksize)
{
	if (volsize == 0)
		return (SET_ERROR(EINVAL));

	if (volsize % blocksize != 0)
		return (SET_ERROR(EINVAL));

#ifdef _ILP32
	if (volsize - 1 > SPEC_MAXOFFSET_T)
		return (SET_ERROR(EOVERFLOW));
#endif
	return (0);
}

int
zvol_check_volblocksize(uint64_t volblocksize)
{
	if (volblocksize < SPA_MINBLOCKSIZE ||
	    volblocksize > SPA_OLD_MAXBLOCKSIZE ||
	    !ISP2(volblocksize))
		return (SET_ERROR(EDOM));

	return (0);
}

int
zvol_get_stats(objset_t *os, nvlist_t *nv)
{
	int error;
	dmu_object_info_t doi;
	uint64_t val;

	error = zap_lookup(os, ZVOL_ZAP_OBJ, "size", 8, 1, &val);
	if (error)
		return (error);

	dsl_prop_nvlist_add_uint64(nv, ZFS_PROP_VOLSIZE, val);

	error = dmu_object_info(os, ZVOL_OBJ, &doi);

	if (error == 0) {
		dsl_prop_nvlist_add_uint64(nv, ZFS_PROP_VOLBLOCKSIZE,
		    doi.doi_data_block_size);
	}

	return (error);
}

static zvol_state_t *
zvol_minor_lookup(const char *name)
{
	minor_t minor;
	zvol_state_t *zv;

	ASSERT(MUTEX_HELD(&zfsdev_state_lock));

	for (minor = 1; minor <= ZFSDEV_MAX_MINOR; minor++) {
		zv = zfsdev_get_soft_state(minor, ZSST_ZVOL);
		if (zv == NULL)
			continue;
		if (strcmp(zv->zv_name, name) == 0)
			return (zv);
	}

	return (NULL);
}

/* extent mapping arg */
struct maparg {
	zvol_state_t	*ma_zv;
	uint64_t	ma_blks;
};

/*ARGSUSED*/
static int
zvol_map_block(spa_t *spa, zilog_t *zilog, const blkptr_t *bp,
    const zbookmark_phys_t *zb, const dnode_phys_t *dnp, void *arg)
{
	struct maparg *ma = arg;
	zvol_extent_t *ze;
	int bs = ma->ma_zv->zv_volblocksize;

	if (bp == NULL || BP_IS_HOLE(bp) ||
	    zb->zb_object != ZVOL_OBJ || zb->zb_level != 0)
		return (0);

	VERIFY(!BP_IS_EMBEDDED(bp));

	VERIFY3U(ma->ma_blks, ==, zb->zb_blkid);
	ma->ma_blks++;

	/* Abort immediately if we have encountered gang blocks */
	if (BP_IS_GANG(bp))
		return (SET_ERROR(EFRAGS));

	/*
	 * See if the block is at the end of the previous extent.
	 */
	ze = list_tail(&ma->ma_zv->zv_extents);
	if (ze &&
	    DVA_GET_VDEV(BP_IDENTITY(bp)) == DVA_GET_VDEV(&ze->ze_dva) &&
	    DVA_GET_OFFSET(BP_IDENTITY(bp)) ==
	    DVA_GET_OFFSET(&ze->ze_dva) + ze->ze_nblks * bs) {
		ze->ze_nblks++;
		return (0);
	}

	dprintf_bp(bp, "%s", "next blkptr:");

	/* start a new extent */
	ze = kmem_zalloc(sizeof (zvol_extent_t), KM_SLEEP);
	ze->ze_dva = bp->blk_dva[0];	/* structure assignment */
	ze->ze_nblks = 1;
	list_insert_tail(&ma->ma_zv->zv_extents, ze);
	return (0);
}

static void
zvol_free_extents(zvol_state_t *zv)
{
	zvol_extent_t *ze;

	while (ze = list_head(&zv->zv_extents)) {
		list_remove(&zv->zv_extents, ze);
		kmem_free(ze, sizeof (zvol_extent_t));
	}
}

static int
zvol_get_lbas(zvol_state_t *zv)
{
	objset_t *os = zv->zv_objset;
	struct maparg	ma;
	int		err;

	ma.ma_zv = zv;
	ma.ma_blks = 0;
	zvol_free_extents(zv);

	/* commit any in-flight changes before traversing the dataset */
	txg_wait_synced(dmu_objset_pool(os), 0);
	err = traverse_dataset(dmu_objset_ds(os), 0,
	    TRAVERSE_PRE | TRAVERSE_PREFETCH_METADATA, zvol_map_block, &ma);
	if (err || ma.ma_blks != (zv->zv_volsize / zv->zv_volblocksize)) {
		zvol_free_extents(zv);
		return (err ? err : EIO);
	}

	return (0);
}

/* ARGSUSED */
void
zvol_create_cb(objset_t *os, void *arg, cred_t *cr, dmu_tx_t *tx)
{
	zfs_creat_t *zct = arg;
	nvlist_t *nvprops = zct->zct_props;
	int error;
	uint64_t volblocksize, volsize;

	VERIFY(nvlist_lookup_uint64(nvprops,
	    zfs_prop_to_name(ZFS_PROP_VOLSIZE), &volsize) == 0);
	if (nvlist_lookup_uint64(nvprops,
	    zfs_prop_to_name(ZFS_PROP_VOLBLOCKSIZE), &volblocksize) != 0)
		volblocksize = zfs_prop_default_numeric(ZFS_PROP_VOLBLOCKSIZE);

	/*
	 * These properties must be removed from the list so the generic
	 * property setting step won't apply to them.
	 */
	VERIFY(nvlist_remove_all(nvprops,
	    zfs_prop_to_name(ZFS_PROP_VOLSIZE)) == 0);
	(void) nvlist_remove_all(nvprops,
	    zfs_prop_to_name(ZFS_PROP_VOLBLOCKSIZE));

	error = dmu_object_claim(os, ZVOL_OBJ, DMU_OT_ZVOL, volblocksize,
	    DMU_OT_NONE, 0, tx);
	ASSERT(error == 0);

	error = zap_create_claim(os, ZVOL_ZAP_OBJ, DMU_OT_ZVOL_PROP,
	    DMU_OT_NONE, 0, tx);
	ASSERT(error == 0);

	error = zap_update(os, ZVOL_ZAP_OBJ, "size", 8, 1, &volsize, tx);
	ASSERT(error == 0);
}

/*
 * Replay a TX_TRUNCATE ZIL transaction if asked.  TX_TRUNCATE is how we
 * implement DKIOCFREE/free-long-range.
 */
static int
zvol_replay_truncate(void *arg1, void *arg2, boolean_t byteswap)
{
	zvol_state_t *zv = arg1;
	lr_truncate_t *lr = arg2;
	uint64_t offset, length;

	if (byteswap)
		byteswap_uint64_array(lr, sizeof (*lr));

	offset = lr->lr_offset;
	length = lr->lr_length;

	return (dmu_free_long_range(zv->zv_objset, ZVOL_OBJ, offset, length));
}

/*
 * Replay a TX_WRITE ZIL transaction that didn't get committed
 * after a system failure
 */
static int
zvol_replay_write(void *arg1, void *arg2, boolean_t byteswap)
{
	zvol_state_t *zv = arg1;
	lr_write_t *lr = arg2;
	objset_t *os = zv->zv_objset;
	char *data = (char *)(lr + 1);	/* data follows lr_write_t */
	uint64_t offset, length;
	dmu_tx_t *tx;
	int error;

	if (byteswap)
		byteswap_uint64_array(lr, sizeof (*lr));

	offset = lr->lr_offset;
	length = lr->lr_length;

	/* If it's a dmu_sync() block, write the whole block */
	if (lr->lr_common.lrc_reclen == sizeof (lr_write_t)) {
		uint64_t blocksize = BP_GET_LSIZE(&lr->lr_blkptr);
		if (length < blocksize) {
			offset -= offset % blocksize;
			length = blocksize;
		}
	}

	tx = dmu_tx_create(os);
	dmu_tx_hold_write(tx, ZVOL_OBJ, offset, length);
	error = dmu_tx_assign(tx, TXG_WAIT);
	if (error) {
		dmu_tx_abort(tx);
	} else {
		dmu_write(os, ZVOL_OBJ, offset, length, data, tx);
		dmu_tx_commit(tx);
	}

	return (error);
}

/* ARGSUSED */
static int
zvol_replay_err(void *arg1, void *arg2, boolean_t byteswap)
{
	return (SET_ERROR(ENOTSUP));
}

/*
 * Callback vectors for replaying records.
 * Only TX_WRITE and TX_TRUNCATE are needed for zvol.
 */
zil_replay_func_t *zvol_replay_vector[TX_MAX_TYPE] = {
	zvol_replay_err,	/* 0 no such transaction type */
	zvol_replay_err,	/* TX_CREATE */
	zvol_replay_err,	/* TX_MKDIR */
	zvol_replay_err,	/* TX_MKXATTR */
	zvol_replay_err,	/* TX_SYMLINK */
	zvol_replay_err,	/* TX_REMOVE */
	zvol_replay_err,	/* TX_RMDIR */
	zvol_replay_err,	/* TX_LINK */
	zvol_replay_err,	/* TX_RENAME */
	zvol_replay_write,	/* TX_WRITE */
	zvol_replay_truncate,	/* TX_TRUNCATE */
	zvol_replay_err,	/* TX_SETATTR */
	zvol_replay_err,	/* TX_ACL */
	zvol_replay_err,	/* TX_CREATE_ACL */
	zvol_replay_err,	/* TX_CREATE_ATTR */
	zvol_replay_err,	/* TX_CREATE_ACL_ATTR */
	zvol_replay_err,	/* TX_MKDIR_ACL */
	zvol_replay_err,	/* TX_MKDIR_ATTR */
	zvol_replay_err,	/* TX_MKDIR_ACL_ATTR */
	zvol_replay_err,	/* TX_WRITE2 */
};

int
zvol_name2minor(const char *name, minor_t *minor)
{
	zvol_state_t *zv;

	mutex_enter(&zfsdev_state_lock);
	zv = zvol_minor_lookup(name);
	if (minor && zv)
		*minor = zv->zv_minor;
	mutex_exit(&zfsdev_state_lock);
	return (zv ? 0 : -1);
}

/*
 * Create a minor node (plus a whole lot more) for the specified volume.
 */
int
zvol_create_minor(const char *name)
{
	zfs_soft_state_t *zs;
	zvol_state_t *zv;
	objset_t *os;
	dmu_object_info_t doi;
	minor_t minor = 0;
	char chrbuf[30], blkbuf[30];
	int error;

	mutex_enter(&zfsdev_state_lock);

	if (zvol_minor_lookup(name) != NULL) {
		mutex_exit(&zfsdev_state_lock);
		return (SET_ERROR(EEXIST));
	}

	/* lie and say we're read-only */
	error = dmu_objset_own(name, DMU_OST_ZVOL, B_TRUE, FTAG, &os);

	if (error) {
		mutex_exit(&zfsdev_state_lock);
		return (error);
	}

	if ((minor = zfsdev_minor_alloc()) == 0) {
		dmu_objset_disown(os, FTAG);
		mutex_exit(&zfsdev_state_lock);
		return (SET_ERROR(ENXIO));
	}

	if (ddi_soft_state_zalloc(zfsdev_state, minor) != DDI_SUCCESS) {
		dmu_objset_disown(os, FTAG);
		mutex_exit(&zfsdev_state_lock);
		return (SET_ERROR(EAGAIN));
	}
	(void) ddi_prop_update_string(minor, zfs_dip, ZVOL_PROP_NAME,
	    (char *)name);

	(void) snprintf(chrbuf, sizeof (chrbuf), "%u,raw", minor);

	if (ddi_create_minor_node(zfs_dip, chrbuf, S_IFCHR,
	    minor, DDI_PSEUDO, 0) == DDI_FAILURE) {
		ddi_soft_state_free(zfsdev_state, minor);
		dmu_objset_disown(os, FTAG);
		mutex_exit(&zfsdev_state_lock);
		return (SET_ERROR(EAGAIN));
	}

	(void) snprintf(blkbuf, sizeof (blkbuf), "%u", minor);

	if (ddi_create_minor_node(zfs_dip, blkbuf, S_IFBLK,
	    minor, DDI_PSEUDO, 0) == DDI_FAILURE) {
		ddi_remove_minor_node(zfs_dip, chrbuf);
		ddi_soft_state_free(zfsdev_state, minor);
		dmu_objset_disown(os, FTAG);
		mutex_exit(&zfsdev_state_lock);
		return (SET_ERROR(EAGAIN));
	}

	zs = ddi_get_soft_state(zfsdev_state, minor);
	zs->zss_type = ZSST_ZVOL;
	zv = zs->zss_data = kmem_zalloc(sizeof (zvol_state_t), KM_SLEEP);
	(void) strlcpy(zv->zv_name, name, MAXPATHLEN);
	zv->zv_min_bs = DEV_BSHIFT;
	zv->zv_minor = minor;
	zv->zv_objset = os;
	if (dmu_objset_is_snapshot(os) || !spa_writeable(dmu_objset_spa(os)))
		zv->zv_flags |= ZVOL_RDONLY;
	mutex_init(&zv->zv_znode.z_range_lock, NULL, MUTEX_DEFAULT, NULL);
	avl_create(&zv->zv_znode.z_range_avl, zfs_range_compare,
	    sizeof (rl_t), offsetof(rl_t, r_node));
	list_create(&zv->zv_extents, sizeof (zvol_extent_t),
	    offsetof(zvol_extent_t, ze_node));
	/* get and cache the blocksize */
	error = dmu_object_info(os, ZVOL_OBJ, &doi);
	ASSERT(error == 0);
	zv->zv_volblocksize = doi.doi_data_block_size;

	if (spa_writeable(dmu_objset_spa(os))) {
		if (zil_replay_disable)
			zil_destroy(dmu_objset_zil(os), B_FALSE);
		else
			zil_replay(os, zv, zvol_replay_vector);
	}
	dmu_objset_disown(os, FTAG);
	zv->zv_objset = NULL;

	zvol_minors++;

	mutex_exit(&zfsdev_state_lock);

	return (0);
}

/*
 * Remove minor node for the specified volume.
 */
static int
zvol_remove_zv(zvol_state_t *zv)
{
	char nmbuf[20];
	minor_t minor = zv->zv_minor;

	ASSERT(MUTEX_HELD(&zfsdev_state_lock));
	if (zv->zv_total_opens != 0)
		return (SET_ERROR(EBUSY));

	(void) snprintf(nmbuf, sizeof (nmbuf), "%u,raw", minor);
	ddi_remove_minor_node(zfs_dip, nmbuf);

	(void) snprintf(nmbuf, sizeof (nmbuf), "%u", minor);
	ddi_remove_minor_node(zfs_dip, nmbuf);

	avl_destroy(&zv->zv_znode.z_range_avl);
	mutex_destroy(&zv->zv_znode.z_range_lock);

	kmem_free(zv, sizeof (zvol_state_t));

	ddi_soft_state_free(zfsdev_state, minor);

	zvol_minors--;
	return (0);
}

int
zvol_remove_minor(const char *name)
{
	zvol_state_t *zv;
	int rc;

	mutex_enter(&zfsdev_state_lock);
	if ((zv = zvol_minor_lookup(name)) == NULL) {
		mutex_exit(&zfsdev_state_lock);
		return (SET_ERROR(ENXIO));
	}
	rc = zvol_remove_zv(zv);
	mutex_exit(&zfsdev_state_lock);
	return (rc);
}

int
zvol_first_open(zvol_state_t *zv)
{
	objset_t *os;
	uint64_t volsize;
	int error;
	uint64_t readonly;

	/* lie and say we're read-only */
	error = dmu_objset_own(zv->zv_name, DMU_OST_ZVOL, B_TRUE,
	    zvol_tag, &os);
	if (error)
		return (error);

	zv->zv_objset = os;
	error = zap_lookup(os, ZVOL_ZAP_OBJ, "size", 8, 1, &volsize);
	if (error) {
		ASSERT(error == 0);
		dmu_objset_disown(os, zvol_tag);
		return (error);
	}

	error = dmu_bonus_hold(os, ZVOL_OBJ, zvol_tag, &zv->zv_dbuf);
	if (error) {
		dmu_objset_disown(os, zvol_tag);
		return (error);
	}

	zvol_size_changed(zv, volsize);
	zv->zv_zilog = zil_open(os, zvol_get_data);

	VERIFY(dsl_prop_get_integer(zv->zv_name, "readonly", &readonly,
	    NULL) == 0);
	if (readonly || dmu_objset_is_snapshot(os) ||
	    !spa_writeable(dmu_objset_spa(os)))
		zv->zv_flags |= ZVOL_RDONLY;
	else
		zv->zv_flags &= ~ZVOL_RDONLY;
	return (error);
}

void
zvol_last_close(zvol_state_t *zv)
{
	zil_close(zv->zv_zilog);
	zv->zv_zilog = NULL;

	dmu_buf_rele(zv->zv_dbuf, zvol_tag);
	zv->zv_dbuf = NULL;

	/*
	 * Evict cached data
	 */
	if (dsl_dataset_is_dirty(dmu_objset_ds(zv->zv_objset)) &&
	    !(zv->zv_flags & ZVOL_RDONLY))
		txg_wait_synced(dmu_objset_pool(zv->zv_objset), 0);
	dmu_objset_evict_dbufs(zv->zv_objset);

	dmu_objset_disown(zv->zv_objset, zvol_tag);
	zv->zv_objset = NULL;
}

int
zvol_prealloc(zvol_state_t *zv)
{
	objset_t *os = zv->zv_objset;
	dmu_tx_t *tx;
	uint64_t refd, avail, usedobjs, availobjs;
	uint64_t resid = zv->zv_volsize;
	uint64_t off = 0;

	/* Check the space usage before attempting to allocate the space */
	dmu_objset_space(os, &refd, &avail, &usedobjs, &availobjs);
	if (avail < zv->zv_volsize)
		return (SET_ERROR(ENOSPC));

	/* Free old extents if they exist */
	zvol_free_extents(zv);

	while (resid != 0) {
		int error;
		uint64_t bytes = MIN(resid, SPA_OLD_MAXBLOCKSIZE);

		tx = dmu_tx_create(os);
		dmu_tx_hold_write(tx, ZVOL_OBJ, off, bytes);
		error = dmu_tx_assign(tx, TXG_WAIT);
		if (error) {
			dmu_tx_abort(tx);
			(void) dmu_free_long_range(os, ZVOL_OBJ, 0, off);
			return (error);
		}
		dmu_prealloc(os, ZVOL_OBJ, off, bytes, tx);
		dmu_tx_commit(tx);
		off += bytes;
		resid -= bytes;
	}
	txg_wait_synced(dmu_objset_pool(os), 0);

	return (0);
}

static int
zvol_update_volsize(objset_t *os, uint64_t volsize)
{
	dmu_tx_t *tx;
	int error;

	ASSERT(MUTEX_HELD(&zfsdev_state_lock));

	tx = dmu_tx_create(os);
	dmu_tx_hold_zap(tx, ZVOL_ZAP_OBJ, TRUE, NULL);
	dmu_tx_mark_netfree(tx);
	error = dmu_tx_assign(tx, TXG_WAIT);
	if (error) {
		dmu_tx_abort(tx);
		return (error);
	}

	error = zap_update(os, ZVOL_ZAP_OBJ, "size", 8, 1,
	    &volsize, tx);
	dmu_tx_commit(tx);

	if (error == 0)
		error = dmu_free_long_range(os,
		    ZVOL_OBJ, volsize, DMU_OBJECT_END);
	return (error);
}

void
zvol_remove_minors(const char *name)
{
	zvol_state_t *zv;
	char *namebuf;
	minor_t minor;

	namebuf = kmem_zalloc(strlen(name) + 2, KM_SLEEP);
	(void) strncpy(namebuf, name, strlen(name));
	(void) strcat(namebuf, "/");
	mutex_enter(&zfsdev_state_lock);
	for (minor = 1; minor <= ZFSDEV_MAX_MINOR; minor++) {

		zv = zfsdev_get_soft_state(minor, ZSST_ZVOL);
		if (zv == NULL)
			continue;
		if (strncmp(namebuf, zv->zv_name, strlen(namebuf)) == 0)
			(void) zvol_remove_zv(zv);
	}
	kmem_free(namebuf, strlen(name) + 2);

	mutex_exit(&zfsdev_state_lock);
}

static int
zvol_update_live_volsize(zvol_state_t *zv, uint64_t volsize)
{
	uint64_t old_volsize = 0ULL;
	int error = 0;

	ASSERT(MUTEX_HELD(&zfsdev_state_lock));

	/*
	 * Reinitialize the dump area to the new size. If we
	 * failed to resize the dump area then restore it back to
	 * its original size.  We must set the new volsize prior
	 * to calling dumpvp_resize() to ensure that the devices'
	 * size(9P) is not visible by the dump subsystem.
	 */
	old_volsize = zv->zv_volsize;
	zvol_size_changed(zv, volsize);

	if (zv->zv_flags & ZVOL_DUMPIFIED) {
		if ((error = zvol_dumpify(zv)) != 0 ||
		    (error = dumpvp_resize()) != 0) {
			int dumpify_error;

			(void) zvol_update_volsize(zv->zv_objset, old_volsize);
			zvol_size_changed(zv, old_volsize);
			dumpify_error = zvol_dumpify(zv);
			error = dumpify_error ? dumpify_error : error;
		}
	}

	/*
	 * Generate a LUN expansion event.
	 */
	if (error == 0) {
		sysevent_id_t eid;
		nvlist_t *attr;
		char *physpath = kmem_zalloc(MAXPATHLEN, KM_SLEEP);

		(void) snprintf(physpath, MAXPATHLEN, "%s%u", ZVOL_PSEUDO_DEV,
		    zv->zv_minor);

		VERIFY(nvlist_alloc(&attr, NV_UNIQUE_NAME, KM_SLEEP) == 0);
		VERIFY(nvlist_add_string(attr, DEV_PHYS_PATH, physpath) == 0);

		(void) ddi_log_sysevent(zfs_dip, SUNW_VENDOR, EC_DEV_STATUS,
		    ESC_DEV_DLE, attr, &eid, DDI_SLEEP);

		nvlist_free(attr);
		kmem_free(physpath, MAXPATHLEN);
	}
	return (error);
}

int
zvol_set_volsize(const char *name, uint64_t volsize)
{
	zvol_state_t *zv = NULL;
	objset_t *os;
	int error;
	dmu_object_info_t doi;
	uint64_t readonly;
	boolean_t owned = B_FALSE;

	error = dsl_prop_get_integer(name,
	    zfs_prop_to_name(ZFS_PROP_READONLY), &readonly, NULL);
	if (error != 0)
		return (error);
	if (readonly)
		return (SET_ERROR(EROFS));

	mutex_enter(&zfsdev_state_lock);
	zv = zvol_minor_lookup(name);

	if (zv == NULL || zv->zv_objset == NULL) {
		if ((error = dmu_objset_own(name, DMU_OST_ZVOL, B_FALSE,
		    FTAG, &os)) != 0) {
			mutex_exit(&zfsdev_state_lock);
			return (error);
		}
		owned = B_TRUE;
		if (zv != NULL)
			zv->zv_objset = os;
	} else {
		os = zv->zv_objset;
	}

	if ((error = dmu_object_info(os, ZVOL_OBJ, &doi)) != 0 ||
	    (error = zvol_check_volsize(volsize, doi.doi_data_block_size)) != 0)
		goto out;

	error = zvol_update_volsize(os, volsize);

	if (error == 0 && zv != NULL)
		error = zvol_update_live_volsize(zv, volsize);
out:
	if (owned) {
		dmu_objset_disown(os, FTAG);
		if (zv != NULL)
			zv->zv_objset = NULL;
	}
	mutex_exit(&zfsdev_state_lock);
	return (error);
}

/*ARGSUSED*/
int
zvol_open(dev_t *devp, int flag, int otyp, cred_t *cr)
{
	zvol_state_t *zv;
	int err = 0;

	mutex_enter(&zfsdev_state_lock);

	zv = zfsdev_get_soft_state(getminor(*devp), ZSST_ZVOL);
	if (zv == NULL) {
		mutex_exit(&zfsdev_state_lock);
		return (SET_ERROR(ENXIO));
	}

	if (zv->zv_total_opens == 0)
		err = zvol_first_open(zv);
	if (err) {
		mutex_exit(&zfsdev_state_lock);
		return (err);
	}
	if ((flag & FWRITE) && (zv->zv_flags & ZVOL_RDONLY)) {
		err = SET_ERROR(EROFS);
		goto out;
	}
	if (zv->zv_flags & ZVOL_EXCL) {
		err = SET_ERROR(EBUSY);
		goto out;
	}
	if (flag & FEXCL) {
		if (zv->zv_total_opens != 0) {
			err = SET_ERROR(EBUSY);
			goto out;
		}
		zv->zv_flags |= ZVOL_EXCL;
	}

	if (zv->zv_open_count[otyp] == 0 || otyp == OTYP_LYR) {
		zv->zv_open_count[otyp]++;
		zv->zv_total_opens++;
	}
	mutex_exit(&zfsdev_state_lock);

	return (err);
out:
	if (zv->zv_total_opens == 0)
		zvol_last_close(zv);
	mutex_exit(&zfsdev_state_lock);
	return (err);
}

/*ARGSUSED*/
int
zvol_close(dev_t dev, int flag, int otyp, cred_t *cr)
{
	minor_t minor = getminor(dev);
	zvol_state_t *zv;
	int error = 0;

	mutex_enter(&zfsdev_state_lock);

	zv = zfsdev_get_soft_state(minor, ZSST_ZVOL);
	if (zv == NULL) {
		mutex_exit(&zfsdev_state_lock);
		return (SET_ERROR(ENXIO));
	}

	if (zv->zv_flags & ZVOL_EXCL) {
		ASSERT(zv->zv_total_opens == 1);
		zv->zv_flags &= ~ZVOL_EXCL;
	}

	/*
	 * If the open count is zero, this is a spurious close.
	 * That indicates a bug in the kernel / DDI framework.
	 */
	ASSERT(zv->zv_open_count[otyp] != 0);
	ASSERT(zv->zv_total_opens != 0);

	/*
	 * You may get multiple opens, but only one close.
	 */
	zv->zv_open_count[otyp]--;
	zv->zv_total_opens--;

	if (zv->zv_total_opens == 0)
		zvol_last_close(zv);

	mutex_exit(&zfsdev_state_lock);
	return (error);
}

static void
zvol_get_done(zgd_t *zgd, int error)
{
	if (zgd->zgd_db)
		dmu_buf_rele(zgd->zgd_db, zgd);

	zfs_range_unlock(zgd->zgd_rl);

	if (error == 0 && zgd->zgd_bp)
		zil_lwb_add_block(zgd->zgd_lwb, zgd->zgd_bp);

	kmem_free(zgd, sizeof (zgd_t));
}

/*
 * Get data to generate a TX_WRITE intent log record.
 */
static int
zvol_get_data(void *arg, lr_write_t *lr, char *buf, struct lwb *lwb, zio_t *zio)
{
	zvol_state_t *zv = arg;
	objset_t *os = zv->zv_objset;
	uint64_t object = ZVOL_OBJ;
	uint64_t offset = lr->lr_offset;
	uint64_t size = lr->lr_length;	/* length of user data */
	dmu_buf_t *db;
	zgd_t *zgd;
	int error;

	ASSERT3P(lwb, !=, NULL);
	ASSERT3P(zio, !=, NULL);
	ASSERT3U(size, !=, 0);

	zgd = kmem_zalloc(sizeof (zgd_t), KM_SLEEP);
	zgd->zgd_lwb = lwb;

	/*
	 * Write records come in two flavors: immediate and indirect.
	 * For small writes it's cheaper to store the data with the
	 * log record (immediate); for large writes it's cheaper to
	 * sync the data and get a pointer to it (indirect) so that
	 * we don't have to write the data twice.
	 */
	if (buf != NULL) { /* immediate write */
		zgd->zgd_rl = zfs_range_lock(&zv->zv_znode, offset, size,
		    RL_READER);
		error = dmu_read(os, object, offset, size, buf,
		    DMU_READ_NO_PREFETCH);
	} else { /* indirect write */
		/*
		 * Have to lock the whole block to ensure when it's written out
		 * and its checksum is being calculated that no one can change
		 * the data. Contrarily to zfs_get_data we need not re-check
		 * blocksize after we get the lock because it cannot be changed.
		 */
		size = zv->zv_volblocksize;
		offset = P2ALIGN(offset, size);
		zgd->zgd_rl = zfs_range_lock(&zv->zv_znode, offset, size,
		    RL_READER);
		error = dmu_buf_hold(os, object, offset, zgd, &db,
		    DMU_READ_NO_PREFETCH);
		if (error == 0) {
			blkptr_t *bp = &lr->lr_blkptr;

			zgd->zgd_db = db;
			zgd->zgd_bp = bp;

			ASSERT(db->db_offset == offset);
			ASSERT(db->db_size == size);

			error = dmu_sync(zio, lr->lr_common.lrc_txg,
			    zvol_get_done, zgd);

			if (error == 0)
				return (0);
		}
	}

	zvol_get_done(zgd, error);

	return (error);
}

/*
 * zvol_log_write() handles synchronous writes using TX_WRITE ZIL transactions.
 *
 * We store data in the log buffers if it's small enough.
 * Otherwise we will later flush the data out via dmu_sync().
 */
ssize_t zvol_immediate_write_sz = 32768;

static void
zvol_log_write(zvol_state_t *zv, dmu_tx_t *tx, offset_t off, ssize_t resid,
    boolean_t sync)
{
	uint32_t blocksize = zv->zv_volblocksize;
	zilog_t *zilog = zv->zv_zilog;
<<<<<<< HEAD
	spa_t *spa = zilog->zl_spa;
	spa_meta_placement_t *mp = &spa->spa_meta_policy;
	boolean_t slogging, zil_to_special, write_to_special;
	ssize_t immediate_write_sz;
=======
	itx_wr_state_t write_state;
>>>>>>> 4dfc19d7

	if (zil_replaying(zilog, tx))
		return;

<<<<<<< HEAD
	/*
	 * See comments in zfs_log_write()
	 */

	immediate_write_sz = (zilog->zl_logbias == ZFS_LOGBIAS_THROUGHPUT)
	    ? 0 : zvol_immediate_write_sz;

	zil_to_special = !spa_has_slogs(spa) &&
	    spa_can_special_be_used(spa) &&
	    mp->spa_sync_to_special != SYNC_TO_SPECIAL_DISABLED;

	write_to_special = !spa_has_slogs(spa) &&
	    spa_write_data_to_special(spa, zilog->zl_os) &&
	    (mp->spa_sync_to_special == SYNC_TO_SPECIAL_ALWAYS ||
	    (mp->spa_sync_to_special == SYNC_TO_SPECIAL_BALANCED &&
	    spa->spa_avg_stat_rotor % 100 < spa->spa_special_to_normal_ratio));

	slogging = (spa_has_slogs(spa) || zil_to_special) &&
	    (zilog->zl_logbias == ZFS_LOGBIAS_LATENCY);
=======
	if (zilog->zl_logbias == ZFS_LOGBIAS_THROUGHPUT)
		write_state = WR_INDIRECT;
	else if (!spa_has_slogs(zilog->zl_spa) &&
	    resid >= blocksize && blocksize > zvol_immediate_write_sz)
		write_state = WR_INDIRECT;
	else if (sync)
		write_state = WR_COPIED;
	else
		write_state = WR_NEED_COPY;
>>>>>>> 4dfc19d7

	while (resid) {
		itx_t *itx;
		lr_write_t *lr;
		itx_wr_state_t wr_state = write_state;
		ssize_t len = resid;

<<<<<<< HEAD
		/*
		 * Unlike zfs_log_write() we can be called with
		 * upto DMU_MAX_ACCESS/2 (5MB) writes.
		 */
		if (blocksize > immediate_write_sz && !slogging &&
		    resid >= blocksize && off % blocksize == 0) {
			write_state = WR_INDIRECT; /* uses dmu_sync */
			len = blocksize;
		} else if (write_to_special) {
			write_state = WR_INDIRECT; /* uses dmu_sync */
			len = blocksize;
		} else if (sync) {
			write_state = WR_COPIED;
			len = MIN(ZIL_MAX_LOG_DATA, resid);
		} else {
			write_state = WR_NEED_COPY;
			len = MIN(ZIL_MAX_LOG_DATA, resid);
		}
=======
		if (wr_state == WR_COPIED && resid > ZIL_MAX_COPIED_DATA)
			wr_state = WR_NEED_COPY;
		else if (wr_state == WR_INDIRECT)
			len = MIN(blocksize - P2PHASE(off, blocksize), resid);
>>>>>>> 4dfc19d7

		itx = zil_itx_create(TX_WRITE, sizeof (*lr) +
		    (wr_state == WR_COPIED ? len : 0));
		lr = (lr_write_t *)&itx->itx_lr;
		if (wr_state == WR_COPIED && dmu_read(zv->zv_objset,
		    ZVOL_OBJ, off, len, lr + 1, DMU_READ_NO_PREFETCH) != 0) {
			zil_itx_destroy(itx);
			itx = zil_itx_create(TX_WRITE, sizeof (*lr));
			lr = (lr_write_t *)&itx->itx_lr;
			wr_state = WR_NEED_COPY;
		}

		itx->itx_wr_state = wr_state;
		lr->lr_foid = ZVOL_OBJ;
		lr->lr_offset = off;
		lr->lr_length = len;
		lr->lr_blkoff = 0;
		BP_ZERO(&lr->lr_blkptr);

		itx->itx_private = zv;
		itx->itx_sync = sync;

		zil_itx_assign(zilog, itx, tx);

		off += len;
		resid -= len;
	}
}

static int
zvol_dumpio_vdev(vdev_t *vd, void *addr, uint64_t offset, uint64_t origoffset,
    uint64_t size, boolean_t doread, boolean_t isdump)
{
	vdev_disk_t *dvd;
	int c, rc;
	int numerrors = 0;

	if (vd->vdev_ops == &vdev_mirror_ops ||
	    vd->vdev_ops == &vdev_replacing_ops ||
	    vd->vdev_ops == &vdev_spare_ops) {
		for (c = 0; c < vd->vdev_children; c++) {
			int err = zvol_dumpio_vdev(vd->vdev_child[c],
			    addr, offset, origoffset, size, doread, isdump);
			if (err != 0) {
				numerrors++;
			} else if (doread) {
				break;
			}
		}
	}

	if (!vd->vdev_ops->vdev_op_leaf && vd->vdev_ops != &vdev_raidz_ops)
		return (numerrors < vd->vdev_children ? 0 : EIO);

	if (doread && !vdev_readable(vd))
		return (SET_ERROR(EIO));
	else if (!doread && !vdev_writeable(vd))
		return (SET_ERROR(EIO));

	if (vd->vdev_ops == &vdev_raidz_ops) {
		return (vdev_raidz_physio(vd,
		    addr, size, offset, origoffset, doread, isdump));
	}

	offset += VDEV_LABEL_START_SIZE;

	rw_enter(&vd->vdev_tsd_lock, RW_READER);
	dvd = vd->vdev_tsd;
	if (ddi_in_panic() || isdump) {
		ASSERT(!doread);
		if (doread) {
			rw_exit(&vd->vdev_tsd_lock);
			return (SET_ERROR(EIO));
		}
		/* We assume here dvd is not NULL */
		ASSERT3P(dvd, !=, NULL);

		/* If our assumption is wrong, we do not want to crash */
		if (dvd != NULL && dvd->vd_lh != NULL) {
			rc = ldi_dump(dvd->vd_lh, addr, lbtodb(offset),
			    lbtodb(size));
		} else {
			rc = SET_ERROR(ENXIO);
		}
	} else {
		/* We assume here dvd is not NULL */
		ASSERT3P(dvd, !=, NULL);

		/* If our assumption is wrong, we do not want to crash */
		if (dvd != NULL && dvd->vd_lh != NULL) {
			rc = vdev_disk_ldi_physio(dvd->vd_lh, addr, size,
			    offset, doread ? B_READ : B_WRITE);
		} else {
			rc = SET_ERROR(ENXIO);
		}
	}
	rw_exit(&vd->vdev_tsd_lock);
	return (rc);
}

static int
zvol_dumpio(zvol_state_t *zv, void *addr, uint64_t offset, uint64_t size,
    boolean_t doread, boolean_t isdump)
{
	vdev_t *vd;
	int error;
	zvol_extent_t *ze;
	spa_t *spa = dmu_objset_spa(zv->zv_objset);

	/* Must be sector aligned, and not stradle a block boundary. */
	if (P2PHASE(offset, DEV_BSIZE) || P2PHASE(size, DEV_BSIZE) ||
	    P2BOUNDARY(offset, size, zv->zv_volblocksize)) {
		return (SET_ERROR(EINVAL));
	}
	ASSERT(size <= zv->zv_volblocksize);

	/* Locate the extent this belongs to */
	ze = list_head(&zv->zv_extents);
	while (offset >= ze->ze_nblks * zv->zv_volblocksize) {
		offset -= ze->ze_nblks * zv->zv_volblocksize;
		ze = list_next(&zv->zv_extents, ze);
	}

	if (ze == NULL)
		return (SET_ERROR(EINVAL));

	if (!ddi_in_panic())
		spa_config_enter(spa, SCL_STATE, FTAG, RW_READER);

	vd = vdev_lookup_top(spa, DVA_GET_VDEV(&ze->ze_dva));
	offset += DVA_GET_OFFSET(&ze->ze_dva);
	error = zvol_dumpio_vdev(vd, addr, offset, DVA_GET_OFFSET(&ze->ze_dva),
	    size, doread, isdump);

	if (!ddi_in_panic())
		spa_config_exit(spa, SCL_STATE, FTAG);

	return (error);
}

int
zvol_strategy(buf_t *bp)
{
	zfs_soft_state_t *zs = NULL;
	zvol_state_t *zv;
	uint64_t off, volsize;
	size_t resid;
	char *addr;
	objset_t *os;
	rl_t *rl;
	int error = 0;
	boolean_t doread = bp->b_flags & B_READ;
	boolean_t is_dumpified;
	boolean_t sync;

	if (getminor(bp->b_edev) == 0) {
		error = SET_ERROR(EINVAL);
	} else {
		zs = ddi_get_soft_state(zfsdev_state, getminor(bp->b_edev));
		if (zs == NULL)
			error = SET_ERROR(ENXIO);
		else if (zs->zss_type != ZSST_ZVOL)
			error = SET_ERROR(EINVAL);
	}

	if (error) {
		bioerror(bp, error);
		biodone(bp);
		return (0);
	}

	zv = zs->zss_data;

	if (!(bp->b_flags & B_READ) && (zv->zv_flags & ZVOL_RDONLY)) {
		bioerror(bp, EROFS);
		biodone(bp);
		return (0);
	}

	off = ldbtob(bp->b_blkno);
	volsize = zv->zv_volsize;

	os = zv->zv_objset;
	ASSERT(os != NULL);

	bp_mapin(bp);
	addr = bp->b_un.b_addr;
	resid = bp->b_bcount;

	if (resid > 0 && (off < 0 || off >= volsize)) {
		bioerror(bp, EIO);
		biodone(bp);
		return (0);
	}

	is_dumpified = zv->zv_flags & ZVOL_DUMPIFIED;
	sync = ((!(bp->b_flags & B_ASYNC) &&
	    !(zv->zv_flags & ZVOL_WCE)) ||
	    (zv->zv_objset->os_sync == ZFS_SYNC_ALWAYS)) &&
	    !doread && !is_dumpified;

	/*
	 * There must be no buffer changes when doing a dmu_sync() because
	 * we can't change the data whilst calculating the checksum.
	 */
	rl = zfs_range_lock(&zv->zv_znode, off, resid,
	    doread ? RL_READER : RL_WRITER);

	while (resid != 0 && off < volsize) {
		size_t size = MIN(resid, zvol_maxphys);
		if (is_dumpified) {
			size = MIN(size, P2END(off, zv->zv_volblocksize) - off);
			error = zvol_dumpio(zv, addr, off, size,
			    doread, B_FALSE);
		} else if (doread) {
			error = dmu_read(os, ZVOL_OBJ, off, size, addr,
			    DMU_READ_PREFETCH);
		} else {
			dmu_tx_t *tx = dmu_tx_create(os);
			dmu_tx_hold_write(tx, ZVOL_OBJ, off, size);
			error = dmu_tx_assign(tx, TXG_WAIT);
			if (error) {
				dmu_tx_abort(tx);
			} else {
				dmu_write(os, ZVOL_OBJ, off, size, addr, tx);
				zvol_log_write(zv, tx, off, size, sync);
				dmu_tx_commit(tx);
			}
		}
		if (error) {
			/* convert checksum errors into IO errors */
			if (error == ECKSUM)
				error = SET_ERROR(EIO);
			break;
		}
		off += size;
		addr += size;
		resid -= size;
	}
	zfs_range_unlock(rl);

	if ((bp->b_resid = resid) == bp->b_bcount)
		bioerror(bp, off > volsize ? EINVAL : error);

	if (sync)
		zil_commit(zv->zv_zilog, ZVOL_OBJ);
	biodone(bp);

	return (0);
}

/*
 * Set the buffer count to the zvol maximum transfer.
 * Using our own routine instead of the default minphys()
 * means that for larger writes we write bigger buffers on X86
 * (128K instead of 56K) and flush the disk write cache less often
 * (every zvol_maxphys - currently 1MB) instead of minphys (currently
 * 56K on X86 and 128K on sparc).
 */
void
zvol_minphys(struct buf *bp)
{
	if (bp->b_bcount > zvol_maxphys)
		bp->b_bcount = zvol_maxphys;
}

int
zvol_dump(dev_t dev, caddr_t addr, daddr_t blkno, int nblocks)
{
	minor_t minor = getminor(dev);
	zvol_state_t *zv;
	int error = 0;
	uint64_t size;
	uint64_t boff;
	uint64_t resid;

	zv = zfsdev_get_soft_state(minor, ZSST_ZVOL);
	if (zv == NULL)
		return (SET_ERROR(ENXIO));

	if ((zv->zv_flags & ZVOL_DUMPIFIED) == 0)
		return (SET_ERROR(EINVAL));

	boff = ldbtob(blkno);
	resid = ldbtob(nblocks);

	VERIFY3U(boff + resid, <=, zv->zv_volsize);

	while (resid) {
		size = MIN(resid, P2END(boff, zv->zv_volblocksize) - boff);
		error = zvol_dumpio(zv, addr, boff, size, B_FALSE, B_TRUE);
		if (error)
			break;
		boff += size;
		addr += size;
		resid -= size;
	}

	return (error);
}

/*ARGSUSED*/
int
zvol_read(dev_t dev, uio_t *uio, cred_t *cr)
{
	minor_t minor = getminor(dev);
	zvol_state_t *zv;
	uint64_t volsize;
	rl_t *rl;
	int error = 0;

	zv = zfsdev_get_soft_state(minor, ZSST_ZVOL);
	if (zv == NULL)
		return (SET_ERROR(ENXIO));

	volsize = zv->zv_volsize;
	if (uio->uio_resid > 0 &&
	    (uio->uio_loffset < 0 || uio->uio_loffset >= volsize))
		return (SET_ERROR(EIO));

	if (zv->zv_flags & ZVOL_DUMPIFIED) {
		error = physio(zvol_strategy, NULL, dev, B_READ,
		    zvol_minphys, uio);
		return (error);
	}

	rl = zfs_range_lock(&zv->zv_znode, uio->uio_loffset, uio->uio_resid,
	    RL_READER);
	while (uio->uio_resid > 0 && uio->uio_loffset < volsize) {
		uint64_t bytes = MIN(uio->uio_resid, DMU_MAX_ACCESS >> 1);

		/* don't read past the end */
		if (bytes > volsize - uio->uio_loffset)
			bytes = volsize - uio->uio_loffset;

		error =  dmu_read_uio(zv->zv_objset, ZVOL_OBJ, uio, bytes);
		if (error) {
			/* convert checksum errors into IO errors */
			if (error == ECKSUM)
				error = SET_ERROR(EIO);
			break;
		}
	}
	zfs_range_unlock(rl);
	return (error);
}

/*ARGSUSED*/
int
zvol_write(dev_t dev, uio_t *uio, cred_t *cr)
{
	minor_t minor = getminor(dev);
	zvol_state_t *zv;
	uint64_t volsize;
	rl_t *rl;
	int error = 0;
	boolean_t sync;

	zv = zfsdev_get_soft_state(minor, ZSST_ZVOL);
	if (zv == NULL)
		return (SET_ERROR(ENXIO));

	volsize = zv->zv_volsize;
	if (uio->uio_resid > 0 &&
	    (uio->uio_loffset < 0 || uio->uio_loffset >= volsize))
		return (SET_ERROR(EIO));

	if (zv->zv_flags & ZVOL_DUMPIFIED) {
		error = physio(zvol_strategy, NULL, dev, B_WRITE,
		    zvol_minphys, uio);
		return (error);
	}

	sync = !(zv->zv_flags & ZVOL_WCE) ||
	    (zv->zv_objset->os_sync == ZFS_SYNC_ALWAYS);

	rl = zfs_range_lock(&zv->zv_znode, uio->uio_loffset, uio->uio_resid,
	    RL_WRITER);
	while (uio->uio_resid > 0 && uio->uio_loffset < volsize) {
		uint64_t bytes = MIN(uio->uio_resid, DMU_MAX_ACCESS >> 1);
		uint64_t off = uio->uio_loffset;
		dmu_tx_t *tx = dmu_tx_create(zv->zv_objset);

		if (bytes > volsize - off)	/* don't write past the end */
			bytes = volsize - off;

		dmu_tx_hold_write(tx, ZVOL_OBJ, off, bytes);
		error = dmu_tx_assign(tx, TXG_WAIT);
		if (error) {
			dmu_tx_abort(tx);
			break;
		}
		error = dmu_write_uio_dbuf(zv->zv_dbuf, uio, bytes, tx);
		if (error == 0)
			zvol_log_write(zv, tx, off, bytes, sync);
		dmu_tx_commit(tx);

		if (error)
			break;
	}
	zfs_range_unlock(rl);
	if (sync)
		zil_commit(zv->zv_zilog, ZVOL_OBJ);
	return (error);
}

int
zvol_getefi(void *arg, int flag, uint64_t vs, uint8_t bs)
{
	struct uuid uuid = EFI_RESERVED;
	efi_gpe_t gpe = { 0 };
	uint32_t crc;
	dk_efi_t efi;
	int length;
	char *ptr;

	if (ddi_copyin(arg, &efi, sizeof (dk_efi_t), flag))
		return (SET_ERROR(EFAULT));
	ptr = (char *)(uintptr_t)efi.dki_data_64;
	length = efi.dki_length;
	/*
	 * Some clients may attempt to request a PMBR for the
	 * zvol.  Currently this interface will return EINVAL to
	 * such requests.  These requests could be supported by
	 * adding a check for lba == 0 and consing up an appropriate
	 * PMBR.
	 */
	if (efi.dki_lba < 1 || efi.dki_lba > 2 || length <= 0)
		return (SET_ERROR(EINVAL));

	gpe.efi_gpe_StartingLBA = LE_64(34ULL);
	gpe.efi_gpe_EndingLBA = LE_64((vs >> bs) - 1);
	UUID_LE_CONVERT(gpe.efi_gpe_PartitionTypeGUID, uuid);

	if (efi.dki_lba == 1) {
		efi_gpt_t gpt = { 0 };

		gpt.efi_gpt_Signature = LE_64(EFI_SIGNATURE);
		gpt.efi_gpt_Revision = LE_32(EFI_VERSION_CURRENT);
		gpt.efi_gpt_HeaderSize = LE_32(sizeof (gpt));
		gpt.efi_gpt_MyLBA = LE_64(1ULL);
		gpt.efi_gpt_FirstUsableLBA = LE_64(34ULL);
		gpt.efi_gpt_LastUsableLBA = LE_64((vs >> bs) - 1);
		gpt.efi_gpt_PartitionEntryLBA = LE_64(2ULL);
		gpt.efi_gpt_NumberOfPartitionEntries = LE_32(1);
		gpt.efi_gpt_SizeOfPartitionEntry =
		    LE_32(sizeof (efi_gpe_t));
		CRC32(crc, &gpe, sizeof (gpe), -1U, crc32_table);
		gpt.efi_gpt_PartitionEntryArrayCRC32 = LE_32(~crc);
		CRC32(crc, &gpt, sizeof (gpt), -1U, crc32_table);
		gpt.efi_gpt_HeaderCRC32 = LE_32(~crc);
		if (ddi_copyout(&gpt, ptr, MIN(sizeof (gpt), length),
		    flag))
			return (SET_ERROR(EFAULT));
		ptr += sizeof (gpt);
		length -= sizeof (gpt);
	}
	if (length > 0 && ddi_copyout(&gpe, ptr, MIN(sizeof (gpe),
	    length), flag))
		return (SET_ERROR(EFAULT));
	return (0);
}

/*
 * BEGIN entry points to allow external callers access to the volume.
 */
/*
 * Return the volume parameters needed for access from an external caller.
 * These values are invariant as long as the volume is held open.
 */
int
zvol_get_volume_params(minor_t minor, uint64_t *blksize,
    uint64_t *max_xfer_len, void **minor_hdl, void **objset_hdl, void **zil_hdl,
    void **rl_hdl, void **bonus_hdl)
{
	zvol_state_t *zv;

	zv = zfsdev_get_soft_state(minor, ZSST_ZVOL);
	if (zv == NULL)
		return (SET_ERROR(ENXIO));
	if (zv->zv_flags & ZVOL_DUMPIFIED)
		return (SET_ERROR(ENXIO));

	ASSERT(blksize && max_xfer_len && minor_hdl &&
	    objset_hdl && zil_hdl && rl_hdl && bonus_hdl);

	*blksize = zv->zv_volblocksize;
	*max_xfer_len = (uint64_t)zvol_maxphys;
	*minor_hdl = zv;
	*objset_hdl = zv->zv_objset;
	*zil_hdl = zv->zv_zilog;
	*rl_hdl = &zv->zv_znode;
	*bonus_hdl = zv->zv_dbuf;
	return (0);
}

/*
 * Return the current volume size to an external caller.
 * The size can change while the volume is open.
 */
uint64_t
zvol_get_volume_size(void *minor_hdl)
{
	zvol_state_t *zv = minor_hdl;

	return (zv->zv_volsize);
}

/*
 * Return the current WCE setting to an external caller.
 * The WCE setting can change while the volume is open.
 */
int
zvol_get_volume_wce(void *minor_hdl)
{
	zvol_state_t *zv = minor_hdl;

	return ((zv->zv_flags & ZVOL_WCE) ? 1 : 0);
}

/*
 * Entry point for external callers to zvol_log_write
 */
void
zvol_log_write_minor(void *minor_hdl, dmu_tx_t *tx, offset_t off, ssize_t resid,
    boolean_t sync)
{
	zvol_state_t *zv = minor_hdl;

	zvol_log_write(zv, tx, off, resid, sync);
}
/*
 * END entry points to allow external callers access to the volume.
 */

/*
 * Log a DKIOCFREE/free-long-range to the ZIL with TX_TRUNCATE.
 */
static void
zvol_log_truncate(zvol_state_t *zv, dmu_tx_t *tx, uint64_t off, uint64_t len,
    boolean_t sync)
{
	itx_t *itx;
	lr_truncate_t *lr;
	zilog_t *zilog = zv->zv_zilog;

	if (zil_replaying(zilog, tx))
		return;

	itx = zil_itx_create(TX_TRUNCATE, sizeof (*lr));
	lr = (lr_truncate_t *)&itx->itx_lr;
	lr->lr_foid = ZVOL_OBJ;
	lr->lr_offset = off;
	lr->lr_length = len;

	itx->itx_sync = sync;
	zil_itx_assign(zilog, itx, tx);
}

/*
 * Dirtbag ioctls to support mkfs(1M) for UFS filesystems.  See dkio(7I).
 * Also a dirtbag dkio ioctl for unmap/free-block functionality.
 */
/*ARGSUSED*/
int
zvol_ioctl(dev_t dev, int cmd, intptr_t arg, int flag, cred_t *cr, int *rvalp)
{
	zvol_state_t *zv;
	struct dk_callback *dkc;
	int error = 0;
	rl_t *rl;

	mutex_enter(&zfsdev_state_lock);

	zv = zfsdev_get_soft_state(getminor(dev), ZSST_ZVOL);

	if (zv == NULL) {
		mutex_exit(&zfsdev_state_lock);
		return (SET_ERROR(ENXIO));
	}
	ASSERT(zv->zv_total_opens > 0);

	switch (cmd) {

	case DKIOCINFO:
	{
		struct dk_cinfo dki;

		bzero(&dki, sizeof (dki));
		(void) strcpy(dki.dki_cname, "zvol");
		(void) strcpy(dki.dki_dname, "zvol");
		dki.dki_ctype = DKC_UNKNOWN;
		dki.dki_unit = getminor(dev);
		dki.dki_maxtransfer =
		    1 << (SPA_OLD_MAXBLOCKSHIFT - zv->zv_min_bs);
		mutex_exit(&zfsdev_state_lock);
		if (ddi_copyout(&dki, (void *)arg, sizeof (dki), flag))
			error = SET_ERROR(EFAULT);
		return (error);
	}

	case DKIOCGMEDIAINFO:
	{
		struct dk_minfo dkm;

		bzero(&dkm, sizeof (dkm));
		dkm.dki_lbsize = 1U << zv->zv_min_bs;
		dkm.dki_capacity = zv->zv_volsize >> zv->zv_min_bs;
		dkm.dki_media_type = DK_UNKNOWN;
		mutex_exit(&zfsdev_state_lock);
		if (ddi_copyout(&dkm, (void *)arg, sizeof (dkm), flag))
			error = SET_ERROR(EFAULT);
		return (error);
	}

	case DKIOCGMEDIAINFOEXT:
	{
		struct dk_minfo_ext dkmext;

		bzero(&dkmext, sizeof (dkmext));
		dkmext.dki_lbsize = 1U << zv->zv_min_bs;
		dkmext.dki_pbsize = zv->zv_volblocksize;
		dkmext.dki_capacity = zv->zv_volsize >> zv->zv_min_bs;
		dkmext.dki_media_type = DK_UNKNOWN;
		mutex_exit(&zfsdev_state_lock);
		if (ddi_copyout(&dkmext, (void *)arg, sizeof (dkmext), flag))
			error = SET_ERROR(EFAULT);
		return (error);
	}

	case DKIOCGETEFI:
	{
		uint64_t vs = zv->zv_volsize;
		uint8_t bs = zv->zv_min_bs;

		mutex_exit(&zfsdev_state_lock);
		error = zvol_getefi((void *)arg, flag, vs, bs);
		return (error);
	}

	case DKIOCFLUSHWRITECACHE:
		dkc = (struct dk_callback *)arg;
		mutex_exit(&zfsdev_state_lock);
		zil_commit(zv->zv_zilog, ZVOL_OBJ);
		if ((flag & FKIOCTL) && dkc != NULL && dkc->dkc_callback) {
			(*dkc->dkc_callback)(dkc->dkc_cookie, error);
			error = 0;
		}
		return (error);

	case DKIOCGETWCE:
	{
		int wce = (zv->zv_flags & ZVOL_WCE) ? 1 : 0;
		if (ddi_copyout(&wce, (void *)arg, sizeof (int),
		    flag))
			error = SET_ERROR(EFAULT);
		break;
	}
	case DKIOCSETWCE:
	{
		int wce;
		if (ddi_copyin((void *)arg, &wce, sizeof (int),
		    flag)) {
			error = SET_ERROR(EFAULT);
			break;
		}
		if (wce) {
			zv->zv_flags |= ZVOL_WCE;
			mutex_exit(&zfsdev_state_lock);
		} else {
			zv->zv_flags &= ~ZVOL_WCE;
			mutex_exit(&zfsdev_state_lock);
			zil_commit(zv->zv_zilog, ZVOL_OBJ);
		}
		return (0);
	}

	case DKIOCGGEOM:
	case DKIOCGVTOC:
		/*
		 * commands using these (like prtvtoc) expect ENOTSUP
		 * since we're emulating an EFI label
		 */
		error = SET_ERROR(ENOTSUP);
		break;

	case DKIOCDUMPINIT:
		rl = zfs_range_lock(&zv->zv_znode, 0, zv->zv_volsize,
		    RL_WRITER);
		error = zvol_dumpify(zv);
		zfs_range_unlock(rl);
		break;

	case DKIOCDUMPFINI:
		if (!(zv->zv_flags & ZVOL_DUMPIFIED))
			break;
		rl = zfs_range_lock(&zv->zv_znode, 0, zv->zv_volsize,
		    RL_WRITER);
		error = zvol_dump_fini(zv);
		zfs_range_unlock(rl);
		break;

	case DKIOCFREE:
	{
		dkioc_free_list_t *dfl;
		dmu_tx_t *tx;

		mutex_exit(&zfsdev_state_lock);

		if (!zvol_unmap_enabled)
			break;

		if (!(flag & FKIOCTL)) {
			dfl = dfl_copyin((void *)arg, flag, KM_SLEEP);
			if (dfl == NULL) {
				error = SET_ERROR(EFAULT);
				break;
			}
		} else {
			dfl = (dkioc_free_list_t *)arg;
		}

		for (int i = 0; i < dfl->dfl_num_exts; i++) {
			uint64_t start = dfl->dfl_exts[i].dfle_start,
			    length = dfl->dfl_exts[i].dfle_length,
			    end = start + length;

			/*
			 * Apply Postel's Law to length-checking.  If they
			 * overshoot, just blank out until the end, if there's
			 * a need to blank out anything.
			 */
			if (start >= zv->zv_volsize)
				continue;	/* No need to do anything... */
			if (end > zv->zv_volsize) {
				end = DMU_OBJECT_END;
				length = end - start;
			}

			rl = zfs_range_lock(&zv->zv_znode, start, length,
			    RL_WRITER);
			tx = dmu_tx_create(zv->zv_objset);
			error = dmu_tx_assign(tx, TXG_WAIT);
			if (error != 0) {
				dmu_tx_abort(tx);
			} else {
				zvol_log_truncate(zv, tx, start, length,
				    B_TRUE);
				dmu_tx_commit(tx);
				error = dmu_free_long_range(zv->zv_objset,
				    ZVOL_OBJ, start, length);
			}

			zfs_range_unlock(rl);

			if (error != 0)
				break;
		}

		/*
		 * If the write-cache is disabled, 'sync' property
		 * is set to 'always', or if the caller is asking for
		 * a synchronous free, commit this operation to the zil.
		 * This will sync any previous uncommitted writes to the
		 * zvol object.
		 * Can be overridden by the zvol_unmap_sync_enabled tunable.
		 */
		if ((error == 0) && zvol_unmap_sync_enabled &&
		    (!(zv->zv_flags & ZVOL_WCE) ||
		    (zv->zv_objset->os_sync == ZFS_SYNC_ALWAYS) ||
		    (dfl->dfl_flags & DF_WAIT_SYNC))) {
			zil_commit(zv->zv_zilog, ZVOL_OBJ);
		}

		if (!(flag & FKIOCTL))
			dfl_free(dfl);

		return (error);
	}

	default:
		error = SET_ERROR(ENOTTY);
		break;

	}
	mutex_exit(&zfsdev_state_lock);
	return (error);
}

int
zvol_busy(void)
{
	return (zvol_minors != 0);
}

void
zvol_init(void)
{
	VERIFY(ddi_soft_state_init(&zfsdev_state, sizeof (zfs_soft_state_t),
	    1) == 0);
	mutex_init(&zfsdev_state_lock, NULL, MUTEX_DEFAULT, NULL);
}

void
zvol_fini(void)
{
	mutex_destroy(&zfsdev_state_lock);
	ddi_soft_state_fini(&zfsdev_state);
}

/*ARGSUSED*/
static int
zfs_mvdev_dump_feature_check(void *arg, dmu_tx_t *tx)
{
	spa_t *spa = dmu_tx_pool(tx)->dp_spa;

	if (spa_feature_is_active(spa, SPA_FEATURE_MULTI_VDEV_CRASH_DUMP))
		return (1);
	return (0);
}

/*ARGSUSED*/
static void
zfs_mvdev_dump_activate_feature_sync(void *arg, dmu_tx_t *tx)
{
	spa_t *spa = dmu_tx_pool(tx)->dp_spa;

	spa_feature_incr(spa, SPA_FEATURE_MULTI_VDEV_CRASH_DUMP, tx);
}

static int
zvol_dump_init(zvol_state_t *zv, boolean_t resize)
{
	dmu_tx_t *tx;
	int error;
	objset_t *os = zv->zv_objset;
	spa_t *spa = dmu_objset_spa(os);
	vdev_t *vd = spa->spa_root_vdev;
	nvlist_t *nv = NULL;
	uint64_t version = spa_version(spa);
	uint64_t checksum, compress, refresrv, vbs, dedup;

	ASSERT(MUTEX_HELD(&zfsdev_state_lock));
	ASSERT(vd->vdev_ops == &vdev_root_ops);

	error = dmu_free_long_range(zv->zv_objset, ZVOL_OBJ, 0,
	    DMU_OBJECT_END);
	if (error != 0)
		return (error);
	/* wait for dmu_free_long_range to actually free the blocks */
	txg_wait_synced(dmu_objset_pool(zv->zv_objset), 0);

	/*
	 * If the pool on which the dump device is being initialized has more
	 * than one child vdev, check that the MULTI_VDEV_CRASH_DUMP feature is
	 * enabled.  If so, bump that feature's counter to indicate that the
	 * feature is active. We also check the vdev type to handle the
	 * following case:
	 *   # zpool create test raidz disk1 disk2 disk3
	 *   Now have spa_root_vdev->vdev_children == 1 (the raidz vdev),
	 *   the raidz vdev itself has 3 children.
	 */
	if (vd->vdev_children > 1 || vd->vdev_ops == &vdev_raidz_ops) {
		if (!spa_feature_is_enabled(spa,
		    SPA_FEATURE_MULTI_VDEV_CRASH_DUMP))
			return (SET_ERROR(ENOTSUP));
		(void) dsl_sync_task(spa_name(spa),
		    zfs_mvdev_dump_feature_check,
		    zfs_mvdev_dump_activate_feature_sync, NULL,
		    2, ZFS_SPACE_CHECK_RESERVED);
	}

	if (!resize) {
		error = dsl_prop_get_integer(zv->zv_name,
		    zfs_prop_to_name(ZFS_PROP_COMPRESSION), &compress, NULL);
		if (error == 0) {
			error = dsl_prop_get_integer(zv->zv_name,
			    zfs_prop_to_name(ZFS_PROP_CHECKSUM), &checksum,
			    NULL);
		}
		if (error == 0) {
			error = dsl_prop_get_integer(zv->zv_name,
			    zfs_prop_to_name(ZFS_PROP_REFRESERVATION),
			    &refresrv, NULL);
		}
		if (error == 0) {
			error = dsl_prop_get_integer(zv->zv_name,
			    zfs_prop_to_name(ZFS_PROP_VOLBLOCKSIZE), &vbs,
			    NULL);
		}
		if (version >= SPA_VERSION_DEDUP && error == 0) {
			error = dsl_prop_get_integer(zv->zv_name,
			    zfs_prop_to_name(ZFS_PROP_DEDUP), &dedup, NULL);
		}
	}
	if (error != 0)
		return (error);

	tx = dmu_tx_create(os);
	dmu_tx_hold_zap(tx, ZVOL_ZAP_OBJ, TRUE, NULL);
	dmu_tx_hold_bonus(tx, ZVOL_OBJ);
	error = dmu_tx_assign(tx, TXG_WAIT);
	if (error != 0) {
		dmu_tx_abort(tx);
		return (error);
	}

	/*
	 * If we are resizing the dump device then we only need to
	 * update the refreservation to match the newly updated
	 * zvolsize. Otherwise, we save off the original state of the
	 * zvol so that we can restore them if the zvol is ever undumpified.
	 */
	if (resize) {
		error = zap_update(os, ZVOL_ZAP_OBJ,
		    zfs_prop_to_name(ZFS_PROP_REFRESERVATION), 8, 1,
		    &zv->zv_volsize, tx);
	} else {
		error = zap_update(os, ZVOL_ZAP_OBJ,
		    zfs_prop_to_name(ZFS_PROP_COMPRESSION), 8, 1,
		    &compress, tx);
		if (error == 0) {
			error = zap_update(os, ZVOL_ZAP_OBJ,
			    zfs_prop_to_name(ZFS_PROP_CHECKSUM), 8, 1,
			    &checksum, tx);
		}
		if (error == 0) {
			error = zap_update(os, ZVOL_ZAP_OBJ,
			    zfs_prop_to_name(ZFS_PROP_REFRESERVATION), 8, 1,
			    &refresrv, tx);
		}
		if (error == 0) {
			error = zap_update(os, ZVOL_ZAP_OBJ,
			    zfs_prop_to_name(ZFS_PROP_VOLBLOCKSIZE), 8, 1,
			    &vbs, tx);
		}
		if (error == 0) {
			error = dmu_object_set_blocksize(
			    os, ZVOL_OBJ, SPA_OLD_MAXBLOCKSIZE, 0, tx);
		}
		if (version >= SPA_VERSION_DEDUP && error == 0) {
			error = zap_update(os, ZVOL_ZAP_OBJ,
			    zfs_prop_to_name(ZFS_PROP_DEDUP), 8, 1,
			    &dedup, tx);
		}
		if (error == 0)
			zv->zv_volblocksize = SPA_OLD_MAXBLOCKSIZE;
	}
	dmu_tx_commit(tx);

	/*
	 * We only need update the zvol's property if we are initializing
	 * the dump area for the first time.
	 */
	if (error == 0 && !resize) {
		/*
		 * If MULTI_VDEV_CRASH_DUMP is active, use the NOPARITY checksum
		 * function.  Otherwise, use the old default -- OFF.
		 */
		checksum = spa_feature_is_active(spa,
		    SPA_FEATURE_MULTI_VDEV_CRASH_DUMP) ? ZIO_CHECKSUM_NOPARITY :
		    ZIO_CHECKSUM_OFF;

		VERIFY(nvlist_alloc(&nv, NV_UNIQUE_NAME, KM_SLEEP) == 0);
		VERIFY(nvlist_add_uint64(nv,
		    zfs_prop_to_name(ZFS_PROP_REFRESERVATION), 0) == 0);
		VERIFY(nvlist_add_uint64(nv,
		    zfs_prop_to_name(ZFS_PROP_COMPRESSION),
		    ZIO_COMPRESS_OFF) == 0);
		VERIFY(nvlist_add_uint64(nv,
		    zfs_prop_to_name(ZFS_PROP_CHECKSUM),
		    checksum) == 0);
		if (version >= SPA_VERSION_DEDUP) {
			VERIFY(nvlist_add_uint64(nv,
			    zfs_prop_to_name(ZFS_PROP_DEDUP),
			    ZIO_CHECKSUM_OFF) == 0);
		}

		error = zfs_set_prop_nvlist(zv->zv_name, ZPROP_SRC_LOCAL,
		    nv, NULL);
		nvlist_free(nv);
	}

	/* Allocate the space for the dump */
	if (error == 0)
		error = zvol_prealloc(zv);
	return (error);
}

static int
zvol_dumpify(zvol_state_t *zv)
{
	int error = 0;
	uint64_t dumpsize = 0;
	dmu_tx_t *tx;
	objset_t *os = zv->zv_objset;

	if (zv->zv_flags & ZVOL_RDONLY)
		return (SET_ERROR(EROFS));

	if (zap_lookup(zv->zv_objset, ZVOL_ZAP_OBJ, ZVOL_DUMPSIZE,
	    8, 1, &dumpsize) != 0 || dumpsize != zv->zv_volsize) {
		boolean_t resize = (dumpsize > 0);

		if ((error = zvol_dump_init(zv, resize)) != 0) {
			(void) zvol_dump_fini(zv);
			return (error);
		}
	}

	/*
	 * Build up our lba mapping.
	 */
	error = zvol_get_lbas(zv);
	if (error) {
		(void) zvol_dump_fini(zv);
		return (error);
	}

	tx = dmu_tx_create(os);
	dmu_tx_hold_zap(tx, ZVOL_ZAP_OBJ, TRUE, NULL);
	error = dmu_tx_assign(tx, TXG_WAIT);
	if (error) {
		dmu_tx_abort(tx);
		(void) zvol_dump_fini(zv);
		return (error);
	}

	zv->zv_flags |= ZVOL_DUMPIFIED;
	error = zap_update(os, ZVOL_ZAP_OBJ, ZVOL_DUMPSIZE, 8, 1,
	    &zv->zv_volsize, tx);
	dmu_tx_commit(tx);

	if (error) {
		(void) zvol_dump_fini(zv);
		return (error);
	}

	txg_wait_synced(dmu_objset_pool(os), 0);
	return (0);
}

static int
zvol_dump_fini(zvol_state_t *zv)
{
	dmu_tx_t *tx;
	objset_t *os = zv->zv_objset;
	nvlist_t *nv;
	int error = 0;
	uint64_t checksum, compress, refresrv, vbs, dedup;
	uint64_t version = spa_version(dmu_objset_spa(zv->zv_objset));

	/*
	 * Attempt to restore the zvol back to its pre-dumpified state.
	 * This is a best-effort attempt as it's possible that not all
	 * of these properties were initialized during the dumpify process
	 * (i.e. error during zvol_dump_init).
	 */

	tx = dmu_tx_create(os);
	dmu_tx_hold_zap(tx, ZVOL_ZAP_OBJ, TRUE, NULL);
	error = dmu_tx_assign(tx, TXG_WAIT);
	if (error) {
		dmu_tx_abort(tx);
		return (error);
	}
	(void) zap_remove(os, ZVOL_ZAP_OBJ, ZVOL_DUMPSIZE, tx);
	dmu_tx_commit(tx);

	(void) zap_lookup(zv->zv_objset, ZVOL_ZAP_OBJ,
	    zfs_prop_to_name(ZFS_PROP_CHECKSUM), 8, 1, &checksum);
	(void) zap_lookup(zv->zv_objset, ZVOL_ZAP_OBJ,
	    zfs_prop_to_name(ZFS_PROP_COMPRESSION), 8, 1, &compress);
	(void) zap_lookup(zv->zv_objset, ZVOL_ZAP_OBJ,
	    zfs_prop_to_name(ZFS_PROP_REFRESERVATION), 8, 1, &refresrv);
	(void) zap_lookup(zv->zv_objset, ZVOL_ZAP_OBJ,
	    zfs_prop_to_name(ZFS_PROP_VOLBLOCKSIZE), 8, 1, &vbs);

	VERIFY(nvlist_alloc(&nv, NV_UNIQUE_NAME, KM_SLEEP) == 0);
	(void) nvlist_add_uint64(nv,
	    zfs_prop_to_name(ZFS_PROP_CHECKSUM), checksum);
	(void) nvlist_add_uint64(nv,
	    zfs_prop_to_name(ZFS_PROP_COMPRESSION), compress);
	(void) nvlist_add_uint64(nv,
	    zfs_prop_to_name(ZFS_PROP_REFRESERVATION), refresrv);
	if (version >= SPA_VERSION_DEDUP &&
	    zap_lookup(zv->zv_objset, ZVOL_ZAP_OBJ,
	    zfs_prop_to_name(ZFS_PROP_DEDUP), 8, 1, &dedup) == 0) {
		(void) nvlist_add_uint64(nv,
		    zfs_prop_to_name(ZFS_PROP_DEDUP), dedup);
	}
	(void) zfs_set_prop_nvlist(zv->zv_name, ZPROP_SRC_LOCAL,
	    nv, NULL);
	nvlist_free(nv);

	zvol_free_extents(zv);
	zv->zv_flags &= ~ZVOL_DUMPIFIED;
	(void) dmu_free_long_range(os, ZVOL_OBJ, 0, DMU_OBJECT_END);
	/* wait for dmu_free_long_range to actually free the blocks */
	txg_wait_synced(dmu_objset_pool(zv->zv_objset), 0);
	tx = dmu_tx_create(os);
	dmu_tx_hold_bonus(tx, ZVOL_OBJ);
	error = dmu_tx_assign(tx, TXG_WAIT);
	if (error) {
		dmu_tx_abort(tx);
		return (error);
	}
	if (dmu_object_set_blocksize(os, ZVOL_OBJ, vbs, 0, tx) == 0)
		zv->zv_volblocksize = vbs;
	dmu_tx_commit(tx);

	return (0);
}<|MERGE_RESOLUTION|>--- conflicted
+++ resolved
@@ -23,12 +23,8 @@
  *
  * Portions Copyright 2010 Robert Milkowski
  *
-<<<<<<< HEAD
- * Copyright (c) 2012, 2016 by Delphix. All rights reserved.
-=======
  * Copyright 2011 Nexenta Systems, Inc.  All rights reserved.
  * Copyright (c) 2012, 2017 by Delphix. All rights reserved.
->>>>>>> 4dfc19d7
  * Copyright (c) 2013, Joyent, Inc. All rights reserved.
  * Copyright 2017 Nexenta Systems, Inc.  All rights reserved.
  * Copyright (c) 2014 Integros [integros.com]
@@ -93,11 +89,8 @@
 #include <sys/dmu_tx.h>
 #include <sys/zfeature.h>
 #include <sys/zio_checksum.h>
-<<<<<<< HEAD
 #include <sys/dkioc_free_util.h>
-=======
 #include <sys/zil_impl.h>
->>>>>>> 4dfc19d7
 
 #include "zfs_namecheck.h"
 
@@ -1078,19 +1071,15 @@
 {
 	uint32_t blocksize = zv->zv_volblocksize;
 	zilog_t *zilog = zv->zv_zilog;
-<<<<<<< HEAD
 	spa_t *spa = zilog->zl_spa;
 	spa_meta_placement_t *mp = &spa->spa_meta_policy;
 	boolean_t slogging, zil_to_special, write_to_special;
 	ssize_t immediate_write_sz;
-=======
 	itx_wr_state_t write_state;
->>>>>>> 4dfc19d7
 
 	if (zil_replaying(zilog, tx))
 		return;
 
-<<<<<<< HEAD
 	/*
 	 * See comments in zfs_log_write()
 	 */
@@ -1110,17 +1099,21 @@
 
 	slogging = (spa_has_slogs(spa) || zil_to_special) &&
 	    (zilog->zl_logbias == ZFS_LOGBIAS_LATENCY);
-=======
-	if (zilog->zl_logbias == ZFS_LOGBIAS_THROUGHPUT)
+
+	if (blocksize > immediate_write_sz && !slogging &&
+	    resid >= blocksize && off % blocksize == 0)
+		write_state = WR_INDIRECT;
+	else if (zilog->zl_logbias == ZFS_LOGBIAS_THROUGHPUT)
 		write_state = WR_INDIRECT;
 	else if (!spa_has_slogs(zilog->zl_spa) &&
 	    resid >= blocksize && blocksize > zvol_immediate_write_sz)
 		write_state = WR_INDIRECT;
+	else if (write_to_special)
+		 write_state = WR_INDIRECT;
 	else if (sync)
 		write_state = WR_COPIED;
 	else
 		write_state = WR_NEED_COPY;
->>>>>>> 4dfc19d7
 
 	while (resid) {
 		itx_t *itx;
@@ -1128,31 +1121,10 @@
 		itx_wr_state_t wr_state = write_state;
 		ssize_t len = resid;
 
-<<<<<<< HEAD
-		/*
-		 * Unlike zfs_log_write() we can be called with
-		 * upto DMU_MAX_ACCESS/2 (5MB) writes.
-		 */
-		if (blocksize > immediate_write_sz && !slogging &&
-		    resid >= blocksize && off % blocksize == 0) {
-			write_state = WR_INDIRECT; /* uses dmu_sync */
-			len = blocksize;
-		} else if (write_to_special) {
-			write_state = WR_INDIRECT; /* uses dmu_sync */
-			len = blocksize;
-		} else if (sync) {
-			write_state = WR_COPIED;
-			len = MIN(ZIL_MAX_LOG_DATA, resid);
-		} else {
-			write_state = WR_NEED_COPY;
-			len = MIN(ZIL_MAX_LOG_DATA, resid);
-		}
-=======
 		if (wr_state == WR_COPIED && resid > ZIL_MAX_COPIED_DATA)
 			wr_state = WR_NEED_COPY;
 		else if (wr_state == WR_INDIRECT)
 			len = MIN(blocksize - P2PHASE(off, blocksize), resid);
->>>>>>> 4dfc19d7
 
 		itx = zil_itx_create(TX_WRITE, sizeof (*lr) +
 		    (wr_state == WR_COPIED ? len : 0));
