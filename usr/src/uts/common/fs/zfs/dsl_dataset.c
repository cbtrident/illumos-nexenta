--- conflicted
+++ resolved
@@ -24,12 +24,9 @@
  * Copyright (c) 2014, Joyent, Inc. All rights reserved.
  * Copyright (c) 2014 RackTop Systems.
  * Copyright (c) 2014 Spectra Logic Corporation, All rights reserved.
-<<<<<<< HEAD
+ * Copyright (c) 2014 Integros [integros.com]
  * Copyright 2015 Nexenta Systems, Inc. All rights reserved.
-=======
- * Copyright (c) 2014 Integros [integros.com]
  * Copyright 2016, OmniTI Computer Consulting, Inc. All rights reserved.
->>>>>>> 6e7bd672
  */
 
 #include <sys/dmu_objset.h>
@@ -85,7 +82,8 @@
 
 extern inline dsl_dataset_phys_t *dsl_dataset_phys(dsl_dataset_t *ds);
 
-<<<<<<< HEAD
+extern int spa_asize_inflation;
+
 kmem_cache_t *zfs_ds_collector_cache = NULL;
 
 zfs_ds_collector_entry_t *
@@ -99,9 +97,6 @@
 {
 	kmem_cache_free(zfs_ds_collector_cache, entry);
 }
-=======
-extern int spa_asize_inflation;
->>>>>>> 6e7bd672
 
 /*
  * Figure out how much of this delta should be propogated to the dsl_dir
