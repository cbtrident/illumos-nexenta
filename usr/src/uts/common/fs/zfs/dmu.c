--- conflicted
+++ resolved
@@ -1595,18 +1595,11 @@
 	dsa->dsa_zgd = zgd;
 	dsa->dsa_tx = tx;
 
-<<<<<<< HEAD
-	zio_nowait(zio_write(pio, os->os_spa, dmu_tx_get_txg(tx), zgd->zgd_bp,
-	    zgd->zgd_db->db_data, zgd->zgd_db->db_size, zp,
-	    dmu_sync_late_arrival_ready, NULL, dmu_sync_late_arrival_done, dsa,
-	    ZIO_PRIORITY_SYNC_WRITE, ZIO_FLAG_CANFAIL, zb, sc));
-=======
 	zio_nowait(zio_write(pio, os->os_spa, dmu_tx_get_txg(tx),
 	    zgd->zgd_bp, zgd->zgd_db->db_data, zgd->zgd_db->db_size,
 	    zp, dmu_sync_late_arrival_ready, NULL,
 	    NULL, dmu_sync_late_arrival_done, dsa, ZIO_PRIORITY_SYNC_WRITE,
-	    ZIO_FLAG_CANFAIL, zb));
->>>>>>> 591fabec
+	    ZIO_FLAG_CANFAIL, zb, sc));
 
 	return (0);
 }
@@ -1769,13 +1762,8 @@
 	zio_nowait(arc_write(pio, os->os_spa, txg,
 	    bp, dr->dt.dl.dr_data, DBUF_IS_L2CACHEABLE(db),
 	    DBUF_IS_L2COMPRESSIBLE(db), &zp, dmu_sync_ready,
-<<<<<<< HEAD
-	    NULL, dmu_sync_done, dsa, ZIO_PRIORITY_SYNC_WRITE,
-	    ZIO_FLAG_CANFAIL, &zb, &sc));
-=======
 	    NULL, NULL, dmu_sync_done, dsa,
-	    ZIO_PRIORITY_SYNC_WRITE, ZIO_FLAG_CANFAIL, &zb));
->>>>>>> 591fabec
+	    ZIO_PRIORITY_SYNC_WRITE, ZIO_FLAG_CANFAIL, &zb, &sc));
 
 	return (0);
 }
