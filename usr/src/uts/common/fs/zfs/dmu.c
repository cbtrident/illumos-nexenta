--- conflicted
+++ resolved
@@ -65,11 +65,7 @@
  * wait until the next TXG.
  * A value of zero will disable this throttle.
  */
-<<<<<<< HEAD
-uint8_t zfs_per_txg_dirty_frees_percent = 10;
-=======
 uint32_t zfs_per_txg_dirty_frees_percent = 30;
->>>>>>> 993e3faf
 
 const dmu_object_type_info_t dmu_ot[DMU_OT_NUMTYPES] = {
 	{	DMU_BSWAP_UINT8,	TRUE,	"unallocated"		},
@@ -711,7 +707,6 @@
 }
 
 /*
-<<<<<<< HEAD
  * If this dnode is in the ZFS object set
  * return true if vfs's unmounted flag is set or the
  * zfsvfs is currently suspended, otherwise return false.
@@ -739,21 +734,6 @@
 #else
 	return (B_FALSE);
 #endif
-=======
- * If this objset is of type OST_ZFS return true if vfs's unmounted flag is set,
- * otherwise return false.
- * Used below in dmu_free_long_range_impl() to enable abort when unmounting
- */
-/*ARGSUSED*/
-static boolean_t
-dmu_objset_zfs_unmounting(objset_t *os)
-{
-#ifdef _KERNEL
-	if (dmu_objset_type(os) == DMU_OST_ZFS)
-		return (zfs_get_vfs_flag_unmounted(os));
-#endif
-	return (B_FALSE);
->>>>>>> 993e3faf
 }
 
 static int
@@ -762,31 +742,20 @@
 {
 	uint64_t object_size = (dn->dn_maxblkid + 1) * dn->dn_datablksz;
 	int err;
-<<<<<<< HEAD
-	uint8_t dirty_frees_threshold;
-=======
 	uint64_t dirty_frees_threshold;
->>>>>>> 993e3faf
 	dsl_pool_t *dp = dmu_objset_pool(os);
 
 	if (offset >= object_size)
 		return (0);
 
 	if (zfs_per_txg_dirty_frees_percent <= 100)
-<<<<<<< HEAD
-		dirty_frees_threshold = zfs_per_txg_dirty_frees_percent;
-	else
-		dirty_frees_threshold =
-		    MAX(1, zfs_delay_min_dirty_percent / 4);
-
-	if (length == DMU_OBJECT_END && offset == 0)
-		dnode_evict_dbufs(dn, 0);
-=======
 		dirty_frees_threshold =
 		    zfs_per_txg_dirty_frees_percent * zfs_dirty_data_max / 100;
 	else
 		dirty_frees_threshold = zfs_dirty_data_max / 4;
->>>>>>> 993e3faf
+
+	if (length == DMU_OBJECT_END && offset == 0)
+		dnode_evict_dbufs(dn, 0);
 
 	if (length == DMU_OBJECT_END || offset + length > object_size)
 		length = object_size - offset;
@@ -796,26 +765,18 @@
 	mutex_exit(&dp->dp_lock);
 
 	while (length != 0) {
-<<<<<<< HEAD
-		uint8_t free_dirty_pct;
 		uint64_t chunk_end, chunk_begin, chunk_len;
+		uint64_t long_free_dirty_all_txgs = 0;
 		dmu_tx_t *tx;
 
 		if (dmu_dnode_fs_unmounting_or_suspended(dn)) {
 			mutex_enter(&dp->dp_lock);
 			dp->dp_long_freeing_total -= length;
 			mutex_exit(&dp->dp_lock);
-=======
-		uint64_t chunk_end, chunk_begin, chunk_len;
-		uint64_t long_free_dirty_all_txgs = 0;
-		dmu_tx_t *tx;
-
-		if (dmu_objset_zfs_unmounting(dn->dn_objset))
-			return (SET_ERROR(EINTR));
->>>>>>> 993e3faf
 
 			return (SET_ERROR(EINTR));
 		}
+
 		chunk_end = chunk_begin = offset + length;
 
 		/* move chunk_begin backwards to the beginning of this chunk */
@@ -828,26 +789,6 @@
 		chunk_len = chunk_end - chunk_begin;
 
 		mutex_enter(&dp->dp_lock);
-<<<<<<< HEAD
-		free_dirty_pct = 100 * dp->dp_long_free_dirty_total /
-		    zfs_dirty_data_max;
-		/*
-		 * To avoid filling up a TXG with just frees wait for
-		 * the next TXG to open before freeing more chunks if
-		 * we have reached the threshold of frees for this TXG
-		 */
-		if (dirty_frees_threshold != 0 &&
-		    free_dirty_pct >= dirty_frees_threshold) {
-			mutex_exit(&dp->dp_lock);
-			txg_wait_open(dp, dp->dp_tx.tx_open_txg + 1);
-			continue;
-		}
-		dp->dp_long_free_dirty_total += chunk_len;
-		mutex_exit(&dp->dp_lock);
-
-		DTRACE_PROBE3(free__long__range, uint8_t, free_dirty_pct,
-		    uint64_t, chunk_len, uint64_t, dp->dp_tx.tx_open_txg);
-=======
 		for (int t = 0; t < TXG_SIZE; t++) {
 			long_free_dirty_all_txgs +=
 			    dp->dp_long_free_dirty_pertxg[t];
@@ -864,7 +805,6 @@
 			txg_wait_open(dp, 0);
 			continue;
 		}
->>>>>>> 993e3faf
 
 		tx = dmu_tx_create(os);
 		dmu_tx_hold_free(tx, dn->dn_object, chunk_begin, chunk_len);
@@ -882,8 +822,6 @@
 			mutex_exit(&dp->dp_lock);
 			return (err);
 		}
-<<<<<<< HEAD
-=======
 
 		mutex_enter(&dp->dp_lock);
 		dp->dp_long_free_dirty_pertxg[dmu_tx_get_txg(tx) & TXG_MASK] +=
@@ -892,7 +830,6 @@
 		DTRACE_PROBE3(free__long__range,
 		    uint64_t, long_free_dirty_all_txgs, uint64_t, chunk_len,
 		    uint64_t, dmu_tx_get_txg(tx));
->>>>>>> 993e3faf
 		dnode_free_range(dn, chunk_begin, chunk_len, tx);
 		dmu_tx_commit(tx);
 
@@ -1772,13 +1709,9 @@
 
 	DB_DNODE_ENTER(db);
 	dn = DB_DNODE(db);
-<<<<<<< HEAD
-	dmu_write_policy(os, dn, db->db_level, flags | WP_DMU_SYNC, &zp);
+	dmu_write_policy(os, dn, db->db_level, flags | WP_DMU_SYNC,
+	    ZIO_COMPRESS_INHERIT, &zp);
 	dnode_setup_zio_smartcomp(db, &sc);
-=======
-	dmu_write_policy(os, dn, db->db_level, WP_DMU_SYNC,
-	    ZIO_COMPRESS_INHERIT, &zp);
->>>>>>> 993e3faf
 	DB_DNODE_EXIT(db);
 
 	/*
@@ -1882,11 +1815,7 @@
 	zio_nowait(arc_write(pio, os->os_spa, txg,
 	    bp, dr->dt.dl.dr_data, DBUF_IS_L2CACHEABLE(db),
 	    &zp, dmu_sync_ready, NULL, NULL, dmu_sync_done, dsa,
-<<<<<<< HEAD
 	    ZIO_PRIORITY_SYNC_WRITE, ZIO_FLAG_CANFAIL, &zb, &sc));
-=======
-	    ZIO_PRIORITY_SYNC_WRITE, ZIO_FLAG_CANFAIL, &zb));
->>>>>>> 993e3faf
 
 	return (0);
 }
@@ -1967,14 +1896,10 @@
 	boolean_t nopwrite = B_FALSE;
 	boolean_t dedup_verify = os->os_dedup_verify;
 	int copies = os->os_copies;
-<<<<<<< HEAD
-	spa_t *spa = os->os_spa;
-=======
 	boolean_t lz4_ac = spa_feature_is_active(os->os_spa,
 	    SPA_FEATURE_LZ4_COMPRESS);
 
 	IMPLY(override_compress == ZIO_COMPRESS_LZ4, lz4_ac);
->>>>>>> 993e3faf
 
 	/*
 	 * We maintain different write policies for each of the following
@@ -2063,10 +1988,6 @@
 
 	zp->zp_usesc = WP_GET_SPECIALCLASS(wp);
 	zp->zp_checksum = checksum;
-<<<<<<< HEAD
-	zp->zp_os_checksum = os->os_checksum;
-	zp->zp_compress = compress;
-=======
 
 	/*
 	 * If we're writing a pre-compressed buffer, the compression type we use
@@ -2077,7 +1998,6 @@
 	    ? override_compress : compress;
 	ASSERT3U(zp->zp_compress, !=, ZIO_COMPRESS_INHERIT);
 
->>>>>>> 993e3faf
 	zp->zp_type = (wp & WP_SPILL) ? dn->dn_bonustype : type;
 	zp->zp_level = level;
 	zp->zp_copies = MIN(copies, spa_max_replication(os->os_spa));
@@ -2090,9 +2010,12 @@
 	    os->os_wbc_mode == ZFS_WBC_MODE_ON);
 
 	/* explicitly control the number for copies for DDT */
-	if (DMU_OT_IS_DDT_META(type) && (spa->spa_ddt_meta_copies > 0))
+	if (DMU_OT_IS_DDT_META(type) &&
+	    os->os_spa->spa_ddt_meta_copies > 0) {
 		zp->zp_copies =
-		    MIN(spa->spa_ddt_meta_copies, spa_max_replication(spa));
+		    MIN(os->os_spa->spa_ddt_meta_copies,
+		    spa_max_replication(os->os_spa));
+	}
 
 	DTRACE_PROBE2(dmu_wp, boolean_t, zp->zp_metadata,
 	    boolean_t, zp->zp_usesc);
