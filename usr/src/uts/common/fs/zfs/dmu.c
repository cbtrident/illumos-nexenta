--- conflicted
+++ resolved
@@ -1714,17 +1714,10 @@
 	zp->zp_nopwrite = B_FALSE;
 
 	zio_nowait(zio_write(pio, os->os_spa, dmu_tx_get_txg(tx), zgd->zgd_bp,
-<<<<<<< HEAD
-	    zgd->zgd_db->db_data, zgd->zgd_db->db_size, zgd->zgd_db->db_size,
-	    zp, dmu_sync_late_arrival_ready, NULL,
-	    NULL, dmu_sync_late_arrival_done, dsa, ZIO_PRIORITY_SYNC_WRITE,
-	    ZIO_FLAG_CANFAIL, zb, sc));
-=======
 	    abd_get_from_buf(zgd->zgd_db->db_data, zgd->zgd_db->db_size),
 	    zgd->zgd_db->db_size, zgd->zgd_db->db_size, zp,
 	    dmu_sync_late_arrival_ready, NULL, NULL, dmu_sync_late_arrival_done,
-	    dsa, ZIO_PRIORITY_SYNC_WRITE, ZIO_FLAG_CANFAIL, zb));
->>>>>>> 4dfc19d7
+	    dsa, ZIO_PRIORITY_SYNC_WRITE, ZIO_FLAG_CANFAIL, zb, sc));
 
 	return (0);
 }
@@ -1781,13 +1774,8 @@
 
 	DB_DNODE_ENTER(db);
 	dn = DB_DNODE(db);
-<<<<<<< HEAD
-	dmu_write_policy(os, dn, db->db_level, flags | WP_DMU_SYNC,
-	    ZIO_COMPRESS_INHERIT, &zp);
+	dmu_write_policy(os, dn, db->db_level, flags | WP_DMU_SYNC, &zp);
 	dnode_setup_zio_smartcomp(db, &sc);
-=======
-	dmu_write_policy(os, dn, db->db_level, WP_DMU_SYNC, &zp);
->>>>>>> 4dfc19d7
 	DB_DNODE_EXIT(db);
 
 	/*
