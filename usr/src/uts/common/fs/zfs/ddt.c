--- conflicted
+++ resolved
@@ -21,12 +21,8 @@
 
 /*
  * Copyright (c) 2009, 2010, Oracle and/or its affiliates. All rights reserved.
-<<<<<<< HEAD
- * Copyright (c) 2012, 2015 by Delphix. All rights reserved.
+ * Copyright (c) 2012, 2016 by Delphix. All rights reserved.
  * Copyright 2016 Nexenta Systems, Inc.  All rights reserved.
-=======
- * Copyright (c) 2012, 2016 by Delphix. All rights reserved.
->>>>>>> 4dfc19d7
  */
 
 #include <sys/zfs_context.h>
@@ -1008,7 +1004,7 @@
 	if (spa_enable_dedup_cap(spa) && spa->spa_ddt_capped == 0) {
 		/* notify that dedup cap is now active */
 		spa->spa_ddt_capped = 1;
-		spa_event_notify(spa, NULL, ESC_ZFS_DEDUP_OFF);
+		spa_event_notify(spa, NULL, NULL, ESC_ZFS_DEDUP_OFF);
 	}
 
 	return (0);
@@ -1087,20 +1083,15 @@
 {
 	avl_index_t where;
 
-<<<<<<< HEAD
 	mutex_enter(&ddt->ddt_repair_lock);
-	if (dde->dde_repair_data != NULL && spa_writeable(ddt->ddt_spa) &&
-=======
-	ddt_enter(ddt);
 
 	if (dde->dde_repair_abd != NULL && spa_writeable(ddt->ddt_spa) &&
->>>>>>> 4dfc19d7
 	    avl_find(&ddt->ddt_repair_tree, dde, &where) == NULL)
 		avl_insert(&ddt->ddt_repair_tree, dde, where);
 	else
 		ddt_free(dde);
 
-	mutex_exit(&ddt->ddt_repair_lock);
+	mutex_exit(&ddt->ddt_repair_lock);;
 }
 
 static void
@@ -1326,11 +1317,11 @@
 	if (spa_enable_dedup_cap(spa) && spa->spa_ddt_capped == 0) {
 		/* notify that dedup cap is now active */
 		spa->spa_ddt_capped = 1;
-		spa_event_notify(spa, NULL, ESC_ZFS_DEDUP_OFF);
+		spa_event_notify(spa, NULL, NULL, ESC_ZFS_DEDUP_OFF);
 	} else if (!spa_enable_dedup_cap(spa) && spa->spa_ddt_capped == 1) {
 		/* notify that dedup cap is now inactive */
 		spa->spa_ddt_capped = 0;
-		spa_event_notify(spa, NULL, ESC_ZFS_DEDUP_ON);
+		spa_event_notify(spa, NULL, NULL, ESC_ZFS_DEDUP_ON);
 	}
 
 	/* update the cached stats with the values calculated above */
