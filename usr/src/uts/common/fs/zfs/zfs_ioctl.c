--- conflicted
+++ resolved
@@ -4528,17 +4528,10 @@
 		if (fp == NULL)
 			return (SET_ERROR(EBADF));
 
-<<<<<<< HEAD
 		off_starting = off = fp->f_offset;
 		error = dmu_send_obj_ss(zc->zc_name, zc->zc_sendobj,
-		    zc->zc_fromobj, embedok, zc->zc_cookie, fp->f_vnode, &off,
-		    zc->zc_sendsize);
-=======
-		off = fp->f_offset;
-		error = dmu_send_obj(zc->zc_name, zc->zc_sendobj,
 		    zc->zc_fromobj, embedok, large_block_ok,
-		    zc->zc_cookie, fp->f_vnode, &off);
->>>>>>> 8dcafc60
+		    zc->zc_cookie, fp->f_vnode, &off, zc->zc_sendsize);
 
 		zc->zc_sendcounter = off - off_starting;
 		if (VOP_SEEK(fp->f_vnode, fp->f_offset, &off, NULL) == 0)
