/*
 * CDDL HEADER START
 *
 * The contents of this file are subject to the terms of the
 * Common Development and Distribution License (the "License").
 * You may not use this file except in compliance with the License.
 *
 * You can obtain a copy of the license at usr/src/OPENSOLARIS.LICENSE
 * or http://www.opensolaris.org/os/licensing.
 * See the License for the specific language governing permissions
 * and limitations under the License.
 *
 * When distributing Covered Code, include this CDDL HEADER in each
 * file and include the License file at usr/src/OPENSOLARIS.LICENSE.
 * If applicable, add the following below this CDDL HEADER, with the
 * fields enclosed by brackets "[]" replaced with your own identifying
 * information: Portions Copyright [yyyy] [name of copyright owner]
 *
 * CDDL HEADER END
 */

/*
 * Copyright (c) 2005, 2010, Oracle and/or its affiliates. All rights reserved.
 * Portions Copyright 2011 Martin Matuska
 * Copyright (c) 2012, Joyent, Inc. All rights reserved.
<<<<<<< HEAD
 * Copyright (c) 2012 by Delphix. All rights reserved.
 * Copyright 2013 Nexenta Systems, Inc.  All rights reserved.
=======
 * Copyright (c) 2013 by Delphix. All rights reserved.
 * Copyright (c) 2013 by Saso Kiselkov. All rights reserved.
 * Copyright (c) 2013 Steven Hartland. All rights reserved.
>>>>>>> 7de6f2c0
 */

/*
 * ZFS ioctls.
 *
 * This file handles the ioctls to /dev/zfs, used for configuring ZFS storage
 * pools and filesystems, e.g. with /sbin/zfs and /sbin/zpool.
 *
 * There are two ways that we handle ioctls: the legacy way where almost
 * all of the logic is in the ioctl callback, and the new way where most
 * of the marshalling is handled in the common entry point, zfsdev_ioctl().
 *
 * Non-legacy ioctls should be registered by calling
 * zfs_ioctl_register() from zfs_ioctl_init().  The ioctl is invoked
 * from userland by lzc_ioctl().
 *
 * The registration arguments are as follows:
 *
 * const char *name
 *   The name of the ioctl.  This is used for history logging.  If the
 *   ioctl returns successfully (the callback returns 0), and allow_log
 *   is true, then a history log entry will be recorded with the input &
 *   output nvlists.  The log entry can be printed with "zpool history -i".
 *
 * zfs_ioc_t ioc
 *   The ioctl request number, which userland will pass to ioctl(2).
 *   The ioctl numbers can change from release to release, because
 *   the caller (libzfs) must be matched to the kernel.
 *
 * zfs_secpolicy_func_t *secpolicy
 *   This function will be called before the zfs_ioc_func_t, to
 *   determine if this operation is permitted.  It should return EPERM
 *   on failure, and 0 on success.  Checks include determining if the
 *   dataset is visible in this zone, and if the user has either all
 *   zfs privileges in the zone (SYS_MOUNT), or has been granted permission
 *   to do this operation on this dataset with "zfs allow".
 *
 * zfs_ioc_namecheck_t namecheck
 *   This specifies what to expect in the zfs_cmd_t:zc_name -- a pool
 *   name, a dataset name, or nothing.  If the name is not well-formed,
 *   the ioctl will fail and the callback will not be called.
 *   Therefore, the callback can assume that the name is well-formed
 *   (e.g. is null-terminated, doesn't have more than one '@' character,
 *   doesn't have invalid characters).
 *
 * zfs_ioc_poolcheck_t pool_check
 *   This specifies requirements on the pool state.  If the pool does
 *   not meet them (is suspended or is readonly), the ioctl will fail
 *   and the callback will not be called.  If any checks are specified
 *   (i.e. it is not POOL_CHECK_NONE), namecheck must not be NO_NAME.
 *   Multiple checks can be or-ed together (e.g. POOL_CHECK_SUSPENDED |
 *   POOL_CHECK_READONLY).
 *
 * boolean_t smush_outnvlist
 *   If smush_outnvlist is true, then the output is presumed to be a
 *   list of errors, and it will be "smushed" down to fit into the
 *   caller's buffer, by removing some entries and replacing them with a
 *   single "N_MORE_ERRORS" entry indicating how many were removed.  See
 *   nvlist_smush() for details.  If smush_outnvlist is false, and the
 *   outnvlist does not fit into the userland-provided buffer, then the
 *   ioctl will fail with ENOMEM.
 *
 * zfs_ioc_func_t *func
 *   The callback function that will perform the operation.
 *
 *   The callback should return 0 on success, or an error number on
 *   failure.  If the function fails, the userland ioctl will return -1,
 *   and errno will be set to the callback's return value.  The callback
 *   will be called with the following arguments:
 *
 *   const char *name
 *     The name of the pool or dataset to operate on, from
 *     zfs_cmd_t:zc_name.  The 'namecheck' argument specifies the
 *     expected type (pool, dataset, or none).
 *
 *   nvlist_t *innvl
 *     The input nvlist, deserialized from zfs_cmd_t:zc_nvlist_src.  Or
 *     NULL if no input nvlist was provided.  Changes to this nvlist are
 *     ignored.  If the input nvlist could not be deserialized, the
 *     ioctl will fail and the callback will not be called.
 *
 *   nvlist_t *outnvl
 *     The output nvlist, initially empty.  The callback can fill it in,
 *     and it will be returned to userland by serializing it into
 *     zfs_cmd_t:zc_nvlist_dst.  If it is non-empty, and serialization
 *     fails (e.g. because the caller didn't supply a large enough
 *     buffer), then the overall ioctl will fail.  See the
 *     'smush_nvlist' argument above for additional behaviors.
 *
 *     There are two typical uses of the output nvlist:
 *       - To return state, e.g. property values.  In this case,
 *         smush_outnvlist should be false.  If the buffer was not large
 *         enough, the caller will reallocate a larger buffer and try
 *         the ioctl again.
 *
 *       - To return multiple errors from an ioctl which makes on-disk
 *         changes.  In this case, smush_outnvlist should be true.
 *         Ioctls which make on-disk modifications should generally not
 *         use the outnvl if they succeed, because the caller can not
 *         distinguish between the operation failing, and
 *         deserialization failing.
 */

#include <sys/types.h>
#include <sys/param.h>
#include <sys/errno.h>
#include <sys/uio.h>
#include <sys/buf.h>
#include <sys/modctl.h>
#include <sys/open.h>
#include <sys/file.h>
#include <sys/kmem.h>
#include <sys/conf.h>
#include <sys/cmn_err.h>
#include <sys/stat.h>
#include <sys/zfs_ioctl.h>
#include <sys/zfs_vfsops.h>
#include <sys/zfs_znode.h>
#include <sys/zap.h>
#include <sys/spa.h>
#include <sys/spa_impl.h>
#include <sys/vdev.h>
#include <sys/priv_impl.h>
#include <sys/dmu.h>
#include <sys/dsl_dir.h>
#include <sys/dsl_dataset.h>
#include <sys/dsl_prop.h>
#include <sys/dsl_deleg.h>
#include <sys/dmu_objset.h>
#include <sys/dmu_impl.h>
#include <sys/dmu_tx.h>
#include <sys/ddi.h>
#include <sys/sunddi.h>
#include <sys/sunldi.h>
#include <sys/policy.h>
#include <sys/zone.h>
#include <sys/nvpair.h>
#include <sys/pathname.h>
#include <sys/mount.h>
#include <sys/sdt.h>
#include <sys/fs/zfs.h>
#include <sys/zfs_ctldir.h>
#include <sys/zfs_dir.h>
#include <sys/zfs_onexit.h>
#include <sys/zvol.h>
#include <sys/dsl_scan.h>
#include <sharefs/share.h>
#include <sys/dmu_objset.h>
<<<<<<< HEAD
#include <sys/cos.h>
#include <sys/cos_impl.h>
=======
#include <sys/dmu_send.h>
#include <sys/dsl_destroy.h>
#include <sys/dsl_userhold.h>
#include <sys/zfeature.h>
>>>>>>> 7de6f2c0

#include "zfs_namecheck.h"
#include "zfs_prop.h"
#include "zfs_deleg.h"
#include "zfs_comutil.h"

extern struct modlfs zfs_modlfs;

extern void zfs_init(void);
extern void zfs_fini(void);

ldi_ident_t zfs_li = NULL;
dev_info_t *zfs_dip;

uint_t zfs_fsyncer_key;
extern uint_t rrw_tsd_key;
static uint_t zfs_allow_log_key;

typedef int zfs_ioc_legacy_func_t(zfs_cmd_t *);
typedef int zfs_ioc_func_t(const char *, nvlist_t *, nvlist_t *);
typedef int zfs_secpolicy_func_t(zfs_cmd_t *, nvlist_t *, cred_t *);

typedef enum {
	NO_NAME,
	POOL_NAME,
	DATASET_NAME
} zfs_ioc_namecheck_t;

typedef enum {
	POOL_CHECK_NONE		= 1 << 0,
	POOL_CHECK_SUSPENDED	= 1 << 1,
	POOL_CHECK_READONLY	= 1 << 2,
} zfs_ioc_poolcheck_t;

typedef struct zfs_ioc_vec {
	zfs_ioc_legacy_func_t	*zvec_legacy_func;
	zfs_ioc_func_t		*zvec_func;
	zfs_secpolicy_func_t	*zvec_secpolicy;
	zfs_ioc_namecheck_t	zvec_namecheck;
	boolean_t		zvec_allow_log;
	zfs_ioc_poolcheck_t	zvec_pool_check;
	boolean_t		zvec_smush_outnvlist;
	const char		*zvec_name;
} zfs_ioc_vec_t;

/* This array is indexed by zfs_userquota_prop_t */
static const char *userquota_perms[] = {
	ZFS_DELEG_PERM_USERUSED,
	ZFS_DELEG_PERM_USERQUOTA,
	ZFS_DELEG_PERM_GROUPUSED,
	ZFS_DELEG_PERM_GROUPQUOTA,
};

static int zfs_ioc_userspace_upgrade(zfs_cmd_t *zc);
static int zfs_check_settable(const char *name, nvpair_t *property,
    cred_t *cr);
static int zfs_check_clearable(char *dataset, nvlist_t *props,
    nvlist_t **errors);
static int zfs_fill_zplprops_root(uint64_t, nvlist_t *, nvlist_t *,
    boolean_t *);
int zfs_set_prop_nvlist(const char *, zprop_source_t, nvlist_t *, nvlist_t *);
static int get_nvlist(uint64_t nvl, uint64_t size, int iflag, nvlist_t **nvp);

<<<<<<< HEAD
static int
zfs_is_wormed(const char *name)
{
	char worminfo[13] = {0};
	char cname[MAXNAMELEN];
	char *end;

	(void) strlcpy(cname, name, MAXNAMELEN);
	end = strchr(cname, '@');
	if (end)
		*end = 0;

	if (dsl_prop_get(cname, "nms:worm", 1, 12, &worminfo, NULL) == 0 &&
	    worminfo[0] && strcmp(worminfo, "0") != 0 &&
	    strcmp(worminfo, "off") != 0 && strcmp(worminfo, "-") != 0) {
		return (1);
	}
	return (0);
}
=======
static int zfs_prop_activate_feature(spa_t *spa, spa_feature_t feature);
>>>>>>> 7de6f2c0

/* _NOTE(PRINTFLIKE(4)) - this is printf-like, but lint is too whiney */
void
__dprintf(const char *file, const char *func, int line, const char *fmt, ...)
{
	const char *newfile;
	char buf[512];
	va_list adx;

	/*
	 * Get rid of annoying "../common/" prefix to filename.
	 */
	newfile = strrchr(file, '/');
	if (newfile != NULL) {
		newfile = newfile + 1; /* Get rid of leading / */
	} else {
		newfile = file;
	}

	va_start(adx, fmt);
	(void) vsnprintf(buf, sizeof (buf), fmt, adx);
	va_end(adx);

	/*
	 * To get this data, use the zfs-dprintf probe as so:
	 * dtrace -q -n 'zfs-dprintf \
	 *	/stringof(arg0) == "dbuf.c"/ \
	 *	{printf("%s: %s", stringof(arg1), stringof(arg3))}'
	 * arg0 = file name
	 * arg1 = function name
	 * arg2 = line number
	 * arg3 = message
	 */
	DTRACE_PROBE4(zfs__dprintf,
	    char *, newfile, char *, func, int, line, char *, buf);
}

static void
history_str_free(char *buf)
{
	kmem_free(buf, HIS_MAX_RECORD_LEN);
}

static char *
history_str_get(zfs_cmd_t *zc)
{
	char *buf;

	if (zc->zc_history == NULL)
		return (NULL);

	buf = kmem_alloc(HIS_MAX_RECORD_LEN, KM_SLEEP);
	if (copyinstr((void *)(uintptr_t)zc->zc_history,
	    buf, HIS_MAX_RECORD_LEN, NULL) != 0) {
		history_str_free(buf);
		return (NULL);
	}

	buf[HIS_MAX_RECORD_LEN -1] = '\0';

	return (buf);
}

/*
 * Check to see if the named dataset is currently defined as bootable
 */
static boolean_t
zfs_is_bootfs(const char *name)
{
	objset_t *os;

	if (dmu_objset_hold(name, FTAG, &os) == 0) {
		boolean_t ret;
		ret = (dmu_objset_id(os) == spa_bootfs(dmu_objset_spa(os)));
		dmu_objset_rele(os, FTAG);
		return (ret);
	}
	return (B_FALSE);
}

/*
 * Return non-zero if the spa version is less than requested version.
 */
static int
zfs_earlier_version(const char *name, int version)
{
	spa_t *spa;

	if (spa_open(name, &spa, FTAG) == 0) {
		if (spa_version(spa) < version) {
			spa_close(spa, FTAG);
			return (1);
		}
		spa_close(spa, FTAG);
	}
	return (0);
}

/*
 * Return TRUE if the ZPL version is less than requested version.
 */
static boolean_t
zpl_earlier_version(const char *name, int version)
{
	objset_t *os;
	boolean_t rc = B_TRUE;

	if (dmu_objset_hold(name, FTAG, &os) == 0) {
		uint64_t zplversion;

		if (dmu_objset_type(os) != DMU_OST_ZFS) {
			dmu_objset_rele(os, FTAG);
			return (B_TRUE);
		}
		/* XXX reading from non-owned objset */
		if (zfs_get_zplprop(os, ZFS_PROP_VERSION, &zplversion) == 0)
			rc = zplversion < version;
		dmu_objset_rele(os, FTAG);
	}
	return (rc);
}

static void
zfs_log_history(zfs_cmd_t *zc)
{
	spa_t *spa;
	char *buf;

	if ((buf = history_str_get(zc)) == NULL)
		return;

	if (spa_open(zc->zc_name, &spa, FTAG) == 0) {
		if (spa_version(spa) >= SPA_VERSION_ZPOOL_HISTORY)
			(void) spa_history_log(spa, buf);
		spa_close(spa, FTAG);
	}
	history_str_free(buf);
}

/*
 * Policy for top-level read operations (list pools).  Requires no privileges,
 * and can be used in the local zone, as there is no associated dataset.
 */
/* ARGSUSED */
static int
zfs_secpolicy_none(zfs_cmd_t *zc, nvlist_t *innvl, cred_t *cr)
{
	return (0);
}

/*
 * Policy for dataset read operations (list children, get statistics).  Requires
 * no privileges, but must be visible in the local zone.
 */
/* ARGSUSED */
static int
zfs_secpolicy_read(zfs_cmd_t *zc, nvlist_t *innvl, cred_t *cr)
{
	if (INGLOBALZONE(curproc) ||
	    zone_dataset_visible(zc->zc_name, NULL))
		return (0);

	return (SET_ERROR(ENOENT));
}

static int
zfs_dozonecheck_impl(const char *dataset, uint64_t zoned, cred_t *cr)
{
	int writable = 1;

	/*
	 * The dataset must be visible by this zone -- check this first
	 * so they don't see EPERM on something they shouldn't know about.
	 */
	if (!INGLOBALZONE(curproc) &&
	    !zone_dataset_visible(dataset, &writable))
		return (SET_ERROR(ENOENT));

	if (INGLOBALZONE(curproc)) {
		/*
		 * If the fs is zoned, only root can access it from the
		 * global zone.
		 */
		if (secpolicy_zfs(cr) && zoned)
			return (SET_ERROR(EPERM));
	} else {
		/*
		 * If we are in a local zone, the 'zoned' property must be set.
		 */
		if (!zoned)
			return (SET_ERROR(EPERM));

		/* must be writable by this zone */
		if (!writable)
			return (SET_ERROR(EPERM));
	}
	return (0);
}

static int
zfs_dozonecheck(const char *dataset, cred_t *cr)
{
	uint64_t zoned;

	if (dsl_prop_get_integer(dataset, "zoned", &zoned, NULL))
		return (SET_ERROR(ENOENT));

	return (zfs_dozonecheck_impl(dataset, zoned, cr));
}

static int
zfs_dozonecheck_ds(const char *dataset, dsl_dataset_t *ds, cred_t *cr)
{
	uint64_t zoned;

	if (dsl_prop_get_int_ds(ds, "zoned", &zoned))
		return (SET_ERROR(ENOENT));

	return (zfs_dozonecheck_impl(dataset, zoned, cr));
}

static int
zfs_secpolicy_write_perms_ds(const char *name, dsl_dataset_t *ds,
    const char *perm, cred_t *cr)
{
	int error;

	error = zfs_dozonecheck_ds(name, ds, cr);
	if (error == 0) {
		error = secpolicy_zfs(cr);
		if (error != 0)
			error = dsl_deleg_access_impl(ds, perm, cr);
	}
	return (error);
}

static int
zfs_secpolicy_write_perms(const char *name, const char *perm, cred_t *cr)
{
	int error;
	dsl_dataset_t *ds;
	dsl_pool_t *dp;

	error = dsl_pool_hold(name, FTAG, &dp);
	if (error != 0)
		return (error);

	error = dsl_dataset_hold(dp, name, FTAG, &ds);
	if (error != 0) {
		dsl_pool_rele(dp, FTAG);
		return (error);
	}

	error = zfs_secpolicy_write_perms_ds(name, ds, perm, cr);

	dsl_dataset_rele(ds, FTAG);
	dsl_pool_rele(dp, FTAG);
	return (error);
}

/*
 * Policy for setting the security label property.
 *
 * Returns 0 for success, non-zero for access and other errors.
 */
static int
zfs_set_slabel_policy(const char *name, char *strval, cred_t *cr)
{
	char		ds_hexsl[MAXNAMELEN];
	bslabel_t	ds_sl, new_sl;
	boolean_t	new_default = FALSE;
	uint64_t	zoned;
	int		needed_priv = -1;
	int		error;

	/* First get the existing dataset label. */
	error = dsl_prop_get(name, zfs_prop_to_name(ZFS_PROP_MLSLABEL),
	    1, sizeof (ds_hexsl), &ds_hexsl, NULL);
	if (error != 0)
		return (SET_ERROR(EPERM));

	if (strcasecmp(strval, ZFS_MLSLABEL_DEFAULT) == 0)
		new_default = TRUE;

	/* The label must be translatable */
	if (!new_default && (hexstr_to_label(strval, &new_sl) != 0))
		return (SET_ERROR(EINVAL));

	/*
	 * In a non-global zone, disallow attempts to set a label that
	 * doesn't match that of the zone; otherwise no other checks
	 * are needed.
	 */
	if (!INGLOBALZONE(curproc)) {
		if (new_default || !blequal(&new_sl, CR_SL(CRED())))
			return (SET_ERROR(EPERM));
		return (0);
	}

	/*
	 * For global-zone datasets (i.e., those whose zoned property is
	 * "off", verify that the specified new label is valid for the
	 * global zone.
	 */
	if (dsl_prop_get_integer(name,
	    zfs_prop_to_name(ZFS_PROP_ZONED), &zoned, NULL))
		return (SET_ERROR(EPERM));
	if (!zoned) {
		if (zfs_check_global_label(name, strval) != 0)
			return (SET_ERROR(EPERM));
	}

	/*
	 * If the existing dataset label is nondefault, check if the
	 * dataset is mounted (label cannot be changed while mounted).
	 * Get the zfsvfs; if there isn't one, then the dataset isn't
	 * mounted (or isn't a dataset, doesn't exist, ...).
	 */
	if (strcasecmp(ds_hexsl, ZFS_MLSLABEL_DEFAULT) != 0) {
		objset_t *os;
		static char *setsl_tag = "setsl_tag";

		/*
		 * Try to own the dataset; abort if there is any error,
		 * (e.g., already mounted, in use, or other error).
		 */
		error = dmu_objset_own(name, DMU_OST_ZFS, B_TRUE,
		    setsl_tag, &os);
		if (error != 0)
			return (SET_ERROR(EPERM));

		dmu_objset_disown(os, setsl_tag);

		if (new_default) {
			needed_priv = PRIV_FILE_DOWNGRADE_SL;
			goto out_check;
		}

		if (hexstr_to_label(strval, &new_sl) != 0)
			return (SET_ERROR(EPERM));

		if (blstrictdom(&ds_sl, &new_sl))
			needed_priv = PRIV_FILE_DOWNGRADE_SL;
		else if (blstrictdom(&new_sl, &ds_sl))
			needed_priv = PRIV_FILE_UPGRADE_SL;
	} else {
		/* dataset currently has a default label */
		if (!new_default)
			needed_priv = PRIV_FILE_UPGRADE_SL;
	}

out_check:
	if (needed_priv != -1)
		return (PRIV_POLICY(cr, needed_priv, B_FALSE, EPERM, NULL));
	return (0);
}

static int
zfs_secpolicy_setprop(const char *dsname, zfs_prop_t prop, nvpair_t *propval,
    cred_t *cr)
{
	char *strval;

	/*
	 * Check permissions for special properties.
	 */
	switch (prop) {
	case ZFS_PROP_ZONED:
		/*
		 * Disallow setting of 'zoned' from within a local zone.
		 */
		if (!INGLOBALZONE(curproc))
			return (SET_ERROR(EPERM));
		break;

	case ZFS_PROP_QUOTA:
		if (!INGLOBALZONE(curproc)) {
			uint64_t zoned;
			char setpoint[MAXNAMELEN];
			/*
			 * Unprivileged users are allowed to modify the
			 * quota on things *under* (ie. contained by)
			 * the thing they own.
			 */
			if (dsl_prop_get_integer(dsname, "zoned", &zoned,
			    setpoint))
				return (SET_ERROR(EPERM));
			if (!zoned || strlen(dsname) <= strlen(setpoint))
				return (SET_ERROR(EPERM));
		}
		break;

	case ZFS_PROP_MLSLABEL:
		if (!is_system_labeled())
			return (SET_ERROR(EPERM));

		if (nvpair_value_string(propval, &strval) == 0) {
			int err;

			err = zfs_set_slabel_policy(dsname, strval, CRED());
			if (err != 0)
				return (err);
		}
		break;
	}

	return (zfs_secpolicy_write_perms(dsname, zfs_prop_to_name(prop), cr));
}

/* ARGSUSED */
static int
zfs_secpolicy_set_fsacl(zfs_cmd_t *zc, nvlist_t *innvl, cred_t *cr)
{
	int error;

	error = zfs_dozonecheck(zc->zc_name, cr);
	if (error != 0)
		return (error);

	/*
	 * permission to set permissions will be evaluated later in
	 * dsl_deleg_can_allow()
	 */
	return (0);
}

/* ARGSUSED */
static int
zfs_secpolicy_rollback(zfs_cmd_t *zc, nvlist_t *innvl, cred_t *cr)
{
	return (zfs_secpolicy_write_perms(zc->zc_name,
	    ZFS_DELEG_PERM_ROLLBACK, cr));
}

/* ARGSUSED */
static int
zfs_secpolicy_send(zfs_cmd_t *zc, nvlist_t *innvl, cred_t *cr)
{
	dsl_pool_t *dp;
	dsl_dataset_t *ds;
	char *cp;
	int error;

	/*
	 * Generate the current snapshot name from the given objsetid, then
	 * use that name for the secpolicy/zone checks.
	 */
	cp = strchr(zc->zc_name, '@');
	if (cp == NULL)
		return (SET_ERROR(EINVAL));
	error = dsl_pool_hold(zc->zc_name, FTAG, &dp);
	if (error != 0)
		return (error);

	error = dsl_dataset_hold_obj(dp, zc->zc_sendobj, FTAG, &ds);
	if (error != 0) {
		dsl_pool_rele(dp, FTAG);
		return (error);
	}

	dsl_dataset_name(ds, zc->zc_name);

	error = zfs_secpolicy_write_perms_ds(zc->zc_name, ds,
	    ZFS_DELEG_PERM_SEND, cr);
	dsl_dataset_rele(ds, FTAG);
	dsl_pool_rele(dp, FTAG);

	return (error);
}

/* ARGSUSED */
static int
zfs_secpolicy_send_new(zfs_cmd_t *zc, nvlist_t *innvl, cred_t *cr)
{
	return (zfs_secpolicy_write_perms(zc->zc_name,
	    ZFS_DELEG_PERM_SEND, cr));
}

/* ARGSUSED */
static int
zfs_secpolicy_deleg_share(zfs_cmd_t *zc, nvlist_t *innvl, cred_t *cr)
{
	vnode_t *vp;
	int error;

	if ((error = lookupname(zc->zc_value, UIO_SYSSPACE,
	    NO_FOLLOW, NULL, &vp)) != 0)
		return (error);

	/* Now make sure mntpnt and dataset are ZFS */

	if (vp->v_vfsp->vfs_fstype != zfsfstype ||
	    (strcmp((char *)refstr_value(vp->v_vfsp->vfs_resource),
	    zc->zc_name) != 0)) {
		VN_RELE(vp);
		return (SET_ERROR(EPERM));
	}

	VN_RELE(vp);
	return (dsl_deleg_access(zc->zc_name,
	    ZFS_DELEG_PERM_SHARE, cr));
}

int
zfs_secpolicy_share(zfs_cmd_t *zc, nvlist_t *innvl, cred_t *cr)
{
	if (!INGLOBALZONE(curproc))
		return (SET_ERROR(EPERM));

	if (secpolicy_nfs(cr) == 0) {
		return (0);
	} else {
		return (zfs_secpolicy_deleg_share(zc, innvl, cr));
	}
}

int
zfs_secpolicy_smb_acl(zfs_cmd_t *zc, nvlist_t *innvl, cred_t *cr)
{
	if (!INGLOBALZONE(curproc))
		return (SET_ERROR(EPERM));

	if (secpolicy_smb(cr) == 0) {
		return (0);
	} else {
		return (zfs_secpolicy_deleg_share(zc, innvl, cr));
	}
}

static int
zfs_get_parent(const char *datasetname, char *parent, int parentsize)
{
	char *cp;

	/*
	 * Remove the @bla or /bla from the end of the name to get the parent.
	 */
	(void) strncpy(parent, datasetname, parentsize);
	cp = strrchr(parent, '@');
	if (cp != NULL) {
		cp[0] = '\0';
	} else {
		cp = strrchr(parent, '/');
		if (cp == NULL)
			return (SET_ERROR(ENOENT));
		cp[0] = '\0';
	}

	return (0);
}

int
zfs_secpolicy_destroy_perms(const char *name, cred_t *cr)
{
	int error;

	if ((error = zfs_secpolicy_write_perms(name,
	    ZFS_DELEG_PERM_MOUNT, cr)) != 0)
		return (error);

	return (zfs_secpolicy_write_perms(name, ZFS_DELEG_PERM_DESTROY, cr));
}

/* ARGSUSED */
static int
zfs_secpolicy_destroy(zfs_cmd_t *zc, nvlist_t *innvl, cred_t *cr)
{
	return (zfs_secpolicy_destroy_perms(zc->zc_name, cr));
}

/*
 * Destroying snapshots with delegated permissions requires
 * descendant mount and destroy permissions.
 */
/* ARGSUSED */
static int
zfs_secpolicy_destroy_snaps(zfs_cmd_t *zc, nvlist_t *innvl, cred_t *cr)
{
	nvlist_t *snaps;
	nvpair_t *pair, *nextpair;
	int error = 0;

	if (nvlist_lookup_nvlist(innvl, "snaps", &snaps) != 0)
		return (SET_ERROR(EINVAL));
	for (pair = nvlist_next_nvpair(snaps, NULL); pair != NULL;
	    pair = nextpair) {
		dsl_pool_t *dp;
		dsl_dataset_t *ds;

		error = dsl_pool_hold(nvpair_name(pair), FTAG, &dp);
		if (error != 0)
			break;
		nextpair = nvlist_next_nvpair(snaps, pair);
		error = dsl_dataset_hold(dp, nvpair_name(pair), FTAG, &ds);
		if (error == 0)
			dsl_dataset_rele(ds, FTAG);
		dsl_pool_rele(dp, FTAG);

		if (error == 0) {
			error = zfs_secpolicy_destroy_perms(nvpair_name(pair),
			    cr);
		} else if (error == ENOENT) {
			/*
			 * Ignore any snapshots that don't exist (we consider
			 * them "already destroyed").  Remove the name from the
			 * nvl here in case the snapshot is created between
			 * now and when we try to destroy it (in which case
			 * we don't want to destroy it since we haven't
			 * checked for permission).
			 */
			fnvlist_remove_nvpair(snaps, pair);
			error = 0;
		}
		if (error != 0)
			break;
	}

	return (error);
}

int
zfs_secpolicy_rename_perms(const char *from, const char *to, cred_t *cr)
{
	char	parentname[MAXNAMELEN];
	int	error;

	if ((error = zfs_secpolicy_write_perms(from,
	    ZFS_DELEG_PERM_RENAME, cr)) != 0)
		return (error);

	if ((error = zfs_secpolicy_write_perms(from,
	    ZFS_DELEG_PERM_MOUNT, cr)) != 0)
		return (error);

	if ((error = zfs_get_parent(to, parentname,
	    sizeof (parentname))) != 0)
		return (error);

	if ((error = zfs_secpolicy_write_perms(parentname,
	    ZFS_DELEG_PERM_CREATE, cr)) != 0)
		return (error);

	if ((error = zfs_secpolicy_write_perms(parentname,
	    ZFS_DELEG_PERM_MOUNT, cr)) != 0)
		return (error);

	return (error);
}

/* ARGSUSED */
static int
zfs_secpolicy_rename(zfs_cmd_t *zc, nvlist_t *innvl, cred_t *cr)
{
	return (zfs_secpolicy_rename_perms(zc->zc_name, zc->zc_value, cr));
}

/* ARGSUSED */
static int
zfs_secpolicy_promote(zfs_cmd_t *zc, nvlist_t *innvl, cred_t *cr)
{
	dsl_pool_t *dp;
	dsl_dataset_t *clone;
	int error;

	error = zfs_secpolicy_write_perms(zc->zc_name,
	    ZFS_DELEG_PERM_PROMOTE, cr);
	if (error != 0)
		return (error);

	error = dsl_pool_hold(zc->zc_name, FTAG, &dp);
	if (error != 0)
		return (error);

	error = dsl_dataset_hold(dp, zc->zc_name, FTAG, &clone);

	if (error == 0) {
		char parentname[MAXNAMELEN];
		dsl_dataset_t *origin = NULL;
		dsl_dir_t *dd;
		dd = clone->ds_dir;

		error = dsl_dataset_hold_obj(dd->dd_pool,
		    dd->dd_phys->dd_origin_obj, FTAG, &origin);
		if (error != 0) {
			dsl_dataset_rele(clone, FTAG);
			dsl_pool_rele(dp, FTAG);
			return (error);
		}

		error = zfs_secpolicy_write_perms_ds(zc->zc_name, clone,
		    ZFS_DELEG_PERM_MOUNT, cr);

		dsl_dataset_name(origin, parentname);
		if (error == 0) {
			error = zfs_secpolicy_write_perms_ds(parentname, origin,
			    ZFS_DELEG_PERM_PROMOTE, cr);
		}
		dsl_dataset_rele(clone, FTAG);
		dsl_dataset_rele(origin, FTAG);
	}
	dsl_pool_rele(dp, FTAG);
	return (error);
}

/* ARGSUSED */
static int
zfs_secpolicy_recv(zfs_cmd_t *zc, nvlist_t *innvl, cred_t *cr)
{
	int error;

	if ((error = zfs_secpolicy_write_perms(zc->zc_name,
	    ZFS_DELEG_PERM_RECEIVE, cr)) != 0)
		return (error);

	if ((error = zfs_secpolicy_write_perms(zc->zc_name,
	    ZFS_DELEG_PERM_MOUNT, cr)) != 0)
		return (error);

	return (zfs_secpolicy_write_perms(zc->zc_name,
	    ZFS_DELEG_PERM_CREATE, cr));
}

int
zfs_secpolicy_snapshot_perms(const char *name, cred_t *cr)
{
	return (zfs_secpolicy_write_perms(name,
	    ZFS_DELEG_PERM_SNAPSHOT, cr));
}

/*
 * Check for permission to create each snapshot in the nvlist.
 */
/* ARGSUSED */
static int
zfs_secpolicy_snapshot(zfs_cmd_t *zc, nvlist_t *innvl, cred_t *cr)
{
	nvlist_t *snaps;
	int error = 0;
	nvpair_t *pair;

	if (nvlist_lookup_nvlist(innvl, "snaps", &snaps) != 0)
		return (SET_ERROR(EINVAL));
	for (pair = nvlist_next_nvpair(snaps, NULL); pair != NULL;
	    pair = nvlist_next_nvpair(snaps, pair)) {
		char *name = nvpair_name(pair);
		char *atp = strchr(name, '@');

		if (atp == NULL) {
			error = SET_ERROR(EINVAL);
			break;
		}
		*atp = '\0';
		error = zfs_secpolicy_snapshot_perms(name, cr);
		*atp = '@';
		if (error != 0)
			break;
	}
	return (error);
}

/* ARGSUSED */
static int
zfs_secpolicy_log_history(zfs_cmd_t *zc, nvlist_t *innvl, cred_t *cr)
{
	/*
	 * Even root must have a proper TSD so that we know what pool
	 * to log to.
	 */
	if (tsd_get(zfs_allow_log_key) == NULL)
		return (SET_ERROR(EPERM));
	return (0);
}

static int
zfs_secpolicy_create_clone(zfs_cmd_t *zc, nvlist_t *innvl, cred_t *cr)
{
	char	parentname[MAXNAMELEN];
	int	error;
	char	*origin;

	if ((error = zfs_get_parent(zc->zc_name, parentname,
	    sizeof (parentname))) != 0)
		return (error);

	if (nvlist_lookup_string(innvl, "origin", &origin) == 0 &&
	    (error = zfs_secpolicy_write_perms(origin,
	    ZFS_DELEG_PERM_CLONE, cr)) != 0)
		return (error);

	if ((error = zfs_secpolicy_write_perms(parentname,
	    ZFS_DELEG_PERM_CREATE, cr)) != 0)
		return (error);

	return (zfs_secpolicy_write_perms(parentname,
	    ZFS_DELEG_PERM_MOUNT, cr));
}

/*
 * Policy for pool operations - create/destroy pools, add vdevs, etc.  Requires
 * SYS_CONFIG privilege, which is not available in a local zone.
 */
/* ARGSUSED */
static int
zfs_secpolicy_config(zfs_cmd_t *zc, nvlist_t *innvl, cred_t *cr)
{
	if (secpolicy_sys_config(cr, B_FALSE) != 0)
		return (SET_ERROR(EPERM));

	return (0);
}

/*
 * Policy for object to name lookups.
 */
/* ARGSUSED */
static int
zfs_secpolicy_diff(zfs_cmd_t *zc, nvlist_t *innvl, cred_t *cr)
{
	int error;

	if ((error = secpolicy_sys_config(cr, B_FALSE)) == 0)
		return (0);

	error = zfs_secpolicy_write_perms(zc->zc_name, ZFS_DELEG_PERM_DIFF, cr);
	return (error);
}

/*
 * Policy for fault injection.  Requires all privileges.
 */
/* ARGSUSED */
static int
zfs_secpolicy_inject(zfs_cmd_t *zc, nvlist_t *innvl, cred_t *cr)
{
	return (secpolicy_zinject(cr));
}

/* ARGSUSED */
static int
zfs_secpolicy_inherit_prop(zfs_cmd_t *zc, nvlist_t *innvl, cred_t *cr)
{
	zfs_prop_t prop = zfs_name_to_prop(zc->zc_value);

	if (prop == ZPROP_INVAL) {
		if (!zfs_prop_user(zc->zc_value))
			return (SET_ERROR(EINVAL));
		return (zfs_secpolicy_write_perms(zc->zc_name,
		    ZFS_DELEG_PERM_USERPROP, cr));
	} else {
		return (zfs_secpolicy_setprop(zc->zc_name, prop,
		    NULL, cr));
	}
}

static int
zfs_secpolicy_userspace_one(zfs_cmd_t *zc, nvlist_t *innvl, cred_t *cr)
{
	int err = zfs_secpolicy_read(zc, innvl, cr);
	if (err)
		return (err);

	if (zc->zc_objset_type >= ZFS_NUM_USERQUOTA_PROPS)
		return (SET_ERROR(EINVAL));

	if (zc->zc_value[0] == 0) {
		/*
		 * They are asking about a posix uid/gid.  If it's
		 * themself, allow it.
		 */
		if (zc->zc_objset_type == ZFS_PROP_USERUSED ||
		    zc->zc_objset_type == ZFS_PROP_USERQUOTA) {
			if (zc->zc_guid == crgetuid(cr))
				return (0);
		} else {
			if (groupmember(zc->zc_guid, cr))
				return (0);
		}
	}

	return (zfs_secpolicy_write_perms(zc->zc_name,
	    userquota_perms[zc->zc_objset_type], cr));
}

static int
zfs_secpolicy_userspace_many(zfs_cmd_t *zc, nvlist_t *innvl, cred_t *cr)
{
	int err = zfs_secpolicy_read(zc, innvl, cr);
	if (err)
		return (err);

	if (zc->zc_objset_type >= ZFS_NUM_USERQUOTA_PROPS)
		return (SET_ERROR(EINVAL));

	return (zfs_secpolicy_write_perms(zc->zc_name,
	    userquota_perms[zc->zc_objset_type], cr));
}

/* ARGSUSED */
static int
zfs_secpolicy_userspace_upgrade(zfs_cmd_t *zc, nvlist_t *innvl, cred_t *cr)
{
	return (zfs_secpolicy_setprop(zc->zc_name, ZFS_PROP_VERSION,
	    NULL, cr));
}

/* ARGSUSED */
static int
zfs_secpolicy_hold(zfs_cmd_t *zc, nvlist_t *innvl, cred_t *cr)
{
	nvpair_t *pair;
	nvlist_t *holds;
	int error;

	error = nvlist_lookup_nvlist(innvl, "holds", &holds);
	if (error != 0)
		return (SET_ERROR(EINVAL));

	for (pair = nvlist_next_nvpair(holds, NULL); pair != NULL;
	    pair = nvlist_next_nvpair(holds, pair)) {
		char fsname[MAXNAMELEN];
		error = dmu_fsname(nvpair_name(pair), fsname);
		if (error != 0)
			return (error);
		error = zfs_secpolicy_write_perms(fsname,
		    ZFS_DELEG_PERM_HOLD, cr);
		if (error != 0)
			return (error);
	}
	return (0);
}

/* ARGSUSED */
static int
zfs_secpolicy_release(zfs_cmd_t *zc, nvlist_t *innvl, cred_t *cr)
{
	nvpair_t *pair;
	int error;

	for (pair = nvlist_next_nvpair(innvl, NULL); pair != NULL;
	    pair = nvlist_next_nvpair(innvl, pair)) {
		char fsname[MAXNAMELEN];
		error = dmu_fsname(nvpair_name(pair), fsname);
		if (error != 0)
			return (error);
		error = zfs_secpolicy_write_perms(fsname,
		    ZFS_DELEG_PERM_RELEASE, cr);
		if (error != 0)
			return (error);
	}
	return (0);
}

/*
 * Policy for allowing temporary snapshots to be taken or released
 */
static int
zfs_secpolicy_tmp_snapshot(zfs_cmd_t *zc, nvlist_t *innvl, cred_t *cr)
{
	/*
	 * A temporary snapshot is the same as a snapshot,
	 * hold, destroy and release all rolled into one.
	 * Delegated diff alone is sufficient that we allow this.
	 */
	int error;

	if ((error = zfs_secpolicy_write_perms(zc->zc_name,
	    ZFS_DELEG_PERM_DIFF, cr)) == 0)
		return (0);

	error = zfs_secpolicy_snapshot_perms(zc->zc_name, cr);
	if (error == 0)
		error = zfs_secpolicy_hold(zc, innvl, cr);
	if (error == 0)
		error = zfs_secpolicy_release(zc, innvl, cr);
	if (error == 0)
		error = zfs_secpolicy_destroy(zc, innvl, cr);
	return (error);
}

/*
 * Returns the nvlist as specified by the user in the zfs_cmd_t.
 */
static int
get_nvlist(uint64_t nvl, uint64_t size, int iflag, nvlist_t **nvp)
{
	char *packed;
	int error;
	nvlist_t *list = NULL;

	/*
	 * Read in and unpack the user-supplied nvlist.
	 */
	if (size == 0)
		return (SET_ERROR(EINVAL));

	packed = kmem_alloc(size, KM_SLEEP);

	if ((error = ddi_copyin((void *)(uintptr_t)nvl, packed, size,
	    iflag)) != 0) {
		kmem_free(packed, size);
		return (error);
	}

	if ((error = nvlist_unpack(packed, size, &list, 0)) != 0) {
		kmem_free(packed, size);
		return (error);
	}

	kmem_free(packed, size);

	*nvp = list;
	return (0);
}

/*
 * Reduce the size of this nvlist until it can be serialized in 'max' bytes.
 * Entries will be removed from the end of the nvlist, and one int32 entry
 * named "N_MORE_ERRORS" will be added indicating how many entries were
 * removed.
 */
static int
nvlist_smush(nvlist_t *errors, size_t max)
{
	size_t size;

	size = fnvlist_size(errors);

	if (size > max) {
		nvpair_t *more_errors;
		int n = 0;

		if (max < 1024)
			return (SET_ERROR(ENOMEM));

		fnvlist_add_int32(errors, ZPROP_N_MORE_ERRORS, 0);
		more_errors = nvlist_prev_nvpair(errors, NULL);

		do {
			nvpair_t *pair = nvlist_prev_nvpair(errors,
			    more_errors);
			fnvlist_remove_nvpair(errors, pair);
			n++;
			size = fnvlist_size(errors);
		} while (size > max);

		fnvlist_remove_nvpair(errors, more_errors);
		fnvlist_add_int32(errors, ZPROP_N_MORE_ERRORS, n);
		ASSERT3U(fnvlist_size(errors), <=, max);
	}

	return (0);
}

/*
 * Callers will know whether there's anything to unpack based on ret non-0/errno
 * set to ENOMEM, but observers (e.g truss) need the message properly marked to
 * know if it should be unpacked and displayed. Don't marked as filled unless
 * completely successful. If there's a non-empty nvlist, set size to its nvl
 * size as resize hint.
 */
static int
put_nvlist(zfs_cmd_t *zc, nvlist_t *nvl)
{
	char *packed = NULL;
	int error = 0;
	size_t size;

	size = fnvlist_size(nvl);

	zc->zc_nvlist_dst_filled = B_FALSE;
	if (size > zc->zc_nvlist_dst_size) {
		error = SET_ERROR(ENOMEM);
	} else {
		packed = fnvlist_pack(nvl, &size);
		if (ddi_copyout(packed, (void *)(uintptr_t)zc->zc_nvlist_dst,
		    size, zc->zc_iflags) != 0)
<<<<<<< HEAD
			error = EFAULT;
		else
			zc->zc_nvlist_dst_filled = B_TRUE;
=======
			error = SET_ERROR(EFAULT);
>>>>>>> 7de6f2c0
		fnvlist_pack_free(packed, size);
	}

	zc->zc_nvlist_dst_size = size;
	return (error);
}

static int
getzfsvfs_from_ds(dsl_dataset_t *ds, zfsvfs_t **zfvp)
{
	objset_t *os;
	int error;
	dsl_pool_t *dp;

	dp = ds->ds_dir->dd_pool;
	rw_enter(&dp->dp_config_rwlock, RW_READER);
	error = dmu_objset_from_ds(ds, &os);
	rw_exit(&dp->dp_config_rwlock);
	if (error)
		return (error);

	if (dmu_objset_type(os) != DMU_OST_ZFS)
		return (EINVAL);

	mutex_enter(&os->os_user_ptr_lock);
	*zfvp = dmu_objset_get_user(os);
	if (*zfvp) {
		VFS_HOLD((*zfvp)->z_vfs);
	} else {
		error = ESRCH;
	}
	mutex_exit(&os->os_user_ptr_lock);
	return (error);
}

static int
getzfsvfs(const char *dsname, zfsvfs_t **zfvp)
{
	objset_t *os;
	int error;

	error = dmu_objset_hold(dsname, FTAG, &os);
	if (error != 0)
		return (error);
	if (dmu_objset_type(os) != DMU_OST_ZFS) {
		dmu_objset_rele(os, FTAG);
		return (SET_ERROR(EINVAL));
	}

	mutex_enter(&os->os_user_ptr_lock);
	*zfvp = dmu_objset_get_user(os);
	if (*zfvp) {
		VFS_HOLD((*zfvp)->z_vfs);
	} else {
		error = SET_ERROR(ESRCH);
	}
	mutex_exit(&os->os_user_ptr_lock);
	dmu_objset_rele(os, FTAG);
	return (error);
}

/*
 * Find a zfsvfs_t for a mounted filesystem, or create our own, in which
 * case its z_vfs will be NULL, and it will be opened as the owner.
 * If 'writer' is set, the z_teardown_lock will be held for RW_WRITER,
 * which prevents all vnode ops from running.
 */
static int
zfsvfs_hold(const char *name, void *tag, zfsvfs_t **zfvp, boolean_t writer)
{
	int error = 0;

	if (getzfsvfs(name, zfvp) != 0)
		error = zfsvfs_create(name, zfvp);
	if (error == 0) {
		rrw_enter(&(*zfvp)->z_teardown_lock, (writer) ? RW_WRITER :
		    RW_READER, tag);
		if ((*zfvp)->z_unmounted) {
			/*
			 * XXX we could probably try again, since the unmounting
			 * thread should be just about to disassociate the
			 * objset from the zfsvfs.
			 */
			rrw_exit(&(*zfvp)->z_teardown_lock, tag);
			return (SET_ERROR(EBUSY));
		}
	}
	return (error);
}

static void
zfsvfs_rele(zfsvfs_t *zfsvfs, void *tag)
{
	rrw_exit(&zfsvfs->z_teardown_lock, tag);

	if (zfsvfs->z_vfs) {
		VFS_RELE(zfsvfs->z_vfs);
	} else {
		dmu_objset_disown(zfsvfs->z_os, zfsvfs);
		zfsvfs_free(zfsvfs);
	}
}

static int
zfs_ioc_pool_create(zfs_cmd_t *zc)
{
	int error;
	nvlist_t *config, *props = NULL;
	nvlist_t *rootprops = NULL;
	nvlist_t *zplprops = NULL;

	if (error = get_nvlist(zc->zc_nvlist_conf, zc->zc_nvlist_conf_size,
	    zc->zc_iflags, &config))
		return (error);

	if (zc->zc_nvlist_src_size != 0 && (error =
	    get_nvlist(zc->zc_nvlist_src, zc->zc_nvlist_src_size,
	    zc->zc_iflags, &props))) {
		nvlist_free(config);
		return (error);
	}

	if (props) {
		nvlist_t *nvl = NULL;
		uint64_t version = SPA_VERSION;

		(void) nvlist_lookup_uint64(props,
		    zpool_prop_to_name(ZPOOL_PROP_VERSION), &version);
		if (!SPA_VERSION_IS_SUPPORTED(version)) {
			error = SET_ERROR(EINVAL);
			goto pool_props_bad;
		}
		(void) nvlist_lookup_nvlist(props, ZPOOL_ROOTFS_PROPS, &nvl);
		if (nvl) {
			error = nvlist_dup(nvl, &rootprops, KM_SLEEP);
			if (error != 0) {
				nvlist_free(config);
				nvlist_free(props);
				return (error);
			}
			(void) nvlist_remove_all(props, ZPOOL_ROOTFS_PROPS);
		}
		VERIFY(nvlist_alloc(&zplprops, NV_UNIQUE_NAME, KM_SLEEP) == 0);
		error = zfs_fill_zplprops_root(version, rootprops,
		    zplprops, NULL);
		if (error != 0)
			goto pool_props_bad;
	}

	error = spa_create(zc->zc_name, config, props, zplprops);

	/*
	 * Set the remaining root properties
	 */
	if (!error && (error = zfs_set_prop_nvlist(zc->zc_name,
	    ZPROP_SRC_LOCAL, rootprops, NULL)) != 0)
		(void) spa_destroy(zc->zc_name);

pool_props_bad:
	nvlist_free(rootprops);
	nvlist_free(zplprops);
	nvlist_free(config);
	nvlist_free(props);

	return (error);
}

static int
zfs_ioc_pool_destroy(zfs_cmd_t *zc)
{
	int error;
	zfs_log_history(zc);
	error = spa_destroy(zc->zc_name);
	if (error == 0)
		zvol_remove_minors(zc->zc_name);
	return (error);
}

static int
zfs_ioc_pool_import(zfs_cmd_t *zc)
{
	nvlist_t *config, *props = NULL;
	uint64_t guid;
	int error;

	if ((error = get_nvlist(zc->zc_nvlist_conf, zc->zc_nvlist_conf_size,
	    zc->zc_iflags, &config)) != 0)
		return (error);

	if (zc->zc_nvlist_src_size != 0 && (error =
	    get_nvlist(zc->zc_nvlist_src, zc->zc_nvlist_src_size,
	    zc->zc_iflags, &props))) {
		nvlist_free(config);
		return (error);
	}

	if (nvlist_lookup_uint64(config, ZPOOL_CONFIG_POOL_GUID, &guid) != 0 ||
	    guid != zc->zc_guid)
		error = SET_ERROR(EINVAL);
	else
		error = spa_import(zc->zc_name, config, props, zc->zc_cookie);

	if (zc->zc_nvlist_dst != 0) {
		int err;

		if ((err = put_nvlist(zc, config)) != 0)
			error = err;
	}

	nvlist_free(config);

	if (props)
		nvlist_free(props);

	return (error);
}

static int
zfs_ioc_pool_export(zfs_cmd_t *zc)
{
	int error;
	boolean_t force = (boolean_t)zc->zc_cookie;
	boolean_t hardforce = (boolean_t)zc->zc_guid;
	boolean_t saveconfig = (boolean_t)zc->zc_obj;

	zfs_log_history(zc);
	error = spa_export(zc->zc_name, NULL, force, hardforce, saveconfig);
	if (error == 0)
		zvol_remove_minors(zc->zc_name);
	return (error);
}

static int
zfs_ioc_pool_configs(zfs_cmd_t *zc)
{
	nvlist_t *configs;
	int error;

	if ((configs = spa_all_configs(&zc->zc_cookie)) == NULL)
		return (SET_ERROR(EEXIST));

	error = put_nvlist(zc, configs);

	nvlist_free(configs);

	return (error);
}

/*
 * inputs:
 * zc_name		name of the pool
 *
 * outputs:
 * zc_cookie		real errno
 * zc_nvlist_dst	config nvlist
 * zc_nvlist_dst_size	size of config nvlist
 */
static int
zfs_ioc_pool_stats(zfs_cmd_t *zc)
{
	nvlist_t *config;
	int error;
	int ret = 0;

	error = spa_get_stats(zc->zc_name, &config);

	if (config != NULL) {
		ret = put_nvlist(zc, config);
		nvlist_free(config);

		/*
		 * The config may be present even if 'error' is non-zero.
		 * In this case we return success, and preserve the real errno
		 * in 'zc_cookie'.
		 */
		zc->zc_cookie = error;
	} else {
		ret = error;
	}

	return (ret);
}

/*
 * Try to import the given pool, returning pool stats as appropriate so that
 * user land knows which devices are available and overall pool health.
 */
static int
zfs_ioc_pool_tryimport(zfs_cmd_t *zc)
{
	nvlist_t *tryconfig, *config;
	int error;

	if ((error = get_nvlist(zc->zc_nvlist_conf, zc->zc_nvlist_conf_size,
	    zc->zc_iflags, &tryconfig)) != 0)
		return (error);

	config = spa_tryimport(tryconfig);

	nvlist_free(tryconfig);

	if (config == NULL)
		return (SET_ERROR(EINVAL));

	error = put_nvlist(zc, config);
	nvlist_free(config);

	return (error);
}

/*
 * inputs:
 * zc_name              name of the pool
 * zc_cookie            scan func (pool_scan_func_t)
 */
static int
zfs_ioc_pool_scan(zfs_cmd_t *zc)
{
	spa_t *spa;
	int error;

	if ((error = spa_open(zc->zc_name, &spa, FTAG)) != 0)
		return (error);

	if (zc->zc_cookie == POOL_SCAN_NONE)
		error = spa_scan_stop(spa);
	else
		error = spa_scan(spa, zc->zc_cookie);

	spa_close(spa, FTAG);

	return (error);
}

static int
zfs_ioc_pool_freeze(zfs_cmd_t *zc)
{
	spa_t *spa;
	int error;

	error = spa_open(zc->zc_name, &spa, FTAG);
	if (error == 0) {
		spa_freeze(spa);
		spa_close(spa, FTAG);
	}
	return (error);
}

static int
zfs_ioc_pool_upgrade(zfs_cmd_t *zc)
{
	spa_t *spa;
	int error;

	if ((error = spa_open(zc->zc_name, &spa, FTAG)) != 0)
		return (error);

	if (zc->zc_cookie < spa_version(spa) ||
	    !SPA_VERSION_IS_SUPPORTED(zc->zc_cookie)) {
		spa_close(spa, FTAG);
		return (SET_ERROR(EINVAL));
	}

	spa_upgrade(spa, zc->zc_cookie);
	spa_close(spa, FTAG);

	return (error);
}

static int
zfs_ioc_pool_get_history(zfs_cmd_t *zc)
{
	spa_t *spa;
	char *hist_buf;
	uint64_t size;
	int error;

	if ((size = zc->zc_history_len) == 0)
		return (SET_ERROR(EINVAL));

	if ((error = spa_open(zc->zc_name, &spa, FTAG)) != 0)
		return (error);

	if (spa_version(spa) < SPA_VERSION_ZPOOL_HISTORY) {
		spa_close(spa, FTAG);
		return (SET_ERROR(ENOTSUP));
	}

	hist_buf = kmem_alloc(size, KM_SLEEP);
	if ((error = spa_history_get(spa, &zc->zc_history_offset,
	    &zc->zc_history_len, hist_buf)) == 0) {
		error = ddi_copyout(hist_buf,
		    (void *)(uintptr_t)zc->zc_history,
		    zc->zc_history_len, zc->zc_iflags);
	}

	spa_close(spa, FTAG);
	kmem_free(hist_buf, size);
	return (error);
}

static int
zfs_ioc_pool_reguid(zfs_cmd_t *zc)
{
	spa_t *spa;
	int error;

	error = spa_open(zc->zc_name, &spa, FTAG);
	if (error == 0) {
		error = spa_change_guid(spa);
		spa_close(spa, FTAG);
	}
	return (error);
}

static int
zfs_ioc_dsobj_to_dsname(zfs_cmd_t *zc)
{
	return (dsl_dsobj_to_dsname(zc->zc_name, zc->zc_obj, zc->zc_value));
}

/*
 * inputs:
 * zc_name		name of filesystem
 * zc_obj		object to find
 *
 * outputs:
 * zc_value		name of object
 */
static int
zfs_ioc_obj_to_path(zfs_cmd_t *zc)
{
	objset_t *os;
	int error;

	/* XXX reading from objset not owned */
	if ((error = dmu_objset_hold(zc->zc_name, FTAG, &os)) != 0)
		return (error);
	if (dmu_objset_type(os) != DMU_OST_ZFS) {
		dmu_objset_rele(os, FTAG);
		return (SET_ERROR(EINVAL));
	}
	error = zfs_obj_to_path(os, zc->zc_obj, zc->zc_value,
	    sizeof (zc->zc_value));
	dmu_objset_rele(os, FTAG);

	return (error);
}

/*
 * inputs:
 * zc_name		name of filesystem
 * zc_obj		object to find
 *
 * outputs:
 * zc_stat		stats on object
 * zc_value		path to object
 */
static int
zfs_ioc_obj_to_stats(zfs_cmd_t *zc)
{
	objset_t *os;
	int error;

	/* XXX reading from objset not owned */
	if ((error = dmu_objset_hold(zc->zc_name, FTAG, &os)) != 0)
		return (error);
	if (dmu_objset_type(os) != DMU_OST_ZFS) {
		dmu_objset_rele(os, FTAG);
		return (SET_ERROR(EINVAL));
	}
	error = zfs_obj_to_stats(os, zc->zc_obj, &zc->zc_stat, zc->zc_value,
	    sizeof (zc->zc_value));
	dmu_objset_rele(os, FTAG);

	return (error);
}

static int
zfs_ioc_vdev_add(zfs_cmd_t *zc)
{
	spa_t *spa;
	int error;
	nvlist_t *config, **l2cache, **spares;
	uint_t nl2cache = 0, nspares = 0;

	error = spa_open(zc->zc_name, &spa, FTAG);
	if (error != 0)
		return (error);

	error = get_nvlist(zc->zc_nvlist_conf, zc->zc_nvlist_conf_size,
	    zc->zc_iflags, &config);
	(void) nvlist_lookup_nvlist_array(config, ZPOOL_CONFIG_L2CACHE,
	    &l2cache, &nl2cache);

	(void) nvlist_lookup_nvlist_array(config, ZPOOL_CONFIG_SPARES,
	    &spares, &nspares);

	/*
	 * A root pool with concatenated devices is not supported.
	 * Thus, can not add a device to a root pool.
	 *
	 * Intent log device can not be added to a rootpool because
	 * during mountroot, zil is replayed, a seperated log device
	 * can not be accessed during the mountroot time.
	 *
	 * l2cache and spare devices are ok to be added to a rootpool.
	 */
	if (spa_bootfs(spa) != 0 && nl2cache == 0 && nspares == 0) {
		nvlist_free(config);
		spa_close(spa, FTAG);
		return (SET_ERROR(EDOM));
	}

	if (error == 0) {
		error = spa_vdev_add(spa, config);
		nvlist_free(config);
	}
	spa_close(spa, FTAG);
	return (error);
}

/*
 * inputs:
 * zc_name		name of the pool
 * zc_nvlist_conf	nvlist of devices to remove
 * zc_cookie		to stop the remove?
 */
static int
zfs_ioc_vdev_remove(zfs_cmd_t *zc)
{
	spa_t *spa;
	int error;

	error = spa_open(zc->zc_name, &spa, FTAG);
	if (error != 0)
		return (error);
	error = spa_vdev_remove(spa, zc->zc_guid, B_FALSE);
	spa_close(spa, FTAG);
	return (error);
}

static int
zfs_ioc_vdev_set_state(zfs_cmd_t *zc)
{
	spa_t *spa;
	int error;
	vdev_state_t newstate = VDEV_STATE_UNKNOWN;

	if ((error = spa_open(zc->zc_name, &spa, FTAG)) != 0)
		return (error);
	switch (zc->zc_cookie) {
	case VDEV_STATE_ONLINE:
		error = vdev_online(spa, zc->zc_guid, zc->zc_obj, &newstate);
		break;

	case VDEV_STATE_OFFLINE:
		error = vdev_offline(spa, zc->zc_guid, zc->zc_obj);
		break;

	case VDEV_STATE_FAULTED:
		if (zc->zc_obj != VDEV_AUX_ERR_EXCEEDED &&
		    zc->zc_obj != VDEV_AUX_EXTERNAL)
			zc->zc_obj = VDEV_AUX_ERR_EXCEEDED;

		error = vdev_fault(spa, zc->zc_guid, zc->zc_obj);
		break;

	case VDEV_STATE_DEGRADED:
		if (zc->zc_obj != VDEV_AUX_ERR_EXCEEDED &&
		    zc->zc_obj != VDEV_AUX_EXTERNAL)
			zc->zc_obj = VDEV_AUX_ERR_EXCEEDED;

		error = vdev_degrade(spa, zc->zc_guid, zc->zc_obj);
		break;

	default:
		error = SET_ERROR(EINVAL);
	}
	zc->zc_cookie = newstate;
	spa_close(spa, FTAG);
	return (error);
}

static int
zfs_ioc_vdev_attach(zfs_cmd_t *zc)
{
	spa_t *spa;
	int replacing = zc->zc_cookie;
	nvlist_t *config;
	int error;

	if ((error = spa_open(zc->zc_name, &spa, FTAG)) != 0)
		return (error);

	if ((error = get_nvlist(zc->zc_nvlist_conf, zc->zc_nvlist_conf_size,
	    zc->zc_iflags, &config)) == 0) {
		error = spa_vdev_attach(spa, zc->zc_guid, config, replacing);
		nvlist_free(config);
	}

	spa_close(spa, FTAG);
	return (error);
}

static int
zfs_ioc_vdev_detach(zfs_cmd_t *zc)
{
	spa_t *spa;
	int error;

	if ((error = spa_open(zc->zc_name, &spa, FTAG)) != 0)
		return (error);

	error = spa_vdev_detach(spa, zc->zc_guid, 0, B_FALSE);

	spa_close(spa, FTAG);
	return (error);
}

static int
zfs_ioc_vdev_split(zfs_cmd_t *zc)
{
	spa_t *spa;
	nvlist_t *config, *props = NULL;
	int error;
	boolean_t exp = !!(zc->zc_cookie & ZPOOL_EXPORT_AFTER_SPLIT);

	if ((error = spa_open(zc->zc_name, &spa, FTAG)) != 0)
		return (error);

	if (error = get_nvlist(zc->zc_nvlist_conf, zc->zc_nvlist_conf_size,
	    zc->zc_iflags, &config)) {
		spa_close(spa, FTAG);
		return (error);
	}

	if (zc->zc_nvlist_src_size != 0 && (error =
	    get_nvlist(zc->zc_nvlist_src, zc->zc_nvlist_src_size,
	    zc->zc_iflags, &props))) {
		spa_close(spa, FTAG);
		nvlist_free(config);
		return (error);
	}

	error = spa_vdev_split_mirror(spa, zc->zc_string, config, props, exp);

	spa_close(spa, FTAG);

	nvlist_free(config);
	nvlist_free(props);

	return (error);
}

static int
zfs_ioc_vdev_setpath(zfs_cmd_t *zc)
{
	spa_t *spa;
	char *path = zc->zc_value;
	uint64_t guid = zc->zc_guid;
	int error;

	error = spa_open(zc->zc_name, &spa, FTAG);
	if (error != 0)
		return (error);

	error = spa_vdev_setpath(spa, guid, path);
	spa_close(spa, FTAG);
	return (error);
}

static int
zfs_ioc_vdev_setfru(zfs_cmd_t *zc)
{
	spa_t *spa;
	char *fru = zc->zc_value;
	uint64_t guid = zc->zc_guid;
	int error;

	error = spa_open(zc->zc_name, &spa, FTAG);
	if (error != 0)
		return (error);

	error = spa_vdev_setfru(spa, guid, fru);
	spa_close(spa, FTAG);
	return (error);
}

static int
zfs_ioc_objset_stats_impl(zfs_cmd_t *zc, objset_t *os)
{
	int error = 0;
	nvlist_t *nv;

	dmu_objset_fast_stat(os, &zc->zc_objset_stats);

	if (zc->zc_nvlist_dst != 0 &&
	    (error = dsl_prop_get_all(os, &nv)) == 0) {
		dmu_objset_stats(os, nv);
		/*
		 * NB: zvol_get_stats() will read the objset contents,
		 * which we aren't supposed to do with a
		 * DS_MODE_USER hold, because it could be
		 * inconsistent.  So this is a bit of a workaround...
		 * XXX reading with out owning
		 */
		if (!zc->zc_objset_stats.dds_inconsistent &&
		    dmu_objset_type(os) == DMU_OST_ZVOL) {
			error = zvol_get_stats(os, nv);
			if (error == EIO)
				return (error);
			VERIFY0(error);
		}
		error = put_nvlist(zc, nv);
		nvlist_free(nv);
	}

	return (error);
}

/*
 * inputs:
 * zc_name		name of filesystem
 * zc_nvlist_dst_size	size of buffer for property nvlist
 *
 * outputs:
 * zc_objset_stats	stats
 * zc_nvlist_dst	property nvlist
 * zc_nvlist_dst_size	size of property nvlist
 */
static int
zfs_ioc_objset_stats(zfs_cmd_t *zc)
{
	objset_t *os;
	int error;

	error = dmu_objset_hold(zc->zc_name, FTAG, &os);
	if (error == 0) {
		error = zfs_ioc_objset_stats_impl(zc, os);
		dmu_objset_rele(os, FTAG);
	}

	return (error);
}

/*
 * inputs:
 * zc_name		name of filesystem
 * zc_nvlist_dst_size	size of buffer for property nvlist
 *
 * outputs:
 * zc_nvlist_dst	received property nvlist
 * zc_nvlist_dst_size	size of received property nvlist
 *
 * Gets received properties (distinct from local properties on or after
 * SPA_VERSION_RECVD_PROPS) for callers who want to differentiate received from
 * local property values.
 */
static int
zfs_ioc_objset_recvd_props(zfs_cmd_t *zc)
{
	int error = 0;
	nvlist_t *nv;

	/*
	 * Without this check, we would return local property values if the
	 * caller has not already received properties on or after
	 * SPA_VERSION_RECVD_PROPS.
	 */
	if (!dsl_prop_get_hasrecvd(zc->zc_name))
		return (SET_ERROR(ENOTSUP));

	if (zc->zc_nvlist_dst != 0 &&
	    (error = dsl_prop_get_received(zc->zc_name, &nv)) == 0) {
		error = put_nvlist(zc, nv);
		nvlist_free(nv);
	}

	return (error);
}

static int
nvl_add_zplprop(objset_t *os, nvlist_t *props, zfs_prop_t prop)
{
	uint64_t value;
	int error;

	/*
	 * zfs_get_zplprop() will either find a value or give us
	 * the default value (if there is one).
	 */
	if ((error = zfs_get_zplprop(os, prop, &value)) != 0)
		return (error);
	VERIFY(nvlist_add_uint64(props, zfs_prop_to_name(prop), value) == 0);
	return (0);
}

/*
 * inputs:
 * zc_name		name of filesystem
 * zc_nvlist_dst_size	size of buffer for zpl property nvlist
 *
 * outputs:
 * zc_nvlist_dst	zpl property nvlist
 * zc_nvlist_dst_size	size of zpl property nvlist
 */
static int
zfs_ioc_objset_zplprops(zfs_cmd_t *zc)
{
	objset_t *os;
	int err;

	/* XXX reading without owning */
	if (err = dmu_objset_hold(zc->zc_name, FTAG, &os))
		return (err);

	dmu_objset_fast_stat(os, &zc->zc_objset_stats);

	/*
	 * NB: nvl_add_zplprop() will read the objset contents,
	 * which we aren't supposed to do with a DS_MODE_USER
	 * hold, because it could be inconsistent.
	 */
	if (zc->zc_nvlist_dst != NULL &&
	    !zc->zc_objset_stats.dds_inconsistent &&
	    dmu_objset_type(os) == DMU_OST_ZFS) {
		nvlist_t *nv;

		VERIFY(nvlist_alloc(&nv, NV_UNIQUE_NAME, KM_SLEEP) == 0);
		if ((err = nvl_add_zplprop(os, nv, ZFS_PROP_VERSION)) == 0 &&
		    (err = nvl_add_zplprop(os, nv, ZFS_PROP_NORMALIZE)) == 0 &&
		    (err = nvl_add_zplprop(os, nv, ZFS_PROP_UTF8ONLY)) == 0 &&
		    (err = nvl_add_zplprop(os, nv, ZFS_PROP_CASE)) == 0)
			err = put_nvlist(zc, nv);
		nvlist_free(nv);
	} else {
		err = SET_ERROR(ENOENT);
	}
	dmu_objset_rele(os, FTAG);
	return (err);
}

static boolean_t
dataset_name_hidden(const char *name)
{
	/*
	 * Skip over datasets that are not visible in this zone,
	 * internal datasets (which have a $ in their name), and
	 * temporary datasets (which have a % in their name).
	 */
	if (strchr(name, '$') != NULL)
		return (B_TRUE);
	if (strchr(name, '%') != NULL)
		return (B_TRUE);
	if (!INGLOBALZONE(curproc) && !zone_dataset_visible(name, NULL))
		return (B_TRUE);
	return (B_FALSE);
}

/*
 * inputs:
 * zc_name		name of filesystem
 * zc_cookie		zap cursor
 * zc_nvlist_dst_size	size of buffer for property nvlist
 *
 * outputs:
 * zc_name		name of next filesystem
 * zc_cookie		zap cursor
 * zc_objset_stats	stats
 * zc_nvlist_dst	property nvlist
 * zc_nvlist_dst_size	size of property nvlist
 */
static int
zfs_ioc_dataset_list_next(zfs_cmd_t *zc)
{
	objset_t *os;
	int error;
	char *p;
	size_t orig_len = strlen(zc->zc_name);

top:
	if (error = dmu_objset_hold(zc->zc_name, FTAG, &os)) {
		if (error == ENOENT)
			error = SET_ERROR(ESRCH);
		return (error);
	}

	p = strrchr(zc->zc_name, '/');
	if (p == NULL || p[1] != '\0')
		(void) strlcat(zc->zc_name, "/", sizeof (zc->zc_name));
	p = zc->zc_name + strlen(zc->zc_name);

	do {
		error = dmu_dir_list_next(os,
		    sizeof (zc->zc_name) - (p - zc->zc_name), p,
		    NULL, &zc->zc_cookie);
		if (error == ENOENT)
			error = SET_ERROR(ESRCH);
	} while (error == 0 && dataset_name_hidden(zc->zc_name));
	dmu_objset_rele(os, FTAG);

	/*
	 * If it's an internal dataset (ie. with a '$' in its name),
	 * don't try to get stats for it, otherwise we'll return ENOENT.
	 */
	if (error == 0 && strchr(zc->zc_name, '$') == NULL) {
		error = zfs_ioc_objset_stats(zc); /* fill in the stats */
		if (error == ENOENT) {
			/* We lost a race with destroy, get the next one. */
			zc->zc_name[orig_len] = '\0';
			goto top;
		}
	}
	return (error);
}

/*
 * inputs:
 * zc_name		name of filesystem
 * zc_cookie		zap cursor
 * zc_nvlist_dst_size	size of buffer for property nvlist
 *
 * outputs:
 * zc_name		name of next snapshot
 * zc_objset_stats	stats
 * zc_nvlist_dst	property nvlist
 * zc_nvlist_dst_size	size of property nvlist
 */
static int
zfs_ioc_snapshot_list_next(zfs_cmd_t *zc)
{
	objset_t *os;
	int error;

	error = dmu_objset_hold(zc->zc_name, FTAG, &os);
	if (error != 0) {
		return (error == ENOENT ? ESRCH : error);
	}

	/*
	 * A dataset name of maximum length cannot have any snapshots,
	 * so exit immediately.
	 */
	if (strlcat(zc->zc_name, "@", sizeof (zc->zc_name)) >= MAXNAMELEN) {
		dmu_objset_rele(os, FTAG);
		return (SET_ERROR(ESRCH));
	}

	error = dmu_snapshot_list_next(os,
	    sizeof (zc->zc_name) - strlen(zc->zc_name),
	    zc->zc_name + strlen(zc->zc_name), &zc->zc_obj, &zc->zc_cookie,
	    NULL);

	if (error == 0) {
		dsl_dataset_t *ds;
		dsl_pool_t *dp = os->os_dsl_dataset->ds_dir->dd_pool;

		error = dsl_dataset_hold_obj(dp, zc->zc_obj, FTAG, &ds);
		if (error == 0) {
			objset_t *ossnap;

			rw_enter(&dp->dp_config_rwlock, RW_READER);
			error = dmu_objset_from_ds(ds, &ossnap);
			rw_exit(&dp->dp_config_rwlock);
			if (error == 0)
				error = zfs_ioc_objset_stats_impl(zc, ossnap);
			dsl_dataset_rele(ds, FTAG);
		}
	} else if (error == ENOENT) {
		error = SET_ERROR(ESRCH);
	}

	dmu_objset_rele(os, FTAG);
	/* if we failed, undo the @ that we tacked on to zc_name */
	if (error != 0)
		*strchr(zc->zc_name, '@') = '\0';
	return (error);
}

static int
zfs_prop_set_userquota(const char *dsname, nvpair_t *pair)
{
	const char *propname = nvpair_name(pair);
	uint64_t *valary;
	unsigned int vallen;
	const char *domain;
	char *dash;
	zfs_userquota_prop_t type;
	uint64_t rid;
	uint64_t quota;
	zfsvfs_t *zfsvfs;
	int err;

	if (nvpair_type(pair) == DATA_TYPE_NVLIST) {
		nvlist_t *attrs;
		VERIFY(nvpair_value_nvlist(pair, &attrs) == 0);
		if (nvlist_lookup_nvpair(attrs, ZPROP_VALUE,
		    &pair) != 0)
			return (SET_ERROR(EINVAL));
	}

	/*
	 * A correctly constructed propname is encoded as
	 * userquota@<rid>-<domain>.
	 */
	if ((dash = strchr(propname, '-')) == NULL ||
	    nvpair_value_uint64_array(pair, &valary, &vallen) != 0 ||
	    vallen != 3)
		return (SET_ERROR(EINVAL));

	domain = dash + 1;
	type = valary[0];
	rid = valary[1];
	quota = valary[2];

	err = zfsvfs_hold(dsname, FTAG, &zfsvfs, B_FALSE);
	if (err == 0) {
		err = zfs_set_userquota(zfsvfs, type, domain, rid, quota);
		zfsvfs_rele(zfsvfs, FTAG);
	}

	return (err);
}

/*
 * If the named property is one that has a special function to set its value,
 * return 0 on success and a positive error code on failure; otherwise if it is
 * not one of the special properties handled by this function, return -1.
 *
 * XXX: It would be better for callers of the property interface if we handled
 * these special cases in dsl_prop.c (in the dsl layer).
 */
static int
zfs_prop_set_special(const char *dsname, zprop_source_t source,
    nvpair_t *pair)
{
	const char *propname = nvpair_name(pair);
	zfs_prop_t prop = zfs_name_to_prop(propname);
	uint64_t intval;
	int err;

	if (prop == ZPROP_INVAL) {
		if (zfs_prop_userquota(propname))
			return (zfs_prop_set_userquota(dsname, pair));
		return (-1);
	}

	if (nvpair_type(pair) == DATA_TYPE_NVLIST) {
		nvlist_t *attrs;
		VERIFY(nvpair_value_nvlist(pair, &attrs) == 0);
		VERIFY(nvlist_lookup_nvpair(attrs, ZPROP_VALUE,
		    &pair) == 0);
	}

	if (zfs_prop_get_type(prop) == PROP_TYPE_STRING)
		return (-1);

	VERIFY(0 == nvpair_value_uint64(pair, &intval));

	switch (prop) {
	case ZFS_PROP_QUOTA:
		err = dsl_dir_set_quota(dsname, source, intval);
		break;
	case ZFS_PROP_REFQUOTA:
		err = dsl_dataset_set_refquota(dsname, source, intval);
		break;
	case ZFS_PROP_RESERVATION:
		err = dsl_dir_set_reservation(dsname, source, intval);
		break;
	case ZFS_PROP_REFRESERVATION:
		err = dsl_dataset_set_refreservation(dsname, source, intval);
		break;
	case ZFS_PROP_VOLSIZE:
		err = zvol_set_volsize(dsname, intval);
		break;
	case ZFS_PROP_VERSION:
	{
		zfsvfs_t *zfsvfs;

		if ((err = zfsvfs_hold(dsname, FTAG, &zfsvfs, B_TRUE)) != 0)
			break;

		err = zfs_set_version(zfsvfs, intval);
		zfsvfs_rele(zfsvfs, FTAG);

		if (err == 0 && intval >= ZPL_VERSION_USERSPACE) {
			zfs_cmd_t *zc;

			zc = kmem_zalloc(sizeof (zfs_cmd_t), KM_SLEEP);
			(void) strcpy(zc->zc_name, dsname);
			(void) zfs_ioc_userspace_upgrade(zc);
			kmem_free(zc, sizeof (zfs_cmd_t));
		}
		break;
	}
	case ZFS_PROP_COMPRESSION:
	{
		if (intval == ZIO_COMPRESS_LZ4) {
			spa_t *spa;

			if ((err = spa_open(dsname, &spa, FTAG)) != 0)
				return (err);

			/*
			 * Setting the LZ4 compression algorithm activates
			 * the feature.
			 */
			if (!spa_feature_is_active(spa,
			    SPA_FEATURE_LZ4_COMPRESS)) {
				if ((err = zfs_prop_activate_feature(spa,
				    SPA_FEATURE_LZ4_COMPRESS)) != 0) {
					spa_close(spa, FTAG);
					return (err);
				}
			}

			spa_close(spa, FTAG);
		}
		/*
		 * We still want the default set action to be performed in the
		 * caller, we only performed zfeature settings here.
		 */
		err = -1;
		break;
	}

	default:
		err = -1;
	}

	return (err);
}

/*
 * This function is best effort. If it fails to set any of the given properties,
 * it continues to set as many as it can and returns the last error
 * encountered. If the caller provides a non-NULL errlist, it will be filled in
 * with the list of names of all the properties that failed along with the
 * corresponding error numbers.
 *
 * If every property is set successfully, zero is returned and errlist is not
 * modified.
 */
int
zfs_set_prop_nvlist(const char *dsname, zprop_source_t source, nvlist_t *nvl,
    nvlist_t *errlist)
{
	nvpair_t *pair;
	nvpair_t *propval;
	int rv = 0;
	uint64_t intval;
	char *strval;
	nvlist_t *genericnvl = fnvlist_alloc();
	nvlist_t *retrynvl = fnvlist_alloc();
	zfsvfs_t *zfsvfs;
	boolean_t set_worm = B_FALSE;

retry:
	pair = NULL;
	while ((pair = nvlist_next_nvpair(nvl, pair)) != NULL) {
		const char *propname = nvpair_name(pair);
		zfs_prop_t prop = zfs_name_to_prop(propname);
		int err = 0;

		if (!set_worm && (strcmp(propname, "nms:worm") == 0)) {
			set_worm = B_TRUE;
		}

		cmn_err(CE_NOTE, "The property is %s\n", propname);
		/* decode the property value */
		propval = pair;
		if (nvpair_type(pair) == DATA_TYPE_NVLIST) {
			nvlist_t *attrs;
			attrs = fnvpair_value_nvlist(pair);
			if (nvlist_lookup_nvpair(attrs, ZPROP_VALUE,
			    &propval) != 0)
				err = SET_ERROR(EINVAL);
		}

		/* Validate value type */
		if (err == 0 && prop == ZPROP_INVAL) {
			if (zfs_prop_user(propname)) {
				if (nvpair_type(propval) != DATA_TYPE_STRING)
					err = SET_ERROR(EINVAL);
			} else if (zfs_prop_userquota(propname)) {
				if (nvpair_type(propval) !=
				    DATA_TYPE_UINT64_ARRAY)
					err = SET_ERROR(EINVAL);
			} else {
				err = SET_ERROR(EINVAL);
			}
		} else if (err == 0) {
			if (nvpair_type(propval) == DATA_TYPE_STRING) {
				if (zfs_prop_get_type(prop) != PROP_TYPE_STRING)
					err = SET_ERROR(EINVAL);
			} else if (nvpair_type(propval) == DATA_TYPE_UINT64) {
				const char *unused;

				intval = fnvpair_value_uint64(propval);

				switch (zfs_prop_get_type(prop)) {
				case PROP_TYPE_NUMBER:
					break;
				case PROP_TYPE_STRING:
					err = SET_ERROR(EINVAL);
					break;
				case PROP_TYPE_INDEX:
					if (zfs_prop_index_to_string(prop,
					    intval, &unused) != 0)
						err = SET_ERROR(EINVAL);
					break;
				default:
					cmn_err(CE_PANIC,
					    "unknown property type");
				}
			} else {
				err = SET_ERROR(EINVAL);
			}
		}

		/* Validate permissions */
		if (err == 0)
			err = zfs_check_settable(dsname, pair, CRED());

		if (err == 0) {
			err = zfs_prop_set_special(dsname, source, pair);
			if (err == -1) {
				/*
				 * For better performance we build up a list of
				 * properties to set in a single transaction.
				 */
				err = nvlist_add_nvpair(genericnvl, pair);
			} else if (err != 0 && nvl != retrynvl) {
				/*
				 * This may be a spurious error caused by
				 * receiving quota and reservation out of order.
				 * Try again in a second pass.
				 */
				err = nvlist_add_nvpair(retrynvl, pair);
			}
		}

		if (err != 0) {
			if (errlist != NULL)
				fnvlist_add_int32(errlist, propname, err);
			rv = err;
		}
	}

	if (nvl != retrynvl && !nvlist_empty(retrynvl)) {
		nvl = retrynvl;
		goto retry;
	}

	if (!nvlist_empty(genericnvl) &&
	    dsl_props_set(dsname, source, genericnvl) != 0) {
		/*
		 * If this fails, we still want to set as many properties as we
		 * can, so try setting them individually.
		 */
		pair = NULL;
		while ((pair = nvlist_next_nvpair(genericnvl, pair)) != NULL) {
			const char *propname = nvpair_name(pair);
			int err = 0;

			propval = pair;
			if (nvpair_type(pair) == DATA_TYPE_NVLIST) {
				nvlist_t *attrs;
				attrs = fnvpair_value_nvlist(pair);
				propval = fnvlist_lookup_nvpair(attrs,
				    ZPROP_VALUE);
			}

			if (nvpair_type(propval) == DATA_TYPE_STRING) {
				strval = fnvpair_value_string(propval);
				err = dsl_prop_set_string(dsname, propname,
				    source, strval);
			} else {
				intval = fnvpair_value_uint64(propval);
				err = dsl_prop_set_int(dsname, propname, source,
				    intval);
			}

			if (err != 0) {
				if (errlist != NULL) {
					fnvlist_add_int32(errlist, propname,
					    err);
				}
				rv = err;
			}
		}
	}
	nvlist_free(genericnvl);
	nvlist_free(retrynvl);

	if (set_worm && getzfsvfs(dsname, &zfsvfs) == 0) {
		if (zfs_is_wormed(dsname)) {
			zfsvfs->z_isworm = B_TRUE;
		} else {
			zfsvfs->z_isworm = B_FALSE;
		}
		VFS_RELE(zfsvfs->z_vfs);
	}

	return (rv);
}

/*
 * Check that all the properties are valid user properties.
 */
static int
zfs_check_userprops(const char *fsname, nvlist_t *nvl)
{
	nvpair_t *pair = NULL;
	int error = 0;

	while ((pair = nvlist_next_nvpair(nvl, pair)) != NULL) {
		const char *propname = nvpair_name(pair);
		char *valstr;

		if (!zfs_prop_user(propname) ||
		    nvpair_type(pair) != DATA_TYPE_STRING)
			return (SET_ERROR(EINVAL));

		if (error = zfs_secpolicy_write_perms(fsname,
		    ZFS_DELEG_PERM_USERPROP, CRED()))
			return (error);

		if (strlen(propname) >= ZAP_MAXNAMELEN)
			return (SET_ERROR(ENAMETOOLONG));

		VERIFY(nvpair_value_string(pair, &valstr) == 0);
		if (strlen(valstr) >= ZAP_MAXVALUELEN)
			return (E2BIG);
	}
	return (0);
}

static void
props_skip(nvlist_t *props, nvlist_t *skipped, nvlist_t **newprops)
{
	nvpair_t *pair;

	VERIFY(nvlist_alloc(newprops, NV_UNIQUE_NAME, KM_SLEEP) == 0);

	pair = NULL;
	while ((pair = nvlist_next_nvpair(props, pair)) != NULL) {
		if (nvlist_exists(skipped, nvpair_name(pair)))
			continue;

		VERIFY(nvlist_add_nvpair(*newprops, pair) == 0);
	}
}

static int
clear_received_props(const char *dsname, nvlist_t *props,
    nvlist_t *skipped)
{
	int err = 0;
	nvlist_t *cleared_props = NULL;
	props_skip(props, skipped, &cleared_props);
	if (!nvlist_empty(cleared_props)) {
		/*
		 * Acts on local properties until the dataset has received
		 * properties at least once on or after SPA_VERSION_RECVD_PROPS.
		 */
		zprop_source_t flags = (ZPROP_SRC_NONE |
		    (dsl_prop_get_hasrecvd(dsname) ? ZPROP_SRC_RECEIVED : 0));
		err = zfs_set_prop_nvlist(dsname, flags, cleared_props, NULL);
	}
	nvlist_free(cleared_props);
	return (err);
}

/*
 * inputs:
 * zc_name		name of filesystem
 * zc_value		name of property to set
 * zc_nvlist_src{_size}	nvlist of properties to apply
 * zc_cookie		received properties flag
 *
 * outputs:
 * zc_nvlist_dst{_size} error for each unapplied received property
 */
static int
zfs_ioc_set_prop(zfs_cmd_t *zc)
{
	nvlist_t *nvl;
	boolean_t received = zc->zc_cookie;
	zprop_source_t source = (received ? ZPROP_SRC_RECEIVED :
	    ZPROP_SRC_LOCAL);
	nvlist_t *errors;
	int error;

	if ((error = get_nvlist(zc->zc_nvlist_src, zc->zc_nvlist_src_size,
	    zc->zc_iflags, &nvl)) != 0)
		return (error);

	if (received) {
		nvlist_t *origprops;

		if (dsl_prop_get_received(zc->zc_name, &origprops) == 0) {
			(void) clear_received_props(zc->zc_name,
			    origprops, nvl);
			nvlist_free(origprops);
		}

		error = dsl_prop_set_hasrecvd(zc->zc_name);
	}

	errors = fnvlist_alloc();
	if (error == 0)
		error = zfs_set_prop_nvlist(zc->zc_name, source, nvl, errors);

	if (zc->zc_nvlist_dst != NULL && errors != NULL) {
		(void) put_nvlist(zc, errors);
	}

	nvlist_free(errors);
	nvlist_free(nvl);
	return (error);
}

/*
 * inputs:
 * zc_name		name of filesystem
 * zc_value		name of property to inherit
 * zc_cookie		revert to received value if TRUE
 *
 * outputs:		none
 */
static int
zfs_ioc_inherit_prop(zfs_cmd_t *zc)
{
	const char *propname = zc->zc_value;
	zfs_prop_t prop = zfs_name_to_prop(propname);
	boolean_t received = zc->zc_cookie;
	zprop_source_t source = (received
	    ? ZPROP_SRC_NONE		/* revert to received value, if any */
	    : ZPROP_SRC_INHERITED);	/* explicitly inherit */

	if (received) {
		nvlist_t *dummy;
		nvpair_t *pair;
		zprop_type_t type;
		int err;

		/*
		 * zfs_prop_set_special() expects properties in the form of an
		 * nvpair with type info.
		 */
		if (prop == ZPROP_INVAL) {
			if (!zfs_prop_user(propname))
				return (SET_ERROR(EINVAL));

			type = PROP_TYPE_STRING;
		} else if (prop == ZFS_PROP_VOLSIZE ||
		    prop == ZFS_PROP_VERSION) {
			return (SET_ERROR(EINVAL));
		} else {
			type = zfs_prop_get_type(prop);
		}

		VERIFY(nvlist_alloc(&dummy, NV_UNIQUE_NAME, KM_SLEEP) == 0);

		switch (type) {
		case PROP_TYPE_STRING:
			VERIFY(0 == nvlist_add_string(dummy, propname, ""));
			break;
		case PROP_TYPE_NUMBER:
		case PROP_TYPE_INDEX:
			VERIFY(0 == nvlist_add_uint64(dummy, propname, 0));
			break;
		default:
			nvlist_free(dummy);
			return (SET_ERROR(EINVAL));
		}

		pair = nvlist_next_nvpair(dummy, NULL);
		err = zfs_prop_set_special(zc->zc_name, source, pair);
		nvlist_free(dummy);
		if (err != -1)
			return (err); /* special property already handled */
	} else {
		/*
		 * Only check this in the non-received case. We want to allow
		 * 'inherit -S' to revert non-inheritable properties like quota
		 * and reservation to the received or default values even though
		 * they are not considered inheritable.
		 */
		if (prop != ZPROP_INVAL && !zfs_prop_inheritable(prop))
			return (SET_ERROR(EINVAL));
	}

	/* property name has been validated by zfs_secpolicy_inherit_prop() */
	return (dsl_prop_inherit(zc->zc_name, zc->zc_value, source));
}

static int
zfs_ioc_pool_set_props(zfs_cmd_t *zc)
{
	nvlist_t *props;
	spa_t *spa;
	int error;
	nvpair_t *pair;

	if (error = get_nvlist(zc->zc_nvlist_src, zc->zc_nvlist_src_size,
	    zc->zc_iflags, &props))
		return (error);

	/*
	 * If the only property is the configfile, then just do a spa_lookup()
	 * to handle the faulted case.
	 */
	pair = nvlist_next_nvpair(props, NULL);
	if (pair != NULL && strcmp(nvpair_name(pair),
	    zpool_prop_to_name(ZPOOL_PROP_CACHEFILE)) == 0 &&
	    nvlist_next_nvpair(props, pair) == NULL) {
		mutex_enter(&spa_namespace_lock);
		if ((spa = spa_lookup(zc->zc_name)) != NULL) {
			spa_configfile_set(spa, props, B_FALSE);
			spa_config_sync(spa, B_FALSE, B_TRUE);
		}
		mutex_exit(&spa_namespace_lock);
		if (spa != NULL) {
			nvlist_free(props);
			return (0);
		}
	}

	if ((error = spa_open(zc->zc_name, &spa, FTAG)) != 0) {
		nvlist_free(props);
		return (error);
	}

	error = spa_prop_set(spa, props);

	nvlist_free(props);
	spa_close(spa, FTAG);

	return (error);
}

static int
zfs_ioc_pool_get_props(zfs_cmd_t *zc)
{
	spa_t *spa;
	int error;
	nvlist_t *nvp = NULL;

	if ((error = spa_open(zc->zc_name, &spa, FTAG)) != 0) {
		/*
		 * If the pool is faulted, there may be properties we can still
		 * get (such as altroot and cachefile), so attempt to get them
		 * anyway.
		 */
		mutex_enter(&spa_namespace_lock);
		if ((spa = spa_lookup(zc->zc_name)) != NULL)
			error = spa_prop_get(spa, &nvp);
		mutex_exit(&spa_namespace_lock);
	} else {
		error = spa_prop_get(spa, &nvp);
		spa_close(spa, FTAG);
	}

	if (error == 0 && zc->zc_nvlist_dst != NULL)
		error = put_nvlist(zc, nvp);
	else
		error = SET_ERROR(EFAULT);

	nvlist_free(nvp);
	return (error);
}

/*
 * inputs:
 * zc_name		name of filesystem
 * zc_nvlist_src{_size}	nvlist of delegated permissions
 * zc_perm_action	allow/unallow flag
 *
 * outputs:		none
 */
static int
zfs_ioc_set_fsacl(zfs_cmd_t *zc)
{
	int error;
	nvlist_t *fsaclnv = NULL;

	if ((error = get_nvlist(zc->zc_nvlist_src, zc->zc_nvlist_src_size,
	    zc->zc_iflags, &fsaclnv)) != 0)
		return (error);

	/*
	 * Verify nvlist is constructed correctly
	 */
	if ((error = zfs_deleg_verify_nvlist(fsaclnv)) != 0) {
		nvlist_free(fsaclnv);
		return (SET_ERROR(EINVAL));
	}

	/*
	 * If we don't have PRIV_SYS_MOUNT, then validate
	 * that user is allowed to hand out each permission in
	 * the nvlist(s)
	 */

	error = secpolicy_zfs(CRED());
	if (error != 0) {
		if (zc->zc_perm_action == B_FALSE) {
			error = dsl_deleg_can_allow(zc->zc_name,
			    fsaclnv, CRED());
		} else {
			error = dsl_deleg_can_unallow(zc->zc_name,
			    fsaclnv, CRED());
		}
	}

	if (error == 0)
		error = dsl_deleg_set(zc->zc_name, fsaclnv, zc->zc_perm_action);

	nvlist_free(fsaclnv);
	return (error);
}

/*
 * inputs:
 * zc_name		name of filesystem
 *
 * outputs:
 * zc_nvlist_src{_size}	nvlist of delegated permissions
 */
static int
zfs_ioc_get_fsacl(zfs_cmd_t *zc)
{
	nvlist_t *nvp;
	int error;

	if ((error = dsl_deleg_get(zc->zc_name, &nvp)) == 0) {
		error = put_nvlist(zc, nvp);
		nvlist_free(nvp);
	}

	return (error);
}

/*
 * Search the vfs list for a specified resource.  Returns a pointer to it
 * or NULL if no suitable entry is found. The caller of this routine
 * is responsible for releasing the returned vfs pointer.
 */
static vfs_t *
zfs_get_vfs(const char *resource)
{
	struct vfs *vfsp;
	struct vfs *vfs_found = NULL;

	vfs_list_read_lock();
	vfsp = rootvfs;
	do {
		if (strcmp(refstr_value(vfsp->vfs_resource), resource) == 0) {
			VFS_HOLD(vfsp);
			vfs_found = vfsp;
			break;
		}
		vfsp = vfsp->vfs_next;
	} while (vfsp != rootvfs);
	vfs_list_unlock();
	return (vfs_found);
}

/* ARGSUSED */
static void
zfs_create_cb(objset_t *os, void *arg, cred_t *cr, dmu_tx_t *tx)
{
	zfs_creat_t *zct = arg;

	zfs_create_fs(os, cr, zct->zct_zplprops, tx);
}

#define	ZFS_PROP_UNDEFINED	((uint64_t)-1)

/*
 * inputs:
 * os			parent objset pointer (NULL if root fs)
 * fuids_ok		fuids allowed in this version of the spa?
 * sa_ok		SAs allowed in this version of the spa?
 * createprops		list of properties requested by creator
 *
 * outputs:
 * zplprops	values for the zplprops we attach to the master node object
 * is_ci	true if requested file system will be purely case-insensitive
 *
 * Determine the settings for utf8only, normalization and
 * casesensitivity.  Specific values may have been requested by the
 * creator and/or we can inherit values from the parent dataset.  If
 * the file system is of too early a vintage, a creator can not
 * request settings for these properties, even if the requested
 * setting is the default value.  We don't actually want to create dsl
 * properties for these, so remove them from the source nvlist after
 * processing.
 */
static int
zfs_fill_zplprops_impl(objset_t *os, uint64_t zplver,
    boolean_t fuids_ok, boolean_t sa_ok, nvlist_t *createprops,
    nvlist_t *zplprops, boolean_t *is_ci)
{
	uint64_t sense = ZFS_PROP_UNDEFINED;
	uint64_t norm = ZFS_PROP_UNDEFINED;
	uint64_t u8 = ZFS_PROP_UNDEFINED;

	ASSERT(zplprops != NULL);

	/*
	 * Pull out creator prop choices, if any.
	 */
	if (createprops) {
		(void) nvlist_lookup_uint64(createprops,
		    zfs_prop_to_name(ZFS_PROP_VERSION), &zplver);
		(void) nvlist_lookup_uint64(createprops,
		    zfs_prop_to_name(ZFS_PROP_NORMALIZE), &norm);
		(void) nvlist_remove_all(createprops,
		    zfs_prop_to_name(ZFS_PROP_NORMALIZE));
		(void) nvlist_lookup_uint64(createprops,
		    zfs_prop_to_name(ZFS_PROP_UTF8ONLY), &u8);
		(void) nvlist_remove_all(createprops,
		    zfs_prop_to_name(ZFS_PROP_UTF8ONLY));
		(void) nvlist_lookup_uint64(createprops,
		    zfs_prop_to_name(ZFS_PROP_CASE), &sense);
		(void) nvlist_remove_all(createprops,
		    zfs_prop_to_name(ZFS_PROP_CASE));
	}

	/*
	 * If the zpl version requested is whacky or the file system
	 * or pool is version is too "young" to support normalization
	 * and the creator tried to set a value for one of the props,
	 * error out.
	 */
	if ((zplver < ZPL_VERSION_INITIAL || zplver > ZPL_VERSION) ||
	    (zplver >= ZPL_VERSION_FUID && !fuids_ok) ||
	    (zplver >= ZPL_VERSION_SA && !sa_ok) ||
	    (zplver < ZPL_VERSION_NORMALIZATION &&
	    (norm != ZFS_PROP_UNDEFINED || u8 != ZFS_PROP_UNDEFINED ||
	    sense != ZFS_PROP_UNDEFINED)))
		return (SET_ERROR(ENOTSUP));

	/*
	 * Put the version in the zplprops
	 */
	VERIFY(nvlist_add_uint64(zplprops,
	    zfs_prop_to_name(ZFS_PROP_VERSION), zplver) == 0);

	if (norm == ZFS_PROP_UNDEFINED)
		VERIFY(zfs_get_zplprop(os, ZFS_PROP_NORMALIZE, &norm) == 0);
	VERIFY(nvlist_add_uint64(zplprops,
	    zfs_prop_to_name(ZFS_PROP_NORMALIZE), norm) == 0);

	if (os) {
		char osname[MAXNAMELEN];

		dmu_objset_name(os, osname);
		if (zfs_is_wormed(osname))
			return (EPERM);
	}

	/*
	 * If we're normalizing, names must always be valid UTF-8 strings.
	 */
	if (norm)
		u8 = 1;
	if (u8 == ZFS_PROP_UNDEFINED)
		VERIFY(zfs_get_zplprop(os, ZFS_PROP_UTF8ONLY, &u8) == 0);
	VERIFY(nvlist_add_uint64(zplprops,
	    zfs_prop_to_name(ZFS_PROP_UTF8ONLY), u8) == 0);

	if (sense == ZFS_PROP_UNDEFINED)
		VERIFY(zfs_get_zplprop(os, ZFS_PROP_CASE, &sense) == 0);
	VERIFY(nvlist_add_uint64(zplprops,
	    zfs_prop_to_name(ZFS_PROP_CASE), sense) == 0);

	if (is_ci)
		*is_ci = (sense == ZFS_CASE_INSENSITIVE);

	return (0);
}

static int
zfs_fill_zplprops(const char *dataset, nvlist_t *createprops,
    nvlist_t *zplprops, boolean_t *is_ci)
{
	boolean_t fuids_ok, sa_ok;
	uint64_t zplver = ZPL_VERSION;
	objset_t *os = NULL;
	char parentname[MAXNAMELEN];
	char *cp;
	spa_t *spa;
	uint64_t spa_vers;
	int error;

	(void) strlcpy(parentname, dataset, sizeof (parentname));
	cp = strrchr(parentname, '/');
	ASSERT(cp != NULL);
	cp[0] = '\0';

	if ((error = spa_open(dataset, &spa, FTAG)) != 0)
		return (error);

	spa_vers = spa_version(spa);
	spa_close(spa, FTAG);

	zplver = zfs_zpl_version_map(spa_vers);
	fuids_ok = (zplver >= ZPL_VERSION_FUID);
	sa_ok = (zplver >= ZPL_VERSION_SA);

	/*
	 * Open parent object set so we can inherit zplprop values.
	 */
	if ((error = dmu_objset_hold(parentname, FTAG, &os)) != 0)
		return (error);

	error = zfs_fill_zplprops_impl(os, zplver, fuids_ok, sa_ok, createprops,
	    zplprops, is_ci);
	dmu_objset_rele(os, FTAG);
	return (error);
}

static int
zfs_fill_zplprops_root(uint64_t spa_vers, nvlist_t *createprops,
    nvlist_t *zplprops, boolean_t *is_ci)
{
	boolean_t fuids_ok;
	boolean_t sa_ok;
	uint64_t zplver = ZPL_VERSION;
	int error;

	zplver = zfs_zpl_version_map(spa_vers);
	fuids_ok = (zplver >= ZPL_VERSION_FUID);
	sa_ok = (zplver >= ZPL_VERSION_SA);

	error = zfs_fill_zplprops_impl(NULL, zplver, fuids_ok, sa_ok,
	    createprops, zplprops, is_ci);
	return (error);
}

/*
 * innvl: {
 *     "type" -> dmu_objset_type_t (int32)
 *     (optional) "props" -> { prop -> value }
 * }
 *
 * outnvl: propname -> error code (int32)
 */
static int
zfs_ioc_create(const char *fsname, nvlist_t *innvl, nvlist_t *outnvl)
{
	int error = 0;
	zfs_creat_t zct = { 0 };
	nvlist_t *nvprops = NULL;
	void (*cbfunc)(objset_t *os, void *arg, cred_t *cr, dmu_tx_t *tx);
	int32_t type32;
	dmu_objset_type_t type;
	boolean_t is_insensitive = B_FALSE;
	char parent[MAXNAMELEN];

	if (nvlist_lookup_int32(innvl, "type", &type32) != 0)
		return (SET_ERROR(EINVAL));
	type = type32;
	(void) nvlist_lookup_nvlist(innvl, "props", &nvprops);

	switch (type) {
	case DMU_OST_ZFS:
		cbfunc = zfs_create_cb;
		break;

	case DMU_OST_ZVOL:
		cbfunc = zvol_create_cb;
		break;

	default:
		cbfunc = NULL;
		break;
	}
	if (strchr(fsname, '@') ||
	    strchr(fsname, '%'))
		return (SET_ERROR(EINVAL));

	zct.zct_props = nvprops;

	if (cbfunc == NULL)
		return (SET_ERROR(EINVAL));

	if (zfs_get_parent(fsname, parent, MAXNAMELEN) == 0 &&
	    zfs_is_wormed(parent)) {
		return (EPERM);
	}

	if (type == DMU_OST_ZVOL) {
		uint64_t volsize, volblocksize;

		if (nvprops == NULL)
			return (SET_ERROR(EINVAL));
		if (nvlist_lookup_uint64(nvprops,
		    zfs_prop_to_name(ZFS_PROP_VOLSIZE), &volsize) != 0)
			return (SET_ERROR(EINVAL));

		if ((error = nvlist_lookup_uint64(nvprops,
		    zfs_prop_to_name(ZFS_PROP_VOLBLOCKSIZE),
		    &volblocksize)) != 0 && error != ENOENT)
			return (SET_ERROR(EINVAL));

		if (error != 0)
			volblocksize = zfs_prop_default_numeric(
			    ZFS_PROP_VOLBLOCKSIZE);

		if ((error = zvol_check_volblocksize(
		    volblocksize)) != 0 ||
		    (error = zvol_check_volsize(volsize,
		    volblocksize)) != 0)
			return (error);
	} else if (type == DMU_OST_ZFS) {
		int error;

		/*
		 * We have to have normalization and
		 * case-folding flags correct when we do the
		 * file system creation, so go figure them out
		 * now.
		 */
		VERIFY(nvlist_alloc(&zct.zct_zplprops,
		    NV_UNIQUE_NAME, KM_SLEEP) == 0);
		error = zfs_fill_zplprops(fsname, nvprops,
		    zct.zct_zplprops, &is_insensitive);
		if (error != 0) {
			nvlist_free(zct.zct_zplprops);
			return (error);
		}
	}

	error = dmu_objset_create(fsname, type,
	    is_insensitive ? DS_FLAG_CI_DATASET : 0, cbfunc, &zct);
	nvlist_free(zct.zct_zplprops);

	/*
	 * It would be nice to do this atomically.
	 */
	if (error == 0) {
		error = zfs_set_prop_nvlist(fsname, ZPROP_SRC_LOCAL,
		    nvprops, outnvl);
		if (error != 0)
			(void) dsl_destroy_head(fsname);
	}
	return (error);
}

/*
 * innvl: {
 *     "origin" -> name of origin snapshot
 *     (optional) "props" -> { prop -> value }
 * }
 *
 * outnvl: propname -> error code (int32)
 */
static int
zfs_ioc_clone(const char *fsname, nvlist_t *innvl, nvlist_t *outnvl)
{
	int error = 0;
	nvlist_t *nvprops = NULL;
	char *origin_name;

	if (nvlist_lookup_string(innvl, "origin", &origin_name) != 0)
		return (SET_ERROR(EINVAL));
	(void) nvlist_lookup_nvlist(innvl, "props", &nvprops);

	if (strchr(fsname, '@') ||
	    strchr(fsname, '%'))
		return (SET_ERROR(EINVAL));

	if (dataset_namecheck(origin_name, NULL, NULL) != 0)
		return (SET_ERROR(EINVAL));
	error = dmu_objset_clone(fsname, origin_name);
	if (error != 0)
		return (error);

	/*
	 * It would be nice to do this atomically.
	 */
	if (error == 0) {
		error = zfs_set_prop_nvlist(fsname, ZPROP_SRC_LOCAL,
		    nvprops, outnvl);
		if (error != 0)
			(void) dsl_destroy_head(fsname);
	}
	return (error);
}

/*
 * innvl: {
 *     "snaps" -> { snapshot1, snapshot2 }
 *     (optional) "props" -> { prop -> value (string) }
 * }
 *
 * outnvl: snapshot -> error code (int32)
 */
static int
zfs_ioc_snapshot(const char *poolname, nvlist_t *innvl, nvlist_t *outnvl)
{
	nvlist_t *snaps;
	nvlist_t *props = NULL;
	int error, poollen;
	nvpair_t *pair;

	(void) nvlist_lookup_nvlist(innvl, "props", &props);
	if ((error = zfs_check_userprops(poolname, props)) != 0)
		return (error);

	if (!nvlist_empty(props) &&
	    zfs_earlier_version(poolname, SPA_VERSION_SNAP_PROPS))
		return (SET_ERROR(ENOTSUP));

	if (nvlist_lookup_nvlist(innvl, "snaps", &snaps) != 0)
		return (SET_ERROR(EINVAL));
	poollen = strlen(poolname);
	for (pair = nvlist_next_nvpair(snaps, NULL); pair != NULL;
	    pair = nvlist_next_nvpair(snaps, pair)) {
		const char *name = nvpair_name(pair);
		const char *cp = strchr(name, '@');

		/*
		 * The snap name must contain an @, and the part after it must
		 * contain only valid characters.
		 */
		if (cp == NULL || snapshot_namecheck(cp + 1, NULL, NULL) != 0)
			return (SET_ERROR(EINVAL));

		/*
		 * The snap must be in the specified pool.
		 */
		if (strncmp(name, poolname, poollen) != 0 ||
		    (name[poollen] != '/' && name[poollen] != '@'))
			return (SET_ERROR(EXDEV));

		/* This must be the only snap of this fs. */
		for (nvpair_t *pair2 = nvlist_next_nvpair(snaps, pair);
		    pair2 != NULL; pair2 = nvlist_next_nvpair(snaps, pair2)) {
			if (strncmp(name, nvpair_name(pair2), cp - name + 1)
			    == 0) {
				return (SET_ERROR(EXDEV));
			}
		}
	}

	error = dsl_dataset_snapshot(snaps, props, outnvl);
	return (error);
}

/*
 * innvl: "message" -> string
 */
/* ARGSUSED */
static int
zfs_ioc_log_history(const char *unused, nvlist_t *innvl, nvlist_t *outnvl)
{
	char *message;
	spa_t *spa;
	int error;
	char *poolname;

	/*
	 * The poolname in the ioctl is not set, we get it from the TSD,
	 * which was set at the end of the last successful ioctl that allows
	 * logging.  The secpolicy func already checked that it is set.
	 * Only one log ioctl is allowed after each successful ioctl, so
	 * we clear the TSD here.
	 */
	poolname = tsd_get(zfs_allow_log_key);
	(void) tsd_set(zfs_allow_log_key, NULL);
	error = spa_open(poolname, &spa, FTAG);
	strfree(poolname);
	if (error != 0)
		return (error);

	if (nvlist_lookup_string(innvl, "message", &message) != 0)  {
		spa_close(spa, FTAG);
		return (SET_ERROR(EINVAL));
	}

	if (spa_version(spa) < SPA_VERSION_ZPOOL_HISTORY) {
		spa_close(spa, FTAG);
		return (SET_ERROR(ENOTSUP));
	}

	error = spa_history_log(spa, message);
	spa_close(spa, FTAG);
	return (error);
}

/*
 * The dp_config_rwlock must not be held when calling this, because the
 * unmount may need to write out data.
 *
 * This function is best-effort.  Callers must deal gracefully if it
 * remains mounted (or is remounted after this call).
 *
 * Returns 0 if the argument is not a snapshot, or it is not currently a
 * filesystem, or we were able to unmount it.  Returns error code otherwise.
 */
int
zfs_unmount_snap(const char *snapname)
{
	vfs_t *vfsp;
	zfsvfs_t *zfsvfs;
	int err;

	if (strchr(snapname, '@') == NULL)
		return (0);

	vfsp = zfs_get_vfs(snapname);
	if (vfsp == NULL)
		return (0);

	zfsvfs = vfsp->vfs_data;
	ASSERT(!dsl_pool_config_held(dmu_objset_pool(zfsvfs->z_os)));

	err = vn_vfswlock(vfsp->vfs_vnodecovered);
	VFS_RELE(vfsp);
	if (err != 0)
		return (SET_ERROR(err));

	/*
	 * Always force the unmount for snapshots.
	 */
	(void) dounmount(vfsp, MS_FORCE, kcred);
	return (0);
}

/* ARGSUSED */
static int
zfs_unmount_snap_cb(const char *snapname, void *arg)
{
	return (zfs_unmount_snap(snapname));
}

/*
 * When a clone is destroyed, its origin may also need to be destroyed,
 * in which case it must be unmounted.  This routine will do that unmount
 * if necessary.
 */
void
zfs_destroy_unmount_origin(const char *fsname)
{
	int error;
	objset_t *os;
	dsl_dataset_t *ds;

	error = dmu_objset_hold(fsname, FTAG, &os);
	if (error != 0)
		return;
	ds = dmu_objset_ds(os);
	if (dsl_dir_is_clone(ds->ds_dir) && DS_IS_DEFER_DESTROY(ds->ds_prev)) {
		char originname[MAXNAMELEN];
		dsl_dataset_name(ds->ds_prev, originname);
		dmu_objset_rele(os, FTAG);
		(void) zfs_unmount_snap(originname);
	} else {
		dmu_objset_rele(os, FTAG);
	}
}

/*
 * innvl: {
 *     "snaps" -> { snapshot1, snapshot2 }
 *     (optional boolean) "defer"
 * }
 *
 * outnvl: snapshot -> error code (int32)
 *
 */
static int
zfs_ioc_destroy_snaps(const char *poolname, nvlist_t *innvl, nvlist_t *outnvl)
{
	int error, poollen;
	nvlist_t *snaps;
	nvpair_t *pair;
	boolean_t defer;

	if (zfs_is_wormed(poolname))
		return (EPERM);

	if (nvlist_lookup_nvlist(innvl, "snaps", &snaps) != 0)
		return (SET_ERROR(EINVAL));
	defer = nvlist_exists(innvl, "defer");

	poollen = strlen(poolname);
	for (pair = nvlist_next_nvpair(snaps, NULL); pair != NULL;
	    pair = nvlist_next_nvpair(snaps, pair)) {
		const char *name = nvpair_name(pair);

		/*
		 * The snap must be in the specified pool.
		 */
		if (strncmp(name, poolname, poollen) != 0 ||
		    (name[poollen] != '/' && name[poollen] != '@'))
			return (SET_ERROR(EXDEV));

		error = zfs_unmount_snap(name);
		if (error != 0)
			return (error);
	}

	return (dsl_destroy_snapshots_nvl(snaps, defer, outnvl));
}

/*
 * inputs:
 * zc_name		name of dataset to destroy
 * zc_objset_type	type of objset
 * zc_defer_destroy	mark for deferred destroy
 *
 * outputs:		none
 */
static int
zfs_ioc_destroy(zfs_cmd_t *zc)
{
	int err;

<<<<<<< HEAD
	if (zfs_is_wormed(zc->zc_name))
		return (EPERM);

	if (strchr(zc->zc_name, '@') && zc->zc_objset_type == DMU_OST_ZFS) {
		err = zfs_unmount_snap(zc->zc_name, NULL);
		if (err)
=======
	if (zc->zc_objset_type == DMU_OST_ZFS) {
		err = zfs_unmount_snap(zc->zc_name);
		if (err != 0)
>>>>>>> 7de6f2c0
			return (err);
	}

	if (strchr(zc->zc_name, '@'))
		err = dsl_destroy_snapshot(zc->zc_name, zc->zc_defer_destroy);
	else
		err = dsl_destroy_head(zc->zc_name);
	if (zc->zc_objset_type == DMU_OST_ZVOL && err == 0)
		(void) zvol_remove_minor(zc->zc_name);
	return (err);
}

/*
 * fsname is name of dataset to rollback (to most recent snapshot)
 *
 * innvl is not used.
 *
 * outnvl: "target" -> name of most recent snapshot
 * }
 */
/* ARGSUSED */
static int
zfs_ioc_rollback(const char *fsname, nvlist_t *args, nvlist_t *outnvl)
{
	zfsvfs_t *zfsvfs;
<<<<<<< HEAD
	char *clone_name;

	if (zfs_is_wormed(zc->zc_name))
		return (EPERM);

	error = dsl_dataset_hold(zc->zc_name, FTAG, &ds);
	if (error)
		return (error);

	/* must not be a snapshot */
	if (dsl_dataset_is_snapshot(ds)) {
		dsl_dataset_rele(ds, FTAG);
		return (EINVAL);
	}

	/* must have a most recent snapshot */
	if (ds->ds_phys->ds_prev_snap_txg < TXG_INITIAL) {
		dsl_dataset_rele(ds, FTAG);
		return (EINVAL);
	}

	/*
	 * Create clone of most recent snapshot.
	 */
	clone_name = kmem_asprintf("%s/%%rollback", zc->zc_name);
	error = dmu_objset_clone(clone_name, ds->ds_prev, DS_FLAG_INCONSISTENT);
	if (error)
		goto out;

	error = dsl_dataset_own(clone_name, B_TRUE, FTAG, &clone);
	if (error)
		goto out;

	/*
	 * Do clone swap.
	 */
	if (getzfsvfs_from_ds(ds, &zfsvfs) == 0) {
=======
	int error;

	if (getzfsvfs(fsname, &zfsvfs) == 0) {
>>>>>>> 7de6f2c0
		error = zfs_suspend_fs(zfsvfs);
		if (error == 0) {
			int resume_err;

			error = dsl_dataset_rollback(fsname, zfsvfs, outnvl);
			resume_err = zfs_resume_fs(zfsvfs, fsname);
			error = error ? error : resume_err;
		}
		VFS_RELE(zfsvfs->z_vfs);
	} else {
		error = dsl_dataset_rollback(fsname, NULL, outnvl);
	}
	return (error);
}

static int
recursive_unmount(const char *fsname, void *arg)
{
	const char *snapname = arg;
	char fullname[MAXNAMELEN];

	(void) snprintf(fullname, sizeof (fullname), "%s@%s", fsname, snapname);
	return (zfs_unmount_snap(fullname));
}

/*
 * inputs:
 * zc_name	old name of dataset
 * zc_value	new name of dataset
 * zc_cookie	recursive flag (only valid for snapshots)
 *
 * outputs:	none
 */
static int
zfs_ioc_rename(zfs_cmd_t *zc)
{
	boolean_t recursive = zc->zc_cookie & 1;
	char *at;

	if (zfs_is_wormed(zc->zc_name))
		return (EPERM);

	zc->zc_value[sizeof (zc->zc_value) - 1] = '\0';
	if (dataset_namecheck(zc->zc_value, NULL, NULL) != 0 ||
	    strchr(zc->zc_value, '%'))
		return (SET_ERROR(EINVAL));

	at = strchr(zc->zc_name, '@');
	if (at != NULL) {
		/* snaps must be in same fs */
		int error;

		if (strncmp(zc->zc_name, zc->zc_value, at - zc->zc_name + 1))
			return (SET_ERROR(EXDEV));
		*at = '\0';
		if (zc->zc_objset_type == DMU_OST_ZFS) {
			error = dmu_objset_find(zc->zc_name,
			    recursive_unmount, at + 1,
			    recursive ? DS_FIND_CHILDREN : 0);
			if (error != 0) {
				*at = '@';
				return (error);
			}
		}
		error = dsl_dataset_rename_snapshot(zc->zc_name,
		    at + 1, strchr(zc->zc_value, '@') + 1, recursive);
		*at = '@';

		return (error);
	} else {
		if (zc->zc_objset_type == DMU_OST_ZVOL)
			(void) zvol_remove_minor(zc->zc_name);
		return (dsl_dir_rename(zc->zc_name, zc->zc_value));
	}
}

static int
zfs_check_settable(const char *dsname, nvpair_t *pair, cred_t *cr)
{
	const char *propname = nvpair_name(pair);
	boolean_t issnap = (strchr(dsname, '@') != NULL);
	zfs_prop_t prop = zfs_name_to_prop(propname);
	uint64_t intval;
	int err;

	if (prop == ZPROP_INVAL) {
		if (zfs_prop_user(propname)) {
			if (err = zfs_secpolicy_write_perms(dsname,
			    ZFS_DELEG_PERM_USERPROP, cr))
				return (err);
			return (0);
		}

		if (!issnap && zfs_prop_userquota(propname)) {
			const char *perm = NULL;
			const char *uq_prefix =
			    zfs_userquota_prop_prefixes[ZFS_PROP_USERQUOTA];
			const char *gq_prefix =
			    zfs_userquota_prop_prefixes[ZFS_PROP_GROUPQUOTA];

			if (strncmp(propname, uq_prefix,
			    strlen(uq_prefix)) == 0) {
				perm = ZFS_DELEG_PERM_USERQUOTA;
			} else if (strncmp(propname, gq_prefix,
			    strlen(gq_prefix)) == 0) {
				perm = ZFS_DELEG_PERM_GROUPQUOTA;
			} else {
				/* USERUSED and GROUPUSED are read-only */
				return (SET_ERROR(EINVAL));
			}

			if (err = zfs_secpolicy_write_perms(dsname, perm, cr))
				return (err);
			return (0);
		}

		return (SET_ERROR(EINVAL));
	}

	if (issnap)
		return (SET_ERROR(EINVAL));

	if (nvpair_type(pair) == DATA_TYPE_NVLIST) {
		/*
		 * dsl_prop_get_all_impl() returns properties in this
		 * format.
		 */
		nvlist_t *attrs;
		VERIFY(nvpair_value_nvlist(pair, &attrs) == 0);
		VERIFY(nvlist_lookup_nvpair(attrs, ZPROP_VALUE,
		    &pair) == 0);
	}

	/*
	 * Check that this value is valid for this pool version
	 */
	switch (prop) {
	case ZFS_PROP_COMPRESSION:
		/*
		 * If the user specified gzip compression, make sure
		 * the SPA supports it. We ignore any errors here since
		 * we'll catch them later.
		 */
		if (nvpair_type(pair) == DATA_TYPE_UINT64 &&
		    nvpair_value_uint64(pair, &intval) == 0) {
			if (intval >= ZIO_COMPRESS_GZIP_1 &&
			    intval <= ZIO_COMPRESS_GZIP_9 &&
			    zfs_earlier_version(dsname,
			    SPA_VERSION_GZIP_COMPRESSION)) {
				return (SET_ERROR(ENOTSUP));
			}

			if (intval == ZIO_COMPRESS_ZLE &&
			    zfs_earlier_version(dsname,
			    SPA_VERSION_ZLE_COMPRESSION))
				return (SET_ERROR(ENOTSUP));

			if (intval == ZIO_COMPRESS_LZ4) {
				spa_t *spa;

				if ((err = spa_open(dsname, &spa, FTAG)) != 0)
					return (err);

				if (!spa_feature_is_enabled(spa,
				    SPA_FEATURE_LZ4_COMPRESS)) {
					spa_close(spa, FTAG);
					return (SET_ERROR(ENOTSUP));
				}
				spa_close(spa, FTAG);
			}

			/*
			 * If this is a bootable dataset then
			 * verify that the compression algorithm
			 * is supported for booting. We must return
			 * something other than ENOTSUP since it
			 * implies a downrev pool version.
			 */
			if (zfs_is_bootfs(dsname) &&
			    !BOOTFS_COMPRESS_VALID(intval)) {
				return (SET_ERROR(ERANGE));
			}
		}
		break;

	case ZFS_PROP_COPIES:
		if (zfs_earlier_version(dsname, SPA_VERSION_DITTO_BLOCKS))
			return (SET_ERROR(ENOTSUP));
		break;

	case ZFS_PROP_DEDUP:
		if (zfs_earlier_version(dsname, SPA_VERSION_DEDUP))
			return (SET_ERROR(ENOTSUP));
		break;

	case ZFS_PROP_SHARESMB:
		if (zpl_earlier_version(dsname, ZPL_VERSION_FUID))
			return (SET_ERROR(ENOTSUP));
		break;

	case ZFS_PROP_ACLINHERIT:
		if (nvpair_type(pair) == DATA_TYPE_UINT64 &&
		    nvpair_value_uint64(pair, &intval) == 0) {
			if (intval == ZFS_ACL_PASSTHROUGH_X &&
			    zfs_earlier_version(dsname,
			    SPA_VERSION_PASSTHROUGH_X))
				return (SET_ERROR(ENOTSUP));
		}
		break;
	}

	return (zfs_secpolicy_setprop(dsname, prop, pair, CRED()));
}

/*
 * Checks for a race condition to make sure we don't increment a feature flag
 * multiple times.
 */
static int
zfs_prop_activate_feature_check(void *arg, dmu_tx_t *tx)
{
	spa_t *spa = dmu_tx_pool(tx)->dp_spa;
	spa_feature_t *featurep = arg;

	if (!spa_feature_is_active(spa, *featurep))
		return (0);
	else
		return (SET_ERROR(EBUSY));
}

/*
 * The callback invoked on feature activation in the sync task caused by
 * zfs_prop_activate_feature.
 */
static void
zfs_prop_activate_feature_sync(void *arg, dmu_tx_t *tx)
{
	spa_t *spa = dmu_tx_pool(tx)->dp_spa;
	spa_feature_t *featurep = arg;

	spa_feature_incr(spa, *featurep, tx);
}

/*
 * Activates a feature on a pool in response to a property setting. This
 * creates a new sync task which modifies the pool to reflect the feature
 * as being active.
 */
static int
zfs_prop_activate_feature(spa_t *spa, spa_feature_t feature)
{
	int err;

	/* EBUSY here indicates that the feature is already active */
	err = dsl_sync_task(spa_name(spa),
	    zfs_prop_activate_feature_check, zfs_prop_activate_feature_sync,
	    &feature, 2);

	if (err != 0 && err != EBUSY)
		return (err);
	else
		return (0);
}

/*
 * Removes properties from the given props list that fail permission checks
 * needed to clear them and to restore them in case of a receive error. For each
 * property, make sure we have both set and inherit permissions.
 *
 * Returns the first error encountered if any permission checks fail. If the
 * caller provides a non-NULL errlist, it also gives the complete list of names
 * of all the properties that failed a permission check along with the
 * corresponding error numbers. The caller is responsible for freeing the
 * returned errlist.
 *
 * If every property checks out successfully, zero is returned and the list
 * pointed at by errlist is NULL.
 */
static int
zfs_check_clearable(char *dataset, nvlist_t *props, nvlist_t **errlist)
{
	zfs_cmd_t *zc;
	nvpair_t *pair, *next_pair;
	nvlist_t *errors;
	int err, rv = 0;

	if (props == NULL)
		return (0);

	VERIFY(nvlist_alloc(&errors, NV_UNIQUE_NAME, KM_SLEEP) == 0);

	zc = kmem_alloc(sizeof (zfs_cmd_t), KM_SLEEP);
	(void) strcpy(zc->zc_name, dataset);
	pair = nvlist_next_nvpair(props, NULL);
	while (pair != NULL) {
		next_pair = nvlist_next_nvpair(props, pair);

		(void) strcpy(zc->zc_value, nvpair_name(pair));
		if ((err = zfs_check_settable(dataset, pair, CRED())) != 0 ||
		    (err = zfs_secpolicy_inherit_prop(zc, NULL, CRED())) != 0) {
			VERIFY(nvlist_remove_nvpair(props, pair) == 0);
			VERIFY(nvlist_add_int32(errors,
			    zc->zc_value, err) == 0);
		}
		pair = next_pair;
	}
	kmem_free(zc, sizeof (zfs_cmd_t));

	if ((pair = nvlist_next_nvpair(errors, NULL)) == NULL) {
		nvlist_free(errors);
		errors = NULL;
	} else {
		VERIFY(nvpair_value_int32(pair, &rv) == 0);
	}

	if (errlist == NULL)
		nvlist_free(errors);
	else
		*errlist = errors;

	return (rv);
}

static boolean_t
propval_equals(nvpair_t *p1, nvpair_t *p2)
{
	if (nvpair_type(p1) == DATA_TYPE_NVLIST) {
		/* dsl_prop_get_all_impl() format */
		nvlist_t *attrs;
		VERIFY(nvpair_value_nvlist(p1, &attrs) == 0);
		VERIFY(nvlist_lookup_nvpair(attrs, ZPROP_VALUE,
		    &p1) == 0);
	}

	if (nvpair_type(p2) == DATA_TYPE_NVLIST) {
		nvlist_t *attrs;
		VERIFY(nvpair_value_nvlist(p2, &attrs) == 0);
		VERIFY(nvlist_lookup_nvpair(attrs, ZPROP_VALUE,
		    &p2) == 0);
	}

	if (nvpair_type(p1) != nvpair_type(p2))
		return (B_FALSE);

	if (nvpair_type(p1) == DATA_TYPE_STRING) {
		char *valstr1, *valstr2;

		VERIFY(nvpair_value_string(p1, (char **)&valstr1) == 0);
		VERIFY(nvpair_value_string(p2, (char **)&valstr2) == 0);
		return (strcmp(valstr1, valstr2) == 0);
	} else {
		uint64_t intval1, intval2;

		VERIFY(nvpair_value_uint64(p1, &intval1) == 0);
		VERIFY(nvpair_value_uint64(p2, &intval2) == 0);
		return (intval1 == intval2);
	}
}

/*
 * Remove properties from props if they are not going to change (as determined
 * by comparison with origprops). Remove them from origprops as well, since we
 * do not need to clear or restore properties that won't change.
 */
static void
props_reduce(nvlist_t *props, nvlist_t *origprops)
{
	nvpair_t *pair, *next_pair;

	if (origprops == NULL)
		return; /* all props need to be received */

	pair = nvlist_next_nvpair(props, NULL);
	while (pair != NULL) {
		const char *propname = nvpair_name(pair);
		nvpair_t *match;

		next_pair = nvlist_next_nvpair(props, pair);

		if ((nvlist_lookup_nvpair(origprops, propname,
		    &match) != 0) || !propval_equals(pair, match))
			goto next; /* need to set received value */

		/* don't clear the existing received value */
		(void) nvlist_remove_nvpair(origprops, match);
		/* don't bother receiving the property */
		(void) nvlist_remove_nvpair(props, pair);
next:
		pair = next_pair;
	}
}

#ifdef	DEBUG
static boolean_t zfs_ioc_recv_inject_err;
#endif

/*
 * inputs:
 * zc_name		name of containing filesystem
 * zc_nvlist_src{_size}	nvlist of properties to apply
 * zc_value		name of snapshot to create
 * zc_string		name of clone origin (if DRR_FLAG_CLONE)
 * zc_cookie		file descriptor to recv from
 * zc_begin_record	the BEGIN record of the stream (not byteswapped)
 * zc_guid		force flag
 * zc_cleanup_fd	cleanup-on-exit file descriptor
 * zc_action_handle	handle for this guid/ds mapping (or zero on first call)
 *
 * outputs:
 * zc_cookie		number of bytes read
 * zc_nvlist_dst{_size} error for each unapplied received property
 * zc_obj		zprop_errflags_t
 * zc_action_handle	handle for this guid/ds mapping
 */
static int
zfs_ioc_recv(zfs_cmd_t *zc)
{
	file_t *fp;
	dmu_recv_cookie_t drc;
	boolean_t force = (boolean_t)zc->zc_guid;
	int fd;
	int error = 0;
	int props_error = 0;
	nvlist_t *errors;
	offset_t off;
	nvlist_t *props = NULL; /* sent properties */
	nvlist_t *origprops = NULL; /* existing properties */
	char *origin = NULL;
	char *tosnap;
	char tofs[ZFS_MAXNAMELEN];
	boolean_t first_recvd_props = B_FALSE;

	if (dataset_namecheck(zc->zc_value, NULL, NULL) != 0 ||
	    strchr(zc->zc_value, '@') == NULL ||
	    strchr(zc->zc_value, '%'))
		return (SET_ERROR(EINVAL));

	(void) strcpy(tofs, zc->zc_value);
	tosnap = strchr(tofs, '@');
	*tosnap++ = '\0';

	if (zc->zc_nvlist_src != NULL &&
	    (error = get_nvlist(zc->zc_nvlist_src, zc->zc_nvlist_src_size,
	    zc->zc_iflags, &props)) != 0)
		return (error);

	fd = zc->zc_cookie;
	fp = getf(fd);
	if (fp == NULL) {
		nvlist_free(props);
		return (SET_ERROR(EBADF));
	}

	VERIFY(nvlist_alloc(&errors, NV_UNIQUE_NAME, KM_SLEEP) == 0);

	if (zc->zc_string[0])
		origin = zc->zc_string;

	error = dmu_recv_begin(tofs, tosnap,
	    &zc->zc_begin_record, force, origin, &drc);
	if (error != 0)
		goto out;

	/*
	 * Set properties before we receive the stream so that they are applied
	 * to the new data. Note that we must call dmu_recv_stream() if
	 * dmu_recv_begin() succeeds.
	 */
	if (props != NULL && !drc.drc_newfs) {
		if (spa_version(dsl_dataset_get_spa(drc.drc_ds)) >=
		    SPA_VERSION_RECVD_PROPS &&
		    !dsl_prop_get_hasrecvd(tofs))
			first_recvd_props = B_TRUE;

		/*
		 * If new received properties are supplied, they are to
		 * completely replace the existing received properties, so stash
		 * away the existing ones.
		 */
		if (dsl_prop_get_received(tofs, &origprops) == 0) {
			nvlist_t *errlist = NULL;
			/*
			 * Don't bother writing a property if its value won't
			 * change (and avoid the unnecessary security checks).
			 *
			 * The first receive after SPA_VERSION_RECVD_PROPS is a
			 * special case where we blow away all local properties
			 * regardless.
			 */
			if (!first_recvd_props)
				props_reduce(props, origprops);
			if (zfs_check_clearable(tofs, origprops, &errlist) != 0)
				(void) nvlist_merge(errors, errlist, 0);
			nvlist_free(errlist);

			if (clear_received_props(tofs, origprops,
			    first_recvd_props ? NULL : props) != 0)
				zc->zc_obj |= ZPROP_ERR_NOCLEAR;
		} else {
			zc->zc_obj |= ZPROP_ERR_NOCLEAR;
		}
	}

	if (props != NULL) {
		props_error = dsl_prop_set_hasrecvd(tofs);

		if (props_error == 0) {
			(void) zfs_set_prop_nvlist(tofs, ZPROP_SRC_RECEIVED,
			    props, errors);
		}
	}

	if (zc->zc_nvlist_dst_size != 0 &&
	    (nvlist_smush(errors, zc->zc_nvlist_dst_size) != 0 ||
	    put_nvlist(zc, errors) != 0)) {
		/*
		 * Caller made zc->zc_nvlist_dst less than the minimum expected
		 * size or supplied an invalid address.
		 */
		props_error = SET_ERROR(EINVAL);
	}

	off = fp->f_offset;
	error = dmu_recv_stream(&drc, fp->f_vnode, &off, zc->zc_cleanup_fd,
	    &zc->zc_action_handle);

	if (error == 0) {
		zfsvfs_t *zfsvfs = NULL;

		if (drc.drc_logical_ds != drc.drc_real_ds)
			error = getzfsvfs_from_ds(drc.drc_logical_ds, &zfsvfs);
		else
			error = getzfsvfs(tofs, &zfsvfs);
		if (error == 0) {
			/* online recv */
			int end_err;

			error = zfs_suspend_fs(zfsvfs);
			/*
			 * If the suspend fails, then the recv_end will
			 * likely also fail, and clean up after itself.
			 */
			end_err = dmu_recv_end(&drc, zfsvfs);
			if (error == 0)
				error = zfs_resume_fs(zfsvfs, tofs);
			error = error ? error : end_err;
			VFS_RELE(zfsvfs->z_vfs);
		} else {
			error = dmu_recv_end(&drc, NULL);
		}
	}

	zc->zc_cookie = off - fp->f_offset;
	if (VOP_SEEK(fp->f_vnode, fp->f_offset, &off, NULL) == 0)
		fp->f_offset = off;

#ifdef	DEBUG
	if (zfs_ioc_recv_inject_err) {
		zfs_ioc_recv_inject_err = B_FALSE;
		error = 1;
	}
#endif
	/*
	 * On error, restore the original props.
	 */
	if (error != 0 && props != NULL && !drc.drc_newfs) {
		if (clear_received_props(tofs, props, NULL) != 0) {
			/*
			 * We failed to clear the received properties.
			 * Since we may have left a $recvd value on the
			 * system, we can't clear the $hasrecvd flag.
			 */
			zc->zc_obj |= ZPROP_ERR_NORESTORE;
		} else if (first_recvd_props) {
			dsl_prop_unset_hasrecvd(tofs);
		}

		if (origprops == NULL && !drc.drc_newfs) {
			/* We failed to stash the original properties. */
			zc->zc_obj |= ZPROP_ERR_NORESTORE;
		}

		/*
		 * dsl_props_set() will not convert RECEIVED to LOCAL on or
		 * after SPA_VERSION_RECVD_PROPS, so we need to specify LOCAL
		 * explictly if we're restoring local properties cleared in the
		 * first new-style receive.
		 */
		if (origprops != NULL &&
		    zfs_set_prop_nvlist(tofs, (first_recvd_props ?
		    ZPROP_SRC_LOCAL : ZPROP_SRC_RECEIVED),
		    origprops, NULL) != 0) {
			/*
			 * We stashed the original properties but failed to
			 * restore them.
			 */
			zc->zc_obj |= ZPROP_ERR_NORESTORE;
		}
	}
out:
	nvlist_free(props);
	nvlist_free(origprops);
	nvlist_free(errors);
	releasef(fd);

	if (error == 0)
		error = props_error;

	return (error);
}

/*
 * inputs:
 * zc_name	name of snapshot to send
 * zc_cookie	file descriptor to send stream to
 * zc_obj	fromorigin flag (mutually exclusive with zc_fromobj)
 * zc_sendobj	objsetid of snapshot to send
 * zc_fromobj	objsetid of incremental fromsnap (may be zero)
 * zc_guid	if set, estimate size of stream only.  zc_cookie is ignored.
 *		output size in zc_objset_type.
 *
 * outputs: none
 */
static int
zfs_ioc_send(zfs_cmd_t *zc)
{
	int error;
	offset_t off;
	boolean_t estimate = (zc->zc_guid != 0);

	if (zc->zc_obj != 0) {
		dsl_pool_t *dp;
		dsl_dataset_t *tosnap;

<<<<<<< HEAD
	rw_enter(&dp->dp_config_rwlock, RW_READER);
	error = dmu_objset_from_ds(ds, &tosnap);
	rw_exit(&dp->dp_config_rwlock);
	if (error) {
		dsl_dataset_rele(ds, FTAG);
		return (error);
	}

	if (zc->zc_fromobj != 0) {
		rw_enter(&dp->dp_config_rwlock, RW_READER);
		error = dsl_dataset_hold_obj(dp, zc->zc_fromobj, FTAG, &dsfrom);
		rw_exit(&dp->dp_config_rwlock);
		if (error) {
			dsl_dataset_rele(ds, FTAG);
			return (error);
		}
		rw_enter(&dp->dp_config_rwlock, RW_READER);
		error = dmu_objset_from_ds(dsfrom, &fromsnap);
		rw_exit(&dp->dp_config_rwlock);
		if (error) {
			dsl_dataset_rele(dsfrom, FTAG);
			dsl_dataset_rele(ds, FTAG);
=======
		error = dsl_pool_hold(zc->zc_name, FTAG, &dp);
		if (error != 0)
			return (error);

		error = dsl_dataset_hold_obj(dp, zc->zc_sendobj, FTAG, &tosnap);
		if (error != 0) {
			dsl_pool_rele(dp, FTAG);
>>>>>>> 7de6f2c0
			return (error);
		}

		if (dsl_dir_is_clone(tosnap->ds_dir))
			zc->zc_fromobj = tosnap->ds_dir->dd_phys->dd_origin_obj;
		dsl_dataset_rele(tosnap, FTAG);
		dsl_pool_rele(dp, FTAG);
	}

	if (estimate) {
		dsl_pool_t *dp;
		dsl_dataset_t *tosnap;
		dsl_dataset_t *fromsnap = NULL;

		error = dsl_pool_hold(zc->zc_name, FTAG, &dp);
		if (error != 0)
			return (error);

		error = dsl_dataset_hold_obj(dp, zc->zc_sendobj, FTAG, &tosnap);
		if (error != 0) {
			dsl_pool_rele(dp, FTAG);
			return (error);
		}

		if (zc->zc_fromobj != 0) {
			error = dsl_dataset_hold_obj(dp, zc->zc_fromobj,
			    FTAG, &fromsnap);
			if (error != 0) {
				dsl_dataset_rele(tosnap, FTAG);
				dsl_pool_rele(dp, FTAG);
				return (error);
			}
		}

		error = dmu_send_estimate(tosnap, fromsnap,
		    &zc->zc_objset_type);

		if (fromsnap != NULL)
			dsl_dataset_rele(fromsnap, FTAG);
		dsl_dataset_rele(tosnap, FTAG);
		dsl_pool_rele(dp, FTAG);
	} else {
		offset_t off_starting;
		file_t *fp = getf(zc->zc_cookie);
		if (fp == NULL)
			return (SET_ERROR(EBADF));

		off = fp->f_offset;
<<<<<<< HEAD
		off_starting = off;
		error = dmu_send(tosnap, fromsnap,
		    zc->zc_cookie, fp->f_vnode, &off,
		    zc->zc_sendsize);
=======
		error = dmu_send_obj(zc->zc_name, zc->zc_sendobj,
		    zc->zc_fromobj, zc->zc_cookie, fp->f_vnode, &off);
>>>>>>> 7de6f2c0

		zc->zc_sendcounter = off - off_starting;
		if (VOP_SEEK(fp->f_vnode, fp->f_offset, &off, NULL) == 0)
			fp->f_offset = off;
		releasef(zc->zc_cookie);
	}
	return (error);
}

/*
 * inputs:
 * zc_name	name of snapshot on which to report progress
 * zc_cookie	file descriptor of send stream
 *
 * outputs:
 * zc_cookie	number of bytes written in send stream thus far
 */
static int
zfs_ioc_send_progress(zfs_cmd_t *zc)
{
	dsl_pool_t *dp;
	dsl_dataset_t *ds;
	dmu_sendarg_t *dsp = NULL;
	int error;

	error = dsl_pool_hold(zc->zc_name, FTAG, &dp);
	if (error != 0)
		return (error);

	error = dsl_dataset_hold(dp, zc->zc_name, FTAG, &ds);
	if (error != 0) {
		dsl_pool_rele(dp, FTAG);
		return (error);
	}

	mutex_enter(&ds->ds_sendstream_lock);

	/*
	 * Iterate over all the send streams currently active on this dataset.
	 * If there's one which matches the specified file descriptor _and_ the
	 * stream was started by the current process, return the progress of
	 * that stream.
	 */
	for (dsp = list_head(&ds->ds_sendstreams); dsp != NULL;
	    dsp = list_next(&ds->ds_sendstreams, dsp)) {
		if (dsp->dsa_outfd == zc->zc_cookie &&
		    dsp->dsa_proc == curproc)
			break;
	}

	if (dsp != NULL)
		zc->zc_cookie = *(dsp->dsa_off);
	else
		error = SET_ERROR(ENOENT);

	mutex_exit(&ds->ds_sendstream_lock);
	dsl_dataset_rele(ds, FTAG);
	dsl_pool_rele(dp, FTAG);
	return (error);
}

static int
zfs_ioc_inject_fault(zfs_cmd_t *zc)
{
	int id, error;

	error = zio_inject_fault(zc->zc_name, (int)zc->zc_guid, &id,
	    &zc->zc_inject_record);

	if (error == 0)
		zc->zc_guid = (uint64_t)id;

	return (error);
}

static int
zfs_ioc_clear_fault(zfs_cmd_t *zc)
{
	return (zio_clear_fault((int)zc->zc_guid));
}

static int
zfs_ioc_inject_list_next(zfs_cmd_t *zc)
{
	int id = (int)zc->zc_guid;
	int error;

	error = zio_inject_list_next(&id, zc->zc_name, sizeof (zc->zc_name),
	    &zc->zc_inject_record);

	zc->zc_guid = id;

	return (error);
}

static int
zfs_ioc_error_log(zfs_cmd_t *zc)
{
	spa_t *spa;
	int error;
	size_t count = (size_t)zc->zc_nvlist_dst_size;

	if ((error = spa_open(zc->zc_name, &spa, FTAG)) != 0)
		return (error);

	error = spa_get_errlog(spa, (void *)(uintptr_t)zc->zc_nvlist_dst,
	    &count);
	if (error == 0)
		zc->zc_nvlist_dst_size = count;
	else
		zc->zc_nvlist_dst_size = spa_get_errlog_size(spa);

	spa_close(spa, FTAG);

	return (error);
}

static int
zfs_ioc_clear(zfs_cmd_t *zc)
{
	spa_t *spa;
	vdev_t *vd;
	int error;

	/*
	 * On zpool clear we also fix up missing slogs
	 */
	mutex_enter(&spa_namespace_lock);
	spa = spa_lookup(zc->zc_name);
	if (spa == NULL) {
		mutex_exit(&spa_namespace_lock);
		return (SET_ERROR(EIO));
	}
	if (spa_get_log_state(spa) == SPA_LOG_MISSING) {
		/* we need to let spa_open/spa_load clear the chains */
		spa_set_log_state(spa, SPA_LOG_CLEAR);
	}
	spa->spa_last_open_failed = 0;
	mutex_exit(&spa_namespace_lock);

	if (zc->zc_cookie & ZPOOL_NO_REWIND) {
		error = spa_open(zc->zc_name, &spa, FTAG);
	} else {
		nvlist_t *policy;
		nvlist_t *config = NULL;

		if (zc->zc_nvlist_src == NULL)
			return (SET_ERROR(EINVAL));

		if ((error = get_nvlist(zc->zc_nvlist_src,
		    zc->zc_nvlist_src_size, zc->zc_iflags, &policy)) == 0) {
			error = spa_open_rewind(zc->zc_name, &spa, FTAG,
			    policy, &config);
			if (config != NULL) {
				int err;

				if ((err = put_nvlist(zc, config)) != 0)
					error = err;
				nvlist_free(config);
			}
			nvlist_free(policy);
		}
	}

	if (error != 0)
		return (error);

	spa_vdev_state_enter(spa, SCL_NONE);

	if (zc->zc_guid == 0) {
		vd = NULL;
	} else {
		vd = spa_lookup_by_guid(spa, zc->zc_guid, B_TRUE);
		if (vd == NULL) {
			(void) spa_vdev_state_exit(spa, NULL, ENODEV);
			spa_close(spa, FTAG);
			return (SET_ERROR(ENODEV));
		}
	}

	vdev_clear(spa, vd);

	(void) spa_vdev_state_exit(spa, NULL, 0);

	/*
	 * Resume any suspended I/Os.
	 */
	if (zio_resume(spa) != 0)
		error = SET_ERROR(EIO);

	spa_close(spa, FTAG);

	return (error);
}

static int
zfs_ioc_pool_reopen(zfs_cmd_t *zc)
{
	spa_t *spa;
	int error;

	error = spa_open(zc->zc_name, &spa, FTAG);
	if (error != 0)
		return (error);

	spa_vdev_state_enter(spa, SCL_NONE);

	/*
	 * If a resilver is already in progress then set the
	 * spa_scrub_reopen flag to B_TRUE so that we don't restart
	 * the scan as a side effect of the reopen. Otherwise, let
	 * vdev_open() decided if a resilver is required.
	 */
	spa->spa_scrub_reopen = dsl_scan_resilvering(spa->spa_dsl_pool);
	vdev_reopen(spa->spa_root_vdev);
	spa->spa_scrub_reopen = B_FALSE;

	(void) spa_vdev_state_exit(spa, NULL, 0);
	spa_close(spa, FTAG);
	return (0);
}
/*
 * inputs:
 * zc_name	name of filesystem
 * zc_value	name of origin snapshot
 *
 * outputs:
 * zc_string	name of conflicting snapshot, if there is one
 */
static int
zfs_ioc_promote(zfs_cmd_t *zc)
{
	char *cp;

	/*
	 * We don't need to unmount *all* the origin fs's snapshots, but
	 * it's easier.
	 */
	cp = strchr(zc->zc_value, '@');
	if (cp)
		*cp = '\0';
	(void) dmu_objset_find(zc->zc_value,
	    zfs_unmount_snap_cb, NULL, DS_FIND_SNAPSHOTS);
	return (dsl_dataset_promote(zc->zc_name, zc->zc_string));
}

/*
 * Retrieve a single {user|group}{used|quota}@... property.
 *
 * inputs:
 * zc_name	name of filesystem
 * zc_objset_type zfs_userquota_prop_t
 * zc_value	domain name (eg. "S-1-234-567-89")
 * zc_guid	RID/UID/GID
 *
 * outputs:
 * zc_cookie	property value
 */
static int
zfs_ioc_userspace_one(zfs_cmd_t *zc)
{
	zfsvfs_t *zfsvfs;
	int error;

	if (zc->zc_objset_type >= ZFS_NUM_USERQUOTA_PROPS)
		return (SET_ERROR(EINVAL));

	error = zfsvfs_hold(zc->zc_name, FTAG, &zfsvfs, B_FALSE);
	if (error != 0)
		return (error);

	error = zfs_userspace_one(zfsvfs,
	    zc->zc_objset_type, zc->zc_value, zc->zc_guid, &zc->zc_cookie);
	zfsvfs_rele(zfsvfs, FTAG);

	return (error);
}

/*
 * inputs:
 * zc_name		name of filesystem
 * zc_cookie		zap cursor
 * zc_objset_type	zfs_userquota_prop_t
 * zc_nvlist_dst[_size] buffer to fill (not really an nvlist)
 *
 * outputs:
 * zc_nvlist_dst[_size]	data buffer (array of zfs_useracct_t)
 * zc_cookie	zap cursor
 */
static int
zfs_ioc_userspace_many(zfs_cmd_t *zc)
{
	zfsvfs_t *zfsvfs;
	int bufsize = zc->zc_nvlist_dst_size;

	if (bufsize <= 0)
		return (SET_ERROR(ENOMEM));

	int error = zfsvfs_hold(zc->zc_name, FTAG, &zfsvfs, B_FALSE);
	if (error != 0)
		return (error);

	void *buf = kmem_alloc(bufsize, KM_SLEEP);

	error = zfs_userspace_many(zfsvfs, zc->zc_objset_type, &zc->zc_cookie,
	    buf, &zc->zc_nvlist_dst_size);

	if (error == 0) {
		error = xcopyout(buf,
		    (void *)(uintptr_t)zc->zc_nvlist_dst,
		    zc->zc_nvlist_dst_size);
	}
	kmem_free(buf, bufsize);
	zfsvfs_rele(zfsvfs, FTAG);

	return (error);
}

/*
 * inputs:
 * zc_name		name of filesystem
 *
 * outputs:
 * none
 */
static int
zfs_ioc_userspace_upgrade(zfs_cmd_t *zc)
{
	objset_t *os;
	int error = 0;
	zfsvfs_t *zfsvfs;

	if (getzfsvfs(zc->zc_name, &zfsvfs) == 0) {
		if (!dmu_objset_userused_enabled(zfsvfs->z_os)) {
			/*
			 * If userused is not enabled, it may be because the
			 * objset needs to be closed & reopened (to grow the
			 * objset_phys_t).  Suspend/resume the fs will do that.
			 */
			error = zfs_suspend_fs(zfsvfs);
			if (error == 0) {
				dmu_objset_refresh_ownership(zfsvfs->z_os,
				    zfsvfs);
				error = zfs_resume_fs(zfsvfs, zc->zc_name);
			}
		}
		if (error == 0)
			error = dmu_objset_userspace_upgrade(zfsvfs->z_os);
		VFS_RELE(zfsvfs->z_vfs);
	} else {
		/* XXX kind of reading contents without owning */
		error = dmu_objset_hold(zc->zc_name, FTAG, &os);
		if (error != 0)
			return (error);

		error = dmu_objset_userspace_upgrade(os);
		dmu_objset_rele(os, FTAG);
	}

	return (error);
}

/*
 * We don't want to have a hard dependency
 * against some special symbols in sharefs
 * nfs, and smbsrv.  Determine them if needed when
 * the first file system is shared.
 * Neither sharefs, nfs or smbsrv are unloadable modules.
 */
int (*znfsexport_fs)(void *arg);
int (*zshare_fs)(enum sharefs_sys_op, share_t *, uint32_t);
int (*zsmbexport_fs)(void *arg, boolean_t add_share);

int zfs_nfsshare_inited;
int zfs_smbshare_inited;

ddi_modhandle_t nfs_mod;
ddi_modhandle_t sharefs_mod;
ddi_modhandle_t smbsrv_mod;
kmutex_t zfs_share_lock;

static int
zfs_init_sharefs()
{
	int error;

	ASSERT(MUTEX_HELD(&zfs_share_lock));
	/* Both NFS and SMB shares also require sharetab support. */
	if (sharefs_mod == NULL && ((sharefs_mod =
	    ddi_modopen("fs/sharefs",
	    KRTLD_MODE_FIRST, &error)) == NULL)) {
		return (SET_ERROR(ENOSYS));
	}
	if (zshare_fs == NULL && ((zshare_fs =
	    (int (*)(enum sharefs_sys_op, share_t *, uint32_t))
	    ddi_modsym(sharefs_mod, "sharefs_impl", &error)) == NULL)) {
		return (SET_ERROR(ENOSYS));
	}
	return (0);
}

static int
zfs_ioc_share(zfs_cmd_t *zc)
{
	int error;
	int opcode;

	switch (zc->zc_share.z_sharetype) {
	case ZFS_SHARE_NFS:
	case ZFS_UNSHARE_NFS:
		if (zfs_nfsshare_inited == 0) {
			mutex_enter(&zfs_share_lock);
			if (nfs_mod == NULL && ((nfs_mod = ddi_modopen("fs/nfs",
			    KRTLD_MODE_FIRST, &error)) == NULL)) {
				mutex_exit(&zfs_share_lock);
				return (SET_ERROR(ENOSYS));
			}
			if (znfsexport_fs == NULL &&
			    ((znfsexport_fs = (int (*)(void *))
			    ddi_modsym(nfs_mod,
			    "nfs_export", &error)) == NULL)) {
				mutex_exit(&zfs_share_lock);
				return (SET_ERROR(ENOSYS));
			}
			error = zfs_init_sharefs();
			if (error != 0) {
				mutex_exit(&zfs_share_lock);
				return (SET_ERROR(ENOSYS));
			}
			zfs_nfsshare_inited = 1;
			mutex_exit(&zfs_share_lock);
		}
		break;
	case ZFS_SHARE_SMB:
	case ZFS_UNSHARE_SMB:
		if (zfs_smbshare_inited == 0) {
			mutex_enter(&zfs_share_lock);
			if (smbsrv_mod == NULL && ((smbsrv_mod =
			    ddi_modopen("drv/smbsrv",
			    KRTLD_MODE_FIRST, &error)) == NULL)) {
				mutex_exit(&zfs_share_lock);
				return (SET_ERROR(ENOSYS));
			}
			if (zsmbexport_fs == NULL && ((zsmbexport_fs =
			    (int (*)(void *, boolean_t))ddi_modsym(smbsrv_mod,
			    "smb_server_share", &error)) == NULL)) {
				mutex_exit(&zfs_share_lock);
				return (SET_ERROR(ENOSYS));
			}
			error = zfs_init_sharefs();
			if (error != 0) {
				mutex_exit(&zfs_share_lock);
				return (SET_ERROR(ENOSYS));
			}
			zfs_smbshare_inited = 1;
			mutex_exit(&zfs_share_lock);
		}
		break;
	default:
		return (SET_ERROR(EINVAL));
	}

	switch (zc->zc_share.z_sharetype) {
	case ZFS_SHARE_NFS:
	case ZFS_UNSHARE_NFS:
		if (error =
		    znfsexport_fs((void *)
		    (uintptr_t)zc->zc_share.z_exportdata))
			return (error);
		break;
	case ZFS_SHARE_SMB:
	case ZFS_UNSHARE_SMB:
		if (error = zsmbexport_fs((void *)
		    (uintptr_t)zc->zc_share.z_exportdata,
		    zc->zc_share.z_sharetype == ZFS_SHARE_SMB ?
		    B_TRUE: B_FALSE)) {
			return (error);
		}
		break;
	}

	opcode = (zc->zc_share.z_sharetype == ZFS_SHARE_NFS ||
	    zc->zc_share.z_sharetype == ZFS_SHARE_SMB) ?
	    SHAREFS_ADD : SHAREFS_REMOVE;

	/*
	 * Add or remove share from sharetab
	 */
	error = zshare_fs(opcode,
	    (void *)(uintptr_t)zc->zc_share.z_sharedata,
	    zc->zc_share.z_sharemax);

	return (error);

}

ace_t full_access[] = {
	{(uid_t)-1, ACE_ALL_PERMS, ACE_EVERYONE, 0}
};

/*
 * inputs:
 * zc_name		name of containing filesystem
 * zc_obj		object # beyond which we want next in-use object #
 *
 * outputs:
 * zc_obj		next in-use object #
 */
static int
zfs_ioc_next_obj(zfs_cmd_t *zc)
{
	objset_t *os = NULL;
	int error;

	error = dmu_objset_hold(zc->zc_name, FTAG, &os);
	if (error != 0)
		return (error);

	error = dmu_object_next(os, &zc->zc_obj, B_FALSE,
	    os->os_dsl_dataset->ds_phys->ds_prev_snap_txg);

	dmu_objset_rele(os, FTAG);
	return (error);
}

/*
 * inputs:
 * zc_name		name of filesystem
 * zc_value		prefix name for snapshot
 * zc_cleanup_fd	cleanup-on-exit file descriptor for calling process
 *
 * outputs:
 * zc_value		short name of new snapshot
 */
static int
zfs_ioc_tmp_snapshot(zfs_cmd_t *zc)
{
	char *snap_name;
	char *hold_name;
	int error;
	minor_t minor;

	error = zfs_onexit_fd_hold(zc->zc_cleanup_fd, &minor);
	if (error != 0)
		return (error);

	snap_name = kmem_asprintf("%s-%016llx", zc->zc_value,
	    (u_longlong_t)ddi_get_lbolt64());
	hold_name = kmem_asprintf("%%%s", zc->zc_value);

	error = dsl_dataset_snapshot_tmp(zc->zc_name, snap_name, minor,
	    hold_name);
	if (error == 0)
		(void) strcpy(zc->zc_value, snap_name);
	strfree(snap_name);
	strfree(hold_name);
	zfs_onexit_fd_rele(zc->zc_cleanup_fd);
	return (error);
}

/*
 * inputs:
 * zc_name		name of "to" snapshot
 * zc_value		name of "from" snapshot
 * zc_cookie		file descriptor to write diff data on
 *
 * outputs:
 * dmu_diff_record_t's to the file descriptor
 */
static int
zfs_ioc_diff(zfs_cmd_t *zc)
{
	file_t *fp;
	offset_t off;
	int error;

	fp = getf(zc->zc_cookie);
	if (fp == NULL)
		return (SET_ERROR(EBADF));

	off = fp->f_offset;

	error = dmu_diff(zc->zc_name, zc->zc_value, fp->f_vnode, &off);

	if (VOP_SEEK(fp->f_vnode, fp->f_offset, &off, NULL) == 0)
		fp->f_offset = off;
	releasef(zc->zc_cookie);

	return (error);
}

/*
 * Remove all ACL files in shares dir
 */
static int
zfs_smb_acl_purge(znode_t *dzp)
{
	zap_cursor_t	zc;
	zap_attribute_t	zap;
	zfsvfs_t *zfsvfs = dzp->z_zfsvfs;
	int error;

	for (zap_cursor_init(&zc, zfsvfs->z_os, dzp->z_id);
	    (error = zap_cursor_retrieve(&zc, &zap)) == 0;
	    zap_cursor_advance(&zc)) {
		if ((error = VOP_REMOVE(ZTOV(dzp), zap.za_name, kcred,
		    NULL, 0)) != 0)
			break;
	}
	zap_cursor_fini(&zc);
	return (error);
}

static int
zfs_ioc_smb_acl(zfs_cmd_t *zc)
{
	vnode_t *vp;
	znode_t *dzp;
	vnode_t *resourcevp = NULL;
	znode_t *sharedir;
	zfsvfs_t *zfsvfs;
	nvlist_t *nvlist;
	char *src, *target;
	vattr_t vattr;
	vsecattr_t vsec;
	int error = 0;

	if ((error = lookupname(zc->zc_value, UIO_SYSSPACE,
	    NO_FOLLOW, NULL, &vp)) != 0)
		return (error);

	/* Now make sure mntpnt and dataset are ZFS */

	if (vp->v_vfsp->vfs_fstype != zfsfstype ||
	    (strcmp((char *)refstr_value(vp->v_vfsp->vfs_resource),
	    zc->zc_name) != 0)) {
		VN_RELE(vp);
		return (SET_ERROR(EINVAL));
	}

	dzp = VTOZ(vp);
	zfsvfs = dzp->z_zfsvfs;
	ZFS_ENTER(zfsvfs);

	/*
	 * Create share dir if its missing.
	 */
	mutex_enter(&zfsvfs->z_lock);
	if (zfsvfs->z_shares_dir == 0) {
		dmu_tx_t *tx;

		tx = dmu_tx_create(zfsvfs->z_os);
		dmu_tx_hold_zap(tx, MASTER_NODE_OBJ, TRUE,
		    ZFS_SHARES_DIR);
		dmu_tx_hold_zap(tx, DMU_NEW_OBJECT, FALSE, NULL);
		error = dmu_tx_assign(tx, TXG_WAIT);
		if (error != 0) {
			dmu_tx_abort(tx);
		} else {
			error = zfs_create_share_dir(zfsvfs, tx);
			dmu_tx_commit(tx);
		}
		if (error != 0) {
			mutex_exit(&zfsvfs->z_lock);
			VN_RELE(vp);
			ZFS_EXIT(zfsvfs);
			return (error);
		}
	}
	mutex_exit(&zfsvfs->z_lock);

	ASSERT(zfsvfs->z_shares_dir);
	if ((error = zfs_zget(zfsvfs, zfsvfs->z_shares_dir, &sharedir)) != 0) {
		VN_RELE(vp);
		ZFS_EXIT(zfsvfs);
		return (error);
	}

	switch (zc->zc_cookie) {
	case ZFS_SMB_ACL_ADD:
		vattr.va_mask = AT_MODE|AT_UID|AT_GID|AT_TYPE;
		vattr.va_type = VREG;
		vattr.va_mode = S_IFREG|0777;
		vattr.va_uid = 0;
		vattr.va_gid = 0;

		vsec.vsa_mask = VSA_ACE;
		vsec.vsa_aclentp = &full_access;
		vsec.vsa_aclentsz = sizeof (full_access);
		vsec.vsa_aclcnt = 1;

		error = VOP_CREATE(ZTOV(sharedir), zc->zc_string,
		    &vattr, EXCL, 0, &resourcevp, kcred, 0, NULL, &vsec);
		if (resourcevp)
			VN_RELE(resourcevp);
		break;

	case ZFS_SMB_ACL_REMOVE:
		error = VOP_REMOVE(ZTOV(sharedir), zc->zc_string, kcred,
		    NULL, 0);
		break;

	case ZFS_SMB_ACL_RENAME:
		if ((error = get_nvlist(zc->zc_nvlist_src,
		    zc->zc_nvlist_src_size, zc->zc_iflags, &nvlist)) != 0) {
			VN_RELE(vp);
			ZFS_EXIT(zfsvfs);
			return (error);
		}
		if (nvlist_lookup_string(nvlist, ZFS_SMB_ACL_SRC, &src) ||
		    nvlist_lookup_string(nvlist, ZFS_SMB_ACL_TARGET,
		    &target)) {
			VN_RELE(vp);
			VN_RELE(ZTOV(sharedir));
			ZFS_EXIT(zfsvfs);
			nvlist_free(nvlist);
			return (error);
		}
		error = VOP_RENAME(ZTOV(sharedir), src, ZTOV(sharedir), target,
		    kcred, NULL, 0);
		nvlist_free(nvlist);
		break;

	case ZFS_SMB_ACL_PURGE:
		error = zfs_smb_acl_purge(sharedir);
		break;

	default:
		error = SET_ERROR(EINVAL);
		break;
	}

	VN_RELE(vp);
	VN_RELE(ZTOV(sharedir));

	ZFS_EXIT(zfsvfs);

	return (error);
}

/*
 * innvl: {
 *     "holds" -> { snapname -> holdname (string), ... }
 *     (optional) "cleanup_fd" -> fd (int32)
 * }
 *
 * outnvl: {
 *     snapname -> error value (int32)
 *     ...
 * }
 */
/* ARGSUSED */
static int
zfs_ioc_hold(const char *pool, nvlist_t *args, nvlist_t *errlist)
{
	nvlist_t *holds;
	int cleanup_fd = -1;
	int error;
	minor_t minor = 0;

	error = nvlist_lookup_nvlist(args, "holds", &holds);
	if (error != 0)
		return (SET_ERROR(EINVAL));

	if (nvlist_lookup_int32(args, "cleanup_fd", &cleanup_fd) == 0) {
		error = zfs_onexit_fd_hold(cleanup_fd, &minor);
		if (error != 0)
			return (error);
	}

	error = dsl_dataset_user_hold(holds, minor, errlist);
	if (minor != 0)
		zfs_onexit_fd_rele(cleanup_fd);
	return (error);
}

/*
 * innvl is not used.
 *
 * outnvl: {
 *    holdname -> time added (uint64 seconds since epoch)
 *    ...
 * }
 */
/* ARGSUSED */
static int
zfs_ioc_get_holds(const char *snapname, nvlist_t *args, nvlist_t *outnvl)
{
	return (dsl_dataset_get_holds(snapname, outnvl));
}

/*
 * innvl: {
 *     snapname -> { holdname, ... }
 *     ...
 * }
 *
 * outnvl: {
 *     snapname -> error value (int32)
 *     ...
 * }
 */
/* ARGSUSED */
static int
zfs_ioc_release(const char *pool, nvlist_t *holds, nvlist_t *errlist)
{
	return (dsl_dataset_user_release(holds, errlist));
}

/*
 * inputs:
 * zc_name		name of new filesystem or snapshot
 * zc_value		full name of old snapshot
 *
 * outputs:
 * zc_cookie		space in bytes
 * zc_objset_type	compressed space in bytes
 * zc_perm_action	uncompressed space in bytes
 */
static int
zfs_ioc_space_written(zfs_cmd_t *zc)
{
	int error;
	dsl_pool_t *dp;
	dsl_dataset_t *new, *old;

	error = dsl_pool_hold(zc->zc_name, FTAG, &dp);
	if (error != 0)
		return (error);
	error = dsl_dataset_hold(dp, zc->zc_name, FTAG, &new);
	if (error != 0) {
		dsl_pool_rele(dp, FTAG);
		return (error);
	}
	error = dsl_dataset_hold(dp, zc->zc_value, FTAG, &old);
	if (error != 0) {
		dsl_dataset_rele(new, FTAG);
		dsl_pool_rele(dp, FTAG);
		return (error);
	}

	error = dsl_dataset_space_written(old, new, &zc->zc_cookie,
	    &zc->zc_objset_type, &zc->zc_perm_action);
	dsl_dataset_rele(old, FTAG);
	dsl_dataset_rele(new, FTAG);
	dsl_pool_rele(dp, FTAG);
	return (error);
}

/*
 * innvl: {
 *     "firstsnap" -> snapshot name
 * }
 *
 * outnvl: {
 *     "used" -> space in bytes
 *     "compressed" -> compressed space in bytes
 *     "uncompressed" -> uncompressed space in bytes
 * }
 */
static int
zfs_ioc_space_snaps(const char *lastsnap, nvlist_t *innvl, nvlist_t *outnvl)
{
	int error;
	dsl_pool_t *dp;
	dsl_dataset_t *new, *old;
	char *firstsnap;
	uint64_t used, comp, uncomp;

	if (nvlist_lookup_string(innvl, "firstsnap", &firstsnap) != 0)
		return (SET_ERROR(EINVAL));

	error = dsl_pool_hold(lastsnap, FTAG, &dp);
	if (error != 0)
		return (error);

	error = dsl_dataset_hold(dp, lastsnap, FTAG, &new);
	if (error != 0) {
		dsl_pool_rele(dp, FTAG);
		return (error);
	}
	error = dsl_dataset_hold(dp, firstsnap, FTAG, &old);
	if (error != 0) {
		dsl_dataset_rele(new, FTAG);
		dsl_pool_rele(dp, FTAG);
		return (error);
	}

	error = dsl_dataset_space_wouldfree(old, new, &used, &comp, &uncomp);
	dsl_dataset_rele(old, FTAG);
	dsl_dataset_rele(new, FTAG);
	dsl_pool_rele(dp, FTAG);
	fnvlist_add_uint64(outnvl, "used", used);
	fnvlist_add_uint64(outnvl, "compressed", comp);
	fnvlist_add_uint64(outnvl, "uncompressed", uncomp);
	return (error);
}

#ifdef NZA_CLOSED
static int
zfs_ioc_vdev_set_props(zfs_cmd_t *zc)
{
	nvlist_t *props;
	spa_t *spa;
	int error;
	uint64_t vdev_guid = zc->zc_guid;

	if (error = get_nvlist(zc->zc_nvlist_src, zc->zc_nvlist_src_size,
	    zc->zc_iflags, &props))
		return (error);

	if ((error = spa_open(zc->zc_name, &spa, FTAG)) != 0) {
		nvlist_free(props);
		return (error);
	}

	error = spa_vdev_prop_set(spa, vdev_guid, props);

	nvlist_free(props);
	spa_close(spa, FTAG);

	return (error);
}

static int
zfs_ioc_vdev_get_props(zfs_cmd_t *zc)
{
	spa_t *spa;
	uint64_t vdev_guid = zc->zc_guid;
	nvlist_t *nvp = NULL;
	int error;

	if ((error = spa_open(zc->zc_name, &spa, FTAG)) != 0) {
		/*
		 * If the pool is faulted, there may be properties we can still
		 * get (such as altroot and cachefile), so attempt to get them
		 * anyway.
		 */
		mutex_enter(&spa_namespace_lock);
		if ((spa = spa_lookup(zc->zc_name)) != NULL)
			error = spa_vdev_prop_get(spa, vdev_guid, &nvp);
		mutex_exit(&spa_namespace_lock);
	} else {
		error = spa_vdev_prop_get(spa, vdev_guid, &nvp);
		spa_close(spa, FTAG);
	}

	if (error == 0 && zc->zc_nvlist_dst != NULL)
		error = put_nvlist(zc, nvp);
	else
		error = EFAULT;

	nvlist_free(nvp);
	return (error);
}

static int
zfs_ioc_cos_alloc(zfs_cmd_t *zc)
{
	nvlist_t *props;
	spa_t *spa;
	int error;

	if (error = get_nvlist(zc->zc_nvlist_src, zc->zc_nvlist_src_size,
	    zc->zc_iflags, &props))
		return (error);

	if ((error = spa_open(zc->zc_name, &spa, FTAG)) != 0) {
		nvlist_free(props);
		return (error);
	}

	error = spa_alloc_cos(spa, zc->zc_string, 0);
	if (!error)
		error = spa_cos_prop_set(spa, zc->zc_string, props);

	spa_close(spa, FTAG);
	nvlist_free(props);

	return (error);
}

static int
zfs_ioc_cos_free(zfs_cmd_t *zc)
{
	spa_t *spa;
	int error = 0;

	if ((error = spa_open(zc->zc_name, &spa, FTAG)) != 0)
		return (error);

	error = spa_free_cos(spa, zc->zc_string);

	spa_close(spa, FTAG);

	return (error);
}

static int
zfs_ioc_cos_list(zfs_cmd_t *zc)
{
	spa_t *spa;
	nvlist_t *nvl;
	int error = 0;

	VERIFY(nvlist_alloc(&nvl, NV_UNIQUE_NAME, KM_SLEEP) == 0);

	if ((error = spa_open(zc->zc_name, &spa, FTAG)) != 0) {
		nvlist_free(nvl);
		return (error);
	}

	error = spa_list_cos(spa, nvl);

	if (error == 0 && zc->zc_nvlist_dst != NULL)
		error = put_nvlist(zc, nvl);

	spa_close(spa, FTAG);
	nvlist_free(nvl);

	return (error);
}

static int
zfs_ioc_cos_set_props(zfs_cmd_t *zc)
{
	nvlist_t *props;
	spa_t *spa;
	cos_t *cos;
	const char *cosname;
	int error = 0;

	if ((zc->zc_string == NULL || zc->zc_string[0] == '\0') &&
	    zc->zc_guid == 0)
		return (EINVAL);

	if (error = get_nvlist(zc->zc_nvlist_src, zc->zc_nvlist_src_size,
	    zc->zc_iflags, &props))
		return (error);

	if ((error = spa_open(zc->zc_name, &spa, FTAG)) != 0) {
		nvlist_free(props);
		return (error);
	}

	if (zc->zc_guid == 0) {
		cosname = zc->zc_string;
	} else {
		spa_cos_enter(spa);
		cos = spa_lookup_cos_by_id(spa, zc->zc_guid);
		if (cos != NULL)
			cosname = cos->cos_name;
		spa_cos_exit(spa);
	}

	if (error == 0)
		error = spa_cos_prop_set(spa, cosname, props);

	spa_close(spa, FTAG);
	nvlist_free(props);

	return (error);
}

static int
zfs_ioc_cos_get_props(zfs_cmd_t *zc)
{
	spa_t *spa;
	cos_t *cos;
	nvlist_t *nvp = NULL;
	const char *cosname = NULL;
	int error = 0;

	if ((zc->zc_string == NULL || zc->zc_string[0] == '\0') &&
	    zc->zc_guid == 0)
		return (EINVAL);

	if ((error = spa_open(zc->zc_name, &spa, FTAG)) != 0)
		return (error);

	if (zc->zc_guid == 0) {
		cosname = zc->zc_string;
	} else {
		spa_cos_enter(spa);
		cos = spa_lookup_cos_by_id(spa, zc->zc_guid);
		if (cos != NULL)
			cosname = cos->cos_name;
		spa_cos_exit(spa);
	}

	if (error == 0)
		error = spa_cos_prop_get(spa, cosname, &nvp);

	spa_close(spa, FTAG);

	if (error == 0 && zc->zc_nvlist_dst != NULL)
		error = put_nvlist(zc, nvp);
	else
		error = EFAULT;

	nvlist_free(nvp);
	return (error);
}
#endif	/* NZA_CLOSED */

/*
 * innvl: {
 *     "fd" -> file descriptor to write stream to (int32)
 *     (optional) "fromsnap" -> full snap name to send an incremental from
 * }
 *
 * outnvl is unused
 */
/* ARGSUSED */
static int
zfs_ioc_send_new(const char *snapname, nvlist_t *innvl, nvlist_t *outnvl)
{
	int error;
	offset_t off;
	char *fromname = NULL;
	int fd;

	error = nvlist_lookup_int32(innvl, "fd", &fd);
	if (error != 0)
		return (SET_ERROR(EINVAL));

	(void) nvlist_lookup_string(innvl, "fromsnap", &fromname);

	file_t *fp = getf(fd);
	if (fp == NULL)
		return (SET_ERROR(EBADF));

	off = fp->f_offset;
<<<<<<< HEAD
	error = dmu_send(tosnap, fromsnap, fd, fp->f_vnode, &off, 0);
=======
	error = dmu_send(snapname, fromname, fd, fp->f_vnode, &off);
>>>>>>> 7de6f2c0

	if (VOP_SEEK(fp->f_vnode, fp->f_offset, &off, NULL) == 0)
		fp->f_offset = off;
	releasef(fd);
	return (error);
}

/*
 * Determine approximately how large a zfs send stream will be -- the number
 * of bytes that will be written to the fd supplied to zfs_ioc_send_new().
 *
 * innvl: {
 *     (optional) "fromsnap" -> full snap name to send an incremental from
 * }
 *
 * outnvl: {
 *     "space" -> bytes of space (uint64)
 * }
 */
static int
zfs_ioc_send_space(const char *snapname, nvlist_t *innvl, nvlist_t *outnvl)
{
	dsl_pool_t *dp;
	dsl_dataset_t *fromsnap = NULL;
	dsl_dataset_t *tosnap;
	int error;
	char *fromname;
	uint64_t space;

	error = dsl_pool_hold(snapname, FTAG, &dp);
	if (error != 0)
		return (error);

	error = dsl_dataset_hold(dp, snapname, FTAG, &tosnap);
	if (error != 0) {
		dsl_pool_rele(dp, FTAG);
		return (error);
	}

	error = nvlist_lookup_string(innvl, "fromsnap", &fromname);
	if (error == 0) {
		error = dsl_dataset_hold(dp, fromname, FTAG, &fromsnap);
		if (error != 0) {
			dsl_dataset_rele(tosnap, FTAG);
			dsl_pool_rele(dp, FTAG);
			return (error);
		}
	}

	error = dmu_send_estimate(tosnap, fromsnap, &space);
	fnvlist_add_uint64(outnvl, "space", space);

	if (fromsnap != NULL)
		dsl_dataset_rele(fromsnap, FTAG);
	dsl_dataset_rele(tosnap, FTAG);
	dsl_pool_rele(dp, FTAG);
	return (error);
}


static zfs_ioc_vec_t zfs_ioc_vec[ZFS_IOC_LAST - ZFS_IOC_FIRST];

static void
zfs_ioctl_register_legacy(zfs_ioc_t ioc, zfs_ioc_legacy_func_t *func,
    zfs_secpolicy_func_t *secpolicy, zfs_ioc_namecheck_t namecheck,
    boolean_t log_history, zfs_ioc_poolcheck_t pool_check)
{
	zfs_ioc_vec_t *vec = &zfs_ioc_vec[ioc - ZFS_IOC_FIRST];

	ASSERT3U(ioc, >=, ZFS_IOC_FIRST);
	ASSERT3U(ioc, <, ZFS_IOC_LAST);
	ASSERT3P(vec->zvec_legacy_func, ==, NULL);
	ASSERT3P(vec->zvec_func, ==, NULL);

	vec->zvec_legacy_func = func;
	vec->zvec_secpolicy = secpolicy;
	vec->zvec_namecheck = namecheck;
	vec->zvec_allow_log = log_history;
	vec->zvec_pool_check = pool_check;
}

/*
 * See the block comment at the beginning of this file for details on
 * each argument to this function.
 */
static void
zfs_ioctl_register(const char *name, zfs_ioc_t ioc, zfs_ioc_func_t *func,
    zfs_secpolicy_func_t *secpolicy, zfs_ioc_namecheck_t namecheck,
    zfs_ioc_poolcheck_t pool_check, boolean_t smush_outnvlist,
    boolean_t allow_log)
{
	zfs_ioc_vec_t *vec = &zfs_ioc_vec[ioc - ZFS_IOC_FIRST];

	ASSERT3U(ioc, >=, ZFS_IOC_FIRST);
	ASSERT3U(ioc, <, ZFS_IOC_LAST);
	ASSERT3P(vec->zvec_legacy_func, ==, NULL);
	ASSERT3P(vec->zvec_func, ==, NULL);

	/* if we are logging, the name must be valid */
	ASSERT(!allow_log || namecheck != NO_NAME);

	vec->zvec_name = name;
	vec->zvec_func = func;
	vec->zvec_secpolicy = secpolicy;
	vec->zvec_namecheck = namecheck;
	vec->zvec_pool_check = pool_check;
	vec->zvec_smush_outnvlist = smush_outnvlist;
	vec->zvec_allow_log = allow_log;
}

static void
zfs_ioctl_register_pool(zfs_ioc_t ioc, zfs_ioc_legacy_func_t *func,
    zfs_secpolicy_func_t *secpolicy, boolean_t log_history,
    zfs_ioc_poolcheck_t pool_check)
{
	zfs_ioctl_register_legacy(ioc, func, secpolicy,
	    POOL_NAME, log_history, pool_check);
}

static void
zfs_ioctl_register_dataset_nolog(zfs_ioc_t ioc, zfs_ioc_legacy_func_t *func,
    zfs_secpolicy_func_t *secpolicy, zfs_ioc_poolcheck_t pool_check)
{
	zfs_ioctl_register_legacy(ioc, func, secpolicy,
	    DATASET_NAME, B_FALSE, pool_check);
}

static void
zfs_ioctl_register_pool_modify(zfs_ioc_t ioc, zfs_ioc_legacy_func_t *func)
{
	zfs_ioctl_register_legacy(ioc, func, zfs_secpolicy_config,
	    POOL_NAME, B_TRUE, POOL_CHECK_SUSPENDED | POOL_CHECK_READONLY);
}

static void
zfs_ioctl_register_pool_meta(zfs_ioc_t ioc, zfs_ioc_legacy_func_t *func,
    zfs_secpolicy_func_t *secpolicy)
{
	zfs_ioctl_register_legacy(ioc, func, secpolicy,
	    NO_NAME, B_FALSE, POOL_CHECK_NONE);
}

static void
zfs_ioctl_register_dataset_read_secpolicy(zfs_ioc_t ioc,
    zfs_ioc_legacy_func_t *func, zfs_secpolicy_func_t *secpolicy)
{
	zfs_ioctl_register_legacy(ioc, func, secpolicy,
	    DATASET_NAME, B_FALSE, POOL_CHECK_SUSPENDED);
}

static void
zfs_ioctl_register_dataset_read(zfs_ioc_t ioc, zfs_ioc_legacy_func_t *func)
{
	zfs_ioctl_register_dataset_read_secpolicy(ioc, func,
	    zfs_secpolicy_read);
}

static void
zfs_ioctl_register_dataset_modify(zfs_ioc_t ioc, zfs_ioc_legacy_func_t *func,
	zfs_secpolicy_func_t *secpolicy)
{
	zfs_ioctl_register_legacy(ioc, func, secpolicy,
	    DATASET_NAME, B_TRUE, POOL_CHECK_SUSPENDED | POOL_CHECK_READONLY);
}

/*
 * Appearing to take poolname as a parameter is a concession to the ioctl
 * handler. Leading underbar for generation idea nvpair exists only on output to
 * avoid pool name conflict.
 */
/* ARGSUSED */
static int
zfs_ioc_pool_configs_nvl(const char *poolname, nvlist_t *innvl, nvlist_t *outnvl)
{
	nvlist_t *configs;
	uint64_t generation;

	if (nvlist_lookup_uint64(innvl, "generation", &generation) != 0)
		return (EINVAL);

	if ((configs = spa_all_configs(&generation)) == NULL)
		return (EEXIST);

	fnvlist_merge(outnvl, configs);
	nvlist_free(configs);
	fnvlist_add_uint64(outnvl, "_generation", generation);

	return (0);
}

/*
 * Ask spa for pool statistics. If we get a non-NULL config but a non-zero
 * return from spa, we return EAGAIN to hint to callers that we've retrieved
 * a config for a faulted pool. We take no arguments but declare otherwise to
 * suit the ioctl handler's pattern. Similar considerations apply to outnvl as a
 * single pointer that has to be merged with config allocated or nulled by spa.
 */
static int
zfs_ioc_pool_stats_nvl(const char *poolname, nvlist_t *innvl, nvlist_t *outnvl)
{
	nvlist_t *config;
	int error;
	int ret = 0;

	ASSERT3P(innvl, ==, NULL);
	error = spa_get_stats(poolname, &config);
	ASSERT3U(error, !=, EAGAIN);

	if (config != NULL) {
		fnvlist_merge(outnvl, config);
		nvlist_free(config);
		if (error)
			ret = EAGAIN;
	} else {
		ret = error;
	}

	return (ret);
}

static nvlist_t *
objset_stats2nv(dmu_objset_stats_t *stat)
{
	char *origin;
	size_t len;
	nvlist_t *statlist  = fnvlist_alloc();

	fnvlist_add_uint64(statlist, "dds_num_clones", stat->dds_num_clones);
	fnvlist_add_uint64(statlist, "dds_creation_txg",
	    stat->dds_creation_txg);
	fnvlist_add_uint64(statlist, "dds_guid", stat->dds_guid);
	fnvlist_add_uint8(statlist, "dds_type", (uint8_t)stat->dds_type);
	fnvlist_add_uint8(statlist, "dds_is_snapshot", stat->dds_is_snapshot);
	fnvlist_add_uint8(statlist, "dds_inconsistent",
	    stat->dds_inconsistent);

	len = strlen(stat->dds_origin) + 1;
	origin = kmem_alloc(len, KM_SLEEP);
	(void) strcpy(origin, stat->dds_origin);
	fnvlist_add_string(statlist, "dds_origin", origin);

	return (statlist);
}

/* Given an objset, retrieve stats and props by adding them to the output nvl */
static int
objset_render(objset_t *os, nvlist_t *outnvl)
{
	int error = 0;
	nvlist_t *props, *statlist;
	dmu_objset_stats_t *stats;

	stats = kmem_alloc(sizeof (*stats), KM_SLEEP);
	dmu_objset_fast_stat(os, stats);

	props = fnvlist_alloc();
	if ((error = dsl_prop_get_all(os, &props)) == 0) {
		dmu_objset_stats(os, props);
		/*
		 * NB: zvol_get_stats() will read the objset contents,
		 * which we aren't supposed to do with a
		 * DS_MODE_USER hold, because it could be
		 * inconsistent.  So this is a bit of a workaround...
		 * XXX reading with out owning
		 */
		if (!stats->dds_inconsistent &&
		    dmu_objset_type(os) == DMU_OST_ZVOL) {
			error = zvol_get_stats(os, props);
			if (error == EIO) {
				nvlist_free(props);
				goto out;
			}
			VERIFY0(error);
		}
		fnvlist_add_nvlist(outnvl, "props", props);
		statlist = objset_stats2nv(stats);
		fnvlist_add_nvlist(outnvl, "stats", statlist);
	} else {
		nvlist_free(props);
	}

out:
	kmem_free(stats, sizeof (*stats));

	return (error);
}

/*
 * Note: this IOC can be called internally by other IOCs as an existence
 * check against race conditions. Given a dataset name, return its stats
 * and props. Optionally we can verify type, which simplifies things for
 * callers that may not want to parse stats for themselves (and may discard
 * the outnvl in handlers).
 */
static int
zfs_ioc_objset_stats_nvl(const char *data, nvlist_t *innvl, nvlist_t *outnvl)
{
	objset_t *os;
	int error;
	dmu_objset_type_t checktype = DMU_OST_ANY;
	boolean_t gettype = B_FALSE;

	if (innvl != NULL) {
		if (nvlist_lookup_uint8(innvl, "type", (uint8_t *)&checktype)
		    == 0)
			gettype = B_TRUE;
	}
	if ((error = dmu_objset_hold(data, FTAG, &os)) == 0) {
		error = objset_render(os, outnvl);
		dmu_objset_rele(os, FTAG);

		if (error == 0) {
			nvlist_t *statlist;
			dmu_objset_type_t type;
			statlist = fnvlist_lookup_nvlist(outnvl, "stats");
			type = fnvlist_lookup_uint8_t(statlist, "dds_type");
			if (checktype != DMU_OST_ANY && type != checktype) {
				error = EEXIST;
				fnvlist_remove(outnvl, "stats");
				fnvlist_remove(outnvl, "props");
			}
			if (gettype)
				fnvlist_add_uint8(outnvl, "type", type);
		}
	}

	return (error);
}

/*
 * Given a dataset name and an innvl containing a DMU cursor offset, find the
 * next child dataset, and return its name, stats, and props and an updated
 * cursor.
 */
static int
zfs_ioc_dataset_list_next_nvl(const char *data, nvlist_t *innvl, nvlist_t *outnvl)
{
	objset_t *os;
	int error;
	uint64_t off;
	char *p, *nextds;
	char name[MAXNAMELEN];
	size_t len;
	size_t orig_len = strlen(data);

	if (innvl == NULL ||
	    nvlist_lookup_uint64(innvl, "offset", &off) != 0)
		return (EINVAL);

	(void) strlcpy(name, data, sizeof (name));
top:
	if (error = dmu_objset_hold(name, FTAG, &os)) {
		if (error == ENOENT)
			error = ESRCH;
		return (error);
	}

	p = strrchr(name, '/');
	if (p == NULL || p[1] != '\0') {
		if ((len = strlcat(name, "/", sizeof (name))) >= MAXNAMELEN) {
			dmu_objset_rele(os, FTAG);
			return (ESRCH);
		}
	} else {
		len = orig_len;
	}
	p = name + len;

	if (off == 0) {
		uint64_t off2 = 0;

		while (dmu_dir_list_next(os, sizeof (name) - len, p, NULL,
			&off2) == 0) {
			if (!dataset_name_hidden(name))
				(void) dmu_objset_prefetch(name, NULL);
		}
	}

	do {
		error = dmu_dir_list_next(os, sizeof (name) - len, p, NULL,
		    &off);
		if (error == ENOENT)
			error = ESRCH;
	} while (error == 0 && dataset_name_hidden(name));
	dmu_objset_rele(os, FTAG);

	/*
	 * If it's an internal dataset (ie. with a '$' in its name),
	 * don't try to get stats for it, otherwise we'll return ENOENT.
	 */
	if (error == 0 && strchr(name, '$') == NULL) {
		error = zfs_ioc_objset_stats_nvl(name, NULL, outnvl);
		if (error == ENOENT) {
			/* We lost a race with destroy, get the next one. */
			name[orig_len] = '\0';
			goto top;
		}
		len = strlen(name) + 1;
		nextds = kmem_alloc(len, KM_SLEEP);
		(void) strlcpy(nextds, name, len);
		fnvlist_add_string(outnvl, "nextds", (const char *)nextds);
		fnvlist_add_uint64(outnvl, "offset", off);
	}

	return (error);
}

/*
 * Given a dataset name and a DMU cursor offset, find its next snapshot, and
 * return its name, props, and stats and an updated cursor offset.
 */
static int
zfs_ioc_snapshot_list_next_nvl(const char *data, nvlist_t *innvl, nvlist_t *outnvl)
{
	objset_t *os;
	int error;
	uint64_t off, obj;
	char name[MAXNAMELEN], *nextsnap;
	size_t len;

	if (innvl == NULL ||
	    nvlist_lookup_uint64(innvl, "offset", &off) != 0)
		return (EINVAL);

	error = dmu_objset_hold(data, FTAG, &os);
	if (error != 0) {
		return (error == ENOENT ? ESRCH : error);
	}

	/*
	 * A dataset name of maximum length cannot have any snapshots,
	 * so exit immediately.
	 */
	(void) strlcpy(name, data, sizeof (name));
	if ((len = strlcat(name, "@", sizeof (name))) >= MAXNAMELEN) {
		dmu_objset_rele(os, FTAG);
		return (ESRCH);
	}

	/* Rest of name buffer is passed so snap ID can be appended. */
	error = dmu_snapshot_list_next(os, sizeof (name) - len, name + len,
	    &obj, &off, NULL);

	if (error == 0) {
		dsl_dataset_t *ds;
		dsl_pool_t *dp = os->os_dsl_dataset->ds_dir->dd_pool;

		rw_enter(&dp->dp_config_rwlock, RW_READER);
		error = dsl_dataset_hold_obj(dp, obj, FTAG, &ds);
		rw_exit(&dp->dp_config_rwlock);
		if (error == 0) {
			objset_t *ossnap;

			rw_enter(&dp->dp_config_rwlock, RW_READER);
			error = dmu_objset_from_ds(ds, &ossnap);
			rw_exit(&dp->dp_config_rwlock);
			if (error == 0)
				error = objset_render(ossnap, outnvl);
			dsl_dataset_rele(ds, FTAG);
		}
	} else if (error == ENOENT) {
		error = ESRCH;
	}

	dmu_objset_rele(os, FTAG);

	if (error == 0) {
		len = strlen(name) + 1;
		nextsnap = kmem_alloc(len, KM_SLEEP);
		(void) strlcpy(nextsnap, name, len);
		fnvlist_add_string(outnvl, "nextsnap", (const char *)nextsnap);
		fnvlist_add_uint64(outnvl, "offset", off);
	}
	return (error);
}

static int
zfs_ioc_pool_get_props_nvl(const char *poolname, nvlist_t *innvl, nvlist_t *outnvl)
{
	spa_t *spa;
	int error;
	nvlist_t *props;

	ASSERT3P(innvl, ==, NULL);
	if ((error = spa_open(poolname, &spa, FTAG)) != 0) {
		/*
		 * If the pool is faulted, there may be properties we can still
		 * get (such as altroot and cachefile), so attempt to get them
		 * anyway.
		 */
		mutex_enter(&spa_namespace_lock);
		if ((spa = spa_lookup(poolname)) != NULL)
			error = spa_prop_get(spa, &props);
		mutex_exit(&spa_namespace_lock);
	} else {
		error = spa_prop_get(spa, &props);
		spa_close(spa, FTAG);
	}

	if (props) {
		fnvlist_merge(outnvl, props);
		nvlist_free(props);
	}

	return (error);
}

static void
zfs_ioctl_init(void)
{
	zfs_ioctl_register("snapshot", ZFS_IOC_SNAPSHOT,
	    zfs_ioc_snapshot, zfs_secpolicy_snapshot, POOL_NAME,
	    POOL_CHECK_SUSPENDED | POOL_CHECK_READONLY, B_TRUE, B_TRUE);

	zfs_ioctl_register("log_history", ZFS_IOC_LOG_HISTORY,
	    zfs_ioc_log_history, zfs_secpolicy_log_history, NO_NAME,
	    POOL_CHECK_SUSPENDED | POOL_CHECK_READONLY, B_FALSE, B_FALSE);

	zfs_ioctl_register("space_snaps", ZFS_IOC_SPACE_SNAPS,
	    zfs_ioc_space_snaps, zfs_secpolicy_read, DATASET_NAME,
	    POOL_CHECK_SUSPENDED, B_FALSE, B_FALSE);

	zfs_ioctl_register("send", ZFS_IOC_SEND_NEW,
	    zfs_ioc_send_new, zfs_secpolicy_send_new, DATASET_NAME,
	    POOL_CHECK_SUSPENDED, B_FALSE, B_FALSE);

	zfs_ioctl_register("send_space", ZFS_IOC_SEND_SPACE,
	    zfs_ioc_send_space, zfs_secpolicy_read, DATASET_NAME,
	    POOL_CHECK_SUSPENDED, B_FALSE, B_FALSE);

	zfs_ioctl_register("create", ZFS_IOC_CREATE,
	    zfs_ioc_create, zfs_secpolicy_create_clone, DATASET_NAME,
	    POOL_CHECK_SUSPENDED | POOL_CHECK_READONLY, B_TRUE, B_TRUE);

	zfs_ioctl_register("clone", ZFS_IOC_CLONE,
	    zfs_ioc_clone, zfs_secpolicy_create_clone, DATASET_NAME,
	    POOL_CHECK_SUSPENDED | POOL_CHECK_READONLY, B_TRUE, B_TRUE);

	zfs_ioctl_register("destroy_snaps", ZFS_IOC_DESTROY_SNAPS,
	    zfs_ioc_destroy_snaps, zfs_secpolicy_destroy_snaps, POOL_NAME,
	    POOL_CHECK_SUSPENDED | POOL_CHECK_READONLY, B_TRUE, B_TRUE);

<<<<<<< HEAD
	zfs_ioctl_register("pool_stats_nvl", ZFS_IOC_POOL_STATS_NVL,
	    zfs_ioc_pool_stats_nvl, zfs_secpolicy_read, POOL_NAME,
	    POOL_CHECK_NONE, B_FALSE, B_FALSE);

	zfs_ioctl_register("pool_configs_nvl", ZFS_IOC_POOL_CONFIGS_NVL,
	    zfs_ioc_pool_configs_nvl, zfs_secpolicy_none, NO_NAME,
	    POOL_CHECK_NONE, B_FALSE, B_FALSE);

	zfs_ioctl_register("pool_get_props_nvl", ZFS_IOC_POOL_GET_PROPS_NVL,
	    zfs_ioc_pool_get_props_nvl, zfs_secpolicy_read, POOL_NAME,
	    POOL_CHECK_NONE, B_FALSE, B_FALSE);

	zfs_ioctl_register("objset_stats_nvl", ZFS_IOC_OBJSET_STATS_NVL,
	    zfs_ioc_objset_stats_nvl, zfs_secpolicy_read, DATASET_NAME,
	    POOL_CHECK_SUSPENDED, B_FALSE, B_FALSE);

	zfs_ioctl_register("dataset_list_next_nvl",
	    ZFS_IOC_DATASET_LIST_NEXT_NVL, zfs_ioc_dataset_list_next_nvl,
	    zfs_secpolicy_read, DATASET_NAME, POOL_CHECK_SUSPENDED, B_FALSE,
	    B_FALSE);

	zfs_ioctl_register("snapshot_list_next_nvl",
	    ZFS_IOC_SNAPSHOT_LIST_NEXT_NVL, zfs_ioc_snapshot_list_next_nvl,
	    zfs_secpolicy_read, DATASET_NAME, POOL_CHECK_SUSPENDED, B_FALSE,
	    B_FALSE);
=======
	zfs_ioctl_register("hold", ZFS_IOC_HOLD,
	    zfs_ioc_hold, zfs_secpolicy_hold, POOL_NAME,
	    POOL_CHECK_SUSPENDED | POOL_CHECK_READONLY, B_TRUE, B_TRUE);
	zfs_ioctl_register("release", ZFS_IOC_RELEASE,
	    zfs_ioc_release, zfs_secpolicy_release, POOL_NAME,
	    POOL_CHECK_SUSPENDED | POOL_CHECK_READONLY, B_TRUE, B_TRUE);

	zfs_ioctl_register("get_holds", ZFS_IOC_GET_HOLDS,
	    zfs_ioc_get_holds, zfs_secpolicy_read, DATASET_NAME,
	    POOL_CHECK_SUSPENDED, B_FALSE, B_FALSE);

	zfs_ioctl_register("rollback", ZFS_IOC_ROLLBACK,
	    zfs_ioc_rollback, zfs_secpolicy_rollback, DATASET_NAME,
	    POOL_CHECK_SUSPENDED | POOL_CHECK_READONLY, B_FALSE, B_TRUE);
>>>>>>> 7de6f2c0

	/* IOCTLS that use the legacy function signature */

	zfs_ioctl_register_legacy(ZFS_IOC_POOL_FREEZE, zfs_ioc_pool_freeze,
	    zfs_secpolicy_config, NO_NAME, B_FALSE, POOL_CHECK_READONLY);

	zfs_ioctl_register_pool(ZFS_IOC_POOL_CREATE, zfs_ioc_pool_create,
	    zfs_secpolicy_config, B_TRUE, POOL_CHECK_NONE);
	zfs_ioctl_register_pool_modify(ZFS_IOC_POOL_SCAN,
	    zfs_ioc_pool_scan);
	zfs_ioctl_register_pool_modify(ZFS_IOC_POOL_UPGRADE,
	    zfs_ioc_pool_upgrade);
	zfs_ioctl_register_pool_modify(ZFS_IOC_VDEV_ADD,
	    zfs_ioc_vdev_add);
	zfs_ioctl_register_pool_modify(ZFS_IOC_VDEV_REMOVE,
	    zfs_ioc_vdev_remove);
	zfs_ioctl_register_pool_modify(ZFS_IOC_VDEV_SET_STATE,
	    zfs_ioc_vdev_set_state);
	zfs_ioctl_register_pool_modify(ZFS_IOC_VDEV_ATTACH,
	    zfs_ioc_vdev_attach);
	zfs_ioctl_register_pool_modify(ZFS_IOC_VDEV_DETACH,
	    zfs_ioc_vdev_detach);
	zfs_ioctl_register_pool_modify(ZFS_IOC_VDEV_SETPATH,
	    zfs_ioc_vdev_setpath);
	zfs_ioctl_register_pool_modify(ZFS_IOC_VDEV_SETFRU,
	    zfs_ioc_vdev_setfru);
	zfs_ioctl_register_pool_modify(ZFS_IOC_POOL_SET_PROPS,
	    zfs_ioc_pool_set_props);
	zfs_ioctl_register_pool_modify(ZFS_IOC_VDEV_SPLIT,
	    zfs_ioc_vdev_split);
	zfs_ioctl_register_pool_modify(ZFS_IOC_POOL_REGUID,
	    zfs_ioc_pool_reguid);

	zfs_ioctl_register_pool_meta(ZFS_IOC_POOL_CONFIGS,
	    zfs_ioc_pool_configs, zfs_secpolicy_none);
	zfs_ioctl_register_pool_meta(ZFS_IOC_POOL_TRYIMPORT,
	    zfs_ioc_pool_tryimport, zfs_secpolicy_config);
	zfs_ioctl_register_pool_meta(ZFS_IOC_INJECT_FAULT,
	    zfs_ioc_inject_fault, zfs_secpolicy_inject);
	zfs_ioctl_register_pool_meta(ZFS_IOC_CLEAR_FAULT,
	    zfs_ioc_clear_fault, zfs_secpolicy_inject);
	zfs_ioctl_register_pool_meta(ZFS_IOC_INJECT_LIST_NEXT,
	    zfs_ioc_inject_list_next, zfs_secpolicy_inject);

	/*
	 * pool destroy, and export don't log the history as part of
	 * zfsdev_ioctl, but rather zfs_ioc_pool_export
	 * does the logging of those commands.
	 */
	zfs_ioctl_register_pool(ZFS_IOC_POOL_DESTROY, zfs_ioc_pool_destroy,
	    zfs_secpolicy_config, B_FALSE, POOL_CHECK_NONE);
	zfs_ioctl_register_pool(ZFS_IOC_POOL_EXPORT, zfs_ioc_pool_export,
	    zfs_secpolicy_config, B_FALSE, POOL_CHECK_NONE);

	zfs_ioctl_register_pool(ZFS_IOC_POOL_STATS, zfs_ioc_pool_stats,
	    zfs_secpolicy_read, B_FALSE, POOL_CHECK_NONE);
	zfs_ioctl_register_pool(ZFS_IOC_POOL_GET_PROPS, zfs_ioc_pool_get_props,
	    zfs_secpolicy_read, B_FALSE, POOL_CHECK_NONE);

	zfs_ioctl_register_pool(ZFS_IOC_ERROR_LOG, zfs_ioc_error_log,
	    zfs_secpolicy_inject, B_FALSE, POOL_CHECK_SUSPENDED);
	zfs_ioctl_register_pool(ZFS_IOC_DSOBJ_TO_DSNAME,
	    zfs_ioc_dsobj_to_dsname,
	    zfs_secpolicy_diff, B_FALSE, POOL_CHECK_SUSPENDED);
	zfs_ioctl_register_pool(ZFS_IOC_POOL_GET_HISTORY,
	    zfs_ioc_pool_get_history,
	    zfs_secpolicy_config, B_FALSE, POOL_CHECK_SUSPENDED);

	zfs_ioctl_register_pool(ZFS_IOC_POOL_IMPORT, zfs_ioc_pool_import,
	    zfs_secpolicy_config, B_TRUE, POOL_CHECK_NONE);

	zfs_ioctl_register_pool(ZFS_IOC_CLEAR, zfs_ioc_clear,
	    zfs_secpolicy_config, B_TRUE, POOL_CHECK_NONE);
	zfs_ioctl_register_pool(ZFS_IOC_POOL_REOPEN, zfs_ioc_pool_reopen,
	    zfs_secpolicy_config, B_TRUE, POOL_CHECK_SUSPENDED);
#ifdef NZA_CLOSED
	zfs_ioctl_register_pool(ZFS_IOC_VDEV_SET_PROPS, zfs_ioc_vdev_set_props,
	    zfs_secpolicy_config, B_TRUE, POOL_CHECK_SUSPENDED);
	zfs_ioctl_register_pool(ZFS_IOC_VDEV_GET_PROPS, zfs_ioc_vdev_get_props,
	    zfs_secpolicy_config, B_TRUE, POOL_CHECK_SUSPENDED);
	zfs_ioctl_register_pool(ZFS_IOC_COS_ALLOC, zfs_ioc_cos_alloc,
	    zfs_secpolicy_config, B_TRUE, POOL_CHECK_SUSPENDED);
	zfs_ioctl_register_pool(ZFS_IOC_COS_FREE, zfs_ioc_cos_free,
	    zfs_secpolicy_config, B_TRUE, POOL_CHECK_SUSPENDED);
	zfs_ioctl_register_pool(ZFS_IOC_COS_LIST, zfs_ioc_cos_list,
	    zfs_secpolicy_config, B_TRUE, POOL_CHECK_SUSPENDED);
	zfs_ioctl_register_pool(ZFS_IOC_COS_SET_PROPS, zfs_ioc_cos_set_props,
	    zfs_secpolicy_config, B_TRUE, POOL_CHECK_SUSPENDED);
	zfs_ioctl_register_pool(ZFS_IOC_COS_GET_PROPS, zfs_ioc_cos_get_props,
	    zfs_secpolicy_config, B_TRUE, POOL_CHECK_SUSPENDED);
#endif	/* NZA_CLOSED */
	zfs_ioctl_register_dataset_read(ZFS_IOC_SPACE_WRITTEN,
	    zfs_ioc_space_written);
	zfs_ioctl_register_dataset_read(ZFS_IOC_OBJSET_RECVD_PROPS,
	    zfs_ioc_objset_recvd_props);
	zfs_ioctl_register_dataset_read(ZFS_IOC_NEXT_OBJ,
	    zfs_ioc_next_obj);
	zfs_ioctl_register_dataset_read(ZFS_IOC_GET_FSACL,
	    zfs_ioc_get_fsacl);
	zfs_ioctl_register_dataset_read(ZFS_IOC_OBJSET_STATS,
	    zfs_ioc_objset_stats);
	zfs_ioctl_register_dataset_read(ZFS_IOC_OBJSET_ZPLPROPS,
	    zfs_ioc_objset_zplprops);
	zfs_ioctl_register_dataset_read(ZFS_IOC_DATASET_LIST_NEXT,
	    zfs_ioc_dataset_list_next);
	zfs_ioctl_register_dataset_read(ZFS_IOC_SNAPSHOT_LIST_NEXT,
	    zfs_ioc_snapshot_list_next);
	zfs_ioctl_register_dataset_read(ZFS_IOC_SEND_PROGRESS,
	    zfs_ioc_send_progress);

	zfs_ioctl_register_dataset_read_secpolicy(ZFS_IOC_DIFF,
	    zfs_ioc_diff, zfs_secpolicy_diff);
	zfs_ioctl_register_dataset_read_secpolicy(ZFS_IOC_OBJ_TO_STATS,
	    zfs_ioc_obj_to_stats, zfs_secpolicy_diff);
	zfs_ioctl_register_dataset_read_secpolicy(ZFS_IOC_OBJ_TO_PATH,
	    zfs_ioc_obj_to_path, zfs_secpolicy_diff);
	zfs_ioctl_register_dataset_read_secpolicy(ZFS_IOC_USERSPACE_ONE,
	    zfs_ioc_userspace_one, zfs_secpolicy_userspace_one);
	zfs_ioctl_register_dataset_read_secpolicy(ZFS_IOC_USERSPACE_MANY,
	    zfs_ioc_userspace_many, zfs_secpolicy_userspace_many);
	zfs_ioctl_register_dataset_read_secpolicy(ZFS_IOC_SEND,
	    zfs_ioc_send, zfs_secpolicy_send);

	zfs_ioctl_register_dataset_modify(ZFS_IOC_SET_PROP, zfs_ioc_set_prop,
	    zfs_secpolicy_none);
	zfs_ioctl_register_dataset_modify(ZFS_IOC_DESTROY, zfs_ioc_destroy,
	    zfs_secpolicy_destroy);
	zfs_ioctl_register_dataset_modify(ZFS_IOC_RENAME, zfs_ioc_rename,
	    zfs_secpolicy_rename);
	zfs_ioctl_register_dataset_modify(ZFS_IOC_RECV, zfs_ioc_recv,
	    zfs_secpolicy_recv);
	zfs_ioctl_register_dataset_modify(ZFS_IOC_PROMOTE, zfs_ioc_promote,
	    zfs_secpolicy_promote);
	zfs_ioctl_register_dataset_modify(ZFS_IOC_INHERIT_PROP,
	    zfs_ioc_inherit_prop, zfs_secpolicy_inherit_prop);
	zfs_ioctl_register_dataset_modify(ZFS_IOC_SET_FSACL, zfs_ioc_set_fsacl,
	    zfs_secpolicy_set_fsacl);

	zfs_ioctl_register_dataset_nolog(ZFS_IOC_SHARE, zfs_ioc_share,
	    zfs_secpolicy_share, POOL_CHECK_NONE);
	zfs_ioctl_register_dataset_nolog(ZFS_IOC_SMB_ACL, zfs_ioc_smb_acl,
	    zfs_secpolicy_smb_acl, POOL_CHECK_NONE);
	zfs_ioctl_register_dataset_nolog(ZFS_IOC_USERSPACE_UPGRADE,
	    zfs_ioc_userspace_upgrade, zfs_secpolicy_userspace_upgrade,
	    POOL_CHECK_SUSPENDED | POOL_CHECK_READONLY);
	zfs_ioctl_register_dataset_nolog(ZFS_IOC_TMP_SNAPSHOT,
	    zfs_ioc_tmp_snapshot, zfs_secpolicy_tmp_snapshot,
	    POOL_CHECK_SUSPENDED | POOL_CHECK_READONLY);
}

int
pool_status_check(const char *name, zfs_ioc_namecheck_t type,
    zfs_ioc_poolcheck_t check)
{
	spa_t *spa;
	int error;

	ASSERT(type == POOL_NAME || type == DATASET_NAME);

	if (check & POOL_CHECK_NONE)
		return (0);

	error = spa_open(name, &spa, FTAG);
	if (error == 0) {
		if ((check & POOL_CHECK_SUSPENDED) && spa_suspended(spa))
			error = SET_ERROR(EAGAIN);
		else if ((check & POOL_CHECK_READONLY) && !spa_writeable(spa))
			error = SET_ERROR(EROFS);
		spa_close(spa, FTAG);
	}
	return (error);
}

/*
 * Find a free minor number.
 */
minor_t
zfsdev_minor_alloc(void)
{
	static minor_t last_minor;
	minor_t m;

	ASSERT(MUTEX_HELD(&zfsdev_state_lock));

	for (m = last_minor + 1; m != last_minor; m++) {
		if (m > ZFSDEV_MAX_MINOR)
			m = 1;
		if (ddi_get_soft_state(zfsdev_state, m) == NULL) {
			last_minor = m;
			return (m);
		}
	}

	return (0);
}

static int
zfs_ctldev_init(dev_t *devp)
{
	minor_t minor;
	zfs_soft_state_t *zs;

	ASSERT(MUTEX_HELD(&zfsdev_state_lock));
	ASSERT(getminor(*devp) == 0);

	minor = zfsdev_minor_alloc();
	if (minor == 0)
		return (SET_ERROR(ENXIO));

	if (ddi_soft_state_zalloc(zfsdev_state, minor) != DDI_SUCCESS)
		return (SET_ERROR(EAGAIN));

	*devp = makedevice(getemajor(*devp), minor);

	zs = ddi_get_soft_state(zfsdev_state, minor);
	zs->zss_type = ZSST_CTLDEV;
	zfs_onexit_init((zfs_onexit_t **)&zs->zss_data);

	return (0);
}

static void
zfs_ctldev_destroy(zfs_onexit_t *zo, minor_t minor)
{
	ASSERT(MUTEX_HELD(&zfsdev_state_lock));

	zfs_onexit_destroy(zo);
	ddi_soft_state_free(zfsdev_state, minor);
}

void *
zfsdev_get_soft_state(minor_t minor, enum zfs_soft_state_type which)
{
	zfs_soft_state_t *zp;

	zp = ddi_get_soft_state(zfsdev_state, minor);
	if (zp == NULL || zp->zss_type != which)
		return (NULL);

	return (zp->zss_data);
}

static int
zfsdev_open(dev_t *devp, int flag, int otyp, cred_t *cr)
{
	int error = 0;

	if (getminor(*devp) != 0)
		return (zvol_open(devp, flag, otyp, cr));

	/* This is the control device. Allocate a new minor if requested. */
	if (flag & FEXCL) {
		mutex_enter(&zfsdev_state_lock);
		error = zfs_ctldev_init(devp);
		mutex_exit(&zfsdev_state_lock);
	}

	return (error);
}

static int
zfsdev_close(dev_t dev, int flag, int otyp, cred_t *cr)
{
	zfs_onexit_t *zo;
	minor_t minor = getminor(dev);

	if (minor == 0)
		return (0);

	mutex_enter(&zfsdev_state_lock);
	zo = zfsdev_get_soft_state(minor, ZSST_CTLDEV);
	if (zo == NULL) {
		mutex_exit(&zfsdev_state_lock);
		return (zvol_close(dev, flag, otyp, cr));
	}
	zfs_ctldev_destroy(zo, minor);
	mutex_exit(&zfsdev_state_lock);

	return (0);
}

static int
zfsdev_ioctl(dev_t dev, int cmd, intptr_t arg, int flag, cred_t *cr, int *rvalp)
{
	zfs_cmd_t *zc;
	uint_t vecnum;
	int error, rc, len;
	minor_t minor = getminor(dev);
	const zfs_ioc_vec_t *vec;
	char *saved_poolname = NULL;
	nvlist_t *innvl = NULL;

	if (minor != 0 &&
	    zfsdev_get_soft_state(minor, ZSST_CTLDEV) == NULL)
		return (zvol_ioctl(dev, cmd, arg, flag, cr, rvalp));

	vecnum = cmd - ZFS_IOC_FIRST;
	ASSERT3U(getmajor(dev), ==, ddi_driver_major(zfs_dip));

	if (vecnum >= sizeof (zfs_ioc_vec) / sizeof (zfs_ioc_vec[0]))
		return (SET_ERROR(EINVAL));
	vec = &zfs_ioc_vec[vecnum];

	zc = kmem_zalloc(sizeof (zfs_cmd_t), KM_SLEEP);

	error = ddi_copyin((void *)arg, zc, sizeof (zfs_cmd_t), flag);
	if (error != 0) {
		error = SET_ERROR(EFAULT);
		goto out;
	}

	zc->zc_iflags = flag & FKIOCTL;
	if (zc->zc_nvlist_src_size != 0) {
		error = get_nvlist(zc->zc_nvlist_src, zc->zc_nvlist_src_size,
		    zc->zc_iflags, &innvl);
		if (error != 0)
			goto out;
	}

	/*
	 * Ensure that all pool/dataset names are valid before we pass down to
	 * the lower layers.
	 */
	zc->zc_name[sizeof (zc->zc_name) - 1] = '\0';
	switch (vec->zvec_namecheck) {
	case POOL_NAME:
		if (pool_namecheck(zc->zc_name, NULL, NULL) != 0)
			error = SET_ERROR(EINVAL);
		else
			error = pool_status_check(zc->zc_name,
			    vec->zvec_namecheck, vec->zvec_pool_check);
		break;

	case DATASET_NAME:
		if (dataset_namecheck(zc->zc_name, NULL, NULL) != 0)
			error = SET_ERROR(EINVAL);
		else
			error = pool_status_check(zc->zc_name,
			    vec->zvec_namecheck, vec->zvec_pool_check);
		break;

	case NO_NAME:
		break;
	}

	if (error == 0 && !(flag & FKIOCTL))
		error = vec->zvec_secpolicy(zc, innvl, cr);

	if (error != 0)
		goto out;

	/* legacy ioctls can modify zc_name */
	len = strcspn(zc->zc_name, "/@") + 1;
	saved_poolname = kmem_alloc(len, KM_SLEEP);
	(void) strlcpy(saved_poolname, zc->zc_name, len);

	if (vec->zvec_func != NULL) {
		nvlist_t *outnvl;
		int puterror = 0;
		spa_t *spa;
		nvlist_t *lognv = NULL;

		ASSERT(vec->zvec_legacy_func == NULL);

		/*
		 * Add the innvl to the lognv before calling the func,
		 * in case the func changes the innvl.
		 */
		if (vec->zvec_allow_log) {
			lognv = fnvlist_alloc();
			fnvlist_add_string(lognv, ZPOOL_HIST_IOCTL,
			    vec->zvec_name);
			if (!nvlist_empty(innvl)) {
				fnvlist_add_nvlist(lognv, ZPOOL_HIST_INPUT_NVL,
				    innvl);
			}
		}

		outnvl = fnvlist_alloc();
		error = vec->zvec_func(zc->zc_name, innvl, outnvl);

		if (error == 0 && vec->zvec_allow_log &&
		    spa_open(zc->zc_name, &spa, FTAG) == 0) {
			if (!nvlist_empty(outnvl)) {
				fnvlist_add_nvlist(lognv, ZPOOL_HIST_OUTPUT_NVL,
				    outnvl);
			}
			(void) spa_history_log_nvl(spa, lognv);
			spa_close(spa, FTAG);
		}
		fnvlist_free(lognv);

		if (!nvlist_empty(outnvl) || zc->zc_nvlist_dst_size != 0) {
			int smusherror = 0;
			if (vec->zvec_smush_outnvlist) {
				smusherror = nvlist_smush(outnvl,
				    zc->zc_nvlist_dst_size);
			}
			if (smusherror == 0)
				puterror = put_nvlist(zc, outnvl);
		}

		if (puterror != 0)
			error = puterror;

		nvlist_free(outnvl);
	} else {
		error = vec->zvec_legacy_func(zc);
	}

out:
	nvlist_free(innvl);
	rc = ddi_copyout(zc, (void *)arg, sizeof (zfs_cmd_t), flag);
	if (error == 0 && rc != 0)
		error = SET_ERROR(EFAULT);
	if (error == 0 && vec->zvec_allow_log) {
		char *s = tsd_get(zfs_allow_log_key);
		if (s != NULL)
			strfree(s);
		(void) tsd_set(zfs_allow_log_key, saved_poolname);
	} else {
		if (saved_poolname != NULL)
			strfree(saved_poolname);
	}

	kmem_free(zc, sizeof (zfs_cmd_t));
	return (error);
}

static int
zfs_attach(dev_info_t *dip, ddi_attach_cmd_t cmd)
{
	if (cmd != DDI_ATTACH)
		return (DDI_FAILURE);

	if (ddi_create_minor_node(dip, "zfs", S_IFCHR, 0,
	    DDI_PSEUDO, 0) == DDI_FAILURE)
		return (DDI_FAILURE);

	zfs_dip = dip;

	ddi_report_dev(dip);

	return (DDI_SUCCESS);
}

static int
zfs_detach(dev_info_t *dip, ddi_detach_cmd_t cmd)
{
	if (spa_busy() || zfs_busy() || zvol_busy())
		return (DDI_FAILURE);

	if (cmd != DDI_DETACH)
		return (DDI_FAILURE);

	zfs_dip = NULL;

	ddi_prop_remove_all(dip);
	ddi_remove_minor_node(dip, NULL);

	return (DDI_SUCCESS);
}

/*ARGSUSED*/
static int
zfs_info(dev_info_t *dip, ddi_info_cmd_t infocmd, void *arg, void **result)
{
	switch (infocmd) {
	case DDI_INFO_DEVT2DEVINFO:
		*result = zfs_dip;
		return (DDI_SUCCESS);

	case DDI_INFO_DEVT2INSTANCE:
		*result = (void *)0;
		return (DDI_SUCCESS);
	}

	return (DDI_FAILURE);
}

/*
 * OK, so this is a little weird.
 *
 * /dev/zfs is the control node, i.e. minor 0.
 * /dev/zvol/[r]dsk/pool/dataset are the zvols, minor > 0.
 *
 * /dev/zfs has basically nothing to do except serve up ioctls,
 * so most of the standard driver entry points are in zvol.c.
 */
static struct cb_ops zfs_cb_ops = {
	zfsdev_open,	/* open */
	zfsdev_close,	/* close */
	zvol_strategy,	/* strategy */
	nodev,		/* print */
	zvol_dump,	/* dump */
	zvol_read,	/* read */
	zvol_write,	/* write */
	zfsdev_ioctl,	/* ioctl */
	nodev,		/* devmap */
	nodev,		/* mmap */
	nodev,		/* segmap */
	nochpoll,	/* poll */
	ddi_prop_op,	/* prop_op */
	NULL,		/* streamtab */
	D_NEW | D_MP | D_64BIT,		/* Driver compatibility flag */
	CB_REV,		/* version */
	nodev,		/* async read */
	nodev,		/* async write */
};

static struct dev_ops zfs_dev_ops = {
	DEVO_REV,	/* version */
	0,		/* refcnt */
	zfs_info,	/* info */
	nulldev,	/* identify */
	nulldev,	/* probe */
	zfs_attach,	/* attach */
	zfs_detach,	/* detach */
	nodev,		/* reset */
	&zfs_cb_ops,	/* driver operations */
	NULL,		/* no bus operations */
	NULL,		/* power */
	ddi_quiesce_not_needed,	/* quiesce */
};

static struct modldrv zfs_modldrv = {
	&mod_driverops,
	"ZFS storage pool",
	&zfs_dev_ops
};

static struct modlinkage modlinkage = {
	MODREV_1,
	(void *)&zfs_modlfs,
	(void *)&zfs_modldrv,
	NULL
};

static void
zfs_allow_log_destroy(void *arg)
{
	char *poolname = arg;
	strfree(poolname);
}

int
_init(void)
{
	int error;

	spa_init(FREAD | FWRITE);
	zfs_init();
	zvol_init();
	zfs_ioctl_init();

	if ((error = mod_install(&modlinkage)) != 0) {
		zvol_fini();
		zfs_fini();
		spa_fini();
		return (error);
	}

	tsd_create(&zfs_fsyncer_key, NULL);
	tsd_create(&rrw_tsd_key, rrw_tsd_destroy);
	tsd_create(&zfs_allow_log_key, zfs_allow_log_destroy);

	error = ldi_ident_from_mod(&modlinkage, &zfs_li);
	ASSERT(error == 0);
	mutex_init(&zfs_share_lock, NULL, MUTEX_DEFAULT, NULL);

	return (0);
}

int
_fini(void)
{
	int error;

	if (spa_busy() || zfs_busy() || zvol_busy() || zio_injection_enabled)
		return (SET_ERROR(EBUSY));

	if ((error = mod_remove(&modlinkage)) != 0)
		return (error);

	zvol_fini();
	zfs_fini();
	spa_fini();
	if (zfs_nfsshare_inited)
		(void) ddi_modclose(nfs_mod);
	if (zfs_smbshare_inited)
		(void) ddi_modclose(smbsrv_mod);
	if (zfs_nfsshare_inited || zfs_smbshare_inited)
		(void) ddi_modclose(sharefs_mod);

	tsd_destroy(&zfs_fsyncer_key);
	ldi_ident_release(zfs_li);
	zfs_li = NULL;
	mutex_destroy(&zfs_share_lock);

	return (error);
}

int
_info(struct modinfo *modinfop)
{
	return (mod_info(&modlinkage, modinfop));
}<|MERGE_RESOLUTION|>--- conflicted
+++ resolved
@@ -23,14 +23,10 @@
  * Copyright (c) 2005, 2010, Oracle and/or its affiliates. All rights reserved.
  * Portions Copyright 2011 Martin Matuska
  * Copyright (c) 2012, Joyent, Inc. All rights reserved.
-<<<<<<< HEAD
- * Copyright (c) 2012 by Delphix. All rights reserved.
- * Copyright 2013 Nexenta Systems, Inc.  All rights reserved.
-=======
  * Copyright (c) 2013 by Delphix. All rights reserved.
  * Copyright (c) 2013 by Saso Kiselkov. All rights reserved.
  * Copyright (c) 2013 Steven Hartland. All rights reserved.
->>>>>>> 7de6f2c0
+ * Copyright 2013 Nexenta Systems, Inc.  All rights reserved.
  */
 
 /*
@@ -179,15 +175,12 @@
 #include <sys/dsl_scan.h>
 #include <sharefs/share.h>
 #include <sys/dmu_objset.h>
-<<<<<<< HEAD
-#include <sys/cos.h>
-#include <sys/cos_impl.h>
-=======
 #include <sys/dmu_send.h>
 #include <sys/dsl_destroy.h>
 #include <sys/dsl_userhold.h>
 #include <sys/zfeature.h>
->>>>>>> 7de6f2c0
+#include <sys/cos.h>
+#include <sys/cos_impl.h>
 
 #include "zfs_namecheck.h"
 #include "zfs_prop.h"
@@ -251,7 +244,21 @@
 int zfs_set_prop_nvlist(const char *, zprop_source_t, nvlist_t *, nvlist_t *);
 static int get_nvlist(uint64_t nvl, uint64_t size, int iflag, nvlist_t **nvp);
 
-<<<<<<< HEAD
+static int zfs_prop_activate_feature(spa_t *spa, spa_feature_t feature);
+
+static int
+zfs_is_wormed_ds(dsl_dataset_t *ds)
+{
+	char worminfo[13] = {0};
+
+	if (dsl_prop_get_ds(ds, "nms:worm", 1, 12, &worminfo, NULL) == 0 &&
+	    worminfo[0] && strcmp(worminfo, "0") != 0 &&
+	    strcmp(worminfo, "off") != 0 && strcmp(worminfo, "-") != 0) {
+		return (1);
+	}
+	return (0);
+}
+
 static int
 zfs_is_wormed(const char *name)
 {
@@ -271,9 +278,6 @@
 	}
 	return (0);
 }
-=======
-static int zfs_prop_activate_feature(spa_t *spa, spa_feature_t feature);
->>>>>>> 7de6f2c0
 
 /* _NOTE(PRINTFLIKE(4)) - this is printf-like, but lint is too whiney */
 void
@@ -1350,13 +1354,9 @@
 		packed = fnvlist_pack(nvl, &size);
 		if (ddi_copyout(packed, (void *)(uintptr_t)zc->zc_nvlist_dst,
 		    size, zc->zc_iflags) != 0)
-<<<<<<< HEAD
-			error = EFAULT;
+			error = SET_ERROR(EFAULT);
 		else
 			zc->zc_nvlist_dst_filled = B_TRUE;
-=======
-			error = SET_ERROR(EFAULT);
->>>>>>> 7de6f2c0
 		fnvlist_pack_free(packed, size);
 	}
 
@@ -1372,14 +1372,20 @@
 	dsl_pool_t *dp;
 
 	dp = ds->ds_dir->dd_pool;
-	rw_enter(&dp->dp_config_rwlock, RW_READER);
+	dsl_pool_config_enter(dp, FTAG);
+
+	/*
+	 * IU:	we probably need to hold dataset here.
+	 *	For now let's assume we do.
+	 *	May need revision later.
+	 */
+	dsl_dataset_long_hold(ds, FTAG);
 	error = dmu_objset_from_ds(ds, &os);
-	rw_exit(&dp->dp_config_rwlock);
-	if (error)
-		return (error);
-
-	if (dmu_objset_type(os) != DMU_OST_ZFS)
+	if (dmu_objset_type(os) != DMU_OST_ZFS) {
+		dsl_dataset_long_rele(ds, FTAG);
+		dsl_pool_config_exit(dp, FTAG);
 		return (EINVAL);
+	}
 
 	mutex_enter(&os->os_user_ptr_lock);
 	*zfvp = dmu_objset_get_user(os);
@@ -1389,6 +1395,8 @@
 		error = ESRCH;
 	}
 	mutex_exit(&os->os_user_ptr_lock);
+	dsl_dataset_long_rele(ds, FTAG);
+	dsl_pool_config_exit(dp, FTAG);
 	return (error);
 }
 
@@ -1621,7 +1629,8 @@
 	int error;
 	int ret = 0;
 
-	error = spa_get_stats(zc->zc_name, &config);
+	error = spa_get_stats(zc->zc_name, &config, zc->zc_value,
+	    sizeof (zc->zc_value));
 
 	if (config != NULL) {
 		ret = put_nvlist(zc, config);
@@ -2091,7 +2100,7 @@
 static int
 zfs_ioc_objset_stats(zfs_cmd_t *zc)
 {
-	objset_t *os;
+	objset_t *os = NULL;
 	int error;
 
 	error = dmu_objset_hold(zc->zc_name, FTAG, &os);
@@ -2319,9 +2328,7 @@
 		if (error == 0) {
 			objset_t *ossnap;
 
-			rw_enter(&dp->dp_config_rwlock, RW_READER);
 			error = dmu_objset_from_ds(ds, &ossnap);
-			rw_exit(&dp->dp_config_rwlock);
 			if (error == 0)
 				error = zfs_ioc_objset_stats_impl(zc, ossnap);
 			dsl_dataset_rele(ds, FTAG);
@@ -3041,6 +3048,9 @@
 
 /*
  * inputs:
+ * createprops		list of properties requested by creator
+ * default_zplver	zpl version to use if unspecified in createprops
+ * fuids_ok		fuids allowed in this version of the spa?
  * os			parent objset pointer (NULL if root fs)
  * fuids_ok		fuids allowed in this version of the spa?
  * sa_ok		SAs allowed in this version of the spa?
@@ -3116,10 +3126,7 @@
 	    zfs_prop_to_name(ZFS_PROP_NORMALIZE), norm) == 0);
 
 	if (os) {
-		char osname[MAXNAMELEN];
-
-		dmu_objset_name(os, osname);
-		if (zfs_is_wormed(osname))
+		if (zfs_is_wormed_ds(dmu_objset_ds(os)))
 			return (EPERM);
 	}
 
@@ -3251,7 +3258,7 @@
 
 	if (zfs_get_parent(fsname, parent, MAXNAMELEN) == 0 &&
 	    zfs_is_wormed(parent)) {
-		return (EPERM);
+		return (SET_ERROR(EPERM));
 	}
 
 	if (type == DMU_OST_ZVOL) {
@@ -3337,6 +3344,7 @@
 
 	if (dataset_namecheck(origin_name, NULL, NULL) != 0)
 		return (SET_ERROR(EINVAL));
+
 	error = dmu_objset_clone(fsname, origin_name);
 	if (error != 0)
 		return (error);
@@ -3583,18 +3591,12 @@
 {
 	int err;
 
-<<<<<<< HEAD
 	if (zfs_is_wormed(zc->zc_name))
 		return (EPERM);
 
-	if (strchr(zc->zc_name, '@') && zc->zc_objset_type == DMU_OST_ZFS) {
-		err = zfs_unmount_snap(zc->zc_name, NULL);
-		if (err)
-=======
 	if (zc->zc_objset_type == DMU_OST_ZFS) {
 		err = zfs_unmount_snap(zc->zc_name);
-		if (err != 0)
->>>>>>> 7de6f2c0
+		if (err)
 			return (err);
 	}
 
@@ -3619,50 +3621,13 @@
 static int
 zfs_ioc_rollback(const char *fsname, nvlist_t *args, nvlist_t *outnvl)
 {
+	int error;
 	zfsvfs_t *zfsvfs;
-<<<<<<< HEAD
-	char *clone_name;
-
-	if (zfs_is_wormed(zc->zc_name))
+
+	if (zfs_is_wormed(fsname))
 		return (EPERM);
 
-	error = dsl_dataset_hold(zc->zc_name, FTAG, &ds);
-	if (error)
-		return (error);
-
-	/* must not be a snapshot */
-	if (dsl_dataset_is_snapshot(ds)) {
-		dsl_dataset_rele(ds, FTAG);
-		return (EINVAL);
-	}
-
-	/* must have a most recent snapshot */
-	if (ds->ds_phys->ds_prev_snap_txg < TXG_INITIAL) {
-		dsl_dataset_rele(ds, FTAG);
-		return (EINVAL);
-	}
-
-	/*
-	 * Create clone of most recent snapshot.
-	 */
-	clone_name = kmem_asprintf("%s/%%rollback", zc->zc_name);
-	error = dmu_objset_clone(clone_name, ds->ds_prev, DS_FLAG_INCONSISTENT);
-	if (error)
-		goto out;
-
-	error = dsl_dataset_own(clone_name, B_TRUE, FTAG, &clone);
-	if (error)
-		goto out;
-
-	/*
-	 * Do clone swap.
-	 */
-	if (getzfsvfs_from_ds(ds, &zfsvfs) == 0) {
-=======
-	int error;
-
 	if (getzfsvfs(fsname, &zfsvfs) == 0) {
->>>>>>> 7de6f2c0
 		error = zfs_suspend_fs(zfsvfs);
 		if (error == 0) {
 			int resume_err;
@@ -4192,10 +4157,7 @@
 	if (error == 0) {
 		zfsvfs_t *zfsvfs = NULL;
 
-		if (drc.drc_logical_ds != drc.drc_real_ds)
-			error = getzfsvfs_from_ds(drc.drc_logical_ds, &zfsvfs);
-		else
-			error = getzfsvfs(tofs, &zfsvfs);
+		error = getzfsvfs(tofs, &zfsvfs);
 		if (error == 0) {
 			/* online recv */
 			int end_err;
@@ -4297,30 +4259,6 @@
 		dsl_pool_t *dp;
 		dsl_dataset_t *tosnap;
 
-<<<<<<< HEAD
-	rw_enter(&dp->dp_config_rwlock, RW_READER);
-	error = dmu_objset_from_ds(ds, &tosnap);
-	rw_exit(&dp->dp_config_rwlock);
-	if (error) {
-		dsl_dataset_rele(ds, FTAG);
-		return (error);
-	}
-
-	if (zc->zc_fromobj != 0) {
-		rw_enter(&dp->dp_config_rwlock, RW_READER);
-		error = dsl_dataset_hold_obj(dp, zc->zc_fromobj, FTAG, &dsfrom);
-		rw_exit(&dp->dp_config_rwlock);
-		if (error) {
-			dsl_dataset_rele(ds, FTAG);
-			return (error);
-		}
-		rw_enter(&dp->dp_config_rwlock, RW_READER);
-		error = dmu_objset_from_ds(dsfrom, &fromsnap);
-		rw_exit(&dp->dp_config_rwlock);
-		if (error) {
-			dsl_dataset_rele(dsfrom, FTAG);
-			dsl_dataset_rele(ds, FTAG);
-=======
 		error = dsl_pool_hold(zc->zc_name, FTAG, &dp);
 		if (error != 0)
 			return (error);
@@ -4328,7 +4266,6 @@
 		error = dsl_dataset_hold_obj(dp, zc->zc_sendobj, FTAG, &tosnap);
 		if (error != 0) {
 			dsl_pool_rele(dp, FTAG);
->>>>>>> 7de6f2c0
 			return (error);
 		}
 
@@ -4371,23 +4308,14 @@
 		dsl_dataset_rele(tosnap, FTAG);
 		dsl_pool_rele(dp, FTAG);
 	} else {
-		offset_t off_starting;
 		file_t *fp = getf(zc->zc_cookie);
 		if (fp == NULL)
 			return (SET_ERROR(EBADF));
 
 		off = fp->f_offset;
-<<<<<<< HEAD
-		off_starting = off;
-		error = dmu_send(tosnap, fromsnap,
-		    zc->zc_cookie, fp->f_vnode, &off,
-		    zc->zc_sendsize);
-=======
 		error = dmu_send_obj(zc->zc_name, zc->zc_sendobj,
 		    zc->zc_fromobj, zc->zc_cookie, fp->f_vnode, &off);
->>>>>>> 7de6f2c0
-
-		zc->zc_sendcounter = off - off_starting;
+
 		if (VOP_SEEK(fp->f_vnode, fp->f_offset, &off, NULL) == 0)
 			fp->f_offset = off;
 		releasef(zc->zc_cookie);
@@ -5415,7 +5343,7 @@
 	nvlist_t *props;
 	spa_t *spa;
 	cos_t *cos;
-	const char *cosname;
+	const char *cosname = NULL;
 	int error = 0;
 
 	if ((zc->zc_string == NULL || zc->zc_string[0] == '\0') &&
@@ -5441,7 +5369,7 @@
 		spa_cos_exit(spa);
 	}
 
-	if (error == 0)
+	if (cosname && error == 0)
 		error = spa_cos_prop_set(spa, cosname, props);
 
 	spa_close(spa, FTAG);
@@ -5519,11 +5447,7 @@
 		return (SET_ERROR(EBADF));
 
 	off = fp->f_offset;
-<<<<<<< HEAD
-	error = dmu_send(tosnap, fromsnap, fd, fp->f_vnode, &off, 0);
-=======
-	error = dmu_send(snapname, fromname, fd, fp->f_vnode, &off);
->>>>>>> 7de6f2c0
+	error = dmu_send(snapname, fromname, fd, fp->f_vnode, &off, B_FALSE);
 
 	if (VOP_SEEK(fp->f_vnode, fp->f_offset, &off, NULL) == 0)
 		fp->f_offset = off;
@@ -5729,7 +5653,7 @@
 	int ret = 0;
 
 	ASSERT3P(innvl, ==, NULL);
-	error = spa_get_stats(poolname, &config);
+	error = spa_get_stats(poolname, &config, NULL, 0);
 	ASSERT3U(error, !=, EAGAIN);
 
 	if (config != NULL) {
@@ -5792,22 +5716,19 @@
 		if (!stats->dds_inconsistent &&
 		    dmu_objset_type(os) == DMU_OST_ZVOL) {
 			error = zvol_get_stats(os, props);
-			if (error == EIO) {
-				nvlist_free(props);
+			if (error == EIO)
 				goto out;
-			}
 			VERIFY0(error);
 		}
 		fnvlist_add_nvlist(outnvl, "props", props);
 		statlist = objset_stats2nv(stats);
 		fnvlist_add_nvlist(outnvl, "stats", statlist);
-	} else {
-		nvlist_free(props);
+		nvlist_free(statlist);
 	}
 
 out:
+	nvlist_free(props);
 	kmem_free(stats, sizeof (*stats));
-
 	return (error);
 }
 
@@ -5854,84 +5775,6 @@
 }
 
 /*
- * Given a dataset name and an innvl containing a DMU cursor offset, find the
- * next child dataset, and return its name, stats, and props and an updated
- * cursor.
- */
-static int
-zfs_ioc_dataset_list_next_nvl(const char *data, nvlist_t *innvl, nvlist_t *outnvl)
-{
-	objset_t *os;
-	int error;
-	uint64_t off;
-	char *p, *nextds;
-	char name[MAXNAMELEN];
-	size_t len;
-	size_t orig_len = strlen(data);
-
-	if (innvl == NULL ||
-	    nvlist_lookup_uint64(innvl, "offset", &off) != 0)
-		return (EINVAL);
-
-	(void) strlcpy(name, data, sizeof (name));
-top:
-	if (error = dmu_objset_hold(name, FTAG, &os)) {
-		if (error == ENOENT)
-			error = ESRCH;
-		return (error);
-	}
-
-	p = strrchr(name, '/');
-	if (p == NULL || p[1] != '\0') {
-		if ((len = strlcat(name, "/", sizeof (name))) >= MAXNAMELEN) {
-			dmu_objset_rele(os, FTAG);
-			return (ESRCH);
-		}
-	} else {
-		len = orig_len;
-	}
-	p = name + len;
-
-	if (off == 0) {
-		uint64_t off2 = 0;
-
-		while (dmu_dir_list_next(os, sizeof (name) - len, p, NULL,
-			&off2) == 0) {
-			if (!dataset_name_hidden(name))
-				(void) dmu_objset_prefetch(name, NULL);
-		}
-	}
-
-	do {
-		error = dmu_dir_list_next(os, sizeof (name) - len, p, NULL,
-		    &off);
-		if (error == ENOENT)
-			error = ESRCH;
-	} while (error == 0 && dataset_name_hidden(name));
-	dmu_objset_rele(os, FTAG);
-
-	/*
-	 * If it's an internal dataset (ie. with a '$' in its name),
-	 * don't try to get stats for it, otherwise we'll return ENOENT.
-	 */
-	if (error == 0 && strchr(name, '$') == NULL) {
-		error = zfs_ioc_objset_stats_nvl(name, NULL, outnvl);
-		if (error == ENOENT) {
-			/* We lost a race with destroy, get the next one. */
-			name[orig_len] = '\0';
-			goto top;
-		}
-		len = strlen(name) + 1;
-		nextds = kmem_alloc(len, KM_SLEEP);
-		(void) strlcpy(nextds, name, len);
-		fnvlist_add_string(outnvl, "nextds", (const char *)nextds);
-		fnvlist_add_uint64(outnvl, "offset", off);
-	}
-
-	return (error);
-}
-
-/*
  * Given a dataset name and a DMU cursor offset, find its next snapshot, and
  * return its name, props, and stats and an updated cursor offset.
  */
@@ -5971,15 +5814,11 @@
 		dsl_dataset_t *ds;
 		dsl_pool_t *dp = os->os_dsl_dataset->ds_dir->dd_pool;
 
-		rw_enter(&dp->dp_config_rwlock, RW_READER);
 		error = dsl_dataset_hold_obj(dp, obj, FTAG, &ds);
-		rw_exit(&dp->dp_config_rwlock);
 		if (error == 0) {
 			objset_t *ossnap;
 
-			rw_enter(&dp->dp_config_rwlock, RW_READER);
 			error = dmu_objset_from_ds(ds, &ossnap);
-			rw_exit(&dp->dp_config_rwlock);
 			if (error == 0)
 				error = objset_render(ossnap, outnvl);
 			dsl_dataset_rele(ds, FTAG);
@@ -6066,7 +5905,6 @@
 	    zfs_ioc_destroy_snaps, zfs_secpolicy_destroy_snaps, POOL_NAME,
 	    POOL_CHECK_SUSPENDED | POOL_CHECK_READONLY, B_TRUE, B_TRUE);
 
-<<<<<<< HEAD
 	zfs_ioctl_register("pool_stats_nvl", ZFS_IOC_POOL_STATS_NVL,
 	    zfs_ioc_pool_stats_nvl, zfs_secpolicy_read, POOL_NAME,
 	    POOL_CHECK_NONE, B_FALSE, B_FALSE);
@@ -6082,17 +5920,12 @@
 	zfs_ioctl_register("objset_stats_nvl", ZFS_IOC_OBJSET_STATS_NVL,
 	    zfs_ioc_objset_stats_nvl, zfs_secpolicy_read, DATASET_NAME,
 	    POOL_CHECK_SUSPENDED, B_FALSE, B_FALSE);
-
-	zfs_ioctl_register("dataset_list_next_nvl",
-	    ZFS_IOC_DATASET_LIST_NEXT_NVL, zfs_ioc_dataset_list_next_nvl,
-	    zfs_secpolicy_read, DATASET_NAME, POOL_CHECK_SUSPENDED, B_FALSE,
-	    B_FALSE);
 
 	zfs_ioctl_register("snapshot_list_next_nvl",
 	    ZFS_IOC_SNAPSHOT_LIST_NEXT_NVL, zfs_ioc_snapshot_list_next_nvl,
 	    zfs_secpolicy_read, DATASET_NAME, POOL_CHECK_SUSPENDED, B_FALSE,
 	    B_FALSE);
-=======
+
 	zfs_ioctl_register("hold", ZFS_IOC_HOLD,
 	    zfs_ioc_hold, zfs_secpolicy_hold, POOL_NAME,
 	    POOL_CHECK_SUSPENDED | POOL_CHECK_READONLY, B_TRUE, B_TRUE);
@@ -6107,7 +5940,6 @@
 	zfs_ioctl_register("rollback", ZFS_IOC_ROLLBACK,
 	    zfs_ioc_rollback, zfs_secpolicy_rollback, DATASET_NAME,
 	    POOL_CHECK_SUSPENDED | POOL_CHECK_READONLY, B_FALSE, B_TRUE);
->>>>>>> 7de6f2c0
 
 	/* IOCTLS that use the legacy function signature */
 
