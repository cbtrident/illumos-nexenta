--- conflicted
+++ resolved
@@ -24,12 +24,7 @@
  * Copyright (c) 2011-2012 Pawel Jakub Dawidek. All rights reserved.
  * Portions Copyright 2011 Martin Matuska
  * Copyright 2015, OmniTI Computer Consulting, Inc. All rights reserved.
-<<<<<<< HEAD
- * Copyright (c) 2014, Joyent, Inc. All rights reserved.
-=======
- * Copyright 2015 Nexenta Systems, Inc.  All rights reserved.
  * Copyright (c) 2014, 2016 Joyent, Inc. All rights reserved.
->>>>>>> 08c359e5
  * Copyright (c) 2011, 2015 by Delphix. All rights reserved.
  * Copyright (c) 2013 by Saso Kiselkov. All rights reserved.
  * Copyright (c) 2013 Steven Hartland. All rights reserved.
@@ -4668,12 +4663,6 @@
 	offset_t off;
 	nvlist_t *origprops = NULL; /* existing properties */
 	nvlist_t *delayprops = NULL; /* sent properties applied post-receive */
-<<<<<<< HEAD
-=======
-	char *origin = NULL;
-	char *tosnap;
-	char tofs[ZFS_MAX_DATASET_NAME_LEN];
->>>>>>> 08c359e5
 	boolean_t first_recvd_props = B_FALSE;
 	nvlist_t *event;
 	boolean_t force_cksum =
@@ -4890,7 +4879,7 @@
 zfs_ioc_recv(zfs_cmd_t *zc)
 {
 	int fd = zc->zc_cookie;
-	char tofs[ZFS_MAXNAMELEN];
+	char tofs[ZFS_MAX_DATASET_NAME_LEN];
 	char *tosnap;
 	char *origin = NULL;
 	nvlist_t *errors;
