--- conflicted
+++ resolved
@@ -188,15 +188,12 @@
 #include <sys/dsl_bookmark.h>
 #include <sys/dsl_userhold.h>
 #include <sys/zfeature.h>
-<<<<<<< HEAD
 #include <sys/cos.h>
 #include <sys/cos_impl.h>
 #include <sys/zfeature.h>
 #include <sys/sysevent.h>
 #include <sys/sysevent_impl.h>
-=======
 #include <sys/zcp.h>
->>>>>>> 4dfc19d7
 #include <sys/zio_checksum.h>
 
 #include "zfs_namecheck.h"
@@ -4057,45 +4054,40 @@
 	if (zfs_is_wormed(zc->zc_name))
 		return (SET_ERROR(EPERM));
 
-<<<<<<< HEAD
-	if (zc->zc_objset_type == DMU_OST_ZFS) {
-		err = zfs_unmount_snap(zc->zc_name);
-		if (err)
-			return (err);
-	}
-=======
 	if (zc->zc_objset_type == DMU_OST_ZFS)
 		zfs_unmount_snap(zc->zc_name);
->>>>>>> 4dfc19d7
 
 	if (zc->zc_guid) {
 		spa_t *spa;
 
 		if ((err = spa_open(zc->zc_name, &spa, FTAG)) != 0)
 			return (err);
+
 		err = autosnap_lock(spa, RW_WRITER);
-		if (!err) {
+		if (err == 0) {
 			err = wbc_walk_lock(spa);
-			if (err)
+			if (err != 0)
 				autosnap_unlock(spa);
 		}
-		if (!err) {
+
+		if (err == 0) {
 			err = dsl_destroy_atomically(zc->zc_name,
 			    zc->zc_defer_destroy);
 			wbc_walk_unlock(spa);
 			autosnap_unlock(spa);
 		}
+
 		spa_close(spa, FTAG);
 	} else {
 		if (strchr(zc->zc_name, '@')) {
-			spa_t *spa;
+			spa_t *spa = NULL;
 
 			err = spa_open(zc->zc_name, &spa, FTAG);
-			if (spa == NULL)
+			if (err != 0)
 				return (err);
 
 			err = zfs_destroy_check_autosnap(spa, zc->zc_name);
-			if (!err) {
+			if (err == 0) {
 				err = dsl_destroy_snapshot(zc->zc_name,
 				    zc->zc_defer_destroy);
 			}
@@ -4110,10 +4102,12 @@
 				 * resulting from the previously interrupted
 				 * 'zfs receive'.
 				 */
-				char namebuf[MAXNAMELEN];
-
-				(void) snprintf(namebuf, sizeof (namebuf),
-				    "%s/%%recv", zc->zc_name);
+				char namebuf[ZFS_MAX_DATASET_NAME_LEN];
+
+				if (snprintf(namebuf, sizeof (namebuf),
+				    "%s/%%recv", zc->zc_name) >=
+				    sizeof (namebuf))
+					return (err);
 
 				/* Try to remove the hidden child (%recv) */
 				err = dsl_destroy_head(namebuf);
@@ -4161,13 +4155,9 @@
 static int
 zfs_ioc_rollback(const char *fsname, nvlist_t *innvl, nvlist_t *outnvl)
 {
-<<<<<<< HEAD
-=======
 	zfsvfs_t *zfsvfs;
 	char *target = NULL;
->>>>>>> 4dfc19d7
-	int error;
-	zfsvfs_t *zfsvfs;
+	int error;
 	nvlist_t *event;
 	int resume_err = 0;
 
@@ -4190,14 +4180,8 @@
 		ds = dmu_objset_ds(zfsvfs->z_os);
 		error = zfs_suspend_fs(zfsvfs);
 		if (error == 0) {
-<<<<<<< HEAD
-			error = dsl_dataset_rollback(fsname, zfsvfs, outnvl);
-=======
-			int resume_err;
-
 			error = dsl_dataset_rollback(fsname, target, zfsvfs,
 			    outnvl);
->>>>>>> 4dfc19d7
 			resume_err = zfs_resume_fs(zfsvfs, ds);
 		}
 		VFS_RELE(zfsvfs->z_vfs);
@@ -4207,6 +4191,7 @@
 
 	if (error == 0) {
 		event = fnvlist_alloc();
+		fnvlist_add_string(event, "target", (target != NULL) ? target : "");
 		fnvlist_add_string(event, "fsname", fsname);
 		fnvlist_add_int32(event, "resume_err", resume_err);
 		zfs_event_post(ZFS_EC_STATUS, "rollback", event);
@@ -5350,9 +5335,7 @@
 	char origin[ZFS_MAX_DATASET_NAME_LEN];
 	char *cp;
 	int error;
-<<<<<<< HEAD
 	nvlist_t *event;
-=======
 
 	error = dsl_pool_hold(zc->zc_name, FTAG, &dp);
 	if (error != 0)
@@ -5382,7 +5365,6 @@
 	dsl_dataset_rele(ods, FTAG);
 	dsl_dataset_rele(ds, FTAG);
 	dsl_pool_rele(dp, FTAG);
->>>>>>> 4dfc19d7
 
 	/*
 	 * We don't need to unmount *all* the origin fs's snapshots, but
