--- conflicted
+++ resolved
@@ -27,11 +27,8 @@
  * Copyright (c) 2011, 2015 by Delphix. All rights reserved.
  * Copyright (c) 2013 by Saso Kiselkov. All rights reserved.
  * Copyright (c) 2013 Steven Hartland. All rights reserved.
-<<<<<<< HEAD
+ * Copyright (c) 2014 Integros [integros.com]
  * Copyright 2016 Nexenta Systems, Inc.  All rights reserved.
-=======
- * Copyright (c) 2014 Integros [integros.com]
->>>>>>> 6e7bd672
  */
 
 /*
