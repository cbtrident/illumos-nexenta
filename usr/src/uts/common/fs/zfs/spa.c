/*
 * CDDL HEADER START
 *
 * The contents of this file are subject to the terms of the
 * Common Development and Distribution License (the "License").
 * You may not use this file except in compliance with the License.
 *
 * You can obtain a copy of the license at usr/src/OPENSOLARIS.LICENSE
 * or http://www.opensolaris.org/os/licensing.
 * See the License for the specific language governing permissions
 * and limitations under the License.
 *
 * When distributing Covered Code, include this CDDL HEADER in each
 * file and include the License file at usr/src/OPENSOLARIS.LICENSE.
 * If applicable, add the following below this CDDL HEADER, with the
 * fields enclosed by brackets "[]" replaced with your own identifying
 * information: Portions Copyright [yyyy] [name of copyright owner]
 *
 * CDDL HEADER END
 */

/*
 * Copyright (c) 2005, 2010, Oracle and/or its affiliates. All rights reserved.
 */

/*
 * This file contains all the routines used when modifying on-disk SPA state.
 * This includes opening, importing, destroying, exporting a pool, and syncing a
 * pool.
 */

#include <sys/zfs_context.h>
#include <sys/fm/fs/zfs.h>
#include <sys/spa_impl.h>
#include <sys/zio.h>
#include <sys/zio_checksum.h>
#include <sys/dmu.h>
#include <sys/dmu_tx.h>
#include <sys/zap.h>
#include <sys/zil.h>
#include <sys/ddt.h>
#include <sys/vdev_impl.h>
#include <sys/metaslab.h>
#include <sys/metaslab_impl.h>
#include <sys/uberblock_impl.h>
#include <sys/txg.h>
#include <sys/avl.h>
#include <sys/dmu_traverse.h>
#include <sys/dmu_objset.h>
#include <sys/unique.h>
#include <sys/dsl_pool.h>
#include <sys/dsl_dataset.h>
#include <sys/dsl_dir.h>
#include <sys/dsl_prop.h>
#include <sys/dsl_synctask.h>
#include <sys/fs/zfs.h>
#include <sys/arc.h>
#include <sys/callb.h>
#include <sys/systeminfo.h>
#include <sys/spa_boot.h>
#include <sys/zfs_ioctl.h>
#include <sys/dsl_scan.h>

#ifdef	_KERNEL
#include <sys/bootprops.h>
#include <sys/callb.h>
#include <sys/cpupart.h>
#include <sys/pool.h>
#include <sys/sysdc.h>
#include <sys/zone.h>
#endif	/* _KERNEL */

#include "zfs_prop.h"
#include "zfs_comutil.h"

typedef enum zti_modes {
	zti_mode_fixed,			/* value is # of threads (min 1) */
	zti_mode_online_percent,	/* value is % of online CPUs */
	zti_mode_batch,			/* cpu-intensive; value is ignored */
	zti_mode_null,			/* don't create a taskq */
	zti_nmodes
} zti_modes_t;

#define	ZTI_FIX(n)	{ zti_mode_fixed, (n) }
#define	ZTI_PCT(n)	{ zti_mode_online_percent, (n) }
#define	ZTI_BATCH	{ zti_mode_batch, 0 }
#define	ZTI_NULL	{ zti_mode_null, 0 }

#define	ZTI_ONE		ZTI_FIX(1)

typedef struct zio_taskq_info {
	enum zti_modes zti_mode;
	uint_t zti_value;
} zio_taskq_info_t;

static const char *const zio_taskq_types[ZIO_TASKQ_TYPES] = {
	"issue", "issue_high", "intr", "intr_high"
};

/*
 * Define the taskq threads for the following I/O types:
 * 	NULL, READ, WRITE, FREE, CLAIM, and IOCTL
 */
const zio_taskq_info_t zio_taskqs[ZIO_TYPES][ZIO_TASKQ_TYPES] = {
	/* ISSUE	ISSUE_HIGH	INTR		INTR_HIGH */
	{ ZTI_ONE,	ZTI_NULL,	ZTI_ONE,	ZTI_NULL },
	{ ZTI_FIX(8),	ZTI_NULL,	ZTI_BATCH,	ZTI_NULL },
	{ ZTI_BATCH,	ZTI_FIX(5),	ZTI_FIX(8),	ZTI_FIX(5) },
	{ ZTI_FIX(100),	ZTI_NULL,	ZTI_ONE,	ZTI_NULL },
	{ ZTI_ONE,	ZTI_NULL,	ZTI_ONE,	ZTI_NULL },
	{ ZTI_ONE,	ZTI_NULL,	ZTI_ONE,	ZTI_NULL },
};

static dsl_syncfunc_t spa_sync_props;
static boolean_t spa_has_active_shared_spare(spa_t *spa);
static int spa_load_impl(spa_t *spa, uint64_t, nvlist_t *config,
    spa_load_state_t state, spa_import_type_t type, boolean_t mosconfig,
    char **ereport);
static void spa_vdev_resilver_done(spa_t *spa);

uint_t		zio_taskq_batch_pct = 100;	/* 1 thread per cpu in pset */
id_t		zio_taskq_psrset_bind = PS_NONE;
boolean_t	zio_taskq_sysdc = B_TRUE;	/* use SDC scheduling class */
uint_t		zio_taskq_basedc = 80;		/* base duty cycle */

boolean_t	spa_create_process = B_TRUE;	/* no process ==> no sysdc */

/*
 * This (illegal) pool name is used when temporarily importing a spa_t in order
 * to get the vdev stats associated with the imported devices.
 */
#define	TRYIMPORT_NAME	"$import"

/*
 * ==========================================================================
 * SPA properties routines
 * ==========================================================================
 */

/*
 * Add a (source=src, propname=propval) list to an nvlist.
 */
static void
spa_prop_add_list(nvlist_t *nvl, zpool_prop_t prop, char *strval,
    uint64_t intval, zprop_source_t src)
{
	const char *propname = zpool_prop_to_name(prop);
	nvlist_t *propval;

	VERIFY(nvlist_alloc(&propval, NV_UNIQUE_NAME, KM_SLEEP) == 0);
	VERIFY(nvlist_add_uint64(propval, ZPROP_SOURCE, src) == 0);

	if (strval != NULL)
		VERIFY(nvlist_add_string(propval, ZPROP_VALUE, strval) == 0);
	else
		VERIFY(nvlist_add_uint64(propval, ZPROP_VALUE, intval) == 0);

	VERIFY(nvlist_add_nvlist(nvl, propname, propval) == 0);
	nvlist_free(propval);
}

/*
 * Get property values from the spa configuration.
 */
static void
spa_prop_get_config(spa_t *spa, nvlist_t **nvp)
{
	uint64_t size;
	uint64_t alloc;
	uint64_t cap, version;
	zprop_source_t src = ZPROP_SRC_NONE;
	spa_config_dirent_t *dp;

	ASSERT(MUTEX_HELD(&spa->spa_props_lock));

	if (spa->spa_root_vdev != NULL) {
		alloc = metaslab_class_get_alloc(spa_normal_class(spa));
		size = metaslab_class_get_space(spa_normal_class(spa));
		spa_prop_add_list(*nvp, ZPOOL_PROP_NAME, spa_name(spa), 0, src);
		spa_prop_add_list(*nvp, ZPOOL_PROP_SIZE, NULL, size, src);
		spa_prop_add_list(*nvp, ZPOOL_PROP_ALLOCATED, NULL, alloc, src);
		spa_prop_add_list(*nvp, ZPOOL_PROP_FREE, NULL,
		    size - alloc, src);
		spa_prop_add_list(*nvp, ZPOOL_PROP_READONLY, NULL,
		    (spa_mode(spa) == FREAD), src);

		cap = (size == 0) ? 0 : (alloc * 100 / size);
		spa_prop_add_list(*nvp, ZPOOL_PROP_CAPACITY, NULL, cap, src);

		spa_prop_add_list(*nvp, ZPOOL_PROP_DEDUPRATIO, NULL,
		    ddt_get_pool_dedup_ratio(spa), src);

		spa_prop_add_list(*nvp, ZPOOL_PROP_HEALTH, NULL,
		    spa->spa_root_vdev->vdev_state, src);

		version = spa_version(spa);
		if (version == zpool_prop_default_numeric(ZPOOL_PROP_VERSION))
			src = ZPROP_SRC_DEFAULT;
		else
			src = ZPROP_SRC_LOCAL;
		spa_prop_add_list(*nvp, ZPOOL_PROP_VERSION, NULL, version, src);
	}

	spa_prop_add_list(*nvp, ZPOOL_PROP_GUID, NULL, spa_guid(spa), src);

	if (spa->spa_root != NULL)
		spa_prop_add_list(*nvp, ZPOOL_PROP_ALTROOT, spa->spa_root,
		    0, ZPROP_SRC_LOCAL);

	if ((dp = list_head(&spa->spa_config_list)) != NULL) {
		if (dp->scd_path == NULL) {
			spa_prop_add_list(*nvp, ZPOOL_PROP_CACHEFILE,
			    "none", 0, ZPROP_SRC_LOCAL);
		} else if (strcmp(dp->scd_path, spa_config_path) != 0) {
			spa_prop_add_list(*nvp, ZPOOL_PROP_CACHEFILE,
			    dp->scd_path, 0, ZPROP_SRC_LOCAL);
		}
	}
}

/*
 * Get zpool property values.
 */
int
spa_prop_get(spa_t *spa, nvlist_t **nvp)
{
	objset_t *mos = spa->spa_meta_objset;
	zap_cursor_t zc;
	zap_attribute_t za;
	int err;

	VERIFY(nvlist_alloc(nvp, NV_UNIQUE_NAME, KM_SLEEP) == 0);

	mutex_enter(&spa->spa_props_lock);

	/*
	 * Get properties from the spa config.
	 */
	spa_prop_get_config(spa, nvp);

	/* If no pool property object, no more prop to get. */
	if (mos == NULL || spa->spa_pool_props_object == 0) {
		mutex_exit(&spa->spa_props_lock);
		return (0);
	}

	/*
	 * Get properties from the MOS pool property object.
	 */
	for (zap_cursor_init(&zc, mos, spa->spa_pool_props_object);
	    (err = zap_cursor_retrieve(&zc, &za)) == 0;
	    zap_cursor_advance(&zc)) {
		uint64_t intval = 0;
		char *strval = NULL;
		zprop_source_t src = ZPROP_SRC_DEFAULT;
		zpool_prop_t prop;

		if ((prop = zpool_name_to_prop(za.za_name)) == ZPROP_INVAL)
			continue;

		switch (za.za_integer_length) {
		case 8:
			/* integer property */
			if (za.za_first_integer !=
			    zpool_prop_default_numeric(prop))
				src = ZPROP_SRC_LOCAL;

			if (prop == ZPOOL_PROP_BOOTFS) {
				dsl_pool_t *dp;
				dsl_dataset_t *ds = NULL;

				dp = spa_get_dsl(spa);
				rw_enter(&dp->dp_config_rwlock, RW_READER);
				if (err = dsl_dataset_hold_obj(dp,
				    za.za_first_integer, FTAG, &ds)) {
					rw_exit(&dp->dp_config_rwlock);
					break;
				}

				strval = kmem_alloc(
				    MAXNAMELEN + strlen(MOS_DIR_NAME) + 1,
				    KM_SLEEP);
				dsl_dataset_name(ds, strval);
				dsl_dataset_rele(ds, FTAG);
				rw_exit(&dp->dp_config_rwlock);
			} else {
				strval = NULL;
				intval = za.za_first_integer;
			}

			spa_prop_add_list(*nvp, prop, strval, intval, src);

			if (strval != NULL)
				kmem_free(strval,
				    MAXNAMELEN + strlen(MOS_DIR_NAME) + 1);

			break;

		case 1:
			/* string property */
			strval = kmem_alloc(za.za_num_integers, KM_SLEEP);
			err = zap_lookup(mos, spa->spa_pool_props_object,
			    za.za_name, 1, za.za_num_integers, strval);
			if (err) {
				kmem_free(strval, za.za_num_integers);
				break;
			}
			spa_prop_add_list(*nvp, prop, strval, 0, src);
			kmem_free(strval, za.za_num_integers);
			break;

		default:
			break;
		}
	}
	zap_cursor_fini(&zc);
	mutex_exit(&spa->spa_props_lock);
out:
	if (err && err != ENOENT) {
		nvlist_free(*nvp);
		*nvp = NULL;
		return (err);
	}

	return (0);
}

/*
 * Validate the given pool properties nvlist and modify the list
 * for the property values to be set.
 */
static int
spa_prop_validate(spa_t *spa, nvlist_t *props)
{
	nvpair_t *elem;
	int error = 0, reset_bootfs = 0;
	uint64_t objnum;

	elem = NULL;
	while ((elem = nvlist_next_nvpair(props, elem)) != NULL) {
		zpool_prop_t prop;
		char *propname, *strval;
		uint64_t intval;
		objset_t *os;
		char *slash;

		propname = nvpair_name(elem);

		if ((prop = zpool_name_to_prop(propname)) == ZPROP_INVAL)
			return (EINVAL);

		switch (prop) {
		case ZPOOL_PROP_VERSION:
			error = nvpair_value_uint64(elem, &intval);
			if (!error &&
			    (intval < spa_version(spa) || intval > SPA_VERSION))
				error = EINVAL;
			break;

		case ZPOOL_PROP_DELEGATION:
		case ZPOOL_PROP_AUTOREPLACE:
		case ZPOOL_PROP_LISTSNAPS:
		case ZPOOL_PROP_AUTOEXPAND:
			error = nvpair_value_uint64(elem, &intval);
			if (!error && intval > 1)
				error = EINVAL;
			break;

		case ZPOOL_PROP_BOOTFS:
			/*
			 * If the pool version is less than SPA_VERSION_BOOTFS,
			 * or the pool is still being created (version == 0),
			 * the bootfs property cannot be set.
			 */
			if (spa_version(spa) < SPA_VERSION_BOOTFS) {
				error = ENOTSUP;
				break;
			}

			/*
			 * Make sure the vdev config is bootable
			 */
			if (!vdev_is_bootable(spa->spa_root_vdev)) {
				error = ENOTSUP;
				break;
			}

			reset_bootfs = 1;

			error = nvpair_value_string(elem, &strval);

			if (!error) {
				uint64_t compress;

				if (strval == NULL || strval[0] == '\0') {
					objnum = zpool_prop_default_numeric(
					    ZPOOL_PROP_BOOTFS);
					break;
				}

				if (error = dmu_objset_hold(strval, FTAG, &os))
					break;

				/* Must be ZPL and not gzip compressed. */

				if (dmu_objset_type(os) != DMU_OST_ZFS) {
					error = ENOTSUP;
				} else if ((error = dsl_prop_get_integer(strval,
				    zfs_prop_to_name(ZFS_PROP_COMPRESSION),
				    &compress, NULL)) == 0 &&
				    !BOOTFS_COMPRESS_VALID(compress)) {
					error = ENOTSUP;
				} else {
					objnum = dmu_objset_id(os);
				}
				dmu_objset_rele(os, FTAG);
			}
			break;

		case ZPOOL_PROP_FAILUREMODE:
			error = nvpair_value_uint64(elem, &intval);
			if (!error && (intval < ZIO_FAILURE_MODE_WAIT ||
			    intval > ZIO_FAILURE_MODE_PANIC))
				error = EINVAL;

			/*
			 * This is a special case which only occurs when
			 * the pool has completely failed. This allows
			 * the user to change the in-core failmode property
			 * without syncing it out to disk (I/Os might
			 * currently be blocked). We do this by returning
			 * EIO to the caller (spa_prop_set) to trick it
			 * into thinking we encountered a property validation
			 * error.
			 */
			if (!error && spa_suspended(spa)) {
				spa->spa_failmode = intval;
				error = EIO;
			}
			break;

		case ZPOOL_PROP_CACHEFILE:
			if ((error = nvpair_value_string(elem, &strval)) != 0)
				break;

			if (strval[0] == '\0')
				break;

			if (strcmp(strval, "none") == 0)
				break;

			if (strval[0] != '/') {
				error = EINVAL;
				break;
			}

			slash = strrchr(strval, '/');
			ASSERT(slash != NULL);

			if (slash[1] == '\0' || strcmp(slash, "/.") == 0 ||
			    strcmp(slash, "/..") == 0)
				error = EINVAL;
			break;

		case ZPOOL_PROP_DEDUPDITTO:
			if (spa_version(spa) < SPA_VERSION_DEDUP)
				error = ENOTSUP;
			else
				error = nvpair_value_uint64(elem, &intval);
			if (error == 0 &&
			    intval != 0 && intval < ZIO_DEDUPDITTO_MIN)
				error = EINVAL;
			break;
		}

		if (error)
			break;
	}

	if (!error && reset_bootfs) {
		error = nvlist_remove(props,
		    zpool_prop_to_name(ZPOOL_PROP_BOOTFS), DATA_TYPE_STRING);

		if (!error) {
			error = nvlist_add_uint64(props,
			    zpool_prop_to_name(ZPOOL_PROP_BOOTFS), objnum);
		}
	}

	return (error);
}

void
spa_configfile_set(spa_t *spa, nvlist_t *nvp, boolean_t need_sync)
{
	char *cachefile;
	spa_config_dirent_t *dp;

	if (nvlist_lookup_string(nvp, zpool_prop_to_name(ZPOOL_PROP_CACHEFILE),
	    &cachefile) != 0)
		return;

	dp = kmem_alloc(sizeof (spa_config_dirent_t),
	    KM_SLEEP);

	if (cachefile[0] == '\0')
		dp->scd_path = spa_strdup(spa_config_path);
	else if (strcmp(cachefile, "none") == 0)
		dp->scd_path = NULL;
	else
		dp->scd_path = spa_strdup(cachefile);

	list_insert_head(&spa->spa_config_list, dp);
	if (need_sync)
		spa_async_request(spa, SPA_ASYNC_CONFIG_UPDATE);
}

int
spa_prop_set(spa_t *spa, nvlist_t *nvp)
{
	int error;
	nvpair_t *elem;
	boolean_t need_sync = B_FALSE;
	zpool_prop_t prop;

	if ((error = spa_prop_validate(spa, nvp)) != 0)
		return (error);

	elem = NULL;
	while ((elem = nvlist_next_nvpair(nvp, elem)) != NULL) {
		if ((prop = zpool_name_to_prop(
		    nvpair_name(elem))) == ZPROP_INVAL)
			return (EINVAL);

		if (prop == ZPOOL_PROP_CACHEFILE ||
		    prop == ZPOOL_PROP_ALTROOT ||
		    prop == ZPOOL_PROP_READONLY)
			continue;

		need_sync = B_TRUE;
		break;
	}

	if (need_sync)
		return (dsl_sync_task_do(spa_get_dsl(spa), NULL, spa_sync_props,
		    spa, nvp, 3));
	else
		return (0);
}

/*
 * If the bootfs property value is dsobj, clear it.
 */
void
spa_prop_clear_bootfs(spa_t *spa, uint64_t dsobj, dmu_tx_t *tx)
{
	if (spa->spa_bootfs == dsobj && spa->spa_pool_props_object != 0) {
		VERIFY(zap_remove(spa->spa_meta_objset,
		    spa->spa_pool_props_object,
		    zpool_prop_to_name(ZPOOL_PROP_BOOTFS), tx) == 0);
		spa->spa_bootfs = 0;
	}
}

/*
 * ==========================================================================
 * SPA state manipulation (open/create/destroy/import/export)
 * ==========================================================================
 */

static int
spa_error_entry_compare(const void *a, const void *b)
{
	spa_error_entry_t *sa = (spa_error_entry_t *)a;
	spa_error_entry_t *sb = (spa_error_entry_t *)b;
	int ret;

	ret = bcmp(&sa->se_bookmark, &sb->se_bookmark,
	    sizeof (zbookmark_t));

	if (ret < 0)
		return (-1);
	else if (ret > 0)
		return (1);
	else
		return (0);
}

/*
 * Utility function which retrieves copies of the current logs and
 * re-initializes them in the process.
 */
void
spa_get_errlists(spa_t *spa, avl_tree_t *last, avl_tree_t *scrub)
{
	ASSERT(MUTEX_HELD(&spa->spa_errlist_lock));

	bcopy(&spa->spa_errlist_last, last, sizeof (avl_tree_t));
	bcopy(&spa->spa_errlist_scrub, scrub, sizeof (avl_tree_t));

	avl_create(&spa->spa_errlist_scrub,
	    spa_error_entry_compare, sizeof (spa_error_entry_t),
	    offsetof(spa_error_entry_t, se_avl));
	avl_create(&spa->spa_errlist_last,
	    spa_error_entry_compare, sizeof (spa_error_entry_t),
	    offsetof(spa_error_entry_t, se_avl));
}

static taskq_t *
spa_taskq_create(spa_t *spa, const char *name, enum zti_modes mode,
    uint_t value)
{
	uint_t flags = TASKQ_PREPOPULATE;
	boolean_t batch = B_FALSE;

	switch (mode) {
	case zti_mode_null:
		return (NULL);		/* no taskq needed */

	case zti_mode_fixed:
		ASSERT3U(value, >=, 1);
		value = MAX(value, 1);
		break;

	case zti_mode_batch:
		batch = B_TRUE;
		flags |= TASKQ_THREADS_CPU_PCT;
		value = zio_taskq_batch_pct;
		break;

	case zti_mode_online_percent:
		flags |= TASKQ_THREADS_CPU_PCT;
		break;

	default:
		panic("unrecognized mode for %s taskq (%u:%u) in "
		    "spa_activate()",
		    name, mode, value);
		break;
	}

	if (zio_taskq_sysdc && spa->spa_proc != &p0) {
		if (batch)
			flags |= TASKQ_DC_BATCH;

		return (taskq_create_sysdc(name, value, 50, INT_MAX,
		    spa->spa_proc, zio_taskq_basedc, flags));
	}
	return (taskq_create_proc(name, value, maxclsyspri, 50, INT_MAX,
	    spa->spa_proc, flags));
}

static void
spa_create_zio_taskqs(spa_t *spa)
{
	for (int t = 0; t < ZIO_TYPES; t++) {
		for (int q = 0; q < ZIO_TASKQ_TYPES; q++) {
			const zio_taskq_info_t *ztip = &zio_taskqs[t][q];
			enum zti_modes mode = ztip->zti_mode;
			uint_t value = ztip->zti_value;
			char name[32];

			(void) snprintf(name, sizeof (name),
			    "%s_%s", zio_type_name[t], zio_taskq_types[q]);

			spa->spa_zio_taskq[t][q] =
			    spa_taskq_create(spa, name, mode, value);
		}
	}
}

#ifdef _KERNEL
static void
spa_thread(void *arg)
{
	callb_cpr_t cprinfo;

	spa_t *spa = arg;
	user_t *pu = PTOU(curproc);

	CALLB_CPR_INIT(&cprinfo, &spa->spa_proc_lock, callb_generic_cpr,
	    spa->spa_name);

	ASSERT(curproc != &p0);
	(void) snprintf(pu->u_psargs, sizeof (pu->u_psargs),
	    "zpool-%s", spa->spa_name);
	(void) strlcpy(pu->u_comm, pu->u_psargs, sizeof (pu->u_comm));

	/* bind this thread to the requested psrset */
	if (zio_taskq_psrset_bind != PS_NONE) {
		pool_lock();
		mutex_enter(&cpu_lock);
		mutex_enter(&pidlock);
		mutex_enter(&curproc->p_lock);

		if (cpupart_bind_thread(curthread, zio_taskq_psrset_bind,
		    0, NULL, NULL) == 0)  {
			curthread->t_bind_pset = zio_taskq_psrset_bind;
		} else {
			cmn_err(CE_WARN,
			    "Couldn't bind process for zfs pool \"%s\" to "
			    "pset %d\n", spa->spa_name, zio_taskq_psrset_bind);
		}

		mutex_exit(&curproc->p_lock);
		mutex_exit(&pidlock);
		mutex_exit(&cpu_lock);
		pool_unlock();
	}

	if (zio_taskq_sysdc) {
		sysdc_thread_enter(curthread, 100, 0);
	}

	spa->spa_proc = curproc;
	spa->spa_did = curthread->t_did;

	spa_create_zio_taskqs(spa);

	mutex_enter(&spa->spa_proc_lock);
	ASSERT(spa->spa_proc_state == SPA_PROC_CREATED);

	spa->spa_proc_state = SPA_PROC_ACTIVE;
	cv_broadcast(&spa->spa_proc_cv);

	CALLB_CPR_SAFE_BEGIN(&cprinfo);
	while (spa->spa_proc_state == SPA_PROC_ACTIVE)
		cv_wait(&spa->spa_proc_cv, &spa->spa_proc_lock);
	CALLB_CPR_SAFE_END(&cprinfo, &spa->spa_proc_lock);

	ASSERT(spa->spa_proc_state == SPA_PROC_DEACTIVATE);
	spa->spa_proc_state = SPA_PROC_GONE;
	spa->spa_proc = &p0;
	cv_broadcast(&spa->spa_proc_cv);
	CALLB_CPR_EXIT(&cprinfo);	/* drops spa_proc_lock */

	mutex_enter(&curproc->p_lock);
	lwp_exit();
}
#endif

/*
 * Activate an uninitialized pool.
 */
static void
spa_activate(spa_t *spa, int mode)
{
	ASSERT(spa->spa_state == POOL_STATE_UNINITIALIZED);

	spa->spa_state = POOL_STATE_ACTIVE;
	spa->spa_mode = mode;

	spa->spa_normal_class = metaslab_class_create(spa, zfs_metaslab_ops);
	spa->spa_log_class = metaslab_class_create(spa, zfs_metaslab_ops);

	/* Try to create a covering process */
	mutex_enter(&spa->spa_proc_lock);
	ASSERT(spa->spa_proc_state == SPA_PROC_NONE);
	ASSERT(spa->spa_proc == &p0);
	spa->spa_did = 0;

	/* Only create a process if we're going to be around a while. */
	if (spa_create_process && strcmp(spa->spa_name, TRYIMPORT_NAME) != 0) {
		if (newproc(spa_thread, (caddr_t)spa, syscid, maxclsyspri,
		    NULL, 0) == 0) {
			spa->spa_proc_state = SPA_PROC_CREATED;
			while (spa->spa_proc_state == SPA_PROC_CREATED) {
				cv_wait(&spa->spa_proc_cv,
				    &spa->spa_proc_lock);
			}
			ASSERT(spa->spa_proc_state == SPA_PROC_ACTIVE);
			ASSERT(spa->spa_proc != &p0);
			ASSERT(spa->spa_did != 0);
		} else {
#ifdef _KERNEL
			cmn_err(CE_WARN,
			    "Couldn't create process for zfs pool \"%s\"\n",
			    spa->spa_name);
#endif
		}
	}
	mutex_exit(&spa->spa_proc_lock);

	/* If we didn't create a process, we need to create our taskqs. */
	if (spa->spa_proc == &p0) {
		spa_create_zio_taskqs(spa);
	}

	list_create(&spa->spa_config_dirty_list, sizeof (vdev_t),
	    offsetof(vdev_t, vdev_config_dirty_node));
	list_create(&spa->spa_state_dirty_list, sizeof (vdev_t),
	    offsetof(vdev_t, vdev_state_dirty_node));

	txg_list_create(&spa->spa_vdev_txg_list,
	    offsetof(struct vdev, vdev_txg_node));

	avl_create(&spa->spa_errlist_scrub,
	    spa_error_entry_compare, sizeof (spa_error_entry_t),
	    offsetof(spa_error_entry_t, se_avl));
	avl_create(&spa->spa_errlist_last,
	    spa_error_entry_compare, sizeof (spa_error_entry_t),
	    offsetof(spa_error_entry_t, se_avl));
}

/*
 * Opposite of spa_activate().
 */
static void
spa_deactivate(spa_t *spa)
{
	ASSERT(spa->spa_sync_on == B_FALSE);
	ASSERT(spa->spa_dsl_pool == NULL);
	ASSERT(spa->spa_root_vdev == NULL);
	ASSERT(spa->spa_async_zio_root == NULL);
	ASSERT(spa->spa_state != POOL_STATE_UNINITIALIZED);

	txg_list_destroy(&spa->spa_vdev_txg_list);

	list_destroy(&spa->spa_config_dirty_list);
	list_destroy(&spa->spa_state_dirty_list);

	for (int t = 0; t < ZIO_TYPES; t++) {
		for (int q = 0; q < ZIO_TASKQ_TYPES; q++) {
			if (spa->spa_zio_taskq[t][q] != NULL)
				taskq_destroy(spa->spa_zio_taskq[t][q]);
			spa->spa_zio_taskq[t][q] = NULL;
		}
	}

	metaslab_class_destroy(spa->spa_normal_class);
	spa->spa_normal_class = NULL;

	metaslab_class_destroy(spa->spa_log_class);
	spa->spa_log_class = NULL;

	/*
	 * If this was part of an import or the open otherwise failed, we may
	 * still have errors left in the queues.  Empty them just in case.
	 */
	spa_errlog_drain(spa);

	avl_destroy(&spa->spa_errlist_scrub);
	avl_destroy(&spa->spa_errlist_last);

	spa->spa_state = POOL_STATE_UNINITIALIZED;

	mutex_enter(&spa->spa_proc_lock);
	if (spa->spa_proc_state != SPA_PROC_NONE) {
		ASSERT(spa->spa_proc_state == SPA_PROC_ACTIVE);
		spa->spa_proc_state = SPA_PROC_DEACTIVATE;
		cv_broadcast(&spa->spa_proc_cv);
		while (spa->spa_proc_state == SPA_PROC_DEACTIVATE) {
			ASSERT(spa->spa_proc != &p0);
			cv_wait(&spa->spa_proc_cv, &spa->spa_proc_lock);
		}
		ASSERT(spa->spa_proc_state == SPA_PROC_GONE);
		spa->spa_proc_state = SPA_PROC_NONE;
	}
	ASSERT(spa->spa_proc == &p0);
	mutex_exit(&spa->spa_proc_lock);

	/*
	 * We want to make sure spa_thread() has actually exited the ZFS
	 * module, so that the module can't be unloaded out from underneath
	 * it.
	 */
	if (spa->spa_did != 0) {
		thread_join(spa->spa_did);
		spa->spa_did = 0;
	}
}

/*
 * Verify a pool configuration, and construct the vdev tree appropriately.  This
 * will create all the necessary vdevs in the appropriate layout, with each vdev
 * in the CLOSED state.  This will prep the pool before open/creation/import.
 * All vdev validation is done by the vdev_alloc() routine.
 */
static int
spa_config_parse(spa_t *spa, vdev_t **vdp, nvlist_t *nv, vdev_t *parent,
    uint_t id, int atype)
{
	nvlist_t **child;
	uint_t children;
	int error;

	if ((error = vdev_alloc(spa, vdp, nv, parent, id, atype)) != 0)
		return (error);

	if ((*vdp)->vdev_ops->vdev_op_leaf)
		return (0);

	error = nvlist_lookup_nvlist_array(nv, ZPOOL_CONFIG_CHILDREN,
	    &child, &children);

	if (error == ENOENT)
		return (0);

	if (error) {
		vdev_free(*vdp);
		*vdp = NULL;
		return (EINVAL);
	}

	for (int c = 0; c < children; c++) {
		vdev_t *vd;
		if ((error = spa_config_parse(spa, &vd, child[c], *vdp, c,
		    atype)) != 0) {
			vdev_free(*vdp);
			*vdp = NULL;
			return (error);
		}
	}

	ASSERT(*vdp != NULL);

	return (0);
}

/*
 * Opposite of spa_load().
 */
static void
spa_unload(spa_t *spa)
{
	int i;

	ASSERT(MUTEX_HELD(&spa_namespace_lock));

	/*
	 * Stop async tasks.
	 */
	spa_async_suspend(spa);

	/*
	 * Stop syncing.
	 */
	if (spa->spa_sync_on) {
		txg_sync_stop(spa->spa_dsl_pool);
		spa->spa_sync_on = B_FALSE;
	}

	/*
	 * Wait for any outstanding async I/O to complete.
	 */
	if (spa->spa_async_zio_root != NULL) {
		(void) zio_wait(spa->spa_async_zio_root);
		spa->spa_async_zio_root = NULL;
	}

	bpobj_close(&spa->spa_deferred_bpobj);

	/*
	 * Close the dsl pool.
	 */
	if (spa->spa_dsl_pool) {
		dsl_pool_close(spa->spa_dsl_pool);
		spa->spa_dsl_pool = NULL;
		spa->spa_meta_objset = NULL;
	}

	ddt_unload(spa);

	spa_config_enter(spa, SCL_ALL, FTAG, RW_WRITER);

	/*
	 * Drop and purge level 2 cache
	 */
	spa_l2cache_drop(spa);

	/*
	 * Close all vdevs.
	 */
	if (spa->spa_root_vdev)
		vdev_free(spa->spa_root_vdev);
	ASSERT(spa->spa_root_vdev == NULL);

	for (i = 0; i < spa->spa_spares.sav_count; i++)
		vdev_free(spa->spa_spares.sav_vdevs[i]);
	if (spa->spa_spares.sav_vdevs) {
		kmem_free(spa->spa_spares.sav_vdevs,
		    spa->spa_spares.sav_count * sizeof (void *));
		spa->spa_spares.sav_vdevs = NULL;
	}
	if (spa->spa_spares.sav_config) {
		nvlist_free(spa->spa_spares.sav_config);
		spa->spa_spares.sav_config = NULL;
	}
	spa->spa_spares.sav_count = 0;

	for (i = 0; i < spa->spa_l2cache.sav_count; i++)
		vdev_free(spa->spa_l2cache.sav_vdevs[i]);
	if (spa->spa_l2cache.sav_vdevs) {
		kmem_free(spa->spa_l2cache.sav_vdevs,
		    spa->spa_l2cache.sav_count * sizeof (void *));
		spa->spa_l2cache.sav_vdevs = NULL;
	}
	if (spa->spa_l2cache.sav_config) {
		nvlist_free(spa->spa_l2cache.sav_config);
		spa->spa_l2cache.sav_config = NULL;
	}
	spa->spa_l2cache.sav_count = 0;

	spa->spa_async_suspended = 0;

	spa_config_exit(spa, SCL_ALL, FTAG);
}

/*
 * Load (or re-load) the current list of vdevs describing the active spares for
 * this pool.  When this is called, we have some form of basic information in
 * 'spa_spares.sav_config'.  We parse this into vdevs, try to open them, and
 * then re-generate a more complete list including status information.
 */
static void
spa_load_spares(spa_t *spa)
{
	nvlist_t **spares;
	uint_t nspares;
	int i;
	vdev_t *vd, *tvd;

	ASSERT(spa_config_held(spa, SCL_ALL, RW_WRITER) == SCL_ALL);

	/*
	 * First, close and free any existing spare vdevs.
	 */
	for (i = 0; i < spa->spa_spares.sav_count; i++) {
		vd = spa->spa_spares.sav_vdevs[i];

		/* Undo the call to spa_activate() below */
		if ((tvd = spa_lookup_by_guid(spa, vd->vdev_guid,
		    B_FALSE)) != NULL && tvd->vdev_isspare)
			spa_spare_remove(tvd);
		vdev_close(vd);
		vdev_free(vd);
	}

	if (spa->spa_spares.sav_vdevs)
		kmem_free(spa->spa_spares.sav_vdevs,
		    spa->spa_spares.sav_count * sizeof (void *));

	if (spa->spa_spares.sav_config == NULL)
		nspares = 0;
	else
		VERIFY(nvlist_lookup_nvlist_array(spa->spa_spares.sav_config,
		    ZPOOL_CONFIG_SPARES, &spares, &nspares) == 0);

	spa->spa_spares.sav_count = (int)nspares;
	spa->spa_spares.sav_vdevs = NULL;

	if (nspares == 0)
		return;

	/*
	 * Construct the array of vdevs, opening them to get status in the
	 * process.   For each spare, there is potentially two different vdev_t
	 * structures associated with it: one in the list of spares (used only
	 * for basic validation purposes) and one in the active vdev
	 * configuration (if it's spared in).  During this phase we open and
	 * validate each vdev on the spare list.  If the vdev also exists in the
	 * active configuration, then we also mark this vdev as an active spare.
	 */
	spa->spa_spares.sav_vdevs = kmem_alloc(nspares * sizeof (void *),
	    KM_SLEEP);
	for (i = 0; i < spa->spa_spares.sav_count; i++) {
		VERIFY(spa_config_parse(spa, &vd, spares[i], NULL, 0,
		    VDEV_ALLOC_SPARE) == 0);
		ASSERT(vd != NULL);

		spa->spa_spares.sav_vdevs[i] = vd;

		if ((tvd = spa_lookup_by_guid(spa, vd->vdev_guid,
		    B_FALSE)) != NULL) {
			if (!tvd->vdev_isspare)
				spa_spare_add(tvd);

			/*
			 * We only mark the spare active if we were successfully
			 * able to load the vdev.  Otherwise, importing a pool
			 * with a bad active spare would result in strange
			 * behavior, because multiple pool would think the spare
			 * is actively in use.
			 *
			 * There is a vulnerability here to an equally bizarre
			 * circumstance, where a dead active spare is later
			 * brought back to life (onlined or otherwise).  Given
			 * the rarity of this scenario, and the extra complexity
			 * it adds, we ignore the possibility.
			 */
			if (!vdev_is_dead(tvd))
				spa_spare_activate(tvd);
		}

		vd->vdev_top = vd;
		vd->vdev_aux = &spa->spa_spares;

		if (vdev_open(vd) != 0)
			continue;

		if (vdev_validate_aux(vd) == 0)
			spa_spare_add(vd);
	}

	/*
	 * Recompute the stashed list of spares, with status information
	 * this time.
	 */
	VERIFY(nvlist_remove(spa->spa_spares.sav_config, ZPOOL_CONFIG_SPARES,
	    DATA_TYPE_NVLIST_ARRAY) == 0);

	spares = kmem_alloc(spa->spa_spares.sav_count * sizeof (void *),
	    KM_SLEEP);
	for (i = 0; i < spa->spa_spares.sav_count; i++)
		spares[i] = vdev_config_generate(spa,
		    spa->spa_spares.sav_vdevs[i], B_TRUE, VDEV_CONFIG_SPARE);
	VERIFY(nvlist_add_nvlist_array(spa->spa_spares.sav_config,
	    ZPOOL_CONFIG_SPARES, spares, spa->spa_spares.sav_count) == 0);
	for (i = 0; i < spa->spa_spares.sav_count; i++)
		nvlist_free(spares[i]);
	kmem_free(spares, spa->spa_spares.sav_count * sizeof (void *));
}

/*
 * Load (or re-load) the current list of vdevs describing the active l2cache for
 * this pool.  When this is called, we have some form of basic information in
 * 'spa_l2cache.sav_config'.  We parse this into vdevs, try to open them, and
 * then re-generate a more complete list including status information.
 * Devices which are already active have their details maintained, and are
 * not re-opened.
 */
static void
spa_load_l2cache(spa_t *spa)
{
	nvlist_t **l2cache;
	uint_t nl2cache;
	int i, j, oldnvdevs;
	uint64_t guid;
	vdev_t *vd, **oldvdevs, **newvdevs;
	spa_aux_vdev_t *sav = &spa->spa_l2cache;

	ASSERT(spa_config_held(spa, SCL_ALL, RW_WRITER) == SCL_ALL);

	if (sav->sav_config != NULL) {
		VERIFY(nvlist_lookup_nvlist_array(sav->sav_config,
		    ZPOOL_CONFIG_L2CACHE, &l2cache, &nl2cache) == 0);
		newvdevs = kmem_alloc(nl2cache * sizeof (void *), KM_SLEEP);
	} else {
		nl2cache = 0;
	}

	oldvdevs = sav->sav_vdevs;
	oldnvdevs = sav->sav_count;
	sav->sav_vdevs = NULL;
	sav->sav_count = 0;

	/*
	 * Process new nvlist of vdevs.
	 */
	for (i = 0; i < nl2cache; i++) {
		VERIFY(nvlist_lookup_uint64(l2cache[i], ZPOOL_CONFIG_GUID,
		    &guid) == 0);

		newvdevs[i] = NULL;
		for (j = 0; j < oldnvdevs; j++) {
			vd = oldvdevs[j];
			if (vd != NULL && guid == vd->vdev_guid) {
				/*
				 * Retain previous vdev for add/remove ops.
				 */
				newvdevs[i] = vd;
				oldvdevs[j] = NULL;
				break;
			}
		}

		if (newvdevs[i] == NULL) {
			/*
			 * Create new vdev
			 */
			VERIFY(spa_config_parse(spa, &vd, l2cache[i], NULL, 0,
			    VDEV_ALLOC_L2CACHE) == 0);
			ASSERT(vd != NULL);
			newvdevs[i] = vd;

			/*
			 * Commit this vdev as an l2cache device,
			 * even if it fails to open.
			 */
			spa_l2cache_add(vd);

			vd->vdev_top = vd;
			vd->vdev_aux = sav;

			spa_l2cache_activate(vd);

			if (vdev_open(vd) != 0)
				continue;

			(void) vdev_validate_aux(vd);

			if (!vdev_is_dead(vd))
				l2arc_add_vdev(spa, vd);
		}
	}

	/*
	 * Purge vdevs that were dropped
	 */
	for (i = 0; i < oldnvdevs; i++) {
		uint64_t pool;

		vd = oldvdevs[i];
		if (vd != NULL) {
			if (spa_l2cache_exists(vd->vdev_guid, &pool) &&
			    pool != 0ULL && l2arc_vdev_present(vd))
				l2arc_remove_vdev(vd);
			(void) vdev_close(vd);
			spa_l2cache_remove(vd);
		}
	}

	if (oldvdevs)
		kmem_free(oldvdevs, oldnvdevs * sizeof (void *));

	if (sav->sav_config == NULL)
		goto out;

	sav->sav_vdevs = newvdevs;
	sav->sav_count = (int)nl2cache;

	/*
	 * Recompute the stashed list of l2cache devices, with status
	 * information this time.
	 */
	VERIFY(nvlist_remove(sav->sav_config, ZPOOL_CONFIG_L2CACHE,
	    DATA_TYPE_NVLIST_ARRAY) == 0);

	l2cache = kmem_alloc(sav->sav_count * sizeof (void *), KM_SLEEP);
	for (i = 0; i < sav->sav_count; i++)
		l2cache[i] = vdev_config_generate(spa,
		    sav->sav_vdevs[i], B_TRUE, VDEV_CONFIG_L2CACHE);
	VERIFY(nvlist_add_nvlist_array(sav->sav_config,
	    ZPOOL_CONFIG_L2CACHE, l2cache, sav->sav_count) == 0);
out:
	for (i = 0; i < sav->sav_count; i++)
		nvlist_free(l2cache[i]);
	if (sav->sav_count)
		kmem_free(l2cache, sav->sav_count * sizeof (void *));
}

static int
load_nvlist(spa_t *spa, uint64_t obj, nvlist_t **value)
{
	dmu_buf_t *db;
	char *packed = NULL;
	size_t nvsize = 0;
	int error;
	*value = NULL;

	VERIFY(0 == dmu_bonus_hold(spa->spa_meta_objset, obj, FTAG, &db));
	nvsize = *(uint64_t *)db->db_data;
	dmu_buf_rele(db, FTAG);

	packed = kmem_alloc(nvsize, KM_SLEEP);
	error = dmu_read(spa->spa_meta_objset, obj, 0, nvsize, packed,
	    DMU_READ_PREFETCH);
	if (error == 0)
		error = nvlist_unpack(packed, nvsize, value, 0);
	kmem_free(packed, nvsize);

	return (error);
}

/*
 * Checks to see if the given vdev could not be opened, in which case we post a
 * sysevent to notify the autoreplace code that the device has been removed.
 */
static void
spa_check_removed(vdev_t *vd)
{
	for (int c = 0; c < vd->vdev_children; c++)
		spa_check_removed(vd->vdev_child[c]);

	if (vd->vdev_ops->vdev_op_leaf && vdev_is_dead(vd)) {
		zfs_post_autoreplace(vd->vdev_spa, vd);
		spa_event_notify(vd->vdev_spa, vd, ESC_ZFS_VDEV_CHECK);
	}
}

/*
 * Validate the current config against the MOS config
 */
static boolean_t
spa_config_valid(spa_t *spa, nvlist_t *config)
{
	vdev_t *mrvd, *rvd = spa->spa_root_vdev;
	nvlist_t *nv;

	VERIFY(nvlist_lookup_nvlist(config, ZPOOL_CONFIG_VDEV_TREE, &nv) == 0);

	spa_config_enter(spa, SCL_ALL, FTAG, RW_WRITER);
	VERIFY(spa_config_parse(spa, &mrvd, nv, NULL, 0, VDEV_ALLOC_LOAD) == 0);

	ASSERT3U(rvd->vdev_children, ==, mrvd->vdev_children);

	/*
	 * If we're doing a normal import, then build up any additional
	 * diagnostic information about missing devices in this config.
	 * We'll pass this up to the user for further processing.
	 */
	if (!(spa->spa_import_flags & ZFS_IMPORT_MISSING_LOG)) {
		nvlist_t **child, *nv;
		uint64_t idx = 0;

		child = kmem_alloc(rvd->vdev_children * sizeof (nvlist_t **),
		    KM_SLEEP);
		VERIFY(nvlist_alloc(&nv, NV_UNIQUE_NAME, KM_SLEEP) == 0);

		for (int c = 0; c < rvd->vdev_children; c++) {
			vdev_t *tvd = rvd->vdev_child[c];
			vdev_t *mtvd  = mrvd->vdev_child[c];

			if (tvd->vdev_ops == &vdev_missing_ops &&
			    mtvd->vdev_ops != &vdev_missing_ops &&
			    mtvd->vdev_islog)
				child[idx++] = vdev_config_generate(spa, mtvd,
				    B_FALSE, 0);
		}

		if (idx) {
			VERIFY(nvlist_add_nvlist_array(nv,
			    ZPOOL_CONFIG_CHILDREN, child, idx) == 0);
			VERIFY(nvlist_add_nvlist(spa->spa_load_info,
			    ZPOOL_CONFIG_MISSING_DEVICES, nv) == 0);

			for (int i = 0; i < idx; i++)
				nvlist_free(child[i]);
		}
		nvlist_free(nv);
		kmem_free(child, rvd->vdev_children * sizeof (char **));
	}

	/*
	 * Compare the root vdev tree with the information we have
	 * from the MOS config (mrvd). Check each top-level vdev
	 * with the corresponding MOS config top-level (mtvd).
	 */
	for (int c = 0; c < rvd->vdev_children; c++) {
		vdev_t *tvd = rvd->vdev_child[c];
		vdev_t *mtvd  = mrvd->vdev_child[c];

		/*
		 * Resolve any "missing" vdevs in the current configuration.
		 * If we find that the MOS config has more accurate information
		 * about the top-level vdev then use that vdev instead.
		 */
		if (tvd->vdev_ops == &vdev_missing_ops &&
		    mtvd->vdev_ops != &vdev_missing_ops) {

			if (!(spa->spa_import_flags & ZFS_IMPORT_MISSING_LOG))
				continue;

			/*
			 * Device specific actions.
			 */
			if (mtvd->vdev_islog) {
				spa_set_log_state(spa, SPA_LOG_CLEAR);
			} else {
				/*
				 * XXX - once we have 'readonly' pool
				 * support we should be able to handle
				 * missing data devices by transitioning
				 * the pool to readonly.
				 */
				continue;
			}

			/*
			 * Swap the missing vdev with the data we were
			 * able to obtain from the MOS config.
			 */
			vdev_remove_child(rvd, tvd);
			vdev_remove_child(mrvd, mtvd);

			vdev_add_child(rvd, mtvd);
			vdev_add_child(mrvd, tvd);

			spa_config_exit(spa, SCL_ALL, FTAG);
			vdev_load(mtvd);
			spa_config_enter(spa, SCL_ALL, FTAG, RW_WRITER);

			vdev_reopen(rvd);
		} else if (mtvd->vdev_islog) {
			/*
			 * Load the slog device's state from the MOS config
			 * since it's possible that the label does not
			 * contain the most up-to-date information.
			 */
			vdev_load_log_state(tvd, mtvd);
			vdev_reopen(tvd);
		}
	}
	vdev_free(mrvd);
	spa_config_exit(spa, SCL_ALL, FTAG);

	/*
	 * Ensure we were able to validate the config.
	 */
	return (rvd->vdev_guid_sum == spa->spa_uberblock.ub_guid_sum);
}

/*
 * Check for missing log devices
 */
static int
spa_check_logs(spa_t *spa)
{
	switch (spa->spa_log_state) {
	case SPA_LOG_MISSING:
		/* need to recheck in case slog has been restored */
	case SPA_LOG_UNKNOWN:
		if (dmu_objset_find(spa->spa_name, zil_check_log_chain, NULL,
		    DS_FIND_CHILDREN)) {
			spa_set_log_state(spa, SPA_LOG_MISSING);
			return (1);
		}
		break;
	}
	return (0);
}

static boolean_t
spa_passivate_log(spa_t *spa)
{
	vdev_t *rvd = spa->spa_root_vdev;
	boolean_t slog_found = B_FALSE;

	ASSERT(spa_config_held(spa, SCL_ALLOC, RW_WRITER));

	if (!spa_has_slogs(spa))
		return (B_FALSE);

	for (int c = 0; c < rvd->vdev_children; c++) {
		vdev_t *tvd = rvd->vdev_child[c];
		metaslab_group_t *mg = tvd->vdev_mg;

		if (tvd->vdev_islog) {
			metaslab_group_passivate(mg);
			slog_found = B_TRUE;
		}
	}

	return (slog_found);
}

static void
spa_activate_log(spa_t *spa)
{
	vdev_t *rvd = spa->spa_root_vdev;

	ASSERT(spa_config_held(spa, SCL_ALLOC, RW_WRITER));

	for (int c = 0; c < rvd->vdev_children; c++) {
		vdev_t *tvd = rvd->vdev_child[c];
		metaslab_group_t *mg = tvd->vdev_mg;

		if (tvd->vdev_islog)
			metaslab_group_activate(mg);
	}
}

int
spa_offline_log(spa_t *spa)
{
	int error = 0;

	if ((error = dmu_objset_find(spa_name(spa), zil_vdev_offline,
	    NULL, DS_FIND_CHILDREN)) == 0) {

		/*
		 * We successfully offlined the log device, sync out the
		 * current txg so that the "stubby" block can be removed
		 * by zil_sync().
		 */
		txg_wait_synced(spa->spa_dsl_pool, 0);
	}
	return (error);
}

static void
spa_aux_check_removed(spa_aux_vdev_t *sav)
{
	for (int i = 0; i < sav->sav_count; i++)
		spa_check_removed(sav->sav_vdevs[i]);
}

void
spa_claim_notify(zio_t *zio)
{
	spa_t *spa = zio->io_spa;

	if (zio->io_error)
		return;

	mutex_enter(&spa->spa_props_lock);	/* any mutex will do */
	if (spa->spa_claim_max_txg < zio->io_bp->blk_birth)
		spa->spa_claim_max_txg = zio->io_bp->blk_birth;
	mutex_exit(&spa->spa_props_lock);
}

typedef struct spa_load_error {
	uint64_t	sle_meta_count;
	uint64_t	sle_data_count;
} spa_load_error_t;

static void
spa_load_verify_done(zio_t *zio)
{
	blkptr_t *bp = zio->io_bp;
	spa_load_error_t *sle = zio->io_private;
	dmu_object_type_t type = BP_GET_TYPE(bp);
	int error = zio->io_error;

	if (error) {
		if ((BP_GET_LEVEL(bp) != 0 || dmu_ot[type].ot_metadata) &&
		    type != DMU_OT_INTENT_LOG)
			atomic_add_64(&sle->sle_meta_count, 1);
		else
			atomic_add_64(&sle->sle_data_count, 1);
	}
	zio_data_buf_free(zio->io_data, zio->io_size);
}

/*ARGSUSED*/
static int
spa_load_verify_cb(spa_t *spa, zilog_t *zilog, const blkptr_t *bp,
    arc_buf_t *pbuf, const zbookmark_t *zb, const dnode_phys_t *dnp, void *arg)
{
	if (bp != NULL) {
		zio_t *rio = arg;
		size_t size = BP_GET_PSIZE(bp);
		void *data = zio_data_buf_alloc(size);

		zio_nowait(zio_read(rio, spa, bp, data, size,
		    spa_load_verify_done, rio->io_private, ZIO_PRIORITY_SCRUB,
		    ZIO_FLAG_SPECULATIVE | ZIO_FLAG_CANFAIL |
		    ZIO_FLAG_SCRUB | ZIO_FLAG_RAW, zb));
	}
	return (0);
}

static int
spa_load_verify(spa_t *spa)
{
	zio_t *rio;
	spa_load_error_t sle = { 0 };
	zpool_rewind_policy_t policy;
	boolean_t verify_ok = B_FALSE;
	int error;

	zpool_get_rewind_policy(spa->spa_config, &policy);

	if (policy.zrp_request & ZPOOL_NEVER_REWIND)
		return (0);

	rio = zio_root(spa, NULL, &sle,
	    ZIO_FLAG_CANFAIL | ZIO_FLAG_SPECULATIVE);

	error = traverse_pool(spa, spa->spa_verify_min_txg,
	    TRAVERSE_PRE | TRAVERSE_PREFETCH, spa_load_verify_cb, rio);

	(void) zio_wait(rio);

	spa->spa_load_meta_errors = sle.sle_meta_count;
	spa->spa_load_data_errors = sle.sle_data_count;

	if (!error && sle.sle_meta_count <= policy.zrp_maxmeta &&
	    sle.sle_data_count <= policy.zrp_maxdata) {
		int64_t loss = 0;

		verify_ok = B_TRUE;
		spa->spa_load_txg = spa->spa_uberblock.ub_txg;
		spa->spa_load_txg_ts = spa->spa_uberblock.ub_timestamp;

		loss = spa->spa_last_ubsync_txg_ts - spa->spa_load_txg_ts;
		VERIFY(nvlist_add_uint64(spa->spa_load_info,
		    ZPOOL_CONFIG_LOAD_TIME, spa->spa_load_txg_ts) == 0);
		VERIFY(nvlist_add_int64(spa->spa_load_info,
		    ZPOOL_CONFIG_REWIND_TIME, loss) == 0);
		VERIFY(nvlist_add_uint64(spa->spa_load_info,
		    ZPOOL_CONFIG_LOAD_DATA_ERRORS, sle.sle_data_count) == 0);
	} else {
		spa->spa_load_max_txg = spa->spa_uberblock.ub_txg;
	}

	if (error) {
		if (error != ENXIO && error != EIO)
			error = EIO;
		return (error);
	}

	return (verify_ok ? 0 : EIO);
}

/*
 * Find a value in the pool props object.
 */
static void
spa_prop_find(spa_t *spa, zpool_prop_t prop, uint64_t *val)
{
	(void) zap_lookup(spa->spa_meta_objset, spa->spa_pool_props_object,
	    zpool_prop_to_name(prop), sizeof (uint64_t), 1, val);
}

/*
 * Find a value in the pool directory object.
 */
static int
spa_dir_prop(spa_t *spa, const char *name, uint64_t *val)
{
	return (zap_lookup(spa->spa_meta_objset, DMU_POOL_DIRECTORY_OBJECT,
	    name, sizeof (uint64_t), 1, val));
}

static int
spa_vdev_err(vdev_t *vdev, vdev_aux_t aux, int err)
{
	vdev_set_state(vdev, B_TRUE, VDEV_STATE_CANT_OPEN, aux);
	return (err);
}

/*
 * Fix up config after a partly-completed split.  This is done with the
 * ZPOOL_CONFIG_SPLIT nvlist.  Both the splitting pool and the split-off
 * pool have that entry in their config, but only the splitting one contains
 * a list of all the guids of the vdevs that are being split off.
 *
 * This function determines what to do with that list: either rejoin
 * all the disks to the pool, or complete the splitting process.  To attempt
 * the rejoin, each disk that is offlined is marked online again, and
 * we do a reopen() call.  If the vdev label for every disk that was
 * marked online indicates it was successfully split off (VDEV_AUX_SPLIT_POOL)
 * then we call vdev_split() on each disk, and complete the split.
 *
 * Otherwise we leave the config alone, with all the vdevs in place in
 * the original pool.
 */
static void
spa_try_repair(spa_t *spa, nvlist_t *config)
{
	uint_t extracted;
	uint64_t *glist;
	uint_t i, gcount;
	nvlist_t *nvl;
	vdev_t **vd;
	boolean_t attempt_reopen;

	if (nvlist_lookup_nvlist(config, ZPOOL_CONFIG_SPLIT, &nvl) != 0)
		return;

	/* check that the config is complete */
	if (nvlist_lookup_uint64_array(nvl, ZPOOL_CONFIG_SPLIT_LIST,
	    &glist, &gcount) != 0)
		return;

	vd = kmem_zalloc(gcount * sizeof (vdev_t *), KM_SLEEP);

	/* attempt to online all the vdevs & validate */
	attempt_reopen = B_TRUE;
	for (i = 0; i < gcount; i++) {
		if (glist[i] == 0)	/* vdev is hole */
			continue;

		vd[i] = spa_lookup_by_guid(spa, glist[i], B_FALSE);
		if (vd[i] == NULL) {
			/*
			 * Don't bother attempting to reopen the disks;
			 * just do the split.
			 */
			attempt_reopen = B_FALSE;
		} else {
			/* attempt to re-online it */
			vd[i]->vdev_offline = B_FALSE;
		}
	}

	if (attempt_reopen) {
		vdev_reopen(spa->spa_root_vdev);

		/* check each device to see what state it's in */
		for (extracted = 0, i = 0; i < gcount; i++) {
			if (vd[i] != NULL &&
			    vd[i]->vdev_stat.vs_aux != VDEV_AUX_SPLIT_POOL)
				break;
			++extracted;
		}
	}

	/*
	 * If every disk has been moved to the new pool, or if we never
	 * even attempted to look at them, then we split them off for
	 * good.
	 */
	if (!attempt_reopen || gcount == extracted) {
		for (i = 0; i < gcount; i++)
			if (vd[i] != NULL)
				vdev_split(vd[i]);
		vdev_reopen(spa->spa_root_vdev);
	}

	kmem_free(vd, gcount * sizeof (vdev_t *));
}

static int
spa_load(spa_t *spa, spa_load_state_t state, spa_import_type_t type,
    boolean_t mosconfig)
{
	nvlist_t *config = spa->spa_config;
	char *ereport = FM_EREPORT_ZFS_POOL;
	int error;
	uint64_t pool_guid;
	nvlist_t *nvl;

	if (nvlist_lookup_uint64(config, ZPOOL_CONFIG_POOL_GUID, &pool_guid))
		return (EINVAL);

	/*
	 * Versioning wasn't explicitly added to the label until later, so if
	 * it's not present treat it as the initial version.
	 */
	if (nvlist_lookup_uint64(config, ZPOOL_CONFIG_VERSION,
	    &spa->spa_ubsync.ub_version) != 0)
		spa->spa_ubsync.ub_version = SPA_VERSION_INITIAL;

	(void) nvlist_lookup_uint64(config, ZPOOL_CONFIG_POOL_TXG,
	    &spa->spa_config_txg);

	if ((state == SPA_LOAD_IMPORT || state == SPA_LOAD_TRYIMPORT) &&
	    spa_guid_exists(pool_guid, 0)) {
		error = EEXIST;
	} else {
		spa->spa_load_guid = pool_guid;

		if (nvlist_lookup_nvlist(config, ZPOOL_CONFIG_SPLIT,
		    &nvl) == 0) {
			VERIFY(nvlist_dup(nvl, &spa->spa_config_splitting,
			    KM_SLEEP) == 0);
		}

		gethrestime(&spa->spa_loaded_ts);
		error = spa_load_impl(spa, pool_guid, config, state, type,
		    mosconfig, &ereport);
	}

	spa->spa_minref = refcount_count(&spa->spa_refcount);
	if (error) {
		if (error != EEXIST) {
			spa->spa_loaded_ts.tv_sec = 0;
			spa->spa_loaded_ts.tv_nsec = 0;
		}
		if (error != EBADF) {
			zfs_ereport_post(ereport, spa, NULL, NULL, 0, 0);
		}
	}
	spa->spa_load_state = error ? SPA_LOAD_ERROR : SPA_LOAD_NONE;
	spa->spa_ena = 0;

	return (error);
}

/*
 * Load an existing storage pool, using the pool's builtin spa_config as a
 * source of configuration information.
 */
static int
spa_load_impl(spa_t *spa, uint64_t pool_guid, nvlist_t *config,
    spa_load_state_t state, spa_import_type_t type, boolean_t mosconfig,
    char **ereport)
{
	int error = 0;
	nvlist_t *nvroot = NULL;
	vdev_t *rvd;
	uberblock_t *ub = &spa->spa_uberblock;
	uint64_t children, config_cache_txg = spa->spa_config_txg;
	int orig_mode = spa->spa_mode;
	int parse;
	uint64_t obj;

	/*
	 * If this is an untrusted config, access the pool in read-only mode.
	 * This prevents things like resilvering recently removed devices.
	 */
	if (!mosconfig)
		spa->spa_mode = FREAD;

	ASSERT(MUTEX_HELD(&spa_namespace_lock));

	spa->spa_load_state = state;

	if (nvlist_lookup_nvlist(config, ZPOOL_CONFIG_VDEV_TREE, &nvroot))
		return (EINVAL);

	parse = (type == SPA_IMPORT_EXISTING ?
	    VDEV_ALLOC_LOAD : VDEV_ALLOC_SPLIT);

	/*
	 * Create "The Godfather" zio to hold all async IOs
	 */
	spa->spa_async_zio_root = zio_root(spa, NULL, NULL,
	    ZIO_FLAG_CANFAIL | ZIO_FLAG_SPECULATIVE | ZIO_FLAG_GODFATHER);

	/*
	 * Parse the configuration into a vdev tree.  We explicitly set the
	 * value that will be returned by spa_version() since parsing the
	 * configuration requires knowing the version number.
	 */
	spa_config_enter(spa, SCL_ALL, FTAG, RW_WRITER);
	error = spa_config_parse(spa, &rvd, nvroot, NULL, 0, parse);
	spa_config_exit(spa, SCL_ALL, FTAG);

	if (error != 0)
		return (error);

	ASSERT(spa->spa_root_vdev == rvd);

	if (type != SPA_IMPORT_ASSEMBLE) {
		ASSERT(spa_guid(spa) == pool_guid);
	}

	/*
	 * Try to open all vdevs, loading each label in the process.
	 */
	spa_config_enter(spa, SCL_ALL, FTAG, RW_WRITER);
	error = vdev_open(rvd);
	spa_config_exit(spa, SCL_ALL, FTAG);
	if (error != 0)
		return (error);

	/*
	 * We need to validate the vdev labels against the configuration that
	 * we have in hand, which is dependent on the setting of mosconfig. If
	 * mosconfig is true then we're validating the vdev labels based on
	 * that config.  Otherwise, we're validating against the cached config
	 * (zpool.cache) that was read when we loaded the zfs module, and then
	 * later we will recursively call spa_load() and validate against
	 * the vdev config.
	 *
	 * If we're assembling a new pool that's been split off from an
	 * existing pool, the labels haven't yet been updated so we skip
	 * validation for now.
	 */
	if (type != SPA_IMPORT_ASSEMBLE) {
		spa_config_enter(spa, SCL_ALL, FTAG, RW_WRITER);
		error = vdev_validate(rvd);
		spa_config_exit(spa, SCL_ALL, FTAG);

		if (error != 0)
			return (error);

		if (rvd->vdev_state <= VDEV_STATE_CANT_OPEN)
			return (ENXIO);
	}

	/*
	 * Find the best uberblock.
	 */
	vdev_uberblock_load(NULL, rvd, ub);

	/*
	 * If we weren't able to find a single valid uberblock, return failure.
	 */
	if (ub->ub_txg == 0)
		return (spa_vdev_err(rvd, VDEV_AUX_CORRUPT_DATA, ENXIO));

	/*
	 * If the pool is newer than the code, we can't open it.
	 */
	if (ub->ub_version > SPA_VERSION)
		return (spa_vdev_err(rvd, VDEV_AUX_VERSION_NEWER, ENOTSUP));

	/*
	 * If the vdev guid sum doesn't match the uberblock, we have an
	 * incomplete configuration.  We first check to see if the pool
	 * is aware of the complete config (i.e ZPOOL_CONFIG_VDEV_CHILDREN).
	 * If it is, defer the vdev_guid_sum check till later so we
	 * can handle missing vdevs.
	 */
	if (nvlist_lookup_uint64(config, ZPOOL_CONFIG_VDEV_CHILDREN,
	    &children) != 0 && mosconfig && type != SPA_IMPORT_ASSEMBLE &&
	    rvd->vdev_guid_sum != ub->ub_guid_sum)
		return (spa_vdev_err(rvd, VDEV_AUX_BAD_GUID_SUM, ENXIO));

	if (type != SPA_IMPORT_ASSEMBLE && spa->spa_config_splitting) {
		spa_config_enter(spa, SCL_ALL, FTAG, RW_WRITER);
		spa_try_repair(spa, config);
		spa_config_exit(spa, SCL_ALL, FTAG);
		nvlist_free(spa->spa_config_splitting);
		spa->spa_config_splitting = NULL;
	}

	/*
	 * Initialize internal SPA structures.
	 */
	spa->spa_state = POOL_STATE_ACTIVE;
	spa->spa_ubsync = spa->spa_uberblock;
	spa->spa_verify_min_txg = spa->spa_extreme_rewind ?
	    TXG_INITIAL - 1 : spa_last_synced_txg(spa) - TXG_DEFER_SIZE - 1;
	spa->spa_first_txg = spa->spa_last_ubsync_txg ?
	    spa->spa_last_ubsync_txg : spa_last_synced_txg(spa) + 1;
	spa->spa_claim_max_txg = spa->spa_first_txg;
	spa->spa_prev_software_version = ub->ub_software_version;

	error = dsl_pool_open(spa, spa->spa_first_txg, &spa->spa_dsl_pool);
	if (error)
		return (spa_vdev_err(rvd, VDEV_AUX_CORRUPT_DATA, EIO));
	spa->spa_meta_objset = spa->spa_dsl_pool->dp_meta_objset;

	if (spa_dir_prop(spa, DMU_POOL_CONFIG, &spa->spa_config_object) != 0)
		return (spa_vdev_err(rvd, VDEV_AUX_CORRUPT_DATA, EIO));

	if (!mosconfig) {
		uint64_t hostid;
		nvlist_t *policy = NULL, *nvconfig;

		if (load_nvlist(spa, spa->spa_config_object, &nvconfig) != 0)
			return (spa_vdev_err(rvd, VDEV_AUX_CORRUPT_DATA, EIO));

		if (!spa_is_root(spa) && nvlist_lookup_uint64(nvconfig,
		    ZPOOL_CONFIG_HOSTID, &hostid) == 0) {
			char *hostname;
			unsigned long myhostid = 0;

			VERIFY(nvlist_lookup_string(nvconfig,
			    ZPOOL_CONFIG_HOSTNAME, &hostname) == 0);

#ifdef	_KERNEL
			myhostid = zone_get_hostid(NULL);
#else	/* _KERNEL */
			/*
			 * We're emulating the system's hostid in userland, so
			 * we can't use zone_get_hostid().
			 */
			(void) ddi_strtoul(hw_serial, NULL, 10, &myhostid);
#endif	/* _KERNEL */
			if (hostid != 0 && myhostid != 0 &&
			    hostid != myhostid) {
				nvlist_free(nvconfig);
				cmn_err(CE_WARN, "pool '%s' could not be "
				    "loaded as it was last accessed by "
				    "another system (host: %s hostid: 0x%lx). "
				    "See: http://www.sun.com/msg/ZFS-8000-EY",
				    spa_name(spa), hostname,
				    (unsigned long)hostid);
				return (EBADF);
			}
		}
		if (nvlist_lookup_nvlist(spa->spa_config,
		    ZPOOL_REWIND_POLICY, &policy) == 0)
			VERIFY(nvlist_add_nvlist(nvconfig,
			    ZPOOL_REWIND_POLICY, policy) == 0);

		spa_config_set(spa, nvconfig);
		spa_unload(spa);
		spa_deactivate(spa);
		spa_activate(spa, orig_mode);

		return (spa_load(spa, state, SPA_IMPORT_EXISTING, B_TRUE));
	}

	if (spa_dir_prop(spa, DMU_POOL_SYNC_BPOBJ, &obj) != 0)
		return (spa_vdev_err(rvd, VDEV_AUX_CORRUPT_DATA, EIO));
	error = bpobj_open(&spa->spa_deferred_bpobj, spa->spa_meta_objset, obj);
	if (error != 0)
		return (spa_vdev_err(rvd, VDEV_AUX_CORRUPT_DATA, EIO));

	/*
	 * Load the bit that tells us to use the new accounting function
	 * (raid-z deflation).  If we have an older pool, this will not
	 * be present.
	 */
	error = spa_dir_prop(spa, DMU_POOL_DEFLATE, &spa->spa_deflate);
	if (error != 0 && error != ENOENT)
		return (spa_vdev_err(rvd, VDEV_AUX_CORRUPT_DATA, EIO));

	error = spa_dir_prop(spa, DMU_POOL_CREATION_VERSION,
	    &spa->spa_creation_version);
	if (error != 0 && error != ENOENT)
		return (spa_vdev_err(rvd, VDEV_AUX_CORRUPT_DATA, EIO));

	/*
	 * Load the persistent error log.  If we have an older pool, this will
	 * not be present.
	 */
	error = spa_dir_prop(spa, DMU_POOL_ERRLOG_LAST, &spa->spa_errlog_last);
	if (error != 0 && error != ENOENT)
		return (spa_vdev_err(rvd, VDEV_AUX_CORRUPT_DATA, EIO));

	error = spa_dir_prop(spa, DMU_POOL_ERRLOG_SCRUB,
	    &spa->spa_errlog_scrub);
	if (error != 0 && error != ENOENT)
		return (spa_vdev_err(rvd, VDEV_AUX_CORRUPT_DATA, EIO));

	/*
	 * Load the history object.  If we have an older pool, this
	 * will not be present.
	 */
	error = spa_dir_prop(spa, DMU_POOL_HISTORY, &spa->spa_history);
	if (error != 0 && error != ENOENT)
		return (spa_vdev_err(rvd, VDEV_AUX_CORRUPT_DATA, EIO));

	/*
	 * If we're assembling the pool from the split-off vdevs of
	 * an existing pool, we don't want to attach the spares & cache
	 * devices.
	 */

	/*
	 * Load any hot spares for this pool.
	 */
	error = spa_dir_prop(spa, DMU_POOL_SPARES, &spa->spa_spares.sav_object);
	if (error != 0 && error != ENOENT)
		return (spa_vdev_err(rvd, VDEV_AUX_CORRUPT_DATA, EIO));
	if (error == 0 && type != SPA_IMPORT_ASSEMBLE) {
		ASSERT(spa_version(spa) >= SPA_VERSION_SPARES);
		if (load_nvlist(spa, spa->spa_spares.sav_object,
		    &spa->spa_spares.sav_config) != 0)
			return (spa_vdev_err(rvd, VDEV_AUX_CORRUPT_DATA, EIO));

		spa_config_enter(spa, SCL_ALL, FTAG, RW_WRITER);
		spa_load_spares(spa);
		spa_config_exit(spa, SCL_ALL, FTAG);
	} else if (error == 0) {
		spa->spa_spares.sav_sync = B_TRUE;
	}

	/*
	 * Load any level 2 ARC devices for this pool.
	 */
	error = spa_dir_prop(spa, DMU_POOL_L2CACHE,
	    &spa->spa_l2cache.sav_object);
	if (error != 0 && error != ENOENT)
		return (spa_vdev_err(rvd, VDEV_AUX_CORRUPT_DATA, EIO));
	if (error == 0 && type != SPA_IMPORT_ASSEMBLE) {
		ASSERT(spa_version(spa) >= SPA_VERSION_L2CACHE);
		if (load_nvlist(spa, spa->spa_l2cache.sav_object,
		    &spa->spa_l2cache.sav_config) != 0)
			return (spa_vdev_err(rvd, VDEV_AUX_CORRUPT_DATA, EIO));

		spa_config_enter(spa, SCL_ALL, FTAG, RW_WRITER);
		spa_load_l2cache(spa);
		spa_config_exit(spa, SCL_ALL, FTAG);
	} else if (error == 0) {
		spa->spa_l2cache.sav_sync = B_TRUE;
	}

	spa->spa_delegation = zpool_prop_default_numeric(ZPOOL_PROP_DELEGATION);

	error = spa_dir_prop(spa, DMU_POOL_PROPS, &spa->spa_pool_props_object);
	if (error && error != ENOENT)
		return (spa_vdev_err(rvd, VDEV_AUX_CORRUPT_DATA, EIO));

	if (error == 0) {
		uint64_t autoreplace;

		spa_prop_find(spa, ZPOOL_PROP_BOOTFS, &spa->spa_bootfs);
		spa_prop_find(spa, ZPOOL_PROP_AUTOREPLACE, &autoreplace);
		spa_prop_find(spa, ZPOOL_PROP_DELEGATION, &spa->spa_delegation);
		spa_prop_find(spa, ZPOOL_PROP_FAILUREMODE, &spa->spa_failmode);
		spa_prop_find(spa, ZPOOL_PROP_AUTOEXPAND, &spa->spa_autoexpand);
		spa_prop_find(spa, ZPOOL_PROP_DEDUPDITTO,
		    &spa->spa_dedup_ditto);

		spa->spa_autoreplace = (autoreplace != 0);
	}

	/*
	 * If the 'autoreplace' property is set, then post a resource notifying
	 * the ZFS DE that it should not issue any faults for unopenable
	 * devices.  We also iterate over the vdevs, and post a sysevent for any
	 * unopenable vdevs so that the normal autoreplace handler can take
	 * over.
	 */
	if (spa->spa_autoreplace && state != SPA_LOAD_TRYIMPORT) {
		spa_check_removed(spa->spa_root_vdev);
		/*
		 * For the import case, this is done in spa_import(), because
		 * at this point we're using the spare definitions from
		 * the MOS config, not necessarily from the userland config.
		 */
		if (state != SPA_LOAD_IMPORT) {
			spa_aux_check_removed(&spa->spa_spares);
			spa_aux_check_removed(&spa->spa_l2cache);
		}
	}

	/*
	 * Load the vdev state for all toplevel vdevs.
	 */
	vdev_load(rvd);

	/*
	 * Propagate the leaf DTLs we just loaded all the way up the tree.
	 */
	spa_config_enter(spa, SCL_ALL, FTAG, RW_WRITER);
	vdev_dtl_reassess(rvd, 0, 0, B_FALSE);
	spa_config_exit(spa, SCL_ALL, FTAG);

	/*
	 * Load the DDTs (dedup tables).
	 */
	error = ddt_load(spa);
	if (error != 0)
		return (spa_vdev_err(rvd, VDEV_AUX_CORRUPT_DATA, EIO));

	spa_update_dspace(spa);

	/*
	 * Validate the config, using the MOS config to fill in any
	 * information which might be missing.  If we fail to validate
	 * the config then declare the pool unfit for use. If we're
	 * assembling a pool from a split, the log is not transferred
	 * over.
	 */
	if (type != SPA_IMPORT_ASSEMBLE) {
		nvlist_t *nvconfig;

		if (load_nvlist(spa, spa->spa_config_object, &nvconfig) != 0)
			return (spa_vdev_err(rvd, VDEV_AUX_CORRUPT_DATA, EIO));

		if (!spa_config_valid(spa, nvconfig)) {
			nvlist_free(nvconfig);
			return (spa_vdev_err(rvd, VDEV_AUX_BAD_GUID_SUM,
			    ENXIO));
		}
		nvlist_free(nvconfig);

		/*
		 * Now that we've validate the config, check the state of the
		 * root vdev.  If it can't be opened, it indicates one or
		 * more toplevel vdevs are faulted.
		 */
		if (rvd->vdev_state <= VDEV_STATE_CANT_OPEN)
			return (ENXIO);

		if (spa_check_logs(spa)) {
			*ereport = FM_EREPORT_ZFS_LOG_REPLAY;
			return (spa_vdev_err(rvd, VDEV_AUX_BAD_LOG, ENXIO));
		}
	}

	/*
	 * We've successfully opened the pool, verify that we're ready
	 * to start pushing transactions.
	 */
	if (state != SPA_LOAD_TRYIMPORT) {
		if (error = spa_load_verify(spa))
			return (spa_vdev_err(rvd, VDEV_AUX_CORRUPT_DATA,
			    error));
	}

	if (spa_writeable(spa) && (state == SPA_LOAD_RECOVER ||
	    spa->spa_load_max_txg == UINT64_MAX)) {
		dmu_tx_t *tx;
		int need_update = B_FALSE;

		ASSERT(state != SPA_LOAD_TRYIMPORT);

		/*
		 * Claim log blocks that haven't been committed yet.
		 * This must all happen in a single txg.
		 * Note: spa_claim_max_txg is updated by spa_claim_notify(),
		 * invoked from zil_claim_log_block()'s i/o done callback.
		 * Price of rollback is that we abandon the log.
		 */
		spa->spa_claiming = B_TRUE;

		tx = dmu_tx_create_assigned(spa_get_dsl(spa),
		    spa_first_txg(spa));
		(void) dmu_objset_find(spa_name(spa),
		    zil_claim, tx, DS_FIND_CHILDREN);
		dmu_tx_commit(tx);

		spa->spa_claiming = B_FALSE;

		spa_set_log_state(spa, SPA_LOG_GOOD);
		spa->spa_sync_on = B_TRUE;
		txg_sync_start(spa->spa_dsl_pool);

		/*
		 * Wait for all claims to sync.  We sync up to the highest
		 * claimed log block birth time so that claimed log blocks
		 * don't appear to be from the future.  spa_claim_max_txg
		 * will have been set for us by either zil_check_log_chain()
		 * (invoked from spa_check_logs()) or zil_claim() above.
		 */
		txg_wait_synced(spa->spa_dsl_pool, spa->spa_claim_max_txg);

		/*
		 * If the config cache is stale, or we have uninitialized
		 * metaslabs (see spa_vdev_add()), then update the config.
		 *
		 * If this is a verbatim import, trust the current
		 * in-core spa_config and update the disk labels.
		 */
		if (config_cache_txg != spa->spa_config_txg ||
		    state == SPA_LOAD_IMPORT ||
		    state == SPA_LOAD_RECOVER ||
		    (spa->spa_import_flags & ZFS_IMPORT_VERBATIM))
			need_update = B_TRUE;

		for (int c = 0; c < rvd->vdev_children; c++)
			if (rvd->vdev_child[c]->vdev_ms_array == 0)
				need_update = B_TRUE;

		/*
		 * Update the config cache asychronously in case we're the
		 * root pool, in which case the config cache isn't writable yet.
		 */
		if (need_update)
			spa_async_request(spa, SPA_ASYNC_CONFIG_UPDATE);

		/*
		 * Check all DTLs to see if anything needs resilvering.
		 */
		if (!dsl_scan_resilvering(spa->spa_dsl_pool) &&
		    vdev_resilver_needed(rvd, NULL, NULL))
			spa_async_request(spa, SPA_ASYNC_RESILVER);

		/*
		 * Delete any inconsistent datasets.
		 */
		(void) dmu_objset_find(spa_name(spa),
		    dsl_destroy_inconsistent, NULL, DS_FIND_CHILDREN);

		/*
		 * Clean up any stale temporary dataset userrefs.
		 */
		dsl_pool_clean_tmp_userrefs(spa->spa_dsl_pool);
	}

	return (0);
}

static int
spa_load_retry(spa_t *spa, spa_load_state_t state, int mosconfig)
{
	int mode = spa->spa_mode;

	spa_unload(spa);
	spa_deactivate(spa);

	spa->spa_load_max_txg--;

	spa_activate(spa, mode);
	spa_async_suspend(spa);

	return (spa_load(spa, state, SPA_IMPORT_EXISTING, mosconfig));
}

static int
spa_load_best(spa_t *spa, spa_load_state_t state, int mosconfig,
    uint64_t max_request, int rewind_flags)
{
	nvlist_t *config = NULL;
	int load_error, rewind_error;
	uint64_t safe_rewind_txg;
	uint64_t min_txg;

	if (spa->spa_load_txg && state == SPA_LOAD_RECOVER) {
		spa->spa_load_max_txg = spa->spa_load_txg;
		spa_set_log_state(spa, SPA_LOG_CLEAR);
	} else {
		spa->spa_load_max_txg = max_request;
	}

	load_error = rewind_error = spa_load(spa, state, SPA_IMPORT_EXISTING,
	    mosconfig);
	if (load_error == 0)
		return (0);

	if (spa->spa_root_vdev != NULL)
		config = spa_config_generate(spa, NULL, -1ULL, B_TRUE);

	spa->spa_last_ubsync_txg = spa->spa_uberblock.ub_txg;
	spa->spa_last_ubsync_txg_ts = spa->spa_uberblock.ub_timestamp;

	if (rewind_flags & ZPOOL_NEVER_REWIND) {
		nvlist_free(config);
		return (load_error);
	}

	/* Price of rolling back is discarding txgs, including log */
	if (state == SPA_LOAD_RECOVER)
		spa_set_log_state(spa, SPA_LOG_CLEAR);

	spa->spa_load_max_txg = spa->spa_last_ubsync_txg;
	safe_rewind_txg = spa->spa_last_ubsync_txg - TXG_DEFER_SIZE;
	min_txg = (rewind_flags & ZPOOL_EXTREME_REWIND) ?
	    TXG_INITIAL : safe_rewind_txg;

	/*
	 * Continue as long as we're finding errors, we're still within
	 * the acceptable rewind range, and we're still finding uberblocks
	 */
	while (rewind_error && spa->spa_uberblock.ub_txg >= min_txg &&
	    spa->spa_uberblock.ub_txg <= spa->spa_load_max_txg) {
		if (spa->spa_load_max_txg < safe_rewind_txg)
			spa->spa_extreme_rewind = B_TRUE;
		rewind_error = spa_load_retry(spa, state, mosconfig);
	}

	spa->spa_extreme_rewind = B_FALSE;
	spa->spa_load_max_txg = UINT64_MAX;

	if (config && (rewind_error || state != SPA_LOAD_RECOVER))
		spa_config_set(spa, config);

	return (state == SPA_LOAD_RECOVER ? rewind_error : load_error);
}

/*
 * Pool Open/Import
 *
 * The import case is identical to an open except that the configuration is sent
 * down from userland, instead of grabbed from the configuration cache.  For the
 * case of an open, the pool configuration will exist in the
 * POOL_STATE_UNINITIALIZED state.
 *
 * The stats information (gen/count/ustats) is used to gather vdev statistics at
 * the same time open the pool, without having to keep around the spa_t in some
 * ambiguous state.
 */
static int
spa_open_common(const char *pool, spa_t **spapp, void *tag, nvlist_t *nvpolicy,
    nvlist_t **config)
{
	spa_t *spa;
	spa_load_state_t state = SPA_LOAD_OPEN;
	int error;
	int locked = B_FALSE;

	*spapp = NULL;

	/*
	 * As disgusting as this is, we need to support recursive calls to this
	 * function because dsl_dir_open() is called during spa_load(), and ends
	 * up calling spa_open() again.  The real fix is to figure out how to
	 * avoid dsl_dir_open() calling this in the first place.
	 */
	if (mutex_owner(&spa_namespace_lock) != curthread) {
		mutex_enter(&spa_namespace_lock);
		locked = B_TRUE;
	}

	if ((spa = spa_lookup(pool)) == NULL) {
		if (locked)
			mutex_exit(&spa_namespace_lock);
		return (ENOENT);
	}

	if (spa->spa_state == POOL_STATE_UNINITIALIZED) {
		zpool_rewind_policy_t policy;

		zpool_get_rewind_policy(nvpolicy ? nvpolicy : spa->spa_config,
		    &policy);
		if (policy.zrp_request & ZPOOL_DO_REWIND)
			state = SPA_LOAD_RECOVER;

		spa_activate(spa, spa_mode_global);

		if (state != SPA_LOAD_RECOVER)
			spa->spa_last_ubsync_txg = spa->spa_load_txg = 0;

		error = spa_load_best(spa, state, B_FALSE, policy.zrp_txg,
		    policy.zrp_request);

		if (error == EBADF) {
			/*
			 * If vdev_validate() returns failure (indicated by
			 * EBADF), it indicates that one of the vdevs indicates
			 * that the pool has been exported or destroyed.  If
			 * this is the case, the config cache is out of sync and
			 * we should remove the pool from the namespace.
			 */
			spa_unload(spa);
			spa_deactivate(spa);
			spa_config_sync(spa, B_TRUE, B_TRUE);
			spa_remove(spa);
			if (locked)
				mutex_exit(&spa_namespace_lock);
			return (ENOENT);
		}

		if (error) {
			/*
			 * We can't open the pool, but we still have useful
			 * information: the state of each vdev after the
			 * attempted vdev_open().  Return this to the user.
			 */
			if (config != NULL && spa->spa_config) {
				VERIFY(nvlist_dup(spa->spa_config, config,
				    KM_SLEEP) == 0);
				VERIFY(nvlist_add_nvlist(*config,
				    ZPOOL_CONFIG_LOAD_INFO,
				    spa->spa_load_info) == 0);
			}
			spa_unload(spa);
			spa_deactivate(spa);
			spa->spa_last_open_failed = error;
			if (locked)
				mutex_exit(&spa_namespace_lock);
			*spapp = NULL;
			return (error);
		}
	}

	spa_open_ref(spa, tag);

	if (config != NULL)
		*config = spa_config_generate(spa, NULL, -1ULL, B_TRUE);

	/*
	 * If we've recovered the pool, pass back any information we
	 * gathered while doing the load.
	 */
	if (state == SPA_LOAD_RECOVER) {
		VERIFY(nvlist_add_nvlist(*config, ZPOOL_CONFIG_LOAD_INFO,
		    spa->spa_load_info) == 0);
	}

	if (locked) {
		spa->spa_last_open_failed = 0;
		spa->spa_last_ubsync_txg = 0;
		spa->spa_load_txg = 0;
		mutex_exit(&spa_namespace_lock);
	}

	*spapp = spa;

	return (0);
}

int
spa_open_rewind(const char *name, spa_t **spapp, void *tag, nvlist_t *policy,
    nvlist_t **config)
{
	return (spa_open_common(name, spapp, tag, policy, config));
}

int
spa_open(const char *name, spa_t **spapp, void *tag)
{
	return (spa_open_common(name, spapp, tag, NULL, NULL));
}

/*
 * Lookup the given spa_t, incrementing the inject count in the process,
 * preventing it from being exported or destroyed.
 */
spa_t *
spa_inject_addref(char *name)
{
	spa_t *spa;

	mutex_enter(&spa_namespace_lock);
	if ((spa = spa_lookup(name)) == NULL) {
		mutex_exit(&spa_namespace_lock);
		return (NULL);
	}
	spa->spa_inject_ref++;
	mutex_exit(&spa_namespace_lock);

	return (spa);
}

void
spa_inject_delref(spa_t *spa)
{
	mutex_enter(&spa_namespace_lock);
	spa->spa_inject_ref--;
	mutex_exit(&spa_namespace_lock);
}

/*
 * Add spares device information to the nvlist.
 */
static void
spa_add_spares(spa_t *spa, nvlist_t *config)
{
	nvlist_t **spares;
	uint_t i, nspares;
	nvlist_t *nvroot;
	uint64_t guid;
	vdev_stat_t *vs;
	uint_t vsc;
	uint64_t pool;

	ASSERT(spa_config_held(spa, SCL_CONFIG, RW_READER));

	if (spa->spa_spares.sav_count == 0)
		return;

	VERIFY(nvlist_lookup_nvlist(config,
	    ZPOOL_CONFIG_VDEV_TREE, &nvroot) == 0);
	VERIFY(nvlist_lookup_nvlist_array(spa->spa_spares.sav_config,
	    ZPOOL_CONFIG_SPARES, &spares, &nspares) == 0);
	if (nspares != 0) {
		VERIFY(nvlist_add_nvlist_array(nvroot,
		    ZPOOL_CONFIG_SPARES, spares, nspares) == 0);
		VERIFY(nvlist_lookup_nvlist_array(nvroot,
		    ZPOOL_CONFIG_SPARES, &spares, &nspares) == 0);

		/*
		 * Go through and find any spares which have since been
		 * repurposed as an active spare.  If this is the case, update
		 * their status appropriately.
		 */
		for (i = 0; i < nspares; i++) {
			VERIFY(nvlist_lookup_uint64(spares[i],
			    ZPOOL_CONFIG_GUID, &guid) == 0);
			if (spa_spare_exists(guid, &pool, NULL) &&
			    pool != 0ULL) {
				VERIFY(nvlist_lookup_uint64_array(
				    spares[i], ZPOOL_CONFIG_VDEV_STATS,
				    (uint64_t **)&vs, &vsc) == 0);
				vs->vs_state = VDEV_STATE_CANT_OPEN;
				vs->vs_aux = VDEV_AUX_SPARED;
			}
		}
	}
}

/*
 * Add l2cache device information to the nvlist, including vdev stats.
 */
static void
spa_add_l2cache(spa_t *spa, nvlist_t *config)
{
	nvlist_t **l2cache;
	uint_t i, j, nl2cache;
	nvlist_t *nvroot;
	uint64_t guid;
	vdev_t *vd;
	vdev_stat_t *vs;
	uint_t vsc;

	ASSERT(spa_config_held(spa, SCL_CONFIG, RW_READER));

	if (spa->spa_l2cache.sav_count == 0)
		return;

	VERIFY(nvlist_lookup_nvlist(config,
	    ZPOOL_CONFIG_VDEV_TREE, &nvroot) == 0);
	VERIFY(nvlist_lookup_nvlist_array(spa->spa_l2cache.sav_config,
	    ZPOOL_CONFIG_L2CACHE, &l2cache, &nl2cache) == 0);
	if (nl2cache != 0) {
		VERIFY(nvlist_add_nvlist_array(nvroot,
		    ZPOOL_CONFIG_L2CACHE, l2cache, nl2cache) == 0);
		VERIFY(nvlist_lookup_nvlist_array(nvroot,
		    ZPOOL_CONFIG_L2CACHE, &l2cache, &nl2cache) == 0);

		/*
		 * Update level 2 cache device stats.
		 */

		for (i = 0; i < nl2cache; i++) {
			VERIFY(nvlist_lookup_uint64(l2cache[i],
			    ZPOOL_CONFIG_GUID, &guid) == 0);

			vd = NULL;
			for (j = 0; j < spa->spa_l2cache.sav_count; j++) {
				if (guid ==
				    spa->spa_l2cache.sav_vdevs[j]->vdev_guid) {
					vd = spa->spa_l2cache.sav_vdevs[j];
					break;
				}
			}
			ASSERT(vd != NULL);

			VERIFY(nvlist_lookup_uint64_array(l2cache[i],
			    ZPOOL_CONFIG_VDEV_STATS, (uint64_t **)&vs, &vsc)
			    == 0);
			vdev_get_stats(vd, vs);
		}
	}
}

int
spa_get_stats(const char *name, nvlist_t **config, char *altroot, size_t buflen)
{
	int error;
	spa_t *spa;

	*config = NULL;
	error = spa_open_common(name, &spa, FTAG, NULL, config);

	if (spa != NULL) {
		/*
		 * This still leaves a window of inconsistency where the spares
		 * or l2cache devices could change and the config would be
		 * self-inconsistent.
		 */
		spa_config_enter(spa, SCL_CONFIG, FTAG, RW_READER);

		if (*config != NULL) {
			uint64_t loadtimes[2];

			loadtimes[0] = spa->spa_loaded_ts.tv_sec;
			loadtimes[1] = spa->spa_loaded_ts.tv_nsec;
			VERIFY(nvlist_add_uint64_array(*config,
			    ZPOOL_CONFIG_LOADED_TIME, loadtimes, 2) == 0);

			VERIFY(nvlist_add_uint64(*config,
			    ZPOOL_CONFIG_ERRCOUNT,
			    spa_get_errlog_size(spa)) == 0);

			if (spa_suspended(spa))
				VERIFY(nvlist_add_uint64(*config,
				    ZPOOL_CONFIG_SUSPENDED,
				    spa->spa_failmode) == 0);

			spa_add_spares(spa, *config);
			spa_add_l2cache(spa, *config);
		}
	}

	/*
	 * We want to get the alternate root even for faulted pools, so we cheat
	 * and call spa_lookup() directly.
	 */
	if (altroot) {
		if (spa == NULL) {
			mutex_enter(&spa_namespace_lock);
			spa = spa_lookup(name);
			if (spa)
				spa_altroot(spa, altroot, buflen);
			else
				altroot[0] = '\0';
			spa = NULL;
			mutex_exit(&spa_namespace_lock);
		} else {
			spa_altroot(spa, altroot, buflen);
		}
	}

	if (spa != NULL) {
		spa_config_exit(spa, SCL_CONFIG, FTAG);
		spa_close(spa, FTAG);
	}

	return (error);
}

/*
 * Validate that the auxiliary device array is well formed.  We must have an
 * array of nvlists, each which describes a valid leaf vdev.  If this is an
 * import (mode is VDEV_ALLOC_SPARE), then we allow corrupted spares to be
 * specified, as long as they are well-formed.
 */
static int
spa_validate_aux_devs(spa_t *spa, nvlist_t *nvroot, uint64_t crtxg, int mode,
    spa_aux_vdev_t *sav, const char *config, uint64_t version,
    vdev_labeltype_t label)
{
	nvlist_t **dev;
	uint_t i, ndev;
	vdev_t *vd;
	int error;

	ASSERT(spa_config_held(spa, SCL_ALL, RW_WRITER) == SCL_ALL);

	/*
	 * It's acceptable to have no devs specified.
	 */
	if (nvlist_lookup_nvlist_array(nvroot, config, &dev, &ndev) != 0)
		return (0);

	if (ndev == 0)
		return (EINVAL);

	/*
	 * Make sure the pool is formatted with a version that supports this
	 * device type.
	 */
	if (spa_version(spa) < version)
		return (ENOTSUP);

	/*
	 * Set the pending device list so we correctly handle device in-use
	 * checking.
	 */
	sav->sav_pending = dev;
	sav->sav_npending = ndev;

	for (i = 0; i < ndev; i++) {
		if ((error = spa_config_parse(spa, &vd, dev[i], NULL, 0,
		    mode)) != 0)
			goto out;

		if (!vd->vdev_ops->vdev_op_leaf) {
			vdev_free(vd);
			error = EINVAL;
			goto out;
		}

		/*
		 * The L2ARC currently only supports disk devices in
		 * kernel context.  For user-level testing, we allow it.
		 */
#ifdef _KERNEL
		if ((strcmp(config, ZPOOL_CONFIG_L2CACHE) == 0) &&
		    strcmp(vd->vdev_ops->vdev_op_type, VDEV_TYPE_DISK) != 0) {
			error = ENOTBLK;
			goto out;
		}
#endif
		vd->vdev_top = vd;

		if ((error = vdev_open(vd)) == 0 &&
		    (error = vdev_label_init(vd, crtxg, label)) == 0) {
			VERIFY(nvlist_add_uint64(dev[i], ZPOOL_CONFIG_GUID,
			    vd->vdev_guid) == 0);
		}

		vdev_free(vd);

		if (error &&
		    (mode != VDEV_ALLOC_SPARE && mode != VDEV_ALLOC_L2CACHE))
			goto out;
		else
			error = 0;
	}

out:
	sav->sav_pending = NULL;
	sav->sav_npending = 0;
	return (error);
}

static int
spa_validate_aux(spa_t *spa, nvlist_t *nvroot, uint64_t crtxg, int mode)
{
	int error;

	ASSERT(spa_config_held(spa, SCL_ALL, RW_WRITER) == SCL_ALL);

	if ((error = spa_validate_aux_devs(spa, nvroot, crtxg, mode,
	    &spa->spa_spares, ZPOOL_CONFIG_SPARES, SPA_VERSION_SPARES,
	    VDEV_LABEL_SPARE)) != 0) {
		return (error);
	}

	return (spa_validate_aux_devs(spa, nvroot, crtxg, mode,
	    &spa->spa_l2cache, ZPOOL_CONFIG_L2CACHE, SPA_VERSION_L2CACHE,
	    VDEV_LABEL_L2CACHE));
}

static void
spa_set_aux_vdevs(spa_aux_vdev_t *sav, nvlist_t **devs, int ndevs,
    const char *config)
{
	int i;

	if (sav->sav_config != NULL) {
		nvlist_t **olddevs;
		uint_t oldndevs;
		nvlist_t **newdevs;

		/*
		 * Generate new dev list by concatentating with the
		 * current dev list.
		 */
		VERIFY(nvlist_lookup_nvlist_array(sav->sav_config, config,
		    &olddevs, &oldndevs) == 0);

		newdevs = kmem_alloc(sizeof (void *) *
		    (ndevs + oldndevs), KM_SLEEP);
		for (i = 0; i < oldndevs; i++)
			VERIFY(nvlist_dup(olddevs[i], &newdevs[i],
			    KM_SLEEP) == 0);
		for (i = 0; i < ndevs; i++)
			VERIFY(nvlist_dup(devs[i], &newdevs[i + oldndevs],
			    KM_SLEEP) == 0);

		VERIFY(nvlist_remove(sav->sav_config, config,
		    DATA_TYPE_NVLIST_ARRAY) == 0);

		VERIFY(nvlist_add_nvlist_array(sav->sav_config,
		    config, newdevs, ndevs + oldndevs) == 0);
		for (i = 0; i < oldndevs + ndevs; i++)
			nvlist_free(newdevs[i]);
		kmem_free(newdevs, (oldndevs + ndevs) * sizeof (void *));
	} else {
		/*
		 * Generate a new dev list.
		 */
		VERIFY(nvlist_alloc(&sav->sav_config, NV_UNIQUE_NAME,
		    KM_SLEEP) == 0);
		VERIFY(nvlist_add_nvlist_array(sav->sav_config, config,
		    devs, ndevs) == 0);
	}
}

/*
 * Stop and drop level 2 ARC devices
 */
void
spa_l2cache_drop(spa_t *spa)
{
	vdev_t *vd;
	int i;
	spa_aux_vdev_t *sav = &spa->spa_l2cache;

	for (i = 0; i < sav->sav_count; i++) {
		uint64_t pool;

		vd = sav->sav_vdevs[i];
		ASSERT(vd != NULL);

		if (spa_l2cache_exists(vd->vdev_guid, &pool) &&
		    pool != 0ULL && l2arc_vdev_present(vd))
			l2arc_remove_vdev(vd);
		if (vd->vdev_isl2cache)
			spa_l2cache_remove(vd);
		vdev_clear_stats(vd);
		(void) vdev_close(vd);
	}
}

/*
 * Pool Creation
 */
int
spa_create(const char *pool, nvlist_t *nvroot, nvlist_t *props,
    const char *history_str, nvlist_t *zplprops)
{
	spa_t *spa;
	char *altroot = NULL;
	vdev_t *rvd;
	dsl_pool_t *dp;
	dmu_tx_t *tx;
	int error = 0;
	uint64_t txg = TXG_INITIAL;
	nvlist_t **spares, **l2cache;
	uint_t nspares, nl2cache;
	uint64_t version, obj;

	/*
	 * If this pool already exists, return failure.
	 */
	mutex_enter(&spa_namespace_lock);
	if (spa_lookup(pool) != NULL) {
		mutex_exit(&spa_namespace_lock);
		return (EEXIST);
	}

	/*
	 * Allocate a new spa_t structure.
	 */
	(void) nvlist_lookup_string(props,
	    zpool_prop_to_name(ZPOOL_PROP_ALTROOT), &altroot);
	spa = spa_add(pool, NULL, altroot);
	spa_activate(spa, spa_mode_global);

	if (props && (error = spa_prop_validate(spa, props))) {
		spa_deactivate(spa);
		spa_remove(spa);
		mutex_exit(&spa_namespace_lock);
		return (error);
	}

	if (nvlist_lookup_uint64(props, zpool_prop_to_name(ZPOOL_PROP_VERSION),
	    &version) != 0)
		version = SPA_VERSION;
	ASSERT(version <= SPA_VERSION);

	spa->spa_first_txg = txg;
	spa->spa_uberblock.ub_txg = txg - 1;
	spa->spa_uberblock.ub_version = version;
	spa->spa_ubsync = spa->spa_uberblock;

	/*
	 * Create "The Godfather" zio to hold all async IOs
	 */
	spa->spa_async_zio_root = zio_root(spa, NULL, NULL,
	    ZIO_FLAG_CANFAIL | ZIO_FLAG_SPECULATIVE | ZIO_FLAG_GODFATHER);

	/*
	 * Create the root vdev.
	 */
	spa_config_enter(spa, SCL_ALL, FTAG, RW_WRITER);

	error = spa_config_parse(spa, &rvd, nvroot, NULL, 0, VDEV_ALLOC_ADD);

	ASSERT(error != 0 || rvd != NULL);
	ASSERT(error != 0 || spa->spa_root_vdev == rvd);

	if (error == 0 && !zfs_allocatable_devs(nvroot))
		error = EINVAL;

	if (error == 0 &&
	    (error = vdev_create(rvd, txg, B_FALSE)) == 0 &&
	    (error = spa_validate_aux(spa, nvroot, txg,
	    VDEV_ALLOC_ADD)) == 0) {
		for (int c = 0; c < rvd->vdev_children; c++) {
			vdev_metaslab_set_size(rvd->vdev_child[c]);
			vdev_expand(rvd->vdev_child[c], txg);
		}
	}

	spa_config_exit(spa, SCL_ALL, FTAG);

	if (error != 0) {
		spa_unload(spa);
		spa_deactivate(spa);
		spa_remove(spa);
		mutex_exit(&spa_namespace_lock);
		return (error);
	}

	/*
	 * Get the list of spares, if specified.
	 */
	if (nvlist_lookup_nvlist_array(nvroot, ZPOOL_CONFIG_SPARES,
	    &spares, &nspares) == 0) {
		VERIFY(nvlist_alloc(&spa->spa_spares.sav_config, NV_UNIQUE_NAME,
		    KM_SLEEP) == 0);
		VERIFY(nvlist_add_nvlist_array(spa->spa_spares.sav_config,
		    ZPOOL_CONFIG_SPARES, spares, nspares) == 0);
		spa_config_enter(spa, SCL_ALL, FTAG, RW_WRITER);
		spa_load_spares(spa);
		spa_config_exit(spa, SCL_ALL, FTAG);
		spa->spa_spares.sav_sync = B_TRUE;
	}

	/*
	 * Get the list of level 2 cache devices, if specified.
	 */
	if (nvlist_lookup_nvlist_array(nvroot, ZPOOL_CONFIG_L2CACHE,
	    &l2cache, &nl2cache) == 0) {
		VERIFY(nvlist_alloc(&spa->spa_l2cache.sav_config,
		    NV_UNIQUE_NAME, KM_SLEEP) == 0);
		VERIFY(nvlist_add_nvlist_array(spa->spa_l2cache.sav_config,
		    ZPOOL_CONFIG_L2CACHE, l2cache, nl2cache) == 0);
		spa_config_enter(spa, SCL_ALL, FTAG, RW_WRITER);
		spa_load_l2cache(spa);
		spa_config_exit(spa, SCL_ALL, FTAG);
		spa->spa_l2cache.sav_sync = B_TRUE;
	}

	spa->spa_dsl_pool = dp = dsl_pool_create(spa, zplprops, txg);
	spa->spa_meta_objset = dp->dp_meta_objset;

	/*
	 * Create DDTs (dedup tables).
	 */
	ddt_create(spa);

	spa_update_dspace(spa);

	tx = dmu_tx_create_assigned(dp, txg);

	/*
	 * Create the pool config object.
	 */
	spa->spa_config_object = dmu_object_alloc(spa->spa_meta_objset,
	    DMU_OT_PACKED_NVLIST, SPA_CONFIG_BLOCKSIZE,
	    DMU_OT_PACKED_NVLIST_SIZE, sizeof (uint64_t), tx);

	if (zap_add(spa->spa_meta_objset,
	    DMU_POOL_DIRECTORY_OBJECT, DMU_POOL_CONFIG,
	    sizeof (uint64_t), 1, &spa->spa_config_object, tx) != 0) {
		cmn_err(CE_PANIC, "failed to add pool config");
	}

	if (zap_add(spa->spa_meta_objset,
	    DMU_POOL_DIRECTORY_OBJECT, DMU_POOL_CREATION_VERSION,
	    sizeof (uint64_t), 1, &version, tx) != 0) {
		cmn_err(CE_PANIC, "failed to add pool version");
	}

	/* Newly created pools with the right version are always deflated. */
	if (version >= SPA_VERSION_RAIDZ_DEFLATE) {
		spa->spa_deflate = TRUE;
		if (zap_add(spa->spa_meta_objset,
		    DMU_POOL_DIRECTORY_OBJECT, DMU_POOL_DEFLATE,
		    sizeof (uint64_t), 1, &spa->spa_deflate, tx) != 0) {
			cmn_err(CE_PANIC, "failed to add deflate");
		}
	}

	/*
	 * Create the deferred-free bpobj.  Turn off compression
	 * because sync-to-convergence takes longer if the blocksize
	 * keeps changing.
	 */
	obj = bpobj_alloc(spa->spa_meta_objset, 1 << 14, tx);
	dmu_object_set_compress(spa->spa_meta_objset, obj,
	    ZIO_COMPRESS_OFF, tx);
	if (zap_add(spa->spa_meta_objset,
	    DMU_POOL_DIRECTORY_OBJECT, DMU_POOL_SYNC_BPOBJ,
	    sizeof (uint64_t), 1, &obj, tx) != 0) {
		cmn_err(CE_PANIC, "failed to add bpobj");
	}
	VERIFY3U(0, ==, bpobj_open(&spa->spa_deferred_bpobj,
	    spa->spa_meta_objset, obj));

	/*
	 * Create the pool's history object.
	 */
	if (version >= SPA_VERSION_ZPOOL_HISTORY)
		spa_history_create_obj(spa, tx);

	/*
	 * Set pool properties.
	 */
	spa->spa_bootfs = zpool_prop_default_numeric(ZPOOL_PROP_BOOTFS);
	spa->spa_delegation = zpool_prop_default_numeric(ZPOOL_PROP_DELEGATION);
	spa->spa_failmode = zpool_prop_default_numeric(ZPOOL_PROP_FAILUREMODE);
	spa->spa_autoexpand = zpool_prop_default_numeric(ZPOOL_PROP_AUTOEXPAND);

	if (props != NULL) {
		spa_configfile_set(spa, props, B_FALSE);
		spa_sync_props(spa, props, tx);
	}

	dmu_tx_commit(tx);

	spa->spa_sync_on = B_TRUE;
	txg_sync_start(spa->spa_dsl_pool);

	/*
	 * We explicitly wait for the first transaction to complete so that our
	 * bean counters are appropriately updated.
	 */
	txg_wait_synced(spa->spa_dsl_pool, txg);

	spa_config_sync(spa, B_FALSE, B_TRUE);

	if (version >= SPA_VERSION_ZPOOL_HISTORY && history_str != NULL)
		(void) spa_history_log(spa, history_str, LOG_CMD_POOL_CREATE);
	spa_history_log_version(spa, LOG_POOL_CREATE);

	spa->spa_minref = refcount_count(&spa->spa_refcount);

	mutex_exit(&spa_namespace_lock);

	return (0);
}

#ifdef _KERNEL
/*
 * Get the root pool information from the root disk, then import the root pool
 * during the system boot up time.
 */
extern int vdev_disk_read_rootlabel(char *, char *, nvlist_t **);

static nvlist_t *
spa_generate_rootconf(char *devpath, char *devid, uint64_t *guid)
{
	nvlist_t *config;
	nvlist_t *nvtop, *nvroot;
	uint64_t pgid;

	if (vdev_disk_read_rootlabel(devpath, devid, &config) != 0)
		return (NULL);

	/*
	 * Add this top-level vdev to the child array.
	 */
	VERIFY(nvlist_lookup_nvlist(config, ZPOOL_CONFIG_VDEV_TREE,
	    &nvtop) == 0);
	VERIFY(nvlist_lookup_uint64(config, ZPOOL_CONFIG_POOL_GUID,
	    &pgid) == 0);
	VERIFY(nvlist_lookup_uint64(config, ZPOOL_CONFIG_GUID, guid) == 0);

	/*
	 * Put this pool's top-level vdevs into a root vdev.
	 */
	VERIFY(nvlist_alloc(&nvroot, NV_UNIQUE_NAME, KM_SLEEP) == 0);
	VERIFY(nvlist_add_string(nvroot, ZPOOL_CONFIG_TYPE,
	    VDEV_TYPE_ROOT) == 0);
	VERIFY(nvlist_add_uint64(nvroot, ZPOOL_CONFIG_ID, 0ULL) == 0);
	VERIFY(nvlist_add_uint64(nvroot, ZPOOL_CONFIG_GUID, pgid) == 0);
	VERIFY(nvlist_add_nvlist_array(nvroot, ZPOOL_CONFIG_CHILDREN,
	    &nvtop, 1) == 0);

	/*
	 * Replace the existing vdev_tree with the new root vdev in
	 * this pool's configuration (remove the old, add the new).
	 */
	VERIFY(nvlist_add_nvlist(config, ZPOOL_CONFIG_VDEV_TREE, nvroot) == 0);
	nvlist_free(nvroot);
	return (config);
}

/*
 * Walk the vdev tree and see if we can find a device with "better"
 * configuration. A configuration is "better" if the label on that
 * device has a more recent txg.
 */
static void
spa_alt_rootvdev(vdev_t *vd, vdev_t **avd, uint64_t *txg)
{
	for (int c = 0; c < vd->vdev_children; c++)
		spa_alt_rootvdev(vd->vdev_child[c], avd, txg);

	if (vd->vdev_ops->vdev_op_leaf) {
		nvlist_t *label;
		uint64_t label_txg;

		if (vdev_disk_read_rootlabel(vd->vdev_physpath, vd->vdev_devid,
		    &label) != 0)
			return;

		VERIFY(nvlist_lookup_uint64(label, ZPOOL_CONFIG_POOL_TXG,
		    &label_txg) == 0);

		/*
		 * Do we have a better boot device?
		 */
		if (label_txg > *txg) {
			*txg = label_txg;
			*avd = vd;
		}
		nvlist_free(label);
	}
}

/*
 * Import a root pool.
 *
 * For x86. devpath_list will consist of devid and/or physpath name of
 * the vdev (e.g. "id1,sd@SSEAGATE..." or "/pci@1f,0/ide@d/disk@0,0:a").
 * The GRUB "findroot" command will return the vdev we should boot.
 *
 * For Sparc, devpath_list consists the physpath name of the booting device
 * no matter the rootpool is a single device pool or a mirrored pool.
 * e.g.
 *	"/pci@1f,0/ide@d/disk@0,0:a"
 */
int
spa_import_rootpool(char *devpath, char *devid)
{
	spa_t *spa;
	vdev_t *rvd, *bvd, *avd = NULL;
	nvlist_t *config, *nvtop;
	uint64_t guid, txg;
	char *pname;
	int error;

	/*
	 * Read the label from the boot device and generate a configuration.
	 */
	config = spa_generate_rootconf(devpath, devid, &guid);
#if defined(_OBP) && defined(_KERNEL)
	if (config == NULL) {
		if (strstr(devpath, "/iscsi/ssd") != NULL) {
			/* iscsi boot */
			get_iscsi_bootpath_phy(devpath);
			config = spa_generate_rootconf(devpath, devid, &guid);
		}
	}
#endif
	if (config == NULL) {
		cmn_err(CE_NOTE, "Can not read the pool label from '%s'",
		    devpath);
		return (EIO);
	}

	VERIFY(nvlist_lookup_string(config, ZPOOL_CONFIG_POOL_NAME,
	    &pname) == 0);
	VERIFY(nvlist_lookup_uint64(config, ZPOOL_CONFIG_POOL_TXG, &txg) == 0);

	mutex_enter(&spa_namespace_lock);
	if ((spa = spa_lookup(pname)) != NULL) {
		/*
		 * Remove the existing root pool from the namespace so that we
		 * can replace it with the correct config we just read in.
		 */
		spa_remove(spa);
	}

	spa = spa_add(pname, config, NULL);
	spa->spa_is_root = B_TRUE;
	spa->spa_import_flags = ZFS_IMPORT_VERBATIM;

	/*
	 * Build up a vdev tree based on the boot device's label config.
	 */
	VERIFY(nvlist_lookup_nvlist(config, ZPOOL_CONFIG_VDEV_TREE,
	    &nvtop) == 0);
	spa_config_enter(spa, SCL_ALL, FTAG, RW_WRITER);
	error = spa_config_parse(spa, &rvd, nvtop, NULL, 0,
	    VDEV_ALLOC_ROOTPOOL);
	spa_config_exit(spa, SCL_ALL, FTAG);
	if (error) {
		mutex_exit(&spa_namespace_lock);
		nvlist_free(config);
		cmn_err(CE_NOTE, "Can not parse the config for pool '%s'",
		    pname);
		return (error);
	}

	/*
	 * Get the boot vdev.
	 */
	if ((bvd = vdev_lookup_by_guid(rvd, guid)) == NULL) {
		cmn_err(CE_NOTE, "Can not find the boot vdev for guid %llu",
		    (u_longlong_t)guid);
		error = ENOENT;
		goto out;
	}

	/*
	 * Determine if there is a better boot device.
	 */
	avd = bvd;
	spa_alt_rootvdev(rvd, &avd, &txg);
	if (avd != bvd) {
		cmn_err(CE_NOTE, "The boot device is 'degraded'. Please "
		    "try booting from '%s'", avd->vdev_path);
		error = EINVAL;
		goto out;
	}

	/*
	 * If the boot device is part of a spare vdev then ensure that
	 * we're booting off the active spare.
	 */
	if (bvd->vdev_parent->vdev_ops == &vdev_spare_ops &&
	    !bvd->vdev_isspare) {
		cmn_err(CE_NOTE, "The boot device is currently spared. Please "
		    "try booting from '%s'",
		    bvd->vdev_parent->
		    vdev_child[bvd->vdev_parent->vdev_children - 1]->vdev_path);
		error = EINVAL;
		goto out;
	}

	error = 0;
	spa_history_log_version(spa, LOG_POOL_IMPORT);
out:
	spa_config_enter(spa, SCL_ALL, FTAG, RW_WRITER);
	vdev_free(rvd);
	spa_config_exit(spa, SCL_ALL, FTAG);
	mutex_exit(&spa_namespace_lock);

	nvlist_free(config);
	return (error);
}

#endif

/*
 * Import a non-root pool into the system.
 */
int
spa_import(const char *pool, nvlist_t *config, nvlist_t *props, uint64_t flags)
{
	spa_t *spa;
	char *altroot = NULL;
	spa_load_state_t state = SPA_LOAD_IMPORT;
	zpool_rewind_policy_t policy;
	uint64_t mode = spa_mode_global;
	uint64_t readonly = B_FALSE;
	int error;
	nvlist_t *nvroot;
	nvlist_t **spares, **l2cache;
	uint_t nspares, nl2cache;

	/*
	 * If a pool with this name exists, return failure.
	 */
	mutex_enter(&spa_namespace_lock);
	if (spa_lookup(pool) != NULL) {
		mutex_exit(&spa_namespace_lock);
		return (EEXIST);
	}

	/*
	 * Create and initialize the spa structure.
	 */
	(void) nvlist_lookup_string(props,
	    zpool_prop_to_name(ZPOOL_PROP_ALTROOT), &altroot);
	(void) nvlist_lookup_uint64(props,
	    zpool_prop_to_name(ZPOOL_PROP_READONLY), &readonly);
	if (readonly)
		mode = FREAD;
	spa = spa_add(pool, config, altroot);
	spa->spa_import_flags = flags;

	/*
	 * Verbatim import - Take a pool and insert it into the namespace
	 * as if it had been loaded at boot.
	 */
	if (spa->spa_import_flags & ZFS_IMPORT_VERBATIM) {
		if (props != NULL)
			spa_configfile_set(spa, props, B_FALSE);

		spa_config_sync(spa, B_FALSE, B_TRUE);

		mutex_exit(&spa_namespace_lock);
		spa_history_log_version(spa, LOG_POOL_IMPORT);

		return (0);
	}

	spa_activate(spa, mode);

	/*
	 * Don't start async tasks until we know everything is healthy.
	 */
	spa_async_suspend(spa);

	zpool_get_rewind_policy(config, &policy);
	if (policy.zrp_request & ZPOOL_DO_REWIND)
		state = SPA_LOAD_RECOVER;

	/*
	 * Pass off the heavy lifting to spa_load().  Pass TRUE for mosconfig
	 * because the user-supplied config is actually the one to trust when
	 * doing an import.
	 */
	if (state != SPA_LOAD_RECOVER)
		spa->spa_last_ubsync_txg = spa->spa_load_txg = 0;

	error = spa_load_best(spa, state, B_TRUE, policy.zrp_txg,
	    policy.zrp_request);

	/*
	 * Propagate anything learned while loading the pool and pass it
	 * back to caller (i.e. rewind info, missing devices, etc).
	 */
	VERIFY(nvlist_add_nvlist(config, ZPOOL_CONFIG_LOAD_INFO,
	    spa->spa_load_info) == 0);

	spa_config_enter(spa, SCL_ALL, FTAG, RW_WRITER);
	/*
	 * Toss any existing sparelist, as it doesn't have any validity
	 * anymore, and conflicts with spa_has_spare().
	 */
	if (spa->spa_spares.sav_config) {
		nvlist_free(spa->spa_spares.sav_config);
		spa->spa_spares.sav_config = NULL;
		spa_load_spares(spa);
	}
	if (spa->spa_l2cache.sav_config) {
		nvlist_free(spa->spa_l2cache.sav_config);
		spa->spa_l2cache.sav_config = NULL;
		spa_load_l2cache(spa);
	}

	VERIFY(nvlist_lookup_nvlist(config, ZPOOL_CONFIG_VDEV_TREE,
	    &nvroot) == 0);
	if (error == 0)
		error = spa_validate_aux(spa, nvroot, -1ULL,
		    VDEV_ALLOC_SPARE);
	if (error == 0)
		error = spa_validate_aux(spa, nvroot, -1ULL,
		    VDEV_ALLOC_L2CACHE);
	spa_config_exit(spa, SCL_ALL, FTAG);

	if (props != NULL)
		spa_configfile_set(spa, props, B_FALSE);

	if (error != 0 || (props && spa_writeable(spa) &&
	    (error = spa_prop_set(spa, props)))) {
		spa_unload(spa);
		spa_deactivate(spa);
		spa_remove(spa);
		mutex_exit(&spa_namespace_lock);
		return (error);
	}

	spa_async_resume(spa);

	/*
	 * Override any spares and level 2 cache devices as specified by
	 * the user, as these may have correct device names/devids, etc.
	 */
	if (nvlist_lookup_nvlist_array(nvroot, ZPOOL_CONFIG_SPARES,
	    &spares, &nspares) == 0) {
		if (spa->spa_spares.sav_config)
			VERIFY(nvlist_remove(spa->spa_spares.sav_config,
			    ZPOOL_CONFIG_SPARES, DATA_TYPE_NVLIST_ARRAY) == 0);
		else
			VERIFY(nvlist_alloc(&spa->spa_spares.sav_config,
			    NV_UNIQUE_NAME, KM_SLEEP) == 0);
		VERIFY(nvlist_add_nvlist_array(spa->spa_spares.sav_config,
		    ZPOOL_CONFIG_SPARES, spares, nspares) == 0);
		spa_config_enter(spa, SCL_ALL, FTAG, RW_WRITER);
		spa_load_spares(spa);
		spa_config_exit(spa, SCL_ALL, FTAG);
		spa->spa_spares.sav_sync = B_TRUE;
	}
	if (nvlist_lookup_nvlist_array(nvroot, ZPOOL_CONFIG_L2CACHE,
	    &l2cache, &nl2cache) == 0) {
		if (spa->spa_l2cache.sav_config)
			VERIFY(nvlist_remove(spa->spa_l2cache.sav_config,
			    ZPOOL_CONFIG_L2CACHE, DATA_TYPE_NVLIST_ARRAY) == 0);
		else
			VERIFY(nvlist_alloc(&spa->spa_l2cache.sav_config,
			    NV_UNIQUE_NAME, KM_SLEEP) == 0);
		VERIFY(nvlist_add_nvlist_array(spa->spa_l2cache.sav_config,
		    ZPOOL_CONFIG_L2CACHE, l2cache, nl2cache) == 0);
		spa_config_enter(spa, SCL_ALL, FTAG, RW_WRITER);
		spa_load_l2cache(spa);
		spa_config_exit(spa, SCL_ALL, FTAG);
		spa->spa_l2cache.sav_sync = B_TRUE;
	}

	/*
	 * Check for any removed devices.
	 */
	if (spa->spa_autoreplace) {
		spa_aux_check_removed(&spa->spa_spares);
		spa_aux_check_removed(&spa->spa_l2cache);
	}

	if (spa_writeable(spa)) {
		/*
		 * Update the config cache to include the newly-imported pool.
		 */
		spa_config_update(spa, SPA_CONFIG_UPDATE_POOL);
	}

	/*
	 * It's possible that the pool was expanded while it was exported.
	 * We kick off an async task to handle this for us.
	 */
	spa_async_request(spa, SPA_ASYNC_AUTOEXPAND);

	mutex_exit(&spa_namespace_lock);
	spa_history_log_version(spa, LOG_POOL_IMPORT);

	return (0);
}

nvlist_t *
spa_tryimport(nvlist_t *tryconfig)
{
	nvlist_t *config = NULL;
	char *poolname;
	spa_t *spa;
	uint64_t state;
	int error;

	if (nvlist_lookup_string(tryconfig, ZPOOL_CONFIG_POOL_NAME, &poolname))
		return (NULL);

	if (nvlist_lookup_uint64(tryconfig, ZPOOL_CONFIG_POOL_STATE, &state))
		return (NULL);

	/*
	 * Create and initialize the spa structure.
	 */
	mutex_enter(&spa_namespace_lock);
	spa = spa_add(TRYIMPORT_NAME, tryconfig, NULL);
	spa_activate(spa, FREAD);

	/*
	 * Pass off the heavy lifting to spa_load().
	 * Pass TRUE for mosconfig because the user-supplied config
	 * is actually the one to trust when doing an import.
	 */
	error = spa_load(spa, SPA_LOAD_TRYIMPORT, SPA_IMPORT_EXISTING, B_TRUE);

	/*
	 * If 'tryconfig' was at least parsable, return the current config.
	 */
	if (spa->spa_root_vdev != NULL) {
		config = spa_config_generate(spa, NULL, -1ULL, B_TRUE);
		VERIFY(nvlist_add_string(config, ZPOOL_CONFIG_POOL_NAME,
		    poolname) == 0);
		VERIFY(nvlist_add_uint64(config, ZPOOL_CONFIG_POOL_STATE,
		    state) == 0);
		VERIFY(nvlist_add_uint64(config, ZPOOL_CONFIG_TIMESTAMP,
		    spa->spa_uberblock.ub_timestamp) == 0);

		/*
		 * If the bootfs property exists on this pool then we
		 * copy it out so that external consumers can tell which
		 * pools are bootable.
		 */
		if ((!error || error == EEXIST) && spa->spa_bootfs) {
			char *tmpname = kmem_alloc(MAXPATHLEN, KM_SLEEP);

			/*
			 * We have to play games with the name since the
			 * pool was opened as TRYIMPORT_NAME.
			 */
			if (dsl_dsobj_to_dsname(spa_name(spa),
			    spa->spa_bootfs, tmpname) == 0) {
				char *cp;
				char *dsname = kmem_alloc(MAXPATHLEN, KM_SLEEP);

				cp = strchr(tmpname, '/');
				if (cp == NULL) {
					(void) strlcpy(dsname, tmpname,
					    MAXPATHLEN);
				} else {
					(void) snprintf(dsname, MAXPATHLEN,
					    "%s/%s", poolname, ++cp);
				}
				VERIFY(nvlist_add_string(config,
				    ZPOOL_CONFIG_BOOTFS, dsname) == 0);
				kmem_free(dsname, MAXPATHLEN);
			}
			kmem_free(tmpname, MAXPATHLEN);
		}

		/*
		 * Add the list of hot spares and level 2 cache devices.
		 */
		spa_config_enter(spa, SCL_CONFIG, FTAG, RW_READER);
		spa_add_spares(spa, config);
		spa_add_l2cache(spa, config);
		spa_config_exit(spa, SCL_CONFIG, FTAG);
	}

	spa_unload(spa);
	spa_deactivate(spa);
	spa_remove(spa);
	mutex_exit(&spa_namespace_lock);

	return (config);
}

/*
 * Pool export/destroy
 *
 * The act of destroying or exporting a pool is very simple.  We make sure there
 * is no more pending I/O and any references to the pool are gone.  Then, we
 * update the pool state and sync all the labels to disk, removing the
 * configuration from the cache afterwards. If the 'hardforce' flag is set, then
 * we don't sync the labels or remove the configuration cache.
 */
static int
spa_export_common(char *pool, int new_state, nvlist_t **oldconfig,
    boolean_t force, boolean_t hardforce)
{
	spa_t *spa;

	if (oldconfig)
		*oldconfig = NULL;

	if (!(spa_mode_global & FWRITE))
		return (EROFS);

	mutex_enter(&spa_namespace_lock);
	if ((spa = spa_lookup(pool)) == NULL) {
		mutex_exit(&spa_namespace_lock);
		return (ENOENT);
	}

	/*
	 * Put a hold on the pool, drop the namespace lock, stop async tasks,
	 * reacquire the namespace lock, and see if we can export.
	 */
	spa_open_ref(spa, FTAG);
	mutex_exit(&spa_namespace_lock);
	spa_async_suspend(spa);
	mutex_enter(&spa_namespace_lock);
	spa_close(spa, FTAG);

	/*
	 * The pool will be in core if it's openable,
	 * in which case we can modify its state.
	 */
	if (spa->spa_state != POOL_STATE_UNINITIALIZED && spa->spa_sync_on) {
		/*
		 * Objsets may be open only because they're dirty, so we
		 * have to force it to sync before checking spa_refcnt.
		 */
		txg_wait_synced(spa->spa_dsl_pool, 0);

		/*
		 * A pool cannot be exported or destroyed if there are active
		 * references.  If we are resetting a pool, allow references by
		 * fault injection handlers.
		 */
		if (!spa_refcount_zero(spa) ||
		    (spa->spa_inject_ref != 0 &&
		    new_state != POOL_STATE_UNINITIALIZED)) {
			spa_async_resume(spa);
			mutex_exit(&spa_namespace_lock);
			return (EBUSY);
		}

		/*
		 * A pool cannot be exported if it has an active shared spare.
		 * This is to prevent other pools stealing the active spare
		 * from an exported pool. At user's own will, such pool can
		 * be forcedly exported.
		 */
		if (!force && new_state == POOL_STATE_EXPORTED &&
		    spa_has_active_shared_spare(spa)) {
			spa_async_resume(spa);
			mutex_exit(&spa_namespace_lock);
			return (EXDEV);
		}

		/*
		 * We want this to be reflected on every label,
		 * so mark them all dirty.  spa_unload() will do the
		 * final sync that pushes these changes out.
		 */
		if (new_state != POOL_STATE_UNINITIALIZED && !hardforce) {
			spa_config_enter(spa, SCL_ALL, FTAG, RW_WRITER);
			spa->spa_state = new_state;
			spa->spa_final_txg = spa_last_synced_txg(spa) +
			    TXG_DEFER_SIZE + 1;
			vdev_config_dirty(spa->spa_root_vdev);
			spa_config_exit(spa, SCL_ALL, FTAG);
		}
	}

	spa_event_notify(spa, NULL, ESC_ZFS_POOL_DESTROY);

	if (spa->spa_state != POOL_STATE_UNINITIALIZED) {
		spa_unload(spa);
		spa_deactivate(spa);
	}

	if (oldconfig && spa->spa_config)
		VERIFY(nvlist_dup(spa->spa_config, oldconfig, 0) == 0);

	if (new_state != POOL_STATE_UNINITIALIZED) {
		if (!hardforce)
			spa_config_sync(spa, B_TRUE, B_TRUE);
		spa_remove(spa);
	}
	mutex_exit(&spa_namespace_lock);

	return (0);
}

/*
 * Destroy a storage pool.
 */
int
spa_destroy(char *pool)
{
	return (spa_export_common(pool, POOL_STATE_DESTROYED, NULL,
	    B_FALSE, B_FALSE));
}

/*
 * Export a storage pool.
 */
int
spa_export(char *pool, nvlist_t **oldconfig, boolean_t force,
    boolean_t hardforce)
{
	return (spa_export_common(pool, POOL_STATE_EXPORTED, oldconfig,
	    force, hardforce));
}

/*
 * Similar to spa_export(), this unloads the spa_t without actually removing it
 * from the namespace in any way.
 */
int
spa_reset(char *pool)
{
	return (spa_export_common(pool, POOL_STATE_UNINITIALIZED, NULL,
	    B_FALSE, B_FALSE));
}

/*
 * ==========================================================================
 * Device manipulation
 * ==========================================================================
 */

/*
 * Add a device to a storage pool.
 */
int
spa_vdev_add(spa_t *spa, nvlist_t *nvroot)
{
	uint64_t txg, id;
	int error;
	vdev_t *rvd = spa->spa_root_vdev;
	vdev_t *vd, *tvd;
	nvlist_t **spares, **l2cache;
	uint_t nspares, nl2cache;

	ASSERT(spa_writeable(spa));

	txg = spa_vdev_enter(spa);

	if ((error = spa_config_parse(spa, &vd, nvroot, NULL, 0,
	    VDEV_ALLOC_ADD)) != 0)
		return (spa_vdev_exit(spa, NULL, txg, error));

	spa->spa_pending_vdev = vd;	/* spa_vdev_exit() will clear this */

	if (nvlist_lookup_nvlist_array(nvroot, ZPOOL_CONFIG_SPARES, &spares,
	    &nspares) != 0)
		nspares = 0;

	if (nvlist_lookup_nvlist_array(nvroot, ZPOOL_CONFIG_L2CACHE, &l2cache,
	    &nl2cache) != 0)
		nl2cache = 0;

	if (vd->vdev_children == 0 && nspares == 0 && nl2cache == 0)
		return (spa_vdev_exit(spa, vd, txg, EINVAL));

	if (vd->vdev_children != 0 &&
	    (error = vdev_create(vd, txg, B_FALSE)) != 0)
		return (spa_vdev_exit(spa, vd, txg, error));

	/*
	 * We must validate the spares and l2cache devices after checking the
	 * children.  Otherwise, vdev_inuse() will blindly overwrite the spare.
	 */
	if ((error = spa_validate_aux(spa, nvroot, txg, VDEV_ALLOC_ADD)) != 0)
		return (spa_vdev_exit(spa, vd, txg, error));

	/*
	 * Transfer each new top-level vdev from vd to rvd.
	 */
	for (int c = 0; c < vd->vdev_children; c++) {

		/*
		 * Set the vdev id to the first hole, if one exists.
		 */
		for (id = 0; id < rvd->vdev_children; id++) {
			if (rvd->vdev_child[id]->vdev_ishole) {
				vdev_free(rvd->vdev_child[id]);
				break;
			}
		}
		tvd = vd->vdev_child[c];
		vdev_remove_child(vd, tvd);
		tvd->vdev_id = id;
		vdev_add_child(rvd, tvd);
		vdev_config_dirty(tvd);
	}

	if (nspares != 0) {
		spa_set_aux_vdevs(&spa->spa_spares, spares, nspares,
		    ZPOOL_CONFIG_SPARES);
		spa_load_spares(spa);
		spa->spa_spares.sav_sync = B_TRUE;
	}

	if (nl2cache != 0) {
		spa_set_aux_vdevs(&spa->spa_l2cache, l2cache, nl2cache,
		    ZPOOL_CONFIG_L2CACHE);
		spa_load_l2cache(spa);
		spa->spa_l2cache.sav_sync = B_TRUE;
	}

	/*
	 * We have to be careful when adding new vdevs to an existing pool.
	 * If other threads start allocating from these vdevs before we
	 * sync the config cache, and we lose power, then upon reboot we may
	 * fail to open the pool because there are DVAs that the config cache
	 * can't translate.  Therefore, we first add the vdevs without
	 * initializing metaslabs; sync the config cache (via spa_vdev_exit());
	 * and then let spa_config_update() initialize the new metaslabs.
	 *
	 * spa_load() checks for added-but-not-initialized vdevs, so that
	 * if we lose power at any point in this sequence, the remaining
	 * steps will be completed the next time we load the pool.
	 */
	(void) spa_vdev_exit(spa, vd, txg, 0);

	mutex_enter(&spa_namespace_lock);
	spa_config_update(spa, SPA_CONFIG_UPDATE_POOL);
	mutex_exit(&spa_namespace_lock);

	return (0);
}

/*
 * Attach a device to a mirror.  The arguments are the path to any device
 * in the mirror, and the nvroot for the new device.  If the path specifies
 * a device that is not mirrored, we automatically insert the mirror vdev.
 *
 * If 'replacing' is specified, the new device is intended to replace the
 * existing device; in this case the two devices are made into their own
 * mirror using the 'replacing' vdev, which is functionally identical to
 * the mirror vdev (it actually reuses all the same ops) but has a few
 * extra rules: you can't attach to it after it's been created, and upon
 * completion of resilvering, the first disk (the one being replaced)
 * is automatically detached.
 */
int
spa_vdev_attach(spa_t *spa, uint64_t guid, nvlist_t *nvroot, int replacing)
{
	uint64_t txg, dtl_max_txg;
	vdev_t *rvd = spa->spa_root_vdev;
	vdev_t *oldvd, *newvd, *newrootvd, *pvd, *tvd;
	vdev_ops_t *pvops;
	char *oldvdpath, *newvdpath;
	int newvd_isspare;
	int error;

	ASSERT(spa_writeable(spa));

	txg = spa_vdev_enter(spa);

	oldvd = spa_lookup_by_guid(spa, guid, B_FALSE);

	if (oldvd == NULL)
		return (spa_vdev_exit(spa, NULL, txg, ENODEV));

	if (!oldvd->vdev_ops->vdev_op_leaf)
		return (spa_vdev_exit(spa, NULL, txg, ENOTSUP));

	pvd = oldvd->vdev_parent;

	if ((error = spa_config_parse(spa, &newrootvd, nvroot, NULL, 0,
	    VDEV_ALLOC_ADD)) != 0)
		return (spa_vdev_exit(spa, NULL, txg, EINVAL));

	if (newrootvd->vdev_children != 1)
		return (spa_vdev_exit(spa, newrootvd, txg, EINVAL));

	newvd = newrootvd->vdev_child[0];

	if (!newvd->vdev_ops->vdev_op_leaf)
		return (spa_vdev_exit(spa, newrootvd, txg, EINVAL));

	if ((error = vdev_create(newrootvd, txg, replacing)) != 0)
		return (spa_vdev_exit(spa, newrootvd, txg, error));

	/*
	 * Spares can't replace logs
	 */
	if (oldvd->vdev_top->vdev_islog && newvd->vdev_isspare)
		return (spa_vdev_exit(spa, newrootvd, txg, ENOTSUP));

	if (!replacing) {
		/*
		 * For attach, the only allowable parent is a mirror or the root
		 * vdev.
		 */
		if (pvd->vdev_ops != &vdev_mirror_ops &&
		    pvd->vdev_ops != &vdev_root_ops)
			return (spa_vdev_exit(spa, newrootvd, txg, ENOTSUP));

		pvops = &vdev_mirror_ops;
	} else {
		/*
		 * Active hot spares can only be replaced by inactive hot
		 * spares.
		 */
		if (pvd->vdev_ops == &vdev_spare_ops &&
		    oldvd->vdev_isspare &&
		    !spa_has_spare(spa, newvd->vdev_guid))
			return (spa_vdev_exit(spa, newrootvd, txg, ENOTSUP));

		/*
		 * If the source is a hot spare, and the parent isn't already a
		 * spare, then we want to create a new hot spare.  Otherwise, we
		 * want to create a replacing vdev.  The user is not allowed to
		 * attach to a spared vdev child unless the 'isspare' state is
		 * the same (spare replaces spare, non-spare replaces
		 * non-spare).
		 */
		if (pvd->vdev_ops == &vdev_replacing_ops &&
		    spa_version(spa) < SPA_VERSION_MULTI_REPLACE) {
			return (spa_vdev_exit(spa, newrootvd, txg, ENOTSUP));
		} else if (pvd->vdev_ops == &vdev_spare_ops &&
		    newvd->vdev_isspare != oldvd->vdev_isspare) {
			return (spa_vdev_exit(spa, newrootvd, txg, ENOTSUP));
		}

		if (newvd->vdev_isspare)
			pvops = &vdev_spare_ops;
		else
			pvops = &vdev_replacing_ops;
	}

	/*
	 * Make sure the new device is big enough.
	 */
	if (newvd->vdev_asize < vdev_get_min_asize(oldvd))
		return (spa_vdev_exit(spa, newrootvd, txg, EOVERFLOW));

	/*
	 * The new device cannot have a higher alignment requirement
	 * than the top-level vdev.
	 */
	if (newvd->vdev_ashift > oldvd->vdev_top->vdev_ashift)
		return (spa_vdev_exit(spa, newrootvd, txg, EDOM));

	/*
	 * If this is an in-place replacement, update oldvd's path and devid
	 * to make it distinguishable from newvd, and unopenable from now on.
	 */
	if (strcmp(oldvd->vdev_path, newvd->vdev_path) == 0) {
		spa_strfree(oldvd->vdev_path);
		oldvd->vdev_path = kmem_alloc(strlen(newvd->vdev_path) + 5,
		    KM_SLEEP);
		(void) sprintf(oldvd->vdev_path, "%s/%s",
		    newvd->vdev_path, "old");
		if (oldvd->vdev_devid != NULL) {
			spa_strfree(oldvd->vdev_devid);
			oldvd->vdev_devid = NULL;
		}
	}

	/* mark the device being resilvered */
	newvd->vdev_resilvering = B_TRUE;

	/*
	 * If the parent is not a mirror, or if we're replacing, insert the new
	 * mirror/replacing/spare vdev above oldvd.
	 */
	if (pvd->vdev_ops != pvops)
		pvd = vdev_add_parent(oldvd, pvops);

	ASSERT(pvd->vdev_top->vdev_parent == rvd);
	ASSERT(pvd->vdev_ops == pvops);
	ASSERT(oldvd->vdev_parent == pvd);

	/*
	 * Extract the new device from its root and add it to pvd.
	 */
	vdev_remove_child(newrootvd, newvd);
	newvd->vdev_id = pvd->vdev_children;
	newvd->vdev_crtxg = oldvd->vdev_crtxg;
	vdev_add_child(pvd, newvd);

	tvd = newvd->vdev_top;
	ASSERT(pvd->vdev_top == tvd);
	ASSERT(tvd->vdev_parent == rvd);

	vdev_config_dirty(tvd);

	/*
	 * Set newvd's DTL to [TXG_INITIAL, dtl_max_txg) so that we account
	 * for any dmu_sync-ed blocks.  It will propagate upward when
	 * spa_vdev_exit() calls vdev_dtl_reassess().
	 */
	dtl_max_txg = txg + TXG_CONCURRENT_STATES;

	vdev_dtl_dirty(newvd, DTL_MISSING, TXG_INITIAL,
	    dtl_max_txg - TXG_INITIAL);

	if (newvd->vdev_isspare) {
		spa_spare_activate(newvd);
		spa_event_notify(spa, newvd, ESC_ZFS_VDEV_SPARE);
	}

	oldvdpath = spa_strdup(oldvd->vdev_path);
	newvdpath = spa_strdup(newvd->vdev_path);
	newvd_isspare = newvd->vdev_isspare;

	/*
	 * Mark newvd's DTL dirty in this txg.
	 */
	vdev_dirty(tvd, VDD_DTL, newvd, txg);

	/*
	 * Restart the resilver
	 */
	dsl_resilver_restart(spa->spa_dsl_pool, dtl_max_txg);

	/*
	 * Commit the config
	 */
	(void) spa_vdev_exit(spa, newrootvd, dtl_max_txg, 0);

	spa_history_log_internal(LOG_POOL_VDEV_ATTACH, spa, NULL,
	    "%s vdev=%s %s vdev=%s",
	    replacing && newvd_isspare ? "spare in" :
	    replacing ? "replace" : "attach", newvdpath,
	    replacing ? "for" : "to", oldvdpath);

	spa_strfree(oldvdpath);
	spa_strfree(newvdpath);

	return (0);
}

/*
 * Detach a device from a mirror or replacing vdev.
 * If 'replace_done' is specified, only detach if the parent
 * is a replacing vdev.
 */
int
spa_vdev_detach(spa_t *spa, uint64_t guid, uint64_t pguid, int replace_done)
{
	uint64_t txg;
	int error;
	vdev_t *rvd = spa->spa_root_vdev;
	vdev_t *vd, *pvd, *cvd, *tvd;
	boolean_t unspare = B_FALSE;
	uint64_t unspare_guid;
	char *vdpath;

	ASSERT(spa_writeable(spa));

	txg = spa_vdev_enter(spa);

	vd = spa_lookup_by_guid(spa, guid, B_FALSE);

	if (vd == NULL)
		return (spa_vdev_exit(spa, NULL, txg, ENODEV));

	if (!vd->vdev_ops->vdev_op_leaf)
		return (spa_vdev_exit(spa, NULL, txg, ENOTSUP));

	pvd = vd->vdev_parent;

	/*
	 * If the parent/child relationship is not as expected, don't do it.
	 * Consider M(A,R(B,C)) -- that is, a mirror of A with a replacing
	 * vdev that's replacing B with C.  The user's intent in replacing
	 * is to go from M(A,B) to M(A,C).  If the user decides to cancel
	 * the replace by detaching C, the expected behavior is to end up
	 * M(A,B).  But suppose that right after deciding to detach C,
	 * the replacement of B completes.  We would have M(A,C), and then
	 * ask to detach C, which would leave us with just A -- not what
	 * the user wanted.  To prevent this, we make sure that the
	 * parent/child relationship hasn't changed -- in this example,
	 * that C's parent is still the replacing vdev R.
	 */
	if (pvd->vdev_guid != pguid && pguid != 0)
		return (spa_vdev_exit(spa, NULL, txg, EBUSY));

	/*
	 * Only 'replacing' or 'spare' vdevs can be replaced.
	 */
	if (replace_done && pvd->vdev_ops != &vdev_replacing_ops &&
	    pvd->vdev_ops != &vdev_spare_ops)
		return (spa_vdev_exit(spa, NULL, txg, ENOTSUP));

	ASSERT(pvd->vdev_ops != &vdev_spare_ops ||
	    spa_version(spa) >= SPA_VERSION_SPARES);

	/*
	 * Only mirror, replacing, and spare vdevs support detach.
	 */
	if (pvd->vdev_ops != &vdev_replacing_ops &&
	    pvd->vdev_ops != &vdev_mirror_ops &&
	    pvd->vdev_ops != &vdev_spare_ops)
		return (spa_vdev_exit(spa, NULL, txg, ENOTSUP));

	/*
	 * If this device has the only valid copy of some data,
	 * we cannot safely detach it.
	 */
	if (vdev_dtl_required(vd))
		return (spa_vdev_exit(spa, NULL, txg, EBUSY));

	ASSERT(pvd->vdev_children >= 2);

	/*
	 * If we are detaching the second disk from a replacing vdev, then
	 * check to see if we changed the original vdev's path to have "/old"
	 * at the end in spa_vdev_attach().  If so, undo that change now.
	 */
	if (pvd->vdev_ops == &vdev_replacing_ops && vd->vdev_id > 0 &&
	    vd->vdev_path != NULL) {
		size_t len = strlen(vd->vdev_path);

		for (int c = 0; c < pvd->vdev_children; c++) {
			cvd = pvd->vdev_child[c];

			if (cvd == vd || cvd->vdev_path == NULL)
				continue;

			if (strncmp(cvd->vdev_path, vd->vdev_path, len) == 0 &&
			    strcmp(cvd->vdev_path + len, "/old") == 0) {
				spa_strfree(cvd->vdev_path);
				cvd->vdev_path = spa_strdup(vd->vdev_path);
				break;
			}
		}
	}

	/*
	 * If we are detaching the original disk from a spare, then it implies
	 * that the spare should become a real disk, and be removed from the
	 * active spare list for the pool.
	 */
	if (pvd->vdev_ops == &vdev_spare_ops &&
	    vd->vdev_id == 0 &&
	    pvd->vdev_child[pvd->vdev_children - 1]->vdev_isspare)
		unspare = B_TRUE;

	/*
	 * Erase the disk labels so the disk can be used for other things.
	 * This must be done after all other error cases are handled,
	 * but before we disembowel vd (so we can still do I/O to it).
	 * But if we can't do it, don't treat the error as fatal --
	 * it may be that the unwritability of the disk is the reason
	 * it's being detached!
	 */
	error = vdev_label_init(vd, 0, VDEV_LABEL_REMOVE);

	/*
	 * Remove vd from its parent and compact the parent's children.
	 */
	vdev_remove_child(pvd, vd);
	vdev_compact_children(pvd);

	/*
	 * Remember one of the remaining children so we can get tvd below.
	 */
	cvd = pvd->vdev_child[pvd->vdev_children - 1];

	/*
	 * If we need to remove the remaining child from the list of hot spares,
	 * do it now, marking the vdev as no longer a spare in the process.
	 * We must do this before vdev_remove_parent(), because that can
	 * change the GUID if it creates a new toplevel GUID.  For a similar
	 * reason, we must remove the spare now, in the same txg as the detach;
	 * otherwise someone could attach a new sibling, change the GUID, and
	 * the subsequent attempt to spa_vdev_remove(unspare_guid) would fail.
	 */
	if (unspare) {
		ASSERT(cvd->vdev_isspare);
		spa_spare_remove(cvd);
		unspare_guid = cvd->vdev_guid;
		(void) spa_vdev_remove(spa, unspare_guid, B_TRUE);
		cvd->vdev_unspare = B_TRUE;
	}

	/*
	 * If the parent mirror/replacing vdev only has one child,
	 * the parent is no longer needed.  Remove it from the tree.
	 */
	if (pvd->vdev_children == 1) {
		if (pvd->vdev_ops == &vdev_spare_ops)
			cvd->vdev_unspare = B_FALSE;
		vdev_remove_parent(cvd);
		cvd->vdev_resilvering = B_FALSE;
	}


	/*
	 * We don't set tvd until now because the parent we just removed
	 * may have been the previous top-level vdev.
	 */
	tvd = cvd->vdev_top;
	ASSERT(tvd->vdev_parent == rvd);

	/*
	 * Reevaluate the parent vdev state.
	 */
	vdev_propagate_state(cvd);

	/*
	 * If the 'autoexpand' property is set on the pool then automatically
	 * try to expand the size of the pool. For example if the device we
	 * just detached was smaller than the others, it may be possible to
	 * add metaslabs (i.e. grow the pool). We need to reopen the vdev
	 * first so that we can obtain the updated sizes of the leaf vdevs.
	 */
	if (spa->spa_autoexpand) {
		vdev_reopen(tvd);
		vdev_expand(tvd, txg);
	}

	vdev_config_dirty(tvd);

	/*
	 * Mark vd's DTL as dirty in this txg.  vdev_dtl_sync() will see that
	 * vd->vdev_detached is set and free vd's DTL object in syncing context.
	 * But first make sure we're not on any *other* txg's DTL list, to
	 * prevent vd from being accessed after it's freed.
	 */
	vdpath = spa_strdup(vd->vdev_path);
	for (int t = 0; t < TXG_SIZE; t++)
		(void) txg_list_remove_this(&tvd->vdev_dtl_list, vd, t);
	vd->vdev_detached = B_TRUE;
	vdev_dirty(tvd, VDD_DTL, vd, txg);

	spa_event_notify(spa, vd, ESC_ZFS_VDEV_REMOVE);

	/* hang on to the spa before we release the lock */
	spa_open_ref(spa, FTAG);

	error = spa_vdev_exit(spa, vd, txg, 0);

	spa_history_log_internal(LOG_POOL_VDEV_DETACH, spa, NULL,
	    "vdev=%s", vdpath);
	spa_strfree(vdpath);

	/*
	 * If this was the removal of the original device in a hot spare vdev,
	 * then we want to go through and remove the device from the hot spare
	 * list of every other pool.
	 */
	if (unspare) {
		spa_t *altspa = NULL;

		mutex_enter(&spa_namespace_lock);
		while ((altspa = spa_next(altspa)) != NULL) {
			if (altspa->spa_state != POOL_STATE_ACTIVE ||
			    altspa == spa)
				continue;

			spa_open_ref(altspa, FTAG);
			mutex_exit(&spa_namespace_lock);
			(void) spa_vdev_remove(altspa, unspare_guid, B_TRUE);
			mutex_enter(&spa_namespace_lock);
			spa_close(altspa, FTAG);
		}
		mutex_exit(&spa_namespace_lock);

		/* search the rest of the vdevs for spares to remove */
		spa_vdev_resilver_done(spa);
	}

	/* all done with the spa; OK to release */
	mutex_enter(&spa_namespace_lock);
	spa_close(spa, FTAG);
	mutex_exit(&spa_namespace_lock);

	return (error);
}

/*
 * Split a set of devices from their mirrors, and create a new pool from them.
 */
int
spa_vdev_split_mirror(spa_t *spa, char *newname, nvlist_t *config,
    nvlist_t *props, boolean_t exp)
{
	int error = 0;
	uint64_t txg, *glist;
	spa_t *newspa;
	uint_t c, children, lastlog;
	nvlist_t **child, *nvl, *tmp;
	dmu_tx_t *tx;
	char *altroot = NULL;
	vdev_t *rvd, **vml = NULL;			/* vdev modify list */
	boolean_t activate_slog;

	ASSERT(spa_writeable(spa));

	txg = spa_vdev_enter(spa);

	/* clear the log and flush everything up to now */
	activate_slog = spa_passivate_log(spa);
	(void) spa_vdev_config_exit(spa, NULL, txg, 0, FTAG);
	error = spa_offline_log(spa);
	txg = spa_vdev_config_enter(spa);

	if (activate_slog)
		spa_activate_log(spa);

	if (error != 0)
		return (spa_vdev_exit(spa, NULL, txg, error));

	/* check new spa name before going any further */
	if (spa_lookup(newname) != NULL)
		return (spa_vdev_exit(spa, NULL, txg, EEXIST));

	/*
	 * scan through all the children to ensure they're all mirrors
	 */
	if (nvlist_lookup_nvlist(config, ZPOOL_CONFIG_VDEV_TREE, &nvl) != 0 ||
	    nvlist_lookup_nvlist_array(nvl, ZPOOL_CONFIG_CHILDREN, &child,
	    &children) != 0)
		return (spa_vdev_exit(spa, NULL, txg, EINVAL));

	/* first, check to ensure we've got the right child count */
	rvd = spa->spa_root_vdev;
	lastlog = 0;
	for (c = 0; c < rvd->vdev_children; c++) {
		vdev_t *vd = rvd->vdev_child[c];

		/* don't count the holes & logs as children */
		if (vd->vdev_islog || vd->vdev_ishole) {
			if (lastlog == 0)
				lastlog = c;
			continue;
		}

		lastlog = 0;
	}
	if (children != (lastlog != 0 ? lastlog : rvd->vdev_children))
		return (spa_vdev_exit(spa, NULL, txg, EINVAL));

	/* next, ensure no spare or cache devices are part of the split */
	if (nvlist_lookup_nvlist(nvl, ZPOOL_CONFIG_SPARES, &tmp) == 0 ||
	    nvlist_lookup_nvlist(nvl, ZPOOL_CONFIG_L2CACHE, &tmp) == 0)
		return (spa_vdev_exit(spa, NULL, txg, EINVAL));

	vml = kmem_zalloc(children * sizeof (vdev_t *), KM_SLEEP);
	glist = kmem_zalloc(children * sizeof (uint64_t), KM_SLEEP);

	/* then, loop over each vdev and validate it */
	for (c = 0; c < children; c++) {
		uint64_t is_hole = 0;

		(void) nvlist_lookup_uint64(child[c], ZPOOL_CONFIG_IS_HOLE,
		    &is_hole);

		if (is_hole != 0) {
			if (spa->spa_root_vdev->vdev_child[c]->vdev_ishole ||
			    spa->spa_root_vdev->vdev_child[c]->vdev_islog) {
				continue;
			} else {
				error = EINVAL;
				break;
			}
		}

		/* which disk is going to be split? */
		if (nvlist_lookup_uint64(child[c], ZPOOL_CONFIG_GUID,
		    &glist[c]) != 0) {
			error = EINVAL;
			break;
		}

		/* look it up in the spa */
		vml[c] = spa_lookup_by_guid(spa, glist[c], B_FALSE);
		if (vml[c] == NULL) {
			error = ENODEV;
			break;
		}

		/* make sure there's nothing stopping the split */
		if (vml[c]->vdev_parent->vdev_ops != &vdev_mirror_ops ||
		    vml[c]->vdev_islog ||
		    vml[c]->vdev_ishole ||
		    vml[c]->vdev_isspare ||
		    vml[c]->vdev_isl2cache ||
		    !vdev_writeable(vml[c]) ||
		    vml[c]->vdev_children != 0 ||
		    vml[c]->vdev_state != VDEV_STATE_HEALTHY ||
		    c != spa->spa_root_vdev->vdev_child[c]->vdev_id) {
			error = EINVAL;
			break;
		}

		if (vdev_dtl_required(vml[c])) {
			error = EBUSY;
			break;
		}

		/* we need certain info from the top level */
		VERIFY(nvlist_add_uint64(child[c], ZPOOL_CONFIG_METASLAB_ARRAY,
		    vml[c]->vdev_top->vdev_ms_array) == 0);
		VERIFY(nvlist_add_uint64(child[c], ZPOOL_CONFIG_METASLAB_SHIFT,
		    vml[c]->vdev_top->vdev_ms_shift) == 0);
		VERIFY(nvlist_add_uint64(child[c], ZPOOL_CONFIG_ASIZE,
		    vml[c]->vdev_top->vdev_asize) == 0);
		VERIFY(nvlist_add_uint64(child[c], ZPOOL_CONFIG_ASHIFT,
		    vml[c]->vdev_top->vdev_ashift) == 0);
	}

	if (error != 0) {
		kmem_free(vml, children * sizeof (vdev_t *));
		kmem_free(glist, children * sizeof (uint64_t));
		return (spa_vdev_exit(spa, NULL, txg, error));
	}

	/* stop writers from using the disks */
	for (c = 0; c < children; c++) {
		if (vml[c] != NULL)
			vml[c]->vdev_offline = B_TRUE;
	}
	vdev_reopen(spa->spa_root_vdev);

	/*
	 * Temporarily record the splitting vdevs in the spa config.  This
	 * will disappear once the config is regenerated.
	 */
	VERIFY(nvlist_alloc(&nvl, NV_UNIQUE_NAME, KM_SLEEP) == 0);
	VERIFY(nvlist_add_uint64_array(nvl, ZPOOL_CONFIG_SPLIT_LIST,
	    glist, children) == 0);
	kmem_free(glist, children * sizeof (uint64_t));

	mutex_enter(&spa->spa_props_lock);
	VERIFY(nvlist_add_nvlist(spa->spa_config, ZPOOL_CONFIG_SPLIT,
	    nvl) == 0);
	mutex_exit(&spa->spa_props_lock);
	spa->spa_config_splitting = nvl;
	vdev_config_dirty(spa->spa_root_vdev);

	/* configure and create the new pool */
	VERIFY(nvlist_add_string(config, ZPOOL_CONFIG_POOL_NAME, newname) == 0);
	VERIFY(nvlist_add_uint64(config, ZPOOL_CONFIG_POOL_STATE,
	    exp ? POOL_STATE_EXPORTED : POOL_STATE_ACTIVE) == 0);
	VERIFY(nvlist_add_uint64(config, ZPOOL_CONFIG_VERSION,
	    spa_version(spa)) == 0);
	VERIFY(nvlist_add_uint64(config, ZPOOL_CONFIG_POOL_TXG,
	    spa->spa_config_txg) == 0);
	VERIFY(nvlist_add_uint64(config, ZPOOL_CONFIG_POOL_GUID,
	    spa_generate_guid(NULL)) == 0);
	(void) nvlist_lookup_string(props,
	    zpool_prop_to_name(ZPOOL_PROP_ALTROOT), &altroot);

	/* add the new pool to the namespace */
	newspa = spa_add(newname, config, altroot);
	newspa->spa_config_txg = spa->spa_config_txg;
	spa_set_log_state(newspa, SPA_LOG_CLEAR);

	/* release the spa config lock, retaining the namespace lock */
	spa_vdev_config_exit(spa, NULL, txg, 0, FTAG);

	if (zio_injection_enabled)
		zio_handle_panic_injection(spa, FTAG, 1);

	spa_activate(newspa, spa_mode_global);
	spa_async_suspend(newspa);

	/* create the new pool from the disks of the original pool */
	error = spa_load(newspa, SPA_LOAD_IMPORT, SPA_IMPORT_ASSEMBLE, B_TRUE);
	if (error)
		goto out;

	/* if that worked, generate a real config for the new pool */
	if (newspa->spa_root_vdev != NULL) {
		VERIFY(nvlist_alloc(&newspa->spa_config_splitting,
		    NV_UNIQUE_NAME, KM_SLEEP) == 0);
		VERIFY(nvlist_add_uint64(newspa->spa_config_splitting,
		    ZPOOL_CONFIG_SPLIT_GUID, spa_guid(spa)) == 0);
		spa_config_set(newspa, spa_config_generate(newspa, NULL, -1ULL,
		    B_TRUE));
	}

	/* set the props */
	if (props != NULL) {
		spa_configfile_set(newspa, props, B_FALSE);
		error = spa_prop_set(newspa, props);
		if (error)
			goto out;
	}

	/* flush everything */
	txg = spa_vdev_config_enter(newspa);
	vdev_config_dirty(newspa->spa_root_vdev);
	(void) spa_vdev_config_exit(newspa, NULL, txg, 0, FTAG);

	if (zio_injection_enabled)
		zio_handle_panic_injection(spa, FTAG, 2);

	spa_async_resume(newspa);

	/* finally, update the original pool's config */
	txg = spa_vdev_config_enter(spa);
	tx = dmu_tx_create_dd(spa_get_dsl(spa)->dp_mos_dir);
	error = dmu_tx_assign(tx, TXG_WAIT);
	if (error != 0)
		dmu_tx_abort(tx);
	for (c = 0; c < children; c++) {
		if (vml[c] != NULL) {
			vdev_split(vml[c]);
			if (error == 0)
				spa_history_log_internal(LOG_POOL_VDEV_DETACH,
				    spa, tx, "vdev=%s",
				    vml[c]->vdev_path);
			vdev_free(vml[c]);
		}
	}
	vdev_config_dirty(spa->spa_root_vdev);
	spa->spa_config_splitting = NULL;
	nvlist_free(nvl);
	if (error == 0)
		dmu_tx_commit(tx);
	(void) spa_vdev_exit(spa, NULL, txg, 0);

	if (zio_injection_enabled)
		zio_handle_panic_injection(spa, FTAG, 3);

	/* split is complete; log a history record */
	spa_history_log_internal(LOG_POOL_SPLIT, newspa, NULL,
	    "split new pool %s from pool %s", newname, spa_name(spa));

	kmem_free(vml, children * sizeof (vdev_t *));

	/* if we're not going to mount the filesystems in userland, export */
	if (exp)
		error = spa_export_common(newname, POOL_STATE_EXPORTED, NULL,
		    B_FALSE, B_FALSE);

	return (error);

out:
	spa_unload(newspa);
	spa_deactivate(newspa);
	spa_remove(newspa);

	txg = spa_vdev_config_enter(spa);

	/* re-online all offlined disks */
	for (c = 0; c < children; c++) {
		if (vml[c] != NULL)
			vml[c]->vdev_offline = B_FALSE;
	}
	vdev_reopen(spa->spa_root_vdev);

	nvlist_free(spa->spa_config_splitting);
	spa->spa_config_splitting = NULL;
	(void) spa_vdev_exit(spa, NULL, txg, error);

	kmem_free(vml, children * sizeof (vdev_t *));
	return (error);
}

static nvlist_t *
spa_nvlist_lookup_by_guid(nvlist_t **nvpp, int count, uint64_t target_guid)
{
	for (int i = 0; i < count; i++) {
		uint64_t guid;

		VERIFY(nvlist_lookup_uint64(nvpp[i], ZPOOL_CONFIG_GUID,
		    &guid) == 0);

		if (guid == target_guid)
			return (nvpp[i]);
	}

	return (NULL);
}

static void
spa_vdev_remove_aux(nvlist_t *config, char *name, nvlist_t **dev, int count,
	nvlist_t *dev_to_remove)
{
	nvlist_t **newdev = NULL;

	if (count > 1)
		newdev = kmem_alloc((count - 1) * sizeof (void *), KM_SLEEP);

	for (int i = 0, j = 0; i < count; i++) {
		if (dev[i] == dev_to_remove)
			continue;
		VERIFY(nvlist_dup(dev[i], &newdev[j++], KM_SLEEP) == 0);
	}

	VERIFY(nvlist_remove(config, name, DATA_TYPE_NVLIST_ARRAY) == 0);
	VERIFY(nvlist_add_nvlist_array(config, name, newdev, count - 1) == 0);

	for (int i = 0; i < count - 1; i++)
		nvlist_free(newdev[i]);

	if (count > 1)
		kmem_free(newdev, (count - 1) * sizeof (void *));
}

/*
 * Evacuate the device.
 */
static int
spa_vdev_remove_evacuate(spa_t *spa, vdev_t *vd)
{
	uint64_t txg;
	int error = 0;

	ASSERT(MUTEX_HELD(&spa_namespace_lock));
	ASSERT(spa_config_held(spa, SCL_ALL, RW_WRITER) == 0);
	ASSERT(vd == vd->vdev_top);

	/*
	 * Evacuate the device.  We don't hold the config lock as writer
	 * since we need to do I/O but we do keep the
	 * spa_namespace_lock held.  Once this completes the device
	 * should no longer have any blocks allocated on it.
	 */
	if (vd->vdev_islog) {
		if (vd->vdev_stat.vs_alloc != 0)
			error = spa_offline_log(spa);
	} else {
		error = ENOTSUP;
	}

	if (error)
		return (error);

	/*
	 * The evacuation succeeded.  Remove any remaining MOS metadata
	 * associated with this vdev, and wait for these changes to sync.
	 */
	ASSERT3U(vd->vdev_stat.vs_alloc, ==, 0);
	txg = spa_vdev_config_enter(spa);
	vd->vdev_removing = B_TRUE;
	vdev_dirty(vd, 0, NULL, txg);
	vdev_config_dirty(vd);
	spa_vdev_config_exit(spa, NULL, txg, 0, FTAG);

	return (0);
}

/*
 * Complete the removal by cleaning up the namespace.
 */
static void
spa_vdev_remove_from_namespace(spa_t *spa, vdev_t *vd)
{
	vdev_t *rvd = spa->spa_root_vdev;
	uint64_t id = vd->vdev_id;
	boolean_t last_vdev = (id == (rvd->vdev_children - 1));

	ASSERT(MUTEX_HELD(&spa_namespace_lock));
	ASSERT(spa_config_held(spa, SCL_ALL, RW_WRITER) == SCL_ALL);
	ASSERT(vd == vd->vdev_top);

	/*
	 * Only remove any devices which are empty.
	 */
	if (vd->vdev_stat.vs_alloc != 0)
		return;

	(void) vdev_label_init(vd, 0, VDEV_LABEL_REMOVE);

	if (list_link_active(&vd->vdev_state_dirty_node))
		vdev_state_clean(vd);
	if (list_link_active(&vd->vdev_config_dirty_node))
		vdev_config_clean(vd);

	vdev_free(vd);

	if (last_vdev) {
		vdev_compact_children(rvd);
	} else {
		vd = vdev_alloc_common(spa, id, 0, &vdev_hole_ops);
		vdev_add_child(rvd, vd);
	}
	vdev_config_dirty(rvd);

	/*
	 * Reassess the health of our root vdev.
	 */
	vdev_reopen(rvd);
}

/*
 * Remove a device from the pool -
 *
 * Removing a device from the vdev namespace requires several steps
 * and can take a significant amount of time.  As a result we use
 * the spa_vdev_config_[enter/exit] functions which allow us to
 * grab and release the spa_config_lock while still holding the namespace
 * lock.  During each step the configuration is synced out.
 */

/*
 * Remove a device from the pool.  Currently, this supports removing only hot
 * spares, slogs, and level 2 ARC devices.
 */
int
spa_vdev_remove(spa_t *spa, uint64_t guid, boolean_t unspare)
{
	vdev_t *vd;
	metaslab_group_t *mg;
	nvlist_t **spares, **l2cache, *nv;
	uint64_t txg = 0;
	uint_t nspares, nl2cache;
	int error = 0;
	boolean_t locked = MUTEX_HELD(&spa_namespace_lock);

	ASSERT(spa_writeable(spa));

	if (!locked)
		txg = spa_vdev_enter(spa);

	vd = spa_lookup_by_guid(spa, guid, B_FALSE);

	if (spa->spa_spares.sav_vdevs != NULL &&
	    nvlist_lookup_nvlist_array(spa->spa_spares.sav_config,
	    ZPOOL_CONFIG_SPARES, &spares, &nspares) == 0 &&
	    (nv = spa_nvlist_lookup_by_guid(spares, nspares, guid)) != NULL) {
		/*
		 * Only remove the hot spare if it's not currently in use
		 * in this pool.
		 */
		if (vd == NULL || unspare) {
			spa_vdev_remove_aux(spa->spa_spares.sav_config,
			    ZPOOL_CONFIG_SPARES, spares, nspares, nv);
			spa_load_spares(spa);
			spa->spa_spares.sav_sync = B_TRUE;
		} else {
			error = EBUSY;
		}
	} else if (spa->spa_l2cache.sav_vdevs != NULL &&
	    nvlist_lookup_nvlist_array(spa->spa_l2cache.sav_config,
	    ZPOOL_CONFIG_L2CACHE, &l2cache, &nl2cache) == 0 &&
	    (nv = spa_nvlist_lookup_by_guid(l2cache, nl2cache, guid)) != NULL) {
		/*
		 * Cache devices can always be removed.
		 */
		spa_vdev_remove_aux(spa->spa_l2cache.sav_config,
		    ZPOOL_CONFIG_L2CACHE, l2cache, nl2cache, nv);
		spa_load_l2cache(spa);
		spa->spa_l2cache.sav_sync = B_TRUE;
	} else if (vd != NULL && vd->vdev_islog) {
		ASSERT(!locked);
		ASSERT(vd == vd->vdev_top);

		/*
		 * XXX - Once we have bp-rewrite this should
		 * become the common case.
		 */

		mg = vd->vdev_mg;

		/*
		 * Stop allocating from this vdev.
		 */
		metaslab_group_passivate(mg);

		/*
		 * Wait for the youngest allocations and frees to sync,
		 * and then wait for the deferral of those frees to finish.
		 */
		spa_vdev_config_exit(spa, NULL,
		    txg + TXG_CONCURRENT_STATES + TXG_DEFER_SIZE, 0, FTAG);

		/*
		 * Attempt to evacuate the vdev.
		 */
		error = spa_vdev_remove_evacuate(spa, vd);

		txg = spa_vdev_config_enter(spa);

		/*
		 * If we couldn't evacuate the vdev, unwind.
		 */
		if (error) {
			metaslab_group_activate(mg);
			return (spa_vdev_exit(spa, NULL, txg, error));
		}

		/*
		 * Clean up the vdev namespace.
		 */
		spa_vdev_remove_from_namespace(spa, vd);

	} else if (vd != NULL) {
		/*
		 * Normal vdevs cannot be removed (yet).
		 */
		error = ENOTSUP;
	} else {
		/*
		 * There is no vdev of any kind with the specified guid.
		 */
		error = ENOENT;
	}

	if (!locked)
		return (spa_vdev_exit(spa, NULL, txg, error));

	return (error);
}

/*
 * Find any device that's done replacing, or a vdev marked 'unspare' that's
 * current spared, so we can detach it.
 */
static vdev_t *
spa_vdev_resilver_done_hunt(vdev_t *vd)
{
	vdev_t *newvd, *oldvd;

	for (int c = 0; c < vd->vdev_children; c++) {
		oldvd = spa_vdev_resilver_done_hunt(vd->vdev_child[c]);
		if (oldvd != NULL)
			return (oldvd);
	}

	/*
	 * Check for a completed replacement.  We always consider the first
	 * vdev in the list to be the oldest vdev, and the last one to be
	 * the newest (see spa_vdev_attach() for how that works).  In
	 * the case where the newest vdev is faulted, we will not automatically
	 * remove it after a resilver completes.  This is OK as it will require
	 * user intervention to determine which disk the admin wishes to keep.
	 */
	if (vd->vdev_ops == &vdev_replacing_ops) {
		ASSERT(vd->vdev_children > 1);

		newvd = vd->vdev_child[vd->vdev_children - 1];
		oldvd = vd->vdev_child[0];

		if (vdev_dtl_empty(newvd, DTL_MISSING) &&
		    vdev_dtl_empty(newvd, DTL_OUTAGE) &&
		    !vdev_dtl_required(oldvd))
			return (oldvd);
	}

	/*
	 * Check for a completed resilver with the 'unspare' flag set.
	 */
	if (vd->vdev_ops == &vdev_spare_ops) {
		vdev_t *first = vd->vdev_child[0];
		vdev_t *last = vd->vdev_child[vd->vdev_children - 1];

		if (last->vdev_unspare) {
			oldvd = first;
			newvd = last;
		} else if (first->vdev_unspare) {
			oldvd = last;
			newvd = first;
		} else {
			oldvd = NULL;
		}

		if (oldvd != NULL &&
		    vdev_dtl_empty(newvd, DTL_MISSING) &&
		    vdev_dtl_empty(newvd, DTL_OUTAGE) &&
		    !vdev_dtl_required(oldvd))
			return (oldvd);

		/*
		 * If there are more than two spares attached to a disk,
		 * and those spares are not required, then we want to
		 * attempt to free them up now so that they can be used
		 * by other pools.  Once we're back down to a single
		 * disk+spare, we stop removing them.
		 */
		if (vd->vdev_children > 2) {
			newvd = vd->vdev_child[1];

			if (newvd->vdev_isspare && last->vdev_isspare &&
			    vdev_dtl_empty(last, DTL_MISSING) &&
			    vdev_dtl_empty(last, DTL_OUTAGE) &&
			    !vdev_dtl_required(newvd))
				return (newvd);
		}
	}

	return (NULL);
}

static void
spa_vdev_resilver_done(spa_t *spa)
{
	vdev_t *vd, *pvd, *ppvd;
	uint64_t guid, sguid, pguid, ppguid;

	spa_config_enter(spa, SCL_ALL, FTAG, RW_WRITER);

	while ((vd = spa_vdev_resilver_done_hunt(spa->spa_root_vdev)) != NULL) {
		pvd = vd->vdev_parent;
		ppvd = pvd->vdev_parent;
		guid = vd->vdev_guid;
		pguid = pvd->vdev_guid;
		ppguid = ppvd->vdev_guid;
		sguid = 0;
		/*
		 * If we have just finished replacing a hot spared device, then
		 * we need to detach the parent's first child (the original hot
		 * spare) as well.
		 */
		if (ppvd->vdev_ops == &vdev_spare_ops && pvd->vdev_id == 0 &&
		    ppvd->vdev_children == 2) {
			ASSERT(pvd->vdev_ops == &vdev_replacing_ops);
			sguid = ppvd->vdev_child[1]->vdev_guid;
		}
		spa_config_exit(spa, SCL_ALL, FTAG);
		if (spa_vdev_detach(spa, guid, pguid, B_TRUE) != 0)
			return;
		if (sguid && spa_vdev_detach(spa, sguid, ppguid, B_TRUE) != 0)
			return;
		spa_config_enter(spa, SCL_ALL, FTAG, RW_WRITER);
	}

	spa_config_exit(spa, SCL_ALL, FTAG);
}

/*
 * Update the stored path or FRU for this vdev.
 */
int
spa_vdev_set_common(spa_t *spa, uint64_t guid, const char *value,
    boolean_t ispath)
{
	vdev_t *vd;
	boolean_t sync = B_FALSE;

	ASSERT(spa_writeable(spa));

	spa_vdev_state_enter(spa, SCL_ALL);

	if ((vd = spa_lookup_by_guid(spa, guid, B_TRUE)) == NULL)
		return (spa_vdev_state_exit(spa, NULL, ENOENT));

	if (!vd->vdev_ops->vdev_op_leaf)
		return (spa_vdev_state_exit(spa, NULL, ENOTSUP));

	if (ispath) {
		if (strcmp(value, vd->vdev_path) != 0) {
			spa_strfree(vd->vdev_path);
			vd->vdev_path = spa_strdup(value);
			sync = B_TRUE;
		}
	} else {
		if (vd->vdev_fru == NULL) {
			vd->vdev_fru = spa_strdup(value);
			sync = B_TRUE;
		} else if (strcmp(value, vd->vdev_fru) != 0) {
			spa_strfree(vd->vdev_fru);
			vd->vdev_fru = spa_strdup(value);
			sync = B_TRUE;
		}
	}

	return (spa_vdev_state_exit(spa, sync ? vd : NULL, 0));
}

int
spa_vdev_setpath(spa_t *spa, uint64_t guid, const char *newpath)
{
	return (spa_vdev_set_common(spa, guid, newpath, B_TRUE));
}

int
spa_vdev_setfru(spa_t *spa, uint64_t guid, const char *newfru)
{
	return (spa_vdev_set_common(spa, guid, newfru, B_FALSE));
}

/*
 * ==========================================================================
 * SPA Scanning
 * ==========================================================================
 */

int
spa_scan_stop(spa_t *spa)
{
	ASSERT(spa_config_held(spa, SCL_ALL, RW_WRITER) == 0);
	if (dsl_scan_resilvering(spa->spa_dsl_pool))
		return (EBUSY);
	return (dsl_scan_cancel(spa->spa_dsl_pool));
}

int
spa_scan(spa_t *spa, pool_scan_func_t func)
{
	ASSERT(spa_config_held(spa, SCL_ALL, RW_WRITER) == 0);

	if (func >= POOL_SCAN_FUNCS || func == POOL_SCAN_NONE)
		return (ENOTSUP);

	/*
	 * If a resilver was requested, but there is no DTL on a
	 * writeable leaf device, we have nothing to do.
	 */
	if (func == POOL_SCAN_RESILVER &&
	    !vdev_resilver_needed(spa->spa_root_vdev, NULL, NULL)) {
		spa_async_request(spa, SPA_ASYNC_RESILVER_DONE);
		return (0);
	}

	return (dsl_scan(spa->spa_dsl_pool, func));
}

/*
 * ==========================================================================
 * SPA async task processing
 * ==========================================================================
 */

static void
spa_async_remove(spa_t *spa, vdev_t *vd)
{
	if (vd->vdev_remove_wanted) {
		vd->vdev_remove_wanted = B_FALSE;
		vd->vdev_delayed_close = B_FALSE;
		vdev_set_state(vd, B_FALSE, VDEV_STATE_REMOVED, VDEV_AUX_NONE);

		/*
		 * We want to clear the stats, but we don't want to do a full
		 * vdev_clear() as that will cause us to throw away
		 * degraded/faulted state as well as attempt to reopen the
		 * device, all of which is a waste.
		 */
		vd->vdev_stat.vs_read_errors = 0;
		vd->vdev_stat.vs_write_errors = 0;
		vd->vdev_stat.vs_checksum_errors = 0;

		vdev_state_dirty(vd->vdev_top);
	}

	for (int c = 0; c < vd->vdev_children; c++)
		spa_async_remove(spa, vd->vdev_child[c]);
}

static void
spa_async_probe(spa_t *spa, vdev_t *vd)
{
	if (vd->vdev_probe_wanted) {
		vd->vdev_probe_wanted = B_FALSE;
		vdev_reopen(vd);	/* vdev_open() does the actual probe */
	}

	for (int c = 0; c < vd->vdev_children; c++)
		spa_async_probe(spa, vd->vdev_child[c]);
}

static void
spa_async_autoexpand(spa_t *spa, vdev_t *vd)
{
	sysevent_id_t eid;
	nvlist_t *attr;
	char *physpath;

	if (!spa->spa_autoexpand)
		return;

	for (int c = 0; c < vd->vdev_children; c++) {
		vdev_t *cvd = vd->vdev_child[c];
		spa_async_autoexpand(spa, cvd);
	}

	if (!vd->vdev_ops->vdev_op_leaf || vd->vdev_physpath == NULL)
		return;

	physpath = kmem_zalloc(MAXPATHLEN, KM_SLEEP);
	(void) snprintf(physpath, MAXPATHLEN, "/devices%s", vd->vdev_physpath);

	VERIFY(nvlist_alloc(&attr, NV_UNIQUE_NAME, KM_SLEEP) == 0);
	VERIFY(nvlist_add_string(attr, DEV_PHYS_PATH, physpath) == 0);

	(void) ddi_log_sysevent(zfs_dip, SUNW_VENDOR, EC_DEV_STATUS,
	    ESC_DEV_DLE, attr, &eid, DDI_SLEEP);

	nvlist_free(attr);
	kmem_free(physpath, MAXPATHLEN);
}

static void
spa_async_thread(spa_t *spa)
{
	int tasks;

	ASSERT(spa->spa_sync_on);

	mutex_enter(&spa->spa_async_lock);
	tasks = spa->spa_async_tasks;
	spa->spa_async_tasks = 0;
	mutex_exit(&spa->spa_async_lock);

	/*
	 * See if the config needs to be updated.
	 */
	if (tasks & SPA_ASYNC_CONFIG_UPDATE) {
		uint64_t old_space, new_space;

		mutex_enter(&spa_namespace_lock);
		old_space = metaslab_class_get_space(spa_normal_class(spa));
		spa_config_update(spa, SPA_CONFIG_UPDATE_POOL);
		new_space = metaslab_class_get_space(spa_normal_class(spa));
		mutex_exit(&spa_namespace_lock);

		/*
		 * If the pool grew as a result of the config update,
		 * then log an internal history event.
		 */
		if (new_space != old_space) {
			spa_history_log_internal(LOG_POOL_VDEV_ONLINE,
			    spa, NULL,
			    "pool '%s' size: %llu(+%llu)",
			    spa_name(spa), new_space, new_space - old_space);
		}
	}

	/*
	 * See if any devices need to be marked REMOVED.
	 */
	if (tasks & SPA_ASYNC_REMOVE) {
		spa_vdev_state_enter(spa, SCL_NONE);
		spa_async_remove(spa, spa->spa_root_vdev);
		for (int i = 0; i < spa->spa_l2cache.sav_count; i++)
			spa_async_remove(spa, spa->spa_l2cache.sav_vdevs[i]);
		for (int i = 0; i < spa->spa_spares.sav_count; i++)
			spa_async_remove(spa, spa->spa_spares.sav_vdevs[i]);
		(void) spa_vdev_state_exit(spa, NULL, 0);
	}

	if ((tasks & SPA_ASYNC_AUTOEXPAND) && !spa_suspended(spa)) {
		spa_config_enter(spa, SCL_CONFIG, FTAG, RW_READER);
		spa_async_autoexpand(spa, spa->spa_root_vdev);
		spa_config_exit(spa, SCL_CONFIG, FTAG);
	}

	/*
	 * See if any devices need to be probed.
	 */
	if (tasks & SPA_ASYNC_PROBE) {
		spa_vdev_state_enter(spa, SCL_NONE);
		spa_async_probe(spa, spa->spa_root_vdev);
		(void) spa_vdev_state_exit(spa, NULL, 0);
	}

	/*
	 * If any devices are done replacing, detach them.
	 */
	if (tasks & SPA_ASYNC_RESILVER_DONE)
		spa_vdev_resilver_done(spa);

	/*
	 * Kick off a resilver.
	 */
	if (tasks & SPA_ASYNC_RESILVER)
		dsl_resilver_restart(spa->spa_dsl_pool, 0);

	/*
	 * Let the world know that we're done.
	 */
	mutex_enter(&spa->spa_async_lock);
	spa->spa_async_thread = NULL;
	cv_broadcast(&spa->spa_async_cv);
	mutex_exit(&spa->spa_async_lock);
	thread_exit();
}

void
spa_async_suspend(spa_t *spa)
{
	mutex_enter(&spa->spa_async_lock);
	spa->spa_async_suspended++;
	while (spa->spa_async_thread != NULL)
		cv_wait(&spa->spa_async_cv, &spa->spa_async_lock);
	mutex_exit(&spa->spa_async_lock);
}

void
spa_async_resume(spa_t *spa)
{
	mutex_enter(&spa->spa_async_lock);
	ASSERT(spa->spa_async_suspended != 0);
	spa->spa_async_suspended--;
	mutex_exit(&spa->spa_async_lock);
}

static void
spa_async_dispatch(spa_t *spa)
{
	mutex_enter(&spa->spa_async_lock);
	if (spa->spa_async_tasks && !spa->spa_async_suspended &&
	    spa->spa_async_thread == NULL &&
	    rootdir != NULL && !vn_is_readonly(rootdir))
		spa->spa_async_thread = thread_create(NULL, 0,
		    spa_async_thread, spa, 0, &p0, TS_RUN, maxclsyspri);
	mutex_exit(&spa->spa_async_lock);
}

void
spa_async_request(spa_t *spa, int task)
{
	zfs_dbgmsg("spa=%s async request task=%u", spa->spa_name, task);
	mutex_enter(&spa->spa_async_lock);
	spa->spa_async_tasks |= task;
	mutex_exit(&spa->spa_async_lock);
}

/*
 * ==========================================================================
 * SPA syncing routines
 * ==========================================================================
 */

static int
bpobj_enqueue_cb(void *arg, const blkptr_t *bp, dmu_tx_t *tx)
{
	bpobj_t *bpo = arg;
	bpobj_enqueue(bpo, bp, tx);
	return (0);
}

static int
spa_free_sync_cb(void *arg, const blkptr_t *bp, dmu_tx_t *tx)
{
	zio_t *zio = arg;

	zio_nowait(zio_free_sync(zio, zio->io_spa, dmu_tx_get_txg(tx), bp,
	    zio->io_flags));
	return (0);
}

static void
spa_sync_nvlist(spa_t *spa, uint64_t obj, nvlist_t *nv, dmu_tx_t *tx)
{
	char *packed = NULL;
	size_t bufsize;
	size_t nvsize = 0;
	dmu_buf_t *db;

	VERIFY(nvlist_size(nv, &nvsize, NV_ENCODE_XDR) == 0);

	/*
	 * Write full (SPA_CONFIG_BLOCKSIZE) blocks of configuration
	 * information.  This avoids the dbuf_will_dirty() path and
	 * saves us a pre-read to get data we don't actually care about.
	 */
	bufsize = P2ROUNDUP(nvsize, SPA_CONFIG_BLOCKSIZE);
	packed = kmem_alloc(bufsize, KM_SLEEP);

	VERIFY(nvlist_pack(nv, &packed, &nvsize, NV_ENCODE_XDR,
	    KM_SLEEP) == 0);
	bzero(packed + nvsize, bufsize - nvsize);

	dmu_write(spa->spa_meta_objset, obj, 0, bufsize, packed, tx);

	kmem_free(packed, bufsize);

	VERIFY(0 == dmu_bonus_hold(spa->spa_meta_objset, obj, FTAG, &db));
	dmu_buf_will_dirty(db, tx);
	*(uint64_t *)db->db_data = nvsize;
	dmu_buf_rele(db, FTAG);
}

static void
spa_sync_aux_dev(spa_t *spa, spa_aux_vdev_t *sav, dmu_tx_t *tx,
    const char *config, const char *entry)
{
	nvlist_t *nvroot;
	nvlist_t **list;
	int i;

	if (!sav->sav_sync)
		return;

	/*
	 * Update the MOS nvlist describing the list of available devices.
	 * spa_validate_aux() will have already made sure this nvlist is
	 * valid and the vdevs are labeled appropriately.
	 */
	if (sav->sav_object == 0) {
		sav->sav_object = dmu_object_alloc(spa->spa_meta_objset,
		    DMU_OT_PACKED_NVLIST, 1 << 14, DMU_OT_PACKED_NVLIST_SIZE,
		    sizeof (uint64_t), tx);
		VERIFY(zap_update(spa->spa_meta_objset,
		    DMU_POOL_DIRECTORY_OBJECT, entry, sizeof (uint64_t), 1,
		    &sav->sav_object, tx) == 0);
	}

	VERIFY(nvlist_alloc(&nvroot, NV_UNIQUE_NAME, KM_SLEEP) == 0);
	if (sav->sav_count == 0) {
		VERIFY(nvlist_add_nvlist_array(nvroot, config, NULL, 0) == 0);
	} else {
		list = kmem_alloc(sav->sav_count * sizeof (void *), KM_SLEEP);
		for (i = 0; i < sav->sav_count; i++)
			list[i] = vdev_config_generate(spa, sav->sav_vdevs[i],
			    B_FALSE, VDEV_CONFIG_L2CACHE);
		VERIFY(nvlist_add_nvlist_array(nvroot, config, list,
		    sav->sav_count) == 0);
		for (i = 0; i < sav->sav_count; i++)
			nvlist_free(list[i]);
		kmem_free(list, sav->sav_count * sizeof (void *));
	}

	spa_sync_nvlist(spa, sav->sav_object, nvroot, tx);
	nvlist_free(nvroot);

	sav->sav_sync = B_FALSE;
}

static void
spa_sync_config_object(spa_t *spa, dmu_tx_t *tx)
{
	nvlist_t *config;

	if (list_is_empty(&spa->spa_config_dirty_list))
		return;

	spa_config_enter(spa, SCL_STATE, FTAG, RW_READER);

	config = spa_config_generate(spa, spa->spa_root_vdev,
	    dmu_tx_get_txg(tx), B_FALSE);

	spa_config_exit(spa, SCL_STATE, FTAG);

	if (spa->spa_config_syncing)
		nvlist_free(spa->spa_config_syncing);
	spa->spa_config_syncing = config;

	spa_sync_nvlist(spa, spa->spa_config_object, config, tx);
}

/*
 * Set zpool properties.
 */
static void
spa_sync_props(void *arg1, void *arg2, dmu_tx_t *tx)
{
	spa_t *spa = arg1;
	objset_t *mos = spa->spa_meta_objset;
	nvlist_t *nvp = arg2;
	nvpair_t *elem;
	uint64_t intval;
	char *strval;
	zpool_prop_t prop;
	const char *propname;
	zprop_type_t proptype;

	mutex_enter(&spa->spa_props_lock);

	elem = NULL;
	while ((elem = nvlist_next_nvpair(nvp, elem))) {
		switch (prop = zpool_name_to_prop(nvpair_name(elem))) {
		case ZPOOL_PROP_VERSION:
			/*
			 * Only set version for non-zpool-creation cases
			 * (set/import). spa_create() needs special care
			 * for version setting.
			 */
			if (tx->tx_txg != TXG_INITIAL) {
				VERIFY(nvpair_value_uint64(elem,
				    &intval) == 0);
				ASSERT(intval <= SPA_VERSION);
				ASSERT(intval >= spa_version(spa));
				spa->spa_uberblock.ub_version = intval;
				vdev_config_dirty(spa->spa_root_vdev);
			}
			break;

		case ZPOOL_PROP_ALTROOT:
			/*
			 * 'altroot' is a non-persistent property. It should
			 * have been set temporarily at creation or import time.
			 */
			ASSERT(spa->spa_root != NULL);
			break;

		case ZPOOL_PROP_READONLY:
		case ZPOOL_PROP_CACHEFILE:
			/*
			 * 'readonly' and 'cachefile' are also non-persisitent
			 * properties.
			 */
			break;
		default:
			/*
			 * Set pool property values in the poolprops mos object.
			 */
			if (spa->spa_pool_props_object == 0) {
				VERIFY((spa->spa_pool_props_object =
				    zap_create(mos, DMU_OT_POOL_PROPS,
				    DMU_OT_NONE, 0, tx)) > 0);

				VERIFY(zap_update(mos,
				    DMU_POOL_DIRECTORY_OBJECT, DMU_POOL_PROPS,
				    8, 1, &spa->spa_pool_props_object, tx)
				    == 0);
			}

			/* normalize the property name */
			propname = zpool_prop_to_name(prop);
			proptype = zpool_prop_get_type(prop);

			if (nvpair_type(elem) == DATA_TYPE_STRING) {
				ASSERT(proptype == PROP_TYPE_STRING);
				VERIFY(nvpair_value_string(elem, &strval) == 0);
				VERIFY(zap_update(mos,
				    spa->spa_pool_props_object, propname,
				    1, strlen(strval) + 1, strval, tx) == 0);

			} else if (nvpair_type(elem) == DATA_TYPE_UINT64) {
				VERIFY(nvpair_value_uint64(elem, &intval) == 0);

				if (proptype == PROP_TYPE_INDEX) {
					const char *unused;
					VERIFY(zpool_prop_index_to_string(
					    prop, intval, &unused) == 0);
				}
				VERIFY(zap_update(mos,
				    spa->spa_pool_props_object, propname,
				    8, 1, &intval, tx) == 0);
			} else {
				ASSERT(0); /* not allowed */
			}

			switch (prop) {
			case ZPOOL_PROP_DELEGATION:
				spa->spa_delegation = intval;
				break;
			case ZPOOL_PROP_BOOTFS:
				spa->spa_bootfs = intval;
				break;
			case ZPOOL_PROP_FAILUREMODE:
				spa->spa_failmode = intval;
				break;
			case ZPOOL_PROP_AUTOEXPAND:
				spa->spa_autoexpand = intval;
				if (tx->tx_txg != TXG_INITIAL)
					spa_async_request(spa,
					    SPA_ASYNC_AUTOEXPAND);
				break;
			case ZPOOL_PROP_DEDUPDITTO:
				spa->spa_dedup_ditto = intval;
				break;
			default:
				break;
			}
		}

		/* log internal history if this is not a zpool create */
		if (spa_version(spa) >= SPA_VERSION_ZPOOL_HISTORY &&
		    tx->tx_txg != TXG_INITIAL) {
			spa_history_log_internal(LOG_POOL_PROPSET,
			    spa, tx, "%s %lld %s",
			    nvpair_name(elem), intval, spa_name(spa));
		}
	}

	mutex_exit(&spa->spa_props_lock);
}

/*
 * Perform one-time upgrade on-disk changes.  spa_version() does not
 * reflect the new version this txg, so there must be no changes this
 * txg to anything that the upgrade code depends on after it executes.
 * Therefore this must be called after dsl_pool_sync() does the sync
 * tasks.
 */
static void
spa_sync_upgrades(spa_t *spa, dmu_tx_t *tx)
{
	dsl_pool_t *dp = spa->spa_dsl_pool;

	ASSERT(spa->spa_sync_pass == 1);

	if (spa->spa_ubsync.ub_version < SPA_VERSION_ORIGIN &&
	    spa->spa_uberblock.ub_version >= SPA_VERSION_ORIGIN) {
		dsl_pool_create_origin(dp, tx);

		/* Keeping the origin open increases spa_minref */
		spa->spa_minref += 3;
	}

	if (spa->spa_ubsync.ub_version < SPA_VERSION_NEXT_CLONES &&
	    spa->spa_uberblock.ub_version >= SPA_VERSION_NEXT_CLONES) {
		dsl_pool_upgrade_clones(dp, tx);
	}

	if (spa->spa_ubsync.ub_version < SPA_VERSION_DIR_CLONES &&
	    spa->spa_uberblock.ub_version >= SPA_VERSION_DIR_CLONES) {
		dsl_pool_upgrade_dir_clones(dp, tx);

		/* Keeping the freedir open increases spa_minref */
		spa->spa_minref += 3;
	}
}

/*
 * Sync the specified transaction group.  New blocks may be dirtied as
 * part of the process, so we iterate until it converges.
 */
void
spa_sync(spa_t *spa, uint64_t txg)
{
	dsl_pool_t *dp = spa->spa_dsl_pool;
	objset_t *mos = spa->spa_meta_objset;
	bpobj_t *defer_bpo = &spa->spa_deferred_bpobj;
	bplist_t *free_bpl = &spa->spa_free_bplist[txg & TXG_MASK];
	vdev_t *rvd = spa->spa_root_vdev;
	vdev_t *vd;
	dmu_tx_t *tx;
	int error;

	VERIFY(spa_writeable(spa));

	/*
	 * Lock out configuration changes.
	 */
	spa_config_enter(spa, SCL_CONFIG, FTAG, RW_READER);

	spa->spa_syncing_txg = txg;
	spa->spa_sync_pass = 0;

	/*
	 * If there are any pending vdev state changes, convert them
	 * into config changes that go out with this transaction group.
	 */
	spa_config_enter(spa, SCL_STATE, FTAG, RW_READER);
	while (list_head(&spa->spa_state_dirty_list) != NULL) {
		/*
		 * We need the write lock here because, for aux vdevs,
		 * calling vdev_config_dirty() modifies sav_config.
		 * This is ugly and will become unnecessary when we
		 * eliminate the aux vdev wart by integrating all vdevs
		 * into the root vdev tree.
		 */
		spa_config_exit(spa, SCL_CONFIG | SCL_STATE, FTAG);
		spa_config_enter(spa, SCL_CONFIG | SCL_STATE, FTAG, RW_WRITER);
		while ((vd = list_head(&spa->spa_state_dirty_list)) != NULL) {
			vdev_state_clean(vd);
			vdev_config_dirty(vd);
		}
		spa_config_exit(spa, SCL_CONFIG | SCL_STATE, FTAG);
		spa_config_enter(spa, SCL_CONFIG | SCL_STATE, FTAG, RW_READER);
	}
	spa_config_exit(spa, SCL_STATE, FTAG);

	tx = dmu_tx_create_assigned(dp, txg);

	/*
	 * If we are upgrading to SPA_VERSION_RAIDZ_DEFLATE this txg,
	 * set spa_deflate if we have no raid-z vdevs.
	 */
	if (spa->spa_ubsync.ub_version < SPA_VERSION_RAIDZ_DEFLATE &&
	    spa->spa_uberblock.ub_version >= SPA_VERSION_RAIDZ_DEFLATE) {
		int i;

		for (i = 0; i < rvd->vdev_children; i++) {
			vd = rvd->vdev_child[i];
			if (vd->vdev_deflate_ratio != SPA_MINBLOCKSIZE)
				break;
		}
		if (i == rvd->vdev_children) {
			spa->spa_deflate = TRUE;
			VERIFY(0 == zap_add(spa->spa_meta_objset,
			    DMU_POOL_DIRECTORY_OBJECT, DMU_POOL_DEFLATE,
			    sizeof (uint64_t), 1, &spa->spa_deflate, tx));
		}
	}

	/*
	 * If anything has changed in this txg, or if someone is waiting
	 * for this txg to sync (eg, spa_vdev_remove()), push the
	 * deferred frees from the previous txg.  If not, leave them
	 * alone so that we don't generate work on an otherwise idle
	 * system.
	 */
	if (!txg_list_empty(&dp->dp_dirty_datasets, txg) ||
	    !txg_list_empty(&dp->dp_dirty_dirs, txg) ||
	    !txg_list_empty(&dp->dp_sync_tasks, txg) ||
	    ((dsl_scan_active(dp->dp_scan) ||
	    txg_sync_waiting(dp)) && !spa_shutting_down(spa))) {
		zio_t *zio = zio_root(spa, NULL, NULL, 0);
		VERIFY3U(bpobj_iterate(defer_bpo,
		    spa_free_sync_cb, zio, tx), ==, 0);
		VERIFY3U(zio_wait(zio), ==, 0);
	}

	/*
	 * Iterate to convergence.
	 */
	do {
		int pass = ++spa->spa_sync_pass;

		spa_sync_config_object(spa, tx);
		spa_sync_aux_dev(spa, &spa->spa_spares, tx,
		    ZPOOL_CONFIG_SPARES, DMU_POOL_SPARES);
		spa_sync_aux_dev(spa, &spa->spa_l2cache, tx,
		    ZPOOL_CONFIG_L2CACHE, DMU_POOL_L2CACHE);
		spa_errlog_sync(spa, txg);
		dsl_pool_sync(dp, txg);

		if (pass <= SYNC_PASS_DEFERRED_FREE) {
			zio_t *zio = zio_root(spa, NULL, NULL, 0);
			bplist_iterate(free_bpl, spa_free_sync_cb,
			    zio, tx);
			VERIFY(zio_wait(zio) == 0);
		} else {
			bplist_iterate(free_bpl, bpobj_enqueue_cb,
			    defer_bpo, tx);
		}

		ddt_sync(spa, txg);
		dsl_scan_sync(dp, tx);

		while (vd = txg_list_remove(&spa->spa_vdev_txg_list, txg))
			vdev_sync(vd, txg);

		if (pass == 1)
			spa_sync_upgrades(spa, tx);

	} while (dmu_objset_is_dirty(mos, txg));

	/*
	 * Rewrite the vdev configuration (which includes the uberblock)
	 * to commit the transaction group.
	 *
	 * If there are no dirty vdevs, we sync the uberblock to a few
	 * random top-level vdevs that are known to be visible in the
	 * config cache (see spa_vdev_add() for a complete description).
	 * If there *are* dirty vdevs, sync the uberblock to all vdevs.
	 */
	for (;;) {
		/*
		 * We hold SCL_STATE to prevent vdev open/close/etc.
		 * while we're attempting to write the vdev labels.
		 */
		spa_config_enter(spa, SCL_STATE, FTAG, RW_READER);

		if (list_is_empty(&spa->spa_config_dirty_list)) {
			vdev_t *svd[SPA_DVAS_PER_BP];
			int svdcount = 0;
			int children = rvd->vdev_children;
			int c0 = spa_get_random(children);

			for (int c = 0; c < children; c++) {
				vd = rvd->vdev_child[(c0 + c) % children];
				if (vd->vdev_ms_array == 0 || vd->vdev_islog)
					continue;
				svd[svdcount++] = vd;
				if (svdcount == SPA_DVAS_PER_BP)
					break;
			}
			error = vdev_config_sync(svd, svdcount, txg, B_FALSE);
			if (error != 0)
				error = vdev_config_sync(svd, svdcount, txg,
				    B_TRUE);
		} else {
			error = vdev_config_sync(rvd->vdev_child,
			    rvd->vdev_children, txg, B_FALSE);
			if (error != 0)
				error = vdev_config_sync(rvd->vdev_child,
				    rvd->vdev_children, txg, B_TRUE);
		}

		spa_config_exit(spa, SCL_STATE, FTAG);

		if (error == 0)
			break;
		zio_suspend(spa, NULL);
		zio_resume_wait(spa);
	}
	dmu_tx_commit(tx);

	/*
	 * Clear the dirty config list.
	 */
	while ((vd = list_head(&spa->spa_config_dirty_list)) != NULL)
		vdev_config_clean(vd);

	/*
	 * Now that the new config has synced transactionally,
	 * let it become visible to the config cache.
	 */
	if (spa->spa_config_syncing != NULL) {
		spa_config_set(spa, spa->spa_config_syncing);
		spa->spa_config_txg = txg;
		spa->spa_config_syncing = NULL;
	}

	spa->spa_ubsync = spa->spa_uberblock;

	dsl_pool_sync_done(dp, txg);

	/*
	 * Update usable space statistics.
	 */
	while (vd = txg_list_remove(&spa->spa_vdev_txg_list, TXG_CLEAN(txg)))
		vdev_sync_done(vd, txg);

	spa_update_dspace(spa);
<<<<<<< HEAD
	spa_update_iotime(spa);
=======
>>>>>>> de1e7f92
	spa_update_latency(spa);
	/*
	 * It had better be the case that we didn't dirty anything
	 * since vdev_config_sync().
	 */
	ASSERT(txg_list_empty(&dp->dp_dirty_datasets, txg));
	ASSERT(txg_list_empty(&dp->dp_dirty_dirs, txg));
	ASSERT(txg_list_empty(&spa->spa_vdev_txg_list, txg));

	spa->spa_sync_pass = 0;

	spa_config_exit(spa, SCL_CONFIG, FTAG);

	spa_handle_ignored_writes(spa);

	/*
	 * If any async tasks have been requested, kick them off.
	 */
	spa_async_dispatch(spa);
}

/*
 * Sync all pools.  We don't want to hold the namespace lock across these
 * operations, so we take a reference on the spa_t and drop the lock during the
 * sync.
 */
void
spa_sync_allpools(void)
{
	spa_t *spa = NULL;
	mutex_enter(&spa_namespace_lock);
	while ((spa = spa_next(spa)) != NULL) {
		if (spa_state(spa) != POOL_STATE_ACTIVE ||
		    !spa_writeable(spa) || spa_suspended(spa))
			continue;
		spa_open_ref(spa, FTAG);
		mutex_exit(&spa_namespace_lock);
		txg_wait_synced(spa_get_dsl(spa), 0);
		mutex_enter(&spa_namespace_lock);
		spa_close(spa, FTAG);
	}
	mutex_exit(&spa_namespace_lock);
}

/*
 * ==========================================================================
 * Miscellaneous routines
 * ==========================================================================
 */

/*
 * Remove all pools in the system.
 */
void
spa_evict_all(void)
{
	spa_t *spa;

	/*
	 * Remove all cached state.  All pools should be closed now,
	 * so every spa in the AVL tree should be unreferenced.
	 */
	mutex_enter(&spa_namespace_lock);
	while ((spa = spa_next(NULL)) != NULL) {
		/*
		 * Stop async tasks.  The async thread may need to detach
		 * a device that's been replaced, which requires grabbing
		 * spa_namespace_lock, so we must drop it here.
		 */
		spa_open_ref(spa, FTAG);
		mutex_exit(&spa_namespace_lock);
		spa_async_suspend(spa);
		mutex_enter(&spa_namespace_lock);
		spa_close(spa, FTAG);

		if (spa->spa_state != POOL_STATE_UNINITIALIZED) {
			spa_unload(spa);
			spa_deactivate(spa);
		}
		spa_remove(spa);
	}
	mutex_exit(&spa_namespace_lock);
}

vdev_t *
spa_lookup_by_guid(spa_t *spa, uint64_t guid, boolean_t aux)
{
	vdev_t *vd;
	int i;

	if ((vd = vdev_lookup_by_guid(spa->spa_root_vdev, guid)) != NULL)
		return (vd);

	if (aux) {
		for (i = 0; i < spa->spa_l2cache.sav_count; i++) {
			vd = spa->spa_l2cache.sav_vdevs[i];
			if (vd->vdev_guid == guid)
				return (vd);
		}

		for (i = 0; i < spa->spa_spares.sav_count; i++) {
			vd = spa->spa_spares.sav_vdevs[i];
			if (vd->vdev_guid == guid)
				return (vd);
		}
	}

	return (NULL);
}

void
spa_upgrade(spa_t *spa, uint64_t version)
{
	ASSERT(spa_writeable(spa));

	spa_config_enter(spa, SCL_ALL, FTAG, RW_WRITER);

	/*
	 * This should only be called for a non-faulted pool, and since a
	 * future version would result in an unopenable pool, this shouldn't be
	 * possible.
	 */
	ASSERT(spa->spa_uberblock.ub_version <= SPA_VERSION);
	ASSERT(version >= spa->spa_uberblock.ub_version);

	spa->spa_uberblock.ub_version = version;
	vdev_config_dirty(spa->spa_root_vdev);

	spa_config_exit(spa, SCL_ALL, FTAG);

	txg_wait_synced(spa_get_dsl(spa), 0);
}

boolean_t
spa_has_spare(spa_t *spa, uint64_t guid)
{
	int i;
	uint64_t spareguid;
	spa_aux_vdev_t *sav = &spa->spa_spares;

	for (i = 0; i < sav->sav_count; i++)
		if (sav->sav_vdevs[i]->vdev_guid == guid)
			return (B_TRUE);

	for (i = 0; i < sav->sav_npending; i++) {
		if (nvlist_lookup_uint64(sav->sav_pending[i], ZPOOL_CONFIG_GUID,
		    &spareguid) == 0 && spareguid == guid)
			return (B_TRUE);
	}

	return (B_FALSE);
}

/*
 * Check if a pool has an active shared spare device.
 * Note: reference count of an active spare is 2, as a spare and as a replace
 */
static boolean_t
spa_has_active_shared_spare(spa_t *spa)
{
	int i, refcnt;
	uint64_t pool;
	spa_aux_vdev_t *sav = &spa->spa_spares;

	for (i = 0; i < sav->sav_count; i++) {
		if (spa_spare_exists(sav->sav_vdevs[i]->vdev_guid, &pool,
		    &refcnt) && pool != 0ULL && pool == spa_guid(spa) &&
		    refcnt > 2)
			return (B_TRUE);
	}

	return (B_FALSE);
}

/*
 * Post a sysevent corresponding to the given event.  The 'name' must be one of
 * the event definitions in sys/sysevent/eventdefs.h.  The payload will be
 * filled in from the spa and (optionally) the vdev.  This doesn't do anything
 * in the userland libzpool, as we don't want consumers to misinterpret ztest
 * or zdb as real changes.
 */
void
spa_event_notify(spa_t *spa, vdev_t *vd, const char *name)
{
#ifdef _KERNEL
	sysevent_t		*ev;
	sysevent_attr_list_t	*attr = NULL;
	sysevent_value_t	value;
	sysevent_id_t		eid;

	ev = sysevent_alloc(EC_ZFS, (char *)name, SUNW_KERN_PUB "zfs",
	    SE_SLEEP);

	value.value_type = SE_DATA_TYPE_STRING;
	value.value.sv_string = spa_name(spa);
	if (sysevent_add_attr(&attr, ZFS_EV_POOL_NAME, &value, SE_SLEEP) != 0)
		goto done;

	value.value_type = SE_DATA_TYPE_UINT64;
	value.value.sv_uint64 = spa_guid(spa);
	if (sysevent_add_attr(&attr, ZFS_EV_POOL_GUID, &value, SE_SLEEP) != 0)
		goto done;

	if (vd) {
		value.value_type = SE_DATA_TYPE_UINT64;
		value.value.sv_uint64 = vd->vdev_guid;
		if (sysevent_add_attr(&attr, ZFS_EV_VDEV_GUID, &value,
		    SE_SLEEP) != 0)
			goto done;

		if (vd->vdev_path) {
			value.value_type = SE_DATA_TYPE_STRING;
			value.value.sv_string = vd->vdev_path;
			if (sysevent_add_attr(&attr, ZFS_EV_VDEV_PATH,
			    &value, SE_SLEEP) != 0)
				goto done;
		}
	}

	if (sysevent_attach_attributes(ev, attr) != 0)
		goto done;
	attr = NULL;

	(void) log_sysevent(ev, SE_SLEEP, &eid);

done:
	if (attr)
		sysevent_free_attr(attr);
	sysevent_free(ev);
#endif
}<|MERGE_RESOLUTION|>--- conflicted
+++ resolved
@@ -5646,10 +5646,6 @@
 		vdev_sync_done(vd, txg);
 
 	spa_update_dspace(spa);
-<<<<<<< HEAD
-	spa_update_iotime(spa);
-=======
->>>>>>> de1e7f92
 	spa_update_latency(spa);
 	/*
 	 * It had better be the case that we didn't dirty anything
