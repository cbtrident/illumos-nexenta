--- conflicted
+++ resolved
@@ -21,12 +21,7 @@
 
 /*
  * Copyright (c) 2005, 2010, Oracle and/or its affiliates. All rights reserved.
-<<<<<<< HEAD
- * Copyright (c) 2011, 2014 by Delphix. All rights reserved.
-=======
  * Copyright (c) 2011, 2017 by Delphix. All rights reserved.
- * Copyright (c) 2015, Nexenta Systems, Inc.  All rights reserved.
->>>>>>> 4dfc19d7
  * Copyright (c) 2014 Spectra Logic Corporation, All rights reserved.
  * Copyright 2016 Nexenta Systems, Inc.  All rights reserved.
  * Copyright 2013 Saso Kiselkov. All rights reserved.
@@ -77,13 +72,10 @@
 #include <sys/dsl_scan.h>
 #include <sys/zfeature.h>
 #include <sys/dsl_destroy.h>
-<<<<<<< HEAD
 #include <sys/cos.h>
 #include <sys/special.h>
 #include <sys/wbc.h>
-=======
 #include <sys/abd.h>
->>>>>>> 4dfc19d7
 
 #ifdef	_KERNEL
 #include <sys/bootprops.h>
@@ -154,14 +146,9 @@
 	{ ZTI_ONE,	ZTI_NULL,	ZTI_ONE,	ZTI_NULL }, /* IOCTL */
 };
 
-<<<<<<< HEAD
-static sysevent_t *spa_event_create(spa_t *spa, vdev_t *vd, const char *name);
-static void spa_event_notify_impl(sysevent_t *ev);
-=======
 static sysevent_t *spa_event_create(spa_t *spa, vdev_t *vd, nvlist_t *hist_nvl,
     const char *name);
-static void spa_event_post(sysevent_t *ev);
->>>>>>> 4dfc19d7
+static void spa_event_notify_impl(sysevent_t *ev);
 static void spa_sync_version(void *arg, dmu_tx_t *tx);
 static void spa_sync_props(void *arg, dmu_tx_t *tx);
 static void spa_vdev_sync_props(void *arg, dmu_tx_t *tx);
@@ -4618,12 +4605,8 @@
 		spa_check_special_feature(spa);
 	spa_history_log_version(spa, "import");
 
-<<<<<<< HEAD
-	spa_event_notify(spa, NULL, ESC_ZFS_POOL_IMPORT);
-=======
 	spa_event_notify(spa, NULL, NULL, ESC_ZFS_POOL_IMPORT);
 
->>>>>>> 4dfc19d7
 	mutex_exit(&spa_namespace_lock);
 
 	if (!spa_writeable(spa))
@@ -5957,7 +5940,6 @@
 		if (vd == NULL || unspare) {
 			if (vd == NULL)
 				vd = spa_lookup_by_guid(spa, guid, B_TRUE);
-<<<<<<< HEAD
 
 			/*
 			 * Release the references to CoS descriptors if any
@@ -5967,11 +5949,7 @@
 				vd->vdev_queue.vq_cos = NULL;
 			}
 
-			ev = spa_event_create(spa, vd, ESC_ZFS_VDEV_REMOVE_AUX);
-=======
-			ev = spa_event_create(spa, vd, NULL,
-			    ESC_ZFS_VDEV_REMOVE_AUX);
->>>>>>> 4dfc19d7
+			ev = spa_event_create(spa, vd, NULL, ESC_ZFS_VDEV_REMOVE_AUX);
 			spa_vdev_remove_aux(spa->spa_spares.sav_config,
 			    ZPOOL_CONFIG_SPARES, spares, nspares, nv);
 			spa_load_spares(spa);
@@ -5986,7 +5964,6 @@
 		/*
 		 * Cache devices can always be removed.
 		 */
-<<<<<<< HEAD
 		if (vd == NULL)
 			vd = spa_lookup_by_guid(spa, guid, B_TRUE);
 		/*
@@ -5997,11 +5974,7 @@
 			vd->vdev_queue.vq_cos = NULL;
 		}
 
-		ev = spa_event_create(spa, vd, ESC_ZFS_VDEV_REMOVE_AUX);
-=======
-		vd = spa_lookup_by_guid(spa, guid, B_TRUE);
 		ev = spa_event_create(spa, vd, NULL, ESC_ZFS_VDEV_REMOVE_AUX);
->>>>>>> 4dfc19d7
 		spa_vdev_remove_aux(spa->spa_l2cache.sav_config,
 		    ZPOOL_CONFIG_L2CACHE, l2cache, nl2cache, nv);
 		spa_load_l2cache(spa);
@@ -6049,7 +6022,7 @@
 			vd->vdev_queue.vq_cos = NULL;
 		}
 
-		ev = spa_event_create(spa, vd, ESC_ZFS_VDEV_REMOVE_DEV);
+		ev = spa_event_create(spa, vd, NULL, ESC_ZFS_VDEV_REMOVE_DEV);
 
 		/*
 		 * Clean up the vdev namespace.
@@ -6065,7 +6038,7 @@
 
 		error = spa_special_vdev_remove(spa, vd, &txg);
 		if (error == 0) {
-			ev = spa_event_create(spa, vd, ESC_ZFS_VDEV_REMOVE_DEV);
+			ev = spa_event_create(spa, vd, NULL, ESC_ZFS_VDEV_REMOVE_DEV);
 			spa_vdev_remove_from_namespace(spa, vd);
 
 			/*
@@ -7648,16 +7621,8 @@
 }
 
 /*
-<<<<<<< HEAD
  * Dispatch event notifications to the taskq such that the corresponding
  * sysevents are queued with no spa locks held
-=======
- * Post a sysevent corresponding to the given event.  The 'name' must be one of
- * the event definitions in sys/sysevent/eventdefs.h.  The payload will be
- * filled in from the spa and (optionally) the vdev and history nvl.  This
- * doesn't do anything in the userland libzpool, as we don't want consumers to
- * misinterpret ztest or zdb as real changes.
->>>>>>> 4dfc19d7
  */
 taskq_t *spa_sysevent_taskq;
 
@@ -7684,10 +7649,9 @@
 }
 
 void
-<<<<<<< HEAD
-spa_event_notify(spa_t *spa, vdev_t *vdev, const char *name)
-{
-	spa_event_notify_impl(spa_event_create(spa, vdev, name));
+spa_event_notify(spa_t *spa, vdev_t *vd, nvlist_t *hist_nvl, const char *name)
+{
+	spa_event_notify_impl(spa_event_create(spa, vd, hist_nvl, name));
 }
 
 /*
@@ -7786,7 +7750,7 @@
 	spa_man_trim_taskq_create(spa);
 	spa->spa_man_trim_stop = B_FALSE;
 
-	spa_event_notify(spa, NULL, ESC_ZFS_TRIM_START);
+	spa_event_notify(spa, NULL, NULL, ESC_ZFS_TRIM_START);
 	spa_config_enter(spa, SCL_CONFIG, FTAG, RW_READER);
 	for (uint64_t i = 0; i < spa->spa_root_vdev->vdev_children; i++) {
 		vdev_t *vd = spa->spa_root_vdev->vdev_child[i];
@@ -7897,7 +7861,7 @@
 		if (!spa->spa_man_trim_stop)
 			time_update_tx = spa_trim_update_time(spa, UINT64_MAX,
 			    gethrestime_sec());
-		spa_event_notify(spa, NULL, ESC_ZFS_TRIM_FINISH);
+		spa_event_notify(spa, NULL, NULL, ESC_ZFS_TRIM_FINISH);
 		spa_async_request(spa, SPA_ASYNC_MAN_TRIM_TASKQ_DESTROY);
 		cv_broadcast(&spa->spa_man_trim_done_cv);
 	}
@@ -7948,9 +7912,4 @@
 
 	/* minimum TRIM rate is 1/100th of the smallest metaslab size */
 	return (smallest_ms_sz / 100);
-=======
-spa_event_notify(spa_t *spa, vdev_t *vd, nvlist_t *hist_nvl, const char *name)
-{
-	spa_event_post(spa_event_create(spa, vd, hist_nvl, name));
->>>>>>> 4dfc19d7
 }