/*
 * CDDL HEADER START
 *
 * The contents of this file are subject to the terms of the
 * Common Development and Distribution License (the "License").
 * You may not use this file except in compliance with the License.
 *
 * You can obtain a copy of the license at usr/src/OPENSOLARIS.LICENSE
 * or http://www.opensolaris.org/os/licensing.
 * See the License for the specific language governing permissions
 * and limitations under the License.
 *
 * When distributing Covered Code, include this CDDL HEADER in each
 * file and include the License file at usr/src/OPENSOLARIS.LICENSE.
 * If applicable, add the following below this CDDL HEADER, with the
 * fields enclosed by brackets "[]" replaced with your own identifying
 * information: Portions Copyright [yyyy] [name of copyright owner]
 *
 * CDDL HEADER END
 */

/*
 * Copyright (c) 2005, 2010, Oracle and/or its affiliates. All rights reserved.
 * Copyright (c) 2011, 2014 by Delphix. All rights reserved.
 * Copyright (c) 2014 Spectra Logic Corporation, All rights reserved.
 * Copyright 2016 Nexenta Systems, Inc.  All rights reserved.
 * Copyright 2013 Saso Kiselkov. All rights reserved.
 * Copyright (c) 2014 Integros [integros.com]
 */

/*
 * SPA: Storage Pool Allocator
 *
 * This file contains all the routines used when modifying on-disk SPA state.
 * This includes opening, importing, destroying, exporting a pool, and syncing a
 * pool.
 */

#include <sys/zfs_context.h>
#include <sys/fm/fs/zfs.h>
#include <sys/spa_impl.h>
#include <sys/zio.h>
#include <sys/zio_checksum.h>
#include <sys/dmu.h>
#include <sys/dmu_tx.h>
#include <sys/zap.h>
#include <sys/zil.h>
#include <sys/ddt.h>
#include <sys/vdev_impl.h>
#include <sys/metaslab.h>
#include <sys/metaslab_impl.h>
#include <sys/uberblock_impl.h>
#include <sys/txg.h>
#include <sys/avl.h>
#include <sys/dmu_traverse.h>
#include <sys/dmu_objset.h>
#include <sys/unique.h>
#include <sys/dsl_pool.h>
#include <sys/dsl_dataset.h>
#include <sys/dsl_dir.h>
#include <sys/dsl_prop.h>
#include <sys/dsl_synctask.h>
#include <sys/fs/zfs.h>
#include <sys/arc.h>
#include <sys/callb.h>
#include <sys/systeminfo.h>
#include <sys/spa_boot.h>
#include <sys/zfs_ioctl.h>
#include <sys/dsl_scan.h>
#include <sys/zfeature.h>
#include <sys/dsl_destroy.h>
#include <sys/cos.h>
#include <sys/special.h>
#include <sys/wbc.h>

#ifdef	_KERNEL
#include <sys/bootprops.h>
#include <sys/callb.h>
#include <sys/cpupart.h>
#include <sys/pool.h>
#include <sys/sysdc.h>
#include <sys/zone.h>
#endif	/* _KERNEL */

#include "zfs_prop.h"
#include "zfs_comutil.h"

/*
 * The interval, in seconds, at which failed configuration cache file writes
 * should be retried.
 */
static int zfs_ccw_retry_interval = 300;

typedef enum zti_modes {
	ZTI_MODE_FIXED,			/* value is # of threads (min 1) */
	ZTI_MODE_BATCH,			/* cpu-intensive; value is ignored */
	ZTI_MODE_NULL,			/* don't create a taskq */
	ZTI_NMODES
} zti_modes_t;

#define	ZTI_P(n, q)	{ ZTI_MODE_FIXED, (n), (q) }
#define	ZTI_BATCH	{ ZTI_MODE_BATCH, 0, 1 }
#define	ZTI_NULL	{ ZTI_MODE_NULL, 0, 0 }

#define	ZTI_N(n)	ZTI_P(n, 1)
#define	ZTI_ONE		ZTI_N(1)

typedef struct zio_taskq_info {
	zti_modes_t zti_mode;
	uint_t zti_value;
	uint_t zti_count;
} zio_taskq_info_t;

static const char *const zio_taskq_types[ZIO_TASKQ_TYPES] = {
	"issue", "issue_high", "intr", "intr_high"
};

/*
 * This table defines the taskq settings for each ZFS I/O type. When
 * initializing a pool, we use this table to create an appropriately sized
 * taskq. Some operations are low volume and therefore have a small, static
 * number of threads assigned to their taskqs using the ZTI_N(#) or ZTI_ONE
 * macros. Other operations process a large amount of data; the ZTI_BATCH
 * macro causes us to create a taskq oriented for throughput. Some operations
 * are so high frequency and short-lived that the taskq itself can become a a
 * point of lock contention. The ZTI_P(#, #) macro indicates that we need an
 * additional degree of parallelism specified by the number of threads per-
 * taskq and the number of taskqs; when dispatching an event in this case, the
 * particular taskq is chosen at random.
 *
 * The different taskq priorities are to handle the different contexts (issue
 * and interrupt) and then to reserve threads for ZIO_PRIORITY_NOW I/Os that
 * need to be handled with minimum delay.
 */
const zio_taskq_info_t zio_taskqs[ZIO_TYPES][ZIO_TASKQ_TYPES] = {
	/* ISSUE	ISSUE_HIGH	INTR		INTR_HIGH */
	{ ZTI_ONE,	ZTI_NULL,	ZTI_ONE,	ZTI_NULL }, /* NULL */
	{ ZTI_N(8),	ZTI_NULL,	ZTI_P(12, 8),	ZTI_NULL }, /* READ */
	{ ZTI_BATCH,	ZTI_N(5),	ZTI_N(8),	ZTI_N(5) }, /* WRITE */
	{ ZTI_P(12, 8),	ZTI_NULL,	ZTI_ONE,	ZTI_NULL }, /* FREE */
	{ ZTI_ONE,	ZTI_NULL,	ZTI_ONE,	ZTI_NULL }, /* CLAIM */
	{ ZTI_ONE,	ZTI_NULL,	ZTI_ONE,	ZTI_NULL }, /* IOCTL */
};

static void spa_sync_version(void *arg, dmu_tx_t *tx);
static void spa_sync_props(void *arg, dmu_tx_t *tx);
static void spa_vdev_sync_props(void *arg, dmu_tx_t *tx);
static int spa_vdev_prop_set_nosync(vdev_t *, nvlist_t *, boolean_t *);
static boolean_t spa_has_active_shared_spare(spa_t *spa);
static int spa_load_impl(spa_t *spa, uint64_t, nvlist_t *config,
    spa_load_state_t state, spa_import_type_t type, boolean_t mosconfig,
    char **ereport);
static void spa_vdev_resilver_done(spa_t *spa);
static void spa_auto_trim(spa_t *spa, uint64_t txg);
static void spa_vdev_man_trim_done(spa_t *spa);
static void spa_vdev_auto_trim_done(spa_t *spa);
static uint64_t spa_min_trim_rate(spa_t *spa);

uint_t		zio_taskq_batch_pct = 75;	/* 1 thread per cpu in pset */
id_t		zio_taskq_psrset_bind = PS_NONE;
boolean_t	zio_taskq_sysdc = B_TRUE;	/* use SDC scheduling class */
uint_t		zio_taskq_basedc = 80;		/* base duty cycle */

boolean_t	spa_create_process = B_TRUE;	/* no process ==> no sysdc */
extern int	zfs_sync_pass_deferred_free;

/*
 * ==========================================================================
 * SPA properties routines
 * ==========================================================================
 */

/*
 * Add a (source=src, propname=propval) list to an nvlist.
 */
static void
spa_prop_add_list(nvlist_t *nvl, zpool_prop_t prop, char *strval,
    uint64_t intval, zprop_source_t src)
{
	const char *propname = zpool_prop_to_name(prop);
	nvlist_t *propval;

	VERIFY(nvlist_alloc(&propval, NV_UNIQUE_NAME, KM_SLEEP) == 0);
	VERIFY(nvlist_add_uint64(propval, ZPROP_SOURCE, src) == 0);

	if (strval != NULL)
		VERIFY(nvlist_add_string(propval, ZPROP_VALUE, strval) == 0);
	else
		VERIFY(nvlist_add_uint64(propval, ZPROP_VALUE, intval) == 0);

	VERIFY(nvlist_add_nvlist(nvl, propname, propval) == 0);
	nvlist_free(propval);
}

/*
 * Get property values from the spa configuration.
 */
static void
spa_prop_get_config(spa_t *spa, nvlist_t **nvp)
{
	vdev_t *rvd = spa->spa_root_vdev;
	dsl_pool_t *pool = spa->spa_dsl_pool;
	spa_meta_placement_t *mp = &spa->spa_meta_policy;
	uint64_t size, alloc, cap, version;
	zprop_source_t src = ZPROP_SRC_NONE;
	spa_config_dirent_t *dp;
	metaslab_class_t *mc = spa_normal_class(spa);

	ASSERT(MUTEX_HELD(&spa->spa_props_lock));

	if (rvd != NULL) {
		alloc = metaslab_class_get_alloc(spa_normal_class(spa));
		size = metaslab_class_get_space(spa_normal_class(spa));
		spa_prop_add_list(*nvp, ZPOOL_PROP_NAME, spa_name(spa), 0, src);
		spa_prop_add_list(*nvp, ZPOOL_PROP_SIZE, NULL, size, src);
		spa_prop_add_list(*nvp, ZPOOL_PROP_ALLOCATED, NULL, alloc, src);
		spa_prop_add_list(*nvp, ZPOOL_PROP_FREE, NULL,
		    size - alloc, src);
		spa_prop_add_list(*nvp, ZPOOL_PROP_ENABLESPECIAL, NULL,
		    (uint64_t)spa->spa_usesc, src);
		spa_prop_add_list(*nvp, ZPOOL_PROP_MINWATERMARK, NULL,
		    spa->spa_minwat, src);
		spa_prop_add_list(*nvp, ZPOOL_PROP_HIWATERMARK, NULL,
		    spa->spa_hiwat, src);
		spa_prop_add_list(*nvp, ZPOOL_PROP_LOWATERMARK, NULL,
		    spa->spa_lowat, src);
		spa_prop_add_list(*nvp, ZPOOL_PROP_DEDUPMETA_DITTO, NULL,
		    spa->spa_ddt_meta_copies, src);

		spa_prop_add_list(*nvp, ZPOOL_PROP_META_PLACEMENT, NULL,
		    mp->spa_enable_meta_placement_selection, src);
		spa_prop_add_list(*nvp, ZPOOL_PROP_SYNC_TO_SPECIAL, NULL,
		    mp->spa_sync_to_special, src);
		spa_prop_add_list(*nvp, ZPOOL_PROP_DDT_META_TO_METADEV, NULL,
		    mp->spa_ddt_meta_to_special, src);
		spa_prop_add_list(*nvp, ZPOOL_PROP_ZFS_META_TO_METADEV,
		    NULL, mp->spa_zfs_meta_to_special, src);
		spa_prop_add_list(*nvp, ZPOOL_PROP_SMALL_DATA_TO_METADEV, NULL,
		    mp->spa_small_data_to_special, src);

		spa_prop_add_list(*nvp, ZPOOL_PROP_FRAGMENTATION, NULL,
		    metaslab_class_fragmentation(mc), src);
		spa_prop_add_list(*nvp, ZPOOL_PROP_EXPANDSZ, NULL,
		    metaslab_class_expandable_space(mc), src);
		spa_prop_add_list(*nvp, ZPOOL_PROP_READONLY, NULL,
		    (spa_mode(spa) == FREAD), src);

		spa_prop_add_list(*nvp, ZPOOL_PROP_DDT_DESEGREGATION, NULL,
		    (spa->spa_ddt_class_min == spa->spa_ddt_class_max), src);

		cap = (size == 0) ? 0 : (alloc * 100 / size);
		spa_prop_add_list(*nvp, ZPOOL_PROP_CAPACITY, NULL, cap, src);

		spa_prop_add_list(*nvp, ZPOOL_PROP_DEDUP_BEST_EFFORT, NULL,
		    spa->spa_dedup_best_effort, src);

		spa_prop_add_list(*nvp, ZPOOL_PROP_DEDUP_LO_BEST_EFFORT, NULL,
		    spa->spa_dedup_lo_best_effort, src);

		spa_prop_add_list(*nvp, ZPOOL_PROP_DEDUP_HI_BEST_EFFORT, NULL,
		    spa->spa_dedup_hi_best_effort, src);

		spa_prop_add_list(*nvp, ZPOOL_PROP_DEDUPRATIO, NULL,
		    ddt_get_pool_dedup_ratio(spa), src);

		spa_prop_add_list(*nvp, ZPOOL_PROP_DDTCAPPED, NULL,
		    spa->spa_ddt_capped, src);

		spa_prop_add_list(*nvp, ZPOOL_PROP_HEALTH, NULL,
		    rvd->vdev_state, src);

		version = spa_version(spa);
		if (version == zpool_prop_default_numeric(ZPOOL_PROP_VERSION))
			src = ZPROP_SRC_DEFAULT;
		else
			src = ZPROP_SRC_LOCAL;
		spa_prop_add_list(*nvp, ZPOOL_PROP_VERSION, NULL, version, src);
	}

	if (pool != NULL) {
		/*
		 * The $FREE directory was introduced in SPA_VERSION_DEADLISTS,
		 * when opening pools before this version freedir will be NULL.
		 */
		if (pool->dp_free_dir != NULL) {
			spa_prop_add_list(*nvp, ZPOOL_PROP_FREEING, NULL,
			    dsl_dir_phys(pool->dp_free_dir)->dd_used_bytes +
			    pool->dp_long_freeing_total,
			    src);
		} else {
			spa_prop_add_list(*nvp, ZPOOL_PROP_FREEING,
			    NULL, pool->dp_long_freeing_total, src);
		}

		if (pool->dp_leak_dir != NULL) {
			spa_prop_add_list(*nvp, ZPOOL_PROP_LEAKED, NULL,
			    dsl_dir_phys(pool->dp_leak_dir)->dd_used_bytes,
			    src);
		} else {
			spa_prop_add_list(*nvp, ZPOOL_PROP_LEAKED,
			    NULL, 0, src);
		}
	}

	spa_prop_add_list(*nvp, ZPOOL_PROP_GUID, NULL, spa_guid(spa), src);

	if (spa->spa_comment != NULL) {
		spa_prop_add_list(*nvp, ZPOOL_PROP_COMMENT, spa->spa_comment,
		    0, ZPROP_SRC_LOCAL);
	}

	if (spa->spa_root != NULL)
		spa_prop_add_list(*nvp, ZPOOL_PROP_ALTROOT, spa->spa_root,
		    0, ZPROP_SRC_LOCAL);

	if (spa_feature_is_enabled(spa, SPA_FEATURE_LARGE_BLOCKS)) {
		spa_prop_add_list(*nvp, ZPOOL_PROP_MAXBLOCKSIZE, NULL,
		    MIN(zfs_max_recordsize, SPA_MAXBLOCKSIZE), ZPROP_SRC_NONE);
	} else {
		spa_prop_add_list(*nvp, ZPOOL_PROP_MAXBLOCKSIZE, NULL,
		    SPA_OLD_MAXBLOCKSIZE, ZPROP_SRC_NONE);
	}

	if ((dp = list_head(&spa->spa_config_list)) != NULL) {
		if (dp->scd_path == NULL) {
			spa_prop_add_list(*nvp, ZPOOL_PROP_CACHEFILE,
			    "none", 0, ZPROP_SRC_LOCAL);
		} else if (strcmp(dp->scd_path, spa_config_path) != 0) {
			spa_prop_add_list(*nvp, ZPOOL_PROP_CACHEFILE,
			    dp->scd_path, 0, ZPROP_SRC_LOCAL);
		}
	}
}

/*
 * Get zpool property values.
 */
int
spa_prop_get(spa_t *spa, nvlist_t **nvp)
{
	objset_t *mos = spa->spa_meta_objset;
	zap_cursor_t zc;
	zap_attribute_t za;
	int err;

	VERIFY(nvlist_alloc(nvp, NV_UNIQUE_NAME, KM_SLEEP) == 0);

	mutex_enter(&spa->spa_props_lock);

	/*
	 * Get properties from the spa config.
	 */
	spa_prop_get_config(spa, nvp);

	/* If no pool property object, no more prop to get. */
	if (mos == NULL || spa->spa_pool_props_object == 0) {
		mutex_exit(&spa->spa_props_lock);
		return (0);
	}

	/*
	 * Get properties from the MOS pool property object.
	 */
	for (zap_cursor_init(&zc, mos, spa->spa_pool_props_object);
	    (err = zap_cursor_retrieve(&zc, &za)) == 0;
	    zap_cursor_advance(&zc)) {
		uint64_t intval = 0;
		char *strval = NULL;
		zprop_source_t src = ZPROP_SRC_DEFAULT;
		zpool_prop_t prop;

		if ((prop = zpool_name_to_prop(za.za_name)) == ZPROP_INVAL)
			continue;

		switch (za.za_integer_length) {
		case 8:
			/* integer property */
			if (za.za_first_integer !=
			    zpool_prop_default_numeric(prop))
				src = ZPROP_SRC_LOCAL;

			if (prop == ZPOOL_PROP_BOOTFS) {
				dsl_pool_t *dp;
				dsl_dataset_t *ds = NULL;

				dp = spa_get_dsl(spa);
				dsl_pool_config_enter(dp, FTAG);
				if (err = dsl_dataset_hold_obj(dp,
				    za.za_first_integer, FTAG, &ds)) {
					dsl_pool_config_exit(dp, FTAG);
					break;
				}

				strval = kmem_alloc(ZFS_MAX_DATASET_NAME_LEN,
				    KM_SLEEP);
				dsl_dataset_name(ds, strval);
				dsl_dataset_rele(ds, FTAG);
				dsl_pool_config_exit(dp, FTAG);
			} else {
				strval = NULL;
				intval = za.za_first_integer;
			}

			spa_prop_add_list(*nvp, prop, strval, intval, src);

			if (strval != NULL)
				kmem_free(strval, ZFS_MAX_DATASET_NAME_LEN);

			break;

		case 1:
			/* string property */
			strval = kmem_alloc(za.za_num_integers, KM_SLEEP);
			err = zap_lookup(mos, spa->spa_pool_props_object,
			    za.za_name, 1, za.za_num_integers, strval);
			if (err) {
				kmem_free(strval, za.za_num_integers);
				break;
			}
			spa_prop_add_list(*nvp, prop, strval, 0, src);
			kmem_free(strval, za.za_num_integers);
			break;

		default:
			break;
		}
	}
	zap_cursor_fini(&zc);
	mutex_exit(&spa->spa_props_lock);
out:
	if (err && err != ENOENT) {
		nvlist_free(*nvp);
		*nvp = NULL;
		return (err);
	}

	return (0);
}

/*
 * Validate the given pool properties nvlist and modify the list
 * for the property values to be set.
 */
static int
spa_prop_validate(spa_t *spa, nvlist_t *props)
{
	nvpair_t *elem;
	int error = 0, reset_bootfs = 0;
	uint64_t objnum = 0;
	boolean_t has_feature = B_FALSE;
	uint64_t lowat = spa->spa_lowat, hiwat = spa->spa_hiwat,
	    minwat = spa->spa_minwat;

	elem = NULL;
	while ((elem = nvlist_next_nvpair(props, elem)) != NULL) {
		uint64_t intval;
		char *strval, *slash, *check, *fname;
		const char *propname = nvpair_name(elem);
		zpool_prop_t prop = zpool_name_to_prop(propname);
		spa_feature_t feature;

		switch (prop) {
		case ZPROP_INVAL:
			if (!zpool_prop_feature(propname)) {
				error = SET_ERROR(EINVAL);
				break;
			}

			/*
			 * Sanitize the input.
			 */
			if (nvpair_type(elem) != DATA_TYPE_UINT64) {
				error = SET_ERROR(EINVAL);
				break;
			}

			if (nvpair_value_uint64(elem, &intval) != 0) {
				error = SET_ERROR(EINVAL);
				break;
			}

			if (intval != 0) {
				error = SET_ERROR(EINVAL);
				break;
			}

			fname = strchr(propname, '@') + 1;
			if (zfeature_lookup_name(fname, &feature) != 0) {
				error = SET_ERROR(EINVAL);
				break;
			}

			if (feature == SPA_FEATURE_WBC &&
			    !spa_has_special(spa)) {
				error = SET_ERROR(ENOTSUP);
				break;
			}

			has_feature = B_TRUE;
			break;

		case ZPOOL_PROP_VERSION:
			error = nvpair_value_uint64(elem, &intval);
			if (!error &&
			    (intval < spa_version(spa) ||
			    intval > SPA_VERSION_BEFORE_FEATURES ||
			    has_feature))
				error = SET_ERROR(EINVAL);
			break;

		case ZPOOL_PROP_DELEGATION:
		case ZPOOL_PROP_AUTOREPLACE:
		case ZPOOL_PROP_LISTSNAPS:
		case ZPOOL_PROP_AUTOEXPAND:
		case ZPOOL_PROP_DEDUP_BEST_EFFORT:
		case ZPOOL_PROP_DDT_DESEGREGATION:
		case ZPOOL_PROP_META_PLACEMENT:
		case ZPOOL_PROP_FORCETRIM:
		case ZPOOL_PROP_AUTOTRIM:
			error = nvpair_value_uint64(elem, &intval);
			if (!error && intval > 1)
				error = SET_ERROR(EINVAL);
			break;

		case ZPOOL_PROP_DDT_META_TO_METADEV:
		case ZPOOL_PROP_ZFS_META_TO_METADEV:
			error = nvpair_value_uint64(elem, &intval);
			if (!error && intval > META_PLACEMENT_DUAL)
				error = SET_ERROR(EINVAL);
			break;

		case ZPOOL_PROP_SYNC_TO_SPECIAL:
			error = nvpair_value_uint64(elem, &intval);
			if (!error && intval > SYNC_TO_SPECIAL_ALWAYS)
				error = SET_ERROR(EINVAL);
			break;

		case ZPOOL_PROP_SMALL_DATA_TO_METADEV:
			error = nvpair_value_uint64(elem, &intval);
			if (!error && intval > SPA_MAXBLOCKSIZE)
				error = SET_ERROR(EINVAL);
			break;

		case ZPOOL_PROP_BOOTFS:
			/*
			 * If the pool version is less than SPA_VERSION_BOOTFS,
			 * or the pool is still being created (version == 0),
			 * the bootfs property cannot be set.
			 */
			if (spa_version(spa) < SPA_VERSION_BOOTFS) {
				error = SET_ERROR(ENOTSUP);
				break;
			}

			/*
			 * Make sure the vdev config is bootable
			 */
			if (!vdev_is_bootable(spa->spa_root_vdev)) {
				error = SET_ERROR(ENOTSUP);
				break;
			}

			reset_bootfs = 1;

			error = nvpair_value_string(elem, &strval);

			if (!error) {
				objset_t *os;
				uint64_t propval;

				if (strval == NULL || strval[0] == '\0') {
					objnum = zpool_prop_default_numeric(
					    ZPOOL_PROP_BOOTFS);
					break;
				}

				if (error = dmu_objset_hold(strval, FTAG, &os))
					break;

				/*
				 * Must be ZPL, and its property settings
				 * must be supported by GRUB (compression
				 * is not gzip, and large blocks are not used).
				 */

				if (dmu_objset_type(os) != DMU_OST_ZFS) {
					error = SET_ERROR(ENOTSUP);
				} else if ((error =
				    dsl_prop_get_int_ds(dmu_objset_ds(os),
				    zfs_prop_to_name(ZFS_PROP_COMPRESSION),
				    &propval)) == 0 &&
				    !BOOTFS_COMPRESS_VALID(propval)) {
					error = SET_ERROR(ENOTSUP);
				} else if ((error =
				    dsl_prop_get_int_ds(dmu_objset_ds(os),
				    zfs_prop_to_name(ZFS_PROP_RECORDSIZE),
				    &propval)) == 0 &&
				    propval > SPA_OLD_MAXBLOCKSIZE) {
					error = SET_ERROR(ENOTSUP);
				} else {
					objnum = dmu_objset_id(os);
				}
				dmu_objset_rele(os, FTAG);
			}
			break;

		case ZPOOL_PROP_DEDUP_LO_BEST_EFFORT:
			error = nvpair_value_uint64(elem, &intval);
			if ((intval < 0) || (intval > 100) ||
			    (intval >= spa->spa_dedup_hi_best_effort))
				error = SET_ERROR(EINVAL);
			break;

		case ZPOOL_PROP_DEDUP_HI_BEST_EFFORT:
			error = nvpair_value_uint64(elem, &intval);
			if ((intval < 0) || (intval > 100) ||
			    (intval <= spa->spa_dedup_lo_best_effort))
				error = SET_ERROR(EINVAL);
			break;

		case ZPOOL_PROP_FAILUREMODE:
			error = nvpair_value_uint64(elem, &intval);
			if (!error && (intval < ZIO_FAILURE_MODE_WAIT ||
			    intval > ZIO_FAILURE_MODE_PANIC))
				error = SET_ERROR(EINVAL);

			/*
			 * This is a special case which only occurs when
			 * the pool has completely failed. This allows
			 * the user to change the in-core failmode property
			 * without syncing it out to disk (I/Os might
			 * currently be blocked). We do this by returning
			 * EIO to the caller (spa_prop_set) to trick it
			 * into thinking we encountered a property validation
			 * error.
			 */
			if (!error && spa_suspended(spa)) {
				spa->spa_failmode = intval;
				error = SET_ERROR(EIO);
			}
			break;

		case ZPOOL_PROP_CACHEFILE:
			if ((error = nvpair_value_string(elem, &strval)) != 0)
				break;

			if (strval[0] == '\0')
				break;

			if (strcmp(strval, "none") == 0)
				break;

			if (strval[0] != '/') {
				error = SET_ERROR(EINVAL);
				break;
			}

			slash = strrchr(strval, '/');
			ASSERT(slash != NULL);

			if (slash[1] == '\0' || strcmp(slash, "/.") == 0 ||
			    strcmp(slash, "/..") == 0)
				error = SET_ERROR(EINVAL);
			break;

		case ZPOOL_PROP_COMMENT:
			if ((error = nvpair_value_string(elem, &strval)) != 0)
				break;
			for (check = strval; *check != '\0'; check++) {
				/*
				 * The kernel doesn't have an easy isprint()
				 * check.  For this kernel check, we merely
				 * check ASCII apart from DEL.  Fix this if
				 * there is an easy-to-use kernel isprint().
				 */
				if (*check >= 0x7f) {
					error = SET_ERROR(EINVAL);
					break;
				}
			}
			if (strlen(strval) > ZPROP_MAX_COMMENT)
				error = SET_ERROR(E2BIG);
			break;

		case ZPOOL_PROP_DEDUPDITTO:
			if (spa_version(spa) < SPA_VERSION_DEDUP)
				error = SET_ERROR(ENOTSUP);
			else
				error = nvpair_value_uint64(elem, &intval);
			if (error == 0 &&
			    intval != 0 && intval < ZIO_DEDUPDITTO_MIN)
				error = SET_ERROR(EINVAL);
			break;

		case ZPOOL_PROP_MINWATERMARK:
			error = nvpair_value_uint64(elem, &intval);
			if (!error && (intval > 100))
				error = SET_ERROR(EINVAL);
			minwat = intval;
			break;
		case ZPOOL_PROP_LOWATERMARK:
			error = nvpair_value_uint64(elem, &intval);
			if (!error && (intval > 100))
				error = SET_ERROR(EINVAL);
			lowat = intval;
			break;
		case ZPOOL_PROP_HIWATERMARK:
			error = nvpair_value_uint64(elem, &intval);
			if (!error && (intval > 100))
				error = SET_ERROR(EINVAL);
			hiwat = intval;
			break;
		case ZPOOL_PROP_DEDUPMETA_DITTO:
			error = nvpair_value_uint64(elem, &intval);
			if (!error && (intval > SPA_DVAS_PER_BP))
				error = SET_ERROR(EINVAL);
			break;
		}

		if (error)
			break;
	}

	/* check if low watermark is less than high watermark */
	if (lowat != 0 && lowat >= hiwat)
		error = SET_ERROR(EINVAL);

	/* check if min watermark is less than low watermark */
	if (minwat != 0 && minwat >= lowat)
		error = SET_ERROR(EINVAL);

	if (!error && reset_bootfs) {
		error = nvlist_remove(props,
		    zpool_prop_to_name(ZPOOL_PROP_BOOTFS), DATA_TYPE_STRING);

		if (!error) {
			error = nvlist_add_uint64(props,
			    zpool_prop_to_name(ZPOOL_PROP_BOOTFS), objnum);
		}
	}

	return (error);
}

void
spa_configfile_set(spa_t *spa, nvlist_t *nvp, boolean_t need_sync)
{
	char *cachefile;
	spa_config_dirent_t *dp;

	if (nvlist_lookup_string(nvp, zpool_prop_to_name(ZPOOL_PROP_CACHEFILE),
	    &cachefile) != 0)
		return;

	dp = kmem_alloc(sizeof (spa_config_dirent_t),
	    KM_SLEEP);

	if (cachefile[0] == '\0')
		dp->scd_path = spa_strdup(spa_config_path);
	else if (strcmp(cachefile, "none") == 0)
		dp->scd_path = NULL;
	else
		dp->scd_path = spa_strdup(cachefile);

	list_insert_head(&spa->spa_config_list, dp);
	if (need_sync)
		spa_async_request(spa, SPA_ASYNC_CONFIG_UPDATE);
}

int
spa_prop_set(spa_t *spa, nvlist_t *nvp)
{
	int error;
	nvpair_t *elem = NULL;
	boolean_t need_sync = B_FALSE;

	if ((error = spa_prop_validate(spa, nvp)) != 0)
		return (error);

	while ((elem = nvlist_next_nvpair(nvp, elem)) != NULL) {
		zpool_prop_t prop = zpool_name_to_prop(nvpair_name(elem));

		if (prop == ZPOOL_PROP_CACHEFILE ||
		    prop == ZPOOL_PROP_ALTROOT ||
		    prop == ZPOOL_PROP_READONLY)
			continue;

		if (prop == ZPOOL_PROP_VERSION || prop == ZPROP_INVAL) {
			uint64_t ver;

			if (prop == ZPOOL_PROP_VERSION) {
				VERIFY(nvpair_value_uint64(elem, &ver) == 0);
			} else {
				ASSERT(zpool_prop_feature(nvpair_name(elem)));
				ver = SPA_VERSION_FEATURES;
				need_sync = B_TRUE;
			}

			/* Save time if the version is already set. */
			if (ver == spa_version(spa))
				continue;

			/*
			 * In addition to the pool directory object, we might
			 * create the pool properties object, the features for
			 * read object, the features for write object, or the
			 * feature descriptions object.
			 */
			error = dsl_sync_task(spa->spa_name, NULL,
			    spa_sync_version, &ver,
			    6, ZFS_SPACE_CHECK_RESERVED);
			if (error)
				return (error);
			continue;
		}

		need_sync = B_TRUE;
		break;
	}

	if (need_sync) {
		return (dsl_sync_task(spa->spa_name, NULL, spa_sync_props,
		    nvp, 6, ZFS_SPACE_CHECK_RESERVED));
	}

	return (0);
}

/*
 * If the bootfs property value is dsobj, clear it.
 */
void
spa_prop_clear_bootfs(spa_t *spa, uint64_t dsobj, dmu_tx_t *tx)
{
	if (spa->spa_bootfs == dsobj && spa->spa_pool_props_object != 0) {
		VERIFY(zap_remove(spa->spa_meta_objset,
		    spa->spa_pool_props_object,
		    zpool_prop_to_name(ZPOOL_PROP_BOOTFS), tx) == 0);
		spa->spa_bootfs = 0;
	}
}

/*ARGSUSED*/
static int
spa_change_guid_check(void *arg, dmu_tx_t *tx)
{
	uint64_t *newguid = arg;
	spa_t *spa = dmu_tx_pool(tx)->dp_spa;
	vdev_t *rvd = spa->spa_root_vdev;
	uint64_t vdev_state;

	spa_config_enter(spa, SCL_STATE, FTAG, RW_READER);
	vdev_state = rvd->vdev_state;
	spa_config_exit(spa, SCL_STATE, FTAG);

	if (vdev_state != VDEV_STATE_HEALTHY)
		return (SET_ERROR(ENXIO));

	ASSERT3U(spa_guid(spa), !=, *newguid);

	return (0);
}

static void
spa_change_guid_sync(void *arg, dmu_tx_t *tx)
{
	uint64_t *newguid = arg;
	spa_t *spa = dmu_tx_pool(tx)->dp_spa;
	uint64_t oldguid;
	vdev_t *rvd = spa->spa_root_vdev;

	oldguid = spa_guid(spa);

	spa_config_enter(spa, SCL_STATE, FTAG, RW_READER);
	rvd->vdev_guid = *newguid;
	rvd->vdev_guid_sum += (*newguid - oldguid);
	vdev_config_dirty(rvd);
	spa_config_exit(spa, SCL_STATE, FTAG);

	spa_history_log_internal(spa, "guid change", tx, "old=%llu new=%llu",
	    oldguid, *newguid);
}

/*
 * Change the GUID for the pool.  This is done so that we can later
 * re-import a pool built from a clone of our own vdevs.  We will modify
 * the root vdev's guid, our own pool guid, and then mark all of our
 * vdevs dirty.  Note that we must make sure that all our vdevs are
 * online when we do this, or else any vdevs that weren't present
 * would be orphaned from our pool.  We are also going to issue a
 * sysevent to update any watchers.
 */
int
spa_change_guid(spa_t *spa)
{
	int error;
	uint64_t guid;

	mutex_enter(&spa->spa_vdev_top_lock);
	mutex_enter(&spa_namespace_lock);
	guid = spa_generate_guid(NULL);

	error = dsl_sync_task(spa->spa_name, spa_change_guid_check,
	    spa_change_guid_sync, &guid, 5, ZFS_SPACE_CHECK_RESERVED);

	if (error == 0) {
		spa_config_sync(spa, B_FALSE, B_TRUE);
		spa_event_notify(spa, NULL, ESC_ZFS_POOL_REGUID);
	}

	mutex_exit(&spa_namespace_lock);
	mutex_exit(&spa->spa_vdev_top_lock);

	return (error);
}

/*
 * ==========================================================================
 * SPA state manipulation (open/create/destroy/import/export)
 * ==========================================================================
 */

static int
spa_error_entry_compare(const void *a, const void *b)
{
	spa_error_entry_t *sa = (spa_error_entry_t *)a;
	spa_error_entry_t *sb = (spa_error_entry_t *)b;
	int ret;

	ret = bcmp(&sa->se_bookmark, &sb->se_bookmark,
	    sizeof (zbookmark_phys_t));

	if (ret < 0)
		return (-1);
	else if (ret > 0)
		return (1);
	else
		return (0);
}

/*
 * Utility function which retrieves copies of the current logs and
 * re-initializes them in the process.
 */
void
spa_get_errlists(spa_t *spa, avl_tree_t *last, avl_tree_t *scrub)
{
	ASSERT(MUTEX_HELD(&spa->spa_errlist_lock));

	bcopy(&spa->spa_errlist_last, last, sizeof (avl_tree_t));
	bcopy(&spa->spa_errlist_scrub, scrub, sizeof (avl_tree_t));

	avl_create(&spa->spa_errlist_scrub,
	    spa_error_entry_compare, sizeof (spa_error_entry_t),
	    offsetof(spa_error_entry_t, se_avl));
	avl_create(&spa->spa_errlist_last,
	    spa_error_entry_compare, sizeof (spa_error_entry_t),
	    offsetof(spa_error_entry_t, se_avl));
}

static void
spa_taskqs_init(spa_t *spa, zio_type_t t, zio_taskq_type_t q)
{
	const zio_taskq_info_t *ztip = &zio_taskqs[t][q];
	enum zti_modes mode = ztip->zti_mode;
	uint_t value = ztip->zti_value;
	uint_t count = ztip->zti_count;
	spa_taskqs_t *tqs = &spa->spa_zio_taskq[t][q];
	char name[32];
	uint_t flags = 0;
	boolean_t batch = B_FALSE;

	if (mode == ZTI_MODE_NULL) {
		tqs->stqs_count = 0;
		tqs->stqs_taskq = NULL;
		return;
	}

	ASSERT3U(count, >, 0);

	tqs->stqs_count = count;
	tqs->stqs_taskq = kmem_alloc(count * sizeof (taskq_t *), KM_SLEEP);

	switch (mode) {
	case ZTI_MODE_FIXED:
		ASSERT3U(value, >=, 1);
		value = MAX(value, 1);
		break;

	case ZTI_MODE_BATCH:
		batch = B_TRUE;
		flags |= TASKQ_THREADS_CPU_PCT;
		value = zio_taskq_batch_pct;
		break;

	default:
		panic("unrecognized mode for %s_%s taskq (%u:%u) in "
		    "spa_activate()",
		    zio_type_name[t], zio_taskq_types[q], mode, value);
		break;
	}

	for (uint_t i = 0; i < count; i++) {
		taskq_t *tq;

		if (count > 1) {
			(void) snprintf(name, sizeof (name), "%s_%s_%u",
			    zio_type_name[t], zio_taskq_types[q], i);
		} else {
			(void) snprintf(name, sizeof (name), "%s_%s",
			    zio_type_name[t], zio_taskq_types[q]);
		}

		if (zio_taskq_sysdc && spa->spa_proc != &p0) {
			if (batch)
				flags |= TASKQ_DC_BATCH;

			tq = taskq_create_sysdc(name, value, 50, INT_MAX,
			    spa->spa_proc, zio_taskq_basedc, flags);
		} else {
			pri_t pri = maxclsyspri;
			/*
			 * The write issue taskq can be extremely CPU
			 * intensive.  Run it at slightly lower priority
			 * than the other taskqs.
			 */
			if (t == ZIO_TYPE_WRITE && q == ZIO_TASKQ_ISSUE)
				pri--;

			tq = taskq_create_proc(name, value, pri, 50,
			    INT_MAX, spa->spa_proc, flags);
		}

		tqs->stqs_taskq[i] = tq;
	}
}

static void
spa_taskqs_fini(spa_t *spa, zio_type_t t, zio_taskq_type_t q)
{
	spa_taskqs_t *tqs = &spa->spa_zio_taskq[t][q];

	if (tqs->stqs_taskq == NULL) {
		ASSERT0(tqs->stqs_count);
		return;
	}

	for (uint_t i = 0; i < tqs->stqs_count; i++) {
		ASSERT3P(tqs->stqs_taskq[i], !=, NULL);
		taskq_destroy(tqs->stqs_taskq[i]);
	}

	kmem_free(tqs->stqs_taskq, tqs->stqs_count * sizeof (taskq_t *));
	tqs->stqs_taskq = NULL;
}

/*
 * Dispatch a task to the appropriate taskq for the ZFS I/O type and priority.
 * Note that a type may have multiple discrete taskqs to avoid lock contention
 * on the taskq itself. In that case we choose which taskq at random by using
 * the low bits of gethrtime().
 */
void
spa_taskq_dispatch_ent(spa_t *spa, zio_type_t t, zio_taskq_type_t q,
    task_func_t *func, void *arg, uint_t flags, taskq_ent_t *ent)
{
	spa_taskqs_t *tqs = &spa->spa_zio_taskq[t][q];
	taskq_t *tq;

	ASSERT3P(tqs->stqs_taskq, !=, NULL);
	ASSERT3U(tqs->stqs_count, !=, 0);

	if (tqs->stqs_count == 1) {
		tq = tqs->stqs_taskq[0];
	} else {
		tq = tqs->stqs_taskq[gethrtime() % tqs->stqs_count];
	}

	taskq_dispatch_ent(tq, func, arg, flags, ent);
}

static void
spa_create_zio_taskqs(spa_t *spa)
{
	for (int t = 0; t < ZIO_TYPES; t++) {
		for (int q = 0; q < ZIO_TASKQ_TYPES; q++) {
			spa_taskqs_init(spa, t, q);
		}
	}
}

static void
spa_create_krrp_taskq(spa_t *spa)
{
	char name[MAXPATHLEN];
	(void) strcpy(name, spa->spa_name);
	(void) strcat(name, "_zfs_krrp");

	spa->spa_krrp_taskq =
	    taskq_create(name, 2, minclsyspri, 2, 4, TASKQ_PREPOPULATE);
}

taskqid_t
spa_dispatch_krrp_task(const char *dataset, task_func_t func, void *args)
{
	taskqid_t res = NULL;
	spa_t *spa = NULL;

	mutex_enter(&spa_namespace_lock);
	spa = spa_lookup(dataset);
	if (spa) {
		res = taskq_dispatch(spa->spa_krrp_taskq, func, args, TQ_SLEEP);
	} else {
		cmn_err(CE_WARN, "KRRP: Can't find a pool for : %s", dataset);
	}
	mutex_exit(&spa_namespace_lock);

	return (res);
}

#ifdef _KERNEL
static void
spa_thread(void *arg)
{
	callb_cpr_t cprinfo;

	spa_t *spa = arg;
	user_t *pu = PTOU(curproc);

	CALLB_CPR_INIT(&cprinfo, &spa->spa_proc_lock, callb_generic_cpr,
	    spa->spa_name);

	ASSERT(curproc != &p0);
	(void) snprintf(pu->u_psargs, sizeof (pu->u_psargs),
	    "zpool-%s", spa->spa_name);
	(void) strlcpy(pu->u_comm, pu->u_psargs, sizeof (pu->u_comm));

	/* bind this thread to the requested psrset */
	if (zio_taskq_psrset_bind != PS_NONE) {
		pool_lock();
		mutex_enter(&cpu_lock);
		mutex_enter(&pidlock);
		mutex_enter(&curproc->p_lock);

		if (cpupart_bind_thread(curthread, zio_taskq_psrset_bind,
		    0, NULL, NULL) == 0)  {
			curthread->t_bind_pset = zio_taskq_psrset_bind;
		} else {
			cmn_err(CE_WARN,
			    "Couldn't bind process for zfs pool \"%s\" to "
			    "pset %d\n", spa->spa_name, zio_taskq_psrset_bind);
		}

		mutex_exit(&curproc->p_lock);
		mutex_exit(&pidlock);
		mutex_exit(&cpu_lock);
		pool_unlock();
	}

	if (zio_taskq_sysdc) {
		sysdc_thread_enter(curthread, 100, 0);
	}

	spa->spa_proc = curproc;
	spa->spa_did = curthread->t_did;

	spa_create_zio_taskqs(spa);
	spa_create_krrp_taskq(spa);

	mutex_enter(&spa->spa_proc_lock);
	ASSERT(spa->spa_proc_state == SPA_PROC_CREATED);

	spa->spa_proc_state = SPA_PROC_ACTIVE;
	cv_broadcast(&spa->spa_proc_cv);

	CALLB_CPR_SAFE_BEGIN(&cprinfo);
	while (spa->spa_proc_state == SPA_PROC_ACTIVE)
		cv_wait(&spa->spa_proc_cv, &spa->spa_proc_lock);
	CALLB_CPR_SAFE_END(&cprinfo, &spa->spa_proc_lock);

	ASSERT(spa->spa_proc_state == SPA_PROC_DEACTIVATE);
	spa->spa_proc_state = SPA_PROC_GONE;
	spa->spa_proc = &p0;
	cv_broadcast(&spa->spa_proc_cv);
	CALLB_CPR_EXIT(&cprinfo);	/* drops spa_proc_lock */

	mutex_enter(&curproc->p_lock);
	lwp_exit();
}
#endif

/*
 * Activate an uninitialized pool.
 */
static void
spa_activate(spa_t *spa, int mode)
{
	ASSERT(spa->spa_state == POOL_STATE_UNINITIALIZED);

	spa->spa_state = POOL_STATE_ACTIVE;
	spa->spa_mode = mode;

	spa->spa_normal_class = metaslab_class_create(spa, zfs_metaslab_ops);
	spa->spa_log_class = metaslab_class_create(spa, zfs_metaslab_ops);
	spa->spa_special_class = metaslab_class_create(spa, zfs_metaslab_ops);

	/* Try to create a covering process */
	mutex_enter(&spa->spa_proc_lock);
	ASSERT(spa->spa_proc_state == SPA_PROC_NONE);
	ASSERT(spa->spa_proc == &p0);
	spa->spa_did = 0;

	/* Only create a process if we're going to be around a while. */
	if (spa_create_process && strcmp(spa->spa_name, TRYIMPORT_NAME) != 0) {
		if (newproc(spa_thread, (caddr_t)spa, syscid, maxclsyspri,
		    NULL, 0) == 0) {
			spa->spa_proc_state = SPA_PROC_CREATED;
			while (spa->spa_proc_state == SPA_PROC_CREATED) {
				cv_wait(&spa->spa_proc_cv,
				    &spa->spa_proc_lock);
			}
			ASSERT(spa->spa_proc_state == SPA_PROC_ACTIVE);
			ASSERT(spa->spa_proc != &p0);
			ASSERT(spa->spa_did != 0);
		} else {
#ifdef _KERNEL
			cmn_err(CE_WARN,
			    "Couldn't create process for zfs pool \"%s\"\n",
			    spa->spa_name);
#endif
		}
	}
	mutex_exit(&spa->spa_proc_lock);

	/* If we didn't create a process, we need to create our taskqs. */
	if (spa->spa_proc == &p0) {
		spa_create_zio_taskqs(spa);
		spa_create_krrp_taskq(spa);
	}

	list_create(&spa->spa_config_dirty_list, sizeof (vdev_t),
	    offsetof(vdev_t, vdev_config_dirty_node));
	list_create(&spa->spa_evicting_os_list, sizeof (objset_t),
	    offsetof(objset_t, os_evicting_node));
	list_create(&spa->spa_state_dirty_list, sizeof (vdev_t),
	    offsetof(vdev_t, vdev_state_dirty_node));

	txg_list_create(&spa->spa_vdev_txg_list,
	    offsetof(struct vdev, vdev_txg_node));

	avl_create(&spa->spa_errlist_scrub,
	    spa_error_entry_compare, sizeof (spa_error_entry_t),
	    offsetof(spa_error_entry_t, se_avl));
	avl_create(&spa->spa_errlist_last,
	    spa_error_entry_compare, sizeof (spa_error_entry_t),
	    offsetof(spa_error_entry_t, se_avl));
}

/*
 * Opposite of spa_activate().
 */
static void
spa_deactivate(spa_t *spa)
{
	ASSERT(spa->spa_sync_on == B_FALSE);
	ASSERT(spa->spa_dsl_pool == NULL);
	ASSERT(spa->spa_root_vdev == NULL);
	ASSERT(spa->spa_async_zio_root == NULL);
	ASSERT(spa->spa_state != POOL_STATE_UNINITIALIZED);

	spa_evicting_os_wait(spa);

	txg_list_destroy(&spa->spa_vdev_txg_list);

	list_destroy(&spa->spa_config_dirty_list);
	list_destroy(&spa->spa_evicting_os_list);
	list_destroy(&spa->spa_state_dirty_list);

	for (int t = 0; t < ZIO_TYPES; t++) {
		for (int q = 0; q < ZIO_TASKQ_TYPES; q++) {
			spa_taskqs_fini(spa, t, q);
		}
	}

	taskq_destroy(spa->spa_krrp_taskq);
	metaslab_class_destroy(spa->spa_normal_class);
	spa->spa_normal_class = NULL;

	metaslab_class_destroy(spa->spa_log_class);
	spa->spa_log_class = NULL;

	metaslab_class_destroy(spa->spa_special_class);
	spa->spa_special_class = NULL;

	/*
	 * If this was part of an import or the open otherwise failed, we may
	 * still have errors left in the queues.  Empty them just in case.
	 */
	spa_errlog_drain(spa);

	avl_destroy(&spa->spa_errlist_scrub);
	avl_destroy(&spa->spa_errlist_last);

	spa->spa_state = POOL_STATE_UNINITIALIZED;

	mutex_enter(&spa->spa_proc_lock);
	if (spa->spa_proc_state != SPA_PROC_NONE) {
		ASSERT(spa->spa_proc_state == SPA_PROC_ACTIVE);
		spa->spa_proc_state = SPA_PROC_DEACTIVATE;
		cv_broadcast(&spa->spa_proc_cv);
		while (spa->spa_proc_state == SPA_PROC_DEACTIVATE) {
			ASSERT(spa->spa_proc != &p0);
			cv_wait(&spa->spa_proc_cv, &spa->spa_proc_lock);
		}
		ASSERT(spa->spa_proc_state == SPA_PROC_GONE);
		spa->spa_proc_state = SPA_PROC_NONE;
	}
	ASSERT(spa->spa_proc == &p0);
	mutex_exit(&spa->spa_proc_lock);

	/*
	 * We want to make sure spa_thread() has actually exited the ZFS
	 * module, so that the module can't be unloaded out from underneath
	 * it.
	 */
	if (spa->spa_did != 0) {
		thread_join(spa->spa_did);
		spa->spa_did = 0;
	}
}

/*
 * Verify a pool configuration, and construct the vdev tree appropriately.  This
 * will create all the necessary vdevs in the appropriate layout, with each vdev
 * in the CLOSED state.  This will prep the pool before open/creation/import.
 * All vdev validation is done by the vdev_alloc() routine.
 */
static int
spa_config_parse(spa_t *spa, vdev_t **vdp, nvlist_t *nv, vdev_t *parent,
    uint_t id, int atype)
{
	nvlist_t **child;
	uint_t children;
	int error;

	if ((error = vdev_alloc(spa, vdp, nv, parent, id, atype)) != 0)
		return (error);

	if ((*vdp)->vdev_ops->vdev_op_leaf)
		return (0);

	error = nvlist_lookup_nvlist_array(nv, ZPOOL_CONFIG_CHILDREN,
	    &child, &children);

	if (error == ENOENT)
		return (0);

	if (error) {
		vdev_free(*vdp);
		*vdp = NULL;
		return (SET_ERROR(EINVAL));
	}

	for (int c = 0; c < children; c++) {
		vdev_t *vd;
		if ((error = spa_config_parse(spa, &vd, child[c], *vdp, c,
		    atype)) != 0) {
			vdev_free(*vdp);
			*vdp = NULL;
			return (error);
		}
	}

	ASSERT(*vdp != NULL);

	return (0);
}

/*
 * Opposite of spa_load().
 */
static void
spa_unload(spa_t *spa)
{
	int i;

	ASSERT(MUTEX_HELD(&spa_namespace_lock));

	/*
	 * Stop manual trim before stopping spa sync, because manual trim
	 * needs to execute a synctask (trim timestamp sync) at the end.
	 */
	mutex_enter(&spa->spa_auto_trim_lock);
	mutex_enter(&spa->spa_man_trim_lock);
	spa_trim_stop_wait(spa);
	mutex_exit(&spa->spa_man_trim_lock);
	mutex_exit(&spa->spa_auto_trim_lock);

	/*
	 * Stop async tasks.
	 */
	spa_async_suspend(spa);

	/*
	 * Stop syncing.
	 */
	if (spa->spa_sync_on) {
		txg_sync_stop(spa->spa_dsl_pool);
		spa->spa_sync_on = B_FALSE;
	}

	/*
	 * Wait for any outstanding async I/O to complete.
	 */
	if (spa->spa_async_zio_root != NULL) {
		for (int i = 0; i < max_ncpus; i++)
			(void) zio_wait(spa->spa_async_zio_root[i]);
		kmem_free(spa->spa_async_zio_root, max_ncpus * sizeof (void *));
		spa->spa_async_zio_root = NULL;
	}

	bpobj_close(&spa->spa_deferred_bpobj);

	spa_config_enter(spa, SCL_ALL, FTAG, RW_WRITER);

	/*
	 * Stop autotrim tasks.
	 */
	mutex_enter(&spa->spa_auto_trim_lock);
	if (spa->spa_auto_trim_taskq)
		spa_auto_trim_taskq_destroy(spa);
	mutex_exit(&spa->spa_auto_trim_lock);

	/*
	 * Close all vdevs.
	 */
	if (spa->spa_root_vdev)
		vdev_free(spa->spa_root_vdev);
	ASSERT(spa->spa_root_vdev == NULL);

	/*
	 * Close the dsl pool.
	 */
	if (spa->spa_dsl_pool) {
		dsl_pool_close(spa->spa_dsl_pool);
		spa->spa_dsl_pool = NULL;
		spa->spa_meta_objset = NULL;
	}

	ddt_unload(spa);


	/*
	 * Drop and purge level 2 cache
	 */
	spa_l2cache_drop(spa);

	for (i = 0; i < spa->spa_spares.sav_count; i++)
		vdev_free(spa->spa_spares.sav_vdevs[i]);
	if (spa->spa_spares.sav_vdevs) {
		kmem_free(spa->spa_spares.sav_vdevs,
		    spa->spa_spares.sav_count * sizeof (void *));
		spa->spa_spares.sav_vdevs = NULL;
	}
	if (spa->spa_spares.sav_config) {
		nvlist_free(spa->spa_spares.sav_config);
		spa->spa_spares.sav_config = NULL;
	}
	spa->spa_spares.sav_count = 0;

	for (i = 0; i < spa->spa_l2cache.sav_count; i++) {
		vdev_clear_stats(spa->spa_l2cache.sav_vdevs[i]);
		vdev_free(spa->spa_l2cache.sav_vdevs[i]);
	}
	if (spa->spa_l2cache.sav_vdevs) {
		kmem_free(spa->spa_l2cache.sav_vdevs,
		    spa->spa_l2cache.sav_count * sizeof (void *));
		spa->spa_l2cache.sav_vdevs = NULL;
	}
	if (spa->spa_l2cache.sav_config) {
		nvlist_free(spa->spa_l2cache.sav_config);
		spa->spa_l2cache.sav_config = NULL;
	}
	spa->spa_l2cache.sav_count = 0;

	spa->spa_async_suspended = 0;

	if (spa->spa_comment != NULL) {
		spa_strfree(spa->spa_comment);
		spa->spa_comment = NULL;
	}

	spa_config_exit(spa, SCL_ALL, FTAG);
}

/*
 * Load (or re-load) the current list of vdevs describing the active spares for
 * this pool.  When this is called, we have some form of basic information in
 * 'spa_spares.sav_config'.  We parse this into vdevs, try to open them, and
 * then re-generate a more complete list including status information.
 */
static void
spa_load_spares(spa_t *spa)
{
	nvlist_t **spares;
	uint_t nspares;
	int i;
	vdev_t *vd, *tvd;

	ASSERT(spa_config_held(spa, SCL_ALL, RW_WRITER) == SCL_ALL);

	/*
	 * First, close and free any existing spare vdevs.
	 */
	for (i = 0; i < spa->spa_spares.sav_count; i++) {
		vd = spa->spa_spares.sav_vdevs[i];

		/* Undo the call to spa_activate() below */
		if ((tvd = spa_lookup_by_guid(spa, vd->vdev_guid,
		    B_FALSE)) != NULL && tvd->vdev_isspare)
			spa_spare_remove(tvd);
		vdev_close(vd);
		vdev_free(vd);
	}

	if (spa->spa_spares.sav_vdevs)
		kmem_free(spa->spa_spares.sav_vdevs,
		    spa->spa_spares.sav_count * sizeof (void *));

	if (spa->spa_spares.sav_config == NULL)
		nspares = 0;
	else
		VERIFY(nvlist_lookup_nvlist_array(spa->spa_spares.sav_config,
		    ZPOOL_CONFIG_SPARES, &spares, &nspares) == 0);

	spa->spa_spares.sav_count = (int)nspares;
	spa->spa_spares.sav_vdevs = NULL;

	if (nspares == 0)
		return;

	/*
	 * Construct the array of vdevs, opening them to get status in the
	 * process.   For each spare, there is potentially two different vdev_t
	 * structures associated with it: one in the list of spares (used only
	 * for basic validation purposes) and one in the active vdev
	 * configuration (if it's spared in).  During this phase we open and
	 * validate each vdev on the spare list.  If the vdev also exists in the
	 * active configuration, then we also mark this vdev as an active spare.
	 */
	spa->spa_spares.sav_vdevs = kmem_alloc(nspares * sizeof (void *),
	    KM_SLEEP);
	for (i = 0; i < spa->spa_spares.sav_count; i++) {
		VERIFY(spa_config_parse(spa, &vd, spares[i], NULL, 0,
		    VDEV_ALLOC_SPARE) == 0);
		ASSERT(vd != NULL);

		spa->spa_spares.sav_vdevs[i] = vd;

		if ((tvd = spa_lookup_by_guid(spa, vd->vdev_guid,
		    B_FALSE)) != NULL) {
			if (!tvd->vdev_isspare)
				spa_spare_add(tvd);

			/*
			 * We only mark the spare active if we were successfully
			 * able to load the vdev.  Otherwise, importing a pool
			 * with a bad active spare would result in strange
			 * behavior, because multiple pool would think the spare
			 * is actively in use.
			 *
			 * There is a vulnerability here to an equally bizarre
			 * circumstance, where a dead active spare is later
			 * brought back to life (onlined or otherwise).  Given
			 * the rarity of this scenario, and the extra complexity
			 * it adds, we ignore the possibility.
			 */
			if (!vdev_is_dead(tvd))
				spa_spare_activate(tvd);
		}

		vd->vdev_top = vd;
		vd->vdev_aux = &spa->spa_spares;

		if (vdev_open(vd) != 0)
			continue;

		if (vdev_validate_aux(vd) == 0)
			spa_spare_add(vd);
	}

	/*
	 * Recompute the stashed list of spares, with status information
	 * this time.
	 */
	VERIFY(nvlist_remove(spa->spa_spares.sav_config, ZPOOL_CONFIG_SPARES,
	    DATA_TYPE_NVLIST_ARRAY) == 0);

	spares = kmem_alloc(spa->spa_spares.sav_count * sizeof (void *),
	    KM_SLEEP);
	for (i = 0; i < spa->spa_spares.sav_count; i++)
		spares[i] = vdev_config_generate(spa,
		    spa->spa_spares.sav_vdevs[i], B_TRUE, VDEV_CONFIG_SPARE);
	VERIFY(nvlist_add_nvlist_array(spa->spa_spares.sav_config,
	    ZPOOL_CONFIG_SPARES, spares, spa->spa_spares.sav_count) == 0);
	for (i = 0; i < spa->spa_spares.sav_count; i++)
		nvlist_free(spares[i]);
	kmem_free(spares, spa->spa_spares.sav_count * sizeof (void *));
}

/*
 * Load (or re-load) the current list of vdevs describing the active l2cache for
 * this pool.  When this is called, we have some form of basic information in
 * 'spa_l2cache.sav_config'.  We parse this into vdevs, try to open them, and
 * then re-generate a more complete list including status information.
 * Devices which are already active have their details maintained, and are
 * not re-opened.
 */
static void
spa_load_l2cache(spa_t *spa)
{
	nvlist_t **l2cache;
	uint_t nl2cache;
	int i, j, oldnvdevs;
	uint64_t guid;
	vdev_t *vd, **oldvdevs, **newvdevs;
	spa_aux_vdev_t *sav = &spa->spa_l2cache;

	ASSERT(spa_config_held(spa, SCL_ALL, RW_WRITER) == SCL_ALL);

	if (sav->sav_config != NULL) {
		VERIFY(nvlist_lookup_nvlist_array(sav->sav_config,
		    ZPOOL_CONFIG_L2CACHE, &l2cache, &nl2cache) == 0);
		newvdevs = kmem_alloc(nl2cache * sizeof (void *), KM_SLEEP);
	} else {
		nl2cache = 0;
		newvdevs = NULL;
	}

	oldvdevs = sav->sav_vdevs;
	oldnvdevs = sav->sav_count;
	sav->sav_vdevs = NULL;
	sav->sav_count = 0;

	/*
	 * Process new nvlist of vdevs.
	 */
	for (i = 0; i < nl2cache; i++) {
		VERIFY(nvlist_lookup_uint64(l2cache[i], ZPOOL_CONFIG_GUID,
		    &guid) == 0);

		newvdevs[i] = NULL;
		for (j = 0; j < oldnvdevs; j++) {
			vd = oldvdevs[j];
			if (vd != NULL && guid == vd->vdev_guid) {
				/*
				 * Retain previous vdev for add/remove ops.
				 */
				newvdevs[i] = vd;
				oldvdevs[j] = NULL;
				break;
			}
		}

		if (newvdevs[i] == NULL) {
			/*
			 * Create new vdev
			 */
			VERIFY(spa_config_parse(spa, &vd, l2cache[i], NULL, 0,
			    VDEV_ALLOC_L2CACHE) == 0);
			ASSERT(vd != NULL);
			newvdevs[i] = vd;

			/*
			 * Commit this vdev as an l2cache device,
			 * even if it fails to open.
			 */
			spa_l2cache_add(vd);

			vd->vdev_top = vd;
			vd->vdev_aux = sav;

			spa_l2cache_activate(vd);

			if (vdev_open(vd) != 0)
				continue;

			(void) vdev_validate_aux(vd);

			if (!vdev_is_dead(vd)) {
				boolean_t do_rebuild = B_FALSE;

				(void) nvlist_lookup_boolean_value(l2cache[i],
				    ZPOOL_CONFIG_L2CACHE_PERSISTENT,
				    &do_rebuild);
				l2arc_add_vdev(spa, vd, do_rebuild);
			}
		}
	}

	/*
	 * Purge vdevs that were dropped
	 */
	for (i = 0; i < oldnvdevs; i++) {
		uint64_t pool;

		vd = oldvdevs[i];
		if (vd != NULL) {
			ASSERT(vd->vdev_isl2cache);

			if (spa_l2cache_exists(vd->vdev_guid, &pool) &&
			    pool != 0ULL && l2arc_vdev_present(vd))
				l2arc_remove_vdev(vd);
			vdev_clear_stats(vd);
			vdev_free(vd);
		}
	}

	if (oldvdevs)
		kmem_free(oldvdevs, oldnvdevs * sizeof (void *));

	if (sav->sav_config == NULL)
		goto out;

	sav->sav_vdevs = newvdevs;
	sav->sav_count = (int)nl2cache;

	/*
	 * Recompute the stashed list of l2cache devices, with status
	 * information this time.
	 */
	VERIFY(nvlist_remove(sav->sav_config, ZPOOL_CONFIG_L2CACHE,
	    DATA_TYPE_NVLIST_ARRAY) == 0);

	l2cache = kmem_alloc(sav->sav_count * sizeof (void *), KM_SLEEP);
	for (i = 0; i < sav->sav_count; i++)
		l2cache[i] = vdev_config_generate(spa,
		    sav->sav_vdevs[i], B_TRUE, VDEV_CONFIG_L2CACHE);
	VERIFY(nvlist_add_nvlist_array(sav->sav_config,
	    ZPOOL_CONFIG_L2CACHE, l2cache, sav->sav_count) == 0);
out:
	for (i = 0; i < sav->sav_count; i++)
		nvlist_free(l2cache[i]);
	if (sav->sav_count)
		kmem_free(l2cache, sav->sav_count * sizeof (void *));
}

static int
load_nvlist(spa_t *spa, uint64_t obj, nvlist_t **value)
{
	dmu_buf_t *db;
	char *packed = NULL;
	size_t nvsize = 0;
	int error;
	*value = NULL;

	error = dmu_bonus_hold(spa->spa_meta_objset, obj, FTAG, &db);
	if (error != 0)
		return (error);

	nvsize = *(uint64_t *)db->db_data;
	dmu_buf_rele(db, FTAG);

	packed = kmem_alloc(nvsize, KM_SLEEP);
	error = dmu_read(spa->spa_meta_objset, obj, 0, nvsize, packed,
	    DMU_READ_PREFETCH);
	if (error == 0)
		error = nvlist_unpack(packed, nvsize, value, 0);
	kmem_free(packed, nvsize);

	return (error);
}

/*
 * Checks to see if the given vdev could not be opened, in which case we post a
 * sysevent to notify the autoreplace code that the device has been removed.
 */
static void
spa_check_removed(vdev_t *vd)
{
	for (int c = 0; c < vd->vdev_children; c++)
		spa_check_removed(vd->vdev_child[c]);

	if (vd->vdev_ops->vdev_op_leaf && vdev_is_dead(vd) &&
	    !vd->vdev_ishole) {
		zfs_post_autoreplace(vd->vdev_spa, vd);
		spa_event_notify(vd->vdev_spa, vd, ESC_ZFS_VDEV_CHECK);
	}
}

static void
spa_config_valid_zaps(vdev_t *vd, vdev_t *mvd)
{
	ASSERT3U(vd->vdev_children, ==, mvd->vdev_children);

	vd->vdev_top_zap = mvd->vdev_top_zap;
	vd->vdev_leaf_zap = mvd->vdev_leaf_zap;

	for (uint64_t i = 0; i < vd->vdev_children; i++) {
		spa_config_valid_zaps(vd->vdev_child[i], mvd->vdev_child[i]);
	}
}

/*
 * Validate the current config against the MOS config
 */
static boolean_t
spa_config_valid(spa_t *spa, nvlist_t *config)
{
	vdev_t *mrvd, *rvd = spa->spa_root_vdev;
	nvlist_t *nv;

	VERIFY(nvlist_lookup_nvlist(config, ZPOOL_CONFIG_VDEV_TREE, &nv) == 0);

	spa_config_enter(spa, SCL_ALL, FTAG, RW_WRITER);
	VERIFY(spa_config_parse(spa, &mrvd, nv, NULL, 0, VDEV_ALLOC_LOAD) == 0);

	/*
	 * One of the earliest signs of a stale config is a mismatch
	 * in the numbers of children vdev's
	 */
	if (rvd->vdev_children != mrvd->vdev_children) {
		vdev_free(mrvd);
		spa_config_exit(spa, SCL_ALL, FTAG);
		return (B_FALSE);
	}
	/*
	 * If we're doing a normal import, then build up any additional
	 * diagnostic information about missing devices in this config.
	 * We'll pass this up to the user for further processing.
	 */
	if (!(spa->spa_import_flags & ZFS_IMPORT_MISSING_LOG)) {
		nvlist_t **child, *nv;
		uint64_t idx = 0;

		child = kmem_alloc(rvd->vdev_children * sizeof (nvlist_t **),
		    KM_SLEEP);
		VERIFY(nvlist_alloc(&nv, NV_UNIQUE_NAME, KM_SLEEP) == 0);

		for (int c = 0; c < rvd->vdev_children; c++) {
			vdev_t *tvd = rvd->vdev_child[c];
			vdev_t *mtvd  = mrvd->vdev_child[c];

			if (tvd->vdev_ops == &vdev_missing_ops &&
			    mtvd->vdev_ops != &vdev_missing_ops &&
			    mtvd->vdev_islog)
				child[idx++] = vdev_config_generate(spa, mtvd,
				    B_FALSE, 0);
		}

		if (idx) {
			VERIFY(nvlist_add_nvlist_array(nv,
			    ZPOOL_CONFIG_CHILDREN, child, idx) == 0);
			VERIFY(nvlist_add_nvlist(spa->spa_load_info,
			    ZPOOL_CONFIG_MISSING_DEVICES, nv) == 0);

			for (int i = 0; i < idx; i++)
				nvlist_free(child[i]);
		}
		nvlist_free(nv);
		kmem_free(child, rvd->vdev_children * sizeof (char **));
	}

	/*
	 * Compare the root vdev tree with the information we have
	 * from the MOS config (mrvd). Check each top-level vdev
	 * with the corresponding MOS config top-level (mtvd).
	 */
	for (int c = 0; c < rvd->vdev_children; c++) {
		vdev_t *tvd = rvd->vdev_child[c];
		vdev_t *mtvd  = mrvd->vdev_child[c];

		/*
		 * Resolve any "missing" vdevs in the current configuration.
		 * If we find that the MOS config has more accurate information
		 * about the top-level vdev then use that vdev instead.
		 */
		if (tvd->vdev_ops == &vdev_missing_ops &&
		    mtvd->vdev_ops != &vdev_missing_ops) {

			if (!(spa->spa_import_flags & ZFS_IMPORT_MISSING_LOG))
				continue;

			/*
			 * Device specific actions.
			 */
			if (mtvd->vdev_islog) {
				spa_set_log_state(spa, SPA_LOG_CLEAR);
			} else {
				/*
				 * XXX - once we have 'readonly' pool
				 * support we should be able to handle
				 * missing data devices by transitioning
				 * the pool to readonly.
				 */
				continue;
			}

			/*
			 * Swap the missing vdev with the data we were
			 * able to obtain from the MOS config.
			 */
			vdev_remove_child(rvd, tvd);
			vdev_remove_child(mrvd, mtvd);

			vdev_add_child(rvd, mtvd);
			vdev_add_child(mrvd, tvd);

			spa_config_exit(spa, SCL_ALL, FTAG);
			vdev_load(mtvd);
			spa_config_enter(spa, SCL_ALL, FTAG, RW_WRITER);

			vdev_reopen(rvd);
		} else {
			if (mtvd->vdev_islog) {
				/*
				 * Load the slog device's state from the MOS
				 * config since it's possible that the label
				 * does not contain the most up-to-date
				 * information.
				 */
				vdev_load_log_state(tvd, mtvd);
				vdev_reopen(tvd);
			}

			/*
			 * Per-vdev ZAP info is stored exclusively in the MOS.
			 */
			spa_config_valid_zaps(tvd, mtvd);
		}
	}

	vdev_free(mrvd);
	spa_config_exit(spa, SCL_ALL, FTAG);

	/*
	 * Ensure we were able to validate the config.
	 */
	return (rvd->vdev_guid_sum == spa->spa_uberblock.ub_guid_sum);
}

/*
 * Check for missing log devices
 */
static boolean_t
spa_check_logs(spa_t *spa)
{
	boolean_t rv = B_FALSE;
	dsl_pool_t *dp = spa_get_dsl(spa);

	switch (spa->spa_log_state) {
	case SPA_LOG_MISSING:
		/* need to recheck in case slog has been restored */
	case SPA_LOG_UNKNOWN:
		rv = (dmu_objset_find_dp(dp, dp->dp_root_dir_obj,
		    zil_check_log_chain, NULL, DS_FIND_CHILDREN) != 0);
		if (rv)
			spa_set_log_state(spa, SPA_LOG_MISSING);
		break;
	}
	return (rv);
}

static boolean_t
spa_passivate_log(spa_t *spa)
{
	vdev_t *rvd = spa->spa_root_vdev;
	boolean_t slog_found = B_FALSE;

	ASSERT(spa_config_held(spa, SCL_ALLOC, RW_WRITER));

	if (!spa_has_slogs(spa))
		return (B_FALSE);

	for (int c = 0; c < rvd->vdev_children; c++) {
		vdev_t *tvd = rvd->vdev_child[c];
		metaslab_group_t *mg = tvd->vdev_mg;

		if (tvd->vdev_islog) {
			metaslab_group_passivate(mg);
			slog_found = B_TRUE;
		}
	}

	return (slog_found);
}

static void
spa_activate_log(spa_t *spa)
{
	vdev_t *rvd = spa->spa_root_vdev;

	ASSERT(spa_config_held(spa, SCL_ALLOC, RW_WRITER));

	for (int c = 0; c < rvd->vdev_children; c++) {
		vdev_t *tvd = rvd->vdev_child[c];
		metaslab_group_t *mg = tvd->vdev_mg;

		if (tvd->vdev_islog)
			metaslab_group_activate(mg);
	}
}

int
spa_offline_log(spa_t *spa)
{
	int error;

	error = dmu_objset_find(spa_name(spa), zil_vdev_offline,
	    NULL, DS_FIND_CHILDREN);
	if (error == 0) {
		/*
		 * We successfully offlined the log device, sync out the
		 * current txg so that the "stubby" block can be removed
		 * by zil_sync().
		 */
		txg_wait_synced(spa->spa_dsl_pool, 0);
	}
	return (error);
}

static void
spa_aux_check_removed(spa_aux_vdev_t *sav)
{
	for (int i = 0; i < sav->sav_count; i++)
		spa_check_removed(sav->sav_vdevs[i]);
}

void
spa_claim_notify(zio_t *zio)
{
	spa_t *spa = zio->io_spa;

	if (zio->io_error)
		return;

	mutex_enter(&spa->spa_props_lock);	/* any mutex will do */
	if (spa->spa_claim_max_txg < zio->io_bp->blk_birth)
		spa->spa_claim_max_txg = zio->io_bp->blk_birth;
	mutex_exit(&spa->spa_props_lock);
}

typedef struct spa_load_error {
	uint64_t	sle_meta_count;
	uint64_t	sle_data_count;
} spa_load_error_t;

static void
spa_load_verify_done(zio_t *zio)
{
	blkptr_t *bp = zio->io_bp;
	spa_load_error_t *sle = zio->io_private;
	dmu_object_type_t type = BP_GET_TYPE(bp);
	int error = zio->io_error;
	spa_t *spa = zio->io_spa;

	if (error) {
		if (BP_IS_METADATA(bp) && type != DMU_OT_INTENT_LOG)
			atomic_inc_64(&sle->sle_meta_count);
		else
			atomic_inc_64(&sle->sle_data_count);
	}
	zio_data_buf_free(zio->io_data, zio->io_size);

	mutex_enter(&spa->spa_scrub_lock);
	spa->spa_scrub_inflight--;
	cv_broadcast(&spa->spa_scrub_io_cv);
	mutex_exit(&spa->spa_scrub_lock);
}

/*
 * Maximum number of concurrent scrub i/os to create while verifying
 * a pool while importing it.
 */
int spa_load_verify_maxinflight = 10000;
boolean_t spa_load_verify_metadata = B_TRUE;
boolean_t spa_load_verify_data = B_TRUE;

/*ARGSUSED*/
static int
spa_load_verify_cb(spa_t *spa, zilog_t *zilog, const blkptr_t *bp,
    const zbookmark_phys_t *zb, const dnode_phys_t *dnp, void *arg)
{
	if (bp == NULL || BP_IS_HOLE(bp) || BP_IS_EMBEDDED(bp))
		return (0);
	/*
	 * Note: normally this routine will not be called if
	 * spa_load_verify_metadata is not set.  However, it may be useful
	 * to manually set the flag after the traversal has begun.
	 */
	if (!spa_load_verify_metadata)
		return (0);
	if (BP_GET_BUFC_TYPE(bp) == ARC_BUFC_DATA && !spa_load_verify_data)
		return (0);

	zio_t *rio = arg;
	size_t size = BP_GET_PSIZE(bp);
	void *data = zio_data_buf_alloc(size);

	mutex_enter(&spa->spa_scrub_lock);
	while (spa->spa_scrub_inflight >= spa_load_verify_maxinflight)
		cv_wait(&spa->spa_scrub_io_cv, &spa->spa_scrub_lock);
	spa->spa_scrub_inflight++;
	mutex_exit(&spa->spa_scrub_lock);

	zio_nowait(zio_read(rio, spa, bp, data, size,
	    spa_load_verify_done, rio->io_private, ZIO_PRIORITY_SCRUB,
	    ZIO_FLAG_SPECULATIVE | ZIO_FLAG_CANFAIL |
	    ZIO_FLAG_SCRUB | ZIO_FLAG_RAW, zb));
	return (0);
}

/* ARGSUSED */
int
verify_dataset_name_len(dsl_pool_t *dp, dsl_dataset_t *ds, void *arg)
{
	if (dsl_dataset_namelen(ds) >= ZFS_MAX_DATASET_NAME_LEN)
		return (SET_ERROR(ENAMETOOLONG));

	return (0);
}

static int
spa_load_verify(spa_t *spa)
{
	zio_t *rio;
	spa_load_error_t sle = { 0 };
	zpool_rewind_policy_t policy;
	boolean_t verify_ok = B_FALSE;
	int error = 0;

	zpool_get_rewind_policy(spa->spa_config, &policy);

	if (policy.zrp_request & ZPOOL_NEVER_REWIND)
		return (0);

	dsl_pool_config_enter(spa->spa_dsl_pool, FTAG);
	error = dmu_objset_find_dp(spa->spa_dsl_pool,
	    spa->spa_dsl_pool->dp_root_dir_obj, verify_dataset_name_len, NULL,
	    DS_FIND_CHILDREN);
	dsl_pool_config_exit(spa->spa_dsl_pool, FTAG);
	if (error != 0)
		return (error);

	rio = zio_root(spa, NULL, &sle,
	    ZIO_FLAG_CANFAIL | ZIO_FLAG_SPECULATIVE);

	if (spa_load_verify_metadata) {
		zbookmark_phys_t zb = { 0 };
		error = traverse_pool(spa, spa->spa_verify_min_txg, UINT64_MAX,
		    TRAVERSE_PRE | TRAVERSE_PREFETCH_METADATA,
		    spa_load_verify_cb, rio, &zb);
	}

	(void) zio_wait(rio);

	spa->spa_load_meta_errors = sle.sle_meta_count;
	spa->spa_load_data_errors = sle.sle_data_count;

	if (!error && sle.sle_meta_count <= policy.zrp_maxmeta &&
	    sle.sle_data_count <= policy.zrp_maxdata) {
		int64_t loss = 0;

		verify_ok = B_TRUE;
		spa->spa_load_txg = spa->spa_uberblock.ub_txg;
		spa->spa_load_txg_ts = spa->spa_uberblock.ub_timestamp;

		loss = spa->spa_last_ubsync_txg_ts - spa->spa_load_txg_ts;
		VERIFY(nvlist_add_uint64(spa->spa_load_info,
		    ZPOOL_CONFIG_LOAD_TIME, spa->spa_load_txg_ts) == 0);
		VERIFY(nvlist_add_int64(spa->spa_load_info,
		    ZPOOL_CONFIG_REWIND_TIME, loss) == 0);
		VERIFY(nvlist_add_uint64(spa->spa_load_info,
		    ZPOOL_CONFIG_LOAD_DATA_ERRORS, sle.sle_data_count) == 0);
	} else {
		spa->spa_load_max_txg = spa->spa_uberblock.ub_txg;
	}

	if (error) {
		if (error != ENXIO && error != EIO)
			error = SET_ERROR(EIO);
		return (error);
	}

	return (verify_ok ? 0 : EIO);
}

/*
 * Find a value in the pool props object.
 */
static void
spa_prop_find(spa_t *spa, zpool_prop_t prop, uint64_t *val)
{
	(void) zap_lookup(spa->spa_meta_objset, spa->spa_pool_props_object,
	    zpool_prop_to_name(prop), sizeof (uint64_t), 1, val);
}

/*
 * Find a value in the pool directory object.
 */
static int
spa_dir_prop(spa_t *spa, const char *name, uint64_t *val)
{
	return (zap_lookup(spa->spa_meta_objset, DMU_POOL_DIRECTORY_OBJECT,
	    name, sizeof (uint64_t), 1, val));
}

static void
spa_set_ddt_classes(spa_t *spa, int desegregation)
{
	/*
	 * if desegregation is turned on then set up ddt_class restrictions
	 */
	if (desegregation) {
		spa->spa_ddt_class_min = DDT_CLASS_DUPLICATE;
		spa->spa_ddt_class_max = DDT_CLASS_DUPLICATE;
	} else {
		spa->spa_ddt_class_min = DDT_CLASS_DITTO;
		spa->spa_ddt_class_max = DDT_CLASS_UNIQUE;
	}
}

static int
spa_vdev_err(vdev_t *vdev, vdev_aux_t aux, int err)
{
	vdev_set_state(vdev, B_TRUE, VDEV_STATE_CANT_OPEN, aux);
	return (err);
}

/*
 * Fix up config after a partly-completed split.  This is done with the
 * ZPOOL_CONFIG_SPLIT nvlist.  Both the splitting pool and the split-off
 * pool have that entry in their config, but only the splitting one contains
 * a list of all the guids of the vdevs that are being split off.
 *
 * This function determines what to do with that list: either rejoin
 * all the disks to the pool, or complete the splitting process.  To attempt
 * the rejoin, each disk that is offlined is marked online again, and
 * we do a reopen() call.  If the vdev label for every disk that was
 * marked online indicates it was successfully split off (VDEV_AUX_SPLIT_POOL)
 * then we call vdev_split() on each disk, and complete the split.
 *
 * Otherwise we leave the config alone, with all the vdevs in place in
 * the original pool.
 */
static void
spa_try_repair(spa_t *spa, nvlist_t *config)
{
	uint_t extracted;
	uint64_t *glist;
	uint_t i, gcount;
	nvlist_t *nvl;
	vdev_t **vd;
	boolean_t attempt_reopen;

	if (nvlist_lookup_nvlist(config, ZPOOL_CONFIG_SPLIT, &nvl) != 0)
		return;

	/* check that the config is complete */
	if (nvlist_lookup_uint64_array(nvl, ZPOOL_CONFIG_SPLIT_LIST,
	    &glist, &gcount) != 0)
		return;

	vd = kmem_zalloc(gcount * sizeof (vdev_t *), KM_SLEEP);

	/* attempt to online all the vdevs & validate */
	attempt_reopen = B_TRUE;
	for (i = 0; i < gcount; i++) {
		if (glist[i] == 0)	/* vdev is hole */
			continue;

		vd[i] = spa_lookup_by_guid(spa, glist[i], B_FALSE);
		if (vd[i] == NULL) {
			/*
			 * Don't bother attempting to reopen the disks;
			 * just do the split.
			 */
			attempt_reopen = B_FALSE;
		} else {
			/* attempt to re-online it */
			vd[i]->vdev_offline = B_FALSE;
		}
	}

	if (attempt_reopen) {
		vdev_reopen(spa->spa_root_vdev);

		/* check each device to see what state it's in */
		for (extracted = 0, i = 0; i < gcount; i++) {
			if (vd[i] != NULL &&
			    vd[i]->vdev_stat.vs_aux != VDEV_AUX_SPLIT_POOL)
				break;
			++extracted;
		}
	}

	/*
	 * If every disk has been moved to the new pool, or if we never
	 * even attempted to look at them, then we split them off for
	 * good.
	 */
	if (!attempt_reopen || gcount == extracted) {
		for (i = 0; i < gcount; i++)
			if (vd[i] != NULL)
				vdev_split(vd[i]);
		vdev_reopen(spa->spa_root_vdev);
	}

	kmem_free(vd, gcount * sizeof (vdev_t *));
}

static int
spa_load(spa_t *spa, spa_load_state_t state, spa_import_type_t type,
    boolean_t mosconfig)
{
	nvlist_t *config = spa->spa_config;
	char *ereport = FM_EREPORT_ZFS_POOL;
	char *comment;
	int error;
	uint64_t pool_guid;
	nvlist_t *nvl;

	if (nvlist_lookup_uint64(config, ZPOOL_CONFIG_POOL_GUID, &pool_guid))
		return (SET_ERROR(EINVAL));

	ASSERT(spa->spa_comment == NULL);
	if (nvlist_lookup_string(config, ZPOOL_CONFIG_COMMENT, &comment) == 0)
		spa->spa_comment = spa_strdup(comment);

	/*
	 * Versioning wasn't explicitly added to the label until later, so if
	 * it's not present treat it as the initial version.
	 */
	if (nvlist_lookup_uint64(config, ZPOOL_CONFIG_VERSION,
	    &spa->spa_ubsync.ub_version) != 0)
		spa->spa_ubsync.ub_version = SPA_VERSION_INITIAL;

	(void) nvlist_lookup_uint64(config, ZPOOL_CONFIG_POOL_TXG,
	    &spa->spa_config_txg);

	if ((state == SPA_LOAD_IMPORT || state == SPA_LOAD_TRYIMPORT) &&
	    spa_guid_exists(pool_guid, 0)) {
		error = SET_ERROR(EEXIST);
	} else {
		spa->spa_config_guid = pool_guid;

		if (nvlist_lookup_nvlist(config, ZPOOL_CONFIG_SPLIT,
		    &nvl) == 0) {
			VERIFY(nvlist_dup(nvl, &spa->spa_config_splitting,
			    KM_SLEEP) == 0);
		}

		nvlist_free(spa->spa_load_info);
		spa->spa_load_info = fnvlist_alloc();

		gethrestime(&spa->spa_loaded_ts);
		error = spa_load_impl(spa, pool_guid, config, state, type,
		    mosconfig, &ereport);
	}

	/*
	 * Don't count references from objsets that are already closed
	 * and are making their way through the eviction process.
	 */
	spa_evicting_os_wait(spa);
	spa->spa_minref = refcount_count(&spa->spa_refcount);
	if (error) {
		if (error != EEXIST) {
			spa->spa_loaded_ts.tv_sec = 0;
			spa->spa_loaded_ts.tv_nsec = 0;
		}
		if (error != EBADF) {
			zfs_ereport_post(ereport, spa, NULL, NULL, 0, 0);
		}
	}
	spa->spa_load_state = error ? SPA_LOAD_ERROR : SPA_LOAD_NONE;
	spa->spa_ena = 0;
	return (error);
}

/*
 * Count the number of per-vdev ZAPs associated with all of the vdevs in the
 * vdev tree rooted in the given vd, and ensure that each ZAP is present in the
 * spa's per-vdev ZAP list.
 */
static uint64_t
vdev_count_verify_zaps(vdev_t *vd)
{
	spa_t *spa = vd->vdev_spa;
	uint64_t total = 0;
	if (vd->vdev_top_zap != 0) {
		total++;
		ASSERT0(zap_lookup_int(spa->spa_meta_objset,
		    spa->spa_all_vdev_zaps, vd->vdev_top_zap));
	}
	if (vd->vdev_leaf_zap != 0) {
		total++;
		ASSERT0(zap_lookup_int(spa->spa_meta_objset,
		    spa->spa_all_vdev_zaps, vd->vdev_leaf_zap));
	}

	for (uint64_t i = 0; i < vd->vdev_children; i++) {
		total += vdev_count_verify_zaps(vd->vdev_child[i]);
	}

	return (total);
}

/*
 * Load an existing storage pool, using the pool's builtin spa_config as a
 * source of configuration information.
 */
static int
spa_load_impl(spa_t *spa, uint64_t pool_guid, nvlist_t *config,
    spa_load_state_t state, spa_import_type_t type, boolean_t mosconfig,
    char **ereport)
{
	int error = 0;
	nvlist_t *nvroot = NULL;
	nvlist_t *label;
	vdev_t *rvd;
	uberblock_t *ub = &spa->spa_uberblock;
	uint64_t children, config_cache_txg = spa->spa_config_txg;
	int orig_mode = spa->spa_mode;
	int parse;
	uint64_t obj;
	boolean_t missing_feat_write = B_FALSE;
	spa_meta_placement_t *mp;

	/*
	 * If this is an untrusted config, access the pool in read-only mode.
	 * This prevents things like resilvering recently removed devices.
	 */
	if (!mosconfig)
		spa->spa_mode = FREAD;

	ASSERT(MUTEX_HELD(&spa_namespace_lock));

	spa->spa_load_state = state;

	if (nvlist_lookup_nvlist(config, ZPOOL_CONFIG_VDEV_TREE, &nvroot))
		return (SET_ERROR(EINVAL));

	parse = (type == SPA_IMPORT_EXISTING ?
	    VDEV_ALLOC_LOAD : VDEV_ALLOC_SPLIT);

	/*
	 * Create "The Godfather" zio to hold all async IOs
	 */
	spa->spa_async_zio_root = kmem_alloc(max_ncpus * sizeof (void *),
	    KM_SLEEP);
	for (int i = 0; i < max_ncpus; i++) {
		spa->spa_async_zio_root[i] = zio_root(spa, NULL, NULL,
		    ZIO_FLAG_CANFAIL | ZIO_FLAG_SPECULATIVE |
		    ZIO_FLAG_GODFATHER);
	}

	/*
	 * Parse the configuration into a vdev tree.  We explicitly set the
	 * value that will be returned by spa_version() since parsing the
	 * configuration requires knowing the version number.
	 */
	spa_config_enter(spa, SCL_ALL, FTAG, RW_WRITER);
	error = spa_config_parse(spa, &rvd, nvroot, NULL, 0, parse);
	spa_config_exit(spa, SCL_ALL, FTAG);

	if (error != 0)
		return (error);

	ASSERT(spa->spa_root_vdev == rvd);
	ASSERT3U(spa->spa_min_ashift, >=, SPA_MINBLOCKSHIFT);
	ASSERT3U(spa->spa_max_ashift, <=, SPA_MAXBLOCKSHIFT);

	if (type != SPA_IMPORT_ASSEMBLE) {
		ASSERT(spa_guid(spa) == pool_guid);
	}

	/*
	 * Try to open all vdevs, loading each label in the process.
	 */
	spa_config_enter(spa, SCL_ALL, FTAG, RW_WRITER);
	error = vdev_open(rvd);
	spa_config_exit(spa, SCL_ALL, FTAG);
	if (error != 0)
		return (error);

	/*
	 * We need to validate the vdev labels against the configuration that
	 * we have in hand, which is dependent on the setting of mosconfig. If
	 * mosconfig is true then we're validating the vdev labels based on
	 * that config.  Otherwise, we're validating against the cached config
	 * (zpool.cache) that was read when we loaded the zfs module, and then
	 * later we will recursively call spa_load() and validate against
	 * the vdev config.
	 *
	 * If we're assembling a new pool that's been split off from an
	 * existing pool, the labels haven't yet been updated so we skip
	 * validation for now.
	 */
	if (type != SPA_IMPORT_ASSEMBLE) {
		spa_config_enter(spa, SCL_ALL, FTAG, RW_WRITER);
		error = vdev_validate(rvd, mosconfig);
		spa_config_exit(spa, SCL_ALL, FTAG);

		if (error != 0)
			return (error);

		if (rvd->vdev_state <= VDEV_STATE_CANT_OPEN)
			return (SET_ERROR(ENXIO));
	}

	/*
	 * Find the best uberblock.
	 */
	vdev_uberblock_load(rvd, ub, &label);

	/*
	 * If we weren't able to find a single valid uberblock, return failure.
	 */
	if (ub->ub_txg == 0) {
		nvlist_free(label);
		return (spa_vdev_err(rvd, VDEV_AUX_CORRUPT_DATA, ENXIO));
	}

	/*
	 * If the pool has an unsupported version we can't open it.
	 */
	if (!SPA_VERSION_IS_SUPPORTED(ub->ub_version)) {
		nvlist_free(label);
		return (spa_vdev_err(rvd, VDEV_AUX_VERSION_NEWER, ENOTSUP));
	}

	if (ub->ub_version >= SPA_VERSION_FEATURES) {
		nvlist_t *features;

		/*
		 * If we weren't able to find what's necessary for reading the
		 * MOS in the label, return failure.
		 */
		if (label == NULL || nvlist_lookup_nvlist(label,
		    ZPOOL_CONFIG_FEATURES_FOR_READ, &features) != 0) {
			nvlist_free(label);
			return (spa_vdev_err(rvd, VDEV_AUX_CORRUPT_DATA,
			    ENXIO));
		}

		/*
		 * Update our in-core representation with the definitive values
		 * from the label.
		 */
		nvlist_free(spa->spa_label_features);
		VERIFY(nvlist_dup(features, &spa->spa_label_features, 0) == 0);
	}

	nvlist_free(label);

	/*
	 * Look through entries in the label nvlist's features_for_read. If
	 * there is a feature listed there which we don't understand then we
	 * cannot open a pool.
	 */
	if (ub->ub_version >= SPA_VERSION_FEATURES) {
		nvlist_t *unsup_feat;

		VERIFY(nvlist_alloc(&unsup_feat, NV_UNIQUE_NAME, KM_SLEEP) ==
		    0);

		for (nvpair_t *nvp = nvlist_next_nvpair(spa->spa_label_features,
		    NULL); nvp != NULL;
		    nvp = nvlist_next_nvpair(spa->spa_label_features, nvp)) {
			if (!zfeature_is_supported(nvpair_name(nvp))) {
				VERIFY(nvlist_add_string(unsup_feat,
				    nvpair_name(nvp), "") == 0);
			}
		}

		if (!nvlist_empty(unsup_feat)) {
			VERIFY(nvlist_add_nvlist(spa->spa_load_info,
			    ZPOOL_CONFIG_UNSUP_FEAT, unsup_feat) == 0);
			nvlist_free(unsup_feat);
			return (spa_vdev_err(rvd, VDEV_AUX_UNSUP_FEAT,
			    ENOTSUP));
		}

		nvlist_free(unsup_feat);
	}

	/*
	 * If the vdev guid sum doesn't match the uberblock, we have an
	 * incomplete configuration.  We first check to see if the pool
	 * is aware of the complete config (i.e ZPOOL_CONFIG_VDEV_CHILDREN).
	 * If it is, defer the vdev_guid_sum check till later so we
	 * can handle missing vdevs.
	 */
	if (nvlist_lookup_uint64(config, ZPOOL_CONFIG_VDEV_CHILDREN,
	    &children) != 0 && mosconfig && type != SPA_IMPORT_ASSEMBLE &&
	    rvd->vdev_guid_sum != ub->ub_guid_sum)
		return (spa_vdev_err(rvd, VDEV_AUX_BAD_GUID_SUM, ENXIO));

	if (type != SPA_IMPORT_ASSEMBLE && spa->spa_config_splitting) {
		spa_config_enter(spa, SCL_ALL, FTAG, RW_WRITER);
		spa_try_repair(spa, config);
		spa_config_exit(spa, SCL_ALL, FTAG);
		nvlist_free(spa->spa_config_splitting);
		spa->spa_config_splitting = NULL;
	}

	/*
	 * Initialize internal SPA structures.
	 */
	spa->spa_state = POOL_STATE_ACTIVE;
	spa->spa_ubsync = spa->spa_uberblock;
	spa->spa_verify_min_txg = spa->spa_extreme_rewind ?
	    TXG_INITIAL - 1 : spa_last_synced_txg(spa) - TXG_DEFER_SIZE - 1;
	spa->spa_first_txg = spa->spa_last_ubsync_txg ?
	    spa->spa_last_ubsync_txg : spa_last_synced_txg(spa) + 1;
	spa->spa_claim_max_txg = spa->spa_first_txg;
	spa->spa_prev_software_version = ub->ub_software_version;

	error = dsl_pool_init(spa, spa->spa_first_txg, &spa->spa_dsl_pool);
	if (error)
		return (spa_vdev_err(rvd, VDEV_AUX_CORRUPT_DATA, EIO));
	spa->spa_meta_objset = spa->spa_dsl_pool->dp_meta_objset;

	if (spa_dir_prop(spa, DMU_POOL_CONFIG, &spa->spa_config_object) != 0)
		return (spa_vdev_err(rvd, VDEV_AUX_CORRUPT_DATA, EIO));

	if (spa_version(spa) >= SPA_VERSION_FEATURES) {
		boolean_t missing_feat_read = B_FALSE;
		nvlist_t *unsup_feat, *enabled_feat;

		if (spa_dir_prop(spa, DMU_POOL_FEATURES_FOR_READ,
		    &spa->spa_feat_for_read_obj) != 0) {
			return (spa_vdev_err(rvd, VDEV_AUX_CORRUPT_DATA, EIO));
		}

		if (spa_dir_prop(spa, DMU_POOL_FEATURES_FOR_WRITE,
		    &spa->spa_feat_for_write_obj) != 0) {
			return (spa_vdev_err(rvd, VDEV_AUX_CORRUPT_DATA, EIO));
		}

		if (spa_dir_prop(spa, DMU_POOL_FEATURE_DESCRIPTIONS,
		    &spa->spa_feat_desc_obj) != 0) {
			return (spa_vdev_err(rvd, VDEV_AUX_CORRUPT_DATA, EIO));
		}

		enabled_feat = fnvlist_alloc();
		unsup_feat = fnvlist_alloc();

		if (!spa_features_check(spa, B_FALSE,
		    unsup_feat, enabled_feat))
			missing_feat_read = B_TRUE;

		if (spa_writeable(spa) || state == SPA_LOAD_TRYIMPORT) {
			if (!spa_features_check(spa, B_TRUE,
			    unsup_feat, enabled_feat)) {
				missing_feat_write = B_TRUE;
			}
		}

		fnvlist_add_nvlist(spa->spa_load_info,
		    ZPOOL_CONFIG_ENABLED_FEAT, enabled_feat);

		if (!nvlist_empty(unsup_feat)) {
			fnvlist_add_nvlist(spa->spa_load_info,
			    ZPOOL_CONFIG_UNSUP_FEAT, unsup_feat);
		}

		fnvlist_free(enabled_feat);
		fnvlist_free(unsup_feat);

		if (!missing_feat_read) {
			fnvlist_add_boolean(spa->spa_load_info,
			    ZPOOL_CONFIG_CAN_RDONLY);
		}

		/*
		 * If the state is SPA_LOAD_TRYIMPORT, our objective is
		 * twofold: to determine whether the pool is available for
		 * import in read-write mode and (if it is not) whether the
		 * pool is available for import in read-only mode. If the pool
		 * is available for import in read-write mode, it is displayed
		 * as available in userland; if it is not available for import
		 * in read-only mode, it is displayed as unavailable in
		 * userland. If the pool is available for import in read-only
		 * mode but not read-write mode, it is displayed as unavailable
		 * in userland with a special note that the pool is actually
		 * available for open in read-only mode.
		 *
		 * As a result, if the state is SPA_LOAD_TRYIMPORT and we are
		 * missing a feature for write, we must first determine whether
		 * the pool can be opened read-only before returning to
		 * userland in order to know whether to display the
		 * abovementioned note.
		 */
		if (missing_feat_read || (missing_feat_write &&
		    spa_writeable(spa))) {
			return (spa_vdev_err(rvd, VDEV_AUX_UNSUP_FEAT,
			    ENOTSUP));
		}

		/*
		 * Load refcounts for ZFS features from disk into an in-memory
		 * cache during SPA initialization.
		 */
		for (spa_feature_t i = 0; i < SPA_FEATURES; i++) {
			uint64_t refcount;

			error = feature_get_refcount_from_disk(spa,
			    &spa_feature_table[i], &refcount);
			if (error == 0) {
				spa->spa_feat_refcount_cache[i] = refcount;
			} else if (error == ENOTSUP) {
				spa->spa_feat_refcount_cache[i] =
				    SPA_FEATURE_DISABLED;
			} else {
				return (spa_vdev_err(rvd,
				    VDEV_AUX_CORRUPT_DATA, EIO));
			}
		}
	}

	if (spa_feature_is_active(spa, SPA_FEATURE_ENABLED_TXG)) {
		if (spa_dir_prop(spa, DMU_POOL_FEATURE_ENABLED_TXG,
		    &spa->spa_feat_enabled_txg_obj) != 0)
			return (spa_vdev_err(rvd, VDEV_AUX_CORRUPT_DATA, EIO));
	}

	spa->spa_is_initializing = B_TRUE;
	error = dsl_pool_open(spa->spa_dsl_pool);
	spa->spa_is_initializing = B_FALSE;
	if (error != 0)
		return (spa_vdev_err(rvd, VDEV_AUX_CORRUPT_DATA, EIO));

	if (!mosconfig) {
		uint64_t hostid;
		nvlist_t *policy = NULL, *nvconfig;

		if (load_nvlist(spa, spa->spa_config_object, &nvconfig) != 0)
			return (spa_vdev_err(rvd, VDEV_AUX_CORRUPT_DATA, EIO));

		if (!spa_is_root(spa) && nvlist_lookup_uint64(nvconfig,
		    ZPOOL_CONFIG_HOSTID, &hostid) == 0) {
			char *hostname;
			unsigned long myhostid = 0;

			VERIFY(nvlist_lookup_string(nvconfig,
			    ZPOOL_CONFIG_HOSTNAME, &hostname) == 0);

#ifdef	_KERNEL
			myhostid = zone_get_hostid(NULL);
#else	/* _KERNEL */
			/*
			 * We're emulating the system's hostid in userland, so
			 * we can't use zone_get_hostid().
			 */
			(void) ddi_strtoul(hw_serial, NULL, 10, &myhostid);
#endif	/* _KERNEL */
			if (hostid != 0 && myhostid != 0 &&
			    hostid != myhostid) {
				nvlist_free(nvconfig);
				cmn_err(CE_WARN, "pool '%s' could not be "
				    "loaded as it was last accessed by "
				    "another system (host: %s hostid: 0x%lx). "
				    "See: http://illumos.org/msg/ZFS-8000-EY",
				    spa_name(spa), hostname,
				    (unsigned long)hostid);
				return (SET_ERROR(EBADF));
			}
		}
		if (nvlist_lookup_nvlist(spa->spa_config,
		    ZPOOL_REWIND_POLICY, &policy) == 0)
			VERIFY(nvlist_add_nvlist(nvconfig,
			    ZPOOL_REWIND_POLICY, policy) == 0);

		spa_config_set(spa, nvconfig);
		spa_unload(spa);
		spa_deactivate(spa);
		spa_activate(spa, orig_mode);

		return (spa_load(spa, state, SPA_IMPORT_EXISTING, B_TRUE));
	}

	/* Grab the secret checksum salt from the MOS. */
	error = zap_lookup(spa->spa_meta_objset, DMU_POOL_DIRECTORY_OBJECT,
	    DMU_POOL_CHECKSUM_SALT, 1,
	    sizeof (spa->spa_cksum_salt.zcs_bytes),
	    spa->spa_cksum_salt.zcs_bytes);
	if (error == ENOENT) {
		/* Generate a new salt for subsequent use */
		(void) random_get_pseudo_bytes(spa->spa_cksum_salt.zcs_bytes,
		    sizeof (spa->spa_cksum_salt.zcs_bytes));
	} else if (error != 0) {
		return (spa_vdev_err(rvd, VDEV_AUX_CORRUPT_DATA, EIO));
	}

	if (spa_dir_prop(spa, DMU_POOL_SYNC_BPOBJ, &obj) != 0)
		return (spa_vdev_err(rvd, VDEV_AUX_CORRUPT_DATA, EIO));
	error = bpobj_open(&spa->spa_deferred_bpobj, spa->spa_meta_objset, obj);
	if (error != 0)
		return (spa_vdev_err(rvd, VDEV_AUX_CORRUPT_DATA, EIO));

	/*
	 * Load the bit that tells us to use the new accounting function
	 * (raid-z deflation).  If we have an older pool, this will not
	 * be present.
	 */
	error = spa_dir_prop(spa, DMU_POOL_DEFLATE, &spa->spa_deflate);
	if (error != 0 && error != ENOENT)
		return (spa_vdev_err(rvd, VDEV_AUX_CORRUPT_DATA, EIO));

	error = spa_dir_prop(spa, DMU_POOL_CREATION_VERSION,
	    &spa->spa_creation_version);
	if (error != 0 && error != ENOENT)
		return (spa_vdev_err(rvd, VDEV_AUX_CORRUPT_DATA, EIO));

	/*
	 * Load the persistent error log.  If we have an older pool, this will
	 * not be present.
	 */
	error = spa_dir_prop(spa, DMU_POOL_ERRLOG_LAST, &spa->spa_errlog_last);
	if (error != 0 && error != ENOENT)
		return (spa_vdev_err(rvd, VDEV_AUX_CORRUPT_DATA, EIO));

	error = spa_dir_prop(spa, DMU_POOL_ERRLOG_SCRUB,
	    &spa->spa_errlog_scrub);
	if (error != 0 && error != ENOENT)
		return (spa_vdev_err(rvd, VDEV_AUX_CORRUPT_DATA, EIO));

	/*
	 * Load the history object.  If we have an older pool, this
	 * will not be present.
	 */
	error = spa_dir_prop(spa, DMU_POOL_HISTORY, &spa->spa_history);
	if (error != 0 && error != ENOENT)
		return (spa_vdev_err(rvd, VDEV_AUX_CORRUPT_DATA, EIO));

	/*
	 * Load the per-vdev ZAP map. If we have an older pool, this will not
	 * be present; in this case, defer its creation to a later time to
	 * avoid dirtying the MOS this early / out of sync context. See
	 * spa_sync_config_object.
	 */

	/* The sentinel is only available in the MOS config. */
	nvlist_t *mos_config;
	if (load_nvlist(spa, spa->spa_config_object, &mos_config) != 0)
		return (spa_vdev_err(rvd, VDEV_AUX_CORRUPT_DATA, EIO));

	error = spa_dir_prop(spa, DMU_POOL_VDEV_ZAP_MAP,
	    &spa->spa_all_vdev_zaps);

	if (error != ENOENT && error != 0) {
		return (spa_vdev_err(rvd, VDEV_AUX_CORRUPT_DATA, EIO));
	} else if (error == 0 && !nvlist_exists(mos_config,
	    ZPOOL_CONFIG_HAS_PER_VDEV_ZAPS)) {
		/*
		 * An older version of ZFS overwrote the sentinel value, so
		 * we have orphaned per-vdev ZAPs in the MOS. Defer their
		 * destruction to later; see spa_sync_config_object.
		 */
		spa->spa_avz_action = AVZ_ACTION_DESTROY;
		/*
		 * We're assuming that no vdevs have had their ZAPs created
		 * before this. Better be sure of it.
		 */
		ASSERT0(vdev_count_verify_zaps(spa->spa_root_vdev));
	}
	nvlist_free(mos_config);

	/*
	 * If we're assembling the pool from the split-off vdevs of
	 * an existing pool, we don't want to attach the spares & cache
	 * devices.
	 */

	/*
	 * Load any hot spares for this pool.
	 */
	error = spa_dir_prop(spa, DMU_POOL_SPARES, &spa->spa_spares.sav_object);
	if (error != 0 && error != ENOENT)
		return (spa_vdev_err(rvd, VDEV_AUX_CORRUPT_DATA, EIO));
	if (error == 0 && type != SPA_IMPORT_ASSEMBLE) {
		ASSERT(spa_version(spa) >= SPA_VERSION_SPARES);
		if (load_nvlist(spa, spa->spa_spares.sav_object,
		    &spa->spa_spares.sav_config) != 0)
			return (spa_vdev_err(rvd, VDEV_AUX_CORRUPT_DATA, EIO));

		spa_config_enter(spa, SCL_ALL, FTAG, RW_WRITER);
		spa_load_spares(spa);
		spa_config_exit(spa, SCL_ALL, FTAG);
	} else if (error == 0) {
		spa->spa_spares.sav_sync = B_TRUE;
	}

	/*
	 * Load any level 2 ARC devices for this pool.
	 */
	error = spa_dir_prop(spa, DMU_POOL_L2CACHE,
	    &spa->spa_l2cache.sav_object);
	if (error != 0 && error != ENOENT)
		return (spa_vdev_err(rvd, VDEV_AUX_CORRUPT_DATA, EIO));
	if (error == 0 && type != SPA_IMPORT_ASSEMBLE) {
		ASSERT(spa_version(spa) >= SPA_VERSION_L2CACHE);
		if (load_nvlist(spa, spa->spa_l2cache.sav_object,
		    &spa->spa_l2cache.sav_config) != 0)
			return (spa_vdev_err(rvd, VDEV_AUX_CORRUPT_DATA, EIO));

		spa_config_enter(spa, SCL_ALL, FTAG, RW_WRITER);
		spa_load_l2cache(spa);
		spa_config_exit(spa, SCL_ALL, FTAG);
	} else if (error == 0) {
		spa->spa_l2cache.sav_sync = B_TRUE;
	}

	mp = &spa->spa_meta_policy;

	spa->spa_delegation = zpool_prop_default_numeric(ZPOOL_PROP_DELEGATION);
	spa->spa_hiwat = zpool_prop_default_numeric(ZPOOL_PROP_HIWATERMARK);
	spa->spa_lowat = zpool_prop_default_numeric(ZPOOL_PROP_LOWATERMARK);
	spa->spa_minwat = zpool_prop_default_numeric(ZPOOL_PROP_MINWATERMARK);
	spa->spa_dedup_lo_best_effort =
	    zpool_prop_default_numeric(ZPOOL_PROP_DEDUP_LO_BEST_EFFORT);
	spa->spa_dedup_hi_best_effort =
	    zpool_prop_default_numeric(ZPOOL_PROP_DEDUP_HI_BEST_EFFORT);

	mp->spa_enable_meta_placement_selection =
	    zpool_prop_default_numeric(ZPOOL_PROP_META_PLACEMENT);
	mp->spa_sync_to_special =
	    zpool_prop_default_numeric(ZPOOL_PROP_SYNC_TO_SPECIAL);
	mp->spa_ddt_meta_to_special =
	    zpool_prop_default_numeric(ZPOOL_PROP_DDT_META_TO_METADEV);
	mp->spa_zfs_meta_to_special =
	    zpool_prop_default_numeric(ZPOOL_PROP_ZFS_META_TO_METADEV);
	mp->spa_small_data_to_special =
	    zpool_prop_default_numeric(ZPOOL_PROP_SMALL_DATA_TO_METADEV);
	spa_set_ddt_classes(spa,
	    zpool_prop_default_numeric(ZPOOL_PROP_DDT_DESEGREGATION));

	error = spa_dir_prop(spa, DMU_POOL_PROPS, &spa->spa_pool_props_object);
	if (error && error != ENOENT)
		return (spa_vdev_err(rvd, VDEV_AUX_CORRUPT_DATA, EIO));

	if (error == 0) {
		uint64_t autoreplace;
		uint64_t val = 0;

		spa_prop_find(spa, ZPOOL_PROP_BOOTFS, &spa->spa_bootfs);
		spa_prop_find(spa, ZPOOL_PROP_AUTOREPLACE, &autoreplace);
		spa_prop_find(spa, ZPOOL_PROP_DELEGATION, &spa->spa_delegation);
		spa_prop_find(spa, ZPOOL_PROP_FAILUREMODE, &spa->spa_failmode);
		spa_prop_find(spa, ZPOOL_PROP_AUTOEXPAND, &spa->spa_autoexpand);
		spa_prop_find(spa, ZPOOL_PROP_DEDUPDITTO,
		    &spa->spa_dedup_ditto);
		spa_prop_find(spa, ZPOOL_PROP_FORCETRIM, &spa->spa_force_trim);

		mutex_enter(&spa->spa_auto_trim_lock);
		spa_prop_find(spa, ZPOOL_PROP_AUTOTRIM, &spa->spa_auto_trim);
		if (spa->spa_auto_trim == SPA_AUTO_TRIM_ON)
			spa_auto_trim_taskq_create(spa);
		mutex_exit(&spa->spa_auto_trim_lock);

		spa_prop_find(spa, ZPOOL_PROP_HIWATERMARK, &spa->spa_hiwat);
		spa_prop_find(spa, ZPOOL_PROP_LOWATERMARK, &spa->spa_lowat);
		spa_prop_find(spa, ZPOOL_PROP_MINWATERMARK, &spa->spa_minwat);
		spa_prop_find(spa, ZPOOL_PROP_DEDUPMETA_DITTO,
		    &spa->spa_ddt_meta_copies);
		spa_prop_find(spa, ZPOOL_PROP_DDT_DESEGREGATION, &val);
		spa_set_ddt_classes(spa, val);

		spa_prop_find(spa, ZPOOL_PROP_DEDUP_BEST_EFFORT,
		    &spa->spa_dedup_best_effort);
		spa_prop_find(spa, ZPOOL_PROP_DEDUP_LO_BEST_EFFORT,
		    &spa->spa_dedup_lo_best_effort);
		spa_prop_find(spa, ZPOOL_PROP_DEDUP_HI_BEST_EFFORT,
		    &spa->spa_dedup_hi_best_effort);

		spa_prop_find(spa, ZPOOL_PROP_META_PLACEMENT,
		    &mp->spa_enable_meta_placement_selection);
		spa_prop_find(spa, ZPOOL_PROP_SYNC_TO_SPECIAL,
		    &mp->spa_sync_to_special);
		spa_prop_find(spa, ZPOOL_PROP_DDT_META_TO_METADEV,
		    &mp->spa_ddt_meta_to_special);
		spa_prop_find(spa, ZPOOL_PROP_ZFS_META_TO_METADEV,
		    &mp->spa_zfs_meta_to_special);
		spa_prop_find(spa, ZPOOL_PROP_SMALL_DATA_TO_METADEV,
		    &mp->spa_small_data_to_special);

		spa->spa_autoreplace = (autoreplace != 0);
	}

	error = spa_dir_prop(spa, DMU_POOL_COS_PROPS,
	    &spa->spa_cos_props_object);
	if (error == 0)
		(void) spa_load_cos_props(spa);
	error = spa_dir_prop(spa, DMU_POOL_VDEV_PROPS,
	    &spa->spa_vdev_props_object);
	if (error == 0)
		(void) spa_load_vdev_props(spa);

	(void) spa_dir_prop(spa, DMU_POOL_TRIM_START_TIME,
	    &spa->spa_man_trim_start_time);
	(void) spa_dir_prop(spa, DMU_POOL_TRIM_STOP_TIME,
	    &spa->spa_man_trim_stop_time);

	/*
	 * If the 'autoreplace' property is set, then post a resource notifying
	 * the ZFS DE that it should not issue any faults for unopenable
	 * devices.  We also iterate over the vdevs, and post a sysevent for any
	 * unopenable vdevs so that the normal autoreplace handler can take
	 * over.
	 */
	if (spa->spa_autoreplace && state != SPA_LOAD_TRYIMPORT) {
		spa_check_removed(spa->spa_root_vdev);
		/*
		 * For the import case, this is done in spa_import(), because
		 * at this point we're using the spare definitions from
		 * the MOS config, not necessarily from the userland config.
		 */
		if (state != SPA_LOAD_IMPORT) {
			spa_aux_check_removed(&spa->spa_spares);
			spa_aux_check_removed(&spa->spa_l2cache);
		}
	}

	/*
	 * Load the vdev state for all toplevel vdevs.
	 */
	vdev_load(rvd);

	/*
	 * Propagate the leaf DTLs we just loaded all the way up the tree.
	 */
	spa_config_enter(spa, SCL_ALL, FTAG, RW_WRITER);
	vdev_dtl_reassess(rvd, 0, 0, B_FALSE);
	spa_config_exit(spa, SCL_ALL, FTAG);

	/*
	 * Load the DDTs (dedup tables).
	 */
	error = ddt_load(spa);
	if (error != 0)
		return (spa_vdev_err(rvd, VDEV_AUX_CORRUPT_DATA, EIO));

	spa_update_dspace(spa);

	/*
	 * Validate the config, using the MOS config to fill in any
	 * information which might be missing.  If we fail to validate
	 * the config then declare the pool unfit for use. If we're
	 * assembling a pool from a split, the log is not transferred
	 * over.
	 */
	if (type != SPA_IMPORT_ASSEMBLE) {
		nvlist_t *nvconfig;

		if (load_nvlist(spa, spa->spa_config_object, &nvconfig) != 0)
			return (spa_vdev_err(rvd, VDEV_AUX_CORRUPT_DATA, EIO));

		if (!spa_config_valid(spa, nvconfig)) {
			nvlist_free(nvconfig);
			return (spa_vdev_err(rvd, VDEV_AUX_BAD_GUID_SUM,
			    ENXIO));
		}
		nvlist_free(nvconfig);

		/*
		 * Now that we've validated the config, check the state of the
		 * root vdev.  If it can't be opened, it indicates one or
		 * more toplevel vdevs are faulted.
		 */
		if (rvd->vdev_state <= VDEV_STATE_CANT_OPEN)
			return (SET_ERROR(ENXIO));

		if (spa_writeable(spa) && spa_check_logs(spa)) {
			*ereport = FM_EREPORT_ZFS_LOG_REPLAY;
			return (spa_vdev_err(rvd, VDEV_AUX_BAD_LOG, ENXIO));
		}
	}

	if (missing_feat_write) {
		ASSERT(state == SPA_LOAD_TRYIMPORT);

		/*
		 * At this point, we know that we can open the pool in
		 * read-only mode but not read-write mode. We now have enough
		 * information and can return to userland.
		 */
		return (spa_vdev_err(rvd, VDEV_AUX_UNSUP_FEAT, ENOTSUP));
	}

	/*
	 * We've successfully opened the pool, verify that we're ready
	 * to start pushing transactions.
	 */
	if (state != SPA_LOAD_TRYIMPORT) {
		if (error = spa_load_verify(spa)) {
			return (spa_vdev_err(rvd, VDEV_AUX_CORRUPT_DATA,
			    error));
		}
	}

	if (spa_writeable(spa) && (state == SPA_LOAD_RECOVER ||
	    spa->spa_load_max_txg == UINT64_MAX)) {
		dmu_tx_t *tx;
		int need_update = B_FALSE;
		dsl_pool_t *dp = spa_get_dsl(spa);

		ASSERT(state != SPA_LOAD_TRYIMPORT);

		/*
		 * Claim log blocks that haven't been committed yet.
		 * This must all happen in a single txg.
		 * Note: spa_claim_max_txg is updated by spa_claim_notify(),
		 * invoked from zil_claim_log_block()'s i/o done callback.
		 * Price of rollback is that we abandon the log.
		 */
		spa->spa_claiming = B_TRUE;

		tx = dmu_tx_create_assigned(dp, spa_first_txg(spa));
		(void) dmu_objset_find_dp(dp, dp->dp_root_dir_obj,
		    zil_claim, tx, DS_FIND_CHILDREN);
		dmu_tx_commit(tx);

		spa->spa_claiming = B_FALSE;

		spa_set_log_state(spa, SPA_LOG_GOOD);
		spa->spa_sync_on = B_TRUE;
		txg_sync_start(spa->spa_dsl_pool);

		/*
		 * Wait for all claims to sync.  We sync up to the highest
		 * claimed log block birth time so that claimed log blocks
		 * don't appear to be from the future.  spa_claim_max_txg
		 * will have been set for us by either zil_check_log_chain()
		 * (invoked from spa_check_logs()) or zil_claim() above.
		 */
		txg_wait_synced(spa->spa_dsl_pool, spa->spa_claim_max_txg);

		/*
		 * If the config cache is stale, or we have uninitialized
		 * metaslabs (see spa_vdev_add()), then update the config.
		 *
		 * If this is a verbatim import, trust the current
		 * in-core spa_config and update the disk labels.
		 */
		if (config_cache_txg != spa->spa_config_txg ||
		    state == SPA_LOAD_IMPORT ||
		    state == SPA_LOAD_RECOVER ||
		    (spa->spa_import_flags & ZFS_IMPORT_VERBATIM))
			need_update = B_TRUE;

		for (int c = 0; c < rvd->vdev_children; c++)
			if (rvd->vdev_child[c]->vdev_ms_array == 0)
				need_update = B_TRUE;

		/*
		 * Update the config cache asychronously in case we're the
		 * root pool, in which case the config cache isn't writable yet.
		 */
		if (need_update)
			spa_async_request(spa, SPA_ASYNC_CONFIG_UPDATE);

		/*
		 * Check all DTLs to see if anything needs resilvering.
		 */
		if (!dsl_scan_resilvering(spa->spa_dsl_pool) &&
		    vdev_resilver_needed(rvd, NULL, NULL))
			spa_async_request(spa, SPA_ASYNC_RESILVER);

		/*
		 * Log the fact that we booted up (so that we can detect if
		 * we rebooted in the middle of an operation).
		 */
		spa_history_log_version(spa, "open");

		/*
		 * Delete any inconsistent datasets.
		 */
		(void) dmu_objset_find(spa_name(spa),
		    dsl_destroy_inconsistent, NULL, DS_FIND_CHILDREN);

		/*
		 * Clean up any stale temporary dataset userrefs.
		 */
		dsl_pool_clean_tmp_userrefs(spa->spa_dsl_pool);
	}

	spa_async_request(spa, SPA_ASYNC_L2CACHE_REBUILD);

	return (0);
}

static int
spa_load_retry(spa_t *spa, spa_load_state_t state, int mosconfig)
{
	int mode = spa->spa_mode;

	spa_unload(spa);
	spa_deactivate(spa);

	spa->spa_load_max_txg = spa->spa_uberblock.ub_txg - 1;

	spa_activate(spa, mode);
	spa_async_suspend(spa);

	return (spa_load(spa, state, SPA_IMPORT_EXISTING, mosconfig));
}

/*
 * If spa_load() fails this function will try loading prior txg's. If
 * 'state' is SPA_LOAD_RECOVER and one of these loads succeeds the pool
 * will be rewound to that txg. If 'state' is not SPA_LOAD_RECOVER this
 * function will not rewind the pool and will return the same error as
 * spa_load().
 */
static int
spa_load_best(spa_t *spa, spa_load_state_t state, int mosconfig,
    uint64_t max_request, int rewind_flags)
{
	nvlist_t *loadinfo = NULL;
	nvlist_t *config = NULL;
	int load_error, rewind_error;
	uint64_t safe_rewind_txg;
	uint64_t min_txg;

	if (spa->spa_load_txg && state == SPA_LOAD_RECOVER) {
		spa->spa_load_max_txg = spa->spa_load_txg;
		spa_set_log_state(spa, SPA_LOG_CLEAR);
	} else {
		spa->spa_load_max_txg = max_request;
		if (max_request != UINT64_MAX)
			spa->spa_extreme_rewind = B_TRUE;
	}

	load_error = rewind_error = spa_load(spa, state, SPA_IMPORT_EXISTING,
	    mosconfig);
	if (load_error == 0)
		return (0);

	if (spa->spa_root_vdev != NULL)
		config = spa_config_generate(spa, NULL, -1ULL, B_TRUE);

	spa->spa_last_ubsync_txg = spa->spa_uberblock.ub_txg;
	spa->spa_last_ubsync_txg_ts = spa->spa_uberblock.ub_timestamp;

	if (rewind_flags & ZPOOL_NEVER_REWIND) {
		nvlist_free(config);
		return (load_error);
	}

	if (state == SPA_LOAD_RECOVER) {
		/* Price of rolling back is discarding txgs, including log */
		spa_set_log_state(spa, SPA_LOG_CLEAR);
	} else {
		/*
		 * If we aren't rolling back save the load info from our first
		 * import attempt so that we can restore it after attempting
		 * to rewind.
		 */
		loadinfo = spa->spa_load_info;
		spa->spa_load_info = fnvlist_alloc();
	}

	spa->spa_load_max_txg = spa->spa_last_ubsync_txg;
	safe_rewind_txg = spa->spa_last_ubsync_txg - TXG_DEFER_SIZE;
	min_txg = (rewind_flags & ZPOOL_EXTREME_REWIND) ?
	    TXG_INITIAL : safe_rewind_txg;

	/*
	 * Continue as long as we're finding errors, we're still within
	 * the acceptable rewind range, and we're still finding uberblocks
	 */
	while (rewind_error && spa->spa_uberblock.ub_txg >= min_txg &&
	    spa->spa_uberblock.ub_txg <= spa->spa_load_max_txg) {
		if (spa->spa_load_max_txg < safe_rewind_txg)
			spa->spa_extreme_rewind = B_TRUE;
		rewind_error = spa_load_retry(spa, state, mosconfig);
	}

	spa->spa_extreme_rewind = B_FALSE;
	spa->spa_load_max_txg = UINT64_MAX;

	if (config && (rewind_error || state != SPA_LOAD_RECOVER))
		spa_config_set(spa, config);

	if (state == SPA_LOAD_RECOVER) {
		ASSERT3P(loadinfo, ==, NULL);
		return (rewind_error);
	} else {
		/* Store the rewind info as part of the initial load info */
		fnvlist_add_nvlist(loadinfo, ZPOOL_CONFIG_REWIND_INFO,
		    spa->spa_load_info);

		/* Restore the initial load info */
		fnvlist_free(spa->spa_load_info);
		spa->spa_load_info = loadinfo;

		return (load_error);
	}
}

/*
 * Pool Open/Import
 *
 * The import case is identical to an open except that the configuration is sent
 * down from userland, instead of grabbed from the configuration cache.  For the
 * case of an open, the pool configuration will exist in the
 * POOL_STATE_UNINITIALIZED state.
 *
 * The stats information (gen/count/ustats) is used to gather vdev statistics at
 * the same time open the pool, without having to keep around the spa_t in some
 * ambiguous state.
 */
static int
spa_open_common(const char *pool, spa_t **spapp, void *tag, nvlist_t *nvpolicy,
    nvlist_t **config)
{
	spa_t *spa;
	spa_load_state_t state = SPA_LOAD_OPEN;
	int error;
	int locked = B_FALSE;
	boolean_t open_with_activation = B_FALSE;

	*spapp = NULL;

	/*
	 * As disgusting as this is, we need to support recursive calls to this
	 * function because dsl_dir_open() is called during spa_load(), and ends
	 * up calling spa_open() again.  The real fix is to figure out how to
	 * avoid dsl_dir_open() calling this in the first place.
	 */
	if (mutex_owner(&spa_namespace_lock) != curthread) {
		mutex_enter(&spa_namespace_lock);
		locked = B_TRUE;
	}

	if ((spa = spa_lookup(pool)) == NULL) {
		if (locked)
			mutex_exit(&spa_namespace_lock);
		return (SET_ERROR(ENOENT));
	}

	if (spa->spa_state == POOL_STATE_UNINITIALIZED) {
		zpool_rewind_policy_t policy;

		zpool_get_rewind_policy(nvpolicy ? nvpolicy : spa->spa_config,
		    &policy);
		if (policy.zrp_request & ZPOOL_DO_REWIND)
			state = SPA_LOAD_RECOVER;

		spa_activate(spa, spa_mode_global);

		if (state != SPA_LOAD_RECOVER)
			spa->spa_last_ubsync_txg = spa->spa_load_txg = 0;

		error = spa_load_best(spa, state, B_FALSE, policy.zrp_txg,
		    policy.zrp_request);

		if (error == EBADF) {
			/*
			 * If vdev_validate() returns failure (indicated by
			 * EBADF), it indicates that one of the vdevs indicates
			 * that the pool has been exported or destroyed.  If
			 * this is the case, the config cache is out of sync and
			 * we should remove the pool from the namespace.
			 */
			spa_unload(spa);
			spa_deactivate(spa);
			spa_config_sync(spa, B_TRUE, B_TRUE);
			spa_remove(spa);
			if (locked)
				mutex_exit(&spa_namespace_lock);
			return (SET_ERROR(ENOENT));
		}

		if (error) {
			/*
			 * We can't open the pool, but we still have useful
			 * information: the state of each vdev after the
			 * attempted vdev_open().  Return this to the user.
			 */
			if (config != NULL && spa->spa_config) {
				VERIFY(nvlist_dup(spa->spa_config, config,
				    KM_SLEEP) == 0);
				VERIFY(nvlist_add_nvlist(*config,
				    ZPOOL_CONFIG_LOAD_INFO,
				    spa->spa_load_info) == 0);
			}
			spa_unload(spa);
			spa_deactivate(spa);
			spa->spa_last_open_failed = error;
			if (locked)
				mutex_exit(&spa_namespace_lock);
			*spapp = NULL;
			return (error);
		}

		open_with_activation = B_TRUE;
	}

	spa_open_ref(spa, tag);

	if (config != NULL)
		*config = spa_config_generate(spa, NULL, -1ULL, B_TRUE);

	/*
	 * If we've recovered the pool, pass back any information we
	 * gathered while doing the load.
	 */
	if (state == SPA_LOAD_RECOVER) {
		VERIFY(nvlist_add_nvlist(*config, ZPOOL_CONFIG_LOAD_INFO,
		    spa->spa_load_info) == 0);
	}

	if (locked) {
		spa->spa_last_open_failed = 0;
		spa->spa_last_ubsync_txg = 0;
		spa->spa_load_txg = 0;
		mutex_exit(&spa_namespace_lock);
	}

	if (open_with_activation) {
		autosnap_collect_orphaned_snapshots(spa);
		wbc_activate(spa, B_FALSE);
	}

	*spapp = spa;

	return (0);
}

int
spa_open_rewind(const char *name, spa_t **spapp, void *tag, nvlist_t *policy,
    nvlist_t **config)
{
	return (spa_open_common(name, spapp, tag, policy, config));
}

int
spa_open(const char *name, spa_t **spapp, void *tag)
{
	return (spa_open_common(name, spapp, tag, NULL, NULL));
}

/*
 * Lookup the given spa_t, incrementing the inject count in the process,
 * preventing it from being exported or destroyed.
 */
spa_t *
spa_inject_addref(char *name)
{
	spa_t *spa;

	mutex_enter(&spa_namespace_lock);
	if ((spa = spa_lookup(name)) == NULL) {
		mutex_exit(&spa_namespace_lock);
		return (NULL);
	}
	spa->spa_inject_ref++;
	mutex_exit(&spa_namespace_lock);

	return (spa);
}

void
spa_inject_delref(spa_t *spa)
{
	mutex_enter(&spa_namespace_lock);
	spa->spa_inject_ref--;
	mutex_exit(&spa_namespace_lock);
}

/*
 * Add spares device information to the nvlist.
 */
static void
spa_add_spares(spa_t *spa, nvlist_t *config)
{
	nvlist_t **spares;
	uint_t i, nspares;
	nvlist_t *nvroot;
	uint64_t guid;
	vdev_stat_t *vs;
	uint_t vsc;
	uint64_t pool;

	ASSERT(spa_config_held(spa, SCL_CONFIG, RW_READER));

	if (spa->spa_spares.sav_count == 0)
		return;

	VERIFY(nvlist_lookup_nvlist(config,
	    ZPOOL_CONFIG_VDEV_TREE, &nvroot) == 0);
	VERIFY(nvlist_lookup_nvlist_array(spa->spa_spares.sav_config,
	    ZPOOL_CONFIG_SPARES, &spares, &nspares) == 0);
	if (nspares != 0) {
		VERIFY(nvlist_add_nvlist_array(nvroot,
		    ZPOOL_CONFIG_SPARES, spares, nspares) == 0);
		VERIFY(nvlist_lookup_nvlist_array(nvroot,
		    ZPOOL_CONFIG_SPARES, &spares, &nspares) == 0);

		/*
		 * Go through and find any spares which have since been
		 * repurposed as an active spare.  If this is the case, update
		 * their status appropriately.
		 */
		for (i = 0; i < nspares; i++) {
			VERIFY(nvlist_lookup_uint64(spares[i],
			    ZPOOL_CONFIG_GUID, &guid) == 0);
			if (spa_spare_exists(guid, &pool, NULL) &&
			    pool != 0ULL) {
				VERIFY(nvlist_lookup_uint64_array(
				    spares[i], ZPOOL_CONFIG_VDEV_STATS,
				    (uint64_t **)&vs, &vsc) == 0);
				vs->vs_state = VDEV_STATE_CANT_OPEN;
				vs->vs_aux = VDEV_AUX_SPARED;
			}
		}
	}
}

/*
 * Add l2cache device information to the nvlist, including vdev stats.
 */
static void
spa_add_l2cache(spa_t *spa, nvlist_t *config)
{
	nvlist_t **l2cache;
	uint_t i, j, nl2cache;
	nvlist_t *nvroot;
	uint64_t guid;
	vdev_t *vd;
	vdev_stat_t *vs;
	uint_t vsc;

	ASSERT(spa_config_held(spa, SCL_CONFIG, RW_READER));

	if (spa->spa_l2cache.sav_count == 0)
		return;

	VERIFY(nvlist_lookup_nvlist(config,
	    ZPOOL_CONFIG_VDEV_TREE, &nvroot) == 0);
	VERIFY(nvlist_lookup_nvlist_array(spa->spa_l2cache.sav_config,
	    ZPOOL_CONFIG_L2CACHE, &l2cache, &nl2cache) == 0);
	if (nl2cache != 0) {
		VERIFY(nvlist_add_nvlist_array(nvroot,
		    ZPOOL_CONFIG_L2CACHE, l2cache, nl2cache) == 0);
		VERIFY(nvlist_lookup_nvlist_array(nvroot,
		    ZPOOL_CONFIG_L2CACHE, &l2cache, &nl2cache) == 0);

		/*
		 * Update level 2 cache device stats.
		 */

		for (i = 0; i < nl2cache; i++) {
			VERIFY(nvlist_lookup_uint64(l2cache[i],
			    ZPOOL_CONFIG_GUID, &guid) == 0);

			vd = NULL;
			for (j = 0; j < spa->spa_l2cache.sav_count; j++) {
				if (guid ==
				    spa->spa_l2cache.sav_vdevs[j]->vdev_guid) {
					vd = spa->spa_l2cache.sav_vdevs[j];
					break;
				}
			}
			ASSERT(vd != NULL);

			VERIFY(nvlist_lookup_uint64_array(l2cache[i],
			    ZPOOL_CONFIG_VDEV_STATS, (uint64_t **)&vs, &vsc)
			    == 0);
			vdev_get_stats(vd, vs);
		}
	}
}

static void
spa_add_feature_stats(spa_t *spa, nvlist_t *config)
{
	nvlist_t *features;
	zap_cursor_t zc;
	zap_attribute_t za;

	ASSERT(spa_config_held(spa, SCL_CONFIG, RW_READER));
	VERIFY(nvlist_alloc(&features, NV_UNIQUE_NAME, KM_SLEEP) == 0);

	if (spa->spa_feat_for_read_obj != 0) {
		for (zap_cursor_init(&zc, spa->spa_meta_objset,
		    spa->spa_feat_for_read_obj);
		    zap_cursor_retrieve(&zc, &za) == 0;
		    zap_cursor_advance(&zc)) {
			ASSERT(za.za_integer_length == sizeof (uint64_t) &&
			    za.za_num_integers == 1);
			VERIFY3U(0, ==, nvlist_add_uint64(features, za.za_name,
			    za.za_first_integer));
		}
		zap_cursor_fini(&zc);
	}

	if (spa->spa_feat_for_write_obj != 0) {
		for (zap_cursor_init(&zc, spa->spa_meta_objset,
		    spa->spa_feat_for_write_obj);
		    zap_cursor_retrieve(&zc, &za) == 0;
		    zap_cursor_advance(&zc)) {
			ASSERT(za.za_integer_length == sizeof (uint64_t) &&
			    za.za_num_integers == 1);
			VERIFY3U(0, ==, nvlist_add_uint64(features, za.za_name,
			    za.za_first_integer));
		}
		zap_cursor_fini(&zc);
	}

	VERIFY(nvlist_add_nvlist(config, ZPOOL_CONFIG_FEATURE_STATS,
	    features) == 0);
	nvlist_free(features);
}

int
spa_get_stats(const char *name, nvlist_t **config,
    char *altroot, size_t buflen)
{
	int error;
	spa_t *spa;

	*config = NULL;
	error = spa_open_common(name, &spa, FTAG, NULL, config);

	if (spa != NULL) {
		/*
		 * This still leaves a window of inconsistency where the spares
		 * or l2cache devices could change and the config would be
		 * self-inconsistent.
		 */
		spa_config_enter(spa, SCL_CONFIG, FTAG, RW_READER);

		if (*config != NULL) {
			uint64_t loadtimes[2];

			loadtimes[0] = spa->spa_loaded_ts.tv_sec;
			loadtimes[1] = spa->spa_loaded_ts.tv_nsec;
			VERIFY(nvlist_add_uint64_array(*config,
			    ZPOOL_CONFIG_LOADED_TIME, loadtimes, 2) == 0);

			VERIFY(nvlist_add_uint64(*config,
			    ZPOOL_CONFIG_ERRCOUNT,
			    spa_get_errlog_size(spa)) == 0);

			if (spa_suspended(spa))
				VERIFY(nvlist_add_uint64(*config,
				    ZPOOL_CONFIG_SUSPENDED,
				    spa->spa_failmode) == 0);

			spa_add_spares(spa, *config);
			spa_add_l2cache(spa, *config);
			spa_add_feature_stats(spa, *config);
		}
	}

	/*
	 * We want to get the alternate root even for faulted pools, so we cheat
	 * and call spa_lookup() directly.
	 */
	if (altroot) {
		if (spa == NULL) {
			mutex_enter(&spa_namespace_lock);
			spa = spa_lookup(name);
			if (spa)
				spa_altroot(spa, altroot, buflen);
			else
				altroot[0] = '\0';
			spa = NULL;
			mutex_exit(&spa_namespace_lock);
		} else {
			spa_altroot(spa, altroot, buflen);
		}
	}

	if (spa != NULL) {
		spa_config_exit(spa, SCL_CONFIG, FTAG);
		spa_close(spa, FTAG);
	}

	return (error);
}

/*
 * Validate that the auxiliary device array is well formed.  We must have an
 * array of nvlists, each which describes a valid leaf vdev.  If this is an
 * import (mode is VDEV_ALLOC_SPARE), then we allow corrupted spares to be
 * specified, as long as they are well-formed.
 */
static int
spa_validate_aux_devs(spa_t *spa, nvlist_t *nvroot, uint64_t crtxg, int mode,
    spa_aux_vdev_t *sav, const char *config, uint64_t version,
    vdev_labeltype_t label)
{
	nvlist_t **dev;
	uint_t i, ndev;
	vdev_t *vd;
	int error;

	ASSERT(spa_config_held(spa, SCL_ALL, RW_WRITER) == SCL_ALL);

	/*
	 * It's acceptable to have no devs specified.
	 */
	if (nvlist_lookup_nvlist_array(nvroot, config, &dev, &ndev) != 0)
		return (0);

	if (ndev == 0)
		return (SET_ERROR(EINVAL));

	/*
	 * Make sure the pool is formatted with a version that supports this
	 * device type.
	 */
	if (spa_version(spa) < version)
		return (SET_ERROR(ENOTSUP));

	/*
	 * Set the pending device list so we correctly handle device in-use
	 * checking.
	 */
	sav->sav_pending = dev;
	sav->sav_npending = ndev;

	for (i = 0; i < ndev; i++) {
		if ((error = spa_config_parse(spa, &vd, dev[i], NULL, 0,
		    mode)) != 0)
			goto out;

		if (!vd->vdev_ops->vdev_op_leaf) {
			vdev_free(vd);
			error = SET_ERROR(EINVAL);
			goto out;
		}

		/*
		 * The L2ARC currently only supports disk devices in
		 * kernel context.  For user-level testing, we allow it.
		 */
#ifdef _KERNEL
		if ((strcmp(config, ZPOOL_CONFIG_L2CACHE) == 0) &&
		    strcmp(vd->vdev_ops->vdev_op_type, VDEV_TYPE_DISK) != 0) {
			error = SET_ERROR(ENOTBLK);
			vdev_free(vd);
			goto out;
		}
#endif
		vd->vdev_top = vd;

		if ((error = vdev_open(vd)) == 0 &&
		    (error = vdev_label_init(vd, crtxg, label)) == 0) {
			VERIFY(nvlist_add_uint64(dev[i], ZPOOL_CONFIG_GUID,
			    vd->vdev_guid) == 0);
		}

		vdev_free(vd);

		if (error &&
		    (mode != VDEV_ALLOC_SPARE && mode != VDEV_ALLOC_L2CACHE))
			goto out;
		else
			error = 0;
	}

out:
	sav->sav_pending = NULL;
	sav->sav_npending = 0;
	return (error);
}

static int
spa_validate_aux(spa_t *spa, nvlist_t *nvroot, uint64_t crtxg, int mode)
{
	int error;

	ASSERT(spa_config_held(spa, SCL_ALL, RW_WRITER) == SCL_ALL);

	if ((error = spa_validate_aux_devs(spa, nvroot, crtxg, mode,
	    &spa->spa_spares, ZPOOL_CONFIG_SPARES, SPA_VERSION_SPARES,
	    VDEV_LABEL_SPARE)) != 0) {
		return (error);
	}

	return (spa_validate_aux_devs(spa, nvroot, crtxg, mode,
	    &spa->spa_l2cache, ZPOOL_CONFIG_L2CACHE, SPA_VERSION_L2CACHE,
	    VDEV_LABEL_L2CACHE));
}

static void
spa_set_aux_vdevs(spa_aux_vdev_t *sav, nvlist_t **devs, int ndevs,
    const char *config)
{
	int i;

	if (sav->sav_config != NULL) {
		nvlist_t **olddevs;
		uint_t oldndevs;
		nvlist_t **newdevs;

		/*
		 * Generate new dev list by concatentating with the
		 * current dev list.
		 */
		VERIFY(nvlist_lookup_nvlist_array(sav->sav_config, config,
		    &olddevs, &oldndevs) == 0);

		newdevs = kmem_alloc(sizeof (void *) *
		    (ndevs + oldndevs), KM_SLEEP);
		for (i = 0; i < oldndevs; i++)
			VERIFY(nvlist_dup(olddevs[i], &newdevs[i],
			    KM_SLEEP) == 0);
		for (i = 0; i < ndevs; i++)
			VERIFY(nvlist_dup(devs[i], &newdevs[i + oldndevs],
			    KM_SLEEP) == 0);

		VERIFY(nvlist_remove(sav->sav_config, config,
		    DATA_TYPE_NVLIST_ARRAY) == 0);

		VERIFY(nvlist_add_nvlist_array(sav->sav_config,
		    config, newdevs, ndevs + oldndevs) == 0);
		for (i = 0; i < oldndevs + ndevs; i++)
			nvlist_free(newdevs[i]);
		kmem_free(newdevs, (oldndevs + ndevs) * sizeof (void *));
	} else {
		/*
		 * Generate a new dev list.
		 */
		VERIFY(nvlist_alloc(&sav->sav_config, NV_UNIQUE_NAME,
		    KM_SLEEP) == 0);
		VERIFY(nvlist_add_nvlist_array(sav->sav_config, config,
		    devs, ndevs) == 0);
	}
}

/*
 * Stop and drop level 2 ARC devices
 */
void
spa_l2cache_drop(spa_t *spa)
{
	vdev_t *vd;
	int i;
	spa_aux_vdev_t *sav = &spa->spa_l2cache;

	for (i = 0; i < sav->sav_count; i++) {
		uint64_t pool;

		vd = sav->sav_vdevs[i];
		ASSERT(vd != NULL);

		if (spa_l2cache_exists(vd->vdev_guid, &pool) &&
		    pool != 0ULL && l2arc_vdev_present(vd))
			l2arc_remove_vdev(vd);
	}
}

/*
 * Pool Creation
 */
int
spa_create(const char *pool, nvlist_t *nvroot, nvlist_t *props,
    nvlist_t *zplprops)
{
	spa_t *spa;
	char *altroot = NULL;
	vdev_t *rvd;
	dsl_pool_t *dp;
	dmu_tx_t *tx;
	int error = 0;
	uint64_t txg = TXG_INITIAL;
	nvlist_t **spares, **l2cache;
	uint_t nspares, nl2cache;
	uint64_t version, obj;
	boolean_t has_features = B_FALSE, wbc_feature_exists = B_FALSE;
	spa_meta_placement_t *mp;

	/*
	 * If this pool already exists, return failure.
	 */
	mutex_enter(&spa_namespace_lock);
	if (spa_lookup(pool) != NULL) {
		mutex_exit(&spa_namespace_lock);
		return (SET_ERROR(EEXIST));
	}

	/*
	 * Allocate a new spa_t structure.
	 */
	(void) nvlist_lookup_string(props,
	    zpool_prop_to_name(ZPOOL_PROP_ALTROOT), &altroot);
	spa = spa_add(pool, NULL, altroot);
	spa_activate(spa, spa_mode_global);

	if (props != NULL) {
		nvpair_t *wbc_feature_nvp = NULL;

		for (nvpair_t *elem = nvlist_next_nvpair(props, NULL);
		    elem != NULL; elem = nvlist_next_nvpair(props, elem)) {
			const char *propname = nvpair_name(elem);
			if (zpool_prop_feature(propname)) {
				spa_feature_t feature;
				int err;
				const char *fname = strchr(propname, '@') + 1;

				err = zfeature_lookup_name(fname, &feature);
				if (err == 0 && feature == SPA_FEATURE_WBC) {
					wbc_feature_nvp = elem;
					wbc_feature_exists = B_TRUE;
				}

				has_features = B_TRUE;
			}
		}

		/*
		 * We do not want to enabled feature@wbc if
		 * this pool does not have special vdev.
		 * At this stage we remove this feature from common list,
		 * but later after check that special vdev available this
		 * feature will be enabled
		 */
		if (wbc_feature_nvp != NULL)
			fnvlist_remove_nvpair(props, wbc_feature_nvp);

		if ((error = spa_prop_validate(spa, props)) != 0) {
			spa_deactivate(spa);
			spa_remove(spa);
			mutex_exit(&spa_namespace_lock);
			return (error);
		}
	}


	if (has_features || nvlist_lookup_uint64(props,
	    zpool_prop_to_name(ZPOOL_PROP_VERSION), &version) != 0) {
		version = SPA_VERSION;
	}
	ASSERT(SPA_VERSION_IS_SUPPORTED(version));

	spa->spa_first_txg = txg;
	spa->spa_uberblock.ub_txg = txg - 1;
	spa->spa_uberblock.ub_version = version;
	spa->spa_ubsync = spa->spa_uberblock;

	/*
	 * Create "The Godfather" zio to hold all async IOs
	 */
	spa->spa_async_zio_root = kmem_alloc(max_ncpus * sizeof (void *),
	    KM_SLEEP);
	for (int i = 0; i < max_ncpus; i++) {
		spa->spa_async_zio_root[i] = zio_root(spa, NULL, NULL,
		    ZIO_FLAG_CANFAIL | ZIO_FLAG_SPECULATIVE |
		    ZIO_FLAG_GODFATHER);
	}

	/*
	 * Create the root vdev.
	 */
	spa_config_enter(spa, SCL_ALL, FTAG, RW_WRITER);

	error = spa_config_parse(spa, &rvd, nvroot, NULL, 0, VDEV_ALLOC_ADD);

	ASSERT(error != 0 || rvd != NULL);
	ASSERT(error != 0 || spa->spa_root_vdev == rvd);

	if (error == 0 && !zfs_allocatable_devs(nvroot))
		error = SET_ERROR(EINVAL);

	if (error == 0 &&
	    (error = vdev_create(rvd, txg, B_FALSE)) == 0 &&
	    (error = spa_validate_aux(spa, nvroot, txg,
	    VDEV_ALLOC_ADD)) == 0) {
		for (int c = 0; c < rvd->vdev_children; c++) {
			vdev_metaslab_set_size(rvd->vdev_child[c]);
			vdev_expand(rvd->vdev_child[c], txg);
		}
	}

	spa_config_exit(spa, SCL_ALL, FTAG);

	if (error != 0) {
		spa_unload(spa);
		spa_deactivate(spa);
		spa_remove(spa);
		mutex_exit(&spa_namespace_lock);
		return (error);
	}

	/*
	 * Get the list of spares, if specified.
	 */
	if (nvlist_lookup_nvlist_array(nvroot, ZPOOL_CONFIG_SPARES,
	    &spares, &nspares) == 0) {
		VERIFY(nvlist_alloc(&spa->spa_spares.sav_config, NV_UNIQUE_NAME,
		    KM_SLEEP) == 0);
		VERIFY(nvlist_add_nvlist_array(spa->spa_spares.sav_config,
		    ZPOOL_CONFIG_SPARES, spares, nspares) == 0);
		spa_config_enter(spa, SCL_ALL, FTAG, RW_WRITER);
		spa_load_spares(spa);
		spa_config_exit(spa, SCL_ALL, FTAG);
		spa->spa_spares.sav_sync = B_TRUE;
	}

	/*
	 * Get the list of level 2 cache devices, if specified.
	 */
	if (nvlist_lookup_nvlist_array(nvroot, ZPOOL_CONFIG_L2CACHE,
	    &l2cache, &nl2cache) == 0) {
		VERIFY(nvlist_alloc(&spa->spa_l2cache.sav_config,
		    NV_UNIQUE_NAME, KM_SLEEP) == 0);
		VERIFY(nvlist_add_nvlist_array(spa->spa_l2cache.sav_config,
		    ZPOOL_CONFIG_L2CACHE, l2cache, nl2cache) == 0);
		spa_config_enter(spa, SCL_ALL, FTAG, RW_WRITER);
		spa_load_l2cache(spa);
		spa_config_exit(spa, SCL_ALL, FTAG);
		spa->spa_l2cache.sav_sync = B_TRUE;
	}

	spa->spa_is_initializing = B_TRUE;
	spa->spa_dsl_pool = dp = dsl_pool_create(spa, zplprops, txg);
	spa->spa_meta_objset = dp->dp_meta_objset;
	spa->spa_is_initializing = B_FALSE;

	/*
	 * Create DDTs (dedup tables).
	 */
	ddt_create(spa);

	spa_update_dspace(spa);

	tx = dmu_tx_create_assigned(dp, txg);

	/*
	 * Create the pool config object.
	 */
	spa->spa_config_object = dmu_object_alloc(spa->spa_meta_objset,
	    DMU_OT_PACKED_NVLIST, SPA_CONFIG_BLOCKSIZE,
	    DMU_OT_PACKED_NVLIST_SIZE, sizeof (uint64_t), tx);

	if (zap_add(spa->spa_meta_objset,
	    DMU_POOL_DIRECTORY_OBJECT, DMU_POOL_CONFIG,
	    sizeof (uint64_t), 1, &spa->spa_config_object, tx) != 0) {
		cmn_err(CE_PANIC, "failed to add pool config");
	}

	if (spa_version(spa) >= SPA_VERSION_FEATURES)
		spa_feature_create_zap_objects(spa, tx);

	if (zap_add(spa->spa_meta_objset,
	    DMU_POOL_DIRECTORY_OBJECT, DMU_POOL_CREATION_VERSION,
	    sizeof (uint64_t), 1, &version, tx) != 0) {
		cmn_err(CE_PANIC, "failed to add pool version");
	}

	/* Newly created pools with the right version are always deflated. */
	if (version >= SPA_VERSION_RAIDZ_DEFLATE) {
		spa->spa_deflate = TRUE;
		if (zap_add(spa->spa_meta_objset,
		    DMU_POOL_DIRECTORY_OBJECT, DMU_POOL_DEFLATE,
		    sizeof (uint64_t), 1, &spa->spa_deflate, tx) != 0) {
			cmn_err(CE_PANIC, "failed to add deflate");
		}
	}

	/*
	 * Create the deferred-free bpobj.  Turn off compression
	 * because sync-to-convergence takes longer if the blocksize
	 * keeps changing.
	 */
	obj = bpobj_alloc(spa->spa_meta_objset, 1 << 14, tx);
	dmu_object_set_compress(spa->spa_meta_objset, obj,
	    ZIO_COMPRESS_OFF, tx);
	if (zap_add(spa->spa_meta_objset,
	    DMU_POOL_DIRECTORY_OBJECT, DMU_POOL_SYNC_BPOBJ,
	    sizeof (uint64_t), 1, &obj, tx) != 0) {
		cmn_err(CE_PANIC, "failed to add bpobj");
	}
	VERIFY3U(0, ==, bpobj_open(&spa->spa_deferred_bpobj,
	    spa->spa_meta_objset, obj));

	/*
	 * Create the pool's history object.
	 */
	if (version >= SPA_VERSION_ZPOOL_HISTORY)
		spa_history_create_obj(spa, tx);

	mp = &spa->spa_meta_policy;

	/*
	 * Generate some random noise for salted checksums to operate on.
	 */
	(void) random_get_pseudo_bytes(spa->spa_cksum_salt.zcs_bytes,
	    sizeof (spa->spa_cksum_salt.zcs_bytes));

	/*
	 * Set pool properties.
	 */
	spa->spa_bootfs = zpool_prop_default_numeric(ZPOOL_PROP_BOOTFS);
	spa->spa_delegation = zpool_prop_default_numeric(ZPOOL_PROP_DELEGATION);
	spa->spa_failmode = zpool_prop_default_numeric(ZPOOL_PROP_FAILUREMODE);
	spa->spa_autoexpand = zpool_prop_default_numeric(ZPOOL_PROP_AUTOEXPAND);
	spa->spa_minwat = zpool_prop_default_numeric(ZPOOL_PROP_MINWATERMARK);
	spa->spa_hiwat = zpool_prop_default_numeric(ZPOOL_PROP_HIWATERMARK);
	spa->spa_lowat = zpool_prop_default_numeric(ZPOOL_PROP_LOWATERMARK);
	spa->spa_ddt_meta_copies =
	    zpool_prop_default_numeric(ZPOOL_PROP_DEDUPMETA_DITTO);
	spa->spa_dedup_best_effort =
	    zpool_prop_default_numeric(ZPOOL_PROP_DEDUP_BEST_EFFORT);
	spa->spa_dedup_lo_best_effort =
	    zpool_prop_default_numeric(ZPOOL_PROP_DEDUP_LO_BEST_EFFORT);
	spa->spa_dedup_hi_best_effort =
	    zpool_prop_default_numeric(ZPOOL_PROP_DEDUP_HI_BEST_EFFORT);
	spa->spa_force_trim = zpool_prop_default_numeric(ZPOOL_PROP_FORCETRIM);

	mutex_enter(&spa->spa_auto_trim_lock);
	spa->spa_auto_trim = zpool_prop_default_numeric(ZPOOL_PROP_AUTOTRIM);
	if (spa->spa_auto_trim == SPA_AUTO_TRIM_ON)
		spa_auto_trim_taskq_create(spa);
	mutex_exit(&spa->spa_auto_trim_lock);

	mp->spa_enable_meta_placement_selection =
	    zpool_prop_default_numeric(ZPOOL_PROP_META_PLACEMENT);
	mp->spa_sync_to_special =
	    zpool_prop_default_numeric(ZPOOL_PROP_SYNC_TO_SPECIAL);
	mp->spa_ddt_meta_to_special =
	    zpool_prop_default_numeric(ZPOOL_PROP_DDT_META_TO_METADEV);
	mp->spa_zfs_meta_to_special =
	    zpool_prop_default_numeric(ZPOOL_PROP_ZFS_META_TO_METADEV);
	mp->spa_small_data_to_special =
	    zpool_prop_default_numeric(ZPOOL_PROP_SMALL_DATA_TO_METADEV);

	spa_set_ddt_classes(spa, 0);

	if (props != NULL) {
		spa_configfile_set(spa, props, B_FALSE);
		spa_sync_props(props, tx);
	}

	if (spa_has_special(spa)) {
		spa_feature_enable(spa, SPA_FEATURE_META_DEVICES, tx);
		spa_feature_incr(spa, SPA_FEATURE_META_DEVICES, tx);

		if (wbc_feature_exists)
			spa_feature_enable(spa, SPA_FEATURE_WBC, tx);
	}

	dmu_tx_commit(tx);

	spa->spa_sync_on = B_TRUE;
	txg_sync_start(spa->spa_dsl_pool);

	/*
	 * We explicitly wait for the first transaction to complete so that our
	 * bean counters are appropriately updated.
	 */
	txg_wait_synced(spa->spa_dsl_pool, txg);

	spa_config_sync(spa, B_FALSE, B_TRUE);
	spa_event_notify(spa, NULL, ESC_ZFS_POOL_CREATE);

	spa_history_log_version(spa, "create");

	/*
	 * Don't count references from objsets that are already closed
	 * and are making their way through the eviction process.
	 */
	spa_evicting_os_wait(spa);
	spa->spa_minref = refcount_count(&spa->spa_refcount);

	mutex_exit(&spa_namespace_lock);

	wbc_activate(spa, B_TRUE);

	return (0);
}


/*
 * See if the pool has special tier, and if so, enable/activate
 * the feature as needed. Activation is not reference counted.
 */
static void
spa_check_special_feature(spa_t *spa)
{
	if (spa_has_special(spa)) {
		nvlist_t *props = NULL;

		if (!spa_feature_is_enabled(spa, SPA_FEATURE_META_DEVICES)) {
			VERIFY(nvlist_alloc(&props, NV_UNIQUE_NAME, 0) == 0);
			VERIFY(nvlist_add_uint64(props,
			    FEATURE_META_DEVICES, 0) == 0);
			VERIFY(spa_prop_set(spa, props) == 0);
			nvlist_free(props);
		}

		if (!spa_feature_is_active(spa, SPA_FEATURE_META_DEVICES)) {
			dmu_tx_t *tx =
			    dmu_tx_create_dd(spa->spa_dsl_pool->dp_mos_dir);

			VERIFY(dmu_tx_assign(tx, TXG_WAIT) == 0);
			spa_feature_incr(spa, SPA_FEATURE_META_DEVICES, tx);
			dmu_tx_commit(tx);
		}
	}
}

static void
spa_special_feature_activate(void *arg, dmu_tx_t *tx)
{
	spa_t *spa = (spa_t *)arg;

	if (spa_has_special(spa)) {
		/* enable and activate as needed */
		spa_feature_enable(spa, SPA_FEATURE_META_DEVICES, tx);
		if (!spa_feature_is_active(spa, SPA_FEATURE_META_DEVICES)) {
			spa_feature_incr(spa, SPA_FEATURE_META_DEVICES, tx);
		}

		spa_feature_enable(spa, SPA_FEATURE_WBC, tx);
	}
}

#ifdef _KERNEL
/*
 * Get the root pool information from the root disk, then import the root pool
 * during the system boot up time.
 */
extern int vdev_disk_read_rootlabel(char *, char *, nvlist_t **);

static nvlist_t *
spa_generate_rootconf(char *devpath, char *devid, uint64_t *guid)
{
	nvlist_t *config;
	nvlist_t *nvtop, *nvroot;
	uint64_t pgid;

	if (vdev_disk_read_rootlabel(devpath, devid, &config) != 0)
		return (NULL);

	/*
	 * Add this top-level vdev to the child array.
	 */
	VERIFY(nvlist_lookup_nvlist(config, ZPOOL_CONFIG_VDEV_TREE,
	    &nvtop) == 0);
	VERIFY(nvlist_lookup_uint64(config, ZPOOL_CONFIG_POOL_GUID,
	    &pgid) == 0);
	VERIFY(nvlist_lookup_uint64(config, ZPOOL_CONFIG_GUID, guid) == 0);

	/*
	 * Put this pool's top-level vdevs into a root vdev.
	 */
	VERIFY(nvlist_alloc(&nvroot, NV_UNIQUE_NAME, KM_SLEEP) == 0);
	VERIFY(nvlist_add_string(nvroot, ZPOOL_CONFIG_TYPE,
	    VDEV_TYPE_ROOT) == 0);
	VERIFY(nvlist_add_uint64(nvroot, ZPOOL_CONFIG_ID, 0ULL) == 0);
	VERIFY(nvlist_add_uint64(nvroot, ZPOOL_CONFIG_GUID, pgid) == 0);
	VERIFY(nvlist_add_nvlist_array(nvroot, ZPOOL_CONFIG_CHILDREN,
	    &nvtop, 1) == 0);

	/*
	 * Replace the existing vdev_tree with the new root vdev in
	 * this pool's configuration (remove the old, add the new).
	 */
	VERIFY(nvlist_add_nvlist(config, ZPOOL_CONFIG_VDEV_TREE, nvroot) == 0);
	nvlist_free(nvroot);
	return (config);
}

/*
 * Walk the vdev tree and see if we can find a device with "better"
 * configuration. A configuration is "better" if the label on that
 * device has a more recent txg.
 */
static void
spa_alt_rootvdev(vdev_t *vd, vdev_t **avd, uint64_t *txg)
{
	for (int c = 0; c < vd->vdev_children; c++)
		spa_alt_rootvdev(vd->vdev_child[c], avd, txg);

	if (vd->vdev_ops->vdev_op_leaf) {
		nvlist_t *label;
		uint64_t label_txg;

		if (vdev_disk_read_rootlabel(vd->vdev_physpath, vd->vdev_devid,
		    &label) != 0)
			return;

		VERIFY(nvlist_lookup_uint64(label, ZPOOL_CONFIG_POOL_TXG,
		    &label_txg) == 0);

		/*
		 * Do we have a better boot device?
		 */
		if (label_txg > *txg) {
			*txg = label_txg;
			*avd = vd;
		}
		nvlist_free(label);
	}
}

/*
 * Import a root pool.
 *
 * For x86. devpath_list will consist of devid and/or physpath name of
 * the vdev (e.g. "id1,sd@SSEAGATE..." or "/pci@1f,0/ide@d/disk@0,0:a").
 * The GRUB "findroot" command will return the vdev we should boot.
 *
 * For Sparc, devpath_list consists the physpath name of the booting device
 * no matter the rootpool is a single device pool or a mirrored pool.
 * e.g.
 *	"/pci@1f,0/ide@d/disk@0,0:a"
 */
int
spa_import_rootpool(char *devpath, char *devid)
{
	spa_t *spa;
	vdev_t *rvd, *bvd, *avd = NULL;
	nvlist_t *config, *nvtop;
	uint64_t guid, txg;
	char *pname;
	int error;

	/*
	 * Read the label from the boot device and generate a configuration.
	 */
	config = spa_generate_rootconf(devpath, devid, &guid);
#if defined(_OBP) && defined(_KERNEL)
	if (config == NULL) {
		if (strstr(devpath, "/iscsi/ssd") != NULL) {
			/* iscsi boot */
			get_iscsi_bootpath_phy(devpath);
			config = spa_generate_rootconf(devpath, devid, &guid);
		}
	}
#endif
	if (config == NULL) {
		cmn_err(CE_NOTE, "Cannot read the pool label from '%s'",
		    devpath);
		return (SET_ERROR(EIO));
	}

	VERIFY(nvlist_lookup_string(config, ZPOOL_CONFIG_POOL_NAME,
	    &pname) == 0);
	VERIFY(nvlist_lookup_uint64(config, ZPOOL_CONFIG_POOL_TXG, &txg) == 0);

	mutex_enter(&spa_namespace_lock);
	if ((spa = spa_lookup(pname)) != NULL) {
		/*
		 * Remove the existing root pool from the namespace so that we
		 * can replace it with the correct config we just read in.
		 */
		spa_remove(spa);
	}

	spa = spa_add(pname, config, NULL);
	spa->spa_is_root = B_TRUE;
	spa->spa_import_flags = ZFS_IMPORT_VERBATIM;

	/*
	 * Build up a vdev tree based on the boot device's label config.
	 */
	VERIFY(nvlist_lookup_nvlist(config, ZPOOL_CONFIG_VDEV_TREE,
	    &nvtop) == 0);
	spa_config_enter(spa, SCL_ALL, FTAG, RW_WRITER);
	error = spa_config_parse(spa, &rvd, nvtop, NULL, 0,
	    VDEV_ALLOC_ROOTPOOL);
	spa_config_exit(spa, SCL_ALL, FTAG);
	if (error) {
		mutex_exit(&spa_namespace_lock);
		nvlist_free(config);
		cmn_err(CE_NOTE, "Can not parse the config for pool '%s'",
		    pname);
		return (error);
	}

	/*
	 * Get the boot vdev.
	 */
	if ((bvd = vdev_lookup_by_guid(rvd, guid)) == NULL) {
		cmn_err(CE_NOTE, "Can not find the boot vdev for guid %llu",
		    (u_longlong_t)guid);
		error = SET_ERROR(ENOENT);
		goto out;
	}

	/*
	 * Determine if there is a better boot device.
	 */
	avd = bvd;
	spa_alt_rootvdev(rvd, &avd, &txg);
	if (avd != bvd) {
		cmn_err(CE_NOTE, "The boot device is 'degraded'. Please "
		    "try booting from '%s'", avd->vdev_path);
		error = SET_ERROR(EINVAL);
		goto out;
	}

	/*
	 * If the boot device is part of a spare vdev then ensure that
	 * we're booting off the active spare.
	 */
	if (bvd->vdev_parent->vdev_ops == &vdev_spare_ops &&
	    !bvd->vdev_isspare) {
		cmn_err(CE_NOTE, "The boot device is currently spared. Please "
		    "try booting from '%s'",
		    bvd->vdev_parent->
		    vdev_child[bvd->vdev_parent->vdev_children - 1]->vdev_path);
		error = SET_ERROR(EINVAL);
		goto out;
	}

	error = 0;
out:
	spa_config_enter(spa, SCL_ALL, FTAG, RW_WRITER);
	vdev_free(rvd);
	spa_config_exit(spa, SCL_ALL, FTAG);
	mutex_exit(&spa_namespace_lock);

	nvlist_free(config);
	return (error);
}

#endif

/*
 * Import a non-root pool into the system.
 */
int
spa_import(const char *pool, nvlist_t *config, nvlist_t *props, uint64_t flags)
{
	spa_t *spa;
	char *altroot = NULL;
	spa_load_state_t state = SPA_LOAD_IMPORT;
	zpool_rewind_policy_t policy;
	uint64_t mode = spa_mode_global;
	uint64_t readonly = B_FALSE;
	int error;
	nvlist_t *nvroot;
	nvlist_t **spares, **l2cache;
	uint_t nspares, nl2cache;

	/*
	 * If a pool with this name exists, return failure.
	 */
	mutex_enter(&spa_namespace_lock);
	if (spa_lookup(pool) != NULL) {
		mutex_exit(&spa_namespace_lock);
		return (SET_ERROR(EEXIST));
	}

	/*
	 * Create and initialize the spa structure.
	 */
	(void) nvlist_lookup_string(props,
	    zpool_prop_to_name(ZPOOL_PROP_ALTROOT), &altroot);
	(void) nvlist_lookup_uint64(props,
	    zpool_prop_to_name(ZPOOL_PROP_READONLY), &readonly);
	if (readonly)
		mode = FREAD;
	spa = spa_add(pool, config, altroot);
	spa->spa_import_flags = flags;

	/*
	 * Verbatim import - Take a pool and insert it into the namespace
	 * as if it had been loaded at boot.
	 */
	if (spa->spa_import_flags & ZFS_IMPORT_VERBATIM) {
		if (props != NULL)
			spa_configfile_set(spa, props, B_FALSE);

		spa_config_sync(spa, B_FALSE, B_TRUE);
		spa_event_notify(spa, NULL, ESC_ZFS_POOL_IMPORT);

		mutex_exit(&spa_namespace_lock);
		return (0);
	}

	spa_activate(spa, mode);

	/*
	 * Don't start async tasks until we know everything is healthy.
	 */
	spa_async_suspend(spa);

	zpool_get_rewind_policy(config, &policy);
	if (policy.zrp_request & ZPOOL_DO_REWIND)
		state = SPA_LOAD_RECOVER;

	/*
	 * Pass off the heavy lifting to spa_load().  Pass TRUE for mosconfig
	 * because the user-supplied config is actually the one to trust when
	 * doing an import.
	 */
	if (state != SPA_LOAD_RECOVER)
		spa->spa_last_ubsync_txg = spa->spa_load_txg = 0;

	error = spa_load_best(spa, state, B_TRUE, policy.zrp_txg,
	    policy.zrp_request);

	/*
	 * Propagate anything learned while loading the pool and pass it
	 * back to caller (i.e. rewind info, missing devices, etc).
	 */
	VERIFY(nvlist_add_nvlist(config, ZPOOL_CONFIG_LOAD_INFO,
	    spa->spa_load_info) == 0);

	spa_config_enter(spa, SCL_ALL, FTAG, RW_WRITER);
	/*
	 * Toss any existing sparelist, as it doesn't have any validity
	 * anymore, and conflicts with spa_has_spare().
	 */
	if (spa->spa_spares.sav_config) {
		nvlist_free(spa->spa_spares.sav_config);
		spa->spa_spares.sav_config = NULL;
		spa_load_spares(spa);
	}
	if (spa->spa_l2cache.sav_config) {
		nvlist_free(spa->spa_l2cache.sav_config);
		spa->spa_l2cache.sav_config = NULL;
		spa_load_l2cache(spa);
	}

	VERIFY(nvlist_lookup_nvlist(config, ZPOOL_CONFIG_VDEV_TREE,
	    &nvroot) == 0);
	if (error == 0)
		error = spa_validate_aux(spa, nvroot, -1ULL,
		    VDEV_ALLOC_SPARE);
	if (error == 0)
		error = spa_validate_aux(spa, nvroot, -1ULL,
		    VDEV_ALLOC_L2CACHE);
	spa_config_exit(spa, SCL_ALL, FTAG);

	if (props != NULL)
		spa_configfile_set(spa, props, B_FALSE);

	if (error != 0 || (props && spa_writeable(spa) &&
	    (error = spa_prop_set(spa, props)))) {
		spa_unload(spa);
		spa_deactivate(spa);
		spa_remove(spa);
		mutex_exit(&spa_namespace_lock);
		return (error);
	}

	/*
	 * Override any spares and level 2 cache devices as specified by
	 * the user, as these may have correct device names/devids, etc.
	 */
	if (nvlist_lookup_nvlist_array(nvroot, ZPOOL_CONFIG_SPARES,
	    &spares, &nspares) == 0) {
		if (spa->spa_spares.sav_config)
			VERIFY(nvlist_remove(spa->spa_spares.sav_config,
			    ZPOOL_CONFIG_SPARES, DATA_TYPE_NVLIST_ARRAY) == 0);
		else
			VERIFY(nvlist_alloc(&spa->spa_spares.sav_config,
			    NV_UNIQUE_NAME, KM_SLEEP) == 0);
		VERIFY(nvlist_add_nvlist_array(spa->spa_spares.sav_config,
		    ZPOOL_CONFIG_SPARES, spares, nspares) == 0);
		spa_config_enter(spa, SCL_ALL, FTAG, RW_WRITER);
		spa_load_spares(spa);
		spa_config_exit(spa, SCL_ALL, FTAG);
		spa->spa_spares.sav_sync = B_TRUE;
	}
	if (nvlist_lookup_nvlist_array(nvroot, ZPOOL_CONFIG_L2CACHE,
	    &l2cache, &nl2cache) == 0) {
		if (spa->spa_l2cache.sav_config)
			VERIFY(nvlist_remove(spa->spa_l2cache.sav_config,
			    ZPOOL_CONFIG_L2CACHE, DATA_TYPE_NVLIST_ARRAY) == 0);
		else
			VERIFY(nvlist_alloc(&spa->spa_l2cache.sav_config,
			    NV_UNIQUE_NAME, KM_SLEEP) == 0);
		VERIFY(nvlist_add_nvlist_array(spa->spa_l2cache.sav_config,
		    ZPOOL_CONFIG_L2CACHE, l2cache, nl2cache) == 0);
		spa_config_enter(spa, SCL_ALL, FTAG, RW_WRITER);
		spa_load_l2cache(spa);
		spa_config_exit(spa, SCL_ALL, FTAG);
		spa->spa_l2cache.sav_sync = B_TRUE;
	}

	/* At this point, we can load spare props */
	(void) spa_load_vdev_props(spa);

	/*
	 * Check for any removed devices.
	 */
	if (spa->spa_autoreplace) {
		spa_aux_check_removed(&spa->spa_spares);
		spa_aux_check_removed(&spa->spa_l2cache);
	}

	if (spa_writeable(spa)) {
		/*
		 * Update the config cache to include the newly-imported pool.
		 */
		spa_config_update(spa, SPA_CONFIG_UPDATE_POOL);
	}

	/*
	 * Start async resume as late as possible to reduce I/O activity when
	 * importing a pool. This will let any pending txgs (e.g. from scrub
	 * or resilver) to complete quickly thereby reducing import times in
	 * such cases.
	 */
	spa_async_resume(spa);

	/*
	 * It's possible that the pool was expanded while it was exported.
	 * We kick off an async task to handle this for us.
	 */
	spa_async_request(spa, SPA_ASYNC_AUTOEXPAND);

	/* Set/activate meta feature as needed */
	if (!spa_writeable(spa))
		spa_check_special_feature(spa);
	spa_history_log_version(spa, "import");

	spa_event_notify(spa, NULL, ESC_ZFS_POOL_IMPORT);
	mutex_exit(&spa_namespace_lock);

	if (!spa_writeable(spa))
		return (0);

	autosnap_collect_orphaned_snapshots(spa);

	wbc_activate(spa, B_FALSE);

	return (dsl_sync_task(spa->spa_name, NULL, spa_special_feature_activate,
	    spa, 3, ZFS_SPACE_CHECK_RESERVED));
}

nvlist_t *
spa_tryimport(nvlist_t *tryconfig)
{
	nvlist_t *config = NULL;
	char *poolname;
	spa_t *spa;
	uint64_t state;
	int error;

	if (nvlist_lookup_string(tryconfig, ZPOOL_CONFIG_POOL_NAME, &poolname))
		return (NULL);

	if (nvlist_lookup_uint64(tryconfig, ZPOOL_CONFIG_POOL_STATE, &state))
		return (NULL);

	/*
	 * Create and initialize the spa structure.
	 */
	mutex_enter(&spa_namespace_lock);
	spa = spa_add(TRYIMPORT_NAME, tryconfig, NULL);
	spa_activate(spa, FREAD);

	/*
	 * Pass off the heavy lifting to spa_load().
	 * Pass TRUE for mosconfig because the user-supplied config
	 * is actually the one to trust when doing an import.
	 */
	error = spa_load(spa, SPA_LOAD_TRYIMPORT, SPA_IMPORT_EXISTING, B_TRUE);

	/*
	 * If 'tryconfig' was at least parsable, return the current config.
	 */
	if (spa->spa_root_vdev != NULL) {
		config = spa_config_generate(spa, NULL, -1ULL, B_TRUE);
		VERIFY(nvlist_add_string(config, ZPOOL_CONFIG_POOL_NAME,
		    poolname) == 0);
		VERIFY(nvlist_add_uint64(config, ZPOOL_CONFIG_POOL_STATE,
		    state) == 0);
		VERIFY(nvlist_add_uint64(config, ZPOOL_CONFIG_TIMESTAMP,
		    spa->spa_uberblock.ub_timestamp) == 0);
		VERIFY(nvlist_add_nvlist(config, ZPOOL_CONFIG_LOAD_INFO,
		    spa->spa_load_info) == 0);

		/*
		 * If the bootfs property exists on this pool then we
		 * copy it out so that external consumers can tell which
		 * pools are bootable.
		 */
		if ((!error || error == EEXIST) && spa->spa_bootfs) {
			char *tmpname = kmem_alloc(MAXPATHLEN, KM_SLEEP);

			/*
			 * We have to play games with the name since the
			 * pool was opened as TRYIMPORT_NAME.
			 */
			if (dsl_dsobj_to_dsname(spa_name(spa),
			    spa->spa_bootfs, tmpname) == 0) {
				char *cp;
				char *dsname = kmem_alloc(MAXPATHLEN, KM_SLEEP);

				cp = strchr(tmpname, '/');
				if (cp == NULL) {
					(void) strlcpy(dsname, tmpname,
					    MAXPATHLEN);
				} else {
					(void) snprintf(dsname, MAXPATHLEN,
					    "%s/%s", poolname, ++cp);
				}
				VERIFY(nvlist_add_string(config,
				    ZPOOL_CONFIG_BOOTFS, dsname) == 0);
				kmem_free(dsname, MAXPATHLEN);
			}
			kmem_free(tmpname, MAXPATHLEN);
		}

		/*
		 * Add the list of hot spares and level 2 cache devices.
		 */
		spa_config_enter(spa, SCL_CONFIG, FTAG, RW_READER);
		spa_add_spares(spa, config);
		spa_add_l2cache(spa, config);
		spa_config_exit(spa, SCL_CONFIG, FTAG);
	}

	spa_unload(spa);
	spa_deactivate(spa);
	spa_remove(spa);
	mutex_exit(&spa_namespace_lock);

	return (config);
}

/*
 * Pool export/destroy
 *
 * The act of destroying or exporting a pool is very simple.  We make sure there
 * is no more pending I/O and any references to the pool are gone.  Then, we
 * update the pool state and sync all the labels to disk, removing the
 * configuration from the cache afterwards. If the 'hardforce' flag is set, then
 * we don't sync the labels or remove the configuration cache.
 */
static int
spa_export_common(char *pool, int new_state, nvlist_t **oldconfig,
    boolean_t force, boolean_t hardforce, boolean_t saveconfig)
{
	spa_t *spa;
	zfs_autosnap_t *autosnap;
	boolean_t wbcthr_stopped = B_FALSE;

	if (oldconfig)
		*oldconfig = NULL;

	if (!(spa_mode_global & FWRITE))
		return (SET_ERROR(EROFS));

	mutex_enter(&spa_namespace_lock);
	if ((spa = spa_lookup(pool)) == NULL) {
		mutex_exit(&spa_namespace_lock);
		return (SET_ERROR(ENOENT));
	}

	/*
	 * Put a hold on the pool, drop the namespace lock, stop async tasks
	 * and write cache thread, reacquire the namespace lock, and see
	 * if we can export.
	 */
	spa_open_ref(spa, FTAG);
	mutex_exit(&spa_namespace_lock);

	autosnap = spa_get_autosnap(spa);
	mutex_enter(&autosnap->autosnap_lock);

	if (autosnap_has_children_zone(autosnap,
	    spa_name(spa), B_TRUE)) {
		mutex_exit(&autosnap->autosnap_lock);
		spa_close(spa, FTAG);
		return (EBUSY);
	}

	mutex_exit(&autosnap->autosnap_lock);

	wbcthr_stopped = wbc_stop_thread(spa); /* stop write cache thread */
	autosnap_destroyer_thread_stop(spa);
	spa_async_suspend(spa);
	mutex_enter(&spa_namespace_lock);
	spa_close(spa, FTAG);

	/*
	 * The pool will be in core if it's openable,
	 * in which case we can modify its state.
	 */
	if (spa->spa_state != POOL_STATE_UNINITIALIZED && spa->spa_sync_on) {
		/*
		 * Objsets may be open only because they're dirty, so we
		 * have to force it to sync before checking spa_refcnt.
		 */
		txg_wait_synced(spa->spa_dsl_pool, 0);
		spa_evicting_os_wait(spa);

		/*
		 * A pool cannot be exported or destroyed if there are active
		 * references.  If we are resetting a pool, allow references by
		 * fault injection handlers.
		 */
		if (!spa_refcount_zero(spa) ||
		    (spa->spa_inject_ref != 0 &&
		    new_state != POOL_STATE_UNINITIALIZED)) {
			spa_async_resume(spa);
			mutex_exit(&spa_namespace_lock);
			if (wbcthr_stopped)
				(void) wbc_start_thread(spa);
			autosnap_destroyer_thread_start(spa);
			return (SET_ERROR(EBUSY));
		}

		/*
		 * A pool cannot be exported if it has an active shared spare.
		 * This is to prevent other pools stealing the active spare
		 * from an exported pool. At user's own will, such pool can
		 * be forcedly exported.
		 */
		if (!force && new_state == POOL_STATE_EXPORTED &&
		    spa_has_active_shared_spare(spa)) {
			spa_async_resume(spa);
			mutex_exit(&spa_namespace_lock);
			if (wbcthr_stopped)
				(void) wbc_start_thread(spa);
			autosnap_destroyer_thread_start(spa);
			return (SET_ERROR(EXDEV));
		}

		/*
		 * We want this to be reflected on every label,
		 * so mark them all dirty.  spa_unload() will do the
		 * final sync that pushes these changes out.
		 */
		if (new_state != POOL_STATE_UNINITIALIZED && !hardforce) {
			spa_config_enter(spa, SCL_ALL, FTAG, RW_WRITER);
			spa->spa_state = new_state;
			spa->spa_final_txg = spa_last_synced_txg(spa) +
			    TXG_DEFER_SIZE + 1;
			vdev_config_dirty(spa->spa_root_vdev);
			spa_config_exit(spa, SCL_ALL, FTAG);
		}
	}

	spa_event_notify(spa, NULL, ESC_ZFS_POOL_DESTROY);

	if (spa->spa_state != POOL_STATE_UNINITIALIZED) {
		wbc_deactivate(spa);

		spa_unload(spa);
		spa_deactivate(spa);
	}

	if (oldconfig && spa->spa_config)
		VERIFY(nvlist_dup(spa->spa_config, oldconfig, 0) == 0);

	if (new_state != POOL_STATE_UNINITIALIZED) {
		if (!hardforce)
			spa_config_sync(spa, !saveconfig, B_TRUE);

		spa_remove(spa);
	}
	mutex_exit(&spa_namespace_lock);

	return (0);
}

/*
 * Destroy a storage pool.
 */
int
spa_destroy(char *pool)
{
	return (spa_export_common(pool, POOL_STATE_DESTROYED, NULL,
	    B_FALSE, B_FALSE, B_FALSE));
}

/*
 * Export a storage pool.
 */
int
spa_export(char *pool, nvlist_t **oldconfig, boolean_t force,
    boolean_t hardforce, boolean_t saveconfig)
{
	return (spa_export_common(pool, POOL_STATE_EXPORTED, oldconfig,
	    force, hardforce, saveconfig));
}

/*
 * Similar to spa_export(), this unloads the spa_t without actually removing it
 * from the namespace in any way.
 */
int
spa_reset(char *pool)
{
	return (spa_export_common(pool, POOL_STATE_UNINITIALIZED, NULL,
	    B_FALSE, B_FALSE, B_FALSE));
}

/*
 * ==========================================================================
 * Device manipulation
 * ==========================================================================
 */

/*
 * Add a device to a storage pool.
 */
int
spa_vdev_add(spa_t *spa, nvlist_t *nvroot)
{
	uint64_t txg, id;
	int error;
	vdev_t *rvd = spa->spa_root_vdev;
	vdev_t *vd, *tvd;
	nvlist_t **spares, **l2cache;
	uint_t nspares, nl2cache;
	dmu_tx_t *tx = NULL;

	ASSERT(spa_writeable(spa));

	txg = spa_vdev_enter(spa);

	if ((error = spa_config_parse(spa, &vd, nvroot, NULL, 0,
	    VDEV_ALLOC_ADD)) != 0)
		return (spa_vdev_exit(spa, NULL, txg, error));

	spa->spa_pending_vdev = vd;	/* spa_vdev_exit() will clear this */

	if (nvlist_lookup_nvlist_array(nvroot, ZPOOL_CONFIG_SPARES, &spares,
	    &nspares) != 0)
		nspares = 0;

	if (nvlist_lookup_nvlist_array(nvroot, ZPOOL_CONFIG_L2CACHE, &l2cache,
	    &nl2cache) != 0)
		nl2cache = 0;

	if (vd->vdev_children == 0 && nspares == 0 && nl2cache == 0)
		return (spa_vdev_exit(spa, vd, txg, EINVAL));

	if (vd->vdev_children != 0 &&
	    (error = vdev_create(vd, txg, B_FALSE)) != 0)
		return (spa_vdev_exit(spa, vd, txg, error));

	/*
	 * We must validate the spares and l2cache devices after checking the
	 * children.  Otherwise, vdev_inuse() will blindly overwrite the spare.
	 */
	if ((error = spa_validate_aux(spa, nvroot, txg, VDEV_ALLOC_ADD)) != 0)
		return (spa_vdev_exit(spa, vd, txg, error));

	/*
	 * Transfer each new top-level vdev from vd to rvd.
	 */
	for (int c = 0; c < vd->vdev_children; c++) {

		/*
		 * Set the vdev id to the first hole, if one exists.
		 */
		for (id = 0; id < rvd->vdev_children; id++) {
			if (rvd->vdev_child[id]->vdev_ishole) {
				vdev_free(rvd->vdev_child[id]);
				break;
			}
		}
		tvd = vd->vdev_child[c];
		vdev_remove_child(vd, tvd);
		tvd->vdev_id = id;
		vdev_add_child(rvd, tvd);
		vdev_config_dirty(tvd);
	}

	if (nspares != 0) {
		spa_set_aux_vdevs(&spa->spa_spares, spares, nspares,
		    ZPOOL_CONFIG_SPARES);
		spa_load_spares(spa);
		spa->spa_spares.sav_sync = B_TRUE;
	}

	if (nl2cache != 0) {
		spa_set_aux_vdevs(&spa->spa_l2cache, l2cache, nl2cache,
		    ZPOOL_CONFIG_L2CACHE);
		spa_load_l2cache(spa);
		spa->spa_l2cache.sav_sync = B_TRUE;
	}

	/*
	 * We have to be careful when adding new vdevs to an existing pool.
	 * If other threads start allocating from these vdevs before we
	 * sync the config cache, and we lose power, then upon reboot we may
	 * fail to open the pool because there are DVAs that the config cache
	 * can't translate.  Therefore, we first add the vdevs without
	 * initializing metaslabs; sync the config cache (via spa_vdev_exit());
	 * and then let spa_config_update() initialize the new metaslabs.
	 *
	 * spa_load() checks for added-but-not-initialized vdevs, so that
	 * if we lose power at any point in this sequence, the remaining
	 * steps will be completed the next time we load the pool.
	 */
	(void) spa_vdev_exit(spa, vd, txg, 0);

	mutex_enter(&spa_namespace_lock);
	spa_config_update(spa, SPA_CONFIG_UPDATE_POOL);
	spa_event_notify(spa, NULL, ESC_ZFS_VDEV_ADD);
	mutex_exit(&spa_namespace_lock);

	/*
	 * "spa_last_synced_txg(spa) + 1" is used because:
	 *   - spa_vdev_exit() calls txg_wait_synced() for "txg"
	 *   - spa_config_update() calls txg_wait_synced() for
	 *     "spa_last_synced_txg(spa) + 1"
	 */
	tx = dmu_tx_create_assigned(spa_get_dsl(spa),
	    spa_last_synced_txg(spa) + 1);
	spa_special_feature_activate(spa, tx);
	dmu_tx_commit(tx);

	wbc_activate(spa, B_FALSE);

	return (0);
}

/*
 * Attach a device to a mirror.  The arguments are the path to any device
 * in the mirror, and the nvroot for the new device.  If the path specifies
 * a device that is not mirrored, we automatically insert the mirror vdev.
 *
 * If 'replacing' is specified, the new device is intended to replace the
 * existing device; in this case the two devices are made into their own
 * mirror using the 'replacing' vdev, which is functionally identical to
 * the mirror vdev (it actually reuses all the same ops) but has a few
 * extra rules: you can't attach to it after it's been created, and upon
 * completion of resilvering, the first disk (the one being replaced)
 * is automatically detached.
 */
int
spa_vdev_attach(spa_t *spa, uint64_t guid, nvlist_t *nvroot, int replacing)
{
	uint64_t txg, dtl_max_txg;
	vdev_t *rvd = spa->spa_root_vdev;
	vdev_t *oldvd, *newvd, *newrootvd, *pvd, *tvd;
	vdev_ops_t *pvops;
	char *oldvdpath, *newvdpath;
	int newvd_isspare;
	int error;

	ASSERT(spa_writeable(spa));

	txg = spa_vdev_enter(spa);

	oldvd = spa_lookup_by_guid(spa, guid, B_FALSE);

	if (oldvd == NULL)
		return (spa_vdev_exit(spa, NULL, txg, ENODEV));

	if (!oldvd->vdev_ops->vdev_op_leaf)
		return (spa_vdev_exit(spa, NULL, txg, ENOTSUP));

	pvd = oldvd->vdev_parent;

	if ((error = spa_config_parse(spa, &newrootvd, nvroot, NULL, 0,
	    VDEV_ALLOC_ATTACH)) != 0)
		return (spa_vdev_exit(spa, NULL, txg, EINVAL));

	if (newrootvd->vdev_children != 1)
		return (spa_vdev_exit(spa, newrootvd, txg, EINVAL));

	newvd = newrootvd->vdev_child[0];

	if (!newvd->vdev_ops->vdev_op_leaf)
		return (spa_vdev_exit(spa, newrootvd, txg, EINVAL));

	if ((error = vdev_create(newrootvd, txg, replacing)) != 0)
		return (spa_vdev_exit(spa, newrootvd, txg, error));

	/*
	 * Spares can't replace logs
	 */
	if (oldvd->vdev_top->vdev_islog && newvd->vdev_isspare)
		return (spa_vdev_exit(spa, newrootvd, txg, ENOTSUP));

	if (!replacing) {
		/*
		 * For attach, the only allowable parent is a mirror or the root
		 * vdev.
		 */
		if (pvd->vdev_ops != &vdev_mirror_ops &&
		    pvd->vdev_ops != &vdev_root_ops)
			return (spa_vdev_exit(spa, newrootvd, txg, ENOTSUP));

		pvops = &vdev_mirror_ops;
	} else {
		/*
		 * Active hot spares can only be replaced by inactive hot
		 * spares.
		 */
		if (pvd->vdev_ops == &vdev_spare_ops &&
		    oldvd->vdev_isspare &&
		    !spa_has_spare(spa, newvd->vdev_guid))
			return (spa_vdev_exit(spa, newrootvd, txg, ENOTSUP));

		/*
		 * If the source is a hot spare, and the parent isn't already a
		 * spare, then we want to create a new hot spare.  Otherwise, we
		 * want to create a replacing vdev.  The user is not allowed to
		 * attach to a spared vdev child unless the 'isspare' state is
		 * the same (spare replaces spare, non-spare replaces
		 * non-spare).
		 */
		if (pvd->vdev_ops == &vdev_replacing_ops &&
		    spa_version(spa) < SPA_VERSION_MULTI_REPLACE) {
			return (spa_vdev_exit(spa, newrootvd, txg, ENOTSUP));
		} else if (pvd->vdev_ops == &vdev_spare_ops &&
		    newvd->vdev_isspare != oldvd->vdev_isspare) {
			return (spa_vdev_exit(spa, newrootvd, txg, ENOTSUP));
		}

		if (newvd->vdev_isspare)
			pvops = &vdev_spare_ops;
		else
			pvops = &vdev_replacing_ops;
	}

	/*
	 * Make sure the new device is big enough.
	 */
	if (newvd->vdev_asize < vdev_get_min_asize(oldvd))
		return (spa_vdev_exit(spa, newrootvd, txg, EOVERFLOW));

	/*
	 * The new device cannot have a higher alignment requirement
	 * than the top-level vdev.
	 */
	if (newvd->vdev_ashift > oldvd->vdev_top->vdev_ashift)
		return (spa_vdev_exit(spa, newrootvd, txg, EDOM));

	/*
	 * If this is an in-place replacement, update oldvd's path and devid
	 * to make it distinguishable from newvd, and unopenable from now on.
	 */
	if (strcmp(oldvd->vdev_path, newvd->vdev_path) == 0) {
		spa_strfree(oldvd->vdev_path);
		oldvd->vdev_path = kmem_alloc(strlen(newvd->vdev_path) + 5,
		    KM_SLEEP);
		(void) sprintf(oldvd->vdev_path, "%s/%s",
		    newvd->vdev_path, "old");
		if (oldvd->vdev_devid != NULL) {
			spa_strfree(oldvd->vdev_devid);
			oldvd->vdev_devid = NULL;
		}
	}

	/* mark the device being resilvered */
	newvd->vdev_resilver_txg = txg;

	/*
	 * If the parent is not a mirror, or if we're replacing, insert the new
	 * mirror/replacing/spare vdev above oldvd.
	 */
	if (pvd->vdev_ops != pvops)
		pvd = vdev_add_parent(oldvd, pvops);

	ASSERT(pvd->vdev_top->vdev_parent == rvd);
	ASSERT(pvd->vdev_ops == pvops);
	ASSERT(oldvd->vdev_parent == pvd);

	/*
	 * Extract the new device from its root and add it to pvd.
	 */
	vdev_remove_child(newrootvd, newvd);
	newvd->vdev_id = pvd->vdev_children;
	newvd->vdev_crtxg = oldvd->vdev_crtxg;
	vdev_add_child(pvd, newvd);

	tvd = newvd->vdev_top;
	ASSERT(pvd->vdev_top == tvd);
	ASSERT(tvd->vdev_parent == rvd);

	vdev_config_dirty(tvd);

	/*
	 * Set newvd's DTL to [TXG_INITIAL, dtl_max_txg) so that we account
	 * for any dmu_sync-ed blocks.  It will propagate upward when
	 * spa_vdev_exit() calls vdev_dtl_reassess().
	 */
	dtl_max_txg = txg + TXG_CONCURRENT_STATES;

	vdev_dtl_dirty(newvd, DTL_MISSING, TXG_INITIAL,
	    dtl_max_txg - TXG_INITIAL);

	if (newvd->vdev_isspare) {
		spa_spare_activate(newvd);
		spa_event_notify(spa, newvd, ESC_ZFS_VDEV_SPARE);
	}

	oldvdpath = spa_strdup(oldvd->vdev_path);
	newvdpath = spa_strdup(newvd->vdev_path);
	newvd_isspare = newvd->vdev_isspare;

	/*
	 * Mark newvd's DTL dirty in this txg.
	 */
	vdev_dirty(tvd, VDD_DTL, newvd, txg);

	/*
	 * Schedule the resilver to restart in the future. We do this to
	 * ensure that dmu_sync-ed blocks have been stitched into the
	 * respective datasets.
	 */
	dsl_resilver_restart(spa->spa_dsl_pool, dtl_max_txg);

	if (spa->spa_bootfs)
		spa_event_notify(spa, newvd, ESC_ZFS_BOOTFS_VDEV_ATTACH);

	spa_event_notify(spa, newvd, ESC_ZFS_VDEV_ATTACH);

	/*
	 * Check CoS property of the old vdev, add reference by new vdev
	 */
	if (oldvd->vdev_queue.vq_cos) {
		cos_hold(oldvd->vdev_queue.vq_cos);
		newvd->vdev_queue.vq_cos = oldvd->vdev_queue.vq_cos;
	}

	/*
	 * Commit the config
	 */
	(void) spa_vdev_exit(spa, newrootvd, dtl_max_txg, 0);

	spa_history_log_internal(spa, "vdev attach", NULL,
	    "%s vdev=%s %s vdev=%s",
	    replacing && newvd_isspare ? "spare in" :
	    replacing ? "replace" : "attach", newvdpath,
	    replacing ? "for" : "to", oldvdpath);

	spa_strfree(oldvdpath);
	spa_strfree(newvdpath);

	return (0);
}

/*
 * Detach a device from a mirror or replacing vdev.
 *
 * If 'replace_done' is specified, only detach if the parent
 * is a replacing vdev.
 */
int
spa_vdev_detach(spa_t *spa, uint64_t guid, uint64_t pguid, int replace_done)
{
	uint64_t txg;
	int error;
	vdev_t *rvd = spa->spa_root_vdev;
	vdev_t *vd, *pvd, *cvd, *tvd;
	boolean_t unspare = B_FALSE;
	uint64_t unspare_guid = 0;
	char *vdpath;

	ASSERT(spa_writeable(spa));

	txg = spa_vdev_enter(spa);

	vd = spa_lookup_by_guid(spa, guid, B_FALSE);

	if (vd == NULL)
		return (spa_vdev_exit(spa, NULL, txg, ENODEV));

	if (!vd->vdev_ops->vdev_op_leaf)
		return (spa_vdev_exit(spa, NULL, txg, ENOTSUP));

	pvd = vd->vdev_parent;

	/*
	 * If the parent/child relationship is not as expected, don't do it.
	 * Consider M(A,R(B,C)) -- that is, a mirror of A with a replacing
	 * vdev that's replacing B with C.  The user's intent in replacing
	 * is to go from M(A,B) to M(A,C).  If the user decides to cancel
	 * the replace by detaching C, the expected behavior is to end up
	 * M(A,B).  But suppose that right after deciding to detach C,
	 * the replacement of B completes.  We would have M(A,C), and then
	 * ask to detach C, which would leave us with just A -- not what
	 * the user wanted.  To prevent this, we make sure that the
	 * parent/child relationship hasn't changed -- in this example,
	 * that C's parent is still the replacing vdev R.
	 */
	if (pvd->vdev_guid != pguid && pguid != 0)
		return (spa_vdev_exit(spa, NULL, txg, EBUSY));

	/*
	 * Only 'replacing' or 'spare' vdevs can be replaced.
	 */
	if (replace_done && pvd->vdev_ops != &vdev_replacing_ops &&
	    pvd->vdev_ops != &vdev_spare_ops)
		return (spa_vdev_exit(spa, NULL, txg, ENOTSUP));

	ASSERT(pvd->vdev_ops != &vdev_spare_ops ||
	    spa_version(spa) >= SPA_VERSION_SPARES);

	/*
	 * Only mirror, replacing, and spare vdevs support detach.
	 */
	if (pvd->vdev_ops != &vdev_replacing_ops &&
	    pvd->vdev_ops != &vdev_mirror_ops &&
	    pvd->vdev_ops != &vdev_spare_ops)
		return (spa_vdev_exit(spa, NULL, txg, ENOTSUP));

	/*
	 * If this device has the only valid copy of some data,
	 * we cannot safely detach it.
	 */
	if (vdev_dtl_required(vd))
		return (spa_vdev_exit(spa, NULL, txg, EBUSY));

	ASSERT(pvd->vdev_children >= 2);

	/*
	 * If we are detaching the second disk from a replacing vdev, then
	 * check to see if we changed the original vdev's path to have "/old"
	 * at the end in spa_vdev_attach().  If so, undo that change now.
	 */
	if (pvd->vdev_ops == &vdev_replacing_ops && vd->vdev_id > 0 &&
	    vd->vdev_path != NULL) {
		size_t len = strlen(vd->vdev_path);

		for (int c = 0; c < pvd->vdev_children; c++) {
			cvd = pvd->vdev_child[c];

			if (cvd == vd || cvd->vdev_path == NULL)
				continue;

			if (strncmp(cvd->vdev_path, vd->vdev_path, len) == 0 &&
			    strcmp(cvd->vdev_path + len, "/old") == 0) {
				spa_strfree(cvd->vdev_path);
				cvd->vdev_path = spa_strdup(vd->vdev_path);
				break;
			}
		}
	}

	/*
	 * If we are detaching the original disk from a spare, then it implies
	 * that the spare should become a real disk, and be removed from the
	 * active spare list for the pool.
	 */
	if (pvd->vdev_ops == &vdev_spare_ops &&
	    vd->vdev_id == 0 &&
	    pvd->vdev_child[pvd->vdev_children - 1]->vdev_isspare)
		unspare = B_TRUE;

	/*
	 * Erase the disk labels so the disk can be used for other things.
	 * This must be done after all other error cases are handled,
	 * but before we disembowel vd (so we can still do I/O to it).
	 * But if we can't do it, don't treat the error as fatal --
	 * it may be that the unwritability of the disk is the reason
	 * it's being detached!
	 */
	error = vdev_label_init(vd, 0, VDEV_LABEL_REMOVE);

	/*
	 * Remove vd from its parent and compact the parent's children.
	 */
	vdev_remove_child(pvd, vd);
	vdev_compact_children(pvd);

	/*
	 * Remember one of the remaining children so we can get tvd below.
	 */
	cvd = pvd->vdev_child[pvd->vdev_children - 1];

	/*
	 * If we need to remove the remaining child from the list of hot spares,
	 * do it now, marking the vdev as no longer a spare in the process.
	 * We must do this before vdev_remove_parent(), because that can
	 * change the GUID if it creates a new toplevel GUID.  For a similar
	 * reason, we must remove the spare now, in the same txg as the detach;
	 * otherwise someone could attach a new sibling, change the GUID, and
	 * the subsequent attempt to spa_vdev_remove(unspare_guid) would fail.
	 */
	if (unspare) {
		ASSERT(cvd->vdev_isspare);
		spa_spare_remove(cvd);
		unspare_guid = cvd->vdev_guid;
		(void) spa_vdev_remove(spa, unspare_guid, B_TRUE);
		cvd->vdev_unspare = B_TRUE;
	}

	/*
	 * If the parent mirror/replacing vdev only has one child,
	 * the parent is no longer needed.  Remove it from the tree.
	 */
	if (pvd->vdev_children == 1) {
		if (pvd->vdev_ops == &vdev_spare_ops)
			cvd->vdev_unspare = B_FALSE;
		vdev_remove_parent(cvd);
	}


	/*
	 * We don't set tvd until now because the parent we just removed
	 * may have been the previous top-level vdev.
	 */
	tvd = cvd->vdev_top;
	ASSERT(tvd->vdev_parent == rvd);

	/*
	 * Reevaluate the parent vdev state.
	 */
	vdev_propagate_state(cvd);

	/*
	 * If the 'autoexpand' property is set on the pool then automatically
	 * try to expand the size of the pool. For example if the device we
	 * just detached was smaller than the others, it may be possible to
	 * add metaslabs (i.e. grow the pool). We need to reopen the vdev
	 * first so that we can obtain the updated sizes of the leaf vdevs.
	 */
	if (spa->spa_autoexpand) {
		vdev_reopen(tvd);
		vdev_expand(tvd, txg);
	}

	vdev_config_dirty(tvd);

	/*
	 * Mark vd's DTL as dirty in this txg.  vdev_dtl_sync() will see that
	 * vd->vdev_detached is set and free vd's DTL object in syncing context.
	 * But first make sure we're not on any *other* txg's DTL list, to
	 * prevent vd from being accessed after it's freed.
	 */
	vdpath = spa_strdup(vd->vdev_path);
	for (int t = 0; t < TXG_SIZE; t++)
		(void) txg_list_remove_this(&tvd->vdev_dtl_list, vd, t);
	vd->vdev_detached = B_TRUE;
	vdev_dirty(tvd, VDD_DTL, vd, txg);

	spa_event_notify(spa, vd, ESC_ZFS_VDEV_REMOVE);

	/*
	 * Release the references to CoS descriptors if any
	 */
	if (vd->vdev_queue.vq_cos) {
		cos_rele(vd->vdev_queue.vq_cos);
		vd->vdev_queue.vq_cos = NULL;
	}

	/* hang on to the spa before we release the lock */
	spa_open_ref(spa, FTAG);

	error = spa_vdev_exit(spa, vd, txg, 0);

	spa_history_log_internal(spa, "detach", NULL,
	    "vdev=%s", vdpath);
	spa_strfree(vdpath);

	/*
	 * If this was the removal of the original device in a hot spare vdev,
	 * then we want to go through and remove the device from the hot spare
	 * list of every other pool.
	 */
	if (unspare) {
		spa_t *altspa = NULL;

		mutex_enter(&spa_namespace_lock);
		while ((altspa = spa_next(altspa)) != NULL) {
			if (altspa->spa_state != POOL_STATE_ACTIVE ||
			    altspa == spa)
				continue;

			spa_open_ref(altspa, FTAG);
			mutex_exit(&spa_namespace_lock);
			(void) spa_vdev_remove(altspa, unspare_guid, B_TRUE);
			mutex_enter(&spa_namespace_lock);
			spa_close(altspa, FTAG);
		}
		mutex_exit(&spa_namespace_lock);

		/* search the rest of the vdevs for spares to remove */
		spa_vdev_resilver_done(spa);
	}

	/* all done with the spa; OK to release */
	mutex_enter(&spa_namespace_lock);
	spa_close(spa, FTAG);
	mutex_exit(&spa_namespace_lock);

	return (error);
}

/*
 * Split a set of devices from their mirrors, and create a new pool from them.
 */
int
spa_vdev_split_mirror(spa_t *spa, char *newname, nvlist_t *config,
    nvlist_t *props, boolean_t exp)
{
	int error = 0;
	uint64_t txg, *glist;
	spa_t *newspa;
	uint_t c, children, lastlog;
	nvlist_t **child, *nvl, *tmp;
	dmu_tx_t *tx;
	char *altroot = NULL;
	vdev_t *rvd, **vml = NULL;			/* vdev modify list */
	boolean_t activate_slog;

	ASSERT(spa_writeable(spa));

	/*
	 * split for pools with activated WBC
	 * will be implemented in the next release
	 */
	if (spa_feature_is_active(spa, SPA_FEATURE_WBC))
		return (SET_ERROR(ENOTSUP));

	txg = spa_vdev_enter(spa);

	/* clear the log and flush everything up to now */
	activate_slog = spa_passivate_log(spa);
	(void) spa_vdev_config_exit(spa, NULL, txg, 0, FTAG);
	error = spa_offline_log(spa);
	txg = spa_vdev_config_enter(spa);

	if (activate_slog)
		spa_activate_log(spa);

	if (error != 0)
		return (spa_vdev_exit(spa, NULL, txg, error));

	/* check new spa name before going any further */
	if (spa_lookup(newname) != NULL)
		return (spa_vdev_exit(spa, NULL, txg, EEXIST));

	/*
	 * scan through all the children to ensure they're all mirrors
	 */
	if (nvlist_lookup_nvlist(config, ZPOOL_CONFIG_VDEV_TREE, &nvl) != 0 ||
	    nvlist_lookup_nvlist_array(nvl, ZPOOL_CONFIG_CHILDREN, &child,
	    &children) != 0)
		return (spa_vdev_exit(spa, NULL, txg, EINVAL));

	/* first, check to ensure we've got the right child count */
	rvd = spa->spa_root_vdev;
	lastlog = 0;
	for (c = 0; c < rvd->vdev_children; c++) {
		vdev_t *vd = rvd->vdev_child[c];

		/* don't count the holes & logs as children */
		if (vd->vdev_islog || vd->vdev_ishole) {
			if (lastlog == 0)
				lastlog = c;
			continue;
		}

		lastlog = 0;
	}
	if (children != (lastlog != 0 ? lastlog : rvd->vdev_children))
		return (spa_vdev_exit(spa, NULL, txg, EINVAL));

	/* next, ensure no spare or cache devices are part of the split */
	if (nvlist_lookup_nvlist(nvl, ZPOOL_CONFIG_SPARES, &tmp) == 0 ||
	    nvlist_lookup_nvlist(nvl, ZPOOL_CONFIG_L2CACHE, &tmp) == 0)
		return (spa_vdev_exit(spa, NULL, txg, EINVAL));

	vml = kmem_zalloc(children * sizeof (vdev_t *), KM_SLEEP);
	glist = kmem_zalloc(children * sizeof (uint64_t), KM_SLEEP);

	/* then, loop over each vdev and validate it */
	for (c = 0; c < children; c++) {
		uint64_t is_hole = 0;

		(void) nvlist_lookup_uint64(child[c], ZPOOL_CONFIG_IS_HOLE,
		    &is_hole);

		if (is_hole != 0) {
			if (spa->spa_root_vdev->vdev_child[c]->vdev_ishole ||
			    spa->spa_root_vdev->vdev_child[c]->vdev_islog) {
				continue;
			} else {
				error = SET_ERROR(EINVAL);
				break;
			}
		}

		/* which disk is going to be split? */
		if (nvlist_lookup_uint64(child[c], ZPOOL_CONFIG_GUID,
		    &glist[c]) != 0) {
			error = SET_ERROR(EINVAL);
			break;
		}

		/* look it up in the spa */
		vml[c] = spa_lookup_by_guid(spa, glist[c], B_FALSE);
		if (vml[c] == NULL) {
			error = SET_ERROR(ENODEV);
			break;
		}

		/* make sure there's nothing stopping the split */
		if (vml[c]->vdev_parent->vdev_ops != &vdev_mirror_ops ||
		    vml[c]->vdev_islog ||
		    vml[c]->vdev_ishole ||
		    vml[c]->vdev_isspare ||
		    vml[c]->vdev_isl2cache ||
		    !vdev_writeable(vml[c]) ||
		    vml[c]->vdev_children != 0 ||
		    vml[c]->vdev_state != VDEV_STATE_HEALTHY ||
		    c != spa->spa_root_vdev->vdev_child[c]->vdev_id) {
			error = SET_ERROR(EINVAL);
			break;
		}

		if (vdev_dtl_required(vml[c])) {
			error = SET_ERROR(EBUSY);
			break;
		}

		/* we need certain info from the top level */
		VERIFY(nvlist_add_uint64(child[c], ZPOOL_CONFIG_METASLAB_ARRAY,
		    vml[c]->vdev_top->vdev_ms_array) == 0);
		VERIFY(nvlist_add_uint64(child[c], ZPOOL_CONFIG_METASLAB_SHIFT,
		    vml[c]->vdev_top->vdev_ms_shift) == 0);
		VERIFY(nvlist_add_uint64(child[c], ZPOOL_CONFIG_ASIZE,
		    vml[c]->vdev_top->vdev_asize) == 0);
		VERIFY(nvlist_add_uint64(child[c], ZPOOL_CONFIG_ASHIFT,
		    vml[c]->vdev_top->vdev_ashift) == 0);

		/* transfer per-vdev ZAPs */
		ASSERT3U(vml[c]->vdev_leaf_zap, !=, 0);
		VERIFY0(nvlist_add_uint64(child[c],
		    ZPOOL_CONFIG_VDEV_LEAF_ZAP, vml[c]->vdev_leaf_zap));

		ASSERT3U(vml[c]->vdev_top->vdev_top_zap, !=, 0);
		VERIFY0(nvlist_add_uint64(child[c],
		    ZPOOL_CONFIG_VDEV_TOP_ZAP,
		    vml[c]->vdev_parent->vdev_top_zap));
	}

	if (error != 0) {
		kmem_free(vml, children * sizeof (vdev_t *));
		kmem_free(glist, children * sizeof (uint64_t));
		return (spa_vdev_exit(spa, NULL, txg, error));
	}

	/* stop writers from using the disks */
	for (c = 0; c < children; c++) {
		if (vml[c] != NULL)
			vml[c]->vdev_offline = B_TRUE;
	}
	vdev_reopen(spa->spa_root_vdev);

	/*
	 * Temporarily record the splitting vdevs in the spa config.  This
	 * will disappear once the config is regenerated.
	 */
	VERIFY(nvlist_alloc(&nvl, NV_UNIQUE_NAME, KM_SLEEP) == 0);
	VERIFY(nvlist_add_uint64_array(nvl, ZPOOL_CONFIG_SPLIT_LIST,
	    glist, children) == 0);
	kmem_free(glist, children * sizeof (uint64_t));

	mutex_enter(&spa->spa_props_lock);
	VERIFY(nvlist_add_nvlist(spa->spa_config, ZPOOL_CONFIG_SPLIT,
	    nvl) == 0);
	mutex_exit(&spa->spa_props_lock);
	spa->spa_config_splitting = nvl;
	vdev_config_dirty(spa->spa_root_vdev);

	/* configure and create the new pool */
	VERIFY(nvlist_add_string(config, ZPOOL_CONFIG_POOL_NAME, newname) == 0);
	VERIFY(nvlist_add_uint64(config, ZPOOL_CONFIG_POOL_STATE,
	    exp ? POOL_STATE_EXPORTED : POOL_STATE_ACTIVE) == 0);
	VERIFY(nvlist_add_uint64(config, ZPOOL_CONFIG_VERSION,
	    spa_version(spa)) == 0);
	VERIFY(nvlist_add_uint64(config, ZPOOL_CONFIG_POOL_TXG,
	    spa->spa_config_txg) == 0);
	VERIFY(nvlist_add_uint64(config, ZPOOL_CONFIG_POOL_GUID,
	    spa_generate_guid(NULL)) == 0);
	VERIFY0(nvlist_add_boolean(config, ZPOOL_CONFIG_HAS_PER_VDEV_ZAPS));
	(void) nvlist_lookup_string(props,
	    zpool_prop_to_name(ZPOOL_PROP_ALTROOT), &altroot);

	/* add the new pool to the namespace */
	newspa = spa_add(newname, config, altroot);
	newspa->spa_avz_action = AVZ_ACTION_REBUILD;
	newspa->spa_config_txg = spa->spa_config_txg;
	spa_set_log_state(newspa, SPA_LOG_CLEAR);

	/* release the spa config lock, retaining the namespace lock */
	spa_vdev_config_exit(spa, NULL, txg, 0, FTAG);

	if (zio_injection_enabled)
		zio_handle_panic_injection(spa, FTAG, 1);

	spa_activate(newspa, spa_mode_global);
	spa_async_suspend(newspa);

	/* create the new pool from the disks of the original pool */
	error = spa_load(newspa, SPA_LOAD_IMPORT, SPA_IMPORT_ASSEMBLE, B_TRUE);
	if (error)
		goto out;

	/* if that worked, generate a real config for the new pool */
	if (newspa->spa_root_vdev != NULL) {
		VERIFY(nvlist_alloc(&newspa->spa_config_splitting,
		    NV_UNIQUE_NAME, KM_SLEEP) == 0);
		VERIFY(nvlist_add_uint64(newspa->spa_config_splitting,
		    ZPOOL_CONFIG_SPLIT_GUID, spa_guid(spa)) == 0);
		spa_config_set(newspa, spa_config_generate(newspa, NULL, -1ULL,
		    B_TRUE));
	}

	/* set the props */
	if (props != NULL) {
		spa_configfile_set(newspa, props, B_FALSE);
		error = spa_prop_set(newspa, props);
		if (error)
			goto out;
	}

	/* flush everything */
	txg = spa_vdev_config_enter(newspa);
	vdev_config_dirty(newspa->spa_root_vdev);
	(void) spa_vdev_config_exit(newspa, NULL, txg, 0, FTAG);

	if (zio_injection_enabled)
		zio_handle_panic_injection(spa, FTAG, 2);

	spa_async_resume(newspa);

	/* finally, update the original pool's config */
	txg = spa_vdev_config_enter(spa);
	tx = dmu_tx_create_dd(spa_get_dsl(spa)->dp_mos_dir);
	error = dmu_tx_assign(tx, TXG_WAIT);
	if (error != 0)
		dmu_tx_abort(tx);
	for (c = 0; c < children; c++) {
		if (vml[c] != NULL) {
			vdev_split(vml[c]);
			if (error == 0)
				spa_history_log_internal(spa, "detach", tx,
				    "vdev=%s", vml[c]->vdev_path);

			vdev_free(vml[c]);
		}
	}
	spa->spa_avz_action = AVZ_ACTION_REBUILD;
	vdev_config_dirty(spa->spa_root_vdev);
	spa->spa_config_splitting = NULL;
	nvlist_free(nvl);
	if (error == 0)
		dmu_tx_commit(tx);
	(void) spa_vdev_exit(spa, NULL, txg, 0);

	if (zio_injection_enabled)
		zio_handle_panic_injection(spa, FTAG, 3);

	/* split is complete; log a history record */
	spa_history_log_internal(newspa, "split", NULL,
	    "from pool %s", spa_name(spa));

	kmem_free(vml, children * sizeof (vdev_t *));

	/* if we're not going to mount the filesystems in userland, export */
	if (exp)
		error = spa_export_common(newname, POOL_STATE_EXPORTED, NULL,
		    B_FALSE, B_FALSE, B_FALSE);

	return (error);

out:
	spa_unload(newspa);
	spa_deactivate(newspa);
	spa_remove(newspa);

	txg = spa_vdev_config_enter(spa);

	/* re-online all offlined disks */
	for (c = 0; c < children; c++) {
		if (vml[c] != NULL)
			vml[c]->vdev_offline = B_FALSE;
	}
	vdev_reopen(spa->spa_root_vdev);

	nvlist_free(spa->spa_config_splitting);
	spa->spa_config_splitting = NULL;
	(void) spa_vdev_exit(spa, NULL, txg, error);

	kmem_free(vml, children * sizeof (vdev_t *));
	return (error);
}

static nvlist_t *
spa_nvlist_lookup_by_guid(nvlist_t **nvpp, int count, uint64_t target_guid)
{
	for (int i = 0; i < count; i++) {
		uint64_t guid;

		VERIFY(nvlist_lookup_uint64(nvpp[i], ZPOOL_CONFIG_GUID,
		    &guid) == 0);

		if (guid == target_guid)
			return (nvpp[i]);
	}

	return (NULL);
}

static void
spa_vdev_remove_aux(nvlist_t *config, char *name, nvlist_t **dev, int count,
	nvlist_t *dev_to_remove)
{
	nvlist_t **newdev = NULL;

	if (count > 1)
		newdev = kmem_alloc((count - 1) * sizeof (void *), KM_SLEEP);

	for (int i = 0, j = 0; i < count; i++) {
		if (dev[i] == dev_to_remove)
			continue;
		VERIFY(nvlist_dup(dev[i], &newdev[j++], KM_SLEEP) == 0);
	}

	VERIFY(nvlist_remove(config, name, DATA_TYPE_NVLIST_ARRAY) == 0);
	VERIFY(nvlist_add_nvlist_array(config, name, newdev, count - 1) == 0);

	for (int i = 0; i < count - 1; i++)
		nvlist_free(newdev[i]);

	if (count > 1)
		kmem_free(newdev, (count - 1) * sizeof (void *));
}

/*
 * Evacuate the device.
 */
static int
spa_vdev_remove_evacuate(spa_t *spa, vdev_t *vd)
{
	uint64_t txg;
	int error = 0;

	ASSERT(MUTEX_HELD(&spa_namespace_lock));
	ASSERT(spa_config_held(spa, SCL_ALL, RW_WRITER) == 0);
	ASSERT(vd == vd->vdev_top);

	/*
	 * Evacuate the device.  We don't hold the config lock as writer
	 * since we need to do I/O but we do keep the
	 * spa_namespace_lock held.  Once this completes the device
	 * should no longer have any blocks allocated on it.
	 */
	if (vd->vdev_islog) {
		if (vd->vdev_stat.vs_alloc != 0)
			error = spa_offline_log(spa);
	} else {
		error = SET_ERROR(ENOTSUP);
	}

	if (error)
		return (error);

	/*
	 * The evacuation succeeded.  Remove any remaining MOS metadata
	 * associated with this vdev, and wait for these changes to sync.
	 */
	ASSERT0(vd->vdev_stat.vs_alloc);
	txg = spa_vdev_config_enter(spa);
	vd->vdev_removing = B_TRUE;
	vdev_dirty_leaves(vd, VDD_DTL, txg);
	vdev_config_dirty(vd);
	spa_vdev_config_exit(spa, NULL, txg, 0, FTAG);

	return (0);
}

/*
 * Complete the removal by cleaning up the namespace.
 */
static void
spa_vdev_remove_from_namespace(spa_t *spa, vdev_t *vd)
{
	vdev_t *rvd = spa->spa_root_vdev;
	uint64_t id = vd->vdev_id;
	boolean_t last_vdev = (id == (rvd->vdev_children - 1));

	ASSERT(MUTEX_HELD(&spa_namespace_lock));
	ASSERT(spa_config_held(spa, SCL_ALL, RW_WRITER) == SCL_ALL);
	ASSERT(vd == vd->vdev_top);

	/*
	 * Only remove any devices which are empty.
	 */
	if (vd->vdev_stat.vs_alloc != 0)
		return;

	(void) vdev_label_init(vd, 0, VDEV_LABEL_REMOVE);

	if (list_link_active(&vd->vdev_state_dirty_node))
		vdev_state_clean(vd);
	if (list_link_active(&vd->vdev_config_dirty_node))
		vdev_config_clean(vd);

	vdev_free(vd);

	if (last_vdev) {
		vdev_compact_children(rvd);
	} else {
		vd = vdev_alloc_common(spa, id, 0, &vdev_hole_ops);
		vdev_add_child(rvd, vd);
	}
	vdev_config_dirty(rvd);

	/*
	 * Reassess the health of our root vdev.
	 */
	vdev_reopen(rvd);
}

/*
 * Remove a device from the pool -
 *
 * Removing a device from the vdev namespace requires several steps
 * and can take a significant amount of time.  As a result we use
 * the spa_vdev_config_[enter/exit] functions which allow us to
 * grab and release the spa_config_lock while still holding the namespace
 * lock.  During each step the configuration is synced out.
 *
 * Currently, this supports removing only hot spares, slogs, level 2 ARC
 * and special devices.
 */
int
spa_vdev_remove(spa_t *spa, uint64_t guid, boolean_t unspare)
{
	vdev_t *vd;
	metaslab_group_t *mg;
	nvlist_t **spares, **l2cache, *nv;
	uint64_t txg = 0;
	uint_t nspares, nl2cache;
	int error = 0;
	boolean_t locked = MUTEX_HELD(&spa_namespace_lock);

	ASSERT(spa_writeable(spa));

	if (!locked)
		txg = spa_vdev_enter(spa);

	vd = spa_lookup_by_guid(spa, guid, B_FALSE);

	if (spa->spa_spares.sav_vdevs != NULL &&
	    nvlist_lookup_nvlist_array(spa->spa_spares.sav_config,
	    ZPOOL_CONFIG_SPARES, &spares, &nspares) == 0 &&
	    (nv = spa_nvlist_lookup_by_guid(spares, nspares, guid)) != NULL) {
		/*
		 * Only remove the hot spare if it's not currently in use
		 * in this pool.
		 */
		if (vd == NULL || unspare) {
			if (vd == NULL)
				vd = spa_lookup_by_guid(spa, guid, B_TRUE);
			/*
			 * Release the references to CoS descriptors if any
			 */
			if (vd != NULL && vd->vdev_queue.vq_cos) {
				cos_rele(vd->vdev_queue.vq_cos);
				vd->vdev_queue.vq_cos = NULL;
			}
			spa_vdev_remove_aux(spa->spa_spares.sav_config,
			    ZPOOL_CONFIG_SPARES, spares, nspares, nv);
			spa_load_spares(spa);
			spa->spa_spares.sav_sync = B_TRUE;
		} else {
			error = SET_ERROR(EBUSY);
		}
		spa_event_notify(spa, vd, ESC_ZFS_VDEV_REMOVE_AUX);
	} else if (spa->spa_l2cache.sav_vdevs != NULL &&
	    nvlist_lookup_nvlist_array(spa->spa_l2cache.sav_config,
	    ZPOOL_CONFIG_L2CACHE, &l2cache, &nl2cache) == 0 &&
	    (nv = spa_nvlist_lookup_by_guid(l2cache, nl2cache, guid)) != NULL) {
		/*
		 * Cache devices can always be removed.
		 */
		if (vd == NULL)
			vd = spa_lookup_by_guid(spa, guid, B_TRUE);
		/*
		 * Release the references to CoS descriptors if any
		 */
		if (vd != NULL && vd->vdev_queue.vq_cos) {
			cos_rele(vd->vdev_queue.vq_cos);
			vd->vdev_queue.vq_cos = NULL;
		}
		spa_vdev_remove_aux(spa->spa_l2cache.sav_config,
		    ZPOOL_CONFIG_L2CACHE, l2cache, nl2cache, nv);
		spa_load_l2cache(spa);
		spa->spa_l2cache.sav_sync = B_TRUE;
		spa_event_notify(spa, vd, ESC_ZFS_VDEV_REMOVE_AUX);
	} else if (vd != NULL && vd->vdev_islog) {
		ASSERT(!locked);
		ASSERT(vd == vd->vdev_top);

		mg = vd->vdev_mg;

		/*
		 * Stop allocating from this vdev.
		 */
		metaslab_group_passivate(mg);

		/*
		 * Wait for the youngest allocations and frees to sync,
		 * and then wait for the deferral of those frees to finish.
		 */
		spa_vdev_config_exit(spa, NULL,
		    txg + TXG_CONCURRENT_STATES + TXG_DEFER_SIZE, 0, FTAG);

		/*
		 * Attempt to evacuate the vdev.
		 */
		error = spa_vdev_remove_evacuate(spa, vd);

		txg = spa_vdev_config_enter(spa);

		/*
		 * If we couldn't evacuate the vdev, unwind.
		 */
		if (error) {
			metaslab_group_activate(mg);
			return (spa_vdev_exit(spa, NULL, txg, error));
		}

		/*
		 * Release the references to CoS descriptors if any
		 */
		if (vd->vdev_queue.vq_cos) {
			cos_rele(vd->vdev_queue.vq_cos);
			vd->vdev_queue.vq_cos = NULL;
		}

		/*
		 * Clean up the vdev namespace.
		 */
		spa_vdev_remove_from_namespace(spa, vd);

<<<<<<< HEAD
	} else if (vd != NULL && vdev_is_special(vd)) {
		ASSERT(!locked);

		error = spa_special_vdev_remove(spa, vd, &txg);
		if (error == 0) {
			spa_vdev_remove_from_namespace(spa, vd);

			/*
			 * User sees this field as 'enablespecial'
			 * pool-level property
			 */
			spa->spa_usesc = B_FALSE;
		}
=======
		spa_event_notify(spa, vd, ESC_ZFS_VDEV_REMOVE_DEV);
>>>>>>> 08c359e5
	} else if (vd != NULL) {
		/*
		 * Normal vdevs cannot be removed (yet).
		 */
		error = SET_ERROR(ENOTSUP);
	} else {
		/*
		 * There is no vdev of any kind with the specified guid.
		 */
		error = SET_ERROR(ENOENT);
	}

	if (!locked)
		error = spa_vdev_exit(spa, NULL, txg, error);

	return (error);
}

/*
 * Find any device that's done replacing, or a vdev marked 'unspare' that's
 * currently spared, so we can detach it.
 */
static vdev_t *
spa_vdev_resilver_done_hunt(vdev_t *vd)
{
	vdev_t *newvd, *oldvd;

	for (int c = 0; c < vd->vdev_children; c++) {
		oldvd = spa_vdev_resilver_done_hunt(vd->vdev_child[c]);
		if (oldvd != NULL)
			return (oldvd);
	}

	/*
	 * Check for a completed replacement.  We always consider the first
	 * vdev in the list to be the oldest vdev, and the last one to be
	 * the newest (see spa_vdev_attach() for how that works).  In
	 * the case where the newest vdev is faulted, we will not automatically
	 * remove it after a resilver completes.  This is OK as it will require
	 * user intervention to determine which disk the admin wishes to keep.
	 */
	if (vd->vdev_ops == &vdev_replacing_ops) {
		ASSERT(vd->vdev_children > 1);

		newvd = vd->vdev_child[vd->vdev_children - 1];
		oldvd = vd->vdev_child[0];

		if (vdev_dtl_empty(newvd, DTL_MISSING) &&
		    vdev_dtl_empty(newvd, DTL_OUTAGE) &&
		    !vdev_dtl_required(oldvd))
			return (oldvd);
	}

	/*
	 * Check for a completed resilver with the 'unspare' flag set.
	 */
	if (vd->vdev_ops == &vdev_spare_ops) {
		vdev_t *first = vd->vdev_child[0];
		vdev_t *last = vd->vdev_child[vd->vdev_children - 1];

		if (last->vdev_unspare) {
			oldvd = first;
			newvd = last;
		} else if (first->vdev_unspare) {
			oldvd = last;
			newvd = first;
		} else {
			oldvd = NULL;
		}

		if (oldvd != NULL &&
		    vdev_dtl_empty(newvd, DTL_MISSING) &&
		    vdev_dtl_empty(newvd, DTL_OUTAGE) &&
		    !vdev_dtl_required(oldvd))
			return (oldvd);

		/*
		 * If there are more than two spares attached to a disk,
		 * and those spares are not required, then we want to
		 * attempt to free them up now so that they can be used
		 * by other pools.  Once we're back down to a single
		 * disk+spare, we stop removing them.
		 */
		if (vd->vdev_children > 2) {
			newvd = vd->vdev_child[1];

			if (newvd->vdev_isspare && last->vdev_isspare &&
			    vdev_dtl_empty(last, DTL_MISSING) &&
			    vdev_dtl_empty(last, DTL_OUTAGE) &&
			    !vdev_dtl_required(newvd))
				return (newvd);
		}
	}

	return (NULL);
}

static void
spa_vdev_resilver_done(spa_t *spa)
{
	vdev_t *vd, *pvd, *ppvd;
	uint64_t guid, sguid, pguid, ppguid;

	spa_config_enter(spa, SCL_ALL, FTAG, RW_WRITER);

	while ((vd = spa_vdev_resilver_done_hunt(spa->spa_root_vdev)) != NULL) {
		pvd = vd->vdev_parent;
		ppvd = pvd->vdev_parent;
		guid = vd->vdev_guid;
		pguid = pvd->vdev_guid;
		ppguid = ppvd->vdev_guid;
		sguid = 0;
		/*
		 * If we have just finished replacing a hot spared device, then
		 * we need to detach the parent's first child (the original hot
		 * spare) as well.
		 */
		if (ppvd->vdev_ops == &vdev_spare_ops && pvd->vdev_id == 0 &&
		    ppvd->vdev_children == 2) {
			ASSERT(pvd->vdev_ops == &vdev_replacing_ops);
			sguid = ppvd->vdev_child[1]->vdev_guid;
		}
		ASSERT(vd->vdev_resilver_txg == 0 || !vdev_dtl_required(vd));

		spa_config_exit(spa, SCL_ALL, FTAG);
		if (spa_vdev_detach(spa, guid, pguid, B_TRUE) != 0)
			return;
		if (sguid && spa_vdev_detach(spa, sguid, ppguid, B_TRUE) != 0)
			return;
		spa_config_enter(spa, SCL_ALL, FTAG, RW_WRITER);
	}

	spa_config_exit(spa, SCL_ALL, FTAG);
}

/*
 * ==========================================================================
 * SPA Scanning
 * ==========================================================================
 */

int
spa_scan_stop(spa_t *spa)
{
	ASSERT(spa_config_held(spa, SCL_ALL, RW_WRITER) == 0);
	if (dsl_scan_resilvering(spa->spa_dsl_pool))
		return (SET_ERROR(EBUSY));
	return (dsl_scan_cancel(spa->spa_dsl_pool));
}

int
spa_scan(spa_t *spa, pool_scan_func_t func)
{
	ASSERT(spa_config_held(spa, SCL_ALL, RW_WRITER) == 0);

	if (func >= POOL_SCAN_FUNCS || func == POOL_SCAN_NONE)
		return (SET_ERROR(ENOTSUP));

	/*
	 * If a resilver was requested, but there is no DTL on a
	 * writeable leaf device, we have nothing to do.
	 */
	if (func == POOL_SCAN_RESILVER &&
	    !vdev_resilver_needed(spa->spa_root_vdev, NULL, NULL)) {
		spa_async_request(spa, SPA_ASYNC_RESILVER_DONE);
		return (0);
	}

	return (dsl_scan(spa->spa_dsl_pool, func));
}

/*
 * ==========================================================================
 * SPA async task processing
 * ==========================================================================
 */

static void
spa_async_remove(spa_t *spa, vdev_t *vd)
{
	if (vd->vdev_remove_wanted) {
		vd->vdev_remove_wanted = B_FALSE;
		vd->vdev_delayed_close = B_FALSE;
		vdev_set_state(vd, B_FALSE, VDEV_STATE_REMOVED, VDEV_AUX_NONE);

		/*
		 * We want to clear the stats, but we don't want to do a full
		 * vdev_clear() as that will cause us to throw away
		 * degraded/faulted state as well as attempt to reopen the
		 * device, all of which is a waste.
		 */
		vd->vdev_stat.vs_read_errors = 0;
		vd->vdev_stat.vs_write_errors = 0;
		vd->vdev_stat.vs_checksum_errors = 0;

		vdev_state_dirty(vd->vdev_top);
	}

	for (int c = 0; c < vd->vdev_children; c++)
		spa_async_remove(spa, vd->vdev_child[c]);
}

static void
spa_async_probe(spa_t *spa, vdev_t *vd)
{
	if (vd->vdev_probe_wanted) {
		vd->vdev_probe_wanted = B_FALSE;
		vdev_reopen(vd);	/* vdev_open() does the actual probe */
	}

	for (int c = 0; c < vd->vdev_children; c++)
		spa_async_probe(spa, vd->vdev_child[c]);
}

static void
spa_async_autoexpand(spa_t *spa, vdev_t *vd)
{
	sysevent_id_t eid;
	nvlist_t *attr;
	char *physpath;

	if (!spa->spa_autoexpand)
		return;

	for (int c = 0; c < vd->vdev_children; c++) {
		vdev_t *cvd = vd->vdev_child[c];
		spa_async_autoexpand(spa, cvd);
	}

	if (!vd->vdev_ops->vdev_op_leaf || vd->vdev_physpath == NULL)
		return;

	physpath = kmem_zalloc(MAXPATHLEN, KM_SLEEP);
	(void) snprintf(physpath, MAXPATHLEN, "/devices%s", vd->vdev_physpath);

	VERIFY(nvlist_alloc(&attr, NV_UNIQUE_NAME, KM_SLEEP) == 0);
	VERIFY(nvlist_add_string(attr, DEV_PHYS_PATH, physpath) == 0);

	(void) ddi_log_sysevent(zfs_dip, SUNW_VENDOR, EC_DEV_STATUS,
	    ESC_DEV_DLE, attr, &eid, DDI_SLEEP);

	nvlist_free(attr);
	kmem_free(physpath, MAXPATHLEN);
}

static void
spa_async_thread(spa_t *spa)
{
	int tasks;

	ASSERT(spa->spa_sync_on);

	mutex_enter(&spa->spa_async_lock);
	tasks = spa->spa_async_tasks;
	spa->spa_async_tasks = 0;
	mutex_exit(&spa->spa_async_lock);

	/*
	 * See if the config needs to be updated.
	 */
	if (tasks & SPA_ASYNC_CONFIG_UPDATE) {
		uint64_t old_space, new_space;

		mutex_enter(&spa_namespace_lock);
		old_space = metaslab_class_get_space(spa_normal_class(spa));
		spa_config_update(spa, SPA_CONFIG_UPDATE_POOL);
		new_space = metaslab_class_get_space(spa_normal_class(spa));
		mutex_exit(&spa_namespace_lock);

		/*
		 * If the pool grew as a result of the config update,
		 * then log an internal history event.
		 */
		if (new_space != old_space) {
			spa_history_log_internal(spa, "vdev online", NULL,
			    "pool '%s' size: %llu(+%llu)",
			    spa_name(spa), new_space, new_space - old_space);
		}
	}

	/*
	 * See if any devices need to be marked REMOVED.
	 */
	if (tasks & SPA_ASYNC_REMOVE) {
		spa_vdev_state_enter(spa, SCL_NONE);
		spa_async_remove(spa, spa->spa_root_vdev);
		for (int i = 0; i < spa->spa_l2cache.sav_count; i++)
			spa_async_remove(spa, spa->spa_l2cache.sav_vdevs[i]);
		for (int i = 0; i < spa->spa_spares.sav_count; i++)
			spa_async_remove(spa, spa->spa_spares.sav_vdevs[i]);
		(void) spa_vdev_state_exit(spa, NULL, 0);
	}

	if ((tasks & SPA_ASYNC_AUTOEXPAND) && !spa_suspended(spa)) {
		spa_config_enter(spa, SCL_CONFIG, FTAG, RW_READER);
		spa_async_autoexpand(spa, spa->spa_root_vdev);
		spa_config_exit(spa, SCL_CONFIG, FTAG);
	}

	/*
	 * See if any devices need to be probed.
	 */
	if (tasks & SPA_ASYNC_PROBE) {
		spa_vdev_state_enter(spa, SCL_NONE);
		spa_async_probe(spa, spa->spa_root_vdev);
		(void) spa_vdev_state_exit(spa, NULL, 0);
	}

	/*
	 * If any devices are done replacing, detach them.
	 */
	if (tasks & SPA_ASYNC_RESILVER_DONE)
		spa_vdev_resilver_done(spa);

	/*
	 * Kick off a resilver.
	 */
	if (tasks & SPA_ASYNC_RESILVER)
		dsl_resilver_restart(spa->spa_dsl_pool, 0);

	/*
	 * Kick off L2 cache rebuilding.
	 */
	if (tasks & SPA_ASYNC_L2CACHE_REBUILD)
		l2arc_spa_rebuild_start(spa);

	if (tasks & SPA_ASYNC_MAN_TRIM_TASKQ_DESTROY) {
		mutex_enter(&spa->spa_man_trim_lock);
		spa_man_trim_taskq_destroy(spa);
		mutex_exit(&spa->spa_man_trim_lock);
	}

	/*
	 * Let the world know that we're done.
	 */
	mutex_enter(&spa->spa_async_lock);
	spa->spa_async_thread = NULL;
	cv_broadcast(&spa->spa_async_cv);
	mutex_exit(&spa->spa_async_lock);
	thread_exit();
}

void
spa_async_suspend(spa_t *spa)
{
	mutex_enter(&spa->spa_async_lock);
	spa->spa_async_suspended++;
	while (spa->spa_async_thread != NULL)
		cv_wait(&spa->spa_async_cv, &spa->spa_async_lock);
	mutex_exit(&spa->spa_async_lock);
}

void
spa_async_resume(spa_t *spa)
{
	mutex_enter(&spa->spa_async_lock);
	ASSERT(spa->spa_async_suspended != 0);
	spa->spa_async_suspended--;
	mutex_exit(&spa->spa_async_lock);
}

static boolean_t
spa_async_tasks_pending(spa_t *spa)
{
	uint_t non_config_tasks;
	uint_t config_task;
	boolean_t config_task_suspended;

	non_config_tasks = spa->spa_async_tasks & ~SPA_ASYNC_CONFIG_UPDATE;
	config_task = spa->spa_async_tasks & SPA_ASYNC_CONFIG_UPDATE;
	if (spa->spa_ccw_fail_time == 0) {
		config_task_suspended = B_FALSE;
	} else {
		config_task_suspended =
		    (gethrtime() - spa->spa_ccw_fail_time) <
		    (zfs_ccw_retry_interval * NANOSEC);
	}

	return (non_config_tasks || (config_task && !config_task_suspended));
}

static void
spa_async_dispatch(spa_t *spa)
{
	mutex_enter(&spa->spa_async_lock);
	if (spa_async_tasks_pending(spa) &&
	    !spa->spa_async_suspended &&
	    spa->spa_async_thread == NULL &&
	    rootdir != NULL)
		spa->spa_async_thread = thread_create(NULL, 0,
		    spa_async_thread, spa, 0, &p0, TS_RUN, maxclsyspri);
	mutex_exit(&spa->spa_async_lock);
}

void
spa_async_request(spa_t *spa, int task)
{
	zfs_dbgmsg("spa=%s async request task=%u", spa->spa_name, task);
	mutex_enter(&spa->spa_async_lock);
	spa->spa_async_tasks |= task;
	mutex_exit(&spa->spa_async_lock);
}

void
spa_async_unrequest(spa_t *spa, int task)
{
	zfs_dbgmsg("spa=%s async unrequest task=%u", spa->spa_name, task);
	mutex_enter(&spa->spa_async_lock);
	spa->spa_async_tasks &= ~task;
	mutex_exit(&spa->spa_async_lock);
}

/*
 * ==========================================================================
 * SPA syncing routines
 * ==========================================================================
 */

static int
bpobj_enqueue_cb(void *arg, const blkptr_t *bp, dmu_tx_t *tx)
{
	bpobj_t *bpo = arg;
	bpobj_enqueue(bpo, bp, tx);
	return (0);
}

static int
spa_free_sync_cb(void *arg, const blkptr_t *bp, dmu_tx_t *tx)
{
	zio_t *zio = arg;

	zio_nowait(zio_free_sync(zio, zio->io_spa, dmu_tx_get_txg(tx), bp,
	    zio->io_flags));
	return (0);
}

/*
 * Note: this simple function is not inlined to make it easier to dtrace the
 * amount of time spent syncing frees.
 */
static void
spa_sync_frees(spa_t *spa, bplist_t *bpl, dmu_tx_t *tx)
{
	zio_t *zio = zio_root(spa, NULL, NULL, 0);
	bplist_iterate(bpl, spa_free_sync_cb, zio, tx);
	VERIFY(zio_wait(zio) == 0);
}

/*
 * Note: this simple function is not inlined to make it easier to dtrace the
 * amount of time spent syncing deferred frees.
 */
static void
spa_sync_deferred_frees(spa_t *spa, dmu_tx_t *tx)
{
	zio_t *zio = zio_root(spa, NULL, NULL, 0);
	VERIFY3U(bpobj_iterate(&spa->spa_deferred_bpobj,
	    spa_free_sync_cb, zio, tx), ==, 0);
	VERIFY0(zio_wait(zio));
}


static void
spa_sync_nvlist(spa_t *spa, uint64_t obj, nvlist_t *nv, dmu_tx_t *tx)
{
	char *packed = NULL;
	size_t bufsize;
	size_t nvsize = 0;
	dmu_buf_t *db;

	VERIFY(nvlist_size(nv, &nvsize, NV_ENCODE_XDR) == 0);

	/*
	 * Write full (SPA_CONFIG_BLOCKSIZE) blocks of configuration
	 * information.  This avoids the dmu_buf_will_dirty() path and
	 * saves us a pre-read to get data we don't actually care about.
	 */
	bufsize = P2ROUNDUP((uint64_t)nvsize, SPA_CONFIG_BLOCKSIZE);
	packed = kmem_alloc(bufsize, KM_SLEEP);

	VERIFY(nvlist_pack(nv, &packed, &nvsize, NV_ENCODE_XDR,
	    KM_SLEEP) == 0);
	bzero(packed + nvsize, bufsize - nvsize);

	dmu_write(spa->spa_meta_objset, obj, 0, bufsize, packed, tx);

	kmem_free(packed, bufsize);

	VERIFY(0 == dmu_bonus_hold(spa->spa_meta_objset, obj, FTAG, &db));
	dmu_buf_will_dirty(db, tx);
	*(uint64_t *)db->db_data = nvsize;
	dmu_buf_rele(db, FTAG);
}

static void
spa_sync_aux_dev(spa_t *spa, spa_aux_vdev_t *sav, dmu_tx_t *tx,
    const char *config, const char *entry)
{
	nvlist_t *nvroot;
	nvlist_t **list;
	int i;

	if (!sav->sav_sync)
		return;

	/*
	 * Update the MOS nvlist describing the list of available devices.
	 * spa_validate_aux() will have already made sure this nvlist is
	 * valid and the vdevs are labeled appropriately.
	 */
	if (sav->sav_object == 0) {
		sav->sav_object = dmu_object_alloc(spa->spa_meta_objset,
		    DMU_OT_PACKED_NVLIST, 1 << 14, DMU_OT_PACKED_NVLIST_SIZE,
		    sizeof (uint64_t), tx);
		VERIFY(zap_update(spa->spa_meta_objset,
		    DMU_POOL_DIRECTORY_OBJECT, entry, sizeof (uint64_t), 1,
		    &sav->sav_object, tx) == 0);
	}

	VERIFY(nvlist_alloc(&nvroot, NV_UNIQUE_NAME, KM_SLEEP) == 0);
	if (sav->sav_count == 0) {
		VERIFY(nvlist_add_nvlist_array(nvroot, config, NULL, 0) == 0);
	} else {
		list = kmem_alloc(sav->sav_count * sizeof (void *), KM_SLEEP);
		for (i = 0; i < sav->sav_count; i++)
			list[i] = vdev_config_generate(spa, sav->sav_vdevs[i],
			    B_FALSE, VDEV_CONFIG_L2CACHE);
		VERIFY(nvlist_add_nvlist_array(nvroot, config, list,
		    sav->sav_count) == 0);
		for (i = 0; i < sav->sav_count; i++)
			nvlist_free(list[i]);
		kmem_free(list, sav->sav_count * sizeof (void *));
	}

	spa_sync_nvlist(spa, sav->sav_object, nvroot, tx);
	nvlist_free(nvroot);

	sav->sav_sync = B_FALSE;
}

/*
 * Rebuild spa's all-vdev ZAP from the vdev ZAPs indicated in each vdev_t.
 * The all-vdev ZAP must be empty.
 */
static void
spa_avz_build(vdev_t *vd, uint64_t avz, dmu_tx_t *tx)
{
	spa_t *spa = vd->vdev_spa;
	if (vd->vdev_top_zap != 0) {
		VERIFY0(zap_add_int(spa->spa_meta_objset, avz,
		    vd->vdev_top_zap, tx));
	}
	if (vd->vdev_leaf_zap != 0) {
		VERIFY0(zap_add_int(spa->spa_meta_objset, avz,
		    vd->vdev_leaf_zap, tx));
	}
	for (uint64_t i = 0; i < vd->vdev_children; i++) {
		spa_avz_build(vd->vdev_child[i], avz, tx);
	}
}

static void
spa_sync_config_object(spa_t *spa, dmu_tx_t *tx)
{
	nvlist_t *config;

	/*
	 * If the pool is being imported from a pre-per-vdev-ZAP version of ZFS,
	 * its config may not be dirty but we still need to build per-vdev ZAPs.
	 * Similarly, if the pool is being assembled (e.g. after a split), we
	 * need to rebuild the AVZ although the config may not be dirty.
	 */
	if (list_is_empty(&spa->spa_config_dirty_list) &&
	    spa->spa_avz_action == AVZ_ACTION_NONE)
		return;

	spa_config_enter(spa, SCL_STATE, FTAG, RW_READER);

	ASSERT(spa->spa_avz_action == AVZ_ACTION_NONE ||
	    spa->spa_all_vdev_zaps != 0);

	if (spa->spa_avz_action == AVZ_ACTION_REBUILD) {
		/* Make and build the new AVZ */
		uint64_t new_avz = zap_create(spa->spa_meta_objset,
		    DMU_OTN_ZAP_METADATA, DMU_OT_NONE, 0, tx);
		spa_avz_build(spa->spa_root_vdev, new_avz, tx);

		/* Diff old AVZ with new one */
		zap_cursor_t zc;
		zap_attribute_t za;

		for (zap_cursor_init(&zc, spa->spa_meta_objset,
		    spa->spa_all_vdev_zaps);
		    zap_cursor_retrieve(&zc, &za) == 0;
		    zap_cursor_advance(&zc)) {
			uint64_t vdzap = za.za_first_integer;
			if (zap_lookup_int(spa->spa_meta_objset, new_avz,
			    vdzap) == ENOENT) {
				/*
				 * ZAP is listed in old AVZ but not in new one;
				 * destroy it
				 */
				VERIFY0(zap_destroy(spa->spa_meta_objset, vdzap,
				    tx));
			}
		}

		zap_cursor_fini(&zc);

		/* Destroy the old AVZ */
		VERIFY0(zap_destroy(spa->spa_meta_objset,
		    spa->spa_all_vdev_zaps, tx));

		/* Replace the old AVZ in the dir obj with the new one */
		VERIFY0(zap_update(spa->spa_meta_objset,
		    DMU_POOL_DIRECTORY_OBJECT, DMU_POOL_VDEV_ZAP_MAP,
		    sizeof (new_avz), 1, &new_avz, tx));

		spa->spa_all_vdev_zaps = new_avz;
	} else if (spa->spa_avz_action == AVZ_ACTION_DESTROY) {
		zap_cursor_t zc;
		zap_attribute_t za;

		/* Walk through the AVZ and destroy all listed ZAPs */
		for (zap_cursor_init(&zc, spa->spa_meta_objset,
		    spa->spa_all_vdev_zaps);
		    zap_cursor_retrieve(&zc, &za) == 0;
		    zap_cursor_advance(&zc)) {
			uint64_t zap = za.za_first_integer;
			VERIFY0(zap_destroy(spa->spa_meta_objset, zap, tx));
		}

		zap_cursor_fini(&zc);

		/* Destroy and unlink the AVZ itself */
		VERIFY0(zap_destroy(spa->spa_meta_objset,
		    spa->spa_all_vdev_zaps, tx));
		VERIFY0(zap_remove(spa->spa_meta_objset,
		    DMU_POOL_DIRECTORY_OBJECT, DMU_POOL_VDEV_ZAP_MAP, tx));
		spa->spa_all_vdev_zaps = 0;
	}

	if (spa->spa_all_vdev_zaps == 0) {
		spa->spa_all_vdev_zaps = zap_create_link(spa->spa_meta_objset,
		    DMU_OTN_ZAP_METADATA, DMU_POOL_DIRECTORY_OBJECT,
		    DMU_POOL_VDEV_ZAP_MAP, tx);
	}
	spa->spa_avz_action = AVZ_ACTION_NONE;

	/* Create ZAPs for vdevs that don't have them. */
	vdev_construct_zaps(spa->spa_root_vdev, tx);

	config = spa_config_generate(spa, spa->spa_root_vdev,
	    dmu_tx_get_txg(tx), B_FALSE);

	/*
	 * If we're upgrading the spa version then make sure that
	 * the config object gets updated with the correct version.
	 */
	if (spa->spa_ubsync.ub_version < spa->spa_uberblock.ub_version)
		fnvlist_add_uint64(config, ZPOOL_CONFIG_VERSION,
		    spa->spa_uberblock.ub_version);

	spa_config_exit(spa, SCL_STATE, FTAG);

	nvlist_free(spa->spa_config_syncing);
	spa->spa_config_syncing = config;

	spa_sync_nvlist(spa, spa->spa_config_object, config, tx);
}

static void
spa_sync_version(void *arg, dmu_tx_t *tx)
{
	uint64_t *versionp = arg;
	uint64_t version = *versionp;
	spa_t *spa = dmu_tx_pool(tx)->dp_spa;

	/*
	 * Setting the version is special cased when first creating the pool.
	 */
	ASSERT(tx->tx_txg != TXG_INITIAL);

	ASSERT(SPA_VERSION_IS_SUPPORTED(version));
	ASSERT(version >= spa_version(spa));

	spa->spa_uberblock.ub_version = version;
	vdev_config_dirty(spa->spa_root_vdev);
	spa_history_log_internal(spa, "set", tx, "version=%lld", version);
}

/*
 * Set zpool properties.
 */
static void
spa_sync_props(void *arg, dmu_tx_t *tx)
{
	nvlist_t *nvp = arg;
	spa_t *spa = dmu_tx_pool(tx)->dp_spa;
	spa_meta_placement_t *mp = &spa->spa_meta_policy;
	objset_t *mos = spa->spa_meta_objset;
	nvpair_t *elem = NULL;

	mutex_enter(&spa->spa_props_lock);

	while ((elem = nvlist_next_nvpair(nvp, elem))) {
		uint64_t intval;
		char *strval, *fname;
		zpool_prop_t prop;
		const char *propname;
		zprop_type_t proptype;
		spa_feature_t fid;

		switch (prop = zpool_name_to_prop(nvpair_name(elem))) {
		case ZPROP_INVAL:
			/*
			 * We checked this earlier in spa_prop_validate().
			 */
			ASSERT(zpool_prop_feature(nvpair_name(elem)));

			fname = strchr(nvpair_name(elem), '@') + 1;
			VERIFY0(zfeature_lookup_name(fname, &fid));

			spa_feature_enable(spa, fid, tx);
			spa_history_log_internal(spa, "set", tx,
			    "%s=enabled", nvpair_name(elem));
			break;

		case ZPOOL_PROP_VERSION:
			intval = fnvpair_value_uint64(elem);
			/*
			 * The version is synced seperatly before other
			 * properties and should be correct by now.
			 */
			ASSERT3U(spa_version(spa), >=, intval);
			break;

		case ZPOOL_PROP_ALTROOT:
			/*
			 * 'altroot' is a non-persistent property. It should
			 * have been set temporarily at creation or import time.
			 */
			ASSERT(spa->spa_root != NULL);
			break;

		case ZPOOL_PROP_READONLY:
		case ZPOOL_PROP_CACHEFILE:
			/*
			 * 'readonly' and 'cachefile' are also non-persisitent
			 * properties.
			 */
			break;
		case ZPOOL_PROP_COMMENT:
			strval = fnvpair_value_string(elem);
			if (spa->spa_comment != NULL)
				spa_strfree(spa->spa_comment);
			spa->spa_comment = spa_strdup(strval);
			/*
			 * We need to dirty the configuration on all the vdevs
			 * so that their labels get updated.  It's unnecessary
			 * to do this for pool creation since the vdev's
			 * configuratoin has already been dirtied.
			 */
			if (tx->tx_txg != TXG_INITIAL)
				vdev_config_dirty(spa->spa_root_vdev);
			spa_history_log_internal(spa, "set", tx,
			    "%s=%s", nvpair_name(elem), strval);
			break;
		default:
			/*
			 * Set pool property values in the poolprops mos object.
			 */
			if (spa->spa_pool_props_object == 0) {
				spa->spa_pool_props_object =
				    zap_create_link(mos, DMU_OT_POOL_PROPS,
				    DMU_POOL_DIRECTORY_OBJECT, DMU_POOL_PROPS,
				    tx);
			}

			/* normalize the property name */
			propname = zpool_prop_to_name(prop);
			proptype = zpool_prop_get_type(prop);

			if (nvpair_type(elem) == DATA_TYPE_STRING) {
				ASSERT(proptype == PROP_TYPE_STRING);
				strval = fnvpair_value_string(elem);
				VERIFY0(zap_update(mos,
				    spa->spa_pool_props_object, propname,
				    1, strlen(strval) + 1, strval, tx));
				spa_history_log_internal(spa, "set", tx,
				    "%s=%s", nvpair_name(elem), strval);
			} else if (nvpair_type(elem) == DATA_TYPE_UINT64) {
				intval = fnvpair_value_uint64(elem);

				if (proptype == PROP_TYPE_INDEX) {
					const char *unused;
					VERIFY0(zpool_prop_index_to_string(
					    prop, intval, &unused));
				}
				VERIFY0(zap_update(mos,
				    spa->spa_pool_props_object, propname,
				    8, 1, &intval, tx));
				spa_history_log_internal(spa, "set", tx,
				    "%s=%lld", nvpair_name(elem), intval);
			} else {
				ASSERT(0); /* not allowed */
			}

			switch (prop) {
			case ZPOOL_PROP_DELEGATION:
				spa->spa_delegation = intval;
				break;
			case ZPOOL_PROP_DDT_DESEGREGATION:
				spa_set_ddt_classes(spa, intval);
				break;
			case ZPOOL_PROP_DEDUP_BEST_EFFORT:
				spa->spa_dedup_best_effort = intval;
				break;
			case ZPOOL_PROP_DEDUP_LO_BEST_EFFORT:
				spa->spa_dedup_lo_best_effort = intval;
				break;
			case ZPOOL_PROP_DEDUP_HI_BEST_EFFORT:
				spa->spa_dedup_hi_best_effort = intval;
				break;
			case ZPOOL_PROP_BOOTFS:
				spa->spa_bootfs = intval;
				break;
			case ZPOOL_PROP_FAILUREMODE:
				spa->spa_failmode = intval;
				break;
			case ZPOOL_PROP_FORCETRIM:
				spa->spa_force_trim = intval;
				break;
			case ZPOOL_PROP_AUTOTRIM:
				mutex_enter(&spa->spa_auto_trim_lock);
				if (intval != spa->spa_auto_trim) {
					spa->spa_auto_trim = intval;
					if (intval != 0)
						spa_auto_trim_taskq_create(spa);
					else
						spa_auto_trim_taskq_destroy(
						    spa);
				}
				mutex_exit(&spa->spa_auto_trim_lock);
				break;
			case ZPOOL_PROP_AUTOEXPAND:
				spa->spa_autoexpand = intval;
				if (tx->tx_txg != TXG_INITIAL)
					spa_async_request(spa,
					    SPA_ASYNC_AUTOEXPAND);
				break;
			case ZPOOL_PROP_DEDUPDITTO:
				spa->spa_dedup_ditto = intval;
				break;
			case ZPOOL_PROP_MINWATERMARK:
				spa->spa_minwat = intval;
				break;
			case ZPOOL_PROP_LOWATERMARK:
				spa->spa_lowat = intval;
				break;
			case ZPOOL_PROP_HIWATERMARK:
				spa->spa_hiwat = intval;
				break;
			case ZPOOL_PROP_DEDUPMETA_DITTO:
				spa->spa_ddt_meta_copies = intval;
				break;
			case ZPOOL_PROP_META_PLACEMENT:
				mp->spa_enable_meta_placement_selection =
				    intval;
				break;
			case ZPOOL_PROP_SYNC_TO_SPECIAL:
				mp->spa_sync_to_special = intval;
				break;
			case ZPOOL_PROP_DDT_META_TO_METADEV:
				mp->spa_ddt_meta_to_special = intval;
				break;
			case ZPOOL_PROP_ZFS_META_TO_METADEV:
				mp->spa_zfs_meta_to_special = intval;
				break;
			case ZPOOL_PROP_SMALL_DATA_TO_METADEV:
				mp->spa_small_data_to_special = intval;
				break;
			default:
				break;
			}
		}

	}

	mutex_exit(&spa->spa_props_lock);
}

/*
 * Perform one-time upgrade on-disk changes.  spa_version() does not
 * reflect the new version this txg, so there must be no changes this
 * txg to anything that the upgrade code depends on after it executes.
 * Therefore this must be called after dsl_pool_sync() does the sync
 * tasks.
 */
static void
spa_sync_upgrades(spa_t *spa, dmu_tx_t *tx)
{
	dsl_pool_t *dp = spa->spa_dsl_pool;

	ASSERT(spa->spa_sync_pass == 1);

	rrw_enter(&dp->dp_config_rwlock, RW_WRITER, FTAG);

	if (spa->spa_ubsync.ub_version < SPA_VERSION_ORIGIN &&
	    spa->spa_uberblock.ub_version >= SPA_VERSION_ORIGIN) {
		dsl_pool_create_origin(dp, tx);

		/* Keeping the origin open increases spa_minref */
		spa->spa_minref += 3;
	}

	if (spa->spa_ubsync.ub_version < SPA_VERSION_NEXT_CLONES &&
	    spa->spa_uberblock.ub_version >= SPA_VERSION_NEXT_CLONES) {
		dsl_pool_upgrade_clones(dp, tx);
	}

	if (spa->spa_ubsync.ub_version < SPA_VERSION_DIR_CLONES &&
	    spa->spa_uberblock.ub_version >= SPA_VERSION_DIR_CLONES) {
		dsl_pool_upgrade_dir_clones(dp, tx);

		/* Keeping the freedir open increases spa_minref */
		spa->spa_minref += 3;
	}

	if (spa->spa_ubsync.ub_version < SPA_VERSION_FEATURES &&
	    spa->spa_uberblock.ub_version >= SPA_VERSION_FEATURES) {
		spa_feature_create_zap_objects(spa, tx);
	}

	/*
	 * LZ4_COMPRESS feature's behaviour was changed to activate_on_enable
	 * when possibility to use lz4 compression for metadata was added
	 * Old pools that have this feature enabled must be upgraded to have
	 * this feature active
	 */
	if (spa->spa_uberblock.ub_version >= SPA_VERSION_FEATURES) {
		boolean_t lz4_en = spa_feature_is_enabled(spa,
		    SPA_FEATURE_LZ4_COMPRESS);
		boolean_t lz4_ac = spa_feature_is_active(spa,
		    SPA_FEATURE_LZ4_COMPRESS);

		if (lz4_en && !lz4_ac)
			spa_feature_incr(spa, SPA_FEATURE_LZ4_COMPRESS, tx);
	}

	/*
	 * If we haven't written the salt, do so now.  Note that the
	 * feature may not be activated yet, but that's fine since
	 * the presence of this ZAP entry is backwards compatible.
	 */
	if (zap_contains(spa->spa_meta_objset, DMU_POOL_DIRECTORY_OBJECT,
	    DMU_POOL_CHECKSUM_SALT) == ENOENT) {
		VERIFY0(zap_add(spa->spa_meta_objset,
		    DMU_POOL_DIRECTORY_OBJECT, DMU_POOL_CHECKSUM_SALT, 1,
		    sizeof (spa->spa_cksum_salt.zcs_bytes),
		    spa->spa_cksum_salt.zcs_bytes, tx));
	}

	rrw_exit(&dp->dp_config_rwlock, FTAG);
}

/*
 * Sync the specified transaction group.  New blocks may be dirtied as
 * part of the process, so we iterate until it converges.
 */
void
spa_sync(spa_t *spa, uint64_t txg)
{
	dsl_pool_t *dp = spa->spa_dsl_pool;
	objset_t *mos = spa->spa_meta_objset;
	bplist_t *free_bpl = &spa->spa_free_bplist[txg & TXG_MASK];
	vdev_t *rvd = spa->spa_root_vdev;
	vdev_t *vd;
	dmu_tx_t *tx;
	int error;

	VERIFY(spa_writeable(spa));

	/*
	 * Lock out configuration changes.
	 */
	spa_config_enter(spa, SCL_CONFIG, FTAG, RW_READER);

	spa->spa_syncing_txg = txg;
	spa->spa_sync_pass = 0;

	/*
	 * Another pool management task might be currently preventing
	 * from starting and the current txg sync was invoked on its behalf,
	 * so be prepared to postpone autotrim processing.
	 */
	if (mutex_tryenter(&spa->spa_auto_trim_lock)) {
		if (spa->spa_auto_trim == SPA_AUTO_TRIM_ON)
			spa_auto_trim(spa, txg);
		mutex_exit(&spa->spa_auto_trim_lock);
	}

	/*
	 * If there are any pending vdev state changes, convert them
	 * into config changes that go out with this transaction group.
	 */
	spa_config_enter(spa, SCL_STATE, FTAG, RW_READER);
	while (list_head(&spa->spa_state_dirty_list) != NULL) {
		/*
		 * We need the write lock here because, for aux vdevs,
		 * calling vdev_config_dirty() modifies sav_config.
		 * This is ugly and will become unnecessary when we
		 * eliminate the aux vdev wart by integrating all vdevs
		 * into the root vdev tree.
		 */
		spa_config_exit(spa, SCL_CONFIG | SCL_STATE, FTAG);
		spa_config_enter(spa, SCL_CONFIG | SCL_STATE, FTAG, RW_WRITER);
		while ((vd = list_head(&spa->spa_state_dirty_list)) != NULL) {
			vdev_state_clean(vd);
			vdev_config_dirty(vd);
		}
		spa_config_exit(spa, SCL_CONFIG | SCL_STATE, FTAG);
		spa_config_enter(spa, SCL_CONFIG | SCL_STATE, FTAG, RW_READER);
	}
	spa_config_exit(spa, SCL_STATE, FTAG);

	tx = dmu_tx_create_assigned(dp, txg);

	spa->spa_sync_starttime = gethrtime();
	VERIFY(cyclic_reprogram(spa->spa_deadman_cycid,
	    spa->spa_sync_starttime + spa->spa_deadman_synctime));

	/*
	 * If we are upgrading to SPA_VERSION_RAIDZ_DEFLATE this txg,
	 * set spa_deflate if we have no raid-z vdevs.
	 */
	if (spa->spa_ubsync.ub_version < SPA_VERSION_RAIDZ_DEFLATE &&
	    spa->spa_uberblock.ub_version >= SPA_VERSION_RAIDZ_DEFLATE) {
		int i;

		for (i = 0; i < rvd->vdev_children; i++) {
			vd = rvd->vdev_child[i];
			if (vd->vdev_deflate_ratio != SPA_MINBLOCKSIZE)
				break;
		}
		if (i == rvd->vdev_children) {
			spa->spa_deflate = TRUE;
			VERIFY(0 == zap_add(spa->spa_meta_objset,
			    DMU_POOL_DIRECTORY_OBJECT, DMU_POOL_DEFLATE,
			    sizeof (uint64_t), 1, &spa->spa_deflate, tx));
		}
	}

	/*
	 * Iterate to convergence.
	 */

	zfs_autosnap_t *autosnap = spa_get_autosnap(dp->dp_spa);
	mutex_enter(&autosnap->autosnap_lock);

	autosnap_zone_t *zone = list_head(&autosnap->autosnap_zones);
	while (zone != NULL) {
		zone->created = B_FALSE;
		zone->dirty = B_FALSE;
		zone = list_next(&autosnap->autosnap_zones, zone);
	}

	mutex_exit(&autosnap->autosnap_lock);

	do {
		int pass = ++spa->spa_sync_pass;

		spa_sync_config_object(spa, tx);
		spa_sync_aux_dev(spa, &spa->spa_spares, tx,
		    ZPOOL_CONFIG_SPARES, DMU_POOL_SPARES);
		spa_sync_aux_dev(spa, &spa->spa_l2cache, tx,
		    ZPOOL_CONFIG_L2CACHE, DMU_POOL_L2CACHE);
		spa_errlog_sync(spa, txg);
		dsl_pool_sync(dp, txg);

		if (pass < zfs_sync_pass_deferred_free) {
			spa_sync_frees(spa, free_bpl, tx);
		} else {
			/*
			 * We can not defer frees in pass 1, because
			 * we sync the deferred frees later in pass 1.
			 */
			ASSERT3U(pass, >, 1);
			bplist_iterate(free_bpl, bpobj_enqueue_cb,
			    &spa->spa_deferred_bpobj, tx);
		}

		ddt_sync(spa, txg);
		dsl_scan_sync(dp, tx);

		while (vd = txg_list_remove(&spa->spa_vdev_txg_list, txg))
			vdev_sync(vd, txg);

		if (pass == 1) {
			spa_sync_upgrades(spa, tx);
			ASSERT3U(txg, >=,
			    spa->spa_uberblock.ub_rootbp.blk_birth);
			/*
			 * Note: We need to check if the MOS is dirty
			 * because we could have marked the MOS dirty
			 * without updating the uberblock (e.g. if we
			 * have sync tasks but no dirty user data).  We
			 * need to check the uberblock's rootbp because
			 * it is updated if we have synced out dirty
			 * data (though in this case the MOS will most
			 * likely also be dirty due to second order
			 * effects, we don't want to rely on that here).
			 */
			if (spa->spa_uberblock.ub_rootbp.blk_birth < txg &&
			    !dmu_objset_is_dirty(mos, txg)) {
				/*
				 * Nothing changed on the first pass,
				 * therefore this TXG is a no-op.  Avoid
				 * syncing deferred frees, so that we
				 * can keep this TXG as a no-op.
				 */
				ASSERT(txg_list_empty(&dp->dp_dirty_datasets,
				    txg));
				ASSERT(txg_list_empty(&dp->dp_dirty_dirs, txg));
				ASSERT(txg_list_empty(&dp->dp_sync_tasks, txg));
				break;
			}
			spa_sync_deferred_frees(spa, tx);
		}

	} while (dmu_objset_is_dirty(mos, txg));

	if (!list_is_empty(&spa->spa_config_dirty_list)) {
		/*
		 * Make sure that the number of ZAPs for all the vdevs matches
		 * the number of ZAPs in the per-vdev ZAP list. This only gets
		 * called if the config is dirty; otherwise there may be
		 * outstanding AVZ operations that weren't completed in
		 * spa_sync_config_object.
		 */
		uint64_t all_vdev_zap_entry_count;
		ASSERT0(zap_count(spa->spa_meta_objset,
		    spa->spa_all_vdev_zaps, &all_vdev_zap_entry_count));
		ASSERT3U(vdev_count_verify_zaps(spa->spa_root_vdev), ==,
		    all_vdev_zap_entry_count);
	}

	/*
	 * Rewrite the vdev configuration (which includes the uberblock)
	 * to commit the transaction group.
	 *
	 * If there are no dirty vdevs, we sync the uberblock to a few
	 * random top-level vdevs that are known to be visible in the
	 * config cache (see spa_vdev_add() for a complete description).
	 * If there *are* dirty vdevs, sync the uberblock to all vdevs.
	 */
	for (;;) {
		/*
		 * We hold SCL_STATE to prevent vdev open/close/etc.
		 * while we're attempting to write the vdev labels.
		 */
		spa_config_enter(spa, SCL_STATE, FTAG, RW_READER);

		if (list_is_empty(&spa->spa_config_dirty_list)) {
			vdev_t *svd[SPA_DVAS_PER_BP];
			int svdcount = 0;
			int children = rvd->vdev_children;
			int c0 = spa_get_random(children);

			for (int c = 0; c < children; c++) {
				vd = rvd->vdev_child[(c0 + c) % children];
				if (vd->vdev_ms_array == 0 || vd->vdev_islog)
					continue;
				svd[svdcount++] = vd;
				if (svdcount == SPA_DVAS_PER_BP)
					break;
			}
			error = vdev_config_sync(svd, svdcount, txg);
		} else {
			error = vdev_config_sync(rvd->vdev_child,
			    rvd->vdev_children, txg);
		}

		if (error == 0)
			spa->spa_last_synced_guid = rvd->vdev_guid;

		spa_config_exit(spa, SCL_STATE, FTAG);

		if (error == 0)
			break;
		zio_suspend(spa, NULL);
		zio_resume_wait(spa);
	}
	dmu_tx_commit(tx);

	VERIFY(cyclic_reprogram(spa->spa_deadman_cycid, CY_INFINITY));

	/*
	 * Clear the dirty config list.
	 */
	while ((vd = list_head(&spa->spa_config_dirty_list)) != NULL)
		vdev_config_clean(vd);

	/*
	 * Now that the new config has synced transactionally,
	 * let it become visible to the config cache.
	 */
	if (spa->spa_config_syncing != NULL) {
		spa_config_set(spa, spa->spa_config_syncing);
		spa->spa_config_txg = txg;
		spa->spa_config_syncing = NULL;
	}

	spa->spa_ubsync = spa->spa_uberblock;

	dsl_pool_sync_done(dp, txg);

	/*
	 * Update usable space statistics.
	 */
	while (vd = txg_list_remove(&spa->spa_vdev_txg_list, TXG_CLEAN(txg)))
		vdev_sync_done(vd, txg);

	spa_update_dspace(spa);
	spa_update_latency(spa);
	/*
	 * It had better be the case that we didn't dirty anything
	 * since vdev_config_sync().
	 */
	ASSERT(txg_list_empty(&dp->dp_dirty_datasets, txg));
	ASSERT(txg_list_empty(&dp->dp_dirty_dirs, txg));
	ASSERT(txg_list_empty(&spa->spa_vdev_txg_list, txg));

	spa->spa_sync_pass = 0;

	spa_check_special(spa);
	spa_config_exit(spa, SCL_CONFIG, FTAG);

	spa_handle_ignored_writes(spa);

	/*
	 * If any async tasks have been requested, kick them off.
	 */
	spa_async_dispatch(spa);
}

/*
 * Sync all pools.  We don't want to hold the namespace lock across these
 * operations, so we take a reference on the spa_t and drop the lock during the
 * sync.
 */
void
spa_sync_allpools(void)
{
	spa_t *spa = NULL;
	mutex_enter(&spa_namespace_lock);
	while ((spa = spa_next(spa)) != NULL) {
		if (spa_state(spa) != POOL_STATE_ACTIVE ||
		    !spa_writeable(spa) || spa_suspended(spa))
			continue;
		spa_open_ref(spa, FTAG);
		mutex_exit(&spa_namespace_lock);
		txg_wait_synced(spa_get_dsl(spa), 0);
		mutex_enter(&spa_namespace_lock);
		spa_close(spa, FTAG);
	}
	mutex_exit(&spa_namespace_lock);
}

/*
 * ==========================================================================
 * Miscellaneous routines
 * ==========================================================================
 */

/*
 * Remove all pools in the system.
 */
void
spa_evict_all(void)
{
	spa_t *spa;

	/*
	 * Remove all cached state.  All pools should be closed now,
	 * so every spa in the AVL tree should be unreferenced.
	 */
	mutex_enter(&spa_namespace_lock);
	while ((spa = spa_next(NULL)) != NULL) {
		/*
		 * Stop async tasks.  The async thread may need to detach
		 * a device that's been replaced, which requires grabbing
		 * spa_namespace_lock, so we must drop it here.
		 */
		spa_open_ref(spa, FTAG);
		mutex_exit(&spa_namespace_lock);
		spa_async_suspend(spa);
		mutex_enter(&spa_namespace_lock);
		spa_close(spa, FTAG);

		if (spa->spa_state != POOL_STATE_UNINITIALIZED) {
			wbc_deactivate(spa);

			spa_unload(spa);
			spa_deactivate(spa);
		}

		spa_remove(spa);
	}
	mutex_exit(&spa_namespace_lock);
}

vdev_t *
spa_lookup_by_guid(spa_t *spa, uint64_t guid, boolean_t aux)
{
	vdev_t *vd;
	int i;

	if ((vd = vdev_lookup_by_guid(spa->spa_root_vdev, guid)) != NULL)
		return (vd);

	if (aux) {
		for (i = 0; i < spa->spa_l2cache.sav_count; i++) {
			vd = spa->spa_l2cache.sav_vdevs[i];
			if (vd->vdev_guid == guid)
				return (vd);
		}

		for (i = 0; i < spa->spa_spares.sav_count; i++) {
			vd = spa->spa_spares.sav_vdevs[i];
			if (vd->vdev_guid == guid)
				return (vd);
		}
	}

	return (NULL);
}

void
spa_upgrade(spa_t *spa, uint64_t version)
{
	ASSERT(spa_writeable(spa));

	spa_config_enter(spa, SCL_ALL, FTAG, RW_WRITER);

	/*
	 * This should only be called for a non-faulted pool, and since a
	 * future version would result in an unopenable pool, this shouldn't be
	 * possible.
	 */
	ASSERT(SPA_VERSION_IS_SUPPORTED(spa->spa_uberblock.ub_version));
	ASSERT3U(version, >=, spa->spa_uberblock.ub_version);

	spa->spa_uberblock.ub_version = version;
	vdev_config_dirty(spa->spa_root_vdev);

	spa_config_exit(spa, SCL_ALL, FTAG);

	txg_wait_synced(spa_get_dsl(spa), 0);
}

boolean_t
spa_has_spare(spa_t *spa, uint64_t guid)
{
	int i;
	uint64_t spareguid;
	spa_aux_vdev_t *sav = &spa->spa_spares;

	for (i = 0; i < sav->sav_count; i++)
		if (sav->sav_vdevs[i]->vdev_guid == guid)
			return (B_TRUE);

	for (i = 0; i < sav->sav_npending; i++) {
		if (nvlist_lookup_uint64(sav->sav_pending[i], ZPOOL_CONFIG_GUID,
		    &spareguid) == 0 && spareguid == guid)
			return (B_TRUE);
	}

	return (B_FALSE);
}

/*
 * Check if a pool has an active shared spare device.
 * Note: reference count of an active spare is 2, as a spare and as a replace
 */
static boolean_t
spa_has_active_shared_spare(spa_t *spa)
{
	int i, refcnt;
	uint64_t pool;
	spa_aux_vdev_t *sav = &spa->spa_spares;

	for (i = 0; i < sav->sav_count; i++) {
		if (spa_spare_exists(sav->sav_vdevs[i]->vdev_guid, &pool,
		    &refcnt) && pool != 0ULL && pool == spa_guid(spa) &&
		    refcnt > 2)
			return (B_TRUE);
	}

	return (B_FALSE);
}

static void
spa_init_einfo(spa_t *spa, vdev_t *vdev, const char *name, spa_einfo_t *spe)
{
	bzero(spe, sizeof (spa_einfo_t));

	spe->spa_guid = spa_guid(spa);
	spe->spa_name = spa_strdup(spa_name(spa));
	spe->event_name = spa_strdup(name);

	if (vdev) {
		spe->vdev_guid = vdev->vdev_guid;
		if (vdev->vdev_path)
			spe->vdev_path = spa_strdup(vdev->vdev_path);
	}
}

static void
spa_fini_einfo(spa_einfo_t *spe)
{
	if (spe->spa_name)
		spa_strfree(spe->spa_name);
	if (spe->event_name)
		spa_strfree(spe->event_name);
	if (spe->vdev_path)
		spa_strfree(spe->vdev_path);
	kmem_free(spe, sizeof (spa_einfo_t));
}

/*
 * Post a sysevent corresponding to the given event.  The 'name' must be one of
 * the event definitions in sys/sysevent/eventdefs.h.  The payload will be
 * filled in from the spa and (optionally) the vdev.  This doesn't do anything
 * in the userland libzpool, as we don't want consumers to misinterpret ztest
 * or zdb as real changes.
 */
static void
spa_event_notify_impl(void *arg)
{
	/* cast the argument; will need to be freed once done */
	spa_einfo_t *evt = (spa_einfo_t *)arg;

#ifdef _KERNEL
	sysevent_t		*ev;
	sysevent_attr_list_t	*attr = NULL;
	sysevent_value_t	value;
	sysevent_id_t		eid;

	ev = sysevent_alloc(EC_ZFS, (char *)evt->event_name,
	    SUNW_KERN_PUB "zfs", SE_SLEEP);

	value.value_type = SE_DATA_TYPE_STRING;
	value.value.sv_string = evt->spa_name;
	if (sysevent_add_attr(&attr, ZFS_EV_POOL_NAME, &value, SE_SLEEP) != 0)
		goto done;

	value.value_type = SE_DATA_TYPE_UINT64;
	value.value.sv_uint64 = evt->spa_guid;
	if (sysevent_add_attr(&attr, ZFS_EV_POOL_GUID, &value, SE_SLEEP) != 0)
		goto done;

	if (evt->vdev_guid) {
		value.value_type = SE_DATA_TYPE_UINT64;
		value.value.sv_uint64 = evt->vdev_guid;
		if (sysevent_add_attr(&attr, ZFS_EV_VDEV_GUID, &value,
		    SE_SLEEP) != 0)
			goto done;

		if (evt->vdev_path) {
			value.value_type = SE_DATA_TYPE_STRING;
			value.value.sv_string = evt->vdev_path;
			if (sysevent_add_attr(&attr, ZFS_EV_VDEV_PATH,
			    &value, SE_SLEEP) != 0)
				goto done;
		}
	}

	if (sysevent_attach_attributes(ev, attr) != 0)
		goto done;
	attr = NULL;

	(void) log_sysevent(ev, SE_SLEEP, &eid);

done:
	if (attr)
		sysevent_free_attr(attr);
	sysevent_free(ev);
#endif
	spa_fini_einfo(evt);
}

/*
 * Dispatch event notifications to the taskq such that the corresponding
 * sysevents are queued with no spa locks held
 */
taskq_t *spa_sysevent_taskq;

void
spa_event_notify(spa_t *spa, vdev_t *vdev, const char *name)
{
	spa_einfo_t *spe = kmem_alloc(sizeof (spa_einfo_t), KM_SLEEP);

	spa_init_einfo(spa, vdev, name, spe);

	if (taskq_dispatch(spa_sysevent_taskq, spa_event_notify_impl,
	    spe, TQ_NOSLEEP) == NULL) {
		/*
		 * These are management sysevents; as much as it is
		 * unpleasant to drop these due to syseventd not being able
		 * to keep up, perhaps due to resource shortages, we are not
		 * going to sleep here and risk locking up the pool sync
		 * process; notify admin of problems
		 */
		cmn_err(CE_NOTE, "Could not dispatch sysevent nofitication "
		    "for %s, please check state of syseventd\n",
		    spe->event_name);
		spa_fini_einfo(spe);
		return;
	}
}

/*
 * Dispatches all auto-trim processing to all top-level vdevs. This is
 * called from spa_sync once every txg.
 */
static void
spa_auto_trim(spa_t *spa, uint64_t txg)
{
	ASSERT(spa_config_held(spa, SCL_CONFIG, RW_READER) == SCL_CONFIG);
	ASSERT(MUTEX_HELD(&spa->spa_auto_trim_lock));
	ASSERT(spa->spa_auto_trim_taskq != NULL);

	for (uint64_t i = 0; i < spa->spa_root_vdev->vdev_children; i++) {
		vdev_trim_info_t *vti = kmem_zalloc(sizeof (*vti), KM_SLEEP);
		vti->vti_vdev = spa->spa_root_vdev->vdev_child[i];
		vti->vti_txg = txg;
		vti->vti_done_cb = (void (*)(void *))spa_vdev_auto_trim_done;
		vti->vti_done_arg = spa;
		(void) taskq_dispatch(spa->spa_auto_trim_taskq,
		    (void (*)(void *))vdev_auto_trim, vti, TQ_SLEEP);
		spa->spa_num_auto_trimming++;
	}
}

/*
 * Performs the sync update of the MOS pool directory's trim start/stop values.
 */
static void
spa_trim_update_time_sync(void *arg, dmu_tx_t *tx)
{
	spa_t *spa = arg;
	VERIFY0(zap_update(spa->spa_meta_objset, DMU_POOL_DIRECTORY_OBJECT,
	    DMU_POOL_TRIM_START_TIME, sizeof (uint64_t), 1,
	    &spa->spa_man_trim_start_time, tx));
	VERIFY0(zap_update(spa->spa_meta_objset, DMU_POOL_DIRECTORY_OBJECT,
	    DMU_POOL_TRIM_STOP_TIME, sizeof (uint64_t), 1,
	    &spa->spa_man_trim_stop_time, tx));
}

/*
 * Updates the in-core and on-disk manual TRIM operation start/stop time.
 * Passing UINT64_MAX for either start_time or stop_time means that no
 * update to that value should be recorded.
 */
static dmu_tx_t *
spa_trim_update_time(spa_t *spa, uint64_t start_time, uint64_t stop_time)
{
	int err;
	dmu_tx_t *tx;

	ASSERT(MUTEX_HELD(&spa->spa_man_trim_lock));
	if (start_time != UINT64_MAX)
		spa->spa_man_trim_start_time = start_time;
	if (stop_time != UINT64_MAX)
		spa->spa_man_trim_stop_time = stop_time;
	tx = dmu_tx_create_dd(spa_get_dsl(spa)->dp_mos_dir);
	err = dmu_tx_assign(tx, TXG_WAIT);
	if (err) {
		dmu_tx_abort(tx);
		return (NULL);
	}
	dsl_sync_task_nowait(spa_get_dsl(spa), spa_trim_update_time_sync,
	    spa, 1, ZFS_SPACE_CHECK_RESERVED, tx);

	return (tx);
}

/*
 * Initiates an manual TRIM of the whole pool. This kicks off individual
 * TRIM tasks for each top-level vdev, which then pass over all of the free
 * space in all of the vdev's metaslabs and issues TRIM commands for that
 * space to the underlying vdevs.
 */
extern void
spa_man_trim(spa_t *spa, uint64_t rate)
{
	dmu_tx_t *time_update_tx;

	mutex_enter(&spa->spa_man_trim_lock);

	if (rate != 0)
		spa->spa_man_trim_rate = MAX(rate, spa_min_trim_rate(spa));
	else
		spa->spa_man_trim_rate = 0;

	if (spa->spa_num_man_trimming) {
		/*
		 * TRIM is already ongoing. Wake up all sleeping vdev trim
		 * threads because the trim rate might have changed above.
		 */
		cv_broadcast(&spa->spa_man_trim_update_cv);
		mutex_exit(&spa->spa_man_trim_lock);
		return;
	}
	spa_man_trim_taskq_create(spa);
	spa->spa_man_trim_stop = B_FALSE;

	spa_event_notify(spa, NULL, ESC_ZFS_TRIM_START);
	spa_config_enter(spa, SCL_CONFIG, FTAG, RW_READER);
	for (uint64_t i = 0; i < spa->spa_root_vdev->vdev_children; i++) {
		vdev_t *vd = spa->spa_root_vdev->vdev_child[i];
		vdev_trim_info_t *vti = kmem_zalloc(sizeof (*vti), KM_SLEEP);
		vti->vti_vdev = vd;
		vti->vti_done_cb = (void (*)(void *))spa_vdev_man_trim_done;
		vti->vti_done_arg = spa;
		spa->spa_num_man_trimming++;

		vd->vdev_trim_prog = 0;
		(void) taskq_dispatch(spa->spa_man_trim_taskq,
		    (void (*)(void *))vdev_man_trim, vti, TQ_SLEEP);
	}
	spa_config_exit(spa, SCL_CONFIG, FTAG);
	time_update_tx = spa_trim_update_time(spa, gethrestime_sec(), 0);
	mutex_exit(&spa->spa_man_trim_lock);
	/* mustn't hold spa_man_trim_lock to prevent deadlock /w syncing ctx */
	if (time_update_tx != NULL)
		dmu_tx_commit(time_update_tx);
}

/*
 * Orders a manual TRIM operation to stop and returns immediately.
 */
extern void
spa_man_trim_stop(spa_t *spa)
{
	boolean_t held = MUTEX_HELD(&spa->spa_man_trim_lock);
	if (!held)
		mutex_enter(&spa->spa_man_trim_lock);
	spa->spa_man_trim_stop = B_TRUE;
	cv_broadcast(&spa->spa_man_trim_update_cv);
	if (!held)
		mutex_exit(&spa->spa_man_trim_lock);
}

/*
 * Orders a manual TRIM operation to stop and waits for both manual and
 * automatic TRIM to complete. By holding both the spa_man_trim_lock and
 * the spa_auto_trim_lock, the caller can guarantee that after this
 * function returns, no new TRIM operations can be initiated in parallel.
 */
void
spa_trim_stop_wait(spa_t *spa)
{
	ASSERT(MUTEX_HELD(&spa->spa_man_trim_lock));
	ASSERT(MUTEX_HELD(&spa->spa_auto_trim_lock));
	spa->spa_man_trim_stop = B_TRUE;
	cv_broadcast(&spa->spa_man_trim_update_cv);
	while (spa->spa_num_man_trimming > 0)
		cv_wait(&spa->spa_man_trim_done_cv, &spa->spa_man_trim_lock);
	while (spa->spa_num_auto_trimming > 0)
		cv_wait(&spa->spa_auto_trim_done_cv, &spa->spa_auto_trim_lock);
}

/*
 * Returns manual TRIM progress. Progress is indicated by four return values:
 * 1) prog: the number of bytes of space on the pool in total that manual
 *	TRIM has already passed (regardless if the space is allocated or not).
 *	Completion of the operation is indicated when either the returned value
 *	is zero, or when the returned value is equal to the sum of the sizes of
 *	all top-level vdevs.
 * 2) rate: the trim rate in bytes per second. A value of zero indicates that
 *	trim progresses as fast as possible.
 * 3) start_time: the UNIXTIME of when the last manual TRIM operation was
 *	started. If no manual trim was ever initiated on the pool, this is
 *	zero.
 * 4) stop_time: the UNIXTIME of when the last manual TRIM operation has
 *	stopped on the pool. If a trim was started (start_time != 0), but has
 *	not yet completed, stop_time will be zero. If a trim is NOT currently
 *	ongoing and start_time is non-zero, this indicates that the previously
 *	initiated TRIM operation was interrupted.
 */
extern void
spa_get_trim_prog(spa_t *spa, uint64_t *prog, uint64_t *rate,
    uint64_t *start_time, uint64_t *stop_time)
{
	uint64_t total = 0;
	vdev_t *root_vd = spa->spa_root_vdev;

	ASSERT(spa_config_held(spa, SCL_CONFIG, RW_READER));
	mutex_enter(&spa->spa_man_trim_lock);
	if (spa->spa_num_man_trimming > 0) {
		for (uint64_t i = 0; i < root_vd->vdev_children; i++) {
			total += root_vd->vdev_child[i]->vdev_trim_prog;
		}
	}
	*prog = total;
	*rate = spa->spa_man_trim_rate;
	*start_time = spa->spa_man_trim_start_time;
	*stop_time = spa->spa_man_trim_stop_time;
	mutex_exit(&spa->spa_man_trim_lock);
}

/*
 * Callback when a vdev_man_trim has finished on a single top-level vdev.
 */
static void
spa_vdev_man_trim_done(spa_t *spa)
{
	dmu_tx_t *time_update_tx = NULL;

	mutex_enter(&spa->spa_man_trim_lock);
	ASSERT(spa->spa_num_man_trimming > 0);
	spa->spa_num_man_trimming--;
	if (spa->spa_num_man_trimming == 0) {
		/* if we were interrupted, leave stop_time at zero */
		if (!spa->spa_man_trim_stop)
			time_update_tx = spa_trim_update_time(spa, UINT64_MAX,
			    gethrestime_sec());
		spa_event_notify(spa, NULL, ESC_ZFS_TRIM_FINISH);
		spa_async_request(spa, SPA_ASYNC_MAN_TRIM_TASKQ_DESTROY);
		cv_broadcast(&spa->spa_man_trim_done_cv);
	}
	mutex_exit(&spa->spa_man_trim_lock);

	if (time_update_tx != NULL)
		dmu_tx_commit(time_update_tx);
}

/*
 * Called from vdev_auto_trim when a vdev has completed its auto-trim
 * processing.
 */
static void
spa_vdev_auto_trim_done(spa_t *spa)
{
	mutex_enter(&spa->spa_auto_trim_lock);
	ASSERT(spa->spa_num_auto_trimming > 0);
	spa->spa_num_auto_trimming--;
	if (spa->spa_num_auto_trimming == 0)
		cv_broadcast(&spa->spa_auto_trim_done_cv);
	mutex_exit(&spa->spa_auto_trim_lock);
}

/*
 * Determines the minimum sensible rate at which a manual TRIM can be
 * performed on a given spa and returns it. Since we perform TRIM in
 * metaslab-sized increments, we'll just let the longest step between
 * metaslab TRIMs be 100s (random number, really). Thus, on a typical
 * 200-metaslab vdev, the longest TRIM should take is about 5.5 hours.
 * It *can* take longer if the device is really slow respond to
 * zio_trim() commands or it contains more than 200 metaslabs, or
 * metaslab sizes vary widely between top-level vdevs.
 */
static uint64_t
spa_min_trim_rate(spa_t *spa)
{
	uint64_t smallest_ms_sz = UINT64_MAX;

	/* find the smallest metaslab */
	spa_config_enter(spa, SCL_CONFIG, FTAG, RW_READER);
	for (uint64_t i = 0; i < spa->spa_root_vdev->vdev_children; i++) {
		smallest_ms_sz = MIN(smallest_ms_sz,
		    spa->spa_root_vdev->vdev_child[i]->vdev_ms[0]->ms_size);
	}
	spa_config_exit(spa, SCL_CONFIG, FTAG);
	VERIFY(smallest_ms_sz != 0);

	/* minimum TRIM rate is 1/100th of the smallest metaslab size */
	return (smallest_ms_sz / 100);
}<|MERGE_RESOLUTION|>--- conflicted
+++ resolved
@@ -5964,10 +5964,10 @@
 			    ZPOOL_CONFIG_SPARES, spares, nspares, nv);
 			spa_load_spares(spa);
 			spa->spa_spares.sav_sync = B_TRUE;
+			spa_event_notify(spa, NULL, ESC_ZFS_VDEV_REMOVE_AUX);
 		} else {
 			error = SET_ERROR(EBUSY);
 		}
-		spa_event_notify(spa, vd, ESC_ZFS_VDEV_REMOVE_AUX);
 	} else if (spa->spa_l2cache.sav_vdevs != NULL &&
 	    nvlist_lookup_nvlist_array(spa->spa_l2cache.sav_config,
 	    ZPOOL_CONFIG_L2CACHE, &l2cache, &nl2cache) == 0 &&
@@ -5988,7 +5988,7 @@
 		    ZPOOL_CONFIG_L2CACHE, l2cache, nl2cache, nv);
 		spa_load_l2cache(spa);
 		spa->spa_l2cache.sav_sync = B_TRUE;
-		spa_event_notify(spa, vd, ESC_ZFS_VDEV_REMOVE_AUX);
+		spa_event_notify(spa, NULL, ESC_ZFS_VDEV_REMOVE_AUX);
 	} else if (vd != NULL && vd->vdev_islog) {
 		ASSERT(!locked);
 		ASSERT(vd == vd->vdev_top);
@@ -6035,7 +6035,7 @@
 		 */
 		spa_vdev_remove_from_namespace(spa, vd);
 
-<<<<<<< HEAD
+		spa_event_notify(spa, vd, ESC_ZFS_VDEV_REMOVE_DEV);
 	} else if (vd != NULL && vdev_is_special(vd)) {
 		ASSERT(!locked);
 
@@ -6049,9 +6049,6 @@
 			 */
 			spa->spa_usesc = B_FALSE;
 		}
-=======
-		spa_event_notify(spa, vd, ESC_ZFS_VDEV_REMOVE_DEV);
->>>>>>> 08c359e5
 	} else if (vd != NULL) {
 		/*
 		 * Normal vdevs cannot be removed (yet).
