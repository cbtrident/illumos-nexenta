/*
 * CDDL HEADER START
 *
 * The contents of this file are subject to the terms of the
 * Common Development and Distribution License (the "License").
 * You may not use this file except in compliance with the License.
 *
 * You can obtain a copy of the license at usr/src/OPENSOLARIS.LICENSE
 * or http://www.opensolaris.org/os/licensing.
 * See the License for the specific language governing permissions
 * and limitations under the License.
 *
 * When distributing Covered Code, include this CDDL HEADER in each
 * file and include the License file at usr/src/OPENSOLARIS.LICENSE.
 * If applicable, add the following below this CDDL HEADER, with the
 * fields enclosed by brackets "[]" replaced with your own identifying
 * information: Portions Copyright [yyyy] [name of copyright owner]
 *
 * CDDL HEADER END
 */

/*
 * Copyright (c) 2005, 2010, Oracle and/or its affiliates. All rights reserved.
 * Copyright 2014 Nexenta Systems, Inc.  All rights reserved.
 * Copyright (c) 2011, 2014 by Delphix. All rights reserved.
 */

#include <sys/zfs_context.h>
#include <sys/fm/fs/zfs.h>
#include <sys/spa.h>
#include <sys/spa_impl.h>
#include <sys/dmu.h>
#include <sys/dmu_tx.h>
#include <sys/vdev_impl.h>
#include <sys/uberblock_impl.h>
#include <sys/metaslab.h>
#include <sys/metaslab_impl.h>
#include <sys/space_map.h>
#include <sys/space_reftree.h>
#include <sys/zio.h>
#include <sys/zap.h>
#include <sys/fs/zfs.h>
#include <sys/arc.h>
#include <sys/zil.h>
#include <sys/dsl_scan.h>

/*
 * Virtual device management.
 */

static vdev_ops_t *vdev_ops_table[] = {
	&vdev_root_ops,
	&vdev_raidz_ops,
	&vdev_mirror_ops,
	&vdev_replacing_ops,
	&vdev_spare_ops,
	&vdev_disk_ops,
	&vdev_file_ops,
	&vdev_missing_ops,
	&vdev_hole_ops,
	NULL
};

/* maximum scrub/resilver I/O queue per leaf vdev */
int zfs_scrub_limit = 10;

/*
<<<<<<< HEAD
 * alpha for exponential moving average of I/O latency (in 1/10th of a percent)
 */
int zfs_vs_latency_alpha = 100;
=======
 * When a vdev is added, it will be divided into approximately (but no
 * more than) this number of metaslabs.
 */
int metaslabs_per_vdev = 200;
>>>>>>> 482a7749

/*
 * Given a vdev type, return the appropriate ops vector.
 */
static vdev_ops_t *
vdev_getops(const char *type)
{
	vdev_ops_t *ops, **opspp;

	for (opspp = vdev_ops_table; (ops = *opspp) != NULL; opspp++)
		if (strcmp(ops->vdev_op_type, type) == 0)
			break;

	return (ops);
}

/*
 * Default asize function: return the MAX of psize with the asize of
 * all children.  This is what's used by anything other than RAID-Z.
 */
uint64_t
vdev_default_asize(vdev_t *vd, uint64_t psize)
{
	uint64_t asize = P2ROUNDUP(psize, 1ULL << vd->vdev_top->vdev_ashift);
	uint64_t csize;

	for (int c = 0; c < vd->vdev_children; c++) {
		csize = vdev_psize_to_asize(vd->vdev_child[c], psize);
		asize = MAX(asize, csize);
	}

	return (asize);
}

/*
 * Get the minimum allocatable size. We define the allocatable size as
 * the vdev's asize rounded to the nearest metaslab. This allows us to
 * replace or attach devices which don't have the same physical size but
 * can still satisfy the same number of allocations.
 */
uint64_t
vdev_get_min_asize(vdev_t *vd)
{
	vdev_t *pvd = vd->vdev_parent;

	/*
	 * If our parent is NULL (inactive spare or cache) or is the root,
	 * just return our own asize.
	 */
	if (pvd == NULL)
		return (vd->vdev_asize);

	/*
	 * The top-level vdev just returns the allocatable size rounded
	 * to the nearest metaslab.
	 */
	if (vd == vd->vdev_top)
		return (P2ALIGN(vd->vdev_asize, 1ULL << vd->vdev_ms_shift));

	/*
	 * The allocatable space for a raidz vdev is N * sizeof(smallest child),
	 * so each child must provide at least 1/Nth of its asize.
	 */
	if (pvd->vdev_ops == &vdev_raidz_ops)
		return (pvd->vdev_min_asize / pvd->vdev_children);

	return (pvd->vdev_min_asize);
}

void
vdev_set_min_asize(vdev_t *vd)
{
	vd->vdev_min_asize = vdev_get_min_asize(vd);

	for (int c = 0; c < vd->vdev_children; c++)
		vdev_set_min_asize(vd->vdev_child[c]);
}

vdev_t *
vdev_lookup_top(spa_t *spa, uint64_t vdev)
{
	vdev_t *rvd = spa->spa_root_vdev;

	ASSERT(spa_config_held(spa, SCL_ALL, RW_READER) != 0);

	if (vdev < rvd->vdev_children) {
		ASSERT(rvd->vdev_child[vdev] != NULL);
		return (rvd->vdev_child[vdev]);
	}

	return (NULL);
}

vdev_t *
vdev_lookup_by_guid(vdev_t *vd, uint64_t guid)
{
	vdev_t *mvd;

	if (vd->vdev_guid == guid)
		return (vd);

	for (int c = 0; c < vd->vdev_children; c++)
		if ((mvd = vdev_lookup_by_guid(vd->vdev_child[c], guid)) !=
		    NULL)
			return (mvd);

	return (NULL);
}

void
vdev_add_child(vdev_t *pvd, vdev_t *cvd)
{
	size_t oldsize, newsize;
	uint64_t id = cvd->vdev_id;
	vdev_t **newchild;

	ASSERT(spa_config_held(cvd->vdev_spa, SCL_ALL, RW_WRITER) == SCL_ALL);
	ASSERT(cvd->vdev_parent == NULL);

	cvd->vdev_parent = pvd;

	if (pvd == NULL)
		return;

	ASSERT(id >= pvd->vdev_children || pvd->vdev_child[id] == NULL);

	oldsize = pvd->vdev_children * sizeof (vdev_t *);
	pvd->vdev_children = MAX(pvd->vdev_children, id + 1);
	newsize = pvd->vdev_children * sizeof (vdev_t *);

	newchild = kmem_zalloc(newsize, KM_SLEEP);
	if (pvd->vdev_child != NULL) {
		bcopy(pvd->vdev_child, newchild, oldsize);
		kmem_free(pvd->vdev_child, oldsize);
	}

	pvd->vdev_child = newchild;
	pvd->vdev_child[id] = cvd;

	cvd->vdev_top = (pvd->vdev_top ? pvd->vdev_top: cvd);
	ASSERT(cvd->vdev_top->vdev_parent->vdev_parent == NULL);

	/*
	 * Walk up all ancestors to update guid sum.
	 */
	for (; pvd != NULL; pvd = pvd->vdev_parent)
		pvd->vdev_guid_sum += cvd->vdev_guid_sum;
}

void
vdev_remove_child(vdev_t *pvd, vdev_t *cvd)
{
	int c;
	uint_t id = cvd->vdev_id;

	ASSERT(cvd->vdev_parent == pvd);

	if (pvd == NULL)
		return;

	ASSERT(id < pvd->vdev_children);
	ASSERT(pvd->vdev_child[id] == cvd);

	pvd->vdev_child[id] = NULL;
	cvd->vdev_parent = NULL;

	for (c = 0; c < pvd->vdev_children; c++)
		if (pvd->vdev_child[c])
			break;

	if (c == pvd->vdev_children) {
		kmem_free(pvd->vdev_child, c * sizeof (vdev_t *));
		pvd->vdev_child = NULL;
		pvd->vdev_children = 0;
	}

	/*
	 * Walk up all ancestors to update guid sum.
	 */
	for (; pvd != NULL; pvd = pvd->vdev_parent)
		pvd->vdev_guid_sum -= cvd->vdev_guid_sum;
}

/*
 * Remove any holes in the child array.
 */
void
vdev_compact_children(vdev_t *pvd)
{
	vdev_t **newchild, *cvd;
	int oldc = pvd->vdev_children;
	int newc;

	ASSERT(spa_config_held(pvd->vdev_spa, SCL_ALL, RW_WRITER) == SCL_ALL);

	for (int c = newc = 0; c < oldc; c++)
		if (pvd->vdev_child[c])
			newc++;

	newchild = kmem_alloc(newc * sizeof (vdev_t *), KM_SLEEP);

	for (int c = newc = 0; c < oldc; c++) {
		if ((cvd = pvd->vdev_child[c]) != NULL) {
			newchild[newc] = cvd;
			cvd->vdev_id = newc++;
		}
	}

	kmem_free(pvd->vdev_child, oldc * sizeof (vdev_t *));
	pvd->vdev_child = newchild;
	pvd->vdev_children = newc;
}

/*
 * Allocate and minimally initialize a vdev_t.
 */
vdev_t *
vdev_alloc_common(spa_t *spa, uint_t id, uint64_t guid, vdev_ops_t *ops)
{
	vdev_t *vd;

	vd = kmem_zalloc(sizeof (vdev_t), KM_SLEEP);

	if (spa->spa_root_vdev == NULL) {
		ASSERT(ops == &vdev_root_ops);
		spa->spa_root_vdev = vd;
		spa->spa_load_guid = spa_generate_guid(NULL);
	}

	if (guid == 0 && ops != &vdev_hole_ops) {
		if (spa->spa_root_vdev == vd) {
			/*
			 * The root vdev's guid will also be the pool guid,
			 * which must be unique among all pools.
			 */
			guid = spa_generate_guid(NULL);
		} else {
			/*
			 * Any other vdev's guid must be unique within the pool.
			 */
			guid = spa_generate_guid(spa);
		}
		ASSERT(!spa_guid_exists(spa_guid(spa), guid));
	}

	vd->vdev_spa = spa;
	vd->vdev_id = id;
	vd->vdev_guid = guid;
	vd->vdev_guid_sum = guid;
	vd->vdev_ops = ops;
	vd->vdev_state = VDEV_STATE_CLOSED;
	vd->vdev_ishole = (ops == &vdev_hole_ops);

	mutex_init(&vd->vdev_dtl_lock, NULL, MUTEX_DEFAULT, NULL);
	mutex_init(&vd->vdev_stat_lock, NULL, MUTEX_DEFAULT, NULL);
	mutex_init(&vd->vdev_probe_lock, NULL, MUTEX_DEFAULT, NULL);
	rw_init(&vd->vdev_tsd_lock, NULL, RW_DEFAULT, NULL);
	for (int t = 0; t < DTL_TYPES; t++) {
		vd->vdev_dtl[t] = range_tree_create(NULL, NULL,
		    &vd->vdev_dtl_lock);
	}
	txg_list_create(&vd->vdev_ms_list,
	    offsetof(struct metaslab, ms_txg_node));
	txg_list_create(&vd->vdev_dtl_list,
	    offsetof(struct vdev, vdev_dtl_node));
	vd->vdev_stat.vs_timestamp = gethrtime();
	vdev_queue_init(vd);
	vdev_cache_init(vd);

	return (vd);
}

/*
 * Allocate a new vdev.  The 'alloctype' is used to control whether we are
 * creating a new vdev or loading an existing one - the behavior is slightly
 * different for each case.
 */
int
vdev_alloc(spa_t *spa, vdev_t **vdp, nvlist_t *nv, vdev_t *parent, uint_t id,
    int alloctype)
{
	vdev_ops_t *ops;
	char *type;
	uint64_t guid = 0, nparity;
	uint64_t isspecial = 0, islog = 0;
	vdev_t *vd;

	ASSERT(spa_config_held(spa, SCL_ALL, RW_WRITER) == SCL_ALL);

	if (nvlist_lookup_string(nv, ZPOOL_CONFIG_TYPE, &type) != 0)
		return (SET_ERROR(EINVAL));

	if ((ops = vdev_getops(type)) == NULL)
		return (SET_ERROR(EINVAL));

	/*
	 * If this is a load, get the vdev guid from the nvlist.
	 * Otherwise, vdev_alloc_common() will generate one for us.
	 */
	if (alloctype == VDEV_ALLOC_LOAD) {
		uint64_t label_id;

		if (nvlist_lookup_uint64(nv, ZPOOL_CONFIG_ID, &label_id) ||
		    label_id != id)
			return (SET_ERROR(EINVAL));

		if (nvlist_lookup_uint64(nv, ZPOOL_CONFIG_GUID, &guid) != 0)
			return (SET_ERROR(EINVAL));
	} else if (alloctype == VDEV_ALLOC_SPARE) {
		if (nvlist_lookup_uint64(nv, ZPOOL_CONFIG_GUID, &guid) != 0)
			return (SET_ERROR(EINVAL));
	} else if (alloctype == VDEV_ALLOC_L2CACHE) {
		if (nvlist_lookup_uint64(nv, ZPOOL_CONFIG_GUID, &guid) != 0)
			return (SET_ERROR(EINVAL));
	} else if (alloctype == VDEV_ALLOC_ROOTPOOL) {
		if (nvlist_lookup_uint64(nv, ZPOOL_CONFIG_GUID, &guid) != 0)
			return (SET_ERROR(EINVAL));
	}

	/*
	 * The first allocated vdev must be of type 'root'.
	 */
	if (ops != &vdev_root_ops && spa->spa_root_vdev == NULL)
		return (SET_ERROR(EINVAL));

	/*
	 * Determine whether we're a log vdev.
	 */
	(void) nvlist_lookup_uint64(nv, ZPOOL_CONFIG_IS_LOG, &islog);
	if (islog && spa_version(spa) < SPA_VERSION_SLOGS)
		return (SET_ERROR(ENOTSUP));

	/*
	 * Determine whether we're a special vdev.
	 */
	(void) nvlist_lookup_uint64(nv, ZPOOL_CONFIG_IS_SPECIAL, &isspecial);

	if (ops == &vdev_hole_ops && spa_version(spa) < SPA_VERSION_HOLES)
		return (SET_ERROR(ENOTSUP));

	/*
	 * Set the nparity property for RAID-Z vdevs.
	 */
	nparity = -1ULL;
	if (ops == &vdev_raidz_ops) {
		if (nvlist_lookup_uint64(nv, ZPOOL_CONFIG_NPARITY,
		    &nparity) == 0) {
			if (nparity == 0 || nparity > VDEV_RAIDZ_MAXPARITY)
				return (SET_ERROR(EINVAL));
			/*
			 * Previous versions could only support 1 or 2 parity
			 * device.
			 */
			if (nparity > 1 &&
			    spa_version(spa) < SPA_VERSION_RAIDZ2)
				return (SET_ERROR(ENOTSUP));
			if (nparity > 2 &&
			    spa_version(spa) < SPA_VERSION_RAIDZ3)
				return (SET_ERROR(ENOTSUP));
		} else {
			/*
			 * We require the parity to be specified for SPAs that
			 * support multiple parity levels.
			 */
			if (spa_version(spa) >= SPA_VERSION_RAIDZ2)
				return (SET_ERROR(EINVAL));
			/*
			 * Otherwise, we default to 1 parity device for RAID-Z.
			 */
			nparity = 1;
		}
	} else {
		nparity = 0;
	}
	ASSERT(nparity != -1ULL);

	vd = vdev_alloc_common(spa, id, guid, ops);

	vd->vdev_islog = islog;
	vd->vdev_isspecial = isspecial;
	vd->vdev_nparity = nparity;

	if (nvlist_lookup_string(nv, ZPOOL_CONFIG_PATH, &vd->vdev_path) == 0)
		vd->vdev_path = spa_strdup(vd->vdev_path);
	if (nvlist_lookup_string(nv, ZPOOL_CONFIG_DEVID, &vd->vdev_devid) == 0)
		vd->vdev_devid = spa_strdup(vd->vdev_devid);
	if (nvlist_lookup_string(nv, ZPOOL_CONFIG_PHYS_PATH,
	    &vd->vdev_physpath) == 0)
		vd->vdev_physpath = spa_strdup(vd->vdev_physpath);
	if (nvlist_lookup_string(nv, ZPOOL_CONFIG_FRU, &vd->vdev_fru) == 0)
		vd->vdev_fru = spa_strdup(vd->vdev_fru);

	/*
	 * Set the whole_disk property.  If it's not specified, leave the value
	 * as -1.
	 */
	if (nvlist_lookup_uint64(nv, ZPOOL_CONFIG_WHOLE_DISK,
	    &vd->vdev_wholedisk) != 0)
		vd->vdev_wholedisk = -1ULL;

	/*
	 * Look for the 'not present' flag.  This will only be set if the device
	 * was not present at the time of import.
	 */
	(void) nvlist_lookup_uint64(nv, ZPOOL_CONFIG_NOT_PRESENT,
	    &vd->vdev_not_present);

	/*
	 * Get the alignment requirement.
	 */
	(void) nvlist_lookup_uint64(nv, ZPOOL_CONFIG_ASHIFT, &vd->vdev_ashift);

	/*
	 * Retrieve the vdev creation time.
	 */
	(void) nvlist_lookup_uint64(nv, ZPOOL_CONFIG_CREATE_TXG,
	    &vd->vdev_crtxg);

	/*
	 * If we're a top-level vdev, try to load the allocation parameters.
	 */
	if (parent && !parent->vdev_parent &&
	    (alloctype == VDEV_ALLOC_LOAD || alloctype == VDEV_ALLOC_SPLIT)) {
		(void) nvlist_lookup_uint64(nv, ZPOOL_CONFIG_METASLAB_ARRAY,
		    &vd->vdev_ms_array);
		(void) nvlist_lookup_uint64(nv, ZPOOL_CONFIG_METASLAB_SHIFT,
		    &vd->vdev_ms_shift);
		(void) nvlist_lookup_uint64(nv, ZPOOL_CONFIG_ASIZE,
		    &vd->vdev_asize);
		(void) nvlist_lookup_uint64(nv, ZPOOL_CONFIG_REMOVING,
		    &vd->vdev_removing);
	}

	if (parent && !parent->vdev_parent && alloctype != VDEV_ALLOC_ATTACH) {
		metaslab_class_t *mc = isspecial ? spa_special_class(spa) :
		    (islog ? spa_log_class(spa) : spa_normal_class(spa));

		ASSERT(alloctype == VDEV_ALLOC_LOAD ||
		    alloctype == VDEV_ALLOC_ADD ||
		    alloctype == VDEV_ALLOC_SPLIT ||
		    alloctype == VDEV_ALLOC_ROOTPOOL);

		vd->vdev_mg = metaslab_group_create(mc, vd);
	}

	/*
	 * If we're a leaf vdev, try to load the DTL object and other state.
	 */
	if (vd->vdev_ops->vdev_op_leaf &&
	    (alloctype == VDEV_ALLOC_LOAD || alloctype == VDEV_ALLOC_L2CACHE ||
	    alloctype == VDEV_ALLOC_ROOTPOOL)) {
		if (alloctype == VDEV_ALLOC_LOAD) {
			(void) nvlist_lookup_uint64(nv, ZPOOL_CONFIG_DTL,
			    &vd->vdev_dtl_object);
			(void) nvlist_lookup_uint64(nv, ZPOOL_CONFIG_UNSPARE,
			    &vd->vdev_unspare);
		}

		if (alloctype == VDEV_ALLOC_ROOTPOOL) {
			uint64_t spare = 0;

			if (nvlist_lookup_uint64(nv, ZPOOL_CONFIG_IS_SPARE,
			    &spare) == 0 && spare)
				spa_spare_add(vd);
		}

		(void) nvlist_lookup_uint64(nv, ZPOOL_CONFIG_OFFLINE,
		    &vd->vdev_offline);

		(void) nvlist_lookup_uint64(nv, ZPOOL_CONFIG_RESILVER_TXG,
		    &vd->vdev_resilver_txg);

		/*
		 * When importing a pool, we want to ignore the persistent fault
		 * state, as the diagnosis made on another system may not be
		 * valid in the current context.  Local vdevs will
		 * remain in the faulted state.
		 */
		if (spa_load_state(spa) == SPA_LOAD_OPEN) {
			(void) nvlist_lookup_uint64(nv, ZPOOL_CONFIG_FAULTED,
			    &vd->vdev_faulted);
			(void) nvlist_lookup_uint64(nv, ZPOOL_CONFIG_DEGRADED,
			    &vd->vdev_degraded);
			(void) nvlist_lookup_uint64(nv, ZPOOL_CONFIG_REMOVED,
			    &vd->vdev_removed);

			if (vd->vdev_faulted || vd->vdev_degraded) {
				char *aux;

				vd->vdev_label_aux =
				    VDEV_AUX_ERR_EXCEEDED;
				if (nvlist_lookup_string(nv,
				    ZPOOL_CONFIG_AUX_STATE, &aux) == 0 &&
				    strcmp(aux, "external") == 0)
					vd->vdev_label_aux = VDEV_AUX_EXTERNAL;
			}
		}
	}

	/*
	 * Add ourselves to the parent's list of children.
	 */
	vdev_add_child(parent, vd);

	*vdp = vd;

	return (0);
}

void
vdev_free(vdev_t *vd)
{
	spa_t *spa = vd->vdev_spa;

	/*
	 * vdev_free() implies closing the vdev first.  This is simpler than
	 * trying to ensure complicated semantics for all callers.
	 */
	vdev_close(vd);

	ASSERT(!list_link_active(&vd->vdev_config_dirty_node));
	ASSERT(!list_link_active(&vd->vdev_state_dirty_node));

	/*
	 * Free all children.
	 */
	for (int c = 0; c < vd->vdev_children; c++)
		vdev_free(vd->vdev_child[c]);

	ASSERT(vd->vdev_child == NULL);
	ASSERT(vd->vdev_guid_sum == vd->vdev_guid);

	/*
	 * Discard allocation state.
	 */
	if (vd->vdev_mg != NULL) {
		vdev_metaslab_fini(vd);
		metaslab_group_destroy(vd->vdev_mg);
	}

	ASSERT0(vd->vdev_stat.vs_space);
	ASSERT0(vd->vdev_stat.vs_dspace);
	ASSERT0(vd->vdev_stat.vs_alloc);

	/*
	 * Remove this vdev from its parent's child list.
	 */
	vdev_remove_child(vd->vdev_parent, vd);

	ASSERT(vd->vdev_parent == NULL);

	/*
	 * Clean up vdev structure.
	 */
	vdev_queue_fini(vd);
	vdev_cache_fini(vd);

	if (vd->vdev_path)
		spa_strfree(vd->vdev_path);
	if (vd->vdev_devid)
		spa_strfree(vd->vdev_devid);
	if (vd->vdev_physpath)
		spa_strfree(vd->vdev_physpath);
	if (vd->vdev_fru)
		spa_strfree(vd->vdev_fru);

	if (vd->vdev_isspare)
		spa_spare_remove(vd);
	if (vd->vdev_isl2cache)
		spa_l2cache_remove(vd);

	txg_list_destroy(&vd->vdev_ms_list);
	txg_list_destroy(&vd->vdev_dtl_list);

	mutex_enter(&vd->vdev_dtl_lock);
	space_map_close(vd->vdev_dtl_sm);
	for (int t = 0; t < DTL_TYPES; t++) {
		range_tree_vacate(vd->vdev_dtl[t], NULL, NULL);
		range_tree_destroy(vd->vdev_dtl[t]);
	}
	mutex_exit(&vd->vdev_dtl_lock);

	mutex_destroy(&vd->vdev_dtl_lock);
	mutex_destroy(&vd->vdev_stat_lock);
	mutex_destroy(&vd->vdev_probe_lock);
	rw_destroy(&vd->vdev_tsd_lock);

	if (vd == spa->spa_root_vdev)
		spa->spa_root_vdev = NULL;

	kmem_free(vd, sizeof (vdev_t));
}

/*
 * Transfer top-level vdev state from svd to tvd.
 */
static void
vdev_top_transfer(vdev_t *svd, vdev_t *tvd)
{
	spa_t *spa = svd->vdev_spa;
	metaslab_t *msp;
	vdev_t *vd;
	int t;

	ASSERT(tvd == tvd->vdev_top);

	tvd->vdev_ms_array = svd->vdev_ms_array;
	tvd->vdev_ms_shift = svd->vdev_ms_shift;
	tvd->vdev_ms_count = svd->vdev_ms_count;

	svd->vdev_ms_array = 0;
	svd->vdev_ms_shift = 0;
	svd->vdev_ms_count = 0;

	if (tvd->vdev_mg)
		ASSERT3P(tvd->vdev_mg, ==, svd->vdev_mg);
	tvd->vdev_mg = svd->vdev_mg;
	tvd->vdev_ms = svd->vdev_ms;

	svd->vdev_mg = NULL;
	svd->vdev_ms = NULL;

	if (tvd->vdev_mg != NULL)
		tvd->vdev_mg->mg_vd = tvd;

	tvd->vdev_stat.vs_alloc = svd->vdev_stat.vs_alloc;
	tvd->vdev_stat.vs_space = svd->vdev_stat.vs_space;
	tvd->vdev_stat.vs_dspace = svd->vdev_stat.vs_dspace;

	svd->vdev_stat.vs_alloc = 0;
	svd->vdev_stat.vs_space = 0;
	svd->vdev_stat.vs_dspace = 0;

	for (t = 0; t < TXG_SIZE; t++) {
		while ((msp = txg_list_remove(&svd->vdev_ms_list, t)) != NULL)
			(void) txg_list_add(&tvd->vdev_ms_list, msp, t);
		while ((vd = txg_list_remove(&svd->vdev_dtl_list, t)) != NULL)
			(void) txg_list_add(&tvd->vdev_dtl_list, vd, t);
		if (txg_list_remove_this(&spa->spa_vdev_txg_list, svd, t))
			(void) txg_list_add(&spa->spa_vdev_txg_list, tvd, t);
	}

	if (list_link_active(&svd->vdev_config_dirty_node)) {
		vdev_config_clean(svd);
		vdev_config_dirty(tvd);
	}

	if (list_link_active(&svd->vdev_state_dirty_node)) {
		vdev_state_clean(svd);
		vdev_state_dirty(tvd);
	}

	tvd->vdev_deflate_ratio = svd->vdev_deflate_ratio;
	svd->vdev_deflate_ratio = 0;

	tvd->vdev_islog = svd->vdev_islog;
	svd->vdev_islog = 0;

	tvd->vdev_isspecial = svd->vdev_isspecial;
	svd->vdev_isspecial = 0;
}

static void
vdev_top_update(vdev_t *tvd, vdev_t *vd)
{
	if (vd == NULL)
		return;

	vd->vdev_top = tvd;

	for (int c = 0; c < vd->vdev_children; c++)
		vdev_top_update(tvd, vd->vdev_child[c]);
}

/*
 * Add a mirror/replacing vdev above an existing vdev.
 */
vdev_t *
vdev_add_parent(vdev_t *cvd, vdev_ops_t *ops)
{
	spa_t *spa = cvd->vdev_spa;
	vdev_t *pvd = cvd->vdev_parent;
	vdev_t *mvd;

	ASSERT(spa_config_held(spa, SCL_ALL, RW_WRITER) == SCL_ALL);

	mvd = vdev_alloc_common(spa, cvd->vdev_id, 0, ops);

	mvd->vdev_asize = cvd->vdev_asize;
	mvd->vdev_min_asize = cvd->vdev_min_asize;
	mvd->vdev_max_asize = cvd->vdev_max_asize;
	mvd->vdev_ashift = cvd->vdev_ashift;
	mvd->vdev_state = cvd->vdev_state;
	mvd->vdev_crtxg = cvd->vdev_crtxg;

	vdev_remove_child(pvd, cvd);
	vdev_add_child(pvd, mvd);
	cvd->vdev_id = mvd->vdev_children;
	vdev_add_child(mvd, cvd);
	vdev_top_update(cvd->vdev_top, cvd->vdev_top);

	if (mvd == mvd->vdev_top)
		vdev_top_transfer(cvd, mvd);

	return (mvd);
}

/*
 * Remove a 1-way mirror/replacing vdev from the tree.
 */
void
vdev_remove_parent(vdev_t *cvd)
{
	vdev_t *mvd = cvd->vdev_parent;
	vdev_t *pvd = mvd->vdev_parent;

	ASSERT(spa_config_held(cvd->vdev_spa, SCL_ALL, RW_WRITER) == SCL_ALL);

	ASSERT(mvd->vdev_children == 1);
	ASSERT(mvd->vdev_ops == &vdev_mirror_ops ||
	    mvd->vdev_ops == &vdev_replacing_ops ||
	    mvd->vdev_ops == &vdev_spare_ops);
	cvd->vdev_ashift = mvd->vdev_ashift;

	vdev_remove_child(mvd, cvd);
	vdev_remove_child(pvd, mvd);

	/*
	 * If cvd will replace mvd as a top-level vdev, preserve mvd's guid.
	 * Otherwise, we could have detached an offline device, and when we
	 * go to import the pool we'll think we have two top-level vdevs,
	 * instead of a different version of the same top-level vdev.
	 */
	if (mvd->vdev_top == mvd) {
		uint64_t guid_delta = mvd->vdev_guid - cvd->vdev_guid;
		cvd->vdev_orig_guid = cvd->vdev_guid;
		cvd->vdev_guid += guid_delta;
		cvd->vdev_guid_sum += guid_delta;
	}
	cvd->vdev_id = mvd->vdev_id;
	vdev_add_child(pvd, cvd);
	vdev_top_update(cvd->vdev_top, cvd->vdev_top);

	if (cvd == cvd->vdev_top)
		vdev_top_transfer(mvd, cvd);

	ASSERT(mvd->vdev_children == 0);
	vdev_free(mvd);
}

int
vdev_metaslab_init(vdev_t *vd, uint64_t txg)
{
	spa_t *spa = vd->vdev_spa;
	objset_t *mos = spa->spa_meta_objset;
	uint64_t m;
	uint64_t oldc = vd->vdev_ms_count;
	uint64_t newc = vd->vdev_asize >> vd->vdev_ms_shift;
	metaslab_t **mspp;
	int error;

	ASSERT(txg == 0 || spa_config_held(spa, SCL_ALLOC, RW_WRITER));

	/*
	 * This vdev is not being allocated from yet or is a hole.
	 */
	if (vd->vdev_ms_shift == 0)
		return (0);

	ASSERT(!vd->vdev_ishole);

	/*
	 * Compute the raidz-deflation ratio.  Note, we hard-code
	 * in 128k (1 << 17) because it is the current "typical" blocksize.
	 * Even if SPA_MAXBLOCKSIZE changes, this algorithm must never change,
	 * or we will inconsistently account for existing bp's.
	 */
	vd->vdev_deflate_ratio = (1 << 17) /
	    (vdev_psize_to_asize(vd, 1 << 17) >> SPA_MINBLOCKSHIFT);

	ASSERT(oldc <= newc);

	mspp = kmem_zalloc(newc * sizeof (*mspp), KM_SLEEP);

	if (oldc != 0) {
		bcopy(vd->vdev_ms, mspp, oldc * sizeof (*mspp));
		kmem_free(vd->vdev_ms, oldc * sizeof (*mspp));
	}

	vd->vdev_ms = mspp;
	vd->vdev_ms_count = newc;

	for (m = oldc; m < newc; m++) {
		uint64_t object = 0;

		if (txg == 0) {
			error = dmu_read(mos, vd->vdev_ms_array,
			    m * sizeof (uint64_t), sizeof (uint64_t), &object,
			    DMU_READ_PREFETCH);
			if (error)
				return (error);
		}
		vd->vdev_ms[m] = metaslab_init(vd->vdev_mg, m, object, txg);
	}

	if (txg == 0)
		spa_config_enter(spa, SCL_ALLOC, FTAG, RW_WRITER);

	/*
	 * If the vdev is being removed we don't activate
	 * the metaslabs since we want to ensure that no new
	 * allocations are performed on this device.
	 */
	if (oldc == 0 && !vd->vdev_removing)
		metaslab_group_activate(vd->vdev_mg);

	if (txg == 0)
		spa_config_exit(spa, SCL_ALLOC, FTAG);

	return (0);
}

void
vdev_metaslab_fini(vdev_t *vd)
{
	uint64_t m;
	uint64_t count = vd->vdev_ms_count;

	if (vd->vdev_ms != NULL) {
		metaslab_group_passivate(vd->vdev_mg);
		for (m = 0; m < count; m++) {
			metaslab_t *msp = vd->vdev_ms[m];

			if (msp != NULL)
				metaslab_fini(msp);
		}
		kmem_free(vd->vdev_ms, count * sizeof (metaslab_t *));
		vd->vdev_ms = NULL;
	}
}

typedef struct vdev_probe_stats {
	boolean_t	vps_readable;
	boolean_t	vps_writeable;
	int		vps_flags;
} vdev_probe_stats_t;

static void
vdev_probe_done(zio_t *zio)
{
	spa_t *spa = zio->io_spa;
	vdev_t *vd = zio->io_vd;
	vdev_probe_stats_t *vps = zio->io_private;

	ASSERT(vd->vdev_probe_zio != NULL);

	if (zio->io_type == ZIO_TYPE_READ) {
		if (zio->io_error == 0)
			vps->vps_readable = 1;
		if (zio->io_error == 0 && spa_writeable(spa)) {
			zio_nowait(zio_write_phys(vd->vdev_probe_zio, vd,
			    zio->io_offset, zio->io_size, zio->io_data,
			    ZIO_CHECKSUM_OFF, vdev_probe_done, vps,
			    ZIO_PRIORITY_SYNC_WRITE, vps->vps_flags, B_TRUE));
		} else {
			zio_buf_free(zio->io_data, zio->io_size);
		}
	} else if (zio->io_type == ZIO_TYPE_WRITE) {
		if (zio->io_error == 0)
			vps->vps_writeable = 1;
		zio_buf_free(zio->io_data, zio->io_size);
	} else if (zio->io_type == ZIO_TYPE_NULL) {
		zio_t *pio;

		vd->vdev_cant_read |= !vps->vps_readable;
		vd->vdev_cant_write |= !vps->vps_writeable;

		if (vdev_readable(vd) &&
		    (vdev_writeable(vd) || !spa_writeable(spa))) {
			zio->io_error = 0;
		} else {
			ASSERT(zio->io_error != 0);
			zfs_ereport_post(FM_EREPORT_ZFS_PROBE_FAILURE,
			    spa, vd, NULL, 0, 0);
			zio->io_error = SET_ERROR(ENXIO);
		}

		mutex_enter(&vd->vdev_probe_lock);
		ASSERT(vd->vdev_probe_zio == zio);
		vd->vdev_probe_zio = NULL;
		mutex_exit(&vd->vdev_probe_lock);

		while ((pio = zio_walk_parents(zio)) != NULL)
			if (!vdev_accessible(vd, pio))
				pio->io_error = SET_ERROR(ENXIO);

		kmem_free(vps, sizeof (*vps));
	}
}

/*
 * Determine whether this device is accessible.
 *
 * Read and write to several known locations: the pad regions of each
 * vdev label but the first, which we leave alone in case it contains
 * a VTOC.
 */
zio_t *
vdev_probe(vdev_t *vd, zio_t *zio)
{
	spa_t *spa = vd->vdev_spa;
	vdev_probe_stats_t *vps = NULL;
	zio_t *pio;

	ASSERT(vd->vdev_ops->vdev_op_leaf);

	/*
	 * Don't probe the probe.
	 */
	if (zio && (zio->io_flags & ZIO_FLAG_PROBE))
		return (NULL);

	/*
	 * To prevent 'probe storms' when a device fails, we create
	 * just one probe i/o at a time.  All zios that want to probe
	 * this vdev will become parents of the probe io.
	 */
	mutex_enter(&vd->vdev_probe_lock);

	if ((pio = vd->vdev_probe_zio) == NULL) {
		vps = kmem_zalloc(sizeof (*vps), KM_SLEEP);

		vps->vps_flags = ZIO_FLAG_CANFAIL | ZIO_FLAG_PROBE |
		    ZIO_FLAG_DONT_CACHE | ZIO_FLAG_DONT_AGGREGATE |
		    ZIO_FLAG_TRYHARD;

		if (spa_config_held(spa, SCL_ZIO, RW_WRITER)) {
			/*
			 * vdev_cant_read and vdev_cant_write can only
			 * transition from TRUE to FALSE when we have the
			 * SCL_ZIO lock as writer; otherwise they can only
			 * transition from FALSE to TRUE.  This ensures that
			 * any zio looking at these values can assume that
			 * failures persist for the life of the I/O.  That's
			 * important because when a device has intermittent
			 * connectivity problems, we want to ensure that
			 * they're ascribed to the device (ENXIO) and not
			 * the zio (EIO).
			 *
			 * Since we hold SCL_ZIO as writer here, clear both
			 * values so the probe can reevaluate from first
			 * principles.
			 */
			vps->vps_flags |= ZIO_FLAG_CONFIG_WRITER;
			vd->vdev_cant_read = B_FALSE;
			vd->vdev_cant_write = B_FALSE;
		}

		vd->vdev_probe_zio = pio = zio_null(NULL, spa, vd,
		    vdev_probe_done, vps,
		    vps->vps_flags | ZIO_FLAG_DONT_PROPAGATE);

		/*
		 * We can't change the vdev state in this context, so we
		 * kick off an async task to do it on our behalf.
		 */
		if (zio != NULL) {
			vd->vdev_probe_wanted = B_TRUE;
			spa_async_request(spa, SPA_ASYNC_PROBE);
		}
	}

	if (zio != NULL)
		zio_add_child(zio, pio);

	mutex_exit(&vd->vdev_probe_lock);

	if (vps == NULL) {
		ASSERT(zio != NULL);
		return (NULL);
	}

	for (int l = 1; l < VDEV_LABELS; l++) {
		zio_nowait(zio_read_phys(pio, vd,
		    vdev_label_offset(vd->vdev_psize, l,
		    offsetof(vdev_label_t, vl_pad2)),
		    VDEV_PAD_SIZE, zio_buf_alloc(VDEV_PAD_SIZE),
		    ZIO_CHECKSUM_OFF, vdev_probe_done, vps,
		    ZIO_PRIORITY_SYNC_READ, vps->vps_flags, B_TRUE));
	}

	if (zio == NULL)
		return (pio);

	zio_nowait(pio);
	return (NULL);
}

static void
vdev_open_child(void *arg)
{
	vdev_t *vd = arg;

	vd->vdev_open_thread = curthread;
	vd->vdev_open_error = vdev_open(vd);
	vd->vdev_open_thread = NULL;
}

boolean_t
vdev_uses_zvols(vdev_t *vd)
{
	if (vd->vdev_path && strncmp(vd->vdev_path, ZVOL_DIR,
	    strlen(ZVOL_DIR)) == 0)
		return (B_TRUE);
	for (int c = 0; c < vd->vdev_children; c++)
		if (vdev_uses_zvols(vd->vdev_child[c]))
			return (B_TRUE);
	return (B_FALSE);
}

void
vdev_open_children(vdev_t *vd)
{
	taskq_t *tq;
	int children = vd->vdev_children;

	/*
	 * in order to handle pools on top of zvols, do the opens
	 * in a single thread so that the same thread holds the
	 * spa_namespace_lock
	 */
	if (vdev_uses_zvols(vd)) {
		for (int c = 0; c < children; c++)
			vd->vdev_child[c]->vdev_open_error =
			    vdev_open(vd->vdev_child[c]);
		return;
	}
	tq = taskq_create("vdev_open", children, minclsyspri,
	    children, children, TASKQ_PREPOPULATE);

	for (int c = 0; c < children; c++)
		VERIFY(taskq_dispatch(tq, vdev_open_child, vd->vdev_child[c],
		    TQ_SLEEP) != NULL);

	taskq_destroy(tq);
}

/*
 * Prepare a virtual device for access.
 */
int
vdev_open(vdev_t *vd)
{
	spa_t *spa = vd->vdev_spa;
	int error;
	uint64_t osize = 0;
	uint64_t max_osize = 0;
	uint64_t asize, max_asize, psize;
	uint64_t ashift = 0;

	ASSERT(vd->vdev_open_thread == curthread ||
	    spa_config_held(spa, SCL_STATE_ALL, RW_WRITER) == SCL_STATE_ALL);
	ASSERT(vd->vdev_state == VDEV_STATE_CLOSED ||
	    vd->vdev_state == VDEV_STATE_CANT_OPEN ||
	    vd->vdev_state == VDEV_STATE_OFFLINE);

	vd->vdev_stat.vs_aux = VDEV_AUX_NONE;
	vd->vdev_cant_read = B_FALSE;
	vd->vdev_cant_write = B_FALSE;
	vd->vdev_min_asize = vdev_get_min_asize(vd);

	/*
	 * If this vdev is not removed, check its fault status.  If it's
	 * faulted, bail out of the open.
	 */
	if (!vd->vdev_removed && vd->vdev_faulted) {
		ASSERT(vd->vdev_children == 0);
		ASSERT(vd->vdev_label_aux == VDEV_AUX_ERR_EXCEEDED ||
		    vd->vdev_label_aux == VDEV_AUX_EXTERNAL);
		vdev_set_state(vd, B_TRUE, VDEV_STATE_FAULTED,
		    vd->vdev_label_aux);
		return (SET_ERROR(ENXIO));
	} else if (vd->vdev_offline) {
		ASSERT(vd->vdev_children == 0);
		vdev_set_state(vd, B_TRUE, VDEV_STATE_OFFLINE, VDEV_AUX_NONE);
		return (SET_ERROR(ENXIO));
	}

	error = vd->vdev_ops->vdev_op_open(vd, &osize, &max_osize, &ashift);

	/*
	 * Reset the vdev_reopening flag so that we actually close
	 * the vdev on error.
	 */
	vd->vdev_reopening = B_FALSE;
	if (zio_injection_enabled && error == 0)
		error = zio_handle_device_injection(vd, NULL, ENXIO);

	if (error) {
		if (vd->vdev_removed &&
		    vd->vdev_stat.vs_aux != VDEV_AUX_OPEN_FAILED)
			vd->vdev_removed = B_FALSE;

		vdev_set_state(vd, B_TRUE, VDEV_STATE_CANT_OPEN,
		    vd->vdev_stat.vs_aux);
		return (error);
	}

	vd->vdev_removed = B_FALSE;

	/*
	 * Recheck the faulted flag now that we have confirmed that
	 * the vdev is accessible.  If we're faulted, bail.
	 */
	if (vd->vdev_faulted) {
		ASSERT(vd->vdev_children == 0);
		ASSERT(vd->vdev_label_aux == VDEV_AUX_ERR_EXCEEDED ||
		    vd->vdev_label_aux == VDEV_AUX_EXTERNAL);
		vdev_set_state(vd, B_TRUE, VDEV_STATE_FAULTED,
		    vd->vdev_label_aux);
		return (SET_ERROR(ENXIO));
	}

	if (vd->vdev_degraded) {
		ASSERT(vd->vdev_children == 0);
		vdev_set_state(vd, B_TRUE, VDEV_STATE_DEGRADED,
		    VDEV_AUX_ERR_EXCEEDED);
	} else {
		vdev_set_state(vd, B_TRUE, VDEV_STATE_HEALTHY, 0);
	}

	/*
	 * For hole or missing vdevs we just return success.
	 */
	if (vd->vdev_ishole || vd->vdev_ops == &vdev_missing_ops)
		return (0);

	for (int c = 0; c < vd->vdev_children; c++) {
		if (vd->vdev_child[c]->vdev_state != VDEV_STATE_HEALTHY) {
			vdev_set_state(vd, B_TRUE, VDEV_STATE_DEGRADED,
			    VDEV_AUX_NONE);
			break;
		}
	}

	osize = P2ALIGN(osize, (uint64_t)sizeof (vdev_label_t));
	max_osize = P2ALIGN(max_osize, (uint64_t)sizeof (vdev_label_t));

	if (vd->vdev_children == 0) {
		if (osize < SPA_MINDEVSIZE) {
			vdev_set_state(vd, B_TRUE, VDEV_STATE_CANT_OPEN,
			    VDEV_AUX_TOO_SMALL);
			return (SET_ERROR(EOVERFLOW));
		}
		psize = osize;
		asize = osize - (VDEV_LABEL_START_SIZE + VDEV_LABEL_END_SIZE);
		max_asize = max_osize - (VDEV_LABEL_START_SIZE +
		    VDEV_LABEL_END_SIZE);
	} else {
		if (vd->vdev_parent != NULL && osize < SPA_MINDEVSIZE -
		    (VDEV_LABEL_START_SIZE + VDEV_LABEL_END_SIZE)) {
			vdev_set_state(vd, B_TRUE, VDEV_STATE_CANT_OPEN,
			    VDEV_AUX_TOO_SMALL);
			return (SET_ERROR(EOVERFLOW));
		}
		psize = 0;
		asize = osize;
		max_asize = max_osize;
	}

	vd->vdev_psize = psize;

	/*
	 * Make sure the allocatable size hasn't shrunk.
	 */
	if (asize < vd->vdev_min_asize) {
		vdev_set_state(vd, B_TRUE, VDEV_STATE_CANT_OPEN,
		    VDEV_AUX_BAD_LABEL);
		return (SET_ERROR(EINVAL));
	}

	if (vd->vdev_asize == 0) {
		/*
		 * This is the first-ever open, so use the computed values.
		 * For testing purposes, a higher ashift can be requested.
		 */
		vd->vdev_asize = asize;
		vd->vdev_max_asize = max_asize;
		vd->vdev_ashift = MAX(ashift, vd->vdev_ashift);
	} else {
		/*
		 * Detect if the alignment requirement has increased.
		 * We don't want to make the pool unavailable, just
		 * issue a warning instead.
		 */
		if (ashift > vd->vdev_top->vdev_ashift &&
		    vd->vdev_ops->vdev_op_leaf) {
			cmn_err(CE_WARN,
			    "Disk, '%s', has a block alignment that is "
			    "larger than the pool's alignment\n",
			    vd->vdev_path);
		}
		vd->vdev_max_asize = max_asize;
	}

	/*
	 * If all children are healthy and the asize has increased,
	 * then we've experienced dynamic LUN growth.  If automatic
	 * expansion is enabled then use the additional space.
	 */
	if (vd->vdev_state == VDEV_STATE_HEALTHY && asize > vd->vdev_asize &&
	    (vd->vdev_expanding || spa->spa_autoexpand))
		vd->vdev_asize = asize;

	vdev_set_min_asize(vd);

	/*
	 * Ensure we can issue some IO before declaring the
	 * vdev open for business.
	 */
	if (vd->vdev_ops->vdev_op_leaf &&
	    (error = zio_wait(vdev_probe(vd, NULL))) != 0) {
		vdev_set_state(vd, B_TRUE, VDEV_STATE_FAULTED,
		    VDEV_AUX_ERR_EXCEEDED);
		return (error);
	}

	/*
	 * If a leaf vdev has a DTL, and seems healthy, then kick off a
	 * resilver.  But don't do this if we are doing a reopen for a scrub,
	 * since this would just restart the scrub we are already doing.
	 */
	if (vd->vdev_ops->vdev_op_leaf && !spa->spa_scrub_reopen &&
	    vdev_resilver_needed(vd, NULL, NULL))
		spa_async_request(spa, SPA_ASYNC_RESILVER);

	return (0);
}

/*
 * Called once the vdevs are all opened, this routine validates the label
 * contents.  This needs to be done before vdev_load() so that we don't
 * inadvertently do repair I/Os to the wrong device.
 *
 * If 'strict' is false ignore the spa guid check. This is necessary because
 * if the machine crashed during a re-guid the new guid might have been written
 * to all of the vdev labels, but not the cached config. The strict check
 * will be performed when the pool is opened again using the mos config.
 *
 * This function will only return failure if one of the vdevs indicates that it
 * has since been destroyed or exported.  This is only possible if
 * /etc/zfs/zpool.cache was readonly at the time.  Otherwise, the vdev state
 * will be updated but the function will return 0.
 */
int
vdev_validate(vdev_t *vd, boolean_t strict)
{
	spa_t *spa = vd->vdev_spa;
	nvlist_t *label;
	uint64_t guid = 0, top_guid;
	uint64_t state;

	for (int c = 0; c < vd->vdev_children; c++)
		if (vdev_validate(vd->vdev_child[c], strict) != 0)
			return (SET_ERROR(EBADF));

	/*
	 * If the device has already failed, or was marked offline, don't do
	 * any further validation.  Otherwise, label I/O will fail and we will
	 * overwrite the previous state.
	 */
	if (vd->vdev_ops->vdev_op_leaf && vdev_readable(vd)) {
		uint64_t aux_guid = 0;
		nvlist_t *nvl;
		uint64_t txg = spa_last_synced_txg(spa) != 0 ?
		    spa_last_synced_txg(spa) : -1ULL;

		if ((label = vdev_label_read_config(vd, txg)) == NULL) {
			vdev_set_state(vd, B_TRUE, VDEV_STATE_CANT_OPEN,
			    VDEV_AUX_BAD_LABEL);
			return (0);
		}

		/*
		 * Determine if this vdev has been split off into another
		 * pool.  If so, then refuse to open it.
		 */
		if (nvlist_lookup_uint64(label, ZPOOL_CONFIG_SPLIT_GUID,
		    &aux_guid) == 0 && aux_guid == spa_guid(spa)) {
			vdev_set_state(vd, B_FALSE, VDEV_STATE_CANT_OPEN,
			    VDEV_AUX_SPLIT_POOL);
			nvlist_free(label);
			return (0);
		}

		if (strict && (nvlist_lookup_uint64(label,
		    ZPOOL_CONFIG_POOL_GUID, &guid) != 0 ||
		    guid != spa_guid(spa))) {
			vdev_set_state(vd, B_FALSE, VDEV_STATE_CANT_OPEN,
			    VDEV_AUX_CORRUPT_DATA);
			nvlist_free(label);
			return (0);
		}

		if (nvlist_lookup_nvlist(label, ZPOOL_CONFIG_VDEV_TREE, &nvl)
		    != 0 || nvlist_lookup_uint64(nvl, ZPOOL_CONFIG_ORIG_GUID,
		    &aux_guid) != 0)
			aux_guid = 0;

		/*
		 * If this vdev just became a top-level vdev because its
		 * sibling was detached, it will have adopted the parent's
		 * vdev guid -- but the label may or may not be on disk yet.
		 * Fortunately, either version of the label will have the
		 * same top guid, so if we're a top-level vdev, we can
		 * safely compare to that instead.
		 *
		 * If we split this vdev off instead, then we also check the
		 * original pool's guid.  We don't want to consider the vdev
		 * corrupt if it is partway through a split operation.
		 */
		if (nvlist_lookup_uint64(label, ZPOOL_CONFIG_GUID,
		    &guid) != 0 ||
		    nvlist_lookup_uint64(label, ZPOOL_CONFIG_TOP_GUID,
		    &top_guid) != 0 ||
		    ((vd->vdev_guid != guid && vd->vdev_guid != aux_guid) &&
		    (vd->vdev_guid != top_guid || vd != vd->vdev_top))) {
			vdev_set_state(vd, B_FALSE, VDEV_STATE_CANT_OPEN,
			    VDEV_AUX_CORRUPT_DATA);
			nvlist_free(label);
			return (0);
		}

		if (nvlist_lookup_uint64(label, ZPOOL_CONFIG_POOL_STATE,
		    &state) != 0) {
			vdev_set_state(vd, B_FALSE, VDEV_STATE_CANT_OPEN,
			    VDEV_AUX_CORRUPT_DATA);
			nvlist_free(label);
			return (0);
		}

		nvlist_free(label);

		/*
		 * If this is a verbatim import, no need to check the
		 * state of the pool.
		 */
		if (!(spa->spa_import_flags & ZFS_IMPORT_VERBATIM) &&
		    spa_load_state(spa) == SPA_LOAD_OPEN &&
		    state != POOL_STATE_ACTIVE)
			return (SET_ERROR(EBADF));

		/*
		 * If we were able to open and validate a vdev that was
		 * previously marked permanently unavailable, clear that state
		 * now.
		 */
		if (vd->vdev_not_present)
			vd->vdev_not_present = 0;
	}

	return (0);
}

/*
 * Close a virtual device.
 */
void
vdev_close(vdev_t *vd)
{
	spa_t *spa = vd->vdev_spa;
	vdev_t *pvd = vd->vdev_parent;

	ASSERT(spa_config_held(spa, SCL_STATE_ALL, RW_WRITER) == SCL_STATE_ALL);

	/*
	 * If our parent is reopening, then we are as well, unless we are
	 * going offline.
	 */
	if (pvd != NULL && pvd->vdev_reopening)
		vd->vdev_reopening = (pvd->vdev_reopening && !vd->vdev_offline);

	vd->vdev_ops->vdev_op_close(vd);

	vdev_cache_purge(vd);

	/*
	 * We record the previous state before we close it, so that if we are
	 * doing a reopen(), we don't generate FMA ereports if we notice that
	 * it's still faulted.
	 */
	vd->vdev_prevstate = vd->vdev_state;

	if (vd->vdev_offline)
		vd->vdev_state = VDEV_STATE_OFFLINE;
	else
		vd->vdev_state = VDEV_STATE_CLOSED;
	vd->vdev_stat.vs_aux = VDEV_AUX_NONE;
}

void
vdev_hold(vdev_t *vd)
{
	spa_t *spa = vd->vdev_spa;

	ASSERT(spa_is_root(spa));
	if (spa->spa_state == POOL_STATE_UNINITIALIZED)
		return;

	for (int c = 0; c < vd->vdev_children; c++)
		vdev_hold(vd->vdev_child[c]);

	if (vd->vdev_ops->vdev_op_leaf)
		vd->vdev_ops->vdev_op_hold(vd);
}

void
vdev_rele(vdev_t *vd)
{
	spa_t *spa = vd->vdev_spa;

	ASSERT(spa_is_root(spa));
	for (int c = 0; c < vd->vdev_children; c++)
		vdev_rele(vd->vdev_child[c]);

	if (vd->vdev_ops->vdev_op_leaf)
		vd->vdev_ops->vdev_op_rele(vd);
}

/*
 * Reopen all interior vdevs and any unopened leaves.  We don't actually
 * reopen leaf vdevs which had previously been opened as they might deadlock
 * on the spa_config_lock.  Instead we only obtain the leaf's physical size.
 * If the leaf has never been opened then open it, as usual.
 */
void
vdev_reopen(vdev_t *vd)
{
	spa_t *spa = vd->vdev_spa;

	ASSERT(spa_config_held(spa, SCL_STATE_ALL, RW_WRITER) == SCL_STATE_ALL);

	/* set the reopening flag unless we're taking the vdev offline */
	vd->vdev_reopening = !vd->vdev_offline;
	vdev_close(vd);
	(void) vdev_open(vd);

	/*
	 * Call vdev_validate() here to make sure we have the same device.
	 * Otherwise, a device with an invalid label could be successfully
	 * opened in response to vdev_reopen().
	 */
	if (vd->vdev_aux) {
		(void) vdev_validate_aux(vd);
		if (vdev_readable(vd) && vdev_writeable(vd) &&
		    vd->vdev_aux == &spa->spa_l2cache &&
		    !l2arc_vdev_present(vd))
			l2arc_add_vdev(spa, vd);
	} else {
		(void) vdev_validate(vd, B_TRUE);
	}

	/*
	 * Reassess parent vdev's health.
	 */
	vdev_propagate_state(vd);
}

int
vdev_create(vdev_t *vd, uint64_t txg, boolean_t isreplacing)
{
	int error;

	/*
	 * Normally, partial opens (e.g. of a mirror) are allowed.
	 * For a create, however, we want to fail the request if
	 * there are any components we can't open.
	 */
	error = vdev_open(vd);

	if (error || vd->vdev_state != VDEV_STATE_HEALTHY) {
		vdev_close(vd);
		return (error ? error : ENXIO);
	}

	/*
	 * Recursively load DTLs and initialize all labels.
	 */
	if ((error = vdev_dtl_load(vd)) != 0 ||
	    (error = vdev_label_init(vd, txg, isreplacing ?
	    VDEV_LABEL_REPLACE : VDEV_LABEL_CREATE)) != 0) {
		vdev_close(vd);
		return (error);
	}

	return (0);
}

void
vdev_metaslab_set_size(vdev_t *vd)
{
	/*
	 * Aim for roughly metaslabs_per_vdev (default 200) metaslabs per vdev.
	 */
	vd->vdev_ms_shift = highbit64(vd->vdev_asize / metaslabs_per_vdev);
	vd->vdev_ms_shift = MAX(vd->vdev_ms_shift, SPA_MAXBLOCKSHIFT);
}

void
vdev_dirty(vdev_t *vd, int flags, void *arg, uint64_t txg)
{
	ASSERT(vd == vd->vdev_top);
	ASSERT(!vd->vdev_ishole);
	ASSERT(ISP2(flags));
	ASSERT(spa_writeable(vd->vdev_spa));

	if (flags & VDD_METASLAB)
		(void) txg_list_add(&vd->vdev_ms_list, arg, txg);

	if (flags & VDD_DTL)
		(void) txg_list_add(&vd->vdev_dtl_list, arg, txg);

	(void) txg_list_add(&vd->vdev_spa->spa_vdev_txg_list, vd, txg);
}

void
vdev_dirty_leaves(vdev_t *vd, int flags, uint64_t txg)
{
	for (int c = 0; c < vd->vdev_children; c++)
		vdev_dirty_leaves(vd->vdev_child[c], flags, txg);

	if (vd->vdev_ops->vdev_op_leaf)
		vdev_dirty(vd->vdev_top, flags, vd, txg);
}

/*
 * DTLs.
 *
 * A vdev's DTL (dirty time log) is the set of transaction groups for which
 * the vdev has less than perfect replication.  There are four kinds of DTL:
 *
 * DTL_MISSING: txgs for which the vdev has no valid copies of the data
 *
 * DTL_PARTIAL: txgs for which data is available, but not fully replicated
 *
 * DTL_SCRUB: the txgs that could not be repaired by the last scrub; upon
 *	scrub completion, DTL_SCRUB replaces DTL_MISSING in the range of
 *	txgs that was scrubbed.
 *
 * DTL_OUTAGE: txgs which cannot currently be read, whether due to
 *	persistent errors or just some device being offline.
 *	Unlike the other three, the DTL_OUTAGE map is not generally
 *	maintained; it's only computed when needed, typically to
 *	determine whether a device can be detached.
 *
 * For leaf vdevs, DTL_MISSING and DTL_PARTIAL are identical: the device
 * either has the data or it doesn't.
 *
 * For interior vdevs such as mirror and RAID-Z the picture is more complex.
 * A vdev's DTL_PARTIAL is the union of its children's DTL_PARTIALs, because
 * if any child is less than fully replicated, then so is its parent.
 * A vdev's DTL_MISSING is a modified union of its children's DTL_MISSINGs,
 * comprising only those txgs which appear in 'maxfaults' or more children;
 * those are the txgs we don't have enough replication to read.  For example,
 * double-parity RAID-Z can tolerate up to two missing devices (maxfaults == 2);
 * thus, its DTL_MISSING consists of the set of txgs that appear in more than
 * two child DTL_MISSING maps.
 *
 * It should be clear from the above that to compute the DTLs and outage maps
 * for all vdevs, it suffices to know just the leaf vdevs' DTL_MISSING maps.
 * Therefore, that is all we keep on disk.  When loading the pool, or after
 * a configuration change, we generate all other DTLs from first principles.
 */
void
vdev_dtl_dirty(vdev_t *vd, vdev_dtl_type_t t, uint64_t txg, uint64_t size)
{
	range_tree_t *rt = vd->vdev_dtl[t];

	ASSERT(t < DTL_TYPES);
	ASSERT(vd != vd->vdev_spa->spa_root_vdev);
	ASSERT(spa_writeable(vd->vdev_spa));

	mutex_enter(rt->rt_lock);
	if (!range_tree_contains(rt, txg, size))
		range_tree_add(rt, txg, size);
	mutex_exit(rt->rt_lock);
}

boolean_t
vdev_dtl_contains(vdev_t *vd, vdev_dtl_type_t t, uint64_t txg, uint64_t size)
{
	range_tree_t *rt = vd->vdev_dtl[t];
	boolean_t dirty = B_FALSE;

	ASSERT(t < DTL_TYPES);
	ASSERT(vd != vd->vdev_spa->spa_root_vdev);

	mutex_enter(rt->rt_lock);
	if (range_tree_space(rt) != 0)
		dirty = range_tree_contains(rt, txg, size);
	mutex_exit(rt->rt_lock);

	return (dirty);
}

boolean_t
vdev_dtl_empty(vdev_t *vd, vdev_dtl_type_t t)
{
	range_tree_t *rt = vd->vdev_dtl[t];
	boolean_t empty;

	mutex_enter(rt->rt_lock);
	empty = (range_tree_space(rt) == 0);
	mutex_exit(rt->rt_lock);

	return (empty);
}

/*
 * Returns the lowest txg in the DTL range.
 */
static uint64_t
vdev_dtl_min(vdev_t *vd)
{
	range_seg_t *rs;

	ASSERT(MUTEX_HELD(&vd->vdev_dtl_lock));
	ASSERT3U(range_tree_space(vd->vdev_dtl[DTL_MISSING]), !=, 0);
	ASSERT0(vd->vdev_children);

	rs = avl_first(&vd->vdev_dtl[DTL_MISSING]->rt_root);
	return (rs->rs_start - 1);
}

/*
 * Returns the highest txg in the DTL.
 */
static uint64_t
vdev_dtl_max(vdev_t *vd)
{
	range_seg_t *rs;

	ASSERT(MUTEX_HELD(&vd->vdev_dtl_lock));
	ASSERT3U(range_tree_space(vd->vdev_dtl[DTL_MISSING]), !=, 0);
	ASSERT0(vd->vdev_children);

	rs = avl_last(&vd->vdev_dtl[DTL_MISSING]->rt_root);
	return (rs->rs_end);
}

/*
 * Determine if a resilvering vdev should remove any DTL entries from
 * its range. If the vdev was resilvering for the entire duration of the
 * scan then it should excise that range from its DTLs. Otherwise, this
 * vdev is considered partially resilvered and should leave its DTL
 * entries intact. The comment in vdev_dtl_reassess() describes how we
 * excise the DTLs.
 */
static boolean_t
vdev_dtl_should_excise(vdev_t *vd)
{
	spa_t *spa = vd->vdev_spa;
	dsl_scan_t *scn = spa->spa_dsl_pool->dp_scan;

	ASSERT0(scn->scn_phys.scn_errors);
	ASSERT0(vd->vdev_children);

	if (vd->vdev_resilver_txg == 0 ||
	    range_tree_space(vd->vdev_dtl[DTL_MISSING]) == 0)
		return (B_TRUE);

	/*
	 * When a resilver is initiated the scan will assign the scn_max_txg
	 * value to the highest txg value that exists in all DTLs. If this
	 * device's max DTL is not part of this scan (i.e. it is not in
	 * the range (scn_min_txg, scn_max_txg] then it is not eligible
	 * for excision.
	 */
	if (vdev_dtl_max(vd) <= scn->scn_phys.scn_max_txg) {
		ASSERT3U(scn->scn_phys.scn_min_txg, <=, vdev_dtl_min(vd));
		ASSERT3U(scn->scn_phys.scn_min_txg, <, vd->vdev_resilver_txg);
		ASSERT3U(vd->vdev_resilver_txg, <=, scn->scn_phys.scn_max_txg);
		return (B_TRUE);
	}
	return (B_FALSE);
}

/*
 * Reassess DTLs after a config change or scrub completion.
 */
void
vdev_dtl_reassess(vdev_t *vd, uint64_t txg, uint64_t scrub_txg, int scrub_done)
{
	spa_t *spa = vd->vdev_spa;
	avl_tree_t reftree;
	int minref;

	ASSERT(spa_config_held(spa, SCL_ALL, RW_READER) != 0);

	for (int c = 0; c < vd->vdev_children; c++)
		vdev_dtl_reassess(vd->vdev_child[c], txg,
		    scrub_txg, scrub_done);

	if (vd == spa->spa_root_vdev || vd->vdev_ishole || vd->vdev_aux)
		return;

	if (vd->vdev_ops->vdev_op_leaf) {
		dsl_scan_t *scn = spa->spa_dsl_pool->dp_scan;

		mutex_enter(&vd->vdev_dtl_lock);

		/*
		 * If we've completed a scan cleanly then determine
		 * if this vdev should remove any DTLs. We only want to
		 * excise regions on vdevs that were available during
		 * the entire duration of this scan.
		 */
		if (scrub_txg != 0 &&
		    (spa->spa_scrub_started ||
		    (scn != NULL && scn->scn_phys.scn_errors == 0)) &&
		    vdev_dtl_should_excise(vd)) {
			/*
			 * We completed a scrub up to scrub_txg.  If we
			 * did it without rebooting, then the scrub dtl
			 * will be valid, so excise the old region and
			 * fold in the scrub dtl.  Otherwise, leave the
			 * dtl as-is if there was an error.
			 *
			 * There's little trick here: to excise the beginning
			 * of the DTL_MISSING map, we put it into a reference
			 * tree and then add a segment with refcnt -1 that
			 * covers the range [0, scrub_txg).  This means
			 * that each txg in that range has refcnt -1 or 0.
			 * We then add DTL_SCRUB with a refcnt of 2, so that
			 * entries in the range [0, scrub_txg) will have a
			 * positive refcnt -- either 1 or 2.  We then convert
			 * the reference tree into the new DTL_MISSING map.
			 */
			space_reftree_create(&reftree);
			space_reftree_add_map(&reftree,
			    vd->vdev_dtl[DTL_MISSING], 1);
			space_reftree_add_seg(&reftree, 0, scrub_txg, -1);
			space_reftree_add_map(&reftree,
			    vd->vdev_dtl[DTL_SCRUB], 2);
			space_reftree_generate_map(&reftree,
			    vd->vdev_dtl[DTL_MISSING], 1);
			space_reftree_destroy(&reftree);
		}
		range_tree_vacate(vd->vdev_dtl[DTL_PARTIAL], NULL, NULL);
		range_tree_walk(vd->vdev_dtl[DTL_MISSING],
		    range_tree_add, vd->vdev_dtl[DTL_PARTIAL]);
		if (scrub_done)
			range_tree_vacate(vd->vdev_dtl[DTL_SCRUB], NULL, NULL);
		range_tree_vacate(vd->vdev_dtl[DTL_OUTAGE], NULL, NULL);
		if (!vdev_readable(vd))
			range_tree_add(vd->vdev_dtl[DTL_OUTAGE], 0, -1ULL);
		else
			range_tree_walk(vd->vdev_dtl[DTL_MISSING],
			    range_tree_add, vd->vdev_dtl[DTL_OUTAGE]);

		/*
		 * If the vdev was resilvering and no longer has any
		 * DTLs then reset its resilvering flag.
		 */
		if (vd->vdev_resilver_txg != 0 &&
		    range_tree_space(vd->vdev_dtl[DTL_MISSING]) == 0 &&
		    range_tree_space(vd->vdev_dtl[DTL_OUTAGE]) == 0)
			vd->vdev_resilver_txg = 0;

		mutex_exit(&vd->vdev_dtl_lock);

		if (txg != 0)
			vdev_dirty(vd->vdev_top, VDD_DTL, vd, txg);
		return;
	}

	mutex_enter(&vd->vdev_dtl_lock);
	for (int t = 0; t < DTL_TYPES; t++) {
		/* account for child's outage in parent's missing map */
		int s = (t == DTL_MISSING) ? DTL_OUTAGE: t;
		if (t == DTL_SCRUB)
			continue;			/* leaf vdevs only */
		if (t == DTL_PARTIAL)
			minref = 1;			/* i.e. non-zero */
		else if (vd->vdev_nparity != 0)
			minref = vd->vdev_nparity + 1;	/* RAID-Z */
		else
			minref = vd->vdev_children;	/* any kind of mirror */
		space_reftree_create(&reftree);
		for (int c = 0; c < vd->vdev_children; c++) {
			vdev_t *cvd = vd->vdev_child[c];
			mutex_enter(&cvd->vdev_dtl_lock);
			space_reftree_add_map(&reftree, cvd->vdev_dtl[s], 1);
			mutex_exit(&cvd->vdev_dtl_lock);
		}
		space_reftree_generate_map(&reftree, vd->vdev_dtl[t], minref);
		space_reftree_destroy(&reftree);
	}
	mutex_exit(&vd->vdev_dtl_lock);
}

int
vdev_dtl_load(vdev_t *vd)
{
	spa_t *spa = vd->vdev_spa;
	objset_t *mos = spa->spa_meta_objset;
	int error = 0;

	if (vd->vdev_ops->vdev_op_leaf && vd->vdev_dtl_object != 0) {
		ASSERT(!vd->vdev_ishole);

		error = space_map_open(&vd->vdev_dtl_sm, mos,
		    vd->vdev_dtl_object, 0, -1ULL, 0, &vd->vdev_dtl_lock);
		if (error)
			return (error);
		ASSERT(vd->vdev_dtl_sm != NULL);

		mutex_enter(&vd->vdev_dtl_lock);

		/*
		 * Now that we've opened the space_map we need to update
		 * the in-core DTL.
		 */
		space_map_update(vd->vdev_dtl_sm);

		error = space_map_load(vd->vdev_dtl_sm,
		    vd->vdev_dtl[DTL_MISSING], SM_ALLOC);
		mutex_exit(&vd->vdev_dtl_lock);

		return (error);
	}

	for (int c = 0; c < vd->vdev_children; c++) {
		error = vdev_dtl_load(vd->vdev_child[c]);
		if (error != 0)
			break;
	}

	return (error);
}

void
vdev_dtl_sync(vdev_t *vd, uint64_t txg)
{
	spa_t *spa = vd->vdev_spa;
	range_tree_t *rt = vd->vdev_dtl[DTL_MISSING];
	objset_t *mos = spa->spa_meta_objset;
	range_tree_t *rtsync;
	kmutex_t rtlock;
	dmu_tx_t *tx;
	uint64_t object = space_map_object(vd->vdev_dtl_sm);

	ASSERT(!vd->vdev_ishole);
	ASSERT(vd->vdev_ops->vdev_op_leaf);

	tx = dmu_tx_create_assigned(spa->spa_dsl_pool, txg);

	if (vd->vdev_detached || vd->vdev_top->vdev_removing) {
		mutex_enter(&vd->vdev_dtl_lock);
		space_map_free(vd->vdev_dtl_sm, tx);
		space_map_close(vd->vdev_dtl_sm);
		vd->vdev_dtl_sm = NULL;
		mutex_exit(&vd->vdev_dtl_lock);
		dmu_tx_commit(tx);
		return;
	}

	if (vd->vdev_dtl_sm == NULL) {
		uint64_t new_object;

		new_object = space_map_alloc(mos, tx);
		VERIFY3U(new_object, !=, 0);

		VERIFY0(space_map_open(&vd->vdev_dtl_sm, mos, new_object,
		    0, -1ULL, 0, &vd->vdev_dtl_lock));
		ASSERT(vd->vdev_dtl_sm != NULL);
	}

	mutex_init(&rtlock, NULL, MUTEX_DEFAULT, NULL);

	rtsync = range_tree_create(NULL, NULL, &rtlock);

	mutex_enter(&rtlock);

	mutex_enter(&vd->vdev_dtl_lock);
	range_tree_walk(rt, range_tree_add, rtsync);
	mutex_exit(&vd->vdev_dtl_lock);

	space_map_truncate(vd->vdev_dtl_sm, tx);
	space_map_write(vd->vdev_dtl_sm, rtsync, SM_ALLOC, tx);
	range_tree_vacate(rtsync, NULL, NULL);

	range_tree_destroy(rtsync);

	mutex_exit(&rtlock);
	mutex_destroy(&rtlock);

	/*
	 * If the object for the space map has changed then dirty
	 * the top level so that we update the config.
	 */
	if (object != space_map_object(vd->vdev_dtl_sm)) {
		zfs_dbgmsg("txg %llu, spa %s, DTL old object %llu, "
		    "new object %llu", txg, spa_name(spa), object,
		    space_map_object(vd->vdev_dtl_sm));
		vdev_config_dirty(vd->vdev_top);
	}

	dmu_tx_commit(tx);

	mutex_enter(&vd->vdev_dtl_lock);
	space_map_update(vd->vdev_dtl_sm);
	mutex_exit(&vd->vdev_dtl_lock);
}

/*
 * Determine whether the specified vdev can be offlined/detached/removed
 * without losing data.
 */
boolean_t
vdev_dtl_required(vdev_t *vd)
{
	spa_t *spa = vd->vdev_spa;
	vdev_t *tvd = vd->vdev_top;
	uint8_t cant_read = vd->vdev_cant_read;
	boolean_t required;

	ASSERT(spa_config_held(spa, SCL_STATE_ALL, RW_WRITER) == SCL_STATE_ALL);

	if (vd == spa->spa_root_vdev || vd == tvd)
		return (B_TRUE);

	/*
	 * Temporarily mark the device as unreadable, and then determine
	 * whether this results in any DTL outages in the top-level vdev.
	 * If not, we can safely offline/detach/remove the device.
	 */
	vd->vdev_cant_read = B_TRUE;
	vdev_dtl_reassess(tvd, 0, 0, B_FALSE);
	required = !vdev_dtl_empty(tvd, DTL_OUTAGE);
	vd->vdev_cant_read = cant_read;
	vdev_dtl_reassess(tvd, 0, 0, B_FALSE);

	if (!required && zio_injection_enabled)
		required = !!zio_handle_device_injection(vd, NULL, ECHILD);

	return (required);
}

/*
 * Determine if resilver is needed, and if so the txg range.
 */
boolean_t
vdev_resilver_needed(vdev_t *vd, uint64_t *minp, uint64_t *maxp)
{
	boolean_t needed = B_FALSE;
	uint64_t thismin = UINT64_MAX;
	uint64_t thismax = 0;

	if (vd->vdev_children == 0) {
		mutex_enter(&vd->vdev_dtl_lock);
		if (range_tree_space(vd->vdev_dtl[DTL_MISSING]) != 0 &&
		    vdev_writeable(vd)) {

			thismin = vdev_dtl_min(vd);
			thismax = vdev_dtl_max(vd);
			needed = B_TRUE;
		}
		mutex_exit(&vd->vdev_dtl_lock);
	} else {
		for (int c = 0; c < vd->vdev_children; c++) {
			vdev_t *cvd = vd->vdev_child[c];
			uint64_t cmin, cmax;

			if (vdev_resilver_needed(cvd, &cmin, &cmax)) {
				thismin = MIN(thismin, cmin);
				thismax = MAX(thismax, cmax);
				needed = B_TRUE;
			}
		}
	}

	if (needed && minp) {
		*minp = thismin;
		*maxp = thismax;
	}
	return (needed);
}

void
vdev_load(vdev_t *vd)
{
	/*
	 * Recursively load all children.
	 */
	for (int c = 0; c < vd->vdev_children; c++)
		vdev_load(vd->vdev_child[c]);

	/*
	 * If this is a top-level vdev, initialize its metaslabs.
	 */
	if (vd == vd->vdev_top && !vd->vdev_ishole &&
	    (vd->vdev_ashift == 0 || vd->vdev_asize == 0 ||
	    vdev_metaslab_init(vd, 0) != 0))
		vdev_set_state(vd, B_FALSE, VDEV_STATE_CANT_OPEN,
		    VDEV_AUX_CORRUPT_DATA);

	/*
	 * If this is a leaf vdev, load its DTL.
	 */
	if (vd->vdev_ops->vdev_op_leaf && vdev_dtl_load(vd) != 0)
		vdev_set_state(vd, B_FALSE, VDEV_STATE_CANT_OPEN,
		    VDEV_AUX_CORRUPT_DATA);
}

/*
 * The special vdev case is used for hot spares and l2cache devices.  Its
 * sole purpose it to set the vdev state for the associated vdev.  To do this,
 * we make sure that we can open the underlying device, then try to read the
 * label, and make sure that the label is sane and that it hasn't been
 * repurposed to another pool.
 */
int
vdev_validate_aux(vdev_t *vd)
{
	nvlist_t *label;
	uint64_t guid, version;
	uint64_t state;

	if (!vdev_readable(vd))
		return (0);

	if ((label = vdev_label_read_config(vd, -1ULL)) == NULL) {
		vdev_set_state(vd, B_TRUE, VDEV_STATE_CANT_OPEN,
		    VDEV_AUX_CORRUPT_DATA);
		return (-1);
	}

	if (nvlist_lookup_uint64(label, ZPOOL_CONFIG_VERSION, &version) != 0 ||
	    !SPA_VERSION_IS_SUPPORTED(version) ||
	    nvlist_lookup_uint64(label, ZPOOL_CONFIG_GUID, &guid) != 0 ||
	    guid != vd->vdev_guid ||
	    nvlist_lookup_uint64(label, ZPOOL_CONFIG_POOL_STATE, &state) != 0) {
		vdev_set_state(vd, B_TRUE, VDEV_STATE_CANT_OPEN,
		    VDEV_AUX_CORRUPT_DATA);
		nvlist_free(label);
		return (-1);
	}

	/*
	 * We don't actually check the pool state here.  If it's in fact in
	 * use by another pool, we update this fact on the fly when requested.
	 */
	nvlist_free(label);
	return (0);
}

void
vdev_remove(vdev_t *vd, uint64_t txg)
{
	spa_t *spa = vd->vdev_spa;
	objset_t *mos = spa->spa_meta_objset;
	dmu_tx_t *tx;

	tx = dmu_tx_create_assigned(spa_get_dsl(spa), txg);

	if (vd->vdev_ms != NULL) {
		metaslab_group_t *mg = vd->vdev_mg;

		metaslab_group_histogram_verify(mg);
		metaslab_class_histogram_verify(mg->mg_class);

		for (int m = 0; m < vd->vdev_ms_count; m++) {
			metaslab_t *msp = vd->vdev_ms[m];

			if (msp == NULL || msp->ms_sm == NULL)
				continue;

			mutex_enter(&msp->ms_lock);
			/*
			 * If the metaslab was not loaded when the vdev
			 * was removed then the histogram accounting may
			 * not be accurate. Update the histogram information
			 * here so that we ensure that the metaslab group
			 * and metaslab class are up-to-date.
			 */
			metaslab_group_histogram_remove(mg, msp);

			VERIFY0(space_map_allocated(msp->ms_sm));
			space_map_free(msp->ms_sm, tx);
			space_map_close(msp->ms_sm);
			msp->ms_sm = NULL;
			mutex_exit(&msp->ms_lock);
		}

		metaslab_group_histogram_verify(mg);
		metaslab_class_histogram_verify(mg->mg_class);
		for (int i = 0; i < RANGE_TREE_HISTOGRAM_SIZE; i++)
			ASSERT0(mg->mg_histogram[i]);

	}

	if (vd->vdev_ms_array) {
		(void) dmu_object_free(mos, vd->vdev_ms_array, tx);
		vd->vdev_ms_array = 0;
	}
	dmu_tx_commit(tx);
}

void
vdev_sync_done(vdev_t *vd, uint64_t txg)
{
	metaslab_t *msp;
	boolean_t reassess = !txg_list_empty(&vd->vdev_ms_list, TXG_CLEAN(txg));

	ASSERT(!vd->vdev_ishole);

	while (msp = txg_list_remove(&vd->vdev_ms_list, TXG_CLEAN(txg)))
		metaslab_sync_done(msp, txg);

	if (reassess)
		metaslab_sync_reassess(vd->vdev_mg);
}

void
vdev_sync(vdev_t *vd, uint64_t txg)
{
	spa_t *spa = vd->vdev_spa;
	vdev_t *lvd;
	metaslab_t *msp;
	dmu_tx_t *tx;

	ASSERT(!vd->vdev_ishole);

	if (vd->vdev_ms_array == 0 && vd->vdev_ms_shift != 0) {
		ASSERT(vd == vd->vdev_top);
		tx = dmu_tx_create_assigned(spa->spa_dsl_pool, txg);
		vd->vdev_ms_array = dmu_object_alloc(spa->spa_meta_objset,
		    DMU_OT_OBJECT_ARRAY, 0, DMU_OT_NONE, 0, tx);
		ASSERT(vd->vdev_ms_array != 0);
		vdev_config_dirty(vd);
		dmu_tx_commit(tx);
	}

	/*
	 * Remove the metadata associated with this vdev once it's empty.
	 */
	if (vd->vdev_stat.vs_alloc == 0 && vd->vdev_removing)
		vdev_remove(vd, txg);

	while ((msp = txg_list_remove(&vd->vdev_ms_list, txg)) != NULL) {
		metaslab_sync(msp, txg);
		(void) txg_list_add(&vd->vdev_ms_list, msp, TXG_CLEAN(txg));
	}

	while ((lvd = txg_list_remove(&vd->vdev_dtl_list, txg)) != NULL)
		vdev_dtl_sync(lvd, txg);

	(void) txg_list_add(&spa->spa_vdev_txg_list, vd, TXG_CLEAN(txg));
}

uint64_t
vdev_psize_to_asize(vdev_t *vd, uint64_t psize)
{
	return (vd->vdev_ops->vdev_op_asize(vd, psize));
}

/*
 * Mark the given vdev faulted.  A faulted vdev behaves as if the device could
 * not be opened, and no I/O is attempted.
 */
int
vdev_fault(spa_t *spa, uint64_t guid, vdev_aux_t aux)
{
	vdev_t *vd, *tvd;

	spa_vdev_state_enter(spa, SCL_NONE);

	if ((vd = spa_lookup_by_guid(spa, guid, B_TRUE)) == NULL)
		return (spa_vdev_state_exit(spa, NULL, ENODEV));

	if (!vd->vdev_ops->vdev_op_leaf)
		return (spa_vdev_state_exit(spa, NULL, ENOTSUP));

	tvd = vd->vdev_top;

	/*
	 * We don't directly use the aux state here, but if we do a
	 * vdev_reopen(), we need this value to be present to remember why we
	 * were faulted.
	 */
	vd->vdev_label_aux = aux;

	/*
	 * Faulted state takes precedence over degraded.
	 */
	vd->vdev_delayed_close = B_FALSE;
	vd->vdev_faulted = 1ULL;
	vd->vdev_degraded = 0ULL;
	vdev_set_state(vd, B_FALSE, VDEV_STATE_FAULTED, aux);

	/*
	 * If this device has the only valid copy of the data, then
	 * back off and simply mark the vdev as degraded instead.
	 */
	if (!tvd->vdev_islog && vd->vdev_aux == NULL && vdev_dtl_required(vd)) {
		vd->vdev_degraded = 1ULL;
		vd->vdev_faulted = 0ULL;

		/*
		 * If we reopen the device and it's not dead, only then do we
		 * mark it degraded.
		 */
		vdev_reopen(tvd);

		if (vdev_readable(vd))
			vdev_set_state(vd, B_FALSE, VDEV_STATE_DEGRADED, aux);
	}

	return (spa_vdev_state_exit(spa, vd, 0));
}

/*
 * Mark the given vdev degraded.  A degraded vdev is purely an indication to the
 * user that something is wrong.  The vdev continues to operate as normal as far
 * as I/O is concerned.
 */
int
vdev_degrade(spa_t *spa, uint64_t guid, vdev_aux_t aux)
{
	vdev_t *vd;

	spa_vdev_state_enter(spa, SCL_NONE);

	if ((vd = spa_lookup_by_guid(spa, guid, B_TRUE)) == NULL)
		return (spa_vdev_state_exit(spa, NULL, ENODEV));

	if (!vd->vdev_ops->vdev_op_leaf)
		return (spa_vdev_state_exit(spa, NULL, ENOTSUP));

	/*
	 * If the vdev is already faulted, then don't do anything.
	 */
	if (vd->vdev_faulted || vd->vdev_degraded)
		return (spa_vdev_state_exit(spa, NULL, 0));

	vd->vdev_degraded = 1ULL;
	if (!vdev_is_dead(vd))
		vdev_set_state(vd, B_FALSE, VDEV_STATE_DEGRADED,
		    aux);

	return (spa_vdev_state_exit(spa, vd, 0));
}

/*
 * Online the given vdev.
 *
 * If 'ZFS_ONLINE_UNSPARE' is set, it implies two things.  First, any attached
 * spare device should be detached when the device finishes resilvering.
 * Second, the online should be treated like a 'test' online case, so no FMA
 * events are generated if the device fails to open.
 */
int
vdev_online(spa_t *spa, uint64_t guid, uint64_t flags, vdev_state_t *newstate)
{
	vdev_t *vd, *tvd, *pvd, *rvd = spa->spa_root_vdev;

	spa_vdev_state_enter(spa, SCL_NONE);

	if ((vd = spa_lookup_by_guid(spa, guid, B_TRUE)) == NULL)
		return (spa_vdev_state_exit(spa, NULL, ENODEV));

	if (!vd->vdev_ops->vdev_op_leaf)
		return (spa_vdev_state_exit(spa, NULL, ENOTSUP));

	tvd = vd->vdev_top;
	vd->vdev_offline = B_FALSE;
	vd->vdev_tmpoffline = B_FALSE;
	vd->vdev_checkremove = !!(flags & ZFS_ONLINE_CHECKREMOVE);
	vd->vdev_forcefault = !!(flags & ZFS_ONLINE_FORCEFAULT);

	/* XXX - L2ARC 1.0 does not support expansion */
	if (!vd->vdev_aux) {
		for (pvd = vd; pvd != rvd; pvd = pvd->vdev_parent)
			pvd->vdev_expanding = !!(flags & ZFS_ONLINE_EXPAND);
	}

	vdev_reopen(tvd);
	vd->vdev_checkremove = vd->vdev_forcefault = B_FALSE;

	if (!vd->vdev_aux) {
		for (pvd = vd; pvd != rvd; pvd = pvd->vdev_parent)
			pvd->vdev_expanding = B_FALSE;
	}

	if (newstate)
		*newstate = vd->vdev_state;
	if ((flags & ZFS_ONLINE_UNSPARE) &&
	    !vdev_is_dead(vd) && vd->vdev_parent &&
	    vd->vdev_parent->vdev_ops == &vdev_spare_ops &&
	    vd->vdev_parent->vdev_child[0] == vd)
		vd->vdev_unspare = B_TRUE;

	if ((flags & ZFS_ONLINE_EXPAND) || spa->spa_autoexpand) {

		/* XXX - L2ARC 1.0 does not support expansion */
		if (vd->vdev_aux)
			return (spa_vdev_state_exit(spa, vd, ENOTSUP));
		spa_async_request(spa, SPA_ASYNC_CONFIG_UPDATE);
	}
	return (spa_vdev_state_exit(spa, vd, 0));
}

static int
vdev_offline_locked(spa_t *spa, uint64_t guid, uint64_t flags)
{
	vdev_t *vd, *tvd;
	int error = 0;
	uint64_t generation;
	metaslab_group_t *mg;

top:
	spa_vdev_state_enter(spa, SCL_ALLOC);

	if ((vd = spa_lookup_by_guid(spa, guid, B_TRUE)) == NULL)
		return (spa_vdev_state_exit(spa, NULL, ENODEV));

	if (!vd->vdev_ops->vdev_op_leaf)
		return (spa_vdev_state_exit(spa, NULL, ENOTSUP));

	tvd = vd->vdev_top;
	mg = tvd->vdev_mg;
	generation = spa->spa_config_generation + 1;

	/*
	 * If the device isn't already offline, try to offline it.
	 */
	if (!vd->vdev_offline) {
		/*
		 * If this device has the only valid copy of some data,
		 * don't allow it to be offlined. Log devices are always
		 * expendable.
		 */
		if (!tvd->vdev_islog && vd->vdev_aux == NULL &&
		    vdev_dtl_required(vd))
			return (spa_vdev_state_exit(spa, NULL, EBUSY));

		/*
		 * If the top-level is a slog and it has had allocations
		 * then proceed.  We check that the vdev's metaslab group
		 * is not NULL since it's possible that we may have just
		 * added this vdev but not yet initialized its metaslabs.
		 */
		if (tvd->vdev_islog && mg != NULL) {
			/*
			 * Prevent any future allocations.
			 */
			metaslab_group_passivate(mg);
			(void) spa_vdev_state_exit(spa, vd, 0);

			error = spa_offline_log(spa);

			spa_vdev_state_enter(spa, SCL_ALLOC);

			/*
			 * Check to see if the config has changed.
			 */
			if (error || generation != spa->spa_config_generation) {
				metaslab_group_activate(mg);
				if (error)
					return (spa_vdev_state_exit(spa,
					    vd, error));
				(void) spa_vdev_state_exit(spa, vd, 0);
				goto top;
			}
			ASSERT0(tvd->vdev_stat.vs_alloc);
		}

		/*
		 * Offline this device and reopen its top-level vdev.
		 * If the top-level vdev is a log device then just offline
		 * it. Otherwise, if this action results in the top-level
		 * vdev becoming unusable, undo it and fail the request.
		 */
		vd->vdev_offline = B_TRUE;
		vdev_reopen(tvd);

		if (!tvd->vdev_islog && vd->vdev_aux == NULL &&
		    vdev_is_dead(tvd)) {
			vd->vdev_offline = B_FALSE;
			vdev_reopen(tvd);
			return (spa_vdev_state_exit(spa, NULL, EBUSY));
		}

		/*
		 * Add the device back into the metaslab rotor so that
		 * once we online the device it's open for business.
		 */
		if (tvd->vdev_islog && mg != NULL)
			metaslab_group_activate(mg);
	}

	vd->vdev_tmpoffline = !!(flags & ZFS_OFFLINE_TEMPORARY);

	return (spa_vdev_state_exit(spa, vd, 0));
}

int
vdev_offline(spa_t *spa, uint64_t guid, uint64_t flags)
{
	int error;

	mutex_enter(&spa->spa_vdev_top_lock);
	error = vdev_offline_locked(spa, guid, flags);
	mutex_exit(&spa->spa_vdev_top_lock);

	return (error);
}

/*
 * Clear the error counts associated with this vdev.  Unlike vdev_online() and
 * vdev_offline(), we assume the spa config is locked.  We also clear all
 * children.  If 'vd' is NULL, then the user wants to clear all vdevs.
 */
void
vdev_clear(spa_t *spa, vdev_t *vd)
{
	vdev_t *rvd = spa->spa_root_vdev;

	ASSERT(spa_config_held(spa, SCL_STATE_ALL, RW_WRITER) == SCL_STATE_ALL);

	if (vd == NULL)
		vd = rvd;

	vd->vdev_stat.vs_read_errors = 0;
	vd->vdev_stat.vs_write_errors = 0;
	vd->vdev_stat.vs_checksum_errors = 0;

	for (int c = 0; c < vd->vdev_children; c++)
		vdev_clear(spa, vd->vdev_child[c]);

	/*
	 * If we're in the FAULTED state or have experienced failed I/O, then
	 * clear the persistent state and attempt to reopen the device.  We
	 * also mark the vdev config dirty, so that the new faulted state is
	 * written out to disk.
	 */
	if (vd->vdev_faulted || vd->vdev_degraded ||
	    !vdev_readable(vd) || !vdev_writeable(vd)) {

		/*
		 * When reopening in reponse to a clear event, it may be due to
		 * a fmadm repair request.  In this case, if the device is
		 * still broken, we want to still post the ereport again.
		 */
		vd->vdev_forcefault = B_TRUE;

		vd->vdev_faulted = vd->vdev_degraded = 0ULL;
		vd->vdev_cant_read = B_FALSE;
		vd->vdev_cant_write = B_FALSE;

		vdev_reopen(vd == rvd ? rvd : vd->vdev_top);

		vd->vdev_forcefault = B_FALSE;

		if (vd != rvd && vdev_writeable(vd->vdev_top))
			vdev_state_dirty(vd->vdev_top);

		if (vd->vdev_aux == NULL && !vdev_is_dead(vd))
			spa_async_request(spa, SPA_ASYNC_RESILVER);

		spa_event_notify(spa, vd, ESC_ZFS_VDEV_CLEAR);
	}

	/*
	 * When clearing a FMA-diagnosed fault, we always want to
	 * unspare the device, as we assume that the original spare was
	 * done in response to the FMA fault.
	 */
	if (!vdev_is_dead(vd) && vd->vdev_parent != NULL &&
	    vd->vdev_parent->vdev_ops == &vdev_spare_ops &&
	    vd->vdev_parent->vdev_child[0] == vd)
		vd->vdev_unspare = B_TRUE;
}

boolean_t
vdev_is_dead(vdev_t *vd)
{
	/*
	 * Holes and missing devices are always considered "dead".
	 * This simplifies the code since we don't have to check for
	 * these types of devices in the various code paths.
	 * Instead we rely on the fact that we skip over dead devices
	 * before issuing I/O to them.
	 */
	return (vd->vdev_state < VDEV_STATE_DEGRADED || vd->vdev_ishole ||
	    vd->vdev_ops == &vdev_missing_ops);
}

boolean_t
vdev_readable(vdev_t *vd)
{
	return (vd != NULL && !vdev_is_dead(vd) && !vd->vdev_cant_read);
}

boolean_t
vdev_writeable(vdev_t *vd)
{
	return (vd != NULL && !vdev_is_dead(vd) && !vd->vdev_cant_write);
}

boolean_t
vdev_allocatable(vdev_t *vd)
{
	uint64_t state = vd->vdev_state;

	/*
	 * We currently allow allocations from vdevs which may be in the
	 * process of reopening (i.e. VDEV_STATE_CLOSED). If the device
	 * fails to reopen then we'll catch it later when we're holding
	 * the proper locks.  Note that we have to get the vdev state
	 * in a local variable because although it changes atomically,
	 * we're asking two separate questions about it.
	 */
	return (!(state < VDEV_STATE_DEGRADED && state != VDEV_STATE_CLOSED) &&
	    !vd->vdev_cant_write && !vd->vdev_ishole);
}

boolean_t
vdev_accessible(vdev_t *vd, zio_t *zio)
{
	ASSERT(zio->io_vd == vd);

	if (vdev_is_dead(vd) || vd->vdev_remove_wanted)
		return (B_FALSE);

	if (zio->io_type == ZIO_TYPE_READ)
		return (!vd->vdev_cant_read);

	if (zio->io_type == ZIO_TYPE_WRITE)
		return (!vd->vdev_cant_write);

	return (B_TRUE);
}

/*
 * Get statistics for the given vdev.
 */
void
vdev_get_stats(vdev_t *vd, vdev_stat_t *vs)
{
	spa_t *spa = vd->vdev_spa;
	vdev_t *rvd = spa->spa_root_vdev;

	ASSERT(spa_config_held(spa, SCL_ALL, RW_READER) != 0);

	mutex_enter(&vd->vdev_stat_lock);
	bcopy(&vd->vdev_stat, vs, sizeof (*vs));
	vs->vs_timestamp = gethrtime() - vs->vs_timestamp;
	vs->vs_state = vd->vdev_state;
	vs->vs_rsize = vdev_get_min_asize(vd);
	if (vd->vdev_ops->vdev_op_leaf)
		vs->vs_rsize += VDEV_LABEL_START_SIZE + VDEV_LABEL_END_SIZE;
	vs->vs_esize = vd->vdev_max_asize - vd->vdev_asize;
	if (vd->vdev_aux == NULL && vd == vd->vdev_top && !vd->vdev_ishole) {
		vs->vs_fragmentation = vd->vdev_mg->mg_fragmentation;
	}

	/*
	 * If we're getting stats on the root vdev, aggregate the I/O counts
	 * over all top-level vdevs (i.e. the direct children of the root).
	 */
	if (vd == rvd) {
		for (int c = 0; c < rvd->vdev_children; c++) {
			vdev_t *cvd = rvd->vdev_child[c];
			vdev_stat_t *cvs = &cvd->vdev_stat;

			for (int t = 0; t < ZIO_TYPES; t++) {
				vs->vs_ops[t] += cvs->vs_ops[t];
				vs->vs_bytes[t] += cvs->vs_bytes[t];
				vs->vs_iotime[t] += cvs->vs_iotime[t];
				vs->vs_latency[t] += cvs->vs_latency[t];
			}
			cvs->vs_scan_removing = cvd->vdev_removing;
		}
	}
	mutex_exit(&vd->vdev_stat_lock);
}

void
vdev_clear_stats(vdev_t *vd)
{
	mutex_enter(&vd->vdev_stat_lock);
	vd->vdev_stat.vs_space = 0;
	vd->vdev_stat.vs_dspace = 0;
	vd->vdev_stat.vs_alloc = 0;
	mutex_exit(&vd->vdev_stat_lock);
}

void
vdev_scan_stat_init(vdev_t *vd)
{
	vdev_stat_t *vs = &vd->vdev_stat;

	for (int c = 0; c < vd->vdev_children; c++)
		vdev_scan_stat_init(vd->vdev_child[c]);

	mutex_enter(&vd->vdev_stat_lock);
	vs->vs_scan_processed = 0;
	mutex_exit(&vd->vdev_stat_lock);
}

void
vdev_stat_update(zio_t *zio, uint64_t psize)
{
	spa_t *spa = zio->io_spa;
	vdev_t *rvd = spa->spa_root_vdev;
	vdev_t *vd = zio->io_vd ? zio->io_vd : rvd;
	vdev_t *pvd;
	uint64_t txg = zio->io_txg;
	vdev_stat_t *vs = &vd->vdev_stat;
	zio_type_t type = zio->io_type;
	int flags = zio->io_flags;

	/*
	 * If this i/o is a gang leader, it didn't do any actual work.
	 */
	if (zio->io_gang_tree)
		return;

	if (zio->io_error == 0) {
		/*
		 * If this is a root i/o, don't count it -- we've already
		 * counted the top-level vdevs, and vdev_get_stats() will
		 * aggregate them when asked.  This reduces contention on
		 * the root vdev_stat_lock and implicitly handles blocks
		 * that compress away to holes, for which there is no i/o.
		 * (Holes never create vdev children, so all the counters
		 * remain zero, which is what we want.)
		 *
		 * Note: this only applies to successful i/o (io_error == 0)
		 * because unlike i/o counts, errors are not additive.
		 * When reading a ditto block, for example, failure of
		 * one top-level vdev does not imply a root-level error.
		 */
		if (vd == rvd)
			return;

		ASSERT(vd == zio->io_vd);

		if (flags & ZIO_FLAG_IO_BYPASS)
			return;

		mutex_enter(&vd->vdev_stat_lock);

		if (flags & ZIO_FLAG_IO_REPAIR) {
			if (flags & ZIO_FLAG_SCAN_THREAD) {
				dsl_scan_phys_t *scn_phys =
				    &spa->spa_dsl_pool->dp_scan->scn_phys;
				uint64_t *processed = &scn_phys->scn_processed;

				/* XXX cleanup? */
				if (vd->vdev_ops->vdev_op_leaf)
					atomic_add_64(processed, psize);
				vs->vs_scan_processed += psize;
			}

			if (flags & ZIO_FLAG_SELF_HEAL)
				vs->vs_self_healed += psize;
		}

		vs->vs_ops[type]++;
		vs->vs_bytes[type] += psize;

		/*
		 * While measuring each delta in nanoseconds, we should keep
		 * cumulative iotime in microseconds so it doesn't overflow on
		 * a busy system.
		 */
		vs->vs_iotime[type] += (zio->io_vd_timestamp) / 1000;

		/*
		 * Latency is an exponential moving average of iotime deltas
		 * with tuneable alpha measured in 1/10th of percent.
		 */
		vs->vs_latency[type] += ((int64_t)zio->io_vd_timestamp -
		    vs->vs_latency[type]) * zfs_vs_latency_alpha / 1000;

		mutex_exit(&vd->vdev_stat_lock);
		return;
	}

	if (flags & ZIO_FLAG_SPECULATIVE)
		return;

	/*
	 * If this is an I/O error that is going to be retried, then ignore the
	 * error.  Otherwise, the user may interpret B_FAILFAST I/O errors as
	 * hard errors, when in reality they can happen for any number of
	 * innocuous reasons (bus resets, MPxIO link failure, etc).
	 */
	if (zio->io_error == EIO &&
	    !(zio->io_flags & ZIO_FLAG_IO_RETRY))
		return;

	/*
	 * Intent logs writes won't propagate their error to the root
	 * I/O so don't mark these types of failures as pool-level
	 * errors.
	 */
	if (zio->io_vd == NULL && (zio->io_flags & ZIO_FLAG_DONT_PROPAGATE))
		return;

	mutex_enter(&vd->vdev_stat_lock);
	if (type == ZIO_TYPE_READ && !vdev_is_dead(vd)) {
		if (zio->io_error == ECKSUM)
			vs->vs_checksum_errors++;
		else
			vs->vs_read_errors++;
	}
	if (type == ZIO_TYPE_WRITE && !vdev_is_dead(vd))
		vs->vs_write_errors++;
	mutex_exit(&vd->vdev_stat_lock);

	if (type == ZIO_TYPE_WRITE && txg != 0 &&
	    (!(flags & ZIO_FLAG_IO_REPAIR) ||
	    (flags & ZIO_FLAG_SCAN_THREAD) ||
	    spa->spa_claiming)) {
		/*
		 * This is either a normal write (not a repair), or it's
		 * a repair induced by the scrub thread, or it's a repair
		 * made by zil_claim() during spa_load() in the first txg.
		 * In the normal case, we commit the DTL change in the same
		 * txg as the block was born.  In the scrub-induced repair
		 * case, we know that scrubs run in first-pass syncing context,
		 * so we commit the DTL change in spa_syncing_txg(spa).
		 * In the zil_claim() case, we commit in spa_first_txg(spa).
		 *
		 * We currently do not make DTL entries for failed spontaneous
		 * self-healing writes triggered by normal (non-scrubbing)
		 * reads, because we have no transactional context in which to
		 * do so -- and it's not clear that it'd be desirable anyway.
		 */
		if (vd->vdev_ops->vdev_op_leaf) {
			uint64_t commit_txg = txg;
			if (flags & ZIO_FLAG_SCAN_THREAD) {
				ASSERT(flags & ZIO_FLAG_IO_REPAIR);
				ASSERT(spa_sync_pass(spa) == 1);
				vdev_dtl_dirty(vd, DTL_SCRUB, txg, 1);
				commit_txg = spa_syncing_txg(spa);
			} else if (spa->spa_claiming) {
				ASSERT(flags & ZIO_FLAG_IO_REPAIR);
				commit_txg = spa_first_txg(spa);
			}
			ASSERT(commit_txg >= spa_syncing_txg(spa));
			if (vdev_dtl_contains(vd, DTL_MISSING, txg, 1))
				return;
			for (pvd = vd; pvd != rvd; pvd = pvd->vdev_parent)
				vdev_dtl_dirty(pvd, DTL_PARTIAL, txg, 1);
			vdev_dirty(vd->vdev_top, VDD_DTL, vd, commit_txg);
		}
		if (vd != rvd)
			vdev_dtl_dirty(vd, DTL_MISSING, txg, 1);
	}
}

/*
 * Update the in-core space usage stats for this vdev, its metaslab class,
 * and the root vdev.
 */
void
vdev_space_update(vdev_t *vd, int64_t alloc_delta, int64_t defer_delta,
    int64_t space_delta)
{
	int64_t dspace_delta = space_delta;
	spa_t *spa = vd->vdev_spa;
	vdev_t *rvd = spa->spa_root_vdev;
	metaslab_group_t *mg = vd->vdev_mg;
	metaslab_class_t *mc = mg ? mg->mg_class : NULL;

	ASSERT(vd == vd->vdev_top);

	/*
	 * Apply the inverse of the psize-to-asize (ie. RAID-Z) space-expansion
	 * factor.  We must calculate this here and not at the root vdev
	 * because the root vdev's psize-to-asize is simply the max of its
	 * childrens', thus not accurate enough for us.
	 */
	ASSERT((dspace_delta & (SPA_MINBLOCKSIZE-1)) == 0);
	ASSERT(vd->vdev_deflate_ratio != 0 || vd->vdev_isl2cache);
	dspace_delta = (dspace_delta >> SPA_MINBLOCKSHIFT) *
	    vd->vdev_deflate_ratio;

	mutex_enter(&vd->vdev_stat_lock);
	vd->vdev_stat.vs_alloc += alloc_delta;
	vd->vdev_stat.vs_space += space_delta;
	vd->vdev_stat.vs_dspace += dspace_delta;
	mutex_exit(&vd->vdev_stat_lock);

	if (mc == spa_normal_class(spa) || mc == spa_special_class(spa)) {
		mutex_enter(&rvd->vdev_stat_lock);
		rvd->vdev_stat.vs_alloc += alloc_delta;
		rvd->vdev_stat.vs_space += space_delta;
		rvd->vdev_stat.vs_dspace += dspace_delta;
		mutex_exit(&rvd->vdev_stat_lock);
	}

	if (mc != NULL) {
		ASSERT(rvd == vd->vdev_parent);
		ASSERT(vd->vdev_ms_count != 0);

		metaslab_class_space_update(mc,
		    alloc_delta, defer_delta, space_delta, dspace_delta);
	}
}

/*
 * Mark a top-level vdev's config as dirty, placing it on the dirty list
 * so that it will be written out next time the vdev configuration is synced.
 * If the root vdev is specified (vdev_top == NULL), dirty all top-level vdevs.
 */
void
vdev_config_dirty(vdev_t *vd)
{
	spa_t *spa = vd->vdev_spa;
	vdev_t *rvd = spa->spa_root_vdev;
	int c;

	ASSERT(spa_writeable(spa));

	/*
	 * If this is an aux vdev (as with l2cache and spare devices), then we
	 * update the vdev config manually and set the sync flag.
	 */
	if (vd->vdev_aux != NULL) {
		spa_aux_vdev_t *sav = vd->vdev_aux;
		nvlist_t **aux;
		uint_t naux;

		for (c = 0; c < sav->sav_count; c++) {
			if (sav->sav_vdevs[c] == vd)
				break;
		}

		if (c == sav->sav_count) {
			/*
			 * We're being removed.  There's nothing more to do.
			 */
			ASSERT(sav->sav_sync == B_TRUE);
			return;
		}

		sav->sav_sync = B_TRUE;

		if (nvlist_lookup_nvlist_array(sav->sav_config,
		    ZPOOL_CONFIG_L2CACHE, &aux, &naux) != 0) {
			VERIFY(nvlist_lookup_nvlist_array(sav->sav_config,
			    ZPOOL_CONFIG_SPARES, &aux, &naux) == 0);
		}

		ASSERT(c < naux);

		/*
		 * Setting the nvlist in the middle if the array is a little
		 * sketchy, but it will work.
		 */
		nvlist_free(aux[c]);
		aux[c] = vdev_config_generate(spa, vd, B_TRUE, 0);

		return;
	}

	/*
	 * The dirty list is protected by the SCL_CONFIG lock.  The caller
	 * must either hold SCL_CONFIG as writer, or must be the sync thread
	 * (which holds SCL_CONFIG as reader).  There's only one sync thread,
	 * so this is sufficient to ensure mutual exclusion.
	 */
	ASSERT(spa_config_held(spa, SCL_CONFIG, RW_WRITER) ||
	    (dsl_pool_sync_context(spa_get_dsl(spa)) &&
	    spa_config_held(spa, SCL_CONFIG, RW_READER)));

	if (vd == rvd) {
		for (c = 0; c < rvd->vdev_children; c++)
			vdev_config_dirty(rvd->vdev_child[c]);
	} else {
		ASSERT(vd == vd->vdev_top);

		if (!list_link_active(&vd->vdev_config_dirty_node) &&
		    !vd->vdev_ishole)
			list_insert_head(&spa->spa_config_dirty_list, vd);
	}
}

void
vdev_config_clean(vdev_t *vd)
{
	spa_t *spa = vd->vdev_spa;

	ASSERT(spa_config_held(spa, SCL_CONFIG, RW_WRITER) ||
	    (dsl_pool_sync_context(spa_get_dsl(spa)) &&
	    spa_config_held(spa, SCL_CONFIG, RW_READER)));

	ASSERT(list_link_active(&vd->vdev_config_dirty_node));
	list_remove(&spa->spa_config_dirty_list, vd);
}

/*
 * Mark a top-level vdev's state as dirty, so that the next pass of
 * spa_sync() can convert this into vdev_config_dirty().  We distinguish
 * the state changes from larger config changes because they require
 * much less locking, and are often needed for administrative actions.
 */
void
vdev_state_dirty(vdev_t *vd)
{
	spa_t *spa = vd->vdev_spa;

	ASSERT(spa_writeable(spa));
	ASSERT(vd == vd->vdev_top);

	/*
	 * The state list is protected by the SCL_STATE lock.  The caller
	 * must either hold SCL_STATE as writer, or must be the sync thread
	 * (which holds SCL_STATE as reader).  There's only one sync thread,
	 * so this is sufficient to ensure mutual exclusion.
	 */
	ASSERT(spa_config_held(spa, SCL_STATE, RW_WRITER) ||
	    (dsl_pool_sync_context(spa_get_dsl(spa)) &&
	    spa_config_held(spa, SCL_STATE, RW_READER)));

	if (!list_link_active(&vd->vdev_state_dirty_node) && !vd->vdev_ishole)
		list_insert_head(&spa->spa_state_dirty_list, vd);
}

void
vdev_state_clean(vdev_t *vd)
{
	spa_t *spa = vd->vdev_spa;

	ASSERT(spa_config_held(spa, SCL_STATE, RW_WRITER) ||
	    (dsl_pool_sync_context(spa_get_dsl(spa)) &&
	    spa_config_held(spa, SCL_STATE, RW_READER)));

	ASSERT(list_link_active(&vd->vdev_state_dirty_node));
	list_remove(&spa->spa_state_dirty_list, vd);
}

/*
 * Propagate vdev state up from children to parent.
 */
void
vdev_propagate_state(vdev_t *vd)
{
	spa_t *spa = vd->vdev_spa;
	vdev_t *rvd = spa->spa_root_vdev;
	int degraded = 0, faulted = 0;
	int corrupted = 0;
	vdev_t *child;

	if (vd->vdev_children > 0) {
		for (int c = 0; c < vd->vdev_children; c++) {
			child = vd->vdev_child[c];

			/*
			 * Don't factor holes into the decision.
			 */
			if (child->vdev_ishole)
				continue;

			if (!vdev_readable(child) ||
			    (!vdev_writeable(child) && spa_writeable(spa))) {
				/*
				 * Root special: if there is a top-level log
				 * device, treat the root vdev as if it were
				 * degraded.
				 */
				if (child->vdev_islog && vd == rvd)
					degraded++;
				else
					faulted++;
			} else if (child->vdev_state <= VDEV_STATE_DEGRADED) {
				degraded++;
			}

			if (child->vdev_stat.vs_aux == VDEV_AUX_CORRUPT_DATA)
				corrupted++;
		}

		vd->vdev_ops->vdev_op_state_change(vd, faulted, degraded);

		/*
		 * Root special: if there is a top-level vdev that cannot be
		 * opened due to corrupted metadata, then propagate the root
		 * vdev's aux state as 'corrupt' rather than 'insufficient
		 * replicas'.
		 */
		if (corrupted && vd == rvd &&
		    rvd->vdev_state == VDEV_STATE_CANT_OPEN)
			vdev_set_state(rvd, B_FALSE, VDEV_STATE_CANT_OPEN,
			    VDEV_AUX_CORRUPT_DATA);
	}

	if (vd->vdev_parent)
		vdev_propagate_state(vd->vdev_parent);
}

/*
 * Set a vdev's state.  If this is during an open, we don't update the parent
 * state, because we're in the process of opening children depth-first.
 * Otherwise, we propagate the change to the parent.
 *
 * If this routine places a device in a faulted state, an appropriate ereport is
 * generated.
 */
void
vdev_set_state(vdev_t *vd, boolean_t isopen, vdev_state_t state, vdev_aux_t aux)
{
	uint64_t save_state;
	spa_t *spa = vd->vdev_spa;

	if (state == vd->vdev_state) {
		vd->vdev_stat.vs_aux = aux;
		return;
	}

	save_state = vd->vdev_state;

	vd->vdev_state = state;
	vd->vdev_stat.vs_aux = aux;

	/*
	 * If we are setting the vdev state to anything but an open state, then
	 * always close the underlying device unless the device has requested
	 * a delayed close (i.e. we're about to remove or fault the device).
	 * Otherwise, we keep accessible but invalid devices open forever.
	 * We don't call vdev_close() itself, because that implies some extra
	 * checks (offline, etc) that we don't want here.  This is limited to
	 * leaf devices, because otherwise closing the device will affect other
	 * children.
	 */
	if (!vd->vdev_delayed_close && vdev_is_dead(vd) &&
	    vd->vdev_ops->vdev_op_leaf)
		vd->vdev_ops->vdev_op_close(vd);

	/*
	 * If we have brought this vdev back into service, we need
	 * to notify fmd so that it can gracefully repair any outstanding
	 * cases due to a missing device.  We do this in all cases, even those
	 * that probably don't correlate to a repaired fault.  This is sure to
	 * catch all cases, and we let the zfs-retire agent sort it out.  If
	 * this is a transient state it's OK, as the retire agent will
	 * double-check the state of the vdev before repairing it.
	 */
	if (state == VDEV_STATE_HEALTHY && vd->vdev_ops->vdev_op_leaf &&
	    vd->vdev_prevstate != state)
		zfs_post_state_change(spa, vd);

	if (vd->vdev_removed &&
	    state == VDEV_STATE_CANT_OPEN &&
	    (aux == VDEV_AUX_OPEN_FAILED || vd->vdev_checkremove)) {
		/*
		 * If the previous state is set to VDEV_STATE_REMOVED, then this
		 * device was previously marked removed and someone attempted to
		 * reopen it.  If this failed due to a nonexistent device, then
		 * keep the device in the REMOVED state.  We also let this be if
		 * it is one of our special test online cases, which is only
		 * attempting to online the device and shouldn't generate an FMA
		 * fault.
		 */
		vd->vdev_state = VDEV_STATE_REMOVED;
		vd->vdev_stat.vs_aux = VDEV_AUX_NONE;
	} else if (state == VDEV_STATE_REMOVED) {
		vd->vdev_removed = B_TRUE;
	} else if (state == VDEV_STATE_CANT_OPEN) {
		/*
		 * If we fail to open a vdev during an import or recovery, we
		 * mark it as "not available", which signifies that it was
		 * never there to begin with.  Failure to open such a device
		 * is not considered an error.
		 */
		if ((spa_load_state(spa) == SPA_LOAD_IMPORT ||
		    spa_load_state(spa) == SPA_LOAD_RECOVER) &&
		    vd->vdev_ops->vdev_op_leaf)
			vd->vdev_not_present = 1;

		/*
		 * Post the appropriate ereport.  If the 'prevstate' field is
		 * set to something other than VDEV_STATE_UNKNOWN, it indicates
		 * that this is part of a vdev_reopen().  In this case, we don't
		 * want to post the ereport if the device was already in the
		 * CANT_OPEN state beforehand.
		 *
		 * If the 'checkremove' flag is set, then this is an attempt to
		 * online the device in response to an insertion event.  If we
		 * hit this case, then we have detected an insertion event for a
		 * faulted or offline device that wasn't in the removed state.
		 * In this scenario, we don't post an ereport because we are
		 * about to replace the device, or attempt an online with
		 * vdev_forcefault, which will generate the fault for us.
		 */
		if ((vd->vdev_prevstate != state || vd->vdev_forcefault) &&
		    !vd->vdev_not_present && !vd->vdev_checkremove &&
		    vd != spa->spa_root_vdev) {
			const char *class;

			switch (aux) {
			case VDEV_AUX_OPEN_FAILED:
				class = FM_EREPORT_ZFS_DEVICE_OPEN_FAILED;
				break;
			case VDEV_AUX_CORRUPT_DATA:
				class = FM_EREPORT_ZFS_DEVICE_CORRUPT_DATA;
				break;
			case VDEV_AUX_NO_REPLICAS:
				class = FM_EREPORT_ZFS_DEVICE_NO_REPLICAS;
				break;
			case VDEV_AUX_BAD_GUID_SUM:
				class = FM_EREPORT_ZFS_DEVICE_BAD_GUID_SUM;
				break;
			case VDEV_AUX_TOO_SMALL:
				class = FM_EREPORT_ZFS_DEVICE_TOO_SMALL;
				break;
			case VDEV_AUX_BAD_LABEL:
				class = FM_EREPORT_ZFS_DEVICE_BAD_LABEL;
				break;
			default:
				class = FM_EREPORT_ZFS_DEVICE_UNKNOWN;
			}

			zfs_ereport_post(class, spa, vd, NULL, save_state, 0);
		}

		/* Erase any notion of persistent removed state */
		vd->vdev_removed = B_FALSE;
	} else {
		vd->vdev_removed = B_FALSE;
	}

	if (!isopen && vd->vdev_parent)
		vdev_propagate_state(vd->vdev_parent);
}

/*
 * Check the vdev configuration to ensure that it's capable of supporting
 * a root pool. Currently, we do not support RAID-Z or partial configuration.
 * In addition, only a single top-level vdev is allowed and none of the leaves
 * can be wholedisks.
 */
boolean_t
vdev_is_bootable(vdev_t *vd)
{
	if (!vd->vdev_ops->vdev_op_leaf) {
		char *vdev_type = vd->vdev_ops->vdev_op_type;

		if (strcmp(vdev_type, VDEV_TYPE_ROOT) == 0 &&
		    vd->vdev_children > 1) {
			return (B_FALSE);
		} else if (strcmp(vdev_type, VDEV_TYPE_RAIDZ) == 0 ||
		    strcmp(vdev_type, VDEV_TYPE_MISSING) == 0) {
			return (B_FALSE);
		}
	} else if (vd->vdev_wholedisk == 1) {
		return (B_FALSE);
	}

	for (int c = 0; c < vd->vdev_children; c++) {
		if (!vdev_is_bootable(vd->vdev_child[c]))
			return (B_FALSE);
	}
	return (B_TRUE);
}

/*
 * Load the state from the original vdev tree (ovd) which
 * we've retrieved from the MOS config object. If the original
 * vdev was offline or faulted then we transfer that state to the
 * device in the current vdev tree (nvd).
 */
void
vdev_load_log_state(vdev_t *nvd, vdev_t *ovd)
{
	spa_t *spa = nvd->vdev_spa;

	ASSERT(nvd->vdev_top->vdev_islog);
	ASSERT(spa_config_held(spa, SCL_STATE_ALL, RW_WRITER) == SCL_STATE_ALL);
	ASSERT3U(nvd->vdev_guid, ==, ovd->vdev_guid);

	for (int c = 0; c < nvd->vdev_children; c++)
		vdev_load_log_state(nvd->vdev_child[c], ovd->vdev_child[c]);

	if (nvd->vdev_ops->vdev_op_leaf) {
		/*
		 * Restore the persistent vdev state
		 */
		nvd->vdev_offline = ovd->vdev_offline;
		nvd->vdev_faulted = ovd->vdev_faulted;
		nvd->vdev_degraded = ovd->vdev_degraded;
		nvd->vdev_removed = ovd->vdev_removed;
	}
}

/*
 * Determine if a log device has valid content.  If the vdev was
 * removed or faulted in the MOS config then we know that
 * the content on the log device has already been written to the pool.
 */
boolean_t
vdev_log_state_valid(vdev_t *vd)
{
	if (vd->vdev_ops->vdev_op_leaf && !vd->vdev_faulted &&
	    !vd->vdev_removed)
		return (B_TRUE);

	for (int c = 0; c < vd->vdev_children; c++)
		if (vdev_log_state_valid(vd->vdev_child[c]))
			return (B_TRUE);

	return (B_FALSE);
}

/*
 * Expand a vdev if possible.
 */
void
vdev_expand(vdev_t *vd, uint64_t txg)
{
	ASSERT(vd->vdev_top == vd);
	ASSERT(spa_config_held(vd->vdev_spa, SCL_ALL, RW_WRITER) == SCL_ALL);

	if ((vd->vdev_asize >> vd->vdev_ms_shift) > vd->vdev_ms_count) {
		VERIFY(vdev_metaslab_init(vd, txg) == 0);
		vdev_config_dirty(vd);
	}
}

/*
 * Split a vdev.
 */
void
vdev_split(vdev_t *vd)
{
	vdev_t *cvd, *pvd = vd->vdev_parent;

	vdev_remove_child(pvd, vd);
	vdev_compact_children(pvd);

	cvd = pvd->vdev_child[0];
	if (pvd->vdev_children == 1) {
		vdev_remove_parent(cvd);
		cvd->vdev_splitting = B_TRUE;
	}
	vdev_propagate_state(cvd);
}

void
vdev_deadman(vdev_t *vd)
{
	for (int c = 0; c < vd->vdev_children; c++) {
		vdev_t *cvd = vd->vdev_child[c];

		vdev_deadman(cvd);
	}

	if (vd->vdev_ops->vdev_op_leaf) {
		vdev_queue_t *vq = &vd->vdev_queue;

		mutex_enter(&vq->vq_lock);
		if (avl_numnodes(&vq->vq_active_tree) > 0) {
			spa_t *spa = vd->vdev_spa;
			zio_t *fio;
			uint64_t delta;

			/*
			 * Look at the head of all the pending queues,
			 * if any I/O has been outstanding for longer than
			 * the spa_deadman_synctime we panic the system.
			 */
			fio = avl_first(&vq->vq_active_tree);
			delta = gethrtime() - fio->io_timestamp;
			if (delta > spa_deadman_synctime(spa)) {
				zfs_dbgmsg("SLOW IO: zio timestamp %lluns, "
				    "delta %lluns, last io %lluns",
				    fio->io_timestamp, delta,
				    vq->vq_io_complete_ts);
				fm_panic("I/O to pool '%s' appears to be "
				    "hung.", spa_name(spa));
			}
		}
		mutex_exit(&vq->vq_lock);
	}
}<|MERGE_RESOLUTION|>--- conflicted
+++ resolved
@@ -65,16 +65,15 @@
 int zfs_scrub_limit = 10;
 
 /*
-<<<<<<< HEAD
  * alpha for exponential moving average of I/O latency (in 1/10th of a percent)
  */
 int zfs_vs_latency_alpha = 100;
-=======
+
+/*
  * When a vdev is added, it will be divided into approximately (but no
  * more than) this number of metaslabs.
  */
 int metaslabs_per_vdev = 200;
->>>>>>> 482a7749
 
 /*
  * Given a vdev type, return the appropriate ops vector.
