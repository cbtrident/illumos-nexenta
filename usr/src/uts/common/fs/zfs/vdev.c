/*
 * CDDL HEADER START
 *
 * The contents of this file are subject to the terms of the
 * Common Development and Distribution License (the "License").
 * You may not use this file except in compliance with the License.
 *
 * You can obtain a copy of the license at usr/src/OPENSOLARIS.LICENSE
 * or http://www.opensolaris.org/os/licensing.
 * See the License for the specific language governing permissions
 * and limitations under the License.
 *
 * When distributing Covered Code, include this CDDL HEADER in each
 * file and include the License file at usr/src/OPENSOLARIS.LICENSE.
 * If applicable, add the following below this CDDL HEADER, with the
 * fields enclosed by brackets "[]" replaced with your own identifying
 * information: Portions Copyright [yyyy] [name of copyright owner]
 *
 * CDDL HEADER END
 */

/*
 * Copyright (c) 2005, 2010, Oracle and/or its affiliates. All rights reserved.
 * Copyright (c) 2011, 2015 by Delphix. All rights reserved.
<<<<<<< HEAD
=======
 * Copyright 2017 Nexenta Systems, Inc.
>>>>>>> 4dfc19d7
 * Copyright (c) 2014 Integros [integros.com]
 * Copyright 2017 Nexenta Systems, Inc.
 * Copyright 2016 Toomas Soome <tsoome@me.com>
 * Copyright 2017 Joyent, Inc.
 */

#include <sys/zfs_context.h>
#include <sys/fm/fs/zfs.h>
#include <sys/spa.h>
#include <sys/spa_impl.h>
#include <sys/dmu.h>
#include <sys/dmu_tx.h>
#include <sys/vdev_impl.h>
#include <sys/uberblock_impl.h>
#include <sys/metaslab.h>
#include <sys/metaslab_impl.h>
#include <sys/space_map.h>
#include <sys/space_reftree.h>
#include <sys/zio.h>
#include <sys/zap.h>
#include <sys/fs/zfs.h>
#include <sys/arc.h>
#include <sys/zil.h>
#include <sys/dsl_scan.h>
#include <sys/abd.h>

/*
 * Virtual device management.
 */

static vdev_ops_t *vdev_ops_table[] = {
	&vdev_root_ops,
	&vdev_raidz_ops,
	&vdev_mirror_ops,
	&vdev_replacing_ops,
	&vdev_spare_ops,
	&vdev_disk_ops,
	&vdev_file_ops,
	&vdev_missing_ops,
	&vdev_hole_ops,
	NULL
};

/* maximum scrub/resilver I/O queue per leaf vdev */
int zfs_scrub_limit = 10;

/*
 * alpha for exponential moving average of I/O latency (in 1/10th of a percent)
 */
int zfs_vs_latency_alpha = 100;

/*
 * When a vdev is added, it will be divided into approximately (but no
 * more than) this number of metaslabs.
 */
int metaslabs_per_vdev = 200;

/*
 * Given a vdev type, return the appropriate ops vector.
 */
static vdev_ops_t *
vdev_getops(const char *type)
{
	vdev_ops_t *ops, **opspp;

	for (opspp = vdev_ops_table; (ops = *opspp) != NULL; opspp++)
		if (strcmp(ops->vdev_op_type, type) == 0)
			break;

	return (ops);
}

boolean_t
vdev_is_special(vdev_t *vd)
{
	return (vd ? vd->vdev_isspecial : B_FALSE);
}

/*
 * Default asize function: return the MAX of psize with the asize of
 * all children.  This is what's used by anything other than RAID-Z.
 */
uint64_t
vdev_default_asize(vdev_t *vd, uint64_t psize)
{
	uint64_t asize = P2ROUNDUP(psize, 1ULL << vd->vdev_top->vdev_ashift);
	uint64_t csize;

	for (int c = 0; c < vd->vdev_children; c++) {
		csize = vdev_psize_to_asize(vd->vdev_child[c], psize);
		asize = MAX(asize, csize);
	}

	return (asize);
}

/*
 * Get the minimum allocatable size. We define the allocatable size as
 * the vdev's asize rounded to the nearest metaslab. This allows us to
 * replace or attach devices which don't have the same physical size but
 * can still satisfy the same number of allocations.
 */
uint64_t
vdev_get_min_asize(vdev_t *vd)
{
	vdev_t *pvd = vd->vdev_parent;

	/*
	 * If our parent is NULL (inactive spare or cache) or is the root,
	 * just return our own asize.
	 */
	if (pvd == NULL)
		return (vd->vdev_asize);

	/*
	 * The top-level vdev just returns the allocatable size rounded
	 * to the nearest metaslab.
	 */
	if (vd == vd->vdev_top)
		return (P2ALIGN(vd->vdev_asize, 1ULL << vd->vdev_ms_shift));

	/*
	 * The allocatable space for a raidz vdev is N * sizeof(smallest child),
	 * so each child must provide at least 1/Nth of its asize.
	 */
	if (pvd->vdev_ops == &vdev_raidz_ops)
		return ((pvd->vdev_min_asize + pvd->vdev_children - 1) /
		    pvd->vdev_children);

	return (pvd->vdev_min_asize);
}

void
vdev_set_min_asize(vdev_t *vd)
{
	vd->vdev_min_asize = vdev_get_min_asize(vd);

	for (int c = 0; c < vd->vdev_children; c++)
		vdev_set_min_asize(vd->vdev_child[c]);
}

vdev_t *
vdev_lookup_top(spa_t *spa, uint64_t vdev)
{
	vdev_t *rvd = spa->spa_root_vdev;

	ASSERT(spa_config_held(spa, SCL_ALL, RW_READER) != 0);

	if (vdev < rvd->vdev_children) {
		ASSERT(rvd->vdev_child[vdev] != NULL);
		return (rvd->vdev_child[vdev]);
	}

	return (NULL);
}

vdev_t *
vdev_lookup_by_guid(vdev_t *vd, uint64_t guid)
{
	vdev_t *mvd;

	if (vd->vdev_guid == guid)
		return (vd);

	for (int c = 0; c < vd->vdev_children; c++)
		if ((mvd = vdev_lookup_by_guid(vd->vdev_child[c], guid)) !=
		    NULL)
			return (mvd);

	return (NULL);
}

static int
vdev_count_leaves_impl(vdev_t *vd)
{
	int n = 0;

	if (vd->vdev_ops->vdev_op_leaf)
		return (1);

	for (int c = 0; c < vd->vdev_children; c++)
		n += vdev_count_leaves_impl(vd->vdev_child[c]);

	return (n);
}

int
vdev_count_leaves(spa_t *spa)
{
	return (vdev_count_leaves_impl(spa->spa_root_vdev));
}

void
vdev_add_child(vdev_t *pvd, vdev_t *cvd)
{
	size_t oldsize, newsize;
	uint64_t id = cvd->vdev_id;
	vdev_t **newchild;
	spa_t *spa = cvd->vdev_spa;

	ASSERT(spa_config_held(spa, SCL_ALL, RW_WRITER) == SCL_ALL);
	ASSERT(cvd->vdev_parent == NULL);

	cvd->vdev_parent = pvd;

	if (pvd == NULL)
		return;

	ASSERT(id >= pvd->vdev_children || pvd->vdev_child[id] == NULL);

	oldsize = pvd->vdev_children * sizeof (vdev_t *);
	pvd->vdev_children = MAX(pvd->vdev_children, id + 1);
	newsize = pvd->vdev_children * sizeof (vdev_t *);

	newchild = kmem_zalloc(newsize, KM_SLEEP);
	if (pvd->vdev_child != NULL) {
		bcopy(pvd->vdev_child, newchild, oldsize);
		kmem_free(pvd->vdev_child, oldsize);
	}

	pvd->vdev_child = newchild;
	pvd->vdev_child[id] = cvd;

	cvd->vdev_isspecial_child =
	    (pvd->vdev_isspecial || pvd->vdev_isspecial_child);

	cvd->vdev_top = (pvd->vdev_top ? pvd->vdev_top: cvd);
	ASSERT(cvd->vdev_top->vdev_parent->vdev_parent == NULL);

	/*
	 * Walk up all ancestors to update guid sum.
	 */
	for (; pvd != NULL; pvd = pvd->vdev_parent)
		pvd->vdev_guid_sum += cvd->vdev_guid_sum;
}

void
vdev_remove_child(vdev_t *pvd, vdev_t *cvd)
{
	int c;
	uint_t id = cvd->vdev_id;

	ASSERT(cvd->vdev_parent == pvd);

	if (pvd == NULL)
		return;

	ASSERT(id < pvd->vdev_children);
	ASSERT(pvd->vdev_child[id] == cvd);

	pvd->vdev_child[id] = NULL;
	cvd->vdev_parent = NULL;

	for (c = 0; c < pvd->vdev_children; c++)
		if (pvd->vdev_child[c])
			break;

	if (c == pvd->vdev_children) {
		kmem_free(pvd->vdev_child, c * sizeof (vdev_t *));
		pvd->vdev_child = NULL;
		pvd->vdev_children = 0;
	}

	/*
	 * Walk up all ancestors to update guid sum.
	 */
	for (; pvd != NULL; pvd = pvd->vdev_parent)
		pvd->vdev_guid_sum -= cvd->vdev_guid_sum;
}

/*
 * Remove any holes in the child array.
 */
void
vdev_compact_children(vdev_t *pvd)
{
	vdev_t **newchild, *cvd;
	int oldc = pvd->vdev_children;
	int newc;

	ASSERT(spa_config_held(pvd->vdev_spa, SCL_ALL, RW_WRITER) == SCL_ALL);

	for (int c = newc = 0; c < oldc; c++)
		if (pvd->vdev_child[c])
			newc++;

	newchild = kmem_alloc(newc * sizeof (vdev_t *), KM_SLEEP);

	for (int c = newc = 0; c < oldc; c++) {
		if ((cvd = pvd->vdev_child[c]) != NULL) {
			newchild[newc] = cvd;
			cvd->vdev_id = newc++;
		}
	}

	kmem_free(pvd->vdev_child, oldc * sizeof (vdev_t *));
	pvd->vdev_child = newchild;
	pvd->vdev_children = newc;
}

/*
 * Allocate and minimally initialize a vdev_t.
 */
vdev_t *
vdev_alloc_common(spa_t *spa, uint_t id, uint64_t guid, vdev_ops_t *ops)
{
	vdev_t *vd;

	vd = kmem_zalloc(sizeof (vdev_t), KM_SLEEP);

	if (spa->spa_root_vdev == NULL) {
		ASSERT(ops == &vdev_root_ops);
		spa->spa_root_vdev = vd;
		spa->spa_load_guid = spa_generate_guid(NULL);
	}

	if (guid == 0 && ops != &vdev_hole_ops) {
		if (spa->spa_root_vdev == vd) {
			/*
			 * The root vdev's guid will also be the pool guid,
			 * which must be unique among all pools.
			 */
			guid = spa_generate_guid(NULL);
		} else {
			/*
			 * Any other vdev's guid must be unique within the pool.
			 */
			guid = spa_generate_guid(spa);
		}
		ASSERT(!spa_guid_exists(spa_guid(spa), guid));
	}

	vd->vdev_spa = spa;
	vd->vdev_id = id;
	vd->vdev_guid = guid;
	vd->vdev_guid_sum = guid;
	vd->vdev_ops = ops;
	vd->vdev_state = VDEV_STATE_CLOSED;
	vd->vdev_ishole = (ops == &vdev_hole_ops);

	mutex_init(&vd->vdev_dtl_lock, NULL, MUTEX_DEFAULT, NULL);
	mutex_init(&vd->vdev_stat_lock, NULL, MUTEX_DEFAULT, NULL);
	mutex_init(&vd->vdev_probe_lock, NULL, MUTEX_DEFAULT, NULL);
	mutex_init(&vd->vdev_scan_io_queue_lock, NULL, MUTEX_DEFAULT, NULL);
	rw_init(&vd->vdev_tsd_lock, NULL, RW_DEFAULT, NULL);
	for (int t = 0; t < DTL_TYPES; t++) {
		vd->vdev_dtl[t] = range_tree_create(NULL, NULL,
		    &vd->vdev_dtl_lock);
	}
	txg_list_create(&vd->vdev_ms_list, spa,
	    offsetof(struct metaslab, ms_txg_node));
	txg_list_create(&vd->vdev_dtl_list, spa,
	    offsetof(struct vdev, vdev_dtl_node));
	vd->vdev_stat.vs_timestamp = gethrtime();
	vdev_queue_init(vd);
	vdev_cache_init(vd);

	return (vd);
}

/*
 * Allocate a new vdev.  The 'alloctype' is used to control whether we are
 * creating a new vdev or loading an existing one - the behavior is slightly
 * different for each case.
 */
int
vdev_alloc(spa_t *spa, vdev_t **vdp, nvlist_t *nv, vdev_t *parent, uint_t id,
    int alloctype)
{
	vdev_ops_t *ops;
	char *type;
	uint64_t guid = 0, nparity;
	uint64_t isspecial = 0, islog = 0;
	vdev_t *vd;

	ASSERT(spa_config_held(spa, SCL_ALL, RW_WRITER) == SCL_ALL);

	if (nvlist_lookup_string(nv, ZPOOL_CONFIG_TYPE, &type) != 0)
		return (SET_ERROR(EINVAL));

	if ((ops = vdev_getops(type)) == NULL)
		return (SET_ERROR(EINVAL));

	/*
	 * If this is a load, get the vdev guid from the nvlist.
	 * Otherwise, vdev_alloc_common() will generate one for us.
	 */
	if (alloctype == VDEV_ALLOC_LOAD) {
		uint64_t label_id;

		if (nvlist_lookup_uint64(nv, ZPOOL_CONFIG_ID, &label_id) ||
		    label_id != id)
			return (SET_ERROR(EINVAL));

		if (nvlist_lookup_uint64(nv, ZPOOL_CONFIG_GUID, &guid) != 0)
			return (SET_ERROR(EINVAL));
	} else if (alloctype == VDEV_ALLOC_SPARE) {
		if (nvlist_lookup_uint64(nv, ZPOOL_CONFIG_GUID, &guid) != 0)
			return (SET_ERROR(EINVAL));
	} else if (alloctype == VDEV_ALLOC_L2CACHE) {
		if (nvlist_lookup_uint64(nv, ZPOOL_CONFIG_GUID, &guid) != 0)
			return (SET_ERROR(EINVAL));
	} else if (alloctype == VDEV_ALLOC_ROOTPOOL) {
		if (nvlist_lookup_uint64(nv, ZPOOL_CONFIG_GUID, &guid) != 0)
			return (SET_ERROR(EINVAL));
	}

	/*
	 * The first allocated vdev must be of type 'root'.
	 */
	if (ops != &vdev_root_ops && spa->spa_root_vdev == NULL)
		return (SET_ERROR(EINVAL));

	/*
	 * Determine whether we're a log vdev.
	 */
	(void) nvlist_lookup_uint64(nv, ZPOOL_CONFIG_IS_LOG, &islog);
	if (islog && spa_version(spa) < SPA_VERSION_SLOGS)
		return (SET_ERROR(ENOTSUP));

	/*
	 * Determine whether we're a special vdev.
	 */
	(void) nvlist_lookup_uint64(nv, ZPOOL_CONFIG_IS_SPECIAL, &isspecial);
	if (isspecial && spa_version(spa) < SPA_VERSION_FEATURES)
		return (SET_ERROR(ENOTSUP));

	if (ops == &vdev_hole_ops && spa_version(spa) < SPA_VERSION_HOLES)
		return (SET_ERROR(ENOTSUP));

	/*
	 * Set the nparity property for RAID-Z vdevs.
	 */
	nparity = -1ULL;
	if (ops == &vdev_raidz_ops) {
		if (nvlist_lookup_uint64(nv, ZPOOL_CONFIG_NPARITY,
		    &nparity) == 0) {
			if (nparity == 0 || nparity > VDEV_RAIDZ_MAXPARITY)
				return (SET_ERROR(EINVAL));
			/*
			 * Previous versions could only support 1 or 2 parity
			 * device.
			 */
			if (nparity > 1 &&
			    spa_version(spa) < SPA_VERSION_RAIDZ2)
				return (SET_ERROR(ENOTSUP));
			if (nparity > 2 &&
			    spa_version(spa) < SPA_VERSION_RAIDZ3)
				return (SET_ERROR(ENOTSUP));
		} else {
			/*
			 * We require the parity to be specified for SPAs that
			 * support multiple parity levels.
			 */
			if (spa_version(spa) >= SPA_VERSION_RAIDZ2)
				return (SET_ERROR(EINVAL));
			/*
			 * Otherwise, we default to 1 parity device for RAID-Z.
			 */
			nparity = 1;
		}
	} else {
		nparity = 0;
	}
	ASSERT(nparity != -1ULL);

	vd = vdev_alloc_common(spa, id, guid, ops);

	vd->vdev_islog = islog;
	vd->vdev_isspecial = isspecial;
	vd->vdev_nparity = nparity;
	vd->vdev_isspecial_child = (parent != NULL &&
	    (parent->vdev_isspecial || parent->vdev_isspecial_child));

	if (nvlist_lookup_string(nv, ZPOOL_CONFIG_PATH, &vd->vdev_path) == 0)
		vd->vdev_path = spa_strdup(vd->vdev_path);
	if (nvlist_lookup_string(nv, ZPOOL_CONFIG_DEVID, &vd->vdev_devid) == 0)
		vd->vdev_devid = spa_strdup(vd->vdev_devid);
	if (nvlist_lookup_string(nv, ZPOOL_CONFIG_PHYS_PATH,
	    &vd->vdev_physpath) == 0)
		vd->vdev_physpath = spa_strdup(vd->vdev_physpath);
	if (nvlist_lookup_string(nv, ZPOOL_CONFIG_FRU, &vd->vdev_fru) == 0)
		vd->vdev_fru = spa_strdup(vd->vdev_fru);

#ifdef _KERNEL
	if (vd->vdev_path) {
		char dev_path[MAXPATHLEN];
		char *last_slash = NULL;
		kstat_t *exist = NULL;

		if (strcmp(vd->vdev_ops->vdev_op_type, VDEV_TYPE_DISK) == 0)
			last_slash = strrchr(vd->vdev_path, '/');

		(void) sprintf(dev_path, "%s:%s", spa->spa_name,
		    last_slash != NULL ? last_slash + 1 : vd->vdev_path);

		exist = kstat_hold_byname("zfs", 0, dev_path, ALL_ZONES);

		if (!exist) {
			vd->vdev_iokstat = kstat_create("zfs", 0, dev_path,
			    "zfs", KSTAT_TYPE_IO, 1, 0);

			if (vd->vdev_iokstat) {
				vd->vdev_iokstat->ks_lock =
				    &spa->spa_iokstat_lock;
				kstat_install(vd->vdev_iokstat);
			}
		} else {
			kstat_rele(exist);
		}
	}
#endif

	/*
	 * Set the whole_disk property.  If it's not specified, leave the value
	 * as -1.
	 */
	if (nvlist_lookup_uint64(nv, ZPOOL_CONFIG_WHOLE_DISK,
	    &vd->vdev_wholedisk) != 0)
		vd->vdev_wholedisk = -1ULL;

	/*
	 * Set the is_ssd property.  If it's not specified it means the media
	 * is not SSD or the request failed and we assume it's not.
	 */
	if (nvlist_lookup_boolean(nv, ZPOOL_CONFIG_IS_SSD) == 0)
		vd->vdev_is_ssd = B_TRUE;
	else
		vd->vdev_is_ssd = B_FALSE;

	/*
	 * Look for the 'not present' flag.  This will only be set if the device
	 * was not present at the time of import.
	 */
	(void) nvlist_lookup_uint64(nv, ZPOOL_CONFIG_NOT_PRESENT,
	    &vd->vdev_not_present);

	/*
	 * Get the alignment requirement.
	 */
	(void) nvlist_lookup_uint64(nv, ZPOOL_CONFIG_ASHIFT, &vd->vdev_ashift);

	/*
	 * Retrieve the vdev creation time.
	 */
	(void) nvlist_lookup_uint64(nv, ZPOOL_CONFIG_CREATE_TXG,
	    &vd->vdev_crtxg);

	/*
	 * If we're a top-level vdev, try to load the allocation parameters.
	 */
	if (parent && !parent->vdev_parent &&
	    (alloctype == VDEV_ALLOC_LOAD || alloctype == VDEV_ALLOC_SPLIT)) {
		(void) nvlist_lookup_uint64(nv, ZPOOL_CONFIG_METASLAB_ARRAY,
		    &vd->vdev_ms_array);
		(void) nvlist_lookup_uint64(nv, ZPOOL_CONFIG_METASLAB_SHIFT,
		    &vd->vdev_ms_shift);
		(void) nvlist_lookup_uint64(nv, ZPOOL_CONFIG_ASIZE,
		    &vd->vdev_asize);
		(void) nvlist_lookup_uint64(nv, ZPOOL_CONFIG_REMOVING,
		    &vd->vdev_removing);
		(void) nvlist_lookup_uint64(nv, ZPOOL_CONFIG_VDEV_TOP_ZAP,
		    &vd->vdev_top_zap);
	} else {
		ASSERT0(vd->vdev_top_zap);
	}

	if (parent && !parent->vdev_parent && alloctype != VDEV_ALLOC_ATTACH) {
		metaslab_class_t *mc = isspecial ? spa_special_class(spa) :
		    (islog ? spa_log_class(spa) : spa_normal_class(spa));

		ASSERT(alloctype == VDEV_ALLOC_LOAD ||
		    alloctype == VDEV_ALLOC_ADD ||
		    alloctype == VDEV_ALLOC_SPLIT ||
		    alloctype == VDEV_ALLOC_ROOTPOOL);

		vd->vdev_mg = metaslab_group_create(mc, vd);
	}

	if (vd->vdev_ops->vdev_op_leaf &&
	    (alloctype == VDEV_ALLOC_LOAD || alloctype == VDEV_ALLOC_SPLIT)) {
		(void) nvlist_lookup_uint64(nv,
		    ZPOOL_CONFIG_VDEV_LEAF_ZAP, &vd->vdev_leaf_zap);
	} else {
		ASSERT0(vd->vdev_leaf_zap);
	}

	/*
	 * If we're a leaf vdev, try to load the DTL object and other state.
	 */

	if (vd->vdev_ops->vdev_op_leaf &&
	    (alloctype == VDEV_ALLOC_LOAD || alloctype == VDEV_ALLOC_L2CACHE ||
	    alloctype == VDEV_ALLOC_ROOTPOOL)) {
		if (alloctype == VDEV_ALLOC_LOAD) {
			(void) nvlist_lookup_uint64(nv, ZPOOL_CONFIG_DTL,
			    &vd->vdev_dtl_object);
			(void) nvlist_lookup_uint64(nv, ZPOOL_CONFIG_UNSPARE,
			    &vd->vdev_unspare);
		}

		if (alloctype == VDEV_ALLOC_ROOTPOOL) {
			uint64_t spare = 0;

			if (nvlist_lookup_uint64(nv, ZPOOL_CONFIG_IS_SPARE,
			    &spare) == 0 && spare)
				spa_spare_add(vd);
		}

		(void) nvlist_lookup_uint64(nv, ZPOOL_CONFIG_OFFLINE,
		    &vd->vdev_offline);

		(void) nvlist_lookup_uint64(nv, ZPOOL_CONFIG_RESILVER_TXG,
		    &vd->vdev_resilver_txg);

		/*
		 * When importing a pool, we want to ignore the persistent fault
		 * state, as the diagnosis made on another system may not be
		 * valid in the current context.  Local vdevs will
		 * remain in the faulted state.
		 */
		if (spa_load_state(spa) == SPA_LOAD_OPEN) {
			(void) nvlist_lookup_uint64(nv, ZPOOL_CONFIG_FAULTED,
			    &vd->vdev_faulted);
			(void) nvlist_lookup_uint64(nv, ZPOOL_CONFIG_DEGRADED,
			    &vd->vdev_degraded);
			(void) nvlist_lookup_uint64(nv, ZPOOL_CONFIG_REMOVED,
			    &vd->vdev_removed);

			if (vd->vdev_faulted || vd->vdev_degraded) {
				char *aux;

				vd->vdev_label_aux =
				    VDEV_AUX_ERR_EXCEEDED;
				if (nvlist_lookup_string(nv,
				    ZPOOL_CONFIG_AUX_STATE, &aux) == 0 &&
				    strcmp(aux, "external") == 0)
					vd->vdev_label_aux = VDEV_AUX_EXTERNAL;
			}
		}
	}

	/*
	 * Add ourselves to the parent's list of children.
	 */
	vdev_add_child(parent, vd);

	*vdp = vd;

	return (0);
}

void
vdev_free(vdev_t *vd)
{
	spa_t *spa = vd->vdev_spa;

	/*
	 * Scan queues are normally destroyed at the end of a scan. If the
	 * queue exists here, that implies the vdev is being removed while
	 * the scan is still running.
	 */
	if (vd->vdev_scan_io_queue != NULL) {
		dsl_scan_io_queue_destroy(vd->vdev_scan_io_queue);
		vd->vdev_scan_io_queue = NULL;
	}

	/*
	 * vdev_free() implies closing the vdev first.  This is simpler than
	 * trying to ensure complicated semantics for all callers.
	 */
	vdev_close(vd);

	ASSERT(!list_link_active(&vd->vdev_config_dirty_node));
	ASSERT(!list_link_active(&vd->vdev_state_dirty_node));

	/*
	 * Free all children.
	 */
	for (int c = 0; c < vd->vdev_children; c++)
		vdev_free(vd->vdev_child[c]);

	ASSERT(vd->vdev_child == NULL);
	ASSERT(vd->vdev_guid_sum == vd->vdev_guid);

	/*
	 * Discard allocation state.
	 */
	if (vd->vdev_mg != NULL) {
		vdev_metaslab_fini(vd);
		metaslab_group_destroy(vd->vdev_mg);
	}

	ASSERT0(vd->vdev_stat.vs_space);
	ASSERT0(vd->vdev_stat.vs_dspace);
	ASSERT0(vd->vdev_stat.vs_alloc);

	/*
	 * Remove this vdev from its parent's child list.
	 */
	vdev_remove_child(vd->vdev_parent, vd);

	ASSERT(vd->vdev_parent == NULL);

	/*
	 * Clean up vdev structure.
	 */
	vdev_queue_fini(vd);
	vdev_cache_fini(vd);

	if (vd->vdev_path)
		spa_strfree(vd->vdev_path);
	if (vd->vdev_devid)
		spa_strfree(vd->vdev_devid);
	if (vd->vdev_physpath)
		spa_strfree(vd->vdev_physpath);
	if (vd->vdev_fru)
		spa_strfree(vd->vdev_fru);

	if (vd->vdev_isspare)
		spa_spare_remove(vd);
	if (vd->vdev_isl2cache)
		spa_l2cache_remove(vd);

	txg_list_destroy(&vd->vdev_ms_list);
	txg_list_destroy(&vd->vdev_dtl_list);

	mutex_enter(&vd->vdev_dtl_lock);
	space_map_close(vd->vdev_dtl_sm);
	for (int t = 0; t < DTL_TYPES; t++) {
		range_tree_vacate(vd->vdev_dtl[t], NULL, NULL);
		range_tree_destroy(vd->vdev_dtl[t]);
	}
	mutex_exit(&vd->vdev_dtl_lock);

	if (vd->vdev_iokstat) {
		kstat_delete(vd->vdev_iokstat);
		vd->vdev_iokstat = NULL;
	}
	mutex_destroy(&vd->vdev_dtl_lock);
	mutex_destroy(&vd->vdev_stat_lock);
	mutex_destroy(&vd->vdev_probe_lock);
	mutex_destroy(&vd->vdev_scan_io_queue_lock);
	rw_destroy(&vd->vdev_tsd_lock);

	if (vd == spa->spa_root_vdev)
		spa->spa_root_vdev = NULL;

	ASSERT3P(vd->vdev_scan_io_queue, ==, NULL);

	kmem_free(vd, sizeof (vdev_t));
}

/*
 * Transfer top-level vdev state from svd to tvd.
 */
static void
vdev_top_transfer(vdev_t *svd, vdev_t *tvd)
{
	spa_t *spa = svd->vdev_spa;
	metaslab_t *msp;
	vdev_t *vd;
	int t;

	ASSERT(tvd == tvd->vdev_top);

	tvd->vdev_ms_array = svd->vdev_ms_array;
	tvd->vdev_ms_shift = svd->vdev_ms_shift;
	tvd->vdev_ms_count = svd->vdev_ms_count;
	tvd->vdev_top_zap = svd->vdev_top_zap;

	svd->vdev_ms_array = 0;
	svd->vdev_ms_shift = 0;
	svd->vdev_ms_count = 0;
	svd->vdev_top_zap = 0;

	if (tvd->vdev_mg)
		ASSERT3P(tvd->vdev_mg, ==, svd->vdev_mg);
	tvd->vdev_mg = svd->vdev_mg;
	tvd->vdev_ms = svd->vdev_ms;

	svd->vdev_mg = NULL;
	svd->vdev_ms = NULL;

	if (tvd->vdev_mg != NULL)
		tvd->vdev_mg->mg_vd = tvd;

	tvd->vdev_stat.vs_alloc = svd->vdev_stat.vs_alloc;
	tvd->vdev_stat.vs_space = svd->vdev_stat.vs_space;
	tvd->vdev_stat.vs_dspace = svd->vdev_stat.vs_dspace;

	svd->vdev_stat.vs_alloc = 0;
	svd->vdev_stat.vs_space = 0;
	svd->vdev_stat.vs_dspace = 0;

	for (t = 0; t < TXG_SIZE; t++) {
		while ((msp = txg_list_remove(&svd->vdev_ms_list, t)) != NULL)
			(void) txg_list_add(&tvd->vdev_ms_list, msp, t);
		while ((vd = txg_list_remove(&svd->vdev_dtl_list, t)) != NULL)
			(void) txg_list_add(&tvd->vdev_dtl_list, vd, t);
		if (txg_list_remove_this(&spa->spa_vdev_txg_list, svd, t))
			(void) txg_list_add(&spa->spa_vdev_txg_list, tvd, t);
	}

	if (list_link_active(&svd->vdev_config_dirty_node)) {
		vdev_config_clean(svd);
		vdev_config_dirty(tvd);
	}

	if (list_link_active(&svd->vdev_state_dirty_node)) {
		vdev_state_clean(svd);
		vdev_state_dirty(tvd);
	}

	tvd->vdev_deflate_ratio = svd->vdev_deflate_ratio;
	svd->vdev_deflate_ratio = 0;

	tvd->vdev_islog = svd->vdev_islog;
	svd->vdev_islog = 0;

	tvd->vdev_isspecial = svd->vdev_isspecial;
	svd->vdev_isspecial = 0;
	svd->vdev_isspecial_child = tvd->vdev_isspecial;

	dsl_scan_io_queue_vdev_xfer(svd, tvd);
}

static void
vdev_top_update(vdev_t *tvd, vdev_t *vd)
{
	if (vd == NULL)
		return;

	vd->vdev_top = tvd;

	for (int c = 0; c < vd->vdev_children; c++)
		vdev_top_update(tvd, vd->vdev_child[c]);
}

/*
 * Add a mirror/replacing vdev above an existing vdev.
 */
vdev_t *
vdev_add_parent(vdev_t *cvd, vdev_ops_t *ops)
{
	spa_t *spa = cvd->vdev_spa;
	vdev_t *pvd = cvd->vdev_parent;
	vdev_t *mvd;

	ASSERT(spa_config_held(spa, SCL_ALL, RW_WRITER) == SCL_ALL);

	mvd = vdev_alloc_common(spa, cvd->vdev_id, 0, ops);

	mvd->vdev_asize = cvd->vdev_asize;
	mvd->vdev_min_asize = cvd->vdev_min_asize;
	mvd->vdev_max_asize = cvd->vdev_max_asize;
	mvd->vdev_ashift = cvd->vdev_ashift;
	mvd->vdev_state = cvd->vdev_state;
	mvd->vdev_crtxg = cvd->vdev_crtxg;

	vdev_remove_child(pvd, cvd);
	vdev_add_child(pvd, mvd);
	cvd->vdev_id = mvd->vdev_children;
	vdev_add_child(mvd, cvd);
	vdev_top_update(cvd->vdev_top, cvd->vdev_top);

	if (mvd == mvd->vdev_top)
		vdev_top_transfer(cvd, mvd);

	return (mvd);
}

/*
 * Remove a 1-way mirror/replacing vdev from the tree.
 */
void
vdev_remove_parent(vdev_t *cvd)
{
	vdev_t *mvd = cvd->vdev_parent;
	vdev_t *pvd = mvd->vdev_parent;

	ASSERT(spa_config_held(cvd->vdev_spa, SCL_ALL, RW_WRITER) == SCL_ALL);

	ASSERT(mvd->vdev_children == 1);
	ASSERT(mvd->vdev_ops == &vdev_mirror_ops ||
	    mvd->vdev_ops == &vdev_replacing_ops ||
	    mvd->vdev_ops == &vdev_spare_ops);
	cvd->vdev_ashift = mvd->vdev_ashift;

	vdev_remove_child(mvd, cvd);
	vdev_remove_child(pvd, mvd);

	/*
	 * If cvd will replace mvd as a top-level vdev, preserve mvd's guid.
	 * Otherwise, we could have detached an offline device, and when we
	 * go to import the pool we'll think we have two top-level vdevs,
	 * instead of a different version of the same top-level vdev.
	 */
	if (mvd->vdev_top == mvd) {
		uint64_t guid_delta = mvd->vdev_guid - cvd->vdev_guid;
		cvd->vdev_orig_guid = cvd->vdev_guid;
		cvd->vdev_guid += guid_delta;
		cvd->vdev_guid_sum += guid_delta;
	}
	cvd->vdev_id = mvd->vdev_id;
	vdev_add_child(pvd, cvd);
	vdev_top_update(cvd->vdev_top, cvd->vdev_top);

	if (cvd == cvd->vdev_top)
		vdev_top_transfer(mvd, cvd);

	ASSERT(mvd->vdev_children == 0);
	vdev_free(mvd);
}

int
vdev_metaslab_init(vdev_t *vd, uint64_t txg)
{
	spa_t *spa = vd->vdev_spa;
	objset_t *mos = spa->spa_meta_objset;
	uint64_t m;
	uint64_t oldc = vd->vdev_ms_count;
	uint64_t newc = vd->vdev_asize >> vd->vdev_ms_shift;
	metaslab_t **mspp;
	int error;

	ASSERT(txg == 0 || spa_config_held(spa, SCL_ALLOC, RW_WRITER));

	/*
	 * This vdev is not being allocated from yet or is a hole.
	 */
	if (vd->vdev_ms_shift == 0)
		return (0);

	ASSERT(!vd->vdev_ishole);

	/*
	 * Compute the raidz-deflation ratio.  Note, we hard-code
	 * in 128k (1 << 17) because it is the "typical" blocksize.
	 * Even though SPA_MAXBLOCKSIZE changed, this algorithm can not change,
	 * otherwise it would inconsistently account for existing bp's.
	 */
	vd->vdev_deflate_ratio = (1 << 17) /
	    (vdev_psize_to_asize(vd, 1 << 17) >> SPA_MINBLOCKSHIFT);

	ASSERT(oldc <= newc);

	mspp = kmem_zalloc(newc * sizeof (*mspp), KM_SLEEP);

	if (oldc != 0) {
		bcopy(vd->vdev_ms, mspp, oldc * sizeof (*mspp));
		kmem_free(vd->vdev_ms, oldc * sizeof (*mspp));
	}

	vd->vdev_ms = mspp;
	vd->vdev_ms_count = newc;

	for (m = oldc; m < newc; m++) {
		uint64_t object = 0;

		if (txg == 0) {
			error = dmu_read(mos, vd->vdev_ms_array,
			    m * sizeof (uint64_t), sizeof (uint64_t), &object,
			    DMU_READ_PREFETCH);
			if (error)
				return (error);
		}

		error = metaslab_init(vd->vdev_mg, m, object, txg,
		    &(vd->vdev_ms[m]));
		if (error)
			return (error);
	}

	if (txg == 0)
		spa_config_enter(spa, SCL_ALLOC, FTAG, RW_WRITER);

	/*
	 * If the vdev is being removed we don't activate
	 * the metaslabs since we want to ensure that no new
	 * allocations are performed on this device.
	 */
	if (oldc == 0 && !vd->vdev_removing)
		metaslab_group_activate(vd->vdev_mg);

	if (txg == 0)
		spa_config_exit(spa, SCL_ALLOC, FTAG);

	return (0);
}

void
vdev_metaslab_fini(vdev_t *vd)
{
	uint64_t m;
	uint64_t count = vd->vdev_ms_count;

	if (vd->vdev_ms != NULL) {
		metaslab_group_passivate(vd->vdev_mg);
		for (m = 0; m < count; m++) {
			metaslab_t *msp = vd->vdev_ms[m];

			if (msp != NULL)
				metaslab_fini(msp);
		}
		kmem_free(vd->vdev_ms, count * sizeof (metaslab_t *));
		vd->vdev_ms = NULL;
	}
}

typedef struct vdev_probe_stats {
	boolean_t	vps_readable;
	boolean_t	vps_writeable;
	int		vps_flags;
} vdev_probe_stats_t;

static void
vdev_probe_done(zio_t *zio)
{
	spa_t *spa = zio->io_spa;
	vdev_t *vd = zio->io_vd;
	vdev_probe_stats_t *vps = zio->io_private;

	ASSERT(vd->vdev_probe_zio != NULL);

	if (zio->io_type == ZIO_TYPE_READ) {
		if (zio->io_error == 0)
			vps->vps_readable = 1;
		if (zio->io_error == 0 && spa_writeable(spa)) {
			zio_nowait(zio_write_phys(vd->vdev_probe_zio, vd,
			    zio->io_offset, zio->io_size, zio->io_abd,
			    ZIO_CHECKSUM_OFF, vdev_probe_done, vps,
			    ZIO_PRIORITY_SYNC_WRITE, vps->vps_flags, B_TRUE));
		} else {
			abd_free(zio->io_abd);
		}
	} else if (zio->io_type == ZIO_TYPE_WRITE) {
		if (zio->io_error == 0)
			vps->vps_writeable = 1;
		abd_free(zio->io_abd);
	} else if (zio->io_type == ZIO_TYPE_NULL) {
		zio_t *pio;

		vd->vdev_cant_read |= !vps->vps_readable;
		vd->vdev_cant_write |= !vps->vps_writeable;

		if (vdev_readable(vd) &&
		    (vdev_writeable(vd) || !spa_writeable(spa))) {
			zio->io_error = 0;
		} else {
			ASSERT(zio->io_error != 0);
			zfs_ereport_post(FM_EREPORT_ZFS_PROBE_FAILURE,
			    spa, vd, NULL, 0, 0);
			zio->io_error = SET_ERROR(ENXIO);
		}

		mutex_enter(&vd->vdev_probe_lock);
		ASSERT(vd->vdev_probe_zio == zio);
		vd->vdev_probe_zio = NULL;
		mutex_exit(&vd->vdev_probe_lock);

		zio_link_t *zl = NULL;
		while ((pio = zio_walk_parents(zio, &zl)) != NULL)
			if (!vdev_accessible(vd, pio))
				pio->io_error = SET_ERROR(ENXIO);

		kmem_free(vps, sizeof (*vps));
	}
}

/*
 * Determine whether this device is accessible.
 *
 * Read and write to several known locations: the pad regions of each
 * vdev label but the first, which we leave alone in case it contains
 * a VTOC.
 */
zio_t *
vdev_probe(vdev_t *vd, zio_t *zio)
{
	spa_t *spa = vd->vdev_spa;
	vdev_probe_stats_t *vps = NULL;
	zio_t *pio;

	ASSERT(vd->vdev_ops->vdev_op_leaf);

	/*
	 * Don't probe the probe.
	 */
	if (zio && (zio->io_flags & ZIO_FLAG_PROBE))
		return (NULL);

	/*
	 * To prevent 'probe storms' when a device fails, we create
	 * just one probe i/o at a time.  All zios that want to probe
	 * this vdev will become parents of the probe io.
	 */
	mutex_enter(&vd->vdev_probe_lock);

	if ((pio = vd->vdev_probe_zio) == NULL) {
		vps = kmem_zalloc(sizeof (*vps), KM_SLEEP);

		vps->vps_flags = ZIO_FLAG_CANFAIL | ZIO_FLAG_PROBE |
		    ZIO_FLAG_DONT_CACHE | ZIO_FLAG_DONT_AGGREGATE |
		    ZIO_FLAG_TRYHARD;

		if (spa_config_held(spa, SCL_ZIO, RW_WRITER)) {
			/*
			 * vdev_cant_read and vdev_cant_write can only
			 * transition from TRUE to FALSE when we have the
			 * SCL_ZIO lock as writer; otherwise they can only
			 * transition from FALSE to TRUE.  This ensures that
			 * any zio looking at these values can assume that
			 * failures persist for the life of the I/O.  That's
			 * important because when a device has intermittent
			 * connectivity problems, we want to ensure that
			 * they're ascribed to the device (ENXIO) and not
			 * the zio (EIO).
			 *
			 * Since we hold SCL_ZIO as writer here, clear both
			 * values so the probe can reevaluate from first
			 * principles.
			 */
			vps->vps_flags |= ZIO_FLAG_CONFIG_WRITER;
			vd->vdev_cant_read = B_FALSE;
			vd->vdev_cant_write = B_FALSE;
		}

		vd->vdev_probe_zio = pio = zio_null(NULL, spa, vd,
		    vdev_probe_done, vps,
		    vps->vps_flags | ZIO_FLAG_DONT_PROPAGATE);

		/*
		 * We can't change the vdev state in this context, so we
		 * kick off an async task to do it on our behalf.
		 */
		if (zio != NULL) {
			vd->vdev_probe_wanted = B_TRUE;
			spa_async_request(spa, SPA_ASYNC_PROBE);
		}
	}

	if (zio != NULL)
		zio_add_child(zio, pio);

	mutex_exit(&vd->vdev_probe_lock);

	if (vps == NULL) {
		ASSERT(zio != NULL);
		return (NULL);
	}

	for (int l = 1; l < VDEV_LABELS; l++) {
		zio_nowait(zio_read_phys(pio, vd,
		    vdev_label_offset(vd->vdev_psize, l,
		    offsetof(vdev_label_t, vl_pad2)), VDEV_PAD_SIZE,
		    abd_alloc_for_io(VDEV_PAD_SIZE, B_TRUE),
		    ZIO_CHECKSUM_OFF, vdev_probe_done, vps,
		    ZIO_PRIORITY_SYNC_READ, vps->vps_flags, B_TRUE));
	}

	if (zio == NULL)
		return (pio);

	zio_nowait(pio);
	return (NULL);
}

static void
vdev_open_child(void *arg)
{
	vdev_t *vd = arg;

	vd->vdev_open_thread = curthread;
	vd->vdev_open_error = vdev_open(vd);
	vd->vdev_open_thread = NULL;
}

boolean_t
vdev_uses_zvols(vdev_t *vd)
{
	if (vd->vdev_path && strncmp(vd->vdev_path, ZVOL_DIR,
	    strlen(ZVOL_DIR)) == 0)
		return (B_TRUE);
	for (int c = 0; c < vd->vdev_children; c++)
		if (vdev_uses_zvols(vd->vdev_child[c]))
			return (B_TRUE);
	return (B_FALSE);
}

void
vdev_open_children(vdev_t *vd)
{
	taskq_t *tq;
	int children = vd->vdev_children;

	/*
	 * in order to handle pools on top of zvols, do the opens
	 * in a single thread so that the same thread holds the
	 * spa_namespace_lock
	 */
	if (vdev_uses_zvols(vd)) {
		for (int c = 0; c < children; c++)
			vd->vdev_child[c]->vdev_open_error =
			    vdev_open(vd->vdev_child[c]);
		return;
	}
	tq = taskq_create("vdev_open", children, minclsyspri,
	    children, children, TASKQ_PREPOPULATE);

	for (int c = 0; c < children; c++)
		VERIFY(taskq_dispatch(tq, vdev_open_child, vd->vdev_child[c],
		    TQ_SLEEP) != NULL);

	taskq_destroy(tq);
}

/*
 * Prepare a virtual device for access.
 */
int
vdev_open(vdev_t *vd)
{
	spa_t *spa = vd->vdev_spa;
	int error;
	uint64_t osize = 0;
	uint64_t max_osize = 0;
	uint64_t asize, max_asize, psize;
	uint64_t ashift = 0;

	ASSERT(vd->vdev_open_thread == curthread ||
	    spa_config_held(spa, SCL_STATE_ALL, RW_WRITER) == SCL_STATE_ALL);
	ASSERT(vd->vdev_state == VDEV_STATE_CLOSED ||
	    vd->vdev_state == VDEV_STATE_CANT_OPEN ||
	    vd->vdev_state == VDEV_STATE_OFFLINE);

	vd->vdev_stat.vs_aux = VDEV_AUX_NONE;
	vd->vdev_cant_read = B_FALSE;
	vd->vdev_cant_write = B_FALSE;
	vd->vdev_min_asize = vdev_get_min_asize(vd);

	/*
	 * If vdev isn't removed and is faulted for reasons other than failed
	 * open, or if it's offline - bail out.
	 */
	if (!vd->vdev_removed && vd->vdev_faulted &&
	    vd->vdev_label_aux != VDEV_AUX_OPEN_FAILED) {
		ASSERT(vd->vdev_children == 0);
		ASSERT(vd->vdev_label_aux == VDEV_AUX_ERR_EXCEEDED ||
		    vd->vdev_label_aux == VDEV_AUX_EXTERNAL);
		vdev_set_state(vd, B_TRUE, VDEV_STATE_FAULTED,
		    vd->vdev_label_aux);
		return (SET_ERROR(ENXIO));
	} else if (vd->vdev_offline) {
		ASSERT(vd->vdev_children == 0);
		vdev_set_state(vd, B_TRUE, VDEV_STATE_OFFLINE, VDEV_AUX_NONE);
		return (SET_ERROR(ENXIO));
	}

	error = vd->vdev_ops->vdev_op_open(vd, &osize, &max_osize, &ashift);

	/*
	 * Reset the vdev_reopening flag so that we actually close
	 * the vdev on error.
	 */
	vd->vdev_reopening = B_FALSE;
	if (zio_injection_enabled && error == 0)
		error = zio_handle_device_injection(vd, NULL, ENXIO);

	if (error) {
		if (vd->vdev_removed &&
		    vd->vdev_stat.vs_aux != VDEV_AUX_OPEN_FAILED)
			vd->vdev_removed = B_FALSE;

		vdev_set_state(vd, B_TRUE, VDEV_STATE_CANT_OPEN,
		    vd->vdev_stat.vs_aux);
		return (error);
	}

	vd->vdev_removed = B_FALSE;

	/*
	 * Recheck the faulted flag now that we have confirmed that
	 * the vdev is accessible.  If we're faulted, bail.
	 */
	if (vd->vdev_faulted) {
		ASSERT(vd->vdev_children == 0);
		ASSERT(vd->vdev_label_aux == VDEV_AUX_ERR_EXCEEDED ||
		    vd->vdev_label_aux == VDEV_AUX_EXTERNAL);
		vdev_set_state(vd, B_TRUE, VDEV_STATE_FAULTED,
		    vd->vdev_label_aux);
		return (SET_ERROR(ENXIO));
	}

	if (vd->vdev_degraded) {
		ASSERT(vd->vdev_children == 0);
		vdev_set_state(vd, B_TRUE, VDEV_STATE_DEGRADED,
		    VDEV_AUX_ERR_EXCEEDED);
	} else {
		vdev_set_state(vd, B_TRUE, VDEV_STATE_HEALTHY, 0);
	}

	/*
	 * For hole or missing vdevs we just return success.
	 */
	if (vd->vdev_ishole || vd->vdev_ops == &vdev_missing_ops)
		return (0);

	for (int c = 0; c < vd->vdev_children; c++) {
		if (vd->vdev_child[c]->vdev_state != VDEV_STATE_HEALTHY) {
			vdev_set_state(vd, B_TRUE, VDEV_STATE_DEGRADED,
			    VDEV_AUX_NONE);
			break;
		}
	}

	osize = P2ALIGN(osize, (uint64_t)sizeof (vdev_label_t));
	max_osize = P2ALIGN(max_osize, (uint64_t)sizeof (vdev_label_t));

	if (vd->vdev_children == 0) {
		if (osize < SPA_MINDEVSIZE) {
			vdev_set_state(vd, B_TRUE, VDEV_STATE_CANT_OPEN,
			    VDEV_AUX_TOO_SMALL);
			return (SET_ERROR(EOVERFLOW));
		}
		psize = osize;
		asize = osize - (VDEV_LABEL_START_SIZE + VDEV_LABEL_END_SIZE);
		max_asize = max_osize - (VDEV_LABEL_START_SIZE +
		    VDEV_LABEL_END_SIZE);
	} else {
		if (vd->vdev_parent != NULL && osize < SPA_MINDEVSIZE -
		    (VDEV_LABEL_START_SIZE + VDEV_LABEL_END_SIZE)) {
			vdev_set_state(vd, B_TRUE, VDEV_STATE_CANT_OPEN,
			    VDEV_AUX_TOO_SMALL);
			return (SET_ERROR(EOVERFLOW));
		}
		psize = 0;
		asize = osize;
		max_asize = max_osize;
	}

	vd->vdev_psize = psize;

	/*
	 * Make sure the allocatable size hasn't shrunk too much.
	 */
	if (asize < vd->vdev_min_asize) {
		vdev_set_state(vd, B_TRUE, VDEV_STATE_CANT_OPEN,
		    VDEV_AUX_BAD_LABEL);
		return (SET_ERROR(EINVAL));
	}

	if (vd->vdev_asize == 0) {
		/*
		 * This is the first-ever open, so use the computed values.
		 * For testing purposes, a higher ashift can be requested.
		 */
		vd->vdev_asize = asize;
		vd->vdev_max_asize = max_asize;
		vd->vdev_ashift = MAX(ashift, vd->vdev_ashift);
	} else {
		/*
		 * Detect if the alignment requirement has increased.
		 * We don't want to make the pool unavailable, just
		 * issue a warning instead.
		 */
		if (ashift > vd->vdev_top->vdev_ashift &&
		    vd->vdev_ops->vdev_op_leaf) {
			cmn_err(CE_WARN,
			    "Disk, '%s', has a block alignment that is "
			    "larger than the pool's alignment\n",
			    vd->vdev_path);
		}
		vd->vdev_max_asize = max_asize;
	}

	/*
	 * If all children are healthy we update asize if either:
	 * The asize has increased, due to a device expansion caused by dynamic
	 * LUN growth or vdev replacement, and automatic expansion is enabled;
	 * making the additional space available.
	 *
	 * The asize has decreased, due to a device shrink usually caused by a
	 * vdev replace with a smaller device. This ensures that calculations
	 * based of max_asize and asize e.g. esize are always valid. It's safe
	 * to do this as we've already validated that asize is greater than
	 * vdev_min_asize.
	 */
	if (vd->vdev_state == VDEV_STATE_HEALTHY &&
	    ((asize > vd->vdev_asize &&
	    (vd->vdev_expanding || spa->spa_autoexpand)) ||
	    (asize < vd->vdev_asize)))
		vd->vdev_asize = asize;

	vdev_set_min_asize(vd);

	/*
	 * Ensure we can issue some IO before declaring the
	 * vdev open for business.
	 */
	if (vd->vdev_ops->vdev_op_leaf &&
	    (error = zio_wait(vdev_probe(vd, NULL))) != 0) {
		vdev_set_state(vd, B_TRUE, VDEV_STATE_FAULTED,
		    VDEV_AUX_ERR_EXCEEDED);
		return (error);
	}

	/*
	 * Track the min and max ashift values for normal data devices.
	 */
	if (vd->vdev_top == vd && vd->vdev_ashift != 0 &&
	    !vd->vdev_islog && vd->vdev_aux == NULL) {
		if (vd->vdev_ashift > spa->spa_max_ashift)
			spa->spa_max_ashift = vd->vdev_ashift;
		if (vd->vdev_ashift < spa->spa_min_ashift)
			spa->spa_min_ashift = vd->vdev_ashift;
	}

	/*
	 * If a leaf vdev has a DTL, and seems healthy, then kick off a
	 * resilver.  But don't do this if we are doing a reopen for a scrub,
	 * since this would just restart the scrub we are already doing.
	 */
	if (vd->vdev_ops->vdev_op_leaf && !spa->spa_scrub_reopen &&
	    vdev_resilver_needed(vd, NULL, NULL))
		spa_async_request(spa, SPA_ASYNC_RESILVER);

	return (0);
}

/*
 * Called once the vdevs are all opened, this routine validates the label
 * contents.  This needs to be done before vdev_load() so that we don't
 * inadvertently do repair I/Os to the wrong device.
 *
 * If 'strict' is false ignore the spa guid check. This is necessary because
 * if the machine crashed during a re-guid the new guid might have been written
 * to all of the vdev labels, but not the cached config. The strict check
 * will be performed when the pool is opened again using the mos config.
 *
 * This function will only return failure if one of the vdevs indicates that it
 * has since been destroyed or exported.  This is only possible if
 * /etc/zfs/zpool.cache was readonly at the time.  Otherwise, the vdev state
 * will be updated but the function will return 0.
 */
int
vdev_validate(vdev_t *vd, boolean_t strict)
{
	spa_t *spa = vd->vdev_spa;
	nvlist_t *label;
	uint64_t guid = 0, top_guid;
	uint64_t state;

	for (int c = 0; c < vd->vdev_children; c++)
		if (vdev_validate(vd->vdev_child[c], strict) != 0)
			return (SET_ERROR(EBADF));

	/*
	 * If the device has already failed, or was marked offline, don't do
	 * any further validation.  Otherwise, label I/O will fail and we will
	 * overwrite the previous state.
	 */
	if (vd->vdev_ops->vdev_op_leaf && vdev_readable(vd)) {
		uint64_t aux_guid = 0;
		nvlist_t *nvl;
		uint64_t txg = spa_last_synced_txg(spa) != 0 ?
		    spa_last_synced_txg(spa) : -1ULL;

		if ((label = vdev_label_read_config(vd, txg)) == NULL) {
			vdev_set_state(vd, B_TRUE, VDEV_STATE_CANT_OPEN,
			    VDEV_AUX_BAD_LABEL);
			return (0);
		}

		/*
		 * Determine if this vdev has been split off into another
		 * pool.  If so, then refuse to open it.
		 */
		if (nvlist_lookup_uint64(label, ZPOOL_CONFIG_SPLIT_GUID,
		    &aux_guid) == 0 && aux_guid == spa_guid(spa)) {
			vdev_set_state(vd, B_FALSE, VDEV_STATE_CANT_OPEN,
			    VDEV_AUX_SPLIT_POOL);
			nvlist_free(label);
			return (0);
		}

		if (strict && (nvlist_lookup_uint64(label,
		    ZPOOL_CONFIG_POOL_GUID, &guid) != 0 ||
		    guid != spa_guid(spa))) {
			vdev_set_state(vd, B_FALSE, VDEV_STATE_CANT_OPEN,
			    VDEV_AUX_CORRUPT_DATA);
			nvlist_free(label);
			return (0);
		}

		if (nvlist_lookup_nvlist(label, ZPOOL_CONFIG_VDEV_TREE, &nvl)
		    != 0 || nvlist_lookup_uint64(nvl, ZPOOL_CONFIG_ORIG_GUID,
		    &aux_guid) != 0)
			aux_guid = 0;

		/*
		 * If this vdev just became a top-level vdev because its
		 * sibling was detached, it will have adopted the parent's
		 * vdev guid -- but the label may or may not be on disk yet.
		 * Fortunately, either version of the label will have the
		 * same top guid, so if we're a top-level vdev, we can
		 * safely compare to that instead.
		 *
		 * If we split this vdev off instead, then we also check the
		 * original pool's guid.  We don't want to consider the vdev
		 * corrupt if it is partway through a split operation.
		 */
		if (nvlist_lookup_uint64(label, ZPOOL_CONFIG_GUID,
		    &guid) != 0 ||
		    nvlist_lookup_uint64(label, ZPOOL_CONFIG_TOP_GUID,
		    &top_guid) != 0 ||
		    ((vd->vdev_guid != guid && vd->vdev_guid != aux_guid) &&
		    (vd->vdev_guid != top_guid || vd != vd->vdev_top))) {
			vdev_set_state(vd, B_FALSE, VDEV_STATE_CANT_OPEN,
			    VDEV_AUX_CORRUPT_DATA);
			nvlist_free(label);
			return (0);
		}

		if (nvlist_lookup_uint64(label, ZPOOL_CONFIG_POOL_STATE,
		    &state) != 0) {
			vdev_set_state(vd, B_FALSE, VDEV_STATE_CANT_OPEN,
			    VDEV_AUX_CORRUPT_DATA);
			nvlist_free(label);
			return (0);
		}

		nvlist_free(label);

		/*
		 * If this is a verbatim import, no need to check the
		 * state of the pool.
		 */
		if (!(spa->spa_import_flags & ZFS_IMPORT_VERBATIM) &&
		    spa_load_state(spa) == SPA_LOAD_OPEN &&
		    state != POOL_STATE_ACTIVE)
			return (SET_ERROR(EBADF));

		/*
		 * If we were able to open and validate a vdev that was
		 * previously marked permanently unavailable, clear that state
		 * now.
		 */
		if (vd->vdev_not_present)
			vd->vdev_not_present = 0;
	}

	return (0);
}

/*
 * Close a virtual device.
 */
void
vdev_close(vdev_t *vd)
{
	spa_t *spa = vd->vdev_spa;
	vdev_t *pvd = vd->vdev_parent;

	ASSERT(spa_config_held(spa, SCL_STATE_ALL, RW_WRITER) == SCL_STATE_ALL);

	/*
	 * If our parent is reopening, then we are as well, unless we are
	 * going offline.
	 */
	if (pvd != NULL && pvd->vdev_reopening)
		vd->vdev_reopening = (pvd->vdev_reopening && !vd->vdev_offline);

	vd->vdev_ops->vdev_op_close(vd);

	vdev_cache_purge(vd);

	/*
	 * We record the previous state before we close it, so that if we are
	 * doing a reopen(), we don't generate FMA ereports if we notice that
	 * it's still faulted.
	 */
	vd->vdev_prevstate = vd->vdev_state;

	if (vd->vdev_offline)
		vd->vdev_state = VDEV_STATE_OFFLINE;
	else
		vd->vdev_state = VDEV_STATE_CLOSED;
	vd->vdev_stat.vs_aux = VDEV_AUX_NONE;
}

void
vdev_hold(vdev_t *vd)
{
	spa_t *spa = vd->vdev_spa;

	ASSERT(spa_is_root(spa));
	if (spa->spa_state == POOL_STATE_UNINITIALIZED)
		return;

	for (int c = 0; c < vd->vdev_children; c++)
		vdev_hold(vd->vdev_child[c]);

	if (vd->vdev_ops->vdev_op_leaf)
		vd->vdev_ops->vdev_op_hold(vd);
}

void
vdev_rele(vdev_t *vd)
{
	spa_t *spa = vd->vdev_spa;

	ASSERT(spa_is_root(spa));
	for (int c = 0; c < vd->vdev_children; c++)
		vdev_rele(vd->vdev_child[c]);

	if (vd->vdev_ops->vdev_op_leaf)
		vd->vdev_ops->vdev_op_rele(vd);
}

/*
 * Reopen all interior vdevs and any unopened leaves.  We don't actually
 * reopen leaf vdevs which had previously been opened as they might deadlock
 * on the spa_config_lock.  Instead we only obtain the leaf's physical size.
 * If the leaf has never been opened then open it, as usual.
 */
void
vdev_reopen(vdev_t *vd)
{
	spa_t *spa = vd->vdev_spa;

	ASSERT(spa_config_held(spa, SCL_STATE_ALL, RW_WRITER) == SCL_STATE_ALL);

	/* set the reopening flag unless we're taking the vdev offline */
	vd->vdev_reopening = !vd->vdev_offline;
	vdev_close(vd);
	(void) vdev_open(vd);

	/*
	 * Call vdev_validate() here to make sure we have the same device.
	 * Otherwise, a device with an invalid label could be successfully
	 * opened in response to vdev_reopen().
	 */
	if (vd->vdev_aux) {
		(void) vdev_validate_aux(vd);
		if (vdev_readable(vd) && vdev_writeable(vd) &&
		    vd->vdev_aux == &spa->spa_l2cache &&
		    !l2arc_vdev_present(vd)) {
			/*
			 * When reopening we can assume persistent L2ARC is
			 * supported, since we've already opened the device
			 * in the past and prepended an L2ARC uberblock.
			 */
			l2arc_add_vdev(spa, vd, B_TRUE);
		}
	} else {
		(void) vdev_validate(vd, B_TRUE);
	}

	/*
	 * Reassess parent vdev's health.
	 */
	vdev_propagate_state(vd);
}

int
vdev_create(vdev_t *vd, uint64_t txg, boolean_t isreplacing)
{
	int error;

	/*
	 * Normally, partial opens (e.g. of a mirror) are allowed.
	 * For a create, however, we want to fail the request if
	 * there are any components we can't open.
	 */
	error = vdev_open(vd);

	if (error || vd->vdev_state != VDEV_STATE_HEALTHY) {
		vdev_close(vd);
		return (error ? error : ENXIO);
	}

	/*
	 * Recursively load DTLs and initialize all labels.
	 */
	if ((error = vdev_dtl_load(vd)) != 0 ||
	    (error = vdev_label_init(vd, txg, isreplacing ?
	    VDEV_LABEL_REPLACE : VDEV_LABEL_CREATE)) != 0) {
		vdev_close(vd);
		return (error);
	}

	return (0);
}

void
vdev_metaslab_set_size(vdev_t *vd)
{
	/*
	 * Aim for roughly metaslabs_per_vdev (default 200) metaslabs per vdev.
	 */
	vd->vdev_ms_shift = highbit64(vd->vdev_asize / metaslabs_per_vdev);
	vd->vdev_ms_shift = MAX(vd->vdev_ms_shift, SPA_MAXBLOCKSHIFT);
}

void
vdev_dirty(vdev_t *vd, int flags, void *arg, uint64_t txg)
{
	ASSERT(vd == vd->vdev_top);
	ASSERT(!vd->vdev_ishole);
	ASSERT(ISP2(flags));
	ASSERT(spa_writeable(vd->vdev_spa));

	if (flags & VDD_METASLAB)
		(void) txg_list_add(&vd->vdev_ms_list, arg, txg);

	if (flags & VDD_DTL)
		(void) txg_list_add(&vd->vdev_dtl_list, arg, txg);

	(void) txg_list_add(&vd->vdev_spa->spa_vdev_txg_list, vd, txg);
}

void
vdev_dirty_leaves(vdev_t *vd, int flags, uint64_t txg)
{
	for (int c = 0; c < vd->vdev_children; c++)
		vdev_dirty_leaves(vd->vdev_child[c], flags, txg);

	if (vd->vdev_ops->vdev_op_leaf)
		vdev_dirty(vd->vdev_top, flags, vd, txg);
}

/*
 * DTLs.
 *
 * A vdev's DTL (dirty time log) is the set of transaction groups for which
 * the vdev has less than perfect replication.  There are four kinds of DTL:
 *
 * DTL_MISSING: txgs for which the vdev has no valid copies of the data
 *
 * DTL_PARTIAL: txgs for which data is available, but not fully replicated
 *
 * DTL_SCRUB: the txgs that could not be repaired by the last scrub; upon
 *	scrub completion, DTL_SCRUB replaces DTL_MISSING in the range of
 *	txgs that was scrubbed.
 *
 * DTL_OUTAGE: txgs which cannot currently be read, whether due to
 *	persistent errors or just some device being offline.
 *	Unlike the other three, the DTL_OUTAGE map is not generally
 *	maintained; it's only computed when needed, typically to
 *	determine whether a device can be detached.
 *
 * For leaf vdevs, DTL_MISSING and DTL_PARTIAL are identical: the device
 * either has the data or it doesn't.
 *
 * For interior vdevs such as mirror and RAID-Z the picture is more complex.
 * A vdev's DTL_PARTIAL is the union of its children's DTL_PARTIALs, because
 * if any child is less than fully replicated, then so is its parent.
 * A vdev's DTL_MISSING is a modified union of its children's DTL_MISSINGs,
 * comprising only those txgs which appear in 'maxfaults' or more children;
 * those are the txgs we don't have enough replication to read.  For example,
 * double-parity RAID-Z can tolerate up to two missing devices (maxfaults == 2);
 * thus, its DTL_MISSING consists of the set of txgs that appear in more than
 * two child DTL_MISSING maps.
 *
 * It should be clear from the above that to compute the DTLs and outage maps
 * for all vdevs, it suffices to know just the leaf vdevs' DTL_MISSING maps.
 * Therefore, that is all we keep on disk.  When loading the pool, or after
 * a configuration change, we generate all other DTLs from first principles.
 */
void
vdev_dtl_dirty(vdev_t *vd, vdev_dtl_type_t t, uint64_t txg, uint64_t size)
{
	range_tree_t *rt = vd->vdev_dtl[t];

	ASSERT(t < DTL_TYPES);
	ASSERT(vd != vd->vdev_spa->spa_root_vdev);
	ASSERT(spa_writeable(vd->vdev_spa));

	mutex_enter(rt->rt_lock);
	if (!range_tree_contains(rt, txg, size))
		range_tree_add(rt, txg, size);
	mutex_exit(rt->rt_lock);
}

boolean_t
vdev_dtl_contains(vdev_t *vd, vdev_dtl_type_t t, uint64_t txg, uint64_t size)
{
	range_tree_t *rt = vd->vdev_dtl[t];
	boolean_t dirty = B_FALSE;

	ASSERT(t < DTL_TYPES);
	ASSERT(vd != vd->vdev_spa->spa_root_vdev);

	mutex_enter(rt->rt_lock);
	if (range_tree_space(rt) != 0)
		dirty = range_tree_contains(rt, txg, size);
	mutex_exit(rt->rt_lock);

	return (dirty);
}

boolean_t
vdev_dtl_empty(vdev_t *vd, vdev_dtl_type_t t)
{
	range_tree_t *rt = vd->vdev_dtl[t];
	boolean_t empty;

	mutex_enter(rt->rt_lock);
	empty = (range_tree_space(rt) == 0);
	mutex_exit(rt->rt_lock);

	return (empty);
}

/*
 * Returns the lowest txg in the DTL range.
 */
static uint64_t
vdev_dtl_min(vdev_t *vd)
{
	range_seg_t *rs;

	ASSERT(MUTEX_HELD(&vd->vdev_dtl_lock));
	ASSERT3U(range_tree_space(vd->vdev_dtl[DTL_MISSING]), !=, 0);
	ASSERT0(vd->vdev_children);

	rs = avl_first(&vd->vdev_dtl[DTL_MISSING]->rt_root);
	return (rs->rs_start - 1);
}

/*
 * Returns the highest txg in the DTL.
 */
static uint64_t
vdev_dtl_max(vdev_t *vd)
{
	range_seg_t *rs;

	ASSERT(MUTEX_HELD(&vd->vdev_dtl_lock));
	ASSERT3U(range_tree_space(vd->vdev_dtl[DTL_MISSING]), !=, 0);
	ASSERT0(vd->vdev_children);

	rs = avl_last(&vd->vdev_dtl[DTL_MISSING]->rt_root);
	return (rs->rs_end);
}

/*
 * Determine if a resilvering vdev should remove any DTL entries from
 * its range. If the vdev was resilvering for the entire duration of the
 * scan then it should excise that range from its DTLs. Otherwise, this
 * vdev is considered partially resilvered and should leave its DTL
 * entries intact. The comment in vdev_dtl_reassess() describes how we
 * excise the DTLs.
 */
static boolean_t
vdev_dtl_should_excise(vdev_t *vd)
{
	spa_t *spa = vd->vdev_spa;
	dsl_scan_t *scn = spa->spa_dsl_pool->dp_scan;

	ASSERT0(scn->scn_phys.scn_errors);
	ASSERT0(vd->vdev_children);

	if (vd->vdev_state < VDEV_STATE_DEGRADED)
		return (B_FALSE);

	if (vd->vdev_resilver_txg == 0 ||
	    range_tree_space(vd->vdev_dtl[DTL_MISSING]) == 0)
		return (B_TRUE);

	/*
	 * When a resilver is initiated the scan will assign the scn_max_txg
	 * value to the highest txg value that exists in all DTLs. If this
	 * device's max DTL is not part of this scan (i.e. it is not in
	 * the range (scn_min_txg, scn_max_txg] then it is not eligible
	 * for excision.
	 */
	if (vdev_dtl_max(vd) <= scn->scn_phys.scn_max_txg) {
		ASSERT3U(scn->scn_phys.scn_min_txg, <=, vdev_dtl_min(vd));
		ASSERT3U(scn->scn_phys.scn_min_txg, <, vd->vdev_resilver_txg);
		ASSERT3U(vd->vdev_resilver_txg, <=, scn->scn_phys.scn_max_txg);
		return (B_TRUE);
	}
	return (B_FALSE);
}

/*
 * Reassess DTLs after a config change or scrub completion.
 */
void
vdev_dtl_reassess(vdev_t *vd, uint64_t txg, uint64_t scrub_txg, int scrub_done)
{
	spa_t *spa = vd->vdev_spa;
	avl_tree_t reftree;
	int minref;

	ASSERT(spa_config_held(spa, SCL_ALL, RW_READER) != 0);

	for (int c = 0; c < vd->vdev_children; c++)
		vdev_dtl_reassess(vd->vdev_child[c], txg,
		    scrub_txg, scrub_done);

	if (vd == spa->spa_root_vdev || vd->vdev_ishole || vd->vdev_aux)
		return;

	if (vd->vdev_ops->vdev_op_leaf) {
		dsl_scan_t *scn = spa->spa_dsl_pool->dp_scan;

		mutex_enter(&vd->vdev_dtl_lock);

		/*
		 * If we've completed a scan cleanly then determine
		 * if this vdev should remove any DTLs. We only want to
		 * excise regions on vdevs that were available during
		 * the entire duration of this scan.
		 */
		if (scrub_txg != 0 &&
		    (spa->spa_scrub_started ||
		    (scn != NULL && scn->scn_phys.scn_errors == 0)) &&
		    vdev_dtl_should_excise(vd)) {
			/*
			 * We completed a scrub up to scrub_txg.  If we
			 * did it without rebooting, then the scrub dtl
			 * will be valid, so excise the old region and
			 * fold in the scrub dtl.  Otherwise, leave the
			 * dtl as-is if there was an error.
			 *
			 * There's little trick here: to excise the beginning
			 * of the DTL_MISSING map, we put it into a reference
			 * tree and then add a segment with refcnt -1 that
			 * covers the range [0, scrub_txg).  This means
			 * that each txg in that range has refcnt -1 or 0.
			 * We then add DTL_SCRUB with a refcnt of 2, so that
			 * entries in the range [0, scrub_txg) will have a
			 * positive refcnt -- either 1 or 2.  We then convert
			 * the reference tree into the new DTL_MISSING map.
			 */
			space_reftree_create(&reftree);
			space_reftree_add_map(&reftree,
			    vd->vdev_dtl[DTL_MISSING], 1);
			space_reftree_add_seg(&reftree, 0, scrub_txg, -1);
			space_reftree_add_map(&reftree,
			    vd->vdev_dtl[DTL_SCRUB], 2);
			space_reftree_generate_map(&reftree,
			    vd->vdev_dtl[DTL_MISSING], 1);
			space_reftree_destroy(&reftree);
		}
		range_tree_vacate(vd->vdev_dtl[DTL_PARTIAL], NULL, NULL);
		range_tree_walk(vd->vdev_dtl[DTL_MISSING],
		    range_tree_add, vd->vdev_dtl[DTL_PARTIAL]);
		if (scrub_done)
			range_tree_vacate(vd->vdev_dtl[DTL_SCRUB], NULL, NULL);
		range_tree_vacate(vd->vdev_dtl[DTL_OUTAGE], NULL, NULL);
		if (!vdev_readable(vd))
			range_tree_add(vd->vdev_dtl[DTL_OUTAGE], 0, -1ULL);
		else
			range_tree_walk(vd->vdev_dtl[DTL_MISSING],
			    range_tree_add, vd->vdev_dtl[DTL_OUTAGE]);

		/*
		 * If the vdev was resilvering and no longer has any
		 * DTLs then reset its resilvering flag.
		 */
		if (vd->vdev_resilver_txg != 0 &&
		    range_tree_space(vd->vdev_dtl[DTL_MISSING]) == 0 &&
		    range_tree_space(vd->vdev_dtl[DTL_OUTAGE]) == 0)
			vd->vdev_resilver_txg = 0;

		mutex_exit(&vd->vdev_dtl_lock);

		if (txg != 0)
			vdev_dirty(vd->vdev_top, VDD_DTL, vd, txg);
		return;
	}

	mutex_enter(&vd->vdev_dtl_lock);
	for (int t = 0; t < DTL_TYPES; t++) {
		/* account for child's outage in parent's missing map */
		int s = (t == DTL_MISSING) ? DTL_OUTAGE: t;
		if (t == DTL_SCRUB)
			continue;			/* leaf vdevs only */
		if (t == DTL_PARTIAL)
			minref = 1;			/* i.e. non-zero */
		else if (vd->vdev_nparity != 0)
			minref = vd->vdev_nparity + 1;	/* RAID-Z */
		else
			minref = vd->vdev_children;	/* any kind of mirror */
		space_reftree_create(&reftree);
		for (int c = 0; c < vd->vdev_children; c++) {
			vdev_t *cvd = vd->vdev_child[c];
			mutex_enter(&cvd->vdev_dtl_lock);
			space_reftree_add_map(&reftree, cvd->vdev_dtl[s], 1);
			mutex_exit(&cvd->vdev_dtl_lock);
		}
		space_reftree_generate_map(&reftree, vd->vdev_dtl[t], minref);
		space_reftree_destroy(&reftree);
	}
	mutex_exit(&vd->vdev_dtl_lock);
}

int
vdev_dtl_load(vdev_t *vd)
{
	spa_t *spa = vd->vdev_spa;
	objset_t *mos = spa->spa_meta_objset;
	int error = 0;

	if (vd->vdev_ops->vdev_op_leaf && vd->vdev_dtl_object != 0) {
		ASSERT(!vd->vdev_ishole);

		error = space_map_open(&vd->vdev_dtl_sm, mos,
		    vd->vdev_dtl_object, 0, -1ULL, 0, &vd->vdev_dtl_lock);
		if (error)
			return (error);
		ASSERT(vd->vdev_dtl_sm != NULL);

		mutex_enter(&vd->vdev_dtl_lock);

		/*
		 * Now that we've opened the space_map we need to update
		 * the in-core DTL.
		 */
		space_map_update(vd->vdev_dtl_sm);

		error = space_map_load(vd->vdev_dtl_sm,
		    vd->vdev_dtl[DTL_MISSING], SM_ALLOC);
		mutex_exit(&vd->vdev_dtl_lock);

		return (error);
	}

	for (int c = 0; c < vd->vdev_children; c++) {
		error = vdev_dtl_load(vd->vdev_child[c]);
		if (error != 0)
			break;
	}

	return (error);
}

void
vdev_destroy_unlink_zap(vdev_t *vd, uint64_t zapobj, dmu_tx_t *tx)
{
	spa_t *spa = vd->vdev_spa;

	VERIFY0(zap_destroy(spa->spa_meta_objset, zapobj, tx));
	VERIFY0(zap_remove_int(spa->spa_meta_objset, spa->spa_all_vdev_zaps,
	    zapobj, tx));
}

uint64_t
vdev_create_link_zap(vdev_t *vd, dmu_tx_t *tx)
{
	spa_t *spa = vd->vdev_spa;
	uint64_t zap = zap_create(spa->spa_meta_objset, DMU_OTN_ZAP_METADATA,
	    DMU_OT_NONE, 0, tx);

	ASSERT(zap != 0);
	VERIFY0(zap_add_int(spa->spa_meta_objset, spa->spa_all_vdev_zaps,
	    zap, tx));

	return (zap);
}

void
vdev_construct_zaps(vdev_t *vd, dmu_tx_t *tx)
{
	if (vd->vdev_ops != &vdev_hole_ops &&
	    vd->vdev_ops != &vdev_missing_ops &&
	    vd->vdev_ops != &vdev_root_ops &&
	    !vd->vdev_top->vdev_removing) {
		if (vd->vdev_ops->vdev_op_leaf && vd->vdev_leaf_zap == 0) {
			vd->vdev_leaf_zap = vdev_create_link_zap(vd, tx);
		}
		if (vd == vd->vdev_top && vd->vdev_top_zap == 0) {
			vd->vdev_top_zap = vdev_create_link_zap(vd, tx);
		}
	}
	for (uint64_t i = 0; i < vd->vdev_children; i++) {
		vdev_construct_zaps(vd->vdev_child[i], tx);
	}
}

void
vdev_dtl_sync(vdev_t *vd, uint64_t txg)
{
	spa_t *spa = vd->vdev_spa;
	range_tree_t *rt = vd->vdev_dtl[DTL_MISSING];
	objset_t *mos = spa->spa_meta_objset;
	range_tree_t *rtsync;
	kmutex_t rtlock;
	dmu_tx_t *tx;
	uint64_t object = space_map_object(vd->vdev_dtl_sm);

	ASSERT(!vd->vdev_ishole);
	ASSERT(vd->vdev_ops->vdev_op_leaf);

	tx = dmu_tx_create_assigned(spa->spa_dsl_pool, txg);

	if (vd->vdev_detached || vd->vdev_top->vdev_removing) {
		mutex_enter(&vd->vdev_dtl_lock);
		space_map_free(vd->vdev_dtl_sm, tx);
		space_map_close(vd->vdev_dtl_sm);
		vd->vdev_dtl_sm = NULL;
		mutex_exit(&vd->vdev_dtl_lock);

		/*
		 * We only destroy the leaf ZAP for detached leaves or for
		 * removed log devices. Removed data devices handle leaf ZAP
		 * cleanup later, once cancellation is no longer possible.
		 */
		if (vd->vdev_leaf_zap != 0 && (vd->vdev_detached ||
		    vd->vdev_top->vdev_islog || vd->vdev_top->vdev_isspecial)) {
			vdev_destroy_unlink_zap(vd, vd->vdev_leaf_zap, tx);
			vd->vdev_leaf_zap = 0;
		}

		dmu_tx_commit(tx);
		return;
	}

	if (vd->vdev_dtl_sm == NULL) {
		uint64_t new_object;

		new_object = space_map_alloc(mos, tx);
		VERIFY3U(new_object, !=, 0);

		VERIFY0(space_map_open(&vd->vdev_dtl_sm, mos, new_object,
		    0, -1ULL, 0, &vd->vdev_dtl_lock));
		ASSERT(vd->vdev_dtl_sm != NULL);
	}

	mutex_init(&rtlock, NULL, MUTEX_DEFAULT, NULL);

	rtsync = range_tree_create(NULL, NULL, &rtlock);

	mutex_enter(&rtlock);

	mutex_enter(&vd->vdev_dtl_lock);
	range_tree_walk(rt, range_tree_add, rtsync);
	mutex_exit(&vd->vdev_dtl_lock);

	space_map_truncate(vd->vdev_dtl_sm, tx);
	space_map_write(vd->vdev_dtl_sm, rtsync, SM_ALLOC, tx);
	range_tree_vacate(rtsync, NULL, NULL);

	range_tree_destroy(rtsync);

	mutex_exit(&rtlock);
	mutex_destroy(&rtlock);

	/*
	 * If the object for the space map has changed then dirty
	 * the top level so that we update the config.
	 */
	if (object != space_map_object(vd->vdev_dtl_sm)) {
		zfs_dbgmsg("txg %llu, spa %s, DTL old object %llu, "
		    "new object %llu", txg, spa_name(spa), object,
		    space_map_object(vd->vdev_dtl_sm));
		vdev_config_dirty(vd->vdev_top);
	}

	dmu_tx_commit(tx);

	mutex_enter(&vd->vdev_dtl_lock);
	space_map_update(vd->vdev_dtl_sm);
	mutex_exit(&vd->vdev_dtl_lock);
}

/*
 * Determine whether the specified vdev can be offlined/detached/removed
 * without losing data.
 */
boolean_t
vdev_dtl_required(vdev_t *vd)
{
	spa_t *spa = vd->vdev_spa;
	vdev_t *tvd = vd->vdev_top;
	uint8_t cant_read = vd->vdev_cant_read;
	boolean_t required;

	ASSERT(spa_config_held(spa, SCL_STATE_ALL, RW_WRITER) == SCL_STATE_ALL);

	if (vd == spa->spa_root_vdev || vd == tvd)
		return (B_TRUE);

	/*
	 * Temporarily mark the device as unreadable, and then determine
	 * whether this results in any DTL outages in the top-level vdev.
	 * If not, we can safely offline/detach/remove the device.
	 */
	vd->vdev_cant_read = B_TRUE;
	vdev_dtl_reassess(tvd, 0, 0, B_FALSE);
	required = !vdev_dtl_empty(tvd, DTL_OUTAGE);
	vd->vdev_cant_read = cant_read;
	vdev_dtl_reassess(tvd, 0, 0, B_FALSE);

	if (!required && zio_injection_enabled)
		required = !!zio_handle_device_injection(vd, NULL, ECHILD);

	return (required);
}

/*
 * Determine if resilver is needed, and if so the txg range.
 */
boolean_t
vdev_resilver_needed(vdev_t *vd, uint64_t *minp, uint64_t *maxp)
{
	boolean_t needed = B_FALSE;
	uint64_t thismin = UINT64_MAX;
	uint64_t thismax = 0;

	if (vd->vdev_children == 0) {
		mutex_enter(&vd->vdev_dtl_lock);
		if (range_tree_space(vd->vdev_dtl[DTL_MISSING]) != 0 &&
		    vdev_writeable(vd)) {

			thismin = vdev_dtl_min(vd);
			thismax = vdev_dtl_max(vd);
			needed = B_TRUE;
		}
		mutex_exit(&vd->vdev_dtl_lock);
	} else {
		for (int c = 0; c < vd->vdev_children; c++) {
			vdev_t *cvd = vd->vdev_child[c];
			uint64_t cmin, cmax;

			if (vdev_resilver_needed(cvd, &cmin, &cmax)) {
				thismin = MIN(thismin, cmin);
				thismax = MAX(thismax, cmax);
				needed = B_TRUE;
			}
		}
	}

	if (needed && minp) {
		*minp = thismin;
		*maxp = thismax;
	}
	return (needed);
}

void
vdev_load(vdev_t *vd)
{
	/*
	 * Recursively load all children.
	 */
	for (int c = 0; c < vd->vdev_children; c++)
		vdev_load(vd->vdev_child[c]);

	/*
	 * If this is a top-level vdev, initialize its metaslabs.
	 */
	if (vd == vd->vdev_top && !vd->vdev_ishole &&
	    (vd->vdev_ashift == 0 || vd->vdev_asize == 0 ||
	    vdev_metaslab_init(vd, 0) != 0))
		vdev_set_state(vd, B_FALSE, VDEV_STATE_CANT_OPEN,
		    VDEV_AUX_CORRUPT_DATA);

	/*
	 * If this is a leaf vdev, load its DTL.
	 */
	if (vd->vdev_ops->vdev_op_leaf && vdev_dtl_load(vd) != 0)
		vdev_set_state(vd, B_FALSE, VDEV_STATE_CANT_OPEN,
		    VDEV_AUX_CORRUPT_DATA);
}

/*
 * The special vdev case is used for hot spares and l2cache devices.  Its
 * sole purpose it to set the vdev state for the associated vdev.  To do this,
 * we make sure that we can open the underlying device, then try to read the
 * label, and make sure that the label is sane and that it hasn't been
 * repurposed to another pool.
 */
int
vdev_validate_aux(vdev_t *vd)
{
	nvlist_t *label;
	uint64_t guid, version;
	uint64_t state;

	if (!vdev_readable(vd))
		return (0);

	if ((label = vdev_label_read_config(vd, -1ULL)) == NULL) {
		vdev_set_state(vd, B_TRUE, VDEV_STATE_CANT_OPEN,
		    VDEV_AUX_CORRUPT_DATA);
		return (-1);
	}

	if (nvlist_lookup_uint64(label, ZPOOL_CONFIG_VERSION, &version) != 0 ||
	    !SPA_VERSION_IS_SUPPORTED(version) ||
	    nvlist_lookup_uint64(label, ZPOOL_CONFIG_GUID, &guid) != 0 ||
	    guid != vd->vdev_guid ||
	    nvlist_lookup_uint64(label, ZPOOL_CONFIG_POOL_STATE, &state) != 0) {
		vdev_set_state(vd, B_TRUE, VDEV_STATE_CANT_OPEN,
		    VDEV_AUX_CORRUPT_DATA);
		nvlist_free(label);
		return (-1);
	}

	/*
	 * We don't actually check the pool state here.  If it's in fact in
	 * use by another pool, we update this fact on the fly when requested.
	 */
	nvlist_free(label);
	return (0);
}

void
vdev_remove(vdev_t *vd, uint64_t txg)
{
	spa_t *spa = vd->vdev_spa;
	objset_t *mos = spa->spa_meta_objset;
	dmu_tx_t *tx;

	tx = dmu_tx_create_assigned(spa_get_dsl(spa), txg);
	ASSERT(vd == vd->vdev_top);
	ASSERT3U(txg, ==, spa_syncing_txg(spa));

	if (vd->vdev_ms != NULL) {
		metaslab_group_t *mg = vd->vdev_mg;

		metaslab_group_histogram_verify(mg);
		metaslab_class_histogram_verify(mg->mg_class);

		for (int m = 0; m < vd->vdev_ms_count; m++) {
			metaslab_t *msp = vd->vdev_ms[m];

			if (msp == NULL || msp->ms_sm == NULL)
				continue;

			mutex_enter(&msp->ms_lock);
			/*
			 * If the metaslab was not loaded when the vdev
			 * was removed then the histogram accounting may
			 * not be accurate. Update the histogram information
			 * here so that we ensure that the metaslab group
			 * and metaslab class are up-to-date.
			 */
			metaslab_group_histogram_remove(mg, msp);

			VERIFY0(space_map_allocated(msp->ms_sm));
			space_map_free(msp->ms_sm, tx);
			space_map_close(msp->ms_sm);
			msp->ms_sm = NULL;
			mutex_exit(&msp->ms_lock);
		}

		metaslab_group_histogram_verify(mg);
		metaslab_class_histogram_verify(mg->mg_class);
		for (int i = 0; i < RANGE_TREE_HISTOGRAM_SIZE; i++)
			ASSERT0(mg->mg_histogram[i]);

	}

	if (vd->vdev_ms_array) {
		(void) dmu_object_free(mos, vd->vdev_ms_array, tx);
		vd->vdev_ms_array = 0;
	}

	if ((vd->vdev_islog || vd->vdev_isspecial) &&
	    vd->vdev_top_zap != 0) {
		vdev_destroy_unlink_zap(vd, vd->vdev_top_zap, tx);
		vd->vdev_top_zap = 0;
	}
	dmu_tx_commit(tx);
}

void
vdev_sync_done(vdev_t *vd, uint64_t txg)
{
	metaslab_t *msp;
	boolean_t reassess = !txg_list_empty(&vd->vdev_ms_list, TXG_CLEAN(txg));

	ASSERT(!vd->vdev_ishole);

	while (msp = txg_list_remove(&vd->vdev_ms_list, TXG_CLEAN(txg)))
		metaslab_sync_done(msp, txg);

	if (reassess)
		metaslab_sync_reassess(vd->vdev_mg);
}

void
vdev_sync(vdev_t *vd, uint64_t txg)
{
	spa_t *spa = vd->vdev_spa;
	vdev_t *lvd;
	metaslab_t *msp;
	dmu_tx_t *tx;

	ASSERT(!vd->vdev_ishole);

	if (vd->vdev_ms_array == 0 && vd->vdev_ms_shift != 0) {
		ASSERT(vd == vd->vdev_top);
		tx = dmu_tx_create_assigned(spa->spa_dsl_pool, txg);
		vd->vdev_ms_array = dmu_object_alloc(spa->spa_meta_objset,
		    DMU_OT_OBJECT_ARRAY, 0, DMU_OT_NONE, 0, tx);
		ASSERT(vd->vdev_ms_array != 0);
		vdev_config_dirty(vd);
		dmu_tx_commit(tx);
	}

	/*
	 * Remove the metadata associated with this vdev once it's empty.
	 */
	if (vd->vdev_stat.vs_alloc == 0 && vd->vdev_removing)
		vdev_remove(vd, txg);

	while ((msp = txg_list_remove(&vd->vdev_ms_list, txg)) != NULL) {
		metaslab_sync(msp, txg);
		(void) txg_list_add(&vd->vdev_ms_list, msp, TXG_CLEAN(txg));
	}

	while ((lvd = txg_list_remove(&vd->vdev_dtl_list, txg)) != NULL)
		vdev_dtl_sync(lvd, txg);

	(void) txg_list_add(&spa->spa_vdev_txg_list, vd, TXG_CLEAN(txg));
}

uint64_t
vdev_psize_to_asize(vdev_t *vd, uint64_t psize)
{
	return (vd->vdev_ops->vdev_op_asize(vd, psize));
}

/*
 * Mark the given vdev faulted.  A faulted vdev behaves as if the device could
 * not be opened, and no I/O is attempted.
 */
int
vdev_fault(spa_t *spa, uint64_t guid, vdev_aux_t aux)
{
	vdev_t *vd, *tvd;

	spa_vdev_state_enter(spa, SCL_NONE);

	if ((vd = spa_lookup_by_guid(spa, guid, B_TRUE)) == NULL)
		return (spa_vdev_state_exit(spa, NULL, ENODEV));

	if (!vd->vdev_ops->vdev_op_leaf)
		return (spa_vdev_state_exit(spa, NULL, ENOTSUP));

	tvd = vd->vdev_top;

	/*
	 * We don't directly use the aux state here, but if we do a
	 * vdev_reopen(), we need this value to be present to remember why we
	 * were faulted.
	 */
	vd->vdev_label_aux = aux;

	/*
	 * Faulted state takes precedence over degraded.
	 */
	vd->vdev_delayed_close = B_FALSE;
	vd->vdev_faulted = 1ULL;
	vd->vdev_degraded = 0ULL;
	vdev_set_state(vd, B_FALSE, VDEV_STATE_FAULTED, aux);

	/*
	 * If this device has the only valid copy of the data, then
	 * back off and simply mark the vdev as degraded instead.
	 */
	if (!tvd->vdev_islog && vd->vdev_aux == NULL && vdev_dtl_required(vd)) {
		vd->vdev_degraded = 1ULL;
		vd->vdev_faulted = 0ULL;

		/*
		 * If we reopen the device and it's not dead, only then do we
		 * mark it degraded.
		 */
		vdev_reopen(tvd);

		if (vdev_readable(vd))
			vdev_set_state(vd, B_FALSE, VDEV_STATE_DEGRADED, aux);
	}

	return (spa_vdev_state_exit(spa, vd, 0));
}

/*
 * Mark the given vdev degraded.  A degraded vdev is purely an indication to the
 * user that something is wrong.  The vdev continues to operate as normal as far
 * as I/O is concerned.
 */
int
vdev_degrade(spa_t *spa, uint64_t guid, vdev_aux_t aux)
{
	vdev_t *vd;

	spa_vdev_state_enter(spa, SCL_NONE);

	if ((vd = spa_lookup_by_guid(spa, guid, B_TRUE)) == NULL)
		return (spa_vdev_state_exit(spa, NULL, ENODEV));

	if (!vd->vdev_ops->vdev_op_leaf)
		return (spa_vdev_state_exit(spa, NULL, ENOTSUP));

	/*
	 * If the vdev is already faulted, then don't do anything.
	 */
	if (vd->vdev_faulted || vd->vdev_degraded)
		return (spa_vdev_state_exit(spa, NULL, 0));

	vd->vdev_degraded = 1ULL;
	if (!vdev_is_dead(vd))
		vdev_set_state(vd, B_FALSE, VDEV_STATE_DEGRADED,
		    aux);

	return (spa_vdev_state_exit(spa, vd, 0));
}

/*
 * Online the given vdev.
 *
 * If 'ZFS_ONLINE_UNSPARE' is set, it implies two things.  First, any attached
 * spare device should be detached when the device finishes resilvering.
 * Second, the online should be treated like a 'test' online case, so no FMA
 * events are generated if the device fails to open.
 */
int
vdev_online(spa_t *spa, uint64_t guid, uint64_t flags, vdev_state_t *newstate)
{
	vdev_t *vd, *tvd, *pvd, *rvd = spa->spa_root_vdev;
	boolean_t wasoffline;
	vdev_state_t oldstate;

	spa_vdev_state_enter(spa, SCL_NONE);

	if ((vd = spa_lookup_by_guid(spa, guid, B_TRUE)) == NULL)
		return (spa_vdev_state_exit(spa, NULL, ENODEV));

	if (!vd->vdev_ops->vdev_op_leaf)
		return (spa_vdev_state_exit(spa, NULL, ENOTSUP));

	wasoffline = (vd->vdev_offline || vd->vdev_tmpoffline);
	oldstate = vd->vdev_state;

	tvd = vd->vdev_top;
	vd->vdev_offline = 0ULL;
	vd->vdev_tmpoffline = 0ULL;
	vd->vdev_checkremove = !!(flags & ZFS_ONLINE_CHECKREMOVE);
	vd->vdev_forcefault = !!(flags & ZFS_ONLINE_FORCEFAULT);

	/* XXX - L2ARC 1.0 does not support expansion */
	if (!vd->vdev_aux) {
		for (pvd = vd; pvd != rvd; pvd = pvd->vdev_parent)
			pvd->vdev_expanding = !!(flags & ZFS_ONLINE_EXPAND);
	}

	vdev_reopen(tvd);
	vd->vdev_checkremove = vd->vdev_forcefault = B_FALSE;

	if (!vd->vdev_aux) {
		for (pvd = vd; pvd != rvd; pvd = pvd->vdev_parent)
			pvd->vdev_expanding = B_FALSE;
	}

	if (newstate)
		*newstate = vd->vdev_state;
	if ((flags & ZFS_ONLINE_UNSPARE) &&
	    !vdev_is_dead(vd) && vd->vdev_parent &&
	    vd->vdev_parent->vdev_ops == &vdev_spare_ops &&
	    vd->vdev_parent->vdev_child[0] == vd)
		vd->vdev_unspare = B_TRUE;

	if ((flags & ZFS_ONLINE_EXPAND) || spa->spa_autoexpand) {

		/* XXX - L2ARC 1.0 does not support expansion */
		if (vd->vdev_aux)
			return (spa_vdev_state_exit(spa, vd, ENOTSUP));
		spa_async_request(spa, SPA_ASYNC_CONFIG_UPDATE);
	}

	if (wasoffline ||
<<<<<<< HEAD
	    ((oldstate == VDEV_STATE_REMOVED ||
	    oldstate == VDEV_STATE_CANT_OPEN ||
	    oldstate == VDEV_STATE_FAULTED) &&
	    (vd->vdev_state == VDEV_STATE_DEGRADED ||
	    vd->vdev_state == VDEV_STATE_HEALTHY)))
		spa_event_notify(spa, vd, ESC_ZFS_VDEV_ONLINE);
=======
	    (oldstate < VDEV_STATE_DEGRADED &&
	    vd->vdev_state >= VDEV_STATE_DEGRADED))
		spa_event_notify(spa, vd, NULL, ESC_ZFS_VDEV_ONLINE);
>>>>>>> 4dfc19d7

	return (spa_vdev_state_exit(spa, vd, 0));
}

static int
vdev_offline_locked(spa_t *spa, uint64_t guid, uint64_t flags)
{
	vdev_t *vd, *tvd;
	int error = 0;
	uint64_t generation;
	metaslab_group_t *mg;

top:
	spa_vdev_state_enter(spa, SCL_ALLOC);

	if ((vd = spa_lookup_by_guid(spa, guid, B_TRUE)) == NULL)
		return (spa_vdev_state_exit(spa, NULL, ENODEV));

	if (!vd->vdev_ops->vdev_op_leaf)
		return (spa_vdev_state_exit(spa, NULL, ENOTSUP));

	tvd = vd->vdev_top;
	mg = tvd->vdev_mg;
	generation = spa->spa_config_generation + 1;

	/*
	 * If the device isn't already offline, try to offline it.
	 */
	if (!vd->vdev_offline) {
		/*
		 * If this device has the only valid copy of some data,
		 * don't allow it to be offlined. Log devices are always
		 * expendable.
		 */
		if (!tvd->vdev_islog && vd->vdev_aux == NULL &&
		    vdev_dtl_required(vd))
			return (spa_vdev_state_exit(spa, NULL, EBUSY));

		/*
		 * If the top-level is a slog and it has had allocations
		 * then proceed.  We check that the vdev's metaslab group
		 * is not NULL since it's possible that we may have just
		 * added this vdev but not yet initialized its metaslabs.
		 */
		if (tvd->vdev_islog && mg != NULL) {
			/*
			 * Prevent any future allocations.
			 */
			metaslab_group_passivate(mg);
			(void) spa_vdev_state_exit(spa, vd, 0);

			error = spa_offline_log(spa);

			spa_vdev_state_enter(spa, SCL_ALLOC);

			/*
			 * Check to see if the config has changed.
			 */
			if (error || generation != spa->spa_config_generation) {
				metaslab_group_activate(mg);
				if (error)
					return (spa_vdev_state_exit(spa,
					    vd, error));
				(void) spa_vdev_state_exit(spa, vd, 0);
				goto top;
			}
			ASSERT0(tvd->vdev_stat.vs_alloc);
		}

		/*
		 * Offline this device and reopen its top-level vdev.
		 * If the top-level vdev is a log device then just offline
		 * it. Otherwise, if this action results in the top-level
		 * vdev becoming unusable, undo it and fail the request.
		 */
		vd->vdev_offline = B_TRUE;
		vdev_reopen(tvd);

		if (!tvd->vdev_islog && vd->vdev_aux == NULL &&
		    vdev_is_dead(tvd)) {
			vd->vdev_offline = B_FALSE;
			vdev_reopen(tvd);
			return (spa_vdev_state_exit(spa, NULL, EBUSY));
		}

		/*
		 * Add the device back into the metaslab rotor so that
		 * once we online the device it's open for business.
		 */
		if (tvd->vdev_islog && mg != NULL)
			metaslab_group_activate(mg);
	}

	vd->vdev_tmpoffline = !!(flags & ZFS_OFFLINE_TEMPORARY);

	return (spa_vdev_state_exit(spa, vd, 0));
}

int
vdev_offline(spa_t *spa, uint64_t guid, uint64_t flags)
{
	int error;

	mutex_enter(&spa->spa_vdev_top_lock);
	error = vdev_offline_locked(spa, guid, flags);
	mutex_exit(&spa->spa_vdev_top_lock);

	return (error);
}

/*
 * Clear the error counts associated with this vdev.  Unlike vdev_online() and
 * vdev_offline(), we assume the spa config is locked.  We also clear all
 * children.  If 'vd' is NULL, then the user wants to clear all vdevs.
 */
void
vdev_clear(spa_t *spa, vdev_t *vd)
{
	vdev_t *rvd = spa->spa_root_vdev;

	ASSERT(spa_config_held(spa, SCL_STATE_ALL, RW_WRITER) == SCL_STATE_ALL);

	if (vd == NULL)
		vd = rvd;

	vd->vdev_stat.vs_read_errors = 0;
	vd->vdev_stat.vs_write_errors = 0;
	vd->vdev_stat.vs_checksum_errors = 0;

	/*
	 * If all disk vdevs failed at the same time (e.g. due to a
	 * disconnected cable), that suspends I/O activity to the pool,
	 * which stalls spa_sync if there happened to be any dirty data.
	 * As a consequence, this flag might not be cleared, because it
	 * is only lowered by spa_async_remove (which cannot run). This
	 * then prevents zio_resume from succeeding even if vdev reopen
	 * succeeds, leading to an indefinitely suspended pool. So we
	 * lower the flag here to allow zio_resume to succeed, provided
	 * reopening of the vdevs succeeds.
	 */
	vd->vdev_remove_wanted = B_FALSE;

	for (int c = 0; c < vd->vdev_children; c++)
		vdev_clear(spa, vd->vdev_child[c]);

	/*
	 * If we're in the FAULTED state or have experienced failed I/O, then
	 * clear the persistent state and attempt to reopen the device.  We
	 * also mark the vdev config dirty, so that the new faulted state is
	 * written out to disk.
	 */
	if (vd->vdev_faulted || vd->vdev_degraded ||
	    !vdev_readable(vd) || !vdev_writeable(vd)) {

		/*
		 * When reopening in reponse to a clear event, it may be due to
		 * a fmadm repair request.  In this case, if the device is
		 * still broken, we want to still post the ereport again.
		 */
		vd->vdev_forcefault = B_TRUE;

		vd->vdev_faulted = vd->vdev_degraded = 0ULL;
		vd->vdev_cant_read = B_FALSE;
		vd->vdev_cant_write = B_FALSE;

		vdev_reopen(vd == rvd ? rvd : vd->vdev_top);

		vd->vdev_forcefault = B_FALSE;

		if (vd != rvd && vdev_writeable(vd->vdev_top))
			vdev_state_dirty(vd->vdev_top);

		if (vd->vdev_aux == NULL && !vdev_is_dead(vd))
			spa_async_request(spa, SPA_ASYNC_RESILVER);

		spa_event_notify(spa, vd, NULL, ESC_ZFS_VDEV_CLEAR);
	}

	/*
	 * When clearing a FMA-diagnosed fault, we always want to
	 * unspare the device, as we assume that the original spare was
	 * done in response to the FMA fault.
	 */
	if (!vdev_is_dead(vd) && vd->vdev_parent != NULL &&
	    vd->vdev_parent->vdev_ops == &vdev_spare_ops &&
	    vd->vdev_parent->vdev_child[0] == vd)
		vd->vdev_unspare = B_TRUE;
}

boolean_t
vdev_is_dead(vdev_t *vd)
{
	/*
	 * Holes and missing devices are always considered "dead".
	 * This simplifies the code since we don't have to check for
	 * these types of devices in the various code paths.
	 * Instead we rely on the fact that we skip over dead devices
	 * before issuing I/O to them.
	 */
	return (vd->vdev_state < VDEV_STATE_DEGRADED || vd->vdev_ishole ||
	    vd->vdev_ops == &vdev_missing_ops);
}

boolean_t
vdev_readable(vdev_t *vd)
{
	return (vd != NULL && !vdev_is_dead(vd) && !vd->vdev_cant_read);
}

boolean_t
vdev_writeable(vdev_t *vd)
{
	return (vd != NULL && !vdev_is_dead(vd) && !vd->vdev_cant_write);
}

boolean_t
vdev_allocatable(vdev_t *vd)
{
	uint64_t state = vd->vdev_state;

	/*
	 * We currently allow allocations from vdevs which may be in the
	 * process of reopening (i.e. VDEV_STATE_CLOSED). If the device
	 * fails to reopen then we'll catch it later when we're holding
	 * the proper locks.  Note that we have to get the vdev state
	 * in a local variable because although it changes atomically,
	 * we're asking two separate questions about it.
	 */
	return (!(state < VDEV_STATE_DEGRADED && state != VDEV_STATE_CLOSED) &&
	    !vd->vdev_cant_write && !vd->vdev_ishole &&
	    vd->vdev_mg->mg_initialized);
}

boolean_t
vdev_accessible(vdev_t *vd, zio_t *zio)
{
	ASSERT(zio->io_vd == vd);

	if (vdev_is_dead(vd) || vd->vdev_remove_wanted)
		return (B_FALSE);

	if (zio->io_type == ZIO_TYPE_READ)
		return (!vd->vdev_cant_read);

	if (zio->io_type == ZIO_TYPE_WRITE)
		return (!vd->vdev_cant_write);

	return (B_TRUE);
}

/*
 * Get statistics for the given vdev.
 */
void
vdev_get_stats(vdev_t *vd, vdev_stat_t *vs)
{
	spa_t *spa = vd->vdev_spa;
	vdev_t *rvd = spa->spa_root_vdev;
	vdev_t *tvd = vd->vdev_top;

	ASSERT(spa_config_held(spa, SCL_ALL, RW_READER) != 0);

	mutex_enter(&vd->vdev_stat_lock);
	bcopy(&vd->vdev_stat, vs, sizeof (*vs));
	vs->vs_timestamp = gethrtime() - vs->vs_timestamp;
	vs->vs_state = vd->vdev_state;
	vs->vs_rsize = vdev_get_min_asize(vd);
	if (vd->vdev_ops->vdev_op_leaf)
		vs->vs_rsize += VDEV_LABEL_START_SIZE + VDEV_LABEL_END_SIZE;
	/*
	 * Report expandable space on top-level, non-auxillary devices only.
	 * The expandable space is reported in terms of metaslab sized units
	 * since that determines how much space the pool can expand.
	 */
	if (vd->vdev_aux == NULL && tvd != NULL) {
		vs->vs_esize = P2ALIGN(vd->vdev_max_asize - vd->vdev_asize -
		    spa->spa_bootsize, 1ULL << tvd->vdev_ms_shift);
	}
	if (vd->vdev_aux == NULL && vd == vd->vdev_top && !vd->vdev_ishole) {
		vs->vs_fragmentation = vd->vdev_mg->mg_fragmentation;
	}

	/*
	 * If we're getting stats on the root vdev, aggregate the I/O counts
	 * over all top-level vdevs (i.e. the direct children of the root).
	 */
	if (vd == rvd) {
		for (int c = 0; c < rvd->vdev_children; c++) {
			vdev_t *cvd = rvd->vdev_child[c];
			vdev_stat_t *cvs = &cvd->vdev_stat;

			for (int t = 0; t < ZIO_TYPES; t++) {
				vs->vs_ops[t] += cvs->vs_ops[t];
				vs->vs_bytes[t] += cvs->vs_bytes[t];
				vs->vs_iotime[t] += cvs->vs_iotime[t];
				vs->vs_latency[t] += cvs->vs_latency[t];
			}
			cvs->vs_scan_removing = cvd->vdev_removing;
		}
	}
	mutex_exit(&vd->vdev_stat_lock);
}

void
vdev_clear_stats(vdev_t *vd)
{
	mutex_enter(&vd->vdev_stat_lock);
	vd->vdev_stat.vs_space = 0;
	vd->vdev_stat.vs_dspace = 0;
	vd->vdev_stat.vs_alloc = 0;
	mutex_exit(&vd->vdev_stat_lock);
}

void
vdev_scan_stat_init(vdev_t *vd)
{
	vdev_stat_t *vs = &vd->vdev_stat;

	for (int c = 0; c < vd->vdev_children; c++)
		vdev_scan_stat_init(vd->vdev_child[c]);

	mutex_enter(&vd->vdev_stat_lock);
	vs->vs_scan_processed = 0;
	mutex_exit(&vd->vdev_stat_lock);
}

void
vdev_stat_update(zio_t *zio, uint64_t psize)
{
	spa_t *spa = zio->io_spa;
	vdev_t *rvd = spa->spa_root_vdev;
	vdev_t *vd = zio->io_vd ? zio->io_vd : rvd;
	vdev_t *pvd;
	uint64_t txg = zio->io_txg;
	vdev_stat_t *vs = &vd->vdev_stat;
	zio_type_t type = zio->io_type;
	int flags = zio->io_flags;

	/*
	 * If this i/o is a gang leader, it didn't do any actual work.
	 */
	if (zio->io_gang_tree)
		return;

	if (zio->io_error == 0) {
		/*
		 * If this is a root i/o, don't count it -- we've already
		 * counted the top-level vdevs, and vdev_get_stats() will
		 * aggregate them when asked.  This reduces contention on
		 * the root vdev_stat_lock and implicitly handles blocks
		 * that compress away to holes, for which there is no i/o.
		 * (Holes never create vdev children, so all the counters
		 * remain zero, which is what we want.)
		 *
		 * Note: this only applies to successful i/o (io_error == 0)
		 * because unlike i/o counts, errors are not additive.
		 * When reading a ditto block, for example, failure of
		 * one top-level vdev does not imply a root-level error.
		 */
		if (vd == rvd)
			return;

		ASSERT(vd == zio->io_vd);

		if (flags & ZIO_FLAG_IO_BYPASS)
			return;

		mutex_enter(&vd->vdev_stat_lock);

		if (flags & ZIO_FLAG_IO_REPAIR) {
			if (flags & ZIO_FLAG_SCAN_THREAD) {
				dsl_scan_phys_t *scn_phys =
				    &spa->spa_dsl_pool->dp_scan->scn_phys;
				uint64_t *processed = &scn_phys->scn_processed;

				/* XXX cleanup? */
				if (vd->vdev_ops->vdev_op_leaf)
					atomic_add_64(processed, psize);
				vs->vs_scan_processed += psize;
			}

			if (flags & ZIO_FLAG_SELF_HEAL)
				vs->vs_self_healed += psize;
		}

		vs->vs_ops[type]++;
		vs->vs_bytes[type] += psize;

		/*
		 * While measuring each delta in nanoseconds, we should keep
		 * cumulative iotime in microseconds so it doesn't overflow on
		 * a busy system.
		 */
		vs->vs_iotime[type] += (zio->io_vd_timestamp) / 1000;

		/*
		 * Latency is an exponential moving average of iotime deltas
		 * with tuneable alpha measured in 1/10th of percent.
		 */
		vs->vs_latency[type] += ((int64_t)zio->io_vd_timestamp -
		    vs->vs_latency[type]) * zfs_vs_latency_alpha / 1000;

		mutex_exit(&vd->vdev_stat_lock);
		return;
	}

	if (flags & ZIO_FLAG_SPECULATIVE)
		return;

	/*
	 * If this is an I/O error that is going to be retried, then ignore the
	 * error.  Otherwise, the user may interpret B_FAILFAST I/O errors as
	 * hard errors, when in reality they can happen for any number of
	 * innocuous reasons (bus resets, MPxIO link failure, etc).
	 */
	if (zio->io_error == EIO &&
	    !(zio->io_flags & ZIO_FLAG_IO_RETRY))
		return;

	/*
	 * Intent logs writes won't propagate their error to the root
	 * I/O so don't mark these types of failures as pool-level
	 * errors.
	 */
	if (zio->io_vd == NULL && (zio->io_flags & ZIO_FLAG_DONT_PROPAGATE))
		return;

	mutex_enter(&vd->vdev_stat_lock);
	if (type == ZIO_TYPE_READ && !vdev_is_dead(vd)) {
		if (zio->io_error == ECKSUM)
			vs->vs_checksum_errors++;
		else
			vs->vs_read_errors++;
	}
	if (type == ZIO_TYPE_WRITE && !vdev_is_dead(vd))
		vs->vs_write_errors++;
	mutex_exit(&vd->vdev_stat_lock);

	if ((vd->vdev_isspecial || vd->vdev_isspecial_child) &&
	    (vs->vs_checksum_errors != 0 || vs->vs_read_errors != 0 ||
	    vs->vs_write_errors != 0 || !vdev_readable(vd) ||
	    !vdev_writeable(vd)) && !spa->spa_special_has_errors) {
		/* all new writes will be placed on normal */
		cmn_err(CE_WARN, "New writes to special vdev [%s] "
		    "will be stopped", (vd->vdev_path != NULL) ?
		    vd->vdev_path : "undefined");
		spa->spa_special_has_errors = B_TRUE;
	}

	if (type == ZIO_TYPE_WRITE && txg != 0 &&
	    (!(flags & ZIO_FLAG_IO_REPAIR) ||
	    (flags & ZIO_FLAG_SCAN_THREAD) ||
	    spa->spa_claiming)) {
		/*
		 * This is either a normal write (not a repair), or it's
		 * a repair induced by the scrub thread, or it's a repair
		 * made by zil_claim() during spa_load() in the first txg.
		 * In the normal case, we commit the DTL change in the same
		 * txg as the block was born.  In the scrub-induced repair
		 * case, we know that scrubs run in first-pass syncing context,
		 * so we commit the DTL change in spa_syncing_txg(spa).
		 * In the zil_claim() case, we commit in spa_first_txg(spa).
		 *
		 * We currently do not make DTL entries for failed spontaneous
		 * self-healing writes triggered by normal (non-scrubbing)
		 * reads, because we have no transactional context in which to
		 * do so -- and it's not clear that it'd be desirable anyway.
		 */
		if (vd->vdev_ops->vdev_op_leaf) {
			uint64_t commit_txg = txg;
			if (flags & ZIO_FLAG_SCAN_THREAD) {
				ASSERT(flags & ZIO_FLAG_IO_REPAIR);
				ASSERT(spa_sync_pass(spa) == 1);
				vdev_dtl_dirty(vd, DTL_SCRUB, txg, 1);
				commit_txg = spa_syncing_txg(spa);
			} else if (spa->spa_claiming) {
				ASSERT(flags & ZIO_FLAG_IO_REPAIR);
				commit_txg = spa_first_txg(spa);
			}
			ASSERT(commit_txg >= spa_syncing_txg(spa));
			if (vdev_dtl_contains(vd, DTL_MISSING, txg, 1))
				return;
			for (pvd = vd; pvd != rvd; pvd = pvd->vdev_parent)
				vdev_dtl_dirty(pvd, DTL_PARTIAL, txg, 1);
			vdev_dirty(vd->vdev_top, VDD_DTL, vd, commit_txg);
		}
		if (vd != rvd)
			vdev_dtl_dirty(vd, DTL_MISSING, txg, 1);
	}
}

/*
 * Update the in-core space usage stats for this vdev, its metaslab class,
 * and the root vdev.
 */
void
vdev_space_update(vdev_t *vd, int64_t alloc_delta, int64_t defer_delta,
    int64_t space_delta)
{
	int64_t dspace_delta = space_delta;
	spa_t *spa = vd->vdev_spa;
	vdev_t *rvd = spa->spa_root_vdev;
	metaslab_group_t *mg = vd->vdev_mg;
	metaslab_class_t *mc = mg ? mg->mg_class : NULL;

	ASSERT(vd == vd->vdev_top);

	/*
	 * Apply the inverse of the psize-to-asize (ie. RAID-Z) space-expansion
	 * factor.  We must calculate this here and not at the root vdev
	 * because the root vdev's psize-to-asize is simply the max of its
	 * childrens', thus not accurate enough for us.
	 */
	ASSERT((dspace_delta & (SPA_MINBLOCKSIZE-1)) == 0);
	ASSERT(vd->vdev_deflate_ratio != 0 || vd->vdev_isl2cache);
	dspace_delta = (dspace_delta >> SPA_MINBLOCKSHIFT) *
	    vd->vdev_deflate_ratio;

	mutex_enter(&vd->vdev_stat_lock);
	vd->vdev_stat.vs_alloc += alloc_delta;
	vd->vdev_stat.vs_space += space_delta;
	vd->vdev_stat.vs_dspace += dspace_delta;
	mutex_exit(&vd->vdev_stat_lock);

	if (mc == spa_normal_class(spa) || mc == spa_special_class(spa)) {
		mutex_enter(&rvd->vdev_stat_lock);
		rvd->vdev_stat.vs_alloc += alloc_delta;
		rvd->vdev_stat.vs_space += space_delta;
		rvd->vdev_stat.vs_dspace += dspace_delta;
		mutex_exit(&rvd->vdev_stat_lock);
	}

	if (mc != NULL) {
		ASSERT(rvd == vd->vdev_parent);
		ASSERT(vd->vdev_ms_count != 0);

		metaslab_class_space_update(mc,
		    alloc_delta, defer_delta, space_delta, dspace_delta);
	}
}

/*
 * Mark a top-level vdev's config as dirty, placing it on the dirty list
 * so that it will be written out next time the vdev configuration is synced.
 * If the root vdev is specified (vdev_top == NULL), dirty all top-level vdevs.
 */
void
vdev_config_dirty(vdev_t *vd)
{
	spa_t *spa = vd->vdev_spa;
	vdev_t *rvd = spa->spa_root_vdev;
	int c;

	ASSERT(spa_writeable(spa));

	/*
	 * If this is an aux vdev (as with l2cache and spare devices), then we
	 * update the vdev config manually and set the sync flag.
	 */
	if (vd->vdev_aux != NULL) {
		spa_aux_vdev_t *sav = vd->vdev_aux;
		nvlist_t **aux;
		uint_t naux;

		for (c = 0; c < sav->sav_count; c++) {
			if (sav->sav_vdevs[c] == vd)
				break;
		}

		if (c == sav->sav_count) {
			/*
			 * We're being removed.  There's nothing more to do.
			 */
			ASSERT(sav->sav_sync == B_TRUE);
			return;
		}

		sav->sav_sync = B_TRUE;

		if (nvlist_lookup_nvlist_array(sav->sav_config,
		    ZPOOL_CONFIG_L2CACHE, &aux, &naux) != 0) {
			VERIFY(nvlist_lookup_nvlist_array(sav->sav_config,
			    ZPOOL_CONFIG_SPARES, &aux, &naux) == 0);
		}

		ASSERT(c < naux);

		/*
		 * Setting the nvlist in the middle if the array is a little
		 * sketchy, but it will work.
		 */
		nvlist_free(aux[c]);
		aux[c] = vdev_config_generate(spa, vd, B_TRUE, 0);

		return;
	}

	/*
	 * The dirty list is protected by the SCL_CONFIG lock.  The caller
	 * must either hold SCL_CONFIG as writer, or must be the sync thread
	 * (which holds SCL_CONFIG as reader).  There's only one sync thread,
	 * so this is sufficient to ensure mutual exclusion.
	 */
	ASSERT(spa_config_held(spa, SCL_CONFIG, RW_WRITER) ||
	    (dsl_pool_sync_context(spa_get_dsl(spa)) &&
	    spa_config_held(spa, SCL_CONFIG, RW_READER)));

	if (vd == rvd) {
		for (c = 0; c < rvd->vdev_children; c++)
			vdev_config_dirty(rvd->vdev_child[c]);
	} else {
		ASSERT(vd == vd->vdev_top);

		if (!list_link_active(&vd->vdev_config_dirty_node) &&
		    !vd->vdev_ishole)
			list_insert_head(&spa->spa_config_dirty_list, vd);
	}
}

void
vdev_config_clean(vdev_t *vd)
{
	spa_t *spa = vd->vdev_spa;

	ASSERT(spa_config_held(spa, SCL_CONFIG, RW_WRITER) ||
	    (dsl_pool_sync_context(spa_get_dsl(spa)) &&
	    spa_config_held(spa, SCL_CONFIG, RW_READER)));

	ASSERT(list_link_active(&vd->vdev_config_dirty_node));
	list_remove(&spa->spa_config_dirty_list, vd);
}

/*
 * Mark a top-level vdev's state as dirty, so that the next pass of
 * spa_sync() can convert this into vdev_config_dirty().  We distinguish
 * the state changes from larger config changes because they require
 * much less locking, and are often needed for administrative actions.
 */
void
vdev_state_dirty(vdev_t *vd)
{
	spa_t *spa = vd->vdev_spa;

	ASSERT(spa_writeable(spa));
	ASSERT(vd == vd->vdev_top);

	/*
	 * The state list is protected by the SCL_STATE lock.  The caller
	 * must either hold SCL_STATE as writer, or must be the sync thread
	 * (which holds SCL_STATE as reader).  There's only one sync thread,
	 * so this is sufficient to ensure mutual exclusion.
	 */
	ASSERT(spa_config_held(spa, SCL_STATE, RW_WRITER) ||
	    (dsl_pool_sync_context(spa_get_dsl(spa)) &&
	    spa_config_held(spa, SCL_STATE, RW_READER)));

	if (!list_link_active(&vd->vdev_state_dirty_node) && !vd->vdev_ishole)
		list_insert_head(&spa->spa_state_dirty_list, vd);
}

void
vdev_state_clean(vdev_t *vd)
{
	spa_t *spa = vd->vdev_spa;

	ASSERT(spa_config_held(spa, SCL_STATE, RW_WRITER) ||
	    (dsl_pool_sync_context(spa_get_dsl(spa)) &&
	    spa_config_held(spa, SCL_STATE, RW_READER)));

	ASSERT(list_link_active(&vd->vdev_state_dirty_node));
	list_remove(&spa->spa_state_dirty_list, vd);
}

/*
 * Propagate vdev state up from children to parent.
 */
void
vdev_propagate_state(vdev_t *vd)
{
	spa_t *spa = vd->vdev_spa;
	vdev_t *rvd = spa->spa_root_vdev;
	int degraded = 0, faulted = 0;
	int corrupted = 0;
	vdev_t *child;

	if (vd->vdev_children > 0) {
		for (int c = 0; c < vd->vdev_children; c++) {
			child = vd->vdev_child[c];

			/*
			 * Don't factor holes into the decision.
			 */
			if (child->vdev_ishole)
				continue;

			if (!vdev_readable(child) ||
			    (!vdev_writeable(child) && spa_writeable(spa))) {
				/*
				 * Root special: if there is a top-level log
				 * device, treat the root vdev as if it were
				 * degraded.
				 */
				if (child->vdev_islog && vd == rvd)
					degraded++;
				else
					faulted++;
			} else if (child->vdev_state <= VDEV_STATE_DEGRADED) {
				degraded++;
			}

			if (child->vdev_stat.vs_aux == VDEV_AUX_CORRUPT_DATA)
				corrupted++;
		}

		vd->vdev_ops->vdev_op_state_change(vd, faulted, degraded);

		/*
		 * Root special: if there is a top-level vdev that cannot be
		 * opened due to corrupted metadata, then propagate the root
		 * vdev's aux state as 'corrupt' rather than 'insufficient
		 * replicas'.
		 */
		if (corrupted && vd == rvd &&
		    rvd->vdev_state == VDEV_STATE_CANT_OPEN)
			vdev_set_state(rvd, B_FALSE, VDEV_STATE_CANT_OPEN,
			    VDEV_AUX_CORRUPT_DATA);
	}

	if (vd->vdev_parent)
		vdev_propagate_state(vd->vdev_parent);
}

/*
 * Set a vdev's state.  If this is during an open, we don't update the parent
 * state, because we're in the process of opening children depth-first.
 * Otherwise, we propagate the change to the parent.
 *
 * If this routine places a device in a faulted state, an appropriate ereport is
 * generated.
 */
void
vdev_set_state(vdev_t *vd, boolean_t isopen, vdev_state_t state, vdev_aux_t aux)
{
	uint64_t save_state;
	spa_t *spa = vd->vdev_spa;

	if (state == vd->vdev_state) {
		vd->vdev_stat.vs_aux = aux;
		return;
	}

	save_state = vd->vdev_state;

	vd->vdev_state = state;
	vd->vdev_stat.vs_aux = aux;

	/*
	 * If we are setting the vdev state to anything but an open state, then
	 * always close the underlying device unless the device has requested
	 * a delayed close (i.e. we're about to remove or fault the device).
	 * Otherwise, we keep accessible but invalid devices open forever.
	 * We don't call vdev_close() itself, because that implies some extra
	 * checks (offline, etc) that we don't want here.  This is limited to
	 * leaf devices, because otherwise closing the device will affect other
	 * children.
	 */
	if (!vd->vdev_delayed_close && vdev_is_dead(vd) &&
	    vd->vdev_ops->vdev_op_leaf)
		vd->vdev_ops->vdev_op_close(vd);

	/*
	 * If we have brought this vdev back into service, we need
	 * to notify fmd so that it can gracefully repair any outstanding
	 * cases due to a missing device.  We do this in all cases, even those
	 * that probably don't correlate to a repaired fault.  This is sure to
	 * catch all cases, and we let the zfs-retire agent sort it out.  If
	 * this is a transient state it's OK, as the retire agent will
	 * double-check the state of the vdev before repairing it.
	 */
	if (state == VDEV_STATE_HEALTHY && vd->vdev_ops->vdev_op_leaf &&
	    vd->vdev_prevstate != state)
		zfs_post_state_change(spa, vd);

	if (vd->vdev_removed &&
	    state == VDEV_STATE_CANT_OPEN &&
	    (aux == VDEV_AUX_OPEN_FAILED || vd->vdev_checkremove)) {
		/*
		 * If the previous state is set to VDEV_STATE_REMOVED, then this
		 * device was previously marked removed and someone attempted to
		 * reopen it.  If this failed due to a nonexistent device, then
		 * keep the device in the REMOVED state.  We also let this be if
		 * it is one of our special test online cases, which is only
		 * attempting to online the device and shouldn't generate an FMA
		 * fault.
		 */
		vd->vdev_state = VDEV_STATE_REMOVED;
		vd->vdev_stat.vs_aux = VDEV_AUX_NONE;
	} else if (state == VDEV_STATE_REMOVED) {
		vd->vdev_removed = B_TRUE;
	} else if (state == VDEV_STATE_CANT_OPEN) {
		/*
		 * If we fail to open a vdev during an import or recovery, we
		 * mark it as "not available", which signifies that it was
		 * never there to begin with.  Failure to open such a device
		 * is not considered an error.
		 */
		if ((spa_load_state(spa) == SPA_LOAD_IMPORT ||
		    spa_load_state(spa) == SPA_LOAD_RECOVER) &&
		    vd->vdev_ops->vdev_op_leaf)
			vd->vdev_not_present = 1;

		/*
		 * Post the appropriate ereport.  If the 'prevstate' field is
		 * set to something other than VDEV_STATE_UNKNOWN, it indicates
		 * that this is part of a vdev_reopen().  In this case, we don't
		 * want to post the ereport if the device was already in the
		 * CANT_OPEN state beforehand.
		 *
		 * If the 'checkremove' flag is set, then this is an attempt to
		 * online the device in response to an insertion event.  If we
		 * hit this case, then we have detected an insertion event for a
		 * faulted or offline device that wasn't in the removed state.
		 * In this scenario, we don't post an ereport because we are
		 * about to replace the device, or attempt an online with
		 * vdev_forcefault, which will generate the fault for us.
		 */
		if ((vd->vdev_prevstate != state || vd->vdev_forcefault) &&
		    !vd->vdev_not_present && !vd->vdev_checkremove &&
		    vd != spa->spa_root_vdev) {
			const char *class;

			switch (aux) {
			case VDEV_AUX_OPEN_FAILED:
				class = FM_EREPORT_ZFS_DEVICE_OPEN_FAILED;
				break;
			case VDEV_AUX_CORRUPT_DATA:
				class = FM_EREPORT_ZFS_DEVICE_CORRUPT_DATA;
				break;
			case VDEV_AUX_NO_REPLICAS:
				class = FM_EREPORT_ZFS_DEVICE_NO_REPLICAS;
				break;
			case VDEV_AUX_BAD_GUID_SUM:
				class = FM_EREPORT_ZFS_DEVICE_BAD_GUID_SUM;
				break;
			case VDEV_AUX_TOO_SMALL:
				class = FM_EREPORT_ZFS_DEVICE_TOO_SMALL;
				break;
			case VDEV_AUX_BAD_LABEL:
				class = FM_EREPORT_ZFS_DEVICE_BAD_LABEL;
				break;
			default:
				class = FM_EREPORT_ZFS_DEVICE_UNKNOWN;
			}

			zfs_ereport_post(class, spa, vd, NULL, save_state, 0);
		}

		/* Erase any notion of persistent removed state */
		vd->vdev_removed = B_FALSE;
	} else {
		vd->vdev_removed = B_FALSE;
	}

	if (!isopen && vd->vdev_parent)
		vdev_propagate_state(vd->vdev_parent);
}

/*
 * Check the vdev configuration to ensure that it's capable of supporting
 * a root pool. We do not support partial configuration.
 * In addition, only a single top-level vdev is allowed.
 */
boolean_t
vdev_is_bootable(vdev_t *vd)
{
	if (!vd->vdev_ops->vdev_op_leaf) {
		char *vdev_type = vd->vdev_ops->vdev_op_type;

		if (strcmp(vdev_type, VDEV_TYPE_ROOT) == 0 &&
		    vd->vdev_children > 1) {
			return (B_FALSE);
		} else if (strcmp(vdev_type, VDEV_TYPE_MISSING) == 0) {
			return (B_FALSE);
		}
	}

	for (int c = 0; c < vd->vdev_children; c++) {
		if (!vdev_is_bootable(vd->vdev_child[c]))
			return (B_FALSE);
	}
	return (B_TRUE);
}

/*
 * Load the state from the original vdev tree (ovd) which
 * we've retrieved from the MOS config object. If the original
 * vdev was offline or faulted then we transfer that state to the
 * device in the current vdev tree (nvd).
 */
void
vdev_load_log_state(vdev_t *nvd, vdev_t *ovd)
{
	spa_t *spa = nvd->vdev_spa;

	ASSERT(nvd->vdev_top->vdev_islog);
	ASSERT(spa_config_held(spa, SCL_STATE_ALL, RW_WRITER) == SCL_STATE_ALL);
	ASSERT3U(nvd->vdev_guid, ==, ovd->vdev_guid);

	for (int c = 0; c < nvd->vdev_children; c++)
		vdev_load_log_state(nvd->vdev_child[c], ovd->vdev_child[c]);

	if (nvd->vdev_ops->vdev_op_leaf) {
		/*
		 * Restore the persistent vdev state
		 */
		nvd->vdev_offline = ovd->vdev_offline;
		nvd->vdev_faulted = ovd->vdev_faulted;
		nvd->vdev_degraded = ovd->vdev_degraded;
		nvd->vdev_removed = ovd->vdev_removed;
	}
}

/*
 * Determine if a log device has valid content.  If the vdev was
 * removed or faulted in the MOS config then we know that
 * the content on the log device has already been written to the pool.
 */
boolean_t
vdev_log_state_valid(vdev_t *vd)
{
	if (vd->vdev_ops->vdev_op_leaf && !vd->vdev_faulted &&
	    !vd->vdev_removed)
		return (B_TRUE);

	for (int c = 0; c < vd->vdev_children; c++)
		if (vdev_log_state_valid(vd->vdev_child[c]))
			return (B_TRUE);

	return (B_FALSE);
}

/*
 * Expand a vdev if possible.
 */
void
vdev_expand(vdev_t *vd, uint64_t txg)
{
	ASSERT(vd->vdev_top == vd);
	ASSERT(spa_config_held(vd->vdev_spa, SCL_ALL, RW_WRITER) == SCL_ALL);

	if ((vd->vdev_asize >> vd->vdev_ms_shift) > vd->vdev_ms_count) {
		VERIFY(vdev_metaslab_init(vd, txg) == 0);
		vdev_config_dirty(vd);
	}
}

/*
 * Split a vdev.
 */
void
vdev_split(vdev_t *vd)
{
	vdev_t *cvd, *pvd = vd->vdev_parent;

	vdev_remove_child(pvd, vd);
	vdev_compact_children(pvd);

	cvd = pvd->vdev_child[0];
	if (pvd->vdev_children == 1) {
		vdev_remove_parent(cvd);
		cvd->vdev_splitting = B_TRUE;
	}
	vdev_propagate_state(cvd);
}

void
vdev_deadman(vdev_t *vd)
{
	for (int c = 0; c < vd->vdev_children; c++) {
		vdev_t *cvd = vd->vdev_child[c];

		vdev_deadman(cvd);
	}

	if (vd->vdev_ops->vdev_op_leaf) {
		vdev_queue_t *vq = &vd->vdev_queue;

		mutex_enter(&vq->vq_lock);
		if (avl_numnodes(&vq->vq_active_tree) > 0) {
			spa_t *spa = vd->vdev_spa;
			zio_t *fio;
			uint64_t delta;

			/*
			 * Look at the head of all the pending queues,
			 * if any I/O has been outstanding for longer than
			 * the spa_deadman_synctime we panic the system.
			 */
			fio = avl_first(&vq->vq_active_tree);
			delta = gethrtime() - fio->io_timestamp;
			if (delta > spa_deadman_synctime(spa)) {
				zfs_dbgmsg("SLOW IO: zio timestamp %lluns, "
				    "delta %lluns, last io %lluns",
				    fio->io_timestamp, delta,
				    vq->vq_io_complete_ts);
				fm_panic("I/O to pool '%s' appears to be "
				    "hung.", spa_name(spa));
			}
		}
		mutex_exit(&vq->vq_lock);
	}
}

boolean_t
vdev_type_is_ddt(vdev_t *vd)
{
	uint64_t pool;

	if (vd->vdev_l2ad_ddt == 1 &&
	    zfs_ddt_limit_type == DDT_LIMIT_TO_L2ARC) {
		ASSERT(spa_l2cache_exists(vd->vdev_guid, &pool));
		ASSERT(vd->vdev_isl2cache);
		return (B_TRUE);
	}
	return (B_FALSE);
}

/* count leaf vdev(s) under the given vdev */
uint_t
vdev_count_leaf_vdevs(vdev_t *vd)
{
	uint_t cnt = 0;

	if (vd->vdev_ops->vdev_op_leaf)
		return (1);

	/* if this is not a leaf vdev - visit children */
	for (int c = 0; c < vd->vdev_children; c++)
		cnt += vdev_count_leaf_vdevs(vd->vdev_child[c]);

	return (cnt);
}

/*
 * Implements the per-vdev portion of manual TRIM. The function passes over
 * all metaslabs on this vdev and performs a metaslab_trim_all on them. It's
 * also responsible for rate-control if spa_man_trim_rate is non-zero.
 */
void
vdev_man_trim(vdev_trim_info_t *vti)
{
	clock_t t = ddi_get_lbolt();
	spa_t *spa = vti->vti_vdev->vdev_spa;
	vdev_t *vd = vti->vti_vdev;

	vd->vdev_man_trimming = B_TRUE;
	vd->vdev_trim_prog = 0;

	spa_config_enter(spa, SCL_STATE_ALL, FTAG, RW_READER);
	for (uint64_t i = 0; i < vti->vti_vdev->vdev_ms_count &&
	    !spa->spa_man_trim_stop; i++) {
		uint64_t delta;
		metaslab_t *msp = vd->vdev_ms[i];
		zio_t *trim_io = metaslab_trim_all(msp, &delta);

		atomic_add_64(&vd->vdev_trim_prog, msp->ms_size);
		spa_config_exit(spa, SCL_STATE_ALL, FTAG);

		(void) zio_wait(trim_io);

		/* delay loop to handle fixed-rate trimming */
		for (;;) {
			uint64_t rate = spa->spa_man_trim_rate;
			uint64_t sleep_delay;

			if (rate == 0) {
				/* No delay, just update 't' and move on. */
				t = ddi_get_lbolt();
				break;
			}

			sleep_delay = (delta * hz) / rate;
			mutex_enter(&spa->spa_man_trim_lock);
			(void) cv_timedwait(&spa->spa_man_trim_update_cv,
			    &spa->spa_man_trim_lock, t);
			mutex_exit(&spa->spa_man_trim_lock);

			/* If interrupted, don't try to relock, get out */
			if (spa->spa_man_trim_stop)
				goto out;

			/* Timeout passed, move on to the next metaslab. */
			if (ddi_get_lbolt() >= t + sleep_delay) {
				t += sleep_delay;
				break;
			}
		}
		spa_config_enter(spa, SCL_STATE_ALL, FTAG, RW_READER);
	}
	spa_config_exit(spa, SCL_STATE_ALL, FTAG);
out:
	vd->vdev_man_trimming = B_FALSE;
	/*
	 * Ensure we're marked as "completed" even if we've had to stop
	 * before processing all metaslabs.
	 */
	vd->vdev_trim_prog = vd->vdev_asize;

	ASSERT(vti->vti_done_cb != NULL);
	vti->vti_done_cb(vti->vti_done_arg);

	kmem_free(vti, sizeof (*vti));
}

/*
 * Runs through all metaslabs on the vdev and does their autotrim processing.
 */
void
vdev_auto_trim(vdev_trim_info_t *vti)
{
	vdev_t *vd = vti->vti_vdev;
	spa_t *spa = vd->vdev_spa;
	uint64_t txg = vti->vti_txg;

	if (vd->vdev_man_trimming)
		goto out;

	spa_config_enter(spa, SCL_STATE_ALL, FTAG, RW_READER);
	for (uint64_t i = 0; i < vd->vdev_ms_count; i++)
		metaslab_auto_trim(vd->vdev_ms[i], txg);
	spa_config_exit(spa, SCL_STATE_ALL, FTAG);
out:
	ASSERT(vti->vti_done_cb != NULL);
	vti->vti_done_cb(vti->vti_done_arg);

	kmem_free(vti, sizeof (*vti));
}<|MERGE_RESOLUTION|>--- conflicted
+++ resolved
@@ -22,12 +22,8 @@
 /*
  * Copyright (c) 2005, 2010, Oracle and/or its affiliates. All rights reserved.
  * Copyright (c) 2011, 2015 by Delphix. All rights reserved.
-<<<<<<< HEAD
-=======
  * Copyright 2017 Nexenta Systems, Inc.
->>>>>>> 4dfc19d7
  * Copyright (c) 2014 Integros [integros.com]
- * Copyright 2017 Nexenta Systems, Inc.
  * Copyright 2016 Toomas Soome <tsoome@me.com>
  * Copyright 2017 Joyent, Inc.
  */
@@ -2606,18 +2602,9 @@
 	}
 
 	if (wasoffline ||
-<<<<<<< HEAD
-	    ((oldstate == VDEV_STATE_REMOVED ||
-	    oldstate == VDEV_STATE_CANT_OPEN ||
-	    oldstate == VDEV_STATE_FAULTED) &&
-	    (vd->vdev_state == VDEV_STATE_DEGRADED ||
-	    vd->vdev_state == VDEV_STATE_HEALTHY)))
-		spa_event_notify(spa, vd, ESC_ZFS_VDEV_ONLINE);
-=======
 	    (oldstate < VDEV_STATE_DEGRADED &&
 	    vd->vdev_state >= VDEV_STATE_DEGRADED))
 		spa_event_notify(spa, vd, NULL, ESC_ZFS_VDEV_ONLINE);
->>>>>>> 4dfc19d7
 
 	return (spa_vdev_state_exit(spa, vd, 0));
 }
