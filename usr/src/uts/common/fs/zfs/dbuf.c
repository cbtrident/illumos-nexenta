/*
 * CDDL HEADER START
 *
 * The contents of this file are subject to the terms of the
 * Common Development and Distribution License (the "License").
 * You may not use this file except in compliance with the License.
 *
 * You can obtain a copy of the license at usr/src/OPENSOLARIS.LICENSE
 * or http://www.opensolaris.org/os/licensing.
 * See the License for the specific language governing permissions
 * and limitations under the License.
 *
 * When distributing Covered Code, include this CDDL HEADER in each
 * file and include the License file at usr/src/OPENSOLARIS.LICENSE.
 * If applicable, add the following below this CDDL HEADER, with the
 * fields enclosed by brackets "[]" replaced with your own identifying
 * information: Portions Copyright [yyyy] [name of copyright owner]
 *
 * CDDL HEADER END
 */
/*
 * Copyright (c) 2005, 2010, Oracle and/or its affiliates. All rights reserved.
 * Copyright (c) 2012, 2015 by Delphix. All rights reserved.
 * Copyright (c) 2013 by Saso Kiselkov. All rights reserved.
 * Copyright (c) 2013, Joyent, Inc. All rights reserved.
 * Copyright (c) 2014 Spectra Logic Corporation, All rights reserved.
 * Copyright (c) 2014 Integros [integros.com]
 * Copyright 2015 Nexenta Systems, Inc.  All rights reserved.
 */

#include <sys/zfs_context.h>
#include <sys/dmu.h>
#include <sys/dmu_send.h>
#include <sys/dmu_impl.h>
#include <sys/dbuf.h>
#include <sys/dmu_objset.h>
#include <sys/dsl_dataset.h>
#include <sys/dsl_dir.h>
#include <sys/dmu_tx.h>
#include <sys/spa.h>
#include <sys/spa_impl.h>
#include <sys/zio.h>
#include <sys/dmu_zfetch.h>
#include <sys/sa.h>
#include <sys/sa_impl.h>
#include <sys/zfeature.h>
#include <sys/blkptr.h>
#include <sys/range_tree.h>

/*
 * Number of times that zfs_free_range() took the slow path while doing
 * a zfs receive.  A nonzero value indicates a potential performance problem.
 */
uint64_t zfs_free_range_recv_miss;

static void dbuf_destroy(dmu_buf_impl_t *db);
static boolean_t dbuf_undirty(dmu_buf_impl_t *db, dmu_tx_t *tx);
static void dbuf_write(dbuf_dirty_record_t *dr, arc_buf_t *data, dmu_tx_t *tx);

#ifndef __lint
extern inline void dmu_buf_init_user(dmu_buf_user_t *dbu,
    dmu_buf_evict_func_t *evict_func_sync,
    dmu_buf_evict_func_t *evict_func_async, dmu_buf_t **clear_on_evict_dbufp);
#endif /* ! __lint */

/*
 * Global data structures and functions for the dbuf cache.
 */
static kmem_cache_t *dbuf_cache;
static taskq_t *dbu_evict_taskq;

/* ARGSUSED */
static int
dbuf_cons(void *vdb, void *unused, int kmflag)
{
	dmu_buf_impl_t *db = vdb;
	bzero(db, sizeof (dmu_buf_impl_t));

	mutex_init(&db->db_mtx, NULL, MUTEX_DEFAULT, NULL);
	cv_init(&db->db_changed, NULL, CV_DEFAULT, NULL);
	refcount_create(&db->db_holds);

	return (0);
}

/* ARGSUSED */
static void
dbuf_dest(void *vdb, void *unused)
{
	dmu_buf_impl_t *db = vdb;
	mutex_destroy(&db->db_mtx);
	cv_destroy(&db->db_changed);
	refcount_destroy(&db->db_holds);
}

/*
 * dbuf hash table routines
 */
#pragma align 64(dbuf_hash_table)
static dbuf_hash_table_t dbuf_hash_table;

static uint64_t dbuf_hash_count;

static uint64_t
dbuf_hash(void *os, uint64_t obj, uint8_t lvl, uint64_t blkid)
{
	uintptr_t osv = (uintptr_t)os;
	uint64_t crc = -1ULL;

	ASSERT(zfs_crc64_table[128] == ZFS_CRC64_POLY);
	crc = (crc >> 8) ^ zfs_crc64_table[(crc ^ (lvl)) & 0xFF];
	crc = (crc >> 8) ^ zfs_crc64_table[(crc ^ (osv >> 6)) & 0xFF];
	crc = (crc >> 8) ^ zfs_crc64_table[(crc ^ (obj >> 0)) & 0xFF];
	crc = (crc >> 8) ^ zfs_crc64_table[(crc ^ (obj >> 8)) & 0xFF];
	crc = (crc >> 8) ^ zfs_crc64_table[(crc ^ (blkid >> 0)) & 0xFF];
	crc = (crc >> 8) ^ zfs_crc64_table[(crc ^ (blkid >> 8)) & 0xFF];

	crc ^= (osv>>14) ^ (obj>>16) ^ (blkid>>16);

	return (crc);
}

#define	DBUF_HASH(os, obj, level, blkid) dbuf_hash(os, obj, level, blkid);

#define	DBUF_EQUAL(dbuf, os, obj, level, blkid)		\
	((dbuf)->db.db_object == (obj) &&		\
	(dbuf)->db_objset == (os) &&			\
	(dbuf)->db_level == (level) &&			\
	(dbuf)->db_blkid == (blkid))

dmu_buf_impl_t *
dbuf_find(objset_t *os, uint64_t obj, uint8_t level, uint64_t blkid)
{
	dbuf_hash_table_t *h = &dbuf_hash_table;
	uint64_t hv = DBUF_HASH(os, obj, level, blkid);
	uint64_t idx = hv & h->hash_table_mask;
	dmu_buf_impl_t *db;

	mutex_enter(DBUF_HASH_MUTEX(h, idx));
	for (db = h->hash_table[idx]; db != NULL; db = db->db_hash_next) {
		if (DBUF_EQUAL(db, os, obj, level, blkid)) {
			mutex_enter(&db->db_mtx);
			if (db->db_state != DB_EVICTING) {
				mutex_exit(DBUF_HASH_MUTEX(h, idx));
				return (db);
			}
			mutex_exit(&db->db_mtx);
		}
	}
	mutex_exit(DBUF_HASH_MUTEX(h, idx));
	return (NULL);
}

static dmu_buf_impl_t *
dbuf_find_bonus(objset_t *os, uint64_t object)
{
	dnode_t *dn;
	dmu_buf_impl_t *db = NULL;

	if (dnode_hold(os, object, FTAG, &dn) == 0) {
		rw_enter(&dn->dn_struct_rwlock, RW_READER);
		if (dn->dn_bonus != NULL) {
			db = dn->dn_bonus;
			mutex_enter(&db->db_mtx);
		}
		rw_exit(&dn->dn_struct_rwlock);
		dnode_rele(dn, FTAG);
	}
	return (db);
}

/*
 * Insert an entry into the hash table.  If there is already an element
 * equal to elem in the hash table, then the already existing element
 * will be returned and the new element will not be inserted.
 * Otherwise returns NULL.
 */
static dmu_buf_impl_t *
dbuf_hash_insert(dmu_buf_impl_t *db)
{
	dbuf_hash_table_t *h = &dbuf_hash_table;
	objset_t *os = db->db_objset;
	uint64_t obj = db->db.db_object;
	int level = db->db_level;
	uint64_t blkid = db->db_blkid;
	uint64_t hv = DBUF_HASH(os, obj, level, blkid);
	uint64_t idx = hv & h->hash_table_mask;
	dmu_buf_impl_t *dbf;

	mutex_enter(DBUF_HASH_MUTEX(h, idx));
	for (dbf = h->hash_table[idx]; dbf != NULL; dbf = dbf->db_hash_next) {
		if (DBUF_EQUAL(dbf, os, obj, level, blkid)) {
			mutex_enter(&dbf->db_mtx);
			if (dbf->db_state != DB_EVICTING) {
				mutex_exit(DBUF_HASH_MUTEX(h, idx));
				return (dbf);
			}
			mutex_exit(&dbf->db_mtx);
		}
	}

	mutex_enter(&db->db_mtx);
	db->db_hash_next = h->hash_table[idx];
	h->hash_table[idx] = db;
	mutex_exit(DBUF_HASH_MUTEX(h, idx));
	atomic_inc_64(&dbuf_hash_count);

	return (NULL);
}

/*
 * Remove an entry from the hash table.  It must be in the EVICTING state.
 */
static void
dbuf_hash_remove(dmu_buf_impl_t *db)
{
	dbuf_hash_table_t *h = &dbuf_hash_table;
	uint64_t hv = DBUF_HASH(db->db_objset, db->db.db_object,
	    db->db_level, db->db_blkid);
	uint64_t idx = hv & h->hash_table_mask;
	dmu_buf_impl_t *dbf, **dbp;

	/*
	 * We musn't hold db_mtx to maintain lock ordering:
	 * DBUF_HASH_MUTEX > db_mtx.
	 */
	ASSERT(refcount_is_zero(&db->db_holds));
	ASSERT(db->db_state == DB_EVICTING);
	ASSERT(!MUTEX_HELD(&db->db_mtx));

	mutex_enter(DBUF_HASH_MUTEX(h, idx));
	dbp = &h->hash_table[idx];
	while ((dbf = *dbp) != db) {
		dbp = &dbf->db_hash_next;
		ASSERT(dbf != NULL);
	}
	*dbp = db->db_hash_next;
	db->db_hash_next = NULL;
	mutex_exit(DBUF_HASH_MUTEX(h, idx));
	atomic_dec_64(&dbuf_hash_count);
}

static arc_evict_func_t dbuf_do_evict;

typedef enum {
	DBVU_EVICTING,
	DBVU_NOT_EVICTING
} dbvu_verify_type_t;

static void
dbuf_verify_user(dmu_buf_impl_t *db, dbvu_verify_type_t verify_type)
{
#ifdef ZFS_DEBUG
	int64_t holds;

	if (db->db_user == NULL)
		return;

	/* Only data blocks support the attachment of user data. */
	ASSERT(db->db_level == 0);

	/* Clients must resolve a dbuf before attaching user data. */
	ASSERT(db->db.db_data != NULL);
	ASSERT3U(db->db_state, ==, DB_CACHED);

	holds = refcount_count(&db->db_holds);
	if (verify_type == DBVU_EVICTING) {
		/*
		 * Immediate eviction occurs when holds == dirtycnt.
		 * For normal eviction buffers, holds is zero on
		 * eviction, except when dbuf_fix_old_data() calls
		 * dbuf_clear_data().  However, the hold count can grow
		 * during eviction even though db_mtx is held (see
		 * dmu_bonus_hold() for an example), so we can only
		 * test the generic invariant that holds >= dirtycnt.
		 */
		ASSERT3U(holds, >=, db->db_dirtycnt);
	} else {
		if (db->db_user_immediate_evict == TRUE)
			ASSERT3U(holds, >=, db->db_dirtycnt);
		else
			ASSERT3U(holds, >, 0);
	}
#endif
}

static void
dbuf_evict_user(dmu_buf_impl_t *db)
{
	dmu_buf_user_t *dbu = db->db_user;

	ASSERT(MUTEX_HELD(&db->db_mtx));

	if (dbu == NULL)
		return;

	dbuf_verify_user(db, DBVU_EVICTING);
	db->db_user = NULL;

#ifdef ZFS_DEBUG
	if (dbu->dbu_clear_on_evict_dbufp != NULL)
		*dbu->dbu_clear_on_evict_dbufp = NULL;
#endif

	if (dbu->dbu_evict_func_sync != NULL)
		dbu->dbu_evict_func_sync(dbu);

	/*
	 * Invoke the callback from a taskq to avoid lock order reversals
	 * and limit stack depth.
	 */
	taskq_dispatch_ent(dbu_evict_taskq, dbu->dbu_evict_func_async, dbu,
	    0, &dbu->dbu_tqent);
}

boolean_t
dbuf_is_metadata(dmu_buf_impl_t *db)
{
	if (db->db_level > 0) {
		return (B_TRUE);
	} else {
		boolean_t is_metadata;

		DB_DNODE_ENTER(db);
		is_metadata = DMU_OT_IS_METADATA(DB_DNODE(db)->dn_type);
		DB_DNODE_EXIT(db);

		return (is_metadata);
	}
}

boolean_t
dbuf_is_ddt(dmu_buf_impl_t *db)
{
	boolean_t is_ddt;

	DB_DNODE_ENTER(db);
	is_ddt = (DB_DNODE(db)->dn_type == DMU_OT_DDT_ZAP) ||
	    (DB_DNODE(db)->dn_type == DMU_OT_DDT_STATS);
	DB_DNODE_EXIT(db);

	return (is_ddt);
}

void
dbuf_evict(dmu_buf_impl_t *db)
{
	ASSERT(MUTEX_HELD(&db->db_mtx));
	ASSERT(db->db_buf == NULL);
	ASSERT(db->db_data_pending == NULL);

	dbuf_clear(db);
	dbuf_destroy(db);
}

void
dbuf_init(void)
{
	uint64_t hsize = 1ULL << 16;
	dbuf_hash_table_t *h = &dbuf_hash_table;
	int i;

	/*
	 * The hash table is big enough to fill all of physical memory
	 * with an average 4K block size.  The table will take up
	 * totalmem*sizeof(void*)/4K (i.e. 2MB/GB with 8-byte pointers).
	 */
	while (hsize * 4096 < physmem * PAGESIZE)
		hsize <<= 1;

retry:
	h->hash_table_mask = hsize - 1;
	h->hash_table = kmem_zalloc(hsize * sizeof (void *), KM_NOSLEEP);
	if (h->hash_table == NULL) {
		/* XXX - we should really return an error instead of assert */
		ASSERT(hsize > (1ULL << 10));
		hsize >>= 1;
		goto retry;
	}

	dbuf_cache = kmem_cache_create("dmu_buf_impl_t",
	    sizeof (dmu_buf_impl_t),
	    0, dbuf_cons, dbuf_dest, NULL, NULL, NULL, 0);

	for (i = 0; i < DBUF_MUTEXES; i++)
		mutex_init(DBUF_HASH_MUTEX(h, i), NULL, MUTEX_DEFAULT, NULL);

	/*
	 * All entries are queued via taskq_dispatch_ent(), so min/maxalloc
	 * configuration is not required.
	 */
	dbu_evict_taskq = taskq_create("dbu_evict", 1, minclsyspri, 0, 0, 0);
}

void
dbuf_fini(void)
{
	dbuf_hash_table_t *h = &dbuf_hash_table;
	int i;

	for (i = 0; i < DBUF_MUTEXES; i++)
		mutex_destroy(DBUF_HASH_MUTEX(h, i));
	kmem_free(h->hash_table, (h->hash_table_mask + 1) * sizeof (void *));
	kmem_cache_destroy(dbuf_cache);
	taskq_destroy(dbu_evict_taskq);
}

/*
 * Other stuff.
 */

#ifdef ZFS_DEBUG
static void
dbuf_verify(dmu_buf_impl_t *db)
{
	dnode_t *dn;
	dbuf_dirty_record_t *dr;

	ASSERT(MUTEX_HELD(&db->db_mtx));

	if (!(zfs_flags & ZFS_DEBUG_DBUF_VERIFY))
		return;

	ASSERT(db->db_objset != NULL);
	DB_DNODE_ENTER(db);
	dn = DB_DNODE(db);
	if (dn == NULL) {
		ASSERT(db->db_parent == NULL);
		ASSERT(db->db_blkptr == NULL);
	} else {
		ASSERT3U(db->db.db_object, ==, dn->dn_object);
		ASSERT3P(db->db_objset, ==, dn->dn_objset);
		ASSERT3U(db->db_level, <, dn->dn_nlevels);
		ASSERT(db->db_blkid == DMU_BONUS_BLKID ||
		    db->db_blkid == DMU_SPILL_BLKID ||
		    !avl_is_empty(&dn->dn_dbufs));
	}
	if (db->db_blkid == DMU_BONUS_BLKID) {
		ASSERT(dn != NULL);
		ASSERT3U(db->db.db_size, >=, dn->dn_bonuslen);
		ASSERT3U(db->db.db_offset, ==, DMU_BONUS_BLKID);
	} else if (db->db_blkid == DMU_SPILL_BLKID) {
		ASSERT(dn != NULL);
		ASSERT3U(db->db.db_size, >=, dn->dn_bonuslen);
		ASSERT0(db->db.db_offset);
	} else {
		ASSERT3U(db->db.db_offset, ==, db->db_blkid * db->db.db_size);
	}

	for (dr = db->db_data_pending; dr != NULL; dr = dr->dr_next)
		ASSERT(dr->dr_dbuf == db);

	for (dr = db->db_last_dirty; dr != NULL; dr = dr->dr_next)
		ASSERT(dr->dr_dbuf == db);

	/*
	 * We can't assert that db_size matches dn_datablksz because it
	 * can be momentarily different when another thread is doing
	 * dnode_set_blksz().
	 */
	if (db->db_level == 0 && db->db.db_object == DMU_META_DNODE_OBJECT) {
		dr = db->db_data_pending;
		/*
		 * It should only be modified in syncing context, so
		 * make sure we only have one copy of the data.
		 */
		ASSERT(dr == NULL || dr->dt.dl.dr_data == db->db_buf);
	}

	/* verify db->db_blkptr */
	if (db->db_blkptr) {
		if (db->db_parent == dn->dn_dbuf) {
			/* db is pointed to by the dnode */
			/* ASSERT3U(db->db_blkid, <, dn->dn_nblkptr); */
			if (DMU_OBJECT_IS_SPECIAL(db->db.db_object))
				ASSERT(db->db_parent == NULL);
			else
				ASSERT(db->db_parent != NULL);
			if (db->db_blkid != DMU_SPILL_BLKID)
				ASSERT3P(db->db_blkptr, ==,
				    &dn->dn_phys->dn_blkptr[db->db_blkid]);
		} else {
			/* db is pointed to by an indirect block */
			int epb = db->db_parent->db.db_size >> SPA_BLKPTRSHIFT;
			ASSERT3U(db->db_parent->db_level, ==, db->db_level+1);
			ASSERT3U(db->db_parent->db.db_object, ==,
			    db->db.db_object);
			/*
			 * dnode_grow_indblksz() can make this fail if we don't
			 * have the struct_rwlock.  XXX indblksz no longer
			 * grows.  safe to do this now?
			 */
			if (RW_WRITE_HELD(&dn->dn_struct_rwlock)) {
				ASSERT3P(db->db_blkptr, ==,
				    ((blkptr_t *)db->db_parent->db.db_data +
				    db->db_blkid % epb));
			}
		}
	}
	if ((db->db_blkptr == NULL || BP_IS_HOLE(db->db_blkptr)) &&
	    (db->db_buf == NULL || db->db_buf->b_data) &&
	    db->db.db_data && db->db_blkid != DMU_BONUS_BLKID &&
	    db->db_state != DB_FILL && !dn->dn_free_txg) {
		/*
		 * If the blkptr isn't set but they have nonzero data,
		 * it had better be dirty, otherwise we'll lose that
		 * data when we evict this buffer.
		 *
		 * There is an exception to this rule for indirect blocks; in
		 * this case, if the indirect block is a hole, we fill in a few
		 * fields on each of the child blocks (importantly, birth time)
		 * to prevent hole birth times from being lost when you
		 * partially fill in a hole.
		 */
		if (db->db_dirtycnt == 0) {
			if (db->db_level == 0) {
				uint64_t *buf = db->db.db_data;
				int i;

				for (i = 0; i < db->db.db_size >> 3; i++) {
					ASSERT(buf[i] == 0);
				}
			} else {
				blkptr_t *bps = db->db.db_data;
				ASSERT3U(1 << DB_DNODE(db)->dn_indblkshift, ==,
				    db->db.db_size);
				/*
				 * We want to verify that all the blkptrs in the
				 * indirect block are holes, but we may have
				 * automatically set up a few fields for them.
				 * We iterate through each blkptr and verify
				 * they only have those fields set.
				 */
				for (int i = 0;
				    i < db->db.db_size / sizeof (blkptr_t);
				    i++) {
					blkptr_t *bp = &bps[i];
					ASSERT(ZIO_CHECKSUM_IS_ZERO(
					    &bp->blk_cksum));
					ASSERT(
					    DVA_IS_EMPTY(&bp->blk_dva[0]) &&
					    DVA_IS_EMPTY(&bp->blk_dva[1]) &&
					    DVA_IS_EMPTY(&bp->blk_dva[2]));
					ASSERT0(bp->blk_fill);
					ASSERT0(bp->blk_pad[0]);
					ASSERT0(bp->blk_pad[1]);
					ASSERT(!BP_IS_EMBEDDED(bp));
					ASSERT(BP_IS_HOLE(bp));
					ASSERT0(bp->blk_phys_birth);
				}
			}
		}
	}
	DB_DNODE_EXIT(db);
}
#endif

static void
dbuf_clear_data(dmu_buf_impl_t *db)
{
	ASSERT(MUTEX_HELD(&db->db_mtx));
	dbuf_evict_user(db);
	db->db_buf = NULL;
	db->db.db_data = NULL;
	if (db->db_state != DB_NOFILL)
		db->db_state = DB_UNCACHED;
}

static void
dbuf_set_data(dmu_buf_impl_t *db, arc_buf_t *buf)
{
	ASSERT(MUTEX_HELD(&db->db_mtx));
	ASSERT(buf != NULL);

	db->db_buf = buf;
	ASSERT(buf->b_data != NULL);
	db->db.db_data = buf->b_data;
	if (!arc_released(buf))
		arc_set_callback(buf, dbuf_do_evict, db);
}

/*
 * Loan out an arc_buf for read.  Return the loaned arc_buf.
 */
arc_buf_t *
dbuf_loan_arcbuf(dmu_buf_impl_t *db)
{
	arc_buf_t *abuf;

	mutex_enter(&db->db_mtx);
	if (arc_released(db->db_buf) || refcount_count(&db->db_holds) > 1) {
		int blksz = db->db.db_size;
		spa_t *spa = db->db_objset->os_spa;

		mutex_exit(&db->db_mtx);
		abuf = arc_loan_buf(spa, blksz);
		bcopy(db->db.db_data, abuf->b_data, blksz);
	} else {
		abuf = db->db_buf;
		arc_loan_inuse_buf(abuf, db);
		dbuf_clear_data(db);
		mutex_exit(&db->db_mtx);
	}
	return (abuf);
}

/*
 * Calculate which level n block references the data at the level 0 offset
 * provided.
 */
uint64_t
dbuf_whichblock(dnode_t *dn, int64_t level, uint64_t offset)
{
	if (dn->dn_datablkshift != 0 && dn->dn_indblkshift != 0) {
		/*
		 * The level n blkid is equal to the level 0 blkid divided by
		 * the number of level 0s in a level n block.
		 *
		 * The level 0 blkid is offset >> datablkshift =
		 * offset / 2^datablkshift.
		 *
		 * The number of level 0s in a level n is the number of block
		 * pointers in an indirect block, raised to the power of level.
		 * This is 2^(indblkshift - SPA_BLKPTRSHIFT)^level =
		 * 2^(level*(indblkshift - SPA_BLKPTRSHIFT)).
		 *
		 * Thus, the level n blkid is: offset /
		 * ((2^datablkshift)*(2^(level*(indblkshift - SPA_BLKPTRSHIFT)))
		 * = offset / 2^(datablkshift + level *
		 *   (indblkshift - SPA_BLKPTRSHIFT))
		 * = offset >> (datablkshift + level *
		 *   (indblkshift - SPA_BLKPTRSHIFT))
		 */
		return (offset >> (dn->dn_datablkshift + level *
		    (dn->dn_indblkshift - SPA_BLKPTRSHIFT)));
	} else {
		ASSERT3U(offset, <, dn->dn_datablksz);
		return (0);
	}
}

static void
dbuf_read_done(zio_t *zio, arc_buf_t *buf, void *vdb)
{
	dmu_buf_impl_t *db = vdb;

	mutex_enter(&db->db_mtx);
	ASSERT3U(db->db_state, ==, DB_READ);
	/*
	 * All reads are synchronous, so we must have a hold on the dbuf
	 */
	ASSERT(refcount_count(&db->db_holds) > 0);
	ASSERT(db->db_buf == NULL);
	ASSERT(db->db.db_data == NULL);
	if (db->db_level == 0 && db->db_freed_in_flight) {
		/* we were freed in flight; disregard any error */
		arc_release(buf, db);
		bzero(buf->b_data, db->db.db_size);
		arc_buf_freeze(buf);
		db->db_freed_in_flight = FALSE;
		dbuf_set_data(db, buf);
		db->db_state = DB_CACHED;
	} else if (zio == NULL || zio->io_error == 0) {
		dbuf_set_data(db, buf);
		db->db_state = DB_CACHED;
	} else {
		ASSERT(db->db_blkid != DMU_BONUS_BLKID);
		ASSERT3P(db->db_buf, ==, NULL);
		VERIFY(arc_buf_remove_ref(buf, db));
		db->db_state = DB_UNCACHED;
	}
	cv_broadcast(&db->db_changed);
	dbuf_rele_and_unlock(db, NULL);
}

static void
dbuf_read_impl(dmu_buf_impl_t *db, zio_t *zio, uint32_t flags)
{
	dnode_t *dn;
	zbookmark_phys_t zb;
	arc_flags_t aflags = ARC_FLAG_NOWAIT;

	DB_DNODE_ENTER(db);
	dn = DB_DNODE(db);
	ASSERT(!refcount_is_zero(&db->db_holds));
	/* We need the struct_rwlock to prevent db_blkptr from changing. */
	ASSERT(RW_LOCK_HELD(&dn->dn_struct_rwlock));
	ASSERT(MUTEX_HELD(&db->db_mtx));
	ASSERT(db->db_state == DB_UNCACHED);
	ASSERT(db->db_buf == NULL);

	if (db->db_blkid == DMU_BONUS_BLKID) {
		int bonuslen = MIN(dn->dn_bonuslen, dn->dn_phys->dn_bonuslen);

		ASSERT3U(bonuslen, <=, db->db.db_size);
		db->db.db_data = zio_buf_alloc(DN_MAX_BONUSLEN);
		arc_space_consume(DN_MAX_BONUSLEN, ARC_SPACE_OTHER);
		if (bonuslen < DN_MAX_BONUSLEN)
			bzero(db->db.db_data, DN_MAX_BONUSLEN);
		if (bonuslen)
			bcopy(DN_BONUS(dn->dn_phys), db->db.db_data, bonuslen);
		DB_DNODE_EXIT(db);
		db->db_state = DB_CACHED;
		mutex_exit(&db->db_mtx);
		return;
	}

	/*
	 * Recheck BP_IS_HOLE() after dnode_block_freed() in case dnode_sync()
	 * processes the delete record and clears the bp while we are waiting
	 * for the dn_mtx (resulting in a "no" from block_freed).
	 */
	if (db->db_blkptr == NULL || BP_IS_HOLE(db->db_blkptr) ||
	    (db->db_level == 0 && (dnode_block_freed(dn, db->db_blkid) ||
	    BP_IS_HOLE(db->db_blkptr)))) {
		arc_buf_contents_t type = DBUF_GET_BUFC_TYPE(db);

		dbuf_set_data(db, arc_buf_alloc(db->db_objset->os_spa,
		    db->db.db_size, db, type));
		bzero(db->db.db_data, db->db.db_size);

		if (db->db_blkptr != NULL && db->db_level > 0 &&
		    BP_IS_HOLE(db->db_blkptr) &&
		    db->db_blkptr->blk_birth != 0) {
			blkptr_t *bps = db->db.db_data;
			for (int i = 0; i < ((1 <<
			    DB_DNODE(db)->dn_indblkshift) / sizeof (blkptr_t));
			    i++) {
				blkptr_t *bp = &bps[i];
				ASSERT3U(BP_GET_LSIZE(db->db_blkptr), ==,
				    1 << dn->dn_indblkshift);
				BP_SET_LSIZE(bp,
				    BP_GET_LEVEL(db->db_blkptr) == 1 ?
				    dn->dn_datablksz :
				    BP_GET_LSIZE(db->db_blkptr));
				BP_SET_TYPE(bp, BP_GET_TYPE(db->db_blkptr));
				BP_SET_LEVEL(bp,
				    BP_GET_LEVEL(db->db_blkptr) - 1);
				BP_SET_BIRTH(bp, db->db_blkptr->blk_birth, 0);
			}
		}
		DB_DNODE_EXIT(db);
		db->db_state = DB_CACHED;
		mutex_exit(&db->db_mtx);
		return;
	}

	DB_DNODE_EXIT(db);

	db->db_state = DB_READ;
	mutex_exit(&db->db_mtx);

	if (DBUF_IS_L2CACHEABLE(db))
		aflags |= ARC_FLAG_L2CACHE;
	if (DBUF_IS_L2COMPRESSIBLE(db))
		aflags |= ARC_FLAG_L2COMPRESS;

	SET_BOOKMARK(&zb, db->db_objset->os_dsl_dataset ?
	    db->db_objset->os_dsl_dataset->ds_object : DMU_META_OBJSET,
	    db->db.db_object, db->db_level, db->db_blkid);

	dbuf_add_ref(db, NULL);

	(void) arc_read(zio, db->db_objset->os_spa, db->db_blkptr,
	    dbuf_read_done, db, ZIO_PRIORITY_SYNC_READ,
	    (flags & DB_RF_CANFAIL) ? ZIO_FLAG_CANFAIL : ZIO_FLAG_MUSTSUCCEED,
	    &aflags, &zb);
}

int
dbuf_read(dmu_buf_impl_t *db, zio_t *zio, uint32_t flags)
{
	int err = 0;
	boolean_t havepzio = (zio != NULL);
	boolean_t prefetch;
	dnode_t *dn;

	/*
	 * We don't have to hold the mutex to check db_state because it
	 * can't be freed while we have a hold on the buffer.
	 */
	ASSERT(!refcount_is_zero(&db->db_holds));

	if (db->db_state == DB_NOFILL)
		return (SET_ERROR(EIO));

	DB_DNODE_ENTER(db);
	dn = DB_DNODE(db);
	if ((flags & DB_RF_HAVESTRUCT) == 0)
		rw_enter(&dn->dn_struct_rwlock, RW_READER);

	prefetch = db->db_level == 0 && db->db_blkid != DMU_BONUS_BLKID &&
	    (flags & DB_RF_NOPREFETCH) == 0 && dn != NULL &&
	    DBUF_IS_CACHEABLE(db);

	mutex_enter(&db->db_mtx);
	if (db->db_state == DB_CACHED) {
		mutex_exit(&db->db_mtx);
		if (prefetch)
			dmu_zfetch(&dn->dn_zfetch, db->db_blkid, 1, B_TRUE);
		if ((flags & DB_RF_HAVESTRUCT) == 0)
			rw_exit(&dn->dn_struct_rwlock);
		DB_DNODE_EXIT(db);
	} else if (db->db_state == DB_UNCACHED) {
		spa_t *spa = dn->dn_objset->os_spa;

		if (zio == NULL)
			zio = zio_root(spa, NULL, NULL, ZIO_FLAG_CANFAIL);
		dbuf_read_impl(db, zio, flags);

		/* dbuf_read_impl has dropped db_mtx for us */

		if (prefetch)
			dmu_zfetch(&dn->dn_zfetch, db->db_blkid, 1, B_TRUE);

		if ((flags & DB_RF_HAVESTRUCT) == 0)
			rw_exit(&dn->dn_struct_rwlock);
		DB_DNODE_EXIT(db);

		if (!havepzio)
			err = zio_wait(zio);
	} else {
		/*
		 * Another reader came in while the dbuf was in flight
		 * between UNCACHED and CACHED.  Either a writer will finish
		 * writing the buffer (sending the dbuf to CACHED) or the
		 * first reader's request will reach the read_done callback
		 * and send the dbuf to CACHED.  Otherwise, a failure
		 * occurred and the dbuf went to UNCACHED.
		 */
		mutex_exit(&db->db_mtx);
		if (prefetch)
			dmu_zfetch(&dn->dn_zfetch, db->db_blkid, 1, B_TRUE);
		if ((flags & DB_RF_HAVESTRUCT) == 0)
			rw_exit(&dn->dn_struct_rwlock);
		DB_DNODE_EXIT(db);

		/* Skip the wait per the caller's request. */
		mutex_enter(&db->db_mtx);
		if ((flags & DB_RF_NEVERWAIT) == 0) {
			while (db->db_state == DB_READ ||
			    db->db_state == DB_FILL) {
				ASSERT(db->db_state == DB_READ ||
				    (flags & DB_RF_HAVESTRUCT) == 0);
				DTRACE_PROBE2(blocked__read, dmu_buf_impl_t *,
				    db, zio_t *, zio);
				cv_wait(&db->db_changed, &db->db_mtx);
			}
			if (db->db_state == DB_UNCACHED)
				err = SET_ERROR(EIO);
		}
		mutex_exit(&db->db_mtx);
	}

	ASSERT(err || havepzio || db->db_state == DB_CACHED);
	return (err);
}

static void
dbuf_noread(dmu_buf_impl_t *db)
{
	ASSERT(!refcount_is_zero(&db->db_holds));
	ASSERT(db->db_blkid != DMU_BONUS_BLKID);
	mutex_enter(&db->db_mtx);
	while (db->db_state == DB_READ || db->db_state == DB_FILL)
		cv_wait(&db->db_changed, &db->db_mtx);
	if (db->db_state == DB_UNCACHED) {
		arc_buf_contents_t type = DBUF_GET_BUFC_TYPE(db);
		spa_t *spa = db->db_objset->os_spa;

		ASSERT(db->db_buf == NULL);
		ASSERT(db->db.db_data == NULL);
		dbuf_set_data(db, arc_buf_alloc(spa, db->db.db_size, db, type));
		db->db_state = DB_FILL;
	} else if (db->db_state == DB_NOFILL) {
		dbuf_clear_data(db);
	} else {
		ASSERT3U(db->db_state, ==, DB_CACHED);
	}
	mutex_exit(&db->db_mtx);
}

/*
 * This is our just-in-time copy function.  It makes a copy of
 * buffers, that have been modified in a previous transaction
 * group, before we modify them in the current active group.
 *
 * This function is used in two places: when we are dirtying a
 * buffer for the first time in a txg, and when we are freeing
 * a range in a dnode that includes this buffer.
 *
 * Note that when we are called from dbuf_free_range() we do
 * not put a hold on the buffer, we just traverse the active
 * dbuf list for the dnode.
 */
static void
dbuf_fix_old_data(dmu_buf_impl_t *db, uint64_t txg)
{
	dbuf_dirty_record_t *dr = db->db_last_dirty;

	ASSERT(MUTEX_HELD(&db->db_mtx));
	ASSERT(db->db.db_data != NULL);
	ASSERT(db->db_level == 0);
	ASSERT(db->db.db_object != DMU_META_DNODE_OBJECT);

	if (dr == NULL ||
	    (dr->dt.dl.dr_data !=
	    ((db->db_blkid  == DMU_BONUS_BLKID) ? db->db.db_data : db->db_buf)))
		return;

	/*
	 * If the last dirty record for this dbuf has not yet synced
	 * and its referencing the dbuf data, either:
	 *	reset the reference to point to a new copy,
	 * or (if there a no active holders)
	 *	just null out the current db_data pointer.
	 */
	ASSERT(dr->dr_txg >= txg - 2);
	if (db->db_blkid == DMU_BONUS_BLKID) {
		/* Note that the data bufs here are zio_bufs */
		dr->dt.dl.dr_data = zio_buf_alloc(DN_MAX_BONUSLEN);
		arc_space_consume(DN_MAX_BONUSLEN, ARC_SPACE_OTHER);
		bcopy(db->db.db_data, dr->dt.dl.dr_data, DN_MAX_BONUSLEN);
	} else if (refcount_count(&db->db_holds) > db->db_dirtycnt) {
		int size = db->db.db_size;
		arc_buf_contents_t type = DBUF_GET_BUFC_TYPE(db);
		spa_t *spa = db->db_objset->os_spa;

		dr->dt.dl.dr_data = arc_buf_alloc(spa, size, db, type);
		bcopy(db->db.db_data, dr->dt.dl.dr_data->b_data, size);
	} else {
		dbuf_clear_data(db);
	}
}

void
dbuf_unoverride(dbuf_dirty_record_t *dr)
{
	dmu_buf_impl_t *db = dr->dr_dbuf;
	blkptr_t *bp = &dr->dt.dl.dr_overridden_by;
	uint64_t txg = dr->dr_txg;

	ASSERT(MUTEX_HELD(&db->db_mtx));
	ASSERT(dr->dt.dl.dr_override_state != DR_IN_DMU_SYNC);
	ASSERT(db->db_level == 0);

	if (db->db_blkid == DMU_BONUS_BLKID ||
	    dr->dt.dl.dr_override_state == DR_NOT_OVERRIDDEN)
		return;

	ASSERT(db->db_data_pending != dr);

	/* free this block */
	if (!BP_IS_HOLE(bp) && !dr->dt.dl.dr_nopwrite)
		zio_free(db->db_objset->os_spa, txg, bp);

	dr->dt.dl.dr_override_state = DR_NOT_OVERRIDDEN;
	dr->dt.dl.dr_nopwrite = B_FALSE;

	/*
	 * Release the already-written buffer, so we leave it in
	 * a consistent dirty state.  Note that all callers are
	 * modifying the buffer, so they will immediately do
	 * another (redundant) arc_release().  Therefore, leave
	 * the buf thawed to save the effort of freezing &
	 * immediately re-thawing it.
	 */
	arc_release(dr->dt.dl.dr_data, db);
}

/*
 * Evict (if its unreferenced) or clear (if its referenced) any level-0
 * data blocks in the free range, so that any future readers will find
 * empty blocks.
 *
 * This is a no-op if the dataset is in the middle of an incremental
 * receive; see comment below for details.
 */
void
dbuf_free_range(dnode_t *dn, uint64_t start_blkid, uint64_t end_blkid,
    dmu_tx_t *tx)
{
	dmu_buf_impl_t db_search;
	dmu_buf_impl_t *db, *db_next;
	uint64_t txg = tx->tx_txg;
	avl_index_t where;
	boolean_t freespill =
	    (start_blkid == DMU_SPILL_BLKID || end_blkid == DMU_SPILL_BLKID);

	if (end_blkid > dn->dn_maxblkid && !freespill)
		end_blkid = dn->dn_maxblkid;
	dprintf_dnode(dn, "start=%llu end=%llu\n", start_blkid, end_blkid);

	db_search.db_level = 0;
	db_search.db_blkid = start_blkid;
	db_search.db_state = DB_SEARCH;

	mutex_enter(&dn->dn_dbufs_mtx);
	if (start_blkid >= dn->dn_unlisted_l0_blkid && !freespill) {
		/* There can't be any dbufs in this range; no need to search. */
#ifdef DEBUG
		db = avl_find(&dn->dn_dbufs, &db_search, &where);
		ASSERT3P(db, ==, NULL);
		db = avl_nearest(&dn->dn_dbufs, where, AVL_AFTER);
		ASSERT(db == NULL || db->db_level > 0);
#endif
		mutex_exit(&dn->dn_dbufs_mtx);
		return;
	} else if (dmu_objset_is_receiving(dn->dn_objset)) {
		/*
		 * If we are receiving, we expect there to be no dbufs in
		 * the range to be freed, because receive modifies each
		 * block at most once, and in offset order.  If this is
		 * not the case, it can lead to performance problems,
		 * so note that we unexpectedly took the slow path.
		 */
		atomic_inc_64(&zfs_free_range_recv_miss);
	}

	db = avl_find(&dn->dn_dbufs, &db_search, &where);
	ASSERT3P(db, ==, NULL);
	db = avl_nearest(&dn->dn_dbufs, where, AVL_AFTER);

	for (; db != NULL; db = db_next) {
		db_next = AVL_NEXT(&dn->dn_dbufs, db);
		ASSERT(db->db_blkid != DMU_BONUS_BLKID);

		if (db->db_level != 0 || db->db_blkid > end_blkid) {
			break;
		}
		ASSERT3U(db->db_blkid, >=, start_blkid);

		/* found a level 0 buffer in the range */
		mutex_enter(&db->db_mtx);
		if (dbuf_undirty(db, tx)) {
			/* mutex has been dropped and dbuf destroyed */
			continue;
		}

		if (db->db_state == DB_UNCACHED ||
		    db->db_state == DB_NOFILL ||
		    db->db_state == DB_EVICTING) {
			ASSERT(db->db.db_data == NULL);
			mutex_exit(&db->db_mtx);
			continue;
		}
		if (db->db_state == DB_READ || db->db_state == DB_FILL) {
			/* will be handled in dbuf_read_done or dbuf_rele */
			db->db_freed_in_flight = TRUE;
			mutex_exit(&db->db_mtx);
			continue;
		}
		if (refcount_count(&db->db_holds) == 0) {
			ASSERT(db->db_buf);
			dbuf_clear(db);
			continue;
		}
		/* The dbuf is referenced */

		if (db->db_last_dirty != NULL) {
			dbuf_dirty_record_t *dr = db->db_last_dirty;

			if (dr->dr_txg == txg) {
				/*
				 * This buffer is "in-use", re-adjust the file
				 * size to reflect that this buffer may
				 * contain new data when we sync.
				 */
				if (db->db_blkid != DMU_SPILL_BLKID &&
				    db->db_blkid > dn->dn_maxblkid)
					dn->dn_maxblkid = db->db_blkid;
				dbuf_unoverride(dr);
			} else {
				/*
				 * This dbuf is not dirty in the open context.
				 * Either uncache it (if its not referenced in
				 * the open context) or reset its contents to
				 * empty.
				 */
				dbuf_fix_old_data(db, txg);
			}
		}
		/* clear the contents if its cached */
		if (db->db_state == DB_CACHED) {
			ASSERT(db->db.db_data != NULL);
			arc_release(db->db_buf, db);
			bzero(db->db.db_data, db->db.db_size);
			arc_buf_freeze(db->db_buf);
		}

		mutex_exit(&db->db_mtx);
	}
	mutex_exit(&dn->dn_dbufs_mtx);
}

static int
dbuf_block_freeable(dmu_buf_impl_t *db)
{
	dsl_dataset_t *ds = db->db_objset->os_dsl_dataset;
	uint64_t birth_txg = 0;

	/*
	 * We don't need any locking to protect db_blkptr:
	 * If it's syncing, then db_last_dirty will be set
	 * so we'll ignore db_blkptr.
	 *
	 * This logic ensures that only block births for
	 * filled blocks are considered.
	 */
	ASSERT(MUTEX_HELD(&db->db_mtx));
	if (db->db_last_dirty && (db->db_blkptr == NULL ||
	    !BP_IS_HOLE(db->db_blkptr))) {
		birth_txg = db->db_last_dirty->dr_txg;
	} else if (db->db_blkptr != NULL && !BP_IS_HOLE(db->db_blkptr)) {
		birth_txg = db->db_blkptr->blk_birth;
	}

	/*
	 * If this block don't exist or is in a snapshot, it can't be freed.
	 * Don't pass the bp to dsl_dataset_block_freeable() since we
	 * are holding the db_mtx lock and might deadlock if we are
	 * prefetching a dedup-ed block.
	 */
	if (birth_txg != 0)
		return (ds == NULL ||
		    dsl_dataset_block_freeable(ds, NULL, birth_txg));
	else
		return (B_FALSE);
}

void
dbuf_new_size(dmu_buf_impl_t *db, int size, dmu_tx_t *tx)
{
	arc_buf_t *buf, *obuf;
	int osize = db->db.db_size;
	arc_buf_contents_t type = DBUF_GET_BUFC_TYPE(db);
	dnode_t *dn;

	ASSERT(db->db_blkid != DMU_BONUS_BLKID);

	DB_DNODE_ENTER(db);
	dn = DB_DNODE(db);

	/* XXX does *this* func really need the lock? */
	ASSERT(RW_WRITE_HELD(&dn->dn_struct_rwlock));

	/*
	 * This call to dmu_buf_will_dirty() with the dn_struct_rwlock held
	 * is OK, because there can be no other references to the db
	 * when we are changing its size, so no concurrent DB_FILL can
	 * be happening.
	 */
	/*
	 * XXX we should be doing a dbuf_read, checking the return
	 * value and returning that up to our callers
	 */
	dmu_buf_will_dirty(&db->db, tx);

	/* create the data buffer for the new block */
	buf = arc_buf_alloc(dn->dn_objset->os_spa, size, db, type);

	/* copy old block data to the new block */
	obuf = db->db_buf;
	bcopy(obuf->b_data, buf->b_data, MIN(osize, size));
	/* zero the remainder */
	if (size > osize)
		bzero((uint8_t *)buf->b_data + osize, size - osize);

	mutex_enter(&db->db_mtx);
	dbuf_set_data(db, buf);
	VERIFY(arc_buf_remove_ref(obuf, db));
	db->db.db_size = size;

	if (db->db_level == 0) {
		ASSERT3U(db->db_last_dirty->dr_txg, ==, tx->tx_txg);
		db->db_last_dirty->dt.dl.dr_data = buf;
	}
	mutex_exit(&db->db_mtx);

	dnode_willuse_space(dn, size-osize, tx);
	DB_DNODE_EXIT(db);
}

void
dbuf_release_bp(dmu_buf_impl_t *db)
{
	objset_t *os = db->db_objset;

	ASSERT(dsl_pool_sync_context(dmu_objset_pool(os)));
	ASSERT(arc_released(os->os_phys_buf) ||
	    list_link_active(&os->os_dsl_dataset->ds_synced_link));
	ASSERT(db->db_parent == NULL || arc_released(db->db_parent->db_buf));

	(void) arc_release(db->db_buf, db);
}

/*
 * We already have a dirty record for this TXG, and we are being
 * dirtied again.
 */
static void
dbuf_redirty(dbuf_dirty_record_t *dr, boolean_t usesc)
{
	dmu_buf_impl_t *db = dr->dr_dbuf;

	ASSERT(MUTEX_HELD(&db->db_mtx));

	if (db->db_level == 0 && db->db_blkid != DMU_BONUS_BLKID) {
		/*
		 * If this buffer has already been written out,
		 * we now need to reset its state.
		 */
		dbuf_unoverride(dr);
		if (db->db.db_object != DMU_META_DNODE_OBJECT &&
		    db->db_state != DB_NOFILL) {
			/* Already released on initial dirty, so just thaw. */
			ASSERT(arc_released(db->db_buf));
			arc_buf_thaw(db->db_buf);
		}
	}
	/*
	 * Special class usage of dirty dbuf could be changed,
	 * update the dirty entry.
	 */
	dr->dr_usesc = usesc;
}

dbuf_dirty_record_t *
dbuf_dirty_sc(dmu_buf_impl_t *db, dmu_tx_t *tx, boolean_t usesc)
{
	dnode_t *dn;
	objset_t *os;
	dbuf_dirty_record_t **drp, *dr;
	int drop_struct_lock = FALSE;
	boolean_t do_free_accounting = B_FALSE;
	int txgoff = tx->tx_txg & TXG_MASK;

	ASSERT(tx->tx_txg != 0);
	ASSERT(!refcount_is_zero(&db->db_holds));
	DMU_TX_DIRTY_BUF(tx, db);

	DB_DNODE_ENTER(db);
	dn = DB_DNODE(db);
	/*
	 * Shouldn't dirty a regular buffer in syncing context.  Private
	 * objects may be dirtied in syncing context, but only if they
	 * were already pre-dirtied in open context.
	 */
	ASSERT(!dmu_tx_is_syncing(tx) ||
	    BP_IS_HOLE(dn->dn_objset->os_rootbp) ||
	    DMU_OBJECT_IS_SPECIAL(dn->dn_object) ||
	    dn->dn_objset->os_dsl_dataset == NULL);
	/*
	 * We make this assert for private objects as well, but after we
	 * check if we're already dirty.  They are allowed to re-dirty
	 * in syncing context.
	 */
	ASSERT(dn->dn_object == DMU_META_DNODE_OBJECT ||
	    dn->dn_dirtyctx == DN_UNDIRTIED || dn->dn_dirtyctx ==
	    (dmu_tx_is_syncing(tx) ? DN_DIRTY_SYNC : DN_DIRTY_OPEN));

	mutex_enter(&db->db_mtx);
	/*
	 * XXX make this true for indirects too?  The problem is that
	 * transactions created with dmu_tx_create_assigned() from
	 * syncing context don't bother holding ahead.
	 */
	ASSERT(db->db_level != 0 ||
	    db->db_state == DB_CACHED || db->db_state == DB_FILL ||
	    db->db_state == DB_NOFILL);

	mutex_enter(&dn->dn_mtx);
	/*
	 * Don't set dirtyctx to SYNC if we're just modifying this as we
	 * initialize the objset.
	 */
	if (dn->dn_dirtyctx == DN_UNDIRTIED &&
	    !BP_IS_HOLE(dn->dn_objset->os_rootbp)) {
		dn->dn_dirtyctx =
		    (dmu_tx_is_syncing(tx) ? DN_DIRTY_SYNC : DN_DIRTY_OPEN);
		ASSERT(dn->dn_dirtyctx_firstset == NULL);
		dn->dn_dirtyctx_firstset = kmem_alloc(1, KM_SLEEP);
	}
	mutex_exit(&dn->dn_mtx);

	if (db->db_blkid == DMU_SPILL_BLKID)
		dn->dn_have_spill = B_TRUE;

	/*
	 * If this buffer is already dirty, we're done.
	 */
	drp = &db->db_last_dirty;
	ASSERT(*drp == NULL || (*drp)->dr_txg <= tx->tx_txg ||
	    db->db.db_object == DMU_META_DNODE_OBJECT);
	while ((dr = *drp) != NULL && dr->dr_txg > tx->tx_txg)
		drp = &dr->dr_next;
	if (dr && dr->dr_txg == tx->tx_txg) {
		DB_DNODE_EXIT(db);

		dbuf_redirty(dr, usesc);
		mutex_exit(&db->db_mtx);
		return (dr);
	}

	/*
	 * Only valid if not already dirty.
	 */
	ASSERT(dn->dn_object == 0 ||
	    dn->dn_dirtyctx == DN_UNDIRTIED || dn->dn_dirtyctx ==
	    (dmu_tx_is_syncing(tx) ? DN_DIRTY_SYNC : DN_DIRTY_OPEN));

	ASSERT3U(dn->dn_nlevels, >, db->db_level);
	ASSERT((dn->dn_phys->dn_nlevels == 0 && db->db_level == 0) ||
	    dn->dn_phys->dn_nlevels > db->db_level ||
	    dn->dn_next_nlevels[txgoff] > db->db_level ||
	    dn->dn_next_nlevels[(tx->tx_txg-1) & TXG_MASK] > db->db_level ||
	    dn->dn_next_nlevels[(tx->tx_txg-2) & TXG_MASK] > db->db_level);

	/*
	 * We should only be dirtying in syncing context if it's the
	 * mos or we're initializing the os or it's a special object.
	 * However, we are allowed to dirty in syncing context provided
	 * we already dirtied it in open context.  Hence we must make
	 * this assertion only if we're not already dirty.
	 */
	os = dn->dn_objset;
	ASSERT(!dmu_tx_is_syncing(tx) || DMU_OBJECT_IS_SPECIAL(dn->dn_object) ||
	    os->os_dsl_dataset == NULL || BP_IS_HOLE(os->os_rootbp));
	ASSERT(db->db.db_size != 0);

	dprintf_dbuf(db, "size=%llx\n", (u_longlong_t)db->db.db_size);

	if (db->db_blkid != DMU_BONUS_BLKID) {
		/*
		 * Update the accounting.
		 * Note: we delay "free accounting" until after we drop
		 * the db_mtx.  This keeps us from grabbing other locks
		 * (and possibly deadlocking) in bp_get_dsize() while
		 * also holding the db_mtx.
		 */
		dnode_willuse_space(dn, db->db.db_size, tx);
		do_free_accounting = dbuf_block_freeable(db);
	}

	/*
	 * If this buffer is dirty in an old transaction group we need
	 * to make a copy of it so that the changes we make in this
	 * transaction group won't leak out when we sync the older txg.
	 */
	dr = kmem_zalloc(sizeof (dbuf_dirty_record_t), KM_SLEEP);
	if (db->db_level == 0) {
		void *data_old = db->db_buf;

		if (db->db_state != DB_NOFILL) {
			if (db->db_blkid == DMU_BONUS_BLKID) {
				dbuf_fix_old_data(db, tx->tx_txg);
				data_old = db->db.db_data;
			} else if (db->db.db_object != DMU_META_DNODE_OBJECT) {
				/*
				 * Release the data buffer from the cache so
				 * that we can modify it without impacting
				 * possible other users of this cached data
				 * block.  Note that indirect blocks and
				 * private objects are not released until the
				 * syncing state (since they are only modified
				 * then).
				 */
				arc_release(db->db_buf, db);
				dbuf_fix_old_data(db, tx->tx_txg);
				data_old = db->db_buf;
			}
			ASSERT(data_old != NULL);
		}
		dr->dt.dl.dr_data = data_old;
	} else {
		mutex_init(&dr->dt.di.dr_mtx, NULL, MUTEX_DEFAULT, NULL);
		list_create(&dr->dt.di.dr_children,
		    sizeof (dbuf_dirty_record_t),
		    offsetof(dbuf_dirty_record_t, dr_dirty_node));
	}
	if (db->db_blkid != DMU_BONUS_BLKID && os->os_dsl_dataset != NULL)
		dr->dr_accounted = db->db.db_size;
	dr->dr_dbuf = db;
	dr->dr_txg = tx->tx_txg;
	dr->dr_next = *drp;
	dr->dr_usesc = usesc;
	*drp = dr;

	/*
	 * We could have been freed_in_flight between the dbuf_noread
	 * and dbuf_dirty.  We win, as though the dbuf_noread() had
	 * happened after the free.
	 */
	if (db->db_level == 0 && db->db_blkid != DMU_BONUS_BLKID &&
	    db->db_blkid != DMU_SPILL_BLKID) {
		mutex_enter(&dn->dn_mtx);
		if (dn->dn_free_ranges[txgoff] != NULL) {
			range_tree_clear(dn->dn_free_ranges[txgoff],
			    db->db_blkid, 1);
		}
		mutex_exit(&dn->dn_mtx);
		db->db_freed_in_flight = FALSE;
	}

	/*
	 * This buffer is now part of this txg
	 */
	dbuf_add_ref(db, (void *)(uintptr_t)tx->tx_txg);
	db->db_dirtycnt += 1;
	ASSERT3U(db->db_dirtycnt, <=, 3);

	mutex_exit(&db->db_mtx);

	if (db->db_blkid == DMU_BONUS_BLKID ||
	    db->db_blkid == DMU_SPILL_BLKID) {
		mutex_enter(&dn->dn_mtx);
		ASSERT(!list_link_active(&dr->dr_dirty_node));
		list_insert_tail(&dn->dn_dirty_records[txgoff], dr);
		mutex_exit(&dn->dn_mtx);
		dnode_setdirty_sc(dn, tx, usesc);
		DB_DNODE_EXIT(db);
		return (dr);
	} else if (do_free_accounting) {
		blkptr_t *bp = db->db_blkptr;
		int64_t willfree = (bp && !BP_IS_HOLE(bp)) ?
		    bp_get_dsize(os->os_spa, bp) : db->db.db_size;
		/*
		 * This is only a guess -- if the dbuf is dirty
		 * in a previous txg, we don't know how much
		 * space it will use on disk yet.  We should
		 * really have the struct_rwlock to access
		 * db_blkptr, but since this is just a guess,
		 * it's OK if we get an odd answer.
		 */
		ddt_prefetch(os->os_spa, bp);
		dnode_willuse_space(dn, -willfree, tx);
	}

	if (!RW_WRITE_HELD(&dn->dn_struct_rwlock)) {
		rw_enter(&dn->dn_struct_rwlock, RW_READER);
		drop_struct_lock = TRUE;
	}

	if (db->db_level == 0) {
		dnode_new_blkid(dn, db->db_blkid, tx, usesc, drop_struct_lock);
		ASSERT(dn->dn_maxblkid >= db->db_blkid);
	}

	if (db->db_level+1 < dn->dn_nlevels) {
		dmu_buf_impl_t *parent = db->db_parent;
		dbuf_dirty_record_t *di;
		int parent_held = FALSE;

		if (db->db_parent == NULL || db->db_parent == dn->dn_dbuf) {
			int epbs = dn->dn_indblkshift - SPA_BLKPTRSHIFT;

			parent = dbuf_hold_level(dn, db->db_level+1,
			    db->db_blkid >> epbs, FTAG);
			ASSERT(parent != NULL);
			parent_held = TRUE;
		}
		if (drop_struct_lock)
			rw_exit(&dn->dn_struct_rwlock);
		ASSERT3U(db->db_level+1, ==, parent->db_level);
		di = dbuf_dirty_sc(parent, tx, usesc);
		if (parent_held)
			dbuf_rele(parent, FTAG);

		mutex_enter(&db->db_mtx);
		/*
		 * Since we've dropped the mutex, it's possible that
		 * dbuf_undirty() might have changed this out from under us.
		 */
		if (db->db_last_dirty == dr ||
		    dn->dn_object == DMU_META_DNODE_OBJECT) {
			mutex_enter(&di->dt.di.dr_mtx);
			ASSERT3U(di->dr_txg, ==, tx->tx_txg);
			ASSERT(!list_link_active(&dr->dr_dirty_node));
			list_insert_tail(&di->dt.di.dr_children, dr);
			mutex_exit(&di->dt.di.dr_mtx);
			dr->dr_parent = di;
		}

		/*
		 * Special class usage of dirty dbuf could be changed,
		 * update the dirty entry.
		 */
		dr->dr_usesc = usesc;
		mutex_exit(&db->db_mtx);
	} else {
		ASSERT(db->db_level+1 == dn->dn_nlevels);
		ASSERT(db->db_blkid < dn->dn_nblkptr);
		ASSERT(db->db_parent == NULL || db->db_parent == dn->dn_dbuf);
		mutex_enter(&dn->dn_mtx);
		ASSERT(!list_link_active(&dr->dr_dirty_node));
		list_insert_tail(&dn->dn_dirty_records[txgoff], dr);
		mutex_exit(&dn->dn_mtx);
		if (drop_struct_lock)
			rw_exit(&dn->dn_struct_rwlock);
	}

	dnode_setdirty_sc(dn, tx, usesc);
	DB_DNODE_EXIT(db);
	return (dr);
}

dbuf_dirty_record_t *
dbuf_dirty(dmu_buf_impl_t *db, dmu_tx_t *tx)
{
	spa_t *spa;

	ASSERT(db->db_objset != NULL);
	spa = db->db_objset->os_spa;

	return (dbuf_dirty_sc(db, tx, spa->spa_usesc));
}

/*
 * Undirty a buffer in the transaction group referenced by the given
 * transaction.  Return whether this evicted the dbuf.
 */
static boolean_t
dbuf_undirty(dmu_buf_impl_t *db, dmu_tx_t *tx)
{
	dnode_t *dn;
	uint64_t txg = tx->tx_txg;
	dbuf_dirty_record_t *dr, **drp;

	ASSERT(txg != 0);

	/*
	 * Due to our use of dn_nlevels below, this can only be called
	 * in open context, unless we are operating on the MOS.
	 * From syncing context, dn_nlevels may be different from the
	 * dn_nlevels used when dbuf was dirtied.
	 */
	ASSERT(db->db_objset ==
	    dmu_objset_pool(db->db_objset)->dp_meta_objset ||
	    txg != spa_syncing_txg(dmu_objset_spa(db->db_objset)));
	ASSERT(db->db_blkid != DMU_BONUS_BLKID);
	ASSERT0(db->db_level);
	ASSERT(MUTEX_HELD(&db->db_mtx));

	/*
	 * If this buffer is not dirty, we're done.
	 */
	for (drp = &db->db_last_dirty; (dr = *drp) != NULL; drp = &dr->dr_next)
		if (dr->dr_txg <= txg)
			break;
	if (dr == NULL || dr->dr_txg < txg)
		return (B_FALSE);
	ASSERT(dr->dr_txg == txg);
	ASSERT(dr->dr_dbuf == db);

	DB_DNODE_ENTER(db);
	dn = DB_DNODE(db);

	dprintf_dbuf(db, "size=%llx\n", (u_longlong_t)db->db.db_size);

	ASSERT(db->db.db_size != 0);

	dsl_pool_undirty_space(dmu_objset_pool(dn->dn_objset),
	    dr->dr_accounted, txg);

	*drp = dr->dr_next;

	/*
	 * Note that there are three places in dbuf_dirty()
	 * where this dirty record may be put on a list.
	 * Make sure to do a list_remove corresponding to
	 * every one of those list_insert calls.
	 */
	if (dr->dr_parent) {
		mutex_enter(&dr->dr_parent->dt.di.dr_mtx);
		list_remove(&dr->dr_parent->dt.di.dr_children, dr);
		mutex_exit(&dr->dr_parent->dt.di.dr_mtx);
	} else if (db->db_blkid == DMU_SPILL_BLKID ||
	    db->db_level + 1 == dn->dn_nlevels) {
		ASSERT(db->db_blkptr == NULL || db->db_parent == dn->dn_dbuf);
		mutex_enter(&dn->dn_mtx);
		list_remove(&dn->dn_dirty_records[txg & TXG_MASK], dr);
		mutex_exit(&dn->dn_mtx);
	}
	DB_DNODE_EXIT(db);

	if (db->db_state != DB_NOFILL) {
		dbuf_unoverride(dr);

		ASSERT(db->db_buf != NULL);
		ASSERT(dr->dt.dl.dr_data != NULL);
		if (dr->dt.dl.dr_data != db->db_buf)
			VERIFY(arc_buf_remove_ref(dr->dt.dl.dr_data, db));
	}

	kmem_free(dr, sizeof (dbuf_dirty_record_t));

	ASSERT(db->db_dirtycnt > 0);
	db->db_dirtycnt -= 1;

	if (refcount_remove(&db->db_holds, (void *)(uintptr_t)txg) == 0) {
		arc_buf_t *buf = db->db_buf;

		ASSERT(db->db_state == DB_NOFILL || arc_released(buf));
		dbuf_clear_data(db);
		VERIFY(arc_buf_remove_ref(buf, db));
		dbuf_evict(db);
		return (B_TRUE);
	}

	return (B_FALSE);
}

void
dmu_buf_will_dirty(dmu_buf_t *db_fake, dmu_tx_t *tx)
{
	dmu_buf_impl_t *db = (dmu_buf_impl_t *)db_fake;
	spa_t *spa = db->db_objset->os_spa;
	dmu_buf_will_dirty_sc(db_fake, tx, spa->spa_usesc);
}

void
dmu_buf_will_dirty_sc(dmu_buf_t *db_fake, dmu_tx_t *tx, boolean_t usesc)
{
	dmu_buf_impl_t *db = (dmu_buf_impl_t *)db_fake;
	int rf = DB_RF_MUST_SUCCEED | DB_RF_NOPREFETCH;

	ASSERT(tx->tx_txg != 0);
	ASSERT(!refcount_is_zero(&db->db_holds));

	/*
	 * Quick check for dirtyness.  For already dirty blocks, this
	 * reduces runtime of this function by >90%, and overall performance
	 * by 50% for some workloads (e.g. file deletion with indirect blocks
	 * cached).
	 */
	mutex_enter(&db->db_mtx);
	dbuf_dirty_record_t *dr;
	for (dr = db->db_last_dirty;
	    dr != NULL && dr->dr_txg >= tx->tx_txg; dr = dr->dr_next) {
		/*
		 * It's possible that it is already dirty but not cached,
		 * because there are some calls to dbuf_dirty() that don't
		 * go through dmu_buf_will_dirty().
		 */
		if (dr->dr_txg == tx->tx_txg && db->db_state == DB_CACHED) {
			/* This dbuf is already dirty and cached. */
			dbuf_redirty(dr, usesc);
			mutex_exit(&db->db_mtx);
			return;
		}
	}
	mutex_exit(&db->db_mtx);

	DB_DNODE_ENTER(db);
	if (RW_WRITE_HELD(&DB_DNODE(db)->dn_struct_rwlock))
		rf |= DB_RF_HAVESTRUCT;
	DB_DNODE_EXIT(db);
	(void) dbuf_read(db, NULL, rf);
	(void) dbuf_dirty_sc(db, tx, usesc);
}


void
dmu_buf_will_not_fill(dmu_buf_t *db_fake, dmu_tx_t *tx)
{
	dmu_buf_impl_t *db = (dmu_buf_impl_t *)db_fake;

	db->db_state = DB_NOFILL;

	dmu_buf_will_fill(db_fake, tx);
}

void
dmu_buf_will_fill(dmu_buf_t *db_fake, dmu_tx_t *tx)
{
	dmu_buf_impl_t *db = (dmu_buf_impl_t *)db_fake;

	ASSERT(db->db_blkid != DMU_BONUS_BLKID);
	ASSERT(tx->tx_txg != 0);
	ASSERT(db->db_level == 0);
	ASSERT(!refcount_is_zero(&db->db_holds));

	ASSERT(db->db.db_object != DMU_META_DNODE_OBJECT ||
	    dmu_tx_private_ok(tx));

	dbuf_noread(db);
	(void) dbuf_dirty(db, tx);
}

#pragma weak dmu_buf_fill_done = dbuf_fill_done
/* ARGSUSED */
void
dbuf_fill_done(dmu_buf_impl_t *db, dmu_tx_t *tx)
{
	mutex_enter(&db->db_mtx);
	DBUF_VERIFY(db);

	if (db->db_state == DB_FILL) {
		if (db->db_level == 0 && db->db_freed_in_flight) {
			ASSERT(db->db_blkid != DMU_BONUS_BLKID);
			/* we were freed while filling */
			/* XXX dbuf_undirty? */
			bzero(db->db.db_data, db->db.db_size);
			db->db_freed_in_flight = FALSE;
		}
		db->db_state = DB_CACHED;
		cv_broadcast(&db->db_changed);
	}
	mutex_exit(&db->db_mtx);
}

void
dmu_buf_write_embedded(dmu_buf_t *dbuf, void *data,
    bp_embedded_type_t etype, enum zio_compress comp,
    int uncompressed_size, int compressed_size, int byteorder,
    dmu_tx_t *tx)
{
	dmu_buf_impl_t *db = (dmu_buf_impl_t *)dbuf;
	struct dirty_leaf *dl;
	dmu_object_type_t type;

	if (etype == BP_EMBEDDED_TYPE_DATA) {
		ASSERT(spa_feature_is_active(dmu_objset_spa(db->db_objset),
		    SPA_FEATURE_EMBEDDED_DATA));
	}

	DB_DNODE_ENTER(db);
	type = DB_DNODE(db)->dn_type;
	DB_DNODE_EXIT(db);

	ASSERT0(db->db_level);
	ASSERT(db->db_blkid != DMU_BONUS_BLKID);

	dmu_buf_will_not_fill(dbuf, tx);

	ASSERT3U(db->db_last_dirty->dr_txg, ==, tx->tx_txg);
	dl = &db->db_last_dirty->dt.dl;
	encode_embedded_bp_compressed(&dl->dr_overridden_by,
	    data, comp, uncompressed_size, compressed_size);
	BPE_SET_ETYPE(&dl->dr_overridden_by, etype);
	BP_SET_TYPE(&dl->dr_overridden_by, type);
	BP_SET_LEVEL(&dl->dr_overridden_by, 0);
	BP_SET_BYTEORDER(&dl->dr_overridden_by, byteorder);

	dl->dr_override_state = DR_OVERRIDDEN;
	dl->dr_overridden_by.blk_birth = db->db_last_dirty->dr_txg;
}

/*
 * Directly assign a provided arc buf to a given dbuf if it's not referenced
 * by anybody except our caller. Otherwise copy arcbuf's contents to dbuf.
 */
void
dbuf_assign_arcbuf(dmu_buf_impl_t *db, arc_buf_t *buf, dmu_tx_t *tx)
{
	ASSERT(!refcount_is_zero(&db->db_holds));
	ASSERT(db->db_blkid != DMU_BONUS_BLKID);
	ASSERT(db->db_level == 0);
	ASSERT(DBUF_GET_BUFC_TYPE(db) == ARC_BUFC_DATA);
	ASSERT(buf != NULL);
	ASSERT(arc_buf_size(buf) == db->db.db_size);
	ASSERT(tx->tx_txg != 0);

	arc_return_buf(buf, db);
	ASSERT(arc_released(buf));

	mutex_enter(&db->db_mtx);

	while (db->db_state == DB_READ || db->db_state == DB_FILL)
		cv_wait(&db->db_changed, &db->db_mtx);

	ASSERT(db->db_state == DB_CACHED || db->db_state == DB_UNCACHED);

	if (db->db_state == DB_CACHED &&
	    refcount_count(&db->db_holds) - 1 > db->db_dirtycnt) {
		mutex_exit(&db->db_mtx);
		(void) dbuf_dirty(db, tx);
		bcopy(buf->b_data, db->db.db_data, db->db.db_size);
		VERIFY(arc_buf_remove_ref(buf, db));
		xuio_stat_wbuf_copied();
		return;
	}

	xuio_stat_wbuf_nocopy();
	if (db->db_state == DB_CACHED) {
		dbuf_dirty_record_t *dr = db->db_last_dirty;

		ASSERT(db->db_buf != NULL);
		if (dr != NULL && dr->dr_txg == tx->tx_txg) {
			ASSERT(dr->dt.dl.dr_data == db->db_buf);
			if (!arc_released(db->db_buf)) {
				ASSERT(dr->dt.dl.dr_override_state ==
				    DR_OVERRIDDEN);
				arc_release(db->db_buf, db);
			}
			dr->dt.dl.dr_data = buf;
			VERIFY(arc_buf_remove_ref(db->db_buf, db));
		} else if (dr == NULL || dr->dt.dl.dr_data != db->db_buf) {
			arc_release(db->db_buf, db);
			VERIFY(arc_buf_remove_ref(db->db_buf, db));
		}
		db->db_buf = NULL;
	}
	ASSERT(db->db_buf == NULL);
	dbuf_set_data(db, buf);
	db->db_state = DB_FILL;
	mutex_exit(&db->db_mtx);
	(void) dbuf_dirty(db, tx);
	dmu_buf_fill_done(&db->db, tx);
}

/*
 * "Clear" the contents of this dbuf.  This will mark the dbuf
 * EVICTING and clear *most* of its references.  Unfortunately,
 * when we are not holding the dn_dbufs_mtx, we can't clear the
 * entry in the dn_dbufs list.  We have to wait until dbuf_destroy()
 * in this case.  For callers from the DMU we will usually see:
 *	dbuf_clear()->arc_clear_callback()->dbuf_do_evict()->dbuf_destroy()
 * For the arc callback, we will usually see:
 *	dbuf_do_evict()->dbuf_clear();dbuf_destroy()
 * Sometimes, though, we will get a mix of these two:
 *	DMU: dbuf_clear()->arc_clear_callback()
 *	ARC: dbuf_do_evict()->dbuf_destroy()
 *
 * This routine will dissociate the dbuf from the arc, by calling
 * arc_clear_callback(), but will not evict the data from the ARC.
 */
void
dbuf_clear(dmu_buf_impl_t *db)
{
	dnode_t *dn;
	dmu_buf_impl_t *parent = db->db_parent;
	dmu_buf_impl_t *dndb;
	boolean_t dbuf_gone = B_FALSE;

	ASSERT(MUTEX_HELD(&db->db_mtx));
	ASSERT(refcount_is_zero(&db->db_holds));

	dbuf_evict_user(db);

	if (db->db_state == DB_CACHED) {
		ASSERT(db->db.db_data != NULL);
		if (db->db_blkid == DMU_BONUS_BLKID) {
			zio_buf_free(db->db.db_data, DN_MAX_BONUSLEN);
			arc_space_return(DN_MAX_BONUSLEN, ARC_SPACE_OTHER);
		}
		db->db.db_data = NULL;
		db->db_state = DB_UNCACHED;
	}

	ASSERT(db->db_state == DB_UNCACHED || db->db_state == DB_NOFILL);
	ASSERT(db->db_data_pending == NULL);

	db->db_state = DB_EVICTING;
	db->db_blkptr = NULL;

	DB_DNODE_ENTER(db);
	dn = DB_DNODE(db);
	dndb = dn->dn_dbuf;
	if (db->db_blkid != DMU_BONUS_BLKID && MUTEX_HELD(&dn->dn_dbufs_mtx)) {
		avl_remove(&dn->dn_dbufs, db);
		atomic_dec_32(&dn->dn_dbufs_count);
		membar_producer();
		DB_DNODE_EXIT(db);
		/*
		 * Decrementing the dbuf count means that the hold corresponding
		 * to the removed dbuf is no longer discounted in dnode_move(),
		 * so the dnode cannot be moved until after we release the hold.
		 * The membar_producer() ensures visibility of the decremented
		 * value in dnode_move(), since DB_DNODE_EXIT doesn't actually
		 * release any lock.
		 */
		dnode_rele(dn, db);
		db->db_dnode_handle = NULL;
	} else {
		DB_DNODE_EXIT(db);
	}

	if (db->db_buf)
		dbuf_gone = arc_clear_callback(db->db_buf);

	if (!dbuf_gone)
		mutex_exit(&db->db_mtx);

	/*
	 * If this dbuf is referenced from an indirect dbuf,
	 * decrement the ref count on the indirect dbuf.
	 */
	if (parent && parent != dndb)
		dbuf_rele(parent, db);
}

/*
 * Note: While bpp will always be updated if the function returns success,
 * parentp will not be updated if the dnode does not have dn_dbuf filled in;
 * this happens when the dnode is the meta-dnode, or a userused or groupused
 * object.
 */
static int
dbuf_findbp(dnode_t *dn, int level, uint64_t blkid, int fail_sparse,
    dmu_buf_impl_t **parentp, blkptr_t **bpp)
{
	int nlevels, epbs;

	*parentp = NULL;
	*bpp = NULL;

	ASSERT(blkid != DMU_BONUS_BLKID);

	if (blkid == DMU_SPILL_BLKID) {
		mutex_enter(&dn->dn_mtx);
		if (dn->dn_have_spill &&
		    (dn->dn_phys->dn_flags & DNODE_FLAG_SPILL_BLKPTR))
			*bpp = &dn->dn_phys->dn_spill;
		else
			*bpp = NULL;
		dbuf_add_ref(dn->dn_dbuf, NULL);
		*parentp = dn->dn_dbuf;
		mutex_exit(&dn->dn_mtx);
		return (0);
	}

	if (dn->dn_phys->dn_nlevels == 0)
		nlevels = 1;
	else
		nlevels = dn->dn_phys->dn_nlevels;

	epbs = dn->dn_indblkshift - SPA_BLKPTRSHIFT;

	ASSERT3U(level * epbs, <, 64);
	ASSERT(RW_LOCK_HELD(&dn->dn_struct_rwlock));
	if (level >= nlevels ||
	    (blkid > (dn->dn_phys->dn_maxblkid >> (level * epbs)))) {
		/* the buffer has no parent yet */
		return (SET_ERROR(ENOENT));
	} else if (level < nlevels-1) {
		/* this block is referenced from an indirect block */
		int err = dbuf_hold_impl(dn, level+1,
		    blkid >> epbs, fail_sparse, FALSE, NULL, parentp);
		if (err)
			return (err);
		err = dbuf_read(*parentp, NULL,
		    (DB_RF_HAVESTRUCT | DB_RF_NOPREFETCH | DB_RF_CANFAIL));
		if (err) {
			dbuf_rele(*parentp, NULL);
			*parentp = NULL;
			return (err);
		}
		*bpp = ((blkptr_t *)(*parentp)->db.db_data) +
		    (blkid & ((1ULL << epbs) - 1));
		return (0);
	} else {
		/* the block is referenced from the dnode */
		ASSERT3U(level, ==, nlevels-1);
		ASSERT(dn->dn_phys->dn_nblkptr == 0 ||
		    blkid < dn->dn_phys->dn_nblkptr);
		if (dn->dn_dbuf) {
			dbuf_add_ref(dn->dn_dbuf, NULL);
			*parentp = dn->dn_dbuf;
		}
		*bpp = &dn->dn_phys->dn_blkptr[blkid];
		return (0);
	}
}

static dmu_buf_impl_t *
dbuf_create(dnode_t *dn, uint8_t level, uint64_t blkid,
    dmu_buf_impl_t *parent, blkptr_t *blkptr)
{
	objset_t *os = dn->dn_objset;
	dmu_buf_impl_t *db, *odb;

	ASSERT(RW_LOCK_HELD(&dn->dn_struct_rwlock));
	ASSERT(dn->dn_type != DMU_OT_NONE);

	db = kmem_cache_alloc(dbuf_cache, KM_SLEEP);

	db->db_objset = os;
	db->db.db_object = dn->dn_object;
	db->db_level = level;
	db->db_blkid = blkid;
	db->db_last_dirty = NULL;
	db->db_dirtycnt = 0;
	db->db_dnode_handle = dn->dn_handle;
	db->db_parent = parent;
	db->db_blkptr = blkptr;

	db->db_user = NULL;
	db->db_user_immediate_evict = FALSE;
	db->db_freed_in_flight = FALSE;
	db->db_pending_evict = FALSE;

	if (blkid == DMU_BONUS_BLKID) {
		ASSERT3P(parent, ==, dn->dn_dbuf);
		db->db.db_size = DN_MAX_BONUSLEN -
		    (dn->dn_nblkptr-1) * sizeof (blkptr_t);
		ASSERT3U(db->db.db_size, >=, dn->dn_bonuslen);
		db->db.db_offset = DMU_BONUS_BLKID;
		db->db_state = DB_UNCACHED;
		/* the bonus dbuf is not placed in the hash table */
		arc_space_consume(sizeof (dmu_buf_impl_t), ARC_SPACE_OTHER);
		return (db);
	} else if (blkid == DMU_SPILL_BLKID) {
		db->db.db_size = (blkptr != NULL) ?
		    BP_GET_LSIZE(blkptr) : SPA_MINBLOCKSIZE;
		db->db.db_offset = 0;
	} else {
		int blocksize =
		    db->db_level ? 1 << dn->dn_indblkshift : dn->dn_datablksz;
		db->db.db_size = blocksize;
		db->db.db_offset = db->db_blkid * blocksize;
	}

	/*
	 * Hold the dn_dbufs_mtx while we get the new dbuf
	 * in the hash table *and* added to the dbufs list.
	 * This prevents a possible deadlock with someone
	 * trying to look up this dbuf before its added to the
	 * dn_dbufs list.
	 */
	mutex_enter(&dn->dn_dbufs_mtx);
	db->db_state = DB_EVICTING;
	if ((odb = dbuf_hash_insert(db)) != NULL) {
		/* someone else inserted it first */
		kmem_cache_free(dbuf_cache, db);
		mutex_exit(&dn->dn_dbufs_mtx);
		return (odb);
	}
	avl_add(&dn->dn_dbufs, db);
	if (db->db_level == 0 && db->db_blkid >=
	    dn->dn_unlisted_l0_blkid)
		dn->dn_unlisted_l0_blkid = db->db_blkid + 1;
	db->db_state = DB_UNCACHED;
	mutex_exit(&dn->dn_dbufs_mtx);
	arc_space_consume(sizeof (dmu_buf_impl_t), ARC_SPACE_OTHER);

	if (parent && parent != dn->dn_dbuf)
		dbuf_add_ref(parent, db);

	ASSERT(dn->dn_object == DMU_META_DNODE_OBJECT ||
	    refcount_count(&dn->dn_holds) > 0);
	(void) refcount_add(&dn->dn_holds, db);
	atomic_inc_32(&dn->dn_dbufs_count);

	dprintf_dbuf(db, "db=%p\n", db);

	return (db);
}

static int
dbuf_do_evict(void *private)
{
	dmu_buf_impl_t *db = private;

	if (!MUTEX_HELD(&db->db_mtx))
		mutex_enter(&db->db_mtx);

	ASSERT(refcount_is_zero(&db->db_holds));

	if (db->db_state != DB_EVICTING) {
		ASSERT(db->db_state == DB_CACHED);
		DBUF_VERIFY(db);
		db->db_buf = NULL;
		dbuf_evict(db);
	} else {
		mutex_exit(&db->db_mtx);
		dbuf_destroy(db);
	}
	return (0);
}

static void
dbuf_destroy(dmu_buf_impl_t *db)
{
	ASSERT(refcount_is_zero(&db->db_holds));

	if (db->db_blkid != DMU_BONUS_BLKID) {
		/*
		 * If this dbuf is still on the dn_dbufs list,
		 * remove it from that list.
		 */
		if (db->db_dnode_handle != NULL) {
			dnode_t *dn;

			DB_DNODE_ENTER(db);
			dn = DB_DNODE(db);
			mutex_enter(&dn->dn_dbufs_mtx);
			avl_remove(&dn->dn_dbufs, db);
			atomic_dec_32(&dn->dn_dbufs_count);
			mutex_exit(&dn->dn_dbufs_mtx);
			DB_DNODE_EXIT(db);
			/*
			 * Decrementing the dbuf count means that the hold
			 * corresponding to the removed dbuf is no longer
			 * discounted in dnode_move(), so the dnode cannot be
			 * moved until after we release the hold.
			 */
			dnode_rele(dn, db);
			db->db_dnode_handle = NULL;
		}
		dbuf_hash_remove(db);
	}
	db->db_parent = NULL;
	db->db_buf = NULL;

	ASSERT(db->db.db_data == NULL);
	ASSERT(db->db_hash_next == NULL);
	ASSERT(db->db_blkptr == NULL);
	ASSERT(db->db_data_pending == NULL);

	kmem_cache_free(dbuf_cache, db);
	arc_space_return(sizeof (dmu_buf_impl_t), ARC_SPACE_OTHER);
}

typedef struct dbuf_prefetch_arg {
	spa_t *dpa_spa;	/* The spa to issue the prefetch in. */
	zbookmark_phys_t dpa_zb; /* The target block to prefetch. */
	int dpa_epbs; /* Entries (blkptr_t's) Per Block Shift. */
	int dpa_curlevel; /* The current level that we're reading */
	zio_priority_t dpa_prio; /* The priority I/Os should be issued at. */
	zio_t *dpa_zio; /* The parent zio_t for all prefetches. */
	arc_flags_t dpa_aflags; /* Flags to pass to the final prefetch. */
} dbuf_prefetch_arg_t;

/*
 * Actually issue the prefetch read for the block given.
 */
static void
dbuf_issue_final_prefetch(dbuf_prefetch_arg_t *dpa, blkptr_t *bp)
{
	if (BP_IS_HOLE(bp) || BP_IS_EMBEDDED(bp))
		return;

	arc_flags_t aflags =
	    dpa->dpa_aflags | ARC_FLAG_NOWAIT | ARC_FLAG_PREFETCH;

	ASSERT3U(dpa->dpa_curlevel, ==, BP_GET_LEVEL(bp));
	ASSERT3U(dpa->dpa_curlevel, ==, dpa->dpa_zb.zb_level);
	ASSERT(dpa->dpa_zio != NULL);
	(void) arc_read(dpa->dpa_zio, dpa->dpa_spa, bp, NULL, NULL,
	    dpa->dpa_prio, ZIO_FLAG_CANFAIL | ZIO_FLAG_SPECULATIVE,
	    &aflags, &dpa->dpa_zb);
}

/*
 * Called when an indirect block above our prefetch target is read in.  This
 * will either read in the next indirect block down the tree or issue the actual
 * prefetch if the next block down is our target.
 */
static void
dbuf_prefetch_indirect_done(zio_t *zio, arc_buf_t *abuf, void *private)
{
	dbuf_prefetch_arg_t *dpa = private;

	ASSERT3S(dpa->dpa_zb.zb_level, <, dpa->dpa_curlevel);
	ASSERT3S(dpa->dpa_curlevel, >, 0);
	if (zio != NULL) {
		ASSERT3S(BP_GET_LEVEL(zio->io_bp), ==, dpa->dpa_curlevel);
		ASSERT3U(BP_GET_LSIZE(zio->io_bp), ==, zio->io_size);
		ASSERT3P(zio->io_spa, ==, dpa->dpa_spa);
	}

	dpa->dpa_curlevel--;

	uint64_t nextblkid = dpa->dpa_zb.zb_blkid >>
	    (dpa->dpa_epbs * (dpa->dpa_curlevel - dpa->dpa_zb.zb_level));
	blkptr_t *bp = ((blkptr_t *)abuf->b_data) +
	    P2PHASE(nextblkid, 1ULL << dpa->dpa_epbs);
	if (BP_IS_HOLE(bp) || (zio != NULL && zio->io_error != 0)) {
		kmem_free(dpa, sizeof (*dpa));
	} else if (dpa->dpa_curlevel == dpa->dpa_zb.zb_level) {
		ASSERT3U(nextblkid, ==, dpa->dpa_zb.zb_blkid);
		dbuf_issue_final_prefetch(dpa, bp);
		kmem_free(dpa, sizeof (*dpa));
	} else {
		arc_flags_t iter_aflags = ARC_FLAG_NOWAIT;
		zbookmark_phys_t zb;

		ASSERT3U(dpa->dpa_curlevel, ==, BP_GET_LEVEL(bp));

		SET_BOOKMARK(&zb, dpa->dpa_zb.zb_objset,
		    dpa->dpa_zb.zb_object, dpa->dpa_curlevel, nextblkid);

		(void) arc_read(dpa->dpa_zio, dpa->dpa_spa,
		    bp, dbuf_prefetch_indirect_done, dpa, dpa->dpa_prio,
		    ZIO_FLAG_CANFAIL | ZIO_FLAG_SPECULATIVE,
		    &iter_aflags, &zb);
	}
	(void) arc_buf_remove_ref(abuf, private);
}

/*
 * Issue prefetch reads for the given block on the given level.  If the indirect
 * blocks above that block are not in memory, we will read them in
 * asynchronously.  As a result, this call never blocks waiting for a read to
 * complete.
 */
void
dbuf_prefetch(dnode_t *dn, int64_t level, uint64_t blkid, zio_priority_t prio,
    arc_flags_t aflags)
{
	blkptr_t bp;
	int epbs, nlevels, curlevel;
	uint64_t curblkid;

	ASSERT(blkid != DMU_BONUS_BLKID);
	ASSERT(RW_LOCK_HELD(&dn->dn_struct_rwlock));

	if (blkid > dn->dn_maxblkid)
		return;

	if (dnode_block_freed(dn, blkid))
		return;

	/*
	 * This dnode hasn't been written to disk yet, so there's nothing to
	 * prefetch.
	 */
	nlevels = dn->dn_phys->dn_nlevels;
	if (level >= nlevels || dn->dn_phys->dn_nblkptr == 0)
		return;

	epbs = dn->dn_phys->dn_indblkshift - SPA_BLKPTRSHIFT;
	if (dn->dn_phys->dn_maxblkid < blkid << (epbs * level))
		return;

	dmu_buf_impl_t *db = dbuf_find(dn->dn_objset, dn->dn_object,
	    level, blkid);
	if (db != NULL) {
		mutex_exit(&db->db_mtx);
		/*
		 * This dbuf already exists.  It is either CACHED, or
		 * (we assume) about to be read or filled.
		 */
		return;
	}

	/*
	 * Find the closest ancestor (indirect block) of the target block
	 * that is present in the cache.  In this indirect block, we will
	 * find the bp that is at curlevel, curblkid.
	 */
	curlevel = level;
	curblkid = blkid;
	while (curlevel < nlevels - 1) {
		int parent_level = curlevel + 1;
		uint64_t parent_blkid = curblkid >> epbs;
		dmu_buf_impl_t *db;

		if (dbuf_hold_impl(dn, parent_level, parent_blkid,
		    FALSE, TRUE, FTAG, &db) == 0) {
			blkptr_t *bpp = db->db_buf->b_data;
			bp = bpp[P2PHASE(curblkid, 1 << epbs)];
			dbuf_rele(db, FTAG);
			break;
		}

		curlevel = parent_level;
		curblkid = parent_blkid;
	}

	if (curlevel == nlevels - 1) {
		/* No cached indirect blocks found. */
		ASSERT3U(curblkid, <, dn->dn_phys->dn_nblkptr);
		bp = dn->dn_phys->dn_blkptr[curblkid];
	}
	if (BP_IS_HOLE(&bp))
		return;

	ASSERT3U(curlevel, ==, BP_GET_LEVEL(&bp));

	zio_t *pio = zio_root(dmu_objset_spa(dn->dn_objset), NULL, NULL,
	    ZIO_FLAG_CANFAIL);

	dbuf_prefetch_arg_t *dpa = kmem_zalloc(sizeof (*dpa), KM_SLEEP);
	dsl_dataset_t *ds = dn->dn_objset->os_dsl_dataset;
	SET_BOOKMARK(&dpa->dpa_zb, ds != NULL ? ds->ds_object : DMU_META_OBJSET,
	    dn->dn_object, level, blkid);
	dpa->dpa_curlevel = curlevel;
	dpa->dpa_prio = prio;
	dpa->dpa_aflags = aflags;
	dpa->dpa_spa = dn->dn_objset->os_spa;
	dpa->dpa_epbs = epbs;
	dpa->dpa_zio = pio;

	/*
	 * If we have the indirect just above us, no need to do the asynchronous
	 * prefetch chain; we'll just run the last step ourselves.  If we're at
	 * a higher level, though, we want to issue the prefetches for all the
	 * indirect blocks asynchronously, so we can go on with whatever we were
	 * doing.
	 */
	if (curlevel == level) {
		ASSERT3U(curblkid, ==, blkid);
		dbuf_issue_final_prefetch(dpa, &bp);
		kmem_free(dpa, sizeof (*dpa));
	} else {
		arc_flags_t iter_aflags = ARC_FLAG_NOWAIT;
		zbookmark_phys_t zb;

		SET_BOOKMARK(&zb, ds != NULL ? ds->ds_object : DMU_META_OBJSET,
		    dn->dn_object, curlevel, curblkid);
		(void) arc_read(dpa->dpa_zio, dpa->dpa_spa,
		    &bp, dbuf_prefetch_indirect_done, dpa, prio,
		    ZIO_FLAG_CANFAIL | ZIO_FLAG_SPECULATIVE,
		    &iter_aflags, &zb);
	}
	/*
	 * We use pio here instead of dpa_zio since it's possible that
	 * dpa may have already been freed.
	 */
	zio_nowait(pio);
}

/*
 * Returns with db_holds incremented, and db_mtx not held.
 * Note: dn_struct_rwlock must be held.
 */
int
dbuf_hold_impl(dnode_t *dn, uint8_t level, uint64_t blkid,
    boolean_t fail_sparse, boolean_t fail_uncached,
    void *tag, dmu_buf_impl_t **dbp)
{
	dmu_buf_impl_t *db, *parent = NULL;

	ASSERT(blkid != DMU_BONUS_BLKID);
	ASSERT(RW_LOCK_HELD(&dn->dn_struct_rwlock));
	ASSERT3U(dn->dn_nlevels, >, level);

	*dbp = NULL;
top:
	/* dbuf_find() returns with db_mtx held */
	db = dbuf_find(dn->dn_objset, dn->dn_object, level, blkid);

	if (db == NULL) {
		blkptr_t *bp = NULL;
		int err;

		if (fail_uncached)
			return (SET_ERROR(ENOENT));

		ASSERT3P(parent, ==, NULL);
		err = dbuf_findbp(dn, level, blkid, fail_sparse, &parent, &bp);
		if (fail_sparse) {
			if (err == 0 && bp && BP_IS_HOLE(bp))
				err = SET_ERROR(ENOENT);
			if (err) {
				if (parent)
					dbuf_rele(parent, NULL);
				return (err);
			}
		}
		if (err && err != ENOENT)
			return (err);
		db = dbuf_create(dn, level, blkid, parent, bp);
	}

	if (fail_uncached && db->db_state != DB_CACHED) {
		mutex_exit(&db->db_mtx);
		return (SET_ERROR(ENOENT));
	}

	if (db->db_buf && refcount_is_zero(&db->db_holds)) {
		arc_buf_add_ref(db->db_buf, db);
		if (db->db_buf->b_data == NULL) {
			dbuf_clear(db);
			if (parent) {
				dbuf_rele(parent, NULL);
				parent = NULL;
			}
			goto top;
		}
		ASSERT3P(db->db.db_data, ==, db->db_buf->b_data);
	}

	ASSERT(db->db_buf == NULL || arc_referenced(db->db_buf));

	/*
	 * If this buffer is currently syncing out, and we are are
	 * still referencing it from db_data, we need to make a copy
	 * of it in case we decide we want to dirty it again in this txg.
	 */
	if (db->db_level == 0 && db->db_blkid != DMU_BONUS_BLKID &&
	    dn->dn_object != DMU_META_DNODE_OBJECT &&
	    db->db_state == DB_CACHED && db->db_data_pending) {
		dbuf_dirty_record_t *dr = db->db_data_pending;

		if (dr->dt.dl.dr_data == db->db_buf) {
			arc_buf_contents_t type = DBUF_GET_BUFC_TYPE(db);

			dbuf_set_data(db,
			    arc_buf_alloc(dn->dn_objset->os_spa,
			    db->db.db_size, db, type));
			bcopy(dr->dt.dl.dr_data->b_data, db->db.db_data,
			    db->db.db_size);
		}
	}

	(void) refcount_add(&db->db_holds, tag);
	DBUF_VERIFY(db);
	mutex_exit(&db->db_mtx);

	/* NOTE: we can't rele the parent until after we drop the db_mtx */
	if (parent)
		dbuf_rele(parent, NULL);

	ASSERT3P(DB_DNODE(db), ==, dn);
	ASSERT3U(db->db_blkid, ==, blkid);
	ASSERT3U(db->db_level, ==, level);
	*dbp = db;

	return (0);
}

dmu_buf_impl_t *
dbuf_hold(dnode_t *dn, uint64_t blkid, void *tag)
{
	return (dbuf_hold_level(dn, 0, blkid, tag));
}

dmu_buf_impl_t *
dbuf_hold_level(dnode_t *dn, int level, uint64_t blkid, void *tag)
{
	dmu_buf_impl_t *db;
	int err = dbuf_hold_impl(dn, level, blkid, FALSE, FALSE, tag, &db);
	return (err ? NULL : db);
}

void
dbuf_create_bonus(dnode_t *dn)
{
	ASSERT(RW_WRITE_HELD(&dn->dn_struct_rwlock));

	ASSERT(dn->dn_bonus == NULL);
	dn->dn_bonus = dbuf_create(dn, 0, DMU_BONUS_BLKID, dn->dn_dbuf, NULL);
}

int
dbuf_spill_set_blksz(dmu_buf_t *db_fake, uint64_t blksz, dmu_tx_t *tx)
{
	dmu_buf_impl_t *db = (dmu_buf_impl_t *)db_fake;
	dnode_t *dn;

	if (db->db_blkid != DMU_SPILL_BLKID)
		return (SET_ERROR(ENOTSUP));
	if (blksz == 0)
		blksz = SPA_MINBLOCKSIZE;
	ASSERT3U(blksz, <=, spa_maxblocksize(dmu_objset_spa(db->db_objset)));
	blksz = P2ROUNDUP(blksz, SPA_MINBLOCKSIZE);

	DB_DNODE_ENTER(db);
	dn = DB_DNODE(db);
	rw_enter(&dn->dn_struct_rwlock, RW_WRITER);
	dbuf_new_size(db, blksz, tx);
	rw_exit(&dn->dn_struct_rwlock);
	DB_DNODE_EXIT(db);

	return (0);
}

void
dbuf_rm_spill(dnode_t *dn, dmu_tx_t *tx)
{
	dbuf_free_range(dn, DMU_SPILL_BLKID, DMU_SPILL_BLKID, tx);
}

#pragma weak dmu_buf_add_ref = dbuf_add_ref
void
dbuf_add_ref(dmu_buf_impl_t *db, void *tag)
{
	int64_t holds = refcount_add(&db->db_holds, tag);
	ASSERT(holds > 1);
}

#pragma weak dmu_buf_try_add_ref = dbuf_try_add_ref
boolean_t
dbuf_try_add_ref(dmu_buf_t *db_fake, objset_t *os, uint64_t obj, uint64_t blkid,
    void *tag)
{
	dmu_buf_impl_t *db = (dmu_buf_impl_t *)db_fake;
	dmu_buf_impl_t *found_db;
	boolean_t result = B_FALSE;

	if (db->db_blkid == DMU_BONUS_BLKID)
		found_db = dbuf_find_bonus(os, obj);
	else
		found_db = dbuf_find(os, obj, 0, blkid);

	if (found_db != NULL) {
		if (db == found_db && dbuf_refcount(db) > db->db_dirtycnt) {
			(void) refcount_add(&db->db_holds, tag);
			result = B_TRUE;
		}
		mutex_exit(&db->db_mtx);
	}
	return (result);
}

/*
 * If you call dbuf_rele() you had better not be referencing the dnode handle
 * unless you have some other direct or indirect hold on the dnode. (An indirect
 * hold is a hold on one of the dnode's dbufs, including the bonus buffer.)
 * Without that, the dbuf_rele() could lead to a dnode_rele() followed by the
 * dnode's parent dbuf evicting its dnode handles.
 */
void
dbuf_rele(dmu_buf_impl_t *db, void *tag)
{
	mutex_enter(&db->db_mtx);
	dbuf_rele_and_unlock(db, tag);
}

void
dmu_buf_rele(dmu_buf_t *db, void *tag)
{
	dbuf_rele((dmu_buf_impl_t *)db, tag);
}

/*
 * dbuf_rele() for an already-locked dbuf.  This is necessary to allow
 * db_dirtycnt and db_holds to be updated atomically.
 */
void
dbuf_rele_and_unlock(dmu_buf_impl_t *db, void *tag)
{
	int64_t holds;

	ASSERT(MUTEX_HELD(&db->db_mtx));
	DBUF_VERIFY(db);

	/*
	 * Remove the reference to the dbuf before removing its hold on the
	 * dnode so we can guarantee in dnode_move() that a referenced bonus
	 * buffer has a corresponding dnode hold.
	 */
	holds = refcount_remove(&db->db_holds, tag);
	ASSERT(holds >= 0);

	/*
	 * We can't freeze indirects if there is a possibility that they
	 * may be modified in the current syncing context.
	 */
	if (db->db_buf && holds == (db->db_level == 0 ? db->db_dirtycnt : 0))
		arc_buf_freeze(db->db_buf);

	if (holds == db->db_dirtycnt &&
	    db->db_level == 0 && db->db_user_immediate_evict)
		dbuf_evict_user(db);

	if (holds == 0) {
		if (db->db_blkid == DMU_BONUS_BLKID) {
			dnode_t *dn;
			boolean_t evict_dbuf = db->db_pending_evict;

			/*
			 * If the dnode moves here, we cannot cross this
			 * barrier until the move completes.
			 */
			DB_DNODE_ENTER(db);

			dn = DB_DNODE(db);
			atomic_dec_32(&dn->dn_dbufs_count);

			/*
			 * Decrementing the dbuf count means that the bonus
			 * buffer's dnode hold is no longer discounted in
			 * dnode_move(). The dnode cannot move until after
			 * the dnode_rele() below.
			 */
			DB_DNODE_EXIT(db);

			/*
			 * Do not reference db after its lock is dropped.
			 * Another thread may evict it.
			 */
			mutex_exit(&db->db_mtx);

			if (evict_dbuf)
				dnode_evict_bonus(dn);

			dnode_rele(dn, db);
		} else if (db->db_buf == NULL) {
			/*
			 * This is a special case: we never associated this
			 * dbuf with any data allocated from the ARC.
			 */
			ASSERT(db->db_state == DB_UNCACHED ||
			    db->db_state == DB_NOFILL);
			dbuf_evict(db);
		} else if (arc_released(db->db_buf)) {
			arc_buf_t *buf = db->db_buf;
			/*
			 * This dbuf has anonymous data associated with it.
			 */
			dbuf_clear_data(db);
			VERIFY(arc_buf_remove_ref(buf, db));
			dbuf_evict(db);
		} else {
			VERIFY(!arc_buf_remove_ref(db->db_buf, db));

			/*
			 * A dbuf will be eligible for eviction if either the
			 * 'primarycache' property is set or a duplicate
			 * copy of this buffer is already cached in the arc.
			 *
			 * In the case of the 'primarycache' a buffer
			 * is considered for eviction if it matches the
			 * criteria set in the property.
			 *
			 * To decide if our buffer is considered a
			 * duplicate, we must call into the arc to determine
			 * if multiple buffers are referencing the same
			 * block on-disk. If so, then we simply evict
			 * ourselves.
			 */
			if (!DBUF_IS_CACHEABLE(db)) {
				if (db->db_blkptr != NULL &&
				    !BP_IS_HOLE(db->db_blkptr) &&
				    !BP_IS_EMBEDDED(db->db_blkptr)) {
					spa_t *spa =
					    dmu_objset_spa(db->db_objset);
					blkptr_t bp = *db->db_blkptr;
					dbuf_clear(db);
					arc_freed(spa, &bp);
				} else {
					dbuf_clear(db);
				}
			} else if (db->db_pending_evict ||
			    arc_buf_eviction_needed(db->db_buf)) {
				dbuf_clear(db);
			} else {
				mutex_exit(&db->db_mtx);
			}
		}
	} else {
		mutex_exit(&db->db_mtx);
	}
}

#pragma weak dmu_buf_refcount = dbuf_refcount
uint64_t
dbuf_refcount(dmu_buf_impl_t *db)
{
	return (refcount_count(&db->db_holds));
}

void *
dmu_buf_replace_user(dmu_buf_t *db_fake, dmu_buf_user_t *old_user,
    dmu_buf_user_t *new_user)
{
	dmu_buf_impl_t *db = (dmu_buf_impl_t *)db_fake;

	mutex_enter(&db->db_mtx);
	dbuf_verify_user(db, DBVU_NOT_EVICTING);
	if (db->db_user == old_user)
		db->db_user = new_user;
	else
		old_user = db->db_user;
	dbuf_verify_user(db, DBVU_NOT_EVICTING);
	mutex_exit(&db->db_mtx);

	return (old_user);
}

void *
dmu_buf_set_user(dmu_buf_t *db_fake, dmu_buf_user_t *user)
{
	return (dmu_buf_replace_user(db_fake, NULL, user));
}

void *
dmu_buf_set_user_ie(dmu_buf_t *db_fake, dmu_buf_user_t *user)
{
	dmu_buf_impl_t *db = (dmu_buf_impl_t *)db_fake;

	db->db_user_immediate_evict = TRUE;
	return (dmu_buf_set_user(db_fake, user));
}

void *
dmu_buf_remove_user(dmu_buf_t *db_fake, dmu_buf_user_t *user)
{
	return (dmu_buf_replace_user(db_fake, user, NULL));
}

void *
dmu_buf_get_user(dmu_buf_t *db_fake)
{
	dmu_buf_impl_t *db = (dmu_buf_impl_t *)db_fake;

	dbuf_verify_user(db, DBVU_NOT_EVICTING);
	return (db->db_user);
}

void
dmu_buf_user_evict_wait()
{
	taskq_wait(dbu_evict_taskq);
}

boolean_t
dmu_buf_freeable(dmu_buf_t *dbuf)
{
	boolean_t res = B_FALSE;
	dmu_buf_impl_t *db = (dmu_buf_impl_t *)dbuf;

	if (db->db_blkptr)
		res = dsl_dataset_block_freeable(db->db_objset->os_dsl_dataset,
		    db->db_blkptr, db->db_blkptr->blk_birth);

	return (res);
}

blkptr_t *
dmu_buf_get_blkptr(dmu_buf_t *db)
{
	dmu_buf_impl_t *dbi = (dmu_buf_impl_t *)db;
	return (dbi->db_blkptr);
}

static void
dbuf_check_blkptr(dnode_t *dn, dmu_buf_impl_t *db)
{
	/* ASSERT(dmu_tx_is_syncing(tx) */
	ASSERT(MUTEX_HELD(&db->db_mtx));

	if (db->db_blkptr != NULL)
		return;

	if (db->db_blkid == DMU_SPILL_BLKID) {
		db->db_blkptr = &dn->dn_phys->dn_spill;
		BP_ZERO(db->db_blkptr);
		return;
	}
	if (db->db_level == dn->dn_phys->dn_nlevels-1) {
		/*
		 * This buffer was allocated at a time when there was
		 * no available blkptrs from the dnode, or it was
		 * inappropriate to hook it in (i.e., nlevels mis-match).
		 */
		ASSERT(db->db_blkid < dn->dn_phys->dn_nblkptr);
		ASSERT(db->db_parent == NULL);
		db->db_parent = dn->dn_dbuf;
		db->db_blkptr = &dn->dn_phys->dn_blkptr[db->db_blkid];
		DBUF_VERIFY(db);
	} else {
		dmu_buf_impl_t *parent = db->db_parent;
		int epbs = dn->dn_phys->dn_indblkshift - SPA_BLKPTRSHIFT;

		ASSERT(dn->dn_phys->dn_nlevels > 1);
		if (parent == NULL) {
			mutex_exit(&db->db_mtx);
			rw_enter(&dn->dn_struct_rwlock, RW_READER);
			parent = dbuf_hold_level(dn, db->db_level + 1,
			    db->db_blkid >> epbs, db);
			rw_exit(&dn->dn_struct_rwlock);
			mutex_enter(&db->db_mtx);
			db->db_parent = parent;
		}
		db->db_blkptr = (blkptr_t *)parent->db.db_data +
		    (db->db_blkid & ((1ULL << epbs) - 1));
		DBUF_VERIFY(db);
	}
}

static void
dbuf_sync_indirect(dbuf_dirty_record_t *dr, dmu_tx_t *tx)
{
	dmu_buf_impl_t *db = dr->dr_dbuf;
	dnode_t *dn;
	zio_t *zio;

	ASSERT(dmu_tx_is_syncing(tx));

	dprintf_dbuf_bp(db, db->db_blkptr, "blkptr=%p", db->db_blkptr);

	mutex_enter(&db->db_mtx);

	ASSERT(db->db_level > 0);
	DBUF_VERIFY(db);

	/* Read the block if it hasn't been read yet. */
	if (db->db_buf == NULL) {
		mutex_exit(&db->db_mtx);
		(void) dbuf_read(db, NULL, DB_RF_MUST_SUCCEED);
		mutex_enter(&db->db_mtx);
	}
	ASSERT3U(db->db_state, ==, DB_CACHED);
	ASSERT(db->db_buf != NULL);

	DB_DNODE_ENTER(db);
	dn = DB_DNODE(db);
	/* Indirect block size must match what the dnode thinks it is. */
	ASSERT3U(db->db.db_size, ==, 1<<dn->dn_phys->dn_indblkshift);
	dbuf_check_blkptr(dn, db);
	DB_DNODE_EXIT(db);

	/* Provide the pending dirty record to child dbufs */
	db->db_data_pending = dr;

	mutex_exit(&db->db_mtx);
	dbuf_write(dr, db->db_buf, tx);

	zio = dr->dr_zio;
	mutex_enter(&dr->dt.di.dr_mtx);
	dbuf_sync_list(&dr->dt.di.dr_children, db->db_level - 1, tx);
	ASSERT(list_head(&dr->dt.di.dr_children) == NULL);
	mutex_exit(&dr->dt.di.dr_mtx);
	zio_nowait(zio);
}

static void
dbuf_sync_leaf(dbuf_dirty_record_t *dr, dmu_tx_t *tx)
{
	arc_buf_t **datap = &dr->dt.dl.dr_data;
	dmu_buf_impl_t *db = dr->dr_dbuf;
	dnode_t *dn;
	objset_t *os;
	uint64_t txg = tx->tx_txg;

	ASSERT(dmu_tx_is_syncing(tx));

	dprintf_dbuf_bp(db, db->db_blkptr, "blkptr=%p", db->db_blkptr);

	mutex_enter(&db->db_mtx);
	/*
	 * To be synced, we must be dirtied.  But we
	 * might have been freed after the dirty.
	 */
	if (db->db_state == DB_UNCACHED) {
		/* This buffer has been freed since it was dirtied */
		ASSERT(db->db.db_data == NULL);
	} else if (db->db_state == DB_FILL) {
		/* This buffer was freed and is now being re-filled */
		ASSERT(db->db.db_data != dr->dt.dl.dr_data);
	} else {
		ASSERT(db->db_state == DB_CACHED || db->db_state == DB_NOFILL);
	}
	DBUF_VERIFY(db);

	DB_DNODE_ENTER(db);
	dn = DB_DNODE(db);

	if (db->db_blkid == DMU_SPILL_BLKID) {
		mutex_enter(&dn->dn_mtx);
		dn->dn_phys->dn_flags |= DNODE_FLAG_SPILL_BLKPTR;
		mutex_exit(&dn->dn_mtx);
	}

	/*
	 * If this is a bonus buffer, simply copy the bonus data into the
	 * dnode.  It will be written out when the dnode is synced (and it
	 * will be synced, since it must have been dirty for dbuf_sync to
	 * be called).
	 */
	if (db->db_blkid == DMU_BONUS_BLKID) {
		dbuf_dirty_record_t **drp;

		ASSERT(*datap != NULL);
		ASSERT0(db->db_level);
		ASSERT3U(dn->dn_phys->dn_bonuslen, <=, DN_MAX_BONUSLEN);
		bcopy(*datap, DN_BONUS(dn->dn_phys), dn->dn_phys->dn_bonuslen);
		DB_DNODE_EXIT(db);

		if (*datap != db->db.db_data) {
			zio_buf_free(*datap, DN_MAX_BONUSLEN);
			arc_space_return(DN_MAX_BONUSLEN, ARC_SPACE_OTHER);
		}
		db->db_data_pending = NULL;
		drp = &db->db_last_dirty;
		while (*drp != dr)
			drp = &(*drp)->dr_next;
		ASSERT(dr->dr_next == NULL);
		ASSERT(dr->dr_dbuf == db);
		*drp = dr->dr_next;
		kmem_free(dr, sizeof (dbuf_dirty_record_t));
		ASSERT(db->db_dirtycnt > 0);
		db->db_dirtycnt -= 1;
		dbuf_rele_and_unlock(db, (void *)(uintptr_t)txg);
		return;
	}

	os = dn->dn_objset;

	/*
	 * This function may have dropped the db_mtx lock allowing a dmu_sync
	 * operation to sneak in. As a result, we need to ensure that we
	 * don't check the dr_override_state until we have returned from
	 * dbuf_check_blkptr.
	 */
	dbuf_check_blkptr(dn, db);

	/*
	 * If this buffer is in the middle of an immediate write,
	 * wait for the synchronous IO to complete.
	 */
	while (dr->dt.dl.dr_override_state == DR_IN_DMU_SYNC) {
		ASSERT(dn->dn_object != DMU_META_DNODE_OBJECT);
		cv_wait(&db->db_changed, &db->db_mtx);
		ASSERT(dr->dt.dl.dr_override_state != DR_NOT_OVERRIDDEN);
	}

	if (db->db_state != DB_NOFILL &&
	    dn->dn_object != DMU_META_DNODE_OBJECT &&
	    refcount_count(&db->db_holds) > 1 &&
	    dr->dt.dl.dr_override_state != DR_OVERRIDDEN &&
	    *datap == db->db_buf) {
		/*
		 * If this buffer is currently "in use" (i.e., there
		 * are active holds and db_data still references it),
		 * then make a copy before we start the write so that
		 * any modifications from the open txg will not leak
		 * into this write.
		 *
		 * NOTE: this copy does not need to be made for
		 * objects only modified in the syncing context (e.g.
		 * DNONE_DNODE blocks).
		 */
		int blksz = arc_buf_size(*datap);
		arc_buf_contents_t type = DBUF_GET_BUFC_TYPE(db);
		*datap = arc_buf_alloc(os->os_spa, blksz, db, type);
		bcopy(db->db.db_data, (*datap)->b_data, blksz);
	}
	db->db_data_pending = dr;

	mutex_exit(&db->db_mtx);

	dbuf_write(dr, *datap, tx);

	ASSERT(!list_link_active(&dr->dr_dirty_node));
	if (dn->dn_object == DMU_META_DNODE_OBJECT) {
		list_insert_tail(&dn->dn_dirty_records[txg&TXG_MASK], dr);
		DB_DNODE_EXIT(db);
	} else {
		/*
		 * Although zio_nowait() does not "wait for an IO", it does
		 * initiate the IO. If this is an empty write it seems plausible
		 * that the IO could actually be completed before the nowait
		 * returns. We need to DB_DNODE_EXIT() first in case
		 * zio_nowait() invalidates the dbuf.
		 */
		DB_DNODE_EXIT(db);
		zio_nowait(dr->dr_zio);
	}
}

void
dbuf_sync_list(list_t *list, int level, dmu_tx_t *tx)
{
	dbuf_dirty_record_t *dr;

	while (dr = list_head(list)) {
		if (dr->dr_zio != NULL) {
			/*
			 * If we find an already initialized zio then we
			 * are processing the meta-dnode, and we have finished.
			 * The dbufs for all dnodes are put back on the list
			 * during processing, so that we can zio_wait()
			 * these IOs after initiating all child IOs.
			 */
			ASSERT3U(dr->dr_dbuf->db.db_object, ==,
			    DMU_META_DNODE_OBJECT);
			break;
		}
		if (dr->dr_dbuf->db_blkid != DMU_BONUS_BLKID &&
		    dr->dr_dbuf->db_blkid != DMU_SPILL_BLKID) {
			VERIFY3U(dr->dr_dbuf->db_level, ==, level);
		}
		list_remove(list, dr);
		if (dr->dr_dbuf->db_level > 0)
			dbuf_sync_indirect(dr, tx);
		else
			dbuf_sync_leaf(dr, tx);
	}
}

/* ARGSUSED */
static void
dbuf_write_ready(zio_t *zio, arc_buf_t *buf, void *vdb)
{
	dmu_buf_impl_t *db = vdb;
	dnode_t *dn;
	blkptr_t *bp = zio->io_bp;
	blkptr_t *bp_orig = &zio->io_bp_orig;
	spa_t *spa = zio->io_spa;
	int64_t delta;
	uint64_t fill = 0;
	int i;

	ASSERT3P(db->db_blkptr, !=, NULL);
	ASSERT3P(&db->db_data_pending->dr_bp_copy, ==, bp);

	DB_DNODE_ENTER(db);
	dn = DB_DNODE(db);
	delta = bp_get_dsize_sync(spa, bp) - bp_get_dsize_sync(spa, bp_orig);
	dnode_diduse_space(dn, delta - zio->io_prev_space_delta);
	zio->io_prev_space_delta = delta;

	if (bp->blk_birth != 0) {
		ASSERT((db->db_blkid != DMU_SPILL_BLKID &&
		    BP_GET_TYPE(bp) == dn->dn_type) ||
		    (db->db_blkid == DMU_SPILL_BLKID &&
		    BP_GET_TYPE(bp) == dn->dn_bonustype) ||
		    BP_IS_EMBEDDED(bp));
		ASSERT(BP_GET_LEVEL(bp) == db->db_level);
	}

	mutex_enter(&db->db_mtx);

#ifdef ZFS_DEBUG
	if (db->db_blkid == DMU_SPILL_BLKID) {
		ASSERT(dn->dn_phys->dn_flags & DNODE_FLAG_SPILL_BLKPTR);
		ASSERT(!(BP_IS_HOLE(bp)) &&
		    db->db_blkptr == &dn->dn_phys->dn_spill);
	}
#endif

	if (db->db_level == 0) {
		mutex_enter(&dn->dn_mtx);
		if (db->db_blkid > dn->dn_phys->dn_maxblkid &&
		    db->db_blkid != DMU_SPILL_BLKID)
			dn->dn_phys->dn_maxblkid = db->db_blkid;
		mutex_exit(&dn->dn_mtx);

		if (dn->dn_type == DMU_OT_DNODE) {
			dnode_phys_t *dnp = db->db.db_data;
			for (i = db->db.db_size >> DNODE_SHIFT; i > 0;
			    i--, dnp++) {
				if (dnp->dn_type != DMU_OT_NONE)
					fill++;
			}
		} else {
			if (BP_IS_HOLE(bp)) {
				fill = 0;
			} else {
				fill = 1;
			}
		}
	} else {
		blkptr_t *ibp = db->db.db_data;
		ASSERT3U(db->db.db_size, ==, 1<<dn->dn_phys->dn_indblkshift);
		for (i = db->db.db_size >> SPA_BLKPTRSHIFT; i > 0; i--, ibp++) {
			if (BP_IS_HOLE(ibp))
				continue;
			fill += BP_GET_FILL(ibp);
		}
	}
	DB_DNODE_EXIT(db);

	if (!BP_IS_EMBEDDED(bp))
		bp->blk_fill = fill;

	mutex_exit(&db->db_mtx);

	rw_enter(&dn->dn_struct_rwlock, RW_WRITER);
	*db->db_blkptr = *bp;
	rw_exit(&dn->dn_struct_rwlock);
}

/* ARGSUSED */
/*
 * This function gets called just prior to running through the compression
 * stage of the zio pipeline. If we're an indirect block comprised of only
 * holes, then we want this indirect to be compressed away to a hole. In
 * order to do that we must zero out any information about the holes that
 * this indirect points to prior to before we try to compress it.
 */
static void
dbuf_write_children_ready(zio_t *zio, arc_buf_t *buf, void *vdb)
{
	dmu_buf_impl_t *db = vdb;
	dnode_t *dn;
	blkptr_t *bp;
	uint64_t i;
	int epbs;

	ASSERT3U(db->db_level, >, 0);
	DB_DNODE_ENTER(db);
	dn = DB_DNODE(db);
	epbs = dn->dn_phys->dn_indblkshift - SPA_BLKPTRSHIFT;

	/* Determine if all our children are holes */
	for (i = 0, bp = db->db.db_data; i < 1 << epbs; i++, bp++) {
		if (!BP_IS_HOLE(bp))
			break;
	}

	/*
	 * If all the children are holes, then zero them all out so that
	 * we may get compressed away.
	 */
	if (i == 1 << epbs) {
		/* didn't find any non-holes */
		bzero(db->db.db_data, db->db.db_size);
	}
	DB_DNODE_EXIT(db);
}

/*
 * The SPA will call this callback several times for each zio - once
 * for every physical child i/o (zio->io_phys_children times).  This
 * allows the DMU to monitor the progress of each logical i/o.  For example,
 * there may be 2 copies of an indirect block, or many fragments of a RAID-Z
 * block.  There may be a long delay before all copies/fragments are completed,
 * so this callback allows us to retire dirty space gradually, as the physical
 * i/os complete.
 */
/* ARGSUSED */
static void
dbuf_write_physdone(zio_t *zio, arc_buf_t *buf, void *arg)
{
	dmu_buf_impl_t *db = arg;
	objset_t *os = db->db_objset;
	dsl_pool_t *dp = dmu_objset_pool(os);
	dbuf_dirty_record_t *dr;
	int delta = 0;

	dr = db->db_data_pending;
	ASSERT3U(dr->dr_txg, ==, zio->io_txg);

	/*
	 * The callback will be called io_phys_children times.  Retire one
	 * portion of our dirty space each time we are called.  Any rounding
	 * error will be cleaned up by dsl_pool_sync()'s call to
	 * dsl_pool_undirty_space().
	 */
	delta = dr->dr_accounted / zio->io_phys_children;
	dsl_pool_undirty_space(dp, delta, zio->io_txg);
}

/* ARGSUSED */
static void
dbuf_write_done(zio_t *zio, arc_buf_t *buf, void *vdb)
{
	dmu_buf_impl_t *db = vdb;
	blkptr_t *bp_orig = &zio->io_bp_orig;
	blkptr_t *bp = db->db_blkptr;
	objset_t *os = db->db_objset;
	dmu_tx_t *tx = os->os_synctx;
	dbuf_dirty_record_t **drp, *dr;

	ASSERT0(zio->io_error);
	ASSERT(db->db_blkptr == bp);

	/*
	 * For nopwrites and rewrites we ensure that the bp matches our
	 * original and bypass all the accounting.
	 */
	if (zio->io_flags & (ZIO_FLAG_IO_REWRITE | ZIO_FLAG_NOPWRITE)) {
		ASSERT(BP_EQUAL(bp, bp_orig));
	} else {
		dsl_dataset_t *ds = os->os_dsl_dataset;
		(void) dsl_dataset_block_kill(ds, bp_orig, tx, B_TRUE);
		dsl_dataset_block_born(ds, bp, tx);
	}

	mutex_enter(&db->db_mtx);

	DBUF_VERIFY(db);

	drp = &db->db_last_dirty;
	while ((dr = *drp) != db->db_data_pending)
		drp = &dr->dr_next;
	ASSERT(!list_link_active(&dr->dr_dirty_node));
	ASSERT(dr->dr_dbuf == db);
	ASSERT(dr->dr_next == NULL);
	*drp = dr->dr_next;

#ifdef ZFS_DEBUG
	if (db->db_blkid == DMU_SPILL_BLKID) {
		dnode_t *dn;

		DB_DNODE_ENTER(db);
		dn = DB_DNODE(db);
		ASSERT(dn->dn_phys->dn_flags & DNODE_FLAG_SPILL_BLKPTR);
		ASSERT(!(BP_IS_HOLE(db->db_blkptr)) &&
		    db->db_blkptr == &dn->dn_phys->dn_spill);
		DB_DNODE_EXIT(db);
	}
#endif

	if (db->db_level == 0) {
		ASSERT(db->db_blkid != DMU_BONUS_BLKID);
		ASSERT(dr->dt.dl.dr_override_state == DR_NOT_OVERRIDDEN);
		if (db->db_state != DB_NOFILL) {
			if (dr->dt.dl.dr_data != db->db_buf)
				VERIFY(arc_buf_remove_ref(dr->dt.dl.dr_data,
				    db));
			else if (!arc_released(db->db_buf))
				arc_set_callback(db->db_buf, dbuf_do_evict, db);
		}
	} else {
		dnode_t *dn;

		DB_DNODE_ENTER(db);
		dn = DB_DNODE(db);
		ASSERT(list_head(&dr->dt.di.dr_children) == NULL);
		ASSERT3U(db->db.db_size, ==, 1 << dn->dn_phys->dn_indblkshift);
		if (!BP_IS_HOLE(db->db_blkptr)) {
			int epbs =
			    dn->dn_phys->dn_indblkshift - SPA_BLKPTRSHIFT;
			ASSERT3U(db->db_blkid, <=,
			    dn->dn_phys->dn_maxblkid >> (db->db_level * epbs));
			ASSERT3U(BP_GET_LSIZE(db->db_blkptr), ==,
			    db->db.db_size);
			if (!arc_released(db->db_buf))
				arc_set_callback(db->db_buf, dbuf_do_evict, db);
		}
		DB_DNODE_EXIT(db);
		mutex_destroy(&dr->dt.di.dr_mtx);
		list_destroy(&dr->dt.di.dr_children);
	}
	kmem_free(dr, sizeof (dbuf_dirty_record_t));

	cv_broadcast(&db->db_changed);
	ASSERT(db->db_dirtycnt > 0);
	db->db_dirtycnt -= 1;
	db->db_data_pending = NULL;
	dbuf_rele_and_unlock(db, (void *)(uintptr_t)tx->tx_txg);
}

static void
dbuf_write_nofill_ready(zio_t *zio)
{
	dbuf_write_ready(zio, NULL, zio->io_private);
}

static void
dbuf_write_nofill_done(zio_t *zio)
{
	dbuf_write_done(zio, NULL, zio->io_private);
}

static void
dbuf_write_override_ready(zio_t *zio)
{
	dbuf_dirty_record_t *dr = zio->io_private;
	dmu_buf_impl_t *db = dr->dr_dbuf;

	dbuf_write_ready(zio, NULL, db);
}

static void
dbuf_write_override_done(zio_t *zio)
{
	dbuf_dirty_record_t *dr = zio->io_private;
	dmu_buf_impl_t *db = dr->dr_dbuf;
	blkptr_t *obp = &dr->dt.dl.dr_overridden_by;

	mutex_enter(&db->db_mtx);
	if (!BP_EQUAL(zio->io_bp, obp)) {
		if (!BP_IS_HOLE(obp))
			dsl_free(spa_get_dsl(zio->io_spa), zio->io_txg, obp);
		arc_release(dr->dt.dl.dr_data, db);
	}
	mutex_exit(&db->db_mtx);

	dbuf_write_done(zio, NULL, db);
}

/* Issue I/O to commit a dirty buffer to disk. */
static void
dbuf_write(dbuf_dirty_record_t *dr, arc_buf_t *data, dmu_tx_t *tx)
{
	dmu_buf_impl_t *db = dr->dr_dbuf;
	dnode_t *dn;
	objset_t *os;
	dmu_buf_impl_t *parent = db->db_parent;
	uint64_t txg = tx->tx_txg;
	zbookmark_phys_t zb;
	zio_prop_t zp;
	zio_t *zio;
	int wp_flag = 0;
	zio_smartcomp_info_t sc;

	ASSERT(dmu_tx_is_syncing(tx));

	DB_DNODE_ENTER(db);
	dn = DB_DNODE(db);
	os = dn->dn_objset;

	dnode_setup_zio_smartcomp(db, &sc);

	if (db->db_state != DB_NOFILL) {
		if (db->db_level > 0 || dn->dn_type == DMU_OT_DNODE) {
			/*
			 * Private object buffers are released here rather
			 * than in dbuf_dirty() since they are only modified
			 * in the syncing context and we don't want the
			 * overhead of making multiple copies of the data.
			 */
			if (BP_IS_HOLE(db->db_blkptr)) {
				arc_buf_thaw(data);
			} else {
				dbuf_release_bp(db);
			}
		}
	}

	if (parent != dn->dn_dbuf) {
		/* Our parent is an indirect block. */
		/* We have a dirty parent that has been scheduled for write. */
		ASSERT(parent && parent->db_data_pending);
		/* Our parent's buffer is one level closer to the dnode. */
		ASSERT(db->db_level == parent->db_level-1);
		/*
		 * We're about to modify our parent's db_data by modifying
		 * our block pointer, so the parent must be released.
		 */
		ASSERT(arc_released(parent->db_buf));
		zio = parent->db_data_pending->dr_zio;
	} else {
		/* Our parent is the dnode itself. */
		ASSERT((db->db_level == dn->dn_phys->dn_nlevels-1 &&
		    db->db_blkid != DMU_SPILL_BLKID) ||
		    (db->db_blkid == DMU_SPILL_BLKID && db->db_level == 0));
		if (db->db_blkid != DMU_SPILL_BLKID)
			ASSERT3P(db->db_blkptr, ==,
			    &dn->dn_phys->dn_blkptr[db->db_blkid]);
		zio = dn->dn_zio;
	}

	ASSERT(db->db_level == 0 || data == db->db_buf);
	ASSERT3U(db->db_blkptr->blk_birth, <=, txg);
	ASSERT(zio);

	SET_BOOKMARK(&zb, os->os_dsl_dataset ?
	    os->os_dsl_dataset->ds_object : DMU_META_OBJSET,
	    db->db.db_object, db->db_level, db->db_blkid);

	if (db->db_blkid == DMU_SPILL_BLKID)
		wp_flag = WP_SPILL;
	wp_flag |= (db->db_state == DB_NOFILL) ? WP_NOFILL : 0;
	WP_SET_SPECIALCLASS(wp_flag, dr->dr_usesc);

	dmu_write_policy(os, dn, db->db_level, wp_flag, &zp);
	DB_DNODE_EXIT(db);

	/*
	 * We copy the blkptr now (rather than when we instantiate the dirty
	 * record), because its value can change between open context and
	 * syncing context. We do not need to hold dn_struct_rwlock to read
	 * db_blkptr because we are in syncing context.
	 */
	dr->dr_bp_copy = *db->db_blkptr;

	if (db->db_level == 0 &&
	    dr->dt.dl.dr_override_state == DR_OVERRIDDEN) {
		/*
		 * The BP for this block has been provided by open context
		 * (by dmu_sync() or dmu_buf_write_embedded()).
		 */
		void *contents = (data != NULL) ? data->b_data : NULL;

		dr->dr_zio = zio_write(zio, os->os_spa, txg,
<<<<<<< HEAD
		    db->db_blkptr, contents, db->db.db_size, &zp,
		    dbuf_write_override_ready, NULL, dbuf_write_override_done,
		    dr, ZIO_PRIORITY_ASYNC_WRITE, ZIO_FLAG_MUSTSUCCEED, &zb,
		    &sc);
=======
		    &dr->dr_bp_copy, contents, db->db.db_size, &zp,
		    dbuf_write_override_ready, NULL, NULL,
		    dbuf_write_override_done,
		    dr, ZIO_PRIORITY_ASYNC_WRITE, ZIO_FLAG_MUSTSUCCEED, &zb);
>>>>>>> 591fabec
		mutex_enter(&db->db_mtx);
		dr->dt.dl.dr_override_state = DR_NOT_OVERRIDDEN;
		zio_write_override(dr->dr_zio, &dr->dt.dl.dr_overridden_by,
		    dr->dt.dl.dr_copies, dr->dt.dl.dr_nopwrite);
		mutex_exit(&db->db_mtx);
	} else if (db->db_state == DB_NOFILL) {
		ASSERT(zp.zp_checksum == ZIO_CHECKSUM_OFF ||
		    zp.zp_checksum == ZIO_CHECKSUM_NOPARITY);
		dr->dr_zio = zio_write(zio, os->os_spa, txg,
		    &dr->dr_bp_copy, NULL, db->db.db_size, &zp,
		    dbuf_write_nofill_ready, NULL, NULL,
		    dbuf_write_nofill_done, db,
		    ZIO_PRIORITY_ASYNC_WRITE,
		    ZIO_FLAG_MUSTSUCCEED | ZIO_FLAG_NODATA, &zb, &sc);
	} else {
		ASSERT(arc_released(data));

		/*
		 * For indirect blocks, we want to setup the children
		 * ready callback so that we can properly handle an indirect
		 * block that only contains holes.
		 */
		arc_done_func_t *children_ready_cb = NULL;
		if (db->db_level != 0)
			children_ready_cb = dbuf_write_children_ready;

		dr->dr_zio = arc_write(zio, os->os_spa, txg,
		    &dr->dr_bp_copy, data, DBUF_IS_L2CACHEABLE(db),
		    DBUF_IS_L2COMPRESSIBLE(db), &zp, dbuf_write_ready,
		    children_ready_cb,
		    dbuf_write_physdone, dbuf_write_done, db,
		    ZIO_PRIORITY_ASYNC_WRITE, ZIO_FLAG_MUSTSUCCEED, &zb, &sc);
	}
}<|MERGE_RESOLUTION|>--- conflicted
+++ resolved
@@ -3353,17 +3353,11 @@
 		void *contents = (data != NULL) ? data->b_data : NULL;
 
 		dr->dr_zio = zio_write(zio, os->os_spa, txg,
-<<<<<<< HEAD
-		    db->db_blkptr, contents, db->db.db_size, &zp,
-		    dbuf_write_override_ready, NULL, dbuf_write_override_done,
-		    dr, ZIO_PRIORITY_ASYNC_WRITE, ZIO_FLAG_MUSTSUCCEED, &zb,
-		    &sc);
-=======
 		    &dr->dr_bp_copy, contents, db->db.db_size, &zp,
 		    dbuf_write_override_ready, NULL, NULL,
 		    dbuf_write_override_done,
-		    dr, ZIO_PRIORITY_ASYNC_WRITE, ZIO_FLAG_MUSTSUCCEED, &zb);
->>>>>>> 591fabec
+		    dr, ZIO_PRIORITY_ASYNC_WRITE, ZIO_FLAG_MUSTSUCCEED, &zb,
+		    &sc);
 		mutex_enter(&db->db_mtx);
 		dr->dt.dl.dr_override_state = DR_NOT_OVERRIDDEN;
 		zio_write_override(dr->dr_zio, &dr->dt.dl.dr_overridden_by,
