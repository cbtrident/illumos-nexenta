--- conflicted
+++ resolved
@@ -20,12 +20,7 @@
  */
 /*
  * Copyright (c) 2005, 2010, Oracle and/or its affiliates. All rights reserved.
-<<<<<<< HEAD
- * Copyright (c) 2012, 2015 by Delphix. All rights reserved.
-=======
- * Copyright 2011 Nexenta Systems, Inc.  All rights reserved.
  * Copyright (c) 2012, 2016 by Delphix. All rights reserved.
->>>>>>> 993e3faf
  * Copyright (c) 2013 by Saso Kiselkov. All rights reserved.
  * Copyright (c) 2013, Joyent, Inc. All rights reserved.
  * Copyright (c) 2014 Spectra Logic Corporation, All rights reserved.
@@ -52,11 +47,7 @@
 #include <sys/blkptr.h>
 #include <sys/range_tree.h>
 #include <sys/callb.h>
-<<<<<<< HEAD
-
-uint_t zfs_dbuf_evict_key;
-=======
->>>>>>> 993e3faf
+
 
 uint_t zfs_dbuf_evict_key;
 
@@ -66,12 +57,8 @@
 #ifndef __lint
 extern inline void dmu_buf_init_user(dmu_buf_user_t *dbu,
     dmu_buf_evict_func_t *evict_func_sync,
-<<<<<<< HEAD
-    dmu_buf_evict_func_t *evict_func_async, dmu_buf_t **clear_on_evict_dbufp);
-=======
     dmu_buf_evict_func_t *evict_func_async,
     dmu_buf_t **clear_on_evict_dbufp);
->>>>>>> 993e3faf
 #endif /* ! __lint */
 
 /*
@@ -378,9 +365,6 @@
 		*dbu->dbu_clear_on_evict_dbufp = NULL;
 #endif
 
-	if (dbu->dbu_evict_func_sync != NULL)
-		dbu->dbu_evict_func_sync(dbu);
-
 	/*
 	 * There are two eviction callbacks - one that we call synchronously
 	 * and one that we invoke via a taskq.  The async one is useful for
@@ -391,10 +375,6 @@
 	 * containing the dbu.  In that case we need to take care to not
 	 * dereference dbu after calling the sync evict func.
 	 */
-<<<<<<< HEAD
-	taskq_dispatch_ent(dbu_evict_taskq, dbu->dbu_evict_func_async, dbu,
-	    0, &dbu->dbu_tqent);
-=======
 	boolean_t has_async = (dbu->dbu_evict_func_async != NULL);
 
 	if (dbu->dbu_evict_func_sync != NULL)
@@ -404,7 +384,6 @@
 		taskq_dispatch_ent(dbu_evict_taskq, dbu->dbu_evict_func_async,
 		    dbu, 0, &dbu->dbu_tqent);
 	}
->>>>>>> 993e3faf
 }
 
 boolean_t
@@ -423,7 +402,6 @@
 	}
 }
 
-<<<<<<< HEAD
 boolean_t
 dbuf_is_ddt(dmu_buf_impl_t *db)
 {
@@ -472,43 +450,6 @@
 	uint64_t dbuf_cache_hiwater_bytes =
 	    (dbuf_cache_max_bytes * dbuf_cache_hiwater_pct) / 100;
 
-=======
-/*
- * This function *must* return indices evenly distributed between all
- * sublists of the multilist. This is needed due to how the dbuf eviction
- * code is laid out; dbuf_evict_thread() assumes dbufs are evenly
- * distributed between all sublists and uses this assumption when
- * deciding which sublist to evict from and how much to evict from it.
- */
-unsigned int
-dbuf_cache_multilist_index_func(multilist_t *ml, void *obj)
-{
-	dmu_buf_impl_t *db = obj;
-
-	/*
-	 * The assumption here, is the hash value for a given
-	 * dmu_buf_impl_t will remain constant throughout it's lifetime
-	 * (i.e. it's objset, object, level and blkid fields don't change).
-	 * Thus, we don't need to store the dbuf's sublist index
-	 * on insertion, as this index can be recalculated on removal.
-	 *
-	 * Also, the low order bits of the hash value are thought to be
-	 * distributed evenly. Otherwise, in the case that the multilist
-	 * has a power of two number of sublists, each sublists' usage
-	 * would not be evenly distributed.
-	 */
-	return (dbuf_hash(db->db_objset, db->db.db_object,
-	    db->db_level, db->db_blkid) %
-	    multilist_get_num_sublists(ml));
-}
-
-static inline boolean_t
-dbuf_cache_above_hiwater(void)
-{
-	uint64_t dbuf_cache_hiwater_bytes =
-	    (dbuf_cache_max_bytes * dbuf_cache_hiwater_pct) / 100;
-
->>>>>>> 993e3faf
 	return (refcount_count(&dbuf_cache_size) >
 	    dbuf_cache_max_bytes + dbuf_cache_hiwater_bytes);
 }
@@ -1055,13 +996,8 @@
 	    BP_IS_HOLE(db->db_blkptr)))) {
 		arc_buf_contents_t type = DBUF_GET_BUFC_TYPE(db);
 
-<<<<<<< HEAD
-		dbuf_set_data(db, arc_alloc_buf(db->db_objset->os_spa,
-		    db->db.db_size, db, type));
-=======
 		dbuf_set_data(db, arc_alloc_buf(db->db_objset->os_spa, db, type,
 		    db->db.db_size));
->>>>>>> 993e3faf
 		bzero(db->db.db_data, db->db.db_size);
 
 		if (db->db_blkptr != NULL && db->db_level > 0 &&
@@ -1287,11 +1223,7 @@
 
 		ASSERT(db->db_buf == NULL);
 		ASSERT(db->db.db_data == NULL);
-<<<<<<< HEAD
-		dbuf_set_data(db, arc_alloc_buf(spa, db->db.db_size, db, type));
-=======
 		dbuf_set_data(db, arc_alloc_buf(spa, db, type, db->db.db_size));
->>>>>>> 993e3faf
 		db->db_state = DB_FILL;
 	} else if (db->db_state == DB_NOFILL) {
 		dbuf_clear_data(db);
@@ -1301,63 +1233,6 @@
 	mutex_exit(&db->db_mtx);
 }
 
-<<<<<<< HEAD
-/*
- * This is our just-in-time copy function.  It makes a copy of
- * buffers, that have been modified in a previous transaction
- * group, before we modify them in the current active group.
- *
- * This function is used in two places: when we are dirtying a
- * buffer for the first time in a txg, and when we are freeing
- * a range in a dnode that includes this buffer.
- *
- * Note that when we are called from dbuf_free_range() we do
- * not put a hold on the buffer, we just traverse the active
- * dbuf list for the dnode.
- */
-static void
-dbuf_fix_old_data(dmu_buf_impl_t *db, uint64_t txg)
-{
-	dbuf_dirty_record_t *dr = db->db_last_dirty;
-
-	ASSERT(MUTEX_HELD(&db->db_mtx));
-	ASSERT(db->db.db_data != NULL);
-	ASSERT(db->db_level == 0);
-	ASSERT(db->db.db_object != DMU_META_DNODE_OBJECT);
-
-	if (dr == NULL ||
-	    (dr->dt.dl.dr_data !=
-	    ((db->db_blkid  == DMU_BONUS_BLKID) ? db->db.db_data : db->db_buf)))
-		return;
-
-	/*
-	 * If the last dirty record for this dbuf has not yet synced
-	 * and its referencing the dbuf data, either:
-	 *	reset the reference to point to a new copy,
-	 * or (if there a no active holders)
-	 *	just null out the current db_data pointer.
-	 */
-	ASSERT(dr->dr_txg >= txg - 2);
-	if (db->db_blkid == DMU_BONUS_BLKID) {
-		/* Note that the data bufs here are zio_bufs */
-		dr->dt.dl.dr_data = zio_buf_alloc(DN_MAX_BONUSLEN);
-		arc_space_consume(DN_MAX_BONUSLEN, ARC_SPACE_OTHER);
-		bcopy(db->db.db_data, dr->dt.dl.dr_data, DN_MAX_BONUSLEN);
-	} else if (refcount_count(&db->db_holds) > db->db_dirtycnt) {
-		int size = db->db.db_size;
-		arc_buf_contents_t type = DBUF_GET_BUFC_TYPE(db);
-		spa_t *spa = db->db_objset->os_spa;
-
-		dr->dt.dl.dr_data = arc_alloc_buf(spa, size, db, type);
-		bcopy(db->db.db_data, dr->dt.dl.dr_data->b_data, size);
-	} else {
-		db->db_buf = NULL;
-		dbuf_clear_data(db);
-	}
-}
-
-=======
->>>>>>> 993e3faf
 void
 dbuf_unoverride(dbuf_dirty_record_t *dr)
 {
@@ -1523,11 +1398,7 @@
 	dmu_buf_will_dirty(&db->db, tx);
 
 	/* create the data buffer for the new block */
-<<<<<<< HEAD
-	buf = arc_alloc_buf(dn->dn_objset->os_spa, size, db, type);
-=======
 	buf = arc_alloc_buf(dn->dn_objset->os_spa, db, type, size);
->>>>>>> 993e3faf
 
 	/* copy old block data to the new block */
 	obuf = db->db_buf;
@@ -2753,13 +2624,8 @@
 			arc_buf_contents_t type = DBUF_GET_BUFC_TYPE(db);
 
 			dbuf_set_data(db,
-<<<<<<< HEAD
-			    arc_alloc_buf(dn->dn_objset->os_spa,
-			    db->db.db_size, db, type));
-=======
 			    arc_alloc_buf(dn->dn_objset->os_spa, db, type,
 			    db->db.db_size));
->>>>>>> 993e3faf
 			bcopy(dr->dt.dl.dr_data->b_data, db->db.db_data,
 			    db->db.db_size);
 		}
@@ -3293,10 +3159,6 @@
 		 */
 		int psize = arc_buf_size(*datap);
 		arc_buf_contents_t type = DBUF_GET_BUFC_TYPE(db);
-<<<<<<< HEAD
-		*datap = arc_alloc_buf(os->os_spa, blksz, db, type);
-		bcopy(db->db.db_data, (*datap)->b_data, blksz);
-=======
 		enum zio_compress compress_type = arc_get_compression(*datap);
 
 		if (compress_type == ZIO_COMPRESS_OFF) {
@@ -3308,7 +3170,6 @@
 			    psize, lsize, compress_type);
 		}
 		bcopy(db->db.db_data, (*datap)->b_data, psize);
->>>>>>> 993e3faf
 	}
 	db->db_data_pending = dr;
 
