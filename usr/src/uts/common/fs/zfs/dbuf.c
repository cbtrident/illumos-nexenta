--- conflicted
+++ resolved
@@ -20,17 +20,12 @@
  */
 /*
  * Copyright (c) 2005, 2010, Oracle and/or its affiliates. All rights reserved.
-<<<<<<< HEAD
- * Copyright (c) 2012, 2016 by Delphix. All rights reserved.
-=======
- * Copyright 2011 Nexenta Systems, Inc.  All rights reserved.
+ * Copyright 2015 Nexenta Systems, Inc.  All rights reserved.
  * Copyright (c) 2012, 2017 by Delphix. All rights reserved.
->>>>>>> 4dfc19d7
  * Copyright (c) 2013 by Saso Kiselkov. All rights reserved.
  * Copyright (c) 2013, Joyent, Inc. All rights reserved.
  * Copyright (c) 2014 Spectra Logic Corporation, All rights reserved.
  * Copyright (c) 2014 Integros [integros.com]
- * Copyright 2015 Nexenta Systems, Inc.  All rights reserved.
  */
 
 #include <sys/zfs_context.h>
