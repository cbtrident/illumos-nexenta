/*
 * CDDL HEADER START
 *
 * The contents of this file are subject to the terms of the
 * Common Development and Distribution License (the "License").
 * You may not use this file except in compliance with the License.
 *
 * You can obtain a copy of the license at usr/src/OPENSOLARIS.LICENSE
 * or http://www.opensolaris.org/os/licensing.
 * See the License for the specific language governing permissions
 * and limitations under the License.
 *
 * When distributing Covered Code, include this CDDL HEADER in each
 * file and include the License file at usr/src/OPENSOLARIS.LICENSE.
 * If applicable, add the following below this CDDL HEADER, with the
 * fields enclosed by brackets "[]" replaced with your own identifying
 * information: Portions Copyright [yyyy] [name of copyright owner]
 *
 * CDDL HEADER END
 */

/*
 * Copyright (c) 2005, 2010, Oracle and/or its affiliates. All rights reserved.
<<<<<<< HEAD
 * Portions Copyright 2007 Jeremy Teo
 * Portions Copyright 2010 Robert Milkowski
 * Copyright (c) 2012, 2015 by Delphix. All rights reserved.
=======
 * Copyright (c) 2012, 2017 by Delphix. All rights reserved.
>>>>>>> 4dfc19d7
 * Copyright (c) 2014 Integros [integros.com]
 * Copyright 2015 Joyent, Inc.
 * Copyright 2017 Nexenta Systems, Inc.
 */

#include <sys/types.h>
#include <sys/param.h>
#include <sys/time.h>
#include <sys/systm.h>
#include <sys/sysmacros.h>
#include <sys/resource.h>
#include <sys/vfs.h>
#include <sys/vfs_opreg.h>
#include <sys/vnode.h>
#include <sys/file.h>
#include <sys/stat.h>
#include <sys/kmem.h>
#include <sys/taskq.h>
#include <sys/uio.h>
#include <sys/vmsystm.h>
#include <sys/atomic.h>
#include <sys/vm.h>
#include <vm/seg_vn.h>
#include <vm/pvn.h>
#include <vm/as.h>
#include <vm/kpm.h>
#include <vm/seg_kpm.h>
#include <sys/mman.h>
#include <sys/pathname.h>
#include <sys/cmn_err.h>
#include <sys/errno.h>
#include <sys/unistd.h>
#include <sys/zfs_dir.h>
#include <sys/zfs_acl.h>
#include <sys/zfs_ioctl.h>
#include <sys/fs/zfs.h>
#include <sys/dmu.h>
#include <sys/dmu_objset.h>
#include <sys/spa.h>
#include <sys/txg.h>
#include <sys/dbuf.h>
#include <sys/zap.h>
#include <sys/sa.h>
#include <sys/dirent.h>
#include <sys/policy.h>
#include <sys/sunddi.h>
#include <sys/filio.h>
#include <sys/sid.h>
#include "fs/fs_subr.h"
#include <sys/zfs_ctldir.h>
#include <sys/zfs_fuid.h>
#include <sys/zfs_sa.h>
#include <sys/dnlc.h>
#include <sys/zfs_rlock.h>
#include <sys/extdirent.h>
#include <sys/kidmap.h>
#include <sys/cred.h>
#include <sys/attr.h>
<<<<<<< HEAD
#include <sys/dsl_prop.h>
=======
#include <sys/zil.h>
>>>>>>> 4dfc19d7

/*
 * Programming rules.
 *
 * Each vnode op performs some logical unit of work.  To do this, the ZPL must
 * properly lock its in-core state, create a DMU transaction, do the work,
 * record this work in the intent log (ZIL), commit the DMU transaction,
 * and wait for the intent log to commit if it is a synchronous operation.
 * Moreover, the vnode ops must work in both normal and log replay context.
 * The ordering of events is important to avoid deadlocks and references
 * to freed memory.  The example below illustrates the following Big Rules:
 *
 *  (1)	A check must be made in each zfs thread for a mounted file system.
 *	This is done avoiding races using ZFS_ENTER(zfsvfs).
 *	A ZFS_EXIT(zfsvfs) is needed before all returns.  Any znodes
 *	must be checked with ZFS_VERIFY_ZP(zp).  Both of these macros
 *	can return EIO from the calling function.
 *
 *  (2)	VN_RELE() should always be the last thing except for zil_commit()
 *	(if necessary) and ZFS_EXIT(). This is for 3 reasons:
 *	First, if it's the last reference, the vnode/znode
 *	can be freed, so the zp may point to freed memory.  Second, the last
 *	reference will call zfs_zinactive(), which may induce a lot of work --
 *	pushing cached pages (which acquires range locks) and syncing out
 *	cached atime changes.  Third, zfs_zinactive() may require a new tx,
 *	which could deadlock the system if you were already holding one.
 *	If you must call VN_RELE() within a tx then use VN_RELE_ASYNC().
 *
 *  (3)	All range locks must be grabbed before calling dmu_tx_assign(),
 *	as they can span dmu_tx_assign() calls.
 *
 *  (4) If ZPL locks are held, pass TXG_NOWAIT as the second argument to
 *      dmu_tx_assign().  This is critical because we don't want to block
 *      while holding locks.
 *
 *	If no ZPL locks are held (aside from ZFS_ENTER()), use TXG_WAIT.  This
 *	reduces lock contention and CPU usage when we must wait (note that if
 *	throughput is constrained by the storage, nearly every transaction
 *	must wait).
 *
 *      Note, in particular, that if a lock is sometimes acquired before
 *      the tx assigns, and sometimes after (e.g. z_lock), then failing
 *      to use a non-blocking assign can deadlock the system.  The scenario:
 *
 *	Thread A has grabbed a lock before calling dmu_tx_assign().
 *	Thread B is in an already-assigned tx, and blocks for this lock.
 *	Thread A calls dmu_tx_assign(TXG_WAIT) and blocks in txg_wait_open()
 *	forever, because the previous txg can't quiesce until B's tx commits.
 *
 *	If dmu_tx_assign() returns ERESTART and zfsvfs->z_assign is TXG_NOWAIT,
 *	then drop all locks, call dmu_tx_wait(), and try again.  On subsequent
 *	calls to dmu_tx_assign(), pass TXG_WAITED rather than TXG_NOWAIT,
 *	to indicate that this operation has already called dmu_tx_wait().
 *	This will ensure that we don't retry forever, waiting a short bit
 *	each time.
 *
 *  (5)	If the operation succeeded, generate the intent log entry for it
 *	before dropping locks.  This ensures that the ordering of events
 *	in the intent log matches the order in which they actually occurred.
 *	During ZIL replay the zfs_log_* functions will update the sequence
 *	number to indicate the zil transaction has replayed.
 *
 *  (6)	At the end of each vnode op, the DMU tx must always commit,
 *	regardless of whether there were any errors.
 *
 *  (7)	After dropping all locks, invoke zil_commit(zilog, foid)
 *	to ensure that synchronous semantics are provided when necessary.
 *
 * In general, this is how things should be ordered in each vnode op:
 *
 *	ZFS_ENTER(zfsvfs);		// exit if unmounted
 * top:
 *	zfs_dirent_lock(&dl, ...)	// lock directory entry (may VN_HOLD())
 *	rw_enter(...);			// grab any other locks you need
 *	tx = dmu_tx_create(...);	// get DMU tx
 *	dmu_tx_hold_*();		// hold each object you might modify
 *	error = dmu_tx_assign(tx, waited ? TXG_WAITED : TXG_NOWAIT);
 *	if (error) {
 *		rw_exit(...);		// drop locks
 *		zfs_dirent_unlock(dl);	// unlock directory entry
 *		VN_RELE(...);		// release held vnodes
 *		if (error == ERESTART) {
 *			waited = B_TRUE;
 *			dmu_tx_wait(tx);
 *			dmu_tx_abort(tx);
 *			goto top;
 *		}
 *		dmu_tx_abort(tx);	// abort DMU tx
 *		ZFS_EXIT(zfsvfs);	// finished in zfs
 *		return (error);		// really out of space
 *	}
 *	error = do_real_work();		// do whatever this VOP does
 *	if (error == 0)
 *		zfs_log_*(...);		// on success, make ZIL entry
 *	dmu_tx_commit(tx);		// commit DMU tx -- error or not
 *	rw_exit(...);			// drop locks
 *	zfs_dirent_unlock(dl);		// unlock directory entry
 *	VN_RELE(...);			// release held vnodes
 *	zil_commit(zilog, foid);	// synchronous when necessary
 *	ZFS_EXIT(zfsvfs);		// finished in zfs
 *	return (error);			// done, report error
 */

/* set this tunable to zero to disable asynchronous freeing of files */
boolean_t zfs_do_async_free = B_TRUE;

/*
 * This value will be multiplied by zfs_dirty_data_max to determine
 * the threshold past which we will call zfs_inactive_impl() async.
 *
 * Selecting the multiplier is a balance between how long we're willing to wait
 * for delete/free to complete (get shell back, have a NFS thread captive, etc)
 * and reducing the number of active requests in the backing taskq.
 *
 * 4 GiB (zfs_dirty_data_max default) * 16 (multiplier default) = 64 GiB
 * meaning by default we will call zfs_inactive_impl async for vnodes > 64 GiB
 *
 * WARNING: Setting this tunable to zero will enable asynchronous freeing for
 * all files which can have undesirable side effects.
 */
uint16_t zfs_inactive_async_multiplier = 16;

int nms_worm_transition_time = 30;
int
zfs_worm_in_trans(znode_t *zp)
{
	zfsvfs_t		*zfsvfs = zp->z_zfsvfs;
	timestruc_t		now;
	sa_bulk_attr_t		bulk[2];
	uint64_t		ctime[2];
	int			count = 0;

	if (!nms_worm_transition_time)
		return (0);

	gethrestime(&now);
	SA_ADD_BULK_ATTR(bulk, count, SA_ZPL_CTIME(zfsvfs), NULL,
	    &ctime, sizeof (ctime));
	if (sa_bulk_lookup(zp->z_sa_hdl, bulk, count) != 0)
		return (0);

	return ((uint64_t)now.tv_sec - ctime[0] < nms_worm_transition_time);
}

/* ARGSUSED */
static int
zfs_open(vnode_t **vpp, int flag, cred_t *cr, caller_context_t *ct)
{
	znode_t	*zp = VTOZ(*vpp);
	zfsvfs_t *zfsvfs = zp->z_zfsvfs;

	ZFS_ENTER(zfsvfs);
	ZFS_VERIFY_ZP(zp);

	if ((flag & FWRITE) && (zp->z_pflags & ZFS_APPENDONLY) &&
	    ((flag & FAPPEND) == 0)) {
		ZFS_EXIT(zfsvfs);
		return (SET_ERROR(EPERM));
	}

	if (!zfs_has_ctldir(zp) && zp->z_zfsvfs->z_vscan &&
	    ZTOV(zp)->v_type == VREG &&
	    !(zp->z_pflags & ZFS_AV_QUARANTINED) && zp->z_size > 0) {
		if (fs_vscan(*vpp, cr, 0) != 0) {
			ZFS_EXIT(zfsvfs);
			return (SET_ERROR(EACCES));
		}
	}

	/* Keep a count of the synchronous opens in the znode */
	if (flag & (FSYNC | FDSYNC))
		atomic_inc_32(&zp->z_sync_cnt);

	ZFS_EXIT(zfsvfs);
	return (0);
}

/* ARGSUSED */
static int
zfs_close(vnode_t *vp, int flag, int count, offset_t offset, cred_t *cr,
    caller_context_t *ct)
{
	znode_t	*zp = VTOZ(vp);
	zfsvfs_t *zfsvfs = zp->z_zfsvfs;
	pid_t caller_pid = (ct != NULL) ? ct->cc_pid : ddi_get_pid();

	/*
	 * Clean up any locks held by this process on the vp.
	 */
	cleanlocks(vp, caller_pid, 0);
	cleanshares(vp, caller_pid);

	ZFS_ENTER(zfsvfs);
	ZFS_VERIFY_ZP(zp);

	/* Decrement the synchronous opens in the znode */
	if ((flag & (FSYNC | FDSYNC)) && (count == 1))
		atomic_dec_32(&zp->z_sync_cnt);

	if (!zfs_has_ctldir(zp) && zp->z_zfsvfs->z_vscan &&
	    ZTOV(zp)->v_type == VREG &&
	    !(zp->z_pflags & ZFS_AV_QUARANTINED) && zp->z_size > 0)
		VERIFY(fs_vscan(vp, cr, 1) == 0);

	ZFS_EXIT(zfsvfs);
	return (0);
}

/*
 * Lseek support for finding holes (cmd == _FIO_SEEK_HOLE) and
 * data (cmd == _FIO_SEEK_DATA). "off" is an in/out parameter.
 */
static int
zfs_holey(vnode_t *vp, int cmd, offset_t *off)
{
	znode_t	*zp = VTOZ(vp);
	uint64_t noff = (uint64_t)*off; /* new offset */
	uint64_t file_sz;
	int error;
	boolean_t hole;

	file_sz = zp->z_size;
	if (noff >= file_sz)  {
		return (SET_ERROR(ENXIO));
	}

	if (cmd == _FIO_SEEK_HOLE)
		hole = B_TRUE;
	else
		hole = B_FALSE;

	error = dmu_offset_next(zp->z_zfsvfs->z_os, zp->z_id, hole, &noff);

	if (error == ESRCH)
		return (SET_ERROR(ENXIO));

	/*
	 * We could find a hole that begins after the logical end-of-file,
	 * because dmu_offset_next() only works on whole blocks.  If the
	 * EOF falls mid-block, then indicate that the "virtual hole"
	 * at the end of the file begins at the logical EOF, rather than
	 * at the end of the last block.
	 */
	if (noff > file_sz) {
		ASSERT(hole);
		noff = file_sz;
	}

	if (noff < *off)
		return (error);
	*off = noff;
	return (error);
}

/* ARGSUSED */
static int
zfs_ioctl(vnode_t *vp, int com, intptr_t data, int flag, cred_t *cred,
    int *rvalp, caller_context_t *ct)
{
	offset_t off;
	offset_t ndata;
	dmu_object_info_t doi;
	int error;
	zfsvfs_t *zfsvfs;
	znode_t *zp;

	switch (com) {
	case _FIOFFS:
	{
		return (zfs_sync(vp->v_vfsp, 0, cred));

		/*
		 * The following two ioctls are used by bfu.  Faking out,
		 * necessary to avoid bfu errors.
		 */
	}
	case _FIOGDIO:
	case _FIOSDIO:
	{
		return (0);
	}

	case _FIO_SEEK_DATA:
	case _FIO_SEEK_HOLE:
	{
		if (ddi_copyin((void *)data, &off, sizeof (off), flag))
			return (SET_ERROR(EFAULT));

		zp = VTOZ(vp);
		zfsvfs = zp->z_zfsvfs;
		ZFS_ENTER(zfsvfs);
		ZFS_VERIFY_ZP(zp);

		/* offset parameter is in/out */
		error = zfs_holey(vp, com, &off);
		ZFS_EXIT(zfsvfs);
		if (error)
			return (error);
		if (ddi_copyout(&off, (void *)data, sizeof (off), flag))
			return (SET_ERROR(EFAULT));
		return (0);
	}
	case _FIO_COUNT_FILLED:
	{
		/*
		 * _FIO_COUNT_FILLED adds a new ioctl command which
		 * exposes the number of filled blocks in a
		 * ZFS object.
		 */
		zp = VTOZ(vp);
		zfsvfs = zp->z_zfsvfs;
		ZFS_ENTER(zfsvfs);
		ZFS_VERIFY_ZP(zp);

		/*
		 * Wait for all dirty blocks for this object
		 * to get synced out to disk, and the DMU info
		 * updated.
		 */
		error = dmu_object_wait_synced(zfsvfs->z_os, zp->z_id);
		if (error) {
			ZFS_EXIT(zfsvfs);
			return (error);
		}

		/*
		 * Retrieve fill count from DMU object.
		 */
		error = dmu_object_info(zfsvfs->z_os, zp->z_id, &doi);
		if (error) {
			ZFS_EXIT(zfsvfs);
			return (error);
		}

		ndata = doi.doi_fill_count;

		ZFS_EXIT(zfsvfs);
		if (ddi_copyout(&ndata, (void *)data, sizeof (ndata), flag))
			return (SET_ERROR(EFAULT));
		return (0);
	}
	}
	return (SET_ERROR(ENOTTY));
}

/*
 * Utility functions to map and unmap a single physical page.  These
 * are used to manage the mappable copies of ZFS file data, and therefore
 * do not update ref/mod bits.
 */
caddr_t
zfs_map_page(page_t *pp, enum seg_rw rw)
{
	if (kpm_enable)
		return (hat_kpm_mapin(pp, 0));
	ASSERT(rw == S_READ || rw == S_WRITE);
	return (ppmapin(pp, PROT_READ | ((rw == S_WRITE) ? PROT_WRITE : 0),
	    (caddr_t)-1));
}

void
zfs_unmap_page(page_t *pp, caddr_t addr)
{
	if (kpm_enable) {
		hat_kpm_mapout(pp, 0, addr);
	} else {
		ppmapout(addr);
	}
}

/*
 * When a file is memory mapped, we must keep the IO data synchronized
 * between the DMU cache and the memory mapped pages.  What this means:
 *
 * On Write:	If we find a memory mapped page, we write to *both*
 *		the page and the dmu buffer.
 */
static void
update_pages(vnode_t *vp, int64_t start, int len, objset_t *os, uint64_t oid)
{
	int64_t	off;

	off = start & PAGEOFFSET;
	for (start &= PAGEMASK; len > 0; start += PAGESIZE) {
		page_t *pp;
		uint64_t nbytes = MIN(PAGESIZE - off, len);

		if (pp = page_lookup(vp, start, SE_SHARED)) {
			caddr_t va;

			va = zfs_map_page(pp, S_WRITE);
			(void) dmu_read(os, oid, start+off, nbytes, va+off,
			    DMU_READ_PREFETCH);
			zfs_unmap_page(pp, va);
			page_unlock(pp);
		}
		len -= nbytes;
		off = 0;
	}
}

/*
 * When a file is memory mapped, we must keep the IO data synchronized
 * between the DMU cache and the memory mapped pages.  What this means:
 *
 * On Read:	We "read" preferentially from memory mapped pages,
 *		else we default from the dmu buffer.
 *
 * NOTE: We will always "break up" the IO into PAGESIZE uiomoves when
 *	 the file is memory mapped.
 */
static int
mappedread(vnode_t *vp, int nbytes, uio_t *uio)
{
	znode_t *zp = VTOZ(vp);
	int64_t	start, off;
	int len = nbytes;
	int error = 0;

	start = uio->uio_loffset;
	off = start & PAGEOFFSET;
	for (start &= PAGEMASK; len > 0; start += PAGESIZE) {
		page_t *pp;
		uint64_t bytes = MIN(PAGESIZE - off, len);

		if (pp = page_lookup(vp, start, SE_SHARED)) {
			caddr_t va;

			va = zfs_map_page(pp, S_READ);
			error = uiomove(va + off, bytes, UIO_READ, uio);
			zfs_unmap_page(pp, va);
			page_unlock(pp);
		} else {
			error = dmu_read_uio_dbuf(sa_get_db(zp->z_sa_hdl),
			    uio, bytes);
		}
		len -= bytes;
		off = 0;
		if (error)
			break;
	}
	return (error);
}


/*
 * ZFS I/O rate throttling
 */

#define	DELAY_SHIFT 24

typedef struct zfs_rate_delay {
	uint_t rl_rate;
	hrtime_t rl_delay;
} zfs_rate_delay_t;

/*
 * The time we'll attempt to cv_wait (below), in nSec.
 * This should be no less than the minimum time it normally takes
 * to block a thread and wake back up after the timeout fires.
 *
 * Each table entry represents the delay for each 4MB of bandwith.
 * we reduce the delay as the size fo the I/O increases.
 */
zfs_rate_delay_t zfs_rate_delay_table[] = {
	{0, 100000},
	{1, 100000},
	{2, 100000},
	{3, 100000},
	{4, 100000},
	{5, 50000},
	{6, 50000},
	{7, 50000},
	{8, 50000},
	{9, 25000},
	{10, 25000},
	{11, 25000},
	{12, 25000},
	{13, 12500},
	{14, 12500},
	{15, 12500},
	{16, 12500},
	{17, 6250},
	{18, 6250},
	{19, 6250},
	{20, 6250},
	{21, 3125},
	{22, 3125},
	{23, 3125},
	{24, 3125},
};

#define	MAX_RATE_TBL_ENTRY 24

/*
 * The delay we use should be reduced based on the size of the iorate
 * for higher iorates we want a shorter delay.
 */
static inline hrtime_t
zfs_get_delay(ssize_t iorate)
{
	uint_t rate = iorate >> DELAY_SHIFT;

	if (rate > MAX_RATE_TBL_ENTRY)
		rate = MAX_RATE_TBL_ENTRY;
	return (zfs_rate_delay_table[rate].rl_delay);
}

/*
 * ZFS I/O rate throttling
 * See "Token Bucket" on Wikipedia
 *
 * This is "Token Bucket" with some modifications to avoid wait times
 * longer than a couple seconds, so that we don't trigger NFS retries
 * or similar.  This does mean that concurrent requests might take us
 * over the rate limit, but that's a lesser evil.
 */
static void
zfs_rate_throttle(zfsvfs_t *zfsvfs, ssize_t iosize)
{
	zfs_rate_state_t *rate = &zfsvfs->z_rate;
	hrtime_t now, delta; /* nanoseconds */
	int64_t refill;

	VERIFY(rate->rate_cap > 0);
	mutex_enter(&rate->rate_lock);

	/*
	 * If another thread is already waiting, we must queue up behind them.
	 * We'll wait up to 1 sec here.  We normally will resume by cv_signal,
	 * so we don't need fine timer resolution on this wait.
	 */
	if (rate->rate_token_bucket < 0) {
		rate->rate_waiters++;
		(void) cv_timedwait_hires(
		    &rate->rate_wait_cv, &rate->rate_lock,
		    NANOSEC, TR_CLOCK_TICK, 0);
		rate->rate_waiters--;
	}

	/*
	 * How long since we last updated the bucket?
	 */
	now = gethrtime();
	delta = now - rate->rate_last_update;
	rate->rate_last_update = now;
	if (delta < 0)
		delta = 0; /* paranoid */

	/*
	 * Add "tokens" for time since last update,
	 * being careful about possible overflow.
	 */
	refill = (delta * rate->rate_cap) / NANOSEC;
	if (refill < 0 || refill > rate->rate_cap)
		refill = rate->rate_cap; /* overflow */
	rate->rate_token_bucket += refill;
	if (rate->rate_token_bucket > rate->rate_cap)
		rate->rate_token_bucket = rate->rate_cap;

	/*
	 * Withdraw tokens for the current I/O.* If this makes us overdrawn,
	 * wait an amount of time proportionate to the overdraft.  However,
	 * as a sanity measure, never wait more than 1 sec, and never try to
	 * wait less than the time it normally takes to block and reschedule.
	 *
	 * Leave the bucket negative while we wait so other threads know to
	 * queue up. In here, "refill" is the debt we're waiting to pay off.
	 */
	rate->rate_token_bucket -= iosize;
	if (rate->rate_token_bucket < 0) {
		hrtime_t zfs_rate_wait = 0;

		refill = rate->rate_token_bucket;
		DTRACE_PROBE2(zfs_rate_over, zfsvfs_t *, zfsvfs,
		    int64_t, refill);

		if (rate->rate_cap <= 0)
			goto nocap;

		delta = (refill * NANOSEC) / rate->rate_cap;
		delta = MIN(delta, NANOSEC);

		zfs_rate_wait = zfs_get_delay(rate->rate_cap);

		if (delta > zfs_rate_wait) {
			(void) cv_timedwait_hires(
			    &rate->rate_wait_cv, &rate->rate_lock,
			    delta, TR_CLOCK_TICK, 0);
		}

		rate->rate_token_bucket += refill;
	}
nocap:
	if (rate->rate_waiters > 0) {
		cv_signal(&rate->rate_wait_cv);
	}

	mutex_exit(&rate->rate_lock);
}


offset_t zfs_read_chunk_size = 1024 * 1024; /* Tunable */

/*
 * Read bytes from specified file into supplied buffer.
 *
 *	IN:	vp	- vnode of file to be read from.
 *		uio	- structure supplying read location, range info,
 *			  and return buffer.
 *		ioflag	- SYNC flags; used to provide FRSYNC semantics.
 *		cr	- credentials of caller.
 *		ct	- caller context
 *
 *	OUT:	uio	- updated offset and range, buffer filled.
 *
 *	RETURN:	0 on success, error code on failure.
 *
 * Side Effects:
 *	vp - atime updated if byte count > 0
 */
/* ARGSUSED */
static int
zfs_read(vnode_t *vp, uio_t *uio, int ioflag, cred_t *cr, caller_context_t *ct)
{
	znode_t		*zp = VTOZ(vp);
	zfsvfs_t	*zfsvfs = zp->z_zfsvfs;
	ssize_t		n, nbytes;
	int		error = 0;
	rl_t		*rl;
	xuio_t		*xuio = NULL;

	ZFS_ENTER(zfsvfs);
	ZFS_VERIFY_ZP(zp);

	if (zp->z_pflags & ZFS_AV_QUARANTINED) {
		ZFS_EXIT(zfsvfs);
		return (SET_ERROR(EACCES));
	}

	/*
	 * Validate file offset
	 */
	if (uio->uio_loffset < (offset_t)0) {
		ZFS_EXIT(zfsvfs);
		return (SET_ERROR(EINVAL));
	}

	/*
	 * Fasttrack empty reads
	 */
	if (uio->uio_resid == 0) {
		ZFS_EXIT(zfsvfs);
		return (0);
	}

	/*
	 * Check for mandatory locks
	 */
	if (MANDMODE(zp->z_mode)) {
		if (error = chklock(vp, FREAD,
		    uio->uio_loffset, uio->uio_resid, uio->uio_fmode, ct)) {
			ZFS_EXIT(zfsvfs);
			return (error);
		}
	}

	/*
	 * ZFS I/O rate throttling
	 */
	if (zfsvfs->z_rate.rate_cap)
		zfs_rate_throttle(zfsvfs, uio->uio_resid);

	/*
	 * If we're in FRSYNC mode, sync out this znode before reading it.
	 */
	if (ioflag & FRSYNC || zfsvfs->z_os->os_sync == ZFS_SYNC_ALWAYS)
		zil_commit(zfsvfs->z_log, zp->z_id);

	/*
	 * Lock the range against changes.
	 */
	rl = zfs_range_lock(zp, uio->uio_loffset, uio->uio_resid, RL_READER);

	/*
	 * If we are reading past end-of-file we can skip
	 * to the end; but we might still need to set atime.
	 */
	if (uio->uio_loffset >= zp->z_size) {
		error = 0;
		goto out;
	}

	ASSERT(uio->uio_loffset < zp->z_size);
	n = MIN(uio->uio_resid, zp->z_size - uio->uio_loffset);

	if ((uio->uio_extflg == UIO_XUIO) &&
	    (((xuio_t *)uio)->xu_type == UIOTYPE_ZEROCOPY)) {
		int nblk;
		int blksz = zp->z_blksz;
		uint64_t offset = uio->uio_loffset;

		xuio = (xuio_t *)uio;
		if ((ISP2(blksz))) {
			nblk = (P2ROUNDUP(offset + n, blksz) - P2ALIGN(offset,
			    blksz)) / blksz;
		} else {
			ASSERT(offset + n <= blksz);
			nblk = 1;
		}
		(void) dmu_xuio_init(xuio, nblk);

		if (vn_has_cached_data(vp)) {
			/*
			 * For simplicity, we always allocate a full buffer
			 * even if we only expect to read a portion of a block.
			 */
			while (--nblk >= 0) {
				(void) dmu_xuio_add(xuio,
				    dmu_request_arcbuf(sa_get_db(zp->z_sa_hdl),
				    blksz), 0, blksz);
			}
		}
	}

	while (n > 0) {
		nbytes = MIN(n, zfs_read_chunk_size -
		    P2PHASE(uio->uio_loffset, zfs_read_chunk_size));

		if (vn_has_cached_data(vp)) {
			error = mappedread(vp, nbytes, uio);
		} else {
			error = dmu_read_uio_dbuf(sa_get_db(zp->z_sa_hdl),
			    uio, nbytes);
		}
		if (error) {
			/* convert checksum errors into IO errors */
			if (error == ECKSUM)
				error = SET_ERROR(EIO);
			break;
		}

		n -= nbytes;
	}
out:
	zfs_range_unlock(rl);

	ZFS_ACCESSTIME_STAMP(zfsvfs, zp);
	ZFS_EXIT(zfsvfs);
	return (error);
}

/*
 * Write the bytes to a file.
 *
 *	IN:	vp	- vnode of file to be written to.
 *		uio	- structure supplying write location, range info,
 *			  and data buffer.
 *		ioflag	- FAPPEND, FSYNC, and/or FDSYNC.  FAPPEND is
 *			  set if in append mode.
 *		cr	- credentials of caller.
 *		ct	- caller context (NFS/CIFS fem monitor only)
 *
 *	OUT:	uio	- updated offset and range.
 *
 *	RETURN:	0 on success, error code on failure.
 *
 * Timestamps:
 *	vp - ctime|mtime updated if byte count > 0
 */

/* ARGSUSED */
static int
zfs_write(vnode_t *vp, uio_t *uio, int ioflag, cred_t *cr, caller_context_t *ct)
{
	znode_t		*zp = VTOZ(vp);
	rlim64_t	limit = uio->uio_llimit;
	ssize_t		start_resid = uio->uio_resid;
	ssize_t		tx_bytes;
	uint64_t	end_size;
	dmu_tx_t	*tx;
	zfsvfs_t	*zfsvfs = zp->z_zfsvfs;
	zilog_t		*zilog;
	offset_t	woff;
	ssize_t		n, nbytes;
	rl_t		*rl;
	int		max_blksz = zfsvfs->z_max_blksz;
	int		error = 0;
	arc_buf_t	*abuf;
	iovec_t		*aiov = NULL;
	xuio_t		*xuio = NULL;
	int		i_iov = 0;
	int		iovcnt = uio->uio_iovcnt;
	iovec_t		*iovp = uio->uio_iov;
	int		write_eof;
	int		count = 0;
	sa_bulk_attr_t	bulk[4];
	uint64_t	mtime[2], ctime[2];

	/*
	 * Fasttrack empty write
	 */
	n = start_resid;
	if (n == 0)
		return (0);

	if (limit == RLIM64_INFINITY || limit > MAXOFFSET_T)
		limit = MAXOFFSET_T;

	ZFS_ENTER(zfsvfs);
	ZFS_VERIFY_ZP(zp);

	SA_ADD_BULK_ATTR(bulk, count, SA_ZPL_MTIME(zfsvfs), NULL, &mtime, 16);
	SA_ADD_BULK_ATTR(bulk, count, SA_ZPL_CTIME(zfsvfs), NULL, &ctime, 16);
	SA_ADD_BULK_ATTR(bulk, count, SA_ZPL_SIZE(zfsvfs), NULL,
	    &zp->z_size, 8);
	SA_ADD_BULK_ATTR(bulk, count, SA_ZPL_FLAGS(zfsvfs), NULL,
	    &zp->z_pflags, 8);

	/*
	 * In a case vp->v_vfsp != zp->z_zfsvfs->z_vfs (e.g. snapshots) our
	 * callers might not be able to detect properly that we are read-only,
	 * so check it explicitly here.
	 */
	if (zfsvfs->z_vfs->vfs_flag & VFS_RDONLY) {
		ZFS_EXIT(zfsvfs);
		return (SET_ERROR(EROFS));
	}

	/*
	 * If immutable or not appending then return EPERM.
	 * Intentionally allow ZFS_READONLY through here.
	 * See zfs_zaccess_common()
	 */
	if ((zp->z_pflags & ZFS_IMMUTABLE) ||
	    ((zp->z_pflags & ZFS_APPENDONLY) && !(ioflag & FAPPEND) &&
	    (uio->uio_loffset < zp->z_size))) {
		/* Make sure we're not a WORM before returning EPERM. */
		if (!(zp->z_pflags & ZFS_IMMUTABLE) ||
		    !zp->z_zfsvfs->z_isworm) {
			ZFS_EXIT(zfsvfs);
			return (SET_ERROR(EPERM));
		}
	}

	zilog = zfsvfs->z_log;

	/*
	 * Validate file offset
	 */
	woff = ioflag & FAPPEND ? zp->z_size : uio->uio_loffset;
	if (woff < 0) {
		ZFS_EXIT(zfsvfs);
		return (SET_ERROR(EINVAL));
	}

	/*
	 * Check for mandatory locks before calling zfs_range_lock()
	 * in order to prevent a deadlock with locks set via fcntl().
	 */
	if (MANDMODE((mode_t)zp->z_mode) &&
	    (error = chklock(vp, FWRITE, woff, n, uio->uio_fmode, ct)) != 0) {
		ZFS_EXIT(zfsvfs);
		return (error);
	}

	/*
	 * ZFS I/O rate throttling
	 */
	if (zfsvfs->z_rate.rate_cap)
		zfs_rate_throttle(zfsvfs, uio->uio_resid);

	/*
	 * Pre-fault the pages to ensure slow (eg NFS) pages
	 * don't hold up txg.
	 * Skip this if uio contains loaned arc_buf.
	 */
	if ((uio->uio_extflg == UIO_XUIO) &&
	    (((xuio_t *)uio)->xu_type == UIOTYPE_ZEROCOPY))
		xuio = (xuio_t *)uio;
	else
		uio_prefaultpages(MIN(n, max_blksz), uio);

	/*
	 * If in append mode, set the io offset pointer to eof.
	 */
	if (ioflag & FAPPEND) {
		/*
		 * Obtain an appending range lock to guarantee file append
		 * semantics.  We reset the write offset once we have the lock.
		 */
		rl = zfs_range_lock(zp, 0, n, RL_APPEND);
		woff = rl->r_off;
		if (rl->r_len == UINT64_MAX) {
			/*
			 * We overlocked the file because this write will cause
			 * the file block size to increase.
			 * Note that zp_size cannot change with this lock held.
			 */
			woff = zp->z_size;
		}
		uio->uio_loffset = woff;
	} else {
		/*
		 * Note that if the file block size will change as a result of
		 * this write, then this range lock will lock the entire file
		 * so that we can re-write the block safely.
		 */
		rl = zfs_range_lock(zp, woff, n, RL_WRITER);
	}

	if (woff >= limit) {
		zfs_range_unlock(rl);
		ZFS_EXIT(zfsvfs);
		return (SET_ERROR(EFBIG));
	}

	if ((woff + n) > limit || woff > (limit - n))
		n = limit - woff;

	/* Will this write extend the file length? */
	write_eof = (woff + n > zp->z_size);

	end_size = MAX(zp->z_size, woff + n);

	/*
	 * Write the file in reasonable size chunks.  Each chunk is written
	 * in a separate transaction; this keeps the intent log records small
	 * and allows us to do more fine-grained space accounting.
	 */
	while (n > 0) {
		abuf = NULL;
		woff = uio->uio_loffset;
		if (zfs_owner_overquota(zfsvfs, zp, B_FALSE) ||
		    zfs_owner_overquota(zfsvfs, zp, B_TRUE)) {
			if (abuf != NULL)
				dmu_return_arcbuf(abuf);
			error = SET_ERROR(EDQUOT);
			break;
		}

		if (xuio && abuf == NULL) {
			ASSERT(i_iov < iovcnt);
			aiov = &iovp[i_iov];
			abuf = dmu_xuio_arcbuf(xuio, i_iov);
			dmu_xuio_clear(xuio, i_iov);
			DTRACE_PROBE3(zfs_cp_write, int, i_iov,
			    iovec_t *, aiov, arc_buf_t *, abuf);
			ASSERT((aiov->iov_base == abuf->b_data) ||
			    ((char *)aiov->iov_base - (char *)abuf->b_data +
			    aiov->iov_len == arc_buf_size(abuf)));
			i_iov++;
		} else if (abuf == NULL && n >= max_blksz &&
		    woff >= zp->z_size &&
		    P2PHASE(woff, max_blksz) == 0 &&
		    zp->z_blksz == max_blksz) {
			/*
			 * This write covers a full block.  "Borrow" a buffer
			 * from the dmu so that we can fill it before we enter
			 * a transaction.  This avoids the possibility of
			 * holding up the transaction if the data copy hangs
			 * up on a pagefault (e.g., from an NFS server mapping).
			 */
			size_t cbytes;

			abuf = dmu_request_arcbuf(sa_get_db(zp->z_sa_hdl),
			    max_blksz);
			ASSERT(abuf != NULL);
			ASSERT(arc_buf_size(abuf) == max_blksz);
			if (error = uiocopy(abuf->b_data, max_blksz,
			    UIO_WRITE, uio, &cbytes)) {
				dmu_return_arcbuf(abuf);
				break;
			}
			ASSERT(cbytes == max_blksz);
		}

		/*
		 * Start a transaction.
		 */
		tx = dmu_tx_create(zfsvfs->z_os);
		dmu_tx_hold_sa(tx, zp->z_sa_hdl, B_FALSE);
		dmu_tx_hold_write(tx, zp->z_id, woff, MIN(n, max_blksz));
		zfs_sa_upgrade_txholds(tx, zp);
		error = dmu_tx_assign(tx, TXG_WAIT);
		if (error) {
			dmu_tx_abort(tx);
			if (abuf != NULL)
				dmu_return_arcbuf(abuf);
			break;
		}

		/*
		 * If zfs_range_lock() over-locked we grow the blocksize
		 * and then reduce the lock range.  This will only happen
		 * on the first iteration since zfs_range_reduce() will
		 * shrink down r_len to the appropriate size.
		 */
		if (rl->r_len == UINT64_MAX) {
			uint64_t new_blksz;

			if (zp->z_blksz > max_blksz) {
				/*
				 * File's blocksize is already larger than the
				 * "recordsize" property.  Only let it grow to
				 * the next power of 2.
				 */
				ASSERT(!ISP2(zp->z_blksz));
				new_blksz = MIN(end_size,
				    1 << highbit64(zp->z_blksz));
			} else {
				new_blksz = MIN(end_size, max_blksz);
			}
			zfs_grow_blocksize(zp, new_blksz, tx);
			zfs_range_reduce(rl, woff, n);
		}

		/*
		 * XXX - should we really limit each write to z_max_blksz?
		 * Perhaps we should use SPA_MAXBLOCKSIZE chunks?
		 */
		nbytes = MIN(n, max_blksz - P2PHASE(woff, max_blksz));

		if (abuf == NULL) {
			tx_bytes = uio->uio_resid;
			error = dmu_write_uio_dbuf(sa_get_db(zp->z_sa_hdl),
			    uio, nbytes, tx);
			tx_bytes -= uio->uio_resid;
		} else {
			tx_bytes = nbytes;
			ASSERT(xuio == NULL || tx_bytes == aiov->iov_len);
			/*
			 * If this is not a full block write, but we are
			 * extending the file past EOF and this data starts
			 * block-aligned, use assign_arcbuf().  Otherwise,
			 * write via dmu_write().
			 */
			if (tx_bytes < max_blksz && (!write_eof ||
			    aiov->iov_base != abuf->b_data)) {
				ASSERT(xuio);
				dmu_write(zfsvfs->z_os, zp->z_id, woff,
				    aiov->iov_len, aiov->iov_base, tx);
				dmu_return_arcbuf(abuf);
				xuio_stat_wbuf_copied();
			} else {
				ASSERT(xuio || tx_bytes == max_blksz);
				dmu_assign_arcbuf(sa_get_db(zp->z_sa_hdl),
				    woff, abuf, tx);
			}
			ASSERT(tx_bytes <= uio->uio_resid);
			uioskip(uio, tx_bytes);
		}
		if (tx_bytes && vn_has_cached_data(vp)) {
			update_pages(vp, woff,
			    tx_bytes, zfsvfs->z_os, zp->z_id);
		}

		/*
		 * If we made no progress, we're done.  If we made even
		 * partial progress, update the znode and ZIL accordingly.
		 */
		if (tx_bytes == 0) {
			(void) sa_update(zp->z_sa_hdl, SA_ZPL_SIZE(zfsvfs),
			    (void *)&zp->z_size, sizeof (uint64_t), tx);
			dmu_tx_commit(tx);
			ASSERT(error != 0);
			break;
		}

		/*
		 * Clear Set-UID/Set-GID bits on successful write if not
		 * privileged and at least one of the excute bits is set.
		 *
		 * It would be nice to to this after all writes have
		 * been done, but that would still expose the ISUID/ISGID
		 * to another app after the partial write is committed.
		 *
		 * Note: we don't call zfs_fuid_map_id() here because
		 * user 0 is not an ephemeral uid.
		 */
		mutex_enter(&zp->z_acl_lock);
		if ((zp->z_mode & (S_IXUSR | (S_IXUSR >> 3) |
		    (S_IXUSR >> 6))) != 0 &&
		    (zp->z_mode & (S_ISUID | S_ISGID)) != 0 &&
		    secpolicy_vnode_setid_retain(cr,
		    (zp->z_mode & S_ISUID) != 0 && zp->z_uid == 0) != 0) {
			uint64_t newmode;
			zp->z_mode &= ~(S_ISUID | S_ISGID);
			newmode = zp->z_mode;
			(void) sa_update(zp->z_sa_hdl, SA_ZPL_MODE(zfsvfs),
			    (void *)&newmode, sizeof (uint64_t), tx);
		}
		mutex_exit(&zp->z_acl_lock);

		zfs_tstamp_update_setup(zp, CONTENT_MODIFIED, mtime, ctime,
		    B_TRUE);

		/*
		 * Update the file size (zp_size) if it has changed;
		 * account for possible concurrent updates.
		 */
		while ((end_size = zp->z_size) < uio->uio_loffset) {
			(void) atomic_cas_64(&zp->z_size, end_size,
			    uio->uio_loffset);
			ASSERT(error == 0);
		}
		/*
		 * If we are replaying and eof is non zero then force
		 * the file size to the specified eof. Note, there's no
		 * concurrency during replay.
		 */
		if (zfsvfs->z_replay && zfsvfs->z_replay_eof != 0)
			zp->z_size = zfsvfs->z_replay_eof;

		error = sa_bulk_update(zp->z_sa_hdl, bulk, count, tx);

		zfs_log_write(zilog, tx, TX_WRITE, zp, woff, tx_bytes, ioflag);
		dmu_tx_commit(tx);

		if (error != 0)
			break;
		ASSERT(tx_bytes == nbytes);
		n -= nbytes;

		if (!xuio && n > 0)
			uio_prefaultpages(MIN(n, max_blksz), uio);
	}

	zfs_range_unlock(rl);

	/*
	 * If we're in replay mode, or we made no progress, return error.
	 * Otherwise, it's at least a partial write, so it's successful.
	 */
	if (zfsvfs->z_replay || uio->uio_resid == start_resid) {
		ZFS_EXIT(zfsvfs);
		return (error);
	}

	if (ioflag & (FSYNC | FDSYNC) ||
	    zfsvfs->z_os->os_sync == ZFS_SYNC_ALWAYS)
		zil_commit(zilog, zp->z_id);

	ZFS_EXIT(zfsvfs);
	return (0);
}

void
zfs_get_done(zgd_t *zgd, int error)
{
	znode_t *zp = zgd->zgd_private;
	objset_t *os = zp->z_zfsvfs->z_os;

	if (zgd->zgd_db)
		dmu_buf_rele(zgd->zgd_db, zgd);

	zfs_range_unlock(zgd->zgd_rl);

	/*
	 * Release the vnode asynchronously as we currently have the
	 * txg stopped from syncing.
	 */
	VN_RELE_ASYNC(ZTOV(zp), dsl_pool_vnrele_taskq(dmu_objset_pool(os)));

	if (error == 0 && zgd->zgd_bp)
		zil_lwb_add_block(zgd->zgd_lwb, zgd->zgd_bp);

	kmem_free(zgd, sizeof (zgd_t));
}

#ifdef DEBUG
static int zil_fault_io = 0;
#endif

/*
 * Get data to generate a TX_WRITE intent log record.
 */
int
zfs_get_data(void *arg, lr_write_t *lr, char *buf, struct lwb *lwb, zio_t *zio)
{
	zfsvfs_t *zfsvfs = arg;
	objset_t *os = zfsvfs->z_os;
	znode_t *zp;
	uint64_t object = lr->lr_foid;
	uint64_t offset = lr->lr_offset;
	uint64_t size = lr->lr_length;
	dmu_buf_t *db;
	zgd_t *zgd;
	int error = 0;

	ASSERT3P(lwb, !=, NULL);
	ASSERT3P(zio, !=, NULL);
	ASSERT3U(size, !=, 0);

	/*
	 * Nothing to do if the file has been removed
	 */
	if (zfs_zget(zfsvfs, object, &zp) != 0)
		return (SET_ERROR(ENOENT));
	if (zp->z_unlinked) {
		/*
		 * Release the vnode asynchronously as we currently have the
		 * txg stopped from syncing.
		 */
		VN_RELE_ASYNC(ZTOV(zp),
		    dsl_pool_vnrele_taskq(dmu_objset_pool(os)));
		return (SET_ERROR(ENOENT));
	}

	zgd = (zgd_t *)kmem_zalloc(sizeof (zgd_t), KM_SLEEP);
	zgd->zgd_lwb = lwb;
	zgd->zgd_private = zp;

	/*
	 * Write records come in two flavors: immediate and indirect.
	 * For small writes it's cheaper to store the data with the
	 * log record (immediate); for large writes it's cheaper to
	 * sync the data and get a pointer to it (indirect) so that
	 * we don't have to write the data twice.
	 */
	if (buf != NULL) { /* immediate write */
		zgd->zgd_rl = zfs_range_lock(zp, offset, size, RL_READER);
		/* test for truncation needs to be done while range locked */
		if (offset >= zp->z_size) {
			error = SET_ERROR(ENOENT);
		} else {
			error = dmu_read(os, object, offset, size, buf,
			    DMU_READ_NO_PREFETCH);
		}
		ASSERT(error == 0 || error == ENOENT);
	} else { /* indirect write */
		/*
		 * Have to lock the whole block to ensure when it's
		 * written out and its checksum is being calculated
		 * that no one can change the data. We need to re-check
		 * blocksize after we get the lock in case it's changed!
		 */
		for (;;) {
			uint64_t blkoff;
			size = zp->z_blksz;
			blkoff = ISP2(size) ? P2PHASE(offset, size) : offset;
			offset -= blkoff;
			zgd->zgd_rl = zfs_range_lock(zp, offset, size,
			    RL_READER);
			if (zp->z_blksz == size)
				break;
			offset += blkoff;
			zfs_range_unlock(zgd->zgd_rl);
		}
		/* test for truncation needs to be done while range locked */
		if (lr->lr_offset >= zp->z_size)
			error = SET_ERROR(ENOENT);
#ifdef DEBUG
		if (zil_fault_io) {
			error = SET_ERROR(EIO);
			zil_fault_io = 0;
		}
#endif
		if (error == 0)
			error = dmu_buf_hold(os, object, offset, zgd, &db,
			    DMU_READ_NO_PREFETCH);

		if (error == 0) {
			blkptr_t *bp = &lr->lr_blkptr;

			zgd->zgd_db = db;
			zgd->zgd_bp = bp;

			ASSERT(db->db_offset == offset);
			ASSERT(db->db_size == size);

			error = dmu_sync(zio, lr->lr_common.lrc_txg,
			    zfs_get_done, zgd);
			ASSERT(error || lr->lr_length <= size);

			/*
			 * On success, we need to wait for the write I/O
			 * initiated by dmu_sync() to complete before we can
			 * release this dbuf.  We will finish everything up
			 * in the zfs_get_done() callback.
			 */
			if (error == 0)
				return (0);

			if (error == EALREADY) {
				lr->lr_common.lrc_txtype = TX_WRITE2;
				error = 0;
			}
		}
	}

	zfs_get_done(zgd, error);

	return (error);
}

/*ARGSUSED*/
static int
zfs_access(vnode_t *vp, int mode, int flag, cred_t *cr,
    caller_context_t *ct)
{
	znode_t *zp = VTOZ(vp);
	zfsvfs_t *zfsvfs = zp->z_zfsvfs;
	int error;

	ZFS_ENTER(zfsvfs);
	ZFS_VERIFY_ZP(zp);

	if (flag & V_ACE_MASK)
		error = zfs_zaccess(zp, mode, flag, B_FALSE, cr);
	else
		error = zfs_zaccess_rwx(zp, mode, flag, cr);

	ZFS_EXIT(zfsvfs);
	return (error);
}

/*
 * If vnode is for a device return a specfs vnode instead.
 */
static int
specvp_check(vnode_t **vpp, cred_t *cr)
{
	int error = 0;

	if (IS_DEVVP(*vpp)) {
		struct vnode *svp;

		svp = specvp(*vpp, (*vpp)->v_rdev, (*vpp)->v_type, cr);
		VN_RELE(*vpp);
		if (svp == NULL)
			error = SET_ERROR(ENOSYS);
		*vpp = svp;
	}
	return (error);
}


/*
 * Lookup an entry in a directory, or an extended attribute directory.
 * If it exists, return a held vnode reference for it.
 *
 *	IN:	dvp	- vnode of directory to search.
 *		nm	- name of entry to lookup.
 *		pnp	- full pathname to lookup [UNUSED].
 *		flags	- LOOKUP_XATTR set if looking for an attribute.
 *		rdir	- root directory vnode [UNUSED].
 *		cr	- credentials of caller.
 *		ct	- caller context
 *		direntflags - directory lookup flags
 *		realpnp - returned pathname.
 *
 *	OUT:	vpp	- vnode of located entry, NULL if not found.
 *
 *	RETURN:	0 on success, error code on failure.
 *
 * Timestamps:
 *	NA
 */
/* ARGSUSED */
static int
zfs_lookup(vnode_t *dvp, char *nm, vnode_t **vpp, struct pathname *pnp,
    int flags, vnode_t *rdir, cred_t *cr,  caller_context_t *ct,
    int *direntflags, pathname_t *realpnp)
{
	znode_t *zp, *zdp = VTOZ(dvp);
	zfsvfs_t *zfsvfs = zdp->z_zfsvfs;
	int	error = 0;

	/*
	 * Fast path lookup, however we must skip DNLC lookup
	 * for case folding or normalizing lookups because the
	 * DNLC code only stores the passed in name.  This means
	 * creating 'a' and removing 'A' on a case insensitive
	 * file system would work, but DNLC still thinks 'a'
	 * exists and won't let you create it again on the next
	 * pass through fast path.
	 */
	if (!(flags & (LOOKUP_XATTR | FIGNORECASE))) {

		if (dvp->v_type != VDIR) {
			return (SET_ERROR(ENOTDIR));
		} else if (zdp->z_sa_hdl == NULL) {
			return (SET_ERROR(EIO));
		}

		if (nm[0] == 0 || (nm[0] == '.' && nm[1] == '\0')) {
			error = zfs_fastaccesschk_execute(zdp, cr);
			if (!error) {
				*vpp = dvp;
				VN_HOLD(*vpp);
				return (0);
			}
			return (error);
		} else if (!zdp->z_zfsvfs->z_norm &&
		    (zdp->z_zfsvfs->z_case == ZFS_CASE_SENSITIVE)) {

			vnode_t *tvp = dnlc_lookup(dvp, nm);

			if (tvp) {
				error = zfs_fastaccesschk_execute(zdp, cr);
				if (error) {
					VN_RELE(tvp);
					return (error);
				}
				if (tvp == DNLC_NO_VNODE) {
					VN_RELE(tvp);
					return (SET_ERROR(ENOENT));
				} else {
					*vpp = tvp;
					return (specvp_check(vpp, cr));
				}
			}
		}
	}

	DTRACE_PROBE2(zfs__fastpath__lookup__miss, vnode_t *, dvp, char *, nm);

	ZFS_ENTER(zfsvfs);
	ZFS_VERIFY_ZP(zdp);

	*vpp = NULL;

	if (flags & LOOKUP_XATTR) {
		/*
		 * If the xattr property is off, refuse the lookup request.
		 */
		if (!(zfsvfs->z_vfs->vfs_flag & VFS_XATTR)) {
			ZFS_EXIT(zfsvfs);
			return (SET_ERROR(EINVAL));
		}

		/*
		 * We don't allow recursive attributes..
		 * Maybe someday we will.
		 */
		if (zdp->z_pflags & ZFS_XATTR) {
			ZFS_EXIT(zfsvfs);
			return (SET_ERROR(EINVAL));
		}

		if (error = zfs_get_xattrdir(VTOZ(dvp), vpp, cr, flags)) {
			ZFS_EXIT(zfsvfs);
			return (error);
		}

		/*
		 * Do we have permission to get into attribute directory?
		 */

		if (error = zfs_zaccess(VTOZ(*vpp), ACE_EXECUTE, 0,
		    B_FALSE, cr)) {
			VN_RELE(*vpp);
			*vpp = NULL;
		}

		ZFS_EXIT(zfsvfs);
		return (error);
	}

	if (dvp->v_type != VDIR) {
		ZFS_EXIT(zfsvfs);
		return (SET_ERROR(ENOTDIR));
	}

	/*
	 * Check accessibility of directory.
	 */

	if (error = zfs_zaccess(zdp, ACE_EXECUTE, 0, B_FALSE, cr)) {
		ZFS_EXIT(zfsvfs);
		return (error);
	}

	if (zfsvfs->z_utf8 && u8_validate(nm, strlen(nm),
	    NULL, U8_VALIDATE_ENTIRE, &error) < 0) {
		ZFS_EXIT(zfsvfs);
		return (SET_ERROR(EILSEQ));
	}

	error = zfs_dirlook(zdp, nm, vpp, flags, direntflags, realpnp);
	if (error == 0)
		error = specvp_check(vpp, cr);
	if (*vpp) {
		zp = VTOZ(*vpp);
		if (!(zp->z_pflags & ZFS_IMMUTABLE) &&
		    ((*vpp)->v_type != VDIR) &&
		    zfsvfs->z_isworm && !zfs_worm_in_trans(zp)) {
			zp->z_pflags |= ZFS_IMMUTABLE;
		}
	}

	ZFS_EXIT(zfsvfs);
	return (error);
}

/*
 * Attempt to create a new entry in a directory.  If the entry
 * already exists, truncate the file if permissible, else return
 * an error.  Return the vp of the created or trunc'd file.
 *
 *	IN:	dvp	- vnode of directory to put new file entry in.
 *		name	- name of new file entry.
 *		vap	- attributes of new file.
 *		excl	- flag indicating exclusive or non-exclusive mode.
 *		mode	- mode to open file with.
 *		cr	- credentials of caller.
 *		flag	- large file flag [UNUSED].
 *		ct	- caller context
 *		vsecp	- ACL to be set
 *
 *	OUT:	vpp	- vnode of created or trunc'd entry.
 *
 *	RETURN:	0 on success, error code on failure.
 *
 * Timestamps:
 *	dvp - ctime|mtime updated if new entry created
 *	 vp - ctime|mtime always, atime if new
 */

/* ARGSUSED */
static int
zfs_create(vnode_t *dvp, char *name, vattr_t *vap, vcexcl_t excl,
    int mode, vnode_t **vpp, cred_t *cr, int flag, caller_context_t *ct,
    vsecattr_t *vsecp)
{
	int		imm_was_set = 0;
	znode_t		*zp, *dzp = VTOZ(dvp);
	zfsvfs_t	*zfsvfs = dzp->z_zfsvfs;
	zilog_t		*zilog;
	objset_t	*os;
	zfs_dirlock_t	*dl;
	dmu_tx_t	*tx;
	int		error;
	ksid_t		*ksid;
	uid_t		uid;
	gid_t		gid = crgetgid(cr);
	zfs_acl_ids_t   acl_ids;
	boolean_t	fuid_dirtied;
	boolean_t	have_acl = B_FALSE;
	boolean_t	waited = B_FALSE;

	/*
	 * If we have an ephemeral id, ACL, or XVATTR then
	 * make sure file system is at proper version
	 */

	ksid = crgetsid(cr, KSID_OWNER);
	if (ksid)
		uid = ksid_getid(ksid);
	else
		uid = crgetuid(cr);

	if (zfsvfs->z_use_fuids == B_FALSE &&
	    (vsecp || (vap->va_mask & AT_XVATTR) ||
	    IS_EPHEMERAL(uid) || IS_EPHEMERAL(gid)))
		return (SET_ERROR(EINVAL));

	ZFS_ENTER(zfsvfs);
	ZFS_VERIFY_ZP(dzp);
	os = zfsvfs->z_os;
	zilog = zfsvfs->z_log;

	if (zfsvfs->z_utf8 && u8_validate(name, strlen(name),
	    NULL, U8_VALIDATE_ENTIRE, &error) < 0) {
		ZFS_EXIT(zfsvfs);
		return (SET_ERROR(EILSEQ));
	}

	if (vap->va_mask & AT_XVATTR) {
		if ((error = secpolicy_xvattr((xvattr_t *)vap,
		    crgetuid(cr), cr, vap->va_type)) != 0) {
			ZFS_EXIT(zfsvfs);
			return (error);
		}
	}
top:
	*vpp = NULL;

	if ((vap->va_mode & VSVTX) && secpolicy_vnode_stky_modify(cr))
		vap->va_mode &= ~VSVTX;

	if (*name == '\0') {
		/*
		 * Null component name refers to the directory itself.
		 */
		VN_HOLD(dvp);
		zp = dzp;
		dl = NULL;
		error = 0;
	} else {
		/* possible VN_HOLD(zp) */
		int zflg = 0;

		if (flag & FIGNORECASE)
			zflg |= ZCILOOK;

		error = zfs_dirent_lock(&dl, dzp, name, &zp, zflg,
		    NULL, NULL);
		if (error) {
			if (have_acl)
				zfs_acl_ids_free(&acl_ids);
			if (strcmp(name, "..") == 0)
				error = SET_ERROR(EISDIR);
			ZFS_EXIT(zfsvfs);
			return (error);
		}
	}

	if (zp == NULL) {
		uint64_t txtype;

		if ((dzp->z_pflags & ZFS_IMMUTABLE) &&
		    dzp->z_zfsvfs->z_isworm) {
			imm_was_set = 1;
			dzp->z_pflags &= ~ZFS_IMMUTABLE;
		}

		/*
		 * Create a new file object and update the directory
		 * to reference it.
		 */
		if (error = zfs_zaccess(dzp, ACE_ADD_FILE, 0, B_FALSE, cr)) {
			if (have_acl)
				zfs_acl_ids_free(&acl_ids);
			if (imm_was_set)
				dzp->z_pflags |= ZFS_IMMUTABLE;
			goto out;
		}

		if (imm_was_set)
			dzp->z_pflags |= ZFS_IMMUTABLE;

		/*
		 * We only support the creation of regular files in
		 * extended attribute directories.
		 */

		if ((dzp->z_pflags & ZFS_XATTR) &&
		    (vap->va_type != VREG)) {
			if (have_acl)
				zfs_acl_ids_free(&acl_ids);
			error = SET_ERROR(EINVAL);
			goto out;
		}

		if (!have_acl && (error = zfs_acl_ids_create(dzp, 0, vap,
		    cr, vsecp, &acl_ids)) != 0)
			goto out;
		have_acl = B_TRUE;

		if (zfs_acl_ids_overquota(zfsvfs, &acl_ids)) {
			zfs_acl_ids_free(&acl_ids);
			error = SET_ERROR(EDQUOT);
			goto out;
		}

		tx = dmu_tx_create(os);

		dmu_tx_hold_sa_create(tx, acl_ids.z_aclp->z_acl_bytes +
		    ZFS_SA_BASE_ATTR_SIZE);

		fuid_dirtied = zfsvfs->z_fuid_dirty;
		if (fuid_dirtied)
			zfs_fuid_txhold(zfsvfs, tx);
		dmu_tx_hold_zap(tx, dzp->z_id, TRUE, name);
		dmu_tx_hold_sa(tx, dzp->z_sa_hdl, B_FALSE);
		if (!zfsvfs->z_use_sa &&
		    acl_ids.z_aclp->z_acl_bytes > ZFS_ACE_SPACE) {
			dmu_tx_hold_write(tx, DMU_NEW_OBJECT,
			    0, acl_ids.z_aclp->z_acl_bytes);
		}
		error = dmu_tx_assign(tx, waited ? TXG_WAITED : TXG_NOWAIT);
		if (error) {
			zfs_dirent_unlock(dl);
			if (error == ERESTART) {
				waited = B_TRUE;
				dmu_tx_wait(tx);
				dmu_tx_abort(tx);
				goto top;
			}
			zfs_acl_ids_free(&acl_ids);
			dmu_tx_abort(tx);
			ZFS_EXIT(zfsvfs);
			return (error);
		}
		zfs_mknode(dzp, vap, tx, cr, 0, &zp, &acl_ids);

		if (fuid_dirtied)
			zfs_fuid_sync(zfsvfs, tx);

		if (imm_was_set)
			zp->z_pflags |= ZFS_IMMUTABLE;

		(void) zfs_link_create(dl, zp, tx, ZNEW);
		txtype = zfs_log_create_txtype(Z_FILE, vsecp, vap);
		if (flag & FIGNORECASE)
			txtype |= TX_CI;
		zfs_log_create(zilog, tx, txtype, dzp, zp, name,
		    vsecp, acl_ids.z_fuidp, vap);
		zfs_acl_ids_free(&acl_ids);
		dmu_tx_commit(tx);
	} else {
		int aflags = (flag & FAPPEND) ? V_APPEND : 0;

		if (have_acl)
			zfs_acl_ids_free(&acl_ids);
		have_acl = B_FALSE;

		/*
		 * A directory entry already exists for this name.
		 */
		/*
		 * Can't truncate an existing file if in exclusive mode.
		 */
		if (excl == EXCL) {
			error = SET_ERROR(EEXIST);
			goto out;
		}
		/*
		 * Can't open a directory for writing.
		 */
		if ((ZTOV(zp)->v_type == VDIR) && (mode & S_IWRITE)) {
			error = SET_ERROR(EISDIR);
			goto out;
		}
		if ((flag & FWRITE) &&
		    dzp->z_zfsvfs->z_isworm) {
			error = EPERM;
			goto out;
		}

		if (!(flag & FAPPEND) &&
		    (zp->z_pflags & ZFS_IMMUTABLE) &&
		    dzp->z_zfsvfs->z_isworm) {
			imm_was_set = 1;
			zp->z_pflags &= ~ZFS_IMMUTABLE;
		}
		/*
		 * Verify requested access to file.
		 */
		if (mode && (error = zfs_zaccess_rwx(zp, mode, aflags, cr))) {
			if (imm_was_set)
				zp->z_pflags |= ZFS_IMMUTABLE;
			goto out;
		}

		if (imm_was_set)
			zp->z_pflags |= ZFS_IMMUTABLE;

		mutex_enter(&dzp->z_lock);
		dzp->z_seq++;
		mutex_exit(&dzp->z_lock);

		/*
		 * Truncate regular files if requested.
		 */
		if ((ZTOV(zp)->v_type == VREG) &&
		    (vap->va_mask & AT_SIZE) && (vap->va_size == 0)) {
			/* we can't hold any locks when calling zfs_freesp() */
			zfs_dirent_unlock(dl);
			dl = NULL;
			error = zfs_freesp(zp, 0, 0, mode, TRUE);
			if (error == 0) {
				vnevent_create(ZTOV(zp), ct);
			}
		}
	}
out:

	if (dl)
		zfs_dirent_unlock(dl);

	if (error) {
		if (zp)
			VN_RELE(ZTOV(zp));
	} else {
		*vpp = ZTOV(zp);
		error = specvp_check(vpp, cr);
	}

	if (zfsvfs->z_os->os_sync == ZFS_SYNC_ALWAYS)
		zil_commit(zilog, 0);

	ZFS_EXIT(zfsvfs);
	return (error);
}

/*
 * Remove an entry from a directory.
 *
 *	IN:	dvp	- vnode of directory to remove entry from.
 *		name	- name of entry to remove.
 *		cr	- credentials of caller.
 *		ct	- caller context
 *		flags	- case flags
 *
 *	RETURN:	0 on success, error code on failure.
 *
 * Timestamps:
 *	dvp - ctime|mtime
 *	 vp - ctime (if nlink > 0)
 */

uint64_t null_xattr = 0;

/*ARGSUSED*/
static int
zfs_remove(vnode_t *dvp, char *name, cred_t *cr, caller_context_t *ct,
    int flags)
{
	znode_t		*zp, *dzp = VTOZ(dvp);
	znode_t		*xzp;
	vnode_t		*vp;
	zfsvfs_t	*zfsvfs = dzp->z_zfsvfs;
	zilog_t		*zilog;
	uint64_t	acl_obj, xattr_obj;
	uint64_t	xattr_obj_unlinked = 0;
	uint64_t	obj = 0;
	zfs_dirlock_t	*dl;
	dmu_tx_t	*tx;
	boolean_t	may_delete_now, delete_now = FALSE;
	boolean_t	unlinked, toobig = FALSE;
	uint64_t	txtype;
	pathname_t	*realnmp = NULL;
	pathname_t	realnm;
	int		error;
	int		zflg = ZEXISTS;
	boolean_t	waited = B_FALSE;

	ZFS_ENTER(zfsvfs);
	ZFS_VERIFY_ZP(dzp);
	zilog = zfsvfs->z_log;

	if (flags & FIGNORECASE) {
		zflg |= ZCILOOK;
		pn_alloc(&realnm);
		realnmp = &realnm;
	}

top:
	xattr_obj = 0;
	xzp = NULL;
	/*
	 * Attempt to lock directory; fail if entry doesn't exist.
	 */
	if (error = zfs_dirent_lock(&dl, dzp, name, &zp, zflg,
	    NULL, realnmp)) {
		if (realnmp)
			pn_free(realnmp);
		ZFS_EXIT(zfsvfs);
		return (error);
	}

	vp = ZTOV(zp);

	if (zp->z_zfsvfs->z_isworm) {
		error = SET_ERROR(EPERM);
		goto out;
	}

	if (error = zfs_zaccess_delete(dzp, zp, cr)) {
		goto out;
	}

	/*
	 * Need to use rmdir for removing directories.
	 */
	if (vp->v_type == VDIR) {
		error = SET_ERROR(EPERM);
		goto out;
	}

	vnevent_remove(vp, dvp, name, ct);

	if (realnmp)
		dnlc_remove(dvp, realnmp->pn_buf);
	else
		dnlc_remove(dvp, name);

	mutex_enter(&vp->v_lock);
	may_delete_now = vp->v_count == 1 && !vn_has_cached_data(vp);
	mutex_exit(&vp->v_lock);

	/*
	 * We may delete the znode now, or we may put it in the unlinked set;
	 * it depends on whether we're the last link, and on whether there are
	 * other holds on the vnode.  So we dmu_tx_hold() the right things to
	 * allow for either case.
	 */
	obj = zp->z_id;
	tx = dmu_tx_create(zfsvfs->z_os);
	dmu_tx_hold_zap(tx, dzp->z_id, FALSE, name);
	dmu_tx_hold_sa(tx, zp->z_sa_hdl, B_FALSE);
	zfs_sa_upgrade_txholds(tx, zp);
	zfs_sa_upgrade_txholds(tx, dzp);
	if (may_delete_now) {
		toobig =
		    zp->z_size > zp->z_blksz * DMU_MAX_DELETEBLKCNT;
		/* if the file is too big, only hold_free a token amount */
		dmu_tx_hold_free(tx, zp->z_id, 0,
		    (toobig ? DMU_MAX_ACCESS : DMU_OBJECT_END));
	}

	/* are there any extended attributes? */
	error = sa_lookup(zp->z_sa_hdl, SA_ZPL_XATTR(zfsvfs),
	    &xattr_obj, sizeof (xattr_obj));
	if (error == 0 && xattr_obj) {
		error = zfs_zget(zfsvfs, xattr_obj, &xzp);
		ASSERT0(error);
		dmu_tx_hold_sa(tx, zp->z_sa_hdl, B_TRUE);
		dmu_tx_hold_sa(tx, xzp->z_sa_hdl, B_FALSE);
	}

	mutex_enter(&zp->z_lock);
	if ((acl_obj = zfs_external_acl(zp)) != 0 && may_delete_now)
		dmu_tx_hold_free(tx, acl_obj, 0, DMU_OBJECT_END);
	mutex_exit(&zp->z_lock);

	/* charge as an update -- would be nice not to charge at all */
	dmu_tx_hold_zap(tx, zfsvfs->z_unlinkedobj, FALSE, NULL);

	/*
	 * Mark this transaction as typically resulting in a net free of space
	 */
	dmu_tx_mark_netfree(tx);

	error = dmu_tx_assign(tx, waited ? TXG_WAITED : TXG_NOWAIT);
	if (error) {
		zfs_dirent_unlock(dl);
		VN_RELE(vp);
		if (xzp)
			VN_RELE(ZTOV(xzp));
		if (error == ERESTART) {
			waited = B_TRUE;
			dmu_tx_wait(tx);
			dmu_tx_abort(tx);
			goto top;
		}
		if (realnmp)
			pn_free(realnmp);
		dmu_tx_abort(tx);
		ZFS_EXIT(zfsvfs);
		return (error);
	}

	/*
	 * Remove the directory entry.
	 */
	error = zfs_link_destroy(dl, zp, tx, zflg, &unlinked);

	if (error) {
		dmu_tx_commit(tx);
		goto out;
	}

	if (unlinked) {
		/*
		 * Hold z_lock so that we can make sure that the ACL obj
		 * hasn't changed.  Could have been deleted due to
		 * zfs_sa_upgrade().
		 */
		mutex_enter(&zp->z_lock);
		mutex_enter(&vp->v_lock);
		(void) sa_lookup(zp->z_sa_hdl, SA_ZPL_XATTR(zfsvfs),
		    &xattr_obj_unlinked, sizeof (xattr_obj_unlinked));
		delete_now = may_delete_now && !toobig &&
		    vp->v_count == 1 && !vn_has_cached_data(vp) &&
		    xattr_obj == xattr_obj_unlinked && zfs_external_acl(zp) ==
		    acl_obj;
		mutex_exit(&vp->v_lock);
	}

	if (delete_now) {
		if (xattr_obj_unlinked) {
			ASSERT3U(xzp->z_links, ==, 2);
			mutex_enter(&xzp->z_lock);
			xzp->z_unlinked = 1;
			xzp->z_links = 0;
			error = sa_update(xzp->z_sa_hdl, SA_ZPL_LINKS(zfsvfs),
			    &xzp->z_links, sizeof (xzp->z_links), tx);
			ASSERT3U(error,  ==,  0);
			mutex_exit(&xzp->z_lock);
			zfs_unlinked_add(xzp, tx);

			if (zp->z_is_sa)
				error = sa_remove(zp->z_sa_hdl,
				    SA_ZPL_XATTR(zfsvfs), tx);
			else
				error = sa_update(zp->z_sa_hdl,
				    SA_ZPL_XATTR(zfsvfs), &null_xattr,
				    sizeof (uint64_t), tx);
			ASSERT0(error);
		}
		mutex_enter(&vp->v_lock);
		VN_RELE_LOCKED(vp);
		ASSERT0(vp->v_count);
		mutex_exit(&vp->v_lock);
		mutex_exit(&zp->z_lock);
		zfs_znode_delete(zp, tx);
	} else if (unlinked) {
		mutex_exit(&zp->z_lock);
		zfs_unlinked_add(zp, tx);
	}

	txtype = TX_REMOVE;
	if (flags & FIGNORECASE)
		txtype |= TX_CI;
	zfs_log_remove(zilog, tx, txtype, dzp, name, obj);

	dmu_tx_commit(tx);
out:
	if (realnmp)
		pn_free(realnmp);

	zfs_dirent_unlock(dl);

	if (!delete_now)
		VN_RELE(vp);
	if (xzp)
		VN_RELE(ZTOV(xzp));

	if (zfsvfs->z_os->os_sync == ZFS_SYNC_ALWAYS)
		zil_commit(zilog, 0);

	ZFS_EXIT(zfsvfs);
	return (error);
}

/*
 * Create a new directory and insert it into dvp using the name
 * provided.  Return a pointer to the inserted directory.
 *
 *	IN:	dvp	- vnode of directory to add subdir to.
 *		dirname	- name of new directory.
 *		vap	- attributes of new directory.
 *		cr	- credentials of caller.
 *		ct	- caller context
 *		flags	- case flags
 *		vsecp	- ACL to be set
 *
 *	OUT:	vpp	- vnode of created directory.
 *
 *	RETURN:	0 on success, error code on failure.
 *
 * Timestamps:
 *	dvp - ctime|mtime updated
 *	 vp - ctime|mtime|atime updated
 */
/*ARGSUSED*/
static int
zfs_mkdir(vnode_t *dvp, char *dirname, vattr_t *vap, vnode_t **vpp, cred_t *cr,
    caller_context_t *ct, int flags, vsecattr_t *vsecp)
{
	int		imm_was_set = 0;
	znode_t		*zp, *dzp = VTOZ(dvp);
	zfsvfs_t	*zfsvfs = dzp->z_zfsvfs;
	zilog_t		*zilog;
	zfs_dirlock_t	*dl;
	uint64_t	txtype;
	dmu_tx_t	*tx;
	int		error;
	int		zf = ZNEW;
	ksid_t		*ksid;
	uid_t		uid;
	gid_t		gid = crgetgid(cr);
	zfs_acl_ids_t   acl_ids;
	boolean_t	fuid_dirtied;
	boolean_t	waited = B_FALSE;

	ASSERT(vap->va_type == VDIR);

	/*
	 * If we have an ephemeral id, ACL, or XVATTR then
	 * make sure file system is at proper version
	 */

	ksid = crgetsid(cr, KSID_OWNER);
	if (ksid)
		uid = ksid_getid(ksid);
	else
		uid = crgetuid(cr);
	if (zfsvfs->z_use_fuids == B_FALSE &&
	    (vsecp || (vap->va_mask & AT_XVATTR) ||
	    IS_EPHEMERAL(uid) || IS_EPHEMERAL(gid)))
		return (SET_ERROR(EINVAL));

	ZFS_ENTER(zfsvfs);
	ZFS_VERIFY_ZP(dzp);
	zilog = zfsvfs->z_log;

	if (dzp->z_pflags & ZFS_XATTR) {
		ZFS_EXIT(zfsvfs);
		return (SET_ERROR(EINVAL));
	}

	if (zfsvfs->z_utf8 && u8_validate(dirname,
	    strlen(dirname), NULL, U8_VALIDATE_ENTIRE, &error) < 0) {
		ZFS_EXIT(zfsvfs);
		return (SET_ERROR(EILSEQ));
	}
	if (flags & FIGNORECASE)
		zf |= ZCILOOK;

	if (vap->va_mask & AT_XVATTR) {
		if ((error = secpolicy_xvattr((xvattr_t *)vap,
		    crgetuid(cr), cr, vap->va_type)) != 0) {
			ZFS_EXIT(zfsvfs);
			return (error);
		}
	}

	if ((error = zfs_acl_ids_create(dzp, 0, vap, cr,
	    vsecp, &acl_ids)) != 0) {
		ZFS_EXIT(zfsvfs);
		return (error);
	}
	/*
	 * First make sure the new directory doesn't exist.
	 *
	 * Existence is checked first to make sure we don't return
	 * EACCES instead of EEXIST which can cause some applications
	 * to fail.
	 */
top:
	*vpp = NULL;

	if (error = zfs_dirent_lock(&dl, dzp, dirname, &zp, zf,
	    NULL, NULL)) {
		zfs_acl_ids_free(&acl_ids);
		ZFS_EXIT(zfsvfs);
		return (error);
	}

	if ((dzp->z_pflags & ZFS_IMMUTABLE) &&
	    dzp->z_zfsvfs->z_isworm) {
		imm_was_set = 1;
		dzp->z_pflags &= ~ZFS_IMMUTABLE;
	}

	if (error = zfs_zaccess(dzp, ACE_ADD_SUBDIRECTORY, 0, B_FALSE, cr)) {
		if (imm_was_set)
			dzp->z_pflags |= ZFS_IMMUTABLE;
		zfs_acl_ids_free(&acl_ids);
		zfs_dirent_unlock(dl);
		ZFS_EXIT(zfsvfs);
		return (error);
	}

	if (imm_was_set)
		dzp->z_pflags |= ZFS_IMMUTABLE;

	if (zfs_acl_ids_overquota(zfsvfs, &acl_ids)) {
		zfs_acl_ids_free(&acl_ids);
		zfs_dirent_unlock(dl);
		ZFS_EXIT(zfsvfs);
		return (SET_ERROR(EDQUOT));
	}

	/*
	 * Add a new entry to the directory.
	 */
	tx = dmu_tx_create(zfsvfs->z_os);
	dmu_tx_hold_zap(tx, dzp->z_id, TRUE, dirname);
	dmu_tx_hold_zap(tx, DMU_NEW_OBJECT, FALSE, NULL);
	fuid_dirtied = zfsvfs->z_fuid_dirty;
	if (fuid_dirtied)
		zfs_fuid_txhold(zfsvfs, tx);
	if (!zfsvfs->z_use_sa && acl_ids.z_aclp->z_acl_bytes > ZFS_ACE_SPACE) {
		dmu_tx_hold_write(tx, DMU_NEW_OBJECT, 0,
		    acl_ids.z_aclp->z_acl_bytes);
	}

	dmu_tx_hold_sa_create(tx, acl_ids.z_aclp->z_acl_bytes +
	    ZFS_SA_BASE_ATTR_SIZE);

	error = dmu_tx_assign(tx, waited ? TXG_WAITED : TXG_NOWAIT);
	if (error) {
		zfs_dirent_unlock(dl);
		if (error == ERESTART) {
			waited = B_TRUE;
			dmu_tx_wait(tx);
			dmu_tx_abort(tx);
			goto top;
		}
		zfs_acl_ids_free(&acl_ids);
		dmu_tx_abort(tx);
		ZFS_EXIT(zfsvfs);
		return (error);
	}

	/*
	 * Create new node.
	 */
	zfs_mknode(dzp, vap, tx, cr, 0, &zp, &acl_ids);

	if (fuid_dirtied)
		zfs_fuid_sync(zfsvfs, tx);

	/*
	 * Now put new name in parent dir.
	 */
	(void) zfs_link_create(dl, zp, tx, ZNEW);

	*vpp = ZTOV(zp);

	txtype = zfs_log_create_txtype(Z_DIR, vsecp, vap);
	if (flags & FIGNORECASE)
		txtype |= TX_CI;
	zfs_log_create(zilog, tx, txtype, dzp, zp, dirname, vsecp,
	    acl_ids.z_fuidp, vap);

	zfs_acl_ids_free(&acl_ids);

	dmu_tx_commit(tx);

	zfs_dirent_unlock(dl);

	if (zfsvfs->z_os->os_sync == ZFS_SYNC_ALWAYS)
		zil_commit(zilog, 0);

	ZFS_EXIT(zfsvfs);
	return (0);
}

/*
 * Remove a directory subdir entry.  If the current working
 * directory is the same as the subdir to be removed, the
 * remove will fail.
 *
 *	IN:	dvp	- vnode of directory to remove from.
 *		name	- name of directory to be removed.
 *		cwd	- vnode of current working directory.
 *		cr	- credentials of caller.
 *		ct	- caller context
 *		flags	- case flags
 *
 *	RETURN:	0 on success, error code on failure.
 *
 * Timestamps:
 *	dvp - ctime|mtime updated
 */
/*ARGSUSED*/
static int
zfs_rmdir(vnode_t *dvp, char *name, vnode_t *cwd, cred_t *cr,
    caller_context_t *ct, int flags)
{
	znode_t		*dzp = VTOZ(dvp);
	znode_t		*zp;
	vnode_t		*vp;
	zfsvfs_t	*zfsvfs = dzp->z_zfsvfs;
	zilog_t		*zilog;
	zfs_dirlock_t	*dl;
	dmu_tx_t	*tx;
	int		error;
	int		zflg = ZEXISTS;
	boolean_t	waited = B_FALSE;

	ZFS_ENTER(zfsvfs);
	ZFS_VERIFY_ZP(dzp);
	zilog = zfsvfs->z_log;

	if (flags & FIGNORECASE)
		zflg |= ZCILOOK;
top:
	zp = NULL;

	/*
	 * Attempt to lock directory; fail if entry doesn't exist.
	 */
	if (error = zfs_dirent_lock(&dl, dzp, name, &zp, zflg,
	    NULL, NULL)) {
		ZFS_EXIT(zfsvfs);
		return (error);
	}

	vp = ZTOV(zp);

	if (dzp->z_zfsvfs->z_isworm) {
		error = SET_ERROR(EPERM);
		goto out;
	}

	if (error = zfs_zaccess_delete(dzp, zp, cr)) {
		goto out;
	}

	if (vp->v_type != VDIR) {
		error = SET_ERROR(ENOTDIR);
		goto out;
	}

	if (vp == cwd) {
		error = SET_ERROR(EINVAL);
		goto out;
	}

	vnevent_rmdir(vp, dvp, name, ct);

	/*
	 * Grab a lock on the directory to make sure that noone is
	 * trying to add (or lookup) entries while we are removing it.
	 */
	rw_enter(&zp->z_name_lock, RW_WRITER);

	/*
	 * Grab a lock on the parent pointer to make sure we play well
	 * with the treewalk and directory rename code.
	 */
	rw_enter(&zp->z_parent_lock, RW_WRITER);

	tx = dmu_tx_create(zfsvfs->z_os);
	dmu_tx_hold_zap(tx, dzp->z_id, FALSE, name);
	dmu_tx_hold_sa(tx, zp->z_sa_hdl, B_FALSE);
	dmu_tx_hold_zap(tx, zfsvfs->z_unlinkedobj, FALSE, NULL);
	zfs_sa_upgrade_txholds(tx, zp);
	zfs_sa_upgrade_txholds(tx, dzp);
	dmu_tx_mark_netfree(tx);
	error = dmu_tx_assign(tx, waited ? TXG_WAITED : TXG_NOWAIT);
	if (error) {
		rw_exit(&zp->z_parent_lock);
		rw_exit(&zp->z_name_lock);
		zfs_dirent_unlock(dl);
		VN_RELE(vp);
		if (error == ERESTART) {
			waited = B_TRUE;
			dmu_tx_wait(tx);
			dmu_tx_abort(tx);
			goto top;
		}
		dmu_tx_abort(tx);
		ZFS_EXIT(zfsvfs);
		return (error);
	}

	error = zfs_link_destroy(dl, zp, tx, zflg, NULL);

	if (error == 0) {
		uint64_t txtype = TX_RMDIR;
		if (flags & FIGNORECASE)
			txtype |= TX_CI;
		zfs_log_remove(zilog, tx, txtype, dzp, name, ZFS_NO_OBJECT);
	}

	dmu_tx_commit(tx);

	rw_exit(&zp->z_parent_lock);
	rw_exit(&zp->z_name_lock);
out:
	zfs_dirent_unlock(dl);

	VN_RELE(vp);

	if (zfsvfs->z_os->os_sync == ZFS_SYNC_ALWAYS)
		zil_commit(zilog, 0);

	ZFS_EXIT(zfsvfs);
	return (error);
}

/*
 * Read as many directory entries as will fit into the provided
 * buffer from the given directory cursor position (specified in
 * the uio structure).
 *
 *	IN:	vp	- vnode of directory to read.
 *		uio	- structure supplying read location, range info,
 *			  and return buffer.
 *		cr	- credentials of caller.
 *		ct	- caller context
 *		flags	- case flags
 *
 *	OUT:	uio	- updated offset and range, buffer filled.
 *		eofp	- set to true if end-of-file detected.
 *
 *	RETURN:	0 on success, error code on failure.
 *
 * Timestamps:
 *	vp - atime updated
 *
 * Note that the low 4 bits of the cookie returned by zap is always zero.
 * This allows us to use the low range for "special" directory entries:
 * We use 0 for '.', and 1 for '..'.  If this is the root of the filesystem,
 * we use the offset 2 for the '.zfs' directory.
 */
/* ARGSUSED */
static int
zfs_readdir(vnode_t *vp, uio_t *uio, cred_t *cr, int *eofp,
    caller_context_t *ct, int flags)
{
	znode_t		*zp = VTOZ(vp);
	iovec_t		*iovp;
	edirent_t	*eodp;
	dirent64_t	*odp;
	zfsvfs_t	*zfsvfs = zp->z_zfsvfs;
	objset_t	*os;
	caddr_t		outbuf;
	size_t		bufsize;
	zap_cursor_t	zc;
	zap_attribute_t	zap;
	uint_t		bytes_wanted;
	uint64_t	offset; /* must be unsigned; checks for < 1 */
	uint64_t	parent;
	int		local_eof;
	int		outcount;
	int		error;
	uint8_t		prefetch;
	boolean_t	check_sysattrs;

	ZFS_ENTER(zfsvfs);
	ZFS_VERIFY_ZP(zp);

	if ((error = sa_lookup(zp->z_sa_hdl, SA_ZPL_PARENT(zfsvfs),
	    &parent, sizeof (parent))) != 0) {
		ZFS_EXIT(zfsvfs);
		return (error);
	}

	/*
	 * If we are not given an eof variable,
	 * use a local one.
	 */
	if (eofp == NULL)
		eofp = &local_eof;

	/*
	 * Check for valid iov_len.
	 */
	if (uio->uio_iov->iov_len <= 0) {
		ZFS_EXIT(zfsvfs);
		return (SET_ERROR(EINVAL));
	}

	/*
	 * Quit if directory has been removed (posix)
	 */
	if ((*eofp = zp->z_unlinked) != 0) {
		ZFS_EXIT(zfsvfs);
		return (0);
	}

	error = 0;
	os = zfsvfs->z_os;
	offset = uio->uio_loffset;
	prefetch = zp->z_zn_prefetch;

	/*
	 * Initialize the iterator cursor.
	 */
	if (offset <= 3) {
		/*
		 * Start iteration from the beginning of the directory.
		 */
		zap_cursor_init(&zc, os, zp->z_id);
	} else {
		/*
		 * The offset is a serialized cursor.
		 */
		zap_cursor_init_serialized(&zc, os, zp->z_id, offset);
	}

	/*
	 * Get space to change directory entries into fs independent format.
	 */
	iovp = uio->uio_iov;
	bytes_wanted = iovp->iov_len;
	if (uio->uio_segflg != UIO_SYSSPACE || uio->uio_iovcnt != 1) {
		bufsize = bytes_wanted;
		outbuf = kmem_alloc(bufsize, KM_SLEEP);
		odp = (struct dirent64 *)outbuf;
	} else {
		bufsize = bytes_wanted;
		outbuf = NULL;
		odp = (struct dirent64 *)iovp->iov_base;
	}
	eodp = (struct edirent *)odp;

	/*
	 * If this VFS supports the system attribute view interface; and
	 * we're looking at an extended attribute directory; and we care
	 * about normalization conflicts on this vfs; then we must check
	 * for normalization conflicts with the sysattr name space.
	 */
	check_sysattrs = vfs_has_feature(vp->v_vfsp, VFSFT_SYSATTR_VIEWS) &&
	    (vp->v_flag & V_XATTRDIR) && zfsvfs->z_norm &&
	    (flags & V_RDDIR_ENTFLAGS);

	/*
	 * Transform to file-system independent format
	 */
	outcount = 0;
	while (outcount < bytes_wanted) {
		ino64_t objnum;
		ushort_t reclen;
		off64_t *next = NULL;

		/*
		 * Special case `.', `..', and `.zfs'.
		 */
		if (offset == 0) {
			(void) strcpy(zap.za_name, ".");
			zap.za_normalization_conflict = 0;
			objnum = zp->z_id;
		} else if (offset == 1) {
			(void) strcpy(zap.za_name, "..");
			zap.za_normalization_conflict = 0;
			objnum = parent;
		} else if (offset == 2 && zfs_show_ctldir(zp)) {
			(void) strcpy(zap.za_name, ZFS_CTLDIR_NAME);
			zap.za_normalization_conflict = 0;
			objnum = ZFSCTL_INO_ROOT;
		} else {
			/*
			 * Grab next entry.
			 */
			if (error = zap_cursor_retrieve(&zc, &zap)) {
				if ((*eofp = (error == ENOENT)) != 0)
					break;
				else
					goto update;
			}

			if (zap.za_integer_length != 8 ||
			    zap.za_num_integers != 1) {
				cmn_err(CE_WARN, "zap_readdir: bad directory "
				    "entry, obj = %lld, offset = %lld\n",
				    (u_longlong_t)zp->z_id,
				    (u_longlong_t)offset);
				error = SET_ERROR(ENXIO);
				goto update;
			}

			objnum = ZFS_DIRENT_OBJ(zap.za_first_integer);
			/*
			 * MacOS X can extract the object type here such as:
			 * uint8_t type = ZFS_DIRENT_TYPE(zap.za_first_integer);
			 */

			if (check_sysattrs && !zap.za_normalization_conflict) {
				zap.za_normalization_conflict =
				    xattr_sysattr_casechk(zap.za_name);
			}
		}

		if (flags & V_RDDIR_ACCFILTER) {
			/*
			 * If we have no access at all, don't include
			 * this entry in the returned information
			 */
			znode_t	*ezp;
			if (zfs_zget(zp->z_zfsvfs, objnum, &ezp) != 0)
				goto skip_entry;
			if (!zfs_has_access(ezp, cr)) {
				VN_RELE(ZTOV(ezp));
				goto skip_entry;
			}
			VN_RELE(ZTOV(ezp));
		}

		if (flags & V_RDDIR_ENTFLAGS)
			reclen = EDIRENT_RECLEN(strlen(zap.za_name));
		else
			reclen = DIRENT64_RECLEN(strlen(zap.za_name));

		/*
		 * Will this entry fit in the buffer?
		 */
		if (outcount + reclen > bufsize) {
			/*
			 * Did we manage to fit anything in the buffer?
			 */
			if (!outcount) {
				error = SET_ERROR(EINVAL);
				goto update;
			}
			break;
		}
		if (flags & V_RDDIR_ENTFLAGS) {
			/*
			 * Add extended flag entry:
			 */
			eodp->ed_ino = objnum;
			eodp->ed_reclen = reclen;
			/* NOTE: ed_off is the offset for the *next* entry */
			next = &(eodp->ed_off);
			eodp->ed_eflags = zap.za_normalization_conflict ?
			    ED_CASE_CONFLICT : 0;
			(void) strncpy(eodp->ed_name, zap.za_name,
			    EDIRENT_NAMELEN(reclen));
			eodp = (edirent_t *)((intptr_t)eodp + reclen);
		} else {
			/*
			 * Add normal entry:
			 */
			odp->d_ino = objnum;
			odp->d_reclen = reclen;
			/* NOTE: d_off is the offset for the *next* entry */
			next = &(odp->d_off);
			(void) strncpy(odp->d_name, zap.za_name,
			    DIRENT64_NAMELEN(reclen));
			odp = (dirent64_t *)((intptr_t)odp + reclen);
		}
		outcount += reclen;

		ASSERT(outcount <= bufsize);

		/* Prefetch znode */
		if (prefetch)
			dmu_prefetch(os, objnum, 0, 0, 0,
			    ZIO_PRIORITY_SYNC_READ);

	skip_entry:
		/*
		 * Move to the next entry, fill in the previous offset.
		 */
		if (offset > 2 || (offset == 2 && !zfs_show_ctldir(zp))) {
			zap_cursor_advance(&zc);
			offset = zap_cursor_serialize(&zc);
		} else {
			offset += 1;
		}
		if (next)
			*next = offset;
	}
	zp->z_zn_prefetch = B_FALSE; /* a lookup will re-enable pre-fetching */

	if (uio->uio_segflg == UIO_SYSSPACE && uio->uio_iovcnt == 1) {
		iovp->iov_base += outcount;
		iovp->iov_len -= outcount;
		uio->uio_resid -= outcount;
	} else if (error = uiomove(outbuf, (long)outcount, UIO_READ, uio)) {
		/*
		 * Reset the pointer.
		 */
		offset = uio->uio_loffset;
	}

update:
	zap_cursor_fini(&zc);
	if (uio->uio_segflg != UIO_SYSSPACE || uio->uio_iovcnt != 1)
		kmem_free(outbuf, bufsize);

	if (error == ENOENT)
		error = 0;

	ZFS_ACCESSTIME_STAMP(zfsvfs, zp);

	uio->uio_loffset = offset;
	ZFS_EXIT(zfsvfs);
	return (error);
}

ulong_t zfs_fsync_sync_cnt = 4;

static int
zfs_fsync(vnode_t *vp, int syncflag, cred_t *cr, caller_context_t *ct)
{
	znode_t	*zp = VTOZ(vp);
	zfsvfs_t *zfsvfs = zp->z_zfsvfs;

	/*
	 * Regardless of whether this is required for standards conformance,
	 * this is the logical behavior when fsync() is called on a file with
	 * dirty pages.  We use B_ASYNC since the ZIL transactions are already
	 * going to be pushed out as part of the zil_commit().
	 */
	if (vn_has_cached_data(vp) && !(syncflag & FNODSYNC) &&
	    (vp->v_type == VREG) && !(IS_SWAPVP(vp)))
		(void) VOP_PUTPAGE(vp, (offset_t)0, (size_t)0, B_ASYNC, cr, ct);

	(void) tsd_set(zfs_fsyncer_key, (void *)zfs_fsync_sync_cnt);

	if (zfsvfs->z_os->os_sync != ZFS_SYNC_DISABLED) {
		ZFS_ENTER(zfsvfs);
		ZFS_VERIFY_ZP(zp);
		zil_commit(zfsvfs->z_log, zp->z_id);
		ZFS_EXIT(zfsvfs);
	}
	return (0);
}


/*
 * Get the requested file attributes and place them in the provided
 * vattr structure.
 *
 *	IN:	vp	- vnode of file.
 *		vap	- va_mask identifies requested attributes.
 *			  If AT_XVATTR set, then optional attrs are requested
 *		flags	- ATTR_NOACLCHECK (CIFS server context)
 *		cr	- credentials of caller.
 *		ct	- caller context
 *
 *	OUT:	vap	- attribute values.
 *
 *	RETURN:	0 (always succeeds).
 */
/* ARGSUSED */
static int
zfs_getattr(vnode_t *vp, vattr_t *vap, int flags, cred_t *cr,
    caller_context_t *ct)
{
	znode_t *zp = VTOZ(vp);
	zfsvfs_t *zfsvfs = zp->z_zfsvfs;
	int	error = 0;
	uint64_t links;
	uint64_t mtime[2], ctime[2];
	xvattr_t *xvap = (xvattr_t *)vap;	/* vap may be an xvattr_t * */
	xoptattr_t *xoap = NULL;
	boolean_t skipaclchk = (flags & ATTR_NOACLCHECK) ? B_TRUE : B_FALSE;
	sa_bulk_attr_t bulk[2];
	int count = 0;

	ZFS_ENTER(zfsvfs);
	ZFS_VERIFY_ZP(zp);

	zfs_fuid_map_ids(zp, cr, &vap->va_uid, &vap->va_gid);

	SA_ADD_BULK_ATTR(bulk, count, SA_ZPL_MTIME(zfsvfs), NULL, &mtime, 16);
	SA_ADD_BULK_ATTR(bulk, count, SA_ZPL_CTIME(zfsvfs), NULL, &ctime, 16);

	if ((error = sa_bulk_lookup(zp->z_sa_hdl, bulk, count)) != 0) {
		ZFS_EXIT(zfsvfs);
		return (error);
	}

	/*
	 * If ACL is trivial don't bother looking for ACE_READ_ATTRIBUTES.
	 * Also, if we are the owner don't bother, since owner should
	 * always be allowed to read basic attributes of file.
	 */
	if (!(zp->z_pflags & ZFS_ACL_TRIVIAL) &&
	    (vap->va_uid != crgetuid(cr))) {
		if (error = zfs_zaccess(zp, ACE_READ_ATTRIBUTES, 0,
		    skipaclchk, cr)) {
			ZFS_EXIT(zfsvfs);
			return (error);
		}
	}

	/*
	 * Return all attributes.  It's cheaper to provide the answer
	 * than to determine whether we were asked the question.
	 */

	mutex_enter(&zp->z_lock);
	vap->va_type = vp->v_type;
	vap->va_mode = zp->z_mode & MODEMASK;
	vap->va_fsid = zp->z_zfsvfs->z_vfs->vfs_dev;
	vap->va_nodeid = zp->z_id;
	if ((vp->v_flag & VROOT) && zfs_show_ctldir(zp))
		links = zp->z_links + 1;
	else
		links = zp->z_links;
	vap->va_nlink = MIN(links, UINT32_MAX);	/* nlink_t limit! */
	vap->va_size = zp->z_size;
	vap->va_rdev = vp->v_rdev;
	vap->va_seq = zp->z_seq;

	/*
	 * Add in any requested optional attributes and the create time.
	 * Also set the corresponding bits in the returned attribute bitmap.
	 */
	if ((xoap = xva_getxoptattr(xvap)) != NULL && zfsvfs->z_use_fuids) {
		if (XVA_ISSET_REQ(xvap, XAT_ARCHIVE)) {
			xoap->xoa_archive =
			    ((zp->z_pflags & ZFS_ARCHIVE) != 0);
			XVA_SET_RTN(xvap, XAT_ARCHIVE);
		}

		if (XVA_ISSET_REQ(xvap, XAT_READONLY)) {
			xoap->xoa_readonly =
			    ((zp->z_pflags & ZFS_READONLY) != 0);
			XVA_SET_RTN(xvap, XAT_READONLY);
		}

		if (XVA_ISSET_REQ(xvap, XAT_SYSTEM)) {
			xoap->xoa_system =
			    ((zp->z_pflags & ZFS_SYSTEM) != 0);
			XVA_SET_RTN(xvap, XAT_SYSTEM);
		}

		if (XVA_ISSET_REQ(xvap, XAT_HIDDEN)) {
			xoap->xoa_hidden =
			    ((zp->z_pflags & ZFS_HIDDEN) != 0);
			XVA_SET_RTN(xvap, XAT_HIDDEN);
		}

		if (XVA_ISSET_REQ(xvap, XAT_NOUNLINK)) {
			xoap->xoa_nounlink =
			    ((zp->z_pflags & ZFS_NOUNLINK) != 0);
			XVA_SET_RTN(xvap, XAT_NOUNLINK);
		}

		if (XVA_ISSET_REQ(xvap, XAT_IMMUTABLE)) {
			xoap->xoa_immutable =
			    ((zp->z_pflags & ZFS_IMMUTABLE) != 0);
			XVA_SET_RTN(xvap, XAT_IMMUTABLE);
		}

		if (XVA_ISSET_REQ(xvap, XAT_APPENDONLY)) {
			xoap->xoa_appendonly =
			    ((zp->z_pflags & ZFS_APPENDONLY) != 0);
			XVA_SET_RTN(xvap, XAT_APPENDONLY);
		}

		if (XVA_ISSET_REQ(xvap, XAT_NODUMP)) {
			xoap->xoa_nodump =
			    ((zp->z_pflags & ZFS_NODUMP) != 0);
			XVA_SET_RTN(xvap, XAT_NODUMP);
		}

		if (XVA_ISSET_REQ(xvap, XAT_OPAQUE)) {
			xoap->xoa_opaque =
			    ((zp->z_pflags & ZFS_OPAQUE) != 0);
			XVA_SET_RTN(xvap, XAT_OPAQUE);
		}

		if (XVA_ISSET_REQ(xvap, XAT_AV_QUARANTINED)) {
			xoap->xoa_av_quarantined =
			    ((zp->z_pflags & ZFS_AV_QUARANTINED) != 0);
			XVA_SET_RTN(xvap, XAT_AV_QUARANTINED);
		}

		if (XVA_ISSET_REQ(xvap, XAT_AV_MODIFIED)) {
			xoap->xoa_av_modified =
			    ((zp->z_pflags & ZFS_AV_MODIFIED) != 0);
			XVA_SET_RTN(xvap, XAT_AV_MODIFIED);
		}

		if (XVA_ISSET_REQ(xvap, XAT_AV_SCANSTAMP) &&
		    vp->v_type == VREG) {
			zfs_sa_get_scanstamp(zp, xvap);
		}

		if (XVA_ISSET_REQ(xvap, XAT_CREATETIME)) {
			uint64_t times[2];

			(void) sa_lookup(zp->z_sa_hdl, SA_ZPL_CRTIME(zfsvfs),
			    times, sizeof (times));
			ZFS_TIME_DECODE(&xoap->xoa_createtime, times);
			XVA_SET_RTN(xvap, XAT_CREATETIME);
		}

		if (XVA_ISSET_REQ(xvap, XAT_REPARSE)) {
			xoap->xoa_reparse = ((zp->z_pflags & ZFS_REPARSE) != 0);
			XVA_SET_RTN(xvap, XAT_REPARSE);
		}
		if (XVA_ISSET_REQ(xvap, XAT_GEN)) {
			xoap->xoa_generation = zp->z_gen;
			XVA_SET_RTN(xvap, XAT_GEN);
		}

		if (XVA_ISSET_REQ(xvap, XAT_OFFLINE)) {
			xoap->xoa_offline =
			    ((zp->z_pflags & ZFS_OFFLINE) != 0);
			XVA_SET_RTN(xvap, XAT_OFFLINE);
		}

		if (XVA_ISSET_REQ(xvap, XAT_SPARSE)) {
			xoap->xoa_sparse =
			    ((zp->z_pflags & ZFS_SPARSE) != 0);
			XVA_SET_RTN(xvap, XAT_SPARSE);
		}
	}

	ZFS_TIME_DECODE(&vap->va_atime, zp->z_atime);
	ZFS_TIME_DECODE(&vap->va_mtime, mtime);
	ZFS_TIME_DECODE(&vap->va_ctime, ctime);

	mutex_exit(&zp->z_lock);

	sa_object_size(zp->z_sa_hdl, &vap->va_blksize, &vap->va_nblocks);

	if (zp->z_blksz == 0) {
		/*
		 * Block size hasn't been set; suggest maximal I/O transfers.
		 */
		vap->va_blksize = zfsvfs->z_max_blksz;
	}

	ZFS_EXIT(zfsvfs);
	return (0);
}

/*
 * Set the file attributes to the values contained in the
 * vattr structure.
 *
 *	IN:	vp	- vnode of file to be modified.
 *		vap	- new attribute values.
 *			  If AT_XVATTR set, then optional attrs are being set
 *		flags	- ATTR_UTIME set if non-default time values provided.
 *			- ATTR_NOACLCHECK (CIFS context only).
 *		cr	- credentials of caller.
 *		ct	- caller context
 *
 *	RETURN:	0 on success, error code on failure.
 *
 * Timestamps:
 *	vp - ctime updated, mtime updated if size changed.
 */
/* ARGSUSED */
static int
zfs_setattr(vnode_t *vp, vattr_t *vap, int flags, cred_t *cr,
    caller_context_t *ct)
{
	znode_t		*zp = VTOZ(vp);
	zfsvfs_t	*zfsvfs = zp->z_zfsvfs;
	zilog_t		*zilog;
	dmu_tx_t	*tx;
	vattr_t		oldva;
	xvattr_t	tmpxvattr;
	uint_t		mask = vap->va_mask;
	uint_t		saved_mask = 0;
	int		trim_mask = 0;
	uint64_t	new_mode;
	uint64_t	new_uid, new_gid;
	uint64_t	xattr_obj;
	uint64_t	mtime[2], ctime[2];
	znode_t		*attrzp;
	int		need_policy = FALSE;
	int		err, err2;
	zfs_fuid_info_t *fuidp = NULL;
	xvattr_t *xvap = (xvattr_t *)vap;	/* vap may be an xvattr_t * */
	xoptattr_t	*xoap;
	zfs_acl_t	*aclp;
	boolean_t skipaclchk = (flags & ATTR_NOACLCHECK) ? B_TRUE : B_FALSE;
	boolean_t	fuid_dirtied = B_FALSE;
	sa_bulk_attr_t	bulk[7], xattr_bulk[7];
	int		count = 0, xattr_count = 0;

	if (mask == 0)
		return (0);

	if (mask & AT_NOSET)
		return (SET_ERROR(EINVAL));

	ZFS_ENTER(zfsvfs);
	ZFS_VERIFY_ZP(zp);

	zilog = zfsvfs->z_log;

	/*
	 * Make sure that if we have ephemeral uid/gid or xvattr specified
	 * that file system is at proper version level
	 */

	if (zfsvfs->z_use_fuids == B_FALSE &&
	    (((mask & AT_UID) && IS_EPHEMERAL(vap->va_uid)) ||
	    ((mask & AT_GID) && IS_EPHEMERAL(vap->va_gid)) ||
	    (mask & AT_XVATTR))) {
		ZFS_EXIT(zfsvfs);
		return (SET_ERROR(EINVAL));
	}

	if (mask & AT_SIZE && vp->v_type == VDIR) {
		ZFS_EXIT(zfsvfs);
		return (SET_ERROR(EISDIR));
	}

	if (mask & AT_SIZE && vp->v_type != VREG && vp->v_type != VFIFO) {
		ZFS_EXIT(zfsvfs);
		return (SET_ERROR(EINVAL));
	}

	/*
	 * If this is an xvattr_t, then get a pointer to the structure of
	 * optional attributes.  If this is NULL, then we have a vattr_t.
	 */
	xoap = xva_getxoptattr(xvap);

	xva_init(&tmpxvattr);

	/*
	 * Do not allow to alter immutable bit after it is set
	 */
	if ((zp->z_pflags & ZFS_IMMUTABLE) &&
	    XVA_ISSET_REQ(xvap, XAT_IMMUTABLE) &&
	    zp->z_zfsvfs->z_isworm) {
		ZFS_EXIT(zfsvfs);
		return (SET_ERROR(EPERM));
	}

	/*
<<<<<<< HEAD
	 * Immutable files can only alter atime
	 */
	if (((zp->z_pflags & ZFS_IMMUTABLE) || zp->z_zfsvfs->z_isworm) &&
	    ((mask & (AT_SIZE|AT_UID|AT_GID|AT_MTIME|AT_MODE)) ||
	    ((mask & AT_XVATTR) && XVA_ISSET_REQ(xvap, XAT_CREATETIME)))) {
		if (!zp->z_zfsvfs->z_isworm || !zfs_worm_in_trans(zp)) {
			ZFS_EXIT(zfsvfs);
			return (SET_ERROR(EPERM));
		}
	}
=======
	 * Note: ZFS_READONLY is handled in zfs_zaccess_common.
	 */
>>>>>>> 4dfc19d7

	/*
	 * Note: ZFS_READONLY is handled in zfs_zaccess_common.
	 */

	/*
	 * Verify timestamps doesn't overflow 32 bits.
	 * ZFS can handle large timestamps, but 32bit syscalls can't
	 * handle times greater than 2039.  This check should be removed
	 * once large timestamps are fully supported.
	 */
	if (mask & (AT_ATIME | AT_MTIME)) {
		if (((mask & AT_ATIME) && TIMESPEC_OVERFLOW(&vap->va_atime)) ||
		    ((mask & AT_MTIME) && TIMESPEC_OVERFLOW(&vap->va_mtime))) {
			ZFS_EXIT(zfsvfs);
			return (SET_ERROR(EOVERFLOW));
		}
	}

top:
	attrzp = NULL;
	aclp = NULL;

	/* Can this be moved to before the top label? */
	if (zfsvfs->z_vfs->vfs_flag & VFS_RDONLY) {
		ZFS_EXIT(zfsvfs);
		return (SET_ERROR(EROFS));
	}

	/*
	 * First validate permissions
	 */

	if (mask & AT_SIZE) {
		err = zfs_zaccess(zp, ACE_WRITE_DATA, 0, skipaclchk, cr);
		if (err) {
			ZFS_EXIT(zfsvfs);
			return (err);
		}
		/*
		 * XXX - Note, we are not providing any open
		 * mode flags here (like FNDELAY), so we may
		 * block if there are locks present... this
		 * should be addressed in openat().
		 */
		/* XXX - would it be OK to generate a log record here? */
		err = zfs_freesp(zp, vap->va_size, 0, 0, FALSE);
		if (err) {
			ZFS_EXIT(zfsvfs);
			return (err);
		}

		if (vap->va_size == 0)
			vnevent_truncate(ZTOV(zp), ct);
	}

	if (mask & (AT_ATIME|AT_MTIME) ||
	    ((mask & AT_XVATTR) && (XVA_ISSET_REQ(xvap, XAT_HIDDEN) ||
	    XVA_ISSET_REQ(xvap, XAT_READONLY) ||
	    XVA_ISSET_REQ(xvap, XAT_ARCHIVE) ||
	    XVA_ISSET_REQ(xvap, XAT_OFFLINE) ||
	    XVA_ISSET_REQ(xvap, XAT_SPARSE) ||
	    XVA_ISSET_REQ(xvap, XAT_CREATETIME) ||
	    XVA_ISSET_REQ(xvap, XAT_SYSTEM)))) {
		need_policy = zfs_zaccess(zp, ACE_WRITE_ATTRIBUTES, 0,
		    skipaclchk, cr);
	}

	if (mask & (AT_UID|AT_GID)) {
		int	idmask = (mask & (AT_UID|AT_GID));
		int	take_owner;
		int	take_group;

		/*
		 * NOTE: even if a new mode is being set,
		 * we may clear S_ISUID/S_ISGID bits.
		 */

		if (!(mask & AT_MODE))
			vap->va_mode = zp->z_mode;

		/*
		 * Take ownership or chgrp to group we are a member of
		 */

		take_owner = (mask & AT_UID) && (vap->va_uid == crgetuid(cr));
		take_group = (mask & AT_GID) &&
		    zfs_groupmember(zfsvfs, vap->va_gid, cr);

		/*
		 * If both AT_UID and AT_GID are set then take_owner and
		 * take_group must both be set in order to allow taking
		 * ownership.
		 *
		 * Otherwise, send the check through secpolicy_vnode_setattr()
		 *
		 */

		if (((idmask == (AT_UID|AT_GID)) && take_owner && take_group) ||
		    ((idmask == AT_UID) && take_owner) ||
		    ((idmask == AT_GID) && take_group)) {
			if (zfs_zaccess(zp, ACE_WRITE_OWNER, 0,
			    skipaclchk, cr) == 0) {
				/*
				 * Remove setuid/setgid for non-privileged users
				 */
				secpolicy_setid_clear(vap, cr);
				trim_mask = (mask & (AT_UID|AT_GID));
			} else {
				need_policy =  TRUE;
			}
		} else {
			need_policy =  TRUE;
		}
	}

	mutex_enter(&zp->z_lock);
	oldva.va_mode = zp->z_mode;
	zfs_fuid_map_ids(zp, cr, &oldva.va_uid, &oldva.va_gid);
	if (mask & AT_XVATTR) {
		/*
		 * Update xvattr mask to include only those attributes
		 * that are actually changing.
		 *
		 * the bits will be restored prior to actually setting
		 * the attributes so the caller thinks they were set.
		 */
		if (XVA_ISSET_REQ(xvap, XAT_APPENDONLY)) {
			if (xoap->xoa_appendonly !=
			    ((zp->z_pflags & ZFS_APPENDONLY) != 0)) {
				need_policy = TRUE;
			} else {
				XVA_CLR_REQ(xvap, XAT_APPENDONLY);
				XVA_SET_REQ(&tmpxvattr, XAT_APPENDONLY);
			}
		}

		if (XVA_ISSET_REQ(xvap, XAT_NOUNLINK)) {
			if (xoap->xoa_nounlink !=
			    ((zp->z_pflags & ZFS_NOUNLINK) != 0)) {
				need_policy = TRUE;
			} else {
				XVA_CLR_REQ(xvap, XAT_NOUNLINK);
				XVA_SET_REQ(&tmpxvattr, XAT_NOUNLINK);
			}
		}

		if (XVA_ISSET_REQ(xvap, XAT_IMMUTABLE)) {
			if (xoap->xoa_immutable !=
			    ((zp->z_pflags & ZFS_IMMUTABLE) != 0)) {
				need_policy = TRUE;
			} else {
				XVA_CLR_REQ(xvap, XAT_IMMUTABLE);
				XVA_SET_REQ(&tmpxvattr, XAT_IMMUTABLE);
			}
		}

		if (XVA_ISSET_REQ(xvap, XAT_NODUMP)) {
			if (xoap->xoa_nodump !=
			    ((zp->z_pflags & ZFS_NODUMP) != 0)) {
				need_policy = TRUE;
			} else {
				XVA_CLR_REQ(xvap, XAT_NODUMP);
				XVA_SET_REQ(&tmpxvattr, XAT_NODUMP);
			}
		}

		if (XVA_ISSET_REQ(xvap, XAT_AV_MODIFIED)) {
			if (xoap->xoa_av_modified !=
			    ((zp->z_pflags & ZFS_AV_MODIFIED) != 0)) {
				need_policy = TRUE;
			} else {
				XVA_CLR_REQ(xvap, XAT_AV_MODIFIED);
				XVA_SET_REQ(&tmpxvattr, XAT_AV_MODIFIED);
			}
		}

		if (XVA_ISSET_REQ(xvap, XAT_AV_QUARANTINED)) {
			if ((vp->v_type != VREG &&
			    xoap->xoa_av_quarantined) ||
			    xoap->xoa_av_quarantined !=
			    ((zp->z_pflags & ZFS_AV_QUARANTINED) != 0)) {
				need_policy = TRUE;
			} else {
				XVA_CLR_REQ(xvap, XAT_AV_QUARANTINED);
				XVA_SET_REQ(&tmpxvattr, XAT_AV_QUARANTINED);
			}
		}

		if (XVA_ISSET_REQ(xvap, XAT_REPARSE)) {
			mutex_exit(&zp->z_lock);
			ZFS_EXIT(zfsvfs);
			return (SET_ERROR(EPERM));
		}

		if (need_policy == FALSE &&
		    (XVA_ISSET_REQ(xvap, XAT_AV_SCANSTAMP) ||
		    XVA_ISSET_REQ(xvap, XAT_OPAQUE))) {
			need_policy = TRUE;
		}
	}

	mutex_exit(&zp->z_lock);

	if (mask & AT_MODE) {
		if (zfs_zaccess(zp, ACE_WRITE_ACL, 0, skipaclchk, cr) == 0) {
			err = secpolicy_setid_setsticky_clear(vp, vap,
			    &oldva, cr);
			if (err) {
				ZFS_EXIT(zfsvfs);
				return (err);
			}
			trim_mask |= AT_MODE;
		} else {
			need_policy = TRUE;
		}
	}

	if (need_policy) {
		/*
		 * If trim_mask is set then take ownership
		 * has been granted or write_acl is present and user
		 * has the ability to modify mode.  In that case remove
		 * UID|GID and or MODE from mask so that
		 * secpolicy_vnode_setattr() doesn't revoke it.
		 */

		if (trim_mask) {
			saved_mask = vap->va_mask;
			vap->va_mask &= ~trim_mask;
		}
		err = secpolicy_vnode_setattr(cr, vp, vap, &oldva, flags,
		    (int (*)(void *, int, cred_t *))zfs_zaccess_unix, zp);
		if (err) {
			ZFS_EXIT(zfsvfs);
			return (err);
		}

		if (trim_mask)
			vap->va_mask |= saved_mask;
	}

	/*
	 * secpolicy_vnode_setattr, or take ownership may have
	 * changed va_mask
	 */
	mask = vap->va_mask;

	if ((mask & (AT_UID | AT_GID))) {
		err = sa_lookup(zp->z_sa_hdl, SA_ZPL_XATTR(zfsvfs),
		    &xattr_obj, sizeof (xattr_obj));

		if (err == 0 && xattr_obj) {
			err = zfs_zget(zp->z_zfsvfs, xattr_obj, &attrzp);
			if (err)
				goto out2;
		}
		if (mask & AT_UID) {
			new_uid = zfs_fuid_create(zfsvfs,
			    (uint64_t)vap->va_uid, cr, ZFS_OWNER, &fuidp);
			if (new_uid != zp->z_uid &&
			    zfs_fuid_overquota(zfsvfs, B_FALSE, new_uid)) {
				if (attrzp)
					VN_RELE(ZTOV(attrzp));
				err = SET_ERROR(EDQUOT);
				goto out2;
			}
		}

		if (mask & AT_GID) {
			new_gid = zfs_fuid_create(zfsvfs, (uint64_t)vap->va_gid,
			    cr, ZFS_GROUP, &fuidp);
			if (new_gid != zp->z_gid &&
			    zfs_fuid_overquota(zfsvfs, B_TRUE, new_gid)) {
				if (attrzp)
					VN_RELE(ZTOV(attrzp));
				err = SET_ERROR(EDQUOT);
				goto out2;
			}
		}
	}
	tx = dmu_tx_create(zfsvfs->z_os);

	if (mask & AT_MODE) {
		uint64_t pmode = zp->z_mode;
		uint64_t acl_obj;
		new_mode = (pmode & S_IFMT) | (vap->va_mode & ~S_IFMT);

		if (zp->z_zfsvfs->z_acl_mode == ZFS_ACL_RESTRICTED &&
		    !(zp->z_pflags & ZFS_ACL_TRIVIAL)) {
			err = SET_ERROR(EPERM);
			goto out;
		}

		if (err = zfs_acl_chmod_setattr(zp, &aclp, new_mode))
			goto out;

		mutex_enter(&zp->z_lock);
		if (!zp->z_is_sa && ((acl_obj = zfs_external_acl(zp)) != 0)) {
			/*
			 * Are we upgrading ACL from old V0 format
			 * to V1 format?
			 */
			if (zfsvfs->z_version >= ZPL_VERSION_FUID &&
			    zfs_znode_acl_version(zp) ==
			    ZFS_ACL_VERSION_INITIAL) {
				dmu_tx_hold_free(tx, acl_obj, 0,
				    DMU_OBJECT_END);
				dmu_tx_hold_write(tx, DMU_NEW_OBJECT,
				    0, aclp->z_acl_bytes);
			} else {
				dmu_tx_hold_write(tx, acl_obj, 0,
				    aclp->z_acl_bytes);
			}
		} else if (!zp->z_is_sa && aclp->z_acl_bytes > ZFS_ACE_SPACE) {
			dmu_tx_hold_write(tx, DMU_NEW_OBJECT,
			    0, aclp->z_acl_bytes);
		}
		mutex_exit(&zp->z_lock);
		dmu_tx_hold_sa(tx, zp->z_sa_hdl, B_TRUE);
	} else {
		if ((mask & AT_XVATTR) &&
		    XVA_ISSET_REQ(xvap, XAT_AV_SCANSTAMP))
			dmu_tx_hold_sa(tx, zp->z_sa_hdl, B_TRUE);
		else
			dmu_tx_hold_sa(tx, zp->z_sa_hdl, B_FALSE);
	}

	if (attrzp) {
		dmu_tx_hold_sa(tx, attrzp->z_sa_hdl, B_FALSE);
	}

	fuid_dirtied = zfsvfs->z_fuid_dirty;
	if (fuid_dirtied)
		zfs_fuid_txhold(zfsvfs, tx);

	zfs_sa_upgrade_txholds(tx, zp);

	err = dmu_tx_assign(tx, TXG_WAIT);
	if (err)
		goto out;

	count = 0;
	/*
	 * Set each attribute requested.
	 * We group settings according to the locks they need to acquire.
	 *
	 * Note: you cannot set ctime directly, although it will be
	 * updated as a side-effect of calling this function.
	 */


	if (mask & (AT_UID|AT_GID|AT_MODE))
		mutex_enter(&zp->z_acl_lock);
	mutex_enter(&zp->z_lock);

	SA_ADD_BULK_ATTR(bulk, count, SA_ZPL_FLAGS(zfsvfs), NULL,
	    &zp->z_pflags, sizeof (zp->z_pflags));

	if (attrzp) {
		if (mask & (AT_UID|AT_GID|AT_MODE))
			mutex_enter(&attrzp->z_acl_lock);
		mutex_enter(&attrzp->z_lock);
		SA_ADD_BULK_ATTR(xattr_bulk, xattr_count,
		    SA_ZPL_FLAGS(zfsvfs), NULL, &attrzp->z_pflags,
		    sizeof (attrzp->z_pflags));
	}

	if (mask & (AT_UID|AT_GID)) {

		if (mask & AT_UID) {
			SA_ADD_BULK_ATTR(bulk, count, SA_ZPL_UID(zfsvfs), NULL,
			    &new_uid, sizeof (new_uid));
			zp->z_uid = new_uid;
			if (attrzp) {
				SA_ADD_BULK_ATTR(xattr_bulk, xattr_count,
				    SA_ZPL_UID(zfsvfs), NULL, &new_uid,
				    sizeof (new_uid));
				attrzp->z_uid = new_uid;
			}
		}

		if (mask & AT_GID) {
			SA_ADD_BULK_ATTR(bulk, count, SA_ZPL_GID(zfsvfs),
			    NULL, &new_gid, sizeof (new_gid));
			zp->z_gid = new_gid;
			if (attrzp) {
				SA_ADD_BULK_ATTR(xattr_bulk, xattr_count,
				    SA_ZPL_GID(zfsvfs), NULL, &new_gid,
				    sizeof (new_gid));
				attrzp->z_gid = new_gid;
			}
		}
		if (!(mask & AT_MODE)) {
			SA_ADD_BULK_ATTR(bulk, count, SA_ZPL_MODE(zfsvfs),
			    NULL, &new_mode, sizeof (new_mode));
			new_mode = zp->z_mode;
		}
		err = zfs_acl_chown_setattr(zp);
		ASSERT(err == 0);
		if (attrzp) {
			err = zfs_acl_chown_setattr(attrzp);
			ASSERT(err == 0);
		}
	}

	if (mask & AT_MODE) {
		SA_ADD_BULK_ATTR(bulk, count, SA_ZPL_MODE(zfsvfs), NULL,
		    &new_mode, sizeof (new_mode));
		zp->z_mode = new_mode;
		ASSERT3U((uintptr_t)aclp, !=, NULL);
		err = zfs_aclset_common(zp, aclp, cr, tx);
		ASSERT0(err);
		if (zp->z_acl_cached)
			zfs_acl_free(zp->z_acl_cached);
		zp->z_acl_cached = aclp;
		aclp = NULL;
	}


	if (mask & AT_ATIME) {
		ZFS_TIME_ENCODE(&vap->va_atime, zp->z_atime);
		SA_ADD_BULK_ATTR(bulk, count, SA_ZPL_ATIME(zfsvfs), NULL,
		    &zp->z_atime, sizeof (zp->z_atime));
	}

	if (mask & AT_MTIME) {
		ZFS_TIME_ENCODE(&vap->va_mtime, mtime);
		SA_ADD_BULK_ATTR(bulk, count, SA_ZPL_MTIME(zfsvfs), NULL,
		    mtime, sizeof (mtime));
	}

	/* XXX - shouldn't this be done *before* the ATIME/MTIME checks? */
	if (mask & AT_SIZE && !(mask & AT_MTIME)) {
		SA_ADD_BULK_ATTR(bulk, count, SA_ZPL_MTIME(zfsvfs),
		    NULL, mtime, sizeof (mtime));
		SA_ADD_BULK_ATTR(bulk, count, SA_ZPL_CTIME(zfsvfs), NULL,
		    &ctime, sizeof (ctime));
		zfs_tstamp_update_setup(zp, CONTENT_MODIFIED, mtime, ctime,
		    B_TRUE);
	} else if (mask != 0) {
		SA_ADD_BULK_ATTR(bulk, count, SA_ZPL_CTIME(zfsvfs), NULL,
		    &ctime, sizeof (ctime));
		zfs_tstamp_update_setup(zp, STATE_CHANGED, mtime, ctime,
		    B_TRUE);
		if (attrzp) {
			SA_ADD_BULK_ATTR(xattr_bulk, xattr_count,
			    SA_ZPL_CTIME(zfsvfs), NULL,
			    &ctime, sizeof (ctime));
			zfs_tstamp_update_setup(attrzp, STATE_CHANGED,
			    mtime, ctime, B_TRUE);
		}
	}
	/*
	 * Do this after setting timestamps to prevent timestamp
	 * update from toggling bit
	 */

	if (xoap && (mask & AT_XVATTR)) {

		/*
		 * restore trimmed off masks
		 * so that return masks can be set for caller.
		 */

		if (XVA_ISSET_REQ(&tmpxvattr, XAT_APPENDONLY)) {
			XVA_SET_REQ(xvap, XAT_APPENDONLY);
		}
		if (XVA_ISSET_REQ(&tmpxvattr, XAT_NOUNLINK)) {
			XVA_SET_REQ(xvap, XAT_NOUNLINK);
		}
		if (XVA_ISSET_REQ(&tmpxvattr, XAT_IMMUTABLE)) {
			XVA_SET_REQ(xvap, XAT_IMMUTABLE);
		}
		if (XVA_ISSET_REQ(&tmpxvattr, XAT_NODUMP)) {
			XVA_SET_REQ(xvap, XAT_NODUMP);
		}
		if (XVA_ISSET_REQ(&tmpxvattr, XAT_AV_MODIFIED)) {
			XVA_SET_REQ(xvap, XAT_AV_MODIFIED);
		}
		if (XVA_ISSET_REQ(&tmpxvattr, XAT_AV_QUARANTINED)) {
			XVA_SET_REQ(xvap, XAT_AV_QUARANTINED);
		}

		if (XVA_ISSET_REQ(xvap, XAT_AV_SCANSTAMP))
			ASSERT(vp->v_type == VREG);

		zfs_xvattr_set(zp, xvap, tx);
	}

	if (fuid_dirtied)
		zfs_fuid_sync(zfsvfs, tx);

	if (mask != 0)
		zfs_log_setattr(zilog, tx, TX_SETATTR, zp, vap, mask, fuidp);

	mutex_exit(&zp->z_lock);
	if (mask & (AT_UID|AT_GID|AT_MODE))
		mutex_exit(&zp->z_acl_lock);

	if (attrzp) {
		if (mask & (AT_UID|AT_GID|AT_MODE))
			mutex_exit(&attrzp->z_acl_lock);
		mutex_exit(&attrzp->z_lock);
	}
out:
	if (err == 0 && attrzp) {
		err2 = sa_bulk_update(attrzp->z_sa_hdl, xattr_bulk,
		    xattr_count, tx);
		ASSERT(err2 == 0);
	}

	if (attrzp)
		VN_RELE(ZTOV(attrzp));

	if (aclp)
		zfs_acl_free(aclp);

	if (fuidp) {
		zfs_fuid_info_free(fuidp);
		fuidp = NULL;
	}

	if (err) {
		dmu_tx_abort(tx);
		if (err == ERESTART)
			goto top;
	} else {
		err2 = sa_bulk_update(zp->z_sa_hdl, bulk, count, tx);
		dmu_tx_commit(tx);
	}

out2:
	if (zfsvfs->z_os->os_sync == ZFS_SYNC_ALWAYS)
		zil_commit(zilog, 0);

	ZFS_EXIT(zfsvfs);
	return (err);
}

typedef struct zfs_zlock {
	krwlock_t	*zl_rwlock;	/* lock we acquired */
	znode_t		*zl_znode;	/* znode we held */
	struct zfs_zlock *zl_next;	/* next in list */
} zfs_zlock_t;

/*
 * Drop locks and release vnodes that were held by zfs_rename_lock().
 */
static void
zfs_rename_unlock(zfs_zlock_t **zlpp)
{
	zfs_zlock_t *zl;

	while ((zl = *zlpp) != NULL) {
		if (zl->zl_znode != NULL)
			VN_RELE(ZTOV(zl->zl_znode));
		rw_exit(zl->zl_rwlock);
		*zlpp = zl->zl_next;
		kmem_free(zl, sizeof (*zl));
	}
}

/*
 * Search back through the directory tree, using the ".." entries.
 * Lock each directory in the chain to prevent concurrent renames.
 * Fail any attempt to move a directory into one of its own descendants.
 * XXX - z_parent_lock can overlap with map or grow locks
 */
static int
zfs_rename_lock(znode_t *szp, znode_t *tdzp, znode_t *sdzp, zfs_zlock_t **zlpp)
{
	zfs_zlock_t	*zl;
	znode_t		*zp = tdzp;
	uint64_t	rootid = zp->z_zfsvfs->z_root;
	uint64_t	oidp = zp->z_id;
	krwlock_t	*rwlp = &szp->z_parent_lock;
	krw_t		rw = RW_WRITER;

	/*
	 * First pass write-locks szp and compares to zp->z_id.
	 * Later passes read-lock zp and compare to zp->z_parent.
	 */
	do {
		if (!rw_tryenter(rwlp, rw)) {
			/*
			 * Another thread is renaming in this path.
			 * Note that if we are a WRITER, we don't have any
			 * parent_locks held yet.
			 */
			if (rw == RW_READER && zp->z_id > szp->z_id) {
				/*
				 * Drop our locks and restart
				 */
				zfs_rename_unlock(&zl);
				*zlpp = NULL;
				zp = tdzp;
				oidp = zp->z_id;
				rwlp = &szp->z_parent_lock;
				rw = RW_WRITER;
				continue;
			} else {
				/*
				 * Wait for other thread to drop its locks
				 */
				rw_enter(rwlp, rw);
			}
		}

		zl = kmem_alloc(sizeof (*zl), KM_SLEEP);
		zl->zl_rwlock = rwlp;
		zl->zl_znode = NULL;
		zl->zl_next = *zlpp;
		*zlpp = zl;

		if (oidp == szp->z_id)		/* We're a descendant of szp */
			return (SET_ERROR(EINVAL));

		if (oidp == rootid)		/* We've hit the top */
			return (0);

		if (rw == RW_READER) {		/* i.e. not the first pass */
			int error = zfs_zget(zp->z_zfsvfs, oidp, &zp);
			if (error)
				return (error);
			zl->zl_znode = zp;
		}
		(void) sa_lookup(zp->z_sa_hdl, SA_ZPL_PARENT(zp->z_zfsvfs),
		    &oidp, sizeof (oidp));
		rwlp = &zp->z_parent_lock;
		rw = RW_READER;

	} while (zp->z_id != sdzp->z_id);

	return (0);
}

/*
 * Move an entry from the provided source directory to the target
 * directory.  Change the entry name as indicated.
 *
 *	IN:	sdvp	- Source directory containing the "old entry".
 *		snm	- Old entry name.
 *		tdvp	- Target directory to contain the "new entry".
 *		tnm	- New entry name.
 *		cr	- credentials of caller.
 *		ct	- caller context
 *		flags	- case flags
 *
 *	RETURN:	0 on success, error code on failure.
 *
 * Timestamps:
 *	sdvp,tdvp - ctime|mtime updated
 */
/*ARGSUSED*/
static int
zfs_rename(vnode_t *sdvp, char *snm, vnode_t *tdvp, char *tnm, cred_t *cr,
    caller_context_t *ct, int flags)
{
	znode_t		*tdzp, *szp, *tzp;
	znode_t		*sdzp = VTOZ(sdvp);
	zfsvfs_t	*zfsvfs = sdzp->z_zfsvfs;
	zilog_t		*zilog;
	vnode_t		*realvp;
	zfs_dirlock_t	*sdl, *tdl;
	dmu_tx_t	*tx;
	zfs_zlock_t	*zl;
	int		cmp, serr, terr;
	int		error = 0, rm_err = 0;
	int		zflg = 0;
	boolean_t	waited = B_FALSE;

	ZFS_ENTER(zfsvfs);
	ZFS_VERIFY_ZP(sdzp);
	zilog = zfsvfs->z_log;

	/*
	 * Make sure we have the real vp for the target directory.
	 */
	if (VOP_REALVP(tdvp, &realvp, ct) == 0)
		tdvp = realvp;

	tdzp = VTOZ(tdvp);
	ZFS_VERIFY_ZP(tdzp);

	/*
	 * We check z_zfsvfs rather than v_vfsp here, because snapshots and the
	 * ctldir appear to have the same v_vfsp.
	 */
	if (tdzp->z_zfsvfs != zfsvfs || zfsctl_is_node(tdvp)) {
		ZFS_EXIT(zfsvfs);
		return (SET_ERROR(EXDEV));
	}

	if (zfsvfs->z_utf8 && u8_validate(tnm,
	    strlen(tnm), NULL, U8_VALIDATE_ENTIRE, &error) < 0) {
		ZFS_EXIT(zfsvfs);
		return (SET_ERROR(EILSEQ));
	}

	if (flags & FIGNORECASE)
		zflg |= ZCILOOK;

top:
	szp = NULL;
	tzp = NULL;
	zl = NULL;

	/*
	 * This is to prevent the creation of links into attribute space
	 * by renaming a linked file into/outof an attribute directory.
	 * See the comment in zfs_link() for why this is considered bad.
	 */
	if ((tdzp->z_pflags & ZFS_XATTR) != (sdzp->z_pflags & ZFS_XATTR)) {
		ZFS_EXIT(zfsvfs);
		return (SET_ERROR(EINVAL));
	}

	/*
	 * Lock source and target directory entries.  To prevent deadlock,
	 * a lock ordering must be defined.  We lock the directory with
	 * the smallest object id first, or if it's a tie, the one with
	 * the lexically first name.
	 */
	if (sdzp->z_id < tdzp->z_id) {
		cmp = -1;
	} else if (sdzp->z_id > tdzp->z_id) {
		cmp = 1;
	} else {
		/*
		 * First compare the two name arguments without
		 * considering any case folding.
		 */
		int nofold = (zfsvfs->z_norm & ~U8_TEXTPREP_TOUPPER);

		cmp = u8_strcmp(snm, tnm, 0, nofold, U8_UNICODE_LATEST, &error);
		ASSERT(error == 0 || !zfsvfs->z_utf8);
		if (cmp == 0) {
			/*
			 * POSIX: "If the old argument and the new argument
			 * both refer to links to the same existing file,
			 * the rename() function shall return successfully
			 * and perform no other action."
			 */
			ZFS_EXIT(zfsvfs);
			return (0);
		}
		/*
		 * If the file system is case-folding, then we may
		 * have some more checking to do.  A case-folding file
		 * system is either supporting mixed case sensitivity
		 * access or is completely case-insensitive.  Note
		 * that the file system is always case preserving.
		 *
		 * In mixed sensitivity mode case sensitive behavior
		 * is the default.  FIGNORECASE must be used to
		 * explicitly request case insensitive behavior.
		 *
		 * If the source and target names provided differ only
		 * by case (e.g., a request to rename 'tim' to 'Tim'),
		 * we will treat this as a special case in the
		 * case-insensitive mode: as long as the source name
		 * is an exact match, we will allow this to proceed as
		 * a name-change request.
		 */
		if ((zfsvfs->z_case == ZFS_CASE_INSENSITIVE ||
		    (zfsvfs->z_case == ZFS_CASE_MIXED &&
		    flags & FIGNORECASE)) &&
		    u8_strcmp(snm, tnm, 0, zfsvfs->z_norm, U8_UNICODE_LATEST,
		    &error) == 0) {
			/*
			 * case preserving rename request, require exact
			 * name matches
			 */
			zflg |= ZCIEXACT;
			zflg &= ~ZCILOOK;
		}
	}

	/*
	 * If the source and destination directories are the same, we should
	 * grab the z_name_lock of that directory only once.
	 */
	if (sdzp == tdzp) {
		zflg |= ZHAVELOCK;
		rw_enter(&sdzp->z_name_lock, RW_READER);
	}

	if (cmp < 0) {
		serr = zfs_dirent_lock(&sdl, sdzp, snm, &szp,
		    ZEXISTS | zflg, NULL, NULL);
		terr = zfs_dirent_lock(&tdl,
		    tdzp, tnm, &tzp, ZRENAMING | zflg, NULL, NULL);
	} else {
		terr = zfs_dirent_lock(&tdl,
		    tdzp, tnm, &tzp, zflg, NULL, NULL);
		serr = zfs_dirent_lock(&sdl,
		    sdzp, snm, &szp, ZEXISTS | ZRENAMING | zflg,
		    NULL, NULL);
	}

	if (serr) {
		/*
		 * Source entry invalid or not there.
		 */
		if (!terr) {
			zfs_dirent_unlock(tdl);
			if (tzp)
				VN_RELE(ZTOV(tzp));
		}

		if (sdzp == tdzp)
			rw_exit(&sdzp->z_name_lock);

		if (strcmp(snm, "..") == 0)
			serr = SET_ERROR(EINVAL);
		ZFS_EXIT(zfsvfs);
		return (serr);
	}
	if (terr) {
		zfs_dirent_unlock(sdl);
		VN_RELE(ZTOV(szp));

		if (sdzp == tdzp)
			rw_exit(&sdzp->z_name_lock);

		if (strcmp(tnm, "..") == 0)
			terr = SET_ERROR(EINVAL);
		ZFS_EXIT(zfsvfs);
		return (terr);
	}

	/*
	 * Must have write access at the source to remove the old entry
	 * and write access at the target to create the new entry.
	 * Note that if target and source are the same, this can be
	 * done in a single check.
	 */

	if (error = zfs_zaccess_rename(sdzp, szp, tdzp, tzp, cr))
		goto out;

	if (ZTOV(szp)->v_type == VDIR) {
		/*
		 * Check to make sure rename is valid.
		 * Can't do a move like this: /usr/a/b to /usr/a/b/c/d
		 */
		if (error = zfs_rename_lock(szp, tdzp, sdzp, &zl))
			goto out;
	}

	/*
	 * Does target exist?
	 */
	if (tzp) {
		/*
		 * Source and target must be the same type.
		 */
		if (ZTOV(szp)->v_type == VDIR) {
			if (ZTOV(tzp)->v_type != VDIR) {
				error = SET_ERROR(ENOTDIR);
				goto out;
			}
		} else {
			if (ZTOV(tzp)->v_type == VDIR) {
				error = SET_ERROR(EISDIR);
				goto out;
			}
		}
		/*
		 * POSIX dictates that when the source and target
		 * entries refer to the same file object, rename
		 * must do nothing and exit without error.
		 */
		if (szp->z_id == tzp->z_id) {
			error = 0;
			goto out;
		}
	}

	vnevent_pre_rename_src(ZTOV(szp), sdvp, snm, ct);
	if (tzp)
		vnevent_pre_rename_dest(ZTOV(tzp), tdvp, tnm, ct);

	/*
	 * notify the target directory if it is not the same
	 * as source directory.
	 */
	if (tdvp != sdvp) {
		vnevent_pre_rename_dest_dir(tdvp, ZTOV(szp), tnm, ct);
	}

	tx = dmu_tx_create(zfsvfs->z_os);
	dmu_tx_hold_sa(tx, szp->z_sa_hdl, B_FALSE);
	dmu_tx_hold_sa(tx, sdzp->z_sa_hdl, B_FALSE);
	dmu_tx_hold_zap(tx, sdzp->z_id, FALSE, snm);
	dmu_tx_hold_zap(tx, tdzp->z_id, TRUE, tnm);
	if (sdzp != tdzp) {
		dmu_tx_hold_sa(tx, tdzp->z_sa_hdl, B_FALSE);
		zfs_sa_upgrade_txholds(tx, tdzp);
	}
	if (tzp) {
		dmu_tx_hold_sa(tx, tzp->z_sa_hdl, B_FALSE);
		zfs_sa_upgrade_txholds(tx, tzp);
	}

	zfs_sa_upgrade_txholds(tx, szp);
	dmu_tx_hold_zap(tx, zfsvfs->z_unlinkedobj, FALSE, NULL);
	error = dmu_tx_assign(tx, waited ? TXG_WAITED : TXG_NOWAIT);
	if (error) {
		if (zl != NULL)
			zfs_rename_unlock(&zl);
		zfs_dirent_unlock(sdl);
		zfs_dirent_unlock(tdl);

		if (sdzp == tdzp)
			rw_exit(&sdzp->z_name_lock);

		VN_RELE(ZTOV(szp));
		if (tzp)
			VN_RELE(ZTOV(tzp));
		if (error == ERESTART) {
			waited = B_TRUE;
			dmu_tx_wait(tx);
			dmu_tx_abort(tx);
			goto top;
		}
		dmu_tx_abort(tx);
		ZFS_EXIT(zfsvfs);
		return (error);
	}

	if (tzp)	/* Attempt to remove the existing target */
		error = rm_err = zfs_link_destroy(tdl, tzp, tx, zflg, NULL);

	if (error == 0) {
		error = zfs_link_create(tdl, szp, tx, ZRENAMING);
		if (error == 0) {
			szp->z_pflags |= ZFS_AV_MODIFIED;

			error = sa_update(szp->z_sa_hdl, SA_ZPL_FLAGS(zfsvfs),
			    (void *)&szp->z_pflags, sizeof (uint64_t), tx);
			ASSERT0(error);

			error = zfs_link_destroy(sdl, szp, tx, ZRENAMING, NULL);
			if (error == 0) {
				zfs_log_rename(zilog, tx, TX_RENAME |
				    (flags & FIGNORECASE ? TX_CI : 0), sdzp,
				    sdl->dl_name, tdzp, tdl->dl_name, szp);

				/*
				 * Update path information for the target vnode
				 */
				vn_renamepath(tdvp, ZTOV(szp), tnm,
				    strlen(tnm));
			} else {
				/*
				 * At this point, we have successfully created
				 * the target name, but have failed to remove
				 * the source name.  Since the create was done
				 * with the ZRENAMING flag, there are
				 * complications; for one, the link count is
				 * wrong.  The easiest way to deal with this
				 * is to remove the newly created target, and
				 * return the original error.  This must
				 * succeed; fortunately, it is very unlikely to
				 * fail, since we just created it.
				 */
				VERIFY3U(zfs_link_destroy(tdl, szp, tx,
				    ZRENAMING, NULL), ==, 0);
			}
		}
	}

	dmu_tx_commit(tx);

	if (tzp && rm_err == 0)
		vnevent_rename_dest(ZTOV(tzp), tdvp, tnm, ct);

	if (error == 0) {
		vnevent_rename_src(ZTOV(szp), sdvp, snm, ct);
		/* notify the target dir if it is not the same as source dir */
		if (tdvp != sdvp)
			vnevent_rename_dest_dir(tdvp, ct);
	}
out:
	if (zl != NULL)
		zfs_rename_unlock(&zl);

	zfs_dirent_unlock(sdl);
	zfs_dirent_unlock(tdl);

	if (sdzp == tdzp)
		rw_exit(&sdzp->z_name_lock);


	VN_RELE(ZTOV(szp));
	if (tzp)
		VN_RELE(ZTOV(tzp));

	if (zfsvfs->z_os->os_sync == ZFS_SYNC_ALWAYS)
		zil_commit(zilog, 0);

	ZFS_EXIT(zfsvfs);
	return (error);
}

/*
 * Insert the indicated symbolic reference entry into the directory.
 *
 *	IN:	dvp	- Directory to contain new symbolic link.
 *		link	- Name for new symlink entry.
 *		vap	- Attributes of new entry.
 *		cr	- credentials of caller.
 *		ct	- caller context
 *		flags	- case flags
 *
 *	RETURN:	0 on success, error code on failure.
 *
 * Timestamps:
 *	dvp - ctime|mtime updated
 */
/*ARGSUSED*/
static int
zfs_symlink(vnode_t *dvp, char *name, vattr_t *vap, char *link, cred_t *cr,
    caller_context_t *ct, int flags)
{
	znode_t		*zp, *dzp = VTOZ(dvp);
	zfs_dirlock_t	*dl;
	dmu_tx_t	*tx;
	zfsvfs_t	*zfsvfs = dzp->z_zfsvfs;
	zilog_t		*zilog;
	int		imm_was_set = 0;
	uint64_t	len = strlen(link);
	int		error;
	int		zflg = ZNEW;
	zfs_acl_ids_t	acl_ids;
	boolean_t	fuid_dirtied;
	uint64_t	txtype = TX_SYMLINK;
	boolean_t	waited = B_FALSE;

	ASSERT(vap->va_type == VLNK);

	ZFS_ENTER(zfsvfs);
	ZFS_VERIFY_ZP(dzp);
	zilog = zfsvfs->z_log;

	if (zfsvfs->z_utf8 && u8_validate(name, strlen(name),
	    NULL, U8_VALIDATE_ENTIRE, &error) < 0) {
		ZFS_EXIT(zfsvfs);
		return (SET_ERROR(EILSEQ));
	}
	if (flags & FIGNORECASE)
		zflg |= ZCILOOK;

	if (len > MAXPATHLEN) {
		ZFS_EXIT(zfsvfs);
		return (SET_ERROR(ENAMETOOLONG));
	}

	if ((error = zfs_acl_ids_create(dzp, 0,
	    vap, cr, NULL, &acl_ids)) != 0) {
		ZFS_EXIT(zfsvfs);
		return (error);
	}
top:
	/*
	 * Attempt to lock directory; fail if entry already exists.
	 */
	error = zfs_dirent_lock(&dl, dzp, name, &zp, zflg, NULL, NULL);
	if (error) {
		zfs_acl_ids_free(&acl_ids);
		ZFS_EXIT(zfsvfs);
		return (error);
	}

	if ((dzp->z_pflags & ZFS_IMMUTABLE) && dzp->z_zfsvfs->z_isworm) {
		imm_was_set = 1;
		dzp->z_pflags &= ~ZFS_IMMUTABLE;
	}
	if (error = zfs_zaccess(dzp, ACE_ADD_FILE, 0, B_FALSE, cr)) {
		if (imm_was_set)
			dzp->z_pflags |= ZFS_IMMUTABLE;
		zfs_acl_ids_free(&acl_ids);
		zfs_dirent_unlock(dl);
		ZFS_EXIT(zfsvfs);
		return (error);
	}
	if (imm_was_set)
		dzp->z_pflags |= ZFS_IMMUTABLE;

	if (zfs_acl_ids_overquota(zfsvfs, &acl_ids)) {
		zfs_acl_ids_free(&acl_ids);
		zfs_dirent_unlock(dl);
		ZFS_EXIT(zfsvfs);
		return (SET_ERROR(EDQUOT));
	}
	tx = dmu_tx_create(zfsvfs->z_os);
	fuid_dirtied = zfsvfs->z_fuid_dirty;
	dmu_tx_hold_write(tx, DMU_NEW_OBJECT, 0, MAX(1, len));
	dmu_tx_hold_zap(tx, dzp->z_id, TRUE, name);
	dmu_tx_hold_sa_create(tx, acl_ids.z_aclp->z_acl_bytes +
	    ZFS_SA_BASE_ATTR_SIZE + len);
	dmu_tx_hold_sa(tx, dzp->z_sa_hdl, B_FALSE);
	if (!zfsvfs->z_use_sa && acl_ids.z_aclp->z_acl_bytes > ZFS_ACE_SPACE) {
		dmu_tx_hold_write(tx, DMU_NEW_OBJECT, 0,
		    acl_ids.z_aclp->z_acl_bytes);
	}
	if (fuid_dirtied)
		zfs_fuid_txhold(zfsvfs, tx);
	error = dmu_tx_assign(tx, waited ? TXG_WAITED : TXG_NOWAIT);
	if (error) {
		zfs_dirent_unlock(dl);
		if (error == ERESTART) {
			waited = B_TRUE;
			dmu_tx_wait(tx);
			dmu_tx_abort(tx);
			goto top;
		}
		zfs_acl_ids_free(&acl_ids);
		dmu_tx_abort(tx);
		ZFS_EXIT(zfsvfs);
		return (error);
	}

	/*
	 * Create a new object for the symlink.
	 * for version 4 ZPL datsets the symlink will be an SA attribute
	 */
	zfs_mknode(dzp, vap, tx, cr, 0, &zp, &acl_ids);

	if (fuid_dirtied)
		zfs_fuid_sync(zfsvfs, tx);

	mutex_enter(&zp->z_lock);
	if (zp->z_is_sa)
		error = sa_update(zp->z_sa_hdl, SA_ZPL_SYMLINK(zfsvfs),
		    link, len, tx);
	else
		zfs_sa_symlink(zp, link, len, tx);
	mutex_exit(&zp->z_lock);

	zp->z_size = len;
	(void) sa_update(zp->z_sa_hdl, SA_ZPL_SIZE(zfsvfs),
	    &zp->z_size, sizeof (zp->z_size), tx);
	/*
	 * Insert the new object into the directory.
	 */
	(void) zfs_link_create(dl, zp, tx, ZNEW);

	if (flags & FIGNORECASE)
		txtype |= TX_CI;
	zfs_log_symlink(zilog, tx, txtype, dzp, zp, name, link);

	zfs_acl_ids_free(&acl_ids);

	dmu_tx_commit(tx);

	zfs_dirent_unlock(dl);

	VN_RELE(ZTOV(zp));

	if (zfsvfs->z_os->os_sync == ZFS_SYNC_ALWAYS)
		zil_commit(zilog, 0);

	ZFS_EXIT(zfsvfs);
	return (error);
}

/*
 * Return, in the buffer contained in the provided uio structure,
 * the symbolic path referred to by vp.
 *
 *	IN:	vp	- vnode of symbolic link.
 *		uio	- structure to contain the link path.
 *		cr	- credentials of caller.
 *		ct	- caller context
 *
 *	OUT:	uio	- structure containing the link path.
 *
 *	RETURN:	0 on success, error code on failure.
 *
 * Timestamps:
 *	vp - atime updated
 */
/* ARGSUSED */
static int
zfs_readlink(vnode_t *vp, uio_t *uio, cred_t *cr, caller_context_t *ct)
{
	znode_t		*zp = VTOZ(vp);
	zfsvfs_t	*zfsvfs = zp->z_zfsvfs;
	int		error;

	ZFS_ENTER(zfsvfs);
	ZFS_VERIFY_ZP(zp);

	mutex_enter(&zp->z_lock);
	if (zp->z_is_sa)
		error = sa_lookup_uio(zp->z_sa_hdl,
		    SA_ZPL_SYMLINK(zfsvfs), uio);
	else
		error = zfs_sa_readlink(zp, uio);
	mutex_exit(&zp->z_lock);

	ZFS_ACCESSTIME_STAMP(zfsvfs, zp);

	ZFS_EXIT(zfsvfs);
	return (error);
}

/*
 * Insert a new entry into directory tdvp referencing svp.
 *
 *	IN:	tdvp	- Directory to contain new entry.
 *		svp	- vnode of new entry.
 *		name	- name of new entry.
 *		cr	- credentials of caller.
 *		ct	- caller context
 *
 *	RETURN:	0 on success, error code on failure.
 *
 * Timestamps:
 *	tdvp - ctime|mtime updated
 *	 svp - ctime updated
 */
/* ARGSUSED */
static int
zfs_link(vnode_t *tdvp, vnode_t *svp, char *name, cred_t *cr,
    caller_context_t *ct, int flags)
{
	znode_t		*dzp = VTOZ(tdvp);
	znode_t		*tzp, *szp;
	zfsvfs_t	*zfsvfs = dzp->z_zfsvfs;
	zilog_t		*zilog;
	zfs_dirlock_t	*dl;
	dmu_tx_t	*tx;
	vnode_t		*realvp;
	int		error;
	int		zf = ZNEW;
	uint64_t	parent;
	uid_t		owner;
	boolean_t	waited = B_FALSE;

	ASSERT(tdvp->v_type == VDIR);

	ZFS_ENTER(zfsvfs);
	ZFS_VERIFY_ZP(dzp);
	zilog = zfsvfs->z_log;

	if (VOP_REALVP(svp, &realvp, ct) == 0)
		svp = realvp;

	/*
	 * POSIX dictates that we return EPERM here.
	 * Better choices include ENOTSUP or EISDIR.
	 */
	if (svp->v_type == VDIR) {
		ZFS_EXIT(zfsvfs);
		return (SET_ERROR(EPERM));
	}

	szp = VTOZ(svp);
	ZFS_VERIFY_ZP(szp);

	/*
	 * We check z_zfsvfs rather than v_vfsp here, because snapshots and the
	 * ctldir appear to have the same v_vfsp.
	 */
	if (szp->z_zfsvfs != zfsvfs || zfsctl_is_node(svp)) {
		ZFS_EXIT(zfsvfs);
		return (SET_ERROR(EXDEV));
	}

	/* Prevent links to .zfs/shares files */

	if ((error = sa_lookup(szp->z_sa_hdl, SA_ZPL_PARENT(zfsvfs),
	    &parent, sizeof (uint64_t))) != 0) {
		ZFS_EXIT(zfsvfs);
		return (error);
	}
	if (parent == zfsvfs->z_shares_dir) {
		ZFS_EXIT(zfsvfs);
		return (SET_ERROR(EPERM));
	}

	if (zfsvfs->z_utf8 && u8_validate(name,
	    strlen(name), NULL, U8_VALIDATE_ENTIRE, &error) < 0) {
		ZFS_EXIT(zfsvfs);
		return (SET_ERROR(EILSEQ));
	}
	if (flags & FIGNORECASE)
		zf |= ZCILOOK;

	/*
	 * We do not support links between attributes and non-attributes
	 * because of the potential security risk of creating links
	 * into "normal" file space in order to circumvent restrictions
	 * imposed in attribute space.
	 */
	if ((szp->z_pflags & ZFS_XATTR) != (dzp->z_pflags & ZFS_XATTR)) {
		ZFS_EXIT(zfsvfs);
		return (SET_ERROR(EINVAL));
	}


	owner = zfs_fuid_map_id(zfsvfs, szp->z_uid, cr, ZFS_OWNER);
	if (owner != crgetuid(cr) && secpolicy_basic_link(cr) != 0) {
		ZFS_EXIT(zfsvfs);
		return (SET_ERROR(EPERM));
	}

	if (error = zfs_zaccess(dzp, ACE_ADD_FILE, 0, B_FALSE, cr)) {
		ZFS_EXIT(zfsvfs);
		return (error);
	}

top:
	/*
	 * Attempt to lock directory; fail if entry already exists.
	 */
	error = zfs_dirent_lock(&dl, dzp, name, &tzp, zf, NULL, NULL);
	if (error) {
		ZFS_EXIT(zfsvfs);
		return (error);
	}

	tx = dmu_tx_create(zfsvfs->z_os);
	dmu_tx_hold_sa(tx, szp->z_sa_hdl, B_FALSE);
	dmu_tx_hold_zap(tx, dzp->z_id, TRUE, name);
	zfs_sa_upgrade_txholds(tx, szp);
	zfs_sa_upgrade_txholds(tx, dzp);
	error = dmu_tx_assign(tx, waited ? TXG_WAITED : TXG_NOWAIT);
	if (error) {
		zfs_dirent_unlock(dl);
		if (error == ERESTART) {
			waited = B_TRUE;
			dmu_tx_wait(tx);
			dmu_tx_abort(tx);
			goto top;
		}
		dmu_tx_abort(tx);
		ZFS_EXIT(zfsvfs);
		return (error);
	}

	error = zfs_link_create(dl, szp, tx, 0);

	if (error == 0) {
		uint64_t txtype = TX_LINK;
		if (flags & FIGNORECASE)
			txtype |= TX_CI;
		zfs_log_link(zilog, tx, txtype, dzp, szp, name);
	}

	dmu_tx_commit(tx);

	zfs_dirent_unlock(dl);

	if (error == 0) {
		vnevent_link(svp, ct);
	}

	if (zfsvfs->z_os->os_sync == ZFS_SYNC_ALWAYS)
		zil_commit(zilog, 0);

	ZFS_EXIT(zfsvfs);
	return (error);
}

/*
 * zfs_null_putapage() is used when the file system has been force
 * unmounted. It just drops the pages.
 */
/* ARGSUSED */
static int
zfs_null_putapage(vnode_t *vp, page_t *pp, u_offset_t *offp,
    size_t *lenp, int flags, cred_t *cr)
{
	pvn_write_done(pp, B_INVAL|B_FORCE|B_ERROR);
	return (0);
}

/*
 * Push a page out to disk, klustering if possible.
 *
 *	IN:	vp	- file to push page to.
 *		pp	- page to push.
 *		flags	- additional flags.
 *		cr	- credentials of caller.
 *
 *	OUT:	offp	- start of range pushed.
 *		lenp	- len of range pushed.
 *
 *	RETURN:	0 on success, error code on failure.
 *
 * NOTE: callers must have locked the page to be pushed.  On
 * exit, the page (and all other pages in the kluster) must be
 * unlocked.
 */
/* ARGSUSED */
static int
zfs_putapage(vnode_t *vp, page_t *pp, u_offset_t *offp,
    size_t *lenp, int flags, cred_t *cr)
{
	znode_t		*zp = VTOZ(vp);
	zfsvfs_t	*zfsvfs = zp->z_zfsvfs;
	dmu_tx_t	*tx;
	u_offset_t	off, koff;
	size_t		len, klen;
	int		err;

	off = pp->p_offset;
	len = PAGESIZE;
	/*
	 * If our blocksize is bigger than the page size, try to kluster
	 * multiple pages so that we write a full block (thus avoiding
	 * a read-modify-write).
	 */
	if (off < zp->z_size && zp->z_blksz > PAGESIZE) {
		klen = P2ROUNDUP((ulong_t)zp->z_blksz, PAGESIZE);
		koff = ISP2(klen) ? P2ALIGN(off, (u_offset_t)klen) : 0;
		ASSERT(koff <= zp->z_size);
		if (koff + klen > zp->z_size)
			klen = P2ROUNDUP(zp->z_size - koff, (uint64_t)PAGESIZE);
		pp = pvn_write_kluster(vp, pp, &off, &len, koff, klen, flags);
	}
	ASSERT3U(btop(len), ==, btopr(len));

	/*
	 * Can't push pages past end-of-file.
	 */
	if (off >= zp->z_size) {
		/* ignore all pages */
		err = 0;
		goto out;
	} else if (off + len > zp->z_size) {
		int npages = btopr(zp->z_size - off);
		page_t *trunc;

		page_list_break(&pp, &trunc, npages);
		/* ignore pages past end of file */
		if (trunc)
			pvn_write_done(trunc, flags);
		len = zp->z_size - off;
	}

	if (zfs_owner_overquota(zfsvfs, zp, B_FALSE) ||
	    zfs_owner_overquota(zfsvfs, zp, B_TRUE)) {
		err = SET_ERROR(EDQUOT);
		goto out;
	}
	tx = dmu_tx_create(zfsvfs->z_os);
	dmu_tx_hold_write(tx, zp->z_id, off, len);

	dmu_tx_hold_sa(tx, zp->z_sa_hdl, B_FALSE);
	zfs_sa_upgrade_txholds(tx, zp);
	err = dmu_tx_assign(tx, TXG_WAIT);
	if (err != 0) {
		dmu_tx_abort(tx);
		goto out;
	}

	if (zp->z_blksz <= PAGESIZE) {
		caddr_t va = zfs_map_page(pp, S_READ);
		ASSERT3U(len, <=, PAGESIZE);
		dmu_write(zfsvfs->z_os, zp->z_id, off, len, va, tx);
		zfs_unmap_page(pp, va);
	} else {
		err = dmu_write_pages(zfsvfs->z_os, zp->z_id, off, len, pp, tx);
	}

	if (err == 0) {
		uint64_t mtime[2], ctime[2];
		sa_bulk_attr_t bulk[3];
		int count = 0;

		SA_ADD_BULK_ATTR(bulk, count, SA_ZPL_MTIME(zfsvfs), NULL,
		    &mtime, 16);
		SA_ADD_BULK_ATTR(bulk, count, SA_ZPL_CTIME(zfsvfs), NULL,
		    &ctime, 16);
		SA_ADD_BULK_ATTR(bulk, count, SA_ZPL_FLAGS(zfsvfs), NULL,
		    &zp->z_pflags, 8);
		zfs_tstamp_update_setup(zp, CONTENT_MODIFIED, mtime, ctime,
		    B_TRUE);
		err = sa_bulk_update(zp->z_sa_hdl, bulk, count, tx);
		ASSERT0(err);
		zfs_log_write(zfsvfs->z_log, tx, TX_WRITE, zp, off, len, 0);
	}
	dmu_tx_commit(tx);

out:
	pvn_write_done(pp, (err ? B_ERROR : 0) | flags);
	if (offp)
		*offp = off;
	if (lenp)
		*lenp = len;

	return (err);
}

/*
 * Copy the portion of the file indicated from pages into the file.
 * The pages are stored in a page list attached to the files vnode.
 *
 *	IN:	vp	- vnode of file to push page data to.
 *		off	- position in file to put data.
 *		len	- amount of data to write.
 *		flags	- flags to control the operation.
 *		cr	- credentials of caller.
 *		ct	- caller context.
 *
 *	RETURN:	0 on success, error code on failure.
 *
 * Timestamps:
 *	vp - ctime|mtime updated
 */
/*ARGSUSED*/
static int
zfs_putpage(vnode_t *vp, offset_t off, size_t len, int flags, cred_t *cr,
    caller_context_t *ct)
{
	znode_t		*zp = VTOZ(vp);
	zfsvfs_t	*zfsvfs = zp->z_zfsvfs;
	page_t		*pp;
	size_t		io_len;
	u_offset_t	io_off;
	uint_t		blksz;
	rl_t		*rl;
	int		error = 0;

	ZFS_ENTER(zfsvfs);
	ZFS_VERIFY_ZP(zp);

	/*
	 * There's nothing to do if no data is cached.
	 */
	if (!vn_has_cached_data(vp)) {
		ZFS_EXIT(zfsvfs);
		return (0);
	}

	/*
	 * Align this request to the file block size in case we kluster.
	 * XXX - this can result in pretty aggresive locking, which can
	 * impact simultanious read/write access.  One option might be
	 * to break up long requests (len == 0) into block-by-block
	 * operations to get narrower locking.
	 */
	blksz = zp->z_blksz;
	if (ISP2(blksz))
		io_off = P2ALIGN_TYPED(off, blksz, u_offset_t);
	else
		io_off = 0;
	if (len > 0 && ISP2(blksz))
		io_len = P2ROUNDUP_TYPED(len + (off - io_off), blksz, size_t);
	else
		io_len = 0;

	if (io_len == 0) {
		/*
		 * Search the entire vp list for pages >= io_off.
		 */
		rl = zfs_range_lock(zp, io_off, UINT64_MAX, RL_WRITER);
		error = pvn_vplist_dirty(vp, io_off, zfs_putapage, flags, cr);
		goto out;
	}
	rl = zfs_range_lock(zp, io_off, io_len, RL_WRITER);

	if (off > zp->z_size) {
		/* past end of file */
		zfs_range_unlock(rl);
		ZFS_EXIT(zfsvfs);
		return (0);
	}

	len = MIN(io_len, P2ROUNDUP(zp->z_size, PAGESIZE) - io_off);

	for (off = io_off; io_off < off + len; io_off += io_len) {
		if ((flags & B_INVAL) || ((flags & B_ASYNC) == 0)) {
			pp = page_lookup(vp, io_off,
			    (flags & (B_INVAL | B_FREE)) ? SE_EXCL : SE_SHARED);
		} else {
			pp = page_lookup_nowait(vp, io_off,
			    (flags & B_FREE) ? SE_EXCL : SE_SHARED);
		}

		if (pp != NULL && pvn_getdirty(pp, flags)) {
			int err;

			/*
			 * Found a dirty page to push
			 */
			err = zfs_putapage(vp, pp, &io_off, &io_len, flags, cr);
			if (err)
				error = err;
		} else {
			io_len = PAGESIZE;
		}
	}
out:
	zfs_range_unlock(rl);
	if ((flags & B_ASYNC) == 0 || zfsvfs->z_os->os_sync == ZFS_SYNC_ALWAYS)
		zil_commit(zfsvfs->z_log, zp->z_id);
	ZFS_EXIT(zfsvfs);
	return (error);
}

/*
 * Returns B_TRUE and exits the z_teardown_inactive_lock
 * if the znode we are looking at is no longer valid
 */
static boolean_t
zfs_znode_free_invalid(znode_t *zp)
{
	zfsvfs_t *zfsvfs = zp->z_zfsvfs;
	vnode_t *vp = ZTOV(zp);

	ASSERT(rw_read_held(&zfsvfs->z_teardown_inactive_lock));

	if (zp->z_sa_hdl == NULL) {
		/*
		 * The fs has been unmounted, or we did a
		 * suspend/resume and this file no longer exists.
		 */
		if (vn_has_cached_data(vp)) {
			(void) pvn_vplist_dirty(vp, 0, zfs_null_putapage,
			    B_INVAL, CRED());
		}

		mutex_enter(&zp->z_lock);
		mutex_enter(&vp->v_lock);
		ASSERT(vp->v_count == 1);
		VN_RELE_LOCKED(vp);
		mutex_exit(&vp->v_lock);
		mutex_exit(&zp->z_lock);
		VERIFY(atomic_dec_32_nv(&zfsvfs->z_znodes_freeing_cnt) !=
		    UINT32_MAX);
		rw_exit(&zfsvfs->z_teardown_inactive_lock);
		zfs_znode_free(zp);
		return (B_TRUE);
	}

	return (B_FALSE);
}

/*
 * Does the prep work for freeing the znode, then calls zfs_zinactive to do the
 * actual freeing.
 * This code used be in zfs_inactive() before the async delete patch came in
 */
static void
zfs_inactive_impl(znode_t *zp)
{
	vnode_t	*vp = ZTOV(zp);
	zfsvfs_t *zfsvfs = zp->z_zfsvfs;
	int error;

	rw_enter(&zfsvfs->z_teardown_inactive_lock, RW_READER_STARVEWRITER);
	if (zfs_znode_free_invalid(zp))
		return; /* z_teardown_inactive_lock already dropped */

	/*
	 * Attempt to push any data in the page cache.  If this fails
	 * we will get kicked out later in zfs_zinactive().
	 */
	if (vn_has_cached_data(vp)) {
		(void) pvn_vplist_dirty(vp, 0, zfs_putapage, B_INVAL|B_ASYNC,
		    CRED());
	}

	if (zp->z_atime_dirty && zp->z_unlinked == 0) {
		dmu_tx_t *tx = dmu_tx_create(zfsvfs->z_os);

		dmu_tx_hold_sa(tx, zp->z_sa_hdl, B_FALSE);
		zfs_sa_upgrade_txholds(tx, zp);
		error = dmu_tx_assign(tx, TXG_WAIT);
		if (error) {
			dmu_tx_abort(tx);
		} else {
			mutex_enter(&zp->z_lock);
			(void) sa_update(zp->z_sa_hdl, SA_ZPL_ATIME(zfsvfs),
			    (void *)&zp->z_atime, sizeof (zp->z_atime), tx);
			zp->z_atime_dirty = 0;
			mutex_exit(&zp->z_lock);
			dmu_tx_commit(tx);
		}
	}

	zfs_zinactive(zp);

	VERIFY(atomic_dec_32_nv(&zfsvfs->z_znodes_freeing_cnt) != UINT32_MAX);

	rw_exit(&zfsvfs->z_teardown_inactive_lock);
}

/*
 * taskq task calls zfs_inactive_impl() so that we can free the znode
 */
static void
zfs_inactive_task(void *task_arg)
{
	znode_t *zp = task_arg;
	ASSERT(zp != NULL);
	zfs_inactive_impl(zp);
}

/*ARGSUSED*/
void
zfs_inactive(vnode_t *vp, cred_t *cr, caller_context_t *ct)
{
	znode_t	*zp = VTOZ(vp);
	zfsvfs_t *zfsvfs = zp->z_zfsvfs;

	rw_enter(&zfsvfs->z_teardown_inactive_lock, RW_READER_STARVEWRITER);

	VERIFY(atomic_inc_32_nv(&zfsvfs->z_znodes_freeing_cnt) != 0);

	if (zfs_znode_free_invalid(zp))
		return; /* z_teardown_inactive_lock already dropped */

	if (zfs_do_async_free &&
	    zp->z_size > zfs_inactive_async_multiplier * zfs_dirty_data_max &&
	    taskq_dispatch(dsl_pool_vnrele_taskq(
	    dmu_objset_pool(zp->z_zfsvfs->z_os)), zfs_inactive_task,
	    zp, TQ_NOSLEEP) != NULL) {
		rw_exit(&zfsvfs->z_teardown_inactive_lock);
		return; /* task dispatched, we're done */
	}
	rw_exit(&zfsvfs->z_teardown_inactive_lock);

	/* if the taskq dispatch failed - do a sync zfs_inactive_impl() call */
	zfs_inactive_impl(zp);
}

/*
 * Bounds-check the seek operation.
 *
 *	IN:	vp	- vnode seeking within
 *		ooff	- old file offset
 *		noffp	- pointer to new file offset
 *		ct	- caller context
 *
 *	RETURN:	0 on success, EINVAL if new offset invalid.
 */
/* ARGSUSED */
static int
zfs_seek(vnode_t *vp, offset_t ooff, offset_t *noffp,
    caller_context_t *ct)
{
	if (vp->v_type == VDIR)
		return (0);
	return ((*noffp < 0 || *noffp > MAXOFFSET_T) ? EINVAL : 0);
}

/*
 * Pre-filter the generic locking function to trap attempts to place
 * a mandatory lock on a memory mapped file.
 */
static int
zfs_frlock(vnode_t *vp, int cmd, flock64_t *bfp, int flag, offset_t offset,
    flk_callback_t *flk_cbp, cred_t *cr, caller_context_t *ct)
{
	znode_t *zp = VTOZ(vp);
	zfsvfs_t *zfsvfs = zp->z_zfsvfs;

	ZFS_ENTER(zfsvfs);
	ZFS_VERIFY_ZP(zp);

	/*
	 * We are following the UFS semantics with respect to mapcnt
	 * here: If we see that the file is mapped already, then we will
	 * return an error, but we don't worry about races between this
	 * function and zfs_map().
	 */
	if (zp->z_mapcnt > 0 && MANDMODE(zp->z_mode)) {
		ZFS_EXIT(zfsvfs);
		return (SET_ERROR(EAGAIN));
	}
	ZFS_EXIT(zfsvfs);
	return (fs_frlock(vp, cmd, bfp, flag, offset, flk_cbp, cr, ct));
}

/*
 * If we can't find a page in the cache, we will create a new page
 * and fill it with file data.  For efficiency, we may try to fill
 * multiple pages at once (klustering) to fill up the supplied page
 * list.  Note that the pages to be filled are held with an exclusive
 * lock to prevent access by other threads while they are being filled.
 */
static int
zfs_fillpage(vnode_t *vp, u_offset_t off, struct seg *seg,
    caddr_t addr, page_t *pl[], size_t plsz, enum seg_rw rw)
{
	znode_t *zp = VTOZ(vp);
	page_t *pp, *cur_pp;
	objset_t *os = zp->z_zfsvfs->z_os;
	u_offset_t io_off, total;
	size_t io_len;
	int err;

	if (plsz == PAGESIZE || zp->z_blksz <= PAGESIZE) {
		/*
		 * We only have a single page, don't bother klustering
		 */
		io_off = off;
		io_len = PAGESIZE;
		pp = page_create_va(vp, io_off, io_len,
		    PG_EXCL | PG_WAIT, seg, addr);
	} else {
		/*
		 * Try to find enough pages to fill the page list
		 */
		pp = pvn_read_kluster(vp, off, seg, addr, &io_off,
		    &io_len, off, plsz, 0);
	}
	if (pp == NULL) {
		/*
		 * The page already exists, nothing to do here.
		 */
		*pl = NULL;
		return (0);
	}

	/*
	 * Fill the pages in the kluster.
	 */
	cur_pp = pp;
	for (total = io_off + io_len; io_off < total; io_off += PAGESIZE) {
		caddr_t va;

		ASSERT3U(io_off, ==, cur_pp->p_offset);
		va = zfs_map_page(cur_pp, S_WRITE);
		err = dmu_read(os, zp->z_id, io_off, PAGESIZE, va,
		    DMU_READ_PREFETCH);
		zfs_unmap_page(cur_pp, va);
		if (err) {
			/* On error, toss the entire kluster */
			pvn_read_done(pp, B_ERROR);
			/* convert checksum errors into IO errors */
			if (err == ECKSUM)
				err = SET_ERROR(EIO);
			return (err);
		}
		cur_pp = cur_pp->p_next;
	}

	/*
	 * Fill in the page list array from the kluster starting
	 * from the desired offset `off'.
	 * NOTE: the page list will always be null terminated.
	 */
	pvn_plist_init(pp, pl, plsz, off, io_len, rw);
	ASSERT(pl == NULL || (*pl)->p_offset == off);

	return (0);
}

/*
 * Return pointers to the pages for the file region [off, off + len]
 * in the pl array.  If plsz is greater than len, this function may
 * also return page pointers from after the specified region
 * (i.e. the region [off, off + plsz]).  These additional pages are
 * only returned if they are already in the cache, or were created as
 * part of a klustered read.
 *
 *	IN:	vp	- vnode of file to get data from.
 *		off	- position in file to get data from.
 *		len	- amount of data to retrieve.
 *		plsz	- length of provided page list.
 *		seg	- segment to obtain pages for.
 *		addr	- virtual address of fault.
 *		rw	- mode of created pages.
 *		cr	- credentials of caller.
 *		ct	- caller context.
 *
 *	OUT:	protp	- protection mode of created pages.
 *		pl	- list of pages created.
 *
 *	RETURN:	0 on success, error code on failure.
 *
 * Timestamps:
 *	vp - atime updated
 */
/* ARGSUSED */
static int
zfs_getpage(vnode_t *vp, offset_t off, size_t len, uint_t *protp,
    page_t *pl[], size_t plsz, struct seg *seg, caddr_t addr,
    enum seg_rw rw, cred_t *cr, caller_context_t *ct)
{
	znode_t		*zp = VTOZ(vp);
	zfsvfs_t	*zfsvfs = zp->z_zfsvfs;
	page_t		**pl0 = pl;
	int		err = 0;

	/* we do our own caching, faultahead is unnecessary */
	if (pl == NULL)
		return (0);
	else if (len > plsz)
		len = plsz;
	else
		len = P2ROUNDUP(len, PAGESIZE);
	ASSERT(plsz >= len);

	ZFS_ENTER(zfsvfs);
	ZFS_VERIFY_ZP(zp);

	if (protp)
		*protp = PROT_ALL;

	/*
	 * Loop through the requested range [off, off + len) looking
	 * for pages.  If we don't find a page, we will need to create
	 * a new page and fill it with data from the file.
	 */
	while (len > 0) {
		if (*pl = page_lookup(vp, off, SE_SHARED))
			*(pl+1) = NULL;
		else if (err = zfs_fillpage(vp, off, seg, addr, pl, plsz, rw))
			goto out;
		while (*pl) {
			ASSERT3U((*pl)->p_offset, ==, off);
			off += PAGESIZE;
			addr += PAGESIZE;
			if (len > 0) {
				ASSERT3U(len, >=, PAGESIZE);
				len -= PAGESIZE;
			}
			ASSERT3U(plsz, >=, PAGESIZE);
			plsz -= PAGESIZE;
			pl++;
		}
	}

	/*
	 * Fill out the page array with any pages already in the cache.
	 */
	while (plsz > 0 &&
	    (*pl++ = page_lookup_nowait(vp, off, SE_SHARED))) {
			off += PAGESIZE;
			plsz -= PAGESIZE;
	}
out:
	if (err) {
		/*
		 * Release any pages we have previously locked.
		 */
		while (pl > pl0)
			page_unlock(*--pl);
	} else {
		ZFS_ACCESSTIME_STAMP(zfsvfs, zp);
	}

	*pl = NULL;

	ZFS_EXIT(zfsvfs);
	return (err);
}

/*
 * Request a memory map for a section of a file.  This code interacts
 * with common code and the VM system as follows:
 *
 * - common code calls mmap(), which ends up in smmap_common()
 * - this calls VOP_MAP(), which takes you into (say) zfs
 * - zfs_map() calls as_map(), passing segvn_create() as the callback
 * - segvn_create() creates the new segment and calls VOP_ADDMAP()
 * - zfs_addmap() updates z_mapcnt
 */
/*ARGSUSED*/
static int
zfs_map(vnode_t *vp, offset_t off, struct as *as, caddr_t *addrp,
    size_t len, uchar_t prot, uchar_t maxprot, uint_t flags, cred_t *cr,
    caller_context_t *ct)
{
	znode_t *zp = VTOZ(vp);
	zfsvfs_t *zfsvfs = zp->z_zfsvfs;
	segvn_crargs_t	vn_a;
	int		error;

	ZFS_ENTER(zfsvfs);
	ZFS_VERIFY_ZP(zp);

	/*
	 * Note: ZFS_READONLY is handled in zfs_zaccess_common.
	 */

	if ((prot & PROT_WRITE) && (zp->z_pflags &
	    (ZFS_IMMUTABLE | ZFS_APPENDONLY))) {
		ZFS_EXIT(zfsvfs);
		return (SET_ERROR(EPERM));
	}

	if ((prot & (PROT_READ | PROT_EXEC)) &&
	    (zp->z_pflags & ZFS_AV_QUARANTINED)) {
		ZFS_EXIT(zfsvfs);
		return (SET_ERROR(EACCES));
	}

	if (vp->v_flag & VNOMAP) {
		ZFS_EXIT(zfsvfs);
		return (SET_ERROR(ENOSYS));
	}

	if (off < 0 || len > MAXOFFSET_T - off) {
		ZFS_EXIT(zfsvfs);
		return (SET_ERROR(ENXIO));
	}

	if (vp->v_type != VREG) {
		ZFS_EXIT(zfsvfs);
		return (SET_ERROR(ENODEV));
	}

	/*
	 * If file is locked, disallow mapping.
	 */
	if (MANDMODE(zp->z_mode) && vn_has_flocks(vp)) {
		ZFS_EXIT(zfsvfs);
		return (SET_ERROR(EAGAIN));
	}

	as_rangelock(as);
	error = choose_addr(as, addrp, len, off, ADDR_VACALIGN, flags);
	if (error != 0) {
		as_rangeunlock(as);
		ZFS_EXIT(zfsvfs);
		return (error);
	}

	vn_a.vp = vp;
	vn_a.offset = (u_offset_t)off;
	vn_a.type = flags & MAP_TYPE;
	vn_a.prot = prot;
	vn_a.maxprot = maxprot;
	vn_a.cred = cr;
	vn_a.amp = NULL;
	vn_a.flags = flags & ~MAP_TYPE;
	vn_a.szc = 0;
	vn_a.lgrp_mem_policy_flags = 0;

	error = as_map(as, *addrp, len, segvn_create, &vn_a);

	as_rangeunlock(as);
	ZFS_EXIT(zfsvfs);
	return (error);
}

/* ARGSUSED */
static int
zfs_addmap(vnode_t *vp, offset_t off, struct as *as, caddr_t addr,
    size_t len, uchar_t prot, uchar_t maxprot, uint_t flags, cred_t *cr,
    caller_context_t *ct)
{
	uint64_t pages = btopr(len);

	atomic_add_64(&VTOZ(vp)->z_mapcnt, pages);
	return (0);
}

/*
 * The reason we push dirty pages as part of zfs_delmap() is so that we get a
 * more accurate mtime for the associated file.  Since we don't have a way of
 * detecting when the data was actually modified, we have to resort to
 * heuristics.  If an explicit msync() is done, then we mark the mtime when the
 * last page is pushed.  The problem occurs when the msync() call is omitted,
 * which by far the most common case:
 *
 *	open()
 *	mmap()
 *	<modify memory>
 *	munmap()
 *	close()
 *	<time lapse>
 *	putpage() via fsflush
 *
 * If we wait until fsflush to come along, we can have a modification time that
 * is some arbitrary point in the future.  In order to prevent this in the
 * common case, we flush pages whenever a (MAP_SHARED, PROT_WRITE) mapping is
 * torn down.
 */
/* ARGSUSED */
static int
zfs_delmap(vnode_t *vp, offset_t off, struct as *as, caddr_t addr,
    size_t len, uint_t prot, uint_t maxprot, uint_t flags, cred_t *cr,
    caller_context_t *ct)
{
	uint64_t pages = btopr(len);

	ASSERT3U(VTOZ(vp)->z_mapcnt, >=, pages);
	atomic_add_64(&VTOZ(vp)->z_mapcnt, -pages);

	if ((flags & MAP_SHARED) && (prot & PROT_WRITE) &&
	    vn_has_cached_data(vp))
		(void) VOP_PUTPAGE(vp, off, len, B_ASYNC, cr, ct);

	return (0);
}

/*
 * Free or allocate space in a file.  Currently, this function only
 * supports the `F_FREESP' command.  However, this command is somewhat
 * misnamed, as its functionality includes the ability to allocate as
 * well as free space.
 *
 *	IN:	vp	- vnode of file to free data in.
 *		cmd	- action to take (only F_FREESP supported).
 *		bfp	- section of file to free/alloc.
 *		flag	- current file open mode flags.
 *		offset	- current file offset.
 *		cr	- credentials of caller [UNUSED].
 *		ct	- caller context.
 *
 *	RETURN:	0 on success, error code on failure.
 *
 * Timestamps:
 *	vp - ctime|mtime updated
 */
/* ARGSUSED */
static int
zfs_space(vnode_t *vp, int cmd, flock64_t *bfp, int flag,
    offset_t offset, cred_t *cr, caller_context_t *ct)
{
	znode_t		*zp = VTOZ(vp);
	zfsvfs_t	*zfsvfs = zp->z_zfsvfs;
	uint64_t	off, len;
	int		error;

	ZFS_ENTER(zfsvfs);
	ZFS_VERIFY_ZP(zp);

	if (cmd != F_FREESP) {
		ZFS_EXIT(zfsvfs);
		return (SET_ERROR(EINVAL));
	}

	/*
	 * In a case vp->v_vfsp != zp->z_zfsvfs->z_vfs (e.g. snapshots) our
	 * callers might not be able to detect properly that we are read-only,
	 * so check it explicitly here.
	 */
	if (zfsvfs->z_vfs->vfs_flag & VFS_RDONLY) {
		ZFS_EXIT(zfsvfs);
		return (SET_ERROR(EROFS));
	}

	if (error = convoff(vp, bfp, 0, offset)) {
		ZFS_EXIT(zfsvfs);
		return (error);
	}

	if (bfp->l_len < 0) {
		ZFS_EXIT(zfsvfs);
		return (SET_ERROR(EINVAL));
	}

	off = bfp->l_start;
	len = bfp->l_len; /* 0 means from off to end of file */

	error = zfs_freesp(zp, off, len, flag, TRUE);

	if (error == 0 && off == 0 && len == 0)
		vnevent_truncate(ZTOV(zp), ct);

	ZFS_EXIT(zfsvfs);
	return (error);
}

/*ARGSUSED*/
static int
zfs_fid(vnode_t *vp, fid_t *fidp, caller_context_t *ct)
{
	znode_t		*zp = VTOZ(vp);
	zfsvfs_t	*zfsvfs = zp->z_zfsvfs;
	uint32_t	gen;
	uint64_t	gen64;
	uint64_t	object = zp->z_id;
	zfid_short_t	*zfid;
	int		size, i, error;

	ZFS_ENTER(zfsvfs);
	ZFS_VERIFY_ZP(zp);

	if ((error = sa_lookup(zp->z_sa_hdl, SA_ZPL_GEN(zfsvfs),
	    &gen64, sizeof (uint64_t))) != 0) {
		ZFS_EXIT(zfsvfs);
		return (error);
	}

	gen = (uint32_t)gen64;

	size = (zfsvfs->z_parent != zfsvfs) ? LONG_FID_LEN : SHORT_FID_LEN;
	if (fidp->fid_len < size) {
		fidp->fid_len = size;
		ZFS_EXIT(zfsvfs);
		return (SET_ERROR(ENOSPC));
	}

	zfid = (zfid_short_t *)fidp;

	zfid->zf_len = size;

	for (i = 0; i < sizeof (zfid->zf_object); i++)
		zfid->zf_object[i] = (uint8_t)(object >> (8 * i));

	/* Must have a non-zero generation number to distinguish from .zfs */
	if (gen == 0)
		gen = 1;
	for (i = 0; i < sizeof (zfid->zf_gen); i++)
		zfid->zf_gen[i] = (uint8_t)(gen >> (8 * i));

	if (size == LONG_FID_LEN) {
		uint64_t	objsetid = dmu_objset_id(zfsvfs->z_os);
		zfid_long_t	*zlfid;

		zlfid = (zfid_long_t *)fidp;

		for (i = 0; i < sizeof (zlfid->zf_setid); i++)
			zlfid->zf_setid[i] = (uint8_t)(objsetid >> (8 * i));

		/* XXX - this should be the generation number for the objset */
		for (i = 0; i < sizeof (zlfid->zf_setgen); i++)
			zlfid->zf_setgen[i] = 0;
	}

	ZFS_EXIT(zfsvfs);
	return (0);
}

static int
zfs_pathconf(vnode_t *vp, int cmd, ulong_t *valp, cred_t *cr,
    caller_context_t *ct)
{
	znode_t		*zp, *xzp;
	zfsvfs_t	*zfsvfs;
	zfs_dirlock_t	*dl;
	int		error;

	switch (cmd) {
	case _PC_LINK_MAX:
		*valp = ULONG_MAX;
		return (0);

	case _PC_FILESIZEBITS:
		*valp = 64;
		return (0);

	case _PC_XATTR_EXISTS:
		zp = VTOZ(vp);
		zfsvfs = zp->z_zfsvfs;
		ZFS_ENTER(zfsvfs);
		ZFS_VERIFY_ZP(zp);
		*valp = 0;
		error = zfs_dirent_lock(&dl, zp, "", &xzp,
		    ZXATTR | ZEXISTS | ZSHARED, NULL, NULL);
		if (error == 0) {
			zfs_dirent_unlock(dl);
			if (!zfs_dirempty(xzp))
				*valp = 1;
			VN_RELE(ZTOV(xzp));
		} else if (error == ENOENT) {
			/*
			 * If there aren't extended attributes, it's the
			 * same as having zero of them.
			 */
			error = 0;
		}
		ZFS_EXIT(zfsvfs);
		return (error);

	case _PC_SATTR_ENABLED:
	case _PC_SATTR_EXISTS:
		*valp = vfs_has_feature(vp->v_vfsp, VFSFT_SYSATTR_VIEWS) &&
		    (vp->v_type == VREG || vp->v_type == VDIR);
		return (0);

	case _PC_ACCESS_FILTERING:
		*valp = vfs_has_feature(vp->v_vfsp, VFSFT_ACCESS_FILTER) &&
		    vp->v_type == VDIR;
		return (0);

	case _PC_ACL_ENABLED:
		*valp = _ACL_ACE_ENABLED;
		return (0);

	case _PC_MIN_HOLE_SIZE:
		*valp = (ulong_t)SPA_MINBLOCKSIZE;
		return (0);

	case _PC_TIMESTAMP_RESOLUTION:
		/* nanosecond timestamp resolution */
		*valp = 1L;
		return (0);

	default:
		return (fs_pathconf(vp, cmd, valp, cr, ct));
	}
}

/*ARGSUSED*/
static int
zfs_getsecattr(vnode_t *vp, vsecattr_t *vsecp, int flag, cred_t *cr,
    caller_context_t *ct)
{
	znode_t *zp = VTOZ(vp);
	zfsvfs_t *zfsvfs = zp->z_zfsvfs;
	int error;
	boolean_t skipaclchk = (flag & ATTR_NOACLCHECK) ? B_TRUE : B_FALSE;

	ZFS_ENTER(zfsvfs);
	ZFS_VERIFY_ZP(zp);
	error = zfs_getacl(zp, vsecp, skipaclchk, cr);
	ZFS_EXIT(zfsvfs);

	return (error);
}

/*ARGSUSED*/
static int
zfs_setsecattr(vnode_t *vp, vsecattr_t *vsecp, int flag, cred_t *cr,
    caller_context_t *ct)
{
	znode_t *zp = VTOZ(vp);
	zfsvfs_t *zfsvfs = zp->z_zfsvfs;
	int error;
	boolean_t skipaclchk = (flag & ATTR_NOACLCHECK) ? B_TRUE : B_FALSE;
	zilog_t	*zilog = zfsvfs->z_log;

	ZFS_ENTER(zfsvfs);
	ZFS_VERIFY_ZP(zp);

	error = zfs_setacl(zp, vsecp, skipaclchk, cr);

	if (zfsvfs->z_os->os_sync == ZFS_SYNC_ALWAYS)
		zil_commit(zilog, 0);

	ZFS_EXIT(zfsvfs);
	return (error);
}

/*
 * The smallest read we may consider to loan out an arcbuf.
 * This must be a power of 2.
 */
int zcr_blksz_min = (1 << 10);	/* 1K */
/*
 * If set to less than the file block size, allow loaning out of an
 * arcbuf for a partial block read.  This must be a power of 2.
 */
int zcr_blksz_max = (1 << 17);	/* 128K */

/*ARGSUSED*/
static int
zfs_reqzcbuf(vnode_t *vp, enum uio_rw ioflag, xuio_t *xuio, cred_t *cr,
    caller_context_t *ct)
{
	znode_t	*zp = VTOZ(vp);
	zfsvfs_t *zfsvfs = zp->z_zfsvfs;
	int max_blksz = zfsvfs->z_max_blksz;
	uio_t *uio = &xuio->xu_uio;
	ssize_t size = uio->uio_resid;
	offset_t offset = uio->uio_loffset;
	int blksz;
	int fullblk, i;
	arc_buf_t *abuf;
	ssize_t maxsize;
	int preamble, postamble;

	if (xuio->xu_type != UIOTYPE_ZEROCOPY)
		return (SET_ERROR(EINVAL));

	ZFS_ENTER(zfsvfs);
	ZFS_VERIFY_ZP(zp);
	switch (ioflag) {
	case UIO_WRITE:
		/*
		 * Loan out an arc_buf for write if write size is bigger than
		 * max_blksz, and the file's block size is also max_blksz.
		 */
		blksz = max_blksz;
		if (size < blksz || zp->z_blksz != blksz) {
			ZFS_EXIT(zfsvfs);
			return (SET_ERROR(EINVAL));
		}
		/*
		 * Caller requests buffers for write before knowing where the
		 * write offset might be (e.g. NFS TCP write).
		 */
		if (offset == -1) {
			preamble = 0;
		} else {
			preamble = P2PHASE(offset, blksz);
			if (preamble) {
				preamble = blksz - preamble;
				size -= preamble;
			}
		}

		postamble = P2PHASE(size, blksz);
		size -= postamble;

		fullblk = size / blksz;
		(void) dmu_xuio_init(xuio,
		    (preamble != 0) + fullblk + (postamble != 0));
		DTRACE_PROBE3(zfs_reqzcbuf_align, int, preamble,
		    int, postamble, int,
		    (preamble != 0) + fullblk + (postamble != 0));

		/*
		 * Have to fix iov base/len for partial buffers.  They
		 * currently represent full arc_buf's.
		 */
		if (preamble) {
			/* data begins in the middle of the arc_buf */
			abuf = dmu_request_arcbuf(sa_get_db(zp->z_sa_hdl),
			    blksz);
			ASSERT(abuf);
			(void) dmu_xuio_add(xuio, abuf,
			    blksz - preamble, preamble);
		}

		for (i = 0; i < fullblk; i++) {
			abuf = dmu_request_arcbuf(sa_get_db(zp->z_sa_hdl),
			    blksz);
			ASSERT(abuf);
			(void) dmu_xuio_add(xuio, abuf, 0, blksz);
		}

		if (postamble) {
			/* data ends in the middle of the arc_buf */
			abuf = dmu_request_arcbuf(sa_get_db(zp->z_sa_hdl),
			    blksz);
			ASSERT(abuf);
			(void) dmu_xuio_add(xuio, abuf, 0, postamble);
		}
		break;
	case UIO_READ:
		/*
		 * Loan out an arc_buf for read if the read size is larger than
		 * the current file block size.  Block alignment is not
		 * considered.  Partial arc_buf will be loaned out for read.
		 */
		blksz = zp->z_blksz;
		if (blksz < zcr_blksz_min)
			blksz = zcr_blksz_min;
		if (blksz > zcr_blksz_max)
			blksz = zcr_blksz_max;
		/* avoid potential complexity of dealing with it */
		if (blksz > max_blksz) {
			ZFS_EXIT(zfsvfs);
			return (SET_ERROR(EINVAL));
		}

		maxsize = zp->z_size - uio->uio_loffset;
		if (size > maxsize)
			size = maxsize;

		if (size < blksz || vn_has_cached_data(vp)) {
			ZFS_EXIT(zfsvfs);
			return (SET_ERROR(EINVAL));
		}
		break;
	default:
		ZFS_EXIT(zfsvfs);
		return (SET_ERROR(EINVAL));
	}

	uio->uio_extflg = UIO_XUIO;
	XUIO_XUZC_RW(xuio) = ioflag;
	ZFS_EXIT(zfsvfs);
	return (0);
}

/*ARGSUSED*/
static int
zfs_retzcbuf(vnode_t *vp, xuio_t *xuio, cred_t *cr, caller_context_t *ct)
{
	int i;
	arc_buf_t *abuf;
	int ioflag = XUIO_XUZC_RW(xuio);

	ASSERT(xuio->xu_type == UIOTYPE_ZEROCOPY);

	i = dmu_xuio_cnt(xuio);
	while (i-- > 0) {
		abuf = dmu_xuio_arcbuf(xuio, i);
		/*
		 * if abuf == NULL, it must be a write buffer
		 * that has been returned in zfs_write().
		 */
		if (abuf)
			dmu_return_arcbuf(abuf);
		ASSERT(abuf || ioflag == UIO_WRITE);
	}

	dmu_xuio_fini(xuio);
	return (0);
}

/*
 * Predeclare these here so that the compiler assumes that
 * this is an "old style" function declaration that does
 * not include arguments => we won't get type mismatch errors
 * in the initializations that follow.
 */
static int zfs_inval();
static int zfs_isdir();

static int
zfs_inval()
{
	return (SET_ERROR(EINVAL));
}

static int
zfs_isdir()
{
	return (SET_ERROR(EISDIR));
}
/*
 * Directory vnode operations template
 */
vnodeops_t *zfs_dvnodeops;
const fs_operation_def_t zfs_dvnodeops_template[] = {
	VOPNAME_OPEN,		{ .vop_open = zfs_open },
	VOPNAME_CLOSE,		{ .vop_close = zfs_close },
	VOPNAME_READ,		{ .error = zfs_isdir },
	VOPNAME_WRITE,		{ .error = zfs_isdir },
	VOPNAME_IOCTL,		{ .vop_ioctl = zfs_ioctl },
	VOPNAME_GETATTR,	{ .vop_getattr = zfs_getattr },
	VOPNAME_SETATTR,	{ .vop_setattr = zfs_setattr },
	VOPNAME_ACCESS,		{ .vop_access = zfs_access },
	VOPNAME_LOOKUP,		{ .vop_lookup = zfs_lookup },
	VOPNAME_CREATE,		{ .vop_create = zfs_create },
	VOPNAME_REMOVE,		{ .vop_remove = zfs_remove },
	VOPNAME_LINK,		{ .vop_link = zfs_link },
	VOPNAME_RENAME,		{ .vop_rename = zfs_rename },
	VOPNAME_MKDIR,		{ .vop_mkdir = zfs_mkdir },
	VOPNAME_RMDIR,		{ .vop_rmdir = zfs_rmdir },
	VOPNAME_READDIR,	{ .vop_readdir = zfs_readdir },
	VOPNAME_SYMLINK,	{ .vop_symlink = zfs_symlink },
	VOPNAME_FSYNC,		{ .vop_fsync = zfs_fsync },
	VOPNAME_INACTIVE,	{ .vop_inactive = zfs_inactive },
	VOPNAME_FID,		{ .vop_fid = zfs_fid },
	VOPNAME_SEEK,		{ .vop_seek = zfs_seek },
	VOPNAME_PATHCONF,	{ .vop_pathconf = zfs_pathconf },
	VOPNAME_GETSECATTR,	{ .vop_getsecattr = zfs_getsecattr },
	VOPNAME_SETSECATTR,	{ .vop_setsecattr = zfs_setsecattr },
	VOPNAME_VNEVENT,	{ .vop_vnevent = fs_vnevent_support },
	NULL,			NULL
};

/*
 * Regular file vnode operations template
 */
vnodeops_t *zfs_fvnodeops;
const fs_operation_def_t zfs_fvnodeops_template[] = {
	VOPNAME_OPEN,		{ .vop_open = zfs_open },
	VOPNAME_CLOSE,		{ .vop_close = zfs_close },
	VOPNAME_READ,		{ .vop_read = zfs_read },
	VOPNAME_WRITE,		{ .vop_write = zfs_write },
	VOPNAME_IOCTL,		{ .vop_ioctl = zfs_ioctl },
	VOPNAME_GETATTR,	{ .vop_getattr = zfs_getattr },
	VOPNAME_SETATTR,	{ .vop_setattr = zfs_setattr },
	VOPNAME_ACCESS,		{ .vop_access = zfs_access },
	VOPNAME_LOOKUP,		{ .vop_lookup = zfs_lookup },
	VOPNAME_RENAME,		{ .vop_rename = zfs_rename },
	VOPNAME_FSYNC,		{ .vop_fsync = zfs_fsync },
	VOPNAME_INACTIVE,	{ .vop_inactive = zfs_inactive },
	VOPNAME_FID,		{ .vop_fid = zfs_fid },
	VOPNAME_SEEK,		{ .vop_seek = zfs_seek },
	VOPNAME_FRLOCK,		{ .vop_frlock = zfs_frlock },
	VOPNAME_SPACE,		{ .vop_space = zfs_space },
	VOPNAME_GETPAGE,	{ .vop_getpage = zfs_getpage },
	VOPNAME_PUTPAGE,	{ .vop_putpage = zfs_putpage },
	VOPNAME_MAP,		{ .vop_map = zfs_map },
	VOPNAME_ADDMAP,		{ .vop_addmap = zfs_addmap },
	VOPNAME_DELMAP,		{ .vop_delmap = zfs_delmap },
	VOPNAME_PATHCONF,	{ .vop_pathconf = zfs_pathconf },
	VOPNAME_GETSECATTR,	{ .vop_getsecattr = zfs_getsecattr },
	VOPNAME_SETSECATTR,	{ .vop_setsecattr = zfs_setsecattr },
	VOPNAME_VNEVENT,	{ .vop_vnevent = fs_vnevent_support },
	VOPNAME_REQZCBUF,	{ .vop_reqzcbuf = zfs_reqzcbuf },
	VOPNAME_RETZCBUF,	{ .vop_retzcbuf = zfs_retzcbuf },
	NULL,			NULL
};

/*
 * Symbolic link vnode operations template
 */
vnodeops_t *zfs_symvnodeops;
const fs_operation_def_t zfs_symvnodeops_template[] = {
	VOPNAME_GETATTR,	{ .vop_getattr = zfs_getattr },
	VOPNAME_SETATTR,	{ .vop_setattr = zfs_setattr },
	VOPNAME_ACCESS,		{ .vop_access = zfs_access },
	VOPNAME_RENAME,		{ .vop_rename = zfs_rename },
	VOPNAME_READLINK,	{ .vop_readlink = zfs_readlink },
	VOPNAME_INACTIVE,	{ .vop_inactive = zfs_inactive },
	VOPNAME_FID,		{ .vop_fid = zfs_fid },
	VOPNAME_PATHCONF,	{ .vop_pathconf = zfs_pathconf },
	VOPNAME_VNEVENT,	{ .vop_vnevent = fs_vnevent_support },
	NULL,			NULL
};

/*
 * special share hidden files vnode operations template
 */
vnodeops_t *zfs_sharevnodeops;
const fs_operation_def_t zfs_sharevnodeops_template[] = {
	VOPNAME_GETATTR,	{ .vop_getattr = zfs_getattr },
	VOPNAME_ACCESS,		{ .vop_access = zfs_access },
	VOPNAME_INACTIVE,	{ .vop_inactive = zfs_inactive },
	VOPNAME_FID,		{ .vop_fid = zfs_fid },
	VOPNAME_PATHCONF,	{ .vop_pathconf = zfs_pathconf },
	VOPNAME_GETSECATTR,	{ .vop_getsecattr = zfs_getsecattr },
	VOPNAME_SETSECATTR,	{ .vop_setsecattr = zfs_setsecattr },
	VOPNAME_VNEVENT,	{ .vop_vnevent = fs_vnevent_support },
	NULL,			NULL
};

/*
 * Extended attribute directory vnode operations template
 *
 * This template is identical to the directory vnodes
 * operation template except for restricted operations:
 *	VOP_MKDIR()
 *	VOP_SYMLINK()
 *
 * Note that there are other restrictions embedded in:
 *	zfs_create()	- restrict type to VREG
 *	zfs_link()	- no links into/out of attribute space
 *	zfs_rename()	- no moves into/out of attribute space
 */
vnodeops_t *zfs_xdvnodeops;
const fs_operation_def_t zfs_xdvnodeops_template[] = {
	VOPNAME_OPEN,		{ .vop_open = zfs_open },
	VOPNAME_CLOSE,		{ .vop_close = zfs_close },
	VOPNAME_IOCTL,		{ .vop_ioctl = zfs_ioctl },
	VOPNAME_GETATTR,	{ .vop_getattr = zfs_getattr },
	VOPNAME_SETATTR,	{ .vop_setattr = zfs_setattr },
	VOPNAME_ACCESS,		{ .vop_access = zfs_access },
	VOPNAME_LOOKUP,		{ .vop_lookup = zfs_lookup },
	VOPNAME_CREATE,		{ .vop_create = zfs_create },
	VOPNAME_REMOVE,		{ .vop_remove = zfs_remove },
	VOPNAME_LINK,		{ .vop_link = zfs_link },
	VOPNAME_RENAME,		{ .vop_rename = zfs_rename },
	VOPNAME_MKDIR,		{ .error = zfs_inval },
	VOPNAME_RMDIR,		{ .vop_rmdir = zfs_rmdir },
	VOPNAME_READDIR,	{ .vop_readdir = zfs_readdir },
	VOPNAME_SYMLINK,	{ .error = zfs_inval },
	VOPNAME_FSYNC,		{ .vop_fsync = zfs_fsync },
	VOPNAME_INACTIVE,	{ .vop_inactive = zfs_inactive },
	VOPNAME_FID,		{ .vop_fid = zfs_fid },
	VOPNAME_SEEK,		{ .vop_seek = zfs_seek },
	VOPNAME_PATHCONF,	{ .vop_pathconf = zfs_pathconf },
	VOPNAME_GETSECATTR,	{ .vop_getsecattr = zfs_getsecattr },
	VOPNAME_SETSECATTR,	{ .vop_setsecattr = zfs_setsecattr },
	VOPNAME_VNEVENT,	{ .vop_vnevent = fs_vnevent_support },
	NULL,			NULL
};

/*
 * Error vnode operations template
 */
vnodeops_t *zfs_evnodeops;
const fs_operation_def_t zfs_evnodeops_template[] = {
	VOPNAME_INACTIVE,	{ .vop_inactive = zfs_inactive },
	VOPNAME_PATHCONF,	{ .vop_pathconf = zfs_pathconf },
	NULL,			NULL
};<|MERGE_RESOLUTION|>--- conflicted
+++ resolved
@@ -21,13 +21,9 @@
 
 /*
  * Copyright (c) 2005, 2010, Oracle and/or its affiliates. All rights reserved.
-<<<<<<< HEAD
  * Portions Copyright 2007 Jeremy Teo
  * Portions Copyright 2010 Robert Milkowski
- * Copyright (c) 2012, 2015 by Delphix. All rights reserved.
-=======
  * Copyright (c) 2012, 2017 by Delphix. All rights reserved.
->>>>>>> 4dfc19d7
  * Copyright (c) 2014 Integros [integros.com]
  * Copyright 2015 Joyent, Inc.
  * Copyright 2017 Nexenta Systems, Inc.
@@ -86,11 +82,8 @@
 #include <sys/kidmap.h>
 #include <sys/cred.h>
 #include <sys/attr.h>
-<<<<<<< HEAD
 #include <sys/dsl_prop.h>
-=======
 #include <sys/zil.h>
->>>>>>> 4dfc19d7
 
 /*
  * Programming rules.
@@ -3076,7 +3069,6 @@
 	}
 
 	/*
-<<<<<<< HEAD
 	 * Immutable files can only alter atime
 	 */
 	if (((zp->z_pflags & ZFS_IMMUTABLE) || zp->z_zfsvfs->z_isworm) &&
@@ -3087,10 +3079,6 @@
 			return (SET_ERROR(EPERM));
 		}
 	}
-=======
-	 * Note: ZFS_READONLY is handled in zfs_zaccess_common.
-	 */
->>>>>>> 4dfc19d7
 
 	/*
 	 * Note: ZFS_READONLY is handled in zfs_zaccess_common.
