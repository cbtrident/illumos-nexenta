--- conflicted
+++ resolved
@@ -20,13 +20,9 @@
  */
 /*
  * Copyright (c) 2005, 2010, Oracle and/or its affiliates. All rights reserved.
-<<<<<<< HEAD
  * Portions Copyright 2007 Jeremy Teo
  * Portions Copyright 2010 Robert Milkowski
- * Copyright (c) 2013 by Delphix. All rights reserved.
-=======
  * Copyright (c) 2013, 2014 by Delphix. All rights reserved.
->>>>>>> 05b5eb98
  * Copyright 2014 Nexenta Systems, Inc.  All rights reserved.
  */
 
