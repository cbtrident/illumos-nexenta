--- conflicted
+++ resolved
@@ -20,13 +20,9 @@
  */
 /*
  * Copyright (c) 2005, 2010, Oracle and/or its affiliates. All rights reserved.
-<<<<<<< HEAD
  * Portions Copyright 2007 Jeremy Teo
  * Portions Copyright 2010 Robert Milkowski
- * Copyright (c) 2012 by Delphix. All rights reserved.
-=======
  * Copyright (c) 2013 by Delphix. All rights reserved.
->>>>>>> 7de6f2c0
  * Copyright 2013 Nexenta Systems, Inc.  All rights reserved.
  */
 
@@ -668,17 +664,12 @@
 	if ((zp->z_pflags & (ZFS_IMMUTABLE | ZFS_READONLY)) ||
 	    ((zp->z_pflags & ZFS_APPENDONLY) && !(ioflag & FAPPEND) &&
 	    (uio->uio_loffset < zp->z_size))) {
-<<<<<<< HEAD
 		/* Make sure we're not a WORM before returning EPERM. */
 		if (!(zp->z_pflags & ZFS_IMMUTABLE) ||
 		    !zp->z_zfsvfs->z_isworm) {
 			ZFS_EXIT(zfsvfs);
 			return (EPERM);
 		}
-=======
-		ZFS_EXIT(zfsvfs);
-		return (SET_ERROR(EPERM));
->>>>>>> 7de6f2c0
 	}
 
 	zilog = zfsvfs->z_log;
@@ -2799,7 +2790,7 @@
 	    XVA_ISSET_REQ(xvap, XAT_IMMUTABLE) &&
 	    zp->z_zfsvfs->z_isworm) {
 		ZFS_EXIT(zfsvfs);
-		return (SET_ERROR(EPERM));
+		return (EPERM);
 	}
 
 	/*
@@ -3499,13 +3490,10 @@
 	tdzp = VTOZ(tdvp);
 	ZFS_VERIFY_ZP(tdzp);
 
-<<<<<<< HEAD
-=======
 	/*
 	 * We check z_zfsvfs rather than v_vfsp here, because snapshots and the
 	 * ctldir appear to have the same v_vfsp.
 	 */
->>>>>>> 7de6f2c0
 	if (tdzp->z_zfsvfs != zfsvfs || zfsctl_is_node(tdvp)) {
 		ZFS_EXIT(zfsvfs);
 		return (SET_ERROR(EXDEV));
@@ -4065,25 +4053,12 @@
 	 */
 	if (svp->v_type == VDIR) {
 		ZFS_EXIT(zfsvfs);
-<<<<<<< HEAD
-		return (EPERM);
+		return (SET_ERROR(EPERM));
 	}
 
 	szp = VTOZ(svp);
 	ZFS_VERIFY_ZP(szp);
 
-	if (szp->z_zfsvfs != zfsvfs || zfsctl_is_node(svp)) {
-		ZFS_EXIT(zfsvfs);
-		return (EXDEV);
-	}
-
-=======
-		return (SET_ERROR(EPERM));
-	}
-
-	szp = VTOZ(svp);
-	ZFS_VERIFY_ZP(szp);
-
 	/*
 	 * We check z_zfsvfs rather than v_vfsp here, because snapshots and the
 	 * ctldir appear to have the same v_vfsp.
@@ -4093,7 +4068,6 @@
 		return (SET_ERROR(EXDEV));
 	}
 
->>>>>>> 7de6f2c0
 	/* Prevent links to .zfs/shares files */
 
 	if ((error = sa_lookup(szp->z_sa_hdl, SA_ZPL_PARENT(zfsvfs),
