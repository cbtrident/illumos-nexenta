/*
 * CDDL HEADER START
 *
 * The contents of this file are subject to the terms of the
 * Common Development and Distribution License (the "License").
 * You may not use this file except in compliance with the License.
 *
 * You can obtain a copy of the license at usr/src/OPENSOLARIS.LICENSE
 * or http://www.opensolaris.org/os/licensing.
 * See the License for the specific language governing permissions
 * and limitations under the License.
 *
 * When distributing Covered Code, include this CDDL HEADER in each
 * file and include the License file at usr/src/OPENSOLARIS.LICENSE.
 * If applicable, add the following below this CDDL HEADER, with the
 * fields enclosed by brackets "[]" replaced with your own identifying
 * information: Portions Copyright [yyyy] [name of copyright owner]
 *
 * CDDL HEADER END
 */
/*
 * Copyright (c) 2005, 2010, Oracle and/or its affiliates. All rights reserved.
 * Portions Copyright 2007 Jeremy Teo
 * Portions Copyright 2010 Robert Milkowski
 * Copyright (c) 2012, 2015 by Delphix. All rights reserved.
 * Copyright (c) 2014 Integros [integros.com]
<<<<<<< HEAD
 * Copyright 2015 Nexenta Systems, Inc.  All rights reserved.
=======
 * Copyright 2015 Joyent, Inc.
>>>>>>> a481fa48
 */

#include <sys/types.h>
#include <sys/param.h>
#include <sys/time.h>
#include <sys/systm.h>
#include <sys/sysmacros.h>
#include <sys/resource.h>
#include <sys/vfs.h>
#include <sys/vfs_opreg.h>
#include <sys/vnode.h>
#include <sys/file.h>
#include <sys/stat.h>
#include <sys/kmem.h>
#include <sys/taskq.h>
#include <sys/uio.h>
#include <sys/vmsystm.h>
#include <sys/atomic.h>
#include <sys/vm.h>
#include <vm/seg_vn.h>
#include <vm/pvn.h>
#include <vm/as.h>
#include <vm/kpm.h>
#include <vm/seg_kpm.h>
#include <sys/mman.h>
#include <sys/pathname.h>
#include <sys/cmn_err.h>
#include <sys/errno.h>
#include <sys/unistd.h>
#include <sys/zfs_dir.h>
#include <sys/zfs_acl.h>
#include <sys/zfs_ioctl.h>
#include <sys/fs/zfs.h>
#include <sys/dmu.h>
#include <sys/dmu_objset.h>
#include <sys/spa.h>
#include <sys/txg.h>
#include <sys/dbuf.h>
#include <sys/zap.h>
#include <sys/sa.h>
#include <sys/dirent.h>
#include <sys/policy.h>
#include <sys/sunddi.h>
#include <sys/filio.h>
#include <sys/sid.h>
#include "fs/fs_subr.h"
#include <sys/zfs_ctldir.h>
#include <sys/zfs_fuid.h>
#include <sys/zfs_sa.h>
#include <sys/dnlc.h>
#include <sys/zfs_rlock.h>
#include <sys/extdirent.h>
#include <sys/kidmap.h>
#include <sys/cred.h>
#include <sys/attr.h>
#include <sys/dsl_prop.h>

/*
 * Programming rules.
 *
 * Each vnode op performs some logical unit of work.  To do this, the ZPL must
 * properly lock its in-core state, create a DMU transaction, do the work,
 * record this work in the intent log (ZIL), commit the DMU transaction,
 * and wait for the intent log to commit if it is a synchronous operation.
 * Moreover, the vnode ops must work in both normal and log replay context.
 * The ordering of events is important to avoid deadlocks and references
 * to freed memory.  The example below illustrates the following Big Rules:
 *
 *  (1)	A check must be made in each zfs thread for a mounted file system.
 *	This is done avoiding races using ZFS_ENTER(zfsvfs).
 *	A ZFS_EXIT(zfsvfs) is needed before all returns.  Any znodes
 *	must be checked with ZFS_VERIFY_ZP(zp).  Both of these macros
 *	can return EIO from the calling function.
 *
 *  (2)	VN_RELE() should always be the last thing except for zil_commit()
 *	(if necessary) and ZFS_EXIT(). This is for 3 reasons:
 *	First, if it's the last reference, the vnode/znode
 *	can be freed, so the zp may point to freed memory.  Second, the last
 *	reference will call zfs_zinactive(), which may induce a lot of work --
 *	pushing cached pages (which acquires range locks) and syncing out
 *	cached atime changes.  Third, zfs_zinactive() may require a new tx,
 *	which could deadlock the system if you were already holding one.
 *	If you must call VN_RELE() within a tx then use VN_RELE_ASYNC().
 *
 *  (3)	All range locks must be grabbed before calling dmu_tx_assign(),
 *	as they can span dmu_tx_assign() calls.
 *
 *  (4) If ZPL locks are held, pass TXG_NOWAIT as the second argument to
 *      dmu_tx_assign().  This is critical because we don't want to block
 *      while holding locks.
 *
 *	If no ZPL locks are held (aside from ZFS_ENTER()), use TXG_WAIT.  This
 *	reduces lock contention and CPU usage when we must wait (note that if
 *	throughput is constrained by the storage, nearly every transaction
 *	must wait).
 *
 *      Note, in particular, that if a lock is sometimes acquired before
 *      the tx assigns, and sometimes after (e.g. z_lock), then failing
 *      to use a non-blocking assign can deadlock the system.  The scenario:
 *
 *	Thread A has grabbed a lock before calling dmu_tx_assign().
 *	Thread B is in an already-assigned tx, and blocks for this lock.
 *	Thread A calls dmu_tx_assign(TXG_WAIT) and blocks in txg_wait_open()
 *	forever, because the previous txg can't quiesce until B's tx commits.
 *
 *	If dmu_tx_assign() returns ERESTART and zfsvfs->z_assign is TXG_NOWAIT,
 *	then drop all locks, call dmu_tx_wait(), and try again.  On subsequent
 *	calls to dmu_tx_assign(), pass TXG_WAITED rather than TXG_NOWAIT,
 *	to indicate that this operation has already called dmu_tx_wait().
 *	This will ensure that we don't retry forever, waiting a short bit
 *	each time.
 *
 *  (5)	If the operation succeeded, generate the intent log entry for it
 *	before dropping locks.  This ensures that the ordering of events
 *	in the intent log matches the order in which they actually occurred.
 *	During ZIL replay the zfs_log_* functions will update the sequence
 *	number to indicate the zil transaction has replayed.
 *
 *  (6)	At the end of each vnode op, the DMU tx must always commit,
 *	regardless of whether there were any errors.
 *
 *  (7)	After dropping all locks, invoke zil_commit(zilog, foid)
 *	to ensure that synchronous semantics are provided when necessary.
 *
 * In general, this is how things should be ordered in each vnode op:
 *
 *	ZFS_ENTER(zfsvfs);		// exit if unmounted
 * top:
 *	zfs_dirent_lock(&dl, ...)	// lock directory entry (may VN_HOLD())
 *	rw_enter(...);			// grab any other locks you need
 *	tx = dmu_tx_create(...);	// get DMU tx
 *	dmu_tx_hold_*();		// hold each object you might modify
 *	error = dmu_tx_assign(tx, waited ? TXG_WAITED : TXG_NOWAIT);
 *	if (error) {
 *		rw_exit(...);		// drop locks
 *		zfs_dirent_unlock(dl);	// unlock directory entry
 *		VN_RELE(...);		// release held vnodes
 *		if (error == ERESTART) {
 *			waited = B_TRUE;
 *			dmu_tx_wait(tx);
 *			dmu_tx_abort(tx);
 *			goto top;
 *		}
 *		dmu_tx_abort(tx);	// abort DMU tx
 *		ZFS_EXIT(zfsvfs);	// finished in zfs
 *		return (error);		// really out of space
 *	}
 *	error = do_real_work();		// do whatever this VOP does
 *	if (error == 0)
 *		zfs_log_*(...);		// on success, make ZIL entry
 *	dmu_tx_commit(tx);		// commit DMU tx -- error or not
 *	rw_exit(...);			// drop locks
 *	zfs_dirent_unlock(dl);		// unlock directory entry
 *	VN_RELE(...);			// release held vnodes
 *	zil_commit(zilog, foid);	// synchronous when necessary
 *	ZFS_EXIT(zfsvfs);		// finished in zfs
 *	return (error);			// done, report error
 */

int nms_worm_transition_time = 30;
int
zfs_worm_in_trans(znode_t *zp)
{
	zfsvfs_t		*zfsvfs = zp->z_zfsvfs;
	timestruc_t		now;
	sa_bulk_attr_t		bulk[2];
	uint64_t		ctime[2];
	int			count = 0;

	if (!nms_worm_transition_time)
		return (0);

	gethrestime(&now);
	SA_ADD_BULK_ATTR(bulk, count, SA_ZPL_CTIME(zfsvfs), NULL,
	    &ctime, sizeof (ctime));
	if (sa_bulk_lookup(zp->z_sa_hdl, bulk, count) != 0)
		return (0);

	return ((uint64_t)now.tv_sec - ctime[0] < nms_worm_transition_time);
}

/* ARGSUSED */
static int
zfs_open(vnode_t **vpp, int flag, cred_t *cr, caller_context_t *ct)
{
	znode_t	*zp = VTOZ(*vpp);
	zfsvfs_t *zfsvfs = zp->z_zfsvfs;

	ZFS_ENTER(zfsvfs);
	ZFS_VERIFY_ZP(zp);

	if ((flag & FWRITE) && (zp->z_pflags & ZFS_APPENDONLY) &&
	    ((flag & FAPPEND) == 0)) {
		ZFS_EXIT(zfsvfs);
		return (SET_ERROR(EPERM));
	}

	if (!zfs_has_ctldir(zp) && zp->z_zfsvfs->z_vscan &&
	    ZTOV(zp)->v_type == VREG &&
	    !(zp->z_pflags & ZFS_AV_QUARANTINED) && zp->z_size > 0) {
		if (fs_vscan(*vpp, cr, 0) != 0) {
			ZFS_EXIT(zfsvfs);
			return (SET_ERROR(EACCES));
		}
	}

	/* Keep a count of the synchronous opens in the znode */
	if (flag & (FSYNC | FDSYNC))
		atomic_inc_32(&zp->z_sync_cnt);

	ZFS_EXIT(zfsvfs);
	return (0);
}

/* ARGSUSED */
static int
zfs_close(vnode_t *vp, int flag, int count, offset_t offset, cred_t *cr,
    caller_context_t *ct)
{
	znode_t	*zp = VTOZ(vp);
	zfsvfs_t *zfsvfs = zp->z_zfsvfs;
	pid_t caller_pid = (ct != NULL) ? ct->cc_pid : ddi_get_pid();

	/*
	 * Clean up any locks held by this process on the vp.
	 */
	cleanlocks(vp, caller_pid, 0);
	cleanshares(vp, caller_pid);

	ZFS_ENTER(zfsvfs);
	ZFS_VERIFY_ZP(zp);

	/* Decrement the synchronous opens in the znode */
	if ((flag & (FSYNC | FDSYNC)) && (count == 1))
		atomic_dec_32(&zp->z_sync_cnt);

	if (!zfs_has_ctldir(zp) && zp->z_zfsvfs->z_vscan &&
	    ZTOV(zp)->v_type == VREG &&
	    !(zp->z_pflags & ZFS_AV_QUARANTINED) && zp->z_size > 0)
		VERIFY(fs_vscan(vp, cr, 1) == 0);

	ZFS_EXIT(zfsvfs);
	return (0);
}

/*
 * Lseek support for finding holes (cmd == _FIO_SEEK_HOLE) and
 * data (cmd == _FIO_SEEK_DATA). "off" is an in/out parameter.
 */
static int
zfs_holey(vnode_t *vp, int cmd, offset_t *off)
{
	znode_t	*zp = VTOZ(vp);
	uint64_t noff = (uint64_t)*off; /* new offset */
	uint64_t file_sz;
	int error;
	boolean_t hole;

	file_sz = zp->z_size;
	if (noff >= file_sz)  {
		return (SET_ERROR(ENXIO));
	}

	if (cmd == _FIO_SEEK_HOLE)
		hole = B_TRUE;
	else
		hole = B_FALSE;

	error = dmu_offset_next(zp->z_zfsvfs->z_os, zp->z_id, hole, &noff);

	if (error == ESRCH)
		return (SET_ERROR(ENXIO));

	/*
	 * We could find a hole that begins after the logical end-of-file,
	 * because dmu_offset_next() only works on whole blocks.  If the
	 * EOF falls mid-block, then indicate that the "virtual hole"
	 * at the end of the file begins at the logical EOF, rather than
	 * at the end of the last block.
	 */
	if (noff > file_sz) {
		ASSERT(hole);
		noff = file_sz;
	}

	if (noff < *off)
		return (error);
	*off = noff;
	return (error);
}

/* ARGSUSED */
static int
zfs_ioctl(vnode_t *vp, int com, intptr_t data, int flag, cred_t *cred,
    int *rvalp, caller_context_t *ct)
{
	offset_t off;
	offset_t ndata;
	dmu_object_info_t doi;
	int error;
	zfsvfs_t *zfsvfs;
	znode_t *zp;

	switch (com) {
	case _FIOFFS:
	{
		return (zfs_sync(vp->v_vfsp, 0, cred));

		/*
		 * The following two ioctls are used by bfu.  Faking out,
		 * necessary to avoid bfu errors.
		 */
	}
	case _FIOGDIO:
	case _FIOSDIO:
	{
		return (0);
	}

	case _FIO_SEEK_DATA:
	case _FIO_SEEK_HOLE:
	{
		if (ddi_copyin((void *)data, &off, sizeof (off), flag))
			return (SET_ERROR(EFAULT));

		zp = VTOZ(vp);
		zfsvfs = zp->z_zfsvfs;
		ZFS_ENTER(zfsvfs);
		ZFS_VERIFY_ZP(zp);

		/* offset parameter is in/out */
		error = zfs_holey(vp, com, &off);
		ZFS_EXIT(zfsvfs);
		if (error)
			return (error);
		if (ddi_copyout(&off, (void *)data, sizeof (off), flag))
			return (SET_ERROR(EFAULT));
		return (0);
	}
	case _FIO_COUNT_FILLED:
	{
		/*
		 * _FIO_COUNT_FILLED adds a new ioctl command which
		 * exposes the number of filled blocks in a
		 * ZFS object.
		 */
		zp = VTOZ(vp);
		zfsvfs = zp->z_zfsvfs;
		ZFS_ENTER(zfsvfs);
		ZFS_VERIFY_ZP(zp);

		/*
		 * Wait for all dirty blocks for this object
		 * to get synced out to disk, and the DMU info
		 * updated.
		 */
		error = dmu_object_wait_synced(zfsvfs->z_os, zp->z_id);
		if (error) {
			ZFS_EXIT(zfsvfs);
			return (error);
		}

		/*
		 * Retrieve fill count from DMU object.
		 */
		error = dmu_object_info(zfsvfs->z_os, zp->z_id, &doi);
		if (error) {
			ZFS_EXIT(zfsvfs);
			return (error);
		}

		ndata = doi.doi_fill_count;

		ZFS_EXIT(zfsvfs);
		if (ddi_copyout(&ndata, (void *)data, sizeof (ndata), flag))
			return (SET_ERROR(EFAULT));
		return (0);
	}
	}
	return (SET_ERROR(ENOTTY));
}

/*
 * Utility functions to map and unmap a single physical page.  These
 * are used to manage the mappable copies of ZFS file data, and therefore
 * do not update ref/mod bits.
 */
caddr_t
zfs_map_page(page_t *pp, enum seg_rw rw)
{
	if (kpm_enable)
		return (hat_kpm_mapin(pp, 0));
	ASSERT(rw == S_READ || rw == S_WRITE);
	return (ppmapin(pp, PROT_READ | ((rw == S_WRITE) ? PROT_WRITE : 0),
	    (caddr_t)-1));
}

void
zfs_unmap_page(page_t *pp, caddr_t addr)
{
	if (kpm_enable) {
		hat_kpm_mapout(pp, 0, addr);
	} else {
		ppmapout(addr);
	}
}

/*
 * When a file is memory mapped, we must keep the IO data synchronized
 * between the DMU cache and the memory mapped pages.  What this means:
 *
 * On Write:	If we find a memory mapped page, we write to *both*
 *		the page and the dmu buffer.
 */
static void
update_pages(vnode_t *vp, int64_t start, int len, objset_t *os, uint64_t oid)
{
	int64_t	off;

	off = start & PAGEOFFSET;
	for (start &= PAGEMASK; len > 0; start += PAGESIZE) {
		page_t *pp;
		uint64_t nbytes = MIN(PAGESIZE - off, len);

		if (pp = page_lookup(vp, start, SE_SHARED)) {
			caddr_t va;

			va = zfs_map_page(pp, S_WRITE);
			(void) dmu_read(os, oid, start+off, nbytes, va+off,
			    DMU_READ_PREFETCH);
			zfs_unmap_page(pp, va);
			page_unlock(pp);
		}
		len -= nbytes;
		off = 0;
	}
}

/*
 * When a file is memory mapped, we must keep the IO data synchronized
 * between the DMU cache and the memory mapped pages.  What this means:
 *
 * On Read:	We "read" preferentially from memory mapped pages,
 *		else we default from the dmu buffer.
 *
 * NOTE: We will always "break up" the IO into PAGESIZE uiomoves when
 *	 the file is memory mapped.
 */
static int
mappedread(vnode_t *vp, int nbytes, uio_t *uio)
{
	znode_t *zp = VTOZ(vp);
	int64_t	start, off;
	int len = nbytes;
	int error = 0;

	start = uio->uio_loffset;
	off = start & PAGEOFFSET;
	for (start &= PAGEMASK; len > 0; start += PAGESIZE) {
		page_t *pp;
		uint64_t bytes = MIN(PAGESIZE - off, len);

		if (pp = page_lookup(vp, start, SE_SHARED)) {
			caddr_t va;

			va = zfs_map_page(pp, S_READ);
			error = uiomove(va + off, bytes, UIO_READ, uio);
			zfs_unmap_page(pp, va);
			page_unlock(pp);
		} else {
			error = dmu_read_uio_dbuf(sa_get_db(zp->z_sa_hdl),
			    uio, bytes);
		}
		len -= bytes;
		off = 0;
		if (error)
			break;
	}
	return (error);
}

offset_t zfs_read_chunk_size = 1024 * 1024; /* Tunable */

/*
 * Read bytes from specified file into supplied buffer.
 *
 *	IN:	vp	- vnode of file to be read from.
 *		uio	- structure supplying read location, range info,
 *			  and return buffer.
 *		ioflag	- SYNC flags; used to provide FRSYNC semantics.
 *		cr	- credentials of caller.
 *		ct	- caller context
 *
 *	OUT:	uio	- updated offset and range, buffer filled.
 *
 *	RETURN:	0 on success, error code on failure.
 *
 * Side Effects:
 *	vp - atime updated if byte count > 0
 */
/* ARGSUSED */
static int
zfs_read(vnode_t *vp, uio_t *uio, int ioflag, cred_t *cr, caller_context_t *ct)
{
	znode_t		*zp = VTOZ(vp);
	zfsvfs_t	*zfsvfs = zp->z_zfsvfs;
	ssize_t		n, nbytes;
	int		error = 0;
	rl_t		*rl;
	xuio_t		*xuio = NULL;

	ZFS_ENTER(zfsvfs);
	ZFS_VERIFY_ZP(zp);

	if (zp->z_pflags & ZFS_AV_QUARANTINED) {
		ZFS_EXIT(zfsvfs);
		return (SET_ERROR(EACCES));
	}

	/*
	 * Validate file offset
	 */
	if (uio->uio_loffset < (offset_t)0) {
		ZFS_EXIT(zfsvfs);
		return (SET_ERROR(EINVAL));
	}

	/*
	 * Fasttrack empty reads
	 */
	if (uio->uio_resid == 0) {
		ZFS_EXIT(zfsvfs);
		return (0);
	}

	/*
	 * Check for mandatory locks
	 */
	if (MANDMODE(zp->z_mode)) {
		if (error = chklock(vp, FREAD,
		    uio->uio_loffset, uio->uio_resid, uio->uio_fmode, ct)) {
			ZFS_EXIT(zfsvfs);
			return (error);
		}
	}

	/*
	 * If we're in FRSYNC mode, sync out this znode before reading it.
	 */
	if (ioflag & FRSYNC || zfsvfs->z_os->os_sync == ZFS_SYNC_ALWAYS)
		zil_commit(zfsvfs->z_log, zp->z_id);

	/*
	 * Lock the range against changes.
	 */
	rl = zfs_range_lock(zp, uio->uio_loffset, uio->uio_resid, RL_READER);

	/*
	 * If we are reading past end-of-file we can skip
	 * to the end; but we might still need to set atime.
	 */
	if (uio->uio_loffset >= zp->z_size) {
		error = 0;
		goto out;
	}

	ASSERT(uio->uio_loffset < zp->z_size);
	n = MIN(uio->uio_resid, zp->z_size - uio->uio_loffset);

	if ((uio->uio_extflg == UIO_XUIO) &&
	    (((xuio_t *)uio)->xu_type == UIOTYPE_ZEROCOPY)) {
		int nblk;
		int blksz = zp->z_blksz;
		uint64_t offset = uio->uio_loffset;

		xuio = (xuio_t *)uio;
		if ((ISP2(blksz))) {
			nblk = (P2ROUNDUP(offset + n, blksz) - P2ALIGN(offset,
			    blksz)) / blksz;
		} else {
			ASSERT(offset + n <= blksz);
			nblk = 1;
		}
		(void) dmu_xuio_init(xuio, nblk);

		if (vn_has_cached_data(vp)) {
			/*
			 * For simplicity, we always allocate a full buffer
			 * even if we only expect to read a portion of a block.
			 */
			while (--nblk >= 0) {
				(void) dmu_xuio_add(xuio,
				    dmu_request_arcbuf(sa_get_db(zp->z_sa_hdl),
				    blksz), 0, blksz);
			}
		}
	}

	while (n > 0) {
		nbytes = MIN(n, zfs_read_chunk_size -
		    P2PHASE(uio->uio_loffset, zfs_read_chunk_size));

		if (vn_has_cached_data(vp)) {
			error = mappedread(vp, nbytes, uio);
		} else {
			error = dmu_read_uio_dbuf(sa_get_db(zp->z_sa_hdl),
			    uio, nbytes);
		}
		if (error) {
			/* convert checksum errors into IO errors */
			if (error == ECKSUM)
				error = SET_ERROR(EIO);
			break;
		}

		n -= nbytes;
	}
out:
	zfs_range_unlock(rl);

	ZFS_ACCESSTIME_STAMP(zfsvfs, zp);
	ZFS_EXIT(zfsvfs);
	return (error);
}

/*
 * Write the bytes to a file.
 *
 *	IN:	vp	- vnode of file to be written to.
 *		uio	- structure supplying write location, range info,
 *			  and data buffer.
 *		ioflag	- FAPPEND, FSYNC, and/or FDSYNC.  FAPPEND is
 *			  set if in append mode.
 *		cr	- credentials of caller.
 *		ct	- caller context (NFS/CIFS fem monitor only)
 *
 *	OUT:	uio	- updated offset and range.
 *
 *	RETURN:	0 on success, error code on failure.
 *
 * Timestamps:
 *	vp - ctime|mtime updated if byte count > 0
 */

/* ARGSUSED */
static int
zfs_write(vnode_t *vp, uio_t *uio, int ioflag, cred_t *cr, caller_context_t *ct)
{
	znode_t		*zp = VTOZ(vp);
	rlim64_t	limit = uio->uio_llimit;
	ssize_t		start_resid = uio->uio_resid;
	ssize_t		tx_bytes;
	uint64_t	end_size;
	dmu_tx_t	*tx;
	zfsvfs_t	*zfsvfs = zp->z_zfsvfs;
	zilog_t		*zilog;
	offset_t	woff;
	ssize_t		n, nbytes;
	rl_t		*rl;
	int		max_blksz = zfsvfs->z_max_blksz;
	int		error = 0;
	arc_buf_t	*abuf;
	iovec_t		*aiov = NULL;
	xuio_t		*xuio = NULL;
	int		i_iov = 0;
	int		iovcnt = uio->uio_iovcnt;
	iovec_t		*iovp = uio->uio_iov;
	int		write_eof;
	int		count = 0;
	sa_bulk_attr_t	bulk[4];
	uint64_t	mtime[2], ctime[2];

	/*
	 * Fasttrack empty write
	 */
	n = start_resid;
	if (n == 0)
		return (0);

	if (limit == RLIM64_INFINITY || limit > MAXOFFSET_T)
		limit = MAXOFFSET_T;

	ZFS_ENTER(zfsvfs);
	ZFS_VERIFY_ZP(zp);

	SA_ADD_BULK_ATTR(bulk, count, SA_ZPL_MTIME(zfsvfs), NULL, &mtime, 16);
	SA_ADD_BULK_ATTR(bulk, count, SA_ZPL_CTIME(zfsvfs), NULL, &ctime, 16);
	SA_ADD_BULK_ATTR(bulk, count, SA_ZPL_SIZE(zfsvfs), NULL,
	    &zp->z_size, 8);
	SA_ADD_BULK_ATTR(bulk, count, SA_ZPL_FLAGS(zfsvfs), NULL,
	    &zp->z_pflags, 8);

	/*
	 * In a case vp->v_vfsp != zp->z_zfsvfs->z_vfs (e.g. snapshots) our
	 * callers might not be able to detect properly that we are read-only,
	 * so check it explicitly here.
	 */
	if (zfsvfs->z_vfs->vfs_flag & VFS_RDONLY) {
		ZFS_EXIT(zfsvfs);
		return (SET_ERROR(EROFS));
	}

	/*
	 * If immutable or not appending then return EPERM
	 */
	if ((zp->z_pflags & (ZFS_IMMUTABLE | ZFS_READONLY)) ||
	    ((zp->z_pflags & ZFS_APPENDONLY) && !(ioflag & FAPPEND) &&
	    (uio->uio_loffset < zp->z_size))) {
		/* Make sure we're not a WORM before returning EPERM. */
		if (!(zp->z_pflags & ZFS_IMMUTABLE) ||
		    !zp->z_zfsvfs->z_isworm) {
			ZFS_EXIT(zfsvfs);
			return (SET_ERROR(EPERM));
		}
	}

	zilog = zfsvfs->z_log;

	/*
	 * Validate file offset
	 */
	woff = ioflag & FAPPEND ? zp->z_size : uio->uio_loffset;
	if (woff < 0) {
		ZFS_EXIT(zfsvfs);
		return (SET_ERROR(EINVAL));
	}

	/*
	 * Check for mandatory locks before calling zfs_range_lock()
	 * in order to prevent a deadlock with locks set via fcntl().
	 */
	if (MANDMODE((mode_t)zp->z_mode) &&
	    (error = chklock(vp, FWRITE, woff, n, uio->uio_fmode, ct)) != 0) {
		ZFS_EXIT(zfsvfs);
		return (error);
	}

	/*
	 * Pre-fault the pages to ensure slow (eg NFS) pages
	 * don't hold up txg.
	 * Skip this if uio contains loaned arc_buf.
	 */
	if ((uio->uio_extflg == UIO_XUIO) &&
	    (((xuio_t *)uio)->xu_type == UIOTYPE_ZEROCOPY))
		xuio = (xuio_t *)uio;
	else
		uio_prefaultpages(MIN(n, max_blksz), uio);

	/*
	 * If in append mode, set the io offset pointer to eof.
	 */
	if (ioflag & FAPPEND) {
		/*
		 * Obtain an appending range lock to guarantee file append
		 * semantics.  We reset the write offset once we have the lock.
		 */
		rl = zfs_range_lock(zp, 0, n, RL_APPEND);
		woff = rl->r_off;
		if (rl->r_len == UINT64_MAX) {
			/*
			 * We overlocked the file because this write will cause
			 * the file block size to increase.
			 * Note that zp_size cannot change with this lock held.
			 */
			woff = zp->z_size;
		}
		uio->uio_loffset = woff;
	} else {
		/*
		 * Note that if the file block size will change as a result of
		 * this write, then this range lock will lock the entire file
		 * so that we can re-write the block safely.
		 */
		rl = zfs_range_lock(zp, woff, n, RL_WRITER);
	}

	if (woff >= limit) {
		zfs_range_unlock(rl);
		ZFS_EXIT(zfsvfs);
		return (SET_ERROR(EFBIG));
	}

	if ((woff + n) > limit || woff > (limit - n))
		n = limit - woff;

	/* Will this write extend the file length? */
	write_eof = (woff + n > zp->z_size);

	end_size = MAX(zp->z_size, woff + n);

	/*
	 * Write the file in reasonable size chunks.  Each chunk is written
	 * in a separate transaction; this keeps the intent log records small
	 * and allows us to do more fine-grained space accounting.
	 */
	while (n > 0) {
		abuf = NULL;
		woff = uio->uio_loffset;
		if (zfs_owner_overquota(zfsvfs, zp, B_FALSE) ||
		    zfs_owner_overquota(zfsvfs, zp, B_TRUE)) {
			if (abuf != NULL)
				dmu_return_arcbuf(abuf);
			error = SET_ERROR(EDQUOT);
			break;
		}

		if (xuio && abuf == NULL) {
			ASSERT(i_iov < iovcnt);
			aiov = &iovp[i_iov];
			abuf = dmu_xuio_arcbuf(xuio, i_iov);
			dmu_xuio_clear(xuio, i_iov);
			DTRACE_PROBE3(zfs_cp_write, int, i_iov,
			    iovec_t *, aiov, arc_buf_t *, abuf);
			ASSERT((aiov->iov_base == abuf->b_data) ||
			    ((char *)aiov->iov_base - (char *)abuf->b_data +
			    aiov->iov_len == arc_buf_size(abuf)));
			i_iov++;
		} else if (abuf == NULL && n >= max_blksz &&
		    woff >= zp->z_size &&
		    P2PHASE(woff, max_blksz) == 0 &&
		    zp->z_blksz == max_blksz) {
			/*
			 * This write covers a full block.  "Borrow" a buffer
			 * from the dmu so that we can fill it before we enter
			 * a transaction.  This avoids the possibility of
			 * holding up the transaction if the data copy hangs
			 * up on a pagefault (e.g., from an NFS server mapping).
			 */
			size_t cbytes;

			abuf = dmu_request_arcbuf(sa_get_db(zp->z_sa_hdl),
			    max_blksz);
			ASSERT(abuf != NULL);
			ASSERT(arc_buf_size(abuf) == max_blksz);
			if (error = uiocopy(abuf->b_data, max_blksz,
			    UIO_WRITE, uio, &cbytes)) {
				dmu_return_arcbuf(abuf);
				break;
			}
			ASSERT(cbytes == max_blksz);
		}

		/*
		 * Start a transaction.
		 */
		tx = dmu_tx_create(zfsvfs->z_os);
		dmu_tx_hold_sa(tx, zp->z_sa_hdl, B_FALSE);
		dmu_tx_hold_write(tx, zp->z_id, woff, MIN(n, max_blksz));
		zfs_sa_upgrade_txholds(tx, zp);
		error = dmu_tx_assign(tx, TXG_WAIT);
		if (error) {
			dmu_tx_abort(tx);
			if (abuf != NULL)
				dmu_return_arcbuf(abuf);
			break;
		}

		/*
		 * If zfs_range_lock() over-locked we grow the blocksize
		 * and then reduce the lock range.  This will only happen
		 * on the first iteration since zfs_range_reduce() will
		 * shrink down r_len to the appropriate size.
		 */
		if (rl->r_len == UINT64_MAX) {
			uint64_t new_blksz;

			if (zp->z_blksz > max_blksz) {
				/*
				 * File's blocksize is already larger than the
				 * "recordsize" property.  Only let it grow to
				 * the next power of 2.
				 */
				ASSERT(!ISP2(zp->z_blksz));
				new_blksz = MIN(end_size,
				    1 << highbit64(zp->z_blksz));
			} else {
				new_blksz = MIN(end_size, max_blksz);
			}
			zfs_grow_blocksize(zp, new_blksz, tx);
			zfs_range_reduce(rl, woff, n);
		}

		/*
		 * XXX - should we really limit each write to z_max_blksz?
		 * Perhaps we should use SPA_MAXBLOCKSIZE chunks?
		 */
		nbytes = MIN(n, max_blksz - P2PHASE(woff, max_blksz));

		if (abuf == NULL) {
			tx_bytes = uio->uio_resid;
			error = dmu_write_uio_dbuf(sa_get_db(zp->z_sa_hdl),
			    uio, nbytes, tx);
			tx_bytes -= uio->uio_resid;
		} else {
			tx_bytes = nbytes;
			ASSERT(xuio == NULL || tx_bytes == aiov->iov_len);
			/*
			 * If this is not a full block write, but we are
			 * extending the file past EOF and this data starts
			 * block-aligned, use assign_arcbuf().  Otherwise,
			 * write via dmu_write().
			 */
			if (tx_bytes < max_blksz && (!write_eof ||
			    aiov->iov_base != abuf->b_data)) {
				ASSERT(xuio);
				dmu_write(zfsvfs->z_os, zp->z_id, woff,
				    aiov->iov_len, aiov->iov_base, tx);
				dmu_return_arcbuf(abuf);
				xuio_stat_wbuf_copied();
			} else {
				ASSERT(xuio || tx_bytes == max_blksz);
				dmu_assign_arcbuf(sa_get_db(zp->z_sa_hdl),
				    woff, abuf, tx);
			}
			ASSERT(tx_bytes <= uio->uio_resid);
			uioskip(uio, tx_bytes);
		}
		if (tx_bytes && vn_has_cached_data(vp)) {
			update_pages(vp, woff,
			    tx_bytes, zfsvfs->z_os, zp->z_id);
		}

		/*
		 * If we made no progress, we're done.  If we made even
		 * partial progress, update the znode and ZIL accordingly.
		 */
		if (tx_bytes == 0) {
			(void) sa_update(zp->z_sa_hdl, SA_ZPL_SIZE(zfsvfs),
			    (void *)&zp->z_size, sizeof (uint64_t), tx);
			dmu_tx_commit(tx);
			ASSERT(error != 0);
			break;
		}

		/*
		 * Clear Set-UID/Set-GID bits on successful write if not
		 * privileged and at least one of the excute bits is set.
		 *
		 * It would be nice to to this after all writes have
		 * been done, but that would still expose the ISUID/ISGID
		 * to another app after the partial write is committed.
		 *
		 * Note: we don't call zfs_fuid_map_id() here because
		 * user 0 is not an ephemeral uid.
		 */
		mutex_enter(&zp->z_acl_lock);
		if ((zp->z_mode & (S_IXUSR | (S_IXUSR >> 3) |
		    (S_IXUSR >> 6))) != 0 &&
		    (zp->z_mode & (S_ISUID | S_ISGID)) != 0 &&
		    secpolicy_vnode_setid_retain(cr,
		    (zp->z_mode & S_ISUID) != 0 && zp->z_uid == 0) != 0) {
			uint64_t newmode;
			zp->z_mode &= ~(S_ISUID | S_ISGID);
			newmode = zp->z_mode;
			(void) sa_update(zp->z_sa_hdl, SA_ZPL_MODE(zfsvfs),
			    (void *)&newmode, sizeof (uint64_t), tx);
		}
		mutex_exit(&zp->z_acl_lock);

		zfs_tstamp_update_setup(zp, CONTENT_MODIFIED, mtime, ctime,
		    B_TRUE);

		/*
		 * Update the file size (zp_size) if it has changed;
		 * account for possible concurrent updates.
		 */
		while ((end_size = zp->z_size) < uio->uio_loffset) {
			(void) atomic_cas_64(&zp->z_size, end_size,
			    uio->uio_loffset);
			ASSERT(error == 0);
		}
		/*
		 * If we are replaying and eof is non zero then force
		 * the file size to the specified eof. Note, there's no
		 * concurrency during replay.
		 */
		if (zfsvfs->z_replay && zfsvfs->z_replay_eof != 0)
			zp->z_size = zfsvfs->z_replay_eof;

		error = sa_bulk_update(zp->z_sa_hdl, bulk, count, tx);

		zfs_log_write(zilog, tx, TX_WRITE, zp, woff, tx_bytes, ioflag);
		dmu_tx_commit(tx);

		if (error != 0)
			break;
		ASSERT(tx_bytes == nbytes);
		n -= nbytes;

		if (!xuio && n > 0)
			uio_prefaultpages(MIN(n, max_blksz), uio);
	}

	zfs_range_unlock(rl);

	/*
	 * If we're in replay mode, or we made no progress, return error.
	 * Otherwise, it's at least a partial write, so it's successful.
	 */
	if (zfsvfs->z_replay || uio->uio_resid == start_resid) {
		ZFS_EXIT(zfsvfs);
		return (error);
	}

	if (ioflag & (FSYNC | FDSYNC) ||
	    zfsvfs->z_os->os_sync == ZFS_SYNC_ALWAYS)
		zil_commit(zilog, zp->z_id);

	ZFS_EXIT(zfsvfs);
	return (0);
}

void
zfs_get_done(zgd_t *zgd, int error)
{
	znode_t *zp = zgd->zgd_private;
	objset_t *os = zp->z_zfsvfs->z_os;

	if (zgd->zgd_db)
		dmu_buf_rele(zgd->zgd_db, zgd);

	zfs_range_unlock(zgd->zgd_rl);

	/*
	 * Release the vnode asynchronously as we currently have the
	 * txg stopped from syncing.
	 */
	VN_RELE_ASYNC(ZTOV(zp), dsl_pool_vnrele_taskq(dmu_objset_pool(os)));

	if (error == 0 && zgd->zgd_bp)
		zil_add_block(zgd->zgd_zilog, zgd->zgd_bp);

	kmem_free(zgd, sizeof (zgd_t));
}

#ifdef DEBUG
static int zil_fault_io = 0;
#endif

/*
 * Get data to generate a TX_WRITE intent log record.
 */
int
zfs_get_data(void *arg, lr_write_t *lr, char *buf, zio_t *zio)
{
	zfsvfs_t *zfsvfs = arg;
	objset_t *os = zfsvfs->z_os;
	znode_t *zp;
	uint64_t object = lr->lr_foid;
	uint64_t offset = lr->lr_offset;
	uint64_t size = lr->lr_length;
	blkptr_t *bp = &lr->lr_blkptr;
	dmu_buf_t *db;
	zgd_t *zgd;
	int error = 0;

	ASSERT(zio != NULL);
	ASSERT(size != 0);

	/*
	 * Nothing to do if the file has been removed
	 */
	if (zfs_zget(zfsvfs, object, &zp) != 0)
		return (SET_ERROR(ENOENT));
	if (zp->z_unlinked) {
		/*
		 * Release the vnode asynchronously as we currently have the
		 * txg stopped from syncing.
		 */
		VN_RELE_ASYNC(ZTOV(zp),
		    dsl_pool_vnrele_taskq(dmu_objset_pool(os)));
		return (SET_ERROR(ENOENT));
	}

	zgd = (zgd_t *)kmem_zalloc(sizeof (zgd_t), KM_SLEEP);
	zgd->zgd_zilog = zfsvfs->z_log;
	zgd->zgd_private = zp;

	/*
	 * Write records come in two flavors: immediate and indirect.
	 * For small writes it's cheaper to store the data with the
	 * log record (immediate); for large writes it's cheaper to
	 * sync the data and get a pointer to it (indirect) so that
	 * we don't have to write the data twice.
	 */
	if (buf != NULL) { /* immediate write */
		zgd->zgd_rl = zfs_range_lock(zp, offset, size, RL_READER);
		/* test for truncation needs to be done while range locked */
		if (offset >= zp->z_size) {
			error = SET_ERROR(ENOENT);
		} else {
			error = dmu_read(os, object, offset, size, buf,
			    DMU_READ_NO_PREFETCH);
		}
		ASSERT(error == 0 || error == ENOENT);
	} else { /* indirect write */
		/*
		 * Have to lock the whole block to ensure when it's
		 * written out and it's checksum is being calculated
		 * that no one can change the data. We need to re-check
		 * blocksize after we get the lock in case it's changed!
		 */
		for (;;) {
			uint64_t blkoff;
			size = zp->z_blksz;
			blkoff = ISP2(size) ? P2PHASE(offset, size) : offset;
			offset -= blkoff;
			zgd->zgd_rl = zfs_range_lock(zp, offset, size,
			    RL_READER);
			if (zp->z_blksz == size)
				break;
			offset += blkoff;
			zfs_range_unlock(zgd->zgd_rl);
		}
		/* test for truncation needs to be done while range locked */
		if (lr->lr_offset >= zp->z_size)
			error = SET_ERROR(ENOENT);
#ifdef DEBUG
		if (zil_fault_io) {
			error = SET_ERROR(EIO);
			zil_fault_io = 0;
		}
#endif
		if (error == 0)
			error = dmu_buf_hold(os, object, offset, zgd, &db,
			    DMU_READ_NO_PREFETCH);

		if (error == 0) {
			blkptr_t *obp = dmu_buf_get_blkptr(db);
			if (obp) {
				ASSERT(BP_IS_HOLE(bp));
				*bp = *obp;
			}

			zgd->zgd_db = db;
			zgd->zgd_bp = bp;

			ASSERT(db->db_offset == offset);
			ASSERT(db->db_size == size);

			error = dmu_sync(zio, lr->lr_common.lrc_txg,
			    zfs_get_done, zgd);
			ASSERT(error || lr->lr_length <= zp->z_blksz);

			/*
			 * On success, we need to wait for the write I/O
			 * initiated by dmu_sync() to complete before we can
			 * release this dbuf.  We will finish everything up
			 * in the zfs_get_done() callback.
			 */
			if (error == 0)
				return (0);

			if (error == EALREADY) {
				lr->lr_common.lrc_txtype = TX_WRITE2;
				error = 0;
			}
		}
	}

	zfs_get_done(zgd, error);

	return (error);
}

/*ARGSUSED*/
static int
zfs_access(vnode_t *vp, int mode, int flag, cred_t *cr,
    caller_context_t *ct)
{
	znode_t *zp = VTOZ(vp);
	zfsvfs_t *zfsvfs = zp->z_zfsvfs;
	int error;

	ZFS_ENTER(zfsvfs);
	ZFS_VERIFY_ZP(zp);

	if (flag & V_ACE_MASK)
		error = zfs_zaccess(zp, mode, flag, B_FALSE, cr);
	else
		error = zfs_zaccess_rwx(zp, mode, flag, cr);

	ZFS_EXIT(zfsvfs);
	return (error);
}

/*
 * If vnode is for a device return a specfs vnode instead.
 */
static int
specvp_check(vnode_t **vpp, cred_t *cr)
{
	int error = 0;

	if (IS_DEVVP(*vpp)) {
		struct vnode *svp;

		svp = specvp(*vpp, (*vpp)->v_rdev, (*vpp)->v_type, cr);
		VN_RELE(*vpp);
		if (svp == NULL)
			error = SET_ERROR(ENOSYS);
		*vpp = svp;
	}
	return (error);
}


/*
 * Lookup an entry in a directory, or an extended attribute directory.
 * If it exists, return a held vnode reference for it.
 *
 *	IN:	dvp	- vnode of directory to search.
 *		nm	- name of entry to lookup.
 *		pnp	- full pathname to lookup [UNUSED].
 *		flags	- LOOKUP_XATTR set if looking for an attribute.
 *		rdir	- root directory vnode [UNUSED].
 *		cr	- credentials of caller.
 *		ct	- caller context
 *		direntflags - directory lookup flags
 *		realpnp - returned pathname.
 *
 *	OUT:	vpp	- vnode of located entry, NULL if not found.
 *
 *	RETURN:	0 on success, error code on failure.
 *
 * Timestamps:
 *	NA
 */
/* ARGSUSED */
static int
zfs_lookup(vnode_t *dvp, char *nm, vnode_t **vpp, struct pathname *pnp,
    int flags, vnode_t *rdir, cred_t *cr,  caller_context_t *ct,
    int *direntflags, pathname_t *realpnp)
{
	znode_t *zp, *zdp = VTOZ(dvp);
	zfsvfs_t *zfsvfs = zdp->z_zfsvfs;
	int	error = 0;

	/*
	 * Fast path lookup, however we must skip DNLC lookup
	 * for case folding or normalizing lookups because the
	 * DNLC code only stores the passed in name.  This means
	 * creating 'a' and removing 'A' on a case insensitive
	 * file system would work, but DNLC still thinks 'a'
	 * exists and won't let you create it again on the next
	 * pass through fast path.
	 */
	if (!(flags & (LOOKUP_XATTR | FIGNORECASE))) {

		if (dvp->v_type != VDIR) {
			return (SET_ERROR(ENOTDIR));
		} else if (zdp->z_sa_hdl == NULL) {
			return (SET_ERROR(EIO));
		}

		if (nm[0] == 0 || (nm[0] == '.' && nm[1] == '\0')) {
			error = zfs_fastaccesschk_execute(zdp, cr);
			if (!error) {
				*vpp = dvp;
				VN_HOLD(*vpp);
				return (0);
			}
			return (error);
		} else if (!zdp->z_zfsvfs->z_norm &&
		    (zdp->z_zfsvfs->z_case == ZFS_CASE_SENSITIVE)) {

			vnode_t *tvp = dnlc_lookup(dvp, nm);

			if (tvp) {
				error = zfs_fastaccesschk_execute(zdp, cr);
				if (error) {
					VN_RELE(tvp);
					return (error);
				}
				if (tvp == DNLC_NO_VNODE) {
					VN_RELE(tvp);
					return (SET_ERROR(ENOENT));
				} else {
					*vpp = tvp;
					return (specvp_check(vpp, cr));
				}
			}
		}
	}

	DTRACE_PROBE2(zfs__fastpath__lookup__miss, vnode_t *, dvp, char *, nm);

	ZFS_ENTER(zfsvfs);
	ZFS_VERIFY_ZP(zdp);

	*vpp = NULL;

	if (flags & LOOKUP_XATTR) {
		/*
		 * If the xattr property is off, refuse the lookup request.
		 */
		if (!(zfsvfs->z_vfs->vfs_flag & VFS_XATTR)) {
			ZFS_EXIT(zfsvfs);
			return (SET_ERROR(EINVAL));
		}

		/*
		 * We don't allow recursive attributes..
		 * Maybe someday we will.
		 */
		if (zdp->z_pflags & ZFS_XATTR) {
			ZFS_EXIT(zfsvfs);
			return (SET_ERROR(EINVAL));
		}

		if (error = zfs_get_xattrdir(VTOZ(dvp), vpp, cr, flags)) {
			ZFS_EXIT(zfsvfs);
			return (error);
		}

		/*
		 * Do we have permission to get into attribute directory?
		 */

		if (error = zfs_zaccess(VTOZ(*vpp), ACE_EXECUTE, 0,
		    B_FALSE, cr)) {
			VN_RELE(*vpp);
			*vpp = NULL;
		}

		ZFS_EXIT(zfsvfs);
		return (error);
	}

	if (dvp->v_type != VDIR) {
		ZFS_EXIT(zfsvfs);
		return (SET_ERROR(ENOTDIR));
	}

	/*
	 * Check accessibility of directory.
	 */

	if (error = zfs_zaccess(zdp, ACE_EXECUTE, 0, B_FALSE, cr)) {
		ZFS_EXIT(zfsvfs);
		return (error);
	}

	if (zfsvfs->z_utf8 && u8_validate(nm, strlen(nm),
	    NULL, U8_VALIDATE_ENTIRE, &error) < 0) {
		ZFS_EXIT(zfsvfs);
		return (SET_ERROR(EILSEQ));
	}

	error = zfs_dirlook(zdp, nm, vpp, flags, direntflags, realpnp);
	if (error == 0)
		error = specvp_check(vpp, cr);
	if (*vpp) {
		zp = VTOZ(*vpp);
		if (!(zp->z_pflags & ZFS_IMMUTABLE) &&
		    ((*vpp)->v_type != VDIR) &&
		    zfsvfs->z_isworm && !zfs_worm_in_trans(zp)) {
			zp->z_pflags |= ZFS_IMMUTABLE;
		}
	}

	ZFS_EXIT(zfsvfs);
	return (error);
}

/*
 * Attempt to create a new entry in a directory.  If the entry
 * already exists, truncate the file if permissible, else return
 * an error.  Return the vp of the created or trunc'd file.
 *
 *	IN:	dvp	- vnode of directory to put new file entry in.
 *		name	- name of new file entry.
 *		vap	- attributes of new file.
 *		excl	- flag indicating exclusive or non-exclusive mode.
 *		mode	- mode to open file with.
 *		cr	- credentials of caller.
 *		flag	- large file flag [UNUSED].
 *		ct	- caller context
 *		vsecp	- ACL to be set
 *
 *	OUT:	vpp	- vnode of created or trunc'd entry.
 *
 *	RETURN:	0 on success, error code on failure.
 *
 * Timestamps:
 *	dvp - ctime|mtime updated if new entry created
 *	 vp - ctime|mtime always, atime if new
 */

/* ARGSUSED */
static int
zfs_create(vnode_t *dvp, char *name, vattr_t *vap, vcexcl_t excl,
    int mode, vnode_t **vpp, cred_t *cr, int flag, caller_context_t *ct,
    vsecattr_t *vsecp)
{
	int		imm_was_set = 0;
	znode_t		*zp, *dzp = VTOZ(dvp);
	zfsvfs_t	*zfsvfs = dzp->z_zfsvfs;
	zilog_t		*zilog;
	objset_t	*os;
	zfs_dirlock_t	*dl;
	dmu_tx_t	*tx;
	int		error;
	ksid_t		*ksid;
	uid_t		uid;
	gid_t		gid = crgetgid(cr);
	zfs_acl_ids_t   acl_ids;
	boolean_t	fuid_dirtied;
	boolean_t	have_acl = B_FALSE;
	boolean_t	waited = B_FALSE;

	/*
	 * If we have an ephemeral id, ACL, or XVATTR then
	 * make sure file system is at proper version
	 */

	ksid = crgetsid(cr, KSID_OWNER);
	if (ksid)
		uid = ksid_getid(ksid);
	else
		uid = crgetuid(cr);

	if (zfsvfs->z_use_fuids == B_FALSE &&
	    (vsecp || (vap->va_mask & AT_XVATTR) ||
	    IS_EPHEMERAL(uid) || IS_EPHEMERAL(gid)))
		return (SET_ERROR(EINVAL));

	ZFS_ENTER(zfsvfs);
	ZFS_VERIFY_ZP(dzp);
	os = zfsvfs->z_os;
	zilog = zfsvfs->z_log;

	if (zfsvfs->z_utf8 && u8_validate(name, strlen(name),
	    NULL, U8_VALIDATE_ENTIRE, &error) < 0) {
		ZFS_EXIT(zfsvfs);
		return (SET_ERROR(EILSEQ));
	}

	if (vap->va_mask & AT_XVATTR) {
		if ((error = secpolicy_xvattr((xvattr_t *)vap,
		    crgetuid(cr), cr, vap->va_type)) != 0) {
			ZFS_EXIT(zfsvfs);
			return (error);
		}
	}
top:
	*vpp = NULL;

	if ((vap->va_mode & VSVTX) && secpolicy_vnode_stky_modify(cr))
		vap->va_mode &= ~VSVTX;

	if (*name == '\0') {
		/*
		 * Null component name refers to the directory itself.
		 */
		VN_HOLD(dvp);
		zp = dzp;
		dl = NULL;
		error = 0;
	} else {
		/* possible VN_HOLD(zp) */
		int zflg = 0;

		if (flag & FIGNORECASE)
			zflg |= ZCILOOK;

		error = zfs_dirent_lock(&dl, dzp, name, &zp, zflg,
		    NULL, NULL);
		if (error) {
			if (have_acl)
				zfs_acl_ids_free(&acl_ids);
			if (strcmp(name, "..") == 0)
				error = SET_ERROR(EISDIR);
			ZFS_EXIT(zfsvfs);
			return (error);
		}
	}

	if (zp == NULL) {
		uint64_t txtype;

		if ((dzp->z_pflags & ZFS_IMMUTABLE) &&
		    dzp->z_zfsvfs->z_isworm) {
			imm_was_set = 1;
			dzp->z_pflags &= ~ZFS_IMMUTABLE;
		}

		/*
		 * Create a new file object and update the directory
		 * to reference it.
		 */
		if (error = zfs_zaccess(dzp, ACE_ADD_FILE, 0, B_FALSE, cr)) {
			if (have_acl)
				zfs_acl_ids_free(&acl_ids);
			if (imm_was_set)
				dzp->z_pflags |= ZFS_IMMUTABLE;
			goto out;
		}

		if (imm_was_set)
			dzp->z_pflags |= ZFS_IMMUTABLE;

		/*
		 * We only support the creation of regular files in
		 * extended attribute directories.
		 */

		if ((dzp->z_pflags & ZFS_XATTR) &&
		    (vap->va_type != VREG)) {
			if (have_acl)
				zfs_acl_ids_free(&acl_ids);
			error = SET_ERROR(EINVAL);
			goto out;
		}

		if (!have_acl && (error = zfs_acl_ids_create(dzp, 0, vap,
		    cr, vsecp, &acl_ids)) != 0)
			goto out;
		have_acl = B_TRUE;

		if (zfs_acl_ids_overquota(zfsvfs, &acl_ids)) {
			zfs_acl_ids_free(&acl_ids);
			error = SET_ERROR(EDQUOT);
			goto out;
		}

		tx = dmu_tx_create(os);

		dmu_tx_hold_sa_create(tx, acl_ids.z_aclp->z_acl_bytes +
		    ZFS_SA_BASE_ATTR_SIZE);

		fuid_dirtied = zfsvfs->z_fuid_dirty;
		if (fuid_dirtied)
			zfs_fuid_txhold(zfsvfs, tx);
		dmu_tx_hold_zap(tx, dzp->z_id, TRUE, name);
		dmu_tx_hold_sa(tx, dzp->z_sa_hdl, B_FALSE);
		if (!zfsvfs->z_use_sa &&
		    acl_ids.z_aclp->z_acl_bytes > ZFS_ACE_SPACE) {
			dmu_tx_hold_write(tx, DMU_NEW_OBJECT,
			    0, acl_ids.z_aclp->z_acl_bytes);
		}
		error = dmu_tx_assign(tx, waited ? TXG_WAITED : TXG_NOWAIT);
		if (error) {
			zfs_dirent_unlock(dl);
			if (error == ERESTART) {
				waited = B_TRUE;
				dmu_tx_wait(tx);
				dmu_tx_abort(tx);
				goto top;
			}
			zfs_acl_ids_free(&acl_ids);
			dmu_tx_abort(tx);
			ZFS_EXIT(zfsvfs);
			return (error);
		}
		zfs_mknode(dzp, vap, tx, cr, 0, &zp, &acl_ids);

		if (fuid_dirtied)
			zfs_fuid_sync(zfsvfs, tx);

		if (imm_was_set)
			zp->z_pflags |= ZFS_IMMUTABLE;

		(void) zfs_link_create(dl, zp, tx, ZNEW);
		txtype = zfs_log_create_txtype(Z_FILE, vsecp, vap);
		if (flag & FIGNORECASE)
			txtype |= TX_CI;
		zfs_log_create(zilog, tx, txtype, dzp, zp, name,
		    vsecp, acl_ids.z_fuidp, vap);
		zfs_acl_ids_free(&acl_ids);
		dmu_tx_commit(tx);
	} else {
		int aflags = (flag & FAPPEND) ? V_APPEND : 0;

		if (have_acl)
			zfs_acl_ids_free(&acl_ids);
		have_acl = B_FALSE;

		/*
		 * A directory entry already exists for this name.
		 */
		/*
		 * Can't truncate an existing file if in exclusive mode.
		 */
		if (excl == EXCL) {
			error = SET_ERROR(EEXIST);
			goto out;
		}
		/*
		 * Can't open a directory for writing.
		 */
		if ((ZTOV(zp)->v_type == VDIR) && (mode & S_IWRITE)) {
			error = SET_ERROR(EISDIR);
			goto out;
		}
		if ((flag & FWRITE) &&
		    dzp->z_zfsvfs->z_isworm) {
			error = EPERM;
			goto out;
		}

		if (!(flag & FAPPEND) &&
		    (zp->z_pflags & ZFS_IMMUTABLE) &&
		    dzp->z_zfsvfs->z_isworm) {
			imm_was_set = 1;
			zp->z_pflags &= ~ZFS_IMMUTABLE;
		}
		/*
		 * Verify requested access to file.
		 */
		if (mode && (error = zfs_zaccess_rwx(zp, mode, aflags, cr))) {
			if (imm_was_set)
				zp->z_pflags |= ZFS_IMMUTABLE;
			goto out;
		}

		if (imm_was_set)
			zp->z_pflags |= ZFS_IMMUTABLE;

		mutex_enter(&dzp->z_lock);
		dzp->z_seq++;
		mutex_exit(&dzp->z_lock);

		/*
		 * Truncate regular files if requested.
		 */
		if ((ZTOV(zp)->v_type == VREG) &&
		    (vap->va_mask & AT_SIZE) && (vap->va_size == 0)) {
			/* we can't hold any locks when calling zfs_freesp() */
			zfs_dirent_unlock(dl);
			dl = NULL;
			error = zfs_freesp(zp, 0, 0, mode, TRUE);
			if (error == 0) {
				vnevent_create(ZTOV(zp), ct);
			}
		}
	}
out:

	if (dl)
		zfs_dirent_unlock(dl);

	if (error) {
		if (zp)
			VN_RELE(ZTOV(zp));
	} else {
		*vpp = ZTOV(zp);
		error = specvp_check(vpp, cr);
	}

	if (zfsvfs->z_os->os_sync == ZFS_SYNC_ALWAYS)
		zil_commit(zilog, 0);

	ZFS_EXIT(zfsvfs);
	return (error);
}

/*
 * Remove an entry from a directory.
 *
 *	IN:	dvp	- vnode of directory to remove entry from.
 *		name	- name of entry to remove.
 *		cr	- credentials of caller.
 *		ct	- caller context
 *		flags	- case flags
 *
 *	RETURN:	0 on success, error code on failure.
 *
 * Timestamps:
 *	dvp - ctime|mtime
 *	 vp - ctime (if nlink > 0)
 */

uint64_t null_xattr = 0;

/*ARGSUSED*/
static int
zfs_remove(vnode_t *dvp, char *name, cred_t *cr, caller_context_t *ct,
    int flags)
{
	znode_t		*zp, *dzp = VTOZ(dvp);
	znode_t		*xzp;
	vnode_t		*vp;
	zfsvfs_t	*zfsvfs = dzp->z_zfsvfs;
	zilog_t		*zilog;
	uint64_t	acl_obj, xattr_obj;
	uint64_t	xattr_obj_unlinked = 0;
	uint64_t	obj = 0;
	zfs_dirlock_t	*dl;
	dmu_tx_t	*tx;
	boolean_t	may_delete_now, delete_now = FALSE;
	boolean_t	unlinked, toobig = FALSE;
	uint64_t	txtype;
	pathname_t	*realnmp = NULL;
	pathname_t	realnm;
	int		error;
	int		zflg = ZEXISTS;
	boolean_t	waited = B_FALSE;

	ZFS_ENTER(zfsvfs);
	ZFS_VERIFY_ZP(dzp);
	zilog = zfsvfs->z_log;

	if (flags & FIGNORECASE) {
		zflg |= ZCILOOK;
		pn_alloc(&realnm);
		realnmp = &realnm;
	}

top:
	xattr_obj = 0;
	xzp = NULL;
	/*
	 * Attempt to lock directory; fail if entry doesn't exist.
	 */
	if (error = zfs_dirent_lock(&dl, dzp, name, &zp, zflg,
	    NULL, realnmp)) {
		if (realnmp)
			pn_free(realnmp);
		ZFS_EXIT(zfsvfs);
		return (error);
	}

	vp = ZTOV(zp);

	if (zp->z_zfsvfs->z_isworm) {
		error = SET_ERROR(EPERM);
		goto out;
	}

	if (error = zfs_zaccess_delete(dzp, zp, cr)) {
		goto out;
	}

	/*
	 * Need to use rmdir for removing directories.
	 */
	if (vp->v_type == VDIR) {
		error = SET_ERROR(EPERM);
		goto out;
	}

	vnevent_remove(vp, dvp, name, ct);

	if (realnmp)
		dnlc_remove(dvp, realnmp->pn_buf);
	else
		dnlc_remove(dvp, name);

	mutex_enter(&vp->v_lock);
	may_delete_now = vp->v_count == 1 && !vn_has_cached_data(vp);
	mutex_exit(&vp->v_lock);

	/*
	 * We may delete the znode now, or we may put it in the unlinked set;
	 * it depends on whether we're the last link, and on whether there are
	 * other holds on the vnode.  So we dmu_tx_hold() the right things to
	 * allow for either case.
	 */
	obj = zp->z_id;
	tx = dmu_tx_create(zfsvfs->z_os);
	dmu_tx_hold_zap(tx, dzp->z_id, FALSE, name);
	dmu_tx_hold_sa(tx, zp->z_sa_hdl, B_FALSE);
	zfs_sa_upgrade_txholds(tx, zp);
	zfs_sa_upgrade_txholds(tx, dzp);
	if (may_delete_now) {
		toobig =
		    zp->z_size > zp->z_blksz * DMU_MAX_DELETEBLKCNT;
		/* if the file is too big, only hold_free a token amount */
		dmu_tx_hold_free(tx, zp->z_id, 0,
		    (toobig ? DMU_MAX_ACCESS : DMU_OBJECT_END));
	}

	/* are there any extended attributes? */
	error = sa_lookup(zp->z_sa_hdl, SA_ZPL_XATTR(zfsvfs),
	    &xattr_obj, sizeof (xattr_obj));
	if (error == 0 && xattr_obj) {
		error = zfs_zget(zfsvfs, xattr_obj, &xzp);
		ASSERT0(error);
		dmu_tx_hold_sa(tx, zp->z_sa_hdl, B_TRUE);
		dmu_tx_hold_sa(tx, xzp->z_sa_hdl, B_FALSE);
	}

	mutex_enter(&zp->z_lock);
	if ((acl_obj = zfs_external_acl(zp)) != 0 && may_delete_now)
		dmu_tx_hold_free(tx, acl_obj, 0, DMU_OBJECT_END);
	mutex_exit(&zp->z_lock);

	/* charge as an update -- would be nice not to charge at all */
	dmu_tx_hold_zap(tx, zfsvfs->z_unlinkedobj, FALSE, NULL);

	/*
	 * Mark this transaction as typically resulting in a net free of space
	 */
	dmu_tx_mark_netfree(tx);

	error = dmu_tx_assign(tx, waited ? TXG_WAITED : TXG_NOWAIT);
	if (error) {
		zfs_dirent_unlock(dl);
		VN_RELE(vp);
		if (xzp)
			VN_RELE(ZTOV(xzp));
		if (error == ERESTART) {
			waited = B_TRUE;
			dmu_tx_wait(tx);
			dmu_tx_abort(tx);
			goto top;
		}
		if (realnmp)
			pn_free(realnmp);
		dmu_tx_abort(tx);
		ZFS_EXIT(zfsvfs);
		return (error);
	}

	/*
	 * Remove the directory entry.
	 */
	error = zfs_link_destroy(dl, zp, tx, zflg, &unlinked);

	if (error) {
		dmu_tx_commit(tx);
		goto out;
	}

	if (unlinked) {
		/*
		 * Hold z_lock so that we can make sure that the ACL obj
		 * hasn't changed.  Could have been deleted due to
		 * zfs_sa_upgrade().
		 */
		mutex_enter(&zp->z_lock);
		mutex_enter(&vp->v_lock);
		(void) sa_lookup(zp->z_sa_hdl, SA_ZPL_XATTR(zfsvfs),
		    &xattr_obj_unlinked, sizeof (xattr_obj_unlinked));
		delete_now = may_delete_now && !toobig &&
		    vp->v_count == 1 && !vn_has_cached_data(vp) &&
		    xattr_obj == xattr_obj_unlinked && zfs_external_acl(zp) ==
		    acl_obj;
		mutex_exit(&vp->v_lock);
	}

	if (delete_now) {
		if (xattr_obj_unlinked) {
			ASSERT3U(xzp->z_links, ==, 2);
			mutex_enter(&xzp->z_lock);
			xzp->z_unlinked = 1;
			xzp->z_links = 0;
			error = sa_update(xzp->z_sa_hdl, SA_ZPL_LINKS(zfsvfs),
			    &xzp->z_links, sizeof (xzp->z_links), tx);
			ASSERT3U(error,  ==,  0);
			mutex_exit(&xzp->z_lock);
			zfs_unlinked_add(xzp, tx);

			if (zp->z_is_sa)
				error = sa_remove(zp->z_sa_hdl,
				    SA_ZPL_XATTR(zfsvfs), tx);
			else
				error = sa_update(zp->z_sa_hdl,
				    SA_ZPL_XATTR(zfsvfs), &null_xattr,
				    sizeof (uint64_t), tx);
			ASSERT0(error);
		}
		mutex_enter(&vp->v_lock);
		vp->v_count--;
		ASSERT0(vp->v_count);
		mutex_exit(&vp->v_lock);
		mutex_exit(&zp->z_lock);
		zfs_znode_delete(zp, tx);
	} else if (unlinked) {
		mutex_exit(&zp->z_lock);
		zfs_unlinked_add(zp, tx);
	}

	txtype = TX_REMOVE;
	if (flags & FIGNORECASE)
		txtype |= TX_CI;
	zfs_log_remove(zilog, tx, txtype, dzp, name, obj);

	dmu_tx_commit(tx);
out:
	if (realnmp)
		pn_free(realnmp);

	zfs_dirent_unlock(dl);

	if (!delete_now)
		VN_RELE(vp);
	if (xzp)
		VN_RELE(ZTOV(xzp));

	if (zfsvfs->z_os->os_sync == ZFS_SYNC_ALWAYS)
		zil_commit(zilog, 0);

	ZFS_EXIT(zfsvfs);
	return (error);
}

/*
 * Create a new directory and insert it into dvp using the name
 * provided.  Return a pointer to the inserted directory.
 *
 *	IN:	dvp	- vnode of directory to add subdir to.
 *		dirname	- name of new directory.
 *		vap	- attributes of new directory.
 *		cr	- credentials of caller.
 *		ct	- caller context
 *		flags	- case flags
 *		vsecp	- ACL to be set
 *
 *	OUT:	vpp	- vnode of created directory.
 *
 *	RETURN:	0 on success, error code on failure.
 *
 * Timestamps:
 *	dvp - ctime|mtime updated
 *	 vp - ctime|mtime|atime updated
 */
/*ARGSUSED*/
static int
zfs_mkdir(vnode_t *dvp, char *dirname, vattr_t *vap, vnode_t **vpp, cred_t *cr,
    caller_context_t *ct, int flags, vsecattr_t *vsecp)
{
	int		imm_was_set = 0;
	znode_t		*zp, *dzp = VTOZ(dvp);
	zfsvfs_t	*zfsvfs = dzp->z_zfsvfs;
	zilog_t		*zilog;
	zfs_dirlock_t	*dl;
	uint64_t	txtype;
	dmu_tx_t	*tx;
	int		error;
	int		zf = ZNEW;
	ksid_t		*ksid;
	uid_t		uid;
	gid_t		gid = crgetgid(cr);
	zfs_acl_ids_t   acl_ids;
	boolean_t	fuid_dirtied;
	boolean_t	waited = B_FALSE;

	ASSERT(vap->va_type == VDIR);

	/*
	 * If we have an ephemeral id, ACL, or XVATTR then
	 * make sure file system is at proper version
	 */

	ksid = crgetsid(cr, KSID_OWNER);
	if (ksid)
		uid = ksid_getid(ksid);
	else
		uid = crgetuid(cr);
	if (zfsvfs->z_use_fuids == B_FALSE &&
	    (vsecp || (vap->va_mask & AT_XVATTR) ||
	    IS_EPHEMERAL(uid) || IS_EPHEMERAL(gid)))
		return (SET_ERROR(EINVAL));

	ZFS_ENTER(zfsvfs);
	ZFS_VERIFY_ZP(dzp);
	zilog = zfsvfs->z_log;

	if (dzp->z_pflags & ZFS_XATTR) {
		ZFS_EXIT(zfsvfs);
		return (SET_ERROR(EINVAL));
	}

	if (zfsvfs->z_utf8 && u8_validate(dirname,
	    strlen(dirname), NULL, U8_VALIDATE_ENTIRE, &error) < 0) {
		ZFS_EXIT(zfsvfs);
		return (SET_ERROR(EILSEQ));
	}
	if (flags & FIGNORECASE)
		zf |= ZCILOOK;

	if (vap->va_mask & AT_XVATTR) {
		if ((error = secpolicy_xvattr((xvattr_t *)vap,
		    crgetuid(cr), cr, vap->va_type)) != 0) {
			ZFS_EXIT(zfsvfs);
			return (error);
		}
	}

	if ((error = zfs_acl_ids_create(dzp, 0, vap, cr,
	    vsecp, &acl_ids)) != 0) {
		ZFS_EXIT(zfsvfs);
		return (error);
	}
	/*
	 * First make sure the new directory doesn't exist.
	 *
	 * Existence is checked first to make sure we don't return
	 * EACCES instead of EEXIST which can cause some applications
	 * to fail.
	 */
top:
	*vpp = NULL;

	if (error = zfs_dirent_lock(&dl, dzp, dirname, &zp, zf,
	    NULL, NULL)) {
		zfs_acl_ids_free(&acl_ids);
		ZFS_EXIT(zfsvfs);
		return (error);
	}

	if ((dzp->z_pflags & ZFS_IMMUTABLE) &&
	    dzp->z_zfsvfs->z_isworm) {
		imm_was_set = 1;
		dzp->z_pflags &= ~ZFS_IMMUTABLE;
	}

	if (error = zfs_zaccess(dzp, ACE_ADD_SUBDIRECTORY, 0, B_FALSE, cr)) {
		if (imm_was_set)
			dzp->z_pflags |= ZFS_IMMUTABLE;
		zfs_acl_ids_free(&acl_ids);
		zfs_dirent_unlock(dl);
		ZFS_EXIT(zfsvfs);
		return (error);
	}

	if (imm_was_set)
		dzp->z_pflags |= ZFS_IMMUTABLE;

	if (zfs_acl_ids_overquota(zfsvfs, &acl_ids)) {
		zfs_acl_ids_free(&acl_ids);
		zfs_dirent_unlock(dl);
		ZFS_EXIT(zfsvfs);
		return (SET_ERROR(EDQUOT));
	}

	/*
	 * Add a new entry to the directory.
	 */
	tx = dmu_tx_create(zfsvfs->z_os);
	dmu_tx_hold_zap(tx, dzp->z_id, TRUE, dirname);
	dmu_tx_hold_zap(tx, DMU_NEW_OBJECT, FALSE, NULL);
	fuid_dirtied = zfsvfs->z_fuid_dirty;
	if (fuid_dirtied)
		zfs_fuid_txhold(zfsvfs, tx);
	if (!zfsvfs->z_use_sa && acl_ids.z_aclp->z_acl_bytes > ZFS_ACE_SPACE) {
		dmu_tx_hold_write(tx, DMU_NEW_OBJECT, 0,
		    acl_ids.z_aclp->z_acl_bytes);
	}

	dmu_tx_hold_sa_create(tx, acl_ids.z_aclp->z_acl_bytes +
	    ZFS_SA_BASE_ATTR_SIZE);

	error = dmu_tx_assign(tx, waited ? TXG_WAITED : TXG_NOWAIT);
	if (error) {
		zfs_dirent_unlock(dl);
		if (error == ERESTART) {
			waited = B_TRUE;
			dmu_tx_wait(tx);
			dmu_tx_abort(tx);
			goto top;
		}
		zfs_acl_ids_free(&acl_ids);
		dmu_tx_abort(tx);
		ZFS_EXIT(zfsvfs);
		return (error);
	}

	/*
	 * Create new node.
	 */
	zfs_mknode(dzp, vap, tx, cr, 0, &zp, &acl_ids);

	if (fuid_dirtied)
		zfs_fuid_sync(zfsvfs, tx);

	/*
	 * Now put new name in parent dir.
	 */
	(void) zfs_link_create(dl, zp, tx, ZNEW);

	*vpp = ZTOV(zp);

	txtype = zfs_log_create_txtype(Z_DIR, vsecp, vap);
	if (flags & FIGNORECASE)
		txtype |= TX_CI;
	zfs_log_create(zilog, tx, txtype, dzp, zp, dirname, vsecp,
	    acl_ids.z_fuidp, vap);

	zfs_acl_ids_free(&acl_ids);

	dmu_tx_commit(tx);

	zfs_dirent_unlock(dl);

	if (zfsvfs->z_os->os_sync == ZFS_SYNC_ALWAYS)
		zil_commit(zilog, 0);

	ZFS_EXIT(zfsvfs);
	return (0);
}

/*
 * Remove a directory subdir entry.  If the current working
 * directory is the same as the subdir to be removed, the
 * remove will fail.
 *
 *	IN:	dvp	- vnode of directory to remove from.
 *		name	- name of directory to be removed.
 *		cwd	- vnode of current working directory.
 *		cr	- credentials of caller.
 *		ct	- caller context
 *		flags	- case flags
 *
 *	RETURN:	0 on success, error code on failure.
 *
 * Timestamps:
 *	dvp - ctime|mtime updated
 */
/*ARGSUSED*/
static int
zfs_rmdir(vnode_t *dvp, char *name, vnode_t *cwd, cred_t *cr,
    caller_context_t *ct, int flags)
{
	znode_t		*dzp = VTOZ(dvp);
	znode_t		*zp;
	vnode_t		*vp;
	zfsvfs_t	*zfsvfs = dzp->z_zfsvfs;
	zilog_t		*zilog;
	zfs_dirlock_t	*dl;
	dmu_tx_t	*tx;
	int		error;
	int		zflg = ZEXISTS;
	boolean_t	waited = B_FALSE;

	ZFS_ENTER(zfsvfs);
	ZFS_VERIFY_ZP(dzp);
	zilog = zfsvfs->z_log;

	if (flags & FIGNORECASE)
		zflg |= ZCILOOK;
top:
	zp = NULL;

	/*
	 * Attempt to lock directory; fail if entry doesn't exist.
	 */
	if (error = zfs_dirent_lock(&dl, dzp, name, &zp, zflg,
	    NULL, NULL)) {
		ZFS_EXIT(zfsvfs);
		return (error);
	}

	vp = ZTOV(zp);

	if (dzp->z_zfsvfs->z_isworm) {
		error = SET_ERROR(EPERM);
		goto out;
	}

	if (error = zfs_zaccess_delete(dzp, zp, cr)) {
		goto out;
	}

	if (vp->v_type != VDIR) {
		error = SET_ERROR(ENOTDIR);
		goto out;
	}

	if (vp == cwd) {
		error = SET_ERROR(EINVAL);
		goto out;
	}

	vnevent_rmdir(vp, dvp, name, ct);

	/*
	 * Grab a lock on the directory to make sure that noone is
	 * trying to add (or lookup) entries while we are removing it.
	 */
	rw_enter(&zp->z_name_lock, RW_WRITER);

	/*
	 * Grab a lock on the parent pointer to make sure we play well
	 * with the treewalk and directory rename code.
	 */
	rw_enter(&zp->z_parent_lock, RW_WRITER);

	tx = dmu_tx_create(zfsvfs->z_os);
	dmu_tx_hold_zap(tx, dzp->z_id, FALSE, name);
	dmu_tx_hold_sa(tx, zp->z_sa_hdl, B_FALSE);
	dmu_tx_hold_zap(tx, zfsvfs->z_unlinkedobj, FALSE, NULL);
	zfs_sa_upgrade_txholds(tx, zp);
	zfs_sa_upgrade_txholds(tx, dzp);
	error = dmu_tx_assign(tx, waited ? TXG_WAITED : TXG_NOWAIT);
	if (error) {
		rw_exit(&zp->z_parent_lock);
		rw_exit(&zp->z_name_lock);
		zfs_dirent_unlock(dl);
		VN_RELE(vp);
		if (error == ERESTART) {
			waited = B_TRUE;
			dmu_tx_wait(tx);
			dmu_tx_abort(tx);
			goto top;
		}
		dmu_tx_abort(tx);
		ZFS_EXIT(zfsvfs);
		return (error);
	}

	error = zfs_link_destroy(dl, zp, tx, zflg, NULL);

	if (error == 0) {
		uint64_t txtype = TX_RMDIR;
		if (flags & FIGNORECASE)
			txtype |= TX_CI;
		zfs_log_remove(zilog, tx, txtype, dzp, name, ZFS_NO_OBJECT);
	}

	dmu_tx_commit(tx);

	rw_exit(&zp->z_parent_lock);
	rw_exit(&zp->z_name_lock);
out:
	zfs_dirent_unlock(dl);

	VN_RELE(vp);

	if (zfsvfs->z_os->os_sync == ZFS_SYNC_ALWAYS)
		zil_commit(zilog, 0);

	ZFS_EXIT(zfsvfs);
	return (error);
}

/*
 * Read as many directory entries as will fit into the provided
 * buffer from the given directory cursor position (specified in
 * the uio structure).
 *
 *	IN:	vp	- vnode of directory to read.
 *		uio	- structure supplying read location, range info,
 *			  and return buffer.
 *		cr	- credentials of caller.
 *		ct	- caller context
 *		flags	- case flags
 *
 *	OUT:	uio	- updated offset and range, buffer filled.
 *		eofp	- set to true if end-of-file detected.
 *
 *	RETURN:	0 on success, error code on failure.
 *
 * Timestamps:
 *	vp - atime updated
 *
 * Note that the low 4 bits of the cookie returned by zap is always zero.
 * This allows us to use the low range for "special" directory entries:
 * We use 0 for '.', and 1 for '..'.  If this is the root of the filesystem,
 * we use the offset 2 for the '.zfs' directory.
 */
/* ARGSUSED */
static int
zfs_readdir(vnode_t *vp, uio_t *uio, cred_t *cr, int *eofp,
    caller_context_t *ct, int flags)
{
	znode_t		*zp = VTOZ(vp);
	iovec_t		*iovp;
	edirent_t	*eodp;
	dirent64_t	*odp;
	zfsvfs_t	*zfsvfs = zp->z_zfsvfs;
	objset_t	*os;
	caddr_t		outbuf;
	size_t		bufsize;
	zap_cursor_t	zc;
	zap_attribute_t	zap;
	uint_t		bytes_wanted;
	uint64_t	offset; /* must be unsigned; checks for < 1 */
	uint64_t	parent;
	int		local_eof;
	int		outcount;
	int		error;
	uint8_t		prefetch;
	boolean_t	check_sysattrs;

	ZFS_ENTER(zfsvfs);
	ZFS_VERIFY_ZP(zp);

	if ((error = sa_lookup(zp->z_sa_hdl, SA_ZPL_PARENT(zfsvfs),
	    &parent, sizeof (parent))) != 0) {
		ZFS_EXIT(zfsvfs);
		return (error);
	}

	/*
	 * If we are not given an eof variable,
	 * use a local one.
	 */
	if (eofp == NULL)
		eofp = &local_eof;

	/*
	 * Check for valid iov_len.
	 */
	if (uio->uio_iov->iov_len <= 0) {
		ZFS_EXIT(zfsvfs);
		return (SET_ERROR(EINVAL));
	}

	/*
	 * Quit if directory has been removed (posix)
	 */
	if ((*eofp = zp->z_unlinked) != 0) {
		ZFS_EXIT(zfsvfs);
		return (0);
	}

	error = 0;
	os = zfsvfs->z_os;
	offset = uio->uio_loffset;
	prefetch = zp->z_zn_prefetch;

	/*
	 * Initialize the iterator cursor.
	 */
	if (offset <= 3) {
		/*
		 * Start iteration from the beginning of the directory.
		 */
		zap_cursor_init(&zc, os, zp->z_id);
	} else {
		/*
		 * The offset is a serialized cursor.
		 */
		zap_cursor_init_serialized(&zc, os, zp->z_id, offset);
	}

	/*
	 * Get space to change directory entries into fs independent format.
	 */
	iovp = uio->uio_iov;
	bytes_wanted = iovp->iov_len;
	if (uio->uio_segflg != UIO_SYSSPACE || uio->uio_iovcnt != 1) {
		bufsize = bytes_wanted;
		outbuf = kmem_alloc(bufsize, KM_SLEEP);
		odp = (struct dirent64 *)outbuf;
	} else {
		bufsize = bytes_wanted;
		outbuf = NULL;
		odp = (struct dirent64 *)iovp->iov_base;
	}
	eodp = (struct edirent *)odp;

	/*
	 * If this VFS supports the system attribute view interface; and
	 * we're looking at an extended attribute directory; and we care
	 * about normalization conflicts on this vfs; then we must check
	 * for normalization conflicts with the sysattr name space.
	 */
	check_sysattrs = vfs_has_feature(vp->v_vfsp, VFSFT_SYSATTR_VIEWS) &&
	    (vp->v_flag & V_XATTRDIR) && zfsvfs->z_norm &&
	    (flags & V_RDDIR_ENTFLAGS);

	/*
	 * Transform to file-system independent format
	 */
	outcount = 0;
	while (outcount < bytes_wanted) {
		ino64_t objnum;
		ushort_t reclen;
		off64_t *next = NULL;

		/*
		 * Special case `.', `..', and `.zfs'.
		 */
		if (offset == 0) {
			(void) strcpy(zap.za_name, ".");
			zap.za_normalization_conflict = 0;
			objnum = zp->z_id;
		} else if (offset == 1) {
			(void) strcpy(zap.za_name, "..");
			zap.za_normalization_conflict = 0;
			objnum = parent;
		} else if (offset == 2 && zfs_show_ctldir(zp)) {
			(void) strcpy(zap.za_name, ZFS_CTLDIR_NAME);
			zap.za_normalization_conflict = 0;
			objnum = ZFSCTL_INO_ROOT;
		} else {
			/*
			 * Grab next entry.
			 */
			if (error = zap_cursor_retrieve(&zc, &zap)) {
				if ((*eofp = (error == ENOENT)) != 0)
					break;
				else
					goto update;
			}

			if (zap.za_integer_length != 8 ||
			    zap.za_num_integers != 1) {
				cmn_err(CE_WARN, "zap_readdir: bad directory "
				    "entry, obj = %lld, offset = %lld\n",
				    (u_longlong_t)zp->z_id,
				    (u_longlong_t)offset);
				error = SET_ERROR(ENXIO);
				goto update;
			}

			objnum = ZFS_DIRENT_OBJ(zap.za_first_integer);
			/*
			 * MacOS X can extract the object type here such as:
			 * uint8_t type = ZFS_DIRENT_TYPE(zap.za_first_integer);
			 */

			if (check_sysattrs && !zap.za_normalization_conflict) {
				zap.za_normalization_conflict =
				    xattr_sysattr_casechk(zap.za_name);
			}
		}

		if (flags & V_RDDIR_ACCFILTER) {
			/*
			 * If we have no access at all, don't include
			 * this entry in the returned information
			 */
			znode_t	*ezp;
			if (zfs_zget(zp->z_zfsvfs, objnum, &ezp) != 0)
				goto skip_entry;
			if (!zfs_has_access(ezp, cr)) {
				VN_RELE(ZTOV(ezp));
				goto skip_entry;
			}
			VN_RELE(ZTOV(ezp));
		}

		if (flags & V_RDDIR_ENTFLAGS)
			reclen = EDIRENT_RECLEN(strlen(zap.za_name));
		else
			reclen = DIRENT64_RECLEN(strlen(zap.za_name));

		/*
		 * Will this entry fit in the buffer?
		 */
		if (outcount + reclen > bufsize) {
			/*
			 * Did we manage to fit anything in the buffer?
			 */
			if (!outcount) {
				error = SET_ERROR(EINVAL);
				goto update;
			}
			break;
		}
		if (flags & V_RDDIR_ENTFLAGS) {
			/*
			 * Add extended flag entry:
			 */
			eodp->ed_ino = objnum;
			eodp->ed_reclen = reclen;
			/* NOTE: ed_off is the offset for the *next* entry */
			next = &(eodp->ed_off);
			eodp->ed_eflags = zap.za_normalization_conflict ?
			    ED_CASE_CONFLICT : 0;
			(void) strncpy(eodp->ed_name, zap.za_name,
			    EDIRENT_NAMELEN(reclen));
			eodp = (edirent_t *)((intptr_t)eodp + reclen);
		} else {
			/*
			 * Add normal entry:
			 */
			odp->d_ino = objnum;
			odp->d_reclen = reclen;
			/* NOTE: d_off is the offset for the *next* entry */
			next = &(odp->d_off);
			(void) strncpy(odp->d_name, zap.za_name,
			    DIRENT64_NAMELEN(reclen));
			odp = (dirent64_t *)((intptr_t)odp + reclen);
		}
		outcount += reclen;

		ASSERT(outcount <= bufsize);

		/* Prefetch znode */
		if (prefetch)
			dmu_prefetch(os, objnum, 0, 0, 0,
			    ZIO_PRIORITY_SYNC_READ);

	skip_entry:
		/*
		 * Move to the next entry, fill in the previous offset.
		 */
		if (offset > 2 || (offset == 2 && !zfs_show_ctldir(zp))) {
			zap_cursor_advance(&zc);
			offset = zap_cursor_serialize(&zc);
		} else {
			offset += 1;
		}
		if (next)
			*next = offset;
	}
	zp->z_zn_prefetch = B_FALSE; /* a lookup will re-enable pre-fetching */

	if (uio->uio_segflg == UIO_SYSSPACE && uio->uio_iovcnt == 1) {
		iovp->iov_base += outcount;
		iovp->iov_len -= outcount;
		uio->uio_resid -= outcount;
	} else if (error = uiomove(outbuf, (long)outcount, UIO_READ, uio)) {
		/*
		 * Reset the pointer.
		 */
		offset = uio->uio_loffset;
	}

update:
	zap_cursor_fini(&zc);
	if (uio->uio_segflg != UIO_SYSSPACE || uio->uio_iovcnt != 1)
		kmem_free(outbuf, bufsize);

	if (error == ENOENT)
		error = 0;

	ZFS_ACCESSTIME_STAMP(zfsvfs, zp);

	uio->uio_loffset = offset;
	ZFS_EXIT(zfsvfs);
	return (error);
}

ulong_t zfs_fsync_sync_cnt = 4;

static int
zfs_fsync(vnode_t *vp, int syncflag, cred_t *cr, caller_context_t *ct)
{
	znode_t	*zp = VTOZ(vp);
	zfsvfs_t *zfsvfs = zp->z_zfsvfs;

	/*
	 * Regardless of whether this is required for standards conformance,
	 * this is the logical behavior when fsync() is called on a file with
	 * dirty pages.  We use B_ASYNC since the ZIL transactions are already
	 * going to be pushed out as part of the zil_commit().
	 */
	if (vn_has_cached_data(vp) && !(syncflag & FNODSYNC) &&
	    (vp->v_type == VREG) && !(IS_SWAPVP(vp)))
		(void) VOP_PUTPAGE(vp, (offset_t)0, (size_t)0, B_ASYNC, cr, ct);

	(void) tsd_set(zfs_fsyncer_key, (void *)zfs_fsync_sync_cnt);

	if (zfsvfs->z_os->os_sync != ZFS_SYNC_DISABLED) {
		ZFS_ENTER(zfsvfs);
		ZFS_VERIFY_ZP(zp);
		zil_commit(zfsvfs->z_log, zp->z_id);
		ZFS_EXIT(zfsvfs);
	}
	return (0);
}


/*
 * Get the requested file attributes and place them in the provided
 * vattr structure.
 *
 *	IN:	vp	- vnode of file.
 *		vap	- va_mask identifies requested attributes.
 *			  If AT_XVATTR set, then optional attrs are requested
 *		flags	- ATTR_NOACLCHECK (CIFS server context)
 *		cr	- credentials of caller.
 *		ct	- caller context
 *
 *	OUT:	vap	- attribute values.
 *
 *	RETURN:	0 (always succeeds).
 */
/* ARGSUSED */
static int
zfs_getattr(vnode_t *vp, vattr_t *vap, int flags, cred_t *cr,
    caller_context_t *ct)
{
	znode_t *zp = VTOZ(vp);
	zfsvfs_t *zfsvfs = zp->z_zfsvfs;
	int	error = 0;
	uint64_t links;
	uint64_t mtime[2], ctime[2];
	xvattr_t *xvap = (xvattr_t *)vap;	/* vap may be an xvattr_t * */
	xoptattr_t *xoap = NULL;
	boolean_t skipaclchk = (flags & ATTR_NOACLCHECK) ? B_TRUE : B_FALSE;
	sa_bulk_attr_t bulk[2];
	int count = 0;

	ZFS_ENTER(zfsvfs);
	ZFS_VERIFY_ZP(zp);

	zfs_fuid_map_ids(zp, cr, &vap->va_uid, &vap->va_gid);

	SA_ADD_BULK_ATTR(bulk, count, SA_ZPL_MTIME(zfsvfs), NULL, &mtime, 16);
	SA_ADD_BULK_ATTR(bulk, count, SA_ZPL_CTIME(zfsvfs), NULL, &ctime, 16);

	if ((error = sa_bulk_lookup(zp->z_sa_hdl, bulk, count)) != 0) {
		ZFS_EXIT(zfsvfs);
		return (error);
	}

	/*
	 * If ACL is trivial don't bother looking for ACE_READ_ATTRIBUTES.
	 * Also, if we are the owner don't bother, since owner should
	 * always be allowed to read basic attributes of file.
	 */
	if (!(zp->z_pflags & ZFS_ACL_TRIVIAL) &&
	    (vap->va_uid != crgetuid(cr))) {
		if (error = zfs_zaccess(zp, ACE_READ_ATTRIBUTES, 0,
		    skipaclchk, cr)) {
			ZFS_EXIT(zfsvfs);
			return (error);
		}
	}

	/*
	 * Return all attributes.  It's cheaper to provide the answer
	 * than to determine whether we were asked the question.
	 */

	mutex_enter(&zp->z_lock);
	vap->va_type = vp->v_type;
	vap->va_mode = zp->z_mode & MODEMASK;
	vap->va_fsid = zp->z_zfsvfs->z_vfs->vfs_dev;
	vap->va_nodeid = zp->z_id;
	if ((vp->v_flag & VROOT) && zfs_show_ctldir(zp))
		links = zp->z_links + 1;
	else
		links = zp->z_links;
	vap->va_nlink = MIN(links, UINT32_MAX);	/* nlink_t limit! */
	vap->va_size = zp->z_size;
	vap->va_rdev = vp->v_rdev;
	vap->va_seq = zp->z_seq;

	/*
	 * Add in any requested optional attributes and the create time.
	 * Also set the corresponding bits in the returned attribute bitmap.
	 */
	if ((xoap = xva_getxoptattr(xvap)) != NULL && zfsvfs->z_use_fuids) {
		if (XVA_ISSET_REQ(xvap, XAT_ARCHIVE)) {
			xoap->xoa_archive =
			    ((zp->z_pflags & ZFS_ARCHIVE) != 0);
			XVA_SET_RTN(xvap, XAT_ARCHIVE);
		}

		if (XVA_ISSET_REQ(xvap, XAT_READONLY)) {
			xoap->xoa_readonly =
			    ((zp->z_pflags & ZFS_READONLY) != 0);
			XVA_SET_RTN(xvap, XAT_READONLY);
		}

		if (XVA_ISSET_REQ(xvap, XAT_SYSTEM)) {
			xoap->xoa_system =
			    ((zp->z_pflags & ZFS_SYSTEM) != 0);
			XVA_SET_RTN(xvap, XAT_SYSTEM);
		}

		if (XVA_ISSET_REQ(xvap, XAT_HIDDEN)) {
			xoap->xoa_hidden =
			    ((zp->z_pflags & ZFS_HIDDEN) != 0);
			XVA_SET_RTN(xvap, XAT_HIDDEN);
		}

		if (XVA_ISSET_REQ(xvap, XAT_NOUNLINK)) {
			xoap->xoa_nounlink =
			    ((zp->z_pflags & ZFS_NOUNLINK) != 0);
			XVA_SET_RTN(xvap, XAT_NOUNLINK);
		}

		if (XVA_ISSET_REQ(xvap, XAT_IMMUTABLE)) {
			xoap->xoa_immutable =
			    ((zp->z_pflags & ZFS_IMMUTABLE) != 0);
			XVA_SET_RTN(xvap, XAT_IMMUTABLE);
		}

		if (XVA_ISSET_REQ(xvap, XAT_APPENDONLY)) {
			xoap->xoa_appendonly =
			    ((zp->z_pflags & ZFS_APPENDONLY) != 0);
			XVA_SET_RTN(xvap, XAT_APPENDONLY);
		}

		if (XVA_ISSET_REQ(xvap, XAT_NODUMP)) {
			xoap->xoa_nodump =
			    ((zp->z_pflags & ZFS_NODUMP) != 0);
			XVA_SET_RTN(xvap, XAT_NODUMP);
		}

		if (XVA_ISSET_REQ(xvap, XAT_OPAQUE)) {
			xoap->xoa_opaque =
			    ((zp->z_pflags & ZFS_OPAQUE) != 0);
			XVA_SET_RTN(xvap, XAT_OPAQUE);
		}

		if (XVA_ISSET_REQ(xvap, XAT_AV_QUARANTINED)) {
			xoap->xoa_av_quarantined =
			    ((zp->z_pflags & ZFS_AV_QUARANTINED) != 0);
			XVA_SET_RTN(xvap, XAT_AV_QUARANTINED);
		}

		if (XVA_ISSET_REQ(xvap, XAT_AV_MODIFIED)) {
			xoap->xoa_av_modified =
			    ((zp->z_pflags & ZFS_AV_MODIFIED) != 0);
			XVA_SET_RTN(xvap, XAT_AV_MODIFIED);
		}

		if (XVA_ISSET_REQ(xvap, XAT_AV_SCANSTAMP) &&
		    vp->v_type == VREG) {
			zfs_sa_get_scanstamp(zp, xvap);
		}

		if (XVA_ISSET_REQ(xvap, XAT_CREATETIME)) {
			uint64_t times[2];

			(void) sa_lookup(zp->z_sa_hdl, SA_ZPL_CRTIME(zfsvfs),
			    times, sizeof (times));
			ZFS_TIME_DECODE(&xoap->xoa_createtime, times);
			XVA_SET_RTN(xvap, XAT_CREATETIME);
		}

		if (XVA_ISSET_REQ(xvap, XAT_REPARSE)) {
			xoap->xoa_reparse = ((zp->z_pflags & ZFS_REPARSE) != 0);
			XVA_SET_RTN(xvap, XAT_REPARSE);
		}
		if (XVA_ISSET_REQ(xvap, XAT_GEN)) {
			xoap->xoa_generation = zp->z_gen;
			XVA_SET_RTN(xvap, XAT_GEN);
		}

		if (XVA_ISSET_REQ(xvap, XAT_OFFLINE)) {
			xoap->xoa_offline =
			    ((zp->z_pflags & ZFS_OFFLINE) != 0);
			XVA_SET_RTN(xvap, XAT_OFFLINE);
		}

		if (XVA_ISSET_REQ(xvap, XAT_SPARSE)) {
			xoap->xoa_sparse =
			    ((zp->z_pflags & ZFS_SPARSE) != 0);
			XVA_SET_RTN(xvap, XAT_SPARSE);
		}
	}

	ZFS_TIME_DECODE(&vap->va_atime, zp->z_atime);
	ZFS_TIME_DECODE(&vap->va_mtime, mtime);
	ZFS_TIME_DECODE(&vap->va_ctime, ctime);

	mutex_exit(&zp->z_lock);

	sa_object_size(zp->z_sa_hdl, &vap->va_blksize, &vap->va_nblocks);

	if (zp->z_blksz == 0) {
		/*
		 * Block size hasn't been set; suggest maximal I/O transfers.
		 */
		vap->va_blksize = zfsvfs->z_max_blksz;
	}

	ZFS_EXIT(zfsvfs);
	return (0);
}

/*
 * Set the file attributes to the values contained in the
 * vattr structure.
 *
 *	IN:	vp	- vnode of file to be modified.
 *		vap	- new attribute values.
 *			  If AT_XVATTR set, then optional attrs are being set
 *		flags	- ATTR_UTIME set if non-default time values provided.
 *			- ATTR_NOACLCHECK (CIFS context only).
 *		cr	- credentials of caller.
 *		ct	- caller context
 *
 *	RETURN:	0 on success, error code on failure.
 *
 * Timestamps:
 *	vp - ctime updated, mtime updated if size changed.
 */
/* ARGSUSED */
static int
zfs_setattr(vnode_t *vp, vattr_t *vap, int flags, cred_t *cr,
    caller_context_t *ct)
{
	znode_t		*zp = VTOZ(vp);
	zfsvfs_t	*zfsvfs = zp->z_zfsvfs;
	zilog_t		*zilog;
	dmu_tx_t	*tx;
	vattr_t		oldva;
	xvattr_t	tmpxvattr;
	uint_t		mask = vap->va_mask;
	uint_t		saved_mask = 0;
	int		trim_mask = 0;
	uint64_t	new_mode;
	uint64_t	new_uid, new_gid;
	uint64_t	xattr_obj;
	uint64_t	mtime[2], ctime[2];
	znode_t		*attrzp;
	int		need_policy = FALSE;
	int		err, err2;
	zfs_fuid_info_t *fuidp = NULL;
	xvattr_t *xvap = (xvattr_t *)vap;	/* vap may be an xvattr_t * */
	xoptattr_t	*xoap;
	zfs_acl_t	*aclp;
	boolean_t skipaclchk = (flags & ATTR_NOACLCHECK) ? B_TRUE : B_FALSE;
	boolean_t	fuid_dirtied = B_FALSE;
	sa_bulk_attr_t	bulk[7], xattr_bulk[7];
	int		count = 0, xattr_count = 0;

	if (mask == 0)
		return (0);

	if (mask & AT_NOSET)
		return (SET_ERROR(EINVAL));

	ZFS_ENTER(zfsvfs);
	ZFS_VERIFY_ZP(zp);

	zilog = zfsvfs->z_log;

	/*
	 * Make sure that if we have ephemeral uid/gid or xvattr specified
	 * that file system is at proper version level
	 */

	if (zfsvfs->z_use_fuids == B_FALSE &&
	    (((mask & AT_UID) && IS_EPHEMERAL(vap->va_uid)) ||
	    ((mask & AT_GID) && IS_EPHEMERAL(vap->va_gid)) ||
	    (mask & AT_XVATTR))) {
		ZFS_EXIT(zfsvfs);
		return (SET_ERROR(EINVAL));
	}

	if (mask & AT_SIZE && vp->v_type == VDIR) {
		ZFS_EXIT(zfsvfs);
		return (SET_ERROR(EISDIR));
	}

	if (mask & AT_SIZE && vp->v_type != VREG && vp->v_type != VFIFO) {
		ZFS_EXIT(zfsvfs);
		return (SET_ERROR(EINVAL));
	}

	/*
	 * If this is an xvattr_t, then get a pointer to the structure of
	 * optional attributes.  If this is NULL, then we have a vattr_t.
	 */
	xoap = xva_getxoptattr(xvap);

	xva_init(&tmpxvattr);

	/*
	 * Do not allow to alter immutable bit after it is set
	 */
	if ((zp->z_pflags & ZFS_IMMUTABLE) &&
	    XVA_ISSET_REQ(xvap, XAT_IMMUTABLE) &&
	    zp->z_zfsvfs->z_isworm) {
		ZFS_EXIT(zfsvfs);
		return (SET_ERROR(EPERM));
	}

	/*
	 * Immutable files can only alter atime
	 */
	if (((zp->z_pflags & ZFS_IMMUTABLE) || zp->z_zfsvfs->z_isworm) &&
	    ((mask & (AT_SIZE|AT_UID|AT_GID|AT_MTIME|AT_MODE)) ||
	    ((mask & AT_XVATTR) && XVA_ISSET_REQ(xvap, XAT_CREATETIME)))) {
		if (!zp->z_zfsvfs->z_isworm || !zfs_worm_in_trans(zp)) {
			ZFS_EXIT(zfsvfs);
			return (SET_ERROR(EPERM));
		}
	}

	if ((mask & AT_SIZE) && (zp->z_pflags & ZFS_READONLY)) {
		ZFS_EXIT(zfsvfs);
		return (SET_ERROR(EPERM));
	}

	/*
	 * Verify timestamps doesn't overflow 32 bits.
	 * ZFS can handle large timestamps, but 32bit syscalls can't
	 * handle times greater than 2039.  This check should be removed
	 * once large timestamps are fully supported.
	 */
	if (mask & (AT_ATIME | AT_MTIME)) {
		if (((mask & AT_ATIME) && TIMESPEC_OVERFLOW(&vap->va_atime)) ||
		    ((mask & AT_MTIME) && TIMESPEC_OVERFLOW(&vap->va_mtime))) {
			ZFS_EXIT(zfsvfs);
			return (SET_ERROR(EOVERFLOW));
		}
	}

top:
	attrzp = NULL;
	aclp = NULL;

	/* Can this be moved to before the top label? */
	if (zfsvfs->z_vfs->vfs_flag & VFS_RDONLY) {
		ZFS_EXIT(zfsvfs);
		return (SET_ERROR(EROFS));
	}

	/*
	 * First validate permissions
	 */

	if (mask & AT_SIZE) {
		err = zfs_zaccess(zp, ACE_WRITE_DATA, 0, skipaclchk, cr);
		if (err) {
			ZFS_EXIT(zfsvfs);
			return (err);
		}
		/*
		 * XXX - Note, we are not providing any open
		 * mode flags here (like FNDELAY), so we may
		 * block if there are locks present... this
		 * should be addressed in openat().
		 */
		/* XXX - would it be OK to generate a log record here? */
		err = zfs_freesp(zp, vap->va_size, 0, 0, FALSE);
		if (err) {
			ZFS_EXIT(zfsvfs);
			return (err);
		}

		if (vap->va_size == 0)
			vnevent_truncate(ZTOV(zp), ct);
	}

	if (mask & (AT_ATIME|AT_MTIME) ||
	    ((mask & AT_XVATTR) && (XVA_ISSET_REQ(xvap, XAT_HIDDEN) ||
	    XVA_ISSET_REQ(xvap, XAT_READONLY) ||
	    XVA_ISSET_REQ(xvap, XAT_ARCHIVE) ||
	    XVA_ISSET_REQ(xvap, XAT_OFFLINE) ||
	    XVA_ISSET_REQ(xvap, XAT_SPARSE) ||
	    XVA_ISSET_REQ(xvap, XAT_CREATETIME) ||
	    XVA_ISSET_REQ(xvap, XAT_SYSTEM)))) {
		need_policy = zfs_zaccess(zp, ACE_WRITE_ATTRIBUTES, 0,
		    skipaclchk, cr);
	}

	if (mask & (AT_UID|AT_GID)) {
		int	idmask = (mask & (AT_UID|AT_GID));
		int	take_owner;
		int	take_group;

		/*
		 * NOTE: even if a new mode is being set,
		 * we may clear S_ISUID/S_ISGID bits.
		 */

		if (!(mask & AT_MODE))
			vap->va_mode = zp->z_mode;

		/*
		 * Take ownership or chgrp to group we are a member of
		 */

		take_owner = (mask & AT_UID) && (vap->va_uid == crgetuid(cr));
		take_group = (mask & AT_GID) &&
		    zfs_groupmember(zfsvfs, vap->va_gid, cr);

		/*
		 * If both AT_UID and AT_GID are set then take_owner and
		 * take_group must both be set in order to allow taking
		 * ownership.
		 *
		 * Otherwise, send the check through secpolicy_vnode_setattr()
		 *
		 */

		if (((idmask == (AT_UID|AT_GID)) && take_owner && take_group) ||
		    ((idmask == AT_UID) && take_owner) ||
		    ((idmask == AT_GID) && take_group)) {
			if (zfs_zaccess(zp, ACE_WRITE_OWNER, 0,
			    skipaclchk, cr) == 0) {
				/*
				 * Remove setuid/setgid for non-privileged users
				 */
				secpolicy_setid_clear(vap, cr);
				trim_mask = (mask & (AT_UID|AT_GID));
			} else {
				need_policy =  TRUE;
			}
		} else {
			need_policy =  TRUE;
		}
	}

	mutex_enter(&zp->z_lock);
	oldva.va_mode = zp->z_mode;
	zfs_fuid_map_ids(zp, cr, &oldva.va_uid, &oldva.va_gid);
	if (mask & AT_XVATTR) {
		/*
		 * Update xvattr mask to include only those attributes
		 * that are actually changing.
		 *
		 * the bits will be restored prior to actually setting
		 * the attributes so the caller thinks they were set.
		 */
		if (XVA_ISSET_REQ(xvap, XAT_APPENDONLY)) {
			if (xoap->xoa_appendonly !=
			    ((zp->z_pflags & ZFS_APPENDONLY) != 0)) {
				need_policy = TRUE;
			} else {
				XVA_CLR_REQ(xvap, XAT_APPENDONLY);
				XVA_SET_REQ(&tmpxvattr, XAT_APPENDONLY);
			}
		}

		if (XVA_ISSET_REQ(xvap, XAT_NOUNLINK)) {
			if (xoap->xoa_nounlink !=
			    ((zp->z_pflags & ZFS_NOUNLINK) != 0)) {
				need_policy = TRUE;
			} else {
				XVA_CLR_REQ(xvap, XAT_NOUNLINK);
				XVA_SET_REQ(&tmpxvattr, XAT_NOUNLINK);
			}
		}

		if (XVA_ISSET_REQ(xvap, XAT_IMMUTABLE)) {
			if (xoap->xoa_immutable !=
			    ((zp->z_pflags & ZFS_IMMUTABLE) != 0)) {
				need_policy = TRUE;
			} else {
				XVA_CLR_REQ(xvap, XAT_IMMUTABLE);
				XVA_SET_REQ(&tmpxvattr, XAT_IMMUTABLE);
			}
		}

		if (XVA_ISSET_REQ(xvap, XAT_NODUMP)) {
			if (xoap->xoa_nodump !=
			    ((zp->z_pflags & ZFS_NODUMP) != 0)) {
				need_policy = TRUE;
			} else {
				XVA_CLR_REQ(xvap, XAT_NODUMP);
				XVA_SET_REQ(&tmpxvattr, XAT_NODUMP);
			}
		}

		if (XVA_ISSET_REQ(xvap, XAT_AV_MODIFIED)) {
			if (xoap->xoa_av_modified !=
			    ((zp->z_pflags & ZFS_AV_MODIFIED) != 0)) {
				need_policy = TRUE;
			} else {
				XVA_CLR_REQ(xvap, XAT_AV_MODIFIED);
				XVA_SET_REQ(&tmpxvattr, XAT_AV_MODIFIED);
			}
		}

		if (XVA_ISSET_REQ(xvap, XAT_AV_QUARANTINED)) {
			if ((vp->v_type != VREG &&
			    xoap->xoa_av_quarantined) ||
			    xoap->xoa_av_quarantined !=
			    ((zp->z_pflags & ZFS_AV_QUARANTINED) != 0)) {
				need_policy = TRUE;
			} else {
				XVA_CLR_REQ(xvap, XAT_AV_QUARANTINED);
				XVA_SET_REQ(&tmpxvattr, XAT_AV_QUARANTINED);
			}
		}

		if (XVA_ISSET_REQ(xvap, XAT_REPARSE)) {
			mutex_exit(&zp->z_lock);
			ZFS_EXIT(zfsvfs);
			return (SET_ERROR(EPERM));
		}

		if (need_policy == FALSE &&
		    (XVA_ISSET_REQ(xvap, XAT_AV_SCANSTAMP) ||
		    XVA_ISSET_REQ(xvap, XAT_OPAQUE))) {
			need_policy = TRUE;
		}
	}

	mutex_exit(&zp->z_lock);

	if (mask & AT_MODE) {
		if (zfs_zaccess(zp, ACE_WRITE_ACL, 0, skipaclchk, cr) == 0) {
			err = secpolicy_setid_setsticky_clear(vp, vap,
			    &oldva, cr);
			if (err) {
				ZFS_EXIT(zfsvfs);
				return (err);
			}
			trim_mask |= AT_MODE;
		} else {
			need_policy = TRUE;
		}
	}

	if (need_policy) {
		/*
		 * If trim_mask is set then take ownership
		 * has been granted or write_acl is present and user
		 * has the ability to modify mode.  In that case remove
		 * UID|GID and or MODE from mask so that
		 * secpolicy_vnode_setattr() doesn't revoke it.
		 */

		if (trim_mask) {
			saved_mask = vap->va_mask;
			vap->va_mask &= ~trim_mask;
		}
		err = secpolicy_vnode_setattr(cr, vp, vap, &oldva, flags,
		    (int (*)(void *, int, cred_t *))zfs_zaccess_unix, zp);
		if (err) {
			ZFS_EXIT(zfsvfs);
			return (err);
		}

		if (trim_mask)
			vap->va_mask |= saved_mask;
	}

	/*
	 * secpolicy_vnode_setattr, or take ownership may have
	 * changed va_mask
	 */
	mask = vap->va_mask;

	if ((mask & (AT_UID | AT_GID))) {
		err = sa_lookup(zp->z_sa_hdl, SA_ZPL_XATTR(zfsvfs),
		    &xattr_obj, sizeof (xattr_obj));

		if (err == 0 && xattr_obj) {
			err = zfs_zget(zp->z_zfsvfs, xattr_obj, &attrzp);
			if (err)
				goto out2;
		}
		if (mask & AT_UID) {
			new_uid = zfs_fuid_create(zfsvfs,
			    (uint64_t)vap->va_uid, cr, ZFS_OWNER, &fuidp);
			if (new_uid != zp->z_uid &&
			    zfs_fuid_overquota(zfsvfs, B_FALSE, new_uid)) {
				if (attrzp)
					VN_RELE(ZTOV(attrzp));
				err = SET_ERROR(EDQUOT);
				goto out2;
			}
		}

		if (mask & AT_GID) {
			new_gid = zfs_fuid_create(zfsvfs, (uint64_t)vap->va_gid,
			    cr, ZFS_GROUP, &fuidp);
			if (new_gid != zp->z_gid &&
			    zfs_fuid_overquota(zfsvfs, B_TRUE, new_gid)) {
				if (attrzp)
					VN_RELE(ZTOV(attrzp));
				err = SET_ERROR(EDQUOT);
				goto out2;
			}
		}
	}
	tx = dmu_tx_create(zfsvfs->z_os);

	if (mask & AT_MODE) {
		uint64_t pmode = zp->z_mode;
		uint64_t acl_obj;
		new_mode = (pmode & S_IFMT) | (vap->va_mode & ~S_IFMT);

		if (zp->z_zfsvfs->z_acl_mode == ZFS_ACL_RESTRICTED &&
		    !(zp->z_pflags & ZFS_ACL_TRIVIAL)) {
			err = SET_ERROR(EPERM);
			goto out;
		}

		if (err = zfs_acl_chmod_setattr(zp, &aclp, new_mode))
			goto out;

		mutex_enter(&zp->z_lock);
		if (!zp->z_is_sa && ((acl_obj = zfs_external_acl(zp)) != 0)) {
			/*
			 * Are we upgrading ACL from old V0 format
			 * to V1 format?
			 */
			if (zfsvfs->z_version >= ZPL_VERSION_FUID &&
			    zfs_znode_acl_version(zp) ==
			    ZFS_ACL_VERSION_INITIAL) {
				dmu_tx_hold_free(tx, acl_obj, 0,
				    DMU_OBJECT_END);
				dmu_tx_hold_write(tx, DMU_NEW_OBJECT,
				    0, aclp->z_acl_bytes);
			} else {
				dmu_tx_hold_write(tx, acl_obj, 0,
				    aclp->z_acl_bytes);
			}
		} else if (!zp->z_is_sa && aclp->z_acl_bytes > ZFS_ACE_SPACE) {
			dmu_tx_hold_write(tx, DMU_NEW_OBJECT,
			    0, aclp->z_acl_bytes);
		}
		mutex_exit(&zp->z_lock);
		dmu_tx_hold_sa(tx, zp->z_sa_hdl, B_TRUE);
	} else {
		if ((mask & AT_XVATTR) &&
		    XVA_ISSET_REQ(xvap, XAT_AV_SCANSTAMP))
			dmu_tx_hold_sa(tx, zp->z_sa_hdl, B_TRUE);
		else
			dmu_tx_hold_sa(tx, zp->z_sa_hdl, B_FALSE);
	}

	if (attrzp) {
		dmu_tx_hold_sa(tx, attrzp->z_sa_hdl, B_FALSE);
	}

	fuid_dirtied = zfsvfs->z_fuid_dirty;
	if (fuid_dirtied)
		zfs_fuid_txhold(zfsvfs, tx);

	zfs_sa_upgrade_txholds(tx, zp);

	err = dmu_tx_assign(tx, TXG_WAIT);
	if (err)
		goto out;

	count = 0;
	/*
	 * Set each attribute requested.
	 * We group settings according to the locks they need to acquire.
	 *
	 * Note: you cannot set ctime directly, although it will be
	 * updated as a side-effect of calling this function.
	 */


	if (mask & (AT_UID|AT_GID|AT_MODE))
		mutex_enter(&zp->z_acl_lock);
	mutex_enter(&zp->z_lock);

	SA_ADD_BULK_ATTR(bulk, count, SA_ZPL_FLAGS(zfsvfs), NULL,
	    &zp->z_pflags, sizeof (zp->z_pflags));

	if (attrzp) {
		if (mask & (AT_UID|AT_GID|AT_MODE))
			mutex_enter(&attrzp->z_acl_lock);
		mutex_enter(&attrzp->z_lock);
		SA_ADD_BULK_ATTR(xattr_bulk, xattr_count,
		    SA_ZPL_FLAGS(zfsvfs), NULL, &attrzp->z_pflags,
		    sizeof (attrzp->z_pflags));
	}

	if (mask & (AT_UID|AT_GID)) {

		if (mask & AT_UID) {
			SA_ADD_BULK_ATTR(bulk, count, SA_ZPL_UID(zfsvfs), NULL,
			    &new_uid, sizeof (new_uid));
			zp->z_uid = new_uid;
			if (attrzp) {
				SA_ADD_BULK_ATTR(xattr_bulk, xattr_count,
				    SA_ZPL_UID(zfsvfs), NULL, &new_uid,
				    sizeof (new_uid));
				attrzp->z_uid = new_uid;
			}
		}

		if (mask & AT_GID) {
			SA_ADD_BULK_ATTR(bulk, count, SA_ZPL_GID(zfsvfs),
			    NULL, &new_gid, sizeof (new_gid));
			zp->z_gid = new_gid;
			if (attrzp) {
				SA_ADD_BULK_ATTR(xattr_bulk, xattr_count,
				    SA_ZPL_GID(zfsvfs), NULL, &new_gid,
				    sizeof (new_gid));
				attrzp->z_gid = new_gid;
			}
		}
		if (!(mask & AT_MODE)) {
			SA_ADD_BULK_ATTR(bulk, count, SA_ZPL_MODE(zfsvfs),
			    NULL, &new_mode, sizeof (new_mode));
			new_mode = zp->z_mode;
		}
		err = zfs_acl_chown_setattr(zp);
		ASSERT(err == 0);
		if (attrzp) {
			err = zfs_acl_chown_setattr(attrzp);
			ASSERT(err == 0);
		}
	}

	if (mask & AT_MODE) {
		SA_ADD_BULK_ATTR(bulk, count, SA_ZPL_MODE(zfsvfs), NULL,
		    &new_mode, sizeof (new_mode));
		zp->z_mode = new_mode;
		ASSERT3U((uintptr_t)aclp, !=, NULL);
		err = zfs_aclset_common(zp, aclp, cr, tx);
		ASSERT0(err);
		if (zp->z_acl_cached)
			zfs_acl_free(zp->z_acl_cached);
		zp->z_acl_cached = aclp;
		aclp = NULL;
	}


	if (mask & AT_ATIME) {
		ZFS_TIME_ENCODE(&vap->va_atime, zp->z_atime);
		SA_ADD_BULK_ATTR(bulk, count, SA_ZPL_ATIME(zfsvfs), NULL,
		    &zp->z_atime, sizeof (zp->z_atime));
	}

	if (mask & AT_MTIME) {
		ZFS_TIME_ENCODE(&vap->va_mtime, mtime);
		SA_ADD_BULK_ATTR(bulk, count, SA_ZPL_MTIME(zfsvfs), NULL,
		    mtime, sizeof (mtime));
	}

	/* XXX - shouldn't this be done *before* the ATIME/MTIME checks? */
	if (mask & AT_SIZE && !(mask & AT_MTIME)) {
		SA_ADD_BULK_ATTR(bulk, count, SA_ZPL_MTIME(zfsvfs),
		    NULL, mtime, sizeof (mtime));
		SA_ADD_BULK_ATTR(bulk, count, SA_ZPL_CTIME(zfsvfs), NULL,
		    &ctime, sizeof (ctime));
		zfs_tstamp_update_setup(zp, CONTENT_MODIFIED, mtime, ctime,
		    B_TRUE);
	} else if (mask != 0) {
		SA_ADD_BULK_ATTR(bulk, count, SA_ZPL_CTIME(zfsvfs), NULL,
		    &ctime, sizeof (ctime));
		zfs_tstamp_update_setup(zp, STATE_CHANGED, mtime, ctime,
		    B_TRUE);
		if (attrzp) {
			SA_ADD_BULK_ATTR(xattr_bulk, xattr_count,
			    SA_ZPL_CTIME(zfsvfs), NULL,
			    &ctime, sizeof (ctime));
			zfs_tstamp_update_setup(attrzp, STATE_CHANGED,
			    mtime, ctime, B_TRUE);
		}
	}
	/*
	 * Do this after setting timestamps to prevent timestamp
	 * update from toggling bit
	 */

	if (xoap && (mask & AT_XVATTR)) {

		/*
		 * restore trimmed off masks
		 * so that return masks can be set for caller.
		 */

		if (XVA_ISSET_REQ(&tmpxvattr, XAT_APPENDONLY)) {
			XVA_SET_REQ(xvap, XAT_APPENDONLY);
		}
		if (XVA_ISSET_REQ(&tmpxvattr, XAT_NOUNLINK)) {
			XVA_SET_REQ(xvap, XAT_NOUNLINK);
		}
		if (XVA_ISSET_REQ(&tmpxvattr, XAT_IMMUTABLE)) {
			XVA_SET_REQ(xvap, XAT_IMMUTABLE);
		}
		if (XVA_ISSET_REQ(&tmpxvattr, XAT_NODUMP)) {
			XVA_SET_REQ(xvap, XAT_NODUMP);
		}
		if (XVA_ISSET_REQ(&tmpxvattr, XAT_AV_MODIFIED)) {
			XVA_SET_REQ(xvap, XAT_AV_MODIFIED);
		}
		if (XVA_ISSET_REQ(&tmpxvattr, XAT_AV_QUARANTINED)) {
			XVA_SET_REQ(xvap, XAT_AV_QUARANTINED);
		}

		if (XVA_ISSET_REQ(xvap, XAT_AV_SCANSTAMP))
			ASSERT(vp->v_type == VREG);

		zfs_xvattr_set(zp, xvap, tx);
	}

	if (fuid_dirtied)
		zfs_fuid_sync(zfsvfs, tx);

	if (mask != 0)
		zfs_log_setattr(zilog, tx, TX_SETATTR, zp, vap, mask, fuidp);

	mutex_exit(&zp->z_lock);
	if (mask & (AT_UID|AT_GID|AT_MODE))
		mutex_exit(&zp->z_acl_lock);

	if (attrzp) {
		if (mask & (AT_UID|AT_GID|AT_MODE))
			mutex_exit(&attrzp->z_acl_lock);
		mutex_exit(&attrzp->z_lock);
	}
out:
	if (err == 0 && attrzp) {
		err2 = sa_bulk_update(attrzp->z_sa_hdl, xattr_bulk,
		    xattr_count, tx);
		ASSERT(err2 == 0);
	}

	if (attrzp)
		VN_RELE(ZTOV(attrzp));

	if (aclp)
		zfs_acl_free(aclp);

	if (fuidp) {
		zfs_fuid_info_free(fuidp);
		fuidp = NULL;
	}

	if (err) {
		dmu_tx_abort(tx);
		if (err == ERESTART)
			goto top;
	} else {
		err2 = sa_bulk_update(zp->z_sa_hdl, bulk, count, tx);
		dmu_tx_commit(tx);
	}

out2:
	if (zfsvfs->z_os->os_sync == ZFS_SYNC_ALWAYS)
		zil_commit(zilog, 0);

	ZFS_EXIT(zfsvfs);
	return (err);
}

typedef struct zfs_zlock {
	krwlock_t	*zl_rwlock;	/* lock we acquired */
	znode_t		*zl_znode;	/* znode we held */
	struct zfs_zlock *zl_next;	/* next in list */
} zfs_zlock_t;

/*
 * Drop locks and release vnodes that were held by zfs_rename_lock().
 */
static void
zfs_rename_unlock(zfs_zlock_t **zlpp)
{
	zfs_zlock_t *zl;

	while ((zl = *zlpp) != NULL) {
		if (zl->zl_znode != NULL)
			VN_RELE(ZTOV(zl->zl_znode));
		rw_exit(zl->zl_rwlock);
		*zlpp = zl->zl_next;
		kmem_free(zl, sizeof (*zl));
	}
}

/*
 * Search back through the directory tree, using the ".." entries.
 * Lock each directory in the chain to prevent concurrent renames.
 * Fail any attempt to move a directory into one of its own descendants.
 * XXX - z_parent_lock can overlap with map or grow locks
 */
static int
zfs_rename_lock(znode_t *szp, znode_t *tdzp, znode_t *sdzp, zfs_zlock_t **zlpp)
{
	zfs_zlock_t	*zl;
	znode_t		*zp = tdzp;
	uint64_t	rootid = zp->z_zfsvfs->z_root;
	uint64_t	oidp = zp->z_id;
	krwlock_t	*rwlp = &szp->z_parent_lock;
	krw_t		rw = RW_WRITER;

	/*
	 * First pass write-locks szp and compares to zp->z_id.
	 * Later passes read-lock zp and compare to zp->z_parent.
	 */
	do {
		if (!rw_tryenter(rwlp, rw)) {
			/*
			 * Another thread is renaming in this path.
			 * Note that if we are a WRITER, we don't have any
			 * parent_locks held yet.
			 */
			if (rw == RW_READER && zp->z_id > szp->z_id) {
				/*
				 * Drop our locks and restart
				 */
				zfs_rename_unlock(&zl);
				*zlpp = NULL;
				zp = tdzp;
				oidp = zp->z_id;
				rwlp = &szp->z_parent_lock;
				rw = RW_WRITER;
				continue;
			} else {
				/*
				 * Wait for other thread to drop its locks
				 */
				rw_enter(rwlp, rw);
			}
		}

		zl = kmem_alloc(sizeof (*zl), KM_SLEEP);
		zl->zl_rwlock = rwlp;
		zl->zl_znode = NULL;
		zl->zl_next = *zlpp;
		*zlpp = zl;

		if (oidp == szp->z_id)		/* We're a descendant of szp */
			return (SET_ERROR(EINVAL));

		if (oidp == rootid)		/* We've hit the top */
			return (0);

		if (rw == RW_READER) {		/* i.e. not the first pass */
			int error = zfs_zget(zp->z_zfsvfs, oidp, &zp);
			if (error)
				return (error);
			zl->zl_znode = zp;
		}
		(void) sa_lookup(zp->z_sa_hdl, SA_ZPL_PARENT(zp->z_zfsvfs),
		    &oidp, sizeof (oidp));
		rwlp = &zp->z_parent_lock;
		rw = RW_READER;

	} while (zp->z_id != sdzp->z_id);

	return (0);
}

/*
 * Move an entry from the provided source directory to the target
 * directory.  Change the entry name as indicated.
 *
 *	IN:	sdvp	- Source directory containing the "old entry".
 *		snm	- Old entry name.
 *		tdvp	- Target directory to contain the "new entry".
 *		tnm	- New entry name.
 *		cr	- credentials of caller.
 *		ct	- caller context
 *		flags	- case flags
 *
 *	RETURN:	0 on success, error code on failure.
 *
 * Timestamps:
 *	sdvp,tdvp - ctime|mtime updated
 */
/*ARGSUSED*/
static int
zfs_rename(vnode_t *sdvp, char *snm, vnode_t *tdvp, char *tnm, cred_t *cr,
    caller_context_t *ct, int flags)
{
	znode_t		*tdzp, *szp, *tzp;
	znode_t		*sdzp = VTOZ(sdvp);
	zfsvfs_t	*zfsvfs = sdzp->z_zfsvfs;
	zilog_t		*zilog;
	vnode_t		*realvp;
	zfs_dirlock_t	*sdl, *tdl;
	dmu_tx_t	*tx;
	zfs_zlock_t	*zl;
	int		cmp, serr, terr;
	int		error = 0, rm_err = 0;
	int		zflg = 0;
	boolean_t	waited = B_FALSE;

	ZFS_ENTER(zfsvfs);
	ZFS_VERIFY_ZP(sdzp);
	zilog = zfsvfs->z_log;

	/*
	 * Make sure we have the real vp for the target directory.
	 */
	if (VOP_REALVP(tdvp, &realvp, ct) == 0)
		tdvp = realvp;

	tdzp = VTOZ(tdvp);
	ZFS_VERIFY_ZP(tdzp);

	/*
	 * We check z_zfsvfs rather than v_vfsp here, because snapshots and the
	 * ctldir appear to have the same v_vfsp.
	 */
	if (tdzp->z_zfsvfs != zfsvfs || zfsctl_is_node(tdvp)) {
		ZFS_EXIT(zfsvfs);
		return (SET_ERROR(EXDEV));
	}

	if (zfsvfs->z_utf8 && u8_validate(tnm,
	    strlen(tnm), NULL, U8_VALIDATE_ENTIRE, &error) < 0) {
		ZFS_EXIT(zfsvfs);
		return (SET_ERROR(EILSEQ));
	}

	if (flags & FIGNORECASE)
		zflg |= ZCILOOK;

top:
	szp = NULL;
	tzp = NULL;
	zl = NULL;

	/*
	 * This is to prevent the creation of links into attribute space
	 * by renaming a linked file into/outof an attribute directory.
	 * See the comment in zfs_link() for why this is considered bad.
	 */
	if ((tdzp->z_pflags & ZFS_XATTR) != (sdzp->z_pflags & ZFS_XATTR)) {
		ZFS_EXIT(zfsvfs);
		return (SET_ERROR(EINVAL));
	}

	/*
	 * Lock source and target directory entries.  To prevent deadlock,
	 * a lock ordering must be defined.  We lock the directory with
	 * the smallest object id first, or if it's a tie, the one with
	 * the lexically first name.
	 */
	if (sdzp->z_id < tdzp->z_id) {
		cmp = -1;
	} else if (sdzp->z_id > tdzp->z_id) {
		cmp = 1;
	} else {
		/*
		 * First compare the two name arguments without
		 * considering any case folding.
		 */
		int nofold = (zfsvfs->z_norm & ~U8_TEXTPREP_TOUPPER);

		cmp = u8_strcmp(snm, tnm, 0, nofold, U8_UNICODE_LATEST, &error);
		ASSERT(error == 0 || !zfsvfs->z_utf8);
		if (cmp == 0) {
			/*
			 * POSIX: "If the old argument and the new argument
			 * both refer to links to the same existing file,
			 * the rename() function shall return successfully
			 * and perform no other action."
			 */
			ZFS_EXIT(zfsvfs);
			return (0);
		}
		/*
		 * If the file system is case-folding, then we may
		 * have some more checking to do.  A case-folding file
		 * system is either supporting mixed case sensitivity
		 * access or is completely case-insensitive.  Note
		 * that the file system is always case preserving.
		 *
		 * In mixed sensitivity mode case sensitive behavior
		 * is the default.  FIGNORECASE must be used to
		 * explicitly request case insensitive behavior.
		 *
		 * If the source and target names provided differ only
		 * by case (e.g., a request to rename 'tim' to 'Tim'),
		 * we will treat this as a special case in the
		 * case-insensitive mode: as long as the source name
		 * is an exact match, we will allow this to proceed as
		 * a name-change request.
		 */
		if ((zfsvfs->z_case == ZFS_CASE_INSENSITIVE ||
		    (zfsvfs->z_case == ZFS_CASE_MIXED &&
		    flags & FIGNORECASE)) &&
		    u8_strcmp(snm, tnm, 0, zfsvfs->z_norm, U8_UNICODE_LATEST,
		    &error) == 0) {
			/*
			 * case preserving rename request, require exact
			 * name matches
			 */
			zflg |= ZCIEXACT;
			zflg &= ~ZCILOOK;
		}
	}

	/*
	 * If the source and destination directories are the same, we should
	 * grab the z_name_lock of that directory only once.
	 */
	if (sdzp == tdzp) {
		zflg |= ZHAVELOCK;
		rw_enter(&sdzp->z_name_lock, RW_READER);
	}

	if (cmp < 0) {
		serr = zfs_dirent_lock(&sdl, sdzp, snm, &szp,
		    ZEXISTS | zflg, NULL, NULL);
		terr = zfs_dirent_lock(&tdl,
		    tdzp, tnm, &tzp, ZRENAMING | zflg, NULL, NULL);
	} else {
		terr = zfs_dirent_lock(&tdl,
		    tdzp, tnm, &tzp, zflg, NULL, NULL);
		serr = zfs_dirent_lock(&sdl,
		    sdzp, snm, &szp, ZEXISTS | ZRENAMING | zflg,
		    NULL, NULL);
	}

	if (serr) {
		/*
		 * Source entry invalid or not there.
		 */
		if (!terr) {
			zfs_dirent_unlock(tdl);
			if (tzp)
				VN_RELE(ZTOV(tzp));
		}

		if (sdzp == tdzp)
			rw_exit(&sdzp->z_name_lock);

		if (strcmp(snm, "..") == 0)
			serr = SET_ERROR(EINVAL);
		ZFS_EXIT(zfsvfs);
		return (serr);
	}
	if (terr) {
		zfs_dirent_unlock(sdl);
		VN_RELE(ZTOV(szp));

		if (sdzp == tdzp)
			rw_exit(&sdzp->z_name_lock);

		if (strcmp(tnm, "..") == 0)
			terr = SET_ERROR(EINVAL);
		ZFS_EXIT(zfsvfs);
		return (terr);
	}

	/*
	 * Must have write access at the source to remove the old entry
	 * and write access at the target to create the new entry.
	 * Note that if target and source are the same, this can be
	 * done in a single check.
	 */

	if (error = zfs_zaccess_rename(sdzp, szp, tdzp, tzp, cr))
		goto out;

	if (ZTOV(szp)->v_type == VDIR) {
		/*
		 * Check to make sure rename is valid.
		 * Can't do a move like this: /usr/a/b to /usr/a/b/c/d
		 */
		if (error = zfs_rename_lock(szp, tdzp, sdzp, &zl))
			goto out;
	}

	/*
	 * Does target exist?
	 */
	if (tzp) {
		/*
		 * Source and target must be the same type.
		 */
		if (ZTOV(szp)->v_type == VDIR) {
			if (ZTOV(tzp)->v_type != VDIR) {
				error = SET_ERROR(ENOTDIR);
				goto out;
			}
		} else {
			if (ZTOV(tzp)->v_type == VDIR) {
				error = SET_ERROR(EISDIR);
				goto out;
			}
		}
		/*
		 * POSIX dictates that when the source and target
		 * entries refer to the same file object, rename
		 * must do nothing and exit without error.
		 */
		if (szp->z_id == tzp->z_id) {
			error = 0;
			goto out;
		}
	}

	vnevent_pre_rename_src(ZTOV(szp), sdvp, snm, ct);
	if (tzp)
		vnevent_pre_rename_dest(ZTOV(tzp), tdvp, tnm, ct);

	/*
	 * notify the target directory if it is not the same
	 * as source directory.
	 */
	if (tdvp != sdvp) {
		vnevent_pre_rename_dest_dir(tdvp, ZTOV(szp), tnm, ct);
	}

	tx = dmu_tx_create(zfsvfs->z_os);
	dmu_tx_hold_sa(tx, szp->z_sa_hdl, B_FALSE);
	dmu_tx_hold_sa(tx, sdzp->z_sa_hdl, B_FALSE);
	dmu_tx_hold_zap(tx, sdzp->z_id, FALSE, snm);
	dmu_tx_hold_zap(tx, tdzp->z_id, TRUE, tnm);
	if (sdzp != tdzp) {
		dmu_tx_hold_sa(tx, tdzp->z_sa_hdl, B_FALSE);
		zfs_sa_upgrade_txholds(tx, tdzp);
	}
	if (tzp) {
		dmu_tx_hold_sa(tx, tzp->z_sa_hdl, B_FALSE);
		zfs_sa_upgrade_txholds(tx, tzp);
	}

	zfs_sa_upgrade_txholds(tx, szp);
	dmu_tx_hold_zap(tx, zfsvfs->z_unlinkedobj, FALSE, NULL);
	error = dmu_tx_assign(tx, waited ? TXG_WAITED : TXG_NOWAIT);
	if (error) {
		if (zl != NULL)
			zfs_rename_unlock(&zl);
		zfs_dirent_unlock(sdl);
		zfs_dirent_unlock(tdl);

		if (sdzp == tdzp)
			rw_exit(&sdzp->z_name_lock);

		VN_RELE(ZTOV(szp));
		if (tzp)
			VN_RELE(ZTOV(tzp));
		if (error == ERESTART) {
			waited = B_TRUE;
			dmu_tx_wait(tx);
			dmu_tx_abort(tx);
			goto top;
		}
		dmu_tx_abort(tx);
		ZFS_EXIT(zfsvfs);
		return (error);
	}

	if (tzp)	/* Attempt to remove the existing target */
		error = rm_err = zfs_link_destroy(tdl, tzp, tx, zflg, NULL);

	if (error == 0) {
		error = zfs_link_create(tdl, szp, tx, ZRENAMING);
		if (error == 0) {
			szp->z_pflags |= ZFS_AV_MODIFIED;

			error = sa_update(szp->z_sa_hdl, SA_ZPL_FLAGS(zfsvfs),
			    (void *)&szp->z_pflags, sizeof (uint64_t), tx);
			ASSERT0(error);

			error = zfs_link_destroy(sdl, szp, tx, ZRENAMING, NULL);
			if (error == 0) {
				zfs_log_rename(zilog, tx, TX_RENAME |
				    (flags & FIGNORECASE ? TX_CI : 0), sdzp,
				    sdl->dl_name, tdzp, tdl->dl_name, szp);

				/*
				 * Update path information for the target vnode
				 */
				vn_renamepath(tdvp, ZTOV(szp), tnm,
				    strlen(tnm));
			} else {
				/*
				 * At this point, we have successfully created
				 * the target name, but have failed to remove
				 * the source name.  Since the create was done
				 * with the ZRENAMING flag, there are
				 * complications; for one, the link count is
				 * wrong.  The easiest way to deal with this
				 * is to remove the newly created target, and
				 * return the original error.  This must
				 * succeed; fortunately, it is very unlikely to
				 * fail, since we just created it.
				 */
				VERIFY3U(zfs_link_destroy(tdl, szp, tx,
				    ZRENAMING, NULL), ==, 0);
			}
		}
	}

	dmu_tx_commit(tx);

	if (tzp && rm_err == 0)
		vnevent_rename_dest(ZTOV(tzp), tdvp, tnm, ct);

	if (error == 0) {
		vnevent_rename_src(ZTOV(szp), sdvp, snm, ct);
		/* notify the target dir if it is not the same as source dir */
		if (tdvp != sdvp)
			vnevent_rename_dest_dir(tdvp, ct);
	}
out:
	if (zl != NULL)
		zfs_rename_unlock(&zl);

	zfs_dirent_unlock(sdl);
	zfs_dirent_unlock(tdl);

	if (sdzp == tdzp)
		rw_exit(&sdzp->z_name_lock);


	VN_RELE(ZTOV(szp));
	if (tzp)
		VN_RELE(ZTOV(tzp));

	if (zfsvfs->z_os->os_sync == ZFS_SYNC_ALWAYS)
		zil_commit(zilog, 0);

	ZFS_EXIT(zfsvfs);
	return (error);
}

/*
 * Insert the indicated symbolic reference entry into the directory.
 *
 *	IN:	dvp	- Directory to contain new symbolic link.
 *		link	- Name for new symlink entry.
 *		vap	- Attributes of new entry.
 *		cr	- credentials of caller.
 *		ct	- caller context
 *		flags	- case flags
 *
 *	RETURN:	0 on success, error code on failure.
 *
 * Timestamps:
 *	dvp - ctime|mtime updated
 */
/*ARGSUSED*/
static int
zfs_symlink(vnode_t *dvp, char *name, vattr_t *vap, char *link, cred_t *cr,
    caller_context_t *ct, int flags)
{
	znode_t		*zp, *dzp = VTOZ(dvp);
	zfs_dirlock_t	*dl;
	dmu_tx_t	*tx;
	zfsvfs_t	*zfsvfs = dzp->z_zfsvfs;
	zilog_t		*zilog;
	int		imm_was_set = 0;
	uint64_t	len = strlen(link);
	int		error;
	int		zflg = ZNEW;
	zfs_acl_ids_t	acl_ids;
	boolean_t	fuid_dirtied;
	uint64_t	txtype = TX_SYMLINK;
	boolean_t	waited = B_FALSE;

	ASSERT(vap->va_type == VLNK);

	ZFS_ENTER(zfsvfs);
	ZFS_VERIFY_ZP(dzp);
	zilog = zfsvfs->z_log;

	if (zfsvfs->z_utf8 && u8_validate(name, strlen(name),
	    NULL, U8_VALIDATE_ENTIRE, &error) < 0) {
		ZFS_EXIT(zfsvfs);
		return (SET_ERROR(EILSEQ));
	}
	if (flags & FIGNORECASE)
		zflg |= ZCILOOK;

	if (len > MAXPATHLEN) {
		ZFS_EXIT(zfsvfs);
		return (SET_ERROR(ENAMETOOLONG));
	}

	if ((error = zfs_acl_ids_create(dzp, 0,
	    vap, cr, NULL, &acl_ids)) != 0) {
		ZFS_EXIT(zfsvfs);
		return (error);
	}
top:
	/*
	 * Attempt to lock directory; fail if entry already exists.
	 */
	error = zfs_dirent_lock(&dl, dzp, name, &zp, zflg, NULL, NULL);
	if (error) {
		zfs_acl_ids_free(&acl_ids);
		ZFS_EXIT(zfsvfs);
		return (error);
	}

	if ((dzp->z_pflags & ZFS_IMMUTABLE) && dzp->z_zfsvfs->z_isworm) {
		imm_was_set = 1;
		dzp->z_pflags &= ~ZFS_IMMUTABLE;
	}
	if (error = zfs_zaccess(dzp, ACE_ADD_FILE, 0, B_FALSE, cr)) {
		if (imm_was_set)
			dzp->z_pflags |= ZFS_IMMUTABLE;
		zfs_acl_ids_free(&acl_ids);
		zfs_dirent_unlock(dl);
		ZFS_EXIT(zfsvfs);
		return (error);
	}
	if (imm_was_set)
		dzp->z_pflags |= ZFS_IMMUTABLE;

	if (zfs_acl_ids_overquota(zfsvfs, &acl_ids)) {
		zfs_acl_ids_free(&acl_ids);
		zfs_dirent_unlock(dl);
		ZFS_EXIT(zfsvfs);
		return (SET_ERROR(EDQUOT));
	}
	tx = dmu_tx_create(zfsvfs->z_os);
	fuid_dirtied = zfsvfs->z_fuid_dirty;
	dmu_tx_hold_write(tx, DMU_NEW_OBJECT, 0, MAX(1, len));
	dmu_tx_hold_zap(tx, dzp->z_id, TRUE, name);
	dmu_tx_hold_sa_create(tx, acl_ids.z_aclp->z_acl_bytes +
	    ZFS_SA_BASE_ATTR_SIZE + len);
	dmu_tx_hold_sa(tx, dzp->z_sa_hdl, B_FALSE);
	if (!zfsvfs->z_use_sa && acl_ids.z_aclp->z_acl_bytes > ZFS_ACE_SPACE) {
		dmu_tx_hold_write(tx, DMU_NEW_OBJECT, 0,
		    acl_ids.z_aclp->z_acl_bytes);
	}
	if (fuid_dirtied)
		zfs_fuid_txhold(zfsvfs, tx);
	error = dmu_tx_assign(tx, waited ? TXG_WAITED : TXG_NOWAIT);
	if (error) {
		zfs_dirent_unlock(dl);
		if (error == ERESTART) {
			waited = B_TRUE;
			dmu_tx_wait(tx);
			dmu_tx_abort(tx);
			goto top;
		}
		zfs_acl_ids_free(&acl_ids);
		dmu_tx_abort(tx);
		ZFS_EXIT(zfsvfs);
		return (error);
	}

	/*
	 * Create a new object for the symlink.
	 * for version 4 ZPL datsets the symlink will be an SA attribute
	 */
	zfs_mknode(dzp, vap, tx, cr, 0, &zp, &acl_ids);

	if (fuid_dirtied)
		zfs_fuid_sync(zfsvfs, tx);

	mutex_enter(&zp->z_lock);
	if (zp->z_is_sa)
		error = sa_update(zp->z_sa_hdl, SA_ZPL_SYMLINK(zfsvfs),
		    link, len, tx);
	else
		zfs_sa_symlink(zp, link, len, tx);
	mutex_exit(&zp->z_lock);

	zp->z_size = len;
	(void) sa_update(zp->z_sa_hdl, SA_ZPL_SIZE(zfsvfs),
	    &zp->z_size, sizeof (zp->z_size), tx);
	/*
	 * Insert the new object into the directory.
	 */
	(void) zfs_link_create(dl, zp, tx, ZNEW);

	if (flags & FIGNORECASE)
		txtype |= TX_CI;
	zfs_log_symlink(zilog, tx, txtype, dzp, zp, name, link);

	zfs_acl_ids_free(&acl_ids);

	dmu_tx_commit(tx);

	zfs_dirent_unlock(dl);

	VN_RELE(ZTOV(zp));

	if (zfsvfs->z_os->os_sync == ZFS_SYNC_ALWAYS)
		zil_commit(zilog, 0);

	ZFS_EXIT(zfsvfs);
	return (error);
}

/*
 * Return, in the buffer contained in the provided uio structure,
 * the symbolic path referred to by vp.
 *
 *	IN:	vp	- vnode of symbolic link.
 *		uio	- structure to contain the link path.
 *		cr	- credentials of caller.
 *		ct	- caller context
 *
 *	OUT:	uio	- structure containing the link path.
 *
 *	RETURN:	0 on success, error code on failure.
 *
 * Timestamps:
 *	vp - atime updated
 */
/* ARGSUSED */
static int
zfs_readlink(vnode_t *vp, uio_t *uio, cred_t *cr, caller_context_t *ct)
{
	znode_t		*zp = VTOZ(vp);
	zfsvfs_t	*zfsvfs = zp->z_zfsvfs;
	int		error;

	ZFS_ENTER(zfsvfs);
	ZFS_VERIFY_ZP(zp);

	mutex_enter(&zp->z_lock);
	if (zp->z_is_sa)
		error = sa_lookup_uio(zp->z_sa_hdl,
		    SA_ZPL_SYMLINK(zfsvfs), uio);
	else
		error = zfs_sa_readlink(zp, uio);
	mutex_exit(&zp->z_lock);

	ZFS_ACCESSTIME_STAMP(zfsvfs, zp);

	ZFS_EXIT(zfsvfs);
	return (error);
}

/*
 * Insert a new entry into directory tdvp referencing svp.
 *
 *	IN:	tdvp	- Directory to contain new entry.
 *		svp	- vnode of new entry.
 *		name	- name of new entry.
 *		cr	- credentials of caller.
 *		ct	- caller context
 *
 *	RETURN:	0 on success, error code on failure.
 *
 * Timestamps:
 *	tdvp - ctime|mtime updated
 *	 svp - ctime updated
 */
/* ARGSUSED */
static int
zfs_link(vnode_t *tdvp, vnode_t *svp, char *name, cred_t *cr,
    caller_context_t *ct, int flags)
{
	znode_t		*dzp = VTOZ(tdvp);
	znode_t		*tzp, *szp;
	zfsvfs_t	*zfsvfs = dzp->z_zfsvfs;
	zilog_t		*zilog;
	zfs_dirlock_t	*dl;
	dmu_tx_t	*tx;
	vnode_t		*realvp;
	int		error;
	int		zf = ZNEW;
	uint64_t	parent;
	uid_t		owner;
	boolean_t	waited = B_FALSE;

	ASSERT(tdvp->v_type == VDIR);

	ZFS_ENTER(zfsvfs);
	ZFS_VERIFY_ZP(dzp);
	zilog = zfsvfs->z_log;

	if (VOP_REALVP(svp, &realvp, ct) == 0)
		svp = realvp;

	/*
	 * POSIX dictates that we return EPERM here.
	 * Better choices include ENOTSUP or EISDIR.
	 */
	if (svp->v_type == VDIR) {
		ZFS_EXIT(zfsvfs);
		return (SET_ERROR(EPERM));
	}

	szp = VTOZ(svp);
	ZFS_VERIFY_ZP(szp);

	/*
	 * We check z_zfsvfs rather than v_vfsp here, because snapshots and the
	 * ctldir appear to have the same v_vfsp.
	 */
	if (szp->z_zfsvfs != zfsvfs || zfsctl_is_node(svp)) {
		ZFS_EXIT(zfsvfs);
		return (SET_ERROR(EXDEV));
	}

	/* Prevent links to .zfs/shares files */

	if ((error = sa_lookup(szp->z_sa_hdl, SA_ZPL_PARENT(zfsvfs),
	    &parent, sizeof (uint64_t))) != 0) {
		ZFS_EXIT(zfsvfs);
		return (error);
	}
	if (parent == zfsvfs->z_shares_dir) {
		ZFS_EXIT(zfsvfs);
		return (SET_ERROR(EPERM));
	}

	if (zfsvfs->z_utf8 && u8_validate(name,
	    strlen(name), NULL, U8_VALIDATE_ENTIRE, &error) < 0) {
		ZFS_EXIT(zfsvfs);
		return (SET_ERROR(EILSEQ));
	}
	if (flags & FIGNORECASE)
		zf |= ZCILOOK;

	/*
	 * We do not support links between attributes and non-attributes
	 * because of the potential security risk of creating links
	 * into "normal" file space in order to circumvent restrictions
	 * imposed in attribute space.
	 */
	if ((szp->z_pflags & ZFS_XATTR) != (dzp->z_pflags & ZFS_XATTR)) {
		ZFS_EXIT(zfsvfs);
		return (SET_ERROR(EINVAL));
	}


	owner = zfs_fuid_map_id(zfsvfs, szp->z_uid, cr, ZFS_OWNER);
	if (owner != crgetuid(cr) && secpolicy_basic_link(cr) != 0) {
		ZFS_EXIT(zfsvfs);
		return (SET_ERROR(EPERM));
	}

	if (error = zfs_zaccess(dzp, ACE_ADD_FILE, 0, B_FALSE, cr)) {
		ZFS_EXIT(zfsvfs);
		return (error);
	}

top:
	/*
	 * Attempt to lock directory; fail if entry already exists.
	 */
	error = zfs_dirent_lock(&dl, dzp, name, &tzp, zf, NULL, NULL);
	if (error) {
		ZFS_EXIT(zfsvfs);
		return (error);
	}

	tx = dmu_tx_create(zfsvfs->z_os);
	dmu_tx_hold_sa(tx, szp->z_sa_hdl, B_FALSE);
	dmu_tx_hold_zap(tx, dzp->z_id, TRUE, name);
	zfs_sa_upgrade_txholds(tx, szp);
	zfs_sa_upgrade_txholds(tx, dzp);
	error = dmu_tx_assign(tx, waited ? TXG_WAITED : TXG_NOWAIT);
	if (error) {
		zfs_dirent_unlock(dl);
		if (error == ERESTART) {
			waited = B_TRUE;
			dmu_tx_wait(tx);
			dmu_tx_abort(tx);
			goto top;
		}
		dmu_tx_abort(tx);
		ZFS_EXIT(zfsvfs);
		return (error);
	}

	error = zfs_link_create(dl, szp, tx, 0);

	if (error == 0) {
		uint64_t txtype = TX_LINK;
		if (flags & FIGNORECASE)
			txtype |= TX_CI;
		zfs_log_link(zilog, tx, txtype, dzp, szp, name);
	}

	dmu_tx_commit(tx);

	zfs_dirent_unlock(dl);

	if (error == 0) {
		vnevent_link(svp, ct);
	}

	if (zfsvfs->z_os->os_sync == ZFS_SYNC_ALWAYS)
		zil_commit(zilog, 0);

	ZFS_EXIT(zfsvfs);
	return (error);
}

/*
 * zfs_null_putapage() is used when the file system has been force
 * unmounted. It just drops the pages.
 */
/* ARGSUSED */
static int
zfs_null_putapage(vnode_t *vp, page_t *pp, u_offset_t *offp,
    size_t *lenp, int flags, cred_t *cr)
{
	pvn_write_done(pp, B_INVAL|B_FORCE|B_ERROR);
	return (0);
}

/*
 * Push a page out to disk, klustering if possible.
 *
 *	IN:	vp	- file to push page to.
 *		pp	- page to push.
 *		flags	- additional flags.
 *		cr	- credentials of caller.
 *
 *	OUT:	offp	- start of range pushed.
 *		lenp	- len of range pushed.
 *
 *	RETURN:	0 on success, error code on failure.
 *
 * NOTE: callers must have locked the page to be pushed.  On
 * exit, the page (and all other pages in the kluster) must be
 * unlocked.
 */
/* ARGSUSED */
static int
zfs_putapage(vnode_t *vp, page_t *pp, u_offset_t *offp,
    size_t *lenp, int flags, cred_t *cr)
{
	znode_t		*zp = VTOZ(vp);
	zfsvfs_t	*zfsvfs = zp->z_zfsvfs;
	dmu_tx_t	*tx;
	u_offset_t	off, koff;
	size_t		len, klen;
	int		err;

	off = pp->p_offset;
	len = PAGESIZE;
	/*
	 * If our blocksize is bigger than the page size, try to kluster
	 * multiple pages so that we write a full block (thus avoiding
	 * a read-modify-write).
	 */
	if (off < zp->z_size && zp->z_blksz > PAGESIZE) {
		klen = P2ROUNDUP((ulong_t)zp->z_blksz, PAGESIZE);
		koff = ISP2(klen) ? P2ALIGN(off, (u_offset_t)klen) : 0;
		ASSERT(koff <= zp->z_size);
		if (koff + klen > zp->z_size)
			klen = P2ROUNDUP(zp->z_size - koff, (uint64_t)PAGESIZE);
		pp = pvn_write_kluster(vp, pp, &off, &len, koff, klen, flags);
	}
	ASSERT3U(btop(len), ==, btopr(len));

	/*
	 * Can't push pages past end-of-file.
	 */
	if (off >= zp->z_size) {
		/* ignore all pages */
		err = 0;
		goto out;
	} else if (off + len > zp->z_size) {
		int npages = btopr(zp->z_size - off);
		page_t *trunc;

		page_list_break(&pp, &trunc, npages);
		/* ignore pages past end of file */
		if (trunc)
			pvn_write_done(trunc, flags);
		len = zp->z_size - off;
	}

	if (zfs_owner_overquota(zfsvfs, zp, B_FALSE) ||
	    zfs_owner_overquota(zfsvfs, zp, B_TRUE)) {
		err = SET_ERROR(EDQUOT);
		goto out;
	}
	tx = dmu_tx_create(zfsvfs->z_os);
	dmu_tx_hold_write(tx, zp->z_id, off, len);

	dmu_tx_hold_sa(tx, zp->z_sa_hdl, B_FALSE);
	zfs_sa_upgrade_txholds(tx, zp);
	err = dmu_tx_assign(tx, TXG_WAIT);
	if (err != 0) {
		dmu_tx_abort(tx);
		goto out;
	}

	if (zp->z_blksz <= PAGESIZE) {
		caddr_t va = zfs_map_page(pp, S_READ);
		ASSERT3U(len, <=, PAGESIZE);
		dmu_write(zfsvfs->z_os, zp->z_id, off, len, va, tx);
		zfs_unmap_page(pp, va);
	} else {
		err = dmu_write_pages(zfsvfs->z_os, zp->z_id, off, len, pp, tx);
	}

	if (err == 0) {
		uint64_t mtime[2], ctime[2];
		sa_bulk_attr_t bulk[3];
		int count = 0;

		SA_ADD_BULK_ATTR(bulk, count, SA_ZPL_MTIME(zfsvfs), NULL,
		    &mtime, 16);
		SA_ADD_BULK_ATTR(bulk, count, SA_ZPL_CTIME(zfsvfs), NULL,
		    &ctime, 16);
		SA_ADD_BULK_ATTR(bulk, count, SA_ZPL_FLAGS(zfsvfs), NULL,
		    &zp->z_pflags, 8);
		zfs_tstamp_update_setup(zp, CONTENT_MODIFIED, mtime, ctime,
		    B_TRUE);
		zfs_log_write(zfsvfs->z_log, tx, TX_WRITE, zp, off, len, 0);
	}
	dmu_tx_commit(tx);

out:
	pvn_write_done(pp, (err ? B_ERROR : 0) | flags);
	if (offp)
		*offp = off;
	if (lenp)
		*lenp = len;

	return (err);
}

/*
 * Copy the portion of the file indicated from pages into the file.
 * The pages are stored in a page list attached to the files vnode.
 *
 *	IN:	vp	- vnode of file to push page data to.
 *		off	- position in file to put data.
 *		len	- amount of data to write.
 *		flags	- flags to control the operation.
 *		cr	- credentials of caller.
 *		ct	- caller context.
 *
 *	RETURN:	0 on success, error code on failure.
 *
 * Timestamps:
 *	vp - ctime|mtime updated
 */
/*ARGSUSED*/
static int
zfs_putpage(vnode_t *vp, offset_t off, size_t len, int flags, cred_t *cr,
    caller_context_t *ct)
{
	znode_t		*zp = VTOZ(vp);
	zfsvfs_t	*zfsvfs = zp->z_zfsvfs;
	page_t		*pp;
	size_t		io_len;
	u_offset_t	io_off;
	uint_t		blksz;
	rl_t		*rl;
	int		error = 0;

	ZFS_ENTER(zfsvfs);
	ZFS_VERIFY_ZP(zp);

	/*
	 * There's nothing to do if no data is cached.
	 */
	if (!vn_has_cached_data(vp)) {
		ZFS_EXIT(zfsvfs);
		return (0);
	}

	/*
	 * Align this request to the file block size in case we kluster.
	 * XXX - this can result in pretty aggresive locking, which can
	 * impact simultanious read/write access.  One option might be
	 * to break up long requests (len == 0) into block-by-block
	 * operations to get narrower locking.
	 */
	blksz = zp->z_blksz;
	if (ISP2(blksz))
		io_off = P2ALIGN_TYPED(off, blksz, u_offset_t);
	else
		io_off = 0;
	if (len > 0 && ISP2(blksz))
		io_len = P2ROUNDUP_TYPED(len + (off - io_off), blksz, size_t);
	else
		io_len = 0;

	if (io_len == 0) {
		/*
		 * Search the entire vp list for pages >= io_off.
		 */
		rl = zfs_range_lock(zp, io_off, UINT64_MAX, RL_WRITER);
		error = pvn_vplist_dirty(vp, io_off, zfs_putapage, flags, cr);
		goto out;
	}
	rl = zfs_range_lock(zp, io_off, io_len, RL_WRITER);

	if (off > zp->z_size) {
		/* past end of file */
		zfs_range_unlock(rl);
		ZFS_EXIT(zfsvfs);
		return (0);
	}

	len = MIN(io_len, P2ROUNDUP(zp->z_size, PAGESIZE) - io_off);

	for (off = io_off; io_off < off + len; io_off += io_len) {
		if ((flags & B_INVAL) || ((flags & B_ASYNC) == 0)) {
			pp = page_lookup(vp, io_off,
			    (flags & (B_INVAL | B_FREE)) ? SE_EXCL : SE_SHARED);
		} else {
			pp = page_lookup_nowait(vp, io_off,
			    (flags & B_FREE) ? SE_EXCL : SE_SHARED);
		}

		if (pp != NULL && pvn_getdirty(pp, flags)) {
			int err;

			/*
			 * Found a dirty page to push
			 */
			err = zfs_putapage(vp, pp, &io_off, &io_len, flags, cr);
			if (err)
				error = err;
		} else {
			io_len = PAGESIZE;
		}
	}
out:
	zfs_range_unlock(rl);
	if ((flags & B_ASYNC) == 0 || zfsvfs->z_os->os_sync == ZFS_SYNC_ALWAYS)
		zil_commit(zfsvfs->z_log, zp->z_id);
	ZFS_EXIT(zfsvfs);
	return (error);
}

/*ARGSUSED*/
static void
zfs_inactive_impl(vnode_t *vp, cred_t *cr, caller_context_t *ct)
{
	znode_t	*zp = VTOZ(vp);
	zfsvfs_t *zfsvfs = zp->z_zfsvfs;
	int error;

	rw_enter(&zfsvfs->z_teardown_inactive_lock, RW_READER);
	if (zp->z_sa_hdl == NULL) {
		/*
		 * The fs has been unmounted, or we did a
		 * suspend/resume and this file no longer exists.
		 */
		if (vn_has_cached_data(vp)) {
			(void) pvn_vplist_dirty(vp, 0, zfs_null_putapage,
			    B_INVAL, cr);
		}

		mutex_enter(&zp->z_lock);
		mutex_enter(&vp->v_lock);
		ASSERT(vp->v_count == 1);
		vp->v_count = 0;
		mutex_exit(&vp->v_lock);
		mutex_exit(&zp->z_lock);
		rw_exit(&zfsvfs->z_teardown_inactive_lock);
		zfs_znode_free(zp);
		return;
	}

	/*
	 * Attempt to push any data in the page cache.  If this fails
	 * we will get kicked out later in zfs_zinactive().
	 */
	if (vn_has_cached_data(vp)) {
		(void) pvn_vplist_dirty(vp, 0, zfs_putapage, B_INVAL|B_ASYNC,
		    cr);
	}

	if (zp->z_atime_dirty && zp->z_unlinked == 0) {
		dmu_tx_t *tx = dmu_tx_create(zfsvfs->z_os);

		dmu_tx_hold_sa(tx, zp->z_sa_hdl, B_FALSE);
		zfs_sa_upgrade_txholds(tx, zp);
		error = dmu_tx_assign(tx, TXG_WAIT);
		if (error) {
			dmu_tx_abort(tx);
		} else {
			mutex_enter(&zp->z_lock);
			(void) sa_update(zp->z_sa_hdl, SA_ZPL_ATIME(zfsvfs),
			    (void *)&zp->z_atime, sizeof (zp->z_atime), tx);
			zp->z_atime_dirty = 0;
			mutex_exit(&zp->z_lock);
			dmu_tx_commit(tx);
		}
	}

	zfs_zinactive(zp);
	rw_exit(&zfsvfs->z_teardown_inactive_lock);
}

static void
zfs_inactive_task(void *task_arg)
{
	vnode_t *vp = (vnode_t *)task_arg;
	ASSERT(vp);
	zfs_inactive_impl(vp, CRED(), NULL);
}

/*
 * This value will be multiplied by zfs_dirty_data_max to determine
 * the threshold past which we will call zfs_inactive_impl() async.
 *
 * Selecting the multiplier is a balance between how long we're willing to wait
 * for delete/free to complete (get shell back, have a NFS thread captive, etc)
 * and reducing the number of active requests in the backing taskq.
 *
 * 4 GiB (zfs_dirty_data_max default) * 16 (multiplier default) = 64 GiB
 * meaning by default we will call zfs_inactive_impl async for vnodes > 64 GiB
 */
uint16_t zfs_inactive_async_multiplier = 16;

void
zfs_inactive(vnode_t *vp, cred_t *cr, caller_context_t *ct)
{
	znode_t	*zp = VTOZ(vp);

	if (zp->z_size > zfs_inactive_async_multiplier * zfs_dirty_data_max) {
		if (taskq_dispatch(dsl_pool_vnrele_taskq(
		    dmu_objset_pool(zp->z_zfsvfs->z_os)), zfs_inactive_task,
		    vp, TQ_SLEEP) != NULL)
			return; /* task dispatched, we're done */
	}

	/*
	 * If the size of the vnode is <= than the threshold computed above
	 * or if the taskq dispatch failed - do a sync zfs_inactive call
	 */
	zfs_inactive_impl(vp, cr, ct);
}

/*
 * Bounds-check the seek operation.
 *
 *	IN:	vp	- vnode seeking within
 *		ooff	- old file offset
 *		noffp	- pointer to new file offset
 *		ct	- caller context
 *
 *	RETURN:	0 on success, EINVAL if new offset invalid.
 */
/* ARGSUSED */
static int
zfs_seek(vnode_t *vp, offset_t ooff, offset_t *noffp,
    caller_context_t *ct)
{
	if (vp->v_type == VDIR)
		return (0);
	return ((*noffp < 0 || *noffp > MAXOFFSET_T) ? EINVAL : 0);
}

/*
 * Pre-filter the generic locking function to trap attempts to place
 * a mandatory lock on a memory mapped file.
 */
static int
zfs_frlock(vnode_t *vp, int cmd, flock64_t *bfp, int flag, offset_t offset,
    flk_callback_t *flk_cbp, cred_t *cr, caller_context_t *ct)
{
	znode_t *zp = VTOZ(vp);
	zfsvfs_t *zfsvfs = zp->z_zfsvfs;

	ZFS_ENTER(zfsvfs);
	ZFS_VERIFY_ZP(zp);

	/*
	 * We are following the UFS semantics with respect to mapcnt
	 * here: If we see that the file is mapped already, then we will
	 * return an error, but we don't worry about races between this
	 * function and zfs_map().
	 */
	if (zp->z_mapcnt > 0 && MANDMODE(zp->z_mode)) {
		ZFS_EXIT(zfsvfs);
		return (SET_ERROR(EAGAIN));
	}
	ZFS_EXIT(zfsvfs);
	return (fs_frlock(vp, cmd, bfp, flag, offset, flk_cbp, cr, ct));
}

/*
 * If we can't find a page in the cache, we will create a new page
 * and fill it with file data.  For efficiency, we may try to fill
 * multiple pages at once (klustering) to fill up the supplied page
 * list.  Note that the pages to be filled are held with an exclusive
 * lock to prevent access by other threads while they are being filled.
 */
static int
zfs_fillpage(vnode_t *vp, u_offset_t off, struct seg *seg,
    caddr_t addr, page_t *pl[], size_t plsz, enum seg_rw rw)
{
	znode_t *zp = VTOZ(vp);
	page_t *pp, *cur_pp;
	objset_t *os = zp->z_zfsvfs->z_os;
	u_offset_t io_off, total;
	size_t io_len;
	int err;

	if (plsz == PAGESIZE || zp->z_blksz <= PAGESIZE) {
		/*
		 * We only have a single page, don't bother klustering
		 */
		io_off = off;
		io_len = PAGESIZE;
		pp = page_create_va(vp, io_off, io_len,
		    PG_EXCL | PG_WAIT, seg, addr);
	} else {
		/*
		 * Try to find enough pages to fill the page list
		 */
		pp = pvn_read_kluster(vp, off, seg, addr, &io_off,
		    &io_len, off, plsz, 0);
	}
	if (pp == NULL) {
		/*
		 * The page already exists, nothing to do here.
		 */
		*pl = NULL;
		return (0);
	}

	/*
	 * Fill the pages in the kluster.
	 */
	cur_pp = pp;
	for (total = io_off + io_len; io_off < total; io_off += PAGESIZE) {
		caddr_t va;

		ASSERT3U(io_off, ==, cur_pp->p_offset);
		va = zfs_map_page(cur_pp, S_WRITE);
		err = dmu_read(os, zp->z_id, io_off, PAGESIZE, va,
		    DMU_READ_PREFETCH);
		zfs_unmap_page(cur_pp, va);
		if (err) {
			/* On error, toss the entire kluster */
			pvn_read_done(pp, B_ERROR);
			/* convert checksum errors into IO errors */
			if (err == ECKSUM)
				err = SET_ERROR(EIO);
			return (err);
		}
		cur_pp = cur_pp->p_next;
	}

	/*
	 * Fill in the page list array from the kluster starting
	 * from the desired offset `off'.
	 * NOTE: the page list will always be null terminated.
	 */
	pvn_plist_init(pp, pl, plsz, off, io_len, rw);
	ASSERT(pl == NULL || (*pl)->p_offset == off);

	return (0);
}

/*
 * Return pointers to the pages for the file region [off, off + len]
 * in the pl array.  If plsz is greater than len, this function may
 * also return page pointers from after the specified region
 * (i.e. the region [off, off + plsz]).  These additional pages are
 * only returned if they are already in the cache, or were created as
 * part of a klustered read.
 *
 *	IN:	vp	- vnode of file to get data from.
 *		off	- position in file to get data from.
 *		len	- amount of data to retrieve.
 *		plsz	- length of provided page list.
 *		seg	- segment to obtain pages for.
 *		addr	- virtual address of fault.
 *		rw	- mode of created pages.
 *		cr	- credentials of caller.
 *		ct	- caller context.
 *
 *	OUT:	protp	- protection mode of created pages.
 *		pl	- list of pages created.
 *
 *	RETURN:	0 on success, error code on failure.
 *
 * Timestamps:
 *	vp - atime updated
 */
/* ARGSUSED */
static int
zfs_getpage(vnode_t *vp, offset_t off, size_t len, uint_t *protp,
    page_t *pl[], size_t plsz, struct seg *seg, caddr_t addr,
    enum seg_rw rw, cred_t *cr, caller_context_t *ct)
{
	znode_t		*zp = VTOZ(vp);
	zfsvfs_t	*zfsvfs = zp->z_zfsvfs;
	page_t		**pl0 = pl;
	int		err = 0;

	/* we do our own caching, faultahead is unnecessary */
	if (pl == NULL)
		return (0);
	else if (len > plsz)
		len = plsz;
	else
		len = P2ROUNDUP(len, PAGESIZE);
	ASSERT(plsz >= len);

	ZFS_ENTER(zfsvfs);
	ZFS_VERIFY_ZP(zp);

	if (protp)
		*protp = PROT_ALL;

	/*
	 * Loop through the requested range [off, off + len) looking
	 * for pages.  If we don't find a page, we will need to create
	 * a new page and fill it with data from the file.
	 */
	while (len > 0) {
		if (*pl = page_lookup(vp, off, SE_SHARED))
			*(pl+1) = NULL;
		else if (err = zfs_fillpage(vp, off, seg, addr, pl, plsz, rw))
			goto out;
		while (*pl) {
			ASSERT3U((*pl)->p_offset, ==, off);
			off += PAGESIZE;
			addr += PAGESIZE;
			if (len > 0) {
				ASSERT3U(len, >=, PAGESIZE);
				len -= PAGESIZE;
			}
			ASSERT3U(plsz, >=, PAGESIZE);
			plsz -= PAGESIZE;
			pl++;
		}
	}

	/*
	 * Fill out the page array with any pages already in the cache.
	 */
	while (plsz > 0 &&
	    (*pl++ = page_lookup_nowait(vp, off, SE_SHARED))) {
			off += PAGESIZE;
			plsz -= PAGESIZE;
	}
out:
	if (err) {
		/*
		 * Release any pages we have previously locked.
		 */
		while (pl > pl0)
			page_unlock(*--pl);
	} else {
		ZFS_ACCESSTIME_STAMP(zfsvfs, zp);
	}

	*pl = NULL;

	ZFS_EXIT(zfsvfs);
	return (err);
}

/*
 * Request a memory map for a section of a file.  This code interacts
 * with common code and the VM system as follows:
 *
 * - common code calls mmap(), which ends up in smmap_common()
 * - this calls VOP_MAP(), which takes you into (say) zfs
 * - zfs_map() calls as_map(), passing segvn_create() as the callback
 * - segvn_create() creates the new segment and calls VOP_ADDMAP()
 * - zfs_addmap() updates z_mapcnt
 */
/*ARGSUSED*/
static int
zfs_map(vnode_t *vp, offset_t off, struct as *as, caddr_t *addrp,
    size_t len, uchar_t prot, uchar_t maxprot, uint_t flags, cred_t *cr,
    caller_context_t *ct)
{
	znode_t *zp = VTOZ(vp);
	zfsvfs_t *zfsvfs = zp->z_zfsvfs;
	segvn_crargs_t	vn_a;
	int		error;

	ZFS_ENTER(zfsvfs);
	ZFS_VERIFY_ZP(zp);

	if ((prot & PROT_WRITE) && (zp->z_pflags &
	    (ZFS_IMMUTABLE | ZFS_READONLY | ZFS_APPENDONLY))) {
		ZFS_EXIT(zfsvfs);
		return (SET_ERROR(EPERM));
	}

	if ((prot & (PROT_READ | PROT_EXEC)) &&
	    (zp->z_pflags & ZFS_AV_QUARANTINED)) {
		ZFS_EXIT(zfsvfs);
		return (SET_ERROR(EACCES));
	}

	if (vp->v_flag & VNOMAP) {
		ZFS_EXIT(zfsvfs);
		return (SET_ERROR(ENOSYS));
	}

	if (off < 0 || len > MAXOFFSET_T - off) {
		ZFS_EXIT(zfsvfs);
		return (SET_ERROR(ENXIO));
	}

	if (vp->v_type != VREG) {
		ZFS_EXIT(zfsvfs);
		return (SET_ERROR(ENODEV));
	}

	/*
	 * If file is locked, disallow mapping.
	 */
	if (MANDMODE(zp->z_mode) && vn_has_flocks(vp)) {
		ZFS_EXIT(zfsvfs);
		return (SET_ERROR(EAGAIN));
	}

	as_rangelock(as);
	error = choose_addr(as, addrp, len, off, ADDR_VACALIGN, flags);
	if (error != 0) {
		as_rangeunlock(as);
		ZFS_EXIT(zfsvfs);
		return (error);
	}

	vn_a.vp = vp;
	vn_a.offset = (u_offset_t)off;
	vn_a.type = flags & MAP_TYPE;
	vn_a.prot = prot;
	vn_a.maxprot = maxprot;
	vn_a.cred = cr;
	vn_a.amp = NULL;
	vn_a.flags = flags & ~MAP_TYPE;
	vn_a.szc = 0;
	vn_a.lgrp_mem_policy_flags = 0;

	error = as_map(as, *addrp, len, segvn_create, &vn_a);

	as_rangeunlock(as);
	ZFS_EXIT(zfsvfs);
	return (error);
}

/* ARGSUSED */
static int
zfs_addmap(vnode_t *vp, offset_t off, struct as *as, caddr_t addr,
    size_t len, uchar_t prot, uchar_t maxprot, uint_t flags, cred_t *cr,
    caller_context_t *ct)
{
	uint64_t pages = btopr(len);

	atomic_add_64(&VTOZ(vp)->z_mapcnt, pages);
	return (0);
}

/*
 * The reason we push dirty pages as part of zfs_delmap() is so that we get a
 * more accurate mtime for the associated file.  Since we don't have a way of
 * detecting when the data was actually modified, we have to resort to
 * heuristics.  If an explicit msync() is done, then we mark the mtime when the
 * last page is pushed.  The problem occurs when the msync() call is omitted,
 * which by far the most common case:
 *
 *	open()
 *	mmap()
 *	<modify memory>
 *	munmap()
 *	close()
 *	<time lapse>
 *	putpage() via fsflush
 *
 * If we wait until fsflush to come along, we can have a modification time that
 * is some arbitrary point in the future.  In order to prevent this in the
 * common case, we flush pages whenever a (MAP_SHARED, PROT_WRITE) mapping is
 * torn down.
 */
/* ARGSUSED */
static int
zfs_delmap(vnode_t *vp, offset_t off, struct as *as, caddr_t addr,
    size_t len, uint_t prot, uint_t maxprot, uint_t flags, cred_t *cr,
    caller_context_t *ct)
{
	uint64_t pages = btopr(len);

	ASSERT3U(VTOZ(vp)->z_mapcnt, >=, pages);
	atomic_add_64(&VTOZ(vp)->z_mapcnt, -pages);

	if ((flags & MAP_SHARED) && (prot & PROT_WRITE) &&
	    vn_has_cached_data(vp))
		(void) VOP_PUTPAGE(vp, off, len, B_ASYNC, cr, ct);

	return (0);
}

/*
 * Free or allocate space in a file.  Currently, this function only
 * supports the `F_FREESP' command.  However, this command is somewhat
 * misnamed, as its functionality includes the ability to allocate as
 * well as free space.
 *
 *	IN:	vp	- vnode of file to free data in.
 *		cmd	- action to take (only F_FREESP supported).
 *		bfp	- section of file to free/alloc.
 *		flag	- current file open mode flags.
 *		offset	- current file offset.
 *		cr	- credentials of caller [UNUSED].
 *		ct	- caller context.
 *
 *	RETURN:	0 on success, error code on failure.
 *
 * Timestamps:
 *	vp - ctime|mtime updated
 */
/* ARGSUSED */
static int
zfs_space(vnode_t *vp, int cmd, flock64_t *bfp, int flag,
    offset_t offset, cred_t *cr, caller_context_t *ct)
{
	znode_t		*zp = VTOZ(vp);
	zfsvfs_t	*zfsvfs = zp->z_zfsvfs;
	uint64_t	off, len;
	int		error;

	ZFS_ENTER(zfsvfs);
	ZFS_VERIFY_ZP(zp);

	if (cmd != F_FREESP) {
		ZFS_EXIT(zfsvfs);
		return (SET_ERROR(EINVAL));
	}

	/*
	 * In a case vp->v_vfsp != zp->z_zfsvfs->z_vfs (e.g. snapshots) our
	 * callers might not be able to detect properly that we are read-only,
	 * so check it explicitly here.
	 */
	if (zfsvfs->z_vfs->vfs_flag & VFS_RDONLY) {
		ZFS_EXIT(zfsvfs);
		return (SET_ERROR(EROFS));
	}

	if (error = convoff(vp, bfp, 0, offset)) {
		ZFS_EXIT(zfsvfs);
		return (error);
	}

	if (bfp->l_len < 0) {
		ZFS_EXIT(zfsvfs);
		return (SET_ERROR(EINVAL));
	}

	off = bfp->l_start;
	len = bfp->l_len; /* 0 means from off to end of file */

	error = zfs_freesp(zp, off, len, flag, TRUE);

	if (error == 0 && off == 0 && len == 0)
		vnevent_truncate(ZTOV(zp), ct);

	ZFS_EXIT(zfsvfs);
	return (error);
}

/*ARGSUSED*/
static int
zfs_fid(vnode_t *vp, fid_t *fidp, caller_context_t *ct)
{
	znode_t		*zp = VTOZ(vp);
	zfsvfs_t	*zfsvfs = zp->z_zfsvfs;
	uint32_t	gen;
	uint64_t	gen64;
	uint64_t	object = zp->z_id;
	zfid_short_t	*zfid;
	int		size, i, error;

	ZFS_ENTER(zfsvfs);
	ZFS_VERIFY_ZP(zp);

	if ((error = sa_lookup(zp->z_sa_hdl, SA_ZPL_GEN(zfsvfs),
	    &gen64, sizeof (uint64_t))) != 0) {
		ZFS_EXIT(zfsvfs);
		return (error);
	}

	gen = (uint32_t)gen64;

	size = (zfsvfs->z_parent != zfsvfs) ? LONG_FID_LEN : SHORT_FID_LEN;
	if (fidp->fid_len < size) {
		fidp->fid_len = size;
		ZFS_EXIT(zfsvfs);
		return (SET_ERROR(ENOSPC));
	}

	zfid = (zfid_short_t *)fidp;

	zfid->zf_len = size;

	for (i = 0; i < sizeof (zfid->zf_object); i++)
		zfid->zf_object[i] = (uint8_t)(object >> (8 * i));

	/* Must have a non-zero generation number to distinguish from .zfs */
	if (gen == 0)
		gen = 1;
	for (i = 0; i < sizeof (zfid->zf_gen); i++)
		zfid->zf_gen[i] = (uint8_t)(gen >> (8 * i));

	if (size == LONG_FID_LEN) {
		uint64_t	objsetid = dmu_objset_id(zfsvfs->z_os);
		zfid_long_t	*zlfid;

		zlfid = (zfid_long_t *)fidp;

		for (i = 0; i < sizeof (zlfid->zf_setid); i++)
			zlfid->zf_setid[i] = (uint8_t)(objsetid >> (8 * i));

		/* XXX - this should be the generation number for the objset */
		for (i = 0; i < sizeof (zlfid->zf_setgen); i++)
			zlfid->zf_setgen[i] = 0;
	}

	ZFS_EXIT(zfsvfs);
	return (0);
}

static int
zfs_pathconf(vnode_t *vp, int cmd, ulong_t *valp, cred_t *cr,
    caller_context_t *ct)
{
	znode_t		*zp, *xzp;
	zfsvfs_t	*zfsvfs;
	zfs_dirlock_t	*dl;
	int		error;

	switch (cmd) {
	case _PC_LINK_MAX:
		*valp = ULONG_MAX;
		return (0);

	case _PC_FILESIZEBITS:
		*valp = 64;
		return (0);

	case _PC_XATTR_EXISTS:
		zp = VTOZ(vp);
		zfsvfs = zp->z_zfsvfs;
		ZFS_ENTER(zfsvfs);
		ZFS_VERIFY_ZP(zp);
		*valp = 0;
		error = zfs_dirent_lock(&dl, zp, "", &xzp,
		    ZXATTR | ZEXISTS | ZSHARED, NULL, NULL);
		if (error == 0) {
			zfs_dirent_unlock(dl);
			if (!zfs_dirempty(xzp))
				*valp = 1;
			VN_RELE(ZTOV(xzp));
		} else if (error == ENOENT) {
			/*
			 * If there aren't extended attributes, it's the
			 * same as having zero of them.
			 */
			error = 0;
		}
		ZFS_EXIT(zfsvfs);
		return (error);

	case _PC_SATTR_ENABLED:
	case _PC_SATTR_EXISTS:
		*valp = vfs_has_feature(vp->v_vfsp, VFSFT_SYSATTR_VIEWS) &&
		    (vp->v_type == VREG || vp->v_type == VDIR);
		return (0);

	case _PC_ACCESS_FILTERING:
		*valp = vfs_has_feature(vp->v_vfsp, VFSFT_ACCESS_FILTER) &&
		    vp->v_type == VDIR;
		return (0);

	case _PC_ACL_ENABLED:
		*valp = _ACL_ACE_ENABLED;
		return (0);

	case _PC_MIN_HOLE_SIZE:
		*valp = (ulong_t)SPA_MINBLOCKSIZE;
		return (0);

	case _PC_TIMESTAMP_RESOLUTION:
		/* nanosecond timestamp resolution */
		*valp = 1L;
		return (0);

	default:
		return (fs_pathconf(vp, cmd, valp, cr, ct));
	}
}

/*ARGSUSED*/
static int
zfs_getsecattr(vnode_t *vp, vsecattr_t *vsecp, int flag, cred_t *cr,
    caller_context_t *ct)
{
	znode_t *zp = VTOZ(vp);
	zfsvfs_t *zfsvfs = zp->z_zfsvfs;
	int error;
	boolean_t skipaclchk = (flag & ATTR_NOACLCHECK) ? B_TRUE : B_FALSE;

	ZFS_ENTER(zfsvfs);
	ZFS_VERIFY_ZP(zp);
	error = zfs_getacl(zp, vsecp, skipaclchk, cr);
	ZFS_EXIT(zfsvfs);

	return (error);
}

/*ARGSUSED*/
static int
zfs_setsecattr(vnode_t *vp, vsecattr_t *vsecp, int flag, cred_t *cr,
    caller_context_t *ct)
{
	znode_t *zp = VTOZ(vp);
	zfsvfs_t *zfsvfs = zp->z_zfsvfs;
	int error;
	boolean_t skipaclchk = (flag & ATTR_NOACLCHECK) ? B_TRUE : B_FALSE;
	zilog_t	*zilog = zfsvfs->z_log;

	ZFS_ENTER(zfsvfs);
	ZFS_VERIFY_ZP(zp);

	error = zfs_setacl(zp, vsecp, skipaclchk, cr);

	if (zfsvfs->z_os->os_sync == ZFS_SYNC_ALWAYS)
		zil_commit(zilog, 0);

	ZFS_EXIT(zfsvfs);
	return (error);
}

/*
 * The smallest read we may consider to loan out an arcbuf.
 * This must be a power of 2.
 */
int zcr_blksz_min = (1 << 10);	/* 1K */
/*
 * If set to less than the file block size, allow loaning out of an
 * arcbuf for a partial block read.  This must be a power of 2.
 */
int zcr_blksz_max = (1 << 17);	/* 128K */

/*ARGSUSED*/
static int
zfs_reqzcbuf(vnode_t *vp, enum uio_rw ioflag, xuio_t *xuio, cred_t *cr,
    caller_context_t *ct)
{
	znode_t	*zp = VTOZ(vp);
	zfsvfs_t *zfsvfs = zp->z_zfsvfs;
	int max_blksz = zfsvfs->z_max_blksz;
	uio_t *uio = &xuio->xu_uio;
	ssize_t size = uio->uio_resid;
	offset_t offset = uio->uio_loffset;
	int blksz;
	int fullblk, i;
	arc_buf_t *abuf;
	ssize_t maxsize;
	int preamble, postamble;

	if (xuio->xu_type != UIOTYPE_ZEROCOPY)
		return (SET_ERROR(EINVAL));

	ZFS_ENTER(zfsvfs);
	ZFS_VERIFY_ZP(zp);
	switch (ioflag) {
	case UIO_WRITE:
		/*
		 * Loan out an arc_buf for write if write size is bigger than
		 * max_blksz, and the file's block size is also max_blksz.
		 */
		blksz = max_blksz;
		if (size < blksz || zp->z_blksz != blksz) {
			ZFS_EXIT(zfsvfs);
			return (SET_ERROR(EINVAL));
		}
		/*
		 * Caller requests buffers for write before knowing where the
		 * write offset might be (e.g. NFS TCP write).
		 */
		if (offset == -1) {
			preamble = 0;
		} else {
			preamble = P2PHASE(offset, blksz);
			if (preamble) {
				preamble = blksz - preamble;
				size -= preamble;
			}
		}

		postamble = P2PHASE(size, blksz);
		size -= postamble;

		fullblk = size / blksz;
		(void) dmu_xuio_init(xuio,
		    (preamble != 0) + fullblk + (postamble != 0));
		DTRACE_PROBE3(zfs_reqzcbuf_align, int, preamble,
		    int, postamble, int,
		    (preamble != 0) + fullblk + (postamble != 0));

		/*
		 * Have to fix iov base/len for partial buffers.  They
		 * currently represent full arc_buf's.
		 */
		if (preamble) {
			/* data begins in the middle of the arc_buf */
			abuf = dmu_request_arcbuf(sa_get_db(zp->z_sa_hdl),
			    blksz);
			ASSERT(abuf);
			(void) dmu_xuio_add(xuio, abuf,
			    blksz - preamble, preamble);
		}

		for (i = 0; i < fullblk; i++) {
			abuf = dmu_request_arcbuf(sa_get_db(zp->z_sa_hdl),
			    blksz);
			ASSERT(abuf);
			(void) dmu_xuio_add(xuio, abuf, 0, blksz);
		}

		if (postamble) {
			/* data ends in the middle of the arc_buf */
			abuf = dmu_request_arcbuf(sa_get_db(zp->z_sa_hdl),
			    blksz);
			ASSERT(abuf);
			(void) dmu_xuio_add(xuio, abuf, 0, postamble);
		}
		break;
	case UIO_READ:
		/*
		 * Loan out an arc_buf for read if the read size is larger than
		 * the current file block size.  Block alignment is not
		 * considered.  Partial arc_buf will be loaned out for read.
		 */
		blksz = zp->z_blksz;
		if (blksz < zcr_blksz_min)
			blksz = zcr_blksz_min;
		if (blksz > zcr_blksz_max)
			blksz = zcr_blksz_max;
		/* avoid potential complexity of dealing with it */
		if (blksz > max_blksz) {
			ZFS_EXIT(zfsvfs);
			return (SET_ERROR(EINVAL));
		}

		maxsize = zp->z_size - uio->uio_loffset;
		if (size > maxsize)
			size = maxsize;

		if (size < blksz || vn_has_cached_data(vp)) {
			ZFS_EXIT(zfsvfs);
			return (SET_ERROR(EINVAL));
		}
		break;
	default:
		ZFS_EXIT(zfsvfs);
		return (SET_ERROR(EINVAL));
	}

	uio->uio_extflg = UIO_XUIO;
	XUIO_XUZC_RW(xuio) = ioflag;
	ZFS_EXIT(zfsvfs);
	return (0);
}

/*ARGSUSED*/
static int
zfs_retzcbuf(vnode_t *vp, xuio_t *xuio, cred_t *cr, caller_context_t *ct)
{
	int i;
	arc_buf_t *abuf;
	int ioflag = XUIO_XUZC_RW(xuio);

	ASSERT(xuio->xu_type == UIOTYPE_ZEROCOPY);

	i = dmu_xuio_cnt(xuio);
	while (i-- > 0) {
		abuf = dmu_xuio_arcbuf(xuio, i);
		/*
		 * if abuf == NULL, it must be a write buffer
		 * that has been returned in zfs_write().
		 */
		if (abuf)
			dmu_return_arcbuf(abuf);
		ASSERT(abuf || ioflag == UIO_WRITE);
	}

	dmu_xuio_fini(xuio);
	return (0);
}

/*
 * Predeclare these here so that the compiler assumes that
 * this is an "old style" function declaration that does
 * not include arguments => we won't get type mismatch errors
 * in the initializations that follow.
 */
static int zfs_inval();
static int zfs_isdir();

static int
zfs_inval()
{
	return (SET_ERROR(EINVAL));
}

static int
zfs_isdir()
{
	return (SET_ERROR(EISDIR));
}
/*
 * Directory vnode operations template
 */
vnodeops_t *zfs_dvnodeops;
const fs_operation_def_t zfs_dvnodeops_template[] = {
	VOPNAME_OPEN,		{ .vop_open = zfs_open },
	VOPNAME_CLOSE,		{ .vop_close = zfs_close },
	VOPNAME_READ,		{ .error = zfs_isdir },
	VOPNAME_WRITE,		{ .error = zfs_isdir },
	VOPNAME_IOCTL,		{ .vop_ioctl = zfs_ioctl },
	VOPNAME_GETATTR,	{ .vop_getattr = zfs_getattr },
	VOPNAME_SETATTR,	{ .vop_setattr = zfs_setattr },
	VOPNAME_ACCESS,		{ .vop_access = zfs_access },
	VOPNAME_LOOKUP,		{ .vop_lookup = zfs_lookup },
	VOPNAME_CREATE,		{ .vop_create = zfs_create },
	VOPNAME_REMOVE,		{ .vop_remove = zfs_remove },
	VOPNAME_LINK,		{ .vop_link = zfs_link },
	VOPNAME_RENAME,		{ .vop_rename = zfs_rename },
	VOPNAME_MKDIR,		{ .vop_mkdir = zfs_mkdir },
	VOPNAME_RMDIR,		{ .vop_rmdir = zfs_rmdir },
	VOPNAME_READDIR,	{ .vop_readdir = zfs_readdir },
	VOPNAME_SYMLINK,	{ .vop_symlink = zfs_symlink },
	VOPNAME_FSYNC,		{ .vop_fsync = zfs_fsync },
	VOPNAME_INACTIVE,	{ .vop_inactive = zfs_inactive },
	VOPNAME_FID,		{ .vop_fid = zfs_fid },
	VOPNAME_SEEK,		{ .vop_seek = zfs_seek },
	VOPNAME_PATHCONF,	{ .vop_pathconf = zfs_pathconf },
	VOPNAME_GETSECATTR,	{ .vop_getsecattr = zfs_getsecattr },
	VOPNAME_SETSECATTR,	{ .vop_setsecattr = zfs_setsecattr },
	VOPNAME_VNEVENT,	{ .vop_vnevent = fs_vnevent_support },
	NULL,			NULL
};

/*
 * Regular file vnode operations template
 */
vnodeops_t *zfs_fvnodeops;
const fs_operation_def_t zfs_fvnodeops_template[] = {
	VOPNAME_OPEN,		{ .vop_open = zfs_open },
	VOPNAME_CLOSE,		{ .vop_close = zfs_close },
	VOPNAME_READ,		{ .vop_read = zfs_read },
	VOPNAME_WRITE,		{ .vop_write = zfs_write },
	VOPNAME_IOCTL,		{ .vop_ioctl = zfs_ioctl },
	VOPNAME_GETATTR,	{ .vop_getattr = zfs_getattr },
	VOPNAME_SETATTR,	{ .vop_setattr = zfs_setattr },
	VOPNAME_ACCESS,		{ .vop_access = zfs_access },
	VOPNAME_LOOKUP,		{ .vop_lookup = zfs_lookup },
	VOPNAME_RENAME,		{ .vop_rename = zfs_rename },
	VOPNAME_FSYNC,		{ .vop_fsync = zfs_fsync },
	VOPNAME_INACTIVE,	{ .vop_inactive = zfs_inactive },
	VOPNAME_FID,		{ .vop_fid = zfs_fid },
	VOPNAME_SEEK,		{ .vop_seek = zfs_seek },
	VOPNAME_FRLOCK,		{ .vop_frlock = zfs_frlock },
	VOPNAME_SPACE,		{ .vop_space = zfs_space },
	VOPNAME_GETPAGE,	{ .vop_getpage = zfs_getpage },
	VOPNAME_PUTPAGE,	{ .vop_putpage = zfs_putpage },
	VOPNAME_MAP,		{ .vop_map = zfs_map },
	VOPNAME_ADDMAP,		{ .vop_addmap = zfs_addmap },
	VOPNAME_DELMAP,		{ .vop_delmap = zfs_delmap },
	VOPNAME_PATHCONF,	{ .vop_pathconf = zfs_pathconf },
	VOPNAME_GETSECATTR,	{ .vop_getsecattr = zfs_getsecattr },
	VOPNAME_SETSECATTR,	{ .vop_setsecattr = zfs_setsecattr },
	VOPNAME_VNEVENT,	{ .vop_vnevent = fs_vnevent_support },
	VOPNAME_REQZCBUF,	{ .vop_reqzcbuf = zfs_reqzcbuf },
	VOPNAME_RETZCBUF,	{ .vop_retzcbuf = zfs_retzcbuf },
	NULL,			NULL
};

/*
 * Symbolic link vnode operations template
 */
vnodeops_t *zfs_symvnodeops;
const fs_operation_def_t zfs_symvnodeops_template[] = {
	VOPNAME_GETATTR,	{ .vop_getattr = zfs_getattr },
	VOPNAME_SETATTR,	{ .vop_setattr = zfs_setattr },
	VOPNAME_ACCESS,		{ .vop_access = zfs_access },
	VOPNAME_RENAME,		{ .vop_rename = zfs_rename },
	VOPNAME_READLINK,	{ .vop_readlink = zfs_readlink },
	VOPNAME_INACTIVE,	{ .vop_inactive = zfs_inactive },
	VOPNAME_FID,		{ .vop_fid = zfs_fid },
	VOPNAME_PATHCONF,	{ .vop_pathconf = zfs_pathconf },
	VOPNAME_VNEVENT,	{ .vop_vnevent = fs_vnevent_support },
	NULL,			NULL
};

/*
 * special share hidden files vnode operations template
 */
vnodeops_t *zfs_sharevnodeops;
const fs_operation_def_t zfs_sharevnodeops_template[] = {
	VOPNAME_GETATTR,	{ .vop_getattr = zfs_getattr },
	VOPNAME_ACCESS,		{ .vop_access = zfs_access },
	VOPNAME_INACTIVE,	{ .vop_inactive = zfs_inactive },
	VOPNAME_FID,		{ .vop_fid = zfs_fid },
	VOPNAME_PATHCONF,	{ .vop_pathconf = zfs_pathconf },
	VOPNAME_GETSECATTR,	{ .vop_getsecattr = zfs_getsecattr },
	VOPNAME_SETSECATTR,	{ .vop_setsecattr = zfs_setsecattr },
	VOPNAME_VNEVENT,	{ .vop_vnevent = fs_vnevent_support },
	NULL,			NULL
};

/*
 * Extended attribute directory vnode operations template
 *
 * This template is identical to the directory vnodes
 * operation template except for restricted operations:
 *	VOP_MKDIR()
 *	VOP_SYMLINK()
 *
 * Note that there are other restrictions embedded in:
 *	zfs_create()	- restrict type to VREG
 *	zfs_link()	- no links into/out of attribute space
 *	zfs_rename()	- no moves into/out of attribute space
 */
vnodeops_t *zfs_xdvnodeops;
const fs_operation_def_t zfs_xdvnodeops_template[] = {
	VOPNAME_OPEN,		{ .vop_open = zfs_open },
	VOPNAME_CLOSE,		{ .vop_close = zfs_close },
	VOPNAME_IOCTL,		{ .vop_ioctl = zfs_ioctl },
	VOPNAME_GETATTR,	{ .vop_getattr = zfs_getattr },
	VOPNAME_SETATTR,	{ .vop_setattr = zfs_setattr },
	VOPNAME_ACCESS,		{ .vop_access = zfs_access },
	VOPNAME_LOOKUP,		{ .vop_lookup = zfs_lookup },
	VOPNAME_CREATE,		{ .vop_create = zfs_create },
	VOPNAME_REMOVE,		{ .vop_remove = zfs_remove },
	VOPNAME_LINK,		{ .vop_link = zfs_link },
	VOPNAME_RENAME,		{ .vop_rename = zfs_rename },
	VOPNAME_MKDIR,		{ .error = zfs_inval },
	VOPNAME_RMDIR,		{ .vop_rmdir = zfs_rmdir },
	VOPNAME_READDIR,	{ .vop_readdir = zfs_readdir },
	VOPNAME_SYMLINK,	{ .error = zfs_inval },
	VOPNAME_FSYNC,		{ .vop_fsync = zfs_fsync },
	VOPNAME_INACTIVE,	{ .vop_inactive = zfs_inactive },
	VOPNAME_FID,		{ .vop_fid = zfs_fid },
	VOPNAME_SEEK,		{ .vop_seek = zfs_seek },
	VOPNAME_PATHCONF,	{ .vop_pathconf = zfs_pathconf },
	VOPNAME_GETSECATTR,	{ .vop_getsecattr = zfs_getsecattr },
	VOPNAME_SETSECATTR,	{ .vop_setsecattr = zfs_setsecattr },
	VOPNAME_VNEVENT,	{ .vop_vnevent = fs_vnevent_support },
	NULL,			NULL
};

/*
 * Error vnode operations template
 */
vnodeops_t *zfs_evnodeops;
const fs_operation_def_t zfs_evnodeops_template[] = {
	VOPNAME_INACTIVE,	{ .vop_inactive = zfs_inactive },
	VOPNAME_PATHCONF,	{ .vop_pathconf = zfs_pathconf },
	NULL,			NULL
};<|MERGE_RESOLUTION|>--- conflicted
+++ resolved
@@ -24,11 +24,8 @@
  * Portions Copyright 2010 Robert Milkowski
  * Copyright (c) 2012, 2015 by Delphix. All rights reserved.
  * Copyright (c) 2014 Integros [integros.com]
-<<<<<<< HEAD
  * Copyright 2015 Nexenta Systems, Inc.  All rights reserved.
-=======
  * Copyright 2015 Joyent, Inc.
->>>>>>> a481fa48
  */
 
 #include <sys/types.h>
