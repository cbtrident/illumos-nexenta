--- conflicted
+++ resolved
@@ -330,12 +330,7 @@
 	 * this spa won't cause trouble, and they'll eventually fall
 	 * out of the ARC just like any other unused buffer.
 	 */
-<<<<<<< HEAD
 	arc_flush(dp->dp_spa, B_FALSE);
-=======
-	arc_flush(dp->dp_spa, FALSE);
-
->>>>>>> b0459908
 	txg_fini(dp);
 	dsl_scan_fini(dp);
 	dmu_buf_user_evict_wait();
