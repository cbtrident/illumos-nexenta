--- conflicted
+++ resolved
@@ -23,11 +23,8 @@
  * Copyright (c) 2011, 2014 by Delphix. All rights reserved.
  * Copyright (c) 2013 Steven Hartland. All rights reserved.
  * Copyright (c) 2014 Spectra Logic Corporation, All rights reserved.
-<<<<<<< HEAD
+ * Copyright (c) 2014 Integros [integros.com]
  * Copyright 2015 Nexenta Systems, Inc. All rights reserved.
-=======
- * Copyright (c) 2014 Integros [integros.com]
->>>>>>> 6e7bd672
  */
 
 #include <sys/autosnap.h>
