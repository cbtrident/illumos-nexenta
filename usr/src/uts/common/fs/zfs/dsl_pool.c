--- conflicted
+++ resolved
@@ -20,13 +20,9 @@
  */
 /*
  * Copyright (c) 2005, 2010, Oracle and/or its affiliates. All rights reserved.
-<<<<<<< HEAD
- * Copyright (c) 2012 by Delphix. All rights reserved.
  * Copyright 2013 Nexenta Systems, Inc. All rights reserved.
-=======
  * Copyright (c) 2013 by Delphix. All rights reserved.
  * Copyright (c) 2013 Steven Hartland. All rights reserved.
->>>>>>> 7de6f2c0
  */
 
 #include <sys/dsl_pool.h>
@@ -53,16 +49,12 @@
 #include <sys/zil_impl.h>
 #include <sys/dsl_userhold.h>
 
-<<<<<<< HEAD
 #include <sys/wrcache.h>
 #include <sys/time.h>
 
-extern int zfs_txg_timeout;
-
-int zfs_no_write_throttle = 0;
-int zfs_write_limit_shift = 3;			/* 1/8th of physical memory */
-int zfs_txg_synctime_ms = 1000;		/* target millisecs to sync a txg */
-=======
+uint64_t zfs_write_limit_min = 32 << 20;        /* min write limit is 32MB */
+
+
 /*
  * ZFS Write Throttle
  * ------------------
@@ -105,7 +97,6 @@
  * The delay is also calculated based on the amount of dirty data.  See the
  * comment above dmu_tx_delay() for details.
  */
->>>>>>> 7de6f2c0
 
 /*
  * zfs_dirty_data_max will be set to zfs_dirty_data_max_percent% of all memory,
@@ -176,14 +167,7 @@
 	dp = kmem_zalloc(sizeof (dsl_pool_t), KM_SLEEP);
 	dp->dp_spa = spa;
 	dp->dp_meta_rootbp = *bp;
-<<<<<<< HEAD
-	dp->dp_sync_history[0] = dp->dp_sync_history[1] = 0;
-
-	rw_init(&dp->dp_config_rwlock, NULL, RW_DEFAULT, NULL);
-	dp->dp_write_limit = zfs_write_limit_min;
-=======
 	rrw_init(&dp->dp_config_rwlock, B_TRUE);
->>>>>>> 7de6f2c0
 	txg_init(dp, txg);
 
 	txg_list_create(&dp->dp_dirty_datasets,
@@ -360,10 +344,8 @@
 	rrw_enter(&dp->dp_config_rwlock, RW_WRITER, FTAG);
 
 	/* create and open the MOS (meta-objset) */
-	rw_enter(&dp->dp_config_rwlock, RW_READER);
 	dp->dp_meta_objset = dmu_objset_create_impl(spa,
 	    NULL, &dp->dp_meta_rootbp, DMU_OST_META, tx);
-	rw_exit(&dp->dp_config_rwlock);
 
 	/* create the pool directory */
 	err = zap_create_claim(dp->dp_meta_objset, DMU_POOL_DIRECTORY_OBJECT,
@@ -405,15 +387,9 @@
 	obj = dsl_dataset_create_sync_dd(dp->dp_root_dir, NULL, 0, tx);
 
 	/* create the root objset */
-<<<<<<< HEAD
-	VERIFY(0 == dsl_dataset_hold_obj(dp, obj, FTAG, &ds));
-	rw_enter(&dp->dp_config_rwlock, RW_READER);
-=======
 	VERIFY0(dsl_dataset_hold_obj(dp, obj, FTAG, &ds));
->>>>>>> 7de6f2c0
 	os = dmu_objset_create_impl(dp->dp_spa, ds,
 	    dsl_dataset_get_blkptr(ds), DMU_OST_ZFS, tx);
-	rw_exit(&dp->dp_config_rwlock);
 #ifdef _KERNEL
 	zfs_create_fs(os, kcred, zplprops, tx);
 #endif
@@ -492,21 +468,9 @@
 
 	tx = dmu_tx_create_assigned(dp, txg);
 
-<<<<<<< HEAD
-	dp->dp_read_overhead = 0;
-	start = gethrtime();
-#ifdef	NZA_CLOSED
-	if (wrc_check_parseblocks_hold(dp->dp_spa)) {
-		wrc_clean_special(dp, tx, txg);
-		wrc_check_parseblocks_rele(dp->dp_spa);
-	}
-#endif /* NZA_CLOSED */
-
-=======
 	/*
 	 * Write out all dirty blocks of dirty datasets.
 	 */
->>>>>>> 7de6f2c0
 	zio = zio_root(dp->dp_spa, NULL, NULL, ZIO_FLAG_MUSTSUCCEED);
 	while ((ds = txg_list_remove(&dp->dp_dirty_datasets, txg)) != NULL) {
 		/*
@@ -614,60 +578,7 @@
 
 	dmu_tx_commit(tx);
 
-<<<<<<< HEAD
-	dp->dp_space_towrite[txg & TXG_MASK] = 0;
-	dp->dp_wrcio_towrite[txg & TXG_MASK] = 0;
-	ASSERT(dp->dp_tempreserved[txg & TXG_MASK] == 0);
-
-	/*
-	 * If the write limit max has not been explicitly set, set it
-	 * to a fraction of available physical memory (default 1/8th).
-	 * Note that we must inflate the limit because the spa
-	 * inflates write sizes to account for data replication.
-	 * Check this each sync phase to catch changing memory size.
-	 */
-	if (physmem != old_physmem && zfs_write_limit_shift) {
-		mutex_enter(&zfs_write_limit_lock);
-		old_physmem = physmem;
-		zfs_write_limit_max = ptob(physmem) >> zfs_write_limit_shift;
-		zfs_write_limit_inflated = MAX(zfs_write_limit_min,
-		    spa_get_asize(dp->dp_spa, zfs_write_limit_max));
-		mutex_exit(&zfs_write_limit_lock);
-	}
-
-	/*
-	 * Attempt to keep the sync time consistent by adjusting the
-	 * amount of write traffic allowed into each transaction group.
-	 * Weight the throughput calculation towards the current value:
-	 * 	thru = 3/4 old_thru + 1/4 new_thru
-	 *
-	 * Note: write_time is in nanosecs, so write_time/MICROSEC
-	 * yields millisecs
-	 */
-	ASSERT(zfs_write_limit_min > 0);
-	if (data_written > zfs_write_limit_min / 8 && write_time > MICROSEC) {
-		uint64_t throughput = data_written / (write_time / MICROSEC);
-
-		if (dp->dp_throughput)
-			dp->dp_throughput = throughput / 4 +
-			    3 * dp->dp_throughput / 4;
-		else
-			dp->dp_throughput = throughput;
-		dp->dp_write_limit = MIN(zfs_write_limit_inflated,
-		    MAX(zfs_write_limit_min,
-		    dp->dp_throughput * zfs_txg_synctime_ms));
-	}
-#ifdef	NZA_CLOSED
-	if (data_written <= zfs_write_limit_min / 16) {
-		wrc_trigger_wrcthread(dp->dp_spa,
-		    ((dp->dp_sync_history[0] + dp->dp_sync_history[1]) / 2));
-	}
-	dp->dp_sync_history[0] = dp->dp_sync_history[1];
-	dp->dp_sync_history[1] = data_written;
-#endif /* NZA_CLOSED */
-=======
 	DTRACE_PROBE2(dsl_pool_sync__done, dsl_pool_t *dp, dp, uint64_t, txg);
->>>>>>> 7de6f2c0
 }
 
 void
@@ -747,15 +658,6 @@
 void
 dsl_pool_undirty_space(dsl_pool_t *dp, int64_t space, uint64_t txg)
 {
-<<<<<<< HEAD
-	if (space > 0) {
-		mutex_enter(&dp->dp_lock);
-		dp->dp_space_towrite[tx->tx_txg & TXG_MASK] += space;
-		if (dmu_tx_is_wrcio(tx)) {
-			dp->dp_wrcio_towrite[tx->tx_txg & TXG_MASK] += space;
-		}
-		mutex_exit(&dp->dp_lock);
-=======
 	ASSERT3S(space, >=, 0);
 	if (space == 0)
 		return;
@@ -763,7 +665,6 @@
 	if (dp->dp_dirty_pertxg[txg & TXG_MASK] < space) {
 		/* XXX writing something we didn't dirty? */
 		space = dp->dp_dirty_pertxg[txg & TXG_MASK];
->>>>>>> 7de6f2c0
 	}
 	ASSERT3U(dp->dp_dirty_pertxg[txg & TXG_MASK], >=, space);
 	dp->dp_dirty_pertxg[txg & TXG_MASK] -= space;
