/*
 * CDDL HEADER START
 *
 * The contents of this file are subject to the terms of the
 * Common Development and Distribution License (the "License").
 * You may not use this file except in compliance with the License.
 *
 * You can obtain a copy of the license at usr/src/OPENSOLARIS.LICENSE
 * or http://www.opensolaris.org/os/licensing.
 * See the License for the specific language governing permissions
 * and limitations under the License.
 *
 * When distributing Covered Code, include this CDDL HEADER in each
 * file and include the License file at usr/src/OPENSOLARIS.LICENSE.
 * If applicable, add the following below this CDDL HEADER, with the
 * fields enclosed by brackets "[]" replaced with your own identifying
 * information: Portions Copyright [yyyy] [name of copyright owner]
 *
 * CDDL HEADER END
 */

/*
 * Copyright (c) 2005, 2010, Oracle and/or its affiliates. All rights reserved.
 * Copyright (c) 2012, 2016 by Delphix. All rights reserved.
 * Copyright (c) 2013 by Saso Kiselkov. All rights reserved.
 * Copyright (c) 2013, Joyent, Inc. All rights reserved.
 * Copyright (c) 2014 Spectra Logic Corporation, All rights reserved.
 * Copyright (c) 2015, STRATO AG, Inc. All rights reserved.
 * Copyright (c) 2014 Integros [integros.com]
 * Copyright 2017 Nexenta Systems, Inc.
 */

/* Portions Copyright 2010 Robert Milkowski */

#include <sys/cred.h>
#include <sys/zfs_context.h>
#include <sys/dmu_objset.h>
#include <sys/dsl_dir.h>
#include <sys/dsl_dataset.h>
#include <sys/dsl_prop.h>
#include <sys/dsl_pool.h>
#include <sys/dsl_synctask.h>
#include <sys/dsl_deleg.h>
#include <sys/dnode.h>
#include <sys/dbuf.h>
#include <sys/zvol.h>
#include <sys/dmu_tx.h>
#include <sys/zap.h>
#include <sys/zil.h>
#include <sys/dmu_impl.h>
#include <sys/zfs_ioctl.h>
#include <sys/sa.h>
#include <sys/zfs_onexit.h>
#include <sys/dsl_destroy.h>
#include <sys/vdev.h>
#include <sys/wbc.h>

/*
 * Needed to close a window in dnode_move() that allows the objset to be freed
 * before it can be safely accessed.
 */
krwlock_t os_lock;

extern kmem_cache_t *zfs_ds_collector_cache;

/*
 * Tunable to overwrite the maximum number of threads for the parallization
 * of dmu_objset_find_dp, needed to speed up the import of pools with many
 * datasets.
 * Default is 4 times the number of leaf vdevs.
 */
int dmu_find_threads = 0;

/*
 * Backfill lower metadnode objects after this many have been freed.
 * Backfilling negatively impacts object creation rates, so only do it
 * if there are enough holes to fill.
 */
int dmu_rescan_dnode_threshold = 131072;

static void dmu_objset_find_dp_cb(void *arg);

/* ARGSUSED */
static int
zfs_ds_collector_constructor(void *ds_el, void *unused, int flags)
{
	bzero(ds_el, sizeof (zfs_ds_collector_entry_t));
	return (0);
}

void
dmu_objset_init(void)
{
	zfs_ds_collector_cache = kmem_cache_create("zfs_ds_collector_cache",
	    sizeof (zfs_ds_collector_entry_t),
	    8, zfs_ds_collector_constructor,
	    NULL, NULL, NULL, NULL, 0);
	rw_init(&os_lock, NULL, RW_DEFAULT, NULL);
}

void
dmu_objset_fini(void)
{
	rw_destroy(&os_lock);
	kmem_cache_destroy(zfs_ds_collector_cache);
}

spa_t *
dmu_objset_spa(objset_t *os)
{
	return (os->os_spa);
}

zilog_t *
dmu_objset_zil(objset_t *os)
{
	return (os->os_zil);
}

dsl_pool_t *
dmu_objset_pool(objset_t *os)
{
	dsl_dataset_t *ds;

	if ((ds = os->os_dsl_dataset) != NULL && ds->ds_dir)
		return (ds->ds_dir->dd_pool);
	else
		return (spa_get_dsl(os->os_spa));
}

dsl_dataset_t *
dmu_objset_ds(objset_t *os)
{
	return (os->os_dsl_dataset);
}

dmu_objset_type_t
dmu_objset_type(objset_t *os)
{
	return (os->os_phys->os_type);
}

void
dmu_objset_name(objset_t *os, char *buf)
{
	dsl_dataset_name(os->os_dsl_dataset, buf);
}

uint64_t
dmu_objset_id(objset_t *os)
{
	dsl_dataset_t *ds = os->os_dsl_dataset;

	return (ds ? ds->ds_object : 0);
}

zfs_sync_type_t
dmu_objset_syncprop(objset_t *os)
{
	return (os->os_sync);
}

zfs_logbias_op_t
dmu_objset_logbias(objset_t *os)
{
	return (os->os_logbias);
}

static void
checksum_changed_cb(void *arg, uint64_t newval)
{
	objset_t *os = arg;

	/*
	 * Inheritance should have been done by now.
	 */
	ASSERT(newval != ZIO_CHECKSUM_INHERIT);

	os->os_checksum = zio_checksum_select(newval, ZIO_CHECKSUM_ON_VALUE);
}

static void
compression_changed_cb(void *arg, uint64_t newval)
{
	objset_t *os = arg;

	/*
	 * Inheritance and range checking should have been done by now.
	 */
	ASSERT(newval != ZIO_COMPRESS_INHERIT);

	os->os_compress = zio_compress_select(os->os_spa, newval,
	    ZIO_COMPRESS_ON);
}

static void
smartcomp_changed_cb(void *arg, uint64_t newval)
{
	objset_t *os = arg;

	os->os_smartcomp_enabled = newval ? B_TRUE : B_FALSE;
}

static void
copies_changed_cb(void *arg, uint64_t newval)
{
	objset_t *os = arg;

	/*
	 * Inheritance and range checking should have been done by now.
	 */
	ASSERT(newval > 0);
	ASSERT(newval <= spa_max_replication(os->os_spa));

	os->os_copies = newval;
}

static void
dedup_changed_cb(void *arg, uint64_t newval)
{
	objset_t *os = arg;
	spa_t *spa = os->os_spa;
	enum zio_checksum checksum;

	/*
	 * Inheritance should have been done by now.
	 */
	ASSERT(newval != ZIO_CHECKSUM_INHERIT);

	checksum = zio_checksum_dedup_select(spa, newval, ZIO_CHECKSUM_OFF);

	os->os_dedup_checksum = checksum & ZIO_CHECKSUM_MASK;
	os->os_dedup_verify = !!(checksum & ZIO_CHECKSUM_VERIFY);
}

static void
primary_cache_changed_cb(void *arg, uint64_t newval)
{
	objset_t *os = arg;

	/*
	 * Inheritance and range checking should have been done by now.
	 */
	ASSERT(newval == ZFS_CACHE_ALL || newval == ZFS_CACHE_NONE ||
	    newval == ZFS_CACHE_METADATA);

	os->os_primary_cache = newval;
}

static void
secondary_cache_changed_cb(void *arg, uint64_t newval)
{
	objset_t *os = arg;

	/*
	 * Inheritance and range checking should have been done by now.
	 */
	ASSERT(newval == ZFS_CACHE_ALL || newval == ZFS_CACHE_NONE ||
	    newval == ZFS_CACHE_METADATA || newval == ZFS_CACHE_DATA);

	os->os_secondary_cache = newval;
}

static void
zpl_meta_placement_changed_cb(void *arg, uint64_t newval)
{
	objset_t *os = arg;

	os->os_zpl_meta_to_special = newval;
}

static void
sync_changed_cb(void *arg, uint64_t newval)
{
	objset_t *os = arg;

	/*
	 * Inheritance and range checking should have been done by now.
	 */
	ASSERT(newval == ZFS_SYNC_STANDARD || newval == ZFS_SYNC_ALWAYS ||
	    newval == ZFS_SYNC_DISABLED);

	os->os_sync = newval;
	if (os->os_zil)
		zil_set_sync(os->os_zil, newval);
}

static void
redundant_metadata_changed_cb(void *arg, uint64_t newval)
{
	objset_t *os = arg;

	/*
	 * Inheritance and range checking should have been done by now.
	 */
	ASSERT(newval == ZFS_REDUNDANT_METADATA_ALL ||
	    newval == ZFS_REDUNDANT_METADATA_MOST);

	os->os_redundant_metadata = newval;
}

static void
logbias_changed_cb(void *arg, uint64_t newval)
{
	objset_t *os = arg;

	ASSERT(newval == ZFS_LOGBIAS_LATENCY ||
	    newval == ZFS_LOGBIAS_THROUGHPUT);
	os->os_logbias = newval;
	if (os->os_zil)
		zil_set_logbias(os->os_zil, newval);
}

static void
recordsize_changed_cb(void *arg, uint64_t newval)
{
	objset_t *os = arg;

	os->os_recordsize = newval;
}

void
dmu_objset_byteswap(void *buf, size_t size)
{
	objset_phys_t *osp = buf;

	ASSERT(size == OBJSET_OLD_PHYS_SIZE || size == sizeof (objset_phys_t));
	dnode_byteswap(&osp->os_meta_dnode);
	byteswap_uint64_array(&osp->os_zil_header, sizeof (zil_header_t));
	osp->os_type = BSWAP_64(osp->os_type);
	osp->os_flags = BSWAP_64(osp->os_flags);
	if (size == sizeof (objset_phys_t)) {
		dnode_byteswap(&osp->os_userused_dnode);
		dnode_byteswap(&osp->os_groupused_dnode);
	}
}

int
dmu_objset_open_impl(spa_t *spa, dsl_dataset_t *ds, blkptr_t *bp,
    objset_t **osp)
{
	objset_t *os;
	int i, err;

	ASSERT(ds == NULL || MUTEX_HELD(&ds->ds_opening_lock));

	os = kmem_zalloc(sizeof (objset_t), KM_SLEEP);
	os->os_dsl_dataset = ds;
	os->os_spa = spa;
	os->os_rootbp = bp;
	if (!BP_IS_HOLE(os->os_rootbp)) {
		arc_flags_t aflags = ARC_FLAG_WAIT;
		zbookmark_phys_t zb;
		SET_BOOKMARK(&zb, ds ? ds->ds_object : DMU_META_OBJSET,
		    ZB_ROOT_OBJECT, ZB_ROOT_LEVEL, ZB_ROOT_BLKID);

		if (DMU_OS_IS_L2CACHEABLE(os))
			aflags |= ARC_FLAG_L2CACHE;

		dprintf_bp(os->os_rootbp, "reading %s", "");
		err = arc_read(NULL, spa, os->os_rootbp,
		    arc_getbuf_func, &os->os_phys_buf,
		    ZIO_PRIORITY_SYNC_READ, ZIO_FLAG_CANFAIL, &aflags, &zb);
		if (err != 0) {
			kmem_free(os, sizeof (objset_t));
			/* convert checksum errors into IO errors */
			if (err == ECKSUM)
				err = SET_ERROR(EIO);
			return (err);
		}

		/* Increase the blocksize if we are permitted. */
		if (spa_version(spa) >= SPA_VERSION_USERSPACE &&
		    arc_buf_size(os->os_phys_buf) < sizeof (objset_phys_t)) {
<<<<<<< HEAD
			arc_buf_t *buf = arc_alloc_buf(spa,
			    sizeof (objset_phys_t), &os->os_phys_buf,
			    ARC_BUFC_METADATA);
=======
			arc_buf_t *buf = arc_alloc_buf(spa, &os->os_phys_buf,
			    ARC_BUFC_METADATA, sizeof (objset_phys_t));
>>>>>>> 993e3faf
			bzero(buf->b_data, sizeof (objset_phys_t));
			bcopy(os->os_phys_buf->b_data, buf->b_data,
			    arc_buf_size(os->os_phys_buf));
			arc_buf_destroy(os->os_phys_buf, &os->os_phys_buf);
			os->os_phys_buf = buf;
		}

		os->os_phys = os->os_phys_buf->b_data;
		os->os_flags = os->os_phys->os_flags;
	} else {
		int size = spa_version(spa) >= SPA_VERSION_USERSPACE ?
		    sizeof (objset_phys_t) : OBJSET_OLD_PHYS_SIZE;
<<<<<<< HEAD
		os->os_phys_buf = arc_alloc_buf(spa, size,
		    &os->os_phys_buf, ARC_BUFC_METADATA);
=======
		os->os_phys_buf = arc_alloc_buf(spa, &os->os_phys_buf,
		    ARC_BUFC_METADATA, size);
>>>>>>> 993e3faf
		os->os_phys = os->os_phys_buf->b_data;
		bzero(os->os_phys, size);
	}

	/*
	 * Note: the changed_cb will be called once before the register
	 * func returns, thus changing the checksum/compression from the
	 * default (fletcher2/off).  Snapshots don't need to know about
	 * checksum/compression/copies.
	 */
	if (ds != NULL) {
		boolean_t needlock = B_FALSE;

		/*
		 * Note: it's valid to open the objset if the dataset is
		 * long-held, in which case the pool_config lock will not
		 * be held.
		 */
		if (!dsl_pool_config_held(dmu_objset_pool(os))) {
			needlock = B_TRUE;
			dsl_pool_config_enter(dmu_objset_pool(os), FTAG);
		}
		err = dsl_prop_register(ds,
		    zfs_prop_to_name(ZFS_PROP_PRIMARYCACHE),
		    primary_cache_changed_cb, os);
		if (err == 0) {
			err = dsl_prop_register(ds,
			    zfs_prop_to_name(ZFS_PROP_SECONDARYCACHE),
			    secondary_cache_changed_cb, os);
		}
		if (err == 0) {
			err = dsl_prop_register(ds,
			    zfs_prop_to_name(ZFS_PROP_ZPL_META_TO_METADEV),
			    zpl_meta_placement_changed_cb, os);
		}
		if (!ds->ds_is_snapshot) {
			if (err == 0) {
				err = dsl_prop_register(ds,
				    zfs_prop_to_name(ZFS_PROP_CHECKSUM),
				    checksum_changed_cb, os);
			}
			if (err == 0) {
				err = dsl_prop_register(ds,
				    zfs_prop_to_name(ZFS_PROP_COMPRESSION),
				    compression_changed_cb, os);
			}
			if (err == 0) {
				err = dsl_prop_register(ds,
				    zfs_prop_to_name(ZFS_PROP_SMARTCOMPRESSION),
				    smartcomp_changed_cb, os);
			}
			if (err == 0) {
				err = dsl_prop_register(ds,
				    zfs_prop_to_name(ZFS_PROP_COPIES),
				    copies_changed_cb, os);
			}
			if (err == 0) {
				err = dsl_prop_register(ds,
				    zfs_prop_to_name(ZFS_PROP_DEDUP),
				    dedup_changed_cb, os);
			}
			if (err == 0) {
				err = dsl_prop_register(ds,
				    zfs_prop_to_name(ZFS_PROP_LOGBIAS),
				    logbias_changed_cb, os);
			}
			if (err == 0) {
				err = dsl_prop_register(ds,
				    zfs_prop_to_name(ZFS_PROP_SYNC),
				    sync_changed_cb, os);
			}
			if (err == 0) {
				err = dsl_prop_register(ds,
				    zfs_prop_to_name(
				    ZFS_PROP_REDUNDANT_METADATA),
				    redundant_metadata_changed_cb, os);
			}
			if (err == 0) {
				err = dsl_prop_register(ds,
				    zfs_prop_to_name(ZFS_PROP_RECORDSIZE),
				    recordsize_changed_cb, os);
			}
			if (err == 0) {
				err = dsl_prop_register(ds,
				    zfs_prop_to_name(ZFS_PROP_WBC_MODE),
				    wbc_mode_changed, os);
			}
		}
		if (needlock)
			dsl_pool_config_exit(dmu_objset_pool(os), FTAG);
		if (err != 0) {
			arc_buf_destroy(os->os_phys_buf, &os->os_phys_buf);
			kmem_free(os, sizeof (objset_t));
			return (err);
		}
	} else {
		/* It's the meta-objset. */
		os->os_checksum = ZIO_CHECKSUM_FLETCHER_4;
		os->os_compress = ZIO_COMPRESS_ON;
		os->os_copies = spa_max_replication(spa);
		os->os_dedup_checksum = ZIO_CHECKSUM_OFF;
		os->os_dedup_verify = B_FALSE;
		os->os_logbias = ZFS_LOGBIAS_LATENCY;
		os->os_sync = ZFS_SYNC_STANDARD;
		os->os_primary_cache = ZFS_CACHE_ALL;
		os->os_secondary_cache = ZFS_CACHE_ALL;
		os->os_zpl_meta_to_special = 0;
	}

	if (ds == NULL || !ds->ds_is_snapshot)
		os->os_zil_header = os->os_phys->os_zil_header;
	os->os_zil = zil_alloc(os, &os->os_zil_header);

	for (i = 0; i < TXG_SIZE; i++) {
		list_create(&os->os_dirty_dnodes[i], sizeof (dnode_t),
		    offsetof(dnode_t, dn_dirty_link[i]));
		list_create(&os->os_free_dnodes[i], sizeof (dnode_t),
		    offsetof(dnode_t, dn_dirty_link[i]));
	}
	list_create(&os->os_dnodes, sizeof (dnode_t),
	    offsetof(dnode_t, dn_link));
	list_create(&os->os_downgraded_dbufs, sizeof (dmu_buf_impl_t),
	    offsetof(dmu_buf_impl_t, db_link));

	mutex_init(&os->os_lock, NULL, MUTEX_DEFAULT, NULL);
	mutex_init(&os->os_obj_lock, NULL, MUTEX_DEFAULT, NULL);
	mutex_init(&os->os_user_ptr_lock, NULL, MUTEX_DEFAULT, NULL);

	dnode_special_open(os, &os->os_phys->os_meta_dnode,
	    DMU_META_DNODE_OBJECT, &os->os_meta_dnode);
	if (arc_buf_size(os->os_phys_buf) >= sizeof (objset_phys_t)) {
		dnode_special_open(os, &os->os_phys->os_userused_dnode,
		    DMU_USERUSED_OBJECT, &os->os_userused_dnode);
		dnode_special_open(os, &os->os_phys->os_groupused_dnode,
		    DMU_GROUPUSED_OBJECT, &os->os_groupused_dnode);
	}

	*osp = os;
	return (0);
}

int
dmu_objset_from_ds(dsl_dataset_t *ds, objset_t **osp)
{
	int err = 0;

	/*
	 * We shouldn't be doing anything with dsl_dataset_t's unless the
	 * pool_config lock is held, or the dataset is long-held.
	 */
	ASSERT(dsl_pool_config_held(ds->ds_dir->dd_pool) ||
	    dsl_dataset_long_held(ds));

	mutex_enter(&ds->ds_opening_lock);
	if (ds->ds_objset == NULL) {
		objset_t *os;
		rrw_enter(&ds->ds_bp_rwlock, RW_READER, FTAG);
		err = dmu_objset_open_impl(dsl_dataset_get_spa(ds),
		    ds, dsl_dataset_get_blkptr(ds), &os);
		rrw_exit(&ds->ds_bp_rwlock, FTAG);

		if (err == 0) {
			mutex_enter(&ds->ds_lock);
			ASSERT(ds->ds_objset == NULL);
			ds->ds_objset = os;
			mutex_exit(&ds->ds_lock);
		}
	}
	*osp = ds->ds_objset;
	mutex_exit(&ds->ds_opening_lock);
	return (err);
}

/*
 * Holds the pool while the objset is held.  Therefore only one objset
 * can be held at a time.
 */
int
dmu_objset_hold(const char *name, void *tag, objset_t **osp)
{
	dsl_pool_t *dp;
	dsl_dataset_t *ds;
	int err;

	err = dsl_pool_hold(name, tag, &dp);
	if (err != 0)
		return (err);
	err = dsl_dataset_hold(dp, name, tag, &ds);
	if (err != 0) {
		dsl_pool_rele(dp, tag);
		return (err);
	}

	err = dmu_objset_from_ds(ds, osp);
	if (err != 0) {
		dsl_dataset_rele(ds, tag);
		dsl_pool_rele(dp, tag);
	}

	return (err);
}

static int
dmu_objset_own_impl(dsl_dataset_t *ds, dmu_objset_type_t type,
    boolean_t readonly, void *tag, objset_t **osp)
{
	int err;

	err = dmu_objset_from_ds(ds, osp);
	if (err != 0) {
		dsl_dataset_disown(ds, tag);
	} else if (type != DMU_OST_ANY && type != (*osp)->os_phys->os_type) {
		dsl_dataset_disown(ds, tag);
		return (SET_ERROR(EINVAL));
	} else if (!readonly && dsl_dataset_is_snapshot(ds)) {
		dsl_dataset_disown(ds, tag);
		return (SET_ERROR(EROFS));
	}
	return (err);
}

/*
 * dsl_pool must not be held when this is called.
 * Upon successful return, there will be a longhold on the dataset,
 * and the dsl_pool will not be held.
 */
int
dmu_objset_own(const char *name, dmu_objset_type_t type,
    boolean_t readonly, void *tag, objset_t **osp)
{
	dsl_pool_t *dp;
	dsl_dataset_t *ds;
	int err;

	err = dsl_pool_hold(name, FTAG, &dp);
	if (err != 0)
		return (err);
	err = dsl_dataset_own(dp, name, tag, &ds);
	if (err != 0) {
		dsl_pool_rele(dp, FTAG);
		return (err);
	}
	err = dmu_objset_own_impl(ds, type, readonly, tag, osp);
	dsl_pool_rele(dp, FTAG);

	return (err);
}

int
dmu_objset_own_obj(dsl_pool_t *dp, uint64_t obj, dmu_objset_type_t type,
    boolean_t readonly, void *tag, objset_t **osp)
{
	dsl_dataset_t *ds;
	int err;

	err = dsl_dataset_own_obj(dp, obj, tag, &ds);
	if (err != 0)
		return (err);

	return (dmu_objset_own_impl(ds, type, readonly, tag, osp));
}

void
dmu_objset_rele(objset_t *os, void *tag)
{
	dsl_pool_t *dp = dmu_objset_pool(os);
	dsl_dataset_rele(os->os_dsl_dataset, tag);
	dsl_pool_rele(dp, tag);
}

/*
 * When we are called, os MUST refer to an objset associated with a dataset
 * that is owned by 'tag'; that is, is held and long held by 'tag' and ds_owner
 * == tag.  We will then release and reacquire ownership of the dataset while
 * holding the pool config_rwlock to avoid intervening namespace or ownership
 * changes may occur.
 *
 * This exists solely to accommodate zfs_ioc_userspace_upgrade()'s desire to
 * release the hold on its dataset and acquire a new one on the dataset of the
 * same name so that it can be partially torn down and reconstructed.
 */
void
dmu_objset_refresh_ownership(objset_t *os, void *tag)
{
	dsl_pool_t *dp;
	dsl_dataset_t *ds, *newds;
	char name[ZFS_MAX_DATASET_NAME_LEN];

	ds = os->os_dsl_dataset;
	VERIFY3P(ds, !=, NULL);
	VERIFY3P(ds->ds_owner, ==, tag);
	VERIFY(dsl_dataset_long_held(ds));

	dsl_dataset_name(ds, name);
	dp = dmu_objset_pool(os);
	dsl_pool_config_enter(dp, FTAG);
	dmu_objset_disown(os, tag);
	VERIFY0(dsl_dataset_own(dp, name, tag, &newds));
	VERIFY3P(newds, ==, os->os_dsl_dataset);
	dsl_pool_config_exit(dp, FTAG);
}

void
dmu_objset_disown(objset_t *os, void *tag)
{
	dsl_dataset_disown(os->os_dsl_dataset, tag);
}

void
dmu_objset_evict_dbufs(objset_t *os)
{
	dnode_t dn_marker;
	dnode_t *dn;

	mutex_enter(&os->os_lock);
	dn = list_head(&os->os_dnodes);
	while (dn != NULL) {
		/*
		 * Skip dnodes without holds.  We have to do this dance
		 * because dnode_add_ref() only works if there is already a
		 * hold.  If the dnode has no holds, then it has no dbufs.
		 */
		if (dnode_add_ref(dn, FTAG)) {
			list_insert_after(&os->os_dnodes, dn, &dn_marker);
			mutex_exit(&os->os_lock);

			dnode_evict_dbufs(dn, DBUF_EVICT_ALL);
			dnode_rele(dn, FTAG);

			mutex_enter(&os->os_lock);
			dn = list_next(&os->os_dnodes, &dn_marker);
			list_remove(&os->os_dnodes, &dn_marker);
		} else {
			dn = list_next(&os->os_dnodes, dn);
		}
	}
	mutex_exit(&os->os_lock);

	if (DMU_USERUSED_DNODE(os) != NULL) {
		dnode_evict_dbufs(DMU_GROUPUSED_DNODE(os), DBUF_EVICT_ALL);
		dnode_evict_dbufs(DMU_USERUSED_DNODE(os), DBUF_EVICT_ALL);
	}
	dnode_evict_dbufs(DMU_META_DNODE(os), DBUF_EVICT_ALL);
}

/*
 * Objset eviction processing is split into into two pieces.
 * The first marks the objset as evicting, evicts any dbufs that
 * have a refcount of zero, and then queues up the objset for the
 * second phase of eviction.  Once os->os_dnodes has been cleared by
 * dnode_buf_pageout()->dnode_destroy(), the second phase is executed.
 * The second phase closes the special dnodes, dequeues the objset from
 * the list of those undergoing eviction, and finally frees the objset.
 *
 * NOTE: Due to asynchronous eviction processing (invocation of
 *       dnode_buf_pageout()), it is possible for the meta dnode for the
 *       objset to have no holds even though os->os_dnodes is not empty.
 */
void
dmu_objset_evict(objset_t *os)
{
	dsl_dataset_t *ds = os->os_dsl_dataset;

	for (int t = 0; t < TXG_SIZE; t++)
		ASSERT(!dmu_objset_is_dirty(os, t));

	if (ds)
		dsl_prop_unregister_all(ds, os);

	if (os->os_sa)
		sa_tear_down(os);

	dmu_objset_evict_dbufs(os);

	mutex_enter(&os->os_lock);
	spa_evicting_os_register(os->os_spa, os);
	if (list_is_empty(&os->os_dnodes)) {
		mutex_exit(&os->os_lock);
		dmu_objset_evict_done(os);
	} else {
		mutex_exit(&os->os_lock);
	}
}

void
dmu_objset_evict_done(objset_t *os)
{
	ASSERT3P(list_head(&os->os_dnodes), ==, NULL);

	dnode_special_close(&os->os_meta_dnode);
	if (DMU_USERUSED_DNODE(os)) {
		dnode_special_close(&os->os_userused_dnode);
		dnode_special_close(&os->os_groupused_dnode);
	}
	zil_free(os->os_zil);

	arc_buf_destroy(os->os_phys_buf, &os->os_phys_buf);

	/*
	 * This is a barrier to prevent the objset from going away in
	 * dnode_move() until we can safely ensure that the objset is still in
	 * use. We consider the objset valid before the barrier and invalid
	 * after the barrier.
	 */
	rw_enter(&os_lock, RW_READER);
	rw_exit(&os_lock);

	mutex_destroy(&os->os_lock);
	mutex_destroy(&os->os_obj_lock);
	mutex_destroy(&os->os_user_ptr_lock);
	spa_evicting_os_deregister(os->os_spa, os);
	kmem_free(os, sizeof (objset_t));
}

timestruc_t
dmu_objset_snap_cmtime(objset_t *os)
{
	return (dsl_dir_snap_cmtime(os->os_dsl_dataset->ds_dir));
}

/* called from dsl for meta-objset */
objset_t *
dmu_objset_create_impl(spa_t *spa, dsl_dataset_t *ds, blkptr_t *bp,
    dmu_objset_type_t type, dmu_tx_t *tx)
{
	objset_t *os;
	dnode_t *mdn;

	ASSERT(dmu_tx_is_syncing(tx));

	if (ds != NULL)
		VERIFY0(dmu_objset_from_ds(ds, &os));
	else
		VERIFY0(dmu_objset_open_impl(spa, NULL, bp, &os));

	mdn = DMU_META_DNODE(os);

	dnode_allocate(mdn, DMU_OT_DNODE, 1 << DNODE_BLOCK_SHIFT,
	    DN_MAX_INDBLKSHIFT, DMU_OT_NONE, 0, tx);

	/*
	 * We don't want to have to increase the meta-dnode's nlevels
	 * later, because then we could do it in quescing context while
	 * we are also accessing it in open context.
	 *
	 * This precaution is not necessary for the MOS (ds == NULL),
	 * because the MOS is only updated in syncing context.
	 * This is most fortunate: the MOS is the only objset that
	 * needs to be synced multiple times as spa_sync() iterates
	 * to convergence, so minimizing its dn_nlevels matters.
	 */
	if (ds != NULL) {
		int levels = 1;

		/*
		 * Determine the number of levels necessary for the meta-dnode
		 * to contain DN_MAX_OBJECT dnodes.  Note that in order to
		 * ensure that we do not overflow 64 bits, there has to be
		 * a nlevels that gives us a number of blocks > DN_MAX_OBJECT
		 * but < 2^64.  Therefore,
		 * (mdn->dn_indblkshift - SPA_BLKPTRSHIFT) (10) must be
		 * less than (64 - log2(DN_MAX_OBJECT)) (16).
		 */
		while ((uint64_t)mdn->dn_nblkptr <<
		    (mdn->dn_datablkshift - DNODE_SHIFT +
		    (levels - 1) * (mdn->dn_indblkshift - SPA_BLKPTRSHIFT)) <
		    DN_MAX_OBJECT)
			levels++;

		mdn->dn_next_nlevels[tx->tx_txg & TXG_MASK] =
		    mdn->dn_nlevels = levels;
	}

	ASSERT(type != DMU_OST_NONE);
	ASSERT(type != DMU_OST_ANY);
	ASSERT(type < DMU_OST_NUMTYPES);
	os->os_phys->os_type = type;
	if (dmu_objset_userused_enabled(os)) {
		os->os_phys->os_flags |= OBJSET_FLAG_USERACCOUNTING_COMPLETE;
		os->os_flags = os->os_phys->os_flags;
	}

	dsl_dataset_dirty(ds, tx);

	return (os);
}

typedef struct dmu_objset_create_arg {
	const char *doca_name;
	cred_t *doca_cred;
	void (*doca_userfunc)(objset_t *os, void *arg,
	    cred_t *cr, dmu_tx_t *tx);
	void *doca_userarg;
	dmu_objset_type_t doca_type;
	uint64_t doca_flags;
} dmu_objset_create_arg_t;

/*ARGSUSED*/
static int
dmu_objset_create_check(void *arg, dmu_tx_t *tx)
{
	dmu_objset_create_arg_t *doca = arg;
	dsl_pool_t *dp = dmu_tx_pool(tx);
	dsl_dir_t *pdd;
	const char *tail;
	int error;

	if (strchr(doca->doca_name, '@') != NULL)
		return (SET_ERROR(EINVAL));

	if (strlen(doca->doca_name) >= ZFS_MAX_DATASET_NAME_LEN)
		return (SET_ERROR(ENAMETOOLONG));

	error = dsl_dir_hold(dp, doca->doca_name, FTAG, &pdd, &tail);
	if (error != 0)
		return (error);
	if (tail == NULL) {
		dsl_dir_rele(pdd, FTAG);
		return (SET_ERROR(EEXIST));
	}
	error = dsl_fs_ss_limit_check(pdd, 1, ZFS_PROP_FILESYSTEM_LIMIT, NULL,
	    doca->doca_cred);
	dsl_dir_rele(pdd, FTAG);

	return (error);
}

static void
dmu_objset_create_sync(void *arg, dmu_tx_t *tx)
{
	dmu_objset_create_arg_t *doca = arg;
	dsl_pool_t *dp = dmu_tx_pool(tx);
	dsl_dir_t *pdd;
	const char *tail;
	dsl_dataset_t *ds;
	uint64_t obj;
	blkptr_t *bp;
	objset_t *os;

	VERIFY0(dsl_dir_hold(dp, doca->doca_name, FTAG, &pdd, &tail));

	obj = dsl_dataset_create_sync(pdd, tail, NULL, doca->doca_flags,
	    doca->doca_cred, tx);

	VERIFY0(dsl_dataset_hold_obj(pdd->dd_pool, obj, FTAG, &ds));
	rrw_enter(&ds->ds_bp_rwlock, RW_READER, FTAG);
	bp = dsl_dataset_get_blkptr(ds);
	os = dmu_objset_create_impl(pdd->dd_pool->dp_spa,
	    ds, bp, doca->doca_type, tx);
	rrw_exit(&ds->ds_bp_rwlock, FTAG);

	if (doca->doca_userfunc != NULL) {
		doca->doca_userfunc(os, doca->doca_userarg,
		    doca->doca_cred, tx);
	}

	spa_history_log_internal_ds(ds, "create", tx, "");
	dsl_dataset_rele(ds, FTAG);
	dsl_dir_rele(pdd, FTAG);
}

int
dmu_objset_create(const char *name, dmu_objset_type_t type, uint64_t flags,
    void (*func)(objset_t *os, void *arg, cred_t *cr, dmu_tx_t *tx), void *arg)
{
	dmu_objset_create_arg_t doca;

	doca.doca_name = name;
	doca.doca_cred = CRED();
	doca.doca_flags = flags;
	doca.doca_userfunc = func;
	doca.doca_userarg = arg;
	doca.doca_type = type;

	return (dsl_sync_task(name,
	    dmu_objset_create_check, dmu_objset_create_sync, &doca,
	    5, ZFS_SPACE_CHECK_NORMAL));
}

typedef struct dmu_objset_clone_arg {
	const char *doca_clone;
	const char *doca_origin;
	cred_t *doca_cred;
} dmu_objset_clone_arg_t;

/*ARGSUSED*/
static int
dmu_objset_clone_check(void *arg, dmu_tx_t *tx)
{
	dmu_objset_clone_arg_t *doca = arg;
	dsl_dir_t *pdd;
	const char *tail;
	int error;
	dsl_dataset_t *origin;
	dsl_pool_t *dp = dmu_tx_pool(tx);

	if (strchr(doca->doca_clone, '@') != NULL)
		return (SET_ERROR(EINVAL));

	if (strlen(doca->doca_clone) >= ZFS_MAX_DATASET_NAME_LEN)
		return (SET_ERROR(ENAMETOOLONG));

	error = dsl_dir_hold(dp, doca->doca_clone, FTAG, &pdd, &tail);
	if (error != 0)
		return (error);
	if (tail == NULL) {
		dsl_dir_rele(pdd, FTAG);
		return (SET_ERROR(EEXIST));
	}

	error = dsl_fs_ss_limit_check(pdd, 1, ZFS_PROP_FILESYSTEM_LIMIT, NULL,
	    doca->doca_cred);
	if (error != 0) {
		dsl_dir_rele(pdd, FTAG);
		return (SET_ERROR(EDQUOT));
	}
	dsl_dir_rele(pdd, FTAG);

	error = dsl_dataset_hold(dp, doca->doca_origin, FTAG, &origin);
	if (error != 0)
		return (error);

	/* You can only clone snapshots, not the head datasets. */
	if (!origin->ds_is_snapshot) {
		dsl_dataset_rele(origin, FTAG);
		return (SET_ERROR(EINVAL));
	}
	dsl_dataset_rele(origin, FTAG);

	return (0);
}

static void
dmu_objset_clone_sync(void *arg, dmu_tx_t *tx)
{
	dmu_objset_clone_arg_t *doca = arg;
	dsl_pool_t *dp = dmu_tx_pool(tx);
	dsl_dir_t *pdd;
	const char *tail;
	dsl_dataset_t *origin, *ds;
	uint64_t obj;
	char namebuf[ZFS_MAX_DATASET_NAME_LEN];

	VERIFY0(dsl_dir_hold(dp, doca->doca_clone, FTAG, &pdd, &tail));
	VERIFY0(dsl_dataset_hold(dp, doca->doca_origin, FTAG, &origin));

	obj = dsl_dataset_create_sync(pdd, tail, origin, 0,
	    doca->doca_cred, tx);

	VERIFY0(dsl_dataset_hold_obj(pdd->dd_pool, obj, FTAG, &ds));
	dsl_dataset_name(origin, namebuf);
	spa_history_log_internal_ds(ds, "clone", tx,
	    "origin=%s (%llu)", namebuf, origin->ds_object);
	dsl_dataset_rele(ds, FTAG);
	dsl_dataset_rele(origin, FTAG);
	dsl_dir_rele(pdd, FTAG);
}

int
dmu_objset_clone(const char *clone, const char *origin)
{
	dmu_objset_clone_arg_t doca;

	doca.doca_clone = clone;
	doca.doca_origin = origin;
	doca.doca_cred = CRED();

	return (dsl_sync_task(clone,
	    dmu_objset_clone_check, dmu_objset_clone_sync, &doca,
	    5, ZFS_SPACE_CHECK_NORMAL));
}

int
dmu_objset_snapshot_one(const char *fsname, const char *snapname)
{
	int err;
	char *longsnap = kmem_asprintf("%s@%s", fsname, snapname);
	nvlist_t *snaps = fnvlist_alloc();

	fnvlist_add_boolean(snaps, longsnap);
	strfree(longsnap);
	err = dsl_dataset_snapshot(snaps, NULL, NULL);
	fnvlist_free(snaps);
	return (err);
}

static void
dmu_objset_sync_dnodes(list_t *list, list_t *newlist, dmu_tx_t *tx)
{
	dnode_t *dn;

	while (dn = list_head(list)) {
		ASSERT(dn->dn_object != DMU_META_DNODE_OBJECT);
		ASSERT(dn->dn_dbuf->db_data_pending);
		/*
		 * Initialize dn_zio outside dnode_sync() because the
		 * meta-dnode needs to set it ouside dnode_sync().
		 */
		dn->dn_zio = dn->dn_dbuf->db_data_pending->dr_zio;
		ASSERT(dn->dn_zio);

		ASSERT3U(dn->dn_nlevels, <=, DN_MAX_LEVELS);
		list_remove(list, dn);

		if (newlist) {
			(void) dnode_add_ref(dn, newlist);
			list_insert_tail(newlist, dn);
		}

		dnode_sync(dn, tx);
	}
}

/* ARGSUSED */
static void
dmu_objset_write_ready(zio_t *zio, arc_buf_t *abuf, void *arg)
{
	blkptr_t *bp = zio->io_bp;
	objset_t *os = arg;
	dnode_phys_t *dnp = &os->os_phys->os_meta_dnode;

	ASSERT(!BP_IS_EMBEDDED(bp));
	ASSERT3U(BP_GET_TYPE(bp), ==, DMU_OT_OBJSET);
	ASSERT0(BP_GET_LEVEL(bp));

	/*
	 * Update rootbp fill count: it should be the number of objects
	 * allocated in the object set (not counting the "special"
	 * objects that are stored in the objset_phys_t -- the meta
	 * dnode and user/group accounting objects).
	 */
	bp->blk_fill = 0;
	for (int i = 0; i < dnp->dn_nblkptr; i++)
		bp->blk_fill += BP_GET_FILL(&dnp->dn_blkptr[i]);
	if (os->os_dsl_dataset != NULL)
		rrw_enter(&os->os_dsl_dataset->ds_bp_rwlock, RW_WRITER, FTAG);
	*os->os_rootbp = *bp;
	if (os->os_dsl_dataset != NULL)
		rrw_exit(&os->os_dsl_dataset->ds_bp_rwlock, FTAG);
}

/* ARGSUSED */
static void
dmu_objset_write_done(zio_t *zio, arc_buf_t *abuf, void *arg)
{
	blkptr_t *bp = zio->io_bp;
	blkptr_t *bp_orig = &zio->io_bp_orig;
	objset_t *os = arg;

	if (zio->io_flags & ZIO_FLAG_IO_REWRITE) {
		ASSERT(BP_EQUAL(bp, bp_orig));
	} else {
		dsl_dataset_t *ds = os->os_dsl_dataset;
		dmu_tx_t *tx = os->os_synctx;

		(void) dsl_dataset_block_kill(ds, bp_orig, tx, B_TRUE);
		dsl_dataset_block_born(ds, bp, tx);
	}
	kmem_free(bp, sizeof (*bp));
}

/* called from dsl */
void
dmu_objset_sync(objset_t *os, zio_t *pio, dmu_tx_t *tx)
{
	int txgoff;
	zbookmark_phys_t zb;
	zio_prop_t zp;
	zio_t *zio;
	list_t *list;
	list_t *newlist = NULL;
	dbuf_dirty_record_t *dr;
	blkptr_t *blkptr_copy = kmem_alloc(sizeof (*os->os_rootbp), KM_SLEEP);
	*blkptr_copy = *os->os_rootbp;

	dprintf_ds(os->os_dsl_dataset, "txg=%llu\n", tx->tx_txg);

	ASSERT(dmu_tx_is_syncing(tx));
	/* XXX the write_done callback should really give us the tx... */
	os->os_synctx = tx;

	if (os->os_dsl_dataset == NULL) {
		/*
		 * This is the MOS.  If we have upgraded,
		 * spa_max_replication() could change, so reset
		 * os_copies here.
		 */
		os->os_copies = spa_max_replication(os->os_spa);
	}

	/*
	 * Create the root block IO
	 */
	SET_BOOKMARK(&zb, os->os_dsl_dataset ?
	    os->os_dsl_dataset->ds_object : DMU_META_OBJSET,
	    ZB_ROOT_OBJECT, ZB_ROOT_LEVEL, ZB_ROOT_BLKID);
	arc_release(os->os_phys_buf, &os->os_phys_buf);

	dmu_write_policy(os, NULL, 0, 0, ZIO_COMPRESS_INHERIT, &zp);

	zio = arc_write(pio, os->os_spa, tx->tx_txg,
<<<<<<< HEAD
	    os->os_rootbp, os->os_phys_buf, DMU_OS_IS_L2CACHEABLE(os),
=======
	    blkptr_copy, os->os_phys_buf, DMU_OS_IS_L2CACHEABLE(os),
>>>>>>> 993e3faf
	    &zp, dmu_objset_write_ready, NULL, NULL, dmu_objset_write_done,
	    os, ZIO_PRIORITY_ASYNC_WRITE, ZIO_FLAG_MUSTSUCCEED, &zb, NULL);

	/*
	 * Sync special dnodes - the parent IO for the sync is the root block
	 */
	DMU_META_DNODE(os)->dn_zio = zio;
	dnode_sync(DMU_META_DNODE(os), tx);

	os->os_phys->os_flags = os->os_flags;

	if (DMU_USERUSED_DNODE(os) &&
	    DMU_USERUSED_DNODE(os)->dn_type != DMU_OT_NONE) {
		DMU_USERUSED_DNODE(os)->dn_zio = zio;
		dnode_sync(DMU_USERUSED_DNODE(os), tx);
		DMU_GROUPUSED_DNODE(os)->dn_zio = zio;
		dnode_sync(DMU_GROUPUSED_DNODE(os), tx);
	}

	txgoff = tx->tx_txg & TXG_MASK;

	if (dmu_objset_userused_enabled(os)) {
		newlist = &os->os_synced_dnodes;
		/*
		 * We must create the list here because it uses the
		 * dn_dirty_link[] of this txg.
		 */
		list_create(newlist, sizeof (dnode_t),
		    offsetof(dnode_t, dn_dirty_link[txgoff]));
	}

	dmu_objset_sync_dnodes(&os->os_free_dnodes[txgoff], newlist, tx);
	dmu_objset_sync_dnodes(&os->os_dirty_dnodes[txgoff], newlist, tx);

	list = &DMU_META_DNODE(os)->dn_dirty_records[txgoff];
	while (dr = list_head(list)) {
		ASSERT0(dr->dr_dbuf->db_level);
		list_remove(list, dr);
		if (dr->dr_zio)
			zio_nowait(dr->dr_zio);
	}

	/* Enable dnode backfill if enough objects have been freed. */
	if (os->os_freed_dnodes >= dmu_rescan_dnode_threshold) {
		os->os_rescan_dnodes = B_TRUE;
		os->os_freed_dnodes = 0;
	}

	/*
	 * Free intent log blocks up to this tx.
	 */
	zil_sync(os->os_zil, tx);
	os->os_phys->os_zil_header = os->os_zil_header;
	zio_nowait(zio);
}

boolean_t
dmu_objset_is_dirty(objset_t *os, uint64_t txg)
{
	return (!list_is_empty(&os->os_dirty_dnodes[txg & TXG_MASK]) ||
	    !list_is_empty(&os->os_free_dnodes[txg & TXG_MASK]));
}

static objset_used_cb_t *used_cbs[DMU_OST_NUMTYPES];

void
dmu_objset_register_type(dmu_objset_type_t ost, objset_used_cb_t *cb)
{
	used_cbs[ost] = cb;
}

boolean_t
dmu_objset_userused_enabled(objset_t *os)
{
	return (spa_version(os->os_spa) >= SPA_VERSION_USERSPACE &&
	    used_cbs[os->os_phys->os_type] != NULL &&
	    DMU_USERUSED_DNODE(os) != NULL);
}

typedef struct userquota_node {
	uint64_t uqn_id;
	int64_t uqn_delta;
	avl_node_t uqn_node;
} userquota_node_t;

typedef struct userquota_cache {
	avl_tree_t uqc_user_deltas;
	avl_tree_t uqc_group_deltas;
} userquota_cache_t;

static int
userquota_compare(const void *l, const void *r)
{
	const userquota_node_t *luqn = l;
	const userquota_node_t *ruqn = r;

	if (luqn->uqn_id < ruqn->uqn_id)
		return (-1);
	if (luqn->uqn_id > ruqn->uqn_id)
		return (1);
	return (0);
}

static void
do_userquota_cacheflush(objset_t *os, userquota_cache_t *cache, dmu_tx_t *tx)
{
	void *cookie;
	userquota_node_t *uqn;

	ASSERT(dmu_tx_is_syncing(tx));

	cookie = NULL;
	while ((uqn = avl_destroy_nodes(&cache->uqc_user_deltas,
	    &cookie)) != NULL) {
		VERIFY0(zap_increment_int(os, DMU_USERUSED_OBJECT,
		    uqn->uqn_id, uqn->uqn_delta, tx));
		kmem_free(uqn, sizeof (*uqn));
	}
	avl_destroy(&cache->uqc_user_deltas);

	cookie = NULL;
	while ((uqn = avl_destroy_nodes(&cache->uqc_group_deltas,
	    &cookie)) != NULL) {
		VERIFY0(zap_increment_int(os, DMU_GROUPUSED_OBJECT,
		    uqn->uqn_id, uqn->uqn_delta, tx));
		kmem_free(uqn, sizeof (*uqn));
	}
	avl_destroy(&cache->uqc_group_deltas);
}

static void
userquota_update_cache(avl_tree_t *avl, uint64_t id, int64_t delta)
{
	userquota_node_t search = { .uqn_id = id };
	avl_index_t idx;

	userquota_node_t *uqn = avl_find(avl, &search, &idx);
	if (uqn == NULL) {
		uqn = kmem_zalloc(sizeof (*uqn), KM_SLEEP);
		uqn->uqn_id = id;
		avl_insert(avl, uqn, idx);
	}
	uqn->uqn_delta += delta;
}

static void
do_userquota_update(userquota_cache_t *cache, uint64_t used, uint64_t flags,
    uint64_t user, uint64_t group, boolean_t subtract)
{
	if ((flags & DNODE_FLAG_USERUSED_ACCOUNTED)) {
		int64_t delta = DNODE_SIZE + used;
		if (subtract)
			delta = -delta;

		userquota_update_cache(&cache->uqc_user_deltas, user, delta);
		userquota_update_cache(&cache->uqc_group_deltas, group, delta);
	}
}

void
dmu_objset_do_userquota_updates(objset_t *os, dmu_tx_t *tx)
{
	dnode_t *dn;
	list_t *list = &os->os_synced_dnodes;
	userquota_cache_t cache = { 0 };

	ASSERT(list_head(list) == NULL || dmu_objset_userused_enabled(os));

	avl_create(&cache.uqc_user_deltas, userquota_compare,
	    sizeof (userquota_node_t), offsetof(userquota_node_t, uqn_node));
	avl_create(&cache.uqc_group_deltas, userquota_compare,
	    sizeof (userquota_node_t), offsetof(userquota_node_t, uqn_node));

	while (dn = list_head(list)) {
		int flags;
		ASSERT(!DMU_OBJECT_IS_SPECIAL(dn->dn_object));
		ASSERT(dn->dn_phys->dn_type == DMU_OT_NONE ||
		    dn->dn_phys->dn_flags &
		    DNODE_FLAG_USERUSED_ACCOUNTED);

		/* Allocate the user/groupused objects if necessary. */
		if (DMU_USERUSED_DNODE(os)->dn_type == DMU_OT_NONE) {
			VERIFY0(zap_create_claim(os,
			    DMU_USERUSED_OBJECT,
			    DMU_OT_USERGROUP_USED, DMU_OT_NONE, 0, tx));
			VERIFY0(zap_create_claim(os,
			    DMU_GROUPUSED_OBJECT,
			    DMU_OT_USERGROUP_USED, DMU_OT_NONE, 0, tx));
		}

		flags = dn->dn_id_flags;
		ASSERT(flags);
		if (flags & DN_ID_OLD_EXIST)  {
			do_userquota_update(&cache,
			    dn->dn_oldused, dn->dn_oldflags,
			    dn->dn_olduid, dn->dn_oldgid, B_TRUE);
		}
		if (flags & DN_ID_NEW_EXIST) {
			do_userquota_update(&cache,
			    DN_USED_BYTES(dn->dn_phys),
			    dn->dn_phys->dn_flags,  dn->dn_newuid,
			    dn->dn_newgid, B_FALSE);
		}

		mutex_enter(&dn->dn_mtx);
		dn->dn_oldused = 0;
		dn->dn_oldflags = 0;
		if (dn->dn_id_flags & DN_ID_NEW_EXIST) {
			dn->dn_olduid = dn->dn_newuid;
			dn->dn_oldgid = dn->dn_newgid;
			dn->dn_id_flags |= DN_ID_OLD_EXIST;
			if (dn->dn_bonuslen == 0)
				dn->dn_id_flags |= DN_ID_CHKED_SPILL;
			else
				dn->dn_id_flags |= DN_ID_CHKED_BONUS;
		}
		dn->dn_id_flags &= ~(DN_ID_NEW_EXIST);
		mutex_exit(&dn->dn_mtx);

		list_remove(list, dn);
		dnode_rele(dn, list);
	}
	do_userquota_cacheflush(os, &cache, tx);
}

/*
 * Returns a pointer to data to find uid/gid from
 *
 * If a dirty record for transaction group that is syncing can't
 * be found then NULL is returned.  In the NULL case it is assumed
 * the uid/gid aren't changing.
 */
static void *
dmu_objset_userquota_find_data(dmu_buf_impl_t *db, dmu_tx_t *tx)
{
	dbuf_dirty_record_t *dr, **drp;
	void *data;

	if (db->db_dirtycnt == 0)
		return (db->db.db_data);  /* Nothing is changing */

	for (drp = &db->db_last_dirty; (dr = *drp) != NULL; drp = &dr->dr_next)
		if (dr->dr_txg == tx->tx_txg)
			break;

	if (dr == NULL) {
		data = NULL;
	} else {
		dnode_t *dn;

		DB_DNODE_ENTER(dr->dr_dbuf);
		dn = DB_DNODE(dr->dr_dbuf);

		if (dn->dn_bonuslen == 0 &&
		    dr->dr_dbuf->db_blkid == DMU_SPILL_BLKID)
			data = dr->dt.dl.dr_data->b_data;
		else
			data = dr->dt.dl.dr_data;

		DB_DNODE_EXIT(dr->dr_dbuf);
	}

	return (data);
}

void
dmu_objset_userquota_get_ids(dnode_t *dn, boolean_t before, dmu_tx_t *tx)
{
	objset_t *os = dn->dn_objset;
	void *data = NULL;
	dmu_buf_impl_t *db = NULL;
	uint64_t *user = NULL;
	uint64_t *group = NULL;
	int flags = dn->dn_id_flags;
	int error;
	boolean_t have_spill = B_FALSE;

	if (!dmu_objset_userused_enabled(dn->dn_objset))
		return;

	if (before && (flags & (DN_ID_CHKED_BONUS|DN_ID_OLD_EXIST|
	    DN_ID_CHKED_SPILL)))
		return;

	if (before && dn->dn_bonuslen != 0)
		data = DN_BONUS(dn->dn_phys);
	else if (!before && dn->dn_bonuslen != 0) {
		if (dn->dn_bonus) {
			db = dn->dn_bonus;
			mutex_enter(&db->db_mtx);
			data = dmu_objset_userquota_find_data(db, tx);
		} else {
			data = DN_BONUS(dn->dn_phys);
		}
	} else if (dn->dn_bonuslen == 0 && dn->dn_bonustype == DMU_OT_SA) {
			int rf = 0;

			if (RW_WRITE_HELD(&dn->dn_struct_rwlock))
				rf |= DB_RF_HAVESTRUCT;
			error = dmu_spill_hold_by_dnode(dn,
			    rf | DB_RF_MUST_SUCCEED,
			    FTAG, (dmu_buf_t **)&db);
			ASSERT(error == 0);
			mutex_enter(&db->db_mtx);
			data = (before) ? db->db.db_data :
			    dmu_objset_userquota_find_data(db, tx);
			have_spill = B_TRUE;
	} else {
		mutex_enter(&dn->dn_mtx);
		dn->dn_id_flags |= DN_ID_CHKED_BONUS;
		mutex_exit(&dn->dn_mtx);
		return;
	}

	if (before) {
		ASSERT(data);
		user = &dn->dn_olduid;
		group = &dn->dn_oldgid;
	} else if (data) {
		user = &dn->dn_newuid;
		group = &dn->dn_newgid;
	}

	/*
	 * Must always call the callback in case the object
	 * type has changed and that type isn't an object type to track
	 */
	error = used_cbs[os->os_phys->os_type](dn->dn_bonustype, data,
	    user, group);

	/*
	 * Preserve existing uid/gid when the callback can't determine
	 * what the new uid/gid are and the callback returned EEXIST.
	 * The EEXIST error tells us to just use the existing uid/gid.
	 * If we don't know what the old values are then just assign
	 * them to 0, since that is a new file  being created.
	 */
	if (!before && data == NULL && error == EEXIST) {
		if (flags & DN_ID_OLD_EXIST) {
			dn->dn_newuid = dn->dn_olduid;
			dn->dn_newgid = dn->dn_oldgid;
		} else {
			dn->dn_newuid = 0;
			dn->dn_newgid = 0;
		}
		error = 0;
	}

	if (db)
		mutex_exit(&db->db_mtx);

	mutex_enter(&dn->dn_mtx);
	if (error == 0 && before)
		dn->dn_id_flags |= DN_ID_OLD_EXIST;
	if (error == 0 && !before)
		dn->dn_id_flags |= DN_ID_NEW_EXIST;

	if (have_spill) {
		dn->dn_id_flags |= DN_ID_CHKED_SPILL;
	} else {
		dn->dn_id_flags |= DN_ID_CHKED_BONUS;
	}
	mutex_exit(&dn->dn_mtx);
	if (have_spill)
		dmu_buf_rele((dmu_buf_t *)db, FTAG);
}

boolean_t
dmu_objset_userspace_present(objset_t *os)
{
	return (os->os_phys->os_flags &
	    OBJSET_FLAG_USERACCOUNTING_COMPLETE);
}

int
dmu_objset_userspace_upgrade(objset_t *os)
{
	uint64_t obj;
	int err = 0;

	if (dmu_objset_userspace_present(os))
		return (0);
	if (!dmu_objset_userused_enabled(os))
		return (SET_ERROR(ENOTSUP));
	if (dmu_objset_is_snapshot(os))
		return (SET_ERROR(EINVAL));

	/*
	 * We simply need to mark every object dirty, so that it will be
	 * synced out and now accounted.  If this is called
	 * concurrently, or if we already did some work before crashing,
	 * that's fine, since we track each object's accounted state
	 * independently.
	 */

	for (obj = 0; err == 0; err = dmu_object_next(os, &obj, FALSE, 0)) {
		dmu_tx_t *tx;
		dmu_buf_t *db;
		int objerr;

		if (issig(JUSTLOOKING) && issig(FORREAL))
			return (SET_ERROR(EINTR));

		objerr = dmu_bonus_hold(os, obj, FTAG, &db);
		if (objerr != 0)
			continue;
		tx = dmu_tx_create(os);
		dmu_tx_hold_bonus(tx, obj);
		objerr = dmu_tx_assign(tx, TXG_WAIT);
		if (objerr != 0) {
			dmu_tx_abort(tx);
			continue;
		}
		dmu_buf_will_dirty(db, tx);
		dmu_buf_rele(db, FTAG);
		dmu_tx_commit(tx);
	}

	os->os_flags |= OBJSET_FLAG_USERACCOUNTING_COMPLETE;
	txg_wait_synced(dmu_objset_pool(os), 0);
	return (0);
}

void
dmu_objset_space(objset_t *os, uint64_t *refdbytesp, uint64_t *availbytesp,
    uint64_t *usedobjsp, uint64_t *availobjsp)
{
	dsl_dataset_space(os->os_dsl_dataset, refdbytesp, availbytesp,
	    usedobjsp, availobjsp);
}

uint64_t
dmu_objset_fsid_guid(objset_t *os)
{
	return (dsl_dataset_fsid_guid(os->os_dsl_dataset));
}

void
dmu_objset_fast_stat(objset_t *os, dmu_objset_stats_t *stat)
{
	stat->dds_type = os->os_phys->os_type;
	if (os->os_dsl_dataset)
		dsl_dataset_fast_stat(os->os_dsl_dataset, stat);
}

void
dmu_objset_stats(objset_t *os, nvlist_t *nv)
{
	ASSERT(os->os_dsl_dataset ||
	    os->os_phys->os_type == DMU_OST_META);

	if (os->os_dsl_dataset != NULL)
		dsl_dataset_stats(os->os_dsl_dataset, nv);

	dsl_prop_nvlist_add_uint64(nv, ZFS_PROP_TYPE,
	    os->os_phys->os_type);
	dsl_prop_nvlist_add_uint64(nv, ZFS_PROP_USERACCOUNTING,
	    dmu_objset_userspace_present(os));
}

int
dmu_objset_is_snapshot(objset_t *os)
{
	if (os->os_dsl_dataset != NULL)
		return (os->os_dsl_dataset->ds_is_snapshot);
	else
		return (B_FALSE);
}

int
dmu_snapshot_realname(objset_t *os, char *name, char *real, int maxlen,
    boolean_t *conflict)
{
	dsl_dataset_t *ds = os->os_dsl_dataset;
	uint64_t ignored;

	if (dsl_dataset_phys(ds)->ds_snapnames_zapobj == 0)
		return (SET_ERROR(ENOENT));

	return (zap_lookup_norm(ds->ds_dir->dd_pool->dp_meta_objset,
	    dsl_dataset_phys(ds)->ds_snapnames_zapobj, name, 8, 1, &ignored,
	    MT_NORMALIZE, real, maxlen, conflict));
<<<<<<< HEAD
}

int
dmu_clone_list_next(objset_t *os, int len, char *name,
    uint64_t *idp, uint64_t *offp)
{
	dsl_dataset_t *ds = os->os_dsl_dataset, *clone;
	zap_cursor_t cursor;
	zap_attribute_t attr;
	char buf[MAXNAMELEN];

	ASSERT(dsl_pool_config_held(dmu_objset_pool(os)));

	if (dsl_dataset_phys(ds)->ds_next_clones_obj == 0)
		return (SET_ERROR(ENOENT));

	zap_cursor_init_serialized(&cursor,
	    ds->ds_dir->dd_pool->dp_meta_objset,
	    dsl_dataset_phys(ds)->ds_next_clones_obj, *offp);

	if (zap_cursor_retrieve(&cursor, &attr) != 0) {
		zap_cursor_fini(&cursor);
		return (SET_ERROR(ENOENT));
	}

	VERIFY0(dsl_dataset_hold_obj(ds->ds_dir->dd_pool,
	    attr.za_first_integer, FTAG, &clone));

	dsl_dir_name(clone->ds_dir, buf);

	dsl_dataset_rele(clone, FTAG);

	if (strlen(buf) >= len)
		return (SET_ERROR(ENAMETOOLONG));

	(void) strcpy(name, buf);
	if (idp)
		*idp = attr.za_first_integer;

	zap_cursor_advance(&cursor);
	*offp = zap_cursor_serialize(&cursor);
	zap_cursor_fini(&cursor);

	return (0);
=======
>>>>>>> 993e3faf
}

int
dmu_snapshot_list_next(objset_t *os, int namelen, char *name,
    uint64_t *idp, uint64_t *offp, boolean_t *case_conflict)
{
	dsl_dataset_t *ds = os->os_dsl_dataset;
	zap_cursor_t cursor;
	zap_attribute_t attr;

	ASSERT(dsl_pool_config_held(dmu_objset_pool(os)));

	if (dsl_dataset_phys(ds)->ds_snapnames_zapobj == 0)
		return (SET_ERROR(ENOENT));

	zap_cursor_init_serialized(&cursor,
	    ds->ds_dir->dd_pool->dp_meta_objset,
	    dsl_dataset_phys(ds)->ds_snapnames_zapobj, *offp);

	if (zap_cursor_retrieve(&cursor, &attr) != 0) {
		zap_cursor_fini(&cursor);
		return (SET_ERROR(ENOENT));
	}

	if (strlen(attr.za_name) + 1 > namelen) {
		zap_cursor_fini(&cursor);
		return (SET_ERROR(ENAMETOOLONG));
	}

	(void) strcpy(name, attr.za_name);
	if (idp)
		*idp = attr.za_first_integer;
	if (case_conflict)
		*case_conflict = attr.za_normalization_conflict;
	zap_cursor_advance(&cursor);
	*offp = zap_cursor_serialize(&cursor);
	zap_cursor_fini(&cursor);

	return (0);
}

int
dmu_dir_list_next(objset_t *os, int namelen, char *name,
    uint64_t *idp, uint64_t *offp)
{
	dsl_dir_t *dd = os->os_dsl_dataset->ds_dir;
	zap_cursor_t cursor;
	zap_attribute_t attr;

	/* there is no next dir on a snapshot! */
	if (os->os_dsl_dataset->ds_object !=
	    dsl_dir_phys(dd)->dd_head_dataset_obj)
		return (SET_ERROR(ENOENT));

	zap_cursor_init_serialized(&cursor,
	    dd->dd_pool->dp_meta_objset,
	    dsl_dir_phys(dd)->dd_child_dir_zapobj, *offp);

	if (zap_cursor_retrieve(&cursor, &attr) != 0) {
		zap_cursor_fini(&cursor);
		return (SET_ERROR(ENOENT));
	}

	if (strlen(attr.za_name) + 1 > namelen) {
		zap_cursor_fini(&cursor);
		return (SET_ERROR(ENAMETOOLONG));
	}

	(void) strcpy(name, attr.za_name);
	if (idp)
		*idp = attr.za_first_integer;
	zap_cursor_advance(&cursor);
	*offp = zap_cursor_serialize(&cursor);
	zap_cursor_fini(&cursor);

	return (0);
}

typedef struct dmu_objset_find_ctx {
	taskq_t		*dc_tq;
	dsl_pool_t	*dc_dp;
	uint64_t	dc_ddobj;
	char		*dc_ddname; /* last component of ddobj's name */
	int		(*dc_func)(dsl_pool_t *, dsl_dataset_t *, void *);
	void		*dc_arg;
	int		dc_flags;
	kmutex_t	*dc_error_lock;
	int		*dc_error;
} dmu_objset_find_ctx_t;

static void
dmu_objset_find_dp_impl(dmu_objset_find_ctx_t *dcp)
{
	dsl_pool_t *dp = dcp->dc_dp;
	dsl_dir_t *dd;
	dsl_dataset_t *ds;
	zap_cursor_t zc;
	zap_attribute_t *attr;
	uint64_t thisobj;
	int err = 0;

	/* don't process if there already was an error */
	if (*dcp->dc_error != 0)
		goto out;

	/*
	 * Note: passing the name (dc_ddname) here is optional, but it
	 * improves performance because we don't need to call
	 * zap_value_search() to determine the name.
	 */
	err = dsl_dir_hold_obj(dp, dcp->dc_ddobj, dcp->dc_ddname, FTAG, &dd);
	if (err != 0)
		goto out;

	/* Don't visit hidden ($MOS & $ORIGIN) objsets. */
	if (dd->dd_myname[0] == '$') {
		dsl_dir_rele(dd, FTAG);
		goto out;
	}

	thisobj = dsl_dir_phys(dd)->dd_head_dataset_obj;
	attr = kmem_alloc(sizeof (zap_attribute_t), KM_SLEEP);

	/*
	 * Iterate over all children.
	 */
	if (dcp->dc_flags & DS_FIND_CHILDREN) {
		for (zap_cursor_init(&zc, dp->dp_meta_objset,
		    dsl_dir_phys(dd)->dd_child_dir_zapobj);
		    zap_cursor_retrieve(&zc, attr) == 0;
		    (void) zap_cursor_advance(&zc)) {
			ASSERT3U(attr->za_integer_length, ==,
			    sizeof (uint64_t));
			ASSERT3U(attr->za_num_integers, ==, 1);

			dmu_objset_find_ctx_t *child_dcp =
			    kmem_alloc(sizeof (*child_dcp), KM_SLEEP);
			*child_dcp = *dcp;
			child_dcp->dc_ddobj = attr->za_first_integer;
			child_dcp->dc_ddname = spa_strdup(attr->za_name);
			if (dcp->dc_tq != NULL)
				(void) taskq_dispatch(dcp->dc_tq,
				    dmu_objset_find_dp_cb, child_dcp, TQ_SLEEP);
			else
				dmu_objset_find_dp_impl(child_dcp);
		}
		zap_cursor_fini(&zc);
	}

	/*
	 * Iterate over all snapshots.
	 */
	if (dcp->dc_flags & DS_FIND_SNAPSHOTS) {
		dsl_dataset_t *ds;
		err = dsl_dataset_hold_obj(dp, thisobj, FTAG, &ds);

		if (err == 0) {
			uint64_t snapobj;

			snapobj = dsl_dataset_phys(ds)->ds_snapnames_zapobj;
			dsl_dataset_rele(ds, FTAG);

			for (zap_cursor_init(&zc, dp->dp_meta_objset, snapobj);
			    zap_cursor_retrieve(&zc, attr) == 0;
			    (void) zap_cursor_advance(&zc)) {
				ASSERT3U(attr->za_integer_length, ==,
				    sizeof (uint64_t));
				ASSERT3U(attr->za_num_integers, ==, 1);

				err = dsl_dataset_hold_obj(dp,
				    attr->za_first_integer, FTAG, &ds);
				if (err != 0)
					break;
				err = dcp->dc_func(dp, ds, dcp->dc_arg);
				dsl_dataset_rele(ds, FTAG);
				if (err != 0)
					break;
			}
			zap_cursor_fini(&zc);
		}
	}

	kmem_free(attr, sizeof (zap_attribute_t));

	if (err != 0) {
		dsl_dir_rele(dd, FTAG);
		goto out;
	}

	/*
	 * Apply to self.
	 */
	err = dsl_dataset_hold_obj(dp, thisobj, FTAG, &ds);

	/*
	 * Note: we hold the dir while calling dsl_dataset_hold_obj() so
	 * that the dir will remain cached, and we won't have to re-instantiate
	 * it (which could be expensive due to finding its name via
	 * zap_value_search()).
	 */
	dsl_dir_rele(dd, FTAG);
	if (err != 0)
		goto out;
	err = dcp->dc_func(dp, ds, dcp->dc_arg);
	dsl_dataset_rele(ds, FTAG);

out:
	if (err != 0) {
		mutex_enter(dcp->dc_error_lock);
		/* only keep first error */
		if (*dcp->dc_error == 0)
			*dcp->dc_error = err;
		mutex_exit(dcp->dc_error_lock);
	}

	if (dcp->dc_ddname != NULL)
		spa_strfree(dcp->dc_ddname);
	kmem_free(dcp, sizeof (*dcp));
}

static void
dmu_objset_find_dp_cb(void *arg)
{
	dmu_objset_find_ctx_t *dcp = arg;
	dsl_pool_t *dp = dcp->dc_dp;

	/*
	 * We need to get a pool_config_lock here, as there are several
	 * asssert(pool_config_held) down the stack. Getting a lock via
	 * dsl_pool_config_enter is risky, as it might be stalled by a
	 * pending writer. This would deadlock, as the write lock can
	 * only be granted when our parent thread gives up the lock.
	 * The _prio interface gives us priority over a pending writer.
	 */
	dsl_pool_config_enter_prio(dp, FTAG);

	dmu_objset_find_dp_impl(dcp);

	dsl_pool_config_exit(dp, FTAG);
}

/*
 * Find objsets under and including ddobj, call func(ds) on each.
 * The order for the enumeration is completely undefined.
 * func is called with dsl_pool_config held.
 */
int
dmu_objset_find_dp(dsl_pool_t *dp, uint64_t ddobj,
    int func(dsl_pool_t *, dsl_dataset_t *, void *), void *arg, int flags)
{
	int error = 0;
	taskq_t *tq = NULL;
	int ntasks;
	dmu_objset_find_ctx_t *dcp;
	kmutex_t err_lock;

	mutex_init(&err_lock, NULL, MUTEX_DEFAULT, NULL);
	dcp = kmem_alloc(sizeof (*dcp), KM_SLEEP);
	dcp->dc_tq = NULL;
	dcp->dc_dp = dp;
	dcp->dc_ddobj = ddobj;
	dcp->dc_ddname = NULL;
	dcp->dc_func = func;
	dcp->dc_arg = arg;
	dcp->dc_flags = flags;
	dcp->dc_error_lock = &err_lock;
	dcp->dc_error = &error;

	if ((flags & DS_FIND_SERIALIZE) || dsl_pool_config_held_writer(dp)) {
		/*
		 * In case a write lock is held we can't make use of
		 * parallelism, as down the stack of the worker threads
		 * the lock is asserted via dsl_pool_config_held.
		 * In case of a read lock this is solved by getting a read
		 * lock in each worker thread, which isn't possible in case
		 * of a writer lock. So we fall back to the synchronous path
		 * here.
		 * In the future it might be possible to get some magic into
		 * dsl_pool_config_held in a way that it returns true for
		 * the worker threads so that a single lock held from this
		 * thread suffices. For now, stay single threaded.
		 */
		dmu_objset_find_dp_impl(dcp);
		mutex_destroy(&err_lock);

		return (error);
	}

	ntasks = dmu_find_threads;
	if (ntasks == 0)
		ntasks = vdev_count_leaves(dp->dp_spa) * 4;
	tq = taskq_create("dmu_objset_find", ntasks, minclsyspri, ntasks,
	    INT_MAX, 0);
	if (tq == NULL) {
		kmem_free(dcp, sizeof (*dcp));
		mutex_destroy(&err_lock);

		return (SET_ERROR(ENOMEM));
	}
	dcp->dc_tq = tq;

	/* dcp will be freed by task */
	(void) taskq_dispatch(tq, dmu_objset_find_dp_cb, dcp, TQ_SLEEP);

	/*
	 * PORTING: this code relies on the property of taskq_wait to wait
	 * until no more tasks are queued and no more tasks are active. As
	 * we always queue new tasks from within other tasks, task_wait
	 * reliably waits for the full recursion to finish, even though we
	 * enqueue new tasks after taskq_wait has been called.
	 * On platforms other than illumos, taskq_wait may not have this
	 * property.
	 */
	taskq_wait(tq);
	taskq_destroy(tq);
	mutex_destroy(&err_lock);

	return (error);
}

/*
 * Find all objsets under name, and for each, call 'func(child_name, arg)'.
 * The dp_config_rwlock must not be held when this is called, and it
 * will not be held when the callback is called.
 * Therefore this function should only be used when the pool is not changing
 * (e.g. in syncing context), or the callback can deal with the possible races.
 */
static int
dmu_objset_find_impl(spa_t *spa, const char *name,
    int func(const char *, void *), void *arg, int flags)
{
	dsl_dir_t *dd;
	dsl_pool_t *dp = spa_get_dsl(spa);
	dsl_dataset_t *ds;
	zap_cursor_t zc;
	zap_attribute_t *attr;
	char *child;
	uint64_t thisobj;
	int err;

	dsl_pool_config_enter(dp, FTAG);

	err = dsl_dir_hold(dp, name, FTAG, &dd, NULL);
	if (err != 0) {
		dsl_pool_config_exit(dp, FTAG);
		return (err);
	}

	/* Don't visit hidden ($MOS & $ORIGIN) objsets. */
	if (dd->dd_myname[0] == '$') {
		dsl_dir_rele(dd, FTAG);
		dsl_pool_config_exit(dp, FTAG);
		return (0);
	}

	thisobj = dsl_dir_phys(dd)->dd_head_dataset_obj;
	attr = kmem_alloc(sizeof (zap_attribute_t), KM_SLEEP);

	/*
	 * Iterate over all children.
	 */
	if (flags & DS_FIND_CHILDREN) {
		for (zap_cursor_init(&zc, dp->dp_meta_objset,
		    dsl_dir_phys(dd)->dd_child_dir_zapobj);
		    zap_cursor_retrieve(&zc, attr) == 0;
		    (void) zap_cursor_advance(&zc)) {
			ASSERT3U(attr->za_integer_length, ==,
			    sizeof (uint64_t));
			ASSERT3U(attr->za_num_integers, ==, 1);

			child = kmem_asprintf("%s/%s", name, attr->za_name);
			dsl_pool_config_exit(dp, FTAG);
			err = dmu_objset_find_impl(spa, child,
			    func, arg, flags);
			dsl_pool_config_enter(dp, FTAG);
			strfree(child);
			if (err != 0)
				break;
		}
		zap_cursor_fini(&zc);

		if (err != 0) {
			dsl_dir_rele(dd, FTAG);
			dsl_pool_config_exit(dp, FTAG);
			kmem_free(attr, sizeof (zap_attribute_t));
			return (err);
		}
	}

	/*
	 * Iterate over all snapshots.
	 */
	if (flags & DS_FIND_SNAPSHOTS) {
		err = dsl_dataset_hold_obj(dp, thisobj, FTAG, &ds);

		if (err == 0) {
			uint64_t snapobj;

			snapobj = dsl_dataset_phys(ds)->ds_snapnames_zapobj;
			dsl_dataset_rele(ds, FTAG);

			for (zap_cursor_init(&zc, dp->dp_meta_objset, snapobj);
			    zap_cursor_retrieve(&zc, attr) == 0;
			    (void) zap_cursor_advance(&zc)) {
				ASSERT3U(attr->za_integer_length, ==,
				    sizeof (uint64_t));
				ASSERT3U(attr->za_num_integers, ==, 1);

				child = kmem_asprintf("%s@%s",
				    name, attr->za_name);
				dsl_pool_config_exit(dp, FTAG);
				err = func(child, arg);
				dsl_pool_config_enter(dp, FTAG);
				strfree(child);
				if (err != 0)
					break;
			}
			zap_cursor_fini(&zc);
		}
	}

	dsl_dir_rele(dd, FTAG);
	kmem_free(attr, sizeof (zap_attribute_t));
	dsl_pool_config_exit(dp, FTAG);

	if (err != 0)
		return (err);

	/* Apply to self. */
	return (func(name, arg));
}

/*
 * See comment above dmu_objset_find_impl().
 */
int
dmu_objset_find(char *name, int func(const char *, void *), void *arg,
    int flags)
{
	spa_t *spa;
	int error;

	error = spa_open(name, &spa, FTAG);
	if (error != 0)
		return (error);
	error = dmu_objset_find_impl(spa, name, func, arg, flags);
	spa_close(spa, FTAG);
	return (error);
}

void
dmu_objset_set_user(objset_t *os, void *user_ptr)
{
	ASSERT(MUTEX_HELD(&os->os_user_ptr_lock));
	os->os_user_ptr = user_ptr;
}

void *
dmu_objset_get_user(objset_t *os)
{
	ASSERT(MUTEX_HELD(&os->os_user_ptr_lock));
	return (os->os_user_ptr);
}

/*
 * Determine name of filesystem, given name of snapshot.
 * buf must be at least ZFS_MAX_DATASET_NAME_LEN bytes
 */
int
dmu_fsname(const char *snapname, char *buf)
{
	char *atp = strchr(snapname, '@');
	if (atp == NULL)
		return (SET_ERROR(EINVAL));
	if (atp - snapname >= ZFS_MAX_DATASET_NAME_LEN)
		return (SET_ERROR(ENAMETOOLONG));
	(void) strlcpy(buf, snapname, atp - snapname + 1);
	return (0);
}

/*
 * Call when we think we're going to write/free space in open context to track
 * the amount of dirty data in the open txg, which is also the amount
 * of memory that can not be evicted until this txg syncs.
 */
void
dmu_objset_willuse_space(objset_t *os, int64_t space, dmu_tx_t *tx)
{
	dsl_dataset_t *ds = os->os_dsl_dataset;
	int64_t aspace = spa_get_worst_case_asize(os->os_spa, space);

	if (ds != NULL) {
		dsl_dir_willuse_space(ds->ds_dir, aspace, tx);
		dsl_pool_dirty_space(dmu_tx_pool(tx), space, tx);
	}
}<|MERGE_RESOLUTION|>--- conflicted
+++ resolved
@@ -372,14 +372,8 @@
 		/* Increase the blocksize if we are permitted. */
 		if (spa_version(spa) >= SPA_VERSION_USERSPACE &&
 		    arc_buf_size(os->os_phys_buf) < sizeof (objset_phys_t)) {
-<<<<<<< HEAD
-			arc_buf_t *buf = arc_alloc_buf(spa,
-			    sizeof (objset_phys_t), &os->os_phys_buf,
-			    ARC_BUFC_METADATA);
-=======
 			arc_buf_t *buf = arc_alloc_buf(spa, &os->os_phys_buf,
 			    ARC_BUFC_METADATA, sizeof (objset_phys_t));
->>>>>>> 993e3faf
 			bzero(buf->b_data, sizeof (objset_phys_t));
 			bcopy(os->os_phys_buf->b_data, buf->b_data,
 			    arc_buf_size(os->os_phys_buf));
@@ -392,13 +386,8 @@
 	} else {
 		int size = spa_version(spa) >= SPA_VERSION_USERSPACE ?
 		    sizeof (objset_phys_t) : OBJSET_OLD_PHYS_SIZE;
-<<<<<<< HEAD
-		os->os_phys_buf = arc_alloc_buf(spa, size,
-		    &os->os_phys_buf, ARC_BUFC_METADATA);
-=======
 		os->os_phys_buf = arc_alloc_buf(spa, &os->os_phys_buf,
 		    ARC_BUFC_METADATA, size);
->>>>>>> 993e3faf
 		os->os_phys = os->os_phys_buf->b_data;
 		bzero(os->os_phys, size);
 	}
@@ -1200,11 +1189,7 @@
 	dmu_write_policy(os, NULL, 0, 0, ZIO_COMPRESS_INHERIT, &zp);
 
 	zio = arc_write(pio, os->os_spa, tx->tx_txg,
-<<<<<<< HEAD
-	    os->os_rootbp, os->os_phys_buf, DMU_OS_IS_L2CACHEABLE(os),
-=======
 	    blkptr_copy, os->os_phys_buf, DMU_OS_IS_L2CACHEABLE(os),
->>>>>>> 993e3faf
 	    &zp, dmu_objset_write_ready, NULL, NULL, dmu_objset_write_done,
 	    os, ZIO_PRIORITY_ASYNC_WRITE, ZIO_FLAG_MUSTSUCCEED, &zb, NULL);
 
@@ -1687,7 +1672,6 @@
 	return (zap_lookup_norm(ds->ds_dir->dd_pool->dp_meta_objset,
 	    dsl_dataset_phys(ds)->ds_snapnames_zapobj, name, 8, 1, &ignored,
 	    MT_NORMALIZE, real, maxlen, conflict));
-<<<<<<< HEAD
 }
 
 int
@@ -1720,11 +1704,13 @@
 
 	dsl_dataset_rele(clone, FTAG);
 
-	if (strlen(buf) >= len)
+	if (strlen(buf) >= len) {
+		zap_cursor_fini(&cursor);
 		return (SET_ERROR(ENAMETOOLONG));
+	}
 
 	(void) strcpy(name, buf);
-	if (idp)
+	if (idp != NULL)
 		*idp = attr.za_first_integer;
 
 	zap_cursor_advance(&cursor);
@@ -1732,8 +1718,6 @@
 	zap_cursor_fini(&cursor);
 
 	return (0);
-=======
->>>>>>> 993e3faf
 }
 
 int
