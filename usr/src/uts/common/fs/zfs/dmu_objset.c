--- conflicted
+++ resolved
@@ -1164,15 +1164,9 @@
 
 	zio = arc_write(pio, os->os_spa, tx->tx_txg,
 	    os->os_rootbp, os->os_phys_buf, DMU_OS_IS_L2CACHEABLE(os),
-<<<<<<< HEAD
-	    DMU_OS_IS_L2COMPRESSIBLE(os), &zp, dmu_objset_write_ready,
-	    NULL, dmu_objset_write_done, os, ZIO_PRIORITY_ASYNC_WRITE,
-	    ZIO_FLAG_MUSTSUCCEED, &zb, NULL);
-=======
 	    DMU_OS_IS_L2COMPRESSIBLE(os),
 	    &zp, dmu_objset_write_ready, NULL, NULL, dmu_objset_write_done,
-	    os, ZIO_PRIORITY_ASYNC_WRITE, ZIO_FLAG_MUSTSUCCEED, &zb);
->>>>>>> 591fabec
+	    os, ZIO_PRIORITY_ASYNC_WRITE, ZIO_FLAG_MUSTSUCCEED, &zb, NULL);
 
 	/*
 	 * Sync special dnodes - the parent IO for the sync is the root block
