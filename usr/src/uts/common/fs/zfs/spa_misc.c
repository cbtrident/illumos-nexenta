/*
 * CDDL HEADER START
 *
 * The contents of this file are subject to the terms of the
 * Common Development and Distribution License (the "License").
 * You may not use this file except in compliance with the License.
 *
 * You can obtain a copy of the license at usr/src/OPENSOLARIS.LICENSE
 * or http://www.opensolaris.org/os/licensing.
 * See the License for the specific language governing permissions
 * and limitations under the License.
 *
 * When distributing Covered Code, include this CDDL HEADER in each
 * file and include the License file at usr/src/OPENSOLARIS.LICENSE.
 * If applicable, add the following below this CDDL HEADER, with the
 * fields enclosed by brackets "[]" replaced with your own identifying
 * information: Portions Copyright [yyyy] [name of copyright owner]
 *
 * CDDL HEADER END
 */
/*
 * Copyright (c) 2005, 2010, Oracle and/or its affiliates. All rights reserved.
 * Copyright (c) 2011 by Delphix. All rights reserved.
 */

#include <sys/zfs_context.h>
#include <sys/spa_impl.h>
#include <sys/zio.h>
#include <sys/zio_checksum.h>
#include <sys/zio_compress.h>
#include <sys/dmu.h>
#include <sys/dmu_tx.h>
#include <sys/zap.h>
#include <sys/zil.h>
#include <sys/vdev_impl.h>
#include <sys/metaslab.h>
#include <sys/uberblock_impl.h>
#include <sys/txg.h>
#include <sys/avl.h>
#include <sys/unique.h>
#include <sys/dsl_pool.h>
#include <sys/dsl_dir.h>
#include <sys/dsl_prop.h>
#include <sys/dsl_scan.h>
#include <sys/fs/zfs.h>
#include <sys/metaslab_impl.h>
#include <sys/arc.h>
#include <sys/ddt.h>
#include "zfs_prop.h"

/*
 * SPA locking
 *
 * There are four basic locks for managing spa_t structures:
 *
 * spa_namespace_lock (global mutex)
 *
 *	This lock must be acquired to do any of the following:
 *
 *		- Lookup a spa_t by name
 *		- Add or remove a spa_t from the namespace
 *		- Increase spa_refcount from non-zero
 *		- Check if spa_refcount is zero
 *		- Rename a spa_t
 *		- add/remove/attach/detach devices
 *		- Held for the duration of create/destroy/import/export
 *
 *	It does not need to handle recursion.  A create or destroy may
 *	reference objects (files or zvols) in other pools, but by
 *	definition they must have an existing reference, and will never need
 *	to lookup a spa_t by name.
 *
 * spa_refcount (per-spa refcount_t protected by mutex)
 *
 *	This reference count keep track of any active users of the spa_t.  The
 *	spa_t cannot be destroyed or freed while this is non-zero.  Internally,
 *	the refcount is never really 'zero' - opening a pool implicitly keeps
 *	some references in the DMU.  Internally we check against spa_minref, but
 *	present the image of a zero/non-zero value to consumers.
 *
 * spa_config_lock[] (per-spa array of rwlocks)
 *
 *	This protects the spa_t from config changes, and must be held in
 *	the following circumstances:
 *
 *		- RW_READER to perform I/O to the spa
 *		- RW_WRITER to change the vdev config
 *
 * The locking order is fairly straightforward:
 *
 *		spa_namespace_lock	->	spa_refcount
 *
 *	The namespace lock must be acquired to increase the refcount from 0
 *	or to check if it is zero.
 *
 *		spa_refcount		->	spa_config_lock[]
 *
 *	There must be at least one valid reference on the spa_t to acquire
 *	the config lock.
 *
 *		spa_namespace_lock	->	spa_config_lock[]
 *
 *	The namespace lock must always be taken before the config lock.
 *
 *
 * The spa_namespace_lock can be acquired directly and is globally visible.
 *
 * The namespace is manipulated using the following functions, all of which
 * require the spa_namespace_lock to be held.
 *
 *	spa_lookup()		Lookup a spa_t by name.
 *
 *	spa_add()		Create a new spa_t in the namespace.
 *
 *	spa_remove()		Remove a spa_t from the namespace.  This also
 *				frees up any memory associated with the spa_t.
 *
 *	spa_next()		Returns the next spa_t in the system, or the
 *				first if NULL is passed.
 *
 *	spa_evict_all()		Shutdown and remove all spa_t structures in
 *				the system.
 *
 *	spa_guid_exists()	Determine whether a pool/device guid exists.
 *
 * The spa_refcount is manipulated using the following functions:
 *
 *	spa_open_ref()		Adds a reference to the given spa_t.  Must be
 *				called with spa_namespace_lock held if the
 *				refcount is currently zero.
 *
 *	spa_close()		Remove a reference from the spa_t.  This will
 *				not free the spa_t or remove it from the
 *				namespace.  No locking is required.
 *
 *	spa_refcount_zero()	Returns true if the refcount is currently
 *				zero.  Must be called with spa_namespace_lock
 *				held.
 *
 * The spa_config_lock[] is an array of rwlocks, ordered as follows:
 * SCL_CONFIG > SCL_STATE > SCL_ALLOC > SCL_ZIO > SCL_FREE > SCL_VDEV.
 * spa_config_lock[] is manipulated with spa_config_{enter,exit,held}().
 *
 * To read the configuration, it suffices to hold one of these locks as reader.
 * To modify the configuration, you must hold all locks as writer.  To modify
 * vdev state without altering the vdev tree's topology (e.g. online/offline),
 * you must hold SCL_STATE and SCL_ZIO as writer.
 *
 * We use these distinct config locks to avoid recursive lock entry.
 * For example, spa_sync() (which holds SCL_CONFIG as reader) induces
 * block allocations (SCL_ALLOC), which may require reading space maps
 * from disk (dmu_read() -> zio_read() -> SCL_ZIO).
 *
 * The spa config locks cannot be normal rwlocks because we need the
 * ability to hand off ownership.  For example, SCL_ZIO is acquired
 * by the issuing thread and later released by an interrupt thread.
 * They do, however, obey the usual write-wanted semantics to prevent
 * writer (i.e. system administrator) starvation.
 *
 * The lock acquisition rules are as follows:
 *
 * SCL_CONFIG
 *	Protects changes to the vdev tree topology, such as vdev
 *	add/remove/attach/detach.  Protects the dirty config list
 *	(spa_config_dirty_list) and the set of spares and l2arc devices.
 *
 * SCL_STATE
 *	Protects changes to pool state and vdev state, such as vdev
 *	online/offline/fault/degrade/clear.  Protects the dirty state list
 *	(spa_state_dirty_list) and global pool state (spa_state).
 *
 * SCL_ALLOC
 *	Protects changes to metaslab groups and classes.
 *	Held as reader by metaslab_alloc() and metaslab_claim().
 *
 * SCL_ZIO
 *	Held by bp-level zios (those which have no io_vd upon entry)
 *	to prevent changes to the vdev tree.  The bp-level zio implicitly
 *	protects all of its vdev child zios, which do not hold SCL_ZIO.
 *
 * SCL_FREE
 *	Protects changes to metaslab groups and classes.
 *	Held as reader by metaslab_free().  SCL_FREE is distinct from
 *	SCL_ALLOC, and lower than SCL_ZIO, so that we can safely free
 *	blocks in zio_done() while another i/o that holds either
 *	SCL_ALLOC or SCL_ZIO is waiting for this i/o to complete.
 *
 * SCL_VDEV
 *	Held as reader to prevent changes to the vdev tree during trivial
 *	inquiries such as bp_get_dsize().  SCL_VDEV is distinct from the
 *	other locks, and lower than all of them, to ensure that it's safe
 *	to acquire regardless of caller context.
 *
 * In addition, the following rules apply:
 *
 * (a)	spa_props_lock protects pool properties, spa_config and spa_config_list.
 *	The lock ordering is SCL_CONFIG > spa_props_lock.
 *
 * (b)	I/O operations on leaf vdevs.  For any zio operation that takes
 *	an explicit vdev_t argument -- such as zio_ioctl(), zio_read_phys(),
 *	or zio_write_phys() -- the caller must ensure that the config cannot
 *	cannot change in the interim, and that the vdev cannot be reopened.
 *	SCL_STATE as reader suffices for both.
 *
 * The vdev configuration is protected by spa_vdev_enter() / spa_vdev_exit().
 *
 *	spa_vdev_enter()	Acquire the namespace lock and the config lock
 *				for writing.
 *
 *	spa_vdev_exit()		Release the config lock, wait for all I/O
 *				to complete, sync the updated configs to the
 *				cache, and release the namespace lock.
 *
 * vdev state is protected by spa_vdev_state_enter() / spa_vdev_state_exit().
 * Like spa_vdev_enter/exit, these are convenience wrappers -- the actual
 * locking is, always, based on spa_namespace_lock and spa_config_lock[].
 *
 * spa_rename() is also implemented within this file since is requires
 * manipulation of the namespace.
 */

static avl_tree_t spa_namespace_avl;
kmutex_t spa_namespace_lock;
static kcondvar_t spa_namespace_cv;
static int spa_active_count;
int spa_max_replication_override = SPA_DVAS_PER_BP;

static kmutex_t spa_spare_lock;
static avl_tree_t spa_spare_avl;
static kmutex_t spa_l2cache_lock;
static avl_tree_t spa_l2cache_avl;

kmem_cache_t *spa_buffer_pool;
int spa_mode_global;

#ifdef ZFS_DEBUG
/* Everything except dprintf is on by default in debug builds */
int zfs_flags = ~ZFS_DEBUG_DPRINTF;
#else
int zfs_flags = 0;
#endif

/*
 * zfs_recover can be set to nonzero to attempt to recover from
 * otherwise-fatal errors, typically caused by on-disk corruption.  When
 * set, calls to zfs_panic_recover() will turn into warning messages.
 */
int zfs_recover = 0;

/*
 * alpha for spa_update_latency() rolling average of pool latency, which
 * is updated on every txg commit.
 */
int64_t zfs_root_latency_alpha = 10;

/*
 * ==========================================================================
 * SPA config locking
 * ==========================================================================
 */
static void
spa_config_lock_init(spa_t *spa)
{
	for (int i = 0; i < SCL_LOCKS; i++) {
		spa_config_lock_t *scl = &spa->spa_config_lock[i];
		mutex_init(&scl->scl_lock, NULL, MUTEX_DEFAULT, NULL);
		cv_init(&scl->scl_cv, NULL, CV_DEFAULT, NULL);
		refcount_create(&scl->scl_count);
		scl->scl_writer = NULL;
		scl->scl_write_wanted = 0;
	}
}

static void
spa_config_lock_destroy(spa_t *spa)
{
	for (int i = 0; i < SCL_LOCKS; i++) {
		spa_config_lock_t *scl = &spa->spa_config_lock[i];
		mutex_destroy(&scl->scl_lock);
		cv_destroy(&scl->scl_cv);
		refcount_destroy(&scl->scl_count);
		ASSERT(scl->scl_writer == NULL);
		ASSERT(scl->scl_write_wanted == 0);
	}
}

int
spa_config_tryenter(spa_t *spa, int locks, void *tag, krw_t rw)
{
	for (int i = 0; i < SCL_LOCKS; i++) {
		spa_config_lock_t *scl = &spa->spa_config_lock[i];
		if (!(locks & (1 << i)))
			continue;
		mutex_enter(&scl->scl_lock);
		if (rw == RW_READER) {
			if (scl->scl_writer || scl->scl_write_wanted) {
				mutex_exit(&scl->scl_lock);
				spa_config_exit(spa, locks ^ (1 << i), tag);
				return (0);
			}
		} else {
			ASSERT(scl->scl_writer != curthread);
			if (!refcount_is_zero(&scl->scl_count)) {
				mutex_exit(&scl->scl_lock);
				spa_config_exit(spa, locks ^ (1 << i), tag);
				return (0);
			}
			scl->scl_writer = curthread;
		}
		(void) refcount_add(&scl->scl_count, tag);
		mutex_exit(&scl->scl_lock);
	}
	return (1);
}

void
spa_config_enter(spa_t *spa, int locks, void *tag, krw_t rw)
{
	int wlocks_held = 0;

	for (int i = 0; i < SCL_LOCKS; i++) {
		spa_config_lock_t *scl = &spa->spa_config_lock[i];
		if (scl->scl_writer == curthread)
			wlocks_held |= (1 << i);
		if (!(locks & (1 << i)))
			continue;
		mutex_enter(&scl->scl_lock);
		if (rw == RW_READER) {
			while (scl->scl_writer || scl->scl_write_wanted) {
				cv_wait(&scl->scl_cv, &scl->scl_lock);
			}
		} else {
			ASSERT(scl->scl_writer != curthread);
			while (!refcount_is_zero(&scl->scl_count)) {
				scl->scl_write_wanted++;
				cv_wait(&scl->scl_cv, &scl->scl_lock);
				scl->scl_write_wanted--;
			}
			scl->scl_writer = curthread;
		}
		(void) refcount_add(&scl->scl_count, tag);
		mutex_exit(&scl->scl_lock);
	}
	ASSERT(wlocks_held <= locks);
}

void
spa_config_exit(spa_t *spa, int locks, void *tag)
{
	for (int i = SCL_LOCKS - 1; i >= 0; i--) {
		spa_config_lock_t *scl = &spa->spa_config_lock[i];
		if (!(locks & (1 << i)))
			continue;
		mutex_enter(&scl->scl_lock);
		ASSERT(!refcount_is_zero(&scl->scl_count));
		if (refcount_remove(&scl->scl_count, tag) == 0) {
			ASSERT(scl->scl_writer == NULL ||
			    scl->scl_writer == curthread);
			scl->scl_writer = NULL;	/* OK in either case */
			cv_broadcast(&scl->scl_cv);
		}
		mutex_exit(&scl->scl_lock);
	}
}

int
spa_config_held(spa_t *spa, int locks, krw_t rw)
{
	int locks_held = 0;

	for (int i = 0; i < SCL_LOCKS; i++) {
		spa_config_lock_t *scl = &spa->spa_config_lock[i];
		if (!(locks & (1 << i)))
			continue;
		if ((rw == RW_READER && !refcount_is_zero(&scl->scl_count)) ||
		    (rw == RW_WRITER && scl->scl_writer == curthread))
			locks_held |= 1 << i;
	}

	return (locks_held);
}

/*
 * ==========================================================================
 * SPA namespace functions
 * ==========================================================================
 */

/*
 * Lookup the named spa_t in the AVL tree.  The spa_namespace_lock must be held.
 * Returns NULL if no matching spa_t is found.
 */
spa_t *
spa_lookup(const char *name)
{
	static spa_t search;	/* spa_t is large; don't allocate on stack */
	spa_t *spa;
	avl_index_t where;
	char c;
	char *cp;

	ASSERT(MUTEX_HELD(&spa_namespace_lock));

	/*
	 * If it's a full dataset name, figure out the pool name and
	 * just use that.
	 */
	cp = strpbrk(name, "/@");
	if (cp) {
		c = *cp;
		*cp = '\0';
	}

	(void) strlcpy(search.spa_name, name, sizeof (search.spa_name));
	spa = avl_find(&spa_namespace_avl, &search, &where);

	if (cp)
		*cp = c;

	return (spa);
}

/*
 * Create an uninitialized spa_t with the given name.  Requires
 * spa_namespace_lock.  The caller must ensure that the spa_t doesn't already
 * exist by calling spa_lookup() first.
 */
spa_t *
spa_add(const char *name, nvlist_t *config, const char *altroot)
{
	spa_t *spa;
	spa_config_dirent_t *dp;

	ASSERT(MUTEX_HELD(&spa_namespace_lock));

	spa = kmem_zalloc(sizeof (spa_t), KM_SLEEP);

	mutex_init(&spa->spa_async_lock, NULL, MUTEX_DEFAULT, NULL);
	mutex_init(&spa->spa_errlist_lock, NULL, MUTEX_DEFAULT, NULL);
	mutex_init(&spa->spa_errlog_lock, NULL, MUTEX_DEFAULT, NULL);
	mutex_init(&spa->spa_history_lock, NULL, MUTEX_DEFAULT, NULL);
	mutex_init(&spa->spa_proc_lock, NULL, MUTEX_DEFAULT, NULL);
	mutex_init(&spa->spa_props_lock, NULL, MUTEX_DEFAULT, NULL);
	mutex_init(&spa->spa_scrub_lock, NULL, MUTEX_DEFAULT, NULL);
	mutex_init(&spa->spa_suspend_lock, NULL, MUTEX_DEFAULT, NULL);
	mutex_init(&spa->spa_vdev_top_lock, NULL, MUTEX_DEFAULT, NULL);

	cv_init(&spa->spa_async_cv, NULL, CV_DEFAULT, NULL);
	cv_init(&spa->spa_proc_cv, NULL, CV_DEFAULT, NULL);
	cv_init(&spa->spa_scrub_io_cv, NULL, CV_DEFAULT, NULL);
	cv_init(&spa->spa_suspend_cv, NULL, CV_DEFAULT, NULL);

	for (int t = 0; t < TXG_SIZE; t++)
		bplist_create(&spa->spa_free_bplist[t]);

	(void) strlcpy(spa->spa_name, name, sizeof (spa->spa_name));
	spa->spa_state = POOL_STATE_UNINITIALIZED;
	spa->spa_freeze_txg = UINT64_MAX;
	spa->spa_final_txg = UINT64_MAX;
	spa->spa_load_max_txg = UINT64_MAX;
	spa->spa_proc = &p0;
	spa->spa_proc_state = SPA_PROC_NONE;

	refcount_create(&spa->spa_refcount);
	spa_config_lock_init(spa);

	avl_add(&spa_namespace_avl, spa);

	/*
	 * Set the alternate root, if there is one.
	 */
	if (altroot) {
		spa->spa_root = spa_strdup(altroot);
		spa_active_count++;
	}

	/*
	 * Every pool starts with the default cachefile
	 */
	list_create(&spa->spa_config_list, sizeof (spa_config_dirent_t),
	    offsetof(spa_config_dirent_t, scd_link));

	dp = kmem_zalloc(sizeof (spa_config_dirent_t), KM_SLEEP);
	dp->scd_path = altroot ? NULL : spa_strdup(spa_config_path);
	list_insert_head(&spa->spa_config_list, dp);

	VERIFY(nvlist_alloc(&spa->spa_load_info, NV_UNIQUE_NAME,
	    KM_SLEEP) == 0);

	if (config != NULL)
		VERIFY(nvlist_dup(config, &spa->spa_config, 0) == 0);

	return (spa);
}

/*
 * Removes a spa_t from the namespace, freeing up any memory used.  Requires
 * spa_namespace_lock.  This is called only after the spa_t has been closed and
 * deactivated.
 */
void
spa_remove(spa_t *spa)
{
	spa_config_dirent_t *dp;

	ASSERT(MUTEX_HELD(&spa_namespace_lock));
	ASSERT(spa->spa_state == POOL_STATE_UNINITIALIZED);

	nvlist_free(spa->spa_config_splitting);

	avl_remove(&spa_namespace_avl, spa);
	cv_broadcast(&spa_namespace_cv);

	if (spa->spa_root) {
		spa_strfree(spa->spa_root);
		spa_active_count--;
	}

	while ((dp = list_head(&spa->spa_config_list)) != NULL) {
		list_remove(&spa->spa_config_list, dp);
		if (dp->scd_path != NULL)
			spa_strfree(dp->scd_path);
		kmem_free(dp, sizeof (spa_config_dirent_t));
	}

	list_destroy(&spa->spa_config_list);

	nvlist_free(spa->spa_load_info);
	spa_config_set(spa, NULL);

	refcount_destroy(&spa->spa_refcount);

	spa_config_lock_destroy(spa);

	for (int t = 0; t < TXG_SIZE; t++)
		bplist_destroy(&spa->spa_free_bplist[t]);

	cv_destroy(&spa->spa_async_cv);
	cv_destroy(&spa->spa_proc_cv);
	cv_destroy(&spa->spa_scrub_io_cv);
	cv_destroy(&spa->spa_suspend_cv);

	mutex_destroy(&spa->spa_async_lock);
	mutex_destroy(&spa->spa_errlist_lock);
	mutex_destroy(&spa->spa_errlog_lock);
	mutex_destroy(&spa->spa_history_lock);
	mutex_destroy(&spa->spa_proc_lock);
	mutex_destroy(&spa->spa_props_lock);
	mutex_destroy(&spa->spa_scrub_lock);
	mutex_destroy(&spa->spa_suspend_lock);
	mutex_destroy(&spa->spa_vdev_top_lock);

	kmem_free(spa, sizeof (spa_t));
}

/*
 * Given a pool, return the next pool in the namespace, or NULL if there is
 * none.  If 'prev' is NULL, return the first pool.
 */
spa_t *
spa_next(spa_t *prev)
{
	ASSERT(MUTEX_HELD(&spa_namespace_lock));

	if (prev)
		return (AVL_NEXT(&spa_namespace_avl, prev));
	else
		return (avl_first(&spa_namespace_avl));
}

/*
 * ==========================================================================
 * SPA refcount functions
 * ==========================================================================
 */

/*
 * Add a reference to the given spa_t.  Must have at least one reference, or
 * have the namespace lock held.
 */
void
spa_open_ref(spa_t *spa, void *tag)
{
	ASSERT(refcount_count(&spa->spa_refcount) >= spa->spa_minref ||
	    MUTEX_HELD(&spa_namespace_lock));
	(void) refcount_add(&spa->spa_refcount, tag);
}

/*
 * Remove a reference to the given spa_t.  Must have at least one reference, or
 * have the namespace lock held.
 */
void
spa_close(spa_t *spa, void *tag)
{
	ASSERT(refcount_count(&spa->spa_refcount) > spa->spa_minref ||
	    MUTEX_HELD(&spa_namespace_lock));
	(void) refcount_remove(&spa->spa_refcount, tag);
}

/*
 * Check to see if the spa refcount is zero.  Must be called with
 * spa_namespace_lock held.  We really compare against spa_minref, which is the
 * number of references acquired when opening a pool
 */
boolean_t
spa_refcount_zero(spa_t *spa)
{
	ASSERT(MUTEX_HELD(&spa_namespace_lock));

	return (refcount_count(&spa->spa_refcount) == spa->spa_minref);
}

/*
 * ==========================================================================
 * SPA spare and l2cache tracking
 * ==========================================================================
 */

/*
 * Hot spares and cache devices are tracked using the same code below,
 * for 'auxiliary' devices.
 */

typedef struct spa_aux {
	uint64_t	aux_guid;
	uint64_t	aux_pool;
	avl_node_t	aux_avl;
	int		aux_count;
} spa_aux_t;

static int
spa_aux_compare(const void *a, const void *b)
{
	const spa_aux_t *sa = a;
	const spa_aux_t *sb = b;

	if (sa->aux_guid < sb->aux_guid)
		return (-1);
	else if (sa->aux_guid > sb->aux_guid)
		return (1);
	else
		return (0);
}

void
spa_aux_add(vdev_t *vd, avl_tree_t *avl)
{
	avl_index_t where;
	spa_aux_t search;
	spa_aux_t *aux;

	search.aux_guid = vd->vdev_guid;
	if ((aux = avl_find(avl, &search, &where)) != NULL) {
		aux->aux_count++;
	} else {
		aux = kmem_zalloc(sizeof (spa_aux_t), KM_SLEEP);
		aux->aux_guid = vd->vdev_guid;
		aux->aux_count = 1;
		avl_insert(avl, aux, where);
	}
}

void
spa_aux_remove(vdev_t *vd, avl_tree_t *avl)
{
	spa_aux_t search;
	spa_aux_t *aux;
	avl_index_t where;

	search.aux_guid = vd->vdev_guid;
	aux = avl_find(avl, &search, &where);

	ASSERT(aux != NULL);

	if (--aux->aux_count == 0) {
		avl_remove(avl, aux);
		kmem_free(aux, sizeof (spa_aux_t));
	} else if (aux->aux_pool == spa_guid(vd->vdev_spa)) {
		aux->aux_pool = 0ULL;
	}
}

boolean_t
spa_aux_exists(uint64_t guid, uint64_t *pool, int *refcnt, avl_tree_t *avl)
{
	spa_aux_t search, *found;

	search.aux_guid = guid;
	found = avl_find(avl, &search, NULL);

	if (pool) {
		if (found)
			*pool = found->aux_pool;
		else
			*pool = 0ULL;
	}

	if (refcnt) {
		if (found)
			*refcnt = found->aux_count;
		else
			*refcnt = 0;
	}

	return (found != NULL);
}

void
spa_aux_activate(vdev_t *vd, avl_tree_t *avl)
{
	spa_aux_t search, *found;
	avl_index_t where;

	search.aux_guid = vd->vdev_guid;
	found = avl_find(avl, &search, &where);
	ASSERT(found != NULL);
	ASSERT(found->aux_pool == 0ULL);

	found->aux_pool = spa_guid(vd->vdev_spa);
}

/*
 * Spares are tracked globally due to the following constraints:
 *
 * 	- A spare may be part of multiple pools.
 * 	- A spare may be added to a pool even if it's actively in use within
 *	  another pool.
 * 	- A spare in use in any pool can only be the source of a replacement if
 *	  the target is a spare in the same pool.
 *
 * We keep track of all spares on the system through the use of a reference
 * counted AVL tree.  When a vdev is added as a spare, or used as a replacement
 * spare, then we bump the reference count in the AVL tree.  In addition, we set
 * the 'vdev_isspare' member to indicate that the device is a spare (active or
 * inactive).  When a spare is made active (used to replace a device in the
 * pool), we also keep track of which pool its been made a part of.
 *
 * The 'spa_spare_lock' protects the AVL tree.  These functions are normally
 * called under the spa_namespace lock as part of vdev reconfiguration.  The
 * separate spare lock exists for the status query path, which does not need to
 * be completely consistent with respect to other vdev configuration changes.
 */

static int
spa_spare_compare(const void *a, const void *b)
{
	return (spa_aux_compare(a, b));
}

void
spa_spare_add(vdev_t *vd)
{
	mutex_enter(&spa_spare_lock);
	ASSERT(!vd->vdev_isspare);
	spa_aux_add(vd, &spa_spare_avl);
	vd->vdev_isspare = B_TRUE;
	mutex_exit(&spa_spare_lock);
}

void
spa_spare_remove(vdev_t *vd)
{
	mutex_enter(&spa_spare_lock);
	ASSERT(vd->vdev_isspare);
	spa_aux_remove(vd, &spa_spare_avl);
	vd->vdev_isspare = B_FALSE;
	mutex_exit(&spa_spare_lock);
}

boolean_t
spa_spare_exists(uint64_t guid, uint64_t *pool, int *refcnt)
{
	boolean_t found;

	mutex_enter(&spa_spare_lock);
	found = spa_aux_exists(guid, pool, refcnt, &spa_spare_avl);
	mutex_exit(&spa_spare_lock);

	return (found);
}

void
spa_spare_activate(vdev_t *vd)
{
	mutex_enter(&spa_spare_lock);
	ASSERT(vd->vdev_isspare);
	spa_aux_activate(vd, &spa_spare_avl);
	mutex_exit(&spa_spare_lock);
}

/*
 * Level 2 ARC devices are tracked globally for the same reasons as spares.
 * Cache devices currently only support one pool per cache device, and so
 * for these devices the aux reference count is currently unused beyond 1.
 */

static int
spa_l2cache_compare(const void *a, const void *b)
{
	return (spa_aux_compare(a, b));
}

void
spa_l2cache_add(vdev_t *vd)
{
	mutex_enter(&spa_l2cache_lock);
	ASSERT(!vd->vdev_isl2cache);
	spa_aux_add(vd, &spa_l2cache_avl);
	vd->vdev_isl2cache = B_TRUE;
	mutex_exit(&spa_l2cache_lock);
}

void
spa_l2cache_remove(vdev_t *vd)
{
	mutex_enter(&spa_l2cache_lock);
	ASSERT(vd->vdev_isl2cache);
	spa_aux_remove(vd, &spa_l2cache_avl);
	vd->vdev_isl2cache = B_FALSE;
	mutex_exit(&spa_l2cache_lock);
}

boolean_t
spa_l2cache_exists(uint64_t guid, uint64_t *pool)
{
	boolean_t found;

	mutex_enter(&spa_l2cache_lock);
	found = spa_aux_exists(guid, pool, NULL, &spa_l2cache_avl);
	mutex_exit(&spa_l2cache_lock);

	return (found);
}

void
spa_l2cache_activate(vdev_t *vd)
{
	mutex_enter(&spa_l2cache_lock);
	ASSERT(vd->vdev_isl2cache);
	spa_aux_activate(vd, &spa_l2cache_avl);
	mutex_exit(&spa_l2cache_lock);
}

/*
 * ==========================================================================
 * SPA vdev locking
 * ==========================================================================
 */

/*
 * Lock the given spa_t for the purpose of adding or removing a vdev.
 * Grabs the global spa_namespace_lock plus the spa config lock for writing.
 * It returns the next transaction group for the spa_t.
 */
uint64_t
spa_vdev_enter(spa_t *spa)
{
	mutex_enter(&spa->spa_vdev_top_lock);
	mutex_enter(&spa_namespace_lock);
	return (spa_vdev_config_enter(spa));
}

/*
 * Internal implementation for spa_vdev_enter().  Used when a vdev
 * operation requires multiple syncs (i.e. removing a device) while
 * keeping the spa_namespace_lock held.
 */
uint64_t
spa_vdev_config_enter(spa_t *spa)
{
	ASSERT(MUTEX_HELD(&spa_namespace_lock));

	spa_config_enter(spa, SCL_ALL, spa, RW_WRITER);

	return (spa_last_synced_txg(spa) + 1);
}

/*
 * Used in combination with spa_vdev_config_enter() to allow the syncing
 * of multiple transactions without releasing the spa_namespace_lock.
 */
void
spa_vdev_config_exit(spa_t *spa, vdev_t *vd, uint64_t txg, int error, char *tag)
{
	ASSERT(MUTEX_HELD(&spa_namespace_lock));

	int config_changed = B_FALSE;

	ASSERT(txg > spa_last_synced_txg(spa));

	spa->spa_pending_vdev = NULL;

	/*
	 * Reassess the DTLs.
	 */
	vdev_dtl_reassess(spa->spa_root_vdev, 0, 0, B_FALSE);

	if (error == 0 && !list_is_empty(&spa->spa_config_dirty_list)) {
		config_changed = B_TRUE;
		spa->spa_config_generation++;
	}

	/*
	 * Verify the metaslab classes.
	 */
	ASSERT(metaslab_class_validate(spa_normal_class(spa)) == 0);
	ASSERT(metaslab_class_validate(spa_log_class(spa)) == 0);

	spa_config_exit(spa, SCL_ALL, spa);

	/*
	 * Panic the system if the specified tag requires it.  This
	 * is useful for ensuring that configurations are updated
	 * transactionally.
	 */
	if (zio_injection_enabled)
		zio_handle_panic_injection(spa, tag, 0);

	/*
	 * Note: this txg_wait_synced() is important because it ensures
	 * that there won't be more than one config change per txg.
	 * This allows us to use the txg as the generation number.
	 */
	if (error == 0)
		txg_wait_synced(spa->spa_dsl_pool, txg);

	if (vd != NULL) {
		ASSERT(!vd->vdev_detached || vd->vdev_dtl_smo.smo_object == 0);
		spa_config_enter(spa, SCL_ALL, spa, RW_WRITER);
		vdev_free(vd);
		spa_config_exit(spa, SCL_ALL, spa);
	}

	/*
	 * If the config changed, update the config cache.
	 */
	if (config_changed)
		spa_config_sync(spa, B_FALSE, B_TRUE);
}

/*
 * Unlock the spa_t after adding or removing a vdev.  Besides undoing the
 * locking of spa_vdev_enter(), we also want make sure the transactions have
 * synced to disk, and then update the global configuration cache with the new
 * information.
 */
int
spa_vdev_exit(spa_t *spa, vdev_t *vd, uint64_t txg, int error)
{
	spa_vdev_config_exit(spa, vd, txg, error, FTAG);
	mutex_exit(&spa_namespace_lock);
	mutex_exit(&spa->spa_vdev_top_lock);

	return (error);
}

/*
 * Lock the given spa_t for the purpose of changing vdev state.
 */
void
spa_vdev_state_enter(spa_t *spa, int oplocks)
{
	int locks = SCL_STATE_ALL | oplocks;

	/*
	 * Root pools may need to read of the underlying devfs filesystem
	 * when opening up a vdev.  Unfortunately if we're holding the
	 * SCL_ZIO lock it will result in a deadlock when we try to issue
	 * the read from the root filesystem.  Instead we "prefetch"
	 * the associated vnodes that we need prior to opening the
	 * underlying devices and cache them so that we can prevent
	 * any I/O when we are doing the actual open.
	 */
	if (spa_is_root(spa)) {
		int low = locks & ~(SCL_ZIO - 1);
		int high = locks & ~low;

		spa_config_enter(spa, high, spa, RW_WRITER);
		vdev_hold(spa->spa_root_vdev);
		spa_config_enter(spa, low, spa, RW_WRITER);
	} else {
		spa_config_enter(spa, locks, spa, RW_WRITER);
	}
	spa->spa_vdev_locks = locks;
}

int
spa_vdev_state_exit(spa_t *spa, vdev_t *vd, int error)
{
	boolean_t config_changed = B_FALSE;

	if (vd != NULL || error == 0)
		vdev_dtl_reassess(vd ? vd->vdev_top : spa->spa_root_vdev,
		    0, 0, B_FALSE);

	if (vd != NULL) {
		vdev_state_dirty(vd->vdev_top);
		config_changed = B_TRUE;
		spa->spa_config_generation++;
	}

	if (spa_is_root(spa))
		vdev_rele(spa->spa_root_vdev);

	ASSERT3U(spa->spa_vdev_locks, >=, SCL_STATE_ALL);
	spa_config_exit(spa, spa->spa_vdev_locks, spa);

	/*
	 * If anything changed, wait for it to sync.  This ensures that,
	 * from the system administrator's perspective, zpool(1M) commands
	 * are synchronous.  This is important for things like zpool offline:
	 * when the command completes, you expect no further I/O from ZFS.
	 */
	if (vd != NULL)
		txg_wait_synced(spa->spa_dsl_pool, 0);

	/*
	 * If the config changed, update the config cache.
	 */
	if (config_changed) {
		mutex_enter(&spa_namespace_lock);
		spa_config_sync(spa, B_FALSE, B_TRUE);
		mutex_exit(&spa_namespace_lock);
	}

	return (error);
}

/*
 * ==========================================================================
 * Miscellaneous functions
 * ==========================================================================
 */

/*
 * Rename a spa_t.
 */
int
spa_rename(const char *name, const char *newname)
{
	spa_t *spa;
	int err;

	/*
	 * Lookup the spa_t and grab the config lock for writing.  We need to
	 * actually open the pool so that we can sync out the necessary labels.
	 * It's OK to call spa_open() with the namespace lock held because we
	 * allow recursive calls for other reasons.
	 */
	mutex_enter(&spa_namespace_lock);
	if ((err = spa_open(name, &spa, FTAG)) != 0) {
		mutex_exit(&spa_namespace_lock);
		return (err);
	}

	spa_config_enter(spa, SCL_ALL, FTAG, RW_WRITER);

	avl_remove(&spa_namespace_avl, spa);
	(void) strlcpy(spa->spa_name, newname, sizeof (spa->spa_name));
	avl_add(&spa_namespace_avl, spa);

	/*
	 * Sync all labels to disk with the new names by marking the root vdev
	 * dirty and waiting for it to sync.  It will pick up the new pool name
	 * during the sync.
	 */
	vdev_config_dirty(spa->spa_root_vdev);

	spa_config_exit(spa, SCL_ALL, FTAG);

	txg_wait_synced(spa->spa_dsl_pool, 0);

	/*
	 * Sync the updated config cache.
	 */
	spa_config_sync(spa, B_FALSE, B_TRUE);

	spa_close(spa, FTAG);

	mutex_exit(&spa_namespace_lock);

	return (0);
}

/*
 * Return the spa_t associated with given pool_guid, if it exists.  If
 * device_guid is non-zero, determine whether the pool exists *and* contains
 * a device with the specified device_guid.
 */
spa_t *
spa_by_guid(uint64_t pool_guid, uint64_t device_guid)
{
	spa_t *spa;
	avl_tree_t *t = &spa_namespace_avl;

	ASSERT(MUTEX_HELD(&spa_namespace_lock));

	for (spa = avl_first(t); spa != NULL; spa = AVL_NEXT(t, spa)) {
		if (spa->spa_state == POOL_STATE_UNINITIALIZED)
			continue;
		if (spa->spa_root_vdev == NULL)
			continue;
		if (spa_guid(spa) == pool_guid) {
			if (device_guid == 0)
				break;

			if (vdev_lookup_by_guid(spa->spa_root_vdev,
			    device_guid) != NULL)
				break;

			/*
			 * Check any devices we may be in the process of adding.
			 */
			if (spa->spa_pending_vdev) {
				if (vdev_lookup_by_guid(spa->spa_pending_vdev,
				    device_guid) != NULL)
					break;
			}
		}
	}

	return (spa);
}

/*
 * Determine whether a pool with the given pool_guid exists.
 */
boolean_t
spa_guid_exists(uint64_t pool_guid, uint64_t device_guid)
{
	return (spa_by_guid(pool_guid, device_guid) != NULL);
}

char *
spa_strdup(const char *s)
{
	size_t len;
	char *new;

	len = strlen(s);
	new = kmem_alloc(len + 1, KM_SLEEP);
	bcopy(s, new, len);
	new[len] = '\0';

	return (new);
}

void
spa_strfree(char *s)
{
	kmem_free(s, strlen(s) + 1);
}

uint64_t
spa_get_random(uint64_t range)
{
	uint64_t r;

	ASSERT(range != 0);

	(void) random_get_pseudo_bytes((void *)&r, sizeof (uint64_t));

	return (r % range);
}

uint64_t
spa_generate_guid(spa_t *spa)
{
	uint64_t guid = spa_get_random(-1ULL);

	if (spa != NULL) {
		while (guid == 0 || spa_guid_exists(spa_guid(spa), guid))
			guid = spa_get_random(-1ULL);
	} else {
		while (guid == 0 || spa_guid_exists(guid, 0))
			guid = spa_get_random(-1ULL);
	}

	return (guid);
}

void
sprintf_blkptr(char *buf, const blkptr_t *bp)
{
	char *type = NULL;
	char *checksum = NULL;
	char *compress = NULL;

	if (bp != NULL) {
		type = dmu_ot[BP_GET_TYPE(bp)].ot_name;
		checksum = zio_checksum_table[BP_GET_CHECKSUM(bp)].ci_name;
		compress = zio_compress_table[BP_GET_COMPRESS(bp)].ci_name;
	}

	SPRINTF_BLKPTR(snprintf, ' ', buf, bp, type, checksum, compress);
}

void
spa_freeze(spa_t *spa)
{
	uint64_t freeze_txg = 0;

	spa_config_enter(spa, SCL_ALL, FTAG, RW_WRITER);
	if (spa->spa_freeze_txg == UINT64_MAX) {
		freeze_txg = spa_last_synced_txg(spa) + TXG_SIZE;
		spa->spa_freeze_txg = freeze_txg;
	}
	spa_config_exit(spa, SCL_ALL, FTAG);
	if (freeze_txg != 0)
		txg_wait_synced(spa_get_dsl(spa), freeze_txg);
}

void
zfs_panic_recover(const char *fmt, ...)
{
	va_list adx;

	va_start(adx, fmt);
	vcmn_err(zfs_recover ? CE_WARN : CE_PANIC, fmt, adx);
	va_end(adx);
}

/*
 * This is a stripped-down version of strtoull, suitable only for converting
 * lowercase hexidecimal numbers that don't overflow.
 */
uint64_t
strtonum(const char *str, char **nptr)
{
	uint64_t val = 0;
	char c;
	int digit;

	while ((c = *str) != '\0') {
		if (c >= '0' && c <= '9')
			digit = c - '0';
		else if (c >= 'a' && c <= 'f')
			digit = 10 + c - 'a';
		else
			break;

		val *= 16;
		val += digit;

		str++;
	}

	if (nptr)
		*nptr = (char *)str;

	return (val);
}

/*
 * ==========================================================================
 * Accessor functions
 * ==========================================================================
 */

boolean_t
spa_shutting_down(spa_t *spa)
{
	return (spa->spa_async_suspended);
}

dsl_pool_t *
spa_get_dsl(spa_t *spa)
{
	return (spa->spa_dsl_pool);
}

blkptr_t *
spa_get_rootblkptr(spa_t *spa)
{
	return (&spa->spa_ubsync.ub_rootbp);
}

void
spa_set_rootblkptr(spa_t *spa, const blkptr_t *bp)
{
	spa->spa_uberblock.ub_rootbp = *bp;
}

void
spa_altroot(spa_t *spa, char *buf, size_t buflen)
{
	if (spa->spa_root == NULL)
		buf[0] = '\0';
	else
		(void) strncpy(buf, spa->spa_root, buflen);
}

int
spa_sync_pass(spa_t *spa)
{
	return (spa->spa_sync_pass);
}

char *
spa_name(spa_t *spa)
{
	return (spa->spa_name);
}

uint64_t
spa_guid(spa_t *spa)
{
	/*
	 * If we fail to parse the config during spa_load(), we can go through
	 * the error path (which posts an ereport) and end up here with no root
	 * vdev.  We stash the original pool guid in 'spa_load_guid' to handle
	 * this case.
	 */
	if (spa->spa_root_vdev != NULL)
		return (spa->spa_root_vdev->vdev_guid);
	else
		return (spa->spa_load_guid);
}

uint64_t
spa_last_synced_txg(spa_t *spa)
{
	return (spa->spa_ubsync.ub_txg);
}

uint64_t
spa_first_txg(spa_t *spa)
{
	return (spa->spa_first_txg);
}

uint64_t
spa_syncing_txg(spa_t *spa)
{
	return (spa->spa_syncing_txg);
}

pool_state_t
spa_state(spa_t *spa)
{
	return (spa->spa_state);
}

spa_load_state_t
spa_load_state(spa_t *spa)
{
	return (spa->spa_load_state);
}

uint64_t
spa_freeze_txg(spa_t *spa)
{
	return (spa->spa_freeze_txg);
}

/* ARGSUSED */
uint64_t
spa_get_asize(spa_t *spa, uint64_t lsize)
{
	/*
	 * The worst case is single-sector max-parity RAID-Z blocks, in which
	 * case the space requirement is exactly (VDEV_RAIDZ_MAXPARITY + 1)
	 * times the size; so just assume that.  Add to this the fact that
	 * we can have up to 3 DVAs per bp, and one more factor of 2 because
	 * the block may be dittoed with up to 3 DVAs by ddt_sync().
	 */
	return (lsize * (VDEV_RAIDZ_MAXPARITY + 1) * SPA_DVAS_PER_BP * 2);
}

uint64_t
spa_get_dspace(spa_t *spa)
{
	return (spa->spa_dspace);
}

void
spa_update_dspace(spa_t *spa)
{
	spa->spa_dspace = metaslab_class_get_dspace(spa_normal_class(spa)) +
	    ddt_get_dedup_dspace(spa);
}

/*
<<<<<<< HEAD
 * After every spa_sync, we will update the root vdev's vdev_stat_t to get sum
 * of top vdev iotime statistics, for use in the metaslab allocator.
 */

void
spa_update_iotime(spa_t *spa)
{
	vdev_t *rvd = spa->spa_root_vdev;
	vdev_stat_t *rvs = &rvd->vdev_stat;
	for (int c = 0; c < rvd->vdev_children; c++) {
		vdev_t *cvd = rvd->vdev_child[c];
		vdev_stat_t *cvs = &cvd->vdev_stat;
                mutex_enter(&rvd->vdev_stat_lock);

		/* FIXME - need a prettier way to account for the fact that we're zeroing the rvs->vs_* every time before summing the children */

                for (int t = 0; t < ZIO_TYPES; t++) {
			if (c==0) {
				rvs->vs_ops[t] = cvs->vs_ops[t];
				rvs->vs_bytes[t] = cvs->vs_bytes[t];
				rvs->vs_iotime[t] = cvs->vs_iotime[t];
			} else {
                                rvs->vs_ops[t] += cvs->vs_ops[t];
                                rvs->vs_bytes[t] += cvs->vs_bytes[t];
                                rvs->vs_iotime[t] += cvs->vs_iotime[t];
			}
		}
		mutex_exit(&rvd->vdev_stat_lock);
	}
}

/*
=======
>>>>>>> de1e7f92
 * EXPERIMENTAL
 * Use exponential moving average to track root vdev iotime, as well as top level vdev iotime.
 * The principle: avg_new = avg_prev + (cur - avg_prev) * a / 100; a is tuneable. For example,
 * if a = 10 (alpha = 0.1), it will take 20 iterations, or 100 seconds at 5 second txg commit
 * intervals for the values from last 20 iterations to account for 66% of the moving average.
 * Currently, the challenge is that we keep track of iotime in cumulative nanoseconds since
 * zpool import, both for leaf and top vdevs, so a way of getting delta pre/post txg commit
 * is required.
 */

void
spa_update_latency(spa_t *spa)
{
	vdev_t *rvd = spa->spa_root_vdev;
	vdev_stat_t *rvs = &rvd->vdev_stat;
	for (int c = 0; c < rvd->vdev_children; c++) {
		vdev_t *cvd = rvd->vdev_child[c];
		vdev_stat_t *cvs = &cvd->vdev_stat;
                mutex_enter(&rvd->vdev_stat_lock);

                for (int t = 0; t < ZIO_TYPES; t++) {

			/*
			 * Non-trivial bit here. We update the moving latency average for each child vdev separately,
			 * but since we want the average to settle at the same rate regardless of top level vdev count,
			 * we effectively divide our alpha by number of children of the root vdev to account for that.
			 */
			zfs_dbgmsg("RLO %llu d %lld t %d t_d %llu",
				rvs->vs_latency[t],
				((((int64_t)cvs->vs_latency[t] - (int64_t)rvs->vs_latency[t]) *
				    (int64_t)zfs_root_latency_alpha) / 100) /
				    (int64_t)rvd->vdev_children,
				    t, cvs->vs_latency[t]);


			rvs->vs_latency[t] += ((((int64_t)cvs->vs_latency[t] - (int64_t)rvs->vs_latency[t]) *
			    (int64_t)zfs_root_latency_alpha) / 100) /
			    (int64_t)(rvd->vdev_children);
		}
		mutex_exit(&rvd->vdev_stat_lock);
	}
}


/*
 * Return the failure mode that has been set to this pool. The default
 * behavior will be to block all I/Os when a complete failure occurs.
 */
uint8_t
spa_get_failmode(spa_t *spa)
{
	return (spa->spa_failmode);
}

boolean_t
spa_suspended(spa_t *spa)
{
	return (spa->spa_suspended);
}

uint64_t
spa_version(spa_t *spa)
{
	return (spa->spa_ubsync.ub_version);
}

boolean_t
spa_deflate(spa_t *spa)
{
	return (spa->spa_deflate);
}

metaslab_class_t *
spa_normal_class(spa_t *spa)
{
	return (spa->spa_normal_class);
}

metaslab_class_t *
spa_log_class(spa_t *spa)
{
	return (spa->spa_log_class);
}

int
spa_max_replication(spa_t *spa)
{
	/*
	 * As of SPA_VERSION == SPA_VERSION_DITTO_BLOCKS, we are able to
	 * handle BPs with more than one DVA allocated.  Set our max
	 * replication level accordingly.
	 */
	if (spa_version(spa) < SPA_VERSION_DITTO_BLOCKS)
		return (1);
	return (MIN(SPA_DVAS_PER_BP, spa_max_replication_override));
}

int
spa_prev_software_version(spa_t *spa)
{
	return (spa->spa_prev_software_version);
}

uint64_t
dva_get_dsize_sync(spa_t *spa, const dva_t *dva)
{
	uint64_t asize = DVA_GET_ASIZE(dva);
	uint64_t dsize = asize;

	ASSERT(spa_config_held(spa, SCL_ALL, RW_READER) != 0);

	if (asize != 0 && spa->spa_deflate) {
		vdev_t *vd = vdev_lookup_top(spa, DVA_GET_VDEV(dva));
		dsize = (asize >> SPA_MINBLOCKSHIFT) * vd->vdev_deflate_ratio;
	}

	return (dsize);
}

uint64_t
bp_get_dsize_sync(spa_t *spa, const blkptr_t *bp)
{
	uint64_t dsize = 0;

	for (int d = 0; d < SPA_DVAS_PER_BP; d++)
		dsize += dva_get_dsize_sync(spa, &bp->blk_dva[d]);

	return (dsize);
}

uint64_t
bp_get_dsize(spa_t *spa, const blkptr_t *bp)
{
	uint64_t dsize = 0;

	spa_config_enter(spa, SCL_VDEV, FTAG, RW_READER);

	for (int d = 0; d < SPA_DVAS_PER_BP; d++)
		dsize += dva_get_dsize_sync(spa, &bp->blk_dva[d]);

	spa_config_exit(spa, SCL_VDEV, FTAG);

	return (dsize);
}

/*
 * ==========================================================================
 * Initialization and Termination
 * ==========================================================================
 */

static int
spa_name_compare(const void *a1, const void *a2)
{
	const spa_t *s1 = a1;
	const spa_t *s2 = a2;
	int s;

	s = strcmp(s1->spa_name, s2->spa_name);
	if (s > 0)
		return (1);
	if (s < 0)
		return (-1);
	return (0);
}

int
spa_busy(void)
{
	return (spa_active_count);
}

void
spa_boot_init()
{
	spa_config_load();
}

void
spa_init(int mode)
{
	mutex_init(&spa_namespace_lock, NULL, MUTEX_DEFAULT, NULL);
	mutex_init(&spa_spare_lock, NULL, MUTEX_DEFAULT, NULL);
	mutex_init(&spa_l2cache_lock, NULL, MUTEX_DEFAULT, NULL);
	cv_init(&spa_namespace_cv, NULL, CV_DEFAULT, NULL);

	avl_create(&spa_namespace_avl, spa_name_compare, sizeof (spa_t),
	    offsetof(spa_t, spa_avl));

	avl_create(&spa_spare_avl, spa_spare_compare, sizeof (spa_aux_t),
	    offsetof(spa_aux_t, aux_avl));

	avl_create(&spa_l2cache_avl, spa_l2cache_compare, sizeof (spa_aux_t),
	    offsetof(spa_aux_t, aux_avl));

	spa_mode_global = mode;

	refcount_init();
	unique_init();
	zio_init();
	dmu_init();
	zil_init();
	vdev_cache_stat_init();
	zfs_prop_init();
	zpool_prop_init();
	spa_config_load();
	l2arc_start();
}

void
spa_fini(void)
{
	l2arc_stop();

	spa_evict_all();

	vdev_cache_stat_fini();
	zil_fini();
	dmu_fini();
	zio_fini();
	unique_fini();
	refcount_fini();

	avl_destroy(&spa_namespace_avl);
	avl_destroy(&spa_spare_avl);
	avl_destroy(&spa_l2cache_avl);

	cv_destroy(&spa_namespace_cv);
	mutex_destroy(&spa_namespace_lock);
	mutex_destroy(&spa_spare_lock);
	mutex_destroy(&spa_l2cache_lock);
}

/*
 * Return whether this pool has slogs. No locking needed.
 * It's not a problem if the wrong answer is returned as it's only for
 * performance and not correctness
 */
boolean_t
spa_has_slogs(spa_t *spa)
{
	return (spa->spa_log_class->mc_rotor != NULL);
}

spa_log_state_t
spa_get_log_state(spa_t *spa)
{
	return (spa->spa_log_state);
}

void
spa_set_log_state(spa_t *spa, spa_log_state_t state)
{
	spa->spa_log_state = state;
}

boolean_t
spa_is_root(spa_t *spa)
{
	return (spa->spa_is_root);
}

boolean_t
spa_writeable(spa_t *spa)
{
	return (!!(spa->spa_mode & FWRITE));
}

int
spa_mode(spa_t *spa)
{
	return (spa->spa_mode);
}

uint64_t
spa_bootfs(spa_t *spa)
{
	return (spa->spa_bootfs);
}

uint64_t
spa_delegation(spa_t *spa)
{
	return (spa->spa_delegation);
}

objset_t *
spa_meta_objset(spa_t *spa)
{
	return (spa->spa_meta_objset);
}

enum zio_checksum
spa_dedup_checksum(spa_t *spa)
{
	return (spa->spa_dedup_checksum);
}

/*
 * Reset pool scan stat per scan pass (or reboot).
 */
void
spa_scan_stat_init(spa_t *spa)
{
	/* data not stored on disk */
	spa->spa_scan_pass_start = gethrestime_sec();
	spa->spa_scan_pass_exam = 0;
	vdev_scan_stat_init(spa->spa_root_vdev);
}

/*
 * Get scan stats for zpool status reports
 */
int
spa_scan_get_stats(spa_t *spa, pool_scan_stat_t *ps)
{
	dsl_scan_t *scn = spa->spa_dsl_pool ? spa->spa_dsl_pool->dp_scan : NULL;

	if (scn == NULL || scn->scn_phys.scn_func == POOL_SCAN_NONE)
		return (ENOENT);
	bzero(ps, sizeof (pool_scan_stat_t));

	/* data stored on disk */
	ps->pss_func = scn->scn_phys.scn_func;
	ps->pss_start_time = scn->scn_phys.scn_start_time;
	ps->pss_end_time = scn->scn_phys.scn_end_time;
	ps->pss_to_examine = scn->scn_phys.scn_to_examine;
	ps->pss_examined = scn->scn_phys.scn_examined;
	ps->pss_to_process = scn->scn_phys.scn_to_process;
	ps->pss_processed = scn->scn_phys.scn_processed;
	ps->pss_errors = scn->scn_phys.scn_errors;
	ps->pss_state = scn->scn_phys.scn_state;

	/* data not stored on disk */
	ps->pss_pass_start = spa->spa_scan_pass_start;
	ps->pss_pass_exam = spa->spa_scan_pass_exam;

	return (0);
}

boolean_t
spa_debug_enabled(spa_t *spa)
{
	return (spa->spa_debug);
}<|MERGE_RESOLUTION|>--- conflicted
+++ resolved
@@ -1382,41 +1382,6 @@
 }
 
 /*
-<<<<<<< HEAD
- * After every spa_sync, we will update the root vdev's vdev_stat_t to get sum
- * of top vdev iotime statistics, for use in the metaslab allocator.
- */
-
-void
-spa_update_iotime(spa_t *spa)
-{
-	vdev_t *rvd = spa->spa_root_vdev;
-	vdev_stat_t *rvs = &rvd->vdev_stat;
-	for (int c = 0; c < rvd->vdev_children; c++) {
-		vdev_t *cvd = rvd->vdev_child[c];
-		vdev_stat_t *cvs = &cvd->vdev_stat;
-                mutex_enter(&rvd->vdev_stat_lock);
-
-		/* FIXME - need a prettier way to account for the fact that we're zeroing the rvs->vs_* every time before summing the children */
-
-                for (int t = 0; t < ZIO_TYPES; t++) {
-			if (c==0) {
-				rvs->vs_ops[t] = cvs->vs_ops[t];
-				rvs->vs_bytes[t] = cvs->vs_bytes[t];
-				rvs->vs_iotime[t] = cvs->vs_iotime[t];
-			} else {
-                                rvs->vs_ops[t] += cvs->vs_ops[t];
-                                rvs->vs_bytes[t] += cvs->vs_bytes[t];
-                                rvs->vs_iotime[t] += cvs->vs_iotime[t];
-			}
-		}
-		mutex_exit(&rvd->vdev_stat_lock);
-	}
-}
-
-/*
-=======
->>>>>>> de1e7f92
  * EXPERIMENTAL
  * Use exponential moving average to track root vdev iotime, as well as top level vdev iotime.
  * The principle: avg_new = avg_prev + (cur - avg_prev) * a / 100; a is tuneable. For example,
