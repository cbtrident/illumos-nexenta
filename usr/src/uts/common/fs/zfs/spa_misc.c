--- conflicted
+++ resolved
@@ -20,12 +20,7 @@
  */
 /*
  * Copyright (c) 2005, 2010, Oracle and/or its affiliates. All rights reserved.
-<<<<<<< HEAD
- * Copyright (c) 2011, 2015 by Delphix. All rights reserved.
-=======
  * Copyright (c) 2011, 2017 by Delphix. All rights reserved.
- * Copyright 2015 Nexenta Systems, Inc.  All rights reserved.
->>>>>>> 4dfc19d7
  * Copyright (c) 2014 Spectra Logic Corporation, All rights reserved.
  * Copyright 2017 Nexenta Systems, Inc.  All rights reserved.
  * Copyright 2013 Saso Kiselkov. All rights reserved.
@@ -665,12 +660,6 @@
 		spa_active_count++;
 	}
 
-<<<<<<< HEAD
-=======
-	avl_create(&spa->spa_alloc_tree, zio_bookmark_compare,
-	    sizeof (zio_t), offsetof(zio_t, io_alloc_node));
-
->>>>>>> 4dfc19d7
 	/*
 	 * Every pool starts with the default cachefile
 	 */
@@ -2309,12 +2298,9 @@
 	/* data not stored on disk */
 	ps->pss_pass_start = spa->spa_scan_pass_start;
 	ps->pss_pass_exam = spa->spa_scan_pass_exam;
-<<<<<<< HEAD
 	ps->pss_pass_work = spa->spa_scan_pass_work;
-=======
 	ps->pss_pass_scrub_pause = spa->spa_scan_pass_scrub_pause;
 	ps->pss_pass_scrub_spent_paused = spa->spa_scan_pass_scrub_spent_paused;
->>>>>>> 4dfc19d7
 
 	return (0);
 }
