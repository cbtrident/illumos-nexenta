--- conflicted
+++ resolved
@@ -235,11 +235,7 @@
 			dmu_buf_rele(origin_bonus, FTAG);
 		}
 
-<<<<<<< HEAD
-		dmu_buf_init_user(&dd->dd_dbu, NULL, dsl_dir_evict,
-=======
 		dmu_buf_init_user(&dd->dd_dbu, NULL, dsl_dir_evict_async,
->>>>>>> 993e3faf
 		    &dd->dd_dbuf);
 		winner = dmu_buf_set_user_ie(dbuf, &dd->dd_dbu);
 		if (winner != NULL) {
