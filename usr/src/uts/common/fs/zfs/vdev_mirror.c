--- conflicted
+++ resolved
@@ -24,12 +24,8 @@
  */
 
 /*
-<<<<<<< HEAD
- * Copyright (c) 2012 by Delphix. All rights reserved.
+ * Copyright (c) 2013 by Delphix. All rights reserved.
  * Copyright 2013 Nexenta Systems, Inc. All rights reserved.
-=======
- * Copyright (c) 2013 by Delphix. All rights reserved.
->>>>>>> 7de6f2c0
  */
 
 #include <sys/zfs_context.h>
@@ -292,12 +288,8 @@
 #else /* !NZA_CLOSED */
 		if (!vdev_dtl_contains(mc->mc_vd, DTL_MISSING, txg, 1))
 			return (c);
-<<<<<<< HEAD
 #endif /* !NZA_CLOSED */
-		mc->mc_error = ESTALE;
-=======
 		mc->mc_error = SET_ERROR(ESTALE);
->>>>>>> 7de6f2c0
 		mc->mc_skipped = 1;
 		mc->mc_speculative = 1;
 	}
