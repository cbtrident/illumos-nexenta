/*
 * CDDL HEADER START
 *
 * The contents of this file are subject to the terms of the
 * Common Development and Distribution License (the "License").
 * You may not use this file except in compliance with the License.
 *
 * You can obtain a copy of the license at usr/src/OPENSOLARIS.LICENSE
 * or http://www.opensolaris.org/os/licensing.
 * See the License for the specific language governing permissions
 * and limitations under the License.
 *
 * When distributing Covered Code, include this CDDL HEADER in each
 * file and include the License file at usr/src/OPENSOLARIS.LICENSE.
 * If applicable, add the following below this CDDL HEADER, with the
 * fields enclosed by brackets "[]" replaced with your own identifying
 * information: Portions Copyright [yyyy] [name of copyright owner]
 *
 * CDDL HEADER END
 */
/*
 * Copyright (c) 2005, 2010, Oracle and/or its affiliates. All rights reserved.
 * Copyright (c) 2018, Joyent, Inc.
 * Copyright (c) 2011, 2017 by Delphix. All rights reserved.
 * Copyright (c) 2014 by Saso Kiselkov. All rights reserved.
 * Copyright 2017 Nexenta Systems, Inc.  All rights reserved.
 */

/*
 * DVA-based Adjustable Replacement Cache
 *
 * While much of the theory of operation used here is
 * based on the self-tuning, low overhead replacement cache
 * presented by Megiddo and Modha at FAST 2003, there are some
 * significant differences:
 *
 * 1. The Megiddo and Modha model assumes any page is evictable.
 * Pages in its cache cannot be "locked" into memory.  This makes
 * the eviction algorithm simple: evict the last page in the list.
 * This also make the performance characteristics easy to reason
 * about.  Our cache is not so simple.  At any given moment, some
 * subset of the blocks in the cache are un-evictable because we
 * have handed out a reference to them.  Blocks are only evictable
 * when there are no external references active.  This makes
 * eviction far more problematic:  we choose to evict the evictable
 * blocks that are the "lowest" in the list.
 *
 * There are times when it is not possible to evict the requested
 * space.  In these circumstances we are unable to adjust the cache
 * size.  To prevent the cache growing unbounded at these times we
 * implement a "cache throttle" that slows the flow of new data
 * into the cache until we can make space available.
 *
 * 2. The Megiddo and Modha model assumes a fixed cache size.
 * Pages are evicted when the cache is full and there is a cache
 * miss.  Our model has a variable sized cache.  It grows with
 * high use, but also tries to react to memory pressure from the
 * operating system: decreasing its size when system memory is
 * tight.
 *
 * 3. The Megiddo and Modha model assumes a fixed page size. All
 * elements of the cache are therefore exactly the same size.  So
 * when adjusting the cache size following a cache miss, its simply
 * a matter of choosing a single page to evict.  In our model, we
 * have variable sized cache blocks (rangeing from 512 bytes to
 * 128K bytes).  We therefore choose a set of blocks to evict to make
 * space for a cache miss that approximates as closely as possible
 * the space used by the new block.
 *
 * See also:  "ARC: A Self-Tuning, Low Overhead Replacement Cache"
 * by N. Megiddo & D. Modha, FAST 2003
 */

/*
 * The locking model:
 *
 * A new reference to a cache buffer can be obtained in two
 * ways: 1) via a hash table lookup using the DVA as a key,
 * or 2) via one of the ARC lists.  The arc_read() interface
 * uses method 1, while the internal ARC algorithms for
 * adjusting the cache use method 2.  We therefore provide two
 * types of locks: 1) the hash table lock array, and 2) the
 * ARC list locks.
 *
 * Buffers do not have their own mutexes, rather they rely on the
 * hash table mutexes for the bulk of their protection (i.e. most
 * fields in the arc_buf_hdr_t are protected by these mutexes).
 *
 * buf_hash_find() returns the appropriate mutex (held) when it
 * locates the requested buffer in the hash table.  It returns
 * NULL for the mutex if the buffer was not in the table.
 *
 * buf_hash_remove() expects the appropriate hash mutex to be
 * already held before it is invoked.
 *
 * Each ARC state also has a mutex which is used to protect the
 * buffer list associated with the state.  When attempting to
 * obtain a hash table lock while holding an ARC list lock you
 * must use: mutex_tryenter() to avoid deadlock.  Also note that
 * the active state mutex must be held before the ghost state mutex.
 *
 * Note that the majority of the performance stats are manipulated
 * with atomic operations.
 *
 * The L2ARC uses the l2ad_mtx on each vdev for the following:
 *
 *	- L2ARC buflist creation
 *	- L2ARC buflist eviction
 *	- L2ARC write completion, which walks L2ARC buflists
 *	- ARC header destruction, as it removes from L2ARC buflists
 *	- ARC header release, as it removes from L2ARC buflists
 */

/*
 * ARC operation:
 *
 * Every block that is in the ARC is tracked by an arc_buf_hdr_t structure.
 * This structure can point either to a block that is still in the cache or to
 * one that is only accessible in an L2 ARC device, or it can provide
 * information about a block that was recently evicted. If a block is
 * only accessible in the L2ARC, then the arc_buf_hdr_t only has enough
 * information to retrieve it from the L2ARC device. This information is
 * stored in the l2arc_buf_hdr_t sub-structure of the arc_buf_hdr_t. A block
 * that is in this state cannot access the data directly.
 *
 * Blocks that are actively being referenced or have not been evicted
 * are cached in the L1ARC. The L1ARC (l1arc_buf_hdr_t) is a structure within
 * the arc_buf_hdr_t that will point to the data block in memory. A block can
 * only be read by a consumer if it has an l1arc_buf_hdr_t. The L1ARC
 * caches data in two ways -- in a list of ARC buffers (arc_buf_t) and
 * also in the arc_buf_hdr_t's private physical data block pointer (b_pabd).
 *
 * The L1ARC's data pointer may or may not be uncompressed. The ARC has the
 * ability to store the physical data (b_pabd) associated with the DVA of the
 * arc_buf_hdr_t. Since the b_pabd is a copy of the on-disk physical block,
 * it will match its on-disk compression characteristics. This behavior can be
 * disabled by setting 'zfs_compressed_arc_enabled' to B_FALSE. When the
 * compressed ARC functionality is disabled, the b_pabd will point to an
 * uncompressed version of the on-disk data.
 *
 * Data in the L1ARC is not accessed by consumers of the ARC directly. Each
 * arc_buf_hdr_t can have multiple ARC buffers (arc_buf_t) which reference it.
 * Each ARC buffer (arc_buf_t) is being actively accessed by a specific ARC
 * consumer. The ARC will provide references to this data and will keep it
 * cached until it is no longer in use. The ARC caches only the L1ARC's physical
 * data block and will evict any arc_buf_t that is no longer referenced. The
 * amount of memory consumed by the arc_buf_ts' data buffers can be seen via the
 * "overhead_size" kstat.
 *
 * Depending on the consumer, an arc_buf_t can be requested in uncompressed or
 * compressed form. The typical case is that consumers will want uncompressed
 * data, and when that happens a new data buffer is allocated where the data is
 * decompressed for them to use. Currently the only consumer who wants
 * compressed arc_buf_t's is "zfs send", when it streams data exactly as it
 * exists on disk. When this happens, the arc_buf_t's data buffer is shared
 * with the arc_buf_hdr_t.
 *
 * Here is a diagram showing an arc_buf_hdr_t referenced by two arc_buf_t's. The
 * first one is owned by a compressed send consumer (and therefore references
 * the same compressed data buffer as the arc_buf_hdr_t) and the second could be
 * used by any other consumer (and has its own uncompressed copy of the data
 * buffer).
 *
 *   arc_buf_hdr_t
 *   +-----------+
 *   | fields    |
 *   | common to |
 *   | L1- and   |
 *   | L2ARC     |
 *   +-----------+
 *   | l2arc_buf_hdr_t
 *   |           |
 *   +-----------+
 *   | l1arc_buf_hdr_t
 *   |           |              arc_buf_t
 *   | b_buf     +------------>+-----------+      arc_buf_t
 *   | b_pabd    +-+           |b_next     +---->+-----------+
 *   +-----------+ |           |-----------|     |b_next     +-->NULL
 *                 |           |b_comp = T |     +-----------+
 *                 |           |b_data     +-+   |b_comp = F |
 *                 |           +-----------+ |   |b_data     +-+
 *                 +->+------+               |   +-----------+ |
 *        compressed  |      |               |                 |
 *           data     |      |<--------------+                 | uncompressed
 *                    +------+          compressed,            |     data
 *                                        shared               +-->+------+
 *                                         data                    |      |
 *                                                                 |      |
 *                                                                 +------+
 *
 * When a consumer reads a block, the ARC must first look to see if the
 * arc_buf_hdr_t is cached. If the hdr is cached then the ARC allocates a new
 * arc_buf_t and either copies uncompressed data into a new data buffer from an
 * existing uncompressed arc_buf_t, decompresses the hdr's b_pabd buffer into a
 * new data buffer, or shares the hdr's b_pabd buffer, depending on whether the
 * hdr is compressed and the desired compression characteristics of the
 * arc_buf_t consumer. If the arc_buf_t ends up sharing data with the
 * arc_buf_hdr_t and both of them are uncompressed then the arc_buf_t must be
 * the last buffer in the hdr's b_buf list, however a shared compressed buf can
 * be anywhere in the hdr's list.
 *
 * The diagram below shows an example of an uncompressed ARC hdr that is
 * sharing its data with an arc_buf_t (note that the shared uncompressed buf is
 * the last element in the buf list):
 *
 *                arc_buf_hdr_t
 *                +-----------+
 *                |           |
 *                |           |
 *                |           |
 *                +-----------+
 * l2arc_buf_hdr_t|           |
 *                |           |
 *                +-----------+
 * l1arc_buf_hdr_t|           |
 *                |           |                 arc_buf_t    (shared)
 *                |    b_buf  +------------>+---------+      arc_buf_t
 *                |           |             |b_next   +---->+---------+
 *                |  b_pabd   +-+           |---------|     |b_next   +-->NULL
 *                +-----------+ |           |         |     +---------+
 *                              |           |b_data   +-+   |         |
 *                              |           +---------+ |   |b_data   +-+
 *                              +->+------+             |   +---------+ |
 *                                 |      |             |               |
 *                   uncompressed  |      |             |               |
 *                        data     +------+             |               |
 *                                    ^                 +->+------+     |
 *                                    |       uncompressed |      |     |
 *                                    |           data     |      |     |
 *                                    |                    +------+     |
 *                                    +---------------------------------+
 *
 * Writing to the ARC requires that the ARC first discard the hdr's b_pabd
 * since the physical block is about to be rewritten. The new data contents
 * will be contained in the arc_buf_t. As the I/O pipeline performs the write,
 * it may compress the data before writing it to disk. The ARC will be called
 * with the transformed data and will bcopy the transformed on-disk block into
 * a newly allocated b_pabd. Writes are always done into buffers which have
 * either been loaned (and hence are new and don't have other readers) or
 * buffers which have been released (and hence have their own hdr, if there
 * were originally other readers of the buf's original hdr). This ensures that
 * the ARC only needs to update a single buf and its hdr after a write occurs.
 *
 * When the L2ARC is in use, it will also take advantage of the b_pabd. The
 * L2ARC will always write the contents of b_pabd to the L2ARC. This means
 * that when compressed ARC is enabled that the L2ARC blocks are identical
 * to the on-disk block in the main data pool. This provides a significant
 * advantage since the ARC can leverage the bp's checksum when reading from the
 * L2ARC to determine if the contents are valid. However, if the compressed
 * ARC is disabled, then the L2ARC's block must be transformed to look
 * like the physical block in the main data pool before comparing the
 * checksum and determining its validity.
 */

#include <sys/spa.h>
#include <sys/spa_impl.h>
#include <sys/zio.h>
#include <sys/spa_impl.h>
#include <sys/zio_compress.h>
#include <sys/zio_checksum.h>
#include <sys/zfs_context.h>
#include <sys/arc.h>
#include <sys/refcount.h>
#include <sys/vdev.h>
#include <sys/vdev_impl.h>
#include <sys/dsl_pool.h>
#include <sys/zio_checksum.h>
#include <sys/multilist.h>
#include <sys/abd.h>
#ifdef _KERNEL
#include <sys/vmsystm.h>
#include <vm/anon.h>
#include <sys/fs/swapnode.h>
#include <sys/dnlc.h>
#endif
#include <sys/callb.h>
#include <sys/kstat.h>
#include <zfs_fletcher.h>
<<<<<<< HEAD
#include <sys/byteorder.h>
#include <sys/spa_impl.h>
=======
#include <sys/aggsum.h>
#include <sys/cityhash.h>
>>>>>>> b037f3db

#ifndef _KERNEL
/* set with ZFS_DEBUG=watch, to enable watchpoints on frozen buffers */
boolean_t arc_watch = B_FALSE;
int arc_procfd;
#endif

static kmutex_t		arc_reclaim_lock;
static kcondvar_t	arc_reclaim_thread_cv;
static boolean_t	arc_reclaim_thread_exit;
static kcondvar_t	arc_reclaim_waiters_cv;

uint_t arc_reduce_dnlc_percent = 3;

/*
 * The number of headers to evict in arc_evict_state_impl() before
 * dropping the sublist lock and evicting from another sublist. A lower
 * value means we're more likely to evict the "correct" header (i.e. the
 * oldest header in the arc state), but comes with higher overhead
 * (i.e. more invocations of arc_evict_state_impl()).
 */
int zfs_arc_evict_batch_limit = 10;

/* number of seconds before growing cache again */
static int		arc_grow_retry = 60;

/* number of milliseconds before attempting a kmem-cache-reap */
static int		arc_kmem_cache_reap_retry_ms = 1000;

/* shift of arc_c for calculating overflow limit in arc_get_data_impl */
int		zfs_arc_overflow_shift = 8;

/* shift of arc_c for calculating both min and max arc_p */
static int		arc_p_min_shift = 4;

/* log2(fraction of arc to reclaim) */
static int		arc_shrink_shift = 7;

/*
 * log2(fraction of ARC which must be free to allow growing).
 * I.e. If there is less than arc_c >> arc_no_grow_shift free memory,
 * when reading a new block into the ARC, we will evict an equal-sized block
 * from the ARC.
 *
 * This must be less than arc_shrink_shift, so that when we shrink the ARC,
 * we will still not allow it to grow.
 */
int			arc_no_grow_shift = 5;


/*
 * minimum lifespan of a prefetch block in clock ticks
 * (initialized in arc_init())
 */
static int		arc_min_prefetch_lifespan;

/*
 * If this percent of memory is free, don't throttle.
 */
int arc_lotsfree_percent = 10;

static int arc_dead;

/*
 * The arc has filled available memory and has now warmed up.
 */
static boolean_t arc_warm;

/*
 * log2 fraction of the zio arena to keep free.
 */
int arc_zio_arena_free_shift = 2;

/*
 * These tunables are for performance analysis.
 */
uint64_t zfs_arc_max;
uint64_t zfs_arc_min;
uint64_t zfs_arc_meta_limit = 0;
uint64_t zfs_arc_meta_min = 0;
uint64_t zfs_arc_ddt_limit = 0;
/*
 * Tunable to control "dedup ceiling"
 * Possible values:
 *  DDT_NO_LIMIT	- default behaviour, ie no ceiling
 *  DDT_LIMIT_TO_ARC	- stop DDT growth if DDT is bigger than it's "ARC space"
 *  DDT_LIMIT_TO_L2ARC	- stop DDT growth when DDT size is bigger than the
 *			  L2ARC DDT dev(s) for that pool
 */
zfs_ddt_limit_t zfs_ddt_limit_type = DDT_LIMIT_TO_ARC;
/*
 * Alternative to the above way of controlling "dedup ceiling":
 * Stop DDT growth when in core DDTs size is above the below tunable.
 * This tunable overrides the zfs_ddt_limit_type tunable.
 */
uint64_t zfs_ddt_byte_ceiling = 0;
boolean_t zfs_arc_segregate_ddt = B_TRUE;
int zfs_arc_grow_retry = 0;
int zfs_arc_shrink_shift = 0;
int zfs_arc_p_min_shift = 0;
int zfs_arc_average_blocksize = 8 * 1024; /* 8KB */

/* Tuneable, default is 64, which is essentially arbitrary */
int zfs_flush_ntasks = 64;

boolean_t zfs_compressed_arc_enabled = B_TRUE;

/*
 * Note that buffers can be in one of 6 states:
 *	ARC_anon	- anonymous (discussed below)
 *	ARC_mru		- recently used, currently cached
 *	ARC_mru_ghost	- recentely used, no longer in cache
 *	ARC_mfu		- frequently used, currently cached
 *	ARC_mfu_ghost	- frequently used, no longer in cache
 *	ARC_l2c_only	- exists in L2ARC but not other states
 * When there are no active references to the buffer, they are
 * are linked onto a list in one of these arc states.  These are
 * the only buffers that can be evicted or deleted.  Within each
 * state there are multiple lists, one for meta-data and one for
 * non-meta-data.  Meta-data (indirect blocks, blocks of dnodes,
 * etc.) is tracked separately so that it can be managed more
 * explicitly: favored over data, limited explicitly.
 *
 * Anonymous buffers are buffers that are not associated with
 * a DVA.  These are buffers that hold dirty block copies
 * before they are written to stable storage.  By definition,
 * they are "ref'd" and are considered part of arc_mru
 * that cannot be freed.  Generally, they will aquire a DVA
 * as they are written and migrate onto the arc_mru list.
 *
 * The ARC_l2c_only state is for buffers that are in the second
 * level ARC but no longer in any of the ARC_m* lists.  The second
 * level ARC itself may also contain buffers that are in any of
 * the ARC_m* states - meaning that a buffer can exist in two
 * places.  The reason for the ARC_l2c_only state is to keep the
 * buffer header in the hash table, so that reads that hit the
 * second level ARC benefit from these fast lookups.
 */

typedef struct arc_state {
	/*
	 * list of evictable buffers
	 */
	multilist_t *arcs_list[ARC_BUFC_NUMTYPES];
	/*
	 * total amount of evictable data in this state
	 */
	refcount_t arcs_esize[ARC_BUFC_NUMTYPES];
	/*
	 * total amount of data in this state; this includes: evictable,
	 * non-evictable, ARC_BUFC_DATA, ARC_BUFC_METADATA and ARC_BUFC_DDT.
	 * ARC_BUFC_DDT list is only populated when zfs_arc_segregate_ddt is
	 * true.
	 */
	refcount_t arcs_size;
} arc_state_t;

/*
 * We loop through these in l2arc_write_buffers() starting from
 * PRIORITY_MFU_DDT until we reach PRIORITY_NUMTYPES or the buffer that we
 * will be writing to L2ARC dev gets full.
 */
enum l2arc_priorities {
	PRIORITY_MFU_DDT,
	PRIORITY_MRU_DDT,
	PRIORITY_MFU_META,
	PRIORITY_MRU_META,
	PRIORITY_MFU_DATA,
	PRIORITY_MRU_DATA,
	PRIORITY_NUMTYPES,
};

/* The 6 states: */
static arc_state_t ARC_anon;
static arc_state_t ARC_mru;
static arc_state_t ARC_mru_ghost;
static arc_state_t ARC_mfu;
static arc_state_t ARC_mfu_ghost;
static arc_state_t ARC_l2c_only;

typedef struct arc_stats {
	kstat_named_t arcstat_hits;
	kstat_named_t arcstat_ddt_hits;
	kstat_named_t arcstat_misses;
	kstat_named_t arcstat_demand_data_hits;
	kstat_named_t arcstat_demand_data_misses;
	kstat_named_t arcstat_demand_metadata_hits;
	kstat_named_t arcstat_demand_metadata_misses;
	kstat_named_t arcstat_demand_ddt_hits;
	kstat_named_t arcstat_demand_ddt_misses;
	kstat_named_t arcstat_prefetch_data_hits;
	kstat_named_t arcstat_prefetch_data_misses;
	kstat_named_t arcstat_prefetch_metadata_hits;
	kstat_named_t arcstat_prefetch_metadata_misses;
	kstat_named_t arcstat_prefetch_ddt_hits;
	kstat_named_t arcstat_prefetch_ddt_misses;
	kstat_named_t arcstat_mru_hits;
	kstat_named_t arcstat_mru_ghost_hits;
	kstat_named_t arcstat_mfu_hits;
	kstat_named_t arcstat_mfu_ghost_hits;
	kstat_named_t arcstat_deleted;
	/*
	 * Number of buffers that could not be evicted because the hash lock
	 * was held by another thread.  The lock may not necessarily be held
	 * by something using the same buffer, since hash locks are shared
	 * by multiple buffers.
	 */
	kstat_named_t arcstat_mutex_miss;
	/*
	 * Number of buffers skipped because they have I/O in progress, are
	 * indrect prefetch buffers that have not lived long enough, or are
	 * not from the spa we're trying to evict from.
	 */
	kstat_named_t arcstat_evict_skip;
	/*
	 * Number of times arc_evict_state() was unable to evict enough
	 * buffers to reach it's target amount.
	 */
	kstat_named_t arcstat_evict_not_enough;
	kstat_named_t arcstat_evict_l2_cached;
	kstat_named_t arcstat_evict_l2_eligible;
	kstat_named_t arcstat_evict_l2_ineligible;
	kstat_named_t arcstat_evict_l2_skip;
	kstat_named_t arcstat_hash_elements;
	kstat_named_t arcstat_hash_elements_max;
	kstat_named_t arcstat_hash_collisions;
	kstat_named_t arcstat_hash_chains;
	kstat_named_t arcstat_hash_chain_max;
	kstat_named_t arcstat_p;
	kstat_named_t arcstat_c;
	kstat_named_t arcstat_c_min;
	kstat_named_t arcstat_c_max;
	/* Not updated directly; only synced in arc_kstat_update. */
	kstat_named_t arcstat_size;
	/*
	 * Number of compressed bytes stored in the arc_buf_hdr_t's b_pabd.
	 * Note that the compressed bytes may match the uncompressed bytes
	 * if the block is either not compressed or compressed arc is disabled.
	 */
	kstat_named_t arcstat_compressed_size;
	/*
	 * Uncompressed size of the data stored in b_pabd. If compressed
	 * arc is disabled then this value will be identical to the stat
	 * above.
	 */
	kstat_named_t arcstat_uncompressed_size;
	/*
	 * Number of bytes stored in all the arc_buf_t's. This is classified
	 * as "overhead" since this data is typically short-lived and will
	 * be evicted from the arc when it becomes unreferenced unless the
	 * zfs_keep_uncompressed_metadata or zfs_keep_uncompressed_level
	 * values have been set (see comment in dbuf.c for more information).
	 */
	kstat_named_t arcstat_overhead_size;
	/*
	 * Number of bytes consumed by internal ARC structures necessary
	 * for tracking purposes; these structures are not actually
	 * backed by ARC buffers. This includes arc_buf_hdr_t structures
	 * (allocated via arc_buf_hdr_t_full and arc_buf_hdr_t_l2only
	 * caches), and arc_buf_t structures (allocated via arc_buf_t
	 * cache).
	 * Not updated directly; only synced in arc_kstat_update.
	 */
	kstat_named_t arcstat_hdr_size;
	/*
	 * Number of bytes consumed by ARC buffers of type equal to
	 * ARC_BUFC_DATA. This is generally consumed by buffers backing
	 * on disk user data (e.g. plain file contents).
	 * Not updated directly; only synced in arc_kstat_update.
	 */
	kstat_named_t arcstat_data_size;
	/*
	 * Number of bytes consumed by ARC buffers of type equal to
	 * ARC_BUFC_METADATA. This is generally consumed by buffers
	 * backing on disk data that is used for internal ZFS
	 * structures (e.g. ZAP, dnode, indirect blocks, etc).
	 * Not updated directly; only synced in arc_kstat_update.
	 */
	kstat_named_t arcstat_metadata_size;
	/*
	 * Number of bytes consumed by ARC buffers of type equal to
	 * ARC_BUFC_DDT. This is consumed by buffers backing on disk data
	 * that is used to store DDT (ZAP, ddt stats).
	 * Only used if zfs_arc_segregate_ddt is true.
	 */
	kstat_named_t arcstat_ddt_size;
	/*
	 * Number of bytes consumed by various buffers and structures
	 * not actually backed with ARC buffers. This includes bonus
	 * buffers (allocated directly via zio_buf_* functions),
	 * dmu_buf_impl_t structures (allocated via dmu_buf_impl_t
	 * cache), and dnode_t structures (allocated via dnode_t cache).
	 * Not updated directly; only synced in arc_kstat_update.
	 */
	kstat_named_t arcstat_other_size;
	/*
	 * Total number of bytes consumed by ARC buffers residing in the
	 * arc_anon state. This includes *all* buffers in the arc_anon
	 * state; e.g. data, metadata, evictable, and unevictable buffers
	 * are all included in this value.
	 * Not updated directly; only synced in arc_kstat_update.
	 */
	kstat_named_t arcstat_anon_size;
	/*
	 * Number of bytes consumed by ARC buffers that meet the
	 * following criteria: backing buffers of type ARC_BUFC_DATA,
	 * residing in the arc_anon state, and are eligible for eviction
	 * (e.g. have no outstanding holds on the buffer).
	 * Not updated directly; only synced in arc_kstat_update.
	 */
	kstat_named_t arcstat_anon_evictable_data;
	/*
	 * Number of bytes consumed by ARC buffers that meet the
	 * following criteria: backing buffers of type ARC_BUFC_METADATA,
	 * residing in the arc_anon state, and are eligible for eviction
	 * (e.g. have no outstanding holds on the buffer).
	 * Not updated directly; only synced in arc_kstat_update.
	 */
	kstat_named_t arcstat_anon_evictable_metadata;
	/*
	 * Number of bytes consumed by ARC buffers that meet the
	 * following criteria: backing buffers of type ARC_BUFC_DDT,
	 * residing in the arc_anon state, and are eligible for eviction
	 * Only used if zfs_arc_segregate_ddt is true.
	 */
	kstat_named_t arcstat_anon_evictable_ddt;
	/*
	 * Total number of bytes consumed by ARC buffers residing in the
	 * arc_mru state. This includes *all* buffers in the arc_mru
	 * state; e.g. data, metadata, evictable, and unevictable buffers
	 * are all included in this value.
	 * Not updated directly; only synced in arc_kstat_update.
	 */
	kstat_named_t arcstat_mru_size;
	/*
	 * Number of bytes consumed by ARC buffers that meet the
	 * following criteria: backing buffers of type ARC_BUFC_DATA,
	 * residing in the arc_mru state, and are eligible for eviction
	 * (e.g. have no outstanding holds on the buffer).
	 * Not updated directly; only synced in arc_kstat_update.
	 */
	kstat_named_t arcstat_mru_evictable_data;
	/*
	 * Number of bytes consumed by ARC buffers that meet the
	 * following criteria: backing buffers of type ARC_BUFC_METADATA,
	 * residing in the arc_mru state, and are eligible for eviction
	 * (e.g. have no outstanding holds on the buffer).
	 * Not updated directly; only synced in arc_kstat_update.
	 */
	kstat_named_t arcstat_mru_evictable_metadata;
	/*
	 * Number of bytes consumed by ARC buffers that meet the
	 * following criteria: backing buffers of type ARC_BUFC_DDT,
	 * residing in the arc_mru state, and are eligible for eviction
	 * (e.g. have no outstanding holds on the buffer).
	 * Only used if zfs_arc_segregate_ddt is true.
	 */
	kstat_named_t arcstat_mru_evictable_ddt;
	/*
	 * Total number of bytes that *would have been* consumed by ARC
	 * buffers in the arc_mru_ghost state. The key thing to note
	 * here, is the fact that this size doesn't actually indicate
	 * RAM consumption. The ghost lists only consist of headers and
	 * don't actually have ARC buffers linked off of these headers.
	 * Thus, *if* the headers had associated ARC buffers, these
	 * buffers *would have* consumed this number of bytes.
	 * Not updated directly; only synced in arc_kstat_update.
	 */
	kstat_named_t arcstat_mru_ghost_size;
	/*
	 * Number of bytes that *would have been* consumed by ARC
	 * buffers that are eligible for eviction, of type
	 * ARC_BUFC_DATA, and linked off the arc_mru_ghost state.
	 * Not updated directly; only synced in arc_kstat_update.
	 */
	kstat_named_t arcstat_mru_ghost_evictable_data;
	/*
	 * Number of bytes that *would have been* consumed by ARC
	 * buffers that are eligible for eviction, of type
	 * ARC_BUFC_METADATA, and linked off the arc_mru_ghost state.
	 * Not updated directly; only synced in arc_kstat_update.
	 */
	kstat_named_t arcstat_mru_ghost_evictable_metadata;
	/*
	 * Number of bytes that *would have been* consumed by ARC
	 * buffers that are eligible for eviction, of type
	 * ARC_BUFC_DDT, and linked off the arc_mru_ghost state.
	 * Only used if zfs_arc_segregate_ddt is true.
	 */
	kstat_named_t arcstat_mru_ghost_evictable_ddt;
	/*
	 * Total number of bytes consumed by ARC buffers residing in the
	 * arc_mfu state. This includes *all* buffers in the arc_mfu
	 * state; e.g. data, metadata, evictable, and unevictable buffers
	 * are all included in this value.
	 * Not updated directly; only synced in arc_kstat_update.
	 */
	kstat_named_t arcstat_mfu_size;
	/*
	 * Number of bytes consumed by ARC buffers that are eligible for
	 * eviction, of type ARC_BUFC_DATA, and reside in the arc_mfu
	 * state.
	 * Not updated directly; only synced in arc_kstat_update.
	 */
	kstat_named_t arcstat_mfu_evictable_data;
	/*
	 * Number of bytes consumed by ARC buffers that are eligible for
	 * eviction, of type ARC_BUFC_METADATA, and reside in the
	 * arc_mfu state.
	 * Not updated directly; only synced in arc_kstat_update.
	 */
	kstat_named_t arcstat_mfu_evictable_metadata;
	/*
	 * Number of bytes consumed by ARC buffers that are eligible for
	 * eviction, of type ARC_BUFC_DDT, and reside in the
	 * arc_mfu state.
	 * Only used if zfs_arc_segregate_ddt is true.
	 */
	kstat_named_t arcstat_mfu_evictable_ddt;
	/*
	 * Total number of bytes that *would have been* consumed by ARC
	 * buffers in the arc_mfu_ghost state. See the comment above
	 * arcstat_mru_ghost_size for more details.
	 * Not updated directly; only synced in arc_kstat_update.
	 */
	kstat_named_t arcstat_mfu_ghost_size;
	/*
	 * Number of bytes that *would have been* consumed by ARC
	 * buffers that are eligible for eviction, of type
	 * ARC_BUFC_DATA, and linked off the arc_mfu_ghost state.
	 * Not updated directly; only synced in arc_kstat_update.
	 */
	kstat_named_t arcstat_mfu_ghost_evictable_data;
	/*
	 * Number of bytes that *would have been* consumed by ARC
	 * buffers that are eligible for eviction, of type
	 * ARC_BUFC_METADATA, and linked off the arc_mru_ghost state.
	 * Not updated directly; only synced in arc_kstat_update.
	 */
	kstat_named_t arcstat_mfu_ghost_evictable_metadata;
	/*
	 * Number of bytes that *would have been* consumed by ARC
	 * buffers that are eligible for eviction, of type
	 * ARC_BUFC_DDT, and linked off the arc_mru_ghost state.
	 * Only used if zfs_arc_segregate_ddt is true.
	 */
	kstat_named_t arcstat_mfu_ghost_evictable_ddt;
	kstat_named_t arcstat_l2_hits;
	kstat_named_t arcstat_l2_ddt_hits;
	kstat_named_t arcstat_l2_misses;
	kstat_named_t arcstat_l2_feeds;
	kstat_named_t arcstat_l2_rw_clash;
	kstat_named_t arcstat_l2_read_bytes;
	kstat_named_t arcstat_l2_ddt_read_bytes;
	kstat_named_t arcstat_l2_write_bytes;
	kstat_named_t arcstat_l2_ddt_write_bytes;
	kstat_named_t arcstat_l2_writes_sent;
	kstat_named_t arcstat_l2_writes_done;
	kstat_named_t arcstat_l2_writes_error;
	kstat_named_t arcstat_l2_writes_lock_retry;
	kstat_named_t arcstat_l2_evict_lock_retry;
	kstat_named_t arcstat_l2_evict_reading;
	kstat_named_t arcstat_l2_evict_l1cached;
	kstat_named_t arcstat_l2_free_on_write;
	kstat_named_t arcstat_l2_abort_lowmem;
	kstat_named_t arcstat_l2_cksum_bad;
	kstat_named_t arcstat_l2_io_error;
	kstat_named_t arcstat_l2_lsize;
	kstat_named_t arcstat_l2_psize;
	/* Not updated directly; only synced in arc_kstat_update. */
	kstat_named_t arcstat_l2_hdr_size;
	kstat_named_t arcstat_l2_log_blk_writes;
	kstat_named_t arcstat_l2_log_blk_avg_size;
	kstat_named_t arcstat_l2_data_to_meta_ratio;
	kstat_named_t arcstat_l2_rebuild_successes;
	kstat_named_t arcstat_l2_rebuild_abort_unsupported;
	kstat_named_t arcstat_l2_rebuild_abort_io_errors;
	kstat_named_t arcstat_l2_rebuild_abort_cksum_errors;
	kstat_named_t arcstat_l2_rebuild_abort_loop_errors;
	kstat_named_t arcstat_l2_rebuild_abort_lowmem;
	kstat_named_t arcstat_l2_rebuild_size;
	kstat_named_t arcstat_l2_rebuild_bufs;
	kstat_named_t arcstat_l2_rebuild_bufs_precached;
	kstat_named_t arcstat_l2_rebuild_psize;
	kstat_named_t arcstat_l2_rebuild_log_blks;
	kstat_named_t arcstat_memory_throttle_count;
	/* Not updated directly; only synced in arc_kstat_update. */
	kstat_named_t arcstat_meta_used;
	kstat_named_t arcstat_meta_limit;
	kstat_named_t arcstat_meta_max;
	kstat_named_t arcstat_meta_min;
	kstat_named_t arcstat_ddt_limit;
	kstat_named_t arcstat_sync_wait_for_async;
	kstat_named_t arcstat_demand_hit_predictive_prefetch;
} arc_stats_t;

static arc_stats_t arc_stats = {
	{ "hits",			KSTAT_DATA_UINT64 },
	{ "ddt_hits",			KSTAT_DATA_UINT64 },
	{ "misses",			KSTAT_DATA_UINT64 },
	{ "demand_data_hits",		KSTAT_DATA_UINT64 },
	{ "demand_data_misses",		KSTAT_DATA_UINT64 },
	{ "demand_metadata_hits",	KSTAT_DATA_UINT64 },
	{ "demand_metadata_misses",	KSTAT_DATA_UINT64 },
	{ "demand_ddt_hits",		KSTAT_DATA_UINT64 },
	{ "demand_ddt_misses",		KSTAT_DATA_UINT64 },
	{ "prefetch_data_hits",		KSTAT_DATA_UINT64 },
	{ "prefetch_data_misses",	KSTAT_DATA_UINT64 },
	{ "prefetch_metadata_hits",	KSTAT_DATA_UINT64 },
	{ "prefetch_metadata_misses",	KSTAT_DATA_UINT64 },
	{ "prefetch_ddt_hits",		KSTAT_DATA_UINT64 },
	{ "prefetch_ddt_misses",	KSTAT_DATA_UINT64 },
	{ "mru_hits",			KSTAT_DATA_UINT64 },
	{ "mru_ghost_hits",		KSTAT_DATA_UINT64 },
	{ "mfu_hits",			KSTAT_DATA_UINT64 },
	{ "mfu_ghost_hits",		KSTAT_DATA_UINT64 },
	{ "deleted",			KSTAT_DATA_UINT64 },
	{ "mutex_miss",			KSTAT_DATA_UINT64 },
	{ "evict_skip",			KSTAT_DATA_UINT64 },
	{ "evict_not_enough",		KSTAT_DATA_UINT64 },
	{ "evict_l2_cached",		KSTAT_DATA_UINT64 },
	{ "evict_l2_eligible",		KSTAT_DATA_UINT64 },
	{ "evict_l2_ineligible",	KSTAT_DATA_UINT64 },
	{ "evict_l2_skip",		KSTAT_DATA_UINT64 },
	{ "hash_elements",		KSTAT_DATA_UINT64 },
	{ "hash_elements_max",		KSTAT_DATA_UINT64 },
	{ "hash_collisions",		KSTAT_DATA_UINT64 },
	{ "hash_chains",		KSTAT_DATA_UINT64 },
	{ "hash_chain_max",		KSTAT_DATA_UINT64 },
	{ "p",				KSTAT_DATA_UINT64 },
	{ "c",				KSTAT_DATA_UINT64 },
	{ "c_min",			KSTAT_DATA_UINT64 },
	{ "c_max",			KSTAT_DATA_UINT64 },
	{ "size",			KSTAT_DATA_UINT64 },
	{ "compressed_size",		KSTAT_DATA_UINT64 },
	{ "uncompressed_size",		KSTAT_DATA_UINT64 },
	{ "overhead_size",		KSTAT_DATA_UINT64 },
	{ "hdr_size",			KSTAT_DATA_UINT64 },
	{ "data_size",			KSTAT_DATA_UINT64 },
	{ "metadata_size",		KSTAT_DATA_UINT64 },
	{ "ddt_size",			KSTAT_DATA_UINT64 },
	{ "other_size",			KSTAT_DATA_UINT64 },
	{ "anon_size",			KSTAT_DATA_UINT64 },
	{ "anon_evictable_data",	KSTAT_DATA_UINT64 },
	{ "anon_evictable_metadata",	KSTAT_DATA_UINT64 },
	{ "anon_evictable_ddt",		KSTAT_DATA_UINT64 },
	{ "mru_size",			KSTAT_DATA_UINT64 },
	{ "mru_evictable_data",		KSTAT_DATA_UINT64 },
	{ "mru_evictable_metadata",	KSTAT_DATA_UINT64 },
	{ "mru_evictable_ddt",		KSTAT_DATA_UINT64 },
	{ "mru_ghost_size",		KSTAT_DATA_UINT64 },
	{ "mru_ghost_evictable_data",	KSTAT_DATA_UINT64 },
	{ "mru_ghost_evictable_metadata", KSTAT_DATA_UINT64 },
	{ "mru_ghost_evictable_ddt",	KSTAT_DATA_UINT64 },
	{ "mfu_size",			KSTAT_DATA_UINT64 },
	{ "mfu_evictable_data",		KSTAT_DATA_UINT64 },
	{ "mfu_evictable_metadata",	KSTAT_DATA_UINT64 },
	{ "mfu_evictable_ddt",		KSTAT_DATA_UINT64 },
	{ "mfu_ghost_size",		KSTAT_DATA_UINT64 },
	{ "mfu_ghost_evictable_data",	KSTAT_DATA_UINT64 },
	{ "mfu_ghost_evictable_metadata", KSTAT_DATA_UINT64 },
	{ "mfu_ghost_evictable_ddt",	KSTAT_DATA_UINT64 },
	{ "l2_hits",			KSTAT_DATA_UINT64 },
	{ "l2_ddt_hits",		KSTAT_DATA_UINT64 },
	{ "l2_misses",			KSTAT_DATA_UINT64 },
	{ "l2_feeds",			KSTAT_DATA_UINT64 },
	{ "l2_rw_clash",		KSTAT_DATA_UINT64 },
	{ "l2_read_bytes",		KSTAT_DATA_UINT64 },
	{ "l2_ddt_read_bytes",		KSTAT_DATA_UINT64 },
	{ "l2_write_bytes",		KSTAT_DATA_UINT64 },
	{ "l2_ddt_write_bytes",		KSTAT_DATA_UINT64 },
	{ "l2_writes_sent",		KSTAT_DATA_UINT64 },
	{ "l2_writes_done",		KSTAT_DATA_UINT64 },
	{ "l2_writes_error",		KSTAT_DATA_UINT64 },
	{ "l2_writes_lock_retry",	KSTAT_DATA_UINT64 },
	{ "l2_evict_lock_retry",	KSTAT_DATA_UINT64 },
	{ "l2_evict_reading",		KSTAT_DATA_UINT64 },
	{ "l2_evict_l1cached",		KSTAT_DATA_UINT64 },
	{ "l2_free_on_write",		KSTAT_DATA_UINT64 },
	{ "l2_abort_lowmem",		KSTAT_DATA_UINT64 },
	{ "l2_cksum_bad",		KSTAT_DATA_UINT64 },
	{ "l2_io_error",		KSTAT_DATA_UINT64 },
	{ "l2_size",			KSTAT_DATA_UINT64 },
	{ "l2_asize",			KSTAT_DATA_UINT64 },
	{ "l2_hdr_size",		KSTAT_DATA_UINT64 },
	{ "l2_log_blk_writes",		KSTAT_DATA_UINT64 },
	{ "l2_log_blk_avg_size",	KSTAT_DATA_UINT64 },
	{ "l2_data_to_meta_ratio",	KSTAT_DATA_UINT64 },
	{ "l2_rebuild_successes",	KSTAT_DATA_UINT64 },
	{ "l2_rebuild_unsupported",	KSTAT_DATA_UINT64 },
	{ "l2_rebuild_io_errors",	KSTAT_DATA_UINT64 },
	{ "l2_rebuild_cksum_errors",	KSTAT_DATA_UINT64 },
	{ "l2_rebuild_loop_errors",	KSTAT_DATA_UINT64 },
	{ "l2_rebuild_lowmem",		KSTAT_DATA_UINT64 },
	{ "l2_rebuild_size",		KSTAT_DATA_UINT64 },
	{ "l2_rebuild_bufs",		KSTAT_DATA_UINT64 },
	{ "l2_rebuild_bufs_precached",	KSTAT_DATA_UINT64 },
	{ "l2_rebuild_psize",		KSTAT_DATA_UINT64 },
	{ "l2_rebuild_log_blks",	KSTAT_DATA_UINT64 },
	{ "memory_throttle_count",	KSTAT_DATA_UINT64 },
	{ "arc_meta_used",		KSTAT_DATA_UINT64 },
	{ "arc_meta_limit",		KSTAT_DATA_UINT64 },
	{ "arc_meta_max",		KSTAT_DATA_UINT64 },
	{ "arc_meta_min",		KSTAT_DATA_UINT64 },
	{ "arc_ddt_limit",		KSTAT_DATA_UINT64 },
	{ "sync_wait_for_async",	KSTAT_DATA_UINT64 },
	{ "demand_hit_predictive_prefetch", KSTAT_DATA_UINT64 },
};

#define	ARCSTAT(stat)	(arc_stats.stat.value.ui64)

#define	ARCSTAT_INCR(stat, val) \
	atomic_add_64(&arc_stats.stat.value.ui64, (val))

#define	ARCSTAT_BUMP(stat)	ARCSTAT_INCR(stat, 1)
#define	ARCSTAT_BUMPDOWN(stat)	ARCSTAT_INCR(stat, -1)

#define	ARCSTAT_MAX(stat, val) {					\
	uint64_t m;							\
	while ((val) > (m = arc_stats.stat.value.ui64) &&		\
	    (m != atomic_cas_64(&arc_stats.stat.value.ui64, m, (val))))	\
		continue;						\
}

#define	ARCSTAT_MAXSTAT(stat) \
	ARCSTAT_MAX(stat##_max, arc_stats.stat.value.ui64)

/*
 * We define a macro to allow ARC hits/misses to be easily broken down by
 * two separate conditions, giving a total of four different subtypes for
 * each of hits and misses (so eight statistics total).
 */
#define	ARCSTAT_CONDSTAT(cond1, stat1, notstat1, cond2, stat2, notstat2, stat) \
	if (cond1) {							\
		if (cond2) {						\
			ARCSTAT_BUMP(arcstat_##stat1##_##stat##_##stat2); \
		} else {						\
			ARCSTAT_BUMP(arcstat_##stat1##_##stat##_##notstat2); \
		}							\
	} else {							\
		if (cond2) {						\
			ARCSTAT_BUMP(arcstat_##notstat1##_##stat##_##stat2); \
		} else {						\
			ARCSTAT_BUMP(arcstat_##notstat1##_##stat##_##notstat2);\
		}							\
	}

/*
 * This macro allows us to use kstats as floating averages. Each time we
 * update this kstat, we first factor it and the update value by
 * ARCSTAT_AVG_FACTOR to shrink the new value's contribution to the overall
 * average. This macro assumes that integer loads and stores are atomic, but
 * is not safe for multiple writers updating the kstat in parallel (only the
 * last writer's update will remain).
 */
#define	ARCSTAT_F_AVG_FACTOR	3
#define	ARCSTAT_F_AVG(stat, value) \
	do { \
		uint64_t x = ARCSTAT(stat); \
		x = x - x / ARCSTAT_F_AVG_FACTOR + \
		    (value) / ARCSTAT_F_AVG_FACTOR; \
		ARCSTAT(stat) = x; \
		_NOTE(CONSTCOND) \
	} while (0)

kstat_t			*arc_ksp;
static arc_state_t	*arc_anon;
static arc_state_t	*arc_mru;
static arc_state_t	*arc_mru_ghost;
static arc_state_t	*arc_mfu;
static arc_state_t	*arc_mfu_ghost;
static arc_state_t	*arc_l2c_only;

/*
 * There are several ARC variables that are critical to export as kstats --
 * but we don't want to have to grovel around in the kstat whenever we wish to
 * manipulate them.  For these variables, we therefore define them to be in
 * terms of the statistic variable.  This assures that we are not introducing
 * the possibility of inconsistency by having shadow copies of the variables,
 * while still allowing the code to be readable.
 */
#define	arc_p		ARCSTAT(arcstat_p)	/* target size of MRU */
#define	arc_c		ARCSTAT(arcstat_c)	/* target size of cache */
#define	arc_c_min	ARCSTAT(arcstat_c_min)	/* min target cache size */
#define	arc_c_max	ARCSTAT(arcstat_c_max)	/* max target cache size */
#define	arc_meta_limit	ARCSTAT(arcstat_meta_limit) /* max size for metadata */
#define	arc_meta_min	ARCSTAT(arcstat_meta_min) /* min size for metadata */
#define	arc_meta_max	ARCSTAT(arcstat_meta_max) /* max size of metadata */
#define	arc_ddt_size	ARCSTAT(arcstat_ddt_size) /* ddt size in arc */
#define	arc_ddt_limit	ARCSTAT(arcstat_ddt_limit) /* ddt in arc size limit */

/*
 * Used int zio.c to optionally keep DDT cached in ARC
 */
uint64_t const *arc_ddt_evict_threshold;

/* compressed size of entire arc */
#define	arc_compressed_size	ARCSTAT(arcstat_compressed_size)
/* uncompressed size of entire arc */
#define	arc_uncompressed_size	ARCSTAT(arcstat_uncompressed_size)
/* number of bytes in the arc from arc_buf_t's */
#define	arc_overhead_size	ARCSTAT(arcstat_overhead_size)

<<<<<<< HEAD
=======
/*
 * There are also some ARC variables that we want to export, but that are
 * updated so often that having the canonical representation be the statistic
 * variable causes a performance bottleneck. We want to use aggsum_t's for these
 * instead, but still be able to export the kstat in the same way as before.
 * The solution is to always use the aggsum version, except in the kstat update
 * callback.
 */
aggsum_t arc_size;
aggsum_t arc_meta_used;
aggsum_t astat_data_size;
aggsum_t astat_metadata_size;
aggsum_t astat_hdr_size;
aggsum_t astat_other_size;
aggsum_t astat_l2_hdr_size;
>>>>>>> b037f3db

static int		arc_no_grow;	/* Don't try to grow cache size */
static uint64_t		arc_tempreserve;
static uint64_t		arc_loaned_bytes;

typedef struct arc_callback arc_callback_t;

struct arc_callback {
	void			*acb_private;
	arc_done_func_t		*acb_done;
	arc_buf_t		*acb_buf;
	boolean_t		acb_compressed;
	zio_t			*acb_zio_dummy;
	arc_callback_t		*acb_next;
};

typedef struct arc_write_callback arc_write_callback_t;

struct arc_write_callback {
	void		*awcb_private;
	arc_done_func_t	*awcb_ready;
	arc_done_func_t	*awcb_children_ready;
	arc_done_func_t	*awcb_physdone;
	arc_done_func_t	*awcb_done;
	arc_buf_t	*awcb_buf;
};

/*
 * ARC buffers are separated into multiple structs as a memory saving measure:
 *   - Common fields struct, always defined, and embedded within it:
 *       - L2-only fields, always allocated but undefined when not in L2ARC
 *       - L1-only fields, only allocated when in L1ARC
 *
 *           Buffer in L1                     Buffer only in L2
 *    +------------------------+          +------------------------+
 *    | arc_buf_hdr_t          |          | arc_buf_hdr_t          |
 *    |                        |          |                        |
 *    |                        |          |                        |
 *    |                        |          |                        |
 *    +------------------------+          +------------------------+
 *    | l2arc_buf_hdr_t        |          | l2arc_buf_hdr_t        |
 *    | (undefined if L1-only) |          |                        |
 *    +------------------------+          +------------------------+
 *    | l1arc_buf_hdr_t        |
 *    |                        |
 *    |                        |
 *    |                        |
 *    |                        |
 *    +------------------------+
 *
 * Because it's possible for the L2ARC to become extremely large, we can wind
 * up eating a lot of memory in L2ARC buffer headers, so the size of a header
 * is minimized by only allocating the fields necessary for an L1-cached buffer
 * when a header is actually in the L1 cache. The sub-headers (l1arc_buf_hdr and
 * l2arc_buf_hdr) are embedded rather than allocated separately to save a couple
 * words in pointers. arc_hdr_realloc() is used to switch a header between
 * these two allocation states.
 */
typedef struct l1arc_buf_hdr {
	kmutex_t		b_freeze_lock;
#ifdef ZFS_DEBUG
	/*
	 * Used for debugging with kmem_flags - by allocating and freeing
	 * b_thawed when the buffer is thawed, we get a record of the stack
	 * trace that thawed it.
	 */
	void			*b_thawed;
#endif

	/* number of krrp tasks using this buffer */
	uint64_t		b_krrp;

	arc_buf_t		*b_buf;
	uint32_t		b_bufcnt;
	/* for waiting on writes to complete */
	kcondvar_t		b_cv;
	uint8_t			b_byteswap;

	/* protected by arc state mutex */
	arc_state_t		*b_state;
	multilist_node_t	b_arc_node;

	/* updated atomically */
	clock_t			b_arc_access;

	/* self protecting */
	refcount_t		b_refcnt;

	arc_callback_t		*b_acb;
	abd_t			*b_pabd;
} l1arc_buf_hdr_t;

typedef struct l2arc_dev l2arc_dev_t;

typedef struct l2arc_buf_hdr {
	/* protected by arc_buf_hdr mutex */
	l2arc_dev_t		*b_dev;		/* L2ARC device */
	uint64_t		b_daddr;	/* disk address, offset byte */

	list_node_t		b_l2node;
} l2arc_buf_hdr_t;

struct arc_buf_hdr {
	/* protected by hash lock */
	dva_t			b_dva;
	uint64_t		b_birth;

	/*
	 * Even though this checksum is only set/verified when a buffer is in
	 * the L1 cache, it needs to be in the set of common fields because it
	 * must be preserved from the time before a buffer is written out to
	 * L2ARC until after it is read back in.
	 */
	zio_cksum_t		*b_freeze_cksum;

	arc_buf_contents_t	b_type;
	arc_buf_hdr_t		*b_hash_next;
	arc_flags_t		b_flags;

	/*
	 * This field stores the size of the data buffer after
	 * compression, and is set in the arc's zio completion handlers.
	 * It is in units of SPA_MINBLOCKSIZE (e.g. 1 == 512 bytes).
	 *
	 * While the block pointers can store up to 32MB in their psize
	 * field, we can only store up to 32MB minus 512B. This is due
	 * to the bp using a bias of 1, whereas we use a bias of 0 (i.e.
	 * a field of zeros represents 512B in the bp). We can't use a
	 * bias of 1 since we need to reserve a psize of zero, here, to
	 * represent holes and embedded blocks.
	 *
	 * This isn't a problem in practice, since the maximum size of a
	 * buffer is limited to 16MB, so we never need to store 32MB in
	 * this field. Even in the upstream illumos code base, the
	 * maximum size of a buffer is limited to 16MB.
	 */
	uint16_t		b_psize;

	/*
	 * This field stores the size of the data buffer before
	 * compression, and cannot change once set. It is in units
	 * of SPA_MINBLOCKSIZE (e.g. 2 == 1024 bytes)
	 */
	uint16_t		b_lsize;	/* immutable */
	uint64_t		b_spa;		/* immutable */

	/* L2ARC fields. Undefined when not in L2ARC. */
	l2arc_buf_hdr_t		b_l2hdr;
	/* L1ARC fields. Undefined when in l2arc_only state */
	l1arc_buf_hdr_t		b_l1hdr;
};

#define	GHOST_STATE(state)	\
	((state) == arc_mru_ghost || (state) == arc_mfu_ghost ||	\
	(state) == arc_l2c_only)

#define	HDR_IN_HASH_TABLE(hdr)	((hdr)->b_flags & ARC_FLAG_IN_HASH_TABLE)
#define	HDR_IO_IN_PROGRESS(hdr)	((hdr)->b_flags & ARC_FLAG_IO_IN_PROGRESS)
#define	HDR_IO_ERROR(hdr)	((hdr)->b_flags & ARC_FLAG_IO_ERROR)
#define	HDR_PREFETCH(hdr)	((hdr)->b_flags & ARC_FLAG_PREFETCH)
#define	HDR_COMPRESSION_ENABLED(hdr)	\
	((hdr)->b_flags & ARC_FLAG_COMPRESSED_ARC)

#define	HDR_L2CACHE(hdr)	((hdr)->b_flags & ARC_FLAG_L2CACHE)
#define	HDR_L2_READING(hdr)	\
	(((hdr)->b_flags & ARC_FLAG_IO_IN_PROGRESS) &&	\
	((hdr)->b_flags & ARC_FLAG_HAS_L2HDR))
#define	HDR_L2_WRITING(hdr)	((hdr)->b_flags & ARC_FLAG_L2_WRITING)
#define	HDR_L2_EVICTED(hdr)	((hdr)->b_flags & ARC_FLAG_L2_EVICTED)
#define	HDR_L2_WRITE_HEAD(hdr)	((hdr)->b_flags & ARC_FLAG_L2_WRITE_HEAD)
#define	HDR_SHARED_DATA(hdr)	((hdr)->b_flags & ARC_FLAG_SHARED_DATA)

#define	HDR_ISTYPE_DDT(hdr)	\
	    ((hdr)->b_flags & ARC_FLAG_BUFC_DDT)
#define	HDR_ISTYPE_METADATA(hdr)	\
	((hdr)->b_flags & ARC_FLAG_BUFC_METADATA)
#define	HDR_ISTYPE_DATA(hdr)	(!HDR_ISTYPE_METADATA(hdr) && \
	!HDR_ISTYPE_DDT(hdr))

#define	HDR_HAS_L1HDR(hdr)	((hdr)->b_flags & ARC_FLAG_HAS_L1HDR)
#define	HDR_HAS_L2HDR(hdr)	((hdr)->b_flags & ARC_FLAG_HAS_L2HDR)

/* For storing compression mode in b_flags */
#define	HDR_COMPRESS_OFFSET	(highbit64(ARC_FLAG_COMPRESS_0) - 1)

#define	HDR_GET_COMPRESS(hdr)	((enum zio_compress)BF32_GET((hdr)->b_flags, \
	HDR_COMPRESS_OFFSET, SPA_COMPRESSBITS))
#define	HDR_SET_COMPRESS(hdr, cmp) BF32_SET((hdr)->b_flags, \
	HDR_COMPRESS_OFFSET, SPA_COMPRESSBITS, (cmp));

#define	ARC_BUF_LAST(buf)	((buf)->b_next == NULL)
#define	ARC_BUF_SHARED(buf)	((buf)->b_flags & ARC_BUF_FLAG_SHARED)
#define	ARC_BUF_COMPRESSED(buf)	((buf)->b_flags & ARC_BUF_FLAG_COMPRESSED)

/*
 * Other sizes
 */

#define	HDR_FULL_SIZE ((int64_t)sizeof (arc_buf_hdr_t))
#define	HDR_L2ONLY_SIZE ((int64_t)offsetof(arc_buf_hdr_t, b_l1hdr))

/*
 * Hash table routines
 */

struct ht_table {
	arc_buf_hdr_t	*hdr;
	kmutex_t	lock;
};

typedef struct buf_hash_table {
	uint64_t ht_mask;
	struct ht_table *ht_table;
} buf_hash_table_t;

#pragma align 64(buf_hash_table)
static buf_hash_table_t buf_hash_table;

#define	BUF_HASH_INDEX(spa, dva, birth) \
	(buf_hash(spa, dva, birth) & buf_hash_table.ht_mask)
#define	BUF_HASH_LOCK(idx) (&buf_hash_table.ht_table[idx].lock)
#define	HDR_LOCK(hdr) \
	(BUF_HASH_LOCK(BUF_HASH_INDEX(hdr->b_spa, &hdr->b_dva, hdr->b_birth)))

uint64_t zfs_crc64_table[256];

/*
 * Level 2 ARC
 */

#define	L2ARC_WRITE_SIZE	(8 * 1024 * 1024)	/* initial write max */
#define	L2ARC_HEADROOM		2			/* num of writes */
/*
 * If we discover during ARC scan any buffers to be compressed, we boost
 * our headroom for the next scanning cycle by this percentage multiple.
 */
#define	L2ARC_HEADROOM_BOOST	200
#define	L2ARC_FEED_SECS		1		/* caching interval secs */
#define	L2ARC_FEED_MIN_MS	200		/* min caching interval ms */

#define	l2arc_writes_sent	ARCSTAT(arcstat_l2_writes_sent)
#define	l2arc_writes_done	ARCSTAT(arcstat_l2_writes_done)

/* L2ARC Performance Tunables */
uint64_t l2arc_write_max = L2ARC_WRITE_SIZE;	/* default max write size */
uint64_t l2arc_write_boost = L2ARC_WRITE_SIZE;	/* extra write during warmup */
uint64_t l2arc_headroom = L2ARC_HEADROOM;	/* number of dev writes */
uint64_t l2arc_headroom_boost = L2ARC_HEADROOM_BOOST;
uint64_t l2arc_feed_secs = L2ARC_FEED_SECS;	/* interval seconds */
uint64_t l2arc_feed_min_ms = L2ARC_FEED_MIN_MS;	/* min interval milliseconds */
boolean_t l2arc_noprefetch = B_TRUE;		/* don't cache prefetch bufs */
boolean_t l2arc_feed_again = B_TRUE;		/* turbo warmup */
boolean_t l2arc_norw = B_TRUE;			/* no reads during writes */

static list_t L2ARC_dev_list;			/* device list */
static list_t *l2arc_dev_list;			/* device list pointer */
static kmutex_t l2arc_dev_mtx;			/* device list mutex */
static l2arc_dev_t *l2arc_dev_last;		/* last device used */
static l2arc_dev_t *l2arc_ddt_dev_last;		/* last DDT device used */
static list_t L2ARC_free_on_write;		/* free after write buf list */
static list_t *l2arc_free_on_write;		/* free after write list ptr */
static kmutex_t l2arc_free_on_write_mtx;	/* mutex for list */
static uint64_t l2arc_ndev;			/* number of devices */

typedef struct l2arc_read_callback {
	arc_buf_hdr_t		*l2rcb_hdr;		/* read header */
	blkptr_t		l2rcb_bp;		/* original blkptr */
	zbookmark_phys_t	l2rcb_zb;		/* original bookmark */
	int			l2rcb_flags;		/* original flags */
	abd_t			*l2rcb_abd;		/* temporary buffer */
} l2arc_read_callback_t;

typedef struct l2arc_write_callback {
	l2arc_dev_t	*l2wcb_dev;		/* device info */
	arc_buf_hdr_t	*l2wcb_head;		/* head of write buflist */
	list_t		l2wcb_log_blk_buflist;	/* in-flight log blocks */
} l2arc_write_callback_t;

typedef struct l2arc_data_free {
	/* protected by l2arc_free_on_write_mtx */
	abd_t		*l2df_abd;
	size_t		l2df_size;
	arc_buf_contents_t l2df_type;
	list_node_t	l2df_list_node;
} l2arc_data_free_t;

static kmutex_t l2arc_feed_thr_lock;
static kcondvar_t l2arc_feed_thr_cv;
static uint8_t l2arc_thread_exit;

static abd_t *arc_get_data_abd(arc_buf_hdr_t *, uint64_t, void *);
static void *arc_get_data_buf(arc_buf_hdr_t *, uint64_t, void *);
static void arc_get_data_impl(arc_buf_hdr_t *, uint64_t, void *);
static void arc_free_data_abd(arc_buf_hdr_t *, abd_t *, uint64_t, void *);
static void arc_free_data_buf(arc_buf_hdr_t *, void *, uint64_t, void *);
static void arc_free_data_impl(arc_buf_hdr_t *hdr, uint64_t size, void *tag);
static void arc_hdr_free_pabd(arc_buf_hdr_t *);
static void arc_hdr_alloc_pabd(arc_buf_hdr_t *);
static void arc_access(arc_buf_hdr_t *, kmutex_t *);
static boolean_t arc_is_overflowing();
static void arc_buf_watch(arc_buf_t *);
static l2arc_dev_t *l2arc_vdev_get(vdev_t *vd);

static arc_buf_contents_t arc_buf_type(arc_buf_hdr_t *);
static uint32_t arc_bufc_to_flags(arc_buf_contents_t);
static arc_buf_contents_t arc_flags_to_bufc(uint32_t);
static inline void arc_hdr_set_flags(arc_buf_hdr_t *hdr, arc_flags_t flags);
static inline void arc_hdr_clear_flags(arc_buf_hdr_t *hdr, arc_flags_t flags);

static boolean_t l2arc_write_eligible(uint64_t, arc_buf_hdr_t *);
static void l2arc_read_done(zio_t *);

<<<<<<< HEAD
static void
arc_update_hit_stat(arc_buf_hdr_t *hdr, boolean_t hit)
{
	boolean_t pf = !HDR_PREFETCH(hdr);
	switch (arc_buf_type(hdr)) {
	case ARC_BUFC_DATA:
		ARCSTAT_CONDSTAT(pf, demand, prefetch, hit, hits, misses, data);
		break;
	case ARC_BUFC_METADATA:
		ARCSTAT_CONDSTAT(pf, demand, prefetch, hit, hits, misses,
		    metadata);
		break;
	case ARC_BUFC_DDT:
		ARCSTAT_CONDSTAT(pf, demand, prefetch, hit, hits, misses, ddt);
		break;
	default:
		break;
	}
}

enum {
	L2ARC_DEV_HDR_EVICT_FIRST = (1 << 0)	/* mirror of l2ad_first */
};

/*
 * Pointer used in persistent L2ARC (for pointing to log blocks & ARC buffers).
 */
typedef struct l2arc_log_blkptr {
	uint64_t	lbp_daddr;	/* device address of log */
	/*
	 * lbp_prop is the same format as the blk_prop in blkptr_t:
	 *	* logical size (in sectors)
	 *	* physical size (in sectors)
	 *	* checksum algorithm (used for lbp_cksum)
	 *	* object type & level (unused for now)
	 */
	uint64_t	lbp_prop;
	zio_cksum_t	lbp_cksum;	/* fletcher4 of log */
} l2arc_log_blkptr_t;

/*
 * The persistent L2ARC device header.
 * Byte order of magic determines whether 64-bit bswap of fields is necessary.
 */
typedef struct l2arc_dev_hdr_phys {
	uint64_t	dh_magic;	/* L2ARC_DEV_HDR_MAGIC_Vx */
	zio_cksum_t	dh_self_cksum;	/* fletcher4 of fields below */

	/*
	 * Global L2ARC device state and metadata.
	 */
	uint64_t	dh_spa_guid;
	uint64_t	dh_alloc_space;		/* vdev space alloc status */
	uint64_t	dh_flags;		/* l2arc_dev_hdr_flags_t */

	/*
	 * Start of log block chain. [0] -> newest log, [1] -> one older (used
	 * for initiating prefetch).
	 */
	l2arc_log_blkptr_t	dh_start_lbps[2];

	const uint64_t	dh_pad[44];		/* pad to 512 bytes */
} l2arc_dev_hdr_phys_t;
CTASSERT(sizeof (l2arc_dev_hdr_phys_t) == SPA_MINBLOCKSIZE);

/*
 * A single ARC buffer header entry in a l2arc_log_blk_phys_t.
 */
typedef struct l2arc_log_ent_phys {
	dva_t			le_dva;	/* dva of buffer */
	uint64_t		le_birth;	/* birth txg of buffer */
	zio_cksum_t		le_freeze_cksum;
	/*
	 * le_prop is the same format as the blk_prop in blkptr_t:
	 *	* logical size (in sectors)
	 *	* physical size (in sectors)
	 *	* checksum algorithm (used for b_freeze_cksum)
	 *	* object type & level (used to restore arc_buf_contents_t)
	 */
	uint64_t		le_prop;
	uint64_t		le_daddr;	/* buf location on l2dev */
	const uint64_t		le_pad[7];	/* resv'd for future use */
} l2arc_log_ent_phys_t;

/*
 * These design limits give us the following metadata overhead (before
 * compression):
 *	avg_blk_sz	overhead
 *	1k		12.51 %
 *	2k		 6.26 %
 *	4k		 3.13 %
 *	8k		 1.56 %
 *	16k		 0.78 %
 *	32k		 0.39 %
 *	64k		 0.20 %
 *	128k		 0.10 %
 * Compression should be able to sequeeze these down by about a factor of 2x.
 */
#define	L2ARC_LOG_BLK_SIZE			(128 * 1024)	/* 128k */
#define	L2ARC_LOG_BLK_HEADER_LEN		(128)
#define	L2ARC_LOG_BLK_ENTRIES			/* 1023 entries */	\
	((L2ARC_LOG_BLK_SIZE - L2ARC_LOG_BLK_HEADER_LEN) /		\
	sizeof (l2arc_log_ent_phys_t))
/*
 * Maximum amount of data in an l2arc log block (used to terminate rebuilding
 * before we hit the write head and restore potentially corrupted blocks).
 */
#define	L2ARC_LOG_BLK_MAX_PAYLOAD_SIZE	\
	(SPA_MAXBLOCKSIZE * L2ARC_LOG_BLK_ENTRIES)
/*
 * For the persistency and rebuild algorithms to operate reliably we need
 * the L2ARC device to at least be able to hold 3 full log blocks (otherwise
 * excessive log block looping might confuse the log chain end detection).
 * Under normal circumstances this is not a problem, since this is somewhere
 * around only 400 MB.
 */
#define	L2ARC_PERSIST_MIN_SIZE	(3 * L2ARC_LOG_BLK_MAX_PAYLOAD_SIZE)

/*
 * A log block of up to 1023 ARC buffer log entries, chained into the
 * persistent L2ARC metadata linked list. Byte order of magic determines
 * whether 64-bit bswap of fields is necessary.
 */
typedef struct l2arc_log_blk_phys {
	/* Header - see L2ARC_LOG_BLK_HEADER_LEN above */
	uint64_t		lb_magic;	/* L2ARC_LOG_BLK_MAGIC */
	l2arc_log_blkptr_t	lb_back2_lbp;	/* back 2 steps in chain */
	uint64_t		lb_pad[9];	/* resv'd for future use */
	/* Payload */
	l2arc_log_ent_phys_t	lb_entries[L2ARC_LOG_BLK_ENTRIES];
} l2arc_log_blk_phys_t;

CTASSERT(sizeof (l2arc_log_blk_phys_t) == L2ARC_LOG_BLK_SIZE);
CTASSERT(offsetof(l2arc_log_blk_phys_t, lb_entries) -
    offsetof(l2arc_log_blk_phys_t, lb_magic) == L2ARC_LOG_BLK_HEADER_LEN);

/*
 * These structures hold in-flight l2arc_log_blk_phys_t's as they're being
 * written to the L2ARC device. They may be compressed, hence the uint8_t[].
 */
typedef struct l2arc_log_blk_buf {
	uint8_t		lbb_log_blk[sizeof (l2arc_log_blk_phys_t)];
	list_node_t	lbb_node;
} l2arc_log_blk_buf_t;

/* Macros for the manipulation fields in the blk_prop format of blkptr_t */
#define	BLKPROP_GET_LSIZE(_obj, _field)		\
	BF64_GET_SB((_obj)->_field, 0, 16, SPA_MINBLOCKSHIFT, 1)
#define	BLKPROP_SET_LSIZE(_obj, _field, x)	\
	BF64_SET_SB((_obj)->_field, 0, 16, SPA_MINBLOCKSHIFT, 1, x)
#define	BLKPROP_GET_PSIZE(_obj, _field)		\
	BF64_GET_SB((_obj)->_field, 16, 16, SPA_MINBLOCKSHIFT, 0)
#define	BLKPROP_SET_PSIZE(_obj, _field, x)	\
	BF64_SET_SB((_obj)->_field, 16, 16, SPA_MINBLOCKSHIFT, 0, x)
#define	BLKPROP_GET_COMPRESS(_obj, _field)	\
	BF64_GET((_obj)->_field, 32, 7)
#define	BLKPROP_SET_COMPRESS(_obj, _field, x)	\
	BF64_SET((_obj)->_field, 32, 7, x)
#define	BLKPROP_GET_ARC_COMPRESS(_obj, _field)	\
	BF64_GET((_obj)->_field, 39, 1)
#define	BLKPROP_SET_ARC_COMPRESS(_obj, _field, x)	\
	BF64_SET((_obj)->_field, 39, 1, x)
#define	BLKPROP_GET_CHECKSUM(_obj, _field)	\
	BF64_GET((_obj)->_field, 40, 8)
#define	BLKPROP_SET_CHECKSUM(_obj, _field, x)	\
	BF64_SET((_obj)->_field, 40, 8, x)
#define	BLKPROP_GET_TYPE(_obj, _field)		\
	BF64_GET((_obj)->_field, 48, 8)
#define	BLKPROP_SET_TYPE(_obj, _field, x)	\
	BF64_SET((_obj)->_field, 48, 8, x)

/* Macros for manipulating a l2arc_log_blkptr_t->lbp_prop field */
#define	LBP_GET_LSIZE(_add)		BLKPROP_GET_LSIZE(_add, lbp_prop)
#define	LBP_SET_LSIZE(_add, x)		BLKPROP_SET_LSIZE(_add, lbp_prop, x)
#define	LBP_GET_PSIZE(_add)		BLKPROP_GET_PSIZE(_add, lbp_prop)
#define	LBP_SET_PSIZE(_add, x)		BLKPROP_SET_PSIZE(_add, lbp_prop, x)
#define	LBP_GET_COMPRESS(_add)		BLKPROP_GET_COMPRESS(_add, lbp_prop)
#define	LBP_SET_COMPRESS(_add, x)	BLKPROP_SET_COMPRESS(_add, lbp_prop, x)
#define	LBP_GET_CHECKSUM(_add)		BLKPROP_GET_CHECKSUM(_add, lbp_prop)
#define	LBP_SET_CHECKSUM(_add, x)	BLKPROP_SET_CHECKSUM(_add, lbp_prop, x)
#define	LBP_GET_TYPE(_add)		BLKPROP_GET_TYPE(_add, lbp_prop)
#define	LBP_SET_TYPE(_add, x)		BLKPROP_SET_TYPE(_add, lbp_prop, x)

/* Macros for manipulating a l2arc_log_ent_phys_t->le_prop field */
#define	LE_GET_LSIZE(_le)	BLKPROP_GET_LSIZE(_le, le_prop)
#define	LE_SET_LSIZE(_le, x)	BLKPROP_SET_LSIZE(_le, le_prop, x)
#define	LE_GET_PSIZE(_le)	BLKPROP_GET_PSIZE(_le, le_prop)
#define	LE_SET_PSIZE(_le, x)	BLKPROP_SET_PSIZE(_le, le_prop, x)
#define	LE_GET_COMPRESS(_le)	BLKPROP_GET_COMPRESS(_le, le_prop)
#define	LE_SET_COMPRESS(_le, x)	BLKPROP_SET_COMPRESS(_le, le_prop, x)
#define	LE_GET_ARC_COMPRESS(_le)	BLKPROP_GET_ARC_COMPRESS(_le, le_prop)
#define	LE_SET_ARC_COMPRESS(_le, x)	BLKPROP_SET_ARC_COMPRESS(_le, le_prop, x)
#define	LE_GET_CHECKSUM(_le)	BLKPROP_GET_CHECKSUM(_le, le_prop)
#define	LE_SET_CHECKSUM(_le, x)	BLKPROP_SET_CHECKSUM(_le, le_prop, x)
#define	LE_GET_TYPE(_le)	BLKPROP_GET_TYPE(_le, le_prop)
#define	LE_SET_TYPE(_le, x)	BLKPROP_SET_TYPE(_le, le_prop, x)

#define	PTR_SWAP(x, y)		\
	do {			\
		void *tmp = (x);\
		x = y;		\
		y = tmp;	\
		_NOTE(CONSTCOND)\
	} while (0)

/*
 * Sadly, after compressed ARC integration older kernels would panic
 * when trying to rebuild persistent L2ARC created by the new code.
 */
#define	L2ARC_DEV_HDR_MAGIC_V1	0x4c32415243763031LLU	/* ASCII: "L2ARCv01" */
#define	L2ARC_LOG_BLK_MAGIC	0x4c4f47424c4b4844LLU	/* ASCII: "LOGBLKHD" */

/*
 * Performance tuning of L2ARC persistency:
 *
 * l2arc_rebuild_enabled : Controls whether L2ARC device adds (either at
 *		pool import or when adding one manually later) will attempt
 *		to rebuild L2ARC buffer contents. In special circumstances,
 *		the administrator may want to set this to B_FALSE, if they
 *		are having trouble importing a pool or attaching an L2ARC
 *		device (e.g. the L2ARC device is slow to read in stored log
 *		metadata, or the metadata has become somehow
 *		fragmented/unusable).
 */
boolean_t l2arc_rebuild_enabled = B_TRUE;

/* L2ARC persistency rebuild control routines. */
static void l2arc_dev_rebuild_start(l2arc_dev_t *dev);
static int l2arc_rebuild(l2arc_dev_t *dev);

/* L2ARC persistency read I/O routines. */
static int l2arc_dev_hdr_read(l2arc_dev_t *dev);
static int l2arc_log_blk_read(l2arc_dev_t *dev,
    const l2arc_log_blkptr_t *this_lp, const l2arc_log_blkptr_t *next_lp,
    l2arc_log_blk_phys_t *this_lb, l2arc_log_blk_phys_t *next_lb,
    uint8_t *this_lb_buf, uint8_t *next_lb_buf,
    zio_t *this_io, zio_t **next_io);
static zio_t *l2arc_log_blk_prefetch(vdev_t *vd,
    const l2arc_log_blkptr_t *lp, uint8_t *lb_buf);
static void l2arc_log_blk_prefetch_abort(zio_t *zio);

/* L2ARC persistency block restoration routines. */
static void l2arc_log_blk_restore(l2arc_dev_t *dev, uint64_t load_guid,
    const l2arc_log_blk_phys_t *lb, uint64_t lb_psize);
static void l2arc_hdr_restore(const l2arc_log_ent_phys_t *le,
    l2arc_dev_t *dev, uint64_t guid);

/* L2ARC persistency write I/O routines. */
static void l2arc_dev_hdr_update(l2arc_dev_t *dev, zio_t *pio);
static void l2arc_log_blk_commit(l2arc_dev_t *dev, zio_t *pio,
    l2arc_write_callback_t *cb);

/* L2ARC persistency auxilliary routines. */
static boolean_t l2arc_log_blkptr_valid(l2arc_dev_t *dev,
    const l2arc_log_blkptr_t *lp);
static void l2arc_dev_hdr_checksum(const l2arc_dev_hdr_phys_t *hdr,
    zio_cksum_t *cksum);
static boolean_t l2arc_log_blk_insert(l2arc_dev_t *dev,
    const arc_buf_hdr_t *ab);
static inline boolean_t l2arc_range_check_overlap(uint64_t bottom,
    uint64_t top, uint64_t check);

/*
 * L2ARC Internals
 */
struct l2arc_dev {
	vdev_t			*l2ad_vdev;	/* vdev */
	spa_t			*l2ad_spa;	/* spa */
	uint64_t		l2ad_hand;	/* next write location */
	uint64_t		l2ad_start;	/* first addr on device */
	uint64_t		l2ad_end;	/* last addr on device */
	boolean_t		l2ad_first;	/* first sweep through */
	boolean_t		l2ad_writing;	/* currently writing */
	kmutex_t		l2ad_mtx;	/* lock for buffer list */
	list_t			l2ad_buflist;	/* buffer list */
	list_node_t		l2ad_node;	/* device list node */
	refcount_t		l2ad_alloc;	/* allocated bytes */
	l2arc_dev_hdr_phys_t	*l2ad_dev_hdr;	/* persistent device header */
	uint64_t		l2ad_dev_hdr_asize; /* aligned hdr size */
	l2arc_log_blk_phys_t	l2ad_log_blk;	/* currently open log block */
	int			l2ad_log_ent_idx; /* index into cur log blk */
	/* number of bytes in current log block's payload */
	uint64_t		l2ad_log_blk_payload_asize;
	/* flag indicating whether a rebuild is scheduled or is going on */
	boolean_t		l2ad_rebuild;
	boolean_t		l2ad_rebuild_cancel;
	kt_did_t		l2ad_rebuild_did;
};

static inline uint64_t
=======

/*
 * We use Cityhash for this. It's fast, and has good hash properties without
 * requiring any large static buffers.
 */
static uint64_t
>>>>>>> b037f3db
buf_hash(uint64_t spa, const dva_t *dva, uint64_t birth)
{
	return (cityhash4(spa, dva->dva_word[0], dva->dva_word[1], birth));
}

#define	HDR_EMPTY(hdr)						\
	((hdr)->b_dva.dva_word[0] == 0 &&			\
	(hdr)->b_dva.dva_word[1] == 0)

#define	HDR_EQUAL(spa, dva, birth, hdr)				\
	((hdr)->b_dva.dva_word[0] == (dva)->dva_word[0]) &&	\
	((hdr)->b_dva.dva_word[1] == (dva)->dva_word[1]) &&	\
	((hdr)->b_birth == birth) && ((hdr)->b_spa == spa)

static void
buf_discard_identity(arc_buf_hdr_t *hdr)
{
	hdr->b_dva.dva_word[0] = 0;
	hdr->b_dva.dva_word[1] = 0;
	hdr->b_birth = 0;
}

static arc_buf_hdr_t *
buf_hash_find(uint64_t spa, const blkptr_t *bp, kmutex_t **lockp)
{
	const dva_t *dva = BP_IDENTITY(bp);
	uint64_t birth = BP_PHYSICAL_BIRTH(bp);
	uint64_t idx = BUF_HASH_INDEX(spa, dva, birth);
	kmutex_t *hash_lock = BUF_HASH_LOCK(idx);
	arc_buf_hdr_t *hdr;

	mutex_enter(hash_lock);
	for (hdr = buf_hash_table.ht_table[idx].hdr; hdr != NULL;
	    hdr = hdr->b_hash_next) {
		if (HDR_EQUAL(spa, dva, birth, hdr)) {
			*lockp = hash_lock;
			return (hdr);
		}
	}
	mutex_exit(hash_lock);
	*lockp = NULL;
	return (NULL);
}

/*
 * Insert an entry into the hash table.  If there is already an element
 * equal to elem in the hash table, then the already existing element
 * will be returned and the new element will not be inserted.
 * Otherwise returns NULL.
 * If lockp == NULL, the caller is assumed to already hold the hash lock.
 */
static arc_buf_hdr_t *
buf_hash_insert(arc_buf_hdr_t *hdr, kmutex_t **lockp)
{
	uint64_t idx = BUF_HASH_INDEX(hdr->b_spa, &hdr->b_dva, hdr->b_birth);
	kmutex_t *hash_lock = BUF_HASH_LOCK(idx);
	arc_buf_hdr_t *fhdr;
	uint32_t i;

	ASSERT(!DVA_IS_EMPTY(&hdr->b_dva));
	ASSERT(hdr->b_birth != 0);
	ASSERT(!HDR_IN_HASH_TABLE(hdr));

	if (lockp != NULL) {
		*lockp = hash_lock;
		mutex_enter(hash_lock);
	} else {
		ASSERT(MUTEX_HELD(hash_lock));
	}

	for (fhdr = buf_hash_table.ht_table[idx].hdr, i = 0; fhdr != NULL;
	    fhdr = fhdr->b_hash_next, i++) {
		if (HDR_EQUAL(hdr->b_spa, &hdr->b_dva, hdr->b_birth, fhdr))
			return (fhdr);
	}

	hdr->b_hash_next = buf_hash_table.ht_table[idx].hdr;
	buf_hash_table.ht_table[idx].hdr = hdr;
	arc_hdr_set_flags(hdr, ARC_FLAG_IN_HASH_TABLE);

	/* collect some hash table performance data */
	if (i > 0) {
		ARCSTAT_BUMP(arcstat_hash_collisions);
		if (i == 1)
			ARCSTAT_BUMP(arcstat_hash_chains);

		ARCSTAT_MAX(arcstat_hash_chain_max, i);
	}

	ARCSTAT_BUMP(arcstat_hash_elements);
	ARCSTAT_MAXSTAT(arcstat_hash_elements);

	return (NULL);
}

static void
buf_hash_remove(arc_buf_hdr_t *hdr)
{
	arc_buf_hdr_t *fhdr, **hdrp;
	uint64_t idx = BUF_HASH_INDEX(hdr->b_spa, &hdr->b_dva, hdr->b_birth);

	ASSERT(MUTEX_HELD(BUF_HASH_LOCK(idx)));
	ASSERT(HDR_IN_HASH_TABLE(hdr));

	hdrp = &buf_hash_table.ht_table[idx].hdr;
	while ((fhdr = *hdrp) != hdr) {
		ASSERT3P(fhdr, !=, NULL);
		hdrp = &fhdr->b_hash_next;
	}
	*hdrp = hdr->b_hash_next;
	hdr->b_hash_next = NULL;
	arc_hdr_clear_flags(hdr, ARC_FLAG_IN_HASH_TABLE);

	/* collect some hash table performance data */
	ARCSTAT_BUMPDOWN(arcstat_hash_elements);

	if (buf_hash_table.ht_table[idx].hdr &&
	    buf_hash_table.ht_table[idx].hdr->b_hash_next == NULL)
		ARCSTAT_BUMPDOWN(arcstat_hash_chains);
}

/*
 * Global data structures and functions for the buf kmem cache.
 */
static kmem_cache_t *hdr_full_cache;
static kmem_cache_t *hdr_l2only_cache;
static kmem_cache_t *buf_cache;

static void
buf_fini(void)
{
	int i;

	for (i = 0; i < buf_hash_table.ht_mask + 1; i++)
		mutex_destroy(&buf_hash_table.ht_table[i].lock);
	kmem_free(buf_hash_table.ht_table,
	    (buf_hash_table.ht_mask + 1) * sizeof (struct ht_table));
	kmem_cache_destroy(hdr_full_cache);
	kmem_cache_destroy(hdr_l2only_cache);
	kmem_cache_destroy(buf_cache);
}

/*
 * Constructor callback - called when the cache is empty
 * and a new buf is requested.
 */
/* ARGSUSED */
static int
hdr_full_cons(void *vbuf, void *unused, int kmflag)
{
	arc_buf_hdr_t *hdr = vbuf;

	bzero(hdr, HDR_FULL_SIZE);
	cv_init(&hdr->b_l1hdr.b_cv, NULL, CV_DEFAULT, NULL);
	refcount_create(&hdr->b_l1hdr.b_refcnt);
	mutex_init(&hdr->b_l1hdr.b_freeze_lock, NULL, MUTEX_DEFAULT, NULL);
	multilist_link_init(&hdr->b_l1hdr.b_arc_node);
	arc_space_consume(HDR_FULL_SIZE, ARC_SPACE_HDRS);

	return (0);
}

/* ARGSUSED */
static int
hdr_l2only_cons(void *vbuf, void *unused, int kmflag)
{
	arc_buf_hdr_t *hdr = vbuf;

	bzero(hdr, HDR_L2ONLY_SIZE);
	arc_space_consume(HDR_L2ONLY_SIZE, ARC_SPACE_L2HDRS);

	return (0);
}

/* ARGSUSED */
static int
buf_cons(void *vbuf, void *unused, int kmflag)
{
	arc_buf_t *buf = vbuf;

	bzero(buf, sizeof (arc_buf_t));
	mutex_init(&buf->b_evict_lock, NULL, MUTEX_DEFAULT, NULL);
	arc_space_consume(sizeof (arc_buf_t), ARC_SPACE_HDRS);

	return (0);
}

/*
 * Destructor callback - called when a cached buf is
 * no longer required.
 */
/* ARGSUSED */
static void
hdr_full_dest(void *vbuf, void *unused)
{
	arc_buf_hdr_t *hdr = vbuf;

	ASSERT(HDR_EMPTY(hdr));
	cv_destroy(&hdr->b_l1hdr.b_cv);
	refcount_destroy(&hdr->b_l1hdr.b_refcnt);
	mutex_destroy(&hdr->b_l1hdr.b_freeze_lock);
	ASSERT(!multilist_link_active(&hdr->b_l1hdr.b_arc_node));
	arc_space_return(HDR_FULL_SIZE, ARC_SPACE_HDRS);
}

/* ARGSUSED */
static void
hdr_l2only_dest(void *vbuf, void *unused)
{
	arc_buf_hdr_t *hdr = vbuf;

	ASSERT(HDR_EMPTY(hdr));
	arc_space_return(HDR_L2ONLY_SIZE, ARC_SPACE_L2HDRS);
}

/* ARGSUSED */
static void
buf_dest(void *vbuf, void *unused)
{
	arc_buf_t *buf = vbuf;

	mutex_destroy(&buf->b_evict_lock);
	arc_space_return(sizeof (arc_buf_t), ARC_SPACE_HDRS);
}

/*
 * Reclaim callback -- invoked when memory is low.
 */
/* ARGSUSED */
static void
hdr_recl(void *unused)
{
	dprintf("hdr_recl called\n");
	/*
	 * umem calls the reclaim func when we destroy the buf cache,
	 * which is after we do arc_fini().
	 */
	if (!arc_dead)
		cv_signal(&arc_reclaim_thread_cv);
}

static void
buf_init(void)
{
	uint64_t *ct;
	uint64_t hsize = 1ULL << 12;
	int i, j;

	/*
	 * The hash table is big enough to fill all of physical memory
	 * with an average block size of zfs_arc_average_blocksize (default 8K).
	 * By default, the table will take up
	 * totalmem * sizeof(void*) / 8K (1MB per GB with 8-byte pointers).
	 */
	while (hsize * zfs_arc_average_blocksize < physmem * PAGESIZE)
		hsize <<= 1;
retry:
	buf_hash_table.ht_mask = hsize - 1;
	buf_hash_table.ht_table =
	    kmem_zalloc(hsize * sizeof (struct ht_table), KM_NOSLEEP);
	if (buf_hash_table.ht_table == NULL) {
		ASSERT(hsize > (1ULL << 8));
		hsize >>= 1;
		goto retry;
	}

	hdr_full_cache = kmem_cache_create("arc_buf_hdr_t_full", HDR_FULL_SIZE,
	    0, hdr_full_cons, hdr_full_dest, hdr_recl, NULL, NULL, 0);
	hdr_l2only_cache = kmem_cache_create("arc_buf_hdr_t_l2only",
	    HDR_L2ONLY_SIZE, 0, hdr_l2only_cons, hdr_l2only_dest, hdr_recl,
	    NULL, NULL, 0);
	buf_cache = kmem_cache_create("arc_buf_t", sizeof (arc_buf_t),
	    0, buf_cons, buf_dest, NULL, NULL, NULL, 0);

	for (i = 0; i < 256; i++)
		for (ct = zfs_crc64_table + i, *ct = i, j = 8; j > 0; j--)
			*ct = (*ct >> 1) ^ (-(*ct & 1) & ZFS_CRC64_POLY);

	for (i = 0; i < hsize; i++) {
		mutex_init(&buf_hash_table.ht_table[i].lock,
		    NULL, MUTEX_DEFAULT, NULL);
	}
}

/* wait until krrp releases the buffer */
static inline void
arc_wait_for_krrp(arc_buf_hdr_t *hdr)
{
	while (HDR_HAS_L1HDR(hdr) && hdr->b_l1hdr.b_krrp != 0)
		cv_wait(&hdr->b_l1hdr.b_cv, HDR_LOCK(hdr));
}

/*
 * This is the size that the buf occupies in memory. If the buf is compressed,
 * it will correspond to the compressed size. You should use this method of
 * getting the buf size unless you explicitly need the logical size.
 */
int32_t
arc_buf_size(arc_buf_t *buf)
{
	return (ARC_BUF_COMPRESSED(buf) ?
	    HDR_GET_PSIZE(buf->b_hdr) : HDR_GET_LSIZE(buf->b_hdr));
}

int32_t
arc_buf_lsize(arc_buf_t *buf)
{
	return (HDR_GET_LSIZE(buf->b_hdr));
}

enum zio_compress
arc_get_compression(arc_buf_t *buf)
{
	return (ARC_BUF_COMPRESSED(buf) ?
	    HDR_GET_COMPRESS(buf->b_hdr) : ZIO_COMPRESS_OFF);
}

#define	ARC_MINTIME	(hz>>4) /* 62 ms */

static inline boolean_t
arc_buf_is_shared(arc_buf_t *buf)
{
	boolean_t shared = (buf->b_data != NULL &&
	    buf->b_hdr->b_l1hdr.b_pabd != NULL &&
	    abd_is_linear(buf->b_hdr->b_l1hdr.b_pabd) &&
	    buf->b_data == abd_to_buf(buf->b_hdr->b_l1hdr.b_pabd));
	IMPLY(shared, HDR_SHARED_DATA(buf->b_hdr));
	IMPLY(shared, ARC_BUF_SHARED(buf));
	IMPLY(shared, ARC_BUF_COMPRESSED(buf) || ARC_BUF_LAST(buf));

	/*
	 * It would be nice to assert arc_can_share() too, but the "hdr isn't
	 * already being shared" requirement prevents us from doing that.
	 */

	return (shared);
}

/*
 * Free the checksum associated with this header. If there is no checksum, this
 * is a no-op.
 */
static inline void
arc_cksum_free(arc_buf_hdr_t *hdr)
{
	ASSERT(HDR_HAS_L1HDR(hdr));
	mutex_enter(&hdr->b_l1hdr.b_freeze_lock);
	if (hdr->b_freeze_cksum != NULL) {
		kmem_free(hdr->b_freeze_cksum, sizeof (zio_cksum_t));
		hdr->b_freeze_cksum = NULL;
	}
	mutex_exit(&hdr->b_l1hdr.b_freeze_lock);
}

/*
 * Return true iff at least one of the bufs on hdr is not compressed.
 */
static boolean_t
arc_hdr_has_uncompressed_buf(arc_buf_hdr_t *hdr)
{
	for (arc_buf_t *b = hdr->b_l1hdr.b_buf; b != NULL; b = b->b_next) {
		if (!ARC_BUF_COMPRESSED(b)) {
			return (B_TRUE);
		}
	}
	return (B_FALSE);
}

/*
 * If we've turned on the ZFS_DEBUG_MODIFY flag, verify that the buf's data
 * matches the checksum that is stored in the hdr. If there is no checksum,
 * or if the buf is compressed, this is a no-op.
 */
static void
arc_cksum_verify(arc_buf_t *buf)
{
	arc_buf_hdr_t *hdr = buf->b_hdr;
	zio_cksum_t zc;

	if (!(zfs_flags & ZFS_DEBUG_MODIFY))
		return;

	if (ARC_BUF_COMPRESSED(buf)) {
		ASSERT(hdr->b_freeze_cksum == NULL ||
		    arc_hdr_has_uncompressed_buf(hdr));
		return;
	}

	ASSERT(HDR_HAS_L1HDR(hdr));

	mutex_enter(&hdr->b_l1hdr.b_freeze_lock);
	if (hdr->b_freeze_cksum == NULL || HDR_IO_ERROR(hdr)) {
		mutex_exit(&hdr->b_l1hdr.b_freeze_lock);
		return;
	}

	fletcher_2_native(buf->b_data, arc_buf_size(buf), NULL, &zc);
	if (!ZIO_CHECKSUM_EQUAL(*hdr->b_freeze_cksum, zc))
		panic("buffer modified while frozen!");
	mutex_exit(&hdr->b_l1hdr.b_freeze_lock);
}

static boolean_t
arc_cksum_is_equal(arc_buf_hdr_t *hdr, zio_t *zio)
{
	enum zio_compress compress = BP_GET_COMPRESS(zio->io_bp);
	boolean_t valid_cksum;

	ASSERT(!BP_IS_EMBEDDED(zio->io_bp));
	VERIFY3U(BP_GET_PSIZE(zio->io_bp), ==, HDR_GET_PSIZE(hdr));

	/*
	 * We rely on the blkptr's checksum to determine if the block
	 * is valid or not. When compressed arc is enabled, the l2arc
	 * writes the block to the l2arc just as it appears in the pool.
	 * This allows us to use the blkptr's checksum to validate the
	 * data that we just read off of the l2arc without having to store
	 * a separate checksum in the arc_buf_hdr_t. However, if compressed
	 * arc is disabled, then the data written to the l2arc is always
	 * uncompressed and won't match the block as it exists in the main
	 * pool. When this is the case, we must first compress it if it is
	 * compressed on the main pool before we can validate the checksum.
	 */
	if (!HDR_COMPRESSION_ENABLED(hdr) && compress != ZIO_COMPRESS_OFF) {
		ASSERT3U(HDR_GET_COMPRESS(hdr), ==, ZIO_COMPRESS_OFF);
		uint64_t lsize = HDR_GET_LSIZE(hdr);
		uint64_t csize;

<<<<<<< HEAD
		void *cbuf = zio_buf_alloc(HDR_GET_PSIZE(hdr));
		csize = zio_compress_data(compress, zio->io_abd, cbuf, lsize);
		abd_t *cdata = abd_get_from_buf(cbuf, HDR_GET_PSIZE(hdr));
		abd_take_ownership_of_buf(cdata, B_TRUE);
=======
		abd_t *cdata = abd_alloc_linear(HDR_GET_PSIZE(hdr), B_TRUE);
		csize = zio_compress_data(compress, zio->io_abd,
		    abd_to_buf(cdata), lsize);
>>>>>>> b037f3db

		ASSERT3U(csize, <=, HDR_GET_PSIZE(hdr));
		if (csize < HDR_GET_PSIZE(hdr)) {
			/*
			 * Compressed blocks are always a multiple of the
			 * smallest ashift in the pool. Ideally, we would
			 * like to round up the csize to the next
			 * spa_min_ashift but that value may have changed
			 * since the block was last written. Instead,
			 * we rely on the fact that the hdr's psize
			 * was set to the psize of the block when it was
			 * last written. We set the csize to that value
			 * and zero out any part that should not contain
			 * data.
			 */
			abd_zero_off(cdata, csize, HDR_GET_PSIZE(hdr) - csize);
			csize = HDR_GET_PSIZE(hdr);
		}
		zio_push_transform(zio, cdata, csize, HDR_GET_PSIZE(hdr), NULL);
	}

	/*
	 * Block pointers always store the checksum for the logical data.
	 * If the block pointer has the gang bit set, then the checksum
	 * it represents is for the reconstituted data and not for an
	 * individual gang member. The zio pipeline, however, must be able to
	 * determine the checksum of each of the gang constituents so it
	 * treats the checksum comparison differently than what we need
	 * for l2arc blocks. This prevents us from using the
	 * zio_checksum_error() interface directly. Instead we must call the
	 * zio_checksum_error_impl() so that we can ensure the checksum is
	 * generated using the correct checksum algorithm and accounts for the
	 * logical I/O size and not just a gang fragment.
	 */
	valid_cksum = (zio_checksum_error_impl(zio->io_spa, zio->io_bp,
	    BP_GET_CHECKSUM(zio->io_bp), zio->io_abd, zio->io_size,
	    zio->io_offset, NULL) == 0);
	zio_pop_transforms(zio);
	return (valid_cksum);
}

/*
 * Given a buf full of data, if ZFS_DEBUG_MODIFY is enabled this computes a
 * checksum and attaches it to the buf's hdr so that we can ensure that the buf
 * isn't modified later on. If buf is compressed or there is already a checksum
 * on the hdr, this is a no-op (we only checksum uncompressed bufs).
 */
static void
arc_cksum_compute(arc_buf_t *buf)
{
	arc_buf_hdr_t *hdr = buf->b_hdr;

	if (!(zfs_flags & ZFS_DEBUG_MODIFY))
		return;

	ASSERT(HDR_HAS_L1HDR(hdr));

	mutex_enter(&buf->b_hdr->b_l1hdr.b_freeze_lock);
	if (hdr->b_freeze_cksum != NULL) {
		ASSERT(arc_hdr_has_uncompressed_buf(hdr));
		mutex_exit(&hdr->b_l1hdr.b_freeze_lock);
		return;
	} else if (ARC_BUF_COMPRESSED(buf)) {
		mutex_exit(&hdr->b_l1hdr.b_freeze_lock);
		return;
	}

	ASSERT(!ARC_BUF_COMPRESSED(buf));
	hdr->b_freeze_cksum = kmem_alloc(sizeof (zio_cksum_t),
	    KM_SLEEP);
	fletcher_2_native(buf->b_data, arc_buf_size(buf), NULL,
	    hdr->b_freeze_cksum);
	mutex_exit(&hdr->b_l1hdr.b_freeze_lock);
	arc_buf_watch(buf);
}

#ifndef _KERNEL
typedef struct procctl {
	long cmd;
	prwatch_t prwatch;
} procctl_t;
#endif

/* ARGSUSED */
static void
arc_buf_unwatch(arc_buf_t *buf)
{
#ifndef _KERNEL
	if (arc_watch) {
		int result;
		procctl_t ctl;
		ctl.cmd = PCWATCH;
		ctl.prwatch.pr_vaddr = (uintptr_t)buf->b_data;
		ctl.prwatch.pr_size = 0;
		ctl.prwatch.pr_wflags = 0;
		result = write(arc_procfd, &ctl, sizeof (ctl));
		ASSERT3U(result, ==, sizeof (ctl));
	}
#endif
}

/* ARGSUSED */
static void
arc_buf_watch(arc_buf_t *buf)
{
#ifndef _KERNEL
	if (arc_watch) {
		int result;
		procctl_t ctl;
		ctl.cmd = PCWATCH;
		ctl.prwatch.pr_vaddr = (uintptr_t)buf->b_data;
		ctl.prwatch.pr_size = arc_buf_size(buf);
		ctl.prwatch.pr_wflags = WA_WRITE;
		result = write(arc_procfd, &ctl, sizeof (ctl));
		ASSERT3U(result, ==, sizeof (ctl));
	}
#endif
}

static arc_buf_contents_t
arc_buf_type(arc_buf_hdr_t *hdr)
{
	arc_buf_contents_t type;

	if (HDR_ISTYPE_METADATA(hdr)) {
		type = ARC_BUFC_METADATA;
	} else if (HDR_ISTYPE_DDT(hdr)) {
		type = ARC_BUFC_DDT;
	} else {
		type = ARC_BUFC_DATA;
	}
	VERIFY3U(hdr->b_type, ==, type);
	return (type);
}

boolean_t
arc_is_metadata(arc_buf_t *buf)
{
	return (HDR_ISTYPE_METADATA(buf->b_hdr) != 0);
}

static uint32_t
arc_bufc_to_flags(arc_buf_contents_t type)
{
	switch (type) {
	case ARC_BUFC_DATA:
		/* metadata field is 0 if buffer contains normal data */
		return (0);
	case ARC_BUFC_METADATA:
		return (ARC_FLAG_BUFC_METADATA);
	case ARC_BUFC_DDT:
		return (ARC_FLAG_BUFC_DDT);
	default:
		break;
	}
	panic("undefined ARC buffer type!");
	return ((uint32_t)-1);
}

static arc_buf_contents_t
arc_flags_to_bufc(uint32_t flags)
{
	if (flags & ARC_FLAG_BUFC_DDT)
		return (ARC_BUFC_DDT);
	if (flags & ARC_FLAG_BUFC_METADATA)
		return (ARC_BUFC_METADATA);
	return (ARC_BUFC_DATA);
}

void
arc_buf_thaw(arc_buf_t *buf)
{
	arc_buf_hdr_t *hdr = buf->b_hdr;

	ASSERT3P(hdr->b_l1hdr.b_state, ==, arc_anon);
	ASSERT(!HDR_IO_IN_PROGRESS(hdr));

	arc_cksum_verify(buf);

	/*
	 * Compressed buffers do not manipulate the b_freeze_cksum or
	 * allocate b_thawed.
	 */
	if (ARC_BUF_COMPRESSED(buf)) {
		ASSERT(hdr->b_freeze_cksum == NULL ||
		    arc_hdr_has_uncompressed_buf(hdr));
		return;
	}

	ASSERT(HDR_HAS_L1HDR(hdr));
	arc_cksum_free(hdr);

	mutex_enter(&hdr->b_l1hdr.b_freeze_lock);
#ifdef ZFS_DEBUG
	if (zfs_flags & ZFS_DEBUG_MODIFY) {
		if (hdr->b_l1hdr.b_thawed != NULL)
			kmem_free(hdr->b_l1hdr.b_thawed, 1);
		hdr->b_l1hdr.b_thawed = kmem_alloc(1, KM_SLEEP);
	}
#endif

	mutex_exit(&hdr->b_l1hdr.b_freeze_lock);

	arc_buf_unwatch(buf);
}

void
arc_buf_freeze(arc_buf_t *buf)
{
	arc_buf_hdr_t *hdr = buf->b_hdr;
	kmutex_t *hash_lock;

	if (!(zfs_flags & ZFS_DEBUG_MODIFY))
		return;

	if (ARC_BUF_COMPRESSED(buf)) {
		ASSERT(hdr->b_freeze_cksum == NULL ||
		    arc_hdr_has_uncompressed_buf(hdr));
		return;
	}

	hash_lock = HDR_LOCK(hdr);
	mutex_enter(hash_lock);

	ASSERT(HDR_HAS_L1HDR(hdr));
	ASSERT(hdr->b_freeze_cksum != NULL ||
	    hdr->b_l1hdr.b_state == arc_anon);
	arc_cksum_compute(buf);
	mutex_exit(hash_lock);
}

/*
 * The arc_buf_hdr_t's b_flags should never be modified directly. Instead,
 * the following functions should be used to ensure that the flags are
 * updated in a thread-safe way. When manipulating the flags either
 * the hash_lock must be held or the hdr must be undiscoverable. This
 * ensures that we're not racing with any other threads when updating
 * the flags.
 */
static inline void
arc_hdr_set_flags(arc_buf_hdr_t *hdr, arc_flags_t flags)
{
	ASSERT(MUTEX_HELD(HDR_LOCK(hdr)) || HDR_EMPTY(hdr));
	hdr->b_flags |= flags;
}

static inline void
arc_hdr_clear_flags(arc_buf_hdr_t *hdr, arc_flags_t flags)
{
	ASSERT(MUTEX_HELD(HDR_LOCK(hdr)) || HDR_EMPTY(hdr));
	hdr->b_flags &= ~flags;
}

/*
 * Setting the compression bits in the arc_buf_hdr_t's b_flags is
 * done in a special way since we have to clear and set bits
 * at the same time. Consumers that wish to set the compression bits
 * must use this function to ensure that the flags are updated in
 * thread-safe manner.
 */
static void
arc_hdr_set_compress(arc_buf_hdr_t *hdr, enum zio_compress cmp)
{
	ASSERT(MUTEX_HELD(HDR_LOCK(hdr)) || HDR_EMPTY(hdr));

	/*
	 * Holes and embedded blocks will always have a psize = 0 so
	 * we ignore the compression of the blkptr and set the
	 * arc_buf_hdr_t's compression to ZIO_COMPRESS_OFF.
	 * Holes and embedded blocks remain anonymous so we don't
	 * want to uncompress them. Mark them as uncompressed.
	 */
	if (!zfs_compressed_arc_enabled || HDR_GET_PSIZE(hdr) == 0) {
		arc_hdr_clear_flags(hdr, ARC_FLAG_COMPRESSED_ARC);
		HDR_SET_COMPRESS(hdr, ZIO_COMPRESS_OFF);
		ASSERT(!HDR_COMPRESSION_ENABLED(hdr));
		ASSERT3U(HDR_GET_COMPRESS(hdr), ==, ZIO_COMPRESS_OFF);
	} else {
		arc_hdr_set_flags(hdr, ARC_FLAG_COMPRESSED_ARC);
		HDR_SET_COMPRESS(hdr, cmp);
		ASSERT3U(HDR_GET_COMPRESS(hdr), ==, cmp);
		ASSERT(HDR_COMPRESSION_ENABLED(hdr));
	}
}

/*
 * Looks for another buf on the same hdr which has the data decompressed, copies
 * from it, and returns true. If no such buf exists, returns false.
 */
static boolean_t
arc_buf_try_copy_decompressed_data(arc_buf_t *buf)
{
	arc_buf_hdr_t *hdr = buf->b_hdr;
	boolean_t copied = B_FALSE;

	ASSERT(HDR_HAS_L1HDR(hdr));
	ASSERT3P(buf->b_data, !=, NULL);
	ASSERT(!ARC_BUF_COMPRESSED(buf));

	for (arc_buf_t *from = hdr->b_l1hdr.b_buf; from != NULL;
	    from = from->b_next) {
		/* can't use our own data buffer */
		if (from == buf) {
			continue;
		}

		if (!ARC_BUF_COMPRESSED(from)) {
			bcopy(from->b_data, buf->b_data, arc_buf_size(buf));
			copied = B_TRUE;
			break;
		}
	}

	/*
	 * There were no decompressed bufs, so there should not be a
	 * checksum on the hdr either.
	 */
	EQUIV(!copied, hdr->b_freeze_cksum == NULL);

	return (copied);
}

/*
 * Given a buf that has a data buffer attached to it, this function will
 * efficiently fill the buf with data of the specified compression setting from
 * the hdr and update the hdr's b_freeze_cksum if necessary. If the buf and hdr
 * are already sharing a data buf, no copy is performed.
 *
 * If the buf is marked as compressed but uncompressed data was requested, this
 * will allocate a new data buffer for the buf, remove that flag, and fill the
 * buf with uncompressed data. You can't request a compressed buf on a hdr with
 * uncompressed data, and (since we haven't added support for it yet) if you
 * want compressed data your buf must already be marked as compressed and have
 * the correct-sized data buffer.
 */
static int
arc_buf_fill(arc_buf_t *buf, boolean_t compressed)
{
	arc_buf_hdr_t *hdr = buf->b_hdr;
	boolean_t hdr_compressed = (HDR_GET_COMPRESS(hdr) != ZIO_COMPRESS_OFF);
	dmu_object_byteswap_t bswap = hdr->b_l1hdr.b_byteswap;

	ASSERT3P(buf->b_data, !=, NULL);
	IMPLY(compressed, hdr_compressed);
	IMPLY(compressed, ARC_BUF_COMPRESSED(buf));

	if (hdr_compressed == compressed) {
		if (!arc_buf_is_shared(buf)) {
			abd_copy_to_buf(buf->b_data, hdr->b_l1hdr.b_pabd,
			    arc_buf_size(buf));
		}
	} else {
		ASSERT(hdr_compressed);
		ASSERT(!compressed);
		ASSERT3U(HDR_GET_LSIZE(hdr), !=, HDR_GET_PSIZE(hdr));

		/*
		 * If the buf is sharing its data with the hdr, unlink it and
		 * allocate a new data buffer for the buf.
		 */
		if (arc_buf_is_shared(buf)) {
			ASSERT(ARC_BUF_COMPRESSED(buf));

			/* We need to give the buf it's own b_data */
			buf->b_flags &= ~ARC_BUF_FLAG_SHARED;
			buf->b_data =
			    arc_get_data_buf(hdr, HDR_GET_LSIZE(hdr), buf);
			arc_hdr_clear_flags(hdr, ARC_FLAG_SHARED_DATA);

			/* Previously overhead was 0; just add new overhead */
			ARCSTAT_INCR(arcstat_overhead_size, HDR_GET_LSIZE(hdr));
		} else if (ARC_BUF_COMPRESSED(buf)) {
			/* We need to reallocate the buf's b_data */
			arc_free_data_buf(hdr, buf->b_data, HDR_GET_PSIZE(hdr),
			    buf);
			buf->b_data =
			    arc_get_data_buf(hdr, HDR_GET_LSIZE(hdr), buf);

			/* We increased the size of b_data; update overhead */
			ARCSTAT_INCR(arcstat_overhead_size,
			    HDR_GET_LSIZE(hdr) - HDR_GET_PSIZE(hdr));
		}

		/*
		 * Regardless of the buf's previous compression settings, it
		 * should not be compressed at the end of this function.
		 */
		buf->b_flags &= ~ARC_BUF_FLAG_COMPRESSED;

		/*
		 * Try copying the data from another buf which already has a
		 * decompressed version. If that's not possible, it's time to
		 * bite the bullet and decompress the data from the hdr.
		 */
		if (arc_buf_try_copy_decompressed_data(buf)) {
			/* Skip byteswapping and checksumming (already done) */
			ASSERT3P(hdr->b_freeze_cksum, !=, NULL);
			return (0);
		} else {
			int error = zio_decompress_data(HDR_GET_COMPRESS(hdr),
			    hdr->b_l1hdr.b_pabd, buf->b_data,
			    HDR_GET_PSIZE(hdr), HDR_GET_LSIZE(hdr));

			/*
			 * Absent hardware errors or software bugs, this should
			 * be impossible, but log it anyway so we can debug it.
			 */
			if (error != 0) {
				zfs_dbgmsg(
				    "hdr %p, compress %d, psize %d, lsize %d",
				    hdr, HDR_GET_COMPRESS(hdr),
				    HDR_GET_PSIZE(hdr), HDR_GET_LSIZE(hdr));
				return (SET_ERROR(EIO));
			}
		}
	}

	/* Byteswap the buf's data if necessary */
	if (bswap != DMU_BSWAP_NUMFUNCS) {
		ASSERT(!HDR_SHARED_DATA(hdr));
		ASSERT3U(bswap, <, DMU_BSWAP_NUMFUNCS);
		dmu_ot_byteswap[bswap].ob_func(buf->b_data, HDR_GET_LSIZE(hdr));
	}

	/* Compute the hdr's checksum if necessary */
	arc_cksum_compute(buf);

	return (0);
}

int
arc_decompress(arc_buf_t *buf)
{
	return (arc_buf_fill(buf, B_FALSE));
}

/*
 * Return the size of the block, b_pabd, that is stored in the arc_buf_hdr_t.
 */
static uint64_t
arc_hdr_size(arc_buf_hdr_t *hdr)
{
	uint64_t size;

	if (HDR_GET_COMPRESS(hdr) != ZIO_COMPRESS_OFF &&
	    HDR_GET_PSIZE(hdr) > 0) {
		size = HDR_GET_PSIZE(hdr);
	} else {
		ASSERT3U(HDR_GET_LSIZE(hdr), !=, 0);
		size = HDR_GET_LSIZE(hdr);
	}
	return (size);
}

/*
 * Increment the amount of evictable space in the arc_state_t's refcount.
 * We account for the space used by the hdr and the arc buf individually
 * so that we can add and remove them from the refcount individually.
 */
static void
arc_evictable_space_increment(arc_buf_hdr_t *hdr, arc_state_t *state)
{
	arc_buf_contents_t type = arc_buf_type(hdr);

	ASSERT(HDR_HAS_L1HDR(hdr));

	if (GHOST_STATE(state)) {
		ASSERT0(hdr->b_l1hdr.b_bufcnt);
		ASSERT3P(hdr->b_l1hdr.b_buf, ==, NULL);
		ASSERT3P(hdr->b_l1hdr.b_pabd, ==, NULL);
		(void) refcount_add_many(&state->arcs_esize[type],
		    HDR_GET_LSIZE(hdr), hdr);
		return;
	}

	ASSERT(!GHOST_STATE(state));
	if (hdr->b_l1hdr.b_pabd != NULL) {
		(void) refcount_add_many(&state->arcs_esize[type],
		    arc_hdr_size(hdr), hdr);
	}
	for (arc_buf_t *buf = hdr->b_l1hdr.b_buf; buf != NULL;
	    buf = buf->b_next) {
		if (arc_buf_is_shared(buf))
			continue;
		(void) refcount_add_many(&state->arcs_esize[type],
		    arc_buf_size(buf), buf);
	}
}

/*
 * Decrement the amount of evictable space in the arc_state_t's refcount.
 * We account for the space used by the hdr and the arc buf individually
 * so that we can add and remove them from the refcount individually.
 */
static void
arc_evictable_space_decrement(arc_buf_hdr_t *hdr, arc_state_t *state)
{
	arc_buf_contents_t type = arc_buf_type(hdr);

	ASSERT(HDR_HAS_L1HDR(hdr));

	if (GHOST_STATE(state)) {
		ASSERT0(hdr->b_l1hdr.b_bufcnt);
		ASSERT3P(hdr->b_l1hdr.b_buf, ==, NULL);
		ASSERT3P(hdr->b_l1hdr.b_pabd, ==, NULL);
		(void) refcount_remove_many(&state->arcs_esize[type],
		    HDR_GET_LSIZE(hdr), hdr);
		return;
	}

	ASSERT(!GHOST_STATE(state));
	if (hdr->b_l1hdr.b_pabd != NULL) {
		(void) refcount_remove_many(&state->arcs_esize[type],
		    arc_hdr_size(hdr), hdr);
	}
	for (arc_buf_t *buf = hdr->b_l1hdr.b_buf; buf != NULL;
	    buf = buf->b_next) {
		if (arc_buf_is_shared(buf))
			continue;
		(void) refcount_remove_many(&state->arcs_esize[type],
		    arc_buf_size(buf), buf);
	}
}

/*
 * Add a reference to this hdr indicating that someone is actively
 * referencing that memory. When the refcount transitions from 0 to 1,
 * we remove it from the respective arc_state_t list to indicate that
 * it is not evictable.
 */
static void
add_reference(arc_buf_hdr_t *hdr, void *tag)
{
	ASSERT(HDR_HAS_L1HDR(hdr));
	if (!MUTEX_HELD(HDR_LOCK(hdr))) {
		ASSERT(hdr->b_l1hdr.b_state == arc_anon);
		ASSERT(refcount_is_zero(&hdr->b_l1hdr.b_refcnt));
		ASSERT3P(hdr->b_l1hdr.b_buf, ==, NULL);
	}

	arc_state_t *state = hdr->b_l1hdr.b_state;

	if ((refcount_add(&hdr->b_l1hdr.b_refcnt, tag) == 1) &&
	    (state != arc_anon)) {
		/* We don't use the L2-only state list. */
		if (state != arc_l2c_only) {
			multilist_remove(state->arcs_list[arc_buf_type(hdr)],
			    hdr);
			arc_evictable_space_decrement(hdr, state);
		}
		/* remove the prefetch flag if we get a reference */
		arc_hdr_clear_flags(hdr, ARC_FLAG_PREFETCH);
	}
}

/*
 * Remove a reference from this hdr. When the reference transitions from
 * 1 to 0 and we're not anonymous, then we add this hdr to the arc_state_t's
 * list making it eligible for eviction.
 */
static int
remove_reference(arc_buf_hdr_t *hdr, kmutex_t *hash_lock, void *tag)
{
	int cnt;
	arc_state_t *state = hdr->b_l1hdr.b_state;

	ASSERT(HDR_HAS_L1HDR(hdr));
	ASSERT(state == arc_anon || MUTEX_HELD(hash_lock));
	ASSERT(!GHOST_STATE(state));

	/*
	 * arc_l2c_only counts as a ghost state so we don't need to explicitly
	 * check to prevent usage of the arc_l2c_only list.
	 */
	if (((cnt = refcount_remove(&hdr->b_l1hdr.b_refcnt, tag)) == 0) &&
	    (state != arc_anon)) {
		multilist_insert(state->arcs_list[arc_buf_type(hdr)], hdr);
		ASSERT3U(hdr->b_l1hdr.b_bufcnt, >, 0);
		arc_evictable_space_increment(hdr, state);
	}
	return (cnt);
}

/*
 * Move the supplied buffer to the indicated state. The hash lock
 * for the buffer must be held by the caller.
 */
static void
arc_change_state(arc_state_t *new_state, arc_buf_hdr_t *hdr,
    kmutex_t *hash_lock)
{
	arc_state_t *old_state;
	int64_t refcnt;
	uint32_t bufcnt;
	boolean_t update_old, update_new;
	arc_buf_contents_t buftype = arc_buf_type(hdr);

	/*
	 * We almost always have an L1 hdr here, since we call arc_hdr_realloc()
	 * in arc_read() when bringing a buffer out of the L2ARC.  However, the
	 * L1 hdr doesn't always exist when we change state to arc_anon before
	 * destroying a header, in which case reallocating to add the L1 hdr is
	 * pointless.
	 */
	if (HDR_HAS_L1HDR(hdr)) {
		old_state = hdr->b_l1hdr.b_state;
		refcnt = refcount_count(&hdr->b_l1hdr.b_refcnt);
		bufcnt = hdr->b_l1hdr.b_bufcnt;
		update_old = (bufcnt > 0 || hdr->b_l1hdr.b_pabd != NULL);
	} else {
		old_state = arc_l2c_only;
		refcnt = 0;
		bufcnt = 0;
		update_old = B_FALSE;
	}
	update_new = update_old;

	ASSERT(MUTEX_HELD(hash_lock));
	ASSERT3P(new_state, !=, old_state);
	ASSERT(!GHOST_STATE(new_state) || bufcnt == 0);
	ASSERT(old_state != arc_anon || bufcnt <= 1);

	/*
	 * If this buffer is evictable, transfer it from the
	 * old state list to the new state list.
	 */
	if (refcnt == 0) {
		if (old_state != arc_anon && old_state != arc_l2c_only) {
			ASSERT(HDR_HAS_L1HDR(hdr));
			multilist_remove(old_state->arcs_list[buftype], hdr);

			if (GHOST_STATE(old_state)) {
				ASSERT0(bufcnt);
				ASSERT3P(hdr->b_l1hdr.b_buf, ==, NULL);
				update_old = B_TRUE;
			}
			arc_evictable_space_decrement(hdr, old_state);
		}
		if (new_state != arc_anon && new_state != arc_l2c_only) {

			/*
			 * An L1 header always exists here, since if we're
			 * moving to some L1-cached state (i.e. not l2c_only or
			 * anonymous), we realloc the header to add an L1hdr
			 * beforehand.
			 */
			ASSERT(HDR_HAS_L1HDR(hdr));
			multilist_insert(new_state->arcs_list[buftype], hdr);

			if (GHOST_STATE(new_state)) {
				ASSERT0(bufcnt);
				ASSERT3P(hdr->b_l1hdr.b_buf, ==, NULL);
				update_new = B_TRUE;
			}
			arc_evictable_space_increment(hdr, new_state);
		}
	}

	ASSERT(!HDR_EMPTY(hdr));
	if (new_state == arc_anon && HDR_IN_HASH_TABLE(hdr)) {
		arc_wait_for_krrp(hdr);
		buf_hash_remove(hdr);
	}

	/* adjust state sizes (ignore arc_l2c_only) */

	if (update_new && new_state != arc_l2c_only) {
		ASSERT(HDR_HAS_L1HDR(hdr));
		if (GHOST_STATE(new_state)) {
			ASSERT0(bufcnt);

			/*
			 * When moving a header to a ghost state, we first
			 * remove all arc buffers. Thus, we'll have a
			 * bufcnt of zero, and no arc buffer to use for
			 * the reference. As a result, we use the arc
			 * header pointer for the reference.
			 */
			(void) refcount_add_many(&new_state->arcs_size,
			    HDR_GET_LSIZE(hdr), hdr);
			ASSERT3P(hdr->b_l1hdr.b_pabd, ==, NULL);
		} else {
			uint32_t buffers = 0;

			/*
			 * Each individual buffer holds a unique reference,
			 * thus we must remove each of these references one
			 * at a time.
			 */
			for (arc_buf_t *buf = hdr->b_l1hdr.b_buf; buf != NULL;
			    buf = buf->b_next) {
				ASSERT3U(bufcnt, !=, 0);
				buffers++;

				/*
				 * When the arc_buf_t is sharing the data
				 * block with the hdr, the owner of the
				 * reference belongs to the hdr. Only
				 * add to the refcount if the arc_buf_t is
				 * not shared.
				 */
				if (arc_buf_is_shared(buf))
					continue;

				(void) refcount_add_many(&new_state->arcs_size,
				    arc_buf_size(buf), buf);
			}
			ASSERT3U(bufcnt, ==, buffers);

			if (hdr->b_l1hdr.b_pabd != NULL) {
				(void) refcount_add_many(&new_state->arcs_size,
				    arc_hdr_size(hdr), hdr);
			} else {
				ASSERT(GHOST_STATE(old_state));
			}
		}
	}

	if (update_old && old_state != arc_l2c_only) {
		ASSERT(HDR_HAS_L1HDR(hdr));
		if (GHOST_STATE(old_state)) {
			ASSERT0(bufcnt);
			ASSERT3P(hdr->b_l1hdr.b_pabd, ==, NULL);

			/*
			 * When moving a header off of a ghost state,
			 * the header will not contain any arc buffers.
			 * We use the arc header pointer for the reference
			 * which is exactly what we did when we put the
			 * header on the ghost state.
			 */

			(void) refcount_remove_many(&old_state->arcs_size,
			    HDR_GET_LSIZE(hdr), hdr);
		} else {
			uint32_t buffers = 0;

			/*
			 * Each individual buffer holds a unique reference,
			 * thus we must remove each of these references one
			 * at a time.
			 */
			for (arc_buf_t *buf = hdr->b_l1hdr.b_buf; buf != NULL;
			    buf = buf->b_next) {
				ASSERT3U(bufcnt, !=, 0);
				buffers++;

				/*
				 * When the arc_buf_t is sharing the data
				 * block with the hdr, the owner of the
				 * reference belongs to the hdr. Only
				 * add to the refcount if the arc_buf_t is
				 * not shared.
				 */
				if (arc_buf_is_shared(buf))
					continue;

				(void) refcount_remove_many(
				    &old_state->arcs_size, arc_buf_size(buf),
				    buf);
			}
			ASSERT3U(bufcnt, ==, buffers);
			ASSERT3P(hdr->b_l1hdr.b_pabd, !=, NULL);
			(void) refcount_remove_many(
			    &old_state->arcs_size, arc_hdr_size(hdr), hdr);
		}
	}

	if (HDR_HAS_L1HDR(hdr))
		hdr->b_l1hdr.b_state = new_state;

	/*
	 * L2 headers should never be on the L2 state list since they don't
	 * have L1 headers allocated.
	 */
	ASSERT(multilist_is_empty(arc_l2c_only->arcs_list[ARC_BUFC_DATA]));
	ASSERT(multilist_is_empty(arc_l2c_only->arcs_list[ARC_BUFC_METADATA]));
	ASSERT(multilist_is_empty(arc_l2c_only->arcs_list[ARC_BUFC_DDT]));
}

void
arc_space_consume(uint64_t space, arc_space_type_t type)
{
	ASSERT(type >= 0 && type < ARC_SPACE_NUMTYPES);

	switch (type) {
	case ARC_SPACE_DATA:
		aggsum_add(&astat_data_size, space);
		break;
	case ARC_SPACE_META:
		aggsum_add(&astat_metadata_size, space);
		break;
	case ARC_SPACE_DDT:
		ARCSTAT_INCR(arcstat_ddt_size, space);
		break;
	case ARC_SPACE_OTHER:
		aggsum_add(&astat_other_size, space);
		break;
	case ARC_SPACE_HDRS:
		aggsum_add(&astat_hdr_size, space);
		break;
	case ARC_SPACE_L2HDRS:
		aggsum_add(&astat_l2_hdr_size, space);
		break;
	}

<<<<<<< HEAD
	if (type != ARC_SPACE_DATA && type != ARC_SPACE_DDT)
		ARCSTAT_INCR(arcstat_meta_used, space);
=======
	if (type != ARC_SPACE_DATA)
		aggsum_add(&arc_meta_used, space);
>>>>>>> b037f3db

	aggsum_add(&arc_size, space);
}

void
arc_space_return(uint64_t space, arc_space_type_t type)
{
	ASSERT(type >= 0 && type < ARC_SPACE_NUMTYPES);

	switch (type) {
	case ARC_SPACE_DATA:
		aggsum_add(&astat_data_size, -space);
		break;
	case ARC_SPACE_META:
		aggsum_add(&astat_metadata_size, -space);
		break;
	case ARC_SPACE_DDT:
		ARCSTAT_INCR(arcstat_ddt_size, -space);
		break;
	case ARC_SPACE_OTHER:
		aggsum_add(&astat_other_size, -space);
		break;
	case ARC_SPACE_HDRS:
		aggsum_add(&astat_hdr_size, -space);
		break;
	case ARC_SPACE_L2HDRS:
		aggsum_add(&astat_l2_hdr_size, -space);
		break;
	}

<<<<<<< HEAD
	if (type != ARC_SPACE_DATA && type != ARC_SPACE_DDT) {
		ASSERT(arc_meta_used >= space);
		if (arc_meta_max < arc_meta_used)
			arc_meta_max = arc_meta_used;
		ARCSTAT_INCR(arcstat_meta_used, -space);
=======
	if (type != ARC_SPACE_DATA) {
		ASSERT(aggsum_compare(&arc_meta_used, space) >= 0);
		/*
		 * We use the upper bound here rather than the precise value
		 * because the arc_meta_max value doesn't need to be
		 * precise. It's only consumed by humans via arcstats.
		 */
		if (arc_meta_max < aggsum_upper_bound(&arc_meta_used))
			arc_meta_max = aggsum_upper_bound(&arc_meta_used);
		aggsum_add(&arc_meta_used, -space);
>>>>>>> b037f3db
	}

	ASSERT(aggsum_compare(&arc_size, space) >= 0);
	aggsum_add(&arc_size, -space);
}

/*
 * Given a hdr and a buf, returns whether that buf can share its b_data buffer
 * with the hdr's b_pabd.
 */
static boolean_t
arc_can_share(arc_buf_hdr_t *hdr, arc_buf_t *buf)
{
	/*
	 * The criteria for sharing a hdr's data are:
	 * 1. the hdr's compression matches the buf's compression
	 * 2. the hdr doesn't need to be byteswapped
	 * 3. the hdr isn't already being shared
	 * 4. the buf is either compressed or it is the last buf in the hdr list
	 *
	 * Criterion #4 maintains the invariant that shared uncompressed
	 * bufs must be the final buf in the hdr's b_buf list. Reading this, you
	 * might ask, "if a compressed buf is allocated first, won't that be the
	 * last thing in the list?", but in that case it's impossible to create
	 * a shared uncompressed buf anyway (because the hdr must be compressed
	 * to have the compressed buf). You might also think that #3 is
	 * sufficient to make this guarantee, however it's possible
	 * (specifically in the rare L2ARC write race mentioned in
	 * arc_buf_alloc_impl()) there will be an existing uncompressed buf that
	 * is sharable, but wasn't at the time of its allocation. Rather than
	 * allow a new shared uncompressed buf to be created and then shuffle
	 * the list around to make it the last element, this simply disallows
	 * sharing if the new buf isn't the first to be added.
	 */
	ASSERT3P(buf->b_hdr, ==, hdr);
	boolean_t hdr_compressed = HDR_GET_COMPRESS(hdr) != ZIO_COMPRESS_OFF;
	boolean_t buf_compressed = ARC_BUF_COMPRESSED(buf) != 0;
	return (buf_compressed == hdr_compressed &&
	    hdr->b_l1hdr.b_byteswap == DMU_BSWAP_NUMFUNCS &&
	    !HDR_SHARED_DATA(hdr) &&
	    (ARC_BUF_LAST(buf) || ARC_BUF_COMPRESSED(buf)));
}

/*
 * Allocate a buf for this hdr. If you care about the data that's in the hdr,
 * or if you want a compressed buffer, pass those flags in. Returns 0 if the
 * copy was made successfully, or an error code otherwise.
 */
static int
arc_buf_alloc_impl(arc_buf_hdr_t *hdr, void *tag, boolean_t compressed,
    boolean_t fill, arc_buf_t **ret)
{
	arc_buf_t *buf;

	ASSERT(HDR_HAS_L1HDR(hdr));
	ASSERT3U(HDR_GET_LSIZE(hdr), >, 0);
	VERIFY(hdr->b_type == ARC_BUFC_DATA ||
	    hdr->b_type == ARC_BUFC_METADATA ||
	    hdr->b_type == ARC_BUFC_DDT);
	ASSERT3P(ret, !=, NULL);
	ASSERT3P(*ret, ==, NULL);

	buf = *ret = kmem_cache_alloc(buf_cache, KM_PUSHPAGE);
	buf->b_hdr = hdr;
	buf->b_data = NULL;
	buf->b_next = hdr->b_l1hdr.b_buf;
	buf->b_flags = 0;

	add_reference(hdr, tag);

	/*
	 * We're about to change the hdr's b_flags. We must either
	 * hold the hash_lock or be undiscoverable.
	 */
	ASSERT(MUTEX_HELD(HDR_LOCK(hdr)) || HDR_EMPTY(hdr));

	/*
	 * Only honor requests for compressed bufs if the hdr is actually
	 * compressed.
	 */
	if (compressed && HDR_GET_COMPRESS(hdr) != ZIO_COMPRESS_OFF)
		buf->b_flags |= ARC_BUF_FLAG_COMPRESSED;

	/*
	 * If the hdr's data can be shared then we share the data buffer and
	 * set the appropriate bit in the hdr's b_flags to indicate the hdr is
	 * sharing it's b_pabd with the arc_buf_t. Otherwise, we allocate a new
	 * buffer to store the buf's data.
	 *
	 * There are two additional restrictions here because we're sharing
	 * hdr -> buf instead of the usual buf -> hdr. First, the hdr can't be
	 * actively involved in an L2ARC write, because if this buf is used by
	 * an arc_write() then the hdr's data buffer will be released when the
	 * write completes, even though the L2ARC write might still be using it.
	 * Second, the hdr's ABD must be linear so that the buf's user doesn't
	 * need to be ABD-aware.
	 */
	boolean_t can_share = arc_can_share(hdr, buf) && !HDR_L2_WRITING(hdr) &&
	    abd_is_linear(hdr->b_l1hdr.b_pabd);

	/* Set up b_data and sharing */
	if (can_share) {
		buf->b_data = abd_to_buf(hdr->b_l1hdr.b_pabd);
		buf->b_flags |= ARC_BUF_FLAG_SHARED;
		arc_hdr_set_flags(hdr, ARC_FLAG_SHARED_DATA);
	} else {
		buf->b_data =
		    arc_get_data_buf(hdr, arc_buf_size(buf), buf);
		ARCSTAT_INCR(arcstat_overhead_size, arc_buf_size(buf));
	}
	VERIFY3P(buf->b_data, !=, NULL);

	hdr->b_l1hdr.b_buf = buf;
	hdr->b_l1hdr.b_bufcnt += 1;

	/*
	 * If the user wants the data from the hdr, we need to either copy or
	 * decompress the data.
	 */
	if (fill) {
		return (arc_buf_fill(buf, ARC_BUF_COMPRESSED(buf) != 0));
	}

	return (0);
}

static char *arc_onloan_tag = "onloan";

static inline void
arc_loaned_bytes_update(int64_t delta)
{
	atomic_add_64(&arc_loaned_bytes, delta);

	/* assert that it did not wrap around */
	ASSERT3S(atomic_add_64_nv(&arc_loaned_bytes, 0), >=, 0);
}

/*
 * Allocates an ARC buf header that's in an evicted & L2-cached state.
 * This is used during l2arc reconstruction to make empty ARC buffers
 * which circumvent the regular disk->arc->l2arc path and instead come
 * into being in the reverse order, i.e. l2arc->arc.
 */
static arc_buf_hdr_t *
arc_buf_alloc_l2only(uint64_t load_guid, arc_buf_contents_t type,
    l2arc_dev_t *dev, dva_t dva, uint64_t daddr, uint64_t lsize,
    uint64_t psize, uint64_t birth, zio_cksum_t cksum, int checksum_type,
    enum zio_compress compress, boolean_t arc_compress)
{
	arc_buf_hdr_t *hdr;

	if (type == ARC_BUFC_DDT && !zfs_arc_segregate_ddt)
		type = ARC_BUFC_METADATA;

	ASSERT(lsize != 0);
	hdr = kmem_cache_alloc(hdr_l2only_cache, KM_PUSHPAGE);
	ASSERT(HDR_EMPTY(hdr));
	ASSERT3P(hdr->b_freeze_cksum, ==, NULL);

	hdr->b_spa = load_guid;
	hdr->b_type = type;
	hdr->b_flags = 0;

	if (arc_compress)
		arc_hdr_set_flags(hdr, ARC_FLAG_COMPRESSED_ARC);
	else
		arc_hdr_clear_flags(hdr, ARC_FLAG_COMPRESSED_ARC);

	HDR_SET_COMPRESS(hdr, compress);

	arc_hdr_set_flags(hdr, arc_bufc_to_flags(type) | ARC_FLAG_HAS_L2HDR);
	hdr->b_dva = dva;
	hdr->b_birth = birth;
	if (checksum_type != ZIO_CHECKSUM_OFF) {
		hdr->b_freeze_cksum = kmem_alloc(sizeof (zio_cksum_t), KM_SLEEP);
		bcopy(&cksum, hdr->b_freeze_cksum, sizeof (cksum));
	}

	HDR_SET_PSIZE(hdr, psize);
	HDR_SET_LSIZE(hdr, lsize);

	hdr->b_l2hdr.b_dev = dev;
	hdr->b_l2hdr.b_daddr = daddr;

	return (hdr);
}

/*
 * Loan out an anonymous arc buffer. Loaned buffers are not counted as in
 * flight data by arc_tempreserve_space() until they are "returned". Loaned
 * buffers must be returned to the arc before they can be used by the DMU or
 * freed.
 */
arc_buf_t *
arc_loan_buf(spa_t *spa, boolean_t is_metadata, int size)
{
	arc_buf_t *buf = arc_alloc_buf(spa, arc_onloan_tag,
	    is_metadata ? ARC_BUFC_METADATA : ARC_BUFC_DATA, size);

	arc_loaned_bytes_update(size);

	return (buf);
}

arc_buf_t *
arc_loan_compressed_buf(spa_t *spa, uint64_t psize, uint64_t lsize,
    enum zio_compress compression_type)
{
	arc_buf_t *buf = arc_alloc_compressed_buf(spa, arc_onloan_tag,
	    psize, lsize, compression_type);

	arc_loaned_bytes_update(psize);

	return (buf);
}


/*
 * Return a loaned arc buffer to the arc.
 */
void
arc_return_buf(arc_buf_t *buf, void *tag)
{
	arc_buf_hdr_t *hdr = buf->b_hdr;

	ASSERT3P(buf->b_data, !=, NULL);
	ASSERT(HDR_HAS_L1HDR(hdr));
	(void) refcount_add(&hdr->b_l1hdr.b_refcnt, tag);
	(void) refcount_remove(&hdr->b_l1hdr.b_refcnt, arc_onloan_tag);

	arc_loaned_bytes_update(-arc_buf_size(buf));
}

/* Detach an arc_buf from a dbuf (tag) */
void
arc_loan_inuse_buf(arc_buf_t *buf, void *tag)
{
	arc_buf_hdr_t *hdr = buf->b_hdr;

	ASSERT3P(buf->b_data, !=, NULL);
	ASSERT(HDR_HAS_L1HDR(hdr));
	(void) refcount_add(&hdr->b_l1hdr.b_refcnt, arc_onloan_tag);
	(void) refcount_remove(&hdr->b_l1hdr.b_refcnt, tag);

	arc_loaned_bytes_update(arc_buf_size(buf));
}

static void
l2arc_free_abd_on_write(abd_t *abd, size_t size, arc_buf_contents_t type)
{
	l2arc_data_free_t *df = kmem_alloc(sizeof (*df), KM_SLEEP);

	df->l2df_abd = abd;
	df->l2df_size = size;
	df->l2df_type = type;
	mutex_enter(&l2arc_free_on_write_mtx);
	list_insert_head(l2arc_free_on_write, df);
	mutex_exit(&l2arc_free_on_write_mtx);
}

static void
arc_hdr_free_on_write(arc_buf_hdr_t *hdr)
{
	arc_state_t *state = hdr->b_l1hdr.b_state;
	arc_buf_contents_t type = arc_buf_type(hdr);
	uint64_t size = arc_hdr_size(hdr);

	/* protected by hash lock, if in the hash table */
	if (multilist_link_active(&hdr->b_l1hdr.b_arc_node)) {
		ASSERT(refcount_is_zero(&hdr->b_l1hdr.b_refcnt));
		ASSERT(state != arc_anon && state != arc_l2c_only);

		(void) refcount_remove_many(&state->arcs_esize[type],
		    size, hdr);
	}
	(void) refcount_remove_many(&state->arcs_size, size, hdr);
	if (type == ARC_BUFC_DDT) {
		arc_space_return(size, ARC_SPACE_DDT);
	} else if (type == ARC_BUFC_METADATA) {
		arc_space_return(size, ARC_SPACE_META);
	} else {
		ASSERT(type == ARC_BUFC_DATA);
		arc_space_return(size, ARC_SPACE_DATA);
	}

	l2arc_free_abd_on_write(hdr->b_l1hdr.b_pabd, size, type);
}

/*
 * Share the arc_buf_t's data with the hdr. Whenever we are sharing the
 * data buffer, we transfer the refcount ownership to the hdr and update
 * the appropriate kstats.
 */
static void
arc_share_buf(arc_buf_hdr_t *hdr, arc_buf_t *buf)
{
	arc_state_t *state = hdr->b_l1hdr.b_state;

	ASSERT(arc_can_share(hdr, buf));
	ASSERT3P(hdr->b_l1hdr.b_pabd, ==, NULL);
	ASSERT(MUTEX_HELD(HDR_LOCK(hdr)) || HDR_EMPTY(hdr));

	/*
	 * Start sharing the data buffer. We transfer the
	 * refcount ownership to the hdr since it always owns
	 * the refcount whenever an arc_buf_t is shared.
	 */
	refcount_transfer_ownership(&state->arcs_size, buf, hdr);
	hdr->b_l1hdr.b_pabd = abd_get_from_buf(buf->b_data, arc_buf_size(buf));
	abd_take_ownership_of_buf(hdr->b_l1hdr.b_pabd,
	    !HDR_ISTYPE_DATA(hdr));
	arc_hdr_set_flags(hdr, ARC_FLAG_SHARED_DATA);
	buf->b_flags |= ARC_BUF_FLAG_SHARED;

	/*
	 * Since we've transferred ownership to the hdr we need
	 * to increment its compressed and uncompressed kstats and
	 * decrement the overhead size.
	 */
	ARCSTAT_INCR(arcstat_compressed_size, arc_hdr_size(hdr));
	ARCSTAT_INCR(arcstat_uncompressed_size, HDR_GET_LSIZE(hdr));
	ARCSTAT_INCR(arcstat_overhead_size, -arc_buf_size(buf));
}

static void
arc_unshare_buf(arc_buf_hdr_t *hdr, arc_buf_t *buf)
{
	arc_state_t *state = hdr->b_l1hdr.b_state;

	ASSERT(arc_buf_is_shared(buf));
	ASSERT3P(hdr->b_l1hdr.b_pabd, !=, NULL);
	ASSERT(MUTEX_HELD(HDR_LOCK(hdr)) || HDR_EMPTY(hdr));

	/*
	 * We are no longer sharing this buffer so we need
	 * to transfer its ownership to the rightful owner.
	 */
	refcount_transfer_ownership(&state->arcs_size, hdr, buf);
	arc_hdr_clear_flags(hdr, ARC_FLAG_SHARED_DATA);
	abd_release_ownership_of_buf(hdr->b_l1hdr.b_pabd);
	abd_put(hdr->b_l1hdr.b_pabd);
	hdr->b_l1hdr.b_pabd = NULL;
	buf->b_flags &= ~ARC_BUF_FLAG_SHARED;

	/*
	 * Since the buffer is no longer shared between
	 * the arc buf and the hdr, count it as overhead.
	 */
	ARCSTAT_INCR(arcstat_compressed_size, -arc_hdr_size(hdr));
	ARCSTAT_INCR(arcstat_uncompressed_size, -HDR_GET_LSIZE(hdr));
	ARCSTAT_INCR(arcstat_overhead_size, arc_buf_size(buf));
}

/*
 * Remove an arc_buf_t from the hdr's buf list and return the last
 * arc_buf_t on the list. If no buffers remain on the list then return
 * NULL.
 */
static arc_buf_t *
arc_buf_remove(arc_buf_hdr_t *hdr, arc_buf_t *buf)
{
	ASSERT(HDR_HAS_L1HDR(hdr));
	ASSERT(MUTEX_HELD(HDR_LOCK(hdr)) || HDR_EMPTY(hdr));

	arc_buf_t **bufp = &hdr->b_l1hdr.b_buf;
	arc_buf_t *lastbuf = NULL;

	/*
	 * Remove the buf from the hdr list and locate the last
	 * remaining buffer on the list.
	 */
	while (*bufp != NULL) {
		if (*bufp == buf)
			*bufp = buf->b_next;

		/*
		 * If we've removed a buffer in the middle of
		 * the list then update the lastbuf and update
		 * bufp.
		 */
		if (*bufp != NULL) {
			lastbuf = *bufp;
			bufp = &(*bufp)->b_next;
		}
	}
	buf->b_next = NULL;
	ASSERT3P(lastbuf, !=, buf);
	IMPLY(hdr->b_l1hdr.b_bufcnt > 0, lastbuf != NULL);
	IMPLY(hdr->b_l1hdr.b_bufcnt > 0, hdr->b_l1hdr.b_buf != NULL);
	IMPLY(lastbuf != NULL, ARC_BUF_LAST(lastbuf));

	return (lastbuf);
}

/*
 * Free up buf->b_data and pull the arc_buf_t off of the the arc_buf_hdr_t's
 * list and free it.
 */
static void
arc_buf_destroy_impl(arc_buf_t *buf)
{
	arc_buf_hdr_t *hdr = buf->b_hdr;

	/*
	 * Free up the data associated with the buf but only if we're not
	 * sharing this with the hdr. If we are sharing it with the hdr, the
	 * hdr is responsible for doing the free.
	 */
	if (buf->b_data != NULL) {
		/*
		 * We're about to change the hdr's b_flags. We must either
		 * hold the hash_lock or be undiscoverable.
		 */
		ASSERT(MUTEX_HELD(HDR_LOCK(hdr)) || HDR_EMPTY(hdr));

		arc_cksum_verify(buf);
		arc_buf_unwatch(buf);

		if (arc_buf_is_shared(buf)) {
			arc_hdr_clear_flags(hdr, ARC_FLAG_SHARED_DATA);
		} else {
			uint64_t size = arc_buf_size(buf);
			arc_free_data_buf(hdr, buf->b_data, size, buf);
			ARCSTAT_INCR(arcstat_overhead_size, -size);
		}
		buf->b_data = NULL;

		ASSERT(hdr->b_l1hdr.b_bufcnt > 0);
		hdr->b_l1hdr.b_bufcnt -= 1;
	}

	arc_buf_t *lastbuf = arc_buf_remove(hdr, buf);

	if (ARC_BUF_SHARED(buf) && !ARC_BUF_COMPRESSED(buf)) {
		/*
		 * If the current arc_buf_t is sharing its data buffer with the
		 * hdr, then reassign the hdr's b_pabd to share it with the new
		 * buffer at the end of the list. The shared buffer is always
		 * the last one on the hdr's buffer list.
		 *
		 * There is an equivalent case for compressed bufs, but since
		 * they aren't guaranteed to be the last buf in the list and
		 * that is an exceedingly rare case, we just allow that space be
		 * wasted temporarily.
		 */
		if (lastbuf != NULL) {
			/* Only one buf can be shared at once */
			VERIFY(!arc_buf_is_shared(lastbuf));
			/* hdr is uncompressed so can't have compressed buf */
			VERIFY(!ARC_BUF_COMPRESSED(lastbuf));

			ASSERT3P(hdr->b_l1hdr.b_pabd, !=, NULL);
			arc_hdr_free_pabd(hdr);

			/*
			 * We must setup a new shared block between the
			 * last buffer and the hdr. The data would have
			 * been allocated by the arc buf so we need to transfer
			 * ownership to the hdr since it's now being shared.
			 */
			arc_share_buf(hdr, lastbuf);
		}
	} else if (HDR_SHARED_DATA(hdr)) {
		/*
		 * Uncompressed shared buffers are always at the end
		 * of the list. Compressed buffers don't have the
		 * same requirements. This makes it hard to
		 * simply assert that the lastbuf is shared so
		 * we rely on the hdr's compression flags to determine
		 * if we have a compressed, shared buffer.
		 */
		ASSERT3P(lastbuf, !=, NULL);
		ASSERT(arc_buf_is_shared(lastbuf) ||
		    HDR_GET_COMPRESS(hdr) != ZIO_COMPRESS_OFF);
	}

	/*
	 * Free the checksum if we're removing the last uncompressed buf from
	 * this hdr.
	 */
	if (!arc_hdr_has_uncompressed_buf(hdr)) {
		arc_cksum_free(hdr);
	}

	/* clean up the buf */
	buf->b_hdr = NULL;
	kmem_cache_free(buf_cache, buf);
}

static void
arc_hdr_alloc_pabd(arc_buf_hdr_t *hdr)
{
	ASSERT3U(HDR_GET_LSIZE(hdr), >, 0);
	ASSERT(HDR_HAS_L1HDR(hdr));
	ASSERT(!HDR_SHARED_DATA(hdr));

	ASSERT3P(hdr->b_l1hdr.b_pabd, ==, NULL);
	hdr->b_l1hdr.b_pabd = arc_get_data_abd(hdr, arc_hdr_size(hdr), hdr);
	hdr->b_l1hdr.b_byteswap = DMU_BSWAP_NUMFUNCS;
	ASSERT3P(hdr->b_l1hdr.b_pabd, !=, NULL);

	ARCSTAT_INCR(arcstat_compressed_size, arc_hdr_size(hdr));
	ARCSTAT_INCR(arcstat_uncompressed_size, HDR_GET_LSIZE(hdr));
	arc_update_hit_stat(hdr, B_TRUE);
}

static void
arc_hdr_free_pabd(arc_buf_hdr_t *hdr)
{
	ASSERT(HDR_HAS_L1HDR(hdr));
	ASSERT3P(hdr->b_l1hdr.b_pabd, !=, NULL);

	/*
	 * If the hdr is currently being written to the l2arc then
	 * we defer freeing the data by adding it to the l2arc_free_on_write
	 * list. The l2arc will free the data once it's finished
	 * writing it to the l2arc device.
	 */
	if (HDR_L2_WRITING(hdr)) {
		arc_hdr_free_on_write(hdr);
		ARCSTAT_BUMP(arcstat_l2_free_on_write);
	} else {
		arc_free_data_abd(hdr, hdr->b_l1hdr.b_pabd,
		    arc_hdr_size(hdr), hdr);
	}
	hdr->b_l1hdr.b_pabd = NULL;
	hdr->b_l1hdr.b_byteswap = DMU_BSWAP_NUMFUNCS;

	ARCSTAT_INCR(arcstat_compressed_size, -arc_hdr_size(hdr));
	ARCSTAT_INCR(arcstat_uncompressed_size, -HDR_GET_LSIZE(hdr));
}

static arc_buf_hdr_t *
arc_hdr_alloc(uint64_t spa, int32_t psize, int32_t lsize,
    enum zio_compress compression_type, arc_buf_contents_t type)
{
	arc_buf_hdr_t *hdr;

	ASSERT3U(lsize, >, 0);

	if (type == ARC_BUFC_DDT && !zfs_arc_segregate_ddt)
		type = ARC_BUFC_METADATA;
	VERIFY(type == ARC_BUFC_DATA || type == ARC_BUFC_METADATA ||
	    type == ARC_BUFC_DDT);

	hdr = kmem_cache_alloc(hdr_full_cache, KM_PUSHPAGE);
	ASSERT(HDR_EMPTY(hdr));
	ASSERT3P(hdr->b_freeze_cksum, ==, NULL);
	ASSERT3P(hdr->b_l1hdr.b_thawed, ==, NULL);
	HDR_SET_PSIZE(hdr, psize);
	HDR_SET_LSIZE(hdr, lsize);
	hdr->b_spa = spa;
	hdr->b_type = type;
	hdr->b_flags = 0;
	arc_hdr_set_flags(hdr, arc_bufc_to_flags(type) | ARC_FLAG_HAS_L1HDR);
	arc_hdr_set_compress(hdr, compression_type);

	hdr->b_l1hdr.b_state = arc_anon;
	hdr->b_l1hdr.b_arc_access = 0;
	hdr->b_l1hdr.b_bufcnt = 0;
	hdr->b_l1hdr.b_buf = NULL;

	/*
	 * Allocate the hdr's buffer. This will contain either
	 * the compressed or uncompressed data depending on the block
	 * it references and compressed arc enablement.
	 */
	arc_hdr_alloc_pabd(hdr);
	ASSERT(refcount_is_zero(&hdr->b_l1hdr.b_refcnt));

	return (hdr);
}

/*
 * Transition between the two allocation states for the arc_buf_hdr struct.
 * The arc_buf_hdr struct can be allocated with (hdr_full_cache) or without
 * (hdr_l2only_cache) the fields necessary for the L1 cache - the smaller
 * version is used when a cache buffer is only in the L2ARC in order to reduce
 * memory usage.
 */
static arc_buf_hdr_t *
arc_hdr_realloc(arc_buf_hdr_t *hdr, kmem_cache_t *old, kmem_cache_t *new)
{
	ASSERT(HDR_HAS_L2HDR(hdr));

	arc_buf_hdr_t *nhdr;
	l2arc_dev_t *dev = hdr->b_l2hdr.b_dev;

	ASSERT((old == hdr_full_cache && new == hdr_l2only_cache) ||
	    (old == hdr_l2only_cache && new == hdr_full_cache));

	nhdr = kmem_cache_alloc(new, KM_PUSHPAGE);

	ASSERT(MUTEX_HELD(HDR_LOCK(hdr)));
	buf_hash_remove(hdr);

	bcopy(hdr, nhdr, HDR_L2ONLY_SIZE);

	if (new == hdr_full_cache) {
		arc_hdr_set_flags(nhdr, ARC_FLAG_HAS_L1HDR);
		/*
		 * arc_access and arc_change_state need to be aware that a
		 * header has just come out of L2ARC, so we set its state to
		 * l2c_only even though it's about to change.
		 */
		nhdr->b_l1hdr.b_state = arc_l2c_only;

		/* Verify previous threads set to NULL before freeing */
		ASSERT3P(nhdr->b_l1hdr.b_pabd, ==, NULL);
	} else {
		ASSERT3P(hdr->b_l1hdr.b_buf, ==, NULL);
		ASSERT0(hdr->b_l1hdr.b_bufcnt);
		ASSERT3P(hdr->b_freeze_cksum, ==, NULL);

		/*
		 * If we've reached here, We must have been called from
		 * arc_evict_hdr(), as such we should have already been
		 * removed from any ghost list we were previously on
		 * (which protects us from racing with arc_evict_state),
		 * thus no locking is needed during this check.
		 */
		ASSERT(!multilist_link_active(&hdr->b_l1hdr.b_arc_node));

		/*
		 * A buffer must not be moved into the arc_l2c_only
		 * state if it's not finished being written out to the
		 * l2arc device. Otherwise, the b_l1hdr.b_pabd field
		 * might try to be accessed, even though it was removed.
		 */
		VERIFY(!HDR_L2_WRITING(hdr));
		VERIFY3P(hdr->b_l1hdr.b_pabd, ==, NULL);

#ifdef ZFS_DEBUG
		if (hdr->b_l1hdr.b_thawed != NULL) {
			kmem_free(hdr->b_l1hdr.b_thawed, 1);
			hdr->b_l1hdr.b_thawed = NULL;
		}
#endif

		arc_hdr_clear_flags(nhdr, ARC_FLAG_HAS_L1HDR);
	}
	/*
	 * The header has been reallocated so we need to re-insert it into any
	 * lists it was on.
	 */
	(void) buf_hash_insert(nhdr, NULL);

	ASSERT(list_link_active(&hdr->b_l2hdr.b_l2node));

	mutex_enter(&dev->l2ad_mtx);

	/*
	 * We must place the realloc'ed header back into the list at
	 * the same spot. Otherwise, if it's placed earlier in the list,
	 * l2arc_write_buffers() could find it during the function's
	 * write phase, and try to write it out to the l2arc.
	 */
	list_insert_after(&dev->l2ad_buflist, hdr, nhdr);
	list_remove(&dev->l2ad_buflist, hdr);

	mutex_exit(&dev->l2ad_mtx);

	/*
	 * Since we're using the pointer address as the tag when
	 * incrementing and decrementing the l2ad_alloc refcount, we
	 * must remove the old pointer (that we're about to destroy) and
	 * add the new pointer to the refcount. Otherwise we'd remove
	 * the wrong pointer address when calling arc_hdr_destroy() later.
	 */

	(void) refcount_remove_many(&dev->l2ad_alloc, arc_hdr_size(hdr), hdr);
	(void) refcount_add_many(&dev->l2ad_alloc, arc_hdr_size(nhdr), nhdr);

	buf_discard_identity(hdr);
	kmem_cache_free(old, hdr);

	return (nhdr);
}

/*
 * Allocate a new arc_buf_hdr_t and arc_buf_t and return the buf to the caller.
 * The buf is returned thawed since we expect the consumer to modify it.
 */
arc_buf_t *
arc_alloc_buf(spa_t *spa, void *tag, arc_buf_contents_t type, int32_t size)
{
	arc_buf_hdr_t *hdr = arc_hdr_alloc(spa_load_guid(spa), size, size,
	    ZIO_COMPRESS_OFF, type);
	ASSERT(!MUTEX_HELD(HDR_LOCK(hdr)));

	arc_buf_t *buf = NULL;
	VERIFY0(arc_buf_alloc_impl(hdr, tag, B_FALSE, B_FALSE, &buf));
	arc_buf_thaw(buf);

	return (buf);
}

/*
 * Allocate a compressed buf in the same manner as arc_alloc_buf. Don't use this
 * for bufs containing metadata.
 */
arc_buf_t *
arc_alloc_compressed_buf(spa_t *spa, void *tag, uint64_t psize, uint64_t lsize,
    enum zio_compress compression_type)
{
	ASSERT3U(lsize, >, 0);
	ASSERT3U(lsize, >=, psize);
	ASSERT(compression_type > ZIO_COMPRESS_OFF);
	ASSERT(compression_type < ZIO_COMPRESS_FUNCTIONS);

	arc_buf_hdr_t *hdr = arc_hdr_alloc(spa_load_guid(spa), psize, lsize,
	    compression_type, ARC_BUFC_DATA);
	ASSERT(!MUTEX_HELD(HDR_LOCK(hdr)));

	arc_buf_t *buf = NULL;
	VERIFY0(arc_buf_alloc_impl(hdr, tag, B_TRUE, B_FALSE, &buf));
	arc_buf_thaw(buf);
	ASSERT3P(hdr->b_freeze_cksum, ==, NULL);

	if (!arc_buf_is_shared(buf)) {
		/*
		 * To ensure that the hdr has the correct data in it if we call
		 * arc_decompress() on this buf before it's been written to
		 * disk, it's easiest if we just set up sharing between the
		 * buf and the hdr.
		 */
		ASSERT(!abd_is_linear(hdr->b_l1hdr.b_pabd));
		arc_hdr_free_pabd(hdr);
		arc_share_buf(hdr, buf);
	}

	return (buf);
}

static void
arc_hdr_l2hdr_destroy(arc_buf_hdr_t *hdr)
{
	l2arc_buf_hdr_t *l2hdr = &hdr->b_l2hdr;
	l2arc_dev_t *dev = l2hdr->b_dev;
	uint64_t psize = arc_hdr_size(hdr);

	ASSERT(MUTEX_HELD(&dev->l2ad_mtx));
	ASSERT(HDR_HAS_L2HDR(hdr));

	list_remove(&dev->l2ad_buflist, hdr);

	ARCSTAT_INCR(arcstat_l2_psize, -psize);
	ARCSTAT_INCR(arcstat_l2_lsize, -HDR_GET_LSIZE(hdr));

	/*
	 * l2ad_vdev can be NULL here if we async evicted it
	 */
	if (dev->l2ad_vdev != NULL)
		vdev_space_update(dev->l2ad_vdev, -psize, 0, 0);

	(void) refcount_remove_many(&dev->l2ad_alloc, psize, hdr);
	arc_hdr_clear_flags(hdr, ARC_FLAG_HAS_L2HDR);
}

static void
arc_hdr_destroy(arc_buf_hdr_t *hdr)
{
	if (HDR_HAS_L1HDR(hdr)) {
		ASSERT(hdr->b_l1hdr.b_buf == NULL ||
		    hdr->b_l1hdr.b_bufcnt > 0);
		ASSERT(refcount_is_zero(&hdr->b_l1hdr.b_refcnt));
		ASSERT3P(hdr->b_l1hdr.b_state, ==, arc_anon);
	}
	ASSERT(!HDR_IO_IN_PROGRESS(hdr));
	ASSERT(!HDR_IN_HASH_TABLE(hdr));

	if (!HDR_EMPTY(hdr))
		buf_discard_identity(hdr);

	if (HDR_HAS_L2HDR(hdr)) {
		l2arc_dev_t *dev = hdr->b_l2hdr.b_dev;
		boolean_t buflist_held = MUTEX_HELD(&dev->l2ad_mtx);

		if (!buflist_held)
			mutex_enter(&dev->l2ad_mtx);

		/*
		 * Even though we checked this conditional above, we
		 * need to check this again now that we have the
		 * l2ad_mtx. This is because we could be racing with
		 * another thread calling l2arc_evict() which might have
		 * destroyed this header's L2 portion as we were waiting
		 * to acquire the l2ad_mtx. If that happens, we don't
		 * want to re-destroy the header's L2 portion.
		 */
		if (HDR_HAS_L2HDR(hdr))
			arc_hdr_l2hdr_destroy(hdr);

		if (!buflist_held)
			mutex_exit(&dev->l2ad_mtx);
	}

	if (HDR_HAS_L1HDR(hdr)) {
		arc_cksum_free(hdr);

		while (hdr->b_l1hdr.b_buf != NULL)
			arc_buf_destroy_impl(hdr->b_l1hdr.b_buf);

#ifdef ZFS_DEBUG
		if (hdr->b_l1hdr.b_thawed != NULL) {
			kmem_free(hdr->b_l1hdr.b_thawed, 1);
			hdr->b_l1hdr.b_thawed = NULL;
		}
#endif

		if (hdr->b_l1hdr.b_pabd != NULL) {
			arc_hdr_free_pabd(hdr);
		}
	}

	ASSERT3P(hdr->b_hash_next, ==, NULL);
	if (HDR_HAS_L1HDR(hdr)) {
		ASSERT(!multilist_link_active(&hdr->b_l1hdr.b_arc_node));
		ASSERT3P(hdr->b_l1hdr.b_acb, ==, NULL);
		kmem_cache_free(hdr_full_cache, hdr);
	} else {
		kmem_cache_free(hdr_l2only_cache, hdr);
	}
}

void
arc_buf_destroy(arc_buf_t *buf, void* tag)
{
	arc_buf_hdr_t *hdr = buf->b_hdr;
	kmutex_t *hash_lock = HDR_LOCK(hdr);

	if (hdr->b_l1hdr.b_state == arc_anon) {
		ASSERT3U(hdr->b_l1hdr.b_bufcnt, ==, 1);
		ASSERT(!HDR_IO_IN_PROGRESS(hdr));
		VERIFY0(remove_reference(hdr, NULL, tag));
		arc_hdr_destroy(hdr);
		return;
	}

	mutex_enter(hash_lock);
	ASSERT3P(hdr, ==, buf->b_hdr);
	ASSERT(hdr->b_l1hdr.b_bufcnt > 0);
	ASSERT3P(hash_lock, ==, HDR_LOCK(hdr));
	ASSERT3P(hdr->b_l1hdr.b_state, !=, arc_anon);
	ASSERT3P(buf->b_data, !=, NULL);

	(void) remove_reference(hdr, hash_lock, tag);
	arc_buf_destroy_impl(buf);
	mutex_exit(hash_lock);
}

/*
 * Evict the arc_buf_hdr that is provided as a parameter. The resultant
 * state of the header is dependent on it's state prior to entering this
 * function. The following transitions are possible:
 *
 *    - arc_mru -> arc_mru_ghost
 *    - arc_mfu -> arc_mfu_ghost
 *    - arc_mru_ghost -> arc_l2c_only
 *    - arc_mru_ghost -> deleted
 *    - arc_mfu_ghost -> arc_l2c_only
 *    - arc_mfu_ghost -> deleted
 */
static int64_t
arc_evict_hdr(arc_buf_hdr_t *hdr, kmutex_t *hash_lock)
{
	arc_state_t *evicted_state, *state;
	int64_t bytes_evicted = 0;

	ASSERT(MUTEX_HELD(hash_lock));
	ASSERT(HDR_HAS_L1HDR(hdr));

	arc_wait_for_krrp(hdr);

	state = hdr->b_l1hdr.b_state;
	if (GHOST_STATE(state)) {
		ASSERT(!HDR_IO_IN_PROGRESS(hdr));
		ASSERT3P(hdr->b_l1hdr.b_buf, ==, NULL);

		/*
		 * l2arc_write_buffers() relies on a header's L1 portion
		 * (i.e. its b_pabd field) during it's write phase.
		 * Thus, we cannot push a header onto the arc_l2c_only
		 * state (removing it's L1 piece) until the header is
		 * done being written to the l2arc.
		 */
		if (HDR_HAS_L2HDR(hdr) && HDR_L2_WRITING(hdr)) {
			ARCSTAT_BUMP(arcstat_evict_l2_skip);
			return (bytes_evicted);
		}

		ARCSTAT_BUMP(arcstat_deleted);
		bytes_evicted += HDR_GET_LSIZE(hdr);

		DTRACE_PROBE1(arc__delete, arc_buf_hdr_t *, hdr);

		ASSERT3P(hdr->b_l1hdr.b_pabd, ==, NULL);
		if (HDR_HAS_L2HDR(hdr)) {
			/*
			 * This buffer is cached on the 2nd Level ARC;
			 * don't destroy the header.
			 */
			arc_change_state(arc_l2c_only, hdr, hash_lock);
			/*
			 * dropping from L1+L2 cached to L2-only,
			 * realloc to remove the L1 header.
			 */
			hdr = arc_hdr_realloc(hdr, hdr_full_cache,
			    hdr_l2only_cache);
		} else {
			arc_change_state(arc_anon, hdr, hash_lock);
			arc_hdr_destroy(hdr);
		}
		return (bytes_evicted);
	}

	ASSERT(state == arc_mru || state == arc_mfu);
	evicted_state = (state == arc_mru) ? arc_mru_ghost : arc_mfu_ghost;

	/* prefetch buffers have a minimum lifespan */
	if (HDR_IO_IN_PROGRESS(hdr) ||
	    ((hdr->b_flags & (ARC_FLAG_PREFETCH | ARC_FLAG_INDIRECT)) &&
	    ddi_get_lbolt() - hdr->b_l1hdr.b_arc_access <
	    arc_min_prefetch_lifespan)) {
		ARCSTAT_BUMP(arcstat_evict_skip);
		return (bytes_evicted);
	}

	ASSERT0(refcount_count(&hdr->b_l1hdr.b_refcnt));
	while (hdr->b_l1hdr.b_buf) {
		arc_buf_t *buf = hdr->b_l1hdr.b_buf;
		if (!mutex_tryenter(&buf->b_evict_lock)) {
			ARCSTAT_BUMP(arcstat_mutex_miss);
			break;
		}
		if (buf->b_data != NULL)
			bytes_evicted += HDR_GET_LSIZE(hdr);
		mutex_exit(&buf->b_evict_lock);
		arc_buf_destroy_impl(buf);
	}

	if (HDR_HAS_L2HDR(hdr)) {
		ARCSTAT_INCR(arcstat_evict_l2_cached, HDR_GET_LSIZE(hdr));
	} else {
		if (l2arc_write_eligible(hdr->b_spa, hdr)) {
			ARCSTAT_INCR(arcstat_evict_l2_eligible,
			    HDR_GET_LSIZE(hdr));
		} else {
			ARCSTAT_INCR(arcstat_evict_l2_ineligible,
			    HDR_GET_LSIZE(hdr));
		}
	}

	if (hdr->b_l1hdr.b_bufcnt == 0) {
		arc_cksum_free(hdr);

		bytes_evicted += arc_hdr_size(hdr);

		/*
		 * If this hdr is being evicted and has a compressed
		 * buffer then we discard it here before we change states.
		 * This ensures that the accounting is updated correctly
		 * in arc_free_data_impl().
		 */
		arc_hdr_free_pabd(hdr);

		arc_change_state(evicted_state, hdr, hash_lock);
		ASSERT(HDR_IN_HASH_TABLE(hdr));
		arc_hdr_set_flags(hdr, ARC_FLAG_IN_HASH_TABLE);
		DTRACE_PROBE1(arc__evict, arc_buf_hdr_t *, hdr);
	}

	return (bytes_evicted);
}

static uint64_t
arc_evict_state_impl(multilist_t *ml, int idx, arc_buf_hdr_t *marker,
    uint64_t spa, int64_t bytes)
{
	multilist_sublist_t *mls;
	uint64_t bytes_evicted = 0;
	arc_buf_hdr_t *hdr;
	kmutex_t *hash_lock;
	int evict_count = 0;

	ASSERT3P(marker, !=, NULL);
	IMPLY(bytes < 0, bytes == ARC_EVICT_ALL);

	mls = multilist_sublist_lock(ml, idx);

	for (hdr = multilist_sublist_prev(mls, marker); hdr != NULL;
	    hdr = multilist_sublist_prev(mls, marker)) {
		if ((bytes != ARC_EVICT_ALL && bytes_evicted >= bytes) ||
		    (evict_count >= zfs_arc_evict_batch_limit))
			break;

		/*
		 * To keep our iteration location, move the marker
		 * forward. Since we're not holding hdr's hash lock, we
		 * must be very careful and not remove 'hdr' from the
		 * sublist. Otherwise, other consumers might mistake the
		 * 'hdr' as not being on a sublist when they call the
		 * multilist_link_active() function (they all rely on
		 * the hash lock protecting concurrent insertions and
		 * removals). multilist_sublist_move_forward() was
		 * specifically implemented to ensure this is the case
		 * (only 'marker' will be removed and re-inserted).
		 */
		multilist_sublist_move_forward(mls, marker);

		/*
		 * The only case where the b_spa field should ever be
		 * zero, is the marker headers inserted by
		 * arc_evict_state(). It's possible for multiple threads
		 * to be calling arc_evict_state() concurrently (e.g.
		 * dsl_pool_close() and zio_inject_fault()), so we must
		 * skip any markers we see from these other threads.
		 */
		if (hdr->b_spa == 0)
			continue;

		/* we're only interested in evicting buffers of a certain spa */
		if (spa != 0 && hdr->b_spa != spa) {
			ARCSTAT_BUMP(arcstat_evict_skip);
			continue;
		}

		hash_lock = HDR_LOCK(hdr);

		/*
		 * We aren't calling this function from any code path
		 * that would already be holding a hash lock, so we're
		 * asserting on this assumption to be defensive in case
		 * this ever changes. Without this check, it would be
		 * possible to incorrectly increment arcstat_mutex_miss
		 * below (e.g. if the code changed such that we called
		 * this function with a hash lock held).
		 */
		ASSERT(!MUTEX_HELD(hash_lock));

		if (mutex_tryenter(hash_lock)) {
			uint64_t evicted = arc_evict_hdr(hdr, hash_lock);
			mutex_exit(hash_lock);

			bytes_evicted += evicted;

			/*
			 * If evicted is zero, arc_evict_hdr() must have
			 * decided to skip this header, don't increment
			 * evict_count in this case.
			 */
			if (evicted != 0)
				evict_count++;

			/*
			 * If arc_size isn't overflowing, signal any
			 * threads that might happen to be waiting.
			 *
			 * For each header evicted, we wake up a single
			 * thread. If we used cv_broadcast, we could
			 * wake up "too many" threads causing arc_size
			 * to significantly overflow arc_c; since
			 * arc_get_data_impl() doesn't check for overflow
			 * when it's woken up (it doesn't because it's
			 * possible for the ARC to be overflowing while
			 * full of un-evictable buffers, and the
			 * function should proceed in this case).
			 *
			 * If threads are left sleeping, due to not
			 * using cv_broadcast, they will be woken up
			 * just before arc_reclaim_thread() sleeps.
			 */
			mutex_enter(&arc_reclaim_lock);
			if (!arc_is_overflowing())
				cv_signal(&arc_reclaim_waiters_cv);
			mutex_exit(&arc_reclaim_lock);
		} else {
			ARCSTAT_BUMP(arcstat_mutex_miss);
		}
	}

	multilist_sublist_unlock(mls);

	return (bytes_evicted);
}

/*
 * Evict buffers from the given arc state, until we've removed the
 * specified number of bytes. Move the removed buffers to the
 * appropriate evict state.
 *
 * This function makes a "best effort". It skips over any buffers
 * it can't get a hash_lock on, and so, may not catch all candidates.
 * It may also return without evicting as much space as requested.
 *
 * If bytes is specified using the special value ARC_EVICT_ALL, this
 * will evict all available (i.e. unlocked and evictable) buffers from
 * the given arc state; which is used by arc_flush().
 */
static uint64_t
arc_evict_state(arc_state_t *state, uint64_t spa, int64_t bytes,
    arc_buf_contents_t type)
{
	uint64_t total_evicted = 0;
	multilist_t *ml = state->arcs_list[type];
	int num_sublists;
	arc_buf_hdr_t **markers;

	IMPLY(bytes < 0, bytes == ARC_EVICT_ALL);

	num_sublists = multilist_get_num_sublists(ml);

	/*
	 * If we've tried to evict from each sublist, made some
	 * progress, but still have not hit the target number of bytes
	 * to evict, we want to keep trying. The markers allow us to
	 * pick up where we left off for each individual sublist, rather
	 * than starting from the tail each time.
	 */
	markers = kmem_zalloc(sizeof (*markers) * num_sublists, KM_SLEEP);
	for (int i = 0; i < num_sublists; i++) {
		markers[i] = kmem_cache_alloc(hdr_full_cache, KM_SLEEP);

		/*
		 * A b_spa of 0 is used to indicate that this header is
		 * a marker. This fact is used in arc_adjust_type() and
		 * arc_evict_state_impl().
		 */
		markers[i]->b_spa = 0;

		multilist_sublist_t *mls = multilist_sublist_lock(ml, i);
		multilist_sublist_insert_tail(mls, markers[i]);
		multilist_sublist_unlock(mls);
	}

	/*
	 * While we haven't hit our target number of bytes to evict, or
	 * we're evicting all available buffers.
	 */
	while (total_evicted < bytes || bytes == ARC_EVICT_ALL) {
		/*
		 * Start eviction using a randomly selected sublist,
		 * this is to try and evenly balance eviction across all
		 * sublists. Always starting at the same sublist
		 * (e.g. index 0) would cause evictions to favor certain
		 * sublists over others.
		 */
		int sublist_idx = multilist_get_random_index(ml);
		uint64_t scan_evicted = 0;

		for (int i = 0; i < num_sublists; i++) {
			uint64_t bytes_remaining;
			uint64_t bytes_evicted;

			if (bytes == ARC_EVICT_ALL)
				bytes_remaining = ARC_EVICT_ALL;
			else if (total_evicted < bytes)
				bytes_remaining = bytes - total_evicted;
			else
				break;

			bytes_evicted = arc_evict_state_impl(ml, sublist_idx,
			    markers[sublist_idx], spa, bytes_remaining);

			scan_evicted += bytes_evicted;
			total_evicted += bytes_evicted;

			/* we've reached the end, wrap to the beginning */
			if (++sublist_idx >= num_sublists)
				sublist_idx = 0;
		}

		/*
		 * If we didn't evict anything during this scan, we have
		 * no reason to believe we'll evict more during another
		 * scan, so break the loop.
		 */
		if (scan_evicted == 0) {
			/* This isn't possible, let's make that obvious */
			ASSERT3S(bytes, !=, 0);

			/*
			 * When bytes is ARC_EVICT_ALL, the only way to
			 * break the loop is when scan_evicted is zero.
			 * In that case, we actually have evicted enough,
			 * so we don't want to increment the kstat.
			 */
			if (bytes != ARC_EVICT_ALL) {
				ASSERT3S(total_evicted, <, bytes);
				ARCSTAT_BUMP(arcstat_evict_not_enough);
			}

			break;
		}
	}

	for (int i = 0; i < num_sublists; i++) {
		multilist_sublist_t *mls = multilist_sublist_lock(ml, i);
		multilist_sublist_remove(mls, markers[i]);
		multilist_sublist_unlock(mls);

		kmem_cache_free(hdr_full_cache, markers[i]);
	}
	kmem_free(markers, sizeof (*markers) * num_sublists);

	return (total_evicted);
}

/*
 * Flush all "evictable" data of the given type from the arc state
 * specified. This will not evict any "active" buffers (i.e. referenced).
 *
 * When 'retry' is set to B_FALSE, the function will make a single pass
 * over the state and evict any buffers that it can. Since it doesn't
 * continually retry the eviction, it might end up leaving some buffers
 * in the ARC due to lock misses.
 *
 * When 'retry' is set to B_TRUE, the function will continually retry the
 * eviction until *all* evictable buffers have been removed from the
 * state. As a result, if concurrent insertions into the state are
 * allowed (e.g. if the ARC isn't shutting down), this function might
 * wind up in an infinite loop, continually trying to evict buffers.
 */
static uint64_t
arc_flush_state(arc_state_t *state, uint64_t spa, arc_buf_contents_t type,
    boolean_t retry)
{
	uint64_t evicted = 0;

	while (refcount_count(&state->arcs_esize[type]) != 0) {
		evicted += arc_evict_state(state, spa, ARC_EVICT_ALL, type);

		if (!retry)
			break;
	}

	return (evicted);
}

/*
 * Evict the specified number of bytes from the state specified,
 * restricting eviction to the spa and type given. This function
 * prevents us from trying to evict more from a state's list than
 * is "evictable", and to skip evicting altogether when passed a
 * negative value for "bytes". In contrast, arc_evict_state() will
 * evict everything it can, when passed a negative value for "bytes".
 */
static uint64_t
arc_adjust_impl(arc_state_t *state, uint64_t spa, int64_t bytes,
    arc_buf_contents_t type)
{
	int64_t delta;

	if (bytes > 0 && refcount_count(&state->arcs_esize[type]) > 0) {
		delta = MIN(refcount_count(&state->arcs_esize[type]), bytes);
		return (arc_evict_state(state, spa, delta, type));
	}

	return (0);
}

/*
 * Depending on the value of adjust_ddt arg evict either DDT (B_TRUE)
 * or metadata (B_TRUE) buffers.
 * Evict metadata or DDT buffers from the cache, such that arc_meta_used or
 * arc_ddt_size is capped by the arc_meta_limit or arc_ddt_limit tunable.
 */
static uint64_t
<<<<<<< HEAD
arc_adjust_meta_or_ddt(boolean_t adjust_ddt)
=======
arc_adjust_meta(uint64_t meta_used)
>>>>>>> b037f3db
{
	uint64_t total_evicted = 0;
	int64_t target, over_limit;
	arc_buf_contents_t type;

	if (adjust_ddt) {
		over_limit = arc_ddt_size - arc_ddt_limit;
		type = ARC_BUFC_DDT;
	} else {
		over_limit = arc_meta_used - arc_meta_limit;
		type = ARC_BUFC_METADATA;
	}

	/*
	 * If we're over the limit, we want to evict enough
	 * to get back under the limit. We don't want to
	 * evict so much that we drop the MRU below arc_p, though. If
	 * we're over the meta limit more than we're over arc_p, we
	 * evict some from the MRU here, and some from the MFU below.
	 */
<<<<<<< HEAD
	target = MIN(over_limit,
=======
	target = MIN((int64_t)(meta_used - arc_meta_limit),
>>>>>>> b037f3db
	    (int64_t)(refcount_count(&arc_anon->arcs_size) +
	    refcount_count(&arc_mru->arcs_size) - arc_p));

	total_evicted += arc_adjust_impl(arc_mru, 0, target, type);

	over_limit = adjust_ddt ? arc_ddt_size - arc_ddt_limit :
	    arc_meta_used - arc_meta_limit;

	/*
	 * Similar to the above, we want to evict enough bytes to get us
	 * below the meta limit, but not so much as to drop us below the
	 * space allotted to the MFU (which is defined as arc_c - arc_p).
	 */
<<<<<<< HEAD
	target = MIN(over_limit,
	    (int64_t)(refcount_count(&arc_mfu->arcs_size) - (arc_c - arc_p)));
=======
	target = MIN((int64_t)(meta_used - arc_meta_limit),
	    (int64_t)(refcount_count(&arc_mfu->arcs_size) -
	    (arc_c - arc_p)));
>>>>>>> b037f3db

	total_evicted += arc_adjust_impl(arc_mfu, 0, target, type);

	return (total_evicted);
}

/*
 * Return the type of the oldest buffer in the given arc state
 *
 * This function will select a random sublists of type ARC_BUFC_DATA,
 * ARC_BUFC_METADATA, and ARC_BUFC_DDT. The tail of each sublist
 * is compared, and the type which contains the "older" buffer will be
 * returned.
 */
static arc_buf_contents_t
arc_adjust_type(arc_state_t *state)
{
	multilist_t *data_ml = state->arcs_list[ARC_BUFC_DATA];
	multilist_t *meta_ml = state->arcs_list[ARC_BUFC_METADATA];
	multilist_t *ddt_ml = state->arcs_list[ARC_BUFC_DDT];
	int data_idx = multilist_get_random_index(data_ml);
	int meta_idx = multilist_get_random_index(meta_ml);
	int ddt_idx = multilist_get_random_index(ddt_ml);
	multilist_sublist_t *data_mls;
	multilist_sublist_t *meta_mls;
	multilist_sublist_t *ddt_mls;
	arc_buf_contents_t type = ARC_BUFC_DATA; /* silence compiler warning */
	arc_buf_hdr_t *data_hdr;
	arc_buf_hdr_t *meta_hdr;
	arc_buf_hdr_t *ddt_hdr;
	clock_t	oldest;

	/*
	 * We keep the sublist lock until we're finished, to prevent
	 * the headers from being destroyed via arc_evict_state().
	 */
	data_mls = multilist_sublist_lock(data_ml, data_idx);
	meta_mls = multilist_sublist_lock(meta_ml, meta_idx);
	ddt_mls = multilist_sublist_lock(ddt_ml, ddt_idx);

	/*
	 * These two loops are to ensure we skip any markers that
	 * might be at the tail of the lists due to arc_evict_state().
	 */

	for (data_hdr = multilist_sublist_tail(data_mls); data_hdr != NULL;
	    data_hdr = multilist_sublist_prev(data_mls, data_hdr)) {
		if (data_hdr->b_spa != 0)
			break;
	}

	for (meta_hdr = multilist_sublist_tail(meta_mls); meta_hdr != NULL;
	    meta_hdr = multilist_sublist_prev(meta_mls, meta_hdr)) {
		if (meta_hdr->b_spa != 0)
			break;
	}

	for (ddt_hdr = multilist_sublist_tail(ddt_mls); ddt_hdr != NULL;
	    ddt_hdr = multilist_sublist_prev(ddt_mls, ddt_hdr)) {
		if (ddt_hdr->b_spa != 0)
			break;
	}

	if (data_hdr == NULL && meta_hdr == NULL && ddt_hdr == NULL) {
		type = ARC_BUFC_DATA;
	} else if (data_hdr != NULL && meta_hdr != NULL && ddt_hdr != NULL) {
		/* The headers can't be on the sublist without an L1 header */
		ASSERT(HDR_HAS_L1HDR(data_hdr));
		ASSERT(HDR_HAS_L1HDR(meta_hdr));
		ASSERT(HDR_HAS_L1HDR(ddt_hdr));

		oldest = data_hdr->b_l1hdr.b_arc_access;
		type = ARC_BUFC_DATA;
		if (oldest > meta_hdr->b_l1hdr.b_arc_access) {
			oldest = meta_hdr->b_l1hdr.b_arc_access;
			type = ARC_BUFC_METADATA;
		}
		if (oldest > ddt_hdr->b_l1hdr.b_arc_access) {
			type = ARC_BUFC_DDT;
		}
	} else if (data_hdr == NULL && ddt_hdr == NULL) {
		ASSERT3P(meta_hdr, !=, NULL);
		type = ARC_BUFC_METADATA;
	} else if (meta_hdr == NULL && ddt_hdr == NULL) {
		ASSERT3P(data_hdr, !=, NULL);
		type = ARC_BUFC_DATA;
	} else if (meta_hdr == NULL && data_hdr == NULL) {
		ASSERT3P(ddt_hdr, !=, NULL);
		type = ARC_BUFC_DDT;
	} else if (data_hdr != NULL && ddt_hdr != NULL) {
		ASSERT3P(meta_hdr, ==, NULL);

		/* The headers can't be on the sublist without an L1 header */
		ASSERT(HDR_HAS_L1HDR(data_hdr));
		ASSERT(HDR_HAS_L1HDR(ddt_hdr));

		if (data_hdr->b_l1hdr.b_arc_access <
		    ddt_hdr->b_l1hdr.b_arc_access) {
			type = ARC_BUFC_DATA;
		} else {
			type = ARC_BUFC_DDT;
		}
	} else if (meta_hdr != NULL && ddt_hdr != NULL) {
		ASSERT3P(data_hdr, ==, NULL);

		/* The headers can't be on the sublist without an L1 header */
		ASSERT(HDR_HAS_L1HDR(meta_hdr));
		ASSERT(HDR_HAS_L1HDR(ddt_hdr));

		if (meta_hdr->b_l1hdr.b_arc_access <
		    ddt_hdr->b_l1hdr.b_arc_access) {
			type = ARC_BUFC_METADATA;
		} else {
			type = ARC_BUFC_DDT;
		}
	} else if (meta_hdr != NULL && data_hdr != NULL) {
		ASSERT3P(ddt_hdr, ==, NULL);

		/* The headers can't be on the sublist without an L1 header */
		ASSERT(HDR_HAS_L1HDR(data_hdr));
		ASSERT(HDR_HAS_L1HDR(meta_hdr));

		if (data_hdr->b_l1hdr.b_arc_access <
		    meta_hdr->b_l1hdr.b_arc_access) {
			type = ARC_BUFC_DATA;
		} else {
			type = ARC_BUFC_METADATA;
		}
	} else {
		/* should never get here */
		ASSERT(0);
	}

	multilist_sublist_unlock(ddt_mls);
	multilist_sublist_unlock(meta_mls);
	multilist_sublist_unlock(data_mls);

	return (type);
}

/*
 * Evict buffers from the cache, such that arc_size is capped by arc_c.
 */
static uint64_t
arc_adjust(void)
{
	uint64_t total_evicted = 0;
	uint64_t bytes;
	int64_t target;
	uint64_t asize = aggsum_value(&arc_size);
	uint64_t ameta = aggsum_value(&arc_meta_used);

	/*
	 * If we're over arc_meta_limit, we want to correct that before
	 * potentially evicting data buffers below.
	 */
<<<<<<< HEAD
	total_evicted += arc_adjust_meta_or_ddt(B_FALSE);

	/*
	 * If we're over arc_ddt_limit, we want to correct that before
	 * potentially evicting data buffers below.
	 */
	total_evicted += arc_adjust_meta_or_ddt(B_TRUE);
=======
	total_evicted += arc_adjust_meta(ameta);
>>>>>>> b037f3db

	/*
	 * Adjust MRU size
	 *
	 * If we're over the target cache size, we want to evict enough
	 * from the list to get back to our target size. We don't want
	 * to evict too much from the MRU, such that it drops below
	 * arc_p. So, if we're over our target cache size more than
	 * the MRU is over arc_p, we'll evict enough to get back to
	 * arc_p here, and then evict more from the MFU below.
	 */
	target = MIN((int64_t)(asize - arc_c),
	    (int64_t)(refcount_count(&arc_anon->arcs_size) +
	    refcount_count(&arc_mru->arcs_size) + ameta - arc_p));

	/*
	 * If we're below arc_meta_min, always prefer to evict data.
	 * Otherwise, try to satisfy the requested number of bytes to
	 * evict from the type which contains older buffers; in an
	 * effort to keep newer buffers in the cache regardless of their
	 * type. If we cannot satisfy the number of bytes from this
	 * type, spill over into the next type.
	 */
	if (arc_adjust_type(arc_mru) == ARC_BUFC_METADATA &&
	    ameta > arc_meta_min) {
		bytes = arc_adjust_impl(arc_mru, 0, target, ARC_BUFC_METADATA);
		total_evicted += bytes;

		/*
		 * If we couldn't evict our target number of bytes from
		 * metadata, we try to get the rest from data.
		 */
		target -= bytes;

		bytes += arc_adjust_impl(arc_mru, 0, target, ARC_BUFC_DATA);
		total_evicted += bytes;
	} else {
		bytes = arc_adjust_impl(arc_mru, 0, target, ARC_BUFC_DATA);
		total_evicted += bytes;

		/*
		 * If we couldn't evict our target number of bytes from
		 * data, we try to get the rest from metadata.
		 */
		target -= bytes;

		bytes += arc_adjust_impl(arc_mru, 0, target, ARC_BUFC_METADATA);
		total_evicted += bytes;
	}

	/*
	 * If we couldn't evict our target number of bytes from
	 * data and metadata, we try to get the rest from ddt.
	 */
	target -= bytes;
	total_evicted +=
	    arc_adjust_impl(arc_mru, 0, target, ARC_BUFC_DDT);

	/*
	 * Adjust MFU size
	 *
	 * Now that we've tried to evict enough from the MRU to get its
	 * size back to arc_p, if we're still above the target cache
	 * size, we evict the rest from the MFU.
	 */
	target = asize - arc_c;

	if (arc_adjust_type(arc_mfu) == ARC_BUFC_METADATA &&
	    ameta > arc_meta_min) {
		bytes = arc_adjust_impl(arc_mfu, 0, target, ARC_BUFC_METADATA);
		total_evicted += bytes;

		/*
		 * If we couldn't evict our target number of bytes from
		 * metadata, we try to get the rest from data.
		 */
		target -= bytes;

		bytes += arc_adjust_impl(arc_mfu, 0, target, ARC_BUFC_DATA);
		total_evicted += bytes;
	} else {
		bytes = arc_adjust_impl(arc_mfu, 0, target, ARC_BUFC_DATA);
		total_evicted += bytes;

		/*
		 * If we couldn't evict our target number of bytes from
		 * data, we try to get the rest from data.
		 */
		target -= bytes;

		bytes += arc_adjust_impl(arc_mfu, 0, target, ARC_BUFC_METADATA);
		total_evicted += bytes;
	}

	/*
	 * If we couldn't evict our target number of bytes from
	 * data and metadata, we try to get the rest from ddt.
	 */
	target -= bytes;
	total_evicted +=
	    arc_adjust_impl(arc_mfu, 0, target, ARC_BUFC_DDT);

	/*
	 * Adjust ghost lists
	 *
	 * In addition to the above, the ARC also defines target values
	 * for the ghost lists. The sum of the mru list and mru ghost
	 * list should never exceed the target size of the cache, and
	 * the sum of the mru list, mfu list, mru ghost list, and mfu
	 * ghost list should never exceed twice the target size of the
	 * cache. The following logic enforces these limits on the ghost
	 * caches, and evicts from them as needed.
	 */
	target = refcount_count(&arc_mru->arcs_size) +
	    refcount_count(&arc_mru_ghost->arcs_size) - arc_c;

	bytes = arc_adjust_impl(arc_mru_ghost, 0, target, ARC_BUFC_DATA);
	total_evicted += bytes;

	target -= bytes;

	bytes += arc_adjust_impl(arc_mru_ghost, 0, target, ARC_BUFC_METADATA);
	total_evicted += bytes;

	target -= bytes;

	total_evicted +=
	    arc_adjust_impl(arc_mru_ghost, 0, target, ARC_BUFC_DDT);

	/*
	 * We assume the sum of the mru list and mfu list is less than
	 * or equal to arc_c (we enforced this above), which means we
	 * can use the simpler of the two equations below:
	 *
	 *	mru + mfu + mru ghost + mfu ghost <= 2 * arc_c
	 *		    mru ghost + mfu ghost <= arc_c
	 */
	target = refcount_count(&arc_mru_ghost->arcs_size) +
	    refcount_count(&arc_mfu_ghost->arcs_size) - arc_c;

	bytes = arc_adjust_impl(arc_mfu_ghost, 0, target, ARC_BUFC_DATA);
	total_evicted += bytes;

	target -= bytes;

	bytes += arc_adjust_impl(arc_mfu_ghost, 0, target, ARC_BUFC_METADATA);
	total_evicted += bytes;

	target -= bytes;

	total_evicted +=
	    arc_adjust_impl(arc_mfu_ghost, 0, target, ARC_BUFC_DDT);

	return (total_evicted);
}

typedef struct arc_async_flush_data {
	uint64_t	aaf_guid;
	boolean_t	aaf_retry;
} arc_async_flush_data_t;

static taskq_t *arc_flush_taskq;

static void
arc_flush_impl(uint64_t guid, boolean_t retry)
{
	arc_buf_contents_t arcs;

	for (arcs = ARC_BUFC_DATA; arcs < ARC_BUFC_NUMTYPES; ++arcs) {
		(void) arc_flush_state(arc_mru, guid, arcs, retry);
		(void) arc_flush_state(arc_mfu, guid, arcs, retry);
		(void) arc_flush_state(arc_mru_ghost, guid, arcs, retry);
		(void) arc_flush_state(arc_mfu_ghost, guid, arcs, retry);
	}
}

static void
arc_flush_task(void *arg)
{
	arc_async_flush_data_t *aaf = (arc_async_flush_data_t *)arg;
	arc_flush_impl(aaf->aaf_guid, aaf->aaf_retry);
	kmem_free(aaf, sizeof (arc_async_flush_data_t));
}

boolean_t zfs_fastflush = B_TRUE;

void
arc_flush(spa_t *spa, boolean_t retry)
{
	uint64_t guid = 0;
	boolean_t async_flush = (spa != NULL ? zfs_fastflush : FALSE);
	arc_async_flush_data_t *aaf = NULL;

	/*
	 * If retry is B_TRUE, a spa must not be specified since we have
	 * no good way to determine if all of a spa's buffers have been
	 * evicted from an arc state.
	 */
	ASSERT(!retry || spa == NULL);

	if (spa != NULL) {
		guid = spa_load_guid(spa);
		if (async_flush) {
			aaf = kmem_alloc(sizeof (arc_async_flush_data_t),
			    KM_SLEEP);
			aaf->aaf_guid = guid;
			aaf->aaf_retry = retry;
		}
	}

	/*
	 * Try to flush per-spa remaining ARC ghost buffers asynchronously
	 * while a pool is being closed.
	 * An ARC buffer is bound to spa only by guid, so buffer can
	 * exist even when pool has already gone. If asynchronous flushing
	 * fails we fall back to regular (synchronous) one.
	 * NOTE: If asynchronous flushing had not yet finished when the pool
	 * was imported again it wouldn't be a problem, even when guids before
	 * and after export/import are the same. We can evict only unreferenced
	 * buffers, other are skipped.
	 */
	if (!async_flush || (taskq_dispatch(arc_flush_taskq, arc_flush_task,
	    aaf, TQ_NOSLEEP) == NULL)) {
		arc_flush_impl(guid, retry);
		if (async_flush)
			kmem_free(aaf, sizeof (arc_async_flush_data_t));
	}
}

void
arc_shrink(int64_t to_free)
{
	uint64_t asize = aggsum_value(&arc_size);
	if (arc_c > arc_c_min) {

		if (arc_c > arc_c_min + to_free)
			atomic_add_64(&arc_c, -to_free);
		else
			arc_c = arc_c_min;

		atomic_add_64(&arc_p, -(arc_p >> arc_shrink_shift));
		if (asize < arc_c)
			arc_c = MAX(asize, arc_c_min);
		if (arc_p > arc_c)
			arc_p = (arc_c >> 1);
		ASSERT(arc_c >= arc_c_min);
		ASSERT((int64_t)arc_p >= 0);
	}

	if (asize > arc_c)
		(void) arc_adjust();
}

typedef enum free_memory_reason_t {
	FMR_UNKNOWN,
	FMR_NEEDFREE,
	FMR_LOTSFREE,
	FMR_SWAPFS_MINFREE,
	FMR_PAGES_PP_MAXIMUM,
	FMR_HEAP_ARENA,
	FMR_ZIO_ARENA,
} free_memory_reason_t;

int64_t last_free_memory;
free_memory_reason_t last_free_reason;

/*
 * Additional reserve of pages for pp_reserve.
 */
int64_t arc_pages_pp_reserve = 64;

/*
 * Additional reserve of pages for swapfs.
 */
int64_t arc_swapfs_reserve = 64;

/*
 * Return the amount of memory that can be consumed before reclaim will be
 * needed.  Positive if there is sufficient free memory, negative indicates
 * the amount of memory that needs to be freed up.
 */
static int64_t
arc_available_memory(void)
{
	int64_t lowest = INT64_MAX;
	int64_t n;
	free_memory_reason_t r = FMR_UNKNOWN;

#ifdef _KERNEL
	if (needfree > 0) {
		n = PAGESIZE * (-needfree);
		if (n < lowest) {
			lowest = n;
			r = FMR_NEEDFREE;
		}
	}

	/*
	 * check that we're out of range of the pageout scanner.  It starts to
	 * schedule paging if freemem is less than lotsfree and needfree.
	 * lotsfree is the high-water mark for pageout, and needfree is the
	 * number of needed free pages.  We add extra pages here to make sure
	 * the scanner doesn't start up while we're freeing memory.
	 */
	n = PAGESIZE * (freemem - lotsfree - needfree - desfree);
	if (n < lowest) {
		lowest = n;
		r = FMR_LOTSFREE;
	}

	/*
	 * check to make sure that swapfs has enough space so that anon
	 * reservations can still succeed. anon_resvmem() checks that the
	 * availrmem is greater than swapfs_minfree, and the number of reserved
	 * swap pages.  We also add a bit of extra here just to prevent
	 * circumstances from getting really dire.
	 */
	n = PAGESIZE * (availrmem - swapfs_minfree - swapfs_reserve -
	    desfree - arc_swapfs_reserve);
	if (n < lowest) {
		lowest = n;
		r = FMR_SWAPFS_MINFREE;
	}


	/*
	 * Check that we have enough availrmem that memory locking (e.g., via
	 * mlock(3C) or memcntl(2)) can still succeed.  (pages_pp_maximum
	 * stores the number of pages that cannot be locked; when availrmem
	 * drops below pages_pp_maximum, page locking mechanisms such as
	 * page_pp_lock() will fail.)
	 */
	n = PAGESIZE * (availrmem - pages_pp_maximum -
	    arc_pages_pp_reserve);
	if (n < lowest) {
		lowest = n;
		r = FMR_PAGES_PP_MAXIMUM;
	}

#if defined(__i386)
	/*
	 * If we're on an i386 platform, it's possible that we'll exhaust the
	 * kernel heap space before we ever run out of available physical
	 * memory.  Most checks of the size of the heap_area compare against
	 * tune.t_minarmem, which is the minimum available real memory that we
	 * can have in the system.  However, this is generally fixed at 25 pages
	 * which is so low that it's useless.  In this comparison, we seek to
	 * calculate the total heap-size, and reclaim if more than 3/4ths of the
	 * heap is allocated.  (Or, in the calculation, if less than 1/4th is
	 * free)
	 */
	n = (int64_t)vmem_size(heap_arena, VMEM_FREE) -
	    (vmem_size(heap_arena, VMEM_FREE | VMEM_ALLOC) >> 2);
	if (n < lowest) {
		lowest = n;
		r = FMR_HEAP_ARENA;
	}
#endif

	/*
	 * If zio data pages are being allocated out of a separate heap segment,
	 * then enforce that the size of available vmem for this arena remains
	 * above about 1/4th (1/(2^arc_zio_arena_free_shift)) free.
	 *
	 * Note that reducing the arc_zio_arena_free_shift keeps more virtual
	 * memory (in the zio_arena) free, which can avoid memory
	 * fragmentation issues.
	 */
	if (zio_arena != NULL) {
		n = (int64_t)vmem_size(zio_arena, VMEM_FREE) -
		    (vmem_size(zio_arena, VMEM_ALLOC) >>
		    arc_zio_arena_free_shift);
		if (n < lowest) {
			lowest = n;
			r = FMR_ZIO_ARENA;
		}
	}
#else
	/* Every 100 calls, free a small amount */
	if (spa_get_random(100) == 0)
		lowest = -1024;
#endif

	last_free_memory = lowest;
	last_free_reason = r;

	return (lowest);
}


/*
 * Determine if the system is under memory pressure and is asking
 * to reclaim memory. A return value of B_TRUE indicates that the system
 * is under memory pressure and that the arc should adjust accordingly.
 */
static boolean_t
arc_reclaim_needed(void)
{
	return (arc_available_memory() < 0);
}

static void
arc_kmem_reap_now(void)
{
	size_t			i;
	kmem_cache_t		*prev_cache = NULL;
	kmem_cache_t		*prev_data_cache = NULL;
	extern kmem_cache_t	*zio_buf_cache[];
	extern kmem_cache_t	*zio_data_buf_cache[];
	extern kmem_cache_t	*range_seg_cache;
	extern kmem_cache_t	*abd_chunk_cache;

#ifdef _KERNEL
<<<<<<< HEAD
	if (arc_meta_used >= arc_meta_limit || arc_ddt_size >= arc_ddt_limit) {
=======
	if (aggsum_compare(&arc_meta_used, arc_meta_limit) >= 0) {
>>>>>>> b037f3db
		/*
		 * We are exceeding our meta-data or DDT cache limit.
		 * Purge some DNLC entries to release holds on meta-data/DDT.
		 */
		dnlc_reduce_cache((void *)(uintptr_t)arc_reduce_dnlc_percent);
	}
#if defined(__i386)
	/*
	 * Reclaim unused memory from all kmem caches.
	 */
	kmem_reap();
#endif
#endif

	/*
	 * If a kmem reap is already active, don't schedule more.  We must
	 * check for this because kmem_cache_reap_soon() won't actually
	 * block on the cache being reaped (this is to prevent callers from
	 * becoming implicitly blocked by a system-wide kmem reap -- which,
	 * on a system with many, many full magazines, can take minutes).
	 */
	if (kmem_cache_reap_active())
		return;

	for (i = 0; i < SPA_MAXBLOCKSIZE >> SPA_MINBLOCKSHIFT; i++) {
		if (zio_buf_cache[i] != prev_cache) {
			prev_cache = zio_buf_cache[i];
			kmem_cache_reap_soon(zio_buf_cache[i]);
		}
		if (zio_data_buf_cache[i] != prev_data_cache) {
			prev_data_cache = zio_data_buf_cache[i];
			kmem_cache_reap_soon(zio_data_buf_cache[i]);
		}
	}
	kmem_cache_reap_soon(abd_chunk_cache);
	kmem_cache_reap_soon(buf_cache);
	kmem_cache_reap_soon(hdr_full_cache);
	kmem_cache_reap_soon(hdr_l2only_cache);
	kmem_cache_reap_soon(range_seg_cache);

	if (zio_arena != NULL) {
		/*
		 * Ask the vmem arena to reclaim unused memory from its
		 * quantum caches.
		 */
		vmem_qcache_reap(zio_arena);
	}
}

/*
 * Threads can block in arc_get_data_impl() waiting for this thread to evict
 * enough data and signal them to proceed. When this happens, the threads in
 * arc_get_data_impl() are sleeping while holding the hash lock for their
 * particular arc header. Thus, we must be careful to never sleep on a
 * hash lock in this thread. This is to prevent the following deadlock:
 *
 *  - Thread A sleeps on CV in arc_get_data_impl() holding hash lock "L",
 *    waiting for the reclaim thread to signal it.
 *
 *  - arc_reclaim_thread() tries to acquire hash lock "L" using mutex_enter,
 *    fails, and goes to sleep forever.
 *
 * This possible deadlock is avoided by always acquiring a hash lock
 * using mutex_tryenter() from arc_reclaim_thread().
 */
/* ARGSUSED */
static void
arc_reclaim_thread(void *unused)
{
	hrtime_t		growtime = 0;
	hrtime_t		kmem_reap_time = 0;
	callb_cpr_t		cpr;

	CALLB_CPR_INIT(&cpr, &arc_reclaim_lock, callb_generic_cpr, FTAG);

	mutex_enter(&arc_reclaim_lock);
	while (!arc_reclaim_thread_exit) {
		uint64_t evicted = 0;

		/*
		 * This is necessary in order for the mdb ::arc dcmd to
		 * show up to date information. Since the ::arc command
		 * does not call the kstat's update function, without
		 * this call, the command may show stale stats for the
		 * anon, mru, mru_ghost, mfu, and mfu_ghost lists. Even
		 * with this change, the data might be up to 1 second
		 * out of date; but that should suffice. The arc_state_t
		 * structures can be queried directly if more accurate
		 * information is needed.
		 */
		if (arc_ksp != NULL)
			arc_ksp->ks_update(arc_ksp, KSTAT_READ);

		mutex_exit(&arc_reclaim_lock);

		/*
		 * We call arc_adjust() before (possibly) calling
		 * arc_kmem_reap_now(), so that we can wake up
		 * arc_get_data_impl() sooner.
		 */
		evicted = arc_adjust();

		int64_t free_memory = arc_available_memory();
		if (free_memory < 0) {
			hrtime_t curtime = gethrtime();
			arc_no_grow = B_TRUE;
			arc_warm = B_TRUE;

			/*
			 * Wait at least zfs_grow_retry (default 60) seconds
			 * before considering growing.
			 */
			growtime = curtime + SEC2NSEC(arc_grow_retry);

			/*
			 * Wait at least arc_kmem_cache_reap_retry_ms
			 * between arc_kmem_reap_now() calls. Without
			 * this check it is possible to end up in a
			 * situation where we spend lots of time
			 * reaping caches, while we're near arc_c_min.
			 */
			if (curtime >= kmem_reap_time) {
				arc_kmem_reap_now();
				kmem_reap_time = gethrtime() +
				    MSEC2NSEC(arc_kmem_cache_reap_retry_ms);
			}

			/*
			 * If we are still low on memory, shrink the ARC
			 * so that we have arc_shrink_min free space.
			 */
			free_memory = arc_available_memory();

			int64_t to_free =
			    (arc_c >> arc_shrink_shift) - free_memory;
			if (to_free > 0) {
#ifdef _KERNEL
				to_free = MAX(to_free, ptob(needfree));
#endif
				arc_shrink(to_free);
			}
		} else if (free_memory < arc_c >> arc_no_grow_shift) {
			arc_no_grow = B_TRUE;
		} else if (gethrtime() >= growtime) {
			arc_no_grow = B_FALSE;
		}

		mutex_enter(&arc_reclaim_lock);

		/*
		 * If evicted is zero, we couldn't evict anything via
		 * arc_adjust(). This could be due to hash lock
		 * collisions, but more likely due to the majority of
		 * arc buffers being unevictable. Therefore, even if
		 * arc_size is above arc_c, another pass is unlikely to
		 * be helpful and could potentially cause us to enter an
		 * infinite loop.
		 */
		if (aggsum_compare(&arc_size, arc_c) <= 0|| evicted == 0) {
			/*
			 * We're either no longer overflowing, or we
			 * can't evict anything more, so we should wake
			 * up any threads before we go to sleep.
			 */
			cv_broadcast(&arc_reclaim_waiters_cv);

			/*
			 * Block until signaled, or after one second (we
			 * might need to perform arc_kmem_reap_now()
			 * even if we aren't being signalled)
			 */
			CALLB_CPR_SAFE_BEGIN(&cpr);
			(void) cv_timedwait_hires(&arc_reclaim_thread_cv,
			    &arc_reclaim_lock, SEC2NSEC(1), MSEC2NSEC(1), 0);
			CALLB_CPR_SAFE_END(&cpr, &arc_reclaim_lock);
		}
	}

	arc_reclaim_thread_exit = B_FALSE;
	cv_broadcast(&arc_reclaim_thread_cv);
	CALLB_CPR_EXIT(&cpr);		/* drops arc_reclaim_lock */
	thread_exit();
}

/*
 * Adapt arc info given the number of bytes we are trying to add and
 * the state that we are comming from.  This function is only called
 * when we are adding new content to the cache.
 */
static void
arc_adapt(int bytes, arc_state_t *state)
{
	int mult;
	uint64_t arc_p_min = (arc_c >> arc_p_min_shift);
	int64_t mrug_size = refcount_count(&arc_mru_ghost->arcs_size);
	int64_t mfug_size = refcount_count(&arc_mfu_ghost->arcs_size);

	if (state == arc_l2c_only)
		return;

	ASSERT(bytes > 0);
	/*
	 * Adapt the target size of the MRU list:
	 *	- if we just hit in the MRU ghost list, then increase
	 *	  the target size of the MRU list.
	 *	- if we just hit in the MFU ghost list, then increase
	 *	  the target size of the MFU list by decreasing the
	 *	  target size of the MRU list.
	 */
	if (state == arc_mru_ghost) {
		mult = (mrug_size >= mfug_size) ? 1 : (mfug_size / mrug_size);
		mult = MIN(mult, 10); /* avoid wild arc_p adjustment */

		arc_p = MIN(arc_c - arc_p_min, arc_p + bytes * mult);
	} else if (state == arc_mfu_ghost) {
		uint64_t delta;

		mult = (mfug_size >= mrug_size) ? 1 : (mrug_size / mfug_size);
		mult = MIN(mult, 10);

		delta = MIN(bytes * mult, arc_p);
		arc_p = MAX(arc_p_min, arc_p - delta);
	}
	ASSERT((int64_t)arc_p >= 0);

	if (arc_reclaim_needed()) {
		cv_signal(&arc_reclaim_thread_cv);
		return;
	}

	if (arc_no_grow)
		return;

	if (arc_c >= arc_c_max)
		return;

	/*
	 * If we're within (2 * maxblocksize) bytes of the target
	 * cache size, increment the target cache size
	 */
	if (aggsum_compare(&arc_size, arc_c - (2ULL << SPA_MAXBLOCKSHIFT)) >
	    0) {
		atomic_add_64(&arc_c, (int64_t)bytes);
		if (arc_c > arc_c_max)
			arc_c = arc_c_max;
		else if (state == arc_anon)
			atomic_add_64(&arc_p, (int64_t)bytes);
		if (arc_p > arc_c)
			arc_p = arc_c;
	}
	ASSERT((int64_t)arc_p >= 0);
}

/*
 * Check if arc_size has grown past our upper threshold, determined by
 * zfs_arc_overflow_shift.
 */
static boolean_t
arc_is_overflowing(void)
{
	/* Always allow at least one block of overflow */
	uint64_t overflow = MAX(SPA_MAXBLOCKSIZE,
	    arc_c >> zfs_arc_overflow_shift);

	/*
	 * We just compare the lower bound here for performance reasons. Our
	 * primary goals are to make sure that the arc never grows without
	 * bound, and that it can reach its maximum size. This check
	 * accomplishes both goals. The maximum amount we could run over by is
	 * 2 * aggsum_borrow_multiplier * NUM_CPUS * the average size of a block
	 * in the ARC. In practice, that's in the tens of MB, which is low
	 * enough to be safe.
	 */
	return (aggsum_lower_bound(&arc_size) >= arc_c + overflow);
}

static abd_t *
arc_get_data_abd(arc_buf_hdr_t *hdr, uint64_t size, void *tag)
{
	arc_buf_contents_t type = arc_buf_type(hdr);

	arc_get_data_impl(hdr, size, tag);
	if (type == ARC_BUFC_METADATA || type == ARC_BUFC_DDT) {
		return (abd_alloc(size, B_TRUE));
	} else {
		ASSERT(type == ARC_BUFC_DATA);
		return (abd_alloc(size, B_FALSE));
	}
}

static void *
arc_get_data_buf(arc_buf_hdr_t *hdr, uint64_t size, void *tag)
{
	arc_buf_contents_t type = arc_buf_type(hdr);

	arc_get_data_impl(hdr, size, tag);
	if (type == ARC_BUFC_METADATA || type == ARC_BUFC_DDT) {
		return (zio_buf_alloc(size));
	} else {
		ASSERT(type == ARC_BUFC_DATA);
		return (zio_data_buf_alloc(size));
	}
}

/*
 * Allocate a block and return it to the caller. If we are hitting the
 * hard limit for the cache size, we must sleep, waiting for the eviction
 * thread to catch up. If we're past the target size but below the hard
 * limit, we'll only signal the reclaim thread and continue on.
 */
static void
arc_get_data_impl(arc_buf_hdr_t *hdr, uint64_t size, void *tag)
{
	arc_state_t *state = hdr->b_l1hdr.b_state;
	arc_buf_contents_t type = arc_buf_type(hdr);

	arc_adapt(size, state);

	/*
	 * If arc_size is currently overflowing, and has grown past our
	 * upper limit, we must be adding data faster than the evict
	 * thread can evict. Thus, to ensure we don't compound the
	 * problem by adding more data and forcing arc_size to grow even
	 * further past it's target size, we halt and wait for the
	 * eviction thread to catch up.
	 *
	 * It's also possible that the reclaim thread is unable to evict
	 * enough buffers to get arc_size below the overflow limit (e.g.
	 * due to buffers being un-evictable, or hash lock collisions).
	 * In this case, we want to proceed regardless if we're
	 * overflowing; thus we don't use a while loop here.
	 */
	if (arc_is_overflowing()) {
		mutex_enter(&arc_reclaim_lock);

		/*
		 * Now that we've acquired the lock, we may no longer be
		 * over the overflow limit, lets check.
		 *
		 * We're ignoring the case of spurious wake ups. If that
		 * were to happen, it'd let this thread consume an ARC
		 * buffer before it should have (i.e. before we're under
		 * the overflow limit and were signalled by the reclaim
		 * thread). As long as that is a rare occurrence, it
		 * shouldn't cause any harm.
		 */
		if (arc_is_overflowing()) {
			cv_signal(&arc_reclaim_thread_cv);
			cv_wait(&arc_reclaim_waiters_cv, &arc_reclaim_lock);
		}

		mutex_exit(&arc_reclaim_lock);
	}

	VERIFY3U(hdr->b_type, ==, type);
	if (type == ARC_BUFC_DDT) {
		arc_space_consume(size, ARC_SPACE_DDT);
	} else if (type == ARC_BUFC_METADATA) {
		arc_space_consume(size, ARC_SPACE_META);
	} else {
		arc_space_consume(size, ARC_SPACE_DATA);
	}

	/*
	 * Update the state size.  Note that ghost states have a
	 * "ghost size" and so don't need to be updated.
	 */
	if (!GHOST_STATE(state)) {

		(void) refcount_add_many(&state->arcs_size, size, tag);

		/*
		 * If this is reached via arc_read, the link is
		 * protected by the hash lock. If reached via
		 * arc_buf_alloc, the header should not be accessed by
		 * any other thread. And, if reached via arc_read_done,
		 * the hash lock will protect it if it's found in the
		 * hash table; otherwise no other thread should be
		 * trying to [add|remove]_reference it.
		 */
		if (multilist_link_active(&hdr->b_l1hdr.b_arc_node)) {
			ASSERT(refcount_is_zero(&hdr->b_l1hdr.b_refcnt));
			(void) refcount_add_many(&state->arcs_esize[type],
			    size, tag);
		}

		/*
		 * If we are growing the cache, and we are adding anonymous
		 * data, and we have outgrown arc_p, update arc_p
		 */
		if (aggsum_compare(&arc_size, arc_c) < 0 &&
		    hdr->b_l1hdr.b_state == arc_anon &&
		    (refcount_count(&arc_anon->arcs_size) +
		    refcount_count(&arc_mru->arcs_size) > arc_p))
			arc_p = MIN(arc_c, arc_p + size);
	}
}

static void
arc_free_data_abd(arc_buf_hdr_t *hdr, abd_t *abd, uint64_t size, void *tag)
{
	arc_free_data_impl(hdr, size, tag);
	abd_free(abd);
}

static void
arc_free_data_buf(arc_buf_hdr_t *hdr, void *buf, uint64_t size, void *tag)
{
	arc_buf_contents_t type = arc_buf_type(hdr);

	arc_free_data_impl(hdr, size, tag);
	if (type == ARC_BUFC_METADATA || type == ARC_BUFC_DDT) {
		zio_buf_free(buf, size);
	} else {
		ASSERT(type == ARC_BUFC_DATA);
		zio_data_buf_free(buf, size);
	}
}

/*
 * Free the arc data buffer.
 */
static void
arc_free_data_impl(arc_buf_hdr_t *hdr, uint64_t size, void *tag)
{
	arc_state_t *state = hdr->b_l1hdr.b_state;
	arc_buf_contents_t type = arc_buf_type(hdr);

	/* protected by hash lock, if in the hash table */
	if (multilist_link_active(&hdr->b_l1hdr.b_arc_node)) {
		ASSERT(refcount_is_zero(&hdr->b_l1hdr.b_refcnt));
		ASSERT(state != arc_anon && state != arc_l2c_only);

		(void) refcount_remove_many(&state->arcs_esize[type],
		    size, tag);
	}
	(void) refcount_remove_many(&state->arcs_size, size, tag);

	VERIFY3U(hdr->b_type, ==, type);
	if (type == ARC_BUFC_DDT) {
		arc_space_return(size, ARC_SPACE_DDT);
	} else if (type == ARC_BUFC_METADATA) {
		arc_space_return(size, ARC_SPACE_META);
	} else {
		ASSERT(type == ARC_BUFC_DATA);
		arc_space_return(size, ARC_SPACE_DATA);
	}
}

/*
 * This routine is called whenever a buffer is accessed.
 * NOTE: the hash lock is dropped in this function.
 */
static void
arc_access(arc_buf_hdr_t *hdr, kmutex_t *hash_lock)
{
	clock_t now;

	ASSERT(MUTEX_HELD(hash_lock));
	ASSERT(HDR_HAS_L1HDR(hdr));

	if (hdr->b_l1hdr.b_state == arc_anon) {
		/*
		 * This buffer is not in the cache, and does not
		 * appear in our "ghost" list.  Add the new buffer
		 * to the MRU state.
		 */

		ASSERT0(hdr->b_l1hdr.b_arc_access);
		hdr->b_l1hdr.b_arc_access = ddi_get_lbolt();
		DTRACE_PROBE1(new_state__mru, arc_buf_hdr_t *, hdr);
		arc_change_state(arc_mru, hdr, hash_lock);

	} else if (hdr->b_l1hdr.b_state == arc_mru) {
		now = ddi_get_lbolt();

		/*
		 * If this buffer is here because of a prefetch, then either:
		 * - clear the flag if this is a "referencing" read
		 *   (any subsequent access will bump this into the MFU state).
		 * or
		 * - move the buffer to the head of the list if this is
		 *   another prefetch (to make it less likely to be evicted).
		 */
		if (HDR_PREFETCH(hdr)) {
			if (refcount_count(&hdr->b_l1hdr.b_refcnt) == 0) {
				/* link protected by hash lock */
				ASSERT(multilist_link_active(
				    &hdr->b_l1hdr.b_arc_node));
			} else {
				arc_hdr_clear_flags(hdr, ARC_FLAG_PREFETCH);
				ARCSTAT_BUMP(arcstat_mru_hits);
			}
			hdr->b_l1hdr.b_arc_access = now;
			return;
		}

		/*
		 * This buffer has been "accessed" only once so far,
		 * but it is still in the cache. Move it to the MFU
		 * state.
		 */
		if (now > hdr->b_l1hdr.b_arc_access + ARC_MINTIME) {
			/*
			 * More than 125ms have passed since we
			 * instantiated this buffer.  Move it to the
			 * most frequently used state.
			 */
			hdr->b_l1hdr.b_arc_access = now;
			DTRACE_PROBE1(new_state__mfu, arc_buf_hdr_t *, hdr);
			arc_change_state(arc_mfu, hdr, hash_lock);
		}
		ARCSTAT_BUMP(arcstat_mru_hits);
	} else if (hdr->b_l1hdr.b_state == arc_mru_ghost) {
		arc_state_t	*new_state;
		/*
		 * This buffer has been "accessed" recently, but
		 * was evicted from the cache.  Move it to the
		 * MFU state.
		 */

		if (HDR_PREFETCH(hdr)) {
			new_state = arc_mru;
			if (refcount_count(&hdr->b_l1hdr.b_refcnt) > 0)
				arc_hdr_clear_flags(hdr, ARC_FLAG_PREFETCH);
			DTRACE_PROBE1(new_state__mru, arc_buf_hdr_t *, hdr);
		} else {
			new_state = arc_mfu;
			DTRACE_PROBE1(new_state__mfu, arc_buf_hdr_t *, hdr);
		}

		hdr->b_l1hdr.b_arc_access = ddi_get_lbolt();
		arc_change_state(new_state, hdr, hash_lock);

		ARCSTAT_BUMP(arcstat_mru_ghost_hits);
	} else if (hdr->b_l1hdr.b_state == arc_mfu) {
		/*
		 * This buffer has been accessed more than once and is
		 * still in the cache.  Keep it in the MFU state.
		 *
		 * NOTE: an add_reference() that occurred when we did
		 * the arc_read() will have kicked this off the list.
		 * If it was a prefetch, we will explicitly move it to
		 * the head of the list now.
		 */
		if ((HDR_PREFETCH(hdr)) != 0) {
			ASSERT(refcount_is_zero(&hdr->b_l1hdr.b_refcnt));
			/* link protected by hash_lock */
			ASSERT(multilist_link_active(&hdr->b_l1hdr.b_arc_node));
		}
		ARCSTAT_BUMP(arcstat_mfu_hits);
		hdr->b_l1hdr.b_arc_access = ddi_get_lbolt();
	} else if (hdr->b_l1hdr.b_state == arc_mfu_ghost) {
		arc_state_t	*new_state = arc_mfu;
		/*
		 * This buffer has been accessed more than once but has
		 * been evicted from the cache.  Move it back to the
		 * MFU state.
		 */

		if (HDR_PREFETCH(hdr)) {
			/*
			 * This is a prefetch access...
			 * move this block back to the MRU state.
			 */
			ASSERT0(refcount_count(&hdr->b_l1hdr.b_refcnt));
			new_state = arc_mru;
		}

		hdr->b_l1hdr.b_arc_access = ddi_get_lbolt();
		DTRACE_PROBE1(new_state__mfu, arc_buf_hdr_t *, hdr);
		arc_change_state(new_state, hdr, hash_lock);

		ARCSTAT_BUMP(arcstat_mfu_ghost_hits);
	} else if (hdr->b_l1hdr.b_state == arc_l2c_only) {
		/*
		 * This buffer is on the 2nd Level ARC.
		 */

		hdr->b_l1hdr.b_arc_access = ddi_get_lbolt();
		DTRACE_PROBE1(new_state__mfu, arc_buf_hdr_t *, hdr);
		arc_change_state(arc_mfu, hdr, hash_lock);
	} else {
		ASSERT(!"invalid arc state");
	}
}

/* a generic arc_done_func_t which you can use */
/* ARGSUSED */
void
arc_bcopy_func(zio_t *zio, arc_buf_t *buf, void *arg)
{
	if (zio == NULL || zio->io_error == 0)
		bcopy(buf->b_data, arg, arc_buf_size(buf));
	arc_buf_destroy(buf, arg);
}

/* a generic arc_done_func_t */
void
arc_getbuf_func(zio_t *zio, arc_buf_t *buf, void *arg)
{
	arc_buf_t **bufp = arg;
	if (zio && zio->io_error) {
		arc_buf_destroy(buf, arg);
		*bufp = NULL;
	} else {
		*bufp = buf;
		ASSERT(buf->b_data);
	}
}

static void
arc_hdr_verify(arc_buf_hdr_t *hdr, blkptr_t *bp)
{
	if (BP_IS_HOLE(bp) || BP_IS_EMBEDDED(bp)) {
		ASSERT3U(HDR_GET_PSIZE(hdr), ==, 0);
		ASSERT3U(HDR_GET_COMPRESS(hdr), ==, ZIO_COMPRESS_OFF);
	} else {
		if (HDR_COMPRESSION_ENABLED(hdr)) {
			ASSERT3U(HDR_GET_COMPRESS(hdr), ==,
			    BP_GET_COMPRESS(bp));
		}
		ASSERT3U(HDR_GET_LSIZE(hdr), ==, BP_GET_LSIZE(bp));
		ASSERT3U(HDR_GET_PSIZE(hdr), ==, BP_GET_PSIZE(bp));
	}
}

static void
arc_read_done(zio_t *zio)
{
	arc_buf_hdr_t	*hdr = zio->io_private;
	kmutex_t	*hash_lock = NULL;
	arc_callback_t	*callback_list;
	arc_callback_t	*acb;
	boolean_t	freeable = B_FALSE;
	boolean_t	no_zio_error = (zio->io_error == 0);

	/*
	 * The hdr was inserted into hash-table and removed from lists
	 * prior to starting I/O.  We should find this header, since
	 * it's in the hash table, and it should be legit since it's
	 * not possible to evict it during the I/O.  The only possible
	 * reason for it not to be found is if we were freed during the
	 * read.
	 */
	if (HDR_IN_HASH_TABLE(hdr)) {
		ASSERT3U(hdr->b_birth, ==, BP_PHYSICAL_BIRTH(zio->io_bp));
		ASSERT3U(hdr->b_dva.dva_word[0], ==,
		    BP_IDENTITY(zio->io_bp)->dva_word[0]);
		ASSERT3U(hdr->b_dva.dva_word[1], ==,
		    BP_IDENTITY(zio->io_bp)->dva_word[1]);

		arc_buf_hdr_t *found = buf_hash_find(hdr->b_spa, zio->io_bp,
		    &hash_lock);

		ASSERT((found == hdr &&
		    DVA_EQUAL(&hdr->b_dva, BP_IDENTITY(zio->io_bp))) ||
		    (found == hdr && HDR_L2_READING(hdr)));
		ASSERT3P(hash_lock, !=, NULL);
	}

	if (no_zio_error) {
		/* byteswap if necessary */
		if (BP_SHOULD_BYTESWAP(zio->io_bp)) {
			if (BP_GET_LEVEL(zio->io_bp) > 0) {
				hdr->b_l1hdr.b_byteswap = DMU_BSWAP_UINT64;
			} else {
				hdr->b_l1hdr.b_byteswap =
				    DMU_OT_BYTESWAP(BP_GET_TYPE(zio->io_bp));
			}
		} else {
			hdr->b_l1hdr.b_byteswap = DMU_BSWAP_NUMFUNCS;
		}
	}

	arc_hdr_clear_flags(hdr, ARC_FLAG_L2_EVICTED);
	if (l2arc_noprefetch && HDR_PREFETCH(hdr))
		arc_hdr_clear_flags(hdr, ARC_FLAG_L2CACHE);

	callback_list = hdr->b_l1hdr.b_acb;
	ASSERT3P(callback_list, !=, NULL);

	if (hash_lock && no_zio_error && hdr->b_l1hdr.b_state == arc_anon) {
		/*
		 * Only call arc_access on anonymous buffers.  This is because
		 * if we've issued an I/O for an evicted buffer, we've already
		 * called arc_access (to prevent any simultaneous readers from
		 * getting confused).
		 */
		arc_access(hdr, hash_lock);
	}

	/*
	 * If a read request has a callback (i.e. acb_done is not NULL), then we
	 * make a buf containing the data according to the parameters which were
	 * passed in. The implementation of arc_buf_alloc_impl() ensures that we
	 * aren't needlessly decompressing the data multiple times.
	 */
	int callback_cnt = 0;
	for (acb = callback_list; acb != NULL; acb = acb->acb_next) {
		if (!acb->acb_done)
			continue;

		/* This is a demand read since prefetches don't use callbacks */
		callback_cnt++;

		int error = arc_buf_alloc_impl(hdr, acb->acb_private,
		    acb->acb_compressed, no_zio_error, &acb->acb_buf);
		if (no_zio_error) {
			zio->io_error = error;
		}
	}
	hdr->b_l1hdr.b_acb = NULL;
	arc_hdr_clear_flags(hdr, ARC_FLAG_IO_IN_PROGRESS);
	if (callback_cnt == 0) {
		ASSERT(HDR_PREFETCH(hdr));
		ASSERT0(hdr->b_l1hdr.b_bufcnt);
		ASSERT3P(hdr->b_l1hdr.b_pabd, !=, NULL);
	}

	ASSERT(refcount_is_zero(&hdr->b_l1hdr.b_refcnt) ||
	    callback_list != NULL);

	if (no_zio_error) {
		arc_hdr_verify(hdr, zio->io_bp);
	} else {
		arc_hdr_set_flags(hdr, ARC_FLAG_IO_ERROR);
		if (hdr->b_l1hdr.b_state != arc_anon)
			arc_change_state(arc_anon, hdr, hash_lock);
		if (HDR_IN_HASH_TABLE(hdr)) {
			if (hash_lock)
				arc_wait_for_krrp(hdr);
			buf_hash_remove(hdr);
		}
		freeable = refcount_is_zero(&hdr->b_l1hdr.b_refcnt);
	}

	/*
	 * Broadcast before we drop the hash_lock to avoid the possibility
	 * that the hdr (and hence the cv) might be freed before we get to
	 * the cv_broadcast().
	 */
	cv_broadcast(&hdr->b_l1hdr.b_cv);

	if (hash_lock != NULL) {
		mutex_exit(hash_lock);
	} else {
		/*
		 * This block was freed while we waited for the read to
		 * complete.  It has been removed from the hash table and
		 * moved to the anonymous state (so that it won't show up
		 * in the cache).
		 */
		ASSERT3P(hdr->b_l1hdr.b_state, ==, arc_anon);
		freeable = refcount_is_zero(&hdr->b_l1hdr.b_refcnt);
	}

	/* execute each callback and free its structure */
	while ((acb = callback_list) != NULL) {
		if (acb->acb_done)
			acb->acb_done(zio, acb->acb_buf, acb->acb_private);

		if (acb->acb_zio_dummy != NULL) {
			acb->acb_zio_dummy->io_error = zio->io_error;
			zio_nowait(acb->acb_zio_dummy);
		}

		callback_list = acb->acb_next;
		kmem_free(acb, sizeof (arc_callback_t));
	}

	if (freeable)
		arc_hdr_destroy(hdr);
}

/*
 * The function to process data from arc by a callback
 * The main purpose is to directly copy data from arc to a target buffer
 */
int
arc_io_bypass(spa_t *spa, const blkptr_t *bp,
    arc_bypass_io_func func, void *arg)
{
	arc_buf_hdr_t *hdr;
	kmutex_t *hash_lock = NULL;
	int error = 0;
	uint64_t guid = spa_load_guid(spa);

top:
	hdr = buf_hash_find(guid, bp, &hash_lock);
	if (hdr && HDR_HAS_L1HDR(hdr) && hdr->b_l1hdr.b_bufcnt > 0 &&
	    hdr->b_l1hdr.b_buf->b_data) {
		if (HDR_IO_IN_PROGRESS(hdr)) {
			cv_wait(&hdr->b_l1hdr.b_cv, hash_lock);
			mutex_exit(hash_lock);
			DTRACE_PROBE(arc_bypass_wait);
			goto top;
		}

		/*
		 * As the func is an arbitrary callback, which can block, lock
		 * should be released not to block other threads from
		 * performing. A counter is used to hold a reference to block
		 * which are held by krrp.
		 */

		hdr->b_l1hdr.b_krrp++;
		mutex_exit(hash_lock);

		error = func(hdr->b_l1hdr.b_buf->b_data, hdr->b_lsize, arg);

		mutex_enter(hash_lock);
		hdr->b_l1hdr.b_krrp--;
		cv_broadcast(&hdr->b_l1hdr.b_cv);
		mutex_exit(hash_lock);

		return (error);
	} else {
		if (hash_lock)
			mutex_exit(hash_lock);
		return (ENODATA);
	}
}

/*
 * "Read" the block at the specified DVA (in bp) via the
 * cache.  If the block is found in the cache, invoke the provided
 * callback immediately and return.  Note that the `zio' parameter
 * in the callback will be NULL in this case, since no IO was
 * required.  If the block is not in the cache pass the read request
 * on to the spa with a substitute callback function, so that the
 * requested block will be added to the cache.
 *
 * If a read request arrives for a block that has a read in-progress,
 * either wait for the in-progress read to complete (and return the
 * results); or, if this is a read with a "done" func, add a record
 * to the read to invoke the "done" func when the read completes,
 * and return; or just return.
 *
 * arc_read_done() will invoke all the requested "done" functions
 * for readers of this block.
 */
int
arc_read(zio_t *pio, spa_t *spa, const blkptr_t *bp, arc_done_func_t *done,
    void *private, zio_priority_t priority, int zio_flags,
    arc_flags_t *arc_flags, const zbookmark_phys_t *zb)
{
	arc_buf_hdr_t *hdr = NULL;
	kmutex_t *hash_lock = NULL;
	zio_t *rzio;
	uint64_t guid = spa_load_guid(spa);
	boolean_t compressed_read = (zio_flags & ZIO_FLAG_RAW) != 0;

	ASSERT(!BP_IS_EMBEDDED(bp) ||
	    BPE_GET_ETYPE(bp) == BP_EMBEDDED_TYPE_DATA);

top:
	if (!BP_IS_EMBEDDED(bp)) {
		/*
		 * Embedded BP's have no DVA and require no I/O to "read".
		 * Create an anonymous arc buf to back it.
		 */
		hdr = buf_hash_find(guid, bp, &hash_lock);
	}

	if (hdr != NULL && HDR_HAS_L1HDR(hdr) && hdr->b_l1hdr.b_pabd != NULL) {
		arc_buf_t *buf = NULL;
		*arc_flags |= ARC_FLAG_CACHED;

		if (HDR_IO_IN_PROGRESS(hdr)) {

			if ((hdr->b_flags & ARC_FLAG_PRIO_ASYNC_READ) &&
			    priority == ZIO_PRIORITY_SYNC_READ) {
				/*
				 * This sync read must wait for an
				 * in-progress async read (e.g. a predictive
				 * prefetch).  Async reads are queued
				 * separately at the vdev_queue layer, so
				 * this is a form of priority inversion.
				 * Ideally, we would "inherit" the demand
				 * i/o's priority by moving the i/o from
				 * the async queue to the synchronous queue,
				 * but there is currently no mechanism to do
				 * so.  Track this so that we can evaluate
				 * the magnitude of this potential performance
				 * problem.
				 *
				 * Note that if the prefetch i/o is already
				 * active (has been issued to the device),
				 * the prefetch improved performance, because
				 * we issued it sooner than we would have
				 * without the prefetch.
				 */
				DTRACE_PROBE1(arc__sync__wait__for__async,
				    arc_buf_hdr_t *, hdr);
				ARCSTAT_BUMP(arcstat_sync_wait_for_async);
			}
			if (hdr->b_flags & ARC_FLAG_PREDICTIVE_PREFETCH) {
				arc_hdr_clear_flags(hdr,
				    ARC_FLAG_PREDICTIVE_PREFETCH);
			}

			if (*arc_flags & ARC_FLAG_WAIT) {
				cv_wait(&hdr->b_l1hdr.b_cv, hash_lock);
				mutex_exit(hash_lock);
				goto top;
			}
			ASSERT(*arc_flags & ARC_FLAG_NOWAIT);

			if (done) {
				arc_callback_t *acb = NULL;

				acb = kmem_zalloc(sizeof (arc_callback_t),
				    KM_SLEEP);
				acb->acb_done = done;
				acb->acb_private = private;
				acb->acb_compressed = compressed_read;
				if (pio != NULL)
					acb->acb_zio_dummy = zio_null(pio,
					    spa, NULL, NULL, NULL, zio_flags);

				ASSERT3P(acb->acb_done, !=, NULL);
				acb->acb_next = hdr->b_l1hdr.b_acb;
				hdr->b_l1hdr.b_acb = acb;
				mutex_exit(hash_lock);
				return (0);
			}
			mutex_exit(hash_lock);
			return (0);
		}

		ASSERT(hdr->b_l1hdr.b_state == arc_mru ||
		    hdr->b_l1hdr.b_state == arc_mfu);

		if (done) {
			if (hdr->b_flags & ARC_FLAG_PREDICTIVE_PREFETCH) {
				/*
				 * This is a demand read which does not have to
				 * wait for i/o because we did a predictive
				 * prefetch i/o for it, which has completed.
				 */
				DTRACE_PROBE1(
				    arc__demand__hit__predictive__prefetch,
				    arc_buf_hdr_t *, hdr);
				ARCSTAT_BUMP(
				    arcstat_demand_hit_predictive_prefetch);
				arc_hdr_clear_flags(hdr,
				    ARC_FLAG_PREDICTIVE_PREFETCH);
			}
			ASSERT(!BP_IS_EMBEDDED(bp) || !BP_IS_HOLE(bp));

			/* Get a buf with the desired data in it. */
			VERIFY0(arc_buf_alloc_impl(hdr, private,
			    compressed_read, B_TRUE, &buf));
		} else if (*arc_flags & ARC_FLAG_PREFETCH &&
		    refcount_count(&hdr->b_l1hdr.b_refcnt) == 0) {
			arc_hdr_set_flags(hdr, ARC_FLAG_PREFETCH);
		}
		DTRACE_PROBE1(arc__hit, arc_buf_hdr_t *, hdr);
		arc_access(hdr, hash_lock);
		if (*arc_flags & ARC_FLAG_L2CACHE)
			arc_hdr_set_flags(hdr, ARC_FLAG_L2CACHE);
		mutex_exit(hash_lock);
		ARCSTAT_BUMP(arcstat_hits);
		if (HDR_ISTYPE_DDT(hdr))
			ARCSTAT_BUMP(arcstat_ddt_hits);
		arc_update_hit_stat(hdr, B_TRUE);

		if (done)
			done(NULL, buf, private);
	} else {
		uint64_t lsize = BP_GET_LSIZE(bp);
		uint64_t psize = BP_GET_PSIZE(bp);
		arc_callback_t *acb;
		vdev_t *vd = NULL;
		uint64_t addr = 0;
		boolean_t devw = B_FALSE;
		uint64_t size;

		if (hdr == NULL) {
			/* this block is not in the cache */
			arc_buf_hdr_t *exists = NULL;
			arc_buf_contents_t type = BP_GET_BUFC_TYPE(bp);
			hdr = arc_hdr_alloc(spa_load_guid(spa), psize, lsize,
			    BP_GET_COMPRESS(bp), type);

			if (!BP_IS_EMBEDDED(bp)) {
				hdr->b_dva = *BP_IDENTITY(bp);
				hdr->b_birth = BP_PHYSICAL_BIRTH(bp);
				exists = buf_hash_insert(hdr, &hash_lock);
			}
			if (exists != NULL) {
				/* somebody beat us to the hash insert */
				mutex_exit(hash_lock);
				buf_discard_identity(hdr);
				arc_hdr_destroy(hdr);
				goto top; /* restart the IO request */
			}
		} else {
			/*
			 * This block is in the ghost cache. If it was L2-only
			 * (and thus didn't have an L1 hdr), we realloc the
			 * header to add an L1 hdr.
			 */
			if (!HDR_HAS_L1HDR(hdr)) {
				hdr = arc_hdr_realloc(hdr, hdr_l2only_cache,
				    hdr_full_cache);
			}
			ASSERT3P(hdr->b_l1hdr.b_pabd, ==, NULL);
			ASSERT(GHOST_STATE(hdr->b_l1hdr.b_state));
			ASSERT(!HDR_IO_IN_PROGRESS(hdr));
			ASSERT(refcount_is_zero(&hdr->b_l1hdr.b_refcnt));
			ASSERT3P(hdr->b_l1hdr.b_buf, ==, NULL);
			ASSERT3P(hdr->b_freeze_cksum, ==, NULL);

			/*
			 * This is a delicate dance that we play here.
			 * This hdr is in the ghost list so we access it
			 * to move it out of the ghost list before we
			 * initiate the read. If it's a prefetch then
			 * it won't have a callback so we'll remove the
			 * reference that arc_buf_alloc_impl() created. We
			 * do this after we've called arc_access() to
			 * avoid hitting an assert in remove_reference().
			 */
			arc_access(hdr, hash_lock);
			arc_hdr_alloc_pabd(hdr);
		}
		ASSERT3P(hdr->b_l1hdr.b_pabd, !=, NULL);
		size = arc_hdr_size(hdr);

		/*
		 * If compression is enabled on the hdr, then will do
		 * RAW I/O and will store the compressed data in the hdr's
		 * data block. Otherwise, the hdr's data block will contain
		 * the uncompressed data.
		 */
		if (HDR_GET_COMPRESS(hdr) != ZIO_COMPRESS_OFF) {
			zio_flags |= ZIO_FLAG_RAW;
		}

		if (*arc_flags & ARC_FLAG_PREFETCH)
			arc_hdr_set_flags(hdr, ARC_FLAG_PREFETCH);
		if (*arc_flags & ARC_FLAG_L2CACHE)
			arc_hdr_set_flags(hdr, ARC_FLAG_L2CACHE);
		if (BP_GET_LEVEL(bp) > 0)
			arc_hdr_set_flags(hdr, ARC_FLAG_INDIRECT);
		if (*arc_flags & ARC_FLAG_PREDICTIVE_PREFETCH)
			arc_hdr_set_flags(hdr, ARC_FLAG_PREDICTIVE_PREFETCH);
		ASSERT(!GHOST_STATE(hdr->b_l1hdr.b_state));

		acb = kmem_zalloc(sizeof (arc_callback_t), KM_SLEEP);
		acb->acb_done = done;
		acb->acb_private = private;
		acb->acb_compressed = compressed_read;

		ASSERT3P(hdr->b_l1hdr.b_acb, ==, NULL);
		hdr->b_l1hdr.b_acb = acb;
		arc_hdr_set_flags(hdr, ARC_FLAG_IO_IN_PROGRESS);

		if (HDR_HAS_L2HDR(hdr) &&
		    (vd = hdr->b_l2hdr.b_dev->l2ad_vdev) != NULL) {
			devw = hdr->b_l2hdr.b_dev->l2ad_writing;
			addr = hdr->b_l2hdr.b_daddr;
			/*
			 * Lock out L2ARC device removal.
			 */
			if (vdev_is_dead(vd) ||
			    !spa_config_tryenter(spa, SCL_L2ARC, vd, RW_READER))
				vd = NULL;
		}

		if (priority == ZIO_PRIORITY_ASYNC_READ)
			arc_hdr_set_flags(hdr, ARC_FLAG_PRIO_ASYNC_READ);
		else
			arc_hdr_clear_flags(hdr, ARC_FLAG_PRIO_ASYNC_READ);

		if (hash_lock != NULL)
			mutex_exit(hash_lock);

		/*
		 * At this point, we have a level 1 cache miss.  Try again in
		 * L2ARC if possible.
		 */
		ASSERT3U(HDR_GET_LSIZE(hdr), ==, lsize);

		DTRACE_PROBE4(arc__miss, arc_buf_hdr_t *, hdr, blkptr_t *, bp,
		    uint64_t, lsize, zbookmark_phys_t *, zb);
		ARCSTAT_BUMP(arcstat_misses);
		arc_update_hit_stat(hdr, B_FALSE);

		if (vd != NULL && l2arc_ndev != 0 && !(l2arc_norw && devw)) {
			/*
			 * Read from the L2ARC if the following are true:
			 * 1. The L2ARC vdev was previously cached.
			 * 2. This buffer still has L2ARC metadata.
			 * 3. This buffer isn't currently writing to the L2ARC.
			 * 4. The L2ARC entry wasn't evicted, which may
			 *    also have invalidated the vdev.
			 * 5. This isn't prefetch and l2arc_noprefetch is set.
			 */
			if (HDR_HAS_L2HDR(hdr) &&
			    !HDR_L2_WRITING(hdr) && !HDR_L2_EVICTED(hdr) &&
			    !(l2arc_noprefetch && HDR_PREFETCH(hdr))) {
				l2arc_read_callback_t *cb;
				abd_t *abd;
				uint64_t asize;

				DTRACE_PROBE1(l2arc__hit, arc_buf_hdr_t *, hdr);
				ARCSTAT_BUMP(arcstat_l2_hits);
				if (vdev_type_is_ddt(vd))
					ARCSTAT_BUMP(arcstat_l2_ddt_hits);

				cb = kmem_zalloc(sizeof (l2arc_read_callback_t),
				    KM_SLEEP);
				cb->l2rcb_hdr = hdr;
				cb->l2rcb_bp = *bp;
				cb->l2rcb_zb = *zb;
				cb->l2rcb_flags = zio_flags;

				asize = vdev_psize_to_asize(vd, size);
				if (asize != size) {
					abd = abd_alloc_for_io(asize,
					    !HDR_ISTYPE_DATA(hdr));
					cb->l2rcb_abd = abd;
				} else {
					abd = hdr->b_l1hdr.b_pabd;
				}

				ASSERT(addr >= VDEV_LABEL_START_SIZE &&
				    addr + asize <= vd->vdev_psize -
				    VDEV_LABEL_END_SIZE);

				/*
				 * l2arc read.  The SCL_L2ARC lock will be
				 * released by l2arc_read_done().
				 * Issue a null zio if the underlying buffer
				 * was squashed to zero size by compression.
				 */
				ASSERT3U(HDR_GET_COMPRESS(hdr), !=,
				    ZIO_COMPRESS_EMPTY);
				rzio = zio_read_phys(pio, vd, addr,
				    asize, abd,
				    ZIO_CHECKSUM_OFF,
				    l2arc_read_done, cb, priority,
				    zio_flags | ZIO_FLAG_DONT_CACHE |
				    ZIO_FLAG_CANFAIL |
				    ZIO_FLAG_DONT_PROPAGATE |
				    ZIO_FLAG_DONT_RETRY, B_FALSE);
				DTRACE_PROBE2(l2arc__read, vdev_t *, vd,
				    zio_t *, rzio);

				ARCSTAT_INCR(arcstat_l2_read_bytes, size);
				if (vdev_type_is_ddt(vd))
					ARCSTAT_INCR(arcstat_l2_ddt_read_bytes,
					    size);

				if (*arc_flags & ARC_FLAG_NOWAIT) {
					zio_nowait(rzio);
					return (0);
				}

				ASSERT(*arc_flags & ARC_FLAG_WAIT);
				if (zio_wait(rzio) == 0)
					return (0);

				/* l2arc read error; goto zio_read() */
			} else {
				DTRACE_PROBE1(l2arc__miss,
				    arc_buf_hdr_t *, hdr);
				ARCSTAT_BUMP(arcstat_l2_misses);
				if (HDR_L2_WRITING(hdr))
					ARCSTAT_BUMP(arcstat_l2_rw_clash);
				spa_config_exit(spa, SCL_L2ARC, vd);
			}
		} else {
			if (vd != NULL)
				spa_config_exit(spa, SCL_L2ARC, vd);
			if (l2arc_ndev != 0) {
				DTRACE_PROBE1(l2arc__miss,
				    arc_buf_hdr_t *, hdr);
				ARCSTAT_BUMP(arcstat_l2_misses);
			}
		}

		rzio = zio_read(pio, spa, bp, hdr->b_l1hdr.b_pabd, size,
		    arc_read_done, hdr, priority, zio_flags, zb);

		if (*arc_flags & ARC_FLAG_WAIT)
			return (zio_wait(rzio));

		ASSERT(*arc_flags & ARC_FLAG_NOWAIT);
		zio_nowait(rzio);
	}
	return (0);
}

/*
 * Notify the arc that a block was freed, and thus will never be used again.
 */
void
arc_freed(spa_t *spa, const blkptr_t *bp)
{
	arc_buf_hdr_t *hdr;
	kmutex_t *hash_lock;
	uint64_t guid = spa_load_guid(spa);

	ASSERT(!BP_IS_EMBEDDED(bp));

	hdr = buf_hash_find(guid, bp, &hash_lock);
	if (hdr == NULL)
		return;

	/*
	 * We might be trying to free a block that is still doing I/O
	 * (i.e. prefetch) or has a reference (i.e. a dedup-ed,
	 * dmu_sync-ed block). If this block is being prefetched, then it
	 * would still have the ARC_FLAG_IO_IN_PROGRESS flag set on the hdr
	 * until the I/O completes. A block may also have a reference if it is
	 * part of a dedup-ed, dmu_synced write. The dmu_sync() function would
	 * have written the new block to its final resting place on disk but
	 * without the dedup flag set. This would have left the hdr in the MRU
	 * state and discoverable. When the txg finally syncs it detects that
	 * the block was overridden in open context and issues an override I/O.
	 * Since this is a dedup block, the override I/O will determine if the
	 * block is already in the DDT. If so, then it will replace the io_bp
	 * with the bp from the DDT and allow the I/O to finish. When the I/O
	 * reaches the done callback, dbuf_write_override_done, it will
	 * check to see if the io_bp and io_bp_override are identical.
	 * If they are not, then it indicates that the bp was replaced with
	 * the bp in the DDT and the override bp is freed. This allows
	 * us to arrive here with a reference on a block that is being
	 * freed. So if we have an I/O in progress, or a reference to
	 * this hdr, then we don't destroy the hdr.
	 */
	if (!HDR_HAS_L1HDR(hdr) || (!HDR_IO_IN_PROGRESS(hdr) &&
	    refcount_is_zero(&hdr->b_l1hdr.b_refcnt))) {
		arc_change_state(arc_anon, hdr, hash_lock);
		arc_hdr_destroy(hdr);
		mutex_exit(hash_lock);
	} else {
		mutex_exit(hash_lock);
	}

}

/*
 * Release this buffer from the cache, making it an anonymous buffer.  This
 * must be done after a read and prior to modifying the buffer contents.
 * If the buffer has more than one reference, we must make
 * a new hdr for the buffer.
 */
void
arc_release(arc_buf_t *buf, void *tag)
{
	arc_buf_hdr_t *hdr = buf->b_hdr;

	/*
	 * It would be nice to assert that if it's DMU metadata (level >
	 * 0 || it's the dnode file), then it must be syncing context.
	 * But we don't know that information at this level.
	 */

	mutex_enter(&buf->b_evict_lock);

	ASSERT(HDR_HAS_L1HDR(hdr));

	/*
	 * We don't grab the hash lock prior to this check, because if
	 * the buffer's header is in the arc_anon state, it won't be
	 * linked into the hash table.
	 */
	if (hdr->b_l1hdr.b_state == arc_anon) {
		mutex_exit(&buf->b_evict_lock);
		ASSERT(!HDR_IO_IN_PROGRESS(hdr));
		ASSERT(!HDR_IN_HASH_TABLE(hdr));
		ASSERT(!HDR_HAS_L2HDR(hdr));
		ASSERT(HDR_EMPTY(hdr));

		ASSERT3U(hdr->b_l1hdr.b_bufcnt, ==, 1);
		ASSERT3S(refcount_count(&hdr->b_l1hdr.b_refcnt), ==, 1);
		ASSERT(!list_link_active(&hdr->b_l1hdr.b_arc_node));

		hdr->b_l1hdr.b_arc_access = 0;

		/*
		 * If the buf is being overridden then it may already
		 * have a hdr that is not empty.
		 */
		buf_discard_identity(hdr);
		arc_buf_thaw(buf);

		return;
	}

	kmutex_t *hash_lock = HDR_LOCK(hdr);
	mutex_enter(hash_lock);

	/*
	 * This assignment is only valid as long as the hash_lock is
	 * held, we must be careful not to reference state or the
	 * b_state field after dropping the lock.
	 */
	arc_state_t *state = hdr->b_l1hdr.b_state;
	ASSERT3P(hash_lock, ==, HDR_LOCK(hdr));
	ASSERT3P(state, !=, arc_anon);

	/* this buffer is not on any list */
	ASSERT3S(refcount_count(&hdr->b_l1hdr.b_refcnt), >, 0);

	if (HDR_HAS_L2HDR(hdr)) {
		mutex_enter(&hdr->b_l2hdr.b_dev->l2ad_mtx);

		/*
		 * We have to recheck this conditional again now that
		 * we're holding the l2ad_mtx to prevent a race with
		 * another thread which might be concurrently calling
		 * l2arc_evict(). In that case, l2arc_evict() might have
		 * destroyed the header's L2 portion as we were waiting
		 * to acquire the l2ad_mtx.
		 */
		if (HDR_HAS_L2HDR(hdr))
			arc_hdr_l2hdr_destroy(hdr);

		mutex_exit(&hdr->b_l2hdr.b_dev->l2ad_mtx);
	}

	/*
	 * Do we have more than one buf?
	 */
	if (hdr->b_l1hdr.b_bufcnt > 1) {
		arc_buf_hdr_t *nhdr;
		uint64_t spa = hdr->b_spa;
		uint64_t psize = HDR_GET_PSIZE(hdr);
		uint64_t lsize = HDR_GET_LSIZE(hdr);
		enum zio_compress compress = HDR_GET_COMPRESS(hdr);
		arc_buf_contents_t type = arc_buf_type(hdr);
		VERIFY3U(hdr->b_type, ==, type);

		ASSERT(hdr->b_l1hdr.b_buf != buf || buf->b_next != NULL);
		(void) remove_reference(hdr, hash_lock, tag);

		if (arc_buf_is_shared(buf) && !ARC_BUF_COMPRESSED(buf)) {
			ASSERT3P(hdr->b_l1hdr.b_buf, !=, buf);
			ASSERT(ARC_BUF_LAST(buf));
		}

		/*
		 * Pull the data off of this hdr and attach it to
		 * a new anonymous hdr. Also find the last buffer
		 * in the hdr's buffer list.
		 */
		arc_buf_t *lastbuf = arc_buf_remove(hdr, buf);
		ASSERT3P(lastbuf, !=, NULL);

		/*
		 * If the current arc_buf_t and the hdr are sharing their data
		 * buffer, then we must stop sharing that block.
		 */
		if (arc_buf_is_shared(buf)) {
			VERIFY(!arc_buf_is_shared(lastbuf));

			/*
			 * First, sever the block sharing relationship between
			 * buf and the arc_buf_hdr_t.
			 */
			arc_unshare_buf(hdr, buf);

			/*
			 * Now we need to recreate the hdr's b_pabd. Since we
			 * have lastbuf handy, we try to share with it, but if
			 * we can't then we allocate a new b_pabd and copy the
			 * data from buf into it.
			 */
			if (arc_can_share(hdr, lastbuf)) {
				arc_share_buf(hdr, lastbuf);
			} else {
				arc_hdr_alloc_pabd(hdr);
				abd_copy_from_buf(hdr->b_l1hdr.b_pabd,
				    buf->b_data, psize);
			}
			VERIFY3P(lastbuf->b_data, !=, NULL);
		} else if (HDR_SHARED_DATA(hdr)) {
			/*
			 * Uncompressed shared buffers are always at the end
			 * of the list. Compressed buffers don't have the
			 * same requirements. This makes it hard to
			 * simply assert that the lastbuf is shared so
			 * we rely on the hdr's compression flags to determine
			 * if we have a compressed, shared buffer.
			 */
			ASSERT(arc_buf_is_shared(lastbuf) ||
			    HDR_GET_COMPRESS(hdr) != ZIO_COMPRESS_OFF);
			ASSERT(!ARC_BUF_SHARED(buf));
		}
		ASSERT3P(hdr->b_l1hdr.b_pabd, !=, NULL);
		ASSERT3P(state, !=, arc_l2c_only);

		(void) refcount_remove_many(&state->arcs_size,
		    arc_buf_size(buf), buf);

		if (refcount_is_zero(&hdr->b_l1hdr.b_refcnt)) {
			ASSERT3P(state, !=, arc_l2c_only);
			(void) refcount_remove_many(&state->arcs_esize[type],
			    arc_buf_size(buf), buf);
		}

		hdr->b_l1hdr.b_bufcnt -= 1;
		arc_cksum_verify(buf);
		arc_buf_unwatch(buf);

		mutex_exit(hash_lock);

		/*
		 * Allocate a new hdr. The new hdr will contain a b_pabd
		 * buffer which will be freed in arc_write().
		 */
		nhdr = arc_hdr_alloc(spa, psize, lsize, compress, type);
		ASSERT3P(nhdr->b_l1hdr.b_buf, ==, NULL);
		ASSERT0(nhdr->b_l1hdr.b_bufcnt);
		ASSERT0(refcount_count(&nhdr->b_l1hdr.b_refcnt));
		VERIFY3U(nhdr->b_type, ==, type);
		ASSERT(!HDR_SHARED_DATA(nhdr));

		nhdr->b_l1hdr.b_buf = buf;
		nhdr->b_l1hdr.b_bufcnt = 1;
		(void) refcount_add(&nhdr->b_l1hdr.b_refcnt, tag);
		nhdr->b_l1hdr.b_krrp = 0;

		buf->b_hdr = nhdr;

		mutex_exit(&buf->b_evict_lock);
		(void) refcount_add_many(&arc_anon->arcs_size,
		    arc_buf_size(buf), buf);
	} else {
		mutex_exit(&buf->b_evict_lock);
		ASSERT(refcount_count(&hdr->b_l1hdr.b_refcnt) == 1);
		/* protected by hash lock, or hdr is on arc_anon */
		ASSERT(!multilist_link_active(&hdr->b_l1hdr.b_arc_node));
		ASSERT(!HDR_IO_IN_PROGRESS(hdr));
		arc_change_state(arc_anon, hdr, hash_lock);
		hdr->b_l1hdr.b_arc_access = 0;
		mutex_exit(hash_lock);

		buf_discard_identity(hdr);
		arc_buf_thaw(buf);
	}
}

int
arc_released(arc_buf_t *buf)
{
	int released;

	mutex_enter(&buf->b_evict_lock);
	released = (buf->b_data != NULL &&
	    buf->b_hdr->b_l1hdr.b_state == arc_anon);
	mutex_exit(&buf->b_evict_lock);
	return (released);
}

#ifdef ZFS_DEBUG
int
arc_referenced(arc_buf_t *buf)
{
	int referenced;

	mutex_enter(&buf->b_evict_lock);
	referenced = (refcount_count(&buf->b_hdr->b_l1hdr.b_refcnt));
	mutex_exit(&buf->b_evict_lock);
	return (referenced);
}
#endif

static void
arc_write_ready(zio_t *zio)
{
	arc_write_callback_t *callback = zio->io_private;
	arc_buf_t *buf = callback->awcb_buf;
	arc_buf_hdr_t *hdr = buf->b_hdr;
	uint64_t psize = BP_IS_HOLE(zio->io_bp) ? 0 : BP_GET_PSIZE(zio->io_bp);

	ASSERT(HDR_HAS_L1HDR(hdr));
	ASSERT(!refcount_is_zero(&buf->b_hdr->b_l1hdr.b_refcnt));
	ASSERT(hdr->b_l1hdr.b_bufcnt > 0);

	/*
	 * If we're reexecuting this zio because the pool suspended, then
	 * cleanup any state that was previously set the first time the
	 * callback was invoked.
	 */
	if (zio->io_flags & ZIO_FLAG_REEXECUTED) {
		arc_cksum_free(hdr);
		arc_buf_unwatch(buf);
		if (hdr->b_l1hdr.b_pabd != NULL) {
			if (arc_buf_is_shared(buf)) {
				arc_unshare_buf(hdr, buf);
			} else {
				arc_hdr_free_pabd(hdr);
			}
		}
	}
	ASSERT3P(hdr->b_l1hdr.b_pabd, ==, NULL);
	ASSERT(!HDR_SHARED_DATA(hdr));
	ASSERT(!arc_buf_is_shared(buf));

	callback->awcb_ready(zio, buf, callback->awcb_private);

	if (HDR_IO_IN_PROGRESS(hdr))
		ASSERT(zio->io_flags & ZIO_FLAG_REEXECUTED);

	arc_cksum_compute(buf);
	arc_hdr_set_flags(hdr, ARC_FLAG_IO_IN_PROGRESS);

	enum zio_compress compress;
	if (BP_IS_HOLE(zio->io_bp) || BP_IS_EMBEDDED(zio->io_bp)) {
		compress = ZIO_COMPRESS_OFF;
	} else {
		ASSERT3U(HDR_GET_LSIZE(hdr), ==, BP_GET_LSIZE(zio->io_bp));
		compress = BP_GET_COMPRESS(zio->io_bp);
	}
	HDR_SET_PSIZE(hdr, psize);
	arc_hdr_set_compress(hdr, compress);


	/*
	 * Fill the hdr with data. If the hdr is compressed, the data we want
	 * is available from the zio, otherwise we can take it from the buf.
	 *
	 * We might be able to share the buf's data with the hdr here. However,
	 * doing so would cause the ARC to be full of linear ABDs if we write a
	 * lot of shareable data. As a compromise, we check whether scattered
	 * ABDs are allowed, and assume that if they are then the user wants
	 * the ARC to be primarily filled with them regardless of the data being
	 * written. Therefore, if they're allowed then we allocate one and copy
	 * the data into it; otherwise, we share the data directly if we can.
	 */
	if (zfs_abd_scatter_enabled || !arc_can_share(hdr, buf)) {
		arc_hdr_alloc_pabd(hdr);

		/*
		 * Ideally, we would always copy the io_abd into b_pabd, but the
		 * user may have disabled compressed ARC, thus we must check the
		 * hdr's compression setting rather than the io_bp's.
		 */
		if (HDR_GET_COMPRESS(hdr) != ZIO_COMPRESS_OFF) {
			ASSERT3U(BP_GET_COMPRESS(zio->io_bp), !=,
			    ZIO_COMPRESS_OFF);
			ASSERT3U(psize, >, 0);

			abd_copy(hdr->b_l1hdr.b_pabd, zio->io_abd, psize);
		} else {
			ASSERT3U(zio->io_orig_size, ==, arc_hdr_size(hdr));

			abd_copy_from_buf(hdr->b_l1hdr.b_pabd, buf->b_data,
			    arc_buf_size(buf));
		}
	} else {
		ASSERT3P(buf->b_data, ==, abd_to_buf(zio->io_orig_abd));
		ASSERT3U(zio->io_orig_size, ==, arc_buf_size(buf));
		ASSERT3U(hdr->b_l1hdr.b_bufcnt, ==, 1);

		arc_share_buf(hdr, buf);
	}

	arc_hdr_verify(hdr, zio->io_bp);
}

static void
arc_write_children_ready(zio_t *zio)
{
	arc_write_callback_t *callback = zio->io_private;
	arc_buf_t *buf = callback->awcb_buf;

	callback->awcb_children_ready(zio, buf, callback->awcb_private);
}

/*
 * The SPA calls this callback for each physical write that happens on behalf
 * of a logical write.  See the comment in dbuf_write_physdone() for details.
 */
static void
arc_write_physdone(zio_t *zio)
{
	arc_write_callback_t *cb = zio->io_private;
	if (cb->awcb_physdone != NULL)
		cb->awcb_physdone(zio, cb->awcb_buf, cb->awcb_private);
}

static void
arc_write_done(zio_t *zio)
{
	arc_write_callback_t *callback = zio->io_private;
	arc_buf_t *buf = callback->awcb_buf;
	arc_buf_hdr_t *hdr = buf->b_hdr;

	ASSERT3P(hdr->b_l1hdr.b_acb, ==, NULL);

	if (zio->io_error == 0) {
		arc_hdr_verify(hdr, zio->io_bp);

		if (BP_IS_HOLE(zio->io_bp) || BP_IS_EMBEDDED(zio->io_bp)) {
			buf_discard_identity(hdr);
		} else {
			hdr->b_dva = *BP_IDENTITY(zio->io_bp);
			hdr->b_birth = BP_PHYSICAL_BIRTH(zio->io_bp);
		}
	} else {
		ASSERT(HDR_EMPTY(hdr));
	}

	/*
	 * If the block to be written was all-zero or compressed enough to be
	 * embedded in the BP, no write was performed so there will be no
	 * dva/birth/checksum.  The buffer must therefore remain anonymous
	 * (and uncached).
	 */
	if (!HDR_EMPTY(hdr)) {
		arc_buf_hdr_t *exists;
		kmutex_t *hash_lock;

		ASSERT3U(zio->io_error, ==, 0);

		arc_cksum_verify(buf);

		exists = buf_hash_insert(hdr, &hash_lock);
		if (exists != NULL) {
			/*
			 * This can only happen if we overwrite for
			 * sync-to-convergence, because we remove
			 * buffers from the hash table when we arc_free().
			 */
			if (zio->io_flags & ZIO_FLAG_IO_REWRITE) {
				if (!BP_EQUAL(&zio->io_bp_orig, zio->io_bp))
					panic("bad overwrite, hdr=%p exists=%p",
					    (void *)hdr, (void *)exists);
				ASSERT(refcount_is_zero(
				    &exists->b_l1hdr.b_refcnt));
				arc_change_state(arc_anon, exists, hash_lock);
				arc_wait_for_krrp(exists);
				mutex_exit(hash_lock);
				arc_hdr_destroy(exists);
				exists = buf_hash_insert(hdr, &hash_lock);
				ASSERT3P(exists, ==, NULL);
			} else if (zio->io_flags & ZIO_FLAG_NOPWRITE) {
				/* nopwrite */
				ASSERT(zio->io_prop.zp_nopwrite);
				if (!BP_EQUAL(&zio->io_bp_orig, zio->io_bp))
					panic("bad nopwrite, hdr=%p exists=%p",
					    (void *)hdr, (void *)exists);
			} else {
				/* Dedup */
				ASSERT(hdr->b_l1hdr.b_bufcnt == 1);
				ASSERT(hdr->b_l1hdr.b_state == arc_anon);
				ASSERT(BP_GET_DEDUP(zio->io_bp));
				ASSERT(BP_GET_LEVEL(zio->io_bp) == 0);
			}
		}
		arc_hdr_clear_flags(hdr, ARC_FLAG_IO_IN_PROGRESS);
		/* if it's not anon, we are doing a scrub */
		if (exists == NULL && hdr->b_l1hdr.b_state == arc_anon)
			arc_access(hdr, hash_lock);
		mutex_exit(hash_lock);
	} else {
		arc_hdr_clear_flags(hdr, ARC_FLAG_IO_IN_PROGRESS);
	}

	ASSERT(!refcount_is_zero(&hdr->b_l1hdr.b_refcnt));
	callback->awcb_done(zio, buf, callback->awcb_private);

	abd_put(zio->io_abd);
	kmem_free(callback, sizeof (arc_write_callback_t));
}

zio_t *
arc_write(zio_t *pio, spa_t *spa, uint64_t txg, blkptr_t *bp, arc_buf_t *buf,
    boolean_t l2arc, const zio_prop_t *zp, arc_done_func_t *ready,
    arc_done_func_t *children_ready, arc_done_func_t *physdone,
    arc_done_func_t *done, void *private, zio_priority_t priority,
    int zio_flags, const zbookmark_phys_t *zb,
    const zio_smartcomp_info_t *smartcomp)
{
	arc_buf_hdr_t *hdr = buf->b_hdr;
	arc_write_callback_t *callback;
	zio_t *zio;
	zio_prop_t localprop = *zp;

	ASSERT3P(ready, !=, NULL);
	ASSERT3P(done, !=, NULL);
	ASSERT(!HDR_IO_ERROR(hdr));
	ASSERT(!HDR_IO_IN_PROGRESS(hdr));
	ASSERT3P(hdr->b_l1hdr.b_acb, ==, NULL);
	ASSERT3U(hdr->b_l1hdr.b_bufcnt, >, 0);
	if (l2arc)
		arc_hdr_set_flags(hdr, ARC_FLAG_L2CACHE);
	if (ARC_BUF_COMPRESSED(buf)) {
		/*
		 * We're writing a pre-compressed buffer.  Make the
		 * compression algorithm requested by the zio_prop_t match
		 * the pre-compressed buffer's compression algorithm.
		 */
		localprop.zp_compress = HDR_GET_COMPRESS(hdr);

		ASSERT3U(HDR_GET_LSIZE(hdr), !=, arc_buf_size(buf));
		zio_flags |= ZIO_FLAG_RAW;
	}
	callback = kmem_zalloc(sizeof (arc_write_callback_t), KM_SLEEP);
	callback->awcb_ready = ready;
	callback->awcb_children_ready = children_ready;
	callback->awcb_physdone = physdone;
	callback->awcb_done = done;
	callback->awcb_private = private;
	callback->awcb_buf = buf;

	/*
	 * The hdr's b_pabd is now stale, free it now. A new data block
	 * will be allocated when the zio pipeline calls arc_write_ready().
	 */
	if (hdr->b_l1hdr.b_pabd != NULL) {
		/*
		 * If the buf is currently sharing the data block with
		 * the hdr then we need to break that relationship here.
		 * The hdr will remain with a NULL data pointer and the
		 * buf will take sole ownership of the block.
		 */
		if (arc_buf_is_shared(buf)) {
			arc_unshare_buf(hdr, buf);
		} else {
			arc_hdr_free_pabd(hdr);
		}
		VERIFY3P(buf->b_data, !=, NULL);
		arc_hdr_set_compress(hdr, ZIO_COMPRESS_OFF);
	}
	ASSERT(!arc_buf_is_shared(buf));
	ASSERT3P(hdr->b_l1hdr.b_pabd, ==, NULL);

	zio = zio_write(pio, spa, txg, bp,
	    abd_get_from_buf(buf->b_data, HDR_GET_LSIZE(hdr)),
	    HDR_GET_LSIZE(hdr), arc_buf_size(buf), &localprop, arc_write_ready,
	    (children_ready != NULL) ? arc_write_children_ready : NULL,
	    arc_write_physdone, arc_write_done, callback,
	    priority, zio_flags, zb, smartcomp);

	return (zio);
}

static int
arc_memory_throttle(uint64_t reserve, uint64_t txg)
{
#ifdef _KERNEL
	uint64_t available_memory = ptob(freemem);
	static uint64_t page_load = 0;
	static uint64_t last_txg = 0;

#if defined(__i386)
	available_memory =
	    MIN(available_memory, vmem_size(heap_arena, VMEM_FREE));
#endif

	if (freemem > physmem * arc_lotsfree_percent / 100)
		return (0);

	if (txg > last_txg) {
		last_txg = txg;
		page_load = 0;
	}
	/*
	 * If we are in pageout, we know that memory is already tight,
	 * the arc is already going to be evicting, so we just want to
	 * continue to let page writes occur as quickly as possible.
	 */
	if (curproc == proc_pageout) {
		if (page_load > MAX(ptob(minfree), available_memory) / 4)
			return (SET_ERROR(ERESTART));
		/* Note: reserve is inflated, so we deflate */
		page_load += reserve / 8;
		return (0);
	} else if (page_load > 0 && arc_reclaim_needed()) {
		/* memory is low, delay before restarting */
		ARCSTAT_INCR(arcstat_memory_throttle_count, 1);
		return (SET_ERROR(EAGAIN));
	}
	page_load = 0;
#endif
	return (0);
}

void
arc_tempreserve_clear(uint64_t reserve)
{
	atomic_add_64(&arc_tempreserve, -reserve);
	ASSERT((int64_t)arc_tempreserve >= 0);
}

int
arc_tempreserve_space(uint64_t reserve, uint64_t txg)
{
	int error;
	uint64_t anon_size;

	if (reserve > arc_c/4 && !arc_no_grow)
		arc_c = MIN(arc_c_max, reserve * 4);
	if (reserve > arc_c)
		return (SET_ERROR(ENOMEM));

	/*
	 * Don't count loaned bufs as in flight dirty data to prevent long
	 * network delays from blocking transactions that are ready to be
	 * assigned to a txg.
	 */

	/* assert that it has not wrapped around */
	ASSERT3S(atomic_add_64_nv(&arc_loaned_bytes, 0), >=, 0);

	anon_size = MAX((int64_t)(refcount_count(&arc_anon->arcs_size) -
	    arc_loaned_bytes), 0);

	/*
	 * Writes will, almost always, require additional memory allocations
	 * in order to compress/encrypt/etc the data.  We therefore need to
	 * make sure that there is sufficient available memory for this.
	 */
	error = arc_memory_throttle(reserve, txg);
	if (error != 0)
		return (error);

	/*
	 * Throttle writes when the amount of dirty data in the cache
	 * gets too large.  We try to keep the cache less than half full
	 * of dirty blocks so that our sync times don't grow too large.
	 * Note: if two requests come in concurrently, we might let them
	 * both succeed, when one of them should fail.  Not a huge deal.
	 */
	if (reserve + arc_tempreserve + anon_size > arc_c / 2 &&
	    anon_size > arc_c / 4) {
		DTRACE_PROBE4(arc__tempreserve__space__throttle, uint64_t,
		    arc_tempreserve, arc_state_t *, arc_anon, uint64_t,
		    reserve, uint64_t, arc_c);

		uint64_t meta_esize =
		    refcount_count(&arc_anon->arcs_esize[ARC_BUFC_METADATA]);
		uint64_t data_esize =
		    refcount_count(&arc_anon->arcs_esize[ARC_BUFC_DATA]);
		dprintf("failing, arc_tempreserve=%lluK anon_meta=%lluK "
		    "anon_data=%lluK tempreserve=%lluK arc_c=%lluK\n",
		    arc_tempreserve >> 10, meta_esize >> 10,
		    data_esize >> 10, reserve >> 10, arc_c >> 10);
		return (SET_ERROR(ERESTART));
	}
	atomic_add_64(&arc_tempreserve, reserve);
	return (0);
}

static void
arc_kstat_update_state(arc_state_t *state, kstat_named_t *size,
    kstat_named_t *evict_data, kstat_named_t *evict_metadata,
    kstat_named_t *evict_ddt)
{
	size->value.ui64 = refcount_count(&state->arcs_size);
	evict_data->value.ui64 =
	    refcount_count(&state->arcs_esize[ARC_BUFC_DATA]);
	evict_metadata->value.ui64 =
	    refcount_count(&state->arcs_esize[ARC_BUFC_METADATA]);
	evict_ddt->value.ui64 =
	    refcount_count(&state->arcs_esize[ARC_BUFC_DDT]);
}

static int
arc_kstat_update(kstat_t *ksp, int rw)
{
	arc_stats_t *as = ksp->ks_data;

	if (rw == KSTAT_WRITE) {
		return (EACCES);
	} else {
		arc_kstat_update_state(arc_anon,
		    &as->arcstat_anon_size,
		    &as->arcstat_anon_evictable_data,
		    &as->arcstat_anon_evictable_metadata,
		    &as->arcstat_anon_evictable_ddt);
		arc_kstat_update_state(arc_mru,
		    &as->arcstat_mru_size,
		    &as->arcstat_mru_evictable_data,
		    &as->arcstat_mru_evictable_metadata,
		    &as->arcstat_mru_evictable_ddt);
		arc_kstat_update_state(arc_mru_ghost,
		    &as->arcstat_mru_ghost_size,
		    &as->arcstat_mru_ghost_evictable_data,
		    &as->arcstat_mru_ghost_evictable_metadata,
		    &as->arcstat_mru_ghost_evictable_ddt);
		arc_kstat_update_state(arc_mfu,
		    &as->arcstat_mfu_size,
		    &as->arcstat_mfu_evictable_data,
		    &as->arcstat_mfu_evictable_metadata,
		    &as->arcstat_mfu_evictable_ddt);
		arc_kstat_update_state(arc_mfu_ghost,
		    &as->arcstat_mfu_ghost_size,
		    &as->arcstat_mfu_ghost_evictable_data,
<<<<<<< HEAD
		    &as->arcstat_mfu_ghost_evictable_metadata,
		    &as->arcstat_mfu_ghost_evictable_ddt);
=======
		    &as->arcstat_mfu_ghost_evictable_metadata);

		ARCSTAT(arcstat_size) = aggsum_value(&arc_size);
		ARCSTAT(arcstat_meta_used) = aggsum_value(&arc_meta_used);
		ARCSTAT(arcstat_data_size) = aggsum_value(&astat_data_size);
		ARCSTAT(arcstat_metadata_size) =
		    aggsum_value(&astat_metadata_size);
		ARCSTAT(arcstat_hdr_size) = aggsum_value(&astat_hdr_size);
		ARCSTAT(arcstat_other_size) = aggsum_value(&astat_other_size);
		ARCSTAT(arcstat_l2_hdr_size) = aggsum_value(&astat_l2_hdr_size);
>>>>>>> b037f3db
	}

	return (0);
}

/*
 * This function *must* return indices evenly distributed between all
 * sublists of the multilist. This is needed due to how the ARC eviction
 * code is laid out; arc_evict_state() assumes ARC buffers are evenly
 * distributed between all sublists and uses this assumption when
 * deciding which sublist to evict from and how much to evict from it.
 */
unsigned int
arc_state_multilist_index_func(multilist_t *ml, void *obj)
{
	arc_buf_hdr_t *hdr = obj;

	/*
	 * We rely on b_dva to generate evenly distributed index
	 * numbers using buf_hash below. So, as an added precaution,
	 * let's make sure we never add empty buffers to the arc lists.
	 */
	ASSERT(!HDR_EMPTY(hdr));

	/*
	 * The assumption here, is the hash value for a given
	 * arc_buf_hdr_t will remain constant throughout it's lifetime
	 * (i.e. it's b_spa, b_dva, and b_birth fields don't change).
	 * Thus, we don't need to store the header's sublist index
	 * on insertion, as this index can be recalculated on removal.
	 *
	 * Also, the low order bits of the hash value are thought to be
	 * distributed evenly. Otherwise, in the case that the multilist
	 * has a power of two number of sublists, each sublists' usage
	 * would not be evenly distributed.
	 */
	return (buf_hash(hdr->b_spa, &hdr->b_dva, hdr->b_birth) %
	    multilist_get_num_sublists(ml));
}

static void
arc_state_init(void)
{
	arc_anon = &ARC_anon;
	arc_mru = &ARC_mru;
	arc_mru_ghost = &ARC_mru_ghost;
	arc_mfu = &ARC_mfu;
	arc_mfu_ghost = &ARC_mfu_ghost;
	arc_l2c_only = &ARC_l2c_only;
	arc_buf_contents_t arcs;

	for (arcs = ARC_BUFC_DATA; arcs < ARC_BUFC_NUMTYPES; ++arcs) {
		arc_mru->arcs_list[arcs] =
		    multilist_create(sizeof (arc_buf_hdr_t),
		    offsetof(arc_buf_hdr_t, b_l1hdr.b_arc_node),
		    arc_state_multilist_index_func);
		arc_mru_ghost->arcs_list[arcs] =
		    multilist_create(sizeof (arc_buf_hdr_t),
		    offsetof(arc_buf_hdr_t, b_l1hdr.b_arc_node),
			arc_state_multilist_index_func);
		arc_mfu->arcs_list[arcs] =
		    multilist_create(sizeof (arc_buf_hdr_t),
		    offsetof(arc_buf_hdr_t, b_l1hdr.b_arc_node),
		    arc_state_multilist_index_func);
		arc_mfu_ghost->arcs_list[arcs] =
		    multilist_create(sizeof (arc_buf_hdr_t),
		    offsetof(arc_buf_hdr_t, b_l1hdr.b_arc_node),
		    arc_state_multilist_index_func);
		arc_l2c_only->arcs_list[arcs] =
		    multilist_create(sizeof (arc_buf_hdr_t),
		    offsetof(arc_buf_hdr_t, b_l1hdr.b_arc_node),
		    arc_state_multilist_index_func);

		refcount_create(&arc_anon->arcs_esize[arcs]);
		refcount_create(&arc_mru->arcs_esize[arcs]);
		refcount_create(&arc_mru_ghost->arcs_esize[arcs]);
		refcount_create(&arc_mfu->arcs_esize[arcs]);
		refcount_create(&arc_mfu_ghost->arcs_esize[arcs]);
		refcount_create(&arc_l2c_only->arcs_esize[arcs]);
	}

	arc_flush_taskq = taskq_create("arc_flush_tq",
	    max_ncpus, minclsyspri, 1, zfs_flush_ntasks, TASKQ_DYNAMIC);

	refcount_create(&arc_anon->arcs_size);
	refcount_create(&arc_mru->arcs_size);
	refcount_create(&arc_mru_ghost->arcs_size);
	refcount_create(&arc_mfu->arcs_size);
	refcount_create(&arc_mfu_ghost->arcs_size);
	refcount_create(&arc_l2c_only->arcs_size);

	aggsum_init(&arc_meta_used, 0);
	aggsum_init(&arc_size, 0);
	aggsum_init(&astat_data_size, 0);
	aggsum_init(&astat_metadata_size, 0);
	aggsum_init(&astat_hdr_size, 0);
	aggsum_init(&astat_other_size, 0);
	aggsum_init(&astat_l2_hdr_size, 0);
}

static void
arc_state_fini(void)
{
	arc_buf_contents_t arcs;

	refcount_destroy(&arc_anon->arcs_size);
	refcount_destroy(&arc_mru->arcs_size);
	refcount_destroy(&arc_mru_ghost->arcs_size);
	refcount_destroy(&arc_mfu->arcs_size);
	refcount_destroy(&arc_mfu_ghost->arcs_size);
	refcount_destroy(&arc_l2c_only->arcs_size);

	for (arcs = ARC_BUFC_DATA; arcs < ARC_BUFC_NUMTYPES; ++arcs) {
		multilist_destroy(arc_mru->arcs_list[arcs]);
		multilist_destroy(arc_mru_ghost->arcs_list[arcs]);
		multilist_destroy(arc_mfu->arcs_list[arcs]);
		multilist_destroy(arc_mfu_ghost->arcs_list[arcs]);
		multilist_destroy(arc_l2c_only->arcs_list[arcs]);

		refcount_destroy(&arc_anon->arcs_esize[arcs]);
		refcount_destroy(&arc_mru->arcs_esize[arcs]);
		refcount_destroy(&arc_mru_ghost->arcs_esize[arcs]);
		refcount_destroy(&arc_mfu->arcs_esize[arcs]);
		refcount_destroy(&arc_mfu_ghost->arcs_esize[arcs]);
		refcount_destroy(&arc_l2c_only->arcs_esize[arcs]);
	}
}

uint64_t
arc_max_bytes(void)
{
	return (arc_c_max);
}

void
arc_init(void)
{
	/*
	 * allmem is "all memory that we could possibly use".
	 */
#ifdef _KERNEL
	uint64_t allmem = ptob(physmem - swapfs_minfree);
#else
	uint64_t allmem = (physmem * PAGESIZE) / 2;
#endif

	mutex_init(&arc_reclaim_lock, NULL, MUTEX_DEFAULT, NULL);
	cv_init(&arc_reclaim_thread_cv, NULL, CV_DEFAULT, NULL);
	cv_init(&arc_reclaim_waiters_cv, NULL, CV_DEFAULT, NULL);

	/* Convert seconds to clock ticks */
	arc_min_prefetch_lifespan = 1 * hz;

	/* set min cache to 1/32 of all memory, or 64MB, whichever is more */
	arc_c_min = MAX(allmem / 32, 64 << 20);
	/* set max to 3/4 of all memory, or all but 1GB, whichever is more */
	if (allmem >= 1 << 30)
		arc_c_max = allmem - (1 << 30);
	else
		arc_c_max = arc_c_min;
	arc_c_max = MAX(allmem * 3 / 4, arc_c_max);

	/*
	 * In userland, there's only the memory pressure that we artificially
	 * create (see arc_available_memory()).  Don't let arc_c get too
	 * small, because it can cause transactions to be larger than
	 * arc_c, causing arc_tempreserve_space() to fail.
	 */
#ifndef _KERNEL
	arc_c_min = arc_c_max / 2;
#endif

	/*
	 * Allow the tunables to override our calculations if they are
	 * reasonable (ie. over 64MB)
	 */
	if (zfs_arc_max > 64 << 20 && zfs_arc_max < allmem) {
		arc_c_max = zfs_arc_max;
		arc_c_min = MIN(arc_c_min, arc_c_max);
	}
	if (zfs_arc_min > 64 << 20 && zfs_arc_min <= arc_c_max)
		arc_c_min = zfs_arc_min;

	arc_c = arc_c_max;
	arc_p = (arc_c >> 1);

	/* limit ddt meta-data to 1/4 of the arc capacity */
	arc_ddt_limit = arc_c_max / 4;
	/* limit meta-data to 1/4 of the arc capacity */
	arc_meta_limit = arc_c_max / 4;

#ifdef _KERNEL
	/*
	 * Metadata is stored in the kernel's heap.  Don't let us
	 * use more than half the heap for the ARC.
	 */
	arc_meta_limit = MIN(arc_meta_limit,
	    vmem_size(heap_arena, VMEM_ALLOC | VMEM_FREE) / 2);
#endif

	/* Allow the tunable to override if it is reasonable */
	if (zfs_arc_ddt_limit > 0 && zfs_arc_ddt_limit <= arc_c_max)
		arc_ddt_limit = zfs_arc_ddt_limit;
	arc_ddt_evict_threshold =
	    zfs_arc_segregate_ddt ? &arc_ddt_limit : &arc_meta_limit;

	/* Allow the tunable to override if it is reasonable */
	if (zfs_arc_meta_limit > 0 && zfs_arc_meta_limit <= arc_c_max)
		arc_meta_limit = zfs_arc_meta_limit;

	if (arc_c_min < arc_meta_limit / 2 && zfs_arc_min == 0)
		arc_c_min = arc_meta_limit / 2;

	if (zfs_arc_meta_min > 0) {
		arc_meta_min = zfs_arc_meta_min;
	} else {
		arc_meta_min = arc_c_min / 2;
	}

	if (zfs_arc_grow_retry > 0)
		arc_grow_retry = zfs_arc_grow_retry;

	if (zfs_arc_shrink_shift > 0)
		arc_shrink_shift = zfs_arc_shrink_shift;

	/*
	 * Ensure that arc_no_grow_shift is less than arc_shrink_shift.
	 */
	if (arc_no_grow_shift >= arc_shrink_shift)
		arc_no_grow_shift = arc_shrink_shift - 1;

	if (zfs_arc_p_min_shift > 0)
		arc_p_min_shift = zfs_arc_p_min_shift;

	/* if kmem_flags are set, lets try to use less memory */
	if (kmem_debugging())
		arc_c = arc_c / 2;
	if (arc_c < arc_c_min)
		arc_c = arc_c_min;

	arc_state_init();
	buf_init();

	arc_reclaim_thread_exit = B_FALSE;

	arc_ksp = kstat_create("zfs", 0, "arcstats", "misc", KSTAT_TYPE_NAMED,
	    sizeof (arc_stats) / sizeof (kstat_named_t), KSTAT_FLAG_VIRTUAL);

	if (arc_ksp != NULL) {
		arc_ksp->ks_data = &arc_stats;
		arc_ksp->ks_update = arc_kstat_update;
		kstat_install(arc_ksp);
	}

	(void) thread_create(NULL, 0, arc_reclaim_thread, NULL, 0, &p0,
	    TS_RUN, minclsyspri);

	arc_dead = B_FALSE;
	arc_warm = B_FALSE;

	/*
	 * Calculate maximum amount of dirty data per pool.
	 *
	 * If it has been set by /etc/system, take that.
	 * Otherwise, use a percentage of physical memory defined by
	 * zfs_dirty_data_max_percent (default 10%) with a cap at
	 * zfs_dirty_data_max_max (default 4GB).
	 */
	if (zfs_dirty_data_max == 0) {
		zfs_dirty_data_max = physmem * PAGESIZE *
		    zfs_dirty_data_max_percent / 100;
		zfs_dirty_data_max = MIN(zfs_dirty_data_max,
		    zfs_dirty_data_max_max);
	}
}

void
arc_fini(void)
{
	mutex_enter(&arc_reclaim_lock);
	arc_reclaim_thread_exit = B_TRUE;
	/*
	 * The reclaim thread will set arc_reclaim_thread_exit back to
	 * B_FALSE when it is finished exiting; we're waiting for that.
	 */
	while (arc_reclaim_thread_exit) {
		cv_signal(&arc_reclaim_thread_cv);
		cv_wait(&arc_reclaim_thread_cv, &arc_reclaim_lock);
	}
	mutex_exit(&arc_reclaim_lock);

	/* Use B_TRUE to ensure *all* buffers are evicted */
	arc_flush(NULL, B_TRUE);

	arc_dead = B_TRUE;

	if (arc_ksp != NULL) {
		kstat_delete(arc_ksp);
		arc_ksp = NULL;
	}

	taskq_destroy(arc_flush_taskq);

	mutex_destroy(&arc_reclaim_lock);
	cv_destroy(&arc_reclaim_thread_cv);
	cv_destroy(&arc_reclaim_waiters_cv);

	arc_state_fini();
	buf_fini();

	ASSERT0(arc_loaned_bytes);
}

/*
 * Level 2 ARC
 *
 * The level 2 ARC (L2ARC) is a cache layer in-between main memory and disk.
 * It uses dedicated storage devices to hold cached data, which are populated
 * using large infrequent writes.  The main role of this cache is to boost
 * the performance of random read workloads.  The intended L2ARC devices
 * include short-stroked disks, solid state disks, and other media with
 * substantially faster read latency than disk.
 *
 *                 +-----------------------+
 *                 |         ARC           |
 *                 +-----------------------+
 *                    |         ^     ^
 *                    |         |     |
 *      l2arc_feed_thread()    arc_read()
 *                    |         |     |
 *                    |  l2arc read   |
 *                    V         |     |
 *               +---------------+    |
 *               |     L2ARC     |    |
 *               +---------------+    |
 *                   |    ^           |
 *          l2arc_write() |           |
 *                   |    |           |
 *                   V    |           |
 *                 +-------+      +-------+
 *                 | vdev  |      | vdev  |
 *                 | cache |      | cache |
 *                 +-------+      +-------+
 *                 +=========+     .-----.
 *                 :  L2ARC  :    |-_____-|
 *                 : devices :    | Disks |
 *                 +=========+    `-_____-'
 *
 * Read requests are satisfied from the following sources, in order:
 *
 *	1) ARC
 *	2) vdev cache of L2ARC devices
 *	3) L2ARC devices
 *	4) vdev cache of disks
 *	5) disks
 *
 * Some L2ARC device types exhibit extremely slow write performance.
 * To accommodate for this there are some significant differences between
 * the L2ARC and traditional cache design:
 *
 * 1. There is no eviction path from the ARC to the L2ARC.  Evictions from
 * the ARC behave as usual, freeing buffers and placing headers on ghost
 * lists.  The ARC does not send buffers to the L2ARC during eviction as
 * this would add inflated write latencies for all ARC memory pressure.
 *
 * 2. The L2ARC attempts to cache data from the ARC before it is evicted.
 * It does this by periodically scanning buffers from the eviction-end of
 * the MFU and MRU ARC lists, copying them to the L2ARC devices if they are
 * not already there. It scans until a headroom of buffers is satisfied,
 * which itself is a buffer for ARC eviction. If a compressible buffer is
 * found during scanning and selected for writing to an L2ARC device, we
 * temporarily boost scanning headroom during the next scan cycle to make
 * sure we adapt to compression effects (which might significantly reduce
 * the data volume we write to L2ARC). The thread that does this is
 * l2arc_feed_thread(), illustrated below; example sizes are included to
 * provide a better sense of ratio than this diagram:
 *
 *	       head -->                        tail
 *	        +---------------------+----------+
 *	ARC_mfu |:::::#:::::::::::::::|o#o###o###|-->.   # already on L2ARC
 *	        +---------------------+----------+   |   o L2ARC eligible
 *	ARC_mru |:#:::::::::::::::::::|#o#ooo####|-->|   : ARC buffer
 *	        +---------------------+----------+   |
 *	             15.9 Gbytes      ^ 32 Mbytes    |
 *	                           headroom          |
 *	                                      l2arc_feed_thread()
 *	                                             |
 *	                 l2arc write hand <--[oooo]--'
 *	                         |           8 Mbyte
 *	                         |          write max
 *	                         V
 *		  +==============================+
 *	L2ARC dev |####|#|###|###|    |####| ... |
 *	          +==============================+
 *	                     32 Gbytes
 *
 * 3. If an ARC buffer is copied to the L2ARC but then hit instead of
 * evicted, then the L2ARC has cached a buffer much sooner than it probably
 * needed to, potentially wasting L2ARC device bandwidth and storage.  It is
 * safe to say that this is an uncommon case, since buffers at the end of
 * the ARC lists have moved there due to inactivity.
 *
 * 4. If the ARC evicts faster than the L2ARC can maintain a headroom,
 * then the L2ARC simply misses copying some buffers.  This serves as a
 * pressure valve to prevent heavy read workloads from both stalling the ARC
 * with waits and clogging the L2ARC with writes.  This also helps prevent
 * the potential for the L2ARC to churn if it attempts to cache content too
 * quickly, such as during backups of the entire pool.
 *
 * 5. After system boot and before the ARC has filled main memory, there are
 * no evictions from the ARC and so the tails of the ARC_mfu and ARC_mru
 * lists can remain mostly static.  Instead of searching from tail of these
 * lists as pictured, the l2arc_feed_thread() will search from the list heads
 * for eligible buffers, greatly increasing its chance of finding them.
 *
 * The L2ARC device write speed is also boosted during this time so that
 * the L2ARC warms up faster.  Since there have been no ARC evictions yet,
 * there are no L2ARC reads, and no fear of degrading read performance
 * through increased writes.
 *
 * 6. Writes to the L2ARC devices are grouped and sent in-sequence, so that
 * the vdev queue can aggregate them into larger and fewer writes.  Each
 * device is written to in a rotor fashion, sweeping writes through
 * available space then repeating.
 *
 * 7. The L2ARC does not store dirty content.  It never needs to flush
 * write buffers back to disk based storage.
 *
 * 8. If an ARC buffer is written (and dirtied) which also exists in the
 * L2ARC, the now stale L2ARC buffer is immediately dropped.
 *
 * The performance of the L2ARC can be tweaked by a number of tunables, which
 * may be necessary for different workloads:
 *
 *	l2arc_write_max		max write bytes per interval
 *	l2arc_write_boost	extra write bytes during device warmup
 *	l2arc_noprefetch	skip caching prefetched buffers
 *	l2arc_headroom		number of max device writes to precache
 *	l2arc_headroom_boost	when we find compressed buffers during ARC
 *				scanning, we multiply headroom by this
 *				percentage factor for the next scan cycle,
 *				since more compressed buffers are likely to
 *				be present
 *	l2arc_feed_secs		seconds between L2ARC writing
 *
 * Tunables may be removed or added as future performance improvements are
 * integrated, and also may become zpool properties.
 *
 * There are three key functions that control how the L2ARC warms up:
 *
 *	l2arc_write_eligible()	check if a buffer is eligible to cache
 *	l2arc_write_size()	calculate how much to write
 *	l2arc_write_interval()	calculate sleep delay between writes
 *
 * These three functions determine what to write, how much, and how quickly
 * to send writes.
 *
 * L2ARC persistency:
 *
 * When writing buffers to L2ARC, we periodically add some metadata to
 * make sure we can pick them up after reboot, thus dramatically reducing
 * the impact that any downtime has on the performance of storage systems
 * with large caches.
 *
 * The implementation works fairly simply by integrating the following two
 * modifications:
 *
 * *) Every now and then we mix in a piece of metadata (called a log block)
 *    into the L2ARC write. This allows us to understand what's been written,
 *    so that we can rebuild the arc_buf_hdr_t structures of the main ARC
 *    buffers. The log block also includes a "2-back-reference" pointer to
 *    he second-to-previous block, forming a back-linked list of blocks on
 *    the L2ARC device.
 *
 * *) We reserve SPA_MINBLOCKSIZE of space at the start of each L2ARC device
 *    for our header bookkeeping purposes. This contains a device header,
 *    which contains our top-level reference structures. We update it each
 *    time we write a new log block, so that we're able to locate it in the
 *    L2ARC device. If this write results in an inconsistent device header
 *    (e.g. due to power failure), we detect this by verifying the header's
 *    checksum and simply drop the entries from L2ARC.
 *
 * Implementation diagram:
 *
 * +=== L2ARC device (not to scale) ======================================+
 * |       ___two newest log block pointers__.__________                  |
 * |      /                                   \1 back   \latest           |
 * |.____/_.                                   V         V                |
 * ||L2 dev|....|lb |bufs |lb |bufs |lb |bufs |lb |bufs |lb |---(empty)---|
 * ||   hdr|      ^         /^       /^        /         /                |
 * |+------+  ...--\-------/  \-----/--\------/         /                 |
 * |                \--------------/    \--------------/                  |
 * +======================================================================+
 *
 * As can be seen on the diagram, rather than using a simple linked list,
 * we use a pair of linked lists with alternating elements. This is a
 * performance enhancement due to the fact that we only find out of the
 * address of the next log block access once the current block has been
 * completely read in. Obviously, this hurts performance, because we'd be
 * keeping the device's I/O queue at only a 1 operation deep, thus
 * incurring a large amount of I/O round-trip latency. Having two lists
 * allows us to "prefetch" two log blocks ahead of where we are currently
 * rebuilding L2ARC buffers.
 *
 * On-device data structures:
 *
 * L2ARC device header:	l2arc_dev_hdr_phys_t
 * L2ARC log block:	l2arc_log_blk_phys_t
 *
 * L2ARC reconstruction:
 *
 * When writing data, we simply write in the standard rotary fashion,
 * evicting buffers as we go and simply writing new data over them (writing
 * a new log block every now and then). This obviously means that once we
 * loop around the end of the device, we will start cutting into an already
 * committed log block (and its referenced data buffers), like so:
 *
 *    current write head__       __old tail
 *                        \     /
 *                        V    V
 * <--|bufs |lb |bufs |lb |    |bufs |lb |bufs |lb |-->
 *                         ^    ^^^^^^^^^___________________________________
 *                         |                                                \
 *                   <<nextwrite>> may overwrite this blk and/or its bufs --'
 *
 * When importing the pool, we detect this situation and use it to stop
 * our scanning process (see l2arc_rebuild).
 *
 * There is one significant caveat to consider when rebuilding ARC contents
 * from an L2ARC device: what about invalidated buffers? Given the above
 * construction, we cannot update blocks which we've already written to amend
 * them to remove buffers which were invalidated. Thus, during reconstruction,
 * we might be populating the cache with buffers for data that's not on the
 * main pool anymore, or may have been overwritten!
 *
 * As it turns out, this isn't a problem. Every arc_read request includes
 * both the DVA and, crucially, the birth TXG of the BP the caller is
 * looking for. So even if the cache were populated by completely rotten
 * blocks for data that had been long deleted and/or overwritten, we'll
 * never actually return bad data from the cache, since the DVA with the
 * birth TXG uniquely identify a block in space and time - once created,
 * a block is immutable on disk. The worst thing we have done is wasted
 * some time and memory at l2arc rebuild to reconstruct outdated ARC
 * entries that will get dropped from the l2arc as it is being updated
 * with new blocks.
 */

static boolean_t
l2arc_write_eligible(uint64_t spa_guid, arc_buf_hdr_t *hdr)
{
	/*
	 * A buffer is *not* eligible for the L2ARC if it:
	 * 1. belongs to a different spa.
	 * 2. is already cached on the L2ARC.
	 * 3. has an I/O in progress (it may be an incomplete read).
	 * 4. is flagged not eligible (zfs property).
	 */
	if (hdr->b_spa != spa_guid || HDR_HAS_L2HDR(hdr) ||
	    HDR_IO_IN_PROGRESS(hdr) || !HDR_L2CACHE(hdr))
		return (B_FALSE);

	return (B_TRUE);
}

static uint64_t
l2arc_write_size(void)
{
	uint64_t size;

	/*
	 * Make sure our globals have meaningful values in case the user
	 * altered them.
	 */
	size = l2arc_write_max;
	if (size == 0) {
		cmn_err(CE_NOTE, "Bad value for l2arc_write_max, value must "
		    "be greater than zero, resetting it to the default (%d)",
		    L2ARC_WRITE_SIZE);
		size = l2arc_write_max = L2ARC_WRITE_SIZE;
	}

	if (arc_warm == B_FALSE)
		size += l2arc_write_boost;

	return (size);

}

static clock_t
l2arc_write_interval(clock_t began, uint64_t wanted, uint64_t wrote)
{
	clock_t interval, next, now;

	/*
	 * If the ARC lists are busy, increase our write rate; if the
	 * lists are stale, idle back.  This is achieved by checking
	 * how much we previously wrote - if it was more than half of
	 * what we wanted, schedule the next write much sooner.
	 */
	if (l2arc_feed_again && wrote > (wanted / 2))
		interval = (hz * l2arc_feed_min_ms) / 1000;
	else
		interval = hz * l2arc_feed_secs;

	now = ddi_get_lbolt();
	next = MAX(now, MIN(now + interval, began + interval));

	return (next);
}

typedef enum l2ad_feed {
	L2ARC_FEED_ALL = 1,
	L2ARC_FEED_DDT_DEV,
	L2ARC_FEED_NON_DDT_DEV,
} l2ad_feed_t;

/*
 * Cycle through L2ARC devices.  This is how L2ARC load balances.
 * If a device is returned, this also returns holding the spa config lock.
 */
static l2arc_dev_t *
l2arc_dev_get_next(l2ad_feed_t feed_type)
{
	l2arc_dev_t *start = NULL, *next = NULL;

	/*
	 * Lock out the removal of spas (spa_namespace_lock), then removal
	 * of cache devices (l2arc_dev_mtx).  Once a device has been selected,
	 * both locks will be dropped and a spa config lock held instead.
	 */
	mutex_enter(&spa_namespace_lock);
	mutex_enter(&l2arc_dev_mtx);

	/* if there are no vdevs, there is nothing to do */
	if (l2arc_ndev == 0)
		goto out;

	if (feed_type == L2ARC_FEED_DDT_DEV)
		next = l2arc_ddt_dev_last;
	else
		next = l2arc_dev_last;

	/* figure out what the next device we look at should be */
	if (next == NULL)
		next = list_head(l2arc_dev_list);
	else if (list_next(l2arc_dev_list, next) == NULL)
		next = list_head(l2arc_dev_list);
	else
		next = list_next(l2arc_dev_list, next);
	ASSERT(next);

	/* loop through L2ARC devs looking for the one we need */
	/* LINTED(E_CONSTANT_CONDITION) */
	while (1) {
		if (next == NULL) /* reached list end, start from beginning */
			next = list_head(l2arc_dev_list);

		if (start == NULL) { /* save starting dev */
			start = next;
		} else if (start == next) { /* full loop completed - stop now */
			next = NULL;
			if (feed_type == L2ARC_FEED_DDT_DEV) {
				l2arc_ddt_dev_last = NULL;
				goto out;
			} else {
				break;
			}
		}

		if (!vdev_is_dead(next->l2ad_vdev) && !next->l2ad_rebuild) {
			if (feed_type == L2ARC_FEED_DDT_DEV) {
				if (vdev_type_is_ddt(next->l2ad_vdev)) {
					l2arc_ddt_dev_last = next;
					goto out;
				}
			} else if (feed_type == L2ARC_FEED_NON_DDT_DEV) {
				if (!vdev_type_is_ddt(next->l2ad_vdev)) {
					break;
				}
			} else {
				ASSERT(feed_type == L2ARC_FEED_ALL);
				break;
			}
		}
		next = list_next(l2arc_dev_list, next);
	}
	l2arc_dev_last = next;

out:
	mutex_exit(&l2arc_dev_mtx);

	/*
	 * Grab the config lock to prevent the 'next' device from being
	 * removed while we are writing to it.
	 */
	if (next != NULL)
		spa_config_enter(next->l2ad_spa, SCL_L2ARC, next, RW_READER);
	mutex_exit(&spa_namespace_lock);

	return (next);
}

/*
 * Free buffers that were tagged for destruction.
 */
static void
l2arc_do_free_on_write()
{
	list_t *buflist;
	l2arc_data_free_t *df, *df_prev;

	mutex_enter(&l2arc_free_on_write_mtx);
	buflist = l2arc_free_on_write;

	for (df = list_tail(buflist); df; df = df_prev) {
		df_prev = list_prev(buflist, df);
		ASSERT3P(df->l2df_abd, !=, NULL);
		abd_free(df->l2df_abd);
		list_remove(buflist, df);
		kmem_free(df, sizeof (l2arc_data_free_t));
	}

	mutex_exit(&l2arc_free_on_write_mtx);
}

/*
 * A write to a cache device has completed.  Update all headers to allow
 * reads from these buffers to begin.
 */
static void
l2arc_write_done(zio_t *zio)
{
	l2arc_write_callback_t *cb;
	l2arc_dev_t *dev;
	list_t *buflist;
	arc_buf_hdr_t *head, *hdr, *hdr_prev;
	kmutex_t *hash_lock;
	int64_t bytes_dropped = 0;
	l2arc_log_blk_buf_t *lb_buf;

	cb = zio->io_private;
	ASSERT3P(cb, !=, NULL);
	dev = cb->l2wcb_dev;
	ASSERT3P(dev, !=, NULL);
	head = cb->l2wcb_head;
	ASSERT3P(head, !=, NULL);
	buflist = &dev->l2ad_buflist;
	ASSERT3P(buflist, !=, NULL);
	DTRACE_PROBE2(l2arc__iodone, zio_t *, zio,
	    l2arc_write_callback_t *, cb);

	if (zio->io_error != 0)
		ARCSTAT_BUMP(arcstat_l2_writes_error);

	/*
	 * All writes completed, or an error was hit.
	 */
top:
	mutex_enter(&dev->l2ad_mtx);
	for (hdr = list_prev(buflist, head); hdr; hdr = hdr_prev) {
		hdr_prev = list_prev(buflist, hdr);

		hash_lock = HDR_LOCK(hdr);

		/*
		 * We cannot use mutex_enter or else we can deadlock
		 * with l2arc_write_buffers (due to swapping the order
		 * the hash lock and l2ad_mtx are taken).
		 */
		if (!mutex_tryenter(hash_lock)) {
			/*
			 * Missed the hash lock. We must retry so we
			 * don't leave the ARC_FLAG_L2_WRITING bit set.
			 */
			ARCSTAT_BUMP(arcstat_l2_writes_lock_retry);

			/*
			 * We don't want to rescan the headers we've
			 * already marked as having been written out, so
			 * we reinsert the head node so we can pick up
			 * where we left off.
			 */
			list_remove(buflist, head);
			list_insert_after(buflist, hdr, head);

			mutex_exit(&dev->l2ad_mtx);

			/*
			 * We wait for the hash lock to become available
			 * to try and prevent busy waiting, and increase
			 * the chance we'll be able to acquire the lock
			 * the next time around.
			 */
			mutex_enter(hash_lock);
			mutex_exit(hash_lock);
			goto top;
		}

		/*
		 * We could not have been moved into the arc_l2c_only
		 * state while in-flight due to our ARC_FLAG_L2_WRITING
		 * bit being set. Let's just ensure that's being enforced.
		 */
		ASSERT(HDR_HAS_L1HDR(hdr));

		if (zio->io_error != 0) {
			/*
			 * Error - drop L2ARC entry.
			 */
			list_remove(buflist, hdr);
			arc_hdr_clear_flags(hdr, ARC_FLAG_HAS_L2HDR);

			ARCSTAT_INCR(arcstat_l2_psize, -arc_hdr_size(hdr));
			ARCSTAT_INCR(arcstat_l2_lsize, -HDR_GET_LSIZE(hdr));

			bytes_dropped += arc_hdr_size(hdr);
			(void) refcount_remove_many(&dev->l2ad_alloc,
			    arc_hdr_size(hdr), hdr);
		}

		/*
		 * Allow ARC to begin reads and ghost list evictions to
		 * this L2ARC entry.
		 */
		arc_hdr_clear_flags(hdr, ARC_FLAG_L2_WRITING);

		mutex_exit(hash_lock);
	}

	atomic_inc_64(&l2arc_writes_done);
	list_remove(buflist, head);
	ASSERT(!HDR_HAS_L1HDR(head));
	kmem_cache_free(hdr_l2only_cache, head);
	mutex_exit(&dev->l2ad_mtx);

	ASSERT(dev->l2ad_vdev != NULL);
	vdev_space_update(dev->l2ad_vdev, -bytes_dropped, 0, 0);

	l2arc_do_free_on_write();

	while ((lb_buf = list_remove_tail(&cb->l2wcb_log_blk_buflist)) != NULL)
		kmem_free(lb_buf, sizeof (*lb_buf));
	list_destroy(&cb->l2wcb_log_blk_buflist);
	kmem_free(cb, sizeof (l2arc_write_callback_t));
}

/*
 * A read to a cache device completed.  Validate buffer contents before
 * handing over to the regular ARC routines.
 */
static void
l2arc_read_done(zio_t *zio)
{
	l2arc_read_callback_t *cb;
	arc_buf_hdr_t *hdr;
	kmutex_t *hash_lock;
	boolean_t valid_cksum;

	ASSERT3P(zio->io_vd, !=, NULL);
	ASSERT(zio->io_flags & ZIO_FLAG_DONT_PROPAGATE);

	spa_config_exit(zio->io_spa, SCL_L2ARC, zio->io_vd);

	cb = zio->io_private;
	ASSERT3P(cb, !=, NULL);
	hdr = cb->l2rcb_hdr;
	ASSERT3P(hdr, !=, NULL);

	hash_lock = HDR_LOCK(hdr);
	mutex_enter(hash_lock);
	ASSERT3P(hash_lock, ==, HDR_LOCK(hdr));

	/*
	 * If the data was read into a temporary buffer,
	 * move it and free the buffer.
	 */
	if (cb->l2rcb_abd != NULL) {
		ASSERT3U(arc_hdr_size(hdr), <, zio->io_size);
		if (zio->io_error == 0) {
			abd_copy(hdr->b_l1hdr.b_pabd, cb->l2rcb_abd,
			    arc_hdr_size(hdr));
		}

		/*
		 * The following must be done regardless of whether
		 * there was an error:
		 * - free the temporary buffer
		 * - point zio to the real ARC buffer
		 * - set zio size accordingly
		 * These are required because zio is either re-used for
		 * an I/O of the block in the case of the error
		 * or the zio is passed to arc_read_done() and it
		 * needs real data.
		 */
		abd_free(cb->l2rcb_abd);
		zio->io_size = zio->io_orig_size = arc_hdr_size(hdr);
		zio->io_abd = zio->io_orig_abd = hdr->b_l1hdr.b_pabd;
	}

	ASSERT3P(zio->io_abd, !=, NULL);

	/*
	 * Check this survived the L2ARC journey.
	 */
	ASSERT3P(zio->io_abd, ==, hdr->b_l1hdr.b_pabd);
	zio->io_bp_copy = cb->l2rcb_bp;	/* XXX fix in L2ARC 2.0	*/
	zio->io_bp = &zio->io_bp_copy;	/* XXX fix in L2ARC 2.0	*/

	valid_cksum = arc_cksum_is_equal(hdr, zio);
	if (valid_cksum && zio->io_error == 0 && !HDR_L2_EVICTED(hdr)) {
		mutex_exit(hash_lock);
		zio->io_private = hdr;
		arc_read_done(zio);
	} else {
		mutex_exit(hash_lock);
		/*
		 * Buffer didn't survive caching.  Increment stats and
		 * reissue to the original storage device.
		 */
		if (zio->io_error != 0) {
			ARCSTAT_BUMP(arcstat_l2_io_error);
		} else {
			zio->io_error = SET_ERROR(EIO);
		}
		if (!valid_cksum)
			ARCSTAT_BUMP(arcstat_l2_cksum_bad);

		/*
		 * If there's no waiter, issue an async i/o to the primary
		 * storage now.  If there *is* a waiter, the caller must
		 * issue the i/o in a context where it's OK to block.
		 */
		if (zio->io_waiter == NULL) {
			zio_t *pio = zio_unique_parent(zio);

			ASSERT(!pio || pio->io_child_type == ZIO_CHILD_LOGICAL);

			zio_nowait(zio_read(pio, zio->io_spa, zio->io_bp,
			    hdr->b_l1hdr.b_pabd, zio->io_size, arc_read_done,
			    hdr, zio->io_priority, cb->l2rcb_flags,
			    &cb->l2rcb_zb));
		}
	}

	kmem_free(cb, sizeof (l2arc_read_callback_t));
}

/*
 * This is the list priority from which the L2ARC will search for pages to
 * cache.  This is used within loops to cycle through lists in the
 * desired order.  This order can have a significant effect on cache
 * performance.
 *
 * Currently the ddt lists are hit first (MFU then MRU),
 * followed by metadata then by the data lists.
 * This function returns a locked list, and also returns the lock pointer.
 */
static multilist_sublist_t *
l2arc_sublist_lock(enum l2arc_priorities prio)
{
	multilist_t *ml = NULL;
	unsigned int idx;

	ASSERT(prio >= PRIORITY_MFU_DDT);
	ASSERT(prio < PRIORITY_NUMTYPES);

	switch (prio) {
	case PRIORITY_MFU_DDT:
		ml = arc_mfu->arcs_list[ARC_BUFC_DDT];
		break;
	case PRIORITY_MRU_DDT:
		ml = arc_mru->arcs_list[ARC_BUFC_DDT];
		break;
	case PRIORITY_MFU_META:
		ml = arc_mfu->arcs_list[ARC_BUFC_METADATA];
		break;
	case PRIORITY_MRU_META:
		ml = arc_mru->arcs_list[ARC_BUFC_METADATA];
		break;
	case PRIORITY_MFU_DATA:
		ml = arc_mfu->arcs_list[ARC_BUFC_DATA];
		break;
	case PRIORITY_MRU_DATA:
		ml = arc_mru->arcs_list[ARC_BUFC_DATA];
		break;
	}

	/*
	 * Return a randomly-selected sublist. This is acceptable
	 * because the caller feeds only a little bit of data for each
	 * call (8MB). Subsequent calls will result in different
	 * sublists being selected.
	 */
	idx = multilist_get_random_index(ml);
	return (multilist_sublist_lock(ml, idx));
}

/*
 * Calculates the maximum overhead of L2ARC metadata log blocks for a given
 * L2ARC write size. l2arc_evict and l2arc_write_buffers need to include this
 * overhead in processing to make sure there is enough headroom available
 * when writing buffers.
 */
static inline uint64_t
l2arc_log_blk_overhead(uint64_t write_sz)
{
	return ((write_sz / SPA_MINBLOCKSIZE / L2ARC_LOG_BLK_ENTRIES) + 1) *
	    L2ARC_LOG_BLK_SIZE;
}

/*
 * Evict buffers from the device write hand to the distance specified in
 * bytes.  This distance may span populated buffers, it may span nothing.
 * This is clearing a region on the L2ARC device ready for writing.
 * If the 'all' boolean is set, every buffer is evicted.
 */
static void
l2arc_evict_impl(l2arc_dev_t *dev, uint64_t distance, boolean_t all)
{
	list_t *buflist;
	arc_buf_hdr_t *hdr, *hdr_prev;
	kmutex_t *hash_lock;
	uint64_t taddr;

	buflist = &dev->l2ad_buflist;

	if (!all && dev->l2ad_first) {
		/*
		 * This is the first sweep through the device.  There is
		 * nothing to evict.
		 */
		return;
	}

	/*
	 * We need to add in the worst case scenario of log block overhead.
	 */
	distance += l2arc_log_blk_overhead(distance);
	if (dev->l2ad_hand >= (dev->l2ad_end - (2 * distance))) {
		/*
		 * When nearing the end of the device, evict to the end
		 * before the device write hand jumps to the start.
		 */
		taddr = dev->l2ad_end;
	} else {
		taddr = dev->l2ad_hand + distance;
	}
	DTRACE_PROBE4(l2arc__evict, l2arc_dev_t *, dev, list_t *, buflist,
	    uint64_t, taddr, boolean_t, all);

top:
	mutex_enter(&dev->l2ad_mtx);
	for (hdr = list_tail(buflist); hdr; hdr = hdr_prev) {
		hdr_prev = list_prev(buflist, hdr);

		hash_lock = HDR_LOCK(hdr);

		/*
		 * We cannot use mutex_enter or else we can deadlock
		 * with l2arc_write_buffers (due to swapping the order
		 * the hash lock and l2ad_mtx are taken).
		 */
		if (!mutex_tryenter(hash_lock)) {
			/*
			 * Missed the hash lock.  Retry.
			 */
			ARCSTAT_BUMP(arcstat_l2_evict_lock_retry);
			mutex_exit(&dev->l2ad_mtx);
			mutex_enter(hash_lock);
			mutex_exit(hash_lock);
			goto top;
		}

		/*
		 * A header can't be on this list if it doesn't have L2 header.
		 */
		ASSERT(HDR_HAS_L2HDR(hdr));

		/* Ensure this header has finished being written. */
		ASSERT(!HDR_L2_WRITING(hdr));
		ASSERT(!HDR_L2_WRITE_HEAD(hdr));

		if (!all && (hdr->b_l2hdr.b_daddr >= taddr ||
		    hdr->b_l2hdr.b_daddr < dev->l2ad_hand)) {
			/*
			 * We've evicted to the target address,
			 * or the end of the device.
			 */
			mutex_exit(hash_lock);
			break;
		}

		if (!HDR_HAS_L1HDR(hdr)) {
			ASSERT(!HDR_L2_READING(hdr));
			/*
			 * This doesn't exist in the ARC.  Destroy.
			 * arc_hdr_destroy() will call list_remove()
			 * and decrement arcstat_l2_lsize.
			 */
			arc_change_state(arc_anon, hdr, hash_lock);
			arc_hdr_destroy(hdr);
		} else {
			ASSERT(hdr->b_l1hdr.b_state != arc_l2c_only);
			ARCSTAT_BUMP(arcstat_l2_evict_l1cached);
			/*
			 * Invalidate issued or about to be issued
			 * reads, since we may be about to write
			 * over this location.
			 */
			if (HDR_L2_READING(hdr)) {
				ARCSTAT_BUMP(arcstat_l2_evict_reading);
				arc_hdr_set_flags(hdr, ARC_FLAG_L2_EVICTED);
			}

			arc_hdr_l2hdr_destroy(hdr);
		}
		mutex_exit(hash_lock);
	}
	mutex_exit(&dev->l2ad_mtx);
}

static void
l2arc_evict_task(void *arg)
{
	l2arc_dev_t *dev = arg;
	ASSERT(dev);

	/*
	 * Evict l2arc buffers asynchronously; we need to keep the device
	 * around until we are sure there aren't any buffers referencing it.
	 * We do not need to hold any config locks, etc. because at this point,
	 * we are the only ones who knows about this device (the in-core
	 * structure), so no new buffers can be created (e.g. if the pool is
	 * re-imported while the asynchronous eviction is in progress) that
	 * reference this same in-core structure. Also remove the vdev link
	 * since further use of it as l2arc device is prohibited.
	 */
	dev->l2ad_vdev = NULL;
	l2arc_evict_impl(dev, 0LL, B_TRUE);

	/* Same cleanup as in the synchronous path */
	list_destroy(&dev->l2ad_buflist);
	mutex_destroy(&dev->l2ad_mtx);
	refcount_destroy(&dev->l2ad_alloc);
	kmem_free(dev->l2ad_dev_hdr, dev->l2ad_dev_hdr_asize);
	kmem_free(dev, sizeof (l2arc_dev_t));
}

boolean_t zfs_l2arc_async_evict = B_TRUE;

/*
 * Perform l2arc eviction for buffers associated with this device
 * If evicting all buffers (done at pool export time), try to evict
 * asynchronously, and fall back to synchronous eviction in case of error
 * Tell the caller whether to cleanup the device:
 *  - B_TRUE means "asynchronous eviction, do not cleanup"
 *  - B_FALSE means "synchronous eviction, done, please cleanup"
 */
static boolean_t
l2arc_evict(l2arc_dev_t *dev, uint64_t distance, boolean_t all)
{
	/*
	 *  If we are evicting all the buffers for this device, which happens
	 *  at pool export time, schedule asynchronous task
	 */
	if (all && zfs_l2arc_async_evict) {
		if ((taskq_dispatch(arc_flush_taskq, l2arc_evict_task,
		    dev, TQ_NOSLEEP) == NULL)) {
			/*
			 * Failed to dispatch asynchronous task
			 * cleanup, evict synchronously
			 */
			l2arc_evict_impl(dev, distance, all);
		} else {
			/*
			 * Successful dispatch, vdev space updated
			 */
			return (B_TRUE);
		}
	} else {
		/* Evict synchronously */
		l2arc_evict_impl(dev, distance, all);
	}

	return (B_FALSE);
}

/*
 * Find and write ARC buffers to the L2ARC device.
 *
 * An ARC_FLAG_L2_WRITING flag is set so that the L2ARC buffers are not valid
 * for reading until they have completed writing.
 * The headroom_boost is an in-out parameter used to maintain headroom boost
 * state between calls to this function.
 *
 * Returns the number of bytes actually written (which may be smaller than
 * the delta by which the device hand has changed due to alignment).
 */
static uint64_t
l2arc_write_buffers(spa_t *spa, l2arc_dev_t *dev, uint64_t target_sz,
    l2ad_feed_t feed_type)
{
	arc_buf_hdr_t *hdr, *hdr_prev, *head;
	/*
	 * We must carefully track the space we deal with here:
	 * - write_size: sum of the size of all buffers to be written
	 *	without compression or inter-buffer alignment applied.
	 *	This size is added to arcstat_l2_size, because subsequent
	 *	eviction of buffers decrements this kstat by only the
	 *	buffer's b_lsize (which doesn't take alignment into account).
	 * - write_asize: sum of the size of all buffers to be written
	 *	with inter-buffer alignment applied.
	 *	This size is used to estimate the maximum number of bytes
	 *	we could take up on the device and is thus used to gauge how
	 *	close we are to hitting target_sz.
	 */
	uint64_t write_asize, write_psize, write_lsize, headroom;
	boolean_t full;
	l2arc_write_callback_t *cb;
	zio_t *pio, *wzio;
	enum l2arc_priorities try;
	uint64_t guid = spa_load_guid(spa);
	boolean_t dev_hdr_update = B_FALSE;

	ASSERT3P(dev->l2ad_vdev, !=, NULL);

	pio = NULL;
	cb = NULL;
	write_lsize = write_asize = write_psize = 0;
	full = B_FALSE;
	head = kmem_cache_alloc(hdr_l2only_cache, KM_PUSHPAGE);
	arc_hdr_set_flags(head, ARC_FLAG_L2_WRITE_HEAD | ARC_FLAG_HAS_L2HDR);

	/*
	 * Copy buffers for L2ARC writing.
	 */
	for (try = PRIORITY_MFU_DDT; try < PRIORITY_NUMTYPES; try++) {
		multilist_sublist_t *mls = l2arc_sublist_lock(try);
		uint64_t passed_sz = 0;

		/*
		 * L2ARC fast warmup.
		 *
		 * Until the ARC is warm and starts to evict, read from the
		 * head of the ARC lists rather than the tail.
		 */
		if (arc_warm == B_FALSE)
			hdr = multilist_sublist_head(mls);
		else
			hdr = multilist_sublist_tail(mls);

		headroom = target_sz * l2arc_headroom;
		if (zfs_compressed_arc_enabled)
			headroom = (headroom * l2arc_headroom_boost) / 100;

		for (; hdr; hdr = hdr_prev) {
			kmutex_t *hash_lock;

			if (arc_warm == B_FALSE)
				hdr_prev = multilist_sublist_next(mls, hdr);
			else
				hdr_prev = multilist_sublist_prev(mls, hdr);

			hash_lock = HDR_LOCK(hdr);
			if (!mutex_tryenter(hash_lock)) {
				/*
				 * Skip this buffer rather than waiting.
				 */
				continue;
			}

			passed_sz += HDR_GET_LSIZE(hdr);
			if (passed_sz > headroom) {
				/*
				 * Searched too far.
				 */
				mutex_exit(hash_lock);
				break;
			}

			if (!l2arc_write_eligible(guid, hdr)) {
				mutex_exit(hash_lock);
				continue;
			}

			/*
			 * We rely on the L1 portion of the header below, so
			 * it's invalid for this header to have been evicted out
			 * of the ghost cache, prior to being written out. The
			 * ARC_FLAG_L2_WRITING bit ensures this won't happen.
			 */
			ASSERT(HDR_HAS_L1HDR(hdr));

			ASSERT3U(HDR_GET_PSIZE(hdr), >, 0);
			ASSERT3P(hdr->b_l1hdr.b_pabd, !=, NULL);
			ASSERT3U(arc_hdr_size(hdr), >, 0);
			uint64_t psize = arc_hdr_size(hdr);
			uint64_t asize = vdev_psize_to_asize(dev->l2ad_vdev,
			    psize);

			if ((write_asize + asize) > target_sz) {
				full = B_TRUE;
				mutex_exit(hash_lock);
				break;
			}

			/* make sure buf we select corresponds to feed_type */
			if ((feed_type == L2ARC_FEED_DDT_DEV &&
			    arc_buf_type(hdr) != ARC_BUFC_DDT) ||
			    (feed_type == L2ARC_FEED_NON_DDT_DEV &&
			    arc_buf_type(hdr) == ARC_BUFC_DDT)) {
					mutex_exit(hash_lock);
					continue;
			}

			if (pio == NULL) {
				/*
				 * Insert a dummy header on the buflist so
				 * l2arc_write_done() can find where the
				 * write buffers begin without searching.
				 */
				mutex_enter(&dev->l2ad_mtx);
				list_insert_head(&dev->l2ad_buflist, head);
				mutex_exit(&dev->l2ad_mtx);

				cb = kmem_zalloc(
				    sizeof (l2arc_write_callback_t), KM_SLEEP);
				cb->l2wcb_dev = dev;
				cb->l2wcb_head = head;
				list_create(&cb->l2wcb_log_blk_buflist,
				    sizeof (l2arc_log_blk_buf_t),
				    offsetof(l2arc_log_blk_buf_t, lbb_node));
				pio = zio_root(spa, l2arc_write_done, cb,
				    ZIO_FLAG_CANFAIL);
			}

			hdr->b_l2hdr.b_dev = dev;
			hdr->b_l2hdr.b_daddr = dev->l2ad_hand;
			arc_hdr_set_flags(hdr,
			    ARC_FLAG_L2_WRITING | ARC_FLAG_HAS_L2HDR);

			mutex_enter(&dev->l2ad_mtx);
			list_insert_head(&dev->l2ad_buflist, hdr);
			mutex_exit(&dev->l2ad_mtx);

			(void) refcount_add_many(&dev->l2ad_alloc, psize, hdr);

			/*
			 * Normally the L2ARC can use the hdr's data, but if
			 * we're sharing data between the hdr and one of its
			 * bufs, L2ARC needs its own copy of the data so that
			 * the ZIO below can't race with the buf consumer.
			 * Another case where we need to create a copy of the
			 * data is when the buffer size is not device-aligned
			 * and we need to pad the block to make it such.
			 * That also keeps the clock hand suitably aligned.
			 *
			 * To ensure that the copy will be available for the
			 * lifetime of the ZIO and be cleaned up afterwards, we
			 * add it to the l2arc_free_on_write queue.
			 */
			abd_t *to_write;
			if (!HDR_SHARED_DATA(hdr) && psize == asize) {
				to_write = hdr->b_l1hdr.b_pabd;
			} else {
				to_write = abd_alloc_for_io(asize,
				    !HDR_ISTYPE_DATA(hdr));
				abd_copy(to_write, hdr->b_l1hdr.b_pabd, psize);
				if (asize != psize) {
					abd_zero_off(to_write, psize,
					    asize - psize);
				}
				l2arc_free_abd_on_write(to_write, asize,
				    arc_buf_type(hdr));
			}
			wzio = zio_write_phys(pio, dev->l2ad_vdev,
			    hdr->b_l2hdr.b_daddr, asize, to_write,
			    ZIO_CHECKSUM_OFF, NULL, hdr,
			    ZIO_PRIORITY_ASYNC_WRITE,
			    ZIO_FLAG_CANFAIL, B_FALSE);

			write_lsize += HDR_GET_LSIZE(hdr);
			DTRACE_PROBE2(l2arc__write, vdev_t *, dev->l2ad_vdev,
			    zio_t *, wzio);

			write_psize += psize;
			write_asize += asize;
			dev->l2ad_hand += asize;

			mutex_exit(hash_lock);

			(void) zio_nowait(wzio);

			/*
			 * Append buf info to current log and commit if full.
			 * arcstat_l2_{size,asize} kstats are updated internally.
			 */
			if (l2arc_log_blk_insert(dev, hdr)) {
				l2arc_log_blk_commit(dev, pio, cb);
				dev_hdr_update = B_TRUE;
			}
		}

		multilist_sublist_unlock(mls);

		if (full == B_TRUE)
			break;
	}

	/* No buffers selected for writing? */
	if (pio == NULL) {
		ASSERT0(write_lsize);
		ASSERT(!HDR_HAS_L1HDR(head));
		kmem_cache_free(hdr_l2only_cache, head);
		return (0);
	}

	/*
	 * If we wrote any logs as part of this write, update dev hdr
	 * to point to it.
	 */
	if (dev_hdr_update)
		l2arc_dev_hdr_update(dev, pio);

	ASSERT3U(write_asize, <=, target_sz);
	ARCSTAT_BUMP(arcstat_l2_writes_sent);
	ARCSTAT_INCR(arcstat_l2_write_bytes, write_psize);
	if (feed_type == L2ARC_FEED_DDT_DEV)
		ARCSTAT_INCR(arcstat_l2_ddt_write_bytes, write_psize);
	ARCSTAT_INCR(arcstat_l2_lsize, write_lsize);
	ARCSTAT_INCR(arcstat_l2_psize, write_psize);
	vdev_space_update(dev->l2ad_vdev, write_psize, 0, 0);

	/*
	 * Bump device hand to the device start if it is approaching the end.
	 * l2arc_evict() will already have evicted ahead for this case.
	 */
	if (dev->l2ad_hand + target_sz + l2arc_log_blk_overhead(target_sz) >=
	    dev->l2ad_end) {
		dev->l2ad_hand = dev->l2ad_start;
		dev->l2ad_first = B_FALSE;
	}

	dev->l2ad_writing = B_TRUE;
	(void) zio_wait(pio);
	dev->l2ad_writing = B_FALSE;

	return (write_asize);
}

static boolean_t
l2arc_feed_dev(l2ad_feed_t feed_type, uint64_t *wrote)
{
	spa_t *spa;
	l2arc_dev_t *dev;
	uint64_t size;

	/*
	 * This selects the next l2arc device to write to, and in
	 * doing so the next spa to feed from: dev->l2ad_spa.   This
	 * will return NULL if there are now no l2arc devices or if
	 * they are all faulted.
	 *
	 * If a device is returned, its spa's config lock is also
	 * held to prevent device removal.  l2arc_dev_get_next()
	 * will grab and release l2arc_dev_mtx.
	 */
	if ((dev = l2arc_dev_get_next(feed_type)) == NULL)
		return (B_FALSE);

	spa = dev->l2ad_spa;
	ASSERT(spa != NULL);

	/*
	 * If the pool is read-only - skip it
	 */
	if (!spa_writeable(spa)) {
		spa_config_exit(spa, SCL_L2ARC, dev);
		return (B_FALSE);
	}

	ARCSTAT_BUMP(arcstat_l2_feeds);
	size = l2arc_write_size();

	/*
	 * Evict L2ARC buffers that will be overwritten.
	 * B_FALSE guarantees synchronous eviction.
	 */
	(void) l2arc_evict(dev, size, B_FALSE);

	/*
	 * Write ARC buffers.
	 */
	*wrote = l2arc_write_buffers(spa, dev, size, feed_type);

	spa_config_exit(spa, SCL_L2ARC, dev);

	return (B_TRUE);
}

/*
 * This thread feeds the L2ARC at regular intervals.  This is the beating
 * heart of the L2ARC.
 */
/* ARGSUSED */
static void
l2arc_feed_thread(void *unused)
{
	callb_cpr_t cpr;
	uint64_t size, total_written = 0;
	clock_t begin, next = ddi_get_lbolt();
	l2ad_feed_t feed_type = L2ARC_FEED_ALL;

	CALLB_CPR_INIT(&cpr, &l2arc_feed_thr_lock, callb_generic_cpr, FTAG);

	mutex_enter(&l2arc_feed_thr_lock);

	while (l2arc_thread_exit == 0) {
		CALLB_CPR_SAFE_BEGIN(&cpr);
		(void) cv_timedwait(&l2arc_feed_thr_cv, &l2arc_feed_thr_lock,
		    next);
		CALLB_CPR_SAFE_END(&cpr, &l2arc_feed_thr_lock);
		next = ddi_get_lbolt() + hz;

		/*
		 * Quick check for L2ARC devices.
		 */
		mutex_enter(&l2arc_dev_mtx);
		if (l2arc_ndev == 0) {
			mutex_exit(&l2arc_dev_mtx);
			continue;
		}
		mutex_exit(&l2arc_dev_mtx);
		begin = ddi_get_lbolt();

		/*
		 * Avoid contributing to memory pressure.
		 */
		if (arc_reclaim_needed()) {
			ARCSTAT_BUMP(arcstat_l2_abort_lowmem);
			continue;
		}

		/* try to write to DDT L2ARC device if any */
		if (l2arc_feed_dev(L2ARC_FEED_DDT_DEV, &size)) {
			total_written += size;
			feed_type = L2ARC_FEED_NON_DDT_DEV;
		}

		/* try to write to the regular L2ARC device if any */
		if (l2arc_feed_dev(feed_type, &size)) {
			total_written += size;
			if (feed_type == L2ARC_FEED_NON_DDT_DEV)
				total_written /= 2; /* avg written per device */
		}

		/*
		 * Calculate interval between writes.
		 */
		next = l2arc_write_interval(begin, l2arc_write_size(),
		    total_written);

		total_written = 0;
	}

	l2arc_thread_exit = 0;
	cv_broadcast(&l2arc_feed_thr_cv);
	CALLB_CPR_EXIT(&cpr);		/* drops l2arc_feed_thr_lock */
	thread_exit();
}

boolean_t
l2arc_vdev_present(vdev_t *vd)
{
	return (l2arc_vdev_get(vd) != NULL);
}

/*
 * Returns the l2arc_dev_t associated with a particular vdev_t or NULL if
 * the vdev_t isn't an L2ARC device.
 */
static l2arc_dev_t *
l2arc_vdev_get(vdev_t *vd)
{
	l2arc_dev_t	*dev;
	boolean_t	held = MUTEX_HELD(&l2arc_dev_mtx);

	if (!held)
		mutex_enter(&l2arc_dev_mtx);
	for (dev = list_head(l2arc_dev_list); dev != NULL;
	    dev = list_next(l2arc_dev_list, dev)) {
		if (dev->l2ad_vdev == vd)
			break;
	}
	if (!held)
		mutex_exit(&l2arc_dev_mtx);

	return (dev);
}

/*
 * Add a vdev for use by the L2ARC.  By this point the spa has already
 * validated the vdev and opened it. The `rebuild' flag indicates whether
 * we should attempt an L2ARC persistency rebuild.
 */
void
l2arc_add_vdev(spa_t *spa, vdev_t *vd, boolean_t rebuild)
{
	l2arc_dev_t *adddev;

	ASSERT(!l2arc_vdev_present(vd));

	/*
	 * Create a new l2arc device entry.
	 */
	adddev = kmem_zalloc(sizeof (l2arc_dev_t), KM_SLEEP);
	adddev->l2ad_spa = spa;
	adddev->l2ad_vdev = vd;
	/* leave extra size for an l2arc device header */
	adddev->l2ad_dev_hdr_asize = MAX(sizeof (*adddev->l2ad_dev_hdr),
	    1 << vd->vdev_ashift);
	adddev->l2ad_start = VDEV_LABEL_START_SIZE + adddev->l2ad_dev_hdr_asize;
	adddev->l2ad_end = VDEV_LABEL_START_SIZE + vdev_get_min_asize(vd);
	ASSERT3U(adddev->l2ad_start, <, adddev->l2ad_end);
	adddev->l2ad_hand = adddev->l2ad_start;
	adddev->l2ad_first = B_TRUE;
	adddev->l2ad_writing = B_FALSE;
	adddev->l2ad_dev_hdr = kmem_zalloc(adddev->l2ad_dev_hdr_asize,
	    KM_SLEEP);

	mutex_init(&adddev->l2ad_mtx, NULL, MUTEX_DEFAULT, NULL);
	/*
	 * This is a list of all ARC buffers that are still valid on the
	 * device.
	 */
	list_create(&adddev->l2ad_buflist, sizeof (arc_buf_hdr_t),
	    offsetof(arc_buf_hdr_t, b_l2hdr.b_l2node));

	vdev_space_update(vd, 0, 0, adddev->l2ad_end - adddev->l2ad_hand);
	refcount_create(&adddev->l2ad_alloc);

	/*
	 * Add device to global list
	 */
	mutex_enter(&l2arc_dev_mtx);
	list_insert_head(l2arc_dev_list, adddev);
	atomic_inc_64(&l2arc_ndev);
	if (rebuild && l2arc_rebuild_enabled &&
	    adddev->l2ad_end - adddev->l2ad_start > L2ARC_PERSIST_MIN_SIZE) {
		/*
		 * Just mark the device as pending for a rebuild. We won't
		 * be starting a rebuild in line here as it would block pool
		 * import. Instead spa_load_impl will hand that off to an
		 * async task which will call l2arc_spa_rebuild_start.
		 */
		adddev->l2ad_rebuild = B_TRUE;
	}
	mutex_exit(&l2arc_dev_mtx);
}

/*
 * Remove a vdev from the L2ARC.
 */
void
l2arc_remove_vdev(vdev_t *vd)
{
	l2arc_dev_t *dev, *nextdev, *remdev = NULL;

	/*
	 * Find the device by vdev
	 */
	mutex_enter(&l2arc_dev_mtx);
	for (dev = list_head(l2arc_dev_list); dev; dev = nextdev) {
		nextdev = list_next(l2arc_dev_list, dev);
		if (vd == dev->l2ad_vdev) {
			remdev = dev;
			break;
		}
	}
	ASSERT3P(remdev, !=, NULL);

	/*
	 * Cancel any ongoing or scheduled rebuild (race protection with
	 * l2arc_spa_rebuild_start provided via l2arc_dev_mtx).
	 */
	remdev->l2ad_rebuild_cancel = B_TRUE;
	if (remdev->l2ad_rebuild_did != 0) {
		/*
		 * N.B. it should be safe to thread_join with the rebuild
		 * thread while holding l2arc_dev_mtx because it is not
		 * accessed from anywhere in the l2arc rebuild code below
		 * (except for l2arc_spa_rebuild_start, which is ok).
		 */
		thread_join(remdev->l2ad_rebuild_did);
	}

	/*
	 * Remove device from global list
	 */
	list_remove(l2arc_dev_list, remdev);
	l2arc_dev_last = NULL;		/* may have been invalidated */
	l2arc_ddt_dev_last = NULL;	/* may have been invalidated */
	atomic_dec_64(&l2arc_ndev);
	mutex_exit(&l2arc_dev_mtx);

	if (vdev_type_is_ddt(remdev->l2ad_vdev))
		atomic_add_64(&remdev->l2ad_spa->spa_l2arc_ddt_devs_size,
		    -(vdev_get_min_asize(remdev->l2ad_vdev)));

	/*
	 * Clear all buflists and ARC references.  L2ARC device flush.
	 */
	if (l2arc_evict(remdev, 0, B_TRUE) == B_FALSE) {
		/*
		 * The eviction was done synchronously, cleanup here
		 * Otherwise, the asynchronous task will cleanup
		 */
		list_destroy(&remdev->l2ad_buflist);
		mutex_destroy(&remdev->l2ad_mtx);
		kmem_free(remdev->l2ad_dev_hdr, remdev->l2ad_dev_hdr_asize);
		kmem_free(remdev, sizeof (l2arc_dev_t));
	}
}

void
l2arc_init(void)
{
	l2arc_thread_exit = 0;
	l2arc_ndev = 0;
	l2arc_writes_sent = 0;
	l2arc_writes_done = 0;

	mutex_init(&l2arc_feed_thr_lock, NULL, MUTEX_DEFAULT, NULL);
	cv_init(&l2arc_feed_thr_cv, NULL, CV_DEFAULT, NULL);
	mutex_init(&l2arc_dev_mtx, NULL, MUTEX_DEFAULT, NULL);
	mutex_init(&l2arc_free_on_write_mtx, NULL, MUTEX_DEFAULT, NULL);

	l2arc_dev_list = &L2ARC_dev_list;
	l2arc_free_on_write = &L2ARC_free_on_write;
	list_create(l2arc_dev_list, sizeof (l2arc_dev_t),
	    offsetof(l2arc_dev_t, l2ad_node));
	list_create(l2arc_free_on_write, sizeof (l2arc_data_free_t),
	    offsetof(l2arc_data_free_t, l2df_list_node));
}

void
l2arc_fini(void)
{
	/*
	 * This is called from dmu_fini(), which is called from spa_fini();
	 * Because of this, we can assume that all l2arc devices have
	 * already been removed when the pools themselves were removed.
	 */

	l2arc_do_free_on_write();

	mutex_destroy(&l2arc_feed_thr_lock);
	cv_destroy(&l2arc_feed_thr_cv);
	mutex_destroy(&l2arc_dev_mtx);
	mutex_destroy(&l2arc_free_on_write_mtx);

	list_destroy(l2arc_dev_list);
	list_destroy(l2arc_free_on_write);
}

void
l2arc_start(void)
{
	if (!(spa_mode_global & FWRITE))
		return;

	(void) thread_create(NULL, 0, l2arc_feed_thread, NULL, 0, &p0,
	    TS_RUN, minclsyspri);
}

void
l2arc_stop(void)
{
	if (!(spa_mode_global & FWRITE))
		return;

	mutex_enter(&l2arc_feed_thr_lock);
	cv_signal(&l2arc_feed_thr_cv);	/* kick thread out of startup */
	l2arc_thread_exit = 1;
	while (l2arc_thread_exit != 0)
		cv_wait(&l2arc_feed_thr_cv, &l2arc_feed_thr_lock);
	mutex_exit(&l2arc_feed_thr_lock);
}

/*
 * Punches out rebuild threads for the L2ARC devices in a spa. This should
 * be called after pool import from the spa async thread, since starting
 * these threads directly from spa_import() will make them part of the
 * "zpool import" context and delay process exit (and thus pool import).
 */
void
l2arc_spa_rebuild_start(spa_t *spa)
{
	/*
	 * Locate the spa's l2arc devices and kick off rebuild threads.
	 */
	mutex_enter(&l2arc_dev_mtx);
	for (int i = 0; i < spa->spa_l2cache.sav_count; i++) {
		l2arc_dev_t *dev =
		    l2arc_vdev_get(spa->spa_l2cache.sav_vdevs[i]);
		if (dev == NULL) {
			/* Don't attempt a rebuild if the vdev is UNAVAIL */
			continue;
		}
		if (dev->l2ad_rebuild && !dev->l2ad_rebuild_cancel) {
			VERIFY3U(dev->l2ad_rebuild_did, ==, 0);
#ifdef	_KERNEL
			dev->l2ad_rebuild_did = thread_create(NULL, 0,
			    l2arc_dev_rebuild_start, dev, 0, &p0, TS_RUN,
			    minclsyspri)->t_did;
#endif
		}
	}
	mutex_exit(&l2arc_dev_mtx);
}

/*
 * Main entry point for L2ARC rebuilding.
 */
static void
l2arc_dev_rebuild_start(l2arc_dev_t *dev)
{
	if (!dev->l2ad_rebuild_cancel) {
		VERIFY(dev->l2ad_rebuild);
		(void) l2arc_rebuild(dev);
		dev->l2ad_rebuild = B_FALSE;
	}
}

/*
 * This function implements the actual L2ARC metadata rebuild. It:
 *
 * 1) reads the device's header
 * 2) if a good device header is found, starts reading the log block chain
 * 3) restores each block's contents to memory (reconstructing arc_buf_hdr_t's)
 *
 * Operation stops under any of the following conditions:
 *
 * 1) We reach the end of the log blk chain (the back-reference in the blk is
 *    invalid or loops over our starting point).
 * 2) We encounter *any* error condition (cksum errors, io errors, looped
 *    blocks, etc.).
 */
static int
l2arc_rebuild(l2arc_dev_t *dev)
{
	vdev_t			*vd = dev->l2ad_vdev;
	spa_t			*spa = vd->vdev_spa;
	int			err;
	l2arc_log_blk_phys_t	*this_lb, *next_lb;
	uint8_t			*this_lb_buf, *next_lb_buf;
	zio_t			*this_io = NULL, *next_io = NULL;
	l2arc_log_blkptr_t	lb_ptrs[2];
	boolean_t		first_pass, lock_held;
	uint64_t		load_guid;

	this_lb = kmem_zalloc(sizeof (*this_lb), KM_SLEEP);
	next_lb = kmem_zalloc(sizeof (*next_lb), KM_SLEEP);
	this_lb_buf = kmem_zalloc(sizeof (l2arc_log_blk_phys_t), KM_SLEEP);
	next_lb_buf = kmem_zalloc(sizeof (l2arc_log_blk_phys_t), KM_SLEEP);

	/*
	 * We prevent device removal while issuing reads to the device,
	 * then during the rebuilding phases we drop this lock again so
	 * that a spa_unload or device remove can be initiated - this is
	 * safe, because the spa will signal us to stop before removing
	 * our device and wait for us to stop.
	 */
	spa_config_enter(spa, SCL_L2ARC, vd, RW_READER);
	lock_held = B_TRUE;

	load_guid = spa_load_guid(dev->l2ad_vdev->vdev_spa);
	/*
	 * Device header processing phase.
	 */
	if ((err = l2arc_dev_hdr_read(dev)) != 0) {
		/* device header corrupted, start a new one */
		bzero(dev->l2ad_dev_hdr, dev->l2ad_dev_hdr_asize);
		goto out;
	}

	/* Retrieve the persistent L2ARC device state */
	dev->l2ad_hand = vdev_psize_to_asize(dev->l2ad_vdev,
	    dev->l2ad_dev_hdr->dh_start_lbps[0].lbp_daddr +
	    LBP_GET_PSIZE(&dev->l2ad_dev_hdr->dh_start_lbps[0]));
	dev->l2ad_first = !!(dev->l2ad_dev_hdr->dh_flags &
	    L2ARC_DEV_HDR_EVICT_FIRST);

	/* Prepare the rebuild processing state */
	bcopy(dev->l2ad_dev_hdr->dh_start_lbps, lb_ptrs, sizeof (lb_ptrs));
	first_pass = B_TRUE;

	/* Start the rebuild process */
	for (;;) {
		if (!l2arc_log_blkptr_valid(dev, &lb_ptrs[0]))
			/* We hit an invalid block address, end the rebuild. */
			break;

		if ((err = l2arc_log_blk_read(dev, &lb_ptrs[0], &lb_ptrs[1],
		    this_lb, next_lb, this_lb_buf, next_lb_buf,
		    this_io, &next_io)) != 0)
			break;

		spa_config_exit(spa, SCL_L2ARC, vd);
		lock_held = B_FALSE;

		/* Protection against infinite loops of log blocks. */
		if (l2arc_range_check_overlap(lb_ptrs[1].lbp_daddr,
		    lb_ptrs[0].lbp_daddr,
		    dev->l2ad_dev_hdr->dh_start_lbps[0].lbp_daddr) &&
		    !first_pass) {
			ARCSTAT_BUMP(arcstat_l2_rebuild_abort_loop_errors);
			err = SET_ERROR(ELOOP);
			break;
		}

		/*
		 * Our memory pressure valve. If the system is running low
		 * on memory, rather than swamping memory with new ARC buf
		 * hdrs, we opt not to rebuild the L2ARC. At this point,
		 * however, we have already set up our L2ARC dev to chain in
		 * new metadata log blk, so the user may choose to re-add the
		 * L2ARC dev at a later time to reconstruct it (when there's
		 * less memory pressure).
		 */
		if (arc_reclaim_needed()) {
			ARCSTAT_BUMP(arcstat_l2_rebuild_abort_lowmem);
			cmn_err(CE_NOTE, "System running low on memory, "
			    "aborting L2ARC rebuild.");
			err = SET_ERROR(ENOMEM);
			break;
		}

		/*
		 * Now that we know that the next_lb checks out alright, we
		 * can start reconstruction from this lb - we can be sure
		 * that the L2ARC write hand has not yet reached any of our
		 * buffers.
		 */
		l2arc_log_blk_restore(dev, load_guid, this_lb,
		    LBP_GET_PSIZE(&lb_ptrs[0]));

		/*
		 * End of list detection. We can look ahead two steps in the
		 * blk chain and if the 2nd blk from this_lb dips below the
		 * initial chain starting point, then we know two things:
		 *	1) it can't be valid, and
		 *	2) the next_lb's ARC entries might have already been
		 *	partially overwritten and so we should stop before
		 *	we restore it
		 */
		if (l2arc_range_check_overlap(
		    this_lb->lb_back2_lbp.lbp_daddr, lb_ptrs[0].lbp_daddr,
		    dev->l2ad_dev_hdr->dh_start_lbps[0].lbp_daddr) &&
		    !first_pass)
			break;

		/* log blk restored, continue with next one in the list */
		lb_ptrs[0] = lb_ptrs[1];
		lb_ptrs[1] = this_lb->lb_back2_lbp;
		PTR_SWAP(this_lb, next_lb);
		PTR_SWAP(this_lb_buf, next_lb_buf);
		this_io = next_io;
		next_io = NULL;
		first_pass = B_FALSE;

		for (;;) {
			if (dev->l2ad_rebuild_cancel) {
				err = SET_ERROR(ECANCELED);
				goto out;
			}
			if (spa_config_tryenter(spa, SCL_L2ARC, vd,
			    RW_READER)) {
				lock_held = B_TRUE;
				break;
			}
			/*
			 * L2ARC config lock held by somebody in writer,
			 * possibly due to them trying to remove us. They'll
			 * likely to want us to shut down, so after a little
			 * delay, we check l2ad_rebuild_cancel and retry
			 * the lock again.
			 */
			delay(1);
		}
	}
out:
	if (next_io != NULL)
		l2arc_log_blk_prefetch_abort(next_io);
	kmem_free(this_lb, sizeof (*this_lb));
	kmem_free(next_lb, sizeof (*next_lb));
	kmem_free(this_lb_buf, sizeof (l2arc_log_blk_phys_t));
	kmem_free(next_lb_buf, sizeof (l2arc_log_blk_phys_t));
	if (err == 0)
		ARCSTAT_BUMP(arcstat_l2_rebuild_successes);

	if (lock_held)
		spa_config_exit(spa, SCL_L2ARC, vd);

	return (err);
}

/*
 * Attempts to read the device header on the provided L2ARC device and writes
 * it to `hdr'. On success, this function returns 0, otherwise the appropriate
 * error code is returned.
 */
static int
l2arc_dev_hdr_read(l2arc_dev_t *dev)
{
	int			err;
	uint64_t		guid;
	zio_cksum_t		cksum;
	l2arc_dev_hdr_phys_t	*hdr = dev->l2ad_dev_hdr;
	const uint64_t		hdr_asize = dev->l2ad_dev_hdr_asize;
	abd_t *abd;

	guid = spa_guid(dev->l2ad_vdev->vdev_spa);

	abd = abd_get_from_buf(hdr, hdr_asize);
	err = zio_wait(zio_read_phys(NULL, dev->l2ad_vdev,
	    VDEV_LABEL_START_SIZE, hdr_asize, abd,
	    ZIO_CHECKSUM_OFF, NULL, NULL, ZIO_PRIORITY_ASYNC_READ,
	    ZIO_FLAG_DONT_CACHE | ZIO_FLAG_CANFAIL |
	    ZIO_FLAG_DONT_PROPAGATE | ZIO_FLAG_DONT_RETRY, B_FALSE));
	abd_put(abd);
	if (err != 0) {
		ARCSTAT_BUMP(arcstat_l2_rebuild_abort_io_errors);
		return (err);
	}

	if (hdr->dh_magic == BSWAP_64(L2ARC_DEV_HDR_MAGIC_V1))
		byteswap_uint64_array(hdr, sizeof (*hdr));

	if (hdr->dh_magic != L2ARC_DEV_HDR_MAGIC_V1 ||
	    hdr->dh_spa_guid != guid) {
		/*
		 * Attempt to rebuild a device containing no actual dev hdr
		 * or containing a header from some other pool.
		 */
		ARCSTAT_BUMP(arcstat_l2_rebuild_abort_unsupported);
		return (SET_ERROR(ENOTSUP));
	}

	l2arc_dev_hdr_checksum(hdr, &cksum);
	if (!ZIO_CHECKSUM_EQUAL(hdr->dh_self_cksum, cksum)) {
		ARCSTAT_BUMP(arcstat_l2_rebuild_abort_cksum_errors);
		return (SET_ERROR(EINVAL));
	}

	return (0);
}

/*
 * Reads L2ARC log blocks from storage and validates their contents.
 *
 * This function implements a simple prefetcher to make sure that while
 * we're processing one buffer the L2ARC is already prefetching the next
 * one in the chain.
 *
 * The arguments this_lp and next_lp point to the current and next log blk
 * address in the block chain. Similarly, this_lb and next_lb hold the
 * l2arc_log_blk_phys_t's of the current and next L2ARC blk. The this_lb_buf
 * and next_lb_buf must be buffers of appropriate to hold a raw
 * l2arc_log_blk_phys_t (they are used as catch buffers for read ops prior
 * to buffer decompression).
 *
 * The `this_io' and `next_io' arguments are used for block prefetching.
 * When issuing the first blk IO during rebuild, you should pass NULL for
 * `this_io'. This function will then issue a sync IO to read the block and
 * also issue an async IO to fetch the next block in the block chain. The
 * prefetch IO is returned in `next_io'. On subsequent calls to this
 * function, pass the value returned in `next_io' from the previous call
 * as `this_io' and a fresh `next_io' pointer to hold the next prefetch IO.
 * Prior to the call, you should initialize your `next_io' pointer to be
 * NULL. If no prefetch IO was issued, the pointer is left set at NULL.
 *
 * On success, this function returns 0, otherwise it returns an appropriate
 * error code. On error the prefetching IO is aborted and cleared before
 * returning from this function. Therefore, if we return `success', the
 * caller can assume that we have taken care of cleanup of prefetch IOs.
 */
static int
l2arc_log_blk_read(l2arc_dev_t *dev,
    const l2arc_log_blkptr_t *this_lbp, const l2arc_log_blkptr_t *next_lbp,
    l2arc_log_blk_phys_t *this_lb, l2arc_log_blk_phys_t *next_lb,
    uint8_t *this_lb_buf, uint8_t *next_lb_buf,
    zio_t *this_io, zio_t **next_io)
{
	int		err = 0;
	zio_cksum_t	cksum;

	ASSERT(this_lbp != NULL && next_lbp != NULL);
	ASSERT(this_lb != NULL && next_lb != NULL);
	ASSERT(this_lb_buf != NULL && next_lb_buf != NULL);
	ASSERT(next_io != NULL && *next_io == NULL);
	ASSERT(l2arc_log_blkptr_valid(dev, this_lbp));

	/*
	 * Check to see if we have issued the IO for this log blk in a
	 * previous run. If not, this is the first call, so issue it now.
	 */
	if (this_io == NULL) {
		this_io = l2arc_log_blk_prefetch(dev->l2ad_vdev, this_lbp,
		    this_lb_buf);
	}

	/*
	 * Peek to see if we can start issuing the next IO immediately.
	 */
	if (l2arc_log_blkptr_valid(dev, next_lbp)) {
		/*
		 * Start issuing IO for the next log blk early - this
		 * should help keep the L2ARC device busy while we
		 * decompress and restore this log blk.
		 */
		*next_io = l2arc_log_blk_prefetch(dev->l2ad_vdev, next_lbp,
		    next_lb_buf);
	}

	/* Wait for the IO to read this log block to complete */
	if ((err = zio_wait(this_io)) != 0) {
		ARCSTAT_BUMP(arcstat_l2_rebuild_abort_io_errors);
		goto cleanup;
	}

	/* Make sure the buffer checks out */
	fletcher_4_native(this_lb_buf, LBP_GET_PSIZE(this_lbp), NULL, &cksum);
	if (!ZIO_CHECKSUM_EQUAL(cksum, this_lbp->lbp_cksum)) {
		ARCSTAT_BUMP(arcstat_l2_rebuild_abort_cksum_errors);
		err = SET_ERROR(EINVAL);
		goto cleanup;
	}

	/* Now we can take our time decoding this buffer */
	switch (LBP_GET_COMPRESS(this_lbp)) {
	case ZIO_COMPRESS_OFF:
		bcopy(this_lb_buf, this_lb, sizeof (*this_lb));
		break;
	case ZIO_COMPRESS_LZ4:
		err = zio_decompress_data_buf(LBP_GET_COMPRESS(this_lbp),
		    this_lb_buf, this_lb, LBP_GET_PSIZE(this_lbp),
		    sizeof (*this_lb));
		if (err != 0) {
			err = SET_ERROR(EINVAL);
			goto cleanup;
		}

		break;
	default:
		err = SET_ERROR(EINVAL);
		break;
	}

	if (this_lb->lb_magic == BSWAP_64(L2ARC_LOG_BLK_MAGIC))
		byteswap_uint64_array(this_lb, sizeof (*this_lb));

	if (this_lb->lb_magic != L2ARC_LOG_BLK_MAGIC) {
		err = SET_ERROR(EINVAL);
		goto cleanup;
	}

cleanup:
	/* Abort an in-flight prefetch I/O in case of error */
	if (err != 0 && *next_io != NULL) {
		l2arc_log_blk_prefetch_abort(*next_io);
		*next_io = NULL;
	}
	return (err);
}

/*
 * Restores the payload of a log blk to ARC. This creates empty ARC hdr
 * entries which only contain an l2arc hdr, essentially restoring the
 * buffers to their L2ARC evicted state. This function also updates space
 * usage on the L2ARC vdev to make sure it tracks restored buffers.
 */
static void
l2arc_log_blk_restore(l2arc_dev_t *dev, uint64_t load_guid,
    const l2arc_log_blk_phys_t *lb, uint64_t lb_psize)
{
	uint64_t	size = 0, psize = 0;

	for (int i = L2ARC_LOG_BLK_ENTRIES - 1; i >= 0; i--) {
		/*
		 * Restore goes in the reverse temporal direction to preserve
		 * correct temporal ordering of buffers in the l2ad_buflist.
		 * l2arc_hdr_restore also does a list_insert_tail instead of
		 * list_insert_head on the l2ad_buflist:
		 *
		 *		LIST	l2ad_buflist		LIST
		 *		HEAD  <------ (time) ------	TAIL
		 * direction	+-----+-----+-----+-----+-----+    direction
		 * of l2arc <== | buf | buf | buf | buf | buf | ===> of rebuild
		 * fill		+-----+-----+-----+-----+-----+
		 *		^				^
		 *		|				|
		 *		|				|
		 *	l2arc_fill_thread		l2arc_rebuild
		 *	places new bufs here		restores bufs here
		 *
		 * This also works when the restored bufs get evicted at any
		 * point during the rebuild.
		 */
		l2arc_hdr_restore(&lb->lb_entries[i], dev, load_guid);
		size += LE_GET_LSIZE(&lb->lb_entries[i]);
		psize += LE_GET_PSIZE(&lb->lb_entries[i]);
	}

	/*
	 * Record rebuild stats:
	 *	size		In-memory size of restored buffer data in ARC
	 *	psize		Physical size of restored buffers in the L2ARC
	 *	bufs		# of ARC buffer headers restored
	 *	log_blks	# of L2ARC log entries processed during restore
	 */
	ARCSTAT_INCR(arcstat_l2_rebuild_size, size);
	ARCSTAT_INCR(arcstat_l2_rebuild_psize, psize);
	ARCSTAT_INCR(arcstat_l2_rebuild_bufs, L2ARC_LOG_BLK_ENTRIES);
	ARCSTAT_BUMP(arcstat_l2_rebuild_log_blks);
	ARCSTAT_F_AVG(arcstat_l2_log_blk_avg_size, lb_psize);
	ARCSTAT_F_AVG(arcstat_l2_data_to_meta_ratio, psize / lb_psize);
	vdev_space_update(dev->l2ad_vdev, psize, 0, 0);
}

/*
 * Restores a single ARC buf hdr from a log block. The ARC buffer is put
 * into a state indicating that it has been evicted to L2ARC.
 */
static void
l2arc_hdr_restore(const l2arc_log_ent_phys_t *le, l2arc_dev_t *dev,
    uint64_t load_guid)
{
	arc_buf_hdr_t		*hdr, *exists;
	kmutex_t		*hash_lock;
	arc_buf_contents_t	type = LE_GET_TYPE(le);

	/*
	 * Do all the allocation before grabbing any locks, this lets us
	 * sleep if memory is full and we don't have to deal with failed
	 * allocations.
	 */
	hdr = arc_buf_alloc_l2only(load_guid, type, dev, le->le_dva,
	    le->le_daddr, LE_GET_LSIZE(le), LE_GET_PSIZE(le),
	    le->le_birth, le->le_freeze_cksum, LE_GET_CHECKSUM(le),
	    LE_GET_COMPRESS(le), LE_GET_ARC_COMPRESS(le));

	ARCSTAT_INCR(arcstat_l2_lsize, HDR_GET_LSIZE(hdr));
	ARCSTAT_INCR(arcstat_l2_psize, arc_hdr_size(hdr));

	mutex_enter(&dev->l2ad_mtx);
	/*
	 * We connect the l2hdr to the hdr only after the hdr is in the hash
	 * table, otherwise the rest of the arc hdr manipulation machinery
	 * might get confused.
	 */
	list_insert_tail(&dev->l2ad_buflist, hdr);
	(void) refcount_add_many(&dev->l2ad_alloc, arc_hdr_size(hdr), hdr);
	mutex_exit(&dev->l2ad_mtx);

	exists = buf_hash_insert(hdr, &hash_lock);
	if (exists) {
		/* Buffer was already cached, no need to restore it. */
		mutex_exit(hash_lock);
		arc_hdr_destroy(hdr);
		ARCSTAT_BUMP(arcstat_l2_rebuild_bufs_precached);
		return;
	}

	mutex_exit(hash_lock);
}

/*
 * Used by PL2ARC related functions that do
 * async read/write
 */
static void
pl2arc_io_done(zio_t *zio)
{
	abd_put(zio->io_private);
	zio->io_private = NULL;
}

/*
 * Starts an asynchronous read IO to read a log block. This is used in log
 * block reconstruction to start reading the next block before we are done
 * decoding and reconstructing the current block, to keep the l2arc device
 * nice and hot with read IO to process.
 * The returned zio will contain a newly allocated memory buffers for the IO
 * data which should then be freed by the caller once the zio is no longer
 * needed (i.e. due to it having completed). If you wish to abort this
 * zio, you should do so using l2arc_log_blk_prefetch_abort, which takes
 * care of disposing of the allocated buffers correctly.
 */
static zio_t *
l2arc_log_blk_prefetch(vdev_t *vd, const l2arc_log_blkptr_t *lbp,
    uint8_t *lb_buf)
{
	uint32_t	psize;
	zio_t		*pio;
	abd_t		*abd;

	psize = LBP_GET_PSIZE(lbp);
	ASSERT(psize <= sizeof (l2arc_log_blk_phys_t));
	pio = zio_root(vd->vdev_spa, NULL, NULL, ZIO_FLAG_DONT_CACHE |
	    ZIO_FLAG_CANFAIL | ZIO_FLAG_DONT_PROPAGATE |
	    ZIO_FLAG_DONT_RETRY);
	abd = abd_get_from_buf(lb_buf, psize);
	(void) zio_nowait(zio_read_phys(pio, vd, lbp->lbp_daddr, psize,
	    abd, ZIO_CHECKSUM_OFF, pl2arc_io_done, abd,
		ZIO_PRIORITY_ASYNC_READ, ZIO_FLAG_DONT_CACHE | ZIO_FLAG_CANFAIL |
	    ZIO_FLAG_DONT_PROPAGATE | ZIO_FLAG_DONT_RETRY, B_FALSE));

	return (pio);
}

/*
 * Aborts a zio returned from l2arc_log_blk_prefetch and frees the data
 * buffers allocated for it.
 */
static void
l2arc_log_blk_prefetch_abort(zio_t *zio)
{
	(void) zio_wait(zio);
}

/*
 * Creates a zio to update the device header on an l2arc device. The zio is
 * initiated as a child of `pio'.
 */
static void
l2arc_dev_hdr_update(l2arc_dev_t *dev, zio_t *pio)
{
	zio_t			*wzio;
	abd_t			*abd;
	l2arc_dev_hdr_phys_t	*hdr = dev->l2ad_dev_hdr;
	const uint64_t		hdr_asize = dev->l2ad_dev_hdr_asize;

	hdr->dh_magic = L2ARC_DEV_HDR_MAGIC_V1;
	hdr->dh_spa_guid = spa_guid(dev->l2ad_vdev->vdev_spa);
	hdr->dh_alloc_space = refcount_count(&dev->l2ad_alloc);
	hdr->dh_flags = 0;
	if (dev->l2ad_first)
		hdr->dh_flags |= L2ARC_DEV_HDR_EVICT_FIRST;

	/* checksum operation goes last */
	l2arc_dev_hdr_checksum(hdr, &hdr->dh_self_cksum);

	abd = abd_get_from_buf(hdr, hdr_asize);
	wzio = zio_write_phys(pio, dev->l2ad_vdev, VDEV_LABEL_START_SIZE,
	    hdr_asize, abd, ZIO_CHECKSUM_OFF, pl2arc_io_done, abd,
	    ZIO_PRIORITY_ASYNC_WRITE, ZIO_FLAG_CANFAIL, B_FALSE);
	DTRACE_PROBE2(l2arc__write, vdev_t *, dev->l2ad_vdev, zio_t *, wzio);
	(void) zio_nowait(wzio);
}

/*
 * Commits a log block to the L2ARC device. This routine is invoked from
 * l2arc_write_buffers when the log block fills up.
 * This function allocates some memory to temporarily hold the serialized
 * buffer to be written. This is then released in l2arc_write_done.
 */
static void
l2arc_log_blk_commit(l2arc_dev_t *dev, zio_t *pio,
    l2arc_write_callback_t *cb)
{
	l2arc_log_blk_phys_t	*lb = &dev->l2ad_log_blk;
	uint64_t		psize, asize;
	l2arc_log_blk_buf_t	*lb_buf;
	abd_t *abd;
	zio_t			*wzio;

	VERIFY(dev->l2ad_log_ent_idx == L2ARC_LOG_BLK_ENTRIES);

	/* link the buffer into the block chain */
	lb->lb_back2_lbp = dev->l2ad_dev_hdr->dh_start_lbps[1];
	lb->lb_magic = L2ARC_LOG_BLK_MAGIC;

	/* try to compress the buffer */
	lb_buf = kmem_zalloc(sizeof (*lb_buf), KM_SLEEP);
	list_insert_tail(&cb->l2wcb_log_blk_buflist, lb_buf);
	abd = abd_get_from_buf(lb, sizeof (*lb));
	psize = zio_compress_data(ZIO_COMPRESS_LZ4, abd, lb_buf->lbb_log_blk,
	    sizeof (*lb));
	abd_put(abd);
	/* a log block is never entirely zero */
	ASSERT(psize != 0);
	asize = vdev_psize_to_asize(dev->l2ad_vdev, psize);
	ASSERT(asize <= sizeof (lb_buf->lbb_log_blk));

	/*
	 * Update the start log blk pointer in the device header to point
	 * to the log block we're about to write.
	 */
	dev->l2ad_dev_hdr->dh_start_lbps[1] =
	    dev->l2ad_dev_hdr->dh_start_lbps[0];
	dev->l2ad_dev_hdr->dh_start_lbps[0].lbp_daddr = dev->l2ad_hand;
	_NOTE(CONSTCOND)
	LBP_SET_LSIZE(&dev->l2ad_dev_hdr->dh_start_lbps[0], sizeof (*lb));
	LBP_SET_PSIZE(&dev->l2ad_dev_hdr->dh_start_lbps[0], asize);
	LBP_SET_CHECKSUM(&dev->l2ad_dev_hdr->dh_start_lbps[0],
	    ZIO_CHECKSUM_FLETCHER_4);
	LBP_SET_TYPE(&dev->l2ad_dev_hdr->dh_start_lbps[0], 0);

	if (asize < sizeof (*lb)) {
		/* compression succeeded */
		bzero(lb_buf->lbb_log_blk + psize, asize - psize);
		LBP_SET_COMPRESS(&dev->l2ad_dev_hdr->dh_start_lbps[0],
		    ZIO_COMPRESS_LZ4);
	} else {
		/* compression failed */
		bcopy(lb, lb_buf->lbb_log_blk, sizeof (*lb));
		LBP_SET_COMPRESS(&dev->l2ad_dev_hdr->dh_start_lbps[0],
		    ZIO_COMPRESS_OFF);
	}

	/* checksum what we're about to write */
	fletcher_4_native(lb_buf->lbb_log_blk, asize,
	    NULL, &dev->l2ad_dev_hdr->dh_start_lbps[0].lbp_cksum);

	/* perform the write itself */
	CTASSERT(L2ARC_LOG_BLK_SIZE >= SPA_MINBLOCKSIZE &&
	    L2ARC_LOG_BLK_SIZE <= SPA_MAXBLOCKSIZE);
	abd = abd_get_from_buf(lb_buf->lbb_log_blk, asize);
	wzio = zio_write_phys(pio, dev->l2ad_vdev, dev->l2ad_hand,
	    asize, abd, ZIO_CHECKSUM_OFF, pl2arc_io_done, abd,
	    ZIO_PRIORITY_ASYNC_WRITE, ZIO_FLAG_CANFAIL, B_FALSE);
	DTRACE_PROBE2(l2arc__write, vdev_t *, dev->l2ad_vdev, zio_t *, wzio);
	(void) zio_nowait(wzio);

	dev->l2ad_hand += asize;
	vdev_space_update(dev->l2ad_vdev, asize, 0, 0);

	/* bump the kstats */
	ARCSTAT_INCR(arcstat_l2_write_bytes, asize);
	ARCSTAT_BUMP(arcstat_l2_log_blk_writes);
	ARCSTAT_F_AVG(arcstat_l2_log_blk_avg_size, asize);
	ARCSTAT_F_AVG(arcstat_l2_data_to_meta_ratio,
	    dev->l2ad_log_blk_payload_asize / asize);

	/* start a new log block */
	dev->l2ad_log_ent_idx = 0;
	dev->l2ad_log_blk_payload_asize = 0;
}

/*
 * Validates an L2ARC log blk address to make sure that it can be read
 * from the provided L2ARC device. Returns B_TRUE if the address is
 * within the device's bounds, or B_FALSE if not.
 */
static boolean_t
l2arc_log_blkptr_valid(l2arc_dev_t *dev, const l2arc_log_blkptr_t *lbp)
{
	uint64_t psize = LBP_GET_PSIZE(lbp);
	uint64_t end = lbp->lbp_daddr + psize;

	/*
	 * A log block is valid if all of the following conditions are true:
	 * - it fits entirely between l2ad_start and l2ad_end
	 * - it has a valid size
	 */
	return (lbp->lbp_daddr >= dev->l2ad_start && end <= dev->l2ad_end &&
	    psize > 0 && psize <= sizeof (l2arc_log_blk_phys_t));
}

/*
 * Computes the checksum of `hdr' and stores it in `cksum'.
 */
static void
l2arc_dev_hdr_checksum(const l2arc_dev_hdr_phys_t *hdr, zio_cksum_t *cksum)
{
	fletcher_4_native((uint8_t *)hdr +
	    offsetof(l2arc_dev_hdr_phys_t, dh_spa_guid),
	    sizeof (*hdr) - offsetof(l2arc_dev_hdr_phys_t, dh_spa_guid),
	    NULL, cksum);
}

/*
 * Inserts ARC buffer `ab' into the current L2ARC log blk on the device.
 * The buffer being inserted must be present in L2ARC.
 * Returns B_TRUE if the L2ARC log blk is full and needs to be committed
 * to L2ARC, or B_FALSE if it still has room for more ARC buffers.
 */
static boolean_t
l2arc_log_blk_insert(l2arc_dev_t *dev, const arc_buf_hdr_t *ab)
{
	l2arc_log_blk_phys_t	*lb = &dev->l2ad_log_blk;
	l2arc_log_ent_phys_t	*le;
	int			index = dev->l2ad_log_ent_idx++;

	ASSERT(index < L2ARC_LOG_BLK_ENTRIES);

	le = &lb->lb_entries[index];
	bzero(le, sizeof (*le));
	le->le_dva = ab->b_dva;
	le->le_birth = ab->b_birth;
	le->le_daddr = ab->b_l2hdr.b_daddr;
	LE_SET_LSIZE(le, HDR_GET_LSIZE(ab));
	LE_SET_PSIZE(le, HDR_GET_PSIZE(ab));

	if ((ab->b_flags & ARC_FLAG_COMPRESSED_ARC) != 0) {
		LE_SET_ARC_COMPRESS(le, 1);
		LE_SET_COMPRESS(le, HDR_GET_COMPRESS(ab));
	} else {
		ASSERT3U(HDR_GET_COMPRESS(ab), ==, ZIO_COMPRESS_OFF);
		LE_SET_ARC_COMPRESS(le, 0);
		LE_SET_COMPRESS(le, ZIO_COMPRESS_OFF);
	}

	if (ab->b_freeze_cksum != NULL) {
		le->le_freeze_cksum = *ab->b_freeze_cksum;
		LE_SET_CHECKSUM(le, ZIO_CHECKSUM_FLETCHER_2);
	} else {
		LE_SET_CHECKSUM(le, ZIO_CHECKSUM_OFF);
	}

	LE_SET_TYPE(le, arc_flags_to_bufc(ab->b_flags));
	dev->l2ad_log_blk_payload_asize += arc_hdr_size((arc_buf_hdr_t *)ab);

	return (dev->l2ad_log_ent_idx == L2ARC_LOG_BLK_ENTRIES);
}

/*
 * Checks whether a given L2ARC device address sits in a time-sequential
 * range. The trick here is that the L2ARC is a rotary buffer, so we can't
 * just do a range comparison, we need to handle the situation in which the
 * range wraps around the end of the L2ARC device. Arguments:
 *	bottom	Lower end of the range to check (written to earlier).
 *	top	Upper end of the range to check (written to later).
 *	check	The address for which we want to determine if it sits in
 *		between the top and bottom.
 *
 * The 3-way conditional below represents the following cases:
 *
 *	bottom < top : Sequentially ordered case:
 *	  <check>--------+-------------------+
 *	                 |  (overlap here?)  |
 *	 L2ARC dev       V                   V
 *	 |---------------<bottom>============<top>--------------|
 *
 *	bottom > top: Looped-around case:
 *	                      <check>--------+------------------+
 *	                                     |  (overlap here?) |
 *	 L2ARC dev                           V                  V
 *	 |===============<top>---------------<bottom>===========|
 *	 ^               ^
 *	 |  (or here?)   |
 *	 +---------------+---------<check>
 *
 *	top == bottom : Just a single address comparison.
 */
static inline boolean_t
l2arc_range_check_overlap(uint64_t bottom, uint64_t top, uint64_t check)
{
	if (bottom < top)
		return (bottom <= check && check <= top);
	else if (bottom > top)
		return (check <= top || bottom <= check);
	else
		return (check == top);
}<|MERGE_RESOLUTION|>--- conflicted
+++ resolved
@@ -276,13 +276,8 @@
 #include <sys/callb.h>
 #include <sys/kstat.h>
 #include <zfs_fletcher.h>
-<<<<<<< HEAD
 #include <sys/byteorder.h>
 #include <sys/spa_impl.h>
-=======
-#include <sys/aggsum.h>
-#include <sys/cityhash.h>
->>>>>>> b037f3db
 
 #ifndef _KERNEL
 /* set with ZFS_DEBUG=watch, to enable watchpoints on frozen buffers */
@@ -515,7 +510,6 @@
 	kstat_named_t arcstat_c;
 	kstat_named_t arcstat_c_min;
 	kstat_named_t arcstat_c_max;
-	/* Not updated directly; only synced in arc_kstat_update. */
 	kstat_named_t arcstat_size;
 	/*
 	 * Number of compressed bytes stored in the arc_buf_hdr_t's b_pabd.
@@ -544,14 +538,12 @@
 	 * (allocated via arc_buf_hdr_t_full and arc_buf_hdr_t_l2only
 	 * caches), and arc_buf_t structures (allocated via arc_buf_t
 	 * cache).
-	 * Not updated directly; only synced in arc_kstat_update.
 	 */
 	kstat_named_t arcstat_hdr_size;
 	/*
 	 * Number of bytes consumed by ARC buffers of type equal to
 	 * ARC_BUFC_DATA. This is generally consumed by buffers backing
 	 * on disk user data (e.g. plain file contents).
-	 * Not updated directly; only synced in arc_kstat_update.
 	 */
 	kstat_named_t arcstat_data_size;
 	/*
@@ -559,7 +551,6 @@
 	 * ARC_BUFC_METADATA. This is generally consumed by buffers
 	 * backing on disk data that is used for internal ZFS
 	 * structures (e.g. ZAP, dnode, indirect blocks, etc).
-	 * Not updated directly; only synced in arc_kstat_update.
 	 */
 	kstat_named_t arcstat_metadata_size;
 	/*
@@ -575,7 +566,6 @@
 	 * buffers (allocated directly via zio_buf_* functions),
 	 * dmu_buf_impl_t structures (allocated via dmu_buf_impl_t
 	 * cache), and dnode_t structures (allocated via dnode_t cache).
-	 * Not updated directly; only synced in arc_kstat_update.
 	 */
 	kstat_named_t arcstat_other_size;
 	/*
@@ -583,7 +573,6 @@
 	 * arc_anon state. This includes *all* buffers in the arc_anon
 	 * state; e.g. data, metadata, evictable, and unevictable buffers
 	 * are all included in this value.
-	 * Not updated directly; only synced in arc_kstat_update.
 	 */
 	kstat_named_t arcstat_anon_size;
 	/*
@@ -591,7 +580,6 @@
 	 * following criteria: backing buffers of type ARC_BUFC_DATA,
 	 * residing in the arc_anon state, and are eligible for eviction
 	 * (e.g. have no outstanding holds on the buffer).
-	 * Not updated directly; only synced in arc_kstat_update.
 	 */
 	kstat_named_t arcstat_anon_evictable_data;
 	/*
@@ -599,7 +587,6 @@
 	 * following criteria: backing buffers of type ARC_BUFC_METADATA,
 	 * residing in the arc_anon state, and are eligible for eviction
 	 * (e.g. have no outstanding holds on the buffer).
-	 * Not updated directly; only synced in arc_kstat_update.
 	 */
 	kstat_named_t arcstat_anon_evictable_metadata;
 	/*
@@ -614,7 +601,6 @@
 	 * arc_mru state. This includes *all* buffers in the arc_mru
 	 * state; e.g. data, metadata, evictable, and unevictable buffers
 	 * are all included in this value.
-	 * Not updated directly; only synced in arc_kstat_update.
 	 */
 	kstat_named_t arcstat_mru_size;
 	/*
@@ -622,7 +608,6 @@
 	 * following criteria: backing buffers of type ARC_BUFC_DATA,
 	 * residing in the arc_mru state, and are eligible for eviction
 	 * (e.g. have no outstanding holds on the buffer).
-	 * Not updated directly; only synced in arc_kstat_update.
 	 */
 	kstat_named_t arcstat_mru_evictable_data;
 	/*
@@ -630,7 +615,6 @@
 	 * following criteria: backing buffers of type ARC_BUFC_METADATA,
 	 * residing in the arc_mru state, and are eligible for eviction
 	 * (e.g. have no outstanding holds on the buffer).
-	 * Not updated directly; only synced in arc_kstat_update.
 	 */
 	kstat_named_t arcstat_mru_evictable_metadata;
 	/*
@@ -649,21 +633,18 @@
 	 * don't actually have ARC buffers linked off of these headers.
 	 * Thus, *if* the headers had associated ARC buffers, these
 	 * buffers *would have* consumed this number of bytes.
-	 * Not updated directly; only synced in arc_kstat_update.
 	 */
 	kstat_named_t arcstat_mru_ghost_size;
 	/*
 	 * Number of bytes that *would have been* consumed by ARC
 	 * buffers that are eligible for eviction, of type
 	 * ARC_BUFC_DATA, and linked off the arc_mru_ghost state.
-	 * Not updated directly; only synced in arc_kstat_update.
 	 */
 	kstat_named_t arcstat_mru_ghost_evictable_data;
 	/*
 	 * Number of bytes that *would have been* consumed by ARC
 	 * buffers that are eligible for eviction, of type
 	 * ARC_BUFC_METADATA, and linked off the arc_mru_ghost state.
-	 * Not updated directly; only synced in arc_kstat_update.
 	 */
 	kstat_named_t arcstat_mru_ghost_evictable_metadata;
 	/*
@@ -678,21 +659,18 @@
 	 * arc_mfu state. This includes *all* buffers in the arc_mfu
 	 * state; e.g. data, metadata, evictable, and unevictable buffers
 	 * are all included in this value.
-	 * Not updated directly; only synced in arc_kstat_update.
 	 */
 	kstat_named_t arcstat_mfu_size;
 	/*
 	 * Number of bytes consumed by ARC buffers that are eligible for
 	 * eviction, of type ARC_BUFC_DATA, and reside in the arc_mfu
 	 * state.
-	 * Not updated directly; only synced in arc_kstat_update.
 	 */
 	kstat_named_t arcstat_mfu_evictable_data;
 	/*
 	 * Number of bytes consumed by ARC buffers that are eligible for
 	 * eviction, of type ARC_BUFC_METADATA, and reside in the
 	 * arc_mfu state.
-	 * Not updated directly; only synced in arc_kstat_update.
 	 */
 	kstat_named_t arcstat_mfu_evictable_metadata;
 	/*
@@ -706,21 +684,18 @@
 	 * Total number of bytes that *would have been* consumed by ARC
 	 * buffers in the arc_mfu_ghost state. See the comment above
 	 * arcstat_mru_ghost_size for more details.
-	 * Not updated directly; only synced in arc_kstat_update.
 	 */
 	kstat_named_t arcstat_mfu_ghost_size;
 	/*
 	 * Number of bytes that *would have been* consumed by ARC
 	 * buffers that are eligible for eviction, of type
 	 * ARC_BUFC_DATA, and linked off the arc_mfu_ghost state.
-	 * Not updated directly; only synced in arc_kstat_update.
 	 */
 	kstat_named_t arcstat_mfu_ghost_evictable_data;
 	/*
 	 * Number of bytes that *would have been* consumed by ARC
 	 * buffers that are eligible for eviction, of type
 	 * ARC_BUFC_METADATA, and linked off the arc_mru_ghost state.
-	 * Not updated directly; only synced in arc_kstat_update.
 	 */
 	kstat_named_t arcstat_mfu_ghost_evictable_metadata;
 	/*
@@ -752,7 +727,6 @@
 	kstat_named_t arcstat_l2_io_error;
 	kstat_named_t arcstat_l2_lsize;
 	kstat_named_t arcstat_l2_psize;
-	/* Not updated directly; only synced in arc_kstat_update. */
 	kstat_named_t arcstat_l2_hdr_size;
 	kstat_named_t arcstat_l2_log_blk_writes;
 	kstat_named_t arcstat_l2_log_blk_avg_size;
@@ -769,7 +743,6 @@
 	kstat_named_t arcstat_l2_rebuild_psize;
 	kstat_named_t arcstat_l2_rebuild_log_blks;
 	kstat_named_t arcstat_memory_throttle_count;
-	/* Not updated directly; only synced in arc_kstat_update. */
 	kstat_named_t arcstat_meta_used;
 	kstat_named_t arcstat_meta_limit;
 	kstat_named_t arcstat_meta_max;
@@ -964,12 +937,14 @@
  * the possibility of inconsistency by having shadow copies of the variables,
  * while still allowing the code to be readable.
  */
+#define	arc_size	ARCSTAT(arcstat_size)	/* actual total arc size */
 #define	arc_p		ARCSTAT(arcstat_p)	/* target size of MRU */
 #define	arc_c		ARCSTAT(arcstat_c)	/* target size of cache */
 #define	arc_c_min	ARCSTAT(arcstat_c_min)	/* min target cache size */
 #define	arc_c_max	ARCSTAT(arcstat_c_max)	/* max target cache size */
 #define	arc_meta_limit	ARCSTAT(arcstat_meta_limit) /* max size for metadata */
 #define	arc_meta_min	ARCSTAT(arcstat_meta_min) /* min size for metadata */
+#define	arc_meta_used	ARCSTAT(arcstat_meta_used) /* size of metadata */
 #define	arc_meta_max	ARCSTAT(arcstat_meta_max) /* max size of metadata */
 #define	arc_ddt_size	ARCSTAT(arcstat_ddt_size) /* ddt size in arc */
 #define	arc_ddt_limit	ARCSTAT(arcstat_ddt_limit) /* ddt in arc size limit */
@@ -986,24 +961,6 @@
 /* number of bytes in the arc from arc_buf_t's */
 #define	arc_overhead_size	ARCSTAT(arcstat_overhead_size)
 
-<<<<<<< HEAD
-=======
-/*
- * There are also some ARC variables that we want to export, but that are
- * updated so often that having the canonical representation be the statistic
- * variable causes a performance bottleneck. We want to use aggsum_t's for these
- * instead, but still be able to export the kstat in the same way as before.
- * The solution is to always use the aggsum version, except in the kstat update
- * callback.
- */
-aggsum_t arc_size;
-aggsum_t arc_meta_used;
-aggsum_t astat_data_size;
-aggsum_t astat_metadata_size;
-aggsum_t astat_hdr_size;
-aggsum_t astat_other_size;
-aggsum_t astat_l2_hdr_size;
->>>>>>> b037f3db
 
 static int		arc_no_grow;	/* Don't try to grow cache size */
 static uint64_t		arc_tempreserve;
@@ -1316,7 +1273,6 @@
 static boolean_t l2arc_write_eligible(uint64_t, arc_buf_hdr_t *);
 static void l2arc_read_done(zio_t *);
 
-<<<<<<< HEAD
 static void
 arc_update_hit_stat(arc_buf_hdr_t *hdr, boolean_t hit)
 {
@@ -1607,17 +1563,20 @@
 };
 
 static inline uint64_t
-=======
-
-/*
- * We use Cityhash for this. It's fast, and has good hash properties without
- * requiring any large static buffers.
- */
-static uint64_t
->>>>>>> b037f3db
 buf_hash(uint64_t spa, const dva_t *dva, uint64_t birth)
 {
-	return (cityhash4(spa, dva->dva_word[0], dva->dva_word[1], birth));
+	uint8_t *vdva = (uint8_t *)dva;
+	uint64_t crc = -1ULL;
+	int i;
+
+	ASSERT(zfs_crc64_table[128] == ZFS_CRC64_POLY);
+
+	for (i = 0; i < sizeof (dva_t); i++)
+		crc = (crc >> 8) ^ zfs_crc64_table[(crc ^ vdva[i]) & 0xFF];
+
+	crc ^= (spa>>8) ^ birth;
+
+	return (crc);
 }
 
 #define	HDR_EMPTY(hdr)						\
@@ -2043,16 +2002,10 @@
 		uint64_t lsize = HDR_GET_LSIZE(hdr);
 		uint64_t csize;
 
-<<<<<<< HEAD
 		void *cbuf = zio_buf_alloc(HDR_GET_PSIZE(hdr));
 		csize = zio_compress_data(compress, zio->io_abd, cbuf, lsize);
 		abd_t *cdata = abd_get_from_buf(cbuf, HDR_GET_PSIZE(hdr));
 		abd_take_ownership_of_buf(cdata, B_TRUE);
-=======
-		abd_t *cdata = abd_alloc_linear(HDR_GET_PSIZE(hdr), B_TRUE);
-		csize = zio_compress_data(compress, zio->io_abd,
-		    abd_to_buf(cdata), lsize);
->>>>>>> b037f3db
 
 		ASSERT3U(csize, <=, HDR_GET_PSIZE(hdr));
 		if (csize < HDR_GET_PSIZE(hdr)) {
@@ -2840,34 +2793,29 @@
 
 	switch (type) {
 	case ARC_SPACE_DATA:
-		aggsum_add(&astat_data_size, space);
+		ARCSTAT_INCR(arcstat_data_size, space);
 		break;
 	case ARC_SPACE_META:
-		aggsum_add(&astat_metadata_size, space);
+		ARCSTAT_INCR(arcstat_metadata_size, space);
 		break;
 	case ARC_SPACE_DDT:
 		ARCSTAT_INCR(arcstat_ddt_size, space);
 		break;
 	case ARC_SPACE_OTHER:
-		aggsum_add(&astat_other_size, space);
+		ARCSTAT_INCR(arcstat_other_size, space);
 		break;
 	case ARC_SPACE_HDRS:
-		aggsum_add(&astat_hdr_size, space);
+		ARCSTAT_INCR(arcstat_hdr_size, space);
 		break;
 	case ARC_SPACE_L2HDRS:
-		aggsum_add(&astat_l2_hdr_size, space);
+		ARCSTAT_INCR(arcstat_l2_hdr_size, space);
 		break;
 	}
 
-<<<<<<< HEAD
 	if (type != ARC_SPACE_DATA && type != ARC_SPACE_DDT)
 		ARCSTAT_INCR(arcstat_meta_used, space);
-=======
-	if (type != ARC_SPACE_DATA)
-		aggsum_add(&arc_meta_used, space);
->>>>>>> b037f3db
-
-	aggsum_add(&arc_size, space);
+
+	atomic_add_64(&arc_size, space);
 }
 
 void
@@ -2877,47 +2825,34 @@
 
 	switch (type) {
 	case ARC_SPACE_DATA:
-		aggsum_add(&astat_data_size, -space);
+		ARCSTAT_INCR(arcstat_data_size, -space);
 		break;
 	case ARC_SPACE_META:
-		aggsum_add(&astat_metadata_size, -space);
+		ARCSTAT_INCR(arcstat_metadata_size, -space);
 		break;
 	case ARC_SPACE_DDT:
 		ARCSTAT_INCR(arcstat_ddt_size, -space);
 		break;
 	case ARC_SPACE_OTHER:
-		aggsum_add(&astat_other_size, -space);
+		ARCSTAT_INCR(arcstat_other_size, -space);
 		break;
 	case ARC_SPACE_HDRS:
-		aggsum_add(&astat_hdr_size, -space);
+		ARCSTAT_INCR(arcstat_hdr_size, -space);
 		break;
 	case ARC_SPACE_L2HDRS:
-		aggsum_add(&astat_l2_hdr_size, -space);
+		ARCSTAT_INCR(arcstat_l2_hdr_size, -space);
 		break;
 	}
 
-<<<<<<< HEAD
 	if (type != ARC_SPACE_DATA && type != ARC_SPACE_DDT) {
 		ASSERT(arc_meta_used >= space);
 		if (arc_meta_max < arc_meta_used)
 			arc_meta_max = arc_meta_used;
 		ARCSTAT_INCR(arcstat_meta_used, -space);
-=======
-	if (type != ARC_SPACE_DATA) {
-		ASSERT(aggsum_compare(&arc_meta_used, space) >= 0);
-		/*
-		 * We use the upper bound here rather than the precise value
-		 * because the arc_meta_max value doesn't need to be
-		 * precise. It's only consumed by humans via arcstats.
-		 */
-		if (arc_meta_max < aggsum_upper_bound(&arc_meta_used))
-			arc_meta_max = aggsum_upper_bound(&arc_meta_used);
-		aggsum_add(&arc_meta_used, -space);
->>>>>>> b037f3db
-	}
-
-	ASSERT(aggsum_compare(&arc_size, space) >= 0);
-	aggsum_add(&arc_size, -space);
+	}
+
+	ASSERT(arc_size >= space);
+	atomic_add_64(&arc_size, -space);
 }
 
 /*
@@ -4182,11 +4117,7 @@
  * arc_ddt_size is capped by the arc_meta_limit or arc_ddt_limit tunable.
  */
 static uint64_t
-<<<<<<< HEAD
 arc_adjust_meta_or_ddt(boolean_t adjust_ddt)
-=======
-arc_adjust_meta(uint64_t meta_used)
->>>>>>> b037f3db
 {
 	uint64_t total_evicted = 0;
 	int64_t target, over_limit;
@@ -4207,11 +4138,7 @@
 	 * we're over the meta limit more than we're over arc_p, we
 	 * evict some from the MRU here, and some from the MFU below.
 	 */
-<<<<<<< HEAD
 	target = MIN(over_limit,
-=======
-	target = MIN((int64_t)(meta_used - arc_meta_limit),
->>>>>>> b037f3db
 	    (int64_t)(refcount_count(&arc_anon->arcs_size) +
 	    refcount_count(&arc_mru->arcs_size) - arc_p));
 
@@ -4225,14 +4152,8 @@
 	 * below the meta limit, but not so much as to drop us below the
 	 * space allotted to the MFU (which is defined as arc_c - arc_p).
 	 */
-<<<<<<< HEAD
 	target = MIN(over_limit,
 	    (int64_t)(refcount_count(&arc_mfu->arcs_size) - (arc_c - arc_p)));
-=======
-	target = MIN((int64_t)(meta_used - arc_meta_limit),
-	    (int64_t)(refcount_count(&arc_mfu->arcs_size) -
-	    (arc_c - arc_p)));
->>>>>>> b037f3db
 
 	total_evicted += arc_adjust_impl(arc_mfu, 0, target, type);
 
@@ -4382,14 +4303,11 @@
 	uint64_t total_evicted = 0;
 	uint64_t bytes;
 	int64_t target;
-	uint64_t asize = aggsum_value(&arc_size);
-	uint64_t ameta = aggsum_value(&arc_meta_used);
 
 	/*
 	 * If we're over arc_meta_limit, we want to correct that before
 	 * potentially evicting data buffers below.
 	 */
-<<<<<<< HEAD
 	total_evicted += arc_adjust_meta_or_ddt(B_FALSE);
 
 	/*
@@ -4397,9 +4315,6 @@
 	 * potentially evicting data buffers below.
 	 */
 	total_evicted += arc_adjust_meta_or_ddt(B_TRUE);
-=======
-	total_evicted += arc_adjust_meta(ameta);
->>>>>>> b037f3db
 
 	/*
 	 * Adjust MRU size
@@ -4411,9 +4326,9 @@
 	 * the MRU is over arc_p, we'll evict enough to get back to
 	 * arc_p here, and then evict more from the MFU below.
 	 */
-	target = MIN((int64_t)(asize - arc_c),
+	target = MIN((int64_t)(arc_size - arc_c),
 	    (int64_t)(refcount_count(&arc_anon->arcs_size) +
-	    refcount_count(&arc_mru->arcs_size) + ameta - arc_p));
+	    refcount_count(&arc_mru->arcs_size) + arc_meta_used - arc_p));
 
 	/*
 	 * If we're below arc_meta_min, always prefer to evict data.
@@ -4424,7 +4339,7 @@
 	 * type, spill over into the next type.
 	 */
 	if (arc_adjust_type(arc_mru) == ARC_BUFC_METADATA &&
-	    ameta > arc_meta_min) {
+	    arc_meta_used > arc_meta_min) {
 		bytes = arc_adjust_impl(arc_mru, 0, target, ARC_BUFC_METADATA);
 		total_evicted += bytes;
 
@@ -4465,10 +4380,10 @@
 	 * size back to arc_p, if we're still above the target cache
 	 * size, we evict the rest from the MFU.
 	 */
-	target = asize - arc_c;
+	target = arc_size - arc_c;
 
 	if (arc_adjust_type(arc_mfu) == ARC_BUFC_METADATA &&
-	    ameta > arc_meta_min) {
+	    arc_meta_used > arc_meta_min) {
 		bytes = arc_adjust_impl(arc_mfu, 0, target, ARC_BUFC_METADATA);
 		total_evicted += bytes;
 
@@ -4632,7 +4547,6 @@
 void
 arc_shrink(int64_t to_free)
 {
-	uint64_t asize = aggsum_value(&arc_size);
 	if (arc_c > arc_c_min) {
 
 		if (arc_c > arc_c_min + to_free)
@@ -4641,15 +4555,15 @@
 			arc_c = arc_c_min;
 
 		atomic_add_64(&arc_p, -(arc_p >> arc_shrink_shift));
-		if (asize < arc_c)
-			arc_c = MAX(asize, arc_c_min);
+		if (arc_c > arc_size)
+			arc_c = MAX(arc_size, arc_c_min);
 		if (arc_p > arc_c)
 			arc_p = (arc_c >> 1);
 		ASSERT(arc_c >= arc_c_min);
 		ASSERT((int64_t)arc_p >= 0);
 	}
 
-	if (asize > arc_c)
+	if (arc_size > arc_c)
 		(void) arc_adjust();
 }
 
@@ -4813,11 +4727,7 @@
 	extern kmem_cache_t	*abd_chunk_cache;
 
 #ifdef _KERNEL
-<<<<<<< HEAD
 	if (arc_meta_used >= arc_meta_limit || arc_ddt_size >= arc_ddt_limit) {
-=======
-	if (aggsum_compare(&arc_meta_used, arc_meta_limit) >= 0) {
->>>>>>> b037f3db
 		/*
 		 * We are exceeding our meta-data or DDT cache limit.
 		 * Purge some DNLC entries to release holds on meta-data/DDT.
@@ -4976,7 +4886,7 @@
 		 * be helpful and could potentially cause us to enter an
 		 * infinite loop.
 		 */
-		if (aggsum_compare(&arc_size, arc_c) <= 0|| evicted == 0) {
+		if (arc_size <= arc_c || evicted == 0) {
 			/*
 			 * We're either no longer overflowing, or we
 			 * can't evict anything more, so we should wake
@@ -5058,8 +4968,7 @@
 	 * If we're within (2 * maxblocksize) bytes of the target
 	 * cache size, increment the target cache size
 	 */
-	if (aggsum_compare(&arc_size, arc_c - (2ULL << SPA_MAXBLOCKSHIFT)) >
-	    0) {
+	if (arc_size > arc_c - (2ULL << SPA_MAXBLOCKSHIFT)) {
 		atomic_add_64(&arc_c, (int64_t)bytes);
 		if (arc_c > arc_c_max)
 			arc_c = arc_c_max;
@@ -5082,16 +4991,7 @@
 	uint64_t overflow = MAX(SPA_MAXBLOCKSIZE,
 	    arc_c >> zfs_arc_overflow_shift);
 
-	/*
-	 * We just compare the lower bound here for performance reasons. Our
-	 * primary goals are to make sure that the arc never grows without
-	 * bound, and that it can reach its maximum size. This check
-	 * accomplishes both goals. The maximum amount we could run over by is
-	 * 2 * aggsum_borrow_multiplier * NUM_CPUS * the average size of a block
-	 * in the ARC. In practice, that's in the tens of MB, which is low
-	 * enough to be safe.
-	 */
-	return (aggsum_lower_bound(&arc_size) >= arc_c + overflow);
+	return (arc_size >= arc_c + overflow);
 }
 
 static abd_t *
@@ -5208,8 +5108,7 @@
 		 * If we are growing the cache, and we are adding anonymous
 		 * data, and we have outgrown arc_p, update arc_p
 		 */
-		if (aggsum_compare(&arc_size, arc_c) < 0 &&
-		    hdr->b_l1hdr.b_state == arc_anon &&
+		if (arc_size < arc_c && hdr->b_l1hdr.b_state == arc_anon &&
 		    (refcount_count(&arc_anon->arcs_size) +
 		    refcount_count(&arc_mru->arcs_size) > arc_p))
 			arc_p = MIN(arc_c, arc_p + size);
@@ -5883,7 +5782,7 @@
 			devw = hdr->b_l2hdr.b_dev->l2ad_writing;
 			addr = hdr->b_l2hdr.b_daddr;
 			/*
-			 * Lock out L2ARC device removal.
+			 * Lock out device removal.
 			 */
 			if (vdev_is_dead(vd) ||
 			    !spa_config_tryenter(spa, SCL_L2ARC, vd, RW_READER))
@@ -6716,21 +6615,8 @@
 		arc_kstat_update_state(arc_mfu_ghost,
 		    &as->arcstat_mfu_ghost_size,
 		    &as->arcstat_mfu_ghost_evictable_data,
-<<<<<<< HEAD
 		    &as->arcstat_mfu_ghost_evictable_metadata,
 		    &as->arcstat_mfu_ghost_evictable_ddt);
-=======
-		    &as->arcstat_mfu_ghost_evictable_metadata);
-
-		ARCSTAT(arcstat_size) = aggsum_value(&arc_size);
-		ARCSTAT(arcstat_meta_used) = aggsum_value(&arc_meta_used);
-		ARCSTAT(arcstat_data_size) = aggsum_value(&astat_data_size);
-		ARCSTAT(arcstat_metadata_size) =
-		    aggsum_value(&astat_metadata_size);
-		ARCSTAT(arcstat_hdr_size) = aggsum_value(&astat_hdr_size);
-		ARCSTAT(arcstat_other_size) = aggsum_value(&astat_other_size);
-		ARCSTAT(arcstat_l2_hdr_size) = aggsum_value(&astat_l2_hdr_size);
->>>>>>> b037f3db
 	}
 
 	return (0);
@@ -6821,14 +6707,6 @@
 	refcount_create(&arc_mfu->arcs_size);
 	refcount_create(&arc_mfu_ghost->arcs_size);
 	refcount_create(&arc_l2c_only->arcs_size);
-
-	aggsum_init(&arc_meta_used, 0);
-	aggsum_init(&arc_size, 0);
-	aggsum_init(&astat_data_size, 0);
-	aggsum_init(&astat_metadata_size, 0);
-	aggsum_init(&astat_hdr_size, 0);
-	aggsum_init(&astat_other_size, 0);
-	aggsum_init(&astat_l2_hdr_size, 0);
 }
 
 static void
@@ -6916,6 +6794,7 @@
 
 	arc_c = arc_c_max;
 	arc_p = (arc_c >> 1);
+	arc_size = 0;
 
 	/* limit ddt meta-data to 1/4 of the arc capacity */
 	arc_ddt_limit = arc_c_max / 4;
