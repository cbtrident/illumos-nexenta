/*
 * CDDL HEADER START
 *
 * The contents of this file are subject to the terms of the
 * Common Development and Distribution License (the "License").
 * You may not use this file except in compliance with the License.
 *
 * You can obtain a copy of the license at usr/src/OPENSOLARIS.LICENSE
 * or http://www.opensolaris.org/os/licensing.
 * See the License for the specific language governing permissions
 * and limitations under the License.
 *
 * When distributing Covered Code, include this CDDL HEADER in each
 * file and include the License file at usr/src/OPENSOLARIS.LICENSE.
 * If applicable, add the following below this CDDL HEADER, with the
 * fields enclosed by brackets "[]" replaced with your own identifying
 * information: Portions Copyright [yyyy] [name of copyright owner]
 *
 * CDDL HEADER END
 */
/*
 * Copyright (c) 2005, 2010, Oracle and/or its affiliates. All rights reserved.
 * Copyright (c) 2012, Joyent, Inc. All rights reserved.
 * Copyright (c) 2011, 2016 by Delphix. All rights reserved.
 * Copyright (c) 2014 by Saso Kiselkov. All rights reserved.
 * Copyright 2015 Nexenta Systems, Inc.  All rights reserved.
 */

/*
 * DVA-based Adjustable Replacement Cache
 *
 * While much of the theory of operation used here is
 * based on the self-tuning, low overhead replacement cache
 * presented by Megiddo and Modha at FAST 2003, there are some
 * significant differences:
 *
 * 1. The Megiddo and Modha model assumes any page is evictable.
 * Pages in its cache cannot be "locked" into memory.  This makes
 * the eviction algorithm simple: evict the last page in the list.
 * This also make the performance characteristics easy to reason
 * about.  Our cache is not so simple.  At any given moment, some
 * subset of the blocks in the cache are un-evictable because we
 * have handed out a reference to them.  Blocks are only evictable
 * when there are no external references active.  This makes
 * eviction far more problematic:  we choose to evict the evictable
 * blocks that are the "lowest" in the list.
 *
 * There are times when it is not possible to evict the requested
 * space.  In these circumstances we are unable to adjust the cache
 * size.  To prevent the cache growing unbounded at these times we
 * implement a "cache throttle" that slows the flow of new data
 * into the cache until we can make space available.
 *
 * 2. The Megiddo and Modha model assumes a fixed cache size.
 * Pages are evicted when the cache is full and there is a cache
 * miss.  Our model has a variable sized cache.  It grows with
 * high use, but also tries to react to memory pressure from the
 * operating system: decreasing its size when system memory is
 * tight.
 *
 * 3. The Megiddo and Modha model assumes a fixed page size. All
 * elements of the cache are therefore exactly the same size.  So
 * when adjusting the cache size following a cache miss, its simply
 * a matter of choosing a single page to evict.  In our model, we
 * have variable sized cache blocks (rangeing from 512 bytes to
 * 128K bytes).  We therefore choose a set of blocks to evict to make
 * space for a cache miss that approximates as closely as possible
 * the space used by the new block.
 *
 * See also:  "ARC: A Self-Tuning, Low Overhead Replacement Cache"
 * by N. Megiddo & D. Modha, FAST 2003
 */

/*
 * The locking model:
 *
 * A new reference to a cache buffer can be obtained in two
 * ways: 1) via a hash table lookup using the DVA as a key,
 * or 2) via one of the ARC lists.  The arc_read() interface
 * uses method 1, while the internal arc algorithms for
 * adjusting the cache use method 2.  We therefore provide two
 * types of locks: 1) the hash table lock array, and 2) the
 * arc list locks.
 *
 * Buffers do not have their own mutexes, rather they rely on the
 * hash table mutexes for the bulk of their protection (i.e. most
 * fields in the arc_buf_hdr_t are protected by these mutexes).
 *
 * buf_hash_find() returns the appropriate mutex (held) when it
 * locates the requested buffer in the hash table.  It returns
 * NULL for the mutex if the buffer was not in the table.
 *
 * buf_hash_remove() expects the appropriate hash mutex to be
 * already held before it is invoked.
 *
 * Each arc state also has a mutex which is used to protect the
 * buffer list associated with the state.  When attempting to
 * obtain a hash table lock while holding an arc list lock you
 * must use: mutex_tryenter() to avoid deadlock.  Also note that
 * the active state mutex must be held before the ghost state mutex.
 *
 * Arc buffers may have an associated eviction callback function.
 * This function will be invoked prior to removing the buffer (e.g.
 * in arc_do_user_evicts()).  Note however that the data associated
 * with the buffer may be evicted prior to the callback.  The callback
 * must be made with *no locks held* (to prevent deadlock).  Additionally,
 * the users of callbacks must ensure that their private data is
 * protected from simultaneous callbacks from arc_clear_callback()
 * and arc_do_user_evicts().
 *
 * Note that the majority of the performance stats are manipulated
 * with atomic operations.
 *
 * The L2ARC uses the l2ad_mtx on each vdev for the following:
 *
 *	- L2ARC buflist creation
 *	- L2ARC buflist eviction
 *	- L2ARC write completion, which walks L2ARC buflists
 *	- ARC header destruction, as it removes from L2ARC buflists
 *	- ARC header release, as it removes from L2ARC buflists
 */

#include <sys/spa.h>
#include <sys/spa_impl.h>
#include <sys/zio.h>
#include <sys/zio_compress.h>
#include <sys/zfs_context.h>
#include <sys/arc.h>
#include <sys/refcount.h>
#include <sys/vdev.h>
#include <sys/vdev_impl.h>
#include <sys/dsl_pool.h>
#include <sys/multilist.h>
#ifdef _KERNEL
#include <sys/vmsystm.h>
#include <vm/anon.h>
#include <sys/fs/swapnode.h>
#include <sys/dnlc.h>
#endif
#include <sys/callb.h>
#include <sys/kstat.h>
#include <zfs_fletcher.h>
#include <sys/byteorder.h>
#include <sys/spa_impl.h>

#ifndef _KERNEL
/* set with ZFS_DEBUG=watch, to enable watchpoints on frozen buffers */
boolean_t arc_watch = B_FALSE;
int arc_procfd;
#endif

static kmutex_t		arc_reclaim_lock;
static kcondvar_t	arc_reclaim_thread_cv;
static boolean_t	arc_reclaim_thread_exit;
static kcondvar_t	arc_reclaim_waiters_cv;

static kmutex_t		arc_user_evicts_lock;
static kcondvar_t	arc_user_evicts_cv;
static boolean_t	arc_user_evicts_thread_exit;

uint_t arc_reduce_dnlc_percent = 3;

/*
 * The number of headers to evict in arc_evict_state_impl() before
 * dropping the sublist lock and evicting from another sublist. A lower
 * value means we're more likely to evict the "correct" header (i.e. the
 * oldest header in the arc state), but comes with higher overhead
 * (i.e. more invocations of arc_evict_state_impl()).
 */
int zfs_arc_evict_batch_limit = 10;

/*
 * The number of sublists used for each of the arc state lists. If this
 * is not set to a suitable value by the user, it will be configured to
 * the number of CPUs on the system in arc_init().
 */
int zfs_arc_num_sublists_per_state = 0;

/* number of seconds before growing cache again */
static int		arc_grow_retry = 60;

/* shift of arc_c for calculating overflow limit in arc_get_data_buf */
int		zfs_arc_overflow_shift = 8;

/* shift of arc_c for calculating both min and max arc_p */
static int		arc_p_min_shift = 4;

/* log2(fraction of arc to reclaim) */
static int		arc_shrink_shift = 7;

/*
 * log2(fraction of ARC which must be free to allow growing).
 * I.e. If there is less than arc_c >> arc_no_grow_shift free memory,
 * when reading a new block into the ARC, we will evict an equal-sized block
 * from the ARC.
 *
 * This must be less than arc_shrink_shift, so that when we shrink the ARC,
 * we will still not allow it to grow.
 */
int			arc_no_grow_shift = 5;


/*
 * minimum lifespan of a prefetch block in clock ticks
 * (initialized in arc_init())
 */
static int		arc_min_prefetch_lifespan;

/*
 * If this percent of memory is free, don't throttle.
 */
int arc_lotsfree_percent = 10;

static int arc_dead;

/*
 * The arc has filled available memory and has now warmed up.
 */
static boolean_t arc_warm;

/*
 * These tunables are for performance analysis.
 */
uint64_t zfs_arc_max;
uint64_t zfs_arc_min;
uint64_t zfs_arc_meta_limit = 0;
uint64_t zfs_arc_meta_min = 0;
uint64_t zfs_arc_ddt_limit = 0;
/*
 * Tunable to control "dedup ceiling"
 * Possible values:
 *  DDT_NO_LIMIT	- default behaviour, ie no ceiling
 *  DDT_LIMIT_TO_ARC	- stop DDT growth if DDT is bigger than it's "ARC space"
 *  DDT_LIMIT_TO_L2ARC	- stop DDT growth when DDT size is bigger than the
 *			  L2ARC DDT dev(s) for that pool
 */
zfs_ddt_limit_t zfs_ddt_limit_type = DDT_LIMIT_TO_L2ARC;
/*
 * Alternative to the above way of controlling "dedup ceiling":
 * Stop DDT growth when in core DDTs size is above the below tunable.
 * This tunable overrides the zfs_ddt_limit_type tunable.
 */
uint64_t zfs_ddt_byte_ceiling = 0;
boolean_t zfs_arc_segregate_ddt = B_TRUE;
int zfs_arc_grow_retry = 0;
int zfs_arc_shrink_shift = 0;
int zfs_arc_p_min_shift = 0;
int zfs_disable_dup_eviction = 0;
int zfs_arc_average_blocksize = 8 * 1024; /* 8KB */

/* Tuneable, default is 64, which is essentially arbitrary */
int zfs_flush_ntasks = 64;

/*
 * Note that buffers can be in one of 6 states:
 *	ARC_anon	- anonymous (discussed below)
 *	ARC_mru		- recently used, currently cached
 *	ARC_mru_ghost	- recentely used, no longer in cache
 *	ARC_mfu		- frequently used, currently cached
 *	ARC_mfu_ghost	- frequently used, no longer in cache
 *	ARC_l2c_only	- exists in L2ARC but not other states
 * When there are no active references to the buffer, they are
 * are linked onto a list in one of these arc states.  These are
 * the only buffers that can be evicted or deleted.  Within each
 * state there are multiple lists, one for meta-data and one for
 * non-meta-data.  Meta-data (indirect blocks, blocks of dnodes,
 * etc.) is tracked separately so that it can be managed more
 * explicitly: favored over data, limited explicitly.
 *
 * Anonymous buffers are buffers that are not associated with
 * a DVA.  These are buffers that hold dirty block copies
 * before they are written to stable storage.  By definition,
 * they are "ref'd" and are considered part of arc_mru
 * that cannot be freed.  Generally, they will aquire a DVA
 * as they are written and migrate onto the arc_mru list.
 *
 * The ARC_l2c_only state is for buffers that are in the second
 * level ARC but no longer in any of the ARC_m* lists.  The second
 * level ARC itself may also contain buffers that are in any of
 * the ARC_m* states - meaning that a buffer can exist in two
 * places.  The reason for the ARC_l2c_only state is to keep the
 * buffer header in the hash table, so that reads that hit the
 * second level ARC benefit from these fast lookups.
 */

typedef struct arc_state {
	/*
	 * list of evictable buffers
	 */
	multilist_t arcs_list[ARC_BUFC_NUMTYPES];
	/*
	 * total amount of evictable data in this state
	 */
	uint64_t arcs_lsize[ARC_BUFC_NUMTYPES];
	/*
	 * total amount of data in this state; this includes: evictable,
	 * non-evictable, ARC_BUFC_DATA, ARC_BUFC_METADATA and ARC_BUFC_DDT.
	 * ARC_BUFC_DDT list is only populated when zfs_arc_segregate_ddt is
	 * true.
	 */
	refcount_t arcs_size;
} arc_state_t;

/*
 * We loop through these in l2arc_write_buffers() starting from
 * PRIORITY_MFU_DDT until we reach PRIORITY_NUMTYPES or the buffer that we
 * will be writing to L2ARC dev gets full.
 */
enum l2arc_priorities {
	PRIORITY_MFU_DDT,
	PRIORITY_MRU_DDT,
	PRIORITY_MFU_META,
	PRIORITY_MRU_META,
	PRIORITY_MFU_DATA,
	PRIORITY_MRU_DATA,
	PRIORITY_NUMTYPES,
};

/* The 6 states: */
static arc_state_t ARC_anon;
static arc_state_t ARC_mru;
static arc_state_t ARC_mru_ghost;
static arc_state_t ARC_mfu;
static arc_state_t ARC_mfu_ghost;
static arc_state_t ARC_l2c_only;

typedef struct arc_stats {
	kstat_named_t arcstat_hits;
	kstat_named_t arcstat_ddt_hits;
	kstat_named_t arcstat_misses;
	kstat_named_t arcstat_demand_data_hits;
	kstat_named_t arcstat_demand_data_misses;
	kstat_named_t arcstat_demand_metadata_hits;
	kstat_named_t arcstat_demand_metadata_misses;
	kstat_named_t arcstat_demand_ddt_hits;
	kstat_named_t arcstat_demand_ddt_misses;
	kstat_named_t arcstat_prefetch_data_hits;
	kstat_named_t arcstat_prefetch_data_misses;
	kstat_named_t arcstat_prefetch_metadata_hits;
	kstat_named_t arcstat_prefetch_metadata_misses;
	kstat_named_t arcstat_prefetch_ddt_hits;
	kstat_named_t arcstat_prefetch_ddt_misses;
	kstat_named_t arcstat_mru_hits;
	kstat_named_t arcstat_mru_ghost_hits;
	kstat_named_t arcstat_mfu_hits;
	kstat_named_t arcstat_mfu_ghost_hits;
	kstat_named_t arcstat_deleted;
	/*
	 * Number of buffers that could not be evicted because the hash lock
	 * was held by another thread.  The lock may not necessarily be held
	 * by something using the same buffer, since hash locks are shared
	 * by multiple buffers.
	 */
	kstat_named_t arcstat_mutex_miss;
	/*
	 * Number of buffers skipped because they have I/O in progress, are
	 * indrect prefetch buffers that have not lived long enough, or are
	 * not from the spa we're trying to evict from.
	 */
	kstat_named_t arcstat_evict_skip;
	/*
	 * Number of times arc_evict_state() was unable to evict enough
	 * buffers to reach it's target amount.
	 */
	kstat_named_t arcstat_evict_not_enough;
	kstat_named_t arcstat_evict_l2_cached;
	kstat_named_t arcstat_evict_l2_eligible;
	kstat_named_t arcstat_evict_l2_ineligible;
	kstat_named_t arcstat_evict_l2_skip;
	kstat_named_t arcstat_hash_elements;
	kstat_named_t arcstat_hash_elements_max;
	kstat_named_t arcstat_hash_collisions;
	kstat_named_t arcstat_hash_chains;
	kstat_named_t arcstat_hash_chain_max;
	kstat_named_t arcstat_p;
	kstat_named_t arcstat_c;
	kstat_named_t arcstat_c_min;
	kstat_named_t arcstat_c_max;
	kstat_named_t arcstat_size;
	/*
	 * Number of bytes consumed by internal ARC structures necessary
	 * for tracking purposes; these structures are not actually
	 * backed by ARC buffers. This includes arc_buf_hdr_t structures
	 * (allocated via arc_buf_hdr_t_full and arc_buf_hdr_t_l2only
	 * caches), and arc_buf_t structures (allocated via arc_buf_t
	 * cache).
	 */
	kstat_named_t arcstat_hdr_size;
	/*
	 * Number of bytes consumed by ARC buffers of type equal to
	 * ARC_BUFC_DATA. This is generally consumed by buffers backing
	 * on disk user data (e.g. plain file contents).
	 */
	kstat_named_t arcstat_data_size;
	/*
	 * Number of bytes consumed by ARC buffers of type equal to
	 * ARC_BUFC_METADATA. This is generally consumed by buffers
	 * backing on disk data that is used for internal ZFS
	 * structures (e.g. ZAP, dnode, indirect blocks, etc).
	 */
	kstat_named_t arcstat_metadata_size;
	/*
	 * Number of bytes consumed by ARC buffers of type equal to
	 * ARC_BUFC_DDT. This is consumed by buffers backing on disk data
	 * that is used to store DDT (ZAP, ddt stats).
	 * Only used if zfs_arc_segregate_ddt is true.
	 */
	kstat_named_t arcstat_ddt_size;
	/*
	 * Number of bytes consumed by various buffers and structures
	 * not actually backed with ARC buffers. This includes bonus
	 * buffers (allocated directly via zio_buf_* functions),
	 * dmu_buf_impl_t structures (allocated via dmu_buf_impl_t
	 * cache), and dnode_t structures (allocated via dnode_t cache).
	 */
	kstat_named_t arcstat_other_size;
	/*
	 * Total number of bytes consumed by ARC buffers residing in the
	 * arc_anon state. This includes *all* buffers in the arc_anon
	 * state; e.g. data, metadata, evictable, and unevictable buffers
	 * are all included in this value.
	 */
	kstat_named_t arcstat_anon_size;
	/*
	 * Number of bytes consumed by ARC buffers that meet the
	 * following criteria: backing buffers of type ARC_BUFC_DATA,
	 * residing in the arc_anon state, and are eligible for eviction
	 * (e.g. have no outstanding holds on the buffer).
	 */
	kstat_named_t arcstat_anon_evictable_data;
	/*
	 * Number of bytes consumed by ARC buffers that meet the
	 * following criteria: backing buffers of type ARC_BUFC_METADATA,
	 * residing in the arc_anon state, and are eligible for eviction
	 * (e.g. have no outstanding holds on the buffer).
	 */
	kstat_named_t arcstat_anon_evictable_metadata;
	/*
	 * Number of bytes consumed by ARC buffers that meet the
	 * following criteria: backing buffers of type ARC_BUFC_DDT,
	 * residing in the arc_anon state, and are eligible for eviction
	 * Only used if zfs_arc_segregate_ddt is true.
	 */
	kstat_named_t arcstat_anon_evictable_ddt;
	/*
	 * Total number of bytes consumed by ARC buffers residing in the
	 * arc_mru state. This includes *all* buffers in the arc_mru
	 * state; e.g. data, metadata, evictable, and unevictable buffers
	 * are all included in this value.
	 */
	kstat_named_t arcstat_mru_size;
	/*
	 * Number of bytes consumed by ARC buffers that meet the
	 * following criteria: backing buffers of type ARC_BUFC_DATA,
	 * residing in the arc_mru state, and are eligible for eviction
	 * (e.g. have no outstanding holds on the buffer).
	 */
	kstat_named_t arcstat_mru_evictable_data;
	/*
	 * Number of bytes consumed by ARC buffers that meet the
	 * following criteria: backing buffers of type ARC_BUFC_METADATA,
	 * residing in the arc_mru state, and are eligible for eviction
	 * (e.g. have no outstanding holds on the buffer).
	 */
	kstat_named_t arcstat_mru_evictable_metadata;
	/*
	 * Number of bytes consumed by ARC buffers that meet the
	 * following criteria: backing buffers of type ARC_BUFC_DDT,
	 * residing in the arc_mru state, and are eligible for eviction
	 * (e.g. have no outstanding holds on the buffer).
	 * Only used if zfs_arc_segregate_ddt is true.
	 */
	kstat_named_t arcstat_mru_evictable_ddt;
	/*
	 * Total number of bytes that *would have been* consumed by ARC
	 * buffers in the arc_mru_ghost state. The key thing to note
	 * here, is the fact that this size doesn't actually indicate
	 * RAM consumption. The ghost lists only consist of headers and
	 * don't actually have ARC buffers linked off of these headers.
	 * Thus, *if* the headers had associated ARC buffers, these
	 * buffers *would have* consumed this number of bytes.
	 */
	kstat_named_t arcstat_mru_ghost_size;
	/*
	 * Number of bytes that *would have been* consumed by ARC
	 * buffers that are eligible for eviction, of type
	 * ARC_BUFC_DATA, and linked off the arc_mru_ghost state.
	 */
	kstat_named_t arcstat_mru_ghost_evictable_data;
	/*
	 * Number of bytes that *would have been* consumed by ARC
	 * buffers that are eligible for eviction, of type
	 * ARC_BUFC_METADATA, and linked off the arc_mru_ghost state.
	 */
	kstat_named_t arcstat_mru_ghost_evictable_metadata;
	/*
	 * Number of bytes that *would have been* consumed by ARC
	 * buffers that are eligible for eviction, of type
	 * ARC_BUFC_DDT, and linked off the arc_mru_ghost state.
	 * Only used if zfs_arc_segregate_ddt is true.
	 */
	kstat_named_t arcstat_mru_ghost_evictable_ddt;
	/*
	 * Total number of bytes consumed by ARC buffers residing in the
	 * arc_mfu state. This includes *all* buffers in the arc_mfu
	 * state; e.g. data, metadata, evictable, and unevictable buffers
	 * are all included in this value.
	 */
	kstat_named_t arcstat_mfu_size;
	/*
	 * Number of bytes consumed by ARC buffers that are eligible for
	 * eviction, of type ARC_BUFC_DATA, and reside in the arc_mfu
	 * state.
	 */
	kstat_named_t arcstat_mfu_evictable_data;
	/*
	 * Number of bytes consumed by ARC buffers that are eligible for
	 * eviction, of type ARC_BUFC_METADATA, and reside in the
	 * arc_mfu state.
	 */
	kstat_named_t arcstat_mfu_evictable_metadata;
	/*
	 * Number of bytes consumed by ARC buffers that are eligible for
	 * eviction, of type ARC_BUFC_DDT, and reside in the
	 * arc_mfu state.
	 * Only used if zfs_arc_segregate_ddt is true.
	 */
	kstat_named_t arcstat_mfu_evictable_ddt;
	/*
	 * Total number of bytes that *would have been* consumed by ARC
	 * buffers in the arc_mfu_ghost state. See the comment above
	 * arcstat_mru_ghost_size for more details.
	 */
	kstat_named_t arcstat_mfu_ghost_size;
	/*
	 * Number of bytes that *would have been* consumed by ARC
	 * buffers that are eligible for eviction, of type
	 * ARC_BUFC_DATA, and linked off the arc_mfu_ghost state.
	 */
	kstat_named_t arcstat_mfu_ghost_evictable_data;
	/*
	 * Number of bytes that *would have been* consumed by ARC
	 * buffers that are eligible for eviction, of type
	 * ARC_BUFC_METADATA, and linked off the arc_mru_ghost state.
	 */
	kstat_named_t arcstat_mfu_ghost_evictable_metadata;
	/*
	 * Number of bytes that *would have been* consumed by ARC
	 * buffers that are eligible for eviction, of type
	 * ARC_BUFC_DDT, and linked off the arc_mru_ghost state.
	 * Only used if zfs_arc_segregate_ddt is true.
	 */
	kstat_named_t arcstat_mfu_ghost_evictable_ddt;
	kstat_named_t arcstat_l2_hits;
	kstat_named_t arcstat_l2_ddt_hits;
	kstat_named_t arcstat_l2_misses;
	kstat_named_t arcstat_l2_feeds;
	kstat_named_t arcstat_l2_rw_clash;
	kstat_named_t arcstat_l2_read_bytes;
	kstat_named_t arcstat_l2_ddt_read_bytes;
	kstat_named_t arcstat_l2_write_bytes;
	kstat_named_t arcstat_l2_ddt_write_bytes;
	kstat_named_t arcstat_l2_writes_sent;
	kstat_named_t arcstat_l2_writes_done;
	kstat_named_t arcstat_l2_writes_error;
	kstat_named_t arcstat_l2_writes_lock_retry;
	kstat_named_t arcstat_l2_evict_lock_retry;
	kstat_named_t arcstat_l2_evict_reading;
	kstat_named_t arcstat_l2_evict_l1cached;
	kstat_named_t arcstat_l2_free_on_write;
	kstat_named_t arcstat_l2_cdata_free_on_write;
	kstat_named_t arcstat_l2_abort_lowmem;
	kstat_named_t arcstat_l2_cksum_bad;
	kstat_named_t arcstat_l2_io_error;
	kstat_named_t arcstat_l2_size;
	kstat_named_t arcstat_l2_asize;
	kstat_named_t arcstat_l2_hdr_size;
	kstat_named_t arcstat_l2_compress_successes;
	kstat_named_t arcstat_l2_compress_zeros;
	kstat_named_t arcstat_l2_compress_failures;
	kstat_named_t arcstat_l2_log_blk_writes;
	kstat_named_t arcstat_l2_log_blk_avg_size;
	kstat_named_t arcstat_l2_data_to_meta_ratio;
	kstat_named_t arcstat_l2_rebuild_successes;
	kstat_named_t arcstat_l2_rebuild_abort_unsupported;
	kstat_named_t arcstat_l2_rebuild_abort_io_errors;
	kstat_named_t arcstat_l2_rebuild_abort_cksum_errors;
	kstat_named_t arcstat_l2_rebuild_abort_loop_errors;
	kstat_named_t arcstat_l2_rebuild_abort_lowmem;
	kstat_named_t arcstat_l2_rebuild_size;
	kstat_named_t arcstat_l2_rebuild_bufs;
	kstat_named_t arcstat_l2_rebuild_bufs_precached;
	kstat_named_t arcstat_l2_rebuild_psize;
	kstat_named_t arcstat_l2_rebuild_log_blks;
	kstat_named_t arcstat_memory_throttle_count;
	kstat_named_t arcstat_duplicate_buffers;
	kstat_named_t arcstat_duplicate_buffers_size;
	kstat_named_t arcstat_duplicate_reads;
	kstat_named_t arcstat_meta_used;
	kstat_named_t arcstat_meta_limit;
	kstat_named_t arcstat_meta_max;
	kstat_named_t arcstat_meta_min;
	kstat_named_t arcstat_ddt_used;
	kstat_named_t arcstat_ddt_limit;
	kstat_named_t arcstat_sync_wait_for_async;
	kstat_named_t arcstat_demand_hit_predictive_prefetch;
} arc_stats_t;

static arc_stats_t arc_stats = {
	{ "hits",			KSTAT_DATA_UINT64 },
	{ "ddt_hits",			KSTAT_DATA_UINT64 },
	{ "misses",			KSTAT_DATA_UINT64 },
	{ "demand_data_hits",		KSTAT_DATA_UINT64 },
	{ "demand_data_misses",		KSTAT_DATA_UINT64 },
	{ "demand_metadata_hits",	KSTAT_DATA_UINT64 },
	{ "demand_metadata_misses",	KSTAT_DATA_UINT64 },
	{ "demand_ddt_hits",		KSTAT_DATA_UINT64 },
	{ "demand_ddt_misses",		KSTAT_DATA_UINT64 },
	{ "prefetch_data_hits",		KSTAT_DATA_UINT64 },
	{ "prefetch_data_misses",	KSTAT_DATA_UINT64 },
	{ "prefetch_metadata_hits",	KSTAT_DATA_UINT64 },
	{ "prefetch_metadata_misses",	KSTAT_DATA_UINT64 },
	{ "prefetch_ddt_hits",		KSTAT_DATA_UINT64 },
	{ "prefetch_ddt_misses",	KSTAT_DATA_UINT64 },
	{ "mru_hits",			KSTAT_DATA_UINT64 },
	{ "mru_ghost_hits",		KSTAT_DATA_UINT64 },
	{ "mfu_hits",			KSTAT_DATA_UINT64 },
	{ "mfu_ghost_hits",		KSTAT_DATA_UINT64 },
	{ "deleted",			KSTAT_DATA_UINT64 },
	{ "mutex_miss",			KSTAT_DATA_UINT64 },
	{ "evict_skip",			KSTAT_DATA_UINT64 },
	{ "evict_not_enough",		KSTAT_DATA_UINT64 },
	{ "evict_l2_cached",		KSTAT_DATA_UINT64 },
	{ "evict_l2_eligible",		KSTAT_DATA_UINT64 },
	{ "evict_l2_ineligible",	KSTAT_DATA_UINT64 },
	{ "evict_l2_skip",		KSTAT_DATA_UINT64 },
	{ "hash_elements",		KSTAT_DATA_UINT64 },
	{ "hash_elements_max",		KSTAT_DATA_UINT64 },
	{ "hash_collisions",		KSTAT_DATA_UINT64 },
	{ "hash_chains",		KSTAT_DATA_UINT64 },
	{ "hash_chain_max",		KSTAT_DATA_UINT64 },
	{ "p",				KSTAT_DATA_UINT64 },
	{ "c",				KSTAT_DATA_UINT64 },
	{ "c_min",			KSTAT_DATA_UINT64 },
	{ "c_max",			KSTAT_DATA_UINT64 },
	{ "size",			KSTAT_DATA_UINT64 },
	{ "hdr_size",			KSTAT_DATA_UINT64 },
	{ "data_size",			KSTAT_DATA_UINT64 },
	{ "metadata_size",		KSTAT_DATA_UINT64 },
	{ "ddt_size",			KSTAT_DATA_UINT64 },
	{ "other_size",			KSTAT_DATA_UINT64 },
	{ "anon_size",			KSTAT_DATA_UINT64 },
	{ "anon_evictable_data",	KSTAT_DATA_UINT64 },
	{ "anon_evictable_metadata",	KSTAT_DATA_UINT64 },
	{ "anon_evictable_ddt",		KSTAT_DATA_UINT64 },
	{ "mru_size",			KSTAT_DATA_UINT64 },
	{ "mru_evictable_data",		KSTAT_DATA_UINT64 },
	{ "mru_evictable_metadata",	KSTAT_DATA_UINT64 },
	{ "mru_evictable_ddt",		KSTAT_DATA_UINT64 },
	{ "mru_ghost_size",		KSTAT_DATA_UINT64 },
	{ "mru_ghost_evictable_data",	KSTAT_DATA_UINT64 },
	{ "mru_ghost_evictable_metadata", KSTAT_DATA_UINT64 },
	{ "mru_ghost_evictable_ddt",	KSTAT_DATA_UINT64 },
	{ "mfu_size",			KSTAT_DATA_UINT64 },
	{ "mfu_evictable_data",		KSTAT_DATA_UINT64 },
	{ "mfu_evictable_metadata",	KSTAT_DATA_UINT64 },
	{ "mfu_evictable_ddt",		KSTAT_DATA_UINT64 },
	{ "mfu_ghost_size",		KSTAT_DATA_UINT64 },
	{ "mfu_ghost_evictable_data",	KSTAT_DATA_UINT64 },
	{ "mfu_ghost_evictable_metadata", KSTAT_DATA_UINT64 },
	{ "mfu_ghost_evictable_ddt",	KSTAT_DATA_UINT64 },
	{ "l2_hits",			KSTAT_DATA_UINT64 },
	{ "l2_ddt_hits",		KSTAT_DATA_UINT64 },
	{ "l2_misses",			KSTAT_DATA_UINT64 },
	{ "l2_feeds",			KSTAT_DATA_UINT64 },
	{ "l2_rw_clash",		KSTAT_DATA_UINT64 },
	{ "l2_read_bytes",		KSTAT_DATA_UINT64 },
	{ "l2_ddt_read_bytes",		KSTAT_DATA_UINT64 },
	{ "l2_write_bytes",		KSTAT_DATA_UINT64 },
	{ "l2_ddt_write_bytes",		KSTAT_DATA_UINT64 },
	{ "l2_writes_sent",		KSTAT_DATA_UINT64 },
	{ "l2_writes_done",		KSTAT_DATA_UINT64 },
	{ "l2_writes_error",		KSTAT_DATA_UINT64 },
	{ "l2_writes_lock_retry",	KSTAT_DATA_UINT64 },
	{ "l2_evict_lock_retry",	KSTAT_DATA_UINT64 },
	{ "l2_evict_reading",		KSTAT_DATA_UINT64 },
	{ "l2_evict_l1cached",		KSTAT_DATA_UINT64 },
	{ "l2_free_on_write",		KSTAT_DATA_UINT64 },
	{ "l2_cdata_free_on_write",	KSTAT_DATA_UINT64 },
	{ "l2_abort_lowmem",		KSTAT_DATA_UINT64 },
	{ "l2_cksum_bad",		KSTAT_DATA_UINT64 },
	{ "l2_io_error",		KSTAT_DATA_UINT64 },
	{ "l2_size",			KSTAT_DATA_UINT64 },
	{ "l2_asize",			KSTAT_DATA_UINT64 },
	{ "l2_hdr_size",		KSTAT_DATA_UINT64 },
	{ "l2_compress_successes",	KSTAT_DATA_UINT64 },
	{ "l2_compress_zeros",		KSTAT_DATA_UINT64 },
	{ "l2_compress_failures",	KSTAT_DATA_UINT64 },
	{ "l2_log_blk_writes",		KSTAT_DATA_UINT64 },
	{ "l2_log_blk_avg_size",	KSTAT_DATA_UINT64 },
	{ "l2_data_to_meta_ratio",	KSTAT_DATA_UINT64 },
	{ "l2_rebuild_successes",	KSTAT_DATA_UINT64 },
	{ "l2_rebuild_unsupported",	KSTAT_DATA_UINT64 },
	{ "l2_rebuild_io_errors",	KSTAT_DATA_UINT64 },
	{ "l2_rebuild_cksum_errors",	KSTAT_DATA_UINT64 },
	{ "l2_rebuild_loop_errors",	KSTAT_DATA_UINT64 },
	{ "l2_rebuild_lowmem",		KSTAT_DATA_UINT64 },
	{ "l2_rebuild_size",		KSTAT_DATA_UINT64 },
	{ "l2_rebuild_bufs",		KSTAT_DATA_UINT64 },
	{ "l2_rebuild_bufs_precached",	KSTAT_DATA_UINT64 },
	{ "l2_rebuild_psize",		KSTAT_DATA_UINT64 },
	{ "l2_rebuild_log_blks",	KSTAT_DATA_UINT64 },
	{ "memory_throttle_count",	KSTAT_DATA_UINT64 },
	{ "duplicate_buffers",		KSTAT_DATA_UINT64 },
	{ "duplicate_buffers_size",	KSTAT_DATA_UINT64 },
	{ "duplicate_reads",		KSTAT_DATA_UINT64 },
	{ "arc_meta_used",		KSTAT_DATA_UINT64 },
	{ "arc_meta_limit",		KSTAT_DATA_UINT64 },
	{ "arc_meta_max",		KSTAT_DATA_UINT64 },
	{ "arc_meta_min",		KSTAT_DATA_UINT64 },
	{ "arc_ddt_used",		KSTAT_DATA_UINT64 },
	{ "arc_ddt_limit",		KSTAT_DATA_UINT64 },
	{ "sync_wait_for_async",	KSTAT_DATA_UINT64 },
	{ "demand_hit_predictive_prefetch", KSTAT_DATA_UINT64 },
};

#define	ARCSTAT(stat)	(arc_stats.stat.value.ui64)

#define	ARCSTAT_INCR(stat, val) \
	atomic_add_64(&arc_stats.stat.value.ui64, (val))

#define	ARCSTAT_BUMP(stat)	ARCSTAT_INCR(stat, 1)
#define	ARCSTAT_BUMPDOWN(stat)	ARCSTAT_INCR(stat, -1)

#define	ARCSTAT_MAX(stat, val) {					\
	uint64_t m;							\
	while ((val) > (m = arc_stats.stat.value.ui64) &&		\
	    (m != atomic_cas_64(&arc_stats.stat.value.ui64, m, (val))))	\
		continue;						\
}

#define	ARCSTAT_MAXSTAT(stat) \
	ARCSTAT_MAX(stat##_max, arc_stats.stat.value.ui64)

/*
 * We define a macro to allow ARC hits/misses to be easily broken down by
 * two separate conditions, giving a total of four different subtypes for
 * each of hits and misses (so eight statistics total).
 */
#define	ARCSTAT_CONDSTAT(cond1, stat1, notstat1, cond2, stat2, notstat2, stat) \
	if (cond1) {							\
		if (cond2) {						\
			ARCSTAT_BUMP(arcstat_##stat1##_##stat##_##stat2); \
		} else {						\
			ARCSTAT_BUMP(arcstat_##stat1##_##stat##_##notstat2); \
		}							\
	} else {							\
		if (cond2) {						\
			ARCSTAT_BUMP(arcstat_##notstat1##_##stat##_##stat2); \
		} else {						\
			ARCSTAT_BUMP(arcstat_##notstat1##_##stat##_##notstat2);\
		}							\
	}

/*
 * This macro allows us to use kstats as floating averages. Each time we
 * update this kstat, we first factor it and the update value by
 * ARCSTAT_AVG_FACTOR to shrink the new value's contribution to the overall
 * average. This macro assumes that integer loads and stores are atomic, but
 * is not safe for multiple writers updating the kstat in parallel (only the
 * last writer's update will remain).
 */
#define	ARCSTAT_F_AVG_FACTOR	3
#define	ARCSTAT_F_AVG(stat, value) \
	do { \
		uint64_t x = ARCSTAT(stat); \
		x = x - x / ARCSTAT_F_AVG_FACTOR + \
		    (value) / ARCSTAT_F_AVG_FACTOR; \
		ARCSTAT(stat) = x; \
		_NOTE(CONSTCOND) \
	} while (0)

kstat_t			*arc_ksp;
static arc_state_t	*arc_anon;
static arc_state_t	*arc_mru;
static arc_state_t	*arc_mru_ghost;
static arc_state_t	*arc_mfu;
static arc_state_t	*arc_mfu_ghost;
static arc_state_t	*arc_l2c_only;

/*
 * There are several ARC variables that are critical to export as kstats --
 * but we don't want to have to grovel around in the kstat whenever we wish to
 * manipulate them.  For these variables, we therefore define them to be in
 * terms of the statistic variable.  This assures that we are not introducing
 * the possibility of inconsistency by having shadow copies of the variables,
 * while still allowing the code to be readable.
 */
#define	arc_size	ARCSTAT(arcstat_size)	/* actual total arc size */
#define	arc_p		ARCSTAT(arcstat_p)	/* target size of MRU */
#define	arc_c		ARCSTAT(arcstat_c)	/* target size of cache */
#define	arc_c_min	ARCSTAT(arcstat_c_min)	/* min target cache size */
#define	arc_c_max	ARCSTAT(arcstat_c_max)	/* max target cache size */
#define	arc_meta_limit	ARCSTAT(arcstat_meta_limit) /* max size for metadata */
#define	arc_meta_min	ARCSTAT(arcstat_meta_min) /* min size for metadata */
#define	arc_meta_used	ARCSTAT(arcstat_meta_used) /* size of metadata */
#define	arc_meta_max	ARCSTAT(arcstat_meta_max) /* max size of metadata */
#define	arc_ddt_used	ARCSTAT(arcstat_ddt_used) /* ddt size in arc */
#define	arc_ddt_limit	ARCSTAT(arcstat_ddt_limit) /* ddt in arc size limit */

/*
 * Used int zio.c to optionally keep DDT cached in ARC
 */
uint64_t const *arc_ddt_evict_threshold;

#define	L2ARC_IS_VALID_COMPRESS(_c_) \
	((_c_) == ZIO_COMPRESS_LZ4 || (_c_) == ZIO_COMPRESS_EMPTY)

static int		arc_no_grow;	/* Don't try to grow cache size */
static uint64_t		arc_tempreserve;
static uint64_t		arc_loaned_bytes;

typedef struct arc_callback arc_callback_t;

struct arc_callback {
	void			*acb_private;
	arc_done_func_t		*acb_done;
	arc_buf_t		*acb_buf;
	zio_t			*acb_zio_dummy;
	arc_callback_t		*acb_next;
};

typedef struct arc_write_callback arc_write_callback_t;

struct arc_write_callback {
	void		*awcb_private;
	arc_done_func_t	*awcb_ready;
	arc_done_func_t	*awcb_children_ready;
	arc_done_func_t	*awcb_physdone;
	arc_done_func_t	*awcb_done;
	arc_buf_t	*awcb_buf;
};

/*
 * ARC buffers are separated into multiple structs as a memory saving measure:
 *   - Common fields struct, always defined, and embedded within it:
 *       - L2-only fields, always allocated but undefined when not in L2ARC
 *       - L1-only fields, only allocated when in L1ARC
 *
 *           Buffer in L1                     Buffer only in L2
 *    +------------------------+          +------------------------+
 *    | arc_buf_hdr_t          |          | arc_buf_hdr_t          |
 *    |                        |          |                        |
 *    |                        |          |                        |
 *    |                        |          |                        |
 *    +------------------------+          +------------------------+
 *    | l2arc_buf_hdr_t        |          | l2arc_buf_hdr_t        |
 *    | (undefined if L1-only) |          |                        |
 *    +------------------------+          +------------------------+
 *    | l1arc_buf_hdr_t        |
 *    |                        |
 *    |                        |
 *    |                        |
 *    |                        |
 *    +------------------------+
 *
 * Because it's possible for the L2ARC to become extremely large, we can wind
 * up eating a lot of memory in L2ARC buffer headers, so the size of a header
 * is minimized by only allocating the fields necessary for an L1-cached buffer
 * when a header is actually in the L1 cache. The sub-headers (l1arc_buf_hdr and
 * l2arc_buf_hdr) are embedded rather than allocated separately to save a couple
 * words in pointers. arc_hdr_realloc() is used to switch a header between
 * these two allocation states.
 */
typedef struct l1arc_buf_hdr {
	kmutex_t		b_freeze_lock;
#ifdef ZFS_DEBUG
	/*
	 * used for debugging wtih kmem_flags - by allocating and freeing
	 * b_thawed when the buffer is thawed, we get a record of the stack
	 * trace that thawed it.
	 */
	void			*b_thawed;
#endif

	/* number of krrp tasks using this buffer */
	uint64_t		b_krrp;

	arc_buf_t		*b_buf;
	uint32_t		b_datacnt;
	/* for waiting on writes to complete */
	kcondvar_t		b_cv;

	/* protected by arc state mutex */
	arc_state_t		*b_state;
	multilist_node_t	b_arc_node;

	/* updated atomically */
	clock_t			b_arc_access;

	/* self protecting */
	refcount_t		b_refcnt;

	arc_callback_t		*b_acb;
	/* temporary buffer holder for in-flight compressed data */
	void			*b_tmp_cdata;
} l1arc_buf_hdr_t;

typedef struct l2arc_dev l2arc_dev_t;

typedef struct l2arc_buf_hdr {
	/* protected by arc_buf_hdr mutex */
	l2arc_dev_t		*b_dev;		/* L2ARC device */
	uint64_t		b_daddr;	/* disk address, offset byte */
	/* real alloc'd buffer size depending on b_compress applied */
	int32_t			b_asize;
	uint8_t			b_compress;

	list_node_t		b_l2node;
} l2arc_buf_hdr_t;

struct arc_buf_hdr {
	/* protected by hash lock */
	dva_t			b_dva;
	uint64_t		b_birth;
	/*
	 * Even though this checksum is only set/verified when a buffer is in
	 * the L1 cache, it needs to be in the set of common fields because it
	 * must be preserved from the time before a buffer is written out to
	 * L2ARC until after it is read back in.
	 */
	zio_cksum_t		*b_freeze_cksum;

	arc_buf_hdr_t		*b_hash_next;
	arc_flags_t		b_flags;

	/* immutable */
	int32_t			b_size;
	uint64_t		b_spa;

	/* L2ARC fields. Undefined when not in L2ARC. */
	l2arc_buf_hdr_t		b_l2hdr;
	/* L1ARC fields. Undefined when in l2arc_only state */
	l1arc_buf_hdr_t		b_l1hdr;
};

static arc_buf_t *arc_eviction_list;
static arc_buf_hdr_t arc_eviction_hdr;

#define	GHOST_STATE(state)	\
	((state) == arc_mru_ghost || (state) == arc_mfu_ghost ||	\
	(state) == arc_l2c_only)

#define	HDR_IN_HASH_TABLE(hdr)	((hdr)->b_flags & ARC_FLAG_IN_HASH_TABLE)
#define	HDR_IO_IN_PROGRESS(hdr)	((hdr)->b_flags & ARC_FLAG_IO_IN_PROGRESS)
#define	HDR_IO_ERROR(hdr)	((hdr)->b_flags & ARC_FLAG_IO_ERROR)
#define	HDR_PREFETCH(hdr)	((hdr)->b_flags & ARC_FLAG_PREFETCH)
#define	HDR_FREED_IN_READ(hdr)	((hdr)->b_flags & ARC_FLAG_FREED_IN_READ)
#define	HDR_BUF_AVAILABLE(hdr)	((hdr)->b_flags & ARC_FLAG_BUF_AVAILABLE)

#define	HDR_L2CACHE(hdr)	((hdr)->b_flags & ARC_FLAG_L2CACHE)
#define	HDR_L2COMPRESS(hdr)	((hdr)->b_flags & ARC_FLAG_L2COMPRESS)
#define	HDR_L2_READING(hdr)	\
	    (((hdr)->b_flags & ARC_FLAG_IO_IN_PROGRESS) &&	\
	    ((hdr)->b_flags & ARC_FLAG_HAS_L2HDR))
#define	HDR_L2_WRITING(hdr)	((hdr)->b_flags & ARC_FLAG_L2_WRITING)
#define	HDR_L2_EVICTED(hdr)	((hdr)->b_flags & ARC_FLAG_L2_EVICTED)
#define	HDR_L2_WRITE_HEAD(hdr)	((hdr)->b_flags & ARC_FLAG_L2_WRITE_HEAD)

#define	HDR_ISTYPE_DDT(hdr)	\
	    ((hdr)->b_flags & ARC_FLAG_BUFC_DDT)
#define	HDR_ISTYPE_METADATA(hdr)	\
	    ((hdr)->b_flags & ARC_FLAG_BUFC_METADATA)
#define	HDR_ISTYPE_DATA(hdr)	(!HDR_ISTYPE_METADATA(hdr) && \
	    !HDR_ISTYPE_DDT(hdr))

#define	HDR_HAS_L1HDR(hdr)	((hdr)->b_flags & ARC_FLAG_HAS_L1HDR)
#define	HDR_HAS_L2HDR(hdr)	((hdr)->b_flags & ARC_FLAG_HAS_L2HDR)

/*
 * Other sizes
 */

#define	HDR_FULL_SIZE ((int64_t)sizeof (arc_buf_hdr_t))
#define	HDR_L2ONLY_SIZE ((int64_t)offsetof(arc_buf_hdr_t, b_l1hdr))

/*
 * Hash table routines
 */

struct ht_table {
	arc_buf_hdr_t	*hdr;
	kmutex_t	lock;
};

typedef struct buf_hash_table {
	uint64_t ht_mask;
	struct ht_table *ht_table;
} buf_hash_table_t;

#pragma align 64(buf_hash_table)
static buf_hash_table_t buf_hash_table;

#define	BUF_HASH_INDEX(spa, dva, birth) \
	(buf_hash(spa, dva, birth) & buf_hash_table.ht_mask)
#define	BUF_HASH_LOCK(idx) (&buf_hash_table.ht_table[idx].lock)
#define	HDR_LOCK(hdr) \
	(BUF_HASH_LOCK(BUF_HASH_INDEX(hdr->b_spa, &hdr->b_dva, hdr->b_birth)))

uint64_t zfs_crc64_table[256];

/*
 * Level 2 ARC
 */

#define	L2ARC_WRITE_SIZE	(8 * 1024 * 1024)	/* initial write max */
#define	L2ARC_HEADROOM		2			/* num of writes */
/*
 * If we discover during ARC scan any buffers to be compressed, we boost
 * our headroom for the next scanning cycle by this percentage multiple.
 */
#define	L2ARC_HEADROOM_BOOST	200
#define	L2ARC_FEED_SECS		1		/* caching interval secs */
#define	L2ARC_FEED_MIN_MS	200		/* min caching interval ms */

/*
 * Used to distinguish headers that are being process by
 * l2arc_write_buffers(), but have yet to be assigned to a l2arc disk
 * address. This can happen when the header is added to the l2arc's list
 * of buffers to write in the first stage of l2arc_write_buffers(), but
 * has not yet been written out which happens in the second stage of
 * l2arc_write_buffers().
 */
#define	L2ARC_ADDR_UNSET	((uint64_t)(-1))

#define	l2arc_writes_sent	ARCSTAT(arcstat_l2_writes_sent)
#define	l2arc_writes_done	ARCSTAT(arcstat_l2_writes_done)

/* L2ARC Performance Tunables */
uint64_t l2arc_write_max = L2ARC_WRITE_SIZE;	/* default max write size */
uint64_t l2arc_write_boost = L2ARC_WRITE_SIZE;	/* extra write during warmup */
uint64_t l2arc_headroom = L2ARC_HEADROOM;	/* number of dev writes */
uint64_t l2arc_headroom_boost = L2ARC_HEADROOM_BOOST;
uint64_t l2arc_feed_secs = L2ARC_FEED_SECS;	/* interval seconds */
uint64_t l2arc_feed_min_ms = L2ARC_FEED_MIN_MS;	/* min interval milliseconds */
boolean_t l2arc_noprefetch = B_TRUE;		/* don't cache prefetch bufs */
boolean_t l2arc_feed_again = B_TRUE;		/* turbo warmup */
boolean_t l2arc_norw = B_TRUE;			/* no reads during writes */

static list_t L2ARC_dev_list;			/* device list */
static list_t *l2arc_dev_list;			/* device list pointer */
static kmutex_t l2arc_dev_mtx;			/* device list mutex */
static l2arc_dev_t *l2arc_dev_last;		/* last device used */
static l2arc_dev_t *l2arc_ddt_dev_last;		/* last DDT device used */
static list_t L2ARC_free_on_write;		/* free after write buf list */
static list_t *l2arc_free_on_write;		/* free after write list ptr */
static kmutex_t l2arc_free_on_write_mtx;	/* mutex for list */
static uint64_t l2arc_ndev;			/* number of devices */

typedef struct l2arc_read_callback {
	arc_buf_t		*l2rcb_buf;		/* read buffer */
	spa_t			*l2rcb_spa;		/* spa */
	blkptr_t		l2rcb_bp;		/* original blkptr */
	zbookmark_phys_t	l2rcb_zb;		/* original bookmark */
	int			l2rcb_flags;		/* original flags */
	enum zio_compress	l2rcb_compress;		/* applied compress */
} l2arc_read_callback_t;

typedef struct l2arc_write_callback {
	l2arc_dev_t	*l2wcb_dev;		/* device info */
	arc_buf_hdr_t	*l2wcb_head;		/* head of write buflist */
	list_t		l2wcb_log_blk_buflist;	/* in-flight log blocks */
} l2arc_write_callback_t;

typedef struct l2arc_data_free {
	/* protected by l2arc_free_on_write_mtx */
	void		*l2df_data;
	size_t		l2df_size;
	void		(*l2df_func)(void *, size_t);
	list_node_t	l2df_list_node;
} l2arc_data_free_t;

static kmutex_t l2arc_feed_thr_lock;
static kcondvar_t l2arc_feed_thr_cv;
static uint8_t l2arc_thread_exit;

static void arc_get_data_buf(arc_buf_t *);
static void arc_access(arc_buf_hdr_t *, kmutex_t *);
static boolean_t arc_is_overflowing();
static void arc_buf_watch(arc_buf_t *);
static void l2arc_read_done(zio_t *zio);
static l2arc_dev_t *l2arc_vdev_get(vdev_t *vd);

static arc_buf_contents_t arc_buf_type(arc_buf_hdr_t *);
static uint32_t arc_bufc_to_flags(arc_buf_contents_t);
static arc_buf_contents_t arc_flags_to_bufc(uint32_t);

static boolean_t l2arc_write_eligible(uint64_t, arc_buf_hdr_t *);
static void l2arc_read_done(zio_t *);

static boolean_t l2arc_compress_buf(arc_buf_hdr_t *);
static void l2arc_decompress_zio(zio_t *, arc_buf_hdr_t *, enum zio_compress);
static void l2arc_release_cdata_buf(arc_buf_hdr_t *);

static void
arc_update_hit_stat(arc_buf_hdr_t *hdr, boolean_t hit)
{
	boolean_t pf = !HDR_PREFETCH(hdr);
	switch (arc_buf_type(hdr)) {
	case ARC_BUFC_DATA:
		ARCSTAT_CONDSTAT(pf, demand, prefetch, hit, hits, misses, data);
		break;
	case ARC_BUFC_METADATA:
		ARCSTAT_CONDSTAT(pf, demand, prefetch, hit, hits, misses,
		    metadata);
		break;
	case ARC_BUFC_DDT:
		ARCSTAT_CONDSTAT(pf, demand, prefetch, hit, hits, misses, ddt);
		break;
	default:
		break;
	}
}

enum {
	L2ARC_DEV_HDR_EVICT_FIRST = (1 << 0)	/* mirror of l2ad_first */
};

/*
 * Pointer used in persistent L2ARC (for pointing to log blocks & ARC buffers).
 */
typedef struct l2arc_log_blkptr {
	uint64_t	lbp_daddr;	/* device address of log */
	/*
	 * lbp_prop is the same format as the blk_prop in blkptr_t:
	 *	* logical size (in sectors)
	 *	* physical (compressed) size (in sectors)
	 *	* compression algorithm (we always LZ4-compress l2arc logs)
	 *	* checksum algorithm (used for lbp_cksum)
	 *	* object type & level (unused for now)
	 */
	uint64_t	lbp_prop;
	zio_cksum_t	lbp_cksum;	/* fletcher4 of log */
} l2arc_log_blkptr_t;

/*
 * The persistent L2ARC device header.
 * Byte order of magic determines whether 64-bit bswap of fields is necessary.
 */
typedef struct l2arc_dev_hdr_phys {
	uint64_t	dh_magic;	/* L2ARC_DEV_HDR_MAGIC */
	zio_cksum_t	dh_self_cksum;	/* fletcher4 of fields below */

	/*
	 * Global L2ARC device state and metadata.
	 */
	uint64_t	dh_spa_guid;
	uint64_t	dh_alloc_space;		/* vdev space alloc status */
	uint64_t	dh_flags;		/* l2arc_dev_hdr_flags_t */

	/*
	 * Start of log block chain. [0] -> newest log, [1] -> one older (used
	 * for initiating prefetch).
	 */
	l2arc_log_blkptr_t	dh_start_lbps[2];

	const uint64_t	dh_pad[44];		/* pad to 512 bytes */
} l2arc_dev_hdr_phys_t;
CTASSERT(sizeof (l2arc_dev_hdr_phys_t) == SPA_MINBLOCKSIZE);

/*
 * A single ARC buffer header entry in a l2arc_log_blk_phys_t.
 */
typedef struct l2arc_log_ent_phys {
	dva_t			le_dva;	/* dva of buffer */
	uint64_t		le_birth;	/* birth txg of buffer */
	zio_cksum_t		le_freeze_cksum;
	/*
	 * le_prop is the same format as the blk_prop in blkptr_t:
	 *	* logical size (in sectors)
	 *	* physical (compressed) size (in sectors)
	 *	* compression algorithm
	 *	* checksum algorithm (used for b_freeze_cksum)
	 *	* object type & level (used to restore arc_buf_contents_t)
	 */
	uint64_t		le_prop;
	uint64_t		le_daddr;	/* buf location on l2dev */
	const uint64_t		le_pad[7];	/* resv'd for future use */
} l2arc_log_ent_phys_t;

/*
 * These design limits give us the following metadata overhead (before
 * compression):
 *	avg_blk_sz	overhead
 *	1k		12.51 %
 *	2k		 6.26 %
 *	4k		 3.13 %
 *	8k		 1.56 %
 *	16k		 0.78 %
 *	32k		 0.39 %
 *	64k		 0.20 %
 *	128k		 0.10 %
 * Compression should be able to sequeeze these down by about a factor of 2x.
 */
#define	L2ARC_LOG_BLK_SIZE			(128 * 1024)	/* 128k */
#define	L2ARC_LOG_BLK_HEADER_LEN		(128)
#define	L2ARC_LOG_BLK_ENTRIES			/* 1023 entries */	\
	((L2ARC_LOG_BLK_SIZE - L2ARC_LOG_BLK_HEADER_LEN) /		\
	sizeof (l2arc_log_ent_phys_t))
/*
 * Maximum amount of data in an l2arc log block (used to terminate rebuilding
 * before we hit the write head and restore potentially corrupted blocks).
 */
#define	L2ARC_LOG_BLK_MAX_PAYLOAD_SIZE	\
	(SPA_MAXBLOCKSIZE * L2ARC_LOG_BLK_ENTRIES)
/*
 * For the persistency and rebuild algorithms to operate reliably we need
 * the L2ARC device to at least be able to hold 3 full log blocks (otherwise
 * excessive log block looping might confuse the log chain end detection).
 * Under normal circumstances this is not a problem, since this is somewhere
 * around only 400 MB.
 */
#define	L2ARC_PERSIST_MIN_SIZE	(3 * L2ARC_LOG_BLK_MAX_PAYLOAD_SIZE)

/*
 * A log block of up to 1023 ARC buffer log entries, chained into the
 * persistent L2ARC metadata linked list. Byte order of magic determines
 * whether 64-bit bswap of fields is necessary.
 */
typedef struct l2arc_log_blk_phys {
	/* Header - see L2ARC_LOG_BLK_HEADER_LEN above */
	uint64_t		lb_magic;	/* L2ARC_LOG_BLK_MAGIC */
	l2arc_log_blkptr_t	lb_back2_lbp;	/* back 2 steps in chain */
	uint64_t		lb_pad[9];	/* resv'd for future use */
	/* Payload */
	l2arc_log_ent_phys_t	lb_entries[L2ARC_LOG_BLK_ENTRIES];
} l2arc_log_blk_phys_t;

CTASSERT(sizeof (l2arc_log_blk_phys_t) == L2ARC_LOG_BLK_SIZE);
CTASSERT(offsetof(l2arc_log_blk_phys_t, lb_entries) -
    offsetof(l2arc_log_blk_phys_t, lb_magic) == L2ARC_LOG_BLK_HEADER_LEN);

/*
 * These structures hold in-flight l2arc_log_blk_phys_t's as they're being
 * written to the L2ARC device. They may be compressed, hence the uint8_t[].
 */
typedef struct l2arc_log_blk_buf {
	uint8_t		lbb_log_blk[sizeof (l2arc_log_blk_phys_t)];
	list_node_t	lbb_node;
} l2arc_log_blk_buf_t;

/* Macros for the manipulation fields in the blk_prop format of blkptr_t */
#define	BLKPROP_GET_LSIZE(_obj, _field)		\
	BF64_GET_SB((_obj)->_field, 0, 16, SPA_MINBLOCKSHIFT, 1)
#define	BLKPROP_SET_LSIZE(_obj, _field, x)	\
	BF64_SET_SB((_obj)->_field, 0, 16, SPA_MINBLOCKSHIFT, 1, x)
#define	BLKPROP_GET_PSIZE(_obj, _field)		\
	BF64_GET_SB((_obj)->_field, 16, 16, SPA_MINBLOCKSHIFT, 0)
#define	BLKPROP_SET_PSIZE(_obj, _field, x)	\
	BF64_SET_SB((_obj)->_field, 16, 16, SPA_MINBLOCKSHIFT, 0, x)
#define	BLKPROP_GET_COMPRESS(_obj, _field)	\
	BF64_GET((_obj)->_field, 32, 8)
#define	BLKPROP_SET_COMPRESS(_obj, _field, x)	\
	BF64_SET((_obj)->_field, 32, 8, x)
#define	BLKPROP_GET_CHECKSUM(_obj, _field)	\
	BF64_GET((_obj)->_field, 40, 8)
#define	BLKPROP_SET_CHECKSUM(_obj, _field, x)	\
	BF64_SET((_obj)->_field, 40, 8, x)
#define	BLKPROP_GET_TYPE(_obj, _field)		\
	BF64_GET((_obj)->_field, 48, 8)
#define	BLKPROP_SET_TYPE(_obj, _field, x)	\
	BF64_SET((_obj)->_field, 48, 8, x)

/* Macros for manipulating a l2arc_log_blkptr_t->lbp_prop field */
#define	LBP_GET_LSIZE(_add)		BLKPROP_GET_LSIZE(_add, lbp_prop)
#define	LBP_SET_LSIZE(_add, x)		BLKPROP_SET_LSIZE(_add, lbp_prop, x)
#define	LBP_GET_PSIZE(_add)		BLKPROP_GET_PSIZE(_add, lbp_prop)
#define	LBP_SET_PSIZE(_add, x)		BLKPROP_SET_PSIZE(_add, lbp_prop, x)
#define	LBP_GET_COMPRESS(_add)		BLKPROP_GET_COMPRESS(_add, lbp_prop)
#define	LBP_SET_COMPRESS(_add, x)	BLKPROP_SET_COMPRESS(_add, lbp_prop, \
    x)
#define	LBP_GET_CHECKSUM(_add)		BLKPROP_GET_CHECKSUM(_add, lbp_prop)
#define	LBP_SET_CHECKSUM(_add, x)	BLKPROP_SET_CHECKSUM(_add, lbp_prop, \
    x)
#define	LBP_GET_TYPE(_add)		BLKPROP_GET_TYPE(_add, lbp_prop)
#define	LBP_SET_TYPE(_add, x)		BLKPROP_SET_TYPE(_add, lbp_prop, x)

/* Macros for manipulating a l2arc_log_ent_phys_t->le_prop field */
#define	LE_GET_LSIZE(_le)	BLKPROP_GET_LSIZE(_le, le_prop)
#define	LE_SET_LSIZE(_le, x)	BLKPROP_SET_LSIZE(_le, le_prop, x)
#define	LE_GET_PSIZE(_le)	BLKPROP_GET_PSIZE(_le, le_prop)
#define	LE_SET_PSIZE(_le, x)	BLKPROP_SET_PSIZE(_le, le_prop, x)
#define	LE_GET_COMPRESS(_le)	BLKPROP_GET_COMPRESS(_le, le_prop)
#define	LE_SET_COMPRESS(_le, x)	BLKPROP_SET_COMPRESS(_le, le_prop, x)
#define	LE_GET_CHECKSUM(_le)	BLKPROP_GET_CHECKSUM(_le, le_prop)
#define	LE_SET_CHECKSUM(_le, x)	BLKPROP_SET_CHECKSUM(_le, le_prop, x)
#define	LE_GET_TYPE(_le)	BLKPROP_GET_TYPE(_le, le_prop)
#define	LE_SET_TYPE(_le, x)	BLKPROP_SET_TYPE(_le, le_prop, x)

#define	PTR_SWAP(x, y)		\
	do {			\
		void *tmp = (x);\
		x = y;		\
		y = tmp;	\
		_NOTE(CONSTCOND)\
	} while (0)

#define	L2ARC_DEV_HDR_MAGIC	0x5a46534341434845LLU	/* ASCII: "ZFSCACHE" */
#define	L2ARC_LOG_BLK_MAGIC	0x4c4f47424c4b4844LLU	/* ASCII: "LOGBLKHD" */

/*
 * Performance tuning of L2ARC persistency:
 *
 * l2arc_rebuild_enabled : Controls whether L2ARC device adds (either at
 *		pool import or when adding one manually later) will attempt
 *		to rebuild L2ARC buffer contents. In special circumstances,
 *		the administrator may want to set this to B_FALSE, if they
 *		are having trouble importing a pool or attaching an L2ARC
 *		device (e.g. the L2ARC device is slow to read in stored log
 *		metadata, or the metadata has become somehow
 *		fragmented/unusable).
 */
boolean_t l2arc_rebuild_enabled = B_TRUE;

/* L2ARC persistency rebuild control routines. */
static void l2arc_dev_rebuild_start(l2arc_dev_t *dev);
static int l2arc_rebuild(l2arc_dev_t *dev);

/* L2ARC persistency read I/O routines. */
static int l2arc_dev_hdr_read(l2arc_dev_t *dev);
static int l2arc_log_blk_read(l2arc_dev_t *dev,
    const l2arc_log_blkptr_t *this_lp, const l2arc_log_blkptr_t *next_lp,
    l2arc_log_blk_phys_t *this_lb, l2arc_log_blk_phys_t *next_lb,
    uint8_t *this_lb_buf, uint8_t *next_lb_buf,
    zio_t *this_io, zio_t **next_io);
static zio_t *l2arc_log_blk_prefetch(vdev_t *vd,
    const l2arc_log_blkptr_t *lp, uint8_t *lb_buf);
static void l2arc_log_blk_prefetch_abort(zio_t *zio);

/* L2ARC persistency block restoration routines. */
static void l2arc_log_blk_restore(l2arc_dev_t *dev, uint64_t load_guid,
    const l2arc_log_blk_phys_t *lb, uint64_t lb_psize);
static void l2arc_hdr_restore(const l2arc_log_ent_phys_t *le,
    l2arc_dev_t *dev, uint64_t guid);

/* L2ARC persistency write I/O routines. */
static void l2arc_dev_hdr_update(l2arc_dev_t *dev, zio_t *pio);
static void l2arc_log_blk_commit(l2arc_dev_t *dev, zio_t *pio,
    l2arc_write_callback_t *cb);

/* L2ARC persistency auxilliary routines. */
static boolean_t l2arc_log_blkptr_valid(l2arc_dev_t *dev,
    const l2arc_log_blkptr_t *lp);
static void l2arc_dev_hdr_checksum(const l2arc_dev_hdr_phys_t *hdr,
    zio_cksum_t *cksum);
static boolean_t l2arc_log_blk_insert(l2arc_dev_t *dev,
    const arc_buf_hdr_t *ab);
static inline boolean_t l2arc_range_check_overlap(uint64_t bottom,
    uint64_t top, uint64_t check);

/*
 * L2ARC Internals
 */
struct l2arc_dev {
	vdev_t			*l2ad_vdev;	/* vdev */
	spa_t			*l2ad_spa;	/* spa */
	uint64_t		l2ad_hand;	/* next write location */
	uint64_t		l2ad_start;	/* first addr on device */
	uint64_t		l2ad_end;	/* last addr on device */
	boolean_t		l2ad_first;	/* first sweep through */
	boolean_t		l2ad_writing;	/* currently writing */
	kmutex_t		l2ad_mtx;	/* lock for buffer list */
	list_t			l2ad_buflist;	/* buffer list */
	list_node_t		l2ad_node;	/* device list node */
	refcount_t		l2ad_alloc;	/* allocated bytes */
	l2arc_dev_hdr_phys_t	*l2ad_dev_hdr;	/* persistent device header */
	uint64_t		l2ad_dev_hdr_asize; /* aligned hdr size */
	l2arc_log_blk_phys_t	l2ad_log_blk;	/* currently open log block */
	int			l2ad_log_ent_idx; /* index into cur log blk */
	/* number of bytes in current log block's payload */
	uint64_t		l2ad_log_blk_payload_asize;
	/* flag indicating whether a rebuild is scheduled or is going on */
	boolean_t		l2ad_rebuild;
	boolean_t		l2ad_rebuild_cancel;
	kt_did_t		l2ad_rebuild_did;
};

static inline uint64_t
buf_hash(uint64_t spa, const dva_t *dva, uint64_t birth)
{
	uint8_t *vdva = (uint8_t *)dva;
	uint64_t crc = -1ULL;
	int i;

	ASSERT(zfs_crc64_table[128] == ZFS_CRC64_POLY);

	for (i = 0; i < sizeof (dva_t); i++)
		crc = (crc >> 8) ^ zfs_crc64_table[(crc ^ vdva[i]) & 0xFF];

	crc ^= (spa>>8) ^ birth;

	return (crc);
}

#define	BUF_EMPTY(buf)						\
	((buf)->b_dva.dva_word[0] == 0 &&			\
	(buf)->b_dva.dva_word[1] == 0)

#define	BUF_EQUAL(spa, dva, birth, buf)				\
	((buf)->b_dva.dva_word[0] == (dva)->dva_word[0]) &&	\
	((buf)->b_dva.dva_word[1] == (dva)->dva_word[1]) &&	\
	((buf)->b_birth == birth) && ((buf)->b_spa == spa)

static void
buf_discard_identity(arc_buf_hdr_t *hdr)
{
	hdr->b_dva.dva_word[0] = 0;
	hdr->b_dva.dva_word[1] = 0;
	hdr->b_birth = 0;
}

static arc_buf_hdr_t *
buf_hash_find(uint64_t spa, const blkptr_t *bp, kmutex_t **lockp)
{
	const dva_t *dva = BP_IDENTITY(bp);
	uint64_t birth = BP_PHYSICAL_BIRTH(bp);
	uint64_t idx = BUF_HASH_INDEX(spa, dva, birth);
	kmutex_t *hash_lock = BUF_HASH_LOCK(idx);
	arc_buf_hdr_t *hdr;

	mutex_enter(hash_lock);
	for (hdr = buf_hash_table.ht_table[idx].hdr; hdr != NULL;
	    hdr = hdr->b_hash_next) {
		if (BUF_EQUAL(spa, dva, birth, hdr)) {
			*lockp = hash_lock;
			return (hdr);
		}
	}
	mutex_exit(hash_lock);
	*lockp = NULL;
	return (NULL);
}

/*
 * Insert an entry into the hash table.  If there is already an element
 * equal to elem in the hash table, then the already existing element
 * will be returned and the new element will not be inserted.
 * Otherwise returns NULL.
 * If lockp == NULL, the caller is assumed to already hold the hash lock.
 */
static arc_buf_hdr_t *
buf_hash_insert(arc_buf_hdr_t *hdr, kmutex_t **lockp)
{
	uint64_t idx = BUF_HASH_INDEX(hdr->b_spa, &hdr->b_dva, hdr->b_birth);
	kmutex_t *hash_lock = BUF_HASH_LOCK(idx);
	arc_buf_hdr_t *fhdr;
	uint32_t i;

	ASSERT(!DVA_IS_EMPTY(&hdr->b_dva));
	ASSERT(hdr->b_birth != 0);
	ASSERT(!HDR_IN_HASH_TABLE(hdr));

	if (lockp != NULL) {
		*lockp = hash_lock;
		mutex_enter(hash_lock);
	} else {
		ASSERT(MUTEX_HELD(hash_lock));
	}

	for (fhdr = buf_hash_table.ht_table[idx].hdr, i = 0; fhdr != NULL;
	    fhdr = fhdr->b_hash_next, i++) {
		if (BUF_EQUAL(hdr->b_spa, &hdr->b_dva, hdr->b_birth, fhdr))
			return (fhdr);
	}

	hdr->b_hash_next = buf_hash_table.ht_table[idx].hdr;
	buf_hash_table.ht_table[idx].hdr = hdr;
	hdr->b_flags |= ARC_FLAG_IN_HASH_TABLE;

	/* collect some hash table performance data */
	if (i > 0) {
		ARCSTAT_BUMP(arcstat_hash_collisions);
		if (i == 1)
			ARCSTAT_BUMP(arcstat_hash_chains);

		ARCSTAT_MAX(arcstat_hash_chain_max, i);
	}

	ARCSTAT_BUMP(arcstat_hash_elements);
	ARCSTAT_MAXSTAT(arcstat_hash_elements);

	return (NULL);
}

static void
buf_hash_remove(arc_buf_hdr_t *hdr)
{
	arc_buf_hdr_t *fhdr, **hdrp;
	uint64_t idx = BUF_HASH_INDEX(hdr->b_spa, &hdr->b_dva, hdr->b_birth);

	ASSERT(MUTEX_HELD(BUF_HASH_LOCK(idx)));
	ASSERT(HDR_IN_HASH_TABLE(hdr));

	hdrp = &buf_hash_table.ht_table[idx].hdr;
	while ((fhdr = *hdrp) != hdr) {
		ASSERT(fhdr != NULL);
		hdrp = &fhdr->b_hash_next;
	}
	*hdrp = hdr->b_hash_next;
	hdr->b_hash_next = NULL;
	hdr->b_flags &= ~ARC_FLAG_IN_HASH_TABLE;

	/* collect some hash table performance data */
	ARCSTAT_BUMPDOWN(arcstat_hash_elements);

	if (buf_hash_table.ht_table[idx].hdr &&
	    buf_hash_table.ht_table[idx].hdr->b_hash_next == NULL)
		ARCSTAT_BUMPDOWN(arcstat_hash_chains);
}

/*
 * Global data structures and functions for the buf kmem cache.
 */
static kmem_cache_t *hdr_full_cache;
static kmem_cache_t *hdr_l2only_cache;
static kmem_cache_t *buf_cache;

static void
buf_fini(void)
{
	int i;

	for (i = 0; i < buf_hash_table.ht_mask + 1; i++)
		mutex_destroy(&buf_hash_table.ht_table[i].lock);
	kmem_free(buf_hash_table.ht_table,
	    (buf_hash_table.ht_mask + 1) * sizeof (struct ht_table));
	kmem_cache_destroy(hdr_full_cache);
	kmem_cache_destroy(hdr_l2only_cache);
	kmem_cache_destroy(buf_cache);
}

/*
 * Constructor callback - called when the cache is empty
 * and a new buf is requested.
 */
/* ARGSUSED */
static int
hdr_full_cons(void *vbuf, void *unused, int kmflag)
{
	arc_buf_hdr_t *hdr = vbuf;

	bzero(hdr, HDR_FULL_SIZE);
	cv_init(&hdr->b_l1hdr.b_cv, NULL, CV_DEFAULT, NULL);
	refcount_create(&hdr->b_l1hdr.b_refcnt);
	mutex_init(&hdr->b_l1hdr.b_freeze_lock, NULL, MUTEX_DEFAULT, NULL);
	multilist_link_init(&hdr->b_l1hdr.b_arc_node);
	arc_space_consume(HDR_FULL_SIZE, ARC_SPACE_HDRS);

	return (0);
}

/* ARGSUSED */
static int
hdr_l2only_cons(void *vbuf, void *unused, int kmflag)
{
	arc_buf_hdr_t *hdr = vbuf;

	bzero(hdr, HDR_L2ONLY_SIZE);
	arc_space_consume(HDR_L2ONLY_SIZE, ARC_SPACE_L2HDRS);

	return (0);
}

/* ARGSUSED */
static int
buf_cons(void *vbuf, void *unused, int kmflag)
{
	arc_buf_t *buf = vbuf;

	bzero(buf, sizeof (arc_buf_t));
	mutex_init(&buf->b_evict_lock, NULL, MUTEX_DEFAULT, NULL);
	arc_space_consume(sizeof (arc_buf_t), ARC_SPACE_HDRS);

	return (0);
}

/*
 * Destructor callback - called when a cached buf is
 * no longer required.
 */
/* ARGSUSED */
static void
hdr_full_dest(void *vbuf, void *unused)
{
	arc_buf_hdr_t *hdr = vbuf;

	ASSERT(BUF_EMPTY(hdr));
	cv_destroy(&hdr->b_l1hdr.b_cv);
	refcount_destroy(&hdr->b_l1hdr.b_refcnt);
	mutex_destroy(&hdr->b_l1hdr.b_freeze_lock);
	ASSERT(!multilist_link_active(&hdr->b_l1hdr.b_arc_node));
	arc_space_return(HDR_FULL_SIZE, ARC_SPACE_HDRS);
}

/* ARGSUSED */
static void
hdr_l2only_dest(void *vbuf, void *unused)
{
	arc_buf_hdr_t *hdr = vbuf;

	ASSERT(BUF_EMPTY(hdr));
	arc_space_return(HDR_L2ONLY_SIZE, ARC_SPACE_L2HDRS);
}

/* ARGSUSED */
static void
buf_dest(void *vbuf, void *unused)
{
	arc_buf_t *buf = vbuf;

	mutex_destroy(&buf->b_evict_lock);
	arc_space_return(sizeof (arc_buf_t), ARC_SPACE_HDRS);
}

/*
 * Reclaim callback -- invoked when memory is low.
 */
/* ARGSUSED */
static void
hdr_recl(void *unused)
{
	dprintf("hdr_recl called\n");
	/*
	 * umem calls the reclaim func when we destroy the buf cache,
	 * which is after we do arc_fini().
	 */
	if (!arc_dead)
		cv_signal(&arc_reclaim_thread_cv);
}

static void
buf_init(void)
{
	uint64_t *ct;
	uint64_t hsize = 1ULL << 12;
	int i, j;

	/*
	 * The hash table is big enough to fill all of physical memory
	 * with an average block size of zfs_arc_average_blocksize (default 8K).
	 * By default, the table will take up
	 * totalmem * sizeof(void*) / 8K (1MB per GB with 8-byte pointers).
	 */
	while (hsize * zfs_arc_average_blocksize < physmem * PAGESIZE)
		hsize <<= 1;
retry:
	buf_hash_table.ht_mask = hsize - 1;
	buf_hash_table.ht_table =
	    kmem_zalloc(hsize * sizeof (struct ht_table), KM_NOSLEEP);
	if (buf_hash_table.ht_table == NULL) {
		ASSERT(hsize > (1ULL << 8));
		hsize >>= 1;
		goto retry;
	}

	hdr_full_cache = kmem_cache_create("arc_buf_hdr_t_full", HDR_FULL_SIZE,
	    0, hdr_full_cons, hdr_full_dest, hdr_recl, NULL, NULL, 0);
	hdr_l2only_cache = kmem_cache_create("arc_buf_hdr_t_l2only",
	    HDR_L2ONLY_SIZE, 0, hdr_l2only_cons, hdr_l2only_dest, hdr_recl,
	    NULL, NULL, 0);
	buf_cache = kmem_cache_create("arc_buf_t", sizeof (arc_buf_t),
	    0, buf_cons, buf_dest, NULL, NULL, NULL, 0);

	for (i = 0; i < 256; i++)
		for (ct = zfs_crc64_table + i, *ct = i, j = 8; j > 0; j--)
			*ct = (*ct >> 1) ^ (-(*ct & 1) & ZFS_CRC64_POLY);

	for (i = 0; i < hsize; i++) {
		mutex_init(&buf_hash_table.ht_table[i].lock,
		    NULL, MUTEX_DEFAULT, NULL);
	}
}

/* wait until krrp releases the buffer */
static inline void
arc_wait_for_krrp(arc_buf_hdr_t *hdr)
{
	while (HDR_HAS_L1HDR(hdr) && hdr->b_l1hdr.b_krrp != 0)
		cv_wait(&hdr->b_l1hdr.b_cv, HDR_LOCK(hdr));
}

/*
 * Transition between the two allocation states for the arc_buf_hdr struct.
 * The arc_buf_hdr struct can be allocated with (hdr_full_cache) or without
 * (hdr_l2only_cache) the fields necessary for the L1 cache - the smaller
 * version is used when a cache buffer is only in the L2ARC in order to reduce
 * memory usage.
 */
static arc_buf_hdr_t *
arc_hdr_realloc(arc_buf_hdr_t *hdr, kmem_cache_t *old, kmem_cache_t *new)
{
	ASSERT(HDR_HAS_L2HDR(hdr));

	arc_buf_hdr_t *nhdr;
	l2arc_dev_t *dev = hdr->b_l2hdr.b_dev;

	ASSERT((old == hdr_full_cache && new == hdr_l2only_cache) ||
	    (old == hdr_l2only_cache && new == hdr_full_cache));

	nhdr = kmem_cache_alloc(new, KM_PUSHPAGE);

	ASSERT(MUTEX_HELD(HDR_LOCK(hdr)));
	arc_wait_for_krrp(hdr);
	buf_hash_remove(hdr);

	bcopy(hdr, nhdr, HDR_L2ONLY_SIZE);

	if (new == hdr_full_cache) {
		nhdr->b_flags |= ARC_FLAG_HAS_L1HDR;
		/*
		 * arc_access and arc_change_state need to be aware that a
		 * header has just come out of L2ARC, so we set its state to
		 * l2c_only even though it's about to change.
		 */
		nhdr->b_l1hdr.b_state = arc_l2c_only;

		/* Verify previous threads set to NULL before freeing */
		ASSERT3P(nhdr->b_l1hdr.b_tmp_cdata, ==, NULL);
	} else {
		ASSERT(hdr->b_l1hdr.b_buf == NULL);
		ASSERT0(hdr->b_l1hdr.b_datacnt);

		/*
		 * If we've reached here, We must have been called from
		 * arc_evict_hdr(), as such we should have already been
		 * removed from any ghost list we were previously on
		 * (which protects us from racing with arc_evict_state),
		 * thus no locking is needed during this check.
		 */
		ASSERT(!multilist_link_active(&hdr->b_l1hdr.b_arc_node));

		/*
		 * A buffer must not be moved into the arc_l2c_only
		 * state if it's not finished being written out to the
		 * l2arc device. Otherwise, the b_l1hdr.b_tmp_cdata field
		 * might try to be accessed, even though it was removed.
		 */
		VERIFY(!HDR_L2_WRITING(hdr));
		VERIFY3P(hdr->b_l1hdr.b_tmp_cdata, ==, NULL);

#ifdef ZFS_DEBUG
		if (hdr->b_l1hdr.b_thawed != NULL) {
			kmem_free(hdr->b_l1hdr.b_thawed, 1);
			hdr->b_l1hdr.b_thawed = NULL;
		}
#endif

		nhdr->b_flags &= ~ARC_FLAG_HAS_L1HDR;
	}
	/*
	 * The header has been reallocated so we need to re-insert it into any
	 * lists it was on.
	 */
	(void) buf_hash_insert(nhdr, NULL);

	ASSERT(list_link_active(&hdr->b_l2hdr.b_l2node));

	mutex_enter(&dev->l2ad_mtx);

	/*
	 * We must place the realloc'ed header back into the list at
	 * the same spot. Otherwise, if it's placed earlier in the list,
	 * l2arc_write_buffers() could find it during the function's
	 * write phase, and try to write it out to the l2arc.
	 */
	list_insert_after(&dev->l2ad_buflist, hdr, nhdr);
	list_remove(&dev->l2ad_buflist, hdr);

	mutex_exit(&dev->l2ad_mtx);

	/*
	 * Since we're using the pointer address as the tag when
	 * incrementing and decrementing the l2ad_alloc refcount, we
	 * must remove the old pointer (that we're about to destroy) and
	 * add the new pointer to the refcount. Otherwise we'd remove
	 * the wrong pointer address when calling arc_hdr_destroy() later.
	 */

	(void) refcount_remove_many(&dev->l2ad_alloc,
	    hdr->b_l2hdr.b_asize, hdr);

	(void) refcount_add_many(&dev->l2ad_alloc,
	    nhdr->b_l2hdr.b_asize, nhdr);

	buf_discard_identity(hdr);
	hdr->b_freeze_cksum = NULL;
	kmem_cache_free(old, hdr);

	return (nhdr);
}


#define	ARC_MINTIME	(hz>>4) /* 62 ms */

static void
arc_cksum_verify(arc_buf_t *buf)
{
	zio_cksum_t zc;

	if (!(zfs_flags & ZFS_DEBUG_MODIFY))
		return;

	mutex_enter(&buf->b_hdr->b_l1hdr.b_freeze_lock);
	if (buf->b_hdr->b_freeze_cksum == NULL || HDR_IO_ERROR(buf->b_hdr)) {
		mutex_exit(&buf->b_hdr->b_l1hdr.b_freeze_lock);
		return;
	}
	fletcher_2_native(buf->b_data, buf->b_hdr->b_size, NULL, &zc);
	if (!ZIO_CHECKSUM_EQUAL(*buf->b_hdr->b_freeze_cksum, zc))
		panic("buffer modified while frozen!");
	mutex_exit(&buf->b_hdr->b_l1hdr.b_freeze_lock);
}

static int
arc_cksum_equal(arc_buf_t *buf)
{
	zio_cksum_t zc;
	int equal;

	mutex_enter(&buf->b_hdr->b_l1hdr.b_freeze_lock);
	fletcher_2_native(buf->b_data, buf->b_hdr->b_size, NULL, &zc);
	equal = ZIO_CHECKSUM_EQUAL(*buf->b_hdr->b_freeze_cksum, zc);
	mutex_exit(&buf->b_hdr->b_l1hdr.b_freeze_lock);

	return (equal);
}

static void
arc_cksum_compute(arc_buf_t *buf, boolean_t force)
{
	if (!force && !(zfs_flags & ZFS_DEBUG_MODIFY))
		return;

	mutex_enter(&buf->b_hdr->b_l1hdr.b_freeze_lock);
	if (buf->b_hdr->b_freeze_cksum != NULL) {
		mutex_exit(&buf->b_hdr->b_l1hdr.b_freeze_lock);
		return;
	}
	buf->b_hdr->b_freeze_cksum = kmem_alloc(sizeof (zio_cksum_t), KM_SLEEP);
	fletcher_2_native(buf->b_data, buf->b_hdr->b_size,
	    NULL, buf->b_hdr->b_freeze_cksum);
	mutex_exit(&buf->b_hdr->b_l1hdr.b_freeze_lock);
	arc_buf_watch(buf);
}

#ifndef _KERNEL
typedef struct procctl {
	long cmd;
	prwatch_t prwatch;
} procctl_t;
#endif

/* ARGSUSED */
static void
arc_buf_unwatch(arc_buf_t *buf)
{
#ifndef _KERNEL
	if (arc_watch) {
		int result;
		procctl_t ctl;
		ctl.cmd = PCWATCH;
		ctl.prwatch.pr_vaddr = (uintptr_t)buf->b_data;
		ctl.prwatch.pr_size = 0;
		ctl.prwatch.pr_wflags = 0;
		result = write(arc_procfd, &ctl, sizeof (ctl));
		ASSERT3U(result, ==, sizeof (ctl));
	}
#endif
}

/* ARGSUSED */
static void
arc_buf_watch(arc_buf_t *buf)
{
#ifndef _KERNEL
	if (arc_watch) {
		int result;
		procctl_t ctl;
		ctl.cmd = PCWATCH;
		ctl.prwatch.pr_vaddr = (uintptr_t)buf->b_data;
		ctl.prwatch.pr_size = buf->b_hdr->b_size;
		ctl.prwatch.pr_wflags = WA_WRITE;
		result = write(arc_procfd, &ctl, sizeof (ctl));
		ASSERT3U(result, ==, sizeof (ctl));
	}
#endif
}

static arc_buf_contents_t
arc_buf_type(arc_buf_hdr_t *hdr)
{
	if (HDR_ISTYPE_DDT(hdr)) {
		return (ARC_BUFC_DDT);
	} else if (HDR_ISTYPE_METADATA(hdr)) {
		return (ARC_BUFC_METADATA);
	} else {
		return (ARC_BUFC_DATA);
	}
}

static uint32_t
arc_bufc_to_flags(arc_buf_contents_t type)
{
	switch (type) {
	case ARC_BUFC_DATA:
		/* metadata field is 0 if buffer contains normal data */
		return (0);
	case ARC_BUFC_METADATA:
		return (ARC_FLAG_BUFC_METADATA);
	case ARC_BUFC_DDT:
		return (ARC_FLAG_BUFC_DDT);
	default:
		break;
	}
	panic("undefined ARC buffer type!");
	return ((uint32_t)-1);
}

static arc_buf_contents_t
arc_flags_to_bufc(uint32_t flags)
{
	if (flags & ARC_FLAG_BUFC_DDT)
		return (ARC_BUFC_DDT);
	if (flags & ARC_FLAG_BUFC_METADATA)
		return (ARC_BUFC_METADATA);
	return (ARC_BUFC_DATA);
}

void
arc_buf_thaw(arc_buf_t *buf)
{
	if (zfs_flags & ZFS_DEBUG_MODIFY) {
		if (buf->b_hdr->b_l1hdr.b_state != arc_anon)
			panic("modifying non-anon buffer!");
		if (HDR_IO_IN_PROGRESS(buf->b_hdr))
			panic("modifying buffer while i/o in progress!");
		arc_cksum_verify(buf);
	}

	mutex_enter(&buf->b_hdr->b_l1hdr.b_freeze_lock);
	if (buf->b_hdr->b_freeze_cksum != NULL) {
		kmem_free(buf->b_hdr->b_freeze_cksum, sizeof (zio_cksum_t));
		buf->b_hdr->b_freeze_cksum = NULL;
	}

#ifdef ZFS_DEBUG
	if (zfs_flags & ZFS_DEBUG_MODIFY) {
		if (buf->b_hdr->b_l1hdr.b_thawed != NULL)
			kmem_free(buf->b_hdr->b_l1hdr.b_thawed, 1);
		buf->b_hdr->b_l1hdr.b_thawed = kmem_alloc(1, KM_SLEEP);
	}
#endif

	mutex_exit(&buf->b_hdr->b_l1hdr.b_freeze_lock);

	arc_buf_unwatch(buf);
}

void
arc_buf_freeze(arc_buf_t *buf)
{
	kmutex_t *hash_lock;

	if (!(zfs_flags & ZFS_DEBUG_MODIFY))
		return;

	hash_lock = HDR_LOCK(buf->b_hdr);
	mutex_enter(hash_lock);

	ASSERT(buf->b_hdr->b_freeze_cksum != NULL ||
	    buf->b_hdr->b_l1hdr.b_state == arc_anon);
	arc_cksum_compute(buf, B_FALSE);
	mutex_exit(hash_lock);

}

static void
add_reference(arc_buf_hdr_t *hdr, kmutex_t *hash_lock, void *tag)
{
	ASSERT(HDR_HAS_L1HDR(hdr));
	ASSERT(MUTEX_HELD(hash_lock));
	arc_state_t *state = hdr->b_l1hdr.b_state;

	if ((refcount_add(&hdr->b_l1hdr.b_refcnt, tag) == 1) &&
	    (state != arc_anon)) {
		/* We don't use the L2-only state list. */
		if (state != arc_l2c_only) {
			arc_buf_contents_t type = arc_buf_type(hdr);
			uint64_t delta = hdr->b_size * hdr->b_l1hdr.b_datacnt;
			multilist_t *list = &state->arcs_list[type];
			uint64_t *size = &state->arcs_lsize[type];

			multilist_remove(list, hdr);

			if (GHOST_STATE(state)) {
				ASSERT0(hdr->b_l1hdr.b_datacnt);
				ASSERT3P(hdr->b_l1hdr.b_buf, ==, NULL);
				delta = hdr->b_size;
			}
			ASSERT(delta > 0);
			ASSERT3U(*size, >=, delta);
			atomic_add_64(size, -delta);
		}
		/* remove the prefetch flag if we get a reference */
		hdr->b_flags &= ~ARC_FLAG_PREFETCH;
	}
}

static int
remove_reference(arc_buf_hdr_t *hdr, kmutex_t *hash_lock, void *tag)
{
	int cnt;
	arc_state_t *state = hdr->b_l1hdr.b_state;

	ASSERT(HDR_HAS_L1HDR(hdr));
	ASSERT(state == arc_anon || MUTEX_HELD(hash_lock));
	ASSERT(!GHOST_STATE(state));

	/*
	 * arc_l2c_only counts as a ghost state so we don't need to explicitly
	 * check to prevent usage of the arc_l2c_only list.
	 */
	if (((cnt = refcount_remove(&hdr->b_l1hdr.b_refcnt, tag)) == 0) &&
	    (state != arc_anon)) {
		arc_buf_contents_t type = arc_buf_type(hdr);
		multilist_t *list = &state->arcs_list[type];
		uint64_t *size = &state->arcs_lsize[type];

		multilist_insert(list, hdr);

		ASSERT(hdr->b_l1hdr.b_datacnt > 0);
		atomic_add_64(size, hdr->b_size *
		    hdr->b_l1hdr.b_datacnt);
	}
	return (cnt);
}

/*
 * Move the supplied buffer to the indicated state. The hash lock
 * for the buffer must be held by the caller.
 */
static void
arc_change_state(arc_state_t *new_state, arc_buf_hdr_t *hdr,
    kmutex_t *hash_lock)
{
	arc_state_t *old_state;
	int64_t refcnt;
	uint32_t datacnt;
	uint64_t from_delta, to_delta;
	arc_buf_contents_t buftype = arc_buf_type(hdr);

	/*
	 * We almost always have an L1 hdr here, since we call arc_hdr_realloc()
	 * in arc_read() when bringing a buffer out of the L2ARC.  However, the
	 * L1 hdr doesn't always exist when we change state to arc_anon before
	 * destroying a header, in which case reallocating to add the L1 hdr is
	 * pointless.
	 */
	if (HDR_HAS_L1HDR(hdr)) {
		old_state = hdr->b_l1hdr.b_state;
		refcnt = refcount_count(&hdr->b_l1hdr.b_refcnt);
		datacnt = hdr->b_l1hdr.b_datacnt;
	} else {
		old_state = arc_l2c_only;
		refcnt = 0;
		datacnt = 0;
	}

	ASSERT(MUTEX_HELD(hash_lock));
	ASSERT3P(new_state, !=, old_state);
	ASSERT(refcnt == 0 || datacnt > 0);
	ASSERT(!GHOST_STATE(new_state) || datacnt == 0);
	ASSERT(old_state != arc_anon || datacnt <= 1);

	from_delta = to_delta = datacnt * hdr->b_size;

	/*
	 * If this buffer is evictable, transfer it from the
	 * old state list to the new state list.
	 */
	if (refcnt == 0) {
		if (old_state != arc_anon && old_state != arc_l2c_only) {
			uint64_t *size = &old_state->arcs_lsize[buftype];

			ASSERT(HDR_HAS_L1HDR(hdr));
			multilist_remove(&old_state->arcs_list[buftype], hdr);

			/*
			 * If prefetching out of the ghost cache,
			 * we will have a non-zero datacnt.
			 */
			if (GHOST_STATE(old_state) && datacnt == 0) {
				/* ghost elements have a ghost size */
				ASSERT(hdr->b_l1hdr.b_buf == NULL);
				from_delta = hdr->b_size;
			}
			ASSERT3U(*size, >=, from_delta);
			atomic_add_64(size, -from_delta);
		}
		if (new_state != arc_anon && new_state != arc_l2c_only) {
			uint64_t *size = &new_state->arcs_lsize[buftype];

			/*
			 * An L1 header always exists here, since if we're
			 * moving to some L1-cached state (i.e. not l2c_only or
			 * anonymous), we realloc the header to add an L1hdr
			 * beforehand.
			 */
			ASSERT(HDR_HAS_L1HDR(hdr));
			multilist_insert(&new_state->arcs_list[buftype], hdr);

			/* ghost elements have a ghost size */
			if (GHOST_STATE(new_state)) {
				ASSERT0(datacnt);
				ASSERT(hdr->b_l1hdr.b_buf == NULL);
				to_delta = hdr->b_size;
			}
			atomic_add_64(size, to_delta);
		}
	}

	ASSERT(!BUF_EMPTY(hdr));
	if (new_state == arc_anon && HDR_IN_HASH_TABLE(hdr)) {
		arc_wait_for_krrp(hdr);
		buf_hash_remove(hdr);
	}

	/* adjust state sizes (ignore arc_l2c_only) */

	if (to_delta && new_state != arc_l2c_only) {
		ASSERT(HDR_HAS_L1HDR(hdr));
		if (GHOST_STATE(new_state)) {
			ASSERT0(datacnt);

			/*
			 * We moving a header to a ghost state, we first
			 * remove all arc buffers. Thus, we'll have a
			 * datacnt of zero, and no arc buffer to use for
			 * the reference. As a result, we use the arc
			 * header pointer for the reference.
			 */
			(void) refcount_add_many(&new_state->arcs_size,
			    hdr->b_size, hdr);
		} else {
			ASSERT3U(datacnt, !=, 0);

			/*
			 * Each individual buffer holds a unique reference,
			 * thus we must remove each of these references one
			 * at a time.
			 */
			for (arc_buf_t *buf = hdr->b_l1hdr.b_buf; buf != NULL;
			    buf = buf->b_next) {
				(void) refcount_add_many(&new_state->arcs_size,
				    hdr->b_size, buf);
			}
		}
	}

	if (from_delta && old_state != arc_l2c_only) {
		ASSERT(HDR_HAS_L1HDR(hdr));
		if (GHOST_STATE(old_state)) {
			/*
			 * When moving a header off of a ghost state,
			 * there's the possibility for datacnt to be
			 * non-zero. This is because we first add the
			 * arc buffer to the header prior to changing
			 * the header's state. Since we used the header
			 * for the reference when putting the header on
			 * the ghost state, we must balance that and use
			 * the header when removing off the ghost state
			 * (even though datacnt is non zero).
			 */

			IMPLY(datacnt == 0, new_state == arc_anon ||
			    new_state == arc_l2c_only);

			(void) refcount_remove_many(&old_state->arcs_size,
			    hdr->b_size, hdr);
		} else {
			ASSERT3P(datacnt, !=, 0);

			/*
			 * Each individual buffer holds a unique reference,
			 * thus we must remove each of these references one
			 * at a time.
			 */
			for (arc_buf_t *buf = hdr->b_l1hdr.b_buf; buf != NULL;
			    buf = buf->b_next) {
				(void) refcount_remove_many(
				    &old_state->arcs_size, hdr->b_size, buf);
			}
		}
	}

	if (HDR_HAS_L1HDR(hdr))
		hdr->b_l1hdr.b_state = new_state;

	/*
	 * L2 headers should never be on the L2 state list since they don't
	 * have L1 headers allocated.
	 */
	ASSERT(multilist_is_empty(&arc_l2c_only->arcs_list[ARC_BUFC_DATA]));
	ASSERT(multilist_is_empty(&arc_l2c_only->arcs_list[ARC_BUFC_METADATA]));
	ASSERT(multilist_is_empty(&arc_l2c_only->arcs_list[ARC_BUFC_DDT]));
}

void
arc_space_consume(uint64_t space, arc_space_type_t type)
{
	ASSERT(type >= 0 && type < ARC_SPACE_NUMTYPES);

	switch (type) {
	case ARC_SPACE_DATA:
		ARCSTAT_INCR(arcstat_data_size, space);
		break;
	case ARC_SPACE_META:
		ARCSTAT_INCR(arcstat_metadata_size, space);
		break;
	case ARC_SPACE_DDT:
		ARCSTAT_INCR(arcstat_ddt_size, space);
		break;
	case ARC_SPACE_OTHER:
		ARCSTAT_INCR(arcstat_other_size, space);
		break;
	case ARC_SPACE_HDRS:
		ARCSTAT_INCR(arcstat_hdr_size, space);
		break;
	case ARC_SPACE_L2HDRS:
		ARCSTAT_INCR(arcstat_l2_hdr_size, space);
		break;
	}

	if (type == ARC_SPACE_DDT)
		ARCSTAT_INCR(arcstat_ddt_used, space);
	else if (type != ARC_SPACE_DATA)
		ARCSTAT_INCR(arcstat_meta_used, space);

	atomic_add_64(&arc_size, space);
}

void
arc_space_return(uint64_t space, arc_space_type_t type)
{
	ASSERT(type >= 0 && type < ARC_SPACE_NUMTYPES);

	switch (type) {
	case ARC_SPACE_DATA:
		ARCSTAT_INCR(arcstat_data_size, -space);
		break;
	case ARC_SPACE_META:
		ARCSTAT_INCR(arcstat_metadata_size, -space);
		break;
	case ARC_SPACE_DDT:
		ARCSTAT_INCR(arcstat_ddt_size, -space);
		break;
	case ARC_SPACE_OTHER:
		ARCSTAT_INCR(arcstat_other_size, -space);
		break;
	case ARC_SPACE_HDRS:
		ARCSTAT_INCR(arcstat_hdr_size, -space);
		break;
	case ARC_SPACE_L2HDRS:
		ARCSTAT_INCR(arcstat_l2_hdr_size, -space);
		break;
	}

	if (type == ARC_SPACE_DDT) {
		ASSERT(arc_ddt_used >= space);
		ARCSTAT_INCR(arcstat_ddt_used, -space);
	} else if (type != ARC_SPACE_DATA) {
		ASSERT(arc_meta_used >= space);
		if (arc_meta_max < arc_meta_used)
			arc_meta_max = arc_meta_used;
		ARCSTAT_INCR(arcstat_meta_used, -space);
	}

	ASSERT(arc_size >= space);
	atomic_add_64(&arc_size, -space);
}

arc_buf_t *
arc_buf_alloc(spa_t *spa, int32_t size, void *tag, arc_buf_contents_t type)
{
	arc_buf_hdr_t *hdr;
	arc_buf_t *buf;

	if (type == ARC_BUFC_DDT && !zfs_arc_segregate_ddt)
		type = ARC_BUFC_METADATA;

	ASSERT3U(size, >, 0);
	hdr = kmem_cache_alloc(hdr_full_cache, KM_PUSHPAGE);
	ASSERT(BUF_EMPTY(hdr));
	ASSERT3P(hdr->b_freeze_cksum, ==, NULL);
	hdr->b_size = size;
	hdr->b_spa = spa_load_guid(spa);
	hdr->b_l1hdr.b_krrp = 0;

	buf = kmem_cache_alloc(buf_cache, KM_PUSHPAGE);
	buf->b_hdr = hdr;
	buf->b_data = NULL;
	buf->b_efunc = NULL;
	buf->b_private = NULL;
	buf->b_next = NULL;

	hdr->b_flags = arc_bufc_to_flags(type);
	hdr->b_flags |= ARC_FLAG_HAS_L1HDR;

	hdr->b_l1hdr.b_buf = buf;
	hdr->b_l1hdr.b_state = arc_anon;
	hdr->b_l1hdr.b_arc_access = 0;
	hdr->b_l1hdr.b_datacnt = 1;
	hdr->b_l1hdr.b_tmp_cdata = NULL;

	arc_get_data_buf(buf);
	ASSERT(refcount_is_zero(&hdr->b_l1hdr.b_refcnt));
	(void) refcount_add(&hdr->b_l1hdr.b_refcnt, tag);

	return (buf);
}

/*
 * Allocates an ARC buf header that's in an evicted & L2-cached state.
 * This is used during l2arc reconstruction to make empty ARC buffers
 * which circumvent the regular disk->arc->l2arc path and instead come
 * into being in the reverse order, i.e. l2arc->arc.
 */
arc_buf_hdr_t *
arc_buf_alloc_l2only(uint64_t load_guid, int size, arc_buf_contents_t type,
    l2arc_dev_t *dev, dva_t dva, uint64_t daddr, int32_t asize, uint64_t birth,
    zio_cksum_t cksum, enum zio_compress compress)
{
	arc_buf_hdr_t *hdr;

	if (type == ARC_BUFC_DDT && !zfs_arc_segregate_ddt)
		type = ARC_BUFC_METADATA;

	ASSERT3U(size, >, 0);
	hdr = kmem_cache_alloc(hdr_l2only_cache, KM_PUSHPAGE);
	ASSERT(BUF_EMPTY(hdr));
	ASSERT3P(hdr->b_freeze_cksum, ==, NULL);
	hdr->b_dva = dva;
	hdr->b_birth = birth;
	hdr->b_freeze_cksum = kmem_alloc(sizeof (zio_cksum_t), KM_SLEEP);
	bcopy(&cksum, hdr->b_freeze_cksum, sizeof (cksum));
	hdr->b_flags = arc_bufc_to_flags(type);
	hdr->b_l2hdr.b_compress = compress;
	hdr->b_flags |= ARC_FLAG_HAS_L2HDR;
	hdr->b_size = size;
	hdr->b_spa = load_guid;

	hdr->b_l2hdr.b_dev = dev;
	hdr->b_l2hdr.b_daddr = daddr;
	hdr->b_l2hdr.b_asize = asize;

	return (hdr);
}

static char *arc_onloan_tag = "onloan";

/*
 * Loan out an anonymous arc buffer. Loaned buffers are not counted as in
 * flight data by arc_tempreserve_space() until they are "returned". Loaned
 * buffers must be returned to the arc before they can be used by the DMU or
 * freed.
 */
arc_buf_t *
arc_loan_buf(spa_t *spa, int size)
{
	arc_buf_t *buf;

	buf = arc_buf_alloc(spa, size, arc_onloan_tag, ARC_BUFC_DATA);

	atomic_add_64(&arc_loaned_bytes, size);
	return (buf);
}

/*
 * Return a loaned arc buffer to the arc.
 */
void
arc_return_buf(arc_buf_t *buf, void *tag)
{
	arc_buf_hdr_t *hdr = buf->b_hdr;

	ASSERT(buf->b_data != NULL);
	ASSERT(HDR_HAS_L1HDR(hdr));
	(void) refcount_add(&hdr->b_l1hdr.b_refcnt, tag);
	(void) refcount_remove(&hdr->b_l1hdr.b_refcnt, arc_onloan_tag);

	atomic_add_64(&arc_loaned_bytes, -hdr->b_size);
}

/* Detach an arc_buf from a dbuf (tag) */
void
arc_loan_inuse_buf(arc_buf_t *buf, void *tag)
{
	arc_buf_hdr_t *hdr = buf->b_hdr;

	ASSERT(buf->b_data != NULL);
	ASSERT(HDR_HAS_L1HDR(hdr));
	(void) refcount_add(&hdr->b_l1hdr.b_refcnt, arc_onloan_tag);
	(void) refcount_remove(&hdr->b_l1hdr.b_refcnt, tag);
	buf->b_efunc = NULL;
	buf->b_private = NULL;

	atomic_add_64(&arc_loaned_bytes, hdr->b_size);
}

static arc_buf_t *
arc_buf_clone(arc_buf_t *from)
{
	arc_buf_t *buf;
	arc_buf_hdr_t *hdr = from->b_hdr;
	uint64_t size = hdr->b_size;

	ASSERT(HDR_HAS_L1HDR(hdr));
	ASSERT(hdr->b_l1hdr.b_state != arc_anon);

	buf = kmem_cache_alloc(buf_cache, KM_PUSHPAGE);
	buf->b_hdr = hdr;
	buf->b_data = NULL;
	buf->b_efunc = NULL;
	buf->b_private = NULL;
	buf->b_next = hdr->b_l1hdr.b_buf;
	hdr->b_l1hdr.b_buf = buf;
	arc_get_data_buf(buf);
	bcopy(from->b_data, buf->b_data, size);

	/*
	 * This buffer already exists in the arc so create a duplicate
	 * copy for the caller.  If the buffer is associated with user data
	 * then track the size and number of duplicates.  These stats will be
	 * updated as duplicate buffers are created and destroyed.
	 */
	if (HDR_ISTYPE_DATA(hdr)) {
		ARCSTAT_BUMP(arcstat_duplicate_buffers);
		ARCSTAT_INCR(arcstat_duplicate_buffers_size, size);
	}
	hdr->b_l1hdr.b_datacnt += 1;
	return (buf);
}

void
arc_buf_add_ref(arc_buf_t *buf, void* tag)
{
	arc_buf_hdr_t *hdr;
	kmutex_t *hash_lock;

	/*
	 * Check to see if this buffer is evicted.  Callers
	 * must verify b_data != NULL to know if the add_ref
	 * was successful.
	 */
	mutex_enter(&buf->b_evict_lock);
	if (buf->b_data == NULL) {
		mutex_exit(&buf->b_evict_lock);
		return;
	}
	hash_lock = HDR_LOCK(buf->b_hdr);
	mutex_enter(hash_lock);
	hdr = buf->b_hdr;
	ASSERT(HDR_HAS_L1HDR(hdr));
	ASSERT3P(hash_lock, ==, HDR_LOCK(hdr));
	mutex_exit(&buf->b_evict_lock);

	ASSERT(hdr->b_l1hdr.b_state == arc_mru ||
	    hdr->b_l1hdr.b_state == arc_mfu);

	add_reference(hdr, hash_lock, tag);
	DTRACE_PROBE1(arc__hit, arc_buf_hdr_t *, hdr);
	arc_access(hdr, hash_lock);
	mutex_exit(hash_lock);
	ARCSTAT_BUMP(arcstat_hits);
	if (HDR_ISTYPE_DDT(hdr))
		ARCSTAT_BUMP(arcstat_ddt_hits);
	arc_update_hit_stat(hdr, B_TRUE);
}

static void
arc_buf_free_on_write(void *data, size_t size,
    void (*free_func)(void *, size_t))
{
	l2arc_data_free_t *df;

	df = kmem_alloc(sizeof (*df), KM_SLEEP);
	df->l2df_data = data;
	df->l2df_size = size;
	df->l2df_func = free_func;
	mutex_enter(&l2arc_free_on_write_mtx);
	list_insert_head(l2arc_free_on_write, df);
	mutex_exit(&l2arc_free_on_write_mtx);
}

/*
 * Free the arc data buffer.  If it is an l2arc write in progress,
 * the buffer is placed on l2arc_free_on_write to be freed later.
 */
static void
arc_buf_data_free(arc_buf_t *buf, void (*free_func)(void *, size_t))
{
	arc_buf_hdr_t *hdr = buf->b_hdr;

	if (HDR_L2_WRITING(hdr)) {
		arc_buf_free_on_write(buf->b_data, hdr->b_size, free_func);
		ARCSTAT_BUMP(arcstat_l2_free_on_write);
	} else {
		free_func(buf->b_data, hdr->b_size);
	}
}

static void
arc_buf_l2_cdata_free(arc_buf_hdr_t *hdr)
{
	ASSERT(HDR_HAS_L2HDR(hdr));
	ASSERT(MUTEX_HELD(&hdr->b_l2hdr.b_dev->l2ad_mtx));

	/*
	 * The b_tmp_cdata field is linked off of the b_l1hdr, so if
	 * that doesn't exist, the header is in the arc_l2c_only state,
	 * and there isn't anything to free (it's already been freed).
	 */
	if (!HDR_HAS_L1HDR(hdr))
		return;

	/*
	 * The header isn't being written to the l2arc device, thus it
	 * shouldn't have a b_tmp_cdata to free.
	 */
	if (!HDR_L2_WRITING(hdr)) {
		ASSERT3P(hdr->b_l1hdr.b_tmp_cdata, ==, NULL);
		return;
	}

	/*
	 * The header does not have compression enabled. This can be due
	 * to the buffer not being compressible, or because we're
	 * freeing the buffer before the second phase of
	 * l2arc_write_buffer() has started (which does the compression
	 * step). In either case, b_tmp_cdata does not point to a
	 * separately compressed buffer, so there's nothing to free (it
	 * points to the same buffer as the arc_buf_t's b_data field).
	 */
	if (hdr->b_l2hdr.b_compress == ZIO_COMPRESS_OFF) {
		hdr->b_l1hdr.b_tmp_cdata = NULL;
		return;
	}

	/*
	 * There's nothing to free since the buffer was all zero's and
	 * compressed to a zero length buffer.
	 */
	if (hdr->b_l2hdr.b_compress == ZIO_COMPRESS_EMPTY) {
		ASSERT3P(hdr->b_l1hdr.b_tmp_cdata, ==, NULL);
		return;
	}

	ASSERT(L2ARC_IS_VALID_COMPRESS(hdr->b_l2hdr.b_compress));

	arc_buf_free_on_write(hdr->b_l1hdr.b_tmp_cdata,
	    hdr->b_size, zio_data_buf_free);

	ARCSTAT_BUMP(arcstat_l2_cdata_free_on_write);
	hdr->b_l1hdr.b_tmp_cdata = NULL;
}

/*
 * Free up buf->b_data and if 'remove' is set, then pull the
 * arc_buf_t off of the the arc_buf_hdr_t's list and free it.
 */
static void
arc_buf_destroy(arc_buf_t *buf, boolean_t remove)
{
	arc_buf_t **bufp;

	/* free up data associated with the buf */
	if (buf->b_data != NULL) {
		arc_state_t *state = buf->b_hdr->b_l1hdr.b_state;
		uint64_t size = buf->b_hdr->b_size;
		arc_buf_contents_t type = arc_buf_type(buf->b_hdr);

		arc_cksum_verify(buf);
		arc_buf_unwatch(buf);

		if (type == ARC_BUFC_DDT) {
			arc_buf_data_free(buf, zio_buf_free);
			arc_space_return(size, ARC_SPACE_DDT);
		} else if (type == ARC_BUFC_METADATA) {
			arc_buf_data_free(buf, zio_buf_free);
			arc_space_return(size, ARC_SPACE_META);
		} else {
			ASSERT(type == ARC_BUFC_DATA);
			arc_buf_data_free(buf, zio_data_buf_free);
			arc_space_return(size, ARC_SPACE_DATA);
		}

		/* protected by hash lock, if in the hash table */
		if (multilist_link_active(&buf->b_hdr->b_l1hdr.b_arc_node)) {
			uint64_t *cnt = &state->arcs_lsize[type];

			ASSERT(refcount_is_zero(
			    &buf->b_hdr->b_l1hdr.b_refcnt));
			ASSERT(state != arc_anon && state != arc_l2c_only);

			ASSERT3U(*cnt, >=, size);
			atomic_add_64(cnt, -size);
		}

		(void) refcount_remove_many(&state->arcs_size, size, buf);
		buf->b_data = NULL;

		/*
		 * If we're destroying a duplicate buffer make sure
		 * that the appropriate statistics are updated.
		 */
		if (buf->b_hdr->b_l1hdr.b_datacnt > 1 &&
		    HDR_ISTYPE_DATA(buf->b_hdr)) {
			ARCSTAT_BUMPDOWN(arcstat_duplicate_buffers);
			ARCSTAT_INCR(arcstat_duplicate_buffers_size, -size);
		}
		ASSERT(buf->b_hdr->b_l1hdr.b_datacnt > 0);
		buf->b_hdr->b_l1hdr.b_datacnt -= 1;
	}

	/* only remove the buf if requested */
	if (!remove)
		return;

	/* remove the buf from the hdr list */
	for (bufp = &buf->b_hdr->b_l1hdr.b_buf; *bufp != buf;
	    bufp = &(*bufp)->b_next)
		continue;
	*bufp = buf->b_next;
	buf->b_next = NULL;

	ASSERT(buf->b_efunc == NULL);

	/* clean up the buf */
	buf->b_hdr = NULL;
	kmem_cache_free(buf_cache, buf);
}

static void
arc_hdr_l2hdr_destroy(arc_buf_hdr_t *hdr)
{
	l2arc_buf_hdr_t *l2hdr = &hdr->b_l2hdr;
	l2arc_dev_t *dev = l2hdr->b_dev;

	ASSERT(MUTEX_HELD(&dev->l2ad_mtx));
	ASSERT(HDR_HAS_L2HDR(hdr));

	list_remove(&dev->l2ad_buflist, hdr);

	/*
	 * We don't want to leak the b_tmp_cdata buffer that was
	 * allocated in l2arc_write_buffers()
	 */
	arc_buf_l2_cdata_free(hdr);

	/*
	 * If the l2hdr's b_daddr is equal to L2ARC_ADDR_UNSET, then
	 * this header is being processed by l2arc_write_buffers() (i.e.
	 * it's in the first stage of l2arc_write_buffers()).
	 * Re-affirming that truth here, just to serve as a reminder. If
	 * b_daddr does not equal L2ARC_ADDR_UNSET, then the header may or
	 * may not have its HDR_L2_WRITING flag set. (the write may have
	 * completed, in which case HDR_L2_WRITING will be false and the
	 * b_daddr field will point to the address of the buffer on disk).
	 */
	IMPLY(l2hdr->b_daddr == L2ARC_ADDR_UNSET, HDR_L2_WRITING(hdr));

	/*
	 * If b_daddr is equal to L2ARC_ADDR_UNSET, we're racing with
	 * l2arc_write_buffers(). Since we've just removed this header
	 * from the l2arc buffer list, this header will never reach the
	 * second stage of l2arc_write_buffers(), which increments the
	 * accounting stats for this header. Thus, we must be careful
	 * not to decrement them for this header either.
	 */
	if (l2hdr->b_daddr != L2ARC_ADDR_UNSET) {
		ARCSTAT_INCR(arcstat_l2_asize, -l2hdr->b_asize);
		ARCSTAT_INCR(arcstat_l2_size, -hdr->b_size);

		/*
		 * l2ad_vdev can be NULL here if we async evicted it
		 */
		if (dev->l2ad_vdev != NULL)
			vdev_space_update(dev->l2ad_vdev,
			    -l2hdr->b_asize, 0, 0);

		(void) refcount_remove_many(&dev->l2ad_alloc,
		    l2hdr->b_asize, hdr);
	}

	hdr->b_flags &= ~ARC_FLAG_HAS_L2HDR;
}

static void
arc_hdr_destroy(arc_buf_hdr_t *hdr)
{
	if (HDR_HAS_L1HDR(hdr)) {
		ASSERT(hdr->b_l1hdr.b_buf == NULL ||
		    hdr->b_l1hdr.b_datacnt > 0);
		ASSERT(refcount_is_zero(&hdr->b_l1hdr.b_refcnt));
		ASSERT3P(hdr->b_l1hdr.b_state, ==, arc_anon);
	}
	ASSERT(!HDR_IO_IN_PROGRESS(hdr));
	ASSERT(!HDR_IN_HASH_TABLE(hdr));

	if (HDR_HAS_L2HDR(hdr)) {
		l2arc_dev_t *dev = hdr->b_l2hdr.b_dev;
		boolean_t buflist_held = MUTEX_HELD(&dev->l2ad_mtx);

		if (!buflist_held)
			mutex_enter(&dev->l2ad_mtx);

		/*
		 * Even though we checked this conditional above, we
		 * need to check this again now that we have the
		 * l2ad_mtx. This is because we could be racing with
		 * another thread calling l2arc_evict() which might have
		 * destroyed this header's L2 portion as we were waiting
		 * to acquire the l2ad_mtx. If that happens, we don't
		 * want to re-destroy the header's L2 portion.
		 */
		if (HDR_HAS_L2HDR(hdr))
			arc_hdr_l2hdr_destroy(hdr);

		if (!buflist_held)
			mutex_exit(&dev->l2ad_mtx);
	}

	if (!BUF_EMPTY(hdr))
		buf_discard_identity(hdr);

	if (hdr->b_freeze_cksum != NULL) {
		kmem_free(hdr->b_freeze_cksum, sizeof (zio_cksum_t));
		hdr->b_freeze_cksum = NULL;
	}

	if (HDR_HAS_L1HDR(hdr)) {
		while (hdr->b_l1hdr.b_buf) {
			arc_buf_t *buf = hdr->b_l1hdr.b_buf;

			if (buf->b_efunc != NULL) {
				mutex_enter(&arc_user_evicts_lock);
				mutex_enter(&buf->b_evict_lock);
				ASSERT(buf->b_hdr != NULL);
				arc_buf_destroy(hdr->b_l1hdr.b_buf, FALSE);
				hdr->b_l1hdr.b_buf = buf->b_next;
				buf->b_hdr = &arc_eviction_hdr;
				buf->b_next = arc_eviction_list;
				arc_eviction_list = buf;
				mutex_exit(&buf->b_evict_lock);
				cv_signal(&arc_user_evicts_cv);
				mutex_exit(&arc_user_evicts_lock);
			} else {
				arc_buf_destroy(hdr->b_l1hdr.b_buf, TRUE);
			}
		}
#ifdef ZFS_DEBUG
		if (hdr->b_l1hdr.b_thawed != NULL) {
			kmem_free(hdr->b_l1hdr.b_thawed, 1);
			hdr->b_l1hdr.b_thawed = NULL;
		}
#endif
	}

	ASSERT3P(hdr->b_hash_next, ==, NULL);
	if (HDR_HAS_L1HDR(hdr)) {
		ASSERT(!multilist_link_active(&hdr->b_l1hdr.b_arc_node));
		ASSERT3P(hdr->b_l1hdr.b_acb, ==, NULL);
		kmem_cache_free(hdr_full_cache, hdr);
	} else {
		kmem_cache_free(hdr_l2only_cache, hdr);
	}
}

void
arc_buf_free(arc_buf_t *buf, void *tag)
{
	arc_buf_hdr_t *hdr = buf->b_hdr;
	int hashed = hdr->b_l1hdr.b_state != arc_anon;

	ASSERT(buf->b_efunc == NULL);
	ASSERT(buf->b_data != NULL);

	if (hashed) {
		kmutex_t *hash_lock = HDR_LOCK(hdr);

		mutex_enter(hash_lock);
		hdr = buf->b_hdr;
		ASSERT3P(hash_lock, ==, HDR_LOCK(hdr));

		(void) remove_reference(hdr, hash_lock, tag);
		if (hdr->b_l1hdr.b_datacnt > 1) {
			arc_wait_for_krrp(hdr);
			arc_buf_destroy(buf, TRUE);
		} else {
			ASSERT(buf == hdr->b_l1hdr.b_buf);
			ASSERT(buf->b_efunc == NULL);
			hdr->b_flags |= ARC_FLAG_BUF_AVAILABLE;
		}
		mutex_exit(hash_lock);
	} else if (HDR_IO_IN_PROGRESS(hdr)) {
		int destroy_hdr;
		/*
		 * We are in the middle of an async write.  Don't destroy
		 * this buffer unless the write completes before we finish
		 * decrementing the reference count.
		 */
		mutex_enter(&arc_user_evicts_lock);
		(void) remove_reference(hdr, NULL, tag);
		ASSERT(refcount_is_zero(&hdr->b_l1hdr.b_refcnt));
		destroy_hdr = !HDR_IO_IN_PROGRESS(hdr);
		mutex_exit(&arc_user_evicts_lock);
		if (destroy_hdr)
			arc_hdr_destroy(hdr);
	} else {
		if (remove_reference(hdr, NULL, tag) > 0)
			arc_buf_destroy(buf, TRUE);
		else
			arc_hdr_destroy(hdr);
	}
}

boolean_t
arc_buf_remove_ref(arc_buf_t *buf, void* tag)
{
	arc_buf_hdr_t *hdr = buf->b_hdr;
	kmutex_t *hash_lock = HDR_LOCK(hdr);
	boolean_t no_callback = (buf->b_efunc == NULL);

	if (hdr->b_l1hdr.b_state == arc_anon) {
		ASSERT(hdr->b_l1hdr.b_datacnt == 1);
		arc_buf_free(buf, tag);
		return (no_callback);
	}

	mutex_enter(hash_lock);
	hdr = buf->b_hdr;
	ASSERT(hdr->b_l1hdr.b_datacnt > 0);
	ASSERT3P(hash_lock, ==, HDR_LOCK(hdr));
	ASSERT(hdr->b_l1hdr.b_state != arc_anon);
	ASSERT(buf->b_data != NULL);

	(void) remove_reference(hdr, hash_lock, tag);
	if (hdr->b_l1hdr.b_datacnt > 1) {
		arc_wait_for_krrp(hdr);
		if (no_callback)
			arc_buf_destroy(buf, TRUE);
	} else if (no_callback) {
		ASSERT(hdr->b_l1hdr.b_buf == buf && buf->b_next == NULL);
		ASSERT(buf->b_efunc == NULL);
		hdr->b_flags |= ARC_FLAG_BUF_AVAILABLE;
	}
	ASSERT(no_callback || hdr->b_l1hdr.b_datacnt > 1 ||
	    refcount_is_zero(&hdr->b_l1hdr.b_refcnt));
	mutex_exit(hash_lock);
	return (no_callback);
}

int32_t
arc_buf_size(arc_buf_t *buf)
{
	return (buf->b_hdr->b_size);
}

/*
 * Called from the DMU to determine if the current buffer should be
 * evicted. In order to ensure proper locking, the eviction must be initiated
 * from the DMU. Return true if the buffer is associated with user data and
 * duplicate buffers still exist.
 */
boolean_t
arc_buf_eviction_needed(arc_buf_t *buf)
{
	arc_buf_hdr_t *hdr;
	boolean_t evict_needed = B_FALSE;

	if (zfs_disable_dup_eviction)
		return (B_FALSE);

	mutex_enter(&buf->b_evict_lock);
	hdr = buf->b_hdr;
	if (hdr == NULL) {
		/*
		 * We are in arc_do_user_evicts(); let that function
		 * perform the eviction.
		 */
		ASSERT(buf->b_data == NULL);
		mutex_exit(&buf->b_evict_lock);
		return (B_FALSE);
	} else if (buf->b_data == NULL) {
		/*
		 * We have already been added to the arc eviction list;
		 * recommend eviction.
		 */
		ASSERT3P(hdr, ==, &arc_eviction_hdr);
		mutex_exit(&buf->b_evict_lock);
		return (B_TRUE);
	}

	if (hdr->b_l1hdr.b_datacnt > 1 && HDR_ISTYPE_DATA(hdr))
		evict_needed = B_TRUE;

	mutex_exit(&buf->b_evict_lock);
	return (evict_needed);
}

/*
 * Evict the arc_buf_hdr that is provided as a parameter. The resultant
 * state of the header is dependent on it's state prior to entering this
 * function. The following transitions are possible:
 *
 *    - arc_mru -> arc_mru_ghost
 *    - arc_mfu -> arc_mfu_ghost
 *    - arc_mru_ghost -> arc_l2c_only
 *    - arc_mru_ghost -> deleted
 *    - arc_mfu_ghost -> arc_l2c_only
 *    - arc_mfu_ghost -> deleted
 */
static int64_t
arc_evict_hdr(arc_buf_hdr_t *hdr, kmutex_t *hash_lock)
{
	arc_state_t *evicted_state, *state;
	int64_t bytes_evicted = 0;

	ASSERT(MUTEX_HELD(hash_lock));
	ASSERT(HDR_HAS_L1HDR(hdr));

	arc_wait_for_krrp(hdr);

	state = hdr->b_l1hdr.b_state;
	if (GHOST_STATE(state)) {
		ASSERT(!HDR_IO_IN_PROGRESS(hdr));
		ASSERT(hdr->b_l1hdr.b_buf == NULL);

		/*
		 * l2arc_write_buffers() relies on a header's L1 portion
		 * (i.e. it's b_tmp_cdata field) during it's write phase.
		 * Thus, we cannot push a header onto the arc_l2c_only
		 * state (removing it's L1 piece) until the header is
		 * done being written to the l2arc.
		 */
		if (HDR_HAS_L2HDR(hdr) && HDR_L2_WRITING(hdr)) {
			ARCSTAT_BUMP(arcstat_evict_l2_skip);
			return (bytes_evicted);
		}

		ARCSTAT_BUMP(arcstat_deleted);
		bytes_evicted += hdr->b_size;

		DTRACE_PROBE1(arc__delete, arc_buf_hdr_t *, hdr);

		if (HDR_HAS_L2HDR(hdr)) {
			/*
			 * This buffer is cached on the 2nd Level ARC;
			 * don't destroy the header.
			 */
			arc_change_state(arc_l2c_only, hdr, hash_lock);
			/*
			 * dropping from L1+L2 cached to L2-only,
			 * realloc to remove the L1 header.
			 */
			hdr = arc_hdr_realloc(hdr, hdr_full_cache,
			    hdr_l2only_cache);
		} else {
			arc_change_state(arc_anon, hdr, hash_lock);
			arc_hdr_destroy(hdr);
		}
		return (bytes_evicted);
	}

	ASSERT(state == arc_mru || state == arc_mfu);
	evicted_state = (state == arc_mru) ? arc_mru_ghost : arc_mfu_ghost;

	/* prefetch buffers have a minimum lifespan */
	if (HDR_IO_IN_PROGRESS(hdr) ||
	    ((hdr->b_flags & (ARC_FLAG_PREFETCH | ARC_FLAG_INDIRECT)) &&
	    ddi_get_lbolt() - hdr->b_l1hdr.b_arc_access <
	    arc_min_prefetch_lifespan)) {
		ARCSTAT_BUMP(arcstat_evict_skip);
		return (bytes_evicted);
	}

	ASSERT0(refcount_count(&hdr->b_l1hdr.b_refcnt));
	ASSERT3U(hdr->b_l1hdr.b_datacnt, >, 0);
	while (hdr->b_l1hdr.b_buf) {
		arc_buf_t *buf = hdr->b_l1hdr.b_buf;
		if (!mutex_tryenter(&buf->b_evict_lock)) {
			ARCSTAT_BUMP(arcstat_mutex_miss);
			break;
		}
		if (buf->b_data != NULL)
			bytes_evicted += hdr->b_size;
		if (buf->b_efunc != NULL) {
			mutex_enter(&arc_user_evicts_lock);
			arc_buf_destroy(buf, FALSE);
			hdr->b_l1hdr.b_buf = buf->b_next;
			buf->b_hdr = &arc_eviction_hdr;
			buf->b_next = arc_eviction_list;
			arc_eviction_list = buf;
			cv_signal(&arc_user_evicts_cv);
			mutex_exit(&arc_user_evicts_lock);
			mutex_exit(&buf->b_evict_lock);
		} else {
			mutex_exit(&buf->b_evict_lock);
			arc_buf_destroy(buf, TRUE);
		}
	}

	if (HDR_HAS_L2HDR(hdr)) {
		ARCSTAT_INCR(arcstat_evict_l2_cached, hdr->b_size);
	} else {
		if (l2arc_write_eligible(hdr->b_spa, hdr))
			ARCSTAT_INCR(arcstat_evict_l2_eligible, hdr->b_size);
		else
			ARCSTAT_INCR(arcstat_evict_l2_ineligible, hdr->b_size);
	}

	if (hdr->b_l1hdr.b_datacnt == 0) {
		arc_change_state(evicted_state, hdr, hash_lock);
		ASSERT(HDR_IN_HASH_TABLE(hdr));
		hdr->b_flags |= ARC_FLAG_IN_HASH_TABLE;
		hdr->b_flags &= ~ARC_FLAG_BUF_AVAILABLE;
		DTRACE_PROBE1(arc__evict, arc_buf_hdr_t *, hdr);
	}

	return (bytes_evicted);
}

static uint64_t
arc_evict_state_impl(multilist_t *ml, int idx, arc_buf_hdr_t *marker,
    uint64_t spa, int64_t bytes)
{
	multilist_sublist_t *mls;
	uint64_t bytes_evicted = 0;
	arc_buf_hdr_t *hdr;
	kmutex_t *hash_lock;
	int evict_count = 0;

	ASSERT3P(marker, !=, NULL);
	IMPLY(bytes < 0, bytes == ARC_EVICT_ALL);

	mls = multilist_sublist_lock(ml, idx);

	for (hdr = multilist_sublist_prev(mls, marker); hdr != NULL;
	    hdr = multilist_sublist_prev(mls, marker)) {
		if ((bytes != ARC_EVICT_ALL && bytes_evicted >= bytes) ||
		    (evict_count >= zfs_arc_evict_batch_limit))
			break;

		/*
		 * To keep our iteration location, move the marker
		 * forward. Since we're not holding hdr's hash lock, we
		 * must be very careful and not remove 'hdr' from the
		 * sublist. Otherwise, other consumers might mistake the
		 * 'hdr' as not being on a sublist when they call the
		 * multilist_link_active() function (they all rely on
		 * the hash lock protecting concurrent insertions and
		 * removals). multilist_sublist_move_forward() was
		 * specifically implemented to ensure this is the case
		 * (only 'marker' will be removed and re-inserted).
		 */
		multilist_sublist_move_forward(mls, marker);

		/*
		 * The only case where the b_spa field should ever be
		 * zero, is the marker headers inserted by
		 * arc_evict_state(). It's possible for multiple threads
		 * to be calling arc_evict_state() concurrently (e.g.
		 * dsl_pool_close() and zio_inject_fault()), so we must
		 * skip any markers we see from these other threads.
		 */
		if (hdr->b_spa == 0)
			continue;

		/* we're only interested in evicting buffers of a certain spa */
		if (spa != 0 && hdr->b_spa != spa) {
			ARCSTAT_BUMP(arcstat_evict_skip);
			continue;
		}

		hash_lock = HDR_LOCK(hdr);

		/*
		 * We aren't calling this function from any code path
		 * that would already be holding a hash lock, so we're
		 * asserting on this assumption to be defensive in case
		 * this ever changes. Without this check, it would be
		 * possible to incorrectly increment arcstat_mutex_miss
		 * below (e.g. if the code changed such that we called
		 * this function with a hash lock held).
		 */
		ASSERT(!MUTEX_HELD(hash_lock));

		if (mutex_tryenter(hash_lock)) {
			uint64_t evicted = arc_evict_hdr(hdr, hash_lock);
			mutex_exit(hash_lock);

			bytes_evicted += evicted;

			/*
			 * If evicted is zero, arc_evict_hdr() must have
			 * decided to skip this header, don't increment
			 * evict_count in this case.
			 */
			if (evicted != 0)
				evict_count++;

			/*
			 * If arc_size isn't overflowing, signal any
			 * threads that might happen to be waiting.
			 *
			 * For each header evicted, we wake up a single
			 * thread. If we used cv_broadcast, we could
			 * wake up "too many" threads causing arc_size
			 * to significantly overflow arc_c; since
			 * arc_get_data_buf() doesn't check for overflow
			 * when it's woken up (it doesn't because it's
			 * possible for the ARC to be overflowing while
			 * full of un-evictable buffers, and the
			 * function should proceed in this case).
			 *
			 * If threads are left sleeping, due to not
			 * using cv_broadcast, they will be woken up
			 * just before arc_reclaim_thread() sleeps.
			 */
			mutex_enter(&arc_reclaim_lock);
			if (!arc_is_overflowing())
				cv_signal(&arc_reclaim_waiters_cv);
			mutex_exit(&arc_reclaim_lock);
		} else {
			ARCSTAT_BUMP(arcstat_mutex_miss);
		}
	}

	multilist_sublist_unlock(mls);

	return (bytes_evicted);
}

/*
 * Evict buffers from the given arc state, until we've removed the
 * specified number of bytes. Move the removed buffers to the
 * appropriate evict state.
 *
 * This function makes a "best effort". It skips over any buffers
 * it can't get a hash_lock on, and so, may not catch all candidates.
 * It may also return without evicting as much space as requested.
 *
 * If bytes is specified using the special value ARC_EVICT_ALL, this
 * will evict all available (i.e. unlocked and evictable) buffers from
 * the given arc state; which is used by arc_flush().
 */
static uint64_t
arc_evict_state(arc_state_t *state, uint64_t spa, int64_t bytes,
    arc_buf_contents_t type)
{
	uint64_t total_evicted = 0;
	multilist_t *ml = &state->arcs_list[type];
	int num_sublists;
	arc_buf_hdr_t **markers;

	IMPLY(bytes < 0, bytes == ARC_EVICT_ALL);

	num_sublists = multilist_get_num_sublists(ml);

	/*
	 * If we've tried to evict from each sublist, made some
	 * progress, but still have not hit the target number of bytes
	 * to evict, we want to keep trying. The markers allow us to
	 * pick up where we left off for each individual sublist, rather
	 * than starting from the tail each time.
	 */
	markers = kmem_zalloc(sizeof (*markers) * num_sublists, KM_SLEEP);
	for (int i = 0; i < num_sublists; i++) {
		markers[i] = kmem_cache_alloc(hdr_full_cache, KM_SLEEP);

		/*
		 * A b_spa of 0 is used to indicate that this header is
		 * a marker. This fact is used in arc_adjust_type() and
		 * arc_evict_state_impl().
		 */
		markers[i]->b_spa = 0;

		multilist_sublist_t *mls = multilist_sublist_lock(ml, i);
		multilist_sublist_insert_tail(mls, markers[i]);
		multilist_sublist_unlock(mls);
	}

	/*
	 * While we haven't hit our target number of bytes to evict, or
	 * we're evicting all available buffers.
	 */
	while (total_evicted < bytes || bytes == ARC_EVICT_ALL) {
		/*
		 * Start eviction using a randomly selected sublist,
		 * this is to try and evenly balance eviction across all
		 * sublists. Always starting at the same sublist
		 * (e.g. index 0) would cause evictions to favor certain
		 * sublists over others.
		 */
		int sublist_idx = multilist_get_random_index(ml);
		uint64_t scan_evicted = 0;

		for (int i = 0; i < num_sublists; i++) {
			uint64_t bytes_remaining;
			uint64_t bytes_evicted;

			if (bytes == ARC_EVICT_ALL)
				bytes_remaining = ARC_EVICT_ALL;
			else if (total_evicted < bytes)
				bytes_remaining = bytes - total_evicted;
			else
				break;

			bytes_evicted = arc_evict_state_impl(ml, sublist_idx,
			    markers[sublist_idx], spa, bytes_remaining);

			scan_evicted += bytes_evicted;
			total_evicted += bytes_evicted;

			/* we've reached the end, wrap to the beginning */
			if (++sublist_idx >= num_sublists)
				sublist_idx = 0;
		}

		/*
		 * If we didn't evict anything during this scan, we have
		 * no reason to believe we'll evict more during another
		 * scan, so break the loop.
		 */
		if (scan_evicted == 0) {
			/* This isn't possible, let's make that obvious */
			ASSERT3S(bytes, !=, 0);

			/*
			 * When bytes is ARC_EVICT_ALL, the only way to
			 * break the loop is when scan_evicted is zero.
			 * In that case, we actually have evicted enough,
			 * so we don't want to increment the kstat.
			 */
			if (bytes != ARC_EVICT_ALL) {
				ASSERT3S(total_evicted, <, bytes);
				ARCSTAT_BUMP(arcstat_evict_not_enough);
			}

			break;
		}
	}

	for (int i = 0; i < num_sublists; i++) {
		multilist_sublist_t *mls = multilist_sublist_lock(ml, i);
		multilist_sublist_remove(mls, markers[i]);
		multilist_sublist_unlock(mls);

		kmem_cache_free(hdr_full_cache, markers[i]);
	}
	kmem_free(markers, sizeof (*markers) * num_sublists);

	return (total_evicted);
}

/*
 * Flush all "evictable" data of the given type from the arc state
 * specified. This will not evict any "active" buffers (i.e. referenced).
 *
 * When 'retry' is set to FALSE, the function will make a single pass
 * over the state and evict any buffers that it can. Since it doesn't
 * continually retry the eviction, it might end up leaving some buffers
 * in the ARC due to lock misses.
 *
 * When 'retry' is set to TRUE, the function will continually retry the
 * eviction until *all* evictable buffers have been removed from the
 * state. As a result, if concurrent insertions into the state are
 * allowed (e.g. if the ARC isn't shutting down), this function might
 * wind up in an infinite loop, continually trying to evict buffers.
 */
static uint64_t
arc_flush_state(arc_state_t *state, uint64_t spa, arc_buf_contents_t type,
    boolean_t retry)
{
	uint64_t evicted = 0;

	while (state->arcs_lsize[type] != 0) {
		evicted += arc_evict_state(state, spa, ARC_EVICT_ALL, type);

		if (!retry)
			break;
	}

	return (evicted);
}

/*
 * Evict the specified number of bytes from the state specified,
 * restricting eviction to the spa and type given. This function
 * prevents us from trying to evict more from a state's list than
 * is "evictable", and to skip evicting altogether when passed a
 * negative value for "bytes". In contrast, arc_evict_state() will
 * evict everything it can, when passed a negative value for "bytes".
 */
static uint64_t
arc_adjust_impl(arc_state_t *state, uint64_t spa, int64_t bytes,
    arc_buf_contents_t type)
{
	int64_t delta;

	if (bytes > 0 && state->arcs_lsize[type] > 0) {
		delta = MIN(state->arcs_lsize[type], bytes);
		return (arc_evict_state(state, spa, delta, type));
	}

	return (0);
}

/*
 * Depending on the value of adjust_ddt arg evict either DDT (B_TRUE)
 * or metadata (B_TRUE) buffers.
 * Evict metadata or DDT buffers from the cache, such that arc_meta_used or
 * arc_ddt_used is capped by the arc_meta_limit or arc_ddt_limit tunable.
 */
static uint64_t
arc_adjust_meta_or_ddt(boolean_t adjust_ddt)
{
	uint64_t total_evicted = 0;
	int64_t target, over_limit;
	arc_buf_contents_t type;

	if (adjust_ddt) {
		over_limit = arc_ddt_used - arc_ddt_limit;
		type = ARC_BUFC_DDT;
	} else {
		over_limit = arc_meta_used - arc_meta_limit;
		type = ARC_BUFC_METADATA;
	}
	/*
	 * If we're over the limit, we want to evict enough
	 * to get back under the limit. We don't want to
	 * evict so much that we drop the MRU below arc_p, though. If
	 * we're over the meta limit more than we're over arc_p, we
	 * evict some from the MRU here, and some from the MFU below.
	 */
	target = MIN(over_limit,
	    (int64_t)(refcount_count(&arc_anon->arcs_size) +
	    refcount_count(&arc_mru->arcs_size) - arc_p));

	total_evicted += arc_adjust_impl(arc_mru, 0, target, type);

	over_limit = adjust_ddt ? arc_ddt_used - arc_ddt_limit :
	    arc_meta_used - arc_meta_limit;

	/*
	 * Similar to the above, we want to evict enough bytes to get us
	 * below the limit, but not so much as to drop us below the
	 * space alloted to the MFU (which is defined as arc_c - arc_p).
	 */
	target = MIN(over_limit,
	    (int64_t)(refcount_count(&arc_mfu->arcs_size) - (arc_c - arc_p)));

	total_evicted += arc_adjust_impl(arc_mfu, 0, target, type);

	return (total_evicted);
}

/*
 * Return the type of the oldest buffer in the given arc state
 *
 * This function will select a random sublists of type ARC_BUFC_DATA,
 * ARC_BUFC_METADATA, and ARC_BUFC_DDT. The tail of each sublist
 * is compared, and the type which contains the "older" buffer will be
 * returned.
 */
static arc_buf_contents_t
arc_adjust_type(arc_state_t *state)
{
	multilist_t *data_ml = &state->arcs_list[ARC_BUFC_DATA];
	multilist_t *meta_ml = &state->arcs_list[ARC_BUFC_METADATA];
	multilist_t *ddt_ml = &state->arcs_list[ARC_BUFC_DDT];
	int data_idx = multilist_get_random_index(data_ml);
	int meta_idx = multilist_get_random_index(meta_ml);
	int ddt_idx = multilist_get_random_index(ddt_ml);
	multilist_sublist_t *data_mls;
	multilist_sublist_t *meta_mls;
	multilist_sublist_t *ddt_mls;
	arc_buf_contents_t type = ARC_BUFC_DATA; /* silence compiler warning */
	arc_buf_hdr_t *data_hdr;
	arc_buf_hdr_t *meta_hdr;
	arc_buf_hdr_t *ddt_hdr;
	clock_t	oldest;

	/*
	 * We keep the sublist lock until we're finished, to prevent
	 * the headers from being destroyed via arc_evict_state().
	 */
	data_mls = multilist_sublist_lock(data_ml, data_idx);
	meta_mls = multilist_sublist_lock(meta_ml, meta_idx);
	ddt_mls = multilist_sublist_lock(ddt_ml, ddt_idx);

	/*
	 * These two loops are to ensure we skip any markers that
	 * might be at the tail of the lists due to arc_evict_state().
	 */

	for (data_hdr = multilist_sublist_tail(data_mls); data_hdr != NULL;
	    data_hdr = multilist_sublist_prev(data_mls, data_hdr)) {
		if (data_hdr->b_spa != 0)
			break;
	}

	for (meta_hdr = multilist_sublist_tail(meta_mls); meta_hdr != NULL;
	    meta_hdr = multilist_sublist_prev(meta_mls, meta_hdr)) {
		if (meta_hdr->b_spa != 0)
			break;
	}

	for (ddt_hdr = multilist_sublist_tail(ddt_mls); ddt_hdr != NULL;
	    ddt_hdr = multilist_sublist_prev(ddt_mls, ddt_hdr)) {
		if (ddt_hdr->b_spa != 0)
			break;
	}

	if (data_hdr == NULL && meta_hdr == NULL && ddt_hdr == NULL) {
		type = ARC_BUFC_DATA;
	} else if (data_hdr != NULL && meta_hdr != NULL && ddt_hdr != NULL) {
		/* The headers can't be on the sublist without an L1 header */
		ASSERT(HDR_HAS_L1HDR(data_hdr));
		ASSERT(HDR_HAS_L1HDR(meta_hdr));
		ASSERT(HDR_HAS_L1HDR(ddt_hdr));

		oldest = data_hdr->b_l1hdr.b_arc_access;
		type = ARC_BUFC_DATA;
		if (oldest > meta_hdr->b_l1hdr.b_arc_access) {
			oldest = meta_hdr->b_l1hdr.b_arc_access;
			type = ARC_BUFC_METADATA;
		}
		if (oldest > ddt_hdr->b_l1hdr.b_arc_access) {
			type = ARC_BUFC_DDT;
		}
	} else if (data_hdr == NULL && ddt_hdr == NULL) {
		ASSERT3P(meta_hdr, !=, NULL);
		type = ARC_BUFC_METADATA;
	} else if (meta_hdr == NULL && ddt_hdr == NULL) {
		ASSERT3P(data_hdr, !=, NULL);
		type = ARC_BUFC_DATA;
	} else if (meta_hdr == NULL && data_hdr == NULL) {
		ASSERT3P(ddt_hdr, !=, NULL);
		type = ARC_BUFC_DDT;
	} else if (data_hdr != NULL && ddt_hdr != NULL) {
		ASSERT3P(meta_hdr, ==, NULL);

		/* The headers can't be on the sublist without an L1 header */
		ASSERT(HDR_HAS_L1HDR(data_hdr));
		ASSERT(HDR_HAS_L1HDR(ddt_hdr));

		if (data_hdr->b_l1hdr.b_arc_access <
		    ddt_hdr->b_l1hdr.b_arc_access) {
			type = ARC_BUFC_DATA;
		} else {
			type = ARC_BUFC_DDT;
		}
	} else if (meta_hdr != NULL && ddt_hdr != NULL) {
		ASSERT3P(data_hdr, ==, NULL);

		/* The headers can't be on the sublist without an L1 header */
		ASSERT(HDR_HAS_L1HDR(meta_hdr));
		ASSERT(HDR_HAS_L1HDR(ddt_hdr));

		if (meta_hdr->b_l1hdr.b_arc_access <
		    ddt_hdr->b_l1hdr.b_arc_access) {
			type = ARC_BUFC_METADATA;
		} else {
			type = ARC_BUFC_DDT;
		}
	} else if (meta_hdr != NULL && data_hdr != NULL) {
		ASSERT3P(ddt_hdr, ==, NULL);

		/* The headers can't be on the sublist without an L1 header */
		ASSERT(HDR_HAS_L1HDR(data_hdr));
		ASSERT(HDR_HAS_L1HDR(meta_hdr));

		if (data_hdr->b_l1hdr.b_arc_access <
		    meta_hdr->b_l1hdr.b_arc_access) {
			type = ARC_BUFC_DATA;
		} else {
			type = ARC_BUFC_METADATA;
		}
	} else {
		/* should never get here */
		ASSERT(0);
	}

	multilist_sublist_unlock(ddt_mls);
	multilist_sublist_unlock(meta_mls);
	multilist_sublist_unlock(data_mls);

	return (type);
}

/*
 * Evict buffers from the cache, such that arc_size is capped by arc_c.
 */
static uint64_t
arc_adjust(void)
{
	uint64_t total_evicted = 0;
	uint64_t bytes;
	int64_t target;

	/*
	 * If we're over arc_meta_limit, we want to correct that before
	 * potentially evicting data buffers below.
	 */
	total_evicted += arc_adjust_meta_or_ddt(B_FALSE);

	/*
	 * If we're over arc_ddt_limit, we want to correct that before
	 * potentially evicting data buffers below.
	 */
	total_evicted += arc_adjust_meta_or_ddt(B_TRUE);

	/*
	 * Adjust MRU size
	 *
	 * If we're over the target cache size, we want to evict enough
	 * from the list to get back to our target size. We don't want
	 * to evict too much from the MRU, such that it drops below
	 * arc_p. So, if we're over our target cache size more than
	 * the MRU is over arc_p, we'll evict enough to get back to
	 * arc_p here, and then evict more from the MFU below.
	 */
	target = MIN((int64_t)(arc_size - arc_c),
	    (int64_t)(refcount_count(&arc_anon->arcs_size) +
	    refcount_count(&arc_mru->arcs_size) + arc_meta_used - arc_p));

	/*
	 * If we're below arc_meta_min, always prefer to evict data.
	 * Otherwise, try to satisfy the requested number of bytes to
	 * evict from the type which contains older buffers; in an
	 * effort to keep newer buffers in the cache regardless of their
	 * type. If we cannot satisfy the number of bytes from this
	 * type, spill over into the next type.
	 */
	if (arc_adjust_type(arc_mru) == ARC_BUFC_METADATA &&
	    arc_meta_used > arc_meta_min) {
		bytes = arc_adjust_impl(arc_mru, 0, target, ARC_BUFC_METADATA);
		total_evicted += bytes;

		/*
		 * If we couldn't evict our target number of bytes from
		 * metadata, we try to get the rest from data.
		 */
		target -= bytes;

		bytes += arc_adjust_impl(arc_mru, 0, target, ARC_BUFC_DATA);
		total_evicted += bytes;
	} else {
		bytes = arc_adjust_impl(arc_mru, 0, target, ARC_BUFC_DATA);
		total_evicted += bytes;

		/*
		 * If we couldn't evict our target number of bytes from
		 * data, we try to get the rest from metadata.
		 */
		target -= bytes;

		bytes += arc_adjust_impl(arc_mru, 0, target, ARC_BUFC_METADATA);
		total_evicted += bytes;
	}

	/*
	 * If we couldn't evict our target number of bytes from
	 * data and metadata, we try to get the rest from ddt.
	 */
	target -= bytes;
	total_evicted +=
	    arc_adjust_impl(arc_mru, 0, target, ARC_BUFC_DDT);

	/*
	 * Adjust MFU size
	 *
	 * Now that we've tried to evict enough from the MRU to get its
	 * size back to arc_p, if we're still above the target cache
	 * size, we evict the rest from the MFU.
	 */
	target = arc_size - arc_c;

	if (arc_adjust_type(arc_mfu) == ARC_BUFC_METADATA &&
	    arc_meta_used > arc_meta_min) {
		bytes = arc_adjust_impl(arc_mfu, 0, target, ARC_BUFC_METADATA);
		total_evicted += bytes;

		/*
		 * If we couldn't evict our target number of bytes from
		 * metadata, we try to get the rest from data.
		 */
		target -= bytes;

		bytes += arc_adjust_impl(arc_mfu, 0, target, ARC_BUFC_DATA);
		total_evicted += bytes;
	} else {
		bytes = arc_adjust_impl(arc_mfu, 0, target, ARC_BUFC_DATA);
		total_evicted += bytes;

		/*
		 * If we couldn't evict our target number of bytes from
		 * data, we try to get the rest from data.
		 */
		target -= bytes;

		bytes += arc_adjust_impl(arc_mfu, 0, target, ARC_BUFC_METADATA);
		total_evicted += bytes;
	}

	/*
	 * If we couldn't evict our target number of bytes from
	 * data and metadata, we try to get the rest from ddt.
	 */
	target -= bytes;
	total_evicted +=
	    arc_adjust_impl(arc_mfu, 0, target, ARC_BUFC_DDT);

	/*
	 * Adjust ghost lists
	 *
	 * In addition to the above, the ARC also defines target values
	 * for the ghost lists. The sum of the mru list and mru ghost
	 * list should never exceed the target size of the cache, and
	 * the sum of the mru list, mfu list, mru ghost list, and mfu
	 * ghost list should never exceed twice the target size of the
	 * cache. The following logic enforces these limits on the ghost
	 * caches, and evicts from them as needed.
	 */
	target = refcount_count(&arc_mru->arcs_size) +
	    refcount_count(&arc_mru_ghost->arcs_size) - arc_c;

	bytes = arc_adjust_impl(arc_mru_ghost, 0, target, ARC_BUFC_DATA);
	total_evicted += bytes;

	target -= bytes;

	bytes += arc_adjust_impl(arc_mru_ghost, 0, target, ARC_BUFC_METADATA);
	total_evicted += bytes;

	target -= bytes;

	total_evicted +=
	    arc_adjust_impl(arc_mru_ghost, 0, target, ARC_BUFC_DDT);

	/*
	 * We assume the sum of the mru list and mfu list is less than
	 * or equal to arc_c (we enforced this above), which means we
	 * can use the simpler of the two equations below:
	 *
	 *	mru + mfu + mru ghost + mfu ghost <= 2 * arc_c
	 *		    mru ghost + mfu ghost <= arc_c
	 */
	target = refcount_count(&arc_mru_ghost->arcs_size) +
	    refcount_count(&arc_mfu_ghost->arcs_size) - arc_c;

	bytes = arc_adjust_impl(arc_mfu_ghost, 0, target, ARC_BUFC_DATA);
	total_evicted += bytes;

	target -= bytes;

	bytes += arc_adjust_impl(arc_mfu_ghost, 0, target, ARC_BUFC_METADATA);
	total_evicted += bytes;

	target -= bytes;

	total_evicted +=
	    arc_adjust_impl(arc_mfu_ghost, 0, target, ARC_BUFC_DDT);

	return (total_evicted);
}

static void
arc_do_user_evicts(void)
{
	mutex_enter(&arc_user_evicts_lock);
	while (arc_eviction_list != NULL) {
		arc_buf_t *buf = arc_eviction_list;
		arc_eviction_list = buf->b_next;
		mutex_enter(&buf->b_evict_lock);
		buf->b_hdr = NULL;
		mutex_exit(&buf->b_evict_lock);
		mutex_exit(&arc_user_evicts_lock);

		if (buf->b_efunc != NULL)
			VERIFY0(buf->b_efunc(buf->b_private));

		buf->b_efunc = NULL;
		buf->b_private = NULL;
		kmem_cache_free(buf_cache, buf);
		mutex_enter(&arc_user_evicts_lock);
	}
	mutex_exit(&arc_user_evicts_lock);
}

typedef struct arc_async_flush_data {
	uint64_t	aaf_guid;
	boolean_t	aaf_retry;
} arc_async_flush_data_t;

static taskq_t *arc_flush_taskq;

static void
arc_flush_impl(uint64_t guid, boolean_t retry)
{
	arc_buf_contents_t arcs;

	for (arcs = ARC_BUFC_DATA; arcs < ARC_BUFC_NUMTYPES; ++arcs) {
		(void) arc_flush_state(arc_mru, guid, arcs, retry);
		(void) arc_flush_state(arc_mfu, guid, arcs, retry);
		(void) arc_flush_state(arc_mru_ghost, guid, arcs, retry);
		(void) arc_flush_state(arc_mfu_ghost, guid, arcs, retry);
	}

	arc_do_user_evicts();
}

static void
arc_flush_task(void *arg)
{
	arc_async_flush_data_t *aaf = (arc_async_flush_data_t *)arg;
	arc_flush_impl(aaf->aaf_guid, aaf->aaf_retry);
	kmem_free(aaf, sizeof (arc_async_flush_data_t));
}

int zfs_fastflush = 1;

void
arc_flush(spa_t *spa, boolean_t retry)
{
	uint64_t guid = 0;
	boolean_t async_flush = (spa ? zfs_fastflush : FALSE);
	arc_async_flush_data_t *aaf = NULL;

	/*
	 * If retry is TRUE, a spa must not be specified since we have
	 * no good way to determine if all of a spa's buffers have been
	 * evicted from an arc state.
	 */
	ASSERT(!retry || spa == 0);

	if (spa != NULL) {
		guid = spa_load_guid(spa);
		if (async_flush) {
			aaf = kmem_alloc(sizeof (arc_async_flush_data_t),
			    KM_SLEEP);
			aaf->aaf_guid = guid;
			aaf->aaf_retry = retry;
		}
	}

	/*
	 * Try to flush per-spa remaining ARC ghost buffers and buffers in
	 * arc_eviction_list asynchronously while a pool is being closed.
	 * An ARC buffer is bound to spa only by guid, so buffer can
	 * exist even when pool has already gone. If asynchronous flushing
	 * fails we fall back to regular (synchronous) one.
	 * NOTE: If asynchronous flushing had not yet finished when the pool
	 * was imported again it wouldn't be a problem, even when guids before
	 * and after export/import are the same. We can evict only unreferenced
	 * buffers, other are skipped.
	 */
	if (!async_flush || (taskq_dispatch(arc_flush_taskq, arc_flush_task,
	    aaf, TQ_NOSLEEP) == NULL)) {
		arc_flush_impl(guid, retry);
		if (async_flush)
			kmem_free(aaf, sizeof (arc_async_flush_data_t));
	}
	ASSERT(spa || arc_eviction_list == NULL);
}

void
arc_shrink(int64_t to_free)
{
	if (arc_c > arc_c_min) {

		if (arc_c > arc_c_min + to_free)
			atomic_add_64(&arc_c, -to_free);
		else
			arc_c = arc_c_min;

		atomic_add_64(&arc_p, -(arc_p >> arc_shrink_shift));
		if (arc_c > arc_size)
			arc_c = MAX(arc_size, arc_c_min);
		if (arc_p > arc_c)
			arc_p = (arc_c >> 1);
		ASSERT(arc_c >= arc_c_min);
		ASSERT((int64_t)arc_p >= 0);
	}

	if (arc_size > arc_c)
		(void) arc_adjust();
}

typedef enum free_memory_reason_t {
	FMR_UNKNOWN,
	FMR_NEEDFREE,
	FMR_LOTSFREE,
	FMR_SWAPFS_MINFREE,
	FMR_PAGES_PP_MAXIMUM,
	FMR_HEAP_ARENA,
	FMR_ZIO_ARENA,
} free_memory_reason_t;

int64_t last_free_memory;
free_memory_reason_t last_free_reason;

/*
 * Additional reserve of pages for pp_reserve.
 */
int64_t arc_pages_pp_reserve = 64;

/*
 * Additional reserve of pages for swapfs.
 */
int64_t arc_swapfs_reserve = 64;

/*
 * Return the amount of memory that can be consumed before reclaim will be
 * needed.  Positive if there is sufficient free memory, negative indicates
 * the amount of memory that needs to be freed up.
 */
static int64_t
arc_available_memory(void)
{
	int64_t lowest = INT64_MAX;
	int64_t n;
	free_memory_reason_t r = FMR_UNKNOWN;

#ifdef _KERNEL
	if (needfree > 0) {
		n = PAGESIZE * (-needfree);
		if (n < lowest) {
			lowest = n;
			r = FMR_NEEDFREE;
		}
	}

	/*
	 * check that we're out of range of the pageout scanner.  It starts to
	 * schedule paging if freemem is less than lotsfree and needfree.
	 * lotsfree is the high-water mark for pageout, and needfree is the
	 * number of needed free pages.  We add extra pages here to make sure
	 * the scanner doesn't start up while we're freeing memory.
	 */
	n = PAGESIZE * (freemem - lotsfree - needfree - desfree);
	if (n < lowest) {
		lowest = n;
		r = FMR_LOTSFREE;
	}

	/*
	 * check to make sure that swapfs has enough space so that anon
	 * reservations can still succeed. anon_resvmem() checks that the
	 * availrmem is greater than swapfs_minfree, and the number of reserved
	 * swap pages.  We also add a bit of extra here just to prevent
	 * circumstances from getting really dire.
	 */
	n = PAGESIZE * (availrmem - swapfs_minfree - swapfs_reserve -
	    desfree - arc_swapfs_reserve);
	if (n < lowest) {
		lowest = n;
		r = FMR_SWAPFS_MINFREE;
	}


	/*
	 * Check that we have enough availrmem that memory locking (e.g., via
	 * mlock(3C) or memcntl(2)) can still succeed.  (pages_pp_maximum
	 * stores the number of pages that cannot be locked; when availrmem
	 * drops below pages_pp_maximum, page locking mechanisms such as
	 * page_pp_lock() will fail.)
	 */
	n = PAGESIZE * (availrmem - pages_pp_maximum -
	    arc_pages_pp_reserve);
	if (n < lowest) {
		lowest = n;
		r = FMR_PAGES_PP_MAXIMUM;
	}

#if defined(__i386)
	/*
	 * If we're on an i386 platform, it's possible that we'll exhaust the
	 * kernel heap space before we ever run out of available physical
	 * memory.  Most checks of the size of the heap_area compare against
	 * tune.t_minarmem, which is the minimum available real memory that we
	 * can have in the system.  However, this is generally fixed at 25 pages
	 * which is so low that it's useless.  In this comparison, we seek to
	 * calculate the total heap-size, and reclaim if more than 3/4ths of the
	 * heap is allocated.  (Or, in the calculation, if less than 1/4th is
	 * free)
	 */
	n = vmem_size(heap_arena, VMEM_FREE) -
	    (vmem_size(heap_arena, VMEM_FREE | VMEM_ALLOC) >> 2);
	if (n < lowest) {
		lowest = n;
		r = FMR_HEAP_ARENA;
	}
#endif

	/*
	 * If zio data pages are being allocated out of a separate heap segment,
	 * then enforce that the size of available vmem for this arena remains
	 * above about 1/16th free.
	 *
	 * Note: The 1/16th arena free requirement was put in place
	 * to aggressively evict memory from the arc in order to avoid
	 * memory fragmentation issues.
	 */
	if (zio_arena != NULL) {
		n = vmem_size(zio_arena, VMEM_FREE) -
		    (vmem_size(zio_arena, VMEM_ALLOC) >> 4);
		if (n < lowest) {
			lowest = n;
			r = FMR_ZIO_ARENA;
		}
	}
#else
	/* Every 100 calls, free a small amount */
	if (spa_get_random(100) == 0)
		lowest = -1024;
#endif

	last_free_memory = lowest;
	last_free_reason = r;

	return (lowest);
}


/*
 * Determine if the system is under memory pressure and is asking
 * to reclaim memory. A return value of TRUE indicates that the system
 * is under memory pressure and that the arc should adjust accordingly.
 */
static boolean_t
arc_reclaim_needed(void)
{
	return (arc_available_memory() < 0);
}

static void
arc_kmem_reap_now(void)
{
	size_t			i;
	kmem_cache_t		*prev_cache = NULL;
	kmem_cache_t		*prev_data_cache = NULL;
	extern kmem_cache_t	*zio_buf_cache[];
	extern kmem_cache_t	*zio_data_buf_cache[];
	extern kmem_cache_t	*range_seg_cache;

#ifdef _KERNEL
	if (arc_meta_used >= arc_meta_limit || arc_ddt_used >= arc_ddt_limit) {
		/*
		 * We are exceeding our meta-data or DDT cache limit.
		 * Purge some DNLC entries to release holds on meta-data/DDT.
		 */
		dnlc_reduce_cache((void *)(uintptr_t)arc_reduce_dnlc_percent);
	}
#if defined(__i386)
	/*
	 * Reclaim unused memory from all kmem caches.
	 */
	kmem_reap();
#endif
#endif

	for (i = 0; i < SPA_MAXBLOCKSIZE >> SPA_MINBLOCKSHIFT; i++) {
		if (zio_buf_cache[i] != prev_cache) {
			prev_cache = zio_buf_cache[i];
			kmem_cache_reap_now(zio_buf_cache[i]);
		}
		if (zio_data_buf_cache[i] != prev_data_cache) {
			prev_data_cache = zio_data_buf_cache[i];
			kmem_cache_reap_now(zio_data_buf_cache[i]);
		}
	}
	kmem_cache_reap_now(buf_cache);
	kmem_cache_reap_now(hdr_full_cache);
	kmem_cache_reap_now(hdr_l2only_cache);
	kmem_cache_reap_now(range_seg_cache);

	if (zio_arena != NULL) {
		/*
		 * Ask the vmem arena to reclaim unused memory from its
		 * quantum caches.
		 */
		vmem_qcache_reap(zio_arena);
	}
}

/*
 * Threads can block in arc_get_data_buf() waiting for this thread to evict
 * enough data and signal them to proceed. When this happens, the threads in
 * arc_get_data_buf() are sleeping while holding the hash lock for their
 * particular arc header. Thus, we must be careful to never sleep on a
 * hash lock in this thread. This is to prevent the following deadlock:
 *
 *  - Thread A sleeps on CV in arc_get_data_buf() holding hash lock "L",
 *    waiting for the reclaim thread to signal it.
 *
 *  - arc_reclaim_thread() tries to acquire hash lock "L" using mutex_enter,
 *    fails, and goes to sleep forever.
 *
 * This possible deadlock is avoided by always acquiring a hash lock
 * using mutex_tryenter() from arc_reclaim_thread().
 */
static void
arc_reclaim_thread(void)
{
	hrtime_t		growtime = 0;
	callb_cpr_t		cpr;

	CALLB_CPR_INIT(&cpr, &arc_reclaim_lock, callb_generic_cpr, FTAG);

	mutex_enter(&arc_reclaim_lock);
	while (!arc_reclaim_thread_exit) {
		int64_t free_memory = arc_available_memory();
		uint64_t evicted = 0;

		mutex_exit(&arc_reclaim_lock);

		if (free_memory < 0) {

			arc_no_grow = B_TRUE;
			arc_warm = B_TRUE;

			/*
			 * Wait at least zfs_grow_retry (default 60) seconds
			 * before considering growing.
			 */
			growtime = gethrtime() + SEC2NSEC(arc_grow_retry);

			arc_kmem_reap_now();

			/*
			 * If we are still low on memory, shrink the ARC
			 * so that we have arc_shrink_min free space.
			 */
			free_memory = arc_available_memory();

			int64_t to_free =
			    (arc_c >> arc_shrink_shift) - free_memory;
			if (to_free > 0) {
#ifdef _KERNEL
				to_free = MAX(to_free, ptob(needfree));
#endif
				arc_shrink(to_free);
			}
		} else if (free_memory < arc_c >> arc_no_grow_shift) {
			arc_no_grow = B_TRUE;
		} else if (gethrtime() >= growtime) {
			arc_no_grow = B_FALSE;
		}

		evicted = arc_adjust();

		mutex_enter(&arc_reclaim_lock);

		/*
		 * If evicted is zero, we couldn't evict anything via
		 * arc_adjust(). This could be due to hash lock
		 * collisions, but more likely due to the majority of
		 * arc buffers being unevictable. Therefore, even if
		 * arc_size is above arc_c, another pass is unlikely to
		 * be helpful and could potentially cause us to enter an
		 * infinite loop.
		 */
		if (arc_size <= arc_c || evicted == 0) {
			/*
			 * We're either no longer overflowing, or we
			 * can't evict anything more, so we should wake
			 * up any threads before we go to sleep.
			 */
			cv_broadcast(&arc_reclaim_waiters_cv);

			/*
			 * Block until signaled, or after one second (we
			 * might need to perform arc_kmem_reap_now()
			 * even if we aren't being signalled)
			 */
			CALLB_CPR_SAFE_BEGIN(&cpr);
			(void) cv_timedwait_hires(&arc_reclaim_thread_cv,
			    &arc_reclaim_lock, SEC2NSEC(1), MSEC2NSEC(1), 0);
			CALLB_CPR_SAFE_END(&cpr, &arc_reclaim_lock);
		}
	}

	arc_reclaim_thread_exit = FALSE;
	cv_broadcast(&arc_reclaim_thread_cv);
	CALLB_CPR_EXIT(&cpr);		/* drops arc_reclaim_lock */
	thread_exit();
}

/*
 * Threads can block in arc_get_data_buf() waiting for this thread to evict
 * enough data and signal them to proceed. When this happens, the threads in
 * arc_get_data_buf() are sleeping while holding the hash lock for their
 * particular arc header. Thus, we must be careful to never sleep on a
 * hash lock in this thread. This is to prevent the following deadlock:
 *
 *  - Thread A sleeps on CV in arc_get_data_buf() holding hash lock "L",
 *    waiting for the reclaim thread to signal it.
 *
 *  - arc_reclaim_thread() tries to acquire hash lock "L" using mutex_enter,
 *    fails, and goes to sleep forever.
 *
 * This possible deadlock is avoided by always acquiring a hash lock
 * using mutex_tryenter() from arc_reclaim_thread().
 */
static void
arc_user_evicts_thread(void)
{
	callb_cpr_t cpr;

	CALLB_CPR_INIT(&cpr, &arc_user_evicts_lock, callb_generic_cpr, FTAG);

	mutex_enter(&arc_user_evicts_lock);
	while (!arc_user_evicts_thread_exit) {
		mutex_exit(&arc_user_evicts_lock);

		arc_do_user_evicts();

		/*
		 * This is necessary in order for the mdb ::arc dcmd to
		 * show up to date information. Since the ::arc command
		 * does not call the kstat's update function, without
		 * this call, the command may show stale stats for the
		 * anon, mru, mru_ghost, mfu, and mfu_ghost lists. Even
		 * with this change, the data might be up to 1 second
		 * out of date; but that should suffice. The arc_state_t
		 * structures can be queried directly if more accurate
		 * information is needed.
		 */
		if (arc_ksp != NULL)
			arc_ksp->ks_update(arc_ksp, KSTAT_READ);

		mutex_enter(&arc_user_evicts_lock);

		/*
		 * Block until signaled, or after one second (we need to
		 * call the arc's kstat update function regularly).
		 */
		CALLB_CPR_SAFE_BEGIN(&cpr);
		(void) cv_timedwait(&arc_user_evicts_cv,
		    &arc_user_evicts_lock, ddi_get_lbolt() + hz);
		CALLB_CPR_SAFE_END(&cpr, &arc_user_evicts_lock);
	}

	arc_user_evicts_thread_exit = FALSE;
	cv_broadcast(&arc_user_evicts_cv);
	CALLB_CPR_EXIT(&cpr);		/* drops arc_user_evicts_lock */
	thread_exit();
}

/*
 * Adapt arc info given the number of bytes we are trying to add and
 * the state that we are comming from.  This function is only called
 * when we are adding new content to the cache.
 */
static void
arc_adapt(int bytes, arc_state_t *state)
{
	int mult;
	uint64_t arc_p_min = (arc_c >> arc_p_min_shift);
	int64_t mrug_size = refcount_count(&arc_mru_ghost->arcs_size);
	int64_t mfug_size = refcount_count(&arc_mfu_ghost->arcs_size);

	if (state == arc_l2c_only)
		return;

	ASSERT(bytes > 0);
	/*
	 * Adapt the target size of the MRU list:
	 *	- if we just hit in the MRU ghost list, then increase
	 *	  the target size of the MRU list.
	 *	- if we just hit in the MFU ghost list, then increase
	 *	  the target size of the MFU list by decreasing the
	 *	  target size of the MRU list.
	 */
	if (state == arc_mru_ghost) {
		mult = (mrug_size >= mfug_size) ? 1 : (mfug_size / mrug_size);
		mult = MIN(mult, 10); /* avoid wild arc_p adjustment */

		arc_p = MIN(arc_c - arc_p_min, arc_p + bytes * mult);
	} else if (state == arc_mfu_ghost) {
		uint64_t delta;

		mult = (mfug_size >= mrug_size) ? 1 : (mrug_size / mfug_size);
		mult = MIN(mult, 10);

		delta = MIN(bytes * mult, arc_p);
		arc_p = MAX(arc_p_min, arc_p - delta);
	}
	ASSERT((int64_t)arc_p >= 0);

	if (arc_reclaim_needed()) {
		cv_signal(&arc_reclaim_thread_cv);
		return;
	}

	if (arc_no_grow)
		return;

	if (arc_c >= arc_c_max)
		return;

	/*
	 * If we're within (2 * maxblocksize) bytes of the target
	 * cache size, increment the target cache size
	 */
	if (arc_size > arc_c - (2ULL << SPA_MAXBLOCKSHIFT)) {
		atomic_add_64(&arc_c, (int64_t)bytes);
		if (arc_c > arc_c_max)
			arc_c = arc_c_max;
		else if (state == arc_anon)
			atomic_add_64(&arc_p, (int64_t)bytes);
		if (arc_p > arc_c)
			arc_p = arc_c;
	}
	ASSERT((int64_t)arc_p >= 0);
}

/*
 * Check if arc_size has grown past our upper threshold, determined by
 * zfs_arc_overflow_shift.
 */
static boolean_t
arc_is_overflowing(void)
{
	/* Always allow at least one block of overflow */
	uint64_t overflow = MAX(SPA_MAXBLOCKSIZE,
	    arc_c >> zfs_arc_overflow_shift);

	return (arc_size >= arc_c + overflow);
}

/*
 * The buffer, supplied as the first argument, needs a data block. If we
 * are hitting the hard limit for the cache size, we must sleep, waiting
 * for the eviction thread to catch up. If we're past the target size
 * but below the hard limit, we'll only signal the reclaim thread and
 * continue on.
 */
static void
arc_get_data_buf(arc_buf_t *buf)
{
	arc_state_t		*state = buf->b_hdr->b_l1hdr.b_state;
	uint64_t		size = buf->b_hdr->b_size;
	arc_buf_contents_t	type = arc_buf_type(buf->b_hdr);

	arc_adapt(size, state);

	/*
	 * If arc_size is currently overflowing, and has grown past our
	 * upper limit, we must be adding data faster than the evict
	 * thread can evict. Thus, to ensure we don't compound the
	 * problem by adding more data and forcing arc_size to grow even
	 * further past it's target size, we halt and wait for the
	 * eviction thread to catch up.
	 *
	 * It's also possible that the reclaim thread is unable to evict
	 * enough buffers to get arc_size below the overflow limit (e.g.
	 * due to buffers being un-evictable, or hash lock collisions).
	 * In this case, we want to proceed regardless if we're
	 * overflowing; thus we don't use a while loop here.
	 */
	if (arc_is_overflowing()) {
		mutex_enter(&arc_reclaim_lock);

		/*
		 * Now that we've acquired the lock, we may no longer be
		 * over the overflow limit, lets check.
		 *
		 * We're ignoring the case of spurious wake ups. If that
		 * were to happen, it'd let this thread consume an ARC
		 * buffer before it should have (i.e. before we're under
		 * the overflow limit and were signalled by the reclaim
		 * thread). As long as that is a rare occurrence, it
		 * shouldn't cause any harm.
		 */
		if (arc_is_overflowing()) {
			cv_signal(&arc_reclaim_thread_cv);
			cv_wait(&arc_reclaim_waiters_cv, &arc_reclaim_lock);
		}

		mutex_exit(&arc_reclaim_lock);
	}

	if (type == ARC_BUFC_DDT) {
		buf->b_data = zio_buf_alloc(size);
		arc_space_consume(size, ARC_SPACE_DDT);
	} else if (type == ARC_BUFC_METADATA) {
		buf->b_data = zio_buf_alloc(size);
		arc_space_consume(size, ARC_SPACE_META);
	} else {
		ASSERT(type == ARC_BUFC_DATA);
		buf->b_data = zio_data_buf_alloc(size);
		arc_space_consume(size, ARC_SPACE_DATA);
	}

	/*
	 * Update the state size.  Note that ghost states have a
	 * "ghost size" and so don't need to be updated.
	 */
	if (!GHOST_STATE(buf->b_hdr->b_l1hdr.b_state)) {
		arc_buf_hdr_t *hdr = buf->b_hdr;
		arc_state_t *state = hdr->b_l1hdr.b_state;

		(void) refcount_add_many(&state->arcs_size, size, buf);

		/*
		 * If this is reached via arc_read, the link is
		 * protected by the hash lock. If reached via
		 * arc_buf_alloc, the header should not be accessed by
		 * any other thread. And, if reached via arc_read_done,
		 * the hash lock will protect it if it's found in the
		 * hash table; otherwise no other thread should be
		 * trying to [add|remove]_reference it.
		 */
		if (multilist_link_active(&hdr->b_l1hdr.b_arc_node)) {
			ASSERT(refcount_is_zero(&hdr->b_l1hdr.b_refcnt));
			atomic_add_64(&hdr->b_l1hdr.b_state->arcs_lsize[type],
			    size);
		}
		/*
		 * If we are growing the cache, and we are adding anonymous
		 * data, and we have outgrown arc_p, update arc_p
		 */
		if (arc_size < arc_c && hdr->b_l1hdr.b_state == arc_anon &&
		    (refcount_count(&arc_anon->arcs_size) +
		    refcount_count(&arc_mru->arcs_size) > arc_p))
			arc_p = MIN(arc_c, arc_p + size);
	}
}

/*
 * This routine is called whenever a buffer is accessed.
 * NOTE: the hash lock is dropped in this function.
 */
static void
arc_access(arc_buf_hdr_t *hdr, kmutex_t *hash_lock)
{
	clock_t now;

	ASSERT(MUTEX_HELD(hash_lock));
	ASSERT(HDR_HAS_L1HDR(hdr));

	if (hdr->b_l1hdr.b_state == arc_anon) {
		/*
		 * This buffer is not in the cache, and does not
		 * appear in our "ghost" list.  Add the new buffer
		 * to the MRU state.
		 */

		ASSERT0(hdr->b_l1hdr.b_arc_access);
		hdr->b_l1hdr.b_arc_access = ddi_get_lbolt();
		DTRACE_PROBE1(new_state__mru, arc_buf_hdr_t *, hdr);
		arc_change_state(arc_mru, hdr, hash_lock);

	} else if (hdr->b_l1hdr.b_state == arc_mru) {
		now = ddi_get_lbolt();

		/*
		 * If this buffer is here because of a prefetch, then either:
		 * - clear the flag if this is a "referencing" read
		 *   (any subsequent access will bump this into the MFU state).
		 * or
		 * - move the buffer to the head of the list if this is
		 *   another prefetch (to make it less likely to be evicted).
		 */
		if (HDR_PREFETCH(hdr)) {
			if (refcount_count(&hdr->b_l1hdr.b_refcnt) == 0) {
				/* link protected by hash lock */
				ASSERT(multilist_link_active(
				    &hdr->b_l1hdr.b_arc_node));
			} else {
				hdr->b_flags &= ~ARC_FLAG_PREFETCH;
				ARCSTAT_BUMP(arcstat_mru_hits);
			}
			hdr->b_l1hdr.b_arc_access = now;
			return;
		}

		/*
		 * This buffer has been "accessed" only once so far,
		 * but it is still in the cache. Move it to the MFU
		 * state.
		 */
		if (now > hdr->b_l1hdr.b_arc_access + ARC_MINTIME) {
			/*
			 * More than 125ms have passed since we
			 * instantiated this buffer.  Move it to the
			 * most frequently used state.
			 */
			hdr->b_l1hdr.b_arc_access = now;
			DTRACE_PROBE1(new_state__mfu, arc_buf_hdr_t *, hdr);
			arc_change_state(arc_mfu, hdr, hash_lock);
		}
		ARCSTAT_BUMP(arcstat_mru_hits);
	} else if (hdr->b_l1hdr.b_state == arc_mru_ghost) {
		arc_state_t	*new_state;
		/*
		 * This buffer has been "accessed" recently, but
		 * was evicted from the cache.  Move it to the
		 * MFU state.
		 */

		if (HDR_PREFETCH(hdr)) {
			new_state = arc_mru;
			if (refcount_count(&hdr->b_l1hdr.b_refcnt) > 0)
				hdr->b_flags &= ~ARC_FLAG_PREFETCH;
			DTRACE_PROBE1(new_state__mru, arc_buf_hdr_t *, hdr);
		} else {
			new_state = arc_mfu;
			DTRACE_PROBE1(new_state__mfu, arc_buf_hdr_t *, hdr);
		}

		hdr->b_l1hdr.b_arc_access = ddi_get_lbolt();
		arc_change_state(new_state, hdr, hash_lock);

		ARCSTAT_BUMP(arcstat_mru_ghost_hits);
	} else if (hdr->b_l1hdr.b_state == arc_mfu) {
		/*
		 * This buffer has been accessed more than once and is
		 * still in the cache.  Keep it in the MFU state.
		 *
		 * NOTE: an add_reference() that occurred when we did
		 * the arc_read() will have kicked this off the list.
		 * If it was a prefetch, we will explicitly move it to
		 * the head of the list now.
		 */
		if ((HDR_PREFETCH(hdr)) != 0) {
			ASSERT(refcount_is_zero(&hdr->b_l1hdr.b_refcnt));
			/* link protected by hash_lock */
			ASSERT(multilist_link_active(&hdr->b_l1hdr.b_arc_node));
		}
		ARCSTAT_BUMP(arcstat_mfu_hits);
		hdr->b_l1hdr.b_arc_access = ddi_get_lbolt();
	} else if (hdr->b_l1hdr.b_state == arc_mfu_ghost) {
		arc_state_t	*new_state = arc_mfu;
		/*
		 * This buffer has been accessed more than once but has
		 * been evicted from the cache.  Move it back to the
		 * MFU state.
		 */

		if (HDR_PREFETCH(hdr)) {
			/*
			 * This is a prefetch access...
			 * move this block back to the MRU state.
			 */
			ASSERT0(refcount_count(&hdr->b_l1hdr.b_refcnt));
			new_state = arc_mru;
		}

		hdr->b_l1hdr.b_arc_access = ddi_get_lbolt();
		DTRACE_PROBE1(new_state__mfu, arc_buf_hdr_t *, hdr);
		arc_change_state(new_state, hdr, hash_lock);

		ARCSTAT_BUMP(arcstat_mfu_ghost_hits);
	} else if (hdr->b_l1hdr.b_state == arc_l2c_only) {
		/*
		 * This buffer is on the 2nd Level ARC.
		 */

		hdr->b_l1hdr.b_arc_access = ddi_get_lbolt();
		DTRACE_PROBE1(new_state__mfu, arc_buf_hdr_t *, hdr);
		arc_change_state(arc_mfu, hdr, hash_lock);
	} else {
		ASSERT(!"invalid arc state");
	}
}

/* a generic arc_done_func_t which you can use */
/* ARGSUSED */
void
arc_bcopy_func(zio_t *zio, arc_buf_t *buf, void *arg)
{
	if (zio == NULL || zio->io_error == 0)
		bcopy(buf->b_data, arg, buf->b_hdr->b_size);
	VERIFY(arc_buf_remove_ref(buf, arg));
}

/* a generic arc_done_func_t */
void
arc_getbuf_func(zio_t *zio, arc_buf_t *buf, void *arg)
{
	arc_buf_t **bufp = arg;
	if (zio && zio->io_error) {
		VERIFY(arc_buf_remove_ref(buf, arg));
		*bufp = NULL;
	} else {
		*bufp = buf;
		ASSERT(buf->b_data);
	}
}

static void
arc_read_done(zio_t *zio)
{
	arc_buf_hdr_t	*hdr;
	arc_buf_t	*buf;
	arc_buf_t	*abuf;	/* buffer we're assigning to callback */
	kmutex_t	*hash_lock = NULL;
	arc_callback_t	*callback_list, *acb;
	int		freeable = FALSE;

	buf = zio->io_private;
	hdr = buf->b_hdr;

	/*
	 * The hdr was inserted into hash-table and removed from lists
	 * prior to starting I/O.  We should find this header, since
	 * it's in the hash table, and it should be legit since it's
	 * not possible to evict it during the I/O.  The only possible
	 * reason for it not to be found is if we were freed during the
	 * read.
	 */
	if (HDR_IN_HASH_TABLE(hdr)) {
		ASSERT3U(hdr->b_birth, ==, BP_PHYSICAL_BIRTH(zio->io_bp));
		ASSERT3U(hdr->b_dva.dva_word[0], ==,
		    BP_IDENTITY(zio->io_bp)->dva_word[0]);
		ASSERT3U(hdr->b_dva.dva_word[1], ==,
		    BP_IDENTITY(zio->io_bp)->dva_word[1]);

		arc_buf_hdr_t *found = buf_hash_find(hdr->b_spa, zio->io_bp,
		    &hash_lock);

		ASSERT((found == NULL && HDR_FREED_IN_READ(hdr) &&
		    hash_lock == NULL) ||
		    (found == hdr &&
		    DVA_EQUAL(&hdr->b_dva, BP_IDENTITY(zio->io_bp))) ||
		    (found == hdr && HDR_L2_READING(hdr)));
	}

	hdr->b_flags &= ~ARC_FLAG_L2_EVICTED;
	if (l2arc_noprefetch && HDR_PREFETCH(hdr))
		hdr->b_flags &= ~ARC_FLAG_L2CACHE;

	/* byteswap if necessary */
	callback_list = hdr->b_l1hdr.b_acb;
	ASSERT(callback_list != NULL);
	if (BP_SHOULD_BYTESWAP(zio->io_bp) && zio->io_error == 0) {
		dmu_object_byteswap_t bswap =
		    DMU_OT_BYTESWAP(BP_GET_TYPE(zio->io_bp));
		arc_byteswap_func_t *func = BP_GET_LEVEL(zio->io_bp) > 0 ?
		    byteswap_uint64_array :
		    dmu_ot_byteswap[bswap].ob_func;
		func(buf->b_data, hdr->b_size);
	}

	arc_cksum_compute(buf, B_FALSE);
	arc_buf_watch(buf);

	if (hash_lock && zio->io_error == 0 &&
	    hdr->b_l1hdr.b_state == arc_anon) {
		/*
		 * Only call arc_access on anonymous buffers.  This is because
		 * if we've issued an I/O for an evicted buffer, we've already
		 * called arc_access (to prevent any simultaneous readers from
		 * getting confused).
		 */
		arc_access(hdr, hash_lock);
	}

	/* create copies of the data buffer for the callers */
	abuf = buf;
	for (acb = callback_list; acb; acb = acb->acb_next) {
		if (acb->acb_done) {
			if (abuf == NULL) {
				ARCSTAT_BUMP(arcstat_duplicate_reads);
				abuf = arc_buf_clone(buf);
			}
			acb->acb_buf = abuf;
			abuf = NULL;
		}
	}
	hdr->b_l1hdr.b_acb = NULL;
	hdr->b_flags &= ~ARC_FLAG_IO_IN_PROGRESS;
	ASSERT(!HDR_BUF_AVAILABLE(hdr));
	if (abuf == buf) {
		ASSERT(buf->b_efunc == NULL);
		ASSERT(hdr->b_l1hdr.b_datacnt == 1);
		hdr->b_flags |= ARC_FLAG_BUF_AVAILABLE;
	}

	ASSERT(refcount_is_zero(&hdr->b_l1hdr.b_refcnt) ||
	    callback_list != NULL);

	if (zio->io_error != 0) {
		hdr->b_flags |= ARC_FLAG_IO_ERROR;
		if (hdr->b_l1hdr.b_state != arc_anon)
			arc_change_state(arc_anon, hdr, hash_lock);
		if (HDR_IN_HASH_TABLE(hdr)) {
			if (hash_lock)
				arc_wait_for_krrp(hdr);
			buf_hash_remove(hdr);
		}
		freeable = refcount_is_zero(&hdr->b_l1hdr.b_refcnt);
	}

	/*
	 * Broadcast before we drop the hash_lock to avoid the possibility
	 * that the hdr (and hence the cv) might be freed before we get to
	 * the cv_broadcast().
	 */
	cv_broadcast(&hdr->b_l1hdr.b_cv);

	if (hash_lock != NULL) {
		mutex_exit(hash_lock);
	} else {
		/*
		 * This block was freed while we waited for the read to
		 * complete.  It has been removed from the hash table and
		 * moved to the anonymous state (so that it won't show up
		 * in the cache).
		 */
		ASSERT3P(hdr->b_l1hdr.b_state, ==, arc_anon);
		freeable = refcount_is_zero(&hdr->b_l1hdr.b_refcnt);
	}

	/* execute each callback and free its structure */
	while ((acb = callback_list) != NULL) {
		if (acb->acb_done)
			acb->acb_done(zio, acb->acb_buf, acb->acb_private);

		if (acb->acb_zio_dummy != NULL) {
			acb->acb_zio_dummy->io_error = zio->io_error;
			zio_nowait(acb->acb_zio_dummy);
		}

		callback_list = acb->acb_next;
		kmem_free(acb, sizeof (arc_callback_t));
	}

	if (freeable)
		arc_hdr_destroy(hdr);
}

/*
 * The function to process data from arc by a callback
 * The main purpose is to directly copy data from arc to a target buffer
 */
int
arc_io_bypass(spa_t *spa, const blkptr_t *bp,
    arc_bypass_io_func func, void *arg)
{
	arc_buf_hdr_t *hdr;
	kmutex_t *hash_lock = NULL;
	int error = 0;
	uint64_t guid = spa_load_guid(spa);

top:
	hdr = buf_hash_find(guid, bp, &hash_lock);
	if (hdr && HDR_HAS_L1HDR(hdr) && hdr->b_l1hdr.b_datacnt > 0 &&
	    hdr->b_l1hdr.b_buf->b_data) {
		if (HDR_IO_IN_PROGRESS(hdr)) {
			cv_wait(&hdr->b_l1hdr.b_cv, hash_lock);
			mutex_exit(hash_lock);
			DTRACE_PROBE(arc_bypass_wait);
			goto top;
		}

		/*
		 * As the func is an arbitrary callback, which can block, lock
		 * should be released not to block other threads from
		 * performing. A counter is used to hold a reference to block
		 * which are held by krrp.
		 */

		hdr->b_l1hdr.b_krrp++;
		mutex_exit(hash_lock);

		error = func(hdr->b_l1hdr.b_buf->b_data, hdr->b_size, arg);

		mutex_enter(hash_lock);
		hdr->b_l1hdr.b_krrp--;
		cv_broadcast(&hdr->b_l1hdr.b_cv);
		mutex_exit(hash_lock);

		return (error);
	} else {
		if (hash_lock)
			mutex_exit(hash_lock);
		return (ENODATA);
	}
}

/*
 * "Read" the block at the specified DVA (in bp) via the
 * cache.  If the block is found in the cache, invoke the provided
 * callback immediately and return.  Note that the `zio' parameter
 * in the callback will be NULL in this case, since no IO was
 * required.  If the block is not in the cache pass the read request
 * on to the spa with a substitute callback function, so that the
 * requested block will be added to the cache.
 *
 * If a read request arrives for a block that has a read in-progress,
 * either wait for the in-progress read to complete (and return the
 * results); or, if this is a read with a "done" func, add a record
 * to the read to invoke the "done" func when the read completes,
 * and return; or just return.
 *
 * arc_read_done() will invoke all the requested "done" functions
 * for readers of this block.
 */
int
arc_read(zio_t *pio, spa_t *spa, const blkptr_t *bp, arc_done_func_t *done,
    void *private, zio_priority_t priority, int zio_flags,
    arc_flags_t *arc_flags, const zbookmark_phys_t *zb)
{
	arc_buf_hdr_t *hdr = NULL;
	arc_buf_t *buf = NULL;
	kmutex_t *hash_lock = NULL;
	zio_t *rzio;
	uint64_t guid = spa_load_guid(spa);

	ASSERT(!BP_IS_EMBEDDED(bp) ||
	    BPE_GET_ETYPE(bp) == BP_EMBEDDED_TYPE_DATA);

top:
	if (!BP_IS_EMBEDDED(bp)) {
		/*
		 * Embedded BP's have no DVA and require no I/O to "read".
		 * Create an anonymous arc buf to back it.
		 */
		hdr = buf_hash_find(guid, bp, &hash_lock);
	}

	if (hdr != NULL && HDR_HAS_L1HDR(hdr) && hdr->b_l1hdr.b_datacnt > 0) {

		*arc_flags |= ARC_FLAG_CACHED;

		if (HDR_IO_IN_PROGRESS(hdr)) {

			if ((hdr->b_flags & ARC_FLAG_PRIO_ASYNC_READ) &&
			    priority == ZIO_PRIORITY_SYNC_READ) {
				/*
				 * This sync read must wait for an
				 * in-progress async read (e.g. a predictive
				 * prefetch).  Async reads are queued
				 * separately at the vdev_queue layer, so
				 * this is a form of priority inversion.
				 * Ideally, we would "inherit" the demand
				 * i/o's priority by moving the i/o from
				 * the async queue to the synchronous queue,
				 * but there is currently no mechanism to do
				 * so.  Track this so that we can evaluate
				 * the magnitude of this potential performance
				 * problem.
				 *
				 * Note that if the prefetch i/o is already
				 * active (has been issued to the device),
				 * the prefetch improved performance, because
				 * we issued it sooner than we would have
				 * without the prefetch.
				 */
				DTRACE_PROBE1(arc__sync__wait__for__async,
				    arc_buf_hdr_t *, hdr);
				ARCSTAT_BUMP(arcstat_sync_wait_for_async);
			}
			if (hdr->b_flags & ARC_FLAG_PREDICTIVE_PREFETCH) {
				hdr->b_flags &= ~ARC_FLAG_PREDICTIVE_PREFETCH;
			}

			if (*arc_flags & ARC_FLAG_WAIT) {
				cv_wait(&hdr->b_l1hdr.b_cv, hash_lock);
				mutex_exit(hash_lock);
				goto top;
			}
			ASSERT(*arc_flags & ARC_FLAG_NOWAIT);

			if (done) {
				arc_callback_t *acb = NULL;

				acb = kmem_zalloc(sizeof (arc_callback_t),
				    KM_SLEEP);
				acb->acb_done = done;
				acb->acb_private = private;
				if (pio != NULL)
					acb->acb_zio_dummy = zio_null(pio,
					    spa, NULL, NULL, NULL, zio_flags);

				ASSERT(acb->acb_done != NULL);
				acb->acb_next = hdr->b_l1hdr.b_acb;
				hdr->b_l1hdr.b_acb = acb;
				add_reference(hdr, hash_lock, private);
				mutex_exit(hash_lock);
				return (0);
			}
			mutex_exit(hash_lock);
			return (0);
		}

		ASSERT(hdr->b_l1hdr.b_state == arc_mru ||
		    hdr->b_l1hdr.b_state == arc_mfu);

		if (done) {
			if (hdr->b_flags & ARC_FLAG_PREDICTIVE_PREFETCH) {
				/*
				 * This is a demand read which does not have to
				 * wait for i/o because we did a predictive
				 * prefetch i/o for it, which has completed.
				 */
				DTRACE_PROBE1(
				    arc__demand__hit__predictive__prefetch,
				    arc_buf_hdr_t *, hdr);
				ARCSTAT_BUMP(
				    arcstat_demand_hit_predictive_prefetch);
				hdr->b_flags &= ~ARC_FLAG_PREDICTIVE_PREFETCH;
			}
			add_reference(hdr, hash_lock, private);
			/*
			 * If this block is already in use, create a new
			 * copy of the data so that we will be guaranteed
			 * that arc_release() will always succeed.
			 */
			buf = hdr->b_l1hdr.b_buf;
			ASSERT(buf);
			ASSERT(buf->b_data);
			if (HDR_BUF_AVAILABLE(hdr)) {
				ASSERT(buf->b_efunc == NULL);
				hdr->b_flags &= ~ARC_FLAG_BUF_AVAILABLE;
			} else {
				buf = arc_buf_clone(buf);
			}

		} else if (*arc_flags & ARC_FLAG_PREFETCH &&
		    refcount_count(&hdr->b_l1hdr.b_refcnt) == 0) {
			hdr->b_flags |= ARC_FLAG_PREFETCH;
		}
		DTRACE_PROBE1(arc__hit, arc_buf_hdr_t *, hdr);
		arc_access(hdr, hash_lock);
		if (*arc_flags & ARC_FLAG_L2CACHE)
			hdr->b_flags |= ARC_FLAG_L2CACHE;
		if (*arc_flags & ARC_FLAG_L2COMPRESS)
			hdr->b_flags |= ARC_FLAG_L2COMPRESS;
		mutex_exit(hash_lock);
		ARCSTAT_BUMP(arcstat_hits);
		if (HDR_ISTYPE_DDT(hdr))
			ARCSTAT_BUMP(arcstat_ddt_hits);
		arc_update_hit_stat(hdr, B_TRUE);

		if (done)
			done(NULL, buf, private);
	} else {
		uint64_t size = BP_GET_LSIZE(bp);
		arc_callback_t *acb;
		vdev_t *vd = NULL;
		uint64_t addr = 0;
		boolean_t devw = B_FALSE;
		enum zio_compress b_compress = ZIO_COMPRESS_OFF;
		int32_t b_asize = 0;

		if (hdr == NULL) {
			/* this block is not in the cache */
			arc_buf_hdr_t *exists = NULL;
			arc_buf_contents_t type = BP_GET_BUFC_TYPE(bp);
			buf = arc_buf_alloc(spa, size, private, type);
			hdr = buf->b_hdr;
			if (!BP_IS_EMBEDDED(bp)) {
				hdr->b_dva = *BP_IDENTITY(bp);
				hdr->b_birth = BP_PHYSICAL_BIRTH(bp);
				exists = buf_hash_insert(hdr, &hash_lock);
			}
			if (exists != NULL) {
				/* somebody beat us to the hash insert */
				mutex_exit(hash_lock);
				buf_discard_identity(hdr);
				(void) arc_buf_remove_ref(buf, private);
				goto top; /* restart the IO request */
			}

			/*
			 * If there is a callback, we pass our reference to
			 * it; otherwise we remove our reference.
			 */
			if (done == NULL) {
				(void) remove_reference(hdr, hash_lock,
				    private);
			}
			if (*arc_flags & ARC_FLAG_PREFETCH)
				hdr->b_flags |= ARC_FLAG_PREFETCH;
			if (*arc_flags & ARC_FLAG_L2CACHE)
				hdr->b_flags |= ARC_FLAG_L2CACHE;
			if (*arc_flags & ARC_FLAG_L2COMPRESS)
				hdr->b_flags |= ARC_FLAG_L2COMPRESS;
			if (BP_GET_LEVEL(bp) > 0)
				hdr->b_flags |= ARC_FLAG_INDIRECT;
		} else {
			/*
			 * This block is in the ghost cache. If it was L2-only
			 * (and thus didn't have an L1 hdr), we realloc the
			 * header to add an L1 hdr.
			 */
			if (!HDR_HAS_L1HDR(hdr)) {
				hdr = arc_hdr_realloc(hdr, hdr_l2only_cache,
				    hdr_full_cache);
			}

			ASSERT(GHOST_STATE(hdr->b_l1hdr.b_state));
			ASSERT(!HDR_IO_IN_PROGRESS(hdr));
			ASSERT(refcount_is_zero(&hdr->b_l1hdr.b_refcnt));
			ASSERT3P(hdr->b_l1hdr.b_buf, ==, NULL);

			/*
			 * If there is a callback, we pass a reference to it.
			 */
			if (done != NULL)
				add_reference(hdr, hash_lock, private);
			if (*arc_flags & ARC_FLAG_PREFETCH)
				hdr->b_flags |= ARC_FLAG_PREFETCH;
			if (*arc_flags & ARC_FLAG_L2CACHE)
				hdr->b_flags |= ARC_FLAG_L2CACHE;
			if (*arc_flags & ARC_FLAG_L2COMPRESS)
				hdr->b_flags |= ARC_FLAG_L2COMPRESS;
			buf = kmem_cache_alloc(buf_cache, KM_PUSHPAGE);
			buf->b_hdr = hdr;
			buf->b_data = NULL;
			buf->b_efunc = NULL;
			buf->b_private = NULL;
			buf->b_next = NULL;
			hdr->b_l1hdr.b_buf = buf;
			ASSERT0(hdr->b_l1hdr.b_datacnt);
			hdr->b_l1hdr.b_datacnt = 1;
			arc_get_data_buf(buf);
			arc_access(hdr, hash_lock);
		}

		if (*arc_flags & ARC_FLAG_PREDICTIVE_PREFETCH)
			hdr->b_flags |= ARC_FLAG_PREDICTIVE_PREFETCH;
		ASSERT(!GHOST_STATE(hdr->b_l1hdr.b_state));

		acb = kmem_zalloc(sizeof (arc_callback_t), KM_SLEEP);
		acb->acb_done = done;
		acb->acb_private = private;

		ASSERT(hdr->b_l1hdr.b_acb == NULL);
		hdr->b_l1hdr.b_acb = acb;
		hdr->b_flags |= ARC_FLAG_IO_IN_PROGRESS;

		if (HDR_HAS_L2HDR(hdr) &&
		    (vd = hdr->b_l2hdr.b_dev->l2ad_vdev) != NULL) {
			devw = hdr->b_l2hdr.b_dev->l2ad_writing;
			addr = hdr->b_l2hdr.b_daddr;
			b_compress = hdr->b_l2hdr.b_compress;
			b_asize = hdr->b_l2hdr.b_asize;
			/*
			 * Lock out device removal.
			 */
			if (vdev_is_dead(vd) ||
			    !spa_config_tryenter(spa, SCL_L2ARC, vd, RW_READER))
				vd = NULL;
		}

		if (hash_lock != NULL)
			mutex_exit(hash_lock);

		/*
		 * At this point, we have a level 1 cache miss.  Try again in
		 * L2ARC if possible.
		 */
		ASSERT3U(hdr->b_size, ==, size);
		DTRACE_PROBE4(arc__miss, arc_buf_hdr_t *, hdr, blkptr_t *, bp,
		    uint64_t, size, zbookmark_phys_t *, zb);
		ARCSTAT_BUMP(arcstat_misses);
		arc_update_hit_stat(hdr, B_FALSE);

		if (priority == ZIO_PRIORITY_ASYNC_READ)
			hdr->b_flags |= ARC_FLAG_PRIO_ASYNC_READ;
		else
			hdr->b_flags &= ~ARC_FLAG_PRIO_ASYNC_READ;

		if (vd != NULL && l2arc_ndev != 0 && !(l2arc_norw && devw)) {
			/*
			 * Read from the L2ARC if the following are true:
			 * 1. The L2ARC vdev was previously cached.
			 * 2. This buffer still has L2ARC metadata.
			 * 3. This buffer isn't currently writing to the L2ARC.
			 * 4. The L2ARC entry wasn't evicted, which may
			 *    also have invalidated the vdev.
			 * 5. This isn't prefetch and l2arc_noprefetch is set.
			 */
			if (HDR_HAS_L2HDR(hdr) &&
			    !HDR_L2_WRITING(hdr) && !HDR_L2_EVICTED(hdr) &&
			    !(l2arc_noprefetch && HDR_PREFETCH(hdr))) {
				l2arc_read_callback_t *cb;

				DTRACE_PROBE1(l2arc__hit, arc_buf_hdr_t *, hdr);
				ARCSTAT_BUMP(arcstat_l2_hits);
				if (vdev_type_is_ddt(vd))
					ARCSTAT_BUMP(arcstat_l2_ddt_hits);

				cb = kmem_zalloc(sizeof (l2arc_read_callback_t),
				    KM_SLEEP);
				cb->l2rcb_buf = buf;
				cb->l2rcb_spa = spa;
				cb->l2rcb_bp = *bp;
				cb->l2rcb_zb = *zb;
				cb->l2rcb_flags = zio_flags;
				cb->l2rcb_compress = b_compress;

				ASSERT(addr >= VDEV_LABEL_START_SIZE &&
				    addr + size < vd->vdev_psize -
				    VDEV_LABEL_END_SIZE);

				/*
				 * l2arc read.  The SCL_L2ARC lock will be
				 * released by l2arc_read_done().
				 * Issue a null zio if the underlying buffer
				 * was squashed to zero size by compression.
				 */
				if (b_compress == ZIO_COMPRESS_EMPTY) {
					rzio = zio_null(pio, spa, vd,
					    l2arc_read_done, cb,
					    zio_flags | ZIO_FLAG_DONT_CACHE |
					    ZIO_FLAG_CANFAIL |
					    ZIO_FLAG_DONT_PROPAGATE |
					    ZIO_FLAG_DONT_RETRY);
				} else {
					rzio = zio_read_phys(pio, vd, addr,
					    b_asize, buf->b_data,
					    ZIO_CHECKSUM_OFF,
					    l2arc_read_done, cb, priority,
					    zio_flags | ZIO_FLAG_DONT_CACHE |
					    ZIO_FLAG_CANFAIL |
					    ZIO_FLAG_DONT_PROPAGATE |
					    ZIO_FLAG_DONT_RETRY, B_FALSE);
				}
				DTRACE_PROBE2(l2arc__read, vdev_t *, vd,
				    zio_t *, rzio);
				ARCSTAT_INCR(arcstat_l2_read_bytes, b_asize);
				if (vdev_type_is_ddt(vd))
					ARCSTAT_INCR(arcstat_l2_ddt_read_bytes,
					    b_asize);

				if (*arc_flags & ARC_FLAG_NOWAIT) {
					zio_nowait(rzio);
					return (0);
				}

				ASSERT(*arc_flags & ARC_FLAG_WAIT);
				if (zio_wait(rzio) == 0)
					return (0);

				/* l2arc read error; goto zio_read() */
			} else {
				DTRACE_PROBE1(l2arc__miss,
				    arc_buf_hdr_t *, hdr);
				ARCSTAT_BUMP(arcstat_l2_misses);
				if (HDR_L2_WRITING(hdr))
					ARCSTAT_BUMP(arcstat_l2_rw_clash);
				spa_config_exit(spa, SCL_L2ARC, vd);
			}
		} else {
			if (vd != NULL)
				spa_config_exit(spa, SCL_L2ARC, vd);
			if (l2arc_ndev != 0) {
				DTRACE_PROBE1(l2arc__miss,
				    arc_buf_hdr_t *, hdr);
				ARCSTAT_BUMP(arcstat_l2_misses);
			}
		}

		rzio = zio_read(pio, spa, bp, buf->b_data, size,
		    arc_read_done, buf, priority, zio_flags, zb);

		if (*arc_flags & ARC_FLAG_WAIT)
			return (zio_wait(rzio));

		ASSERT(*arc_flags & ARC_FLAG_NOWAIT);
		zio_nowait(rzio);
	}
	return (0);
}

void
arc_set_callback(arc_buf_t *buf, arc_evict_func_t *func, void *private)
{
	ASSERT(buf->b_hdr != NULL);
	ASSERT(buf->b_hdr->b_l1hdr.b_state != arc_anon);
	ASSERT(!refcount_is_zero(&buf->b_hdr->b_l1hdr.b_refcnt) ||
	    func == NULL);
	ASSERT(buf->b_efunc == NULL);
	ASSERT(!HDR_BUF_AVAILABLE(buf->b_hdr));

	buf->b_efunc = func;
	buf->b_private = private;
}

/*
 * Notify the arc that a block was freed, and thus will never be used again.
 */
void
arc_freed(spa_t *spa, const blkptr_t *bp)
{
	arc_buf_hdr_t *hdr;
	kmutex_t *hash_lock;
	uint64_t guid = spa_load_guid(spa);

	ASSERT(!BP_IS_EMBEDDED(bp));

	hdr = buf_hash_find(guid, bp, &hash_lock);
	if (hdr == NULL)
		return;
	if (HDR_BUF_AVAILABLE(hdr)) {
		arc_buf_t *buf = hdr->b_l1hdr.b_buf;
		add_reference(hdr, hash_lock, FTAG);
		hdr->b_flags &= ~ARC_FLAG_BUF_AVAILABLE;
		mutex_exit(hash_lock);

		arc_release(buf, FTAG);
		(void) arc_buf_remove_ref(buf, FTAG);
	} else {
		mutex_exit(hash_lock);
	}

}

/*
 * Clear the user eviction callback set by arc_set_callback(), first calling
 * it if it exists.  Because the presence of a callback keeps an arc_buf cached
 * clearing the callback may result in the arc_buf being destroyed.  However,
 * it will not result in the *last* arc_buf being destroyed, hence the data
 * will remain cached in the ARC. We make a copy of the arc buffer here so
 * that we can process the callback without holding any locks.
 *
 * It's possible that the callback is already in the process of being cleared
 * by another thread.  In this case we can not clear the callback.
 *
 * Returns B_TRUE if the callback was successfully called and cleared.
 */
boolean_t
arc_clear_callback(arc_buf_t *buf)
{
	arc_buf_hdr_t *hdr;
	kmutex_t *hash_lock;
	arc_evict_func_t *efunc = buf->b_efunc;
	void *private = buf->b_private;

	mutex_enter(&buf->b_evict_lock);
	hdr = buf->b_hdr;
	if (hdr == NULL) {
		/*
		 * We are in arc_do_user_evicts().
		 */
		ASSERT(buf->b_data == NULL);
		mutex_exit(&buf->b_evict_lock);
		return (B_FALSE);
	} else if (buf->b_data == NULL) {
		/*
		 * We are on the eviction list; process this buffer now
		 * but let arc_do_user_evicts() do the reaping.
		 */
		buf->b_efunc = NULL;
		mutex_exit(&buf->b_evict_lock);
		VERIFY0(efunc(private));
		return (B_TRUE);
	}
	hash_lock = HDR_LOCK(hdr);
	mutex_enter(hash_lock);
	hdr = buf->b_hdr;
	arc_wait_for_krrp(hdr);
	ASSERT3P(hash_lock, ==, HDR_LOCK(hdr));

	ASSERT3U(refcount_count(&hdr->b_l1hdr.b_refcnt), <,
	    hdr->b_l1hdr.b_datacnt);
	ASSERT(hdr->b_l1hdr.b_state == arc_mru ||
	    hdr->b_l1hdr.b_state == arc_mfu);

	buf->b_efunc = NULL;
	buf->b_private = NULL;

	if (hdr->b_l1hdr.b_datacnt > 1) {
		mutex_exit(&buf->b_evict_lock);
		arc_buf_destroy(buf, TRUE);
	} else {
		ASSERT(buf == hdr->b_l1hdr.b_buf);
		hdr->b_flags |= ARC_FLAG_BUF_AVAILABLE;
		mutex_exit(&buf->b_evict_lock);
	}

	mutex_exit(hash_lock);
	VERIFY0(efunc(private));
	return (B_TRUE);
}

/*
 * Release this buffer from the cache, making it an anonymous buffer.  This
 * must be done after a read and prior to modifying the buffer contents.
 * If the buffer has more than one reference, we must make
 * a new hdr for the buffer.
 */
void
arc_release(arc_buf_t *buf, void *tag)
{
	arc_buf_hdr_t *hdr = buf->b_hdr;

	/*
	 * It would be nice to assert that if it's DMU metadata (level >
	 * 0 || it's the dnode file), then it must be syncing context.
	 * But we don't know that information at this level.
	 */

	mutex_enter(&buf->b_evict_lock);

	ASSERT(HDR_HAS_L1HDR(hdr));

	/*
	 * We don't grab the hash lock prior to this check, because if
	 * the buffer's header is in the arc_anon state, it won't be
	 * linked into the hash table.
	 */
	if (hdr->b_l1hdr.b_state == arc_anon) {
		mutex_exit(&buf->b_evict_lock);
		ASSERT(!HDR_IO_IN_PROGRESS(hdr));
		ASSERT(!HDR_IN_HASH_TABLE(hdr));
		ASSERT(!HDR_HAS_L2HDR(hdr));
		ASSERT(BUF_EMPTY(hdr));

		ASSERT3U(hdr->b_l1hdr.b_datacnt, ==, 1);
		ASSERT3S(refcount_count(&hdr->b_l1hdr.b_refcnt), ==, 1);
		ASSERT(!list_link_active(&hdr->b_l1hdr.b_arc_node));

		ASSERT3P(buf->b_efunc, ==, NULL);
		ASSERT3P(buf->b_private, ==, NULL);

		hdr->b_l1hdr.b_arc_access = 0;
		arc_buf_thaw(buf);

		return;
	}

	kmutex_t *hash_lock = HDR_LOCK(hdr);
	mutex_enter(hash_lock);

	/*
	 * This assignment is only valid as long as the hash_lock is
	 * held, we must be careful not to reference state or the
	 * b_state field after dropping the lock.
	 */
	arc_state_t *state = hdr->b_l1hdr.b_state;
	ASSERT3P(hash_lock, ==, HDR_LOCK(hdr));
	ASSERT3P(state, !=, arc_anon);

	/* this buffer is not on any list */
	ASSERT(refcount_count(&hdr->b_l1hdr.b_refcnt) > 0);

	if (HDR_HAS_L2HDR(hdr)) {
		mutex_enter(&hdr->b_l2hdr.b_dev->l2ad_mtx);

		/*
		 * We have to recheck this conditional again now that
		 * we're holding the l2ad_mtx to prevent a race with
		 * another thread which might be concurrently calling
		 * l2arc_evict(). In that case, l2arc_evict() might have
		 * destroyed the header's L2 portion as we were waiting
		 * to acquire the l2ad_mtx.
		 */
		if (HDR_HAS_L2HDR(hdr))
			arc_hdr_l2hdr_destroy(hdr);

		mutex_exit(&hdr->b_l2hdr.b_dev->l2ad_mtx);
	}

	/*
	 * Do we have more than one buf?
	 */
	if (hdr->b_l1hdr.b_datacnt > 1) {
		arc_buf_hdr_t *nhdr;
		arc_buf_t **bufp;
		uint64_t blksz = hdr->b_size;
		uint64_t spa = hdr->b_spa;
		arc_buf_contents_t type = arc_buf_type(hdr);
		uint32_t flags = hdr->b_flags;

		ASSERT(hdr->b_l1hdr.b_buf != buf || buf->b_next != NULL);
		/*
		 * Pull the data off of this hdr and attach it to
		 * a new anonymous hdr.
		 */
		(void) remove_reference(hdr, hash_lock, tag);
		bufp = &hdr->b_l1hdr.b_buf;
		while (*bufp != buf)
			bufp = &(*bufp)->b_next;
		*bufp = buf->b_next;
		buf->b_next = NULL;

		ASSERT3P(state, !=, arc_l2c_only);

		(void) refcount_remove_many(
		    &state->arcs_size, hdr->b_size, buf);

		if (refcount_is_zero(&hdr->b_l1hdr.b_refcnt)) {
			ASSERT3P(state, !=, arc_l2c_only);
			uint64_t *size = &state->arcs_lsize[type];
			ASSERT3U(*size, >=, hdr->b_size);
			atomic_add_64(size, -hdr->b_size);
		}

		/*
		 * We're releasing a duplicate user data buffer, update
		 * our statistics accordingly.
		 */
		if (HDR_ISTYPE_DATA(hdr)) {
			ARCSTAT_BUMPDOWN(arcstat_duplicate_buffers);
			ARCSTAT_INCR(arcstat_duplicate_buffers_size,
			    -hdr->b_size);
		}
		hdr->b_l1hdr.b_datacnt -= 1;
		arc_cksum_verify(buf);
		arc_buf_unwatch(buf);

		mutex_exit(hash_lock);

		nhdr = kmem_cache_alloc(hdr_full_cache, KM_PUSHPAGE);
		nhdr->b_size = blksz;
		nhdr->b_spa = spa;

		nhdr->b_flags = flags & ARC_FLAG_L2_WRITING;
		nhdr->b_flags |= arc_bufc_to_flags(type);
		nhdr->b_flags |= ARC_FLAG_HAS_L1HDR;

		nhdr->b_l1hdr.b_buf = buf;
		nhdr->b_l1hdr.b_datacnt = 1;
		nhdr->b_l1hdr.b_state = arc_anon;
		nhdr->b_l1hdr.b_arc_access = 0;
		nhdr->b_l1hdr.b_tmp_cdata = NULL;
		nhdr->b_freeze_cksum = NULL;

		(void) refcount_add(&nhdr->b_l1hdr.b_refcnt, tag);
		nhdr->b_l1hdr.b_krrp = 0;

		buf->b_hdr = nhdr;
		mutex_exit(&buf->b_evict_lock);
		(void) refcount_add_many(&arc_anon->arcs_size, blksz, buf);
	} else {
		mutex_exit(&buf->b_evict_lock);
		ASSERT(refcount_count(&hdr->b_l1hdr.b_refcnt) == 1);
		/* protected by hash lock, or hdr is on arc_anon */
		ASSERT(!multilist_link_active(&hdr->b_l1hdr.b_arc_node));
		ASSERT(!HDR_IO_IN_PROGRESS(hdr));
		arc_change_state(arc_anon, hdr, hash_lock);
		hdr->b_l1hdr.b_arc_access = 0;
		mutex_exit(hash_lock);

		buf_discard_identity(hdr);
		arc_buf_thaw(buf);
	}
	buf->b_efunc = NULL;
	buf->b_private = NULL;
}

int
arc_released(arc_buf_t *buf)
{
	int released;

	mutex_enter(&buf->b_evict_lock);
	released = (buf->b_data != NULL &&
	    buf->b_hdr->b_l1hdr.b_state == arc_anon);
	mutex_exit(&buf->b_evict_lock);
	return (released);
}

#ifdef ZFS_DEBUG
int
arc_referenced(arc_buf_t *buf)
{
	int referenced;

	mutex_enter(&buf->b_evict_lock);
	referenced = (refcount_count(&buf->b_hdr->b_l1hdr.b_refcnt));
	mutex_exit(&buf->b_evict_lock);
	return (referenced);
}
#endif

static void
arc_write_ready(zio_t *zio)
{
	arc_write_callback_t *callback = zio->io_private;
	arc_buf_t *buf = callback->awcb_buf;
	arc_buf_hdr_t *hdr = buf->b_hdr;

	ASSERT(HDR_HAS_L1HDR(hdr));
	ASSERT(!refcount_is_zero(&buf->b_hdr->b_l1hdr.b_refcnt));
	ASSERT(hdr->b_l1hdr.b_datacnt > 0);
	callback->awcb_ready(zio, buf, callback->awcb_private);

	/*
	 * If the IO is already in progress, then this is a re-write
	 * attempt, so we need to thaw and re-compute the cksum.
	 * It is the responsibility of the callback to handle the
	 * accounting for any re-write attempt.
	 */
	if (HDR_IO_IN_PROGRESS(hdr)) {
		mutex_enter(&hdr->b_l1hdr.b_freeze_lock);
		if (hdr->b_freeze_cksum != NULL) {
			kmem_free(hdr->b_freeze_cksum, sizeof (zio_cksum_t));
			hdr->b_freeze_cksum = NULL;
		}
		mutex_exit(&hdr->b_l1hdr.b_freeze_lock);
	}
	arc_cksum_compute(buf, B_FALSE);
	hdr->b_flags |= ARC_FLAG_IO_IN_PROGRESS;
}

static void
arc_write_children_ready(zio_t *zio)
{
	arc_write_callback_t *callback = zio->io_private;
	arc_buf_t *buf = callback->awcb_buf;

	callback->awcb_children_ready(zio, buf, callback->awcb_private);
}

/*
 * The SPA calls this callback for each physical write that happens on behalf
 * of a logical write.  See the comment in dbuf_write_physdone() for details.
 */
static void
arc_write_physdone(zio_t *zio)
{
	arc_write_callback_t *cb = zio->io_private;
	if (cb->awcb_physdone != NULL)
		cb->awcb_physdone(zio, cb->awcb_buf, cb->awcb_private);
}

static void
arc_write_done(zio_t *zio)
{
	arc_write_callback_t *callback = zio->io_private;
	arc_buf_t *buf = callback->awcb_buf;
	arc_buf_hdr_t *hdr = buf->b_hdr;

	ASSERT(hdr->b_l1hdr.b_acb == NULL);

	if (zio->io_error == 0) {
		if (BP_IS_HOLE(zio->io_bp) || BP_IS_EMBEDDED(zio->io_bp)) {
			buf_discard_identity(hdr);
		} else {
			hdr->b_dva = *BP_IDENTITY(zio->io_bp);
			hdr->b_birth = BP_PHYSICAL_BIRTH(zio->io_bp);
		}
	} else {
		ASSERT(BUF_EMPTY(hdr));
	}

	/*
	 * If the block to be written was all-zero or compressed enough to be
	 * embedded in the BP, no write was performed so there will be no
	 * dva/birth/checksum.  The buffer must therefore remain anonymous
	 * (and uncached).
	 */
	if (!BUF_EMPTY(hdr)) {
		arc_buf_hdr_t *exists;
		kmutex_t *hash_lock;

		ASSERT(zio->io_error == 0);

		arc_cksum_verify(buf);

		exists = buf_hash_insert(hdr, &hash_lock);
		if (exists != NULL) {
			/*
			 * This can only happen if we overwrite for
			 * sync-to-convergence, because we remove
			 * buffers from the hash table when we arc_free().
			 */
			if (zio->io_flags & ZIO_FLAG_IO_REWRITE) {
				if (!BP_EQUAL(&zio->io_bp_orig, zio->io_bp))
					panic("bad overwrite, hdr=%p exists=%p",
					    (void *)hdr, (void *)exists);
				ASSERT(refcount_is_zero(
				    &exists->b_l1hdr.b_refcnt));
				arc_change_state(arc_anon, exists, hash_lock);
				arc_wait_for_krrp(exists);
				mutex_exit(hash_lock);
				arc_hdr_destroy(exists);
				exists = buf_hash_insert(hdr, &hash_lock);
				ASSERT3P(exists, ==, NULL);
			} else if (zio->io_flags & ZIO_FLAG_NOPWRITE) {
				/* nopwrite */
				ASSERT(zio->io_prop.zp_nopwrite);
				if (!BP_EQUAL(&zio->io_bp_orig, zio->io_bp))
					panic("bad nopwrite, hdr=%p exists=%p",
					    (void *)hdr, (void *)exists);
			} else {
				/* Dedup */
				ASSERT(hdr->b_l1hdr.b_datacnt == 1);
				ASSERT(hdr->b_l1hdr.b_state == arc_anon);
				ASSERT(BP_GET_DEDUP(zio->io_bp));
				ASSERT(BP_GET_LEVEL(zio->io_bp) == 0);
			}
		}
		hdr->b_flags &= ~ARC_FLAG_IO_IN_PROGRESS;
		/* if it's not anon, we are doing a scrub */
		if (exists == NULL && hdr->b_l1hdr.b_state == arc_anon)
			arc_access(hdr, hash_lock);
		mutex_exit(hash_lock);
	} else {
		hdr->b_flags &= ~ARC_FLAG_IO_IN_PROGRESS;
	}

	ASSERT(!refcount_is_zero(&hdr->b_l1hdr.b_refcnt));
	callback->awcb_done(zio, buf, callback->awcb_private);

	kmem_free(callback, sizeof (arc_write_callback_t));
}

zio_t *
arc_write(zio_t *pio, spa_t *spa, uint64_t txg,
    blkptr_t *bp, arc_buf_t *buf, boolean_t l2arc, boolean_t l2arc_compress,
    const zio_prop_t *zp, arc_done_func_t *ready,
    arc_done_func_t *children_ready, arc_done_func_t *physdone,
    arc_done_func_t *done, void *private, zio_priority_t priority,
    int zio_flags, const zbookmark_phys_t *zb,
    const zio_smartcomp_info_t *smartcomp)
{
	arc_buf_hdr_t *hdr = buf->b_hdr;
	arc_write_callback_t *callback;
	zio_t *zio;

	ASSERT(ready != NULL);
	ASSERT(done != NULL);
	ASSERT(!HDR_IO_ERROR(hdr));
	ASSERT(!HDR_IO_IN_PROGRESS(hdr));
	ASSERT(hdr->b_l1hdr.b_acb == NULL);
	ASSERT(hdr->b_l1hdr.b_datacnt > 0);
	if (l2arc)
		hdr->b_flags |= ARC_FLAG_L2CACHE;
	if (l2arc_compress)
		hdr->b_flags |= ARC_FLAG_L2COMPRESS;
	callback = kmem_zalloc(sizeof (arc_write_callback_t), KM_SLEEP);
	callback->awcb_ready = ready;
	callback->awcb_children_ready = children_ready;
	callback->awcb_physdone = physdone;
	callback->awcb_done = done;
	callback->awcb_private = private;
	callback->awcb_buf = buf;

	zio = zio_write(pio, spa, txg, bp, buf->b_data, hdr->b_size, zp,
<<<<<<< HEAD
	    arc_write_ready, arc_write_physdone, arc_write_done, callback,
	    priority, zio_flags, zb, smartcomp);
=======
	    arc_write_ready,
	    (children_ready != NULL) ? arc_write_children_ready : NULL,
	    arc_write_physdone, arc_write_done, callback,
	    priority, zio_flags, zb);
>>>>>>> 591fabec

	return (zio);
}

static int
arc_memory_throttle(uint64_t reserve, uint64_t txg)
{
#ifdef _KERNEL
	uint64_t available_memory = ptob(freemem);
	static uint64_t page_load = 0;
	static uint64_t last_txg = 0;

#if defined(__i386)
	available_memory =
	    MIN(available_memory, vmem_size(heap_arena, VMEM_FREE));
#endif

	if (freemem > physmem * arc_lotsfree_percent / 100)
		return (0);

	if (txg > last_txg) {
		last_txg = txg;
		page_load = 0;
	}
	/*
	 * If we are in pageout, we know that memory is already tight,
	 * the arc is already going to be evicting, so we just want to
	 * continue to let page writes occur as quickly as possible.
	 */
	if (curproc == proc_pageout) {
		if (page_load > MAX(ptob(minfree), available_memory) / 4)
			return (SET_ERROR(ERESTART));
		/* Note: reserve is inflated, so we deflate */
		page_load += reserve / 8;
		return (0);
	} else if (page_load > 0 && arc_reclaim_needed()) {
		/* memory is low, delay before restarting */
		ARCSTAT_INCR(arcstat_memory_throttle_count, 1);
		return (SET_ERROR(EAGAIN));
	}
	page_load = 0;
#endif
	return (0);
}

void
arc_tempreserve_clear(uint64_t reserve)
{
	atomic_add_64(&arc_tempreserve, -reserve);
	ASSERT((int64_t)arc_tempreserve >= 0);
}

int
arc_tempreserve_space(uint64_t reserve, uint64_t txg)
{
	int error;
	uint64_t anon_size;

	if (reserve > arc_c/4 && !arc_no_grow)
		arc_c = MIN(arc_c_max, reserve * 4);
	if (reserve > arc_c)
		return (SET_ERROR(ENOMEM));

	/*
	 * Don't count loaned bufs as in flight dirty data to prevent long
	 * network delays from blocking transactions that are ready to be
	 * assigned to a txg.
	 */
	anon_size = MAX((int64_t)(refcount_count(&arc_anon->arcs_size) -
	    arc_loaned_bytes), 0);

	/*
	 * Writes will, almost always, require additional memory allocations
	 * in order to compress/encrypt/etc the data.  We therefore need to
	 * make sure that there is sufficient available memory for this.
	 */
	error = arc_memory_throttle(reserve, txg);
	if (error != 0)
		return (error);

	/*
	 * Throttle writes when the amount of dirty data in the cache
	 * gets too large.  We try to keep the cache less than half full
	 * of dirty blocks so that our sync times don't grow too large.
	 * Note: if two requests come in concurrently, we might let them
	 * both succeed, when one of them should fail.  Not a huge deal.
	 */
	if (reserve + arc_tempreserve + anon_size > arc_c / 2 &&
	    anon_size > arc_c / 4) {
		DTRACE_PROBE4(arc__tempreserve__space__throttle, uint64_t,
		    arc_tempreserve, arc_state_t *, arc_anon, uint64_t,
		    reserve, uint64_t, arc_c);
		return (SET_ERROR(ERESTART));
	}
	atomic_add_64(&arc_tempreserve, reserve);
	return (0);
}

static void
arc_kstat_update_state(arc_state_t *state, kstat_named_t *size,
    kstat_named_t *evict_data, kstat_named_t *evict_metadata,
    kstat_named_t *evict_ddt)
{
	size->value.ui64 = refcount_count(&state->arcs_size);
	evict_data->value.ui64 = state->arcs_lsize[ARC_BUFC_DATA];
	evict_metadata->value.ui64 = state->arcs_lsize[ARC_BUFC_METADATA];
	evict_ddt->value.ui64 = state->arcs_lsize[ARC_BUFC_DDT];
}

static int
arc_kstat_update(kstat_t *ksp, int rw)
{
	arc_stats_t *as = ksp->ks_data;

	if (rw == KSTAT_WRITE) {
		return (EACCES);
	} else {
		arc_kstat_update_state(arc_anon,
		    &as->arcstat_anon_size,
		    &as->arcstat_anon_evictable_data,
		    &as->arcstat_anon_evictable_metadata,
		    &as->arcstat_anon_evictable_ddt);
		arc_kstat_update_state(arc_mru,
		    &as->arcstat_mru_size,
		    &as->arcstat_mru_evictable_data,
		    &as->arcstat_mru_evictable_metadata,
		    &as->arcstat_mru_evictable_ddt);
		arc_kstat_update_state(arc_mru_ghost,
		    &as->arcstat_mru_ghost_size,
		    &as->arcstat_mru_ghost_evictable_data,
		    &as->arcstat_mru_ghost_evictable_metadata,
		    &as->arcstat_mru_ghost_evictable_ddt);
		arc_kstat_update_state(arc_mfu,
		    &as->arcstat_mfu_size,
		    &as->arcstat_mfu_evictable_data,
		    &as->arcstat_mfu_evictable_metadata,
		    &as->arcstat_mfu_evictable_ddt);
		arc_kstat_update_state(arc_mfu_ghost,
		    &as->arcstat_mfu_ghost_size,
		    &as->arcstat_mfu_ghost_evictable_data,
		    &as->arcstat_mfu_ghost_evictable_metadata,
		    &as->arcstat_mfu_ghost_evictable_ddt);
	}

	return (0);
}

/*
 * This function *must* return indices evenly distributed between all
 * sublists of the multilist. This is needed due to how the ARC eviction
 * code is laid out; arc_evict_state() assumes ARC buffers are evenly
 * distributed between all sublists and uses this assumption when
 * deciding which sublist to evict from and how much to evict from it.
 */
unsigned int
arc_state_multilist_index_func(multilist_t *ml, void *obj)
{
	arc_buf_hdr_t *hdr = obj;

	/*
	 * We rely on b_dva to generate evenly distributed index
	 * numbers using buf_hash below. So, as an added precaution,
	 * let's make sure we never add empty buffers to the arc lists.
	 */
	ASSERT(!BUF_EMPTY(hdr));

	/*
	 * The assumption here, is the hash value for a given
	 * arc_buf_hdr_t will remain constant throughout it's lifetime
	 * (i.e. it's b_spa, b_dva, and b_birth fields don't change).
	 * Thus, we don't need to store the header's sublist index
	 * on insertion, as this index can be recalculated on removal.
	 *
	 * Also, the low order bits of the hash value are thought to be
	 * distributed evenly. Otherwise, in the case that the multilist
	 * has a power of two number of sublists, each sublists' usage
	 * would not be evenly distributed.
	 */
	return (buf_hash(hdr->b_spa, &hdr->b_dva, hdr->b_birth) %
	    multilist_get_num_sublists(ml));
}

void
arc_init(void)
{
	/*
	 * allmem is "all memory that we could possibly use".
	 */
#ifdef _KERNEL
	uint64_t allmem = ptob(physmem - swapfs_minfree);
#else
	uint64_t allmem = (physmem * PAGESIZE) / 2;
#endif
	arc_buf_contents_t arcs;

	mutex_init(&arc_reclaim_lock, NULL, MUTEX_DEFAULT, NULL);
	cv_init(&arc_reclaim_thread_cv, NULL, CV_DEFAULT, NULL);
	cv_init(&arc_reclaim_waiters_cv, NULL, CV_DEFAULT, NULL);

	mutex_init(&arc_user_evicts_lock, NULL, MUTEX_DEFAULT, NULL);
	cv_init(&arc_user_evicts_cv, NULL, CV_DEFAULT, NULL);

	/* Convert seconds to clock ticks */
	arc_min_prefetch_lifespan = 1 * hz;

	/* set min cache to 1/32 of all memory, or 64MB, whichever is more */
	arc_c_min = MAX(allmem / 32, 64 << 20);
	/* set max to 3/4 of all memory, or all but 1GB, whichever is more */
	if (allmem >= 1 << 30)
		arc_c_max = allmem - (1 << 30);
	else
		arc_c_max = arc_c_min;
	arc_c_max = MAX(allmem * 3 / 4, arc_c_max);

	/*
	 * In userland, there's only the memory pressure that we artificially
	 * create (see arc_available_memory()).  Don't let arc_c get too
	 * small, because it can cause transactions to be larger than
	 * arc_c, causing arc_tempreserve_space() to fail.
	 */
#ifndef _KERNEL
	arc_c_min = arc_c_max / 2;
#endif

	/*
	 * Allow the tunables to override our calculations if they are
	 * reasonable (ie. over 64MB)
	 */
	if (zfs_arc_max > 64 << 20 && zfs_arc_max < allmem)
		arc_c_max = zfs_arc_max;
	if (zfs_arc_min > 64 << 20 && zfs_arc_min <= arc_c_max)
		arc_c_min = zfs_arc_min;

	arc_c = arc_c_max;
	arc_p = (arc_c >> 1);

	/* limit ddt meta-data to 1/4 of the arc capacity */
	arc_ddt_limit = arc_c_max / 4;
	/* limit meta-data to 1/4 of the arc capacity */
	arc_meta_limit = arc_c_max / 4;

#ifdef _KERNEL
	/*
	 * Metadata is stored in the kernel's heap.  Don't let us
	 * use more than half the heap for the ARC.
	 */
	arc_meta_limit = MIN(arc_meta_limit,
	    vmem_size(heap_arena, VMEM_ALLOC | VMEM_FREE) / 2);
#endif

	/* Allow the tunable to override if it is reasonable */
	if (zfs_arc_ddt_limit > 0 && zfs_arc_ddt_limit <= arc_c_max)
		arc_ddt_limit = zfs_arc_ddt_limit;
	arc_ddt_evict_threshold =
	    zfs_arc_segregate_ddt ? &arc_ddt_limit : &arc_meta_limit;

	/* Allow the tunable to override if it is reasonable */
	if (zfs_arc_meta_limit > 0 && zfs_arc_meta_limit <= arc_c_max)
		arc_meta_limit = zfs_arc_meta_limit;

	if (arc_c_min < arc_meta_limit / 2 && zfs_arc_min == 0)
		arc_c_min = arc_meta_limit / 2;

	if (zfs_arc_meta_min > 0) {
		arc_meta_min = zfs_arc_meta_min;
	} else {
		arc_meta_min = arc_c_min / 2;
	}

	if (zfs_arc_grow_retry > 0)
		arc_grow_retry = zfs_arc_grow_retry;

	if (zfs_arc_shrink_shift > 0)
		arc_shrink_shift = zfs_arc_shrink_shift;

	/*
	 * Ensure that arc_no_grow_shift is less than arc_shrink_shift.
	 */
	if (arc_no_grow_shift >= arc_shrink_shift)
		arc_no_grow_shift = arc_shrink_shift - 1;

	if (zfs_arc_p_min_shift > 0)
		arc_p_min_shift = zfs_arc_p_min_shift;

	if (zfs_arc_num_sublists_per_state < 1)
		zfs_arc_num_sublists_per_state = MAX(boot_ncpus, 1);

	/* if kmem_flags are set, lets try to use less memory */
	if (kmem_debugging())
		arc_c = arc_c / 2;
	if (arc_c < arc_c_min)
		arc_c = arc_c_min;

	arc_anon = &ARC_anon;
	arc_mru = &ARC_mru;
	arc_mru_ghost = &ARC_mru_ghost;
	arc_mfu = &ARC_mfu;
	arc_mfu_ghost = &ARC_mfu_ghost;
	arc_l2c_only = &ARC_l2c_only;
	arc_size = 0;

	for (arcs = ARC_BUFC_DATA; arcs < ARC_BUFC_NUMTYPES; ++arcs) {
		multilist_create(&arc_mru->arcs_list[arcs],
		    sizeof (arc_buf_hdr_t),
		    offsetof(arc_buf_hdr_t, b_l1hdr.b_arc_node),
		    zfs_arc_num_sublists_per_state,
		    arc_state_multilist_index_func);
		multilist_create(&arc_mru_ghost->arcs_list[arcs],
		    sizeof (arc_buf_hdr_t),
		    offsetof(arc_buf_hdr_t, b_l1hdr.b_arc_node),
		    zfs_arc_num_sublists_per_state,
		    arc_state_multilist_index_func);
		multilist_create(&arc_mfu->arcs_list[arcs],
		    sizeof (arc_buf_hdr_t),
		    offsetof(arc_buf_hdr_t, b_l1hdr.b_arc_node),
		    zfs_arc_num_sublists_per_state,
		    arc_state_multilist_index_func);
		multilist_create(&arc_mfu_ghost->arcs_list[arcs],
		    sizeof (arc_buf_hdr_t),
		    offsetof(arc_buf_hdr_t, b_l1hdr.b_arc_node),
		    zfs_arc_num_sublists_per_state,
		    arc_state_multilist_index_func);
		multilist_create(&arc_l2c_only->arcs_list[arcs],
		    sizeof (arc_buf_hdr_t),
		    offsetof(arc_buf_hdr_t, b_l1hdr.b_arc_node),
		    zfs_arc_num_sublists_per_state,
		    arc_state_multilist_index_func);
	}

	arc_flush_taskq = taskq_create("arc_flush_tq",
	    max_ncpus, minclsyspri, 1, zfs_flush_ntasks, TASKQ_DYNAMIC);

	refcount_create(&arc_anon->arcs_size);
	refcount_create(&arc_mru->arcs_size);
	refcount_create(&arc_mru_ghost->arcs_size);
	refcount_create(&arc_mfu->arcs_size);
	refcount_create(&arc_mfu_ghost->arcs_size);
	refcount_create(&arc_l2c_only->arcs_size);

	buf_init();

	arc_reclaim_thread_exit = FALSE;
	arc_user_evicts_thread_exit = FALSE;
	arc_eviction_list = NULL;
	bzero(&arc_eviction_hdr, sizeof (arc_buf_hdr_t));

	arc_ksp = kstat_create("zfs", 0, "arcstats", "misc", KSTAT_TYPE_NAMED,
	    sizeof (arc_stats) / sizeof (kstat_named_t), KSTAT_FLAG_VIRTUAL);

	if (arc_ksp != NULL) {
		arc_ksp->ks_data = &arc_stats;
		arc_ksp->ks_update = arc_kstat_update;
		kstat_install(arc_ksp);
	}

	(void) thread_create(NULL, 0, arc_reclaim_thread, NULL, 0, &p0,
	    TS_RUN, minclsyspri);

	(void) thread_create(NULL, 0, arc_user_evicts_thread, NULL, 0, &p0,
	    TS_RUN, minclsyspri);

	arc_dead = FALSE;
	arc_warm = B_FALSE;

	/*
	 * Calculate maximum amount of dirty data per pool.
	 *
	 * If it has been set by /etc/system, take that.
	 * Otherwise, use a percentage of physical memory defined by
	 * zfs_dirty_data_max_percent (default 10%) with a cap at
	 * zfs_dirty_data_max_max (default 4GB).
	 */
	if (zfs_dirty_data_max == 0) {
		zfs_dirty_data_max = physmem * PAGESIZE *
		    zfs_dirty_data_max_percent / 100;
		zfs_dirty_data_max = MIN(zfs_dirty_data_max,
		    zfs_dirty_data_max_max);
	}
}

void
arc_fini(void)
{
	arc_buf_contents_t arcs;
	mutex_enter(&arc_reclaim_lock);
	arc_reclaim_thread_exit = TRUE;
	/*
	 * The reclaim thread will set arc_reclaim_thread_exit back to
	 * FALSE when it is finished exiting; we're waiting for that.
	 */
	while (arc_reclaim_thread_exit) {
		cv_signal(&arc_reclaim_thread_cv);
		cv_wait(&arc_reclaim_thread_cv, &arc_reclaim_lock);
	}
	mutex_exit(&arc_reclaim_lock);

	mutex_enter(&arc_user_evicts_lock);
	arc_user_evicts_thread_exit = TRUE;
	/*
	 * The user evicts thread will set arc_user_evicts_thread_exit
	 * to FALSE when it is finished exiting; we're waiting for that.
	 */
	while (arc_user_evicts_thread_exit) {
		cv_signal(&arc_user_evicts_cv);
		cv_wait(&arc_user_evicts_cv, &arc_user_evicts_lock);
	}
	mutex_exit(&arc_user_evicts_lock);

	/* Use TRUE to ensure *all* buffers are evicted */
	arc_flush(NULL, TRUE);

	arc_dead = TRUE;

	if (arc_ksp != NULL) {
		kstat_delete(arc_ksp);
		arc_ksp = NULL;
	}

	mutex_destroy(&arc_reclaim_lock);
	cv_destroy(&arc_reclaim_thread_cv);
	cv_destroy(&arc_reclaim_waiters_cv);

	mutex_destroy(&arc_user_evicts_lock);
	cv_destroy(&arc_user_evicts_cv);

	refcount_destroy(&arc_anon->arcs_size);
	refcount_destroy(&arc_mru->arcs_size);
	refcount_destroy(&arc_mru_ghost->arcs_size);
	refcount_destroy(&arc_mfu->arcs_size);
	refcount_destroy(&arc_mfu_ghost->arcs_size);
	refcount_destroy(&arc_l2c_only->arcs_size);

	for (arcs = ARC_BUFC_DATA; arcs < ARC_BUFC_NUMTYPES; ++arcs) {
		multilist_destroy(&arc_mru->arcs_list[arcs]);
		multilist_destroy(&arc_mru_ghost->arcs_list[arcs]);
		multilist_destroy(&arc_mfu->arcs_list[arcs]);
		multilist_destroy(&arc_mfu_ghost->arcs_list[arcs]);
	}
	multilist_destroy(&arc_l2c_only->arcs_list[ARC_BUFC_METADATA]);
	multilist_destroy(&arc_l2c_only->arcs_list[ARC_BUFC_DATA]);
	taskq_destroy(arc_flush_taskq);

	buf_fini();

	ASSERT0(arc_loaned_bytes);
}

/*
 * Level 2 ARC
 *
 * The level 2 ARC (L2ARC) is a cache layer in-between main memory and disk.
 * It uses dedicated storage devices to hold cached data, which are populated
 * using large infrequent writes.  The main role of this cache is to boost
 * the performance of random read workloads.  The intended L2ARC devices
 * include short-stroked disks, solid state disks, and other media with
 * substantially faster read latency than disk.
 *
 *                 +-----------------------+
 *                 |         ARC           |
 *                 +-----------------------+
 *                    |         ^     ^
 *                    |         |     |
 *      l2arc_feed_thread()    arc_read()
 *                    |         |     |
 *                    |  l2arc read   |
 *                    V         |     |
 *               +---------------+    |
 *               |     L2ARC     |    |
 *               +---------------+    |
 *                   |    ^           |
 *          l2arc_write() |           |
 *                   |    |           |
 *                   V    |           |
 *                 +-------+      +-------+
 *                 | vdev  |      | vdev  |
 *                 | cache |      | cache |
 *                 +-------+      +-------+
 *                 +=========+     .-----.
 *                 :  L2ARC  :    |-_____-|
 *                 : devices :    | Disks |
 *                 +=========+    `-_____-'
 *
 * Read requests are satisfied from the following sources, in order:
 *
 *	1) ARC
 *	2) vdev cache of L2ARC devices
 *	3) L2ARC devices
 *	4) vdev cache of disks
 *	5) disks
 *
 * Some L2ARC device types exhibit extremely slow write performance.
 * To accommodate for this there are some significant differences between
 * the L2ARC and traditional cache design:
 *
 * 1. There is no eviction path from the ARC to the L2ARC.  Evictions from
 * the ARC behave as usual, freeing buffers and placing headers on ghost
 * lists.  The ARC does not send buffers to the L2ARC during eviction as
 * this would add inflated write latencies for all ARC memory pressure.
 *
 * 2. The L2ARC attempts to cache data from the ARC before it is evicted.
 * It does this by periodically scanning buffers from the eviction-end of
 * the MFU and MRU ARC lists, copying them to the L2ARC devices if they are
 * not already there. It scans until a headroom of buffers is satisfied,
 * which itself is a buffer for ARC eviction. If a compressible buffer is
 * found during scanning and selected for writing to an L2ARC device, we
 * temporarily boost scanning headroom during the next scan cycle to make
 * sure we adapt to compression effects (which might significantly reduce
 * the data volume we write to L2ARC). The thread that does this is
 * l2arc_feed_thread(), illustrated below; example sizes are included to
 * provide a better sense of ratio than this diagram:
 *
 *	       head -->                        tail
 *	        +---------------------+----------+
 *	ARC_mfu |:::::#:::::::::::::::|o#o###o###|-->.   # already on L2ARC
 *	        +---------------------+----------+   |   o L2ARC eligible
 *	ARC_mru |:#:::::::::::::::::::|#o#ooo####|-->|   : ARC buffer
 *	        +---------------------+----------+   |
 *	             15.9 Gbytes      ^ 32 Mbytes    |
 *	                           headroom          |
 *	                                      l2arc_feed_thread()
 *	                                             |
 *	                 l2arc write hand <--[oooo]--'
 *	                         |           8 Mbyte
 *	                         |          write max
 *	                         V
 *		  +==============================+
 *	L2ARC dev |####|#|###|###|    |####| ... |
 *	          +==============================+
 *	                     32 Gbytes
 *
 * 3. If an ARC buffer is copied to the L2ARC but then hit instead of
 * evicted, then the L2ARC has cached a buffer much sooner than it probably
 * needed to, potentially wasting L2ARC device bandwidth and storage.  It is
 * safe to say that this is an uncommon case, since buffers at the end of
 * the ARC lists have moved there due to inactivity.
 *
 * 4. If the ARC evicts faster than the L2ARC can maintain a headroom,
 * then the L2ARC simply misses copying some buffers.  This serves as a
 * pressure valve to prevent heavy read workloads from both stalling the ARC
 * with waits and clogging the L2ARC with writes.  This also helps prevent
 * the potential for the L2ARC to churn if it attempts to cache content too
 * quickly, such as during backups of the entire pool.
 *
 * 5. After system boot and before the ARC has filled main memory, there are
 * no evictions from the ARC and so the tails of the ARC_mfu and ARC_mru
 * lists can remain mostly static.  Instead of searching from tail of these
 * lists as pictured, the l2arc_feed_thread() will search from the list heads
 * for eligible buffers, greatly increasing its chance of finding them.
 *
 * The L2ARC device write speed is also boosted during this time so that
 * the L2ARC warms up faster.  Since there have been no ARC evictions yet,
 * there are no L2ARC reads, and no fear of degrading read performance
 * through increased writes.
 *
 * 6. Writes to the L2ARC devices are grouped and sent in-sequence, so that
 * the vdev queue can aggregate them into larger and fewer writes.  Each
 * device is written to in a rotor fashion, sweeping writes through
 * available space then repeating.
 *
 * 7. The L2ARC does not store dirty content.  It never needs to flush
 * write buffers back to disk based storage.
 *
 * 8. If an ARC buffer is written (and dirtied) which also exists in the
 * L2ARC, the now stale L2ARC buffer is immediately dropped.
 *
 * The performance of the L2ARC can be tweaked by a number of tunables, which
 * may be necessary for different workloads:
 *
 *	l2arc_write_max		max write bytes per interval
 *	l2arc_write_boost	extra write bytes during device warmup
 *	l2arc_noprefetch	skip caching prefetched buffers
 *	l2arc_headroom		number of max device writes to precache
 *	l2arc_headroom_boost	when we find compressed buffers during ARC
 *				scanning, we multiply headroom by this
 *				percentage factor for the next scan cycle,
 *				since more compressed buffers are likely to
 *				be present
 *	l2arc_feed_secs		seconds between L2ARC writing
 *
 * Tunables may be removed or added as future performance improvements are
 * integrated, and also may become zpool properties.
 *
 * There are three key functions that control how the L2ARC warms up:
 *
 *	l2arc_write_eligible()	check if a buffer is eligible to cache
 *	l2arc_write_size()	calculate how much to write
 *	l2arc_write_interval()	calculate sleep delay between writes
 *
 * These three functions determine what to write, how much, and how quickly
 * to send writes.
 *
 * L2ARC persistency:
 *
 * When writing buffers to L2ARC, we periodically add some metadata to
 * make sure we can pick them up after reboot, thus dramatically reducing
 * the impact that any downtime has on the performance of storage systems
 * with large caches.
 *
 * The implementation works fairly simply by integrating the following two
 * modifications:
 *
 * *) Every now and then we mix in a piece of metadata (called a log block)
 *    into the L2ARC write. This allows us to understand what's been written,
 *    so that we can rebuild the arc_buf_hdr_t structures of the main ARC
 *    buffers. The log block also includes a "2-back-reference" pointer to
 *    he second-to-previous block, forming a back-linked list of blocks on
 *    the L2ARC device.
 *
 * *) We reserve SPA_MINBLOCKSIZE of space at the start of each L2ARC device
 *    for our header bookkeeping purposes. This contains a device header,
 *    which contains our top-level reference structures. We update it each
 *    time we write a new log block, so that we're able to locate it in the
 *    L2ARC device. If this write results in an inconsistent device header
 *    (e.g. due to power failure), we detect this by verifying the header's
 *    checksum and simply drop the entries from L2ARC.
 *
 * Implementation diagram:
 *
 * +=== L2ARC device (not to scale) ======================================+
 * |       ___two newest log block pointers__.__________                  |
 * |      /                                   \1 back   \latest           |
 * |.____/_.                                   V         V                |
 * ||L2 dev|....|lb |bufs |lb |bufs |lb |bufs |lb |bufs |lb |---(empty)---|
 * ||   hdr|      ^         /^       /^        /         /                |
 * |+------+  ...--\-------/  \-----/--\------/         /                 |
 * |                \--------------/    \--------------/                  |
 * +======================================================================+
 *
 * As can be seen on the diagram, rather than using a simple linked list,
 * we use a pair of linked lists with alternating elements. This is a
 * performance enhancement due to the fact that we only find out of the
 * address of the next log block access once the current block has been
 * completely read in. Obviously, this hurts performance, because we'd be
 * keeping the device's I/O queue at only a 1 operation deep, thus
 * incurring a large amount of I/O round-trip latency. Having two lists
 * allows us to "prefetch" two log blocks ahead of where we are currently
 * rebuilding L2ARC buffers.
 *
 * On-device data structures:
 *
 * L2ARC device header:	l2arc_dev_hdr_phys_t
 * L2ARC log block:	l2arc_log_blk_phys_t
 *
 * L2ARC reconstruction:
 *
 * When writing data, we simply write in the standard rotary fashion,
 * evicting buffers as we go and simply writing new data over them (writing
 * a new log block every now and then). This obviously means that once we
 * loop around the end of the device, we will start cutting into an already
 * committed log block (and its referenced data buffers), like so:
 *
 *    current write head__       __old tail
 *                        \     /
 *                        V    V
 * <--|bufs |lb |bufs |lb |    |bufs |lb |bufs |lb |-->
 *                         ^    ^^^^^^^^^___________________________________
 *                         |                                                \
 *                   <<nextwrite>> may overwrite this blk and/or its bufs --'
 *
 * When importing the pool, we detect this situation and use it to stop
 * our scanning process (see l2arc_rebuild).
 *
 * There is one significant caveat to consider when rebuilding ARC contents
 * from an L2ARC device: what about invalidated buffers? Given the above
 * construction, we cannot update blocks which we've already written to amend
 * them to remove buffers which were invalidated. Thus, during reconstruction,
 * we might be populating the cache with buffers for data that's not on the
 * main pool anymore, or may have been overwritten!
 *
 * As it turns out, this isn't a problem. Every arc_read request includes
 * both the DVA and, crucially, the birth TXG of the BP the caller is
 * looking for. So even if the cache were populated by completely rotten
 * blocks for data that had been long deleted and/or overwritten, we'll
 * never actually return bad data from the cache, since the DVA with the
 * birth TXG uniquely identify a block in space and time - once created,
 * a block is immutable on disk. The worst thing we have done is wasted
 * some time and memory at l2arc rebuild to reconstruct outdated ARC
 * entries that will get dropped from the l2arc as it is being updated
 * with new blocks.
 */

static boolean_t
l2arc_write_eligible(uint64_t spa_guid, arc_buf_hdr_t *hdr)
{
	/*
	 * A buffer is *not* eligible for the L2ARC if it:
	 * 1. belongs to a different spa.
	 * 2. is already cached on the L2ARC.
	 * 3. has an I/O in progress (it may be an incomplete read).
	 * 4. is flagged not eligible (zfs property).
	 */
	if (hdr->b_spa != spa_guid || HDR_HAS_L2HDR(hdr) ||
	    HDR_IO_IN_PROGRESS(hdr) || !HDR_L2CACHE(hdr))
		return (B_FALSE);

	return (B_TRUE);
}

static uint64_t
l2arc_write_size(void)
{
	uint64_t size;

	/*
	 * Make sure our globals have meaningful values in case the user
	 * altered them.
	 */
	size = l2arc_write_max;
	if (size == 0) {
		cmn_err(CE_NOTE, "Bad value for l2arc_write_max, value must "
		    "be greater than zero, resetting it to the default (%d)",
		    L2ARC_WRITE_SIZE);
		size = l2arc_write_max = L2ARC_WRITE_SIZE;
	}

	if (arc_warm == B_FALSE)
		size += l2arc_write_boost;

	return (size);

}

static clock_t
l2arc_write_interval(clock_t began, uint64_t wanted, uint64_t wrote)
{
	clock_t interval, next, now;

	/*
	 * If the ARC lists are busy, increase our write rate; if the
	 * lists are stale, idle back.  This is achieved by checking
	 * how much we previously wrote - if it was more than half of
	 * what we wanted, schedule the next write much sooner.
	 */
	if (l2arc_feed_again && wrote > (wanted / 2))
		interval = (hz * l2arc_feed_min_ms) / 1000;
	else
		interval = hz * l2arc_feed_secs;

	now = ddi_get_lbolt();
	next = MAX(now, MIN(now + interval, began + interval));

	return (next);
}

typedef enum l2ad_feed {
	L2ARC_FEED_ALL = 1,
	L2ARC_FEED_DDT_DEV,
	L2ARC_FEED_NON_DDT_DEV,
} l2ad_feed_t;

/*
 * Cycle through L2ARC devices.  This is how L2ARC load balances.
 * If a device is returned, this also returns holding the spa config lock.
 */
static l2arc_dev_t *
l2arc_dev_get_next(l2ad_feed_t feed_type)
{
	l2arc_dev_t *start = NULL, *next = NULL;

	/*
	 * Lock out the removal of spas (spa_namespace_lock), then removal
	 * of cache devices (l2arc_dev_mtx).  Once a device has been selected,
	 * both locks will be dropped and a spa config lock held instead.
	 */
	mutex_enter(&spa_namespace_lock);
	mutex_enter(&l2arc_dev_mtx);

	/* if there are no vdevs, there is nothing to do */
	if (l2arc_ndev == 0)
		goto out;

	if (feed_type == L2ARC_FEED_DDT_DEV)
		next = l2arc_ddt_dev_last;
	else
		next = l2arc_dev_last;

	/* figure out what the next device we look at should be */
	if (next == NULL)
		next = list_head(l2arc_dev_list);
	else if (list_next(l2arc_dev_list, next) == NULL)
		next = list_head(l2arc_dev_list);
	else
		next = list_next(l2arc_dev_list, next);
	ASSERT(next);

	/* loop through L2ARC devs looking for the one we need */
	/* LINTED(E_CONSTANT_CONDITION) */
	while (1) {
		if (next == NULL) /* reached list end, start from beginning */
			next = list_head(l2arc_dev_list);

		if (start == NULL) { /* save starting dev */
			start = next;
		} else if (start == next) { /* full loop completed - stop now */
			next = NULL;
			if (feed_type == L2ARC_FEED_DDT_DEV) {
				l2arc_ddt_dev_last = NULL;
				goto out;
			} else {
				break;
			}
		}

		if (!vdev_is_dead(next->l2ad_vdev) && !next->l2ad_rebuild) {
			if (feed_type == L2ARC_FEED_DDT_DEV) {
				if (vdev_type_is_ddt(next->l2ad_vdev)) {
					l2arc_ddt_dev_last = next;
					goto out;
				}
			} else if (feed_type == L2ARC_FEED_NON_DDT_DEV) {
				if (!vdev_type_is_ddt(next->l2ad_vdev)) {
					break;
				}
			} else {
				ASSERT(feed_type == L2ARC_FEED_ALL);
				break;
			}
		}
		next = list_next(l2arc_dev_list, next);
	}
	l2arc_dev_last = next;

out:
	mutex_exit(&l2arc_dev_mtx);

	/*
	 * Grab the config lock to prevent the 'next' device from being
	 * removed while we are writing to it.
	 */
	if (next != NULL)
		spa_config_enter(next->l2ad_spa, SCL_L2ARC, next, RW_READER);
	mutex_exit(&spa_namespace_lock);

	return (next);
}

/*
 * Free buffers that were tagged for destruction.
 */
static void
l2arc_do_free_on_write()
{
	list_t *buflist;
	l2arc_data_free_t *df, *df_prev;

	mutex_enter(&l2arc_free_on_write_mtx);
	buflist = l2arc_free_on_write;

	for (df = list_tail(buflist); df; df = df_prev) {
		df_prev = list_prev(buflist, df);
		ASSERT(df->l2df_data != NULL);
		ASSERT(df->l2df_func != NULL);
		df->l2df_func(df->l2df_data, df->l2df_size);
		list_remove(buflist, df);
		kmem_free(df, sizeof (l2arc_data_free_t));
	}

	mutex_exit(&l2arc_free_on_write_mtx);
}

/*
 * A write to a cache device has completed.  Update all headers to allow
 * reads from these buffers to begin.
 */
static void
l2arc_write_done(zio_t *zio)
{
	l2arc_write_callback_t *cb;
	l2arc_dev_t *dev;
	list_t *buflist;
	arc_buf_hdr_t *head, *hdr, *hdr_prev;
	kmutex_t *hash_lock;
	int64_t bytes_dropped = 0;
	l2arc_log_blk_buf_t *lb_buf;

	cb = zio->io_private;
	ASSERT(cb != NULL);
	dev = cb->l2wcb_dev;
	ASSERT(dev != NULL);
	head = cb->l2wcb_head;
	ASSERT(head != NULL);
	buflist = &dev->l2ad_buflist;
	ASSERT(buflist != NULL);
	DTRACE_PROBE2(l2arc__iodone, zio_t *, zio,
	    l2arc_write_callback_t *, cb);

	if (zio->io_error != 0)
		ARCSTAT_BUMP(arcstat_l2_writes_error);

	/*
	 * All writes completed, or an error was hit.
	 */
top:
	mutex_enter(&dev->l2ad_mtx);
	for (hdr = list_prev(buflist, head); hdr; hdr = hdr_prev) {
		hdr_prev = list_prev(buflist, hdr);

		hash_lock = HDR_LOCK(hdr);

		/*
		 * We cannot use mutex_enter or else we can deadlock
		 * with l2arc_write_buffers (due to swapping the order
		 * the hash lock and l2ad_mtx are taken).
		 */
		if (!mutex_tryenter(hash_lock)) {
			/*
			 * Missed the hash lock. We must retry so we
			 * don't leave the ARC_FLAG_L2_WRITING bit set.
			 */
			ARCSTAT_BUMP(arcstat_l2_writes_lock_retry);

			/*
			 * We don't want to rescan the headers we've
			 * already marked as having been written out, so
			 * we reinsert the head node so we can pick up
			 * where we left off.
			 */
			list_remove(buflist, head);
			list_insert_after(buflist, hdr, head);

			mutex_exit(&dev->l2ad_mtx);

			/*
			 * We wait for the hash lock to become available
			 * to try and prevent busy waiting, and increase
			 * the chance we'll be able to acquire the lock
			 * the next time around.
			 */
			mutex_enter(hash_lock);
			mutex_exit(hash_lock);
			goto top;
		}

		/*
		 * We could not have been moved into the arc_l2c_only
		 * state while in-flight due to our ARC_FLAG_L2_WRITING
		 * bit being set. Let's just ensure that's being enforced.
		 */
		ASSERT(HDR_HAS_L1HDR(hdr));

		/*
		 * We may have allocated a buffer for L2ARC compression,
		 * we must release it to avoid leaking this data.
		 */
		l2arc_release_cdata_buf(hdr);

		if (zio->io_error != 0) {
			/*
			 * Error - drop L2ARC entry.
			 */
			list_remove(buflist, hdr);
			hdr->b_flags &= ~ARC_FLAG_HAS_L2HDR;

			ARCSTAT_INCR(arcstat_l2_asize, -hdr->b_l2hdr.b_asize);
			ARCSTAT_INCR(arcstat_l2_size, -hdr->b_size);

			bytes_dropped += hdr->b_l2hdr.b_asize;
			(void) refcount_remove_many(&dev->l2ad_alloc,
			    hdr->b_l2hdr.b_asize, hdr);
		}

		/*
		 * Allow ARC to begin reads and ghost list evictions to
		 * this L2ARC entry.
		 */
		hdr->b_flags &= ~ARC_FLAG_L2_WRITING;

		mutex_exit(hash_lock);
	}

	atomic_inc_64(&l2arc_writes_done);
	list_remove(buflist, head);
	ASSERT(!HDR_HAS_L1HDR(head));
	kmem_cache_free(hdr_l2only_cache, head);
	mutex_exit(&dev->l2ad_mtx);

	ASSERT(dev->l2ad_vdev != NULL);
	vdev_space_update(dev->l2ad_vdev, -bytes_dropped, 0, 0);

	l2arc_do_free_on_write();

	while ((lb_buf = list_remove_tail(&cb->l2wcb_log_blk_buflist)) != NULL)
		kmem_free(lb_buf, sizeof (*lb_buf));
	list_destroy(&cb->l2wcb_log_blk_buflist);
	kmem_free(cb, sizeof (l2arc_write_callback_t));
}

/*
 * A read to a cache device completed.  Validate buffer contents before
 * handing over to the regular ARC routines.
 */
static void
l2arc_read_done(zio_t *zio)
{
	l2arc_read_callback_t *cb;
	arc_buf_hdr_t *hdr;
	arc_buf_t *buf;
	kmutex_t *hash_lock;
	int equal;

	ASSERT(zio->io_vd != NULL);
	ASSERT(zio->io_flags & ZIO_FLAG_DONT_PROPAGATE);

	spa_config_exit(zio->io_spa, SCL_L2ARC, zio->io_vd);

	cb = zio->io_private;
	ASSERT(cb != NULL);
	buf = cb->l2rcb_buf;
	ASSERT(buf != NULL);

	hash_lock = HDR_LOCK(buf->b_hdr);
	mutex_enter(hash_lock);
	hdr = buf->b_hdr;
	ASSERT3P(hash_lock, ==, HDR_LOCK(hdr));

	/*
	 * If the buffer was compressed, decompress it first.
	 */
	if (cb->l2rcb_compress != ZIO_COMPRESS_OFF)
		l2arc_decompress_zio(zio, hdr, cb->l2rcb_compress);
	ASSERT(zio->io_data != NULL);
	ASSERT3U(zio->io_size, ==, hdr->b_size);
	ASSERT3U(BP_GET_LSIZE(&cb->l2rcb_bp), ==, hdr->b_size);

	/*
	 * Check this survived the L2ARC journey.
	 */
	equal = arc_cksum_equal(buf);
	if (equal && zio->io_error == 0 && !HDR_L2_EVICTED(hdr)) {
		mutex_exit(hash_lock);
		zio->io_private = buf;
		zio->io_bp_copy = cb->l2rcb_bp;	/* XXX fix in L2ARC 2.0	*/
		zio->io_bp = &zio->io_bp_copy;	/* XXX fix in L2ARC 2.0	*/
		arc_read_done(zio);
	} else {
		mutex_exit(hash_lock);
		/*
		 * Buffer didn't survive caching.  Increment stats and
		 * reissue to the original storage device.
		 */
		if (zio->io_error != 0) {
			ARCSTAT_BUMP(arcstat_l2_io_error);
		} else {
			zio->io_error = SET_ERROR(EIO);
		}
		if (!equal)
			ARCSTAT_BUMP(arcstat_l2_cksum_bad);

		/*
		 * If there's no waiter, issue an async i/o to the primary
		 * storage now.  If there *is* a waiter, the caller must
		 * issue the i/o in a context where it's OK to block.
		 */
		if (zio->io_waiter == NULL) {
			zio_t *pio = zio_unique_parent(zio);

			ASSERT(!pio || pio->io_child_type == ZIO_CHILD_LOGICAL);

			zio_nowait(zio_read(pio, cb->l2rcb_spa, &cb->l2rcb_bp,
			    buf->b_data, hdr->b_size, arc_read_done, buf,
			    zio->io_priority, cb->l2rcb_flags, &cb->l2rcb_zb));
		}
	}

	kmem_free(cb, sizeof (l2arc_read_callback_t));
}

/*
 * This is the list priority from which the L2ARC will search for pages to
 * cache.  This is used within loops to cycle through lists in the
 * desired order.  This order can have a significant effect on cache
 * performance.
 *
 * Currently the ddt lists are hit first (MFU then MRU),
 * followed by metadata then by the data lists.
 * This function returns a locked list, and also returns the lock pointer.
 */
static multilist_sublist_t *
l2arc_sublist_lock(enum l2arc_priorities prio)
{
	multilist_t *ml = NULL;
	unsigned int idx;

	ASSERT(prio >= PRIORITY_MFU_DDT);
	ASSERT(prio < PRIORITY_NUMTYPES);

	switch (prio) {
	case PRIORITY_MFU_DDT:
		ml = &arc_mfu->arcs_list[ARC_BUFC_DDT];
		break;
	case PRIORITY_MRU_DDT:
		ml = &arc_mru->arcs_list[ARC_BUFC_DDT];
		break;
	case PRIORITY_MFU_META:
		ml = &arc_mfu->arcs_list[ARC_BUFC_METADATA];
		break;
	case PRIORITY_MRU_META:
		ml = &arc_mru->arcs_list[ARC_BUFC_METADATA];
		break;
	case PRIORITY_MFU_DATA:
		ml = &arc_mfu->arcs_list[ARC_BUFC_DATA];
		break;
	case PRIORITY_MRU_DATA:
		ml = &arc_mru->arcs_list[ARC_BUFC_DATA];
		break;
	}

	/*
	 * Return a randomly-selected sublist. This is acceptable
	 * because the caller feeds only a little bit of data for each
	 * call (8MB). Subsequent calls will result in different
	 * sublists being selected.
	 */
	idx = multilist_get_random_index(ml);
	return (multilist_sublist_lock(ml, idx));
}

/*
 * Calculates the maximum overhead of L2ARC metadata log blocks for a given
 * L2ARC write size. l2arc_evict and l2arc_write_buffers need to include this
 * overhead in processing to make sure there is enough headroom available
 * when writing buffers.
 */
static inline uint64_t
l2arc_log_blk_overhead(uint64_t write_sz)
{
	return ((write_sz / SPA_MINBLOCKSIZE / L2ARC_LOG_BLK_ENTRIES) + 1) *
	    L2ARC_LOG_BLK_SIZE;
}

/*
 * Evict buffers from the device write hand to the distance specified in
 * bytes.  This distance may span populated buffers, it may span nothing.
 * This is clearing a region on the L2ARC device ready for writing.
 * If the 'all' boolean is set, every buffer is evicted.
 */
static void
l2arc_evict_impl(l2arc_dev_t *dev, uint64_t distance, boolean_t all)
{
	list_t *buflist;
	arc_buf_hdr_t *hdr, *hdr_prev;
	kmutex_t *hash_lock;
	uint64_t taddr;

	buflist = &dev->l2ad_buflist;

	if (!all && dev->l2ad_first) {
		/*
		 * This is the first sweep through the device.  There is
		 * nothing to evict.
		 */
		return;
	}

	/*
	 * We need to add in the worst case scenario of log block overhead.
	 */
	distance += l2arc_log_blk_overhead(distance);
	if (dev->l2ad_hand >= (dev->l2ad_end - (2 * distance))) {
		/*
		 * When nearing the end of the device, evict to the end
		 * before the device write hand jumps to the start.
		 */
		taddr = dev->l2ad_end;
	} else {
		taddr = dev->l2ad_hand + distance;
	}
	DTRACE_PROBE4(l2arc__evict, l2arc_dev_t *, dev, list_t *, buflist,
	    uint64_t, taddr, boolean_t, all);

top:
	mutex_enter(&dev->l2ad_mtx);
	for (hdr = list_tail(buflist); hdr; hdr = hdr_prev) {
		hdr_prev = list_prev(buflist, hdr);

		hash_lock = HDR_LOCK(hdr);

		/*
		 * We cannot use mutex_enter or else we can deadlock
		 * with l2arc_write_buffers (due to swapping the order
		 * the hash lock and l2ad_mtx are taken).
		 */
		if (!mutex_tryenter(hash_lock)) {
			/*
			 * Missed the hash lock.  Retry.
			 */
			ARCSTAT_BUMP(arcstat_l2_evict_lock_retry);
			mutex_exit(&dev->l2ad_mtx);
			mutex_enter(hash_lock);
			mutex_exit(hash_lock);
			goto top;
		}

		if (HDR_L2_WRITE_HEAD(hdr)) {
			/*
			 * We hit a write head node.  Leave it for
			 * l2arc_write_done().
			 */
			list_remove(buflist, hdr);
			mutex_exit(hash_lock);
			continue;
		}

		if (!all && HDR_HAS_L2HDR(hdr) &&
		    (hdr->b_l2hdr.b_daddr > taddr ||
		    hdr->b_l2hdr.b_daddr < dev->l2ad_hand)) {
			/*
			 * We've evicted to the target address,
			 * or the end of the device.
			 */
			mutex_exit(hash_lock);
			break;
		}

		ASSERT(HDR_HAS_L2HDR(hdr));
		if (!HDR_HAS_L1HDR(hdr)) {
			ASSERT(!HDR_L2_READING(hdr));
			/*
			 * This doesn't exist in the ARC.  Destroy.
			 * arc_hdr_destroy() will call list_remove()
			 * and decrement arcstat_l2_size.
			 */
			arc_change_state(arc_anon, hdr, hash_lock);
			arc_hdr_destroy(hdr);
		} else {
			ASSERT(hdr->b_l1hdr.b_state != arc_l2c_only);
			ARCSTAT_BUMP(arcstat_l2_evict_l1cached);
			/*
			 * Invalidate issued or about to be issued
			 * reads, since we may be about to write
			 * over this location.
			 */
			if (HDR_L2_READING(hdr)) {
				ARCSTAT_BUMP(arcstat_l2_evict_reading);
				hdr->b_flags |= ARC_FLAG_L2_EVICTED;
			}

			/* Ensure this header has finished being written */
			ASSERT(!HDR_L2_WRITING(hdr));
			ASSERT3P(hdr->b_l1hdr.b_tmp_cdata, ==, NULL);

			arc_hdr_l2hdr_destroy(hdr);
		}
		mutex_exit(hash_lock);
	}
	mutex_exit(&dev->l2ad_mtx);
}

static void
l2arc_evict_task(void *arg)
{
	l2arc_dev_t *dev = arg;
	ASSERT(dev);

	/*
	 * Evict l2arc buffers asynchronously; we need to keep the device
	 * around until we are sure there aren't any buffers referencing it.
	 * We do not need to hold any config locks, etc. because at this point,
	 * we are the only ones who knows about this device (the in-core
	 * structure), so no new buffers can be created (e.g. if the pool is
	 * re-imported while the asynchronous eviction is in progress) that
	 * reference this same in-core structure. Also remove the vdev link
	 * since further use of it as l2arc device is prohibited.
	 */
	dev->l2ad_vdev = NULL;
	l2arc_evict_impl(dev, 0LL, B_TRUE);

	/* Same cleanup as in the synchronous path */
	list_destroy(&dev->l2ad_buflist);
	mutex_destroy(&dev->l2ad_mtx);
	refcount_destroy(&dev->l2ad_alloc);
	kmem_free(dev->l2ad_dev_hdr, dev->l2ad_dev_hdr_asize);
	kmem_free(dev, sizeof (l2arc_dev_t));
}

boolean_t zfs_l2arc_async_evict = B_TRUE;

/*
 * Perform l2arc eviction for buffers associated with this device
 * If evicting all buffers (done at pool export time), try to evict
 * asynchronously, and fall back to synchronous eviction in case of error
 * Tell the caller whether to cleanup the device:
 *  - B_TRUE means "asynchronous eviction, do not cleanup"
 *  - B_FALSE means "synchronous eviction, done, please cleanup"
 */
static boolean_t
l2arc_evict(l2arc_dev_t *dev, uint64_t distance, boolean_t all)
{
	/*
	 *  If we are evicting all the buffers for this device, which happens
	 *  at pool export time, schedule asynchronous task
	 */
	if (all && zfs_l2arc_async_evict) {
		if ((taskq_dispatch(arc_flush_taskq, l2arc_evict_task,
		    dev, TQ_NOSLEEP) == NULL)) {
			/*
			 * Failed to dispatch asynchronous task
			 * cleanup, evict synchronously
			 */
			l2arc_evict_impl(dev, distance, all);
		} else {
			/*
			 * Successful dispatch, vdev space updated
			 */
			return (B_TRUE);
		}
	} else {
		/* Evict synchronously */
		l2arc_evict_impl(dev, distance, all);
	}

	return (B_FALSE);
}

/*
 * Find and write ARC buffers to the L2ARC device.
 *
 * An ARC_FLAG_L2_WRITING flag is set so that the L2ARC buffers are not valid
 * for reading until they have completed writing.
 * The headroom_boost is an in-out parameter used to maintain headroom boost
 * state between calls to this function.
 *
 * Returns the number of bytes actually written (which may be smaller than
 * the delta by which the device hand has changed due to alignment).
 */
static uint64_t
l2arc_write_buffers(spa_t *spa, l2arc_dev_t *dev, uint64_t target_sz,
    boolean_t *headroom_boost, l2ad_feed_t feed_type)
{
	arc_buf_hdr_t *hdr, *hdr_prev, *head;
	uint64_t headroom, buf_compress_minsz;
	/*
	 * We must carefully track the space we deal with here:
	 * - write_size: sum of the size of all buffers to be written
	 *	without compression or inter-buffer alignment applied.
	 *	This size is added to arcstat_l2_size, because subsequent
	 *	eviction of buffers decrements this kstat by only the
	 *	buffer's b_size (which doesn't take alignment into account).
	 * - write_asize: sum of the size of all buffers to be written
	 *	without compression, but WITH inter-buffer alignment applied.
	 *	This size is used to estimate the maximum number of bytes
	 *	we could take up on the device and is thus used to gauge how
	 *	close we are to hitting target_sz.
	 * - write_comp_size: sum of the size of all buffers to be written
	 *	WITH compression but WITHOUT inter-buffer alignment applied.
	 *	Similarly to write_size, this is used with the
	 *	arcstat_l2_asize kstat. It is also the sum of the actual
	 *	number bytes sent to zio_write_phys.
	 * - write_comp_asize: sum of the size of all buffers to be written
	 *	WITH compression and inter-buffer alignment applied.
	 *	This is the actual number of bytes taken up on the device
	 *	and so this is the actual amount by which we adjusted the
	 *	l2ad_hand and is also used in vdev_space_update().
	 */
	uint64_t write_size, write_asize;		/* uncompressed */
	uint64_t write_comp_size, write_comp_asize;	/* compressed */
	void *buf_data;
	boolean_t full;
	l2arc_write_callback_t *cb;
	zio_t *pio, *wzio;
	enum l2arc_priorities try;
	uint64_t guid = spa_load_guid(spa);
	const boolean_t do_headroom_boost = *headroom_boost;
	boolean_t dev_hdr_update = B_FALSE;

	ASSERT(dev->l2ad_vdev != NULL);

	/* Lower the flag now, we might want to raise it again later. */
	*headroom_boost = B_FALSE;

	pio = NULL;
	cb = NULL;
	write_size = write_asize = 0;
	write_comp_size = write_comp_asize = 0;
	full = B_FALSE;
	head = kmem_cache_alloc(hdr_l2only_cache, KM_PUSHPAGE);
	head->b_flags |= ARC_FLAG_L2_WRITE_HEAD;
	head->b_flags |= ARC_FLAG_HAS_L2HDR;

	/*
	 * We will want to try to compress buffers that are at least 2x the
	 * device sector size.
	 */
	buf_compress_minsz = 2 << dev->l2ad_vdev->vdev_ashift;

	/*
	 * Copy buffers for L2ARC writing.
	 */
	for (try = PRIORITY_MFU_DDT; try < PRIORITY_NUMTYPES; try++) {
		multilist_sublist_t *mls = l2arc_sublist_lock(try);
		uint64_t passed_sz = 0;

		/*
		 * L2ARC fast warmup.
		 *
		 * Until the ARC is warm and starts to evict, read from the
		 * head of the ARC lists rather than the tail.
		 */
		if (arc_warm == B_FALSE)
			hdr = multilist_sublist_head(mls);
		else
			hdr = multilist_sublist_tail(mls);

		headroom = target_sz * l2arc_headroom;
		if (do_headroom_boost)
			headroom = (headroom * l2arc_headroom_boost) / 100;

		for (; hdr; hdr = hdr_prev) {
			kmutex_t *hash_lock;
			uint64_t buf_size, buf_asize;

			if (arc_warm == B_FALSE)
				hdr_prev = multilist_sublist_next(mls, hdr);
			else
				hdr_prev = multilist_sublist_prev(mls, hdr);

			hash_lock = HDR_LOCK(hdr);
			if (!mutex_tryenter(hash_lock)) {
				/*
				 * Skip this buffer rather than waiting.
				 */
				continue;
			}

			/*
			 * When examining whether we've met our write target,
			 * we use psize_to_asize to account for inter-block
			 * gaps due to different physical sector size on
			 * L2ARC device.
			 */
			buf_size = hdr->b_size;
			buf_asize = vdev_psize_to_asize(dev->l2ad_vdev,
			    hdr->b_size);
			passed_sz += buf_size;
			if (passed_sz > headroom) {
				/*
				 * Searched too far.
				 */
				mutex_exit(hash_lock);
				break;
			}

			if (!l2arc_write_eligible(guid, hdr)) {
				mutex_exit(hash_lock);
				continue;
			}

			/*
			 * Assume that the buffer is not going to be compressed
			 * and could take more space on disk because of a larger
			 * disk block size.
			 */
			buf_size = hdr->b_size;
			buf_asize = vdev_psize_to_asize(dev->l2ad_vdev, buf_size);

			if ((write_asize + buf_asize) > target_sz) {
				full = B_TRUE;
				mutex_exit(hash_lock);
				break;
			}

			/* make sure buf we select corresponds to feed_type */
			if ((feed_type == L2ARC_FEED_DDT_DEV &&
			    arc_buf_type(hdr) != ARC_BUFC_DDT) ||
			    (feed_type == L2ARC_FEED_NON_DDT_DEV &&
			    arc_buf_type(hdr) == ARC_BUFC_DDT)) {
					mutex_exit(hash_lock);
					continue;
			}

			if (pio == NULL) {
				/*
				 * Insert a dummy header on the buflist so
				 * l2arc_write_done() can find where the
				 * write buffers begin without searching.
				 */
				mutex_enter(&dev->l2ad_mtx);
				list_insert_head(&dev->l2ad_buflist, head);
				mutex_exit(&dev->l2ad_mtx);

				cb = kmem_zalloc(
				    sizeof (l2arc_write_callback_t), KM_SLEEP);
				cb->l2wcb_dev = dev;
				cb->l2wcb_head = head;
				list_create(&cb->l2wcb_log_blk_buflist,
				    sizeof (l2arc_log_blk_buf_t),
				    offsetof(l2arc_log_blk_buf_t, lbb_node));
				pio = zio_root(spa, l2arc_write_done, cb,
				    ZIO_FLAG_CANFAIL);
			}

			/*
			 * Create and add a new L2ARC header.
			 */
			hdr->b_l2hdr.b_dev = dev;
			hdr->b_flags |= ARC_FLAG_L2_WRITING;
			/*
			 * Temporarily stash the data buffer in b_tmp_cdata.
			 * The subsequent write step will pick it up from
			 * there. This is because can't access b_l1hdr.b_buf
			 * without holding the hash_lock, which we in turn
			 * can't access without holding the ARC list locks
			 * (which we want to avoid during compression/writing).
			 */
			hdr->b_l2hdr.b_compress = ZIO_COMPRESS_OFF;
			hdr->b_l2hdr.b_asize = hdr->b_size;
			hdr->b_l1hdr.b_tmp_cdata = hdr->b_l1hdr.b_buf->b_data;

			/*
			 * Explicitly set the b_daddr field to a known
			 * value which means "invalid address". This
			 * enables us to differentiate which stage of
			 * l2arc_write_buffers() the particular header
			 * is in (e.g. this loop, or the one below).
			 * ARC_FLAG_L2_WRITING is not enough to make
			 * this distinction, and we need to know in
			 * order to do proper l2arc vdev accounting in
			 * arc_release() and arc_hdr_destroy().
			 *
			 * Note, we can't use a new flag to distinguish
			 * the two stages because we don't hold the
			 * header's hash_lock below, in the second stage
			 * of this function. Thus, we can't simply
			 * change the b_flags field to denote that the
			 * IO has been sent. We can change the b_daddr
			 * field of the L2 portion, though, since we'll
			 * be holding the l2ad_mtx; which is why we're
			 * using it to denote the header's state change.
			 */
			hdr->b_l2hdr.b_daddr = L2ARC_ADDR_UNSET;

			hdr->b_flags |= ARC_FLAG_HAS_L2HDR;

			mutex_enter(&dev->l2ad_mtx);
			list_insert_head(&dev->l2ad_buflist, hdr);
			mutex_exit(&dev->l2ad_mtx);

			/*
			 * Compute and store the buffer cksum before
			 * writing.  On debug the cksum is verified first.
			 */
			arc_cksum_verify(hdr->b_l1hdr.b_buf);
			arc_cksum_compute(hdr->b_l1hdr.b_buf, B_TRUE);

			mutex_exit(hash_lock);

			write_size += buf_size;
			write_asize += buf_asize;
		}

		multilist_sublist_unlock(mls);

		if (full == B_TRUE)
			break;
	}

	/* No buffers selected for writing? */
	if (pio == NULL) {
		ASSERT0(write_size);
		ASSERT(!HDR_HAS_L1HDR(head));
		kmem_cache_free(hdr_l2only_cache, head);
		return (0);
	}

	mutex_enter(&dev->l2ad_mtx);

	/*
	 * Note that elsewhere in this file arcstat_l2_asize
	 * and the used space on l2ad_vdev are updated using b_asize,
	 * which is not necessarily rounded up to the device block size.
	 * Too keep accounting consistent we do the same here as well:
	 * stats_size accumulates the sum of b_asize of the written buffers,
	 * while write_asize accumulates the sum of b_asize rounded up
	 * to the device block size.
	 * The latter sum is used only to validate the corectness of the code.
	 */
	write_asize = 0;

	/*
	 * Now start writing the buffers. We're starting at the write head
	 * and work backwards, retracing the course of the buffer selector
	 * loop above.
	 */
	for (hdr = list_prev(&dev->l2ad_buflist, head); hdr;
	    hdr = list_prev(&dev->l2ad_buflist, hdr)) {
		uint64_t buf_comp_size;

		/*
		 * We rely on the L1 portion of the header below, so
		 * it's invalid for this header to have been evicted out
		 * of the ghost cache, prior to being written out. The
		 * ARC_FLAG_L2_WRITING bit ensures this won't happen.
		 */
		ASSERT(HDR_HAS_L1HDR(hdr));

		/*
		 * We shouldn't need to lock the buffer here, since we flagged
		 * it as ARC_FLAG_L2_WRITING in the previous step, but we must
		 * take care to only access its L2 cache parameters. In
		 * particular, hdr->l1hdr.b_buf may be invalid by now due to
		 * ARC eviction.
		 */
		hdr->b_l2hdr.b_daddr = dev->l2ad_hand;

		if ((HDR_L2COMPRESS(hdr)) &&
		    hdr->b_l2hdr.b_asize >= buf_compress_minsz) {
			if (l2arc_compress_buf(hdr)) {
				/*
				 * If compression succeeded, enable headroom
				 * boost on the next scan cycle.
				 */
				*headroom_boost = B_TRUE;
			}
		}

		/*
		 * Pick up the buffer data we had previously stashed away
		 * (and now potentially also compressed).
		 */
		buf_data = hdr->b_l1hdr.b_tmp_cdata;
		buf_comp_size = hdr->b_l2hdr.b_asize;

		/*
		 * We need to do this regardless if buf_comp_size is zero or
		 * not, otherwise, when this l2hdr is evicted we'll
		 * remove a reference that was never added.
		 */
		(void) refcount_add_many(&dev->l2ad_alloc, buf_comp_size, hdr);

		/* Compression may have squashed the buffer to zero length. */
		if (buf_comp_size != 0) {
			uint64_t buf_comp_asize;

			wzio = zio_write_phys(pio, dev->l2ad_vdev,
			    dev->l2ad_hand, buf_comp_size, buf_data,
			    ZIO_CHECKSUM_OFF, NULL, NULL,
			    ZIO_PRIORITY_ASYNC_WRITE, ZIO_FLAG_CANFAIL,
			    B_FALSE);

			DTRACE_PROBE2(l2arc__write, vdev_t *, dev->l2ad_vdev,
			    zio_t *, wzio);
			(void) zio_nowait(wzio);

			write_comp_size += buf_comp_size;
			/*
			 * Keep the clock hand suitably device-aligned.
			 */
			buf_comp_asize = vdev_psize_to_asize(dev->l2ad_vdev,
			    buf_comp_size);
			write_comp_asize += buf_comp_asize;
			dev->l2ad_hand += buf_comp_asize;
		}

		/*
		 * Append buf info to current log and commit if full.
		 * arcstat_l2_{size,asize} kstats are updated internally.
		 */
		if (l2arc_log_blk_insert(dev, hdr)) {
			l2arc_log_blk_commit(dev, pio, cb);
			dev_hdr_update = B_TRUE;
		}
	}

	mutex_exit(&dev->l2ad_mtx);

	/*
	 * If we wrote any logs as part of this write, update dev hdr
	 * to point to it.
	 */
	if (dev_hdr_update)
		l2arc_dev_hdr_update(dev, pio);

	VERIFY3U(write_asize, <=, target_sz);
	ARCSTAT_BUMP(arcstat_l2_writes_sent);
	ARCSTAT_INCR(arcstat_l2_write_bytes, write_comp_size);
	if (feed_type == L2ARC_FEED_DDT_DEV)
		ARCSTAT_INCR(arcstat_l2_ddt_write_bytes, write_comp_size);
	ARCSTAT_INCR(arcstat_l2_size, write_size);
	ARCSTAT_INCR(arcstat_l2_asize, write_comp_size);
	vdev_space_update(dev->l2ad_vdev, write_comp_asize, 0, 0);

	/*
	 * Bump device hand to the device start if it is approaching the end.
	 * l2arc_evict() will already have evicted ahead for this case.
	 */
	if (dev->l2ad_hand + target_sz + l2arc_log_blk_overhead(target_sz) >=
	    dev->l2ad_end) {
		dev->l2ad_hand = dev->l2ad_start;
		dev->l2ad_first = B_FALSE;
	}

	dev->l2ad_writing = B_TRUE;
	(void) zio_wait(pio);
	dev->l2ad_writing = B_FALSE;

	return (write_comp_size);
}

/*
 * Compresses an L2ARC buffer.
 * The data to be compressed must be prefilled in l1hdr.b_tmp_cdata and its
 * size in l2hdr->b_asize. This routine tries to compress the data and
 * depending on the compression result there are three possible outcomes:
 * *) The buffer was incompressible. The original l2hdr contents were left
 *    untouched and are ready for writing to an L2 device.
 * *) The buffer was all-zeros, so there is no need to write it to an L2
 *    device. To indicate this situation b_tmp_cdata is NULL'ed, b_asize is
 *    set to zero and b_compress is set to ZIO_COMPRESS_EMPTY.
 * *) Compression succeeded and b_tmp_cdata was replaced with a temporary
 *    data buffer which holds the compressed data to be written, and b_asize
 *    tells us how much data there is. b_compress is set to the appropriate
 *    compression algorithm. Once writing is done, invoke
 *    l2arc_release_cdata_buf on this l2hdr to free this temporary buffer.
 *
 * Returns B_TRUE if compression succeeded, or B_FALSE if it didn't (the
 * buffer was incompressible).
 */
static boolean_t
l2arc_compress_buf(arc_buf_hdr_t *hdr)
{
	void *cdata;
	size_t csize, len, rounded;
	ASSERT(HDR_HAS_L2HDR(hdr));
	l2arc_buf_hdr_t *l2hdr = &hdr->b_l2hdr;

	ASSERT(HDR_HAS_L1HDR(hdr));
	ASSERT3S(l2hdr->b_compress, ==, ZIO_COMPRESS_OFF);
	ASSERT(hdr->b_l1hdr.b_tmp_cdata != NULL);

	len = l2hdr->b_asize;
	cdata = zio_data_buf_alloc(len);
	ASSERT3P(cdata, !=, NULL);
	csize = zio_compress_data(ZIO_COMPRESS_LZ4, hdr->b_l1hdr.b_tmp_cdata,
	    cdata, l2hdr->b_asize);

	rounded = P2ROUNDUP(csize, (size_t)SPA_MINBLOCKSIZE);
	if (rounded > csize) {
		bzero((char *)cdata + csize, rounded - csize);
		csize = rounded;
	}

	if (csize == 0) {
		/* zero block, indicate that there's nothing to write */
		zio_data_buf_free(cdata, len);
		l2hdr->b_compress = ZIO_COMPRESS_EMPTY;
		l2hdr->b_asize = 0;
		hdr->b_l1hdr.b_tmp_cdata = NULL;
		ARCSTAT_BUMP(arcstat_l2_compress_zeros);
		return (B_TRUE);
	} else if (csize > 0 && csize < len) {
		/*
		 * Compression succeeded, we'll keep the cdata around for
		 * writing and release it afterwards.
		 */
		l2hdr->b_compress = ZIO_COMPRESS_LZ4;
		l2hdr->b_asize = csize;
		hdr->b_l1hdr.b_tmp_cdata = cdata;
		ARCSTAT_BUMP(arcstat_l2_compress_successes);
		return (B_TRUE);
	} else {
		/*
		 * Compression failed, release the compressed buffer.
		 * l2hdr will be left unmodified.
		 */
		zio_data_buf_free(cdata, len);
		ARCSTAT_BUMP(arcstat_l2_compress_failures);
		return (B_FALSE);
	}
}

/*
 * Decompresses a zio read back from an l2arc device. On success, the
 * underlying zio's io_data buffer is overwritten by the uncompressed
 * version. On decompression error (corrupt compressed stream), the
 * zio->io_error value is set to signal an I/O error.
 *
 * Please note that the compressed data stream is not checksummed, so
 * if the underlying device is experiencing data corruption, we may feed
 * corrupt data to the decompressor, so the decompressor needs to be
 * able to handle this situation (LZ4 does).
 */
static void
l2arc_decompress_zio(zio_t *zio, arc_buf_hdr_t *hdr, enum zio_compress c)
{
	ASSERT(L2ARC_IS_VALID_COMPRESS(c));

	if (zio->io_error != 0) {
		/*
		 * An io error has occured, just restore the original io
		 * size in preparation for a main pool read.
		 */
		zio->io_orig_size = zio->io_size = hdr->b_size;
		return;
	}

	if (c == ZIO_COMPRESS_EMPTY) {
		/*
		 * An empty buffer results in a null zio, which means we
		 * need to fill its io_data after we're done restoring the
		 * buffer's contents.
		 */
		ASSERT(hdr->b_l1hdr.b_buf != NULL);
		bzero(hdr->b_l1hdr.b_buf->b_data, hdr->b_size);
		zio->io_data = zio->io_orig_data = hdr->b_l1hdr.b_buf->b_data;
	} else {
		ASSERT(zio->io_data != NULL);
		/*
		 * We copy the compressed data from the start of the arc buffer
		 * (the zio_read will have pulled in only what we need, the
		 * rest is garbage which we will overwrite at decompression)
		 * and then decompress back to the ARC data buffer. This way we
		 * can minimize copying by simply decompressing back over the
		 * original compressed data (rather than decompressing to an
		 * aux buffer and then copying back the uncompressed buffer,
		 * which is likely to be much larger).
		 */
		uint64_t csize;
		void *cdata;

		csize = zio->io_size;
		cdata = zio_data_buf_alloc(csize);
		bcopy(zio->io_data, cdata, csize);
		if (zio_decompress_data(c, cdata, zio->io_data, csize,
		    hdr->b_size) != 0)
			zio->io_error = EIO;
		zio_data_buf_free(cdata, csize);
	}

	/* Restore the expected uncompressed IO size. */
	zio->io_orig_size = zio->io_size = hdr->b_size;
}

/*
 * Releases the temporary b_tmp_cdata buffer in an l2arc header structure.
 * This buffer serves as a temporary holder of compressed data while
 * the buffer entry is being written to an l2arc device. Once that is
 * done, we can dispose of it.
 */
static void
l2arc_release_cdata_buf(arc_buf_hdr_t *hdr)
{
	ASSERT(HDR_HAS_L2HDR(hdr));
	enum zio_compress comp = hdr->b_l2hdr.b_compress;

	ASSERT(HDR_HAS_L1HDR(hdr));
	ASSERT(comp == ZIO_COMPRESS_OFF || L2ARC_IS_VALID_COMPRESS(comp));

	if (comp == ZIO_COMPRESS_OFF) {
		/*
		 * In this case, b_tmp_cdata points to the same buffer
		 * as the arc_buf_t's b_data field. We don't want to
		 * free it, since the arc_buf_t will handle that.
		 */
		hdr->b_l1hdr.b_tmp_cdata = NULL;
	} else if (comp == ZIO_COMPRESS_EMPTY) {
		/*
		 * In this case, b_tmp_cdata was compressed to an empty
		 * buffer, thus there's nothing to free and b_tmp_cdata
		 * should have been set to NULL in l2arc_write_buffers().
		 */
		ASSERT3P(hdr->b_l1hdr.b_tmp_cdata, ==, NULL);
	} else {
		/*
		 * If the data was compressed, then we've allocated a
		 * temporary buffer for it, so now we need to release it.
		 */
		ASSERT(hdr->b_l1hdr.b_tmp_cdata != NULL);
		zio_data_buf_free(hdr->b_l1hdr.b_tmp_cdata,
		    hdr->b_size);
		hdr->b_l1hdr.b_tmp_cdata = NULL;
	}

}

boolean_t
l2arc_feed_dev(boolean_t *headroom_boost, l2ad_feed_t feed_type,
    uint64_t *wrote)
{
	spa_t *spa;
	l2arc_dev_t *dev;
	uint64_t size;

	/*
	 * This selects the next l2arc device to write to, and in
	 * doing so the next spa to feed from: dev->l2ad_spa.   This
	 * will return NULL if there are now no l2arc devices or if
	 * they are all faulted.
	 *
	 * If a device is returned, its spa's config lock is also
	 * held to prevent device removal.  l2arc_dev_get_next()
	 * will grab and release l2arc_dev_mtx.
	 */
	if ((dev = l2arc_dev_get_next(feed_type)) == NULL)
		return (B_FALSE);

	spa = dev->l2ad_spa;
	ASSERT(spa != NULL);

	/*
	 * If the pool is read-only - skip it
	 */
	if (!spa_writeable(spa)) {
		spa_config_exit(spa, SCL_L2ARC, dev);
		return (B_FALSE);
	}

	ARCSTAT_BUMP(arcstat_l2_feeds);
	size = l2arc_write_size();

	/*
	 * Evict L2ARC buffers that will be overwritten.
	 * B_FALSE guarantees synchronous eviction.
	 */
	(void) l2arc_evict(dev, size, B_FALSE);

	/*
	 * Write ARC buffers.
	 */
	*wrote = l2arc_write_buffers(spa, dev, size, headroom_boost, feed_type);

	spa_config_exit(spa, SCL_L2ARC, dev);

	return (B_TRUE);
}

/*
 * This thread feeds the L2ARC at regular intervals.  This is the beating
 * heart of the L2ARC.
 */
static void
l2arc_feed_thread(void)
{
	callb_cpr_t cpr;
	uint64_t size, total_written = 0;
	clock_t begin, next = ddi_get_lbolt();
	boolean_t headroom_boost = B_FALSE;
	l2ad_feed_t feed_type = L2ARC_FEED_ALL;

	CALLB_CPR_INIT(&cpr, &l2arc_feed_thr_lock, callb_generic_cpr, FTAG);

	mutex_enter(&l2arc_feed_thr_lock);

	while (l2arc_thread_exit == 0) {
		CALLB_CPR_SAFE_BEGIN(&cpr);
		(void) cv_timedwait(&l2arc_feed_thr_cv, &l2arc_feed_thr_lock,
		    next);
		CALLB_CPR_SAFE_END(&cpr, &l2arc_feed_thr_lock);
		next = ddi_get_lbolt() + hz;

		/*
		 * Quick check for L2ARC devices.
		 */
		mutex_enter(&l2arc_dev_mtx);
		if (l2arc_ndev == 0) {
			mutex_exit(&l2arc_dev_mtx);
			continue;
		}
		mutex_exit(&l2arc_dev_mtx);
		begin = ddi_get_lbolt();

		/*
		 * Avoid contributing to memory pressure.
		 */
		if (arc_reclaim_needed()) {
			ARCSTAT_BUMP(arcstat_l2_abort_lowmem);
			continue;
		}

		/* try to write to DDT L2ARC device if any */
		if (l2arc_feed_dev(&headroom_boost, L2ARC_FEED_DDT_DEV,
		    &size)) {
			total_written += size;
			feed_type = L2ARC_FEED_NON_DDT_DEV;
		}

		/* try to write to the regular L2ARC device if any */
		if (l2arc_feed_dev(&headroom_boost, feed_type, &size)) {
			total_written += size;
			if (feed_type == L2ARC_FEED_NON_DDT_DEV)
				total_written /= 2; /* avg written per device */
		}

		/*
		 * Calculate interval between writes.
		 */
		next = l2arc_write_interval(begin, l2arc_write_size(),
		    total_written);

		total_written = 0;
	}

	l2arc_thread_exit = 0;
	cv_broadcast(&l2arc_feed_thr_cv);
	CALLB_CPR_EXIT(&cpr);		/* drops l2arc_feed_thr_lock */
	thread_exit();
}

boolean_t
l2arc_vdev_present(vdev_t *vd)
{
	return (l2arc_vdev_get(vd) != NULL);
}

/*
 * Returns the l2arc_dev_t associated with a particular vdev_t or NULL if
 * the vdev_t isn't an L2ARC device.
 */
static l2arc_dev_t *
l2arc_vdev_get(vdev_t *vd)
{
	l2arc_dev_t	*dev;
	boolean_t	held = MUTEX_HELD(&l2arc_dev_mtx);

	if (!held)
		mutex_enter(&l2arc_dev_mtx);
	for (dev = list_head(l2arc_dev_list); dev != NULL;
	    dev = list_next(l2arc_dev_list, dev)) {
		if (dev->l2ad_vdev == vd)
			break;
	}
	if (!held)
		mutex_exit(&l2arc_dev_mtx);

	return (dev);
}

/*
 * Add a vdev for use by the L2ARC.  By this point the spa has already
 * validated the vdev and opened it. The `rebuild' flag indicates whether
 * we should attempt an L2ARC persistency rebuild.
 */
void
l2arc_add_vdev(spa_t *spa, vdev_t *vd, boolean_t rebuild)
{
	l2arc_dev_t *adddev;

	ASSERT(!l2arc_vdev_present(vd));

	/*
	 * Create a new l2arc device entry.
	 */
	adddev = kmem_zalloc(sizeof (l2arc_dev_t), KM_SLEEP);
	adddev->l2ad_spa = spa;
	adddev->l2ad_vdev = vd;
	/* leave extra size for an l2arc device header */
	adddev->l2ad_dev_hdr_asize = MAX(sizeof (*adddev->l2ad_dev_hdr),
	    1 << vd->vdev_ashift);
	adddev->l2ad_start = VDEV_LABEL_START_SIZE + adddev->l2ad_dev_hdr_asize;
	adddev->l2ad_end = VDEV_LABEL_START_SIZE + vdev_get_min_asize(vd);
	ASSERT3U(adddev->l2ad_start, <, adddev->l2ad_end);
	adddev->l2ad_hand = adddev->l2ad_start;
	adddev->l2ad_first = B_TRUE;
	adddev->l2ad_writing = B_FALSE;
	adddev->l2ad_dev_hdr = kmem_zalloc(adddev->l2ad_dev_hdr_asize,
	    KM_SLEEP);

	mutex_init(&adddev->l2ad_mtx, NULL, MUTEX_DEFAULT, NULL);
	/*
	 * This is a list of all ARC buffers that are still valid on the
	 * device.
	 */
	list_create(&adddev->l2ad_buflist, sizeof (arc_buf_hdr_t),
	    offsetof(arc_buf_hdr_t, b_l2hdr.b_l2node));

	vdev_space_update(vd, 0, 0, adddev->l2ad_end - adddev->l2ad_hand);
	refcount_create(&adddev->l2ad_alloc);

	/*
	 * Add device to global list
	 */
	mutex_enter(&l2arc_dev_mtx);
	list_insert_head(l2arc_dev_list, adddev);
	atomic_inc_64(&l2arc_ndev);
	if (rebuild && l2arc_rebuild_enabled &&
	    adddev->l2ad_end - adddev->l2ad_start > L2ARC_PERSIST_MIN_SIZE) {
		/*
		 * Just mark the device as pending for a rebuild. We won't
		 * be starting a rebuild in line here as it would block pool
		 * import. Instead spa_load_impl will hand that off to an
		 * async task which will call l2arc_spa_rebuild_start.
		 */
		adddev->l2ad_rebuild = B_TRUE;
	}
	mutex_exit(&l2arc_dev_mtx);
}

/*
 * Remove a vdev from the L2ARC.
 */
void
l2arc_remove_vdev(vdev_t *vd)
{
	l2arc_dev_t *dev, *nextdev, *remdev = NULL;

	/*
	 * Find the device by vdev
	 */
	mutex_enter(&l2arc_dev_mtx);
	for (dev = list_head(l2arc_dev_list); dev; dev = nextdev) {
		nextdev = list_next(l2arc_dev_list, dev);
		if (vd == dev->l2ad_vdev) {
			remdev = dev;
			break;
		}
	}
	ASSERT(remdev != NULL);

	/*
	 * Cancel any ongoing or scheduled rebuild (race protection with
	 * l2arc_spa_rebuild_start provided via l2arc_dev_mtx).
	 */
	remdev->l2ad_rebuild_cancel = B_TRUE;
	if (remdev->l2ad_rebuild_did != 0) {
		/*
		 * N.B. it should be safe to thread_join with the rebuild
		 * thread while holding l2arc_dev_mtx because it is not
		 * accessed from anywhere in the l2arc rebuild code below
		 * (except for l2arc_spa_rebuild_start, which is ok).
		 */
		thread_join(remdev->l2ad_rebuild_did);
	}

	/*
	 * Remove device from global list
	 */
	list_remove(l2arc_dev_list, remdev);
	l2arc_dev_last = NULL;		/* may have been invalidated */
	l2arc_ddt_dev_last = NULL;	/* may have been invalidated */
	atomic_dec_64(&l2arc_ndev);
	mutex_exit(&l2arc_dev_mtx);

	if (vdev_type_is_ddt(remdev->l2ad_vdev))
		atomic_add_64(&remdev->l2ad_spa->spa_l2arc_ddt_devs_size,
		    -(vdev_get_min_asize(remdev->l2ad_vdev)));

	/*
	 * Clear all buflists and ARC references.  L2ARC device flush.
	 */
	if (l2arc_evict(remdev, 0, B_TRUE) == B_FALSE) {
		/*
		 * The eviction was done synchronously, cleanup here
		 * Otherwise, the asynchronous task will cleanup
		 */
		list_destroy(&remdev->l2ad_buflist);
		mutex_destroy(&remdev->l2ad_mtx);
		kmem_free(remdev->l2ad_dev_hdr, remdev->l2ad_dev_hdr_asize);
		kmem_free(remdev, sizeof (l2arc_dev_t));
	}
}

void
l2arc_init(void)
{
	l2arc_thread_exit = 0;
	l2arc_ndev = 0;
	l2arc_writes_sent = 0;
	l2arc_writes_done = 0;

	mutex_init(&l2arc_feed_thr_lock, NULL, MUTEX_DEFAULT, NULL);
	cv_init(&l2arc_feed_thr_cv, NULL, CV_DEFAULT, NULL);
	mutex_init(&l2arc_dev_mtx, NULL, MUTEX_DEFAULT, NULL);
	mutex_init(&l2arc_free_on_write_mtx, NULL, MUTEX_DEFAULT, NULL);

	l2arc_dev_list = &L2ARC_dev_list;
	l2arc_free_on_write = &L2ARC_free_on_write;
	list_create(l2arc_dev_list, sizeof (l2arc_dev_t),
	    offsetof(l2arc_dev_t, l2ad_node));
	list_create(l2arc_free_on_write, sizeof (l2arc_data_free_t),
	    offsetof(l2arc_data_free_t, l2df_list_node));
}

void
l2arc_fini(void)
{
	/*
	 * This is called from dmu_fini(), which is called from spa_fini();
	 * Because of this, we can assume that all l2arc devices have
	 * already been removed when the pools themselves were removed.
	 */

	l2arc_do_free_on_write();

	mutex_destroy(&l2arc_feed_thr_lock);
	cv_destroy(&l2arc_feed_thr_cv);
	mutex_destroy(&l2arc_dev_mtx);
	mutex_destroy(&l2arc_free_on_write_mtx);

	list_destroy(l2arc_dev_list);
	list_destroy(l2arc_free_on_write);
}

void
l2arc_start(void)
{
	if (!(spa_mode_global & FWRITE))
		return;

	(void) thread_create(NULL, 0, l2arc_feed_thread, NULL, 0, &p0,
	    TS_RUN, minclsyspri);
}

void
l2arc_stop(void)
{
	if (!(spa_mode_global & FWRITE))
		return;

	mutex_enter(&l2arc_feed_thr_lock);
	cv_signal(&l2arc_feed_thr_cv);	/* kick thread out of startup */
	l2arc_thread_exit = 1;
	while (l2arc_thread_exit != 0)
		cv_wait(&l2arc_feed_thr_cv, &l2arc_feed_thr_lock);
	mutex_exit(&l2arc_feed_thr_lock);
}

/*
 * Punches out rebuild threads for the L2ARC devices in a spa. This should
 * be called after pool import from the spa async thread, since starting
 * these threads directly from spa_import() will make them part of the
 * "zpool import" context and delay process exit (and thus pool import).
 */
void
l2arc_spa_rebuild_start(spa_t *spa)
{
	/*
	 * Locate the spa's l2arc devices and kick off rebuild threads.
	 */
	mutex_enter(&l2arc_dev_mtx);
	for (int i = 0; i < spa->spa_l2cache.sav_count; i++) {
		l2arc_dev_t *dev =
		    l2arc_vdev_get(spa->spa_l2cache.sav_vdevs[i]);
		if (dev == NULL) {
			/* Don't attempt a rebuild if the vdev is UNAVAIL */
			continue;
		}
		if (dev->l2ad_rebuild && !dev->l2ad_rebuild_cancel) {
			VERIFY3U(dev->l2ad_rebuild_did, ==, 0);
#ifdef	_KERNEL
			dev->l2ad_rebuild_did = thread_create(NULL, 0,
			    l2arc_dev_rebuild_start, dev, 0, &p0, TS_RUN,
			    minclsyspri)->t_did;
#endif
		}
	}
	mutex_exit(&l2arc_dev_mtx);
}

/*
 * Main entry point for L2ARC rebuilding.
 */
static void
l2arc_dev_rebuild_start(l2arc_dev_t *dev)
{
	if (!dev->l2ad_rebuild_cancel) {
		VERIFY(dev->l2ad_rebuild);
		(void) l2arc_rebuild(dev);
		dev->l2ad_rebuild = B_FALSE;
	}
}

/*
 * This function implements the actual L2ARC metadata rebuild. It:
 *
 * 1) reads the device's header
 * 2) if a good device header is found, starts reading the log block chain
 * 3) restores each block's contents to memory (reconstructing arc_buf_hdr_t's)
 *
 * Operation stops under any of the following conditions:
 *
 * 1) We reach the end of the log blk chain (the back-reference in the blk is
 *    invalid or loops over our starting point).
 * 2) We encounter *any* error condition (cksum errors, io errors, looped
 *    blocks, etc.).
 */
static int
l2arc_rebuild(l2arc_dev_t *dev)
{
	vdev_t			*vd = dev->l2ad_vdev;
	spa_t			*spa = vd->vdev_spa;
	int			err;
	l2arc_log_blk_phys_t	*this_lb, *next_lb;
	uint8_t			*this_lb_buf, *next_lb_buf;
	zio_t			*this_io = NULL, *next_io = NULL;
	l2arc_log_blkptr_t	lb_ptrs[2];
	boolean_t		first_pass, lock_held;
	uint64_t		load_guid;

	this_lb = kmem_zalloc(sizeof (*this_lb), KM_SLEEP);
	next_lb = kmem_zalloc(sizeof (*next_lb), KM_SLEEP);
	this_lb_buf = kmem_zalloc(sizeof (l2arc_log_blk_phys_t), KM_SLEEP);
	next_lb_buf = kmem_zalloc(sizeof (l2arc_log_blk_phys_t), KM_SLEEP);

	/*
	 * We prevent device removal while issuing reads to the device,
	 * then during the rebuilding phases we drop this lock again so
	 * that a spa_unload or device remove can be initiated - this is
	 * safe, because the spa will signal us to stop before removing
	 * our device and wait for us to stop.
	 */
	spa_config_enter(spa, SCL_L2ARC, vd, RW_READER);
	lock_held = B_TRUE;

	load_guid = spa_load_guid(dev->l2ad_vdev->vdev_spa);
	/*
	 * Device header processing phase.
	 */
	if ((err = l2arc_dev_hdr_read(dev)) != 0) {
		/* device header corrupted, start a new one */
		bzero(dev->l2ad_dev_hdr, dev->l2ad_dev_hdr_asize);
		goto out;
	}

	/* Retrieve the persistent L2ARC device state */
	dev->l2ad_hand = vdev_psize_to_asize(dev->l2ad_vdev,
	    dev->l2ad_dev_hdr->dh_start_lbps[0].lbp_daddr +
	    LBP_GET_PSIZE(&dev->l2ad_dev_hdr->dh_start_lbps[0]));
	dev->l2ad_first = !!(dev->l2ad_dev_hdr->dh_flags &
	    L2ARC_DEV_HDR_EVICT_FIRST);

	/* Prepare the rebuild processing state */
	bcopy(dev->l2ad_dev_hdr->dh_start_lbps, lb_ptrs, sizeof (lb_ptrs));
	first_pass = B_TRUE;

	/* Start the rebuild process */
	for (;;) {
		if (!l2arc_log_blkptr_valid(dev, &lb_ptrs[0]))
			/* We hit an invalid block address, end the rebuild. */
			break;

		if ((err = l2arc_log_blk_read(dev, &lb_ptrs[0], &lb_ptrs[1],
		    this_lb, next_lb, this_lb_buf, next_lb_buf,
		    this_io, &next_io)) != 0)
			break;

		spa_config_exit(spa, SCL_L2ARC, vd);
		lock_held = B_FALSE;

		/* Protection against infinite loops of log blocks. */
		if (l2arc_range_check_overlap(lb_ptrs[1].lbp_daddr,
		    lb_ptrs[0].lbp_daddr,
		    dev->l2ad_dev_hdr->dh_start_lbps[0].lbp_daddr) &&
		    !first_pass) {
			ARCSTAT_BUMP(arcstat_l2_rebuild_abort_loop_errors);
			err = SET_ERROR(ELOOP);
			break;
		}

		/*
		 * Our memory pressure valve. If the system is running low
		 * on memory, rather than swamping memory with new ARC buf
		 * hdrs, we opt not to rebuild the L2ARC. At this point,
		 * however, we have already set up our L2ARC dev to chain in
		 * new metadata log blk, so the user may choose to re-add the
		 * L2ARC dev at a later time to reconstruct it (when there's
		 * less memory pressure).
		 */
		if (arc_reclaim_needed()) {
			ARCSTAT_BUMP(arcstat_l2_rebuild_abort_lowmem);
			cmn_err(CE_NOTE, "System running low on memory, "
			    "aborting L2ARC rebuild.");
			err = SET_ERROR(ENOMEM);
			break;
		}

		/*
		 * Now that we know that the next_lb checks out alright, we
		 * can start reconstruction from this lb - we can be sure
		 * that the L2ARC write hand has not yet reached any of our
		 * buffers.
		 */
		l2arc_log_blk_restore(dev, load_guid, this_lb,
		    LBP_GET_PSIZE(&lb_ptrs[0]));

		/*
		 * End of list detection. We can look ahead two steps in the
		 * blk chain and if the 2nd blk from this_lb dips below the
		 * initial chain starting point, then we know two things:
		 *	1) it can't be valid, and
		 *	2) the next_lb's ARC entries might have already been
		 *	partially overwritten and so we should stop before
		 *	we restore it
		 */
		if (l2arc_range_check_overlap(
		    this_lb->lb_back2_lbp.lbp_daddr, lb_ptrs[0].lbp_daddr,
		    dev->l2ad_dev_hdr->dh_start_lbps[0].lbp_daddr) &&
		    !first_pass)
			break;

		/* log blk restored, continue with next one in the list */
		lb_ptrs[0] = lb_ptrs[1];
		lb_ptrs[1] = this_lb->lb_back2_lbp;
		PTR_SWAP(this_lb, next_lb);
		PTR_SWAP(this_lb_buf, next_lb_buf);
		this_io = next_io;
		next_io = NULL;
		first_pass = B_FALSE;

		for (;;) {
			if (dev->l2ad_rebuild_cancel) {
				err = SET_ERROR(ECANCELED);
				goto out;
			}
			if (spa_config_tryenter(spa, SCL_L2ARC, vd,
			    RW_READER)) {
				lock_held = B_TRUE;
				break;
			}
			/*
			 * L2ARC config lock held by somebody in writer,
			 * possibly due to them trying to remove us. They'll
			 * likely to want us to shut down, so after a little
			 * delay, we check l2ad_rebuild_cancel and retry
			 * the lock again.
			 */
			delay(1);
		}
	}
out:
	if (next_io != NULL)
		l2arc_log_blk_prefetch_abort(next_io);
	kmem_free(this_lb, sizeof (*this_lb));
	kmem_free(next_lb, sizeof (*next_lb));
	kmem_free(this_lb_buf, sizeof (l2arc_log_blk_phys_t));
	kmem_free(next_lb_buf, sizeof (l2arc_log_blk_phys_t));
	if (err == 0)
		ARCSTAT_BUMP(arcstat_l2_rebuild_successes);

	if (lock_held)
		spa_config_exit(spa, SCL_L2ARC, vd);

	return (err);
}

/*
 * Attempts to read the device header on the provided L2ARC device and writes
 * it to `hdr'. On success, this function returns 0, otherwise the appropriate
 * error code is returned.
 */
static int
l2arc_dev_hdr_read(l2arc_dev_t *dev)
{
	int			err;
	uint64_t		guid;
	zio_cksum_t		cksum;
	l2arc_dev_hdr_phys_t	*hdr = dev->l2ad_dev_hdr;
	const uint64_t		hdr_asize = dev->l2ad_dev_hdr_asize;

	guid = spa_guid(dev->l2ad_vdev->vdev_spa);

	if ((err = zio_wait(zio_read_phys(NULL, dev->l2ad_vdev,
	    VDEV_LABEL_START_SIZE, hdr_asize, hdr,
	    ZIO_CHECKSUM_OFF, NULL, NULL, ZIO_PRIORITY_ASYNC_READ,
	    ZIO_FLAG_DONT_CACHE | ZIO_FLAG_CANFAIL |
	    ZIO_FLAG_DONT_PROPAGATE | ZIO_FLAG_DONT_RETRY, B_FALSE))) != 0) {
		spa_config_exit(dev->l2ad_vdev->vdev_spa, SCL_L2ARC,
		    dev->l2ad_vdev);
		ARCSTAT_BUMP(arcstat_l2_rebuild_abort_io_errors);
		return (err);
	}

	if (hdr->dh_magic == BSWAP_64(L2ARC_DEV_HDR_MAGIC))
		byteswap_uint64_array(hdr, sizeof (*hdr));

	if (hdr->dh_magic != L2ARC_DEV_HDR_MAGIC || hdr->dh_spa_guid != guid) {
		/*
		 * Attempt to rebuild a device containing no actual dev hdr
		 * or containing a header from some other pool.
		 */
		ARCSTAT_BUMP(arcstat_l2_rebuild_abort_unsupported);
		return (SET_ERROR(ENOTSUP));
	}

	l2arc_dev_hdr_checksum(hdr, &cksum);
	if (!ZIO_CHECKSUM_EQUAL(hdr->dh_self_cksum, cksum)) {
		ARCSTAT_BUMP(arcstat_l2_rebuild_abort_cksum_errors);
		return (SET_ERROR(EINVAL));
	}

	return (0);
}

/*
 * Reads L2ARC log blocks from storage and validates their contents.
 *
 * This function implements a simple prefetcher to make sure that while
 * we're processing one buffer the L2ARC is already prefetching the next
 * one in the chain.
 *
 * The arguments this_lp and next_lp point to the current and next log blk
 * address in the block chain. Similarly, this_lb and next_lb hold the
 * l2arc_log_blk_phys_t's of the current and next L2ARC blk. The this_lb_buf
 * and next_lb_buf must be buffers of appropriate to hold a raw
 * l2arc_log_blk_phys_t (they are used as catch buffers for read ops prior
 * to buffer decompression).
 *
 * The `this_io' and `next_io' arguments are used for block prefetching.
 * When issuing the first blk IO during rebuild, you should pass NULL for
 * `this_io'. This function will then issue a sync IO to read the block and
 * also issue an async IO to fetch the next block in the block chain. The
 * prefetch IO is returned in `next_io'. On subsequent calls to this
 * function, pass the value returned in `next_io' from the previous call
 * as `this_io' and a fresh `next_io' pointer to hold the next prefetch IO.
 * Prior to the call, you should initialize your `next_io' pointer to be
 * NULL. If no prefetch IO was issued, the pointer is left set at NULL.
 *
 * On success, this function returns 0, otherwise it returns an appropriate
 * error code. On error the prefetching IO is aborted and cleared before
 * returning from this function. Therefore, if we return `success', the
 * caller can assume that we have taken care of cleanup of prefetch IOs.
 */
static int
l2arc_log_blk_read(l2arc_dev_t *dev,
    const l2arc_log_blkptr_t *this_lbp, const l2arc_log_blkptr_t *next_lbp,
    l2arc_log_blk_phys_t *this_lb, l2arc_log_blk_phys_t *next_lb,
    uint8_t *this_lb_buf, uint8_t *next_lb_buf,
    zio_t *this_io, zio_t **next_io)
{
	int		err = 0;
	zio_cksum_t	cksum;

	ASSERT(this_lbp != NULL && next_lbp != NULL);
	ASSERT(this_lb != NULL && next_lb != NULL);
	ASSERT(this_lb_buf != NULL && next_lb_buf != NULL);
	ASSERT(next_io != NULL && *next_io == NULL);
	ASSERT(l2arc_log_blkptr_valid(dev, this_lbp));

	/*
	 * Check to see if we have issued the IO for this log blk in a
	 * previous run. If not, this is the first call, so issue it now.
	 */
	if (this_io == NULL) {
		this_io = l2arc_log_blk_prefetch(dev->l2ad_vdev, this_lbp,
		    this_lb_buf);
	}

	/*
	 * Peek to see if we can start issuing the next IO immediately.
	 */
	if (l2arc_log_blkptr_valid(dev, next_lbp)) {
		/*
		 * Start issuing IO for the next log blk early - this
		 * should help keep the L2ARC device busy while we
		 * decompress and restore this log blk.
		 */
		*next_io = l2arc_log_blk_prefetch(dev->l2ad_vdev, next_lbp,
		    next_lb_buf);
	}

	/* Wait for the IO to read this log block to complete */
	if ((err = zio_wait(this_io)) != 0) {
		ARCSTAT_BUMP(arcstat_l2_rebuild_abort_io_errors);
		goto cleanup;
	}

	/* Make sure the buffer checks out */
	fletcher_4_native(this_lb_buf, LBP_GET_PSIZE(this_lbp), NULL, &cksum);
	if (!ZIO_CHECKSUM_EQUAL(cksum, this_lbp->lbp_cksum)) {
		ARCSTAT_BUMP(arcstat_l2_rebuild_abort_cksum_errors);
		err = SET_ERROR(EINVAL);
		goto cleanup;
	}

	/* Now we can take our time decoding this buffer */
	switch (LBP_GET_COMPRESS(this_lbp)) {
	case ZIO_COMPRESS_OFF:
		bcopy(this_lb_buf, this_lb, sizeof (*this_lb));
		break;
	case ZIO_COMPRESS_LZ4:
		if ((err = zio_decompress_data(LBP_GET_COMPRESS(this_lbp),
		    this_lb_buf, this_lb, LBP_GET_PSIZE(this_lbp),
		    sizeof (*this_lb))) != 0) {
			err = SET_ERROR(EINVAL);
			goto cleanup;
		}
		break;
	default:
		err = SET_ERROR(EINVAL);
		goto cleanup;
	}
	if (this_lb->lb_magic == BSWAP_64(L2ARC_LOG_BLK_MAGIC))
		byteswap_uint64_array(this_lb, sizeof (*this_lb));
	if (this_lb->lb_magic != L2ARC_LOG_BLK_MAGIC) {
		err = SET_ERROR(EINVAL);
		goto cleanup;
	}
cleanup:
	/* Abort an in-flight prefetch I/O in case of error */
	if (err != 0 && *next_io != NULL) {
		l2arc_log_blk_prefetch_abort(*next_io);
		*next_io = NULL;
	}
	return (err);
}

/*
 * Restores the payload of a log blk to ARC. This creates empty ARC hdr
 * entries which only contain an l2arc hdr, essentially restoring the
 * buffers to their L2ARC evicted state. This function also updates space
 * usage on the L2ARC vdev to make sure it tracks restored buffers.
 */
static void
l2arc_log_blk_restore(l2arc_dev_t *dev, uint64_t load_guid,
    const l2arc_log_blk_phys_t *lb, uint64_t lb_psize)
{
	uint64_t	size = 0, psize = 0;

	for (int i = L2ARC_LOG_BLK_ENTRIES - 1; i >= 0; i--) {
		/*
		 * Restore goes in the reverse temporal direction to preserve
		 * correct temporal ordering of buffers in the l2ad_buflist.
		 * l2arc_hdr_restore also does a list_insert_tail instead of
		 * list_insert_head on the l2ad_buflist:
		 *
		 *		LIST	l2ad_buflist		LIST
		 *		HEAD  <------ (time) ------	TAIL
		 * direction	+-----+-----+-----+-----+-----+    direction
		 * of l2arc <== | buf | buf | buf | buf | buf | ===> of rebuild
		 * fill		+-----+-----+-----+-----+-----+
		 *		^				^
		 *		|				|
		 *		|				|
		 *	l2arc_fill_thread		l2arc_rebuild
		 *	places new bufs here		restores bufs here
		 *
		 * This also works when the restored bufs get evicted at any
		 * point during the rebuild.
		 */
		l2arc_hdr_restore(&lb->lb_entries[i], dev, load_guid);
		size += LE_GET_LSIZE(&lb->lb_entries[i]);
		psize += LE_GET_PSIZE(&lb->lb_entries[i]);
	}

	/*
	 * Record rebuild stats:
	 *	size		In-memory size of restored buffer data in ARC
	 *	psize		Physical size of restored buffers in the L2ARC
	 *	bufs		# of ARC buffer headers restored
	 *	log_blks	# of L2ARC log entries processed during restore
	 */
	ARCSTAT_INCR(arcstat_l2_rebuild_size, size);
	ARCSTAT_INCR(arcstat_l2_rebuild_psize, psize);
	ARCSTAT_INCR(arcstat_l2_rebuild_bufs, L2ARC_LOG_BLK_ENTRIES);
	ARCSTAT_BUMP(arcstat_l2_rebuild_log_blks);
	ARCSTAT_F_AVG(arcstat_l2_log_blk_avg_size, lb_psize);
	ARCSTAT_F_AVG(arcstat_l2_data_to_meta_ratio, psize / lb_psize);
	vdev_space_update(dev->l2ad_vdev, psize, 0, 0);
}

/*
 * Restores a single ARC buf hdr from a log block. The ARC buffer is put
 * into a state indicating that it has been evicted to L2ARC.
 */
static void
l2arc_hdr_restore(const l2arc_log_ent_phys_t *le, l2arc_dev_t *dev,
    uint64_t load_guid)
{
	arc_buf_hdr_t		*hdr, *exists;
	kmutex_t		*hash_lock;
	arc_buf_contents_t	type = LE_GET_TYPE(le);

	/*
	 * Do all the allocation before grabbing any locks, this lets us
	 * sleep if memory is full and we don't have to deal with failed
	 * allocations.
	 */
	ASSERT(L2ARC_IS_VALID_COMPRESS(LE_GET_COMPRESS(le)) ||
	    LE_GET_COMPRESS(le) == ZIO_COMPRESS_OFF);
	hdr = arc_buf_alloc_l2only(load_guid, LE_GET_LSIZE(le), type,
	    dev, le->le_dva, le->le_daddr, LE_GET_PSIZE(le), le->le_birth,
	    le->le_freeze_cksum, LE_GET_COMPRESS(le));
	if (hdr->b_l2hdr.b_daddr != L2ARC_ADDR_UNSET) {
		ARCSTAT_INCR(arcstat_l2_size, hdr->b_size);
		ARCSTAT_INCR(arcstat_l2_asize, hdr->b_l2hdr.b_asize);
	}

	mutex_enter(&dev->l2ad_mtx);
	/*
	 * We connect the l2hdr to the hdr only after the hdr is in the hash
	 * table, otherwise the rest of the arc hdr manipulation machinery
	 * might get confused.
	 */
	list_insert_tail(&dev->l2ad_buflist, hdr);
	(void) refcount_add_many(&dev->l2ad_alloc, hdr->b_l2hdr.b_asize, hdr);
	mutex_exit(&dev->l2ad_mtx);

	exists = buf_hash_insert(hdr, &hash_lock);
	if (exists) {
		/* Buffer was already cached, no need to restore it. */
		mutex_exit(hash_lock);
		arc_hdr_destroy(hdr);
		ARCSTAT_BUMP(arcstat_l2_rebuild_bufs_precached);
		return;
	}

	mutex_exit(hash_lock);
}

/*
 * Starts an asynchronous read IO to read a log block. This is used in log
 * block reconstruction to start reading the next block before we are done
 * decoding and reconstructing the current block, to keep the l2arc device
 * nice and hot with read IO to process.
 * The returned zio will contain a newly allocated memory buffers for the IO
 * data which should then be freed by the caller once the zio is no longer
 * needed (i.e. due to it having completed). If you wish to abort this
 * zio, you should do so using l2arc_log_blk_prefetch_abort, which takes
 * care of disposing of the allocated buffers correctly.
 */
static zio_t *
l2arc_log_blk_prefetch(vdev_t *vd, const l2arc_log_blkptr_t *lbp,
    uint8_t *lb_buf)
{
	uint32_t	psize;
	zio_t		*pio;

	psize = LBP_GET_PSIZE(lbp);
	ASSERT(psize <= sizeof (l2arc_log_blk_phys_t));
	pio = zio_root(vd->vdev_spa, NULL, NULL, ZIO_FLAG_DONT_CACHE |
	    ZIO_FLAG_CANFAIL | ZIO_FLAG_DONT_PROPAGATE |
	    ZIO_FLAG_DONT_RETRY);
	(void) zio_nowait(zio_read_phys(pio, vd, lbp->lbp_daddr, psize,
	    lb_buf, ZIO_CHECKSUM_OFF, NULL, NULL, ZIO_PRIORITY_ASYNC_READ,
	    ZIO_FLAG_DONT_CACHE | ZIO_FLAG_CANFAIL |
	    ZIO_FLAG_DONT_PROPAGATE | ZIO_FLAG_DONT_RETRY, B_FALSE));

	return (pio);
}

/*
 * Aborts a zio returned from l2arc_log_blk_prefetch and frees the data
 * buffers allocated for it.
 */
static void
l2arc_log_blk_prefetch_abort(zio_t *zio)
{
	(void) zio_wait(zio);
}

/*
 * Creates a zio to update the device header on an l2arc device. The zio is
 * initiated as a child of `pio'.
 */
static void
l2arc_dev_hdr_update(l2arc_dev_t *dev, zio_t *pio)
{
	zio_t			*wzio;
	l2arc_dev_hdr_phys_t	*hdr = dev->l2ad_dev_hdr;
	const uint64_t		hdr_asize = dev->l2ad_dev_hdr_asize;

	hdr->dh_magic = L2ARC_DEV_HDR_MAGIC;
	hdr->dh_spa_guid = spa_guid(dev->l2ad_vdev->vdev_spa);
	hdr->dh_alloc_space = refcount_count(&dev->l2ad_alloc);
	hdr->dh_flags = 0;
	if (dev->l2ad_first)
		hdr->dh_flags |= L2ARC_DEV_HDR_EVICT_FIRST;

	/* checksum operation goes last */
	l2arc_dev_hdr_checksum(hdr, &hdr->dh_self_cksum);

	wzio = zio_write_phys(pio, dev->l2ad_vdev, VDEV_LABEL_START_SIZE,
	    hdr_asize, hdr, ZIO_CHECKSUM_OFF, NULL, NULL,
	    ZIO_PRIORITY_ASYNC_WRITE, ZIO_FLAG_CANFAIL, B_FALSE);
	DTRACE_PROBE2(l2arc__write, vdev_t *, dev->l2ad_vdev, zio_t *, wzio);
	(void) zio_nowait(wzio);
}

/*
 * Commits a log block to the L2ARC device. This routine is invoked from
 * l2arc_write_buffers when the log block fills up.
 * This function allocates some memory to temporarily hold the serialized
 * buffer to be written. This is then released in l2arc_write_done.
 */
static void
l2arc_log_blk_commit(l2arc_dev_t *dev, zio_t *pio,
    l2arc_write_callback_t *cb)
{
	l2arc_log_blk_phys_t	*lb = &dev->l2ad_log_blk;
	uint64_t		psize, asize;
	l2arc_log_blk_buf_t	*lb_buf;
	zio_t			*wzio;

	VERIFY(dev->l2ad_log_ent_idx == L2ARC_LOG_BLK_ENTRIES);

	/* link the buffer into the block chain */
	lb->lb_back2_lbp = dev->l2ad_dev_hdr->dh_start_lbps[1];
	lb->lb_magic = L2ARC_LOG_BLK_MAGIC;

	/* try to compress the buffer */
	lb_buf = kmem_zalloc(sizeof (*lb_buf), KM_SLEEP);
	list_insert_tail(&cb->l2wcb_log_blk_buflist, lb_buf);
	psize = zio_compress_data(ZIO_COMPRESS_LZ4, lb, lb_buf->lbb_log_blk,
	    sizeof (*lb));
	/* a log block is never entirely zero */
	ASSERT(psize != 0);
	asize = vdev_psize_to_asize(dev->l2ad_vdev, psize);
	ASSERT(asize <= sizeof (lb_buf->lbb_log_blk));

	/*
	 * Update the start log blk pointer in the device header to point
	 * to the log block we're about to write.
	 */
	dev->l2ad_dev_hdr->dh_start_lbps[1] =
	    dev->l2ad_dev_hdr->dh_start_lbps[0];
	dev->l2ad_dev_hdr->dh_start_lbps[0].lbp_daddr = dev->l2ad_hand;
	_NOTE(CONSTCOND)
	LBP_SET_LSIZE(&dev->l2ad_dev_hdr->dh_start_lbps[0], sizeof (*lb));
	LBP_SET_PSIZE(&dev->l2ad_dev_hdr->dh_start_lbps[0], asize);
	LBP_SET_CHECKSUM(&dev->l2ad_dev_hdr->dh_start_lbps[0],
	    ZIO_CHECKSUM_FLETCHER_4);
	LBP_SET_TYPE(&dev->l2ad_dev_hdr->dh_start_lbps[0], 0);
	if (asize < sizeof (*lb)) {
		/* compression succeeded */
		bzero(lb_buf->lbb_log_blk + psize, asize - psize);
		LBP_SET_COMPRESS(&dev->l2ad_dev_hdr->dh_start_lbps[0],
		    ZIO_COMPRESS_LZ4);
	} else {
		/* compression failed */
		bcopy(lb, lb_buf->lbb_log_blk, sizeof (*lb));
		LBP_SET_COMPRESS(&dev->l2ad_dev_hdr->dh_start_lbps[0],
		    ZIO_COMPRESS_OFF);
	}
	/* checksum what we're about to write */
	fletcher_4_native(lb_buf->lbb_log_blk, asize,
	    NULL, &dev->l2ad_dev_hdr->dh_start_lbps[0].lbp_cksum);

	/* perform the write itself */
	CTASSERT(L2ARC_LOG_BLK_SIZE >= SPA_MINBLOCKSIZE &&
	    L2ARC_LOG_BLK_SIZE <= SPA_MAXBLOCKSIZE);
	wzio = zio_write_phys(pio, dev->l2ad_vdev, dev->l2ad_hand,
	    asize, lb_buf->lbb_log_blk, ZIO_CHECKSUM_OFF, NULL, NULL,
	    ZIO_PRIORITY_ASYNC_WRITE, ZIO_FLAG_CANFAIL, B_FALSE);
	DTRACE_PROBE2(l2arc__write, vdev_t *, dev->l2ad_vdev, zio_t *, wzio);
	(void) zio_nowait(wzio);

	dev->l2ad_hand += asize;
	vdev_space_update(dev->l2ad_vdev, asize, 0, 0);

	/* bump the kstats */
	ARCSTAT_INCR(arcstat_l2_write_bytes, asize);
	ARCSTAT_BUMP(arcstat_l2_log_blk_writes);
	ARCSTAT_F_AVG(arcstat_l2_log_blk_avg_size, asize);
	ARCSTAT_F_AVG(arcstat_l2_data_to_meta_ratio,
	    dev->l2ad_log_blk_payload_asize / asize);

	/* start a new log block */
	dev->l2ad_log_ent_idx = 0;
	dev->l2ad_log_blk_payload_asize = 0;
}

/*
 * Validates an L2ARC log blk address to make sure that it can be read
 * from the provided L2ARC device. Returns B_TRUE if the address is
 * within the device's bounds, or B_FALSE if not.
 */
static boolean_t
l2arc_log_blkptr_valid(l2arc_dev_t *dev, const l2arc_log_blkptr_t *lbp)
{
	uint64_t psize = LBP_GET_PSIZE(lbp);
	uint64_t end = lbp->lbp_daddr + psize;

	/*
	 * A log block is valid if all of the following conditions are true:
	 * - it fits entirely between l2ad_start and l2ad_end
	 * - it has a valid size
	 */
	return (lbp->lbp_daddr >= dev->l2ad_start && end <= dev->l2ad_end &&
	    psize > 0 && psize <= sizeof (l2arc_log_blk_phys_t));
}

/*
 * Computes the checksum of `hdr' and stores it in `cksum'.
 */
static void
l2arc_dev_hdr_checksum(const l2arc_dev_hdr_phys_t *hdr, zio_cksum_t *cksum)
{
	fletcher_4_native((uint8_t *)hdr +
	    offsetof(l2arc_dev_hdr_phys_t, dh_spa_guid),
	    sizeof (*hdr) - offsetof(l2arc_dev_hdr_phys_t, dh_spa_guid),
	    NULL, cksum);
}

/*
 * Inserts ARC buffer `ab' into the current L2ARC log blk on the device.
 * The buffer being inserted must be present in L2ARC.
 * Returns B_TRUE if the L2ARC log blk is full and needs to be committed
 * to L2ARC, or B_FALSE if it still has room for more ARC buffers.
 */
static boolean_t
l2arc_log_blk_insert(l2arc_dev_t *dev, const arc_buf_hdr_t *ab)
{
	l2arc_log_blk_phys_t	*lb = &dev->l2ad_log_blk;
	l2arc_log_ent_phys_t	*le;
	int			index = dev->l2ad_log_ent_idx++;

	ASSERT(index < L2ARC_LOG_BLK_ENTRIES);

	le = &lb->lb_entries[index];
	bzero(le, sizeof (*le));
	le->le_dva = ab->b_dva;
	le->le_birth = ab->b_birth;
	le->le_daddr = ab->b_l2hdr.b_daddr;
	LE_SET_LSIZE(le, ab->b_size);
	LE_SET_PSIZE(le, ab->b_l2hdr.b_asize);
	LE_SET_COMPRESS(le, ab->b_l2hdr.b_compress);
	if (ab->b_l2hdr.b_compress != ZIO_COMPRESS_OFF) {
		ASSERT(L2ARC_IS_VALID_COMPRESS(ab->b_l2hdr.b_compress));
		ASSERT(L2ARC_IS_VALID_COMPRESS(LE_GET_COMPRESS(le)));
	}
	le->le_freeze_cksum = *ab->b_freeze_cksum;
	LE_SET_CHECKSUM(le, ZIO_CHECKSUM_FLETCHER_2);
	LE_SET_TYPE(le, arc_flags_to_bufc(ab->b_flags));
	dev->l2ad_log_blk_payload_asize += ab->b_l2hdr.b_asize;

	return (dev->l2ad_log_ent_idx == L2ARC_LOG_BLK_ENTRIES);
}

/*
 * Checks whether a given L2ARC device address sits in a time-sequential
 * range. The trick here is that the L2ARC is a rotary buffer, so we can't
 * just do a range comparison, we need to handle the situation in which the
 * range wraps around the end of the L2ARC device. Arguments:
 *	bottom	Lower end of the range to check (written to earlier).
 *	top	Upper end of the range to check (written to later).
 *	check	The address for which we want to determine if it sits in
 *		between the top and bottom.
 *
 * The 3-way conditional below represents the following cases:
 *
 *	bottom < top : Sequentially ordered case:
 *	  <check>--------+-------------------+
 *	                 |  (overlap here?)  |
 *	 L2ARC dev       V                   V
 *	 |---------------<bottom>============<top>--------------|
 *
 *	bottom > top: Looped-around case:
 *	                      <check>--------+------------------+
 *	                                     |  (overlap here?) |
 *	 L2ARC dev                           V                  V
 *	 |===============<top>---------------<bottom>===========|
 *	 ^               ^
 *	 |  (or here?)   |
 *	 +---------------+---------<check>
 *
 *	top == bottom : Just a single address comparison.
 */
static inline boolean_t
l2arc_range_check_overlap(uint64_t bottom, uint64_t top, uint64_t check)
{
	if (bottom < top)
		return (bottom <= check && check <= top);
	else if (bottom > top)
		return (check <= top || bottom <= check);
	else
		return (check == top);
}<|MERGE_RESOLUTION|>--- conflicted
+++ resolved
@@ -5558,15 +5558,10 @@
 	callback->awcb_buf = buf;
 
 	zio = zio_write(pio, spa, txg, bp, buf->b_data, hdr->b_size, zp,
-<<<<<<< HEAD
-	    arc_write_ready, arc_write_physdone, arc_write_done, callback,
-	    priority, zio_flags, zb, smartcomp);
-=======
 	    arc_write_ready,
 	    (children_ready != NULL) ? arc_write_children_ready : NULL,
 	    arc_write_physdone, arc_write_done, callback,
-	    priority, zio_flags, zb);
->>>>>>> 591fabec
+	    priority, zio_flags, zb, smartcomp);
 
 	return (zio);
 }
