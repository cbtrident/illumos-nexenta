--- conflicted
+++ resolved
@@ -734,15 +734,9 @@
 	arc_buf_hdr_t *hdr;
 
 	mutex_enter(hash_lock);
-<<<<<<< HEAD
-	for (buf = buf_hash_table.ht_table[idx].hdr; buf != NULL;
-	    buf = buf->b_hash_next) {
-		if (BUF_EQUAL(spa, dva, birth, buf)) {
-=======
-	for (hdr = buf_hash_table.ht_table[idx]; hdr != NULL;
+	for (hdr = buf_hash_table.ht_table[idx].hdr; hdr != NULL;
 	    hdr = hdr->b_hash_next) {
 		if (BUF_EQUAL(spa, dva, birth, hdr)) {
->>>>>>> d6568684
 			*lockp = hash_lock;
 			return (hdr);
 		}
@@ -771,27 +765,15 @@
 	ASSERT(!HDR_IN_HASH_TABLE(hdr));
 	*lockp = hash_lock;
 	mutex_enter(hash_lock);
-<<<<<<< HEAD
-	for (fbuf = buf_hash_table.ht_table[idx].hdr, i = 0; fbuf != NULL;
-	    fbuf = fbuf->b_hash_next, i++) {
-		if (BUF_EQUAL(buf->b_spa, &buf->b_dva, buf->b_birth, fbuf))
-			return (fbuf);
-	}
-
-	buf->b_hash_next = buf_hash_table.ht_table[idx].hdr;
-	buf_hash_table.ht_table[idx].hdr = buf;
-	buf->b_flags |= ARC_IN_HASH_TABLE;
-=======
-	for (fhdr = buf_hash_table.ht_table[idx], i = 0; fhdr != NULL;
+	for (fhdr = buf_hash_table.ht_table[idx].hdr, i = 0; fhdr != NULL;
 	    fhdr = fhdr->b_hash_next, i++) {
 		if (BUF_EQUAL(hdr->b_spa, &hdr->b_dva, hdr->b_birth, fhdr))
 			return (fhdr);
 	}
 
-	hdr->b_hash_next = buf_hash_table.ht_table[idx];
-	buf_hash_table.ht_table[idx] = hdr;
+	hdr->b_hash_next = buf_hash_table.ht_table[idx].hdr;
+	buf_hash_table.ht_table[idx].hdr = hdr;
 	hdr->b_flags |= ARC_FLAG_IN_HASH_TABLE;
->>>>>>> d6568684
 
 	/* collect some hash table performance data */
 	if (i > 0) {
@@ -817,17 +799,10 @@
 	ASSERT(MUTEX_HELD(BUF_HASH_LOCK(idx)));
 	ASSERT(HDR_IN_HASH_TABLE(hdr));
 
-<<<<<<< HEAD
-	bufp = &buf_hash_table.ht_table[idx].hdr;
-	while ((fbuf = *bufp) != buf) {
-		ASSERT(fbuf != NULL);
-		bufp = &fbuf->b_hash_next;
-=======
-	hdrp = &buf_hash_table.ht_table[idx];
+	hdrp = &buf_hash_table.ht_table[idx].hdr;
 	while ((fhdr = *hdrp) != hdr) {
 		ASSERT(fhdr != NULL);
 		hdrp = &fhdr->b_hash_next;
->>>>>>> d6568684
 	}
 	*hdrp = hdr->b_hash_next;
 	hdr->b_hash_next = NULL;
