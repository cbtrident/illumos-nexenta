--- conflicted
+++ resolved
@@ -778,30 +778,22 @@
 	if (dvd == NULL) {
 		zio->io_error = ENXIO;
 		rw_exit(&vd->vdev_tsd_lock);
-		return (ZIO_PIPELINE_CONTINUE);
+		return;
 	}
 	if (dvd->vd_lh == NULL) {
 		zio->io_error = ENXIO;
-<<<<<<< HEAD
 		rw_exit(&vd->vdev_tsd_lock);
-		return (ZIO_PIPELINE_CONTINUE);
-=======
 		zio_interrupt(zio);
 		return;
->>>>>>> 8dcafc60
 	}
 
 	if (zio->io_type == ZIO_TYPE_IOCTL) {
 		/* XXPOLICY */
 		if (!vdev_readable(vd)) {
 			zio->io_error = SET_ERROR(ENXIO);
-<<<<<<< HEAD
 			rw_exit(&vd->vdev_tsd_lock);
-			return (ZIO_PIPELINE_CONTINUE);
-=======
 			zio_interrupt(zio);
 			return;
->>>>>>> 8dcafc60
 		}
 
 		switch (zio->io_cmd) {
@@ -832,12 +824,8 @@
 				 * and will call vdev_disk_ioctl_done()
 				 * upon completion.
 				 */
-<<<<<<< HEAD
 				rw_exit(&vd->vdev_tsd_lock);
-				return (ZIO_PIPELINE_STOP);
-=======
 				return;
->>>>>>> 8dcafc60
 			}
 
 			if (error == ENOTSUP || error == ENOTTY) {
@@ -858,13 +846,9 @@
 			zio->io_error = SET_ERROR(ENOTSUP);
 		}
 
-<<<<<<< HEAD
 		rw_exit(&vd->vdev_tsd_lock);
-		return (ZIO_PIPELINE_CONTINUE);
-=======
 		zio_execute(zio);
 		return;
->>>>>>> 8dcafc60
 	}
 
 	vb = kmem_alloc(sizeof (vdev_buf_t), KM_SLEEP);
@@ -885,12 +869,7 @@
 
 	/* ldi_strategy() will return non-zero only on programming errors */
 	VERIFY(ldi_strategy(dvd->vd_lh, bp) == 0);
-<<<<<<< HEAD
 	rw_exit(&vd->vdev_tsd_lock);
-
-	return (ZIO_PIPELINE_STOP);
-=======
->>>>>>> 8dcafc60
 }
 
 static void
