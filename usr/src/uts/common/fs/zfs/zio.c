/*
 * CDDL HEADER START
 *
 * The contents of this file are subject to the terms of the
 * Common Development and Distribution License (the "License").
 * You may not use this file except in compliance with the License.
 *
 * You can obtain a copy of the license at usr/src/OPENSOLARIS.LICENSE
 * or http://www.opensolaris.org/os/licensing.
 * See the License for the specific language governing permissions
 * and limitations under the License.
 *
 * When distributing Covered Code, include this CDDL HEADER in each
 * file and include the License file at usr/src/OPENSOLARIS.LICENSE.
 * If applicable, add the following below this CDDL HEADER, with the
 * fields enclosed by brackets "[]" replaced with your own identifying
 * information: Portions Copyright [yyyy] [name of copyright owner]
 *
 * CDDL HEADER END
 */

/*
 * Copyright (c) 2005, 2010, Oracle and/or its affiliates. All rights reserved.
<<<<<<< HEAD
 * Copyright (c) 2011, 2015 by Delphix. All rights reserved.
=======
 * Copyright (c) 2011, 2016 by Delphix. All rights reserved.
 * Copyright (c) 2011 Nexenta Systems, Inc. All rights reserved.
>>>>>>> 591fabec
 * Copyright (c) 2014 Integros [integros.com]
 * Copyright 2016 Nexenta Systems, Inc. All rights reserved.
 */

#include <sys/sysmacros.h>
#include <sys/zfs_context.h>
#include <sys/fm/fs/zfs.h>
#include <sys/spa.h>
#include <sys/txg.h>
#include <sys/spa_impl.h>
#include <sys/vdev_impl.h>
#include <sys/zio_impl.h>
#include <sys/zio_compress.h>
#include <sys/zio_checksum.h>
#include <sys/dmu_objset.h>
#include <sys/arc.h>
#include <sys/ddt.h>
#include <sys/blkptr.h>
#include <sys/special.h>
#include <sys/blkptr.h>
#include <sys/zfeature.h>
#include <sys/dkioc_free_util.h>

#include <sys/metaslab_impl.h>

extern int zfs_txg_timeout;

/*
 * ==========================================================================
 * I/O type descriptions
 * ==========================================================================
 */
const char *zio_type_name[ZIO_TYPES] = {
	"zio_null", "zio_read", "zio_write", "zio_free", "zio_claim",
	"zio_ioctl"
};

/*
 * ==========================================================================
 * I/O kmem caches
 * ==========================================================================
 */
kmem_cache_t *zio_cache;
kmem_cache_t *zio_link_cache;
kmem_cache_t *zio_buf_cache[SPA_MAXBLOCKSIZE >> SPA_MINBLOCKSHIFT];
kmem_cache_t *zio_data_buf_cache[SPA_MAXBLOCKSIZE >> SPA_MINBLOCKSHIFT];

#ifdef _KERNEL
extern vmem_t *zio_alloc_arena;
#endif

#define	BP_SPANB(indblkshift, level) \
	(((uint64_t)1) << ((level) * ((indblkshift) - SPA_BLKPTRSHIFT)))
#define	COMPARE_META_LEVEL	0x80000000ul

/*
 * The following actions directly effect the spa's sync-to-convergence logic.
 * The values below define the sync pass when we start performing the action.
 * Care should be taken when changing these values as they directly impact
 * spa_sync() performance. Tuning these values may introduce subtle performance
 * pathologies and should only be done in the context of performance analysis.
 * These tunables will eventually be removed and replaced with #defines once
 * enough analysis has been done to determine optimal values.
 *
 * The 'zfs_sync_pass_deferred_free' pass must be greater than 1 to ensure that
 * regular blocks are not deferred.
 */
int zfs_sync_pass_deferred_free = 2; /* defer frees starting in this pass */
int zfs_sync_pass_dont_compress = 5; /* don't compress starting in this pass */
int zfs_sync_pass_rewrite = 2; /* rewrite new bps starting in this pass */

/*
 * An allocating zio is one that either currently has the DVA allocate
 * stage set or will have it later in its lifetime.
 */
#define	IO_IS_ALLOCATING(zio) ((zio)->io_orig_pipeline & ZIO_STAGE_DVA_ALLOCATE)

boolean_t	zio_requeue_io_start_cut_in_line = B_TRUE;

#ifdef ZFS_DEBUG
int zio_buf_debug_limit = 16384;
#else
int zio_buf_debug_limit = 0;
#endif

/*
 * Fault insertion for stress testing
 */
int zio_faulty_vdev_enabled = 0;
uint64_t zio_faulty_vdev_guid;
uint64_t zio_faulty_vdev_delay_us = 1000000;	/* 1 second */

/*
 * Tunable to allow for debugging SCSI UNMAP/SATA TRIM calls. Disabling
 * it will prevent ZFS from attempting to issue DKIOCFREE ioctls to the
 * underlying storage.
 */
boolean_t zfs_trim = B_TRUE;
uint64_t zfs_trim_min_ext_sz = 1 << 20;	/* 1 MB */

void
zio_init(void)
{
	size_t c;
	vmem_t *data_alloc_arena = NULL;

	zio_parallel_checksum_init();
#ifdef _KERNEL
	data_alloc_arena = zio_alloc_arena;
#endif
	zio_cache = kmem_cache_create("zio_cache",
	    sizeof (zio_t), 0, NULL, NULL, NULL, NULL, NULL, 0);
	zio_link_cache = kmem_cache_create("zio_link_cache",
	    sizeof (zio_link_t), 0, NULL, NULL, NULL, NULL, NULL, 0);

	/*
	 * For small buffers, we want a cache for each multiple of
	 * SPA_MINBLOCKSIZE.  For larger buffers, we want a cache
	 * for each quarter-power of 2.
	 */
	for (c = 0; c < SPA_MAXBLOCKSIZE >> SPA_MINBLOCKSHIFT; c++) {
		size_t size = (c + 1) << SPA_MINBLOCKSHIFT;
		size_t p2 = size;
		size_t align = 0;
		size_t cflags = (size > zio_buf_debug_limit) ? KMC_NODEBUG : 0;

		while (!ISP2(p2))
			p2 &= p2 - 1;

#ifndef _KERNEL
		/*
		 * If we are using watchpoints, put each buffer on its own page,
		 * to eliminate the performance overhead of trapping to the
		 * kernel when modifying a non-watched buffer that shares the
		 * page with a watched buffer.
		 */
		if (arc_watch && !IS_P2ALIGNED(size, PAGESIZE))
			continue;
#endif
		if (size <= 4 * SPA_MINBLOCKSIZE) {
			align = SPA_MINBLOCKSIZE;
		} else if (IS_P2ALIGNED(size, p2 >> 2)) {
			align = MIN(p2 >> 2, PAGESIZE);
		}

		if (align != 0) {
			char name[36];
			(void) sprintf(name, "zio_buf_%lu", (ulong_t)size);
			zio_buf_cache[c] = kmem_cache_create(name, size,
			    align, NULL, NULL, NULL, NULL, NULL, cflags);

			/*
			 * Since zio_data bufs do not appear in crash dumps, we
			 * pass KMC_NOTOUCH so that no allocator metadata is
			 * stored with the buffers.
			 */
			(void) sprintf(name, "zio_data_buf_%lu", (ulong_t)size);
			zio_data_buf_cache[c] = kmem_cache_create(name, size,
			    align, NULL, NULL, NULL, NULL, data_alloc_arena,
			    cflags | KMC_NOTOUCH);
		}
	}

	while (--c != 0) {
		ASSERT(zio_buf_cache[c] != NULL);
		if (zio_buf_cache[c - 1] == NULL)
			zio_buf_cache[c - 1] = zio_buf_cache[c];

		ASSERT(zio_data_buf_cache[c] != NULL);
		if (zio_data_buf_cache[c - 1] == NULL)
			zio_data_buf_cache[c - 1] = zio_data_buf_cache[c];
	}

	zio_inject_init();

}

void
zio_fini(void)
{
	size_t c;
	kmem_cache_t *last_cache = NULL;
	kmem_cache_t *last_data_cache = NULL;

	for (c = 0; c < SPA_MAXBLOCKSIZE >> SPA_MINBLOCKSHIFT; c++) {
		if (zio_buf_cache[c] != last_cache) {
			last_cache = zio_buf_cache[c];
			kmem_cache_destroy(zio_buf_cache[c]);
		}
		zio_buf_cache[c] = NULL;

		if (zio_data_buf_cache[c] != last_data_cache) {
			last_data_cache = zio_data_buf_cache[c];
			kmem_cache_destroy(zio_data_buf_cache[c]);
		}
		zio_data_buf_cache[c] = NULL;
	}

	kmem_cache_destroy(zio_link_cache);
	kmem_cache_destroy(zio_cache);

	zio_inject_fini();

	zio_parallel_checksum_fini();
}

/*
 * ==========================================================================
 * Allocate and free I/O buffers
 * ==========================================================================
 */

/*
 * Use zio_buf_alloc to allocate ZFS metadata.  This data will appear in a
 * crashdump if the kernel panics, so use it judiciously.  Obviously, it's
 * useful to inspect ZFS metadata, but if possible, we should avoid keeping
 * excess / transient data in-core during a crashdump.
 */
void *
zio_buf_alloc(size_t size)
{
	size_t c = (size - 1) >> SPA_MINBLOCKSHIFT;

	VERIFY3U(c, <, SPA_MAXBLOCKSIZE >> SPA_MINBLOCKSHIFT);

	return (kmem_cache_alloc(zio_buf_cache[c], KM_PUSHPAGE));
}

/*
 * Use zio_data_buf_alloc to allocate data.  The data will not appear in a
 * crashdump if the kernel panics.  This exists so that we will limit the amount
 * of ZFS data that shows up in a kernel crashdump.  (Thus reducing the amount
 * of kernel heap dumped to disk when the kernel panics)
 */
void *
zio_data_buf_alloc(size_t size)
{
	size_t c = (size - 1) >> SPA_MINBLOCKSHIFT;

	VERIFY3U(c, <, SPA_MAXBLOCKSIZE >> SPA_MINBLOCKSHIFT);

	return (kmem_cache_alloc(zio_data_buf_cache[c], KM_PUSHPAGE));
}

void
zio_buf_free(void *buf, size_t size)
{
	size_t c = (size - 1) >> SPA_MINBLOCKSHIFT;

	VERIFY3U(c, <, SPA_MAXBLOCKSIZE >> SPA_MINBLOCKSHIFT);

	kmem_cache_free(zio_buf_cache[c], buf);
}

void
zio_data_buf_free(void *buf, size_t size)
{
	size_t c = (size - 1) >> SPA_MINBLOCKSHIFT;

	VERIFY3U(c, <, SPA_MAXBLOCKSIZE >> SPA_MINBLOCKSHIFT);

	kmem_cache_free(zio_data_buf_cache[c], buf);
}

/*
 * ==========================================================================
 * Push and pop I/O transform buffers
 * ==========================================================================
 */
static void
zio_push_transform(zio_t *zio, void *data, uint64_t size, uint64_t bufsize,
    zio_transform_func_t *transform)
{
	zio_transform_t *zt = kmem_alloc(sizeof (zio_transform_t), KM_SLEEP);

	zt->zt_orig_data = zio->io_data;
	zt->zt_orig_size = zio->io_size;
	zt->zt_bufsize = bufsize;
	zt->zt_transform = transform;

	zt->zt_next = zio->io_transform_stack;
	zio->io_transform_stack = zt;

	zio->io_data = data;
	zio->io_size = size;
}

static void
zio_pop_transforms(zio_t *zio)
{
	zio_transform_t *zt;

	while ((zt = zio->io_transform_stack) != NULL) {
		if (zt->zt_transform != NULL)
			zt->zt_transform(zio,
			    zt->zt_orig_data, zt->zt_orig_size);

		if (zt->zt_bufsize != 0)
			zio_buf_free(zio->io_data, zt->zt_bufsize);

		zio->io_data = zt->zt_orig_data;
		zio->io_size = zt->zt_orig_size;
		zio->io_transform_stack = zt->zt_next;

		kmem_free(zt, sizeof (zio_transform_t));
	}
}

/*
 * ==========================================================================
 * I/O transform callbacks for subblocks and decompression
 * ==========================================================================
 */
static void
zio_subblock(zio_t *zio, void *data, uint64_t size)
{
	ASSERT(zio->io_size > size);

	if (zio->io_type == ZIO_TYPE_READ)
		bcopy(zio->io_data, data, size);
}

static void
zio_decompress(zio_t *zio, void *data, uint64_t size)
{
	if (zio->io_error == 0 &&
	    zio_decompress_data(BP_GET_COMPRESS(zio->io_bp),
	    zio->io_data, data, zio->io_size, size) != 0)
		zio->io_error = SET_ERROR(EIO);
}

/*
 * ==========================================================================
 * I/O parent/child relationships and pipeline interlocks
 * ==========================================================================
 */
/*
 * NOTE - Callers to zio_walk_parents() and zio_walk_children must
 *        continue calling these functions until they return NULL.
 *        Otherwise, the next caller will pick up the list walk in
 *        some indeterminate state.  (Otherwise every caller would
 *        have to pass in a cookie to keep the state represented by
 *        io_walk_link, which gets annoying.)
 */
zio_t *
zio_walk_parents(zio_t *cio)
{
	zio_link_t *zl = cio->io_walk_link;
	list_t *pl = &cio->io_parent_list;

	zl = (zl == NULL) ? list_head(pl) : list_next(pl, zl);
	cio->io_walk_link = zl;

	if (zl == NULL)
		return (NULL);

	ASSERT(zl->zl_child == cio);
	return (zl->zl_parent);
}

zio_t *
zio_walk_children(zio_t *pio)
{
	zio_link_t *zl = pio->io_walk_link;
	list_t *cl = &pio->io_child_list;

	zl = (zl == NULL) ? list_head(cl) : list_next(cl, zl);
	pio->io_walk_link = zl;

	if (zl == NULL)
		return (NULL);

	ASSERT(zl->zl_parent == pio);
	return (zl->zl_child);
}

zio_t *
zio_unique_parent(zio_t *cio)
{
	zio_t *pio = zio_walk_parents(cio);

	VERIFY(zio_walk_parents(cio) == NULL);
	return (pio);
}

void
zio_add_child(zio_t *pio, zio_t *cio)
{
	zio_link_t *zl = kmem_cache_alloc(zio_link_cache, KM_SLEEP);

	/*
	 * Logical I/Os can have logical, gang, or vdev children.
	 * Gang I/Os can have gang or vdev children.
	 * Vdev I/Os can only have vdev children.
	 * The following ASSERT captures all of these constraints.
	 */
	ASSERT(cio->io_child_type <= pio->io_child_type);

	zl->zl_parent = pio;
	zl->zl_child = cio;

	mutex_enter(&cio->io_lock);
	mutex_enter(&pio->io_lock);

	ASSERT(pio->io_state[ZIO_WAIT_DONE] == 0);

	for (int w = 0; w < ZIO_WAIT_TYPES; w++)
		pio->io_children[cio->io_child_type][w] += !cio->io_state[w];

	list_insert_head(&pio->io_child_list, zl);
	list_insert_head(&cio->io_parent_list, zl);

	pio->io_child_count++;
	cio->io_parent_count++;

	mutex_exit(&pio->io_lock);
	mutex_exit(&cio->io_lock);
}

static void
zio_remove_child(zio_t *pio, zio_t *cio, zio_link_t *zl)
{
	ASSERT(zl->zl_parent == pio);
	ASSERT(zl->zl_child == cio);

	mutex_enter(&cio->io_lock);
	mutex_enter(&pio->io_lock);

	list_remove(&pio->io_child_list, zl);
	list_remove(&cio->io_parent_list, zl);

	pio->io_child_count--;
	cio->io_parent_count--;

	mutex_exit(&pio->io_lock);
	mutex_exit(&cio->io_lock);

	kmem_cache_free(zio_link_cache, zl);
}

static boolean_t
zio_wait_for_children(zio_t *zio, enum zio_child child, enum zio_wait_type wait)
{
	uint64_t *countp = &zio->io_children[child][wait];
	boolean_t waiting = B_FALSE;

	mutex_enter(&zio->io_lock);
	ASSERT(zio->io_stall == NULL);
	if (*countp != 0) {
		zio->io_stage >>= 1;
		zio->io_stall = countp;
		waiting = B_TRUE;
	}
	mutex_exit(&zio->io_lock);

	return (waiting);
}

static void
zio_notify_parent(zio_t *pio, zio_t *zio, enum zio_wait_type wait)
{
	uint64_t *countp = &pio->io_children[zio->io_child_type][wait];
	int *errorp = &pio->io_child_error[zio->io_child_type];

	mutex_enter(&pio->io_lock);
	if (zio->io_error && !(zio->io_flags & ZIO_FLAG_DONT_PROPAGATE))
		*errorp = zio_worst_error(*errorp, zio->io_error);
	pio->io_reexecute |= zio->io_reexecute;
	ASSERT3U(*countp, >, 0);

	(*countp)--;

	if (*countp == 0 && pio->io_stall == countp) {
		pio->io_stall = NULL;
		mutex_exit(&pio->io_lock);
		zio_execute(pio);
	} else {
		mutex_exit(&pio->io_lock);
	}
}

static void
zio_inherit_child_errors(zio_t *zio, enum zio_child c)
{
	if (zio->io_child_error[c] != 0 && zio->io_error == 0)
		zio->io_error = zio->io_child_error[c];
}

/*
 * ==========================================================================
 * Create the various types of I/O (read, write, free, etc)
 * ==========================================================================
 */
static zio_t *
zio_create(zio_t *pio, spa_t *spa, uint64_t txg, const blkptr_t *bp,
    void *data, uint64_t size, zio_done_func_t *done, void *private,
    zio_type_t type, zio_priority_t priority, enum zio_flag flags,
    vdev_t *vd, uint64_t offset, const zbookmark_phys_t *zb,
    enum zio_stage stage, enum zio_stage pipeline)
{
	zio_t *zio;

	ASSERT3U(size, <=, SPA_MAXBLOCKSIZE);
	ASSERT(P2PHASE(size, SPA_MINBLOCKSIZE) == 0);
	ASSERT(P2PHASE(offset, SPA_MINBLOCKSIZE) == 0);

	ASSERT(!vd || spa_config_held(spa, SCL_STATE_ALL, RW_READER));
	ASSERT(!bp || !(flags & ZIO_FLAG_CONFIG_WRITER));
	ASSERT(vd || stage == ZIO_STAGE_OPEN);

	zio = kmem_cache_alloc(zio_cache, KM_SLEEP);
	bzero(zio, sizeof (zio_t));

	mutex_init(&zio->io_lock, NULL, MUTEX_DEFAULT, NULL);
	cv_init(&zio->io_cv, NULL, CV_DEFAULT, NULL);

	list_create(&zio->io_parent_list, sizeof (zio_link_t),
	    offsetof(zio_link_t, zl_parent_node));
	list_create(&zio->io_child_list, sizeof (zio_link_t),
	    offsetof(zio_link_t, zl_child_node));

	if (vd != NULL)
		zio->io_child_type = ZIO_CHILD_VDEV;
	else if (flags & ZIO_FLAG_GANG_CHILD)
		zio->io_child_type = ZIO_CHILD_GANG;
	else if (flags & ZIO_FLAG_DDT_CHILD)
		zio->io_child_type = ZIO_CHILD_DDT;
	else
		zio->io_child_type = ZIO_CHILD_LOGICAL;

	if (bp != NULL) {
		zio->io_bp = (blkptr_t *)bp;
		zio->io_bp_copy = *bp;
		zio->io_bp_orig = *bp;
		if (type != ZIO_TYPE_WRITE ||
		    zio->io_child_type == ZIO_CHILD_DDT)
			zio->io_bp = &zio->io_bp_copy;	/* so caller can free */
		if (zio->io_child_type == ZIO_CHILD_LOGICAL)
			zio->io_logical = zio;
		if (zio->io_child_type > ZIO_CHILD_GANG && BP_IS_GANG(bp))
			pipeline |= ZIO_GANG_STAGES;
	}

	zio->io_spa = spa;
	zio->io_txg = txg;
	zio->io_done = done;
	zio->io_private = private;
	zio->io_type = type;
	zio->io_priority = priority;
	zio->io_vd = vd;
	zio->io_offset = offset;
	zio->io_orig_data = zio->io_data = data;
	zio->io_orig_size = zio->io_size = size;
	zio->io_orig_flags = zio->io_flags = flags;
	zio->io_orig_stage = zio->io_stage = stage;
	zio->io_orig_pipeline = zio->io_pipeline = pipeline;

	zio->io_state[ZIO_WAIT_READY] = (stage >= ZIO_STAGE_READY);
	zio->io_state[ZIO_WAIT_DONE] = (stage >= ZIO_STAGE_DONE);

	if (zb != NULL)
		zio->io_bookmark = *zb;

	if (pio != NULL) {
		if (zio->io_logical == NULL)
			zio->io_logical = pio->io_logical;
		if (zio->io_child_type == ZIO_CHILD_GANG)
			zio->io_gang_leader = pio->io_gang_leader;
		zio_add_child(pio, zio);

		/* copy the smartcomp setting when creating child zio's */
		bcopy(&pio->io_smartcomp, &zio->io_smartcomp,
		    sizeof (zio->io_smartcomp));
	}

	return (zio);
}

static void
zio_destroy(zio_t *zio)
{
	list_destroy(&zio->io_parent_list);
	list_destroy(&zio->io_child_list);
	mutex_destroy(&zio->io_lock);
	cv_destroy(&zio->io_cv);
	kmem_cache_free(zio_cache, zio);
}

zio_t *
zio_null(zio_t *pio, spa_t *spa, vdev_t *vd, zio_done_func_t *done,
    void *private, enum zio_flag flags)
{
	zio_t *zio;

	zio = zio_create(pio, spa, 0, NULL, NULL, 0, done, private,
	    ZIO_TYPE_NULL, ZIO_PRIORITY_NOW, flags, vd, 0, NULL,
	    ZIO_STAGE_OPEN, ZIO_INTERLOCK_PIPELINE);

	return (zio);
}

zio_t *
zio_root(spa_t *spa, zio_done_func_t *done, void *private, enum zio_flag flags)
{
	return (zio_null(NULL, spa, NULL, done, private, flags));
}

void
zfs_blkptr_verify(spa_t *spa, const blkptr_t *bp)
{
	/*
	 * SPECIAL-BP has two DVAs, but DVA[0] in this case is a
	 * temporary DVA, and after migration only the DVA[1]
	 * contains valid data. Therefore, we start walking for
	 * these BPs from DVA[1].
	 */
	int start_dva = BP_IS_SPECIAL(bp) ? 1 : 0;

	if (!DMU_OT_IS_VALID(BP_GET_TYPE(bp))) {
		zfs_panic_recover("blkptr at %p has invalid TYPE %llu",
		    bp, (longlong_t)BP_GET_TYPE(bp));
	}
	if (BP_GET_CHECKSUM(bp) >= ZIO_CHECKSUM_FUNCTIONS ||
	    BP_GET_CHECKSUM(bp) <= ZIO_CHECKSUM_ON) {
		zfs_panic_recover("blkptr at %p has invalid CHECKSUM %llu",
		    bp, (longlong_t)BP_GET_CHECKSUM(bp));
	}
	if (BP_GET_COMPRESS(bp) >= ZIO_COMPRESS_FUNCTIONS ||
	    BP_GET_COMPRESS(bp) <= ZIO_COMPRESS_ON) {
		zfs_panic_recover("blkptr at %p has invalid COMPRESS %llu",
		    bp, (longlong_t)BP_GET_COMPRESS(bp));
	}
	if (BP_GET_LSIZE(bp) > SPA_MAXBLOCKSIZE) {
		zfs_panic_recover("blkptr at %p has invalid LSIZE %llu",
		    bp, (longlong_t)BP_GET_LSIZE(bp));
	}
	if (BP_GET_PSIZE(bp) > SPA_MAXBLOCKSIZE) {
		zfs_panic_recover("blkptr at %p has invalid PSIZE %llu",
		    bp, (longlong_t)BP_GET_PSIZE(bp));
	}

	if (BP_IS_EMBEDDED(bp)) {
		if (BPE_GET_ETYPE(bp) > NUM_BP_EMBEDDED_TYPES) {
			zfs_panic_recover("blkptr at %p has invalid ETYPE %llu",
			    bp, (longlong_t)BPE_GET_ETYPE(bp));
		}
	}

	/*
	 * Pool-specific checks.
	 *
	 * Note: it would be nice to verify that the blk_birth and
	 * BP_PHYSICAL_BIRTH() are not too large.  However, spa_freeze()
	 * allows the birth time of log blocks (and dmu_sync()-ed blocks
	 * that are in the log) to be arbitrarily large.
	 */
	for (int i = start_dva; i < BP_GET_NDVAS(bp); i++) {
		uint64_t vdevid = DVA_GET_VDEV(&bp->blk_dva[i]);
		if (vdevid >= spa->spa_root_vdev->vdev_children) {
			zfs_panic_recover("blkptr at %p DVA %u has invalid "
			    "VDEV %llu",
			    bp, i, (longlong_t)vdevid);
			continue;
		}
		vdev_t *vd = spa->spa_root_vdev->vdev_child[vdevid];
		if (vd == NULL) {
			zfs_panic_recover("blkptr at %p DVA %u has invalid "
			    "VDEV %llu",
			    bp, i, (longlong_t)vdevid);
			continue;
		}
		if (vd->vdev_ops == &vdev_hole_ops) {
			zfs_panic_recover("blkptr at %p DVA %u has hole "
			    "VDEV %llu",
			    bp, i, (longlong_t)vdevid);
			continue;
		}
		if (vd->vdev_ops == &vdev_missing_ops) {
			/*
			 * "missing" vdevs are valid during import, but we
			 * don't have their detailed info (e.g. asize), so
			 * we can't perform any more checks on them.
			 */
			continue;
		}
		uint64_t offset = DVA_GET_OFFSET(&bp->blk_dva[i]);
		uint64_t asize = DVA_GET_ASIZE(&bp->blk_dva[i]);
		if (BP_IS_GANG(bp))
			asize = vdev_psize_to_asize(vd, SPA_GANGBLOCKSIZE);
		if (offset + asize > vd->vdev_asize) {
			zfs_panic_recover("blkptr at %p DVA %u has invalid "
			    "OFFSET %llu",
			    bp, i, (longlong_t)offset);
		}
	}
}

zio_t *
zio_read(zio_t *pio, spa_t *spa, const blkptr_t *bp,
    void *data, uint64_t size, zio_done_func_t *done, void *private,
    zio_priority_t priority, enum zio_flag flags, const zbookmark_phys_t *zb)
{
	zio_t *zio;

	zfs_blkptr_verify(spa, bp);

	zio = zio_create(pio, spa, BP_PHYSICAL_BIRTH(bp), bp,
	    data, size, done, private,
	    ZIO_TYPE_READ, priority, flags, NULL, 0, zb,
	    ZIO_STAGE_OPEN, (flags & ZIO_FLAG_DDT_CHILD) ?
	    ZIO_DDT_CHILD_READ_PIPELINE : ZIO_READ_PIPELINE);

	return (zio);
}

zio_t *
zio_write(zio_t *pio, spa_t *spa, uint64_t txg, blkptr_t *bp,
    void *data, uint64_t size, const zio_prop_t *zp,
<<<<<<< HEAD
    zio_done_func_t *ready, zio_done_func_t *physdone, zio_done_func_t *done,
    void *private,
    zio_priority_t priority, enum zio_flag flags, const zbookmark_phys_t *zb,
    const zio_smartcomp_info_t *smartcomp)
=======
    zio_done_func_t *ready, zio_done_func_t *children_ready,
    zio_done_func_t *physdone, zio_done_func_t *done,
    void *private, zio_priority_t priority, enum zio_flag flags,
    const zbookmark_phys_t *zb)
>>>>>>> 591fabec
{
	zio_t *zio;

	ASSERT(zp->zp_checksum >= ZIO_CHECKSUM_OFF &&
	    zp->zp_checksum < ZIO_CHECKSUM_FUNCTIONS &&
	    zp->zp_compress >= ZIO_COMPRESS_OFF &&
	    zp->zp_compress < ZIO_COMPRESS_FUNCTIONS &&
	    DMU_OT_IS_VALID(zp->zp_type) &&
	    zp->zp_level < 32 &&
	    zp->zp_copies > 0 &&
	    zp->zp_copies <= spa_max_replication(spa));

	zio = zio_create(pio, spa, txg, bp, data, size, done, private,
	    ZIO_TYPE_WRITE, priority, flags, NULL, 0, zb,
	    ZIO_STAGE_OPEN, (flags & ZIO_FLAG_DDT_CHILD) ?
	    ZIO_DDT_CHILD_WRITE_PIPELINE : ZIO_WRITE_PIPELINE);

	zio->io_ready = ready;
	zio->io_children_ready = children_ready;
	zio->io_physdone = physdone;
	zio->io_prop = *zp;
	if (smartcomp != NULL)
		bcopy(smartcomp, &zio->io_smartcomp, sizeof (*smartcomp));

	/*
	 * Data can be NULL if we are going to call zio_write_override() to
	 * provide the already-allocated BP.  But we may need the data to
	 * verify a dedup hit (if requested).  In this case, don't try to
	 * dedup (just take the already-allocated BP verbatim).
	 */
	if (data == NULL && zio->io_prop.zp_dedup_verify) {
		zio->io_prop.zp_dedup = zio->io_prop.zp_dedup_verify = B_FALSE;
	}

	return (zio);
}

zio_t *
zio_rewrite(zio_t *pio, spa_t *spa, uint64_t txg, blkptr_t *bp, void *data,
    uint64_t size, zio_done_func_t *done, void *private,
    zio_priority_t priority, enum zio_flag flags, zbookmark_phys_t *zb)
{
	zio_t *zio;

	zio = zio_create(pio, spa, txg, bp, data, size, done, private,
	    ZIO_TYPE_WRITE, priority, flags, NULL, 0, zb,
	    ZIO_STAGE_OPEN, ZIO_REWRITE_PIPELINE);

	return (zio);
}

void
zio_write_override(zio_t *zio, blkptr_t *bp, int copies, boolean_t nopwrite)
{
	ASSERT(zio->io_type == ZIO_TYPE_WRITE);
	ASSERT(zio->io_child_type == ZIO_CHILD_LOGICAL);
	ASSERT(zio->io_stage == ZIO_STAGE_OPEN);
	ASSERT(zio->io_txg == spa_syncing_txg(zio->io_spa));

	/*
	 * We must reset the io_prop to match the values that existed
	 * when the bp was first written by dmu_sync() keeping in mind
	 * that nopwrite and dedup are mutually exclusive.
	 */
	zio->io_prop.zp_dedup = nopwrite ? B_FALSE : zio->io_prop.zp_dedup;
	zio->io_prop.zp_nopwrite = nopwrite;
	zio->io_prop.zp_copies = copies;
	zio->io_bp_override = bp;
}

void
zio_free(spa_t *spa, uint64_t txg, const blkptr_t *bp)
{

	/*
	 * The check for EMBEDDED is a performance optimization.  We
	 * process the free here (by ignoring it) rather than
	 * putting it on the list and then processing it in zio_free_sync().
	 */
	if (BP_IS_EMBEDDED(bp))
		return;
	metaslab_check_free(spa, bp);

	/*
	 * Frees that are for the currently-syncing txg, are not going to be
	 * deferred, and which will not need to do a read (i.e. not GANG or
	 * DEDUP), can be processed immediately.  Otherwise, put them on the
	 * in-memory list for later processing.
	 */
	if (BP_IS_GANG(bp) || BP_GET_DEDUP(bp) ||
	    txg != spa->spa_syncing_txg ||
	    spa_sync_pass(spa) >= zfs_sync_pass_deferred_free) {
		bplist_append(&spa->spa_free_bplist[txg & TXG_MASK], bp);
	} else {
		VERIFY0(zio_wait(zio_free_sync(NULL, spa, txg, bp, 0)));
	}
}

zio_t *
zio_free_sync(zio_t *pio, spa_t *spa, uint64_t txg, const blkptr_t *bp,
    enum zio_flag flags)
{
	zio_t *zio;
	enum zio_stage stage = ZIO_FREE_PIPELINE;

	ASSERT(!BP_IS_HOLE(bp));
	ASSERT(spa_syncing_txg(spa) == txg);
	ASSERT(spa_sync_pass(spa) < zfs_sync_pass_deferred_free);

	if (BP_IS_EMBEDDED(bp))
		return (zio_null(pio, spa, NULL, NULL, NULL, 0));

	metaslab_check_free(spa, bp);
	arc_freed(spa, bp);

	/*
	 * GANG and DEDUP blocks can induce a read (for the gang block header,
	 * or the DDT), so issue them asynchronously so that this thread is
	 * not tied up.
	 */
	if (BP_IS_GANG(bp) || BP_GET_DEDUP(bp))
		stage |= ZIO_STAGE_ISSUE_ASYNC;

	zio = zio_create(pio, spa, txg, bp, NULL, BP_GET_PSIZE(bp),
	    NULL, NULL, ZIO_TYPE_FREE, ZIO_PRIORITY_NOW, flags,
	    NULL, 0, NULL, ZIO_STAGE_OPEN, stage);

	return (zio);
}

zio_t *
zio_claim(zio_t *pio, spa_t *spa, uint64_t txg, const blkptr_t *bp,
    zio_done_func_t *done, void *private, enum zio_flag flags)
{
	zio_t *zio;

	dprintf_bp(bp, "claiming in txg %llu", txg);

	if (BP_IS_EMBEDDED(bp))
		return (zio_null(pio, spa, NULL, NULL, NULL, 0));

	/*
	 * A claim is an allocation of a specific block.  Claims are needed
	 * to support immediate writes in the intent log.  The issue is that
	 * immediate writes contain committed data, but in a txg that was
	 * *not* committed.  Upon opening the pool after an unclean shutdown,
	 * the intent log claims all blocks that contain immediate write data
	 * so that the SPA knows they're in use.
	 *
	 * All claims *must* be resolved in the first txg -- before the SPA
	 * starts allocating blocks -- so that nothing is allocated twice.
	 * If txg == 0 we just verify that the block is claimable.
	 */
	ASSERT3U(spa->spa_uberblock.ub_rootbp.blk_birth, <, spa_first_txg(spa));
	ASSERT(txg == spa_first_txg(spa) || txg == 0);
	ASSERT(!BP_GET_DEDUP(bp) || !spa_writeable(spa));	/* zdb(1M) */

	zio = zio_create(pio, spa, txg, bp, NULL, BP_GET_PSIZE(bp),
	    done, private, ZIO_TYPE_CLAIM, ZIO_PRIORITY_NOW, flags,
	    NULL, 0, NULL, ZIO_STAGE_OPEN, ZIO_CLAIM_PIPELINE);

	return (zio);
}

static zio_t *
zio_ioctl_with_pipeline(zio_t *pio, spa_t *spa, vdev_t *vd, int cmd,
    zio_done_func_t *done, void *private, enum zio_flag flags,
    enum zio_stage pipeline)
{
	zio_t *zio;
	int c;

	if (vd->vdev_children == 0) {
		zio = zio_create(pio, spa, 0, NULL, NULL, 0, done, private,
		    ZIO_TYPE_IOCTL, ZIO_PRIORITY_NOW, flags, vd, 0, NULL,
		    ZIO_STAGE_OPEN, pipeline);

		zio->io_cmd = cmd;
	} else {
		zio = zio_null(pio, spa, vd, done, private, flags);
		/*
		 * DKIOCFREE ioctl's need some special handling on interior
		 * vdevs. If the device provides an ops function to handle
		 * recomputing dkioc_free extents, then we call it.
		 * Otherwise the default behavior applies, which simply fans
		 * out the ioctl to all component vdevs.
		 */
		if (cmd == DKIOCFREE && vd->vdev_ops->vdev_op_trim != NULL) {
			vd->vdev_ops->vdev_op_trim(vd, zio, private);
		} else {
			for (c = 0; c < vd->vdev_children; c++)
				zio_nowait(zio_ioctl_with_pipeline(zio,
				    spa, vd->vdev_child[c], cmd, NULL,
				    private, flags, pipeline));
		}
	}

	return (zio);
}

zio_t *
zio_ioctl(zio_t *pio, spa_t *spa, vdev_t *vd, int cmd,
    zio_done_func_t *done, void *private, enum zio_flag flags)
{
	return (zio_ioctl_with_pipeline(pio, spa, vd, cmd, done,
	    private, flags, ZIO_IOCTL_PIPELINE));
}

/*
 * Callback for when a trim zio has completed. This simply frees the
 * dkioc_free_list_t extent list of the DKIOCFREE ioctl.
 */
static void
zio_trim_done(zio_t *zio)
{
	VERIFY(zio->io_private != NULL);
	dfl_free(zio->io_private);
}

static void
zio_trim_check(uint64_t start, uint64_t len, void *msp)
{
	metaslab_t *ms = msp;
	boolean_t held = MUTEX_HELD(&ms->ms_lock);
	if (!held)
		mutex_enter(&ms->ms_lock);
	ASSERT(ms->ms_trimming_ts != NULL);
	ASSERT(range_tree_contains(ms->ms_trimming_ts->ts_tree,
	    start - VDEV_LABEL_START_SIZE, len));
	if (!held)
		mutex_exit(&ms->ms_lock);
}

/*
 * Takes a bunch of freed extents and tells the underlying vdevs that the
 * space associated with these extents can be released.
 * This is used by flash storage to pre-erase blocks for rapid reuse later
 * and thin-provisioned block storage to reclaim unused blocks.
 */
zio_t *
zio_trim(spa_t *spa, vdev_t *vd, struct range_tree *tree,
    zio_done_func_t *done, void *private, enum zio_flag flags,
    int trim_flags, metaslab_t *msp)
{
	dkioc_free_list_t *dfl = NULL;
	range_seg_t *rs;
	uint64_t rs_idx;
	uint64_t num_exts;
	uint64_t bytes_issued = 0, bytes_skipped = 0, exts_skipped = 0;
	/*
	 * We need this to invoke the caller's `done' callback with the
	 * correct io_private (not the dkioc_free_list_t, which is needed
	 * by the underlying DKIOCFREE ioctl).
	 */
	zio_t *sub_pio = zio_root(spa, done, private, flags);

	ASSERT(range_tree_space(tree) != 0);

	if (!zfs_trim)
		return (sub_pio);

	num_exts = avl_numnodes(&tree->rt_root);
	dfl = kmem_zalloc(DFL_SZ(num_exts), KM_SLEEP);
	dfl->dfl_flags = trim_flags;
	dfl->dfl_num_exts = num_exts;
	dfl->dfl_offset = VDEV_LABEL_START_SIZE;
	if (msp) {
		dfl->dfl_ck_func = zio_trim_check;
		dfl->dfl_ck_arg = msp;
	}

	for (rs = avl_first(&tree->rt_root), rs_idx = 0; rs != NULL;
	    rs = AVL_NEXT(&tree->rt_root, rs)) {
		uint64_t len = rs->rs_end - rs->rs_start;

		if (len < zfs_trim_min_ext_sz) {
			bytes_skipped += len;
			exts_skipped++;
			continue;
		}

		dfl->dfl_exts[rs_idx].dfle_start = rs->rs_start;
		dfl->dfl_exts[rs_idx].dfle_length = len;

		// check we're a multiple of the vdev ashift
		ASSERT0(dfl->dfl_exts[rs_idx].dfle_start &
		    ((1 << vd->vdev_ashift) - 1));
		ASSERT0(dfl->dfl_exts[rs_idx].dfle_length &
		    ((1 << vd->vdev_ashift) - 1));

		rs_idx++;
		bytes_issued += len;
	}

	spa_trimstats_update(spa, rs_idx, bytes_issued, exts_skipped,
	    bytes_skipped);

	/* the zfs_trim_min_ext_sz filter may have shortened the list */
	if (dfl->dfl_num_exts != rs_idx) {
		dkioc_free_list_t *dfl2 = kmem_zalloc(DFL_SZ(rs_idx), KM_SLEEP);
		bcopy(dfl, dfl2, DFL_SZ(rs_idx));
		dfl2->dfl_num_exts = rs_idx;
		dfl_free(dfl);
		dfl = dfl2;
	}

	zio_nowait(zio_ioctl_with_pipeline(sub_pio, spa, vd, DKIOCFREE,
	    zio_trim_done, dfl, ZIO_FLAG_CANFAIL | ZIO_FLAG_DONT_PROPAGATE |
	    ZIO_FLAG_DONT_RETRY, ZIO_TRIM_PIPELINE));
	return (sub_pio);
}

zio_t *
zio_read_phys(zio_t *pio, vdev_t *vd, uint64_t offset, uint64_t size,
    void *data, int checksum, zio_done_func_t *done, void *private,
    zio_priority_t priority, enum zio_flag flags, boolean_t labels)
{
	zio_t *zio;

	ASSERT(vd->vdev_children == 0);
	ASSERT(!labels || offset + size <= VDEV_LABEL_START_SIZE ||
	    offset >= vd->vdev_psize - VDEV_LABEL_END_SIZE);
	ASSERT3U(offset + size, <=, vd->vdev_psize);

	zio = zio_create(pio, vd->vdev_spa, 0, NULL, data, size, done, private,
	    ZIO_TYPE_READ, priority, flags | ZIO_FLAG_PHYSICAL, vd, offset,
	    NULL, ZIO_STAGE_OPEN, ZIO_READ_PHYS_PIPELINE);

	zio->io_prop.zp_checksum = checksum;

	return (zio);
}

zio_t *
zio_write_phys(zio_t *pio, vdev_t *vd, uint64_t offset, uint64_t size,
    void *data, int checksum, zio_done_func_t *done, void *private,
    zio_priority_t priority, enum zio_flag flags, boolean_t labels)
{
	zio_t *zio;

	ASSERT(vd->vdev_children == 0);
	ASSERT(!labels || offset + size <= VDEV_LABEL_START_SIZE ||
	    offset >= vd->vdev_psize - VDEV_LABEL_END_SIZE);
	ASSERT3U(offset + size, <=, vd->vdev_psize);

	zio = zio_create(pio, vd->vdev_spa, 0, NULL, data, size, done, private,
	    ZIO_TYPE_WRITE, priority, flags | ZIO_FLAG_PHYSICAL, vd, offset,
	    NULL, ZIO_STAGE_OPEN, ZIO_WRITE_PHYS_PIPELINE);

	zio->io_prop.zp_checksum = checksum;

	if (zio_checksum_table[checksum].ci_flags & ZCHECKSUM_FLAG_EMBEDDED) {
		/*
		 * zec checksums are necessarily destructive -- they modify
		 * the end of the write buffer to hold the verifier/checksum.
		 * Therefore, we must make a local copy in case the data is
		 * being written to multiple places in parallel.
		 */
		void *wbuf = zio_buf_alloc(size);
		bcopy(data, wbuf, size);
		zio_push_transform(zio, wbuf, size, size, NULL);
	}

	return (zio);
}

/*
 * Create a child I/O to do some work for us.
 */
zio_t *
zio_vdev_child_io(zio_t *pio, blkptr_t *bp, vdev_t *vd, uint64_t offset,
	void *data, uint64_t size, int type, zio_priority_t priority,
	enum zio_flag flags, zio_done_func_t *done, void *private)
{
	enum zio_stage pipeline = ZIO_VDEV_CHILD_PIPELINE;
	zio_t *zio;

	ASSERT(vd->vdev_parent ==
	    (pio->io_vd ? pio->io_vd : pio->io_spa->spa_root_vdev));

	if (type == ZIO_TYPE_READ && bp != NULL) {
		/*
		 * If we have the bp, then the child should perform the
		 * checksum and the parent need not.  This pushes error
		 * detection as close to the leaves as possible and
		 * eliminates redundant checksums in the interior nodes.
		 */
		pipeline |= ZIO_STAGE_CHECKSUM_VERIFY;
		pio->io_pipeline &= ~ZIO_STAGE_CHECKSUM_VERIFY;
	}

	if (vd->vdev_children == 0)
		offset += VDEV_LABEL_START_SIZE;

	flags |= ZIO_VDEV_CHILD_FLAGS(pio) | ZIO_FLAG_DONT_PROPAGATE;

	/*
	 * If we've decided to do a repair, the write is not speculative --
	 * even if the original read was.
	 */
	if (flags & ZIO_FLAG_IO_REPAIR)
		flags &= ~ZIO_FLAG_SPECULATIVE;

	zio = zio_create(pio, pio->io_spa, pio->io_txg, bp, data, size,
	    done, private, type, priority, flags, vd, offset, &pio->io_bookmark,
	    ZIO_STAGE_VDEV_IO_START >> 1, pipeline);

	zio->io_physdone = pio->io_physdone;
	if (vd->vdev_ops->vdev_op_leaf && zio->io_logical != NULL)
		zio->io_logical->io_phys_children++;

	return (zio);
}

zio_t *
zio_vdev_delegated_io(vdev_t *vd, uint64_t offset, void *data, uint64_t size,
    int type, zio_priority_t priority, enum zio_flag flags,
    zio_done_func_t *done, void *private)
{
	zio_t *zio;

	ASSERT(vd->vdev_ops->vdev_op_leaf);

	zio = zio_create(NULL, vd->vdev_spa, 0, NULL,
	    data, size, done, private, type, priority,
	    flags | ZIO_FLAG_CANFAIL | ZIO_FLAG_DONT_RETRY | ZIO_FLAG_DELEGATED,
	    vd, offset, NULL,
	    ZIO_STAGE_VDEV_IO_START >> 1, ZIO_VDEV_CHILD_PIPELINE);

	return (zio);
}

void
zio_flush(zio_t *zio, vdev_t *vd)
{
	zio_nowait(zio_ioctl(zio, zio->io_spa, vd, DKIOCFLUSHWRITECACHE,
	    NULL, NULL,
	    ZIO_FLAG_CANFAIL | ZIO_FLAG_DONT_PROPAGATE | ZIO_FLAG_DONT_RETRY));
}

void
zio_shrink(zio_t *zio, uint64_t size)
{
	ASSERT(zio->io_executor == NULL);
	ASSERT(zio->io_orig_size == zio->io_size);
	ASSERT(size <= zio->io_size);

	/*
	 * We don't shrink for raidz because of problems with the
	 * reconstruction when reading back less than the block size.
	 * Note, BP_IS_RAIDZ() assumes no compression.
	 */
	ASSERT(BP_GET_COMPRESS(zio->io_bp) == ZIO_COMPRESS_OFF);
	if (!BP_IS_RAIDZ(zio->io_bp))
		zio->io_orig_size = zio->io_size = size;
}

/*
 * ==========================================================================
 * Prepare to read and write logical blocks
 * ==========================================================================
 */

static int
zio_read_bp_init(zio_t *zio)
{
	blkptr_t *bp = zio->io_bp;

	if (BP_GET_COMPRESS(bp) != ZIO_COMPRESS_OFF &&
	    zio->io_child_type == ZIO_CHILD_LOGICAL &&
	    !(zio->io_flags & ZIO_FLAG_RAW)) {
		uint64_t psize =
		    BP_IS_EMBEDDED(bp) ? BPE_GET_PSIZE(bp) : BP_GET_PSIZE(bp);
		void *cbuf = zio_buf_alloc(psize);

		zio_push_transform(zio, cbuf, psize, psize, zio_decompress);
	}

	if (BP_IS_EMBEDDED(bp) && BPE_GET_ETYPE(bp) == BP_EMBEDDED_TYPE_DATA) {
		zio->io_pipeline = ZIO_INTERLOCK_PIPELINE;
		decode_embedded_bp_compressed(bp, zio->io_data);
	} else {
		ASSERT(!BP_IS_EMBEDDED(bp));
	}

	if (!BP_IS_METADATA(bp))
		zio->io_flags |= ZIO_FLAG_DONT_CACHE;

	if (BP_GET_TYPE(bp) == DMU_OT_DDT_ZAP)
		zio->io_flags |= ZIO_FLAG_DONT_CACHE;

	if (BP_GET_DEDUP(bp) && zio->io_child_type == ZIO_CHILD_LOGICAL)
		zio->io_pipeline = ZIO_DDT_READ_PIPELINE;

	return (ZIO_PIPELINE_CONTINUE);
}

static int
zio_write_bp_init(zio_t *zio)
{
	spa_t *spa = zio->io_spa;
	zio_prop_t *zp = &zio->io_prop;
	enum zio_compress compress = zp->zp_compress;
	blkptr_t *bp = zio->io_bp;
	uint64_t lsize = zio->io_size;
	uint64_t psize = lsize;
	int pass = 1;

	/*
	 * If our children haven't all reached the ready stage,
	 * wait for them and then repeat this pipeline stage.
	 */
	if (zio_wait_for_children(zio, ZIO_CHILD_GANG, ZIO_WAIT_READY) ||
	    zio_wait_for_children(zio, ZIO_CHILD_LOGICAL, ZIO_WAIT_READY))
		return (ZIO_PIPELINE_STOP);

	if (!IO_IS_ALLOCATING(zio))
		return (ZIO_PIPELINE_CONTINUE);

	if (zio->io_children_ready != NULL) {
		/*
		 * Now that all our children are ready, run the callback
		 * associated with this zio in case it wants to modify the
		 * data to be written.
		 */
		ASSERT3U(zp->zp_level, >, 0);
		zio->io_children_ready(zio);
	}

	ASSERT(zio->io_child_type != ZIO_CHILD_DDT);

	if (zio->io_bp_override) {
		ASSERT(bp->blk_birth != zio->io_txg);
		ASSERT(BP_GET_DEDUP(zio->io_bp_override) == 0);

		*bp = *zio->io_bp_override;
		zio->io_pipeline = ZIO_INTERLOCK_PIPELINE;

		if (BP_IS_EMBEDDED(bp))
			return (ZIO_PIPELINE_CONTINUE);

		/*
		 * If we've been overridden and nopwrite is set then
		 * set the flag accordingly to indicate that a nopwrite
		 * has already occurred.
		 */
		if (!BP_IS_HOLE(bp) && zp->zp_nopwrite) {
			ASSERT(!zp->zp_dedup);
			zio->io_flags |= ZIO_FLAG_NOPWRITE;
			return (ZIO_PIPELINE_CONTINUE);
		}

		ASSERT(!zp->zp_nopwrite);

		if (BP_IS_HOLE(bp) || !zp->zp_dedup)
			return (ZIO_PIPELINE_CONTINUE);

		ASSERT((zio_checksum_table[zp->zp_checksum].ci_flags &
		    ZCHECKSUM_FLAG_DEDUP) || zp->zp_dedup_verify);

		if (BP_GET_CHECKSUM(bp) == zp->zp_checksum) {
			BP_SET_DEDUP(bp, 1);
			zio->io_pipeline |= ZIO_STAGE_DDT_WRITE;
			return (ZIO_PIPELINE_CONTINUE);
		}
		zio->io_bp_override = NULL;
		BP_ZERO(bp);
	}

	if (!BP_IS_HOLE(bp) && bp->blk_birth == zio->io_txg) {
		/*
		 * We're rewriting an existing block, which means we're
		 * working on behalf of spa_sync().  For spa_sync() to
		 * converge, it must eventually be the case that we don't
		 * have to allocate new blocks.  But compression changes
		 * the blocksize, which forces a reallocate, and makes
		 * convergence take longer.  Therefore, after the first
		 * few passes, stop compressing to ensure convergence.
		 */
		pass = spa_sync_pass(spa);

		ASSERT(zio->io_txg == spa_syncing_txg(spa));
		ASSERT(zio->io_child_type == ZIO_CHILD_LOGICAL);
		ASSERT(!BP_GET_DEDUP(bp));

		if (pass >= zfs_sync_pass_dont_compress)
			compress = ZIO_COMPRESS_OFF;

		/* Make sure someone doesn't change their mind on overwrites */
		ASSERT(BP_IS_EMBEDDED(bp) || MIN(zp->zp_copies + BP_IS_GANG(bp),
		    spa_max_replication(spa)) == BP_GET_NDVAS(bp));
	}

	DTRACE_PROBE1(zio_compress_ready, zio_t *, zio);
	if (compress != ZIO_COMPRESS_OFF && ZIO_SHOULD_COMPRESS(zio)) {
		void *cbuf = zio_buf_alloc(lsize);
		psize = zio_compress_data(compress, zio->io_data, cbuf, lsize);
		if (psize == 0 || psize == lsize) {
			compress = ZIO_COMPRESS_OFF;
			zio_buf_free(cbuf, lsize);
		} else if (!zp->zp_dedup && psize <= BPE_PAYLOAD_SIZE &&
		    zp->zp_level == 0 && !DMU_OT_HAS_FILL(zp->zp_type) &&
		    spa_feature_is_enabled(spa, SPA_FEATURE_EMBEDDED_DATA)) {
			encode_embedded_bp_compressed(bp,
			    cbuf, compress, lsize, psize);
			BPE_SET_ETYPE(bp, BP_EMBEDDED_TYPE_DATA);
			BP_SET_TYPE(bp, zio->io_prop.zp_type);
			BP_SET_LEVEL(bp, zio->io_prop.zp_level);
			zio_buf_free(cbuf, lsize);
			bp->blk_birth = zio->io_txg;
			zio->io_pipeline = ZIO_INTERLOCK_PIPELINE;
			ASSERT(spa_feature_is_active(spa,
			    SPA_FEATURE_EMBEDDED_DATA));
			if (zio->io_smartcomp.sc_result != NULL) {
				zio->io_smartcomp.sc_result(
				    zio->io_smartcomp.sc_userinfo, zio);
			} else {
				ASSERT(zio->io_smartcomp.sc_ask == NULL);
			}
			return (ZIO_PIPELINE_CONTINUE);
		} else {
			/*
			 * Round up compressed size up to the ashift
			 * of the smallest-ashift device, and zero the tail.
			 * This ensures that the compressed size of the BP
			 * (and thus compressratio property) are correct,
			 * in that we charge for the padding used to fill out
			 * the last sector.
			 */
			ASSERT3U(spa->spa_min_ashift, >=, SPA_MINBLOCKSHIFT);
			size_t rounded = (size_t)P2ROUNDUP(psize,
			    1ULL << spa->spa_min_ashift);
			if (rounded >= lsize) {
				compress = ZIO_COMPRESS_OFF;
				zio_buf_free(cbuf, lsize);
				psize = lsize;
			} else {
				bzero((char *)cbuf + psize, rounded - psize);
				psize = rounded;
				zio_push_transform(zio, cbuf,
				    psize, lsize, NULL);
			}
		}
		if (zio->io_smartcomp.sc_result != NULL) {
			zio->io_smartcomp.sc_result(
			    zio->io_smartcomp.sc_userinfo, zio);
		} else {
			ASSERT(zio->io_smartcomp.sc_ask == NULL);
		}
	} else {
		compress = ZIO_COMPRESS_OFF;
	}

	/*
	 * The final pass of spa_sync() must be all rewrites, but the first
	 * few passes offer a trade-off: allocating blocks defers convergence,
	 * but newly allocated blocks are sequential, so they can be written
	 * to disk faster.  Therefore, we allow the first few passes of
	 * spa_sync() to allocate new blocks, but force rewrites after that.
	 * There should only be a handful of blocks after pass 1 in any case.
	 */
	if (!BP_IS_HOLE(bp) && bp->blk_birth == zio->io_txg &&
	    BP_GET_PSIZE(bp) == psize &&
	    pass >= zfs_sync_pass_rewrite) {
		ASSERT(psize != 0);
		enum zio_stage gang_stages = zio->io_pipeline & ZIO_GANG_STAGES;
		zio->io_pipeline = ZIO_REWRITE_PIPELINE | gang_stages;
		zio->io_flags |= ZIO_FLAG_IO_REWRITE;
	} else {
		BP_ZERO(bp);
		zio->io_pipeline = ZIO_WRITE_PIPELINE;
	}

	if (psize == 0) {
		if (zio->io_bp_orig.blk_birth != 0 &&
		    spa_feature_is_active(spa, SPA_FEATURE_HOLE_BIRTH)) {
			BP_SET_LSIZE(bp, lsize);
			BP_SET_TYPE(bp, zp->zp_type);
			BP_SET_LEVEL(bp, zp->zp_level);
			BP_SET_BIRTH(bp, zio->io_txg, 0);
		}
		zio->io_pipeline = ZIO_INTERLOCK_PIPELINE;
	} else {
		if (zp->zp_dedup) {
			/* check the best-effort dedup setting */
			zio_best_effort_dedup(zio);
		}
		ASSERT(zp->zp_checksum != ZIO_CHECKSUM_GANG_HEADER);
		BP_SET_LSIZE(bp, lsize);
		BP_SET_TYPE(bp, zp->zp_type);
		BP_SET_LEVEL(bp, zp->zp_level);
		BP_SET_PSIZE(bp, psize);
		BP_SET_COMPRESS(bp, compress);
		BP_SET_CHECKSUM(bp, zp->zp_checksum);
		BP_SET_DEDUP(bp, zp->zp_dedup);
		BP_SET_BYTEORDER(bp, ZFS_HOST_BYTEORDER);
		if (zp->zp_dedup) {
			ASSERT(zio->io_child_type == ZIO_CHILD_LOGICAL);
			ASSERT(!(zio->io_flags & ZIO_FLAG_IO_REWRITE));
			zio->io_pipeline = ZIO_DDT_WRITE_PIPELINE;
		}
		if (zp->zp_nopwrite) {
			ASSERT(zio->io_child_type == ZIO_CHILD_LOGICAL);
			ASSERT(!(zio->io_flags & ZIO_FLAG_IO_REWRITE));
			zio->io_pipeline |= ZIO_STAGE_NOP_WRITE;
		}
	}

	return (ZIO_PIPELINE_CONTINUE);
}

static int
zio_free_bp_init(zio_t *zio)
{
	blkptr_t *bp = zio->io_bp;

	if (zio->io_child_type == ZIO_CHILD_LOGICAL) {
		if (BP_GET_DEDUP(bp))
			zio->io_pipeline = ZIO_DDT_FREE_PIPELINE;
	}

	return (ZIO_PIPELINE_CONTINUE);
}

/*
 * ==========================================================================
 * Execute the I/O pipeline
 * ==========================================================================
 */

static void
zio_taskq_dispatch(zio_t *zio, zio_taskq_type_t q, boolean_t cutinline)
{
	spa_t *spa = zio->io_spa;
	zio_type_t t = zio->io_type;
	int flags = (cutinline ? TQ_FRONT : 0);

	/*
	 * If we're a config writer or a probe, the normal issue and
	 * interrupt threads may all be blocked waiting for the config lock.
	 * In this case, select the otherwise-unused taskq for ZIO_TYPE_NULL.
	 */
	if (zio->io_flags & (ZIO_FLAG_CONFIG_WRITER | ZIO_FLAG_PROBE))
		t = ZIO_TYPE_NULL;

	/*
	 * A similar issue exists for the L2ARC write thread until L2ARC 2.0.
	 */
	if (t == ZIO_TYPE_WRITE && zio->io_vd && zio->io_vd->vdev_aux)
		t = ZIO_TYPE_NULL;

	/*
	 * If this is a high priority I/O, then use the high priority taskq if
	 * available.
	 */
	if (zio->io_priority == ZIO_PRIORITY_NOW &&
	    spa->spa_zio_taskq[t][q + 1].stqs_count != 0)
		q++;

	ASSERT3U(q, <, ZIO_TASKQ_TYPES);

	/*
	 * NB: We are assuming that the zio can only be dispatched
	 * to a single taskq at a time.  It would be a grievous error
	 * to dispatch the zio to another taskq at the same time.
	 */
	ASSERT(zio->io_tqent.tqent_next == NULL);
	spa_taskq_dispatch_ent(spa, t, q, (task_func_t *)zio_execute, zio,
	    flags, &zio->io_tqent);
}

static boolean_t
zio_taskq_member(zio_t *zio, zio_taskq_type_t q)
{
	kthread_t *executor = zio->io_executor;
	spa_t *spa = zio->io_spa;

	for (zio_type_t t = 0; t < ZIO_TYPES; t++) {
		spa_taskqs_t *tqs = &spa->spa_zio_taskq[t][q];
		uint_t i;
		for (i = 0; i < tqs->stqs_count; i++) {
			if (taskq_member(tqs->stqs_taskq[i], executor))
				return (B_TRUE);
		}
	}

	return (B_FALSE);
}

static int
zio_issue_async(zio_t *zio)
{
	zio_taskq_dispatch(zio, ZIO_TASKQ_ISSUE, B_FALSE);

	return (ZIO_PIPELINE_STOP);
}

void
zio_interrupt(zio_t *zio)
{
	zio_taskq_dispatch(zio, ZIO_TASKQ_INTERRUPT, B_FALSE);
}

void
zio_delay_interrupt(zio_t *zio)
{
	/*
	 * The timeout_generic() function isn't defined in userspace, so
	 * rather than trying to implement the function, the zio delay
	 * functionality has been disabled for userspace builds.
	 */

#ifdef _KERNEL
	/*
	 * If io_target_timestamp is zero, then no delay has been registered
	 * for this IO, thus jump to the end of this function and "skip" the
	 * delay; issuing it directly to the zio layer.
	 */
	if (zio->io_target_timestamp != 0) {
		hrtime_t now = gethrtime();

		if (now >= zio->io_target_timestamp) {
			/*
			 * This IO has already taken longer than the target
			 * delay to complete, so we don't want to delay it
			 * any longer; we "miss" the delay and issue it
			 * directly to the zio layer. This is likely due to
			 * the target latency being set to a value less than
			 * the underlying hardware can satisfy (e.g. delay
			 * set to 1ms, but the disks take 10ms to complete an
			 * IO request).
			 */

			DTRACE_PROBE2(zio__delay__miss, zio_t *, zio,
			    hrtime_t, now);

			zio_interrupt(zio);
		} else {
			hrtime_t diff = zio->io_target_timestamp - now;

			DTRACE_PROBE3(zio__delay__hit, zio_t *, zio,
			    hrtime_t, now, hrtime_t, diff);

			(void) timeout_generic(CALLOUT_NORMAL,
			    (void (*)(void *))zio_interrupt, zio, diff, 1, 0);
		}

		return;
	}
#endif

	DTRACE_PROBE1(zio__delay__skip, zio_t *, zio);
	zio_interrupt(zio);
}

/*
 * Execute the I/O pipeline until one of the following occurs:
 *
 *	(1) the I/O completes
 *	(2) the pipeline stalls waiting for dependent child I/Os
 *	(3) the I/O issues, so we're waiting for an I/O completion interrupt
 *	(4) the I/O is delegated by vdev-level caching or aggregation
 *	(5) the I/O is deferred due to vdev-level queueing
 *	(6) the I/O is handed off to another thread.
 *
 * In all cases, the pipeline stops whenever there's no CPU work; it never
 * burns a thread in cv_wait().
 *
 * There's no locking on io_stage because there's no legitimate way
 * for multiple threads to be attempting to process the same I/O.
 */
static zio_pipe_stage_t *zio_pipeline[];

void
zio_execute(zio_t *zio)
{
	zio->io_executor = curthread;

	while (zio->io_stage < ZIO_STAGE_DONE) {
		enum zio_stage pipeline = zio->io_pipeline;
		enum zio_stage old_stage = zio->io_stage;
		enum zio_stage stage = zio->io_stage;
		int rv;

		ASSERT(!MUTEX_HELD(&zio->io_lock));
		ASSERT(ISP2(stage));
		ASSERT(zio->io_stall == NULL);

		do {
			stage <<= 1;
		} while ((stage & pipeline) == 0);

		ASSERT(stage <= ZIO_STAGE_DONE);

		/*
		 * If we are in interrupt context and this pipeline stage
		 * will grab a config lock that is held across I/O,
		 * or may wait for an I/O that needs an interrupt thread
		 * to complete, issue async to avoid deadlock.
		 *
		 * For VDEV_IO_START, we cut in line so that the io will
		 * be sent to disk promptly.
		 */
		if ((stage & ZIO_BLOCKING_STAGES) && zio->io_vd == NULL &&
		    zio_taskq_member(zio, ZIO_TASKQ_INTERRUPT)) {
			boolean_t cut = (stage == ZIO_STAGE_VDEV_IO_START) ?
			    zio_requeue_io_start_cut_in_line : B_FALSE;
			zio_taskq_dispatch(zio, ZIO_TASKQ_ISSUE, cut);
			return;
		}

		zio->io_stage = stage;
		rv = zio_pipeline[highbit64(stage) - 1](zio);

		if (rv == ZIO_PIPELINE_STOP)
			return;

		if (rv == ZIO_PIPELINE_RESTART_STAGE) {
			zio->io_stage = old_stage;
			(void) zio_issue_async(zio);
			return;
		}

		ASSERT(rv == ZIO_PIPELINE_CONTINUE);
	}
}

/*
 * ==========================================================================
 * Initiate I/O, either sync or async
 * ==========================================================================
 */
int
zio_wait(zio_t *zio)
{
	int error;

	ASSERT(zio->io_stage == ZIO_STAGE_OPEN);
	ASSERT(zio->io_executor == NULL);

	zio->io_waiter = curthread;

	zio_execute(zio);

	mutex_enter(&zio->io_lock);
	while (zio->io_executor != NULL)
		cv_wait(&zio->io_cv, &zio->io_lock);
	mutex_exit(&zio->io_lock);

	error = zio->io_error;
	zio_destroy(zio);

	return (error);
}

void
zio_nowait(zio_t *zio)
{
	ASSERT(zio->io_executor == NULL);

	if (zio->io_child_type == ZIO_CHILD_LOGICAL &&
	    zio_unique_parent(zio) == NULL) {
		/*
		 * This is a logical async I/O with no parent to wait for it.
		 * We add it to the spa_async_root_zio "Godfather" I/O which
		 * will ensure they complete prior to unloading the pool.
		 */
		spa_t *spa = zio->io_spa;

		zio_add_child(spa->spa_async_zio_root[CPU_SEQID], zio);
	}

	zio_execute(zio);
}

/*
 * ==========================================================================
 * Reexecute or suspend/resume failed I/O
 * ==========================================================================
 */

static void
zio_reexecute(zio_t *pio)
{
	zio_t *cio, *cio_next;

	ASSERT(pio->io_child_type == ZIO_CHILD_LOGICAL);
	ASSERT(pio->io_orig_stage == ZIO_STAGE_OPEN);
	ASSERT(pio->io_gang_leader == NULL);
	ASSERT(pio->io_gang_tree == NULL);

	pio->io_flags = pio->io_orig_flags;
	pio->io_stage = pio->io_orig_stage;
	pio->io_pipeline = pio->io_orig_pipeline;
	pio->io_reexecute = 0;
	pio->io_flags |= ZIO_FLAG_REEXECUTED;
	pio->io_error = 0;
	for (int w = 0; w < ZIO_WAIT_TYPES; w++)
		pio->io_state[w] = 0;
	for (int c = 0; c < ZIO_CHILD_TYPES; c++)
		pio->io_child_error[c] = 0;

	if (IO_IS_ALLOCATING(pio))
		BP_ZERO(pio->io_bp);

	/*
	 * As we reexecute pio's children, new children could be created.
	 * New children go to the head of pio's io_child_list, however,
	 * so we will (correctly) not reexecute them.  The key is that
	 * the remainder of pio's io_child_list, from 'cio_next' onward,
	 * cannot be affected by any side effects of reexecuting 'cio'.
	 */
	for (cio = zio_walk_children(pio); cio != NULL; cio = cio_next) {
		cio_next = zio_walk_children(pio);
		mutex_enter(&pio->io_lock);
		for (int w = 0; w < ZIO_WAIT_TYPES; w++)
			pio->io_children[cio->io_child_type][w]++;
		mutex_exit(&pio->io_lock);
		zio_reexecute(cio);
	}

	/*
	 * Now that all children have been reexecuted, execute the parent.
	 * We don't reexecute "The Godfather" I/O here as it's the
	 * responsibility of the caller to wait on him.
	 */
	if (!(pio->io_flags & ZIO_FLAG_GODFATHER))
		zio_execute(pio);
}

void
zio_suspend(spa_t *spa, zio_t *zio)
{
	if (spa_get_failmode(spa) == ZIO_FAILURE_MODE_PANIC)
		fm_panic("Pool '%s' has encountered an uncorrectable I/O "
		    "failure and the failure mode property for this pool "
		    "is set to panic.", spa_name(spa));

	zfs_ereport_post(FM_EREPORT_ZFS_IO_FAILURE, spa, NULL, NULL, 0, 0);

	mutex_enter(&spa->spa_suspend_lock);

	if (spa->spa_suspend_zio_root == NULL)
		spa->spa_suspend_zio_root = zio_root(spa, NULL, NULL,
		    ZIO_FLAG_CANFAIL | ZIO_FLAG_SPECULATIVE |
		    ZIO_FLAG_GODFATHER);

	spa->spa_suspended = B_TRUE;

	if (zio != NULL) {
		ASSERT(!(zio->io_flags & ZIO_FLAG_GODFATHER));
		ASSERT(zio != spa->spa_suspend_zio_root);
		ASSERT(zio->io_child_type == ZIO_CHILD_LOGICAL);
		ASSERT(zio_unique_parent(zio) == NULL);
		ASSERT(zio->io_stage == ZIO_STAGE_DONE);
		zio_add_child(spa->spa_suspend_zio_root, zio);
	}

	mutex_exit(&spa->spa_suspend_lock);
}

int
zio_resume(spa_t *spa)
{
	zio_t *pio;

	/*
	 * Reexecute all previously suspended i/o.
	 */
	mutex_enter(&spa->spa_suspend_lock);
	spa->spa_suspended = B_FALSE;
	cv_broadcast(&spa->spa_suspend_cv);
	pio = spa->spa_suspend_zio_root;
	spa->spa_suspend_zio_root = NULL;
	mutex_exit(&spa->spa_suspend_lock);

	if (pio == NULL)
		return (0);

	zio_reexecute(pio);
	return (zio_wait(pio));
}

void
zio_resume_wait(spa_t *spa)
{
	mutex_enter(&spa->spa_suspend_lock);
	while (spa_suspended(spa))
		cv_wait(&spa->spa_suspend_cv, &spa->spa_suspend_lock);
	mutex_exit(&spa->spa_suspend_lock);
}

/*
 * ==========================================================================
 * Gang blocks.
 *
 * A gang block is a collection of small blocks that looks to the DMU
 * like one large block.  When zio_dva_allocate() cannot find a block
 * of the requested size, due to either severe fragmentation or the pool
 * being nearly full, it calls zio_write_gang_block() to construct the
 * block from smaller fragments.
 *
 * A gang block consists of a gang header (zio_gbh_phys_t) and up to
 * three (SPA_GBH_NBLKPTRS) gang members.  The gang header is just like
 * an indirect block: it's an array of block pointers.  It consumes
 * only one sector and hence is allocatable regardless of fragmentation.
 * The gang header's bps point to its gang members, which hold the data.
 *
 * Gang blocks are self-checksumming, using the bp's <vdev, offset, txg>
 * as the verifier to ensure uniqueness of the SHA256 checksum.
 * Critically, the gang block bp's blk_cksum is the checksum of the data,
 * not the gang header.  This ensures that data block signatures (needed for
 * deduplication) are independent of how the block is physically stored.
 *
 * Gang blocks can be nested: a gang member may itself be a gang block.
 * Thus every gang block is a tree in which root and all interior nodes are
 * gang headers, and the leaves are normal blocks that contain user data.
 * The root of the gang tree is called the gang leader.
 *
 * To perform any operation (read, rewrite, free, claim) on a gang block,
 * zio_gang_assemble() first assembles the gang tree (minus data leaves)
 * in the io_gang_tree field of the original logical i/o by recursively
 * reading the gang leader and all gang headers below it.  This yields
 * an in-core tree containing the contents of every gang header and the
 * bps for every constituent of the gang block.
 *
 * With the gang tree now assembled, zio_gang_issue() just walks the gang tree
 * and invokes a callback on each bp.  To free a gang block, zio_gang_issue()
 * calls zio_free_gang() -- a trivial wrapper around zio_free() -- for each bp.
 * zio_claim_gang() provides a similarly trivial wrapper for zio_claim().
 * zio_read_gang() is a wrapper around zio_read() that omits reading gang
 * headers, since we already have those in io_gang_tree.  zio_rewrite_gang()
 * performs a zio_rewrite() of the data or, for gang headers, a zio_rewrite()
 * of the gang header plus zio_checksum_compute() of the data to update the
 * gang header's blk_cksum as described above.
 *
 * The two-phase assemble/issue model solves the problem of partial failure --
 * what if you'd freed part of a gang block but then couldn't read the
 * gang header for another part?  Assembling the entire gang tree first
 * ensures that all the necessary gang header I/O has succeeded before
 * starting the actual work of free, claim, or write.  Once the gang tree
 * is assembled, free and claim are in-memory operations that cannot fail.
 *
 * In the event that a gang write fails, zio_dva_unallocate() walks the
 * gang tree to immediately free (i.e. insert back into the space map)
 * everything we've allocated.  This ensures that we don't get ENOSPC
 * errors during repeated suspend/resume cycles due to a flaky device.
 *
 * Gang rewrites only happen during sync-to-convergence.  If we can't assemble
 * the gang tree, we won't modify the block, so we can safely defer the free
 * (knowing that the block is still intact).  If we *can* assemble the gang
 * tree, then even if some of the rewrites fail, zio_dva_unallocate() will free
 * each constituent bp and we can allocate a new block on the next sync pass.
 *
 * In all cases, the gang tree allows complete recovery from partial failure.
 * ==========================================================================
 */

static zio_t *
zio_read_gang(zio_t *pio, blkptr_t *bp, zio_gang_node_t *gn, void *data)
{
	if (gn != NULL)
		return (pio);

	return (zio_read(pio, pio->io_spa, bp, data, BP_GET_PSIZE(bp),
	    NULL, NULL, pio->io_priority, ZIO_GANG_CHILD_FLAGS(pio),
	    &pio->io_bookmark));
}

zio_t *
zio_rewrite_gang(zio_t *pio, blkptr_t *bp, zio_gang_node_t *gn, void *data)
{
	zio_t *zio;

	if (gn != NULL) {
		zio = zio_rewrite(pio, pio->io_spa, pio->io_txg, bp,
		    gn->gn_gbh, SPA_GANGBLOCKSIZE, NULL, NULL, pio->io_priority,
		    ZIO_GANG_CHILD_FLAGS(pio), &pio->io_bookmark);
		/*
		 * As we rewrite each gang header, the pipeline will compute
		 * a new gang block header checksum for it; but no one will
		 * compute a new data checksum, so we do that here.  The one
		 * exception is the gang leader: the pipeline already computed
		 * its data checksum because that stage precedes gang assembly.
		 * (Presently, nothing actually uses interior data checksums;
		 * this is just good hygiene.)
		 */
		if (gn != pio->io_gang_leader->io_gang_tree) {
			/*
			 * given that 'can_accumulate' argument is 0, we can
			 * drop the error code
			 */
			(void) zio_checksum_compute(zio, BP_GET_CHECKSUM(bp),
			    data, BP_GET_PSIZE(bp), 0);
		}
		/*
		 * If we are here to damage data for testing purposes,
		 * leave the GBH alone so that we can detect the damage.
		 */
		if (pio->io_gang_leader->io_flags & ZIO_FLAG_INDUCE_DAMAGE)
			zio->io_pipeline &= ~ZIO_VDEV_IO_STAGES;
	} else {
		zio = zio_rewrite(pio, pio->io_spa, pio->io_txg, bp,
		    data, BP_GET_PSIZE(bp), NULL, NULL, pio->io_priority,
		    ZIO_GANG_CHILD_FLAGS(pio), &pio->io_bookmark);
	}

	return (zio);
}

/* ARGSUSED */
zio_t *
zio_free_gang(zio_t *pio, blkptr_t *bp, zio_gang_node_t *gn, void *data)
{
	return (zio_free_sync(pio, pio->io_spa, pio->io_txg, bp,
	    ZIO_GANG_CHILD_FLAGS(pio)));
}

/* ARGSUSED */
zio_t *
zio_claim_gang(zio_t *pio, blkptr_t *bp, zio_gang_node_t *gn, void *data)
{
	return (zio_claim(pio, pio->io_spa, pio->io_txg, bp,
	    NULL, NULL, ZIO_GANG_CHILD_FLAGS(pio)));
}

static zio_gang_issue_func_t *zio_gang_issue_func[ZIO_TYPES] = {
	NULL,
	zio_read_gang,
	zio_rewrite_gang,
	zio_free_gang,
	zio_claim_gang,
	NULL
};

static void zio_gang_tree_assemble_done(zio_t *zio);

static zio_gang_node_t *
zio_gang_node_alloc(zio_gang_node_t **gnpp)
{
	zio_gang_node_t *gn;

	ASSERT(*gnpp == NULL);

	gn = kmem_zalloc(sizeof (*gn), KM_SLEEP);
	gn->gn_gbh = zio_buf_alloc(SPA_GANGBLOCKSIZE);
	*gnpp = gn;

	return (gn);
}

static void
zio_gang_node_free(zio_gang_node_t **gnpp)
{
	zio_gang_node_t *gn = *gnpp;

	for (int g = 0; g < SPA_GBH_NBLKPTRS; g++)
		ASSERT(gn->gn_child[g] == NULL);

	zio_buf_free(gn->gn_gbh, SPA_GANGBLOCKSIZE);
	kmem_free(gn, sizeof (*gn));
	*gnpp = NULL;
}

static void
zio_gang_tree_free(zio_gang_node_t **gnpp)
{
	zio_gang_node_t *gn = *gnpp;

	if (gn == NULL)
		return;

	for (int g = 0; g < SPA_GBH_NBLKPTRS; g++)
		zio_gang_tree_free(&gn->gn_child[g]);

	zio_gang_node_free(gnpp);
}

static void
zio_gang_tree_assemble(zio_t *gio, blkptr_t *bp, zio_gang_node_t **gnpp)
{
	zio_gang_node_t *gn = zio_gang_node_alloc(gnpp);

	ASSERT(gio->io_gang_leader == gio);
	ASSERT(BP_IS_GANG(bp));

	zio_nowait(zio_read(gio, gio->io_spa, bp, gn->gn_gbh,
	    SPA_GANGBLOCKSIZE, zio_gang_tree_assemble_done, gn,
	    gio->io_priority, ZIO_GANG_CHILD_FLAGS(gio), &gio->io_bookmark));
}

static void
zio_gang_tree_assemble_done(zio_t *zio)
{
	zio_t *gio = zio->io_gang_leader;
	zio_gang_node_t *gn = zio->io_private;
	blkptr_t *bp = zio->io_bp;

	ASSERT(gio == zio_unique_parent(zio));
	ASSERT(zio->io_child_count == 0);

	if (zio->io_error)
		return;

	if (BP_SHOULD_BYTESWAP(bp))
		byteswap_uint64_array(zio->io_data, zio->io_size);

	ASSERT(zio->io_data == gn->gn_gbh);
	ASSERT(zio->io_size == SPA_GANGBLOCKSIZE);
	ASSERT(gn->gn_gbh->zg_tail.zec_magic == ZEC_MAGIC);

	for (int g = 0; g < SPA_GBH_NBLKPTRS; g++) {
		blkptr_t *gbp = &gn->gn_gbh->zg_blkptr[g];
		if (!BP_IS_GANG(gbp))
			continue;
		zio_gang_tree_assemble(gio, gbp, &gn->gn_child[g]);
	}
}

static void
zio_gang_tree_issue(zio_t *pio, zio_gang_node_t *gn, blkptr_t *bp, void *data)
{
	zio_t *gio = pio->io_gang_leader;
	zio_t *zio;

	ASSERT(BP_IS_GANG(bp) == !!gn);
	ASSERT(BP_GET_CHECKSUM(bp) == BP_GET_CHECKSUM(gio->io_bp));
	ASSERT(BP_GET_LSIZE(bp) == BP_GET_PSIZE(bp) || gn == gio->io_gang_tree);

	/*
	 * If you're a gang header, your data is in gn->gn_gbh.
	 * If you're a gang member, your data is in 'data' and gn == NULL.
	 */
	zio = zio_gang_issue_func[gio->io_type](pio, bp, gn, data);

	if (gn != NULL) {
		ASSERT(gn->gn_gbh->zg_tail.zec_magic == ZEC_MAGIC);

		for (int g = 0; g < SPA_GBH_NBLKPTRS; g++) {
			blkptr_t *gbp = &gn->gn_gbh->zg_blkptr[g];
			if (BP_IS_HOLE(gbp))
				continue;
			zio_gang_tree_issue(zio, gn->gn_child[g], gbp, data);
			data = (char *)data + BP_GET_PSIZE(gbp);
		}
	}

	if (gn == gio->io_gang_tree)
		ASSERT3P((char *)gio->io_data + gio->io_size, ==, data);

	if (zio != pio)
		zio_nowait(zio);
}

static int
zio_gang_assemble(zio_t *zio)
{
	blkptr_t *bp = zio->io_bp;

	ASSERT(BP_IS_GANG(bp) && zio->io_gang_leader == NULL);
	ASSERT(zio->io_child_type > ZIO_CHILD_GANG);

	zio->io_gang_leader = zio;

	zio_gang_tree_assemble(zio, bp, &zio->io_gang_tree);

	return (ZIO_PIPELINE_CONTINUE);
}

static int
zio_gang_issue(zio_t *zio)
{
	blkptr_t *bp = zio->io_bp;

	if (zio_wait_for_children(zio, ZIO_CHILD_GANG, ZIO_WAIT_DONE))
		return (ZIO_PIPELINE_STOP);

	ASSERT(BP_IS_GANG(bp) && zio->io_gang_leader == zio);
	ASSERT(zio->io_child_type > ZIO_CHILD_GANG);

	if (zio->io_child_error[ZIO_CHILD_GANG] == 0)
		zio_gang_tree_issue(zio, zio->io_gang_tree, bp, zio->io_data);
	else
		zio_gang_tree_free(&zio->io_gang_tree);

	zio->io_pipeline = ZIO_INTERLOCK_PIPELINE;

	return (ZIO_PIPELINE_CONTINUE);
}

static void
zio_write_gang_member_ready(zio_t *zio)
{
	zio_t *pio = zio_unique_parent(zio);
	zio_t *gio = zio->io_gang_leader;
	dva_t *cdva = zio->io_bp->blk_dva;
	dva_t *pdva = pio->io_bp->blk_dva;
	uint64_t asize;

	if (BP_IS_HOLE(zio->io_bp))
		return;

	ASSERT(BP_IS_HOLE(&zio->io_bp_orig));

	ASSERT(zio->io_child_type == ZIO_CHILD_GANG);
	ASSERT3U(zio->io_prop.zp_copies, ==, gio->io_prop.zp_copies);
	ASSERT3U(zio->io_prop.zp_copies, <=, BP_GET_NDVAS(zio->io_bp));
	ASSERT3U(pio->io_prop.zp_copies, <=, BP_GET_NDVAS(pio->io_bp));
	ASSERT3U(BP_GET_NDVAS(zio->io_bp), <=, BP_GET_NDVAS(pio->io_bp));

	mutex_enter(&pio->io_lock);
	for (int d = 0; d < BP_GET_NDVAS(zio->io_bp); d++) {
		ASSERT(DVA_GET_GANG(&pdva[d]));
		asize = DVA_GET_ASIZE(&pdva[d]);
		asize += DVA_GET_ASIZE(&cdva[d]);
		DVA_SET_ASIZE(&pdva[d], asize);
	}
	mutex_exit(&pio->io_lock);
}

static int
zio_write_gang_block(zio_t *pio)
{
	spa_t *spa = pio->io_spa;
	blkptr_t *bp = pio->io_bp;
	zio_t *gio = pio->io_gang_leader;
	zio_t *zio;
	zio_gang_node_t *gn, **gnpp;
	zio_gbh_phys_t *gbh;
	uint64_t txg = pio->io_txg;
	uint64_t resid = pio->io_size;
	uint64_t lsize;
	int copies = gio->io_prop.zp_copies;
	int gbh_copies = MIN(copies + 1, spa_max_replication(spa));
	zio_prop_t zp;
	int error;
	metaslab_class_t *mc = spa_select_class(spa, pio);

	if (mc == spa_special_class(spa))
		mc = spa_normal_class(spa);

	error = metaslab_alloc(spa, mc, SPA_GANGBLOCKSIZE,
	    bp, gbh_copies, txg, pio == gio ? NULL : gio->io_bp,
	    METASLAB_HINTBP_FAVOR | METASLAB_GANG_HEADER);
	if (error) {
		pio->io_error = error;
		return (ZIO_PIPELINE_CONTINUE);
	}

	if (pio == gio) {
		gnpp = &gio->io_gang_tree;
	} else {
		gnpp = pio->io_private;
		ASSERT(pio->io_ready == zio_write_gang_member_ready);
	}

	gn = zio_gang_node_alloc(gnpp);
	gbh = gn->gn_gbh;
	bzero(gbh, SPA_GANGBLOCKSIZE);

	/*
	 * Create the gang header.
	 */
	zio = zio_rewrite(pio, spa, txg, bp, gbh, SPA_GANGBLOCKSIZE, NULL, NULL,
	    pio->io_priority, ZIO_GANG_CHILD_FLAGS(pio), &pio->io_bookmark);

	/*
	 * Create and nowait the gang children.
	 */
	for (int g = 0; resid != 0; resid -= lsize, g++) {
		lsize = P2ROUNDUP(resid / (SPA_GBH_NBLKPTRS - g),
		    SPA_MINBLOCKSIZE);
		ASSERT(lsize >= SPA_MINBLOCKSIZE && lsize <= resid);

		zp.zp_checksum = gio->io_prop.zp_checksum;
		zp.zp_compress = ZIO_COMPRESS_OFF;
		zp.zp_type = DMU_OT_NONE;
		zp.zp_level = 0;
		zp.zp_copies = gio->io_prop.zp_copies;
		zp.zp_dedup = B_FALSE;
		zp.zp_dedup_verify = B_FALSE;
		zp.zp_nopwrite = B_FALSE;

		zio_nowait(zio_write(zio, spa, txg, &gbh->zg_blkptr[g],
		    (char *)pio->io_data + (pio->io_size - resid), lsize, &zp,
<<<<<<< HEAD
		    zio_write_gang_member_ready, NULL, NULL, &gn->gn_child[g],
		    pio->io_priority, ZIO_GANG_CHILD_FLAGS(pio),
		    &pio->io_bookmark, &pio->io_smartcomp));
=======
		    zio_write_gang_member_ready, NULL, NULL, NULL,
		    &gn->gn_child[g], pio->io_priority,
		    ZIO_GANG_CHILD_FLAGS(pio), &pio->io_bookmark));
>>>>>>> 591fabec
	}

	/*
	 * Set pio's pipeline to just wait for zio to finish.
	 */
	pio->io_pipeline = ZIO_INTERLOCK_PIPELINE;

	zio_nowait(zio);

	return (ZIO_PIPELINE_CONTINUE);
}

/*
 * The zio_nop_write stage in the pipeline determines if allocating a
 * new bp is necessary.  The nopwrite feature can handle writes in
 * either syncing or open context (i.e. zil writes) and as a result is
 * mutually exclusive with dedup.
 *
 * By leveraging a cryptographically secure checksum, such as SHA256, we
 * can compare the checksums of the new data and the old to determine if
 * allocating a new block is required.  Note that our requirements for
 * cryptographic strength are fairly weak: there can't be any accidental
 * hash collisions, but we don't need to be secure against intentional
 * (malicious) collisions.  To trigger a nopwrite, you have to be able
 * to write the file to begin with, and triggering an incorrect (hash
 * collision) nopwrite is no worse than simply writing to the file.
 * That said, there are no known attacks against the checksum algorithms
 * used for nopwrite, assuming that the salt and the checksums
 * themselves remain secret.
 */
static int
zio_nop_write(zio_t *zio)
{
	blkptr_t *bp = zio->io_bp;
	blkptr_t *bp_orig = &zio->io_bp_orig;
	zio_prop_t *zp = &zio->io_prop;

	ASSERT(BP_GET_LEVEL(bp) == 0);
	ASSERT(!(zio->io_flags & ZIO_FLAG_IO_REWRITE));
	ASSERT(zp->zp_nopwrite);
	ASSERT(!zp->zp_dedup);
	ASSERT(zio->io_bp_override == NULL);
	ASSERT(IO_IS_ALLOCATING(zio));

	/*
	 * Check to see if the original bp and the new bp have matching
	 * characteristics (i.e. same checksum, compression algorithms, etc).
	 * If they don't then just continue with the pipeline which will
	 * allocate a new bp.
	 */
	if (BP_IS_HOLE(bp_orig) ||
	    !(zio_checksum_table[BP_GET_CHECKSUM(bp)].ci_flags &
	    ZCHECKSUM_FLAG_NOPWRITE) ||
	    BP_GET_CHECKSUM(bp) != BP_GET_CHECKSUM(bp_orig) ||
	    BP_GET_COMPRESS(bp) != BP_GET_COMPRESS(bp_orig) ||
	    BP_GET_DEDUP(bp) != BP_GET_DEDUP(bp_orig) ||
	    zp->zp_copies != BP_GET_NDVAS(bp_orig))
		return (ZIO_PIPELINE_CONTINUE);

	/*
	 * If the checksums match then reset the pipeline so that we
	 * avoid allocating a new bp and issuing any I/O.
	 */
	if (ZIO_CHECKSUM_EQUAL(bp->blk_cksum, bp_orig->blk_cksum)) {
		ASSERT(zio_checksum_table[zp->zp_checksum].ci_flags &
		    ZCHECKSUM_FLAG_NOPWRITE);
		ASSERT3U(BP_GET_PSIZE(bp), ==, BP_GET_PSIZE(bp_orig));
		ASSERT3U(BP_GET_LSIZE(bp), ==, BP_GET_LSIZE(bp_orig));
		ASSERT(zp->zp_compress != ZIO_COMPRESS_OFF);
		ASSERT(bcmp(&bp->blk_prop, &bp_orig->blk_prop,
		    sizeof (uint64_t)) == 0);

		*bp = *bp_orig;
		zio->io_pipeline = ZIO_INTERLOCK_PIPELINE;
		zio->io_flags |= ZIO_FLAG_NOPWRITE;
	}

	return (ZIO_PIPELINE_CONTINUE);
}

/*
 * ==========================================================================
 * Dedup
 * ==========================================================================
 */
static void
zio_ddt_child_read_done(zio_t *zio)
{
	blkptr_t *bp = zio->io_bp;
	ddt_entry_t *dde = zio->io_private;
	ddt_phys_t *ddp;
	zio_t *pio = zio_unique_parent(zio);

	mutex_enter(&pio->io_lock);
	ddp = ddt_phys_select(dde, bp);
	if (zio->io_error == 0)
		ddt_phys_clear(ddp);	/* this ddp doesn't need repair */
	if (zio->io_error == 0 && dde->dde_repair_data == NULL)
		dde->dde_repair_data = zio->io_data;
	else
		zio_buf_free(zio->io_data, zio->io_size);
	mutex_exit(&pio->io_lock);
}

static int
zio_ddt_read_start(zio_t *zio)
{
	blkptr_t *bp = zio->io_bp;

	ASSERT(BP_GET_DEDUP(bp));
	ASSERT(BP_GET_PSIZE(bp) == zio->io_size);
	ASSERT(zio->io_child_type == ZIO_CHILD_LOGICAL);

	if (zio->io_child_error[ZIO_CHILD_DDT]) {
		ddt_t *ddt = ddt_select(zio->io_spa, bp);
		ddt_entry_t *dde = ddt_repair_start(ddt, bp);
		ddt_phys_t *ddp = dde->dde_phys;
		ddt_phys_t *ddp_self = ddt_phys_select(dde, bp);
		blkptr_t blk;

		ASSERT(zio->io_vsd == NULL);
		zio->io_vsd = dde;

		if (ddp_self == NULL)
			return (ZIO_PIPELINE_CONTINUE);

		for (int p = 0; p < DDT_PHYS_TYPES; p++, ddp++) {
			if (ddp->ddp_phys_birth == 0 || ddp == ddp_self)
				continue;
			ddt_bp_create(ddt->ddt_checksum, &dde->dde_key, ddp,
			    &blk);
			zio_nowait(zio_read(zio, zio->io_spa, &blk,
			    zio_buf_alloc(zio->io_size), zio->io_size,
			    zio_ddt_child_read_done, dde, zio->io_priority,
			    ZIO_DDT_CHILD_FLAGS(zio) | ZIO_FLAG_DONT_PROPAGATE,
			    &zio->io_bookmark));
		}
		return (ZIO_PIPELINE_CONTINUE);
	}

	zio_nowait(zio_read(zio, zio->io_spa, bp,
	    zio->io_data, zio->io_size, NULL, NULL, zio->io_priority,
	    ZIO_DDT_CHILD_FLAGS(zio), &zio->io_bookmark));

	return (ZIO_PIPELINE_CONTINUE);
}

static int
zio_ddt_read_done(zio_t *zio)
{
	blkptr_t *bp = zio->io_bp;

	if (zio_wait_for_children(zio, ZIO_CHILD_DDT, ZIO_WAIT_DONE))
		return (ZIO_PIPELINE_STOP);

	ASSERT(BP_GET_DEDUP(bp));
	ASSERT(BP_GET_PSIZE(bp) == zio->io_size);
	ASSERT(zio->io_child_type == ZIO_CHILD_LOGICAL);

	if (zio->io_child_error[ZIO_CHILD_DDT]) {
		ddt_t *ddt = ddt_select(zio->io_spa, bp);
		ddt_entry_t *dde = zio->io_vsd;
		if (ddt == NULL) {
			ASSERT(spa_load_state(zio->io_spa) != SPA_LOAD_NONE);
			return (ZIO_PIPELINE_CONTINUE);
		}
		if (dde == NULL) {
			zio->io_stage = ZIO_STAGE_DDT_READ_START >> 1;
			zio_taskq_dispatch(zio, ZIO_TASKQ_ISSUE, B_FALSE);
			return (ZIO_PIPELINE_STOP);
		}
		if (dde->dde_repair_data != NULL) {
			bcopy(dde->dde_repair_data, zio->io_data, zio->io_size);
			zio->io_child_error[ZIO_CHILD_DDT] = 0;
		}
		ddt_repair_done(ddt, dde);
		zio->io_vsd = NULL;
	}

	ASSERT(zio->io_vsd == NULL);

	return (ZIO_PIPELINE_CONTINUE);
}

/* ARGSUSED */
static boolean_t
zio_ddt_collision(zio_t *zio, ddt_t *ddt, ddt_entry_t *dde)
{
	spa_t *spa = zio->io_spa;

	/*
	 * Note: we compare the original data, not the transformed data,
	 * because when zio->io_bp is an override bp, we will not have
	 * pushed the I/O transforms.  That's an important optimization
	 * because otherwise we'd compress/encrypt all dmu_sync() data twice.
	 */
	for (int p = DDT_PHYS_SINGLE; p <= DDT_PHYS_TRIPLE; p++) {
		zio_t *lio = dde->dde_lead_zio[p];

		if (lio != NULL) {
			return (lio->io_orig_size != zio->io_orig_size ||
			    bcmp(zio->io_orig_data, lio->io_orig_data,
			    zio->io_orig_size) != 0);
		}
	}

	for (int p = DDT_PHYS_SINGLE; p <= DDT_PHYS_TRIPLE; p++) {
		ddt_phys_t *ddp = &dde->dde_phys[p];

		if (ddp->ddp_phys_birth != 0) {
			arc_buf_t *abuf = NULL;
			arc_flags_t aflags = ARC_FLAG_WAIT;
			blkptr_t blk = *zio->io_bp;
			int error;

			ddt_bp_fill(ddp, &blk, ddp->ddp_phys_birth);

			dde_exit(dde);

			error = arc_read(NULL, spa, &blk,
			    arc_getbuf_func, &abuf, ZIO_PRIORITY_SYNC_READ,
			    ZIO_FLAG_CANFAIL | ZIO_FLAG_SPECULATIVE,
			    &aflags, &zio->io_bookmark);

			if (error == 0) {
				if (arc_buf_size(abuf) != zio->io_orig_size ||
				    bcmp(abuf->b_data, zio->io_orig_data,
				    zio->io_orig_size) != 0)
					error = SET_ERROR(EEXIST);
				VERIFY(arc_buf_remove_ref(abuf, &abuf));
			}

			dde_enter(dde);
			return (error != 0);
		}
	}

	return (B_FALSE);
}

static void
zio_ddt_child_write_ready(zio_t *zio)
{
	int p = zio->io_prop.zp_copies;
	ddt_entry_t *dde = zio->io_private;
	ddt_phys_t *ddp = &dde->dde_phys[p];
	zio_t *pio;

	if (zio->io_error)
		return;

	dde_enter(dde);

	ASSERT(dde->dde_lead_zio[p] == zio);

	ddt_phys_fill(ddp, zio->io_bp);

	while ((pio = zio_walk_parents(zio)) != NULL)
		ddt_bp_fill(ddp, pio->io_bp, zio->io_txg);

	dde_exit(dde);
}

static void
zio_ddt_child_write_done(zio_t *zio)
{
	int p = zio->io_prop.zp_copies;
	ddt_entry_t *dde = zio->io_private;
	ddt_phys_t *ddp = &dde->dde_phys[p];

	dde_enter(dde);

	ASSERT(ddp->ddp_refcnt == 0);
	ASSERT(dde->dde_lead_zio[p] == zio);
	dde->dde_lead_zio[p] = NULL;

	if (zio->io_error == 0) {
		while (zio_walk_parents(zio) != NULL)
			ddt_phys_addref(ddp);
	} else {
		ddt_phys_clear(ddp);
	}

	dde_exit(dde);
}

static void
zio_ddt_ditto_write_done(zio_t *zio)
{
	int p = DDT_PHYS_DITTO;
	zio_prop_t *zp = &zio->io_prop;
	blkptr_t *bp = zio->io_bp;
	ddt_t *ddt = ddt_select(zio->io_spa, bp);
	ddt_entry_t *dde = zio->io_private;
	ddt_phys_t *ddp = &dde->dde_phys[p];
	ddt_key_t *ddk = &dde->dde_key;

	dde_enter(dde);

	ASSERT(ddp->ddp_refcnt == 0);
	ASSERT(dde->dde_lead_zio[p] == zio);
	dde->dde_lead_zio[p] = NULL;

	if (zio->io_error == 0) {
		ASSERT(ZIO_CHECKSUM_EQUAL(bp->blk_cksum, ddk->ddk_cksum));
		ASSERT(zp->zp_copies < SPA_DVAS_PER_BP);
		ASSERT(zp->zp_copies == BP_GET_NDVAS(bp) - BP_IS_GANG(bp));
		if (ddp->ddp_phys_birth != 0)
			ddt_phys_free(ddt, ddk, ddp, zio->io_txg);
		ddt_phys_fill(ddp, bp);
	}

	dde_exit(dde);
}

extern uint64_t zfs_ddts_msize;

static int
zio_ddt_write(zio_t *zio)
{
	spa_t *spa = zio->io_spa;
	blkptr_t *bp = zio->io_bp;
	uint64_t txg = zio->io_txg;
	zio_prop_t *zp = &zio->io_prop;
	int p = zp->zp_copies;
	int ditto_copies;
	zio_t *cio = NULL;
	zio_t *dio = NULL;
	ddt_t *ddt = ddt_select(spa, bp);
	ddt_entry_t *dde;
	ddt_phys_t *ddp;

	ASSERT(BP_GET_DEDUP(bp));
	ASSERT(BP_GET_CHECKSUM(bp) == zp->zp_checksum);
	ASSERT(BP_IS_HOLE(bp) || zio->io_bp_override);

	dde = ddt_lookup(ddt, bp, B_TRUE);

	/*
	 * If we're not using special tier, for each new DDE that's not on disk:
	 * disable dedup if we have exhausted "allowed" DDT L2/ARC space
	 */
	if ((dde->dde_state & DDE_NEW) && !spa->spa_usesc &&
	    (zfs_ddt_limit_type != DDT_NO_LIMIT || zfs_ddt_byte_ceiling != 0)) {
		if (zfs_ddt_byte_ceiling != 0) {
			if (zfs_ddts_msize > zfs_ddt_byte_ceiling) {
				/* need to limit DDT to an in core bytecount */
				dde->dde_state |= DDE_DONT_SYNC;
			}
		} else if (zfs_ddt_limit_type == DDT_LIMIT_TO_ARC) {
			/* need to limit DDT to fit into ARC */
			if (zfs_ddts_msize > *arc_ddt_evict_threshold) {
				dde->dde_state |= DDE_DONT_SYNC;
			}
		} else if (zfs_ddt_limit_type == DDT_LIMIT_TO_L2ARC) {
			/* need to limit DDT to fit into L2ARC DDT dev */
			if (spa->spa_l2arc_ddt_devs_size != 0) {
				if (spa_get_ddts_size(spa, B_TRUE) >
				    spa->spa_l2arc_ddt_devs_size) {
					dde->dde_state |= DDE_DONT_SYNC;
				}
			} else if (zfs_ddts_msize > *arc_ddt_evict_threshold) {
				/* no L2ARC DDT dev - keep DDT in ARC */
				dde->dde_state |= DDE_DONT_SYNC;
			}
		}

		/* turn off dedup if we need to stop DDT growth */
		if (dde->dde_state & DDE_DONT_SYNC) {
			/*
			 * do ordinary write by switching to the
			 * regular write pipeline by disabling dedup
			 */
			zio_pop_transforms(zio);
			zp->zp_dedup = zp->zp_dedup_verify = B_FALSE;
			zio->io_stage = ZIO_STAGE_OPEN;
			zio->io_pipeline = ZIO_WRITE_PIPELINE;
			zio->io_bp_override = NULL;
			BP_ZERO(bp);
			dde_exit(dde);
			/* notify that dedup is off */
			if (spa->spa_ddt_capped == 0) {
				spa->spa_ddt_capped = 1;
				spa_event_notify(spa, NULL, ESC_ZFS_DEDUP_OFF);
			}

			return (ZIO_PIPELINE_CONTINUE);
		}

		/*
		 * dedup is still on:
		 * check if we need to notify that it's back on
		 */
		if (spa->spa_ddt_capped == 1) {
			spa->spa_ddt_capped = 0;
			spa_event_notify(spa, NULL, ESC_ZFS_DEDUP_ON);
		}
	}
	ASSERT(!(dde->dde_state & DDE_DONT_SYNC));

	if (zp->zp_dedup_verify && zio_ddt_collision(zio, ddt, dde)) {
		/*
		 * If we're using a weak checksum, upgrade to a strong checksum
		 * and try again.  If we're already using a strong checksum,
		 * we can't resolve it, so just convert to an ordinary write.
		 * (And automatically e-mail a paper to Nature?)
		 */
		if (!(zio_checksum_table[zp->zp_checksum].ci_flags &
		    ZCHECKSUM_FLAG_DEDUP)) {
			zp->zp_checksum = spa_dedup_checksum(spa);
			zio_pop_transforms(zio);
			zio->io_stage = ZIO_STAGE_OPEN;
			BP_ZERO(bp);
		} else {
			zp->zp_dedup = B_FALSE;
		}
		zio->io_pipeline = ZIO_WRITE_PIPELINE;
		dde_exit(dde);
		return (ZIO_PIPELINE_CONTINUE);
	}

	ddp = &dde->dde_phys[p];
	ditto_copies = ddt_ditto_copies_needed(ddt, dde, ddp);
	ASSERT(ditto_copies < SPA_DVAS_PER_BP);

	if (ditto_copies > ddt_ditto_copies_present(dde) &&
	    dde->dde_lead_zio[DDT_PHYS_DITTO] == NULL) {
		zio_prop_t czp = *zp;

		czp.zp_copies = ditto_copies;

		/*
		 * If we arrived here with an override bp, we won't have run
		 * the transform stack, so we won't have the data we need to
		 * generate a child i/o.  So, toss the override bp and restart.
		 * This is safe, because using the override bp is just an
		 * optimization; and it's rare, so the cost doesn't matter.
		 */
		if (zio->io_bp_override) {
			zio_pop_transforms(zio);
			zio->io_stage = ZIO_STAGE_OPEN;
			zio->io_pipeline = ZIO_WRITE_PIPELINE;
			zio->io_bp_override = NULL;
			BP_ZERO(bp);
			dde_exit(dde);
			return (ZIO_PIPELINE_CONTINUE);
		}

		dio = zio_write(zio, spa, txg, bp, zio->io_orig_data,
		    zio->io_orig_size, &czp, NULL, NULL,
<<<<<<< HEAD
		    zio_ddt_ditto_write_done, dde, zio->io_priority,
		    ZIO_DDT_CHILD_FLAGS(zio), &zio->io_bookmark, NULL);
=======
		    NULL, zio_ddt_ditto_write_done, dde, zio->io_priority,
		    ZIO_DDT_CHILD_FLAGS(zio), &zio->io_bookmark);
>>>>>>> 591fabec

		zio_push_transform(dio, zio->io_data, zio->io_size, 0, NULL);
		dde->dde_lead_zio[DDT_PHYS_DITTO] = dio;
	}

	if (ddp->ddp_phys_birth != 0 || dde->dde_lead_zio[p] != NULL) {
		if (ddp->ddp_phys_birth != 0)
			ddt_bp_fill(ddp, bp, txg);
		if (dde->dde_lead_zio[p] != NULL)
			zio_add_child(zio, dde->dde_lead_zio[p]);
		else
			ddt_phys_addref(ddp);
	} else if (zio->io_bp_override) {
		ASSERT(bp->blk_birth == txg);
		ASSERT(BP_EQUAL(bp, zio->io_bp_override));
		ddt_phys_fill(ddp, bp);
		ddt_phys_addref(ddp);
	} else {
		cio = zio_write(zio, spa, txg, bp, zio->io_orig_data,
		    zio->io_orig_size, zp,
		    zio_ddt_child_write_ready, NULL, NULL,
		    zio_ddt_child_write_done, dde, zio->io_priority,
		    ZIO_DDT_CHILD_FLAGS(zio), &zio->io_bookmark, NULL);

		zio_push_transform(cio, zio->io_data, zio->io_size, 0, NULL);
		dde->dde_lead_zio[p] = cio;
	}

	dde_exit(dde);

	if (cio)
		zio_nowait(cio);
	if (dio)
		zio_nowait(dio);

	return (ZIO_PIPELINE_CONTINUE);
}

ddt_entry_t *freedde; /* for debugging */

static int
zio_ddt_free(zio_t *zio)
{
	spa_t *spa = zio->io_spa;
	blkptr_t *bp = zio->io_bp;
	ddt_t *ddt = ddt_select(spa, bp);
	ddt_entry_t *dde;
	ddt_phys_t *ddp;

	ASSERT(BP_GET_DEDUP(bp));
	ASSERT(zio->io_child_type == ZIO_CHILD_LOGICAL);

	freedde = dde = ddt_lookup(ddt, bp, B_TRUE);
	ddp = ddt_phys_select(dde, bp);
	if (ddp)
		ddt_phys_decref(ddp);
	dde_exit(dde);

	return (ZIO_PIPELINE_CONTINUE);
}

/*
 * ==========================================================================
 * Allocate and free blocks
 * ==========================================================================
 */
static int
zio_dva_allocate(zio_t *zio)
{
	spa_t *spa = zio->io_spa;
	metaslab_class_t *mc = spa_select_class(spa, zio);

	blkptr_t *bp = zio->io_bp;
	int error;
	int flags = 0;

	if (zio->io_gang_leader == NULL) {
		ASSERT(zio->io_child_type > ZIO_CHILD_GANG);
		zio->io_gang_leader = zio;
	}

	ASSERT(BP_IS_HOLE(bp));
	ASSERT0(BP_GET_NDVAS(bp));
	ASSERT3U(zio->io_prop.zp_copies, >, 0);
	ASSERT3U(zio->io_prop.zp_copies, <=, spa_max_replication(spa));
	ASSERT3U(zio->io_size, ==, BP_GET_PSIZE(bp));

	/*
	 * The dump device does not support gang blocks so allocation on
	 * behalf of the dump device (i.e. ZIO_FLAG_NODATA) must avoid
	 * the "fast" gang feature.
	 */
	flags |= (zio->io_flags & ZIO_FLAG_NODATA) ? METASLAB_GANG_AVOID : 0;
	flags |= (zio->io_flags & ZIO_FLAG_GANG_CHILD) ?
	    METASLAB_GANG_CHILD : 0;

	error = metaslab_alloc(spa, mc, zio->io_size, bp,
	    zio->io_prop.zp_copies, zio->io_txg, NULL, flags);

#ifdef _KERNEL
	DTRACE_PROBE6(zio_dva_allocate,
	    uint64_t, DVA_GET_VDEV(&bp->blk_dva[0]),
	    uint64_t, DVA_GET_VDEV(&bp->blk_dva[1]),
	    uint64_t, BP_GET_LEVEL(bp),
	    boolean_t, BP_IS_SPECIAL(bp),
	    boolean_t, BP_IS_METADATA(bp),
	    int, error);
#endif

	if (error) {
		spa_dbgmsg(spa, "%s: metaslab allocation failure: zio %p, "
		    "size %llu, error %d", spa_name(spa), zio, zio->io_size,
		    error);
		if (error == ENOSPC && zio->io_size > SPA_MINBLOCKSIZE)
			return (zio_write_gang_block(zio));
		zio->io_error = error;
	}

	return (ZIO_PIPELINE_CONTINUE);
}

static int
zio_dva_free(zio_t *zio)
{
	metaslab_free(zio->io_spa, zio->io_bp, zio->io_txg, B_FALSE);

	return (ZIO_PIPELINE_CONTINUE);
}

static int
zio_dva_claim(zio_t *zio)
{
	int error;

	error = metaslab_claim(zio->io_spa, zio->io_bp, zio->io_txg);
	if (error)
		zio->io_error = error;

	return (ZIO_PIPELINE_CONTINUE);
}

/*
 * Undo an allocation.  This is used by zio_done() when an I/O fails
 * and we want to give back the block we just allocated.
 * This handles both normal blocks and gang blocks.
 */
static void
zio_dva_unallocate(zio_t *zio, zio_gang_node_t *gn, blkptr_t *bp)
{
	ASSERT(bp->blk_birth == zio->io_txg || BP_IS_HOLE(bp));
	ASSERT(zio->io_bp_override == NULL);

	if (!BP_IS_HOLE(bp))
		metaslab_free(zio->io_spa, bp, bp->blk_birth, B_TRUE);

	if (gn != NULL) {
		for (int g = 0; g < SPA_GBH_NBLKPTRS; g++) {
			zio_dva_unallocate(zio, gn->gn_child[g],
			    &gn->gn_gbh->zg_blkptr[g]);
		}
	}
}

/*
 * Try to allocate an intent log block.  Return 0 on success, errno on failure.
 */
int
zio_alloc_zil(spa_t *spa, uint64_t txg, blkptr_t *new_bp, blkptr_t *old_bp,
    uint64_t size, boolean_t use_slog)
{
	int error = 1;
	spa_meta_placement_t *mp = &spa->spa_meta_policy;

	ASSERT(txg > spa_syncing_txg(spa));

	/*
	 * ZIL blocks are always contiguous (i.e. not gang blocks) so we
	 * set the METASLAB_GANG_AVOID flag so that they don't "fast gang"
	 * when allocating them.
	 * If the caller indicates that slog is not to be used
	 * (via use_slog)
	 * separate allocation class will not indeed be used, independently
	 * of whether this is log or special
	 */
	if (use_slog) {
		if (spa_has_slogs(spa)) {
			error = metaslab_alloc(spa, spa_log_class(spa),
			    size, new_bp, 1, txg, old_bp,
			    METASLAB_HINTBP_AVOID | METASLAB_GANG_AVOID);

			DTRACE_PROBE2(zio_alloc_zil_log,
			    spa_t *, spa,
			    int, error);
		}

		/*
		 * use special when failed to allocate from the regular slog,
		 * but only if allowed and if the special used space is
		 * below watermarks
		 */
		if (error && spa_can_special_be_used(spa) &&
		    mp->spa_sync_to_special != SYNC_TO_SPECIAL_DISABLED) {
			error = metaslab_alloc(spa, spa_special_class(spa),
			    size, new_bp, 1, txg, old_bp,
			    METASLAB_HINTBP_AVOID | METASLAB_GANG_AVOID);

			DTRACE_PROBE2(zio_alloc_zil_special,
			    spa_t *, spa,
			    int, error);
		}
	}

	if (error) {
		error = metaslab_alloc(spa, spa_normal_class(spa), size,
		    new_bp, 1, txg, old_bp,
		    METASLAB_HINTBP_AVOID);

		DTRACE_PROBE2(zio_alloc_zil_normal,
		    spa_t *, spa,
		    int, error);
	}

	if (error == 0) {
		BP_SET_LSIZE(new_bp, size);
		BP_SET_PSIZE(new_bp, size);
		BP_SET_COMPRESS(new_bp, ZIO_COMPRESS_OFF);
		BP_SET_CHECKSUM(new_bp,
		    spa_version(spa) >= SPA_VERSION_SLIM_ZIL
		    ? ZIO_CHECKSUM_ZILOG2 : ZIO_CHECKSUM_ZILOG);
		BP_SET_TYPE(new_bp, DMU_OT_INTENT_LOG);
		BP_SET_LEVEL(new_bp, 0);
		BP_SET_DEDUP(new_bp, 0);
		BP_SET_BYTEORDER(new_bp, ZFS_HOST_BYTEORDER);
	}

	return (error);
}

/*
 * Free an intent log block.
 */
void
zio_free_zil(spa_t *spa, uint64_t txg, blkptr_t *bp)
{
	ASSERT(BP_GET_TYPE(bp) == DMU_OT_INTENT_LOG);
	ASSERT(!BP_IS_GANG(bp));

	zio_free(spa, txg, bp);
}

/*
 * ==========================================================================
 * Read and write to physical devices
 * ==========================================================================
 */


/*
 * Issue an I/O to the underlying vdev. Typically the issue pipeline
 * stops after this stage and will resume upon I/O completion.
 * However, there are instances where the vdev layer may need to
 * continue the pipeline when an I/O was not issued. Since the I/O
 * that was sent to the vdev layer might be different than the one
 * currently active in the pipeline (see vdev_queue_io()), we explicitly
 * force the underlying vdev layers to call either zio_execute() or
 * zio_interrupt() to ensure that the pipeline continues with the correct I/O.
 */
static int
zio_vdev_io_start(zio_t *zio)
{
	vdev_t *vd = zio->io_vd;
	uint64_t align;
	spa_t *spa = zio->io_spa;
	zio_type_t type = zio->io_type;
	zio->io_vd_timestamp = gethrtime();

	ASSERT(zio->io_error == 0);
	ASSERT(zio->io_child_error[ZIO_CHILD_VDEV] == 0);

	if (vd == NULL) {
		if (!(zio->io_flags & ZIO_FLAG_CONFIG_WRITER))
			spa_config_enter(spa, SCL_ZIO, zio, RW_READER);

		/*
		 * The mirror_ops handle multiple DVAs in a single BP.
		 */
		vdev_mirror_ops.vdev_op_io_start(zio);
		return (ZIO_PIPELINE_STOP);
	}

	/*
	 * We keep track of time-sensitive I/Os so that the scan thread
	 * can quickly react to certain workloads.  In particular, we care
	 * about non-scrubbing, top-level reads and writes with the following
	 * characteristics:
	 *	- synchronous writes of user data to non-slog devices
	 *	- any reads of user data
	 * When these conditions are met, adjust the timestamp of spa_last_io
	 * which allows the scan thread to adjust its workload accordingly.
	 */
	if (!(zio->io_flags & ZIO_FLAG_SCAN_THREAD) && zio->io_bp != NULL &&
	    vd == vd->vdev_top && !vd->vdev_islog &&
	    zio->io_bookmark.zb_objset != DMU_META_OBJSET &&
	    zio->io_txg != spa_syncing_txg(spa)) {
		uint64_t old = spa->spa_last_io;
		uint64_t new = ddi_get_lbolt64();
		if (old != new)
			(void) atomic_cas_64(&spa->spa_last_io, old, new);
	}

	align = 1ULL << vd->vdev_top->vdev_ashift;

	if (!(zio->io_flags & ZIO_FLAG_PHYSICAL) &&
	    P2PHASE(zio->io_size, align) != 0) {
		/* Transform logical writes to be a full physical block size. */
		uint64_t asize = P2ROUNDUP(zio->io_size, align);
		char *abuf = zio_buf_alloc(asize);
		ASSERT(vd == vd->vdev_top);
		if (type == ZIO_TYPE_WRITE) {
			bcopy(zio->io_data, abuf, zio->io_size);
			bzero(abuf + zio->io_size, asize - zio->io_size);
		}
		zio_push_transform(zio, abuf, asize, asize, zio_subblock);
	}

	/*
	 * If this is not a physical io, make sure that it is properly aligned
	 * before proceeding.
	 */
	if (!(zio->io_flags & ZIO_FLAG_PHYSICAL)) {
		ASSERT0(P2PHASE(zio->io_offset, align));
		ASSERT0(P2PHASE(zio->io_size, align));
	} else {
		/*
		 * For physical writes, we allow 512b aligned writes and assume
		 * the device will perform a read-modify-write as necessary.
		 */
		ASSERT0(P2PHASE(zio->io_offset, SPA_MINBLOCKSIZE));
		ASSERT0(P2PHASE(zio->io_size, SPA_MINBLOCKSIZE));
	}

	VERIFY(type != ZIO_TYPE_WRITE || spa_writeable(spa));

	/*
	 * If this is a repair I/O, and there's no self-healing involved --
	 * that is, we're just resilvering what we expect to resilver --
	 * then don't do the I/O unless zio's txg is actually in vd's DTL.
	 * This prevents spurious resilvering with nested replication.
	 * For example, given a mirror of mirrors, (A+B)+(C+D), if only
	 * A is out of date, we'll read from C+D, then use the data to
	 * resilver A+B -- but we don't actually want to resilver B, just A.
	 * The top-level mirror has no way to know this, so instead we just
	 * discard unnecessary repairs as we work our way down the vdev tree.
	 * The same logic applies to any form of nested replication:
	 * ditto + mirror, RAID-Z + replacing, etc.  This covers them all.
	 */
	if ((zio->io_flags & ZIO_FLAG_IO_REPAIR) &&
	    !(zio->io_flags & ZIO_FLAG_SELF_HEAL) &&
	    zio->io_txg != 0 &&	/* not a delegated i/o */
	    !vdev_dtl_contains(vd, DTL_PARTIAL, zio->io_txg, 1)) {
		ASSERT(type == ZIO_TYPE_WRITE);
		zio_vdev_io_bypass(zio);
		return (ZIO_PIPELINE_CONTINUE);
	}

	if (vd->vdev_ops->vdev_op_leaf &&
	    (type == ZIO_TYPE_READ || type == ZIO_TYPE_WRITE)) {
		if (type == ZIO_TYPE_READ && vdev_cache_read(zio))
			return (ZIO_PIPELINE_CONTINUE);

		if ((zio = vdev_queue_io(zio)) == NULL)
			return (ZIO_PIPELINE_STOP);

		if (!vdev_accessible(vd, zio)) {
			zio->io_error = SET_ERROR(ENXIO);
			zio_interrupt(zio);
			return (ZIO_PIPELINE_STOP);
		}

		/*
		 * Insert a fault simulation delay for a particular vdev.
		 */
		if (zio_faulty_vdev_enabled &&
		    (zio->io_vd->vdev_guid == zio_faulty_vdev_guid)) {
			delay(NSEC_TO_TICK(zio_faulty_vdev_delay_us *
			    (NANOSEC / MICROSEC)));
		}
	}

	vd->vdev_ops->vdev_op_io_start(zio);
	return (ZIO_PIPELINE_STOP);
}

static int
zio_vdev_io_done(zio_t *zio)
{
	vdev_t *vd = zio->io_vd;
	vdev_ops_t *ops = vd ? vd->vdev_ops : &vdev_mirror_ops;
	boolean_t unexpected_error = B_FALSE;

	if (zio_wait_for_children(zio, ZIO_CHILD_VDEV, ZIO_WAIT_DONE))
		return (ZIO_PIPELINE_STOP);

	ASSERT(zio->io_type == ZIO_TYPE_READ || zio->io_type == ZIO_TYPE_WRITE);

	if (vd != NULL && vd->vdev_ops->vdev_op_leaf) {
		vdev_queue_io_done(zio);

		if (zio->io_type == ZIO_TYPE_WRITE)
			vdev_cache_write(zio);

		if (zio_injection_enabled && zio->io_error == 0)
			zio->io_error = zio_handle_device_injection(vd,
			    zio, EIO);

		if (zio_injection_enabled && zio->io_error == 0)
			zio->io_error = zio_handle_label_injection(zio, EIO);

		if (zio->io_error) {
			if (!vdev_accessible(vd, zio)) {
				zio->io_error = SET_ERROR(ENXIO);
			} else {
				unexpected_error = B_TRUE;
			}
		}
	}

	ops->vdev_op_io_done(zio);

	if (unexpected_error)
		VERIFY(vdev_probe(vd, zio) == NULL);

	/*
	 * Measure delta between start and end of the I/O in nanoseconds.
	 * XXX: Handle overflow.
	 */
	zio->io_vd_timestamp = gethrtime() - zio->io_vd_timestamp;

	return (ZIO_PIPELINE_CONTINUE);
}

/*
 * For non-raidz ZIOs, we can just copy aside the bad data read from the
 * disk, and use that to finish the checksum ereport later.
 */
static void
zio_vsd_default_cksum_finish(zio_cksum_report_t *zcr,
    const void *good_buf)
{
	/* no processing needed */
	zfs_ereport_finish_checksum(zcr, good_buf, zcr->zcr_cbdata, B_FALSE);
}

/*ARGSUSED*/
void
zio_vsd_default_cksum_report(zio_t *zio, zio_cksum_report_t *zcr, void *ignored)
{
	void *buf = zio_buf_alloc(zio->io_size);

	bcopy(zio->io_data, buf, zio->io_size);

	zcr->zcr_cbinfo = zio->io_size;
	zcr->zcr_cbdata = buf;
	zcr->zcr_finish = zio_vsd_default_cksum_finish;
	zcr->zcr_free = zio_buf_free;
}

static int
zio_vdev_io_assess(zio_t *zio)
{
	vdev_t *vd = zio->io_vd;

	if (zio_wait_for_children(zio, ZIO_CHILD_VDEV, ZIO_WAIT_DONE))
		return (ZIO_PIPELINE_STOP);

	if (vd == NULL && !(zio->io_flags & ZIO_FLAG_CONFIG_WRITER))
		spa_config_exit(zio->io_spa, SCL_ZIO, zio);

	if (zio->io_vsd != NULL) {
		zio->io_vsd_ops->vsd_free(zio);
		zio->io_vsd = NULL;
	}

	if (zio_injection_enabled && zio->io_error == 0)
		zio->io_error = zio_handle_fault_injection(zio, EIO);

	/*
	 * If the I/O failed, determine whether we should attempt to retry it.
	 *
	 * On retry, we cut in line in the issue queue, since we don't want
	 * compression/checksumming/etc. work to prevent our (cheap) IO reissue.
	 */
	if (zio->io_error && vd == NULL &&
	    !(zio->io_flags & (ZIO_FLAG_DONT_RETRY | ZIO_FLAG_IO_RETRY))) {
		ASSERT(!(zio->io_flags & ZIO_FLAG_DONT_QUEUE));	/* not a leaf */
		ASSERT(!(zio->io_flags & ZIO_FLAG_IO_BYPASS));	/* not a leaf */
		zio->io_error = 0;
		zio->io_flags |= ZIO_FLAG_IO_RETRY |
		    ZIO_FLAG_DONT_CACHE | ZIO_FLAG_DONT_AGGREGATE;
		zio->io_stage = ZIO_STAGE_VDEV_IO_START >> 1;
		zio_taskq_dispatch(zio, ZIO_TASKQ_ISSUE,
		    zio_requeue_io_start_cut_in_line);
		return (ZIO_PIPELINE_STOP);
	}

	/*
	 * If we got an error on a leaf device, convert it to ENXIO
	 * if the device is not accessible at all.
	 */
	if (zio->io_error && vd != NULL && vd->vdev_ops->vdev_op_leaf &&
	    !vdev_accessible(vd, zio))
		zio->io_error = SET_ERROR(ENXIO);

	/*
	 * If we can't write to an interior vdev (mirror or RAID-Z),
	 * set vdev_cant_write so that we stop trying to allocate from it.
	 */
	if (zio->io_error == ENXIO && zio->io_type == ZIO_TYPE_WRITE &&
	    vd != NULL && !vd->vdev_ops->vdev_op_leaf) {
		vd->vdev_cant_write = B_TRUE;
	}

	if (zio->io_error)
		zio->io_pipeline = ZIO_INTERLOCK_PIPELINE;

	if (vd != NULL && vd->vdev_ops->vdev_op_leaf &&
	    zio->io_physdone != NULL) {
		ASSERT(!(zio->io_flags & ZIO_FLAG_DELEGATED));
		ASSERT(zio->io_child_type == ZIO_CHILD_VDEV);
		zio->io_physdone(zio->io_logical);
	}

	return (ZIO_PIPELINE_CONTINUE);
}

void
zio_vdev_io_reissue(zio_t *zio)
{
	ASSERT(zio->io_stage == ZIO_STAGE_VDEV_IO_START);
	ASSERT(zio->io_error == 0);

	zio->io_stage >>= 1;
}

void
zio_vdev_io_redone(zio_t *zio)
{
	ASSERT(zio->io_stage == ZIO_STAGE_VDEV_IO_DONE);

	zio->io_stage >>= 1;
}

void
zio_vdev_io_bypass(zio_t *zio)
{
	ASSERT(zio->io_stage == ZIO_STAGE_VDEV_IO_START);
	ASSERT(zio->io_error == 0);

	zio->io_flags |= ZIO_FLAG_IO_BYPASS;
	zio->io_stage = ZIO_STAGE_VDEV_IO_ASSESS >> 1;
}

/*
 * ==========================================================================
 * Generate and verify checksums
 * ==========================================================================
 */
static int
zio_checksum_generate(zio_t *zio)
{
	blkptr_t *bp = zio->io_bp;
	enum zio_checksum checksum;

	if (bp == NULL) {
		/*
		 * This is zio_write_phys().
		 * We're either generating a label checksum, or none at all.
		 */
		checksum = zio->io_prop.zp_checksum;

		if (checksum == ZIO_CHECKSUM_OFF)
			return (ZIO_PIPELINE_CONTINUE);

		ASSERT(checksum == ZIO_CHECKSUM_LABEL);
	} else {
		if (BP_IS_GANG(bp) && zio->io_child_type == ZIO_CHILD_GANG) {
			ASSERT(!IO_IS_ALLOCATING(zio));
			checksum = ZIO_CHECKSUM_GANG_HEADER;
		} else {
			checksum = BP_GET_CHECKSUM(bp);
		}
	}

	return (zio_checksum_compute(zio, checksum, zio->io_data,
	    zio->io_size, 1));
}

static int
zio_checksum_verify(zio_t *zio)
{
	zio_bad_cksum_t info;
	blkptr_t *bp = zio->io_bp;
	int error, zio_progress = ZIO_PIPELINE_CONTINUE;

	ASSERT(zio->io_vd != NULL);

	if (bp == NULL) {
		/*
		 * This is zio_read_phys().
		 * We're either verifying a label checksum, or nothing at all.
		 */
		if (zio->io_prop.zp_checksum == ZIO_CHECKSUM_OFF)
			return (ZIO_PIPELINE_CONTINUE);

		ASSERT(zio->io_prop.zp_checksum == ZIO_CHECKSUM_LABEL);
	}

	if ((error = zio_checksum_error(zio, &info, &zio_progress)) != 0) {
		zio->io_error = error;
		if (error == ECKSUM &&
		    !(zio->io_flags & ZIO_FLAG_SPECULATIVE)) {
			zfs_ereport_start_checksum(zio->io_spa,
			    zio->io_vd, zio, zio->io_offset,
			    zio->io_size, NULL, &info);
		}
	}

	return (zio_progress);
}

/*
 * Called by RAID-Z to ensure we don't compute the checksum twice.
 */
void
zio_checksum_verified(zio_t *zio)
{
	zio->io_pipeline &= ~ZIO_STAGE_CHECKSUM_VERIFY;
}

/*
 * ==========================================================================
 * Error rank.  Error are ranked in the order 0, ENXIO, ECKSUM, EIO, other.
 * An error of 0 indicates success.  ENXIO indicates whole-device failure,
 * which may be transient (e.g. unplugged) or permament.  ECKSUM and EIO
 * indicate errors that are specific to one I/O, and most likely permanent.
 * Any other error is presumed to be worse because we weren't expecting it.
 * ==========================================================================
 */
int
zio_worst_error(int e1, int e2)
{
	static int zio_error_rank[] = { 0, ENXIO, ECKSUM, EIO };
	int r1, r2;

	for (r1 = 0; r1 < sizeof (zio_error_rank) / sizeof (int); r1++)
		if (e1 == zio_error_rank[r1])
			break;

	for (r2 = 0; r2 < sizeof (zio_error_rank) / sizeof (int); r2++)
		if (e2 == zio_error_rank[r2])
			break;

	return (r1 > r2 ? e1 : e2);
}

/*
 * ==========================================================================
 * I/O completion
 * ==========================================================================
 */
static int
zio_ready(zio_t *zio)
{
	blkptr_t *bp = zio->io_bp;
	zio_t *pio, *pio_next;

	if (zio_wait_for_children(zio, ZIO_CHILD_GANG, ZIO_WAIT_READY) ||
	    zio_wait_for_children(zio, ZIO_CHILD_DDT, ZIO_WAIT_READY))
		return (ZIO_PIPELINE_STOP);

	if (zio->io_ready) {
		ASSERT(IO_IS_ALLOCATING(zio));
		ASSERT(bp->blk_birth == zio->io_txg || BP_IS_HOLE(bp) ||
		    (zio->io_flags & ZIO_FLAG_NOPWRITE));
		ASSERT(zio->io_children[ZIO_CHILD_GANG][ZIO_WAIT_READY] == 0);

		zio->io_ready(zio);
	}

	if (bp != NULL && bp != &zio->io_bp_copy)
		zio->io_bp_copy = *bp;

	if (zio->io_error)
		zio->io_pipeline = ZIO_INTERLOCK_PIPELINE;

	mutex_enter(&zio->io_lock);
	zio->io_state[ZIO_WAIT_READY] = 1;
	pio = zio_walk_parents(zio);
	mutex_exit(&zio->io_lock);

	/*
	 * As we notify zio's parents, new parents could be added.
	 * New parents go to the head of zio's io_parent_list, however,
	 * so we will (correctly) not notify them.  The remainder of zio's
	 * io_parent_list, from 'pio_next' onward, cannot change because
	 * all parents must wait for us to be done before they can be done.
	 */
	for (; pio != NULL; pio = pio_next) {
		pio_next = zio_walk_parents(zio);
		zio_notify_parent(pio, zio, ZIO_WAIT_READY);
	}

	if (zio->io_flags & ZIO_FLAG_NODATA) {
		if (BP_IS_GANG(bp)) {
			zio->io_flags &= ~ZIO_FLAG_NODATA;
		} else {
			ASSERT((uintptr_t)zio->io_data < SPA_MAXBLOCKSIZE);
			zio->io_pipeline &= ~ZIO_VDEV_IO_STAGES;
		}
	}

	if (zio_injection_enabled &&
	    zio->io_spa->spa_syncing_txg == zio->io_txg)
		zio_handle_ignored_writes(zio);

	return (ZIO_PIPELINE_CONTINUE);
}

static int
zio_done(zio_t *zio)
{
	spa_t *spa = zio->io_spa;
	zio_t *lio = zio->io_logical;
	blkptr_t *bp = zio->io_bp;
	vdev_t *vd = zio->io_vd;
	uint64_t psize = zio->io_size;
	zio_t *pio, *pio_next;

	/*
	 * If our children haven't all completed,
	 * wait for them and then repeat this pipeline stage.
	 */
	if (zio_wait_for_children(zio, ZIO_CHILD_VDEV, ZIO_WAIT_DONE) ||
	    zio_wait_for_children(zio, ZIO_CHILD_GANG, ZIO_WAIT_DONE) ||
	    zio_wait_for_children(zio, ZIO_CHILD_DDT, ZIO_WAIT_DONE) ||
	    zio_wait_for_children(zio, ZIO_CHILD_LOGICAL, ZIO_WAIT_DONE))
		return (ZIO_PIPELINE_STOP);

	for (int c = 0; c < ZIO_CHILD_TYPES; c++)
		for (int w = 0; w < ZIO_WAIT_TYPES; w++)
			ASSERT(zio->io_children[c][w] == 0);

	if (bp != NULL && !BP_IS_EMBEDDED(bp)) {
		ASSERT(bp->blk_pad[0] == 0);
		ASSERT(bp->blk_pad[1] == 0);
		ASSERT(bcmp(bp, &zio->io_bp_copy, sizeof (blkptr_t)) == 0 ||
		    (bp == zio_unique_parent(zio)->io_bp));
		if (zio->io_type == ZIO_TYPE_WRITE && !BP_IS_HOLE(bp) &&
		    zio->io_bp_override == NULL &&
		    !(zio->io_flags & ZIO_FLAG_IO_REPAIR)) {
			ASSERT(!BP_SHOULD_BYTESWAP(bp));
			ASSERT3U(zio->io_prop.zp_copies, <=, BP_GET_NDVAS(bp));
			ASSERT(BP_COUNT_GANG(bp) == 0 ||
			    (BP_COUNT_GANG(bp) == BP_GET_NDVAS(bp)));
		}
		if (zio->io_flags & ZIO_FLAG_NOPWRITE)
			VERIFY(BP_EQUAL(bp, &zio->io_bp_orig));
	}

	/*
	 * If there were child vdev/gang/ddt errors, they apply to us now.
	 */
	zio_inherit_child_errors(zio, ZIO_CHILD_VDEV);
	zio_inherit_child_errors(zio, ZIO_CHILD_GANG);
	zio_inherit_child_errors(zio, ZIO_CHILD_DDT);

	/*
	 * If the I/O on the transformed data was successful, generate any
	 * checksum reports now while we still have the transformed data.
	 */
	if (zio->io_error == 0) {
		while (zio->io_cksum_report != NULL) {
			zio_cksum_report_t *zcr = zio->io_cksum_report;
			uint64_t align = zcr->zcr_align;
			uint64_t asize = P2ROUNDUP(psize, align);
			char *abuf = zio->io_data;

			if (asize != psize) {
				abuf = zio_buf_alloc(asize);
				bcopy(zio->io_data, abuf, psize);
				bzero(abuf + psize, asize - psize);
			}

			zio->io_cksum_report = zcr->zcr_next;
			zcr->zcr_next = NULL;
			zcr->zcr_finish(zcr, abuf);
			zfs_ereport_free_checksum(zcr);

			if (asize != psize)
				zio_buf_free(abuf, asize);
		}
	}

	zio_pop_transforms(zio);	/* note: may set zio->io_error */

	vdev_stat_update(zio, psize);

	if (zio->io_error) {
		/*
		 * If this I/O is attached to a particular vdev,
		 * generate an error message describing the I/O failure
		 * at the block level.  We ignore these errors if the
		 * device is currently unavailable.
		 */
		if (zio->io_error != ECKSUM && vd != NULL && !vdev_is_dead(vd))
			zfs_ereport_post(FM_EREPORT_ZFS_IO, spa, vd, zio, 0, 0);

		if ((zio->io_error == EIO || !(zio->io_flags &
		    (ZIO_FLAG_SPECULATIVE | ZIO_FLAG_DONT_PROPAGATE))) &&
		    zio == lio) {
			/*
			 * For logical I/O requests, tell the SPA to log the
			 * error and generate a logical data ereport.
			 */
			spa_log_error(spa, zio);
			zfs_ereport_post(FM_EREPORT_ZFS_DATA, spa, NULL, zio,
			    0, 0);
		}
	}

	if (zio->io_error && zio == lio) {
		/*
		 * Determine whether zio should be reexecuted.  This will
		 * propagate all the way to the root via zio_notify_parent().
		 */
		ASSERT(vd == NULL && bp != NULL);
		ASSERT(zio->io_child_type == ZIO_CHILD_LOGICAL);

		if (IO_IS_ALLOCATING(zio) &&
		    !(zio->io_flags & ZIO_FLAG_CANFAIL)) {
			if (zio->io_error != ENOSPC)
				zio->io_reexecute |= ZIO_REEXECUTE_NOW;
			else
				zio->io_reexecute |= ZIO_REEXECUTE_SUSPEND;
		}

		if ((zio->io_type == ZIO_TYPE_READ ||
		    zio->io_type == ZIO_TYPE_FREE) &&
		    !(zio->io_flags & ZIO_FLAG_SCAN_THREAD) &&
		    zio->io_error == ENXIO &&
		    spa_load_state(spa) == SPA_LOAD_NONE &&
		    spa_get_failmode(spa) != ZIO_FAILURE_MODE_CONTINUE)
			zio->io_reexecute |= ZIO_REEXECUTE_SUSPEND;

		if (!(zio->io_flags & ZIO_FLAG_CANFAIL) && !zio->io_reexecute)
			zio->io_reexecute |= ZIO_REEXECUTE_SUSPEND;

		/*
		 * Here is a possibly good place to attempt to do
		 * either combinatorial reconstruction or error correction
		 * based on checksums.  It also might be a good place
		 * to send out preliminary ereports before we suspend
		 * processing.
		 */
	}

	/*
	 * If there were logical child errors, they apply to us now.
	 * We defer this until now to avoid conflating logical child
	 * errors with errors that happened to the zio itself when
	 * updating vdev stats and reporting FMA events above.
	 */
	zio_inherit_child_errors(zio, ZIO_CHILD_LOGICAL);

	if ((zio->io_error || zio->io_reexecute) &&
	    IO_IS_ALLOCATING(zio) && zio->io_gang_leader == zio &&
	    !(zio->io_flags & (ZIO_FLAG_IO_REWRITE | ZIO_FLAG_NOPWRITE)))
		zio_dva_unallocate(zio, zio->io_gang_tree, bp);

	zio_gang_tree_free(&zio->io_gang_tree);

	/*
	 * Godfather I/Os should never suspend.
	 */
	if ((zio->io_flags & ZIO_FLAG_GODFATHER) &&
	    (zio->io_reexecute & ZIO_REEXECUTE_SUSPEND))
		zio->io_reexecute = 0;

	if (zio->io_reexecute) {
		/*
		 * This is a logical I/O that wants to reexecute.
		 *
		 * Reexecute is top-down.  When an i/o fails, if it's not
		 * the root, it simply notifies its parent and sticks around.
		 * The parent, seeing that it still has children in zio_done(),
		 * does the same.  This percolates all the way up to the root.
		 * The root i/o will reexecute or suspend the entire tree.
		 *
		 * This approach ensures that zio_reexecute() honors
		 * all the original i/o dependency relationships, e.g.
		 * parents not executing until children are ready.
		 */
		ASSERT(zio->io_child_type == ZIO_CHILD_LOGICAL);

		zio->io_gang_leader = NULL;

		mutex_enter(&zio->io_lock);
		zio->io_state[ZIO_WAIT_DONE] = 1;
		mutex_exit(&zio->io_lock);

		/*
		 * "The Godfather" I/O monitors its children but is
		 * not a true parent to them. It will track them through
		 * the pipeline but severs its ties whenever they get into
		 * trouble (e.g. suspended). This allows "The Godfather"
		 * I/O to return status without blocking.
		 */
		for (pio = zio_walk_parents(zio); pio != NULL; pio = pio_next) {
			zio_link_t *zl = zio->io_walk_link;
			pio_next = zio_walk_parents(zio);

			if ((pio->io_flags & ZIO_FLAG_GODFATHER) &&
			    (zio->io_reexecute & ZIO_REEXECUTE_SUSPEND)) {
				zio_remove_child(pio, zio, zl);
				zio_notify_parent(pio, zio, ZIO_WAIT_DONE);
			}
		}

		if ((pio = zio_unique_parent(zio)) != NULL) {
			/*
			 * We're not a root i/o, so there's nothing to do
			 * but notify our parent.  Don't propagate errors
			 * upward since we haven't permanently failed yet.
			 */
			ASSERT(!(zio->io_flags & ZIO_FLAG_GODFATHER));
			zio->io_flags |= ZIO_FLAG_DONT_PROPAGATE;
			zio_notify_parent(pio, zio, ZIO_WAIT_DONE);
		} else if (zio->io_reexecute & ZIO_REEXECUTE_SUSPEND) {
			/*
			 * We'd fail again if we reexecuted now, so suspend
			 * until conditions improve (e.g. device comes online).
			 */
			zio_suspend(spa, zio);
		} else {
			/*
			 * Reexecution is potentially a huge amount of work.
			 * Hand it off to the otherwise-unused claim taskq.
			 */
			ASSERT(zio->io_tqent.tqent_next == NULL);
			spa_taskq_dispatch_ent(spa, ZIO_TYPE_CLAIM,
			    ZIO_TASKQ_ISSUE, (task_func_t *)zio_reexecute, zio,
			    0, &zio->io_tqent);
		}
		return (ZIO_PIPELINE_STOP);
	}

	ASSERT(zio->io_child_count == 0);
	ASSERT(zio->io_reexecute == 0);
	ASSERT(zio->io_error == 0 || (zio->io_flags & ZIO_FLAG_CANFAIL));

	/*
	 * Report any checksum errors, since the I/O is complete.
	 */
	while (zio->io_cksum_report != NULL) {
		zio_cksum_report_t *zcr = zio->io_cksum_report;
		zio->io_cksum_report = zcr->zcr_next;
		zcr->zcr_next = NULL;
		zcr->zcr_finish(zcr, NULL);
		zfs_ereport_free_checksum(zcr);
	}

	/*
	 * It is the responsibility of the done callback to ensure that this
	 * particular zio is no longer discoverable for adoption, and as
	 * such, cannot acquire any new parents.
	 */
	if (zio->io_done)
		zio->io_done(zio);

	mutex_enter(&zio->io_lock);
	zio->io_state[ZIO_WAIT_DONE] = 1;
	mutex_exit(&zio->io_lock);

	for (pio = zio_walk_parents(zio); pio != NULL; pio = pio_next) {
		zio_link_t *zl = zio->io_walk_link;
		pio_next = zio_walk_parents(zio);
		zio_remove_child(pio, zio, zl);
		zio_notify_parent(pio, zio, ZIO_WAIT_DONE);
	}

	if (zio->io_waiter != NULL) {
		mutex_enter(&zio->io_lock);
		zio->io_executor = NULL;
		cv_broadcast(&zio->io_cv);
		mutex_exit(&zio->io_lock);
	} else {
		zio_destroy(zio);
	}

	return (ZIO_PIPELINE_STOP);
}

zio_t *
zio_wbc(zio_type_t type, vdev_t *vd, void *data,
    uint64_t size, uint64_t offset)
{
	zio_t *zio = NULL;

	switch (type) {
	case ZIO_TYPE_WRITE:
		zio = zio_create(NULL, vd->vdev_spa, 0, NULL, data, size,
		    NULL, NULL, ZIO_TYPE_WRITE, ZIO_PRIORITY_ASYNC_WRITE,
		    ZIO_FLAG_PHYSICAL, vd, offset,
		    NULL, ZIO_STAGE_OPEN, ZIO_WRITE_PHYS_PIPELINE);
		break;
	case ZIO_TYPE_READ:
		zio = zio_create(NULL, vd->vdev_spa, 0, NULL, data, size,
		    NULL, NULL, ZIO_TYPE_READ, ZIO_PRIORITY_ASYNC_READ,
		    ZIO_FLAG_DONT_CACHE | ZIO_FLAG_PHYSICAL, vd, offset,
		    NULL, ZIO_STAGE_OPEN, ZIO_READ_PHYS_PIPELINE);
		break;
	default:
		ASSERT(0);
	}

	zio->io_prop.zp_checksum = ZIO_CHECKSUM_OFF;

	return (zio);
}

/*
 * ==========================================================================
 * I/O pipeline definition
 * ==========================================================================
 */
static zio_pipe_stage_t *zio_pipeline[] = {
	NULL,
	zio_read_bp_init,
	zio_free_bp_init,
	zio_issue_async,
	zio_write_bp_init,
	zio_checksum_generate,
	zio_nop_write,
	zio_ddt_read_start,
	zio_ddt_read_done,
	zio_ddt_write,
	zio_ddt_free,
	zio_gang_assemble,
	zio_gang_issue,
	zio_dva_allocate,
	zio_dva_free,
	zio_dva_claim,
	zio_ready,
	zio_vdev_io_start,
	zio_vdev_io_done,
	zio_vdev_io_assess,
	zio_checksum_verify,
	zio_done
};




/*
 * Compare two zbookmark_phys_t's to see which we would reach first in a
 * pre-order traversal of the object tree.
 *
 * This is simple in every case aside from the meta-dnode object. For all other
 * objects, we traverse them in order (object 1 before object 2, and so on).
 * However, all of these objects are traversed while traversing object 0, since
 * the data it points to is the list of objects.  Thus, we need to convert to a
 * canonical representation so we can compare meta-dnode bookmarks to
 * non-meta-dnode bookmarks.
 *
 * We do this by calculating "equivalents" for each field of the zbookmark.
 * zbookmarks outside of the meta-dnode use their own object and level, and
 * calculate the level 0 equivalent (the first L0 blkid that is contained in the
 * blocks this bookmark refers to) by multiplying their blkid by their span
 * (the number of L0 blocks contained within one block at their level).
 * zbookmarks inside the meta-dnode calculate their object equivalent
 * (which is L0equiv * dnodes per data block), use 0 for their L0equiv, and use
 * level + 1<<31 (any value larger than a level could ever be) for their level.
 * This causes them to always compare before a bookmark in their object
 * equivalent, compare appropriately to bookmarks in other objects, and to
 * compare appropriately to other bookmarks in the meta-dnode.
 */
int
zbookmark_compare(uint16_t dbss1, uint8_t ibs1, uint16_t dbss2, uint8_t ibs2,
    const zbookmark_phys_t *zb1, const zbookmark_phys_t *zb2)
{
	/*
	 * These variables represent the "equivalent" values for the zbookmark,
	 * after converting zbookmarks inside the meta dnode to their
	 * normal-object equivalents.
	 */
	uint64_t zb1obj, zb2obj;
	uint64_t zb1L0, zb2L0;
	uint64_t zb1level, zb2level;

	if (zb1->zb_object == zb2->zb_object &&
	    zb1->zb_level == zb2->zb_level &&
	    zb1->zb_blkid == zb2->zb_blkid)
		return (0);

	/*
	 * BP_SPANB calculates the span in blocks.
	 */
	zb1L0 = (zb1->zb_blkid) * BP_SPANB(ibs1, zb1->zb_level);
	zb2L0 = (zb2->zb_blkid) * BP_SPANB(ibs2, zb2->zb_level);

	if (zb1->zb_object == DMU_META_DNODE_OBJECT) {
		zb1obj = zb1L0 * (dbss1 << (SPA_MINBLOCKSHIFT - DNODE_SHIFT));
		zb1L0 = 0;
		zb1level = zb1->zb_level + COMPARE_META_LEVEL;
	} else {
		zb1obj = zb1->zb_object;
		zb1level = zb1->zb_level;
	}

	if (zb2->zb_object == DMU_META_DNODE_OBJECT) {
		zb2obj = zb2L0 * (dbss2 << (SPA_MINBLOCKSHIFT - DNODE_SHIFT));
		zb2L0 = 0;
		zb2level = zb2->zb_level + COMPARE_META_LEVEL;
	} else {
		zb2obj = zb2->zb_object;
		zb2level = zb2->zb_level;
	}

	/* Now that we have a canonical representation, do the comparison. */
	if (zb1obj != zb2obj)
		return (zb1obj < zb2obj ? -1 : 1);
	else if (zb1L0 != zb2L0)
		return (zb1L0 < zb2L0 ? -1 : 1);
	else if (zb1level != zb2level)
		return (zb1level > zb2level ? -1 : 1);
	/*
	 * This can (theoretically) happen if the bookmarks have the same object
	 * and level, but different blkids, if the block sizes are not the same.
	 * There is presently no way to change the indirect block sizes
	 */
	return (0);
}

/*
 *  This function checks the following: given that last_block is the place that
 *  our traversal stopped last time, does that guarantee that we've visited
 *  every node under subtree_root?  Therefore, we can't just use the raw output
 *  of zbookmark_compare.  We have to pass in a modified version of
 *  subtree_root; by incrementing the block id, and then checking whether
 *  last_block is before or equal to that, we can tell whether or not having
 *  visited last_block implies that all of subtree_root's children have been
 *  visited.
 */
boolean_t
zbookmark_subtree_completed(const dnode_phys_t *dnp,
    const zbookmark_phys_t *subtree_root, const zbookmark_phys_t *last_block)
{
	zbookmark_phys_t mod_zb = *subtree_root;
	mod_zb.zb_blkid++;
	ASSERT(last_block->zb_level == 0);

	/* The objset_phys_t isn't before anything. */
	if (dnp == NULL)
		return (B_FALSE);

	/*
	 * We pass in 1ULL << (DNODE_BLOCK_SHIFT - SPA_MINBLOCKSHIFT) for the
	 * data block size in sectors, because that variable is only used if
	 * the bookmark refers to a block in the meta-dnode.  Since we don't
	 * know without examining it what object it refers to, and there's no
	 * harm in passing in this value in other cases, we always pass it in.
	 *
	 * We pass in 0 for the indirect block size shift because zb2 must be
	 * level 0.  The indirect block size is only used to calculate the span
	 * of the bookmark, but since the bookmark must be level 0, the span is
	 * always 1, so the math works out.
	 *
	 * If you make changes to how the zbookmark_compare code works, be sure
	 * to make sure that this code still works afterwards.
	 */
	return (zbookmark_compare(dnp->dn_datablkszsec, dnp->dn_indblkshift,
	    1ULL << (DNODE_BLOCK_SHIFT - SPA_MINBLOCKSHIFT), 0, &mod_zb,
	    last_block) <= 0);
}<|MERGE_RESOLUTION|>--- conflicted
+++ resolved
@@ -21,12 +21,7 @@
 
 /*
  * Copyright (c) 2005, 2010, Oracle and/or its affiliates. All rights reserved.
-<<<<<<< HEAD
- * Copyright (c) 2011, 2015 by Delphix. All rights reserved.
-=======
  * Copyright (c) 2011, 2016 by Delphix. All rights reserved.
- * Copyright (c) 2011 Nexenta Systems, Inc. All rights reserved.
->>>>>>> 591fabec
  * Copyright (c) 2014 Integros [integros.com]
  * Copyright 2016 Nexenta Systems, Inc. All rights reserved.
  */
@@ -745,17 +740,11 @@
 zio_t *
 zio_write(zio_t *pio, spa_t *spa, uint64_t txg, blkptr_t *bp,
     void *data, uint64_t size, const zio_prop_t *zp,
-<<<<<<< HEAD
-    zio_done_func_t *ready, zio_done_func_t *physdone, zio_done_func_t *done,
-    void *private,
-    zio_priority_t priority, enum zio_flag flags, const zbookmark_phys_t *zb,
-    const zio_smartcomp_info_t *smartcomp)
-=======
     zio_done_func_t *ready, zio_done_func_t *children_ready,
     zio_done_func_t *physdone, zio_done_func_t *done,
     void *private, zio_priority_t priority, enum zio_flag flags,
-    const zbookmark_phys_t *zb)
->>>>>>> 591fabec
+    const zbookmark_phys_t *zb,
+    const zio_smartcomp_info_t *smartcomp)
 {
 	zio_t *zio;
 
@@ -2241,15 +2230,10 @@
 
 		zio_nowait(zio_write(zio, spa, txg, &gbh->zg_blkptr[g],
 		    (char *)pio->io_data + (pio->io_size - resid), lsize, &zp,
-<<<<<<< HEAD
-		    zio_write_gang_member_ready, NULL, NULL, &gn->gn_child[g],
-		    pio->io_priority, ZIO_GANG_CHILD_FLAGS(pio),
-		    &pio->io_bookmark, &pio->io_smartcomp));
-=======
 		    zio_write_gang_member_ready, NULL, NULL, NULL,
 		    &gn->gn_child[g], pio->io_priority,
-		    ZIO_GANG_CHILD_FLAGS(pio), &pio->io_bookmark));
->>>>>>> 591fabec
+		    ZIO_GANG_CHILD_FLAGS(pio), &pio->io_bookmark,
+		    &pio->io_smartcomp));
 	}
 
 	/*
@@ -2700,13 +2684,8 @@
 
 		dio = zio_write(zio, spa, txg, bp, zio->io_orig_data,
 		    zio->io_orig_size, &czp, NULL, NULL,
-<<<<<<< HEAD
-		    zio_ddt_ditto_write_done, dde, zio->io_priority,
+		    NULL, zio_ddt_ditto_write_done, dde, zio->io_priority,
 		    ZIO_DDT_CHILD_FLAGS(zio), &zio->io_bookmark, NULL);
-=======
-		    NULL, zio_ddt_ditto_write_done, dde, zio->io_priority,
-		    ZIO_DDT_CHILD_FLAGS(zio), &zio->io_bookmark);
->>>>>>> 591fabec
 
 		zio_push_transform(dio, zio->io_data, zio->io_size, 0, NULL);
 		dde->dde_lead_zio[DDT_PHYS_DITTO] = dio;
