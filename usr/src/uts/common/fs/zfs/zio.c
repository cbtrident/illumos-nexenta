--- conflicted
+++ resolved
@@ -21,13 +21,8 @@
 
 /*
  * Copyright (c) 2005, 2010, Oracle and/or its affiliates. All rights reserved.
-<<<<<<< HEAD
- * Copyright (c) 2012 by Delphix. All rights reserved.
+ * Copyright (c) 2013 by Delphix. All rights reserved.
  * Copyright 2013 Nexenta Systems, Inc. All rights reserved.
-=======
- * Copyright (c) 2013 by Delphix. All rights reserved.
- * Copyright (c) 2011 Nexenta Systems, Inc. All rights reserved.
->>>>>>> 7de6f2c0
  */
 
 #include <sys/zfs_context.h>
@@ -49,8 +44,8 @@
 /*
  * Default minimum timeout is a multiple of txg synctime or txg timeout.
  */
-extern int zfs_txg_synctime_ms;
 extern int zfs_txg_timeout;
+
 
 /*
  * ==========================================================================
@@ -222,8 +217,7 @@
 	 * to exceed the maximum duration of a txg.
 	 */
 	if (zio_min_timeout_ms == -1) {
-		zio_min_timeout_ms =
-		    MIN(zfs_txg_synctime_ms, zfs_txg_timeout * MILLISEC);
+		zio_min_timeout_ms = zfs_txg_timeout * MILLISEC;
 	}
 	if (zio_min_timeout_ms > zio_max_timeout_ms)
 		zio_min_timeout_ms = zio_max_timeout_ms;
@@ -687,7 +681,9 @@
 	    DMU_OT_IS_VALID(zp->zp_type) &&
 	    zp->zp_level < 32 &&
 	    zp->zp_copies > 0 &&
-	    zp->zp_copies <= spa_max_replication(spa));
+	    zp->zp_copies <= spa_max_replication(spa) &&
+	    zp->zp_dedup <= 1 &&
+	    zp->zp_dedup_verify <= 1);
 
 	zio = zio_create(pio, spa, txg, bp, data, size, done, private,
 	    ZIO_TYPE_WRITE, priority, flags, NULL, 0, zb,
@@ -779,7 +775,6 @@
 	if (BP_IS_GANG(bp) || BP_GET_DEDUP(bp))
 		stage |= ZIO_STAGE_ISSUE_ASYNC;
 
-	arc_freed(spa, bp);
 	zio = zio_create(pio, spa, txg, bp, NULL, BP_GET_PSIZE(bp),
 	    NULL, NULL, ZIO_TYPE_FREE, ZIO_PRIORITY_NOW, flags,
 	    NULL, 0, NULL, ZIO_STAGE_OPEN, stage);
