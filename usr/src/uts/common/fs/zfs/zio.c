/*
 * CDDL HEADER START
 *
 * The contents of this file are subject to the terms of the
 * Common Development and Distribution License (the "License").
 * You may not use this file except in compliance with the License.
 *
 * You can obtain a copy of the license at usr/src/OPENSOLARIS.LICENSE
 * or http://www.opensolaris.org/os/licensing.
 * See the License for the specific language governing permissions
 * and limitations under the License.
 *
 * When distributing Covered Code, include this CDDL HEADER in each
 * file and include the License file at usr/src/OPENSOLARIS.LICENSE.
 * If applicable, add the following below this CDDL HEADER, with the
 * fields enclosed by brackets "[]" replaced with your own identifying
 * information: Portions Copyright [yyyy] [name of copyright owner]
 *
 * CDDL HEADER END
 */

/*
 * Copyright (c) 2005, 2010, Oracle and/or its affiliates. All rights reserved.
<<<<<<< HEAD
 * Copyright (c) 2011, 2016 by Delphix. All rights reserved.
=======
 * Copyright (c) 2011, 2017 by Delphix. All rights reserved.
 * Copyright (c) 2011 Nexenta Systems, Inc. All rights reserved.
>>>>>>> 4dfc19d7
 * Copyright (c) 2014 Integros [integros.com]
 * Copyright 2017 Nexenta Systems, Inc. All rights reserved.
 */

#include <sys/sysmacros.h>
#include <sys/zfs_context.h>
#include <sys/fm/fs/zfs.h>
#include <sys/spa.h>
#include <sys/txg.h>
#include <sys/spa_impl.h>
#include <sys/vdev_impl.h>
#include <sys/zio_impl.h>
#include <sys/zio_compress.h>
#include <sys/zio_checksum.h>
#include <sys/dmu_objset.h>
#include <sys/arc.h>
#include <sys/ddt.h>
#include <sys/blkptr.h>
#include <sys/special.h>
#include <sys/blkptr.h>
#include <sys/zfeature.h>
#include <sys/dkioc_free_util.h>
#include <sys/dsl_scan.h>

#include <sys/metaslab_impl.h>
#include <sys/abd.h>

extern int zfs_txg_timeout;

/*
 * ==========================================================================
 * I/O type descriptions
 * ==========================================================================
 */
const char *zio_type_name[ZIO_TYPES] = {
	"zio_null", "zio_read", "zio_write", "zio_free", "zio_claim",
	"zio_ioctl"
};

boolean_t zio_dva_throttle_enabled = B_TRUE;

/*
 * ==========================================================================
 * I/O kmem caches
 * ==========================================================================
 */
kmem_cache_t *zio_cache;
kmem_cache_t *zio_link_cache;
kmem_cache_t *zio_buf_cache[SPA_MAXBLOCKSIZE >> SPA_MINBLOCKSHIFT];
kmem_cache_t *zio_data_buf_cache[SPA_MAXBLOCKSIZE >> SPA_MINBLOCKSHIFT];

#ifdef _KERNEL
extern vmem_t *zio_alloc_arena;
#endif

#define	BP_SPANB(indblkshift, level) \
	(((uint64_t)1) << ((level) * ((indblkshift) - SPA_BLKPTRSHIFT)))
#define	COMPARE_META_LEVEL	0x80000000ul

/*
 * The following actions directly effect the spa's sync-to-convergence logic.
 * The values below define the sync pass when we start performing the action.
 * Care should be taken when changing these values as they directly impact
 * spa_sync() performance. Tuning these values may introduce subtle performance
 * pathologies and should only be done in the context of performance analysis.
 * These tunables will eventually be removed and replaced with #defines once
 * enough analysis has been done to determine optimal values.
 *
 * The 'zfs_sync_pass_deferred_free' pass must be greater than 1 to ensure that
 * regular blocks are not deferred.
 */
int zfs_sync_pass_deferred_free = 2; /* defer frees starting in this pass */
int zfs_sync_pass_dont_compress = 5; /* don't compress starting in this pass */
int zfs_sync_pass_rewrite = 2; /* rewrite new bps starting in this pass */

/*
 * An allocating zio is one that either currently has the DVA allocate
 * stage set or will have it later in its lifetime.
 */
#define	IO_IS_ALLOCATING(zio) ((zio)->io_orig_pipeline & ZIO_STAGE_DVA_ALLOCATE)

boolean_t	zio_requeue_io_start_cut_in_line = B_TRUE;

#ifdef ZFS_DEBUG
int zio_buf_debug_limit = 16384;
#else
int zio_buf_debug_limit = 0;
#endif

/*
 * Fault insertion for stress testing
 */
int zio_faulty_vdev_enabled = 0;
uint64_t zio_faulty_vdev_guid;
uint64_t zio_faulty_vdev_delay_us = 1000000;	/* 1 second */

/*
 * Tunable to allow for debugging SCSI UNMAP/SATA TRIM calls. Disabling
 * it will prevent ZFS from attempting to issue DKIOCFREE ioctls to the
 * underlying storage.
 */
boolean_t zfs_trim = B_TRUE;
uint64_t zfs_trim_min_ext_sz = 1 << 20;	/* 1 MB */

static void zio_taskq_dispatch(zio_t *, zio_taskq_type_t, boolean_t);

void
zio_init(void)
{
	size_t c;
	vmem_t *data_alloc_arena = NULL;

#ifdef _KERNEL
	data_alloc_arena = zio_alloc_arena;
#endif
	zio_cache = kmem_cache_create("zio_cache",
	    sizeof (zio_t), 0, NULL, NULL, NULL, NULL, NULL, 0);
	zio_link_cache = kmem_cache_create("zio_link_cache",
	    sizeof (zio_link_t), 0, NULL, NULL, NULL, NULL, NULL, 0);

	/*
	 * For small buffers, we want a cache for each multiple of
	 * SPA_MINBLOCKSIZE.  For larger buffers, we want a cache
	 * for each quarter-power of 2.
	 */
	for (c = 0; c < SPA_MAXBLOCKSIZE >> SPA_MINBLOCKSHIFT; c++) {
		size_t size = (c + 1) << SPA_MINBLOCKSHIFT;
		size_t p2 = size;
		size_t align = 0;
		size_t cflags = (size > zio_buf_debug_limit) ? KMC_NODEBUG : 0;

		while (!ISP2(p2))
			p2 &= p2 - 1;

#ifndef _KERNEL
		/*
		 * If we are using watchpoints, put each buffer on its own page,
		 * to eliminate the performance overhead of trapping to the
		 * kernel when modifying a non-watched buffer that shares the
		 * page with a watched buffer.
		 */
		if (arc_watch && !IS_P2ALIGNED(size, PAGESIZE))
			continue;
#endif
		if (size <= 4 * SPA_MINBLOCKSIZE) {
			align = SPA_MINBLOCKSIZE;
		} else if (IS_P2ALIGNED(size, p2 >> 2)) {
			align = MIN(p2 >> 2, PAGESIZE);
		}

		if (align != 0) {
			char name[36];
			(void) sprintf(name, "zio_buf_%lu", (ulong_t)size);
			zio_buf_cache[c] = kmem_cache_create(name, size,
			    align, NULL, NULL, NULL, NULL, NULL, cflags);

			/*
			 * Since zio_data bufs do not appear in crash dumps, we
			 * pass KMC_NOTOUCH so that no allocator metadata is
			 * stored with the buffers.
			 */
			(void) sprintf(name, "zio_data_buf_%lu", (ulong_t)size);
			zio_data_buf_cache[c] = kmem_cache_create(name, size,
			    align, NULL, NULL, NULL, NULL, data_alloc_arena,
			    cflags | KMC_NOTOUCH);
		}
	}

	while (--c != 0) {
		ASSERT(zio_buf_cache[c] != NULL);
		if (zio_buf_cache[c - 1] == NULL)
			zio_buf_cache[c - 1] = zio_buf_cache[c];

		ASSERT(zio_data_buf_cache[c] != NULL);
		if (zio_data_buf_cache[c - 1] == NULL)
			zio_data_buf_cache[c - 1] = zio_data_buf_cache[c];
	}

	zio_inject_init();

}

void
zio_fini(void)
{
	size_t c;
	kmem_cache_t *last_cache = NULL;
	kmem_cache_t *last_data_cache = NULL;

	for (c = 0; c < SPA_MAXBLOCKSIZE >> SPA_MINBLOCKSHIFT; c++) {
		if (zio_buf_cache[c] != last_cache) {
			last_cache = zio_buf_cache[c];
			kmem_cache_destroy(zio_buf_cache[c]);
		}
		zio_buf_cache[c] = NULL;

		if (zio_data_buf_cache[c] != last_data_cache) {
			last_data_cache = zio_data_buf_cache[c];
			kmem_cache_destroy(zio_data_buf_cache[c]);
		}
		zio_data_buf_cache[c] = NULL;
	}

	kmem_cache_destroy(zio_link_cache);
	kmem_cache_destroy(zio_cache);

	zio_inject_fini();
}

/*
 * ==========================================================================
 * Allocate and free I/O buffers
 * ==========================================================================
 */

/*
 * Use zio_buf_alloc to allocate ZFS metadata.  This data will appear in a
 * crashdump if the kernel panics, so use it judiciously.  Obviously, it's
 * useful to inspect ZFS metadata, but if possible, we should avoid keeping
 * excess / transient data in-core during a crashdump.
 */
void *
zio_buf_alloc(size_t size)
{
	size_t c = (size - 1) >> SPA_MINBLOCKSHIFT;

	VERIFY3U(c, <, SPA_MAXBLOCKSIZE >> SPA_MINBLOCKSHIFT);

	return (kmem_cache_alloc(zio_buf_cache[c], KM_PUSHPAGE));
}

/*
 * Use zio_data_buf_alloc to allocate data.  The data will not appear in a
 * crashdump if the kernel panics.  This exists so that we will limit the amount
 * of ZFS data that shows up in a kernel crashdump.  (Thus reducing the amount
 * of kernel heap dumped to disk when the kernel panics)
 */
void *
zio_data_buf_alloc(size_t size)
{
	size_t c = (size - 1) >> SPA_MINBLOCKSHIFT;

	VERIFY3U(c, <, SPA_MAXBLOCKSIZE >> SPA_MINBLOCKSHIFT);

	return (kmem_cache_alloc(zio_data_buf_cache[c], KM_PUSHPAGE));
}

void
zio_buf_free(void *buf, size_t size)
{
	size_t c = (size - 1) >> SPA_MINBLOCKSHIFT;

	VERIFY3U(c, <, SPA_MAXBLOCKSIZE >> SPA_MINBLOCKSHIFT);

	kmem_cache_free(zio_buf_cache[c], buf);
}

void
zio_data_buf_free(void *buf, size_t size)
{
	size_t c = (size - 1) >> SPA_MINBLOCKSHIFT;

	VERIFY3U(c, <, SPA_MAXBLOCKSIZE >> SPA_MINBLOCKSHIFT);

	kmem_cache_free(zio_data_buf_cache[c], buf);
}

/*
 * ==========================================================================
 * Push and pop I/O transform buffers
 * ==========================================================================
 */
void
zio_push_transform(zio_t *zio, abd_t *data, uint64_t size, uint64_t bufsize,
    zio_transform_func_t *transform)
{
	zio_transform_t *zt = kmem_alloc(sizeof (zio_transform_t), KM_SLEEP);

	/*
	 * Ensure that anyone expecting this zio to contain a linear ABD isn't
	 * going to get a nasty surprise when they try to access the data.
	 */
	IMPLY(abd_is_linear(zio->io_abd), abd_is_linear(data));

	zt->zt_orig_abd = zio->io_abd;
	zt->zt_orig_size = zio->io_size;
	zt->zt_bufsize = bufsize;
	zt->zt_transform = transform;

	zt->zt_next = zio->io_transform_stack;
	zio->io_transform_stack = zt;

	zio->io_abd = data;
	zio->io_size = size;
}

void
zio_pop_transforms(zio_t *zio)
{
	zio_transform_t *zt;

	while ((zt = zio->io_transform_stack) != NULL) {
		if (zt->zt_transform != NULL)
			zt->zt_transform(zio,
			    zt->zt_orig_abd, zt->zt_orig_size);

		if (zt->zt_bufsize != 0)
			abd_free(zio->io_abd);

		zio->io_abd = zt->zt_orig_abd;
		zio->io_size = zt->zt_orig_size;
		zio->io_transform_stack = zt->zt_next;

		kmem_free(zt, sizeof (zio_transform_t));
	}
}

/*
 * ==========================================================================
 * I/O transform callbacks for subblocks and decompression
 * ==========================================================================
 */
static void
zio_subblock(zio_t *zio, abd_t *data, uint64_t size)
{
	ASSERT(zio->io_size > size);

	if (zio->io_type == ZIO_TYPE_READ)
		abd_copy(data, zio->io_abd, size);
}

static void
zio_decompress(zio_t *zio, abd_t *data, uint64_t size)
{
	if (zio->io_error == 0) {
		void *tmp = abd_borrow_buf(data, size);
		int ret = zio_decompress_data(BP_GET_COMPRESS(zio->io_bp),
		    zio->io_abd, tmp, zio->io_size, size);
		abd_return_buf_copy(data, tmp, size);

		if (ret != 0)
			zio->io_error = SET_ERROR(EIO);
	}
}

/*
 * ==========================================================================
 * I/O parent/child relationships and pipeline interlocks
 * ==========================================================================
 */
zio_t *
zio_walk_parents(zio_t *cio, zio_link_t **zl)
{
	list_t *pl = &cio->io_parent_list;

	*zl = (*zl == NULL) ? list_head(pl) : list_next(pl, *zl);
	if (*zl == NULL)
		return (NULL);

	ASSERT((*zl)->zl_child == cio);
	return ((*zl)->zl_parent);
}

zio_t *
zio_walk_children(zio_t *pio, zio_link_t **zl)
{
	list_t *cl = &pio->io_child_list;

	*zl = (*zl == NULL) ? list_head(cl) : list_next(cl, *zl);
	if (*zl == NULL)
		return (NULL);

	ASSERT((*zl)->zl_parent == pio);
	return ((*zl)->zl_child);
}

zio_t *
zio_unique_parent(zio_t *cio)
{
	zio_link_t *zl = NULL;
	zio_t *pio = zio_walk_parents(cio, &zl);

	VERIFY3P(zio_walk_parents(cio, &zl), ==, NULL);
	return (pio);
}

void
zio_add_child(zio_t *pio, zio_t *cio)
{
	zio_link_t *zl = kmem_cache_alloc(zio_link_cache, KM_SLEEP);

	/*
	 * Logical I/Os can have logical, gang, or vdev children.
	 * Gang I/Os can have gang or vdev children.
	 * Vdev I/Os can only have vdev children.
	 * The following ASSERT captures all of these constraints.
	 */
	ASSERT3S(cio->io_child_type, <=, pio->io_child_type);

	zl->zl_parent = pio;
	zl->zl_child = cio;

	mutex_enter(&cio->io_lock);
	mutex_enter(&pio->io_lock);

	ASSERT(pio->io_state[ZIO_WAIT_DONE] == 0);

	for (int w = 0; w < ZIO_WAIT_TYPES; w++)
		pio->io_children[cio->io_child_type][w] += !cio->io_state[w];

	list_insert_head(&pio->io_child_list, zl);
	list_insert_head(&cio->io_parent_list, zl);

	pio->io_child_count++;
	cio->io_parent_count++;

	mutex_exit(&pio->io_lock);
	mutex_exit(&cio->io_lock);
}

static void
zio_remove_child(zio_t *pio, zio_t *cio, zio_link_t *zl)
{
	ASSERT(zl->zl_parent == pio);
	ASSERT(zl->zl_child == cio);

	mutex_enter(&cio->io_lock);
	mutex_enter(&pio->io_lock);

	list_remove(&pio->io_child_list, zl);
	list_remove(&cio->io_parent_list, zl);

	pio->io_child_count--;
	cio->io_parent_count--;

	mutex_exit(&pio->io_lock);
	mutex_exit(&cio->io_lock);

	kmem_cache_free(zio_link_cache, zl);
}

static boolean_t
zio_wait_for_children(zio_t *zio, enum zio_child child, enum zio_wait_type wait)
{
	uint64_t *countp = &zio->io_children[child][wait];
	boolean_t waiting = B_FALSE;

	mutex_enter(&zio->io_lock);
	ASSERT(zio->io_stall == NULL);
	if (*countp != 0) {
		zio->io_stage >>= 1;
		ASSERT3U(zio->io_stage, !=, ZIO_STAGE_OPEN);
		zio->io_stall = countp;
		waiting = B_TRUE;
	}
	mutex_exit(&zio->io_lock);

	return (waiting);
}

static void
zio_notify_parent(zio_t *pio, zio_t *zio, enum zio_wait_type wait)
{
	uint64_t *countp = &pio->io_children[zio->io_child_type][wait];
	int *errorp = &pio->io_child_error[zio->io_child_type];

	mutex_enter(&pio->io_lock);
	if (zio->io_error && !(zio->io_flags & ZIO_FLAG_DONT_PROPAGATE))
		*errorp = zio_worst_error(*errorp, zio->io_error);
	pio->io_reexecute |= zio->io_reexecute;
	ASSERT3U(*countp, >, 0);

	(*countp)--;

	if (*countp == 0 && pio->io_stall == countp) {
		zio_taskq_type_t type =
		    pio->io_stage < ZIO_STAGE_VDEV_IO_START ? ZIO_TASKQ_ISSUE :
		    ZIO_TASKQ_INTERRUPT;
		pio->io_stall = NULL;
		mutex_exit(&pio->io_lock);
		/*
		 * Dispatch the parent zio in its own taskq so that
		 * the child can continue to make progress. This also
		 * prevents overflowing the stack when we have deeply nested
		 * parent-child relationships.
		 */
		zio_taskq_dispatch(pio, type, B_FALSE);
	} else {
		mutex_exit(&pio->io_lock);
	}
}

static void
zio_inherit_child_errors(zio_t *zio, enum zio_child c)
{
	if (zio->io_child_error[c] != 0 && zio->io_error == 0)
		zio->io_error = zio->io_child_error[c];
}

int
zio_bookmark_compare(const void *x1, const void *x2)
{
	const zio_t *z1 = x1;
	const zio_t *z2 = x2;

	if (z1->io_bookmark.zb_objset < z2->io_bookmark.zb_objset)
		return (-1);
	if (z1->io_bookmark.zb_objset > z2->io_bookmark.zb_objset)
		return (1);

	if (z1->io_bookmark.zb_object < z2->io_bookmark.zb_object)
		return (-1);
	if (z1->io_bookmark.zb_object > z2->io_bookmark.zb_object)
		return (1);

	if (z1->io_bookmark.zb_level < z2->io_bookmark.zb_level)
		return (-1);
	if (z1->io_bookmark.zb_level > z2->io_bookmark.zb_level)
		return (1);

	if (z1->io_bookmark.zb_blkid < z2->io_bookmark.zb_blkid)
		return (-1);
	if (z1->io_bookmark.zb_blkid > z2->io_bookmark.zb_blkid)
		return (1);

	if (z1 < z2)
		return (-1);
	if (z1 > z2)
		return (1);

	return (0);
}

/*
 * ==========================================================================
 * Create the various types of I/O (read, write, free, etc)
 * ==========================================================================
 */
static zio_t *
zio_create(zio_t *pio, spa_t *spa, uint64_t txg, const blkptr_t *bp,
    abd_t *data, uint64_t lsize, uint64_t psize, zio_done_func_t *done,
    void *private, zio_type_t type, zio_priority_t priority,
    enum zio_flag flags, vdev_t *vd, uint64_t offset,
    const zbookmark_phys_t *zb, enum zio_stage stage, enum zio_stage pipeline)
{
	zio_t *zio;

	ASSERT3U(psize, <=, SPA_MAXBLOCKSIZE);
	ASSERT(P2PHASE(psize, SPA_MINBLOCKSIZE) == 0);
	ASSERT(P2PHASE(offset, SPA_MINBLOCKSIZE) == 0);

	ASSERT(!vd || spa_config_held(spa, SCL_STATE_ALL, RW_READER));
	ASSERT(!bp || !(flags & ZIO_FLAG_CONFIG_WRITER));
	ASSERT(vd || stage == ZIO_STAGE_OPEN);

	IMPLY(lsize != psize, (flags & ZIO_FLAG_RAW) != 0);

	zio = kmem_cache_alloc(zio_cache, KM_SLEEP);
	bzero(zio, sizeof (zio_t));

	mutex_init(&zio->io_lock, NULL, MUTEX_DEFAULT, NULL);
	cv_init(&zio->io_cv, NULL, CV_DEFAULT, NULL);

	list_create(&zio->io_parent_list, sizeof (zio_link_t),
	    offsetof(zio_link_t, zl_parent_node));
	list_create(&zio->io_child_list, sizeof (zio_link_t),
	    offsetof(zio_link_t, zl_child_node));
	metaslab_trace_init(&zio->io_alloc_list);

	if (vd != NULL)
		zio->io_child_type = ZIO_CHILD_VDEV;
	else if (flags & ZIO_FLAG_GANG_CHILD)
		zio->io_child_type = ZIO_CHILD_GANG;
	else if (flags & ZIO_FLAG_DDT_CHILD)
		zio->io_child_type = ZIO_CHILD_DDT;
	else
		zio->io_child_type = ZIO_CHILD_LOGICAL;

	if (bp != NULL) {
		zio->io_bp = (blkptr_t *)bp;
		zio->io_bp_copy = *bp;
		zio->io_bp_orig = *bp;
		if (type != ZIO_TYPE_WRITE ||
		    zio->io_child_type == ZIO_CHILD_DDT)
			zio->io_bp = &zio->io_bp_copy;	/* so caller can free */
		if (zio->io_child_type == ZIO_CHILD_LOGICAL)
			zio->io_logical = zio;
		if (zio->io_child_type > ZIO_CHILD_GANG && BP_IS_GANG(bp))
			pipeline |= ZIO_GANG_STAGES;
	}

	zio->io_spa = spa;
	zio->io_txg = txg;
	zio->io_done = done;
	zio->io_private = private;
	zio->io_type = type;
	zio->io_priority = priority;
	zio->io_vd = vd;
	zio->io_offset = offset;
	zio->io_orig_abd = zio->io_abd = data;
	zio->io_orig_size = zio->io_size = psize;
	zio->io_lsize = lsize;
	zio->io_orig_flags = zio->io_flags = flags;
	zio->io_orig_stage = zio->io_stage = stage;
	zio->io_orig_pipeline = zio->io_pipeline = pipeline;
	zio->io_pipeline_trace = ZIO_STAGE_OPEN;

	zio->io_state[ZIO_WAIT_READY] = (stage >= ZIO_STAGE_READY);
	zio->io_state[ZIO_WAIT_DONE] = (stage >= ZIO_STAGE_DONE);

	if (zb != NULL)
		zio->io_bookmark = *zb;

	if (pio != NULL) {
		zio->io_mc = pio->io_mc;
		if (zio->io_logical == NULL)
			zio->io_logical = pio->io_logical;
		if (zio->io_child_type == ZIO_CHILD_GANG)
			zio->io_gang_leader = pio->io_gang_leader;
		zio_add_child(pio, zio);

		/* copy the smartcomp setting when creating child zio's */
		bcopy(&pio->io_smartcomp, &zio->io_smartcomp,
		    sizeof (zio->io_smartcomp));
	}

	return (zio);
}

static void
zio_destroy(zio_t *zio)
{
	metaslab_trace_fini(&zio->io_alloc_list);
	list_destroy(&zio->io_parent_list);
	list_destroy(&zio->io_child_list);
	mutex_destroy(&zio->io_lock);
	cv_destroy(&zio->io_cv);
	kmem_cache_free(zio_cache, zio);
}

zio_t *
zio_null(zio_t *pio, spa_t *spa, vdev_t *vd, zio_done_func_t *done,
    void *private, enum zio_flag flags)
{
	zio_t *zio;

	zio = zio_create(pio, spa, 0, NULL, NULL, 0, 0, done, private,
	    ZIO_TYPE_NULL, ZIO_PRIORITY_NOW, flags, vd, 0, NULL,
	    ZIO_STAGE_OPEN, ZIO_INTERLOCK_PIPELINE);

	return (zio);
}

zio_t *
zio_root(spa_t *spa, zio_done_func_t *done, void *private, enum zio_flag flags)
{
	return (zio_null(NULL, spa, NULL, done, private, flags));
}

void
zfs_blkptr_verify(spa_t *spa, const blkptr_t *bp)
{
	/*
	 * SPECIAL-BP has two DVAs, but DVA[0] in this case is a
	 * temporary DVA, and after migration only the DVA[1]
	 * contains valid data. Therefore, we start walking for
	 * these BPs from DVA[1].
	 */
	int start_dva = BP_IS_SPECIAL(bp) ? 1 : 0;

	if (!DMU_OT_IS_VALID(BP_GET_TYPE(bp))) {
		zfs_panic_recover("blkptr at %p has invalid TYPE %llu",
		    bp, (longlong_t)BP_GET_TYPE(bp));
	}
	if (BP_GET_CHECKSUM(bp) >= ZIO_CHECKSUM_FUNCTIONS ||
	    BP_GET_CHECKSUM(bp) <= ZIO_CHECKSUM_ON) {
		zfs_panic_recover("blkptr at %p has invalid CHECKSUM %llu",
		    bp, (longlong_t)BP_GET_CHECKSUM(bp));
	}
	if (BP_GET_COMPRESS(bp) >= ZIO_COMPRESS_FUNCTIONS ||
	    BP_GET_COMPRESS(bp) <= ZIO_COMPRESS_ON) {
		zfs_panic_recover("blkptr at %p has invalid COMPRESS %llu",
		    bp, (longlong_t)BP_GET_COMPRESS(bp));
	}
	if (BP_GET_LSIZE(bp) > SPA_MAXBLOCKSIZE) {
		zfs_panic_recover("blkptr at %p has invalid LSIZE %llu",
		    bp, (longlong_t)BP_GET_LSIZE(bp));
	}
	if (BP_GET_PSIZE(bp) > SPA_MAXBLOCKSIZE) {
		zfs_panic_recover("blkptr at %p has invalid PSIZE %llu",
		    bp, (longlong_t)BP_GET_PSIZE(bp));
	}

	if (BP_IS_EMBEDDED(bp)) {
		if (BPE_GET_ETYPE(bp) > NUM_BP_EMBEDDED_TYPES) {
			zfs_panic_recover("blkptr at %p has invalid ETYPE %llu",
			    bp, (longlong_t)BPE_GET_ETYPE(bp));
		}
	}

	/*
	 * Pool-specific checks.
	 *
	 * Note: it would be nice to verify that the blk_birth and
	 * BP_PHYSICAL_BIRTH() are not too large.  However, spa_freeze()
	 * allows the birth time of log blocks (and dmu_sync()-ed blocks
	 * that are in the log) to be arbitrarily large.
	 */
	for (int i = start_dva; i < BP_GET_NDVAS(bp); i++) {
		uint64_t vdevid = DVA_GET_VDEV(&bp->blk_dva[i]);
		if (vdevid >= spa->spa_root_vdev->vdev_children) {
			zfs_panic_recover("blkptr at %p DVA %u has invalid "
			    "VDEV %llu",
			    bp, i, (longlong_t)vdevid);
			continue;
		}
		vdev_t *vd = spa->spa_root_vdev->vdev_child[vdevid];
		if (vd == NULL) {
			zfs_panic_recover("blkptr at %p DVA %u has invalid "
			    "VDEV %llu",
			    bp, i, (longlong_t)vdevid);
			continue;
		}
		if (vd->vdev_ops == &vdev_hole_ops) {
			zfs_panic_recover("blkptr at %p DVA %u has hole "
			    "VDEV %llu",
			    bp, i, (longlong_t)vdevid);
			continue;
		}
		if (vd->vdev_ops == &vdev_missing_ops) {
			/*
			 * "missing" vdevs are valid during import, but we
			 * don't have their detailed info (e.g. asize), so
			 * we can't perform any more checks on them.
			 */
			continue;
		}
		uint64_t offset = DVA_GET_OFFSET(&bp->blk_dva[i]);
		uint64_t asize = DVA_GET_ASIZE(&bp->blk_dva[i]);
		if (BP_IS_GANG(bp))
			asize = vdev_psize_to_asize(vd, SPA_GANGBLOCKSIZE);
		if (offset + asize > vd->vdev_asize) {
			zfs_panic_recover("blkptr at %p DVA %u has invalid "
			    "OFFSET %llu",
			    bp, i, (longlong_t)offset);
		}
	}
}

zio_t *
zio_read(zio_t *pio, spa_t *spa, const blkptr_t *bp,
    abd_t *data, uint64_t size, zio_done_func_t *done, void *private,
    zio_priority_t priority, enum zio_flag flags, const zbookmark_phys_t *zb)
{
	zio_t *zio;

	zfs_blkptr_verify(spa, bp);

	zio = zio_create(pio, spa, BP_PHYSICAL_BIRTH(bp), bp,
	    data, size, size, done, private,
	    ZIO_TYPE_READ, priority, flags, NULL, 0, zb,
	    ZIO_STAGE_OPEN, (flags & ZIO_FLAG_DDT_CHILD) ?
	    ZIO_DDT_CHILD_READ_PIPELINE : ZIO_READ_PIPELINE);

	return (zio);
}

zio_t *
zio_write(zio_t *pio, spa_t *spa, uint64_t txg, blkptr_t *bp,
    abd_t *data, uint64_t lsize, uint64_t psize, const zio_prop_t *zp,
    zio_done_func_t *ready, zio_done_func_t *children_ready,
    zio_done_func_t *physdone, zio_done_func_t *done,
    void *private, zio_priority_t priority, enum zio_flag flags,
    const zbookmark_phys_t *zb,
    const zio_smartcomp_info_t *smartcomp)
{
	zio_t *zio;

	ASSERT(zp->zp_checksum >= ZIO_CHECKSUM_OFF &&
	    zp->zp_checksum < ZIO_CHECKSUM_FUNCTIONS &&
	    zp->zp_compress >= ZIO_COMPRESS_OFF &&
	    zp->zp_compress < ZIO_COMPRESS_FUNCTIONS &&
	    DMU_OT_IS_VALID(zp->zp_type) &&
	    zp->zp_level < 32 &&
	    zp->zp_copies > 0 &&
	    zp->zp_copies <= spa_max_replication(spa));

	zio = zio_create(pio, spa, txg, bp, data, lsize, psize, done, private,
	    ZIO_TYPE_WRITE, priority, flags, NULL, 0, zb,
	    ZIO_STAGE_OPEN, (flags & ZIO_FLAG_DDT_CHILD) ?
	    ZIO_DDT_CHILD_WRITE_PIPELINE : ZIO_WRITE_PIPELINE);

	zio->io_ready = ready;
	zio->io_children_ready = children_ready;
	zio->io_physdone = physdone;
	zio->io_prop = *zp;
	if (smartcomp != NULL)
		bcopy(smartcomp, &zio->io_smartcomp, sizeof (*smartcomp));

	/*
	 * Data can be NULL if we are going to call zio_write_override() to
	 * provide the already-allocated BP.  But we may need the data to
	 * verify a dedup hit (if requested).  In this case, don't try to
	 * dedup (just take the already-allocated BP verbatim).
	 */
	if (data == NULL && zio->io_prop.zp_dedup_verify) {
		zio->io_prop.zp_dedup = zio->io_prop.zp_dedup_verify = B_FALSE;
	}

	return (zio);
}

zio_t *
zio_rewrite(zio_t *pio, spa_t *spa, uint64_t txg, blkptr_t *bp, abd_t *data,
    uint64_t size, zio_done_func_t *done, void *private,
    zio_priority_t priority, enum zio_flag flags, zbookmark_phys_t *zb)
{
	zio_t *zio;

	zio = zio_create(pio, spa, txg, bp, data, size, size, done, private,
	    ZIO_TYPE_WRITE, priority, flags | ZIO_FLAG_IO_REWRITE, NULL, 0, zb,
	    ZIO_STAGE_OPEN, ZIO_REWRITE_PIPELINE);

	return (zio);
}

void
zio_write_override(zio_t *zio, blkptr_t *bp, int copies, boolean_t nopwrite)
{
	ASSERT(zio->io_type == ZIO_TYPE_WRITE);
	ASSERT(zio->io_child_type == ZIO_CHILD_LOGICAL);
	ASSERT(zio->io_stage == ZIO_STAGE_OPEN);
	ASSERT(zio->io_txg == spa_syncing_txg(zio->io_spa));

	/*
	 * We must reset the io_prop to match the values that existed
	 * when the bp was first written by dmu_sync() keeping in mind
	 * that nopwrite and dedup are mutually exclusive.
	 */
	zio->io_prop.zp_dedup = nopwrite ? B_FALSE : zio->io_prop.zp_dedup;
	zio->io_prop.zp_nopwrite = nopwrite;
	zio->io_prop.zp_copies = copies;
	zio->io_bp_override = bp;
}

void
zio_free(spa_t *spa, uint64_t txg, const blkptr_t *bp)
{

	/*
	 * The check for EMBEDDED is a performance optimization.  We
	 * process the free here (by ignoring it) rather than
	 * putting it on the list and then processing it in zio_free_sync().
	 */
	if (BP_IS_EMBEDDED(bp))
		return;
	metaslab_check_free(spa, bp);

	/*
	 * Frees that are for the currently-syncing txg, are not going to be
	 * deferred, and which will not need to do a read (i.e. not GANG or
	 * DEDUP), can be processed immediately.  Otherwise, put them on the
	 * in-memory list for later processing.
	 */
	if (BP_IS_GANG(bp) || BP_GET_DEDUP(bp) ||
	    txg != spa->spa_syncing_txg ||
	    spa_sync_pass(spa) >= zfs_sync_pass_deferred_free) {
		bplist_append(&spa->spa_free_bplist[txg & TXG_MASK], bp);
	} else {
		VERIFY0(zio_wait(zio_free_sync(NULL, spa, txg, bp, 0)));
	}
}

zio_t *
zio_free_sync(zio_t *pio, spa_t *spa, uint64_t txg, const blkptr_t *bp,
    enum zio_flag flags)
{
	zio_t *zio;
	enum zio_stage stage = ZIO_FREE_PIPELINE;

	ASSERT(!BP_IS_HOLE(bp));
	ASSERT(spa_syncing_txg(spa) == txg);
	ASSERT(spa_sync_pass(spa) < zfs_sync_pass_deferred_free);

	if (BP_IS_EMBEDDED(bp))
		return (zio_null(pio, spa, NULL, NULL, NULL, 0));

	metaslab_check_free(spa, bp);
	arc_freed(spa, bp);
	dsl_scan_freed(spa, bp);

	/*
	 * GANG and DEDUP blocks can induce a read (for the gang block header,
	 * or the DDT), so issue them asynchronously so that this thread is
	 * not tied up.
	 */
	if (BP_IS_GANG(bp) || BP_GET_DEDUP(bp))
		stage |= ZIO_STAGE_ISSUE_ASYNC;

	zio = zio_create(pio, spa, txg, bp, NULL, BP_GET_PSIZE(bp),
	    BP_GET_PSIZE(bp), NULL, NULL, ZIO_TYPE_FREE, ZIO_PRIORITY_NOW,
	    flags, NULL, 0, NULL, ZIO_STAGE_OPEN, stage);

	return (zio);
}

zio_t *
zio_claim(zio_t *pio, spa_t *spa, uint64_t txg, const blkptr_t *bp,
    zio_done_func_t *done, void *private, enum zio_flag flags)
{
	zio_t *zio;

	dprintf_bp(bp, "claiming in txg %llu", txg);

	if (BP_IS_EMBEDDED(bp))
		return (zio_null(pio, spa, NULL, NULL, NULL, 0));

	/*
	 * A claim is an allocation of a specific block.  Claims are needed
	 * to support immediate writes in the intent log.  The issue is that
	 * immediate writes contain committed data, but in a txg that was
	 * *not* committed.  Upon opening the pool after an unclean shutdown,
	 * the intent log claims all blocks that contain immediate write data
	 * so that the SPA knows they're in use.
	 *
	 * All claims *must* be resolved in the first txg -- before the SPA
	 * starts allocating blocks -- so that nothing is allocated twice.
	 * If txg == 0 we just verify that the block is claimable.
	 */
	ASSERT3U(spa->spa_uberblock.ub_rootbp.blk_birth, <, spa_first_txg(spa));
	ASSERT(txg == spa_first_txg(spa) || txg == 0);
	ASSERT(!BP_GET_DEDUP(bp) || !spa_writeable(spa));	/* zdb(1M) */

	zio = zio_create(pio, spa, txg, bp, NULL, BP_GET_PSIZE(bp),
	    BP_GET_PSIZE(bp), done, private, ZIO_TYPE_CLAIM, ZIO_PRIORITY_NOW,
	    flags, NULL, 0, NULL, ZIO_STAGE_OPEN, ZIO_CLAIM_PIPELINE);
	ASSERT0(zio->io_queued_timestamp);

	return (zio);
}

static zio_t *
zio_ioctl_with_pipeline(zio_t *pio, spa_t *spa, vdev_t *vd, int cmd,
    zio_done_func_t *done, void *private, enum zio_flag flags,
    enum zio_stage pipeline)
{
	zio_t *zio;
	int c;

	if (vd->vdev_children == 0) {
		zio = zio_create(pio, spa, 0, NULL, NULL, 0, 0, done, private,
		    ZIO_TYPE_IOCTL, ZIO_PRIORITY_NOW, flags, vd, 0, NULL,
		    ZIO_STAGE_OPEN, pipeline);

		zio->io_cmd = cmd;
	} else {
		zio = zio_null(pio, spa, vd, done, private, flags);
		/*
		 * DKIOCFREE ioctl's need some special handling on interior
		 * vdevs. If the device provides an ops function to handle
		 * recomputing dkioc_free extents, then we call it.
		 * Otherwise the default behavior applies, which simply fans
		 * out the ioctl to all component vdevs.
		 */
		if (cmd == DKIOCFREE && vd->vdev_ops->vdev_op_trim != NULL) {
			vd->vdev_ops->vdev_op_trim(vd, zio, private);
		} else {
			for (c = 0; c < vd->vdev_children; c++)
				zio_nowait(zio_ioctl_with_pipeline(zio,
				    spa, vd->vdev_child[c], cmd, NULL,
				    private, flags, pipeline));
		}
	}

	return (zio);
}

zio_t *
zio_ioctl(zio_t *pio, spa_t *spa, vdev_t *vd, int cmd,
    zio_done_func_t *done, void *private, enum zio_flag flags)
{
	return (zio_ioctl_with_pipeline(pio, spa, vd, cmd, done,
	    private, flags, ZIO_IOCTL_PIPELINE));
}

/*
 * Callback for when a trim zio has completed. This simply frees the
 * dkioc_free_list_t extent list of the DKIOCFREE ioctl.
 */
static void
zio_trim_done(zio_t *zio)
{
	VERIFY(zio->io_private != NULL);
	dfl_free(zio->io_private);
}

static void
zio_trim_check(uint64_t start, uint64_t len, void *msp)
{
	metaslab_t *ms = msp;
	boolean_t held = MUTEX_HELD(&ms->ms_lock);
	if (!held)
		mutex_enter(&ms->ms_lock);
	ASSERT(ms->ms_trimming_ts != NULL);
	ASSERT(range_tree_contains(ms->ms_trimming_ts->ts_tree,
	    start - VDEV_LABEL_START_SIZE, len));
	if (!held)
		mutex_exit(&ms->ms_lock);
}

/*
 * Takes a bunch of freed extents and tells the underlying vdevs that the
 * space associated with these extents can be released.
 * This is used by flash storage to pre-erase blocks for rapid reuse later
 * and thin-provisioned block storage to reclaim unused blocks.
 */
zio_t *
zio_trim(spa_t *spa, vdev_t *vd, struct range_tree *tree,
    zio_done_func_t *done, void *private, enum zio_flag flags,
    int trim_flags, metaslab_t *msp)
{
	dkioc_free_list_t *dfl = NULL;
	range_seg_t *rs;
	uint64_t rs_idx;
	uint64_t num_exts;
	uint64_t bytes_issued = 0, bytes_skipped = 0, exts_skipped = 0;
	/*
	 * We need this to invoke the caller's `done' callback with the
	 * correct io_private (not the dkioc_free_list_t, which is needed
	 * by the underlying DKIOCFREE ioctl).
	 */
	zio_t *sub_pio = zio_root(spa, done, private, flags);

	ASSERT(range_tree_space(tree) != 0);

	if (!zfs_trim)
		return (sub_pio);

	num_exts = avl_numnodes(&tree->rt_root);
	dfl = kmem_zalloc(DFL_SZ(num_exts), KM_SLEEP);
	dfl->dfl_flags = trim_flags;
	dfl->dfl_num_exts = num_exts;
	dfl->dfl_offset = VDEV_LABEL_START_SIZE;
	if (msp) {
		dfl->dfl_ck_func = zio_trim_check;
		dfl->dfl_ck_arg = msp;
	}

	for (rs = avl_first(&tree->rt_root), rs_idx = 0; rs != NULL;
	    rs = AVL_NEXT(&tree->rt_root, rs)) {
		uint64_t len = rs->rs_end - rs->rs_start;

		if (len < zfs_trim_min_ext_sz) {
			bytes_skipped += len;
			exts_skipped++;
			continue;
		}

		dfl->dfl_exts[rs_idx].dfle_start = rs->rs_start;
		dfl->dfl_exts[rs_idx].dfle_length = len;

		// check we're a multiple of the vdev ashift
		ASSERT0(dfl->dfl_exts[rs_idx].dfle_start &
		    ((1 << vd->vdev_ashift) - 1));
		ASSERT0(dfl->dfl_exts[rs_idx].dfle_length &
		    ((1 << vd->vdev_ashift) - 1));

		rs_idx++;
		bytes_issued += len;
	}

	spa_trimstats_update(spa, rs_idx, bytes_issued, exts_skipped,
	    bytes_skipped);

	/* the zfs_trim_min_ext_sz filter may have shortened the list */
	if (dfl->dfl_num_exts != rs_idx) {
		dkioc_free_list_t *dfl2 = kmem_zalloc(DFL_SZ(rs_idx), KM_SLEEP);
		bcopy(dfl, dfl2, DFL_SZ(rs_idx));
		dfl2->dfl_num_exts = rs_idx;
		dfl_free(dfl);
		dfl = dfl2;
	}

	zio_nowait(zio_ioctl_with_pipeline(sub_pio, spa, vd, DKIOCFREE,
	    zio_trim_done, dfl, ZIO_FLAG_CANFAIL | ZIO_FLAG_DONT_PROPAGATE |
	    ZIO_FLAG_DONT_RETRY, ZIO_TRIM_PIPELINE));
	return (sub_pio);
}

zio_t *
zio_read_phys(zio_t *pio, vdev_t *vd, uint64_t offset, uint64_t size,
    abd_t *data, int checksum, zio_done_func_t *done, void *private,
    zio_priority_t priority, enum zio_flag flags, boolean_t labels)
{
	zio_t *zio;

	ASSERT(vd->vdev_children == 0);
	ASSERT(!labels || offset + size <= VDEV_LABEL_START_SIZE ||
	    offset >= vd->vdev_psize - VDEV_LABEL_END_SIZE);
	ASSERT3U(offset + size, <=, vd->vdev_psize);

	zio = zio_create(pio, vd->vdev_spa, 0, NULL, data, size, size, done,
	    private, ZIO_TYPE_READ, priority, flags | ZIO_FLAG_PHYSICAL, vd,
	    offset, NULL, ZIO_STAGE_OPEN, ZIO_READ_PHYS_PIPELINE);

	zio->io_prop.zp_checksum = checksum;

	return (zio);
}

zio_t *
zio_write_phys(zio_t *pio, vdev_t *vd, uint64_t offset, uint64_t size,
    abd_t *data, int checksum, zio_done_func_t *done, void *private,
    zio_priority_t priority, enum zio_flag flags, boolean_t labels)
{
	zio_t *zio;

	ASSERT(vd->vdev_children == 0);
	ASSERT(!labels || offset + size <= VDEV_LABEL_START_SIZE ||
	    offset >= vd->vdev_psize - VDEV_LABEL_END_SIZE);
	ASSERT3U(offset + size, <=, vd->vdev_psize);

	zio = zio_create(pio, vd->vdev_spa, 0, NULL, data, size, size, done,
	    private, ZIO_TYPE_WRITE, priority, flags | ZIO_FLAG_PHYSICAL, vd,
	    offset, NULL, ZIO_STAGE_OPEN, ZIO_WRITE_PHYS_PIPELINE);

	zio->io_prop.zp_checksum = checksum;

	if (zio_checksum_table[checksum].ci_flags & ZCHECKSUM_FLAG_EMBEDDED) {
		/*
		 * zec checksums are necessarily destructive -- they modify
		 * the end of the write buffer to hold the verifier/checksum.
		 * Therefore, we must make a local copy in case the data is
		 * being written to multiple places in parallel.
		 */
		abd_t *wbuf = abd_alloc_sametype(data, size);
		abd_copy(wbuf, data, size);

		zio_push_transform(zio, wbuf, size, size, NULL);
	}

	return (zio);
}

/*
 * Create a child I/O to do some work for us.
 */
zio_t *
zio_vdev_child_io(zio_t *pio, blkptr_t *bp, vdev_t *vd, uint64_t offset,
    abd_t *data, uint64_t size, int type, zio_priority_t priority,
    enum zio_flag flags, zio_done_func_t *done, void *private)
{
	enum zio_stage pipeline = ZIO_VDEV_CHILD_PIPELINE;
	zio_t *zio;

	ASSERT(vd->vdev_parent ==
	    (pio->io_vd ? pio->io_vd : pio->io_spa->spa_root_vdev));

	if (type == ZIO_TYPE_READ && bp != NULL) {
		/*
		 * If we have the bp, then the child should perform the
		 * checksum and the parent need not.  This pushes error
		 * detection as close to the leaves as possible and
		 * eliminates redundant checksums in the interior nodes.
		 */
		pipeline |= ZIO_STAGE_CHECKSUM_VERIFY;
		pio->io_pipeline &= ~ZIO_STAGE_CHECKSUM_VERIFY;
	}

	if (vd->vdev_children == 0)
		offset += VDEV_LABEL_START_SIZE;

	flags |= ZIO_VDEV_CHILD_FLAGS(pio) | ZIO_FLAG_DONT_PROPAGATE;

	/*
	 * If we've decided to do a repair, the write is not speculative --
	 * even if the original read was.
	 */
	if (flags & ZIO_FLAG_IO_REPAIR)
		flags &= ~ZIO_FLAG_SPECULATIVE;

	/*
	 * If we're creating a child I/O that is not associated with a
	 * top-level vdev, then the child zio is not an allocating I/O.
	 * If this is a retried I/O then we ignore it since we will
	 * have already processed the original allocating I/O.
	 */
	if (flags & ZIO_FLAG_IO_ALLOCATING &&
	    (vd != vd->vdev_top || (flags & ZIO_FLAG_IO_RETRY))) {
		metaslab_class_t *mc = pio->io_mc;

		ASSERT(mc->mc_alloc_throttle_enabled);
		ASSERT(type == ZIO_TYPE_WRITE);
		ASSERT(priority == ZIO_PRIORITY_ASYNC_WRITE);
		ASSERT(!(flags & ZIO_FLAG_IO_REPAIR));
		ASSERT(!(pio->io_flags & ZIO_FLAG_IO_REWRITE) ||
		    pio->io_child_type == ZIO_CHILD_GANG);

		flags &= ~ZIO_FLAG_IO_ALLOCATING;
	}

	zio = zio_create(pio, pio->io_spa, pio->io_txg, bp, data, size, size,
	    done, private, type, priority, flags, vd, offset, &pio->io_bookmark,
	    ZIO_STAGE_VDEV_IO_START >> 1, pipeline);
	ASSERT3U(zio->io_child_type, ==, ZIO_CHILD_VDEV);

	zio->io_physdone = pio->io_physdone;
	if (vd->vdev_ops->vdev_op_leaf && zio->io_logical != NULL)
		zio->io_logical->io_phys_children++;

	return (zio);
}

zio_t *
zio_vdev_delegated_io(vdev_t *vd, uint64_t offset, abd_t *data, uint64_t size,
    int type, zio_priority_t priority, enum zio_flag flags,
    zio_done_func_t *done, void *private)
{
	zio_t *zio;

	ASSERT(vd->vdev_ops->vdev_op_leaf);

	zio = zio_create(NULL, vd->vdev_spa, 0, NULL,
	    data, size, size, done, private, type, priority,
	    flags | ZIO_FLAG_CANFAIL | ZIO_FLAG_DONT_RETRY | ZIO_FLAG_DELEGATED,
	    vd, offset, NULL,
	    ZIO_STAGE_VDEV_IO_START >> 1, ZIO_VDEV_CHILD_PIPELINE);

	return (zio);
}

void
zio_flush(zio_t *zio, vdev_t *vd)
{
	zio_nowait(zio_ioctl(zio, zio->io_spa, vd, DKIOCFLUSHWRITECACHE,
	    NULL, NULL,
	    ZIO_FLAG_CANFAIL | ZIO_FLAG_DONT_PROPAGATE | ZIO_FLAG_DONT_RETRY));
}

void
zio_shrink(zio_t *zio, uint64_t size)
{
	ASSERT3P(zio->io_executor, ==, NULL);
	ASSERT3P(zio->io_orig_size, ==, zio->io_size);
	ASSERT3U(size, <=, zio->io_size);

	/*
	 * We don't shrink for raidz because of problems with the
	 * reconstruction when reading back less than the block size.
	 * Note, BP_IS_RAIDZ() assumes no compression.
	 */
	ASSERT(BP_GET_COMPRESS(zio->io_bp) == ZIO_COMPRESS_OFF);
	if (!BP_IS_RAIDZ(zio->io_bp)) {
		/* we are not doing a raw write */
		ASSERT3U(zio->io_size, ==, zio->io_lsize);
		zio->io_orig_size = zio->io_size = zio->io_lsize = size;
	}
}

/*
 * ==========================================================================
 * Prepare to read and write logical blocks
 * ==========================================================================
 */

static int
zio_read_bp_init(zio_t *zio)
{
	blkptr_t *bp = zio->io_bp;

	if (BP_GET_COMPRESS(bp) != ZIO_COMPRESS_OFF &&
	    zio->io_child_type == ZIO_CHILD_LOGICAL &&
	    !(zio->io_flags & ZIO_FLAG_RAW)) {
		uint64_t psize =
		    BP_IS_EMBEDDED(bp) ? BPE_GET_PSIZE(bp) : BP_GET_PSIZE(bp);
		zio_push_transform(zio, abd_alloc_sametype(zio->io_abd, psize),
		    psize, psize, zio_decompress);
	}

	if (BP_IS_EMBEDDED(bp) && BPE_GET_ETYPE(bp) == BP_EMBEDDED_TYPE_DATA) {
		zio->io_pipeline = ZIO_INTERLOCK_PIPELINE;

		int psize = BPE_GET_PSIZE(bp);
		void *data = abd_borrow_buf(zio->io_abd, psize);
		decode_embedded_bp_compressed(bp, data);
		abd_return_buf_copy(zio->io_abd, data, psize);
	} else {
		ASSERT(!BP_IS_EMBEDDED(bp));
	}

	if (!BP_IS_METADATA(bp))
		zio->io_flags |= ZIO_FLAG_DONT_CACHE;

	if (BP_GET_TYPE(bp) == DMU_OT_DDT_ZAP)
		zio->io_flags |= ZIO_FLAG_DONT_CACHE;

	if (BP_GET_DEDUP(bp) && zio->io_child_type == ZIO_CHILD_LOGICAL)
		zio->io_pipeline = ZIO_DDT_READ_PIPELINE;

	return (ZIO_PIPELINE_CONTINUE);
}

static int
zio_write_bp_init(zio_t *zio)
{
	if (!IO_IS_ALLOCATING(zio))
		return (ZIO_PIPELINE_CONTINUE);

	ASSERT(zio->io_child_type != ZIO_CHILD_DDT);

	if (zio->io_bp_override) {
		blkptr_t *bp = zio->io_bp;
		zio_prop_t *zp = &zio->io_prop;

		ASSERT(bp->blk_birth != zio->io_txg);
		ASSERT(BP_GET_DEDUP(zio->io_bp_override) == 0);

		*bp = *zio->io_bp_override;
		zio->io_pipeline = ZIO_INTERLOCK_PIPELINE;

		if (BP_IS_EMBEDDED(bp))
			return (ZIO_PIPELINE_CONTINUE);

		/*
		 * If we've been overridden and nopwrite is set then
		 * set the flag accordingly to indicate that a nopwrite
		 * has already occurred.
		 */
		if (!BP_IS_HOLE(bp) && zp->zp_nopwrite) {
			ASSERT(!zp->zp_dedup);
			ASSERT3U(BP_GET_CHECKSUM(bp), ==, zp->zp_checksum);
			zio->io_flags |= ZIO_FLAG_NOPWRITE;
			return (ZIO_PIPELINE_CONTINUE);
		}

		ASSERT(!zp->zp_nopwrite);

		if (BP_IS_HOLE(bp) || !zp->zp_dedup)
			return (ZIO_PIPELINE_CONTINUE);

		ASSERT((zio_checksum_table[zp->zp_checksum].ci_flags &
		    ZCHECKSUM_FLAG_DEDUP) || zp->zp_dedup_verify);

		if (BP_GET_CHECKSUM(bp) == zp->zp_checksum) {
			BP_SET_DEDUP(bp, 1);
			zio->io_pipeline |= ZIO_STAGE_DDT_WRITE;
			return (ZIO_PIPELINE_CONTINUE);
		}

		/*
		 * We were unable to handle this as an override bp, treat
		 * it as a regular write I/O.
		 */
		zio->io_bp_override = NULL;
		*bp = zio->io_bp_orig;
		zio->io_pipeline = zio->io_orig_pipeline;
	}

	return (ZIO_PIPELINE_CONTINUE);
}

static int
zio_write_compress(zio_t *zio)
{
	spa_t *spa = zio->io_spa;
	zio_prop_t *zp = &zio->io_prop;
	enum zio_compress compress = zp->zp_compress;
	blkptr_t *bp = zio->io_bp;
	uint64_t lsize = zio->io_lsize;
	uint64_t psize = zio->io_size;
	int pass = 1;

	EQUIV(lsize != psize, (zio->io_flags & ZIO_FLAG_RAW) != 0);

	/*
	 * If our children haven't all reached the ready stage,
	 * wait for them and then repeat this pipeline stage.
	 */
	if (zio_wait_for_children(zio, ZIO_CHILD_GANG, ZIO_WAIT_READY) ||
	    zio_wait_for_children(zio, ZIO_CHILD_LOGICAL, ZIO_WAIT_READY))
		return (ZIO_PIPELINE_STOP);

	if (!IO_IS_ALLOCATING(zio))
		return (ZIO_PIPELINE_CONTINUE);

	if (zio->io_children_ready != NULL) {
		/*
		 * Now that all our children are ready, run the callback
		 * associated with this zio in case it wants to modify the
		 * data to be written.
		 */
		ASSERT3U(zp->zp_level, >, 0);
		zio->io_children_ready(zio);
	}

	ASSERT(zio->io_child_type != ZIO_CHILD_DDT);
	ASSERT(zio->io_bp_override == NULL);

	if (!BP_IS_HOLE(bp) && bp->blk_birth == zio->io_txg) {
		/*
		 * We're rewriting an existing block, which means we're
		 * working on behalf of spa_sync().  For spa_sync() to
		 * converge, it must eventually be the case that we don't
		 * have to allocate new blocks.  But compression changes
		 * the blocksize, which forces a reallocate, and makes
		 * convergence take longer.  Therefore, after the first
		 * few passes, stop compressing to ensure convergence.
		 */
		pass = spa_sync_pass(spa);

		ASSERT(zio->io_txg == spa_syncing_txg(spa));
		ASSERT(zio->io_child_type == ZIO_CHILD_LOGICAL);
		ASSERT(!BP_GET_DEDUP(bp));

		if (pass >= zfs_sync_pass_dont_compress)
			compress = ZIO_COMPRESS_OFF;

		/* Make sure someone doesn't change their mind on overwrites */
		ASSERT(BP_IS_EMBEDDED(bp) || MIN(zp->zp_copies + BP_IS_GANG(bp),
		    spa_max_replication(spa)) == BP_GET_NDVAS(bp));
	}

	DTRACE_PROBE1(zio_compress_ready, zio_t *, zio);
	/* If it's a compressed write that is not raw, compress the buffer. */
	if (compress != ZIO_COMPRESS_OFF && ZIO_SHOULD_COMPRESS(zio) &&
	    psize == lsize) {
		void *cbuf = zio_buf_alloc(lsize);
		psize = zio_compress_data(compress, zio->io_abd, cbuf, lsize);
		if (psize == 0 || psize == lsize) {
			compress = ZIO_COMPRESS_OFF;
			zio_buf_free(cbuf, lsize);
		} else if (!zp->zp_dedup && psize <= BPE_PAYLOAD_SIZE &&
		    zp->zp_level == 0 && !DMU_OT_HAS_FILL(zp->zp_type) &&
		    spa_feature_is_enabled(spa, SPA_FEATURE_EMBEDDED_DATA)) {
			encode_embedded_bp_compressed(bp,
			    cbuf, compress, lsize, psize);
			BPE_SET_ETYPE(bp, BP_EMBEDDED_TYPE_DATA);
			BP_SET_TYPE(bp, zio->io_prop.zp_type);
			BP_SET_LEVEL(bp, zio->io_prop.zp_level);
			zio_buf_free(cbuf, lsize);
			bp->blk_birth = zio->io_txg;
			zio->io_pipeline = ZIO_INTERLOCK_PIPELINE;
			ASSERT(spa_feature_is_active(spa,
			    SPA_FEATURE_EMBEDDED_DATA));
			if (zio->io_smartcomp.sc_result != NULL) {
				zio->io_smartcomp.sc_result(
				    zio->io_smartcomp.sc_userinfo, zio);
			} else {
				ASSERT(zio->io_smartcomp.sc_ask == NULL);
			}
			return (ZIO_PIPELINE_CONTINUE);
		} else {
			/*
			 * Round up compressed size up to the ashift
			 * of the smallest-ashift device, and zero the tail.
			 * This ensures that the compressed size of the BP
			 * (and thus compressratio property) are correct,
			 * in that we charge for the padding used to fill out
			 * the last sector.
			 */
			ASSERT3U(spa->spa_min_ashift, >=, SPA_MINBLOCKSHIFT);
			size_t rounded = (size_t)P2ROUNDUP(psize,
			    1ULL << spa->spa_min_ashift);
			if (rounded >= lsize) {
				compress = ZIO_COMPRESS_OFF;
				zio_buf_free(cbuf, lsize);
				psize = lsize;
			} else {
				abd_t *cdata = abd_get_from_buf(cbuf, lsize);
				abd_take_ownership_of_buf(cdata, B_TRUE);
				abd_zero_off(cdata, psize, rounded - psize);
				psize = rounded;
				zio_push_transform(zio, cdata,
				    psize, lsize, NULL);
			}
		}

		if (zio->io_smartcomp.sc_result != NULL) {
			zio->io_smartcomp.sc_result(
			    zio->io_smartcomp.sc_userinfo, zio);
		} else {
			ASSERT(zio->io_smartcomp.sc_ask == NULL);
		}

		/*
		 * We were unable to handle this as an override bp, treat
		 * it as a regular write I/O.
		 */
		zio->io_bp_override = NULL;
		*bp = zio->io_bp_orig;
		zio->io_pipeline = zio->io_orig_pipeline;
	} else {
		ASSERT3U(psize, !=, 0);
		compress = ZIO_COMPRESS_OFF;
	}

	/*
	 * The final pass of spa_sync() must be all rewrites, but the first
	 * few passes offer a trade-off: allocating blocks defers convergence,
	 * but newly allocated blocks are sequential, so they can be written
	 * to disk faster.  Therefore, we allow the first few passes of
	 * spa_sync() to allocate new blocks, but force rewrites after that.
	 * There should only be a handful of blocks after pass 1 in any case.
	 */
	if (!BP_IS_HOLE(bp) && bp->blk_birth == zio->io_txg &&
	    BP_GET_PSIZE(bp) == psize &&
	    pass >= zfs_sync_pass_rewrite) {
		ASSERT(psize != 0);
		enum zio_stage gang_stages = zio->io_pipeline & ZIO_GANG_STAGES;
		zio->io_pipeline = ZIO_REWRITE_PIPELINE | gang_stages;
		zio->io_flags |= ZIO_FLAG_IO_REWRITE;
	} else {
		BP_ZERO(bp);
		zio->io_pipeline = ZIO_WRITE_PIPELINE;
	}

	if (psize == 0) {
		if (zio->io_bp_orig.blk_birth != 0 &&
		    spa_feature_is_active(spa, SPA_FEATURE_HOLE_BIRTH)) {
			BP_SET_LSIZE(bp, lsize);
			BP_SET_TYPE(bp, zp->zp_type);
			BP_SET_LEVEL(bp, zp->zp_level);
			BP_SET_BIRTH(bp, zio->io_txg, 0);
		}
		zio->io_pipeline = ZIO_INTERLOCK_PIPELINE;
	} else {
		if (zp->zp_dedup) {
			/* check the best-effort dedup setting */
			zio_best_effort_dedup(zio);
		}
		ASSERT(zp->zp_checksum != ZIO_CHECKSUM_GANG_HEADER);
		BP_SET_LSIZE(bp, lsize);
		BP_SET_TYPE(bp, zp->zp_type);
		BP_SET_LEVEL(bp, zp->zp_level);
		BP_SET_PSIZE(bp, psize);
		BP_SET_COMPRESS(bp, compress);
		BP_SET_CHECKSUM(bp, zp->zp_checksum);
		BP_SET_DEDUP(bp, zp->zp_dedup);
		BP_SET_BYTEORDER(bp, ZFS_HOST_BYTEORDER);
		if (zp->zp_dedup) {
			ASSERT(zio->io_child_type == ZIO_CHILD_LOGICAL);
			ASSERT(!(zio->io_flags & ZIO_FLAG_IO_REWRITE));
			zio->io_pipeline = ZIO_DDT_WRITE_PIPELINE;
		}
		if (zp->zp_nopwrite) {
			ASSERT(zio->io_child_type == ZIO_CHILD_LOGICAL);
			ASSERT(!(zio->io_flags & ZIO_FLAG_IO_REWRITE));
			zio->io_pipeline |= ZIO_STAGE_NOP_WRITE;
		}
	}
	return (ZIO_PIPELINE_CONTINUE);
}

static int
zio_free_bp_init(zio_t *zio)
{
	blkptr_t *bp = zio->io_bp;

	if (zio->io_child_type == ZIO_CHILD_LOGICAL) {
		if (BP_GET_DEDUP(bp))
			zio->io_pipeline = ZIO_DDT_FREE_PIPELINE;
	}

	return (ZIO_PIPELINE_CONTINUE);
}

/*
 * ==========================================================================
 * Execute the I/O pipeline
 * ==========================================================================
 */

static void
zio_taskq_dispatch(zio_t *zio, zio_taskq_type_t q, boolean_t cutinline)
{
	spa_t *spa = zio->io_spa;
	zio_type_t t = zio->io_type;
	int flags = (cutinline ? TQ_FRONT : 0);

	/*
	 * If we're a config writer or a probe, the normal issue and
	 * interrupt threads may all be blocked waiting for the config lock.
	 * In this case, select the otherwise-unused taskq for ZIO_TYPE_NULL.
	 */
	if (zio->io_flags & (ZIO_FLAG_CONFIG_WRITER | ZIO_FLAG_PROBE))
		t = ZIO_TYPE_NULL;

	/*
	 * A similar issue exists for the L2ARC write thread until L2ARC 2.0.
	 */
	if (t == ZIO_TYPE_WRITE && zio->io_vd && zio->io_vd->vdev_aux)
		t = ZIO_TYPE_NULL;

	/*
	 * If this is a high priority I/O, then use the high priority taskq if
	 * available.
	 */
	if (zio->io_priority == ZIO_PRIORITY_NOW &&
	    spa->spa_zio_taskq[t][q + 1].stqs_count != 0)
		q++;

	ASSERT3U(q, <, ZIO_TASKQ_TYPES);

	/*
	 * NB: We are assuming that the zio can only be dispatched
	 * to a single taskq at a time.  It would be a grievous error
	 * to dispatch the zio to another taskq at the same time.
	 */
	ASSERT(zio->io_tqent.tqent_next == NULL);
	spa_taskq_dispatch_ent(spa, t, q, (task_func_t *)zio_execute, zio,
	    flags, &zio->io_tqent);
}

static boolean_t
zio_taskq_member(zio_t *zio, zio_taskq_type_t q)
{
	kthread_t *executor = zio->io_executor;
	spa_t *spa = zio->io_spa;

	for (zio_type_t t = 0; t < ZIO_TYPES; t++) {
		spa_taskqs_t *tqs = &spa->spa_zio_taskq[t][q];
		uint_t i;
		for (i = 0; i < tqs->stqs_count; i++) {
			if (taskq_member(tqs->stqs_taskq[i], executor))
				return (B_TRUE);
		}
	}

	return (B_FALSE);
}

static int
zio_issue_async(zio_t *zio)
{
	zio_taskq_dispatch(zio, ZIO_TASKQ_ISSUE, B_FALSE);

	return (ZIO_PIPELINE_STOP);
}

void
zio_interrupt(zio_t *zio)
{
	zio_taskq_dispatch(zio, ZIO_TASKQ_INTERRUPT, B_FALSE);
}

void
zio_delay_interrupt(zio_t *zio)
{
	/*
	 * The timeout_generic() function isn't defined in userspace, so
	 * rather than trying to implement the function, the zio delay
	 * functionality has been disabled for userspace builds.
	 */

#ifdef _KERNEL
	/*
	 * If io_target_timestamp is zero, then no delay has been registered
	 * for this IO, thus jump to the end of this function and "skip" the
	 * delay; issuing it directly to the zio layer.
	 */
	if (zio->io_target_timestamp != 0) {
		hrtime_t now = gethrtime();

		if (now >= zio->io_target_timestamp) {
			/*
			 * This IO has already taken longer than the target
			 * delay to complete, so we don't want to delay it
			 * any longer; we "miss" the delay and issue it
			 * directly to the zio layer. This is likely due to
			 * the target latency being set to a value less than
			 * the underlying hardware can satisfy (e.g. delay
			 * set to 1ms, but the disks take 10ms to complete an
			 * IO request).
			 */

			DTRACE_PROBE2(zio__delay__miss, zio_t *, zio,
			    hrtime_t, now);

			zio_interrupt(zio);
		} else {
			hrtime_t diff = zio->io_target_timestamp - now;

			DTRACE_PROBE3(zio__delay__hit, zio_t *, zio,
			    hrtime_t, now, hrtime_t, diff);

			(void) timeout_generic(CALLOUT_NORMAL,
			    (void (*)(void *))zio_interrupt, zio, diff, 1, 0);
		}

		return;
	}
#endif

	DTRACE_PROBE1(zio__delay__skip, zio_t *, zio);
	zio_interrupt(zio);
}

/*
 * Execute the I/O pipeline until one of the following occurs:
 *
 *	(1) the I/O completes
 *	(2) the pipeline stalls waiting for dependent child I/Os
 *	(3) the I/O issues, so we're waiting for an I/O completion interrupt
 *	(4) the I/O is delegated by vdev-level caching or aggregation
 *	(5) the I/O is deferred due to vdev-level queueing
 *	(6) the I/O is handed off to another thread.
 *
 * In all cases, the pipeline stops whenever there's no CPU work; it never
 * burns a thread in cv_wait().
 *
 * There's no locking on io_stage because there's no legitimate way
 * for multiple threads to be attempting to process the same I/O.
 */
static zio_pipe_stage_t *zio_pipeline[];

void
zio_execute(zio_t *zio)
{
	zio->io_executor = curthread;

	ASSERT3U(zio->io_queued_timestamp, >, 0);

	while (zio->io_stage < ZIO_STAGE_DONE) {
		enum zio_stage pipeline = zio->io_pipeline;
		enum zio_stage old_stage = zio->io_stage;
		enum zio_stage stage = zio->io_stage;
		int rv;

		ASSERT(!MUTEX_HELD(&zio->io_lock));
		ASSERT(ISP2(stage));
		ASSERT(zio->io_stall == NULL);

		do {
			stage <<= 1;
		} while ((stage & pipeline) == 0);

		ASSERT(stage <= ZIO_STAGE_DONE);

		/*
		 * If we are in interrupt context and this pipeline stage
		 * will grab a config lock that is held across I/O,
		 * or may wait for an I/O that needs an interrupt thread
		 * to complete, issue async to avoid deadlock.
		 *
		 * For VDEV_IO_START, we cut in line so that the io will
		 * be sent to disk promptly.
		 */
		if ((stage & ZIO_BLOCKING_STAGES) && zio->io_vd == NULL &&
		    zio_taskq_member(zio, ZIO_TASKQ_INTERRUPT)) {
			boolean_t cut = (stage == ZIO_STAGE_VDEV_IO_START) ?
			    zio_requeue_io_start_cut_in_line : B_FALSE;
			zio_taskq_dispatch(zio, ZIO_TASKQ_ISSUE, cut);
			return;
		}

		zio->io_stage = stage;
		zio->io_pipeline_trace |= zio->io_stage;
		rv = zio_pipeline[highbit64(stage) - 1](zio);

		if (rv == ZIO_PIPELINE_STOP)
			return;

		if (rv == ZIO_PIPELINE_RESTART_STAGE) {
			zio->io_stage = old_stage;
			(void) zio_issue_async(zio);
			return;
		}

		ASSERT(rv == ZIO_PIPELINE_CONTINUE);
	}
}

/*
 * ==========================================================================
 * Initiate I/O, either sync or async
 * ==========================================================================
 */
int
zio_wait(zio_t *zio)
{
	int error;

	ASSERT3P(zio->io_stage, ==, ZIO_STAGE_OPEN);
	ASSERT3P(zio->io_executor, ==, NULL);

	zio->io_waiter = curthread;
	ASSERT0(zio->io_queued_timestamp);
	zio->io_queued_timestamp = gethrtime();

	zio_execute(zio);

	mutex_enter(&zio->io_lock);
	while (zio->io_executor != NULL)
		cv_wait(&zio->io_cv, &zio->io_lock);
	mutex_exit(&zio->io_lock);

	error = zio->io_error;
	zio_destroy(zio);

	return (error);
}

void
zio_nowait(zio_t *zio)
{
	ASSERT3P(zio->io_executor, ==, NULL);

	if (zio->io_child_type == ZIO_CHILD_LOGICAL &&
	    zio_unique_parent(zio) == NULL) {
		/*
		 * This is a logical async I/O with no parent to wait for it.
		 * We add it to the spa_async_root_zio "Godfather" I/O which
		 * will ensure they complete prior to unloading the pool.
		 */
		spa_t *spa = zio->io_spa;

		zio_add_child(spa->spa_async_zio_root[CPU_SEQID], zio);
	}

	ASSERT0(zio->io_queued_timestamp);
	zio->io_queued_timestamp = gethrtime();
	zio_execute(zio);
}

/*
 * ==========================================================================
 * Reexecute, cancel, or suspend/resume failed I/O
 * ==========================================================================
 */

static void
zio_reexecute(zio_t *pio)
{
	zio_t *cio, *cio_next;

	ASSERT(pio->io_child_type == ZIO_CHILD_LOGICAL);
	ASSERT(pio->io_orig_stage == ZIO_STAGE_OPEN);
	ASSERT(pio->io_gang_leader == NULL);
	ASSERT(pio->io_gang_tree == NULL);

	pio->io_flags = pio->io_orig_flags;
	pio->io_stage = pio->io_orig_stage;
	pio->io_pipeline = pio->io_orig_pipeline;
	pio->io_reexecute = 0;
	pio->io_flags |= ZIO_FLAG_REEXECUTED;
	pio->io_pipeline_trace = 0;
	pio->io_error = 0;
	for (int w = 0; w < ZIO_WAIT_TYPES; w++)
		pio->io_state[w] = 0;
	for (int c = 0; c < ZIO_CHILD_TYPES; c++)
		pio->io_child_error[c] = 0;

	if (IO_IS_ALLOCATING(pio))
		BP_ZERO(pio->io_bp);

	/*
	 * As we reexecute pio's children, new children could be created.
	 * New children go to the head of pio's io_child_list, however,
	 * so we will (correctly) not reexecute them.  The key is that
	 * the remainder of pio's io_child_list, from 'cio_next' onward,
	 * cannot be affected by any side effects of reexecuting 'cio'.
	 */
	zio_link_t *zl = NULL;
	for (cio = zio_walk_children(pio, &zl); cio != NULL; cio = cio_next) {
		cio_next = zio_walk_children(pio, &zl);
		mutex_enter(&pio->io_lock);
		for (int w = 0; w < ZIO_WAIT_TYPES; w++)
			pio->io_children[cio->io_child_type][w]++;
		mutex_exit(&pio->io_lock);
		zio_reexecute(cio);
	}

	/*
	 * Now that all children have been reexecuted, execute the parent.
	 * We don't reexecute "The Godfather" I/O here as it's the
	 * responsibility of the caller to wait on it.
	 */
	if (!(pio->io_flags & ZIO_FLAG_GODFATHER)) {
		pio->io_queued_timestamp = gethrtime();
		zio_execute(pio);
	}
}

void
zio_cancel(zio_t *zio)
{
	/*
	 * Disallow cancellation of a zio that's already been issued.
	 */
	VERIFY3P(zio->io_executor, ==, NULL);

	zio->io_pipeline = ZIO_INTERLOCK_PIPELINE;
	zio->io_done = NULL;

	zio_nowait(zio);
}

void
zio_suspend(spa_t *spa, zio_t *zio)
{
	if (spa_get_failmode(spa) == ZIO_FAILURE_MODE_PANIC)
		fm_panic("Pool '%s' has encountered an uncorrectable I/O "
		    "failure and the failure mode property for this pool "
		    "is set to panic.", spa_name(spa));

	zfs_ereport_post(FM_EREPORT_ZFS_IO_FAILURE, spa, NULL, NULL, 0, 0);

	mutex_enter(&spa->spa_suspend_lock);

	if (spa->spa_suspend_zio_root == NULL)
		spa->spa_suspend_zio_root = zio_root(spa, NULL, NULL,
		    ZIO_FLAG_CANFAIL | ZIO_FLAG_SPECULATIVE |
		    ZIO_FLAG_GODFATHER);

	spa->spa_suspended = B_TRUE;

	if (zio != NULL) {
		ASSERT(!(zio->io_flags & ZIO_FLAG_GODFATHER));
		ASSERT(zio != spa->spa_suspend_zio_root);
		ASSERT(zio->io_child_type == ZIO_CHILD_LOGICAL);
		ASSERT(zio_unique_parent(zio) == NULL);
		ASSERT(zio->io_stage == ZIO_STAGE_DONE);
		zio_add_child(spa->spa_suspend_zio_root, zio);
	}

	mutex_exit(&spa->spa_suspend_lock);
}

int
zio_resume(spa_t *spa)
{
	zio_t *pio;

	/*
	 * Reexecute all previously suspended i/o.
	 */
	mutex_enter(&spa->spa_suspend_lock);
	spa->spa_suspended = B_FALSE;
	cv_broadcast(&spa->spa_suspend_cv);
	pio = spa->spa_suspend_zio_root;
	spa->spa_suspend_zio_root = NULL;
	mutex_exit(&spa->spa_suspend_lock);

	if (pio == NULL)
		return (0);

	zio_reexecute(pio);
	return (zio_wait(pio));
}

void
zio_resume_wait(spa_t *spa)
{
	mutex_enter(&spa->spa_suspend_lock);
	while (spa_suspended(spa))
		cv_wait(&spa->spa_suspend_cv, &spa->spa_suspend_lock);
	mutex_exit(&spa->spa_suspend_lock);
}

/*
 * ==========================================================================
 * Gang blocks.
 *
 * A gang block is a collection of small blocks that looks to the DMU
 * like one large block.  When zio_dva_allocate() cannot find a block
 * of the requested size, due to either severe fragmentation or the pool
 * being nearly full, it calls zio_write_gang_block() to construct the
 * block from smaller fragments.
 *
 * A gang block consists of a gang header (zio_gbh_phys_t) and up to
 * three (SPA_GBH_NBLKPTRS) gang members.  The gang header is just like
 * an indirect block: it's an array of block pointers.  It consumes
 * only one sector and hence is allocatable regardless of fragmentation.
 * The gang header's bps point to its gang members, which hold the data.
 *
 * Gang blocks are self-checksumming, using the bp's <vdev, offset, txg>
 * as the verifier to ensure uniqueness of the SHA256 checksum.
 * Critically, the gang block bp's blk_cksum is the checksum of the data,
 * not the gang header.  This ensures that data block signatures (needed for
 * deduplication) are independent of how the block is physically stored.
 *
 * Gang blocks can be nested: a gang member may itself be a gang block.
 * Thus every gang block is a tree in which root and all interior nodes are
 * gang headers, and the leaves are normal blocks that contain user data.
 * The root of the gang tree is called the gang leader.
 *
 * To perform any operation (read, rewrite, free, claim) on a gang block,
 * zio_gang_assemble() first assembles the gang tree (minus data leaves)
 * in the io_gang_tree field of the original logical i/o by recursively
 * reading the gang leader and all gang headers below it.  This yields
 * an in-core tree containing the contents of every gang header and the
 * bps for every constituent of the gang block.
 *
 * With the gang tree now assembled, zio_gang_issue() just walks the gang tree
 * and invokes a callback on each bp.  To free a gang block, zio_gang_issue()
 * calls zio_free_gang() -- a trivial wrapper around zio_free() -- for each bp.
 * zio_claim_gang() provides a similarly trivial wrapper for zio_claim().
 * zio_read_gang() is a wrapper around zio_read() that omits reading gang
 * headers, since we already have those in io_gang_tree.  zio_rewrite_gang()
 * performs a zio_rewrite() of the data or, for gang headers, a zio_rewrite()
 * of the gang header plus zio_checksum_compute() of the data to update the
 * gang header's blk_cksum as described above.
 *
 * The two-phase assemble/issue model solves the problem of partial failure --
 * what if you'd freed part of a gang block but then couldn't read the
 * gang header for another part?  Assembling the entire gang tree first
 * ensures that all the necessary gang header I/O has succeeded before
 * starting the actual work of free, claim, or write.  Once the gang tree
 * is assembled, free and claim are in-memory operations that cannot fail.
 *
 * In the event that a gang write fails, zio_dva_unallocate() walks the
 * gang tree to immediately free (i.e. insert back into the space map)
 * everything we've allocated.  This ensures that we don't get ENOSPC
 * errors during repeated suspend/resume cycles due to a flaky device.
 *
 * Gang rewrites only happen during sync-to-convergence.  If we can't assemble
 * the gang tree, we won't modify the block, so we can safely defer the free
 * (knowing that the block is still intact).  If we *can* assemble the gang
 * tree, then even if some of the rewrites fail, zio_dva_unallocate() will free
 * each constituent bp and we can allocate a new block on the next sync pass.
 *
 * In all cases, the gang tree allows complete recovery from partial failure.
 * ==========================================================================
 */

static void
zio_gang_issue_func_done(zio_t *zio)
{
	abd_put(zio->io_abd);
}

static zio_t *
zio_read_gang(zio_t *pio, blkptr_t *bp, zio_gang_node_t *gn, abd_t *data,
    uint64_t offset)
{
	if (gn != NULL)
		return (pio);

	return (zio_read(pio, pio->io_spa, bp, abd_get_offset(data, offset),
	    BP_GET_PSIZE(bp), zio_gang_issue_func_done,
	    NULL, pio->io_priority, ZIO_GANG_CHILD_FLAGS(pio),
	    &pio->io_bookmark));
}

static zio_t *
zio_rewrite_gang(zio_t *pio, blkptr_t *bp, zio_gang_node_t *gn, abd_t *data,
    uint64_t offset)
{
	zio_t *zio;

	if (gn != NULL) {
		abd_t *gbh_abd =
		    abd_get_from_buf(gn->gn_gbh, SPA_GANGBLOCKSIZE);
		zio = zio_rewrite(pio, pio->io_spa, pio->io_txg, bp,
		    gbh_abd, SPA_GANGBLOCKSIZE, zio_gang_issue_func_done, NULL,
		    pio->io_priority, ZIO_GANG_CHILD_FLAGS(pio),
		    &pio->io_bookmark);
		/*
		 * As we rewrite each gang header, the pipeline will compute
		 * a new gang block header checksum for it; but no one will
		 * compute a new data checksum, so we do that here.  The one
		 * exception is the gang leader: the pipeline already computed
		 * its data checksum because that stage precedes gang assembly.
		 * (Presently, nothing actually uses interior data checksums;
		 * this is just good hygiene.)
		 */
		if (gn != pio->io_gang_leader->io_gang_tree) {
<<<<<<< HEAD
			/*
			 * given that 'can_accumulate' argument is 0, we can
			 * drop the error code
			 */
			(void) zio_checksum_compute(zio, BP_GET_CHECKSUM(bp),
			    data, BP_GET_PSIZE(bp));
=======
			abd_t *buf = abd_get_offset(data, offset);

			zio_checksum_compute(zio, BP_GET_CHECKSUM(bp),
			    buf, BP_GET_PSIZE(bp));

			abd_put(buf);
>>>>>>> 4dfc19d7
		}
		/*
		 * If we are here to damage data for testing purposes,
		 * leave the GBH alone so that we can detect the damage.
		 */
		if (pio->io_gang_leader->io_flags & ZIO_FLAG_INDUCE_DAMAGE)
			zio->io_pipeline &= ~ZIO_VDEV_IO_STAGES;
	} else {
		zio = zio_rewrite(pio, pio->io_spa, pio->io_txg, bp,
		    abd_get_offset(data, offset), BP_GET_PSIZE(bp),
		    zio_gang_issue_func_done, NULL, pio->io_priority,
		    ZIO_GANG_CHILD_FLAGS(pio), &pio->io_bookmark);
	}

	return (zio);
}

/* ARGSUSED */
static zio_t *
zio_free_gang(zio_t *pio, blkptr_t *bp, zio_gang_node_t *gn, abd_t *data,
    uint64_t offset)
{
	return (zio_free_sync(pio, pio->io_spa, pio->io_txg, bp,
	    ZIO_GANG_CHILD_FLAGS(pio)));
}

/* ARGSUSED */
static zio_t *
zio_claim_gang(zio_t *pio, blkptr_t *bp, zio_gang_node_t *gn, abd_t *data,
    uint64_t offset)
{
	return (zio_claim(pio, pio->io_spa, pio->io_txg, bp,
	    NULL, NULL, ZIO_GANG_CHILD_FLAGS(pio)));
}

static zio_gang_issue_func_t *zio_gang_issue_func[ZIO_TYPES] = {
	NULL,
	zio_read_gang,
	zio_rewrite_gang,
	zio_free_gang,
	zio_claim_gang,
	NULL
};

static void zio_gang_tree_assemble_done(zio_t *zio);

static zio_gang_node_t *
zio_gang_node_alloc(zio_gang_node_t **gnpp)
{
	zio_gang_node_t *gn;

	ASSERT(*gnpp == NULL);

	gn = kmem_zalloc(sizeof (*gn), KM_SLEEP);
	gn->gn_gbh = zio_buf_alloc(SPA_GANGBLOCKSIZE);
	*gnpp = gn;

	return (gn);
}

static void
zio_gang_node_free(zio_gang_node_t **gnpp)
{
	zio_gang_node_t *gn = *gnpp;

	for (int g = 0; g < SPA_GBH_NBLKPTRS; g++)
		ASSERT(gn->gn_child[g] == NULL);

	zio_buf_free(gn->gn_gbh, SPA_GANGBLOCKSIZE);
	kmem_free(gn, sizeof (*gn));
	*gnpp = NULL;
}

static void
zio_gang_tree_free(zio_gang_node_t **gnpp)
{
	zio_gang_node_t *gn = *gnpp;

	if (gn == NULL)
		return;

	for (int g = 0; g < SPA_GBH_NBLKPTRS; g++)
		zio_gang_tree_free(&gn->gn_child[g]);

	zio_gang_node_free(gnpp);
}

static void
zio_gang_tree_assemble(zio_t *gio, blkptr_t *bp, zio_gang_node_t **gnpp)
{
	zio_gang_node_t *gn = zio_gang_node_alloc(gnpp);
	abd_t *gbh_abd = abd_get_from_buf(gn->gn_gbh, SPA_GANGBLOCKSIZE);

	ASSERT(gio->io_gang_leader == gio);
	ASSERT(BP_IS_GANG(bp));

	zio_nowait(zio_read(gio, gio->io_spa, bp, gbh_abd, SPA_GANGBLOCKSIZE,
	    zio_gang_tree_assemble_done, gn, gio->io_priority,
	    ZIO_GANG_CHILD_FLAGS(gio), &gio->io_bookmark));
}

static void
zio_gang_tree_assemble_done(zio_t *zio)
{
	zio_t *gio = zio->io_gang_leader;
	zio_gang_node_t *gn = zio->io_private;
	blkptr_t *bp = zio->io_bp;

	ASSERT(gio == zio_unique_parent(zio));
	ASSERT(zio->io_child_count == 0);

	if (zio->io_error)
		return;

	/* this ABD was created from a linear buf in zio_gang_tree_assemble */
	if (BP_SHOULD_BYTESWAP(bp))
		byteswap_uint64_array(abd_to_buf(zio->io_abd), zio->io_size);

	ASSERT3P(abd_to_buf(zio->io_abd), ==, gn->gn_gbh);
	ASSERT(zio->io_size == SPA_GANGBLOCKSIZE);
	ASSERT(gn->gn_gbh->zg_tail.zec_magic == ZEC_MAGIC);

	abd_put(zio->io_abd);

	for (int g = 0; g < SPA_GBH_NBLKPTRS; g++) {
		blkptr_t *gbp = &gn->gn_gbh->zg_blkptr[g];
		if (!BP_IS_GANG(gbp))
			continue;
		zio_gang_tree_assemble(gio, gbp, &gn->gn_child[g]);
	}
}

static void
zio_gang_tree_issue(zio_t *pio, zio_gang_node_t *gn, blkptr_t *bp, abd_t *data,
    uint64_t offset)
{
	zio_t *gio = pio->io_gang_leader;
	zio_t *zio;

	ASSERT(BP_IS_GANG(bp) == !!gn);
	ASSERT(BP_GET_CHECKSUM(bp) == BP_GET_CHECKSUM(gio->io_bp));
	ASSERT(BP_GET_LSIZE(bp) == BP_GET_PSIZE(bp) || gn == gio->io_gang_tree);

	/*
	 * If you're a gang header, your data is in gn->gn_gbh.
	 * If you're a gang member, your data is in 'data' and gn == NULL.
	 */
	zio = zio_gang_issue_func[gio->io_type](pio, bp, gn, data, offset);

	if (gn != NULL) {
		ASSERT(gn->gn_gbh->zg_tail.zec_magic == ZEC_MAGIC);

		for (int g = 0; g < SPA_GBH_NBLKPTRS; g++) {
			blkptr_t *gbp = &gn->gn_gbh->zg_blkptr[g];
			if (BP_IS_HOLE(gbp))
				continue;
			zio_gang_tree_issue(zio, gn->gn_child[g], gbp, data,
			    offset);
			offset += BP_GET_PSIZE(gbp);
		}
	}

	if (gn == gio->io_gang_tree)
		ASSERT3U(gio->io_size, ==, offset);

	if (zio != pio)
		zio_nowait(zio);
}

static int
zio_gang_assemble(zio_t *zio)
{
	blkptr_t *bp = zio->io_bp;

	ASSERT(BP_IS_GANG(bp) && zio->io_gang_leader == NULL);
	ASSERT(zio->io_child_type > ZIO_CHILD_GANG);

	zio->io_gang_leader = zio;

	zio_gang_tree_assemble(zio, bp, &zio->io_gang_tree);

	return (ZIO_PIPELINE_CONTINUE);
}

static int
zio_gang_issue(zio_t *zio)
{
	blkptr_t *bp = zio->io_bp;

	if (zio_wait_for_children(zio, ZIO_CHILD_GANG, ZIO_WAIT_DONE))
		return (ZIO_PIPELINE_STOP);

	ASSERT(BP_IS_GANG(bp) && zio->io_gang_leader == zio);
	ASSERT(zio->io_child_type > ZIO_CHILD_GANG);

	if (zio->io_child_error[ZIO_CHILD_GANG] == 0)
		zio_gang_tree_issue(zio, zio->io_gang_tree, bp, zio->io_abd,
		    0);
	else
		zio_gang_tree_free(&zio->io_gang_tree);

	zio->io_pipeline = ZIO_INTERLOCK_PIPELINE;

	return (ZIO_PIPELINE_CONTINUE);
}

static void
zio_write_gang_member_ready(zio_t *zio)
{
	zio_t *pio = zio_unique_parent(zio);
	zio_t *gio = zio->io_gang_leader;
	dva_t *cdva = zio->io_bp->blk_dva;
	dva_t *pdva = pio->io_bp->blk_dva;
	uint64_t asize;

	if (BP_IS_HOLE(zio->io_bp))
		return;

	ASSERT(BP_IS_HOLE(&zio->io_bp_orig));

	ASSERT(zio->io_child_type == ZIO_CHILD_GANG);
	ASSERT3U(zio->io_prop.zp_copies, ==, gio->io_prop.zp_copies);
	ASSERT3U(zio->io_prop.zp_copies, <=, BP_GET_NDVAS(zio->io_bp));
	ASSERT3U(pio->io_prop.zp_copies, <=, BP_GET_NDVAS(pio->io_bp));
	ASSERT3U(BP_GET_NDVAS(zio->io_bp), <=, BP_GET_NDVAS(pio->io_bp));

	mutex_enter(&pio->io_lock);
	for (int d = 0; d < BP_GET_NDVAS(zio->io_bp); d++) {
		ASSERT(DVA_GET_GANG(&pdva[d]));
		asize = DVA_GET_ASIZE(&pdva[d]);
		asize += DVA_GET_ASIZE(&cdva[d]);
		DVA_SET_ASIZE(&pdva[d], asize);
	}
	mutex_exit(&pio->io_lock);
}

static void
zio_write_gang_done(zio_t *zio)
{
	abd_put(zio->io_abd);
}

static int
zio_write_gang_block(zio_t *pio)
{
	spa_t *spa = pio->io_spa;
	metaslab_class_t *mc = pio->io_mc;
	blkptr_t *bp = pio->io_bp;
	zio_t *gio = pio->io_gang_leader;
	zio_t *zio;
	zio_gang_node_t *gn, **gnpp;
	zio_gbh_phys_t *gbh;
	abd_t *gbh_abd;
	uint64_t txg = pio->io_txg;
	uint64_t resid = pio->io_size;
	uint64_t lsize;
	int copies = gio->io_prop.zp_copies;
	int gbh_copies = MIN(copies + 1, spa_max_replication(spa));
	zio_prop_t zp;
	int error;

	int flags = METASLAB_HINTBP_FAVOR | METASLAB_GANG_HEADER;
	if (pio->io_flags & ZIO_FLAG_IO_ALLOCATING) {
		ASSERT(pio->io_priority == ZIO_PRIORITY_ASYNC_WRITE);
		ASSERT(!(pio->io_flags & ZIO_FLAG_NODATA));

		flags |= METASLAB_ASYNC_ALLOC;
		VERIFY(refcount_held(&mc->mc_alloc_slots, pio));

		/*
		 * The logical zio has already placed a reservation for
		 * 'copies' allocation slots but gang blocks may require
		 * additional copies. These additional copies
		 * (i.e. gbh_copies - copies) are guaranteed to succeed
		 * since metaslab_class_throttle_reserve() always allows
		 * additional reservations for gang blocks.
		 */
		VERIFY(metaslab_class_throttle_reserve(mc, gbh_copies - copies,
		    pio, flags));
	}

	error = metaslab_alloc(spa, mc, SPA_GANGBLOCKSIZE,
	    bp, gbh_copies, txg, pio == gio ? NULL : gio->io_bp, flags,
	    &pio->io_alloc_list, pio);
	if (error) {
		if (pio->io_flags & ZIO_FLAG_IO_ALLOCATING) {
			ASSERT(pio->io_priority == ZIO_PRIORITY_ASYNC_WRITE);
			ASSERT(!(pio->io_flags & ZIO_FLAG_NODATA));

			/*
			 * If we failed to allocate the gang block header then
			 * we remove any additional allocation reservations that
			 * we placed here. The original reservation will
			 * be removed when the logical I/O goes to the ready
			 * stage.
			 */
			metaslab_class_throttle_unreserve(mc,
			    gbh_copies - copies, pio);
		}
		pio->io_error = error;
		return (ZIO_PIPELINE_CONTINUE);
	}

	if (pio == gio) {
		gnpp = &gio->io_gang_tree;
	} else {
		gnpp = pio->io_private;
		ASSERT(pio->io_ready == zio_write_gang_member_ready);
	}

	gn = zio_gang_node_alloc(gnpp);
	gbh = gn->gn_gbh;
	bzero(gbh, SPA_GANGBLOCKSIZE);
	gbh_abd = abd_get_from_buf(gbh, SPA_GANGBLOCKSIZE);

	/*
	 * Create the gang header.
	 */
	zio = zio_rewrite(pio, spa, txg, bp, gbh_abd, SPA_GANGBLOCKSIZE,
	    zio_write_gang_done, NULL, pio->io_priority,
	    ZIO_GANG_CHILD_FLAGS(pio), &pio->io_bookmark);

	/*
	 * Create and nowait the gang children.
	 */
	for (int g = 0; resid != 0; resid -= lsize, g++) {
		lsize = P2ROUNDUP(resid / (SPA_GBH_NBLKPTRS - g),
		    SPA_MINBLOCKSIZE);
		ASSERT(lsize >= SPA_MINBLOCKSIZE && lsize <= resid);

		zp.zp_checksum = gio->io_prop.zp_checksum;
		zp.zp_compress = ZIO_COMPRESS_OFF;
		zp.zp_type = DMU_OT_NONE;
		zp.zp_level = 0;
		zp.zp_copies = gio->io_prop.zp_copies;
		zp.zp_dedup = B_FALSE;
		zp.zp_dedup_verify = B_FALSE;
		zp.zp_nopwrite = B_FALSE;

		zio_t *cio = zio_write(zio, spa, txg, &gbh->zg_blkptr[g],
<<<<<<< HEAD
		    (char *)pio->io_data + (pio->io_size - resid), lsize, lsize,
		    &zp, zio_write_gang_member_ready, NULL, NULL, NULL,
		    &gn->gn_child[g], pio->io_priority,
		    ZIO_GANG_CHILD_FLAGS(pio), &pio->io_bookmark,
		    &pio->io_smartcomp);

		cio->io_mc = mc;
=======
		    abd_get_offset(pio->io_abd, pio->io_size - resid), lsize,
		    lsize, &zp, zio_write_gang_member_ready, NULL, NULL,
		    zio_write_gang_done, &gn->gn_child[g], pio->io_priority,
		    ZIO_GANG_CHILD_FLAGS(pio), &pio->io_bookmark);
>>>>>>> 4dfc19d7

		if (pio->io_flags & ZIO_FLAG_IO_ALLOCATING) {
			ASSERT(pio->io_priority == ZIO_PRIORITY_ASYNC_WRITE);
			ASSERT(!(pio->io_flags & ZIO_FLAG_NODATA));

			/*
			 * Gang children won't throttle but we should
			 * account for their work, so reserve an allocation
			 * slot for them here.
			 */
			VERIFY(metaslab_class_throttle_reserve(mc,
			    zp.zp_copies, cio, flags));
		}
		zio_nowait(cio);
	}

	/*
	 * Set pio's pipeline to just wait for zio to finish.
	 */
	pio->io_pipeline = ZIO_INTERLOCK_PIPELINE;

	zio_nowait(zio);

	return (ZIO_PIPELINE_CONTINUE);
}

/*
 * The zio_nop_write stage in the pipeline determines if allocating a
 * new bp is necessary.  The nopwrite feature can handle writes in
 * either syncing or open context (i.e. zil writes) and as a result is
 * mutually exclusive with dedup.
 *
 * By leveraging a cryptographically secure checksum, such as SHA256, we
 * can compare the checksums of the new data and the old to determine if
 * allocating a new block is required.  Note that our requirements for
 * cryptographic strength are fairly weak: there can't be any accidental
 * hash collisions, but we don't need to be secure against intentional
 * (malicious) collisions.  To trigger a nopwrite, you have to be able
 * to write the file to begin with, and triggering an incorrect (hash
 * collision) nopwrite is no worse than simply writing to the file.
 * That said, there are no known attacks against the checksum algorithms
 * used for nopwrite, assuming that the salt and the checksums
 * themselves remain secret.
 */
static int
zio_nop_write(zio_t *zio)
{
	blkptr_t *bp = zio->io_bp;
	blkptr_t *bp_orig = &zio->io_bp_orig;
	zio_prop_t *zp = &zio->io_prop;

	ASSERT(BP_GET_LEVEL(bp) == 0);
	ASSERT(!(zio->io_flags & ZIO_FLAG_IO_REWRITE));
	ASSERT(zp->zp_nopwrite);
	ASSERT(!zp->zp_dedup);
	ASSERT(zio->io_bp_override == NULL);
	ASSERT(IO_IS_ALLOCATING(zio));

	/*
	 * Check to see if the original bp and the new bp have matching
	 * characteristics (i.e. same checksum, compression algorithms, etc).
	 * If they don't then just continue with the pipeline which will
	 * allocate a new bp.
	 */
	if (BP_IS_HOLE(bp_orig) ||
	    !(zio_checksum_table[BP_GET_CHECKSUM(bp)].ci_flags &
	    ZCHECKSUM_FLAG_NOPWRITE) ||
	    BP_GET_CHECKSUM(bp) != BP_GET_CHECKSUM(bp_orig) ||
	    BP_GET_COMPRESS(bp) != BP_GET_COMPRESS(bp_orig) ||
	    BP_GET_DEDUP(bp) != BP_GET_DEDUP(bp_orig) ||
	    zp->zp_copies != BP_GET_NDVAS(bp_orig))
		return (ZIO_PIPELINE_CONTINUE);

	/*
	 * If the checksums match then reset the pipeline so that we
	 * avoid allocating a new bp and issuing any I/O.
	 */
	if (ZIO_CHECKSUM_EQUAL(bp->blk_cksum, bp_orig->blk_cksum)) {
		ASSERT(zio_checksum_table[zp->zp_checksum].ci_flags &
		    ZCHECKSUM_FLAG_NOPWRITE);
		ASSERT3U(BP_GET_PSIZE(bp), ==, BP_GET_PSIZE(bp_orig));
		ASSERT3U(BP_GET_LSIZE(bp), ==, BP_GET_LSIZE(bp_orig));
		ASSERT(zp->zp_compress != ZIO_COMPRESS_OFF);
		ASSERT(bcmp(&bp->blk_prop, &bp_orig->blk_prop,
		    sizeof (uint64_t)) == 0);

		*bp = *bp_orig;
		zio->io_pipeline = ZIO_INTERLOCK_PIPELINE;
		zio->io_flags |= ZIO_FLAG_NOPWRITE;
	}

	return (ZIO_PIPELINE_CONTINUE);
}

/*
 * ==========================================================================
 * Dedup
 * ==========================================================================
 */
static void
zio_ddt_child_read_done(zio_t *zio)
{
	blkptr_t *bp = zio->io_bp;
	ddt_entry_t *dde = zio->io_private;
	ddt_phys_t *ddp;
	zio_t *pio = zio_unique_parent(zio);

	mutex_enter(&pio->io_lock);
	ddp = ddt_phys_select(dde, bp);
	if (zio->io_error == 0)
		ddt_phys_clear(ddp);	/* this ddp doesn't need repair */

	if (zio->io_error == 0 && dde->dde_repair_abd == NULL)
		dde->dde_repair_abd = zio->io_abd;
	else
		abd_free(zio->io_abd);
	mutex_exit(&pio->io_lock);
}

static int
zio_ddt_read_start(zio_t *zio)
{
	blkptr_t *bp = zio->io_bp;

	ASSERT(BP_GET_DEDUP(bp));
	ASSERT(BP_GET_PSIZE(bp) == zio->io_size);
	ASSERT(zio->io_child_type == ZIO_CHILD_LOGICAL);

	if (zio->io_child_error[ZIO_CHILD_DDT]) {
		ddt_t *ddt = ddt_select(zio->io_spa, bp);
		ddt_entry_t *dde = ddt_repair_start(ddt, bp);
		ddt_phys_t *ddp = dde->dde_phys;
		ddt_phys_t *ddp_self = ddt_phys_select(dde, bp);
		blkptr_t blk;

		ASSERT(zio->io_vsd == NULL);
		zio->io_vsd = dde;

		if (ddp_self == NULL)
			return (ZIO_PIPELINE_CONTINUE);

		for (int p = 0; p < DDT_PHYS_TYPES; p++, ddp++) {
			if (ddp->ddp_phys_birth == 0 || ddp == ddp_self)
				continue;
			ddt_bp_create(ddt->ddt_checksum, &dde->dde_key, ddp,
			    &blk);
			zio_nowait(zio_read(zio, zio->io_spa, &blk,
			    abd_alloc_for_io(zio->io_size, B_TRUE),
			    zio->io_size, zio_ddt_child_read_done, dde,
			    zio->io_priority, ZIO_DDT_CHILD_FLAGS(zio) |
			    ZIO_FLAG_DONT_PROPAGATE, &zio->io_bookmark));
		}
		return (ZIO_PIPELINE_CONTINUE);
	}

	zio_nowait(zio_read(zio, zio->io_spa, bp,
	    zio->io_abd, zio->io_size, NULL, NULL, zio->io_priority,
	    ZIO_DDT_CHILD_FLAGS(zio), &zio->io_bookmark));

	return (ZIO_PIPELINE_CONTINUE);
}

static int
zio_ddt_read_done(zio_t *zio)
{
	blkptr_t *bp = zio->io_bp;

	if (zio_wait_for_children(zio, ZIO_CHILD_DDT, ZIO_WAIT_DONE))
		return (ZIO_PIPELINE_STOP);

	ASSERT(BP_GET_DEDUP(bp));
	ASSERT(BP_GET_PSIZE(bp) == zio->io_size);
	ASSERT(zio->io_child_type == ZIO_CHILD_LOGICAL);

	if (zio->io_child_error[ZIO_CHILD_DDT]) {
		ddt_t *ddt = ddt_select(zio->io_spa, bp);
		ddt_entry_t *dde = zio->io_vsd;
		if (ddt == NULL) {
			ASSERT(spa_load_state(zio->io_spa) != SPA_LOAD_NONE);
			return (ZIO_PIPELINE_CONTINUE);
		}
		if (dde == NULL) {
			zio->io_stage = ZIO_STAGE_DDT_READ_START >> 1;
			zio_taskq_dispatch(zio, ZIO_TASKQ_ISSUE, B_FALSE);
			return (ZIO_PIPELINE_STOP);
		}
		if (dde->dde_repair_abd != NULL) {
			abd_copy(zio->io_abd, dde->dde_repair_abd,
			    zio->io_size);
			zio->io_child_error[ZIO_CHILD_DDT] = 0;
		}
		ddt_repair_done(ddt, dde);
		zio->io_vsd = NULL;
	}

	ASSERT(zio->io_vsd == NULL);

	return (ZIO_PIPELINE_CONTINUE);
}

/* ARGSUSED */
static boolean_t
zio_ddt_collision(zio_t *zio, ddt_t *ddt, ddt_entry_t *dde)
{
	spa_t *spa = zio->io_spa;
	boolean_t do_raw = (zio->io_flags & ZIO_FLAG_RAW);

	/* We should never get a raw, override zio */
	ASSERT(!(zio->io_bp_override && do_raw));

	/*
	 * Note: we compare the original data, not the transformed data,
	 * because when zio->io_bp is an override bp, we will not have
	 * pushed the I/O transforms.  That's an important optimization
	 * because otherwise we'd compress/encrypt all dmu_sync() data twice.
	 */
	for (int p = DDT_PHYS_SINGLE; p <= DDT_PHYS_TRIPLE; p++) {
		zio_t *lio = dde->dde_lead_zio[p];

		if (lio != NULL) {
			return (lio->io_orig_size != zio->io_orig_size ||
			    abd_cmp(zio->io_orig_abd, lio->io_orig_abd,
			    zio->io_orig_size) != 0);
		}
	}

	for (int p = DDT_PHYS_SINGLE; p <= DDT_PHYS_TRIPLE; p++) {
		ddt_phys_t *ddp = &dde->dde_phys[p];

		if (ddp->ddp_phys_birth != 0) {
			arc_buf_t *abuf = NULL;
			arc_flags_t aflags = ARC_FLAG_WAIT;
			int zio_flags = ZIO_FLAG_CANFAIL | ZIO_FLAG_SPECULATIVE;
			blkptr_t blk = *zio->io_bp;
			int error;

			ddt_bp_fill(ddp, &blk, ddp->ddp_phys_birth);

			dde_exit(dde);

			/*
			 * Intuitively, it would make more sense to compare
			 * io_abd than io_orig_abd in the raw case since you
			 * don't want to look at any transformations that have
			 * happened to the data. However, for raw I/Os the
			 * data will actually be the same in io_abd and
			 * io_orig_abd, so all we have to do is issue this as
			 * a raw ARC read.
			 */
			if (do_raw) {
				zio_flags |= ZIO_FLAG_RAW;
				ASSERT3U(zio->io_size, ==, zio->io_orig_size);
				ASSERT0(abd_cmp(zio->io_abd, zio->io_orig_abd,
				    zio->io_size));
				ASSERT3P(zio->io_transform_stack, ==, NULL);
			}

			error = arc_read(NULL, spa, &blk,
			    arc_getbuf_func, &abuf, ZIO_PRIORITY_SYNC_READ,
			    zio_flags, &aflags, &zio->io_bookmark);

			if (error == 0) {
				if (arc_buf_size(abuf) != zio->io_orig_size ||
				    abd_cmp_buf(zio->io_orig_abd, abuf->b_data,
				    zio->io_orig_size) != 0)
					error = SET_ERROR(EEXIST);
				arc_buf_destroy(abuf, &abuf);
			}

			dde_enter(dde);
			return (error != 0);
		}
	}

	return (B_FALSE);
}

static void
zio_ddt_child_write_ready(zio_t *zio)
{
	int p = zio->io_prop.zp_copies;
	ddt_entry_t *dde = zio->io_private;
	ddt_phys_t *ddp = &dde->dde_phys[p];
	zio_t *pio;

	if (zio->io_error)
		return;

	dde_enter(dde);

	ASSERT(dde->dde_lead_zio[p] == zio);

	ddt_phys_fill(ddp, zio->io_bp);

	zio_link_t *zl = NULL;
	while ((pio = zio_walk_parents(zio, &zl)) != NULL)
		ddt_bp_fill(ddp, pio->io_bp, zio->io_txg);

	dde_exit(dde);
}

static void
zio_ddt_child_write_done(zio_t *zio)
{
	int p = zio->io_prop.zp_copies;
	ddt_entry_t *dde = zio->io_private;
	ddt_phys_t *ddp = &dde->dde_phys[p];

	dde_enter(dde);

	ASSERT(ddp->ddp_refcnt == 0);
	ASSERT(dde->dde_lead_zio[p] == zio);
	dde->dde_lead_zio[p] = NULL;

	if (zio->io_error == 0) {
		zio_link_t *zl = NULL;
		while (zio_walk_parents(zio, &zl) != NULL)
			ddt_phys_addref(ddp);
	} else {
		ddt_phys_clear(ddp);
	}

	dde_exit(dde);
}

static void
zio_ddt_ditto_write_done(zio_t *zio)
{
	int p = DDT_PHYS_DITTO;
	zio_prop_t *zp = &zio->io_prop;
	blkptr_t *bp = zio->io_bp;
	ddt_t *ddt = ddt_select(zio->io_spa, bp);
	ddt_entry_t *dde = zio->io_private;
	ddt_phys_t *ddp = &dde->dde_phys[p];
	ddt_key_t *ddk = &dde->dde_key;

	dde_enter(dde);

	ASSERT(ddp->ddp_refcnt == 0);
	ASSERT(dde->dde_lead_zio[p] == zio);
	dde->dde_lead_zio[p] = NULL;

	if (zio->io_error == 0) {
		ASSERT(ZIO_CHECKSUM_EQUAL(bp->blk_cksum, ddk->ddk_cksum));
		ASSERT(zp->zp_copies < SPA_DVAS_PER_BP);
		ASSERT(zp->zp_copies == BP_GET_NDVAS(bp) - BP_IS_GANG(bp));
		if (ddp->ddp_phys_birth != 0)
			ddt_phys_free(ddt, ddk, ddp, zio->io_txg);
		ddt_phys_fill(ddp, bp);
	}

	dde_exit(dde);
}

static int
zio_ddt_write(zio_t *zio)
{
	spa_t *spa = zio->io_spa;
	blkptr_t *bp = zio->io_bp;
	uint64_t txg = zio->io_txg;
	zio_prop_t *zp = &zio->io_prop;
	int p = zp->zp_copies;
	int ditto_copies;
	zio_t *cio = NULL;
	zio_t *dio = NULL;
	ddt_t *ddt = ddt_select(spa, bp);
	ddt_entry_t *dde;
	ddt_phys_t *ddp;

	ASSERT(BP_GET_DEDUP(bp));
	ASSERT(BP_GET_CHECKSUM(bp) == zp->zp_checksum);
	ASSERT(BP_IS_HOLE(bp) || zio->io_bp_override);
	ASSERT(!(zio->io_bp_override && (zio->io_flags & ZIO_FLAG_RAW)));

	dde = ddt_lookup(ddt, bp, B_TRUE);

	/*
	 * If we're not using special tier, for each new DDE that's not on disk:
	 * disable dedup if we have exhausted "allowed" DDT L2/ARC space
	 */
	if ((dde->dde_state & DDE_NEW) && !spa->spa_usesc &&
	    (zfs_ddt_limit_type != DDT_NO_LIMIT || zfs_ddt_byte_ceiling != 0)) {
		/* turn off dedup if we need to stop DDT growth */
		if (spa_enable_dedup_cap(spa)) {
			dde->dde_state |= DDE_DONT_SYNC;

			/* disable dedup and use the ordinary write pipeline */
			zio_pop_transforms(zio);
			zp->zp_dedup = zp->zp_dedup_verify = B_FALSE;
			zio->io_stage = ZIO_STAGE_OPEN;
			zio->io_pipeline = ZIO_WRITE_PIPELINE;
			zio->io_bp_override = NULL;
			BP_ZERO(bp);
			dde_exit(dde);

			return (ZIO_PIPELINE_CONTINUE);
		}
	}
	ASSERT(!(dde->dde_state & DDE_DONT_SYNC));

	if (zp->zp_dedup_verify && zio_ddt_collision(zio, ddt, dde)) {
		/*
		 * If we're using a weak checksum, upgrade to a strong checksum
		 * and try again.  If we're already using a strong checksum,
		 * we can't resolve it, so just convert to an ordinary write.
		 * (And automatically e-mail a paper to Nature?)
		 */
		if (!(zio_checksum_table[zp->zp_checksum].ci_flags &
		    ZCHECKSUM_FLAG_DEDUP)) {
			zp->zp_checksum = spa_dedup_checksum(spa);
			zio_pop_transforms(zio);
			zio->io_stage = ZIO_STAGE_OPEN;
			BP_ZERO(bp);
		} else {
			zp->zp_dedup = B_FALSE;
			BP_SET_DEDUP(bp, B_FALSE);
		}
		ASSERT(!BP_GET_DEDUP(bp));
		zio->io_pipeline = ZIO_WRITE_PIPELINE;
		dde_exit(dde);
		return (ZIO_PIPELINE_CONTINUE);
	}

	ddp = &dde->dde_phys[p];
	ditto_copies = ddt_ditto_copies_needed(ddt, dde, ddp);
	ASSERT(ditto_copies < SPA_DVAS_PER_BP);

	if (ditto_copies > ddt_ditto_copies_present(dde) &&
	    dde->dde_lead_zio[DDT_PHYS_DITTO] == NULL) {
		zio_prop_t czp = *zp;

		czp.zp_copies = ditto_copies;

		/*
		 * If we arrived here with an override bp, we won't have run
		 * the transform stack, so we won't have the data we need to
		 * generate a child i/o.  So, toss the override bp and restart.
		 * This is safe, because using the override bp is just an
		 * optimization; and it's rare, so the cost doesn't matter.
		 */
		if (zio->io_bp_override) {
			zio_pop_transforms(zio);
			zio->io_stage = ZIO_STAGE_OPEN;
			zio->io_pipeline = ZIO_WRITE_PIPELINE;
			zio->io_bp_override = NULL;
			BP_ZERO(bp);
			dde_exit(dde);
			return (ZIO_PIPELINE_CONTINUE);
		}

		dio = zio_write(zio, spa, txg, bp, zio->io_orig_abd,
		    zio->io_orig_size, zio->io_orig_size, &czp, NULL, NULL,
		    NULL, zio_ddt_ditto_write_done, dde, zio->io_priority,
		    ZIO_DDT_CHILD_FLAGS(zio), &zio->io_bookmark, NULL);

		zio_push_transform(dio, zio->io_abd, zio->io_size, 0, NULL);
		dde->dde_lead_zio[DDT_PHYS_DITTO] = dio;
	}

	if (ddp->ddp_phys_birth != 0 || dde->dde_lead_zio[p] != NULL) {
		if (ddp->ddp_phys_birth != 0)
			ddt_bp_fill(ddp, bp, txg);
		if (dde->dde_lead_zio[p] != NULL)
			zio_add_child(zio, dde->dde_lead_zio[p]);
		else
			ddt_phys_addref(ddp);
	} else if (zio->io_bp_override) {
		ASSERT(bp->blk_birth == txg);
		ASSERT(BP_EQUAL(bp, zio->io_bp_override));
		ddt_phys_fill(ddp, bp);
		ddt_phys_addref(ddp);
	} else {
		cio = zio_write(zio, spa, txg, bp, zio->io_orig_abd,
		    zio->io_orig_size, zio->io_orig_size, zp,
		    zio_ddt_child_write_ready, NULL, NULL,
		    zio_ddt_child_write_done, dde, zio->io_priority,
		    ZIO_DDT_CHILD_FLAGS(zio), &zio->io_bookmark, NULL);

		zio_push_transform(cio, zio->io_abd, zio->io_size, 0, NULL);
		dde->dde_lead_zio[p] = cio;
	}

	dde_exit(dde);

	if (cio)
		zio_nowait(cio);
	if (dio)
		zio_nowait(dio);

	return (ZIO_PIPELINE_CONTINUE);
}

ddt_entry_t *freedde; /* for debugging */

static int
zio_ddt_free(zio_t *zio)
{
	spa_t *spa = zio->io_spa;
	blkptr_t *bp = zio->io_bp;
	ddt_t *ddt = ddt_select(spa, bp);
	ddt_entry_t *dde;
	ddt_phys_t *ddp;

	ASSERT(BP_GET_DEDUP(bp));
	ASSERT(zio->io_child_type == ZIO_CHILD_LOGICAL);

	freedde = dde = ddt_lookup(ddt, bp, B_TRUE);
	ddp = ddt_phys_select(dde, bp);
	if (ddp)
		ddt_phys_decref(ddp);
	dde_exit(dde);

	return (ZIO_PIPELINE_CONTINUE);
}

/*
 * ==========================================================================
 * Allocate and free blocks
 * ==========================================================================
 */

static zio_t *
zio_io_to_allocate(metaslab_class_t *mc)
{
	zio_t *zio;

	ASSERT(MUTEX_HELD(&mc->mc_alloc_lock));

	zio = avl_first(&mc->mc_alloc_tree);
	if (zio == NULL)
		return (NULL);

	ASSERT(IO_IS_ALLOCATING(zio));

	/*
	 * Try to place a reservation for this zio. If we're unable to
	 * reserve then we throttle.
	 */
	if (!metaslab_class_throttle_reserve(mc,
	    zio->io_prop.zp_copies, zio, 0)) {
		return (NULL);
	}

	avl_remove(&mc->mc_alloc_tree, zio);
	ASSERT3U(zio->io_stage, <, ZIO_STAGE_DVA_ALLOCATE);

	return (zio);
}

static int
zio_dva_throttle(zio_t *zio)
{
	spa_t *spa = zio->io_spa;
	zio_t *nio;

	/* We need to use parent's MetaslabClass */
	if (zio->io_mc == NULL) {
		zio->io_mc = spa_select_class(spa, zio);
		if (zio->io_prop.zp_usewbc)
			return (ZIO_PIPELINE_CONTINUE);
	}

	if (zio->io_priority == ZIO_PRIORITY_SYNC_WRITE ||
	    !zio->io_mc->mc_alloc_throttle_enabled ||
	    zio->io_child_type == ZIO_CHILD_GANG ||
	    zio->io_flags & ZIO_FLAG_NODATA) {
		return (ZIO_PIPELINE_CONTINUE);
	}

	ASSERT(zio->io_child_type > ZIO_CHILD_GANG);

	ASSERT3U(zio->io_queued_timestamp, >, 0);
	ASSERT(zio->io_stage == ZIO_STAGE_DVA_THROTTLE);

	mutex_enter(&zio->io_mc->mc_alloc_lock);

	ASSERT(zio->io_type == ZIO_TYPE_WRITE);
	avl_add(&zio->io_mc->mc_alloc_tree, zio);

	nio = zio_io_to_allocate(zio->io_mc);
	mutex_exit(&zio->io_mc->mc_alloc_lock);

	if (nio == zio)
		return (ZIO_PIPELINE_CONTINUE);

	if (nio != NULL) {
		ASSERT(nio->io_stage == ZIO_STAGE_DVA_THROTTLE);
		/*
		 * We are passing control to a new zio so make sure that
		 * it is processed by a different thread. We do this to
		 * avoid stack overflows that can occur when parents are
		 * throttled and children are making progress. We allow
		 * it to go to the head of the taskq since it's already
		 * been waiting.
		 */
		zio_taskq_dispatch(nio, ZIO_TASKQ_ISSUE, B_TRUE);
	}
	return (ZIO_PIPELINE_STOP);
}

void
zio_allocate_dispatch(metaslab_class_t *mc)
{
	zio_t *zio;

	mutex_enter(&mc->mc_alloc_lock);
	zio = zio_io_to_allocate(mc);
	mutex_exit(&mc->mc_alloc_lock);
	if (zio == NULL)
		return;

	ASSERT3U(zio->io_stage, ==, ZIO_STAGE_DVA_THROTTLE);
	ASSERT0(zio->io_error);
	zio_taskq_dispatch(zio, ZIO_TASKQ_ISSUE, B_TRUE);
}

static int
zio_dva_allocate(zio_t *zio)
{
	spa_t *spa = zio->io_spa;
	metaslab_class_t *mc = zio->io_mc;

	blkptr_t *bp = zio->io_bp;
	int error;
	int flags = 0;

	if (zio->io_gang_leader == NULL) {
		ASSERT(zio->io_child_type > ZIO_CHILD_GANG);
		zio->io_gang_leader = zio;
	}

	ASSERT(BP_IS_HOLE(bp));
	ASSERT0(BP_GET_NDVAS(bp));
	ASSERT3U(zio->io_prop.zp_copies, >, 0);
	ASSERT3U(zio->io_prop.zp_copies, <=, spa_max_replication(spa));
	ASSERT3U(zio->io_size, ==, BP_GET_PSIZE(bp));

	if (zio->io_flags & ZIO_FLAG_NODATA || zio->io_prop.zp_usewbc) {
		flags |= METASLAB_DONT_THROTTLE;
	}
	if (zio->io_flags & ZIO_FLAG_GANG_CHILD) {
		flags |= METASLAB_GANG_CHILD;
	}
	if (zio->io_priority == ZIO_PRIORITY_ASYNC_WRITE &&
	    zio->io_flags & ZIO_FLAG_IO_ALLOCATING) {
		flags |= METASLAB_ASYNC_ALLOC;
	}

	error = metaslab_alloc(spa, mc, zio->io_size, bp,
	    zio->io_prop.zp_copies, zio->io_txg, NULL, flags,
	    &zio->io_alloc_list, zio);

#ifdef _KERNEL
	DTRACE_PROBE6(zio_dva_allocate,
	    uint64_t, DVA_GET_VDEV(&bp->blk_dva[0]),
	    uint64_t, DVA_GET_VDEV(&bp->blk_dva[1]),
	    uint64_t, BP_GET_LEVEL(bp),
	    boolean_t, BP_IS_SPECIAL(bp),
	    boolean_t, BP_IS_METADATA(bp),
	    int, error);
#endif

	if (error != 0) {
		spa_dbgmsg(spa, "%s: metaslab allocation failure: zio %p, "
		    "size %llu, error %d", spa_name(spa), zio, zio->io_size,
		    error);
		if (error == ENOSPC && zio->io_size > SPA_MINBLOCKSIZE) {
			if (zio->io_prop.zp_usewbc) {
				zio->io_prop.zp_usewbc = B_FALSE;
				zio->io_prop.zp_usesc = B_FALSE;
				zio->io_mc = spa_normal_class(spa);
			}

			return (zio_write_gang_block(zio));
		}

		zio->io_error = error;
	}

	return (ZIO_PIPELINE_CONTINUE);
}

static int
zio_dva_free(zio_t *zio)
{
	metaslab_free(zio->io_spa, zio->io_bp, zio->io_txg, B_FALSE);

	return (ZIO_PIPELINE_CONTINUE);
}

static int
zio_dva_claim(zio_t *zio)
{
	int error;

	error = metaslab_claim(zio->io_spa, zio->io_bp, zio->io_txg);
	if (error)
		zio->io_error = error;

	return (ZIO_PIPELINE_CONTINUE);
}

/*
 * Undo an allocation.  This is used by zio_done() when an I/O fails
 * and we want to give back the block we just allocated.
 * This handles both normal blocks and gang blocks.
 */
static void
zio_dva_unallocate(zio_t *zio, zio_gang_node_t *gn, blkptr_t *bp)
{
	ASSERT(bp->blk_birth == zio->io_txg || BP_IS_HOLE(bp));
	ASSERT(zio->io_bp_override == NULL);

	if (!BP_IS_HOLE(bp))
		metaslab_free(zio->io_spa, bp, bp->blk_birth, B_TRUE);

	if (gn != NULL) {
		for (int g = 0; g < SPA_GBH_NBLKPTRS; g++) {
			zio_dva_unallocate(zio, gn->gn_child[g],
			    &gn->gn_gbh->zg_blkptr[g]);
		}
	}
}

/*
 * Try to allocate an intent log block.  Return 0 on success, errno on failure.
 */
int
zio_alloc_zil(spa_t *spa, uint64_t txg, blkptr_t *new_bp, blkptr_t *old_bp,
    uint64_t size, boolean_t *slog)
{
	int error = 1;
	zio_alloc_list_t io_alloc_list;

	ASSERT(txg > spa_syncing_txg(spa));

	metaslab_trace_init(&io_alloc_list);
<<<<<<< HEAD


	/*
	 * ZIL blocks are always contiguous (i.e. not gang blocks)
	 * so we set the METASLAB_HINTBP_AVOID flag so that they
	 * don't "fast gang" when allocating them.
	 * If the caller indicates that slog is not to be used
	 * (via use_slog)
	 * separate allocation class will not indeed be used,
	 * independently of whether this is log or special
	 */
	if (use_slog) {
		spa_meta_placement_t *mp = &spa->spa_meta_policy;

		if (spa_has_slogs(spa)) {
			error = metaslab_alloc(spa, spa_log_class(spa),
			    size, new_bp, 1, txg, old_bp,
			    METASLAB_HINTBP_AVOID, &io_alloc_list, NULL);

			DTRACE_PROBE2(zio_alloc_zil_log,
			    spa_t *, spa, int, error);
		}

		/*
		 * use special when failed to allocate from the regular
		 * slog, but only if allowed and if the special used
		 * space is  below watermarks
		 */
		if (error != 0 && spa_can_special_be_used(spa) &&
		    mp->spa_sync_to_special != SYNC_TO_SPECIAL_DISABLED) {
			error = metaslab_alloc(spa, spa_special_class(spa),
			    size, new_bp, 1, txg, old_bp,
			    METASLAB_HINTBP_AVOID, &io_alloc_list, NULL);

			DTRACE_PROBE2(zio_alloc_zil_special,
			    spa_t *, spa, int, error);
		}
	}

	if (error != 0) {
		error = metaslab_alloc(spa, spa_normal_class(spa), size,
		    new_bp, 1, txg, old_bp, METASLAB_HINTBP_AVOID,
		    &io_alloc_list, NULL);

		DTRACE_PROBE2(zio_alloc_zil_normal,
		    spa_t *, spa, int, error);
=======
	error = metaslab_alloc(spa, spa_log_class(spa), size, new_bp, 1,
	    txg, old_bp, METASLAB_HINTBP_AVOID, &io_alloc_list, NULL);
	if (error == 0) {
		*slog = TRUE;
	} else {
		error = metaslab_alloc(spa, spa_normal_class(spa), size,
		    new_bp, 1, txg, old_bp, METASLAB_HINTBP_AVOID,
		    &io_alloc_list, NULL);
		if (error == 0)
			*slog = FALSE;
>>>>>>> 4dfc19d7
	}
	metaslab_trace_fini(&io_alloc_list);

	if (error == 0) {
		BP_SET_LSIZE(new_bp, size);
		BP_SET_PSIZE(new_bp, size);
		BP_SET_COMPRESS(new_bp, ZIO_COMPRESS_OFF);
		BP_SET_CHECKSUM(new_bp,
		    spa_version(spa) >= SPA_VERSION_SLIM_ZIL
		    ? ZIO_CHECKSUM_ZILOG2 : ZIO_CHECKSUM_ZILOG);
		BP_SET_TYPE(new_bp, DMU_OT_INTENT_LOG);
		BP_SET_LEVEL(new_bp, 0);
		BP_SET_DEDUP(new_bp, 0);
		BP_SET_BYTEORDER(new_bp, ZFS_HOST_BYTEORDER);
	} else {
		zfs_dbgmsg("%s: zil block allocation failure: "
		    "size %llu, error %d", spa_name(spa), size, error);
	}

	return (error);
}

/*
 * Free an intent log block.
 */
void
zio_free_zil(spa_t *spa, uint64_t txg, blkptr_t *bp)
{
	ASSERT(BP_GET_TYPE(bp) == DMU_OT_INTENT_LOG);
	ASSERT(!BP_IS_GANG(bp));

	zio_free(spa, txg, bp);
}

/*
 * ==========================================================================
 * Read and write to physical devices
 * ==========================================================================
 */


/*
 * Issue an I/O to the underlying vdev. Typically the issue pipeline
 * stops after this stage and will resume upon I/O completion.
 * However, there are instances where the vdev layer may need to
 * continue the pipeline when an I/O was not issued. Since the I/O
 * that was sent to the vdev layer might be different than the one
 * currently active in the pipeline (see vdev_queue_io()), we explicitly
 * force the underlying vdev layers to call either zio_execute() or
 * zio_interrupt() to ensure that the pipeline continues with the correct I/O.
 */
static int
zio_vdev_io_start(zio_t *zio)
{
	vdev_t *vd = zio->io_vd;
	uint64_t align;
	spa_t *spa = zio->io_spa;
	zio_type_t type = zio->io_type;
	zio->io_vd_timestamp = gethrtime();

	ASSERT(zio->io_error == 0);
	ASSERT(zio->io_child_error[ZIO_CHILD_VDEV] == 0);

	if (vd == NULL) {
		if (!(zio->io_flags & ZIO_FLAG_CONFIG_WRITER))
			spa_config_enter(spa, SCL_ZIO, zio, RW_READER);

		/*
		 * The mirror_ops handle multiple DVAs in a single BP.
		 */
		vdev_mirror_ops.vdev_op_io_start(zio);
		return (ZIO_PIPELINE_STOP);
	}

	ASSERT3P(zio->io_logical, !=, zio);

	/*
	 * We keep track of time-sensitive I/Os so that the scan thread
	 * can quickly react to certain workloads.  In particular, we care
	 * about non-scrubbing, top-level reads and writes with the following
	 * characteristics:
	 *	- synchronous writes of user data to non-slog devices
	 *	- any reads of user data
	 * When these conditions are met, adjust the timestamp of spa_last_io
	 * which allows the scan thread to adjust its workload accordingly.
	 */
	if (!(zio->io_flags & ZIO_FLAG_SCAN_THREAD) && zio->io_bp != NULL &&
	    vd == vd->vdev_top && !vd->vdev_islog &&
	    zio->io_bookmark.zb_objset != DMU_META_OBJSET &&
	    zio->io_txg != spa_syncing_txg(spa)) {
		uint64_t old = spa->spa_last_io;
		uint64_t new = ddi_get_lbolt64();
		if (old != new)
			(void) atomic_cas_64(&spa->spa_last_io, old, new);
	}

	align = 1ULL << vd->vdev_top->vdev_ashift;

	if (!(zio->io_flags & ZIO_FLAG_PHYSICAL) &&
	    P2PHASE(zio->io_size, align) != 0) {
		/* Transform logical writes to be a full physical block size. */
		uint64_t asize = P2ROUNDUP(zio->io_size, align);
		abd_t *abuf = abd_alloc_sametype(zio->io_abd, asize);
		ASSERT(vd == vd->vdev_top);
<<<<<<< HEAD
		if (type == ZIO_TYPE_WRITE) {
			bcopy(zio->io_data, abuf, zio->io_size);
			bzero(abuf + zio->io_size, asize - zio->io_size);
=======
		if (zio->io_type == ZIO_TYPE_WRITE) {
			abd_copy(abuf, zio->io_abd, zio->io_size);
			abd_zero_off(abuf, zio->io_size, asize - zio->io_size);
>>>>>>> 4dfc19d7
		}
		zio_push_transform(zio, abuf, asize, asize, zio_subblock);
	}

	/*
	 * If this is not a physical io, make sure that it is properly aligned
	 * before proceeding.
	 */
	if (!(zio->io_flags & ZIO_FLAG_PHYSICAL)) {
		ASSERT0(P2PHASE(zio->io_offset, align));
		ASSERT0(P2PHASE(zio->io_size, align));
	} else {
		/*
		 * For physical writes, we allow 512b aligned writes and assume
		 * the device will perform a read-modify-write as necessary.
		 */
		ASSERT0(P2PHASE(zio->io_offset, SPA_MINBLOCKSIZE));
		ASSERT0(P2PHASE(zio->io_size, SPA_MINBLOCKSIZE));
	}

	VERIFY(type != ZIO_TYPE_WRITE || spa_writeable(spa));

	/*
	 * If this is a repair I/O, and there's no self-healing involved --
	 * that is, we're just resilvering what we expect to resilver --
	 * then don't do the I/O unless zio's txg is actually in vd's DTL.
	 * This prevents spurious resilvering with nested replication.
	 * For example, given a mirror of mirrors, (A+B)+(C+D), if only
	 * A is out of date, we'll read from C+D, then use the data to
	 * resilver A+B -- but we don't actually want to resilver B, just A.
	 * The top-level mirror has no way to know this, so instead we just
	 * discard unnecessary repairs as we work our way down the vdev tree.
	 * The same logic applies to any form of nested replication:
	 * ditto + mirror, RAID-Z + replacing, etc.  This covers them all.
	 */
	if ((zio->io_flags & ZIO_FLAG_IO_REPAIR) &&
	    !(zio->io_flags & ZIO_FLAG_SELF_HEAL) &&
	    zio->io_txg != 0 &&	/* not a delegated i/o */
	    !vdev_dtl_contains(vd, DTL_PARTIAL, zio->io_txg, 1)) {
		ASSERT(type == ZIO_TYPE_WRITE);
		zio_vdev_io_bypass(zio);
		return (ZIO_PIPELINE_CONTINUE);
	}

	if (vd->vdev_ops->vdev_op_leaf &&
	    (type == ZIO_TYPE_READ || type == ZIO_TYPE_WRITE)) {
		if (type == ZIO_TYPE_READ && vdev_cache_read(zio))
			return (ZIO_PIPELINE_CONTINUE);

		if ((zio = vdev_queue_io(zio)) == NULL)
			return (ZIO_PIPELINE_STOP);

		if (!vdev_accessible(vd, zio)) {
			zio->io_error = SET_ERROR(ENXIO);
			zio_interrupt(zio);
			return (ZIO_PIPELINE_STOP);
		}

		/*
		 * Insert a fault simulation delay for a particular vdev.
		 */
		if (zio_faulty_vdev_enabled &&
		    (zio->io_vd->vdev_guid == zio_faulty_vdev_guid)) {
			delay(NSEC_TO_TICK(zio_faulty_vdev_delay_us *
			    (NANOSEC / MICROSEC)));
		}
	}

	vd->vdev_ops->vdev_op_io_start(zio);
	return (ZIO_PIPELINE_STOP);
}

static int
zio_vdev_io_done(zio_t *zio)
{
	vdev_t *vd = zio->io_vd;
	vdev_ops_t *ops = vd ? vd->vdev_ops : &vdev_mirror_ops;
	boolean_t unexpected_error = B_FALSE;

	if (zio_wait_for_children(zio, ZIO_CHILD_VDEV, ZIO_WAIT_DONE))
		return (ZIO_PIPELINE_STOP);

	ASSERT(zio->io_type == ZIO_TYPE_READ || zio->io_type == ZIO_TYPE_WRITE);

	if (vd != NULL && vd->vdev_ops->vdev_op_leaf) {
		vdev_queue_io_done(zio);

		if (zio->io_type == ZIO_TYPE_WRITE)
			vdev_cache_write(zio);

		if (zio_injection_enabled && zio->io_error == 0)
			zio->io_error = zio_handle_device_injection(vd,
			    zio, EIO);

		if (zio_injection_enabled && zio->io_error == 0)
			zio->io_error = zio_handle_label_injection(zio, EIO);

		if (zio->io_error) {
			if (!vdev_accessible(vd, zio)) {
				zio->io_error = SET_ERROR(ENXIO);
			} else {
				unexpected_error = B_TRUE;
			}
		}
	}

	ops->vdev_op_io_done(zio);

	if (unexpected_error)
		VERIFY(vdev_probe(vd, zio) == NULL);

	/*
	 * Measure delta between start and end of the I/O in nanoseconds.
	 * XXX: Handle overflow.
	 */
	zio->io_vd_timestamp = gethrtime() - zio->io_vd_timestamp;

	return (ZIO_PIPELINE_CONTINUE);
}

/*
 * For non-raidz ZIOs, we can just copy aside the bad data read from the
 * disk, and use that to finish the checksum ereport later.
 */
static void
zio_vsd_default_cksum_finish(zio_cksum_report_t *zcr,
    const void *good_buf)
{
	/* no processing needed */
	zfs_ereport_finish_checksum(zcr, good_buf, zcr->zcr_cbdata, B_FALSE);
}

/*ARGSUSED*/
void
zio_vsd_default_cksum_report(zio_t *zio, zio_cksum_report_t *zcr, void *ignored)
{
	void *buf = zio_buf_alloc(zio->io_size);

	abd_copy_to_buf(buf, zio->io_abd, zio->io_size);

	zcr->zcr_cbinfo = zio->io_size;
	zcr->zcr_cbdata = buf;
	zcr->zcr_finish = zio_vsd_default_cksum_finish;
	zcr->zcr_free = zio_buf_free;
}

static int
zio_vdev_io_assess(zio_t *zio)
{
	vdev_t *vd = zio->io_vd;

	if (zio_wait_for_children(zio, ZIO_CHILD_VDEV, ZIO_WAIT_DONE))
		return (ZIO_PIPELINE_STOP);

	if (vd == NULL && !(zio->io_flags & ZIO_FLAG_CONFIG_WRITER))
		spa_config_exit(zio->io_spa, SCL_ZIO, zio);

	if (zio->io_vsd != NULL) {
		zio->io_vsd_ops->vsd_free(zio);
		zio->io_vsd = NULL;
	}

	if (zio_injection_enabled && zio->io_error == 0)
		zio->io_error = zio_handle_fault_injection(zio, EIO);

	/*
	 * If the I/O failed, determine whether we should attempt to retry it.
	 *
	 * On retry, we cut in line in the issue queue, since we don't want
	 * compression/checksumming/etc. work to prevent our (cheap) IO reissue.
	 */
	if (zio->io_error && vd == NULL &&
	    !(zio->io_flags & (ZIO_FLAG_DONT_RETRY | ZIO_FLAG_IO_RETRY))) {
		ASSERT(!(zio->io_flags & ZIO_FLAG_DONT_QUEUE));	/* not a leaf */
		ASSERT(!(zio->io_flags & ZIO_FLAG_IO_BYPASS));	/* not a leaf */
		zio->io_error = 0;
		zio->io_flags |= ZIO_FLAG_IO_RETRY |
		    ZIO_FLAG_DONT_CACHE | ZIO_FLAG_DONT_AGGREGATE;
		zio->io_stage = ZIO_STAGE_VDEV_IO_START >> 1;
		zio_taskq_dispatch(zio, ZIO_TASKQ_ISSUE,
		    zio_requeue_io_start_cut_in_line);
		return (ZIO_PIPELINE_STOP);
	}

	/*
	 * If we got an error on a leaf device, convert it to ENXIO
	 * if the device is not accessible at all.
	 */
	if (zio->io_error && vd != NULL && vd->vdev_ops->vdev_op_leaf &&
	    !vdev_accessible(vd, zio))
		zio->io_error = SET_ERROR(ENXIO);

	/*
	 * If we can't write to an interior vdev (mirror or RAID-Z),
	 * set vdev_cant_write so that we stop trying to allocate from it.
	 */
	if (zio->io_error == ENXIO && zio->io_type == ZIO_TYPE_WRITE &&
	    vd != NULL && !vd->vdev_ops->vdev_op_leaf) {
		vd->vdev_cant_write = B_TRUE;
	}

	/*
	 * If a cache flush returns ENOTSUP or ENOTTY, we know that no future
	 * attempts will ever succeed. In this case we set a persistent bit so
	 * that we don't bother with it in the future.
	 */
	if ((zio->io_error == ENOTSUP || zio->io_error == ENOTTY) &&
	    zio->io_type == ZIO_TYPE_IOCTL &&
	    zio->io_cmd == DKIOCFLUSHWRITECACHE && vd != NULL)
		vd->vdev_nowritecache = B_TRUE;

	if (zio->io_error)
		zio->io_pipeline = ZIO_INTERLOCK_PIPELINE;

	if (vd != NULL && vd->vdev_ops->vdev_op_leaf &&
	    zio->io_physdone != NULL) {
		ASSERT(!(zio->io_flags & ZIO_FLAG_DELEGATED));
		ASSERT(zio->io_child_type == ZIO_CHILD_VDEV);
		zio->io_physdone(zio->io_logical);
	}

	return (ZIO_PIPELINE_CONTINUE);
}

void
zio_vdev_io_reissue(zio_t *zio)
{
	ASSERT(zio->io_stage == ZIO_STAGE_VDEV_IO_START);
	ASSERT(zio->io_error == 0);

	zio->io_stage >>= 1;
}

void
zio_vdev_io_redone(zio_t *zio)
{
	ASSERT(zio->io_stage == ZIO_STAGE_VDEV_IO_DONE);

	zio->io_stage >>= 1;
}

void
zio_vdev_io_bypass(zio_t *zio)
{
	ASSERT(zio->io_stage == ZIO_STAGE_VDEV_IO_START);
	ASSERT(zio->io_error == 0);

	zio->io_flags |= ZIO_FLAG_IO_BYPASS;
	zio->io_stage = ZIO_STAGE_VDEV_IO_ASSESS >> 1;
}

/*
 * ==========================================================================
 * Generate and verify checksums
 * ==========================================================================
 */
static int
zio_checksum_generate(zio_t *zio)
{
	blkptr_t *bp = zio->io_bp;
	enum zio_checksum checksum;

	if (bp == NULL) {
		/*
		 * This is zio_write_phys().
		 * We're either generating a label checksum, or none at all.
		 */
		checksum = zio->io_prop.zp_checksum;

		if (checksum == ZIO_CHECKSUM_OFF)
			return (ZIO_PIPELINE_CONTINUE);

		ASSERT(checksum == ZIO_CHECKSUM_LABEL);
	} else {
		if (BP_IS_GANG(bp) && zio->io_child_type == ZIO_CHILD_GANG) {
			ASSERT(!IO_IS_ALLOCATING(zio));
			checksum = ZIO_CHECKSUM_GANG_HEADER;
		} else {
			checksum = BP_GET_CHECKSUM(bp);
		}
	}

	zio_checksum_compute(zio, checksum, zio->io_abd, zio->io_size);

	return (ZIO_PIPELINE_CONTINUE);
}

static int
zio_checksum_verify(zio_t *zio)
{
	zio_bad_cksum_t info;
	blkptr_t *bp = zio->io_bp;
	int error;

	ASSERT(zio->io_vd != NULL);

	if (bp == NULL) {
		/*
		 * This is zio_read_phys().
		 * We're either verifying a label checksum, or nothing at all.
		 */
		if (zio->io_prop.zp_checksum == ZIO_CHECKSUM_OFF)
			return (ZIO_PIPELINE_CONTINUE);

		ASSERT(zio->io_prop.zp_checksum == ZIO_CHECKSUM_LABEL);
	}

	if ((error = zio_checksum_error(zio, &info)) != 0) {
		zio->io_error = error;
		if (error == ECKSUM &&
		    !(zio->io_flags & ZIO_FLAG_SPECULATIVE)) {
			zfs_ereport_start_checksum(zio->io_spa,
			    zio->io_vd, zio, zio->io_offset,
			    zio->io_size, NULL, &info);
		}
	}

	return (ZIO_PIPELINE_CONTINUE);
}

/*
 * Called by RAID-Z to ensure we don't compute the checksum twice.
 */
void
zio_checksum_verified(zio_t *zio)
{
	zio->io_pipeline &= ~ZIO_STAGE_CHECKSUM_VERIFY;
}

/*
 * ==========================================================================
 * Error rank.  Error are ranked in the order 0, ENXIO, ECKSUM, EIO, other.
 * An error of 0 indicates success.  ENXIO indicates whole-device failure,
 * which may be transient (e.g. unplugged) or permament.  ECKSUM and EIO
 * indicate errors that are specific to one I/O, and most likely permanent.
 * Any other error is presumed to be worse because we weren't expecting it.
 * ==========================================================================
 */
int
zio_worst_error(int e1, int e2)
{
	static int zio_error_rank[] = { 0, ENXIO, ECKSUM, EIO };
	int r1, r2;

	for (r1 = 0; r1 < sizeof (zio_error_rank) / sizeof (int); r1++)
		if (e1 == zio_error_rank[r1])
			break;

	for (r2 = 0; r2 < sizeof (zio_error_rank) / sizeof (int); r2++)
		if (e2 == zio_error_rank[r2])
			break;

	return (r1 > r2 ? e1 : e2);
}

/*
 * ==========================================================================
 * I/O completion
 * ==========================================================================
 */
static int
zio_ready(zio_t *zio)
{
	blkptr_t *bp = zio->io_bp;
	zio_t *pio, *pio_next;
	zio_link_t *zl = NULL;

	if (zio_wait_for_children(zio, ZIO_CHILD_GANG, ZIO_WAIT_READY) ||
	    zio_wait_for_children(zio, ZIO_CHILD_DDT, ZIO_WAIT_READY))
		return (ZIO_PIPELINE_STOP);

	if (zio->io_ready) {
		ASSERT(IO_IS_ALLOCATING(zio));
		ASSERT(bp->blk_birth == zio->io_txg || BP_IS_HOLE(bp) ||
		    (zio->io_flags & ZIO_FLAG_NOPWRITE));
		ASSERT(zio->io_children[ZIO_CHILD_GANG][ZIO_WAIT_READY] == 0);

		zio->io_ready(zio);
	}

	if (bp != NULL && bp != &zio->io_bp_copy)
		zio->io_bp_copy = *bp;

	if (zio->io_error != 0) {
		zio->io_pipeline = ZIO_INTERLOCK_PIPELINE;

		if (zio->io_flags & ZIO_FLAG_IO_ALLOCATING) {
			ASSERT(IO_IS_ALLOCATING(zio));
			ASSERT(zio->io_priority == ZIO_PRIORITY_ASYNC_WRITE);
			/*
			 * We were unable to allocate anything, unreserve and
			 * issue the next I/O to allocate.
			 */
			metaslab_class_throttle_unreserve(zio->io_mc,
			    zio->io_prop.zp_copies, zio);
			zio_allocate_dispatch(zio->io_mc);
		}
	}

	mutex_enter(&zio->io_lock);
	zio->io_state[ZIO_WAIT_READY] = 1;
	pio = zio_walk_parents(zio, &zl);
	mutex_exit(&zio->io_lock);

	/*
	 * As we notify zio's parents, new parents could be added.
	 * New parents go to the head of zio's io_parent_list, however,
	 * so we will (correctly) not notify them.  The remainder of zio's
	 * io_parent_list, from 'pio_next' onward, cannot change because
	 * all parents must wait for us to be done before they can be done.
	 */
	for (; pio != NULL; pio = pio_next) {
		pio_next = zio_walk_parents(zio, &zl);
		zio_notify_parent(pio, zio, ZIO_WAIT_READY);
	}

	if (zio->io_flags & ZIO_FLAG_NODATA) {
		if (BP_IS_GANG(bp)) {
			zio->io_flags &= ~ZIO_FLAG_NODATA;
		} else {
			ASSERT((uintptr_t)zio->io_abd < SPA_MAXBLOCKSIZE);
			zio->io_pipeline &= ~ZIO_VDEV_IO_STAGES;
		}
	}

	if (zio_injection_enabled &&
	    zio->io_spa->spa_syncing_txg == zio->io_txg)
		zio_handle_ignored_writes(zio);

	return (ZIO_PIPELINE_CONTINUE);
}

/*
 * Update the allocation throttle accounting.
 */
static void
zio_dva_throttle_done(zio_t *zio)
{
	zio_t *lio = zio->io_logical;
	zio_t *pio = zio_unique_parent(zio);
	vdev_t *vd = zio->io_vd;
	int flags = METASLAB_ASYNC_ALLOC;

	ASSERT3P(zio->io_bp, !=, NULL);
	ASSERT3U(zio->io_type, ==, ZIO_TYPE_WRITE);
	ASSERT3U(zio->io_priority, ==, ZIO_PRIORITY_ASYNC_WRITE);
	ASSERT3U(zio->io_child_type, ==, ZIO_CHILD_VDEV);
	ASSERT(vd != NULL);
	ASSERT3P(vd, ==, vd->vdev_top);
	ASSERT(!(zio->io_flags & (ZIO_FLAG_IO_REPAIR | ZIO_FLAG_IO_RETRY)));
	ASSERT(zio->io_flags & ZIO_FLAG_IO_ALLOCATING);
	ASSERT(!(lio->io_flags & ZIO_FLAG_IO_REWRITE));
	ASSERT(!(lio->io_orig_flags & ZIO_FLAG_NODATA));

	/*
	 * Parents of gang children can have two flavors -- ones that
	 * allocated the gang header (will have ZIO_FLAG_IO_REWRITE set)
	 * and ones that allocated the constituent blocks. The allocation
	 * throttle needs to know the allocating parent zio so we must find
	 * it here.
	 */
	if (pio->io_child_type == ZIO_CHILD_GANG) {
		/*
		 * If our parent is a rewrite gang child then our grandparent
		 * would have been the one that performed the allocation.
		 */
		if (pio->io_flags & ZIO_FLAG_IO_REWRITE)
			pio = zio_unique_parent(pio);
		flags |= METASLAB_GANG_CHILD;
	}

	ASSERT(IO_IS_ALLOCATING(pio));
	ASSERT3P(zio, !=, zio->io_logical);
	ASSERT(zio->io_logical != NULL);
	ASSERT(!(zio->io_flags & ZIO_FLAG_IO_REPAIR));
	ASSERT0(zio->io_flags & ZIO_FLAG_NOPWRITE);

	mutex_enter(&pio->io_lock);
	metaslab_group_alloc_decrement(zio->io_spa, vd->vdev_id, pio, flags);
	mutex_exit(&pio->io_lock);

	metaslab_class_throttle_unreserve(pio->io_mc, 1, pio);

	/*
	 * Call into the pipeline to see if there is more work that
	 * needs to be done. If there is work to be done it will be
	 * dispatched to another taskq thread.
	 */
	zio_allocate_dispatch(pio->io_mc);
}

static int
zio_done(zio_t *zio)
{
	spa_t *spa = zio->io_spa;
	zio_t *lio = zio->io_logical;
	blkptr_t *bp = zio->io_bp;
	vdev_t *vd = zio->io_vd;
	uint64_t psize = zio->io_size;
	zio_t *pio, *pio_next;
	metaslab_class_t *mc = zio->io_mc;
	zio_link_t *zl = NULL;

	/*
	 * If our children haven't all completed,
	 * wait for them and then repeat this pipeline stage.
	 */
	if (zio_wait_for_children(zio, ZIO_CHILD_VDEV, ZIO_WAIT_DONE) ||
	    zio_wait_for_children(zio, ZIO_CHILD_GANG, ZIO_WAIT_DONE) ||
	    zio_wait_for_children(zio, ZIO_CHILD_DDT, ZIO_WAIT_DONE) ||
	    zio_wait_for_children(zio, ZIO_CHILD_LOGICAL, ZIO_WAIT_DONE))
		return (ZIO_PIPELINE_STOP);

	/*
	 * If the allocation throttle is enabled, then update the accounting.
	 * We only track child I/Os that are part of an allocating async
	 * write. We must do this since the allocation is performed
	 * by the logical I/O but the actual write is done by child I/Os.
	 */
	if (zio->io_flags & ZIO_FLAG_IO_ALLOCATING &&
	    zio->io_child_type == ZIO_CHILD_VDEV) {
		ASSERT(mc->mc_alloc_throttle_enabled);
		zio_dva_throttle_done(zio);
	}

	/*
	 * If the allocation throttle is enabled, verify that
	 * we have decremented the refcounts for every I/O that was throttled.
	 */
	if (zio->io_flags & ZIO_FLAG_IO_ALLOCATING) {
		ASSERT(zio->io_type == ZIO_TYPE_WRITE);
		ASSERT(zio->io_priority == ZIO_PRIORITY_ASYNC_WRITE);
		ASSERT(bp != NULL);
		metaslab_group_alloc_verify(spa, zio->io_bp, zio);
		VERIFY(refcount_not_held(&mc->mc_alloc_slots, zio));
	}

	for (int c = 0; c < ZIO_CHILD_TYPES; c++)
		for (int w = 0; w < ZIO_WAIT_TYPES; w++)
			ASSERT(zio->io_children[c][w] == 0);

	if (bp != NULL && !BP_IS_EMBEDDED(bp)) {
		ASSERT(bp->blk_pad[0] == 0);
		ASSERT(bp->blk_pad[1] == 0);
		ASSERT(bcmp(bp, &zio->io_bp_copy, sizeof (blkptr_t)) == 0 ||
		    (bp == zio_unique_parent(zio)->io_bp));
		if (zio->io_type == ZIO_TYPE_WRITE && !BP_IS_HOLE(bp) &&
		    zio->io_bp_override == NULL &&
		    !(zio->io_flags & ZIO_FLAG_IO_REPAIR)) {
			ASSERT(!BP_SHOULD_BYTESWAP(bp));
			ASSERT3U(zio->io_prop.zp_copies, <=, BP_GET_NDVAS(bp));
			ASSERT(BP_COUNT_GANG(bp) == 0 ||
			    (BP_COUNT_GANG(bp) == BP_GET_NDVAS(bp)));
		}
		if (zio->io_flags & ZIO_FLAG_NOPWRITE)
			VERIFY(BP_EQUAL(bp, &zio->io_bp_orig));
	}

	/*
	 * If there were child vdev/gang/ddt errors, they apply to us now.
	 */
	zio_inherit_child_errors(zio, ZIO_CHILD_VDEV);
	zio_inherit_child_errors(zio, ZIO_CHILD_GANG);
	zio_inherit_child_errors(zio, ZIO_CHILD_DDT);

	/*
	 * If the I/O on the transformed data was successful, generate any
	 * checksum reports now while we still have the transformed data.
	 */
	if (zio->io_error == 0) {
		while (zio->io_cksum_report != NULL) {
			zio_cksum_report_t *zcr = zio->io_cksum_report;
			uint64_t align = zcr->zcr_align;
			uint64_t asize = P2ROUNDUP(psize, align);
			char *abuf = NULL;
			abd_t *adata = zio->io_abd;

			if (asize != psize) {
				adata = abd_alloc_linear(asize, B_TRUE);
				abd_copy(adata, zio->io_abd, psize);
				abd_zero_off(adata, psize, asize - psize);
			}

			if (adata != NULL)
				abuf = abd_borrow_buf_copy(adata, asize);

			zio->io_cksum_report = zcr->zcr_next;
			zcr->zcr_next = NULL;
			zcr->zcr_finish(zcr, abuf);
			zfs_ereport_free_checksum(zcr);

			if (adata != NULL)
				abd_return_buf(adata, abuf, asize);

			if (asize != psize)
				abd_free(adata);
		}
	}

	zio_pop_transforms(zio);	/* note: may set zio->io_error */

	vdev_stat_update(zio, psize);

	if (zio->io_error) {
		/*
		 * If this I/O is attached to a particular vdev,
		 * generate an error message describing the I/O failure
		 * at the block level.  We ignore these errors if the
		 * device is currently unavailable.
		 */
		if (zio->io_error != ECKSUM && vd != NULL && !vdev_is_dead(vd))
			zfs_ereport_post(FM_EREPORT_ZFS_IO, spa, vd, zio, 0, 0);

		if ((zio->io_error == EIO || !(zio->io_flags &
		    (ZIO_FLAG_SPECULATIVE | ZIO_FLAG_DONT_PROPAGATE))) &&
		    zio == lio) {
			/*
			 * For logical I/O requests, tell the SPA to log the
			 * error and generate a logical data ereport.
			 */
			spa_log_error(spa, zio);
			zfs_ereport_post(FM_EREPORT_ZFS_DATA, spa, NULL, zio,
			    0, 0);
		}
	}

	if (zio->io_error && zio == lio) {
		/*
		 * Determine whether zio should be reexecuted.  This will
		 * propagate all the way to the root via zio_notify_parent().
		 */
		ASSERT(vd == NULL && bp != NULL);
		ASSERT(zio->io_child_type == ZIO_CHILD_LOGICAL);

		if (IO_IS_ALLOCATING(zio) &&
		    !(zio->io_flags & ZIO_FLAG_CANFAIL)) {
			if (zio->io_error != ENOSPC)
				zio->io_reexecute |= ZIO_REEXECUTE_NOW;
			else
				zio->io_reexecute |= ZIO_REEXECUTE_SUSPEND;
		}

		if ((zio->io_type == ZIO_TYPE_READ ||
		    zio->io_type == ZIO_TYPE_FREE) &&
		    !(zio->io_flags & ZIO_FLAG_SCAN_THREAD) &&
		    zio->io_error == ENXIO &&
		    spa_load_state(spa) == SPA_LOAD_NONE &&
		    spa_get_failmode(spa) != ZIO_FAILURE_MODE_CONTINUE)
			zio->io_reexecute |= ZIO_REEXECUTE_SUSPEND;

		if (!(zio->io_flags & ZIO_FLAG_CANFAIL) && !zio->io_reexecute)
			zio->io_reexecute |= ZIO_REEXECUTE_SUSPEND;

		/*
		 * Here is a possibly good place to attempt to do
		 * either combinatorial reconstruction or error correction
		 * based on checksums.  It also might be a good place
		 * to send out preliminary ereports before we suspend
		 * processing.
		 */
	}

	/*
	 * If there were logical child errors, they apply to us now.
	 * We defer this until now to avoid conflating logical child
	 * errors with errors that happened to the zio itself when
	 * updating vdev stats and reporting FMA events above.
	 */
	zio_inherit_child_errors(zio, ZIO_CHILD_LOGICAL);

	if ((zio->io_error || zio->io_reexecute) &&
	    IO_IS_ALLOCATING(zio) && zio->io_gang_leader == zio &&
	    !(zio->io_flags & (ZIO_FLAG_IO_REWRITE | ZIO_FLAG_NOPWRITE)))
		zio_dva_unallocate(zio, zio->io_gang_tree, bp);

	zio_gang_tree_free(&zio->io_gang_tree);

	/*
	 * Godfather I/Os should never suspend.
	 */
	if ((zio->io_flags & ZIO_FLAG_GODFATHER) &&
	    (zio->io_reexecute & ZIO_REEXECUTE_SUSPEND))
		zio->io_reexecute = 0;

	if (zio->io_reexecute) {
		/*
		 * This is a logical I/O that wants to reexecute.
		 *
		 * Reexecute is top-down.  When an i/o fails, if it's not
		 * the root, it simply notifies its parent and sticks around.
		 * The parent, seeing that it still has children in zio_done(),
		 * does the same.  This percolates all the way up to the root.
		 * The root i/o will reexecute or suspend the entire tree.
		 *
		 * This approach ensures that zio_reexecute() honors
		 * all the original i/o dependency relationships, e.g.
		 * parents not executing until children are ready.
		 */
		ASSERT(zio->io_child_type == ZIO_CHILD_LOGICAL);

		zio->io_gang_leader = NULL;

		mutex_enter(&zio->io_lock);
		zio->io_state[ZIO_WAIT_DONE] = 1;
		mutex_exit(&zio->io_lock);

		/*
		 * "The Godfather" I/O monitors its children but is
		 * not a true parent to them. It will track them through
		 * the pipeline but severs its ties whenever they get into
		 * trouble (e.g. suspended). This allows "The Godfather"
		 * I/O to return status without blocking.
		 */
		zl = NULL;
		for (pio = zio_walk_parents(zio, &zl); pio != NULL;
		    pio = pio_next) {
			zio_link_t *remove_zl = zl;
			pio_next = zio_walk_parents(zio, &zl);

			if ((pio->io_flags & ZIO_FLAG_GODFATHER) &&
			    (zio->io_reexecute & ZIO_REEXECUTE_SUSPEND)) {
				zio_remove_child(pio, zio, remove_zl);
				zio_notify_parent(pio, zio, ZIO_WAIT_DONE);
			}
		}

		if ((pio = zio_unique_parent(zio)) != NULL) {
			/*
			 * We're not a root i/o, so there's nothing to do
			 * but notify our parent.  Don't propagate errors
			 * upward since we haven't permanently failed yet.
			 */
			ASSERT(!(zio->io_flags & ZIO_FLAG_GODFATHER));
			zio->io_flags |= ZIO_FLAG_DONT_PROPAGATE;
			zio_notify_parent(pio, zio, ZIO_WAIT_DONE);
		} else if (zio->io_reexecute & ZIO_REEXECUTE_SUSPEND) {
			/*
			 * We'd fail again if we reexecuted now, so suspend
			 * until conditions improve (e.g. device comes online).
			 */
			zio_suspend(spa, zio);
		} else {
			/*
			 * Reexecution is potentially a huge amount of work.
			 * Hand it off to the otherwise-unused claim taskq.
			 */
			ASSERT(zio->io_tqent.tqent_next == NULL);
			spa_taskq_dispatch_ent(spa, ZIO_TYPE_CLAIM,
			    ZIO_TASKQ_ISSUE, (task_func_t *)zio_reexecute, zio,
			    0, &zio->io_tqent);
		}
		return (ZIO_PIPELINE_STOP);
	}

	ASSERT(zio->io_child_count == 0);
	ASSERT(zio->io_reexecute == 0);
	ASSERT(zio->io_error == 0 || (zio->io_flags & ZIO_FLAG_CANFAIL));

	/*
	 * Report any checksum errors, since the I/O is complete.
	 */
	while (zio->io_cksum_report != NULL) {
		zio_cksum_report_t *zcr = zio->io_cksum_report;
		zio->io_cksum_report = zcr->zcr_next;
		zcr->zcr_next = NULL;
		zcr->zcr_finish(zcr, NULL);
		zfs_ereport_free_checksum(zcr);
	}

	/*
	 * It is the responsibility of the done callback to ensure that this
	 * particular zio is no longer discoverable for adoption, and as
	 * such, cannot acquire any new parents.
	 */
	if (zio->io_done)
		zio->io_done(zio);

	mutex_enter(&zio->io_lock);
	zio->io_state[ZIO_WAIT_DONE] = 1;
	mutex_exit(&zio->io_lock);

	zl = NULL;
	for (pio = zio_walk_parents(zio, &zl); pio != NULL; pio = pio_next) {
		zio_link_t *remove_zl = zl;
		pio_next = zio_walk_parents(zio, &zl);
		zio_remove_child(pio, zio, remove_zl);
		zio_notify_parent(pio, zio, ZIO_WAIT_DONE);
	}

	if (zio->io_waiter != NULL) {
		mutex_enter(&zio->io_lock);
		zio->io_executor = NULL;
		cv_broadcast(&zio->io_cv);
		mutex_exit(&zio->io_lock);
	} else {
		zio_destroy(zio);
	}

	return (ZIO_PIPELINE_STOP);
}

zio_t *
zio_wbc(zio_type_t type, vdev_t *vd, void *data,
    uint64_t size, uint64_t offset)
{
	zio_t *zio = NULL;

	switch (type) {
	case ZIO_TYPE_WRITE:
		zio = zio_create(NULL, vd->vdev_spa, 0, NULL, data, size,
		    size, NULL, NULL, ZIO_TYPE_WRITE, ZIO_PRIORITY_ASYNC_WRITE,
		    ZIO_FLAG_PHYSICAL, vd, offset,
		    NULL, ZIO_STAGE_OPEN, ZIO_WRITE_PHYS_PIPELINE);
		break;
	case ZIO_TYPE_READ:
		zio = zio_create(NULL, vd->vdev_spa, 0, NULL, data, size,
		    size, NULL, NULL, ZIO_TYPE_READ, ZIO_PRIORITY_ASYNC_READ,
		    ZIO_FLAG_DONT_CACHE | ZIO_FLAG_PHYSICAL, vd, offset,
		    NULL, ZIO_STAGE_OPEN, ZIO_READ_PHYS_PIPELINE);
		break;
	default:
		ASSERT(0);
	}

	zio->io_prop.zp_checksum = ZIO_CHECKSUM_OFF;

	return (zio);
}

/*
 * ==========================================================================
 * I/O pipeline definition
 * ==========================================================================
 */
static zio_pipe_stage_t *zio_pipeline[] = {
	NULL,
	zio_read_bp_init,
	zio_write_bp_init,
	zio_free_bp_init,
	zio_issue_async,
	zio_write_compress,
	zio_checksum_generate,
	zio_nop_write,
	zio_ddt_read_start,
	zio_ddt_read_done,
	zio_ddt_write,
	zio_ddt_free,
	zio_gang_assemble,
	zio_gang_issue,
	zio_dva_throttle,
	zio_dva_allocate,
	zio_dva_free,
	zio_dva_claim,
	zio_ready,
	zio_vdev_io_start,
	zio_vdev_io_done,
	zio_vdev_io_assess,
	zio_checksum_verify,
	zio_done
};




/*
 * Compare two zbookmark_phys_t's to see which we would reach first in a
 * pre-order traversal of the object tree.
 *
 * This is simple in every case aside from the meta-dnode object. For all other
 * objects, we traverse them in order (object 1 before object 2, and so on).
 * However, all of these objects are traversed while traversing object 0, since
 * the data it points to is the list of objects.  Thus, we need to convert to a
 * canonical representation so we can compare meta-dnode bookmarks to
 * non-meta-dnode bookmarks.
 *
 * We do this by calculating "equivalents" for each field of the zbookmark.
 * zbookmarks outside of the meta-dnode use their own object and level, and
 * calculate the level 0 equivalent (the first L0 blkid that is contained in the
 * blocks this bookmark refers to) by multiplying their blkid by their span
 * (the number of L0 blocks contained within one block at their level).
 * zbookmarks inside the meta-dnode calculate their object equivalent
 * (which is L0equiv * dnodes per data block), use 0 for their L0equiv, and use
 * level + 1<<31 (any value larger than a level could ever be) for their level.
 * This causes them to always compare before a bookmark in their object
 * equivalent, compare appropriately to bookmarks in other objects, and to
 * compare appropriately to other bookmarks in the meta-dnode.
 */
int
zbookmark_compare(uint16_t dbss1, uint8_t ibs1, uint16_t dbss2, uint8_t ibs2,
    const zbookmark_phys_t *zb1, const zbookmark_phys_t *zb2)
{
	/*
	 * These variables represent the "equivalent" values for the zbookmark,
	 * after converting zbookmarks inside the meta dnode to their
	 * normal-object equivalents.
	 */
	uint64_t zb1obj, zb2obj;
	uint64_t zb1L0, zb2L0;
	uint64_t zb1level, zb2level;

	if (zb1->zb_object == zb2->zb_object &&
	    zb1->zb_level == zb2->zb_level &&
	    zb1->zb_blkid == zb2->zb_blkid)
		return (0);

	/*
	 * BP_SPANB calculates the span in blocks.
	 */
	zb1L0 = (zb1->zb_blkid) * BP_SPANB(ibs1, zb1->zb_level);
	zb2L0 = (zb2->zb_blkid) * BP_SPANB(ibs2, zb2->zb_level);

	if (zb1->zb_object == DMU_META_DNODE_OBJECT) {
		zb1obj = zb1L0 * (dbss1 << (SPA_MINBLOCKSHIFT - DNODE_SHIFT));
		zb1L0 = 0;
		zb1level = zb1->zb_level + COMPARE_META_LEVEL;
	} else {
		zb1obj = zb1->zb_object;
		zb1level = zb1->zb_level;
	}

	if (zb2->zb_object == DMU_META_DNODE_OBJECT) {
		zb2obj = zb2L0 * (dbss2 << (SPA_MINBLOCKSHIFT - DNODE_SHIFT));
		zb2L0 = 0;
		zb2level = zb2->zb_level + COMPARE_META_LEVEL;
	} else {
		zb2obj = zb2->zb_object;
		zb2level = zb2->zb_level;
	}

	/* Now that we have a canonical representation, do the comparison. */
	if (zb1obj != zb2obj)
		return (zb1obj < zb2obj ? -1 : 1);
	else if (zb1L0 != zb2L0)
		return (zb1L0 < zb2L0 ? -1 : 1);
	else if (zb1level != zb2level)
		return (zb1level > zb2level ? -1 : 1);
	/*
	 * This can (theoretically) happen if the bookmarks have the same object
	 * and level, but different blkids, if the block sizes are not the same.
	 * There is presently no way to change the indirect block sizes
	 */
	return (0);
}

/*
 *  This function checks the following: given that last_block is the place that
 *  our traversal stopped last time, does that guarantee that we've visited
 *  every node under subtree_root?  Therefore, we can't just use the raw output
 *  of zbookmark_compare.  We have to pass in a modified version of
 *  subtree_root; by incrementing the block id, and then checking whether
 *  last_block is before or equal to that, we can tell whether or not having
 *  visited last_block implies that all of subtree_root's children have been
 *  visited.
 */
boolean_t
zbookmark_subtree_completed(const dnode_phys_t *dnp,
    const zbookmark_phys_t *subtree_root, const zbookmark_phys_t *last_block)
{
	zbookmark_phys_t mod_zb = *subtree_root;
	mod_zb.zb_blkid++;
	ASSERT(last_block->zb_level == 0);

	/* The objset_phys_t isn't before anything. */
	if (dnp == NULL)
		return (B_FALSE);

	/*
	 * We pass in 1ULL << (DNODE_BLOCK_SHIFT - SPA_MINBLOCKSHIFT) for the
	 * data block size in sectors, because that variable is only used if
	 * the bookmark refers to a block in the meta-dnode.  Since we don't
	 * know without examining it what object it refers to, and there's no
	 * harm in passing in this value in other cases, we always pass it in.
	 *
	 * We pass in 0 for the indirect block size shift because zb2 must be
	 * level 0.  The indirect block size is only used to calculate the span
	 * of the bookmark, but since the bookmark must be level 0, the span is
	 * always 1, so the math works out.
	 *
	 * If you make changes to how the zbookmark_compare code works, be sure
	 * to make sure that this code still works afterwards.
	 */
	return (zbookmark_compare(dnp->dn_datablkszsec, dnp->dn_indblkshift,
	    1ULL << (DNODE_BLOCK_SHIFT - SPA_MINBLOCKSHIFT), 0, &mod_zb,
	    last_block) <= 0);
}<|MERGE_RESOLUTION|>--- conflicted
+++ resolved
@@ -21,12 +21,7 @@
 
 /*
  * Copyright (c) 2005, 2010, Oracle and/or its affiliates. All rights reserved.
-<<<<<<< HEAD
- * Copyright (c) 2011, 2016 by Delphix. All rights reserved.
-=======
  * Copyright (c) 2011, 2017 by Delphix. All rights reserved.
- * Copyright (c) 2011 Nexenta Systems, Inc. All rights reserved.
->>>>>>> 4dfc19d7
  * Copyright (c) 2014 Integros [integros.com]
  * Copyright 2017 Nexenta Systems, Inc. All rights reserved.
  */
@@ -2094,21 +2089,12 @@
 		 * this is just good hygiene.)
 		 */
 		if (gn != pio->io_gang_leader->io_gang_tree) {
-<<<<<<< HEAD
-			/*
-			 * given that 'can_accumulate' argument is 0, we can
-			 * drop the error code
-			 */
-			(void) zio_checksum_compute(zio, BP_GET_CHECKSUM(bp),
-			    data, BP_GET_PSIZE(bp));
-=======
 			abd_t *buf = abd_get_offset(data, offset);
 
 			zio_checksum_compute(zio, BP_GET_CHECKSUM(bp),
 			    buf, BP_GET_PSIZE(bp));
 
 			abd_put(buf);
->>>>>>> 4dfc19d7
 		}
 		/*
 		 * If we are here to damage data for testing purposes,
@@ -2449,20 +2435,12 @@
 		zp.zp_nopwrite = B_FALSE;
 
 		zio_t *cio = zio_write(zio, spa, txg, &gbh->zg_blkptr[g],
-<<<<<<< HEAD
-		    (char *)pio->io_data + (pio->io_size - resid), lsize, lsize,
-		    &zp, zio_write_gang_member_ready, NULL, NULL, NULL,
-		    &gn->gn_child[g], pio->io_priority,
-		    ZIO_GANG_CHILD_FLAGS(pio), &pio->io_bookmark,
-		    &pio->io_smartcomp);
-
-		cio->io_mc = mc;
-=======
 		    abd_get_offset(pio->io_abd, pio->io_size - resid), lsize,
 		    lsize, &zp, zio_write_gang_member_ready, NULL, NULL,
 		    zio_write_gang_done, &gn->gn_child[g], pio->io_priority,
-		    ZIO_GANG_CHILD_FLAGS(pio), &pio->io_bookmark);
->>>>>>> 4dfc19d7
+		    ZIO_GANG_CHILD_FLAGS(pio), &pio->io_bookmark, &pio->io_smartcomp);
+
+		cio->io_mc = mc;
 
 		if (pio->io_flags & ZIO_FLAG_IO_ALLOCATING) {
 			ASSERT(pio->io_priority == ZIO_PRIORITY_ASYNC_WRITE);
@@ -3196,12 +3174,11 @@
 {
 	int error = 1;
 	zio_alloc_list_t io_alloc_list;
+	spa_meta_placement_t *mp = &spa->spa_meta_policy;
 
 	ASSERT(txg > spa_syncing_txg(spa));
 
 	metaslab_trace_init(&io_alloc_list);
-<<<<<<< HEAD
-
 
 	/*
 	 * ZIL blocks are always contiguous (i.e. not gang blocks)
@@ -3212,32 +3189,35 @@
 	 * separate allocation class will not indeed be used,
 	 * independently of whether this is log or special
 	 */
-	if (use_slog) {
-		spa_meta_placement_t *mp = &spa->spa_meta_policy;
-
-		if (spa_has_slogs(spa)) {
-			error = metaslab_alloc(spa, spa_log_class(spa),
-			    size, new_bp, 1, txg, old_bp,
-			    METASLAB_HINTBP_AVOID, &io_alloc_list, NULL);
-
-			DTRACE_PROBE2(zio_alloc_zil_log,
-			    spa_t *, spa, int, error);
-		}
-
-		/*
-		 * use special when failed to allocate from the regular
-		 * slog, but only if allowed and if the special used
-		 * space is  below watermarks
-		 */
-		if (error != 0 && spa_can_special_be_used(spa) &&
-		    mp->spa_sync_to_special != SYNC_TO_SPECIAL_DISABLED) {
-			error = metaslab_alloc(spa, spa_special_class(spa),
-			    size, new_bp, 1, txg, old_bp,
-			    METASLAB_HINTBP_AVOID, &io_alloc_list, NULL);
-
-			DTRACE_PROBE2(zio_alloc_zil_special,
-			    spa_t *, spa, int, error);
-		}
+
+	if (spa_has_slogs(spa)) {
+		error = metaslab_alloc(spa, spa_log_class(spa),
+		    size, new_bp, 1, txg, old_bp,
+		    METASLAB_HINTBP_AVOID, &io_alloc_list, NULL);
+
+		DTRACE_PROBE2(zio_alloc_zil_log,
+		    spa_t *, spa, int, error);
+
+		if (error == 0)
+			*slog = TRUE;
+	}
+
+	/*
+	 * use special when failed to allocate from the regular
+	 * slog, but only if allowed and if the special used
+	 * space is  below watermarks
+	 */
+	if (error != 0 && spa_can_special_be_used(spa) &&
+	    mp->spa_sync_to_special != SYNC_TO_SPECIAL_DISABLED) {
+		error = metaslab_alloc(spa, spa_special_class(spa),
+		    size, new_bp, 1, txg, old_bp,
+		    METASLAB_HINTBP_AVOID, &io_alloc_list, NULL);
+
+		DTRACE_PROBE2(zio_alloc_zil_special,
+		    spa_t *, spa, int, error);
+
+		if (error == 0)
+			*slog = FALSE;
 	}
 
 	if (error != 0) {
@@ -3247,19 +3227,11 @@
 
 		DTRACE_PROBE2(zio_alloc_zil_normal,
 		    spa_t *, spa, int, error);
-=======
-	error = metaslab_alloc(spa, spa_log_class(spa), size, new_bp, 1,
-	    txg, old_bp, METASLAB_HINTBP_AVOID, &io_alloc_list, NULL);
-	if (error == 0) {
-		*slog = TRUE;
-	} else {
-		error = metaslab_alloc(spa, spa_normal_class(spa), size,
-		    new_bp, 1, txg, old_bp, METASLAB_HINTBP_AVOID,
-		    &io_alloc_list, NULL);
+
 		if (error == 0)
 			*slog = FALSE;
->>>>>>> 4dfc19d7
-	}
+	}
+
 	metaslab_trace_fini(&io_alloc_list);
 
 	if (error == 0) {
@@ -3363,15 +3335,9 @@
 		uint64_t asize = P2ROUNDUP(zio->io_size, align);
 		abd_t *abuf = abd_alloc_sametype(zio->io_abd, asize);
 		ASSERT(vd == vd->vdev_top);
-<<<<<<< HEAD
 		if (type == ZIO_TYPE_WRITE) {
-			bcopy(zio->io_data, abuf, zio->io_size);
-			bzero(abuf + zio->io_size, asize - zio->io_size);
-=======
-		if (zio->io_type == ZIO_TYPE_WRITE) {
 			abd_copy(abuf, zio->io_abd, zio->io_size);
 			abd_zero_off(abuf, zio->io_size, asize - zio->io_size);
->>>>>>> 4dfc19d7
 		}
 		zio_push_transform(zio, abuf, asize, asize, zio_subblock);
 	}
@@ -4174,7 +4140,7 @@
 }
 
 zio_t *
-zio_wbc(zio_type_t type, vdev_t *vd, void *data,
+zio_wbc(zio_type_t type, vdev_t *vd, abd_t *data,
     uint64_t size, uint64_t offset)
 {
 	zio_t *zio = NULL;
