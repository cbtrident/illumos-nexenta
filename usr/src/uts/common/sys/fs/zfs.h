/*
 * CDDL HEADER START
 *
 * The contents of this file are subject to the terms of the
 * Common Development and Distribution License (the "License").
 * You may not use this file except in compliance with the License.
 *
 * You can obtain a copy of the license at usr/src/OPENSOLARIS.LICENSE
 * or http://www.opensolaris.org/os/licensing.
 * See the License for the specific language governing permissions
 * and limitations under the License.
 *
 * When distributing Covered Code, include this CDDL HEADER in each
 * file and include the License file at usr/src/OPENSOLARIS.LICENSE.
 * If applicable, add the following below this CDDL HEADER, with the
 * fields enclosed by brackets "[]" replaced with your own identifying
 * information: Portions Copyright [yyyy] [name of copyright owner]
 *
 * CDDL HEADER END
 */

/*
 * Copyright (c) 2005, 2010, Oracle and/or its affiliates. All rights reserved.
<<<<<<< HEAD
 * Copyright (c) 2012 by Delphix. All rights reserved.
=======
 * Copyright (c) 2013 by Delphix. All rights reserved.
 * Copyright 2011 Nexenta Systems, Inc.  All rights reserved.
>>>>>>> 7de6f2c0
 * Copyright (c) 2012, Joyent, Inc. All rights reserved.
 * Copyright 2013 Nexenta Systems, Inc.  All rights reserved.
 */

/* Portions Copyright 2010 Robert Milkowski */

#ifndef	_SYS_FS_ZFS_H
#define	_SYS_FS_ZFS_H

#include <sys/time.h>

#ifdef	__cplusplus
extern "C" {
#endif

/*
 * Types and constants shared between userland and the kernel.
 */

/*
 * Each dataset can be one of the following types.  These constants can be
 * combined into masks that can be passed to various functions.
 */
typedef enum {
	ZFS_TYPE_FILESYSTEM	= 0x1,
	ZFS_TYPE_SNAPSHOT	= 0x2,
	ZFS_TYPE_VOLUME		= 0x4,
	ZFS_TYPE_POOL		= 0x8,
	ZFS_TYPE_VDEV		= 0x10,
	ZFS_TYPE_COS		= 0x20
} zfs_type_t;

typedef enum dmu_objset_type {
	DMU_OST_NONE,
	DMU_OST_META,
	DMU_OST_ZFS,
	DMU_OST_ZVOL,
	DMU_OST_OTHER,			/* For testing only! */
	DMU_OST_ANY,			/* Be careful! */
	DMU_OST_NUMTYPES
} dmu_objset_type_t;

#define	ZFS_TYPE_DATASET	\
	(ZFS_TYPE_FILESYSTEM | ZFS_TYPE_VOLUME | ZFS_TYPE_SNAPSHOT)

#define	ZAP_MAXNAMELEN 256
#define	ZAP_MAXVALUELEN (1024 * 8)
#define	ZAP_OLDMAXVALUELEN 1024

/*
 * Dataset properties are identified by these constants and must be added to
 * the end of this list to ensure that external consumers are not affected
 * by the change. If you make any changes to this list, be sure to update
 * the property table in usr/src/common/zfs/zfs_prop.c.
 */
typedef enum {
	ZFS_PROP_TYPE,
	ZFS_PROP_CREATION,
	ZFS_PROP_USED,
	ZFS_PROP_AVAILABLE,
	ZFS_PROP_REFERENCED,
	ZFS_PROP_COMPRESSRATIO,
	ZFS_PROP_MOUNTED,
	ZFS_PROP_ORIGIN,
	ZFS_PROP_QUOTA,
	ZFS_PROP_RESERVATION,
	ZFS_PROP_VOLSIZE,
	ZFS_PROP_VOLBLOCKSIZE,
	ZFS_PROP_RECORDSIZE,
	ZFS_PROP_MOUNTPOINT,
	ZFS_PROP_SHARENFS,
	ZFS_PROP_CHECKSUM,
	ZFS_PROP_COMPRESSION,
	ZFS_PROP_ATIME,
	ZFS_PROP_DEVICES,
	ZFS_PROP_EXEC,
	ZFS_PROP_SETUID,
	ZFS_PROP_READONLY,
	ZFS_PROP_ZONED,
	ZFS_PROP_SNAPDIR,
	ZFS_PROP_ACLMODE,
	ZFS_PROP_ACLINHERIT,
	ZFS_PROP_CREATETXG,		/* not exposed to the user */
	ZFS_PROP_NAME,			/* not exposed to the user */
	ZFS_PROP_CANMOUNT,
	ZFS_PROP_ISCSIOPTIONS,		/* not exposed to the user */
	ZFS_PROP_XATTR,
	ZFS_PROP_NUMCLONES,		/* not exposed to the user */
	ZFS_PROP_COPIES,
	ZFS_PROP_VERSION,
	ZFS_PROP_UTF8ONLY,
	ZFS_PROP_NORMALIZE,
	ZFS_PROP_CASE,
	ZFS_PROP_VSCAN,
	ZFS_PROP_NBMAND,
	ZFS_PROP_SHARESMB,
	ZFS_PROP_REFQUOTA,
	ZFS_PROP_REFRESERVATION,
	ZFS_PROP_GUID,
	ZFS_PROP_PRIMARYCACHE,
	ZFS_PROP_SECONDARYCACHE,
	ZFS_PROP_USEDSNAP,
	ZFS_PROP_USEDDS,
	ZFS_PROP_USEDCHILD,
	ZFS_PROP_USEDREFRESERV,
	ZFS_PROP_USERACCOUNTING,	/* not exposed to the user */
	ZFS_PROP_STMF_SHAREINFO,	/* not exposed to the user */
	ZFS_PROP_DEFER_DESTROY,
	ZFS_PROP_USERREFS,
	ZFS_PROP_LOGBIAS,
	ZFS_PROP_UNIQUE,		/* not exposed to the user */
	ZFS_PROP_OBJSETID,		/* not exposed to the user */
	ZFS_PROP_DEDUP,
	ZFS_PROP_MLSLABEL,
	ZFS_PROP_SYNC,
	ZFS_PROP_REFRATIO,
	ZFS_PROP_WRITTEN,
	ZFS_PROP_CLONES,
<<<<<<< HEAD
	ZFS_PROP_LSTXG,
=======
	ZFS_PROP_LOGICALUSED,
	ZFS_PROP_LOGICALREFERENCED,
	ZFS_PROP_INCONSISTENT,		/* not exposed to the user */
>>>>>>> 7de6f2c0
	ZFS_NUM_PROPS
} zfs_prop_t;

typedef enum {
	ZFS_PROP_USERUSED,
	ZFS_PROP_USERQUOTA,
	ZFS_PROP_GROUPUSED,
	ZFS_PROP_GROUPQUOTA,
	ZFS_NUM_USERQUOTA_PROPS
} zfs_userquota_prop_t;

extern const char *zfs_userquota_prop_prefixes[ZFS_NUM_USERQUOTA_PROPS];

/*
 * Pool properties are identified by these constants and must be added to the
 * end of this list to ensure that external consumers are not affected
 * by the change. If you make any changes to this list, be sure to update
 * the property table in usr/src/common/zfs/zpool_prop.c.
 */
typedef enum {
	ZPOOL_PROP_NAME,
	ZPOOL_PROP_SIZE,
	ZPOOL_PROP_CAPACITY,
	ZPOOL_PROP_ALTROOT,
	ZPOOL_PROP_HEALTH,
	ZPOOL_PROP_GUID,
	ZPOOL_PROP_VERSION,
	ZPOOL_PROP_BOOTFS,
	ZPOOL_PROP_DELEGATION,
	ZPOOL_PROP_AUTOREPLACE,
	ZPOOL_PROP_CACHEFILE,
	ZPOOL_PROP_FAILUREMODE,
	ZPOOL_PROP_LISTSNAPS,
	ZPOOL_PROP_AUTOEXPAND,
	ZPOOL_PROP_DEDUPDITTO,
	ZPOOL_PROP_DEDUPRATIO,
	ZPOOL_PROP_FREE,
	ZPOOL_PROP_ALLOCATED,
	ZPOOL_PROP_READONLY,
	ZPOOL_PROP_COMMENT,
	ZPOOL_PROP_EXPANDSZ,
	ZPOOL_PROP_FREEING,
	ZPOOL_PROP_ENABLESPECIAL,
	ZPOOL_PROP_SPECIALCLASS,
	ZPOOL_PROP_LOWATERMARK,
	ZPOOL_PROP_HIWATERMARK,
	ZPOOL_NUM_PROPS
} zpool_prop_t;

typedef enum vdev_prop {
	VDEV_PROP_PATH,
	VDEV_PROP_FRU,
	VDEV_PROP_MINPENDING,
	VDEV_PROP_MAXPENDING,
	VDEV_PROP_PREFREAD,
	VDEV_PROP_COS,
	VDEV_NUM_PROPS
} vdev_prop_t;

typedef enum cos_prop {
	COS_PROP_ID,
	COS_PROP_NAME,			/* user-defined cos name */
	/* IO tunables */
	COS_PROP_UNMAP_FREED,		/* unmap freed blocks (boolean) */
	COS_PROP_PREFERRED_READ,	/* boolean */
	COS_PROP_MINPENDING,		/* 0-9 */
	COS_PROP_MAXPENDING,		/* 10-100 */
	COS_NUM_PROPS
} cos_prop_t;

#define	COS_NAME	"cos_name"
#define	COS_UNMAPFREED	"cos_unmapfreed"
#define	COS_PREFREAD	"cos_prefread"
#define	COS_MINPEDNING	"cos_minpending"
#define	COS_MAXPEDNING	"cos_maxpending"

/* Small enough to not hog a whole line of printout in zpool(1M). */
#define	ZPROP_MAX_COMMENT	32

#define	ZPROP_CONT		-2
#define	ZPROP_INVAL		-1

#define	ZPROP_VALUE		"value"
#define	ZPROP_SOURCE		"source"

typedef enum {
	ZPROP_SRC_NONE = 0x1,
	ZPROP_SRC_DEFAULT = 0x2,
	ZPROP_SRC_TEMPORARY = 0x4,
	ZPROP_SRC_LOCAL = 0x8,
	ZPROP_SRC_INHERITED = 0x10,
	ZPROP_SRC_RECEIVED = 0x20
} zprop_source_t;

#define	ZPROP_SRC_ALL	0x3f

#define	ZPROP_SOURCE_VAL_RECVD	"$recvd"
#define	ZPROP_N_MORE_ERRORS	"N_MORE_ERRORS"
/*
 * Dataset flag implemented as a special entry in the props zap object
 * indicating that the dataset has received properties on or after
 * SPA_VERSION_RECVD_PROPS. The first such receive blows away local properties
 * just as it did in earlier versions, and thereafter, local properties are
 * preserved.
 */
#define	ZPROP_HAS_RECVD		"$hasrecvd"

typedef enum {
	ZPROP_ERR_NOCLEAR = 0x1, /* failure to clear existing props */
	ZPROP_ERR_NORESTORE = 0x2 /* failure to restore props on error */
} zprop_errflags_t;

typedef int (*zprop_func)(int, void *);

/*
 * Properties to be set on the root file system of a new pool
 * are stuffed into their own nvlist, which is then included in
 * the properties nvlist with the pool properties.
 */
#define	ZPOOL_ROOTFS_PROPS	"root-props-nvl"

/*
 * Dataset property functions shared between libzfs and kernel.
 */
const char *zfs_prop_default_string(zfs_prop_t);
uint64_t zfs_prop_default_numeric(zfs_prop_t);
boolean_t zfs_prop_readonly(zfs_prop_t);
boolean_t zfs_prop_inheritable(zfs_prop_t);
boolean_t zfs_prop_setonce(zfs_prop_t);
const char *zfs_prop_to_name(zfs_prop_t);
zfs_prop_t zfs_name_to_prop(const char *);
boolean_t zfs_prop_user(const char *);
boolean_t zfs_prop_userquota(const char *);
boolean_t zfs_prop_written(const char *);
int zfs_prop_index_to_string(zfs_prop_t, uint64_t, const char **);
int zfs_prop_string_to_index(zfs_prop_t, const char *, uint64_t *);
uint64_t zfs_prop_random_value(zfs_prop_t, uint64_t seed);
boolean_t zfs_prop_valid_for_type(int, zfs_type_t);

/*
 * Pool property functions shared between libzfs and kernel.
 */
zpool_prop_t zpool_name_to_prop(const char *);
const char *zpool_prop_to_name(zpool_prop_t);
const char *zpool_prop_default_string(zpool_prop_t);
uint64_t zpool_prop_default_numeric(zpool_prop_t);
boolean_t zpool_prop_readonly(zpool_prop_t);
boolean_t zpool_prop_feature(const char *);
boolean_t zpool_prop_unsupported(const char *name);
int zpool_prop_index_to_string(zpool_prop_t, uint64_t, const char **);
int zpool_prop_string_to_index(zpool_prop_t, const char *, uint64_t *);
uint64_t zpool_prop_random_value(zpool_prop_t, uint64_t seed);

/*
 * Vdev property functions shared between libzfs and kernel.
 */
vdev_prop_t vdev_name_to_prop(const char *);
const char *vdev_prop_to_name(vdev_prop_t);
const char *vdev_prop_default_string(vdev_prop_t);
uint64_t vdev_prop_default_numeric(vdev_prop_t);
boolean_t vdev_prop_readonly(vdev_prop_t);
int vdev_prop_index_to_string(vdev_prop_t, uint64_t, const char **);
int vdev_prop_string_to_index(vdev_prop_t, const char *, uint64_t *);
uint64_t vdev_prop_random_value(vdev_prop_t, uint64_t seed);

/*
 * COS property functions shared between libzfs and kernel.
 */
cos_prop_t cos_name_to_prop(const char *);
const char *cos_prop_to_name(cos_prop_t);
const char *cos_prop_default_string(cos_prop_t);
uint64_t cos_prop_default_numeric(cos_prop_t);
boolean_t cos_prop_readonly(cos_prop_t);
int cos_prop_index_to_string(cos_prop_t, uint64_t, const char **);
int cos_prop_string_to_index(cos_prop_t, const char *, uint64_t *);
uint64_t cos_prop_random_value(cos_prop_t, uint64_t seed);

/*
 * Definitions for the Delegation.
 */
typedef enum {
	ZFS_DELEG_WHO_UNKNOWN = 0,
	ZFS_DELEG_USER = 'u',
	ZFS_DELEG_USER_SETS = 'U',
	ZFS_DELEG_GROUP = 'g',
	ZFS_DELEG_GROUP_SETS = 'G',
	ZFS_DELEG_EVERYONE = 'e',
	ZFS_DELEG_EVERYONE_SETS = 'E',
	ZFS_DELEG_CREATE = 'c',
	ZFS_DELEG_CREATE_SETS = 'C',
	ZFS_DELEG_NAMED_SET = 's',
	ZFS_DELEG_NAMED_SET_SETS = 'S'
} zfs_deleg_who_type_t;

typedef enum {
	ZFS_DELEG_NONE = 0,
	ZFS_DELEG_PERM_LOCAL = 1,
	ZFS_DELEG_PERM_DESCENDENT = 2,
	ZFS_DELEG_PERM_LOCALDESCENDENT = 3,
	ZFS_DELEG_PERM_CREATE = 4
} zfs_deleg_inherit_t;

#define	ZFS_DELEG_PERM_UID	"uid"
#define	ZFS_DELEG_PERM_GID	"gid"
#define	ZFS_DELEG_PERM_GROUPS	"groups"

#define	ZFS_MLSLABEL_DEFAULT	"none"

#define	ZFS_SMB_ACL_SRC		"src"
#define	ZFS_SMB_ACL_TARGET	"target"

typedef enum {
	ZFS_CANMOUNT_OFF = 0,
	ZFS_CANMOUNT_ON = 1,
	ZFS_CANMOUNT_NOAUTO = 2
} zfs_canmount_type_t;

typedef enum {
	ZFS_LOGBIAS_LATENCY = 0,
	ZFS_LOGBIAS_THROUGHPUT = 1
} zfs_logbias_op_t;

typedef enum zfs_share_op {
	ZFS_SHARE_NFS = 0,
	ZFS_UNSHARE_NFS = 1,
	ZFS_SHARE_SMB = 2,
	ZFS_UNSHARE_SMB = 3
} zfs_share_op_t;

typedef enum zfs_smb_acl_op {
	ZFS_SMB_ACL_ADD,
	ZFS_SMB_ACL_REMOVE,
	ZFS_SMB_ACL_RENAME,
	ZFS_SMB_ACL_PURGE
} zfs_smb_acl_op_t;

typedef enum zfs_cache_type {
	ZFS_CACHE_NONE = 0,
	ZFS_CACHE_METADATA = 1,
	ZFS_CACHE_ALL = 2
} zfs_cache_type_t;

typedef enum {
	ZFS_SYNC_STANDARD = 0,
	ZFS_SYNC_ALWAYS = 1,
	ZFS_SYNC_DISABLED = 2
} zfs_sync_type_t;


/*
 * On-disk version number.
 */
#define	SPA_VERSION_1			1ULL
#define	SPA_VERSION_2			2ULL
#define	SPA_VERSION_3			3ULL
#define	SPA_VERSION_4			4ULL
#define	SPA_VERSION_5			5ULL
#define	SPA_VERSION_6			6ULL
#define	SPA_VERSION_7			7ULL
#define	SPA_VERSION_8			8ULL
#define	SPA_VERSION_9			9ULL
#define	SPA_VERSION_10			10ULL
#define	SPA_VERSION_11			11ULL
#define	SPA_VERSION_12			12ULL
#define	SPA_VERSION_13			13ULL
#define	SPA_VERSION_14			14ULL
#define	SPA_VERSION_15			15ULL
#define	SPA_VERSION_16			16ULL
#define	SPA_VERSION_17			17ULL
#define	SPA_VERSION_18			18ULL
#define	SPA_VERSION_19			19ULL
#define	SPA_VERSION_20			20ULL
#define	SPA_VERSION_21			21ULL
#define	SPA_VERSION_22			22ULL
#define	SPA_VERSION_23			23ULL
#define	SPA_VERSION_24			24ULL
#define	SPA_VERSION_25			25ULL
#define	SPA_VERSION_26			26ULL
#define	SPA_VERSION_27			27ULL
#define	SPA_VERSION_28			28ULL
#define	SPA_VERSION_5000		5000ULL

/*
 * When bumping up SPA_VERSION, make sure GRUB ZFS understands the on-disk
 * format change. Go to usr/src/grub/grub-0.97/stage2/{zfs-include/, fsys_zfs*},
 * and do the appropriate changes.  Also bump the version number in
 * usr/src/grub/capability.
 */
#define	SPA_VERSION			SPA_VERSION_5000
#define	SPA_VERSION_STRING		"5000"

/*
 * Symbolic names for the changes that caused a SPA_VERSION switch.
 * Used in the code when checking for presence or absence of a feature.
 * Feel free to define multiple symbolic names for each version if there
 * were multiple changes to on-disk structures during that version.
 *
 * NOTE: When checking the current SPA_VERSION in your code, be sure
 *       to use spa_version() since it reports the version of the
 *       last synced uberblock.  Checking the in-flight version can
 *       be dangerous in some cases.
 */
#define	SPA_VERSION_INITIAL		SPA_VERSION_1
#define	SPA_VERSION_DITTO_BLOCKS	SPA_VERSION_2
#define	SPA_VERSION_SPARES		SPA_VERSION_3
#define	SPA_VERSION_RAIDZ2		SPA_VERSION_3
#define	SPA_VERSION_BPOBJ_ACCOUNT	SPA_VERSION_3
#define	SPA_VERSION_RAIDZ_DEFLATE	SPA_VERSION_3
#define	SPA_VERSION_DNODE_BYTES		SPA_VERSION_3
#define	SPA_VERSION_ZPOOL_HISTORY	SPA_VERSION_4
#define	SPA_VERSION_GZIP_COMPRESSION	SPA_VERSION_5
#define	SPA_VERSION_BOOTFS		SPA_VERSION_6
#define	SPA_VERSION_SLOGS		SPA_VERSION_7
#define	SPA_VERSION_DELEGATED_PERMS	SPA_VERSION_8
#define	SPA_VERSION_FUID		SPA_VERSION_9
#define	SPA_VERSION_REFRESERVATION	SPA_VERSION_9
#define	SPA_VERSION_REFQUOTA		SPA_VERSION_9
#define	SPA_VERSION_UNIQUE_ACCURATE	SPA_VERSION_9
#define	SPA_VERSION_L2CACHE		SPA_VERSION_10
#define	SPA_VERSION_NEXT_CLONES		SPA_VERSION_11
#define	SPA_VERSION_ORIGIN		SPA_VERSION_11
#define	SPA_VERSION_DSL_SCRUB		SPA_VERSION_11
#define	SPA_VERSION_SNAP_PROPS		SPA_VERSION_12
#define	SPA_VERSION_USED_BREAKDOWN	SPA_VERSION_13
#define	SPA_VERSION_PASSTHROUGH_X	SPA_VERSION_14
#define	SPA_VERSION_USERSPACE		SPA_VERSION_15
#define	SPA_VERSION_STMF_PROP		SPA_VERSION_16
#define	SPA_VERSION_RAIDZ3		SPA_VERSION_17
#define	SPA_VERSION_USERREFS		SPA_VERSION_18
#define	SPA_VERSION_HOLES		SPA_VERSION_19
#define	SPA_VERSION_ZLE_COMPRESSION	SPA_VERSION_20
#define	SPA_VERSION_DEDUP		SPA_VERSION_21
#define	SPA_VERSION_RECVD_PROPS		SPA_VERSION_22
#define	SPA_VERSION_SLIM_ZIL		SPA_VERSION_23
#define	SPA_VERSION_SA			SPA_VERSION_24
#define	SPA_VERSION_SCAN		SPA_VERSION_25
#define	SPA_VERSION_DIR_CLONES		SPA_VERSION_26
#define	SPA_VERSION_DEADLISTS		SPA_VERSION_26
#define	SPA_VERSION_FAST_SNAP		SPA_VERSION_27
#define	SPA_VERSION_MULTI_REPLACE	SPA_VERSION_28
#define	SPA_VERSION_BEFORE_FEATURES	SPA_VERSION_28
#define	SPA_VERSION_FEATURES		SPA_VERSION_5000

#define	SPA_VERSION_IS_SUPPORTED(v) \
	(((v) >= SPA_VERSION_INITIAL && (v) <= SPA_VERSION_BEFORE_FEATURES) || \
	((v) >= SPA_VERSION_FEATURES && (v) <= SPA_VERSION))

/*
 * ZPL version - rev'd whenever an incompatible on-disk format change
 * occurs.  This is independent of SPA/DMU/ZAP versioning.  You must
 * also update the version_table[] and help message in zfs_prop.c.
 *
 * When changing, be sure to teach GRUB how to read the new format!
 * See usr/src/grub/grub-0.97/stage2/{zfs-include/,fsys_zfs*}
 */
#define	ZPL_VERSION_1			1ULL
#define	ZPL_VERSION_2			2ULL
#define	ZPL_VERSION_3			3ULL
#define	ZPL_VERSION_4			4ULL
#define	ZPL_VERSION_5			5ULL
#define	ZPL_VERSION			ZPL_VERSION_5
#define	ZPL_VERSION_STRING		"5"

#define	ZPL_VERSION_INITIAL		ZPL_VERSION_1
#define	ZPL_VERSION_DIRENT_TYPE		ZPL_VERSION_2
#define	ZPL_VERSION_FUID		ZPL_VERSION_3
#define	ZPL_VERSION_NORMALIZATION	ZPL_VERSION_3
#define	ZPL_VERSION_SYSATTR		ZPL_VERSION_3
#define	ZPL_VERSION_USERSPACE		ZPL_VERSION_4
#define	ZPL_VERSION_SA			ZPL_VERSION_5

/* Rewind request information */
#define	ZPOOL_NO_REWIND		1  /* No policy - default behavior */
#define	ZPOOL_NEVER_REWIND	2  /* Do not search for best txg or rewind */
#define	ZPOOL_TRY_REWIND	4  /* Search for best txg, but do not rewind */
#define	ZPOOL_DO_REWIND		8  /* Rewind to best txg w/in deferred frees */
#define	ZPOOL_EXTREME_REWIND	16 /* Allow extreme measures to find best txg */
#define	ZPOOL_REWIND_MASK	28 /* All the possible rewind bits */
#define	ZPOOL_REWIND_POLICIES	31 /* All the possible policy bits */

typedef struct zpool_rewind_policy {
	uint32_t	zrp_request;	/* rewind behavior requested */
	uint64_t	zrp_maxmeta;	/* max acceptable meta-data errors */
	uint64_t	zrp_maxdata;	/* max acceptable data errors */
	uint64_t	zrp_txg;	/* specific txg to load */
} zpool_rewind_policy_t;

/*
 * The following are configuration names used in the nvlist describing a pool's
 * configuration.
 */
#define	ZPOOL_CONFIG_VERSION		"version"
#define	ZPOOL_CONFIG_POOL_NAME		"name"
#define	ZPOOL_CONFIG_POOL_STATE		"state"
#define	ZPOOL_CONFIG_POOL_TXG		"txg"
#define	ZPOOL_CONFIG_POOL_GUID		"pool_guid"
#define	ZPOOL_CONFIG_CREATE_TXG		"create_txg"
#define	ZPOOL_CONFIG_TOP_GUID		"top_guid"
#define	ZPOOL_CONFIG_VDEV_TREE		"vdev_tree"
#define	ZPOOL_CONFIG_TYPE		"type"
#define	ZPOOL_CONFIG_CHILDREN		"children"
#define	ZPOOL_CONFIG_ID			"id"
#define	ZPOOL_CONFIG_GUID		"guid"
#define	ZPOOL_CONFIG_PATH		"path"
#define	ZPOOL_CONFIG_DEVID		"devid"
#define	ZPOOL_CONFIG_METASLAB_ARRAY	"metaslab_array"
#define	ZPOOL_CONFIG_METASLAB_SHIFT	"metaslab_shift"
#define	ZPOOL_CONFIG_ASHIFT		"ashift"
#define	ZPOOL_CONFIG_ASIZE		"asize"
#define	ZPOOL_CONFIG_DTL		"DTL"
#define	ZPOOL_CONFIG_SCAN_STATS		"scan_stats"	/* not stored on disk */
#define	ZPOOL_CONFIG_VDEV_STATS		"vdev_stats"	/* not stored on disk */
#define	ZPOOL_CONFIG_WHOLE_DISK		"whole_disk"
#define	ZPOOL_CONFIG_ERRCOUNT		"error_count"
#define	ZPOOL_CONFIG_NOT_PRESENT	"not_present"
#define	ZPOOL_CONFIG_SPARES		"spares"
#define	ZPOOL_CONFIG_IS_SPARE		"is_spare"
#define	ZPOOL_CONFIG_NPARITY		"nparity"
#define	ZPOOL_CONFIG_HOSTID		"hostid"
#define	ZPOOL_CONFIG_HOSTNAME		"hostname"
#define	ZPOOL_CONFIG_LOADED_TIME	"initial_load_time"
#define	ZPOOL_CONFIG_UNSPARE		"unspare"
#define	ZPOOL_CONFIG_PHYS_PATH		"phys_path"
#define	ZPOOL_CONFIG_IS_LOG		"is_log"
#define	ZPOOL_CONFIG_IS_SPECIAL		"is_special"
#define	ZPOOL_CONFIG_L2CACHE		"l2cache"
#define	ZPOOL_CONFIG_HOLE_ARRAY		"hole_array"
#define	ZPOOL_CONFIG_VDEV_CHILDREN	"vdev_children"
#define	ZPOOL_CONFIG_IS_HOLE		"is_hole"
#define	ZPOOL_CONFIG_DDT_HISTOGRAM	"ddt_histogram"
#define	ZPOOL_CONFIG_DDT_OBJ_STATS	"ddt_object_stats"
#define	ZPOOL_CONFIG_DDT_STATS		"ddt_stats"
#define	ZPOOL_CONFIG_SPLIT		"splitcfg"
#define	ZPOOL_CONFIG_ORIG_GUID		"orig_guid"
#define	ZPOOL_CONFIG_SPLIT_GUID		"split_guid"
#define	ZPOOL_CONFIG_SPLIT_LIST		"guid_list"
#define	ZPOOL_CONFIG_REMOVING		"removing"
#define	ZPOOL_CONFIG_RESILVER_TXG	"resilver_txg"
#define	ZPOOL_CONFIG_COMMENT		"comment"
#define	ZPOOL_CONFIG_SUSPENDED		"suspended"	/* not stored on disk */
#define	ZPOOL_CONFIG_TIMESTAMP		"timestamp"	/* not stored on disk */
#define	ZPOOL_CONFIG_BOOTFS		"bootfs"	/* not stored on disk */
#define	ZPOOL_CONFIG_MISSING_DEVICES	"missing_vdevs"	/* not stored on disk */
#define	ZPOOL_CONFIG_LOAD_INFO		"load_info"	/* not stored on disk */
#define	ZPOOL_CONFIG_REWIND_INFO	"rewind_info"	/* not stored on disk */
#define	ZPOOL_CONFIG_UNSUP_FEAT		"unsup_feat"	/* not stored on disk */
#define	ZPOOL_CONFIG_ENABLED_FEAT	"enabled_feat"	/* not stored on disk */
#define	ZPOOL_CONFIG_CAN_RDONLY		"can_rdonly"	/* not stored on disk */
#define	ZPOOL_CONFIG_FEATURES_FOR_READ	"features_for_read"
#define	ZPOOL_CONFIG_FEATURE_STATS	"feature_stats"	/* not stored on disk */
/*
 * The persistent vdev state is stored as separate values rather than a single
 * 'vdev_state' entry.  This is because a device can be in multiple states, such
 * as offline and degraded.
 */
#define	ZPOOL_CONFIG_OFFLINE		"offline"
#define	ZPOOL_CONFIG_FAULTED		"faulted"
#define	ZPOOL_CONFIG_DEGRADED		"degraded"
#define	ZPOOL_CONFIG_REMOVED		"removed"
#define	ZPOOL_CONFIG_FRU		"fru"
#define	ZPOOL_CONFIG_AUX_STATE		"aux_state"

/* Rewind policy parameters */
#define	ZPOOL_REWIND_POLICY		"rewind-policy"
#define	ZPOOL_REWIND_REQUEST		"rewind-request"
#define	ZPOOL_REWIND_REQUEST_TXG	"rewind-request-txg"
#define	ZPOOL_REWIND_META_THRESH	"rewind-meta-thresh"
#define	ZPOOL_REWIND_DATA_THRESH	"rewind-data-thresh"

/* Rewind data discovered */
#define	ZPOOL_CONFIG_LOAD_TIME		"rewind_txg_ts"
#define	ZPOOL_CONFIG_LOAD_DATA_ERRORS	"verify_data_errors"
#define	ZPOOL_CONFIG_REWIND_TIME	"seconds_of_rewind"

#define	VDEV_TYPE_ROOT			"root"
#define	VDEV_TYPE_MIRROR		"mirror"
#define	VDEV_TYPE_REPLACING		"replacing"
#define	VDEV_TYPE_RAIDZ			"raidz"
#define	VDEV_TYPE_DISK			"disk"
#define	VDEV_TYPE_FILE			"file"
#define	VDEV_TYPE_MISSING		"missing"
#define	VDEV_TYPE_HOLE			"hole"
#define	VDEV_TYPE_SPARE			"spare"
#define	VDEV_TYPE_LOG			"log"
#define	VDEV_TYPE_L2CACHE		"l2cache"
#define	VDEV_TYPE_SPECIAL		"special"

/*
 * This is needed in userland to report the minimum necessary device size.
 */
#define	SPA_MINDEVSIZE		(64ULL << 20)

/*
 * The location of the pool configuration repository, shared between kernel and
 * userland.
 */
#define	ZPOOL_CACHE		"/etc/zfs/zpool.cache"

/*
 * vdev states are ordered from least to most healthy.
 * A vdev that's CANT_OPEN or below is considered unusable.
 */
typedef enum vdev_state {
	VDEV_STATE_UNKNOWN = 0,	/* Uninitialized vdev			*/
	VDEV_STATE_CLOSED,	/* Not currently open			*/
	VDEV_STATE_OFFLINE,	/* Not allowed to open			*/
	VDEV_STATE_REMOVED,	/* Explicitly removed from system	*/
	VDEV_STATE_CANT_OPEN,	/* Tried to open, but failed		*/
	VDEV_STATE_FAULTED,	/* External request to fault device	*/
	VDEV_STATE_DEGRADED,	/* Replicated vdev with unhealthy kids	*/
	VDEV_STATE_HEALTHY	/* Presumed good			*/
} vdev_state_t;

#define	VDEV_STATE_ONLINE	VDEV_STATE_HEALTHY

/*
 * vdev aux states.  When a vdev is in the CANT_OPEN state, the aux field
 * of the vdev stats structure uses these constants to distinguish why.
 */
typedef enum vdev_aux {
	VDEV_AUX_NONE,		/* no error				*/
	VDEV_AUX_OPEN_FAILED,	/* ldi_open_*() or vn_open() failed	*/
	VDEV_AUX_CORRUPT_DATA,	/* bad label or disk contents		*/
	VDEV_AUX_NO_REPLICAS,	/* insufficient number of replicas	*/
	VDEV_AUX_BAD_GUID_SUM,	/* vdev guid sum doesn't match		*/
	VDEV_AUX_TOO_SMALL,	/* vdev size is too small		*/
	VDEV_AUX_BAD_LABEL,	/* the label is OK but invalid		*/
	VDEV_AUX_VERSION_NEWER,	/* on-disk version is too new		*/
	VDEV_AUX_VERSION_OLDER,	/* on-disk version is too old		*/
	VDEV_AUX_UNSUP_FEAT,	/* unsupported features			*/
	VDEV_AUX_SPARED,	/* hot spare used in another pool	*/
	VDEV_AUX_ERR_EXCEEDED,	/* too many errors			*/
	VDEV_AUX_IO_FAILURE,	/* experienced I/O failure		*/
	VDEV_AUX_BAD_LOG,	/* cannot read log chain(s)		*/
	VDEV_AUX_EXTERNAL,	/* external diagnosis			*/
	VDEV_AUX_SPLIT_POOL	/* vdev was split off into another pool	*/
} vdev_aux_t;

/*
 * pool state.  The following states are written to disk as part of the normal
 * SPA lifecycle: ACTIVE, EXPORTED, DESTROYED, SPARE, L2CACHE.  The remaining
 * states are software abstractions used at various levels to communicate
 * pool state.
 */
typedef enum pool_state {
	POOL_STATE_ACTIVE = 0,		/* In active use		*/
	POOL_STATE_EXPORTED,		/* Explicitly exported		*/
	POOL_STATE_DESTROYED,		/* Explicitly destroyed		*/
	POOL_STATE_SPARE,		/* Reserved for hot spare use	*/
	POOL_STATE_L2CACHE,		/* Level 2 ARC device		*/
	POOL_STATE_UNINITIALIZED,	/* Internal spa_t state		*/
	POOL_STATE_UNAVAIL,		/* Internal libzfs state	*/
	POOL_STATE_POTENTIALLY_ACTIVE	/* Internal libzfs state	*/
} pool_state_t;

/*
 * Scan Functions.
 */
typedef enum pool_scan_func {
	POOL_SCAN_NONE,
	POOL_SCAN_SCRUB,
	POOL_SCAN_RESILVER,
	POOL_SCAN_FUNCS
} pool_scan_func_t;

/*
 * ZIO types.  Needed to interpret vdev statistics below.
 */
typedef enum zio_type {
	ZIO_TYPE_NULL = 0,
	ZIO_TYPE_READ,
	ZIO_TYPE_WRITE,
	ZIO_TYPE_FREE,
	ZIO_TYPE_CLAIM,
	ZIO_TYPE_IOCTL,
	ZIO_TYPES
} zio_type_t;

/*
 * Pool statistics.  Note: all fields should be 64-bit because this
 * is passed between kernel and userland as an nvlist uint64 array.
 */
typedef struct pool_scan_stat {
	/* values stored on disk */
	uint64_t	pss_func;	/* pool_scan_func_t */
	uint64_t	pss_state;	/* dsl_scan_state_t */
	uint64_t	pss_start_time;	/* scan start time */
	uint64_t	pss_end_time;	/* scan end time */
	uint64_t	pss_to_examine;	/* total bytes to scan */
	uint64_t	pss_examined;	/* total examined bytes	*/
	uint64_t	pss_to_process; /* total bytes to process */
	uint64_t	pss_processed;	/* total processed bytes */
	uint64_t	pss_errors;	/* scan errors	*/

	/* values not stored on disk */
	uint64_t	pss_pass_exam;	/* examined bytes per scan pass */
	uint64_t	pss_pass_start;	/* start time of a scan pass */
} pool_scan_stat_t;

typedef enum dsl_scan_state {
	DSS_NONE,
	DSS_SCANNING,
	DSS_FINISHED,
	DSS_CANCELED,
	DSS_NUM_STATES
} dsl_scan_state_t;


/*
 * Vdev statistics.  Note: all fields should be 64-bit because this
 * is passed between kernel and userland as an nvlist uint64 array.
 */
typedef struct vdev_stat {
	hrtime_t	vs_timestamp;		/* time since vdev load	*/
	uint64_t	vs_state;		/* vdev state		*/
	uint64_t	vs_aux;			/* see vdev_aux_t	*/
	uint64_t	vs_alloc;		/* space allocated	*/
	uint64_t	vs_space;		/* total capacity	*/
	uint64_t	vs_dspace;		/* deflated capacity	*/
	uint64_t	vs_rsize;		/* replaceable dev size */
	uint64_t	vs_esize;		/* expandable dev size */
	uint64_t	vs_ops[ZIO_TYPES];	/* operation count	*/
	uint64_t	vs_bytes[ZIO_TYPES];	/* bytes read/written	*/
	uint64_t	vs_read_errors;		/* read errors		*/
	uint64_t	vs_write_errors;	/* write errors		*/
	uint64_t	vs_checksum_errors;	/* checksum errors	*/
	uint64_t	vs_self_healed;		/* self-healed bytes	*/
	uint64_t	vs_scan_removing;	/* removing?	*/
	uint64_t	vs_scan_processed;	/* scan processed bytes	*/
	hrtime_t	vs_latency[ZIO_TYPES];	/* moving average of latency */
	hrtime_t	vs_iotime[ZIO_TYPES];	/* time spent doing i/o */
	/* utilization telemetry */
	hrtime_t	vs_bzstart;		/* busy time start */
	hrtime_t	vs_bztotal;		/* busy time total */
	hrtime_t	vs_wcstart;		/* wall-clock time start */
	uint64_t	vs_busy;		/* vdev utilization */
} vdev_stat_t;

/*
 * DDT statistics.  Note: all fields should be 64-bit because this
 * is passed between kernel and userland as an nvlist uint64 array.
 */
typedef struct ddt_object {
	uint64_t	ddo_count;	/* number of elments in ddt 	*/
	uint64_t	ddo_dspace;	/* size of ddt on disk		*/
	uint64_t	ddo_mspace;	/* size of ddt in-core		*/
} ddt_object_t;

typedef struct ddt_stat {
	uint64_t	dds_blocks;	/* blocks			*/
	uint64_t	dds_lsize;	/* logical size			*/
	uint64_t	dds_psize;	/* physical size		*/
	uint64_t	dds_dsize;	/* deflated allocated size	*/
	uint64_t	dds_ref_blocks;	/* referenced blocks		*/
	uint64_t	dds_ref_lsize;	/* referenced lsize * refcnt	*/
	uint64_t	dds_ref_psize;	/* referenced psize * refcnt	*/
	uint64_t	dds_ref_dsize;	/* referenced dsize * refcnt	*/
} ddt_stat_t;

typedef struct ddt_histogram {
	ddt_stat_t	ddh_stat[64];	/* power-of-two histogram buckets */
} ddt_histogram_t;

#define	ZVOL_DRIVER	"zvol"
#define	ZFS_DRIVER	"zfs"
#define	ZFS_DEV		"/dev/zfs"

/* general zvol path */
#define	ZVOL_DIR		"/dev/zvol"
/* expansion */
#define	ZVOL_PSEUDO_DEV		"/devices/pseudo/zfs@0:"
/* for dump and swap */
#define	ZVOL_FULL_DEV_DIR	ZVOL_DIR "/dsk/"
#define	ZVOL_FULL_RDEV_DIR	ZVOL_DIR "/rdsk/"

#define	ZVOL_PROP_NAME		"name"
#define	ZVOL_DEFAULT_BLOCKSIZE	8192

/*
 * /dev/zfs ioctl numbers.
 */
typedef enum zfs_ioc {
	ZFS_IOC_FIRST =	('Z' << 8),
	ZFS_IOC = ZFS_IOC_FIRST,
	ZFS_IOC_POOL_CREATE = ZFS_IOC_FIRST,
	ZFS_IOC_POOL_DESTROY,
	ZFS_IOC_POOL_IMPORT,
	ZFS_IOC_POOL_EXPORT,
	ZFS_IOC_POOL_CONFIGS,
	ZFS_IOC_POOL_STATS,
	ZFS_IOC_POOL_TRYIMPORT,
	ZFS_IOC_POOL_SCAN,
	ZFS_IOC_POOL_FREEZE,
	ZFS_IOC_POOL_UPGRADE,
	ZFS_IOC_POOL_GET_HISTORY,
	ZFS_IOC_VDEV_ADD,
	ZFS_IOC_VDEV_REMOVE,
	ZFS_IOC_VDEV_SET_STATE,
	ZFS_IOC_VDEV_ATTACH,
	ZFS_IOC_VDEV_DETACH,
	ZFS_IOC_VDEV_SETPATH,
	ZFS_IOC_VDEV_SETFRU,
	ZFS_IOC_OBJSET_STATS,
	ZFS_IOC_OBJSET_ZPLPROPS,
	ZFS_IOC_DATASET_LIST_NEXT,
	ZFS_IOC_SNAPSHOT_LIST_NEXT,
	ZFS_IOC_SET_PROP,
	ZFS_IOC_CREATE,
	ZFS_IOC_DESTROY,
	ZFS_IOC_ROLLBACK,
	ZFS_IOC_RENAME,
	ZFS_IOC_RECV,
	ZFS_IOC_SEND,
	ZFS_IOC_INJECT_FAULT,
	ZFS_IOC_CLEAR_FAULT,
	ZFS_IOC_INJECT_LIST_NEXT,
	ZFS_IOC_ERROR_LOG,
	ZFS_IOC_CLEAR,
	ZFS_IOC_PROMOTE,
	ZFS_IOC_SNAPSHOT,
	ZFS_IOC_DSOBJ_TO_DSNAME,
	ZFS_IOC_OBJ_TO_PATH,
	ZFS_IOC_POOL_SET_PROPS,
	ZFS_IOC_POOL_GET_PROPS,
	ZFS_IOC_SET_FSACL,
	ZFS_IOC_GET_FSACL,
	ZFS_IOC_SHARE,
	ZFS_IOC_INHERIT_PROP,
	ZFS_IOC_SMB_ACL,
	ZFS_IOC_USERSPACE_ONE,
	ZFS_IOC_USERSPACE_MANY,
	ZFS_IOC_USERSPACE_UPGRADE,
	ZFS_IOC_HOLD,
	ZFS_IOC_RELEASE,
	ZFS_IOC_GET_HOLDS,
	ZFS_IOC_OBJSET_RECVD_PROPS,
	ZFS_IOC_VDEV_SPLIT,
	ZFS_IOC_NEXT_OBJ,
	ZFS_IOC_DIFF,
	ZFS_IOC_TMP_SNAPSHOT,
	ZFS_IOC_OBJ_TO_STATS,
	ZFS_IOC_SPACE_WRITTEN,
	ZFS_IOC_SPACE_SNAPS,
	ZFS_IOC_DESTROY_SNAPS,
	ZFS_IOC_POOL_REGUID,
	ZFS_IOC_POOL_REOPEN,
	ZFS_IOC_SEND_PROGRESS,
	ZFS_IOC_LOG_HISTORY,
	ZFS_IOC_SEND_NEW,
	ZFS_IOC_SEND_SPACE,
	ZFS_IOC_CLONE,
	ZFS_IOC_VDEV_SET_PROPS,
	ZFS_IOC_VDEV_GET_PROPS,
	ZFS_IOC_COS_ALLOC,
	ZFS_IOC_COS_FREE,
	ZFS_IOC_COS_LIST,
	ZFS_IOC_COS_SET_PROPS,
	ZFS_IOC_COS_GET_PROPS,
	ZFS_IOC_POOL_CONFIGS_NVL,
	ZFS_IOC_POOL_STATS_NVL,
	ZFS_IOC_OBJSET_STATS_NVL,
	ZFS_IOC_DATASET_LIST_NEXT_NVL,
	ZFS_IOC_SNAPSHOT_LIST_NEXT_NVL,
	ZFS_IOC_POOL_GET_PROPS_NVL,
	ZFS_IOC_LAST
} zfs_ioc_t;

/*
 * Internal SPA load state.  Used by FMA diagnosis engine.
 */
typedef enum {
	SPA_LOAD_NONE,		/* no load in progress	*/
	SPA_LOAD_OPEN,		/* normal open		*/
	SPA_LOAD_IMPORT,	/* import in progress	*/
	SPA_LOAD_TRYIMPORT,	/* tryimport in progress */
	SPA_LOAD_RECOVER,	/* recovery requested	*/
	SPA_LOAD_ERROR		/* load failed		*/
} spa_load_state_t;

/*
 * Bookmark name values.
 */
#define	ZPOOL_ERR_LIST		"error list"
#define	ZPOOL_ERR_DATASET	"dataset"
#define	ZPOOL_ERR_OBJECT	"object"

#define	HIS_MAX_RECORD_LEN	(MAXPATHLEN + MAXPATHLEN + 1)

/*
 * The following are names used in the nvlist describing
 * the pool's history log.
 */
#define	ZPOOL_HIST_RECORD	"history record"
#define	ZPOOL_HIST_TIME		"history time"
#define	ZPOOL_HIST_CMD		"history command"
#define	ZPOOL_HIST_WHO		"history who"
#define	ZPOOL_HIST_ZONE		"history zone"
#define	ZPOOL_HIST_HOST		"history hostname"
#define	ZPOOL_HIST_TXG		"history txg"
#define	ZPOOL_HIST_INT_EVENT	"history internal event"
#define	ZPOOL_HIST_INT_STR	"history internal str"
#define	ZPOOL_HIST_INT_NAME	"internal_name"
#define	ZPOOL_HIST_IOCTL	"ioctl"
#define	ZPOOL_HIST_INPUT_NVL	"in_nvl"
#define	ZPOOL_HIST_OUTPUT_NVL	"out_nvl"
#define	ZPOOL_HIST_DSNAME	"dsname"
#define	ZPOOL_HIST_DSID		"dsid"

/*
 * Flags for ZFS_IOC_VDEV_SET_STATE
 */
#define	ZFS_ONLINE_CHECKREMOVE	0x1
#define	ZFS_ONLINE_UNSPARE	0x2
#define	ZFS_ONLINE_FORCEFAULT	0x4
#define	ZFS_ONLINE_EXPAND	0x8
#define	ZFS_OFFLINE_TEMPORARY	0x1

/*
 * Flags for ZFS_IOC_POOL_IMPORT
 */
#define	ZFS_IMPORT_NORMAL	0x0
#define	ZFS_IMPORT_VERBATIM	0x1
#define	ZFS_IMPORT_ANY_HOST	0x2
#define	ZFS_IMPORT_MISSING_LOG	0x4
#define	ZFS_IMPORT_ONLY		0x8

/*
 * Sysevent payload members.  ZFS will generate the following sysevents with the
 * given payloads:
 *
 *	ESC_ZFS_RESILVER_START
 *	ESC_ZFS_RESILVER_END
 *	ESC_ZFS_POOL_DESTROY
 *	ESC_ZFS_POOL_REGUID
 *
 *		ZFS_EV_POOL_NAME	DATA_TYPE_STRING
 *		ZFS_EV_POOL_GUID	DATA_TYPE_UINT64
 *
 *	ESC_ZFS_VDEV_REMOVE
 *	ESC_ZFS_VDEV_CLEAR
 *	ESC_ZFS_VDEV_CHECK
 *
 *		ZFS_EV_POOL_NAME	DATA_TYPE_STRING
 *		ZFS_EV_POOL_GUID	DATA_TYPE_UINT64
 *		ZFS_EV_VDEV_PATH	DATA_TYPE_STRING	(optional)
 *		ZFS_EV_VDEV_GUID	DATA_TYPE_UINT64
 */
#define	ZFS_EV_POOL_NAME	"pool_name"
#define	ZFS_EV_POOL_GUID	"pool_guid"
#define	ZFS_EV_VDEV_PATH	"vdev_path"
#define	ZFS_EV_VDEV_GUID	"vdev_guid"

#ifdef	__cplusplus
}
#endif

#endif	/* _SYS_FS_ZFS_H */<|MERGE_RESOLUTION|>--- conflicted
+++ resolved
@@ -21,12 +21,7 @@
 
 /*
  * Copyright (c) 2005, 2010, Oracle and/or its affiliates. All rights reserved.
-<<<<<<< HEAD
- * Copyright (c) 2012 by Delphix. All rights reserved.
-=======
  * Copyright (c) 2013 by Delphix. All rights reserved.
- * Copyright 2011 Nexenta Systems, Inc.  All rights reserved.
->>>>>>> 7de6f2c0
  * Copyright (c) 2012, Joyent, Inc. All rights reserved.
  * Copyright 2013 Nexenta Systems, Inc.  All rights reserved.
  */
@@ -145,13 +140,10 @@
 	ZFS_PROP_REFRATIO,
 	ZFS_PROP_WRITTEN,
 	ZFS_PROP_CLONES,
-<<<<<<< HEAD
-	ZFS_PROP_LSTXG,
-=======
 	ZFS_PROP_LOGICALUSED,
 	ZFS_PROP_LOGICALREFERENCED,
 	ZFS_PROP_INCONSISTENT,		/* not exposed to the user */
->>>>>>> 7de6f2c0
+	ZFS_PROP_LSTXG,
 	ZFS_NUM_PROPS
 } zfs_prop_t;
 
@@ -589,6 +581,7 @@
 #define	ZPOOL_CONFIG_SPLIT_GUID		"split_guid"
 #define	ZPOOL_CONFIG_SPLIT_LIST		"guid_list"
 #define	ZPOOL_CONFIG_REMOVING		"removing"
+#define	ZPOOL_CONFIG_RESILVERING	"resilvering"
 #define	ZPOOL_CONFIG_RESILVER_TXG	"resilver_txg"
 #define	ZPOOL_CONFIG_COMMENT		"comment"
 #define	ZPOOL_CONFIG_SUSPENDED		"suspended"	/* not stored on disk */
@@ -913,7 +906,6 @@
 	ZFS_IOC_POOL_CONFIGS_NVL,
 	ZFS_IOC_POOL_STATS_NVL,
 	ZFS_IOC_OBJSET_STATS_NVL,
-	ZFS_IOC_DATASET_LIST_NEXT_NVL,
 	ZFS_IOC_SNAPSHOT_LIST_NEXT_NVL,
 	ZFS_IOC_POOL_GET_PROPS_NVL,
 	ZFS_IOC_LAST
