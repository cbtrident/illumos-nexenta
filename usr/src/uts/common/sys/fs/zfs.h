--- conflicted
+++ resolved
@@ -21,19 +21,12 @@
 
 /*
  * Copyright (c) 2005, 2010, Oracle and/or its affiliates. All rights reserved.
-<<<<<<< HEAD
- * Copyright (c) 2011, 2014 by Delphix. All rights reserved.
- * Copyright (c) 2013, Joyent, Inc. All rights reserved.
+ * Copyright (c) 2011, 2016 by Delphix. All rights reserved.
+ * Copyright 2017 Nexenta Systems, Inc.  All rights reserved.
  * Copyright (c) 2013, Saso Kiselkov. All rights reserved.
- * Copyright (c) 2014 Integros [integros.com]
- * Copyright 2017 Nexenta Systems, Inc.  All rights reserved.
-=======
- * Copyright (c) 2011, 2016 by Delphix. All rights reserved.
- * Copyright 2011 Nexenta Systems, Inc.  All rights reserved.
  * Copyright (c) 2014 Integros [integros.com]
  * Copyright 2017 Joyent, Inc.
  * Copyright (c) 2017 Datto Inc.
->>>>>>> 4dfc19d7
  */
 
 /* Portions Copyright 2010 Robert Milkowski */
@@ -228,7 +221,6 @@
 	ZPOOL_PROP_FRAGMENTATION,
 	ZPOOL_PROP_LEAKED,
 	ZPOOL_PROP_MAXBLOCKSIZE,
-<<<<<<< HEAD
 	ZPOOL_PROP_ENABLESPECIAL,
 	ZPOOL_PROP_LOWATERMARK,
 	ZPOOL_PROP_HIWATERMARK,
@@ -245,9 +237,7 @@
 	ZPOOL_PROP_SMALL_DATA_TO_METADEV,
 	ZPOOL_PROP_MINWATERMARK,
 	ZPOOL_PROP_SYNC_TO_SPECIAL,
-=======
 	ZPOOL_PROP_BOOTSIZE,
->>>>>>> 4dfc19d7
 	ZPOOL_NUM_PROPS
 } zpool_prop_t;
 
@@ -839,14 +829,14 @@
 } pool_scan_func_t;
 
 /*
-<<<<<<< HEAD
  * TRIM command configuration info.
  */
 typedef struct trim_cmd_info_s {
 	uint64_t	tci_start;	/* B_TRUE = start; B_FALSE = stop */
 	uint64_t	tci_rate;	/* requested TRIM rate in bytes/sec */
 } trim_cmd_info_t;
-=======
+
+/*
  * Used to control scrub pause and resume.
  */
 typedef enum pool_scrub_cmd {
@@ -854,8 +844,6 @@
 	POOL_SCRUB_PAUSE,
 	POOL_SCRUB_FLAGS_END
 } pool_scrub_cmd_t;
-
->>>>>>> 4dfc19d7
 
 /*
  * ZIO types.  Needed to interpret vdev statistics below.
@@ -1053,7 +1041,6 @@
 	ZFS_IOC_BOOKMARK,
 	ZFS_IOC_GET_BOOKMARKS,
 	ZFS_IOC_DESTROY_BOOKMARKS,
-<<<<<<< HEAD
 	ZFS_IOC_VDEV_SET_PROPS,
 	ZFS_IOC_VDEV_GET_PROPS,
 	ZFS_IOC_COS_ALLOC,
@@ -1070,9 +1057,7 @@
 	ZFS_IOC_CHECK_KRRP,
 	ZFS_IOC_BULK_LIST,
 	ZFS_IOC_POOL_TRIM,
-=======
 	ZFS_IOC_CHANNEL_PROGRAM,
->>>>>>> 4dfc19d7
 	ZFS_IOC_LAST
 } zfs_ioc_t;
 
