#
# CDDL HEADER START
#
# The contents of this file are subject to the terms of the
# Common Development and Distribution License (the "License").
# You may not use this file except in compliance with the License.
#
# You can obtain a copy of the license at usr/src/OPENSOLARIS.LICENSE
# or http://www.opensolaris.org/os/licensing.
# See the License for the specific language governing permissions
# and limitations under the License.
#
# When distributing Covered Code, include this CDDL HEADER in each
# file and include the License file at usr/src/OPENSOLARIS.LICENSE.
# If applicable, add the following below this CDDL HEADER, with the
# fields enclosed by brackets "[]" replaced with your own identifying
# information: Portions Copyright [yyyy] [name of copyright owner]
#
# CDDL HEADER END
#

#
# Copyright (c) 1989, 2010, Oracle and/or its affiliates. All rights reserved.
# Copyright 2014, Joyent, Inc. All rights reserved.
# Copyright 2013 Garrett D'Amore <garrett@damore.org>
# Copyright 2013 Saso Kiselkov. All rights reserved.
# Copyright 2015 Nexenta Systems, Inc. All rights reserved.
# Copyright 2015 Igor Kozhukhov <ikozhukhov@gmail.com>
#

include $(SRC)/uts/Makefile.uts

FILEMODE=644

#
#	Note that the following headers are present in the kernel but
#	neither installed or shipped as part of the product:
#		cpuid_drv.h:		Private interface for cpuid consumers
#		unix_bb_info.h:		Private interface to kcov
#		nvme.h			Private interface to nvme
#

i386_HDRS=			\
	agp/agpamd64gart_io.h	\
	agp/agpdefs.h		\
	agp/agpgart_impl.h	\
	agp/agpmaster_io.h	\
	agp/agptarget_io.h	\
	agpgart.h		\
	asy.h			\
	fd_debug.h		\
	fdc.h			\
	fdmedia.h		\
	mouse.h			\
	nvme.h			\
	ucode.h

sparc_HDRS= 			\
	mouse.h			\
	scsi/targets/ssddef.h	\
	$(MDESCHDRS)

# Generated headers
GENHDRS=			\
	priv_const.h		\
	priv_names.h		\
	usb/usbdevs.h

CHKHDRS=			\
	acpi_drv.h		\
	acct.h			\
	acctctl.h		\
	acl.h			\
	acl_impl.h		\
	aggr.h			\
	aggr_impl.h		\
	aio.h			\
	aio_impl.h		\
	aio_req.h		\
	aiocb.h			\
	aoe.h			\
	ascii.h			\
	asynch.h		\
	atomic.h		\
	attr.h			\
	audio.h			\
	audioio.h		\
	autoconf.h		\
	auxv.h			\
	auxv_386.h		\
	auxv_SPARC.h		\
	avl.h			\
	avl_impl.h		\
	bitmap.h		\
	bitset.h		\
	bl.h			\
	blkdev.h		\
	bofi.h			\
	bofi_impl.h		\
	bpp_io.h		\
	bootstat.h		\
	brand.h			\
	buf.h			\
	bufmod.h		\
	bustypes.h		\
	byteorder.h		\
	callb.h			\
	callo.h			\
	cap_util.h		\
	cpucaps.h		\
	cpucaps_impl.h		\
	ccompile.h		\
	cdio.h			\
	cladm.h			\
	class.h			\
	clconf.h		\
	clock_impl.h		\
	cmlb.h			\
	cmn_err.h		\
	compress.h		\
	condvar.h		\
	condvar_impl.h		\
	conf.h			\
	consdev.h		\
	console.h		\
	consplat.h		\
	vt.h			\
	vtdaemon.h		\
	kd.h			\
	contract.h		\
	contract_impl.h		\
	copyops.h		\
	core.h			\
	corectl.h		\
	cpc_impl.h		\
	cpc_pcbe.h		\
	cpr.h			\
	cpupart.h		\
	cpuvar.h		\
	crc32.h			\
	cred.h			\
	cred_impl.h		\
	crtctl.h		\
	cryptmod.h		\
	csiioctl.h		\
	ctf.h			\
	ctfs.h			\
	ctfs_impl.h		\
	ctf_api.h		\
	ctype.h			\
	cyclic.h		\
	cyclic_impl.h		\
	dacf.h			\
	dacf_impl.h		\
	damap.h			\
	damap_impl.h		\
	dc_ki.h			\
	ddi.h			\
	ddifm.h			\
	ddifm_impl.h		\
	ddi_hp.h		\
	ddi_hp_impl.h		\
	ddi_intr.h		\
	ddi_intr_impl.h		\
	ddi_impldefs.h		\
	ddi_implfuncs.h		\
	ddi_obsolete.h		\
	ddi_periodic.h		\
	ddidevmap.h		\
	ddidmareq.h		\
	ddimapreq.h		\
	ddipropdefs.h		\
	dditypes.h		\
	debug.h			\
	des.h			\
	devctl.h		\
	devcache.h		\
	devcache_impl.h		\
	devfm.h			\
	devid_cache.h		\
	devinfo_impl.h		\
	devops.h		\
	devpolicy.h		\
	devpoll.h		\
	dirent.h		\
	disp.h			\
	dkbad.h			\
	dkio.h			\
	dkioc_free_util.h	\
	dklabel.h		\
	dl.h			\
	dlpi.h			\
	dld.h			\
	dld_impl.h		\
	dld_ioc.h		\
	dls.h			\
	dls_mgmt.h		\
	dls_impl.h		\
	dma_i8237A.h		\
	dnlc.h			\
	door.h			\
	door_data.h		\
	door_impl.h		\
	dtrace.h		\
	dtrace_impl.h		\
	dumpadm.h		\
	dumphdr.h		\
	ecppsys.h		\
	ecppio.h		\
	ecppreg.h		\
	ecppvar.h		\
	edonr.h			\
	efi_partition.h		\
	elf.h			\
	elf_386.h		\
	elf_SPARC.h		\
	elf_notes.h		\
	elf_amd64.h		\
	elftypes.h		\
	emul64.h		\
	emul64cmd.h		\
	emul64var.h		\
	epm.h			\
	epoll.h			\
	errno.h			\
	errorq.h		\
	errorq_impl.h		\
	esunddi.h		\
	ethernet.h		\
	euc.h			\
	eucioctl.h		\
	eventfd.h		\
	exacct.h		\
	exacct_catalog.h	\
	exacct_impl.h		\
	exec.h			\
	exechdr.h		\
	extdirent.h		\
	fault.h			\
	fasttrap.h		\
	fasttrap_impl.h		\
	fbio.h			\
	fbuf.h			\
	fcntl.h			\
	fct.h			\
	fct_defines.h		\
	fctio.h			\
	fdbuffer.h		\
	fdio.h			\
	feature_tests.h		\
	fem.h			\
	file.h			\
	filio.h			\
	flock.h			\
	flock_impl.h		\
	fork.h			\
	fss.h			\
	fsspriocntl.h		\
	fsid.h			\
	fssnap.h		\
	fssnap_if.h		\
	fstyp.h			\
	ftrace.h		\
	fx.h			\
	fxpriocntl.h		\
	gfs.h			\
	gld.h			\
	gldpriv.h		\
	group.h			\
	hdio.h			\
	hook.h			\
	hook_event.h		\
	hook_impl.h		\
	hwconf.h		\
	ia.h			\
	iapriocntl.h		\
	ibpart.h		\
	id32.h			\
	idmap.h 		\
	ieeefp.h		\
	id_space.h		\
	instance.h		\
	int_const.h		\
	int_fmtio.h		\
	int_limits.h		\
	int_types.h		\
	inttypes.h		\
	ioccom.h		\
	ioctl.h			\
	ipc.h			\
	ipc_impl.h		\
	ipc_rctl.h		\
	ipd.h			\
	ipmi.h			\
	isa_defs.h		\
	iscsi_authclient.h	\
	iscsi_authclientglue.h	\
	iscsi_protocol.h	\
	jioctl.h		\
	kbd.h			\
	kbdreg.h		\
	kbio.h			\
	kcpc.h			\
	kdi.h			\
	kdi_impl.h		\
	kiconv.h		\
	kiconv_big5_utf8.h	\
	kiconv_cck_common.h	\
	kiconv_cp950hkscs_utf8.h	\
	kiconv_emea1.h		\
	kiconv_emea2.h		\
	kiconv_euckr_utf8.h	\
	kiconv_euctw_utf8.h	\
	kiconv_gb18030_utf8.h	\
	kiconv_gb2312_utf8.h	\
	kiconv_hkscs_utf8.h	\
	kiconv_ja.h		\
	kiconv_ja_jis_to_unicode.h	\
	kiconv_ja_unicode_to_jis.h	\
	kiconv_ko.h		\
	kiconv_latin1.h		\
	kiconv_sc.h		\
	kiconv_tc.h		\
	kiconv_uhc_utf8.h	\
	kiconv_utf8_big5.h	\
	kiconv_utf8_cp950hkscs.h	\
	kiconv_utf8_euckr.h	\
	kiconv_utf8_euctw.h	\
	kiconv_utf8_gb18030.h	\
	kiconv_utf8_gb2312.h	\
	kiconv_utf8_hkscs.h	\
	kiconv_utf8_uhc.h	\
	kidmap.h		\
	klpd.h			\
	klwp.h			\
	kmdb.h			\
	kmem.h			\
	kmem_impl.h		\
	kobj.h			\
	kobj_impl.h		\
	kreplication_common.h	\
	krrp.h			\
	ksocket.h		\
	kstat.h			\
	kstr.h			\
	ksyms.h			\
	ksynch.h		\
	ldterm.h		\
	lgrp.h			\
	lgrp_user.h		\
	libc_kernel.h		\
	link.h			\
	list.h			\
	list_impl.h		\
	llc1.h			\
	loadavg.h		\
	lock.h			\
	lockfs.h		\
	lockstat.h		\
	lofi.h			\
	log.h			\
	logindmux.h		\
	logindmux_impl.h	\
	lwp.h			\
	lwp_timer_impl.h	\
	lwp_upimutex_impl.h	\
	lpif.h			\
	mac.h			\
	mac_client.h		\
	mac_client_impl.h	\
	mac_ether.h		\
	mac_flow.h		\
	mac_flow_impl.h		\
	mac_impl.h		\
	mac_provider.h		\
	mac_soft_ring.h		\
	mac_stat.h		\
	machelf.h		\
	map.h			\
	md4.h			\
	md5.h			\
	md5_consts.h		\
	mdi_impldefs.h		\
	mem.h			\
	mem_config.h		\
	memlist.h		\
	mkdev.h			\
	mhd.h			\
	mii.h			\
	miiregs.h		\
	mixer.h			\
	mman.h			\
	mmapobj.h		\
	mntent.h		\
	mntio.h			\
	mnttab.h		\
	modctl.h		\
	mode.h			\
	model.h			\
	modhash.h		\
	modhash_impl.h		\
	mount.h			\
	mouse.h			\
	msacct.h		\
	msg.h			\
	msg_impl.h		\
	msio.h			\
	msreg.h			\
	mtio.h			\
	multidata.h		\
	multidata_impl.h	\
	mutex.h			\
	nbmlock.h		\
	ndifm.h			\
	ndi_impldefs.h		\
	net80211.h		\
	net80211_crypto.h	\
	net80211_ht.h		\
	net80211_proto.h	\
	netconfig.h		\
	neti.h			\
	netstack.h		\
	nexusdefs.h		\
	note.h			\
<<<<<<< HEAD
	nvme.h			\
=======
	null.h			\
>>>>>>> 6e7bd672
	nvpair.h		\
	nvpair_impl.h		\
	objfs.h			\
	objfs_impl.h		\
	ontrap.h		\
	open.h			\
	openpromio.h		\
	panic.h			\
	param.h			\
	pathconf.h		\
	pathname.h		\
	pattr.h			\
	queue.h			\
	serializer.h		\
	pbio.h			\
	pccard.h		\
	pci.h			\
	pcie.h			\
	pci_impl.h		\
	pci_tools.h		\
	pcmcia.h		\
	pctypes.h		\
	pfmod.h			\
	pg.h			\
	pghw.h			\
	physmem.h		\
	pkp_hash.h		\
	pm.h			\
	policy.h		\
	poll.h			\
	poll_impl.h		\
	pool.h			\
	pool_impl.h		\
	pool_pset.h		\
	port.h			\
	port_impl.h		\
	port_kernel.h		\
	portif.h		\
	ppmio.h			\
	pppt_ic_if.h		\
	pppt_ioctl.h		\
	priocntl.h		\
	priv.h			\
	priv_impl.h		\
	prnio.h			\
	proc.h			\
	processor.h		\
	procfs.h		\
	procset.h		\
	project.h		\
	protosw.h		\
	prsystm.h		\
	pset.h			\
	pshot.h			\
	ptem.h			\
	ptms.h			\
	ptyvar.h		\
	raidioctl.h		\
	ramdisk.h		\
	random.h		\
	rctl.h			\
	rctl_impl.h		\
	rds.h			\
	reboot.h		\
	refstr.h		\
	refstr_impl.h		\
	resource.h		\
	rlioctl.h		\
	rt.h			\
	rtpriocntl.h		\
	rwlock.h		\
	rwlock_impl.h		\
	rwstlock.h		\
	sad.h			\
	schedctl.h		\
	sdt.h			\
	select.h		\
	sem.h			\
	sem_impl.h		\
	sema_impl.h		\
	semaphore.h		\
	sendfile.h		\
	ser_sync.h		\
	session.h		\
	sha1.h			\
	sha1_consts.h		\
	sha2.h			\
	sha2_consts.h		\
	share.h			\
	shm.h			\
	shm_impl.h		\
	sid.h			\
	siginfo.h		\
	signal.h		\
	signalfd.h		\
	skein.h			\
	sleepq.h		\
	smbios.h		\
	smbios_impl.h		\
	sobject.h		\
	socket.h		\
	socket_impl.h		\
	socket_proto.h		\
	socketvar.h		\
	sockfilter.h		\
	sockio.h		\
	soundcard.h		\
	squeue.h		\
	squeue_impl.h		\
	srn.h			\
	sservice.h		\
	stat.h			\
	statfs.h		\
	statvfs.h		\
	stdbool.h		\
	stdint.h		\
	stermio.h		\
	stmf.h			\
	stmf_defines.h		\
	stmf_ioctl.h		\
	stmf_sbd_ioctl.h	\
	stream.h		\
	strft.h			\
	strlog.h		\
	strmdep.h		\
	stropts.h		\
	strredir.h		\
	strstat.h		\
	strsubr.h		\
	strsun.h		\
	strtty.h		\
	sunddi.h		\
	sunldi.h		\
	sunldi_impl.h		\
	sunmdi.h		\
	sunndi.h		\
	sunos_dhcp_class.h	\
	sunpm.h			\
	suntpi.h		\
	suntty.h		\
	swap.h			\
	synch.h			\
	sysdc.h			\
	sysdc_impl.h		\
	syscall.h		\
	sysconf.h		\
	sysconfig.h		\
	sysevent.h		\
	sysevent_impl.h		\
	sysinfo.h		\
	syslog.h		\
	sysmacros.h		\
	sysmsg_impl.h		\
	systeminfo.h		\
	systm.h			\
	task.h			\
	taskq.h			\
	taskq_impl.h		\
	t_kuser.h		\
	t_lock.h		\
	telioctl.h		\
	termio.h		\
	termios.h		\
	termiox.h		\
	thread.h		\
	ticlts.h		\
	ticots.h		\
	ticotsord.h		\
	tihdr.h			\
	time.h			\
	time_impl.h		\
	time_std_impl.h		\
	timeb.h			\
	timer.h			\
	timerfd.h		\
	times.h			\
	timex.h			\
	timod.h			\
	tirdwr.h		\
	tiuser.h		\
	tl.h			\
	tnf.h			\
	tnf_com.h		\
	tnf_probe.h		\
	tnf_writer.h		\
	todio.h			\
	tpicommon.h		\
	ts.h			\
	tspriocntl.h		\
	ttcompat.h		\
	ttold.h			\
	tty.h			\
	ttychars.h		\
	ttydev.h		\
	tuneable.h		\
	turnstile.h		\
	types.h			\
	types32.h		\
	tzfile.h		\
	u8_textprep.h		\
	u8_textprep_data.h	\
	uadmin.h		\
	ucred.h			\
	uio.h			\
	ulimit.h		\
	un.h			\
	unistd.h		\
	user.h			\
	ustat.h			\
	utime.h			\
	utsname.h		\
	utssys.h		\
	uuid.h			\
	va_impl.h		\
	va_list.h		\
	var.h			\
	varargs.h		\
	vfs.h			\
	vfs_opreg.h		\
	vfstab.h		\
	vgareg.h		\
	videodev2.h		\
	visual_io.h		\
	vlan.h			\
	vm.h			\
	vm_usage.h		\
	vmem.h			\
	vmem_impl.h		\
	vmsystm.h		\
	vnic.h			\
	vnic_impl.h		\
	vnode.h			\
	vscan.h			\
	vtoc.h			\
	vtrace.h		\
	vuid_event.h		\
	vuid_wheel.h		\
	vuid_queue.h		\
	vuid_state.h		\
	vuid_store.h		\
	wait.h			\
	waitq.h			\
	wanboot_impl.h		\
	watchpoint.h		\
	winlockio.h		\
	zcons.h			\
	zone.h			\
	xti_inet.h		\
	xti_osi.h		\
	xti_xtiopt.h		\
	zmod.h

HDRS=				\
	$(GENHDRS)		\
	$(CHKHDRS)

AUDIOHDRS=			\
	ac97.h			\
	audio_common.h		\
	audio_driver.h		\
	audio_oss.h		\
	g711.h

AVHDRS=				\
	iec61883.h

BSCHDRS=			\
	bscbus.h		\
	bscv_impl.h		\
	lom_ebuscodes.h		\
	lom_io.h		\
	lom_priv.h		\
	lombus.h

MDESCHDRS=			\
	mdesc.h			\
	mdesc_impl.h		

CPUDRVHDRS=			\
	cpudrv.h

CRYPTOHDRS=			\
	elfsign.h		\
	ioctl.h			\
	ioctladmin.h		\
	common.h		\
	impl.h			\
	spi.h			\
	api.h			\
	ops_impl.h		\
	sched_impl.h

DCAMHDRS=			\
	dcam1394_io.h

IBHDRS=			\
	ib_types.h	\
	ib_pkt_hdrs.h

IBTLHDRS=		\
	ibtl_types.h	\
	ibtl_status.h	\
	ibti.h		\
	ibti_cm.h	\
	ibci.h		\
	ibti_common.h	\
	ibvti.h		\
	ibtl_ci_types.h

IBTLIMPLHDRS=		\
	ibtl_util.h

IBNEXHDRS=		\
	ibnex_devctl.h

IBMFHDRS=		\
	ibmf.h		\
	ibmf_msg.h	\
	ibmf_saa.h	\
	ibmf_utils.h

IBMGTHDRS=		\
	ib_dm_attr.h	\
	ib_mad.h	\
	sm_attr.h	\
	sa_recs.h

IBDHDRS=		\
	ibd.h

OFHDRS=			\
	ofa_solaris.h	\
	ofed_kernel.h

RDMAHDRS=		\
	ib_addr.h	\
	ib_user_mad.h	\
	ib_user_sa.h	\
	ib_user_verbs.h \
	ib_verbs.h 	\
	rdma_cm.h 	\
	rdma_user_cm.h

SOL_UVERBSHDRS=		\
	sol_uverbs.h	\
	sol_uverbs2ucma.h	\
	sol_uverbs_comp.h	\
	sol_uverbs_hca.h	\
	sol_uverbs_qp.h		\
	sol_uverbs_event.h

SOL_UMADHDRS=		\
	sol_umad.h

SOL_UCMAHDRS=		\
	sol_ucma.h	\
	sol_rdma_user_cm.h

SOL_OFSHDRS=		\
	sol_cma.h	\
	sol_ib_cma.h	\
	sol_ofs_common.h	\
	sol_kverb_impl.h

TAVORHDRS=		\
	tavor_ioctl.h

HERMONHDRS=		\
	hermon_ioctl.h

MLNXHDRS=		\
	mlnx_umap.h

IDMHDRS=		\
	idm.h		\
	idm_impl.h	\
	idm_so.h	\
	idm_text.h	\
	idm_transport.h	\
	idm_conn_sm.h

ISCSITHDRS=		\
	radius_packet.h		\
	radius_protocol.h	\
	chap.h			\
	isns_protocol.h		\
	iscsi_if.h		\
	iscsit_common.h

ISOHDRS=			\
	signal_iso.h

DERIVED_LVMHDRS=	\
	md_mdiox.h		\
	md_basic.h		\
	mdmed.h			\
	md_mhdx.h		\
	mdmn_commd.h

LVMHDRS=			\
	md_convert.h		\
	md_crc.h		\
	md_hotspares.h		\
	md_mddb.h		\
	md_mirror.h		\
	md_mirror_shared.h	\
	md_names.h		\
	md_notify.h		\
	md_raid.h		\
	md_rename.h		\
	md_sp.h			\
	md_stripe.h		\
	md_trans.h		\
	mdio.h			\
	mdvar.h			

ALL_LVMHDRS=			\
	$(LVMHDRS)		\
	$(DERIVED_LVMHDRS)

FMHDRS=				\
	protocol.h		\
	util.h

FMFSHDRS=			\
	zfs.h

FMIOHDRS=			\
	ddi.h			\
	disk.h			\
	pci.h			\
	scsi.h			\
	sun4upci.h		\
	opl_mc_fm.h

FSHDRS=				\
	autofs.h		\
	decomp.h		\
	dv_node.h		\
	sdev_impl.h		\
	fifonode.h		\
	hsfs_isospec.h		\
	hsfs_node.h		\
	hsfs_rrip.h		\
	hsfs_spec.h		\
	hsfs_susp.h		\
	lofs_info.h		\
	lofs_node.h		\
	mntdata.h		\
	namenode.h		\
	pc_dir.h		\
	pc_fs.h			\
	pc_label.h		\
	pc_node.h		\
	pxfs_ki.h		\
	snode.h			\
	swapnode.h		\
	tmp.h			\
	tmpnode.h		\
	udf_inode.h		\
	udf_volume.h		\
	ufs_acl.h		\
	ufs_bio.h		\
	ufs_filio.h		\
	ufs_fs.h		\
	ufs_fsdir.h		\
	ufs_inode.h		\
	ufs_lockfs.h		\
	ufs_log.h		\
	ufs_mount.h		\
	ufs_panic.h		\
	ufs_prot.h		\
	ufs_quota.h		\
	ufs_snap.h              \
	ufs_trans.h		\
	zfs.h			\
	zut.h

SCSIHDRS=		\
	scsi.h		\
	scsi_address.h	\
	scsi_ctl.h	\
	scsi_fm.h	\
	scsi_params.h	\
	scsi_pkt.h	\
	scsi_resource.h	\
	scsi_types.h	\
	scsi_watch.h

SCSICONFHDRS=		\
	autoconf.h	\
	device.h

SCSIGENHDRS=		\
	commands.h	\
	dad_mode.h	\
	inquiry.h	\
	message.h	\
	mode.h		\
	persist.h	\
	sense.h		\
	sff_frames.h	\
	smp_frames.h	\
	status.h

SCSIIMPLHDRS=		\
	commands.h	\
	inquiry.h	\
	mode.h		\
	scsi_reset_notify.h \
	scsi_sas.h	\
	sense.h		\
	services.h	\
	smp_transport.h	\
	spc3_types.h	\
	status.h	\
	transport.h	\
	types.h		\
	uscsi.h		\
	usmp.h

SCSITARGETSHDRS=	\
	ses.h		\
	sesio.h		\
	sgendef.h	\
	stdef.h		\
	sddef.h		\
	smp.h

SCSIADHDRS=

SCSICADHDRS=

SCSIISCSIHDRS=		\
	iscsi_door.h	\
	iscsi_if.h

SCSIVHCIHDRS=		\
	scsi_vhci.h	\
	mpapi_impl.h	\
	mpapi_scsi_vhci.h

SDCARDHDRS=		\
	sda.h		\
	sda_impl.h	\
	sda_ioctl.h

FC4HDRS=			\
	fc_transport.h	\
	linkapp.h	\
	fc.h		\
	fcp.h		\
	fcal_transport.h \
	fcal.h		\
	fcal_linkapp.h	\
	fcio.h

FCHDRS=			\
	fc.h		\
	fcio.h		\
	fc_types.h	\
	fc_appif.h

FCIMPLHDRS=		\
	fc_error.h	\
	fcph.h

FCULPHDRS=		\
	fcp_util.h	\
	fcsm.h

SATAGENHDRS=		\
	sata_hba.h	\
	sata_defs.h	\
	sata_cfgadm.h

SYSEVENTHDRS=		\
	ap_driver.h     \
	dev.h		\
	domain.h        \
	dr.h            \
	env.h           \
	eventdefs.h	\
	ipmp.h		\
	pwrctl.h	\
	svm.h		\
	vrrp.h		\
	krrp.h

CONTRACTHDRS=		\
	process.h	\
	process_impl.h	\
	device.h	\
	device_impl.h

USBHDRS=	\
	usba.h	\
	usbai.h

USBAUDHDRS=           \
	usb_audio.h

USBHUBDHDRS=		\
	hub.h		\
	hubd_impl.h

USBHIDHDRS=		\
	hid.h

USBMSHDRS=		\
	usb_bulkonly.h	\
	usb_cbi.h

USBPRNHDRS=           \
	usb_printer.h

USBCDCHDRS=		\
	usb_cdc.h

USBVIDHDRS=           \
	usbvc.h

USBWCMHDRS=		\
	usbwcm.h

UGENHDRS=           \
	usb_ugen.h

HOTPLUGHDRS=	\
	hpcsvc.h	\
	hpctrl.h

HOTPLUGPCIHDRS=	\
	pcicfg.h	\
	pcihp.h

RSMHDRS= \
	rsm.h	\
	rsm_common.h	\
	rsmapi_common.h \
	rsmpi.h	\
	rsmpi_driver.h	\
	rsmka_path_int.h

TSOLHDRS=		\
	label.h		\
	label_macro.h	\
	priv.h		\
	tndb.h		\
	tsyscall.h

I1394HDRS=		\
	cmd1394.h	\
	id1394.h	\
	ieee1212.h	\
	ieee1394.h	\
	ixl1394.h	\
	s1394_impl.h	\
	t1394.h

# "cmdk" headers used on sparc
SDKTPHDRS=		\
	dadkio.h	\
	fdisk.h

# "cmdk" headers used on i386
DKTPHDRS=		\
	altsctr.h	\
	bbh.h		\
	cm.h		\
	cmdev.h		\
	cmdk.h		\
	cmpkt.h		\
	controller.h	\
	dadev.h		\
	dadk.h		\
	dadkio.h	\
	fctypes.h	\
	fdisk.h		\
	flowctrl.h	\
	gda.h		\
	quetypes.h	\
	queue.h		\
	tgcom.h		\
	tgdk.h

# "pc" header files used on i386
PCHDRS=			\
	avintr.h	\
	dma_engine.h	\
	i8272A.h	\
	pcic_reg.h	\
	pcic_var.h	\
	pic.h		\
	pit.h		\
	rtc.h

NXGEHDRS=			\
	nxge.h			\
	nxge_common.h		\
	nxge_common_impl.h	\
	nxge_defs.h		\
	nxge_hw.h		\
	nxge_impl.h		\
	nxge_ipp.h		\
	nxge_ipp_hw.h		\
	nxge_mac.h		\
	nxge_mac_hw.h		\
	nxge_fflp.h		\
	nxge_fflp_hw.h		\
	nxge_mii.h		\
	nxge_rxdma.h		\
	nxge_rxdma_hw.h		\
	nxge_txc.h		\
	nxge_txc_hw.h		\
	nxge_txdma.h		\
	nxge_txdma_hw.h		\
	nxge_virtual.h		\
	nxge_espc.h

include Makefile.syshdrs

dcam/%.check:	dcam/%.h
	$(DOT_H_CHECK)

CHECKHDRS=						\
	$($(MACH)_HDRS:%.h=%.check)			\
	$(AUDIOHDRS:%.h=audio/%.check)			\
	$(AVHDRS:%.h=av/%.check)			\
	$(BSCHDRS:%.h=%.check)				\
	$(CHKHDRS:%.h=%.check)				\
	$(CPUDRVHDRS:%.h=%.check)			\
	$(CRYPTOHDRS:%.h=crypto/%.check)		\
	$(DCAMHDRS:%.h=dcam/%.check)			\
	$(FC4HDRS:%.h=fc4/%.check)			\
	$(FCHDRS:%.h=fibre-channel/%.check)		\
	$(FCIMPLHDRS:%.h=fibre-channel/impl/%.check)	\
	$(FCULPHDRS:%.h=fibre-channel/ulp/%.check)	\
	$(IBHDRS:%.h=ib/%.check)			\
	$(IBDHDRS:%.h=ib/clients/ibd/%.check)		\
	$(IBTLHDRS:%.h=ib/ibtl/%.check)			\
	$(IBTLIMPLHDRS:%.h=ib/ibtl/impl/%.check)	\
	$(IBNEXHDRS:%.h=ib/ibnex/%.check)	\
	$(IBMGTHDRS:%.h=ib/mgt/%.check)			\
	$(IBMFHDRS:%.h=ib/mgt/ibmf/%.check)		\
	$(OFHDRS:%.h=ib/clients/of/%.check)			\
	$(RDMAHDRS:%.h=ib/clients/of/rdma/%.check)		\
	$(SOL_UVERBSHDRS:%.h=ib/clients/of/sol_uverbs/%.check)	\
	$(SOL_UCMAHDRS:%.h=ib/clients/of/sol_ucma/%.check)	\
	$(SOL_OFSHDRS:%.h=ib/clients/of/sol_ofs/%.check)	\
	$(TAVORHDRS:%.h=ib/adapters/tavor/%.check)	\
	$(HERMONHDRS:%.h=ib/adapters/hermon/%.check)	\
	$(MLNXHDRS:%.h=ib/adapters/%.check)		\
	$(IDMHDRS:%.h=idm/%.check)			\
	$(ISCSIHDRS:%.h=iscsi/%.check)			\
	$(ISCSITHDRS:%.h=iscsit/%.check)			\
	$(ISOHDRS:%.h=iso/%.check)			\
	$(FMHDRS:%.h=fm/%.check)			\
	$(FMFSHDRS:%.h=fm/fs/%.check)			\
	$(FMIOHDRS:%.h=fm/io/%.check)			\
	$(FSHDRS:%.h=fs/%.check)			\
	$(LVMHDRS:%.h=lvm/%.check)			\
	$(SCSIHDRS:%.h=scsi/%.check)			\
	$(SCSIADHDRS:%.h=scsi/adapters/%.check)		\
	$(SCSICONFHDRS:%.h=scsi/conf/%.check)		\
	$(SCSIIMPLHDRS:%.h=scsi/impl/%.check)		\
	$(SCSIISCSIHDRS:%.h=scsi/adapters/%.check)	\
	$(SCSIGENHDRS:%.h=scsi/generic/%.check)		\
	$(SCSITARGETSHDRS:%.h=scsi/targets/%.check)	\
	$(SCSIVHCIHDRS:%.h=scsi/adapters/%.check)	\
	$(SATAGENHDRS:%.h=sata/%.check)			\
	$(SDCARDHDRS:%.h=sdcard/%.check)		\
	$(SYSEVENTHDRS:%.h=sysevent/%.check)            \
	$(CONTRACTHDRS:%.h=contract/%.check)            \
	$(USBAUDHDRS:%.h=usb/clients/audio/%.check)   \
	$(USBHUBDHDRS:%.h=usb/hubd/%.check)		\
	$(USBHIDHDRS:%.h=usb/clients/hid/%.check)	\
	$(USBMSHDRS:%.h=usb/clients/mass_storage/%.check)	\
	$(USBPRNHDRS:%.h=usb/clients/printer/%.check)   \
	$(USBCDCHDRS:%.h=usb/clients/usbcdc/%.check)	\
	$(USBVIDHDRS:%.h=usb/clients/video/usbvc/%.check)   \
	$(USBWCMHDRS:%.h=usb/clients/usbinput/usbwcm/%.check)	\
	$(UGENHDRS:%.h=usb/clients/ugen/%.check)   \
	$(USBHDRS:%.h=usb/%.check)                      \
	$(I1394HDRS:%.h=1394/%.check)			\
	$(RSMHDRS:%.h=rsm/%.check)			\
	$(TSOLHDRS:%.h=tsol/%.check)			\
	$(NXGEHDRS:%.h=nxge/%.check)


.KEEP_STATE:

.PARALLEL:			\
	$(CHECKHDRS)		\
	$(ROOTHDRS)		\
	$(ROOTAUDHDRS)		\
	$(ROOTAVHDRS)		\
	$(ROOTCRYPTOHDRS)	\
	$(ROOTDCAMHDRS)		\
	$(ROOTISOHDRS)		\
	$(ROOTIDMHDRS)		\
	$(ROOTISCSIHDRS)	\
	$(ROOTISCSITHDRS)	\
	$(ROOTFC4HDRS)		\
	$(ROOTFCHDRS)		\
	$(ROOTFCIMPLHDRS)	\
	$(ROOTFCULPHDRS)	\
	$(ROOTFMHDRS)		\
	$(ROOTFMIOHDRS)		\
	$(ROOTFMFSHDRS)		\
	$(ROOTFSHDRS)		\
	$(ROOTIBDHDRS)		\
	$(ROOTIBHDRS)		\
	$(ROOTIBTLHDRS)		\
	$(ROOTIBTLIMPLHDRS)	\
	$(ROOTIBNEXHDRS)	\
	$(ROOTIBMGTHDRS)	\
	$(ROOTIBMFHDRS)		\
	$(ROOTOFHDRS)		\
	$(ROOTRDMAHDRS)		\
	$(ROOTSOL_OFSHDRS)	\
	$(ROOTSOL_UMADHDRS)	\
	$(ROOTSOL_UVERBSHDRS)	\
	$(ROOTSOL_UCMAHDRS)	\
	$(ROOTTAVORHDRS)	\
	$(ROOTHERMONHDRS)	\
	$(ROOTMLNXHDRS)		\
	$(ROOTLVMHDRS)		\
	$(ROOTSCSIHDRS)		\
	$(ROOTSCSIADHDRS)	\
	$(ROOTSCSICONFHDRS)	\
	$(ROOTSCSIISCSIHDRS)	\
	$(ROOTSCSIGENHDRS)	\
	$(ROOTSCSIIMPLHDRS)	\
	$(ROOTSCSIVHCIHDRS)	\
	$(ROOTSDCARDHDRS)	\
	$(ROOTSYSEVENTHDRS)     \
	$(ROOTCONTRACTHDRS)     \
	$(ROOTUSBHDRS)		\
	$(ROOTUWBHDRS)		\
	$(ROOTUWBAHDRS)		\
	$(ROOTUSBAUDHDRS)	\
	$(ROOTUSBHUBDHDRS)	\
	$(ROOTUSBHIDHDRS)	\
	$(ROOTUSBHRCHDRS)	\
	$(ROOTUSBMSHDRS)	\
	$(ROOTUSBPRNHDRS)       \
	$(ROOTUSBCDCHDRS)       \
	$(ROOTUSBVIDHDRS)       \
	$(ROOTUSBWCMHDRS)	\
	$(ROOTUGENHDRS)		\
	$(ROOT1394HDRS)         \
	$(ROOTHOTPLUGHDRS)	\
	$(ROOTHOTPLUGPCIHDRS)	\
	$(ROOTRSMHDRS)		\
	$(ROOTTSOLHDRS)		\
	$($(MACH)_ROOTHDRS)


install_h:			\
	$(ROOTDIRS)		\
	LVMDERIVED_H		\
	.WAIT			\
	$(ROOTHDRS)		\
	$(ROOTAUDHDRS)		\
	$(ROOTAVHDRS)		\
	$(ROOTCRYPTOHDRS)	\
	$(ROOTDCAMHDRS)		\
	$(ROOTISOHDRS)		\
	$(ROOTIDMHDRS)		\
	$(ROOTISCSIHDRS)	\
	$(ROOTISCSITHDRS)	\
	$(ROOTFC4HDRS)		\
	$(ROOTFCHDRS)		\
	$(ROOTFCIMPLHDRS)	\
	$(ROOTFCULPHDRS)	\
	$(ROOTFMHDRS)		\
	$(ROOTFMFSHDRS)		\
	$(ROOTFMIOHDRS)		\
	$(ROOTFSHDRS)		\
	$(ROOTIBDHDRS)		\
	$(ROOTIBHDRS)		\
	$(ROOTIBTLHDRS)		\
	$(ROOTIBTLIMPLHDRS)	\
	$(ROOTIBNEXHDRS)	\
	$(ROOTIBMGTHDRS)	\
	$(ROOTIBMFHDRS)		\
	$(ROOTOFHDRS)		\
	$(ROOTRDMAHDRS)		\
	$(ROOTSOL_OFSHDRS)	\
	$(ROOTSOL_UMADHDRS)	\
	$(ROOTSOL_UVERBSHDRS)	\
	$(ROOTSOL_UCMAHDRS)	\
	$(ROOTTAVORHDRS)	\
	$(ROOTHERMONHDRS)	\
	$(ROOTMLNXHDRS)		\
	$(ROOTLVMHDRS)		\
	$(ROOTSCSIHDRS)		\
	$(ROOTSCSIADHDRS)	\
	$(ROOTSCSIISCSIHDRS)	\
	$(ROOTSCSICONFHDRS)	\
	$(ROOTSCSIGENHDRS)	\
	$(ROOTSCSIIMPLHDRS)	\
	$(ROOTSCSIVHCIHDRS)     \
	$(ROOTSDCARDHDRS)	\
	$(ROOTSYSEVENTHDRS)     \
	$(ROOTCONTRACTHDRS)     \
	$(ROOTUWBHDRS)		\
	$(ROOTUWBAHDRS)		\
	$(ROOTUSBHDRS)		\
	$(ROOTUSBAUDHDRS)	\
	$(ROOTUSBHUBDHDRS)	\
	$(ROOTUSBHIDHDRS)	\
	$(ROOTUSBHRCHDRS)	\
	$(ROOTUSBMSHDRS)	\
	$(ROOTUSBPRNHDRS)       \
	$(ROOTUSBCDCHDRS)       \
	$(ROOTUSBVIDHDRS)       \
	$(ROOTUSBWCMHDRS)	\
	$(ROOTUGENHDRS)		\
	$(ROOT1394HDRS)         \
	$(ROOTHOTPLUGHDRS)	\
	$(ROOTHOTPLUGPCIHDRS)	\
	$(ROOTRSMHDRS)		\
	$(ROOTTSOLHDRS)		\
	$($(MACH)_ROOTHDRS)

all_h: $(GENHDRS)

priv_const.h: $(PRIVS_AWK) $(PRIVS_DEF)
	$(AWK) -f $(PRIVS_AWK) < $(PRIVS_DEF) -v privhfile=$@

priv_names.h: $(PRIVS_AWK) $(PRIVS_DEF)
	$(AWK) -f $(PRIVS_AWK) < $(PRIVS_DEF) -v pubhfile=$@

usb/usbdevs.h: $(USBDEVS_AWK) $(USBDEVS_DATA)
	$(AWK) -f $(USBDEVS_AWK) $(USBDEVS_DATA) -H > $@

LVMDERIVED_H:
	cd $(SRC)/uts/common/sys/lvm; pwd; $(MAKE) all_h

clean:
	$(RM) $(GENHDRS)

clobber: clean
	cd $(SRC)/uts/common/sys/lvm; pwd; $(MAKE) clobber

check:	$(CHECKHDRS)

FRC:<|MERGE_RESOLUTION|>--- conflicted
+++ resolved
@@ -422,11 +422,8 @@
 	netstack.h		\
 	nexusdefs.h		\
 	note.h			\
-<<<<<<< HEAD
+	null.h			\
 	nvme.h			\
-=======
-	null.h			\
->>>>>>> 6e7bd672
 	nvpair.h		\
 	nvpair_impl.h		\
 	objfs.h			\
