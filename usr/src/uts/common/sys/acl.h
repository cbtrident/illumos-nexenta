--- conflicted
+++ resolved
@@ -24,12 +24,8 @@
  * Copyright 2009 Sun Microsystems, Inc.  All rights reserved.
  * Use is subject to license terms.
  *
-<<<<<<< HEAD
  * Copyright 2016 Nexenta Systems, Inc.  All rights reserved.
-=======
- * Copyright 2014 Nexenta Systems, Inc.  All rights reserved.
  * Copyright 2017 RackTop Systems.
->>>>>>> b037f3db
  */
 
 #ifndef _SYS_ACL_H
