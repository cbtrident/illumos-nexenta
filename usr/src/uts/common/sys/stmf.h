/*
 * CDDL HEADER START
 *
 * The contents of this file are subject to the terms of the
 * Common Development and Distribution License (the "License").
 * You may not use this file except in compliance with the License.
 *
 * You can obtain a copy of the license at usr/src/OPENSOLARIS.LICENSE
 * or http://www.opensolaris.org/os/licensing.
 * See the License for the specific language governing permissions
 * and limitations under the License.
 *
 * When distributing Covered Code, include this CDDL HEADER in each
 * file and include the License file at usr/src/OPENSOLARIS.LICENSE.
 * If applicable, add the following below this CDDL HEADER, with the
 * fields enclosed by brackets "[]" replaced with your own identifying
 * information: Portions Copyright [yyyy] [name of copyright owner]
 *
 * CDDL HEADER END
 */

/*
 * Copyright (c) 2008, 2010, Oracle and/or its affiliates. All rights reserved.
<<<<<<< HEAD
 * Copyright 2013 Nexenta Systems, Inc. All rights reserved.
=======
 * Copyright (c) 2013 by Delphix. All rights reserved.
>>>>>>> 7de6f2c0
 */

#ifndef	_STMF_H
#define	_STMF_H

#include <sys/stmf_defines.h>

#ifdef	__cplusplus
extern "C" {
#endif

typedef enum stmf_struct_id {
	STMF_STRUCT_LU_PROVIDER = 1,
	STMF_STRUCT_PORT_PROVIDER,
	STMF_STRUCT_STMF_LOCAL_PORT,
	STMF_STRUCT_STMF_LU,
	STMF_STRUCT_SCSI_SESSION,
	STMF_STRUCT_SCSI_TASK,
	STMF_STRUCT_DATA_BUF,
	STMF_STRUCT_DBUF_STORE,
	STMF_MAX_STRUCT_IDS
} stmf_struct_id_t;

/*
 * Provider callback commands
 */
#define	STMF_PROVIDER_DATA_UPDATED	0x01

/*
 * Provider callback flags
 */
#define	STMF_PCB_STMF_ONLINING		0x0001
#define	STMF_PCB_PREG_COMPLETE		0x0002

typedef void *data_seg_handle_t;
#define	STMF_MAX_LU_CACHE_NTASKS 16

#define	STMF_NO_HANDLE	0xffffffff

#define	COMPANY_ID_NONE			0xFFFFFFFF
#define	COMPANY_ID_SUN			0x00144F

/*
 * The scatter/gather list buffer format is used in 2 different
 * contexts within stmf:
 * 1) supplied by the port provider that the LU provider uses to exchange
 *    data with the backing store.
 * 2) supplied by the LU provider that the port provider uses exchange
 *    data with the host initiator.
 * The second format is optionally supported by the port provided as
 * indicated by the command task flags.
 */

typedef struct stmf_sglist_ent {
	uint32_t	seg_length;
	uint8_t		*seg_addr;
} stmf_sglist_ent_t;

typedef struct stmf_data_buf {
	void		*db_stmf_private;
	void		*db_port_private;
	void		*db_lu_private;
	uint32_t	db_buf_size;	/* Total size of this buffer */
	uint32_t	db_data_size;	/* Intended xfer size of this buffer */
	uint32_t	db_relative_offset;
	uint16_t	db_sglist_length;
	uint16_t	db_flags;	/* Direction, auto status etc */
	stmf_status_t	db_xfer_status;
	uint8_t		db_handle;	/* To track parallel buffers */
	hrtime_t	db_xfer_start_timestamp;
	stmf_sglist_ent_t db_sglist[1];	/* PP scatter/gather list */
} stmf_data_buf_t;

/*
 * db_flags
 */
#define	DB_DIRECTION_TO_RPORT		0x0001
#define	DB_DIRECTION_FROM_RPORT		0x0002
#define	DB_SEND_STATUS_GOOD		0x0004
#define	DB_STATUS_GOOD_SENT		0x0008
#define	DB_DONT_CACHE			0x0010
#define	DB_DONT_REUSE			0x0020
#define	DB_LU_DATA_BUF			0x0040
#define	DB_LPORT_XFER_ACTIVE		0x8000

typedef struct scsi_task {
	void		*task_stmf_private;
	void		*task_port_private;

	void		*task_lu_private;
	struct stmf_scsi_session *task_session;
	struct stmf_local_port *task_lport;
	struct stmf_lu	*task_lu;
	void		*task_lu_itl_handle;	/* Assigned by LU */

	/* CMD information from initiator */
	uint8_t		task_lun_no[8];
	uint8_t		task_flags;		/* See def. for task flags */
	uint8_t		task_priority;		/* As per SAM-3 */
	uint8_t		task_mgmt_function;	/* If this is a TM request */
	uint8_t		task_max_nbufs;
	uint8_t		task_cur_nbufs;
	uint8_t		task_csn_size;		/* cmd seq no size in bits */
	uint16_t	task_additional_flags;
	uint32_t	task_cmd_seq_no;
	uint32_t	task_expected_xfer_length;
	uint32_t	task_timeout;		/* In seconds */
	uint16_t	task_ext_id;
	uint16_t	task_cdb_length;
	uint8_t		*task_cdb;

	/* Fields to manage data phase */
	uint32_t	task_cmd_xfer_length;	/* xfer len based on CDB */
	uint32_t	task_nbytes_transferred;
	uint32_t	task_max_xfer_len;	/* largest xfer allowed */
	uint32_t	task_1st_xfer_len;	/* 1st xfer hint */
	uint32_t	task_copy_threshold;	/* copy reduction threshold */


	/* Status Phase */
	stmf_status_t	task_completion_status;
	uint32_t	task_resid;
	uint8_t		task_status_ctrl;	/* See def. for status ctrl */
	uint8_t		task_scsi_status;
	uint16_t	task_sense_length;
	uint8_t		*task_sense_data;

	/* Misc. task data */
	void		*task_extended_cmd;

} scsi_task_t;

/*
 * Maximum expected transfer length.   Can also be used when the transfer
 * length is unknown when the task is allocated (e.g. SAS)
 */

#define	TASK_MAX_XFER_LENGTH	0xFFFFFFFF

/*
 * task_flags definitions.
 */
/*
 * If TF_INITIAL_BURST is set, the dbuf passed with new_task() contains
 * data from initial burst. Otherwise its just a buffer which the port
 * passed to the LU.
 */
#define	TF_INITIAL_BURST	0x80
/* Both READ_DATA and WRITE_DATA can be set for bidirectional xfers */
#define	TF_READ_DATA		0x40
#define	TF_WRITE_DATA		0x20
#define	TF_ATTR_MASK		0x07
#define	TF_ATTR_UNTAGGED	0x0
#define	TF_ATTR_SIMPLE_QUEUE	0x1
#define	TF_ATTR_ORDERED_QUEUE	0x2
#define	TF_ATTR_HEAD_OF_QUEUE	0x3
#define	TF_ATTR_ACA		0x4

/*
 * Task Management flags.
 */
#define	TM_NONE			0x00
#define	TM_ABORT_TASK		0x01
#define	TM_ABORT_TASK_SET	0x02
#define	TM_CLEAR_ACA		0x03
#define	TM_CLEAR_TASK_SET	0x04
#define	TM_LUN_RESET		0x05
#define	TM_TARGET_WARM_RESET	0x06
#define	TM_TARGET_COLD_RESET	0x07
#define	TM_TASK_REASSIGN	0x08
#define	TM_TARGET_RESET		0x09
#define	TM_QUERY_TASK		0x0A

/*
 * additional flags
 */
#define	TASK_AF_ENABLE_COMP_CONF	0x01
#define	TASK_AF_PORT_LOAD_HIGH		0x02
#define	TASK_AF_NO_EXPECTED_XFER_LENGTH	0x04
/*
 * PP sets this flag if it can process dbufs created by the LU.
 */
#define	TASK_AF_ACCEPT_LU_DBUF		0x08

/*
 * Indicating a PPPT task
 */
#define	TASK_AF_PPPT_TASK		0x10

/*
 * scsi_task_t extension identifiers
 */
#define	STMF_TASK_EXT_NONE		0

/*
 * max_nbufs
 */
#define	STMF_BUFS_MAX		255

/*
 * Task status ctrl
 */
#define	TASK_SCTRL_OVER		1
#define	TASK_SCTRL_UNDER	2

/*
 * The flags used by I/O flow.
 */
#define	STMF_IOF_LU_DONE		0x0001
#define	STMF_IOF_LPORT_DONE		0x0002
#define	STMF_IOF_STATS_ONLY		0x0004

/*
 * struct allocation flags
 */
#define	AF_FORCE_NOSLEEP	0x0001
#define	AF_DONTZERO		0x0002

typedef struct stmf_state_change_info {
	uint64_t	st_rflags;	/* Reason behind this change */
	char		*st_additional_info;
} stmf_state_change_info_t;

typedef struct stmf_change_status {
	stmf_status_t	st_completion_status;
	char		*st_additional_info;
} stmf_change_status_t;

/*
 * conditions causing or affecting the change.
 */
#define	STMF_RFLAG_USER_REQUEST		0x0001
#define	STMF_RFLAG_FATAL_ERROR		0x0002
#define	STMF_RFLAG_STAY_OFFLINED	0x0004
#define	STMF_RFLAG_RESET		0x0008
#define	STMF_RFLAG_COLLECT_DEBUG_DUMP	0x0010
#define	STMF_RFLAG_LU_ABORT		0x0020
#define	STMF_RFLAG_LPORT_ABORT		0x0040

#define	STMF_CHANGE_INFO_LEN		160

/*
 * cmds to stmf_abort entry point
 */
#define	STMF_QUEUE_TASK_ABORT		1
#define	STMF_REQUEUE_TASK_ABORT_LPORT	2
#define	STMF_REQUEUE_TASK_ABORT_LU	3
#define	STMF_QUEUE_ABORT_LU		4

/*
 * cmds to be used by stmf ctl
 */
#define	STMF_CMD_LU_OP			0x0100
#define	STMF_CMD_LPORT_OP		0x0200
#define	STMF_CMD_MASK			0x00ff
#define	STMF_CMD_ONLINE			0x0001
#define	STMF_CMD_OFFLINE		0x0002
#define	STMF_CMD_GET_STATUS		0x0003
#define	STMF_CMD_ONLINE_COMPLETE	0x0004
#define	STMF_CMD_OFFLINE_COMPLETE	0x0005
#define	STMF_ACK_ONLINE_COMPLETE	0x0006
#define	STMF_ACK_OFFLINE_COMPLETE	0x0007

#define	STMF_CMD_LU_ONLINE		(STMF_CMD_LU_OP | STMF_CMD_ONLINE)
#define	STMF_CMD_LU_OFFLINE		(STMF_CMD_LU_OP | STMF_CMD_OFFLINE)
#define	STMF_CMD_LPORT_ONLINE		(STMF_CMD_LPORT_OP | STMF_CMD_ONLINE)
#define	STMF_CMD_LPORT_OFFLINE		(STMF_CMD_LPORT_OP | STMF_CMD_OFFLINE)
#define	STMF_CMD_GET_LU_STATUS		(STMF_CMD_LU_OP | STMF_CMD_GET_STATUS)
#define	STMF_CMD_GET_LPORT_STATUS	\
			(STMF_CMD_LPORT_OP | STMF_CMD_GET_STATUS)
#define	STMF_CMD_LU_ONLINE_COMPLETE	\
			(STMF_CMD_LU_OP | STMF_CMD_ONLINE_COMPLETE)
#define	STMF_CMD_LPORT_ONLINE_COMPLETE	\
			(STMF_CMD_LPORT_OP | STMF_CMD_ONLINE_COMPLETE)
#define	STMF_ACK_LU_ONLINE_COMPLETE	\
			(STMF_CMD_LU_OP | STMF_ACK_ONLINE_COMPLETE)
#define	STMF_ACK_LPORT_ONLINE_COMPLETE	\
			(STMF_CMD_LPORT_OP | STMF_ACK_ONLINE_COMPLETE)
#define	STMF_CMD_LU_OFFLINE_COMPLETE	\
			(STMF_CMD_LU_OP | STMF_CMD_OFFLINE_COMPLETE)
#define	STMF_CMD_LPORT_OFFLINE_COMPLETE	\
			(STMF_CMD_LPORT_OP | STMF_CMD_OFFLINE_COMPLETE)
#define	STMF_ACK_LU_OFFLINE_COMPLETE	\
			(STMF_CMD_LU_OP | STMF_ACK_OFFLINE_COMPLETE)
#define	STMF_ACK_LPORT_OFFLINE_COMPLETE	\
			(STMF_CMD_LPORT_OP | STMF_ACK_OFFLINE_COMPLETE)
/*
 * For LPORTs and LUs to create their own ctl cmds which dont
 * conflict with stmf ctl cmds.
 */
#define	STMF_LPORT_CTL_CMDS		0x1000
#define	STMF_LU_CTL_CMDS		0x2000

/*
 * Commands for various info routines.
 */
/* Command classifiers */
#define	SI_LPORT		0x1000000
#define	SI_STMF			0x2000000
#define	SI_LU			0x4000000
#define	SI_LPORT_FC		0x0000000
#define	SI_LPORT_ISCSI		0x0010000
#define	SI_LPORT_SAS		0x0020000
#define	SI_STMF_LU		0x0010000
#define	SI_STMF_LPORT		0x0020000

#define	SI_GET_CLASS(v)		((v) & 0xFF000000)
#define	SI_GET_SUBCLASS(v)	((v) & 0x00FF0000)

/* Commands for LPORT info routines */
/* XXX - Implement these. */
#if 0
#define	SI_LPORT_FC_PORTINFO		(SI_LPORT | SI_LPORT_FC | 1)
#define	SI_RPORT_FC_PORTINFO		(SI_LPORT | SI_LPORT_FC | 2)
#endif

/*
 * Events
 */
#define	STMF_EVENT_ALL			((int)-1)
#define	LPORT_EVENT_INITIAL_LUN_MAPPED	0

/*
 * This needs to go into common/ddi/sunddi.h
 */
#define	DDI_NT_STMF		"ddi_scsi_target:framework"
#define	DDI_NT_STMF_LP		"ddi_scsi_target:lu_provider"
#define	DDI_NT_STMF_PP		"ddi_scsi_target:port_provider"

/*
 * VPD page bits.
 */
#define	STMF_VPD_LU_ID		0x01
#define	STMF_VPD_TARGET_ID	0x02
#define	STMF_VPD_TP_GROUP	0x04
#define	STMF_VPD_RELATIVE_TP_ID	0x08

/*
 * Common macros to simplify coding
 */
#define	STMF_SEC2TICK(x_sec)	(drv_usectohz((x_sec) * 1000000))

void stmf_trace(caddr_t ident, const char *fmt, ...);
void *stmf_alloc(stmf_struct_id_t sid, int additional_size, int alloc_flags);
void stmf_free(void *struct_ptr);
struct scsi_task *stmf_task_alloc(struct stmf_local_port *lport,
    struct stmf_scsi_session *ss, uint8_t *lun, uint16_t cdb_length,
    uint16_t ext_id);
void stmf_post_task(scsi_task_t *task, stmf_data_buf_t *dbuf);
stmf_data_buf_t *stmf_alloc_dbuf(scsi_task_t *task, uint32_t size,
    uint32_t *pminsize, uint32_t flags);
void stmf_free_dbuf(scsi_task_t *task, stmf_data_buf_t *dbuf);
stmf_status_t stmf_setup_dbuf(scsi_task_t *task, stmf_data_buf_t *dbuf,
    uint32_t flags);
void stmf_teardown_dbuf(scsi_task_t *task, stmf_data_buf_t *dbuf);
stmf_status_t stmf_xfer_data(scsi_task_t *task, stmf_data_buf_t *dbuf,
    uint32_t ioflags);
stmf_status_t stmf_send_scsi_status(scsi_task_t *task, uint32_t ioflags);
void stmf_data_xfer_done(scsi_task_t *task, stmf_data_buf_t *dbuf,
    uint32_t iof);
void stmf_send_status_done(scsi_task_t *task, stmf_status_t s, uint32_t iof);
void stmf_task_lu_done(scsi_task_t *task);
void stmf_abort(int abort_cmd, scsi_task_t *task, stmf_status_t s, void *arg);
void stmf_task_lu_aborted(scsi_task_t *task, stmf_status_t s, uint32_t iof);
void stmf_task_lport_aborted(scsi_task_t *task, stmf_status_t s, uint32_t iof);
stmf_status_t stmf_task_poll_lu(scsi_task_t *task, uint32_t timeout);
stmf_status_t stmf_task_poll_lport(scsi_task_t *task, uint32_t timeout);
stmf_status_t stmf_ctl(int cmd, void *obj, void *arg);
stmf_status_t stmf_register_itl_handle(struct stmf_lu *lu, uint8_t *lun,
    struct stmf_scsi_session *ss, uint64_t session_id, void *itl_handle);
stmf_status_t stmf_deregister_all_lu_itl_handles(struct stmf_lu *lu);
stmf_status_t stmf_get_itl_handle(struct stmf_lu *lu, uint8_t *lun,
    struct stmf_scsi_session *ss, uint64_t session_id, void **itl_handle_retp);
stmf_data_buf_t *stmf_handle_to_buf(scsi_task_t *task, uint8_t h);
stmf_status_t stmf_lu_add_event(struct stmf_lu *lu, int eventid);
stmf_status_t stmf_lu_remove_event(struct stmf_lu *lu, int eventid);
stmf_status_t stmf_lport_add_event(struct stmf_local_port *lport, int eventid);
stmf_status_t stmf_lport_remove_event(struct stmf_local_port *lport,
    int eventid);
void stmf_wwn_to_devid_desc(struct scsi_devid_desc *sdid, uint8_t *wwn,
    uint8_t protocol_id);
stmf_status_t stmf_scsilib_uniq_lu_id(uint32_t company_id,
    struct scsi_devid_desc *lu_id);
stmf_status_t stmf_scsilib_uniq_lu_id2(uint32_t company_id, uint32_t host_id,
    struct scsi_devid_desc *lu_id);
void stmf_scsilib_send_status(scsi_task_t *task, uint8_t st, uint32_t saa);
uint32_t stmf_scsilib_prepare_vpd_page83(scsi_task_t *task, uint8_t *page,
		uint32_t page_len, uint8_t byte0, uint32_t vpd_mask);
uint16_t stmf_scsilib_get_lport_rtid(struct scsi_devid_desc *devid);
struct scsi_devid_desc *stmf_scsilib_get_devid_desc(uint16_t rtpid);
void stmf_scsilib_handle_report_tpgs(scsi_task_t *task, stmf_data_buf_t *dbuf);
void stmf_scsilib_handle_task_mgmt(scsi_task_t *task);

struct stmf_remote_port *stmf_scsilib_devid_to_remote_port(
    struct scsi_devid_desc *);
boolean_t stmf_scsilib_tptid_validate(struct scsi_transport_id *,
    uint32_t, uint16_t *);
boolean_t stmf_scsilib_tptid_compare(struct scsi_transport_id *,
    struct scsi_transport_id *);
struct stmf_remote_port *stmf_remote_port_alloc(uint16_t);
void stmf_remote_port_free(struct stmf_remote_port *);
struct stmf_lu *stmf_check_and_hold_lu(struct scsi_task *task, uint8_t *guid);
void stmf_release_lu(struct stmf_lu *lu);
int stmf_is_task_being_aborted(struct scsi_task *task);
#ifdef	__cplusplus
}
#endif

#endif	/* _STMF_H */<|MERGE_RESOLUTION|>--- conflicted
+++ resolved
@@ -21,11 +21,8 @@
 
 /*
  * Copyright (c) 2008, 2010, Oracle and/or its affiliates. All rights reserved.
-<<<<<<< HEAD
  * Copyright 2013 Nexenta Systems, Inc. All rights reserved.
-=======
  * Copyright (c) 2013 by Delphix. All rights reserved.
->>>>>>> 7de6f2c0
  */
 
 #ifndef	_STMF_H
