--- conflicted
+++ resolved
@@ -161,12 +161,7 @@
 #define	MPTSAS_MAX_FRAME_SGES64(mpt) \
 	((mpt->m_req_frame_size - \
 	sizeof (MPI2_SCSI_IO_REQUEST) + sizeof (MPI2_SGE_IO_UNION)) / \
-<<<<<<< HEAD
-	(mpt->m_MPI25 ? sizeof (MPI2_IEEE_SGE_SIMPLE64) : \
-	sizeof (MPI2_SGE_SIMPLE64)))
-=======
 	MPTSAS_SGE_SIZE(mpt))
->>>>>>> 63e911b6
 
 /*
  * Scatter-gather list structure defined by HBA hardware
@@ -389,11 +384,7 @@
 	uint32_t request_size;
 	uint32_t data_size;
 	uint32_t dataout_size;
-<<<<<<< HEAD
-	uint8_t direction;
-=======
 	uint32_t direction;
->>>>>>> 63e911b6
 	uint8_t simple;
 	uint16_t sgl_offset;
 	ddi_dma_cookie_t data_cookie;
