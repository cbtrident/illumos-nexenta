--- conflicted
+++ resolved
@@ -21,11 +21,7 @@
 
 /*
  * Copyright (c) 2009, 2010, Oracle and/or its affiliates. All rights reserved.
-<<<<<<< HEAD
- * Copyright 2013 Nexenta Systems, Inc. All rights reserved.
-=======
  * Copyright 2014 Nexenta Systems, Inc. All rights reserved.
->>>>>>> 60b43c45
  * Copyright (c) 2013, Joyent, Inc. All rights reserved.
  * Copyright (c) 2014, Tegile Systems Inc. All rights reserved.
  */
@@ -216,9 +212,6 @@
 	uint64_t mta_wwn;
 	mptsas_phymask_t mta_phymask;
 } mptsas_target_addr_t;
-
-TAILQ_HEAD(mptsas_active_cmdq, mptsas_cmd);
-typedef struct mptsas_active_cmdq mptsas_active_cmdq_t;
 
 typedef	struct mptsas_target {
 		mptsas_target_addr_t	m_addr;
