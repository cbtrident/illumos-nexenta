--- conflicted
+++ resolved
@@ -89,72 +89,10 @@
  * For details on the use of these macros, see the queue(3) manual page.
  */
 
-<<<<<<< HEAD
-/*
- * List definitions.
- */
-#define	LIST_HEAD(name, type)						\
-struct name {								\
-	struct type *lh_first;	/* first element */			\
-}
-
-#define	LIST_HEAD_INITIALIZER(head)					\
-	{ NULL }
-
-#define	LIST_ENTRY(type)						\
-struct {								\
-	struct type *le_next;	/* next element */			\
-	struct type **le_prev;	/* address of previous next element */	\
-}
-
-/*
- * List access methods.
- */
-#define	LIST_EMPTY(head)		((head)->lh_first == NULL)
-#define	LIST_FIRST(head)		((head)->lh_first)
-#define	LIST_NEXT(elm, field)		((elm)->field.le_next)
-#define	LIST_PREV(elm, head, type, field)				\
-	((elm)->field.le_prev == &LIST_FIRST((head)) ? NULL :		\
-	container_of((elm)->field.le_prev, type, field.le_next))
-
-#define	LIST_FOREACH(var, head, field)					\
-	for ((var) = LIST_FIRST((head));				\
-		(var);							\
-		(var) = LIST_NEXT((var), field))
-
-#define	LIST_FOREACH_SAFE(var, head, field, tvar)			\
-	for ((var) = LIST_FIRST((head));				\
-		(var) && ((tvar) = LIST_NEXT((var), field), 1);		\
-		(var) = (tvar))
-
-/*
- * List functions.
- */
-#if defined(_KERNEL) && defined(QUEUEDEBUG)
-#define	QUEUEDEBUG_LIST_INSERT_HEAD(head, elm, field)			\
-	if ((head)->lh_first &&						\
-	    (head)->lh_first->field.le_prev != &(head)->lh_first)	\
-		panic("LIST_INSERT_HEAD %p %s:%d", (head), __FILE__, __LINE__);
-#define	QUEUEDEBUG_LIST_OP(elm, field)					\
-	if ((elm)->field.le_next &&					\
-	    (elm)->field.le_next->field.le_prev !=			\
-	    &(elm)->field.le_next)					\
-		panic("LIST_* forw %p %s:%d", (elm), __FILE__, __LINE__);\
-	if (*(elm)->field.le_prev != (elm))				\
-		panic("LIST_* back %p %s:%d", (elm), __FILE__, __LINE__);
-#define	QUEUEDEBUG_LIST_POSTREMOVE(elm, field)				\
-	(elm)->field.le_next = (void *)1L;				\
-	(elm)->field.le_prev = (void *)1L;
-#else
-#define	QUEUEDEBUG_LIST_INSERT_HEAD(head, elm, field)
-#define	QUEUEDEBUG_LIST_OP(elm, field)
-#define	QUEUEDEBUG_LIST_POSTREMOVE(elm, field)
-=======
 #ifdef QUEUE_MACRO_DEBUG
 #warn Use QUEUE_MACRO_DEBUG_TRACE and/or QUEUE_MACRO_DEBUG_TRASH
 #define	QUEUE_MACRO_DEBUG_TRACE
 #define	QUEUE_MACRO_DEBUG_TRASH
->>>>>>> d2df75e7
 #endif
 
 #ifdef QUEUE_MACRO_DEBUG_TRACE
@@ -185,8 +123,6 @@
 	_NOTE(CONSTCOND)						\
 } while (0)
 
-<<<<<<< HEAD
-=======
 #else	/* !QUEUE_MACRO_DEBUG_TRACE */
 #define	QMD_TRACE_ELEM(elem)
 #define	QMD_TRACE_HEAD(head)
@@ -216,7 +152,6 @@
 #else
 #define	QUEUE_TYPEOF(type) struct type
 #endif
->>>>>>> d2df75e7
 
 /*
  * Singly-linked List definitions.
@@ -272,23 +207,6 @@
 	for ((var) = ((var) != SLIST_END(head) ? (var) : SLIST_FIRST((head))); \
 		(var) != SLIST_END(head) &&				\
 		((tvar) = SLIST_NEXT((var), field), 1);			\
-		(var) = (tvar))
-
-/*
- * Singly-linked List access methods.
- */
-#define	SLIST_EMPTY(head)	((head)->slh_first == NULL)
-#define	SLIST_FIRST(head)	((head)->slh_first)
-#define	SLIST_NEXT(elm, field)	((elm)->field.sle_next)
-
-#define	SLIST_FOREACH(var, head, field)					\
-	for ((var) = SLIST_FIRST((head));				\
-		(var);							\
-		(var) = SLIST_NEXT((var), field))
-
-#define	SLIST_FOREACH_SAFE(var, head, field, tvar)			\
-	for ((var) = SLIST_FIRST((head));				\
-		(var) && ((tvar) = SLIST_NEXT((var), field), 1);	\
 		(var) = (tvar))
 
 /*
@@ -352,14 +270,11 @@
 	_NOTE(CONSTCOND)						\
 } while (0)
 
-<<<<<<< HEAD
-=======
 #define	SLIST_SWAP(head1, head2, type) do {				\
 	QUEUE_TYPEOF(type) *swap_first = SLIST_FIRST(head1);		\
 	SLIST_FIRST(head1) = SLIST_FIRST(head2);			\
 	SLIST_FIRST(head2) = swap_first;				\
 } while (0)
->>>>>>> d2df75e7
 
 /*
  * Singly-linked Tail queue declarations.
@@ -422,23 +337,6 @@
 	    (var) = (tvar))
 
 /*
- * Singly-linked Tail queue access methods.
- */
-#define	STAILQ_EMPTY(head)	((head)->stqh_first == NULL)
-#define	STAILQ_FIRST(head)	((head)->stqh_first)
-#define	STAILQ_NEXT(elm, field)	((elm)->field.stqe_next)
-
-#define	STAILQ_FOREACH(var, head, field)				\
-	for ((var) = STAILQ_FIRST(head);				\
-		(var);							\
-		(var) = STAILQ_NEXT((var), field))
-
-#define	STAILQ_FOREACH_SAFE(var, head, field, tvar)			\
-	for ((var) = STAILQ_FIRST(head);				\
-		(var) && ((tvar) = STAILQ_NEXT((var), field), 1);	\
-		(var) = (tvar))
-
-/*
  * Singly-linked Tail queue functions.
  */
 #define	STAILQ_INIT(head) do {						\
@@ -463,15 +361,6 @@
 	_NOTE(CONSTCOND)						\
 } while (0)
 
-#define	STAILQ_CONCAT(head1, head2) do {				\
-	if (!STAILQ_EMPTY((head2))) {					\
-		*(head1)->stqh_last = (head2)->stqh_first;		\
-		(head1)->stqh_last = (head2)->stqh_last;		\
-		STAILQ_INIT((head2));					\
-	}								\
-	_NOTE(CONSTCOND)						\
-} while (0)
-
 #define	STAILQ_INSERT_HEAD(head, elm, field) do {			\
 	if ((STAILQ_NEXT((elm), field) = STAILQ_FIRST((head))) == NULL)	\
 		(head)->stqh_last = &STAILQ_NEXT((elm), field);		\
@@ -498,40 +387,19 @@
 	_NOTE(CONSTCOND)						\
 } while (0)
 
-<<<<<<< HEAD
-#define	STAILQ_REMOVE_HEAD(head, field) do {				\
-	if (((head)->stqh_first = (head)->stqh_first->field.stqe_next)	\
-	    == NULL)							\
-		(head)->stqh_last = &(head)->stqh_first;		\
-=======
 #define	STAILQ_REMOVE_AFTER(head, elm, field) do {			\
 	if ((STAILQ_NEXT(elm, field) =					\
 	    STAILQ_NEXT(STAILQ_NEXT(elm, field), field)) == NULL)	\
 		(head)->stqh_last = &STAILQ_NEXT((elm), field);		\
->>>>>>> d2df75e7
-	_NOTE(CONSTCOND)						\
-} while (0)
-
-#define	STAILQ_REMOVE_AFTER(head, elm, field) do {			\
-	if ((STAILQ_NEXT(elm, field) =					\
-	    STAILQ_NEXT(STAILQ_NEXT(elm, field), field)) == NULL)	\
-		(head)->stqh_last = &STAILQ_NEXT((elm), field);		\
 	_NOTE(CONSTCOND)						\
 } while (0)
 
 #define	STAILQ_REMOVE(head, elm, type, field) do {			\
-<<<<<<< HEAD
-	if (STAILQ_FIRST((head)) == (elm)) {				\
-		STAILQ_REMOVE_HEAD((head), field);			\
-	} else {							\
-		struct type *curelm = STAILQ_FIRST(head);		\
-=======
 	QMD_SAVELINK(oldnext, (elm)->field.stqe_next);			\
 	if (STAILQ_FIRST((head)) == (elm)) {				\
 		STAILQ_REMOVE_HEAD((head), field);			\
 	} else {							\
 		QUEUE_TYPEOF(type) *curelm = STAILQ_FIRST(head);	\
->>>>>>> d2df75e7
 		while (STAILQ_NEXT(curelm, field) != (elm))		\
 			curelm = STAILQ_NEXT(curelm, field);		\
 		STAILQ_REMOVE_AFTER(head, curelm, field);		\
@@ -540,11 +408,6 @@
 	_NOTE(CONSTCOND)						\
 } while (0)
 
-<<<<<<< HEAD
-#define	STAILQ_LAST(head, type, field)					\
-	(STAILQ_EMPTY((head)) ? NULL :					\
-	    container_of((head)->stqh_last, struct type, field.stqe_next))
-=======
 #define	STAILQ_SWAP(head1, head2, type) do {				\
 	QUEUE_TYPEOF(type) *swap_first = STAILQ_FIRST(head1);		\
 	QUEUE_TYPEOF(type) **swap_last = (head1)->stqh_last;		\
@@ -697,7 +560,6 @@
 		swap_tmp->field.le_prev = &LIST_FIRST((head2));         \
 	_NOTE(CONSTCOND)						\
 } while (0)
->>>>>>> d2df75e7
 
 /*
  * Simple queue definitions.
@@ -758,23 +620,6 @@
 	    (var) != SIMPLEQ_END(head) &&				\
 	    ((tvar) = SIMPLEQ_NEXT((var), field), 1);			\
 	    (var) = (tvar))
-
-/*
- * Simple queue access methods.
- */
-#define	SIMPLEQ_EMPTY(head)		((head)->sqh_first == NULL)
-#define	SIMPLEQ_FIRST(head)		((head)->sqh_first)
-#define	SIMPLEQ_NEXT(elm, field)	((elm)->field.sqe_next)
-
-#define	SIMPLEQ_FOREACH(var, head, field)				\
-	for ((var) = SIMPLEQ_FIRST((head));				\
-		(var);							\
-		(var) = SIMPLEQ_NEXT((var), field))
-
-#define	SIMPLEQ_FOREACH_SAFE(var, head, field, tvar)			\
-	for ((var) = SIMPLEQ_FIRST((head));				\
-		(var) && ((tvar) = SIMPLEQ_NEXT((var), field), 1);	\
-		(var) = (tvar))
 
 /*
  * Simple queue functions.
@@ -833,8 +678,6 @@
 	_NOTE(CONSTCOND)						\
 } while (0)
 
-<<<<<<< HEAD
-=======
 #define	SIMPLEQ_CONCAT(head1, head2) do {				\
 	if (!SIMPLEQ_EMPTY((head2))) {					\
 		*(head1)->sqh_last = (head2)->sqh_first;		\
@@ -849,7 +692,6 @@
 	    NULL :							\
 	    ((QUEUE_TYPEOF(type) *)(void *)				\
 	    ((char *)((head)->sqh_last) - offsetof(QUEUE_TYPEOF(type), field))))
->>>>>>> d2df75e7
 
 /*
  * Tail queue definitions.
@@ -945,38 +787,6 @@
 	    (var) != TAILQ_END(head) &&					\
 	    ((tvar) = TAILQ_PREV((var), headname, field), 1);		\
 	    (var) = (tvar))
-
-/*
- * Tail queue access methods.
- */
-#define	TAILQ_EMPTY(head)		((head)->tqh_first == NULL)
-#define	TAILQ_FIRST(head)		((head)->tqh_first)
-#define	TAILQ_NEXT(elm, field)		((elm)->field.tqe_next)
-#define	TAILQ_LAST(head, headname) \
-	(*(((struct headname *)((head)->tqh_last))->tqh_last))
-#define	TAILQ_PREV(elm, headname, field) \
-	(*(((struct headname *)((elm)->field.tqe_prev))->tqh_last))
-
-
-#define	TAILQ_FOREACH(var, head, field)					\
-	for ((var) = TAILQ_FIRST((head));				\
-		(var);							\
-		(var) = TAILQ_NEXT((var), field))
-
-#define	TAILQ_FOREACH_SAFE(var, head, field, tvar)			\
-	for ((var) = TAILQ_FIRST((head));				\
-		(var) && ((tvar) = TAILQ_NEXT((var), field), 1);	\
-		(var) = (tvar))
-
-#define	TAILQ_FOREACH_REVERSE(var, head, headname, field)		\
-	for ((var) = TAILQ_LAST((head), headname);			\
-		(var);							\
-		(var) = TAILQ_PREV((var), headname, field))
-
-#define	TAILQ_FOREACH_REVERSE_SAFE(var, head, headname, field, tvar)	\
-	for ((var) = TAILQ_LAST((head), headname);			\
-		(var) && ((tvar) = TAILQ_PREV((var), headname, field), 1); \
-		(var) = (tvar))
 
 /*
  * Tail queue functions.
@@ -1077,8 +887,6 @@
 	_NOTE(CONSTCOND)						\
 } while (0)
 
-<<<<<<< HEAD
-=======
 #define	TAILQ_SWAP(head1, head2, type, field) do {			\
 	QUEUE_TYPEOF(type) *swap_first = TAILQ_FIRST((head1));		\
 	QUEUE_TYPEOF(type) **swap_last = (head1)->tqh_last;		\
@@ -1096,7 +904,6 @@
 		(head2)->tqh_last = &TAILQ_FIRST((head2));		\
 	_NOTE(CONSTCOND)						\
 } while (0)
->>>>>>> d2df75e7
 
 /*
  * Circular queue definitions. Do not use. We still keep the macros
@@ -1213,12 +1020,7 @@
 	_NOTE(CONSTCOND)						\
 } while (0)
 
-<<<<<<< HEAD
-
-#ifdef	__cplusplus
-=======
 #ifdef __cplusplus
->>>>>>> d2df75e7
 }
 #endif
 
