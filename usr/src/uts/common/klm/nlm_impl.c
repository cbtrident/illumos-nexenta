/*
 * Copyright (c) 2008 Isilon Inc http://www.isilon.com/
 * Authors: Doug Rabson <dfr@rabson.org>
 * Developed with Red Inc: Alfred Perlstein <alfred@freebsd.org>
 *
 * Redistribution and use in source and binary forms, with or without
 * modification, are permitted provided that the following conditions
 * are met:
 * 1. Redistributions of source code must retain the above copyright
 *    notice, this list of conditions and the following disclaimer.
 * 2. Redistributions in binary form must reproduce the above copyright
 *    notice, this list of conditions and the following disclaimer in the
 *    documentation and/or other materials provided with the distribution.
 *
 * THIS SOFTWARE IS PROVIDED BY THE AUTHOR AND CONTRIBUTORS ``AS IS'' AND
 * ANY EXPRESS OR IMPLIED WARRANTIES, INCLUDING, BUT NOT LIMITED TO, THE
 * IMPLIED WARRANTIES OF MERCHANTABILITY AND FITNESS FOR A PARTICULAR PURPOSE
 * ARE DISCLAIMED.  IN NO EVENT SHALL THE AUTHOR OR CONTRIBUTORS BE LIABLE
 * FOR ANY DIRECT, INDIRECT, INCIDENTAL, SPECIAL, EXEMPLARY, OR CONSEQUENTIAL
 * DAMAGES (INCLUDING, BUT NOT LIMITED TO, PROCUREMENT OF SUBSTITUTE GOODS
 * OR SERVICES; LOSS OF USE, DATA, OR PROFITS; OR BUSINESS INTERRUPTION)
 * HOWEVER CAUSED AND ON ANY THEORY OF LIABILITY, WHETHER IN CONTRACT, STRICT
 * LIABILITY, OR TORT (INCLUDING NEGLIGENCE OR OTHERWISE) ARISING IN ANY WAY
 * OUT OF THE USE OF THIS SOFTWARE, EVEN IF ADVISED OF THE POSSIBILITY OF
 * SUCH DAMAGE.
 */

/*
 * Copyright 2015 Nexenta Systems, Inc.  All rights reserved.
 * Copyright (c) 2012 by Delphix. All rights reserved.
 */

/*
 * NFS LockManager, start/stop, support functions, etc.
 * Most of the interesting code is here.
 *
 * Source code derived from FreeBSD nlm_prot_impl.c
 */

#include <sys/param.h>
#include <sys/systm.h>
#include <sys/thread.h>
#include <sys/fcntl.h>
#include <sys/flock.h>
#include <sys/mount.h>
#include <sys/priv.h>
#include <sys/proc.h>
#include <sys/share.h>
#include <sys/socket.h>
#include <sys/syscall.h>
#include <sys/syslog.h>
#include <sys/systm.h>
#include <sys/class.h>
#include <sys/unistd.h>
#include <sys/vnode.h>
#include <sys/vfs.h>
#include <sys/queue.h>
#include <sys/bitmap.h>
#include <sys/sdt.h>
#include <netinet/in.h>

#include <rpc/rpc.h>
#include <rpc/xdr.h>
#include <rpc/pmap_prot.h>
#include <rpc/pmap_clnt.h>
#include <rpc/rpcb_prot.h>

#include <rpcsvc/nlm_prot.h>
#include <rpcsvc/sm_inter.h>
#include <rpcsvc/nsm_addr.h>

#include <nfs/nfs.h>
#include <nfs/nfs_clnt.h>
#include <nfs/export.h>
#include <nfs/rnode.h>
#include <nfs/lm.h>

#include "nlm_impl.h"

struct nlm_knc {
	struct knetconfig	n_knc;
	const char		*n_netid;
};

/*
 * Number of attempts NLM tries to obtain RPC binding
 * of local statd.
 */
#define	NLM_NSM_RPCBIND_RETRIES 10

/*
 * Timeout (in seconds) NLM waits before making another
 * attempt to obtain RPC binding of local statd.
 */
#define	NLM_NSM_RPCBIND_TIMEOUT 5

/*
 * Total number of sysids in NLM sysid bitmap
 */
#define	NLM_BMAP_NITEMS	(LM_SYSID_MAX + 1)

/*
 * Number of ulong_t words in bitmap that is used
 * for allocation of sysid numbers.
 */
#define	NLM_BMAP_WORDS  (NLM_BMAP_NITEMS / BT_NBIPUL)

/*
 * Given an integer x, the macro returns
 * -1 if x is negative,
 *  0 if x is zero
 *  1 if x is positive
 */
#define	SIGN(x) (((x) > 0) - ((x) < 0))

#define	ARRSIZE(arr)	(sizeof (arr) / sizeof ((arr)[0]))
#define	NLM_KNCS	ARRSIZE(nlm_netconfigs)

krwlock_t lm_lck;

/*
 * Zero timeout for asynchronous NLM RPC operations
 */
static const struct timeval nlm_rpctv_zero = { 0,  0 };

/*
 * List of all Zone globals nlm_globals instences
 * linked together.
 */
static struct nlm_globals_list nlm_zones_list; /* (g) */

/*
 * NLM kmem caches
 */
static struct kmem_cache *nlm_hosts_cache = NULL;
static struct kmem_cache *nlm_vhold_cache = NULL;

/*
 * A bitmap for allocation of new sysids.
 * Sysid is a unique number between LM_SYSID
 * and LM_SYSID_MAX. Sysid represents unique remote
 * host that does file locks on the given host.
 */
static ulong_t	nlm_sysid_bmap[NLM_BMAP_WORDS];	/* (g) */
static int	nlm_sysid_nidx;			/* (g) */

/*
 * RPC service registration for all transports
 */
static SVC_CALLOUT nlm_svcs[] = {
	{ NLM_PROG, 4, 4, nlm_prog_4 },	/* NLM4_VERS */
	{ NLM_PROG, 1, 3, nlm_prog_3 }	/* NLM_VERS - NLM_VERSX */
};

static SVC_CALLOUT_TABLE nlm_sct = {
	ARRSIZE(nlm_svcs),
	FALSE,
	nlm_svcs
};

/*
 * Static table of all netid/knetconfig network
 * lock manager can work with. nlm_netconfigs table
 * is used when we need to get valid knetconfig by
 * netid and vice versa.
 *
 * Knetconfigs are activated either by the call from
 * user-space lockd daemon (server side) or by taking
 * knetconfig from NFS mountinfo (client side)
 */
static struct nlm_knc nlm_netconfigs[] = { /* (g) */
	/* UDP */
	{
		{ NC_TPI_CLTS, NC_INET, NC_UDP, NODEV },
		"udp",
	},
	/* TCP */
	{
		{ NC_TPI_COTS_ORD, NC_INET, NC_TCP, NODEV },
		"tcp",
	},
	/* UDP over IPv6 */
	{
		{ NC_TPI_CLTS, NC_INET6, NC_UDP, NODEV },
		"udp6",
	},
	/* TCP over IPv6 */
	{
		{ NC_TPI_COTS_ORD, NC_INET6, NC_TCP, NODEV },
		"tcp6",
	},
	/* ticlts (loopback over UDP) */
	{
		{ NC_TPI_CLTS, NC_LOOPBACK, NC_NOPROTO, NODEV },
		"ticlts",
	},
	/* ticotsord (loopback over TCP) */
	{
		{ NC_TPI_COTS_ORD, NC_LOOPBACK, NC_NOPROTO, NODEV },
		"ticotsord",
	},
};

/*
 * NLM misc. function
 */
static void nlm_copy_netbuf(struct netbuf *, struct netbuf *);
static int nlm_netbuf_addrs_cmp(struct netbuf *, struct netbuf *);
static void nlm_kmem_reclaim(void *);
static void nlm_pool_shutdown(void);
static void nlm_suspend_zone(struct nlm_globals *);
static void nlm_resume_zone(struct nlm_globals *);
static void nlm_nsm_clnt_init(CLIENT *, struct nlm_nsm *);
static void nlm_netbuf_to_netobj(struct netbuf *, int *, netobj *);

/*
 * NLM thread functions
 */
static void nlm_gc(struct nlm_globals *);
static void nlm_reclaimer(struct nlm_host *);

/*
 * NLM NSM functions
 */
static int nlm_init_local_knc(struct knetconfig *);
static int nlm_nsm_init_local(struct nlm_nsm *);
static int nlm_nsm_init(struct nlm_nsm *, struct knetconfig *, struct netbuf *);
static void nlm_nsm_fini(struct nlm_nsm *);
static enum clnt_stat nlm_nsm_simu_crash(struct nlm_nsm *);
static enum clnt_stat nlm_nsm_stat(struct nlm_nsm *, int32_t *);
static enum clnt_stat nlm_nsm_mon(struct nlm_nsm *, char *, uint16_t);
static enum clnt_stat nlm_nsm_unmon(struct nlm_nsm *, char *);

/*
 * NLM host functions
 */
static int nlm_host_ctor(void *, void *, int);
static void nlm_host_dtor(void *, void *);
static void nlm_host_destroy(struct nlm_host *);
static struct nlm_host *nlm_host_create(char *, const char *,
    struct knetconfig *, struct netbuf *);
static struct nlm_host *nlm_host_find_locked(struct nlm_globals *,
    const char *, struct netbuf *, avl_index_t *);
static void nlm_host_unregister(struct nlm_globals *, struct nlm_host *);
static void nlm_host_gc_vholds(struct nlm_host *);
static bool_t nlm_host_has_srv_locks(struct nlm_host *);
static bool_t nlm_host_has_cli_locks(struct nlm_host *);
static bool_t nlm_host_has_locks(struct nlm_host *);

/*
 * NLM vhold functions
 */
static int nlm_vhold_ctor(void *, void *, int);
static void nlm_vhold_dtor(void *, void *);
static void nlm_vhold_destroy(struct nlm_host *,
    struct nlm_vhold *);
static bool_t nlm_vhold_busy(struct nlm_host *, struct nlm_vhold *);
static void nlm_vhold_clean(struct nlm_vhold *, int);

/*
 * NLM client/server sleeping locks/share reservation functions
 */
struct nlm_slreq *nlm_slreq_find_locked(struct nlm_host *,
    struct nlm_vhold *, struct flock64 *);
static struct nlm_shres *nlm_shres_create_item(struct shrlock *, vnode_t *);
static void nlm_shres_destroy_item(struct nlm_shres *);
static bool_t nlm_shres_equal(struct shrlock *, struct shrlock *);

/*
 * NLM initialization functions.
 */
void
nlm_init(void)
{
	nlm_hosts_cache = kmem_cache_create("nlm_host_cache",
	    sizeof (struct nlm_host), 0, nlm_host_ctor, nlm_host_dtor,
	    nlm_kmem_reclaim, NULL, NULL, 0);

	nlm_vhold_cache = kmem_cache_create("nlm_vhold_cache",
	    sizeof (struct nlm_vhold), 0, nlm_vhold_ctor, nlm_vhold_dtor,
	    NULL, NULL, NULL, 0);

	nlm_rpc_init();
	TAILQ_INIT(&nlm_zones_list);

	/* initialize sysids bitmap */
	bzero(nlm_sysid_bmap, sizeof (nlm_sysid_bmap));
	nlm_sysid_nidx = 1;

	/*
	 * Reserv the sysid #0, because it's associated
	 * with local locks only. Don't let to allocate
	 * it for remote locks.
	 */
	BT_SET(nlm_sysid_bmap, 0);
}

void
nlm_globals_register(struct nlm_globals *g)
{
	rw_enter(&lm_lck, RW_WRITER);
	TAILQ_INSERT_TAIL(&nlm_zones_list, g, nlm_link);
	rw_exit(&lm_lck);
}

void
nlm_globals_unregister(struct nlm_globals *g)
{
	rw_enter(&lm_lck, RW_WRITER);
	TAILQ_REMOVE(&nlm_zones_list, g, nlm_link);
	rw_exit(&lm_lck);
}

/* ARGSUSED */
static void
nlm_kmem_reclaim(void *cdrarg)
{
	struct nlm_globals *g;

	rw_enter(&lm_lck, RW_READER);
	TAILQ_FOREACH(g, &nlm_zones_list, nlm_link)
		cv_broadcast(&g->nlm_gc_sched_cv);

	rw_exit(&lm_lck);
}

/*
 * NLM garbage collector thread (GC).
 *
 * NLM GC periodically checks whether there're any host objects
 * that can be cleaned up. It also releases stale vnodes that
 * live on the server side (under protection of vhold objects).
 *
 * NLM host objects are cleaned up from GC thread because
 * operations helping us to determine whether given host has
 * any locks can be quite expensive and it's not good to call
 * them every time the very last reference to the host is dropped.
 * Thus we use "lazy" approach for hosts cleanup.
 *
 * The work of GC is to release stale vnodes on the server side
 * and destroy hosts that haven't any locks and any activity for
 * some time (i.e. idle hosts).
 */
static void
nlm_gc(struct nlm_globals *g)
{
	struct nlm_host *hostp;
	clock_t now, idle_period;

	idle_period = SEC_TO_TICK(g->cn_idle_tmo);
	mutex_enter(&g->lock);
	for (;;) {
		/*
		 * GC thread can be explicitly scheduled from
		 * memory reclamation function.
		 */
		(void) cv_timedwait(&g->nlm_gc_sched_cv, &g->lock,
		    ddi_get_lbolt() + idle_period);

		/*
		 * NLM is shutting down, time to die.
		 */
		if (g->run_status == NLM_ST_STOPPING)
			break;

		now = ddi_get_lbolt();
		DTRACE_PROBE2(gc__start, struct nlm_globals *, g,
		    clock_t, now);

		/*
		 * Find all obviously unused vholds and destroy them.
		 */
		for (hostp = avl_first(&g->nlm_hosts_tree); hostp != NULL;
		    hostp = AVL_NEXT(&g->nlm_hosts_tree, hostp)) {
			struct nlm_vhold *nvp;

			mutex_enter(&hostp->nh_lock);

			nvp = TAILQ_FIRST(&hostp->nh_vholds_list);
			while (nvp != NULL) {
				struct nlm_vhold *new_nvp;

				new_nvp = TAILQ_NEXT(nvp, nv_link);

				/*
				 * If these conditions are met, the vhold is
				 * obviously unused and we will destroy it.  In
				 * a case either v_filocks and/or v_shrlocks is
				 * non-NULL the vhold might still be unused by
				 * the host, but it is expensive to check that.
				 * We defer such check until the host is idle.
				 * The expensive check is done below without
				 * the global lock held.
				 */
				if (nvp->nv_refcnt == 0 &&
				    nvp->nv_vp->v_filocks == NULL &&
<<<<<<< HEAD
				    nvp->nv_vp->v_shrlocks == NULL)
					nlm_vhold_destroy(hostp, nvp);
=======
				    nvp->nv_vp->v_shrlocks == NULL) {
					nlm_vhold_destroy(hostp, nvp);
				}
>>>>>>> e7e978b1

				nvp = new_nvp;
			}

			mutex_exit(&hostp->nh_lock);
		}

		/*
		 * Handle all hosts that are unused at the moment
		 * until we meet one with idle timeout in future.
		 */
		while ((hostp = TAILQ_FIRST(&g->nlm_idle_hosts)) != NULL) {
			bool_t has_locks;

			if (hostp->nh_idle_timeout > now)
				break;

			/*
			 * Drop global lock while doing expensive work
			 * on this host. We'll re-check any conditions
			 * that might change after retaking the global
			 * lock.
			 */
			mutex_exit(&g->lock);
			mutex_enter(&hostp->nh_lock);

			/*
			 * nlm_globals lock was dropped earlier because
			 * garbage collecting of vholds and checking whether
			 * host has any locks/shares are expensive operations.
			 */
			nlm_host_gc_vholds(hostp);
			has_locks = nlm_host_has_locks(hostp);

			mutex_exit(&hostp->nh_lock);
			mutex_enter(&g->lock);

			/*
			 * While we were doing expensive operations
			 * outside of nlm_globals critical section,
			 * somebody could take the host and remove it
			 * from the idle list.  Whether its been
			 * reinserted or not, our information about
			 * the host is outdated, and we should take no
			 * further action.
			 */
			if ((hostp->nh_flags & NLM_NH_INIDLE) == 0 ||
			    hostp->nh_idle_timeout > now)
				continue;

			/*
			 * If the host has locks we have to renew the
			 * host's timeout and put it at the end of LRU
			 * list.
			 */
			if (has_locks) {
				TAILQ_REMOVE(&g->nlm_idle_hosts,
				    hostp, nh_link);
				hostp->nh_idle_timeout = now + idle_period;
				TAILQ_INSERT_TAIL(&g->nlm_idle_hosts,
				    hostp, nh_link);
				continue;
			}

			/*
			 * We're here if all the following conditions hold:
			 * 1) Host hasn't any locks or share reservations
			 * 2) Host is unused
			 * 3) Host wasn't touched by anyone at least for
			 *    g->cn_idle_tmo seconds.
			 *
			 * So, now we can destroy it.
			 */
			nlm_host_unregister(g, hostp);
			mutex_exit(&g->lock);

			nlm_host_unmonitor(g, hostp);
			nlm_host_destroy(hostp);
			mutex_enter(&g->lock);
			if (g->run_status == NLM_ST_STOPPING)
				break;

		}

		DTRACE_PROBE(gc__end);
	}

	DTRACE_PROBE1(gc__exit, struct nlm_globals *, g);

	/* Let others know that GC has died */
	g->nlm_gc_thread = NULL;
	mutex_exit(&g->lock);

	cv_broadcast(&g->nlm_gc_finish_cv);
	zthread_exit();
}

/*
 * Thread reclaim locks/shares acquired by the client side
 * on the given server represented by hostp.
 */
static void
nlm_reclaimer(struct nlm_host *hostp)
{
	struct nlm_globals *g;

	mutex_enter(&hostp->nh_lock);
	hostp->nh_reclaimer = curthread;
	mutex_exit(&hostp->nh_lock);

	g = zone_getspecific(nlm_zone_key, curzone);
	nlm_reclaim_client(g, hostp);

	mutex_enter(&hostp->nh_lock);
	hostp->nh_flags &= ~NLM_NH_RECLAIM;
	hostp->nh_reclaimer = NULL;
	cv_broadcast(&hostp->nh_recl_cv);
	mutex_exit(&hostp->nh_lock);

	/*
	 * Host was explicitly referenced before
	 * nlm_reclaim() was called, release it
	 * here.
	 */
	nlm_host_release(g, hostp);
	zthread_exit();
}

/*
 * Copy a struct netobj.  (see xdr.h)
 */
void
nlm_copy_netobj(struct netobj *dst, struct netobj *src)
{
	dst->n_len = src->n_len;
	dst->n_bytes = kmem_alloc(src->n_len, KM_SLEEP);
	bcopy(src->n_bytes, dst->n_bytes, src->n_len);
}

/*
 * An NLM specificw replacement for clnt_call().
 * nlm_clnt_call() is used by all RPC functions generated
 * from nlm_prot.x specification. The function is aware
 * about some pitfalls of NLM RPC procedures and has a logic
 * that handles them properly.
 */
enum clnt_stat
nlm_clnt_call(CLIENT *clnt, rpcproc_t procnum, xdrproc_t xdr_args,
    caddr_t argsp, xdrproc_t xdr_result, caddr_t resultp, struct timeval wait)
{
	k_sigset_t oldmask;
	enum clnt_stat stat;
	bool_t sig_blocked = FALSE;

	/*
	 * If NLM RPC procnum is one of the NLM _RES procedures
	 * that are used to reply to asynchronous NLM RPC
	 * (MSG calls), explicitly set RPC timeout to zero.
	 * Client doesn't send a reply to RES procedures, so
	 * we don't need to wait anything.
	 *
	 * NOTE: we ignore NLM4_*_RES procnums because they are
	 * equal to NLM_*_RES numbers.
	 */
	if (procnum >= NLM_TEST_RES && procnum <= NLM_GRANTED_RES)
		wait = nlm_rpctv_zero;

	/*
	 * We need to block signals in case of NLM_CANCEL RPC
	 * in order to prevent interruption of network RPC
	 * calls.
	 */
	if (procnum == NLM_CANCEL) {
		k_sigset_t newmask;

		sigfillset(&newmask);
		sigreplace(&newmask, &oldmask);
		sig_blocked = TRUE;
	}

	stat = clnt_call(clnt, procnum, xdr_args,
	    argsp, xdr_result, resultp, wait);

	/*
	 * Restore signal mask back if signals were blocked
	 */
	if (sig_blocked)
		sigreplace(&oldmask, (k_sigset_t *)NULL);

	return (stat);
}

/*
 * Suspend NLM client/server in the given zone.
 *
 * During suspend operation we mark those hosts
 * that have any locks with NLM_NH_SUSPEND flags,
 * so that they can be checked later, when resume
 * operation occurs.
 */
static void
nlm_suspend_zone(struct nlm_globals *g)
{
	struct nlm_host *hostp;
	struct nlm_host_list all_hosts;

	/*
	 * Note that while we're doing suspend, GC thread is active
	 * and it can destroy some hosts while we're walking through
	 * the hosts tree. To prevent that and make suspend logic
	 * a bit more simple we put all hosts to local "all_hosts"
	 * list and increment reference counter of each host.
	 * This guaranties that no hosts will be released while
	 * we're doing suspend.
	 * NOTE: reference of each host must be dropped during
	 * resume operation.
	 */
	TAILQ_INIT(&all_hosts);
	mutex_enter(&g->lock);
	for (hostp = avl_first(&g->nlm_hosts_tree); hostp != NULL;
	    hostp = AVL_NEXT(&g->nlm_hosts_tree, hostp)) {
		/*
		 * If host is idle, remove it from idle list and
		 * clear idle flag. That is done to prevent GC
		 * from touching this host.
		 */
		if (hostp->nh_flags & NLM_NH_INIDLE) {
			TAILQ_REMOVE(&g->nlm_idle_hosts, hostp, nh_link);
			hostp->nh_flags &= ~NLM_NH_INIDLE;
		}

		hostp->nh_refs++;
		TAILQ_INSERT_TAIL(&all_hosts, hostp, nh_link);
	}

	/*
	 * Now we can walk through all hosts on the system
	 * with zone globals lock released. The fact the
	 * we have taken a reference to each host guaranties
	 * that no hosts can be destroyed during that process.
	 */
	mutex_exit(&g->lock);
	while ((hostp = TAILQ_FIRST(&all_hosts)) != NULL) {
		mutex_enter(&hostp->nh_lock);
		if (nlm_host_has_locks(hostp))
			hostp->nh_flags |= NLM_NH_SUSPEND;

		mutex_exit(&hostp->nh_lock);
		TAILQ_REMOVE(&all_hosts, hostp, nh_link);
	}
}

/*
 * Resume NLM hosts for the given zone.
 *
 * nlm_resume_zone() is called after hosts were suspended
 * (see nlm_suspend_zone) and its main purpose to check
 * whether remote locks owned by hosts are still in consistent
 * state. If they aren't, resume function tries to reclaim
 * locks (for client side hosts) and clean locks (for
 * server side hosts).
 */
static void
nlm_resume_zone(struct nlm_globals *g)
{
	struct nlm_host *hostp, *h_next;

	mutex_enter(&g->lock);
	hostp = avl_first(&g->nlm_hosts_tree);

	/*
	 * In nlm_suspend_zone() the reference counter of each
	 * host was incremented, so we can safely iterate through
	 * all hosts without worrying that any host we touch will
	 * be removed at the moment.
	 */
	while (hostp != NULL) {
		struct nlm_nsm nsm;
		enum clnt_stat stat;
		int32_t sm_state;
		int error;
		bool_t resume_failed = FALSE;

		h_next = AVL_NEXT(&g->nlm_hosts_tree, hostp);
		mutex_exit(&g->lock);

		DTRACE_PROBE1(resume__host, struct nlm_host *, hostp);

		/*
		 * Suspend operation marked that the host doesn't
		 * have any locks. Skip it.
		 */
		if (!(hostp->nh_flags & NLM_NH_SUSPEND))
			goto cycle_end;

		error = nlm_nsm_init(&nsm, &hostp->nh_knc, &hostp->nh_addr);
		if (error != 0) {
			NLM_ERR("Resume: Failed to contact to NSM of host %s "
			    "[error=%d]\n", hostp->nh_name, error);
			resume_failed = TRUE;
			goto cycle_end;
		}

		stat = nlm_nsm_stat(&nsm, &sm_state);
		if (stat != RPC_SUCCESS) {
			NLM_ERR("Resume: Failed to call SM_STAT operation for "
			    "host %s [stat=%d]\n", hostp->nh_name, stat);
			resume_failed = TRUE;
			nlm_nsm_fini(&nsm);
			goto cycle_end;
		}

		if (sm_state != hostp->nh_state) {
			/*
			 * Current SM state of the host isn't equal
			 * to the one host had when it was suspended.
			 * Probably it was rebooted. Try to reclaim
			 * locks if the host has any on its client side.
			 * Also try to clean up its server side locks
			 * (if the host has any).
			 */
			nlm_host_notify_client(hostp, sm_state);
			nlm_host_notify_server(hostp, sm_state);
		}

		nlm_nsm_fini(&nsm);

cycle_end:
		if (resume_failed) {
			/*
			 * Resume failed for the given host.
			 * Just clean up all resources it owns.
			 */
			nlm_host_notify_server(hostp, 0);
			nlm_client_cancel_all(g, hostp);
		}

		hostp->nh_flags &= ~NLM_NH_SUSPEND;
		nlm_host_release(g, hostp);
		hostp = h_next;
		mutex_enter(&g->lock);
	}

	mutex_exit(&g->lock);
}

/*
 * NLM functions responsible for operations on NSM handle.
 */

/*
 * Initialize knetconfig that is used for communication
 * with local statd via loopback interface.
 */
static int
nlm_init_local_knc(struct knetconfig *knc)
{
	int error;
	vnode_t *vp;

	bzero(knc, sizeof (*knc));
	error = lookupname("/dev/tcp", UIO_SYSSPACE,
	    FOLLOW, NULLVPP, &vp);
	if (error != 0)
		return (error);

	knc->knc_semantics = NC_TPI_COTS;
	knc->knc_protofmly = NC_INET;
	knc->knc_proto = NC_TCP;
	knc->knc_rdev = vp->v_rdev;
	VN_RELE(vp);


	return (0);
}

/*
 * Initialize NSM handle that will be used to talk
 * to local statd via loopback interface.
 */
static int
nlm_nsm_init_local(struct nlm_nsm *nsm)
{
	int error;
	struct knetconfig knc;
	struct sockaddr_in sin;
	struct netbuf nb;

	error = nlm_init_local_knc(&knc);
	if (error != 0)
		return (error);

	bzero(&sin, sizeof (sin));
	sin.sin_addr.s_addr = htonl(INADDR_LOOPBACK);
	sin.sin_family = AF_INET;

	nb.buf = (char *)&sin;
	nb.len = nb.maxlen = sizeof (sin);

	return (nlm_nsm_init(nsm, &knc, &nb));
}

/*
 * Initialize NSM handle used for talking to statd
 */
static int
nlm_nsm_init(struct nlm_nsm *nsm, struct knetconfig *knc, struct netbuf *nb)
{
	enum clnt_stat stat;
	int error, retries;

	bzero(nsm, sizeof (*nsm));
	nsm->ns_knc = *knc;
	nlm_copy_netbuf(&nsm->ns_addr, nb);

	/*
	 * Try several times to get the port of statd service,
	 * If rpcbind_getaddr returns  RPC_PROGNOTREGISTERED,
	 * retry an attempt, but wait for NLM_NSM_RPCBIND_TIMEOUT
	 * seconds berofore.
	 */
	for (retries = 0; retries < NLM_NSM_RPCBIND_RETRIES; retries++) {
		stat = rpcbind_getaddr(&nsm->ns_knc, SM_PROG,
		    SM_VERS, &nsm->ns_addr);
		if (stat != RPC_SUCCESS) {
			if (stat == RPC_PROGNOTREGISTERED) {
				delay(SEC_TO_TICK(NLM_NSM_RPCBIND_TIMEOUT));
				continue;
			}
		}

		break;
	}

	if (stat != RPC_SUCCESS) {
		DTRACE_PROBE2(rpcbind__error, enum clnt_stat, stat,
		    int, retries);
		error = ENOENT;
		goto error;
	}

	/*
	 * Create an RPC handle that'll be used for communication with local
	 * statd using the status monitor protocol.
	 */
	error = clnt_tli_kcreate(&nsm->ns_knc, &nsm->ns_addr, SM_PROG, SM_VERS,
	    0, NLM_RPC_RETRIES, kcred, &nsm->ns_handle);
	if (error != 0)
		goto error;

	/*
	 * Create an RPC handle that'll be used for communication with the
	 * local statd using the address registration protocol.
	 */
	error = clnt_tli_kcreate(&nsm->ns_knc, &nsm->ns_addr, NSM_ADDR_PROGRAM,
	    NSM_ADDR_V1, 0, NLM_RPC_RETRIES, kcred, &nsm->ns_addr_handle);
	if (error != 0)
		goto error;

	sema_init(&nsm->ns_sem, 1, NULL, SEMA_DEFAULT, NULL);
	return (0);

error:
	kmem_free(nsm->ns_addr.buf, nsm->ns_addr.maxlen);
	if (nsm->ns_handle)
		CLNT_DESTROY(nsm->ns_handle);

	return (error);
}

static void
nlm_nsm_fini(struct nlm_nsm *nsm)
{
	kmem_free(nsm->ns_addr.buf, nsm->ns_addr.maxlen);
	CLNT_DESTROY(nsm->ns_addr_handle);
	nsm->ns_addr_handle = NULL;
	CLNT_DESTROY(nsm->ns_handle);
	nsm->ns_handle = NULL;
	sema_destroy(&nsm->ns_sem);
}

static enum clnt_stat
nlm_nsm_simu_crash(struct nlm_nsm *nsm)
{
	enum clnt_stat stat;

	sema_p(&nsm->ns_sem);
	nlm_nsm_clnt_init(nsm->ns_handle, nsm);
	stat = sm_simu_crash_1(NULL, NULL, nsm->ns_handle);
	sema_v(&nsm->ns_sem);

	return (stat);
}

static enum clnt_stat
nlm_nsm_stat(struct nlm_nsm *nsm, int32_t *out_stat)
{
	struct sm_name args;
	struct sm_stat_res res;
	enum clnt_stat stat;

	args.mon_name = uts_nodename();
	bzero(&res, sizeof (res));

	sema_p(&nsm->ns_sem);
	nlm_nsm_clnt_init(nsm->ns_handle, nsm);
	stat = sm_stat_1(&args, &res, nsm->ns_handle);
	sema_v(&nsm->ns_sem);

	if (stat == RPC_SUCCESS)
		*out_stat = res.state;

	return (stat);
}

static enum clnt_stat
nlm_nsm_mon(struct nlm_nsm *nsm, char *hostname, uint16_t priv)
{
	struct mon args;
	struct sm_stat_res res;
	enum clnt_stat stat;

	bzero(&args, sizeof (args));
	bzero(&res, sizeof (res));

	args.mon_id.mon_name = hostname;
	args.mon_id.my_id.my_name = uts_nodename();
	args.mon_id.my_id.my_prog = NLM_PROG;
	args.mon_id.my_id.my_vers = NLM_SM;
	args.mon_id.my_id.my_proc = NLM_SM_NOTIFY1;
	bcopy(&priv, args.priv, sizeof (priv));

	sema_p(&nsm->ns_sem);
	nlm_nsm_clnt_init(nsm->ns_handle, nsm);
	stat = sm_mon_1(&args, &res, nsm->ns_handle);
	sema_v(&nsm->ns_sem);

	return (stat);
}

static enum clnt_stat
nlm_nsm_unmon(struct nlm_nsm *nsm, char *hostname)
{
	struct mon_id args;
	struct sm_stat res;
	enum clnt_stat stat;

	bzero(&args, sizeof (args));
	bzero(&res, sizeof (res));

	args.mon_name = hostname;
	args.my_id.my_name = uts_nodename();
	args.my_id.my_prog = NLM_PROG;
	args.my_id.my_vers = NLM_SM;
	args.my_id.my_proc = NLM_SM_NOTIFY1;

	sema_p(&nsm->ns_sem);
	nlm_nsm_clnt_init(nsm->ns_handle, nsm);
	stat = sm_unmon_1(&args, &res, nsm->ns_handle);
	sema_v(&nsm->ns_sem);

	return (stat);
}

static enum clnt_stat
nlm_nsmaddr_reg(struct nlm_nsm *nsm, char *name, int family, netobj *address)
{
	struct reg1args args = { 0 };
	struct reg1res res = { 0 };
	enum clnt_stat stat;

	args.family = family;
	args.name = name;
	args.address = *address;

	sema_p(&nsm->ns_sem);
	nlm_nsm_clnt_init(nsm->ns_addr_handle, nsm);
	stat = nsmaddrproc1_reg_1(&args, &res, nsm->ns_addr_handle);
	sema_v(&nsm->ns_sem);

	return (stat);
}

/*
 * Get NLM vhold object corresponding to vnode "vp".
 * If no such object was found, create a new one.
 *
 * The purpose of this function is to associate vhold
 * object with given vnode, so that:
 * 1) vnode is hold (VN_HOLD) while vhold object is alive.
 * 2) host has a track of all vnodes it touched by lock
 *    or share operations. These vnodes are accessible
 *    via collection of vhold objects.
 */
struct nlm_vhold *
nlm_vhold_get(struct nlm_host *hostp, vnode_t *vp)
{
	struct nlm_vhold *nvp, *new_nvp = NULL;

	mutex_enter(&hostp->nh_lock);
	nvp = nlm_vhold_find_locked(hostp, vp);
	if (nvp != NULL)
		goto out;

	/* nlm_vhold wasn't found, then create a new one */
	mutex_exit(&hostp->nh_lock);
	new_nvp = kmem_cache_alloc(nlm_vhold_cache, KM_SLEEP);

	/*
	 * Check if another thread has already
	 * created the same nlm_vhold.
	 */
	mutex_enter(&hostp->nh_lock);
	nvp = nlm_vhold_find_locked(hostp, vp);
	if (nvp == NULL) {
		nvp = new_nvp;
		new_nvp = NULL;

		TAILQ_INIT(&nvp->nv_slreqs);
		nvp->nv_vp = vp;
		nvp->nv_refcnt = 1;
		VN_HOLD(nvp->nv_vp);

		VERIFY(mod_hash_insert(hostp->nh_vholds_by_vp,
		    (mod_hash_key_t)vp, (mod_hash_val_t)nvp) == 0);
		TAILQ_INSERT_TAIL(&hostp->nh_vholds_list, nvp, nv_link);
	}

out:
	mutex_exit(&hostp->nh_lock);
	if (new_nvp != NULL)
		kmem_cache_free(nlm_vhold_cache, new_nvp);

	return (nvp);
}

/*
 * Drop a reference to vhold object nvp.
 */
void
nlm_vhold_release(struct nlm_host *hostp, struct nlm_vhold *nvp)
{
	if (nvp == NULL)
		return;

	mutex_enter(&hostp->nh_lock);
	ASSERT(nvp->nv_refcnt > 0);
	nvp->nv_refcnt--;

	/*
	 * If these conditions are met, the vhold is obviously unused and we
	 * will destroy it.  In a case either v_filocks and/or v_shrlocks is
	 * non-NULL the vhold might still be unused by the host, but it is
	 * expensive to check that.  We defer such check until the host is
	 * idle.  The expensive check is done in the NLM garbage collector.
	 */
	if (nvp->nv_refcnt == 0 &&
	    nvp->nv_vp->v_filocks == NULL &&
<<<<<<< HEAD
	    nvp->nv_vp->v_shrlocks == NULL)
		nlm_vhold_destroy(hostp, nvp);
=======
	    nvp->nv_vp->v_shrlocks == NULL) {
		nlm_vhold_destroy(hostp, nvp);
	}
>>>>>>> e7e978b1

	mutex_exit(&hostp->nh_lock);
}

/*
 * Clean all locks and share reservations on the
 * given vhold object that were acquired by the
 * given sysid
 */
static void
nlm_vhold_clean(struct nlm_vhold *nvp, int sysid)
{
	cleanlocks(nvp->nv_vp, IGN_PID, sysid);
	cleanshares_by_sysid(nvp->nv_vp, sysid);
}

static void
nlm_vhold_destroy(struct nlm_host *hostp, struct nlm_vhold *nvp)
{
	ASSERT(MUTEX_HELD(&hostp->nh_lock));

	ASSERT(nvp->nv_refcnt == 0);
	ASSERT(TAILQ_EMPTY(&nvp->nv_slreqs));

	VERIFY(mod_hash_remove(hostp->nh_vholds_by_vp,
	    (mod_hash_key_t)nvp->nv_vp,
	    (mod_hash_val_t)&nvp) == 0);

	TAILQ_REMOVE(&hostp->nh_vholds_list, nvp, nv_link);
	VN_RELE(nvp->nv_vp);
	nvp->nv_vp = NULL;

	kmem_cache_free(nlm_vhold_cache, nvp);
}

/*
 * Return TRUE if the given vhold is busy.
 * Vhold object is considered to be "busy" when
 * all the following conditions hold:
 * 1) No one uses it at the moment;
 * 2) It hasn't any locks;
 * 3) It hasn't any share reservations;
 */
static bool_t
nlm_vhold_busy(struct nlm_host *hostp, struct nlm_vhold *nvp)
{
	vnode_t *vp;
	int sysid;

	ASSERT(MUTEX_HELD(&hostp->nh_lock));

	if (nvp->nv_refcnt > 0)
		return (TRUE);

	vp = nvp->nv_vp;
	sysid = hostp->nh_sysid;
	if (flk_has_remote_locks_for_sysid(vp, sysid) ||
	    shr_has_remote_shares(vp, sysid))
		return (TRUE);

	return (FALSE);
}

/* ARGSUSED */
static int
nlm_vhold_ctor(void *datap, void *cdrarg, int kmflags)
{
	struct nlm_vhold *nvp = (struct nlm_vhold *)datap;

	bzero(nvp, sizeof (*nvp));
	return (0);
}

/* ARGSUSED */
static void
nlm_vhold_dtor(void *datap, void *cdrarg)
{
	struct nlm_vhold *nvp = (struct nlm_vhold *)datap;

	ASSERT(nvp->nv_refcnt == 0);
	ASSERT(TAILQ_EMPTY(&nvp->nv_slreqs));
	ASSERT(nvp->nv_vp == NULL);
}

struct nlm_vhold *
nlm_vhold_find_locked(struct nlm_host *hostp, const vnode_t *vp)
{
	struct nlm_vhold *nvp = NULL;

	ASSERT(MUTEX_HELD(&hostp->nh_lock));
	(void) mod_hash_find(hostp->nh_vholds_by_vp,
	    (mod_hash_key_t)vp,
	    (mod_hash_val_t)&nvp);

	if (nvp != NULL)
		nvp->nv_refcnt++;

	return (nvp);
}

/*
 * NLM host functions
 */
static void
nlm_copy_netbuf(struct netbuf *dst, struct netbuf *src)
{
	ASSERT(src->len <= src->maxlen);

	dst->maxlen = src->maxlen;
	dst->len = src->len;
	dst->buf = kmem_zalloc(src->maxlen, KM_SLEEP);
	bcopy(src->buf, dst->buf, src->len);
}

/* ARGSUSED */
static int
nlm_host_ctor(void *datap, void *cdrarg, int kmflags)
{
	struct nlm_host *hostp = (struct nlm_host *)datap;

	bzero(hostp, sizeof (*hostp));
	return (0);
}

/* ARGSUSED */
static void
nlm_host_dtor(void *datap, void *cdrarg)
{
	struct nlm_host *hostp = (struct nlm_host *)datap;
	ASSERT(hostp->nh_refs == 0);
}

static void
nlm_host_unregister(struct nlm_globals *g, struct nlm_host *hostp)
{
	ASSERT(hostp->nh_refs == 0);
	ASSERT(hostp->nh_flags & NLM_NH_INIDLE);

	avl_remove(&g->nlm_hosts_tree, hostp);
	VERIFY(mod_hash_remove(g->nlm_hosts_hash,
	    (mod_hash_key_t)(uintptr_t)hostp->nh_sysid,
	    (mod_hash_val_t)&hostp) == 0);
	TAILQ_REMOVE(&g->nlm_idle_hosts, hostp, nh_link);
	hostp->nh_flags &= ~NLM_NH_INIDLE;
}

/*
 * Free resources used by a host. This is called after the reference
 * count has reached zero so it doesn't need to worry about locks.
 */
static void
nlm_host_destroy(struct nlm_host *hostp)
{
	ASSERT(hostp->nh_name != NULL);
	ASSERT(hostp->nh_netid != NULL);
	ASSERT(TAILQ_EMPTY(&hostp->nh_vholds_list));

	strfree(hostp->nh_name);
	strfree(hostp->nh_netid);
	kmem_free(hostp->nh_addr.buf, hostp->nh_addr.maxlen);

	if (hostp->nh_sysid != LM_NOSYSID)
		nlm_sysid_free(hostp->nh_sysid);

	nlm_rpc_cache_destroy(hostp);

	ASSERT(TAILQ_EMPTY(&hostp->nh_vholds_list));
	mod_hash_destroy_ptrhash(hostp->nh_vholds_by_vp);

	mutex_destroy(&hostp->nh_lock);
	cv_destroy(&hostp->nh_rpcb_cv);
	cv_destroy(&hostp->nh_recl_cv);

	kmem_cache_free(nlm_hosts_cache, hostp);
}

/*
 * Cleanup SERVER-side state after a client restarts,
 * or becomes unresponsive, or whatever.
 *
 * We unlock any active locks owned by the host.
 * When rpc.lockd is shutting down,
 * this function is called with newstate set to zero
 * which allows us to cancel any pending async locks
 * and clear the locking state.
 *
 * When "state" is 0, we don't update host's state,
 * but cleanup all remote locks on the host.
 * It's useful to call this function for resources
 * cleanup.
 */
void
nlm_host_notify_server(struct nlm_host *hostp, int32_t state)
{
	struct nlm_vhold *nvp;
	struct nlm_slreq *slr;
	struct nlm_slreq_list slreqs2free;

	TAILQ_INIT(&slreqs2free);
	mutex_enter(&hostp->nh_lock);
	if (state != 0)
		hostp->nh_state = state;

	TAILQ_FOREACH(nvp, &hostp->nh_vholds_list, nv_link) {

		/* cleanup sleeping requests at first */
		while ((slr = TAILQ_FIRST(&nvp->nv_slreqs)) != NULL) {
			TAILQ_REMOVE(&nvp->nv_slreqs, slr, nsr_link);

			/*
			 * Instead of freeing cancelled sleeping request
			 * here, we add it to the linked list created
			 * on the stack in order to do all frees outside
			 * the critical section.
			 */
			TAILQ_INSERT_TAIL(&slreqs2free, slr, nsr_link);
		}

		nvp->nv_refcnt++;
		mutex_exit(&hostp->nh_lock);

		nlm_vhold_clean(nvp, hostp->nh_sysid);

		mutex_enter(&hostp->nh_lock);
		nvp->nv_refcnt--;
	}

	mutex_exit(&hostp->nh_lock);
	while ((slr = TAILQ_FIRST(&slreqs2free)) != NULL) {
		TAILQ_REMOVE(&slreqs2free, slr, nsr_link);
		kmem_free(slr, sizeof (*slr));
	}
}

/*
 * Cleanup CLIENT-side state after a server restarts,
 * or becomes unresponsive, or whatever.
 *
 * This is called by the local NFS statd when we receive a
 * host state change notification.  (also nlm_svc_stopping)
 *
 * Deal with a server restart.  If we are stopping the
 * NLM service, we'll have newstate == 0, and will just
 * cancel all our client-side lock requests.  Otherwise,
 * start the "recovery" process to reclaim any locks
 * we hold on this server.
 */
void
nlm_host_notify_client(struct nlm_host *hostp, int32_t state)
{
	mutex_enter(&hostp->nh_lock);
	hostp->nh_state = state;
	if (hostp->nh_flags & NLM_NH_RECLAIM) {
		/*
		 * Either host's state is up to date or
		 * host is already in recovery.
		 */
		mutex_exit(&hostp->nh_lock);
		return;
	}

	hostp->nh_flags |= NLM_NH_RECLAIM;

	/*
	 * Host will be released by the recovery thread,
	 * thus we need to increment refcount.
	 */
	hostp->nh_refs++;
	mutex_exit(&hostp->nh_lock);

	(void) zthread_create(NULL, 0, nlm_reclaimer,
	    hostp, 0, minclsyspri);
}

/*
 * The function is called when NLM client detects that
 * server has entered in grace period and client needs
 * to wait until reclamation process (if any) does
 * its job.
 */
int
nlm_host_wait_grace(struct nlm_host *hostp)
{
	struct nlm_globals *g;
	int error = 0;

	g = zone_getspecific(nlm_zone_key, curzone);
	mutex_enter(&hostp->nh_lock);

	do {
		int rc;

		rc = cv_timedwait_sig(&hostp->nh_recl_cv,
		    &hostp->nh_lock, ddi_get_lbolt() +
		    SEC_TO_TICK(g->retrans_tmo));

		if (rc == 0) {
			error = EINTR;
			break;
		}
	} while (hostp->nh_flags & NLM_NH_RECLAIM);

	mutex_exit(&hostp->nh_lock);
	return (error);
}

/*
 * Create a new NLM host.
 *
 * NOTE: The in-kernel RPC (kRPC) subsystem uses TLI/XTI,
 * which needs both a knetconfig and an address when creating
 * endpoints. Thus host object stores both knetconfig and
 * netid.
 */
static struct nlm_host *
nlm_host_create(char *name, const char *netid,
    struct knetconfig *knc, struct netbuf *naddr)
{
	struct nlm_host *host;

	host = kmem_cache_alloc(nlm_hosts_cache, KM_SLEEP);

	mutex_init(&host->nh_lock, NULL, MUTEX_DEFAULT, NULL);
	cv_init(&host->nh_rpcb_cv, NULL, CV_DEFAULT, NULL);
	cv_init(&host->nh_recl_cv, NULL, CV_DEFAULT, NULL);

	host->nh_sysid = LM_NOSYSID;
	host->nh_refs = 1;
	host->nh_name = strdup(name);
	host->nh_netid = strdup(netid);
	host->nh_knc = *knc;
	nlm_copy_netbuf(&host->nh_addr, naddr);

	host->nh_state = 0;
	host->nh_rpcb_state = NRPCB_NEED_UPDATE;
	host->nh_flags = 0;

	host->nh_vholds_by_vp = mod_hash_create_ptrhash("nlm vholds hash",
	    32, mod_hash_null_valdtor, sizeof (vnode_t));

	TAILQ_INIT(&host->nh_vholds_list);
	TAILQ_INIT(&host->nh_rpchc);

	return (host);
}

/*
 * Cancel all client side sleeping locks owned by given host.
 */
void
nlm_host_cancel_slocks(struct nlm_globals *g, struct nlm_host *hostp)
{
	struct nlm_slock *nslp;

	mutex_enter(&g->lock);
	TAILQ_FOREACH(nslp, &g->nlm_slocks, nsl_link) {
		if (nslp->nsl_host == hostp) {
			nslp->nsl_state = NLM_SL_CANCELLED;
			cv_broadcast(&nslp->nsl_cond);
		}
	}

	mutex_exit(&g->lock);
}

/*
 * Garbage collect stale vhold objects.
 *
 * In other words check whether vnodes that are
 * held by vhold objects still have any locks
 * or shares or still in use. If they aren't,
 * just destroy them.
 */
static void
nlm_host_gc_vholds(struct nlm_host *hostp)
{
	struct nlm_vhold *nvp;

	ASSERT(MUTEX_HELD(&hostp->nh_lock));

	nvp = TAILQ_FIRST(&hostp->nh_vholds_list);
	while (nvp != NULL) {
		struct nlm_vhold *nvp_tmp;

		if (nlm_vhold_busy(hostp, nvp)) {
			nvp = TAILQ_NEXT(nvp, nv_link);
			continue;
		}

		nvp_tmp = TAILQ_NEXT(nvp, nv_link);
		nlm_vhold_destroy(hostp, nvp);
		nvp = nvp_tmp;
	}
}

/*
 * Check whether the given host has any
 * server side locks or share reservations.
 */
static bool_t
nlm_host_has_srv_locks(struct nlm_host *hostp)
{
	/*
	 * It's cheap and simple: if server has
	 * any locks/shares there must be vhold
	 * object storing the affected vnode.
	 *
	 * NOTE: We don't need to check sleeping
	 * locks on the server side, because if
	 * server side sleeping lock is alive,
	 * there must be a vhold object corresponding
	 * to target vnode.
	 */
	ASSERT(MUTEX_HELD(&hostp->nh_lock));
	if (!TAILQ_EMPTY(&hostp->nh_vholds_list))
		return (TRUE);

	return (FALSE);
}

/*
 * Check whether the given host has any client side
 * locks or share reservations.
 */
static bool_t
nlm_host_has_cli_locks(struct nlm_host *hostp)
{
	ASSERT(MUTEX_HELD(&hostp->nh_lock));

	/*
	 * XXX: It's not the way I'd like to do the check,
	 * because flk_sysid_has_locks() can be very
	 * expensive by design. Unfortunatelly it iterates
	 * through all locks on the system, doesn't matter
	 * were they made on remote system via NLM or
	 * on local system via reclock. To understand the
	 * problem, consider that there're dozens of thousands
	 * of locks that are made on some ZFS dataset. And there's
	 * another dataset shared by NFS where NLM client had locks
	 * some time ago, but doesn't have them now.
	 * In this case flk_sysid_has_locks() will iterate
	 * thrught dozens of thousands locks until it returns us
	 * FALSE.
	 * Oh, I hope that in shiny future somebody will make
	 * local lock manager (os/flock.c) better, so that
	 * it'd be more friedly to remote locks and
	 * flk_sysid_has_locks() wouldn't be so expensive.
	 */
	if (flk_sysid_has_locks(hostp->nh_sysid |
	    LM_SYSID_CLIENT, FLK_QUERY_ACTIVE))
		return (TRUE);

	/*
	 * Check whether host has any share reservations
	 * registered on the client side.
	 */
	if (hostp->nh_shrlist != NULL)
		return (TRUE);

	return (FALSE);
}

/*
 * Determine whether the given host owns any
 * locks or share reservations.
 */
static bool_t
nlm_host_has_locks(struct nlm_host *hostp)
{
	if (nlm_host_has_srv_locks(hostp))
		return (TRUE);

	return (nlm_host_has_cli_locks(hostp));
}

/*
 * This function compares only addresses of two netbufs
 * that belong to NC_TCP[6] or NC_UDP[6] protofamily.
 * Port part of netbuf is ignored.
 *
 * Return values:
 *  -1: nb1's address is "smaller" than nb2's
 *   0: addresses are equal
 *   1: nb1's address is "greater" than nb2's
 */
static int
nlm_netbuf_addrs_cmp(struct netbuf *nb1, struct netbuf *nb2)
{
	union nlm_addr {
		struct sockaddr sa;
		struct sockaddr_in sin;
		struct sockaddr_in6 sin6;
	} *na1, *na2;
	int res;

	/* LINTED E_BAD_PTR_CAST_ALIGN */
	na1 = (union nlm_addr *)nb1->buf;
	/* LINTED E_BAD_PTR_CAST_ALIGN */
	na2 = (union nlm_addr *)nb2->buf;

	if (na1->sa.sa_family < na2->sa.sa_family)
		return (-1);
	if (na1->sa.sa_family > na2->sa.sa_family)
		return (1);

	switch (na1->sa.sa_family) {
	case AF_INET:
		res = memcmp(&na1->sin.sin_addr, &na2->sin.sin_addr,
		    sizeof (na1->sin.sin_addr));
		break;
	case AF_INET6:
		res = memcmp(&na1->sin6.sin6_addr, &na2->sin6.sin6_addr,
		    sizeof (na1->sin6.sin6_addr));
		break;
	default:
		VERIFY(0);
		return (0);
	}

	return (SIGN(res));
}

/*
 * Compare two nlm hosts.
 * Return values:
 * -1: host1 is "smaller" than host2
 *  0: host1 is equal to host2
 *  1: host1 is "greater" than host2
 */
int
nlm_host_cmp(const void *p1, const void *p2)
{
	struct nlm_host *h1 = (struct nlm_host *)p1;
	struct nlm_host *h2 = (struct nlm_host *)p2;
	int res;

	res = strcmp(h1->nh_netid, h2->nh_netid);
	if (res != 0)
		return (SIGN(res));

	res = nlm_netbuf_addrs_cmp(&h1->nh_addr, &h2->nh_addr);
	return (res);
}

/*
 * Find the host specified by...  (see below)
 * If found, increment the ref count.
 */
static struct nlm_host *
nlm_host_find_locked(struct nlm_globals *g, const char *netid,
    struct netbuf *naddr, avl_index_t *wherep)
{
	struct nlm_host *hostp, key;
	avl_index_t pos;

	ASSERT(MUTEX_HELD(&g->lock));

	key.nh_netid = (char *)netid;
	key.nh_addr.buf = naddr->buf;
	key.nh_addr.len = naddr->len;
	key.nh_addr.maxlen = naddr->maxlen;

	hostp = avl_find(&g->nlm_hosts_tree, &key, &pos);

	if (hostp != NULL) {
		/*
		 * Host is inuse now. Remove it from idle
		 * hosts list if needed.
		 */
		if (hostp->nh_flags & NLM_NH_INIDLE) {
			TAILQ_REMOVE(&g->nlm_idle_hosts, hostp, nh_link);
			hostp->nh_flags &= ~NLM_NH_INIDLE;
		}

		hostp->nh_refs++;
	}
	if (wherep != NULL)
		*wherep = pos;

	return (hostp);
}

/*
 * Find NLM host for the given name and address.
 */
struct nlm_host *
nlm_host_find(struct nlm_globals *g, const char *netid,
    struct netbuf *addr)
{
	struct nlm_host *hostp = NULL;

	mutex_enter(&g->lock);
	if (g->run_status != NLM_ST_UP)
		goto out;

	hostp = nlm_host_find_locked(g, netid, addr, NULL);

out:
	mutex_exit(&g->lock);
	return (hostp);
}


/*
 * Find or create an NLM host for the given name and address.
 *
 * The remote host is determined by all of: name, netid, address.
 * Note that the netid is whatever nlm_svc_add_ep() gave to
 * svc_tli_kcreate() for the service binding.  If any of these
 * are different, allocate a new host (new sysid).
 */
struct nlm_host *
nlm_host_findcreate(struct nlm_globals *g, char *name,
    const char *netid, struct netbuf *addr)
{
	int err;
	struct nlm_host *host, *newhost = NULL;
	struct knetconfig knc;
	avl_index_t where;

	mutex_enter(&g->lock);
	if (g->run_status != NLM_ST_UP) {
		mutex_exit(&g->lock);
		return (NULL);
	}

	host = nlm_host_find_locked(g, netid, addr, NULL);
	mutex_exit(&g->lock);
	if (host != NULL)
		return (host);

	err = nlm_knc_from_netid(netid, &knc);
	if (err != 0)
		return (NULL);
	/*
	 * Do allocations (etc.) outside of mutex,
	 * and then check again before inserting.
	 */
	newhost = nlm_host_create(name, netid, &knc, addr);
	newhost->nh_sysid = nlm_sysid_alloc();
	if (newhost->nh_sysid == LM_NOSYSID)
		goto out;

	mutex_enter(&g->lock);
	host = nlm_host_find_locked(g, netid, addr, &where);
	if (host == NULL) {
		host = newhost;
		newhost = NULL;

		/*
		 * Insert host to the hosts AVL tree that is
		 * used to lookup by <netid, address> pair.
		 */
		avl_insert(&g->nlm_hosts_tree, host, where);

		/*
		 * Insert host to the hosts hash table that is
		 * used to lookup host by sysid.
		 */
		VERIFY(mod_hash_insert(g->nlm_hosts_hash,
		    (mod_hash_key_t)(uintptr_t)host->nh_sysid,
		    (mod_hash_val_t)host) == 0);
	}

	mutex_exit(&g->lock);

out:
	if (newhost != NULL) {
		/*
		 * We do not need the preallocated nlm_host
		 * so decrement the reference counter
		 * and destroy it.
		 */
		newhost->nh_refs--;
		nlm_host_destroy(newhost);
	}

	return (host);
}

/*
 * Find the NLM host that matches the value of 'sysid'.
 * If found, return it with a new ref,
 * else return NULL.
 */
struct nlm_host *
nlm_host_find_by_sysid(struct nlm_globals *g, sysid_t sysid)
{
	struct nlm_host *hostp = NULL;

	mutex_enter(&g->lock);
	if (g->run_status != NLM_ST_UP)
		goto out;

	(void) mod_hash_find(g->nlm_hosts_hash,
	    (mod_hash_key_t)(uintptr_t)sysid,
	    (mod_hash_val_t)&hostp);

	if (hostp == NULL)
		goto out;

	/*
	 * Host is inuse now. Remove it
	 * from idle hosts list if needed.
	 */
	if (hostp->nh_flags & NLM_NH_INIDLE) {
		TAILQ_REMOVE(&g->nlm_idle_hosts, hostp, nh_link);
		hostp->nh_flags &= ~NLM_NH_INIDLE;
	}

	hostp->nh_refs++;

out:
	mutex_exit(&g->lock);
	return (hostp);
}

/*
 * Release the given host.
 * I.e. drop a reference that was taken earlier by one of
 * the following functions: nlm_host_findcreate(), nlm_host_find(),
 * nlm_host_find_by_sysid().
 *
 * When the very last reference is dropped, host is moved to
 * so-called "idle state". All hosts that are in idle state
 * have an idle timeout. If timeout is expired, GC thread
 * checks whether hosts have any locks and if they heven't
 * any, it removes them.
 * NOTE: only unused hosts can be in idle state.
 */
static void
nlm_host_release_locked(struct nlm_globals *g, struct nlm_host *hostp)
{
	if (hostp == NULL)
		return;

	ASSERT(MUTEX_HELD(&g->lock));
	ASSERT(hostp->nh_refs > 0);

	hostp->nh_refs--;
	if (hostp->nh_refs != 0)
		return;

	/*
	 * The very last reference to the host was dropped,
	 * thus host is unused now. Set its idle timeout
	 * and move it to the idle hosts LRU list.
	 */
	hostp->nh_idle_timeout = ddi_get_lbolt() +
	    SEC_TO_TICK(g->cn_idle_tmo);

	ASSERT((hostp->nh_flags & NLM_NH_INIDLE) == 0);
	TAILQ_INSERT_TAIL(&g->nlm_idle_hosts, hostp, nh_link);
	hostp->nh_flags |= NLM_NH_INIDLE;
}

void
nlm_host_release(struct nlm_globals *g, struct nlm_host *hostp)
{
	if (hostp == NULL)
		return;

	mutex_enter(&g->lock);
	nlm_host_release_locked(g, hostp);
	mutex_exit(&g->lock);
}

/*
 * Unregister this NLM host (NFS client) with the local statd
 * due to idleness (no locks held for a while).
 */
void
nlm_host_unmonitor(struct nlm_globals *g, struct nlm_host *host)
{
	enum clnt_stat stat;

	VERIFY(host->nh_refs == 0);
	if (!(host->nh_flags & NLM_NH_MONITORED))
		return;

	host->nh_flags &= ~NLM_NH_MONITORED;
	stat = nlm_nsm_unmon(&g->nlm_nsm, host->nh_name);
	if (stat != RPC_SUCCESS) {
		NLM_WARN("NLM: Failed to contact statd, stat=%d\n", stat);
		return;
	}
}

/*
 * Ask the local NFS statd to begin monitoring this host.
 * It will call us back when that host restarts, using the
 * prog,vers,proc specified below, i.e. NLM_SM_NOTIFY1,
 * which is handled in nlm_do_notify1().
 */
void
nlm_host_monitor(struct nlm_globals *g, struct nlm_host *host, int state)
{
	int family;
	netobj obj;
	enum clnt_stat stat;

	if (state != 0 && host->nh_state == 0) {
		/*
		 * This is the first time we have seen an NSM state
		 * Value for this host. We record it here to help
		 * detect host reboots.
		 */
		host->nh_state = state;
	}

	mutex_enter(&host->nh_lock);
	if (host->nh_flags & NLM_NH_MONITORED) {
		mutex_exit(&host->nh_lock);
		return;
	}

	host->nh_flags |= NLM_NH_MONITORED;
	mutex_exit(&host->nh_lock);

	/*
	 * Before we begin monitoring the host register the network address
	 * associated with this hostname.
	 */
	nlm_netbuf_to_netobj(&host->nh_addr, &family, &obj);
	stat = nlm_nsmaddr_reg(&g->nlm_nsm, host->nh_name, family, &obj);
	if (stat != RPC_SUCCESS) {
		NLM_WARN("Failed to register address, stat=%d\n", stat);
		mutex_enter(&g->lock);
		host->nh_flags &= ~NLM_NH_MONITORED;
		mutex_exit(&g->lock);

		return;
	}

	/*
	 * Tell statd how to call us with status updates for
	 * this host. Updates arrive via nlm_do_notify1().
	 *
	 * We put our assigned system ID value in the priv field to
	 * make it simpler to find the host if we are notified of a
	 * host restart.
	 */
	stat = nlm_nsm_mon(&g->nlm_nsm, host->nh_name, host->nh_sysid);
	if (stat != RPC_SUCCESS) {
		NLM_WARN("Failed to contact local NSM, stat=%d\n", stat);
		mutex_enter(&g->lock);
		host->nh_flags &= ~NLM_NH_MONITORED;
		mutex_exit(&g->lock);

		return;
	}
}

int
nlm_host_get_state(struct nlm_host *hostp)
{

	return (hostp->nh_state);
}

/*
 * NLM client/server sleeping locks
 */

/*
 * Register client side sleeping lock.
 *
 * Our client code calls this to keep information
 * about sleeping lock somewhere. When it receives
 * grant callback from server or when it just
 * needs to remove all sleeping locks from vnode,
 * it uses this information for remove/apply lock
 * properly.
 */
struct nlm_slock *
nlm_slock_register(
	struct nlm_globals *g,
	struct nlm_host *host,
	struct nlm4_lock *lock,
	struct vnode *vp)
{
	struct nlm_slock *nslp;

	nslp = kmem_zalloc(sizeof (*nslp), KM_SLEEP);
	cv_init(&nslp->nsl_cond, NULL, CV_DEFAULT, NULL);
	nslp->nsl_lock = *lock;
	nlm_copy_netobj(&nslp->nsl_fh, &nslp->nsl_lock.fh);
	nslp->nsl_state = NLM_SL_BLOCKED;
	nslp->nsl_host = host;
	nslp->nsl_vp = vp;

	mutex_enter(&g->lock);
	TAILQ_INSERT_TAIL(&g->nlm_slocks, nslp, nsl_link);
	mutex_exit(&g->lock);

	return (nslp);
}

/*
 * Remove this lock from the wait list and destroy it.
 */
void
nlm_slock_unregister(struct nlm_globals *g, struct nlm_slock *nslp)
{
	mutex_enter(&g->lock);
	TAILQ_REMOVE(&g->nlm_slocks, nslp, nsl_link);
	mutex_exit(&g->lock);

	kmem_free(nslp->nsl_fh.n_bytes, nslp->nsl_fh.n_len);
	cv_destroy(&nslp->nsl_cond);
	kmem_free(nslp, sizeof (*nslp));
}

/*
 * Wait for a granted callback or cancellation event
 * for a sleeping lock.
 *
 * If a signal interrupted the wait or if the lock
 * was cancelled, return EINTR - the caller must arrange to send
 * a cancellation to the server.
 *
 * If timeout occurred, return ETIMEDOUT - the caller must
 * resend the lock request to the server.
 *
 * On success return 0.
 */
int
nlm_slock_wait(struct nlm_globals *g,
    struct nlm_slock *nslp, uint_t timeo_secs)
{
	clock_t timeo_ticks;
	int cv_res, error;

	/*
	 * If the granted message arrived before we got here,
	 * nslp->nsl_state will be NLM_SL_GRANTED - in that case don't sleep.
	 */
	cv_res = 1;
	timeo_ticks = ddi_get_lbolt() + SEC_TO_TICK(timeo_secs);

	mutex_enter(&g->lock);
	while (nslp->nsl_state == NLM_SL_BLOCKED && cv_res > 0) {
		cv_res = cv_timedwait_sig(&nslp->nsl_cond,
		    &g->lock, timeo_ticks);
	}

	/*
	 * No matter why we wake up, if the lock was
	 * cancelled, let the function caller to know
	 * about it by returning EINTR.
	 */
	if (nslp->nsl_state == NLM_SL_CANCELLED) {
		error = EINTR;
		goto out;
	}

	if (cv_res <= 0) {
		/* We were woken up either by timeout or by interrupt */
		error = (cv_res < 0) ? ETIMEDOUT : EINTR;

		/*
		 * The granted message may arrive after the
		 * interrupt/timeout but before we manage to lock the
		 * mutex. Detect this by examining nslp.
		 */
		if (nslp->nsl_state == NLM_SL_GRANTED)
			error = 0;
	} else { /* Awaken via cv_signal()/cv_broadcast() or didn't block */
		error = 0;
		VERIFY(nslp->nsl_state == NLM_SL_GRANTED);
	}

out:
	mutex_exit(&g->lock);
	return (error);
}

/*
 * Mark client side sleeping lock as granted
 * and wake up a process blocked on the lock.
 * Called from server side NLM_GRANT handler.
 *
 * If sleeping lock is found return 0, otherwise
 * return ENOENT.
 */
int
nlm_slock_grant(struct nlm_globals *g,
    struct nlm_host *hostp, struct nlm4_lock *alock)
{
	struct nlm_slock *nslp;
	int error = ENOENT;

	mutex_enter(&g->lock);
	TAILQ_FOREACH(nslp, &g->nlm_slocks, nsl_link) {
		if ((nslp->nsl_state != NLM_SL_BLOCKED) ||
		    (nslp->nsl_host != hostp))
			continue;

		if (alock->svid		== nslp->nsl_lock.svid &&
		    alock->l_offset	== nslp->nsl_lock.l_offset &&
		    alock->l_len	== nslp->nsl_lock.l_len &&
		    alock->fh.n_len	== nslp->nsl_lock.fh.n_len &&
		    bcmp(alock->fh.n_bytes, nslp->nsl_lock.fh.n_bytes,
		    nslp->nsl_lock.fh.n_len) == 0) {
			nslp->nsl_state = NLM_SL_GRANTED;
			cv_broadcast(&nslp->nsl_cond);
			error = 0;
			break;
		}
	}

	mutex_exit(&g->lock);
	return (error);
}

/*
 * Register sleeping lock request corresponding to
 * flp on the given vhold object.
 * On success function returns 0, otherwise (if
 * lock request with the same flp is already
 * registered) function returns EEXIST.
 */
int
nlm_slreq_register(struct nlm_host *hostp, struct nlm_vhold *nvp,
    struct flock64 *flp)
{
	struct nlm_slreq *slr, *new_slr = NULL;
	int ret = EEXIST;

	mutex_enter(&hostp->nh_lock);
	slr = nlm_slreq_find_locked(hostp, nvp, flp);
	if (slr != NULL)
		goto out;

	mutex_exit(&hostp->nh_lock);
	new_slr = kmem_zalloc(sizeof (*slr), KM_SLEEP);
	bcopy(flp, &new_slr->nsr_fl, sizeof (*flp));

	mutex_enter(&hostp->nh_lock);
	slr = nlm_slreq_find_locked(hostp, nvp, flp);
	if (slr == NULL) {
		slr = new_slr;
		new_slr = NULL;
		ret = 0;

		TAILQ_INSERT_TAIL(&nvp->nv_slreqs, slr, nsr_link);
	}

out:
	mutex_exit(&hostp->nh_lock);
	if (new_slr != NULL)
		kmem_free(new_slr, sizeof (*new_slr));

	return (ret);
}

/*
 * Unregister sleeping lock request corresponding
 * to flp from the given vhold object.
 * On success function returns 0, otherwise (if
 * lock request corresponding to flp isn't found
 * on the given vhold) function returns ENOENT.
 */
int
nlm_slreq_unregister(struct nlm_host *hostp, struct nlm_vhold *nvp,
    struct flock64 *flp)
{
	struct nlm_slreq *slr;

	mutex_enter(&hostp->nh_lock);
	slr = nlm_slreq_find_locked(hostp, nvp, flp);
	if (slr == NULL) {
		mutex_exit(&hostp->nh_lock);
		return (ENOENT);
	}

	TAILQ_REMOVE(&nvp->nv_slreqs, slr, nsr_link);
	mutex_exit(&hostp->nh_lock);

	kmem_free(slr, sizeof (*slr));
	return (0);
}

/*
 * Find sleeping lock request on the given vhold object by flp.
 */
struct nlm_slreq *
nlm_slreq_find_locked(struct nlm_host *hostp, struct nlm_vhold *nvp,
    struct flock64 *flp)
{
	struct nlm_slreq *slr = NULL;

	ASSERT(MUTEX_HELD(&hostp->nh_lock));
	TAILQ_FOREACH(slr, &nvp->nv_slreqs, nsr_link) {
		if (slr->nsr_fl.l_start		== flp->l_start	&&
		    slr->nsr_fl.l_len		== flp->l_len	&&
		    slr->nsr_fl.l_pid		== flp->l_pid	&&
		    slr->nsr_fl.l_type		== flp->l_type)
			break;
	}

	return (slr);
}

/*
 * NLM tracks active share reservations made on the client side.
 * It needs to have a track of share reservations for two purposes
 * 1) to determine if nlm_host is busy (if it has active locks and/or
 *    share reservations, it is)
 * 2) to recover active share reservations when NLM server reports
 *    that it has rebooted.
 *
 * Unfortunately Illumos local share reservations manager (see os/share.c)
 * doesn't have an ability to lookup all reservations on the system
 * by sysid (like local lock manager) or get all reservations by sysid.
 * It tracks reservations per vnode and is able to get/looup them
 * on particular vnode. It's not what NLM needs. Thus it has that ugly
 * share reservations tracking scheme.
 */

void
nlm_shres_track(struct nlm_host *hostp, vnode_t *vp, struct shrlock *shrp)
{
	struct nlm_shres *nsp, *nsp_new;

	/*
	 * NFS code must fill the s_owner, so that
	 * s_own_len is never 0.
	 */
	ASSERT(shrp->s_own_len > 0);
	nsp_new = nlm_shres_create_item(shrp, vp);

	mutex_enter(&hostp->nh_lock);
	for (nsp = hostp->nh_shrlist; nsp != NULL; nsp = nsp->ns_next)
		if (nsp->ns_vp == vp && nlm_shres_equal(shrp, nsp->ns_shr))
			break;

	if (nsp != NULL) {
		/*
		 * Found a duplicate. Do nothing.
		 */

		goto out;
	}

	nsp = nsp_new;
	nsp_new = NULL;
	nsp->ns_next = hostp->nh_shrlist;
	hostp->nh_shrlist = nsp;

out:
	mutex_exit(&hostp->nh_lock);
	if (nsp_new != NULL)
		nlm_shres_destroy_item(nsp_new);
}

void
nlm_shres_untrack(struct nlm_host *hostp, vnode_t *vp, struct shrlock *shrp)
{
	struct nlm_shres *nsp, *nsp_prev = NULL;

	mutex_enter(&hostp->nh_lock);
	nsp = hostp->nh_shrlist;
	while (nsp != NULL) {
		if (nsp->ns_vp == vp && nlm_shres_equal(shrp, nsp->ns_shr)) {
			struct nlm_shres *nsp_del;

			nsp_del = nsp;
			nsp = nsp->ns_next;
			if (nsp_prev != NULL)
				nsp_prev->ns_next = nsp;
			else
				hostp->nh_shrlist = nsp;

			nlm_shres_destroy_item(nsp_del);
			continue;
		}

		nsp_prev = nsp;
		nsp = nsp->ns_next;
	}

	mutex_exit(&hostp->nh_lock);
}

/*
 * Get a _copy_ of the list of all active share reservations
 * made by the given host.
 * NOTE: the list function returns _must_ be released using
 *       nlm_free_shrlist().
 */
struct nlm_shres *
nlm_get_active_shres(struct nlm_host *hostp)
{
	struct nlm_shres *nsp, *nslist = NULL;

	mutex_enter(&hostp->nh_lock);
	for (nsp = hostp->nh_shrlist; nsp != NULL; nsp = nsp->ns_next) {
		struct nlm_shres *nsp_new;

		nsp_new = nlm_shres_create_item(nsp->ns_shr, nsp->ns_vp);
		nsp_new->ns_next = nslist;
		nslist = nsp_new;
	}

	mutex_exit(&hostp->nh_lock);
	return (nslist);
}

/*
 * Free memory allocated for the active share reservations
 * list created by nlm_get_active_shres() function.
 */
void
nlm_free_shrlist(struct nlm_shres *nslist)
{
	struct nlm_shres *nsp;

	while (nslist != NULL) {
		nsp =  nslist;
		nslist = nslist->ns_next;

		nlm_shres_destroy_item(nsp);
	}
}

static bool_t
nlm_shres_equal(struct shrlock *shrp1, struct shrlock *shrp2)
{
	if (shrp1->s_sysid	== shrp2->s_sysid	&&
	    shrp1->s_pid	== shrp2->s_pid		&&
	    shrp1->s_own_len	== shrp2->s_own_len	&&
	    bcmp(shrp1->s_owner, shrp2->s_owner,
	    shrp1->s_own_len) == 0)
		return (TRUE);

	return (FALSE);
}

static struct nlm_shres *
nlm_shres_create_item(struct shrlock *shrp, vnode_t *vp)
{
	struct nlm_shres *nsp;

	nsp = kmem_alloc(sizeof (*nsp), KM_SLEEP);
	nsp->ns_shr = kmem_alloc(sizeof (*shrp), KM_SLEEP);
	bcopy(shrp, nsp->ns_shr, sizeof (*shrp));
	nsp->ns_shr->s_owner = kmem_alloc(shrp->s_own_len, KM_SLEEP);
	bcopy(shrp->s_owner, nsp->ns_shr->s_owner, shrp->s_own_len);
	nsp->ns_vp = vp;

	return (nsp);
}

static void
nlm_shres_destroy_item(struct nlm_shres *nsp)
{
	kmem_free(nsp->ns_shr->s_owner,
	    nsp->ns_shr->s_own_len);
	kmem_free(nsp->ns_shr, sizeof (struct shrlock));
	kmem_free(nsp, sizeof (*nsp));
}

/*
 * Called by klmmod.c when lockd adds a network endpoint
 * on which we should begin RPC services.
 */
int
nlm_svc_add_ep(struct file *fp, const char *netid, struct knetconfig *knc)
{
	SVCMASTERXPRT *xprt = NULL;
	int error;

	error = svc_tli_kcreate(fp, 0, (char *)netid, NULL, &xprt,
	    &nlm_sct, NULL, NLM_SVCPOOL_ID, FALSE);
	if (error != 0)
		return (error);

	(void) nlm_knc_to_netid(knc);
	return (0);
}

int
nlm_sysid_to_host(zoneid_t zoneid, sysid_t sysid, struct sockaddr *sa,
    const char **type)
{
	struct nlm_globals *g;
	struct nlm_host *host;
	zone_t *zone;

	zone = zone_find_by_id(zoneid);
	if (zone == NULL)
		return (0);

	g = zone_getspecific(nlm_zone_key, zone);

	host = nlm_host_find_by_sysid(g, sysid);
	if (host == NULL) {
		zone_rele(zone);
		return (0);
	}

	if (strcmp(host->nh_knc.knc_protofmly, NC_INET) == 0)
		bcopy(host->nh_addr.buf, sa, sizeof (struct sockaddr_in));
	else if (strcmp(host->nh_knc.knc_protofmly, NC_INET6) == 0)
		bcopy(host->nh_addr.buf, sa, sizeof (struct sockaddr_in6));
	else
		sa->sa_family = AF_UNSPEC;

	nlm_host_release(g, host);
	zone_rele(zone);

	*type = "NLM";

	return (1);
}

/*
 * Start NLM service.
 */
int
nlm_svc_starting(struct nlm_globals *g, struct file *fp,
    const char *netid, struct knetconfig *knc)
{
	int error;
	enum clnt_stat stat;

	VERIFY(g->run_status == NLM_ST_STARTING);
	VERIFY(g->nlm_gc_thread == NULL);

	error = nlm_nsm_init_local(&g->nlm_nsm);
	if (error != 0) {
		NLM_ERR("Failed to initialize NSM handler "
		    "(error=%d)\n", error);
		g->run_status = NLM_ST_DOWN;
		return (error);
	}

	error = EIO;

	/*
	 * Create an NLM garbage collector thread that will
	 * clean up stale vholds and hosts objects.
	 */
	g->nlm_gc_thread = zthread_create(NULL, 0, nlm_gc,
	    g, 0, minclsyspri);

	/*
	 * Send SIMU_CRASH to local statd to report that
	 * NLM started, so that statd can report other hosts
	 * about NLM state change.
	 */

	stat = nlm_nsm_simu_crash(&g->nlm_nsm);
	if (stat != RPC_SUCCESS) {
		NLM_ERR("Failed to connect to local statd "
		    "(rpcerr=%d)\n", stat);
		goto shutdown_lm;
	}

	stat = nlm_nsm_stat(&g->nlm_nsm, &g->nsm_state);
	if (stat != RPC_SUCCESS) {
		NLM_ERR("Failed to get the status of local statd "
		    "(rpcerr=%d)\n", stat);
		goto shutdown_lm;
	}

	g->grace_threshold = ddi_get_lbolt() +
	    SEC_TO_TICK(g->grace_period);

	/* Register endpoint used for communications with local NLM */
	error = nlm_svc_add_ep(fp, netid, knc);
	if (error != 0)
		goto shutdown_lm;

	(void) svc_pool_control(NLM_SVCPOOL_ID,
	    SVCPSET_SHUTDOWN_PROC, (void *)nlm_pool_shutdown);
	g->run_status = NLM_ST_UP;
	return (0);

shutdown_lm:
	mutex_enter(&g->lock);
	g->run_status = NLM_ST_STOPPING;
	mutex_exit(&g->lock);

	nlm_svc_stopping(g);
	return (error);
}

/*
 * Called when the server pool is destroyed, so that
 * all transports are closed and no any server threads
 * exist.
 *
 * Just call lm_shutdown() to shut NLM down properly.
 */
static void
nlm_pool_shutdown(void)
{
	(void) lm_shutdown();
}

/*
 * Stop NLM service, cleanup all resources
 * NLM owns at the moment.
 *
 * NOTE: NFS code can call NLM while it's
 * stopping or even if it's shut down. Any attempt
 * to lock file either on client or on the server
 * will fail if NLM isn't in NLM_ST_UP state.
 */
void
nlm_svc_stopping(struct nlm_globals *g)
{
	mutex_enter(&g->lock);
	ASSERT(g->run_status == NLM_ST_STOPPING);

	/*
	 * Ask NLM GC thread to exit and wait until it dies.
	 */
	cv_signal(&g->nlm_gc_sched_cv);
	while (g->nlm_gc_thread != NULL)
		cv_wait(&g->nlm_gc_finish_cv, &g->lock);

	mutex_exit(&g->lock);

	/*
	 * Cleanup locks owned by NLM hosts.
	 * NOTE: New hosts won't be created while
	 * NLM is stopping.
	 */
	while (!avl_is_empty(&g->nlm_hosts_tree)) {
		struct nlm_host *hostp;
		int busy_hosts = 0;

		/*
		 * Iterate through all NLM hosts in the system
		 * and drop the locks they own by force.
		 */
		hostp = avl_first(&g->nlm_hosts_tree);
		while (hostp != NULL) {
			/* Cleanup all client and server side locks */
			nlm_client_cancel_all(g, hostp);
			nlm_host_notify_server(hostp, 0);

			mutex_enter(&hostp->nh_lock);
			nlm_host_gc_vholds(hostp);
			if (hostp->nh_refs > 0 || nlm_host_has_locks(hostp)) {
				/*
				 * Oh, it seems the host is still busy, let
				 * it some time to release and go to the
				 * next one.
				 */

				mutex_exit(&hostp->nh_lock);
				hostp = AVL_NEXT(&g->nlm_hosts_tree, hostp);
				busy_hosts++;
				continue;
			}

			mutex_exit(&hostp->nh_lock);
			hostp = AVL_NEXT(&g->nlm_hosts_tree, hostp);
		}

		/*
		 * All hosts go to nlm_idle_hosts list after
		 * all locks they own are cleaned up and last refereces
		 * were dropped. Just destroy all hosts in nlm_idle_hosts
		 * list, they can not be removed from there while we're
		 * in stopping state.
		 */
		while ((hostp = TAILQ_FIRST(&g->nlm_idle_hosts)) != NULL) {
			nlm_host_unregister(g, hostp);
			nlm_host_destroy(hostp);
		}

		if (busy_hosts > 0) {
			/*
			 * There're some hosts that weren't cleaned
			 * up. Probably they're in resource cleanup
			 * process. Give them some time to do drop
			 * references.
			 */
			delay(MSEC_TO_TICK(500));
		}
	}

	ASSERT(TAILQ_EMPTY(&g->nlm_slocks));

	nlm_nsm_fini(&g->nlm_nsm);
	g->lockd_pid = 0;
	g->run_status = NLM_ST_DOWN;
}

/*
 * Returns TRUE if the given vnode has
 * any active or sleeping locks.
 */
int
nlm_vp_active(const vnode_t *vp)
{
	struct nlm_globals *g;
	struct nlm_host *hostp;
	struct nlm_vhold *nvp;
	int active = 0;

	g = zone_getspecific(nlm_zone_key, curzone);

	/*
	 * Server side NLM has locks on the given vnode
	 * if there exist a vhold object that holds
	 * the given vnode "vp" in one of NLM hosts.
	 */
	mutex_enter(&g->lock);
	hostp = avl_first(&g->nlm_hosts_tree);
	while (hostp != NULL) {
		mutex_enter(&hostp->nh_lock);
		nvp = nlm_vhold_find_locked(hostp, vp);
		mutex_exit(&hostp->nh_lock);
		if (nvp != NULL) {
			active = 1;
			break;
		}

		hostp = AVL_NEXT(&g->nlm_hosts_tree, hostp);
	}

	mutex_exit(&g->lock);
	return (active);
}

/*
 * Called right before NFS export is going to
 * dissapear. The function finds all vnodes
 * belonging to the given export and cleans
 * all remote locks and share reservations
 * on them.
 */
void
nlm_unexport(struct exportinfo *exi)
{
	struct nlm_globals *g;
	struct nlm_host *hostp;

	g = zone_getspecific(nlm_zone_key, curzone);

	mutex_enter(&g->lock);
	hostp = avl_first(&g->nlm_hosts_tree);
	while (hostp != NULL) {
		struct nlm_vhold *nvp;

		if (hostp->nh_flags & NLM_NH_INIDLE) {
			TAILQ_REMOVE(&g->nlm_idle_hosts, hostp, nh_link);
			hostp->nh_flags &= ~NLM_NH_INIDLE;
		}
		hostp->nh_refs++;

		mutex_exit(&g->lock);

		mutex_enter(&hostp->nh_lock);
		TAILQ_FOREACH(nvp, &hostp->nh_vholds_list, nv_link) {
			vnode_t *vp;

			nvp->nv_refcnt++;
			mutex_exit(&hostp->nh_lock);

			vp = nvp->nv_vp;

			if (!EQFSID(&exi->exi_fsid, &vp->v_vfsp->vfs_fsid))
				goto next_iter;

			/*
			 * Ok, it we found out that vnode vp is under
			 * control by the exportinfo exi, now we need
			 * to drop all locks from this vnode, let's
			 * do it.
			 */
			nlm_vhold_clean(nvp, hostp->nh_sysid);

		next_iter:
			mutex_enter(&hostp->nh_lock);
			nvp->nv_refcnt--;
		}
		mutex_exit(&hostp->nh_lock);

		mutex_enter(&g->lock);
		nlm_host_release_locked(g, hostp);

		hostp = AVL_NEXT(&g->nlm_hosts_tree, hostp);
	}

	mutex_exit(&g->lock);
}

/*
 * Allocate new unique sysid.
 * In case of failure (no available sysids)
 * return LM_NOSYSID.
 */
sysid_t
nlm_sysid_alloc(void)
{
	sysid_t ret_sysid = LM_NOSYSID;

	rw_enter(&lm_lck, RW_WRITER);
	if (nlm_sysid_nidx > LM_SYSID_MAX)
		nlm_sysid_nidx = LM_SYSID;

	if (!BT_TEST(nlm_sysid_bmap, nlm_sysid_nidx)) {
		BT_SET(nlm_sysid_bmap, nlm_sysid_nidx);
		ret_sysid = nlm_sysid_nidx++;
	} else {
		index_t id;

		id = bt_availbit(nlm_sysid_bmap, NLM_BMAP_NITEMS);
		if (id > 0) {
			nlm_sysid_nidx = id + 1;
			ret_sysid = id;
			BT_SET(nlm_sysid_bmap, id);
		}
	}

	rw_exit(&lm_lck);
	return (ret_sysid);
}

void
nlm_sysid_free(sysid_t sysid)
{
	ASSERT(sysid >= LM_SYSID && sysid <= LM_SYSID_MAX);

	rw_enter(&lm_lck, RW_WRITER);
	ASSERT(BT_TEST(nlm_sysid_bmap, sysid));
	BT_CLEAR(nlm_sysid_bmap, sysid);
	rw_exit(&lm_lck);
}

/*
 * Return true if the request came from a local caller.
 * By necessity, this "knows" the netid names invented
 * in lm_svc() and nlm_netid_from_knetconfig().
 */
bool_t
nlm_caller_is_local(SVCXPRT *transp)
{
	char *netid;
	struct netbuf *rtaddr;

	netid = svc_getnetid(transp);
	rtaddr = svc_getrpccaller(transp);

	if (netid == NULL)
		return (FALSE);

	if (strcmp(netid, "ticlts") == 0 ||
	    strcmp(netid, "ticotsord") == 0)
		return (TRUE);

	if (strcmp(netid, "tcp") == 0 || strcmp(netid, "udp") == 0) {
		struct sockaddr_in *sin = (void *)rtaddr->buf;
		if (sin->sin_addr.s_addr == htonl(INADDR_LOOPBACK))
			return (TRUE);
	}
	if (strcmp(netid, "tcp6") == 0 || strcmp(netid, "udp6") == 0) {
		struct sockaddr_in6 *sin6 = (void *)rtaddr->buf;
		if (IN6_IS_ADDR_LOOPBACK(&sin6->sin6_addr))
			return (TRUE);
	}

	return (FALSE); /* unknown transport */
}

/*
 * Get netid string correspondig to the given knetconfig.
 * If not done already, save knc->knc_rdev in our table.
 */
const char *
nlm_knc_to_netid(struct knetconfig *knc)
{
	int i;
	dev_t rdev;
	struct nlm_knc *nc;
	const char *netid = NULL;

	rw_enter(&lm_lck, RW_READER);
	for (i = 0; i < NLM_KNCS; i++) {
		nc = &nlm_netconfigs[i];

		if (nc->n_knc.knc_semantics == knc->knc_semantics &&
		    strcmp(nc->n_knc.knc_protofmly,
		    knc->knc_protofmly) == 0) {
			netid = nc->n_netid;
			rdev = nc->n_knc.knc_rdev;
			break;
		}
	}
	rw_exit(&lm_lck);

	if (netid != NULL && rdev == NODEV) {
		rw_enter(&lm_lck, RW_WRITER);
		if (nc->n_knc.knc_rdev == NODEV)
			nc->n_knc.knc_rdev = knc->knc_rdev;
		rw_exit(&lm_lck);
	}

	return (netid);
}

/*
 * Get a knetconfig corresponding to the given netid.
 * If there's no knetconfig for this netid, ENOENT
 * is returned.
 */
int
nlm_knc_from_netid(const char *netid, struct knetconfig *knc)
{
	int i, ret;

	ret = ENOENT;
	for (i = 0; i < NLM_KNCS; i++) {
		struct nlm_knc *nknc;

		nknc = &nlm_netconfigs[i];
		if (strcmp(netid, nknc->n_netid) == 0 &&
		    nknc->n_knc.knc_rdev != NODEV) {
			*knc = nknc->n_knc;
			ret = 0;
			break;
		}
	}

	return (ret);
}

void
nlm_cprsuspend(void)
{
	struct nlm_globals *g;

	rw_enter(&lm_lck, RW_READER);
	TAILQ_FOREACH(g, &nlm_zones_list, nlm_link)
		nlm_suspend_zone(g);

	rw_exit(&lm_lck);
}

void
nlm_cprresume(void)
{
	struct nlm_globals *g;

	rw_enter(&lm_lck, RW_READER);
	TAILQ_FOREACH(g, &nlm_zones_list, nlm_link)
		nlm_resume_zone(g);

	rw_exit(&lm_lck);
}

static void
nlm_nsm_clnt_init(CLIENT *clnt, struct nlm_nsm *nsm)
{
	(void) clnt_tli_kinit(clnt, &nsm->ns_knc, &nsm->ns_addr, 0,
	    NLM_RPC_RETRIES, kcred);
}

static void
nlm_netbuf_to_netobj(struct netbuf *addr, int *family, netobj *obj)
{
	/* LINTED pointer alignment */
	struct sockaddr *sa = (struct sockaddr *)addr->buf;

	*family = sa->sa_family;

	switch (sa->sa_family) {
	case AF_INET: {
		/* LINTED pointer alignment */
		struct sockaddr_in *sin = (struct sockaddr_in *)sa;

		obj->n_len = sizeof (sin->sin_addr);
		obj->n_bytes = (char *)&sin->sin_addr;
		break;
	}

	case AF_INET6: {
		/* LINTED pointer alignment */
		struct sockaddr_in6 *sin6 = (struct sockaddr_in6 *)sa;

		obj->n_len = sizeof (sin6->sin6_addr);
		obj->n_bytes = (char *)&sin6->sin6_addr;
		break;
	}

	default:
		VERIFY(0);
		break;
	}
}<|MERGE_RESOLUTION|>--- conflicted
+++ resolved
@@ -394,14 +394,9 @@
 				 */
 				if (nvp->nv_refcnt == 0 &&
 				    nvp->nv_vp->v_filocks == NULL &&
-<<<<<<< HEAD
-				    nvp->nv_vp->v_shrlocks == NULL)
-					nlm_vhold_destroy(hostp, nvp);
-=======
 				    nvp->nv_vp->v_shrlocks == NULL) {
 					nlm_vhold_destroy(hostp, nvp);
 				}
->>>>>>> e7e978b1
 
 				nvp = new_nvp;
 			}
@@ -1060,14 +1055,9 @@
 	 */
 	if (nvp->nv_refcnt == 0 &&
 	    nvp->nv_vp->v_filocks == NULL &&
-<<<<<<< HEAD
-	    nvp->nv_vp->v_shrlocks == NULL)
-		nlm_vhold_destroy(hostp, nvp);
-=======
 	    nvp->nv_vp->v_shrlocks == NULL) {
 		nlm_vhold_destroy(hostp, nvp);
 	}
->>>>>>> e7e978b1
 
 	mutex_exit(&hostp->nh_lock);
 }
