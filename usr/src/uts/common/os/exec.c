/*
 * CDDL HEADER START
 *
 * The contents of this file are subject to the terms of the
 * Common Development and Distribution License (the "License").
 * You may not use this file except in compliance with the License.
 *
 * You can obtain a copy of the license at usr/src/OPENSOLARIS.LICENSE
 * or http://www.opensolaris.org/os/licensing.
 * See the License for the specific language governing permissions
 * and limitations under the License.
 *
 * When distributing Covered Code, include this CDDL HEADER in each
 * file and include the License file at usr/src/OPENSOLARIS.LICENSE.
 * If applicable, add the following below this CDDL HEADER, with the
 * fields enclosed by brackets "[]" replaced with your own identifying
 * information: Portions Copyright [yyyy] [name of copyright owner]
 *
 * CDDL HEADER END
 */

/*
 * Copyright (c) 1988, 2010, Oracle and/or its affiliates. All rights reserved.
 */

/*	Copyright (c) 1988 AT&T	*/
/*	  All Rights Reserved  	*/
/*
<<<<<<< HEAD
 * Copyright 2014, Joyent, Inc.  All rights reserved.
 * Copyright 2016 Nexenta Systems, Inc.  All rights reserved.
=======
 * Copyright 2016 Joyent, Inc.
>>>>>>> 993e3faf
 */

#include <sys/types.h>
#include <sys/param.h>
#include <sys/sysmacros.h>
#include <sys/systm.h>
#include <sys/signal.h>
#include <sys/cred_impl.h>
#include <sys/policy.h>
#include <sys/user.h>
#include <sys/errno.h>
#include <sys/file.h>
#include <sys/vfs.h>
#include <sys/vnode.h>
#include <sys/mman.h>
#include <sys/acct.h>
#include <sys/cpuvar.h>
#include <sys/proc.h>
#include <sys/cmn_err.h>
#include <sys/debug.h>
#include <sys/pathname.h>
#include <sys/vm.h>
#include <sys/lgrp.h>
#include <sys/vtrace.h>
#include <sys/exec.h>
#include <sys/exechdr.h>
#include <sys/kmem.h>
#include <sys/prsystm.h>
#include <sys/modctl.h>
#include <sys/vmparam.h>
#include <sys/door.h>
#include <sys/schedctl.h>
#include <sys/utrap.h>
#include <sys/systeminfo.h>
#include <sys/stack.h>
#include <sys/rctl.h>
#include <sys/dtrace.h>
#include <sys/lwpchan_impl.h>
#include <sys/pool.h>
#include <sys/sdt.h>
#include <sys/brand.h>
#include <sys/klpd.h>
#include <sys/random.h>

#include <c2/audit.h>

#include <vm/hat.h>
#include <vm/anon.h>
#include <vm/as.h>
#include <vm/seg.h>
#include <vm/seg_vn.h>

#define	PRIV_RESET		0x01	/* needs to reset privs */
#define	PRIV_SETID		0x02	/* needs to change uids */
#define	PRIV_SETUGID		0x04	/* is setuid/setgid/forced privs */
#define	PRIV_INCREASE		0x08	/* child runs with more privs */
#define	MAC_FLAGS		0x10	/* need to adjust MAC flags */
#define	PRIV_FORCED		0x20	/* has forced privileges */

static int execsetid(struct vnode *, struct vattr *, uid_t *, uid_t *,
    priv_set_t *, cred_t *, const char *);
static int hold_execsw(struct execsw *);

uint_t auxv_hwcap = 0;	/* auxv AT_SUN_HWCAP value; determined on the fly */
uint_t auxv_hwcap_2 = 0;	/* AT_SUN_HWCAP2 */
#if defined(_SYSCALL32_IMPL)
uint_t auxv_hwcap32 = 0;	/* 32-bit version of auxv_hwcap */
uint_t auxv_hwcap32_2 = 0;	/* 32-bit version of auxv_hwcap2 */
#endif

#define	PSUIDFLAGS		(SNOCD|SUGID)

/*
 * These are consumed within the specific exec modules, but are defined here
 * because
 *
 * 1) The exec modules are unloadable, which would make this near useless.
 *
 * 2) We want them to be common across all of them, should more than ELF come
 *    to support them.
 *
 * All must be powers of 2.
 */
size_t aslr_max_brk_skew = 16 * 1024 * 1024; /* 16MB */
#pragma weak exec_stackgap = aslr_max_stack_skew /* Old, compatible name */
size_t aslr_max_stack_skew = 64 * 1024; /* 64KB */

/*
 * exece() - system call wrapper around exec_common()
 */
int
exece(const char *fname, const char **argp, const char **envp)
{
	int error;

	error = exec_common(fname, argp, envp, EBA_NONE);
	return (error ? (set_errno(error)) : 0);
}

int
exec_common(const char *fname, const char **argp, const char **envp,
    int brand_action)
{
	vnode_t *vp = NULL, *dir = NULL, *tmpvp = NULL;
	proc_t *p = ttoproc(curthread);
	klwp_t *lwp = ttolwp(curthread);
	struct user *up = PTOU(p);
	long execsz;		/* temporary count of exec size */
	int i;
	int error;
	char exec_file[MAXCOMLEN+1];
	struct pathname pn;
	struct pathname resolvepn;
	struct uarg args;
	struct execa ua;
	k_sigset_t savedmask;
	lwpdir_t *lwpdir = NULL;
	tidhash_t *tidhash;
	lwpdir_t *old_lwpdir = NULL;
	uint_t old_lwpdir_sz;
	tidhash_t *old_tidhash;
	uint_t old_tidhash_sz;
	ret_tidhash_t *ret_tidhash;
	lwpent_t *lep;
	boolean_t brandme = B_FALSE;

	/*
	 * exec() is not supported for the /proc agent lwp.
	 */
	if (curthread == p->p_agenttp)
		return (ENOTSUP);

	if (brand_action != EBA_NONE) {
		/*
		 * Brand actions are not supported for processes that are not
		 * running in a branded zone.
		 */
		if (!ZONE_IS_BRANDED(p->p_zone))
			return (ENOTSUP);

		if (brand_action == EBA_NATIVE) {
			/* Only branded processes can be unbranded */
			if (!PROC_IS_BRANDED(p))
				return (ENOTSUP);
		} else {
			/* Only unbranded processes can be branded */
			if (PROC_IS_BRANDED(p))
				return (ENOTSUP);
			brandme = B_TRUE;
		}
	} else {
		/*
		 * If this is a native zone, or if the process is already
		 * branded, then we don't need to do anything.  If this is
		 * a native process in a branded zone, we need to brand the
		 * process as it exec()s the new binary.
		 */
		if (ZONE_IS_BRANDED(p->p_zone) && !PROC_IS_BRANDED(p))
			brandme = B_TRUE;
	}

	/*
	 * Inform /proc that an exec() has started.
	 * Hold signals that are ignored by default so that we will
	 * not be interrupted by a signal that will be ignored after
	 * successful completion of gexec().
	 */
	mutex_enter(&p->p_lock);
	prexecstart();
	schedctl_finish_sigblock(curthread);
	savedmask = curthread->t_hold;
	sigorset(&curthread->t_hold, &ignoredefault);
	mutex_exit(&p->p_lock);

	/*
	 * Look up path name and remember last component for later.
	 * To help coreadm expand its %d token, we attempt to save
	 * the directory containing the executable in p_execdir. The
	 * first call to lookuppn() may fail and return EINVAL because
	 * dirvpp is non-NULL. In that case, we make a second call to
	 * lookuppn() with dirvpp set to NULL; p_execdir will be NULL,
	 * but coreadm is allowed to expand %d to the empty string and
	 * there are other cases in which that failure may occur.
	 */
	if ((error = pn_get((char *)fname, UIO_USERSPACE, &pn)) != 0)
		goto out;
	pn_alloc(&resolvepn);
	if ((error = lookuppn(&pn, &resolvepn, FOLLOW, &dir, &vp)) != 0) {
		pn_free(&resolvepn);
		pn_free(&pn);
		if (error != EINVAL)
			goto out;

		dir = NULL;
		if ((error = pn_get((char *)fname, UIO_USERSPACE, &pn)) != 0)
			goto out;
		pn_alloc(&resolvepn);
		if ((error = lookuppn(&pn, &resolvepn, FOLLOW, NULLVPP,
		    &vp)) != 0) {
			pn_free(&resolvepn);
			pn_free(&pn);
			goto out;
		}
	}
	if (vp == NULL) {
		if (dir != NULL)
			VN_RELE(dir);
		error = ENOENT;
		pn_free(&resolvepn);
		pn_free(&pn);
		goto out;
	}

	if ((error = secpolicy_basic_exec(CRED(), vp)) != 0) {
		if (dir != NULL)
			VN_RELE(dir);
		pn_free(&resolvepn);
		pn_free(&pn);
		VN_RELE(vp);
		goto out;
	}

	/*
	 * We do not allow executing files in attribute directories.
	 * We test this by determining whether the resolved path
	 * contains a "/" when we're in an attribute directory;
	 * only if the pathname does not contain a "/" the resolved path
	 * points to a file in the current working (attribute) directory.
	 */
	if ((p->p_user.u_cdir->v_flag & V_XATTRDIR) != 0 &&
	    strchr(resolvepn.pn_path, '/') == NULL) {
		if (dir != NULL)
			VN_RELE(dir);
		error = EACCES;
		pn_free(&resolvepn);
		pn_free(&pn);
		VN_RELE(vp);
		goto out;
	}

	bzero(exec_file, MAXCOMLEN+1);
	(void) strncpy(exec_file, pn.pn_path, MAXCOMLEN);
	bzero(&args, sizeof (args));
	args.pathname = resolvepn.pn_path;
	/* don't free resolvepn until we are done with args */
	pn_free(&pn);

	/*
	 * If we're running in a profile shell, then call pfexecd.
	 */
	if ((CR_FLAGS(p->p_cred) & PRIV_PFEXEC) != 0) {
		error = pfexec_call(p->p_cred, &resolvepn, &args.pfcred,
		    &args.scrubenv);

		/* Returning errno in case we're not allowed to execute. */
		if (error > 0) {
			if (dir != NULL)
				VN_RELE(dir);
			pn_free(&resolvepn);
			VN_RELE(vp);
			goto out;
		}

		/* Don't change the credentials when using old ptrace. */
		if (args.pfcred != NULL &&
		    (p->p_proc_flag & P_PR_PTRACE) != 0) {
			crfree(args.pfcred);
			args.pfcred = NULL;
			args.scrubenv = B_FALSE;
		}
	}

	/*
	 * Specific exec handlers, or policies determined via
	 * /etc/system may override the historical default.
	 */
	args.stk_prot = PROT_ZFOD;
	args.dat_prot = PROT_ZFOD;

	CPU_STATS_ADD_K(sys, sysexec, 1);
	DTRACE_PROC1(exec, char *, args.pathname);

	ua.fname = fname;
	ua.argp = argp;
	ua.envp = envp;

	/* If necessary, brand this process before we start the exec. */
	if (brandme)
		brand_setbrand(p);

	if ((error = gexec(&vp, &ua, &args, NULL, 0, &execsz,
	    exec_file, p->p_cred, brand_action)) != 0) {
		if (brandme)
			brand_clearbrand(p, B_FALSE);
		VN_RELE(vp);
		if (dir != NULL)
			VN_RELE(dir);
		pn_free(&resolvepn);
		goto fail;
	}

	/*
	 * Free floating point registers (sun4u only)
	 */
	ASSERT(lwp != NULL);
	lwp_freeregs(lwp, 1);

	/*
	 * Free thread and process context ops.
	 */
	if (curthread->t_ctx)
		freectx(curthread, 1);
	if (p->p_pctx)
		freepctx(p, 1);

	/*
	 * Remember file name for accounting; clear any cached DTrace predicate.
	 */
	up->u_acflag &= ~AFORK;
	bcopy(exec_file, up->u_comm, MAXCOMLEN+1);
	curthread->t_predcache = NULL;

	/*
	 * Clear contract template state
	 */
	lwp_ctmpl_clear(lwp);

	/*
	 * Save the directory in which we found the executable for expanding
	 * the %d token used in core file patterns.
	 */
	mutex_enter(&p->p_lock);
	tmpvp = p->p_execdir;
	p->p_execdir = dir;
	if (p->p_execdir != NULL)
		VN_HOLD(p->p_execdir);
	mutex_exit(&p->p_lock);

	if (tmpvp != NULL)
		VN_RELE(tmpvp);

	/*
	 * Reset stack state to the user stack, clear set of signals
	 * caught on the signal stack, and reset list of signals that
	 * restart system calls; the new program's environment should
	 * not be affected by detritus from the old program.  Any
	 * pending held signals remain held, so don't clear t_hold.
	 */
	mutex_enter(&p->p_lock);
	lwp->lwp_oldcontext = 0;
	lwp->lwp_ustack = 0;
	lwp->lwp_old_stk_ctl = 0;
	sigemptyset(&up->u_signodefer);
	sigemptyset(&up->u_sigonstack);
	sigemptyset(&up->u_sigresethand);
	lwp->lwp_sigaltstack.ss_sp = 0;
	lwp->lwp_sigaltstack.ss_size = 0;
	lwp->lwp_sigaltstack.ss_flags = SS_DISABLE;

	/*
	 * Make saved resource limit == current resource limit.
	 */
	for (i = 0; i < RLIM_NLIMITS; i++) {
		/*CONSTCOND*/
		if (RLIM_SAVED(i)) {
			(void) rctl_rlimit_get(rctlproc_legacy[i], p,
			    &up->u_saved_rlimit[i]);
		}
	}

	/*
	 * If the action was to catch the signal, then the action
	 * must be reset to SIG_DFL.
	 */
	sigdefault(p);
	p->p_flag &= ~(SNOWAIT|SJCTL);
	p->p_flag |= (SEXECED|SMSACCT|SMSFORK);
	up->u_signal[SIGCLD - 1] = SIG_DFL;

	/*
	 * Delete the dot4 sigqueues/signotifies.
	 */
	sigqfree(p);

	mutex_exit(&p->p_lock);

	mutex_enter(&p->p_pflock);
	p->p_prof.pr_base = NULL;
	p->p_prof.pr_size = 0;
	p->p_prof.pr_off = 0;
	p->p_prof.pr_scale = 0;
	p->p_prof.pr_samples = 0;
	mutex_exit(&p->p_pflock);

	ASSERT(curthread->t_schedctl == NULL);

#if defined(__sparc)
	if (p->p_utraps != NULL)
		utrap_free(p);
#endif	/* __sparc */

	/*
	 * Close all close-on-exec files.
	 */
	close_exec(P_FINFO(p));
	TRACE_2(TR_FAC_PROC, TR_PROC_EXEC, "proc_exec:p %p up %p", p, up);

	/* Unbrand ourself if necessary. */
	if (PROC_IS_BRANDED(p) && (brand_action == EBA_NATIVE))
		brand_clearbrand(p, B_FALSE);

	setregs(&args);

	/* Mark this as an executable vnode */
	mutex_enter(&vp->v_lock);
	vp->v_flag |= VVMEXEC;
	mutex_exit(&vp->v_lock);

	VN_RELE(vp);
	if (dir != NULL)
		VN_RELE(dir);
	pn_free(&resolvepn);

	/*
	 * Allocate a new lwp directory and lwpid hash table if necessary.
	 */
	if (curthread->t_tid != 1 || p->p_lwpdir_sz != 2) {
		lwpdir = kmem_zalloc(2 * sizeof (lwpdir_t), KM_SLEEP);
		lwpdir->ld_next = lwpdir + 1;
		tidhash = kmem_zalloc(2 * sizeof (tidhash_t), KM_SLEEP);
		if (p->p_lwpdir != NULL)
			lep = p->p_lwpdir[curthread->t_dslot].ld_entry;
		else
			lep = kmem_zalloc(sizeof (*lep), KM_SLEEP);
	}

	if (PROC_IS_BRANDED(p))
		BROP(p)->b_exec();

	mutex_enter(&p->p_lock);
	prbarrier(p);

	/*
	 * Reset lwp id to the default value of 1.
	 * This is a single-threaded process now
	 * and lwp #1 is lwp_wait()able by default.
	 * The t_unpark flag should not be inherited.
	 */
	ASSERT(p->p_lwpcnt == 1 && p->p_zombcnt == 0);
	curthread->t_tid = 1;
	kpreempt_disable();
	ASSERT(curthread->t_lpl != NULL);
	p->p_t1_lgrpid = curthread->t_lpl->lpl_lgrpid;
	kpreempt_enable();
	if (p->p_tr_lgrpid != LGRP_NONE && p->p_tr_lgrpid != p->p_t1_lgrpid) {
		lgrp_update_trthr_migrations(1);
	}
	curthread->t_unpark = 0;
	curthread->t_proc_flag |= TP_TWAIT;
	curthread->t_proc_flag &= ~TP_DAEMON;	/* daemons shouldn't exec */
	p->p_lwpdaemon = 0;			/* but oh well ... */
	p->p_lwpid = 1;

	/*
	 * Install the newly-allocated lwp directory and lwpid hash table
	 * and insert the current thread into the new hash table.
	 */
	if (lwpdir != NULL) {
		old_lwpdir = p->p_lwpdir;
		old_lwpdir_sz = p->p_lwpdir_sz;
		old_tidhash = p->p_tidhash;
		old_tidhash_sz = p->p_tidhash_sz;
		p->p_lwpdir = p->p_lwpfree = lwpdir;
		p->p_lwpdir_sz = 2;
		lep->le_thread = curthread;
		lep->le_lwpid = curthread->t_tid;
		lep->le_start = curthread->t_start;
		lwp_hash_in(p, lep, tidhash, 2, 0);
		p->p_tidhash = tidhash;
		p->p_tidhash_sz = 2;
	}
	ret_tidhash = p->p_ret_tidhash;
	p->p_ret_tidhash = NULL;

	/*
	 * Restore the saved signal mask and
	 * inform /proc that the exec() has finished.
	 */
	curthread->t_hold = savedmask;
	prexecend();
	mutex_exit(&p->p_lock);
	if (old_lwpdir) {
		kmem_free(old_lwpdir, old_lwpdir_sz * sizeof (lwpdir_t));
		kmem_free(old_tidhash, old_tidhash_sz * sizeof (tidhash_t));
	}
	while (ret_tidhash != NULL) {
		ret_tidhash_t *next = ret_tidhash->rth_next;
		kmem_free(ret_tidhash->rth_tidhash,
		    ret_tidhash->rth_tidhash_sz * sizeof (tidhash_t));
		kmem_free(ret_tidhash, sizeof (*ret_tidhash));
		ret_tidhash = next;
	}

	ASSERT(error == 0);
	DTRACE_PROC(exec__success);
	return (0);

fail:
	DTRACE_PROC1(exec__failure, int, error);
out:		/* error return */
	mutex_enter(&p->p_lock);
	curthread->t_hold = savedmask;
	prexecend();
	mutex_exit(&p->p_lock);
	ASSERT(error != 0);
	return (error);
}


/*
 * Perform generic exec duties and switchout to object-file specific
 * handler.
 */
int
gexec(
	struct vnode **vpp,
	struct execa *uap,
	struct uarg *args,
	struct intpdata *idatap,
	int level,
	long *execsz,
	caddr_t exec_file,
	struct cred *cred,
	int brand_action)
{
	struct vnode *vp, *execvp = NULL;
	proc_t *pp = ttoproc(curthread);
	struct execsw *eswp;
	int error = 0;
	int suidflags = 0;
	ssize_t resid;
	uid_t uid, gid;
	struct vattr vattr;
	char magbuf[MAGIC_BYTES];
	int setid;
	cred_t *oldcred, *newcred = NULL;
	int privflags = 0;
	int setidfl;
	priv_set_t fset;
	secflagset_t old_secflags;

	secflags_copy(&old_secflags, &pp->p_secflags.psf_effective);

	/*
	 * If the SNOCD or SUGID flag is set, turn it off and remember the
	 * previous setting so we can restore it if we encounter an error.
	 */
	if (level == 0 && (pp->p_flag & PSUIDFLAGS)) {
		mutex_enter(&pp->p_lock);
		suidflags = pp->p_flag & PSUIDFLAGS;
		pp->p_flag &= ~PSUIDFLAGS;
		mutex_exit(&pp->p_lock);
	}

	if ((error = execpermissions(*vpp, &vattr, args)) != 0)
		goto bad_noclose;

	/* need to open vnode for stateful file systems */
	if ((error = VOP_OPEN(vpp, FREAD, CRED(), NULL)) != 0)
		goto bad_noclose;
	vp = *vpp;

	/*
	 * Note: to support binary compatibility with SunOS a.out
	 * executables, we read in the first four bytes, as the
	 * magic number is in bytes 2-3.
	 */
	if (error = vn_rdwr(UIO_READ, vp, magbuf, sizeof (magbuf),
	    (offset_t)0, UIO_SYSSPACE, 0, (rlim64_t)0, CRED(), &resid))
		goto bad;
	if (resid != 0)
		goto bad;

	if ((eswp = findexec_by_hdr(magbuf)) == NULL)
		goto bad;

	if (level == 0 &&
	    (privflags = execsetid(vp, &vattr, &uid, &gid, &fset,
	    args->pfcred == NULL ? cred : args->pfcred, args->pathname)) != 0) {

		/* Pfcred is a credential with a ref count of 1 */

		if (args->pfcred != NULL) {
			privflags |= PRIV_INCREASE|PRIV_RESET;
			newcred = cred = args->pfcred;
		} else {
			newcred = cred = crdup(cred);
		}

		/* If we can, drop the PA bit */
		if ((privflags & PRIV_RESET) != 0)
			priv_adjust_PA(cred);

		if (privflags & PRIV_SETID) {
			cred->cr_uid = uid;
			cred->cr_gid = gid;
			cred->cr_suid = uid;
			cred->cr_sgid = gid;
		}

		if (privflags & MAC_FLAGS) {
			if (!(CR_FLAGS(cred) & NET_MAC_AWARE_INHERIT))
				CR_FLAGS(cred) &= ~NET_MAC_AWARE;
			CR_FLAGS(cred) &= ~NET_MAC_AWARE_INHERIT;
		}

		/*
		 * Implement the privilege updates:
		 *
		 * Restrict with L:
		 *
		 *	I' = I & L
		 *
		 *	E' = P' = (I' + F) & A
		 *
		 * But if running under ptrace, we cap I and F with P.
		 */
		if ((privflags & (PRIV_RESET|PRIV_FORCED)) != 0) {
			if ((privflags & PRIV_INCREASE) != 0 &&
			    (pp->p_proc_flag & P_PR_PTRACE) != 0) {
				priv_intersect(&CR_OPPRIV(cred),
				    &CR_IPRIV(cred));
				priv_intersect(&CR_OPPRIV(cred), &fset);
			}
			priv_intersect(&CR_LPRIV(cred), &CR_IPRIV(cred));
			CR_EPRIV(cred) = CR_PPRIV(cred) = CR_IPRIV(cred);
			if (privflags & PRIV_FORCED) {
				priv_set_PA(cred);
				priv_union(&fset, &CR_EPRIV(cred));
				priv_union(&fset, &CR_PPRIV(cred));
			}
			priv_adjust_PA(cred);
		}
	} else if (level == 0 && args->pfcred != NULL) {
		newcred = cred = args->pfcred;
		privflags |= PRIV_INCREASE;
		/* pfcred is not forced to adhere to these settings */
		priv_intersect(&CR_LPRIV(cred), &CR_IPRIV(cred));
		CR_EPRIV(cred) = CR_PPRIV(cred) = CR_IPRIV(cred);
		priv_adjust_PA(cred);
	}

	/* The new image gets the inheritable secflags as its secflags */
	secflags_promote(pp);

	/* SunOS 4.x buy-back */
	if ((vp->v_vfsp->vfs_flag & VFS_NOSETUID) &&
	    (vattr.va_mode & (VSUID|VSGID))) {
		char path[MAXNAMELEN];
		refstr_t *mntpt = NULL;
		int ret = -1;

		bzero(path, sizeof (path));
		zone_hold(pp->p_zone);

		ret = vnodetopath(pp->p_zone->zone_rootvp, vp, path,
		    sizeof (path), cred);

		/* fallback to mountpoint if a path can't be found */
		if ((ret != 0) || (ret == 0 && path[0] == '\0'))
			mntpt = vfs_getmntpoint(vp->v_vfsp);

		if (mntpt == NULL)
			zcmn_err(pp->p_zone->zone_id, CE_NOTE,
			    "!uid %d: setuid execution not allowed, "
			    "file=%s", cred->cr_uid, path);
		else
			zcmn_err(pp->p_zone->zone_id, CE_NOTE,
			    "!uid %d: setuid execution not allowed, "
			    "fs=%s, file=%s", cred->cr_uid,
			    ZONE_PATH_TRANSLATE(refstr_value(mntpt),
			    pp->p_zone), exec_file);

		if (!INGLOBALZONE(pp)) {
			/* zone_rootpath always has trailing / */
			if (mntpt == NULL)
				cmn_err(CE_NOTE, "!zone: %s, uid: %d "
				    "setuid execution not allowed, file=%s%s",
				    pp->p_zone->zone_name, cred->cr_uid,
				    pp->p_zone->zone_rootpath, path + 1);
			else
				cmn_err(CE_NOTE, "!zone: %s, uid: %d "
				    "setuid execution not allowed, fs=%s, "
				    "file=%s", pp->p_zone->zone_name,
				    cred->cr_uid, refstr_value(mntpt),
				    exec_file);
		}

		if (mntpt != NULL)
			refstr_rele(mntpt);

		zone_rele(pp->p_zone);
	}

	/*
	 * execsetid() told us whether or not we had to change the
	 * credentials of the process.  In privflags, it told us
	 * whether we gained any privileges or executed a set-uid executable.
	 */
	setid = (privflags & (PRIV_SETUGID|PRIV_INCREASE|PRIV_FORCED));

	/*
	 * Use /etc/system variable to determine if the stack
	 * should be marked as executable by default.
	 */
	if ((noexec_user_stack != 0) ||
	    secflag_enabled(pp, PROC_SEC_NOEXECSTACK))
		args->stk_prot &= ~PROT_EXEC;

	args->execswp = eswp; /* Save execsw pointer in uarg for exec_func */
	args->ex_vp = vp;

	/*
	 * Traditionally, the setid flags told the sub processes whether
	 * the file just executed was set-uid or set-gid; this caused
	 * some confusion as the 'setid' flag did not match the SUGID
	 * process flag which is only set when the uids/gids do not match.
	 * A script set-gid/set-uid to the real uid/gid would start with
	 * /dev/fd/X but an executable would happily trust LD_LIBRARY_PATH.
	 * Now we flag those cases where the calling process cannot
	 * be trusted to influence the newly exec'ed process, either
	 * because it runs with more privileges or when the uids/gids
	 * do in fact not match.
	 * This also makes the runtime linker agree with the on exec
	 * values of SNOCD and SUGID.
	 */
	setidfl = 0;
	if (cred->cr_uid != cred->cr_ruid || (cred->cr_rgid != cred->cr_gid &&
	    !supgroupmember(cred->cr_gid, cred))) {
		setidfl |= EXECSETID_UGIDS;
	}
	if (setid & PRIV_SETUGID)
		setidfl |= EXECSETID_SETID;
	if (setid & PRIV_FORCED)
		setidfl |= EXECSETID_PRIVS;

	execvp = pp->p_exec;
	if (execvp)
		VN_HOLD(execvp);

	error = (*eswp->exec_func)(vp, uap, args, idatap, level, execsz,
	    setidfl, exec_file, cred, brand_action);
	rw_exit(eswp->exec_lock);
	if (error != 0) {
		if (execvp)
			VN_RELE(execvp);
		/*
		 * If this process's p_exec has been set to the vp of
		 * the executable by exec_func, we will return without
		 * calling VOP_CLOSE because proc_exit will close it
		 * on exit.
		 */
		if (pp->p_exec == vp)
			goto bad_noclose;
		else
			goto bad;
	}

	if (level == 0) {
		uid_t oruid;

		if (execvp != NULL) {
			/*
			 * Close the previous executable only if we are
			 * at level 0.
			 */
			(void) VOP_CLOSE(execvp, FREAD, 1, (offset_t)0,
			    cred, NULL);
		}

		mutex_enter(&pp->p_crlock);

		oruid = pp->p_cred->cr_ruid;

		if (newcred != NULL) {
			/*
			 * Free the old credentials, and set the new ones.
			 * Do this for both the process and the (single) thread.
			 */
			crfree(pp->p_cred);
			pp->p_cred = cred;	/* cred already held for proc */
			crhold(cred);		/* hold new cred for thread */
			/*
			 * DTrace accesses t_cred in probe context.  t_cred
			 * must always be either NULL, or point to a valid,
			 * allocated cred structure.
			 */
			oldcred = curthread->t_cred;
			curthread->t_cred = cred;
			crfree(oldcred);

			if (priv_basic_test >= 0 &&
			    !PRIV_ISASSERT(&CR_IPRIV(newcred),
			    priv_basic_test)) {
				pid_t pid = pp->p_pid;
				char *fn = PTOU(pp)->u_comm;

				cmn_err(CE_WARN, "%s[%d]: exec: basic_test "
				    "privilege removed from E/I", fn, pid);
			}
		}
		/*
		 * On emerging from a successful exec(), the saved
		 * uid and gid equal the effective uid and gid.
		 */
		cred->cr_suid = cred->cr_uid;
		cred->cr_sgid = cred->cr_gid;

		/*
		 * If the real and effective ids do not match, this
		 * is a setuid process that should not dump core.
		 * The group comparison is tricky; we prevent the code
		 * from flagging SNOCD when executing with an effective gid
		 * which is a supplementary group.
		 */
		if (cred->cr_ruid != cred->cr_uid ||
		    (cred->cr_rgid != cred->cr_gid &&
		    !supgroupmember(cred->cr_gid, cred)) ||
		    (privflags & PRIV_INCREASE) != 0)
			suidflags = PSUIDFLAGS;
		else
			suidflags = 0;

		mutex_exit(&pp->p_crlock);
		if (newcred != NULL && oruid != newcred->cr_ruid) {
			/* Note that the process remains in the same zone. */
			mutex_enter(&pidlock);
			upcount_dec(oruid, crgetzoneid(newcred));
			upcount_inc(newcred->cr_ruid, crgetzoneid(newcred));
			mutex_exit(&pidlock);
		}
		if (suidflags) {
			mutex_enter(&pp->p_lock);
			pp->p_flag |= suidflags;
			mutex_exit(&pp->p_lock);
		}
		if (setid && (pp->p_proc_flag & P_PR_PTRACE) == 0) {
			/*
			 * If process is traced via /proc, arrange to
			 * invalidate the associated /proc vnode.
			 */
			if (pp->p_plist || (pp->p_proc_flag & P_PR_TRACE))
				args->traceinval = 1;
		}
		if (pp->p_proc_flag & P_PR_PTRACE)
			psignal(pp, SIGTRAP);
		if (args->traceinval)
			prinvalidate(&pp->p_user);
	}
	if (execvp)
		VN_RELE(execvp);
	return (0);

bad:
	(void) VOP_CLOSE(vp, FREAD, 1, (offset_t)0, cred, NULL);

bad_noclose:
	if (newcred != NULL)
		crfree(newcred);
	if (error == 0)
		error = ENOEXEC;

	mutex_enter(&pp->p_lock);
	if (suidflags) {
		pp->p_flag |= suidflags;
	}
	/*
	 * Restore the effective secflags, to maintain the invariant they
	 * never change for a given process
	 */
	secflags_copy(&pp->p_secflags.psf_effective, &old_secflags);
	mutex_exit(&pp->p_lock);

	return (error);
}

extern char *execswnames[];

struct execsw *
allocate_execsw(char *name, char *magic, size_t magic_size)
{
	int i, j;
	char *ename;
	char *magicp;

	mutex_enter(&execsw_lock);
	for (i = 0; i < nexectype; i++) {
		if (execswnames[i] == NULL) {
			ename = kmem_alloc(strlen(name) + 1, KM_SLEEP);
			(void) strcpy(ename, name);
			execswnames[i] = ename;
			/*
			 * Set the magic number last so that we
			 * don't need to hold the execsw_lock in
			 * findexectype().
			 */
			magicp = kmem_alloc(magic_size, KM_SLEEP);
			for (j = 0; j < magic_size; j++)
				magicp[j] = magic[j];
			execsw[i].exec_magic = magicp;
			mutex_exit(&execsw_lock);
			return (&execsw[i]);
		}
	}
	mutex_exit(&execsw_lock);
	return (NULL);
}

/*
 * Find the exec switch table entry with the corresponding magic string.
 */
struct execsw *
findexecsw(char *magic)
{
	struct execsw *eswp;

	for (eswp = execsw; eswp < &execsw[nexectype]; eswp++) {
		ASSERT(eswp->exec_maglen <= MAGIC_BYTES);
		if (magic && eswp->exec_maglen != 0 &&
		    bcmp(magic, eswp->exec_magic, eswp->exec_maglen) == 0)
			return (eswp);
	}
	return (NULL);
}

/*
 * Find the execsw[] index for the given exec header string by looking for the
 * magic string at a specified offset and length for each kind of executable
 * file format until one matches.  If no execsw[] entry is found, try to
 * autoload a module for this magic string.
 */
struct execsw *
findexec_by_hdr(char *header)
{
	struct execsw *eswp;

	for (eswp = execsw; eswp < &execsw[nexectype]; eswp++) {
		ASSERT(eswp->exec_maglen <= MAGIC_BYTES);
		if (header && eswp->exec_maglen != 0 &&
		    bcmp(&header[eswp->exec_magoff], eswp->exec_magic,
		    eswp->exec_maglen) == 0) {
			if (hold_execsw(eswp) != 0)
				return (NULL);
			return (eswp);
		}
	}
	return (NULL);	/* couldn't find the type */
}

/*
 * Find the execsw[] index for the given magic string.  If no execsw[] entry
 * is found, try to autoload a module for this magic string.
 */
struct execsw *
findexec_by_magic(char *magic)
{
	struct execsw *eswp;

	for (eswp = execsw; eswp < &execsw[nexectype]; eswp++) {
		ASSERT(eswp->exec_maglen <= MAGIC_BYTES);
		if (magic && eswp->exec_maglen != 0 &&
		    bcmp(magic, eswp->exec_magic, eswp->exec_maglen) == 0) {
			if (hold_execsw(eswp) != 0)
				return (NULL);
			return (eswp);
		}
	}
	return (NULL);	/* couldn't find the type */
}

static int
hold_execsw(struct execsw *eswp)
{
	char *name;

	rw_enter(eswp->exec_lock, RW_READER);
	while (!LOADED_EXEC(eswp)) {
		rw_exit(eswp->exec_lock);
		name = execswnames[eswp-execsw];
		ASSERT(name);
		if (modload("exec", name) == -1)
			return (-1);
		rw_enter(eswp->exec_lock, RW_READER);
	}
	return (0);
}

static int
execsetid(struct vnode *vp, struct vattr *vattrp, uid_t *uidp, uid_t *gidp,
    priv_set_t *fset, cred_t *cr, const char *pathname)
{
	proc_t *pp = ttoproc(curthread);
	uid_t uid, gid;
	int privflags = 0;

	/*
	 * Remember credentials.
	 */
	uid = cr->cr_uid;
	gid = cr->cr_gid;

	/* Will try to reset the PRIV_AWARE bit later. */
	if ((CR_FLAGS(cr) & (PRIV_AWARE|PRIV_AWARE_INHERIT)) == PRIV_AWARE)
		privflags |= PRIV_RESET;

	if ((vp->v_vfsp->vfs_flag & VFS_NOSETUID) == 0) {
		/*
		 * If it's a set-uid root program we perform the
		 * forced privilege look-aside. This has three possible
		 * outcomes:
		 *	no look aside information -> treat as before
		 *	look aside in Limit set -> apply forced privs
		 *	look aside not in Limit set -> ignore set-uid root
		 *
		 * Ordinary set-uid root execution only allowed if the limit
		 * set holds all unsafe privileges.
		 */
		if (vattrp->va_mode & VSUID) {
			if (vattrp->va_uid == 0) {
				int res = get_forced_privs(cr, pathname, fset);

				switch (res) {
				case -1:
					if (priv_issubset(&priv_unsafe,
					    &CR_LPRIV(cr))) {
						uid = vattrp->va_uid;
						privflags |= PRIV_SETUGID;
					}
					break;
				case 0:
					privflags |= PRIV_FORCED|PRIV_INCREASE;
					break;
				default:
					break;
				}
			} else {
				uid = vattrp->va_uid;
				privflags |= PRIV_SETUGID;
			}
		}
		if (vattrp->va_mode & VSGID) {
			gid = vattrp->va_gid;
			privflags |= PRIV_SETUGID;
		}
	}

	/*
	 * Do we need to change our credential anyway?
	 * This is the case when E != I or P != I, as
	 * we need to do the assignments (with F empty and A full)
	 * Or when I is not a subset of L; in that case we need to
	 * enforce L.
	 *
	 *		I' = L & I
	 *
	 *		E' = P' = (I' + F) & A
	 * or
	 *		E' = P' = I'
	 */
	if (!priv_isequalset(&CR_EPRIV(cr), &CR_IPRIV(cr)) ||
	    !priv_issubset(&CR_IPRIV(cr), &CR_LPRIV(cr)) ||
	    !priv_isequalset(&CR_PPRIV(cr), &CR_IPRIV(cr)))
		privflags |= PRIV_RESET;

	/* Child has more privileges than parent */
	if (!priv_issubset(&CR_IPRIV(cr), &CR_PPRIV(cr)))
		privflags |= PRIV_INCREASE;

	/* If MAC-aware flag(s) are on, need to update cred to remove. */
	if ((CR_FLAGS(cr) & NET_MAC_AWARE) ||
	    (CR_FLAGS(cr) & NET_MAC_AWARE_INHERIT))
		privflags |= MAC_FLAGS;
	/*
	 * Set setuid/setgid protections if no ptrace() compatibility.
	 * For privileged processes, honor setuid/setgid even in
	 * the presence of ptrace() compatibility.
	 */
	if (((pp->p_proc_flag & P_PR_PTRACE) == 0 ||
	    PRIV_POLICY_ONLY(cr, PRIV_PROC_OWNER, (uid == 0))) &&
	    (cr->cr_uid != uid ||
	    cr->cr_gid != gid ||
	    cr->cr_suid != uid ||
	    cr->cr_sgid != gid)) {
		*uidp = uid;
		*gidp = gid;
		privflags |= PRIV_SETID;
	}
	return (privflags);
}

int
execpermissions(struct vnode *vp, struct vattr *vattrp, struct uarg *args)
{
	int error;
	proc_t *p = ttoproc(curthread);

	vattrp->va_mask = AT_MODE | AT_UID | AT_GID | AT_SIZE;
	if (error = VOP_GETATTR(vp, vattrp, ATTR_EXEC, p->p_cred, NULL))
		return (error);
	/*
	 * Check the access mode.
	 * If VPROC, ask /proc if the file is an object file.
	 */
	if ((error = VOP_ACCESS(vp, VEXEC, 0, p->p_cred, NULL)) != 0 ||
	    !(vp->v_type == VREG || (vp->v_type == VPROC && pr_isobject(vp))) ||
	    (vp->v_vfsp->vfs_flag & VFS_NOEXEC) != 0 ||
	    (vattrp->va_mode & (VEXEC|(VEXEC>>3)|(VEXEC>>6))) == 0) {
		if (error == 0)
			error = EACCES;
		return (error);
	}

	if ((p->p_plist || (p->p_proc_flag & (P_PR_PTRACE|P_PR_TRACE))) &&
	    (error = VOP_ACCESS(vp, VREAD, 0, p->p_cred, NULL))) {
		/*
		 * If process is under ptrace(2) compatibility,
		 * fail the exec(2).
		 */
		if (p->p_proc_flag & P_PR_PTRACE)
			goto bad;
		/*
		 * Process is traced via /proc.
		 * Arrange to invalidate the /proc vnode.
		 */
		args->traceinval = 1;
	}
	return (0);
bad:
	if (error == 0)
		error = ENOEXEC;
	return (error);
}

/*
 * Map a section of an executable file into the user's
 * address space.
 */
int
execmap(struct vnode *vp, caddr_t addr, size_t len, size_t zfodlen,
    off_t offset, int prot, int page, uint_t szc)
{
	int error = 0;
	off_t oldoffset;
	caddr_t zfodbase, oldaddr;
	size_t end, oldlen;
	size_t zfoddiff;
	label_t ljb;
	proc_t *p = ttoproc(curthread);

	oldaddr = addr;
	addr = (caddr_t)((uintptr_t)addr & (uintptr_t)PAGEMASK);
	if (len) {
		oldlen = len;
		len += ((size_t)oldaddr - (size_t)addr);
		oldoffset = offset;
		offset = (off_t)((uintptr_t)offset & PAGEMASK);
		if (page) {
			spgcnt_t  prefltmem, availm, npages;
			int preread;
			uint_t mflag = MAP_PRIVATE | MAP_FIXED;

			if ((prot & (PROT_WRITE | PROT_EXEC)) == PROT_EXEC) {
				mflag |= MAP_TEXT;
			} else {
				mflag |= MAP_INITDATA;
			}

			if (valid_usr_range(addr, len, prot, p->p_as,
			    p->p_as->a_userlimit) != RANGE_OKAY) {
				error = ENOMEM;
				goto bad;
			}
			if (error = VOP_MAP(vp, (offset_t)offset,
			    p->p_as, &addr, len, prot, PROT_ALL,
			    mflag, CRED(), NULL))
				goto bad;

			/*
			 * If the segment can fit, then we prefault
			 * the entire segment in.  This is based on the
			 * model that says the best working set of a
			 * small program is all of its pages.
			 */
			npages = (spgcnt_t)btopr(len);
			prefltmem = freemem - desfree;
			preread =
			    (npages < prefltmem && len < PGTHRESH) ? 1 : 0;

			/*
			 * If we aren't prefaulting the segment,
			 * increment "deficit", if necessary to ensure
			 * that pages will become available when this
			 * process starts executing.
			 */
			availm = freemem - lotsfree;
			if (preread == 0 && npages > availm &&
			    deficit < lotsfree) {
				deficit += MIN((pgcnt_t)(npages - availm),
				    lotsfree - deficit);
			}

			if (preread) {
				TRACE_2(TR_FAC_PROC, TR_EXECMAP_PREREAD,
				    "execmap preread:freemem %d size %lu",
				    freemem, len);
				(void) as_fault(p->p_as->a_hat, p->p_as,
				    (caddr_t)addr, len, F_INVAL, S_READ);
			}
		} else {
			if (valid_usr_range(addr, len, prot, p->p_as,
			    p->p_as->a_userlimit) != RANGE_OKAY) {
				error = ENOMEM;
				goto bad;
			}

			if (error = as_map(p->p_as, addr, len,
			    segvn_create, zfod_argsp))
				goto bad;
			/*
			 * Read in the segment in one big chunk.
			 */
			if (error = vn_rdwr(UIO_READ, vp, (caddr_t)oldaddr,
			    oldlen, (offset_t)oldoffset, UIO_USERSPACE, 0,
			    (rlim64_t)0, CRED(), (ssize_t *)0))
				goto bad;
			/*
			 * Now set protections.
			 */
			if (prot != PROT_ZFOD) {
				(void) as_setprot(p->p_as, (caddr_t)addr,
				    len, prot);
			}
		}
	}

	if (zfodlen) {
		struct as *as = curproc->p_as;
		struct seg *seg;
		uint_t zprot = 0;

		end = (size_t)addr + len;
		zfodbase = (caddr_t)roundup(end, PAGESIZE);
		zfoddiff = (uintptr_t)zfodbase - end;
		if (zfoddiff) {
			/*
			 * Before we go to zero the remaining space on the last
			 * page, make sure we have write permission.
			 *
			 * Normal illumos binaries don't even hit the case
			 * where we have to change permission on the last page
			 * since their protection is typically either
			 *    PROT_USER | PROT_WRITE | PROT_READ
			 * or
			 *    PROT_ZFOD (same as PROT_ALL).
			 *
			 * We need to be careful how we zero-fill the last page
			 * if the segment protection does not include
			 * PROT_WRITE. Using as_setprot() can cause the VM
			 * segment code to call segvn_vpage(), which must
			 * allocate a page struct for each page in the segment.
			 * If we have a very large segment, this may fail, so
			 * we have to check for that, even though we ignore
			 * other return values from as_setprot.
			 */

			AS_LOCK_ENTER(as, RW_READER);
			seg = as_segat(curproc->p_as, (caddr_t)end);
			if (seg != NULL)
				SEGOP_GETPROT(seg, (caddr_t)end, zfoddiff - 1,
				    &zprot);
			AS_LOCK_EXIT(as);

			if (seg != NULL && (zprot & PROT_WRITE) == 0) {
				if (as_setprot(as, (caddr_t)end, zfoddiff - 1,
				    zprot | PROT_WRITE) == ENOMEM) {
					error = ENOMEM;
					goto bad;
				}
			}

			if (on_fault(&ljb)) {
				no_fault();
				if (seg != NULL && (zprot & PROT_WRITE) == 0)
					(void) as_setprot(as, (caddr_t)end,
					    zfoddiff - 1, zprot);
				error = EFAULT;
				goto bad;
			}
			uzero((void *)end, zfoddiff);
			no_fault();
			if (seg != NULL && (zprot & PROT_WRITE) == 0)
				(void) as_setprot(as, (caddr_t)end,
				    zfoddiff - 1, zprot);
		}
		if (zfodlen > zfoddiff) {
			struct segvn_crargs crargs =
			    SEGVN_ZFOD_ARGS(PROT_ZFOD, PROT_ALL);

			zfodlen -= zfoddiff;
			if (valid_usr_range(zfodbase, zfodlen, prot, p->p_as,
			    p->p_as->a_userlimit) != RANGE_OKAY) {
				error = ENOMEM;
				goto bad;
			}
			if (szc > 0) {
				/*
				 * ASSERT alignment because the mapelfexec()
				 * caller for the szc > 0 case extended zfod
				 * so it's end is pgsz aligned.
				 */
				size_t pgsz = page_get_pagesize(szc);
				ASSERT(IS_P2ALIGNED(zfodbase + zfodlen, pgsz));

				if (IS_P2ALIGNED(zfodbase, pgsz)) {
					crargs.szc = szc;
				} else {
					crargs.szc = AS_MAP_HEAP;
				}
			} else {
				crargs.szc = AS_MAP_NO_LPOOB;
			}
			if (error = as_map(p->p_as, (caddr_t)zfodbase,
			    zfodlen, segvn_create, &crargs))
				goto bad;
			if (prot != PROT_ZFOD) {
				(void) as_setprot(p->p_as, (caddr_t)zfodbase,
				    zfodlen, prot);
			}
		}
	}
	return (0);
bad:
	return (error);
}

void
setexecenv(struct execenv *ep)
{
	proc_t *p = ttoproc(curthread);
	klwp_t *lwp = ttolwp(curthread);
	struct vnode *vp;

	p->p_bssbase = ep->ex_bssbase;
	p->p_brkbase = ep->ex_brkbase;
	p->p_brksize = ep->ex_brksize;
	if (p->p_exec)
		VN_RELE(p->p_exec);	/* out with the old */
	vp = p->p_exec = ep->ex_vp;
	if (vp != NULL)
		VN_HOLD(vp);		/* in with the new */

	lwp->lwp_sigaltstack.ss_sp = 0;
	lwp->lwp_sigaltstack.ss_size = 0;
	lwp->lwp_sigaltstack.ss_flags = SS_DISABLE;
}

int
execopen(struct vnode **vpp, int *fdp)
{
	struct vnode *vp = *vpp;
	file_t *fp;
	int error = 0;
	int filemode = FREAD;

	VN_HOLD(vp);		/* open reference */
	if (error = falloc(NULL, filemode, &fp, fdp)) {
		VN_RELE(vp);
		*fdp = -1;	/* just in case falloc changed value */
		return (error);
	}
	if (error = VOP_OPEN(&vp, filemode, CRED(), NULL)) {
		VN_RELE(vp);
		setf(*fdp, NULL);
		unfalloc(fp);
		*fdp = -1;
		return (error);
	}
	*vpp = vp;		/* vnode should not have changed */
	fp->f_vnode = vp;
	mutex_exit(&fp->f_tlock);
	setf(*fdp, fp);
	return (0);
}

int
execclose(int fd)
{
	return (closeandsetf(fd, NULL));
}


/*
 * noexec stub function.
 */
/*ARGSUSED*/
int
noexec(
    struct vnode *vp,
    struct execa *uap,
    struct uarg *args,
    struct intpdata *idatap,
    int level,
    long *execsz,
    int setid,
    caddr_t exec_file,
    struct cred *cred)
{
	cmn_err(CE_WARN, "missing exec capability for %s", uap->fname);
	return (ENOEXEC);
}

/*
 * Support routines for building a user stack.
 *
 * execve(path, argv, envp) must construct a new stack with the specified
 * arguments and environment variables (see exec_args() for a description
 * of the user stack layout).  To do this, we copy the arguments and
 * environment variables from the old user address space into the kernel,
 * free the old as, create the new as, and copy our buffered information
 * to the new stack.  Our kernel buffer has the following structure:
 *
 *	+-----------------------+ <--- stk_base + stk_size
 *	| string offsets	|
 *	+-----------------------+ <--- stk_offp
 *	|			|
 *	| STK_AVAIL() space	|
 *	|			|
 *	+-----------------------+ <--- stk_strp
 *	| strings		|
 *	+-----------------------+ <--- stk_base
 *
 * When we add a string, we store the string's contents (including the null
 * terminator) at stk_strp, and we store the offset of the string relative to
 * stk_base at --stk_offp.  At strings are added, stk_strp increases and
 * stk_offp decreases.  The amount of space remaining, STK_AVAIL(), is just
 * the difference between these pointers.  If we run out of space, we return
 * an error and exec_args() starts all over again with a buffer twice as large.
 * When we're all done, the kernel buffer looks like this:
 *
 *	+-----------------------+ <--- stk_base + stk_size
 *	| argv[0] offset	|
 *	+-----------------------+
 *	| ...			|
 *	+-----------------------+
 *	| argv[argc-1] offset	|
 *	+-----------------------+
 *	| envp[0] offset	|
 *	+-----------------------+
 *	| ...			|
 *	+-----------------------+
 *	| envp[envc-1] offset	|
 *	+-----------------------+
 *	| AT_SUN_PLATFORM offset|
 *	+-----------------------+
 *	| AT_SUN_EXECNAME offset|
 *	+-----------------------+ <--- stk_offp
 *	|			|
 *	| STK_AVAIL() space	|
 *	|			|
 *	+-----------------------+ <--- stk_strp
 *	| AT_SUN_EXECNAME offset|
 *	+-----------------------+
 *	| AT_SUN_PLATFORM offset|
 *	+-----------------------+
 *	| envp[envc-1] string	|
 *	+-----------------------+
 *	| ...			|
 *	+-----------------------+
 *	| envp[0] string	|
 *	+-----------------------+
 *	| argv[argc-1] string	|
 *	+-----------------------+
 *	| ...			|
 *	+-----------------------+
 *	| argv[0] string	|
 *	+-----------------------+ <--- stk_base
 */

#define	STK_AVAIL(args)		((char *)(args)->stk_offp - (args)->stk_strp)

/*
 * Add a string to the stack.
 */
static int
stk_add(uarg_t *args, const char *sp, enum uio_seg segflg)
{
	int error;
	size_t len;

	if (STK_AVAIL(args) < sizeof (int))
		return (E2BIG);
	*--args->stk_offp = args->stk_strp - args->stk_base;

	if (segflg == UIO_USERSPACE) {
		error = copyinstr(sp, args->stk_strp, STK_AVAIL(args), &len);
		if (error != 0)
			return (error);
	} else {
		len = strlen(sp) + 1;
		if (len > STK_AVAIL(args))
			return (E2BIG);
		bcopy(sp, args->stk_strp, len);
	}

	args->stk_strp += len;

	return (0);
}

static int
stk_getptr(uarg_t *args, char *src, char **dst)
{
	int error;

	if (args->from_model == DATAMODEL_NATIVE) {
		ulong_t ptr;
		error = fulword(src, &ptr);
		*dst = (caddr_t)ptr;
	} else {
		uint32_t ptr;
		error = fuword32(src, &ptr);
		*dst = (caddr_t)(uintptr_t)ptr;
	}
	return (error);
}

static int
stk_putptr(uarg_t *args, char *addr, char *value)
{
	if (args->to_model == DATAMODEL_NATIVE)
		return (sulword(addr, (ulong_t)value));
	else
		return (suword32(addr, (uint32_t)(uintptr_t)value));
}

static int
stk_copyin(execa_t *uap, uarg_t *args, intpdata_t *intp, void **auxvpp)
{
	char *sp;
	int argc, error;
	int argv_empty = 0;
	size_t ptrsize = args->from_ptrsize;
	size_t size, pad;
	char *argv = (char *)uap->argp;
	char *envp = (char *)uap->envp;

	/*
	 * Copy interpreter's name and argument to argv[0] and argv[1].
	 * In the rare case that we have nested interpreters then those names
	 * and arguments are also copied to the subsequent slots in argv.
	 */
	if (intp != NULL && intp->intp_name[0] != NULL) {
		int i;

		for (i = 0; i < INTP_MAXDEPTH; i++) {
			if (intp->intp_name[i] == NULL)
				break;
			error = stk_add(args, intp->intp_name[i], UIO_SYSSPACE);
			if (error != 0)
				return (error);
			if (intp->intp_arg[i] != NULL) {
				error = stk_add(args, intp->intp_arg[i],
				    UIO_SYSSPACE);
				if (error != 0)
					return (error);
			}
		}

		if (args->fname != NULL)
			error = stk_add(args, args->fname, UIO_SYSSPACE);
		else
			error = stk_add(args, uap->fname, UIO_USERSPACE);
		if (error)
			return (error);

		/*
		 * Check for an empty argv[].
		 */
		if (stk_getptr(args, argv, &sp))
			return (EFAULT);
		if (sp == NULL)
			argv_empty = 1;

		argv += ptrsize;		/* ignore original argv[0] */
	}

	if (argv_empty == 0) {
		/*
		 * Add argv[] strings to the stack.
		 */
		for (;;) {
			if (stk_getptr(args, argv, &sp))
				return (EFAULT);
			if (sp == NULL)
				break;
			if ((error = stk_add(args, sp, UIO_USERSPACE)) != 0)
				return (error);
			argv += ptrsize;
		}
	}
	argc = (int *)(args->stk_base + args->stk_size) - args->stk_offp;
	args->arglen = args->stk_strp - args->stk_base;

	/*
	 * Add environ[] strings to the stack.
	 */
	if (envp != NULL) {
		for (;;) {
			char *tmp = args->stk_strp;
			if (stk_getptr(args, envp, &sp))
				return (EFAULT);
			if (sp == NULL)
				break;
			if ((error = stk_add(args, sp, UIO_USERSPACE)) != 0)
				return (error);
			if (args->scrubenv && strncmp(tmp, "LD_", 3) == 0) {
				/* Undo the copied string */
				args->stk_strp = tmp;
				*(args->stk_offp++) = NULL;
			}
			envp += ptrsize;
		}
	}
	args->na = (int *)(args->stk_base + args->stk_size) - args->stk_offp;
	args->ne = args->na - argc;

	/*
	 * Add AT_SUN_PLATFORM, AT_SUN_EXECNAME, AT_SUN_BRANDNAME, and
	 * AT_SUN_EMULATOR strings to the stack.
	 */
	if (auxvpp != NULL && *auxvpp != NULL) {
		if ((error = stk_add(args, platform, UIO_SYSSPACE)) != 0)
			return (error);
		if ((error = stk_add(args, args->pathname, UIO_SYSSPACE)) != 0)
			return (error);
		if (args->brandname != NULL &&
		    (error = stk_add(args, args->brandname, UIO_SYSSPACE)) != 0)
			return (error);
		if (args->emulator != NULL &&
		    (error = stk_add(args, args->emulator, UIO_SYSSPACE)) != 0)
			return (error);
	}

	/*
	 * Compute the size of the stack.  This includes all the pointers,
	 * the space reserved for the aux vector, and all the strings.
	 * The total number of pointers is args->na (which is argc + envc)
	 * plus 4 more: (1) a pointer's worth of space for argc; (2) the NULL
	 * after the last argument (i.e. argv[argc]); (3) the NULL after the
	 * last environment variable (i.e. envp[envc]); and (4) the NULL after
	 * all the strings, at the very top of the stack.
	 */
	size = (args->na + 4) * args->to_ptrsize + args->auxsize +
	    (args->stk_strp - args->stk_base);

	/*
	 * Pad the string section with zeroes to align the stack size.
	 */
	pad = P2NPHASE(size, args->stk_align);

	if (STK_AVAIL(args) < pad)
		return (E2BIG);

	args->usrstack_size = size + pad;

	while (pad-- != 0)
		*args->stk_strp++ = 0;

	args->nc = args->stk_strp - args->stk_base;

	return (0);
}

static int
stk_copyout(uarg_t *args, char *usrstack, void **auxvpp, user_t *up)
{
	size_t ptrsize = args->to_ptrsize;
	ssize_t pslen;
	char *kstrp = args->stk_base;
	char *ustrp = usrstack - args->nc - ptrsize;
	char *usp = usrstack - args->usrstack_size;
	int *offp = (int *)(args->stk_base + args->stk_size);
	int envc = args->ne;
	int argc = args->na - envc;
	int i;

	/*
	 * Record argc for /proc.
	 */
	up->u_argc = argc;

	/*
	 * Put argc on the stack.  Note that even though it's an int,
	 * it always consumes ptrsize bytes (for alignment).
	 */
	if (stk_putptr(args, usp, (char *)(uintptr_t)argc))
		return (-1);

	/*
	 * Add argc space (ptrsize) to usp and record argv for /proc.
	 */
	up->u_argv = (uintptr_t)(usp += ptrsize);

	/*
	 * Put the argv[] pointers on the stack.
	 */
	for (i = 0; i < argc; i++, usp += ptrsize)
		if (stk_putptr(args, usp, &ustrp[*--offp]))
			return (-1);

	/*
	 * Copy arguments to u_psargs.
	 */
	pslen = MIN(args->arglen, PSARGSZ) - 1;
	for (i = 0; i < pslen; i++)
		up->u_psargs[i] = (kstrp[i] == '\0' ? ' ' : kstrp[i]);
	while (i < PSARGSZ)
		up->u_psargs[i++] = '\0';

	/*
	 * Add space for argv[]'s NULL terminator (ptrsize) to usp and
	 * record envp for /proc.
	 */
	up->u_envp = (uintptr_t)(usp += ptrsize);

	/*
	 * Put the envp[] pointers on the stack.
	 */
	for (i = 0; i < envc; i++, usp += ptrsize)
		if (stk_putptr(args, usp, &ustrp[*--offp]))
			return (-1);

	/*
	 * Add space for envp[]'s NULL terminator (ptrsize) to usp and
	 * remember where the stack ends, which is also where auxv begins.
	 */
	args->stackend = usp += ptrsize;

	/*
	 * Put all the argv[], envp[], and auxv strings on the stack.
	 */
	if (copyout(args->stk_base, ustrp, args->nc))
		return (-1);

	/*
	 * Fill in the aux vector now that we know the user stack addresses
	 * for the AT_SUN_PLATFORM, AT_SUN_EXECNAME, AT_SUN_BRANDNAME and
	 * AT_SUN_EMULATOR strings.
	 */
	if (auxvpp != NULL && *auxvpp != NULL) {
		if (args->to_model == DATAMODEL_NATIVE) {
			auxv_t **a = (auxv_t **)auxvpp;
			ADDAUX(*a, AT_SUN_PLATFORM, (long)&ustrp[*--offp])
			ADDAUX(*a, AT_SUN_EXECNAME, (long)&ustrp[*--offp])
			if (args->brandname != NULL)
				ADDAUX(*a,
				    AT_SUN_BRANDNAME, (long)&ustrp[*--offp])
			if (args->emulator != NULL)
				ADDAUX(*a,
				    AT_SUN_EMULATOR, (long)&ustrp[*--offp])
		} else {
			auxv32_t **a = (auxv32_t **)auxvpp;
			ADDAUX(*a,
			    AT_SUN_PLATFORM, (int)(uintptr_t)&ustrp[*--offp])
			ADDAUX(*a,
			    AT_SUN_EXECNAME, (int)(uintptr_t)&ustrp[*--offp])
			if (args->brandname != NULL)
				ADDAUX(*a, AT_SUN_BRANDNAME,
				    (int)(uintptr_t)&ustrp[*--offp])
			if (args->emulator != NULL)
				ADDAUX(*a, AT_SUN_EMULATOR,
				    (int)(uintptr_t)&ustrp[*--offp])
		}
	}

	return (0);
}

/*
 * Though the actual stack base is constant, slew the %sp by a random aligned
 * amount in [0,aslr_max_stack_skew).  Mostly, this makes life slightly more
 * complicated for buffer overflows hoping to overwrite the return address.
 *
 * On some platforms this helps avoid cache thrashing when identical processes
 * simultaneously share caches that don't provide enough associativity
 * (e.g. sun4v systems). In this case stack slewing makes the same hot stack
 * variables in different processes live in different cache sets increasing
 * effective associativity.
 */
size_t
exec_get_spslew(void)
{
#ifdef sun4v
	static uint_t sp_color_stride = 16;
	static uint_t sp_color_mask = 0x1f;
	static uint_t sp_current_color = (uint_t)-1;
#endif
	size_t off;

	ASSERT(ISP2(aslr_max_stack_skew));

	if ((aslr_max_stack_skew == 0) ||
	    !secflag_enabled(curproc, PROC_SEC_ASLR)) {
#ifdef sun4v
		uint_t spcolor = atomic_inc_32_nv(&sp_current_color);
		return ((size_t)((spcolor & sp_color_mask) *
		    SA(sp_color_stride)));
#else
		return (0);
#endif
	}

	(void) random_get_pseudo_bytes((uint8_t *)&off, sizeof (off));
	return (SA(P2PHASE(off, aslr_max_stack_skew)));
}

/*
 * Initialize a new user stack with the specified arguments and environment.
 * The initial user stack layout is as follows:
 *
 *	User Stack
 *	+---------------+ <--- curproc->p_usrstack
 *	|		|
 *	| slew		|
 *	|		|
 *	+---------------+
 *	| NULL		|
 *	+---------------+
 *	|		|
 *	| auxv strings	|
 *	|		|
 *	+---------------+
 *	|		|
 *	| envp strings	|
 *	|		|
 *	+---------------+
 *	|		|
 *	| argv strings	|
 *	|		|
 *	+---------------+ <--- ustrp
 *	|		|
 *	| aux vector	|
 *	|		|
 *	+---------------+ <--- auxv
 *	| NULL		|
 *	+---------------+
 *	| envp[envc-1]	|
 *	+---------------+
 *	| ...		|
 *	+---------------+
 *	| envp[0]	|
 *	+---------------+ <--- envp[]
 *	| NULL		|
 *	+---------------+
 *	| argv[argc-1]	|
 *	+---------------+
 *	| ...		|
 *	+---------------+
 *	| argv[0]	|
 *	+---------------+ <--- argv[]
 *	| argc		|
 *	+---------------+ <--- stack base
 */
int
exec_args(execa_t *uap, uarg_t *args, intpdata_t *intp, void **auxvpp)
{
	size_t size;
	int error;
	proc_t *p = ttoproc(curthread);
	user_t *up = PTOU(p);
	char *usrstack;
	rctl_entity_p_t e;
	struct as *as;
	extern int use_stk_lpg;
	size_t sp_slew;

	args->from_model = p->p_model;
	if (p->p_model == DATAMODEL_NATIVE) {
		args->from_ptrsize = sizeof (long);
	} else {
		args->from_ptrsize = sizeof (int32_t);
	}

	if (args->to_model == DATAMODEL_NATIVE) {
		args->to_ptrsize = sizeof (long);
		args->ncargs = NCARGS;
		args->stk_align = STACK_ALIGN;
		if (args->addr32)
			usrstack = (char *)USRSTACK64_32;
		else
			usrstack = (char *)USRSTACK;
	} else {
		args->to_ptrsize = sizeof (int32_t);
		args->ncargs = NCARGS32;
		args->stk_align = STACK_ALIGN32;
		usrstack = (char *)USRSTACK32;
	}

	ASSERT(P2PHASE((uintptr_t)usrstack, args->stk_align) == 0);

#if defined(__sparc)
	/*
	 * Make sure user register windows are empty before
	 * attempting to make a new stack.
	 */
	(void) flush_user_windows_to_stack(NULL);
#endif

	for (size = PAGESIZE; ; size *= 2) {
		args->stk_size = size;
		args->stk_base = kmem_alloc(size, KM_SLEEP);
		args->stk_strp = args->stk_base;
		args->stk_offp = (int *)(args->stk_base + size);
		error = stk_copyin(uap, args, intp, auxvpp);
		if (error == 0)
			break;
		kmem_free(args->stk_base, size);
		if (error != E2BIG && error != ENAMETOOLONG)
			return (error);
		if (size >= args->ncargs)
			return (E2BIG);
	}

	size = args->usrstack_size;

	ASSERT(error == 0);
	ASSERT(P2PHASE(size, args->stk_align) == 0);
	ASSERT((ssize_t)STK_AVAIL(args) >= 0);

	if (size > args->ncargs) {
		kmem_free(args->stk_base, args->stk_size);
		return (E2BIG);
	}

	/*
	 * Leave only the current lwp and force the other lwps to exit.
	 * If another lwp beat us to the punch by calling exit(), bail out.
	 */
	if ((error = exitlwps(0)) != 0) {
		kmem_free(args->stk_base, args->stk_size);
		return (error);
	}

	/*
	 * Revoke any doors created by the process.
	 */
	if (p->p_door_list)
		door_exit();

	/*
	 * Release schedctl data structures.
	 */
	if (p->p_pagep)
		schedctl_proc_cleanup();

	/*
	 * Clean up any DTrace helpers for the process.
	 */
	if (p->p_dtrace_helpers != NULL) {
		ASSERT(dtrace_helpers_cleanup != NULL);
<<<<<<< HEAD
		(*dtrace_helpers_cleanup)(NULL);
=======
		(*dtrace_helpers_cleanup)(p);
>>>>>>> 993e3faf
	}

	mutex_enter(&p->p_lock);
	/*
	 * Cleanup the DTrace provider associated with this process.
	 */
	if (p->p_dtrace_probes) {
		ASSERT(dtrace_fasttrap_exec_ptr != NULL);
		dtrace_fasttrap_exec_ptr(p);
	}
	mutex_exit(&p->p_lock);

	/*
	 * discard the lwpchan cache.
	 */
	if (p->p_lcp != NULL)
		lwpchan_destroy_cache(1);

	/*
	 * Delete the POSIX timers.
	 */
	if (p->p_itimer != NULL)
		timer_exit();

	/*
	 * Delete the ITIMER_REALPROF interval timer.
	 * The other ITIMER_* interval timers are specified
	 * to be inherited across exec().
	 */
	delete_itimer_realprof();

	if (AU_AUDITING())
		audit_exec(args->stk_base, args->stk_base + args->arglen,
		    args->na - args->ne, args->ne, args->pfcred);

	/*
	 * Ensure that we don't change resource associations while we
	 * change address spaces.
	 */
	mutex_enter(&p->p_lock);
	pool_barrier_enter();
	mutex_exit(&p->p_lock);

	/*
	 * Destroy the old address space and create a new one.
	 * From here on, any errors are fatal to the exec()ing process.
	 * On error we return -1, which means the caller must SIGKILL
	 * the process.
	 */
	relvm();

	mutex_enter(&p->p_lock);
	pool_barrier_exit();
	mutex_exit(&p->p_lock);

	up->u_execsw = args->execswp;

	p->p_brkbase = NULL;
	p->p_brksize = 0;
	p->p_brkpageszc = 0;
	p->p_stksize = 0;
	p->p_stkpageszc = 0;
	p->p_model = args->to_model;
	p->p_usrstack = usrstack;
	p->p_stkprot = args->stk_prot;
	p->p_datprot = args->dat_prot;

	/*
	 * Reset resource controls such that all controls are again active as
	 * well as appropriate to the potentially new address model for the
	 * process.
	 */
	e.rcep_p.proc = p;
	e.rcep_t = RCENTITY_PROCESS;
	rctl_set_reset(p->p_rctls, p, &e);

	/* Too early to call map_pgsz for the heap */
	if (use_stk_lpg) {
		p->p_stkpageszc = page_szc(map_pgsz(MAPPGSZ_STK, p, 0, 0, 0));
	}

	mutex_enter(&p->p_lock);
	p->p_flag |= SAUTOLPG;	/* kernel controls page sizes */
	mutex_exit(&p->p_lock);

	sp_slew = exec_get_spslew();
	ASSERT(P2PHASE(sp_slew, args->stk_align) == 0);
	/* Be certain we don't underflow */
	VERIFY((curproc->p_usrstack - (size + sp_slew)) < curproc->p_usrstack);
	exec_set_sp(size + sp_slew);

	as = as_alloc();
	p->p_as = as;
	as->a_proc = p;
	if (p->p_model == DATAMODEL_ILP32 || args->addr32)
		as->a_userlimit = (caddr_t)USERLIMIT32;
	(void) hat_setup(as->a_hat, HAT_ALLOC);
	hat_join_srd(as->a_hat, args->ex_vp);

	/*
	 * Finally, write out the contents of the new stack.
	 */
	error = stk_copyout(args, usrstack - sp_slew, auxvpp, up);
	kmem_free(args->stk_base, args->stk_size);
	return (error);
}<|MERGE_RESOLUTION|>--- conflicted
+++ resolved
@@ -26,12 +26,7 @@
 /*	Copyright (c) 1988 AT&T	*/
 /*	  All Rights Reserved  	*/
 /*
-<<<<<<< HEAD
- * Copyright 2014, Joyent, Inc.  All rights reserved.
- * Copyright 2016 Nexenta Systems, Inc.  All rights reserved.
-=======
  * Copyright 2016 Joyent, Inc.
->>>>>>> 993e3faf
  */
 
 #include <sys/types.h>
@@ -2002,11 +1997,7 @@
 	 */
 	if (p->p_dtrace_helpers != NULL) {
 		ASSERT(dtrace_helpers_cleanup != NULL);
-<<<<<<< HEAD
-		(*dtrace_helpers_cleanup)(NULL);
-=======
 		(*dtrace_helpers_cleanup)(p);
->>>>>>> 993e3faf
 	}
 
 	mutex_enter(&p->p_lock);
