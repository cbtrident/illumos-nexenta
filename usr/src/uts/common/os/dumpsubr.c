--- conflicted
+++ resolved
@@ -21,12 +21,8 @@
 
 /*
  * Copyright (c) 1998, 2010, Oracle and/or its affiliates. All rights reserved.
-<<<<<<< HEAD
- * Copyright 2016 Joyent, Inc.
+ * Copyright 2018 Joyent, Inc.
  * Copyright 2017 Nexenta Systems, Inc. All rights reserved.
-=======
- * Copyright 2018 Joyent, Inc.
->>>>>>> 8dfe5547
  */
 
 #include <sys/types.h>
