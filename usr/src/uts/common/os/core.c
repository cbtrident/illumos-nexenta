--- conflicted
+++ resolved
@@ -22,11 +22,8 @@
 /*
  * Copyright (c) 1989, 2010, Oracle and/or its affiliates. All rights reserved.
  * Copyright (c) 2011, Joyent Inc. All rights reserved.
-<<<<<<< HEAD
+ * Copyright (c) 2016 by Delphix. All rights reserved.
  * Copyright 2017 Nexenta Systems, Inc.
-=======
- * Copyright (c) 2016 by Delphix. All rights reserved.
->>>>>>> 993e3faf
  */
 
 /*	Copyright (c) 1984, 1986, 1987, 1988, 1989 AT&T	*/
