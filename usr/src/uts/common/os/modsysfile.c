/*
 * CDDL HEADER START
 *
 * The contents of this file are subject to the terms of the
 * Common Development and Distribution License (the "License").
 * You may not use this file except in compliance with the License.
 *
 * You can obtain a copy of the license at usr/src/OPENSOLARIS.LICENSE
 * or http://www.opensolaris.org/os/licensing.
 * See the License for the specific language governing permissions
 * and limitations under the License.
 *
 * When distributing Covered Code, include this CDDL HEADER in each
 * file and include the License file at usr/src/OPENSOLARIS.LICENSE.
 * If applicable, add the following below this CDDL HEADER, with the
 * fields enclosed by brackets "[]" replaced with your own identifying
 * information: Portions Copyright [yyyy] [name of copyright owner]
 *
 * CDDL HEADER END
 */

/*
 * Copyright 2008 Sun Microsystems, Inc.  All rights reserved.
 * Use is subject to license terms.
<<<<<<< HEAD
 * Copyright 2017 Nexenta Systems, Inc. All rights reserved.
=======
 * Copyright 2016 Nexenta Systems, Inc.
>>>>>>> 993e3faf
 */

#include <sys/types.h>
#include <sys/inttypes.h>
#include <sys/param.h>
#include <sys/systm.h>
#include <sys/user.h>
#include <sys/disp.h>
#include <sys/conf.h>
#include <sys/bootconf.h>
#include <sys/sysconf.h>
#include <sys/sunddi.h>
#include <sys/esunddi.h>
#include <sys/ddi_impldefs.h>
#include <sys/kmem.h>
#include <sys/vmem.h>
#include <sys/fs/ufs_fsdir.h>
#include <sys/hwconf.h>
#include <sys/modctl.h>
#include <sys/cmn_err.h>
#include <sys/kobj.h>
#include <sys/kobj_lex.h>
#include <sys/errno.h>
#include <sys/debug.h>
#include <sys/autoconf.h>
#include <sys/callb.h>
#include <sys/sysmacros.h>
#include <sys/dacf.h>
#include <vm/seg_kmem.h>

struct hwc_class *hcl_head;	/* head of list of classes */
static kmutex_t hcl_lock;	/* for accessing list of classes */

#define	DAFILE		"/etc/driver_aliases"
#define	CLASSFILE	"/etc/driver_classes"
#define	DACFFILE	"/etc/dacf.conf"

static char class_file[] = CLASSFILE;
static char dafile[] = DAFILE;
static char dacffile[] = DACFFILE;

char *self_assembly = "/etc/system.d/.self-assembly";
char *systemfile = "/etc/system";	/* name of ascii system file */

static struct sysparam *sysparam_hd;	/* head of parameters list */
static struct sysparam *sysparam_tl;	/* tail of parameters list */
static vmem_t *mod_sysfile_arena;	/* parser memory */

char obp_bootpath[BO_MAXOBJNAME];	/* bootpath from obp */

#if defined(_PSM_MODULES)

struct psm_mach {
	struct psm_mach *m_next;
	char		*m_machname;
};

static struct psm_mach *pmach_head;	/* head of list of classes */

#define	MACHFILE	"/etc/mach"
static char mach_file[] = MACHFILE;

#endif	/* _PSM_MODULES */

#if defined(_RTC_CONFIG)
static char rtc_config_file[] = "/etc/rtc_config";
#endif

static void sys_set_var(int, struct sysparam *, void *);

static void setparams(void);

/*
 * driver.conf parse thread control structure
 */
struct hwc_parse_mt {
	ksema_t		sema;
	char		*name;		/* name of .conf files */
	struct par_list	**pl;		/* parsed parent list */
	ddi_prop_t	**props;	/* parsed properties */
	int		rv;		/* return value */
};

static int hwc_parse_now(char *, struct par_list **, ddi_prop_t **);
static void hwc_parse_thread(struct hwc_parse_mt *);
static struct hwc_parse_mt *hwc_parse_mtalloc(char *, struct par_list **,
	ddi_prop_t **);
static void hwc_parse_mtfree(struct hwc_parse_mt *);
static void add_spec(struct hwc_spec *, struct par_list **);
static void add_props(struct hwc_spec *, ddi_prop_t **);

static void check_system_file(void);
static int sysparam_compare_entry(struct sysparam *, struct sysparam *);
static char *sysparam_type_to_str(int);
static void sysparam_count_entry(struct sysparam *, int *, u_longlong_t *);
static void sysparam_print_warning(struct sysparam *, u_longlong_t);

#ifdef DEBUG
static int parse_debug_on = 0;

/*VARARGS1*/
static void
parse_debug(struct _buf *file, char *fmt, ...)
{
	va_list adx;

	if (parse_debug_on) {
		va_start(adx, fmt);
		vprintf(fmt, adx);
		if (file)
			printf(" on line %d of %s\n", kobj_linenum(file),
			    kobj_filename(file));
		va_end(adx);
	}
}
#endif /* DEBUG */

#define	FE_BUFLEN 256

/*PRINTFLIKE3*/
void
kobj_file_err(int type,  struct _buf *file, char *fmt, ...)
{
	va_list ap;
	/*
	 * If we're in trouble, we might be short on stack... be paranoid
	 */
	char *buf = kmem_alloc(FE_BUFLEN, KM_SLEEP);
	char *trailer = kmem_alloc(FE_BUFLEN, KM_SLEEP);
	char *fmt_str = kmem_alloc(FE_BUFLEN, KM_SLEEP);
	char prefix = '\0';

	va_start(ap, fmt);
	if (strchr("^!?", fmt[0]) != NULL) {
		prefix = fmt[0];
		fmt++;
	}
	(void) vsnprintf(buf, FE_BUFLEN, fmt, ap);
	va_end(ap);
	(void) snprintf(trailer, FE_BUFLEN, " on line %d of %s",
	    kobj_linenum(file), kobj_filename(file));

	/*
	 * If prefixed with !^?, prepend that character
	 */
	if (prefix != '\0') {
		(void) snprintf(fmt_str, FE_BUFLEN, "%c%%s%%s", prefix);
	} else {
		(void) strncpy(fmt_str, "%s%s", FE_BUFLEN);
	}

	cmn_err(type, fmt_str, buf, trailer);
	kmem_free(buf, FE_BUFLEN);
	kmem_free(trailer, FE_BUFLEN);
	kmem_free(fmt_str, FE_BUFLEN);
}

#ifdef DEBUG
char *tokennames[] = {
	"UNEXPECTED",
	"EQUALS",
	"AMPERSAND",
	"BIT_OR",
	"STAR",
	"POUND",
	"COLON",
	"SEMICOLON",
	"COMMA",
	"SLASH",
	"WHITE_SPACE",
	"NEWLINE",
	"EOF",
	"STRING",
	"HEXVAL",
	"DECVAL",
	"NAME"
};
#endif /* DEBUG */

token_t
kobj_lex(struct _buf *file, char *val, size_t size)
{
	char	*cp;
	int	ch, oval, badquote;
	size_t	remain;
	token_t token = UNEXPECTED;

	if (size < 2)
		return (token);	/* this token is UNEXPECTED */

	cp = val;
	while ((ch = kobj_getc(file)) == ' ' || ch == '\t')
		;

	remain = size - 1;
	*cp++ = (char)ch;
	switch (ch) {
	case '=':
		token = EQUALS;
		break;
	case '&':
		token = AMPERSAND;
		break;
	case '|':
		token = BIT_OR;
		break;
	case '*':
		token = STAR;
		break;
	case '#':
		token = POUND;
		break;
	case ':':
		token = COLON;
		break;
	case ';':
		token = SEMICOLON;
		break;
	case ',':
		token = COMMA;
		break;
	case '/':
		token = SLASH;
		break;
	case ' ':
	case '\t':
	case '\f':
		while ((ch = kobj_getc(file)) == ' ' ||
		    ch == '\t' || ch == '\f') {
			if (--remain == 0) {
				token = UNEXPECTED;
				goto out;
			}
			*cp++ = (char)ch;
		}
		(void) kobj_ungetc(file);
		token = WHITE_SPACE;
		break;
	case '\n':
	case '\r':
		token = NEWLINE;
		break;
	case '"':
		remain++;
		cp--;
		badquote = 0;
		while (!badquote && (ch  = kobj_getc(file)) != '"') {
			switch (ch) {
			case '\n':
			case -1:
				kobj_file_err(CE_WARN, file, "Missing \"");
				remain = size - 1;
				cp = val;
				*cp++ = '\n';
				badquote = 1;
				/* since we consumed the newline/EOF */
				(void) kobj_ungetc(file);
				break;

			case '\\':
				if (--remain == 0) {
					token = UNEXPECTED;
					goto out;
				}
				ch = (char)kobj_getc(file);
				if (!isdigit(ch)) {
					/* escape the character */
					*cp++ = (char)ch;
					break;
				}
				oval = 0;
				while (ch >= '0' && ch <= '7') {
					ch -= '0';
					oval = (oval << 3) + ch;
					ch = (char)kobj_getc(file);
				}
				(void) kobj_ungetc(file);
				/* check for character overflow? */
				if (oval > 127) {
					cmn_err(CE_WARN,
					    "Character "
					    "overflow detected.");
				}
				*cp++ = (char)oval;
				break;
			default:
				if (--remain == 0) {
					token = UNEXPECTED;
					goto out;
				}
				*cp++ = (char)ch;
				break;
			}
		}
		token = STRING;
		break;

	case -1:
		token = EOF;
		break;

	default:
		/*
		 * detect a lone '-' (including at the end of a line), and
		 * identify it as a 'name'
		 */
		if (ch == '-') {
			if (--remain == 0) {
				token = UNEXPECTED;
				goto out;
			}
			*cp++ = (char)(ch = kobj_getc(file));
			if (iswhite(ch) || (ch == '\n')) {
				(void) kobj_ungetc(file);
				remain++;
				cp--;
				token = NAME;
				break;
			}
		} else if (isunary(ch)) {
			if (--remain == 0) {
				token = UNEXPECTED;
				goto out;
			}
			*cp++ = (char)(ch = kobj_getc(file));
		}


		if (isdigit(ch)) {
			if (ch == '0') {
				if ((ch = kobj_getc(file)) == 'x') {
					if (--remain == 0) {
						token = UNEXPECTED;
						goto out;
					}
					*cp++ = (char)ch;
					ch = kobj_getc(file);
					while (isxdigit(ch)) {
						if (--remain == 0) {
							token = UNEXPECTED;
							goto out;
						}
						*cp++ = (char)ch;
						ch = kobj_getc(file);
					}
					(void) kobj_ungetc(file);
					token = HEXVAL;
				} else {
					goto digit;
				}
			} else {
				ch = kobj_getc(file);
digit:
				while (isdigit(ch)) {
					if (--remain == 0) {
						token = UNEXPECTED;
						goto out;
					}
					*cp++ = (char)ch;
					ch = kobj_getc(file);
				}
				(void) kobj_ungetc(file);
				token = DECVAL;
			}
		} else if (isalpha(ch) || ch == '\\' || ch == '_') {
			if (ch != '\\') {
				ch = kobj_getc(file);
			} else {
				/*
				 * if the character was a backslash,
				 * back up so we can overwrite it with
				 * the next (i.e. escaped) character.
				 */
				remain++;
				cp--;
			}
			while (isnamechar(ch) || ch == '\\') {
				if (ch == '\\')
					ch = kobj_getc(file);
				if (--remain == 0) {
					token = UNEXPECTED;
					goto out;
				}
				*cp++ = (char)ch;
				ch = kobj_getc(file);
			}
			(void) kobj_ungetc(file);
			token = NAME;
		} else {
			token = UNEXPECTED;
		}
		break;
	}
out:
	*cp = '\0';

#ifdef DEBUG
	/*
	 * The UNEXPECTED token is the first element of the tokennames array,
	 * but its token value is -1.  Adjust the value by adding one to it
	 * to change it to an index of the array.
	 */
	parse_debug(NULL, "kobj_lex: token %s value '%s'\n",
	    tokennames[token+1], val);
#endif
	return (token);
}

/*
 * Leave NEWLINE as the next character.
 */

void
kobj_find_eol(struct _buf *file)
{
	int ch;

	while ((ch = kobj_getc(file)) != -1) {
		if (isnewline(ch)) {
			(void) kobj_ungetc(file);
			break;
		}
	}
}

/*
 * The ascii system file is read and processed.
 *
 * The syntax of commands is as follows:
 *
 * '*' in column 1 is a comment line.
 * <command> : <value>
 *
 * command is EXCLUDE, INCLUDE, FORCELOAD, ROOTDEV, ROOTFS,
 *	SWAPDEV, SWAPFS, MODDIR, SET
 *
 * value is an ascii string meaningful for the command.
 */

/*
 * Table of commands
 */
static struct modcmd modcmd[] = {
	{ "EXCLUDE",	MOD_EXCLUDE	},
	{ "exclude",	MOD_EXCLUDE	},
	{ "INCLUDE",	MOD_INCLUDE	},
	{ "include",	MOD_INCLUDE	},
	{ "FORCELOAD",	MOD_FORCELOAD	},
	{ "forceload",	MOD_FORCELOAD	},
	{ "ROOTDEV",	MOD_ROOTDEV	},
	{ "rootdev",	MOD_ROOTDEV	},
	{ "ROOTFS",	MOD_ROOTFS	},
	{ "rootfs",	MOD_ROOTFS	},
	{ "SWAPDEV",	MOD_SWAPDEV	},
	{ "swapdev",	MOD_SWAPDEV	},
	{ "SWAPFS",	MOD_SWAPFS	},
	{ "swapfs",	MOD_SWAPFS	},
	{ "MODDIR",	MOD_MODDIR	},
	{ "moddir",	MOD_MODDIR	},
	{ "SET",	MOD_SET		},
	{ "set",	MOD_SET		},
	{ "SET32",	MOD_SET32	},
	{ "set32",	MOD_SET32	},
	{ "SET64",	MOD_SET64	},
	{ "set64",	MOD_SET64	},
	{ NULL,		MOD_UNKNOWN	}
};


static char bad_op[] = "illegal operator '%s' used on a string";
static char colon_err[] = "A colon (:) must follow the '%s' command";
static char tok_err[] = "Unexpected token '%s'";
static char extra_err[] = "extraneous input ignored starting at '%s'";
static char oversize_err[] = "value too long";

static struct sysparam *
do_sysfile_cmd(struct _buf *file, const char *cmd)
{
	struct sysparam *sysp;
	struct modcmd *mcp;
	token_t token, op;
	char *cp;
	int ch;
	char tok1[MOD_MAXPATH + 1]; /* used to read the path set by 'moddir' */
	char tok2[64];

	for (mcp = modcmd; mcp->mc_cmdname != NULL; mcp++) {
		if (strcmp(mcp->mc_cmdname, cmd) == 0)
			break;
	}
	sysp = vmem_alloc(mod_sysfile_arena, sizeof (struct sysparam),
	    VM_SLEEP);
	bzero(sysp, sizeof (struct sysparam));
	sysp->sys_op = SETOP_NONE; /* set op to noop initially */

	switch (sysp->sys_type = mcp->mc_type) {
	case MOD_INCLUDE:
	case MOD_EXCLUDE:
	case MOD_FORCELOAD:
		/*
		 * Are followed by colon.
		 */
	case MOD_ROOTFS:
	case MOD_SWAPFS:
		if ((token = kobj_lex(file, tok1, sizeof (tok1))) == COLON) {
			token = kobj_lex(file, tok1, sizeof (tok1));
		} else {
			kobj_file_err(CE_WARN, file, colon_err, cmd);
		}
		if (token != NAME) {
			kobj_file_err(CE_WARN, file, "value expected");
			goto bad;
		}

		cp = tok1 + strlen(tok1);
		while ((ch = kobj_getc(file)) != -1 && !iswhite(ch) &&
		    !isnewline(ch)) {
			if (cp - tok1 >= sizeof (tok1) - 1) {
				kobj_file_err(CE_WARN, file, oversize_err);
				goto bad;
			}
			*cp++ = (char)ch;
		}
		*cp = '\0';

		if (ch != -1)
			(void) kobj_ungetc(file);
		if (sysp->sys_type == MOD_INCLUDE)
			return (NULL);
		sysp->sys_ptr = vmem_alloc(mod_sysfile_arena, strlen(tok1) + 1,
		    VM_SLEEP);
		(void) strcpy(sysp->sys_ptr, tok1);
		break;
	case MOD_SET:
	case MOD_SET64:
	case MOD_SET32:
	{
		char *var;
		token_t tok3;

		if (kobj_lex(file, tok1, sizeof (tok1)) != NAME) {
			kobj_file_err(CE_WARN, file, "value expected");
			goto bad;
		}

		/*
		 * If the next token is a colon (:),
		 * we have the <modname>:<variable> construct.
		 */
		if ((token = kobj_lex(file, tok2, sizeof (tok2))) == COLON) {
			if ((token = kobj_lex(file, tok2,
			    sizeof (tok2))) == NAME) {
				var = tok2;
				/*
				 * Save the module name.
				 */
				sysp->sys_modnam = vmem_alloc(mod_sysfile_arena,
				    strlen(tok1) + 1, VM_SLEEP);
				(void) strcpy(sysp->sys_modnam, tok1);
				op = kobj_lex(file, tok1, sizeof (tok1));
			} else {
				kobj_file_err(CE_WARN, file, "value expected");
				goto bad;
			}
		} else {
			/* otherwise, it was the op */
			var = tok1;
			op = token;
		}
		/*
		 * kernel param - place variable name in sys_ptr.
		 */
		sysp->sys_ptr = vmem_alloc(mod_sysfile_arena, strlen(var) + 1,
		    VM_SLEEP);
		(void) strcpy(sysp->sys_ptr, var);
		/* set operation */
		switch (op) {
		case EQUALS:
			/* simple assignment */
			sysp->sys_op = SETOP_ASSIGN;
			break;
		case AMPERSAND:
			/* bitwise AND */
			sysp->sys_op = SETOP_AND;
			break;
		case BIT_OR:
			/* bitwise OR */
			sysp->sys_op = SETOP_OR;
			break;
		default:
			/* unsupported operation */
			kobj_file_err(CE_WARN, file,
			    "unsupported operator %s", tok2);
			goto bad;
		}

		switch ((tok3 = kobj_lex(file, tok1, sizeof (tok1)))) {
		case STRING:
			/* string variable */
			if (sysp->sys_op != SETOP_ASSIGN) {
				kobj_file_err(CE_WARN, file, bad_op, tok1);
				goto bad;
			}
			if (kobj_get_string(&sysp->sys_info, tok1) == 0) {
				kobj_file_err(CE_WARN, file, "string garbled");
				goto bad;
			}
			/*
			 * Set SYSPARAM_STR_TOKEN in sys_flags to notify
			 * sysparam_print_warning() that this is a string
			 * token.
			 */
			sysp->sys_flags |= SYSPARAM_STR_TOKEN;
			break;
		case HEXVAL:
		case DECVAL:
			if (kobj_getvalue(tok1, &sysp->sys_info) == -1) {
				kobj_file_err(CE_WARN, file,
				    "invalid number '%s'", tok1);
				goto bad;
			}

			/*
			 * Set the appropriate flag (hexadecimal or decimal)
			 * in sys_flags for sysparam_print_warning() to be
			 * able to print the number with the correct format.
			 */
			if (tok3 == HEXVAL) {
				sysp->sys_flags |= SYSPARAM_HEX_TOKEN;
			} else {
				sysp->sys_flags |= SYSPARAM_DEC_TOKEN;
			}
			break;
		default:
			kobj_file_err(CE_WARN, file, "bad rvalue '%s'", tok1);
			goto bad;
		} /* end switch */

		/*
		 * Now that we've parsed it to check the syntax, consider
		 * discarding it (because it -doesn't- apply to this flavor
		 * of the kernel)
		 */
#ifdef _LP64
		if (sysp->sys_type == MOD_SET32)
			return (NULL);
#else
		if (sysp->sys_type == MOD_SET64)
			return (NULL);
#endif
		sysp->sys_type = MOD_SET;
		break;
	}
	case MOD_MODDIR:
		if ((token = kobj_lex(file, tok1, sizeof (tok1))) != COLON) {
			kobj_file_err(CE_WARN, file, colon_err, cmd);
			goto bad;
		}

		cp = tok1;
		while ((token = kobj_lex(file, cp,
		    sizeof (tok1) - (cp - tok1))) != NEWLINE && token != EOF) {
			if (token == -1) {
				kobj_file_err(CE_WARN, file, oversize_err);
				goto bad;
			}
			cp += strlen(cp);
			while ((ch = kobj_getc(file)) != -1 && !iswhite(ch) &&
			    !isnewline(ch) && ch != ':') {
				if (cp - tok1 >= sizeof (tok1) - 1) {
					kobj_file_err(CE_WARN, file,
					    oversize_err);
					goto bad;
				}
				*cp++ = (char)ch;
			}
			*cp++ = ' ';
			if (isnewline(ch)) {
				cp--;
				(void) kobj_ungetc(file);
			}
		}
		(void) kobj_ungetc(file);
		*cp  = '\0';
		sysp->sys_ptr = vmem_alloc(mod_sysfile_arena, strlen(tok1) + 1,
		    VM_SLEEP);
		(void) strcpy(sysp->sys_ptr, tok1);
		break;

	case MOD_SWAPDEV:
	case MOD_ROOTDEV:
		if ((token = kobj_lex(file, tok1, sizeof (tok1))) != COLON) {
			kobj_file_err(CE_WARN, file, colon_err, cmd);
			goto bad;
		}
		while ((ch = kobj_getc(file)) == ' ' || ch == '\t')
			;
		cp = tok1;
		while (!iswhite(ch) && !isnewline(ch) && ch != -1) {
			if (cp - tok1 >= sizeof (tok1) - 1) {
				kobj_file_err(CE_WARN, file, oversize_err);
				goto bad;
			}

			*cp++ = (char)ch;
			ch = kobj_getc(file);
		}
		if (ch != -1)
			(void) kobj_ungetc(file);
		*cp = '\0';

		sysp->sys_ptr = vmem_alloc(mod_sysfile_arena, strlen(tok1) + 1,
		    VM_SLEEP);
		(void) strcpy(sysp->sys_ptr, tok1);
		break;

	case MOD_UNKNOWN:
	default:
		kobj_file_err(CE_WARN, file, "unknown command '%s'", cmd);
		goto bad;
	}

	return (sysp);

bad:
	kobj_find_eol(file);
	return (NULL);
}

static void
read_system_file(char *name)
{
	register struct sysparam *sp;
	register struct _buf *file;
	register token_t token, last_tok;
	char tokval[MAXLINESIZE];

	if ((file = kobj_open_file(name)) ==
	    (struct _buf *)-1) {
		if (strcmp(name, systemfile) == 0)
			cmn_err(CE_WARN, "cannot open system file: %s",
			    name);
	} else {
		if (sysparam_tl == NULL)
			sysparam_tl = (struct sysparam *)&sysparam_hd;

		last_tok = NEWLINE;
		while ((token = kobj_lex(file, tokval,
		    sizeof (tokval))) != EOF) {
			switch (token) {
			case STAR:
			case POUND:
				/*
				 * Skip comments.
				 */
				kobj_find_eol(file);
				break;
			case NEWLINE:
				kobj_newline(file);
				last_tok = NEWLINE;
				break;
			case NAME:
				if (last_tok != NEWLINE) {
					kobj_file_err(CE_WARN, file,
					    extra_err, tokval);
					kobj_find_eol(file);
				} else if ((sp = do_sysfile_cmd(file,
				    tokval)) != NULL) {
					sp->sys_next = NULL;
					sysparam_tl->sys_next = sp;
					sysparam_tl = sp;
				}
				last_tok = NAME;
				break;
			default:
				kobj_file_err(CE_WARN,
				    file, tok_err, tokval);
				kobj_find_eol(file);
				break;
			}
		}
		kobj_close_file(file);
	}
}

void
mod_read_system_file(int ask)
{
	mod_sysfile_arena = vmem_create("mod_sysfile", NULL, 0, 8,
	    segkmem_alloc, segkmem_free, heap_arena, 0, VM_SLEEP);

	if (ask)
		mod_askparams();

	/*
	 * Read the user self-assembly file first
	 * to preserve existing system settings.
	 */
	if (self_assembly != NULL)
		read_system_file(self_assembly);

	if (systemfile != NULL)
		read_system_file(systemfile);

	/*
	 * Sanity check of /etc/system.
	 */
	check_system_file();

	param_preset();
	(void) mod_sysctl(SYS_SET_KVAR, NULL);
	param_check();

	if (ask == 0)
		setparams();
}

/*
 * Search for a specific module variable assignment in /etc/system.  If
 * successful, 1 is returned and the value is stored in '*value'.
 * Otherwise 0 is returned and '*value' isn't modified.  If 'module' is
 * NULL we look for global definitions.
 *
 * This is useful if the value of an assignment is needed before a
 * module is loaded (e.g. to obtain a default privileged rctl limit).
 */
int
mod_sysvar(const char *module, const char *name, u_longlong_t *value)
{
	struct sysparam	*sysp;
	int cnt = 0; /* dummy */

	ASSERT(name != NULL);
	ASSERT(value != NULL);
	for (sysp = sysparam_hd; sysp != NULL; sysp = sysp->sys_next) {

		if ((sysp->sys_type == MOD_SET) &&
		    (((module == NULL) && (sysp->sys_modnam == NULL)) ||
		    ((module != NULL) && (sysp->sys_modnam != NULL) &&
		    (strcmp(module, sysp->sys_modnam) == 0)))) {

			ASSERT(sysp->sys_ptr != NULL);

			if (strcmp(name, sysp->sys_ptr) == 0) {
				sysparam_count_entry(sysp, &cnt, value);
				if ((sysp->sys_flags & SYSPARAM_TERM) != 0)
					return (1);
				continue;
			}
		}
	}
	ASSERT(cnt == 0);
	return (0);
}

/*
 * This function scans sysparam records, which are created from the
 * contents of /etc/system, for entries which are logical duplicates,
 * and prints warning messages as appropriate.  When multiple "set"
 * commands are encountered, the pileup of values with "&", "|"
 * and "=" operators results in the final value.
 */
static void
check_system_file(void)
{
	struct sysparam	*sysp;

	for (sysp = sysparam_hd; sysp != NULL; sysp = sysp->sys_next) {
		struct sysparam *entry, *final;
		u_longlong_t value = 0;
		int cnt = 1;
		/*
		 * If the entry is already checked, skip it.
		 */
		if ((sysp->sys_flags & SYSPARAM_DUP) != 0)
			continue;
		/*
		 * Check if there is a duplicate entry by doing a linear
		 * search.
		 */
		final = sysp;
		for (entry = sysp->sys_next; entry != NULL;
		    entry = entry->sys_next) {
			/*
			 * Check the entry. if it's different, skip this.
			 */
			if (sysparam_compare_entry(sysp, entry) != 0)
				continue;
			/*
			 * Count the entry and put the mark.
			 */
			sysparam_count_entry(entry, &cnt, &value);
			entry->sys_flags |= SYSPARAM_DUP;
			final = entry;
		}
		final->sys_flags |= SYSPARAM_TERM;
		/*
		 * Print the warning if it's duplicated.
		 */
		if (cnt >= 2)
			sysparam_print_warning(final, value);
	}
}

/*
 * Compare the sysparam records.
 * Return 0 if they are the same, return 1 if not.
 */
static int
sysparam_compare_entry(struct sysparam *sysp, struct sysparam *entry)
{
	ASSERT(sysp->sys_ptr != NULL && entry->sys_ptr != NULL);

	/*
	 * If the command is rootdev, rootfs, swapdev, swapfs or moddir,
	 * the record with the same type is treated as a duplicate record.
	 * In other cases, the record is treated as a duplicate record when
	 * its type, its module name (if it exists), and its variable name
	 * are the same.
	 */
	switch (sysp->sys_type) {
	case MOD_ROOTDEV:
	case MOD_ROOTFS:
	case MOD_SWAPDEV:
	case MOD_SWAPFS:
	case MOD_MODDIR:
		return (sysp->sys_type == entry->sys_type ? 0 : 1);
	default: /* In other cases, just go through it. */
		break;
	}

	if (sysp->sys_type != entry->sys_type)
		return (1);

	if (sysp->sys_modnam != NULL && entry->sys_modnam == NULL)
		return (1);

	if (sysp->sys_modnam == NULL && entry->sys_modnam != NULL)
		return (1);

	if (sysp->sys_modnam != NULL && entry->sys_modnam != NULL &&
	    strcmp(sysp->sys_modnam, entry->sys_modnam) != 0)
		return (1);

	return (strcmp(sysp->sys_ptr, entry->sys_ptr));
}

/*
 * Translate a sysparam type value to a string.
 */
static char *
sysparam_type_to_str(int type)
{
	struct modcmd *mcp;

	for (mcp = modcmd; mcp->mc_cmdname != NULL; mcp++) {
		if (mcp->mc_type == type)
			break;
	}
	ASSERT(mcp->mc_type == type);

	if (type != MOD_UNKNOWN)
		return ((++mcp)->mc_cmdname); /* lower case */
	else
		return ("");	/* MOD_UNKNOWN */
}

/*
 * Check the entry and accumulate the number of entries.
 */
static void
sysparam_count_entry(struct sysparam *sysp, int *cnt, u_longlong_t *value)
{
	u_longlong_t ul = sysp->sys_info;

	switch (sysp->sys_op) {
	case SETOP_ASSIGN:
		*value = ul;
		(*cnt)++;
		return;
	case SETOP_AND:
		*value &= ul;
		return;
	case SETOP_OR:
		*value |= ul;
		return;
	default: /* Not MOD_SET */
		(*cnt)++;
		return;
	}
}

/*
 * Print out the warning if multiple entries are found in the system file.
 */
static void
sysparam_print_warning(struct sysparam *sysp, u_longlong_t value)
{
	char *modnam = sysp->sys_modnam;
	char *varnam = sysp->sys_ptr;
	int type = sysp->sys_type;
	char *typenam = sysparam_type_to_str(type);
	boolean_t str_token = ((sysp->sys_flags & SYSPARAM_STR_TOKEN) != 0);
	boolean_t hex_number = ((sysp->sys_flags & SYSPARAM_HEX_TOKEN) != 0);
#define	warn_format1 " is set more than once in /%s. "
#define	warn_format2 " applied as the current setting.\n"

	ASSERT(varnam != NULL);

	if (type == MOD_SET) {
		/*
		 * If a string token is set, print out the string
		 * instead of its pointer value. In other cases,
		 * print out the value with the appropriate format
		 * for a hexadecimal number or a decimal number.
		 */
		if (modnam == NULL) {
			if (str_token == B_TRUE) {
				cmn_err(CE_WARN, "%s" warn_format1
				    "\"%s %s = %s\"" warn_format2,
				    varnam, systemfile, typenam,
				    varnam, (char *)(uintptr_t)value);
			} else if (hex_number == B_TRUE) {
				cmn_err(CE_WARN, "%s" warn_format1
				    "\"%s %s = 0x%llx\"" warn_format2,
				    varnam, systemfile, typenam,
				    varnam, value);
			} else {
				cmn_err(CE_WARN, "%s" warn_format1
				    "\"%s %s = %lld\"" warn_format2,
				    varnam, systemfile, typenam,
				    varnam, value);
			}
		} else {
			if (str_token == B_TRUE) {
				cmn_err(CE_WARN, "%s:%s" warn_format1
				    "\"%s %s:%s = %s\"" warn_format2,
				    modnam, varnam, systemfile,
				    typenam, modnam, varnam,
				    (char *)(uintptr_t)value);
			} else if (hex_number == B_TRUE) {
				cmn_err(CE_WARN, "%s:%s" warn_format1
				    "\"%s %s:%s = 0x%llx\"" warn_format2,
				    modnam, varnam, systemfile,
				    typenam, modnam, varnam, value);
			} else {
				cmn_err(CE_WARN, "%s:%s" warn_format1
				    "\"%s %s:%s = %lld\"" warn_format2,
				    modnam, varnam, systemfile,
				    typenam, modnam, varnam, value);
			}
		}
	} else {
		/*
		 * If the type is MOD_ROOTDEV, MOD_ROOTFS, MOD_SWAPDEV,
		 * MOD_SWAPFS or MOD_MODDIR, the entry is treated as
		 * a duplicate one if it has the same type regardless
		 * of its variable name.
		 */
		switch (type) {
		case MOD_ROOTDEV:
		case MOD_ROOTFS:
		case MOD_SWAPDEV:
		case MOD_SWAPFS:
		case MOD_MODDIR:
			cmn_err(CE_WARN, "\"%s\" appears more than once "
			    "in /%s.", typenam, systemfile);
			break;
		default:
			cmn_err(CE_NOTE, "\"%s: %s\" appears more than once "
			    "in /%s.", typenam, varnam, systemfile);
			break;
		}
	}
}

/*
 * Process the system file commands.
 */
int
mod_sysctl(int fcn, void *p)
{
	static char wmesg[] = "forceload of %s failed";
	struct sysparam *sysp;
	char *name;
	struct modctl *modp;

	if (sysparam_hd == NULL)
		return (0);

	for (sysp = sysparam_hd; sysp != NULL; sysp = sysp->sys_next) {

		switch (fcn) {

		case SYS_FORCELOAD:
		if (sysp->sys_type == MOD_FORCELOAD) {
			name = sysp->sys_ptr;
			if (modload(NULL, name) == -1)
				cmn_err(CE_WARN, wmesg, name);
			/*
			 * The following works because it
			 * runs before autounloading is started!!
			 */
			modp = mod_find_by_filename(NULL, name);
			if (modp != NULL)
				modp->mod_loadflags |= MOD_NOAUTOUNLOAD;
			/*
			 * For drivers, attempt to install it.
			 */
			if (strncmp(sysp->sys_ptr, "drv", 3) == 0) {
				(void) ddi_install_driver(name + 4);
			}
		}
		break;

		case SYS_SET_KVAR:
		case SYS_SET_MVAR:
			if (sysp->sys_type == MOD_SET)
				sys_set_var(fcn, sysp, p);
			break;

		case SYS_CHECK_EXCLUDE:
			if (sysp->sys_type == MOD_EXCLUDE) {
				if (p == NULL || sysp->sys_ptr == NULL)
					return (0);
				if (strcmp((char *)p, sysp->sys_ptr) == 0)
					return (1);
			}
		}
	}

	return (0);
}

/*
 * Process the system file commands, by type.
 */
int
mod_sysctl_type(int type, int (*func)(struct sysparam *, void *), void *p)
{
	struct sysparam *sysp;
	int	err;

	for (sysp = sysparam_hd; sysp != NULL; sysp = sysp->sys_next)
		if (sysp->sys_type == type)
			if (err = (*(func))(sysp, p))
				return (err);
	return (0);
}


static char seterr[] = "Symbol %s has size of 0 in symbol table. %s";
static char assumption[] = "Assuming it is an 'int'";
static char defmsg[] = "Trying to set a variable that is of size %d";

static void set_int8_var(uintptr_t, struct sysparam *);
static void set_int16_var(uintptr_t, struct sysparam *);
static void set_int32_var(uintptr_t, struct sysparam *);
static void set_int64_var(uintptr_t, struct sysparam *);

static void
sys_set_var(int fcn, struct sysparam *sysp, void *p)
{
	uintptr_t symaddr;
	int size;

	if (fcn == SYS_SET_KVAR && sysp->sys_modnam == NULL) {
		symaddr = kobj_getelfsym(sysp->sys_ptr, NULL, &size);
	} else if (fcn == SYS_SET_MVAR) {
		if (sysp->sys_modnam == (char *)NULL ||
		    strcmp(((struct modctl *)p)->mod_modname,
		    sysp->sys_modnam) != 0)
			return;
		symaddr = kobj_getelfsym(sysp->sys_ptr,
		    ((struct modctl *)p)->mod_mp, &size);
	} else
		return;

	if (symaddr != NULL) {
		switch (size) {
		case 1:
			set_int8_var(symaddr, sysp);
			break;
		case 2:
			set_int16_var(symaddr, sysp);
			break;
		case 0:
			cmn_err(CE_WARN, seterr, sysp->sys_ptr, assumption);
			/*FALLTHROUGH*/
		case 4:
			set_int32_var(symaddr, sysp);
			break;
		case 8:
			set_int64_var(symaddr, sysp);
			break;
		default:
			cmn_err(CE_WARN, defmsg, size);
			break;
		}
	} else {
		printf("sorry, variable '%s' is not defined in the '%s' ",
		    sysp->sys_ptr,
		    sysp->sys_modnam ? sysp->sys_modnam : "kernel");
		if (sysp->sys_modnam)
			printf("module");
		printf("\n");
	}
}

static void
set_int8_var(uintptr_t symaddr, struct sysparam *sysp)
{
	uint8_t uc = (uint8_t)sysp->sys_info;

	if (moddebug & MODDEBUG_LOADMSG)
		printf("OP: %x: param '%s' was '0x%" PRIx8
		    "' in module: '%s'.\n", sysp->sys_op, sysp->sys_ptr,
		    *(uint8_t *)symaddr, sysp->sys_modnam);

	switch (sysp->sys_op) {
	case SETOP_ASSIGN:
		*(uint8_t *)symaddr = uc;
		break;
	case SETOP_AND:
		*(uint8_t *)symaddr &= uc;
		break;
	case SETOP_OR:
		*(uint8_t *)symaddr |= uc;
		break;
	}

	if (moddebug & MODDEBUG_LOADMSG)
		printf("now it is set to '0x%" PRIx8 "'.\n",
		    *(uint8_t *)symaddr);
}

static void
set_int16_var(uintptr_t symaddr, struct sysparam *sysp)
{
	uint16_t us = (uint16_t)sysp->sys_info;

	if (moddebug & MODDEBUG_LOADMSG)
		printf("OP: %x: param '%s' was '0x%" PRIx16
		    "' in module: '%s'.\n", sysp->sys_op, sysp->sys_ptr,
		    *(uint16_t *)symaddr, sysp->sys_modnam);

	switch (sysp->sys_op) {
	case SETOP_ASSIGN:
		*(uint16_t *)symaddr = us;
		break;
	case SETOP_AND:
		*(uint16_t *)symaddr &= us;
		break;
	case SETOP_OR:
		*(uint16_t *)symaddr |= us;
		break;
	}

	if (moddebug & MODDEBUG_LOADMSG)
		printf("now it is set to '0x%" PRIx16 "'.\n",
		    *(uint16_t *)symaddr);
}

static void
set_int32_var(uintptr_t symaddr, struct sysparam *sysp)
{
	uint32_t ui = (uint32_t)sysp->sys_info;

	if (moddebug & MODDEBUG_LOADMSG)
		printf("OP: %x: param '%s' was '0x%" PRIx32
		    "' in module: '%s'.\n", sysp->sys_op, sysp->sys_ptr,
		    *(uint32_t *)symaddr, sysp->sys_modnam);

	switch (sysp->sys_op) {
	case SETOP_ASSIGN:
		*(uint32_t *)symaddr = ui;
		break;
	case SETOP_AND:
		*(uint32_t *)symaddr &= ui;
		break;
	case SETOP_OR:
		*(uint32_t *)symaddr |= ui;
		break;
	}

	if (moddebug & MODDEBUG_LOADMSG)
		printf("now it is set to '0x%" PRIx32 "'.\n",
		    *(uint32_t *)symaddr);
}

static void
set_int64_var(uintptr_t symaddr, struct sysparam *sysp)
{
	uint64_t ul = sysp->sys_info;

	if (moddebug & MODDEBUG_LOADMSG)
		printf("OP: %x: param '%s' was '0x%" PRIx64
		    "' in module: '%s'.\n", sysp->sys_op, sysp->sys_ptr,
		    *(uint64_t *)symaddr, sysp->sys_modnam);

	switch (sysp->sys_op) {
	case SETOP_ASSIGN:
		*(uint64_t *)symaddr = ul;
		break;
	case SETOP_AND:
		*(uint64_t *)symaddr &= ul;
		break;
	case SETOP_OR:
		*(uint64_t *)symaddr |= ul;
		break;
	}

	if (moddebug & MODDEBUG_LOADMSG)
		printf("now it is set to '0x%" PRIx64 "'.\n",
		    *(uint64_t *)symaddr);
}

/*
 * The next item on the line is a string value. Allocate memory for
 * it and copy the string. Return 1, and set arg ptr to newly allocated
 * and initialized buffer, or NULL if an error occurs.
 */
int
kobj_get_string(u_longlong_t *llptr, char *tchar)
{
	char *cp;
	char *start = (char *)0;
	int len = 0;

	len = strlen(tchar);
	start = tchar;
	/* copy string */
	cp = vmem_alloc(mod_sysfile_arena, len + 1, VM_SLEEP);
	bzero(cp, len + 1);
	*llptr = (u_longlong_t)(uintptr_t)cp;
	for (; len > 0; len--) {
		/* convert some common escape sequences */
		if (*start == '\\') {
			switch (*(start + 1)) {
			case 't':
				/* tab */
				*cp++ = '\t';
				len--;
				start += 2;
				break;
			case 'n':
				/* new line */
				*cp++ = '\n';
				len--;
				start += 2;
				break;
			case 'b':
				/* back space */
				*cp++ = '\b';
				len--;
				start += 2;
				break;
			default:
				/* simply copy it */
				*cp++ = *start++;
				break;
			}
		} else
			*cp++ = *start++;
	}
	*cp = '\0';
	return (1);
}


/*
 * this function frees the memory allocated by kobj_get_string
 */
void
kobj_free_string(void *ptr, int len)
{
	vmem_free(mod_sysfile_arena, ptr, len);
}


/*
 * get a decimal octal or hex number. Handle '~' for one's complement.
 */
int
kobj_getvalue(const char *token, u_longlong_t *valuep)
{
	int radix;
	u_longlong_t retval = 0;
	int onescompl = 0;
	int negate = 0;
	char c;

	if (*token == '~') {
		onescompl++; /* perform one's complement on result */
		token++;
	} else if (*token == '-') {
		negate++;
		token++;
	}
	if (*token == '0') {
		token++;
		c = *token;

		if (c == '\0') {
			*valuep = 0;	/* value is 0 */
			return (0);
		}

		if (c == 'x' || c == 'X') {
			radix = 16;
			token++;
		} else
			radix = 8;
	} else
		radix = 10;

	while ((c = *token++)) {
		switch (radix) {
		case 8:
			if (c >= '0' && c <= '7')
				c -= '0';
			else
				return (-1);	/* invalid number */
			retval = (retval << 3) + c;
			break;
		case 10:
			if (c >= '0' && c <= '9')
				c -= '0';
			else
				return (-1);	/* invalid number */
			retval = (retval * 10) + c;
			break;
		case 16:
			if (c >= 'a' && c <= 'f')
				c = c - 'a' + 10;
			else if (c >= 'A' && c <= 'F')
				c = c - 'A' + 10;
			else if (c >= '0' && c <= '9')
				c -= '0';
			else
				return (-1);	/* invalid number */
			retval = (retval << 4) + c;
			break;
		}
	}
	if (onescompl)
		retval = ~retval;
	if (negate)
		retval = -retval;
	*valuep = retval;
	return (0);
}

/*
 * Path to the root device and root filesystem type from
 * property information derived from the boot subsystem
 */
void
setbootpath(char *path)
{
	rootfs.bo_flags |= BO_VALID;
	(void) copystr(path, rootfs.bo_name, BO_MAXOBJNAME, NULL);
	BMDPRINTF(("rootfs bootpath: %s\n", rootfs.bo_name));
}

void
setbootfstype(char *fstype)
{
	(void) copystr(fstype, rootfs.bo_fstype, BO_MAXFSNAME, NULL);
	BMDPRINTF(("rootfs fstype: %s\n", rootfs.bo_fstype));
}

/*
 * set parameters that can be set early during initialization.
 */
static void
setparams()
{
	struct sysparam *sysp;
	struct bootobj *bootobjp;

	for (sysp = sysparam_hd; sysp != NULL; sysp = sysp->sys_next) {

		if (sysp->sys_type == MOD_MODDIR) {
			default_path = sysp->sys_ptr;
			continue;
		}

		if (sysp->sys_type == MOD_SWAPDEV ||
		    sysp->sys_type == MOD_SWAPFS)
			bootobjp = &swapfile;
		else if (sysp->sys_type == MOD_ROOTFS)
			bootobjp = &rootfs;

		switch (sysp->sys_type) {
		case MOD_SWAPDEV:
			bootobjp->bo_flags |= BO_VALID;
			(void) copystr(sysp->sys_ptr, bootobjp->bo_name,
			    BO_MAXOBJNAME, NULL);
			break;
		case MOD_ROOTFS:
		case MOD_SWAPFS:
			bootobjp->bo_flags |= BO_VALID;
			(void) copystr(sysp->sys_ptr, bootobjp->bo_fstype,
			    BO_MAXOBJNAME, NULL);
			break;
		case MOD_ROOTDEV:
		default:
			break;
		}
	}
}

/*
 * clean up after an error.
 */
static void
hwc_free(struct hwc_spec *hwcp)
{
	char *name;

	if ((name = hwcp->hwc_parent_name) != NULL)
		kmem_free(name, strlen(name) + 1);
	if ((name = hwcp->hwc_class_name) != NULL)
		kmem_free(name, strlen(name) + 1);
	if ((name = hwcp->hwc_devi_name) != NULL)
		kmem_free(name, strlen(name) + 1);
	i_ddi_prop_list_delete(hwcp->hwc_devi_sys_prop_ptr);
	kmem_free(hwcp, sizeof (struct hwc_spec));
}

/*
 * Free a list of specs
 */
void
hwc_free_spec_list(struct hwc_spec *list)
{
	while (list) {
		struct hwc_spec *tmp = list;
		list = tmp->hwc_next;
		hwc_free(tmp);
	}
}

struct val_list {
	struct val_list *val_next;
	enum {
		VAL_STRING,
		VAL_INTEGER
	} val_type;
	int		val_size;
	union {
		char *string;
		int integer;
	} val;
};

static struct val_list *
add_val(struct val_list **val_listp, struct val_list *tail,
    int val_type, caddr_t val)
{
	struct val_list *new_val;
#ifdef DEBUG
	struct val_list *listp = *val_listp;
#endif

	new_val = kmem_alloc(sizeof (struct val_list), KM_SLEEP);
	new_val->val_next = NULL;
	if ((new_val->val_type = val_type) == VAL_STRING) {
		new_val->val_size = strlen((char *)val) + 1;
		new_val->val.string = kmem_alloc(new_val->val_size, KM_SLEEP);
		(void) strcpy(new_val->val.string, (char *)val);
	} else {
		new_val->val_size = sizeof (int);
		new_val->val.integer = (int)(uintptr_t)val;
	}

	ASSERT((listp == NULL && tail == NULL) ||
	    (listp != NULL && tail != NULL));

	if (tail != NULL) {
		ASSERT(tail->val_next == NULL);
		tail->val_next = new_val;
	} else {
		*val_listp = new_val;
	}

	return (new_val);
}

static void
free_val_list(struct val_list *head)
{
	struct val_list *tval_list;

	for (/* CSTYLED */; head != NULL; /* CSTYLED */) {
		tval_list = head;
		head = head->val_next;
		if (tval_list->val_type == VAL_STRING)
			kmem_free(tval_list->val.string, tval_list->val_size);
		kmem_free(tval_list, sizeof (struct val_list));
	}
}

/*
 * make sure there are no reserved IEEE 1275 characters (except
 * for uppercase characters).
 */
static int
valid_prop_name(char *name)
{
	int i;
	int len = strlen(name);

	for (i = 0; i < len; i++) {
		if (name[i] < 0x21 ||
		    name[i] == '/' ||
		    name[i] == '\\' ||
		    name[i] == ':' ||
		    name[i] == '[' ||
		    name[i] == ']' ||
		    name[i] == '@')
			return (0);
	}
	return (1);
}

static void
make_prop(struct _buf *file, dev_info_t *devi, char *name, struct val_list *val)
{
	int propcnt = 0, val_type;
	struct val_list *vl, *tvl;
	caddr_t valbuf = NULL;
	char **valsp;
	int *valip;

	if (name == NULL)
		return;

#ifdef DEBUG
	parse_debug(NULL, "%s", name);
#endif
	if (!valid_prop_name(name)) {
		cmn_err(CE_WARN, "invalid property name '%s'", name);
		return;
	}
	if (val) {
		for (vl = val, val_type = vl->val_type; vl; vl = vl->val_next) {
			if (val_type != vl->val_type) {
				cmn_err(CE_WARN, "Mixed types in value list");
				return;
			}
			propcnt++;
		}

		vl = val;

		if (val_type == VAL_INTEGER) {
			valip = (int *)kmem_alloc(
			    (propcnt * sizeof (int)), KM_SLEEP);
			valbuf = (caddr_t)valip;
			while (vl) {
				tvl = vl;
				vl = vl->val_next;
#ifdef DEBUG
				parse_debug(NULL, " %x",  tvl->val.integer);
#endif
				*valip = tvl->val.integer;
				valip++;
			}
			/* restore valip */
			valip = (int *)valbuf;

			/* create the property */
			if (e_ddi_prop_update_int_array(DDI_DEV_T_NONE, devi,
			    name, valip, propcnt) != DDI_PROP_SUCCESS) {
				kobj_file_err(CE_WARN, file,
				    "cannot create property %s", name);
			}
			/* cleanup */
			kmem_free(valip, (propcnt * sizeof (int)));
		} else if (val_type == VAL_STRING) {
			valsp = (char **)kmem_alloc(
			    ((propcnt + 1) * sizeof (char *)), KM_SLEEP);
			valbuf = (caddr_t)valsp;
			while (vl) {
				tvl = vl;
				vl = vl->val_next;
#ifdef DEBUG
				parse_debug(NULL, " %s", tvl->val.string);
#endif
				*valsp = tvl->val.string;
				valsp++;
			}
			/* terminate array with NULL */
			*valsp = NULL;

			/* restore valsp */
			valsp = (char **)valbuf;

			/* create the property */
			if (e_ddi_prop_update_string_array(DDI_DEV_T_NONE,
			    devi, name, valsp, propcnt)
			    != DDI_PROP_SUCCESS) {
				kobj_file_err(CE_WARN, file,
				    "cannot create property %s", name);
			}
			/* Clean up */
			kmem_free(valsp, ((propcnt + 1) * sizeof (char *)));
		} else {
			cmn_err(CE_WARN, "Invalid property type");
			return;
		}
	} else {
		/*
		 * No value was passed in with property so we will assume
		 * it is a "boolean" property and create an integer
		 * property with 0 value.
		 */
#ifdef DEBUG
		parse_debug(NULL, "\n");
#endif
		if (e_ddi_prop_update_int(DDI_DEV_T_NONE, devi, name, 0)
		    != DDI_PROP_SUCCESS) {
			kobj_file_err(CE_WARN, file,
			    "cannot create property %s", name);
		}
	}
}

static char omit_err[] = "(the ';' may have been omitted on previous spec!)";
static char prnt_err[] = "'parent' property already specified";
static char nm_err[] = "'name' property already specified";
static char class_err[] = "'class' property already specified";

typedef enum {
	hwc_begin, parent, drvname, drvclass, prop,
	parent_equals, name_equals, drvclass_equals,
	parent_equals_string, name_equals_string,
	drvclass_equals_string,
	prop_equals, prop_equals_string, prop_equals_integer,
	prop_equals_string_comma, prop_equals_integer_comma
} hwc_state_t;

static struct hwc_spec *
get_hwc_spec(struct _buf *file, char *tokbuf, size_t linesize)
{
	char *prop_name;
	token_t token;
	struct hwc_spec *hwcp;
	struct dev_info *devi;
	struct val_list *val_list, *tail;
	hwc_state_t state;
	u_longlong_t ival;

	hwcp = kmem_zalloc(sizeof (*hwcp), KM_SLEEP);
	devi = kmem_zalloc(sizeof (*devi), KM_SLEEP);

	state = hwc_begin;
	token = NAME;
	prop_name = NULL;
	val_list = NULL;
	tail = NULL;
	do {
#ifdef DEBUG
		parse_debug(NULL, "state 0x%x\n", state);
#endif
		switch (token) {
		case NAME:
			switch (state) {
			case prop:
			case prop_equals_string:
			case prop_equals_integer:
				make_prop(file, (dev_info_t *)devi,
				    prop_name, val_list);
				if (prop_name) {
					kmem_free(prop_name,
					    strlen(prop_name) + 1);
					prop_name = NULL;
				}
				if (val_list) {
					free_val_list(val_list);
					val_list = NULL;
				}
				tail = NULL;
				/*FALLTHROUGH*/
			case hwc_begin:
				if (strcmp(tokbuf, "PARENT") == 0 ||
				    strcmp(tokbuf, "parent") == 0) {
					state = parent;
				} else if (strcmp(tokbuf, "NAME") == 0 ||
				    strcmp(tokbuf, "name") == 0) {
					state = drvname;
				} else if (strcmp(tokbuf, "CLASS") == 0 ||
				    strcmp(tokbuf, "class") == 0) {
					state = drvclass;
					prop_name = kmem_alloc(strlen(tokbuf) +
					    1, KM_SLEEP);
					(void) strcpy(prop_name, tokbuf);
				} else {
					state = prop;
					prop_name = kmem_alloc(strlen(tokbuf) +
					    1, KM_SLEEP);
					(void) strcpy(prop_name, tokbuf);
				}
				break;
			default:
				kobj_file_err(CE_WARN, file, tok_err, tokbuf);
			}
			break;
		case EQUALS:
			switch (state) {
			case drvname:
				state = name_equals;
				break;
			case parent:
				state = parent_equals;
				break;
			case drvclass:
				state = drvclass_equals;
				break;
			case prop:
				state = prop_equals;
				break;
			default:
				kobj_file_err(CE_WARN, file, tok_err, tokbuf);
			}
			break;
		case STRING:
			switch (state) {
			case name_equals:
				if (ddi_get_name((dev_info_t *)devi)) {
					kobj_file_err(CE_WARN, file, "%s %s",
					    nm_err, omit_err);
					goto bad;
				}
				devi->devi_name = kmem_alloc(strlen(tokbuf) + 1,
				    KM_SLEEP);
				(void) strcpy(devi->devi_name, tokbuf);
				state = hwc_begin;
				break;
			case parent_equals:
				if (hwcp->hwc_parent_name) {
					kobj_file_err(CE_WARN, file, "%s %s",
					    prnt_err, omit_err);
					goto bad;
				}
				hwcp->hwc_parent_name = kmem_alloc(strlen
				    (tokbuf) + 1, KM_SLEEP);
				(void) strcpy(hwcp->hwc_parent_name, tokbuf);
				state = hwc_begin;
				break;
			case drvclass_equals:
				if (hwcp->hwc_class_name) {
					kobj_file_err(CE_WARN, file, class_err);
					goto bad;
				}
				hwcp->hwc_class_name = kmem_alloc(
				    strlen(tokbuf) + 1, KM_SLEEP);
				(void) strcpy(hwcp->hwc_class_name, tokbuf);
				/*FALLTHROUGH*/
			case prop_equals:
			case prop_equals_string_comma:
				tail = add_val(&val_list, tail, VAL_STRING,
				    tokbuf);
				state = prop_equals_string;
				break;
			default:
				kobj_file_err(CE_WARN, file, tok_err, tokbuf);
			}
			break;
		case HEXVAL:
		case DECVAL:
			switch (state) {
			case prop_equals:
			case prop_equals_integer_comma:
				(void) kobj_getvalue(tokbuf, &ival);
				tail = add_val(&val_list, tail,
				    VAL_INTEGER, (caddr_t)(uintptr_t)ival);
				state = prop_equals_integer;
				break;
			default:
				kobj_file_err(CE_WARN, file, tok_err, tokbuf);
			}
			break;
		case COMMA:
			switch (state) {
			case prop_equals_string:
				state = prop_equals_string_comma;
				break;
			case prop_equals_integer:
				state = prop_equals_integer_comma;
				break;
			default:
				kobj_file_err(CE_WARN, file, tok_err, tokbuf);
			}
			break;
		case NEWLINE:
			kobj_newline(file);
			break;
		case POUND:
			/*
			 * Skip comments.
			 */
			kobj_find_eol(file);
			break;
		case EOF:
			kobj_file_err(CE_WARN, file, "Unexpected EOF");
			goto bad;
		default:
			kobj_file_err(CE_WARN, file, tok_err, tokbuf);
			goto bad;
		}
	} while ((token = kobj_lex(file, tokbuf, linesize)) != SEMICOLON);

	switch (state) {
	case prop:
	case prop_equals_string:
	case prop_equals_integer:
		make_prop(file, (dev_info_t *)devi,
		    prop_name, val_list);
		break;

	case hwc_begin:
		break;
	default:
		kobj_file_err(CE_WARN, file, "Unexpected end of line");
		break;
	}

	/* copy 2 relevant members of devi to hwcp */
	hwcp->hwc_devi_sys_prop_ptr = devi->devi_sys_prop_ptr;
	hwcp->hwc_devi_name = devi->devi_name;

	if (prop_name)
		kmem_free(prop_name, strlen(prop_name) + 1);
	if (val_list)
		free_val_list(val_list);

	kmem_free(devi, sizeof (struct dev_info));

	return (hwcp);

bad:
	if (prop_name)
		kmem_free(prop_name, strlen(prop_name) + 1);
	if (val_list)
		free_val_list(val_list);

	hwc_free(hwcp);

	if (devi->devi_name)
		kmem_free(devi->devi_name, strlen(devi->devi_name) + 1);

	kmem_free(devi, sizeof (struct dev_info));

	return (NULL);
}

/*
 * This is the primary kernel interface to parse driver.conf files.
 *
 * Yet another bigstk thread handoff due to deep kernel stacks when booting
 * cache-only-clients.
 */
int
hwc_parse(char *fname, struct par_list **pl, ddi_prop_t **props)
{
	int ret;
	struct hwc_parse_mt *pltp = hwc_parse_mtalloc(fname, pl, props);

	if (curthread != &t0) {
		(void) thread_create(NULL, DEFAULTSTKSZ * 2,
		    hwc_parse_thread, pltp, 0, &p0, TS_RUN, maxclsyspri);
		sema_p(&pltp->sema);
	} else {
		pltp->rv = hwc_parse_now(fname, pl, props);
	}
	ret = pltp->rv;
	hwc_parse_mtfree(pltp);
	return (ret);
}

/*
 * Calls to hwc_parse() are handled off to this routine in a separate
 * thread.
 */
static void
hwc_parse_thread(struct hwc_parse_mt *pltp)
{
	kmutex_t	cpr_lk;
	callb_cpr_t	cpr_i;

	mutex_init(&cpr_lk, NULL, MUTEX_DEFAULT, NULL);
	CALLB_CPR_INIT(&cpr_i, &cpr_lk, callb_generic_cpr, "hwc_parse");

	/*
	 * load and parse the .conf file
	 * return the hwc_spec list (if any) to the creator of this thread
	 */
	pltp->rv = hwc_parse_now(pltp->name, pltp->pl, pltp->props);
	sema_v(&pltp->sema);
	mutex_enter(&cpr_lk);
	CALLB_CPR_EXIT(&cpr_i);
	mutex_destroy(&cpr_lk);
	thread_exit();
}

/*
 * allocate and initialize a hwc_parse thread control structure
 */
static struct hwc_parse_mt *
hwc_parse_mtalloc(char *name, struct par_list **pl, ddi_prop_t **props)
{
	struct hwc_parse_mt *pltp = kmem_zalloc(sizeof (*pltp), KM_SLEEP);

	ASSERT(name != NULL);

	pltp->name = kmem_alloc(strlen(name) + 1, KM_SLEEP);
	bcopy(name, pltp->name, strlen(name) + 1);
	pltp->pl = pl;
	pltp->props = props;

	sema_init(&pltp->sema, 0, NULL, SEMA_DEFAULT, NULL);
	return (pltp);
}

/*
 * free a hwc_parse thread control structure
 */
static void
hwc_parse_mtfree(struct hwc_parse_mt *pltp)
{
	sema_destroy(&pltp->sema);

	kmem_free(pltp->name, strlen(pltp->name) + 1);
	kmem_free(pltp, sizeof (*pltp));
}

/*
 * hwc_parse -- parse an hwconf file.  Ignore error lines and parse
 * as much as possible.
 */
static int
hwc_parse_now(char *fname, struct par_list **pl, ddi_prop_t **props)
{
	struct _buf *file;
	struct hwc_spec *hwcp;
	char *tokval;
	token_t token;

	/*
	 * Don't use kobj_open_path's use_moddir_suffix option, we only
	 * expect to find conf files in the base module directory, not
	 * an ISA-specific subdirectory.
	 */
	if ((file = kobj_open_path(fname, 1, 0)) == (struct _buf *)-1) {
		if (moddebug & MODDEBUG_ERRMSG)
			cmn_err(CE_WARN, "Cannot open %s", fname);
		return (-1);
	}

	/*
	 * Initialize variables
	 */
	tokval = kmem_alloc(MAX_HWC_LINESIZE, KM_SLEEP);

	while ((token = kobj_lex(file, tokval, MAX_HWC_LINESIZE)) != EOF) {
		switch (token) {
		case POUND:
			/*
			 * Skip comments.
			 */
			kobj_find_eol(file);
			break;
		case NAME:
			hwcp = get_hwc_spec(file, tokval, MAX_HWC_LINESIZE);
			if (hwcp == NULL)
				break;
			/*
			 * No devi_name indicates global property.
			 * Make sure parent and class not NULL.
			 */
			if (hwcp->hwc_devi_name == NULL) {
				if (hwcp->hwc_parent_name ||
				    hwcp->hwc_class_name) {
					kobj_file_err(CE_WARN, file,
					    "missing name attribute");
					hwc_free(hwcp);
					continue;
				}
				/* Add to global property list */
				add_props(hwcp, props);
				break;
			}

			/*
			 * This is a node spec, either parent or class
			 * must be specified.
			 */
			if ((hwcp->hwc_parent_name == NULL) &&
			    (hwcp->hwc_class_name == NULL)) {
				kobj_file_err(CE_WARN, file,
				    "missing parent or class attribute");
				hwc_free(hwcp);
				continue;
			}

			/* add to node spec list */
			add_spec(hwcp, pl);
			break;
		case NEWLINE:
			kobj_newline(file);
			break;
		default:
			kobj_file_err(CE_WARN, file, tok_err, tokval);
			break;
		}
	}
	/*
	 * XXX - Check for clean termination.
	 */
	kmem_free(tokval, MAX_HWC_LINESIZE);
	kobj_close_file(file);
	return (0);	/* always return success */
}

void
make_aliases(struct bind **bhash)
{
	enum {
		AL_NEW, AL_DRVNAME, AL_DRVNAME_COMMA, AL_ALIAS, AL_ALIAS_COMMA
	} state;

	struct _buf *file;
	char tokbuf[MAXPATHLEN];
	char drvbuf[MAXPATHLEN];
	token_t token;
	major_t major;
	int done = 0;
	static char dupwarn[] = "!Driver alias \"%s\" conflicts with "
	    "an existing driver name or alias.";

	if ((file = kobj_open_file(dafile)) == (struct _buf *)-1)
		return;

	state = AL_NEW;
	major = DDI_MAJOR_T_NONE;
	while (!done) {
		token = kobj_lex(file, tokbuf, sizeof (tokbuf));
		switch (token) {
		case POUND:
			/*
			 * Skip comments.
			 */
			kobj_find_eol(file);
			break;
		case NAME:
		case STRING:
			switch (state) {
			case AL_NEW:
				(void) strcpy(drvbuf, tokbuf);
				state = AL_DRVNAME;
				break;
			case AL_DRVNAME_COMMA:
				(void) strcat(drvbuf, tokbuf);
				state = AL_DRVNAME;
				break;
			case AL_ALIAS_COMMA:
				(void) strcat(drvbuf, tokbuf);
				state = AL_ALIAS;
				break;
			case AL_DRVNAME:
				major = mod_name_to_major(drvbuf);
				if (major == DDI_MAJOR_T_NONE) {
					kobj_find_eol(file);
					state = AL_NEW;
				} else {
					(void) strcpy(drvbuf, tokbuf);
					state = AL_ALIAS;
				}
				break;
			case AL_ALIAS:
				if (make_mbind(drvbuf, major, NULL, bhash)
				    != 0) {
					cmn_err(CE_WARN, dupwarn, drvbuf);
				}
				/*
				 * copy this token just in case that there
				 * are multiple names on the same line.
				 */
				(void) strcpy(drvbuf, tokbuf);
				break;
			}
			break;
		case COMMA:
			(void) strcat(drvbuf, tokbuf);
			switch (state) {
			case AL_DRVNAME:
				state = AL_DRVNAME_COMMA;
				break;
			case AL_ALIAS:
				state = AL_ALIAS_COMMA;
				break;
			default:
				kobj_file_err(CE_WARN, file, tok_err, tokbuf);
			}
			break;
		case EOF:
			done = 1;
			/*FALLTHROUGH*/
		case NEWLINE:
			if (state == AL_ALIAS) {
				if (make_mbind(drvbuf, major, NULL, bhash)
				    != 0) {
					cmn_err(CE_WARN, dupwarn, drvbuf);
				}
			} else if (state != AL_NEW) {
				kobj_file_err(CE_WARN, file,
				    "Missing alias for %s", drvbuf);
			}

			kobj_newline(file);
			state = AL_NEW;
			major = DDI_MAJOR_T_NONE;
			break;
		default:
			kobj_file_err(CE_WARN, file, tok_err, tokbuf);
		}
	}

	kobj_close_file(file);
}


/*
 * It is called for parsing these files:
 * - /etc/path_to_inst
 * - /etc/name_to_major
 * - /etc/name_to_sysnum
 * A callback "int (*line_parser)(char *, int, char *, struct bind **)"
 * is invoked for each line of the file.
 * The callback can inhash the entry into a hashtable by supplying
 * a pre-allocated hashtable in "struct bind **hashtab".
 */
int
read_binding_file(char *bindfile, struct bind **hashtab,
    int (*line_parser)(char *, int, char *, struct bind **))
{
	enum {
		B_NEW, B_NAME, B_VAL, B_BIND_NAME
	} state;
	struct _buf *file;
	char tokbuf[MAXNAMELEN];
	token_t token;
	int maxnum = 0;
	char *bind_name = NULL, *name = NULL, *bn = NULL;
	u_longlong_t val;
	int done = 0;

	static char num_err[] = "Missing number on preceding line?";
	static char dupwarn[] = "!The binding file entry \"%s %u\" conflicts "
	    "with a previous entry";

	if (hashtab != NULL) {
		clear_binding_hash(hashtab);
	}

	if ((file = kobj_open_file(bindfile)) == (struct _buf *)-1)
		panic("read_binding_file: %s file not found", bindfile);

	state = B_NEW;

	while (!done) {
		token = kobj_lex(file, tokbuf, sizeof (tokbuf));

		switch (token) {
		case POUND:
			/*
			 * Skip comments.
			 */
			kobj_find_eol(file);
			break;
		case NAME:
		case STRING:
			switch (state) {
			case B_NEW:
				/*
				 * This case is for the first name and
				 * possibly only name in an entry.
				 */
				ASSERT(name == NULL);
				name = kmem_alloc(strlen(tokbuf) + 1, KM_SLEEP);
				(void) strcpy(name, tokbuf);
				state = B_NAME;
				break;
			case B_VAL:
				/*
				 * This case is for a second name, which
				 * would be the binding name if the first
				 * name was actually a generic name.
				 */
				ASSERT(bind_name == NULL);
				bind_name = kmem_alloc(strlen(tokbuf) + 1,
				    KM_SLEEP);
				(void) strcpy(bind_name, tokbuf);
				state = B_BIND_NAME;
				break;
			default:
				kobj_file_err(CE_WARN, file, num_err);
			}
			break;
		case HEXVAL:
		case DECVAL:
			if (state != B_NAME) {
				kobj_file_err(CE_WARN, file, "Missing name?");
				state = B_NEW;
				continue;
			}
			(void) kobj_getvalue(tokbuf, &val);
			if (val > (u_longlong_t)INT_MAX) {
				kobj_file_err(CE_WARN, file,
				    "value %llu too large", val);
				state = B_NEW;
				continue;
			}
			state = B_VAL;
			break;
		case EOF:
			done = 1;
			/*FALLTHROUGH*/
		case NEWLINE:
			if ((state == B_BIND_NAME) || (state == B_VAL)) {
				if (state == B_BIND_NAME)
					bn = bind_name;
				else
					bn = NULL;

				if (line_parser != NULL) {
					if ((*line_parser)(name, (int)val, bn,
					    hashtab) == 0)
						maxnum = MAX((int)val, maxnum);
					else
						kobj_file_err(CE_WARN, file,
						    dupwarn, name, (uint_t)val);
				}
			} else if (state != B_NEW)
				kobj_file_err(CE_WARN, file, "Syntax error?");

			if (name) {
				kmem_free(name, strlen(name) + 1);
				name = NULL;
			}
			if (bind_name) {
				kmem_free(bind_name, strlen(bind_name) + 1);
				bind_name = NULL;
			}
			state = B_NEW;
			kobj_newline(file);
			break;
		default:
			kobj_file_err(CE_WARN, file, "Missing name/number?");
			break;
		}
	}

	ASSERT(name == NULL);		/* any leaks? */
	ASSERT(bind_name == NULL);

	kobj_close_file(file);
	return (maxnum);
}

/*
 * read_dacf_binding_file()
 * 	Read the /etc/dacf.conf file and build the dacf_rule_t database from it.
 *
 * The syntax of a line in the dacf.conf file is:
 *   dev-spec 	[module:]op-set	operation options 	[config-args];
 *
 * Where:
 *   	1. dev-spec is of the format: name="data"
 *   	2. operation is the operation that this rule matches. (i.e. pre-detach)
 *   	3. options is a comma delimited list of options (i.e. debug,foobar)
 *   	4. config-data is a whitespace delimited list of the format: name="data"
 */
int
read_dacf_binding_file(char *filename)
{
	enum {
		DACF_BEGIN,
		/* minor_nodetype="ddi_mouse:serial" */
		DACF_NT_SPEC, DACF_NT_EQUALS, DACF_NT_DATA,
		/* consconfig:mouseconfig */
		DACF_MN_MODNAME, DACF_MN_COLON, DACF_MN_OPSET,
		/* op */
		DACF_OP_NAME,
		/* [ option1, option2, option3... | - ] */
		DACF_OPT_OPTION, DACF_OPT_COMMA, DACF_OPT_END,
		/* argname1="argval1" argname2="argval2" ... */
		DACF_OPARG_SPEC, DACF_OPARG_EQUALS, DACF_OPARG_DATA,
		DACF_ERR, DACF_ERR_NEWLINE, DACF_COMMENT
	} state = DACF_BEGIN;

	struct _buf *file;
	char *fname;
	token_t token;

	char tokbuf[MAXNAMELEN];
	char mn_modname_buf[MAXNAMELEN], *mn_modnamep = NULL;
	char mn_opset_buf[MAXNAMELEN], *mn_opsetp = NULL;
	char nt_data_buf[MAXNAMELEN], *nt_datap = NULL;
	char arg_spec_buf[MAXNAMELEN];

	uint_t opts = 0;
	dacf_devspec_t nt_spec_type = DACF_DS_ERROR;

	dacf_arg_t *arg_list = NULL;
	dacf_opid_t opid = DACF_OPID_ERROR;
	int done = 0;

	static char w_syntax[] = "'%s' unexpected";
	static char w_equals[] = "'=' is illegal in the current context";
	static char w_baddevspec[] = "device specification '%s' unrecognized";
	static char w_badop[] = "operation '%s' unrecognized";
	static char w_badopt[] = "option '%s' unrecognized, ignoring";
	static char w_newline[] = "rule is incomplete";
	static char w_insert[] = "failed to register rule";
	static char w_comment[] = "'#' not allowed except at start of line";
	static char w_dupargs[] =
	    "argument '%s' duplicates a previous argument, skipping";
	static char w_nt_empty[] = "empty device specification not allowed";

	if (filename == NULL) {
		fname = dacffile;	/* default binding file */
	} else {
		fname = filename;	/* user specified */
	}

	if ((file = kobj_open_file(fname)) == (struct _buf *)-1) {
		return (ENOENT);
	}

	if (dacfdebug & DACF_DBG_MSGS) {
		printf("dacf debug: clearing rules database\n");
	}

	mutex_enter(&dacf_lock);
	dacf_clear_rules();

	if (dacfdebug & DACF_DBG_MSGS) {
		printf("dacf debug: parsing %s\n", fname);
	}

	while (!done) {
		token = kobj_lex(file, tokbuf, sizeof (tokbuf));

		switch (token) {
		case POUND:	/* comment line */
			if (state != DACF_BEGIN) {
				kobj_file_err(CE_WARN, file, w_comment);
				state = DACF_ERR;
				break;
			}
			state = DACF_COMMENT;
			kobj_find_eol(file);
			break;

		case EQUALS:
			switch (state) {
			case DACF_NT_SPEC:
				state = DACF_NT_EQUALS;
				break;
			case DACF_OPARG_SPEC:
				state = DACF_OPARG_EQUALS;
				break;
			default:
				kobj_file_err(CE_WARN, file, w_equals);
				state = DACF_ERR;
			}
			break;

		case NAME:
			switch (state) {
			case DACF_BEGIN:
				nt_spec_type = dacf_get_devspec(tokbuf);
				if (nt_spec_type == DACF_DS_ERROR) {
					kobj_file_err(CE_WARN, file,
					    w_baddevspec, tokbuf);
					state = DACF_ERR;
					break;
				}
				state = DACF_NT_SPEC;
				break;
			case DACF_NT_DATA:
				(void) strncpy(mn_modname_buf, tokbuf,
				    sizeof (mn_modname_buf));
				mn_modnamep = mn_modname_buf;
				state = DACF_MN_MODNAME;
				break;
			case DACF_MN_MODNAME:
				/*
				 * This handles the 'optional' modname.
				 * What we thought was the modname is really
				 * the op-set.  So it is copied over.
				 */
				ASSERT(mn_modnamep);
				(void) strncpy(mn_opset_buf, mn_modnamep,
				    sizeof (mn_opset_buf));
				mn_opsetp = mn_opset_buf;
				mn_modnamep = NULL;
				/*
				 * Now, the token we just read is the opset,
				 * so look that up and fill in opid
				 */
				if ((opid = dacf_get_op(tokbuf)) ==
				    DACF_OPID_ERROR) {
					kobj_file_err(CE_WARN, file, w_badop,
					    tokbuf);
					state = DACF_ERR;
					break;
				}
				state = DACF_OP_NAME;
				break;
			case DACF_MN_COLON:
				(void) strncpy(mn_opset_buf, tokbuf,
				    sizeof (mn_opset_buf));
				mn_opsetp = mn_opset_buf;
				state = DACF_MN_OPSET;
				break;
			case DACF_MN_OPSET:
				if ((opid = dacf_get_op(tokbuf)) ==
				    DACF_OPID_ERROR) {
					kobj_file_err(CE_WARN, file, w_badop,
					    tokbuf);
					state = DACF_ERR;
					break;
				}
				state = DACF_OP_NAME;
				break;
			case DACF_OP_NAME:
				/*
				 * This case is just like DACF_OPT_COMMA below,
				 * but we check for the sole '-' argument
				 */
				if (strcmp(tokbuf, "-") == 0) {
					state = DACF_OPT_END;
					break;
				}
				/*FALLTHROUGH*/
			case DACF_OPT_COMMA:
				/*
				 * figure out what option was given, but don't
				 * make a federal case if invalid, just skip it
				 */
				if (dacf_getopt(tokbuf, &opts) != 0) {
					kobj_file_err(CE_WARN, file, w_badopt,
					    tokbuf);
				}
				state = DACF_OPT_OPTION;
				break;
			case DACF_OPT_END:
			case DACF_OPT_OPTION:
			case DACF_OPARG_DATA:
				(void) strncpy(arg_spec_buf, tokbuf,
				    sizeof (arg_spec_buf));
				state = DACF_OPARG_SPEC;
				break;
			case DACF_OPARG_EQUALS:
				/*
				 * Add the arg.  Warn if it's a duplicate
				 */
				if (dacf_arg_insert(&arg_list, arg_spec_buf,
				    tokbuf) != 0) {
					kobj_file_err(CE_WARN, file, w_dupargs,
					    arg_spec_buf);
				}
				state = DACF_OPARG_DATA;
				break;
			default:
				kobj_file_err(CE_WARN, file, w_syntax, tokbuf);
				state = DACF_ERR;
				break;
			}
			break;

		case STRING:
			/*
			 * We need to check to see if the string has a \n in it.
			 * If so, we had an unmatched " mark error, and lex has
			 * already emitted an error for us, so we need to enter
			 * the error state.  Stupid lex.
			 */
			if (strchr(tokbuf, '\n')) {
				state = DACF_ERR;
				break;
			}
			switch (state) {
			case DACF_NT_EQUALS:
				if (strlen(tokbuf) == 0) {
					kobj_file_err(CE_WARN, file,
					    w_nt_empty);
					state = DACF_ERR;
					break;
				}
				state = DACF_NT_DATA;
				nt_datap = nt_data_buf;
				(void) strncpy(nt_datap, tokbuf,
				    sizeof (nt_data_buf));
				break;
			case DACF_OPARG_EQUALS:
				/*
				 * Add the arg.  Warn if it's a duplicate
				 */
				if (dacf_arg_insert(&arg_list, arg_spec_buf,
				    tokbuf) != 0) {
					kobj_file_err(CE_WARN, file, w_dupargs,
					    arg_spec_buf);
				}
				state = DACF_OPARG_DATA;
				break;
			default:
				kobj_file_err(CE_WARN, file, w_syntax, tokbuf);
				state = DACF_ERR;
				break;
			}
			break;

		case COMMA:
			switch (state) {
			case DACF_OPT_OPTION:
				state = DACF_OPT_COMMA;
				break;
			default:
				kobj_file_err(CE_WARN, file, w_syntax, ",");
				state = DACF_ERR;
				break;
			}
			break;

		case COLON:
			if (state == DACF_MN_MODNAME)
				state = DACF_MN_COLON;
			else {
				kobj_file_err(CE_WARN, file, w_syntax, ":");
				state = DACF_ERR;
			}
			break;

		case EOF:
			done = 1;
			/*FALLTHROUGH*/
		case NEWLINE:
			if (state == DACF_COMMENT || state == DACF_BEGIN) {
				state = DACF_BEGIN;
				kobj_newline(file);
				break;
			}
			if ((state != DACF_OPT_OPTION) &&
			    (state != DACF_OPARG_DATA) &&
			    (state != DACF_OPT_END)) {
				kobj_file_err(CE_WARN, file, w_newline);
				/*
				 * We can't just do DACF_ERR here, since we'll
				 * wind up eating the _next_ newline if so.
				 */
				state = DACF_ERR_NEWLINE;
				kobj_newline(file);
				break;
			}

			/*
			 * insert the rule.
			 */
			if (dacf_rule_insert(nt_spec_type, nt_datap,
			    mn_modnamep, mn_opsetp, opid, opts, arg_list) < 0) {
				/*
				 * We can't just do DACF_ERR here, since we'll
				 * wind up eating the _next_ newline if so.
				 */
				kobj_file_err(CE_WARN, file, w_insert);
				state = DACF_ERR_NEWLINE;
				kobj_newline(file);
				break;
			}

			state = DACF_BEGIN;
			kobj_newline(file);
			break;

		default:
			kobj_file_err(CE_WARN, file, w_syntax, tokbuf);
			break;
		} /* switch */

		/*
		 * Clean up after ourselves, either after a line has terminated
		 * successfully or because of a syntax error; or when we reach
		 * EOF (remember, we may reach EOF without being 'done' with
		 * handling a particular line).
		 */
		if (state == DACF_ERR) {
			kobj_find_eol(file);
		}
		if ((state == DACF_BEGIN) || (state == DACF_ERR) ||
		    (state == DACF_ERR_NEWLINE) || done) {
			nt_datap = NULL;
			mn_modnamep = mn_opsetp = NULL;
			opts = 0;
			opid = DACF_OPID_ERROR;
			nt_spec_type = DACF_DS_ERROR;
			dacf_arglist_delete(&arg_list);
			state = DACF_BEGIN;
		}
	} /* while */

	if (dacfdebug & DACF_DBG_MSGS) {
		printf("\ndacf debug: done!\n");
	}

	mutex_exit(&dacf_lock);

	kobj_close_file(file);
	return (0);
}

void
lock_hw_class_list()
{
	mutex_enter(&hcl_lock);
}

void
unlock_hw_class_list()
{
	mutex_exit(&hcl_lock);
}

void
add_class(char *exporter, char *class)
{
	struct hwc_class *hcl;

	/*
	 * If exporter's major is not registered in /etc/name_to_major,
	 * don't update hwc_class, but just return here.
	 */
	if (ddi_name_to_major(exporter) >= devcnt) {
		cmn_err(CE_WARN, "No major number for driver %s"
		    " in class %s", exporter, class);
		return;
	}
	hcl = kmem_zalloc(sizeof (struct hwc_class), KM_SLEEP);
	hcl->class_exporter = kmem_alloc(strlen(exporter) + 1, KM_SLEEP);
	hcl->class_name = kmem_alloc(strlen(class) + 1, KM_SLEEP);
	(void) strcpy(hcl->class_exporter, exporter);
	(void) strcpy(hcl->class_name, class);
	lock_hw_class_list();
	hcl->class_next = hcl_head;
	hcl_head = hcl;
	unlock_hw_class_list();
}

/*
 * Return the number of classes exported. If buf is not NULL, fill in
 * the array of the class names as well.
 *
 * Caller must hold hcl_lock to ensure the class list unmodified while
 * it is accessed. A typical caller will get a count first and then
 * allocate buf. The lock should be held by the caller.
 */
int
get_class(const char *exporter, char **buf)
{
	int n = 0;
	struct hwc_class *hcl;

	ASSERT(mutex_owned(&hcl_lock));
	for (hcl = hcl_head; hcl != NULL; hcl = hcl->class_next) {
		if (strcmp(exporter, hcl->class_exporter) == 0) {
			if (buf)
				buf[n] = hcl->class_name;
			++n;
		}
	}

	return (n);
}

void
read_class_file(void)
{
	struct _buf *file;
	struct hwc_class *hcl, *hcl1;
	char tokbuf[MAXNAMELEN];
	enum {
		C_BEGIN, C_EXPORTER, C_END
	} state;
	token_t token;
	int done = 0;
	char *exporter = NULL, *class = NULL, *name = NULL;

	if (hcl_head != NULL) {
		hcl = hcl_head;
		while (hcl != NULL) {
			kmem_free(hcl->class_exporter,
			    strlen(hcl->class_exporter) + 1);
			hcl1 = hcl;
			hcl = hcl->class_next;
			kmem_free(hcl1, sizeof (struct hwc_class));
		}
		hcl_head = NULL;
	}

	if ((file = kobj_open_file(class_file)) == (struct _buf *)-1)
		return;

	state = C_BEGIN;
	while (!done) {
		token = kobj_lex(file, tokbuf, sizeof (tokbuf));

		switch (token) {
		case POUND:
			/*
			 * Skip comments.
			 */
			kobj_find_eol(file);
			break;
		case NAME:
		case STRING:
			name = kmem_alloc(strlen(tokbuf) + 1, KM_SLEEP);
			(void) strcpy(name, tokbuf);
			switch (state) {
			case C_BEGIN:
				exporter = name;
				state = C_EXPORTER;
				break;
			case C_EXPORTER:
				class = name;
				add_class(exporter, class);
				state = C_END;
				break;
			case C_END:
				kobj_file_err(CE_WARN, file,
				    "Extra noise after entry");
				kmem_free(name, strlen(name) + 1);
				kobj_find_eol(file);
				break;
			} /* End Switch */
			break;
		case EOF:
			done = 1;
			/*FALLTHROUGH*/
		case NEWLINE:
			kobj_newline(file);
			if (state == C_EXPORTER)
				kobj_file_err(CE_WARN, file,
				    "Partial entry ignored");
			state = C_BEGIN;
			if (exporter)
				kmem_free(exporter, strlen(exporter) + 1);
			if (class)
				kmem_free(class, strlen(class) + 1);
			exporter = NULL;
			class = NULL;
			break;
		default:
			kobj_file_err(CE_WARN, file, tok_err, tokbuf);
			break;
		}
	}
	kobj_close_file(file);
}

/*
 * Given par_list, get a list of parent major number
 */
int
impl_parlist_to_major(struct par_list *pl, char parents[])
{
	struct hwc_spec *hwcp;
	struct hwc_class *hcl;
	major_t major;
	int nmajor = 0;
	extern int devcnt;

	for (; pl != NULL; pl = pl->par_next) {
		if ((pl->par_major < devcnt) && (parents[pl->par_major] == 0)) {
			parents[pl->par_major] = 1;
			nmajor++;
			continue;
		}

		/* parent specs cannot be mapped to a driver */
		if (pl->par_major != DDI_MAJOR_T_NONE)
			continue;

		/* class spec */
		hwcp = pl->par_specs;
		ASSERT(hwcp->hwc_class_name);
		ASSERT(hwcp->hwc_parent_name == NULL);

		for (hcl = hcl_head; hcl != NULL; hcl = hcl->class_next) {
			if (strcmp(hwcp->hwc_class_name, hcl->class_name) != 0)
				continue;
			major = ddi_name_to_major(hcl->class_exporter);
			ASSERT(major != DDI_MAJOR_T_NONE);
			if (parents[major] == 0) {
				parents[major] = 1;
				nmajor++;
			}
		}
	}
	return (nmajor);
}

/*
 * delete a parent list and all its hwc specs
 */
void
impl_delete_par_list(struct par_list *pl)
{
	struct par_list *saved_pl;
	struct hwc_spec *hp, *hp1;

	while (pl) {
		hp = pl->par_specs;
		while (hp) {
			hp1 = hp;
			hp = hp->hwc_next;
			hwc_free(hp1);
		}
		saved_pl = pl;
		pl = pl->par_next;
		kmem_free(saved_pl, sizeof (*saved_pl));
	}
}

#if defined(_PSM_MODULES)
void
open_mach_list(void)
{
	struct _buf *file;
	char tokbuf[MAXNAMELEN];
	token_t token;
	struct psm_mach *machp;

	if ((file = kobj_open_file(mach_file)) == (struct _buf *)-1)
		return;

	while ((token = kobj_lex(file, tokbuf, sizeof (tokbuf))) != EOF) {
		switch (token) {
		case POUND:
			/*
			 * Skip comments.
			 */
			kobj_find_eol(file);
			break;
		case NAME:
		case STRING:
			machp = kmem_alloc((sizeof (struct psm_mach) +
			    strlen(tokbuf) + 1), KM_SLEEP);
			machp->m_next = pmach_head;
			machp->m_machname = (char *)(machp + 1);
			(void) strcpy(machp->m_machname, tokbuf);
			pmach_head = machp;
			break;
		case NEWLINE:
			kobj_newline(file);
			break;
		default:
			kobj_file_err(CE_WARN, file, tok_err, tokbuf);
			break;
		}
	}
	kobj_close_file(file);
}

void *
get_next_mach(void *handle, char *buf)
{
	struct psm_mach *machp;

	machp = (struct psm_mach *)handle;
	if (machp)
		machp = machp->m_next;
	else
		machp = pmach_head;
	if (machp)
		(void) strcpy(buf, machp->m_machname);
	return (machp);
}

void
close_mach_list(void)
{
	struct psm_mach *machp;

	while (pmach_head) {
		machp = pmach_head;
		pmach_head = machp->m_next;
		kmem_free(machp, sizeof (struct psm_mach) +
		    strlen(machp->m_machname) + 1);
	}
}
#endif	/* _PSM_MODULES */

#if defined(_RTC_CONFIG)
/*
 * Read in the 'zone_lag' value from the rtc configuration file,
 * and return the value to the caller.  Note that there is other information
 * in this file (zone_info), so we ignore unknown values.  We do spit out
 * warnings if the line doesn't begin with an identifier, or if we don't find
 * exactly "zone_lag=value".  No one should be editing this file by hand
 * (use the rtc command instead), but it's better to be careful.
 */
long
process_rtc_config_file(void)
{
	enum {
		R_NEW, R_NAME, R_EQUALS, R_VALUE
	} state;
	struct _buf *file;
	char tokbuf[MAXNAMELEN];
	token_t token;
	long zone_lag = 0;
	u_longlong_t tmp;
	int done = 0;

	if ((file = kobj_open_file(rtc_config_file)) == (struct _buf *)-1)
		return (0);

	state = R_NEW;

	while (!done) {
		token = kobj_lex(file, tokbuf, sizeof (tokbuf));

		switch (token) {
		case POUND:
			/*
			 * Skip comments.
			 */
			kobj_find_eol(file);
			break;
		case NAME:
		case STRING:
			if (state == R_NEW) {
				if (strcmp(tokbuf, "zone_lag") == 0)
					state = R_NAME;
				else
					kobj_find_eol(file);   /* Ignore */
			} else
				kobj_file_err(CE_WARN, file, tok_err, tokbuf);
			break;
		case EQUALS:
			if (state == R_NAME)
				state = R_EQUALS;
			else
				kobj_file_err(CE_WARN, file, tok_err, tokbuf);
			break;
		case DECVAL:
			if (state == R_EQUALS) {
				if (kobj_getvalue(tokbuf, &tmp) != 0)
					kobj_file_err(CE_WARN, file,
					    "Bad value %s for zone_lag",
					    tokbuf);
				else
					zone_lag = (long)tmp;
				state = R_VALUE;
			} else
				kobj_file_err(CE_WARN, file, tok_err, tokbuf);
			break;
		case EOF:
			done = 1;
			/*FALLTHROUGH*/
		case NEWLINE:
			if (state != R_NEW && state != R_VALUE)
				kobj_file_err(CE_WARN, file,
				    "Partial zone_lag entry ignored");
			kobj_newline(file);
			state = R_NEW;
			break;
		default:
			kobj_file_err(CE_WARN, file, tok_err, tokbuf);
			break;
		}
	}
	kobj_close_file(file);
	return (zone_lag);
}
#endif /* _RTC_CONFIG */


/*
 * Append node spec to the end of par_list
 */
static void
append(struct hwc_spec *spec, struct par_list *par)
{
	struct hwc_spec *hwc, *last;

	ASSERT(par->par_specs);
	for (hwc = par->par_specs; hwc; hwc = hwc->hwc_next)
		last = hwc;
	last->hwc_next = spec;
}

/*
 * Given a parent=/full-pathname, see if the platform
 * can resolve the pathname to driver, otherwise, try
 * the leaf node name.
 */
static major_t
get_major(char *parent)
{
	major_t major = DDI_MAJOR_T_NONE;
	char *tmp, *driver = NULL;

	if (*parent == '/')
		major = path_to_major(parent);

	if (major != DDI_MAJOR_T_NONE)
		return (major);

	/* extract the name between '/' and '@' */
	if (*parent == '/')
		driver = strrchr(parent, '/') + 1;
	else
		driver = parent;
	if ((tmp = strchr(driver, '@')) != NULL)
		*tmp = '\0';
	major = ddi_name_to_major(driver);
	if (tmp)
		*tmp = '@';
	return (major);
}

/*
 * Chain together specs whose parent's module name is the same.
 */
static void
add_spec(struct hwc_spec *spec, struct par_list **par)
{
	major_t maj;
	struct par_list *pl, *par_last = NULL;
	char *parent = spec->hwc_parent_name;
	char *class = spec->hwc_class_name;

	ASSERT(parent || class);

	/*
	 * If given a parent=/full-pathname, see if the platform
	 * can resolve the pathname to driver, otherwise, try
	 * the leaf node name.
	 *
	 * If parent=/full-pathname doesn't resolve to a driver,
	 * this could be cause by DR removal of the device.
	 * We put it on the major=-2 list in case the device
	 * is brought back into the system by DR.
	 */
	if (parent) {
		maj = get_major(parent);
		if (maj == DDI_MAJOR_T_NONE) {
			if ((*parent == '/') &&
			    (strncmp(parent, "/pseudo", 7) != 0)) {
				maj = (major_t)-2;
			} else {
				cmn_err(CE_WARN,
				    "add_spec: No major number for %s",
				    parent);
				hwc_free(spec);
				return;
			}
		}
	} else
		maj = DDI_MAJOR_T_NONE;

	/*
	 * Scan the list looking for a matching parent. When parent is
	 * not NULL, we match the parent by major. If parent is NULL but
	 * class is not NULL, we mache the pl by class name.
	 */
	for (pl = *par; pl; pl = pl->par_next) {
		if ((parent && (maj == pl->par_major)) || ((parent == NULL) &&
		    class && pl->par_specs->hwc_class_name && (strncmp(class,
		    pl->par_specs->hwc_class_name, strlen(class)) == 0))) {
			append(spec, pl);
			return;
		}
		par_last = pl;
	}

	/*
	 * Didn't find a match on the list.  Make a new parent list.
	 */
	pl = kmem_zalloc(sizeof (*pl), KM_SLEEP);
	pl->par_major = maj;
	pl->par_specs = spec;
	if (*par == NULL) {	/* null par list */
		*par = pl;
		return;
	}
	/* put "class=" entries last (lower pri if dups) */
	if (maj == DDI_MAJOR_T_NONE) {
		par_last->par_next = pl;
		return;
	}

	/* ensure unresolved "parent=/full-path" goes first */
	if ((maj != (major_t)-2) && ((*par)->par_major == (major_t)-2))
		par = &(*par)->par_next;
	pl->par_next = *par;
	*par = pl;
}

/*
 * Add property spec to property list in original order
 */
static void
add_props(struct hwc_spec *spec, ddi_prop_t **props)
{
	ASSERT(spec->hwc_devi_name == NULL);

	if (spec->hwc_devi_sys_prop_ptr) {
		while (*props)
			props = &(*props)->prop_next;
		*props = spec->hwc_devi_sys_prop_ptr;

		/* remove these properties from the spec */
		spec->hwc_devi_sys_prop_ptr = NULL;
	}
	hwc_free(spec);
}<|MERGE_RESOLUTION|>--- conflicted
+++ resolved
@@ -22,11 +22,7 @@
 /*
  * Copyright 2008 Sun Microsystems, Inc.  All rights reserved.
  * Use is subject to license terms.
-<<<<<<< HEAD
- * Copyright 2017 Nexenta Systems, Inc. All rights reserved.
-=======
  * Copyright 2016 Nexenta Systems, Inc.
->>>>>>> 993e3faf
  */
 
 #include <sys/types.h>
@@ -68,7 +64,6 @@
 static char dafile[] = DAFILE;
 static char dacffile[] = DACFFILE;
 
-char *self_assembly = "/etc/system.d/.self-assembly";
 char *systemfile = "/etc/system";	/* name of ascii system file */
 
 static struct sysparam *sysparam_hd;	/* head of parameters list */
@@ -756,80 +751,67 @@
 	return (NULL);
 }
 
-static void
-read_system_file(char *name)
+void
+mod_read_system_file(int ask)
 {
 	register struct sysparam *sp;
 	register struct _buf *file;
 	register token_t token, last_tok;
 	char tokval[MAXLINESIZE];
 
-	if ((file = kobj_open_file(name)) ==
-	    (struct _buf *)-1) {
-		if (strcmp(name, systemfile) == 0)
-			cmn_err(CE_WARN, "cannot open system file: %s",
-			    name);
-	} else {
-		if (sysparam_tl == NULL)
-			sysparam_tl = (struct sysparam *)&sysparam_hd;
-
-		last_tok = NEWLINE;
-		while ((token = kobj_lex(file, tokval,
-		    sizeof (tokval))) != EOF) {
-			switch (token) {
-			case STAR:
-			case POUND:
-				/*
-				 * Skip comments.
-				 */
-				kobj_find_eol(file);
-				break;
-			case NEWLINE:
-				kobj_newline(file);
-				last_tok = NEWLINE;
-				break;
-			case NAME:
-				if (last_tok != NEWLINE) {
-					kobj_file_err(CE_WARN, file,
-					    extra_err, tokval);
-					kobj_find_eol(file);
-				} else if ((sp = do_sysfile_cmd(file,
-				    tokval)) != NULL) {
-					sp->sys_next = NULL;
-					sysparam_tl->sys_next = sp;
-					sysparam_tl = sp;
-				}
-				last_tok = NAME;
-				break;
-			default:
-				kobj_file_err(CE_WARN,
-				    file, tok_err, tokval);
-				kobj_find_eol(file);
-				break;
-			}
-		}
-		kobj_close_file(file);
-	}
-}
-
-void
-mod_read_system_file(int ask)
-{
 	mod_sysfile_arena = vmem_create("mod_sysfile", NULL, 0, 8,
 	    segkmem_alloc, segkmem_free, heap_arena, 0, VM_SLEEP);
 
 	if (ask)
 		mod_askparams();
 
-	/*
-	 * Read the user self-assembly file first
-	 * to preserve existing system settings.
-	 */
-	if (self_assembly != NULL)
-		read_system_file(self_assembly);
-
-	if (systemfile != NULL)
-		read_system_file(systemfile);
+	if (systemfile != NULL) {
+
+		if ((file = kobj_open_file(systemfile)) ==
+		    (struct _buf *)-1) {
+			cmn_err(CE_WARN, "cannot open system file: %s",
+			    systemfile);
+		} else {
+			sysparam_tl = (struct sysparam *)&sysparam_hd;
+
+			last_tok = NEWLINE;
+			while ((token = kobj_lex(file, tokval,
+			    sizeof (tokval))) != EOF) {
+				switch (token) {
+				case STAR:
+				case POUND:
+					/*
+					 * Skip comments.
+					 */
+					kobj_find_eol(file);
+					break;
+				case NEWLINE:
+					kobj_newline(file);
+					last_tok = NEWLINE;
+					break;
+				case NAME:
+					if (last_tok != NEWLINE) {
+						kobj_file_err(CE_WARN, file,
+						    extra_err, tokval);
+						kobj_find_eol(file);
+					} else if ((sp = do_sysfile_cmd(file,
+					    tokval)) != NULL) {
+						sp->sys_next = NULL;
+						sysparam_tl->sys_next = sp;
+						sysparam_tl = sp;
+					}
+					last_tok = NAME;
+					break;
+				default:
+					kobj_file_err(CE_WARN,
+					    file, tok_err, tokval);
+					kobj_find_eol(file);
+					break;
+				}
+			}
+			kobj_close_file(file);
+		}
+	}
 
 	/*
 	 * Sanity check of /etc/system.
