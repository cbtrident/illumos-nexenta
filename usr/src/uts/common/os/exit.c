--- conflicted
+++ resolved
@@ -22,7 +22,6 @@
 /*
  * Copyright (c) 1988, 2010, Oracle and/or its affiliates. All rights reserved.
  * Copyright (c) 2011, Joyent, Inc. All rights reserved.
- * Copyright 2016 Nexenta Systems, Inc.  All rights reserved.
  */
 
 /*	Copyright (c) 1984, 1986, 1987, 1988, 1989 AT&T	*/
@@ -453,11 +452,7 @@
 	 */
 	if (p->p_dtrace_helpers != NULL) {
 		ASSERT(dtrace_helpers_cleanup != NULL);
-<<<<<<< HEAD
-		(*dtrace_helpers_cleanup)(NULL);
-=======
 		(*dtrace_helpers_cleanup)(p);
->>>>>>> 993e3faf
 	}
 
 	/*
