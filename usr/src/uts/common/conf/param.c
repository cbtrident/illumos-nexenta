--- conflicted
+++ resolved
@@ -595,13 +595,6 @@
 		cmn_err(CE_NOTE, "maxusers limited to %d", MAX_MAXUSERS);
 	}
 
-<<<<<<< HEAD
-	if (ngroups_max > NGRPS)
-		cmn_err(CE_NOTE, "ngroups_max of %d > %d, NFS AUTH_SYS will"
-		    " lookup for supplemental groups", ngroups_max, NGRPS);
-
-=======
->>>>>>> 2ae3114c
 #ifdef DEBUG
 	/*
 	 * The purpose of maxusers is to prevent memory overcommit.
