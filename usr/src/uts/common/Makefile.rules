--- conflicted
+++ resolved
@@ -22,11 +22,7 @@
 #
 # Copyright (c) 1991, 2010, Oracle and/or its affiliates. All rights reserved.
 # Copyright 2013 Garrett D'Amore <garrett@damore.org>
-<<<<<<< HEAD
-# Copyright 2013 Nexenta Systems, Inc.  All rights reserved.
-=======
 # Copyright 2014 Nexenta Systems, Inc.  All rights reserved.
->>>>>>> 8a904709
 #
 
 #
