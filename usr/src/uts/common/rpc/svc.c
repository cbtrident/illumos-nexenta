/*
 * CDDL HEADER START
 *
 * The contents of this file are subject to the terms of the
 * Common Development and Distribution License (the "License").
 * You may not use this file except in compliance with the License.
 *
 * You can obtain a copy of the license at usr/src/OPENSOLARIS.LICENSE
 * or http://www.opensolaris.org/os/licensing.
 * See the License for the specific language governing permissions
 * and limitations under the License.
 *
 * When distributing Covered Code, include this CDDL HEADER in each
 * file and include the License file at usr/src/OPENSOLARIS.LICENSE.
 * If applicable, add the following below this CDDL HEADER, with the
 * fields enclosed by brackets "[]" replaced with your own identifying
 * information: Portions Copyright [yyyy] [name of copyright owner]
 *
 * CDDL HEADER END
 */

/*
 * Copyright 2015 Nexenta Systems, Inc.  All rights reserved.
 */

/*
 * Copyright 2010 Sun Microsystems, Inc.  All rights reserved.
 * Use is subject to license terms.
 */

/*
 * Copyright 1993 OpenVision Technologies, Inc., All Rights Reserved.
 */

/*	Copyright (c) 1983, 1984, 1985,  1986, 1987, 1988, 1989 AT&T	*/
/*	  All Rights Reserved  	*/

/*
 * Portions of this source code were derived from Berkeley 4.3 BSD
 * under license from the Regents of the University of California.
 */

/*
 * Server-side remote procedure call interface.
 *
 * Master transport handle (SVCMASTERXPRT).
 *   The master transport handle structure is shared among service
 *   threads processing events on the transport. Some fields in the
 *   master structure are protected by locks
 *   - xp_req_lock protects the request queue:
 *	xp_req_head, xp_req_tail, xp_reqs, xp_size, xp_full, xp_enable
 *   - xp_thread_lock protects the thread (clone) counts
 *	xp_threads, xp_detached_threads, xp_wq
 *   Each master transport is registered to exactly one thread pool.
 *
 * Clone transport handle (SVCXPRT)
 *   The clone transport handle structure is a per-service-thread handle
 *   to the transport. The structure carries all the fields/buffers used
 *   for request processing. A service thread or, in other words, a clone
 *   structure, can be linked to an arbitrary master structure to process
 *   requests on this transport. The master handle keeps track of reference
 *   counts of threads (clones) linked to it. A service thread can switch
 *   to another transport by unlinking its clone handle from the current
 *   transport and linking to a new one. Switching is relatively inexpensive
 *   but it involves locking (master's xprt->xp_thread_lock).
 *
 * Pools.
 *   A pool represents a kernel RPC service (NFS, Lock Manager, etc.).
 *   Transports related to the service are registered to the service pool.
 *   Service threads can switch between different transports in the pool.
 *   Thus, each service has its own pool of service threads. The maximum
 *   number of threads in a pool is pool->p_maxthreads. This limit allows
 *   to restrict resource usage by the service. Some fields are protected
 *   by locks:
 *   - p_req_lock protects several counts and flags:
 *	p_reqs, p_size, p_walkers, p_asleep, p_drowsy, p_req_cv
 *   - p_thread_lock governs other thread counts:
 *	p_threads, p_detached_threads, p_reserved_threads, p_closing
 *
 *   In addition, each pool contains a doubly-linked list of transports,
 *   an `xprt-ready' queue and a creator thread (see below). Threads in
 *   the pool share some other parameters such as stack size and
 *   polling timeout.
 *
 *   Pools are initialized through the svc_pool_create() function called from
 *   the nfssys() system call. However, thread creation must be done by
 *   the userland agent. This is done by using SVCPOOL_WAIT and
 *   SVCPOOL_RUN arguments to nfssys(), which call svc_wait() and
 *   svc_do_run(), respectively. Once the pool has been initialized,
 *   the userland process must set up a 'creator' thread. This thread
 *   should park itself in the kernel by calling svc_wait(). If
 *   svc_wait() returns successfully, it should fork off a new worker
 *   thread, which then calls svc_do_run() in order to get work. When
 *   that thread is complete, svc_do_run() will return, and the user
 *   program should call thr_exit().
 *
 *   When we try to register a new pool and there is an old pool with
 *   the same id in the doubly linked pool list (this happens when we kill
 *   and restart nfsd or lockd), then we unlink the old pool from the list
 *   and mark its state as `closing'. After that the transports can still
 *   process requests but new transports won't be registered. When all the
 *   transports and service threads associated with the pool are gone the
 *   creator thread (see below) will clean up the pool structure and exit.
 *
 * svc_queuereq() and svc_run().
 *   The kernel RPC server is interrupt driven. The svc_queuereq() interrupt
 *   routine is called to deliver an RPC request. The service threads
 *   loop in svc_run(). The interrupt function queues a request on the
 *   transport's queue and it makes sure that the request is serviced.
 *   It may either wake up one of sleeping threads, or ask for a new thread
 *   to be created, or, if the previous request is just being picked up, do
 *   nothing. In the last case the service thread that is picking up the
 *   previous request will wake up or create the next thread. After a service
 *   thread processes a request and sends a reply it returns to svc_run()
 *   and svc_run() calls svc_poll() to find new input.
 *
 * svc_poll().
 *   In order to avoid unnecessary locking, which causes performance
 *   problems, we always look for a pending request on the current transport.
 *   If there is none we take a hint from the pool's `xprt-ready' queue.
 *   If the queue had an overflow we switch to the `drain' mode checking
 *   each transport  in the pool's transport list. Once we find a
 *   master transport handle with a pending request we latch the request
 *   lock on this transport and return to svc_run(). If the request
 *   belongs to a transport different than the one the service thread is
 *   linked to we need to unlink and link again.
 *
 *   A service thread goes asleep when there are no pending
 *   requests on the transports registered on the pool's transports.
 *   All the pool's threads sleep on the same condition variable.
 *   If a thread has been sleeping for too long period of time
 *   (by default 5 seconds) it wakes up and exits.  Also when a transport
 *   is closing sleeping threads wake up to unlink from this transport.
 *
 * The `xprt-ready' queue.
 *   If a service thread finds no request on a transport it is currently linked
 *   to it will find another transport with a pending request. To make
 *   this search more efficient each pool has an `xprt-ready' queue.
 *   The queue is a FIFO. When the interrupt routine queues a request it also
 *   inserts a pointer to the transport into the `xprt-ready' queue. A
 *   thread looking for a transport with a pending request can pop up a
 *   transport and check for a request. The request can be already gone
 *   since it could be taken by a thread linked to that transport. In such a
 *   case we try the next hint. The `xprt-ready' queue has fixed size (by
 *   default 256 nodes). If it overflows svc_poll() has to switch to the
 *   less efficient but safe `drain' mode and walk through the pool's
 *   transport list.
 *
 *   Both the svc_poll() loop and the `xprt-ready' queue are optimized
 *   for the peak load case that is for the situation when the queue is not
 *   empty, there are all the time few pending requests, and a service
 *   thread which has just processed a request does not go asleep but picks
 *   up immediately the next request.
 *
 * Thread creator.
 *   Each pool has a thread creator associated with it. The creator thread
 *   sleeps on a condition variable and waits for a signal to create a
 *   service thread. The actual thread creation is done in userland by
 *   the method described in "Pools" above.
 *
 *   Signaling threads should turn on the `creator signaled' flag, and
 *   can avoid sending signals when the flag is on. The flag is cleared
 *   when the thread is created.
 *
 *   When the pool is in closing state (ie it has been already unregistered
 *   from the pool list) the last thread on the last transport in the pool
 *   should turn the p_creator_exit flag on. The creator thread will
 *   clean up the pool structure and exit.
 *
 * Thread reservation; Detaching service threads.
 *   A service thread can detach itself to block for an extended amount
 *   of time. However, to keep the service active we need to guarantee
 *   at least pool->p_redline non-detached threads that can process incoming
 *   requests. This, the maximum number of detached and reserved threads is
 *   p->p_maxthreads - p->p_redline. A service thread should first acquire
 *   a reservation, and if the reservation was granted it can detach itself.
 *   If a reservation was granted but the thread does not detach itself
 *   it should cancel the reservation before it returns to svc_run().
 */

#include <sys/param.h>
#include <sys/types.h>
#include <rpc/types.h>
#include <sys/socket.h>
#include <sys/time.h>
#include <sys/tiuser.h>
#include <sys/t_kuser.h>
#include <netinet/in.h>
#include <rpc/xdr.h>
#include <rpc/auth.h>
#include <rpc/clnt.h>
#include <rpc/rpc_msg.h>
#include <rpc/svc.h>
#include <sys/proc.h>
#include <sys/user.h>
#include <sys/stream.h>
#include <sys/strsubr.h>
#include <sys/strsun.h>
#include <sys/tihdr.h>
#include <sys/debug.h>
#include <sys/cmn_err.h>
#include <sys/file.h>
#include <sys/systm.h>
#include <sys/callb.h>
#include <sys/vtrace.h>
#include <sys/zone.h>
#include <nfs/nfs.h>
#include <sys/tsol/label_macro.h>

#define	RQCRED_SIZE	400	/* this size is excessive */

/*
 * Defines for svc_poll()
 */
#define	SVC_EXPRTGONE ((SVCMASTERXPRT *)1)	/* Transport is closing */
#define	SVC_ETIMEDOUT ((SVCMASTERXPRT *)2)	/* Timeout */
#define	SVC_EINTR ((SVCMASTERXPRT *)3)		/* Interrupted by signal */

/*
 * Default stack size for service threads.
 */
#define	DEFAULT_SVC_RUN_STKSIZE		(0)	/* default kernel stack */

volatile int    svc_default_stksize = DEFAULT_SVC_RUN_STKSIZE;

/*
 * Default polling timeout for service threads.
 * Multiplied by hz when used.
 */
#define	DEFAULT_SVC_POLL_TIMEOUT	(5)	/* seconds */

clock_t svc_default_timeout = DEFAULT_SVC_POLL_TIMEOUT;

/*
 * Size of the `xprt-ready' queue.
 */
#define	DEFAULT_SVC_QSIZE		(256)	/* qnodes */

size_t svc_default_qsize = DEFAULT_SVC_QSIZE;

/*
 * Default limit for the number of service threads.
 */
#define	DEFAULT_SVC_MAXTHREADS		(INT16_MAX)

int    svc_default_maxthreads = DEFAULT_SVC_MAXTHREADS;

/*
 * Maximum number of requests from the same transport (in `drain' mode).
 */
#define	DEFAULT_SVC_MAX_SAME_XPRT	(8)

volatile int    svc_default_max_same_xprt = DEFAULT_SVC_MAX_SAME_XPRT;


/*
 * Default `Redline' of non-detached threads.
 * Total number of detached and reserved threads in an RPC server
 * thread pool is limited to pool->p_maxthreads - svc_redline.
 */
#define	DEFAULT_SVC_REDLINE		(1)

int    svc_default_redline = DEFAULT_SVC_REDLINE;

/*
 * A node for the `xprt-ready' queue.
 * See below.
 */
struct __svcxprt_qnode {
	__SVCXPRT_QNODE	*q_next;
	SVCMASTERXPRT	*q_xprt;
};

/*
 * Global SVC variables (private).
 */
struct svc_globals {
	SVCPOOL		*svc_pools;
	kmutex_t	svc_plock;
};

/*
 * Debug variable to check for rdma based
 * transport startup and cleanup. Contorlled
 * through /etc/system. Off by default.
 */
int rdma_check = 0;

/*
<<<<<<< HEAD
 * This allows to disable flow control in svc_queuereq().
=======
 * This allows disabling flow control in svc_queuereq().
>>>>>>> e7e978b1
 */
volatile int svc_flowcontrol_disable = 0;

/*
 * Authentication parameters list.
 */
static caddr_t rqcred_head;
static kmutex_t rqcred_lock;

/*
 * Pointers to transport specific `rele' routines in rpcmod (set from rpcmod).
 */
void	(*rpc_rele)(queue_t *, mblk_t *, bool_t) = NULL;
void	(*mir_rele)(queue_t *, mblk_t *, bool_t) = NULL;

/* ARGSUSED */
void
rpc_rdma_rele(queue_t *q, mblk_t *mp, bool_t enable)
{
}
void    (*rdma_rele)(queue_t *, mblk_t *, bool_t) = rpc_rdma_rele;


/*
 * This macro picks which `rele' routine to use, based on the transport type.
 */
#define	RELE_PROC(xprt) \
	((xprt)->xp_type == T_RDMA ? rdma_rele : \
	(((xprt)->xp_type == T_CLTS) ? rpc_rele : mir_rele))

/*
 * If true, then keep quiet about version mismatch.
 * This macro is for broadcast RPC only. We have no broadcast RPC in
 * kernel now but one may define a flag in the transport structure
 * and redefine this macro.
 */
#define	version_keepquiet(xprt)	(FALSE)

/*
 * ZSD key used to retrieve zone-specific svc globals
 */
static zone_key_t svc_zone_key;

static void svc_callout_free(SVCMASTERXPRT *);
static void svc_xprt_qinit(SVCPOOL *, size_t);
static void svc_xprt_qdestroy(SVCPOOL *);
static void svc_thread_creator(SVCPOOL *);
static void svc_creator_signal(SVCPOOL *);
static void svc_creator_signalexit(SVCPOOL *);
static void svc_pool_unregister(struct svc_globals *, SVCPOOL *);
static int svc_run(SVCPOOL *);

/* ARGSUSED */
static void *
svc_zoneinit(zoneid_t zoneid)
{
	struct svc_globals *svc;

	svc = kmem_alloc(sizeof (*svc), KM_SLEEP);
	mutex_init(&svc->svc_plock, NULL, MUTEX_DEFAULT, NULL);
	svc->svc_pools = NULL;
	return (svc);
}

/* ARGSUSED */
static void
svc_zoneshutdown(zoneid_t zoneid, void *arg)
{
	struct svc_globals *svc = arg;
	SVCPOOL *pool;

	mutex_enter(&svc->svc_plock);
	while ((pool = svc->svc_pools) != NULL) {
		svc_pool_unregister(svc, pool);
	}
	mutex_exit(&svc->svc_plock);
}

/* ARGSUSED */
static void
svc_zonefini(zoneid_t zoneid, void *arg)
{
	struct svc_globals *svc = arg;

	ASSERT(svc->svc_pools == NULL);
	mutex_destroy(&svc->svc_plock);
	kmem_free(svc, sizeof (*svc));
}

/*
 * Global SVC init routine.
 * Initialize global generic and transport type specific structures
 * used by the kernel RPC server side. This routine is called only
 * once when the module is being loaded.
 */
void
svc_init()
{
	zone_key_create(&svc_zone_key, svc_zoneinit, svc_zoneshutdown,
	    svc_zonefini);
	svc_cots_init();
	svc_clts_init();
}

/*
 * Destroy the SVCPOOL structure.
 */
static void
svc_pool_cleanup(SVCPOOL *pool)
{
	ASSERT(pool->p_threads + pool->p_detached_threads == 0);
	ASSERT(pool->p_lcount == 0);
	ASSERT(pool->p_closing);

	/*
	 * Call the user supplied shutdown function.  This is done
	 * here so the user of the pool will be able to cleanup
	 * service related resources.
	 */
	if (pool->p_shutdown != NULL)
		(pool->p_shutdown)();

	/* Destroy `xprt-ready' queue */
	svc_xprt_qdestroy(pool);

	/* Destroy transport list */
	rw_destroy(&pool->p_lrwlock);

	/* Destroy locks and condition variables */
	mutex_destroy(&pool->p_thread_lock);
	mutex_destroy(&pool->p_req_lock);
	cv_destroy(&pool->p_req_cv);

	/* Destroy creator's locks and condition variables */
	mutex_destroy(&pool->p_creator_lock);
	cv_destroy(&pool->p_creator_cv);
	mutex_destroy(&pool->p_user_lock);
	cv_destroy(&pool->p_user_cv);

	/* Free pool structure */
	kmem_free(pool, sizeof (SVCPOOL));
}

/*
 * If all the transports and service threads are already gone
 * signal the creator thread to clean up and exit.
 */
static bool_t
svc_pool_tryexit(SVCPOOL *pool)
{
	ASSERT(MUTEX_HELD(&pool->p_thread_lock));
	ASSERT(pool->p_closing);

	if (pool->p_threads + pool->p_detached_threads == 0) {
		rw_enter(&pool->p_lrwlock, RW_READER);
		if (pool->p_lcount == 0) {
			/*
			 * Release the locks before sending a signal.
			 */
			rw_exit(&pool->p_lrwlock);
			mutex_exit(&pool->p_thread_lock);

			/*
			 * Notify the creator thread to clean up and exit
			 *
			 * NOTICE: No references to the pool beyond this point!
			 *		   The pool is being destroyed.
			 */
			ASSERT(!MUTEX_HELD(&pool->p_thread_lock));
			svc_creator_signalexit(pool);

			return (TRUE);
		}
		rw_exit(&pool->p_lrwlock);
	}

	ASSERT(MUTEX_HELD(&pool->p_thread_lock));
	return (FALSE);
}

/*
 * Find a pool with a given id.
 */
static SVCPOOL *
svc_pool_find(struct svc_globals *svc, int id)
{
	SVCPOOL *pool;

	ASSERT(MUTEX_HELD(&svc->svc_plock));

	/*
	 * Search the list for a pool with a matching id
	 * and register the transport handle with that pool.
	 */
	for (pool = svc->svc_pools; pool; pool = pool->p_next)
		if (pool->p_id == id)
			return (pool);

	return (NULL);
}

/*
 * PSARC 2003/523 Contract Private Interface
 * svc_do_run
 * Changes must be reviewed by Solaris File Sharing
 * Changes must be communicated to contract-2003-523@sun.com
 */
int
svc_do_run(int id)
{
	SVCPOOL *pool;
	int err = 0;
	struct svc_globals *svc;

	svc = zone_getspecific(svc_zone_key, curproc->p_zone);
	mutex_enter(&svc->svc_plock);

	pool = svc_pool_find(svc, id);

	mutex_exit(&svc->svc_plock);

	if (pool == NULL)
		return (ENOENT);

	/*
	 * Increment counter of pool threads now
	 * that a thread has been created.
	 */
	mutex_enter(&pool->p_thread_lock);
	pool->p_threads++;
	mutex_exit(&pool->p_thread_lock);

	/* Give work to the new thread. */
	err = svc_run(pool);

	return (err);
}

/*
 * Unregister a pool from the pool list.
 * Set the closing state. If all the transports and service threads
 * are already gone signal the creator thread to clean up and exit.
 */
static void
svc_pool_unregister(struct svc_globals *svc, SVCPOOL *pool)
{
	SVCPOOL *next = pool->p_next;
	SVCPOOL *prev = pool->p_prev;

	ASSERT(MUTEX_HELD(&svc->svc_plock));

	/* Remove from the list */
	if (pool == svc->svc_pools)
		svc->svc_pools = next;
	if (next)
		next->p_prev = prev;
	if (prev)
		prev->p_next = next;
	pool->p_next = pool->p_prev = NULL;

	/*
	 * Offline the pool. Mark the pool as closing.
	 * If there are no transports in this pool notify
	 * the creator thread to clean it up and exit.
	 */
	mutex_enter(&pool->p_thread_lock);
	if (pool->p_offline != NULL)
		(pool->p_offline)();
	pool->p_closing = TRUE;
	if (svc_pool_tryexit(pool))
		return;
	mutex_exit(&pool->p_thread_lock);
}

/*
 * Register a pool with a given id in the global doubly linked pool list.
 * - if there is a pool with the same id in the list then unregister it
 * - insert the new pool into the list.
 */
static void
svc_pool_register(struct svc_globals *svc, SVCPOOL *pool, int id)
{
	SVCPOOL *old_pool;

	/*
	 * If there is a pool with the same id then remove it from
	 * the list and mark the pool as closing.
	 */
	mutex_enter(&svc->svc_plock);

	if (old_pool = svc_pool_find(svc, id))
		svc_pool_unregister(svc, old_pool);

	/* Insert into the doubly linked list */
	pool->p_id = id;
	pool->p_next = svc->svc_pools;
	pool->p_prev = NULL;
	if (svc->svc_pools)
		svc->svc_pools->p_prev = pool;
	svc->svc_pools = pool;

	mutex_exit(&svc->svc_plock);
}

/*
 * Initialize a newly created pool structure
 */
static int
svc_pool_init(SVCPOOL *pool, uint_t maxthreads, uint_t redline,
	uint_t qsize, uint_t timeout, uint_t stksize, uint_t max_same_xprt)
{
	klwp_t *lwp = ttolwp(curthread);

	ASSERT(pool);

	if (maxthreads == 0)
		maxthreads = svc_default_maxthreads;
	if (redline == 0)
		redline = svc_default_redline;
	if (qsize == 0)
		qsize = svc_default_qsize;
	if (timeout == 0)
		timeout = svc_default_timeout;
	if (stksize == 0)
		stksize = svc_default_stksize;
	if (max_same_xprt == 0)
		max_same_xprt = svc_default_max_same_xprt;

	if (maxthreads < redline)
		return (EINVAL);

	/* Allocate and initialize the `xprt-ready' queue */
	svc_xprt_qinit(pool, qsize);

	/* Initialize doubly-linked xprt list */
	rw_init(&pool->p_lrwlock, NULL, RW_DEFAULT, NULL);

	/*
	 * Setting lwp_childstksz on the current lwp so that
	 * descendants of this lwp get the modified stacksize, if
	 * it is defined. It is important that either this lwp or
	 * one of its descendants do the actual servicepool thread
	 * creation to maintain the stacksize inheritance.
	 */
	if (lwp != NULL)
		lwp->lwp_childstksz = stksize;

	/* Initialize thread limits, locks and condition variables */
	pool->p_maxthreads = maxthreads;
	pool->p_redline = redline;
	pool->p_timeout = timeout * hz;
	pool->p_stksize = stksize;
	pool->p_max_same_xprt = max_same_xprt;
	mutex_init(&pool->p_thread_lock, NULL, MUTEX_DEFAULT, NULL);
	mutex_init(&pool->p_req_lock, NULL, MUTEX_DEFAULT, NULL);
	cv_init(&pool->p_req_cv, NULL, CV_DEFAULT, NULL);

	/* Initialize userland creator */
	pool->p_user_exit = FALSE;
	pool->p_signal_create_thread = FALSE;
	pool->p_user_waiting = FALSE;
	mutex_init(&pool->p_user_lock, NULL, MUTEX_DEFAULT, NULL);
	cv_init(&pool->p_user_cv, NULL, CV_DEFAULT, NULL);

	/* Initialize the creator and start the creator thread */
	pool->p_creator_exit = FALSE;
	mutex_init(&pool->p_creator_lock, NULL, MUTEX_DEFAULT, NULL);
	cv_init(&pool->p_creator_cv, NULL, CV_DEFAULT, NULL);

	(void) zthread_create(NULL, pool->p_stksize, svc_thread_creator,
	    pool, 0, minclsyspri);

	return (0);
}

/*
 * PSARC 2003/523 Contract Private Interface
 * svc_pool_create
 * Changes must be reviewed by Solaris File Sharing
 * Changes must be communicated to contract-2003-523@sun.com
 *
 * Create an kernel RPC server-side thread/transport pool.
 *
 * This is public interface for creation of a server RPC thread pool
 * for a given service provider. Transports registered with the pool's id
 * will be served by a pool's threads. This function is called from the
 * nfssys() system call.
 */
int
svc_pool_create(struct svcpool_args *args)
{
	SVCPOOL *pool;
	int error;
	struct svc_globals *svc;

	/*
	 * Caller should check credentials in a way appropriate
	 * in the context of the call.
	 */

	svc = zone_getspecific(svc_zone_key, curproc->p_zone);
	/* Allocate a new pool */
	pool = kmem_zalloc(sizeof (SVCPOOL), KM_SLEEP);

	/*
	 * Initialize the pool structure and create a creator thread.
	 */
	error = svc_pool_init(pool, args->maxthreads, args->redline,
	    args->qsize, args->timeout, args->stksize, args->max_same_xprt);

	if (error) {
		kmem_free(pool, sizeof (SVCPOOL));
		return (error);
	}

	/* Register the pool with the global pool list */
	svc_pool_register(svc, pool, args->id);

	return (0);
}

int
svc_pool_control(int id, int cmd, void *arg)
{
	SVCPOOL *pool;
	struct svc_globals *svc;

	svc = zone_getspecific(svc_zone_key, curproc->p_zone);

	switch (cmd) {
	case SVCPSET_SHUTDOWN_PROC:
		/*
		 * Search the list for a pool with a matching id
		 * and register the transport handle with that pool.
		 */
		mutex_enter(&svc->svc_plock);

		if ((pool = svc_pool_find(svc, id)) == NULL) {
			mutex_exit(&svc->svc_plock);
			return (ENOENT);
		}
		/*
		 * Grab the transport list lock before releasing the
		 * pool list lock
		 */
		rw_enter(&pool->p_lrwlock, RW_WRITER);
		mutex_exit(&svc->svc_plock);

		pool->p_shutdown = *((void (*)())arg);

		rw_exit(&pool->p_lrwlock);

		return (0);
	case SVCPSET_UNREGISTER_PROC:
		/*
		 * Search the list for a pool with a matching id
		 * and register the unregister callback handle with that pool.
		 */
		mutex_enter(&svc->svc_plock);

		if ((pool = svc_pool_find(svc, id)) == NULL) {
			mutex_exit(&svc->svc_plock);
			return (ENOENT);
		}
		/*
		 * Grab the transport list lock before releasing the
		 * pool list lock
		 */
		rw_enter(&pool->p_lrwlock, RW_WRITER);
		mutex_exit(&svc->svc_plock);

		pool->p_offline = *((void (*)())arg);

		rw_exit(&pool->p_lrwlock);

		return (0);
	default:
		return (EINVAL);
	}
}

/*
 * Pool's transport list manipulation routines.
 * - svc_xprt_register()
 * - svc_xprt_unregister()
 *
 * svc_xprt_register() is called from svc_tli_kcreate() to
 * insert a new master transport handle into the doubly linked
 * list of server transport handles (one list per pool).
 *
 * The list is used by svc_poll(), when it operates in `drain'
 * mode, to search for a next transport with a pending request.
 */

int
svc_xprt_register(SVCMASTERXPRT *xprt, int id)
{
	SVCMASTERXPRT *prev, *next;
	SVCPOOL *pool;
	struct svc_globals *svc;

	svc = zone_getspecific(svc_zone_key, curproc->p_zone);
	/*
	 * Search the list for a pool with a matching id
	 * and register the transport handle with that pool.
	 */
	mutex_enter(&svc->svc_plock);

	if ((pool = svc_pool_find(svc, id)) == NULL) {
		mutex_exit(&svc->svc_plock);
		return (ENOENT);
	}

	/* Grab the transport list lock before releasing the pool list lock */
	rw_enter(&pool->p_lrwlock, RW_WRITER);
	mutex_exit(&svc->svc_plock);

	/* Don't register new transports when the pool is in closing state */
	if (pool->p_closing) {
		rw_exit(&pool->p_lrwlock);
		return (EBUSY);
	}

	/*
	 * Initialize xp_pool to point to the pool.
	 * We don't want to go through the pool list every time.
	 */
	xprt->xp_pool = pool;

	/*
	 * Insert a transport handle into the list.
	 * The list head points to the most recently inserted transport.
	 */
	if (pool->p_lhead == NULL)
		pool->p_lhead = xprt->xp_prev = xprt->xp_next = xprt;
	else {
		next = pool->p_lhead;
		prev = pool->p_lhead->xp_prev;

		xprt->xp_next = next;
		xprt->xp_prev = prev;

		pool->p_lhead = prev->xp_next = next->xp_prev = xprt;
	}

	/* Increment the transports count */
	pool->p_lcount++;

	rw_exit(&pool->p_lrwlock);
	return (0);
}

/*
 * Called from svc_xprt_cleanup() to remove a master transport handle
 * from the pool's list of server transports (when a transport is
 * being destroyed).
 */
void
svc_xprt_unregister(SVCMASTERXPRT *xprt)
{
	SVCPOOL *pool = xprt->xp_pool;

	/*
	 * Unlink xprt from the list.
	 * If the list head points to this xprt then move it
	 * to the next xprt or reset to NULL if this is the last
	 * xprt in the list.
	 */
	rw_enter(&pool->p_lrwlock, RW_WRITER);

	if (xprt == xprt->xp_next)
		pool->p_lhead = NULL;
	else {
		SVCMASTERXPRT *next = xprt->xp_next;
		SVCMASTERXPRT *prev = xprt->xp_prev;

		next->xp_prev = prev;
		prev->xp_next = next;

		if (pool->p_lhead == xprt)
			pool->p_lhead = next;
	}

	xprt->xp_next = xprt->xp_prev = NULL;

	/* Decrement list count */
	pool->p_lcount--;

	rw_exit(&pool->p_lrwlock);
}

static void
svc_xprt_qdestroy(SVCPOOL *pool)
{
	mutex_destroy(&pool->p_qend_lock);
	kmem_free(pool->p_qbody, pool->p_qsize * sizeof (__SVCXPRT_QNODE));
}

/*
 * Initialize an `xprt-ready' queue for a given pool.
 */
static void
svc_xprt_qinit(SVCPOOL *pool, size_t qsize)
{
	int i;

	pool->p_qsize = qsize;
	pool->p_qbody = kmem_zalloc(pool->p_qsize * sizeof (__SVCXPRT_QNODE),
	    KM_SLEEP);

	for (i = 0; i < pool->p_qsize - 1; i++)
		pool->p_qbody[i].q_next = &(pool->p_qbody[i+1]);

	pool->p_qbody[pool->p_qsize-1].q_next = &(pool->p_qbody[0]);
	pool->p_qtop = &(pool->p_qbody[0]);
	pool->p_qend = &(pool->p_qbody[0]);

	mutex_init(&pool->p_qend_lock, NULL, MUTEX_DEFAULT, NULL);
}

/*
 * Called from the svc_queuereq() interrupt routine to queue
 * a hint for svc_poll() which transport has a pending request.
 * - insert a pointer to xprt into the xprt-ready queue (FIFO)
 * - if the xprt-ready queue is full turn the overflow flag on.
 *
 * NOTICE: pool->p_qtop is protected by the pool's request lock
 * and the caller (svc_queuereq()) must hold the lock.
 */
static void
svc_xprt_qput(SVCPOOL *pool, SVCMASTERXPRT *xprt)
{
	ASSERT(MUTEX_HELD(&pool->p_req_lock));

	/* If the overflow flag is on there is nothing we can do */
	if (pool->p_qoverflow)
		return;

	/* If the queue is full turn the overflow flag on and exit */
	if (pool->p_qtop->q_next == pool->p_qend) {
		mutex_enter(&pool->p_qend_lock);
		if (pool->p_qtop->q_next == pool->p_qend) {
			pool->p_qoverflow = TRUE;
			mutex_exit(&pool->p_qend_lock);
			return;
		}
		mutex_exit(&pool->p_qend_lock);
	}

	/* Insert a hint and move pool->p_qtop */
	pool->p_qtop->q_xprt = xprt;
	pool->p_qtop = pool->p_qtop->q_next;
}

/*
 * Called from svc_poll() to get a hint which transport has a
 * pending request. Returns a pointer to a transport or NULL if the
 * `xprt-ready' queue is empty.
 *
 * Since we do not acquire the pool's request lock while checking if
 * the queue is empty we may miss a request that is just being delivered.
 * However this is ok since svc_poll() will retry again until the
 * count indicates that there are pending requests for this pool.
 */
static SVCMASTERXPRT *
svc_xprt_qget(SVCPOOL *pool)
{
	SVCMASTERXPRT *xprt;

	mutex_enter(&pool->p_qend_lock);
	do {
		/*
		 * If the queue is empty return NULL.
		 * Since we do not acquire the pool's request lock which
		 * protects pool->p_qtop this is not exact check. However,
		 * this is safe - if we miss a request here svc_poll()
		 * will retry again.
		 */
		if (pool->p_qend == pool->p_qtop) {
			mutex_exit(&pool->p_qend_lock);
			return (NULL);
		}

		/* Get a hint and move pool->p_qend */
		xprt = pool->p_qend->q_xprt;
		pool->p_qend = pool->p_qend->q_next;

		/* Skip fields deleted by svc_xprt_qdelete()	 */
	} while (xprt == NULL);
	mutex_exit(&pool->p_qend_lock);

	return (xprt);
}

/*
 * Delete all the references to a transport handle that
 * is being destroyed from the xprt-ready queue.
 * Deleted pointers are replaced with NULLs.
 */
static void
svc_xprt_qdelete(SVCPOOL *pool, SVCMASTERXPRT *xprt)
{
	__SVCXPRT_QNODE *q;

	mutex_enter(&pool->p_req_lock);
	for (q = pool->p_qend; q != pool->p_qtop; q = q->q_next) {
		if (q->q_xprt == xprt)
			q->q_xprt = NULL;
	}
	mutex_exit(&pool->p_req_lock);
}

/*
 * Destructor for a master server transport handle.
 * - if there are no more non-detached threads linked to this transport
 *   then, if requested, call xp_closeproc (we don't wait for detached
 *   threads linked to this transport to complete).
 * - if there are no more threads linked to this
 *   transport then
 *   a) remove references to this transport from the xprt-ready queue
 *   b) remove a reference to this transport from the pool's transport list
 *   c) call a transport specific `destroy' function
 *   d) cancel remaining thread reservations.
 *
 * NOTICE: Caller must hold the transport's thread lock.
 */
static void
svc_xprt_cleanup(SVCMASTERXPRT *xprt, bool_t detached)
{
	ASSERT(MUTEX_HELD(&xprt->xp_thread_lock));
	ASSERT(xprt->xp_wq == NULL);

	/*
	 * If called from the last non-detached thread
	 * it should call the closeproc on this transport.
	 */
	if (!detached && xprt->xp_threads == 0 && xprt->xp_closeproc) {
		(*(xprt->xp_closeproc)) (xprt);
	}

	if (xprt->xp_threads + xprt->xp_detached_threads > 0)
		mutex_exit(&xprt->xp_thread_lock);
	else {
		/* Remove references to xprt from the `xprt-ready' queue */
		svc_xprt_qdelete(xprt->xp_pool, xprt);

		/* Unregister xprt from the pool's transport list */
		svc_xprt_unregister(xprt);
		svc_callout_free(xprt);
		SVC_DESTROY(xprt);
	}
}

/*
 * Find a dispatch routine for a given prog/vers pair.
 * This function is called from svc_getreq() to search the callout
 * table for an entry with a matching RPC program number `prog'
 * and a version range that covers `vers'.
 * - if it finds a matching entry it returns pointer to the dispatch routine
 * - otherwise it returns NULL and, if `minp' or `maxp' are not NULL,
 *   fills them with, respectively, lowest version and highest version
 *   supported for the program `prog'
 */
static SVC_DISPATCH *
svc_callout_find(SVCXPRT *xprt, rpcprog_t prog, rpcvers_t vers,
    rpcvers_t *vers_min, rpcvers_t *vers_max)
{
	SVC_CALLOUT_TABLE *sct = xprt->xp_sct;
	int i;

	*vers_min = ~(rpcvers_t)0;
	*vers_max = 0;

	for (i = 0; i < sct->sct_size; i++) {
		SVC_CALLOUT *sc = &sct->sct_sc[i];

		if (prog == sc->sc_prog) {
			if (vers >= sc->sc_versmin && vers <= sc->sc_versmax)
				return (sc->sc_dispatch);

			if (*vers_max < sc->sc_versmax)
				*vers_max = sc->sc_versmax;
			if (*vers_min > sc->sc_versmin)
				*vers_min = sc->sc_versmin;
		}
	}

	return (NULL);
}

/*
 * Optionally free callout table allocated for this transport by
 * the service provider.
 */
static void
svc_callout_free(SVCMASTERXPRT *xprt)
{
	SVC_CALLOUT_TABLE *sct = xprt->xp_sct;

	if (sct->sct_free) {
		kmem_free(sct->sct_sc, sct->sct_size * sizeof (SVC_CALLOUT));
		kmem_free(sct, sizeof (SVC_CALLOUT_TABLE));
	}
}

/*
 * Send a reply to an RPC request
 *
 * PSARC 2003/523 Contract Private Interface
 * svc_sendreply
 * Changes must be reviewed by Solaris File Sharing
 * Changes must be communicated to contract-2003-523@sun.com
 */
bool_t
svc_sendreply(const SVCXPRT *clone_xprt, const xdrproc_t xdr_results,
    const caddr_t xdr_location)
{
	struct rpc_msg rply;

	rply.rm_direction = REPLY;
	rply.rm_reply.rp_stat = MSG_ACCEPTED;
	rply.acpted_rply.ar_verf = clone_xprt->xp_verf;
	rply.acpted_rply.ar_stat = SUCCESS;
	rply.acpted_rply.ar_results.where = xdr_location;
	rply.acpted_rply.ar_results.proc = xdr_results;

	return (SVC_REPLY((SVCXPRT *)clone_xprt, &rply));
}

/*
 * No procedure error reply
 *
 * PSARC 2003/523 Contract Private Interface
 * svcerr_noproc
 * Changes must be reviewed by Solaris File Sharing
 * Changes must be communicated to contract-2003-523@sun.com
 */
void
svcerr_noproc(const SVCXPRT *clone_xprt)
{
	struct rpc_msg rply;

	rply.rm_direction = REPLY;
	rply.rm_reply.rp_stat = MSG_ACCEPTED;
	rply.acpted_rply.ar_verf = clone_xprt->xp_verf;
	rply.acpted_rply.ar_stat = PROC_UNAVAIL;
	SVC_FREERES((SVCXPRT *)clone_xprt);
	SVC_REPLY((SVCXPRT *)clone_xprt, &rply);
}

/*
 * Can't decode arguments error reply
 *
 * PSARC 2003/523 Contract Private Interface
 * svcerr_decode
 * Changes must be reviewed by Solaris File Sharing
 * Changes must be communicated to contract-2003-523@sun.com
 */
void
svcerr_decode(const SVCXPRT *clone_xprt)
{
	struct rpc_msg rply;

	rply.rm_direction = REPLY;
	rply.rm_reply.rp_stat = MSG_ACCEPTED;
	rply.acpted_rply.ar_verf = clone_xprt->xp_verf;
	rply.acpted_rply.ar_stat = GARBAGE_ARGS;
	SVC_FREERES((SVCXPRT *)clone_xprt);
	SVC_REPLY((SVCXPRT *)clone_xprt, &rply);
}

/*
 * Some system error
 */
void
svcerr_systemerr(const SVCXPRT *clone_xprt)
{
	struct rpc_msg rply;

	rply.rm_direction = REPLY;
	rply.rm_reply.rp_stat = MSG_ACCEPTED;
	rply.acpted_rply.ar_verf = clone_xprt->xp_verf;
	rply.acpted_rply.ar_stat = SYSTEM_ERR;
	SVC_FREERES((SVCXPRT *)clone_xprt);
	SVC_REPLY((SVCXPRT *)clone_xprt, &rply);
}

/*
 * Authentication error reply
 */
void
svcerr_auth(const SVCXPRT *clone_xprt, const enum auth_stat why)
{
	struct rpc_msg rply;

	rply.rm_direction = REPLY;
	rply.rm_reply.rp_stat = MSG_DENIED;
	rply.rjcted_rply.rj_stat = AUTH_ERROR;
	rply.rjcted_rply.rj_why = why;
	SVC_FREERES((SVCXPRT *)clone_xprt);
	SVC_REPLY((SVCXPRT *)clone_xprt, &rply);
}

/*
 * Authentication too weak error reply
 */
void
svcerr_weakauth(const SVCXPRT *clone_xprt)
{
	svcerr_auth((SVCXPRT *)clone_xprt, AUTH_TOOWEAK);
}

/*
 * Authentication error; bad credentials
 */
void
svcerr_badcred(const SVCXPRT *clone_xprt)
{
	struct rpc_msg rply;

	rply.rm_direction = REPLY;
	rply.rm_reply.rp_stat = MSG_DENIED;
	rply.rjcted_rply.rj_stat = AUTH_ERROR;
	rply.rjcted_rply.rj_why = AUTH_BADCRED;
	SVC_FREERES((SVCXPRT *)clone_xprt);
	SVC_REPLY((SVCXPRT *)clone_xprt, &rply);
}

/*
 * Program unavailable error reply
 *
 * PSARC 2003/523 Contract Private Interface
 * svcerr_noprog
 * Changes must be reviewed by Solaris File Sharing
 * Changes must be communicated to contract-2003-523@sun.com
 */
void
svcerr_noprog(const SVCXPRT *clone_xprt)
{
	struct rpc_msg rply;

	rply.rm_direction = REPLY;
	rply.rm_reply.rp_stat = MSG_ACCEPTED;
	rply.acpted_rply.ar_verf = clone_xprt->xp_verf;
	rply.acpted_rply.ar_stat = PROG_UNAVAIL;
	SVC_FREERES((SVCXPRT *)clone_xprt);
	SVC_REPLY((SVCXPRT *)clone_xprt, &rply);
}

/*
 * Program version mismatch error reply
 *
 * PSARC 2003/523 Contract Private Interface
 * svcerr_progvers
 * Changes must be reviewed by Solaris File Sharing
 * Changes must be communicated to contract-2003-523@sun.com
 */
void
svcerr_progvers(const SVCXPRT *clone_xprt,
    const rpcvers_t low_vers, const rpcvers_t high_vers)
{
	struct rpc_msg rply;

	rply.rm_direction = REPLY;
	rply.rm_reply.rp_stat = MSG_ACCEPTED;
	rply.acpted_rply.ar_verf = clone_xprt->xp_verf;
	rply.acpted_rply.ar_stat = PROG_MISMATCH;
	rply.acpted_rply.ar_vers.low = low_vers;
	rply.acpted_rply.ar_vers.high = high_vers;
	SVC_FREERES((SVCXPRT *)clone_xprt);
	SVC_REPLY((SVCXPRT *)clone_xprt, &rply);
}

/*
 * Get server side input from some transport.
 *
 * Statement of authentication parameters management:
 * This function owns and manages all authentication parameters, specifically
 * the "raw" parameters (msg.rm_call.cb_cred and msg.rm_call.cb_verf) and
 * the "cooked" credentials (rqst->rq_clntcred).
 * However, this function does not know the structure of the cooked
 * credentials, so it make the following assumptions:
 *   a) the structure is contiguous (no pointers), and
 *   b) the cred structure size does not exceed RQCRED_SIZE bytes.
 * In all events, all three parameters are freed upon exit from this routine.
 * The storage is trivially managed on the call stack in user land, but
 * is malloced in kernel land.
 *
 * Note: the xprt's xp_svc_lock is not held while the service's dispatch
 * routine is running.	If we decide to implement svc_unregister(), we'll
 * need to decide whether it's okay for a thread to unregister a service
 * while a request is being processed.	If we decide that this is a
 * problem, we can probably use some sort of reference counting scheme to
 * keep the callout entry from going away until the request has completed.
 */
static void
svc_getreq(
	SVCXPRT *clone_xprt,	/* clone transport handle */
	mblk_t *mp)
{
	struct rpc_msg msg;
	struct svc_req r;
	char  *cred_area;	/* too big to allocate on call stack */

	TRACE_0(TR_FAC_KRPC, TR_SVC_GETREQ_START,
	    "svc_getreq_start:");

	ASSERT(clone_xprt->xp_master != NULL);
	ASSERT(!is_system_labeled() || msg_getcred(mp, NULL) != NULL ||
	    mp->b_datap->db_type != M_DATA);

	/*
	 * Firstly, allocate the authentication parameters' storage
	 */
	mutex_enter(&rqcred_lock);
	if (rqcred_head) {
		cred_area = rqcred_head;

		/* LINTED pointer alignment */
		rqcred_head = *(caddr_t *)rqcred_head;
		mutex_exit(&rqcred_lock);
	} else {
		mutex_exit(&rqcred_lock);
		cred_area = kmem_alloc(2 * MAX_AUTH_BYTES + RQCRED_SIZE,
		    KM_SLEEP);
	}
	msg.rm_call.cb_cred.oa_base = cred_area;
	msg.rm_call.cb_verf.oa_base = &(cred_area[MAX_AUTH_BYTES]);
	r.rq_clntcred = &(cred_area[2 * MAX_AUTH_BYTES]);

	/*
	 * underlying transport recv routine may modify mblk data
	 * and make it difficult to extract label afterwards. So
	 * get the label from the raw mblk data now.
	 */
	if (is_system_labeled()) {
		cred_t *cr;

		r.rq_label = kmem_alloc(sizeof (bslabel_t), KM_SLEEP);
		cr = msg_getcred(mp, NULL);
		ASSERT(cr != NULL);

		bcopy(label2bslabel(crgetlabel(cr)), r.rq_label,
		    sizeof (bslabel_t));
	} else {
		r.rq_label = NULL;
	}

	/*
	 * Now receive a message from the transport.
	 */
	if (SVC_RECV(clone_xprt, mp, &msg)) {
		void (*dispatchroutine) (struct svc_req *, SVCXPRT *);
		rpcvers_t vers_min;
		rpcvers_t vers_max;
		bool_t no_dispatch;
		enum auth_stat why;

		/*
		 * Find the registered program and call its
		 * dispatch routine.
		 */
		r.rq_xprt = clone_xprt;
		r.rq_prog = msg.rm_call.cb_prog;
		r.rq_vers = msg.rm_call.cb_vers;
		r.rq_proc = msg.rm_call.cb_proc;
		r.rq_cred = msg.rm_call.cb_cred;

		/*
		 * First authenticate the message.
		 */
		TRACE_0(TR_FAC_KRPC, TR_SVC_GETREQ_AUTH_START,
		    "svc_getreq_auth_start:");
		if ((why = sec_svc_msg(&r, &msg, &no_dispatch)) != AUTH_OK) {
			TRACE_1(TR_FAC_KRPC, TR_SVC_GETREQ_AUTH_END,
			    "svc_getreq_auth_end:(%S)", "failed");
			svcerr_auth(clone_xprt, why);
			/*
			 * Free the arguments.
			 */
			(void) SVC_FREEARGS(clone_xprt, NULL, NULL);
		} else if (no_dispatch) {
			/*
			 * XXX - when bug id 4053736 is done, remove
			 * the SVC_FREEARGS() call.
			 */
			(void) SVC_FREEARGS(clone_xprt, NULL, NULL);
		} else {
			TRACE_1(TR_FAC_KRPC, TR_SVC_GETREQ_AUTH_END,
			    "svc_getreq_auth_end:(%S)", "good");

			dispatchroutine = svc_callout_find(clone_xprt,
			    r.rq_prog, r.rq_vers, &vers_min, &vers_max);

			if (dispatchroutine) {
				(*dispatchroutine) (&r, clone_xprt);
			} else {
				/*
				 * If we got here, the program or version
				 * is not served ...
				 */
				if (vers_max == 0 ||
				    version_keepquiet(clone_xprt))
					svcerr_noprog(clone_xprt);
				else
					svcerr_progvers(clone_xprt, vers_min,
					    vers_max);

				/*
				 * Free the arguments. For successful calls
				 * this is done by the dispatch routine.
				 */
				(void) SVC_FREEARGS(clone_xprt, NULL, NULL);
				/* Fall through to ... */
			}
			/*
			 * Call cleanup procedure for RPCSEC_GSS.
			 * This is a hack since there is currently no
			 * op, such as SVC_CLEANAUTH. rpc_gss_cleanup
			 * should only be called for a non null proc.
			 * Null procs in RPC GSS are overloaded to
			 * provide context setup and control. The main
			 * purpose of rpc_gss_cleanup is to decrement the
			 * reference count associated with the cached
			 * GSS security context. We should never get here
			 * for an RPCSEC_GSS null proc since *no_dispatch
			 * would have been set to true from sec_svc_msg above.
			 */
			if (r.rq_cred.oa_flavor == RPCSEC_GSS)
				rpc_gss_cleanup(clone_xprt);
		}
	}

	if (r.rq_label != NULL)
		kmem_free(r.rq_label, sizeof (bslabel_t));

	/*
	 * Free authentication parameters' storage
	 */
	mutex_enter(&rqcred_lock);
	/* LINTED pointer alignment */
	*(caddr_t *)cred_area = rqcred_head;
	rqcred_head = cred_area;
	mutex_exit(&rqcred_lock);
}

/*
 * Allocate new clone transport handle.
 */
SVCXPRT *
svc_clone_init(void)
{
	SVCXPRT *clone_xprt;

	clone_xprt = kmem_zalloc(sizeof (SVCXPRT), KM_SLEEP);
	clone_xprt->xp_cred = crget();
	return (clone_xprt);
}

/*
 * Free memory allocated by svc_clone_init.
 */
void
svc_clone_free(SVCXPRT *clone_xprt)
{
	/* Fre credentials from crget() */
	if (clone_xprt->xp_cred)
		crfree(clone_xprt->xp_cred);
	kmem_free(clone_xprt, sizeof (SVCXPRT));
}

/*
 * Link a per-thread clone transport handle to a master
 * - increment a thread reference count on the master
 * - copy some of the master's fields to the clone
 * - call a transport specific clone routine.
 */
void
svc_clone_link(SVCMASTERXPRT *xprt, SVCXPRT *clone_xprt, SVCXPRT *clone_xprt2)
{
	cred_t *cred = clone_xprt->xp_cred;

	ASSERT(cred);

	/*
	 * Bump up master's thread count.
	 * Linking a per-thread clone transport handle to a master
	 * associates a service thread with the master.
	 */
	mutex_enter(&xprt->xp_thread_lock);
	xprt->xp_threads++;
	mutex_exit(&xprt->xp_thread_lock);

	/* Clear everything */
	bzero(clone_xprt, sizeof (SVCXPRT));

	/* Set pointer to the master transport stucture */
	clone_xprt->xp_master = xprt;

	/* Structure copy of all the common fields */
	clone_xprt->xp_xpc = xprt->xp_xpc;

	/* Restore per-thread fields (xp_cred) */
	clone_xprt->xp_cred = cred;

	if (clone_xprt2)
		SVC_CLONE_XPRT(clone_xprt2, clone_xprt);
}

/*
 * Unlink a non-detached clone transport handle from a master
 * - decrement a thread reference count on the master
 * - if the transport is closing (xp_wq is NULL) call svc_xprt_cleanup();
 *   if this is the last non-detached/absolute thread on this transport
 *   then it will close/destroy the transport
 * - call transport specific function to destroy the clone handle
 * - clear xp_master to avoid recursion.
 */
void
svc_clone_unlink(SVCXPRT *clone_xprt)
{
	SVCMASTERXPRT *xprt = clone_xprt->xp_master;

	/* This cannot be a detached thread */
	ASSERT(!clone_xprt->xp_detached);
	ASSERT(xprt->xp_threads > 0);

	/* Decrement a reference count on the transport */
	mutex_enter(&xprt->xp_thread_lock);
	xprt->xp_threads--;

	/* svc_xprt_cleanup() unlocks xp_thread_lock or destroys xprt */
	if (xprt->xp_wq)
		mutex_exit(&xprt->xp_thread_lock);
	else
		svc_xprt_cleanup(xprt, FALSE);

	/* Call a transport specific clone `destroy' function */
	SVC_CLONE_DESTROY(clone_xprt);

	/* Clear xp_master */
	clone_xprt->xp_master = NULL;
}

/*
 * Unlink a detached clone transport handle from a master
 * - decrement the thread count on the master
 * - if the transport is closing (xp_wq is NULL) call svc_xprt_cleanup();
 *   if this is the last thread on this transport then it will destroy
 *   the transport.
 * - call a transport specific function to destroy the clone handle
 * - clear xp_master to avoid recursion.
 */
static void
svc_clone_unlinkdetached(SVCXPRT *clone_xprt)
{
	SVCMASTERXPRT *xprt = clone_xprt->xp_master;

	/* This must be a detached thread */
	ASSERT(clone_xprt->xp_detached);
	ASSERT(xprt->xp_detached_threads > 0);
	ASSERT(xprt->xp_threads + xprt->xp_detached_threads > 0);

	/* Grab xprt->xp_thread_lock and decrement link counts */
	mutex_enter(&xprt->xp_thread_lock);
	xprt->xp_detached_threads--;

	/* svc_xprt_cleanup() unlocks xp_thread_lock or destroys xprt */
	if (xprt->xp_wq)
		mutex_exit(&xprt->xp_thread_lock);
	else
		svc_xprt_cleanup(xprt, TRUE);

	/* Call transport specific clone `destroy' function */
	SVC_CLONE_DESTROY(clone_xprt);

	/* Clear xp_master */
	clone_xprt->xp_master = NULL;
}

/*
 * Try to exit a non-detached service thread
 * - check if there are enough threads left
 * - if this thread (ie its clone transport handle) are linked
 *   to a master transport then unlink it
 * - free the clone structure
 * - return to userland for thread exit
 *
 * If this is the last non-detached or the last thread on this
 * transport then the call to svc_clone_unlink() will, respectively,
 * close and/or destroy the transport.
 */
static void
svc_thread_exit(SVCPOOL *pool, SVCXPRT *clone_xprt)
{
	if (clone_xprt->xp_master)
		svc_clone_unlink(clone_xprt);
	svc_clone_free(clone_xprt);

	mutex_enter(&pool->p_thread_lock);
	pool->p_threads--;
	if (pool->p_closing && svc_pool_tryexit(pool))
		/* return -  thread exit will be handled at user level */
		return;
	mutex_exit(&pool->p_thread_lock);

	/* return -  thread exit will be handled at user level */
}

/*
 * Exit a detached service thread that returned to svc_run
 * - decrement the `detached thread' count for the pool
 * - unlink the detached clone transport handle from the master
 * - free the clone structure
 * - return to userland for thread exit
 *
 * If this is the last thread on this transport then the call
 * to svc_clone_unlinkdetached() will destroy the transport.
 */
static void
svc_thread_exitdetached(SVCPOOL *pool, SVCXPRT *clone_xprt)
{
	/* This must be a detached thread */
	ASSERT(clone_xprt->xp_master);
	ASSERT(clone_xprt->xp_detached);
	ASSERT(!MUTEX_HELD(&pool->p_thread_lock));

	svc_clone_unlinkdetached(clone_xprt);
	svc_clone_free(clone_xprt);

	mutex_enter(&pool->p_thread_lock);

	ASSERT(pool->p_reserved_threads >= 0);
	ASSERT(pool->p_detached_threads > 0);

	pool->p_detached_threads--;
	if (pool->p_closing && svc_pool_tryexit(pool))
		/* return -  thread exit will be handled at user level */
		return;
	mutex_exit(&pool->p_thread_lock);

	/* return -  thread exit will be handled at user level */
}

/*
 * PSARC 2003/523 Contract Private Interface
 * svc_wait
 * Changes must be reviewed by Solaris File Sharing
 * Changes must be communicated to contract-2003-523@sun.com
 */
int
svc_wait(int id)
{
	SVCPOOL *pool;
	int	err = 0;
	struct svc_globals *svc;

	svc = zone_getspecific(svc_zone_key, curproc->p_zone);
	mutex_enter(&svc->svc_plock);
	pool = svc_pool_find(svc, id);
	mutex_exit(&svc->svc_plock);

	if (pool == NULL)
		return (ENOENT);

	mutex_enter(&pool->p_user_lock);

	/* Check if there's already a user thread waiting on this pool */
	if (pool->p_user_waiting) {
		mutex_exit(&pool->p_user_lock);
		return (EBUSY);
	}

	pool->p_user_waiting = TRUE;

	/* Go to sleep, waiting for the signaled flag. */
	while (!pool->p_signal_create_thread && !pool->p_user_exit) {
		if (cv_wait_sig(&pool->p_user_cv, &pool->p_user_lock) == 0) {
			/* Interrupted, return to handle exit or signal */
			pool->p_user_waiting = FALSE;
			pool->p_signal_create_thread = FALSE;
			mutex_exit(&pool->p_user_lock);

			/*
			 * Thread has been interrupted and therefore
			 * the service daemon is leaving as well so
			 * let's go ahead and remove the service
			 * pool at this time.
			 */
			mutex_enter(&svc->svc_plock);
			svc_pool_unregister(svc, pool);
			mutex_exit(&svc->svc_plock);

			return (EINTR);
		}
	}

	pool->p_signal_create_thread = FALSE;
	pool->p_user_waiting = FALSE;

	/*
	 * About to exit the service pool. Set return value
	 * to let the userland code know our intent. Signal
	 * svc_thread_creator() so that it can clean up the
	 * pool structure.
	 */
	if (pool->p_user_exit) {
		err = ECANCELED;
		cv_signal(&pool->p_user_cv);
	}

	mutex_exit(&pool->p_user_lock);

	/* Return to userland with error code, for possible thread creation. */
	return (err);
}

/*
 * `Service threads' creator thread.
 * The creator thread waits for a signal to create new thread.
 */
static void
svc_thread_creator(SVCPOOL *pool)
{
	callb_cpr_t cpr_info;	/* CPR info for the creator thread */

	CALLB_CPR_INIT(&cpr_info, &pool->p_creator_lock, callb_generic_cpr,
	    "svc_thread_creator");

	for (;;) {
		mutex_enter(&pool->p_creator_lock);

		/* Check if someone set the exit flag */
		if (pool->p_creator_exit)
			break;

		/* Clear the `signaled' flag and go asleep */
		pool->p_creator_signaled = FALSE;

		CALLB_CPR_SAFE_BEGIN(&cpr_info);
		cv_wait(&pool->p_creator_cv, &pool->p_creator_lock);
		CALLB_CPR_SAFE_END(&cpr_info, &pool->p_creator_lock);

		/* Check if someone signaled to exit */
		if (pool->p_creator_exit)
			break;

		mutex_exit(&pool->p_creator_lock);

		mutex_enter(&pool->p_thread_lock);

		/*
		 * When the pool is in closing state and all the transports
		 * are gone the creator should not create any new threads.
		 */
		if (pool->p_closing) {
			rw_enter(&pool->p_lrwlock, RW_READER);
			if (pool->p_lcount == 0) {
				rw_exit(&pool->p_lrwlock);
				mutex_exit(&pool->p_thread_lock);
				continue;
			}
			rw_exit(&pool->p_lrwlock);
		}

		/*
		 * Create a new service thread now.
		 */
		ASSERT(pool->p_reserved_threads >= 0);
		ASSERT(pool->p_detached_threads >= 0);

		if (pool->p_threads + pool->p_detached_threads <
		    pool->p_maxthreads) {
			/*
			 * Signal the service pool wait thread
			 * only if it hasn't already been signaled.
			 */
			mutex_enter(&pool->p_user_lock);
			if (pool->p_signal_create_thread == FALSE) {
				pool->p_signal_create_thread = TRUE;
				cv_signal(&pool->p_user_cv);
			}
			mutex_exit(&pool->p_user_lock);

		}

		mutex_exit(&pool->p_thread_lock);
	}

	/*
	 * Pool is closed. Cleanup and exit.
	 */

	/* Signal userland creator thread that it can stop now. */
	mutex_enter(&pool->p_user_lock);
	pool->p_user_exit = TRUE;
	cv_broadcast(&pool->p_user_cv);
	mutex_exit(&pool->p_user_lock);

	/* Wait for svc_wait() to be done with the pool */
	mutex_enter(&pool->p_user_lock);
	while (pool->p_user_waiting) {
		CALLB_CPR_SAFE_BEGIN(&cpr_info);
		cv_wait(&pool->p_user_cv, &pool->p_user_lock);
		CALLB_CPR_SAFE_END(&cpr_info, &pool->p_creator_lock);
	}
	mutex_exit(&pool->p_user_lock);

	CALLB_CPR_EXIT(&cpr_info);
	svc_pool_cleanup(pool);
	zthread_exit();
}

/*
 * If the creator thread  is idle signal it to create
 * a new service thread.
 */
static void
svc_creator_signal(SVCPOOL *pool)
{
	mutex_enter(&pool->p_creator_lock);
	if (pool->p_creator_signaled == FALSE) {
		pool->p_creator_signaled = TRUE;
		cv_signal(&pool->p_creator_cv);
	}
	mutex_exit(&pool->p_creator_lock);
}

/*
 * Notify the creator thread to clean up and exit.
 */
static void
svc_creator_signalexit(SVCPOOL *pool)
{
	mutex_enter(&pool->p_creator_lock);
	pool->p_creator_exit = TRUE;
	cv_signal(&pool->p_creator_cv);
	mutex_exit(&pool->p_creator_lock);
}

/*
 * Polling part of the svc_run().
 * - search for a transport with a pending request
 * - when one is found then latch the request lock and return to svc_run()
 * - if there is no request go asleep and wait for a signal
 * - handle two exceptions:
 *   a) current transport is closing
 *   b) timeout waiting for a new request
 *   in both cases return to svc_run()
 */
static SVCMASTERXPRT *
svc_poll(SVCPOOL *pool, SVCMASTERXPRT *xprt, SVCXPRT *clone_xprt)
{
	/*
	 * Main loop iterates until
	 * a) we find a pending request,
	 * b) detect that the current transport is closing
	 * c) time out waiting for a new request.
	 */
	for (;;) {
		SVCMASTERXPRT *next;
		clock_t timeleft;

		/*
		 * Step 1.
		 * Check if there is a pending request on the current
		 * transport handle so that we can avoid cloning.
		 * If so then decrement the `pending-request' count for
		 * the pool and return to svc_run().
		 *
		 * We need to prevent a potential starvation. When
		 * a selected transport has all pending requests coming in
		 * all the time then the service threads will never switch to
		 * another transport. With a limited number of service
		 * threads some transports may be never serviced.
		 * To prevent such a scenario we pick up at most
		 * pool->p_max_same_xprt requests from the same transport
		 * and then take a hint from the xprt-ready queue or walk
		 * the transport list.
		 */
		if (xprt && xprt->xp_req_head && (!pool->p_qoverflow ||
		    clone_xprt->xp_same_xprt++ < pool->p_max_same_xprt)) {
			mutex_enter(&xprt->xp_req_lock);
			if (xprt->xp_req_head)
				return (xprt);
			mutex_exit(&xprt->xp_req_lock);
		}
		clone_xprt->xp_same_xprt = 0;

		/*
		 * Step 2.
		 * If there is no request on the current transport try to
		 * find another transport with a pending request.
		 */
		mutex_enter(&pool->p_req_lock);
		pool->p_walkers++;
		mutex_exit(&pool->p_req_lock);

		/*
		 * Make sure that transports will not be destroyed just
		 * while we are checking them.
		 */
		rw_enter(&pool->p_lrwlock, RW_READER);

		for (;;) {
			SVCMASTERXPRT *hint;

			/*
			 * Get the next transport from the xprt-ready queue.
			 * This is a hint. There is no guarantee that the
			 * transport still has a pending request since it
			 * could be picked up by another thread in step 1.
			 *
			 * If the transport has a pending request then keep
			 * it locked. Decrement the `pending-requests' for
			 * the pool and `walking-threads' counts, and return
			 * to svc_run().
			 */
			hint = svc_xprt_qget(pool);

			if (hint && hint->xp_req_head) {
				mutex_enter(&hint->xp_req_lock);
				if (hint->xp_req_head) {
					rw_exit(&pool->p_lrwlock);

					mutex_enter(&pool->p_req_lock);
					pool->p_walkers--;
					mutex_exit(&pool->p_req_lock);

					return (hint);
				}
				mutex_exit(&hint->xp_req_lock);
			}

			/*
			 * If there was no hint in the xprt-ready queue then
			 * - if there is less pending requests than polling
			 *   threads go asleep
			 * - otherwise check if there was an overflow in the
			 *   xprt-ready queue; if so, then we need to break
			 *   the `drain' mode
			 */
			if (hint == NULL) {
				if (pool->p_reqs < pool->p_walkers) {
					mutex_enter(&pool->p_req_lock);
					if (pool->p_reqs < pool->p_walkers)
						goto sleep;
					mutex_exit(&pool->p_req_lock);
				}
				if (pool->p_qoverflow) {
					break;
				}
			}
		}

		/*
		 * If there was an overflow in the xprt-ready queue then we
		 * need to switch to the `drain' mode, i.e. walk through the
		 * pool's transport list and search for a transport with a
		 * pending request. If we manage to drain all the pending
		 * requests then we can clear the overflow flag. This will
		 * switch svc_poll() back to taking hints from the xprt-ready
		 * queue (which is generally more efficient).
		 *
		 * If there are no registered transports simply go asleep.
		 */
		if (xprt == NULL && pool->p_lhead == NULL) {
			mutex_enter(&pool->p_req_lock);
			goto sleep;
		}

		/*
		 * `Walk' through the pool's list of master server
		 * transport handles. Continue to loop until there are less
		 * looping threads then pending requests.
		 */
		next = xprt ? xprt->xp_next : pool->p_lhead;

		for (;;) {
			/*
			 * Check if there is a request on this transport.
			 *
			 * Since blocking on a locked mutex is very expensive
			 * check for a request without a lock first. If we miss
			 * a request that is just being delivered but this will
			 * cost at most one full walk through the list.
			 */
			if (next->xp_req_head) {
				/*
				 * Check again, now with a lock.
				 */
				mutex_enter(&next->xp_req_lock);
				if (next->xp_req_head) {
					rw_exit(&pool->p_lrwlock);

					mutex_enter(&pool->p_req_lock);
					pool->p_walkers--;
					mutex_exit(&pool->p_req_lock);

					return (next);
				}
				mutex_exit(&next->xp_req_lock);
			}

			/*
			 * Continue to `walk' through the pool's
			 * transport list until there is less requests
			 * than walkers. Check this condition without
			 * a lock first to avoid contention on a mutex.
			 */
			if (pool->p_reqs < pool->p_walkers) {
				/* Check again, now with the lock. */
				mutex_enter(&pool->p_req_lock);
				if (pool->p_reqs < pool->p_walkers)
					break;	/* goto sleep */
				mutex_exit(&pool->p_req_lock);
			}

			next = next->xp_next;
		}

	sleep:
		/*
		 * No work to do. Stop the `walk' and go asleep.
		 * Decrement the `walking-threads' count for the pool.
		 */
		pool->p_walkers--;
		rw_exit(&pool->p_lrwlock);

		/*
		 * Count us as asleep, mark this thread as safe
		 * for suspend and wait for a request.
		 */
		pool->p_asleep++;
		timeleft = cv_reltimedwait_sig(&pool->p_req_cv,
		    &pool->p_req_lock, pool->p_timeout, TR_CLOCK_TICK);

		/*
		 * If the drowsy flag is on this means that
		 * someone has signaled a wakeup. In such a case
		 * the `asleep-threads' count has already updated
		 * so just clear the flag.
		 *
		 * If the drowsy flag is off then we need to update
		 * the `asleep-threads' count.
		 */
		if (pool->p_drowsy) {
			pool->p_drowsy = FALSE;
			/*
			 * If the thread is here because it timedout,
			 * instead of returning SVC_ETIMEDOUT, it is
			 * time to do some more work.
			 */
			if (timeleft == -1)
				timeleft = 1;
		} else {
			pool->p_asleep--;
		}
		mutex_exit(&pool->p_req_lock);

		/*
		 * If we received a signal while waiting for a
		 * request, inform svc_run(), so that we can return
		 * to user level and exit.
		 */
		if (timeleft == 0)
			return (SVC_EINTR);

		/*
		 * If the current transport is gone then notify
		 * svc_run() to unlink from it.
		 */
		if (xprt && xprt->xp_wq == NULL)
			return (SVC_EXPRTGONE);

		/*
		 * If we have timed out waiting for a request inform
		 * svc_run() that we probably don't need this thread.
		 */
		if (timeleft == -1)
			return (SVC_ETIMEDOUT);
	}
}

/*
 * calculate memory space used by message
 */
static size_t
svc_msgsize(mblk_t *mp)
{
	size_t count = 0;

	for (; mp; mp = mp->b_cont)
		count += MBLKSIZE(mp);

	return (count);
}

/*
 * svc_flowcontrol() attempts to turn the flow control on or off for the
 * transport.
 *
 * On input the xprt->xp_full determines whether the flow control is currently
<<<<<<< HEAD
 * off (FALSE) or on (TRUE). If it is off we do tests to see whether we should
 * turn it on, and vice versa.
 *
 * There are two conditions considered for the flow control. Both conditions
 * have the low and the high watermark. Once the high watermark is reached in
 * EITHER condition the flow control is turned on. For turning the flow control
 * off BOTH conditions must be below the low watermark.
=======
 * off (FALSE) or on (TRUE).  If it is off we do tests to see whether we should
 * turn it on, and vice versa.
 *
 * There are two conditions considered for the flow control.  Both conditions
 * have the low and the high watermark.  Once the high watermark is reached in
 * EITHER condition the flow control is turned on.  For turning the flow
 * control off BOTH conditions must be below the low watermark.
>>>>>>> e7e978b1
 *
 * Condition #1 - Number of requests queued:
 *
 * The max number of threads working on the pool is roughly pool->p_maxthreads.
 * Every thread could handle up to pool->p_max_same_xprt requests from one
<<<<<<< HEAD
 * transport before it moves to another transport. See svc_poll() for details.
 * In case all threads in the pool are working on a transport they will handle
 * no more than enough_reqs (pool->p_maxthreads * pool->p_max_same_xprt)
 * requests in one shot from that transport. We are turning the flow control on
 * once the high watermark is reached for a transport so that the underlying
=======
 * transport before it moves to another transport.  See svc_poll() for details.
 * In case all threads in the pool are working on a transport they will handle
 * no more than enough_reqs (pool->p_maxthreads * pool->p_max_same_xprt)
 * requests in one shot from that transport.  We are turning the flow control
 * on once the high watermark is reached for a transport so that the underlying
>>>>>>> e7e978b1
 * queue knows the rate of incoming requests is higher than we are able to
 * handle.
 *
 * The high watermark: 2 * enough_reqs
 * The low watermark: enough_reqs
 *
 * Condition #2 - Length of the data payload for the queued messages/requests:
 *
<<<<<<< HEAD
 * We want to prevent a particular pool to exhaust the memory, so once the
 * total length of queued requests for the whole pool reaches the high
 * watermark we are starting to turn on the flow control for significant memory
 * consumers (individual transports). To have the implementation simple enough,
 * this condition is not exact, because we count only the data part of the
 * queued requests and we ignore the overhead around. For our purposes this
 * should be enough. We should also consider that up to pool->p_maxthreads
 * threads for the pool might work on large requests (this is not counted for
 * this condition). We need to leave some space for rest of the system and for
 * other big memory consumers (like ZFS). Also, after the flow control is
 * turned on (on cots transports) we can start to accumulate few MBs in queues
 * for each transport.
=======
 * We want to prevent a particular pool exhausting the memory, so once the
 * total length of queued requests for the whole pool reaches the high
 * watermark we start to turn on the flow control for significant memory
 * consumers (individual transports).  To keep the implementation simple
 * enough, this condition is not exact, because we count only the data part of
 * the queued requests and we ignore the overhead.  For our purposes this
 * should be enough.  We should also consider that up to pool->p_maxthreads
 * threads for the pool might work on large requests (this is not counted for
 * this condition).  We need to leave some space for rest of the system and for
 * other big memory consumers (like ZFS).  Also, after the flow control is
 * turned on (on cots transports) we can start to accumulate a few megabytes in
 * queues for each transport.
>>>>>>> e7e978b1
 *
 * Usually, the big memory consumers are NFS WRITE requests, so we do not
 * expect to see this condition met for other than NFS pools.
 *
 * The high watermark: 1/5 of available memory
 * The low watermark: 1/6 of available memory
 *
 * Once the high watermark is reached we turn the flow control on only for
<<<<<<< HEAD
 * transports with over-aliquot portion of memory consumed. The aliquot portion
 * of memory for a transport is calculated as:
 *
 * the high watermark / number of transports
 *
 * For transports with less than the aliquot portion of memory consumed the
 * flow control is not turned on, so they are not blocked by few "hungry"
 * transports. Because of this, the total memory consumption for the particular
 * pool might grow up to 2 * the high watermark.
 *
 * The individual transports are unblocked once their consumption is below:
 *
 * aliquot portion of memory / 2
=======
 * transports exceeding a per-transport memory limit.  The per-transport
 * fraction of memory is calculated as:
 *
 * the high watermark / number of transports
 *
 * For transports with less than the per-transport fraction of memory consumed,
 * the flow control is not turned on, so they are not blocked by a few "hungry"
 * transports.  Because of this, the total memory consumption for the
 * particular pool might grow up to 2 * the high watermark.
 *
 * The individual transports are unblocked once their consumption is below:
 *
 * per-transport fraction of memory / 2
>>>>>>> e7e978b1
 *
 * or once the total memory consumption for the whole pool falls below the low
 * watermark.
 *
 */
static void
svc_flowcontrol(SVCMASTERXPRT *xprt)
{
	SVCPOOL *pool = xprt->xp_pool;
	size_t totalmem = ptob(physmem);
	int enough_reqs = pool->p_maxthreads * pool->p_max_same_xprt;

	ASSERT(MUTEX_HELD(&xprt->xp_req_lock));

	/* Should we turn the flow control on? */
	if (xprt->xp_full == FALSE) {
		/* Is flow control disabled? */
		if (svc_flowcontrol_disable != 0)
			return;

		/* Is there enough requests queued? */
		if (xprt->xp_reqs >= enough_reqs * 2) {
			xprt->xp_full = TRUE;
			return;
		}

		/*
		 * If this pool uses over 20% of memory and this transport is
		 * significant memory consumer then we are full
		 */
		if (pool->p_size >= totalmem / 5 &&
		    xprt->xp_size >= totalmem / 5 / pool->p_lcount)
			xprt->xp_full = TRUE;

		return;
	}

	/* We might want to turn the flow control off */

	/* Do we still have enough requests? */
	if (xprt->xp_reqs > enough_reqs)
		return;

	/*
	 * If this pool still uses over 16% of memory and this transport is
	 * still significant memory consumer then we are still full
	 */
	if (pool->p_size >= totalmem / 6 &&
	    xprt->xp_size >= totalmem / 5 / pool->p_lcount / 2)
		return;

	/* Turn the flow control off and make sure rpcmod is notified */
	xprt->xp_full = FALSE;
	xprt->xp_enable = TRUE;
}

/*
 * Main loop of the kernel RPC server
 * - wait for input (find a transport with a pending request).
 * - dequeue the request
 * - call a registered server routine to process the requests
 *
 * There can many threads running concurrently in this loop
 * on the same or on different transports.
 */
static int
svc_run(SVCPOOL *pool)
{
	SVCMASTERXPRT *xprt = NULL;	/* master transport handle  */
	SVCXPRT *clone_xprt;	/* clone for this thread    */
	proc_t *p = ttoproc(curthread);

	/* Allocate a clone transport handle for this thread */
	clone_xprt = svc_clone_init();

	/*
	 * The loop iterates until the thread becomes
	 * idle too long or the transport is gone.
	 */
	for (;;) {
		SVCMASTERXPRT *next;
		mblk_t *mp;
		bool_t enable;
		size_t size;

		TRACE_0(TR_FAC_KRPC, TR_SVC_RUN, "svc_run");

		/*
		 * If the process is exiting/killed, return
		 * immediately without processing any more
		 * requests.
		 */
		if (p->p_flag & (SEXITING | SKILLED)) {
			svc_thread_exit(pool, clone_xprt);
			return (EINTR);
		}

		/* Find a transport with a pending request */
		next = svc_poll(pool, xprt, clone_xprt);

		/*
		 * If svc_poll() finds a transport with a request
		 * it latches xp_req_lock on it. Therefore we need
		 * to dequeue the request and release the lock as
		 * soon as possible.
		 */
		ASSERT(next != NULL &&
		    (next == SVC_EXPRTGONE ||
		    next == SVC_ETIMEDOUT ||
		    next == SVC_EINTR ||
		    MUTEX_HELD(&next->xp_req_lock)));

		/* Ooops! Current transport is closing. Unlink now */
		if (next == SVC_EXPRTGONE) {
			svc_clone_unlink(clone_xprt);
			xprt = NULL;
			continue;
		}

		/* Ooops! Timeout while waiting for a request. Exit */
		if (next == SVC_ETIMEDOUT) {
			svc_thread_exit(pool, clone_xprt);
			return (0);
		}

		/*
		 * Interrupted by a signal while waiting for a
		 * request. Return to userspace and exit.
		 */
		if (next == SVC_EINTR) {
			svc_thread_exit(pool, clone_xprt);
			return (EINTR);
		}

		/*
		 * De-queue the request and release the request lock
		 * on this transport (latched by svc_poll()).
		 */
		mp = next->xp_req_head;
		next->xp_req_head = mp->b_next;
		mp->b_next = (mblk_t *)0;
		size = svc_msgsize(mp);

		mutex_enter(&pool->p_req_lock);
		pool->p_reqs--;
		if (pool->p_reqs == 0)
			pool->p_qoverflow = FALSE;
		pool->p_size -= size;
		mutex_exit(&pool->p_req_lock);

		next->xp_reqs--;
		next->xp_size -= size;

		if (next->xp_full)
			svc_flowcontrol(next);

		TRACE_2(TR_FAC_KRPC, TR_NFSFP_QUE_REQ_DEQ,
		    "rpc_que_req_deq:pool %p mp %p", pool, mp);
		mutex_exit(&next->xp_req_lock);

		/*
		 * If this is a new request on a current transport then
		 * the clone structure is already properly initialized.
		 * Otherwise, if the request is on a different transport,
		 * unlink from the current master and link to
		 * the one we got a request on.
		 */
		if (next != xprt) {
			if (xprt)
				svc_clone_unlink(clone_xprt);
			svc_clone_link(next, clone_xprt, NULL);
			xprt = next;
		}

		/*
		 * If there are more requests and req_cv hasn't
		 * been signaled yet then wake up one more thread now.
		 *
		 * We avoid signaling req_cv until the most recently
		 * signaled thread wakes up and gets CPU to clear
		 * the `drowsy' flag.
		 */
		if (!(pool->p_drowsy || pool->p_reqs <= pool->p_walkers ||
		    pool->p_asleep == 0)) {
			mutex_enter(&pool->p_req_lock);

			if (pool->p_drowsy || pool->p_reqs <= pool->p_walkers ||
			    pool->p_asleep == 0)
				mutex_exit(&pool->p_req_lock);
			else {
				pool->p_asleep--;
				pool->p_drowsy = TRUE;

				cv_signal(&pool->p_req_cv);
				mutex_exit(&pool->p_req_lock);
			}
		}

		/*
		 * If there are no asleep/signaled threads, we are
		 * still below pool->p_maxthreads limit, and no thread is
		 * currently being created then signal the creator
		 * for one more service thread.
		 *
		 * The asleep and drowsy checks are not protected
		 * by a lock since it hurts performance and a wrong
		 * decision is not essential.
		 */
		if (pool->p_asleep == 0 && !pool->p_drowsy &&
		    pool->p_threads + pool->p_detached_threads <
		    pool->p_maxthreads)
			svc_creator_signal(pool);

		/*
		 * Process the request.
		 */
		svc_getreq(clone_xprt, mp);

		/* If thread had a reservation it should have been canceled */
		ASSERT(!clone_xprt->xp_reserved);

		/*
		 * If the clone is marked detached then exit.
		 * The rpcmod slot has already been released
		 * when we detached this thread.
		 */
		if (clone_xprt->xp_detached) {
			svc_thread_exitdetached(pool, clone_xprt);
			return (0);
		}

		/*
		 * Release our reference on the rpcmod
		 * slot attached to xp_wq->q_ptr.
		 */
		mutex_enter(&xprt->xp_req_lock);
		enable = xprt->xp_enable;
		if (enable)
			xprt->xp_enable = FALSE;
		mutex_exit(&xprt->xp_req_lock);
		(*RELE_PROC(xprt)) (clone_xprt->xp_wq, NULL, enable);
	}
	/* NOTREACHED */
}

/*
 * Flush any pending requests for the queue and
 * free the associated mblks.
 */
void
svc_queueclean(queue_t *q)
{
	SVCMASTERXPRT *xprt = ((void **) q->q_ptr)[0];
	mblk_t *mp;
	SVCPOOL *pool;

	/*
	 * clean up the requests
	 */
	mutex_enter(&xprt->xp_req_lock);
	pool = xprt->xp_pool;
	while ((mp = xprt->xp_req_head) != NULL) {
		/* remove the request from the list */
		xprt->xp_req_head = mp->b_next;
		mp->b_next = (mblk_t *)0;
		(*RELE_PROC(xprt)) (xprt->xp_wq, mp, FALSE);
	}

	mutex_enter(&pool->p_req_lock);
	pool->p_reqs -= xprt->xp_reqs;
	pool->p_size -= xprt->xp_size;
	mutex_exit(&pool->p_req_lock);

	xprt->xp_reqs = 0;
	xprt->xp_size = 0;
	xprt->xp_full = FALSE;
	xprt->xp_enable = FALSE;
	mutex_exit(&xprt->xp_req_lock);
}

/*
 * This routine is called by rpcmod to inform kernel RPC that a
 * queue is closing. It is called after all the requests have been
 * picked up (that is after all the slots on the queue have
 * been released by kernel RPC). It is also guaranteed that no more
 * request will be delivered on this transport.
 *
 * - clear xp_wq to mark the master server transport handle as closing
 * - if there are no more threads on this transport close/destroy it
 * - otherwise, leave the linked threads to close/destroy the transport
 *   later.
 */
void
svc_queueclose(queue_t *q)
{
	SVCMASTERXPRT *xprt = ((void **) q->q_ptr)[0];

	if (xprt == NULL) {
		/*
		 * If there is no master xprt associated with this stream,
		 * then there is nothing to do.  This happens regularly
		 * with connection-oriented listening streams created by
		 * nfsd.
		 */
		return;
	}

	mutex_enter(&xprt->xp_thread_lock);

	ASSERT(xprt->xp_req_head == NULL);
	ASSERT(xprt->xp_wq != NULL);

	xprt->xp_wq = NULL;

	if (xprt->xp_threads == 0) {
		SVCPOOL *pool = xprt->xp_pool;

		/*
		 * svc_xprt_cleanup() destroys the transport
		 * or releases the transport thread lock
		 */
		svc_xprt_cleanup(xprt, FALSE);

		mutex_enter(&pool->p_thread_lock);

		/*
		 * If the pool is in closing state and this was
		 * the last transport in the pool then signal the creator
		 * thread to clean up and exit.
		 */
		if (pool->p_closing && svc_pool_tryexit(pool)) {
			return;
		}
		mutex_exit(&pool->p_thread_lock);
	} else {
		/*
		 * There are still some threads linked to the transport.  They
		 * are very likely sleeping in svc_poll().  We could wake up
		 * them by broadcasting on the p_req_cv condition variable, but
		 * that might give us a performance penalty if there are too
		 * many sleeping threads.
		 *
		 * Instead, we do nothing here.  The linked threads will unlink
		 * themselves and destroy the transport once they are woken up
		 * on timeout, or by new request.  There is no reason to hurry
		 * up now with the thread wake up.
		 */

		/*
		 *  NOTICE: No references to the master transport structure
		 *	    beyond this point!
		 */
		mutex_exit(&xprt->xp_thread_lock);
	}
}

/*
 * Interrupt `request delivery' routine called from rpcmod
 * - put a request at the tail of the transport request queue
 * - insert a hint for svc_poll() into the xprt-ready queue
 * - increment the `pending-requests' count for the pool
 * - handle flow control
 * - wake up a thread sleeping in svc_poll() if necessary
 * - if all the threads are running ask the creator for a new one.
 */
bool_t
svc_queuereq(queue_t *q, mblk_t *mp, bool_t flowcontrol)
{
	SVCMASTERXPRT *xprt = ((void **) q->q_ptr)[0];
	SVCPOOL *pool = xprt->xp_pool;
	size_t size;

	TRACE_0(TR_FAC_KRPC, TR_SVC_QUEUEREQ_START, "svc_queuereq_start");

	ASSERT(!is_system_labeled() || msg_getcred(mp, NULL) != NULL ||
	    mp->b_datap->db_type != M_DATA);

	/*
	 * Step 1.
	 * Grab the transport's request lock and the
	 * pool's request lock so that when we put
	 * the request at the tail of the transport's
	 * request queue, possibly put the request on
	 * the xprt ready queue and increment the
	 * pending request count it looks atomic.
	 */
	mutex_enter(&xprt->xp_req_lock);
	if (flowcontrol && xprt->xp_full) {
		mutex_exit(&xprt->xp_req_lock);

		return (FALSE);
	}
	ASSERT(xprt->xp_full == FALSE);
	mutex_enter(&pool->p_req_lock);
	if (xprt->xp_req_head == NULL)
		xprt->xp_req_head = mp;
	else
		xprt->xp_req_tail->b_next = mp;
	xprt->xp_req_tail = mp;

	/*
	 * Step 2.
	 * Insert a hint into the xprt-ready queue, increment
	 * counters, handle flow control, and wake up
	 * a thread sleeping in svc_poll() if necessary.
	 */

	/* Insert pointer to this transport into the xprt-ready queue */
	svc_xprt_qput(pool, xprt);

	/* Increment counters */
	pool->p_reqs++;
	xprt->xp_reqs++;

	size = svc_msgsize(mp);
	xprt->xp_size += size;
	pool->p_size += size;

	/* Handle flow control */
	if (flowcontrol)
		svc_flowcontrol(xprt);

	TRACE_2(TR_FAC_KRPC, TR_NFSFP_QUE_REQ_ENQ,
	    "rpc_que_req_enq:pool %p mp %p", pool, mp);

	/*
	 * If there are more requests and req_cv hasn't
	 * been signaled yet then wake up one more thread now.
	 *
	 * We avoid signaling req_cv until the most recently
	 * signaled thread wakes up and gets CPU to clear
	 * the `drowsy' flag.
	 */
	if (pool->p_drowsy || pool->p_reqs <= pool->p_walkers ||
	    pool->p_asleep == 0) {
		mutex_exit(&pool->p_req_lock);
	} else {
		pool->p_drowsy = TRUE;
		pool->p_asleep--;

		/*
		 * Signal wakeup and drop the request lock.
		 */
		cv_signal(&pool->p_req_cv);
		mutex_exit(&pool->p_req_lock);
	}
	mutex_exit(&xprt->xp_req_lock);

	/*
	 * Step 3.
	 * If there are no asleep/signaled threads, we are
	 * still below pool->p_maxthreads limit, and no thread is
	 * currently being created then signal the creator
	 * for one more service thread.
	 *
	 * The asleep and drowsy checks are not not protected
	 * by a lock since it hurts performance and a wrong
	 * decision is not essential.
	 */
	if (pool->p_asleep == 0 && !pool->p_drowsy &&
	    pool->p_threads + pool->p_detached_threads < pool->p_maxthreads)
		svc_creator_signal(pool);

	TRACE_1(TR_FAC_KRPC, TR_SVC_QUEUEREQ_END,
	    "svc_queuereq_end:(%S)", "end");

	return (TRUE);
}

/*
 * Reserve a service thread so that it can be detached later.
 * This reservation is required to make sure that when it tries to
 * detach itself the total number of detached threads does not exceed
 * pool->p_maxthreads - pool->p_redline (i.e. that we can have
 * up to pool->p_redline non-detached threads).
 *
 * If the thread does not detach itself later, it should cancel the
 * reservation before returning to svc_run().
 *
 * - check if there is room for more reserved/detached threads
 * - if so, then increment the `reserved threads' count for the pool
 * - mark the thread as reserved (setting the flag in the clone transport
 *   handle for this thread
 * - returns 1 if the reservation succeeded, 0 if it failed.
 */
int
svc_reserve_thread(SVCXPRT *clone_xprt)
{
	SVCPOOL *pool = clone_xprt->xp_master->xp_pool;

	/* Recursive reservations are not allowed */
	ASSERT(!clone_xprt->xp_reserved);
	ASSERT(!clone_xprt->xp_detached);

	/* Check pool counts if there is room for reservation */
	mutex_enter(&pool->p_thread_lock);
	if (pool->p_reserved_threads + pool->p_detached_threads >=
	    pool->p_maxthreads - pool->p_redline) {
		mutex_exit(&pool->p_thread_lock);
		return (0);
	}
	pool->p_reserved_threads++;
	mutex_exit(&pool->p_thread_lock);

	/* Mark the thread (clone handle) as reserved */
	clone_xprt->xp_reserved = TRUE;

	return (1);
}

/*
 * Cancel a reservation for a thread.
 * - decrement the `reserved threads' count for the pool
 * - clear the flag in the clone transport handle for this thread.
 */
void
svc_unreserve_thread(SVCXPRT *clone_xprt)
{
	SVCPOOL *pool = clone_xprt->xp_master->xp_pool;

	/* Thread must have a reservation */
	ASSERT(clone_xprt->xp_reserved);
	ASSERT(!clone_xprt->xp_detached);

	/* Decrement global count */
	mutex_enter(&pool->p_thread_lock);
	pool->p_reserved_threads--;
	mutex_exit(&pool->p_thread_lock);

	/* Clear reservation flag */
	clone_xprt->xp_reserved = FALSE;
}

/*
 * Detach a thread from its transport, so that it can block for an
 * extended time.  Because the transport can be closed after the thread is
 * detached, the thread should have already sent off a reply if it was
 * going to send one.
 *
 * - decrement `non-detached threads' count and increment `detached threads'
 *   counts for the transport
 * - decrement the  `non-detached threads' and `reserved threads'
 *   counts and increment the `detached threads' count for the pool
 * - release the rpcmod slot
 * - mark the clone (thread) as detached.
 *
 * No need to return a pointer to the thread's CPR information, since
 * the thread has a userland identity.
 *
 * NOTICE: a thread must not detach itself without making a prior reservation
 *	   through svc_thread_reserve().
 */
callb_cpr_t *
svc_detach_thread(SVCXPRT *clone_xprt)
{
	SVCMASTERXPRT *xprt = clone_xprt->xp_master;
	SVCPOOL *pool = xprt->xp_pool;
	bool_t enable;

	/* Thread must have a reservation */
	ASSERT(clone_xprt->xp_reserved);
	ASSERT(!clone_xprt->xp_detached);

	/* Bookkeeping for this transport */
	mutex_enter(&xprt->xp_thread_lock);
	xprt->xp_threads--;
	xprt->xp_detached_threads++;
	mutex_exit(&xprt->xp_thread_lock);

	/* Bookkeeping for the pool */
	mutex_enter(&pool->p_thread_lock);
	pool->p_threads--;
	pool->p_reserved_threads--;
	pool->p_detached_threads++;
	mutex_exit(&pool->p_thread_lock);

	/* Release an rpcmod slot for this request */
	mutex_enter(&xprt->xp_req_lock);
	enable = xprt->xp_enable;
	if (enable)
		xprt->xp_enable = FALSE;
	mutex_exit(&xprt->xp_req_lock);
	(*RELE_PROC(xprt)) (clone_xprt->xp_wq, NULL, enable);

	/* Mark the clone (thread) as detached */
	clone_xprt->xp_reserved = FALSE;
	clone_xprt->xp_detached = TRUE;

	return (NULL);
}

/*
 * This routine is responsible for extracting RDMA plugin master XPRT,
 * unregister from the SVCPOOL and initiate plugin specific cleanup.
 * It is passed a list/group of rdma transports as records which are
 * active in a given registered or unregistered kRPC thread pool. Its shuts
 * all active rdma transports in that pool. If the thread active on the trasport
 * happens to be last thread for that pool, it will signal the creater thread
 * to cleanup the pool and destroy the xprt in svc_queueclose()
 */
void
rdma_stop(rdma_xprt_group_t *rdma_xprts)
{
	SVCMASTERXPRT *xprt;
	rdma_xprt_record_t *curr_rec;
	queue_t *q;
	mblk_t *mp;
	int i, rtg_count;
	SVCPOOL *pool;

	if (rdma_xprts->rtg_count == 0)
		return;

	rtg_count = rdma_xprts->rtg_count;

	for (i = 0; i < rtg_count; i++) {
		curr_rec = rdma_xprts->rtg_listhead;
		rdma_xprts->rtg_listhead = curr_rec->rtr_next;
		rdma_xprts->rtg_count--;
		curr_rec->rtr_next = NULL;
		xprt = curr_rec->rtr_xprt_ptr;
		q = xprt->xp_wq;
		svc_rdma_kstop(xprt);

		mutex_enter(&xprt->xp_req_lock);
		pool = xprt->xp_pool;
		while ((mp = xprt->xp_req_head) != NULL) {
			rdma_recv_data_t *rdp = (rdma_recv_data_t *)mp->b_rptr;

			/* remove the request from the list */
			xprt->xp_req_head = mp->b_next;
			mp->b_next = (mblk_t *)0;

			RDMA_BUF_FREE(rdp->conn, &rdp->rpcmsg);
			RDMA_REL_CONN(rdp->conn);
			freemsg(mp);
		}
		mutex_enter(&pool->p_req_lock);
		pool->p_reqs -= xprt->xp_reqs;
		pool->p_size -= xprt->xp_size;
		mutex_exit(&pool->p_req_lock);
		xprt->xp_reqs = 0;
		xprt->xp_size = 0;
		xprt->xp_full = FALSE;
		xprt->xp_enable = FALSE;
		mutex_exit(&xprt->xp_req_lock);
		svc_queueclose(q);
#ifdef	DEBUG
		if (rdma_check)
			cmn_err(CE_NOTE, "rdma_stop: Exited svc_queueclose\n");
#endif
		/*
		 * Free the rdma transport record for the expunged rdma
		 * based master transport handle.
		 */
		kmem_free(curr_rec, sizeof (rdma_xprt_record_t));
		if (!rdma_xprts->rtg_listhead)
			break;
	}
}


/*
 * rpc_msg_dup/rpc_msg_free
 * Currently only used by svc_rpcsec_gss.c but put in this file as it
 * may be useful to others in the future.
 * But future consumers should be careful cuz so far
 *   - only tested/used for call msgs (not reply)
 *   - only tested/used with call verf oa_length==0
 */
struct rpc_msg *
rpc_msg_dup(struct rpc_msg *src)
{
	struct rpc_msg *dst;
	struct opaque_auth oa_src, oa_dst;

	dst = kmem_alloc(sizeof (*dst), KM_SLEEP);

	dst->rm_xid = src->rm_xid;
	dst->rm_direction = src->rm_direction;

	dst->rm_call.cb_rpcvers = src->rm_call.cb_rpcvers;
	dst->rm_call.cb_prog = src->rm_call.cb_prog;
	dst->rm_call.cb_vers = src->rm_call.cb_vers;
	dst->rm_call.cb_proc = src->rm_call.cb_proc;

	/* dup opaque auth call body cred */
	oa_src = src->rm_call.cb_cred;

	oa_dst.oa_flavor = oa_src.oa_flavor;
	oa_dst.oa_base = kmem_alloc(oa_src.oa_length, KM_SLEEP);

	bcopy(oa_src.oa_base, oa_dst.oa_base, oa_src.oa_length);
	oa_dst.oa_length = oa_src.oa_length;

	dst->rm_call.cb_cred = oa_dst;

	/* dup or just alloc opaque auth call body verifier */
	if (src->rm_call.cb_verf.oa_length > 0) {
		oa_src = src->rm_call.cb_verf;

		oa_dst.oa_flavor = oa_src.oa_flavor;
		oa_dst.oa_base = kmem_alloc(oa_src.oa_length, KM_SLEEP);

		bcopy(oa_src.oa_base, oa_dst.oa_base, oa_src.oa_length);
		oa_dst.oa_length = oa_src.oa_length;

		dst->rm_call.cb_verf = oa_dst;
	} else {
		oa_dst.oa_flavor = -1;  /* will be set later */
		oa_dst.oa_base = kmem_alloc(MAX_AUTH_BYTES, KM_SLEEP);

		oa_dst.oa_length = 0;   /* will be set later */

		dst->rm_call.cb_verf = oa_dst;
	}
	return (dst);

error:
	kmem_free(dst->rm_call.cb_cred.oa_base,	dst->rm_call.cb_cred.oa_length);
	kmem_free(dst, sizeof (*dst));
	return (NULL);
}

void
rpc_msg_free(struct rpc_msg **msg, int cb_verf_oa_length)
{
	struct rpc_msg *m = *msg;

	kmem_free(m->rm_call.cb_cred.oa_base, m->rm_call.cb_cred.oa_length);
	m->rm_call.cb_cred.oa_base = NULL;
	m->rm_call.cb_cred.oa_length = 0;

	kmem_free(m->rm_call.cb_verf.oa_base, cb_verf_oa_length);
	m->rm_call.cb_verf.oa_base = NULL;
	m->rm_call.cb_verf.oa_length = 0;

	kmem_free(m, sizeof (*m));
	m = NULL;
}<|MERGE_RESOLUTION|>--- conflicted
+++ resolved
@@ -287,11 +287,7 @@
 int rdma_check = 0;
 
 /*
-<<<<<<< HEAD
- * This allows to disable flow control in svc_queuereq().
-=======
  * This allows disabling flow control in svc_queuereq().
->>>>>>> e7e978b1
  */
 volatile int svc_flowcontrol_disable = 0;
 
@@ -2095,15 +2091,6 @@
  * transport.
  *
  * On input the xprt->xp_full determines whether the flow control is currently
-<<<<<<< HEAD
- * off (FALSE) or on (TRUE). If it is off we do tests to see whether we should
- * turn it on, and vice versa.
- *
- * There are two conditions considered for the flow control. Both conditions
- * have the low and the high watermark. Once the high watermark is reached in
- * EITHER condition the flow control is turned on. For turning the flow control
- * off BOTH conditions must be below the low watermark.
-=======
  * off (FALSE) or on (TRUE).  If it is off we do tests to see whether we should
  * turn it on, and vice versa.
  *
@@ -2111,25 +2098,16 @@
  * have the low and the high watermark.  Once the high watermark is reached in
  * EITHER condition the flow control is turned on.  For turning the flow
  * control off BOTH conditions must be below the low watermark.
->>>>>>> e7e978b1
  *
  * Condition #1 - Number of requests queued:
  *
  * The max number of threads working on the pool is roughly pool->p_maxthreads.
  * Every thread could handle up to pool->p_max_same_xprt requests from one
-<<<<<<< HEAD
- * transport before it moves to another transport. See svc_poll() for details.
- * In case all threads in the pool are working on a transport they will handle
- * no more than enough_reqs (pool->p_maxthreads * pool->p_max_same_xprt)
- * requests in one shot from that transport. We are turning the flow control on
- * once the high watermark is reached for a transport so that the underlying
-=======
  * transport before it moves to another transport.  See svc_poll() for details.
  * In case all threads in the pool are working on a transport they will handle
  * no more than enough_reqs (pool->p_maxthreads * pool->p_max_same_xprt)
  * requests in one shot from that transport.  We are turning the flow control
  * on once the high watermark is reached for a transport so that the underlying
->>>>>>> e7e978b1
  * queue knows the rate of incoming requests is higher than we are able to
  * handle.
  *
@@ -2138,20 +2116,6 @@
  *
  * Condition #2 - Length of the data payload for the queued messages/requests:
  *
-<<<<<<< HEAD
- * We want to prevent a particular pool to exhaust the memory, so once the
- * total length of queued requests for the whole pool reaches the high
- * watermark we are starting to turn on the flow control for significant memory
- * consumers (individual transports). To have the implementation simple enough,
- * this condition is not exact, because we count only the data part of the
- * queued requests and we ignore the overhead around. For our purposes this
- * should be enough. We should also consider that up to pool->p_maxthreads
- * threads for the pool might work on large requests (this is not counted for
- * this condition). We need to leave some space for rest of the system and for
- * other big memory consumers (like ZFS). Also, after the flow control is
- * turned on (on cots transports) we can start to accumulate few MBs in queues
- * for each transport.
-=======
  * We want to prevent a particular pool exhausting the memory, so once the
  * total length of queued requests for the whole pool reaches the high
  * watermark we start to turn on the flow control for significant memory
@@ -2164,7 +2128,6 @@
  * other big memory consumers (like ZFS).  Also, after the flow control is
  * turned on (on cots transports) we can start to accumulate a few megabytes in
  * queues for each transport.
->>>>>>> e7e978b1
  *
  * Usually, the big memory consumers are NFS WRITE requests, so we do not
  * expect to see this condition met for other than NFS pools.
@@ -2173,21 +2136,6 @@
  * The low watermark: 1/6 of available memory
  *
  * Once the high watermark is reached we turn the flow control on only for
-<<<<<<< HEAD
- * transports with over-aliquot portion of memory consumed. The aliquot portion
- * of memory for a transport is calculated as:
- *
- * the high watermark / number of transports
- *
- * For transports with less than the aliquot portion of memory consumed the
- * flow control is not turned on, so they are not blocked by few "hungry"
- * transports. Because of this, the total memory consumption for the particular
- * pool might grow up to 2 * the high watermark.
- *
- * The individual transports are unblocked once their consumption is below:
- *
- * aliquot portion of memory / 2
-=======
  * transports exceeding a per-transport memory limit.  The per-transport
  * fraction of memory is calculated as:
  *
@@ -2201,7 +2149,6 @@
  * The individual transports are unblocked once their consumption is below:
  *
  * per-transport fraction of memory / 2
->>>>>>> e7e978b1
  *
  * or once the total memory consumption for the whole pool falls below the low
  * watermark.
