/*
 * This file is provided under a CDDLv1 license.  When using or
 * redistributing this file, you may do so under this license.
 * In redistributing this file this license must be included
 * and no other modification of this header file is permitted.
 *
 * CDDL LICENSE SUMMARY
 *
 * Copyright(c) 1999 - 2009 Intel Corporation. All rights reserved.
 *
 * The contents of this file are subject to the terms of Version
 * 1.0 of the Common Development and Distribution License (the "License").
 *
 * You should have received a copy of the License with this software.
 * You can obtain a copy of the License at
 *	http://www.opensolaris.org/os/licensing.
 * See the License for the specific language governing permissions
 * and limitations under the License.
 */

/*
 * Copyright (c) 2010, Oracle and/or its affiliates. All rights reserved.
 */

/*
<<<<<<< HEAD
 * Copyright 2011 Nexenta Systems, Inc. All rights reserved.
=======
 * Copyright 2013 Nexenta Systems, Inc. All rights reserved.
>>>>>>> de1e7f92
 */

/*
 * **********************************************************************
 *									*
 * Module Name:								*
 *   e1000g_main.c							*
 *									*
 * Abstract:								*
 *   This file contains the interface routines for the solaris OS.	*
 *   It has all DDI entry point routines and GLD entry point routines.	*
 *									*
 *   This file also contains routines that take care of initialization	*
 *   uninit routine and interrupt routine.				*
 *									*
 * **********************************************************************
 */

#include <sys/dlpi.h>
#include <sys/mac.h>
#include "e1000g_sw.h"
#include "e1000g_debug.h"

static char ident[] = "Intel PRO/1000 Ethernet";
/* LINTED E_STATIC_UNUSED */
static char e1000g_version[] = "Driver Ver. 5.3.24";

/*
 * Proto types for DDI entry points
 */
static int e1000g_attach(dev_info_t *, ddi_attach_cmd_t);
static int e1000g_detach(dev_info_t *, ddi_detach_cmd_t);
static int e1000g_quiesce(dev_info_t *);

/*
 * init and intr routines prototype
 */
static int e1000g_resume(dev_info_t *);
static int e1000g_suspend(dev_info_t *);
static uint_t e1000g_intr_pciexpress(caddr_t);
static uint_t e1000g_intr(caddr_t);
static void e1000g_intr_work(struct e1000g *, uint32_t);
#pragma inline(e1000g_intr_work)
static int e1000g_init(struct e1000g *);
static int e1000g_start(struct e1000g *, boolean_t);
static void e1000g_stop(struct e1000g *, boolean_t);
static int e1000g_m_start(void *);
static void e1000g_m_stop(void *);
static int e1000g_m_promisc(void *, boolean_t);
static boolean_t e1000g_m_getcapab(void *, mac_capab_t, void *);
static int e1000g_m_multicst(void *, boolean_t, const uint8_t *);
static void e1000g_m_ioctl(void *, queue_t *, mblk_t *);
static int e1000g_m_setprop(void *, const char *, mac_prop_id_t,
    uint_t, const void *);
static int e1000g_m_getprop(void *, const char *, mac_prop_id_t,
    uint_t, uint_t, void *, uint_t *);
static int e1000g_set_priv_prop(struct e1000g *, const char *, uint_t,
    const void *);
static int e1000g_get_priv_prop(struct e1000g *, const char *, uint_t,
    uint_t, void *, uint_t *);
static void e1000g_init_locks(struct e1000g *);
static void e1000g_destroy_locks(struct e1000g *);
static int e1000g_identify_hardware(struct e1000g *);
static int e1000g_regs_map(struct e1000g *);
static int e1000g_set_driver_params(struct e1000g *);
static void e1000g_set_bufsize(struct e1000g *);
static int e1000g_register_mac(struct e1000g *);
static boolean_t e1000g_rx_drain(struct e1000g *);
static boolean_t e1000g_tx_drain(struct e1000g *);
static void e1000g_init_unicst(struct e1000g *);
static int e1000g_unicst_set(struct e1000g *, const uint8_t *, int);
static int e1000g_alloc_rx_data(struct e1000g *);
static void e1000g_release_multicast(struct e1000g *);
static void e1000g_pch_limits(struct e1000g *);
static uint32_t e1000g_mtu2maxframe(uint32_t);

/*
 * Local routines
 */
static boolean_t e1000g_reset_adapter(struct e1000g *);
static void e1000g_tx_clean(struct e1000g *);
static void e1000g_rx_clean(struct e1000g *);
static void e1000g_link_timer(void *);
static void e1000g_local_timer(void *);
static boolean_t e1000g_link_check(struct e1000g *);
static boolean_t e1000g_stall_check(struct e1000g *);
static void e1000g_smartspeed(struct e1000g *);
static void e1000g_get_conf(struct e1000g *);
static boolean_t e1000g_get_prop(struct e1000g *, char *, int, int, int,
    int *);
static void enable_watchdog_timer(struct e1000g *);
static void disable_watchdog_timer(struct e1000g *);
static void start_watchdog_timer(struct e1000g *);
static void restart_watchdog_timer(struct e1000g *);
static void stop_watchdog_timer(struct e1000g *);
static void stop_link_timer(struct e1000g *);
static void stop_82547_timer(e1000g_tx_ring_t *);
static void e1000g_force_speed_duplex(struct e1000g *);
static void e1000g_setup_max_mtu(struct e1000g *);
static void e1000g_get_max_frame_size(struct e1000g *);
static boolean_t is_valid_mac_addr(uint8_t *);
static void e1000g_unattach(dev_info_t *, struct e1000g *);
static int e1000g_get_bar_info(dev_info_t *, int, bar_info_t *);
#ifdef E1000G_DEBUG
static void e1000g_ioc_peek_reg(struct e1000g *, e1000g_peekpoke_t *);
static void e1000g_ioc_poke_reg(struct e1000g *, e1000g_peekpoke_t *);
static void e1000g_ioc_peek_mem(struct e1000g *, e1000g_peekpoke_t *);
static void e1000g_ioc_poke_mem(struct e1000g *, e1000g_peekpoke_t *);
static enum ioc_reply e1000g_pp_ioctl(struct e1000g *,
    struct iocblk *, mblk_t *);
#endif
static enum ioc_reply e1000g_loopback_ioctl(struct e1000g *,
    struct iocblk *, mblk_t *);
static boolean_t e1000g_check_loopback_support(struct e1000_hw *);
static boolean_t e1000g_set_loopback_mode(struct e1000g *, uint32_t);
static void e1000g_set_internal_loopback(struct e1000g *);
static void e1000g_set_external_loopback_1000(struct e1000g *);
static void e1000g_set_external_loopback_100(struct e1000g *);
static void e1000g_set_external_loopback_10(struct e1000g *);
static int e1000g_add_intrs(struct e1000g *);
static int e1000g_intr_add(struct e1000g *, int);
static int e1000g_rem_intrs(struct e1000g *);
static int e1000g_enable_intrs(struct e1000g *);
static int e1000g_disable_intrs(struct e1000g *);
static boolean_t e1000g_link_up(struct e1000g *);
#ifdef __sparc
static boolean_t e1000g_find_mac_address(struct e1000g *);
#endif
static void e1000g_get_phy_state(struct e1000g *);
static int e1000g_fm_error_cb(dev_info_t *dip, ddi_fm_error_t *err,
    const void *impl_data);
static void e1000g_fm_init(struct e1000g *Adapter);
static void e1000g_fm_fini(struct e1000g *Adapter);
static int e1000g_get_def_val(struct e1000g *, mac_prop_id_t, uint_t, void *);
static void e1000g_param_sync(struct e1000g *);
static void e1000g_get_driver_control(struct e1000_hw *);
static void e1000g_release_driver_control(struct e1000_hw *);
static void e1000g_restore_promisc(struct e1000g *Adapter);

mac_priv_prop_t e1000g_priv_props[] = {
	{"_tx_bcopy_threshold", MAC_PROP_PERM_RW},
	{"_tx_interrupt_enable", MAC_PROP_PERM_RW},
	{"_tx_intr_delay", MAC_PROP_PERM_RW},
	{"_tx_intr_abs_delay", MAC_PROP_PERM_RW},
	{"_rx_bcopy_threshold", MAC_PROP_PERM_RW},
	{"_max_num_rcv_packets", MAC_PROP_PERM_RW},
	{"_rx_intr_delay", MAC_PROP_PERM_RW},
	{"_rx_intr_abs_delay", MAC_PROP_PERM_RW},
	{"_intr_throttling_rate", MAC_PROP_PERM_RW},
	{"_intr_adaptive", MAC_PROP_PERM_RW},
	{"_adv_pause_cap", MAC_PROP_PERM_READ},
	{"_adv_asym_pause_cap", MAC_PROP_PERM_READ},
};
#define	E1000G_MAX_PRIV_PROPS	\
	(sizeof (e1000g_priv_props)/sizeof (mac_priv_prop_t))

static struct cb_ops cb_ws_ops = {
	nulldev,		/* cb_open */
	nulldev,		/* cb_close */
	nodev,			/* cb_strategy */
	nodev,			/* cb_print */
	nodev,			/* cb_dump */
	nodev,			/* cb_read */
	nodev,			/* cb_write */
	nodev,			/* cb_ioctl */
	nodev,			/* cb_devmap */
	nodev,			/* cb_mmap */
	nodev,			/* cb_segmap */
	nochpoll,		/* cb_chpoll */
	ddi_prop_op,		/* cb_prop_op */
	NULL,			/* cb_stream */
	D_MP | D_HOTPLUG,	/* cb_flag */
	CB_REV,			/* cb_rev */
	nodev,			/* cb_aread */
	nodev			/* cb_awrite */
};

static struct dev_ops ws_ops = {
	DEVO_REV,		/* devo_rev */
	0,			/* devo_refcnt */
	NULL,			/* devo_getinfo */
	nulldev,		/* devo_identify */
	nulldev,		/* devo_probe */
	e1000g_attach,		/* devo_attach */
	e1000g_detach,		/* devo_detach */
	nodev,			/* devo_reset */
	&cb_ws_ops,		/* devo_cb_ops */
	NULL,			/* devo_bus_ops */
	ddi_power,		/* devo_power */
	e1000g_quiesce		/* devo_quiesce */
};

static struct modldrv modldrv = {
	&mod_driverops,		/* Type of module.  This one is a driver */
	ident,			/* Discription string */
	&ws_ops,		/* driver ops */
};

static struct modlinkage modlinkage = {
	MODREV_1, &modldrv, NULL
};

/* Access attributes for register mapping */
static ddi_device_acc_attr_t e1000g_regs_acc_attr = {
	DDI_DEVICE_ATTR_V1,
	DDI_STRUCTURE_LE_ACC,
	DDI_STRICTORDER_ACC,
	DDI_FLAGERR_ACC
};

#define	E1000G_M_CALLBACK_FLAGS \
	(MC_IOCTL | MC_GETCAPAB | MC_SETPROP | MC_GETPROP)

static mac_callbacks_t e1000g_m_callbacks = {
	E1000G_M_CALLBACK_FLAGS,
	e1000g_m_stat,
	e1000g_m_start,
	e1000g_m_stop,
	e1000g_m_promisc,
	e1000g_m_multicst,
	NULL,
	e1000g_m_tx,
	e1000g_m_ioctl,
	e1000g_m_getcapab,
	NULL,
	NULL,
	e1000g_m_setprop,
	e1000g_m_getprop
};

/*
 * Global variables
 */
uint32_t e1000g_jumbo_mtu = MAXIMUM_MTU_9K;
uint32_t e1000g_mblks_pending = 0;
/*
 * Workaround for Dynamic Reconfiguration support, for x86 platform only.
 * Here we maintain a private dev_info list if e1000g_force_detach is
 * enabled. If we force the driver to detach while there are still some
 * rx buffers retained in the upper layer, we have to keep a copy of the
 * dev_info. In some cases (Dynamic Reconfiguration), the dev_info data
 * structure will be freed after the driver is detached. However when we
 * finally free those rx buffers released by the upper layer, we need to
 * refer to the dev_info to free the dma buffers. So we save a copy of
 * the dev_info for this purpose. On x86 platform, we assume this copy
 * of dev_info is always valid, but on SPARC platform, it could be invalid
 * after the system board level DR operation. For this reason, the global
 * variable e1000g_force_detach must be B_FALSE on SPARC platform.
 */
#ifdef __sparc
boolean_t e1000g_force_detach = B_FALSE;
#else
boolean_t e1000g_force_detach = B_TRUE;
#endif
private_devi_list_t *e1000g_private_devi_list = NULL;

/*
 * The mutex e1000g_rx_detach_lock is defined to protect the processing of
 * the private dev_info list, and to serialize the processing of rx buffer
 * freeing and rx buffer recycling.
 */
kmutex_t e1000g_rx_detach_lock;
/*
 * The rwlock e1000g_dma_type_lock is defined to protect the global flag
 * e1000g_dma_type. For SPARC, the initial value of the flag is "USE_DVMA".
 * If there are many e1000g instances, the system may run out of DVMA
 * resources during the initialization of the instances, then the flag will
 * be changed to "USE_DMA". Because different e1000g instances are initialized
 * in parallel, we need to use this lock to protect the flag.
 */
krwlock_t e1000g_dma_type_lock;

/*
 * The 82546 chipset is a dual-port device, both the ports share one eeprom.
 * Based on the information from Intel, the 82546 chipset has some hardware
 * problem. When one port is being reset and the other port is trying to
 * access the eeprom, it could cause system hang or panic. To workaround this
 * hardware problem, we use a global mutex to prevent such operations from
 * happening simultaneously on different instances. This workaround is applied
 * to all the devices supported by this driver.
 */
kmutex_t e1000g_nvm_lock;

/*
 * Loadable module configuration entry points for the driver
 */

/*
 * _init - module initialization
 */
int
_init(void)
{
	int status;

	mac_init_ops(&ws_ops, WSNAME);
	status = mod_install(&modlinkage);
	if (status != DDI_SUCCESS)
		mac_fini_ops(&ws_ops);
	else {
		mutex_init(&e1000g_rx_detach_lock, NULL, MUTEX_DRIVER, NULL);
		rw_init(&e1000g_dma_type_lock, NULL, RW_DRIVER, NULL);
		mutex_init(&e1000g_nvm_lock, NULL, MUTEX_DRIVER, NULL);
	}

	return (status);
}

/*
 * _fini - module finalization
 */
int
_fini(void)
{
	int status;

	if (e1000g_mblks_pending != 0)
		return (EBUSY);

	status = mod_remove(&modlinkage);
	if (status == DDI_SUCCESS) {
		mac_fini_ops(&ws_ops);

		if (e1000g_force_detach) {
			private_devi_list_t *devi_node;

			mutex_enter(&e1000g_rx_detach_lock);
			while (e1000g_private_devi_list != NULL) {
				devi_node = e1000g_private_devi_list;
				e1000g_private_devi_list =
				    e1000g_private_devi_list->next;

				kmem_free(devi_node->priv_dip,
				    sizeof (struct dev_info));
				kmem_free(devi_node,
				    sizeof (private_devi_list_t));
			}
			mutex_exit(&e1000g_rx_detach_lock);
		}

		mutex_destroy(&e1000g_rx_detach_lock);
		rw_destroy(&e1000g_dma_type_lock);
		mutex_destroy(&e1000g_nvm_lock);
	}

	return (status);
}

/*
 * _info - module information
 */
int
_info(struct modinfo *modinfop)
{
	return (mod_info(&modlinkage, modinfop));
}

/*
 * e1000g_attach - driver attach
 *
 * This function is the device-specific initialization entry
 * point. This entry point is required and must be written.
 * The DDI_ATTACH command must be provided in the attach entry
 * point. When attach() is called with cmd set to DDI_ATTACH,
 * all normal kernel services (such as kmem_alloc(9F)) are
 * available for use by the driver.
 *
 * The attach() function will be called once for each instance
 * of  the  device  on  the  system with cmd set to DDI_ATTACH.
 * Until attach() succeeds, the only driver entry points which
 * may be called are open(9E) and getinfo(9E).
 */
static int
e1000g_attach(dev_info_t *devinfo, ddi_attach_cmd_t cmd)
{
	struct e1000g *Adapter;
	struct e1000_hw *hw;
	struct e1000g_osdep *osdep;
	int instance;

	switch (cmd) {
	default:
		e1000g_log(NULL, CE_WARN,
		    "Unsupported command send to e1000g_attach... ");
		return (DDI_FAILURE);

	case DDI_RESUME:
		return (e1000g_resume(devinfo));

	case DDI_ATTACH:
		break;
	}

	/*
	 * get device instance number
	 */
	instance = ddi_get_instance(devinfo);

	/*
	 * Allocate soft data structure
	 */
	Adapter =
	    (struct e1000g *)kmem_zalloc(sizeof (*Adapter), KM_SLEEP);

	Adapter->dip = devinfo;
	Adapter->instance = instance;
	Adapter->tx_ring->adapter = Adapter;
	Adapter->rx_ring->adapter = Adapter;

	hw = &Adapter->shared;
	osdep = &Adapter->osdep;
	hw->back = osdep;
	osdep->adapter = Adapter;

	ddi_set_driver_private(devinfo, (caddr_t)Adapter);

	/*
	 * Initialize for fma support
	 */
	(void) e1000g_get_prop(Adapter, "fm-capable",
	    0, 0x0f,
	    DDI_FM_EREPORT_CAPABLE | DDI_FM_ACCCHK_CAPABLE |
	    DDI_FM_DMACHK_CAPABLE | DDI_FM_ERRCB_CAPABLE,
	    &Adapter->fm_capabilities);
	e1000g_fm_init(Adapter);
	Adapter->attach_progress |= ATTACH_PROGRESS_FMINIT;

	/*
	 * PCI Configure
	 */
	if (pci_config_setup(devinfo, &osdep->cfg_handle) != DDI_SUCCESS) {
		e1000g_log(Adapter, CE_WARN, "PCI configuration failed");
		goto attach_fail;
	}
	Adapter->attach_progress |= ATTACH_PROGRESS_PCI_CONFIG;

	/*
	 * Setup hardware
	 */
	if (e1000g_identify_hardware(Adapter) != DDI_SUCCESS) {
		e1000g_log(Adapter, CE_WARN, "Identify hardware failed");
		goto attach_fail;
	}

	/*
	 * Map in the device registers.
	 */
	if (e1000g_regs_map(Adapter) != DDI_SUCCESS) {
		e1000g_log(Adapter, CE_WARN, "Mapping registers failed");
		goto attach_fail;
	}
	Adapter->attach_progress |= ATTACH_PROGRESS_REGS_MAP;

	/*
	 * Initialize driver parameters
	 */
	if (e1000g_set_driver_params(Adapter) != DDI_SUCCESS) {
		goto attach_fail;
	}
	Adapter->attach_progress |= ATTACH_PROGRESS_SETUP;

	if (e1000g_check_acc_handle(Adapter->osdep.cfg_handle) != DDI_FM_OK) {
		ddi_fm_service_impact(Adapter->dip, DDI_SERVICE_LOST);
		goto attach_fail;
	}

	/*
	 * Initialize interrupts
	 */
	if (e1000g_add_intrs(Adapter) != DDI_SUCCESS) {
		e1000g_log(Adapter, CE_WARN, "Add interrupts failed");
		goto attach_fail;
	}
	Adapter->attach_progress |= ATTACH_PROGRESS_ADD_INTR;

	/*
	 * Initialize mutex's for this device.
	 * Do this before enabling the interrupt handler and
	 * register the softint to avoid the condition where
	 * interrupt handler can try using uninitialized mutex
	 */
	e1000g_init_locks(Adapter);
	Adapter->attach_progress |= ATTACH_PROGRESS_LOCKS;

	/*
	 * Initialize Driver Counters
	 */
	if (e1000g_init_stats(Adapter) != DDI_SUCCESS) {
		e1000g_log(Adapter, CE_WARN, "Init stats failed");
		goto attach_fail;
	}
	Adapter->attach_progress |= ATTACH_PROGRESS_KSTATS;

	/*
	 * Initialize chip hardware and software structures
	 */
	rw_enter(&Adapter->chip_lock, RW_WRITER);
	if (e1000g_init(Adapter) != DDI_SUCCESS) {
		rw_exit(&Adapter->chip_lock);
		e1000g_log(Adapter, CE_WARN, "Adapter initialization failed");
		goto attach_fail;
	}
	rw_exit(&Adapter->chip_lock);
	Adapter->attach_progress |= ATTACH_PROGRESS_INIT;

	/*
	 * Register the driver to the MAC
	 */
	if (e1000g_register_mac(Adapter) != DDI_SUCCESS) {
		e1000g_log(Adapter, CE_WARN, "Register MAC failed");
		goto attach_fail;
	}
	Adapter->attach_progress |= ATTACH_PROGRESS_MAC;

	/*
	 * Now that mutex locks are initialized, and the chip is also
	 * initialized, enable interrupts.
	 */
	if (e1000g_enable_intrs(Adapter) != DDI_SUCCESS) {
		e1000g_log(Adapter, CE_WARN, "Enable DDI interrupts failed");
		goto attach_fail;
	}
	Adapter->attach_progress |= ATTACH_PROGRESS_ENABLE_INTR;

	/*
	 * If e1000g_force_detach is enabled, in global private dip list,
	 * we will create a new entry, which maintains the priv_dip for DR
	 * supports after driver detached.
	 */
	if (e1000g_force_detach) {
		private_devi_list_t *devi_node;

		Adapter->priv_dip =
		    kmem_zalloc(sizeof (struct dev_info), KM_SLEEP);
		bcopy(DEVI(devinfo), DEVI(Adapter->priv_dip),
		    sizeof (struct dev_info));

		devi_node =
		    kmem_zalloc(sizeof (private_devi_list_t), KM_SLEEP);

		mutex_enter(&e1000g_rx_detach_lock);
		devi_node->priv_dip = Adapter->priv_dip;
		devi_node->flag = E1000G_PRIV_DEVI_ATTACH;
		devi_node->pending_rx_count = 0;

		Adapter->priv_devi_node = devi_node;

		if (e1000g_private_devi_list == NULL) {
			devi_node->prev = NULL;
			devi_node->next = NULL;
			e1000g_private_devi_list = devi_node;
		} else {
			devi_node->prev = NULL;
			devi_node->next = e1000g_private_devi_list;
			e1000g_private_devi_list->prev = devi_node;
			e1000g_private_devi_list = devi_node;
		}
		mutex_exit(&e1000g_rx_detach_lock);
	}

	Adapter->e1000g_state = E1000G_INITIALIZED;
	return (DDI_SUCCESS);

attach_fail:
	e1000g_unattach(devinfo, Adapter);
	return (DDI_FAILURE);
}

static int
e1000g_register_mac(struct e1000g *Adapter)
{
	struct e1000_hw *hw = &Adapter->shared;
	mac_register_t *mac;
	int err;

	if ((mac = mac_alloc(MAC_VERSION)) == NULL)
		return (DDI_FAILURE);

	mac->m_type_ident = MAC_PLUGIN_IDENT_ETHER;
	mac->m_driver = Adapter;
	mac->m_dip = Adapter->dip;
	mac->m_src_addr = hw->mac.addr;
	mac->m_callbacks = &e1000g_m_callbacks;
	mac->m_min_sdu = 0;
	mac->m_max_sdu = Adapter->default_mtu;
	mac->m_margin = VLAN_TAGSZ;
	mac->m_priv_props = e1000g_priv_props;
	mac->m_priv_prop_count = E1000G_MAX_PRIV_PROPS;
	mac->m_v12n = MAC_VIRT_LEVEL1;

	err = mac_register(mac, &Adapter->mh);
	mac_free(mac);

	return (err == 0 ? DDI_SUCCESS : DDI_FAILURE);
}

static int
e1000g_identify_hardware(struct e1000g *Adapter)
{
	struct e1000_hw *hw = &Adapter->shared;
	struct e1000g_osdep *osdep = &Adapter->osdep;

	/* Get the device id */
	hw->vendor_id =
	    pci_config_get16(osdep->cfg_handle, PCI_CONF_VENID);
	hw->device_id =
	    pci_config_get16(osdep->cfg_handle, PCI_CONF_DEVID);
	hw->revision_id =
	    pci_config_get8(osdep->cfg_handle, PCI_CONF_REVID);
	hw->subsystem_device_id =
	    pci_config_get16(osdep->cfg_handle, PCI_CONF_SUBSYSID);
	hw->subsystem_vendor_id =
	    pci_config_get16(osdep->cfg_handle, PCI_CONF_SUBVENID);

	if (e1000_set_mac_type(hw) != E1000_SUCCESS) {
		E1000G_DEBUGLOG_0(Adapter, E1000G_INFO_LEVEL,
		    "MAC type could not be set properly.");
		return (DDI_FAILURE);
	}

	return (DDI_SUCCESS);
}

static int
e1000g_regs_map(struct e1000g *Adapter)
{
	dev_info_t *devinfo = Adapter->dip;
	struct e1000_hw *hw = &Adapter->shared;
	struct e1000g_osdep *osdep = &Adapter->osdep;
	off_t mem_size;
	bar_info_t bar_info;
	int offset, rnumber;

	rnumber = ADAPTER_REG_SET;
	/* Get size of adapter register memory */
	if (ddi_dev_regsize(devinfo, rnumber, &mem_size) !=
	    DDI_SUCCESS) {
		E1000G_DEBUGLOG_0(Adapter, CE_WARN,
		    "ddi_dev_regsize for registers failed");
		return (DDI_FAILURE);
	}

	/* Map adapter register memory */
	if ((ddi_regs_map_setup(devinfo, rnumber,
	    (caddr_t *)&hw->hw_addr, 0, mem_size, &e1000g_regs_acc_attr,
	    &osdep->reg_handle)) != DDI_SUCCESS) {
		E1000G_DEBUGLOG_0(Adapter, CE_WARN,
		    "ddi_regs_map_setup for registers failed");
		goto regs_map_fail;
	}

	/* ICH needs to map flash memory */
	switch (hw->mac.type) {
	case e1000_ich8lan:
	case e1000_ich9lan:
	case e1000_ich10lan:
	case e1000_pchlan:
	case e1000_pch2lan:
		rnumber = ICH_FLASH_REG_SET;

		/* get flash size */
		if (ddi_dev_regsize(devinfo, rnumber,
		    &mem_size) != DDI_SUCCESS) {
			E1000G_DEBUGLOG_0(Adapter, CE_WARN,
			    "ddi_dev_regsize for ICH flash failed");
			goto regs_map_fail;
		}

		/* map flash in */
		if (ddi_regs_map_setup(devinfo, rnumber,
		    (caddr_t *)&hw->flash_address, 0,
		    mem_size, &e1000g_regs_acc_attr,
		    &osdep->ich_flash_handle) != DDI_SUCCESS) {
			E1000G_DEBUGLOG_0(Adapter, CE_WARN,
			    "ddi_regs_map_setup for ICH flash failed");
			goto regs_map_fail;
		}
		break;
	default:
		break;
	}

	/* map io space */
	switch (hw->mac.type) {
	case e1000_82544:
	case e1000_82540:
	case e1000_82545:
	case e1000_82546:
	case e1000_82541:
	case e1000_82541_rev_2:
		/* find the IO bar */
		rnumber = -1;
		for (offset = PCI_CONF_BASE1;
		    offset <= PCI_CONF_BASE5; offset += 4) {
			if (e1000g_get_bar_info(devinfo, offset, &bar_info)
			    != DDI_SUCCESS)
				continue;
			if (bar_info.type == E1000G_BAR_IO) {
				rnumber = bar_info.rnumber;
				break;
			}
		}

		if (rnumber < 0) {
			E1000G_DEBUGLOG_0(Adapter, CE_WARN,
			    "No io space is found");
			goto regs_map_fail;
		}

		/* get io space size */
		if (ddi_dev_regsize(devinfo, rnumber,
		    &mem_size) != DDI_SUCCESS) {
			E1000G_DEBUGLOG_0(Adapter, CE_WARN,
			    "ddi_dev_regsize for io space failed");
			goto regs_map_fail;
		}

		/* map io space */
		if ((ddi_regs_map_setup(devinfo, rnumber,
		    (caddr_t *)&hw->io_base, 0, mem_size,
		    &e1000g_regs_acc_attr,
		    &osdep->io_reg_handle)) != DDI_SUCCESS) {
			E1000G_DEBUGLOG_0(Adapter, CE_WARN,
			    "ddi_regs_map_setup for io space failed");
			goto regs_map_fail;
		}
		break;
	default:
		hw->io_base = 0;
		break;
	}

	return (DDI_SUCCESS);

regs_map_fail:
	if (osdep->reg_handle != NULL)
		ddi_regs_map_free(&osdep->reg_handle);
	if (osdep->ich_flash_handle != NULL)
		ddi_regs_map_free(&osdep->ich_flash_handle);
	return (DDI_FAILURE);
}

static int
e1000g_set_driver_params(struct e1000g *Adapter)
{
	struct e1000_hw *hw;

	hw = &Adapter->shared;

	/* Set MAC type and initialize hardware functions */
	if (e1000_setup_init_funcs(hw, B_TRUE) != E1000_SUCCESS) {
		E1000G_DEBUGLOG_0(Adapter, CE_WARN,
		    "Could not setup hardware functions");
		return (DDI_FAILURE);
	}

	/* Get bus information */
	if (e1000_get_bus_info(hw) != E1000_SUCCESS) {
		E1000G_DEBUGLOG_0(Adapter, CE_WARN,
		    "Could not get bus information");
		return (DDI_FAILURE);
	}

	e1000_read_pci_cfg(hw, PCI_COMMAND_REGISTER, &hw->bus.pci_cmd_word);

	hw->mac.autoneg_failed = B_TRUE;

	/* Set the autoneg_wait_to_complete flag to B_FALSE */
	hw->phy.autoneg_wait_to_complete = B_FALSE;

	/* Adaptive IFS related changes */
	hw->mac.adaptive_ifs = B_TRUE;

	/* Enable phy init script for IGP phy of 82541/82547 */
	if ((hw->mac.type == e1000_82547) ||
	    (hw->mac.type == e1000_82541) ||
	    (hw->mac.type == e1000_82547_rev_2) ||
	    (hw->mac.type == e1000_82541_rev_2))
		e1000_init_script_state_82541(hw, B_TRUE);

	/* Enable the TTL workaround for 82541/82547 */
	e1000_set_ttl_workaround_state_82541(hw, B_TRUE);

#ifdef __sparc
	Adapter->strip_crc = B_TRUE;
#else
	Adapter->strip_crc = B_FALSE;
#endif

	/* setup the maximum MTU size of the chip */
	e1000g_setup_max_mtu(Adapter);

	/* Get speed/duplex settings in conf file */
	hw->mac.forced_speed_duplex = ADVERTISE_100_FULL;
	hw->phy.autoneg_advertised = AUTONEG_ADVERTISE_SPEED_DEFAULT;
	e1000g_force_speed_duplex(Adapter);

	/* Get Jumbo Frames settings in conf file */
	e1000g_get_max_frame_size(Adapter);

	/* Get conf file properties */
	e1000g_get_conf(Adapter);

	/* enforce PCH limits */
	e1000g_pch_limits(Adapter);

	/* Set Rx/Tx buffer size */
	e1000g_set_bufsize(Adapter);

	/* Master Latency Timer */
	Adapter->master_latency_timer = DEFAULT_MASTER_LATENCY_TIMER;

	/* copper options */
	if (hw->phy.media_type == e1000_media_type_copper) {
		hw->phy.mdix = 0;	/* AUTO_ALL_MODES */
		hw->phy.disable_polarity_correction = B_FALSE;
		hw->phy.ms_type = e1000_ms_hw_default;	/* E1000_MASTER_SLAVE */
	}

	/* The initial link state should be "unknown" */
	Adapter->link_state = LINK_STATE_UNKNOWN;

	/* Initialize rx parameters */
	Adapter->rx_intr_delay = DEFAULT_RX_INTR_DELAY;
	Adapter->rx_intr_abs_delay = DEFAULT_RX_INTR_ABS_DELAY;

	/* Initialize tx parameters */
	Adapter->tx_intr_enable = DEFAULT_TX_INTR_ENABLE;
	Adapter->tx_bcopy_thresh = DEFAULT_TX_BCOPY_THRESHOLD;
	Adapter->tx_intr_delay = DEFAULT_TX_INTR_DELAY;
	Adapter->tx_intr_abs_delay = DEFAULT_TX_INTR_ABS_DELAY;

	/* Initialize rx parameters */
	Adapter->rx_bcopy_thresh = DEFAULT_RX_BCOPY_THRESHOLD;

	return (DDI_SUCCESS);
}

static void
e1000g_setup_max_mtu(struct e1000g *Adapter)
{
	struct e1000_mac_info *mac = &Adapter->shared.mac;
	struct e1000_phy_info *phy = &Adapter->shared.phy;

	switch (mac->type) {
	/* types that do not support jumbo frames */
	case e1000_ich8lan:
	case e1000_82573:
	case e1000_82583:
		Adapter->max_mtu = ETHERMTU;
		break;
	/* ich9 supports jumbo frames except on one phy type */
	case e1000_ich9lan:
		if (phy->type == e1000_phy_ife)
			Adapter->max_mtu = ETHERMTU;
		else
			Adapter->max_mtu = MAXIMUM_MTU_9K;
		break;
	/* pch can do jumbo frames up to 4K */
	case e1000_pchlan:
		Adapter->max_mtu = MAXIMUM_MTU_4K;
		break;
	/* pch2 can do jumbo frames up to 9K */
	case e1000_pch2lan:
		Adapter->max_mtu = MAXIMUM_MTU_9K;
		break;
	/* types with a special limit */
	case e1000_82571:
	case e1000_82572:
	case e1000_82574:
	case e1000_80003es2lan:
	case e1000_ich10lan:
		if (e1000g_jumbo_mtu >= ETHERMTU &&
		    e1000g_jumbo_mtu <= MAXIMUM_MTU_9K) {
			Adapter->max_mtu = e1000g_jumbo_mtu;
		} else {
			Adapter->max_mtu = MAXIMUM_MTU_9K;
		}
		break;
	/* default limit is 16K */
	default:
		Adapter->max_mtu = FRAME_SIZE_UPTO_16K -
		    sizeof (struct ether_vlan_header) - ETHERFCSL;
		break;
	}
}

static void
e1000g_set_bufsize(struct e1000g *Adapter)
{
	struct e1000_mac_info *mac = &Adapter->shared.mac;
	uint64_t rx_size;
	uint64_t tx_size;

	dev_info_t *devinfo = Adapter->dip;
#ifdef __sparc
	ulong_t iommu_pagesize;
#endif
	/* Get the system page size */
	Adapter->sys_page_sz = ddi_ptob(devinfo, (ulong_t)1);

#ifdef __sparc
	iommu_pagesize = dvma_pagesize(devinfo);
	if (iommu_pagesize != 0) {
		if (Adapter->sys_page_sz == iommu_pagesize) {
			if (iommu_pagesize > 0x4000)
				Adapter->sys_page_sz = 0x4000;
		} else {
			if (Adapter->sys_page_sz > iommu_pagesize)
				Adapter->sys_page_sz = iommu_pagesize;
		}
	}
	if (Adapter->lso_enable) {
		Adapter->dvma_page_num = E1000_LSO_MAXLEN /
		    Adapter->sys_page_sz + E1000G_DEFAULT_DVMA_PAGE_NUM;
	} else {
		Adapter->dvma_page_num = Adapter->max_frame_size /
		    Adapter->sys_page_sz + E1000G_DEFAULT_DVMA_PAGE_NUM;
	}
	ASSERT(Adapter->dvma_page_num >= E1000G_DEFAULT_DVMA_PAGE_NUM);
#endif

	Adapter->min_frame_size = ETHERMIN + ETHERFCSL;

	if (Adapter->mem_workaround_82546 &&
	    ((mac->type == e1000_82545) ||
	    (mac->type == e1000_82546) ||
	    (mac->type == e1000_82546_rev_3))) {
		Adapter->rx_buffer_size = E1000_RX_BUFFER_SIZE_2K;
	} else {
		rx_size = Adapter->max_frame_size;
		if ((rx_size > FRAME_SIZE_UPTO_2K) &&
		    (rx_size <= FRAME_SIZE_UPTO_4K))
			Adapter->rx_buffer_size = E1000_RX_BUFFER_SIZE_4K;
		else if ((rx_size > FRAME_SIZE_UPTO_4K) &&
		    (rx_size <= FRAME_SIZE_UPTO_8K))
			Adapter->rx_buffer_size = E1000_RX_BUFFER_SIZE_8K;
		else if ((rx_size > FRAME_SIZE_UPTO_8K) &&
		    (rx_size <= FRAME_SIZE_UPTO_16K))
			Adapter->rx_buffer_size = E1000_RX_BUFFER_SIZE_16K;
		else
			Adapter->rx_buffer_size = E1000_RX_BUFFER_SIZE_2K;
	}
	Adapter->rx_buffer_size += E1000G_IPALIGNROOM;

	tx_size = Adapter->max_frame_size;
	if ((tx_size > FRAME_SIZE_UPTO_2K) && (tx_size <= FRAME_SIZE_UPTO_4K))
		Adapter->tx_buffer_size = E1000_TX_BUFFER_SIZE_4K;
	else if ((tx_size > FRAME_SIZE_UPTO_4K) &&
	    (tx_size <= FRAME_SIZE_UPTO_8K))
		Adapter->tx_buffer_size = E1000_TX_BUFFER_SIZE_8K;
	else if ((tx_size > FRAME_SIZE_UPTO_8K) &&
	    (tx_size <= FRAME_SIZE_UPTO_16K))
		Adapter->tx_buffer_size = E1000_TX_BUFFER_SIZE_16K;
	else
		Adapter->tx_buffer_size = E1000_TX_BUFFER_SIZE_2K;

	/*
	 * For Wiseman adapters we have an requirement of having receive
	 * buffers aligned at 256 byte boundary. Since Livengood does not
	 * require this and forcing it for all hardwares will have
	 * performance implications, I am making it applicable only for
	 * Wiseman and for Jumbo frames enabled mode as rest of the time,
	 * it is okay to have normal frames...but it does involve a
	 * potential risk where we may loose data if buffer is not
	 * aligned...so all wiseman boards to have 256 byte aligned
	 * buffers
	 */
	if (mac->type < e1000_82543)
		Adapter->rx_buf_align = RECEIVE_BUFFER_ALIGN_SIZE;
	else
		Adapter->rx_buf_align = 1;
}

/*
 * e1000g_detach - driver detach
 *
 * The detach() function is the complement of the attach routine.
 * If cmd is set to DDI_DETACH, detach() is used to remove  the
 * state  associated  with  a  given  instance of a device node
 * prior to the removal of that instance from the system.
 *
 * The detach() function will be called once for each  instance
 * of the device for which there has been a successful attach()
 * once there are no longer  any  opens  on  the  device.
 *
 * Interrupts routine are disabled, All memory allocated by this
 * driver are freed.
 */
static int
e1000g_detach(dev_info_t *devinfo, ddi_detach_cmd_t cmd)
{
	struct e1000g *Adapter;
	boolean_t rx_drain;

	switch (cmd) {
	default:
		return (DDI_FAILURE);

	case DDI_SUSPEND:
		return (e1000g_suspend(devinfo));

	case DDI_DETACH:
		break;
	}

	Adapter = (struct e1000g *)ddi_get_driver_private(devinfo);
	if (Adapter == NULL)
		return (DDI_FAILURE);

	rx_drain = e1000g_rx_drain(Adapter);
	if (!rx_drain && !e1000g_force_detach)
		return (DDI_FAILURE);

	if (mac_unregister(Adapter->mh) != 0) {
		e1000g_log(Adapter, CE_WARN, "Unregister MAC failed");
		return (DDI_FAILURE);
	}
	Adapter->attach_progress &= ~ATTACH_PROGRESS_MAC;

	ASSERT(!(Adapter->e1000g_state & E1000G_STARTED));

	if (!e1000g_force_detach && !rx_drain)
		return (DDI_FAILURE);

	e1000g_unattach(devinfo, Adapter);

	return (DDI_SUCCESS);
}

/*
 * e1000g_free_priv_devi_node - free a priv_dip entry for driver instance
 */
void
e1000g_free_priv_devi_node(private_devi_list_t *devi_node)
{
	ASSERT(e1000g_private_devi_list != NULL);
	ASSERT(devi_node != NULL);

	if (devi_node->prev != NULL)
		devi_node->prev->next = devi_node->next;
	if (devi_node->next != NULL)
		devi_node->next->prev = devi_node->prev;
	if (devi_node == e1000g_private_devi_list)
		e1000g_private_devi_list = devi_node->next;

	kmem_free(devi_node->priv_dip,
	    sizeof (struct dev_info));
	kmem_free(devi_node,
	    sizeof (private_devi_list_t));
}

static void
e1000g_unattach(dev_info_t *devinfo, struct e1000g *Adapter)
{
	private_devi_list_t *devi_node;
	int result;

	if (Adapter->attach_progress & ATTACH_PROGRESS_ENABLE_INTR) {
		(void) e1000g_disable_intrs(Adapter);
	}

	if (Adapter->attach_progress & ATTACH_PROGRESS_MAC) {
		(void) mac_unregister(Adapter->mh);
	}

	if (Adapter->attach_progress & ATTACH_PROGRESS_ADD_INTR) {
		(void) e1000g_rem_intrs(Adapter);
	}

	if (Adapter->attach_progress & ATTACH_PROGRESS_SETUP) {
		(void) ddi_prop_remove_all(devinfo);
	}

	if (Adapter->attach_progress & ATTACH_PROGRESS_KSTATS) {
		kstat_delete((kstat_t *)Adapter->e1000g_ksp);
	}

	if (Adapter->attach_progress & ATTACH_PROGRESS_INIT) {
		stop_link_timer(Adapter);

		mutex_enter(&e1000g_nvm_lock);
		result = e1000_reset_hw(&Adapter->shared);
		mutex_exit(&e1000g_nvm_lock);

		if (result != E1000_SUCCESS) {
			e1000g_fm_ereport(Adapter, DDI_FM_DEVICE_INVAL_STATE);
			ddi_fm_service_impact(Adapter->dip, DDI_SERVICE_LOST);
		}
	}

	e1000g_release_multicast(Adapter);

	if (Adapter->attach_progress & ATTACH_PROGRESS_REGS_MAP) {
		if (Adapter->osdep.reg_handle != NULL)
			ddi_regs_map_free(&Adapter->osdep.reg_handle);
		if (Adapter->osdep.ich_flash_handle != NULL)
			ddi_regs_map_free(&Adapter->osdep.ich_flash_handle);
		if (Adapter->osdep.io_reg_handle != NULL)
			ddi_regs_map_free(&Adapter->osdep.io_reg_handle);
	}

	if (Adapter->attach_progress & ATTACH_PROGRESS_PCI_CONFIG) {
		if (Adapter->osdep.cfg_handle != NULL)
			pci_config_teardown(&Adapter->osdep.cfg_handle);
	}

	if (Adapter->attach_progress & ATTACH_PROGRESS_LOCKS) {
		e1000g_destroy_locks(Adapter);
	}

	if (Adapter->attach_progress & ATTACH_PROGRESS_FMINIT) {
		e1000g_fm_fini(Adapter);
	}

	mutex_enter(&e1000g_rx_detach_lock);
	if (e1000g_force_detach && (Adapter->priv_devi_node != NULL)) {
		devi_node = Adapter->priv_devi_node;
		devi_node->flag |= E1000G_PRIV_DEVI_DETACH;

		if (devi_node->pending_rx_count == 0) {
			e1000g_free_priv_devi_node(devi_node);
		}
	}
	mutex_exit(&e1000g_rx_detach_lock);

	kmem_free((caddr_t)Adapter, sizeof (struct e1000g));

	/*
	 * Another hotplug spec requirement,
	 * run ddi_set_driver_private(devinfo, null);
	 */
	ddi_set_driver_private(devinfo, NULL);
}

/*
 * Get the BAR type and rnumber for a given PCI BAR offset
 */
static int
e1000g_get_bar_info(dev_info_t *dip, int bar_offset, bar_info_t *bar_info)
{
	pci_regspec_t *regs;
	uint_t regs_length;
	int type, rnumber, rcount;

	ASSERT((bar_offset >= PCI_CONF_BASE0) &&
	    (bar_offset <= PCI_CONF_BASE5));

	/*
	 * Get the DDI "reg" property
	 */
	if (ddi_prop_lookup_int_array(DDI_DEV_T_ANY, dip,
	    DDI_PROP_DONTPASS, "reg", (int **)&regs,
	    &regs_length) != DDI_PROP_SUCCESS) {
		return (DDI_FAILURE);
	}

	rcount = regs_length * sizeof (int) / sizeof (pci_regspec_t);
	/*
	 * Check the BAR offset
	 */
	for (rnumber = 0; rnumber < rcount; ++rnumber) {
		if (PCI_REG_REG_G(regs[rnumber].pci_phys_hi) == bar_offset) {
			type = regs[rnumber].pci_phys_hi & PCI_ADDR_MASK;
			break;
		}
	}

	ddi_prop_free(regs);

	if (rnumber >= rcount)
		return (DDI_FAILURE);

	switch (type) {
	case PCI_ADDR_CONFIG:
		bar_info->type = E1000G_BAR_CONFIG;
		break;
	case PCI_ADDR_IO:
		bar_info->type = E1000G_BAR_IO;
		break;
	case PCI_ADDR_MEM32:
		bar_info->type = E1000G_BAR_MEM32;
		break;
	case PCI_ADDR_MEM64:
		bar_info->type = E1000G_BAR_MEM64;
		break;
	default:
		return (DDI_FAILURE);
	}
	bar_info->rnumber = rnumber;
	return (DDI_SUCCESS);
}

static void
e1000g_init_locks(struct e1000g *Adapter)
{
	e1000g_tx_ring_t *tx_ring;
	e1000g_rx_ring_t *rx_ring;

	rw_init(&Adapter->chip_lock, NULL,
	    RW_DRIVER, DDI_INTR_PRI(Adapter->intr_pri));
	mutex_init(&Adapter->link_lock, NULL,
	    MUTEX_DRIVER, DDI_INTR_PRI(Adapter->intr_pri));
	mutex_init(&Adapter->watchdog_lock, NULL,
	    MUTEX_DRIVER, DDI_INTR_PRI(Adapter->intr_pri));

	tx_ring = Adapter->tx_ring;

	mutex_init(&tx_ring->tx_lock, NULL,
	    MUTEX_DRIVER, DDI_INTR_PRI(Adapter->intr_pri));
	mutex_init(&tx_ring->usedlist_lock, NULL,
	    MUTEX_DRIVER, DDI_INTR_PRI(Adapter->intr_pri));
	mutex_init(&tx_ring->freelist_lock, NULL,
	    MUTEX_DRIVER, DDI_INTR_PRI(Adapter->intr_pri));

	rx_ring = Adapter->rx_ring;

	mutex_init(&rx_ring->rx_lock, NULL,
	    MUTEX_DRIVER, DDI_INTR_PRI(Adapter->intr_pri));
}

static void
e1000g_destroy_locks(struct e1000g *Adapter)
{
	e1000g_tx_ring_t *tx_ring;
	e1000g_rx_ring_t *rx_ring;

	tx_ring = Adapter->tx_ring;
	mutex_destroy(&tx_ring->tx_lock);
	mutex_destroy(&tx_ring->usedlist_lock);
	mutex_destroy(&tx_ring->freelist_lock);

	rx_ring = Adapter->rx_ring;
	mutex_destroy(&rx_ring->rx_lock);

	mutex_destroy(&Adapter->link_lock);
	mutex_destroy(&Adapter->watchdog_lock);
	rw_destroy(&Adapter->chip_lock);

	/* destory mutex initialized in shared code */
	e1000_destroy_hw_mutex(&Adapter->shared);
}

static int
e1000g_resume(dev_info_t *devinfo)
{
	struct e1000g *Adapter;

	Adapter = (struct e1000g *)ddi_get_driver_private(devinfo);
	if (Adapter == NULL)
		e1000g_log(Adapter, CE_PANIC,
		    "Instance pointer is null\n");

	if (Adapter->dip != devinfo)
		e1000g_log(Adapter, CE_PANIC,
		    "Devinfo is not the same as saved devinfo\n");

	rw_enter(&Adapter->chip_lock, RW_WRITER);

	if (Adapter->e1000g_state & E1000G_STARTED) {
		if (e1000g_start(Adapter, B_FALSE) != DDI_SUCCESS) {
			rw_exit(&Adapter->chip_lock);
			/*
			 * We note the failure, but return success, as the
			 * system is still usable without this controller.
			 */
			e1000g_log(Adapter, CE_WARN,
			    "e1000g_resume: failed to restart controller\n");
			return (DDI_SUCCESS);
		}
		/* Enable and start the watchdog timer */
		enable_watchdog_timer(Adapter);
	}

	Adapter->e1000g_state &= ~E1000G_SUSPENDED;

	rw_exit(&Adapter->chip_lock);

	return (DDI_SUCCESS);
}

static int
e1000g_suspend(dev_info_t *devinfo)
{
	struct e1000g *Adapter;

	Adapter = (struct e1000g *)ddi_get_driver_private(devinfo);
	if (Adapter == NULL)
		return (DDI_FAILURE);

	rw_enter(&Adapter->chip_lock, RW_WRITER);

	Adapter->e1000g_state |= E1000G_SUSPENDED;

	/* if the port isn't plumbed, we can simply return */
	if (!(Adapter->e1000g_state & E1000G_STARTED)) {
		rw_exit(&Adapter->chip_lock);
		return (DDI_SUCCESS);
	}

	e1000g_stop(Adapter, B_FALSE);

	rw_exit(&Adapter->chip_lock);

	/* Disable and stop all the timers */
	disable_watchdog_timer(Adapter);
	stop_link_timer(Adapter);
	stop_82547_timer(Adapter->tx_ring);

	return (DDI_SUCCESS);
}

static int
e1000g_init(struct e1000g *Adapter)
{
	uint32_t pba;
	uint32_t high_water;
	struct e1000_hw *hw;
	clock_t link_timeout;
	int result;

	hw = &Adapter->shared;

	/*
	 * reset to put the hardware in a known state
	 * before we try to do anything with the eeprom
	 */
	mutex_enter(&e1000g_nvm_lock);
	result = e1000_reset_hw(hw);
	mutex_exit(&e1000g_nvm_lock);

	if (result != E1000_SUCCESS) {
		e1000g_fm_ereport(Adapter, DDI_FM_DEVICE_INVAL_STATE);
		goto init_fail;
	}

	mutex_enter(&e1000g_nvm_lock);
	result = e1000_validate_nvm_checksum(hw);
	if (result < E1000_SUCCESS) {
		/*
		 * Some PCI-E parts fail the first check due to
		 * the link being in sleep state.  Call it again,
		 * if it fails a second time its a real issue.
		 */
		result = e1000_validate_nvm_checksum(hw);
	}
	mutex_exit(&e1000g_nvm_lock);

	if (result < E1000_SUCCESS) {
		e1000g_log(Adapter, CE_WARN,
		    "Invalid NVM checksum. Please contact "
		    "the vendor to update the NVM.");
		e1000g_fm_ereport(Adapter, DDI_FM_DEVICE_INVAL_STATE);
		goto init_fail;
	}

	result = 0;
#ifdef __sparc
	/*
	 * First, we try to get the local ethernet address from OBP. If
	 * failed, then we get it from the EEPROM of NIC card.
	 */
	result = e1000g_find_mac_address(Adapter);
#endif
	/* Get the local ethernet address. */
	if (!result) {
		mutex_enter(&e1000g_nvm_lock);
		result = e1000_read_mac_addr(hw);
		mutex_exit(&e1000g_nvm_lock);
	}

	if (result < E1000_SUCCESS) {
		e1000g_log(Adapter, CE_WARN, "Read mac addr failed");
		e1000g_fm_ereport(Adapter, DDI_FM_DEVICE_INVAL_STATE);
		goto init_fail;
	}

	/* check for valid mac address */
	if (!is_valid_mac_addr(hw->mac.addr)) {
		e1000g_log(Adapter, CE_WARN, "Invalid mac addr");
		e1000g_fm_ereport(Adapter, DDI_FM_DEVICE_INVAL_STATE);
		goto init_fail;
	}

	/* Set LAA state for 82571 chipset */
	e1000_set_laa_state_82571(hw, B_TRUE);

	/* Master Latency Timer implementation */
	if (Adapter->master_latency_timer) {
		pci_config_put8(Adapter->osdep.cfg_handle,
		    PCI_CONF_LATENCY_TIMER, Adapter->master_latency_timer);
	}

	if (hw->mac.type < e1000_82547) {
		/*
		 * Total FIFO is 64K
		 */
		if (Adapter->max_frame_size > FRAME_SIZE_UPTO_8K)
			pba = E1000_PBA_40K;	/* 40K for Rx, 24K for Tx */
		else
			pba = E1000_PBA_48K;	/* 48K for Rx, 16K for Tx */
	} else if ((hw->mac.type == e1000_82571) ||
	    (hw->mac.type == e1000_82572) ||
	    (hw->mac.type == e1000_80003es2lan)) {
		/*
		 * Total FIFO is 48K
		 */
		if (Adapter->max_frame_size > FRAME_SIZE_UPTO_8K)
			pba = E1000_PBA_30K;	/* 30K for Rx, 18K for Tx */
		else
			pba = E1000_PBA_38K;	/* 38K for Rx, 10K for Tx */
	} else if (hw->mac.type == e1000_82573) {
		pba = E1000_PBA_20K;		/* 20K for Rx, 12K for Tx */
	} else if (hw->mac.type == e1000_82574) {
		/* Keep adapter default: 20K for Rx, 20K for Tx */
		pba = E1000_READ_REG(hw, E1000_PBA);
	} else if (hw->mac.type == e1000_ich8lan) {
		pba = E1000_PBA_8K;		/* 8K for Rx, 12K for Tx */
	} else if (hw->mac.type == e1000_ich9lan) {
		pba = E1000_PBA_10K;
	} else if (hw->mac.type == e1000_ich10lan) {
		pba = E1000_PBA_10K;
	} else if (hw->mac.type == e1000_pchlan) {
		pba = E1000_PBA_26K;
	} else if (hw->mac.type == e1000_pch2lan) {
		pba = E1000_PBA_26K;
	} else {
		/*
		 * Total FIFO is 40K
		 */
		if (Adapter->max_frame_size > FRAME_SIZE_UPTO_8K)
			pba = E1000_PBA_22K;	/* 22K for Rx, 18K for Tx */
		else
			pba = E1000_PBA_30K;	/* 30K for Rx, 10K for Tx */
	}
	E1000_WRITE_REG(hw, E1000_PBA, pba);

	/*
	 * These parameters set thresholds for the adapter's generation(Tx)
	 * and response(Rx) to Ethernet PAUSE frames.  These are just threshold
	 * settings.  Flow control is enabled or disabled in the configuration
	 * file.
	 * High-water mark is set down from the top of the rx fifo (not
	 * sensitive to max_frame_size) and low-water is set just below
	 * high-water mark.
	 * The high water mark must be low enough to fit one full frame above
	 * it in the rx FIFO.  Should be the lower of:
	 * 90% of the Rx FIFO size and the full Rx FIFO size minus the early
	 * receive size (assuming ERT set to E1000_ERT_2048), or the full
	 * Rx FIFO size minus one full frame.
	 */
	high_water = min(((pba << 10) * 9 / 10),
	    ((hw->mac.type == e1000_82573 || hw->mac.type == e1000_82574 ||
	    hw->mac.type == e1000_ich9lan || hw->mac.type == e1000_ich10lan) ?
	    ((pba << 10) - (E1000_ERT_2048 << 3)) :
	    ((pba << 10) - Adapter->max_frame_size)));

	hw->fc.high_water = high_water & 0xFFF8;
	hw->fc.low_water = hw->fc.high_water - 8;

	if (hw->mac.type == e1000_80003es2lan)
		hw->fc.pause_time = 0xFFFF;
	else
		hw->fc.pause_time = E1000_FC_PAUSE_TIME;
	hw->fc.send_xon = B_TRUE;

	/*
	 * Reset the adapter hardware the second time.
	 */
	mutex_enter(&e1000g_nvm_lock);
	result = e1000_reset_hw(hw);
	mutex_exit(&e1000g_nvm_lock);

	if (result != E1000_SUCCESS) {
		e1000g_fm_ereport(Adapter, DDI_FM_DEVICE_INVAL_STATE);
		goto init_fail;
	}

	/* disable wakeup control by default */
	if (hw->mac.type >= e1000_82544)
		E1000_WRITE_REG(hw, E1000_WUC, 0);

	/*
	 * MWI should be disabled on 82546.
	 */
	if (hw->mac.type == e1000_82546)
		e1000_pci_clear_mwi(hw);
	else
		e1000_pci_set_mwi(hw);

	/*
	 * Configure/Initialize hardware
	 */
	mutex_enter(&e1000g_nvm_lock);
	result = e1000_init_hw(hw);
	mutex_exit(&e1000g_nvm_lock);

	if (result < E1000_SUCCESS) {
		e1000g_log(Adapter, CE_WARN, "Initialize hw failed");
		e1000g_fm_ereport(Adapter, DDI_FM_DEVICE_INVAL_STATE);
		goto init_fail;
	}

	/*
	 * Restore LED settings to the default from EEPROM
	 * to meet the standard for Sun platforms.
	 */
	(void) e1000_cleanup_led(hw);

	/* Disable Smart Power Down */
	phy_spd_state(hw, B_FALSE);

	/* Make sure driver has control */
	e1000g_get_driver_control(hw);

	/*
	 * Initialize unicast addresses.
	 */
	e1000g_init_unicst(Adapter);

	/*
	 * Setup and initialize the mctable structures.  After this routine
	 * completes  Multicast table will be set
	 */
	e1000_update_mc_addr_list(hw,
	    (uint8_t *)Adapter->mcast_table, Adapter->mcast_count);
	msec_delay(5);

	/*
	 * Implement Adaptive IFS
	 */
	e1000_reset_adaptive(hw);

	/* Setup Interrupt Throttling Register */
	if (hw->mac.type >= e1000_82540) {
		E1000_WRITE_REG(hw, E1000_ITR, Adapter->intr_throttling_rate);
	} else
		Adapter->intr_adaptive = B_FALSE;

	/* Start the timer for link setup */
	if (hw->mac.autoneg)
		link_timeout = PHY_AUTO_NEG_LIMIT * drv_usectohz(100000);
	else
		link_timeout = PHY_FORCE_LIMIT * drv_usectohz(100000);

	mutex_enter(&Adapter->link_lock);
	if (hw->phy.autoneg_wait_to_complete) {
		Adapter->link_complete = B_TRUE;
	} else {
		Adapter->link_complete = B_FALSE;
		Adapter->link_tid = timeout(e1000g_link_timer,
		    (void *)Adapter, link_timeout);
	}
	mutex_exit(&Adapter->link_lock);

	/* Save the state of the phy */
	e1000g_get_phy_state(Adapter);

	e1000g_param_sync(Adapter);

	Adapter->init_count++;

	if (e1000g_check_acc_handle(Adapter->osdep.cfg_handle) != DDI_FM_OK) {
		goto init_fail;
	}
	if (e1000g_check_acc_handle(Adapter->osdep.reg_handle) != DDI_FM_OK) {
		goto init_fail;
	}

	Adapter->poll_mode = e1000g_poll_mode;

	return (DDI_SUCCESS);

init_fail:
	ddi_fm_service_impact(Adapter->dip, DDI_SERVICE_LOST);
	return (DDI_FAILURE);
}

static int
e1000g_alloc_rx_data(struct e1000g *Adapter)
{
	e1000g_rx_ring_t *rx_ring;
	e1000g_rx_data_t *rx_data;

	rx_ring = Adapter->rx_ring;

	rx_data = kmem_zalloc(sizeof (e1000g_rx_data_t), KM_NOSLEEP);

	if (rx_data == NULL)
		return (DDI_FAILURE);

	rx_data->priv_devi_node = Adapter->priv_devi_node;
	rx_data->rx_ring = rx_ring;

	mutex_init(&rx_data->freelist_lock, NULL,
	    MUTEX_DRIVER, DDI_INTR_PRI(Adapter->intr_pri));
	mutex_init(&rx_data->recycle_lock, NULL,
	    MUTEX_DRIVER, DDI_INTR_PRI(Adapter->intr_pri));

	rx_ring->rx_data = rx_data;

	return (DDI_SUCCESS);
}

void
e1000g_free_rx_pending_buffers(e1000g_rx_data_t *rx_data)
{
	rx_sw_packet_t *packet, *next_packet;

	if (rx_data == NULL)
		return;

	packet = rx_data->packet_area;
	while (packet != NULL) {
		next_packet = packet->next;
		e1000g_free_rx_sw_packet(packet, B_TRUE);
		packet = next_packet;
	}
	rx_data->packet_area = NULL;
}

void
e1000g_free_rx_data(e1000g_rx_data_t *rx_data)
{
	if (rx_data == NULL)
		return;

	mutex_destroy(&rx_data->freelist_lock);
	mutex_destroy(&rx_data->recycle_lock);

	kmem_free(rx_data, sizeof (e1000g_rx_data_t));
}

/*
 * Check if the link is up
 */
static boolean_t
e1000g_link_up(struct e1000g *Adapter)
{
	struct e1000_hw *hw = &Adapter->shared;
	boolean_t link_up = B_FALSE;

	/*
	 * get_link_status is set in the interrupt handler on link-status-change
	 * or rx sequence error interrupt.  get_link_status will stay
	 * false until the e1000_check_for_link establishes link only
	 * for copper adapters.
	 */
	switch (hw->phy.media_type) {
	case e1000_media_type_copper:
		if (hw->mac.get_link_status) {
			(void) e1000_check_for_link(hw);
			if ((E1000_READ_REG(hw, E1000_STATUS) &
			    E1000_STATUS_LU)) {
				link_up = B_TRUE;
			} else {
				link_up = !hw->mac.get_link_status;
			}
		} else {
			link_up = B_TRUE;
		}
		break;
	case e1000_media_type_fiber:
		(void) e1000_check_for_link(hw);
		link_up = (E1000_READ_REG(hw, E1000_STATUS) &
		    E1000_STATUS_LU);
		break;
	case e1000_media_type_internal_serdes:
		(void) e1000_check_for_link(hw);
		link_up = hw->mac.serdes_has_link;
		break;
	}

	return (link_up);
}

static void
e1000g_m_ioctl(void *arg, queue_t *q, mblk_t *mp)
{
	struct iocblk *iocp;
	struct e1000g *e1000gp;
	enum ioc_reply status;

	iocp = (struct iocblk *)(uintptr_t)mp->b_rptr;
	iocp->ioc_error = 0;
	e1000gp = (struct e1000g *)arg;

	ASSERT(e1000gp);
	if (e1000gp == NULL) {
		miocnak(q, mp, 0, EINVAL);
		return;
	}

	rw_enter(&e1000gp->chip_lock, RW_READER);
	if (e1000gp->e1000g_state & E1000G_SUSPENDED) {
		rw_exit(&e1000gp->chip_lock);
		miocnak(q, mp, 0, EINVAL);
		return;
	}
	rw_exit(&e1000gp->chip_lock);

	switch (iocp->ioc_cmd) {

	case LB_GET_INFO_SIZE:
	case LB_GET_INFO:
	case LB_GET_MODE:
	case LB_SET_MODE:
		status = e1000g_loopback_ioctl(e1000gp, iocp, mp);
		break;


#ifdef E1000G_DEBUG
	case E1000G_IOC_REG_PEEK:
	case E1000G_IOC_REG_POKE:
		status = e1000g_pp_ioctl(e1000gp, iocp, mp);
		break;
	case E1000G_IOC_CHIP_RESET:
		e1000gp->reset_count++;
		if (e1000g_reset_adapter(e1000gp))
			status = IOC_ACK;
		else
			status = IOC_INVAL;
		break;
#endif
	default:
		status = IOC_INVAL;
		break;
	}

	/*
	 * Decide how to reply
	 */
	switch (status) {
	default:
	case IOC_INVAL:
		/*
		 * Error, reply with a NAK and EINVAL or the specified error
		 */
		miocnak(q, mp, 0, iocp->ioc_error == 0 ?
		    EINVAL : iocp->ioc_error);
		break;

	case IOC_DONE:
		/*
		 * OK, reply already sent
		 */
		break;

	case IOC_ACK:
		/*
		 * OK, reply with an ACK
		 */
		miocack(q, mp, 0, 0);
		break;

	case IOC_REPLY:
		/*
		 * OK, send prepared reply as ACK or NAK
		 */
		mp->b_datap->db_type = iocp->ioc_error == 0 ?
		    M_IOCACK : M_IOCNAK;
		qreply(q, mp);
		break;
	}
}

/*
 * The default value of e1000g_poll_mode == 0 assumes that the NIC is
 * capable of supporting only one interrupt and we shouldn't disable
 * the physical interrupt. In this case we let the interrupt come and
 * we queue the packets in the rx ring itself in case we are in polling
 * mode (better latency but slightly lower performance and a very
 * high intrrupt count in mpstat which is harmless).
 *
 * e1000g_poll_mode == 1 assumes that we have per Rx ring interrupt
 * which can be disabled in poll mode. This gives better overall
 * throughput (compared to the mode above), shows very low interrupt
 * count but has slightly higher latency since we pick the packets when
 * the poll thread does polling.
 *
 * Currently, this flag should be enabled only while doing performance
 * measurement or when it can be guaranteed that entire NIC going
 * in poll mode will not harm any traffic like cluster heartbeat etc.
 */
int e1000g_poll_mode = 0;

/*
 * Called from the upper layers when driver is in polling mode to
 * pick up any queued packets. Care should be taken to not block
 * this thread.
 */
static mblk_t *e1000g_poll_ring(void *arg, int bytes_to_pickup)
{
	e1000g_rx_ring_t	*rx_ring = (e1000g_rx_ring_t *)arg;
	mblk_t			*mp = NULL;
	mblk_t			*tail;
	struct e1000g 		*adapter;

	adapter = rx_ring->adapter;

	rw_enter(&adapter->chip_lock, RW_READER);

	if (adapter->e1000g_state & E1000G_SUSPENDED) {
		rw_exit(&adapter->chip_lock);
		return (NULL);
	}

	mutex_enter(&rx_ring->rx_lock);
	mp = e1000g_receive(rx_ring, &tail, bytes_to_pickup);
	mutex_exit(&rx_ring->rx_lock);
	rw_exit(&adapter->chip_lock);
	return (mp);
}

static int
e1000g_m_start(void *arg)
{
	struct e1000g *Adapter = (struct e1000g *)arg;

	rw_enter(&Adapter->chip_lock, RW_WRITER);

	if (Adapter->e1000g_state & E1000G_SUSPENDED) {
		rw_exit(&Adapter->chip_lock);
		return (ECANCELED);
	}

	if (e1000g_start(Adapter, B_TRUE) != DDI_SUCCESS) {
		rw_exit(&Adapter->chip_lock);
		return (ENOTACTIVE);
	}

	Adapter->e1000g_state |= E1000G_STARTED;

	rw_exit(&Adapter->chip_lock);

	/* Enable and start the watchdog timer */
	enable_watchdog_timer(Adapter);

	return (0);
}

static int
e1000g_start(struct e1000g *Adapter, boolean_t global)
{
	e1000g_rx_data_t *rx_data;

	if (global) {
		if (e1000g_alloc_rx_data(Adapter) != DDI_SUCCESS) {
			e1000g_log(Adapter, CE_WARN, "Allocate rx data failed");
			goto start_fail;
		}

		/* Allocate dma resources for descriptors and buffers */
		if (e1000g_alloc_dma_resources(Adapter) != DDI_SUCCESS) {
			e1000g_log(Adapter, CE_WARN,
			    "Alloc DMA resources failed");
			goto start_fail;
		}
		Adapter->rx_buffer_setup = B_FALSE;
	}

	if (!(Adapter->attach_progress & ATTACH_PROGRESS_INIT)) {
		if (e1000g_init(Adapter) != DDI_SUCCESS) {
			e1000g_log(Adapter, CE_WARN,
			    "Adapter initialization failed");
			goto start_fail;
		}
	}

	/* Setup and initialize the transmit structures */
	e1000g_tx_setup(Adapter);
	msec_delay(5);

	/* Setup and initialize the receive structures */
	e1000g_rx_setup(Adapter);
	msec_delay(5);

	/* Restore the e1000g promiscuous mode */
	e1000g_restore_promisc(Adapter);

	e1000g_mask_interrupt(Adapter);

	Adapter->attach_progress |= ATTACH_PROGRESS_INIT;

	if (e1000g_check_acc_handle(Adapter->osdep.reg_handle) != DDI_FM_OK) {
		ddi_fm_service_impact(Adapter->dip, DDI_SERVICE_LOST);
		goto start_fail;
	}

	return (DDI_SUCCESS);

start_fail:
	rx_data = Adapter->rx_ring->rx_data;

	if (global) {
		e1000g_release_dma_resources(Adapter);
		e1000g_free_rx_pending_buffers(rx_data);
		e1000g_free_rx_data(rx_data);
	}

	mutex_enter(&e1000g_nvm_lock);
	(void) e1000_reset_hw(&Adapter->shared);
	mutex_exit(&e1000g_nvm_lock);

	return (DDI_FAILURE);
}

static void
e1000g_m_stop(void *arg)
{
	struct e1000g *Adapter = (struct e1000g *)arg;

	/* Drain tx sessions */
	(void) e1000g_tx_drain(Adapter);

	rw_enter(&Adapter->chip_lock, RW_WRITER);

	if (Adapter->e1000g_state & E1000G_SUSPENDED) {
		rw_exit(&Adapter->chip_lock);
		return;
	}
	Adapter->e1000g_state &= ~E1000G_STARTED;
	e1000g_stop(Adapter, B_TRUE);

	rw_exit(&Adapter->chip_lock);

	/* Disable and stop all the timers */
	disable_watchdog_timer(Adapter);
	stop_link_timer(Adapter);
	stop_82547_timer(Adapter->tx_ring);
}

static void
e1000g_stop(struct e1000g *Adapter, boolean_t global)
{
	private_devi_list_t *devi_node;
	e1000g_rx_data_t *rx_data;
	int result;

	Adapter->attach_progress &= ~ATTACH_PROGRESS_INIT;

	/* Stop the chip and release pending resources */

	/* Tell firmware driver is no longer in control */
	e1000g_release_driver_control(&Adapter->shared);

	e1000g_clear_all_interrupts(Adapter);

	mutex_enter(&e1000g_nvm_lock);
	result = e1000_reset_hw(&Adapter->shared);
	mutex_exit(&e1000g_nvm_lock);

	if (result != E1000_SUCCESS) {
		e1000g_fm_ereport(Adapter, DDI_FM_DEVICE_INVAL_STATE);
		ddi_fm_service_impact(Adapter->dip, DDI_SERVICE_LOST);
	}

	mutex_enter(&Adapter->link_lock);
	Adapter->link_complete = B_FALSE;
	mutex_exit(&Adapter->link_lock);

	/* Release resources still held by the TX descriptors */
	e1000g_tx_clean(Adapter);

	if (e1000g_check_acc_handle(Adapter->osdep.reg_handle) != DDI_FM_OK)
		ddi_fm_service_impact(Adapter->dip, DDI_SERVICE_LOST);

	/* Clean the pending rx jumbo packet fragment */
	e1000g_rx_clean(Adapter);

	if (global) {
		e1000g_release_dma_resources(Adapter);

		mutex_enter(&e1000g_rx_detach_lock);
		rx_data = Adapter->rx_ring->rx_data;
		rx_data->flag |= E1000G_RX_STOPPED;

		if (rx_data->pending_count == 0) {
			e1000g_free_rx_pending_buffers(rx_data);
			e1000g_free_rx_data(rx_data);
		} else {
			devi_node = rx_data->priv_devi_node;
			if (devi_node != NULL)
				atomic_inc_32(&devi_node->pending_rx_count);
			else
				atomic_inc_32(&Adapter->pending_rx_count);
		}
		mutex_exit(&e1000g_rx_detach_lock);
	}

	if (Adapter->link_state != LINK_STATE_UNKNOWN) {
		Adapter->link_state = LINK_STATE_UNKNOWN;
		if (!Adapter->reset_flag)
			mac_link_update(Adapter->mh, Adapter->link_state);
	}
}

static void
e1000g_rx_clean(struct e1000g *Adapter)
{
	e1000g_rx_data_t *rx_data = Adapter->rx_ring->rx_data;

	if (rx_data == NULL)
		return;

	if (rx_data->rx_mblk != NULL) {
		freemsg(rx_data->rx_mblk);
		rx_data->rx_mblk = NULL;
		rx_data->rx_mblk_tail = NULL;
		rx_data->rx_mblk_len = 0;
	}
}

static void
e1000g_tx_clean(struct e1000g *Adapter)
{
	e1000g_tx_ring_t *tx_ring;
	p_tx_sw_packet_t packet;
	mblk_t *mp;
	mblk_t *nmp;
	uint32_t packet_count;

	tx_ring = Adapter->tx_ring;

	/*
	 * Here we don't need to protect the lists using
	 * the usedlist_lock and freelist_lock, for they
	 * have been protected by the chip_lock.
	 */
	mp = NULL;
	nmp = NULL;
	packet_count = 0;
	packet = (p_tx_sw_packet_t)QUEUE_GET_HEAD(&tx_ring->used_list);
	while (packet != NULL) {
		if (packet->mp != NULL) {
			/* Assemble the message chain */
			if (mp == NULL) {
				mp = packet->mp;
				nmp = packet->mp;
			} else {
				nmp->b_next = packet->mp;
				nmp = packet->mp;
			}
			/* Disconnect the message from the sw packet */
			packet->mp = NULL;
		}

		e1000g_free_tx_swpkt(packet);
		packet_count++;

		packet = (p_tx_sw_packet_t)
		    QUEUE_GET_NEXT(&tx_ring->used_list, &packet->Link);
	}

	if (mp != NULL)
		freemsgchain(mp);

	if (packet_count > 0) {
		QUEUE_APPEND(&tx_ring->free_list, &tx_ring->used_list);
		QUEUE_INIT_LIST(&tx_ring->used_list);

		/* Setup TX descriptor pointers */
		tx_ring->tbd_next = tx_ring->tbd_first;
		tx_ring->tbd_oldest = tx_ring->tbd_first;

		/* Setup our HW Tx Head & Tail descriptor pointers */
		E1000_WRITE_REG(&Adapter->shared, E1000_TDH(0), 0);
		E1000_WRITE_REG(&Adapter->shared, E1000_TDT(0), 0);
	}
}

static boolean_t
e1000g_tx_drain(struct e1000g *Adapter)
{
	int i;
	boolean_t done;
	e1000g_tx_ring_t *tx_ring;

	tx_ring = Adapter->tx_ring;

	/* Allow up to 'wsdraintime' for pending xmit's to complete. */
	for (i = 0; i < TX_DRAIN_TIME; i++) {
		mutex_enter(&tx_ring->usedlist_lock);
		done = IS_QUEUE_EMPTY(&tx_ring->used_list);
		mutex_exit(&tx_ring->usedlist_lock);

		if (done)
			break;

		msec_delay(1);
	}

	return (done);
}

static boolean_t
e1000g_rx_drain(struct e1000g *Adapter)
{
	int i;
	boolean_t done;

	/*
	 * Allow up to RX_DRAIN_TIME for pending received packets to complete.
	 */
	for (i = 0; i < RX_DRAIN_TIME; i++) {
		done = (Adapter->pending_rx_count == 0);

		if (done)
			break;

		msec_delay(1);
	}

	return (done);
}

static boolean_t
e1000g_reset_adapter(struct e1000g *Adapter)
{
	/* Disable and stop all the timers */
	disable_watchdog_timer(Adapter);
	stop_link_timer(Adapter);
	stop_82547_timer(Adapter->tx_ring);

	rw_enter(&Adapter->chip_lock, RW_WRITER);

	if (Adapter->stall_flag) {
		Adapter->stall_flag = B_FALSE;
		Adapter->reset_flag = B_TRUE;
	}

	if (!(Adapter->e1000g_state & E1000G_STARTED)) {
		rw_exit(&Adapter->chip_lock);
		return (B_TRUE);
	}

	e1000g_stop(Adapter, B_FALSE);

	if (e1000g_start(Adapter, B_FALSE) != DDI_SUCCESS) {
		rw_exit(&Adapter->chip_lock);
		e1000g_log(Adapter, CE_WARN, "Reset failed");
			return (B_FALSE);
	}

	rw_exit(&Adapter->chip_lock);

	/* Enable and start the watchdog timer */
	enable_watchdog_timer(Adapter);

	return (B_TRUE);
}

boolean_t
e1000g_global_reset(struct e1000g *Adapter)
{
	/* Disable and stop all the timers */
	disable_watchdog_timer(Adapter);
	stop_link_timer(Adapter);
	stop_82547_timer(Adapter->tx_ring);

	rw_enter(&Adapter->chip_lock, RW_WRITER);

	e1000g_stop(Adapter, B_TRUE);

	Adapter->init_count = 0;

	if (e1000g_start(Adapter, B_TRUE) != DDI_SUCCESS) {
		rw_exit(&Adapter->chip_lock);
		e1000g_log(Adapter, CE_WARN, "Reset failed");
		return (B_FALSE);
	}

	rw_exit(&Adapter->chip_lock);

	/* Enable and start the watchdog timer */
	enable_watchdog_timer(Adapter);

	return (B_TRUE);
}

/*
 * e1000g_intr_pciexpress - ISR for PCI Express chipsets
 *
 * This interrupt service routine is for PCI-Express adapters.
 * The ICR contents is valid only when the E1000_ICR_INT_ASSERTED
 * bit is set.
 */
static uint_t
e1000g_intr_pciexpress(caddr_t arg)
{
	struct e1000g *Adapter;
	uint32_t icr;

	Adapter = (struct e1000g *)(uintptr_t)arg;
	icr = E1000_READ_REG(&Adapter->shared, E1000_ICR);

	if (e1000g_check_acc_handle(Adapter->osdep.reg_handle) != DDI_FM_OK) {
		ddi_fm_service_impact(Adapter->dip, DDI_SERVICE_DEGRADED);
		return (DDI_INTR_CLAIMED);
	}

	if (icr & E1000_ICR_INT_ASSERTED) {
		/*
		 * E1000_ICR_INT_ASSERTED bit was set:
		 * Read(Clear) the ICR, claim this interrupt,
		 * look for work to do.
		 */
		e1000g_intr_work(Adapter, icr);
		return (DDI_INTR_CLAIMED);
	} else {
		/*
		 * E1000_ICR_INT_ASSERTED bit was not set:
		 * Don't claim this interrupt, return immediately.
		 */
		return (DDI_INTR_UNCLAIMED);
	}
}

/*
 * e1000g_intr - ISR for PCI/PCI-X chipsets
 *
 * This interrupt service routine is for PCI/PCI-X adapters.
 * We check the ICR contents no matter the E1000_ICR_INT_ASSERTED
 * bit is set or not.
 */
static uint_t
e1000g_intr(caddr_t arg)
{
	struct e1000g *Adapter;
	uint32_t icr;

	Adapter = (struct e1000g *)(uintptr_t)arg;
	icr = E1000_READ_REG(&Adapter->shared, E1000_ICR);

	if (e1000g_check_acc_handle(Adapter->osdep.reg_handle) != DDI_FM_OK) {
		ddi_fm_service_impact(Adapter->dip, DDI_SERVICE_DEGRADED);
		return (DDI_INTR_CLAIMED);
	}

	if (icr) {
		/*
		 * Any bit was set in ICR:
		 * Read(Clear) the ICR, claim this interrupt,
		 * look for work to do.
		 */
		e1000g_intr_work(Adapter, icr);
		return (DDI_INTR_CLAIMED);
	} else {
		/*
		 * No bit was set in ICR:
		 * Don't claim this interrupt, return immediately.
		 */
		return (DDI_INTR_UNCLAIMED);
	}
}

/*
 * e1000g_intr_work - actual processing of ISR
 *
 * Read(clear) the ICR contents and call appropriate interrupt
 * processing routines.
 */
static void
e1000g_intr_work(struct e1000g *Adapter, uint32_t icr)
{
	struct e1000_hw *hw;
	hw = &Adapter->shared;
	e1000g_tx_ring_t *tx_ring = Adapter->tx_ring;

	Adapter->rx_pkt_cnt = 0;
	Adapter->tx_pkt_cnt = 0;

	rw_enter(&Adapter->chip_lock, RW_READER);

	if (Adapter->e1000g_state & E1000G_SUSPENDED) {
		rw_exit(&Adapter->chip_lock);
		return;
	}
	/*
	 * Here we need to check the "e1000g_state" flag within the chip_lock to
	 * ensure the receive routine will not execute when the adapter is
	 * being reset.
	 */
	if (!(Adapter->e1000g_state & E1000G_STARTED)) {
		rw_exit(&Adapter->chip_lock);
		return;
	}

	if (icr & E1000_ICR_RXT0) {
		mblk_t			*mp = NULL;
		mblk_t			*tail = NULL;
		e1000g_rx_ring_t	*rx_ring;

		rx_ring = Adapter->rx_ring;
		mutex_enter(&rx_ring->rx_lock);
		/*
		 * Sometimes with legacy interrupts, it possible that
		 * there is a single interrupt for Rx/Tx. In which
		 * case, if poll flag is set, we shouldn't really
		 * be doing Rx processing.
		 */
		if (!rx_ring->poll_flag)
			mp = e1000g_receive(rx_ring, &tail,
			    E1000G_CHAIN_NO_LIMIT);
		mutex_exit(&rx_ring->rx_lock);
		rw_exit(&Adapter->chip_lock);
		if (mp != NULL)
			mac_rx_ring(Adapter->mh, rx_ring->mrh,
			    mp, rx_ring->ring_gen_num);
	} else
		rw_exit(&Adapter->chip_lock);

	if (icr & E1000_ICR_TXDW) {
		if (!Adapter->tx_intr_enable)
			e1000g_clear_tx_interrupt(Adapter);

		/* Recycle the tx descriptors */
		rw_enter(&Adapter->chip_lock, RW_READER);
		(void) e1000g_recycle(tx_ring);
		E1000G_DEBUG_STAT(tx_ring->stat_recycle_intr);
		rw_exit(&Adapter->chip_lock);

		if (tx_ring->resched_needed &&
		    (tx_ring->tbd_avail > DEFAULT_TX_UPDATE_THRESHOLD)) {
			tx_ring->resched_needed = B_FALSE;
			mac_tx_update(Adapter->mh);
			E1000G_STAT(tx_ring->stat_reschedule);
		}
	}

	/*
	 * The Receive Sequence errors RXSEQ and the link status change LSC
	 * are checked to detect that the cable has been pulled out. For
	 * the Wiseman 2.0 silicon, the receive sequence errors interrupt
	 * are an indication that cable is not connected.
	 */
	if ((icr & E1000_ICR_RXSEQ) ||
	    (icr & E1000_ICR_LSC) ||
	    (icr & E1000_ICR_GPI_EN1)) {
		boolean_t link_changed;
		timeout_id_t tid = 0;

		stop_watchdog_timer(Adapter);

		rw_enter(&Adapter->chip_lock, RW_WRITER);

		/*
		 * Because we got a link-status-change interrupt, force
		 * e1000_check_for_link() to look at phy
		 */
		Adapter->shared.mac.get_link_status = B_TRUE;

		/* e1000g_link_check takes care of link status change */
		link_changed = e1000g_link_check(Adapter);

		/* Get new phy state */
		e1000g_get_phy_state(Adapter);

		/*
		 * If the link timer has not timed out, we'll not notify
		 * the upper layer with any link state until the link is up.
		 */
		if (link_changed && !Adapter->link_complete) {
			if (Adapter->link_state == LINK_STATE_UP) {
				mutex_enter(&Adapter->link_lock);
				Adapter->link_complete = B_TRUE;
				tid = Adapter->link_tid;
				Adapter->link_tid = 0;
				mutex_exit(&Adapter->link_lock);
			} else {
				link_changed = B_FALSE;
			}
		}
		rw_exit(&Adapter->chip_lock);

		if (link_changed) {
			if (tid != 0)
				(void) untimeout(tid);

			/*
			 * Workaround for esb2. Data stuck in fifo on a link
			 * down event. Stop receiver here and reset in watchdog.
			 */
			if ((Adapter->link_state == LINK_STATE_DOWN) &&
			    (Adapter->shared.mac.type == e1000_80003es2lan)) {
				uint32_t rctl = E1000_READ_REG(hw, E1000_RCTL);
				E1000_WRITE_REG(hw, E1000_RCTL,
				    rctl & ~E1000_RCTL_EN);
				e1000g_log(Adapter, CE_WARN,
				    "ESB2 receiver disabled");
				Adapter->esb2_workaround = B_TRUE;
			}
			if (!Adapter->reset_flag)
				mac_link_update(Adapter->mh,
				    Adapter->link_state);
			if (Adapter->link_state == LINK_STATE_UP)
				Adapter->reset_flag = B_FALSE;
		}

		start_watchdog_timer(Adapter);
	}
}

static void
e1000g_init_unicst(struct e1000g *Adapter)
{
	struct e1000_hw *hw;
	int slot;

	hw = &Adapter->shared;

	if (Adapter->init_count == 0) {
		/* Initialize the multiple unicast addresses */
		Adapter->unicst_total = min(hw->mac.rar_entry_count,
		    MAX_NUM_UNICAST_ADDRESSES);

		/* Workaround for an erratum of 82571 chipst */
		if ((hw->mac.type == e1000_82571) &&
		    (e1000_get_laa_state_82571(hw) == B_TRUE))
			Adapter->unicst_total--;

		Adapter->unicst_avail = Adapter->unicst_total;

		for (slot = 0; slot < Adapter->unicst_total; slot++) {
			/* Clear both the flag and MAC address */
			Adapter->unicst_addr[slot].reg.high = 0;
			Adapter->unicst_addr[slot].reg.low = 0;
		}
	} else {
		/* Workaround for an erratum of 82571 chipst */
		if ((hw->mac.type == e1000_82571) &&
		    (e1000_get_laa_state_82571(hw) == B_TRUE))
			e1000_rar_set(hw, hw->mac.addr, LAST_RAR_ENTRY);

		/* Re-configure the RAR registers */
		for (slot = 0; slot < Adapter->unicst_total; slot++)
			if (Adapter->unicst_addr[slot].mac.set == 1)
				e1000_rar_set(hw,
				    Adapter->unicst_addr[slot].mac.addr, slot);
	}

	if (e1000g_check_acc_handle(Adapter->osdep.reg_handle) != DDI_FM_OK)
		ddi_fm_service_impact(Adapter->dip, DDI_SERVICE_DEGRADED);
}

static int
e1000g_unicst_set(struct e1000g *Adapter, const uint8_t *mac_addr,
    int slot)
{
	struct e1000_hw *hw;

	hw = &Adapter->shared;

	/*
	 * The first revision of Wiseman silicon (rev 2.0) has an errata
	 * that requires the receiver to be in reset when any of the
	 * receive address registers (RAR regs) are accessed.  The first
	 * rev of Wiseman silicon also requires MWI to be disabled when
	 * a global reset or a receive reset is issued.  So before we
	 * initialize the RARs, we check the rev of the Wiseman controller
	 * and work around any necessary HW errata.
	 */
	if ((hw->mac.type == e1000_82542) &&
	    (hw->revision_id == E1000_REVISION_2)) {
		e1000_pci_clear_mwi(hw);
		E1000_WRITE_REG(hw, E1000_RCTL, E1000_RCTL_RST);
		msec_delay(5);
	}
	if (mac_addr == NULL) {
		E1000_WRITE_REG_ARRAY(hw, E1000_RA, slot << 1, 0);
		E1000_WRITE_FLUSH(hw);
		E1000_WRITE_REG_ARRAY(hw, E1000_RA, (slot << 1) + 1, 0);
		E1000_WRITE_FLUSH(hw);
		/* Clear both the flag and MAC address */
		Adapter->unicst_addr[slot].reg.high = 0;
		Adapter->unicst_addr[slot].reg.low = 0;
	} else {
		bcopy(mac_addr, Adapter->unicst_addr[slot].mac.addr,
		    ETHERADDRL);
		e1000_rar_set(hw, (uint8_t *)mac_addr, slot);
		Adapter->unicst_addr[slot].mac.set = 1;
	}

	/* Workaround for an erratum of 82571 chipst */
	if (slot == 0) {
		if ((hw->mac.type == e1000_82571) &&
		    (e1000_get_laa_state_82571(hw) == B_TRUE))
			if (mac_addr == NULL) {
				E1000_WRITE_REG_ARRAY(hw, E1000_RA,
				    slot << 1, 0);
				E1000_WRITE_FLUSH(hw);
				E1000_WRITE_REG_ARRAY(hw, E1000_RA,
				    (slot << 1) + 1, 0);
				E1000_WRITE_FLUSH(hw);
			} else {
				e1000_rar_set(hw, (uint8_t *)mac_addr,
				    LAST_RAR_ENTRY);
			}
	}

	/*
	 * If we are using Wiseman rev 2.0 silicon, we will have previously
	 * put the receive in reset, and disabled MWI, to work around some
	 * HW errata.  Now we should take the receiver out of reset, and
	 * re-enabled if MWI if it was previously enabled by the PCI BIOS.
	 */
	if ((hw->mac.type == e1000_82542) &&
	    (hw->revision_id == E1000_REVISION_2)) {
		E1000_WRITE_REG(hw, E1000_RCTL, 0);
		msec_delay(1);
		if (hw->bus.pci_cmd_word & CMD_MEM_WRT_INVALIDATE)
			e1000_pci_set_mwi(hw);
		e1000g_rx_setup(Adapter);
	}

	if (e1000g_check_acc_handle(Adapter->osdep.reg_handle) != DDI_FM_OK) {
		ddi_fm_service_impact(Adapter->dip, DDI_SERVICE_DEGRADED);
		return (EIO);
	}

	return (0);
}

static int
multicst_add(struct e1000g *Adapter, const uint8_t *multiaddr)
{
	struct e1000_hw *hw = &Adapter->shared;
	struct ether_addr *newtable;
	size_t new_len;
	size_t old_len;
	int res = 0;

	if ((multiaddr[0] & 01) == 0) {
		res = EINVAL;
		e1000g_log(Adapter, CE_WARN, "Illegal multicast address");
		goto done;
	}

	if (Adapter->mcast_count >= Adapter->mcast_max_num) {
		res = ENOENT;
		e1000g_log(Adapter, CE_WARN,
		    "Adapter requested more than %d mcast addresses",
		    Adapter->mcast_max_num);
		goto done;
	}


	if (Adapter->mcast_count == Adapter->mcast_alloc_count) {
		old_len = Adapter->mcast_alloc_count *
		    sizeof (struct ether_addr);
		new_len = (Adapter->mcast_alloc_count + MCAST_ALLOC_SIZE) *
		    sizeof (struct ether_addr);

		newtable = kmem_alloc(new_len, KM_NOSLEEP);
		if (newtable == NULL) {
			res = ENOMEM;
			e1000g_log(Adapter, CE_WARN,
			    "Not enough memory to alloc mcast table");
			goto done;
		}

		if (Adapter->mcast_table != NULL) {
			bcopy(Adapter->mcast_table, newtable, old_len);
			kmem_free(Adapter->mcast_table, old_len);
		}
		Adapter->mcast_alloc_count += MCAST_ALLOC_SIZE;
		Adapter->mcast_table = newtable;
	}

	bcopy(multiaddr,
	    &Adapter->mcast_table[Adapter->mcast_count], ETHERADDRL);
	Adapter->mcast_count++;

	/*
	 * Update the MC table in the hardware
	 */
	e1000g_clear_interrupt(Adapter);

	e1000_update_mc_addr_list(hw,
	    (uint8_t *)Adapter->mcast_table, Adapter->mcast_count);

	e1000g_mask_interrupt(Adapter);

	if (e1000g_check_acc_handle(Adapter->osdep.reg_handle) != DDI_FM_OK) {
		ddi_fm_service_impact(Adapter->dip, DDI_SERVICE_DEGRADED);
		res = EIO;
	}

done:
	return (res);
}

static int
multicst_remove(struct e1000g *Adapter, const uint8_t *multiaddr)
{
	struct e1000_hw *hw = &Adapter->shared;
	struct ether_addr *newtable;
	size_t new_len;
	size_t old_len;
	unsigned i;

	for (i = 0; i < Adapter->mcast_count; i++) {
		if (bcmp(multiaddr, &Adapter->mcast_table[i],
		    ETHERADDRL) == 0) {
			for (i++; i < Adapter->mcast_count; i++) {
				Adapter->mcast_table[i - 1] =
				    Adapter->mcast_table[i];
			}
			Adapter->mcast_count--;
			break;
		}
	}

	if ((Adapter->mcast_alloc_count - Adapter->mcast_count) >
	    MCAST_ALLOC_SIZE) {
		old_len = Adapter->mcast_alloc_count *
		    sizeof (struct ether_addr);
		new_len = (Adapter->mcast_alloc_count - MCAST_ALLOC_SIZE) *
		    sizeof (struct ether_addr);

		newtable = kmem_alloc(new_len, KM_NOSLEEP);
		if (newtable != NULL) {
			bcopy(Adapter->mcast_table, newtable, new_len);
			kmem_free(Adapter->mcast_table, old_len);

			Adapter->mcast_alloc_count -= MCAST_ALLOC_SIZE;
			Adapter->mcast_table = newtable;
		}
	}

	/*
	 * Update the MC table in the hardware
	 */
	e1000g_clear_interrupt(Adapter);

	e1000_update_mc_addr_list(hw,
	    (uint8_t *)Adapter->mcast_table, Adapter->mcast_count);

	e1000g_mask_interrupt(Adapter);

	if (e1000g_check_acc_handle(Adapter->osdep.reg_handle) != DDI_FM_OK) {
		ddi_fm_service_impact(Adapter->dip, DDI_SERVICE_DEGRADED);
		return (EIO);
	}

	return (0);
}

static void
e1000g_release_multicast(struct e1000g *Adapter)
{
	if (Adapter->mcast_table != NULL) {
		kmem_free(Adapter->mcast_table,
		    Adapter->mcast_alloc_count * sizeof (struct ether_addr));
		Adapter->mcast_table = NULL;
	}
}

int
e1000g_m_multicst(void *arg, boolean_t add, const uint8_t *addr)
{
	struct e1000g *Adapter = (struct e1000g *)arg;
	int result;

	rw_enter(&Adapter->chip_lock, RW_WRITER);

	if (Adapter->e1000g_state & E1000G_SUSPENDED) {
		result = ECANCELED;
		goto done;
	}

	result = (add) ? multicst_add(Adapter, addr)
	    : multicst_remove(Adapter, addr);

done:
	rw_exit(&Adapter->chip_lock);
	return (result);

}

int
e1000g_m_promisc(void *arg, boolean_t on)
{
	struct e1000g *Adapter = (struct e1000g *)arg;
	uint32_t rctl;

	rw_enter(&Adapter->chip_lock, RW_WRITER);

	if (Adapter->e1000g_state & E1000G_SUSPENDED) {
		rw_exit(&Adapter->chip_lock);
		return (ECANCELED);
	}

	rctl = E1000_READ_REG(&Adapter->shared, E1000_RCTL);

	if (on)
		rctl |=
		    (E1000_RCTL_UPE | E1000_RCTL_MPE | E1000_RCTL_BAM);
	else
		rctl &= (~(E1000_RCTL_UPE | E1000_RCTL_MPE));

	E1000_WRITE_REG(&Adapter->shared, E1000_RCTL, rctl);

	Adapter->e1000g_promisc = on;

	rw_exit(&Adapter->chip_lock);

	if (e1000g_check_acc_handle(Adapter->osdep.reg_handle) != DDI_FM_OK) {
		ddi_fm_service_impact(Adapter->dip, DDI_SERVICE_DEGRADED);
		return (EIO);
	}

	return (0);
}

/*
 * Entry points to enable and disable interrupts at the granularity of
 * a group.
 * Turns the poll_mode for the whole adapter on and off to enable or
 * override the ring level polling control over the hardware interrupts.
 */
static int
e1000g_rx_group_intr_enable(mac_intr_handle_t arg)
{
	struct e1000g		*adapter = (struct e1000g *)arg;
	e1000g_rx_ring_t *rx_ring = adapter->rx_ring;

	/*
	 * Later interrupts at the granularity of the this ring will
	 * invoke mac_rx() with NULL, indicating the need for another
	 * software classification.
	 * We have a single ring usable per adapter now, so we only need to
	 * reset the rx handle for that one.
	 * When more RX rings can be used, we should update each one of them.
	 */
	mutex_enter(&rx_ring->rx_lock);
	rx_ring->mrh = NULL;
	adapter->poll_mode = B_FALSE;
	mutex_exit(&rx_ring->rx_lock);
	return (0);
}

static int
e1000g_rx_group_intr_disable(mac_intr_handle_t arg)
{
	struct e1000g *adapter = (struct e1000g *)arg;
	e1000g_rx_ring_t *rx_ring = adapter->rx_ring;

	mutex_enter(&rx_ring->rx_lock);

	/*
	 * Later interrupts at the granularity of the this ring will
	 * invoke mac_rx() with the handle for this ring;
	 */
	adapter->poll_mode = B_TRUE;
	rx_ring->mrh = rx_ring->mrh_init;
	mutex_exit(&rx_ring->rx_lock);
	return (0);
}

/*
 * Entry points to enable and disable interrupts at the granularity of
 * a ring.
 * adapter poll_mode controls whether we actually proceed with hardware
 * interrupt toggling.
 */
static int
e1000g_rx_ring_intr_enable(mac_intr_handle_t intrh)
{
	e1000g_rx_ring_t	*rx_ring = (e1000g_rx_ring_t *)intrh;
	struct e1000g 		*adapter = rx_ring->adapter;
	struct e1000_hw 	*hw = &adapter->shared;
	uint32_t		intr_mask;

	rw_enter(&adapter->chip_lock, RW_READER);

	if (adapter->e1000g_state & E1000G_SUSPENDED) {
		rw_exit(&adapter->chip_lock);
		return (0);
	}

	mutex_enter(&rx_ring->rx_lock);
	rx_ring->poll_flag = 0;
	mutex_exit(&rx_ring->rx_lock);

	/* Rx interrupt enabling for MSI and legacy */
	intr_mask = E1000_READ_REG(hw, E1000_IMS);
	intr_mask |= E1000_IMS_RXT0;
	E1000_WRITE_REG(hw, E1000_IMS, intr_mask);
	E1000_WRITE_FLUSH(hw);

	/* Trigger a Rx interrupt to check Rx ring */
	E1000_WRITE_REG(hw, E1000_ICS, E1000_IMS_RXT0);
	E1000_WRITE_FLUSH(hw);

	rw_exit(&adapter->chip_lock);
	return (0);
}

static int
e1000g_rx_ring_intr_disable(mac_intr_handle_t intrh)
{
	e1000g_rx_ring_t	*rx_ring = (e1000g_rx_ring_t *)intrh;
	struct e1000g 		*adapter = rx_ring->adapter;
	struct e1000_hw 	*hw = &adapter->shared;

	rw_enter(&adapter->chip_lock, RW_READER);

	if (adapter->e1000g_state & E1000G_SUSPENDED) {
		rw_exit(&adapter->chip_lock);
		return (0);
	}
	mutex_enter(&rx_ring->rx_lock);
	rx_ring->poll_flag = 1;
	mutex_exit(&rx_ring->rx_lock);

	/* Rx interrupt disabling for MSI and legacy */
	E1000_WRITE_REG(hw, E1000_IMC, E1000_IMS_RXT0);
	E1000_WRITE_FLUSH(hw);

	rw_exit(&adapter->chip_lock);
	return (0);
}

/*
 * e1000g_unicst_find - Find the slot for the specified unicast address
 */
static int
e1000g_unicst_find(struct e1000g *Adapter, const uint8_t *mac_addr)
{
	int slot;

	for (slot = 0; slot < Adapter->unicst_total; slot++) {
		if ((Adapter->unicst_addr[slot].mac.set == 1) &&
		    (bcmp(Adapter->unicst_addr[slot].mac.addr,
		    mac_addr, ETHERADDRL) == 0))
				return (slot);
	}

	return (-1);
}

/*
 * Entry points to add and remove a MAC address to a ring group.
 * The caller takes care of adding and removing the MAC addresses
 * to the filter via these two routines.
 */

static int
e1000g_addmac(void *arg, const uint8_t *mac_addr)
{
	struct e1000g *Adapter = (struct e1000g *)arg;
	int slot, err;

	rw_enter(&Adapter->chip_lock, RW_WRITER);

	if (Adapter->e1000g_state & E1000G_SUSPENDED) {
		rw_exit(&Adapter->chip_lock);
		return (ECANCELED);
	}

	if (e1000g_unicst_find(Adapter, mac_addr) != -1) {
		/* The same address is already in slot */
		rw_exit(&Adapter->chip_lock);
		return (0);
	}

	if (Adapter->unicst_avail == 0) {
		/* no slots available */
		rw_exit(&Adapter->chip_lock);
		return (ENOSPC);
	}

	/* Search for a free slot */
	for (slot = 0; slot < Adapter->unicst_total; slot++) {
		if (Adapter->unicst_addr[slot].mac.set == 0)
			break;
	}
	ASSERT(slot < Adapter->unicst_total);

	err = e1000g_unicst_set(Adapter, mac_addr, slot);
	if (err == 0)
		Adapter->unicst_avail--;

	rw_exit(&Adapter->chip_lock);

	return (err);
}

static int
e1000g_remmac(void *arg, const uint8_t *mac_addr)
{
	struct e1000g *Adapter = (struct e1000g *)arg;
	int slot, err;

	rw_enter(&Adapter->chip_lock, RW_WRITER);

	if (Adapter->e1000g_state & E1000G_SUSPENDED) {
		rw_exit(&Adapter->chip_lock);
		return (ECANCELED);
	}

	slot = e1000g_unicst_find(Adapter, mac_addr);
	if (slot == -1) {
		rw_exit(&Adapter->chip_lock);
		return (EINVAL);
	}

	ASSERT(Adapter->unicst_addr[slot].mac.set);

	/* Clear this slot */
	err = e1000g_unicst_set(Adapter, NULL, slot);
	if (err == 0)
		Adapter->unicst_avail++;

	rw_exit(&Adapter->chip_lock);

	return (err);
}

static int
e1000g_ring_start(mac_ring_driver_t rh, uint64_t mr_gen_num)
{
	e1000g_rx_ring_t *rx_ring = (e1000g_rx_ring_t *)rh;

	mutex_enter(&rx_ring->rx_lock);
	rx_ring->ring_gen_num = mr_gen_num;
	mutex_exit(&rx_ring->rx_lock);
	return (0);
}

/*
 * Callback funtion for MAC layer to register all rings.
 *
 * The hardware supports a single group with currently only one ring
 * available.
 * Though not offering virtualization ability per se, exposing the
 * group/ring still enables the polling and interrupt toggling.
 */
/* ARGSUSED */
void
e1000g_fill_ring(void *arg, mac_ring_type_t rtype, const int grp_index,
    const int ring_index, mac_ring_info_t *infop, mac_ring_handle_t rh)
{
	struct e1000g *Adapter = (struct e1000g *)arg;
	e1000g_rx_ring_t *rx_ring = Adapter->rx_ring;
	mac_intr_t *mintr;

	/*
	 * We advertised only RX group/rings, so the MAC framework shouldn't
	 * ask for any thing else.
	 */
	ASSERT(rtype == MAC_RING_TYPE_RX && grp_index == 0 && ring_index == 0);

	rx_ring->mrh = rx_ring->mrh_init = rh;
	infop->mri_driver = (mac_ring_driver_t)rx_ring;
	infop->mri_start = e1000g_ring_start;
	infop->mri_stop = NULL;
	infop->mri_poll = e1000g_poll_ring;

	/* Ring level interrupts */
	mintr = &infop->mri_intr;
	mintr->mi_handle = (mac_intr_handle_t)rx_ring;
	mintr->mi_enable = e1000g_rx_ring_intr_enable;
	mintr->mi_disable = e1000g_rx_ring_intr_disable;
}

/* ARGSUSED */
static void
e1000g_fill_group(void *arg, mac_ring_type_t rtype, const int grp_index,
    mac_group_info_t *infop, mac_group_handle_t gh)
{
	struct e1000g *Adapter = (struct e1000g *)arg;
	mac_intr_t *mintr;

	/*
	 * We advertised a single RX ring. Getting a request for anything else
	 * signifies a bug in the MAC framework.
	 */
	ASSERT(rtype == MAC_RING_TYPE_RX && grp_index == 0);

	Adapter->rx_group = gh;

	infop->mgi_driver = (mac_group_driver_t)Adapter;
	infop->mgi_start = NULL;
	infop->mgi_stop = NULL;
	infop->mgi_addmac = e1000g_addmac;
	infop->mgi_remmac = e1000g_remmac;
	infop->mgi_count = 1;

	/* Group level interrupts */
	mintr = &infop->mgi_intr;
	mintr->mi_handle = (mac_intr_handle_t)Adapter;
	mintr->mi_enable = e1000g_rx_group_intr_enable;
	mintr->mi_disable = e1000g_rx_group_intr_disable;
}

static boolean_t
e1000g_m_getcapab(void *arg, mac_capab_t cap, void *cap_data)
{
	struct e1000g *Adapter = (struct e1000g *)arg;

	switch (cap) {
	case MAC_CAPAB_HCKSUM: {
		uint32_t *txflags = cap_data;

		if (Adapter->tx_hcksum_enable)
			*txflags = HCKSUM_IPHDRCKSUM |
			    HCKSUM_INET_PARTIAL;
		else
			return (B_FALSE);
		break;
	}

	case MAC_CAPAB_LSO: {
		mac_capab_lso_t *cap_lso = cap_data;

		if (Adapter->lso_enable) {
			cap_lso->lso_flags = LSO_TX_BASIC_TCP_IPV4;
			cap_lso->lso_basic_tcp_ipv4.lso_max =
			    E1000_LSO_MAXLEN;
		} else
			return (B_FALSE);
		break;
	}
	case MAC_CAPAB_RINGS: {
		mac_capab_rings_t *cap_rings = cap_data;

		/* No TX rings exposed yet */
		if (cap_rings->mr_type != MAC_RING_TYPE_RX)
			return (B_FALSE);

		cap_rings->mr_group_type = MAC_GROUP_TYPE_STATIC;
		cap_rings->mr_rnum = 1;
		cap_rings->mr_gnum = 1;
		cap_rings->mr_rget = e1000g_fill_ring;
		cap_rings->mr_gget = e1000g_fill_group;
		break;
	}
	default:
		return (B_FALSE);
	}
	return (B_TRUE);
}

static boolean_t
e1000g_param_locked(mac_prop_id_t pr_num)
{
	/*
	 * All en_* parameters are locked (read-only) while
	 * the device is in any sort of loopback mode ...
	 */
	switch (pr_num) {
		case MAC_PROP_EN_1000FDX_CAP:
		case MAC_PROP_EN_1000HDX_CAP:
		case MAC_PROP_EN_100FDX_CAP:
		case MAC_PROP_EN_100HDX_CAP:
		case MAC_PROP_EN_10FDX_CAP:
		case MAC_PROP_EN_10HDX_CAP:
		case MAC_PROP_AUTONEG:
		case MAC_PROP_FLOWCTRL:
			return (B_TRUE);
	}
	return (B_FALSE);
}

/*
 * callback function for set/get of properties
 */
static int
e1000g_m_setprop(void *arg, const char *pr_name, mac_prop_id_t pr_num,
    uint_t pr_valsize, const void *pr_val)
{
	struct e1000g *Adapter = arg;
	struct e1000_hw *hw = &Adapter->shared;
	struct e1000_fc_info *fc = &Adapter->shared.fc;
	int err = 0;
	link_flowctrl_t flowctrl;
	uint32_t cur_mtu, new_mtu;

	rw_enter(&Adapter->chip_lock, RW_WRITER);

	if (Adapter->e1000g_state & E1000G_SUSPENDED) {
		rw_exit(&Adapter->chip_lock);
		return (ECANCELED);
	}

	if (Adapter->loopback_mode != E1000G_LB_NONE &&
	    e1000g_param_locked(pr_num)) {
		/*
		 * All en_* parameters are locked (read-only)
		 * while the device is in any sort of loopback mode.
		 */
		rw_exit(&Adapter->chip_lock);
		return (EBUSY);
	}

	switch (pr_num) {
		case MAC_PROP_EN_1000FDX_CAP:
			if (hw->phy.media_type != e1000_media_type_copper) {
				err = ENOTSUP;
				break;
			}
			Adapter->param_en_1000fdx = *(uint8_t *)pr_val;
			Adapter->param_adv_1000fdx = *(uint8_t *)pr_val;
			goto reset;
		case MAC_PROP_EN_100FDX_CAP:
			if (hw->phy.media_type != e1000_media_type_copper) {
				err = ENOTSUP;
				break;
			}
			Adapter->param_en_100fdx = *(uint8_t *)pr_val;
			Adapter->param_adv_100fdx = *(uint8_t *)pr_val;
			goto reset;
		case MAC_PROP_EN_100HDX_CAP:
			if (hw->phy.media_type != e1000_media_type_copper) {
				err = ENOTSUP;
				break;
			}
			Adapter->param_en_100hdx = *(uint8_t *)pr_val;
			Adapter->param_adv_100hdx = *(uint8_t *)pr_val;
			goto reset;
		case MAC_PROP_EN_10FDX_CAP:
			if (hw->phy.media_type != e1000_media_type_copper) {
				err = ENOTSUP;
				break;
			}
			Adapter->param_en_10fdx = *(uint8_t *)pr_val;
			Adapter->param_adv_10fdx = *(uint8_t *)pr_val;
			goto reset;
		case MAC_PROP_EN_10HDX_CAP:
			if (hw->phy.media_type != e1000_media_type_copper) {
				err = ENOTSUP;
				break;
			}
			Adapter->param_en_10hdx = *(uint8_t *)pr_val;
			Adapter->param_adv_10hdx = *(uint8_t *)pr_val;
			goto reset;
		case MAC_PROP_AUTONEG:
			if (hw->phy.media_type != e1000_media_type_copper) {
				err = ENOTSUP;
				break;
			}
			Adapter->param_adv_autoneg = *(uint8_t *)pr_val;
			goto reset;
		case MAC_PROP_FLOWCTRL:
			fc->send_xon = B_TRUE;
			bcopy(pr_val, &flowctrl, sizeof (flowctrl));

			switch (flowctrl) {
			default:
				err = EINVAL;
				break;
			case LINK_FLOWCTRL_NONE:
				fc->requested_mode = e1000_fc_none;
				break;
			case LINK_FLOWCTRL_RX:
				fc->requested_mode = e1000_fc_rx_pause;
				break;
			case LINK_FLOWCTRL_TX:
				fc->requested_mode = e1000_fc_tx_pause;
				break;
			case LINK_FLOWCTRL_BI:
				fc->requested_mode = e1000_fc_full;
				break;
			}
reset:
			if (err == 0) {
				/* check PCH limits & reset the link */
				e1000g_pch_limits(Adapter);
				if (e1000g_reset_link(Adapter) != DDI_SUCCESS)
					err = EINVAL;
			}
			break;
		case MAC_PROP_ADV_1000FDX_CAP:
		case MAC_PROP_ADV_1000HDX_CAP:
		case MAC_PROP_ADV_100FDX_CAP:
		case MAC_PROP_ADV_100HDX_CAP:
		case MAC_PROP_ADV_10FDX_CAP:
		case MAC_PROP_ADV_10HDX_CAP:
		case MAC_PROP_EN_1000HDX_CAP:
		case MAC_PROP_STATUS:
		case MAC_PROP_SPEED:
		case MAC_PROP_DUPLEX:
			err = ENOTSUP; /* read-only prop. Can't set this. */
			break;
		case MAC_PROP_MTU:
			/* adapter must be stopped for an MTU change */
			if (Adapter->e1000g_state & E1000G_STARTED) {
				err = EBUSY;
				break;
			}

			cur_mtu = Adapter->default_mtu;

			/* get new requested MTU */
			bcopy(pr_val, &new_mtu, sizeof (new_mtu));
			if (new_mtu == cur_mtu) {
				err = 0;
				break;
			}

			if ((new_mtu < DEFAULT_MTU) ||
			    (new_mtu > Adapter->max_mtu)) {
				err = EINVAL;
				break;
			}

			/* inform MAC framework of new MTU */
			err = mac_maxsdu_update(Adapter->mh, new_mtu);

			if (err == 0) {
				Adapter->default_mtu = new_mtu;
				Adapter->max_frame_size =
				    e1000g_mtu2maxframe(new_mtu);

				/*
				 * check PCH limits & set buffer sizes to
				 * match new MTU
				 */
				e1000g_pch_limits(Adapter);
				e1000g_set_bufsize(Adapter);

				/*
				 * decrease the number of descriptors and free
				 * packets for jumbo frames to reduce tx/rx
				 * resource consumption
				 */
				if (Adapter->max_frame_size >=
				    (FRAME_SIZE_UPTO_4K)) {
					if (Adapter->tx_desc_num_flag == 0)
						Adapter->tx_desc_num =
						    DEFAULT_JUMBO_NUM_TX_DESC;

					if (Adapter->rx_desc_num_flag == 0)
						Adapter->rx_desc_num =
						    DEFAULT_JUMBO_NUM_RX_DESC;

					if (Adapter->tx_buf_num_flag == 0)
						Adapter->tx_freelist_num =
						    DEFAULT_JUMBO_NUM_TX_BUF;

					if (Adapter->rx_buf_num_flag == 0)
						Adapter->rx_freelist_limit =
						    DEFAULT_JUMBO_NUM_RX_BUF;
				} else {
					if (Adapter->tx_desc_num_flag == 0)
						Adapter->tx_desc_num =
						    DEFAULT_NUM_TX_DESCRIPTOR;

					if (Adapter->rx_desc_num_flag == 0)
						Adapter->rx_desc_num =
						    DEFAULT_NUM_RX_DESCRIPTOR;

					if (Adapter->tx_buf_num_flag == 0)
						Adapter->tx_freelist_num =
						    DEFAULT_NUM_TX_FREELIST;

					if (Adapter->rx_buf_num_flag == 0)
						Adapter->rx_freelist_limit =
						    DEFAULT_NUM_RX_FREELIST;
				}
			}
			break;
		case MAC_PROP_PRIVATE:
			err = e1000g_set_priv_prop(Adapter, pr_name,
			    pr_valsize, pr_val);
			break;
		default:
			err = ENOTSUP;
			break;
	}
	rw_exit(&Adapter->chip_lock);
	return (err);
}

static int
e1000g_m_getprop(void *arg, const char *pr_name, mac_prop_id_t pr_num,
    uint_t pr_flags, uint_t pr_valsize, void *pr_val, uint_t *perm)
{
	struct e1000g *Adapter = arg;
	struct e1000_fc_info *fc = &Adapter->shared.fc;
	struct e1000_hw *hw = &Adapter->shared;
	int err = 0;
	link_flowctrl_t flowctrl;
	uint64_t tmp = 0;

	if (pr_valsize == 0)
		return (EINVAL);

	*perm = MAC_PROP_PERM_RW;

	bzero(pr_val, pr_valsize);
	if ((pr_flags & MAC_PROP_DEFAULT) && (pr_num != MAC_PROP_PRIVATE)) {
		return (e1000g_get_def_val(Adapter, pr_num,
		    pr_valsize, pr_val));
	}

	switch (pr_num) {
		case MAC_PROP_DUPLEX:
			*perm = MAC_PROP_PERM_READ;
			if (pr_valsize >= sizeof (link_duplex_t)) {
				bcopy(&Adapter->link_duplex, pr_val,
				    sizeof (link_duplex_t));
			} else
				err = EINVAL;
			break;
		case MAC_PROP_SPEED:
			*perm = MAC_PROP_PERM_READ;
			if (pr_valsize >= sizeof (uint64_t)) {
				tmp = Adapter->link_speed * 1000000ull;
				bcopy(&tmp, pr_val, sizeof (tmp));
			} else
				err = EINVAL;
			break;
		case MAC_PROP_AUTONEG:
			if (hw->phy.media_type != e1000_media_type_copper)
				*perm = MAC_PROP_PERM_READ;
			*(uint8_t *)pr_val = Adapter->param_adv_autoneg;
			break;
		case MAC_PROP_FLOWCTRL:
			if (pr_valsize >= sizeof (link_flowctrl_t)) {
				switch (fc->current_mode) {
					case e1000_fc_none:
						flowctrl = LINK_FLOWCTRL_NONE;
						break;
					case e1000_fc_rx_pause:
						flowctrl = LINK_FLOWCTRL_RX;
						break;
					case e1000_fc_tx_pause:
						flowctrl = LINK_FLOWCTRL_TX;
						break;
					case e1000_fc_full:
						flowctrl = LINK_FLOWCTRL_BI;
						break;
				}
				bcopy(&flowctrl, pr_val, sizeof (flowctrl));
			} else
				err = EINVAL;
			break;
		case MAC_PROP_ADV_1000FDX_CAP:
			*perm = MAC_PROP_PERM_READ;
			*(uint8_t *)pr_val = Adapter->param_adv_1000fdx;
			break;
		case MAC_PROP_EN_1000FDX_CAP:
			if (hw->phy.media_type != e1000_media_type_copper)
				*perm = MAC_PROP_PERM_READ;
			*(uint8_t *)pr_val = Adapter->param_en_1000fdx;
			break;
		case MAC_PROP_ADV_1000HDX_CAP:
			*perm = MAC_PROP_PERM_READ;
			*(uint8_t *)pr_val = Adapter->param_adv_1000hdx;
			break;
		case MAC_PROP_EN_1000HDX_CAP:
			*perm = MAC_PROP_PERM_READ;
			*(uint8_t *)pr_val = Adapter->param_en_1000hdx;
			break;
		case MAC_PROP_ADV_100FDX_CAP:
			*perm = MAC_PROP_PERM_READ;
			*(uint8_t *)pr_val = Adapter->param_adv_100fdx;
			break;
		case MAC_PROP_EN_100FDX_CAP:
			if (hw->phy.media_type != e1000_media_type_copper)
				*perm = MAC_PROP_PERM_READ;
			*(uint8_t *)pr_val = Adapter->param_en_100fdx;
			break;
		case MAC_PROP_ADV_100HDX_CAP:
			*perm = MAC_PROP_PERM_READ;
			*(uint8_t *)pr_val = Adapter->param_adv_100hdx;
			break;
		case MAC_PROP_EN_100HDX_CAP:
			if (hw->phy.media_type != e1000_media_type_copper)
				*perm = MAC_PROP_PERM_READ;
			*(uint8_t *)pr_val = Adapter->param_en_100hdx;
			break;
		case MAC_PROP_ADV_10FDX_CAP:
			*perm = MAC_PROP_PERM_READ;
			*(uint8_t *)pr_val = Adapter->param_adv_10fdx;
			break;
		case MAC_PROP_EN_10FDX_CAP:
			if (hw->phy.media_type != e1000_media_type_copper)
				*perm = MAC_PROP_PERM_READ;
			*(uint8_t *)pr_val = Adapter->param_en_10fdx;
			break;
		case MAC_PROP_ADV_10HDX_CAP:
			*perm = MAC_PROP_PERM_READ;
			*(uint8_t *)pr_val = Adapter->param_adv_10hdx;
			break;
		case MAC_PROP_EN_10HDX_CAP:
			if (hw->phy.media_type != e1000_media_type_copper)
				*perm = MAC_PROP_PERM_READ;
			*(uint8_t *)pr_val = Adapter->param_en_10hdx;
			break;
		case MAC_PROP_ADV_100T4_CAP:
		case MAC_PROP_EN_100T4_CAP:
			*perm = MAC_PROP_PERM_READ;
			*(uint8_t *)pr_val = Adapter->param_adv_100t4;
			break;
		case MAC_PROP_PRIVATE:
			err = e1000g_get_priv_prop(Adapter, pr_name,
			    pr_flags, pr_valsize, pr_val, perm);
			break;
		case MAC_PROP_MTU: {
			struct e1000_mac_info *mac = &Adapter->shared.mac;
			struct e1000_phy_info *phy = &Adapter->shared.phy;
			mac_propval_range_t range;

			if (!(pr_flags & MAC_PROP_POSSIBLE))
				return (ENOTSUP);
			if (pr_valsize < sizeof (mac_propval_range_t))
				return (EINVAL);
			range.mpr_count = 1;
			range.mpr_type = MAC_PROPVAL_UINT32;
			range.range_uint32[0].mpur_min = DEFAULT_MTU;
			range.range_uint32[0].mpur_max = Adapter->max_mtu;
			/* following MAC type do not support jumbo frames */
			if ((mac->type == e1000_ich8lan) ||
			    ((mac->type == e1000_ich9lan) && (phy->type ==
			    e1000_phy_ife))) {
				range.range_uint32[0].mpur_max = DEFAULT_MTU;
			}
			bcopy(&range, pr_val, sizeof (range));
			break;
		}
		default:
			err = ENOTSUP;
			break;
	}

	return (err);
}

/* ARGSUSED2 */
static int
e1000g_set_priv_prop(struct e1000g *Adapter, const char *pr_name,
    uint_t pr_valsize, const void *pr_val)
{
	int err = 0;
	long result;
	struct e1000_hw *hw = &Adapter->shared;

	if (strcmp(pr_name, "_tx_bcopy_threshold") == 0) {
		if (pr_val == NULL) {
			err = EINVAL;
			return (err);
		}
		(void) ddi_strtol(pr_val, (char **)NULL, 0, &result);
		if (result < MIN_TX_BCOPY_THRESHOLD ||
		    result > MAX_TX_BCOPY_THRESHOLD)
			err = EINVAL;
		else {
			Adapter->tx_bcopy_thresh = (uint32_t)result;
		}
		return (err);
	}
	if (strcmp(pr_name, "_tx_interrupt_enable") == 0) {
		if (pr_val == NULL) {
			err = EINVAL;
			return (err);
		}
		(void) ddi_strtol(pr_val, (char **)NULL, 0, &result);
		if (result < 0 || result > 1)
			err = EINVAL;
		else {
			Adapter->tx_intr_enable = (result == 1) ?
			    B_TRUE: B_FALSE;
			if (Adapter->tx_intr_enable)
				e1000g_mask_tx_interrupt(Adapter);
			else
				e1000g_clear_tx_interrupt(Adapter);
			if (e1000g_check_acc_handle(
			    Adapter->osdep.reg_handle) != DDI_FM_OK) {
				ddi_fm_service_impact(Adapter->dip,
				    DDI_SERVICE_DEGRADED);
				err = EIO;
			}
		}
		return (err);
	}
	if (strcmp(pr_name, "_tx_intr_delay") == 0) {
		if (pr_val == NULL) {
			err = EINVAL;
			return (err);
		}
		(void) ddi_strtol(pr_val, (char **)NULL, 0, &result);
		if (result < MIN_TX_INTR_DELAY ||
		    result > MAX_TX_INTR_DELAY)
			err = EINVAL;
		else {
			Adapter->tx_intr_delay = (uint32_t)result;
			E1000_WRITE_REG(hw, E1000_TIDV, Adapter->tx_intr_delay);
			if (e1000g_check_acc_handle(
			    Adapter->osdep.reg_handle) != DDI_FM_OK) {
				ddi_fm_service_impact(Adapter->dip,
				    DDI_SERVICE_DEGRADED);
				err = EIO;
			}
		}
		return (err);
	}
	if (strcmp(pr_name, "_tx_intr_abs_delay") == 0) {
		if (pr_val == NULL) {
			err = EINVAL;
			return (err);
		}
		(void) ddi_strtol(pr_val, (char **)NULL, 0, &result);
		if (result < MIN_TX_INTR_ABS_DELAY ||
		    result > MAX_TX_INTR_ABS_DELAY)
			err = EINVAL;
		else {
			Adapter->tx_intr_abs_delay = (uint32_t)result;
			E1000_WRITE_REG(hw, E1000_TADV,
			    Adapter->tx_intr_abs_delay);
			if (e1000g_check_acc_handle(
			    Adapter->osdep.reg_handle) != DDI_FM_OK) {
				ddi_fm_service_impact(Adapter->dip,
				    DDI_SERVICE_DEGRADED);
				err = EIO;
			}
		}
		return (err);
	}
	if (strcmp(pr_name, "_rx_bcopy_threshold") == 0) {
		if (pr_val == NULL) {
			err = EINVAL;
			return (err);
		}
		(void) ddi_strtol(pr_val, (char **)NULL, 0, &result);
		if (result < MIN_RX_BCOPY_THRESHOLD ||
		    result > MAX_RX_BCOPY_THRESHOLD)
			err = EINVAL;
		else
			Adapter->rx_bcopy_thresh = (uint32_t)result;
		return (err);
	}
	if (strcmp(pr_name, "_max_num_rcv_packets") == 0) {
		if (pr_val == NULL) {
			err = EINVAL;
			return (err);
		}
		(void) ddi_strtol(pr_val, (char **)NULL, 0, &result);
		if (result < MIN_RX_LIMIT_ON_INTR ||
		    result > MAX_RX_LIMIT_ON_INTR)
			err = EINVAL;
		else
			Adapter->rx_limit_onintr = (uint32_t)result;
		return (err);
	}
	if (strcmp(pr_name, "_rx_intr_delay") == 0) {
		if (pr_val == NULL) {
			err = EINVAL;
			return (err);
		}
		(void) ddi_strtol(pr_val, (char **)NULL, 0, &result);
		if (result < MIN_RX_INTR_DELAY ||
		    result > MAX_RX_INTR_DELAY)
			err = EINVAL;
		else {
			Adapter->rx_intr_delay = (uint32_t)result;
			E1000_WRITE_REG(hw, E1000_RDTR, Adapter->rx_intr_delay);
			if (e1000g_check_acc_handle(
			    Adapter->osdep.reg_handle) != DDI_FM_OK) {
				ddi_fm_service_impact(Adapter->dip,
				    DDI_SERVICE_DEGRADED);
				err = EIO;
			}
		}
		return (err);
	}
	if (strcmp(pr_name, "_rx_intr_abs_delay") == 0) {
		if (pr_val == NULL) {
			err = EINVAL;
			return (err);
		}
		(void) ddi_strtol(pr_val, (char **)NULL, 0, &result);
		if (result < MIN_RX_INTR_ABS_DELAY ||
		    result > MAX_RX_INTR_ABS_DELAY)
			err = EINVAL;
		else {
			Adapter->rx_intr_abs_delay = (uint32_t)result;
			E1000_WRITE_REG(hw, E1000_RADV,
			    Adapter->rx_intr_abs_delay);
			if (e1000g_check_acc_handle(
			    Adapter->osdep.reg_handle) != DDI_FM_OK) {
				ddi_fm_service_impact(Adapter->dip,
				    DDI_SERVICE_DEGRADED);
				err = EIO;
			}
		}
		return (err);
	}
	if (strcmp(pr_name, "_intr_throttling_rate") == 0) {
		if (pr_val == NULL) {
			err = EINVAL;
			return (err);
		}
		(void) ddi_strtol(pr_val, (char **)NULL, 0, &result);
		if (result < MIN_INTR_THROTTLING ||
		    result > MAX_INTR_THROTTLING)
			err = EINVAL;
		else {
			if (hw->mac.type >= e1000_82540) {
				Adapter->intr_throttling_rate =
				    (uint32_t)result;
				E1000_WRITE_REG(hw, E1000_ITR,
				    Adapter->intr_throttling_rate);
				if (e1000g_check_acc_handle(
				    Adapter->osdep.reg_handle) != DDI_FM_OK) {
					ddi_fm_service_impact(Adapter->dip,
					    DDI_SERVICE_DEGRADED);
					err = EIO;
				}
			} else
				err = EINVAL;
		}
		return (err);
	}
	if (strcmp(pr_name, "_intr_adaptive") == 0) {
		if (pr_val == NULL) {
			err = EINVAL;
			return (err);
		}
		(void) ddi_strtol(pr_val, (char **)NULL, 0, &result);
		if (result < 0 || result > 1)
			err = EINVAL;
		else {
			if (hw->mac.type >= e1000_82540) {
				Adapter->intr_adaptive = (result == 1) ?
				    B_TRUE : B_FALSE;
			} else {
				err = EINVAL;
			}
		}
		return (err);
	}
	return (ENOTSUP);
}

static int
e1000g_get_priv_prop(struct e1000g *Adapter, const char *pr_name,
    uint_t pr_flags, uint_t pr_valsize, void *pr_val, uint_t *perm)
{
	int err = ENOTSUP;
	boolean_t is_default = (pr_flags & MAC_PROP_DEFAULT);
	int value;

	if (strcmp(pr_name, "_adv_pause_cap") == 0) {
		*perm = MAC_PROP_PERM_READ;
		if (is_default)
			goto done;
		value = Adapter->param_adv_pause;
		err = 0;
		goto done;
	}
	if (strcmp(pr_name, "_adv_asym_pause_cap") == 0) {
		*perm = MAC_PROP_PERM_READ;
		if (is_default)
			goto done;
		value = Adapter->param_adv_asym_pause;
		err = 0;
		goto done;
	}
	if (strcmp(pr_name, "_tx_bcopy_threshold") == 0) {
		value = (is_default ? DEFAULT_TX_BCOPY_THRESHOLD :
		    Adapter->tx_bcopy_thresh);
		err = 0;
		goto done;
	}
	if (strcmp(pr_name, "_tx_interrupt_enable") == 0) {
		value = (is_default ? DEFAULT_TX_INTR_ENABLE :
		    Adapter->tx_intr_enable);
		err = 0;
		goto done;
	}
	if (strcmp(pr_name, "_tx_intr_delay") == 0) {
		value = (is_default ? DEFAULT_TX_INTR_DELAY :
		    Adapter->tx_intr_delay);
		err = 0;
		goto done;
	}
	if (strcmp(pr_name, "_tx_intr_abs_delay") == 0) {
		value = (is_default ? DEFAULT_TX_INTR_ABS_DELAY :
		    Adapter->tx_intr_abs_delay);
		err = 0;
		goto done;
	}
	if (strcmp(pr_name, "_rx_bcopy_threshold") == 0) {
		value = (is_default ? DEFAULT_RX_BCOPY_THRESHOLD :
		    Adapter->rx_bcopy_thresh);
		err = 0;
		goto done;
	}
	if (strcmp(pr_name, "_max_num_rcv_packets") == 0) {
		value = (is_default ? DEFAULT_RX_LIMIT_ON_INTR :
		    Adapter->rx_limit_onintr);
		err = 0;
		goto done;
	}
	if (strcmp(pr_name, "_rx_intr_delay") == 0) {
		value = (is_default ? DEFAULT_RX_INTR_DELAY :
		    Adapter->rx_intr_delay);
		err = 0;
		goto done;
	}
	if (strcmp(pr_name, "_rx_intr_abs_delay") == 0) {
		value = (is_default ? DEFAULT_RX_INTR_ABS_DELAY :
		    Adapter->rx_intr_abs_delay);
		err = 0;
		goto done;
	}
	if (strcmp(pr_name, "_intr_throttling_rate") == 0) {
		value = (is_default ? DEFAULT_INTR_THROTTLING :
		    Adapter->intr_throttling_rate);
		err = 0;
		goto done;
	}
	if (strcmp(pr_name, "_intr_adaptive") == 0) {
		value = (is_default ? 1 : Adapter->intr_adaptive);
		err = 0;
		goto done;
	}
done:
	if (err == 0) {
		(void) snprintf(pr_val, pr_valsize, "%d", value);
	}
	return (err);
}

/*
 * e1000g_get_conf - get configurations set in e1000g.conf
 * This routine gets user-configured values out of the configuration
 * file e1000g.conf.
 *
 * For each configurable value, there is a minimum, a maximum, and a
 * default.
 * If user does not configure a value, use the default.
 * If user configures below the minimum, use the minumum.
 * If user configures above the maximum, use the maxumum.
 */
static void
e1000g_get_conf(struct e1000g *Adapter)
{
	struct e1000_hw *hw = &Adapter->shared;
	boolean_t tbi_compatibility = B_FALSE;
	boolean_t is_jumbo = B_FALSE;
	int propval;
	/*
	 * decrease the number of descriptors and free packets
	 * for jumbo frames to reduce tx/rx resource consumption
	 */
	if (Adapter->max_frame_size >= FRAME_SIZE_UPTO_4K) {
		is_jumbo = B_TRUE;
	}

	/*
	 * get each configurable property from e1000g.conf
	 */

	/*
	 * NumTxDescriptors
	 */
	Adapter->tx_desc_num_flag =
	    e1000g_get_prop(Adapter, "NumTxDescriptors",
	    MIN_NUM_TX_DESCRIPTOR, MAX_NUM_TX_DESCRIPTOR,
	    is_jumbo ? DEFAULT_JUMBO_NUM_TX_DESC
	    : DEFAULT_NUM_TX_DESCRIPTOR, &propval);
	Adapter->tx_desc_num = propval;

	/*
	 * NumRxDescriptors
	 */
	Adapter->rx_desc_num_flag =
	    e1000g_get_prop(Adapter, "NumRxDescriptors",
	    MIN_NUM_RX_DESCRIPTOR, MAX_NUM_RX_DESCRIPTOR,
	    is_jumbo ? DEFAULT_JUMBO_NUM_RX_DESC
	    : DEFAULT_NUM_RX_DESCRIPTOR, &propval);
	Adapter->rx_desc_num = propval;

	/*
	 * NumRxFreeList
	 */
	Adapter->rx_buf_num_flag =
	    e1000g_get_prop(Adapter, "NumRxFreeList",
	    MIN_NUM_RX_FREELIST, MAX_NUM_RX_FREELIST,
	    is_jumbo ? DEFAULT_JUMBO_NUM_RX_BUF
	    : DEFAULT_NUM_RX_FREELIST, &propval);
	Adapter->rx_freelist_num = propval;
	Adapter->rx_freelist_limit = propval;

	/*
	 * NumTxPacketList
	 */
	Adapter->tx_buf_num_flag =
	    e1000g_get_prop(Adapter, "NumTxPacketList",
	    MIN_NUM_TX_FREELIST, MAX_NUM_TX_FREELIST,
	    is_jumbo ? DEFAULT_JUMBO_NUM_TX_BUF
	    : DEFAULT_NUM_TX_FREELIST, &propval);
	Adapter->tx_freelist_num = propval;

	/*
	 * FlowControl
	 */
	hw->fc.send_xon = B_TRUE;
	(void) e1000g_get_prop(Adapter, "FlowControl",
	    e1000_fc_none, 4, DEFAULT_FLOW_CONTROL, &propval);
	hw->fc.requested_mode = propval;
	/* 4 is the setting that says "let the eeprom decide" */
	if (hw->fc.requested_mode == 4)
		hw->fc.requested_mode = e1000_fc_default;

	/*
	 * Max Num Receive Packets on Interrupt
	 */
	(void) e1000g_get_prop(Adapter, "MaxNumReceivePackets",
	    MIN_RX_LIMIT_ON_INTR, MAX_RX_LIMIT_ON_INTR,
	    DEFAULT_RX_LIMIT_ON_INTR, &propval);
	Adapter->rx_limit_onintr = propval;

	/*
	 * PHY master slave setting
	 */
	(void) e1000g_get_prop(Adapter, "SetMasterSlave",
	    e1000_ms_hw_default, e1000_ms_auto,
	    e1000_ms_hw_default, &propval);
	hw->phy.ms_type = propval;

	/*
	 * Parameter which controls TBI mode workaround, which is only
	 * needed on certain switches such as Cisco 6500/Foundry
	 */
	(void) e1000g_get_prop(Adapter, "TbiCompatibilityEnable",
	    0, 1, DEFAULT_TBI_COMPAT_ENABLE, &propval);
	tbi_compatibility = (propval == 1);
	e1000_set_tbi_compatibility_82543(hw, tbi_compatibility);

	/*
	 * MSI Enable
	 */
	(void) e1000g_get_prop(Adapter, "MSIEnable",
	    0, 1, DEFAULT_MSI_ENABLE, &propval);
	Adapter->msi_enable = (propval == 1);

	/*
	 * Interrupt Throttling Rate
	 */
	(void) e1000g_get_prop(Adapter, "intr_throttling_rate",
	    MIN_INTR_THROTTLING, MAX_INTR_THROTTLING,
	    DEFAULT_INTR_THROTTLING, &propval);
	Adapter->intr_throttling_rate = propval;

	/*
	 * Adaptive Interrupt Blanking Enable/Disable
	 * It is enabled by default
	 */
	(void) e1000g_get_prop(Adapter, "intr_adaptive", 0, 1, 1,
	    &propval);
	Adapter->intr_adaptive = (propval == 1);

	/*
	 * Hardware checksum enable/disable parameter
	 */
	(void) e1000g_get_prop(Adapter, "tx_hcksum_enable",
	    0, 1, DEFAULT_TX_HCKSUM_ENABLE, &propval);
	Adapter->tx_hcksum_enable = (propval == 1);
	/*
	 * Checksum on/off selection via global parameters.
	 *
	 * If the chip is flagged as not capable of (correctly)
	 * handling checksumming, we don't enable it on either
	 * Rx or Tx side.  Otherwise, we take this chip's settings
	 * from the patchable global defaults.
	 *
	 * We advertise our capabilities only if TX offload is
	 * enabled.  On receive, the stack will accept checksummed
	 * packets anyway, even if we haven't said we can deliver
	 * them.
	 */
	switch (hw->mac.type) {
		case e1000_82540:
		case e1000_82544:
		case e1000_82545:
		case e1000_82545_rev_3:
		case e1000_82546:
		case e1000_82546_rev_3:
		case e1000_82571:
		case e1000_82572:
		case e1000_82573:
		case e1000_80003es2lan:
			break;
		/*
		 * For the following Intel PRO/1000 chipsets, we have not
		 * tested the hardware checksum offload capability, so we
		 * disable the capability for them.
		 *	e1000_82542,
		 *	e1000_82543,
		 *	e1000_82541,
		 *	e1000_82541_rev_2,
		 *	e1000_82547,
		 *	e1000_82547_rev_2,
		 */
		default:
			Adapter->tx_hcksum_enable = B_FALSE;
	}

	/*
	 * Large Send Offloading(LSO) Enable/Disable
	 * If the tx hardware checksum is not enabled, LSO should be
	 * disabled.
	 */
	(void) e1000g_get_prop(Adapter, "lso_enable",
	    0, 1, DEFAULT_LSO_ENABLE, &propval);
	Adapter->lso_enable = (propval == 1);

	switch (hw->mac.type) {
		case e1000_82546:
		case e1000_82546_rev_3:
			if (Adapter->lso_enable)
				Adapter->lso_premature_issue = B_TRUE;
			/* FALLTHRU */
		case e1000_82571:
		case e1000_82572:
		case e1000_82573:
		case e1000_80003es2lan:
			break;
		default:
			Adapter->lso_enable = B_FALSE;
	}

	if (!Adapter->tx_hcksum_enable) {
		Adapter->lso_premature_issue = B_FALSE;
		Adapter->lso_enable = B_FALSE;
	}

	/*
	 * If mem_workaround_82546 is enabled, the rx buffer allocated by
	 * e1000_82545, e1000_82546 and e1000_82546_rev_3
	 * will not cross 64k boundary.
	 */
	(void) e1000g_get_prop(Adapter, "mem_workaround_82546",
	    0, 1, DEFAULT_MEM_WORKAROUND_82546, &propval);
	Adapter->mem_workaround_82546 = (propval == 1);

	/*
	 * Max number of multicast addresses
	 */
	(void) e1000g_get_prop(Adapter, "mcast_max_num",
	    MIN_MCAST_NUM, MAX_MCAST_NUM, hw->mac.mta_reg_count * 32,
	    &propval);
	Adapter->mcast_max_num = propval;
}

/*
 * e1000g_get_prop - routine to read properties
 *
 * Get a user-configure property value out of the configuration
 * file e1000g.conf.
 *
 * Caller provides name of the property, a default value, a minimum
 * value, a maximum value and a pointer to the returned property
 * value.
 *
 * Return B_TRUE if the configured value of the property is not a default
 * value, otherwise return B_FALSE.
 */
static boolean_t
e1000g_get_prop(struct e1000g *Adapter,	/* point to per-adapter structure */
    char *propname,		/* name of the property */
    int minval,			/* minimum acceptable value */
    int maxval,			/* maximim acceptable value */
    int defval,			/* default value */
    int *propvalue)		/* property value return to caller */
{
	int propval;		/* value returned for requested property */
	int *props;		/* point to array of properties returned */
	uint_t nprops;		/* number of property value returned */
	boolean_t ret = B_TRUE;

	/*
	 * get the array of properties from the config file
	 */
	if (ddi_prop_lookup_int_array(DDI_DEV_T_ANY, Adapter->dip,
	    DDI_PROP_DONTPASS, propname, &props, &nprops) == DDI_PROP_SUCCESS) {
		/* got some properties, test if we got enough */
		if (Adapter->instance < nprops) {
			propval = props[Adapter->instance];
		} else {
			/* not enough properties configured */
			propval = defval;
			E1000G_DEBUGLOG_2(Adapter, E1000G_INFO_LEVEL,
			    "Not Enough %s values found in e1000g.conf"
			    " - set to %d\n",
			    propname, propval);
			ret = B_FALSE;
		}

		/* free memory allocated for properties */
		ddi_prop_free(props);

	} else {
		propval = defval;
		ret = B_FALSE;
	}

	/*
	 * enforce limits
	 */
	if (propval > maxval) {
		propval = maxval;
		E1000G_DEBUGLOG_2(Adapter, E1000G_INFO_LEVEL,
		    "Too High %s value in e1000g.conf - set to %d\n",
		    propname, propval);
	}

	if (propval < minval) {
		propval = minval;
		E1000G_DEBUGLOG_2(Adapter, E1000G_INFO_LEVEL,
		    "Too Low %s value in e1000g.conf - set to %d\n",
		    propname, propval);
	}

	*propvalue = propval;
	return (ret);
}

static boolean_t
e1000g_link_check(struct e1000g *Adapter)
{
	uint16_t speed, duplex, phydata;
	boolean_t link_changed = B_FALSE;
	struct e1000_hw *hw;
	uint32_t reg_tarc;

	hw = &Adapter->shared;

	if (e1000g_link_up(Adapter)) {
		/*
		 * The Link is up, check whether it was marked as down earlier
		 */
		if (Adapter->link_state != LINK_STATE_UP) {
			(void) e1000_get_speed_and_duplex(hw, &speed, &duplex);
			Adapter->link_speed = speed;
			Adapter->link_duplex = duplex;
			Adapter->link_state = LINK_STATE_UP;
			link_changed = B_TRUE;

			if (Adapter->link_speed == SPEED_1000)
				Adapter->stall_threshold = TX_STALL_TIME_2S;
			else
				Adapter->stall_threshold = TX_STALL_TIME_8S;

			Adapter->tx_link_down_timeout = 0;

			if ((hw->mac.type == e1000_82571) ||
			    (hw->mac.type == e1000_82572)) {
				reg_tarc = E1000_READ_REG(hw, E1000_TARC(0));
				if (speed == SPEED_1000)
					reg_tarc |= (1 << 21);
				else
					reg_tarc &= ~(1 << 21);
				E1000_WRITE_REG(hw, E1000_TARC(0), reg_tarc);
			}
		}
		Adapter->smartspeed = 0;
	} else {
		if (Adapter->link_state != LINK_STATE_DOWN) {
			Adapter->link_speed = 0;
			Adapter->link_duplex = 0;
			Adapter->link_state = LINK_STATE_DOWN;
			link_changed = B_TRUE;

			/*
			 * SmartSpeed workaround for Tabor/TanaX, When the
			 * driver loses link disable auto master/slave
			 * resolution.
			 */
			if (hw->phy.type == e1000_phy_igp) {
				(void) e1000_read_phy_reg(hw,
				    PHY_1000T_CTRL, &phydata);
				phydata |= CR_1000T_MS_ENABLE;
				(void) e1000_write_phy_reg(hw,
				    PHY_1000T_CTRL, phydata);
			}
		} else {
			e1000g_smartspeed(Adapter);
		}

		if (Adapter->e1000g_state & E1000G_STARTED) {
			if (Adapter->tx_link_down_timeout <
			    MAX_TX_LINK_DOWN_TIMEOUT) {
				Adapter->tx_link_down_timeout++;
			} else if (Adapter->tx_link_down_timeout ==
			    MAX_TX_LINK_DOWN_TIMEOUT) {
				e1000g_tx_clean(Adapter);
				Adapter->tx_link_down_timeout++;
			}
		}
	}

	if (e1000g_check_acc_handle(Adapter->osdep.reg_handle) != DDI_FM_OK)
		ddi_fm_service_impact(Adapter->dip, DDI_SERVICE_DEGRADED);

	return (link_changed);
}

/*
 * e1000g_reset_link - Using the link properties to setup the link
 */
int
e1000g_reset_link(struct e1000g *Adapter)
{
	struct e1000_mac_info *mac;
	struct e1000_phy_info *phy;
	struct e1000_hw *hw;
	boolean_t invalid;

	mac = &Adapter->shared.mac;
	phy = &Adapter->shared.phy;
	hw = &Adapter->shared;
	invalid = B_FALSE;

	if (hw->phy.media_type != e1000_media_type_copper)
		goto out;

	if (Adapter->param_adv_autoneg == 1) {
		mac->autoneg = B_TRUE;
		phy->autoneg_advertised = 0;

		/*
		 * 1000hdx is not supported for autonegotiation
		 */
		if (Adapter->param_adv_1000fdx == 1)
			phy->autoneg_advertised |= ADVERTISE_1000_FULL;

		if (Adapter->param_adv_100fdx == 1)
			phy->autoneg_advertised |= ADVERTISE_100_FULL;

		if (Adapter->param_adv_100hdx == 1)
			phy->autoneg_advertised |= ADVERTISE_100_HALF;

		if (Adapter->param_adv_10fdx == 1)
			phy->autoneg_advertised |= ADVERTISE_10_FULL;

		if (Adapter->param_adv_10hdx == 1)
			phy->autoneg_advertised |= ADVERTISE_10_HALF;

		if (phy->autoneg_advertised == 0)
			invalid = B_TRUE;
	} else {
		mac->autoneg = B_FALSE;

		/*
		 * For Intel copper cards, 1000fdx and 1000hdx are not
		 * supported for forced link
		 */
		if (Adapter->param_adv_100fdx == 1)
			mac->forced_speed_duplex = ADVERTISE_100_FULL;
		else if (Adapter->param_adv_100hdx == 1)
			mac->forced_speed_duplex = ADVERTISE_100_HALF;
		else if (Adapter->param_adv_10fdx == 1)
			mac->forced_speed_duplex = ADVERTISE_10_FULL;
		else if (Adapter->param_adv_10hdx == 1)
			mac->forced_speed_duplex = ADVERTISE_10_HALF;
		else
			invalid = B_TRUE;

	}

	if (invalid) {
		e1000g_log(Adapter, CE_WARN,
		    "Invalid link settings. Setup link to "
		    "support autonegotiation with all link capabilities.");
		mac->autoneg = B_TRUE;
		phy->autoneg_advertised = AUTONEG_ADVERTISE_SPEED_DEFAULT;
	}

out:
	return (e1000_setup_link(&Adapter->shared));
}

static void
e1000g_timer_tx_resched(struct e1000g *Adapter)
{
	e1000g_tx_ring_t *tx_ring = Adapter->tx_ring;

	rw_enter(&Adapter->chip_lock, RW_READER);

	if (tx_ring->resched_needed &&
	    ((ddi_get_lbolt() - tx_ring->resched_timestamp) >
	    drv_usectohz(1000000)) &&
	    (Adapter->e1000g_state & E1000G_STARTED) &&
	    (tx_ring->tbd_avail >= DEFAULT_TX_NO_RESOURCE)) {
		tx_ring->resched_needed = B_FALSE;
		mac_tx_update(Adapter->mh);
		E1000G_STAT(tx_ring->stat_reschedule);
		E1000G_STAT(tx_ring->stat_timer_reschedule);
	}

	rw_exit(&Adapter->chip_lock);
}

static void
e1000g_local_timer(void *ws)
{
	struct e1000g *Adapter = (struct e1000g *)ws;
	struct e1000_hw *hw;
	e1000g_ether_addr_t ether_addr;
	boolean_t link_changed;

	hw = &Adapter->shared;

	if (Adapter->e1000g_state & E1000G_ERROR) {
		rw_enter(&Adapter->chip_lock, RW_WRITER);
		Adapter->e1000g_state &= ~E1000G_ERROR;
		rw_exit(&Adapter->chip_lock);

		Adapter->reset_count++;
		if (e1000g_global_reset(Adapter)) {
			ddi_fm_service_impact(Adapter->dip,
			    DDI_SERVICE_RESTORED);
			e1000g_timer_tx_resched(Adapter);
		} else
			ddi_fm_service_impact(Adapter->dip,
			    DDI_SERVICE_LOST);
		return;
	}

	if (e1000g_stall_check(Adapter)) {
		E1000G_DEBUGLOG_0(Adapter, E1000G_INFO_LEVEL,
		    "Tx stall detected. Activate automatic recovery.\n");
		e1000g_fm_ereport(Adapter, DDI_FM_DEVICE_STALL);
		ddi_fm_service_impact(Adapter->dip, DDI_SERVICE_LOST);
		Adapter->reset_count++;
		if (e1000g_reset_adapter(Adapter)) {
			ddi_fm_service_impact(Adapter->dip,
			    DDI_SERVICE_RESTORED);
			e1000g_timer_tx_resched(Adapter);
		}
		return;
	}

	link_changed = B_FALSE;
	rw_enter(&Adapter->chip_lock, RW_READER);
	if (Adapter->link_complete)
		link_changed = e1000g_link_check(Adapter);
	rw_exit(&Adapter->chip_lock);

	if (link_changed) {
		if (!Adapter->reset_flag &&
		    (Adapter->e1000g_state & E1000G_STARTED) &&
		    !(Adapter->e1000g_state & E1000G_SUSPENDED))
			mac_link_update(Adapter->mh, Adapter->link_state);
		if (Adapter->link_state == LINK_STATE_UP)
			Adapter->reset_flag = B_FALSE;
	}
	/*
	 * Workaround for esb2. Data stuck in fifo on a link
	 * down event. Reset the adapter to recover it.
	 */
	if (Adapter->esb2_workaround) {
		Adapter->esb2_workaround = B_FALSE;
		(void) e1000g_reset_adapter(Adapter);
		return;
	}

	/*
	 * With 82571 controllers, any locally administered address will
	 * be overwritten when there is a reset on the other port.
	 * Detect this circumstance and correct it.
	 */
	if ((hw->mac.type == e1000_82571) &&
	    (e1000_get_laa_state_82571(hw) == B_TRUE)) {
		ether_addr.reg.low = E1000_READ_REG_ARRAY(hw, E1000_RA, 0);
		ether_addr.reg.high = E1000_READ_REG_ARRAY(hw, E1000_RA, 1);

		ether_addr.reg.low = ntohl(ether_addr.reg.low);
		ether_addr.reg.high = ntohl(ether_addr.reg.high);

		if ((ether_addr.mac.addr[5] != hw->mac.addr[0]) ||
		    (ether_addr.mac.addr[4] != hw->mac.addr[1]) ||
		    (ether_addr.mac.addr[3] != hw->mac.addr[2]) ||
		    (ether_addr.mac.addr[2] != hw->mac.addr[3]) ||
		    (ether_addr.mac.addr[1] != hw->mac.addr[4]) ||
		    (ether_addr.mac.addr[0] != hw->mac.addr[5])) {
			e1000_rar_set(hw, hw->mac.addr, 0);
		}
	}

	/*
	 * Long TTL workaround for 82541/82547
	 */
	(void) e1000_igp_ttl_workaround_82547(hw);

	/*
	 * Check for Adaptive IFS settings If there are lots of collisions
	 * change the value in steps...
	 * These properties should only be set for 10/100
	 */
	if ((hw->phy.media_type == e1000_media_type_copper) &&
	    ((Adapter->link_speed == SPEED_100) ||
	    (Adapter->link_speed == SPEED_10))) {
		e1000_update_adaptive(hw);
	}
	/*
	 * Set Timer Interrupts
	 */
	E1000_WRITE_REG(hw, E1000_ICS, E1000_IMS_RXT0);

	if (e1000g_check_acc_handle(Adapter->osdep.reg_handle) != DDI_FM_OK)
		ddi_fm_service_impact(Adapter->dip, DDI_SERVICE_DEGRADED);
	else
		e1000g_timer_tx_resched(Adapter);

	restart_watchdog_timer(Adapter);
}

/*
 * The function e1000g_link_timer() is called when the timer for link setup
 * is expired, which indicates the completion of the link setup. The link
 * state will not be updated until the link setup is completed. And the
 * link state will not be sent to the upper layer through mac_link_update()
 * in this function. It will be updated in the local timer routine or the
 * interrupt service routine after the interface is started (plumbed).
 */
static void
e1000g_link_timer(void *arg)
{
	struct e1000g *Adapter = (struct e1000g *)arg;

	mutex_enter(&Adapter->link_lock);
	Adapter->link_complete = B_TRUE;
	Adapter->link_tid = 0;
	mutex_exit(&Adapter->link_lock);
}

/*
 * e1000g_force_speed_duplex - read forced speed/duplex out of e1000g.conf
 *
 * This function read the forced speed and duplex for 10/100 Mbps speeds
 * and also for 1000 Mbps speeds from the e1000g.conf file
 */
static void
e1000g_force_speed_duplex(struct e1000g *Adapter)
{
	int forced;
	int propval;
	struct e1000_mac_info *mac = &Adapter->shared.mac;
	struct e1000_phy_info *phy = &Adapter->shared.phy;

	/*
	 * get value out of config file
	 */
	(void) e1000g_get_prop(Adapter, "ForceSpeedDuplex",
	    GDIAG_10_HALF, GDIAG_ANY, GDIAG_ANY, &forced);

	switch (forced) {
	case GDIAG_10_HALF:
		/*
		 * Disable Auto Negotiation
		 */
		mac->autoneg = B_FALSE;
		mac->forced_speed_duplex = ADVERTISE_10_HALF;
		break;
	case GDIAG_10_FULL:
		/*
		 * Disable Auto Negotiation
		 */
		mac->autoneg = B_FALSE;
		mac->forced_speed_duplex = ADVERTISE_10_FULL;
		break;
	case GDIAG_100_HALF:
		/*
		 * Disable Auto Negotiation
		 */
		mac->autoneg = B_FALSE;
		mac->forced_speed_duplex = ADVERTISE_100_HALF;
		break;
	case GDIAG_100_FULL:
		/*
		 * Disable Auto Negotiation
		 */
		mac->autoneg = B_FALSE;
		mac->forced_speed_duplex = ADVERTISE_100_FULL;
		break;
	case GDIAG_1000_FULL:
		/*
		 * The gigabit spec requires autonegotiation.  Therefore,
		 * when the user wants to force the speed to 1000Mbps, we
		 * enable AutoNeg, but only allow the harware to advertise
		 * 1000Mbps.  This is different from 10/100 operation, where
		 * we are allowed to link without any negotiation.
		 */
		mac->autoneg = B_TRUE;
		phy->autoneg_advertised = ADVERTISE_1000_FULL;
		break;
	default:	/* obey the setting of AutoNegAdvertised */
		mac->autoneg = B_TRUE;
		(void) e1000g_get_prop(Adapter, "AutoNegAdvertised",
		    0, AUTONEG_ADVERTISE_SPEED_DEFAULT,
		    AUTONEG_ADVERTISE_SPEED_DEFAULT, &propval);
		phy->autoneg_advertised = (uint16_t)propval;
		break;
	}	/* switch */
}

/*
 * e1000g_get_max_frame_size - get jumbo frame setting from e1000g.conf
 *
 * This function reads MaxFrameSize from e1000g.conf
 */
static void
e1000g_get_max_frame_size(struct e1000g *Adapter)
{
	int max_frame;

	/*
	 * get value out of config file
	 */
	(void) e1000g_get_prop(Adapter, "MaxFrameSize", 0, 3, 0,
	    &max_frame);

	switch (max_frame) {
	case 0:
		Adapter->default_mtu = ETHERMTU;
		break;
	case 1:
		Adapter->default_mtu = FRAME_SIZE_UPTO_4K -
		    sizeof (struct ether_vlan_header) - ETHERFCSL;
		break;
	case 2:
		Adapter->default_mtu = FRAME_SIZE_UPTO_8K -
		    sizeof (struct ether_vlan_header) - ETHERFCSL;
		break;
	case 3:
		Adapter->default_mtu = FRAME_SIZE_UPTO_16K -
		    sizeof (struct ether_vlan_header) - ETHERFCSL;
		break;
	default:
		Adapter->default_mtu = ETHERMTU;
		break;
	}	/* switch */

	/*
	 * If the user configed MTU is larger than the deivce's maximum MTU,
	 * the MTU is set to the deivce's maximum value.
	 */
	if (Adapter->default_mtu > Adapter->max_mtu)
		Adapter->default_mtu = Adapter->max_mtu;

	Adapter->max_frame_size = e1000g_mtu2maxframe(Adapter->default_mtu);
}

/*
 * e1000g_pch_limits - Apply limits of the PCH silicon type
 *
 * At any frame size larger than the ethernet default,
 * prevent linking at 10/100 speeds.
 */
static void
e1000g_pch_limits(struct e1000g *Adapter)
{
	struct e1000_hw *hw = &Adapter->shared;

	/* only applies to PCH silicon type */
	if (hw->mac.type != e1000_pchlan && hw->mac.type != e1000_pch2lan)
		return;

	/* only applies to frames larger than ethernet default */
	if (Adapter->max_frame_size > DEFAULT_FRAME_SIZE) {
		hw->mac.autoneg = B_TRUE;
		hw->phy.autoneg_advertised = ADVERTISE_1000_FULL;

		Adapter->param_adv_autoneg = 1;
		Adapter->param_adv_1000fdx = 1;

		Adapter->param_adv_100fdx = 0;
		Adapter->param_adv_100hdx = 0;
		Adapter->param_adv_10fdx = 0;
		Adapter->param_adv_10hdx = 0;

		e1000g_param_sync(Adapter);
	}
}

/*
 * e1000g_mtu2maxframe - convert given MTU to maximum frame size
 */
static uint32_t
e1000g_mtu2maxframe(uint32_t mtu)
{
	uint32_t maxframe;

	maxframe = mtu + sizeof (struct ether_vlan_header) + ETHERFCSL;

	return (maxframe);
}

static void
arm_watchdog_timer(struct e1000g *Adapter)
{
	Adapter->watchdog_tid =
	    timeout(e1000g_local_timer,
	    (void *)Adapter, 1 * drv_usectohz(1000000));
}
#pragma inline(arm_watchdog_timer)

static void
enable_watchdog_timer(struct e1000g *Adapter)
{
	mutex_enter(&Adapter->watchdog_lock);

	if (!Adapter->watchdog_timer_enabled) {
		Adapter->watchdog_timer_enabled = B_TRUE;
		Adapter->watchdog_timer_started = B_TRUE;
		arm_watchdog_timer(Adapter);
	}

	mutex_exit(&Adapter->watchdog_lock);
}

static void
disable_watchdog_timer(struct e1000g *Adapter)
{
	timeout_id_t tid;

	mutex_enter(&Adapter->watchdog_lock);

	Adapter->watchdog_timer_enabled = B_FALSE;
	Adapter->watchdog_timer_started = B_FALSE;
	tid = Adapter->watchdog_tid;
	Adapter->watchdog_tid = 0;

	mutex_exit(&Adapter->watchdog_lock);

	if (tid != 0)
		(void) untimeout(tid);
}

static void
start_watchdog_timer(struct e1000g *Adapter)
{
	mutex_enter(&Adapter->watchdog_lock);

	if (Adapter->watchdog_timer_enabled) {
		if (!Adapter->watchdog_timer_started) {
			Adapter->watchdog_timer_started = B_TRUE;
			arm_watchdog_timer(Adapter);
		}
	}

	mutex_exit(&Adapter->watchdog_lock);
}

static void
restart_watchdog_timer(struct e1000g *Adapter)
{
	mutex_enter(&Adapter->watchdog_lock);

	if (Adapter->watchdog_timer_started)
		arm_watchdog_timer(Adapter);

	mutex_exit(&Adapter->watchdog_lock);
}

static void
stop_watchdog_timer(struct e1000g *Adapter)
{
	timeout_id_t tid;

	mutex_enter(&Adapter->watchdog_lock);

	Adapter->watchdog_timer_started = B_FALSE;
	tid = Adapter->watchdog_tid;
	Adapter->watchdog_tid = 0;

	mutex_exit(&Adapter->watchdog_lock);

	if (tid != 0)
		(void) untimeout(tid);
}

static void
stop_link_timer(struct e1000g *Adapter)
{
	timeout_id_t tid;

	/* Disable the link timer */
	mutex_enter(&Adapter->link_lock);

	tid = Adapter->link_tid;
	Adapter->link_tid = 0;

	mutex_exit(&Adapter->link_lock);

	if (tid != 0)
		(void) untimeout(tid);
}

static void
stop_82547_timer(e1000g_tx_ring_t *tx_ring)
{
	timeout_id_t tid;

	/* Disable the tx timer for 82547 chipset */
	mutex_enter(&tx_ring->tx_lock);

	tx_ring->timer_enable_82547 = B_FALSE;
	tid = tx_ring->timer_id_82547;
	tx_ring->timer_id_82547 = 0;

	mutex_exit(&tx_ring->tx_lock);

	if (tid != 0)
		(void) untimeout(tid);
}

void
e1000g_clear_interrupt(struct e1000g *Adapter)
{
	E1000_WRITE_REG(&Adapter->shared, E1000_IMC,
	    0xffffffff & ~E1000_IMS_RXSEQ);
}

void
e1000g_mask_interrupt(struct e1000g *Adapter)
{
	E1000_WRITE_REG(&Adapter->shared, E1000_IMS,
	    IMS_ENABLE_MASK & ~E1000_IMS_TXDW);

	if (Adapter->tx_intr_enable)
		e1000g_mask_tx_interrupt(Adapter);
}

/*
 * This routine is called by e1000g_quiesce(), therefore must not block.
 */
void
e1000g_clear_all_interrupts(struct e1000g *Adapter)
{
	E1000_WRITE_REG(&Adapter->shared, E1000_IMC, 0xffffffff);
}

void
e1000g_mask_tx_interrupt(struct e1000g *Adapter)
{
	E1000_WRITE_REG(&Adapter->shared, E1000_IMS, E1000_IMS_TXDW);
}

void
e1000g_clear_tx_interrupt(struct e1000g *Adapter)
{
	E1000_WRITE_REG(&Adapter->shared, E1000_IMC, E1000_IMS_TXDW);
}

static void
e1000g_smartspeed(struct e1000g *Adapter)
{
	struct e1000_hw *hw = &Adapter->shared;
	uint16_t phy_status;
	uint16_t phy_ctrl;

	/*
	 * If we're not T-or-T, or we're not autoneg'ing, or we're not
	 * advertising 1000Full, we don't even use the workaround
	 */
	if ((hw->phy.type != e1000_phy_igp) ||
	    !hw->mac.autoneg ||
	    !(hw->phy.autoneg_advertised & ADVERTISE_1000_FULL))
		return;

	/*
	 * True if this is the first call of this function or after every
	 * 30 seconds of not having link
	 */
	if (Adapter->smartspeed == 0) {
		/*
		 * If Master/Slave config fault is asserted twice, we
		 * assume back-to-back
		 */
		(void) e1000_read_phy_reg(hw, PHY_1000T_STATUS, &phy_status);
		if (!(phy_status & SR_1000T_MS_CONFIG_FAULT))
			return;

		(void) e1000_read_phy_reg(hw, PHY_1000T_STATUS, &phy_status);
		if (!(phy_status & SR_1000T_MS_CONFIG_FAULT))
			return;
		/*
		 * We're assuming back-2-back because our status register
		 * insists! there's a fault in the master/slave
		 * relationship that was "negotiated"
		 */
		(void) e1000_read_phy_reg(hw, PHY_1000T_CTRL, &phy_ctrl);
		/*
		 * Is the phy configured for manual configuration of
		 * master/slave?
		 */
		if (phy_ctrl & CR_1000T_MS_ENABLE) {
			/*
			 * Yes.  Then disable manual configuration (enable
			 * auto configuration) of master/slave
			 */
			phy_ctrl &= ~CR_1000T_MS_ENABLE;
			(void) e1000_write_phy_reg(hw,
			    PHY_1000T_CTRL, phy_ctrl);
			/*
			 * Effectively starting the clock
			 */
			Adapter->smartspeed++;
			/*
			 * Restart autonegotiation
			 */
			if (!e1000_phy_setup_autoneg(hw) &&
			    !e1000_read_phy_reg(hw, PHY_CONTROL, &phy_ctrl)) {
				phy_ctrl |= (MII_CR_AUTO_NEG_EN |
				    MII_CR_RESTART_AUTO_NEG);
				(void) e1000_write_phy_reg(hw,
				    PHY_CONTROL, phy_ctrl);
			}
		}
		return;
		/*
		 * Has 6 seconds transpired still without link? Remember,
		 * you should reset the smartspeed counter once you obtain
		 * link
		 */
	} else if (Adapter->smartspeed == E1000_SMARTSPEED_DOWNSHIFT) {
		/*
		 * Yes.  Remember, we did at the start determine that
		 * there's a master/slave configuration fault, so we're
		 * still assuming there's someone on the other end, but we
		 * just haven't yet been able to talk to it. We then
		 * re-enable auto configuration of master/slave to see if
		 * we're running 2/3 pair cables.
		 */
		/*
		 * If still no link, perhaps using 2/3 pair cable
		 */
		(void) e1000_read_phy_reg(hw, PHY_1000T_CTRL, &phy_ctrl);
		phy_ctrl |= CR_1000T_MS_ENABLE;
		(void) e1000_write_phy_reg(hw, PHY_1000T_CTRL, phy_ctrl);
		/*
		 * Restart autoneg with phy enabled for manual
		 * configuration of master/slave
		 */
		if (!e1000_phy_setup_autoneg(hw) &&
		    !e1000_read_phy_reg(hw, PHY_CONTROL, &phy_ctrl)) {
			phy_ctrl |=
			    (MII_CR_AUTO_NEG_EN | MII_CR_RESTART_AUTO_NEG);
			(void) e1000_write_phy_reg(hw, PHY_CONTROL, phy_ctrl);
		}
		/*
		 * Hopefully, there are no more faults and we've obtained
		 * link as a result.
		 */
	}
	/*
	 * Restart process after E1000_SMARTSPEED_MAX iterations (30
	 * seconds)
	 */
	if (Adapter->smartspeed++ == E1000_SMARTSPEED_MAX)
		Adapter->smartspeed = 0;
}

static boolean_t
is_valid_mac_addr(uint8_t *mac_addr)
{
	const uint8_t addr_test1[6] = { 0, 0, 0, 0, 0, 0 };
	const uint8_t addr_test2[6] =
	    { 0xFF, 0xFF, 0xFF, 0xFF, 0xFF, 0xFF };

	if (!(bcmp(addr_test1, mac_addr, ETHERADDRL)) ||
	    !(bcmp(addr_test2, mac_addr, ETHERADDRL)))
		return (B_FALSE);

	return (B_TRUE);
}

/*
 * e1000g_stall_check - check for tx stall
 *
 * This function checks if the adapter is stalled (in transmit).
 *
 * It is called each time the watchdog timeout is invoked.
 * If the transmit descriptor reclaim continuously fails,
 * the watchdog value will increment by 1. If the watchdog
 * value exceeds the threshold, the adapter is assumed to
 * have stalled and need to be reset.
 */
static boolean_t
e1000g_stall_check(struct e1000g *Adapter)
{
	e1000g_tx_ring_t *tx_ring;

	tx_ring = Adapter->tx_ring;

	if (Adapter->link_state != LINK_STATE_UP)
		return (B_FALSE);

	(void) e1000g_recycle(tx_ring);

	if (Adapter->stall_flag)
		return (B_TRUE);

	return (B_FALSE);
}

#ifdef E1000G_DEBUG
static enum ioc_reply
e1000g_pp_ioctl(struct e1000g *e1000gp, struct iocblk *iocp, mblk_t *mp)
{
	void (*ppfn)(struct e1000g *e1000gp, e1000g_peekpoke_t *ppd);
	e1000g_peekpoke_t *ppd;
	uint64_t mem_va;
	uint64_t maxoff;
	boolean_t peek;

	switch (iocp->ioc_cmd) {

	case E1000G_IOC_REG_PEEK:
		peek = B_TRUE;
		break;

	case E1000G_IOC_REG_POKE:
		peek = B_FALSE;
		break;

	deault:
		E1000G_DEBUGLOG_1(e1000gp, E1000G_INFO_LEVEL,
		    "e1000g_diag_ioctl: invalid ioctl command 0x%X\n",
		    iocp->ioc_cmd);
		return (IOC_INVAL);
	}

	/*
	 * Validate format of ioctl
	 */
	if (iocp->ioc_count != sizeof (e1000g_peekpoke_t))
		return (IOC_INVAL);
	if (mp->b_cont == NULL)
		return (IOC_INVAL);

	ppd = (e1000g_peekpoke_t *)(uintptr_t)mp->b_cont->b_rptr;

	/*
	 * Validate request parameters
	 */
	switch (ppd->pp_acc_space) {

	default:
		E1000G_DEBUGLOG_1(e1000gp, E1000G_INFO_LEVEL,
		    "e1000g_diag_ioctl: invalid access space 0x%X\n",
		    ppd->pp_acc_space);
		return (IOC_INVAL);

	case E1000G_PP_SPACE_REG:
		/*
		 * Memory-mapped I/O space
		 */
		ASSERT(ppd->pp_acc_size == 4);
		if (ppd->pp_acc_size != 4)
			return (IOC_INVAL);

		if ((ppd->pp_acc_offset % ppd->pp_acc_size) != 0)
			return (IOC_INVAL);

		mem_va = 0;
		maxoff = 0x10000;
		ppfn = peek ? e1000g_ioc_peek_reg : e1000g_ioc_poke_reg;
		break;

	case E1000G_PP_SPACE_E1000G:
		/*
		 * E1000g data structure!
		 */
		mem_va = (uintptr_t)e1000gp;
		maxoff = sizeof (struct e1000g);
		ppfn = peek ? e1000g_ioc_peek_mem : e1000g_ioc_poke_mem;
		break;

	}

	if (ppd->pp_acc_offset >= maxoff)
		return (IOC_INVAL);

	if (ppd->pp_acc_offset + ppd->pp_acc_size > maxoff)
		return (IOC_INVAL);

	/*
	 * All OK - go!
	 */
	ppd->pp_acc_offset += mem_va;
	(*ppfn)(e1000gp, ppd);
	return (peek ? IOC_REPLY : IOC_ACK);
}

static void
e1000g_ioc_peek_reg(struct e1000g *e1000gp, e1000g_peekpoke_t *ppd)
{
	ddi_acc_handle_t handle;
	uint32_t *regaddr;

	handle = e1000gp->osdep.reg_handle;
	regaddr = (uint32_t *)((uintptr_t)e1000gp->shared.hw_addr +
	    (uintptr_t)ppd->pp_acc_offset);

	ppd->pp_acc_data = ddi_get32(handle, regaddr);
}

static void
e1000g_ioc_poke_reg(struct e1000g *e1000gp, e1000g_peekpoke_t *ppd)
{
	ddi_acc_handle_t handle;
	uint32_t *regaddr;
	uint32_t value;

	handle = e1000gp->osdep.reg_handle;
	regaddr = (uint32_t *)((uintptr_t)e1000gp->shared.hw_addr +
	    (uintptr_t)ppd->pp_acc_offset);
	value = (uint32_t)ppd->pp_acc_data;

	ddi_put32(handle, regaddr, value);
}

static void
e1000g_ioc_peek_mem(struct e1000g *e1000gp, e1000g_peekpoke_t *ppd)
{
	uint64_t value;
	void *vaddr;

	vaddr = (void *)(uintptr_t)ppd->pp_acc_offset;

	switch (ppd->pp_acc_size) {
	case 1:
		value = *(uint8_t *)vaddr;
		break;

	case 2:
		value = *(uint16_t *)vaddr;
		break;

	case 4:
		value = *(uint32_t *)vaddr;
		break;

	case 8:
		value = *(uint64_t *)vaddr;
		break;
	}

	E1000G_DEBUGLOG_4(e1000gp, E1000G_INFO_LEVEL,
	    "e1000g_ioc_peek_mem($%p, $%p) peeked 0x%llx from $%p\n",
	    (void *)e1000gp, (void *)ppd, value, vaddr);

	ppd->pp_acc_data = value;
}

static void
e1000g_ioc_poke_mem(struct e1000g *e1000gp, e1000g_peekpoke_t *ppd)
{
	uint64_t value;
	void *vaddr;

	vaddr = (void *)(uintptr_t)ppd->pp_acc_offset;
	value = ppd->pp_acc_data;

	E1000G_DEBUGLOG_4(e1000gp, E1000G_INFO_LEVEL,
	    "e1000g_ioc_poke_mem($%p, $%p) poking 0x%llx at $%p\n",
	    (void *)e1000gp, (void *)ppd, value, vaddr);

	switch (ppd->pp_acc_size) {
	case 1:
		*(uint8_t *)vaddr = (uint8_t)value;
		break;

	case 2:
		*(uint16_t *)vaddr = (uint16_t)value;
		break;

	case 4:
		*(uint32_t *)vaddr = (uint32_t)value;
		break;

	case 8:
		*(uint64_t *)vaddr = (uint64_t)value;
		break;
	}
}
#endif

/*
 * Loopback Support
 */
static lb_property_t lb_normal =
	{ normal,	"normal",	E1000G_LB_NONE		};
static lb_property_t lb_external1000 =
	{ external,	"1000Mbps",	E1000G_LB_EXTERNAL_1000	};
static lb_property_t lb_external100 =
	{ external,	"100Mbps",	E1000G_LB_EXTERNAL_100	};
static lb_property_t lb_external10 =
	{ external,	"10Mbps",	E1000G_LB_EXTERNAL_10	};
static lb_property_t lb_phy =
	{ internal,	"PHY",		E1000G_LB_INTERNAL_PHY	};

static enum ioc_reply
e1000g_loopback_ioctl(struct e1000g *Adapter, struct iocblk *iocp, mblk_t *mp)
{
	lb_info_sz_t *lbsp;
	lb_property_t *lbpp;
	struct e1000_hw *hw;
	uint32_t *lbmp;
	uint32_t size;
	uint32_t value;

	hw = &Adapter->shared;

	if (mp->b_cont == NULL)
		return (IOC_INVAL);

	if (!e1000g_check_loopback_support(hw)) {
		e1000g_log(NULL, CE_WARN,
		    "Loopback is not supported on e1000g%d", Adapter->instance);
		return (IOC_INVAL);
	}

	switch (iocp->ioc_cmd) {
	default:
		return (IOC_INVAL);

	case LB_GET_INFO_SIZE:
		size = sizeof (lb_info_sz_t);
		if (iocp->ioc_count != size)
			return (IOC_INVAL);

		rw_enter(&Adapter->chip_lock, RW_WRITER);
		e1000g_get_phy_state(Adapter);

		/*
		 * Workaround for hardware faults. In order to get a stable
		 * state of phy, we will wait for a specific interval and
		 * try again. The time delay is an experiential value based
		 * on our testing.
		 */
		msec_delay(100);
		e1000g_get_phy_state(Adapter);
		rw_exit(&Adapter->chip_lock);

		value = sizeof (lb_normal);
		if ((Adapter->phy_ext_status & IEEE_ESR_1000T_FD_CAPS) ||
		    (Adapter->phy_ext_status & IEEE_ESR_1000X_FD_CAPS) ||
		    (hw->phy.media_type == e1000_media_type_fiber) ||
		    (hw->phy.media_type == e1000_media_type_internal_serdes)) {
			value += sizeof (lb_phy);
			switch (hw->mac.type) {
			case e1000_82571:
			case e1000_82572:
			case e1000_80003es2lan:
				value += sizeof (lb_external1000);
				break;
			}
		}
		if ((Adapter->phy_status & MII_SR_100X_FD_CAPS) ||
		    (Adapter->phy_status & MII_SR_100T2_FD_CAPS))
			value += sizeof (lb_external100);
		if (Adapter->phy_status & MII_SR_10T_FD_CAPS)
			value += sizeof (lb_external10);

		lbsp = (lb_info_sz_t *)(uintptr_t)mp->b_cont->b_rptr;
		*lbsp = value;
		break;

	case LB_GET_INFO:
		value = sizeof (lb_normal);
		if ((Adapter->phy_ext_status & IEEE_ESR_1000T_FD_CAPS) ||
		    (Adapter->phy_ext_status & IEEE_ESR_1000X_FD_CAPS) ||
		    (hw->phy.media_type == e1000_media_type_fiber) ||
		    (hw->phy.media_type == e1000_media_type_internal_serdes)) {
			value += sizeof (lb_phy);
			switch (hw->mac.type) {
			case e1000_82571:
			case e1000_82572:
			case e1000_80003es2lan:
				value += sizeof (lb_external1000);
				break;
			}
		}
		if ((Adapter->phy_status & MII_SR_100X_FD_CAPS) ||
		    (Adapter->phy_status & MII_SR_100T2_FD_CAPS))
			value += sizeof (lb_external100);
		if (Adapter->phy_status & MII_SR_10T_FD_CAPS)
			value += sizeof (lb_external10);

		size = value;
		if (iocp->ioc_count != size)
			return (IOC_INVAL);

		value = 0;
		lbpp = (lb_property_t *)(uintptr_t)mp->b_cont->b_rptr;
		lbpp[value++] = lb_normal;
		if ((Adapter->phy_ext_status & IEEE_ESR_1000T_FD_CAPS) ||
		    (Adapter->phy_ext_status & IEEE_ESR_1000X_FD_CAPS) ||
		    (hw->phy.media_type == e1000_media_type_fiber) ||
		    (hw->phy.media_type == e1000_media_type_internal_serdes)) {
			lbpp[value++] = lb_phy;
			switch (hw->mac.type) {
			case e1000_82571:
			case e1000_82572:
			case e1000_80003es2lan:
				lbpp[value++] = lb_external1000;
				break;
			}
		}
		if ((Adapter->phy_status & MII_SR_100X_FD_CAPS) ||
		    (Adapter->phy_status & MII_SR_100T2_FD_CAPS))
			lbpp[value++] = lb_external100;
		if (Adapter->phy_status & MII_SR_10T_FD_CAPS)
			lbpp[value++] = lb_external10;
		break;

	case LB_GET_MODE:
		size = sizeof (uint32_t);
		if (iocp->ioc_count != size)
			return (IOC_INVAL);

		lbmp = (uint32_t *)(uintptr_t)mp->b_cont->b_rptr;
		*lbmp = Adapter->loopback_mode;
		break;

	case LB_SET_MODE:
		size = 0;
		if (iocp->ioc_count != sizeof (uint32_t))
			return (IOC_INVAL);

		lbmp = (uint32_t *)(uintptr_t)mp->b_cont->b_rptr;
		if (!e1000g_set_loopback_mode(Adapter, *lbmp))
			return (IOC_INVAL);
		break;
	}

	iocp->ioc_count = size;
	iocp->ioc_error = 0;

	if (e1000g_check_acc_handle(Adapter->osdep.reg_handle) != DDI_FM_OK) {
		ddi_fm_service_impact(Adapter->dip, DDI_SERVICE_DEGRADED);
		return (IOC_INVAL);
	}

	return (IOC_REPLY);
}

static boolean_t
e1000g_check_loopback_support(struct e1000_hw *hw)
{
	switch (hw->mac.type) {
	case e1000_82540:
	case e1000_82545:
	case e1000_82545_rev_3:
	case e1000_82546:
	case e1000_82546_rev_3:
	case e1000_82541:
	case e1000_82541_rev_2:
	case e1000_82547:
	case e1000_82547_rev_2:
	case e1000_82571:
	case e1000_82572:
	case e1000_82573:
	case e1000_82574:
	case e1000_80003es2lan:
	case e1000_ich9lan:
	case e1000_ich10lan:
		return (B_TRUE);
	}
	return (B_FALSE);
}

static boolean_t
e1000g_set_loopback_mode(struct e1000g *Adapter, uint32_t mode)
{
	struct e1000_hw *hw;
	int i, times;
	boolean_t link_up;

	if (mode == Adapter->loopback_mode)
		return (B_TRUE);

	hw = &Adapter->shared;
	times = 0;

	Adapter->loopback_mode = mode;

	if (mode == E1000G_LB_NONE) {
		/* Reset the chip */
		hw->phy.autoneg_wait_to_complete = B_TRUE;
		(void) e1000g_reset_adapter(Adapter);
		hw->phy.autoneg_wait_to_complete = B_FALSE;
		return (B_TRUE);
	}

again:

	rw_enter(&Adapter->chip_lock, RW_WRITER);

	switch (mode) {
	default:
		rw_exit(&Adapter->chip_lock);
		return (B_FALSE);

	case E1000G_LB_EXTERNAL_1000:
		e1000g_set_external_loopback_1000(Adapter);
		break;

	case E1000G_LB_EXTERNAL_100:
		e1000g_set_external_loopback_100(Adapter);
		break;

	case E1000G_LB_EXTERNAL_10:
		e1000g_set_external_loopback_10(Adapter);
		break;

	case E1000G_LB_INTERNAL_PHY:
		e1000g_set_internal_loopback(Adapter);
		break;
	}

	times++;

	rw_exit(&Adapter->chip_lock);

	/* Wait for link up */
	for (i = (PHY_FORCE_LIMIT * 2); i > 0; i--)
		msec_delay(100);

	rw_enter(&Adapter->chip_lock, RW_WRITER);

	link_up = e1000g_link_up(Adapter);

	rw_exit(&Adapter->chip_lock);

	if (!link_up) {
		E1000G_DEBUGLOG_0(Adapter, E1000G_INFO_LEVEL,
		    "Failed to get the link up");
		if (times < 2) {
			/* Reset the link */
			E1000G_DEBUGLOG_0(Adapter, E1000G_INFO_LEVEL,
			    "Reset the link ...");
			(void) e1000g_reset_adapter(Adapter);
			goto again;
		}

		/*
		 * Reset driver to loopback none when set loopback failed
		 * for the second time.
		 */
		Adapter->loopback_mode = E1000G_LB_NONE;

		/* Reset the chip */
		hw->phy.autoneg_wait_to_complete = B_TRUE;
		(void) e1000g_reset_adapter(Adapter);
		hw->phy.autoneg_wait_to_complete = B_FALSE;

		E1000G_DEBUGLOG_0(Adapter, E1000G_INFO_LEVEL,
		    "Set loopback mode failed, reset to loopback none");

		return (B_FALSE);
	}

	return (B_TRUE);
}

/*
 * The following loopback settings are from Intel's technical
 * document - "How To Loopback". All the register settings and
 * time delay values are directly inherited from the document
 * without more explanations available.
 */
static void
e1000g_set_internal_loopback(struct e1000g *Adapter)
{
	struct e1000_hw *hw;
	uint32_t ctrl;
	uint32_t status;
	uint16_t phy_ctrl;
	uint16_t phy_reg;
	uint32_t txcw;

	hw = &Adapter->shared;

	/* Disable Smart Power Down */
	phy_spd_state(hw, B_FALSE);

	(void) e1000_read_phy_reg(hw, PHY_CONTROL, &phy_ctrl);
	phy_ctrl &= ~(MII_CR_AUTO_NEG_EN | MII_CR_SPEED_100 | MII_CR_SPEED_10);
	phy_ctrl |= MII_CR_FULL_DUPLEX | MII_CR_SPEED_1000;

	switch (hw->mac.type) {
	case e1000_82540:
	case e1000_82545:
	case e1000_82545_rev_3:
	case e1000_82546:
	case e1000_82546_rev_3:
	case e1000_82573:
		/* Auto-MDI/MDIX off */
		(void) e1000_write_phy_reg(hw, M88E1000_PHY_SPEC_CTRL, 0x0808);
		/* Reset PHY to update Auto-MDI/MDIX */
		(void) e1000_write_phy_reg(hw, PHY_CONTROL,
		    phy_ctrl | MII_CR_RESET | MII_CR_AUTO_NEG_EN);
		/* Reset PHY to auto-neg off and force 1000 */
		(void) e1000_write_phy_reg(hw, PHY_CONTROL,
		    phy_ctrl | MII_CR_RESET);
		/*
		 * Disable PHY receiver for 82540/545/546 and 82573 Family.
		 * See comments above e1000g_set_internal_loopback() for the
		 * background.
		 */
		(void) e1000_write_phy_reg(hw, 29, 0x001F);
		(void) e1000_write_phy_reg(hw, 30, 0x8FFC);
		(void) e1000_write_phy_reg(hw, 29, 0x001A);
		(void) e1000_write_phy_reg(hw, 30, 0x8FF0);
		break;
	case e1000_80003es2lan:
		/* Force Link Up */
		(void) e1000_write_phy_reg(hw, GG82563_PHY_KMRN_MODE_CTRL,
		    0x1CC);
		/* Sets PCS loopback at 1Gbs */
		(void) e1000_write_phy_reg(hw, GG82563_PHY_MAC_SPEC_CTRL,
		    0x1046);
		break;
	}

	/*
	 * The following registers should be set for e1000_phy_bm phy type.
	 * e1000_82574, e1000_ich10lan and some e1000_ich9lan use this phy.
	 * For others, we do not need to set these registers.
	 */
	if (hw->phy.type == e1000_phy_bm) {
		/* Set Default MAC Interface speed to 1GB */
		(void) e1000_read_phy_reg(hw, PHY_REG(2, 21), &phy_reg);
		phy_reg &= ~0x0007;
		phy_reg |= 0x006;
		(void) e1000_write_phy_reg(hw, PHY_REG(2, 21), phy_reg);
		/* Assert SW reset for above settings to take effect */
		(void) e1000_phy_commit(hw);
		msec_delay(1);
		/* Force Full Duplex */
		(void) e1000_read_phy_reg(hw, PHY_REG(769, 16), &phy_reg);
		(void) e1000_write_phy_reg(hw, PHY_REG(769, 16),
		    phy_reg | 0x000C);
		/* Set Link Up (in force link) */
		(void) e1000_read_phy_reg(hw, PHY_REG(776, 16), &phy_reg);
		(void) e1000_write_phy_reg(hw, PHY_REG(776, 16),
		    phy_reg | 0x0040);
		/* Force Link */
		(void) e1000_read_phy_reg(hw, PHY_REG(769, 16), &phy_reg);
		(void) e1000_write_phy_reg(hw, PHY_REG(769, 16),
		    phy_reg | 0x0040);
		/* Set Early Link Enable */
		(void) e1000_read_phy_reg(hw, PHY_REG(769, 20), &phy_reg);
		(void) e1000_write_phy_reg(hw, PHY_REG(769, 20),
		    phy_reg | 0x0400);
	}

	/* Set loopback */
	(void) e1000_write_phy_reg(hw, PHY_CONTROL, phy_ctrl | MII_CR_LOOPBACK);

	msec_delay(250);

	/* Now set up the MAC to the same speed/duplex as the PHY. */
	ctrl = E1000_READ_REG(hw, E1000_CTRL);
	ctrl &= ~E1000_CTRL_SPD_SEL;	/* Clear the speed sel bits */
	ctrl |= (E1000_CTRL_FRCSPD |	/* Set the Force Speed Bit */
	    E1000_CTRL_FRCDPX |		/* Set the Force Duplex Bit */
	    E1000_CTRL_SPD_1000 |	/* Force Speed to 1000 */
	    E1000_CTRL_FD);		/* Force Duplex to FULL */

	switch (hw->mac.type) {
	case e1000_82540:
	case e1000_82545:
	case e1000_82545_rev_3:
	case e1000_82546:
	case e1000_82546_rev_3:
		/*
		 * For some serdes we'll need to commit the writes now
		 * so that the status is updated on link
		 */
		if (hw->phy.media_type == e1000_media_type_internal_serdes) {
			E1000_WRITE_REG(hw, E1000_CTRL, ctrl);
			msec_delay(100);
			ctrl = E1000_READ_REG(hw, E1000_CTRL);
		}

		if (hw->phy.media_type == e1000_media_type_copper) {
			/* Invert Loss of Signal */
			ctrl |= E1000_CTRL_ILOS;
		} else {
			/* Set ILOS on fiber nic if half duplex is detected */
			status = E1000_READ_REG(hw, E1000_STATUS);
			if ((status & E1000_STATUS_FD) == 0)
				ctrl |= E1000_CTRL_ILOS | E1000_CTRL_SLU;
		}
		break;

	case e1000_82571:
	case e1000_82572:
		/*
		 * The fiber/SerDes versions of this adapter do not contain an
		 * accessible PHY. Therefore, loopback beyond MAC must be done
		 * using SerDes analog loopback.
		 */
		if (hw->phy.media_type != e1000_media_type_copper) {
			/* Disable autoneg by setting bit 31 of TXCW to zero */
			txcw = E1000_READ_REG(hw, E1000_TXCW);
			txcw &= ~((uint32_t)1 << 31);
			E1000_WRITE_REG(hw, E1000_TXCW, txcw);

			/*
			 * Write 0x410 to Serdes Control register
			 * to enable Serdes analog loopback
			 */
			E1000_WRITE_REG(hw, E1000_SCTL, 0x0410);
			msec_delay(10);
		}

		status = E1000_READ_REG(hw, E1000_STATUS);
		/* Set ILOS on fiber nic if half duplex is detected */
		if ((hw->phy.media_type == e1000_media_type_fiber) &&
		    ((status & E1000_STATUS_FD) == 0 ||
		    (status & E1000_STATUS_LU) == 0))
			ctrl |= E1000_CTRL_ILOS | E1000_CTRL_SLU;
		else if (hw->phy.media_type == e1000_media_type_internal_serdes)
			ctrl |= E1000_CTRL_SLU;
		break;

	case e1000_82573:
		ctrl |= E1000_CTRL_ILOS;
		break;
	case e1000_ich9lan:
	case e1000_ich10lan:
		ctrl |= E1000_CTRL_SLU;
		break;
	}
	if (hw->phy.type == e1000_phy_bm)
		ctrl |= E1000_CTRL_SLU | E1000_CTRL_ILOS;

	E1000_WRITE_REG(hw, E1000_CTRL, ctrl);
}

static void
e1000g_set_external_loopback_1000(struct e1000g *Adapter)
{
	struct e1000_hw *hw;
	uint32_t rctl;
	uint32_t ctrl_ext;
	uint32_t ctrl;
	uint32_t status;
	uint32_t txcw;
	uint16_t phydata;

	hw = &Adapter->shared;

	/* Disable Smart Power Down */
	phy_spd_state(hw, B_FALSE);

	switch (hw->mac.type) {
	case e1000_82571:
	case e1000_82572:
		switch (hw->phy.media_type) {
		case e1000_media_type_copper:
			/* Force link up (Must be done before the PHY writes) */
			ctrl = E1000_READ_REG(hw, E1000_CTRL);
			ctrl |= E1000_CTRL_SLU;	/* Force Link Up */
			E1000_WRITE_REG(hw, E1000_CTRL, ctrl);

			rctl = E1000_READ_REG(hw, E1000_RCTL);
			rctl |= (E1000_RCTL_EN |
			    E1000_RCTL_SBP |
			    E1000_RCTL_UPE |
			    E1000_RCTL_MPE |
			    E1000_RCTL_LPE |
			    E1000_RCTL_BAM);		/* 0x803E */
			E1000_WRITE_REG(hw, E1000_RCTL, rctl);

			ctrl_ext = E1000_READ_REG(hw, E1000_CTRL_EXT);
			ctrl_ext |= (E1000_CTRL_EXT_SDP4_DATA |
			    E1000_CTRL_EXT_SDP6_DATA |
			    E1000_CTRL_EXT_SDP3_DATA |
			    E1000_CTRL_EXT_SDP4_DIR |
			    E1000_CTRL_EXT_SDP6_DIR |
			    E1000_CTRL_EXT_SDP3_DIR);	/* 0x0DD0 */
			E1000_WRITE_REG(hw, E1000_CTRL_EXT, ctrl_ext);

			/*
			 * This sequence tunes the PHY's SDP and no customer
			 * settable values. For background, see comments above
			 * e1000g_set_internal_loopback().
			 */
			(void) e1000_write_phy_reg(hw, 0x0, 0x140);
			msec_delay(10);
			(void) e1000_write_phy_reg(hw, 0x9, 0x1A00);
			(void) e1000_write_phy_reg(hw, 0x12, 0xC10);
			(void) e1000_write_phy_reg(hw, 0x12, 0x1C10);
			(void) e1000_write_phy_reg(hw, 0x1F37, 0x76);
			(void) e1000_write_phy_reg(hw, 0x1F33, 0x1);
			(void) e1000_write_phy_reg(hw, 0x1F33, 0x0);

			(void) e1000_write_phy_reg(hw, 0x1F35, 0x65);
			(void) e1000_write_phy_reg(hw, 0x1837, 0x3F7C);
			(void) e1000_write_phy_reg(hw, 0x1437, 0x3FDC);
			(void) e1000_write_phy_reg(hw, 0x1237, 0x3F7C);
			(void) e1000_write_phy_reg(hw, 0x1137, 0x3FDC);

			msec_delay(50);
			break;
		case e1000_media_type_fiber:
		case e1000_media_type_internal_serdes:
			status = E1000_READ_REG(hw, E1000_STATUS);
			if (((status & E1000_STATUS_LU) == 0) ||
			    (hw->phy.media_type ==
			    e1000_media_type_internal_serdes)) {
				ctrl = E1000_READ_REG(hw, E1000_CTRL);
				ctrl |= E1000_CTRL_ILOS | E1000_CTRL_SLU;
				E1000_WRITE_REG(hw, E1000_CTRL, ctrl);
			}

			/* Disable autoneg by setting bit 31 of TXCW to zero */
			txcw = E1000_READ_REG(hw, E1000_TXCW);
			txcw &= ~((uint32_t)1 << 31);
			E1000_WRITE_REG(hw, E1000_TXCW, txcw);

			/*
			 * Write 0x410 to Serdes Control register
			 * to enable Serdes analog loopback
			 */
			E1000_WRITE_REG(hw, E1000_SCTL, 0x0410);
			msec_delay(10);
			break;
		default:
			break;
		}
		break;
	case e1000_82574:
	case e1000_80003es2lan:
	case e1000_ich9lan:
	case e1000_ich10lan:
		(void) e1000_read_phy_reg(hw, GG82563_REG(6, 16), &phydata);
		(void) e1000_write_phy_reg(hw, GG82563_REG(6, 16),
		    phydata | (1 << 5));
		Adapter->param_adv_autoneg = 1;
		Adapter->param_adv_1000fdx = 1;
		(void) e1000g_reset_link(Adapter);
		break;
	}
}

static void
e1000g_set_external_loopback_100(struct e1000g *Adapter)
{
	struct e1000_hw *hw;
	uint32_t ctrl;
	uint16_t phy_ctrl;

	hw = &Adapter->shared;

	/* Disable Smart Power Down */
	phy_spd_state(hw, B_FALSE);

	phy_ctrl = (MII_CR_FULL_DUPLEX |
	    MII_CR_SPEED_100);

	/* Force 100/FD, reset PHY */
	(void) e1000_write_phy_reg(hw, PHY_CONTROL,
	    phy_ctrl | MII_CR_RESET);	/* 0xA100 */
	msec_delay(10);

	/* Force 100/FD */
	(void) e1000_write_phy_reg(hw, PHY_CONTROL,
	    phy_ctrl);			/* 0x2100 */
	msec_delay(10);

	/* Now setup the MAC to the same speed/duplex as the PHY. */
	ctrl = E1000_READ_REG(hw, E1000_CTRL);
	ctrl &= ~E1000_CTRL_SPD_SEL;	/* Clear the speed sel bits */
	ctrl |= (E1000_CTRL_SLU |	/* Force Link Up */
	    E1000_CTRL_FRCSPD |		/* Set the Force Speed Bit */
	    E1000_CTRL_FRCDPX |		/* Set the Force Duplex Bit */
	    E1000_CTRL_SPD_100 |	/* Force Speed to 100 */
	    E1000_CTRL_FD);		/* Force Duplex to FULL */

	E1000_WRITE_REG(hw, E1000_CTRL, ctrl);
}

static void
e1000g_set_external_loopback_10(struct e1000g *Adapter)
{
	struct e1000_hw *hw;
	uint32_t ctrl;
	uint16_t phy_ctrl;

	hw = &Adapter->shared;

	/* Disable Smart Power Down */
	phy_spd_state(hw, B_FALSE);

	phy_ctrl = (MII_CR_FULL_DUPLEX |
	    MII_CR_SPEED_10);

	/* Force 10/FD, reset PHY */
	(void) e1000_write_phy_reg(hw, PHY_CONTROL,
	    phy_ctrl | MII_CR_RESET);	/* 0x8100 */
	msec_delay(10);

	/* Force 10/FD */
	(void) e1000_write_phy_reg(hw, PHY_CONTROL,
	    phy_ctrl);			/* 0x0100 */
	msec_delay(10);

	/* Now setup the MAC to the same speed/duplex as the PHY. */
	ctrl = E1000_READ_REG(hw, E1000_CTRL);
	ctrl &= ~E1000_CTRL_SPD_SEL;	/* Clear the speed sel bits */
	ctrl |= (E1000_CTRL_SLU |	/* Force Link Up */
	    E1000_CTRL_FRCSPD |		/* Set the Force Speed Bit */
	    E1000_CTRL_FRCDPX |		/* Set the Force Duplex Bit */
	    E1000_CTRL_SPD_10 |		/* Force Speed to 10 */
	    E1000_CTRL_FD);		/* Force Duplex to FULL */

	E1000_WRITE_REG(hw, E1000_CTRL, ctrl);
}

#ifdef __sparc
static boolean_t
e1000g_find_mac_address(struct e1000g *Adapter)
{
	struct e1000_hw *hw = &Adapter->shared;
	uchar_t *bytes;
	struct ether_addr sysaddr;
	uint_t nelts;
	int err;
	boolean_t found = B_FALSE;

	/*
	 * The "vendor's factory-set address" may already have
	 * been extracted from the chip, but if the property
	 * "local-mac-address" is set we use that instead.
	 *
	 * We check whether it looks like an array of 6
	 * bytes (which it should, if OBP set it).  If we can't
	 * make sense of it this way, we'll ignore it.
	 */
	err = ddi_prop_lookup_byte_array(DDI_DEV_T_ANY, Adapter->dip,
	    DDI_PROP_DONTPASS, "local-mac-address", &bytes, &nelts);
	if (err == DDI_PROP_SUCCESS) {
		if (nelts == ETHERADDRL) {
			while (nelts--)
				hw->mac.addr[nelts] = bytes[nelts];
			found = B_TRUE;
		}
		ddi_prop_free(bytes);
	}

	/*
	 * Look up the OBP property "local-mac-address?". If the user has set
	 * 'local-mac-address? = false', use "the system address" instead.
	 */
	if (ddi_prop_lookup_byte_array(DDI_DEV_T_ANY, Adapter->dip, 0,
	    "local-mac-address?", &bytes, &nelts) == DDI_PROP_SUCCESS) {
		if (strncmp("false", (caddr_t)bytes, (size_t)nelts) == 0) {
			if (localetheraddr(NULL, &sysaddr) != 0) {
				bcopy(&sysaddr, hw->mac.addr, ETHERADDRL);
				found = B_TRUE;
			}
		}
		ddi_prop_free(bytes);
	}

	/*
	 * Finally(!), if there's a valid "mac-address" property (created
	 * if we netbooted from this interface), we must use this instead
	 * of any of the above to ensure that the NFS/install server doesn't
	 * get confused by the address changing as Solaris takes over!
	 */
	err = ddi_prop_lookup_byte_array(DDI_DEV_T_ANY, Adapter->dip,
	    DDI_PROP_DONTPASS, "mac-address", &bytes, &nelts);
	if (err == DDI_PROP_SUCCESS) {
		if (nelts == ETHERADDRL) {
			while (nelts--)
				hw->mac.addr[nelts] = bytes[nelts];
			found = B_TRUE;
		}
		ddi_prop_free(bytes);
	}

	if (found) {
		bcopy(hw->mac.addr, hw->mac.perm_addr,
		    ETHERADDRL);
	}

	return (found);
}
#endif

static int
e1000g_add_intrs(struct e1000g *Adapter)
{
	dev_info_t *devinfo;
	int intr_types;
	int rc;

	devinfo = Adapter->dip;

	/* Get supported interrupt types */
	rc = ddi_intr_get_supported_types(devinfo, &intr_types);

	if (rc != DDI_SUCCESS) {
		E1000G_DEBUGLOG_1(Adapter, E1000G_WARN_LEVEL,
		    "Get supported interrupt types failed: %d\n", rc);
		return (DDI_FAILURE);
	}

	/*
	 * Based on Intel Technical Advisory document (TA-160), there are some
	 * cases where some older Intel PCI-X NICs may "advertise" to the OS
	 * that it supports MSI, but in fact has problems.
	 * So we should only enable MSI for PCI-E NICs and disable MSI for old
	 * PCI/PCI-X NICs.
	 */
	if (Adapter->shared.mac.type < e1000_82571)
		Adapter->msi_enable = B_FALSE;

	if ((intr_types & DDI_INTR_TYPE_MSI) && Adapter->msi_enable) {
		rc = e1000g_intr_add(Adapter, DDI_INTR_TYPE_MSI);

		if (rc != DDI_SUCCESS) {
			/* EMPTY */
			E1000G_DEBUGLOG_0(Adapter, E1000G_WARN_LEVEL,
			    "Add MSI failed, trying Legacy interrupts\n");
		} else {
			Adapter->intr_type = DDI_INTR_TYPE_MSI;
		}
	}

	if ((Adapter->intr_type == 0) &&
	    (intr_types & DDI_INTR_TYPE_FIXED)) {
		rc = e1000g_intr_add(Adapter, DDI_INTR_TYPE_FIXED);

		if (rc != DDI_SUCCESS) {
			E1000G_DEBUGLOG_0(Adapter, E1000G_WARN_LEVEL,
			    "Add Legacy interrupts failed\n");
			return (DDI_FAILURE);
		}

		Adapter->intr_type = DDI_INTR_TYPE_FIXED;
	}

	if (Adapter->intr_type == 0) {
		E1000G_DEBUGLOG_0(Adapter, E1000G_WARN_LEVEL,
		    "No interrupts registered\n");
		return (DDI_FAILURE);
	}

	return (DDI_SUCCESS);
}

/*
 * e1000g_intr_add() handles MSI/Legacy interrupts
 */
static int
e1000g_intr_add(struct e1000g *Adapter, int intr_type)
{
	dev_info_t *devinfo;
	int count, avail, actual;
	int x, y, rc, inum = 0;
	int flag;
	ddi_intr_handler_t *intr_handler;

	devinfo = Adapter->dip;

	/* get number of interrupts */
	rc = ddi_intr_get_nintrs(devinfo, intr_type, &count);
	if ((rc != DDI_SUCCESS) || (count == 0)) {
		E1000G_DEBUGLOG_2(Adapter, E1000G_WARN_LEVEL,
		    "Get interrupt number failed. Return: %d, count: %d\n",
		    rc, count);
		return (DDI_FAILURE);
	}

	/* get number of available interrupts */
	rc = ddi_intr_get_navail(devinfo, intr_type, &avail);
	if ((rc != DDI_SUCCESS) || (avail == 0)) {
		E1000G_DEBUGLOG_2(Adapter, E1000G_WARN_LEVEL,
		    "Get interrupt available number failed. "
		    "Return: %d, available: %d\n", rc, avail);
		return (DDI_FAILURE);
	}

	if (avail < count) {
		/* EMPTY */
		E1000G_DEBUGLOG_2(Adapter, E1000G_WARN_LEVEL,
		    "Interrupts count: %d, available: %d\n",
		    count, avail);
	}

	/* Allocate an array of interrupt handles */
	Adapter->intr_size = count * sizeof (ddi_intr_handle_t);
	Adapter->htable = kmem_alloc(Adapter->intr_size, KM_SLEEP);

	/* Set NORMAL behavior for both MSI and FIXED interrupt */
	flag = DDI_INTR_ALLOC_NORMAL;

	/* call ddi_intr_alloc() */
	rc = ddi_intr_alloc(devinfo, Adapter->htable, intr_type, inum,
	    count, &actual, flag);

	if ((rc != DDI_SUCCESS) || (actual == 0)) {
		E1000G_DEBUGLOG_1(Adapter, E1000G_WARN_LEVEL,
		    "Allocate interrupts failed: %d\n", rc);

		kmem_free(Adapter->htable, Adapter->intr_size);
		return (DDI_FAILURE);
	}

	if (actual < count) {
		/* EMPTY */
		E1000G_DEBUGLOG_2(Adapter, E1000G_WARN_LEVEL,
		    "Interrupts requested: %d, received: %d\n",
		    count, actual);
	}

	Adapter->intr_cnt = actual;

	/* Get priority for first msi, assume remaining are all the same */
	rc = ddi_intr_get_pri(Adapter->htable[0], &Adapter->intr_pri);

	if (rc != DDI_SUCCESS) {
		E1000G_DEBUGLOG_1(Adapter, E1000G_WARN_LEVEL,
		    "Get interrupt priority failed: %d\n", rc);

		/* Free already allocated intr */
		for (y = 0; y < actual; y++)
			(void) ddi_intr_free(Adapter->htable[y]);

		kmem_free(Adapter->htable, Adapter->intr_size);
		return (DDI_FAILURE);
	}

	/*
	 * In Legacy Interrupt mode, for PCI-Express adapters, we should
	 * use the interrupt service routine e1000g_intr_pciexpress()
	 * to avoid interrupt stealing when sharing interrupt with other
	 * devices.
	 */
	if (Adapter->shared.mac.type < e1000_82571)
		intr_handler = (ddi_intr_handler_t *)e1000g_intr;
	else
		intr_handler = (ddi_intr_handler_t *)e1000g_intr_pciexpress;

	/* Call ddi_intr_add_handler() */
	for (x = 0; x < actual; x++) {
		rc = ddi_intr_add_handler(Adapter->htable[x],
		    intr_handler, (caddr_t)Adapter, NULL);

		if (rc != DDI_SUCCESS) {
			E1000G_DEBUGLOG_1(Adapter, E1000G_WARN_LEVEL,
			    "Add interrupt handler failed: %d\n", rc);

			/* Remove already added handler */
			for (y = 0; y < x; y++)
				(void) ddi_intr_remove_handler(
				    Adapter->htable[y]);

			/* Free already allocated intr */
			for (y = 0; y < actual; y++)
				(void) ddi_intr_free(Adapter->htable[y]);

			kmem_free(Adapter->htable, Adapter->intr_size);
			return (DDI_FAILURE);
		}
	}

	rc = ddi_intr_get_cap(Adapter->htable[0], &Adapter->intr_cap);

	if (rc != DDI_SUCCESS) {
		E1000G_DEBUGLOG_1(Adapter, E1000G_WARN_LEVEL,
		    "Get interrupt cap failed: %d\n", rc);

		/* Free already allocated intr */
		for (y = 0; y < actual; y++) {
			(void) ddi_intr_remove_handler(Adapter->htable[y]);
			(void) ddi_intr_free(Adapter->htable[y]);
		}

		kmem_free(Adapter->htable, Adapter->intr_size);
		return (DDI_FAILURE);
	}

	return (DDI_SUCCESS);
}

static int
e1000g_rem_intrs(struct e1000g *Adapter)
{
	int x;
	int rc;

	for (x = 0; x < Adapter->intr_cnt; x++) {
		rc = ddi_intr_remove_handler(Adapter->htable[x]);
		if (rc != DDI_SUCCESS) {
			E1000G_DEBUGLOG_1(Adapter, E1000G_WARN_LEVEL,
			    "Remove intr handler failed: %d\n", rc);
			return (DDI_FAILURE);
		}

		rc = ddi_intr_free(Adapter->htable[x]);
		if (rc != DDI_SUCCESS) {
			E1000G_DEBUGLOG_1(Adapter, E1000G_WARN_LEVEL,
			    "Free intr failed: %d\n", rc);
			return (DDI_FAILURE);
		}
	}

	kmem_free(Adapter->htable, Adapter->intr_size);

	return (DDI_SUCCESS);
}

static int
e1000g_enable_intrs(struct e1000g *Adapter)
{
	int x;
	int rc;

	/* Enable interrupts */
	if (Adapter->intr_cap & DDI_INTR_FLAG_BLOCK) {
		/* Call ddi_intr_block_enable() for MSI */
		rc = ddi_intr_block_enable(Adapter->htable,
		    Adapter->intr_cnt);
		if (rc != DDI_SUCCESS) {
			E1000G_DEBUGLOG_1(Adapter, E1000G_WARN_LEVEL,
			    "Enable block intr failed: %d\n", rc);
			return (DDI_FAILURE);
		}
	} else {
		/* Call ddi_intr_enable() for Legacy/MSI non block enable */
		for (x = 0; x < Adapter->intr_cnt; x++) {
			rc = ddi_intr_enable(Adapter->htable[x]);
			if (rc != DDI_SUCCESS) {
				E1000G_DEBUGLOG_1(Adapter, E1000G_WARN_LEVEL,
				    "Enable intr failed: %d\n", rc);
				return (DDI_FAILURE);
			}
		}
	}

	return (DDI_SUCCESS);
}

static int
e1000g_disable_intrs(struct e1000g *Adapter)
{
	int x;
	int rc;

	/* Disable all interrupts */
	if (Adapter->intr_cap & DDI_INTR_FLAG_BLOCK) {
		rc = ddi_intr_block_disable(Adapter->htable,
		    Adapter->intr_cnt);
		if (rc != DDI_SUCCESS) {
			E1000G_DEBUGLOG_1(Adapter, E1000G_WARN_LEVEL,
			    "Disable block intr failed: %d\n", rc);
			return (DDI_FAILURE);
		}
	} else {
		for (x = 0; x < Adapter->intr_cnt; x++) {
			rc = ddi_intr_disable(Adapter->htable[x]);
			if (rc != DDI_SUCCESS) {
				E1000G_DEBUGLOG_1(Adapter, E1000G_WARN_LEVEL,
				    "Disable intr failed: %d\n", rc);
				return (DDI_FAILURE);
			}
		}
	}

	return (DDI_SUCCESS);
}

/*
 * e1000g_get_phy_state - get the state of PHY registers, save in the adapter
 */
static void
e1000g_get_phy_state(struct e1000g *Adapter)
{
	struct e1000_hw *hw = &Adapter->shared;

	if (hw->phy.media_type == e1000_media_type_copper) {
		(void) e1000_read_phy_reg(hw, PHY_CONTROL, &Adapter->phy_ctrl);
		(void) e1000_read_phy_reg(hw, PHY_STATUS, &Adapter->phy_status);
		(void) e1000_read_phy_reg(hw, PHY_AUTONEG_ADV,
		    &Adapter->phy_an_adv);
		(void) e1000_read_phy_reg(hw, PHY_AUTONEG_EXP,
		    &Adapter->phy_an_exp);
		(void) e1000_read_phy_reg(hw, PHY_EXT_STATUS,
		    &Adapter->phy_ext_status);
		(void) e1000_read_phy_reg(hw, PHY_1000T_CTRL,
		    &Adapter->phy_1000t_ctrl);
		(void) e1000_read_phy_reg(hw, PHY_1000T_STATUS,
		    &Adapter->phy_1000t_status);
		(void) e1000_read_phy_reg(hw, PHY_LP_ABILITY,
		    &Adapter->phy_lp_able);

		Adapter->param_autoneg_cap =
		    (Adapter->phy_status & MII_SR_AUTONEG_CAPS) ? 1 : 0;
		Adapter->param_pause_cap =
		    (Adapter->phy_an_adv & NWAY_AR_PAUSE) ? 1 : 0;
		Adapter->param_asym_pause_cap =
		    (Adapter->phy_an_adv & NWAY_AR_ASM_DIR) ? 1 : 0;
		Adapter->param_1000fdx_cap =
		    ((Adapter->phy_ext_status & IEEE_ESR_1000T_FD_CAPS) ||
		    (Adapter->phy_ext_status & IEEE_ESR_1000X_FD_CAPS)) ? 1 : 0;
		Adapter->param_1000hdx_cap =
		    ((Adapter->phy_ext_status & IEEE_ESR_1000T_HD_CAPS) ||
		    (Adapter->phy_ext_status & IEEE_ESR_1000X_HD_CAPS)) ? 1 : 0;
		Adapter->param_100t4_cap =
		    (Adapter->phy_status & MII_SR_100T4_CAPS) ? 1 : 0;
		Adapter->param_100fdx_cap =
		    ((Adapter->phy_status & MII_SR_100X_FD_CAPS) ||
		    (Adapter->phy_status & MII_SR_100T2_FD_CAPS)) ? 1 : 0;
		Adapter->param_100hdx_cap =
		    ((Adapter->phy_status & MII_SR_100X_HD_CAPS) ||
		    (Adapter->phy_status & MII_SR_100T2_HD_CAPS)) ? 1 : 0;
		Adapter->param_10fdx_cap =
		    (Adapter->phy_status & MII_SR_10T_FD_CAPS) ? 1 : 0;
		Adapter->param_10hdx_cap =
		    (Adapter->phy_status & MII_SR_10T_HD_CAPS) ? 1 : 0;

		Adapter->param_adv_autoneg = hw->mac.autoneg;
		Adapter->param_adv_pause =
		    (Adapter->phy_an_adv & NWAY_AR_PAUSE) ? 1 : 0;
		Adapter->param_adv_asym_pause =
		    (Adapter->phy_an_adv & NWAY_AR_ASM_DIR) ? 1 : 0;
		Adapter->param_adv_1000hdx =
		    (Adapter->phy_1000t_ctrl & CR_1000T_HD_CAPS) ? 1 : 0;
		Adapter->param_adv_100t4 =
		    (Adapter->phy_an_adv & NWAY_AR_100T4_CAPS) ? 1 : 0;
		if (Adapter->param_adv_autoneg == 1) {
			Adapter->param_adv_1000fdx =
			    (Adapter->phy_1000t_ctrl & CR_1000T_FD_CAPS)
			    ? 1 : 0;
			Adapter->param_adv_100fdx =
			    (Adapter->phy_an_adv & NWAY_AR_100TX_FD_CAPS)
			    ? 1 : 0;
			Adapter->param_adv_100hdx =
			    (Adapter->phy_an_adv & NWAY_AR_100TX_HD_CAPS)
			    ? 1 : 0;
			Adapter->param_adv_10fdx =
			    (Adapter->phy_an_adv & NWAY_AR_10T_FD_CAPS) ? 1 : 0;
			Adapter->param_adv_10hdx =
			    (Adapter->phy_an_adv & NWAY_AR_10T_HD_CAPS) ? 1 : 0;
		}

		Adapter->param_lp_autoneg =
		    (Adapter->phy_an_exp & NWAY_ER_LP_NWAY_CAPS) ? 1 : 0;
		Adapter->param_lp_pause =
		    (Adapter->phy_lp_able & NWAY_LPAR_PAUSE) ? 1 : 0;
		Adapter->param_lp_asym_pause =
		    (Adapter->phy_lp_able & NWAY_LPAR_ASM_DIR) ? 1 : 0;
		Adapter->param_lp_1000fdx =
		    (Adapter->phy_1000t_status & SR_1000T_LP_FD_CAPS) ? 1 : 0;
		Adapter->param_lp_1000hdx =
		    (Adapter->phy_1000t_status & SR_1000T_LP_HD_CAPS) ? 1 : 0;
		Adapter->param_lp_100t4 =
		    (Adapter->phy_lp_able & NWAY_LPAR_100T4_CAPS) ? 1 : 0;
		Adapter->param_lp_100fdx =
		    (Adapter->phy_lp_able & NWAY_LPAR_100TX_FD_CAPS) ? 1 : 0;
		Adapter->param_lp_100hdx =
		    (Adapter->phy_lp_able & NWAY_LPAR_100TX_HD_CAPS) ? 1 : 0;
		Adapter->param_lp_10fdx =
		    (Adapter->phy_lp_able & NWAY_LPAR_10T_FD_CAPS) ? 1 : 0;
		Adapter->param_lp_10hdx =
		    (Adapter->phy_lp_able & NWAY_LPAR_10T_HD_CAPS) ? 1 : 0;
	} else {
		/*
		 * 1Gig Fiber adapter only offers 1Gig Full Duplex. Meaning,
		 * it can only work with 1Gig Full Duplex Link Partner.
		 */
		Adapter->param_autoneg_cap = 0;
		Adapter->param_pause_cap = 1;
		Adapter->param_asym_pause_cap = 1;
		Adapter->param_1000fdx_cap = 1;
		Adapter->param_1000hdx_cap = 0;
		Adapter->param_100t4_cap = 0;
		Adapter->param_100fdx_cap = 0;
		Adapter->param_100hdx_cap = 0;
		Adapter->param_10fdx_cap = 0;
		Adapter->param_10hdx_cap = 0;

		Adapter->param_adv_autoneg = 0;
		Adapter->param_adv_pause = 1;
		Adapter->param_adv_asym_pause = 1;
		Adapter->param_adv_1000fdx = 1;
		Adapter->param_adv_1000hdx = 0;
		Adapter->param_adv_100t4 = 0;
		Adapter->param_adv_100fdx = 0;
		Adapter->param_adv_100hdx = 0;
		Adapter->param_adv_10fdx = 0;
		Adapter->param_adv_10hdx = 0;

		Adapter->param_lp_autoneg = 0;
		Adapter->param_lp_pause = 0;
		Adapter->param_lp_asym_pause = 0;
		Adapter->param_lp_1000fdx = 0;
		Adapter->param_lp_1000hdx = 0;
		Adapter->param_lp_100t4 = 0;
		Adapter->param_lp_100fdx = 0;
		Adapter->param_lp_100hdx = 0;
		Adapter->param_lp_10fdx = 0;
		Adapter->param_lp_10hdx = 0;
	}
}

/*
 * FMA support
 */

int
e1000g_check_acc_handle(ddi_acc_handle_t handle)
{
	ddi_fm_error_t de;

	ddi_fm_acc_err_get(handle, &de, DDI_FME_VERSION);
	ddi_fm_acc_err_clear(handle, DDI_FME_VERSION);
	return (de.fme_status);
}

int
e1000g_check_dma_handle(ddi_dma_handle_t handle)
{
	ddi_fm_error_t de;

	ddi_fm_dma_err_get(handle, &de, DDI_FME_VERSION);
	return (de.fme_status);
}

/*
 * The IO fault service error handling callback function
 */
/* ARGSUSED2 */
static int
e1000g_fm_error_cb(dev_info_t *dip, ddi_fm_error_t *err, const void *impl_data)
{
	/*
	 * as the driver can always deal with an error in any dma or
	 * access handle, we can just return the fme_status value.
	 */
	pci_ereport_post(dip, err, NULL);
	return (err->fme_status);
}

static void
e1000g_fm_init(struct e1000g *Adapter)
{
	ddi_iblock_cookie_t iblk;
	int fma_dma_flag;

	/* Only register with IO Fault Services if we have some capability */
	if (Adapter->fm_capabilities & DDI_FM_ACCCHK_CAPABLE) {
		e1000g_regs_acc_attr.devacc_attr_access = DDI_FLAGERR_ACC;
	} else {
		e1000g_regs_acc_attr.devacc_attr_access = DDI_DEFAULT_ACC;
	}

	if (Adapter->fm_capabilities & DDI_FM_DMACHK_CAPABLE) {
		fma_dma_flag = 1;
	} else {
		fma_dma_flag = 0;
	}

	(void) e1000g_set_fma_flags(fma_dma_flag);

	if (Adapter->fm_capabilities) {

		/* Register capabilities with IO Fault Services */
		ddi_fm_init(Adapter->dip, &Adapter->fm_capabilities, &iblk);

		/*
		 * Initialize pci ereport capabilities if ereport capable
		 */
		if (DDI_FM_EREPORT_CAP(Adapter->fm_capabilities) ||
		    DDI_FM_ERRCB_CAP(Adapter->fm_capabilities))
			pci_ereport_setup(Adapter->dip);

		/*
		 * Register error callback if error callback capable
		 */
		if (DDI_FM_ERRCB_CAP(Adapter->fm_capabilities))
			ddi_fm_handler_register(Adapter->dip,
			    e1000g_fm_error_cb, (void*) Adapter);
	}
}

static void
e1000g_fm_fini(struct e1000g *Adapter)
{
	/* Only unregister FMA capabilities if we registered some */
	if (Adapter->fm_capabilities) {

		/*
		 * Release any resources allocated by pci_ereport_setup()
		 */
		if (DDI_FM_EREPORT_CAP(Adapter->fm_capabilities) ||
		    DDI_FM_ERRCB_CAP(Adapter->fm_capabilities))
			pci_ereport_teardown(Adapter->dip);

		/*
		 * Un-register error callback if error callback capable
		 */
		if (DDI_FM_ERRCB_CAP(Adapter->fm_capabilities))
			ddi_fm_handler_unregister(Adapter->dip);

		/* Unregister from IO Fault Services */
		mutex_enter(&e1000g_rx_detach_lock);
		ddi_fm_fini(Adapter->dip);
		if (Adapter->priv_dip != NULL) {
			DEVI(Adapter->priv_dip)->devi_fmhdl = NULL;
		}
		mutex_exit(&e1000g_rx_detach_lock);
	}
}

void
e1000g_fm_ereport(struct e1000g *Adapter, char *detail)
{
	uint64_t ena;
	char buf[FM_MAX_CLASS];

	(void) snprintf(buf, FM_MAX_CLASS, "%s.%s", DDI_FM_DEVICE, detail);
	ena = fm_ena_generate(0, FM_ENA_FMT1);
	if (DDI_FM_EREPORT_CAP(Adapter->fm_capabilities)) {
		ddi_fm_ereport_post(Adapter->dip, buf, ena, DDI_NOSLEEP,
		    FM_VERSION, DATA_TYPE_UINT8, FM_EREPORT_VERS0, NULL);
	}
}

/*
 * quiesce(9E) entry point.
 *
 * This function is called when the system is single-threaded at high
 * PIL with preemption disabled. Therefore, this function must not be
 * blocked.
 *
 * This function returns DDI_SUCCESS on success, or DDI_FAILURE on failure.
 * DDI_FAILURE indicates an error condition and should almost never happen.
 */
static int
e1000g_quiesce(dev_info_t *devinfo)
{
	struct e1000g *Adapter;

	Adapter = (struct e1000g *)ddi_get_driver_private(devinfo);

	if (Adapter == NULL)
		return (DDI_FAILURE);

	e1000g_clear_all_interrupts(Adapter);

	(void) e1000_reset_hw(&Adapter->shared);

	/* Setup our HW Tx Head & Tail descriptor pointers */
	E1000_WRITE_REG(&Adapter->shared, E1000_TDH(0), 0);
	E1000_WRITE_REG(&Adapter->shared, E1000_TDT(0), 0);

	/* Setup our HW Rx Head & Tail descriptor pointers */
	E1000_WRITE_REG(&Adapter->shared, E1000_RDH(0), 0);
	E1000_WRITE_REG(&Adapter->shared, E1000_RDT(0), 0);

	return (DDI_SUCCESS);
}

static int
e1000g_get_def_val(struct e1000g *Adapter, mac_prop_id_t pr_num,
    uint_t pr_valsize, void *pr_val)
{
	link_flowctrl_t fl;
	struct e1000_hw *hw = &Adapter->shared;
	int err = 0;

	ASSERT(pr_valsize > 0);
	switch (pr_num) {
	case MAC_PROP_AUTONEG:
		if (hw->phy.media_type != e1000_media_type_copper)
			*(uint8_t *)pr_val = 0;
		else
			*(uint8_t *)pr_val =
			    ((Adapter->phy_status & MII_SR_AUTONEG_CAPS)
			    ? 1 : 0);
		break;
	case MAC_PROP_FLOWCTRL:
		if (pr_valsize < sizeof (link_flowctrl_t))
			return (EINVAL);
		fl = LINK_FLOWCTRL_BI;
		bcopy(&fl, pr_val, sizeof (fl));
		break;
	case MAC_PROP_ADV_1000FDX_CAP:
	case MAC_PROP_EN_1000FDX_CAP:
		if (hw->phy.media_type != e1000_media_type_copper)
			*(uint8_t *)pr_val = 1;
		else
			*(uint8_t *)pr_val =
			    ((Adapter->phy_ext_status &
			    IEEE_ESR_1000T_FD_CAPS) ||
			    (Adapter->phy_ext_status & IEEE_ESR_1000X_FD_CAPS))
			    ? 1 : 0;
		break;
	case MAC_PROP_ADV_1000HDX_CAP:
	case MAC_PROP_EN_1000HDX_CAP:
		*(uint8_t *)pr_val = 0;
		break;
	case MAC_PROP_ADV_100FDX_CAP:
	case MAC_PROP_EN_100FDX_CAP:
		if (hw->phy.media_type != e1000_media_type_copper)
			*(uint8_t *)pr_val = 0;
		else
			*(uint8_t *)pr_val =
			    ((Adapter->phy_status & MII_SR_100X_FD_CAPS) ||
			    (Adapter->phy_status & MII_SR_100T2_FD_CAPS))
			    ? 1 : 0;
		break;
	case MAC_PROP_ADV_100HDX_CAP:
	case MAC_PROP_EN_100HDX_CAP:
		if (hw->phy.media_type != e1000_media_type_copper)
			*(uint8_t *)pr_val = 0;
		else
			*(uint8_t *)pr_val =
			    ((Adapter->phy_status & MII_SR_100X_HD_CAPS) ||
			    (Adapter->phy_status & MII_SR_100T2_HD_CAPS))
			    ? 1 : 0;
		break;
	case MAC_PROP_ADV_10FDX_CAP:
	case MAC_PROP_EN_10FDX_CAP:
		if (hw->phy.media_type != e1000_media_type_copper)
			*(uint8_t *)pr_val = 0;
		else
			*(uint8_t *)pr_val =
			    (Adapter->phy_status & MII_SR_10T_FD_CAPS) ? 1 : 0;
		break;
	case MAC_PROP_ADV_10HDX_CAP:
	case MAC_PROP_EN_10HDX_CAP:
		if (hw->phy.media_type != e1000_media_type_copper)
			*(uint8_t *)pr_val = 0;
		else
			*(uint8_t *)pr_val =
			    (Adapter->phy_status & MII_SR_10T_HD_CAPS) ? 1 : 0;
		break;
	default:
		err = ENOTSUP;
		break;
	}
	return (err);
}

/*
 * synchronize the adv* and en* parameters.
 *
 * See comments in <sys/dld.h> for details of the *_en_*
 * parameters. The usage of ndd for setting adv parameters will
 * synchronize all the en parameters with the e1000g parameters,
 * implicitly disabling any settings made via dladm.
 */
static void
e1000g_param_sync(struct e1000g *Adapter)
{
	Adapter->param_en_1000fdx = Adapter->param_adv_1000fdx;
	Adapter->param_en_1000hdx = Adapter->param_adv_1000hdx;
	Adapter->param_en_100fdx = Adapter->param_adv_100fdx;
	Adapter->param_en_100hdx = Adapter->param_adv_100hdx;
	Adapter->param_en_10fdx = Adapter->param_adv_10fdx;
	Adapter->param_en_10hdx = Adapter->param_adv_10hdx;
}

/*
 * e1000g_get_driver_control - tell manageability firmware that the driver
 * has control.
 */
static void
e1000g_get_driver_control(struct e1000_hw *hw)
{
	uint32_t ctrl_ext;
	uint32_t swsm;

	/* tell manageability firmware the driver has taken over */
	switch (hw->mac.type) {
	case e1000_82573:
		swsm = E1000_READ_REG(hw, E1000_SWSM);
		E1000_WRITE_REG(hw, E1000_SWSM, swsm | E1000_SWSM_DRV_LOAD);
		break;
	case e1000_82571:
	case e1000_82572:
	case e1000_82574:
	case e1000_80003es2lan:
	case e1000_ich8lan:
	case e1000_ich9lan:
	case e1000_ich10lan:
	case e1000_pchlan:
	case e1000_pch2lan:
		ctrl_ext = E1000_READ_REG(hw, E1000_CTRL_EXT);
		E1000_WRITE_REG(hw, E1000_CTRL_EXT,
		    ctrl_ext | E1000_CTRL_EXT_DRV_LOAD);
		break;
	default:
		/* no manageability firmware: do nothing */
		break;
	}
}

/*
 * e1000g_release_driver_control - tell manageability firmware that the driver
 * has released control.
 */
static void
e1000g_release_driver_control(struct e1000_hw *hw)
{
	uint32_t ctrl_ext;
	uint32_t swsm;

	/* tell manageability firmware the driver has released control */
	switch (hw->mac.type) {
	case e1000_82573:
		swsm = E1000_READ_REG(hw, E1000_SWSM);
		E1000_WRITE_REG(hw, E1000_SWSM, swsm & ~E1000_SWSM_DRV_LOAD);
		break;
	case e1000_82571:
	case e1000_82572:
	case e1000_82574:
	case e1000_80003es2lan:
	case e1000_ich8lan:
	case e1000_ich9lan:
	case e1000_ich10lan:
	case e1000_pchlan:
	case e1000_pch2lan:
		ctrl_ext = E1000_READ_REG(hw, E1000_CTRL_EXT);
		E1000_WRITE_REG(hw, E1000_CTRL_EXT,
		    ctrl_ext & ~E1000_CTRL_EXT_DRV_LOAD);
		break;
	default:
		/* no manageability firmware: do nothing */
		break;
	}
}

/*
 * Restore e1000g promiscuous mode.
 */
static void
e1000g_restore_promisc(struct e1000g *Adapter)
{
	if (Adapter->e1000g_promisc) {
		uint32_t rctl;

		rctl = E1000_READ_REG(&Adapter->shared, E1000_RCTL);
		rctl |= (E1000_RCTL_UPE | E1000_RCTL_MPE | E1000_RCTL_BAM);
		E1000_WRITE_REG(&Adapter->shared, E1000_RCTL, rctl);
	}
}<|MERGE_RESOLUTION|>--- conflicted
+++ resolved
@@ -23,11 +23,7 @@
  */
 
 /*
-<<<<<<< HEAD
- * Copyright 2011 Nexenta Systems, Inc. All rights reserved.
-=======
  * Copyright 2013 Nexenta Systems, Inc. All rights reserved.
->>>>>>> de1e7f92
  */
 
 /*
