--- conflicted
+++ resolved
@@ -308,13 +308,8 @@
 		mac->rar_entry_count = E1000_RAR_ENTRIES_82580;
 	if (mac->type == e1000_i350) {
 		mac->rar_entry_count = E1000_RAR_ENTRIES_I350;
-<<<<<<< HEAD
-		/* Enable EEE default settings for i350 */
-		dev_spec->eee_disable = B_FALSE;
-=======
 		/* Disable EEE default settings for i350 */
 		dev_spec->eee_disable = B_TRUE;
->>>>>>> de1e7f92
 	}
 	/* Set if part includes ASF firmware */
 	mac->asf_firmware_present = true;
