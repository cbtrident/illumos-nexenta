--- conflicted
+++ resolved
@@ -16,13 +16,8 @@
  */
 
 /*
-<<<<<<< HEAD
  * Copyright 2017 Nexenta Systems, Inc.
- * Copyright 2015 Citrus IT Limited. All rights reserved.
-=======
- * Copyright 2013 Nexenta Systems, Inc.  All rights reserved.
  * Copyright 2015, 2017 Citrus IT Limited. All rights reserved.
->>>>>>> 4dfc19d7
  * Copyright 2015 Garrett D'Amore <garrett@damore.org>
  */
 
