--- conflicted
+++ resolved
@@ -19,14 +19,9 @@
 /*
  * blkdev driver for NVMe compliant storage devices
  *
-<<<<<<< HEAD
- * This driver was written to conform to version 1.1b of the NVMe specification.
- * It may work with newer versions, but that is completely untested.
-=======
  * This driver was written to conform to version 1.2.1 of the NVMe
  * specification.  It may work with newer versions, but that is completely
  * untested and disabled by default.
->>>>>>> 4dfc19d7
  *
  * The driver has only been tested on x86 systems and will not work on big-
  * endian systems without changes to the code accessing registers and data
@@ -201,7 +196,7 @@
  * The following driver properties can be changed to control some aspects of the
  * drivers operation:
  * - strict-version: can be set to 0 to allow devices conforming to newer
- *   versions to be used
+ *   versions or namespaces with EUI64 to be used
  * - ignore-unknown-vendor-status: can be set to 1 to not handle any vendor
  *   specific command status as a fatal error leading device faulting
  * - admin-queue-len: the maximum length of the admin queue (16-4096)
@@ -251,11 +246,8 @@
 #include <sys/archsystm.h>
 #include <sys/sata/sata_hba.h>
 #include <sys/stat.h>
-<<<<<<< HEAD
-=======
 #include <sys/policy.h>
 #include <sys/list.h>
->>>>>>> 4dfc19d7
 
 #include <sys/nvme.h>
 
@@ -309,18 +301,6 @@
 static int nvme_check_generic_cmd_status(nvme_cmd_t *);
 static inline int nvme_check_cmd_status(nvme_cmd_t *);
 
-<<<<<<< HEAD
-static void nvme_abort_cmd(nvme_cmd_t *);
-static int nvme_async_event(nvme_t *);
-static int nvme_get_logpage(nvme_t *, void **, size_t *, uint8_t, ...);
-static void *nvme_identify(nvme_t *, uint32_t);
-static boolean_t nvme_set_features(nvme_t *, uint32_t, uint8_t, uint32_t,
-    uint32_t *);
-static boolean_t nvme_get_features(nvme_t *, uint32_t, uint8_t, uint32_t *,
-    void **, size_t *);
-static boolean_t nvme_write_cache_set(nvme_t *, boolean_t);
-static int nvme_set_nqueues(nvme_t *, uint16_t);
-=======
 static int nvme_abort_cmd(nvme_cmd_t *, uint_t);
 static void nvme_async_event(nvme_t *);
 static int nvme_format_nvm(nvme_t *, uint32_t, uint8_t, boolean_t, uint8_t,
@@ -333,7 +313,6 @@
     void **, size_t *);
 static int nvme_write_cache_set(nvme_t *, boolean_t);
 static int nvme_set_nqueues(nvme_t *, uint16_t *);
->>>>>>> 4dfc19d7
 
 static void nvme_free_dma(nvme_dma_t *);
 static int nvme_zalloc_dma(nvme_t *, size_t, uint_t, ddi_dma_attr_t *,
@@ -368,16 +347,6 @@
 
 static void nvme_prepare_devid(nvme_t *, uint32_t);
 
-<<<<<<< HEAD
-static int nvme_devctl_open(dev_t *, int, int, cred_t *);
-static int nvme_devctl_close(dev_t, int, int, cred_t *);
-static int nvme_devctl_ioctl(dev_t, int, intptr_t, int, cred_t *, int *);
-
-#define	NVME_MINOR_INST_SHIFT	14
-#define	NVME_MINOR(inst, nsid)	(((inst) << NVME_MINOR_INST_SHIFT) | (nsid))
-#define	NVME_MINOR_INST(minor)	((minor) >> NVME_MINOR_INST_SHIFT)
-#define	NVME_MINOR_NSID(minor)	((minor) & ((1 << NVME_MINOR_INST_SHIFT) - 1))
-=======
 static int nvme_open(dev_t *, int, int, cred_t *);
 static int nvme_close(dev_t, int, int, cred_t *);
 static int nvme_ioctl(dev_t, int, intptr_t, int, cred_t *, int *);
@@ -387,7 +356,6 @@
 #define	NVME_MINOR_INST(minor)	((minor) >> NVME_MINOR_INST_SHIFT)
 #define	NVME_MINOR_NSID(minor)	((minor) & ((1 << NVME_MINOR_INST_SHIFT) - 1))
 #define	NVME_MINOR_MAX		(NVME_MINOR(1, 0) - 2)
->>>>>>> 4dfc19d7
 
 static void *nvme_state;
 static kmem_cache_t *nvme_cmd_cache;
@@ -465,23 +433,14 @@
 };
 
 static struct cb_ops nvme_cb_ops = {
-<<<<<<< HEAD
-	.cb_open	= nvme_devctl_open,
-	.cb_close	= nvme_devctl_close,
-=======
 	.cb_open	= nvme_open,
 	.cb_close	= nvme_close,
->>>>>>> 4dfc19d7
 	.cb_strategy	= nodev,
 	.cb_print	= nodev,
 	.cb_dump	= nodev,
 	.cb_read	= nodev,
 	.cb_write	= nodev,
-<<<<<<< HEAD
-	.cb_ioctl	= nvme_devctl_ioctl,
-=======
 	.cb_ioctl	= nvme_ioctl,
->>>>>>> 4dfc19d7
 	.cb_devmap	= nodev,
 	.cb_mmap	= nodev,
 	.cb_segmap	= nodev,
@@ -528,7 +487,6 @@
 	.o_sync_cache	= nvme_bd_sync,
 	.o_read		= nvme_bd_read,
 	.o_write	= nvme_bd_write,
-	.o_reserve	= NULL
 };
 
 /*
@@ -1673,11 +1631,7 @@
 	nvme_cmd_t *cmd = nvme_alloc_cmd(nvme, KM_SLEEP);
 	nvme_getlogpage_t getlogpage = { 0 };
 	va_list ap;
-<<<<<<< HEAD
-	int ret = DDI_FAILURE;
-=======
 	int ret;
->>>>>>> 4dfc19d7
 
 	va_start(ap, logpage);
 
@@ -1746,15 +1700,7 @@
 		    cmd->nc_dma->nd_cookie.dmac_laddress;
 	}
 
-<<<<<<< HEAD
-	if (nvme_admin_cmd(cmd, nvme_admin_cmd_timeout) != DDI_SUCCESS) {
-		dev_err(nvme->n_dip, CE_WARN,
-		    "!nvme_admin_cmd failed for GET LOG PAGE");
-		return (ret);
-	}
-=======
 	nvme_admin_cmd(cmd, nvme_admin_cmd_timeout);
->>>>>>> 4dfc19d7
 
 	if ((ret = nvme_check_cmd_status(cmd)) != 0) {
 		dev_err(nvme->n_dip, CE_WARN,
@@ -1765,11 +1711,6 @@
 
 	*buf = kmem_alloc(*bufsize, KM_SLEEP);
 	bcopy(cmd->nc_dma->nd_memp, *buf, *bufsize);
-<<<<<<< HEAD
-
-	ret = DDI_SUCCESS;
-=======
->>>>>>> 4dfc19d7
 
 fail:
 	nvme_free_cmd(cmd);
@@ -1880,156 +1821,23 @@
 	return (ret);
 }
 
-<<<<<<< HEAD
-static boolean_t
+static int
 nvme_get_features(nvme_t *nvme, uint32_t nsid, uint8_t feature, uint32_t *res,
     void **buf, size_t *bufsize)
 {
 	nvme_cmd_t *cmd = nvme_alloc_cmd(nvme, KM_SLEEP);
-	boolean_t ret = B_FALSE;
+	int ret = EINVAL;
 
 	ASSERT(res != NULL);
+
+	if (bufsize != NULL)
+		*bufsize = 0;
 
 	cmd->nc_sqid = 0;
 	cmd->nc_callback = nvme_wakeup_cmd;
 	cmd->nc_sqe.sqe_opc = NVME_OPC_GET_FEATURES;
 	cmd->nc_sqe.sqe_cdw10 = feature;
 	cmd->nc_sqe.sqe_cdw11 = *res;
-
-	switch (feature) {
-	case NVME_FEAT_ARBITRATION:
-	case NVME_FEAT_POWER_MGMT:
-	case NVME_FEAT_TEMPERATURE:
-	case NVME_FEAT_ERROR:
-	case NVME_FEAT_NQUEUES:
-	case NVME_FEAT_INTR_COAL:
-	case NVME_FEAT_INTR_VECT:
-	case NVME_FEAT_WRITE_ATOM:
-	case NVME_FEAT_ASYNC_EVENT:
-	case NVME_FEAT_PROGRESS:
-		break;
-
-	case NVME_FEAT_WRITE_CACHE:
-		if (!nvme->n_write_cache_present)
-			goto fail;
-		break;
-
-	case NVME_FEAT_LBA_RANGE:
-		if (!nvme->n_lba_range_supported)
-			goto fail;
-
-		/*
-		 * The LBA Range Type feature is optional. There doesn't seem
-		 * be a method of detecting whether it is supported other than
-		 * using it. This will cause a "invalid field in command" error,
-		 * which is normally considered a programming error and causes
-		 * panic in nvme_check_generic_cmd_status().
-		 */
-		cmd->nc_dontpanic = B_TRUE;
-		cmd->nc_sqe.sqe_nsid = nsid;
-		ASSERT(bufsize != NULL);
-		*bufsize = NVME_LBA_RANGE_BUFSIZE;
-
-		break;
-
-	case NVME_FEAT_AUTO_PST:
-		if (!nvme->n_auto_pst_supported)
-			goto fail;
-
-		ASSERT(bufsize != NULL);
-		*bufsize = NVME_AUTO_PST_BUFSIZE;
-		break;
-
-	default:
-		goto fail;
-	}
-
-	if (bufsize != NULL && *bufsize != 0) {
-		if (nvme_zalloc_dma(nvme, *bufsize, DDI_DMA_READ,
-		    &nvme->n_prp_dma_attr, &cmd->nc_dma) != DDI_SUCCESS) {
-			dev_err(nvme->n_dip, CE_WARN,
-			    "!nvme_zalloc_dma failed for GET FEATURES");
-			goto fail;
-		}
-
-		if (cmd->nc_dma->nd_ncookie > 2) {
-			dev_err(nvme->n_dip, CE_WARN,
-			    "!too many DMA cookies for GET FEATURES");
-			atomic_inc_32(&nvme->n_too_many_cookies);
-			goto fail;
-		}
-
-		cmd->nc_sqe.sqe_dptr.d_prp[0] =
-		    cmd->nc_dma->nd_cookie.dmac_laddress;
-		if (cmd->nc_dma->nd_ncookie > 1) {
-			ddi_dma_nextcookie(cmd->nc_dma->nd_dmah,
-			    &cmd->nc_dma->nd_cookie);
-			cmd->nc_sqe.sqe_dptr.d_prp[1] =
-			    cmd->nc_dma->nd_cookie.dmac_laddress;
-		}
-	}
-
-	if (nvme_admin_cmd(cmd, nvme_admin_cmd_timeout) != DDI_SUCCESS) {
-		dev_err(nvme->n_dip, CE_WARN,
-		    "!nvme_admin_cmd failed for GET FEATURES");
-		return (ret);
-	}
-
-	if (nvme_check_cmd_status(cmd)) {
-		if (feature == NVME_FEAT_LBA_RANGE &&
-		    cmd->nc_cqe.cqe_sf.sf_sct == NVME_CQE_SCT_GENERIC &&
-		    cmd->nc_cqe.cqe_sf.sf_sc == NVME_CQE_SC_GEN_INV_FLD)
-			nvme->n_lba_range_supported = B_FALSE;
-		else
-			dev_err(nvme->n_dip, CE_WARN,
-			    "!GET FEATURES %d failed with sct = %x, sc = %x",
-			    feature, cmd->nc_cqe.cqe_sf.sf_sct,
-			    cmd->nc_cqe.cqe_sf.sf_sc);
-		goto fail;
-	}
-
-	if (bufsize != NULL && *bufsize != 0) {
-		ASSERT(buf != NULL);
-		*buf = kmem_alloc(*bufsize, KM_SLEEP);
-		bcopy(cmd->nc_dma->nd_memp, *buf, *bufsize);
-	}
-
-	*res = cmd->nc_cqe.cqe_dw0;
-	ret = B_TRUE;
-
-fail:
-	nvme_free_cmd(cmd);
-	return (ret);
-}
-
-static boolean_t
-nvme_write_cache_set(nvme_t *nvme, boolean_t enable)
-=======
-static int
-nvme_get_features(nvme_t *nvme, uint32_t nsid, uint8_t feature, uint32_t *res,
-    void **buf, size_t *bufsize)
->>>>>>> 4dfc19d7
-{
-	nvme_cmd_t *cmd = nvme_alloc_cmd(nvme, KM_SLEEP);
-	int ret = EINVAL;
-
-	ASSERT(res != NULL);
-
-	if (bufsize != NULL)
-		*bufsize = 0;
-
-<<<<<<< HEAD
-static int
-nvme_set_nqueues(nvme_t *nvme, uint16_t nqueues)
-{
-	nvme_nqueues_t nq = { 0 };
-=======
-	cmd->nc_sqid = 0;
-	cmd->nc_callback = nvme_wakeup_cmd;
-	cmd->nc_sqe.sqe_opc = NVME_OPC_GET_FEATURES;
-	cmd->nc_sqe.sqe_cdw10 = feature;
-	cmd->nc_sqe.sqe_cdw11 = *res;
->>>>>>> 4dfc19d7
 
 	switch (feature) {
 	case NVME_FEAT_ARBITRATION:
@@ -2706,92 +2514,10 @@
 	    nvme->n_namespace_count, KM_SLEEP);
 
 	for (i = 0; i != nvme->n_namespace_count; i++) {
-<<<<<<< HEAD
-		nvme_identify_nsid_t *idns;
-		int last_rp;
-
-		nvme->n_ns[i].ns_nvme = nvme;
-		mutex_init(&nvme->n_ns[i].ns_minor.nm_mutex, NULL, MUTEX_DRIVER,
-		    NULL);
-		nvme->n_ns[i].ns_idns = idns = nvme_identify(nvme, i + 1);
-
-		if (idns == NULL) {
-			dev_err(nvme->n_dip, CE_WARN,
-			    "!failed to identify namespace %d", i + 1);
-			goto fail;
-		}
-
-		nvme->n_ns[i].ns_id = i + 1;
-		nvme->n_ns[i].ns_block_count = idns->id_nsize;
-		nvme->n_ns[i].ns_block_size =
-		    1 << idns->id_lbaf[idns->id_flbas.lba_format].lbaf_lbads;
-		nvme->n_ns[i].ns_best_block_size = nvme->n_ns[i].ns_block_size;
-
-		/*
-		 * Get the EUI64 if present. Use it for devid and device node
-		 * names.
-		 */
-		if (NVME_VERSION_ATLEAST(&nvme->n_version, 1, 1))
-			bcopy(idns->id_eui64, nvme->n_ns[i].ns_eui64,
-			    sizeof (nvme->n_ns[i].ns_eui64));
-
-		/*LINTED: E_BAD_PTR_CAST_ALIGN*/
-		if (*(uint64_t *)nvme->n_ns[i].ns_eui64 != 0) {
-			uint8_t *eui64 = nvme->n_ns[i].ns_eui64;
-
-			(void) snprintf(nvme->n_ns[i].ns_name,
-			    sizeof (nvme->n_ns[i].ns_name),
-			    "%02x%02x%02x%02x%02x%02x%02x%02x",
-			    eui64[0], eui64[1], eui64[2], eui64[3],
-			    eui64[4], eui64[5], eui64[6], eui64[7]);
-		} else {
-			(void) snprintf(nvme->n_ns[i].ns_name,
-			    sizeof (nvme->n_ns[i].ns_name), "%d",
-			    nvme->n_ns[i].ns_id);
-
-			nvme_prepare_devid(nvme, nvme->n_ns[i].ns_id);
-		}
-
-		/*
-		 * Find the LBA format with no metadata and the best relative
-		 * performance. A value of 3 means "degraded", 0 is best.
-		 */
-		last_rp = 3;
-		for (int j = 0; j <= idns->id_nlbaf; j++) {
-			if (idns->id_lbaf[j].lbaf_lbads == 0)
-				break;
-			if (idns->id_lbaf[j].lbaf_ms != 0)
-				continue;
-			if (idns->id_lbaf[j].lbaf_rp >= last_rp)
-				continue;
-			last_rp = idns->id_lbaf[j].lbaf_rp;
-			nvme->n_ns[i].ns_best_block_size =
-			    1 << idns->id_lbaf[j].lbaf_lbads;
-		}
-
-		if (nvme->n_ns[i].ns_best_block_size < nvme->n_min_block_size)
-			nvme->n_ns[i].ns_best_block_size =
-			    nvme->n_min_block_size;
-
-		/*
-		 * We currently don't support namespaces that use either:
-		 * - thin provisioning
-		 * - protection information
-		 */
-		if (idns->id_nsfeat.f_thin ||
-		    idns->id_dps.dp_pinfo) {
-			dev_err(nvme->n_dip, CE_WARN,
-			    "!ignoring namespace %d, unsupported features: "
-			    "thin = %d, pinfo = %d", i + 1,
-			    idns->id_nsfeat.f_thin, idns->id_dps.dp_pinfo);
-			nvme->n_ns[i].ns_ignore = B_TRUE;
-		}
-=======
 		mutex_init(&nvme->n_ns[i].ns_minor.nm_mutex, NULL, MUTEX_DRIVER,
 		    NULL);
 		if (nvme_init_ns(nvme, i + 1) != DDI_SUCCESS)
 			goto fail;
->>>>>>> 4dfc19d7
 	}
 
 	/*
@@ -3646,11 +3372,7 @@
 }
 
 static int
-<<<<<<< HEAD
-nvme_devctl_open(dev_t *devp, int flag, int otyp, cred_t *cred_p)
-=======
 nvme_open(dev_t *devp, int flag, int otyp, cred_t *cred_p)
->>>>>>> 4dfc19d7
 {
 #ifndef __lock_lint
 	_NOTE(ARGUNUSED(cred_p));
@@ -3670,12 +3392,9 @@
 	if (nsid > nvme->n_namespace_count)
 		return (ENXIO);
 
-<<<<<<< HEAD
-=======
 	if (nvme->n_dead)
 		return (EIO);
 
->>>>>>> 4dfc19d7
 	nm = nsid == 0 ? &nvme->n_minor : &nvme->n_ns[nsid - 1].ns_minor;
 
 	mutex_enter(&nm->nm_mutex);
@@ -3701,11 +3420,7 @@
 }
 
 static int
-<<<<<<< HEAD
-nvme_devctl_close(dev_t dev, int flag, int otyp, cred_t *cred_p)
-=======
 nvme_close(dev_t dev, int flag, int otyp, cred_t *cred_p)
->>>>>>> 4dfc19d7
 {
 #ifndef __lock_lint
 	_NOTE(ARGUNUSED(cred_p));
@@ -3731,10 +3446,7 @@
 	if (nm->nm_oexcl)
 		nm->nm_oexcl = B_FALSE;
 
-<<<<<<< HEAD
-=======
 	ASSERT(nm->nm_ocnt > 0);
->>>>>>> 4dfc19d7
 	nm->nm_ocnt--;
 	mutex_exit(&nm->nm_mutex);
 
@@ -3742,242 +3454,6 @@
 }
 
 static int
-<<<<<<< HEAD
-nvme_devctl_ioctl(dev_t dev, int cmd, intptr_t arg, int mode, cred_t *cred_p,
-    int *rval_p)
-{
-#ifndef __lock_lint
-	_NOTE(ARGUNUSED(cred_p));
-	_NOTE(ARGUNUSED(rval_p));
-#endif
-	minor_t minor = getminor(dev);
-	nvme_t *nvme = ddi_get_soft_state(nvme_state, NVME_MINOR_INST(minor));
-	int nsid = NVME_MINOR_NSID(minor);
-	int rv = 0;
-	nvme_ioctl_t nioc;
-
-	if (nvme == NULL)
-		return (ENXIO);
-
-	if (nsid > nvme->n_namespace_count)
-		return (ENXIO);
-
-	if (IS_DEVCTL(cmd))
-		return (ndi_devctl_ioctl(nvme->n_dip, cmd, arg, mode, 0));
-
-#ifdef _MULTI_DATAMODEL
-	switch (ddi_model_convert_from(mode & FMODELS)) {
-	case DDI_MODEL_ILP32: {
-		nvme_ioctl32_t nioc32;
-		if (ddi_copyin((void*)arg, &nioc32, sizeof (nvme_ioctl32_t),
-		    mode) != 0)
-			return (EFAULT);
-		nioc.n_len = nioc32.n_len;
-		nioc.n_buf = nioc32.n_buf;
-		nioc.n_arg = nioc32.n_arg;
-		break;
-	}
-	case DDI_MODEL_NONE:
-#endif
-		if (ddi_copyin((void*)arg, &nioc, sizeof (nvme_ioctl_t), mode)
-		    != 0)
-			return (EFAULT);
-#ifdef _MULTI_DATAMODEL
-		break;
-	}
-#endif
-
-	switch (cmd) {
-	case NVME_IOC_IDENTIFY_CTRL:
-		/*
-		 * This makes NVME_IOC_IDENTIFY_CTRL work the same on devctl and
-		 * attachment point nodes.
-		 */
-		nsid = 0;
-		/*FALLTHRU*/
-	case NVME_IOC_IDENTIFY_NSID: {
-		void *idctl;
-
-		if (nioc.n_len < NVME_IDENTIFY_BUFSIZE)
-			return (ENOMEM);
-
-		idctl = nvme_identify(nvme, nsid);
-		if (idctl == NULL)
-			return (EIO);
-
-		if (ddi_copyout(idctl, (void *)nioc.n_buf,
-		    NVME_IDENTIFY_BUFSIZE, mode) != 0)
-			rv = EFAULT;
-
-		kmem_free(idctl, NVME_IDENTIFY_BUFSIZE);
-		break;
-	}
-	case NVME_IOC_VERSION: {
-		if (nioc.n_len < sizeof (nvme->n_version))
-			return (ENOMEM);
-
-		if (ddi_copyout(&nvme->n_version, (void *)nioc.n_buf,
-		    sizeof (nvme->n_version), mode) != 0)
-			rv = EFAULT;
-		break;
-	}
-	case NVME_IOC_CAPABILITIES: {
-		nvme_reg_cap_t cap = { 0 };
-		nvme_capabilities_t nc;
-
-		if (nioc.n_len < sizeof (nc))
-			return (ENOMEM);
-
-		cap.r = nvme_get64(nvme, NVME_REG_CAP);
-
-		/*
-		 * The MPSMIN and MPSMAX fields in the CAP register use 0 to
-		 * specify the base page size of 4k (1<<12), so add 12 here to
-		 * get the real page size value.
-		 */
-		nc.mpsmax = 1 << (12 + cap.b.cap_mpsmax);
-		nc.mpsmin = 1 << (12 + cap.b.cap_mpsmin);
-
-		if (ddi_copyout(&nc, (void *)nioc.n_buf, sizeof (nc), mode)
-		    != 0)
-			rv = EFAULT;
-		break;
-	}
-	case NVME_IOC_GET_LOGPAGE: {
-		void *log = NULL;
-		size_t bufsize = 0;
-
-		switch (nioc.n_arg) {
-		case NVME_LOGPAGE_ERROR:
-			if (nsid != 0)
-				return (EINVAL);
-			break;
-		case NVME_LOGPAGE_HEALTH:
-			if (nsid != 0 && nvme->n_idctl->id_lpa.lp_smart == 0)
-				return (EINVAL);
-
-			if (nsid == 0)
-				nsid = (uint32_t)-1;
-
-			break;
-		case NVME_LOGPAGE_FWSLOT:
-			if (nsid != 0)
-				return (EINVAL);
-			break;
-		default:
-			return (EINVAL);
-		}
-
-		if (nvme_get_logpage(nvme, &log, &bufsize, nioc.n_arg, nsid)
-		    != DDI_SUCCESS)
-			return (EIO);
-
-		if (nioc.n_len < bufsize) {
-			kmem_free(log, bufsize);
-			return (ENOMEM);
-		}
-
-		if (ddi_copyout(log, (void *)nioc.n_buf, bufsize, mode) != 0)
-			rv = EFAULT;
-
-		nioc.n_len = bufsize;
-		kmem_free(log, bufsize);
-		break;
-	}
-	case NVME_IOC_GET_FEATURES: {
-		void *buf = NULL;
-		size_t bufsize = 0;
-		uint32_t res = 0;
-		uint8_t feature;
-
-		if ((nioc.n_arg >> 32) > 0xff)
-			return (EINVAL);
-
-		feature = (uint8_t)(nioc.n_arg >> 32);
-
-		switch (feature) {
-		case NVME_FEAT_ARBITRATION:
-		case NVME_FEAT_POWER_MGMT:
-		case NVME_FEAT_TEMPERATURE:
-		case NVME_FEAT_ERROR:
-		case NVME_FEAT_NQUEUES:
-		case NVME_FEAT_INTR_COAL:
-		case NVME_FEAT_WRITE_ATOM:
-		case NVME_FEAT_ASYNC_EVENT:
-		case NVME_FEAT_PROGRESS:
-			if (nsid != 0)
-				return (EINVAL);
-			break;
-
-		case NVME_FEAT_INTR_VECT:
-			if (nsid != 0)
-				return (EINVAL);
-
-			res = nioc.n_arg & 0xffffffffUL;
-			if (res >= nvme->n_intr_cnt)
-				return (EINVAL);
-			break;
-
-		case NVME_FEAT_LBA_RANGE:
-			if (nvme->n_lba_range_supported == B_FALSE)
-				return (EINVAL);
-
-			if (nsid == 0 ||
-			    nsid > nvme->n_namespace_count)
-				return (EINVAL);
-
-			break;
-
-		case NVME_FEAT_WRITE_CACHE:
-			if (nsid != 0)
-				return (EINVAL);
-
-			if (!nvme->n_write_cache_present)
-				return (EINVAL);
-
-			break;
-
-		case NVME_FEAT_AUTO_PST:
-			if (nsid != 0)
-				return (EINVAL);
-
-			if (!nvme->n_auto_pst_supported)
-				return (EINVAL);
-
-			break;
-
-		default:
-			return (EINVAL);
-		}
-
-		if (nvme_get_features(nvme, nsid, feature, &res, &buf, &bufsize)
-		    == B_FALSE)
-			return (EIO);
-
-		if (nioc.n_len < bufsize) {
-			kmem_free(buf, bufsize);
-			return (ENOMEM);
-		}
-
-		if (buf && ddi_copyout(buf, (void*)nioc.n_buf, bufsize, mode)
-		    != 0)
-			rv = EFAULT;
-
-		kmem_free(buf, bufsize);
-		nioc.n_arg = res;
-		nioc.n_len = bufsize;
-
-		break;
-	}
-	case NVME_IOC_INTR_CNT: {
-		nioc.n_arg = nvme->n_intr_cnt;
-		break;
-	}
-	default:
-		return (EINVAL);
-	}
-
-=======
 nvme_ioctl_identify(nvme_t *nvme, int nsid, nvme_ioctl_t *nioc, int mode,
     cred_t *cred_p)
 {
@@ -4402,7 +3878,6 @@
 	else
 		rv = EINVAL;
 
->>>>>>> 4dfc19d7
 #ifdef _MULTI_DATAMODEL
 	switch (ddi_model_convert_from(mode & FMODELS)) {
 	case DDI_MODEL_ILP32: {
