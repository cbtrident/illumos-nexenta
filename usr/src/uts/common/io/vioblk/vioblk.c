/*
 * This file and its contents are supplied under the terms of the
 * Common Development and Distribution License ("CDDL"), version 1.0.
 * You may only use this file in accordance with the terms of version
 * 1.0 of the CDDL.
 *
 * A full copy of the text of the CDDL should have accompanied this
 * source.  A copy of the CDDL is also available via the Internet at
 * http://www.illumos.org/license/CDDL.
 */

/*
<<<<<<< HEAD
 * Copyright 2012 Nexenta Systems, Inc.  All rights reserved.
 * Copyright 2012 Alexey Zaytsev <alexey.zaytsev@gmail.com>
=======
 * Copyright (c) 2014, Nexenta Systems, Inc. All rights reserved.
 * Copyright (c) 2012, Alexey Zaytsev <alexey.zaytsev@gmail.com>
>>>>>>> 45405cce
 */

/*
 * VirtIO block device driver
 */

#include <sys/modctl.h>
#include <sys/blkdev.h>
#include <sys/types.h>
#include <sys/errno.h>
#include <sys/param.h>
#include <sys/stropts.h>
#include <sys/stream.h>
#include <sys/strsubr.h>
#include <sys/kmem.h>
#include <sys/conf.h>
#include <sys/devops.h>
#include <sys/ksynch.h>
#include <sys/stat.h>
#include <sys/modctl.h>
#include <sys/debug.h>
#include <sys/pci.h>
#include <sys/sysmacros.h>
#include "virtiovar.h"
#include "virtioreg.h"

/* Feature bits */
#define	VIRTIO_BLK_F_BARRIER	(1<<0)
#define	VIRTIO_BLK_F_SIZE_MAX	(1<<1)
#define	VIRTIO_BLK_F_SEG_MAX	(1<<2)
#define	VIRTIO_BLK_F_GEOMETRY	(1<<4)
#define	VIRTIO_BLK_F_RO		(1<<5)
#define	VIRTIO_BLK_F_BLK_SIZE	(1<<6)
#define	VIRTIO_BLK_F_SCSI	(1<<7)
#define	VIRTIO_BLK_F_FLUSH	(1<<9)
#define	VIRTIO_BLK_F_TOPOLOGY	(1<<10)

/* Configuration registers */
#define	VIRTIO_BLK_CONFIG_CAPACITY	0 /* 64bit */
#define	VIRTIO_BLK_CONFIG_SIZE_MAX	8 /* 32bit */
#define	VIRTIO_BLK_CONFIG_SEG_MAX	12 /* 32bit */
#define	VIRTIO_BLK_CONFIG_GEOMETRY_C	16 /* 16bit */
#define	VIRTIO_BLK_CONFIG_GEOMETRY_H	18 /* 8bit */
#define	VIRTIO_BLK_CONFIG_GEOMETRY_S	19 /* 8bit */
#define	VIRTIO_BLK_CONFIG_BLK_SIZE	20 /* 32bit */
#define	VIRTIO_BLK_CONFIG_TOPO_PBEXP	24 /* 8bit */
#define	VIRTIO_BLK_CONFIG_TOPO_ALIGN	25 /* 8bit */
#define	VIRTIO_BLK_CONFIG_TOPO_MIN_SZ	26 /* 16bit */
#define	VIRTIO_BLK_CONFIG_TOPO_OPT_SZ	28 /* 32bit */

/* Command */
#define	VIRTIO_BLK_T_IN			0
#define	VIRTIO_BLK_T_OUT		1
#define	VIRTIO_BLK_T_SCSI_CMD		2
#define	VIRTIO_BLK_T_SCSI_CMD_OUT	3
#define	VIRTIO_BLK_T_FLUSH		4
#define	VIRTIO_BLK_T_FLUSH_OUT		5
#define	VIRTIO_BLK_T_GET_ID		8
#define	VIRTIO_BLK_T_BARRIER		0x80000000

#define	VIRTIO_BLK_ID_BYTES	20 /* devid */

/* Statuses */
#define	VIRTIO_BLK_S_OK		0
#define	VIRTIO_BLK_S_IOERR	1
#define	VIRTIO_BLK_S_UNSUPP	2

#define	DEF_MAXINDIRECT		(128)
#define	DEF_MAXSECTOR		(4096)

#define	VIOBLK_POISON		0xdead0001dead0001

/*
 * Static Variables.
 */
static char vioblk_ident[] = "VirtIO block driver";

/* Request header structure */
struct vioblk_req_hdr {
	uint32_t		type;   /* VIRTIO_BLK_T_* */
	uint32_t		ioprio;
	uint64_t		sector;
};

struct vioblk_req {
	struct vioblk_req_hdr	hdr;
	uint8_t			status;
	uint8_t			unused[3];
	unsigned int		ndmac;
	ddi_dma_handle_t	dmah;
	ddi_dma_handle_t	bd_dmah;
	ddi_dma_cookie_t	dmac;
	bd_xfer_t		*xfer;
};

struct vioblk_stats {
	struct kstat_named	sts_rw_outofmemory;
	struct kstat_named	sts_rw_badoffset;
	struct kstat_named	sts_rw_queuemax;
	struct kstat_named	sts_rw_cookiesmax;
	struct kstat_named	sts_rw_cacheflush;
	struct kstat_named	sts_intr_queuemax;
	struct kstat_named	sts_intr_total;
	struct kstat_named	sts_io_errors;
	struct kstat_named	sts_unsupp_errors;
	struct kstat_named	sts_nxio_errors;
};

struct vioblk_lstats {
	uint64_t		rw_cacheflush;
	uint64_t		intr_total;
	unsigned int		rw_cookiesmax;
	unsigned int		intr_queuemax;
	unsigned int		io_errors;
	unsigned int		unsupp_errors;
	unsigned int		nxio_errors;
};

struct vioblk_softc {
	dev_info_t		*sc_dev; /* mirrors virtio_softc->sc_dev */
	struct virtio_softc	sc_virtio;
	struct virtqueue	*sc_vq;
	bd_handle_t		bd_h;
	struct vioblk_req	*sc_reqs;
	struct vioblk_stats	*ks_data;
	kstat_t			*sc_intrstat;
	uint64_t		sc_capacity;
	uint64_t		sc_nblks;
	struct vioblk_lstats	sc_stats;
	short			sc_blkflags;
	boolean_t		sc_in_poll_mode;
	boolean_t		sc_readonly;
	int			sc_blk_size;
	int			sc_pblk_size;
	int			sc_seg_max;
	int			sc_seg_size_max;
	kmutex_t		lock_devid;
	kcondvar_t		cv_devid;
	char			devid[VIRTIO_BLK_ID_BYTES + 1];
};

static int vioblk_read(void *arg, bd_xfer_t *xfer);
static int vioblk_write(void *arg, bd_xfer_t *xfer);
static int vioblk_flush(void *arg, bd_xfer_t *xfer);
static void vioblk_driveinfo(void *arg, bd_drive_t *drive);
static int vioblk_mediainfo(void *arg, bd_media_t *media);
static int vioblk_devid_init(void *, dev_info_t *, ddi_devid_t *);
uint_t vioblk_int_handler(caddr_t arg1, caddr_t arg2);

static bd_ops_t vioblk_ops = {
	BD_OPS_VERSION_0,
	vioblk_driveinfo,
	vioblk_mediainfo,
	vioblk_devid_init,
	vioblk_flush,
	vioblk_read,
	vioblk_write,
};

static int vioblk_quiesce(dev_info_t *);
static int vioblk_attach(dev_info_t *, ddi_attach_cmd_t);
static int vioblk_detach(dev_info_t *, ddi_detach_cmd_t);

static struct dev_ops vioblk_dev_ops = {
	DEVO_REV,
	0,
	ddi_no_info,
	nulldev,	/* identify */
	nulldev,	/* probe */
	vioblk_attach,	/* attach */
	vioblk_detach,	/* detach */
	nodev,		/* reset */
	NULL,		/* cb_ops */
	NULL,		/* bus_ops */
	NULL,		/* power */
	vioblk_quiesce	/* quiesce */
};



/* Standard Module linkage initialization for a Streams driver */
extern struct mod_ops mod_driverops;

static struct modldrv modldrv = {
	&mod_driverops,		/* Type of module.  This one is a driver */
	vioblk_ident,    /* short description */
	&vioblk_dev_ops	/* driver specific ops */
};

static struct modlinkage modlinkage = {
	MODREV_1,
	{
		(void *)&modldrv,
		NULL,
	},
};

ddi_device_acc_attr_t vioblk_attr = {
	DDI_DEVICE_ATTR_V0,
	DDI_NEVERSWAP_ACC,	/* virtio is always native byte order */
	DDI_STORECACHING_OK_ACC,
	DDI_DEFAULT_ACC
};

/* DMA attr for the header/status blocks. */
static ddi_dma_attr_t vioblk_req_dma_attr = {
	DMA_ATTR_V0,			/* dma_attr version	*/
	0,				/* dma_attr_addr_lo	*/
	0xFFFFFFFFFFFFFFFFull,		/* dma_attr_addr_hi	*/
	0x00000000FFFFFFFFull,		/* dma_attr_count_max	*/
	1,				/* dma_attr_align	*/
	1,				/* dma_attr_burstsizes	*/
	1,				/* dma_attr_minxfer	*/
	0xFFFFFFFFull,			/* dma_attr_maxxfer	*/
	0xFFFFFFFFFFFFFFFFull,		/* dma_attr_seg		*/
	1,				/* dma_attr_sgllen	*/
	1,				/* dma_attr_granular	*/
	0,				/* dma_attr_flags	*/
};

/* DMA attr for the data blocks. */
static ddi_dma_attr_t vioblk_bd_dma_attr = {
	DMA_ATTR_V0,			/* dma_attr version	*/
	0,				/* dma_attr_addr_lo	*/
	0xFFFFFFFFFFFFFFFFull,		/* dma_attr_addr_hi	*/
	0x00000000FFFFFFFFull,		/* dma_attr_count_max	*/
	1,				/* dma_attr_align	*/
	1,				/* dma_attr_burstsizes	*/
	1,				/* dma_attr_minxfer	*/
	0,				/* dma_attr_maxxfer, set in attach */
	0xFFFFFFFFFFFFFFFFull,		/* dma_attr_seg		*/
	0,				/* dma_attr_sgllen, set in attach */
	1,				/* dma_attr_granular	*/
	0,				/* dma_attr_flags	*/
};

static int
vioblk_rw(struct vioblk_softc *sc, bd_xfer_t *xfer, int type,
    uint32_t len)
{
	struct vioblk_req *req;
	struct vq_entry *ve_hdr;
	int total_cookies, write;

	write = (type == VIRTIO_BLK_T_OUT ||
	    type == VIRTIO_BLK_T_FLUSH_OUT) ? 1 : 0;
	total_cookies = 2;

	if ((xfer->x_blkno + xfer->x_nblks) > sc->sc_nblks) {
		sc->ks_data->sts_rw_badoffset.value.ui64++;
		return (EINVAL);
	}

	/* allocate top entry */
	ve_hdr = vq_alloc_entry(sc->sc_vq);
	if (!ve_hdr) {
		sc->ks_data->sts_rw_outofmemory.value.ui64++;
		return (ENOMEM);
	}

	/* getting request */
	req = &sc->sc_reqs[ve_hdr->qe_index];
	req->hdr.type = type;
	req->hdr.ioprio = 0;
	req->hdr.sector = xfer->x_blkno;
	req->xfer = xfer;

	/* Header */
	virtio_ve_add_indirect_buf(ve_hdr, req->dmac.dmac_laddress,
	    sizeof (struct vioblk_req_hdr), B_TRUE);

	/* Payload */
	if (len > 0) {
		virtio_ve_add_cookie(ve_hdr, xfer->x_dmah, xfer->x_dmac,
		    xfer->x_ndmac, write ? B_TRUE : B_FALSE);
		total_cookies += xfer->x_ndmac;
	}

	/* Status */
	virtio_ve_add_indirect_buf(ve_hdr,
	    req->dmac.dmac_laddress + sizeof (struct vioblk_req_hdr),
	    sizeof (uint8_t), B_FALSE);

	/* sending the whole chain to the device */
	virtio_push_chain(ve_hdr, B_TRUE);

	if (sc->sc_stats.rw_cookiesmax < total_cookies)
		sc->sc_stats.rw_cookiesmax = total_cookies;

	return (DDI_SUCCESS);
}

/*
 * Now in polling mode. Interrupts are off, so we
 * 1) poll for the already queued requests to complete.
 * 2) push our request.
 * 3) wait for our request to complete.
 */
static int
vioblk_rw_poll(struct vioblk_softc *sc, bd_xfer_t *xfer,
    int type, uint32_t len)
{
	clock_t tmout;
	int ret;

	ASSERT(xfer->x_flags & BD_XFER_POLL);

	/* Prevent a hard hang. */
	tmout = drv_usectohz(30000000);

	/* Poll for an empty queue */
	while (vq_num_used(sc->sc_vq)) {
		/* Check if any pending requests completed. */
		ret = vioblk_int_handler((caddr_t)&sc->sc_virtio, NULL);
		if (ret != DDI_INTR_CLAIMED) {
			drv_usecwait(10);
			tmout -= 10;
			return (ETIMEDOUT);
		}
	}

	ret = vioblk_rw(sc, xfer, type, len);
	if (ret)
		return (ret);

	tmout = drv_usectohz(30000000);
	/* Poll for an empty queue again. */
	while (vq_num_used(sc->sc_vq)) {
		/* Check if any pending requests completed. */
		ret = vioblk_int_handler((caddr_t)&sc->sc_virtio, NULL);
		if (ret != DDI_INTR_CLAIMED) {
			drv_usecwait(10);
			tmout -= 10;
			return (ETIMEDOUT);
		}
	}

	return (DDI_SUCCESS);
}

static int
vioblk_read(void *arg, bd_xfer_t *xfer)
{
	int ret;
	struct vioblk_softc *sc = (void *)arg;

	if (xfer->x_flags & BD_XFER_POLL) {
		if (!sc->sc_in_poll_mode) {
			virtio_stop_vq_intr(sc->sc_vq);
			sc->sc_in_poll_mode = 1;
		}

		ret = vioblk_rw_poll(sc, xfer, VIRTIO_BLK_T_IN,
		    xfer->x_nblks * DEV_BSIZE);
	} else {
		if (sc->sc_in_poll_mode) {
			virtio_start_vq_intr(sc->sc_vq);
			sc->sc_in_poll_mode = 0;
		}

		ret = vioblk_rw(sc, xfer, VIRTIO_BLK_T_IN,
		    xfer->x_nblks * DEV_BSIZE);
	}

	return (ret);
}

static int
vioblk_write(void *arg, bd_xfer_t *xfer)
{
	int ret;
	struct vioblk_softc *sc = (void *)arg;

	if (xfer->x_flags & BD_XFER_POLL) {
		if (!sc->sc_in_poll_mode) {
			virtio_stop_vq_intr(sc->sc_vq);
			sc->sc_in_poll_mode = 1;
		}

		ret = vioblk_rw_poll(sc, xfer, VIRTIO_BLK_T_OUT,
		    xfer->x_nblks * DEV_BSIZE);
	} else {
		if (sc->sc_in_poll_mode) {
			virtio_start_vq_intr(sc->sc_vq);
			sc->sc_in_poll_mode = 0;
		}

		ret = vioblk_rw(sc, xfer, VIRTIO_BLK_T_OUT,
		    xfer->x_nblks * DEV_BSIZE);
	}
	return (ret);
}

static int
vioblk_flush(void *arg, bd_xfer_t *xfer)
{
	int ret;
	struct vioblk_softc *sc = (void *)arg;

	ASSERT((xfer->x_flags & BD_XFER_POLL) == 0);

	ret = vioblk_rw(sc, xfer, VIRTIO_BLK_T_FLUSH_OUT,
	    xfer->x_nblks * DEV_BSIZE);

	if (!ret)
		sc->sc_stats.rw_cacheflush++;

	return (ret);
}


static void
vioblk_driveinfo(void *arg, bd_drive_t *drive)
{
	struct vioblk_softc *sc = (void *)arg;

	drive->d_qsize = sc->sc_vq->vq_num;
	drive->d_removable = B_FALSE;
	drive->d_hotpluggable = B_TRUE;
	drive->d_target = 0;
	drive->d_lun = 0;
}

static int
vioblk_mediainfo(void *arg, bd_media_t *media)
{
	struct vioblk_softc *sc = (void *)arg;

	media->m_nblks = sc->sc_nblks;
	media->m_blksize = sc->sc_blk_size;
	media->m_readonly = sc->sc_readonly;
	media->m_pblksize = sc->sc_pblk_size;
	return (0);
}

static int
vioblk_devid_init(void *arg, dev_info_t *devinfo, ddi_devid_t *devid)
{
	struct vioblk_softc *sc = (void *)arg;
	clock_t deadline;
	int ret;
	bd_xfer_t xfer;

	deadline = ddi_get_lbolt() + (clock_t)drv_usectohz(3 * 1000000);
	(void) memset(&xfer, 0, sizeof (bd_xfer_t));
	xfer.x_nblks = 1;

	ret = ddi_dma_alloc_handle(sc->sc_dev, &vioblk_bd_dma_attr,
	    DDI_DMA_SLEEP, NULL, &xfer.x_dmah);
	if (ret != DDI_SUCCESS)
		goto out_alloc;

	ret = ddi_dma_addr_bind_handle(xfer.x_dmah, NULL, (caddr_t)&sc->devid,
	    VIRTIO_BLK_ID_BYTES, DDI_DMA_READ | DDI_DMA_CONSISTENT,
	    DDI_DMA_SLEEP, NULL, &xfer.x_dmac, &xfer.x_ndmac);
	if (ret != DDI_DMA_MAPPED) {
		ret = DDI_FAILURE;
		goto out_map;
	}

	mutex_enter(&sc->lock_devid);

	ret = vioblk_rw(sc, &xfer, VIRTIO_BLK_T_GET_ID,
	    VIRTIO_BLK_ID_BYTES);
	if (ret) {
		mutex_exit(&sc->lock_devid);
		goto out_rw;
	}

	/* wait for reply */
	ret = cv_timedwait(&sc->cv_devid, &sc->lock_devid, deadline);
	mutex_exit(&sc->lock_devid);

	(void) ddi_dma_unbind_handle(xfer.x_dmah);
	ddi_dma_free_handle(&xfer.x_dmah);

	/* timeout */
	if (ret < 0) {
		dev_err(devinfo, CE_WARN, "Cannot get devid from the device");
		return (DDI_FAILURE);
	}

	ret = ddi_devid_init(devinfo, DEVID_ATA_SERIAL,
	    VIRTIO_BLK_ID_BYTES, sc->devid, devid);
	if (ret != DDI_SUCCESS) {
		dev_err(devinfo, CE_WARN, "Cannot build devid from the device");
		return (ret);
	}

	dev_debug(sc->sc_dev, CE_NOTE,
	    "devid %x%x%x%x%x%x%x%x%x%x%x%x%x%x%x%x%x%x%x%x",
	    sc->devid[0], sc->devid[1], sc->devid[2], sc->devid[3],
	    sc->devid[4], sc->devid[5], sc->devid[6], sc->devid[7],
	    sc->devid[8], sc->devid[9], sc->devid[10], sc->devid[11],
	    sc->devid[12], sc->devid[13], sc->devid[14], sc->devid[15],
	    sc->devid[16], sc->devid[17], sc->devid[18], sc->devid[19]);

	return (0);

out_rw:
	(void) ddi_dma_unbind_handle(xfer.x_dmah);
out_map:
	ddi_dma_free_handle(&xfer.x_dmah);
out_alloc:
	return (ret);
}

static void
vioblk_show_features(struct vioblk_softc *sc, const char *prefix,
    uint32_t features)
{
	char buf[512];
	char *bufp = buf;
	char *bufend = buf + sizeof (buf);

	/* LINTED E_PTRDIFF_OVERFLOW */
	bufp += snprintf(bufp, bufend - bufp, prefix);

	/* LINTED E_PTRDIFF_OVERFLOW */
	bufp += virtio_show_features(features, bufp, bufend - bufp);


	/* LINTED E_PTRDIFF_OVERFLOW */
	bufp += snprintf(bufp, bufend - bufp, "Vioblk ( ");

	if (features & VIRTIO_BLK_F_BARRIER)
		/* LINTED E_PTRDIFF_OVERFLOW */
		bufp += snprintf(bufp, bufend - bufp, "BARRIER ");
	if (features & VIRTIO_BLK_F_SIZE_MAX)
		/* LINTED E_PTRDIFF_OVERFLOW */
		bufp += snprintf(bufp, bufend - bufp, "SIZE_MAX ");
	if (features & VIRTIO_BLK_F_SEG_MAX)
		/* LINTED E_PTRDIFF_OVERFLOW */
		bufp += snprintf(bufp, bufend - bufp, "SEG_MAX ");
	if (features & VIRTIO_BLK_F_GEOMETRY)
		/* LINTED E_PTRDIFF_OVERFLOW */
		bufp += snprintf(bufp, bufend - bufp, "GEOMETRY ");
	if (features & VIRTIO_BLK_F_RO)
		/* LINTED E_PTRDIFF_OVERFLOW */
		bufp += snprintf(bufp, bufend - bufp, "RO ");
	if (features & VIRTIO_BLK_F_BLK_SIZE)
		/* LINTED E_PTRDIFF_OVERFLOW */
		bufp += snprintf(bufp, bufend - bufp, "BLK_SIZE ");
	if (features & VIRTIO_BLK_F_SCSI)
		/* LINTED E_PTRDIFF_OVERFLOW */
		bufp += snprintf(bufp, bufend - bufp, "SCSI ");
	if (features & VIRTIO_BLK_F_FLUSH)
		/* LINTED E_PTRDIFF_OVERFLOW */
		bufp += snprintf(bufp, bufend - bufp, "FLUSH ");
	if (features & VIRTIO_BLK_F_TOPOLOGY)
		/* LINTED E_PTRDIFF_OVERFLOW */
		bufp += snprintf(bufp, bufend - bufp, "TOPOLOGY ");

	/* LINTED E_PTRDIFF_OVERFLOW */
	bufp += snprintf(bufp, bufend - bufp, ")");
	*bufp = '\0';

	dev_debug(sc->sc_dev, CE_NOTE, "%s", buf);
}

static int
vioblk_dev_features(struct vioblk_softc *sc)
{
	uint32_t host_features;

	host_features = virtio_negotiate_features(&sc->sc_virtio,
	    VIRTIO_BLK_F_RO |
	    VIRTIO_BLK_F_GEOMETRY |
	    VIRTIO_BLK_F_BLK_SIZE |
	    VIRTIO_BLK_F_FLUSH |
	    VIRTIO_BLK_F_TOPOLOGY |
	    VIRTIO_BLK_F_SEG_MAX |
	    VIRTIO_BLK_F_SIZE_MAX |
	    VIRTIO_F_RING_INDIRECT_DESC);

	vioblk_show_features(sc, "Host features: ", host_features);
	vioblk_show_features(sc, "Negotiated features: ",
	    sc->sc_virtio.sc_features);

	if (!(sc->sc_virtio.sc_features & VIRTIO_F_RING_INDIRECT_DESC)) {
		dev_err(sc->sc_dev, CE_NOTE,
		    "Host does not support RING_INDIRECT_DESC, bye.");
		return (DDI_FAILURE);
	}

	return (DDI_SUCCESS);
}

/* ARGSUSED */
uint_t
vioblk_int_handler(caddr_t arg1, caddr_t arg2)
{
	struct virtio_softc *vsc = (void *)arg1;
	struct vioblk_softc *sc = container_of(vsc,
	    struct vioblk_softc, sc_virtio);
	struct vq_entry *ve;
	uint32_t len;
	int i = 0, error;

	while ((ve = virtio_pull_chain(sc->sc_vq, &len))) {
		struct vioblk_req *req = &sc->sc_reqs[ve->qe_index];
		bd_xfer_t *xfer = req->xfer;
		uint8_t status = req->status;
		uint32_t type = req->hdr.type;

		if (req->xfer == (void *)VIOBLK_POISON) {
			dev_err(sc->sc_dev, CE_WARN, "Poisoned descriptor!");
			virtio_free_chain(ve);
			return (DDI_INTR_CLAIMED);
		}

		req->xfer = (void *) VIOBLK_POISON;

		/* Note: blkdev tears down the payload mapping for us. */
		virtio_free_chain(ve);

		/* returning payload back to blkdev */
		switch (status) {
			case VIRTIO_BLK_S_OK:
				error = 0;
				break;
			case VIRTIO_BLK_S_IOERR:
				error = EIO;
				sc->sc_stats.io_errors++;
				break;
			case VIRTIO_BLK_S_UNSUPP:
				sc->sc_stats.unsupp_errors++;
				error = ENOTTY;
				break;
			default:
				sc->sc_stats.nxio_errors++;
				error = ENXIO;
				break;
		}

		if (type == VIRTIO_BLK_T_GET_ID) {
			/* notify devid_init */
			mutex_enter(&sc->lock_devid);
			cv_broadcast(&sc->cv_devid);
			mutex_exit(&sc->lock_devid);
		} else
			bd_xfer_done(xfer, error);

		i++;
	}

	/* update stats */
	if (sc->sc_stats.intr_queuemax < i)
		sc->sc_stats.intr_queuemax = i;
	sc->sc_stats.intr_total++;

	return (DDI_INTR_CLAIMED);
}

/* ARGSUSED */
uint_t
vioblk_config_handler(caddr_t arg1, caddr_t arg2)
{
	return (DDI_INTR_CLAIMED);
}

static int
vioblk_register_ints(struct vioblk_softc *sc)
{
	int ret;

	struct virtio_int_handler vioblk_conf_h = {
		vioblk_config_handler
	};

	struct virtio_int_handler vioblk_vq_h[] = {
		{ vioblk_int_handler },
		{ NULL },
	};

	ret = virtio_register_ints(&sc->sc_virtio,
	    &vioblk_conf_h, vioblk_vq_h);

	return (ret);
}

static void
vioblk_free_reqs(struct vioblk_softc *sc)
{
	int i, qsize;

	qsize = sc->sc_vq->vq_num;

	for (i = 0; i < qsize; i++) {
		struct vioblk_req *req = &sc->sc_reqs[i];

		if (req->ndmac)
			(void) ddi_dma_unbind_handle(req->dmah);

		if (req->dmah)
			ddi_dma_free_handle(&req->dmah);
	}

	kmem_free(sc->sc_reqs, sizeof (struct vioblk_req) * qsize);
}

static int
vioblk_alloc_reqs(struct vioblk_softc *sc)
{
	int i, qsize;
	int ret;

	qsize = sc->sc_vq->vq_num;

	sc->sc_reqs = kmem_zalloc(sizeof (struct vioblk_req) * qsize, KM_SLEEP);

	for (i = 0; i < qsize; i++) {
		struct vioblk_req *req = &sc->sc_reqs[i];

		ret = ddi_dma_alloc_handle(sc->sc_dev, &vioblk_req_dma_attr,
		    DDI_DMA_SLEEP, NULL, &req->dmah);
		if (ret != DDI_SUCCESS) {

			dev_err(sc->sc_dev, CE_WARN,
			    "Can't allocate dma handle for req "
			    "buffer %d", i);
			goto exit;
		}

		ret = ddi_dma_addr_bind_handle(req->dmah, NULL,
		    (caddr_t)&req->hdr,
		    sizeof (struct vioblk_req_hdr) + sizeof (uint8_t),
		    DDI_DMA_RDWR | DDI_DMA_CONSISTENT, DDI_DMA_SLEEP,
		    NULL, &req->dmac, &req->ndmac);
		if (ret != DDI_DMA_MAPPED) {
			dev_err(sc->sc_dev, CE_WARN,
			    "Can't bind req buffer %d", i);
			goto exit;
		}
	}

	return (0);

exit:
	vioblk_free_reqs(sc);
	return (ENOMEM);
}


static int
vioblk_ksupdate(kstat_t *ksp, int rw)
{
	struct vioblk_softc *sc = ksp->ks_private;

	if (rw == KSTAT_WRITE)
		return (EACCES);

	sc->ks_data->sts_rw_cookiesmax.value.ui32 = sc->sc_stats.rw_cookiesmax;
	sc->ks_data->sts_intr_queuemax.value.ui32 = sc->sc_stats.intr_queuemax;
	sc->ks_data->sts_unsupp_errors.value.ui32 = sc->sc_stats.unsupp_errors;
	sc->ks_data->sts_nxio_errors.value.ui32 = sc->sc_stats.nxio_errors;
	sc->ks_data->sts_io_errors.value.ui32 = sc->sc_stats.io_errors;
	sc->ks_data->sts_rw_cacheflush.value.ui64 = sc->sc_stats.rw_cacheflush;
	sc->ks_data->sts_intr_total.value.ui64 = sc->sc_stats.intr_total;


	return (0);
}

static int
vioblk_attach(dev_info_t *devinfo, ddi_attach_cmd_t cmd)
{
	int ret = DDI_SUCCESS;
	int instance;
	struct vioblk_softc *sc;
	struct virtio_softc *vsc;
	struct vioblk_stats *ks_data;

	instance = ddi_get_instance(devinfo);

	switch (cmd) {
	case DDI_ATTACH:
		break;

	case DDI_RESUME:
	case DDI_PM_RESUME:
		dev_err(devinfo, CE_WARN, "resume not supported yet");
		ret = DDI_FAILURE;
		goto exit;

	default:
		dev_err(devinfo, CE_WARN, "cmd 0x%x not recognized", cmd);
		ret = DDI_FAILURE;
		goto exit;
	}

	sc = kmem_zalloc(sizeof (struct vioblk_softc), KM_SLEEP);
	ddi_set_driver_private(devinfo, sc);

	vsc = &sc->sc_virtio;

	/* Duplicate for faster access / less typing */
	sc->sc_dev = devinfo;
	vsc->sc_dev = devinfo;

	cv_init(&sc->cv_devid, NULL, CV_DRIVER, NULL);
	mutex_init(&sc->lock_devid, NULL, MUTEX_DRIVER, NULL);

	/*
	 * Initialize interrupt kstat.  This should not normally fail, since
	 * we don't use a persistent stat.  We do it this way to avoid having
	 * to test for it at run time on the hot path.
	 */
	sc->sc_intrstat = kstat_create("vioblk", instance,
	    "intrs", "controller", KSTAT_TYPE_NAMED,
	    sizeof (struct vioblk_stats) / sizeof (kstat_named_t),
	    KSTAT_FLAG_PERSISTENT);
	if (sc->sc_intrstat == NULL) {
		dev_err(devinfo, CE_WARN, "kstat_create failed");
		goto exit_intrstat;
	}
	ks_data = (struct vioblk_stats *)sc->sc_intrstat->ks_data;
	kstat_named_init(&ks_data->sts_rw_outofmemory,
	    "total_rw_outofmemory", KSTAT_DATA_UINT64);
	kstat_named_init(&ks_data->sts_rw_badoffset,
	    "total_rw_badoffset", KSTAT_DATA_UINT64);
	kstat_named_init(&ks_data->sts_intr_total,
	    "total_intr", KSTAT_DATA_UINT64);
	kstat_named_init(&ks_data->sts_io_errors,
	    "total_io_errors", KSTAT_DATA_UINT32);
	kstat_named_init(&ks_data->sts_unsupp_errors,
	    "total_unsupp_errors", KSTAT_DATA_UINT32);
	kstat_named_init(&ks_data->sts_nxio_errors,
	    "total_nxio_errors", KSTAT_DATA_UINT32);
	kstat_named_init(&ks_data->sts_rw_cacheflush,
	    "total_rw_cacheflush", KSTAT_DATA_UINT64);
	kstat_named_init(&ks_data->sts_rw_cookiesmax,
	    "max_rw_cookies", KSTAT_DATA_UINT32);
	kstat_named_init(&ks_data->sts_intr_queuemax,
	    "max_intr_queue", KSTAT_DATA_UINT32);
	sc->ks_data = ks_data;
	sc->sc_intrstat->ks_private = sc;
	sc->sc_intrstat->ks_update = vioblk_ksupdate;
	kstat_install(sc->sc_intrstat);

	/* map BAR0 */
	ret = ddi_regs_map_setup(devinfo, 1,
	    (caddr_t *)&sc->sc_virtio.sc_io_addr,
	    0, 0, &vioblk_attr, &sc->sc_virtio.sc_ioh);
	if (ret != DDI_SUCCESS) {
		dev_err(devinfo, CE_WARN, "unable to map bar0: [%d]", ret);
		goto exit_map;
	}

	virtio_device_reset(&sc->sc_virtio);
	virtio_set_status(&sc->sc_virtio, VIRTIO_CONFIG_DEVICE_STATUS_ACK);
	virtio_set_status(&sc->sc_virtio, VIRTIO_CONFIG_DEVICE_STATUS_DRIVER);

	if (vioblk_register_ints(sc)) {
		dev_err(devinfo, CE_WARN, "Unable to add interrupt");
		goto exit_int;
	}

	ret = vioblk_dev_features(sc);
	if (ret)
		goto exit_features;

	if (sc->sc_virtio.sc_features & VIRTIO_BLK_F_RO)
		sc->sc_readonly = B_TRUE;
	else
		sc->sc_readonly = B_FALSE;

	sc->sc_capacity = virtio_read_device_config_8(&sc->sc_virtio,
	    VIRTIO_BLK_CONFIG_CAPACITY);
	sc->sc_nblks = sc->sc_capacity;

	sc->sc_blk_size = DEV_BSIZE;
	if (sc->sc_virtio.sc_features & VIRTIO_BLK_F_BLK_SIZE) {
		sc->sc_blk_size = virtio_read_device_config_4(&sc->sc_virtio,
		    VIRTIO_BLK_CONFIG_BLK_SIZE);
	}

	sc->sc_pblk_size = sc->sc_blk_size;
	if (sc->sc_virtio.sc_features & VIRTIO_BLK_F_TOPOLOGY) {
		sc->sc_pblk_size <<= virtio_read_device_config_1(&sc->sc_virtio,
		    VIRTIO_BLK_CONFIG_TOPO_PBEXP);
	}

	/* Flushing is not supported. */
	if (!(sc->sc_virtio.sc_features & VIRTIO_BLK_F_FLUSH)) {
		vioblk_ops.o_sync_cache = NULL;
	}

	sc->sc_seg_max = DEF_MAXINDIRECT;
	/* The max number of segments (cookies) in a request */
	if (sc->sc_virtio.sc_features & VIRTIO_BLK_F_SEG_MAX) {
		sc->sc_seg_max = virtio_read_device_config_4(&sc->sc_virtio,
		    VIRTIO_BLK_CONFIG_SEG_MAX);

		/* That's what Linux does. */
		if (!sc->sc_seg_max)
			sc->sc_seg_max = 1;

		/*
		 * SEG_MAX corresponds to the number of _data_
		 * blocks in a request
		 */
		sc->sc_seg_max += 2;
	}
	/* 2 descriptors taken for header/status */
	vioblk_bd_dma_attr.dma_attr_sgllen = sc->sc_seg_max - 2;


	/* The maximum size for a cookie in a request. */
	sc->sc_seg_size_max = DEF_MAXSECTOR;
	if (sc->sc_virtio.sc_features & VIRTIO_BLK_F_SIZE_MAX) {
		sc->sc_seg_size_max = virtio_read_device_config_4(
		    &sc->sc_virtio, VIRTIO_BLK_CONFIG_SIZE_MAX);
	}

	/* The maximum request size */
	vioblk_bd_dma_attr.dma_attr_maxxfer =
	    vioblk_bd_dma_attr.dma_attr_sgllen * sc->sc_seg_size_max;

	dev_debug(devinfo, CE_NOTE,
	    "nblks=%" PRIu64 " blksize=%d (%d) num_seg=%d, "
	    "seg_size=%d, maxxfer=%" PRIu64,
	    sc->sc_nblks, sc->sc_blk_size, sc->sc_pblk_size,
	    vioblk_bd_dma_attr.dma_attr_sgllen,
	    sc->sc_seg_size_max,
	    vioblk_bd_dma_attr.dma_attr_maxxfer);


	sc->sc_vq = virtio_alloc_vq(&sc->sc_virtio, 0, 0,
	    sc->sc_seg_max, "I/O request");
	if (sc->sc_vq == NULL) {
		goto exit_alloc1;
	}

	ret = vioblk_alloc_reqs(sc);
	if (ret) {
		goto exit_alloc2;
	}

	sc->bd_h = bd_alloc_handle(sc, &vioblk_ops, &vioblk_bd_dma_attr,
	    KM_SLEEP);


	virtio_set_status(&sc->sc_virtio,
	    VIRTIO_CONFIG_DEVICE_STATUS_DRIVER_OK);
	virtio_start_vq_intr(sc->sc_vq);

	ret = virtio_enable_ints(&sc->sc_virtio);
	if (ret)
		goto exit_enable_ints;

	ret = bd_attach_handle(devinfo, sc->bd_h);
	if (ret != DDI_SUCCESS) {
		dev_err(devinfo, CE_WARN, "Failed to attach blkdev");
		goto exit_attach_bd;
	}

	return (DDI_SUCCESS);

exit_attach_bd:
	/*
	 * There is no virtio_disable_ints(), it's done in virtio_release_ints.
	 * If they ever get split, don't forget to add a call here.
	 */
exit_enable_ints:
	virtio_stop_vq_intr(sc->sc_vq);
	bd_free_handle(sc->bd_h);
	vioblk_free_reqs(sc);
exit_alloc2:
	virtio_free_vq(sc->sc_vq);
exit_alloc1:
exit_features:
	virtio_release_ints(&sc->sc_virtio);
exit_int:
	virtio_set_status(&sc->sc_virtio, VIRTIO_CONFIG_DEVICE_STATUS_FAILED);
	ddi_regs_map_free(&sc->sc_virtio.sc_ioh);
exit_map:
	kstat_delete(sc->sc_intrstat);
exit_intrstat:
	mutex_destroy(&sc->lock_devid);
	cv_destroy(&sc->cv_devid);
	kmem_free(sc, sizeof (struct vioblk_softc));
exit:
	return (ret);
}

static int
vioblk_detach(dev_info_t *devinfo, ddi_detach_cmd_t cmd)
{
	struct vioblk_softc *sc = ddi_get_driver_private(devinfo);

	switch (cmd) {
	case DDI_DETACH:
		break;

	case DDI_PM_SUSPEND:
		cmn_err(CE_WARN, "suspend not supported yet");
		return (DDI_FAILURE);

	default:
		cmn_err(CE_WARN, "cmd 0x%x unrecognized", cmd);
		return (DDI_FAILURE);
	}

	(void) bd_detach_handle(sc->bd_h);
	virtio_stop_vq_intr(sc->sc_vq);
	virtio_release_ints(&sc->sc_virtio);
	vioblk_free_reqs(sc);
	virtio_free_vq(sc->sc_vq);
	virtio_device_reset(&sc->sc_virtio);
	ddi_regs_map_free(&sc->sc_virtio.sc_ioh);
	kstat_delete(sc->sc_intrstat);
	kmem_free(sc, sizeof (struct vioblk_softc));

	return (DDI_SUCCESS);
}

static int
vioblk_quiesce(dev_info_t *devinfo)
{
	struct vioblk_softc *sc = ddi_get_driver_private(devinfo);

	virtio_stop_vq_intr(sc->sc_vq);
	virtio_device_reset(&sc->sc_virtio);

	return (DDI_SUCCESS);
}

int
_init(void)
{
	int rv;

	bd_mod_init(&vioblk_dev_ops);

	if ((rv = mod_install(&modlinkage)) != 0) {
		bd_mod_fini(&vioblk_dev_ops);
	}

	return (rv);
}

int
_fini(void)
{
	int rv;

	if ((rv = mod_remove(&modlinkage)) == 0) {
		bd_mod_fini(&vioblk_dev_ops);
	}

	return (rv);
}

int
_info(struct modinfo *modinfop)
{
	return (mod_info(&modlinkage, modinfop));
}<|MERGE_RESOLUTION|>--- conflicted
+++ resolved
@@ -10,13 +10,8 @@
  */
 
 /*
-<<<<<<< HEAD
- * Copyright 2012 Nexenta Systems, Inc.  All rights reserved.
- * Copyright 2012 Alexey Zaytsev <alexey.zaytsev@gmail.com>
-=======
  * Copyright (c) 2014, Nexenta Systems, Inc. All rights reserved.
  * Copyright (c) 2012, Alexey Zaytsev <alexey.zaytsev@gmail.com>
->>>>>>> 45405cce
  */
 
 /*
