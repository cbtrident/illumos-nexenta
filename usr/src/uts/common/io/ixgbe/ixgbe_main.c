/*
 * CDDL HEADER START
 *
 * The contents of this file are subject to the terms of the
 * Common Development and Distribution License (the "License").
 * You may not use this file except in compliance with the License.
 *
 * You can obtain a copy of the license at usr/src/OPENSOLARIS.LICENSE
 * or http://www.opensolaris.org/os/licensing.
 * See the License for the specific language governing permissions
 * and limitations under the License.
 *
 * When distributing Covered Code, include this CDDL HEADER in each
 * file and include the License file at usr/src/OPENSOLARIS.LICENSE.
 * If applicable, add the following below this CDDL HEADER, with the
 * fields enclosed by brackets "[]" replaced with your own identifying
 * information: Portions Copyright [yyyy] [name of copyright owner]
 *
 * CDDL HEADER END
 */

/*
 * Copyright(c) 2007-2010 Intel Corporation. All rights reserved.
 */

/*
 * Copyright (c) 2008, 2010, Oracle and/or its affiliates. All rights reserved.
<<<<<<< HEAD
 * Copyright 2017, Joyent, Inc.
 * Copyright 2013 Nexenta Systems, Inc. All rights reserved.
=======
 * Copyright (c) 2017, Joyent, Inc.
 * Copyright 2012 Nexenta Systems, Inc. All rights reserved.
>>>>>>> 9dca21df
 * Copyright (c) 2013 Saso Kiselkov. All rights reserved.
 * Copyright (c) 2013 OSN Online Service Nuernberg GmbH. All rights reserved.
 * Copyright 2016 OmniTI Computer Consulting, Inc. All rights reserved.
 */

#include "ixgbe_sw.h"

static char ixgbe_ident[] = "Intel 10Gb Ethernet";

/*
 * Local function protoypes
 */
static int ixgbe_register_mac(ixgbe_t *);
static int ixgbe_identify_hardware(ixgbe_t *);
static int ixgbe_regs_map(ixgbe_t *);
static void ixgbe_init_properties(ixgbe_t *);
static int ixgbe_init_driver_settings(ixgbe_t *);
static void ixgbe_init_locks(ixgbe_t *);
static void ixgbe_destroy_locks(ixgbe_t *);
static int ixgbe_init(ixgbe_t *);
static int ixgbe_chip_start(ixgbe_t *);
static void ixgbe_chip_stop(ixgbe_t *);
static int ixgbe_reset(ixgbe_t *);
static void ixgbe_tx_clean(ixgbe_t *);
static boolean_t ixgbe_tx_drain(ixgbe_t *);
static boolean_t ixgbe_rx_drain(ixgbe_t *);
static int ixgbe_alloc_rings(ixgbe_t *);
static void ixgbe_free_rings(ixgbe_t *);
static int ixgbe_alloc_rx_data(ixgbe_t *);
static void ixgbe_free_rx_data(ixgbe_t *);
static void ixgbe_setup_rings(ixgbe_t *);
static void ixgbe_setup_rx(ixgbe_t *);
static void ixgbe_setup_tx(ixgbe_t *);
static void ixgbe_setup_rx_ring(ixgbe_rx_ring_t *);
static void ixgbe_setup_tx_ring(ixgbe_tx_ring_t *);
static void ixgbe_setup_rss(ixgbe_t *);
static void ixgbe_setup_vmdq(ixgbe_t *);
static void ixgbe_setup_vmdq_rss(ixgbe_t *);
static void ixgbe_setup_rss_table(ixgbe_t *);
static void ixgbe_init_unicst(ixgbe_t *);
static int ixgbe_unicst_find(ixgbe_t *, const uint8_t *);
static void ixgbe_setup_multicst(ixgbe_t *);
static void ixgbe_get_hw_state(ixgbe_t *);
static void ixgbe_setup_vmdq_rss_conf(ixgbe_t *ixgbe);
static void ixgbe_get_conf(ixgbe_t *);
static void ixgbe_init_params(ixgbe_t *);
static int ixgbe_get_prop(ixgbe_t *, char *, int, int, int);
static void ixgbe_driver_link_check(ixgbe_t *);
static void ixgbe_sfp_check(void *);
static void ixgbe_overtemp_check(void *);
static void ixgbe_phy_check(void *);
static void ixgbe_link_timer(void *);
static void ixgbe_local_timer(void *);
static void ixgbe_arm_watchdog_timer(ixgbe_t *);
static void ixgbe_restart_watchdog_timer(ixgbe_t *);
static void ixgbe_disable_adapter_interrupts(ixgbe_t *);
static void ixgbe_enable_adapter_interrupts(ixgbe_t *);
static boolean_t is_valid_mac_addr(uint8_t *);
static boolean_t ixgbe_stall_check(ixgbe_t *);
static boolean_t ixgbe_set_loopback_mode(ixgbe_t *, uint32_t);
static void ixgbe_set_internal_mac_loopback(ixgbe_t *);
static boolean_t ixgbe_find_mac_address(ixgbe_t *);
static int ixgbe_alloc_intrs(ixgbe_t *);
static int ixgbe_alloc_intr_handles(ixgbe_t *, int);
static int ixgbe_add_intr_handlers(ixgbe_t *);
static void ixgbe_map_rxring_to_vector(ixgbe_t *, int, int);
static void ixgbe_map_txring_to_vector(ixgbe_t *, int, int);
static void ixgbe_setup_ivar(ixgbe_t *, uint16_t, uint8_t, int8_t);
static void ixgbe_enable_ivar(ixgbe_t *, uint16_t, int8_t);
static void ixgbe_disable_ivar(ixgbe_t *, uint16_t, int8_t);
static uint32_t ixgbe_get_hw_rx_index(ixgbe_t *ixgbe, uint32_t sw_rx_index);
static int ixgbe_map_intrs_to_vectors(ixgbe_t *);
static void ixgbe_setup_adapter_vector(ixgbe_t *);
static void ixgbe_rem_intr_handlers(ixgbe_t *);
static void ixgbe_rem_intrs(ixgbe_t *);
static int ixgbe_enable_intrs(ixgbe_t *);
static int ixgbe_disable_intrs(ixgbe_t *);
static uint_t ixgbe_intr_legacy(void *, void *);
static uint_t ixgbe_intr_msi(void *, void *);
static uint_t ixgbe_intr_msix(void *, void *);
static void ixgbe_intr_rx_work(ixgbe_rx_ring_t *);
static void ixgbe_intr_tx_work(ixgbe_tx_ring_t *);
static void ixgbe_intr_other_work(ixgbe_t *, uint32_t);
static void ixgbe_get_driver_control(struct ixgbe_hw *);
static int ixgbe_addmac(void *, const uint8_t *);
static int ixgbe_remmac(void *, const uint8_t *);
static void ixgbe_release_driver_control(struct ixgbe_hw *);

static int ixgbe_attach(dev_info_t *, ddi_attach_cmd_t);
static int ixgbe_detach(dev_info_t *, ddi_detach_cmd_t);
static int ixgbe_resume(dev_info_t *);
static int ixgbe_suspend(dev_info_t *);
static int ixgbe_quiesce(dev_info_t *);
static void ixgbe_unconfigure(dev_info_t *, ixgbe_t *);
static uint8_t *ixgbe_mc_table_itr(struct ixgbe_hw *, uint8_t **, uint32_t *);
static int ixgbe_cbfunc(dev_info_t *, ddi_cb_action_t, void *, void *, void *);
static int ixgbe_intr_cb_register(ixgbe_t *);
static int ixgbe_intr_adjust(ixgbe_t *, ddi_cb_action_t, int);

static int ixgbe_fm_error_cb(dev_info_t *dip, ddi_fm_error_t *err,
    const void *impl_data);
static void ixgbe_fm_init(ixgbe_t *);
static void ixgbe_fm_fini(ixgbe_t *);

char *ixgbe_priv_props[] = {
	"_tx_copy_thresh",
	"_tx_recycle_thresh",
	"_tx_overload_thresh",
	"_tx_resched_thresh",
	"_rx_copy_thresh",
	"_rx_limit_per_intr",
	"_intr_throttling",
	"_adv_pause_cap",
	"_adv_asym_pause_cap",
	NULL
};

#define	IXGBE_MAX_PRIV_PROPS \
	(sizeof (ixgbe_priv_props) / sizeof (mac_priv_prop_t))

static struct cb_ops ixgbe_cb_ops = {
	nulldev,		/* cb_open */
	nulldev,		/* cb_close */
	nodev,			/* cb_strategy */
	nodev,			/* cb_print */
	nodev,			/* cb_dump */
	nodev,			/* cb_read */
	nodev,			/* cb_write */
	nodev,			/* cb_ioctl */
	nodev,			/* cb_devmap */
	nodev,			/* cb_mmap */
	nodev,			/* cb_segmap */
	nochpoll,		/* cb_chpoll */
	ddi_prop_op,		/* cb_prop_op */
	NULL,			/* cb_stream */
	D_MP | D_HOTPLUG,	/* cb_flag */
	CB_REV,			/* cb_rev */
	nodev,			/* cb_aread */
	nodev			/* cb_awrite */
};

static struct dev_ops ixgbe_dev_ops = {
	DEVO_REV,		/* devo_rev */
	0,			/* devo_refcnt */
	NULL,			/* devo_getinfo */
	nulldev,		/* devo_identify */
	nulldev,		/* devo_probe */
	ixgbe_attach,		/* devo_attach */
	ixgbe_detach,		/* devo_detach */
	nodev,			/* devo_reset */
	&ixgbe_cb_ops,		/* devo_cb_ops */
	NULL,			/* devo_bus_ops */
	ddi_power,		/* devo_power */
	ixgbe_quiesce,		/* devo_quiesce */
};

static struct modldrv ixgbe_modldrv = {
	&mod_driverops,		/* Type of module.  This one is a driver */
	ixgbe_ident,		/* Discription string */
	&ixgbe_dev_ops		/* driver ops */
};

static struct modlinkage ixgbe_modlinkage = {
	MODREV_1, &ixgbe_modldrv, NULL
};

/*
 * Access attributes for register mapping
 */
ddi_device_acc_attr_t ixgbe_regs_acc_attr = {
	DDI_DEVICE_ATTR_V1,
	DDI_STRUCTURE_LE_ACC,
	DDI_STRICTORDER_ACC,
	DDI_FLAGERR_ACC
};

/*
 * Loopback property
 */
static lb_property_t lb_normal = {
	normal,	"normal", IXGBE_LB_NONE
};

static lb_property_t lb_mac = {
	internal, "MAC", IXGBE_LB_INTERNAL_MAC
};

static lb_property_t lb_external = {
	external, "External", IXGBE_LB_EXTERNAL
};

#define	IXGBE_M_CALLBACK_FLAGS \
	(MC_IOCTL | MC_GETCAPAB | MC_SETPROP | MC_GETPROP | MC_PROPINFO)

static mac_callbacks_t ixgbe_m_callbacks = {
	IXGBE_M_CALLBACK_FLAGS,
	ixgbe_m_stat,
	ixgbe_m_start,
	ixgbe_m_stop,
	ixgbe_m_promisc,
	ixgbe_m_multicst,
	NULL,
	NULL,
	NULL,
	ixgbe_m_ioctl,
	ixgbe_m_getcapab,
	NULL,
	NULL,
	ixgbe_m_setprop,
	ixgbe_m_getprop,
	ixgbe_m_propinfo
};

/*
 * Initialize capabilities of each supported adapter type
 */
static adapter_info_t ixgbe_82598eb_cap = {
	64,		/* maximum number of rx queues */
	1,		/* minimum number of rx queues */
	64,		/* default number of rx queues */
	16,		/* maximum number of rx groups */
	1,		/* minimum number of rx groups */
	1,		/* default number of rx groups */
	32,		/* maximum number of tx queues */
	1,		/* minimum number of tx queues */
	8,		/* default number of tx queues */
	16366,		/* maximum MTU size */
	0xFFFF,		/* maximum interrupt throttle rate */
	0,		/* minimum interrupt throttle rate */
	200,		/* default interrupt throttle rate */
	18,		/* maximum total msix vectors */
	16,		/* maximum number of ring vectors */
	2,		/* maximum number of other vectors */
	IXGBE_EICR_LSC,	/* "other" interrupt types handled */
	0,		/* "other" interrupt types enable mask */
	(IXGBE_FLAG_DCA_CAPABLE	/* capability flags */
	| IXGBE_FLAG_RSS_CAPABLE
	| IXGBE_FLAG_VMDQ_CAPABLE)
};

static adapter_info_t ixgbe_82599eb_cap = {
	128,		/* maximum number of rx queues */
	1,		/* minimum number of rx queues */
	128,		/* default number of rx queues */
	64,		/* maximum number of rx groups */
	1,		/* minimum number of rx groups */
	1,		/* default number of rx groups */
	128,		/* maximum number of tx queues */
	1,		/* minimum number of tx queues */
	8,		/* default number of tx queues */
	15500,		/* maximum MTU size */
	0xFF8,		/* maximum interrupt throttle rate */
	0,		/* minimum interrupt throttle rate */
	200,		/* default interrupt throttle rate */
	64,		/* maximum total msix vectors */
	16,		/* maximum number of ring vectors */
	2,		/* maximum number of other vectors */
	(IXGBE_EICR_LSC
	| IXGBE_EICR_GPI_SDP1
	| IXGBE_EICR_GPI_SDP2), /* "other" interrupt types handled */

	(IXGBE_SDP1_GPIEN
	| IXGBE_SDP2_GPIEN), /* "other" interrupt types enable mask */

	(IXGBE_FLAG_DCA_CAPABLE
	| IXGBE_FLAG_RSS_CAPABLE
	| IXGBE_FLAG_VMDQ_CAPABLE
	| IXGBE_FLAG_RSC_CAPABLE
	| IXGBE_FLAG_SFP_PLUG_CAPABLE) /* capability flags */
};

static adapter_info_t ixgbe_X540_cap = {
	128,		/* maximum number of rx queues */
	1,		/* minimum number of rx queues */
	128,		/* default number of rx queues */
	64,		/* maximum number of rx groups */
	1,		/* minimum number of rx groups */
	1,		/* default number of rx groups */
	128,		/* maximum number of tx queues */
	1,		/* minimum number of tx queues */
	8,		/* default number of tx queues */
	15500,		/* maximum MTU size */
	0xFF8,		/* maximum interrupt throttle rate */
	0,		/* minimum interrupt throttle rate */
	200,		/* default interrupt throttle rate */
	64,		/* maximum total msix vectors */
	16,		/* maximum number of ring vectors */
	2,		/* maximum number of other vectors */
	(IXGBE_EICR_LSC
	| IXGBE_EICR_GPI_SDP1_X540
	| IXGBE_EICR_GPI_SDP2_X540), /* "other" interrupt types handled */

	(IXGBE_SDP1_GPIEN_X540
	| IXGBE_SDP2_GPIEN_X540), /* "other" interrupt types enable mask */

	(IXGBE_FLAG_DCA_CAPABLE
	| IXGBE_FLAG_RSS_CAPABLE
	| IXGBE_FLAG_VMDQ_CAPABLE
	| IXGBE_FLAG_RSC_CAPABLE) /* capability flags */
};

static adapter_info_t ixgbe_X550_cap = {
	128,		/* maximum number of rx queues */
	1,		/* minimum number of rx queues */
	128,		/* default number of rx queues */
	64,		/* maximum number of rx groups */
	1,		/* minimum number of rx groups */
	1,		/* default number of rx groups */
	128,		/* maximum number of tx queues */
	1,		/* minimum number of tx queues */
	8,		/* default number of tx queues */
	15500,		/* maximum MTU size */
	0xFF8,		/* maximum interrupt throttle rate */
	0,		/* minimum interrupt throttle rate */
	0x200,		/* default interrupt throttle rate */
	64,		/* maximum total msix vectors */
	16,		/* maximum number of ring vectors */
	2,		/* maximum number of other vectors */
	IXGBE_EICR_LSC,	/* "other" interrupt types handled */
	0,		/* "other" interrupt types enable mask */
	(IXGBE_FLAG_RSS_CAPABLE
	| IXGBE_FLAG_VMDQ_CAPABLE
	| IXGBE_FLAG_RSC_CAPABLE) /* capability flags */
};

/*
 * Module Initialization Functions.
 */

int
_init(void)
{
	int status;

	mac_init_ops(&ixgbe_dev_ops, MODULE_NAME);

	status = mod_install(&ixgbe_modlinkage);

	if (status != DDI_SUCCESS) {
		mac_fini_ops(&ixgbe_dev_ops);
	}

	return (status);
}

int
_fini(void)
{
	int status;

	status = mod_remove(&ixgbe_modlinkage);

	if (status == DDI_SUCCESS) {
		mac_fini_ops(&ixgbe_dev_ops);
	}

	return (status);
}

int
_info(struct modinfo *modinfop)
{
	int status;

	status = mod_info(&ixgbe_modlinkage, modinfop);

	return (status);
}

/*
 * ixgbe_attach - Driver attach.
 *
 * This function is the device specific initialization entry
 * point. This entry point is required and must be written.
 * The DDI_ATTACH command must be provided in the attach entry
 * point. When attach() is called with cmd set to DDI_ATTACH,
 * all normal kernel services (such as kmem_alloc(9F)) are
 * available for use by the driver.
 *
 * The attach() function will be called once for each instance
 * of  the  device  on  the  system with cmd set to DDI_ATTACH.
 * Until attach() succeeds, the only driver entry points which
 * may be called are open(9E) and getinfo(9E).
 */
static int
ixgbe_attach(dev_info_t *devinfo, ddi_attach_cmd_t cmd)
{
	ixgbe_t *ixgbe;
	struct ixgbe_osdep *osdep;
	struct ixgbe_hw *hw;
	int instance;
	char taskqname[32];

	/*
	 * Check the command and perform corresponding operations
	 */
	switch (cmd) {
	default:
		return (DDI_FAILURE);

	case DDI_RESUME:
		return (ixgbe_resume(devinfo));

	case DDI_ATTACH:
		break;
	}

	/* Get the device instance */
	instance = ddi_get_instance(devinfo);

	/* Allocate memory for the instance data structure */
	ixgbe = kmem_zalloc(sizeof (ixgbe_t), KM_SLEEP);

	ixgbe->dip = devinfo;
	ixgbe->instance = instance;

	hw = &ixgbe->hw;
	osdep = &ixgbe->osdep;
	hw->back = osdep;
	osdep->ixgbe = ixgbe;

	/* Attach the instance pointer to the dev_info data structure */
	ddi_set_driver_private(devinfo, ixgbe);

	/*
	 * Initialize for FMA support
	 */
	ixgbe->fm_capabilities = ixgbe_get_prop(ixgbe, PROP_FM_CAPABLE,
	    0, 0x0f, DDI_FM_EREPORT_CAPABLE | DDI_FM_ACCCHK_CAPABLE |
	    DDI_FM_DMACHK_CAPABLE | DDI_FM_ERRCB_CAPABLE);
	ixgbe_fm_init(ixgbe);
	ixgbe->attach_progress |= ATTACH_PROGRESS_FM_INIT;

	/*
	 * Map PCI config space registers
	 */
	if (pci_config_setup(devinfo, &osdep->cfg_handle) != DDI_SUCCESS) {
		ixgbe_error(ixgbe, "Failed to map PCI configurations");
		goto attach_fail;
	}
	ixgbe->attach_progress |= ATTACH_PROGRESS_PCI_CONFIG;

	/*
	 * Identify the chipset family
	 */
	if (ixgbe_identify_hardware(ixgbe) != IXGBE_SUCCESS) {
		ixgbe_error(ixgbe, "Failed to identify hardware");
		goto attach_fail;
	}

	/*
	 * Map device registers
	 */
	if (ixgbe_regs_map(ixgbe) != IXGBE_SUCCESS) {
		ixgbe_error(ixgbe, "Failed to map device registers");
		goto attach_fail;
	}
	ixgbe->attach_progress |= ATTACH_PROGRESS_REGS_MAP;

	/*
	 * Initialize driver parameters
	 */
	ixgbe_init_properties(ixgbe);
	ixgbe->attach_progress |= ATTACH_PROGRESS_PROPS;

	/*
	 * Allocate interrupts
	 */
	if (ixgbe_alloc_intrs(ixgbe) != IXGBE_SUCCESS) {
		ixgbe_error(ixgbe, "Failed to allocate interrupts");
		goto attach_fail;
	}
	ixgbe->attach_progress |= ATTACH_PROGRESS_ALLOC_INTR;

	/*
	 * Allocate rx/tx rings based on the ring numbers.
	 * The actual numbers of rx/tx rings are decided by the number of
	 * allocated interrupt vectors, so we should allocate the rings after
	 * interrupts are allocated.
	 */
	if (ixgbe_alloc_rings(ixgbe) != IXGBE_SUCCESS) {
		ixgbe_error(ixgbe, "Failed to allocate rx and tx rings");
		goto attach_fail;
	}
	ixgbe->attach_progress |= ATTACH_PROGRESS_ALLOC_RINGS;

	/*
	 * Map rings to interrupt vectors
	 */
	if (ixgbe_map_intrs_to_vectors(ixgbe) != IXGBE_SUCCESS) {
		ixgbe_error(ixgbe, "Failed to map interrupts to vectors");
		goto attach_fail;
	}

	/*
	 * Add interrupt handlers
	 */
	if (ixgbe_add_intr_handlers(ixgbe) != IXGBE_SUCCESS) {
		ixgbe_error(ixgbe, "Failed to add interrupt handlers");
		goto attach_fail;
	}
	ixgbe->attach_progress |= ATTACH_PROGRESS_ADD_INTR;

	/*
	 * Create a taskq for sfp-change
	 */
	(void) sprintf(taskqname, "ixgbe%d_sfp_taskq", instance);
	if ((ixgbe->sfp_taskq = ddi_taskq_create(devinfo, taskqname,
	    1, TASKQ_DEFAULTPRI, 0)) == NULL) {
		ixgbe_error(ixgbe, "sfp_taskq create failed");
		goto attach_fail;
	}
	ixgbe->attach_progress |= ATTACH_PROGRESS_SFP_TASKQ;

	/*
	 * Create a taskq for over-temp
	 */
	(void) sprintf(taskqname, "ixgbe%d_overtemp_taskq", instance);
	if ((ixgbe->overtemp_taskq = ddi_taskq_create(devinfo, taskqname,
	    1, TASKQ_DEFAULTPRI, 0)) == NULL) {
		ixgbe_error(ixgbe, "overtemp_taskq create failed");
		goto attach_fail;
	}
	ixgbe->attach_progress |= ATTACH_PROGRESS_OVERTEMP_TASKQ;

	/*
	 * Create a taskq for processing external PHY interrupts
	 */
	(void) sprintf(taskqname, "ixgbe%d_phy_taskq", instance);
	if ((ixgbe->phy_taskq = ddi_taskq_create(devinfo, taskqname,
	    1, TASKQ_DEFAULTPRI, 0)) == NULL) {
		ixgbe_error(ixgbe, "phy_taskq create failed");
		goto attach_fail;
	}
	ixgbe->attach_progress |= ATTACH_PROGRESS_PHY_TASKQ;

	/*
	 * Initialize driver parameters
	 */
	if (ixgbe_init_driver_settings(ixgbe) != IXGBE_SUCCESS) {
		ixgbe_error(ixgbe, "Failed to initialize driver settings");
		goto attach_fail;
	}

	/*
	 * Initialize mutexes for this device.
	 * Do this before enabling the interrupt handler and
	 * register the softint to avoid the condition where
	 * interrupt handler can try using uninitialized mutex.
	 */
	ixgbe_init_locks(ixgbe);
	ixgbe->attach_progress |= ATTACH_PROGRESS_LOCKS;

	/*
	 * Initialize chipset hardware
	 */
	if (ixgbe_init(ixgbe) != IXGBE_SUCCESS) {
		ixgbe_error(ixgbe, "Failed to initialize adapter");
		goto attach_fail;
	}
	ixgbe->link_check_complete = B_FALSE;
	ixgbe->link_check_hrtime = gethrtime() +
	    (IXGBE_LINK_UP_TIME * 100000000ULL);
	ixgbe->attach_progress |= ATTACH_PROGRESS_INIT;

	if (ixgbe_check_acc_handle(ixgbe->osdep.cfg_handle) != DDI_FM_OK) {
		ddi_fm_service_impact(ixgbe->dip, DDI_SERVICE_LOST);
		goto attach_fail;
	}

	/*
	 * Initialize adapter capabilities
	 */
	ixgbe_init_params(ixgbe);

	/*
	 * Initialize statistics
	 */
	if (ixgbe_init_stats(ixgbe) != IXGBE_SUCCESS) {
		ixgbe_error(ixgbe, "Failed to initialize statistics");
		goto attach_fail;
	}
	ixgbe->attach_progress |= ATTACH_PROGRESS_STATS;

	/*
	 * Register the driver to the MAC
	 */
	if (ixgbe_register_mac(ixgbe) != IXGBE_SUCCESS) {
		ixgbe_error(ixgbe, "Failed to register MAC");
		goto attach_fail;
	}
	mac_link_update(ixgbe->mac_hdl, LINK_STATE_UNKNOWN);
	ixgbe->attach_progress |= ATTACH_PROGRESS_MAC;

	ixgbe->periodic_id = ddi_periodic_add(ixgbe_link_timer, ixgbe,
	    IXGBE_CYCLIC_PERIOD, DDI_IPL_0);
	if (ixgbe->periodic_id == 0) {
		ixgbe_error(ixgbe, "Failed to add the link check timer");
		goto attach_fail;
	}
	ixgbe->attach_progress |= ATTACH_PROGRESS_LINK_TIMER;

	/*
	 * Now that mutex locks are initialized, and the chip is also
	 * initialized, enable interrupts.
	 */
	if (ixgbe_enable_intrs(ixgbe) != IXGBE_SUCCESS) {
		ixgbe_error(ixgbe, "Failed to enable DDI interrupts");
		goto attach_fail;
	}
	ixgbe->attach_progress |= ATTACH_PROGRESS_ENABLE_INTR;

	ixgbe_log(ixgbe, "%s", ixgbe_ident);
	atomic_or_32(&ixgbe->ixgbe_state, IXGBE_INITIALIZED);

	/*
	 * Register interrupt callback
	 */
	if (ixgbe->intr_type == DDI_INTR_TYPE_MSIX)
		if (ixgbe_intr_cb_register(ixgbe) != IXGBE_SUCCESS) {
			ixgbe_error(ixgbe,
			    "Failed to register interrupt callback");
		}

	return (DDI_SUCCESS);

attach_fail:
	ixgbe_unconfigure(devinfo, ixgbe);
	return (DDI_FAILURE);
}

/*
 * ixgbe_detach - Driver detach.
 *
 * The detach() function is the complement of the attach routine.
 * If cmd is set to DDI_DETACH, detach() is used to remove  the
 * state  associated  with  a  given  instance of a device node
 * prior to the removal of that instance from the system.
 *
 * The detach() function will be called once for each  instance
 * of the device for which there has been a successful attach()
 * once there are no longer  any  opens  on  the  device.
 *
 * Interrupts routine are disabled, All memory allocated by this
 * driver are freed.
 */
static int
ixgbe_detach(dev_info_t *devinfo, ddi_detach_cmd_t cmd)
{
	ixgbe_t *ixgbe;

	/*
	 * Check detach command
	 */
	switch (cmd) {
	default:
		return (DDI_FAILURE);

	case DDI_SUSPEND:
		return (ixgbe_suspend(devinfo));

	case DDI_DETACH:
		break;
	}

	/*
	 * Get the pointer to the driver private data structure
	 */
	ixgbe = (ixgbe_t *)ddi_get_driver_private(devinfo);
	if (ixgbe == NULL)
		return (DDI_FAILURE);

	/*
	 * If the device is still running, it needs to be stopped first.
	 * This check is necessary because under some specific circumstances,
	 * the detach routine can be called without stopping the interface
	 * first.
	 */
	if (ixgbe->ixgbe_state & IXGBE_STARTED) {
		atomic_and_32(&ixgbe->ixgbe_state, ~IXGBE_STARTED);
		mutex_enter(&ixgbe->gen_lock);
		ixgbe_stop(ixgbe, B_TRUE);
		mutex_exit(&ixgbe->gen_lock);
		/* Disable and stop the watchdog timer */
		ixgbe_disable_watchdog_timer(ixgbe);
	}

	/*
	 * Check if there are still rx buffers held by the upper layer.
	 * If so, fail the detach.
	 */
	if (!ixgbe_rx_drain(ixgbe))
		return (DDI_FAILURE);

	/*
	 * Do the remaining unconfigure routines
	 */
	ixgbe_unconfigure(devinfo, ixgbe);

	return (DDI_SUCCESS);
}

/*
 * quiesce(9E) entry point.
 *
 * This function is called when the system is single-threaded at high
 * PIL with preemption disabled. Therefore, this function must not be
 * blocked.
 *
 * This function returns DDI_SUCCESS on success, or DDI_FAILURE on failure.
 * DDI_FAILURE indicates an error condition and should almost never happen.
 */
static int
ixgbe_quiesce(dev_info_t *devinfo)
{
	ixgbe_t *ixgbe;
	struct ixgbe_hw *hw;

	ixgbe = (ixgbe_t *)ddi_get_driver_private(devinfo);

	if (ixgbe == NULL)
		return (DDI_FAILURE);

	hw = &ixgbe->hw;

	/*
	 * Disable the adapter interrupts
	 */
	ixgbe_disable_adapter_interrupts(ixgbe);

	/*
	 * Tell firmware driver is no longer in control
	 */
	ixgbe_release_driver_control(hw);

	/*
	 * Reset the chipset
	 */
	(void) ixgbe_reset_hw(hw);

	/*
	 * Reset PHY
	 */
	(void) ixgbe_reset_phy(hw);

	return (DDI_SUCCESS);
}

static void
ixgbe_unconfigure(dev_info_t *devinfo, ixgbe_t *ixgbe)
{
	/*
	 * Unregister interrupt callback handler
	 */
	if (ixgbe->cb_hdl != NULL)
		(void) ddi_cb_unregister(ixgbe->cb_hdl);

	/*
	 * Disable interrupt
	 */
	if (ixgbe->attach_progress & ATTACH_PROGRESS_ENABLE_INTR) {
		(void) ixgbe_disable_intrs(ixgbe);
	}

	/*
	 * remove the link check timer
	 */
	if (ixgbe->attach_progress & ATTACH_PROGRESS_LINK_TIMER) {
		if (ixgbe->periodic_id != NULL) {
			ddi_periodic_delete(ixgbe->periodic_id);
			ixgbe->periodic_id = NULL;
		}
	}

	/*
	 * Unregister MAC
	 */
	if (ixgbe->attach_progress & ATTACH_PROGRESS_MAC) {
		(void) mac_unregister(ixgbe->mac_hdl);
	}

	/*
	 * Free statistics
	 */
	if (ixgbe->attach_progress & ATTACH_PROGRESS_STATS) {
		kstat_delete((kstat_t *)ixgbe->ixgbe_ks);
	}

	/*
	 * Remove interrupt handlers
	 */
	if (ixgbe->attach_progress & ATTACH_PROGRESS_ADD_INTR) {
		ixgbe_rem_intr_handlers(ixgbe);
	}

	/*
	 * Remove taskq for sfp-status-change
	 */
	if (ixgbe->attach_progress & ATTACH_PROGRESS_SFP_TASKQ) {
		ddi_taskq_destroy(ixgbe->sfp_taskq);
	}

	/*
	 * Remove taskq for over-temp
	 */
	if (ixgbe->attach_progress & ATTACH_PROGRESS_OVERTEMP_TASKQ) {
		ddi_taskq_destroy(ixgbe->overtemp_taskq);
	}

	/*
	 * Remove taskq for external PHYs
	 */
	if (ixgbe->attach_progress & ATTACH_PROGRESS_PHY_TASKQ) {
		ddi_taskq_destroy(ixgbe->phy_taskq);
	}

	/*
	 * Remove interrupts
	 */
	if (ixgbe->attach_progress & ATTACH_PROGRESS_ALLOC_INTR) {
		ixgbe_rem_intrs(ixgbe);
	}

	/*
	 * Unregister interrupt callback handler
	 */
	if (ixgbe->cb_hdl != NULL) {
		(void) ddi_cb_unregister(ixgbe->cb_hdl);
	}

	/*
	 * Remove driver properties
	 */
	if (ixgbe->attach_progress & ATTACH_PROGRESS_PROPS) {
		(void) ddi_prop_remove_all(devinfo);
	}

	/*
	 * Stop the chipset
	 */
	if (ixgbe->attach_progress & ATTACH_PROGRESS_INIT) {
		mutex_enter(&ixgbe->gen_lock);
		ixgbe_chip_stop(ixgbe);
		mutex_exit(&ixgbe->gen_lock);
	}

	/*
	 * Free register handle
	 */
	if (ixgbe->attach_progress & ATTACH_PROGRESS_REGS_MAP) {
		if (ixgbe->osdep.reg_handle != NULL)
			ddi_regs_map_free(&ixgbe->osdep.reg_handle);
	}

	/*
	 * Free PCI config handle
	 */
	if (ixgbe->attach_progress & ATTACH_PROGRESS_PCI_CONFIG) {
		if (ixgbe->osdep.cfg_handle != NULL)
			pci_config_teardown(&ixgbe->osdep.cfg_handle);
	}

	/*
	 * Free locks
	 */
	if (ixgbe->attach_progress & ATTACH_PROGRESS_LOCKS) {
		ixgbe_destroy_locks(ixgbe);
	}

	/*
	 * Free the rx/tx rings
	 */
	if (ixgbe->attach_progress & ATTACH_PROGRESS_ALLOC_RINGS) {
		ixgbe_free_rings(ixgbe);
	}

	/*
	 * Unregister FMA capabilities
	 */
	if (ixgbe->attach_progress & ATTACH_PROGRESS_FM_INIT) {
		ixgbe_fm_fini(ixgbe);
	}

	/*
	 * Free the driver data structure
	 */
	kmem_free(ixgbe, sizeof (ixgbe_t));

	ddi_set_driver_private(devinfo, NULL);
}

/*
 * ixgbe_register_mac - Register the driver and its function pointers with
 * the GLD interface.
 */
static int
ixgbe_register_mac(ixgbe_t *ixgbe)
{
	struct ixgbe_hw *hw = &ixgbe->hw;
	mac_register_t *mac;
	int status;

	if ((mac = mac_alloc(MAC_VERSION)) == NULL)
		return (IXGBE_FAILURE);

	mac->m_type_ident = MAC_PLUGIN_IDENT_ETHER;
	mac->m_driver = ixgbe;
	mac->m_dip = ixgbe->dip;
	mac->m_src_addr = hw->mac.addr;
	mac->m_callbacks = &ixgbe_m_callbacks;
	mac->m_min_sdu = 0;
	mac->m_max_sdu = ixgbe->default_mtu;
	mac->m_margin = VLAN_TAGSZ;
	mac->m_priv_props = ixgbe_priv_props;
	mac->m_v12n = MAC_VIRT_LEVEL1;

	status = mac_register(mac, &ixgbe->mac_hdl);

	mac_free(mac);

	return ((status == 0) ? IXGBE_SUCCESS : IXGBE_FAILURE);
}

/*
 * ixgbe_identify_hardware - Identify the type of the chipset.
 */
static int
ixgbe_identify_hardware(ixgbe_t *ixgbe)
{
	struct ixgbe_hw *hw = &ixgbe->hw;
	struct ixgbe_osdep *osdep = &ixgbe->osdep;

	/*
	 * Get the device id
	 */
	hw->vendor_id =
	    pci_config_get16(osdep->cfg_handle, PCI_CONF_VENID);
	hw->device_id =
	    pci_config_get16(osdep->cfg_handle, PCI_CONF_DEVID);
	hw->revision_id =
	    pci_config_get8(osdep->cfg_handle, PCI_CONF_REVID);
	hw->subsystem_device_id =
	    pci_config_get16(osdep->cfg_handle, PCI_CONF_SUBSYSID);
	hw->subsystem_vendor_id =
	    pci_config_get16(osdep->cfg_handle, PCI_CONF_SUBVENID);

	/*
	 * Set the mac type of the adapter based on the device id
	 */
	if (ixgbe_set_mac_type(hw) != IXGBE_SUCCESS) {
		return (IXGBE_FAILURE);
	}

	/*
	 * Install adapter capabilities
	 */
	switch (hw->mac.type) {
	case ixgbe_mac_82598EB:
		IXGBE_DEBUGLOG_0(ixgbe, "identify 82598 adapter\n");
		ixgbe->capab = &ixgbe_82598eb_cap;

		if (ixgbe_get_media_type(hw) == ixgbe_media_type_copper) {
			ixgbe->capab->flags |= IXGBE_FLAG_FAN_FAIL_CAPABLE;
			ixgbe->capab->other_intr |= IXGBE_EICR_GPI_SDP1;
			ixgbe->capab->other_gpie |= IXGBE_SDP1_GPIEN;
		}
		break;

	case ixgbe_mac_82599EB:
		IXGBE_DEBUGLOG_0(ixgbe, "identify 82599 adapter\n");
		ixgbe->capab = &ixgbe_82599eb_cap;

		if (hw->device_id == IXGBE_DEV_ID_82599_T3_LOM) {
			ixgbe->capab->flags |= IXGBE_FLAG_TEMP_SENSOR_CAPABLE;
			ixgbe->capab->other_intr |= IXGBE_EICR_GPI_SDP0;
			ixgbe->capab->other_gpie |= IXGBE_SDP0_GPIEN;
		}
		break;

	case ixgbe_mac_X540:
		IXGBE_DEBUGLOG_0(ixgbe, "identify X540 adapter\n");
		ixgbe->capab = &ixgbe_X540_cap;
		/*
		 * For now, X540 is all set in its capab structure.
		 * As other X540 variants show up, things can change here.
		 */
		break;

	case ixgbe_mac_X550:
	case ixgbe_mac_X550EM_x:
		IXGBE_DEBUGLOG_0(ixgbe, "identify X550 adapter\n");
		ixgbe->capab = &ixgbe_X550_cap;

		if (hw->device_id == IXGBE_DEV_ID_X550EM_X_SFP)
			ixgbe->capab->flags |= IXGBE_FLAG_SFP_PLUG_CAPABLE;

		/*
		 * Link detection on X552 SFP+ and X552/X557-AT
		 */
		if (hw->device_id == IXGBE_DEV_ID_X550EM_X_SFP ||
		    hw->device_id == IXGBE_DEV_ID_X550EM_X_10G_T) {
			ixgbe->capab->other_intr |=
			    IXGBE_EIMS_GPI_SDP0_BY_MAC(hw);
			ixgbe->capab->other_gpie |= IXGBE_SDP0_GPIEN_X540;
		}
		break;

	default:
		IXGBE_DEBUGLOG_1(ixgbe,
		    "adapter not supported in ixgbe_identify_hardware(): %d\n",
		    hw->mac.type);
		return (IXGBE_FAILURE);
	}

	return (IXGBE_SUCCESS);
}

/*
 * ixgbe_regs_map - Map the device registers.
 *
 */
static int
ixgbe_regs_map(ixgbe_t *ixgbe)
{
	dev_info_t *devinfo = ixgbe->dip;
	struct ixgbe_hw *hw = &ixgbe->hw;
	struct ixgbe_osdep *osdep = &ixgbe->osdep;
	off_t mem_size;

	/*
	 * First get the size of device registers to be mapped.
	 */
	if (ddi_dev_regsize(devinfo, IXGBE_ADAPTER_REGSET, &mem_size)
	    != DDI_SUCCESS) {
		return (IXGBE_FAILURE);
	}

	/*
	 * Call ddi_regs_map_setup() to map registers
	 */
	if ((ddi_regs_map_setup(devinfo, IXGBE_ADAPTER_REGSET,
	    (caddr_t *)&hw->hw_addr, 0,
	    mem_size, &ixgbe_regs_acc_attr,
	    &osdep->reg_handle)) != DDI_SUCCESS) {
		return (IXGBE_FAILURE);
	}

	return (IXGBE_SUCCESS);
}

/*
 * ixgbe_init_properties - Initialize driver properties.
 */
static void
ixgbe_init_properties(ixgbe_t *ixgbe)
{
	/*
	 * Get conf file properties, including link settings
	 * jumbo frames, ring number, descriptor number, etc.
	 */
	ixgbe_get_conf(ixgbe);
}

/*
 * ixgbe_init_driver_settings - Initialize driver settings.
 *
 * The settings include hardware function pointers, bus information,
 * rx/tx rings settings, link state, and any other parameters that
 * need to be setup during driver initialization.
 */
static int
ixgbe_init_driver_settings(ixgbe_t *ixgbe)
{
	struct ixgbe_hw *hw = &ixgbe->hw;
	dev_info_t *devinfo = ixgbe->dip;
	ixgbe_rx_ring_t *rx_ring;
	ixgbe_rx_group_t *rx_group;
	ixgbe_tx_ring_t *tx_ring;
	uint32_t rx_size;
	uint32_t tx_size;
	uint32_t ring_per_group;
	int i;

	/*
	 * Initialize chipset specific hardware function pointers
	 */
	if (ixgbe_init_shared_code(hw) != IXGBE_SUCCESS) {
		return (IXGBE_FAILURE);
	}

	/*
	 * Get the system page size
	 */
	ixgbe->sys_page_size = ddi_ptob(devinfo, (ulong_t)1);

	/*
	 * Set rx buffer size
	 *
	 * The IP header alignment room is counted in the calculation.
	 * The rx buffer size is in unit of 1K that is required by the
	 * chipset hardware.
	 */
	rx_size = ixgbe->max_frame_size + IPHDR_ALIGN_ROOM;
	ixgbe->rx_buf_size = ((rx_size >> 10) +
	    ((rx_size & (((uint32_t)1 << 10) - 1)) > 0 ? 1 : 0)) << 10;

	/*
	 * Set tx buffer size
	 */
	tx_size = ixgbe->max_frame_size;
	ixgbe->tx_buf_size = ((tx_size >> 10) +
	    ((tx_size & (((uint32_t)1 << 10) - 1)) > 0 ? 1 : 0)) << 10;

	/*
	 * Initialize rx/tx rings/groups parameters
	 */
	ring_per_group = ixgbe->num_rx_rings / ixgbe->num_rx_groups;
	for (i = 0; i < ixgbe->num_rx_rings; i++) {
		rx_ring = &ixgbe->rx_rings[i];
		rx_ring->index = i;
		rx_ring->ixgbe = ixgbe;
		rx_ring->group_index = i / ring_per_group;
		rx_ring->hw_index = ixgbe_get_hw_rx_index(ixgbe, i);
	}

	for (i = 0; i < ixgbe->num_rx_groups; i++) {
		rx_group = &ixgbe->rx_groups[i];
		rx_group->index = i;
		rx_group->ixgbe = ixgbe;
	}

	for (i = 0; i < ixgbe->num_tx_rings; i++) {
		tx_ring = &ixgbe->tx_rings[i];
		tx_ring->index = i;
		tx_ring->ixgbe = ixgbe;
		if (ixgbe->tx_head_wb_enable)
			tx_ring->tx_recycle = ixgbe_tx_recycle_head_wb;
		else
			tx_ring->tx_recycle = ixgbe_tx_recycle_legacy;

		tx_ring->ring_size = ixgbe->tx_ring_size;
		tx_ring->free_list_size = ixgbe->tx_ring_size +
		    (ixgbe->tx_ring_size >> 1);
	}

	/*
	 * Initialize values of interrupt throttling rate
	 */
	for (i = 1; i < MAX_INTR_VECTOR; i++)
		ixgbe->intr_throttling[i] = ixgbe->intr_throttling[0];

	/*
	 * The initial link state should be "unknown"
	 */
	ixgbe->link_state = LINK_STATE_UNKNOWN;

	return (IXGBE_SUCCESS);
}

/*
 * ixgbe_init_locks - Initialize locks.
 */
static void
ixgbe_init_locks(ixgbe_t *ixgbe)
{
	ixgbe_rx_ring_t *rx_ring;
	ixgbe_tx_ring_t *tx_ring;
	int i;

	for (i = 0; i < ixgbe->num_rx_rings; i++) {
		rx_ring = &ixgbe->rx_rings[i];
		mutex_init(&rx_ring->rx_lock, NULL,
		    MUTEX_DRIVER, DDI_INTR_PRI(ixgbe->intr_pri));
	}

	for (i = 0; i < ixgbe->num_tx_rings; i++) {
		tx_ring = &ixgbe->tx_rings[i];
		mutex_init(&tx_ring->tx_lock, NULL,
		    MUTEX_DRIVER, DDI_INTR_PRI(ixgbe->intr_pri));
		mutex_init(&tx_ring->recycle_lock, NULL,
		    MUTEX_DRIVER, DDI_INTR_PRI(ixgbe->intr_pri));
		mutex_init(&tx_ring->tcb_head_lock, NULL,
		    MUTEX_DRIVER, DDI_INTR_PRI(ixgbe->intr_pri));
		mutex_init(&tx_ring->tcb_tail_lock, NULL,
		    MUTEX_DRIVER, DDI_INTR_PRI(ixgbe->intr_pri));
	}

	mutex_init(&ixgbe->gen_lock, NULL,
	    MUTEX_DRIVER, DDI_INTR_PRI(ixgbe->intr_pri));

	mutex_init(&ixgbe->watchdog_lock, NULL,
	    MUTEX_DRIVER, DDI_INTR_PRI(ixgbe->intr_pri));
}

/*
 * ixgbe_destroy_locks - Destroy locks.
 */
static void
ixgbe_destroy_locks(ixgbe_t *ixgbe)
{
	ixgbe_rx_ring_t *rx_ring;
	ixgbe_tx_ring_t *tx_ring;
	int i;

	for (i = 0; i < ixgbe->num_rx_rings; i++) {
		rx_ring = &ixgbe->rx_rings[i];
		mutex_destroy(&rx_ring->rx_lock);
	}

	for (i = 0; i < ixgbe->num_tx_rings; i++) {
		tx_ring = &ixgbe->tx_rings[i];
		mutex_destroy(&tx_ring->tx_lock);
		mutex_destroy(&tx_ring->recycle_lock);
		mutex_destroy(&tx_ring->tcb_head_lock);
		mutex_destroy(&tx_ring->tcb_tail_lock);
	}

	mutex_destroy(&ixgbe->gen_lock);
	mutex_destroy(&ixgbe->watchdog_lock);
}

static int
ixgbe_resume(dev_info_t *devinfo)
{
	ixgbe_t *ixgbe;
	int i;

	ixgbe = (ixgbe_t *)ddi_get_driver_private(devinfo);
	if (ixgbe == NULL)
		return (DDI_FAILURE);

	mutex_enter(&ixgbe->gen_lock);

	if (ixgbe->ixgbe_state & IXGBE_STARTED) {
		if (ixgbe_start(ixgbe, B_FALSE) != IXGBE_SUCCESS) {
			mutex_exit(&ixgbe->gen_lock);
			return (DDI_FAILURE);
		}

		/*
		 * Enable and start the watchdog timer
		 */
		ixgbe_enable_watchdog_timer(ixgbe);
	}

	atomic_and_32(&ixgbe->ixgbe_state, ~IXGBE_SUSPENDED);

	if (ixgbe->ixgbe_state & IXGBE_STARTED) {
		for (i = 0; i < ixgbe->num_tx_rings; i++) {
			mac_tx_ring_update(ixgbe->mac_hdl,
			    ixgbe->tx_rings[i].ring_handle);
		}
	}

	mutex_exit(&ixgbe->gen_lock);

	return (DDI_SUCCESS);
}

static int
ixgbe_suspend(dev_info_t *devinfo)
{
	ixgbe_t *ixgbe;

	ixgbe = (ixgbe_t *)ddi_get_driver_private(devinfo);
	if (ixgbe == NULL)
		return (DDI_FAILURE);

	mutex_enter(&ixgbe->gen_lock);

	atomic_or_32(&ixgbe->ixgbe_state, IXGBE_SUSPENDED);
	if (!(ixgbe->ixgbe_state & IXGBE_STARTED)) {
		mutex_exit(&ixgbe->gen_lock);
		return (DDI_SUCCESS);
	}
	ixgbe_stop(ixgbe, B_FALSE);

	mutex_exit(&ixgbe->gen_lock);

	/*
	 * Disable and stop the watchdog timer
	 */
	ixgbe_disable_watchdog_timer(ixgbe);

	return (DDI_SUCCESS);
}

/*
 * ixgbe_init - Initialize the device.
 */
static int
ixgbe_init(ixgbe_t *ixgbe)
{
	struct ixgbe_hw *hw = &ixgbe->hw;
	u8 pbanum[IXGBE_PBANUM_LENGTH];
	int rv;

	mutex_enter(&ixgbe->gen_lock);

	/*
	 * Configure/Initialize hardware
	 */
	rv = ixgbe_init_hw(hw);
	if (rv != IXGBE_SUCCESS) {
		switch (rv) {

		/*
		 * The first three errors are not prohibitive to us progressing
		 * further, and are maily advisory in nature. In the case of a
		 * SFP module not being present or not deemed supported by the
		 * common code, we adivse the operator of this fact but carry on
		 * instead of failing hard, as SFPs can be inserted or replaced
		 * while the driver is running. In the case of a unknown error,
		 * we fail-hard, logging the reason and emitting a FMA event.
		 */
		case IXGBE_ERR_EEPROM_VERSION:
			ixgbe_error(ixgbe,
			    "This Intel 10Gb Ethernet device is pre-release and"
			    " contains outdated firmware. Please contact your"
			    " hardware vendor for a replacement.");
			break;
		case IXGBE_ERR_SFP_NOT_PRESENT:
			ixgbe_error(ixgbe,
			    "No SFP+ module detected on this interface. Please "
			    "install a supported SFP+ module for this "
			    "interface to become operational.");
			break;
		case IXGBE_ERR_SFP_NOT_SUPPORTED:
			ixgbe_error(ixgbe,
			    "Unsupported SFP+ module detected. Please replace "
			    "it with a supported SFP+ module per Intel "
			    "documentation, or bypass this check with "
			    "allow_unsupported_sfp=1 in ixgbe.conf.");
			break;
		default:
			ixgbe_error(ixgbe,
			    "Failed to initialize hardware. ixgbe_init_hw "
			    "returned %d", rv);
			ixgbe_fm_ereport(ixgbe, DDI_FM_DEVICE_INVAL_STATE);
			goto init_fail;
		}
	}

	/*
	 * Need to init eeprom before validating the checksum.
	 */
	if (ixgbe_init_eeprom_params(hw) < 0) {
		ixgbe_error(ixgbe,
		    "Unable to intitialize the eeprom interface.");
		ixgbe_fm_ereport(ixgbe, DDI_FM_DEVICE_INVAL_STATE);
		goto init_fail;
	}

	/*
	 * NVM validation
	 */
	if (ixgbe_validate_eeprom_checksum(hw, NULL) < 0) {
		/*
		 * Some PCI-E parts fail the first check due to
		 * the link being in sleep state.  Call it again,
		 * if it fails a second time it's a real issue.
		 */
		if (ixgbe_validate_eeprom_checksum(hw, NULL) < 0) {
			ixgbe_error(ixgbe,
			    "Invalid NVM checksum. Please contact "
			    "the vendor to update the NVM.");
			ixgbe_fm_ereport(ixgbe, DDI_FM_DEVICE_INVAL_STATE);
			goto init_fail;
		}
	}

	/*
	 * Setup default flow control thresholds - enable/disable
	 * & flow control type is controlled by ixgbe.conf
	 */
	{
		uint32_t rxpb, frame, size, hitmp, lotmp;

		frame = ixgbe->max_frame_size;

		/* Calculate High and Low Water */
		if (hw->mac.type == ixgbe_mac_X540) {
			hitmp = IXGBE_DV_X540(frame, frame);
			lotmp = IXGBE_LOW_DV_X540(frame);
		} else {
				hitmp = IXGBE_DV(frame, frame);
				lotmp = IXGBE_LOW_DV(frame);
		}
		size = IXGBE_BT2KB(hitmp);
		rxpb = IXGBE_READ_REG(hw, IXGBE_RXPBSIZE(0)) >> 10;
		hw->fc.high_water[0] = rxpb - size;
		hw->fc.low_water[0] = IXGBE_BT2KB(lotmp);
	}

	hw->fc.pause_time = DEFAULT_FCPAUSE;
	hw->fc.send_xon = B_TRUE;

	/*
	 * Initialize flow control
	 */
	(void) ixgbe_start_hw(hw);

	/*
	 * Initialize link settings
	 */
	(void) ixgbe_driver_setup_link(ixgbe, B_FALSE);

	/*
	 * Initialize the chipset hardware
	 */
	if (ixgbe_chip_start(ixgbe) != IXGBE_SUCCESS) {
		ixgbe_fm_ereport(ixgbe, DDI_FM_DEVICE_INVAL_STATE);
		goto init_fail;
	}

	/*
	 * Read identifying information and place in devinfo.
	 */
	pbanum[0] = '\0';
	(void) ixgbe_read_pba_string(hw, pbanum, sizeof (pbanum));
	if (*pbanum != '\0') {
		(void) ddi_prop_update_string(DDI_DEV_T_NONE, ixgbe->dip,
		    "printed-board-assembly", (char *)pbanum);
	}

	if (ixgbe_check_acc_handle(ixgbe->osdep.reg_handle) != DDI_FM_OK) {
		goto init_fail;
	}

	mutex_exit(&ixgbe->gen_lock);
	return (IXGBE_SUCCESS);

init_fail:
	/*
	 * Reset PHY
	 */
	(void) ixgbe_reset_phy(hw);

	mutex_exit(&ixgbe->gen_lock);
	ddi_fm_service_impact(ixgbe->dip, DDI_SERVICE_LOST);
	return (IXGBE_FAILURE);
}

/*
 * ixgbe_chip_start - Initialize and start the chipset hardware.
 */
static int
ixgbe_chip_start(ixgbe_t *ixgbe)
{
	struct ixgbe_hw *hw = &ixgbe->hw;
	int i;

	ASSERT(mutex_owned(&ixgbe->gen_lock));

	/*
	 * Get the mac address
	 * This function should handle SPARC case correctly.
	 */
	if (!ixgbe_find_mac_address(ixgbe)) {
		ixgbe_error(ixgbe, "Failed to get the mac address");
		return (IXGBE_FAILURE);
	}

	/*
	 * Validate the mac address
	 */
	(void) ixgbe_init_rx_addrs(hw);
	if (!is_valid_mac_addr(hw->mac.addr)) {
		ixgbe_error(ixgbe, "Invalid mac address");
		return (IXGBE_FAILURE);
	}

	/*
	 * Re-enable relaxed ordering for performance.  It is disabled
	 * by default in the hardware init.
	 */
	if (ixgbe->relax_order_enable == B_TRUE)
		ixgbe_enable_relaxed_ordering(hw);

	/*
	 * Setup adapter interrupt vectors
	 */
	ixgbe_setup_adapter_vector(ixgbe);

	/*
	 * Initialize unicast addresses.
	 */
	ixgbe_init_unicst(ixgbe);

	/*
	 * Setup and initialize the mctable structures.
	 */
	ixgbe_setup_multicst(ixgbe);

	/*
	 * Set interrupt throttling rate
	 */
	for (i = 0; i < ixgbe->intr_cnt; i++) {
		IXGBE_WRITE_REG(hw, IXGBE_EITR(i), ixgbe->intr_throttling[i]);
	}

	/*
	 * Disable Wake-on-LAN
	 */
	IXGBE_WRITE_REG(hw, IXGBE_WUC, 0);

	/*
	 * Some adapters offer Energy Efficient Ethernet (EEE) support.
	 * Due to issues with EEE in e1000g/igb, we disable this by default
	 * as a precautionary measure.
	 *
	 * Currently, the only known adapter which supports EEE in the ixgbe
	 * line is 8086,15AB (IXGBE_DEV_ID_X550EM_X_KR), and only after the
	 * first revision of it, as well as any X550 with MAC type 6 (non-EM)
	 */
	(void) ixgbe_setup_eee(hw, B_FALSE);

	/*
	 * Turn on any present SFP Tx laser
	 */
	ixgbe_enable_tx_laser(hw);

	/*
	 * Power on the PHY
	 */
	(void) ixgbe_set_phy_power(hw, B_TRUE);

	/*
	 * Save the state of the PHY
	 */
	ixgbe_get_hw_state(ixgbe);

	/*
	 * Make sure driver has control
	 */
	ixgbe_get_driver_control(hw);

	return (IXGBE_SUCCESS);
}

/*
 * ixgbe_chip_stop - Stop the chipset hardware
 */
static void
ixgbe_chip_stop(ixgbe_t *ixgbe)
{
	struct ixgbe_hw *hw = &ixgbe->hw;
	int rv;

	ASSERT(mutex_owned(&ixgbe->gen_lock));

	/*
	 * Stop interupt generation and disable Tx unit
	 */
	hw->adapter_stopped = B_FALSE;
	(void) ixgbe_stop_adapter(hw);

	/*
	 * Reset the chipset
	 */
	(void) ixgbe_reset_hw(hw);

	/*
	 * Reset PHY
	 */
	(void) ixgbe_reset_phy(hw);

	/*
	 * Enter LPLU (Low Power, Link Up) mode, if available. Avoid resetting
	 * the PHY while doing so. Else, just power down the PHY.
	 */
	if (hw->phy.ops.enter_lplu != NULL) {
		hw->phy.reset_disable = B_TRUE;
		rv = hw->phy.ops.enter_lplu(hw);
		if (rv != IXGBE_SUCCESS)
			ixgbe_error(ixgbe, "Error while entering LPLU: %d", rv);
		hw->phy.reset_disable = B_FALSE;
	} else {
		(void) ixgbe_set_phy_power(hw, B_FALSE);
	}

	/*
	 * Turn off any present SFP Tx laser
	 * Expected for health and safety reasons
	 */
	ixgbe_disable_tx_laser(hw);

	/*
	 * Tell firmware driver is no longer in control
	 */
	ixgbe_release_driver_control(hw);

}

/*
 * ixgbe_reset - Reset the chipset and re-start the driver.
 *
 * It involves stopping and re-starting the chipset,
 * and re-configuring the rx/tx rings.
 */
static int
ixgbe_reset(ixgbe_t *ixgbe)
{
	int i;

	/*
	 * Disable and stop the watchdog timer
	 */
	ixgbe_disable_watchdog_timer(ixgbe);

	mutex_enter(&ixgbe->gen_lock);

	ASSERT(ixgbe->ixgbe_state & IXGBE_STARTED);
	atomic_and_32(&ixgbe->ixgbe_state, ~IXGBE_STARTED);

	ixgbe_stop(ixgbe, B_FALSE);

	if (ixgbe_start(ixgbe, B_FALSE) != IXGBE_SUCCESS) {
		mutex_exit(&ixgbe->gen_lock);
		return (IXGBE_FAILURE);
	}

	/*
	 * After resetting, need to recheck the link status.
	 */
	ixgbe->link_check_complete = B_FALSE;
	ixgbe->link_check_hrtime = gethrtime() +
	    (IXGBE_LINK_UP_TIME * 100000000ULL);

	atomic_or_32(&ixgbe->ixgbe_state, IXGBE_STARTED);

	if (!(ixgbe->ixgbe_state & IXGBE_SUSPENDED)) {
		for (i = 0; i < ixgbe->num_tx_rings; i++) {
			mac_tx_ring_update(ixgbe->mac_hdl,
			    ixgbe->tx_rings[i].ring_handle);
		}
	}

	mutex_exit(&ixgbe->gen_lock);

	/*
	 * Enable and start the watchdog timer
	 */
	ixgbe_enable_watchdog_timer(ixgbe);

	return (IXGBE_SUCCESS);
}

/*
 * ixgbe_tx_clean - Clean the pending transmit packets and DMA resources.
 */
static void
ixgbe_tx_clean(ixgbe_t *ixgbe)
{
	ixgbe_tx_ring_t *tx_ring;
	tx_control_block_t *tcb;
	link_list_t pending_list;
	uint32_t desc_num;
	int i, j;

	LINK_LIST_INIT(&pending_list);

	for (i = 0; i < ixgbe->num_tx_rings; i++) {
		tx_ring = &ixgbe->tx_rings[i];

		mutex_enter(&tx_ring->recycle_lock);

		/*
		 * Clean the pending tx data - the pending packets in the
		 * work_list that have no chances to be transmitted again.
		 *
		 * We must ensure the chipset is stopped or the link is down
		 * before cleaning the transmit packets.
		 */
		desc_num = 0;
		for (j = 0; j < tx_ring->ring_size; j++) {
			tcb = tx_ring->work_list[j];
			if (tcb != NULL) {
				desc_num += tcb->desc_num;

				tx_ring->work_list[j] = NULL;

				ixgbe_free_tcb(tcb);

				LIST_PUSH_TAIL(&pending_list, &tcb->link);
			}
		}

		if (desc_num > 0) {
			atomic_add_32(&tx_ring->tbd_free, desc_num);
			ASSERT(tx_ring->tbd_free == tx_ring->ring_size);

			/*
			 * Reset the head and tail pointers of the tbd ring;
			 * Reset the writeback head if it's enable.
			 */
			tx_ring->tbd_head = 0;
			tx_ring->tbd_tail = 0;
			if (ixgbe->tx_head_wb_enable)
				*tx_ring->tbd_head_wb = 0;

			IXGBE_WRITE_REG(&ixgbe->hw,
			    IXGBE_TDH(tx_ring->index), 0);
			IXGBE_WRITE_REG(&ixgbe->hw,
			    IXGBE_TDT(tx_ring->index), 0);
		}

		mutex_exit(&tx_ring->recycle_lock);

		/*
		 * Add the tx control blocks in the pending list to
		 * the free list.
		 */
		ixgbe_put_free_list(tx_ring, &pending_list);
	}
}

/*
 * ixgbe_tx_drain - Drain the tx rings to allow pending packets to be
 * transmitted.
 */
static boolean_t
ixgbe_tx_drain(ixgbe_t *ixgbe)
{
	ixgbe_tx_ring_t *tx_ring;
	boolean_t done;
	int i, j;

	/*
	 * Wait for a specific time to allow pending tx packets
	 * to be transmitted.
	 *
	 * Check the counter tbd_free to see if transmission is done.
	 * No lock protection is needed here.
	 *
	 * Return B_TRUE if all pending packets have been transmitted;
	 * Otherwise return B_FALSE;
	 */
	for (i = 0; i < TX_DRAIN_TIME; i++) {

		done = B_TRUE;
		for (j = 0; j < ixgbe->num_tx_rings; j++) {
			tx_ring = &ixgbe->tx_rings[j];
			done = done &&
			    (tx_ring->tbd_free == tx_ring->ring_size);
		}

		if (done)
			break;

		msec_delay(1);
	}

	return (done);
}

/*
 * ixgbe_rx_drain - Wait for all rx buffers to be released by upper layer.
 */
static boolean_t
ixgbe_rx_drain(ixgbe_t *ixgbe)
{
	boolean_t done = B_TRUE;
	int i;

	/*
	 * Polling the rx free list to check if those rx buffers held by
	 * the upper layer are released.
	 *
	 * Check the counter rcb_free to see if all pending buffers are
	 * released. No lock protection is needed here.
	 *
	 * Return B_TRUE if all pending buffers have been released;
	 * Otherwise return B_FALSE;
	 */
	for (i = 0; i < RX_DRAIN_TIME; i++) {
		done = (ixgbe->rcb_pending == 0);

		if (done)
			break;

		msec_delay(1);
	}

	return (done);
}

/*
 * ixgbe_start - Start the driver/chipset.
 */
int
ixgbe_start(ixgbe_t *ixgbe, boolean_t alloc_buffer)
{
	struct ixgbe_hw *hw = &ixgbe->hw;
	int i;

	ASSERT(mutex_owned(&ixgbe->gen_lock));

	if (alloc_buffer) {
		if (ixgbe_alloc_rx_data(ixgbe) != IXGBE_SUCCESS) {
			ixgbe_error(ixgbe,
			    "Failed to allocate software receive rings");
			return (IXGBE_FAILURE);
		}

		/* Allocate buffers for all the rx/tx rings */
		if (ixgbe_alloc_dma(ixgbe) != IXGBE_SUCCESS) {
			ixgbe_error(ixgbe, "Failed to allocate DMA resource");
			return (IXGBE_FAILURE);
		}

		ixgbe->tx_ring_init = B_TRUE;
	} else {
		ixgbe->tx_ring_init = B_FALSE;
	}

	for (i = 0; i < ixgbe->num_rx_rings; i++)
		mutex_enter(&ixgbe->rx_rings[i].rx_lock);
	for (i = 0; i < ixgbe->num_tx_rings; i++)
		mutex_enter(&ixgbe->tx_rings[i].tx_lock);

	/*
	 * Start the chipset hardware
	 */
	if (ixgbe_chip_start(ixgbe) != IXGBE_SUCCESS) {
		ixgbe_fm_ereport(ixgbe, DDI_FM_DEVICE_INVAL_STATE);
		goto start_failure;
	}

	/*
	 * Configure link now for X550
	 *
	 * X550 possesses a LPLU (Low-Power Link Up) mode which keeps the
	 * resting state of the adapter at a 1Gb FDX speed. Prior to the X550,
	 * the resting state of the link would be the maximum speed that
	 * autonegotiation will allow (usually 10Gb, infrastructure allowing)
	 * so we never bothered with explicitly setting the link to 10Gb as it
	 * would already be at that state on driver attach. With X550, we must
	 * trigger a re-negotiation of the link in order to switch from a LPLU
	 * 1Gb link to 10Gb (cable and link partner permitting.)
	 */
	if (hw->mac.type == ixgbe_mac_X550 ||
	    hw->mac.type == ixgbe_mac_X550EM_x) {
		(void) ixgbe_driver_setup_link(ixgbe, B_TRUE);
		ixgbe_get_hw_state(ixgbe);
	}

	if (ixgbe_check_acc_handle(ixgbe->osdep.reg_handle) != DDI_FM_OK) {
		goto start_failure;
	}

	/*
	 * Setup the rx/tx rings
	 */
	ixgbe_setup_rings(ixgbe);

	/*
	 * ixgbe_start() will be called when resetting, however if reset
	 * happens, we need to clear the ERROR, STALL and OVERTEMP flags
	 * before enabling the interrupts.
	 */
	atomic_and_32(&ixgbe->ixgbe_state, ~(IXGBE_ERROR
	    | IXGBE_STALL| IXGBE_OVERTEMP));

	/*
	 * Enable adapter interrupts
	 * The interrupts must be enabled after the driver state is START
	 */
	ixgbe_enable_adapter_interrupts(ixgbe);

	for (i = ixgbe->num_tx_rings - 1; i >= 0; i--)
		mutex_exit(&ixgbe->tx_rings[i].tx_lock);
	for (i = ixgbe->num_rx_rings - 1; i >= 0; i--)
		mutex_exit(&ixgbe->rx_rings[i].rx_lock);

	return (IXGBE_SUCCESS);

start_failure:
	for (i = ixgbe->num_tx_rings - 1; i >= 0; i--)
		mutex_exit(&ixgbe->tx_rings[i].tx_lock);
	for (i = ixgbe->num_rx_rings - 1; i >= 0; i--)
		mutex_exit(&ixgbe->rx_rings[i].rx_lock);

	ddi_fm_service_impact(ixgbe->dip, DDI_SERVICE_LOST);

	return (IXGBE_FAILURE);
}

/*
 * ixgbe_stop - Stop the driver/chipset.
 */
void
ixgbe_stop(ixgbe_t *ixgbe, boolean_t free_buffer)
{
	int i;

	ASSERT(mutex_owned(&ixgbe->gen_lock));

	/*
	 * Disable the adapter interrupts
	 */
	ixgbe_disable_adapter_interrupts(ixgbe);

	/*
	 * Drain the pending tx packets
	 */
	(void) ixgbe_tx_drain(ixgbe);

	for (i = 0; i < ixgbe->num_rx_rings; i++)
		mutex_enter(&ixgbe->rx_rings[i].rx_lock);
	for (i = 0; i < ixgbe->num_tx_rings; i++)
		mutex_enter(&ixgbe->tx_rings[i].tx_lock);

	/*
	 * Stop the chipset hardware
	 */
	ixgbe_chip_stop(ixgbe);

	if (ixgbe_check_acc_handle(ixgbe->osdep.reg_handle) != DDI_FM_OK) {
		ddi_fm_service_impact(ixgbe->dip, DDI_SERVICE_LOST);
	}

	/*
	 * Clean the pending tx data/resources
	 */
	ixgbe_tx_clean(ixgbe);

	for (i = ixgbe->num_tx_rings - 1; i >= 0; i--)
		mutex_exit(&ixgbe->tx_rings[i].tx_lock);
	for (i = ixgbe->num_rx_rings - 1; i >= 0; i--)
		mutex_exit(&ixgbe->rx_rings[i].rx_lock);

	if (ixgbe->link_state == LINK_STATE_UP) {
		ixgbe->link_state = LINK_STATE_UNKNOWN;
		mac_link_update(ixgbe->mac_hdl, ixgbe->link_state);
	}

	if (free_buffer) {
		/*
		 * Release the DMA/memory resources of rx/tx rings
		 */
		ixgbe_free_dma(ixgbe);
		ixgbe_free_rx_data(ixgbe);
	}
}

/*
 * ixgbe_cbfunc - Driver interface for generic DDI callbacks
 */
/* ARGSUSED */
static int
ixgbe_cbfunc(dev_info_t *dip, ddi_cb_action_t cbaction, void *cbarg,
    void *arg1, void *arg2)
{
	ixgbe_t *ixgbe = (ixgbe_t *)arg1;

	switch (cbaction) {
	/* IRM callback */
	int count;
	case DDI_CB_INTR_ADD:
	case DDI_CB_INTR_REMOVE:
		count = (int)(uintptr_t)cbarg;
		ASSERT(ixgbe->intr_type == DDI_INTR_TYPE_MSIX);
		DTRACE_PROBE2(ixgbe__irm__callback, int, count,
		    int, ixgbe->intr_cnt);
		if (ixgbe_intr_adjust(ixgbe, cbaction, count) !=
		    DDI_SUCCESS) {
			ixgbe_error(ixgbe,
			    "IRM CB: Failed to adjust interrupts");
			goto cb_fail;
		}
		break;
	default:
		IXGBE_DEBUGLOG_1(ixgbe, "DDI CB: action 0x%x NOT supported",
		    cbaction);
		return (DDI_ENOTSUP);
	}
	return (DDI_SUCCESS);
cb_fail:
	return (DDI_FAILURE);
}

/*
 * ixgbe_intr_adjust - Adjust interrupt to respond to IRM request.
 */
static int
ixgbe_intr_adjust(ixgbe_t *ixgbe, ddi_cb_action_t cbaction, int count)
{
	int i, rc, actual;
	uint32_t started;

	if (!(ixgbe->ixgbe_state & IXGBE_INITIALIZED)) {
		return (DDI_FAILURE);
	}

	if (cbaction == DDI_CB_INTR_REMOVE &&
	    ixgbe->intr_cnt - count < ixgbe->intr_cnt_min)
		return (DDI_FAILURE);

	if (cbaction == DDI_CB_INTR_ADD &&
	    ixgbe->intr_cnt + count > ixgbe->intr_cnt_max)
		count = ixgbe->intr_cnt_max - ixgbe->intr_cnt;

	if (count == 0)
		return (DDI_SUCCESS);

	for (i = 0; i < ixgbe->num_rx_rings; i++)
		mac_ring_intr_set(ixgbe->rx_rings[i].ring_handle, NULL);
	for (i = 0; i < ixgbe->num_tx_rings; i++)
		mac_ring_intr_set(ixgbe->tx_rings[i].ring_handle, NULL);

	mutex_enter(&ixgbe->gen_lock);
	started = ixgbe->ixgbe_state & IXGBE_STARTED;
	ixgbe->ixgbe_state &= ~IXGBE_STARTED;
	ixgbe->ixgbe_state |= IXGBE_INTR_ADJUST;
	ixgbe->ixgbe_state |= IXGBE_SUSPENDED;
	mac_link_update(ixgbe->mac_hdl, LINK_STATE_UNKNOWN);

	if (started)
		ixgbe_stop(ixgbe, B_FALSE);
	/*
	 * Disable interrupts
	 */
	if (ixgbe->attach_progress & ATTACH_PROGRESS_ENABLE_INTR) {
		rc = ixgbe_disable_intrs(ixgbe);
		ASSERT(rc == IXGBE_SUCCESS);
	}
	ixgbe->attach_progress &= ~ATTACH_PROGRESS_ENABLE_INTR;

	/*
	 * Remove interrupt handlers
	 */
	if (ixgbe->attach_progress & ATTACH_PROGRESS_ADD_INTR) {
		ixgbe_rem_intr_handlers(ixgbe);
	}
	ixgbe->attach_progress &= ~ATTACH_PROGRESS_ADD_INTR;

	/*
	 * Clear vect_map
	 */
	bzero(&ixgbe->vect_map, sizeof (ixgbe->vect_map));
	switch (cbaction) {
	case DDI_CB_INTR_ADD:
		rc = ddi_intr_alloc(ixgbe->dip, ixgbe->htable,
		    DDI_INTR_TYPE_MSIX, ixgbe->intr_cnt, count, &actual,
		    DDI_INTR_ALLOC_NORMAL);
		if (rc != DDI_SUCCESS || actual != count) {
			ixgbe_log(ixgbe, "Adjust interrupts failed."
			    "return: %d, irm cb size: %d, actual: %d",
			    rc, count, actual);
			goto intr_adjust_fail;
		}
		ixgbe->intr_cnt += count;
		break;

	case DDI_CB_INTR_REMOVE:
		for (i = ixgbe->intr_cnt - count;
		    i < ixgbe->intr_cnt; i ++) {
			rc = ddi_intr_free(ixgbe->htable[i]);
			ixgbe->htable[i] = NULL;
			if (rc != DDI_SUCCESS) {
				ixgbe_log(ixgbe, "Adjust interrupts failed."
				    "return: %d, irm cb size: %d, actual: %d",
				    rc, count, actual);
				goto intr_adjust_fail;
			}
		}
		ixgbe->intr_cnt -= count;
		break;
	}

	/*
	 * Get priority for first vector, assume remaining are all the same
	 */
	rc = ddi_intr_get_pri(ixgbe->htable[0], &ixgbe->intr_pri);
	if (rc != DDI_SUCCESS) {
		ixgbe_log(ixgbe,
		    "Get interrupt priority failed: %d", rc);
		goto intr_adjust_fail;
	}
	rc = ddi_intr_get_cap(ixgbe->htable[0], &ixgbe->intr_cap);
	if (rc != DDI_SUCCESS) {
		ixgbe_log(ixgbe, "Get interrupt cap failed: %d", rc);
		goto intr_adjust_fail;
	}
	ixgbe->attach_progress |= ATTACH_PROGRESS_ALLOC_INTR;

	/*
	 * Map rings to interrupt vectors
	 */
	if (ixgbe_map_intrs_to_vectors(ixgbe) != IXGBE_SUCCESS) {
		ixgbe_error(ixgbe,
		    "IRM CB: Failed to map interrupts to vectors");
		goto intr_adjust_fail;
	}

	/*
	 * Add interrupt handlers
	 */
	if (ixgbe_add_intr_handlers(ixgbe) != IXGBE_SUCCESS) {
		ixgbe_error(ixgbe, "IRM CB: Failed to add interrupt handlers");
		goto intr_adjust_fail;
	}
	ixgbe->attach_progress |= ATTACH_PROGRESS_ADD_INTR;

	/*
	 * Now that mutex locks are initialized, and the chip is also
	 * initialized, enable interrupts.
	 */
	if (ixgbe_enable_intrs(ixgbe) != IXGBE_SUCCESS) {
		ixgbe_error(ixgbe, "IRM CB: Failed to enable DDI interrupts");
		goto intr_adjust_fail;
	}
	ixgbe->attach_progress |= ATTACH_PROGRESS_ENABLE_INTR;
	if (started)
		if (ixgbe_start(ixgbe, B_FALSE) != IXGBE_SUCCESS) {
			ixgbe_error(ixgbe, "IRM CB: Failed to start");
			goto intr_adjust_fail;
		}
	ixgbe->ixgbe_state &= ~IXGBE_INTR_ADJUST;
	ixgbe->ixgbe_state &= ~IXGBE_SUSPENDED;
	ixgbe->ixgbe_state |= started;
	mutex_exit(&ixgbe->gen_lock);

	for (i = 0; i < ixgbe->num_rx_rings; i++) {
		mac_ring_intr_set(ixgbe->rx_rings[i].ring_handle,
		    ixgbe->htable[ixgbe->rx_rings[i].intr_vector]);
	}
	for (i = 0; i < ixgbe->num_tx_rings; i++) {
		mac_ring_intr_set(ixgbe->tx_rings[i].ring_handle,
		    ixgbe->htable[ixgbe->tx_rings[i].intr_vector]);
	}

	/* Wakeup all Tx rings */
	for (i = 0; i < ixgbe->num_tx_rings; i++) {
		mac_tx_ring_update(ixgbe->mac_hdl,
		    ixgbe->tx_rings[i].ring_handle);
	}

	IXGBE_DEBUGLOG_3(ixgbe,
	    "IRM CB: interrupts new value: 0x%x(0x%x:0x%x).",
	    ixgbe->intr_cnt, ixgbe->intr_cnt_min, ixgbe->intr_cnt_max);
	return (DDI_SUCCESS);

intr_adjust_fail:
	ddi_fm_service_impact(ixgbe->dip, DDI_SERVICE_LOST);
	mutex_exit(&ixgbe->gen_lock);
	return (DDI_FAILURE);
}

/*
 * ixgbe_intr_cb_register - Register interrupt callback function.
 */
static int
ixgbe_intr_cb_register(ixgbe_t *ixgbe)
{
	if (ddi_cb_register(ixgbe->dip, DDI_CB_FLAG_INTR, ixgbe_cbfunc,
	    ixgbe, NULL, &ixgbe->cb_hdl) != DDI_SUCCESS) {
		return (IXGBE_FAILURE);
	}
	IXGBE_DEBUGLOG_0(ixgbe, "Interrupt callback function registered.");
	return (IXGBE_SUCCESS);
}

/*
 * ixgbe_alloc_rings - Allocate memory space for rx/tx rings.
 */
static int
ixgbe_alloc_rings(ixgbe_t *ixgbe)
{
	/*
	 * Allocate memory space for rx rings
	 */
	ixgbe->rx_rings = kmem_zalloc(
	    sizeof (ixgbe_rx_ring_t) * ixgbe->num_rx_rings,
	    KM_NOSLEEP);

	if (ixgbe->rx_rings == NULL) {
		return (IXGBE_FAILURE);
	}

	/*
	 * Allocate memory space for tx rings
	 */
	ixgbe->tx_rings = kmem_zalloc(
	    sizeof (ixgbe_tx_ring_t) * ixgbe->num_tx_rings,
	    KM_NOSLEEP);

	if (ixgbe->tx_rings == NULL) {
		kmem_free(ixgbe->rx_rings,
		    sizeof (ixgbe_rx_ring_t) * ixgbe->num_rx_rings);
		ixgbe->rx_rings = NULL;
		return (IXGBE_FAILURE);
	}

	/*
	 * Allocate memory space for rx ring groups
	 */
	ixgbe->rx_groups = kmem_zalloc(
	    sizeof (ixgbe_rx_group_t) * ixgbe->num_rx_groups,
	    KM_NOSLEEP);

	if (ixgbe->rx_groups == NULL) {
		kmem_free(ixgbe->rx_rings,
		    sizeof (ixgbe_rx_ring_t) * ixgbe->num_rx_rings);
		kmem_free(ixgbe->tx_rings,
		    sizeof (ixgbe_tx_ring_t) * ixgbe->num_tx_rings);
		ixgbe->rx_rings = NULL;
		ixgbe->tx_rings = NULL;
		return (IXGBE_FAILURE);
	}

	return (IXGBE_SUCCESS);
}

/*
 * ixgbe_free_rings - Free the memory space of rx/tx rings.
 */
static void
ixgbe_free_rings(ixgbe_t *ixgbe)
{
	if (ixgbe->rx_rings != NULL) {
		kmem_free(ixgbe->rx_rings,
		    sizeof (ixgbe_rx_ring_t) * ixgbe->num_rx_rings);
		ixgbe->rx_rings = NULL;
	}

	if (ixgbe->tx_rings != NULL) {
		kmem_free(ixgbe->tx_rings,
		    sizeof (ixgbe_tx_ring_t) * ixgbe->num_tx_rings);
		ixgbe->tx_rings = NULL;
	}

	if (ixgbe->rx_groups != NULL) {
		kmem_free(ixgbe->rx_groups,
		    sizeof (ixgbe_rx_group_t) * ixgbe->num_rx_groups);
		ixgbe->rx_groups = NULL;
	}
}

static int
ixgbe_alloc_rx_data(ixgbe_t *ixgbe)
{
	ixgbe_rx_ring_t *rx_ring;
	int i;

	for (i = 0; i < ixgbe->num_rx_rings; i++) {
		rx_ring = &ixgbe->rx_rings[i];
		if (ixgbe_alloc_rx_ring_data(rx_ring) != IXGBE_SUCCESS)
			goto alloc_rx_rings_failure;
	}
	return (IXGBE_SUCCESS);

alloc_rx_rings_failure:
	ixgbe_free_rx_data(ixgbe);
	return (IXGBE_FAILURE);
}

static void
ixgbe_free_rx_data(ixgbe_t *ixgbe)
{
	ixgbe_rx_ring_t *rx_ring;
	ixgbe_rx_data_t *rx_data;
	int i;

	for (i = 0; i < ixgbe->num_rx_rings; i++) {
		rx_ring = &ixgbe->rx_rings[i];

		mutex_enter(&ixgbe->rx_pending_lock);
		rx_data = rx_ring->rx_data;

		if (rx_data != NULL) {
			rx_data->flag |= IXGBE_RX_STOPPED;

			if (rx_data->rcb_pending == 0) {
				ixgbe_free_rx_ring_data(rx_data);
				rx_ring->rx_data = NULL;
			}
		}

		mutex_exit(&ixgbe->rx_pending_lock);
	}
}

/*
 * ixgbe_setup_rings - Setup rx/tx rings.
 */
static void
ixgbe_setup_rings(ixgbe_t *ixgbe)
{
	/*
	 * Setup the rx/tx rings, including the following:
	 *
	 * 1. Setup the descriptor ring and the control block buffers;
	 * 2. Initialize necessary registers for receive/transmit;
	 * 3. Initialize software pointers/parameters for receive/transmit;
	 */
	ixgbe_setup_rx(ixgbe);

	ixgbe_setup_tx(ixgbe);
}

static void
ixgbe_setup_rx_ring(ixgbe_rx_ring_t *rx_ring)
{
	ixgbe_t *ixgbe = rx_ring->ixgbe;
	ixgbe_rx_data_t *rx_data = rx_ring->rx_data;
	struct ixgbe_hw *hw = &ixgbe->hw;
	rx_control_block_t *rcb;
	union ixgbe_adv_rx_desc	*rbd;
	uint32_t size;
	uint32_t buf_low;
	uint32_t buf_high;
	uint32_t reg_val;
	int i;

	ASSERT(mutex_owned(&rx_ring->rx_lock));
	ASSERT(mutex_owned(&ixgbe->gen_lock));

	for (i = 0; i < ixgbe->rx_ring_size; i++) {
		rcb = rx_data->work_list[i];
		rbd = &rx_data->rbd_ring[i];

		rbd->read.pkt_addr = rcb->rx_buf.dma_address;
		rbd->read.hdr_addr = NULL;
	}

	/*
	 * Initialize the length register
	 */
	size = rx_data->ring_size * sizeof (union ixgbe_adv_rx_desc);
	IXGBE_WRITE_REG(hw, IXGBE_RDLEN(rx_ring->hw_index), size);

	/*
	 * Initialize the base address registers
	 */
	buf_low = (uint32_t)rx_data->rbd_area.dma_address;
	buf_high = (uint32_t)(rx_data->rbd_area.dma_address >> 32);
	IXGBE_WRITE_REG(hw, IXGBE_RDBAH(rx_ring->hw_index), buf_high);
	IXGBE_WRITE_REG(hw, IXGBE_RDBAL(rx_ring->hw_index), buf_low);

	/*
	 * Setup head & tail pointers
	 */
	IXGBE_WRITE_REG(hw, IXGBE_RDT(rx_ring->hw_index),
	    rx_data->ring_size - 1);
	IXGBE_WRITE_REG(hw, IXGBE_RDH(rx_ring->hw_index), 0);

	rx_data->rbd_next = 0;
	rx_data->lro_first = 0;

	/*
	 * Setup the Receive Descriptor Control Register (RXDCTL)
	 * PTHRESH=32 descriptors (half the internal cache)
	 * HTHRESH=0 descriptors (to minimize latency on fetch)
	 * WTHRESH defaults to 1 (writeback each descriptor)
	 */
	reg_val = IXGBE_READ_REG(hw, IXGBE_RXDCTL(rx_ring->hw_index));
	reg_val |= IXGBE_RXDCTL_ENABLE;	/* enable queue */

	/* Not a valid value for 82599, X540 or X550 */
	if (hw->mac.type == ixgbe_mac_82598EB) {
		reg_val |= 0x0020;	/* pthresh */
	}
	IXGBE_WRITE_REG(hw, IXGBE_RXDCTL(rx_ring->hw_index), reg_val);

	if (hw->mac.type == ixgbe_mac_82599EB ||
	    hw->mac.type == ixgbe_mac_X540 ||
	    hw->mac.type == ixgbe_mac_X550 ||
	    hw->mac.type == ixgbe_mac_X550EM_x) {
		reg_val = IXGBE_READ_REG(hw, IXGBE_RDRXCTL);
		reg_val |= (IXGBE_RDRXCTL_CRCSTRIP | IXGBE_RDRXCTL_AGGDIS);
		IXGBE_WRITE_REG(hw, IXGBE_RDRXCTL, reg_val);
	}

	/*
	 * Setup the Split and Replication Receive Control Register.
	 * Set the rx buffer size and the advanced descriptor type.
	 */
	reg_val = (ixgbe->rx_buf_size >> IXGBE_SRRCTL_BSIZEPKT_SHIFT) |
	    IXGBE_SRRCTL_DESCTYPE_ADV_ONEBUF;
	reg_val |= IXGBE_SRRCTL_DROP_EN;
	IXGBE_WRITE_REG(hw, IXGBE_SRRCTL(rx_ring->hw_index), reg_val);
}

static void
ixgbe_setup_rx(ixgbe_t *ixgbe)
{
	ixgbe_rx_ring_t *rx_ring;
	struct ixgbe_hw *hw = &ixgbe->hw;
	uint32_t reg_val;
	uint32_t ring_mapping;
	uint32_t i, index;
	uint32_t psrtype_rss_bit;

	/*
	 * Ensure that Rx is disabled while setting up
	 * the Rx unit and Rx descriptor ring(s)
	 */
	ixgbe_disable_rx(hw);

	/* PSRTYPE must be configured for 82599 */
	if (ixgbe->classify_mode != IXGBE_CLASSIFY_VMDQ &&
	    ixgbe->classify_mode != IXGBE_CLASSIFY_VMDQ_RSS) {
		reg_val = IXGBE_PSRTYPE_TCPHDR | IXGBE_PSRTYPE_UDPHDR |
		    IXGBE_PSRTYPE_IPV4HDR | IXGBE_PSRTYPE_IPV6HDR;
		reg_val |= IXGBE_PSRTYPE_L2HDR;
		reg_val |= 0x80000000;
		IXGBE_WRITE_REG(hw, IXGBE_PSRTYPE(0), reg_val);
	} else {
		if (ixgbe->num_rx_groups > 32) {
			psrtype_rss_bit = 0x20000000;
		} else {
			psrtype_rss_bit = 0x40000000;
		}
		for (i = 0; i < ixgbe->capab->max_rx_grp_num; i++) {
			reg_val = IXGBE_PSRTYPE_TCPHDR | IXGBE_PSRTYPE_UDPHDR |
			    IXGBE_PSRTYPE_IPV4HDR | IXGBE_PSRTYPE_IPV6HDR;
			reg_val |= IXGBE_PSRTYPE_L2HDR;
			reg_val |= psrtype_rss_bit;
			IXGBE_WRITE_REG(hw, IXGBE_PSRTYPE(i), reg_val);
		}
	}

	/*
	 * Set filter control in FCTRL to determine types of packets are passed
	 * up to the driver.
	 * - Pass broadcast packets.
	 * - Do not pass flow control pause frames (82598-specific)
	 */
	reg_val = IXGBE_READ_REG(hw, IXGBE_FCTRL);
	reg_val |= IXGBE_FCTRL_BAM; /* Broadcast Accept Mode */
	if (hw->mac.type == ixgbe_mac_82598EB) {
		reg_val |= IXGBE_FCTRL_DPF; /* Discard Pause Frames */
	}
	IXGBE_WRITE_REG(hw, IXGBE_FCTRL, reg_val);

	/*
	 * Hardware checksum settings
	 */
	if (ixgbe->rx_hcksum_enable) {
		reg_val = IXGBE_READ_REG(hw, IXGBE_RXCSUM);
		reg_val |= IXGBE_RXCSUM_IPPCSE;	/* IP checksum */
		IXGBE_WRITE_REG(hw, IXGBE_RXCSUM, reg_val);
	}

	/*
	 * Setup VMDq and RSS for multiple receive queues
	 */
	switch (ixgbe->classify_mode) {
	case IXGBE_CLASSIFY_RSS:
		/*
		 * One group, only RSS is needed when more than
		 * one ring enabled.
		 */
		ixgbe_setup_rss(ixgbe);
		break;

	case IXGBE_CLASSIFY_VMDQ:
		/*
		 * Multiple groups, each group has one ring,
		 * only VMDq is needed.
		 */
		ixgbe_setup_vmdq(ixgbe);
		break;

	case IXGBE_CLASSIFY_VMDQ_RSS:
		/*
		 * Multiple groups and multiple rings, both
		 * VMDq and RSS are needed.
		 */
		ixgbe_setup_vmdq_rss(ixgbe);
		break;

	default:
		break;
	}

	/*
	 * Enable the receive unit.  This must be done after filter
	 * control is set in FCTRL. On 82598, we disable the descriptor monitor.
	 * 82598 is the only adapter which defines this RXCTRL option.
	 */
	reg_val = IXGBE_READ_REG(hw, IXGBE_RXCTRL);
	if (hw->mac.type == ixgbe_mac_82598EB)
		reg_val |= IXGBE_RXCTRL_DMBYPS; /* descriptor monitor bypass */
	reg_val |= IXGBE_RXCTRL_RXEN;
	(void) ixgbe_enable_rx_dma(hw, reg_val);

	/*
	 * ixgbe_setup_rx_ring must be called after configuring RXCTRL
	 */
	for (i = 0; i < ixgbe->num_rx_rings; i++) {
		rx_ring = &ixgbe->rx_rings[i];
		ixgbe_setup_rx_ring(rx_ring);
	}

	/*
	 * Setup the per-ring statistics mapping.
	 */
	ring_mapping = 0;
	for (i = 0; i < ixgbe->num_rx_rings; i++) {
		index = ixgbe->rx_rings[i].hw_index;
		ring_mapping = IXGBE_READ_REG(hw, IXGBE_RQSMR(index >> 2));
		ring_mapping |= (i & 0xF) << (8 * (index & 0x3));
		IXGBE_WRITE_REG(hw, IXGBE_RQSMR(index >> 2), ring_mapping);
	}

	/*
	 * The Max Frame Size in MHADD/MAXFRS will be internally increased
	 * by four bytes if the packet has a VLAN field, so includes MTU,
	 * ethernet header and frame check sequence.
	 * Register is MAXFRS in 82599.
	 */
	reg_val = IXGBE_READ_REG(hw, IXGBE_MHADD);
	reg_val &= ~IXGBE_MHADD_MFS_MASK;
	reg_val |= (ixgbe->default_mtu + sizeof (struct ether_header)
	    + ETHERFCSL) << IXGBE_MHADD_MFS_SHIFT;
	IXGBE_WRITE_REG(hw, IXGBE_MHADD, reg_val);

	/*
	 * Setup Jumbo Frame enable bit
	 */
	reg_val = IXGBE_READ_REG(hw, IXGBE_HLREG0);
	if (ixgbe->default_mtu > ETHERMTU)
		reg_val |= IXGBE_HLREG0_JUMBOEN;
	else
		reg_val &= ~IXGBE_HLREG0_JUMBOEN;
	IXGBE_WRITE_REG(hw, IXGBE_HLREG0, reg_val);

	/*
	 * Setup RSC for multiple receive queues.
	 */
	if (ixgbe->lro_enable) {
		for (i = 0; i < ixgbe->num_rx_rings; i++) {
			/*
			 * Make sure rx_buf_size * MAXDESC not greater
			 * than 65535.
			 * Intel recommends 4 for MAXDESC field value.
			 */
			reg_val = IXGBE_READ_REG(hw, IXGBE_RSCCTL(i));
			reg_val |= IXGBE_RSCCTL_RSCEN;
			if (ixgbe->rx_buf_size == IXGBE_PKG_BUF_16k)
				reg_val |= IXGBE_RSCCTL_MAXDESC_1;
			else
				reg_val |= IXGBE_RSCCTL_MAXDESC_4;
			IXGBE_WRITE_REG(hw,  IXGBE_RSCCTL(i), reg_val);
		}

		reg_val = IXGBE_READ_REG(hw, IXGBE_RSCDBU);
		reg_val |= IXGBE_RSCDBU_RSCACKDIS;
		IXGBE_WRITE_REG(hw, IXGBE_RSCDBU, reg_val);

		reg_val = IXGBE_READ_REG(hw, IXGBE_RDRXCTL);
		reg_val |= IXGBE_RDRXCTL_RSCACKC;
		reg_val |= IXGBE_RDRXCTL_FCOE_WRFIX;
		reg_val &= ~IXGBE_RDRXCTL_RSCFRSTSIZE;

		IXGBE_WRITE_REG(hw, IXGBE_RDRXCTL, reg_val);
	}
}

static void
ixgbe_setup_tx_ring(ixgbe_tx_ring_t *tx_ring)
{
	ixgbe_t *ixgbe = tx_ring->ixgbe;
	struct ixgbe_hw *hw = &ixgbe->hw;
	uint32_t size;
	uint32_t buf_low;
	uint32_t buf_high;
	uint32_t reg_val;

	ASSERT(mutex_owned(&tx_ring->tx_lock));
	ASSERT(mutex_owned(&ixgbe->gen_lock));

	/*
	 * Initialize the length register
	 */
	size = tx_ring->ring_size * sizeof (union ixgbe_adv_tx_desc);
	IXGBE_WRITE_REG(hw, IXGBE_TDLEN(tx_ring->index), size);

	/*
	 * Initialize the base address registers
	 */
	buf_low = (uint32_t)tx_ring->tbd_area.dma_address;
	buf_high = (uint32_t)(tx_ring->tbd_area.dma_address >> 32);
	IXGBE_WRITE_REG(hw, IXGBE_TDBAL(tx_ring->index), buf_low);
	IXGBE_WRITE_REG(hw, IXGBE_TDBAH(tx_ring->index), buf_high);

	/*
	 * Setup head & tail pointers
	 */
	IXGBE_WRITE_REG(hw, IXGBE_TDH(tx_ring->index), 0);
	IXGBE_WRITE_REG(hw, IXGBE_TDT(tx_ring->index), 0);

	/*
	 * Setup head write-back
	 */
	if (ixgbe->tx_head_wb_enable) {
		/*
		 * The memory of the head write-back is allocated using
		 * the extra tbd beyond the tail of the tbd ring.
		 */
		tx_ring->tbd_head_wb = (uint32_t *)
		    ((uintptr_t)tx_ring->tbd_area.address + size);
		*tx_ring->tbd_head_wb = 0;

		buf_low = (uint32_t)
		    (tx_ring->tbd_area.dma_address + size);
		buf_high = (uint32_t)
		    ((tx_ring->tbd_area.dma_address + size) >> 32);

		/* Set the head write-back enable bit */
		buf_low |= IXGBE_TDWBAL_HEAD_WB_ENABLE;

		IXGBE_WRITE_REG(hw, IXGBE_TDWBAL(tx_ring->index), buf_low);
		IXGBE_WRITE_REG(hw, IXGBE_TDWBAH(tx_ring->index), buf_high);

		/*
		 * Turn off relaxed ordering for head write back or it will
		 * cause problems with the tx recycling
		 */

		reg_val = (hw->mac.type == ixgbe_mac_82598EB) ?
		    IXGBE_READ_REG(hw, IXGBE_DCA_TXCTRL(tx_ring->index)) :
		    IXGBE_READ_REG(hw, IXGBE_DCA_TXCTRL_82599(tx_ring->index));
		reg_val &= ~IXGBE_DCA_TXCTRL_DESC_WRO_EN;
		if (hw->mac.type == ixgbe_mac_82598EB) {
			IXGBE_WRITE_REG(hw,
			    IXGBE_DCA_TXCTRL(tx_ring->index), reg_val);
		} else {
			IXGBE_WRITE_REG(hw,
			    IXGBE_DCA_TXCTRL_82599(tx_ring->index), reg_val);
		}
	} else {
		tx_ring->tbd_head_wb = NULL;
	}

	tx_ring->tbd_head = 0;
	tx_ring->tbd_tail = 0;
	tx_ring->tbd_free = tx_ring->ring_size;

	if (ixgbe->tx_ring_init == B_TRUE) {
		tx_ring->tcb_head = 0;
		tx_ring->tcb_tail = 0;
		tx_ring->tcb_free = tx_ring->free_list_size;
	}

	/*
	 * Initialize the s/w context structure
	 */
	bzero(&tx_ring->tx_context, sizeof (ixgbe_tx_context_t));
}

static void
ixgbe_setup_tx(ixgbe_t *ixgbe)
{
	struct ixgbe_hw *hw = &ixgbe->hw;
	ixgbe_tx_ring_t *tx_ring;
	uint32_t reg_val;
	uint32_t ring_mapping;
	int i;

	for (i = 0; i < ixgbe->num_tx_rings; i++) {
		tx_ring = &ixgbe->tx_rings[i];
		ixgbe_setup_tx_ring(tx_ring);
	}

	/*
	 * Setup the per-ring statistics mapping.
	 */
	ring_mapping = 0;
	for (i = 0; i < ixgbe->num_tx_rings; i++) {
		ring_mapping |= (i & 0xF) << (8 * (i & 0x3));
		if ((i & 0x3) == 0x3) {
			switch (hw->mac.type) {
			case ixgbe_mac_82598EB:
				IXGBE_WRITE_REG(hw, IXGBE_TQSMR(i >> 2),
				    ring_mapping);
				break;

			case ixgbe_mac_82599EB:
			case ixgbe_mac_X540:
			case ixgbe_mac_X550:
			case ixgbe_mac_X550EM_x:
				IXGBE_WRITE_REG(hw, IXGBE_TQSM(i >> 2),
				    ring_mapping);
				break;

			default:
				break;
			}

			ring_mapping = 0;
		}
	}
	if (i & 0x3) {
		switch (hw->mac.type) {
		case ixgbe_mac_82598EB:
			IXGBE_WRITE_REG(hw, IXGBE_TQSMR(i >> 2), ring_mapping);
			break;

		case ixgbe_mac_82599EB:
		case ixgbe_mac_X540:
		case ixgbe_mac_X550:
		case ixgbe_mac_X550EM_x:
			IXGBE_WRITE_REG(hw, IXGBE_TQSM(i >> 2), ring_mapping);
			break;

		default:
			break;
		}
	}

	/*
	 * Enable CRC appending and TX padding (for short tx frames)
	 */
	reg_val = IXGBE_READ_REG(hw, IXGBE_HLREG0);
	reg_val |= IXGBE_HLREG0_TXCRCEN | IXGBE_HLREG0_TXPADEN;
	IXGBE_WRITE_REG(hw, IXGBE_HLREG0, reg_val);

	/*
	 * enable DMA for 82599, X540 and X550 parts
	 */
	if (hw->mac.type == ixgbe_mac_82599EB ||
	    hw->mac.type == ixgbe_mac_X540 ||
	    hw->mac.type == ixgbe_mac_X550 ||
	    hw->mac.type == ixgbe_mac_X550EM_x) {
		/* DMATXCTL.TE must be set after all Tx config is complete */
		reg_val = IXGBE_READ_REG(hw, IXGBE_DMATXCTL);
		reg_val |= IXGBE_DMATXCTL_TE;
		IXGBE_WRITE_REG(hw, IXGBE_DMATXCTL, reg_val);

		/* Disable arbiter to set MTQC */
		reg_val = IXGBE_READ_REG(hw, IXGBE_RTTDCS);
		reg_val |= IXGBE_RTTDCS_ARBDIS;
		IXGBE_WRITE_REG(hw, IXGBE_RTTDCS, reg_val);
		IXGBE_WRITE_REG(hw, IXGBE_MTQC, IXGBE_MTQC_64Q_1PB);
		reg_val &= ~IXGBE_RTTDCS_ARBDIS;
		IXGBE_WRITE_REG(hw, IXGBE_RTTDCS, reg_val);
	}

	/*
	 * Enabling tx queues ..
	 * For 82599 must be done after DMATXCTL.TE is set
	 */
	for (i = 0; i < ixgbe->num_tx_rings; i++) {
		tx_ring = &ixgbe->tx_rings[i];
		reg_val = IXGBE_READ_REG(hw, IXGBE_TXDCTL(tx_ring->index));
		reg_val |= IXGBE_TXDCTL_ENABLE;
		IXGBE_WRITE_REG(hw, IXGBE_TXDCTL(tx_ring->index), reg_val);
	}
}

/*
 * ixgbe_setup_rss - Setup receive-side scaling feature.
 */
static void
ixgbe_setup_rss(ixgbe_t *ixgbe)
{
	struct ixgbe_hw *hw = &ixgbe->hw;
	uint32_t mrqc;

	/*
	 * Initialize RETA/ERETA table
	 */
	ixgbe_setup_rss_table(ixgbe);

	/*
	 * Enable RSS & perform hash on these packet types
	 */
	mrqc = IXGBE_MRQC_RSSEN |
	    IXGBE_MRQC_RSS_FIELD_IPV4 |
	    IXGBE_MRQC_RSS_FIELD_IPV4_TCP |
	    IXGBE_MRQC_RSS_FIELD_IPV4_UDP |
	    IXGBE_MRQC_RSS_FIELD_IPV6_EX_TCP |
	    IXGBE_MRQC_RSS_FIELD_IPV6_EX |
	    IXGBE_MRQC_RSS_FIELD_IPV6 |
	    IXGBE_MRQC_RSS_FIELD_IPV6_TCP |
	    IXGBE_MRQC_RSS_FIELD_IPV6_UDP |
	    IXGBE_MRQC_RSS_FIELD_IPV6_EX_UDP;
	IXGBE_WRITE_REG(hw, IXGBE_MRQC, mrqc);
}

/*
 * ixgbe_setup_vmdq - Setup MAC classification feature
 */
static void
ixgbe_setup_vmdq(ixgbe_t *ixgbe)
{
	struct ixgbe_hw *hw = &ixgbe->hw;
	uint32_t vmdctl, i, vtctl;

	/*
	 * Setup the VMDq Control register, enable VMDq based on
	 * packet destination MAC address:
	 */
	switch (hw->mac.type) {
	case ixgbe_mac_82598EB:
		/*
		 * VMDq Enable = 1;
		 * VMDq Filter = 0; MAC filtering
		 * Default VMDq output index = 0;
		 */
		vmdctl = IXGBE_VMD_CTL_VMDQ_EN;
		IXGBE_WRITE_REG(hw, IXGBE_VMD_CTL, vmdctl);
		break;

	case ixgbe_mac_82599EB:
	case ixgbe_mac_X540:
	case ixgbe_mac_X550:
	case ixgbe_mac_X550EM_x:
		/*
		 * Enable VMDq-only.
		 */
		vmdctl = IXGBE_MRQC_VMDQEN;
		IXGBE_WRITE_REG(hw, IXGBE_MRQC, vmdctl);

		for (i = 0; i < hw->mac.num_rar_entries; i++) {
			IXGBE_WRITE_REG(hw, IXGBE_MPSAR_LO(i), 0);
			IXGBE_WRITE_REG(hw, IXGBE_MPSAR_HI(i), 0);
		}

		/*
		 * Enable Virtualization and Replication.
		 */
		vtctl = IXGBE_VT_CTL_VT_ENABLE | IXGBE_VT_CTL_REPLEN;
		IXGBE_WRITE_REG(hw, IXGBE_VT_CTL, vtctl);

		/*
		 * Enable receiving packets to all VFs
		 */
		IXGBE_WRITE_REG(hw, IXGBE_VFRE(0), IXGBE_VFRE_ENABLE_ALL);
		IXGBE_WRITE_REG(hw, IXGBE_VFRE(1), IXGBE_VFRE_ENABLE_ALL);
		break;

	default:
		break;
	}
}

/*
 * ixgbe_setup_vmdq_rss - Setup both vmdq feature and rss feature.
 */
static void
ixgbe_setup_vmdq_rss(ixgbe_t *ixgbe)
{
	struct ixgbe_hw *hw = &ixgbe->hw;
	uint32_t i, mrqc;
	uint32_t vtctl, vmdctl;

	/*
	 * Initialize RETA/ERETA table
	 */
	ixgbe_setup_rss_table(ixgbe);

	/*
	 * Enable and setup RSS and VMDq
	 */
	switch (hw->mac.type) {
	case ixgbe_mac_82598EB:
		/*
		 * Enable RSS & Setup RSS Hash functions
		 */
		mrqc = IXGBE_MRQC_RSSEN |
		    IXGBE_MRQC_RSS_FIELD_IPV4 |
		    IXGBE_MRQC_RSS_FIELD_IPV4_TCP |
		    IXGBE_MRQC_RSS_FIELD_IPV4_UDP |
		    IXGBE_MRQC_RSS_FIELD_IPV6_EX_TCP |
		    IXGBE_MRQC_RSS_FIELD_IPV6_EX |
		    IXGBE_MRQC_RSS_FIELD_IPV6 |
		    IXGBE_MRQC_RSS_FIELD_IPV6_TCP |
		    IXGBE_MRQC_RSS_FIELD_IPV6_UDP |
		    IXGBE_MRQC_RSS_FIELD_IPV6_EX_UDP;
		IXGBE_WRITE_REG(hw, IXGBE_MRQC, mrqc);

		/*
		 * Enable and Setup VMDq
		 * VMDq Filter = 0; MAC filtering
		 * Default VMDq output index = 0;
		 */
		vmdctl = IXGBE_VMD_CTL_VMDQ_EN;
		IXGBE_WRITE_REG(hw, IXGBE_VMD_CTL, vmdctl);
		break;

	case ixgbe_mac_82599EB:
	case ixgbe_mac_X540:
	case ixgbe_mac_X550:
	case ixgbe_mac_X550EM_x:
		/*
		 * Enable RSS & Setup RSS Hash functions
		 */
		mrqc = IXGBE_MRQC_RSS_FIELD_IPV4 |
		    IXGBE_MRQC_RSS_FIELD_IPV4_TCP |
		    IXGBE_MRQC_RSS_FIELD_IPV4_UDP |
		    IXGBE_MRQC_RSS_FIELD_IPV6_EX_TCP |
		    IXGBE_MRQC_RSS_FIELD_IPV6_EX |
		    IXGBE_MRQC_RSS_FIELD_IPV6 |
		    IXGBE_MRQC_RSS_FIELD_IPV6_TCP |
		    IXGBE_MRQC_RSS_FIELD_IPV6_UDP |
		    IXGBE_MRQC_RSS_FIELD_IPV6_EX_UDP;

		/*
		 * Enable VMDq+RSS.
		 */
		if (ixgbe->num_rx_groups > 32)  {
			mrqc = mrqc | IXGBE_MRQC_VMDQRSS64EN;
		} else {
			mrqc = mrqc | IXGBE_MRQC_VMDQRSS32EN;
		}

		IXGBE_WRITE_REG(hw, IXGBE_MRQC, mrqc);

		for (i = 0; i < hw->mac.num_rar_entries; i++) {
			IXGBE_WRITE_REG(hw, IXGBE_MPSAR_LO(i), 0);
			IXGBE_WRITE_REG(hw, IXGBE_MPSAR_HI(i), 0);
		}
		break;

	default:
		break;

	}

	if (hw->mac.type == ixgbe_mac_82599EB ||
	    hw->mac.type == ixgbe_mac_X540 ||
	    hw->mac.type == ixgbe_mac_X550 ||
	    hw->mac.type == ixgbe_mac_X550EM_x) {
		/*
		 * Enable Virtualization and Replication.
		 */
		vtctl = IXGBE_VT_CTL_VT_ENABLE | IXGBE_VT_CTL_REPLEN;
		IXGBE_WRITE_REG(hw, IXGBE_VT_CTL, vtctl);

		/*
		 * Enable receiving packets to all VFs
		 */
		IXGBE_WRITE_REG(hw, IXGBE_VFRE(0), IXGBE_VFRE_ENABLE_ALL);
		IXGBE_WRITE_REG(hw, IXGBE_VFRE(1), IXGBE_VFRE_ENABLE_ALL);
	}
}

/*
 * ixgbe_setup_rss_table - Setup RSS table
 */
static void
ixgbe_setup_rss_table(ixgbe_t *ixgbe)
{
	struct ixgbe_hw *hw = &ixgbe->hw;
	uint32_t i, j;
	uint32_t random;
	uint32_t reta;
	uint32_t ring_per_group;
	uint32_t ring;
	uint32_t table_size;
	uint32_t index_mult;
	uint32_t rxcsum;

	/*
	 * Set multiplier for RETA setup and table size based on MAC type.
	 * RETA table sizes vary by model:
	 *
	 * 82598, 82599, X540: 128 table entries.
	 * X550: 512 table entries.
	 */
	index_mult = 0x1;
	table_size = 128;
	switch (ixgbe->hw.mac.type) {
	case ixgbe_mac_82598EB:
		index_mult = 0x11;
		break;
	case ixgbe_mac_X550:
	case ixgbe_mac_X550EM_x:
		table_size = 512;
		break;
	default:
		break;
	}

	/*
	 * Fill out RSS redirection table. The configuation of the indices is
	 * hardware-dependent.
	 *
	 *  82598: 8 bits wide containing two 4 bit RSS indices
	 *  82599, X540: 8 bits wide containing one 4 bit RSS index
	 *  X550: 8 bits wide containing one 6 bit RSS index
	 */
	reta = 0;
	ring_per_group = ixgbe->num_rx_rings / ixgbe->num_rx_groups;

	for (i = 0, j = 0; i < table_size; i++, j++) {
		if (j == ring_per_group) j = 0;

		/*
		 * The low 8 bits are for hash value (n+0);
		 * The next 8 bits are for hash value (n+1), etc.
		 */
		ring = (j * index_mult);
		reta = reta >> 8;
		reta = reta | (((uint32_t)ring) << 24);

		if ((i & 3) == 3) {
			/*
			 * The first 128 table entries are programmed into the
			 * RETA register, with any beyond that (eg; on X550)
			 * into ERETA.
			 */
			if (i < 128)
				IXGBE_WRITE_REG(hw, IXGBE_RETA(i >> 2), reta);
			else
				IXGBE_WRITE_REG(hw, IXGBE_ERETA((i >> 2) - 32),
				    reta);
			reta = 0;
		}
	}

	/*
	 * Fill out hash function seeds with a random constant
	 */
	for (i = 0; i < 10; i++) {
		(void) random_get_pseudo_bytes((uint8_t *)&random,
		    sizeof (uint32_t));
		IXGBE_WRITE_REG(hw, IXGBE_RSSRK(i), random);
	}

	/*
	 * Disable Packet Checksum to enable RSS for multiple receive queues.
	 * It is an adapter hardware limitation that Packet Checksum is
	 * mutually exclusive with RSS.
	 */
	rxcsum = IXGBE_READ_REG(hw, IXGBE_RXCSUM);
	rxcsum |= IXGBE_RXCSUM_PCSD;
	rxcsum &= ~IXGBE_RXCSUM_IPPCSE;
	IXGBE_WRITE_REG(hw, IXGBE_RXCSUM, rxcsum);
}

/*
 * ixgbe_init_unicst - Initialize the unicast addresses.
 */
static void
ixgbe_init_unicst(ixgbe_t *ixgbe)
{
	struct ixgbe_hw *hw = &ixgbe->hw;
	uint8_t *mac_addr;
	int slot;
	/*
	 * Here we should consider two situations:
	 *
	 * 1. Chipset is initialized at the first time,
	 *    Clear all the multiple unicast addresses.
	 *
	 * 2. Chipset is reset
	 *    Recover the multiple unicast addresses from the
	 *    software data structure to the RAR registers.
	 */
	if (!ixgbe->unicst_init) {
		/*
		 * Initialize the multiple unicast addresses
		 */
		ixgbe->unicst_total = hw->mac.num_rar_entries;
		ixgbe->unicst_avail = ixgbe->unicst_total;
		for (slot = 0; slot < ixgbe->unicst_total; slot++) {
			mac_addr = ixgbe->unicst_addr[slot].mac.addr;
			bzero(mac_addr, ETHERADDRL);
			(void) ixgbe_set_rar(hw, slot, mac_addr, NULL, NULL);
			ixgbe->unicst_addr[slot].mac.set = 0;
		}
		ixgbe->unicst_init = B_TRUE;
	} else {
		/* Re-configure the RAR registers */
		for (slot = 0; slot < ixgbe->unicst_total; slot++) {
			mac_addr = ixgbe->unicst_addr[slot].mac.addr;
			if (ixgbe->unicst_addr[slot].mac.set == 1) {
				(void) ixgbe_set_rar(hw, slot, mac_addr,
				    ixgbe->unicst_addr[slot].mac.group_index,
				    IXGBE_RAH_AV);
			} else {
				bzero(mac_addr, ETHERADDRL);
				(void) ixgbe_set_rar(hw, slot, mac_addr,
				    NULL, NULL);
			}
		}
	}
}

/*
 * ixgbe_unicst_find - Find the slot for the specified unicast address
 */
int
ixgbe_unicst_find(ixgbe_t *ixgbe, const uint8_t *mac_addr)
{
	int slot;

	ASSERT(mutex_owned(&ixgbe->gen_lock));

	for (slot = 0; slot < ixgbe->unicst_total; slot++) {
		if (bcmp(ixgbe->unicst_addr[slot].mac.addr,
		    mac_addr, ETHERADDRL) == 0)
			return (slot);
	}

	return (-1);
}

/*
 * ixgbe_multicst_add - Add a multicst address.
 */
int
ixgbe_multicst_add(ixgbe_t *ixgbe, const uint8_t *multiaddr)
{
	ASSERT(mutex_owned(&ixgbe->gen_lock));

	if ((multiaddr[0] & 01) == 0) {
		return (EINVAL);
	}

	if (ixgbe->mcast_count >= MAX_NUM_MULTICAST_ADDRESSES) {
		return (ENOENT);
	}

	bcopy(multiaddr,
	    &ixgbe->mcast_table[ixgbe->mcast_count], ETHERADDRL);
	ixgbe->mcast_count++;

	/*
	 * Update the multicast table in the hardware
	 */
	ixgbe_setup_multicst(ixgbe);

	if (ixgbe_check_acc_handle(ixgbe->osdep.reg_handle) != DDI_FM_OK) {
		ddi_fm_service_impact(ixgbe->dip, DDI_SERVICE_DEGRADED);
		return (EIO);
	}

	return (0);
}

/*
 * ixgbe_multicst_remove - Remove a multicst address.
 */
int
ixgbe_multicst_remove(ixgbe_t *ixgbe, const uint8_t *multiaddr)
{
	int i;

	ASSERT(mutex_owned(&ixgbe->gen_lock));

	for (i = 0; i < ixgbe->mcast_count; i++) {
		if (bcmp(multiaddr, &ixgbe->mcast_table[i],
		    ETHERADDRL) == 0) {
			for (i++; i < ixgbe->mcast_count; i++) {
				ixgbe->mcast_table[i - 1] =
				    ixgbe->mcast_table[i];
			}
			ixgbe->mcast_count--;
			break;
		}
	}

	/*
	 * Update the multicast table in the hardware
	 */
	ixgbe_setup_multicst(ixgbe);

	if (ixgbe_check_acc_handle(ixgbe->osdep.reg_handle) != DDI_FM_OK) {
		ddi_fm_service_impact(ixgbe->dip, DDI_SERVICE_DEGRADED);
		return (EIO);
	}

	return (0);
}

/*
 * ixgbe_setup_multicast - Setup multicast data structures.
 *
 * This routine initializes all of the multicast related structures
 * and save them in the hardware registers.
 */
static void
ixgbe_setup_multicst(ixgbe_t *ixgbe)
{
	uint8_t *mc_addr_list;
	uint32_t mc_addr_count;
	struct ixgbe_hw *hw = &ixgbe->hw;

	ASSERT(mutex_owned(&ixgbe->gen_lock));

	ASSERT(ixgbe->mcast_count <= MAX_NUM_MULTICAST_ADDRESSES);

	mc_addr_list = (uint8_t *)ixgbe->mcast_table;
	mc_addr_count = ixgbe->mcast_count;

	/*
	 * Update the multicast addresses to the MTA registers
	 */
	(void) ixgbe_update_mc_addr_list(hw, mc_addr_list, mc_addr_count,
	    ixgbe_mc_table_itr, TRUE);
}

/*
 * ixgbe_setup_vmdq_rss_conf - Configure vmdq and rss (number and mode).
 *
 * Configure the rx classification mode (vmdq & rss) and vmdq & rss numbers.
 * Different chipsets may have different allowed configuration of vmdq and rss.
 */
static void
ixgbe_setup_vmdq_rss_conf(ixgbe_t *ixgbe)
{
	struct ixgbe_hw *hw = &ixgbe->hw;
	uint32_t ring_per_group;

	switch (hw->mac.type) {
	case ixgbe_mac_82598EB:
		/*
		 * 82598 supports the following combination:
		 * vmdq no. x rss no.
		 * [5..16]  x 1
		 * [1..4]   x [1..16]
		 * However 8 rss queue per pool (vmdq) is sufficient for
		 * most cases.
		 */
		ring_per_group = ixgbe->num_rx_rings / ixgbe->num_rx_groups;
		if (ixgbe->num_rx_groups > 4) {
			ixgbe->num_rx_rings = ixgbe->num_rx_groups;
		} else {
			ixgbe->num_rx_rings = ixgbe->num_rx_groups *
			    min(8, ring_per_group);
		}

		break;

	case ixgbe_mac_82599EB:
	case ixgbe_mac_X540:
	case ixgbe_mac_X550:
	case ixgbe_mac_X550EM_x:
		/*
		 * 82599 supports the following combination:
		 * vmdq no. x rss no.
		 * [33..64] x [1..2]
		 * [2..32]  x [1..4]
		 * 1 x [1..16]
		 * However 8 rss queue per pool (vmdq) is sufficient for
		 * most cases.
		 *
		 * For now, treat X540 and X550 like the 82599.
		 */
		ring_per_group = ixgbe->num_rx_rings / ixgbe->num_rx_groups;
		if (ixgbe->num_rx_groups == 1) {
			ixgbe->num_rx_rings = min(8, ring_per_group);
		} else if (ixgbe->num_rx_groups <= 32) {
			ixgbe->num_rx_rings = ixgbe->num_rx_groups *
			    min(4, ring_per_group);
		} else if (ixgbe->num_rx_groups <= 64) {
			ixgbe->num_rx_rings = ixgbe->num_rx_groups *
			    min(2, ring_per_group);
		}
		break;

	default:
		break;
	}

	ring_per_group = ixgbe->num_rx_rings / ixgbe->num_rx_groups;

	if (ixgbe->num_rx_groups == 1 && ring_per_group == 1) {
		ixgbe->classify_mode = IXGBE_CLASSIFY_NONE;
	} else if (ixgbe->num_rx_groups != 1 && ring_per_group == 1) {
		ixgbe->classify_mode = IXGBE_CLASSIFY_VMDQ;
	} else if (ixgbe->num_rx_groups != 1 && ring_per_group != 1) {
		ixgbe->classify_mode = IXGBE_CLASSIFY_VMDQ_RSS;
	} else {
		ixgbe->classify_mode = IXGBE_CLASSIFY_RSS;
	}

	IXGBE_DEBUGLOG_2(ixgbe, "rx group number:%d, rx ring number:%d",
	    ixgbe->num_rx_groups, ixgbe->num_rx_rings);
}

/*
 * ixgbe_get_conf - Get driver configurations set in driver.conf.
 *
 * This routine gets user-configured values out of the configuration
 * file ixgbe.conf.
 *
 * For each configurable value, there is a minimum, a maximum, and a
 * default.
 * If user does not configure a value, use the default.
 * If user configures below the minimum, use the minumum.
 * If user configures above the maximum, use the maxumum.
 */
static void
ixgbe_get_conf(ixgbe_t *ixgbe)
{
	struct ixgbe_hw *hw = &ixgbe->hw;
	uint32_t flow_control;

	/*
	 * ixgbe driver supports the following user configurations:
	 *
	 * Jumbo frame configuration:
	 *    default_mtu
	 *
	 * Ethernet flow control configuration:
	 *    flow_control
	 *
	 * Multiple rings configurations:
	 *    tx_queue_number
	 *    tx_ring_size
	 *    rx_queue_number
	 *    rx_ring_size
	 *
	 * Call ixgbe_get_prop() to get the value for a specific
	 * configuration parameter.
	 */

	/*
	 * Jumbo frame configuration - max_frame_size controls host buffer
	 * allocation, so includes MTU, ethernet header, vlan tag and
	 * frame check sequence.
	 */
	ixgbe->default_mtu = ixgbe_get_prop(ixgbe, PROP_DEFAULT_MTU,
	    MIN_MTU, ixgbe->capab->max_mtu, DEFAULT_MTU);

	ixgbe->max_frame_size = ixgbe->default_mtu +
	    sizeof (struct ether_vlan_header) + ETHERFCSL;

	/*
	 * Ethernet flow control configuration
	 */
	flow_control = ixgbe_get_prop(ixgbe, PROP_FLOW_CONTROL,
	    ixgbe_fc_none, 3, ixgbe_fc_none);
	if (flow_control == 3)
		flow_control = ixgbe_fc_default;

	/*
	 * fc.requested mode is what the user requests.  After autoneg,
	 * fc.current_mode will be the flow_control mode that was negotiated.
	 */
	hw->fc.requested_mode = flow_control;

	/*
	 * Multiple rings configurations
	 */
	ixgbe->num_tx_rings = ixgbe_get_prop(ixgbe, PROP_TX_QUEUE_NUM,
	    ixgbe->capab->min_tx_que_num,
	    ixgbe->capab->max_tx_que_num,
	    ixgbe->capab->def_tx_que_num);
	ixgbe->tx_ring_size = ixgbe_get_prop(ixgbe, PROP_TX_RING_SIZE,
	    MIN_TX_RING_SIZE, MAX_TX_RING_SIZE, DEFAULT_TX_RING_SIZE);

	ixgbe->num_rx_rings = ixgbe_get_prop(ixgbe, PROP_RX_QUEUE_NUM,
	    ixgbe->capab->min_rx_que_num,
	    ixgbe->capab->max_rx_que_num,
	    ixgbe->capab->def_rx_que_num);
	ixgbe->rx_ring_size = ixgbe_get_prop(ixgbe, PROP_RX_RING_SIZE,
	    MIN_RX_RING_SIZE, MAX_RX_RING_SIZE, DEFAULT_RX_RING_SIZE);

	/*
	 * Multiple groups configuration
	 */
	ixgbe->num_rx_groups = ixgbe_get_prop(ixgbe, PROP_RX_GROUP_NUM,
	    ixgbe->capab->min_rx_grp_num, ixgbe->capab->max_rx_grp_num,
	    ixgbe->capab->def_rx_grp_num);

	ixgbe->mr_enable = ixgbe_get_prop(ixgbe, PROP_MR_ENABLE,
	    0, 1, DEFAULT_MR_ENABLE);

	if (ixgbe->mr_enable == B_FALSE) {
		ixgbe->num_tx_rings = 1;
		ixgbe->num_rx_rings = 1;
		ixgbe->num_rx_groups = 1;
		ixgbe->classify_mode = IXGBE_CLASSIFY_NONE;
	} else {
		ixgbe->num_rx_rings = ixgbe->num_rx_groups *
		    max(ixgbe->num_rx_rings / ixgbe->num_rx_groups, 1);
		/*
		 * The combination of num_rx_rings and num_rx_groups
		 * may be not supported by h/w. We need to adjust
		 * them to appropriate values.
		 */
		ixgbe_setup_vmdq_rss_conf(ixgbe);
	}

	/*
	 * Tunable used to force an interrupt type. The only use is
	 * for testing of the lesser interrupt types.
	 * 0 = don't force interrupt type
	 * 1 = force interrupt type MSI-X
	 * 2 = force interrupt type MSI
	 * 3 = force interrupt type Legacy
	 */
	ixgbe->intr_force = ixgbe_get_prop(ixgbe, PROP_INTR_FORCE,
	    IXGBE_INTR_NONE, IXGBE_INTR_LEGACY, IXGBE_INTR_NONE);

	ixgbe->tx_hcksum_enable = ixgbe_get_prop(ixgbe, PROP_TX_HCKSUM_ENABLE,
	    0, 1, DEFAULT_TX_HCKSUM_ENABLE);
	ixgbe->rx_hcksum_enable = ixgbe_get_prop(ixgbe, PROP_RX_HCKSUM_ENABLE,
	    0, 1, DEFAULT_RX_HCKSUM_ENABLE);
	ixgbe->lso_enable = ixgbe_get_prop(ixgbe, PROP_LSO_ENABLE,
	    0, 1, DEFAULT_LSO_ENABLE);
	ixgbe->lro_enable = ixgbe_get_prop(ixgbe, PROP_LRO_ENABLE,
	    0, 1, DEFAULT_LRO_ENABLE);
	ixgbe->tx_head_wb_enable = ixgbe_get_prop(ixgbe, PROP_TX_HEAD_WB_ENABLE,
	    0, 1, DEFAULT_TX_HEAD_WB_ENABLE);
	ixgbe->relax_order_enable = ixgbe_get_prop(ixgbe,
	    PROP_RELAX_ORDER_ENABLE, 0, 1, DEFAULT_RELAX_ORDER_ENABLE);

	/* Head Write Back not recommended for 82599, X540 and X550 */
	if (hw->mac.type == ixgbe_mac_82599EB ||
	    hw->mac.type == ixgbe_mac_X540 ||
	    hw->mac.type == ixgbe_mac_X550 ||
	    hw->mac.type == ixgbe_mac_X550EM_x) {
		ixgbe->tx_head_wb_enable = B_FALSE;
	}

	/*
	 * ixgbe LSO needs the tx h/w checksum support.
	 * LSO will be disabled if tx h/w checksum is not
	 * enabled.
	 */
	if (ixgbe->tx_hcksum_enable == B_FALSE) {
		ixgbe->lso_enable = B_FALSE;
	}

	/*
	 * ixgbe LRO needs the rx h/w checksum support.
	 * LRO will be disabled if rx h/w checksum is not
	 * enabled.
	 */
	if (ixgbe->rx_hcksum_enable == B_FALSE) {
		ixgbe->lro_enable = B_FALSE;
	}

	/*
	 * ixgbe LRO only supported by 82599, X540 and X550
	 */
	if (hw->mac.type == ixgbe_mac_82598EB) {
		ixgbe->lro_enable = B_FALSE;
	}
	ixgbe->tx_copy_thresh = ixgbe_get_prop(ixgbe, PROP_TX_COPY_THRESHOLD,
	    MIN_TX_COPY_THRESHOLD, MAX_TX_COPY_THRESHOLD,
	    DEFAULT_TX_COPY_THRESHOLD);
	ixgbe->tx_recycle_thresh = ixgbe_get_prop(ixgbe,
	    PROP_TX_RECYCLE_THRESHOLD, MIN_TX_RECYCLE_THRESHOLD,
	    MAX_TX_RECYCLE_THRESHOLD, DEFAULT_TX_RECYCLE_THRESHOLD);
	ixgbe->tx_overload_thresh = ixgbe_get_prop(ixgbe,
	    PROP_TX_OVERLOAD_THRESHOLD, MIN_TX_OVERLOAD_THRESHOLD,
	    MAX_TX_OVERLOAD_THRESHOLD, DEFAULT_TX_OVERLOAD_THRESHOLD);
	ixgbe->tx_resched_thresh = ixgbe_get_prop(ixgbe,
	    PROP_TX_RESCHED_THRESHOLD, MIN_TX_RESCHED_THRESHOLD,
	    MAX_TX_RESCHED_THRESHOLD, DEFAULT_TX_RESCHED_THRESHOLD);

	ixgbe->rx_copy_thresh = ixgbe_get_prop(ixgbe, PROP_RX_COPY_THRESHOLD,
	    MIN_RX_COPY_THRESHOLD, MAX_RX_COPY_THRESHOLD,
	    DEFAULT_RX_COPY_THRESHOLD);
	ixgbe->rx_limit_per_intr = ixgbe_get_prop(ixgbe, PROP_RX_LIMIT_PER_INTR,
	    MIN_RX_LIMIT_PER_INTR, MAX_RX_LIMIT_PER_INTR,
	    DEFAULT_RX_LIMIT_PER_INTR);

	ixgbe->intr_throttling[0] = ixgbe_get_prop(ixgbe, PROP_INTR_THROTTLING,
	    ixgbe->capab->min_intr_throttle,
	    ixgbe->capab->max_intr_throttle,
	    ixgbe->capab->def_intr_throttle);
	/*
	 * 82599, X540 and X550 require the interrupt throttling rate is
	 * a multiple of 8. This is enforced by the register definiton.
	 */
	if (hw->mac.type == ixgbe_mac_82599EB ||
	    hw->mac.type == ixgbe_mac_X540 ||
	    hw->mac.type == ixgbe_mac_X550 ||
	    hw->mac.type == ixgbe_mac_X550EM_x)
		ixgbe->intr_throttling[0] = ixgbe->intr_throttling[0] & 0xFF8;

	hw->allow_unsupported_sfp = ixgbe_get_prop(ixgbe,
	    PROP_ALLOW_UNSUPPORTED_SFP, 0, 1, DEFAULT_ALLOW_UNSUPPORTED_SFP);
}

static void
ixgbe_init_params(ixgbe_t *ixgbe)
{
	struct ixgbe_hw *hw = &ixgbe->hw;
	ixgbe_link_speed speeds_supported = 0;
	boolean_t negotiate;

	/*
	 * Get a list of speeds the adapter supports. If the hw struct hasn't
	 * been populated with this information yet, retrieve it from the
	 * adapter and save it to our own variable.
	 *
	 * On certain adapters, such as ones which use SFPs, the contents of
	 * hw->phy.speeds_supported (and hw->phy.autoneg_advertised) are not
	 * updated, so we must rely on calling ixgbe_get_link_capabilities()
	 * in order to ascertain the speeds which we are capable of supporting,
	 * and in the case of SFP-equipped adapters, which speed we are
	 * advertising. If ixgbe_get_link_capabilities() fails for some reason,
	 * we'll go with a default list of speeds as a last resort.
	 */
	speeds_supported = hw->phy.speeds_supported;

	if (speeds_supported == 0) {
		if (ixgbe_get_link_capabilities(hw, &speeds_supported,
		    &negotiate) != IXGBE_SUCCESS) {
			if (hw->mac.type == ixgbe_mac_82598EB) {
				speeds_supported =
				    IXGBE_LINK_SPEED_82598_AUTONEG;
			} else {
				speeds_supported =
				    IXGBE_LINK_SPEED_82599_AUTONEG;
			}
		}
	}
	ixgbe->speeds_supported = speeds_supported;

	/*
	 * By default, all supported speeds are enabled and advertised.
	 */
	if (speeds_supported & IXGBE_LINK_SPEED_10GB_FULL) {
		ixgbe->param_en_10000fdx_cap = 1;
		ixgbe->param_adv_10000fdx_cap = 1;
	} else {
		ixgbe->param_en_10000fdx_cap = 0;
		ixgbe->param_adv_10000fdx_cap = 0;
	}

	if (speeds_supported & IXGBE_LINK_SPEED_5GB_FULL) {
		ixgbe->param_en_5000fdx_cap = 1;
		ixgbe->param_adv_5000fdx_cap = 1;
	} else {
		ixgbe->param_en_5000fdx_cap = 0;
		ixgbe->param_adv_5000fdx_cap = 0;
	}

	if (speeds_supported & IXGBE_LINK_SPEED_2_5GB_FULL) {
		ixgbe->param_en_2500fdx_cap = 1;
		ixgbe->param_adv_2500fdx_cap = 1;
	} else {
		ixgbe->param_en_2500fdx_cap = 0;
		ixgbe->param_adv_2500fdx_cap = 0;
	}

	if (speeds_supported & IXGBE_LINK_SPEED_1GB_FULL) {
		ixgbe->param_en_1000fdx_cap = 1;
		ixgbe->param_adv_1000fdx_cap = 1;
	} else {
		ixgbe->param_en_1000fdx_cap = 0;
		ixgbe->param_adv_1000fdx_cap = 0;
	}

	if (speeds_supported & IXGBE_LINK_SPEED_100_FULL) {
		ixgbe->param_en_100fdx_cap = 1;
		ixgbe->param_adv_100fdx_cap = 1;
	} else {
		ixgbe->param_en_100fdx_cap = 0;
		ixgbe->param_adv_100fdx_cap = 0;
	}

	ixgbe->param_pause_cap = 1;
	ixgbe->param_asym_pause_cap = 1;
	ixgbe->param_rem_fault = 0;

	ixgbe->param_adv_autoneg_cap = 1;
	ixgbe->param_adv_pause_cap = 1;
	ixgbe->param_adv_asym_pause_cap = 1;
	ixgbe->param_adv_rem_fault = 0;

	ixgbe->param_lp_10000fdx_cap = 0;
	ixgbe->param_lp_5000fdx_cap = 0;
	ixgbe->param_lp_2500fdx_cap = 0;
	ixgbe->param_lp_1000fdx_cap = 0;
	ixgbe->param_lp_100fdx_cap = 0;
	ixgbe->param_lp_autoneg_cap = 0;
	ixgbe->param_lp_pause_cap = 0;
	ixgbe->param_lp_asym_pause_cap = 0;
	ixgbe->param_lp_rem_fault = 0;
}

/*
 * ixgbe_get_prop - Get a property value out of the configuration file
 * ixgbe.conf.
 *
 * Caller provides the name of the property, a default value, a minimum
 * value, and a maximum value.
 *
 * Return configured value of the property, with default, minimum and
 * maximum properly applied.
 */
static int
ixgbe_get_prop(ixgbe_t *ixgbe,
    char *propname,	/* name of the property */
    int minval,		/* minimum acceptable value */
    int maxval,		/* maximim acceptable value */
    int defval)		/* default value */
{
	int value;

	/*
	 * Call ddi_prop_get_int() to read the conf settings
	 */
	value = ddi_prop_get_int(DDI_DEV_T_ANY, ixgbe->dip,
	    DDI_PROP_DONTPASS, propname, defval);
	if (value > maxval)
		value = maxval;

	if (value < minval)
		value = minval;

	return (value);
}

/*
 * ixgbe_driver_setup_link - Using the link properties to setup the link.
 */
int
ixgbe_driver_setup_link(ixgbe_t *ixgbe, boolean_t setup_hw)
{
	struct ixgbe_hw *hw = &ixgbe->hw;
	ixgbe_link_speed advertised = 0;

	/*
	 * Assemble a list of enabled speeds to auto-negotiate with.
	 */
	if (ixgbe->param_en_10000fdx_cap == 1)
		advertised |= IXGBE_LINK_SPEED_10GB_FULL;

	if (ixgbe->param_en_5000fdx_cap == 1)
		advertised |= IXGBE_LINK_SPEED_5GB_FULL;

	if (ixgbe->param_en_2500fdx_cap == 1)
		advertised |= IXGBE_LINK_SPEED_2_5GB_FULL;

	if (ixgbe->param_en_1000fdx_cap == 1)
		advertised |= IXGBE_LINK_SPEED_1GB_FULL;

	if (ixgbe->param_en_100fdx_cap == 1)
		advertised |= IXGBE_LINK_SPEED_100_FULL;

	/*
	 * As a last resort, autoneg with a default list of speeds.
	 */
	if (ixgbe->param_adv_autoneg_cap == 1 && advertised == 0) {
		ixgbe_notice(ixgbe, "Invalid link settings. Setting link "
		    "to autonegotiate with full capabilities.");

		if (hw->mac.type == ixgbe_mac_82598EB)
			advertised = IXGBE_LINK_SPEED_82598_AUTONEG;
		else
			advertised = IXGBE_LINK_SPEED_82599_AUTONEG;
	}

	if (setup_hw) {
		if (ixgbe_setup_link(&ixgbe->hw, advertised,
		    ixgbe->param_adv_autoneg_cap) != IXGBE_SUCCESS) {
			ixgbe_notice(ixgbe, "Setup link failed on this "
			    "device.");
			return (IXGBE_FAILURE);
		}
	}

	return (IXGBE_SUCCESS);
}

/*
 * ixgbe_driver_link_check - Link status processing.
 *
 * This function can be called in both kernel context and interrupt context
 */
static void
ixgbe_driver_link_check(ixgbe_t *ixgbe)
{
	struct ixgbe_hw *hw = &ixgbe->hw;
	ixgbe_link_speed speed = IXGBE_LINK_SPEED_UNKNOWN;
	boolean_t link_up = B_FALSE;
	boolean_t link_changed = B_FALSE;

	ASSERT(mutex_owned(&ixgbe->gen_lock));

	(void) ixgbe_check_link(hw, &speed, &link_up, B_FALSE);
	if (link_up) {
		ixgbe->link_check_complete = B_TRUE;

		/*
		 * The Link is up, check whether it was marked as down earlier
		 */
		if (ixgbe->link_state != LINK_STATE_UP) {

			/* Link is up, enable flow control settings */
			(void) ixgbe_fc_enable(hw);

			switch (speed) {
			case IXGBE_LINK_SPEED_10GB_FULL:
				ixgbe->link_speed = SPEED_10GB;
				break;
			case IXGBE_LINK_SPEED_5GB_FULL:
				ixgbe->link_speed = SPEED_5GB;
				break;
			case IXGBE_LINK_SPEED_2_5GB_FULL:
				ixgbe->link_speed = SPEED_2_5GB;
				break;
			case IXGBE_LINK_SPEED_1GB_FULL:
				ixgbe->link_speed = SPEED_1GB;
				break;
			case IXGBE_LINK_SPEED_100_FULL:
				ixgbe->link_speed = SPEED_100;
			}
			ixgbe->link_duplex = LINK_DUPLEX_FULL;
			ixgbe->link_state = LINK_STATE_UP;
			link_changed = B_TRUE;
		}
	} else {
		if (ixgbe->link_check_complete == B_TRUE ||
		    (ixgbe->link_check_complete == B_FALSE &&
		    gethrtime() >= ixgbe->link_check_hrtime)) {
			/*
			 * The link is really down
			 */
			ixgbe->link_check_complete = B_TRUE;

			if (ixgbe->link_state != LINK_STATE_DOWN) {
				ixgbe->link_speed = 0;
				ixgbe->link_duplex = LINK_DUPLEX_UNKNOWN;
				ixgbe->link_state = LINK_STATE_DOWN;
				link_changed = B_TRUE;
			}
		}
	}

	/*
	 * If we are in an interrupt context, need to re-enable the
	 * interrupt, which was automasked
	 */
	if (servicing_interrupt() != 0) {
		ixgbe->eims |= IXGBE_EICR_LSC;
		IXGBE_WRITE_REG(hw, IXGBE_EIMS, ixgbe->eims);
	}

	if (link_changed) {
		mac_link_update(ixgbe->mac_hdl, ixgbe->link_state);
	}
}

/*
 * ixgbe_sfp_check - sfp module processing done in taskq only for 82599.
 */
static void
ixgbe_sfp_check(void *arg)
{
	ixgbe_t *ixgbe = (ixgbe_t *)arg;
	uint32_t eicr = ixgbe->eicr;
	struct ixgbe_hw *hw = &ixgbe->hw;

	mutex_enter(&ixgbe->gen_lock);
	(void) hw->phy.ops.identify_sfp(hw);
	if (eicr & IXGBE_EICR_GPI_SDP1_BY_MAC(hw)) {
		/* clear the interrupt */
		IXGBE_WRITE_REG(hw, IXGBE_EICR, IXGBE_EICR_GPI_SDP1_BY_MAC(hw));

		/* if link up, do multispeed fiber setup */
		(void) ixgbe_setup_link(hw, IXGBE_LINK_SPEED_82599_AUTONEG,
		    B_TRUE);
		ixgbe_driver_link_check(ixgbe);
		ixgbe_get_hw_state(ixgbe);
	} else if (eicr & IXGBE_EICR_GPI_SDP2_BY_MAC(hw)) {
		/* clear the interrupt */
		IXGBE_WRITE_REG(hw, IXGBE_EICR, IXGBE_EICR_GPI_SDP2_BY_MAC(hw));

		/* if link up, do sfp module setup */
		(void) hw->mac.ops.setup_sfp(hw);

		/* do multispeed fiber setup */
		(void) ixgbe_setup_link(hw, IXGBE_LINK_SPEED_82599_AUTONEG,
		    B_TRUE);
		ixgbe_driver_link_check(ixgbe);
		ixgbe_get_hw_state(ixgbe);
	}
	mutex_exit(&ixgbe->gen_lock);

	/*
	 * We need to fully re-check the link later.
	 */
	ixgbe->link_check_complete = B_FALSE;
	ixgbe->link_check_hrtime = gethrtime() +
	    (IXGBE_LINK_UP_TIME * 100000000ULL);
}

/*
 * ixgbe_overtemp_check - overtemp module processing done in taskq
 *
 * This routine will only be called on adapters with temperature sensor.
 * The indication of over-temperature can be either SDP0 interrupt or the link
 * status change interrupt.
 */
static void
ixgbe_overtemp_check(void *arg)
{
	ixgbe_t *ixgbe = (ixgbe_t *)arg;
	struct ixgbe_hw *hw = &ixgbe->hw;
	uint32_t eicr = ixgbe->eicr;
	ixgbe_link_speed speed;
	boolean_t link_up;

	mutex_enter(&ixgbe->gen_lock);

	/* make sure we know current state of link */
	(void) ixgbe_check_link(hw, &speed, &link_up, B_FALSE);

	/* check over-temp condition */
	if (((eicr & IXGBE_EICR_GPI_SDP0_BY_MAC(hw)) && (!link_up)) ||
	    (eicr & IXGBE_EICR_LSC)) {
		if (hw->phy.ops.check_overtemp(hw) == IXGBE_ERR_OVERTEMP) {
			atomic_or_32(&ixgbe->ixgbe_state, IXGBE_OVERTEMP);

			/*
			 * Disable the adapter interrupts
			 */
			ixgbe_disable_adapter_interrupts(ixgbe);

			/*
			 * Disable Rx/Tx units
			 */
			(void) ixgbe_stop_adapter(hw);

			ddi_fm_service_impact(ixgbe->dip, DDI_SERVICE_LOST);
			ixgbe_error(ixgbe,
			    "Problem: Network adapter has been stopped "
			    "because it has overheated");
			ixgbe_error(ixgbe,
			    "Action: Restart the computer. "
			    "If the problem persists, power off the system "
			    "and replace the adapter");
		}
	}

	/* write to clear the interrupt */
	IXGBE_WRITE_REG(hw, IXGBE_EICR, eicr);

	mutex_exit(&ixgbe->gen_lock);
}

/*
 * ixgbe_phy_check - taskq to process interrupts from an external PHY
 *
 * This routine will only be called on adapters with external PHYs
 * (such as X550) that may be trying to raise our attention to some event.
 * Currently, this is limited to claiming PHY overtemperature and link status
 * change (LSC) events, however this may expand to include other things in
 * future adapters.
 */
static void
ixgbe_phy_check(void *arg)
{
	ixgbe_t *ixgbe = (ixgbe_t *)arg;
	struct ixgbe_hw *hw = &ixgbe->hw;
	int rv;

	mutex_enter(&ixgbe->gen_lock);

	/*
	 * X550 baseT PHY overtemp and LSC events are handled here.
	 *
	 * If an overtemp event occurs, it will be reflected in the
	 * return value of phy.ops.handle_lasi() and the common code will
	 * automatically power off the baseT PHY. This is our cue to trigger
	 * an FMA event.
	 *
	 * If a link status change event occurs, phy.ops.handle_lasi() will
	 * automatically initiate a link setup between the integrated KR PHY
	 * and the external X557 PHY to ensure that the link speed between
	 * them matches the link speed of the baseT link.
	 */
	rv = ixgbe_handle_lasi(hw);

	if (rv == IXGBE_ERR_OVERTEMP) {
		atomic_or_32(&ixgbe->ixgbe_state, IXGBE_OVERTEMP);

		/*
		 * Disable the adapter interrupts
		 */
		ixgbe_disable_adapter_interrupts(ixgbe);

		/*
		 * Disable Rx/Tx units
		 */
		(void) ixgbe_stop_adapter(hw);

		ddi_fm_service_impact(ixgbe->dip, DDI_SERVICE_LOST);
		ixgbe_error(ixgbe,
		    "Problem: Network adapter has been stopped due to a "
		    "overtemperature event being detected.");
		ixgbe_error(ixgbe,
		    "Action: Shut down or restart the computer. If the issue "
		    "persists, please take action in accordance with the "
		    "recommendations from your system vendor.");
	}

	mutex_exit(&ixgbe->gen_lock);
}

/*
 * ixgbe_link_timer - timer for link status detection
 */
static void
ixgbe_link_timer(void *arg)
{
	ixgbe_t *ixgbe = (ixgbe_t *)arg;

	mutex_enter(&ixgbe->gen_lock);
	ixgbe_driver_link_check(ixgbe);
	mutex_exit(&ixgbe->gen_lock);
}

/*
 * ixgbe_local_timer - Driver watchdog function.
 *
 * This function will handle the transmit stall check and other routines.
 */
static void
ixgbe_local_timer(void *arg)
{
	ixgbe_t *ixgbe = (ixgbe_t *)arg;

	if (ixgbe->ixgbe_state & IXGBE_OVERTEMP)
		goto out;

	if (ixgbe->ixgbe_state & IXGBE_ERROR) {
		ixgbe->reset_count++;
		if (ixgbe_reset(ixgbe) == IXGBE_SUCCESS)
			ddi_fm_service_impact(ixgbe->dip, DDI_SERVICE_RESTORED);
		goto out;
	}

	if (ixgbe_stall_check(ixgbe)) {
		atomic_or_32(&ixgbe->ixgbe_state, IXGBE_STALL);
		ddi_fm_service_impact(ixgbe->dip, DDI_SERVICE_DEGRADED);

		ixgbe->reset_count++;
		if (ixgbe_reset(ixgbe) == IXGBE_SUCCESS)
			ddi_fm_service_impact(ixgbe->dip, DDI_SERVICE_RESTORED);
	}

out:
	ixgbe_restart_watchdog_timer(ixgbe);
}

/*
 * ixgbe_stall_check - Check for transmit stall.
 *
 * This function checks if the adapter is stalled (in transmit).
 *
 * It is called each time the watchdog timeout is invoked.
 * If the transmit descriptor reclaim continuously fails,
 * the watchdog value will increment by 1. If the watchdog
 * value exceeds the threshold, the ixgbe is assumed to
 * have stalled and need to be reset.
 */
static boolean_t
ixgbe_stall_check(ixgbe_t *ixgbe)
{
	ixgbe_tx_ring_t *tx_ring;
	boolean_t result;
	int i;

	if (ixgbe->link_state != LINK_STATE_UP)
		return (B_FALSE);

	/*
	 * If any tx ring is stalled, we'll reset the chipset
	 */
	result = B_FALSE;
	for (i = 0; i < ixgbe->num_tx_rings; i++) {
		tx_ring = &ixgbe->tx_rings[i];
		if (tx_ring->tbd_free <= ixgbe->tx_recycle_thresh) {
			tx_ring->tx_recycle(tx_ring);
		}

		if (tx_ring->recycle_fail > 0)
			tx_ring->stall_watchdog++;
		else
			tx_ring->stall_watchdog = 0;

		if (tx_ring->stall_watchdog >= STALL_WATCHDOG_TIMEOUT) {
			result = B_TRUE;
			break;
		}
	}

	if (result) {
		tx_ring->stall_watchdog = 0;
		tx_ring->recycle_fail = 0;
	}

	return (result);
}


/*
 * is_valid_mac_addr - Check if the mac address is valid.
 */
static boolean_t
is_valid_mac_addr(uint8_t *mac_addr)
{
	const uint8_t addr_test1[6] = { 0, 0, 0, 0, 0, 0 };
	const uint8_t addr_test2[6] =
	    { 0xFF, 0xFF, 0xFF, 0xFF, 0xFF, 0xFF };

	if (!(bcmp(addr_test1, mac_addr, ETHERADDRL)) ||
	    !(bcmp(addr_test2, mac_addr, ETHERADDRL)))
		return (B_FALSE);

	return (B_TRUE);
}

static boolean_t
ixgbe_find_mac_address(ixgbe_t *ixgbe)
{
#ifdef __sparc
	struct ixgbe_hw *hw = &ixgbe->hw;
	uchar_t *bytes;
	struct ether_addr sysaddr;
	uint_t nelts;
	int err;
	boolean_t found = B_FALSE;

	/*
	 * The "vendor's factory-set address" may already have
	 * been extracted from the chip, but if the property
	 * "local-mac-address" is set we use that instead.
	 *
	 * We check whether it looks like an array of 6
	 * bytes (which it should, if OBP set it).  If we can't
	 * make sense of it this way, we'll ignore it.
	 */
	err = ddi_prop_lookup_byte_array(DDI_DEV_T_ANY, ixgbe->dip,
	    DDI_PROP_DONTPASS, "local-mac-address", &bytes, &nelts);
	if (err == DDI_PROP_SUCCESS) {
		if (nelts == ETHERADDRL) {
			while (nelts--)
				hw->mac.addr[nelts] = bytes[nelts];
			found = B_TRUE;
		}
		ddi_prop_free(bytes);
	}

	/*
	 * Look up the OBP property "local-mac-address?". If the user has set
	 * 'local-mac-address? = false', use "the system address" instead.
	 */
	if (ddi_prop_lookup_byte_array(DDI_DEV_T_ANY, ixgbe->dip, 0,
	    "local-mac-address?", &bytes, &nelts) == DDI_PROP_SUCCESS) {
		if (strncmp("false", (caddr_t)bytes, (size_t)nelts) == 0) {
			if (localetheraddr(NULL, &sysaddr) != 0) {
				bcopy(&sysaddr, hw->mac.addr, ETHERADDRL);
				found = B_TRUE;
			}
		}
		ddi_prop_free(bytes);
	}

	/*
	 * Finally(!), if there's a valid "mac-address" property (created
	 * if we netbooted from this interface), we must use this instead
	 * of any of the above to ensure that the NFS/install server doesn't
	 * get confused by the address changing as illumos takes over!
	 */
	err = ddi_prop_lookup_byte_array(DDI_DEV_T_ANY, ixgbe->dip,
	    DDI_PROP_DONTPASS, "mac-address", &bytes, &nelts);
	if (err == DDI_PROP_SUCCESS) {
		if (nelts == ETHERADDRL) {
			while (nelts--)
				hw->mac.addr[nelts] = bytes[nelts];
			found = B_TRUE;
		}
		ddi_prop_free(bytes);
	}

	if (found) {
		bcopy(hw->mac.addr, hw->mac.perm_addr, ETHERADDRL);
		return (B_TRUE);
	}
#else
	_NOTE(ARGUNUSED(ixgbe));
#endif

	return (B_TRUE);
}

#pragma inline(ixgbe_arm_watchdog_timer)
static void
ixgbe_arm_watchdog_timer(ixgbe_t *ixgbe)
{
	/*
	 * Fire a watchdog timer
	 */
	ixgbe->watchdog_tid =
	    timeout(ixgbe_local_timer,
	    (void *)ixgbe, 1 * drv_usectohz(1000000));

}

/*
 * ixgbe_enable_watchdog_timer - Enable and start the driver watchdog timer.
 */
void
ixgbe_enable_watchdog_timer(ixgbe_t *ixgbe)
{
	mutex_enter(&ixgbe->watchdog_lock);

	if (!ixgbe->watchdog_enable) {
		ixgbe->watchdog_enable = B_TRUE;
		ixgbe->watchdog_start = B_TRUE;
		ixgbe_arm_watchdog_timer(ixgbe);
	}

	mutex_exit(&ixgbe->watchdog_lock);
}

/*
 * ixgbe_disable_watchdog_timer - Disable and stop the driver watchdog timer.
 */
void
ixgbe_disable_watchdog_timer(ixgbe_t *ixgbe)
{
	timeout_id_t tid;

	mutex_enter(&ixgbe->watchdog_lock);

	ixgbe->watchdog_enable = B_FALSE;
	ixgbe->watchdog_start = B_FALSE;
	tid = ixgbe->watchdog_tid;
	ixgbe->watchdog_tid = 0;

	mutex_exit(&ixgbe->watchdog_lock);

	if (tid != 0)
		(void) untimeout(tid);
}

/*
 * ixgbe_start_watchdog_timer - Start the driver watchdog timer.
 */
void
ixgbe_start_watchdog_timer(ixgbe_t *ixgbe)
{
	mutex_enter(&ixgbe->watchdog_lock);

	if (ixgbe->watchdog_enable) {
		if (!ixgbe->watchdog_start) {
			ixgbe->watchdog_start = B_TRUE;
			ixgbe_arm_watchdog_timer(ixgbe);
		}
	}

	mutex_exit(&ixgbe->watchdog_lock);
}

/*
 * ixgbe_restart_watchdog_timer - Restart the driver watchdog timer.
 */
static void
ixgbe_restart_watchdog_timer(ixgbe_t *ixgbe)
{
	mutex_enter(&ixgbe->watchdog_lock);

	if (ixgbe->watchdog_start)
		ixgbe_arm_watchdog_timer(ixgbe);

	mutex_exit(&ixgbe->watchdog_lock);
}

/*
 * ixgbe_stop_watchdog_timer - Stop the driver watchdog timer.
 */
void
ixgbe_stop_watchdog_timer(ixgbe_t *ixgbe)
{
	timeout_id_t tid;

	mutex_enter(&ixgbe->watchdog_lock);

	ixgbe->watchdog_start = B_FALSE;
	tid = ixgbe->watchdog_tid;
	ixgbe->watchdog_tid = 0;

	mutex_exit(&ixgbe->watchdog_lock);

	if (tid != 0)
		(void) untimeout(tid);
}

/*
 * ixgbe_disable_adapter_interrupts - Disable all adapter interrupts.
 */
static void
ixgbe_disable_adapter_interrupts(ixgbe_t *ixgbe)
{
	struct ixgbe_hw *hw = &ixgbe->hw;

	/*
	 * mask all interrupts off
	 */
	IXGBE_WRITE_REG(hw, IXGBE_EIMC, 0xffffffff);

	/*
	 * for MSI-X, also disable autoclear
	 */
	if (ixgbe->intr_type == DDI_INTR_TYPE_MSIX) {
		IXGBE_WRITE_REG(hw, IXGBE_EIAC, 0x0);
	}

	IXGBE_WRITE_FLUSH(hw);
}

/*
 * ixgbe_enable_adapter_interrupts - Enable all hardware interrupts.
 */
static void
ixgbe_enable_adapter_interrupts(ixgbe_t *ixgbe)
{
	struct ixgbe_hw *hw = &ixgbe->hw;
	uint32_t eiac, eiam;
	uint32_t gpie = IXGBE_READ_REG(hw, IXGBE_GPIE);

	/* interrupt types to enable */
	ixgbe->eims = IXGBE_EIMS_ENABLE_MASK;	/* shared code default */
	ixgbe->eims &= ~IXGBE_EIMS_TCP_TIMER;	/* minus tcp timer */
	ixgbe->eims |= ixgbe->capab->other_intr; /* "other" interrupt types */

	/* enable automask on "other" causes that this adapter can generate */
	eiam = ixgbe->capab->other_intr;

	/*
	 * msi-x mode
	 */
	if (ixgbe->intr_type == DDI_INTR_TYPE_MSIX) {
		/* enable autoclear but not on bits 29:20 */
		eiac = (ixgbe->eims & ~IXGBE_OTHER_INTR);

		/* general purpose interrupt enable */
		gpie |= (IXGBE_GPIE_MSIX_MODE
		    | IXGBE_GPIE_PBA_SUPPORT
		    | IXGBE_GPIE_OCD
		    | IXGBE_GPIE_EIAME);
	/*
	 * non-msi-x mode
	 */
	} else {

		/* disable autoclear, leave gpie at default */
		eiac = 0;

		/*
		 * General purpose interrupt enable.
		 * For 82599, X540 and X550, extended interrupt
		 * automask enable only in MSI or MSI-X mode
		 */
		if ((hw->mac.type == ixgbe_mac_82598EB) ||
		    (ixgbe->intr_type == DDI_INTR_TYPE_MSI)) {
			gpie |= IXGBE_GPIE_EIAME;
		}
	}

	/* Enable specific "other" interrupt types */
	switch (hw->mac.type) {
	case ixgbe_mac_82598EB:
		gpie |= ixgbe->capab->other_gpie;
		break;

	case ixgbe_mac_82599EB:
	case ixgbe_mac_X540:
	case ixgbe_mac_X550:
	case ixgbe_mac_X550EM_x:
		gpie |= ixgbe->capab->other_gpie;

		/* Enable RSC Delay 8us when LRO enabled  */
		if (ixgbe->lro_enable) {
			gpie |= (1 << IXGBE_GPIE_RSC_DELAY_SHIFT);
		}
		break;

	default:
		break;
	}

	/* write to interrupt control registers */
	IXGBE_WRITE_REG(hw, IXGBE_EIMS, ixgbe->eims);
	IXGBE_WRITE_REG(hw, IXGBE_EIAC, eiac);
	IXGBE_WRITE_REG(hw, IXGBE_EIAM, eiam);
	IXGBE_WRITE_REG(hw, IXGBE_GPIE, gpie);
	IXGBE_WRITE_FLUSH(hw);
}

/*
 * ixgbe_loopback_ioctl - Loopback support.
 */
enum ioc_reply
ixgbe_loopback_ioctl(ixgbe_t *ixgbe, struct iocblk *iocp, mblk_t *mp)
{
	lb_info_sz_t *lbsp;
	lb_property_t *lbpp;
	uint32_t *lbmp;
	uint32_t size;
	uint32_t value;

	if (mp->b_cont == NULL)
		return (IOC_INVAL);

	switch (iocp->ioc_cmd) {
	default:
		return (IOC_INVAL);

	case LB_GET_INFO_SIZE:
		size = sizeof (lb_info_sz_t);
		if (iocp->ioc_count != size)
			return (IOC_INVAL);

		value = sizeof (lb_normal);
		value += sizeof (lb_mac);
		value += sizeof (lb_external);

		lbsp = (lb_info_sz_t *)(uintptr_t)mp->b_cont->b_rptr;
		*lbsp = value;
		break;

	case LB_GET_INFO:
		value = sizeof (lb_normal);
		value += sizeof (lb_mac);
		value += sizeof (lb_external);

		size = value;
		if (iocp->ioc_count != size)
			return (IOC_INVAL);

		value = 0;
		lbpp = (lb_property_t *)(uintptr_t)mp->b_cont->b_rptr;

		lbpp[value++] = lb_normal;
		lbpp[value++] = lb_mac;
		lbpp[value++] = lb_external;
		break;

	case LB_GET_MODE:
		size = sizeof (uint32_t);
		if (iocp->ioc_count != size)
			return (IOC_INVAL);

		lbmp = (uint32_t *)(uintptr_t)mp->b_cont->b_rptr;
		*lbmp = ixgbe->loopback_mode;
		break;

	case LB_SET_MODE:
		size = 0;
		if (iocp->ioc_count != sizeof (uint32_t))
			return (IOC_INVAL);

		lbmp = (uint32_t *)(uintptr_t)mp->b_cont->b_rptr;
		if (!ixgbe_set_loopback_mode(ixgbe, *lbmp))
			return (IOC_INVAL);
		break;
	}

	iocp->ioc_count = size;
	iocp->ioc_error = 0;

	if (ixgbe_check_acc_handle(ixgbe->osdep.reg_handle) != DDI_FM_OK) {
		ddi_fm_service_impact(ixgbe->dip, DDI_SERVICE_DEGRADED);
		return (IOC_INVAL);
	}

	return (IOC_REPLY);
}

/*
 * ixgbe_set_loopback_mode - Setup loopback based on the loopback mode.
 */
static boolean_t
ixgbe_set_loopback_mode(ixgbe_t *ixgbe, uint32_t mode)
{
	if (mode == ixgbe->loopback_mode)
		return (B_TRUE);

	ixgbe->loopback_mode = mode;

	if (mode == IXGBE_LB_NONE) {
		/*
		 * Reset the chip
		 */
		(void) ixgbe_reset(ixgbe);
		return (B_TRUE);
	}

	mutex_enter(&ixgbe->gen_lock);

	switch (mode) {
	default:
		mutex_exit(&ixgbe->gen_lock);
		return (B_FALSE);

	case IXGBE_LB_EXTERNAL:
		break;

	case IXGBE_LB_INTERNAL_MAC:
		ixgbe_set_internal_mac_loopback(ixgbe);
		break;
	}

	mutex_exit(&ixgbe->gen_lock);

	return (B_TRUE);
}

/*
 * ixgbe_set_internal_mac_loopback - Set the internal MAC loopback mode.
 */
static void
ixgbe_set_internal_mac_loopback(ixgbe_t *ixgbe)
{
	struct ixgbe_hw *hw;
	uint32_t reg;
	uint8_t atlas;

	hw = &ixgbe->hw;

	/*
	 * Setup MAC loopback
	 */
	reg = IXGBE_READ_REG(&ixgbe->hw, IXGBE_HLREG0);
	reg |= IXGBE_HLREG0_LPBK;
	IXGBE_WRITE_REG(&ixgbe->hw, IXGBE_HLREG0, reg);

	reg = IXGBE_READ_REG(&ixgbe->hw, IXGBE_AUTOC);
	reg &= ~IXGBE_AUTOC_LMS_MASK;
	IXGBE_WRITE_REG(&ixgbe->hw, IXGBE_AUTOC, reg);

	/*
	 * Disable Atlas Tx lanes to keep packets in loopback and not on wire
	 */
	switch (hw->mac.type) {
	case ixgbe_mac_82598EB:
		(void) ixgbe_read_analog_reg8(&ixgbe->hw, IXGBE_ATLAS_PDN_LPBK,
		    &atlas);
		atlas |= IXGBE_ATLAS_PDN_TX_REG_EN;
		(void) ixgbe_write_analog_reg8(&ixgbe->hw, IXGBE_ATLAS_PDN_LPBK,
		    atlas);

		(void) ixgbe_read_analog_reg8(&ixgbe->hw, IXGBE_ATLAS_PDN_10G,
		    &atlas);
		atlas |= IXGBE_ATLAS_PDN_TX_10G_QL_ALL;
		(void) ixgbe_write_analog_reg8(&ixgbe->hw, IXGBE_ATLAS_PDN_10G,
		    atlas);

		(void) ixgbe_read_analog_reg8(&ixgbe->hw, IXGBE_ATLAS_PDN_1G,
		    &atlas);
		atlas |= IXGBE_ATLAS_PDN_TX_1G_QL_ALL;
		(void) ixgbe_write_analog_reg8(&ixgbe->hw, IXGBE_ATLAS_PDN_1G,
		    atlas);

		(void) ixgbe_read_analog_reg8(&ixgbe->hw, IXGBE_ATLAS_PDN_AN,
		    &atlas);
		atlas |= IXGBE_ATLAS_PDN_TX_AN_QL_ALL;
		(void) ixgbe_write_analog_reg8(&ixgbe->hw, IXGBE_ATLAS_PDN_AN,
		    atlas);
		break;

	case ixgbe_mac_82599EB:
	case ixgbe_mac_X540:
	case ixgbe_mac_X550:
	case ixgbe_mac_X550EM_x:
		reg = IXGBE_READ_REG(&ixgbe->hw, IXGBE_AUTOC);
		reg |= (IXGBE_AUTOC_FLU |
		    IXGBE_AUTOC_10G_KX4);
		IXGBE_WRITE_REG(&ixgbe->hw, IXGBE_AUTOC, reg);

		(void) ixgbe_setup_link(&ixgbe->hw, IXGBE_LINK_SPEED_10GB_FULL,
		    B_FALSE);
		break;

	default:
		break;
	}
}

#pragma inline(ixgbe_intr_rx_work)
/*
 * ixgbe_intr_rx_work - RX processing of ISR.
 */
static void
ixgbe_intr_rx_work(ixgbe_rx_ring_t *rx_ring)
{
	mblk_t *mp;

	mutex_enter(&rx_ring->rx_lock);

	mp = ixgbe_ring_rx(rx_ring, IXGBE_POLL_NULL);
	mutex_exit(&rx_ring->rx_lock);

	if (mp != NULL)
		mac_rx_ring(rx_ring->ixgbe->mac_hdl, rx_ring->ring_handle, mp,
		    rx_ring->ring_gen_num);
}

#pragma inline(ixgbe_intr_tx_work)
/*
 * ixgbe_intr_tx_work - TX processing of ISR.
 */
static void
ixgbe_intr_tx_work(ixgbe_tx_ring_t *tx_ring)
{
	ixgbe_t *ixgbe = tx_ring->ixgbe;

	/*
	 * Recycle the tx descriptors
	 */
	tx_ring->tx_recycle(tx_ring);

	/*
	 * Schedule the re-transmit
	 */
	if (tx_ring->reschedule &&
	    (tx_ring->tbd_free >= ixgbe->tx_resched_thresh)) {
		tx_ring->reschedule = B_FALSE;
		mac_tx_ring_update(tx_ring->ixgbe->mac_hdl,
		    tx_ring->ring_handle);
		tx_ring->stat_reschedule++;
	}
}

#pragma inline(ixgbe_intr_other_work)
/*
 * ixgbe_intr_other_work - Process interrupt types other than tx/rx
 */
static void
ixgbe_intr_other_work(ixgbe_t *ixgbe, uint32_t eicr)
{
	struct ixgbe_hw *hw = &ixgbe->hw;

	ASSERT(mutex_owned(&ixgbe->gen_lock));

	/*
	 * handle link status change
	 */
	if (eicr & IXGBE_EICR_LSC) {
		ixgbe_driver_link_check(ixgbe);
		ixgbe_get_hw_state(ixgbe);
	}

	/*
	 * check for fan failure on adapters with fans
	 */
	if ((ixgbe->capab->flags & IXGBE_FLAG_FAN_FAIL_CAPABLE) &&
	    (eicr & IXGBE_EICR_GPI_SDP1)) {
		atomic_or_32(&ixgbe->ixgbe_state, IXGBE_OVERTEMP);

		/*
		 * Disable the adapter interrupts
		 */
		ixgbe_disable_adapter_interrupts(ixgbe);

		/*
		 * Disable Rx/Tx units
		 */
		(void) ixgbe_stop_adapter(&ixgbe->hw);

		ddi_fm_service_impact(ixgbe->dip, DDI_SERVICE_LOST);
		ixgbe_error(ixgbe,
		    "Problem: Network adapter has been stopped "
		    "because the fan has stopped.\n");
		ixgbe_error(ixgbe,
		    "Action: Replace the adapter.\n");

		/* re-enable the interrupt, which was automasked */
		ixgbe->eims |= IXGBE_EICR_GPI_SDP1;
	}

	/*
	 * Do SFP check for adapters with hot-plug capability
	 */
	if ((ixgbe->capab->flags & IXGBE_FLAG_SFP_PLUG_CAPABLE) &&
	    ((eicr & IXGBE_EICR_GPI_SDP1_BY_MAC(hw)) ||
	    (eicr & IXGBE_EICR_GPI_SDP2_BY_MAC(hw)))) {
		ixgbe->eicr = eicr;
		if ((ddi_taskq_dispatch(ixgbe->sfp_taskq,
		    ixgbe_sfp_check, (void *)ixgbe,
		    DDI_NOSLEEP)) != DDI_SUCCESS) {
			ixgbe_log(ixgbe, "No memory available to dispatch "
			    "taskq for SFP check");
		}
	}

	/*
	 * Do over-temperature check for adapters with temp sensor
	 */
	if ((ixgbe->capab->flags & IXGBE_FLAG_TEMP_SENSOR_CAPABLE) &&
	    ((eicr & IXGBE_EICR_GPI_SDP0_BY_MAC(hw)) ||
	    (eicr & IXGBE_EICR_LSC))) {
		ixgbe->eicr = eicr;
		if ((ddi_taskq_dispatch(ixgbe->overtemp_taskq,
		    ixgbe_overtemp_check, (void *)ixgbe,
		    DDI_NOSLEEP)) != DDI_SUCCESS) {
			ixgbe_log(ixgbe, "No memory available to dispatch "
			    "taskq for overtemp check");
		}
	}

	/*
	 * Process an external PHY interrupt
	 */
	if (hw->device_id == IXGBE_DEV_ID_X550EM_X_10G_T &&
	    (eicr & IXGBE_EICR_GPI_SDP0_X540)) {
		ixgbe->eicr = eicr;
		if ((ddi_taskq_dispatch(ixgbe->phy_taskq,
		    ixgbe_phy_check, (void *)ixgbe,
		    DDI_NOSLEEP)) != DDI_SUCCESS) {
			ixgbe_log(ixgbe, "No memory available to dispatch "
			    "taskq for PHY check");
		}
	}
}

/*
 * ixgbe_intr_legacy - Interrupt handler for legacy interrupts.
 */
static uint_t
ixgbe_intr_legacy(void *arg1, void *arg2)
{
	ixgbe_t *ixgbe = (ixgbe_t *)arg1;
	struct ixgbe_hw *hw = &ixgbe->hw;
	ixgbe_tx_ring_t *tx_ring;
	ixgbe_rx_ring_t *rx_ring;
	uint32_t eicr;
	mblk_t *mp;
	boolean_t tx_reschedule;
	uint_t result;

	_NOTE(ARGUNUSED(arg2));

	mutex_enter(&ixgbe->gen_lock);
	if (ixgbe->ixgbe_state & IXGBE_SUSPENDED) {
		mutex_exit(&ixgbe->gen_lock);
		return (DDI_INTR_UNCLAIMED);
	}

	mp = NULL;
	tx_reschedule = B_FALSE;

	/*
	 * Any bit set in eicr: claim this interrupt
	 */
	eicr = IXGBE_READ_REG(hw, IXGBE_EICR);

	if (ixgbe_check_acc_handle(ixgbe->osdep.reg_handle) != DDI_FM_OK) {
		mutex_exit(&ixgbe->gen_lock);
		ddi_fm_service_impact(ixgbe->dip, DDI_SERVICE_DEGRADED);
		atomic_or_32(&ixgbe->ixgbe_state, IXGBE_ERROR);
		return (DDI_INTR_CLAIMED);
	}

	if (eicr) {
		/*
		 * For legacy interrupt, we have only one interrupt,
		 * so we have only one rx ring and one tx ring enabled.
		 */
		ASSERT(ixgbe->num_rx_rings == 1);
		ASSERT(ixgbe->num_tx_rings == 1);

		/*
		 * For legacy interrupt, rx rings[0] will use RTxQ[0].
		 */
		if (eicr & 0x1) {
			ixgbe->eimc |= IXGBE_EICR_RTX_QUEUE;
			IXGBE_WRITE_REG(hw, IXGBE_EIMC, ixgbe->eimc);
			ixgbe->eims |= IXGBE_EICR_RTX_QUEUE;
			/*
			 * Clean the rx descriptors
			 */
			rx_ring = &ixgbe->rx_rings[0];
			mp = ixgbe_ring_rx(rx_ring, IXGBE_POLL_NULL);
		}

		/*
		 * For legacy interrupt, tx rings[0] will use RTxQ[1].
		 */
		if (eicr & 0x2) {
			/*
			 * Recycle the tx descriptors
			 */
			tx_ring = &ixgbe->tx_rings[0];
			tx_ring->tx_recycle(tx_ring);

			/*
			 * Schedule the re-transmit
			 */
			tx_reschedule = (tx_ring->reschedule &&
			    (tx_ring->tbd_free >= ixgbe->tx_resched_thresh));
		}

		/* any interrupt type other than tx/rx */
		if (eicr & ixgbe->capab->other_intr) {
			switch (hw->mac.type) {
			case ixgbe_mac_82598EB:
				ixgbe->eims &= ~(eicr & IXGBE_OTHER_INTR);
				break;

			case ixgbe_mac_82599EB:
			case ixgbe_mac_X540:
			case ixgbe_mac_X550:
			case ixgbe_mac_X550EM_x:
				ixgbe->eimc = IXGBE_82599_OTHER_INTR;
				IXGBE_WRITE_REG(hw, IXGBE_EIMC, ixgbe->eimc);
				break;

			default:
				break;
			}
			ixgbe_intr_other_work(ixgbe, eicr);
			ixgbe->eims &= ~(eicr & IXGBE_OTHER_INTR);
		}

		mutex_exit(&ixgbe->gen_lock);

		result = DDI_INTR_CLAIMED;
	} else {
		mutex_exit(&ixgbe->gen_lock);

		/*
		 * No interrupt cause bits set: don't claim this interrupt.
		 */
		result = DDI_INTR_UNCLAIMED;
	}

	/* re-enable the interrupts which were automasked */
	IXGBE_WRITE_REG(hw, IXGBE_EIMS, ixgbe->eims);

	/*
	 * Do the following work outside of the gen_lock
	 */
	if (mp != NULL) {
		mac_rx_ring(rx_ring->ixgbe->mac_hdl, rx_ring->ring_handle, mp,
		    rx_ring->ring_gen_num);
	}

	if (tx_reschedule)  {
		tx_ring->reschedule = B_FALSE;
		mac_tx_ring_update(ixgbe->mac_hdl, tx_ring->ring_handle);
		tx_ring->stat_reschedule++;
	}

	return (result);
}

/*
 * ixgbe_intr_msi - Interrupt handler for MSI.
 */
static uint_t
ixgbe_intr_msi(void *arg1, void *arg2)
{
	ixgbe_t *ixgbe = (ixgbe_t *)arg1;
	struct ixgbe_hw *hw = &ixgbe->hw;
	uint32_t eicr;

	_NOTE(ARGUNUSED(arg2));

	eicr = IXGBE_READ_REG(hw, IXGBE_EICR);

	if (ixgbe_check_acc_handle(ixgbe->osdep.reg_handle) != DDI_FM_OK) {
		ddi_fm_service_impact(ixgbe->dip, DDI_SERVICE_DEGRADED);
		atomic_or_32(&ixgbe->ixgbe_state, IXGBE_ERROR);
		return (DDI_INTR_CLAIMED);
	}

	/*
	 * For MSI interrupt, we have only one vector,
	 * so we have only one rx ring and one tx ring enabled.
	 */
	ASSERT(ixgbe->num_rx_rings == 1);
	ASSERT(ixgbe->num_tx_rings == 1);

	/*
	 * For MSI interrupt, rx rings[0] will use RTxQ[0].
	 */
	if (eicr & 0x1) {
		ixgbe_intr_rx_work(&ixgbe->rx_rings[0]);
	}

	/*
	 * For MSI interrupt, tx rings[0] will use RTxQ[1].
	 */
	if (eicr & 0x2) {
		ixgbe_intr_tx_work(&ixgbe->tx_rings[0]);
	}

	/* any interrupt type other than tx/rx */
	if (eicr & ixgbe->capab->other_intr) {
		mutex_enter(&ixgbe->gen_lock);
		switch (hw->mac.type) {
		case ixgbe_mac_82598EB:
			ixgbe->eims &= ~(eicr & IXGBE_OTHER_INTR);
			break;

		case ixgbe_mac_82599EB:
		case ixgbe_mac_X540:
		case ixgbe_mac_X550:
		case ixgbe_mac_X550EM_x:
			ixgbe->eimc = IXGBE_82599_OTHER_INTR;
			IXGBE_WRITE_REG(hw, IXGBE_EIMC, ixgbe->eimc);
			break;

		default:
			break;
		}
		ixgbe_intr_other_work(ixgbe, eicr);
		ixgbe->eims &= ~(eicr & IXGBE_OTHER_INTR);
		mutex_exit(&ixgbe->gen_lock);
	}

	/* re-enable the interrupts which were automasked */
	IXGBE_WRITE_REG(hw, IXGBE_EIMS, ixgbe->eims);

	return (DDI_INTR_CLAIMED);
}

/*
 * ixgbe_intr_msix - Interrupt handler for MSI-X.
 */
static uint_t
ixgbe_intr_msix(void *arg1, void *arg2)
{
	ixgbe_intr_vector_t *vect = (ixgbe_intr_vector_t *)arg1;
	ixgbe_t *ixgbe = vect->ixgbe;
	struct ixgbe_hw *hw = &ixgbe->hw;
	uint32_t eicr;
	int r_idx = 0;

	_NOTE(ARGUNUSED(arg2));

	/*
	 * Clean each rx ring that has its bit set in the map
	 */
	r_idx = bt_getlowbit(vect->rx_map, 0, (ixgbe->num_rx_rings - 1));
	while (r_idx >= 0) {
		ixgbe_intr_rx_work(&ixgbe->rx_rings[r_idx]);
		r_idx = bt_getlowbit(vect->rx_map, (r_idx + 1),
		    (ixgbe->num_rx_rings - 1));
	}

	/*
	 * Clean each tx ring that has its bit set in the map
	 */
	r_idx = bt_getlowbit(vect->tx_map, 0, (ixgbe->num_tx_rings - 1));
	while (r_idx >= 0) {
		ixgbe_intr_tx_work(&ixgbe->tx_rings[r_idx]);
		r_idx = bt_getlowbit(vect->tx_map, (r_idx + 1),
		    (ixgbe->num_tx_rings - 1));
	}


	/*
	 * Clean other interrupt (link change) that has its bit set in the map
	 */
	if (BT_TEST(vect->other_map, 0) == 1) {
		eicr = IXGBE_READ_REG(hw, IXGBE_EICR);

		if (ixgbe_check_acc_handle(ixgbe->osdep.reg_handle) !=
		    DDI_FM_OK) {
			ddi_fm_service_impact(ixgbe->dip,
			    DDI_SERVICE_DEGRADED);
			atomic_or_32(&ixgbe->ixgbe_state, IXGBE_ERROR);
			return (DDI_INTR_CLAIMED);
		}

		/*
		 * Check "other" cause bits: any interrupt type other than tx/rx
		 */
		if (eicr & ixgbe->capab->other_intr) {
			mutex_enter(&ixgbe->gen_lock);
			switch (hw->mac.type) {
			case ixgbe_mac_82598EB:
				ixgbe->eims &= ~(eicr & IXGBE_OTHER_INTR);
				ixgbe_intr_other_work(ixgbe, eicr);
				break;

			case ixgbe_mac_82599EB:
			case ixgbe_mac_X540:
			case ixgbe_mac_X550:
			case ixgbe_mac_X550EM_x:
				ixgbe->eims |= IXGBE_EICR_RTX_QUEUE;
				ixgbe_intr_other_work(ixgbe, eicr);
				break;

			default:
				break;
			}
			mutex_exit(&ixgbe->gen_lock);
		}

		/* re-enable the interrupts which were automasked */
		IXGBE_WRITE_REG(hw, IXGBE_EIMS, ixgbe->eims);
	}

	return (DDI_INTR_CLAIMED);
}

/*
 * ixgbe_alloc_intrs - Allocate interrupts for the driver.
 *
 * Normal sequence is to try MSI-X; if not sucessful, try MSI;
 * if not successful, try Legacy.
 * ixgbe->intr_force can be used to force sequence to start with
 * any of the 3 types.
 * If MSI-X is not used, number of tx/rx rings is forced to 1.
 */
static int
ixgbe_alloc_intrs(ixgbe_t *ixgbe)
{
	dev_info_t *devinfo;
	int intr_types;
	int rc;

	devinfo = ixgbe->dip;

	/*
	 * Get supported interrupt types
	 */
	rc = ddi_intr_get_supported_types(devinfo, &intr_types);

	if (rc != DDI_SUCCESS) {
		ixgbe_log(ixgbe,
		    "Get supported interrupt types failed: %d", rc);
		return (IXGBE_FAILURE);
	}
	IXGBE_DEBUGLOG_1(ixgbe, "Supported interrupt types: %x", intr_types);

	ixgbe->intr_type = 0;

	/*
	 * Install MSI-X interrupts
	 */
	if ((intr_types & DDI_INTR_TYPE_MSIX) &&
	    (ixgbe->intr_force <= IXGBE_INTR_MSIX)) {
		rc = ixgbe_alloc_intr_handles(ixgbe, DDI_INTR_TYPE_MSIX);
		if (rc == IXGBE_SUCCESS)
			return (IXGBE_SUCCESS);

		ixgbe_log(ixgbe,
		    "Allocate MSI-X failed, trying MSI interrupts...");
	}

	/*
	 * MSI-X not used, force rings and groups to 1
	 */
	ixgbe->num_rx_rings = 1;
	ixgbe->num_rx_groups = 1;
	ixgbe->num_tx_rings = 1;
	ixgbe->classify_mode = IXGBE_CLASSIFY_NONE;
	ixgbe_log(ixgbe,
	    "MSI-X not used, force rings and groups number to 1");

	/*
	 * Install MSI interrupts
	 */
	if ((intr_types & DDI_INTR_TYPE_MSI) &&
	    (ixgbe->intr_force <= IXGBE_INTR_MSI)) {
		rc = ixgbe_alloc_intr_handles(ixgbe, DDI_INTR_TYPE_MSI);
		if (rc == IXGBE_SUCCESS)
			return (IXGBE_SUCCESS);

		ixgbe_log(ixgbe,
		    "Allocate MSI failed, trying Legacy interrupts...");
	}

	/*
	 * Install legacy interrupts
	 */
	if (intr_types & DDI_INTR_TYPE_FIXED) {
		/*
		 * Disallow legacy interrupts for X550. X550 has a silicon
		 * bug which prevents Shared Legacy interrupts from working.
		 * For details, please reference:
		 *
		 * Intel Ethernet Controller X550 Specification Update rev. 2.1
		 * May 2016, erratum 22: PCIe Interrupt Status Bit
		 */
		if (ixgbe->hw.mac.type == ixgbe_mac_X550 ||
		    ixgbe->hw.mac.type == ixgbe_mac_X550EM_x ||
		    ixgbe->hw.mac.type == ixgbe_mac_X550_vf ||
		    ixgbe->hw.mac.type == ixgbe_mac_X550EM_x_vf) {
			ixgbe_log(ixgbe,
			    "Legacy interrupts are not supported on this "
			    "adapter. Please use MSI or MSI-X instead.");
			return (IXGBE_FAILURE);
		}
		rc = ixgbe_alloc_intr_handles(ixgbe, DDI_INTR_TYPE_FIXED);
		if (rc == IXGBE_SUCCESS)
			return (IXGBE_SUCCESS);

		ixgbe_log(ixgbe,
		    "Allocate Legacy interrupts failed");
	}

	/*
	 * If none of the 3 types succeeded, return failure
	 */
	return (IXGBE_FAILURE);
}

/*
 * ixgbe_alloc_intr_handles - Allocate interrupt handles.
 *
 * For legacy and MSI, only 1 handle is needed.  For MSI-X,
 * if fewer than 2 handles are available, return failure.
 * Upon success, this maps the vectors to rx and tx rings for
 * interrupts.
 */
static int
ixgbe_alloc_intr_handles(ixgbe_t *ixgbe, int intr_type)
{
	dev_info_t *devinfo;
	int request, count, actual;
	int minimum;
	int rc;
	uint32_t ring_per_group;

	devinfo = ixgbe->dip;

	switch (intr_type) {
	case DDI_INTR_TYPE_FIXED:
		request = 1;	/* Request 1 legacy interrupt handle */
		minimum = 1;
		IXGBE_DEBUGLOG_0(ixgbe, "interrupt type: legacy");
		break;

	case DDI_INTR_TYPE_MSI:
		request = 1;	/* Request 1 MSI interrupt handle */
		minimum = 1;
		IXGBE_DEBUGLOG_0(ixgbe, "interrupt type: MSI");
		break;

	case DDI_INTR_TYPE_MSIX:
		/*
		 * Best number of vectors for the adapter is
		 * (# rx rings + # tx rings), however we will
		 * limit the request number.
		 */
		request = min(16, ixgbe->num_rx_rings + ixgbe->num_tx_rings);
		if (request > ixgbe->capab->max_ring_vect)
			request = ixgbe->capab->max_ring_vect;
		minimum = 1;
		IXGBE_DEBUGLOG_0(ixgbe, "interrupt type: MSI-X");
		break;

	default:
		ixgbe_log(ixgbe,
		    "invalid call to ixgbe_alloc_intr_handles(): %d\n",
		    intr_type);
		return (IXGBE_FAILURE);
	}
	IXGBE_DEBUGLOG_2(ixgbe, "interrupt handles requested: %d  minimum: %d",
	    request, minimum);

	/*
	 * Get number of supported interrupts
	 */
	rc = ddi_intr_get_nintrs(devinfo, intr_type, &count);
	if ((rc != DDI_SUCCESS) || (count < minimum)) {
		ixgbe_log(ixgbe,
		    "Get interrupt number failed. Return: %d, count: %d",
		    rc, count);
		return (IXGBE_FAILURE);
	}
	IXGBE_DEBUGLOG_1(ixgbe, "interrupts supported: %d", count);

	actual = 0;
	ixgbe->intr_cnt = 0;
	ixgbe->intr_cnt_max = 0;
	ixgbe->intr_cnt_min = 0;

	/*
	 * Allocate an array of interrupt handles
	 */
	ixgbe->intr_size = request * sizeof (ddi_intr_handle_t);
	ixgbe->htable = kmem_alloc(ixgbe->intr_size, KM_SLEEP);

	rc = ddi_intr_alloc(devinfo, ixgbe->htable, intr_type, 0,
	    request, &actual, DDI_INTR_ALLOC_NORMAL);
	if (rc != DDI_SUCCESS) {
		ixgbe_log(ixgbe, "Allocate interrupts failed. "
		    "return: %d, request: %d, actual: %d",
		    rc, request, actual);
		goto alloc_handle_fail;
	}
	IXGBE_DEBUGLOG_1(ixgbe, "interrupts actually allocated: %d", actual);

	/*
	 * upper/lower limit of interrupts
	 */
	ixgbe->intr_cnt = actual;
	ixgbe->intr_cnt_max = request;
	ixgbe->intr_cnt_min = minimum;

	/*
	 * rss number per group should not exceed the rx interrupt number,
	 * else need to adjust rx ring number.
	 */
	ring_per_group = ixgbe->num_rx_rings / ixgbe->num_rx_groups;
	ASSERT((ixgbe->num_rx_rings % ixgbe->num_rx_groups) == 0);
	if (actual < ring_per_group) {
		ixgbe->num_rx_rings = ixgbe->num_rx_groups * actual;
		ixgbe_setup_vmdq_rss_conf(ixgbe);
	}

	/*
	 * Now we know the actual number of vectors.  Here we map the vector
	 * to other, rx rings and tx ring.
	 */
	if (actual < minimum) {
		ixgbe_log(ixgbe, "Insufficient interrupt handles available: %d",
		    actual);
		goto alloc_handle_fail;
	}

	/*
	 * Get priority for first vector, assume remaining are all the same
	 */
	rc = ddi_intr_get_pri(ixgbe->htable[0], &ixgbe->intr_pri);
	if (rc != DDI_SUCCESS) {
		ixgbe_log(ixgbe,
		    "Get interrupt priority failed: %d", rc);
		goto alloc_handle_fail;
	}

	rc = ddi_intr_get_cap(ixgbe->htable[0], &ixgbe->intr_cap);
	if (rc != DDI_SUCCESS) {
		ixgbe_log(ixgbe,
		    "Get interrupt cap failed: %d", rc);
		goto alloc_handle_fail;
	}

	ixgbe->intr_type = intr_type;

	return (IXGBE_SUCCESS);

alloc_handle_fail:
	ixgbe_rem_intrs(ixgbe);

	return (IXGBE_FAILURE);
}

/*
 * ixgbe_add_intr_handlers - Add interrupt handlers based on the interrupt type.
 *
 * Before adding the interrupt handlers, the interrupt vectors have
 * been allocated, and the rx/tx rings have also been allocated.
 */
static int
ixgbe_add_intr_handlers(ixgbe_t *ixgbe)
{
	int vector = 0;
	int rc;

	switch (ixgbe->intr_type) {
	case DDI_INTR_TYPE_MSIX:
		/*
		 * Add interrupt handler for all vectors
		 */
		for (vector = 0; vector < ixgbe->intr_cnt; vector++) {
			/*
			 * install pointer to vect_map[vector]
			 */
			rc = ddi_intr_add_handler(ixgbe->htable[vector],
			    (ddi_intr_handler_t *)ixgbe_intr_msix,
			    (void *)&ixgbe->vect_map[vector], NULL);

			if (rc != DDI_SUCCESS) {
				ixgbe_log(ixgbe,
				    "Add interrupt handler failed. "
				    "return: %d, vector: %d", rc, vector);
				for (vector--; vector >= 0; vector--) {
					(void) ddi_intr_remove_handler(
					    ixgbe->htable[vector]);
				}
				return (IXGBE_FAILURE);
			}
		}

		break;

	case DDI_INTR_TYPE_MSI:
		/*
		 * Add interrupt handlers for the only vector
		 */
		rc = ddi_intr_add_handler(ixgbe->htable[vector],
		    (ddi_intr_handler_t *)ixgbe_intr_msi,
		    (void *)ixgbe, NULL);

		if (rc != DDI_SUCCESS) {
			ixgbe_log(ixgbe,
			    "Add MSI interrupt handler failed: %d", rc);
			return (IXGBE_FAILURE);
		}

		break;

	case DDI_INTR_TYPE_FIXED:
		/*
		 * Add interrupt handlers for the only vector
		 */
		rc = ddi_intr_add_handler(ixgbe->htable[vector],
		    (ddi_intr_handler_t *)ixgbe_intr_legacy,
		    (void *)ixgbe, NULL);

		if (rc != DDI_SUCCESS) {
			ixgbe_log(ixgbe,
			    "Add legacy interrupt handler failed: %d", rc);
			return (IXGBE_FAILURE);
		}

		break;

	default:
		return (IXGBE_FAILURE);
	}

	return (IXGBE_SUCCESS);
}

#pragma inline(ixgbe_map_rxring_to_vector)
/*
 * ixgbe_map_rxring_to_vector - Map given rx ring to given interrupt vector.
 */
static void
ixgbe_map_rxring_to_vector(ixgbe_t *ixgbe, int r_idx, int v_idx)
{
	/*
	 * Set bit in map
	 */
	BT_SET(ixgbe->vect_map[v_idx].rx_map, r_idx);

	/*
	 * Count bits set
	 */
	ixgbe->vect_map[v_idx].rxr_cnt++;

	/*
	 * Remember bit position
	 */
	ixgbe->rx_rings[r_idx].intr_vector = v_idx;
	ixgbe->rx_rings[r_idx].vect_bit = 1 << v_idx;
}

#pragma inline(ixgbe_map_txring_to_vector)
/*
 * ixgbe_map_txring_to_vector - Map given tx ring to given interrupt vector.
 */
static void
ixgbe_map_txring_to_vector(ixgbe_t *ixgbe, int t_idx, int v_idx)
{
	/*
	 * Set bit in map
	 */
	BT_SET(ixgbe->vect_map[v_idx].tx_map, t_idx);

	/*
	 * Count bits set
	 */
	ixgbe->vect_map[v_idx].txr_cnt++;

	/*
	 * Remember bit position
	 */
	ixgbe->tx_rings[t_idx].intr_vector = v_idx;
	ixgbe->tx_rings[t_idx].vect_bit = 1 << v_idx;
}

/*
 * ixgbe_setup_ivar - Set the given entry in the given interrupt vector
 * allocation register (IVAR).
 * cause:
 *   -1 : other cause
 *    0 : rx
 *    1 : tx
 */
static void
ixgbe_setup_ivar(ixgbe_t *ixgbe, uint16_t intr_alloc_entry, uint8_t msix_vector,
    int8_t cause)
{
	struct ixgbe_hw *hw = &ixgbe->hw;
	u32 ivar, index;

	switch (hw->mac.type) {
	case ixgbe_mac_82598EB:
		msix_vector |= IXGBE_IVAR_ALLOC_VAL;
		if (cause == -1) {
			cause = 0;
		}
		index = (((cause * 64) + intr_alloc_entry) >> 2) & 0x1F;
		ivar = IXGBE_READ_REG(hw, IXGBE_IVAR(index));
		ivar &= ~(0xFF << (8 * (intr_alloc_entry & 0x3)));
		ivar |= (msix_vector << (8 * (intr_alloc_entry & 0x3)));
		IXGBE_WRITE_REG(hw, IXGBE_IVAR(index), ivar);
		break;

	case ixgbe_mac_82599EB:
	case ixgbe_mac_X540:
	case ixgbe_mac_X550:
	case ixgbe_mac_X550EM_x:
		if (cause == -1) {
			/* other causes */
			msix_vector |= IXGBE_IVAR_ALLOC_VAL;
			index = (intr_alloc_entry & 1) * 8;
			ivar = IXGBE_READ_REG(hw, IXGBE_IVAR_MISC);
			ivar &= ~(0xFF << index);
			ivar |= (msix_vector << index);
			IXGBE_WRITE_REG(hw, IXGBE_IVAR_MISC, ivar);
		} else {
			/* tx or rx causes */
			msix_vector |= IXGBE_IVAR_ALLOC_VAL;
			index = ((16 * (intr_alloc_entry & 1)) + (8 * cause));
			ivar = IXGBE_READ_REG(hw,
			    IXGBE_IVAR(intr_alloc_entry >> 1));
			ivar &= ~(0xFF << index);
			ivar |= (msix_vector << index);
			IXGBE_WRITE_REG(hw, IXGBE_IVAR(intr_alloc_entry >> 1),
			    ivar);
		}
		break;

	default:
		break;
	}
}

/*
 * ixgbe_enable_ivar - Enable the given entry by setting the VAL bit of
 * given interrupt vector allocation register (IVAR).
 * cause:
 *   -1 : other cause
 *    0 : rx
 *    1 : tx
 */
static void
ixgbe_enable_ivar(ixgbe_t *ixgbe, uint16_t intr_alloc_entry, int8_t cause)
{
	struct ixgbe_hw *hw = &ixgbe->hw;
	u32 ivar, index;

	switch (hw->mac.type) {
	case ixgbe_mac_82598EB:
		if (cause == -1) {
			cause = 0;
		}
		index = (((cause * 64) + intr_alloc_entry) >> 2) & 0x1F;
		ivar = IXGBE_READ_REG(hw, IXGBE_IVAR(index));
		ivar |= (IXGBE_IVAR_ALLOC_VAL << (8 *
		    (intr_alloc_entry & 0x3)));
		IXGBE_WRITE_REG(hw, IXGBE_IVAR(index), ivar);
		break;

	case ixgbe_mac_82599EB:
	case ixgbe_mac_X540:
	case ixgbe_mac_X550:
	case ixgbe_mac_X550EM_x:
		if (cause == -1) {
			/* other causes */
			index = (intr_alloc_entry & 1) * 8;
			ivar = IXGBE_READ_REG(hw, IXGBE_IVAR_MISC);
			ivar |= (IXGBE_IVAR_ALLOC_VAL << index);
			IXGBE_WRITE_REG(hw, IXGBE_IVAR_MISC, ivar);
		} else {
			/* tx or rx causes */
			index = ((16 * (intr_alloc_entry & 1)) + (8 * cause));
			ivar = IXGBE_READ_REG(hw,
			    IXGBE_IVAR(intr_alloc_entry >> 1));
			ivar |= (IXGBE_IVAR_ALLOC_VAL << index);
			IXGBE_WRITE_REG(hw, IXGBE_IVAR(intr_alloc_entry >> 1),
			    ivar);
		}
		break;

	default:
		break;
	}
}

/*
 * ixgbe_disable_ivar - Disble the given entry by clearing the VAL bit of
 * given interrupt vector allocation register (IVAR).
 * cause:
 *   -1 : other cause
 *    0 : rx
 *    1 : tx
 */
static void
ixgbe_disable_ivar(ixgbe_t *ixgbe, uint16_t intr_alloc_entry, int8_t cause)
{
	struct ixgbe_hw *hw = &ixgbe->hw;
	u32 ivar, index;

	switch (hw->mac.type) {
	case ixgbe_mac_82598EB:
		if (cause == -1) {
			cause = 0;
		}
		index = (((cause * 64) + intr_alloc_entry) >> 2) & 0x1F;
		ivar = IXGBE_READ_REG(hw, IXGBE_IVAR(index));
		ivar &= ~(IXGBE_IVAR_ALLOC_VAL<< (8 *
		    (intr_alloc_entry & 0x3)));
		IXGBE_WRITE_REG(hw, IXGBE_IVAR(index), ivar);
		break;

	case ixgbe_mac_82599EB:
	case ixgbe_mac_X540:
	case ixgbe_mac_X550:
	case ixgbe_mac_X550EM_x:
		if (cause == -1) {
			/* other causes */
			index = (intr_alloc_entry & 1) * 8;
			ivar = IXGBE_READ_REG(hw, IXGBE_IVAR_MISC);
			ivar &= ~(IXGBE_IVAR_ALLOC_VAL << index);
			IXGBE_WRITE_REG(hw, IXGBE_IVAR_MISC, ivar);
		} else {
			/* tx or rx causes */
			index = ((16 * (intr_alloc_entry & 1)) + (8 * cause));
			ivar = IXGBE_READ_REG(hw,
			    IXGBE_IVAR(intr_alloc_entry >> 1));
			ivar &= ~(IXGBE_IVAR_ALLOC_VAL << index);
			IXGBE_WRITE_REG(hw, IXGBE_IVAR(intr_alloc_entry >> 1),
			    ivar);
		}
		break;

	default:
		break;
	}
}

/*
 * Convert the rx ring index driver maintained to the rx ring index
 * in h/w.
 */
static uint32_t
ixgbe_get_hw_rx_index(ixgbe_t *ixgbe, uint32_t sw_rx_index)
{

	struct ixgbe_hw *hw = &ixgbe->hw;
	uint32_t rx_ring_per_group, hw_rx_index;

	if (ixgbe->classify_mode == IXGBE_CLASSIFY_RSS ||
	    ixgbe->classify_mode == IXGBE_CLASSIFY_NONE) {
		return (sw_rx_index);
	} else if (ixgbe->classify_mode == IXGBE_CLASSIFY_VMDQ) {
		switch (hw->mac.type) {
		case ixgbe_mac_82598EB:
			return (sw_rx_index);

		case ixgbe_mac_82599EB:
		case ixgbe_mac_X540:
		case ixgbe_mac_X550:
		case ixgbe_mac_X550EM_x:
			return (sw_rx_index * 2);

		default:
			break;
		}
	} else if (ixgbe->classify_mode == IXGBE_CLASSIFY_VMDQ_RSS) {
		rx_ring_per_group = ixgbe->num_rx_rings / ixgbe->num_rx_groups;

		switch (hw->mac.type) {
		case ixgbe_mac_82598EB:
			hw_rx_index = (sw_rx_index / rx_ring_per_group) *
			    16 + (sw_rx_index % rx_ring_per_group);
			return (hw_rx_index);

		case ixgbe_mac_82599EB:
		case ixgbe_mac_X540:
		case ixgbe_mac_X550:
		case ixgbe_mac_X550EM_x:
			if (ixgbe->num_rx_groups > 32) {
				hw_rx_index = (sw_rx_index /
				    rx_ring_per_group) * 2 +
				    (sw_rx_index % rx_ring_per_group);
			} else {
				hw_rx_index = (sw_rx_index /
				    rx_ring_per_group) * 4 +
				    (sw_rx_index % rx_ring_per_group);
			}
			return (hw_rx_index);

		default:
			break;
		}
	}

	/*
	 * Should never reach. Just to make compiler happy.
	 */
	return (sw_rx_index);
}

/*
 * ixgbe_map_intrs_to_vectors - Map different interrupts to MSI-X vectors.
 *
 * For MSI-X, here will map rx interrupt, tx interrupt and other interrupt
 * to vector[0 - (intr_cnt -1)].
 */
static int
ixgbe_map_intrs_to_vectors(ixgbe_t *ixgbe)
{
	int i, vector = 0;

	/* initialize vector map */
	bzero(&ixgbe->vect_map, sizeof (ixgbe->vect_map));
	for (i = 0; i < ixgbe->intr_cnt; i++) {
		ixgbe->vect_map[i].ixgbe = ixgbe;
	}

	/*
	 * non-MSI-X case is very simple: rx rings[0] on RTxQ[0],
	 * tx rings[0] on RTxQ[1].
	 */
	if (ixgbe->intr_type != DDI_INTR_TYPE_MSIX) {
		ixgbe_map_rxring_to_vector(ixgbe, 0, 0);
		ixgbe_map_txring_to_vector(ixgbe, 0, 1);
		return (IXGBE_SUCCESS);
	}

	/*
	 * Interrupts/vectors mapping for MSI-X
	 */

	/*
	 * Map other interrupt to vector 0,
	 * Set bit in map and count the bits set.
	 */
	BT_SET(ixgbe->vect_map[vector].other_map, 0);
	ixgbe->vect_map[vector].other_cnt++;

	/*
	 * Map rx ring interrupts to vectors
	 */
	for (i = 0; i < ixgbe->num_rx_rings; i++) {
		ixgbe_map_rxring_to_vector(ixgbe, i, vector);
		vector = (vector +1) % ixgbe->intr_cnt;
	}

	/*
	 * Map tx ring interrupts to vectors
	 */
	for (i = 0; i < ixgbe->num_tx_rings; i++) {
		ixgbe_map_txring_to_vector(ixgbe, i, vector);
		vector = (vector +1) % ixgbe->intr_cnt;
	}

	return (IXGBE_SUCCESS);
}

/*
 * ixgbe_setup_adapter_vector - Setup the adapter interrupt vector(s).
 *
 * This relies on ring/vector mapping already set up in the
 * vect_map[] structures
 */
static void
ixgbe_setup_adapter_vector(ixgbe_t *ixgbe)
{
	struct ixgbe_hw *hw = &ixgbe->hw;
	ixgbe_intr_vector_t *vect;	/* vector bitmap */
	int r_idx;	/* ring index */
	int v_idx;	/* vector index */
	uint32_t hw_index;

	/*
	 * Clear any previous entries
	 */
	switch (hw->mac.type) {
	case ixgbe_mac_82598EB:
		for (v_idx = 0; v_idx < 25; v_idx++)
			IXGBE_WRITE_REG(hw, IXGBE_IVAR(v_idx), 0);
		break;

	case ixgbe_mac_82599EB:
	case ixgbe_mac_X540:
	case ixgbe_mac_X550:
	case ixgbe_mac_X550EM_x:
		for (v_idx = 0; v_idx < 64; v_idx++)
			IXGBE_WRITE_REG(hw, IXGBE_IVAR(v_idx), 0);
		IXGBE_WRITE_REG(hw, IXGBE_IVAR_MISC, 0);
		break;

	default:
		break;
	}

	/*
	 * For non MSI-X interrupt, rx rings[0] will use RTxQ[0], and
	 * tx rings[0] will use RTxQ[1].
	 */
	if (ixgbe->intr_type != DDI_INTR_TYPE_MSIX) {
		ixgbe_setup_ivar(ixgbe, 0, 0, 0);
		ixgbe_setup_ivar(ixgbe, 0, 1, 1);
		return;
	}

	/*
	 * For MSI-X interrupt, "Other" is always on vector[0].
	 */
	ixgbe_setup_ivar(ixgbe, IXGBE_IVAR_OTHER_CAUSES_INDEX, 0, -1);

	/*
	 * For each interrupt vector, populate the IVAR table
	 */
	for (v_idx = 0; v_idx < ixgbe->intr_cnt; v_idx++) {
		vect = &ixgbe->vect_map[v_idx];

		/*
		 * For each rx ring bit set
		 */
		r_idx = bt_getlowbit(vect->rx_map, 0,
		    (ixgbe->num_rx_rings - 1));

		while (r_idx >= 0) {
			hw_index = ixgbe->rx_rings[r_idx].hw_index;
			ixgbe_setup_ivar(ixgbe, hw_index, v_idx, 0);
			r_idx = bt_getlowbit(vect->rx_map, (r_idx + 1),
			    (ixgbe->num_rx_rings - 1));
		}

		/*
		 * For each tx ring bit set
		 */
		r_idx = bt_getlowbit(vect->tx_map, 0,
		    (ixgbe->num_tx_rings - 1));

		while (r_idx >= 0) {
			ixgbe_setup_ivar(ixgbe, r_idx, v_idx, 1);
			r_idx = bt_getlowbit(vect->tx_map, (r_idx + 1),
			    (ixgbe->num_tx_rings - 1));
		}
	}
}

/*
 * ixgbe_rem_intr_handlers - Remove the interrupt handlers.
 */
static void
ixgbe_rem_intr_handlers(ixgbe_t *ixgbe)
{
	int i;
	int rc;

	for (i = 0; i < ixgbe->intr_cnt; i++) {
		rc = ddi_intr_remove_handler(ixgbe->htable[i]);
		if (rc != DDI_SUCCESS) {
			IXGBE_DEBUGLOG_1(ixgbe,
			    "Remove intr handler failed: %d", rc);
		}
	}
}

/*
 * ixgbe_rem_intrs - Remove the allocated interrupts.
 */
static void
ixgbe_rem_intrs(ixgbe_t *ixgbe)
{
	int i;
	int rc;

	for (i = 0; i < ixgbe->intr_cnt; i++) {
		rc = ddi_intr_free(ixgbe->htable[i]);
		if (rc != DDI_SUCCESS) {
			IXGBE_DEBUGLOG_1(ixgbe,
			    "Free intr failed: %d", rc);
		}
	}

	kmem_free(ixgbe->htable, ixgbe->intr_size);
	ixgbe->htable = NULL;
}

/*
 * ixgbe_enable_intrs - Enable all the ddi interrupts.
 */
static int
ixgbe_enable_intrs(ixgbe_t *ixgbe)
{
	int i;
	int rc;

	/*
	 * Enable interrupts
	 */
	if (ixgbe->intr_cap & DDI_INTR_FLAG_BLOCK) {
		/*
		 * Call ddi_intr_block_enable() for MSI
		 */
		rc = ddi_intr_block_enable(ixgbe->htable, ixgbe->intr_cnt);
		if (rc != DDI_SUCCESS) {
			ixgbe_log(ixgbe,
			    "Enable block intr failed: %d", rc);
			return (IXGBE_FAILURE);
		}
	} else {
		/*
		 * Call ddi_intr_enable() for Legacy/MSI non block enable
		 */
		for (i = 0; i < ixgbe->intr_cnt; i++) {
			rc = ddi_intr_enable(ixgbe->htable[i]);
			if (rc != DDI_SUCCESS) {
				ixgbe_log(ixgbe,
				    "Enable intr failed: %d", rc);
				return (IXGBE_FAILURE);
			}
		}
	}

	return (IXGBE_SUCCESS);
}

/*
 * ixgbe_disable_intrs - Disable all the interrupts.
 */
static int
ixgbe_disable_intrs(ixgbe_t *ixgbe)
{
	int i;
	int rc;

	/*
	 * Disable all interrupts
	 */
	if (ixgbe->intr_cap & DDI_INTR_FLAG_BLOCK) {
		rc = ddi_intr_block_disable(ixgbe->htable, ixgbe->intr_cnt);
		if (rc != DDI_SUCCESS) {
			ixgbe_log(ixgbe,
			    "Disable block intr failed: %d", rc);
			return (IXGBE_FAILURE);
		}
	} else {
		for (i = 0; i < ixgbe->intr_cnt; i++) {
			rc = ddi_intr_disable(ixgbe->htable[i]);
			if (rc != DDI_SUCCESS) {
				ixgbe_log(ixgbe,
				    "Disable intr failed: %d", rc);
				return (IXGBE_FAILURE);
			}
		}
	}

	return (IXGBE_SUCCESS);
}

/*
 * ixgbe_get_hw_state - Get and save parameters related to adapter hardware.
 */
static void
ixgbe_get_hw_state(ixgbe_t *ixgbe)
{
	struct ixgbe_hw *hw = &ixgbe->hw;
	ixgbe_link_speed speed = 0;
	boolean_t link_up = B_FALSE;
	uint32_t pcs1g_anlp = 0;

	ASSERT(mutex_owned(&ixgbe->gen_lock));
	ixgbe->param_lp_1000fdx_cap = 0;
	ixgbe->param_lp_100fdx_cap  = 0;

	/* check for link, don't wait */
	(void) ixgbe_check_link(hw, &speed, &link_up, B_FALSE);

	/*
	 * Update the observed Link Partner's capabilities. Not all adapters
	 * can provide full information on the LP's capable speeds, so we
	 * provide what we can.
	 */
	if (link_up) {
		pcs1g_anlp = IXGBE_READ_REG(hw, IXGBE_PCS1GANLP);

		ixgbe->param_lp_1000fdx_cap =
		    (pcs1g_anlp & IXGBE_PCS1GANLP_LPFD) ? 1 : 0;
		ixgbe->param_lp_100fdx_cap =
		    (pcs1g_anlp & IXGBE_PCS1GANLP_LPFD) ? 1 : 0;
	}

	/*
	 * Update GLD's notion of the adapter's currently advertised speeds.
	 * Since the common code doesn't always record the current autonegotiate
	 * settings in the phy struct for all parts (specifically, adapters with
	 * SFPs) we first test to see if it is 0, and if so, we fall back to
	 * using the adapter's speed capabilities which we saved during instance
	 * init in ixgbe_init_params().
	 *
	 * Adapters with SFPs will always be shown as advertising all of their
	 * supported speeds, and adapters with baseT PHYs (where the phy struct
	 * is maintained by the common code) will always have a factual view of
	 * their currently-advertised speeds. In the case of SFPs, this is
	 * acceptable as we default to advertising all speeds that the adapter
	 * claims to support, and those properties are immutable; unlike on
	 * baseT (copper) PHYs, where speeds can be enabled or disabled at will.
	 */
	speed = hw->phy.autoneg_advertised;
	if (speed == 0)
		speed = ixgbe->speeds_supported;

	ixgbe->param_adv_10000fdx_cap =
	    (speed & IXGBE_LINK_SPEED_10GB_FULL) ? 1 : 0;
	ixgbe->param_adv_5000fdx_cap =
	    (speed & IXGBE_LINK_SPEED_5GB_FULL) ? 1 : 0;
	ixgbe->param_adv_2500fdx_cap =
	    (speed & IXGBE_LINK_SPEED_2_5GB_FULL) ? 1 : 0;
	ixgbe->param_adv_1000fdx_cap =
	    (speed & IXGBE_LINK_SPEED_1GB_FULL) ? 1 : 0;
	ixgbe->param_adv_100fdx_cap =
	    (speed & IXGBE_LINK_SPEED_100_FULL) ? 1 : 0;
}

/*
 * ixgbe_get_driver_control - Notify that driver is in control of device.
 */
static void
ixgbe_get_driver_control(struct ixgbe_hw *hw)
{
	uint32_t ctrl_ext;

	/*
	 * Notify firmware that driver is in control of device
	 */
	ctrl_ext = IXGBE_READ_REG(hw, IXGBE_CTRL_EXT);
	ctrl_ext |= IXGBE_CTRL_EXT_DRV_LOAD;
	IXGBE_WRITE_REG(hw, IXGBE_CTRL_EXT, ctrl_ext);
}

/*
 * ixgbe_release_driver_control - Notify that driver is no longer in control
 * of device.
 */
static void
ixgbe_release_driver_control(struct ixgbe_hw *hw)
{
	uint32_t ctrl_ext;

	/*
	 * Notify firmware that driver is no longer in control of device
	 */
	ctrl_ext = IXGBE_READ_REG(hw, IXGBE_CTRL_EXT);
	ctrl_ext &= ~IXGBE_CTRL_EXT_DRV_LOAD;
	IXGBE_WRITE_REG(hw, IXGBE_CTRL_EXT, ctrl_ext);
}

/*
 * ixgbe_atomic_reserve - Atomic decrease operation.
 */
int
ixgbe_atomic_reserve(uint32_t *count_p, uint32_t n)
{
	uint32_t oldval;
	uint32_t newval;

	/*
	 * ATOMICALLY
	 */
	do {
		oldval = *count_p;
		if (oldval < n)
			return (-1);
		newval = oldval - n;
	} while (atomic_cas_32(count_p, oldval, newval) != oldval);

	return (newval);
}

/*
 * ixgbe_mc_table_itr - Traverse the entries in the multicast table.
 */
static uint8_t *
ixgbe_mc_table_itr(struct ixgbe_hw *hw, uint8_t **upd_ptr, uint32_t *vmdq)
{
	uint8_t *addr = *upd_ptr;
	uint8_t *new_ptr;

	_NOTE(ARGUNUSED(hw));
	_NOTE(ARGUNUSED(vmdq));

	new_ptr = addr + IXGBE_ETH_LENGTH_OF_ADDRESS;
	*upd_ptr = new_ptr;
	return (addr);
}

/*
 * FMA support
 */
int
ixgbe_check_acc_handle(ddi_acc_handle_t handle)
{
	ddi_fm_error_t de;

	ddi_fm_acc_err_get(handle, &de, DDI_FME_VERSION);
	ddi_fm_acc_err_clear(handle, DDI_FME_VERSION);
	return (de.fme_status);
}

int
ixgbe_check_dma_handle(ddi_dma_handle_t handle)
{
	ddi_fm_error_t de;

	ddi_fm_dma_err_get(handle, &de, DDI_FME_VERSION);
	return (de.fme_status);
}

/*
 * ixgbe_fm_error_cb - The IO fault service error handling callback function.
 */
static int
ixgbe_fm_error_cb(dev_info_t *dip, ddi_fm_error_t *err, const void *impl_data)
{
	_NOTE(ARGUNUSED(impl_data));
	/*
	 * as the driver can always deal with an error in any dma or
	 * access handle, we can just return the fme_status value.
	 */
	pci_ereport_post(dip, err, NULL);
	return (err->fme_status);
}

static void
ixgbe_fm_init(ixgbe_t *ixgbe)
{
	ddi_iblock_cookie_t iblk;
	int fma_dma_flag;

	/*
	 * Only register with IO Fault Services if we have some capability
	 */
	if (ixgbe->fm_capabilities & DDI_FM_ACCCHK_CAPABLE) {
		ixgbe_regs_acc_attr.devacc_attr_access = DDI_FLAGERR_ACC;
	} else {
		ixgbe_regs_acc_attr.devacc_attr_access = DDI_DEFAULT_ACC;
	}

	if (ixgbe->fm_capabilities & DDI_FM_DMACHK_CAPABLE) {
		fma_dma_flag = 1;
	} else {
		fma_dma_flag = 0;
	}

	ixgbe_set_fma_flags(fma_dma_flag);

	if (ixgbe->fm_capabilities) {

		/*
		 * Register capabilities with IO Fault Services
		 */
		ddi_fm_init(ixgbe->dip, &ixgbe->fm_capabilities, &iblk);

		/*
		 * Initialize pci ereport capabilities if ereport capable
		 */
		if (DDI_FM_EREPORT_CAP(ixgbe->fm_capabilities) ||
		    DDI_FM_ERRCB_CAP(ixgbe->fm_capabilities))
			pci_ereport_setup(ixgbe->dip);

		/*
		 * Register error callback if error callback capable
		 */
		if (DDI_FM_ERRCB_CAP(ixgbe->fm_capabilities))
			ddi_fm_handler_register(ixgbe->dip,
			    ixgbe_fm_error_cb, (void*) ixgbe);
	}
}

static void
ixgbe_fm_fini(ixgbe_t *ixgbe)
{
	/*
	 * Only unregister FMA capabilities if they are registered
	 */
	if (ixgbe->fm_capabilities) {

		/*
		 * Release any resources allocated by pci_ereport_setup()
		 */
		if (DDI_FM_EREPORT_CAP(ixgbe->fm_capabilities) ||
		    DDI_FM_ERRCB_CAP(ixgbe->fm_capabilities))
			pci_ereport_teardown(ixgbe->dip);

		/*
		 * Un-register error callback if error callback capable
		 */
		if (DDI_FM_ERRCB_CAP(ixgbe->fm_capabilities))
			ddi_fm_handler_unregister(ixgbe->dip);

		/*
		 * Unregister from IO Fault Service
		 */
		ddi_fm_fini(ixgbe->dip);
	}
}

void
ixgbe_fm_ereport(ixgbe_t *ixgbe, char *detail)
{
	uint64_t ena;
	char buf[FM_MAX_CLASS];

	(void) snprintf(buf, FM_MAX_CLASS, "%s.%s", DDI_FM_DEVICE, detail);
	ena = fm_ena_generate(0, FM_ENA_FMT1);
	if (DDI_FM_EREPORT_CAP(ixgbe->fm_capabilities)) {
		ddi_fm_ereport_post(ixgbe->dip, buf, ena, DDI_NOSLEEP,
		    FM_VERSION, DATA_TYPE_UINT8, FM_EREPORT_VERS0, NULL);
	}
}

static int
ixgbe_ring_start(mac_ring_driver_t rh, uint64_t mr_gen_num)
{
	ixgbe_rx_ring_t *rx_ring = (ixgbe_rx_ring_t *)rh;

	mutex_enter(&rx_ring->rx_lock);
	rx_ring->ring_gen_num = mr_gen_num;
	mutex_exit(&rx_ring->rx_lock);
	return (0);
}

/*
 * Get the global ring index by a ring index within a group.
 */
static int
ixgbe_get_rx_ring_index(ixgbe_t *ixgbe, int gindex, int rindex)
{
	ixgbe_rx_ring_t *rx_ring;
	int i;

	for (i = 0; i < ixgbe->num_rx_rings; i++) {
		rx_ring = &ixgbe->rx_rings[i];
		if (rx_ring->group_index == gindex)
			rindex--;
		if (rindex < 0)
			return (i);
	}

	return (-1);
}

/*
 * Callback funtion for MAC layer to register all rings.
 */
/* ARGSUSED */
void
ixgbe_fill_ring(void *arg, mac_ring_type_t rtype, const int group_index,
    const int ring_index, mac_ring_info_t *infop, mac_ring_handle_t rh)
{
	ixgbe_t *ixgbe = (ixgbe_t *)arg;
	mac_intr_t *mintr = &infop->mri_intr;

	switch (rtype) {
	case MAC_RING_TYPE_RX: {
		/*
		 * 'index' is the ring index within the group.
		 * Need to get the global ring index by searching in groups.
		 */
		int global_ring_index = ixgbe_get_rx_ring_index(
		    ixgbe, group_index, ring_index);

		ASSERT(global_ring_index >= 0);

		ixgbe_rx_ring_t *rx_ring = &ixgbe->rx_rings[global_ring_index];
		rx_ring->ring_handle = rh;

		infop->mri_driver = (mac_ring_driver_t)rx_ring;
		infop->mri_start = ixgbe_ring_start;
		infop->mri_stop = NULL;
		infop->mri_poll = ixgbe_ring_rx_poll;
		infop->mri_stat = ixgbe_rx_ring_stat;

		mintr->mi_handle = (mac_intr_handle_t)rx_ring;
		mintr->mi_enable = ixgbe_rx_ring_intr_enable;
		mintr->mi_disable = ixgbe_rx_ring_intr_disable;
		if (ixgbe->intr_type &
		    (DDI_INTR_TYPE_MSIX | DDI_INTR_TYPE_MSI)) {
			mintr->mi_ddi_handle =
			    ixgbe->htable[rx_ring->intr_vector];
		}

		break;
	}
	case MAC_RING_TYPE_TX: {
		ASSERT(group_index == -1);
		ASSERT(ring_index < ixgbe->num_tx_rings);

		ixgbe_tx_ring_t *tx_ring = &ixgbe->tx_rings[ring_index];
		tx_ring->ring_handle = rh;

		infop->mri_driver = (mac_ring_driver_t)tx_ring;
		infop->mri_start = NULL;
		infop->mri_stop = NULL;
		infop->mri_tx = ixgbe_ring_tx;
		infop->mri_stat = ixgbe_tx_ring_stat;
		if (ixgbe->intr_type &
		    (DDI_INTR_TYPE_MSIX | DDI_INTR_TYPE_MSI)) {
			mintr->mi_ddi_handle =
			    ixgbe->htable[tx_ring->intr_vector];
		}
		break;
	}
	default:
		break;
	}
}

/*
 * Callback funtion for MAC layer to register all groups.
 */
void
ixgbe_fill_group(void *arg, mac_ring_type_t rtype, const int index,
    mac_group_info_t *infop, mac_group_handle_t gh)
{
	ixgbe_t *ixgbe = (ixgbe_t *)arg;

	switch (rtype) {
	case MAC_RING_TYPE_RX: {
		ixgbe_rx_group_t *rx_group;

		rx_group = &ixgbe->rx_groups[index];
		rx_group->group_handle = gh;

		infop->mgi_driver = (mac_group_driver_t)rx_group;
		infop->mgi_start = NULL;
		infop->mgi_stop = NULL;
		infop->mgi_addmac = ixgbe_addmac;
		infop->mgi_remmac = ixgbe_remmac;
		infop->mgi_count = (ixgbe->num_rx_rings / ixgbe->num_rx_groups);

		break;
	}
	case MAC_RING_TYPE_TX:
		break;
	default:
		break;
	}
}

/*
 * Enable interrupt on the specificed rx ring.
 */
int
ixgbe_rx_ring_intr_enable(mac_intr_handle_t intrh)
{
	ixgbe_rx_ring_t *rx_ring = (ixgbe_rx_ring_t *)intrh;
	ixgbe_t *ixgbe = rx_ring->ixgbe;
	int r_idx = rx_ring->index;
	int hw_r_idx = rx_ring->hw_index;
	int v_idx = rx_ring->intr_vector;

	mutex_enter(&ixgbe->gen_lock);
	if (ixgbe->ixgbe_state & IXGBE_INTR_ADJUST) {
		mutex_exit(&ixgbe->gen_lock);
		/*
		 * Simply return 0.
		 * Interrupts are being adjusted. ixgbe_intr_adjust()
		 * will eventually re-enable the interrupt when it's
		 * done with the adjustment.
		 */
		return (0);
	}

	/*
	 * To enable interrupt by setting the VAL bit of given interrupt
	 * vector allocation register (IVAR).
	 */
	ixgbe_enable_ivar(ixgbe, hw_r_idx, 0);

	BT_SET(ixgbe->vect_map[v_idx].rx_map, r_idx);

	/*
	 * Trigger a Rx interrupt on this ring
	 */
	IXGBE_WRITE_REG(&ixgbe->hw, IXGBE_EICS, (1 << v_idx));
	IXGBE_WRITE_FLUSH(&ixgbe->hw);

	mutex_exit(&ixgbe->gen_lock);

	return (0);
}

/*
 * Disable interrupt on the specificed rx ring.
 */
int
ixgbe_rx_ring_intr_disable(mac_intr_handle_t intrh)
{
	ixgbe_rx_ring_t *rx_ring = (ixgbe_rx_ring_t *)intrh;
	ixgbe_t *ixgbe = rx_ring->ixgbe;
	int r_idx = rx_ring->index;
	int hw_r_idx = rx_ring->hw_index;
	int v_idx = rx_ring->intr_vector;

	mutex_enter(&ixgbe->gen_lock);
	if (ixgbe->ixgbe_state & IXGBE_INTR_ADJUST) {
		mutex_exit(&ixgbe->gen_lock);
		/*
		 * Simply return 0.
		 * In the rare case where an interrupt is being
		 * disabled while interrupts are being adjusted,
		 * we don't fail the operation. No interrupts will
		 * be generated while they are adjusted, and
		 * ixgbe_intr_adjust() will cause the interrupts
		 * to be re-enabled once it completes. Note that
		 * in this case, packets may be delivered to the
		 * stack via interrupts before xgbe_rx_ring_intr_enable()
		 * is called again. This is acceptable since interrupt
		 * adjustment is infrequent, and the stack will be
		 * able to handle these packets.
		 */
		return (0);
	}

	/*
	 * To disable interrupt by clearing the VAL bit of given interrupt
	 * vector allocation register (IVAR).
	 */
	ixgbe_disable_ivar(ixgbe, hw_r_idx, 0);

	BT_CLEAR(ixgbe->vect_map[v_idx].rx_map, r_idx);

	mutex_exit(&ixgbe->gen_lock);

	return (0);
}

/*
 * Add a mac address.
 */
static int
ixgbe_addmac(void *arg, const uint8_t *mac_addr)
{
	ixgbe_rx_group_t *rx_group = (ixgbe_rx_group_t *)arg;
	ixgbe_t *ixgbe = rx_group->ixgbe;
	struct ixgbe_hw *hw = &ixgbe->hw;
	int slot, i;

	mutex_enter(&ixgbe->gen_lock);

	if (ixgbe->ixgbe_state & IXGBE_SUSPENDED) {
		mutex_exit(&ixgbe->gen_lock);
		return (ECANCELED);
	}

	if (ixgbe->unicst_avail == 0) {
		/* no slots available */
		mutex_exit(&ixgbe->gen_lock);
		return (ENOSPC);
	}

	/*
	 * The first ixgbe->num_rx_groups slots are reserved for each respective
	 * group. The rest slots are shared by all groups. While adding a
	 * MAC address, reserved slots are firstly checked then the shared
	 * slots are searched.
	 */
	slot = -1;
	if (ixgbe->unicst_addr[rx_group->index].mac.set == 1) {
		for (i = ixgbe->num_rx_groups; i < ixgbe->unicst_total; i++) {
			if (ixgbe->unicst_addr[i].mac.set == 0) {
				slot = i;
				break;
			}
		}
	} else {
		slot = rx_group->index;
	}

	if (slot == -1) {
		/* no slots available */
		mutex_exit(&ixgbe->gen_lock);
		return (ENOSPC);
	}

	bcopy(mac_addr, ixgbe->unicst_addr[slot].mac.addr, ETHERADDRL);
	(void) ixgbe_set_rar(hw, slot, ixgbe->unicst_addr[slot].mac.addr,
	    rx_group->index, IXGBE_RAH_AV);
	ixgbe->unicst_addr[slot].mac.set = 1;
	ixgbe->unicst_addr[slot].mac.group_index = rx_group->index;
	ixgbe->unicst_avail--;

	mutex_exit(&ixgbe->gen_lock);

	return (0);
}

/*
 * Remove a mac address.
 */
static int
ixgbe_remmac(void *arg, const uint8_t *mac_addr)
{
	ixgbe_rx_group_t *rx_group = (ixgbe_rx_group_t *)arg;
	ixgbe_t *ixgbe = rx_group->ixgbe;
	struct ixgbe_hw *hw = &ixgbe->hw;
	int slot;

	mutex_enter(&ixgbe->gen_lock);

	if (ixgbe->ixgbe_state & IXGBE_SUSPENDED) {
		mutex_exit(&ixgbe->gen_lock);
		return (ECANCELED);
	}

	slot = ixgbe_unicst_find(ixgbe, mac_addr);
	if (slot == -1) {
		mutex_exit(&ixgbe->gen_lock);
		return (EINVAL);
	}

	if (ixgbe->unicst_addr[slot].mac.set == 0) {
		mutex_exit(&ixgbe->gen_lock);
		return (EINVAL);
	}

	bzero(ixgbe->unicst_addr[slot].mac.addr, ETHERADDRL);
	(void) ixgbe_clear_rar(hw, slot);
	ixgbe->unicst_addr[slot].mac.set = 0;
	ixgbe->unicst_avail++;

	mutex_exit(&ixgbe->gen_lock);

	return (0);
}<|MERGE_RESOLUTION|>--- conflicted
+++ resolved
@@ -25,13 +25,8 @@
 
 /*
  * Copyright (c) 2008, 2010, Oracle and/or its affiliates. All rights reserved.
-<<<<<<< HEAD
- * Copyright 2017, Joyent, Inc.
+ * Copyright (c) 2017, Joyent, Inc.
  * Copyright 2013 Nexenta Systems, Inc. All rights reserved.
-=======
- * Copyright (c) 2017, Joyent, Inc.
- * Copyright 2012 Nexenta Systems, Inc. All rights reserved.
->>>>>>> 9dca21df
  * Copyright (c) 2013 Saso Kiselkov. All rights reserved.
  * Copyright (c) 2013 OSN Online Service Nuernberg GmbH. All rights reserved.
  * Copyright 2016 OmniTI Computer Consulting, Inc. All rights reserved.
