/*
 * CDDL HEADER START
 *
 * The contents of this file are subject to the terms of the
 * Common Development and Distribution License (the "License").
 * You may not use this file except in compliance with the License.
 *
 * You can obtain a copy of the license at usr/src/OPENSOLARIS.LICENSE
 * or http://www.opensolaris.org/os/licensing.
 * See the License for the specific language governing permissions
 * and limitations under the License.
 *
 * When distributing Covered Code, include this CDDL HEADER in each
 * file and include the License file at usr/src/OPENSOLARIS.LICENSE.
 * If applicable, add the following below this CDDL HEADER, with the
 * fields enclosed by brackets "[]" replaced with your own identifying
 * information: Portions Copyright [yyyy] [name of copyright owner]
 *
 * CDDL HEADER END
 */

/*
 * Copyright (c) 2008, 2010, Oracle and/or its affiliates. All rights reserved.
 * Copyright 2013 Nexenta Systems, Inc.  All rights reserved.
 */

#include <sys/conf.h>
#include <sys/file.h>
#include <sys/ddi.h>
#include <sys/sunddi.h>
#include <sys/modctl.h>
#include <sys/scsi/scsi.h>
#include <sys/scsi/impl/scsi_reset_notify.h>
#include <sys/scsi/generic/mode.h>
#include <sys/disp.h>
#include <sys/byteorder.h>
#include <sys/atomic.h>
#include <sys/sdt.h>
#include <sys/dkio.h>

#include <sys/dmu.h>
#include <sys/txg.h>
#include <sys/refcount.h>
#include <sys/zvol.h>

#include <sys/stmf.h>
#include <sys/lpif.h>
#include <sys/portif.h>
#include <sys/stmf_ioctl.h>
#include <sys/stmf_sbd_ioctl.h>

#include "stmf_sbd.h"
#include "sbd_impl.h"
#include "ats_copy_mgr.h"

extern dev_info_t *stmf_sbd_dip;

#define	SCSI2_CONFLICT_FREE_CMDS(cdb)	( \
	/* ----------------------- */                                      \
	/* Refer Both		   */                                      \
	/* SPC-2 (rev 20) Table 10 */                                      \
	/* SPC-3 (rev 23) Table 31 */                                      \
	/* ----------------------- */                                      \
	((cdb[0]) == SCMD_INQUIRY)					|| \
	((cdb[0]) == SCMD_LOG_SENSE_G1)					|| \
	((cdb[0]) == SCMD_RELEASE)					|| \
	((cdb[0]) == SCMD_RELEASE_G1)					|| \
	((cdb[0]) == SCMD_REPORT_LUNS)					|| \
	((cdb[0]) == SCMD_REQUEST_SENSE)				|| \
	/* PREVENT ALLOW MEDIUM REMOVAL with prevent == 0 */               \
	((((cdb[0]) == SCMD_DOORLOCK) && (((cdb[4]) & 0x3) == 0)))	|| \
	/* SERVICE ACTION IN with READ MEDIA SERIAL NUMBER (0x01) */       \
	(((cdb[0]) == SCMD_SVC_ACTION_IN_G5) && (                          \
	    ((cdb[1]) & 0x1F) == 0x01))					|| \
	/* MAINTENANCE IN with service actions REPORT ALIASES (0x0Bh) */   \
	/* REPORT DEVICE IDENTIFIER (0x05)  REPORT PRIORITY (0x0Eh) */     \
	/* REPORT TARGET PORT GROUPS (0x0A) REPORT TIMESTAMP (0x0F) */     \
	(((cdb[0]) == SCMD_MAINTENANCE_IN) && (                            \
	    (((cdb[1]) & 0x1F) == 0x0B) ||                                 \
	    (((cdb[1]) & 0x1F) == 0x05) ||                                 \
	    (((cdb[1]) & 0x1F) == 0x0E) ||                                 \
	    (((cdb[1]) & 0x1F) == 0x0A) ||                                 \
	    (((cdb[1]) & 0x1F) == 0x0F)))				|| \
	/* ----------------------- */                                      \
	/* SBC-3 (rev 17) Table 3  */                                      \
	/* ----------------------- */                                      \
	/* READ CAPACITY(10) */                                            \
	((cdb[0]) == SCMD_READ_CAPACITY)				|| \
	/* READ CAPACITY(16) */                                            \
	(((cdb[0]) == SCMD_SVC_ACTION_IN_G4) && (                          \
	    ((cdb[1]) & 0x1F) == 0x10))					|| \
	/* START STOP UNIT with START bit 0 and POWER CONDITION 0  */      \
	(((cdb[0]) == SCMD_START_STOP) && (                                \
	    (((cdb[4]) & 0xF0) == 0) && (((cdb[4]) & 0x01) == 0))))
/* End of SCSI2_CONFLICT_FREE_CMDS */

stmf_status_t sbd_lu_reset_state(stmf_lu_t *lu);
static void sbd_handle_sync_cache(struct scsi_task *task,
    struct stmf_data_buf *initial_dbuf);
void sbd_handle_read_xfer_completion(struct scsi_task *task,
    sbd_cmd_t *scmd, struct stmf_data_buf *dbuf);
void sbd_handle_short_write_xfer_completion(scsi_task_t *task,
    stmf_data_buf_t *dbuf);
void sbd_handle_short_write_transfers(scsi_task_t *task,
    stmf_data_buf_t *dbuf, uint32_t cdb_xfer_size);
void sbd_handle_mode_select_xfer(scsi_task_t *task, uint8_t *buf,
    uint32_t buflen);
void sbd_handle_mode_select(scsi_task_t *task, stmf_data_buf_t *dbuf);
void sbd_handle_identifying_info(scsi_task_t *task, stmf_data_buf_t *dbuf);

static void sbd_handle_unmap_xfer(scsi_task_t *task, uint8_t *buf,
    uint32_t buflen);
static void sbd_handle_unmap(scsi_task_t *task, stmf_data_buf_t *dbuf);
static int sbd_zvol_unmap(sbd_lu_t *sl, uint64_t offset, uint64_t len);

extern void sbd_pgr_initialize_it(scsi_task_t *, sbd_it_data_t *);
extern int sbd_pgr_reservation_conflict(scsi_task_t *, struct sbd_lu *sl);
extern void sbd_pgr_reset(sbd_lu_t *);
extern void sbd_pgr_remove_it_handle(sbd_lu_t *, sbd_it_data_t *);
extern void sbd_handle_pgr_in_cmd(scsi_task_t *, stmf_data_buf_t *);
extern void sbd_handle_pgr_out_cmd(scsi_task_t *, stmf_data_buf_t *);
extern void sbd_handle_pgr_out_data(scsi_task_t *, stmf_data_buf_t *);
void sbd_do_sgl_write_xfer(struct scsi_task *task, sbd_cmd_t *scmd,
    int first_xfer);
static void sbd_handle_write_same(scsi_task_t *task,
    struct stmf_data_buf *initial_dbuf);
static void sbd_do_write_same_xfer(struct scsi_task *task, sbd_cmd_t *scmd,
    struct stmf_data_buf *dbuf, uint8_t dbuf_reusable);
static void sbd_handle_write_same_xfer_completion(struct scsi_task *task,
    sbd_cmd_t *scmd, struct stmf_data_buf *dbuf, uint8_t dbuf_reusable);

/*
 * IMPORTANT NOTE:
 * =================
 * The whole world here is based on the assumption that everything within
 * a scsi task executes in a single threaded manner, even the aborts.
 * Dont ever change that. There wont be any performance gain but there
 * will be tons of race conditions.
 */

void
sbd_do_read_xfer(struct scsi_task *task, sbd_cmd_t *scmd,
					struct stmf_data_buf *dbuf)
{
	sbd_lu_t *sl = (sbd_lu_t *)task->task_lu->lu_provider_private;
	uint64_t laddr;
	uint32_t len, buflen, iolen;
	int ndx;
	int bufs_to_take;

	/* Lets try not to hog all the buffers the port has. */
	bufs_to_take = ((task->task_max_nbufs > 2) &&
	    (task->task_cmd_xfer_length < (32 * 1024))) ? 2 :
	    task->task_max_nbufs;

	len = scmd->len > dbuf->db_buf_size ? dbuf->db_buf_size : scmd->len;
	laddr = scmd->addr + scmd->current_ro;

	for (buflen = 0, ndx = 0; (buflen < len) &&
	    (ndx < dbuf->db_sglist_length); ndx++) {
		iolen = min(len - buflen, dbuf->db_sglist[ndx].seg_length);
		if (iolen == 0)
			break;
		if (sbd_data_read(sl, task, laddr, (uint64_t)iolen,
		    dbuf->db_sglist[ndx].seg_addr) != STMF_SUCCESS) {
			scmd->flags |= SBD_SCSI_CMD_XFER_FAIL;
			/* Do not need to do xfer anymore, just complete it */
			dbuf->db_data_size = 0;
			dbuf->db_xfer_status = STMF_SUCCESS;
			sbd_handle_read_xfer_completion(task, scmd, dbuf);
			return;
		}
		buflen += iolen;
		laddr += (uint64_t)iolen;
	}
	dbuf->db_relative_offset = scmd->current_ro;
	dbuf->db_data_size = buflen;
	dbuf->db_flags = DB_DIRECTION_TO_RPORT;
	(void) stmf_xfer_data(task, dbuf, 0);
	scmd->len -= buflen;
	scmd->current_ro += buflen;
	if (scmd->len && (scmd->nbufs < bufs_to_take)) {
		uint32_t maxsize, minsize, old_minsize;

		maxsize = (scmd->len > (128*1024)) ? 128*1024 : scmd->len;
		minsize = maxsize >> 2;
		do {
			/*
			 * A bad port implementation can keep on failing the
			 * the request but keep on sending us a false
			 * minsize.
			 */
			old_minsize = minsize;
			dbuf = stmf_alloc_dbuf(task, maxsize, &minsize, 0);
		} while ((dbuf == NULL) && (old_minsize > minsize) &&
		    (minsize >= 512));
		if (dbuf == NULL) {
			return;
		}
		scmd->nbufs++;
		sbd_do_read_xfer(task, scmd, dbuf);
	}
}

/*
 * sbd_zcopy: Bail-out switch for reduced copy path.
 *
 * 0 - read & write off
 * 1 - read & write on
 * 2 - only read on
 * 4 - only write on
 */
int sbd_zcopy = 1;	/* enable zcopy read & write path */
uint32_t sbd_max_xfer_len = 0;		/* Valid if non-zero */
uint32_t sbd_1st_xfer_len = 0;		/* Valid if non-zero */
uint32_t sbd_copy_threshold = 0;		/* Valid if non-zero */

static void
sbd_do_sgl_read_xfer(struct scsi_task *task, sbd_cmd_t *scmd, int first_xfer)
{
	sbd_lu_t *sl = (sbd_lu_t *)task->task_lu->lu_provider_private;
	sbd_zvol_io_t *zvio;
	int ret, final_xfer;
	uint64_t offset;
	uint32_t xfer_len, max_len, first_len;
	stmf_status_t xstat;
	stmf_data_buf_t *dbuf;
	uint_t nblks;
	uint64_t blksize = sl->sl_blksize;
	size_t db_private_sz;
	hrtime_t xfer_start, xfer_elapsed;
	uintptr_t pad;

	ASSERT(rw_read_held(&sl->sl_access_state_lock));
	ASSERT((sl->sl_flags & SL_MEDIA_LOADED) != 0);

	/*
	 * Calculate the limits on xfer_len to the minimum of :
	 *    - task limit
	 *    - lun limit
	 *    - sbd global limit if set
	 *    - first xfer limit if set
	 *
	 * First, protect against silly over-ride value
	 */
	if (sbd_max_xfer_len && ((sbd_max_xfer_len % DEV_BSIZE) != 0)) {
		cmn_err(CE_WARN, "sbd_max_xfer_len invalid %d, resetting\n",
		    sbd_max_xfer_len);
		sbd_max_xfer_len = 0;
	}
	if (sbd_1st_xfer_len && ((sbd_1st_xfer_len % DEV_BSIZE) != 0)) {
		cmn_err(CE_WARN, "sbd_1st_xfer_len invalid %d, resetting\n",
		    sbd_1st_xfer_len);
		sbd_1st_xfer_len = 0;
	}

	max_len = MIN(task->task_max_xfer_len, sl->sl_max_xfer_len);
	if (sbd_max_xfer_len)
		max_len = MIN(max_len, sbd_max_xfer_len);
	/*
	 * Special case the first xfer if hints are set.
	 */
	if (first_xfer && (sbd_1st_xfer_len || task->task_1st_xfer_len)) {
		/* global over-ride has precedence */
		if (sbd_1st_xfer_len)
			first_len = sbd_1st_xfer_len;
		else
			first_len = task->task_1st_xfer_len;
	} else {
		first_len = 0;
	}

	while (scmd->len && scmd->nbufs < task->task_max_nbufs) {

		xfer_len = MIN(max_len, scmd->len);
		if (first_len) {
			xfer_len = MIN(xfer_len, first_len);
			first_len = 0;
		}
		if (scmd->len == xfer_len) {
			final_xfer = 1;
		} else {
			/*
			 * Attempt to end xfer on a block boundary.
			 * The only way this does not happen is if the
			 * xfer_len is small enough to stay contained
			 * within the same block.
			 */
			uint64_t xfer_offset, xfer_aligned_end;

			final_xfer = 0;
			xfer_offset = scmd->addr + scmd->current_ro;
			xfer_aligned_end =
			    P2ALIGN(xfer_offset+xfer_len, blksize);
			if (xfer_aligned_end > xfer_offset)
				xfer_len = xfer_aligned_end - xfer_offset;
		}
		/*
		 * Allocate object to track the read and reserve
		 * enough space for scatter/gather list.
		 */
		offset = scmd->addr + scmd->current_ro;
		nblks = sbd_zvol_numsegs(sl, offset, xfer_len);

		db_private_sz = sizeof (*zvio) + sizeof (uintptr_t) /* PAD */ +
		    (nblks * sizeof (stmf_sglist_ent_t));
		dbuf = stmf_alloc(STMF_STRUCT_DATA_BUF, db_private_sz,
		    AF_DONTZERO);
		/*
		 * Setup the dbuf
		 *
		 * XXX Framework does not handle variable length sglists
		 * properly, so setup db_lu_private and db_port_private
		 * fields here. db_stmf_private is properly set for
		 * calls to stmf_free.
		 */
		if (dbuf->db_port_private == NULL) {
			/*
			 * XXX Framework assigns space to PP after db_sglist[0]
			 */
			cmn_err(CE_PANIC, "db_port_private == NULL");
		}
		pad = (uintptr_t)&dbuf->db_sglist[nblks];
		dbuf->db_lu_private = (void *)P2ROUNDUP(pad, sizeof (pad));
		dbuf->db_port_private = NULL;
		dbuf->db_buf_size = xfer_len;
		dbuf->db_data_size = xfer_len;
		dbuf->db_relative_offset = scmd->current_ro;
		dbuf->db_sglist_length = (uint16_t)nblks;
		dbuf->db_xfer_status = 0;
		dbuf->db_handle = 0;

		dbuf->db_flags = (DB_DONT_CACHE | DB_DONT_REUSE |
		    DB_DIRECTION_TO_RPORT | DB_LU_DATA_BUF);
		if (final_xfer)
			dbuf->db_flags |= DB_SEND_STATUS_GOOD;

		zvio = dbuf->db_lu_private;
		/* Need absolute offset for zvol access */
		zvio->zvio_offset = offset;
		zvio->zvio_flags = ZVIO_SYNC;

		/*
		 * Accounting for start of read.
		 * Note there is no buffer address for the probe yet.
		 */
		stmf_lu_xfer_start(task);
		DTRACE_PROBE5(backing__store__read__start, sbd_lu_t *, sl,
		    uint8_t *, NULL, uint64_t, xfer_len,
		    uint64_t, offset, scsi_task_t *, task);
		xfer_start = gethrtime();

		ret = sbd_zvol_alloc_read_bufs(sl, dbuf);

		xfer_elapsed = gethrtime() - xfer_start;

		stmf_lu_xfer_done(task, B_TRUE /* read */, (uint64_t)xfer_len,
		    xfer_elapsed);
		DTRACE_PROBE6(backing__store__read__end, sbd_lu_t *, sl,
		    uint8_t *, NULL, uint64_t, xfer_len,
		    uint64_t, offset, int, ret, scsi_task_t *, task);

		if (ret != 0) {
			/*
			 * Read failure from the backend.
			 */
			stmf_free(dbuf);
			if (scmd->nbufs == 0) {
				/* nothing queued, just finish */
				scmd->flags &= ~SBD_SCSI_CMD_ACTIVE;
				sbd_scmd_ats_handling_after_io(sl, scmd);
				stmf_scsilib_send_status(task, STATUS_CHECK,
				    STMF_SAA_READ_ERROR);
				rw_exit(&sl->sl_access_state_lock);
			} else {
				/* process failure when other dbufs finish */
				scmd->flags |= SBD_SCSI_CMD_XFER_FAIL;
			}
			return;
		}


		/*
		 * Allow PP to do setup
		 */
		xstat = stmf_setup_dbuf(task, dbuf, 0);
		if (xstat != STMF_SUCCESS) {
			/*
			 * This could happen if the driver cannot get the
			 * DDI resources it needs for this request.
			 * If other dbufs are queued, try again when the next
			 * one completes, otherwise give up.
			 */
			sbd_zvol_rele_read_bufs(sl, dbuf);
			stmf_free(dbuf);
			if (scmd->nbufs > 0) {
				/* completion of previous dbuf will retry */
				return;
			}
			/*
			 * Done with this command.
			 */
			scmd->flags &= ~SBD_SCSI_CMD_ACTIVE;
			sbd_scmd_ats_handling_after_io(sl, scmd);
			if (first_xfer)
				stmf_scsilib_send_status(task, STATUS_QFULL, 0);
			else
				stmf_scsilib_send_status(task, STATUS_CHECK,
				    STMF_SAA_READ_ERROR);
			rw_exit(&sl->sl_access_state_lock);
			return;
		}
		/*
		 * dbuf is now queued on task
		 */
		scmd->nbufs++;

		/* XXX leave this in for FW? */
		DTRACE_PROBE4(sbd__xfer, struct scsi_task *, task,
		    struct stmf_data_buf *, dbuf, uint64_t, offset,
		    uint32_t, xfer_len);
		/*
		 * Do not pass STMF_IOF_LU_DONE so that the zvol
		 * state can be released in the completion callback.
		 */
		xstat = stmf_xfer_data(task, dbuf, 0);
		switch (xstat) {
		case STMF_SUCCESS:
			break;
		case STMF_BUSY:
			/*
			 * The dbuf is queued on the task, but unknown
			 * to the PP, thus no completion will occur.
			 */
			sbd_zvol_rele_read_bufs(sl, dbuf);
			stmf_teardown_dbuf(task, dbuf);
			stmf_free(dbuf);
			scmd->nbufs--;
			if (scmd->nbufs > 0) {
				/* completion of previous dbuf will retry */
				return;
			}
			/*
			 * Done with this command.
			 */
			rw_exit(&sl->sl_access_state_lock);
			scmd->flags &= ~SBD_SCSI_CMD_ACTIVE;
			sbd_scmd_ats_handling_after_io(sl, scmd);
			if (first_xfer)
				stmf_scsilib_send_status(task, STATUS_QFULL, 0);
			else
				stmf_scsilib_send_status(task, STATUS_CHECK,
				    STMF_SAA_READ_ERROR);
			return;
		case STMF_ABORTED:
			/*
			 * Completion from task_done will cleanup
			 */
			scmd->flags &= ~SBD_SCSI_CMD_ACTIVE;
			sbd_scmd_ats_handling_after_io(sl, scmd);
			return;
		}
		/*
		 * Update the xfer progress.
		 */
		ASSERT(scmd->len >= xfer_len);
		scmd->len -= xfer_len;
		scmd->current_ro += xfer_len;
	}
}

void
sbd_handle_read_xfer_completion(struct scsi_task *task, sbd_cmd_t *scmd,
				struct stmf_data_buf *dbuf)
{
	sbd_lu_t *sl = (sbd_lu_t *)task->task_lu->lu_provider_private;

	if (dbuf->db_xfer_status != STMF_SUCCESS) {
		stmf_abort(STMF_QUEUE_TASK_ABORT, task,
		    dbuf->db_xfer_status, NULL);
		return;
	}
	task->task_nbytes_transferred += dbuf->db_data_size;
	if (scmd->len == 0 || scmd->flags & SBD_SCSI_CMD_XFER_FAIL) {
		stmf_free_dbuf(task, dbuf);
		scmd->nbufs--;
		if (scmd->nbufs)
			return;	/* wait for all buffers to complete */
		scmd->flags &= ~SBD_SCSI_CMD_ACTIVE;
		sbd_scmd_ats_handling_after_io(sl, scmd);
		if (scmd->flags & SBD_SCSI_CMD_XFER_FAIL)
			stmf_scsilib_send_status(task, STATUS_CHECK,
			    STMF_SAA_READ_ERROR);
		else
			stmf_scsilib_send_status(task, STATUS_GOOD, 0);
		return;
	}
	if (dbuf->db_flags & DB_DONT_REUSE) {
		/* allocate new dbuf */
		uint32_t maxsize, minsize, old_minsize;
		stmf_free_dbuf(task, dbuf);

		maxsize = (scmd->len > (128*1024)) ? 128*1024 : scmd->len;
		minsize = maxsize >> 2;
		do {
			old_minsize = minsize;
			dbuf = stmf_alloc_dbuf(task, maxsize, &minsize, 0);
		} while ((dbuf == NULL) && (old_minsize > minsize) &&
		    (minsize >= 512));
		if (dbuf == NULL) {
			scmd->nbufs --;
			if (scmd->nbufs == 0) {
				stmf_abort(STMF_QUEUE_TASK_ABORT, task,
				    STMF_ALLOC_FAILURE, NULL);
			}
			return;
		}
	}
	sbd_do_read_xfer(task, scmd, dbuf);
}

/*
 * This routine must release the DMU resources and free the dbuf
 * in all cases.  If this is the final dbuf of the task, then drop
 * the reader lock on the LU state. If there are no errors and more
 * work to do, then queue more xfer operations.
 */
void
sbd_handle_sgl_read_xfer_completion(struct scsi_task *task, sbd_cmd_t *scmd,
				struct stmf_data_buf *dbuf)
{
	sbd_lu_t *sl = (sbd_lu_t *)task->task_lu->lu_provider_private;
	stmf_status_t xfer_status;
	uint32_t data_size;
	int scmd_err;

	ASSERT(dbuf->db_lu_private);
	ASSERT(scmd->cmd_type == SBD_CMD_SCSI_READ);

	scmd->nbufs--;	/* account for this dbuf */
	/*
	 * Release the DMU resources.
	 */
	sbd_zvol_rele_read_bufs(sl, dbuf);
	/*
	 * Release the dbuf after retrieving needed fields.
	 */
	xfer_status = dbuf->db_xfer_status;
	data_size = dbuf->db_data_size;
	stmf_teardown_dbuf(task, dbuf);
	stmf_free(dbuf);
	/*
	 * Release the state lock if this is the last completion.
	 * If this is the last dbuf on task and all data has been
	 * transferred or an error encountered, then no more dbufs
	 * will be queued.
	 */
	scmd_err = (((scmd->flags & SBD_SCSI_CMD_ACTIVE) == 0) ||
	    (scmd->flags & SBD_SCSI_CMD_XFER_FAIL) ||
	    (xfer_status != STMF_SUCCESS));
	if (scmd->nbufs == 0 && (scmd->len == 0 || scmd_err)) {
		/* all DMU state has been released */
		rw_exit(&sl->sl_access_state_lock);
	}

	/*
	 * If there have been no errors, either complete the task
	 * or issue more data xfer operations.
	 */
	if (!scmd_err) {
		/*
		 * This chunk completed successfully
		 */
		task->task_nbytes_transferred += data_size;
		if (scmd->nbufs == 0 && scmd->len == 0) {
			/*
			 * This command completed successfully
			 *
			 * Status was sent along with data, so no status
			 * completion will occur. Tell stmf we are done.
			 */
			scmd->flags &= ~SBD_SCSI_CMD_ACTIVE;
			sbd_scmd_ats_handling_after_io(sl, scmd);
			stmf_task_lu_done(task);
			return;
		}
		/*
		 * Start more xfers
		 */
		sbd_do_sgl_read_xfer(task, scmd, 0);
		return;
	}
	/*
	 * Sort out the failure
	 */
	if (scmd->flags & SBD_SCSI_CMD_ACTIVE) {
		/*
		 * If a previous error occurred, leave the command active
		 * and wait for the last completion to send the status check.
		 */
		if (scmd->flags & SBD_SCSI_CMD_XFER_FAIL) {
			if (scmd->nbufs == 0) {
				scmd->flags &= ~SBD_SCSI_CMD_ACTIVE;
				sbd_scmd_ats_handling_after_io(sl, scmd);
				stmf_scsilib_send_status(task, STATUS_CHECK,
				    STMF_SAA_READ_ERROR);
			}
			return;
		}
		/*
		 * Must have been a failure on current dbuf
		 */
		ASSERT(xfer_status != STMF_SUCCESS);

		/*
		 * Actually this is a bug. stmf abort should have reset the
		 * active flag but since its been there for some time.
		 * I wont change it.
		 */
		scmd->flags &= ~SBD_SCSI_CMD_ACTIVE;
		sbd_scmd_ats_handling_after_io(sl, scmd);
		stmf_abort(STMF_QUEUE_TASK_ABORT, task, xfer_status, NULL);
	}
}

void
sbd_handle_sgl_write_xfer_completion(struct scsi_task *task, sbd_cmd_t *scmd,
				struct stmf_data_buf *dbuf)
{
	sbd_zvol_io_t *zvio = dbuf->db_lu_private;
	sbd_lu_t *sl = (sbd_lu_t *)task->task_lu->lu_provider_private;
	int ret;
	int scmd_err, scmd_xfer_done;
	stmf_status_t xfer_status = dbuf->db_xfer_status;
	uint32_t data_size = dbuf->db_data_size;
	hrtime_t xfer_start;

	ASSERT(zvio);

	/*
	 * Allow PP to free up resources before releasing the write bufs
	 * as writing to the backend could take some time.
	 */
	stmf_teardown_dbuf(task, dbuf);

	scmd->nbufs--;	/* account for this dbuf */
	/*
	 * All data was queued and this is the last completion,
	 * but there could still be an error.
	 */
	scmd_xfer_done = (scmd->len == 0 && scmd->nbufs == 0);
	scmd_err = (((scmd->flags & SBD_SCSI_CMD_ACTIVE) == 0) ||
	    (scmd->flags & SBD_SCSI_CMD_XFER_FAIL) ||
	    (xfer_status != STMF_SUCCESS));

	/* start the accounting clock */
	stmf_lu_xfer_start(task);
	DTRACE_PROBE5(backing__store__write__start, sbd_lu_t *, sl,
	    uint8_t *, NULL, uint64_t, data_size,
	    uint64_t, zvio->zvio_offset, scsi_task_t *, task);
	xfer_start = gethrtime();

	if (scmd_err) {
		/* just return the write buffers */
		sbd_zvol_rele_write_bufs_abort(sl, dbuf);
		ret = 0;
	} else {
		if (scmd_xfer_done)
			zvio->zvio_flags = ZVIO_COMMIT;
		else
			zvio->zvio_flags = 0;
		/* write the data */
		ret = sbd_zvol_rele_write_bufs(sl, dbuf);
	}

	/* finalize accounting */
	stmf_lu_xfer_done(task, B_FALSE /* not read */, data_size,
	    (gethrtime() - xfer_start));
	DTRACE_PROBE6(backing__store__write__end, sbd_lu_t *, sl,
	    uint8_t *, NULL, uint64_t, data_size,
	    uint64_t, zvio->zvio_offset, int, ret,  scsi_task_t *, task);

	if (ret != 0) {
		/* update the error flag */
		scmd->flags |= SBD_SCSI_CMD_XFER_FAIL;
		scmd_err = 1;
	}

	/* Release the dbuf */
	stmf_free(dbuf);

	/*
	 * Release the state lock if this is the last completion.
	 * If this is the last dbuf on task and all data has been
	 * transferred or an error encountered, then no more dbufs
	 * will be queued.
	 */
	if (scmd->nbufs == 0 && (scmd->len == 0 || scmd_err)) {
		/* all DMU state has been released */
		rw_exit(&sl->sl_access_state_lock);
	}
	/*
	 * If there have been no errors, either complete the task
	 * or issue more data xfer operations.
	 */
	if (!scmd_err) {
		/* This chunk completed successfully */
		task->task_nbytes_transferred += data_size;
		if (scmd_xfer_done) {
			/* This command completed successfully */
			scmd->flags &= ~SBD_SCSI_CMD_ACTIVE;
			sbd_scmd_ats_handling_after_io(sl, scmd);
			if ((scmd->flags & SBD_SCSI_CMD_SYNC_WRITE) &&
			    (sbd_flush_data_cache(sl, 0) != SBD_SUCCESS)) {
				stmf_scsilib_send_status(task, STATUS_CHECK,
				    STMF_SAA_WRITE_ERROR);
			} else {
				stmf_scsilib_send_status(task, STATUS_GOOD, 0);
			}
			return;
		}
		/*
		 * Start more xfers
		 */
		sbd_do_sgl_write_xfer(task, scmd, 0);
		return;
	}
	/*
	 * Sort out the failure
	 */
	if (scmd->flags & SBD_SCSI_CMD_ACTIVE) {
		if (scmd->flags & SBD_SCSI_CMD_XFER_FAIL) {
			if (scmd->nbufs == 0) {
				scmd->flags &= ~SBD_SCSI_CMD_ACTIVE;
				sbd_scmd_ats_handling_after_io(sl, scmd);
				stmf_scsilib_send_status(task, STATUS_CHECK,
				    STMF_SAA_WRITE_ERROR);
			}
			/*
			 * Leave the command active until last dbuf completes.
			 */
			return;
		}
		scmd->flags &= ~SBD_SCSI_CMD_ACTIVE;
		sbd_scmd_ats_handling_after_io(sl, scmd);
		ASSERT(xfer_status != STMF_SUCCESS);
		stmf_abort(STMF_QUEUE_TASK_ABORT, task, xfer_status, NULL);
	}
}

/*
 * Handle a copy operation using the zvol interface.
 *
 * Similar to the sbd_data_read/write path, except it goes directly through
 * the zvol interfaces. It can pass a port provider sglist in the
 * form of uio which is lost through the vn_rdwr path.
 *
 * Returns:
 *	STMF_SUCCESS - request handled
 *	STMF_FAILURE - request not handled, caller must deal with error
 */
static stmf_status_t
sbd_copy_rdwr(scsi_task_t *task, uint64_t laddr, stmf_data_buf_t *dbuf,
    int cmd, int commit)
{
	sbd_lu_t		*sl = task->task_lu->lu_provider_private;
	struct uio		uio;
	struct iovec		*iov, *tiov, iov1[8];
	uint32_t		len, resid;
	int			ret, i, iovcnt, flags;
	hrtime_t		xfer_start;
	boolean_t		is_read;

	ASSERT(cmd == SBD_CMD_SCSI_READ || cmd == SBD_CMD_SCSI_WRITE);

	is_read = (cmd == SBD_CMD_SCSI_READ) ? B_TRUE : B_FALSE;
	iovcnt = dbuf->db_sglist_length;
	/* use the stack for small iovecs */
	if (iovcnt > 8) {
		iov = kmem_alloc(iovcnt * sizeof (*iov), KM_SLEEP);
	} else {
		iov = &iov1[0];
	}

	/* Convert dbuf sglist to iovec format */
	len = dbuf->db_data_size;
	resid = len;
	tiov = iov;
	for (i = 0; i < iovcnt; i++) {
		tiov->iov_base = (caddr_t)dbuf->db_sglist[i].seg_addr;
		tiov->iov_len = MIN(resid, dbuf->db_sglist[i].seg_length);
		resid -= tiov->iov_len;
		tiov++;
	}
	if (resid != 0) {
		cmn_err(CE_WARN, "inconsistant sglist rem %d", resid);
		if (iov != &iov1[0])
			kmem_free(iov, iovcnt * sizeof (*iov));
		return (STMF_FAILURE);
	}
	/* Setup the uio struct */
	uio.uio_iov = iov;
	uio.uio_iovcnt = iovcnt;
	uio.uio_loffset = laddr;
	uio.uio_segflg = (short)UIO_SYSSPACE;
	uio.uio_resid = (uint64_t)len;
	uio.uio_llimit = RLIM64_INFINITY;

	/* start the accounting clock */
	stmf_lu_xfer_start(task);
	xfer_start = gethrtime();
	if (is_read == B_TRUE) {
		uio.uio_fmode = FREAD;
		uio.uio_extflg = UIO_COPY_CACHED;
		DTRACE_PROBE5(backing__store__read__start, sbd_lu_t *, sl,
		    uint8_t *, NULL, uint64_t, len, uint64_t, laddr,
		    scsi_task_t *, task);

		/* Fetch the data */
		ret = sbd_zvol_copy_read(sl, &uio);

		DTRACE_PROBE6(backing__store__read__end, sbd_lu_t *, sl,
		    uint8_t *, NULL, uint64_t, len, uint64_t, laddr, int, ret,
		    scsi_task_t *, task);
	} else {
		uio.uio_fmode = FWRITE;
		uio.uio_extflg = UIO_COPY_DEFAULT;
		DTRACE_PROBE5(backing__store__write__start, sbd_lu_t *, sl,
		    uint8_t *, NULL, uint64_t, len, uint64_t, laddr,
		    scsi_task_t *, task);

		flags = (commit) ? ZVIO_COMMIT : 0;
		/* Write the data */
		ret = sbd_zvol_copy_write(sl, &uio, flags);

		DTRACE_PROBE6(backing__store__write__end, sbd_lu_t *, sl,
		    uint8_t *, NULL, uint64_t, len, uint64_t, laddr, int, ret,
		    scsi_task_t *, task);
	}
	/* finalize accounting */
	stmf_lu_xfer_done(task, is_read, (uint64_t)len,
	    (gethrtime() - xfer_start));

	if (iov != &iov1[0])
		kmem_free(iov, iovcnt * sizeof (*iov));
	if (ret != 0) {
		/* Backend I/O error */
		return (STMF_FAILURE);
	}
	return (STMF_SUCCESS);
}

void
sbd_handle_read(struct scsi_task *task, struct stmf_data_buf *initial_dbuf)
{
	uint64_t blkcount, lba, laddr;
	uint32_t len;
	uint8_t op = task->task_cdb[0];
	sbd_lu_t *sl = (sbd_lu_t *)task->task_lu->lu_provider_private;
	sbd_cmd_t *scmd;
	stmf_data_buf_t *dbuf;
	uint32_t ats_handle;
	int fast_path;

	if (op == SCMD_READ) {
		lba = READ_SCSI21(&task->task_cdb[1], uint64_t);
		len = (uint32_t)task->task_cdb[4];

		if (len == 0) {
			len = 256;
		}
	} else if (op == SCMD_READ_G1) {
		lba = READ_SCSI32(&task->task_cdb[2], uint64_t);
		len = READ_SCSI16(&task->task_cdb[7], uint32_t);
	} else if (op == SCMD_READ_G5) {
		lba = READ_SCSI32(&task->task_cdb[2], uint64_t);
		len = READ_SCSI32(&task->task_cdb[6], uint32_t);
	} else if (op == SCMD_READ_G4) {
		lba = READ_SCSI64(&task->task_cdb[2], uint64_t);
		len = READ_SCSI32(&task->task_cdb[10], uint32_t);
	} else {
		stmf_scsilib_send_status(task, STATUS_CHECK,
		    STMF_SAA_INVALID_OPCODE);
		return;
	}

	laddr = lba << sl->sl_data_blocksize_shift;
	blkcount = len;
	len <<= sl->sl_data_blocksize_shift;

	if ((laddr + (uint64_t)len) > sl->sl_lu_size) {
		stmf_scsilib_send_status(task, STATUS_CHECK,
		    STMF_SAA_LBA_OUT_OF_RANGE);
		return;
	}

	task->task_cmd_xfer_length = len;
	if (task->task_additional_flags & TASK_AF_NO_EXPECTED_XFER_LENGTH) {
		task->task_expected_xfer_length = len;
	}

	if (len != task->task_expected_xfer_length) {
		fast_path = 0;
		len = (len > task->task_expected_xfer_length) ?
		    task->task_expected_xfer_length : len;
	} else {
		fast_path = 1;
	}

	if (len == 0) {
		stmf_scsilib_send_status(task, STATUS_GOOD, 0);
		return;
	}

	if (sbd_ats_handling_before_io(sl, lba, blkcount, &ats_handle) !=
	    SBD_SUCCESS) {
		if (stmf_task_poll_lu(task, 10) != STMF_SUCCESS) {
			stmf_scsilib_send_status(task, STATUS_BUSY, 0);
		}
		return;
	}

	/*
	 * Determine if this read can directly use DMU buffers.
	 */
	if (sbd_zcopy & (2|1) &&		/* Debug switch */
	    initial_dbuf == NULL &&		/* No PP buffer passed in */
	    sl->sl_flags & SL_CALL_ZVOL &&	/* zvol backing store */
	    (task->task_additional_flags &
	    TASK_AF_ACCEPT_LU_DBUF))		/* PP allows it */
	{
		/*
		 * Reduced copy path
		 */
		uint32_t copy_threshold, minsize;
		int ret;

		/*
		 * The sl_access_state_lock will be held shared
		 * for the entire request and released when all
		 * dbufs have completed.
		 */
		rw_enter(&sl->sl_access_state_lock, RW_READER);
		if ((sl->sl_flags & SL_MEDIA_LOADED) == 0) {
			rw_exit(&sl->sl_access_state_lock);
			sbd_ats_handling_after_io(sl, ats_handle);
			stmf_scsilib_send_status(task, STATUS_CHECK,
			    STMF_SAA_READ_ERROR);
			return;
		}

		/*
		 * Check if setup is more expensive than copying the data.
		 *
		 * Use the global over-ride sbd_zcopy_threshold if set.
		 */
		copy_threshold = (sbd_copy_threshold > 0) ?
		    sbd_copy_threshold : task->task_copy_threshold;
		minsize = len;
		if (len < copy_threshold &&
		    (dbuf = stmf_alloc_dbuf(task, len, &minsize, 0)) != 0) {

			ret = sbd_copy_rdwr(task, laddr, dbuf,
			    SBD_CMD_SCSI_READ, 0);
			/* done with the backend */
			rw_exit(&sl->sl_access_state_lock);
			sbd_ats_handling_after_io(sl, ats_handle);
			if (ret != 0) {
				/* backend error */
				stmf_scsilib_send_status(task, STATUS_CHECK,
				    STMF_SAA_READ_ERROR);
			} else {
				/* send along good data */
				dbuf->db_relative_offset = 0;
				dbuf->db_data_size = len;
				dbuf->db_flags = DB_SEND_STATUS_GOOD |
				    DB_DIRECTION_TO_RPORT;
				/* XXX keep for FW? */
				DTRACE_PROBE4(sbd__xfer,
				    struct scsi_task *, task,
				    struct stmf_data_buf *, dbuf,
				    uint64_t, laddr, uint32_t, len);
				(void) stmf_xfer_data(task, dbuf,
				    STMF_IOF_LU_DONE);
			}
			return;
		}

		/* committed to reduced copy */
		if (task->task_lu_private) {
			scmd = (sbd_cmd_t *)task->task_lu_private;
		} else {
			scmd = (sbd_cmd_t *)kmem_alloc(sizeof (sbd_cmd_t),
			    KM_SLEEP);
			task->task_lu_private = scmd;
		}
		/*
		 * Setup scmd to track read progress.
		 */
		scmd->flags = SBD_SCSI_CMD_ACTIVE | SBD_SCSI_CMD_ATS_RELATED;
		scmd->cmd_type = SBD_CMD_SCSI_READ;
		scmd->nbufs = 0;
		scmd->addr = laddr;
		scmd->len = len;
		scmd->current_ro = 0;
		scmd->non_conflicting_ats = ats_handle;

		/*
		 * Kick-off the read.
		 */
		sbd_do_sgl_read_xfer(task, scmd, 1);
		return;
	}

	if (initial_dbuf == NULL) {
		uint32_t maxsize, minsize, old_minsize;

		maxsize = (len > (128*1024)) ? 128*1024 : len;
		minsize = maxsize >> 2;
		do {
			old_minsize = minsize;
			initial_dbuf = stmf_alloc_dbuf(task, maxsize,
			    &minsize, 0);
		} while ((initial_dbuf == NULL) && (old_minsize > minsize) &&
		    (minsize >= 512));
		if (initial_dbuf == NULL) {
			sbd_ats_handling_after_io(sl, ats_handle);
			stmf_scsilib_send_status(task, STATUS_QFULL, 0);
			return;
		}
	}
	dbuf = initial_dbuf;

	if ((dbuf->db_buf_size >= len) && fast_path &&
	    (dbuf->db_sglist_length == 1)) {
		if (sbd_data_read(sl, task, laddr, (uint64_t)len,
		    dbuf->db_sglist[0].seg_addr) == STMF_SUCCESS) {
			dbuf->db_relative_offset = 0;
			dbuf->db_data_size = len;
			dbuf->db_flags = DB_SEND_STATUS_GOOD |
			    DB_DIRECTION_TO_RPORT;
			/* XXX keep for FW? */
			DTRACE_PROBE4(sbd__xfer, struct scsi_task *, task,
			    struct stmf_data_buf *, dbuf,
			    uint64_t, laddr, uint32_t, len);
			(void) stmf_xfer_data(task, dbuf, STMF_IOF_LU_DONE);
		} else {
			stmf_scsilib_send_status(task, STATUS_CHECK,
			    STMF_SAA_READ_ERROR);
		}
		sbd_ats_handling_after_io(sl, ats_handle);
		return;
	}

	if (task->task_lu_private) {
		scmd = (sbd_cmd_t *)task->task_lu_private;
	} else {
		scmd = (sbd_cmd_t *)kmem_alloc(sizeof (sbd_cmd_t), KM_SLEEP);
		task->task_lu_private = scmd;
	}
	scmd->flags = SBD_SCSI_CMD_ACTIVE | SBD_SCSI_CMD_ATS_RELATED;
	scmd->cmd_type = SBD_CMD_SCSI_READ;
	scmd->nbufs = 1;
	scmd->addr = laddr;
	scmd->len = len;
	scmd->current_ro = 0;
	scmd->non_conflicting_ats = ats_handle;

	sbd_do_read_xfer(task, scmd, dbuf);
}

void
sbd_do_write_xfer(struct scsi_task *task, sbd_cmd_t *scmd,
    struct stmf_data_buf *dbuf, uint8_t dbuf_reusable)
{
	/* sbd_lu_t *sl = (sbd_lu_t *)task->task_lu->lu_provider_private; */
	uint32_t len;
	int bufs_to_take;

	if (scmd->len == 0) {
		goto DO_WRITE_XFER_DONE;
	}

	/* Lets try not to hog all the buffers the port has. */
	bufs_to_take = ((task->task_max_nbufs > 2) &&
	    (task->task_cmd_xfer_length < (32 * 1024))) ? 2 :
	    task->task_max_nbufs;

	if ((dbuf != NULL) &&
	    ((dbuf->db_flags & DB_DONT_REUSE) || (dbuf_reusable == 0))) {
		/* free current dbuf and allocate a new one */
		stmf_free_dbuf(task, dbuf);
		dbuf = NULL;
	}
	if (scmd->nbufs >= bufs_to_take) {
		goto DO_WRITE_XFER_DONE;
	}
	if (dbuf == NULL) {
		uint32_t maxsize, minsize, old_minsize;

		maxsize = (scmd->len > (128*1024)) ? 128*1024 :
		    scmd->len;
		minsize = maxsize >> 2;
		do {
			old_minsize = minsize;
			dbuf = stmf_alloc_dbuf(task, maxsize, &minsize, 0);
		} while ((dbuf == NULL) && (old_minsize > minsize) &&
		    (minsize >= 512));
		if (dbuf == NULL) {
			if (scmd->nbufs == 0) {
				stmf_abort(STMF_QUEUE_TASK_ABORT, task,
				    STMF_ALLOC_FAILURE, NULL);
			}
			return;
		}
	}

	len = scmd->len > dbuf->db_buf_size ? dbuf->db_buf_size :
	    scmd->len;

	dbuf->db_relative_offset = scmd->current_ro;
	dbuf->db_data_size = len;
	dbuf->db_flags = DB_DIRECTION_FROM_RPORT;
	(void) stmf_xfer_data(task, dbuf, 0);
	scmd->nbufs++; /* outstanding port xfers and bufs used */
	scmd->len -= len;
	scmd->current_ro += len;

	if ((scmd->len != 0) && (scmd->nbufs < bufs_to_take)) {
		sbd_do_write_xfer(task, scmd, NULL, 0);
	}
	return;

DO_WRITE_XFER_DONE:
	if (dbuf != NULL) {
		stmf_free_dbuf(task, dbuf);
	}
}

void
sbd_do_sgl_write_xfer(struct scsi_task *task, sbd_cmd_t *scmd, int first_xfer)
{
	sbd_lu_t *sl = (sbd_lu_t *)task->task_lu->lu_provider_private;
	sbd_zvol_io_t *zvio;
	int ret;
	uint32_t xfer_len, max_len, first_len;
	stmf_status_t xstat;
	stmf_data_buf_t *dbuf;
	uint_t nblks;
	uint64_t blksize = sl->sl_blksize;
	uint64_t offset;
	size_t db_private_sz;
	uintptr_t pad;

	ASSERT(rw_read_held(&sl->sl_access_state_lock));
	ASSERT((sl->sl_flags & SL_MEDIA_LOADED) != 0);

	/*
	 * Calculate the limits on xfer_len to the minimum of :
	 *    - task limit
	 *    - lun limit
	 *    - sbd global limit if set
	 *    - first xfer limit if set
	 *
	 * First, protect against silly over-ride value
	 */
	if (sbd_max_xfer_len && ((sbd_max_xfer_len % DEV_BSIZE) != 0)) {
		cmn_err(CE_WARN, "sbd_max_xfer_len invalid %d, resetting\n",
		    sbd_max_xfer_len);
		sbd_max_xfer_len = 0;
	}
	if (sbd_1st_xfer_len && ((sbd_1st_xfer_len % DEV_BSIZE) != 0)) {
		cmn_err(CE_WARN, "sbd_1st_xfer_len invalid %d, resetting\n",
		    sbd_1st_xfer_len);
		sbd_1st_xfer_len = 0;
	}

	max_len = MIN(task->task_max_xfer_len, sl->sl_max_xfer_len);
	if (sbd_max_xfer_len)
		max_len = MIN(max_len, sbd_max_xfer_len);
	/*
	 * Special case the first xfer if hints are set.
	 */
	if (first_xfer && (sbd_1st_xfer_len || task->task_1st_xfer_len)) {
		/* global over-ride has precedence */
		if (sbd_1st_xfer_len)
			first_len = sbd_1st_xfer_len;
		else
			first_len = task->task_1st_xfer_len;
	} else {
		first_len = 0;
	}


	while (scmd->len && scmd->nbufs < task->task_max_nbufs) {

		xfer_len = MIN(max_len, scmd->len);
		if (first_len) {
			xfer_len = MIN(xfer_len, first_len);
			first_len = 0;
		}
		if (xfer_len < scmd->len) {
			/*
			 * Attempt to end xfer on a block boundary.
			 * The only way this does not happen is if the
			 * xfer_len is small enough to stay contained
			 * within the same block.
			 */
			uint64_t xfer_offset, xfer_aligned_end;

			xfer_offset = scmd->addr + scmd->current_ro;
			xfer_aligned_end =
			    P2ALIGN(xfer_offset+xfer_len, blksize);
			if (xfer_aligned_end > xfer_offset)
				xfer_len = xfer_aligned_end - xfer_offset;
		}
		/*
		 * Allocate object to track the write and reserve
		 * enough space for scatter/gather list.
		 */
		offset = scmd->addr + scmd->current_ro;
		nblks = sbd_zvol_numsegs(sl, offset, xfer_len);
		db_private_sz = sizeof (*zvio) + sizeof (uintptr_t) /* PAD */ +
		    (nblks * sizeof (stmf_sglist_ent_t));
		dbuf = stmf_alloc(STMF_STRUCT_DATA_BUF, db_private_sz,
		    AF_DONTZERO);

		/*
		 * Setup the dbuf
		 *
		 * XXX Framework does not handle variable length sglists
		 * properly, so setup db_lu_private and db_port_private
		 * fields here. db_stmf_private is properly set for
		 * calls to stmf_free.
		 */
		if (dbuf->db_port_private == NULL) {
			/*
			 * XXX Framework assigns space to PP after db_sglist[0]
			 */
			cmn_err(CE_PANIC, "db_port_private == NULL");
		}
		pad = (uintptr_t)&dbuf->db_sglist[nblks];
		dbuf->db_lu_private = (void *)P2ROUNDUP(pad, sizeof (pad));
		dbuf->db_port_private = NULL;
		dbuf->db_buf_size = xfer_len;
		dbuf->db_data_size = xfer_len;
		dbuf->db_relative_offset = scmd->current_ro;
		dbuf->db_sglist_length = (uint16_t)nblks;
		dbuf->db_xfer_status = 0;
		dbuf->db_handle = 0;
		dbuf->db_flags = (DB_DONT_CACHE | DB_DONT_REUSE |
		    DB_DIRECTION_FROM_RPORT | DB_LU_DATA_BUF);

		zvio = dbuf->db_lu_private;
		zvio->zvio_offset = offset;

		/* get the buffers */
		ret = sbd_zvol_alloc_write_bufs(sl, dbuf);
		if (ret != 0) {
			/*
			 * Could not allocate buffers from the backend;
			 * treat it like an IO error.
			 */
			stmf_free(dbuf);
			scmd->flags |= SBD_SCSI_CMD_XFER_FAIL;
			if (scmd->nbufs == 0) {
				/*
				 * Nothing queued, so no completions coming
				 */
				sbd_scmd_ats_handling_after_io(sl, scmd);
				stmf_scsilib_send_status(task, STATUS_CHECK,
				    STMF_SAA_WRITE_ERROR);
				rw_exit(&sl->sl_access_state_lock);
			}
			/*
			 * Completions of previous buffers will cleanup.
			 */
			return;
		}

		/*
		 * Allow PP to do setup
		 */
		xstat = stmf_setup_dbuf(task, dbuf, 0);
		if (xstat != STMF_SUCCESS) {
			/*
			 * This could happen if the driver cannot get the
			 * DDI resources it needs for this request.
			 * If other dbufs are queued, try again when the next
			 * one completes, otherwise give up.
			 */
			sbd_zvol_rele_write_bufs_abort(sl, dbuf);
			stmf_free(dbuf);
			if (scmd->nbufs > 0) {
				/* completion of previous dbuf will retry */
				return;
			}
			/*
			 * Done with this command.
			 */
			scmd->flags &= ~SBD_SCSI_CMD_ACTIVE;
			sbd_scmd_ats_handling_after_io(sl, scmd);
			if (first_xfer)
				stmf_scsilib_send_status(task, STATUS_QFULL, 0);
			else
				stmf_scsilib_send_status(task, STATUS_CHECK,
				    STMF_SAA_WRITE_ERROR);
			rw_exit(&sl->sl_access_state_lock);
			return;
		}

		/*
		 * dbuf is now queued on task
		 */
		scmd->nbufs++;

		xstat = stmf_xfer_data(task, dbuf, 0);
		switch (xstat) {
		case STMF_SUCCESS:
			break;
		case STMF_BUSY:
			/*
			 * The dbuf is queued on the task, but unknown
			 * to the PP, thus no completion will occur.
			 */
			sbd_zvol_rele_write_bufs_abort(sl, dbuf);
			stmf_teardown_dbuf(task, dbuf);
			stmf_free(dbuf);
			scmd->nbufs--;
			if (scmd->nbufs > 0) {
				/* completion of previous dbuf will retry */
				return;
			}
			/*
			 * Done with this command.
			 */
			scmd->flags &= ~SBD_SCSI_CMD_ACTIVE;
			sbd_scmd_ats_handling_after_io(sl, scmd);
			if (first_xfer)
				stmf_scsilib_send_status(task, STATUS_QFULL, 0);
			else
				stmf_scsilib_send_status(task, STATUS_CHECK,
				    STMF_SAA_WRITE_ERROR);
			rw_exit(&sl->sl_access_state_lock);
			return;
		case STMF_ABORTED:
			/*
			 * Completion code will cleanup.
			 */
			scmd->flags |= SBD_SCSI_CMD_XFER_FAIL;
			return;
		}
		/*
		 * Update the xfer progress.
		 */
		scmd->len -= xfer_len;
		scmd->current_ro += xfer_len;
	}
}

void
sbd_handle_write_xfer_completion(struct scsi_task *task, sbd_cmd_t *scmd,
    struct stmf_data_buf *dbuf, uint8_t dbuf_reusable)
{
	sbd_lu_t *sl = (sbd_lu_t *)task->task_lu->lu_provider_private;
	uint64_t laddr;
	uint32_t buflen, iolen;
	int ndx;

	if (scmd->nbufs > 0) {
		/*
		 * Decrement the count to indicate the port xfer
		 * into the dbuf has completed even though the buf is
		 * still in use here in the LU provider.
		 */
		scmd->nbufs--;
	}

	if (dbuf->db_xfer_status != STMF_SUCCESS) {
		sbd_scmd_ats_handling_after_io(sl, scmd);
		stmf_abort(STMF_QUEUE_TASK_ABORT, task,
		    dbuf->db_xfer_status, NULL);
		return;
	}

	if (scmd->flags & SBD_SCSI_CMD_XFER_FAIL) {
		goto WRITE_XFER_DONE;
	}

	if (scmd->len != 0) {
		/*
		 * Initiate the next port xfer to occur in parallel
		 * with writing this buf.
		 */
		sbd_do_write_xfer(task, scmd, NULL, 0);
	}

	laddr = scmd->addr + dbuf->db_relative_offset;

	/*
	 * If this is going to a zvol, use the direct call to
	 * sbd_zvol_copy_{read,write}. The direct call interface is
	 * restricted to PPs that accept sglists, but that is not required.
	 */
	if (sl->sl_flags & SL_CALL_ZVOL &&
	    (task->task_additional_flags & TASK_AF_ACCEPT_LU_DBUF) &&
	    (sbd_zcopy & (4|1))) {
		int commit;

		commit = (scmd->len == 0 && scmd->nbufs == 0);
		rw_enter(&sl->sl_access_state_lock, RW_READER);
		if ((sl->sl_flags & SL_MEDIA_LOADED) == 0 ||
		    sbd_copy_rdwr(task, laddr, dbuf, SBD_CMD_SCSI_WRITE,
		    commit) != STMF_SUCCESS)
			scmd->flags |= SBD_SCSI_CMD_XFER_FAIL;
		rw_exit(&sl->sl_access_state_lock);
		buflen = dbuf->db_data_size;
	} else {
		for (buflen = 0, ndx = 0; (buflen < dbuf->db_data_size) &&
		    (ndx < dbuf->db_sglist_length); ndx++) {
			iolen = min(dbuf->db_data_size - buflen,
			    dbuf->db_sglist[ndx].seg_length);
			if (iolen == 0)
				break;
			if (sbd_data_write(sl, task, laddr, (uint64_t)iolen,
			    dbuf->db_sglist[ndx].seg_addr) != STMF_SUCCESS) {
				scmd->flags |= SBD_SCSI_CMD_XFER_FAIL;
				break;
			}
			buflen += iolen;
			laddr += (uint64_t)iolen;
		}
	}
	task->task_nbytes_transferred += buflen;
WRITE_XFER_DONE:
	if (scmd->len == 0 || scmd->flags & SBD_SCSI_CMD_XFER_FAIL) {
		stmf_free_dbuf(task, dbuf);
		if (scmd->nbufs)
			return;	/* wait for all buffers to complete */
		scmd->flags &= ~SBD_SCSI_CMD_ACTIVE;
		sbd_scmd_ats_handling_after_io(sl, scmd);
		if (scmd->flags & SBD_SCSI_CMD_XFER_FAIL) {
			stmf_scsilib_send_status(task, STATUS_CHECK,
			    STMF_SAA_WRITE_ERROR);
		} else {
			/*
			 * If SYNC_WRITE flag is on then we need to flush
			 * cache before sending status.
			 * Note: this may be a no-op because of how
			 * SL_WRITEBACK_CACHE_DISABLE and
			 * SL_FLUSH_ON_DISABLED_WRITECACHE are set, but not
			 * worth code complexity of checking those in this code
			 * path, SBD_SCSI_CMD_SYNC_WRITE is rarely set.
			 */
			if ((scmd->flags & SBD_SCSI_CMD_SYNC_WRITE) &&
			    (sbd_flush_data_cache(sl, 0) != SBD_SUCCESS)) {
				stmf_scsilib_send_status(task, STATUS_CHECK,
				    STMF_SAA_WRITE_ERROR);
			} else {
				stmf_scsilib_send_status(task, STATUS_GOOD, 0);
			}
		}
		return;
	}
	sbd_do_write_xfer(task, scmd, dbuf, dbuf_reusable);
}

/*
 * Return true if copy avoidance is beneficial.
 */
static int
sbd_zcopy_write_useful(scsi_task_t *task, uint64_t laddr, uint32_t len,
    uint64_t blksize)
{
	/*
	 * If there is a global copy threshold over-ride, use it.
	 * Otherwise use the PP value with the caveat that at least
	 * 1/2 the data must avoid being copied to be useful.
	 */
	if (sbd_copy_threshold > 0) {
		return (len >= sbd_copy_threshold);
	} else {
		uint64_t no_copy_span;

		/* sub-blocksize writes always copy */
		if (len < task->task_copy_threshold || len < blksize)
			return (0);
		/*
		 * Calculate amount of data that will avoid the copy path.
		 * The calculation is only valid if len >= blksize.
		 */
		no_copy_span = P2ALIGN(laddr+len, blksize) -
		    P2ROUNDUP(laddr, blksize);
		return (no_copy_span >= len/2);
	}
}

void
sbd_handle_write(struct scsi_task *task, struct stmf_data_buf *initial_dbuf)
{
	uint64_t blkcount, lba, laddr;
	uint32_t len;
	uint8_t op = task->task_cdb[0], do_immediate_data = 0;
	sbd_lu_t *sl = (sbd_lu_t *)task->task_lu->lu_provider_private;
	sbd_cmd_t *scmd;
	stmf_data_buf_t *dbuf;
	uint32_t ats_handle;
	uint8_t	sync_wr_flag = 0;

	if (sl->sl_flags & SL_WRITE_PROTECTED) {
		stmf_scsilib_send_status(task, STATUS_CHECK,
		    STMF_SAA_WRITE_PROTECTED);
		return;
	}
	if (op == SCMD_WRITE) {
		lba = READ_SCSI21(&task->task_cdb[1], uint64_t);
		len = (uint32_t)task->task_cdb[4];

		if (len == 0) {
			len = 256;
		}
	} else if (op == SCMD_WRITE_G1) {
		lba = READ_SCSI32(&task->task_cdb[2], uint64_t);
		len = READ_SCSI16(&task->task_cdb[7], uint32_t);
	} else if (op == SCMD_WRITE_G5) {
		lba = READ_SCSI32(&task->task_cdb[2], uint64_t);
		len = READ_SCSI32(&task->task_cdb[6], uint32_t);
	} else if (op == SCMD_WRITE_G4) {
		lba = READ_SCSI64(&task->task_cdb[2], uint64_t);
		len = READ_SCSI32(&task->task_cdb[10], uint32_t);
	} else if (op == SCMD_WRITE_VERIFY) {
		lba = READ_SCSI32(&task->task_cdb[2], uint64_t);
		len = READ_SCSI16(&task->task_cdb[7], uint32_t);
		sync_wr_flag = SBD_SCSI_CMD_SYNC_WRITE;
	} else if (op == SCMD_WRITE_VERIFY_G5) {
		lba = READ_SCSI32(&task->task_cdb[2], uint64_t);
		len = READ_SCSI32(&task->task_cdb[6], uint32_t);
		sync_wr_flag = SBD_SCSI_CMD_SYNC_WRITE;
	} else if (op == SCMD_WRITE_VERIFY_G4) {
		lba = READ_SCSI64(&task->task_cdb[2], uint64_t);
		len = READ_SCSI32(&task->task_cdb[10], uint32_t);
		sync_wr_flag = SBD_SCSI_CMD_SYNC_WRITE;
	} else {
		stmf_scsilib_send_status(task, STATUS_CHECK,
		    STMF_SAA_INVALID_OPCODE);
		return;
	}

	laddr = lba << sl->sl_data_blocksize_shift;
	blkcount = len;
	len <<= sl->sl_data_blocksize_shift;

	if ((laddr + (uint64_t)len) > sl->sl_lu_size) {
		stmf_scsilib_send_status(task, STATUS_CHECK,
		    STMF_SAA_LBA_OUT_OF_RANGE);
		return;
	}

	task->task_cmd_xfer_length = len;
	if (task->task_additional_flags & TASK_AF_NO_EXPECTED_XFER_LENGTH) {
		task->task_expected_xfer_length = len;
	}

	len = (len > task->task_expected_xfer_length) ?
	    task->task_expected_xfer_length : len;

	if (len == 0) {
		stmf_scsilib_send_status(task, STATUS_GOOD, 0);
		return;
	}

	if (sbd_ats_handling_before_io(sl, lba, blkcount, &ats_handle) !=
	    SBD_SUCCESS) {
		if (stmf_task_poll_lu(task, 10) != STMF_SUCCESS) {
			stmf_scsilib_send_status(task, STATUS_BUSY, 0);
		}
		return;
	}

	if (sbd_zcopy & (4|1) &&		/* Debug switch */
	    initial_dbuf == NULL &&		/* No PP buf passed in */
	    sl->sl_flags & SL_CALL_ZVOL &&	/* zvol backing store */
	    (task->task_additional_flags &
	    TASK_AF_ACCEPT_LU_DBUF) &&		/* PP allows it */
	    sbd_zcopy_write_useful(task, laddr, len, sl->sl_blksize)) {

		/*
		 * XXX Note that disallowing initial_dbuf will eliminate
		 * iSCSI from participating. For small writes, that is
		 * probably ok. For large writes, it may be best to just
		 * copy the data from the initial dbuf and use zcopy for
		 * the rest.
		 */
		rw_enter(&sl->sl_access_state_lock, RW_READER);
		if ((sl->sl_flags & SL_MEDIA_LOADED) == 0) {
			rw_exit(&sl->sl_access_state_lock);
			sbd_ats_handling_after_io(sl, ats_handle);
			stmf_scsilib_send_status(task, STATUS_CHECK,
			    STMF_SAA_READ_ERROR);
			return;
		}
		/*
		 * Setup scmd to track the write progress.
		 */
		if (task->task_lu_private) {
			scmd = (sbd_cmd_t *)task->task_lu_private;
		} else {
			scmd = (sbd_cmd_t *)kmem_alloc(sizeof (sbd_cmd_t),
			    KM_SLEEP);
			task->task_lu_private = scmd;
		}
		scmd->flags = SBD_SCSI_CMD_ACTIVE | SBD_SCSI_CMD_ATS_RELATED |
		    sync_wr_flag;
		scmd->cmd_type = SBD_CMD_SCSI_WRITE;
		scmd->nbufs = 0;
		scmd->addr = laddr;
		scmd->len = len;
		scmd->current_ro = 0;
		scmd->non_conflicting_ats = ats_handle;
		sbd_do_sgl_write_xfer(task, scmd, 1);
		return;
	}

	if ((initial_dbuf != NULL) && (task->task_flags & TF_INITIAL_BURST)) {
		if (initial_dbuf->db_data_size > len) {
			if (initial_dbuf->db_data_size >
			    task->task_expected_xfer_length) {
				/* protocol error */
				stmf_abort(STMF_QUEUE_TASK_ABORT, task,
				    STMF_INVALID_ARG, NULL);
				return;
			}
			initial_dbuf->db_data_size = len;
		}
		do_immediate_data = 1;
	}
	dbuf = initial_dbuf;

	if (task->task_lu_private) {
		scmd = (sbd_cmd_t *)task->task_lu_private;
	} else {
		scmd = (sbd_cmd_t *)kmem_alloc(sizeof (sbd_cmd_t), KM_SLEEP);
		task->task_lu_private = scmd;
	}
	scmd->flags = SBD_SCSI_CMD_ACTIVE | SBD_SCSI_CMD_ATS_RELATED |
	    sync_wr_flag;
	scmd->cmd_type = SBD_CMD_SCSI_WRITE;
	scmd->nbufs = 0;
	scmd->addr = laddr;
	scmd->len = len;
	scmd->current_ro = 0;
	scmd->non_conflicting_ats = ats_handle;

	if (do_immediate_data) {
		/*
		 * Account for data passed in this write command
		 */
		(void) stmf_xfer_data(task, dbuf, STMF_IOF_STATS_ONLY);
		scmd->len -= dbuf->db_data_size;
		scmd->current_ro += dbuf->db_data_size;
		dbuf->db_xfer_status = STMF_SUCCESS;
		sbd_handle_write_xfer_completion(task, scmd, dbuf, 0);
	} else {
		sbd_do_write_xfer(task, scmd, dbuf, 0);
	}
}

/*
 * Utility routine to handle small non performance data transfers to the
 * initiators. dbuf is an initial data buf (if any), 'p' points to a data
 * buffer which is source of data for transfer, cdb_xfer_size is the
 * transfer size based on CDB, cmd_xfer_size is the actual amount of data
 * which this command would transfer (the size of data pointed to by 'p').
 */
void
sbd_handle_short_read_transfers(scsi_task_t *task, stmf_data_buf_t *dbuf,
    uint8_t *p, uint32_t cdb_xfer_size, uint32_t cmd_xfer_size)
{
	uint32_t bufsize, ndx;
	sbd_cmd_t *scmd;

	cmd_xfer_size = min(cmd_xfer_size, cdb_xfer_size);

	task->task_cmd_xfer_length = cmd_xfer_size;
	if (task->task_additional_flags & TASK_AF_NO_EXPECTED_XFER_LENGTH) {
		task->task_expected_xfer_length = cmd_xfer_size;
	} else {
		cmd_xfer_size = min(cmd_xfer_size,
		    task->task_expected_xfer_length);
	}

	if (cmd_xfer_size == 0) {
		stmf_scsilib_send_status(task, STATUS_CHECK,
		    STMF_SAA_INVALID_FIELD_IN_CDB);
		return;
	}
	if (dbuf == NULL) {
		uint32_t minsize = cmd_xfer_size;

		dbuf = stmf_alloc_dbuf(task, cmd_xfer_size, &minsize, 0);
	}
	if (dbuf == NULL) {
		stmf_scsilib_send_status(task, STATUS_QFULL, 0);
		return;
	}

	for (bufsize = 0, ndx = 0; bufsize < cmd_xfer_size; ndx++) {
		uint8_t *d;
		uint32_t s;

		d = dbuf->db_sglist[ndx].seg_addr;
		s = min((cmd_xfer_size - bufsize),
		    dbuf->db_sglist[ndx].seg_length);
		bcopy(p+bufsize, d, s);
		bufsize += s;
	}
	dbuf->db_relative_offset = 0;
	dbuf->db_data_size = cmd_xfer_size;
	dbuf->db_flags = DB_DIRECTION_TO_RPORT;

	if (task->task_lu_private == NULL) {
		task->task_lu_private =
		    kmem_alloc(sizeof (sbd_cmd_t), KM_SLEEP);
	}
	scmd = (sbd_cmd_t *)task->task_lu_private;

	scmd->cmd_type = SBD_CMD_SMALL_READ;
	scmd->flags = SBD_SCSI_CMD_ACTIVE;
	(void) stmf_xfer_data(task, dbuf, 0);
}

void
sbd_handle_short_read_xfer_completion(struct scsi_task *task, sbd_cmd_t *scmd,
				struct stmf_data_buf *dbuf)
{
	if (dbuf->db_xfer_status != STMF_SUCCESS) {
		stmf_abort(STMF_QUEUE_TASK_ABORT, task,
		    dbuf->db_xfer_status, NULL);
		return;
	}
	task->task_nbytes_transferred = dbuf->db_data_size;
	scmd->flags &= ~SBD_SCSI_CMD_ACTIVE;
	stmf_scsilib_send_status(task, STATUS_GOOD, 0);
}

void
sbd_handle_short_write_transfers(scsi_task_t *task,
    stmf_data_buf_t *dbuf, uint32_t cdb_xfer_size)
{
	sbd_cmd_t *scmd;

	task->task_cmd_xfer_length = cdb_xfer_size;
	if (task->task_additional_flags & TASK_AF_NO_EXPECTED_XFER_LENGTH) {
		task->task_expected_xfer_length = cdb_xfer_size;
	} else {
		cdb_xfer_size = min(cdb_xfer_size,
		    task->task_expected_xfer_length);
	}

	if (cdb_xfer_size == 0) {
		stmf_scsilib_send_status(task, STATUS_CHECK,
		    STMF_SAA_INVALID_FIELD_IN_CDB);
		return;
	}
	if (task->task_lu_private == NULL) {
		task->task_lu_private = kmem_zalloc(sizeof (sbd_cmd_t),
		    KM_SLEEP);
	} else {
		bzero(task->task_lu_private, sizeof (sbd_cmd_t));
	}
	scmd = (sbd_cmd_t *)task->task_lu_private;
	scmd->cmd_type = SBD_CMD_SMALL_WRITE;
	scmd->flags = SBD_SCSI_CMD_ACTIVE;
	scmd->len = cdb_xfer_size;
	if (dbuf == NULL) {
		uint32_t minsize = cdb_xfer_size;

		dbuf = stmf_alloc_dbuf(task, cdb_xfer_size, &minsize, 0);
		if (dbuf == NULL) {
			stmf_abort(STMF_QUEUE_TASK_ABORT, task,
			    STMF_ALLOC_FAILURE, NULL);
			return;
		}
		dbuf->db_data_size = cdb_xfer_size;
		dbuf->db_relative_offset = 0;
		dbuf->db_flags = DB_DIRECTION_FROM_RPORT;
		(void) stmf_xfer_data(task, dbuf, 0);
	} else {
		if (dbuf->db_data_size < cdb_xfer_size) {
			stmf_abort(STMF_QUEUE_TASK_ABORT, task,
			    STMF_ABORTED, NULL);
			return;
		}
		dbuf->db_data_size = cdb_xfer_size;
		sbd_handle_short_write_xfer_completion(task, dbuf);
	}
}

void
sbd_handle_short_write_xfer_completion(scsi_task_t *task,
    stmf_data_buf_t *dbuf)
{
	sbd_cmd_t *scmd;
	stmf_status_t st_ret;
	sbd_lu_t *sl = (sbd_lu_t *)task->task_lu->lu_provider_private;

	/*
	 * For now lets assume we will get only one sglist element
	 * for short writes. If that ever changes, we should allocate
	 * a local buffer and copy all the sg elements to one linear space.
	 */
	if ((dbuf->db_xfer_status != STMF_SUCCESS) ||
	    (dbuf->db_sglist_length > 1)) {
		stmf_abort(STMF_QUEUE_TASK_ABORT, task,
		    dbuf->db_xfer_status, NULL);
		return;
	}

	task->task_nbytes_transferred = dbuf->db_data_size;
	scmd = (sbd_cmd_t *)task->task_lu_private;
	scmd->flags &= ~SBD_SCSI_CMD_ACTIVE;

	/* Lets find out who to call */
	switch (task->task_cdb[0]) {
	case SCMD_MODE_SELECT:
	case SCMD_MODE_SELECT_G1:
		if (sl->sl_access_state == SBD_LU_STANDBY) {
			st_ret = stmf_proxy_scsi_cmd(task, dbuf);
			if (st_ret != STMF_SUCCESS) {
				stmf_scsilib_send_status(task, STATUS_CHECK,
				    STMF_SAA_LU_NO_ACCESS_UNAVAIL);
			}
		} else {
			sbd_handle_mode_select_xfer(task,
			    dbuf->db_sglist[0].seg_addr, dbuf->db_data_size);
		}
		break;
	case SCMD_UNMAP:
		sbd_handle_unmap_xfer(task,
		    dbuf->db_sglist[0].seg_addr, dbuf->db_data_size);
		break;
	case SCMD_EXTENDED_COPY:
		/*
		 * No need to pass buf size. Its taken from cdb.
		 */
		sbd_handle_xcopy_xfer(task, dbuf->db_sglist[0].seg_addr);
		break;
	case SCMD_PERSISTENT_RESERVE_OUT:
		if (sl->sl_access_state == SBD_LU_STANDBY) {
			st_ret = stmf_proxy_scsi_cmd(task, dbuf);
			if (st_ret != STMF_SUCCESS) {
				stmf_scsilib_send_status(task, STATUS_CHECK,
				    STMF_SAA_LU_NO_ACCESS_UNAVAIL);
			}
		} else {
			sbd_handle_pgr_out_data(task, dbuf);
		}
		break;
	default:
		/* This should never happen */
		stmf_abort(STMF_QUEUE_TASK_ABORT, task,
		    STMF_ABORTED, NULL);
	}
}

void
sbd_handle_read_capacity(struct scsi_task *task,
    struct stmf_data_buf *initial_dbuf)
{
	sbd_lu_t *sl = (sbd_lu_t *)task->task_lu->lu_provider_private;
	uint32_t cdb_len;
	uint8_t p[32];
	uint64_t s;
	uint16_t blksize;

	s = sl->sl_lu_size >> sl->sl_data_blocksize_shift;
	s--;
	blksize = ((uint16_t)1) << sl->sl_data_blocksize_shift;

	switch (task->task_cdb[0]) {
	case SCMD_READ_CAPACITY:
		if (s & 0xffffffff00000000ull) {
			p[0] = p[1] = p[2] = p[3] = 0xFF;
		} else {
			p[0] = (s >> 24) & 0xff;
			p[1] = (s >> 16) & 0xff;
			p[2] = (s >> 8) & 0xff;
			p[3] = s & 0xff;
		}
		p[4] = 0; p[5] = 0;
		p[6] = (blksize >> 8) & 0xff;
		p[7] = blksize & 0xff;
		sbd_handle_short_read_transfers(task, initial_dbuf, p, 8, 8);
		break;

	case SCMD_SVC_ACTION_IN_G4:
		cdb_len = READ_SCSI32(&task->task_cdb[10], uint32_t);
		bzero(p, 32);
		p[0] = (s >> 56) & 0xff;
		p[1] = (s >> 48) & 0xff;
		p[2] = (s >> 40) & 0xff;
		p[3] = (s >> 32) & 0xff;
		p[4] = (s >> 24) & 0xff;
		p[5] = (s >> 16) & 0xff;
		p[6] = (s >> 8) & 0xff;
		p[7] = s & 0xff;
		p[10] = (blksize >> 8) & 0xff;
		p[11] = blksize & 0xff;
		if (sl->sl_flags & SL_UNMAP_ENABLED) {
			p[14] = 0x80;
		}
		sbd_handle_short_read_transfers(task, initial_dbuf, p,
		    cdb_len, 32);
		break;
	}
}

void
sbd_calc_geometry(uint64_t s, uint16_t blksize, uint8_t *nsectors,
    uint8_t *nheads, uint32_t *ncyl)
{
	if (s < (4ull * 1024ull * 1024ull * 1024ull)) {
		*nsectors = 32;
		*nheads = 8;
	} else {
		*nsectors = 254;
		*nheads = 254;
	}
	*ncyl = s / ((uint64_t)blksize * (uint64_t)(*nsectors) *
	    (uint64_t)(*nheads));
}

void
sbd_handle_mode_sense(struct scsi_task *task,
    struct stmf_data_buf *initial_dbuf, uint8_t *buf)
{
	sbd_lu_t *sl = (sbd_lu_t *)task->task_lu->lu_provider_private;
	uint32_t cmd_size, n;
	uint8_t *cdb;
	uint32_t ncyl;
	uint8_t nsectors, nheads;
	uint8_t page, ctrl, header_size, pc_valid;
	uint16_t nbytes;
	uint8_t *p;
	uint64_t s = sl->sl_lu_size;
	uint32_t dev_spec_param_offset;

	p = buf;	/* buf is assumed to be zeroed out and large enough */
	n = 0;
	cdb = &task->task_cdb[0];
	page = cdb[2] & 0x3F;
	ctrl = (cdb[2] >> 6) & 3;
	cmd_size = (cdb[0] == SCMD_MODE_SENSE) ? cdb[4] :
	    READ_SCSI16(&cdb[7], uint32_t);

	if (cdb[0] == SCMD_MODE_SENSE) {
		header_size = 4;
		dev_spec_param_offset = 2;
	} else {
		header_size = 8;
		dev_spec_param_offset = 3;
	}

	/* Now validate the command */
	if ((cdb[2] == 0) || (page == MODEPAGE_ALLPAGES) || (page == 0x08) ||
	    (page == 0x0A) || (page == 0x03) || (page == 0x04)) {
		pc_valid = 1;
	} else {
		pc_valid = 0;
	}
	if ((cmd_size < header_size) || (pc_valid == 0)) {
		stmf_scsilib_send_status(task, STATUS_CHECK,
		    STMF_SAA_INVALID_FIELD_IN_CDB);
		return;
	}

	/* We will update the length in the mode header at the end */

	/* Block dev device specific param in mode param header has wp bit */
	if (sl->sl_flags & SL_WRITE_PROTECTED) {
		p[n + dev_spec_param_offset] = BIT_7;
	}
	n += header_size;
	/* We are not going to return any block descriptor */

	nbytes = ((uint16_t)1) << sl->sl_data_blocksize_shift;
	sbd_calc_geometry(s, nbytes, &nsectors, &nheads, &ncyl);

	if ((page == 0x03) || (page == MODEPAGE_ALLPAGES)) {
		p[n] = 0x03;
		p[n+1] = 0x16;
		if (ctrl != 1) {
			p[n + 11] = nsectors;
			p[n + 12] = nbytes >> 8;
			p[n + 13] = nbytes & 0xff;
			p[n + 20] = 0x80;
		}
		n += 24;
	}
	if ((page == 0x04) || (page == MODEPAGE_ALLPAGES)) {
		p[n] = 0x04;
		p[n + 1] = 0x16;
		if (ctrl != 1) {
			p[n + 2] = ncyl >> 16;
			p[n + 3] = ncyl >> 8;
			p[n + 4] = ncyl & 0xff;
			p[n + 5] = nheads;
			p[n + 20] = 0x15;
			p[n + 21] = 0x18;
		}
		n += 24;
	}
	if ((page == MODEPAGE_CACHING) || (page == MODEPAGE_ALLPAGES)) {
		struct mode_caching *mode_caching_page;

		mode_caching_page = (struct mode_caching *)&p[n];

		mode_caching_page->mode_page.code = MODEPAGE_CACHING;
		mode_caching_page->mode_page.ps = 1; /* A saveable page */
		mode_caching_page->mode_page.length = 0x12;

		switch (ctrl) {
		case (0):
			/* Current */
			if ((sl->sl_flags & SL_WRITEBACK_CACHE_DISABLE) == 0) {
				mode_caching_page->wce = 1;
			}
			break;

		case (1):
			/* Changeable */
			if ((sl->sl_flags &
			    SL_WRITEBACK_CACHE_SET_UNSUPPORTED) == 0) {
				mode_caching_page->wce = 1;
			}
			break;

		default:
			if ((sl->sl_flags &
			    SL_SAVED_WRITE_CACHE_DISABLE) == 0) {
				mode_caching_page->wce = 1;
			}
			break;
		}
		n += (sizeof (struct mode_page) +
		    mode_caching_page->mode_page.length);
	}
	if ((page == MODEPAGE_CTRL_MODE) || (page == MODEPAGE_ALLPAGES)) {
		struct mode_control_scsi3 *mode_control_page;

		mode_control_page = (struct mode_control_scsi3 *)&p[n];

		mode_control_page->mode_page.code = MODEPAGE_CTRL_MODE;
		mode_control_page->mode_page.length =
		    PAGELENGTH_MODE_CONTROL_SCSI3;
		if (ctrl != 1) {
			/* If not looking for changeable values, report this. */
			mode_control_page->que_mod = CTRL_QMOD_UNRESTRICT;
		}
		n += (sizeof (struct mode_page) +
		    mode_control_page->mode_page.length);
	}

	if (cdb[0] == SCMD_MODE_SENSE) {
		if (n > 255) {
			stmf_scsilib_send_status(task, STATUS_CHECK,
			    STMF_SAA_INVALID_FIELD_IN_CDB);
			return;
		}
		/*
		 * Mode parameter header length doesn't include the number
		 * of bytes in the length field, so adjust the count.
		 * Byte count minus header length field size.
		 */
		buf[0] = (n - 1) & 0xff;
	} else {
		/* Byte count minus header length field size. */
		buf[1] = (n - 2) & 0xff;
		buf[0] = ((n - 2) >> 8) & 0xff;
	}

	sbd_handle_short_read_transfers(task, initial_dbuf, buf,
	    cmd_size, n);
}

void
sbd_handle_mode_select(scsi_task_t *task, stmf_data_buf_t *dbuf)
{
	uint32_t cmd_xfer_len;

	if (task->task_cdb[0] == SCMD_MODE_SELECT) {
		cmd_xfer_len = (uint32_t)task->task_cdb[4];
	} else {
		cmd_xfer_len = READ_SCSI16(&task->task_cdb[7], uint32_t);
	}

	if ((task->task_cdb[1] & 0xFE) != 0x10) {
		stmf_scsilib_send_status(task, STATUS_CHECK,
		    STMF_SAA_INVALID_FIELD_IN_CDB);
		return;
	}

	if (cmd_xfer_len == 0) {
		/* zero byte mode selects are allowed */
		stmf_scsilib_send_status(task, STATUS_GOOD, 0);
		return;
	}

	sbd_handle_short_write_transfers(task, dbuf, cmd_xfer_len);
}

void
sbd_handle_mode_select_xfer(scsi_task_t *task, uint8_t *buf, uint32_t buflen)
{
	sbd_lu_t *sl = (sbd_lu_t *)task->task_lu->lu_provider_private;
	sbd_it_data_t *it;
	int hdr_len, bd_len;
	sbd_status_t sret;
	int i;

	if (task->task_cdb[0] == SCMD_MODE_SELECT) {
		hdr_len = 4;
	} else {
		hdr_len = 8;
	}

	if (buflen < hdr_len)
		goto mode_sel_param_len_err;

	bd_len = hdr_len == 4 ? buf[3] : READ_SCSI16(&buf[6], int);

	if (buflen < (hdr_len + bd_len + 2))
		goto mode_sel_param_len_err;

	buf += hdr_len + bd_len;
	buflen -= hdr_len + bd_len;

	if ((buf[0] != 8) || (buflen != ((uint32_t)buf[1] + 2))) {
		goto mode_sel_param_len_err;
	}

	if (buf[2] & 0xFB) {
		goto mode_sel_param_field_err;
	}

	for (i = 3; i < (buf[1] + 2); i++) {
		if (buf[i]) {
			goto mode_sel_param_field_err;
		}
	}

	sret = SBD_SUCCESS;

	/* All good. Lets handle the write cache change, if any */
	if (buf[2] & BIT_2) {
		sret = sbd_wcd_set(0, sl);
	} else {
		sret = sbd_wcd_set(1, sl);
	}

	if (sret != SBD_SUCCESS) {
		stmf_scsilib_send_status(task, STATUS_CHECK,
		    STMF_SAA_WRITE_ERROR);
		return;
	}

	/* set on the device passed, now set the flags */
	mutex_enter(&sl->sl_lock);
	if (buf[2] & BIT_2) {
		sl->sl_flags &= ~SL_WRITEBACK_CACHE_DISABLE;
	} else {
		sl->sl_flags |= SL_WRITEBACK_CACHE_DISABLE;
	}

	for (it = sl->sl_it_list; it != NULL; it = it->sbd_it_next) {
		if (it == task->task_lu_itl_handle)
			continue;
		it->sbd_it_ua_conditions |= SBD_UA_MODE_PARAMETERS_CHANGED;
	}

	if (task->task_cdb[1] & 1) {
		if (buf[2] & BIT_2) {
			sl->sl_flags &= ~SL_SAVED_WRITE_CACHE_DISABLE;
		} else {
			sl->sl_flags |= SL_SAVED_WRITE_CACHE_DISABLE;
		}
		mutex_exit(&sl->sl_lock);
		sret = sbd_write_lu_info(sl);
	} else {
		mutex_exit(&sl->sl_lock);
	}
	if (sret == SBD_SUCCESS) {
		stmf_scsilib_send_status(task, STATUS_GOOD, 0);
	} else {
		stmf_scsilib_send_status(task, STATUS_CHECK,
		    STMF_SAA_WRITE_ERROR);
	}
	return;

mode_sel_param_len_err:
	stmf_scsilib_send_status(task, STATUS_CHECK,
	    STMF_SAA_PARAM_LIST_LENGTH_ERROR);
	return;
mode_sel_param_field_err:
	stmf_scsilib_send_status(task, STATUS_CHECK,
	    STMF_SAA_INVALID_FIELD_IN_PARAM_LIST);
}

/*
 * Command support added from SPC-4 r24
 * Supports info type 0, 2, 127
 */
void
sbd_handle_identifying_info(struct scsi_task *task,
    stmf_data_buf_t *initial_dbuf)
{
	sbd_lu_t *sl = (sbd_lu_t *)task->task_lu->lu_provider_private;
	uint8_t *cdb;
	uint32_t cmd_size;
	uint32_t param_len;
	uint32_t xfer_size;
	uint8_t info_type;
	uint8_t *buf, *p;

	cdb = &task->task_cdb[0];
	cmd_size = READ_SCSI32(&cdb[6], uint32_t);
	info_type = cdb[10]>>1;

	/* Validate the command */
	if (cmd_size < 4) {
		stmf_scsilib_send_status(task, STATUS_CHECK,
		    STMF_SAA_INVALID_FIELD_IN_CDB);
		return;
	}

	p = buf = kmem_zalloc(260, KM_SLEEP);

	switch (info_type) {
		case 0:
			/*
			 * No value is supplied but this info type
			 * is mandatory.
			 */
			xfer_size = 4;
			break;
		case 2:
			mutex_enter(&sl->sl_lock);
			param_len = strlcpy((char *)(p+4), sl->sl_alias, 256);
			mutex_exit(&sl->sl_lock);
			/* text info must be null terminated */
			if (++param_len > 256)
				param_len = 256;
			SCSI_WRITE16(p+2, param_len);
			xfer_size = param_len + 4;
			break;
		case 127:
			/* 0 and 2 descriptor supported */
			SCSI_WRITE16(p+2, 8); /* set param length */
			p += 8;
			*p = 4; /* set type to 2 (7 hi bits) */
			p += 2;
			SCSI_WRITE16(p, 256); /* 256 max length */
			xfer_size = 12;
			break;
		default:
			stmf_scsilib_send_status(task, STATUS_CHECK,
			    STMF_SAA_INVALID_FIELD_IN_CDB);
			kmem_free(buf, 260);
			return;
	}
	sbd_handle_short_read_transfers(task, initial_dbuf, buf,
	    cmd_size, xfer_size);
	kmem_free(buf, 260);
}

/*
 * This function parse through a string, passed to it as a pointer to a string,
 * by adjusting the pointer to the first non-space character and returns
 * the count/length of the first bunch of non-space characters. Multiple
 * Management URLs are stored as a space delimited string in sl_mgmt_url
 * field of sbd_lu_t. This function is used to retrieve one url at a time.
 *
 * i/p : pointer to pointer to a url string
 * o/p : Adjust the pointer to the url to the first non white character
 *       and returns the length of the URL
 */
uint16_t
sbd_parse_mgmt_url(char **url_addr) {
	uint16_t url_length = 0;
	char *url;
	url = *url_addr;

	while (*url != '\0') {
		if (*url == ' ' || *url == '\t' || *url == '\n') {
			(*url_addr)++;
			url = *url_addr;
		} else {
			break;
		}
	}

	while (*url != '\0') {
		if (*url == ' ' || *url == '\t' ||
		    *url == '\n' || *url == '\0') {
			break;
		}
		url++;
		url_length++;
	}
	return (url_length);
}

/* Try to make this the size of a kmem allocation cache. */
static uint_t sbd_write_same_optimal_chunk = 128 * 1024;

static sbd_status_t
sbd_write_same_data(struct scsi_task *task, sbd_cmd_t *scmd)
{
	sbd_lu_t *sl = (sbd_lu_t *)task->task_lu->lu_provider_private;
	uint64_t addr, len, sz_done;
	uint32_t big_buf_size, xfer_size, off;
	uint8_t *big_buf;
	sbd_status_t ret;

	if (task->task_cdb[0] == SCMD_WRITE_SAME_G1) {
		addr = READ_SCSI32(&task->task_cdb[2], uint64_t);
		len = READ_SCSI16(&task->task_cdb[7], uint64_t);
	} else {
		addr = READ_SCSI64(&task->task_cdb[2], uint64_t);
		len = READ_SCSI32(&task->task_cdb[10], uint64_t);
	}
	addr <<= sl->sl_data_blocksize_shift;
	len <<= sl->sl_data_blocksize_shift;

	/*
	 * Reminders:
	 *    "len" is total size of what we wish to "write same".
	 *
	 *    xfer_size will be scmd->trans_data_len, which is the length
	 *    of the pattern we wish to replicate over "len".  We replicate
	 *    "xfer_size" of pattern over "len".
	 *
	 *    big_buf_size is set to an ideal actual-write size for an output
	 *    operation.  It may be the same as "len".  If it's not, it should
	 *    be an exact multiple of "xfer_size" so we don't get pattern
	 *    breakage until the very end of "len".
	 */
	big_buf_size = len > sbd_write_same_optimal_chunk ?
	    sbd_write_same_optimal_chunk : (uint32_t)len;
	xfer_size = scmd->trans_data_len;

	/*
	 * All transfers should be an integral multiple of the sector size.
	 */
	ASSERT((big_buf_size % xfer_size) == 0);

	/*
	 * Don't sleep for the allocation, and don't make the system
	 * reclaim memory.  Trade higher I/Os if in a low-memory situation.
	 */
	big_buf = kmem_alloc(big_buf_size, KM_NOSLEEP | KM_NORMALPRI);

	if (big_buf == NULL) {
		/*
		 * Just send it in terms of of the transmitted data.  This
		 * will be very slow.
		 */
		DTRACE_PROBE1(write__same__low__memory, uint64_t, big_buf_size);
		big_buf = scmd->trans_data;
		big_buf_size = scmd->trans_data_len;
	} else {
		/*
		 * We already ASSERT()ed big_buf_size is an integral multiple
		 * of xfer_size.
		 */
		for (off = 0; off < big_buf_size; off += xfer_size)
			bcopy(scmd->trans_data, big_buf + off, xfer_size);
	}

	/* Do the actual I/O.  Recycle xfer_size now to be write size. */
	DTRACE_PROBE1(write__same__io__begin, uint64_t, len);
	for (sz_done = 0; sz_done < len; sz_done += (uint64_t)xfer_size) {
		xfer_size = ((big_buf_size + sz_done) <= len) ? big_buf_size :
		    len - sz_done;
		ret = sbd_data_write(sl, task, addr + sz_done,
		    (uint64_t)xfer_size, big_buf);
		if (ret != SBD_SUCCESS)
			break;
	}
	DTRACE_PROBE2(write__same__io__end, uint64_t, len, uint64_t, sz_done);

	if (big_buf != scmd->trans_data)
		kmem_free(big_buf, big_buf_size);

	return (ret);
}

<<<<<<< HEAD
static void
sbd_handle_write_same_xfer_completion(struct scsi_task *task, sbd_cmd_t *scmd,
    struct stmf_data_buf *dbuf, uint8_t dbuf_reusable)
{
	sbd_lu_t *sl = (sbd_lu_t *)task->task_lu->lu_provider_private;
	uint64_t laddr;
	uint32_t buflen, iolen;
	int ndx, ret;

	if (dbuf->db_xfer_status != STMF_SUCCESS) {
		stmf_abort(STMF_QUEUE_TASK_ABORT, task,
		    dbuf->db_xfer_status, NULL);
		return;
	}

	if (scmd->flags & SBD_SCSI_CMD_XFER_FAIL) {
		goto write_same_xfer_done;
	}

	if (scmd->len != 0) {
		/*
		 * Initiate the next port xfer to occur in parallel
		 * with writing this buf.
		 */
		sbd_do_write_same_xfer(task, scmd, NULL, 0);
	}

	laddr = dbuf->db_relative_offset;

	for (buflen = 0, ndx = 0; (buflen < dbuf->db_data_size) &&
	    (ndx < dbuf->db_sglist_length); ndx++) {
		iolen = min(dbuf->db_data_size - buflen,
		    dbuf->db_sglist[ndx].seg_length);
		if (iolen == 0)
			break;
		bcopy(dbuf->db_sglist[ndx].seg_addr, &scmd->trans_data[laddr],
		    iolen);
		buflen += iolen;
		laddr += (uint64_t)iolen;
	}
	task->task_nbytes_transferred += buflen;

write_same_xfer_done:
	if (scmd->len == 0 || scmd->flags & SBD_SCSI_CMD_XFER_FAIL) {
		stmf_free_dbuf(task, dbuf);
		scmd->flags &= ~SBD_SCSI_CMD_ACTIVE;
		if (scmd->flags & SBD_SCSI_CMD_XFER_FAIL) {
			sbd_scmd_ats_handling_after_io(sl, scmd);
			stmf_scsilib_send_status(task, STATUS_CHECK,
			    STMF_SAA_WRITE_ERROR);
		} else {
			ret = sbd_write_same_data(task, scmd);
			sbd_scmd_ats_handling_after_io(sl, scmd);
			if (ret != SBD_SUCCESS) {
				stmf_scsilib_send_status(task, STATUS_CHECK,
				    STMF_SAA_WRITE_ERROR);
			} else {
				stmf_scsilib_send_status(task, STATUS_GOOD, 0);
			}
		}
		/*
		 * Only way we should get here is via handle_write_same(),
		 * and that should make the following assertion always pass.
		 */
		ASSERT((scmd->flags & SBD_SCSI_CMD_TRANS_DATA) &&
		    scmd->trans_data != NULL);
		kmem_free(scmd->trans_data, scmd->trans_data_len);
		scmd->flags &= ~SBD_SCSI_CMD_TRANS_DATA;
		return;
	}
	sbd_do_write_same_xfer(task, scmd, dbuf, dbuf_reusable);
}

static void
sbd_do_write_same_xfer(struct scsi_task *task, sbd_cmd_t *scmd,
    struct stmf_data_buf *dbuf, uint8_t dbuf_reusable)
{
	uint32_t len;

	if (scmd->len == 0) {
		if (dbuf != NULL) {
			stmf_free_dbuf(task, dbuf);
		}
		return;
	}

	if ((dbuf != NULL) &&
	    ((dbuf->db_flags & DB_DONT_REUSE) || (dbuf_reusable == 0))) {
		/* free current dbuf and allocate a new one */
		stmf_free_dbuf(task, dbuf);
		dbuf = NULL;
	}
	if (dbuf == NULL) {
		uint32_t maxsize, minsize, old_minsize;

		maxsize = (scmd->len > (128*1024)) ? 128*1024 :
		    scmd->len;
		minsize = maxsize >> 2;
		do {
			old_minsize = minsize;
			dbuf = stmf_alloc_dbuf(task, maxsize, &minsize, 0);
		} while ((dbuf == NULL) && (old_minsize > minsize) &&
		    (minsize >= 512));
		if (dbuf == NULL) {
			if (scmd->nbufs == 0) {
				stmf_abort(STMF_QUEUE_TASK_ABORT, task,
				    STMF_ALLOC_FAILURE, NULL);
			}
			return;
		}
	}

	len = scmd->len > dbuf->db_buf_size ? dbuf->db_buf_size :
	    scmd->len;

	dbuf->db_relative_offset = scmd->current_ro;
	dbuf->db_data_size = len;
	dbuf->db_flags = DB_DIRECTION_FROM_RPORT;
	(void) stmf_xfer_data(task, dbuf, 0);
	scmd->nbufs++; /* outstanding port xfers and bufs used */
	scmd->len -= len;
	scmd->current_ro += len;
}

static void
=======
static void
sbd_handle_write_same_xfer_completion(struct scsi_task *task, sbd_cmd_t *scmd,
    struct stmf_data_buf *dbuf, uint8_t dbuf_reusable)
{
	sbd_lu_t *sl = (sbd_lu_t *)task->task_lu->lu_provider_private;
	uint64_t laddr;
	uint32_t buflen, iolen;
	int ndx, ret;

	if (dbuf->db_xfer_status != STMF_SUCCESS) {
		stmf_abort(STMF_QUEUE_TASK_ABORT, task,
		    dbuf->db_xfer_status, NULL);
		return;
	}

	if (scmd->flags & SBD_SCSI_CMD_XFER_FAIL) {
		goto write_same_xfer_done;
	}

	if (scmd->len != 0) {
		/*
		 * Initiate the next port xfer to occur in parallel
		 * with writing this buf.
		 */
		sbd_do_write_same_xfer(task, scmd, NULL, 0);
	}

	laddr = dbuf->db_relative_offset;

	for (buflen = 0, ndx = 0; (buflen < dbuf->db_data_size) &&
	    (ndx < dbuf->db_sglist_length); ndx++) {
		iolen = min(dbuf->db_data_size - buflen,
		    dbuf->db_sglist[ndx].seg_length);
		if (iolen == 0)
			break;
		bcopy(dbuf->db_sglist[ndx].seg_addr, &scmd->trans_data[laddr],
		    iolen);
		buflen += iolen;
		laddr += (uint64_t)iolen;
	}
	task->task_nbytes_transferred += buflen;

write_same_xfer_done:
	if (scmd->len == 0 || scmd->flags & SBD_SCSI_CMD_XFER_FAIL) {
		stmf_free_dbuf(task, dbuf);
		scmd->flags &= ~SBD_SCSI_CMD_ACTIVE;
		if (scmd->flags & SBD_SCSI_CMD_XFER_FAIL) {
			sbd_scmd_ats_handling_after_io(sl, scmd);
			stmf_scsilib_send_status(task, STATUS_CHECK,
			    STMF_SAA_WRITE_ERROR);
		} else {
			ret = sbd_write_same_data(task, scmd);
			sbd_scmd_ats_handling_after_io(sl, scmd);
			if (ret != SBD_SUCCESS) {
				stmf_scsilib_send_status(task, STATUS_CHECK,
				    STMF_SAA_WRITE_ERROR);
			} else {
				stmf_scsilib_send_status(task, STATUS_GOOD, 0);
			}
		}
		/*
		 * Only way we should get here is via handle_write_same(),
		 * and that should make the following assertion always pass.
		 */
		ASSERT((scmd->flags & SBD_SCSI_CMD_TRANS_DATA) &&
		    scmd->trans_data != NULL);
		kmem_free(scmd->trans_data, scmd->trans_data_len);
		scmd->flags &= ~SBD_SCSI_CMD_TRANS_DATA;
		return;
	}
	sbd_do_write_same_xfer(task, scmd, dbuf, dbuf_reusable);
}

static void
sbd_do_write_same_xfer(struct scsi_task *task, sbd_cmd_t *scmd,
    struct stmf_data_buf *dbuf, uint8_t dbuf_reusable)
{
	uint32_t len;

	if (scmd->len == 0) {
		if (dbuf != NULL) {
			stmf_free_dbuf(task, dbuf);
		}
		return;
	}

	if ((dbuf != NULL) &&
	    ((dbuf->db_flags & DB_DONT_REUSE) || (dbuf_reusable == 0))) {
		/* free current dbuf and allocate a new one */
		stmf_free_dbuf(task, dbuf);
		dbuf = NULL;
	}
	if (dbuf == NULL) {
		uint32_t maxsize, minsize, old_minsize;

		maxsize = (scmd->len > (128*1024)) ? 128*1024 :
		    scmd->len;
		minsize = maxsize >> 2;
		do {
			old_minsize = minsize;
			dbuf = stmf_alloc_dbuf(task, maxsize, &minsize, 0);
		} while ((dbuf == NULL) && (old_minsize > minsize) &&
		    (minsize >= 512));
		if (dbuf == NULL) {
			if (scmd->nbufs == 0) {
				stmf_abort(STMF_QUEUE_TASK_ABORT, task,
				    STMF_ALLOC_FAILURE, NULL);
			}
			return;
		}
	}

	len = scmd->len > dbuf->db_buf_size ? dbuf->db_buf_size :
	    scmd->len;

	dbuf->db_relative_offset = scmd->current_ro;
	dbuf->db_data_size = len;
	dbuf->db_flags = DB_DIRECTION_FROM_RPORT;
	(void) stmf_xfer_data(task, dbuf, 0);
	scmd->nbufs++; /* outstanding port xfers and bufs used */
	scmd->len -= len;
	scmd->current_ro += len;
}

static void
>>>>>>> de1e7f92
sbd_handle_write_same(scsi_task_t *task, struct stmf_data_buf *initial_dbuf)
{
	sbd_lu_t *sl = (sbd_lu_t *)task->task_lu->lu_provider_private;
	uint64_t addr, len;
	sbd_cmd_t *scmd;
	stmf_data_buf_t *dbuf;
	uint32_t ats_handle;
	uint8_t unmap;
	uint8_t do_immediate_data = 0;
	int ret;

	task->task_cmd_xfer_length = 0;
	if (task->task_additional_flags &
	    TASK_AF_NO_EXPECTED_XFER_LENGTH) {
		task->task_expected_xfer_length = 0;
	}
	if (sl->sl_flags & SL_WRITE_PROTECTED) {
		stmf_scsilib_send_status(task, STATUS_CHECK,
		    STMF_SAA_WRITE_PROTECTED);
		return;
	}
	if (task->task_cdb[1] & 0xF7) {
		stmf_scsilib_send_status(task, STATUS_CHECK,
		    STMF_SAA_INVALID_FIELD_IN_CDB);
		return;
	}
	unmap = task->task_cdb[1] & 0x08;
	if (unmap && ((sl->sl_flags & SL_UNMAP_ENABLED) == 0)) {
		stmf_scsilib_send_status(task, STATUS_CHECK,
		    STMF_SAA_INVALID_FIELD_IN_CDB);
		return;
	}
	if (task->task_cdb[0] == SCMD_WRITE_SAME_G1) {
		addr = READ_SCSI32(&task->task_cdb[2], uint64_t);
		len = READ_SCSI16(&task->task_cdb[7], uint64_t);
	} else {
		addr = READ_SCSI64(&task->task_cdb[2], uint64_t);
		len = READ_SCSI32(&task->task_cdb[10], uint64_t);
	}

	if (len == 0) {
		stmf_scsilib_send_status(task, STATUS_CHECK,
		    STMF_SAA_INVALID_FIELD_IN_CDB);
		return;
	}
 
	if (sbd_ats_handling_before_io(sl, addr, len, &ats_handle) !=
	    SBD_SUCCESS) {
		if (stmf_task_poll_lu(task, 10) != STMF_SUCCESS)
			stmf_scsilib_send_status(task, STATUS_BUSY, 0);
		return;
	}
 
	addr <<= sl->sl_data_blocksize_shift;
	len <<= sl->sl_data_blocksize_shift;

	/* Check if the command is for the unmap function */
	if (unmap) {
		ret = sbd_zvol_unmap(sl, addr, len);
		sbd_ats_handling_after_io(sl, ats_handle);
		if (ret != 0) {
			stmf_scsilib_send_status(task, STATUS_CHECK,
			    STMF_SAA_LBA_OUT_OF_RANGE);
		} else {
			stmf_scsilib_send_status(task, STATUS_GOOD, 0);
		}
		return;
	}

	/* Write same function */

	task->task_cmd_xfer_length = 1 << sl->sl_data_blocksize_shift;
	if (task->task_additional_flags &
	    TASK_AF_NO_EXPECTED_XFER_LENGTH) {
		task->task_expected_xfer_length = task->task_cmd_xfer_length;
	}
	if ((addr + len) > sl->sl_lu_size) {
		sbd_ats_handling_after_io(sl, ats_handle);
		stmf_scsilib_send_status(task, STATUS_CHECK,
		    STMF_SAA_LBA_OUT_OF_RANGE);
		return;
	}

	/* For rest of this I/O the transfer length is 1 block */
	len = ((uint64_t)1) << sl->sl_data_blocksize_shift;

	/* Some basic checks */
	if ((len == 0) || (len != task->task_expected_xfer_length)) {
		sbd_ats_handling_after_io(sl, ats_handle);
		stmf_scsilib_send_status(task, STATUS_CHECK,
		    STMF_SAA_INVALID_FIELD_IN_CDB);
		return;
	}


	if ((initial_dbuf != NULL) && (task->task_flags & TF_INITIAL_BURST)) {
		if (initial_dbuf->db_data_size > len) {
			if (initial_dbuf->db_data_size >
			    task->task_expected_xfer_length) {
				/* protocol error */
				sbd_ats_handling_after_io(sl, ats_handle);
				stmf_abort(STMF_QUEUE_TASK_ABORT, task,
				    STMF_INVALID_ARG, NULL);
				return;
			}
			initial_dbuf->db_data_size = (uint32_t)len;
		}
		do_immediate_data = 1;
	}
	dbuf = initial_dbuf;

	if (task->task_lu_private) {
		scmd = (sbd_cmd_t *)task->task_lu_private;
	} else {
		scmd = (sbd_cmd_t *)kmem_alloc(sizeof (sbd_cmd_t), KM_SLEEP);
		task->task_lu_private = scmd;
	}
	scmd->flags = SBD_SCSI_CMD_ACTIVE | SBD_SCSI_CMD_TRANS_DATA |
	    SBD_SCSI_CMD_ATS_RELATED;
	scmd->cmd_type = SBD_CMD_SCSI_WRITE;
	scmd->nbufs = 0;
	scmd->len = (uint32_t)len;
	scmd->trans_data_len = (uint32_t)len;
	scmd->trans_data = kmem_alloc((size_t)len, KM_SLEEP);
	scmd->current_ro = 0;
	scmd->non_conflicting_ats = ats_handle;

	if (do_immediate_data) {
		/*
		 * Account for data passed in this write command
		 */
		(void) stmf_xfer_data(task, dbuf, STMF_IOF_STATS_ONLY);
		scmd->len -= dbuf->db_data_size;
		scmd->current_ro += dbuf->db_data_size;
		dbuf->db_xfer_status = STMF_SUCCESS;
		sbd_handle_write_same_xfer_completion(task, scmd, dbuf, 0);
	} else {
		sbd_do_write_same_xfer(task, scmd, dbuf, 0);
	}
}

static void
sbd_handle_unmap(scsi_task_t *task, stmf_data_buf_t *dbuf)
{
	sbd_lu_t *sl = (sbd_lu_t *)task->task_lu->lu_provider_private;
	uint32_t cmd_xfer_len;

	if (sl->sl_flags & SL_WRITE_PROTECTED) {
		stmf_scsilib_send_status(task, STATUS_CHECK,
		    STMF_SAA_WRITE_PROTECTED);
		return;
	}
	cmd_xfer_len = READ_SCSI16(&task->task_cdb[7], uint32_t);

	if (task->task_cdb[1] & 1) {
		stmf_scsilib_send_status(task, STATUS_CHECK,
		    STMF_SAA_INVALID_FIELD_IN_CDB);
		return;
	}

	if (cmd_xfer_len == 0) {
		task->task_cmd_xfer_length = 0;
		if (task->task_additional_flags &
		    TASK_AF_NO_EXPECTED_XFER_LENGTH) {
			task->task_expected_xfer_length = 0;
		}
		stmf_scsilib_send_status(task, STATUS_GOOD, 0);
		return;
	}

	sbd_handle_short_write_transfers(task, dbuf, cmd_xfer_len);
}

static void
sbd_handle_unmap_xfer(scsi_task_t *task, uint8_t *buf, uint32_t buflen)
{
	sbd_lu_t *sl = (sbd_lu_t *)task->task_lu->lu_provider_private;
	uint32_t ulen, dlen, num_desc, ats_handle;
	uint64_t addr, len;
	uint8_t *p;
	int ret;

	if (buflen < 24) {
		stmf_scsilib_send_status(task, STATUS_CHECK,
		    STMF_SAA_INVALID_FIELD_IN_CDB);
		return;
	}
	ulen = READ_SCSI16(buf, uint32_t);
	dlen = READ_SCSI16(buf + 2, uint32_t);
	num_desc = dlen >> 4;
	if (((ulen + 2) != buflen) || ((dlen + 8) != buflen) || (dlen & 0xf) ||
	    (num_desc == 0)) {
		stmf_scsilib_send_status(task, STATUS_CHECK,
		    STMF_SAA_INVALID_FIELD_IN_CDB);
		return;
	}

	for (p = buf + 8; num_desc; num_desc--, p += 16) {
		addr = READ_SCSI64(p, uint64_t);
		len = READ_SCSI32(p+8, uint64_t);
		if (sbd_ats_handling_before_io(sl, addr, len, &ats_handle) !=
		    SBD_SUCCESS) {
			/*
			 * unmap should not overlap with an ATS. But if it
			 * does, fail it.
			 */
			stmf_scsilib_send_status(task, STATUS_BUSY, 0);
			return;
		}
		addr <<= sl->sl_data_blocksize_shift;
		len <<= sl->sl_data_blocksize_shift;
		ret = sbd_zvol_unmap(sl, addr, len);
		sbd_ats_handling_after_io(sl, ats_handle);
		if (ret != 0) {
			stmf_scsilib_send_status(task, STATUS_CHECK,
			    STMF_SAA_LBA_OUT_OF_RANGE);
			return;
		}
	}

unmap_done:
	stmf_scsilib_send_status(task, STATUS_GOOD, 0);
}

void
sbd_handle_inquiry(struct scsi_task *task, struct stmf_data_buf *initial_dbuf)
{
	sbd_lu_t *sl = (sbd_lu_t *)task->task_lu->lu_provider_private;
	uint8_t *cdbp = (uint8_t *)&task->task_cdb[0];
	uint8_t *p;
	uint8_t byte0;
	char *sbd_serial = NULL;
	uint8_t page_length;
	uint16_t bsize = 512;
	uint16_t cmd_size;
	uint32_t xfer_size = 4;
	uint32_t mgmt_url_size = 0;
	uint8_t exp;
	uint64_t s;
	char *mgmt_url = NULL;


	byte0 = DTYPE_DIRECT;
	/*
	 * Basic protocol checks.
	 */

	if ((((cdbp[1] & 1) == 0) && cdbp[2]) || cdbp[5]) {
		stmf_scsilib_send_status(task, STATUS_CHECK,
		    STMF_SAA_INVALID_FIELD_IN_CDB);
		return;
	}

	/*
	 * Zero byte allocation length is not an error.  Just
	 * return success.
	 */

	cmd_size = (((uint16_t)cdbp[3]) << 8) | cdbp[4];

	if (cmd_size == 0) {
		task->task_cmd_xfer_length = 0;
		if (task->task_additional_flags &
		    TASK_AF_NO_EXPECTED_XFER_LENGTH) {
			task->task_expected_xfer_length = 0;
		}
		stmf_scsilib_send_status(task, STATUS_GOOD, 0);
		return;
	}

	/*
	 * Standard inquiry
	 */

	if ((cdbp[1] & 1) == 0) {
		int	i;
		struct scsi_inquiry *inq;

		p = (uint8_t *)kmem_zalloc(bsize, KM_SLEEP);
		inq = (struct scsi_inquiry *)p;

		page_length = 69;
		xfer_size = page_length + 5;

		inq->inq_dtype = DTYPE_DIRECT;
		inq->inq_ansi = 5;	/* SPC-3 */
		inq->inq_hisup = 1;
		inq->inq_rdf = 2;	/* Response data format for SPC-3 */
		inq->inq_len = page_length;

		inq->inq_tpgs = TPGS_FAILOVER_IMPLICIT;
		inq->inq_cmdque = 1;
		inq->inq_3pc = 1;

		if (sl->sl_flags & SL_VID_VALID) {
			bcopy(sl->sl_vendor_id, inq->inq_vid, 8);
		} else {
			bcopy(STMF_VENDOR_ID, inq->inq_vid, 8);
		}

		if (sl->sl_flags & SL_PID_VALID) {
			bcopy(sl->sl_product_id, inq->inq_pid, 16);
		} else {
			bcopy(STMF_PRODUCT_ID, inq->inq_pid, 16);
		}

		if (sl->sl_flags & SL_REV_VALID) {
			bcopy(sl->sl_revision, inq->inq_revision, 4);
		} else {
			bcopy(STMF_REVISION, inq->inq_revision, 4);
		}

		/* Adding Version Descriptors */
		i = 0;
		/* SAM-3 no version */
		inq->inq_vd[i].inq_vd_msb = 0x00;
		inq->inq_vd[i].inq_vd_lsb = 0x60;
		i++;

		/* transport */
		switch (task->task_lport->lport_id->protocol_id) {
		case PROTOCOL_FIBRE_CHANNEL:
			inq->inq_vd[i].inq_vd_msb = 0x09;
			inq->inq_vd[i].inq_vd_lsb = 0x00;
			i++;
			break;

		case PROTOCOL_PARALLEL_SCSI:
		case PROTOCOL_SSA:
		case PROTOCOL_IEEE_1394:
			/* Currently no claims of conformance */
			break;

		case PROTOCOL_SRP:
			inq->inq_vd[i].inq_vd_msb = 0x09;
			inq->inq_vd[i].inq_vd_lsb = 0x40;
			i++;
			break;

		case PROTOCOL_iSCSI:
			inq->inq_vd[i].inq_vd_msb = 0x09;
			inq->inq_vd[i].inq_vd_lsb = 0x60;
			i++;
			break;

		case PROTOCOL_SAS:
		case PROTOCOL_ADT:
		case PROTOCOL_ATAPI:
		default:
			/* Currently no claims of conformance */
			break;
		}

		/* SPC-3 no version */
		inq->inq_vd[i].inq_vd_msb = 0x03;
		inq->inq_vd[i].inq_vd_lsb = 0x00;
		i++;

		/* SBC-2 no version */
		inq->inq_vd[i].inq_vd_msb = 0x03;
		inq->inq_vd[i].inq_vd_lsb = 0x20;

		sbd_handle_short_read_transfers(task, initial_dbuf, p, cmd_size,
		    min(cmd_size, xfer_size));
		kmem_free(p, bsize);

		return;
	}

	rw_enter(&sbd_global_prop_lock, RW_READER);
	if (sl->sl_mgmt_url) {
		mgmt_url_size = strlen(sl->sl_mgmt_url);
		mgmt_url = sl->sl_mgmt_url;
	} else if (sbd_mgmt_url) {
		mgmt_url_size = strlen(sbd_mgmt_url);
		mgmt_url = sbd_mgmt_url;
	}

	/*
	 * EVPD handling
	 */

	/* Default 512 bytes may not be enough, increase bsize if necessary */
	if (cdbp[2] == 0x83 || cdbp[2] == 0x85) {
		if (bsize <  cmd_size)
			bsize = cmd_size;
	}
	p = (uint8_t *)kmem_zalloc(bsize, KM_SLEEP);

	switch (cdbp[2]) {
	case 0x00:
		page_length = 5 + (mgmt_url_size ? 1 : 0);
		if (sl->sl_flags & SL_UNMAP_ENABLED)
			page_length += 1;

		p[0] = byte0;
		p[3] = page_length;
		/* Supported VPD pages in ascending order */
		{
			uint8_t i = 5;

			p[i++] = 0x80;
			p[i++] = 0x83;
			if (mgmt_url_size != 0)
				p[i++] = 0x85;
			p[i++] = 0x86;
			p[i++] = 0xb0;
			if (sl->sl_flags & SL_UNMAP_ENABLED) {
				p[i++] = 0xb2;
			}
		}
		xfer_size = page_length + 4;
		break;

	case 0x80:
		if (ddi_prop_lookup_string(DDI_DEV_T_ANY, stmf_sbd_dip,
		    DDI_PROP_DONTPASS, "sbd-serial-no",
		    &sbd_serial) == DDI_PROP_SUCCESS) {
			page_length = strlen(sbd_serial);
			bcopy(sbd_serial, p + 4, page_length);
			ddi_prop_free(sbd_serial);
		} else if (sl->sl_serial_no_size) {
			page_length = sl->sl_serial_no_size;
			bcopy(sl->sl_serial_no, p + 4, sl->sl_serial_no_size);
		} else {
			/* if no serial num is specified set 4 spaces */
			page_length = 4;
			bcopy("    ", p + 4, 4);
		}
		p[0] = byte0;
		p[1] = 0x80;
		p[3] = page_length;
		xfer_size = page_length + 4;
		break;

	case 0x83:
		xfer_size = stmf_scsilib_prepare_vpd_page83(task, p,
		    bsize, byte0, STMF_VPD_LU_ID|STMF_VPD_TARGET_ID|
		    STMF_VPD_TP_GROUP|STMF_VPD_RELATIVE_TP_ID);
		break;

	case 0x85:
		if (mgmt_url_size == 0) {
			stmf_scsilib_send_status(task, STATUS_CHECK,
			    STMF_SAA_INVALID_FIELD_IN_CDB);
			goto err_done;
		}
		{
			uint16_t idx, newidx, sz, url_size;
			char *url;

			p[0] = byte0;
			p[1] = 0x85;

			idx = 4;
			url = mgmt_url;
			url_size = sbd_parse_mgmt_url(&url);
			/* Creating Network Service Descriptors */
			while (url_size != 0) {
				/* Null terminated and 4 Byte aligned */
				sz = url_size + 1;
				sz += (sz % 4) ? 4 - (sz % 4) : 0;
				newidx = idx + sz + 4;

				if (newidx < bsize) {
					/*
					 * SPC-3r23 : Table 320  (Sec 7.6.5)
					 * (Network service descriptor format
					 *
					 * Note: Hard coding service type as
					 * "Storage Configuration Service".
					 */
					p[idx] = 1;
					SCSI_WRITE16(p + idx + 2, sz);
					bcopy(url, p + idx + 4, url_size);
					xfer_size = newidx + 4;
				}
				idx = newidx;

				/* skip to next mgmt url if any */
				url += url_size;
				url_size = sbd_parse_mgmt_url(&url);
			}

			/* Total descriptor length */
			SCSI_WRITE16(p + 2, idx - 4);
			break;
		}

	case 0x86:
		page_length = 0x3c;

		p[0] = byte0;
		p[1] = 0x86;		/* Page 86 response */
		p[3] = page_length;

		/*
		 * Bits 0, 1, and 2 will need to be updated
		 * to reflect the queue tag handling if/when
		 * that is implemented.  For now, we're going
		 * to claim support only for Simple TA.
		 */
		p[5] = 1;
		xfer_size = page_length + 4;
		break;

	case 0xb0:
		page_length = 0x3c;
		p[0] = byte0;
		p[1] = 0xb0;
		p[3] = page_length;
		p[4] = 1;
		p[5] = sbd_ats_max_nblks();
		if (sl->sl_flags & SL_UNMAP_ENABLED) {
			p[20] = p[21] = p[22] = p[23] = 0xFF;
			p[24] = p[25] = p[26] = p[27] = 0xFF;
		}
		xfer_size = page_length + 4;
		break;

	case 0xb2:
		if ((sl->sl_flags & SL_UNMAP_ENABLED) == 0) {
			stmf_scsilib_send_status(task, STATUS_CHECK,
			    STMF_SAA_INVALID_FIELD_IN_CDB);
			goto err_done;
		}
		page_length = 4;
		p[0] = byte0;
		p[1] = 0xb2;
		p[3] = page_length;

		exp = (uint8_t)sl->sl_data_blocksize_shift;
		s = sl->sl_lu_size >> sl->sl_data_blocksize_shift;
		while (s & ((uint64_t)0xFFFFFFFF80000000ull)) {
			s >>= 1;
			exp++;
		}
		p[4] = exp;
		p[5] = 0xc0;
		xfer_size = page_length + 4;
		break;

	default:
		stmf_scsilib_send_status(task, STATUS_CHECK,
		    STMF_SAA_INVALID_FIELD_IN_CDB);
		goto err_done;
	}

	sbd_handle_short_read_transfers(task, initial_dbuf, p, cmd_size,
	    min(cmd_size, xfer_size));
err_done:
	kmem_free(p, bsize);
	rw_exit(&sbd_global_prop_lock);
}

stmf_status_t
sbd_task_alloc(struct scsi_task *task)
{
	if ((task->task_lu_private =
	    kmem_alloc(sizeof (sbd_cmd_t), KM_NOSLEEP)) != NULL) {
		sbd_cmd_t *scmd = (sbd_cmd_t *)task->task_lu_private;
		scmd->flags = 0;
		return (STMF_SUCCESS);
	}
	return (STMF_ALLOC_FAILURE);
}

void
sbd_remove_it_handle(sbd_lu_t *sl, sbd_it_data_t *it)
{
	sbd_it_data_t **ppit;

	sbd_pgr_remove_it_handle(sl, it);
	mutex_enter(&sl->sl_lock);
	for (ppit = &sl->sl_it_list; *ppit != NULL;
	    ppit = &((*ppit)->sbd_it_next)) {
		if ((*ppit) == it) {
			*ppit = it->sbd_it_next;
			break;
		}
	}
	mutex_exit(&sl->sl_lock);

	DTRACE_PROBE2(itl__nexus__end, stmf_lu_t *, sl->sl_lu,
	    sbd_it_data_t *, it);

	kmem_free(it, sizeof (*it));
}

void
sbd_check_and_clear_scsi2_reservation(sbd_lu_t *sl, sbd_it_data_t *it)
{
	mutex_enter(&sl->sl_lock);
	if ((sl->sl_flags & SL_LU_HAS_SCSI2_RESERVATION) == 0) {
		/* If we dont have any reservations, just get out. */
		mutex_exit(&sl->sl_lock);
		return;
	}

	if (it == NULL) {
		/* Find the I_T nexus which is holding the reservation. */
		for (it = sl->sl_it_list; it != NULL; it = it->sbd_it_next) {
			if (it->sbd_it_flags & SBD_IT_HAS_SCSI2_RESERVATION) {
				ASSERT(it->sbd_it_session_id ==
				    sl->sl_rs_owner_session_id);
				break;
			}
		}
		ASSERT(it != NULL);
	} else {
		/*
		 * We were passed an I_T nexus. If this nexus does not hold
		 * the reservation, do nothing. This is why this function is
		 * called "check_and_clear".
		 */
		if ((it->sbd_it_flags & SBD_IT_HAS_SCSI2_RESERVATION) == 0) {
			mutex_exit(&sl->sl_lock);
			return;
		}
	}
	it->sbd_it_flags &= ~SBD_IT_HAS_SCSI2_RESERVATION;
	sl->sl_flags &= ~SL_LU_HAS_SCSI2_RESERVATION;
	mutex_exit(&sl->sl_lock);
}

/*
 * Given a LU and a task, check if the task is causing reservation
 * conflict. Returns 1 in case of conflict, 0 otherwise.
 * Note that the LU might not be the same LU as in the task but the
 * caller makes sure that the LU can be accessed.
 */
int
sbd_check_reservation_conflict(struct sbd_lu *sl, struct scsi_task *task)
{
	sbd_it_data_t *it;
<<<<<<< HEAD

	it = task->task_lu_itl_handle;
	ASSERT(it);
	if (sl->sl_access_state == SBD_LU_ACTIVE) {
		if (SBD_PGR_RSVD(sl->sl_pgr)) {
			if (sbd_pgr_reservation_conflict(task, sl)) {
				return (1);
			}
		} else if ((sl->sl_flags & SL_LU_HAS_SCSI2_RESERVATION) &&
		    ((it->sbd_it_flags & SBD_IT_HAS_SCSI2_RESERVATION) == 0)) {
			if (!(SCSI2_CONFLICT_FREE_CMDS(task->task_cdb))) {
				return (1);
			}
		}
	}

=======

	it = task->task_lu_itl_handle;
	ASSERT(it);
	if (sl->sl_access_state == SBD_LU_ACTIVE) {
		if (SBD_PGR_RSVD(sl->sl_pgr)) {
			if (sbd_pgr_reservation_conflict(task, sl)) {
				return (1);
			}
		} else if ((sl->sl_flags & SL_LU_HAS_SCSI2_RESERVATION) &&
		    ((it->sbd_it_flags & SBD_IT_HAS_SCSI2_RESERVATION) == 0)) {
			if (!(SCSI2_CONFLICT_FREE_CMDS(task->task_cdb))) {
				return (1);
			}
		}
	}

>>>>>>> de1e7f92
	return (0);
}

/*
 * Keep in mind that sbd_new_task can be called multiple times for the same
 * task because of us calling stmf_task_poll_lu resulting in a call to
 * sbd_task_poll().
 */
void
sbd_new_task(struct scsi_task *task, struct stmf_data_buf *initial_dbuf)
{
	sbd_lu_t *sl = (sbd_lu_t *)task->task_lu->lu_provider_private;
	sbd_it_data_t *it;
	uint8_t cdb0, cdb1;
	stmf_status_t st_ret;

	if ((it = task->task_lu_itl_handle) == NULL) {
		mutex_enter(&sl->sl_lock);
		for (it = sl->sl_it_list; it != NULL; it = it->sbd_it_next) {
			if (it->sbd_it_session_id ==
			    task->task_session->ss_session_id) {
				mutex_exit(&sl->sl_lock);
				stmf_scsilib_send_status(task, STATUS_BUSY, 0);
				return;
			}
		}
		it = (sbd_it_data_t *)kmem_zalloc(sizeof (*it), KM_NOSLEEP);
		if (it == NULL) {
			mutex_exit(&sl->sl_lock);
			stmf_scsilib_send_status(task, STATUS_BUSY, 0);
			return;
		}
		it->sbd_it_session_id = task->task_session->ss_session_id;
		bcopy(task->task_lun_no, it->sbd_it_lun, 8);
		it->sbd_it_next = sl->sl_it_list;
		sl->sl_it_list = it;
		mutex_exit(&sl->sl_lock);

		DTRACE_PROBE1(itl__nexus__start, scsi_task *, task);

		sbd_pgr_initialize_it(task, it);
		if (stmf_register_itl_handle(task->task_lu, task->task_lun_no,
		    task->task_session, it->sbd_it_session_id, it)
		    != STMF_SUCCESS) {
			sbd_remove_it_handle(sl, it);
			stmf_scsilib_send_status(task, STATUS_BUSY, 0);
			return;
		}
		task->task_lu_itl_handle = it;
		if (sl->sl_access_state != SBD_LU_STANDBY) {
			it->sbd_it_ua_conditions = SBD_UA_POR;
		}
	} else if (it->sbd_it_flags & SBD_IT_PGR_CHECK_FLAG) {
		mutex_enter(&sl->sl_lock);
		it->sbd_it_flags &= ~SBD_IT_PGR_CHECK_FLAG;
		mutex_exit(&sl->sl_lock);
		sbd_pgr_initialize_it(task, it);
	}

	if (task->task_mgmt_function) {
		stmf_scsilib_handle_task_mgmt(task);
		return;
	}

	/*
	 * if we're transitioning between access
	 * states, return NOT READY
	 */
	if (sl->sl_access_state == SBD_LU_TRANSITION_TO_STANDBY ||
	    sl->sl_access_state == SBD_LU_TRANSITION_TO_ACTIVE) {
		stmf_scsilib_send_status(task, STATUS_CHECK,
		    STMF_SAA_LU_NO_ACCESS_TRANSITION);
		return;
	}

	cdb0 = task->task_cdb[0];
	cdb1 = task->task_cdb[1];

	/*
	 * Don't go further if cmd is unsupported in standby mode
	 */
	if (sl->sl_access_state == SBD_LU_STANDBY) {
		if (cdb0 != SCMD_INQUIRY &&
		    cdb0 != SCMD_MODE_SENSE &&
		    cdb0 != SCMD_MODE_SENSE_G1 &&
		    cdb0 != SCMD_MODE_SELECT &&
		    cdb0 != SCMD_MODE_SELECT_G1 &&
		    cdb0 != SCMD_RESERVE &&
		    cdb0 != SCMD_RELEASE &&
		    cdb0 != SCMD_PERSISTENT_RESERVE_OUT &&
		    cdb0 != SCMD_PERSISTENT_RESERVE_IN &&
		    cdb0 != SCMD_REQUEST_SENSE &&
		    cdb0 != SCMD_READ_CAPACITY &&
		    cdb0 != SCMD_TEST_UNIT_READY &&
		    cdb0 != SCMD_START_STOP &&
		    !(cdb0 == SCMD_SVC_ACTION_IN_G4 &&
		    cdb1 == SSVC_ACTION_READ_CAPACITY_G4) &&
		    !(cdb0 == SCMD_MAINTENANCE_IN &&
		    (cdb1 & 0x1F) == 0x05) &&
		    !(cdb0 == SCMD_MAINTENANCE_IN &&
		    (cdb1 & 0x1F) == 0x0A)) {
			stmf_scsilib_send_status(task, STATUS_CHECK,
			    STMF_SAA_LU_NO_ACCESS_STANDBY);
			return;
		}
	}

	/*
	 * Checking ua conditions as per SAM3R14 5.3.2 specified order. During
	 * MPIO/ALUA failover, cmds come in through local ports and proxy port
	 * port provider (i.e. pppt), we want to report unit attention to
	 * only local cmds since initiators (Windows MPIO/DSM) would continue
	 * sending I/O to the target that reported unit attention.
	 */
	if ((it->sbd_it_ua_conditions) &&
	    !(task->task_additional_flags & TASK_AF_PPPT_TASK) &&
	    (task->task_cdb[0] != SCMD_INQUIRY)) {
		uint32_t saa = 0;

		mutex_enter(&sl->sl_lock);
		if (it->sbd_it_ua_conditions & SBD_UA_POR) {
			it->sbd_it_ua_conditions &= ~SBD_UA_POR;
			saa = STMF_SAA_POR;
		} else if (it->sbd_it_ua_conditions &
		    SBD_UA_ASYMMETRIC_ACCESS_CHANGED) {
			it->sbd_it_ua_conditions &=
			    ~SBD_UA_ASYMMETRIC_ACCESS_CHANGED;
			saa = STMF_SAA_ASYMMETRIC_ACCESS_CHANGED;
		}
		mutex_exit(&sl->sl_lock);
		if (saa) {
			stmf_scsilib_send_status(task, STATUS_CHECK, saa);
			return;
		}
	}

	/* Reservation conflict checks */
	if (sbd_check_reservation_conflict(sl, task)) {
		stmf_scsilib_send_status(task,
		    STATUS_RESERVATION_CONFLICT, 0);
		return;
	}

	/* Rest of the ua conndition checks */
	if ((it->sbd_it_ua_conditions) && (task->task_cdb[0] != SCMD_INQUIRY)) {
		uint32_t saa = 0;

		mutex_enter(&sl->sl_lock);
		if (it->sbd_it_ua_conditions & SBD_UA_CAPACITY_CHANGED) {
			it->sbd_it_ua_conditions &= ~SBD_UA_CAPACITY_CHANGED;
			if ((task->task_cdb[0] == SCMD_READ_CAPACITY) ||
			    ((task->task_cdb[0] == SCMD_SVC_ACTION_IN_G4) &&
			    (task->task_cdb[1] ==
			    SSVC_ACTION_READ_CAPACITY_G4))) {
				saa = 0;
			} else {
				saa = STMF_SAA_CAPACITY_DATA_HAS_CHANGED;
			}
		} else if (it->sbd_it_ua_conditions &
		    SBD_UA_MODE_PARAMETERS_CHANGED) {
			it->sbd_it_ua_conditions &=
			    ~SBD_UA_MODE_PARAMETERS_CHANGED;
			saa = STMF_SAA_MODE_PARAMETERS_CHANGED;
		} else if (it->sbd_it_ua_conditions &
		    SBD_UA_ASYMMETRIC_ACCESS_CHANGED) {
			saa = 0;
		} else if (it->sbd_it_ua_conditions & SBD_UA_POR) {
			saa = 0;
		} else if (it->sbd_it_ua_conditions &
		    SBD_UA_ACCESS_STATE_TRANSITION) {
			it->sbd_it_ua_conditions &=
			    ~SBD_UA_ACCESS_STATE_TRANSITION;
			saa = STMF_SAA_LU_NO_ACCESS_TRANSITION;
		} else {
			it->sbd_it_ua_conditions = 0;
			saa = 0;
		}
		mutex_exit(&sl->sl_lock);
		if (saa) {
			stmf_scsilib_send_status(task, STATUS_CHECK, saa);
			return;
		}
	}

	if (sl->sl_access_state == SBD_LU_STANDBY) {
		/*
		 * is this a short write?
		 * if so, we'll need to wait until we have the buffer
		 * before proxying the command
		 */
		switch (cdb0) {
			case SCMD_MODE_SELECT:
			case SCMD_MODE_SELECT_G1:
			case SCMD_PERSISTENT_RESERVE_OUT:
				break;
			default:
				st_ret = stmf_proxy_scsi_cmd(task,
				    initial_dbuf);
				if (st_ret != STMF_SUCCESS) {
					stmf_scsilib_send_status(task,
					    STATUS_CHECK,
					    STMF_SAA_LU_NO_ACCESS_UNAVAIL);
				}
				return;
		}
	}

	cdb0 = task->task_cdb[0] & 0x1F;

	if ((cdb0 == SCMD_READ) || (cdb0 == SCMD_WRITE)) {
		if (task->task_additional_flags & TASK_AF_PORT_LOAD_HIGH) {
			stmf_scsilib_send_status(task, STATUS_QFULL, 0);
			return;
		}
		if (cdb0 == SCMD_READ) {
			sbd_handle_read(task, initial_dbuf);
			return;
		}
		sbd_handle_write(task, initial_dbuf);
		return;
	}

	cdb0 = task->task_cdb[0];
	cdb1 = task->task_cdb[1];

	if (cdb0 == SCMD_INQUIRY) {		/* Inquiry */
		sbd_handle_inquiry(task, initial_dbuf);
		return;
	}

	if (cdb0  == SCMD_PERSISTENT_RESERVE_OUT) {
		sbd_handle_pgr_out_cmd(task, initial_dbuf);
		return;
	}

	if (cdb0  == SCMD_PERSISTENT_RESERVE_IN) {
		sbd_handle_pgr_in_cmd(task, initial_dbuf);
		return;
	}

	if (cdb0 == SCMD_RELEASE) {
		if (cdb1) {
			stmf_scsilib_send_status(task, STATUS_CHECK,
			    STMF_SAA_INVALID_FIELD_IN_CDB);
			return;
		}

		mutex_enter(&sl->sl_lock);
		if (sl->sl_flags & SL_LU_HAS_SCSI2_RESERVATION) {
			/* If not owner don't release it, just return good */
			if (it->sbd_it_session_id !=
			    sl->sl_rs_owner_session_id) {
				mutex_exit(&sl->sl_lock);
				stmf_scsilib_send_status(task, STATUS_GOOD, 0);
				return;
			}
		}
		sl->sl_flags &= ~SL_LU_HAS_SCSI2_RESERVATION;
		it->sbd_it_flags &= ~SBD_IT_HAS_SCSI2_RESERVATION;
		mutex_exit(&sl->sl_lock);
		stmf_scsilib_send_status(task, STATUS_GOOD, 0);
		return;
	}

	if (cdb0 == SCMD_RESERVE) {
		if (cdb1) {
			stmf_scsilib_send_status(task, STATUS_CHECK,
			    STMF_SAA_INVALID_FIELD_IN_CDB);
			return;
		}

		mutex_enter(&sl->sl_lock);
		if (sl->sl_flags & SL_LU_HAS_SCSI2_RESERVATION) {
			/* If not owner, return conflict status */
			if (it->sbd_it_session_id !=
			    sl->sl_rs_owner_session_id) {
				mutex_exit(&sl->sl_lock);
				stmf_scsilib_send_status(task,
				    STATUS_RESERVATION_CONFLICT, 0);
				return;
			}
		}
		sl->sl_flags |= SL_LU_HAS_SCSI2_RESERVATION;
		it->sbd_it_flags |= SBD_IT_HAS_SCSI2_RESERVATION;
		sl->sl_rs_owner_session_id = it->sbd_it_session_id;
		mutex_exit(&sl->sl_lock);
		stmf_scsilib_send_status(task, STATUS_GOOD, 0);
		return;
	}

	if (cdb0 == SCMD_REQUEST_SENSE) {
		/*
		 * LU provider needs to store unretrieved sense data
		 * (e.g. after power-on/reset).  For now, we'll just
		 * return good status with no sense.
		 */

		if ((cdb1 & ~1) || task->task_cdb[2] || task->task_cdb[3] ||
		    task->task_cdb[5]) {
			stmf_scsilib_send_status(task, STATUS_CHECK,
			    STMF_SAA_INVALID_FIELD_IN_CDB);
		} else {
			stmf_scsilib_send_status(task, STATUS_GOOD, 0);
		}

		return;
	}

	/* Report Target Port Groups */
	if ((cdb0 == SCMD_MAINTENANCE_IN) &&
	    ((cdb1 & 0x1F) == 0x0A)) {
		stmf_scsilib_handle_report_tpgs(task, initial_dbuf);
		return;
	}

	/* Report Identifying Information */
	if ((cdb0 == SCMD_MAINTENANCE_IN) &&
	    ((cdb1 & 0x1F) == 0x05)) {
		sbd_handle_identifying_info(task, initial_dbuf);
		return;
	}

	if (cdb0 == SCMD_START_STOP) {			/* Start stop */
		task->task_cmd_xfer_length = 0;
		if (task->task_cdb[4] & 0xFC) {
			stmf_scsilib_send_status(task, STATUS_CHECK,
			    STMF_SAA_INVALID_FIELD_IN_CDB);
			return;
		}
		if (task->task_cdb[4] & 2) {
			stmf_scsilib_send_status(task, STATUS_CHECK,
			    STMF_SAA_INVALID_FIELD_IN_CDB);
		} else {
			stmf_scsilib_send_status(task, STATUS_GOOD, 0);
		}
		return;

	}

	if ((cdb0 == SCMD_MODE_SENSE) || (cdb0 == SCMD_MODE_SENSE_G1)) {
		uint8_t *p;
		p = kmem_zalloc(512, KM_SLEEP);
		sbd_handle_mode_sense(task, initial_dbuf, p);
		kmem_free(p, 512);
		return;
	}

	if ((cdb0 == SCMD_MODE_SELECT) || (cdb0 == SCMD_MODE_SELECT_G1)) {
		sbd_handle_mode_select(task, initial_dbuf);
		return;
	}

	if ((cdb0 == SCMD_UNMAP) && (sl->sl_flags & SL_UNMAP_ENABLED)) {
		sbd_handle_unmap(task, initial_dbuf);
		return;
	}

	if ((cdb0 == SCMD_WRITE_SAME_G4) || (cdb0 == SCMD_WRITE_SAME_G1)) {
		sbd_handle_write_same(task, initial_dbuf);
		return;
	}

	if (cdb0 == SCMD_COMPARE_AND_WRITE) {
		sbd_handle_ats(task, initial_dbuf);
		return;
	}

	if (cdb0 == SCMD_EXTENDED_COPY) {
		sbd_handle_xcopy(task, initial_dbuf);
		return;
	}

	if (cdb0 == SCMD_RECV_COPY_RESULTS) {
		sbd_handle_recv_copy_results(task, initial_dbuf);
		return;
	}

	if (cdb0 == SCMD_TEST_UNIT_READY) {	/* Test unit ready */
		task->task_cmd_xfer_length = 0;
		stmf_scsilib_send_status(task, STATUS_GOOD, 0);
		return;
	}

	if (cdb0 == SCMD_READ_CAPACITY) {		/* Read Capacity */
		sbd_handle_read_capacity(task, initial_dbuf);
		return;
	}

	if (cdb0 == SCMD_SVC_ACTION_IN_G4) { 	/* Read Capacity or read long */
		if (cdb1 == SSVC_ACTION_READ_CAPACITY_G4) {
			sbd_handle_read_capacity(task, initial_dbuf);
			return;
		/*
		 * } else if (cdb1 == SSVC_ACTION_READ_LONG_G4) {
		 * 	sbd_handle_read(task, initial_dbuf);
		 * 	return;
		 */
		}
	}

	/*
	 * if (cdb0 == SCMD_SVC_ACTION_OUT_G4) {
	 *	if (cdb1 == SSVC_ACTION_WRITE_LONG_G4) {
	 *		 sbd_handle_write(task, initial_dbuf);
	 * 		return;
	 *	}
	 * }
	 */

	if (cdb0 == SCMD_VERIFY) {
		/*
		 * Something more likely needs to be done here.
		 */
		task->task_cmd_xfer_length = 0;
		stmf_scsilib_send_status(task, STATUS_GOOD, 0);
		return;
	}

	if (cdb0 == SCMD_SYNCHRONIZE_CACHE ||
	    cdb0 == SCMD_SYNCHRONIZE_CACHE_G4) {
		sbd_handle_sync_cache(task, initial_dbuf);
		return;
	}

	/*
	 * Write and Verify use the same path as write, but don't clutter the
	 * performance path above with checking for write_verify opcodes.  We
	 * rely on zfs's integrity checks for the "Verify" part of Write &
	 * Verify.  (Even if we did a read to "verify" we'd merely be reading
	 * cache, not actual media.)
	 * Therefore we
	 *   a) only support this if sbd_is_zvol, and
	 *   b) run the IO through the normal write path with a forced
	 *	sbd_flush_data_cache at the end.
	 */

	if ((sl->sl_flags & SL_ZFS_META) && (
	    cdb0 == SCMD_WRITE_VERIFY ||
	    cdb0 == SCMD_WRITE_VERIFY_G4 ||
	    cdb0 == SCMD_WRITE_VERIFY_G5)) {
		sbd_handle_write(task, initial_dbuf);
		return;
	}

	stmf_scsilib_send_status(task, STATUS_CHECK, STMF_SAA_INVALID_OPCODE);
}

void
sbd_dbuf_xfer_done(struct scsi_task *task, struct stmf_data_buf *dbuf)
{
	sbd_cmd_t *scmd = (sbd_cmd_t *)task->task_lu_private;

	if (dbuf->db_flags & DB_LU_DATA_BUF) {
		/*
		 * Buffers passed in from the LU always complete
		 * even if the task is no longer active.
		 */
		ASSERT(task->task_additional_flags & TASK_AF_ACCEPT_LU_DBUF);
		ASSERT(scmd);
		switch (scmd->cmd_type) {
		case (SBD_CMD_SCSI_READ):
			sbd_handle_sgl_read_xfer_completion(task, scmd, dbuf);
			break;
		case (SBD_CMD_SCSI_WRITE):
			sbd_handle_sgl_write_xfer_completion(task, scmd, dbuf);
			break;
		default:
			cmn_err(CE_PANIC, "Unknown cmd type, task = %p",
			    (void *)task);
			break;
		}
		return;
	}

	if ((scmd == NULL) || ((scmd->flags & SBD_SCSI_CMD_ACTIVE) == 0))
		return;

	switch (scmd->cmd_type) {
	case (SBD_CMD_SCSI_READ):
		sbd_handle_read_xfer_completion(task, scmd, dbuf);
		break;

	case (SBD_CMD_SCSI_WRITE):
		if ((task->task_cdb[0] == SCMD_WRITE_SAME_G1) ||
		    (task->task_cdb[0] == SCMD_WRITE_SAME_G4)) {
			sbd_handle_write_same_xfer_completion(task, scmd, dbuf,
			    1);
		} else {
			sbd_handle_write_xfer_completion(task, scmd, dbuf, 1);
		}
		break;

	case (SBD_CMD_SMALL_READ):
		sbd_handle_short_read_xfer_completion(task, scmd, dbuf);
		break;

	case (SBD_CMD_SMALL_WRITE):
		sbd_handle_short_write_xfer_completion(task, dbuf);
		break;

	default:
		cmn_err(CE_PANIC, "Unknown cmd type, task = %p", (void *)task);
		break;
	}
}

/* ARGSUSED */
void
sbd_send_status_done(struct scsi_task *task)
{
	cmn_err(CE_PANIC,
	    "sbd_send_status_done: this should not have been called");
}

void
sbd_task_free(struct scsi_task *task)
{
	if (task->task_lu_private) {
		sbd_cmd_t *scmd = (sbd_cmd_t *)task->task_lu_private;
		if (scmd->flags & SBD_SCSI_CMD_ACTIVE) {
			cmn_err(CE_PANIC, "cmd is active, task = %p",
			    (void *)task);
		}
		kmem_free(scmd, sizeof (sbd_cmd_t));
	}
}

/*
 * Aborts are synchronus w.r.t. I/O AND
 * All the I/O which SBD does is synchronous AND
 * Everything within a task is single threaded.
 *   IT MEANS
 * If this function is called, we are doing nothing with this task
 * inside of sbd module.
 */
/* ARGSUSED */
stmf_status_t
sbd_abort(struct stmf_lu *lu, int abort_cmd, void *arg, uint32_t flags)
{
	sbd_lu_t *sl = (sbd_lu_t *)lu->lu_provider_private;
	scsi_task_t *task;

	if (abort_cmd == STMF_LU_RESET_STATE) {
		return (sbd_lu_reset_state(lu));
	}

	if (abort_cmd == STMF_LU_ITL_HANDLE_REMOVED) {
		sbd_check_and_clear_scsi2_reservation(sl, (sbd_it_data_t *)arg);
		sbd_remove_it_handle(sl, (sbd_it_data_t *)arg);
		return (STMF_SUCCESS);
	}

	ASSERT(abort_cmd == STMF_LU_ABORT_TASK);
	task = (scsi_task_t *)arg;
	if (task->task_cdb[0] == SCMD_COMPARE_AND_WRITE)
		sbd_free_ats_handle(task);
	if (task->task_lu_private) {
		sbd_cmd_t *scmd = (sbd_cmd_t *)task->task_lu_private;

		if (scmd->flags & SBD_SCSI_CMD_ACTIVE) {
			if (scmd->flags & SBD_SCSI_CMD_TRANS_DATA) {
				kmem_free(scmd->trans_data,
				    scmd->trans_data_len);
				scmd->flags &= ~SBD_SCSI_CMD_TRANS_DATA;
			}
			scmd->flags &= ~SBD_SCSI_CMD_ACTIVE;
			sbd_scmd_ats_handling_after_io(sl, scmd);
			return (STMF_ABORT_SUCCESS);
		}
	}

	return (STMF_NOT_FOUND);
}

void
sbd_task_poll(struct scsi_task *task)
{
	stmf_data_buf_t *initial_dbuf;

	initial_dbuf = stmf_handle_to_buf(task, 0);
	sbd_new_task(task, initial_dbuf);
}

/*
 * This function is called during task clean-up if the
 * DB_LU_FLAG is set on the dbuf. This should only be called for
 * abort processing after sbd_abort has been called for the task.
 */
void
sbd_dbuf_free(struct scsi_task *task, struct stmf_data_buf *dbuf)
{
	sbd_cmd_t *scmd = (sbd_cmd_t *)task->task_lu_private;
	sbd_lu_t *sl = (sbd_lu_t *)task->task_lu->lu_provider_private;

	ASSERT(dbuf->db_lu_private);
	ASSERT(scmd && scmd->nbufs > 0);
	ASSERT((scmd->flags & SBD_SCSI_CMD_ACTIVE) == 0);
	ASSERT(dbuf->db_flags & DB_LU_DATA_BUF);
	ASSERT(task->task_additional_flags & TASK_AF_ACCEPT_LU_DBUF);
	ASSERT((curthread->t_flag & T_INTR_THREAD) == 0);

	if (scmd->cmd_type == SBD_CMD_SCSI_READ) {
		sbd_zvol_rele_read_bufs(sl, dbuf);
	} else if (scmd->cmd_type == SBD_CMD_SCSI_WRITE) {
		sbd_zvol_rele_write_bufs_abort(sl, dbuf);
	} else {
		cmn_err(CE_PANIC, "Unknown cmd type %d, task = %p",
		    scmd->cmd_type, (void *)task);
	}
	if (--scmd->nbufs == 0)
		rw_exit(&sl->sl_access_state_lock);
	stmf_teardown_dbuf(task, dbuf);
	stmf_free(dbuf);
}

/* ARGSUSED */
void
sbd_ctl(struct stmf_lu *lu, int cmd, void *arg)
{
	sbd_lu_t *sl = (sbd_lu_t *)lu->lu_provider_private;
	stmf_change_status_t st;

	ASSERT((cmd == STMF_CMD_LU_ONLINE) ||
	    (cmd == STMF_CMD_LU_OFFLINE) ||
	    (cmd == STMF_ACK_LU_ONLINE_COMPLETE) ||
	    (cmd == STMF_ACK_LU_OFFLINE_COMPLETE));

	st.st_completion_status = STMF_SUCCESS;
	st.st_additional_info = NULL;

	switch (cmd) {
	case STMF_CMD_LU_ONLINE:
		if (sl->sl_state == STMF_STATE_ONLINE)
			st.st_completion_status = STMF_ALREADY;
		else if (sl->sl_state != STMF_STATE_OFFLINE)
			st.st_completion_status = STMF_FAILURE;
		if (st.st_completion_status == STMF_SUCCESS) {
			sl->sl_state = STMF_STATE_ONLINE;
			sl->sl_state_not_acked = 1;
		}
		(void) stmf_ctl(STMF_CMD_LU_ONLINE_COMPLETE, lu, &st);
		break;

	case STMF_CMD_LU_OFFLINE:
		if (sl->sl_state == STMF_STATE_OFFLINE)
			st.st_completion_status = STMF_ALREADY;
		else if (sl->sl_state != STMF_STATE_ONLINE)
			st.st_completion_status = STMF_FAILURE;
		if (st.st_completion_status == STMF_SUCCESS) {
			sl->sl_flags &= ~(SL_MEDIUM_REMOVAL_PREVENTED |
			    SL_LU_HAS_SCSI2_RESERVATION);
			sl->sl_state = STMF_STATE_OFFLINE;
			sl->sl_state_not_acked = 1;
			sbd_pgr_reset(sl);
		}
		(void) stmf_ctl(STMF_CMD_LU_OFFLINE_COMPLETE, lu, &st);
		break;

	case STMF_ACK_LU_ONLINE_COMPLETE:
		/* Fallthrough */
	case STMF_ACK_LU_OFFLINE_COMPLETE:
		sl->sl_state_not_acked = 0;
		break;

	}
}

/* ARGSUSED */
stmf_status_t
sbd_info(uint32_t cmd, stmf_lu_t *lu, void *arg, uint8_t *buf,
    uint32_t *bufsizep)
{
	return (STMF_NOT_SUPPORTED);
}

stmf_status_t
sbd_lu_reset_state(stmf_lu_t *lu)
{
	sbd_lu_t *sl = (sbd_lu_t *)lu->lu_provider_private;

	mutex_enter(&sl->sl_lock);
	if (sl->sl_flags & SL_SAVED_WRITE_CACHE_DISABLE) {
		sl->sl_flags |= SL_WRITEBACK_CACHE_DISABLE;
		mutex_exit(&sl->sl_lock);
		if (sl->sl_access_state == SBD_LU_ACTIVE) {
			(void) sbd_wcd_set(1, sl);
		}
	} else {
		sl->sl_flags &= ~SL_WRITEBACK_CACHE_DISABLE;
		mutex_exit(&sl->sl_lock);
		if (sl->sl_access_state == SBD_LU_ACTIVE) {
			(void) sbd_wcd_set(0, sl);
		}
	}
	sbd_pgr_reset(sl);
	sbd_check_and_clear_scsi2_reservation(sl, NULL);
	if (stmf_deregister_all_lu_itl_handles(lu) != STMF_SUCCESS) {
		return (STMF_FAILURE);
	}
	return (STMF_SUCCESS);
}

sbd_status_t
sbd_flush_data_cache(sbd_lu_t *sl, int fsync_done)
{
	int r = 0;
	int ret;

	if (fsync_done)
		goto over_fsync;
	if ((sl->sl_data_vtype == VREG) || (sl->sl_data_vtype == VBLK)) {
		if (VOP_FSYNC(sl->sl_data_vp, FSYNC, kcred, NULL))
			return (SBD_FAILURE);
	}
over_fsync:
	if (((sl->sl_data_vtype == VCHR) || (sl->sl_data_vtype == VBLK)) &&
	    ((sl->sl_flags & SL_NO_DATA_DKIOFLUSH) == 0)) {
		ret = VOP_IOCTL(sl->sl_data_vp, DKIOCFLUSHWRITECACHE, NULL,
		    FKIOCTL, kcred, &r, NULL);
		if ((ret == ENOTTY) || (ret == ENOTSUP)) {
			mutex_enter(&sl->sl_lock);
			sl->sl_flags |= SL_NO_DATA_DKIOFLUSH;
			mutex_exit(&sl->sl_lock);
		} else if (ret != 0) {
			return (SBD_FAILURE);
		}
	}

	return (SBD_SUCCESS);
}

/* ARGSUSED */
static void
sbd_handle_sync_cache(struct scsi_task *task,
    struct stmf_data_buf *initial_dbuf)
{
	sbd_lu_t *sl = (sbd_lu_t *)task->task_lu->lu_provider_private;
	uint64_t	lba, laddr;
	sbd_status_t	sret;
	uint32_t	len;
	int		is_g4 = 0;
	int		immed;

	task->task_cmd_xfer_length = 0;
	/*
	 * Determine if this is a 10 or 16 byte CDB
	 */

	if (task->task_cdb[0] == SCMD_SYNCHRONIZE_CACHE_G4)
		is_g4 = 1;

	/*
	 * Determine other requested parameters
	 *
	 * We don't have a non-volatile cache, so don't care about SYNC_NV.
	 * Do not support the IMMED bit.
	 */

	immed = (task->task_cdb[1] & 0x02);

	if (immed) {
		stmf_scsilib_send_status(task, STATUS_CHECK,
		    STMF_SAA_INVALID_FIELD_IN_CDB);
		return;
	}

	/*
	 * Check to be sure we're not being asked to sync an LBA
	 * that is out of range.  While checking, verify reserved fields.
	 */

	if (is_g4) {
		if ((task->task_cdb[1] & 0xf9) || task->task_cdb[14] ||
		    task->task_cdb[15]) {
			stmf_scsilib_send_status(task, STATUS_CHECK,
			    STMF_SAA_INVALID_FIELD_IN_CDB);
			return;
		}

		lba = READ_SCSI64(&task->task_cdb[2], uint64_t);
		len = READ_SCSI32(&task->task_cdb[10], uint32_t);
	} else {
		if ((task->task_cdb[1] & 0xf9) || task->task_cdb[6] ||
		    task->task_cdb[9]) {
			stmf_scsilib_send_status(task, STATUS_CHECK,
			    STMF_SAA_INVALID_FIELD_IN_CDB);
			return;
		}

		lba = READ_SCSI32(&task->task_cdb[2], uint64_t);
		len = READ_SCSI16(&task->task_cdb[7], uint32_t);
	}

	laddr = lba << sl->sl_data_blocksize_shift;
	len <<= sl->sl_data_blocksize_shift;

	if ((laddr + (uint64_t)len) > sl->sl_lu_size) {
		stmf_scsilib_send_status(task, STATUS_CHECK,
		    STMF_SAA_LBA_OUT_OF_RANGE);
		return;
	}

	sret = sbd_flush_data_cache(sl, 0);
	if (sret != SBD_SUCCESS) {
		stmf_scsilib_send_status(task, STATUS_CHECK,
		    STMF_SAA_WRITE_ERROR);
		return;
	}

	stmf_scsilib_send_status(task, STATUS_GOOD, 0);
}

static int
sbd_zvol_unmap(sbd_lu_t *sl, uint64_t offset, uint64_t len)
{
	objset_t	*set = NULL;
	char		*file = NULL;
	int		error = EIO;

	file = sbd_get_zvol_name(sl);
	if (file == NULL) {
		cmn_err(CE_WARN, "sbd has zfs meta but no zvol name");
		goto szu_done;
	}
	if (dmu_objset_hold(file, FTAG, &set) != 0) {
		cmn_err(CE_WARN, "Failed to get zvol handle");
		goto szu_done;
	}

	error = dmu_free_long_range(set, ZVOL_OBJ, offset, len);

	if ((error == 0) && (sl->sl_flags & SL_WRITEBACK_CACHE_DISABLE)) {
		txg_wait_synced(dmu_objset_pool(set), 0);
	}

szu_done:
	if (file != NULL)
		kmem_free(file, strlen(file) + 1);
	if (set != NULL)
		dmu_objset_rele(set, FTAG);
	return (error);
}<|MERGE_RESOLUTION|>--- conflicted
+++ resolved
@@ -2395,7 +2395,6 @@
 	return (ret);
 }
 
-<<<<<<< HEAD
 static void
 sbd_handle_write_same_xfer_completion(struct scsi_task *task, sbd_cmd_t *scmd,
     struct stmf_data_buf *dbuf, uint8_t dbuf_reusable)
@@ -2521,133 +2520,6 @@
 }
 
 static void
-=======
-static void
-sbd_handle_write_same_xfer_completion(struct scsi_task *task, sbd_cmd_t *scmd,
-    struct stmf_data_buf *dbuf, uint8_t dbuf_reusable)
-{
-	sbd_lu_t *sl = (sbd_lu_t *)task->task_lu->lu_provider_private;
-	uint64_t laddr;
-	uint32_t buflen, iolen;
-	int ndx, ret;
-
-	if (dbuf->db_xfer_status != STMF_SUCCESS) {
-		stmf_abort(STMF_QUEUE_TASK_ABORT, task,
-		    dbuf->db_xfer_status, NULL);
-		return;
-	}
-
-	if (scmd->flags & SBD_SCSI_CMD_XFER_FAIL) {
-		goto write_same_xfer_done;
-	}
-
-	if (scmd->len != 0) {
-		/*
-		 * Initiate the next port xfer to occur in parallel
-		 * with writing this buf.
-		 */
-		sbd_do_write_same_xfer(task, scmd, NULL, 0);
-	}
-
-	laddr = dbuf->db_relative_offset;
-
-	for (buflen = 0, ndx = 0; (buflen < dbuf->db_data_size) &&
-	    (ndx < dbuf->db_sglist_length); ndx++) {
-		iolen = min(dbuf->db_data_size - buflen,
-		    dbuf->db_sglist[ndx].seg_length);
-		if (iolen == 0)
-			break;
-		bcopy(dbuf->db_sglist[ndx].seg_addr, &scmd->trans_data[laddr],
-		    iolen);
-		buflen += iolen;
-		laddr += (uint64_t)iolen;
-	}
-	task->task_nbytes_transferred += buflen;
-
-write_same_xfer_done:
-	if (scmd->len == 0 || scmd->flags & SBD_SCSI_CMD_XFER_FAIL) {
-		stmf_free_dbuf(task, dbuf);
-		scmd->flags &= ~SBD_SCSI_CMD_ACTIVE;
-		if (scmd->flags & SBD_SCSI_CMD_XFER_FAIL) {
-			sbd_scmd_ats_handling_after_io(sl, scmd);
-			stmf_scsilib_send_status(task, STATUS_CHECK,
-			    STMF_SAA_WRITE_ERROR);
-		} else {
-			ret = sbd_write_same_data(task, scmd);
-			sbd_scmd_ats_handling_after_io(sl, scmd);
-			if (ret != SBD_SUCCESS) {
-				stmf_scsilib_send_status(task, STATUS_CHECK,
-				    STMF_SAA_WRITE_ERROR);
-			} else {
-				stmf_scsilib_send_status(task, STATUS_GOOD, 0);
-			}
-		}
-		/*
-		 * Only way we should get here is via handle_write_same(),
-		 * and that should make the following assertion always pass.
-		 */
-		ASSERT((scmd->flags & SBD_SCSI_CMD_TRANS_DATA) &&
-		    scmd->trans_data != NULL);
-		kmem_free(scmd->trans_data, scmd->trans_data_len);
-		scmd->flags &= ~SBD_SCSI_CMD_TRANS_DATA;
-		return;
-	}
-	sbd_do_write_same_xfer(task, scmd, dbuf, dbuf_reusable);
-}
-
-static void
-sbd_do_write_same_xfer(struct scsi_task *task, sbd_cmd_t *scmd,
-    struct stmf_data_buf *dbuf, uint8_t dbuf_reusable)
-{
-	uint32_t len;
-
-	if (scmd->len == 0) {
-		if (dbuf != NULL) {
-			stmf_free_dbuf(task, dbuf);
-		}
-		return;
-	}
-
-	if ((dbuf != NULL) &&
-	    ((dbuf->db_flags & DB_DONT_REUSE) || (dbuf_reusable == 0))) {
-		/* free current dbuf and allocate a new one */
-		stmf_free_dbuf(task, dbuf);
-		dbuf = NULL;
-	}
-	if (dbuf == NULL) {
-		uint32_t maxsize, minsize, old_minsize;
-
-		maxsize = (scmd->len > (128*1024)) ? 128*1024 :
-		    scmd->len;
-		minsize = maxsize >> 2;
-		do {
-			old_minsize = minsize;
-			dbuf = stmf_alloc_dbuf(task, maxsize, &minsize, 0);
-		} while ((dbuf == NULL) && (old_minsize > minsize) &&
-		    (minsize >= 512));
-		if (dbuf == NULL) {
-			if (scmd->nbufs == 0) {
-				stmf_abort(STMF_QUEUE_TASK_ABORT, task,
-				    STMF_ALLOC_FAILURE, NULL);
-			}
-			return;
-		}
-	}
-
-	len = scmd->len > dbuf->db_buf_size ? dbuf->db_buf_size :
-	    scmd->len;
-
-	dbuf->db_relative_offset = scmd->current_ro;
-	dbuf->db_data_size = len;
-	dbuf->db_flags = DB_DIRECTION_FROM_RPORT;
-	(void) stmf_xfer_data(task, dbuf, 0);
-	scmd->nbufs++; /* outstanding port xfers and bufs used */
-	scmd->len -= len;
-	scmd->current_ro += len;
-}
-
-static void
->>>>>>> de1e7f92
 sbd_handle_write_same(scsi_task_t *task, struct stmf_data_buf *initial_dbuf)
 {
 	sbd_lu_t *sl = (sbd_lu_t *)task->task_lu->lu_provider_private;
@@ -3283,7 +3155,6 @@
 sbd_check_reservation_conflict(struct sbd_lu *sl, struct scsi_task *task)
 {
 	sbd_it_data_t *it;
-<<<<<<< HEAD
 
 	it = task->task_lu_itl_handle;
 	ASSERT(it);
@@ -3300,24 +3171,6 @@
 		}
 	}
 
-=======
-
-	it = task->task_lu_itl_handle;
-	ASSERT(it);
-	if (sl->sl_access_state == SBD_LU_ACTIVE) {
-		if (SBD_PGR_RSVD(sl->sl_pgr)) {
-			if (sbd_pgr_reservation_conflict(task, sl)) {
-				return (1);
-			}
-		} else if ((sl->sl_flags & SL_LU_HAS_SCSI2_RESERVATION) &&
-		    ((it->sbd_it_flags & SBD_IT_HAS_SCSI2_RESERVATION) == 0)) {
-			if (!(SCSI2_CONFLICT_FREE_CMDS(task->task_cdb))) {
-				return (1);
-			}
-		}
-	}
-
->>>>>>> de1e7f92
 	return (0);
 }
 
