/*
 * CDDL HEADER START
 *
 * The contents of this file are subject to the terms of the
 * Common Development and Distribution License (the "License").
 * You may not use this file except in compliance with the License.
 *
 * You can obtain a copy of the license at usr/src/OPENSOLARIS.LICENSE
 * or http://www.opensolaris.org/os/licensing.
 * See the License for the specific language governing permissions
 * and limitations under the License.
 *
 * When distributing Covered Code, include this CDDL HEADER in each
 * file and include the License file at usr/src/OPENSOLARIS.LICENSE.
 * If applicable, add the following below this CDDL HEADER, with the
 * fields enclosed by brackets "[]" replaced with your own identifying
 * information: Portions Copyright [yyyy] [name of copyright owner]
 *
 * CDDL HEADER END
 */
/*
 * Copyright (c) 2008, 2010, Oracle and/or its affiliates. All rights reserved.
<<<<<<< HEAD
 * Copyright 2012 Nexenta Systems, Inc.  All rights reserved.
=======
 *
 * Copyright 2012 Nexenta Systems, Inc. All rights reserved.
>>>>>>> 12f7d0bd
 */

#include <sys/cpuvar.h>
#include <sys/types.h>
#include <sys/conf.h>
#include <sys/stat.h>
#include <sys/file.h>
#include <sys/ddi.h>
#include <sys/sunddi.h>
#include <sys/modctl.h>
#include <sys/sysmacros.h>
#include <sys/socket.h>
#include <sys/strsubr.h>
#include <sys/nvpair.h>

#include <sys/stmf.h>
#include <sys/stmf_ioctl.h>
#include <sys/portif.h>
#include <sys/idm/idm.h>
#include <sys/idm/idm_conn_sm.h>

#include "iscsit_isns.h"
#include "iscsit.h"

#define	ISCSIT_VERSION		BUILD_DATE "-1.18dev"
#define	ISCSIT_NAME_VERSION	"COMSTAR ISCSIT v" ISCSIT_VERSION

/*
 * DDI entry points.
 */
static int iscsit_drv_attach(dev_info_t *, ddi_attach_cmd_t);
static int iscsit_drv_detach(dev_info_t *, ddi_detach_cmd_t);
static int iscsit_drv_getinfo(dev_info_t *, ddi_info_cmd_t, void *, void **);
static int iscsit_drv_open(dev_t *, int, int, cred_t *);
static int iscsit_drv_close(dev_t, int, int, cred_t *);
static boolean_t iscsit_drv_busy(void);
static int iscsit_drv_ioctl(dev_t, int, intptr_t, int, cred_t *, int *);

extern struct mod_ops mod_miscops;


static struct cb_ops iscsit_cb_ops = {
	iscsit_drv_open,	/* cb_open */
	iscsit_drv_close,	/* cb_close */
	nodev,			/* cb_strategy */
	nodev,			/* cb_print */
	nodev,			/* cb_dump */
	nodev,			/* cb_read */
	nodev,			/* cb_write */
	iscsit_drv_ioctl,	/* cb_ioctl */
	nodev,			/* cb_devmap */
	nodev,			/* cb_mmap */
	nodev,			/* cb_segmap */
	nochpoll,		/* cb_chpoll */
	ddi_prop_op,		/* cb_prop_op */
	NULL,			/* cb_streamtab */
	D_MP,			/* cb_flag */
	CB_REV,			/* cb_rev */
	nodev,			/* cb_aread */
	nodev,			/* cb_awrite */
};

static struct dev_ops iscsit_dev_ops = {
	DEVO_REV,		/* devo_rev */
	0,			/* devo_refcnt */
	iscsit_drv_getinfo,	/* devo_getinfo */
	nulldev,		/* devo_identify */
	nulldev,		/* devo_probe */
	iscsit_drv_attach,	/* devo_attach */
	iscsit_drv_detach,	/* devo_detach */
	nodev,			/* devo_reset */
	&iscsit_cb_ops,		/* devo_cb_ops */
	NULL,			/* devo_bus_ops */
	NULL,			/* devo_power */
	ddi_quiesce_not_needed,	/* quiesce */
};

static struct modldrv modldrv = {
	&mod_driverops,
	"iSCSI Target",
	&iscsit_dev_ops,
};

static struct modlinkage modlinkage = {
	MODREV_1,
	&modldrv,
	NULL,
};


iscsit_global_t iscsit_global;

kmem_cache_t	*iscsit_status_pdu_cache;

boolean_t	iscsit_sm_logging = B_FALSE;

kmutex_t	login_sm_session_mutex;

static idm_status_t iscsit_init(dev_info_t *dip);
static idm_status_t iscsit_enable_svc(iscsit_hostinfo_t *hostinfo);
static void iscsit_disable_svc(void);

static int
iscsit_check_cmdsn_and_queue(idm_pdu_t *rx_pdu);

static void
iscsit_add_pdu_to_queue(iscsit_sess_t *ist, idm_pdu_t *rx_pdu);

static idm_pdu_t *
iscsit_remove_pdu_from_queue(iscsit_sess_t *ist, uint32_t cmdsn);

static void
iscsit_process_pdu_in_queue(iscsit_sess_t *ist);

static void
iscsit_rxpdu_queue_monitor_session(iscsit_sess_t *ist);

static void
iscsit_rxpdu_queue_monitor(void *arg);

static void
iscsit_post_staged_pdu(idm_pdu_t *rx_pdu);

static void
iscsit_post_scsi_cmd(idm_conn_t *ic, idm_pdu_t *rx_pdu);

static void
iscsit_op_scsi_task_mgmt(iscsit_conn_t *ict, idm_pdu_t *rx_pdu);

static void
iscsit_pdu_op_noop(iscsit_conn_t *ict, idm_pdu_t *rx_pdu);

static void
iscsit_pdu_op_login_cmd(iscsit_conn_t *ict, idm_pdu_t *rx_pdu);

void
iscsit_pdu_op_text_cmd(iscsit_conn_t *ict, idm_pdu_t *rx_pdu);

static void
iscsit_pdu_op_logout_cmd(iscsit_conn_t *ict, idm_pdu_t *rx_pdu);

int iscsit_cmd_window();

static  int
iscsit_sna_lt(uint32_t sn1, uint32_t sn2);

void
iscsit_set_cmdsn(iscsit_conn_t *ict, idm_pdu_t *rx_pdu);

static void
iscsit_deferred_dispatch(idm_pdu_t *rx_pdu);

static void
iscsit_deferred(void *rx_pdu_void);

static idm_status_t
iscsit_conn_accept(idm_conn_t *ic);

static idm_status_t
iscsit_ffp_enabled(idm_conn_t *ic);

static idm_status_t
iscsit_ffp_disabled(idm_conn_t *ic, idm_ffp_disable_t disable_class);

static idm_status_t
iscsit_conn_lost(idm_conn_t *ic);

static idm_status_t
iscsit_conn_destroy(idm_conn_t *ic);

static stmf_data_buf_t *
iscsit_dbuf_alloc(scsi_task_t *task, uint32_t size, uint32_t *pminsize,
    uint32_t flags);

static void
iscsit_dbuf_free(stmf_dbuf_store_t *ds, stmf_data_buf_t *dbuf);

static void
iscsit_buf_xfer_cb(idm_buf_t *idb, idm_status_t status);

static void
iscsit_send_good_status_done(idm_pdu_t *pdu, idm_status_t status);

static void
iscsit_send_status_done(idm_pdu_t *pdu, idm_status_t status);

static stmf_status_t
iscsit_idm_to_stmf(idm_status_t idmrc);

static iscsit_task_t *
iscsit_task_alloc(iscsit_conn_t *ict);

static void
iscsit_task_free(iscsit_task_t *itask);

static iscsit_task_t *
iscsit_tm_task_alloc(iscsit_conn_t *ict);

static void
iscsit_tm_task_free(iscsit_task_t *itask);

static idm_status_t
iscsit_task_start(iscsit_task_t *itask);

static void
iscsit_task_done(iscsit_task_t *itask);

static int
iscsit_status_pdu_constructor(void *pdu_void, void *arg, int flags);

static void
iscsit_pp_cb(struct stmf_port_provider *pp, int cmd, void *arg, uint32_t flags);

static it_cfg_status_t
iscsit_config_merge(it_config_t *cfg);

static idm_status_t
iscsit_login_fail(idm_conn_t *ic);

static boolean_t iscsit_cmdsn_in_window(iscsit_conn_t *ict, uint32_t cmdsn);
static void iscsit_send_direct_scsi_resp(iscsit_conn_t *ict, idm_pdu_t *rx_pdu,
    uint8_t response, uint8_t cmd_status);
static void iscsit_send_task_mgmt_resp(idm_pdu_t *tm_resp_pdu,
    uint8_t tm_status);

/*
 * MC/S: Out-of-order commands are staged on a session-wide wait
 * queue until a system-tunable threshold is reached. A separate
 * thread is used to scan the staging queue on all the session,
 * If a delayed PDU does not arrive within a timeout, the target
 * will advance to the staged PDU that is next in sequence, skipping
 * over the missing PDU(s) to go past a hole in the sequence.
 */
volatile int rxpdu_queue_threshold = ISCSIT_RXPDU_QUEUE_THRESHOLD;

static kmutex_t		iscsit_rxpdu_queue_monitor_mutex;
kthread_t		*iscsit_rxpdu_queue_monitor_thr_id;
static kt_did_t		iscsit_rxpdu_queue_monitor_thr_did;
static boolean_t	iscsit_rxpdu_queue_monitor_thr_running;
static kcondvar_t	iscsit_rxpdu_queue_monitor_cv;

int
_init(void)
{
	int rc;

	rw_init(&iscsit_global.global_rwlock, NULL, RW_DRIVER, NULL);
	mutex_init(&iscsit_global.global_state_mutex, NULL,
	    MUTEX_DRIVER, NULL);
	iscsit_global.global_svc_state = ISE_DETACHED;

	mutex_init(&iscsit_rxpdu_queue_monitor_mutex, NULL,
	    MUTEX_DRIVER, NULL);
	mutex_init(&login_sm_session_mutex, NULL, MUTEX_DRIVER, NULL);
	iscsit_rxpdu_queue_monitor_thr_id = NULL;
	iscsit_rxpdu_queue_monitor_thr_running = B_FALSE;
	cv_init(&iscsit_rxpdu_queue_monitor_cv, NULL, CV_DEFAULT, NULL);

	if ((rc = mod_install(&modlinkage)) != 0) {
		mutex_destroy(&iscsit_global.global_state_mutex);
		rw_destroy(&iscsit_global.global_rwlock);
		return (rc);
	}

	return (rc);
}

int
_info(struct modinfo *modinfop)
{
	return (mod_info(&modlinkage, modinfop));
}

int
_fini(void)
{
	int rc;

	rc = mod_remove(&modlinkage);

	if (rc == 0) {
		mutex_destroy(&iscsit_rxpdu_queue_monitor_mutex);
		mutex_destroy(&login_sm_session_mutex);
		cv_destroy(&iscsit_rxpdu_queue_monitor_cv);
		mutex_destroy(&iscsit_global.global_state_mutex);
		rw_destroy(&iscsit_global.global_rwlock);
	}

	return (rc);
}

/*
 * DDI entry points.
 */

/* ARGSUSED */
static int
iscsit_drv_getinfo(dev_info_t *dip, ddi_info_cmd_t cmd, void *arg,
    void **result)
{
	ulong_t instance = getminor((dev_t)arg);

	switch (cmd) {
	case DDI_INFO_DEVT2DEVINFO:
		*result = iscsit_global.global_dip;
		return (DDI_SUCCESS);

	case DDI_INFO_DEVT2INSTANCE:
		*result = (void *)instance;
		return (DDI_SUCCESS);

	default:
		break;
	}

	return (DDI_FAILURE);
}

static int
iscsit_drv_attach(dev_info_t *dip, ddi_attach_cmd_t cmd)
{
	if (cmd != DDI_ATTACH) {
		return (DDI_FAILURE);
	}

	if (ddi_get_instance(dip) != 0) {
		/* we only allow instance 0 to attach */
		return (DDI_FAILURE);
	}

	/* create the minor node */
	if (ddi_create_minor_node(dip, ISCSIT_MODNAME, S_IFCHR, 0,
	    DDI_PSEUDO, 0) != DDI_SUCCESS) {
		cmn_err(CE_WARN, "iscsit_drv_attach: "
		    "failed creating minor node");
		return (DDI_FAILURE);
	}

	if (iscsit_init(dip) != IDM_STATUS_SUCCESS) {
		cmn_err(CE_WARN, "iscsit_drv_attach: "
		    "failed to initialize");
		ddi_remove_minor_node(dip, NULL);
		return (DDI_FAILURE);
	}

	iscsit_global.global_svc_state = ISE_DISABLED;
	iscsit_global.global_dip = dip;

	return (DDI_SUCCESS);
}

/*ARGSUSED*/
static int
iscsit_drv_detach(dev_info_t *dip, ddi_detach_cmd_t cmd)
{
	if (cmd != DDI_DETACH)
		return (DDI_FAILURE);

	/*
	 * drv_detach is called in a context that owns the
	 * device node for the /dev/pseudo device.  If this thread blocks
	 * for any resource, other threads that need the /dev/pseudo device
	 * may end up in a deadlock with this thread.Hence, we use a
	 * separate lock just for the structures that drv_detach needs
	 * to access.
	 */
	mutex_enter(&iscsit_global.global_state_mutex);
	if (iscsit_drv_busy()) {
		mutex_exit(&iscsit_global.global_state_mutex);
		return (EBUSY);
	}

	iscsit_global.global_dip = NULL;
	ddi_remove_minor_node(dip, NULL);

	ldi_ident_release(iscsit_global.global_li);
	iscsit_global.global_svc_state = ISE_DETACHED;

	mutex_exit(&iscsit_global.global_state_mutex);

	return (DDI_SUCCESS);
}

/*ARGSUSED*/
static int
iscsit_drv_open(dev_t *devp, int flag, int otyp, cred_t *credp)
{
	return (0);
}

/* ARGSUSED */
static int
iscsit_drv_close(dev_t dev, int flag, int otyp, cred_t *credp)
{
	return (0);
}

static boolean_t
iscsit_drv_busy(void)
{
	ASSERT(MUTEX_HELD(&iscsit_global.global_state_mutex));

	switch (iscsit_global.global_svc_state) {
	case ISE_DISABLED:
	case ISE_DETACHED:
		return (B_FALSE);
	default:
		return (B_TRUE);
	}
	/* NOTREACHED */
}

/* ARGSUSED */
static int
iscsit_drv_ioctl(dev_t drv, int cmd, intptr_t argp, int flag, cred_t *cred,
    int *retval)
{
	iscsit_ioc_set_config_t		setcfg;
	iscsit_ioc_set_config32_t	setcfg32;
	char				*cfg_pnvlist = NULL;
	nvlist_t			*cfg_nvlist = NULL;
	it_config_t			*cfg = NULL;
	idm_status_t			idmrc;
	int				rc = 0;

	if (drv_priv(cred) != 0) {
		return (EPERM);
	}

	mutex_enter(&iscsit_global.global_state_mutex);

	/*
	 * Validate ioctl requests against global service state
	 */
	switch (iscsit_global.global_svc_state) {
	case ISE_ENABLED:
		if (cmd == ISCSIT_IOC_DISABLE_SVC) {
			iscsit_global.global_svc_state = ISE_DISABLING;
		} else if (cmd == ISCSIT_IOC_ENABLE_SVC) {
			/* Already enabled */
			mutex_exit(&iscsit_global.global_state_mutex);
			return (0);
		} else {
			iscsit_global.global_svc_state = ISE_BUSY;
		}
		break;
	case ISE_DISABLED:
		if (cmd == ISCSIT_IOC_ENABLE_SVC) {
			iscsit_global.global_svc_state = ISE_ENABLING;
		} else if (cmd == ISCSIT_IOC_DISABLE_SVC) {
			/* Already disabled */
			mutex_exit(&iscsit_global.global_state_mutex);
			return (0);
		} else {
			rc = EFAULT;
		}
		break;
	case ISE_BUSY:
	case ISE_ENABLING:
	case ISE_DISABLING:
		rc = EAGAIN;
		break;
	case ISE_DETACHED:
	default:
		rc = EFAULT;
		break;
	}

	mutex_exit(&iscsit_global.global_state_mutex);
	if (rc != 0)
		return (rc);

	/* Handle ioctl request (enable/disable have already been handled) */
	switch (cmd) {
	case ISCSIT_IOC_SET_CONFIG:
		/* Any errors must set state back to ISE_ENABLED */
		switch (ddi_model_convert_from(flag & FMODELS)) {
		case DDI_MODEL_ILP32:
			if (ddi_copyin((void *)argp, &setcfg32,
			    sizeof (iscsit_ioc_set_config32_t), flag) != 0) {
				rc = EFAULT;
				goto cleanup;
			}

			setcfg.set_cfg_pnvlist =
			    (char *)((uintptr_t)setcfg32.set_cfg_pnvlist);
			setcfg.set_cfg_vers = setcfg32.set_cfg_vers;
			setcfg.set_cfg_pnvlist_len =
			    setcfg32.set_cfg_pnvlist_len;
			break;
		case DDI_MODEL_NONE:
			if (ddi_copyin((void *)argp, &setcfg,
			    sizeof (iscsit_ioc_set_config_t), flag) != 0) {
				rc = EFAULT;
				goto cleanup;
			}
			break;
		default:
			rc = EFAULT;
			goto cleanup;
		}

		/* Check API version */
		if (setcfg.set_cfg_vers != ISCSIT_API_VERS0) {
			rc = EINVAL;
			goto cleanup;
		}

		/* Config is in packed nvlist format so unpack it */
		cfg_pnvlist = kmem_alloc(setcfg.set_cfg_pnvlist_len,
		    KM_SLEEP);
		ASSERT(cfg_pnvlist != NULL);

		if (ddi_copyin(setcfg.set_cfg_pnvlist, cfg_pnvlist,
		    setcfg.set_cfg_pnvlist_len, flag) != 0) {
			rc = EFAULT;
			goto cleanup;
		}

		rc = nvlist_unpack(cfg_pnvlist, setcfg.set_cfg_pnvlist_len,
		    &cfg_nvlist, KM_SLEEP);
		if (rc != 0) {
			goto cleanup;
		}

		/* Translate nvlist */
		rc = it_nv_to_config(cfg_nvlist, &cfg);
		if (rc != 0) {
			cmn_err(CE_WARN, "Configuration is invalid");
			goto cleanup;
		}

		/* Update config */
		rc = iscsit_config_merge(cfg);
		/* FALLTHROUGH */

cleanup:
		if (cfg)
			it_config_free_cmn(cfg);
		if (cfg_pnvlist)
			kmem_free(cfg_pnvlist, setcfg.set_cfg_pnvlist_len);
		if (cfg_nvlist)
			nvlist_free(cfg_nvlist);

		/*
		 * Now that the reconfig is complete set our state back to
		 * enabled.
		 */
		mutex_enter(&iscsit_global.global_state_mutex);
		iscsit_global.global_svc_state = ISE_ENABLED;
		mutex_exit(&iscsit_global.global_state_mutex);
		break;
	case ISCSIT_IOC_ENABLE_SVC: {
		iscsit_hostinfo_t hostinfo;

		if (ddi_copyin((void *)argp, &hostinfo.length,
		    sizeof (hostinfo.length), flag) != 0) {
			mutex_enter(&iscsit_global.global_state_mutex);
			iscsit_global.global_svc_state = ISE_DISABLED;
			mutex_exit(&iscsit_global.global_state_mutex);
			return (EFAULT);
		}

		if (hostinfo.length > sizeof (hostinfo.fqhn))
			hostinfo.length = sizeof (hostinfo.fqhn);

		if (ddi_copyin((void *)((caddr_t)argp +
		    sizeof (hostinfo.length)), &hostinfo.fqhn,
		    hostinfo.length, flag) != 0) {
			mutex_enter(&iscsit_global.global_state_mutex);
			iscsit_global.global_svc_state = ISE_DISABLED;
			mutex_exit(&iscsit_global.global_state_mutex);
			return (EFAULT);
		}

		idmrc = iscsit_enable_svc(&hostinfo);
		mutex_enter(&iscsit_global.global_state_mutex);
		if (idmrc == IDM_STATUS_SUCCESS) {
			iscsit_global.global_svc_state = ISE_ENABLED;
		} else {
			rc = EIO;
			iscsit_global.global_svc_state = ISE_DISABLED;
		}
		mutex_exit(&iscsit_global.global_state_mutex);
		break;
	}
	case ISCSIT_IOC_DISABLE_SVC:
		iscsit_disable_svc();
		mutex_enter(&iscsit_global.global_state_mutex);
		iscsit_global.global_svc_state = ISE_DISABLED;
		mutex_exit(&iscsit_global.global_state_mutex);
		break;

	default:
		rc = EINVAL;
		mutex_enter(&iscsit_global.global_state_mutex);
		iscsit_global.global_svc_state = ISE_ENABLED;
		mutex_exit(&iscsit_global.global_state_mutex);
	}

	return (rc);
}

static idm_status_t
iscsit_init(dev_info_t *dip)
{
	int			rc;

	rc = ldi_ident_from_dip(dip, &iscsit_global.global_li);
	ASSERT(rc == 0);  /* Failure indicates invalid argument */

	iscsit_global.global_svc_state = ISE_DISABLED;

	return (IDM_STATUS_SUCCESS);
}

/*
 * iscsit_enable_svc
 *
 * registers all the configured targets and target portals with STMF
 */
static idm_status_t
iscsit_enable_svc(iscsit_hostinfo_t *hostinfo)
{
	stmf_port_provider_t	*pp;
	stmf_dbuf_store_t	*dbuf_store;
	boolean_t		did_iscsit_isns_init;
	idm_status_t		retval = IDM_STATUS_SUCCESS;

	ASSERT(iscsit_global.global_svc_state == ISE_ENABLING);

	/*
	 * Make sure that can tell if we have partially allocated
	 * in case we need to exit and tear down anything allocated.
	 */
	iscsit_global.global_tsih_pool = NULL;
	iscsit_global.global_dbuf_store = NULL;
	iscsit_status_pdu_cache = NULL;
	pp = NULL;
	iscsit_global.global_pp = NULL;
	iscsit_global.global_default_tpg = NULL;
	did_iscsit_isns_init = B_FALSE;
	iscsit_global.global_dispatch_taskq = NULL;

	/* Setup remaining fields in iscsit_global_t */
	idm_refcnt_init(&iscsit_global.global_refcnt,
	    &iscsit_global);

	avl_create(&iscsit_global.global_discovery_sessions,
	    iscsit_sess_avl_compare, sizeof (iscsit_sess_t),
	    offsetof(iscsit_sess_t, ist_tgt_ln));

	avl_create(&iscsit_global.global_target_list,
	    iscsit_tgt_avl_compare, sizeof (iscsit_tgt_t),
	    offsetof(iscsit_tgt_t, target_global_ln));

	list_create(&iscsit_global.global_deleted_target_list,
	    sizeof (iscsit_tgt_t),
	    offsetof(iscsit_tgt_t, target_global_deleted_ln));

	avl_create(&iscsit_global.global_tpg_list,
	    iscsit_tpg_avl_compare, sizeof (iscsit_tpg_t),
	    offsetof(iscsit_tpg_t, tpg_global_ln));

	avl_create(&iscsit_global.global_ini_list,
	    iscsit_ini_avl_compare, sizeof (iscsit_ini_t),
	    offsetof(iscsit_ini_t, ini_global_ln));

	iscsit_global.global_tsih_pool = vmem_create("iscsit_tsih_pool",
	    (void *)1, ISCSI_MAX_TSIH, 1, NULL, NULL, NULL, 0,
	    VM_SLEEP | VMC_IDENTIFIER);

	/*
	 * Setup STMF dbuf store.  Our buffers are bound to a specific
	 * connection so we really can't let STMF cache buffers for us.
	 * Consequently we'll just allocate one global buffer store.
	 */
	dbuf_store = stmf_alloc(STMF_STRUCT_DBUF_STORE, 0, 0);
	if (dbuf_store == NULL) {
		retval = IDM_STATUS_FAIL;
		goto tear_down_and_return;
	}
	dbuf_store->ds_alloc_data_buf = iscsit_dbuf_alloc;
	dbuf_store->ds_free_data_buf = iscsit_dbuf_free;
	dbuf_store->ds_port_private = NULL;
	iscsit_global.global_dbuf_store = dbuf_store;

	/* Status PDU cache */
	iscsit_status_pdu_cache = kmem_cache_create("iscsit_status_pdu_cache",
	    sizeof (idm_pdu_t) + sizeof (iscsi_scsi_rsp_hdr_t), 8,
	    &iscsit_status_pdu_constructor,
	    NULL, NULL, NULL, NULL, KM_SLEEP);

	/* Default TPG and portal */
	iscsit_global.global_default_tpg = iscsit_tpg_createdefault();
	if (iscsit_global.global_default_tpg == NULL) {
		retval = IDM_STATUS_FAIL;
		goto tear_down_and_return;
	}

	/* initialize isns client */
	(void) iscsit_isns_init(hostinfo);
	did_iscsit_isns_init = B_TRUE;

	/* Register port provider */
	pp = stmf_alloc(STMF_STRUCT_PORT_PROVIDER, 0, 0);
	if (pp == NULL) {
		retval = IDM_STATUS_FAIL;
		goto tear_down_and_return;
	}

	pp->pp_portif_rev = PORTIF_REV_1;
	pp->pp_instance = 0;
	pp->pp_name = ISCSIT_MODNAME;
	pp->pp_cb = iscsit_pp_cb;

	iscsit_global.global_pp = pp;


	if (stmf_register_port_provider(pp) != STMF_SUCCESS) {
		retval = IDM_STATUS_FAIL;
		goto tear_down_and_return;
	}

	iscsit_global.global_dispatch_taskq = taskq_create("iscsit_dispatch",
	    1, minclsyspri, 16, 16, TASKQ_PREPOPULATE);

	/* Scan staged PDUs, meaningful in MC/S situations */
	iscsit_rxpdu_queue_monitor_start();

	return (IDM_STATUS_SUCCESS);

tear_down_and_return:

	if (iscsit_global.global_dispatch_taskq) {
		taskq_destroy(iscsit_global.global_dispatch_taskq);
		iscsit_global.global_dispatch_taskq = NULL;
	}

	if (did_iscsit_isns_init)
		iscsit_isns_fini();

	if (iscsit_global.global_default_tpg) {
		iscsit_tpg_destroydefault(iscsit_global.global_default_tpg);
		iscsit_global.global_default_tpg = NULL;
	}

	if (iscsit_global.global_pp)
		iscsit_global.global_pp = NULL;

	if (pp)
		stmf_free(pp);

	if (iscsit_status_pdu_cache) {
		kmem_cache_destroy(iscsit_status_pdu_cache);
		iscsit_status_pdu_cache = NULL;
	}

	if (iscsit_global.global_dbuf_store) {
		stmf_free(iscsit_global.global_dbuf_store);
		iscsit_global.global_dbuf_store = NULL;
	}

	if (iscsit_global.global_tsih_pool) {
		vmem_destroy(iscsit_global.global_tsih_pool);
		iscsit_global.global_tsih_pool = NULL;
	}

	avl_destroy(&iscsit_global.global_ini_list);
	avl_destroy(&iscsit_global.global_tpg_list);
	list_destroy(&iscsit_global.global_deleted_target_list);
	avl_destroy(&iscsit_global.global_target_list);
	avl_destroy(&iscsit_global.global_discovery_sessions);

	idm_refcnt_destroy(&iscsit_global.global_refcnt);

	return (retval);
}

/*
 * iscsit_disable_svc
 *
 * clean up all existing connections and deregister targets from STMF
 */
static void
iscsit_disable_svc(void)
{
	iscsit_sess_t	*sess;

	ASSERT(iscsit_global.global_svc_state == ISE_DISABLING);

	iscsit_rxpdu_queue_monitor_stop();

	/* tear down discovery sessions */
	for (sess = avl_first(&iscsit_global.global_discovery_sessions);
	    sess != NULL;
	    sess = AVL_NEXT(&iscsit_global.global_discovery_sessions, sess))
		iscsit_sess_close(sess);

	/*
	 * Passing NULL to iscsit_config_merge tells it to go to an empty
	 * config.
	 */
	(void) iscsit_config_merge(NULL);

	/*
	 * Wait until there are no more global references
	 */
	idm_refcnt_wait_ref(&iscsit_global.global_refcnt);
	idm_refcnt_destroy(&iscsit_global.global_refcnt);

	/*
	 * Default TPG must be destroyed after global_refcnt is 0.
	 */
	iscsit_tpg_destroydefault(iscsit_global.global_default_tpg);

	avl_destroy(&iscsit_global.global_discovery_sessions);
	list_destroy(&iscsit_global.global_deleted_target_list);
	avl_destroy(&iscsit_global.global_target_list);
	avl_destroy(&iscsit_global.global_tpg_list);
	avl_destroy(&iscsit_global.global_ini_list);

	taskq_destroy(iscsit_global.global_dispatch_taskq);

	iscsit_isns_fini();

	stmf_free(iscsit_global.global_dbuf_store);
	iscsit_global.global_dbuf_store = NULL;

	(void) stmf_deregister_port_provider(iscsit_global.global_pp);
	stmf_free(iscsit_global.global_pp);
	iscsit_global.global_pp = NULL;

	kmem_cache_destroy(iscsit_status_pdu_cache);
	iscsit_status_pdu_cache = NULL;

	vmem_destroy(iscsit_global.global_tsih_pool);
	iscsit_global.global_tsih_pool = NULL;
}

void
iscsit_global_hold()
{
	/*
	 * To take out a global hold, we must either own the global
	 * state mutex or we must be running inside of an ioctl that
	 * has set the global state to ISE_BUSY, ISE_DISABLING, or
	 * ISE_ENABLING.  We don't track the "owner" for these flags,
	 * so just checking if they are set is enough for now.
	 */
	ASSERT((iscsit_global.global_svc_state == ISE_ENABLING) ||
	    (iscsit_global.global_svc_state == ISE_DISABLING) ||
	    (iscsit_global.global_svc_state == ISE_BUSY) ||
	    MUTEX_HELD(&iscsit_global.global_state_mutex));

	idm_refcnt_hold(&iscsit_global.global_refcnt);
}

void
iscsit_global_rele()
{
	idm_refcnt_rele(&iscsit_global.global_refcnt);
}

void
iscsit_global_wait_ref()
{
	idm_refcnt_wait_ref(&iscsit_global.global_refcnt);
}

/*
 * IDM callbacks
 */

/*ARGSUSED*/
void
iscsit_rx_pdu(idm_conn_t *ic, idm_pdu_t *rx_pdu)
{
	iscsit_conn_t *ict = ic->ic_handle;
	switch (IDM_PDU_OPCODE(rx_pdu)) {
	case ISCSI_OP_SCSI_CMD:
		ASSERT(0); /* Shouldn't happen */
		idm_pdu_complete(rx_pdu, IDM_STATUS_SUCCESS);
		break;
	case ISCSI_OP_SNACK_CMD:
		/*
		 * We'll need to handle this when we support ERL1/2.  For
		 * now we treat it as a protocol error.
		 */
		idm_pdu_complete(rx_pdu, IDM_STATUS_SUCCESS);
		idm_conn_event(ic, CE_TRANSPORT_FAIL, NULL);
		break;
	case ISCSI_OP_SCSI_TASK_MGT_MSG:
		if (iscsit_check_cmdsn_and_queue(rx_pdu)) {
			iscsit_set_cmdsn(ict, rx_pdu);
			iscsit_op_scsi_task_mgmt(ict, rx_pdu);
		}
		break;
	case ISCSI_OP_NOOP_OUT:
	case ISCSI_OP_LOGIN_CMD:
	case ISCSI_OP_TEXT_CMD:
	case ISCSI_OP_LOGOUT_CMD:
		/*
		 * If/when we switch to userland processing these PDU's
		 * will be handled by iscsitd.
		 */
		iscsit_deferred_dispatch(rx_pdu);
		break;
	default:
		/* Protocol error */
		idm_pdu_complete(rx_pdu, IDM_STATUS_SUCCESS);
		idm_conn_event(ic, CE_TRANSPORT_FAIL, NULL);
		break;
	}
}

/*ARGSUSED*/
void
iscsit_rx_pdu_error(idm_conn_t *ic, idm_pdu_t *rx_pdu, idm_status_t status)
{
	idm_pdu_complete(rx_pdu, IDM_STATUS_SUCCESS);
}

void
iscsit_task_aborted(idm_task_t *idt, idm_status_t status)
{
	iscsit_task_t *itask = idt->idt_private;

	switch (status) {
	case IDM_STATUS_SUSPENDED:
		break;
	case IDM_STATUS_ABORTED:
		mutex_enter(&itask->it_mutex);
		itask->it_aborted = B_TRUE;
		/*
		 * We rely on the fact that STMF tracks outstanding
		 * buffer transfers and will free all of our buffers
		 * before freeing the task so we don't need to
		 * explicitly free the buffers from iscsit/idm
		 */
		if (itask->it_stmf_abort) {
			mutex_exit(&itask->it_mutex);
			/*
			 * Task is no longer active
			 */
			iscsit_task_done(itask);

			/*
			 * STMF has already asked for this task to be aborted
			 *
			 * STMF specification is wrong... says to return
			 * STMF_ABORTED, the code actually looks for
			 * STMF_ABORT_SUCCESS.
			 */
			stmf_task_lport_aborted(itask->it_stmf_task,
			    STMF_ABORT_SUCCESS, STMF_IOF_LPORT_DONE);
			return;
		} else {
			mutex_exit(&itask->it_mutex);
			/*
			 * Tell STMF to stop processing the task.
			 */
			stmf_abort(STMF_QUEUE_TASK_ABORT, itask->it_stmf_task,
			    STMF_ABORTED, NULL);
			return;
		}
		/*NOTREACHED*/
	default:
		ASSERT(0);
	}
}

/*ARGSUSED*/
idm_status_t
iscsit_client_notify(idm_conn_t *ic, idm_client_notify_t icn,
    uintptr_t data)
{
	idm_status_t rc = IDM_STATUS_SUCCESS;

	/*
	 * IDM client notifications will never occur at interrupt level
	 * since they are generated from the connection state machine which
	 * running on taskq threads.
	 *
	 */
	switch (icn) {
	case CN_CONNECT_ACCEPT:
		rc = iscsit_conn_accept(ic); /* No data */
		break;
	case CN_FFP_ENABLED:
		rc = iscsit_ffp_enabled(ic); /* No data */
		break;
	case CN_FFP_DISABLED:
		/*
		 * Data indicates whether this was the result of an
		 * explicit logout request.
		 */
		rc = iscsit_ffp_disabled(ic, (idm_ffp_disable_t)data);
		break;
	case CN_CONNECT_LOST:
		rc = iscsit_conn_lost(ic);
		break;
	case CN_CONNECT_DESTROY:
		rc = iscsit_conn_destroy(ic);
		break;
	case CN_LOGIN_FAIL:
		/*
		 * Force the login state machine to completion
		 */
		rc = iscsit_login_fail(ic);
		break;
	default:
		rc = IDM_STATUS_REJECT;
		break;
	}

	return (rc);
}

/*
 * iscsit_update_statsn is invoked for all the PDUs which have the StatSN
 * field in the header. The StatSN is incremented if the IDM_PDU_ADVANCE_STATSN
 * flag is set in the pdu flags field. The StatSN is connection-wide and is
 * protected by the mutex ict_statsn_mutex. For Data-In PDUs, if the flag
 * IDM_TASK_PHASECOLLAPSE_REQ is set, the status (phase-collapse) is also filled
 */
void
iscsit_update_statsn(idm_task_t *idm_task, idm_pdu_t *pdu)
{
	iscsi_scsi_rsp_hdr_t *rsp = (iscsi_scsi_rsp_hdr_t *)pdu->isp_hdr;
	iscsit_conn_t *ict = (iscsit_conn_t *)pdu->isp_ic->ic_handle;
	iscsit_task_t *itask = NULL;
	scsi_task_t *task = NULL;

	mutex_enter(&ict->ict_statsn_mutex);
	rsp->statsn = htonl(ict->ict_statsn);
	if (pdu->isp_flags & IDM_PDU_ADVANCE_STATSN)
		ict->ict_statsn++;
	mutex_exit(&ict->ict_statsn_mutex);

	/*
	 * The last SCSI Data PDU passed for a command may also contain the
	 * status if the status indicates termination with no expections, i.e.
	 * no sense data or response involved. If the command completes with
	 * an error, then the response and sense data will be sent in a
	 * separate iSCSI Response PDU.
	 */
	if ((idm_task) && (idm_task->idt_flags & IDM_TASK_PHASECOLLAPSE_REQ)) {
		itask = idm_task->idt_private;
		task = itask->it_stmf_task;

		rsp->cmd_status = task->task_scsi_status;
		rsp->flags	|= ISCSI_FLAG_DATA_STATUS;
		if (task->task_status_ctrl & TASK_SCTRL_OVER) {
			rsp->flags |= ISCSI_FLAG_CMD_OVERFLOW;
		} else if (task->task_status_ctrl & TASK_SCTRL_UNDER) {
			rsp->flags |= ISCSI_FLAG_CMD_UNDERFLOW;
		}
		rsp->residual_count = htonl(task->task_resid);

		/*
		 * Removing the task from the session task list
		 * just before the status is sent in the last
		 * Data PDU transfer
		 */
		iscsit_task_done(itask);
	}
}

void
iscsit_build_hdr(idm_task_t *idm_task, idm_pdu_t *pdu, uint8_t opcode)
{
	iscsit_task_t *itask = idm_task->idt_private;
	iscsi_data_rsp_hdr_t *dh = (iscsi_data_rsp_hdr_t *)pdu->isp_hdr;

	/*
	 * We acquired iscsit_sess_t.ist_sn_mutex in iscsit_xfer_scsi_data
	 */
	ASSERT(MUTEX_HELD(&itask->it_ict->ict_sess->ist_sn_mutex));
	/*
	 * On incoming data, the target transfer tag and Lun is only
	 * provided by the target if the A bit is set, Since the target
	 * does not currently support Error Recovery Level 1, the A
	 * bit is never set.
	 */
	dh->opcode = opcode;
	dh->itt = itask->it_itt;
	dh->ttt = ((opcode & ISCSI_OPCODE_MASK) == ISCSI_OP_SCSI_DATA_RSP) ?
	    ISCSI_RSVD_TASK_TAG : itask->it_ttt;

	dh->expcmdsn = htonl(itask->it_ict->ict_sess->ist_expcmdsn);
	dh->maxcmdsn = htonl(itask->it_ict->ict_sess->ist_maxcmdsn);

	/*
	 * IDM must set:
	 *
	 * data.flags and rtt.flags
	 * data.dlength
	 * data.datasn
	 * data.offset
	 * statsn, residual_count and cmd_status (for phase collapse)
	 * rtt.rttsn
	 * rtt.data_offset
	 * rtt.data_length
	 */
}

void
iscsit_keepalive(idm_conn_t *ic)
{
	idm_pdu_t		*nop_in_pdu;
	iscsi_nop_in_hdr_t	*nop_in;
	iscsit_conn_t		*ict = ic->ic_handle;

	/*
	 * IDM noticed the connection has been idle for too long so it's
	 * time to provoke some activity.  Build and transmit an iSCSI
	 * nop-in PDU -- when the initiator responds it will be counted
	 * as "activity" and keep the connection alive.
	 *
	 * We don't actually care about the response here at the iscsit level
	 * so we will just throw it away without looking at it when it arrives.
	 */
	nop_in_pdu = idm_pdu_alloc(sizeof (*nop_in), 0);
	idm_pdu_init(nop_in_pdu, ic, NULL, NULL);
	nop_in = (iscsi_nop_in_hdr_t *)nop_in_pdu->isp_hdr;
	bzero(nop_in, sizeof (*nop_in));
	nop_in->opcode = ISCSI_OP_NOOP_IN;
	nop_in->flags = ISCSI_FLAG_FINAL;
	nop_in->itt = ISCSI_RSVD_TASK_TAG;
	/*
	 * When the target sends a NOP-In as a Ping, the target transfer tag
	 * is set to a valid (not reserved) value and the initiator task tag
	 * is set to ISCSI_RSVD_TASK_TAG (0xffffffff). In this case the StatSN
	 * will always contain the next sequence number but the StatSN for the
	 * connection is not advanced after this PDU is sent.
	 */
	nop_in_pdu->isp_flags |= IDM_PDU_SET_STATSN;
	/*
	 * This works because we don't currently allocate ttt's anywhere else
	 * in iscsit so as long as we stay out of IDM's range we are safe.
	 * If we need to allocate ttt's for other PDU's in the future this will
	 * need to be improved.
	 */
	mutex_enter(&ict->ict_mutex);
	nop_in->ttt = ict->ict_keepalive_ttt;
	ict->ict_keepalive_ttt++;
	if (ict->ict_keepalive_ttt == ISCSI_RSVD_TASK_TAG)
		ict->ict_keepalive_ttt = IDM_TASKIDS_MAX;
	mutex_exit(&ict->ict_mutex);

	iscsit_pdu_tx(nop_in_pdu);
}

static idm_status_t
iscsit_conn_accept(idm_conn_t *ic)
{
	iscsit_conn_t *ict;

	/*
	 * We need to get a global hold here to ensure that the service
	 * doesn't get shutdown prior to establishing a session. This
	 * gets released in iscsit_conn_destroy().
	 */
	mutex_enter(&iscsit_global.global_state_mutex);
	if (iscsit_global.global_svc_state != ISE_ENABLED) {
		mutex_exit(&iscsit_global.global_state_mutex);
		return (IDM_STATUS_FAIL);
	}
	iscsit_global_hold();
	mutex_exit(&iscsit_global.global_state_mutex);

	/*
	 * Allocate an associated iscsit structure to represent this
	 * connection.  We shouldn't really create a session until we
	 * get the first login PDU.
	 */
	ict = kmem_zalloc(sizeof (*ict), KM_SLEEP);

	ict->ict_ic = ic;
	ict->ict_statsn = 1;
	ict->ict_keepalive_ttt = IDM_TASKIDS_MAX; /* Avoid IDM TT range */
	ic->ic_handle = ict;
	mutex_init(&ict->ict_mutex, NULL, MUTEX_DRIVER, NULL);
	mutex_init(&ict->ict_statsn_mutex, NULL, MUTEX_DRIVER, NULL);
	idm_refcnt_init(&ict->ict_refcnt, ict);

	/*
	 * Initialize login state machine
	 */
	if (iscsit_login_sm_init(ict) != IDM_STATUS_SUCCESS) {
		iscsit_global_rele();
		/*
		 * Cleanup the ict after idm notifies us about this failure
		 */
		return (IDM_STATUS_FAIL);
	}

	return (IDM_STATUS_SUCCESS);
}

idm_status_t
iscsit_conn_reinstate(iscsit_conn_t *reinstate_ict, iscsit_conn_t *new_ict)
{
	idm_status_t	result;

	/*
	 * Note in new connection state that this connection is
	 * reinstating an existing connection.
	 */
	new_ict->ict_reinstating = B_TRUE;
	new_ict->ict_reinstate_conn = reinstate_ict;
	new_ict->ict_statsn = reinstate_ict->ict_statsn;

	/*
	 * Now generate connection state machine event to existing connection
	 * so that it starts the cleanup process.
	 */
	result = idm_conn_reinstate_event(reinstate_ict->ict_ic,
	    new_ict->ict_ic);

	return (result);
}

void
iscsit_conn_hold(iscsit_conn_t *ict)
{
	idm_refcnt_hold(&ict->ict_refcnt);
}

void
iscsit_conn_rele(iscsit_conn_t *ict)
{
	idm_refcnt_rele(&ict->ict_refcnt);
}

void
iscsit_conn_dispatch_hold(iscsit_conn_t *ict)
{
	idm_refcnt_hold(&ict->ict_dispatch_refcnt);
}

void
iscsit_conn_dispatch_rele(iscsit_conn_t *ict)
{
	idm_refcnt_rele(&ict->ict_dispatch_refcnt);
}

static idm_status_t
iscsit_login_fail(idm_conn_t *ic)
{
	iscsit_conn_t *ict = ic->ic_handle;

	/* Generate login state machine event */
	iscsit_login_sm_event(ict, ILE_LOGIN_CONN_ERROR, NULL);

	return (IDM_STATUS_SUCCESS);
}

static idm_status_t
iscsit_ffp_enabled(idm_conn_t *ic)
{
	iscsit_conn_t *ict = ic->ic_handle;

	/* Generate session state machine event */
	iscsit_sess_sm_event(ict->ict_sess, SE_CONN_LOGGED_IN, ict);

	return (IDM_STATUS_SUCCESS);
}

static idm_status_t
iscsit_ffp_disabled(idm_conn_t *ic, idm_ffp_disable_t disable_class)
{
	iscsit_conn_t *ict = ic->ic_handle;

	/* Generate session state machine event */
	switch (disable_class) {
	case FD_CONN_FAIL:
		iscsit_sess_sm_event(ict->ict_sess, SE_CONN_FFP_FAIL, ict);
		break;
	case FD_CONN_LOGOUT:
		iscsit_sess_sm_event(ict->ict_sess, SE_CONN_FFP_DISABLE, ict);
		break;
	case FD_SESS_LOGOUT:
		iscsit_sess_sm_event(ict->ict_sess, SE_SESSION_CLOSE, ict);
		break;
	default:
		ASSERT(0);
	}

	return (IDM_STATUS_SUCCESS);
}

static idm_status_t
iscsit_conn_lost(idm_conn_t *ic)
{
	iscsit_conn_t	*ict	= ic->ic_handle;
	iscsit_sess_t	*ist	= ict->ict_sess;
	iscsit_cbuf_t	*cbuf;
	idm_pdu_t	*rx_pdu;
	int i;

	mutex_enter(&ict->ict_mutex);
	ict->ict_lost = B_TRUE;
	mutex_exit(&ict->ict_mutex);
	/*
	 * scrub the staging queue for all PDUs on this connection
	 */
	if (ist != NULL) {
		mutex_enter(&ist->ist_sn_mutex);
		for (cbuf = ist->ist_rxpdu_queue, i = 0;
		    ((cbuf->cb_num_elems > 0) && (i < ISCSIT_RXPDU_QUEUE_LEN));
		    i++) {
			if (((rx_pdu = cbuf->cb_buffer[i]) != NULL) &&
			    (rx_pdu->isp_ic == ic)) {
				/* conn is lost, drop the pdu */
				DTRACE_PROBE3(scrubbing__staging__queue,
				    iscsit_sess_t *, ist, idm_conn_t *, ic,
				    idm_pdu_t *, rx_pdu);
				idm_pdu_complete(rx_pdu, IDM_STATUS_FAIL);
				cbuf->cb_buffer[i] = NULL;
				cbuf->cb_num_elems--;
				iscsit_conn_dispatch_rele(ict);
			}
		}
		mutex_exit(&ist->ist_sn_mutex);
	}
	/*
	 * Make sure there aren't any PDU's transitioning from the receive
	 * handler to the dispatch taskq.
	 */
	idm_refcnt_wait_ref(&ict->ict_dispatch_refcnt);

	return (IDM_STATUS_SUCCESS);
}

static idm_status_t
iscsit_conn_destroy(idm_conn_t *ic)
{
	iscsit_conn_t *ict = ic->ic_handle;

	mutex_enter(&ict->ict_mutex);
	ict->ict_destroyed = B_TRUE;
	mutex_exit(&ict->ict_mutex);

	/* Generate session state machine event */
	if (ict->ict_sess != NULL) {
		/*
		 * Session state machine will call iscsit_conn_destroy_done()
		 * when it has removed references to this connection.
		 */
		iscsit_sess_sm_event(ict->ict_sess, SE_CONN_FAIL, ict);
	}

	idm_refcnt_wait_ref(&ict->ict_refcnt);
	/*
	 * The session state machine does not need to post
	 * events to IDM any longer, so it is safe to set
	 * the idm connection reference to NULL
	 */
	ict->ict_ic = NULL;

	/* Reap the login state machine */
	iscsit_login_sm_fini(ict);

	/* Clean up any text command remnants */
	iscsit_text_cmd_fini(ict);

	mutex_destroy(&ict->ict_mutex);
	idm_refcnt_destroy(&ict->ict_refcnt);
	kmem_free(ict, sizeof (*ict));

	iscsit_global_rele();

	return (IDM_STATUS_SUCCESS);
}

void
iscsit_conn_logout(iscsit_conn_t *ict)
{
	/*
	 * If the iscsi connection is active, then
	 * logout the IDM connection by sending a
	 * CE_LOGOUT_SESSION_SUCCESS, else, no action
	 * needs to be taken because the connection
	 * is already in the teardown process.
	 */
	mutex_enter(&ict->ict_mutex);
	if (ict->ict_lost == B_FALSE && ict->ict_destroyed == B_FALSE) {
		idm_conn_event(ict->ict_ic, CE_LOGOUT_SESSION_SUCCESS, NULL);
	}
	mutex_exit(&ict->ict_mutex);
}

/*
 * STMF-related functions
 *
 * iSCSI to STMF mapping
 *
 * Session == ?
 * Connection == bound to local port but not itself a local port
 * Target
 * Target portal (group?) == local port (really but we're not going to do this)
 *	iscsit needs to map connections to local ports (whatever we decide
 * 	they are)
 * Target == ?
 */

/*ARGSUSED*/
static stmf_data_buf_t *
iscsit_dbuf_alloc(scsi_task_t *task, uint32_t size, uint32_t *pminsize,
    uint32_t flags)
{
	iscsit_task_t *itask = task->task_port_private;
	idm_buf_t *idm_buffer;
	iscsit_buf_t	*ibuf;
	stmf_data_buf_t *result;
	uint32_t	bsize;

	/*
	 * If the requested size is larger than MaxBurstLength and the
	 * given pminsize is also larger than MaxBurstLength, then the
	 * allocation fails (dbuf = NULL) and pminsize is modified to
	 * be equal to MaxBurstLength. stmf/sbd then should re-invoke
	 * this function with the corrected values for transfer.
	 */
	ASSERT(pminsize);
	if (size <= itask->it_ict->ict_op.op_max_burst_length) {
		bsize = size;
	} else if (*pminsize <= itask->it_ict->ict_op.op_max_burst_length) {
		bsize = itask->it_ict->ict_op.op_max_burst_length;
	} else {
		*pminsize = itask->it_ict->ict_op.op_max_burst_length;
		return (NULL);
	}

	/* Alloc buffer */
	idm_buffer = idm_buf_alloc(itask->it_ict->ict_ic, NULL, bsize);
	if (idm_buffer != NULL) {
		result = stmf_alloc(STMF_STRUCT_DATA_BUF,
		    sizeof (iscsit_buf_t), 0);
		if (result != NULL) {
			/* Fill in stmf_data_buf_t */
			ibuf = result->db_port_private;
			ibuf->ibuf_idm_buf = idm_buffer;
			ibuf->ibuf_stmf_buf = result;
			ibuf->ibuf_is_immed = B_FALSE;
			result->db_flags = DB_DONT_CACHE;
			result->db_buf_size = bsize;
			result->db_data_size = bsize;
			result->db_sglist_length = 1;
			result->db_sglist[0].seg_addr = idm_buffer->idb_buf;
			result->db_sglist[0].seg_length =
			    idm_buffer->idb_buflen;
			return (result);
		}

		/* Couldn't get the stmf_data_buf_t so free the buffer */
		idm_buf_free(idm_buffer);
	}

	return (NULL);
}

/*ARGSUSED*/
static void
iscsit_dbuf_free(stmf_dbuf_store_t *ds, stmf_data_buf_t *dbuf)
{
	iscsit_buf_t *ibuf = dbuf->db_port_private;

	if (ibuf->ibuf_is_immed) {
		/*
		 * The iscsit_buf_t structure itself will be freed with its
		 * associated task.  Here we just need to free the PDU that
		 * held the immediate data.
		 */
		idm_pdu_complete(ibuf->ibuf_immed_data_pdu, IDM_STATUS_SUCCESS);
		ibuf->ibuf_immed_data_pdu = 0;
	} else {
		idm_buf_free(ibuf->ibuf_idm_buf);
		stmf_free(dbuf);
	}
}

/*ARGSUSED*/
stmf_status_t
iscsit_xfer_scsi_data(scsi_task_t *task, stmf_data_buf_t *dbuf,
    uint32_t ioflags)
{
	iscsit_task_t *iscsit_task = task->task_port_private;
	iscsit_sess_t *ict_sess = iscsit_task->it_ict->ict_sess;
	iscsit_buf_t *ibuf = dbuf->db_port_private;
	int idm_rc;

	/*
	 * If we are aborting then we can ignore this request
	 */
	if (iscsit_task->it_stmf_abort) {
		return (STMF_SUCCESS);
	}

	/*
	 * If it's not immediate data then start the transfer
	 */
	ASSERT(ibuf->ibuf_is_immed == B_FALSE);
	if (dbuf->db_flags & DB_DIRECTION_TO_RPORT) {
		/*
		 * The DB_SEND_STATUS_GOOD flag in the STMF data buffer allows
		 * the port provider to phase-collapse, i.e. send the status
		 * along with the final data PDU for the command. The port
		 * provider passes this request to the transport layer by
		 * setting a flag IDM_TASK_PHASECOLLAPSE_REQ in the task.
		 */
		if (dbuf->db_flags & DB_SEND_STATUS_GOOD)
			iscsit_task->it_idm_task->idt_flags |=
			    IDM_TASK_PHASECOLLAPSE_REQ;
		/*
		 * IDM will call iscsit_build_hdr so lock now to serialize
		 * access to the SN values.  We need to lock here to enforce
		 * lock ordering
		 */
		mutex_enter(&ict_sess->ist_sn_mutex);
		idm_rc = idm_buf_tx_to_ini(iscsit_task->it_idm_task,
		    ibuf->ibuf_idm_buf, dbuf->db_relative_offset,
		    dbuf->db_data_size, &iscsit_buf_xfer_cb, dbuf);
		mutex_exit(&ict_sess->ist_sn_mutex);

		return (iscsit_idm_to_stmf(idm_rc));
	} else if (dbuf->db_flags & DB_DIRECTION_FROM_RPORT) {
		/* Grab the SN lock (see comment above) */
		mutex_enter(&ict_sess->ist_sn_mutex);
		idm_rc = idm_buf_rx_from_ini(iscsit_task->it_idm_task,
		    ibuf->ibuf_idm_buf, dbuf->db_relative_offset,
		    dbuf->db_data_size, &iscsit_buf_xfer_cb, dbuf);
		mutex_exit(&ict_sess->ist_sn_mutex);

		return (iscsit_idm_to_stmf(idm_rc));
	}

	/* What are we supposed to do if there is no direction? */
	return (STMF_INVALID_ARG);
}

static void
iscsit_buf_xfer_cb(idm_buf_t *idb, idm_status_t status)
{
	iscsit_task_t *itask = idb->idb_task_binding->idt_private;
	stmf_data_buf_t *dbuf = idb->idb_cb_arg;

	dbuf->db_xfer_status = iscsit_idm_to_stmf(status);

	/*
	 * If the task has been aborted then we don't need to call STMF
	 */
	if (itask->it_stmf_abort) {
		return;
	}

	/*
	 * For ISCSI over TCP (not iSER), the last SCSI Data PDU passed
	 * for a successful command contains the status as requested by
	 * by COMSTAR (via the DB_SEND_STATUS_GOOD flag). But the iSER
	 * transport does not support phase-collapse. So pretend we are
	 * COMSTAR and send the status in a separate PDU now.
	 */
	if (idb->idb_task_binding->idt_flags & IDM_TASK_PHASECOLLAPSE_SUCCESS) {
		/*
		 * Mark task complete and notify COMSTAR
		 * that the status has been sent.
		 */
		itask->it_idm_task->idt_state = TASK_COMPLETE;
		stmf_send_status_done(itask->it_stmf_task,
		    iscsit_idm_to_stmf(status), STMF_IOF_LPORT_DONE);
	} else if ((dbuf->db_flags & DB_SEND_STATUS_GOOD) &&
	    status == IDM_STATUS_SUCCESS) {

		/*
		 * The iscsi target port provider - for iSER, emulates the
		 * DB_SEND_STATUS_GOOD optimization if requested by STMF;
		 * it sends the status in a separate PDU after the data
		 * transfer. In this case the port provider should first
		 * call stmf_data_xfer_done() to mark the transfer complete
		 * and then send the status. Although STMF will free the
		 * buffer at the time the task is freed, even if the transfer
		 * is not marked complete, this behavior makes statistics
		 * gathering and task state tracking more difficult than it
		 * needs to be.
		 */
		stmf_data_xfer_done(itask->it_stmf_task, dbuf, 0);
		if (iscsit_send_scsi_status(itask->it_stmf_task, 0)
		    != STMF_SUCCESS) {
			stmf_send_status_done(itask->it_stmf_task,
			    STMF_FAILURE, STMF_IOF_LPORT_DONE);
		}
	} else {
		stmf_data_xfer_done(itask->it_stmf_task, dbuf, 0);
		/* don't touch dbuf after stmf_data_xfer_done */
	}
}


/*ARGSUSED*/
stmf_status_t
iscsit_send_scsi_status(scsi_task_t *task, uint32_t ioflags)
{
	iscsit_task_t *itask = task->task_port_private;
	iscsi_scsi_rsp_hdr_t *rsp;
	idm_pdu_t *pdu;
	int resp_datalen;

	/*
	 * If this task is aborted then we don't need to respond.
	 */
	if (itask->it_stmf_abort) {
		return (STMF_SUCCESS);
	}

	/*
	 * If this is a task management status, handle it elsewhere.
	 */
	if (task->task_mgmt_function != TM_NONE) {
		/*
		 * Don't wait for the PDU completion to tell STMF
		 * the task is done -- it doesn't really matter and
		 * it makes life complicated if STMF later asks us to
		 * abort the request and we don't know whether the
		 * status has been sent or not.
		 */
		itask->it_tm_responded = B_TRUE;
		iscsit_send_task_mgmt_resp(itask->it_tm_pdu,
		    (task->task_completion_status == STMF_SUCCESS) ?
		    SCSI_TCP_TM_RESP_COMPLETE : SCSI_TCP_TM_RESP_FUNC_NOT_SUPP);
		stmf_send_status_done(task, STMF_SUCCESS,
		    STMF_IOF_LPORT_DONE);
		return (STMF_SUCCESS);
	}

	/*
	 * Remove the task from the session task list
	 */
	iscsit_task_done(itask);

	/*
	 * Send status
	 */
	mutex_enter(&itask->it_idm_task->idt_mutex);
	if ((itask->it_idm_task->idt_state == TASK_ACTIVE) &&
	    (task->task_completion_status == STMF_SUCCESS) &&
	    (task->task_sense_length == 0) &&
	    (task->task_resid == 0)) {
		itask->it_idm_task->idt_state = TASK_COMPLETE;
		/* PDU callback releases task hold */
		idm_task_hold(itask->it_idm_task);
		mutex_exit(&itask->it_idm_task->idt_mutex);
		/*
		 * Fast path.  Cached status PDU's are already
		 * initialized.  We just need to fill in
		 * connection and task information. StatSN is
		 * incremented by 1 for every status sent a
		 * connection.
		 */
		pdu = kmem_cache_alloc(iscsit_status_pdu_cache, KM_SLEEP);
		pdu->isp_ic = itask->it_ict->ict_ic;
		pdu->isp_private = itask;
		pdu->isp_flags |= IDM_PDU_SET_STATSN | IDM_PDU_ADVANCE_STATSN;

		rsp = (iscsi_scsi_rsp_hdr_t *)pdu->isp_hdr;
		rsp->itt = itask->it_itt;
		/*
		 * ExpDataSN is the number of R2T and Data-In (read)
		 * PDUs the target has sent for the SCSI command.
		 *
		 * Since there is no support for bidirectional transfer
		 * yet, either idt_exp_datasn or idt_exp_rttsn, but not
		 * both is valid at any time
		 */
		rsp->expdatasn = (itask->it_idm_task->idt_exp_datasn != 0) ?
		    htonl(itask->it_idm_task->idt_exp_datasn):
		    htonl(itask->it_idm_task->idt_exp_rttsn);
		rsp->cmd_status = task->task_scsi_status;
		iscsit_pdu_tx(pdu);
		return (STMF_SUCCESS);
	} else {
		if (itask->it_idm_task->idt_state != TASK_ACTIVE) {
			mutex_exit(&itask->it_idm_task->idt_mutex);
			return (STMF_FAILURE);
		}
		itask->it_idm_task->idt_state = TASK_COMPLETE;
		/* PDU callback releases task hold */
		idm_task_hold(itask->it_idm_task);
		mutex_exit(&itask->it_idm_task->idt_mutex);

		resp_datalen = (task->task_sense_length == 0) ? 0 :
		    (task->task_sense_length + sizeof (uint16_t));

		pdu = idm_pdu_alloc(sizeof (iscsi_hdr_t), resp_datalen);
		idm_pdu_init(pdu, itask->it_ict->ict_ic, itask,
		    iscsit_send_status_done);
		pdu->isp_flags |= IDM_PDU_SET_STATSN | IDM_PDU_ADVANCE_STATSN;

		rsp = (iscsi_scsi_rsp_hdr_t *)pdu->isp_hdr;
		bzero(rsp, sizeof (*rsp));
		rsp->opcode = ISCSI_OP_SCSI_RSP;

		rsp->flags = ISCSI_FLAG_FINAL;
		if (task->task_status_ctrl & TASK_SCTRL_OVER) {
			rsp->flags |= ISCSI_FLAG_CMD_OVERFLOW;
		} else if (task->task_status_ctrl & TASK_SCTRL_UNDER) {
			rsp->flags |= ISCSI_FLAG_CMD_UNDERFLOW;
		}

		rsp->bi_residual_count = 0;
		rsp->residual_count = htonl(task->task_resid);
		rsp->itt = itask->it_itt;
		rsp->response = ISCSI_STATUS_CMD_COMPLETED;
		rsp->expdatasn = (itask->it_idm_task->idt_exp_datasn != 0) ?
		    htonl(itask->it_idm_task->idt_exp_datasn):
		    htonl(itask->it_idm_task->idt_exp_rttsn);
		rsp->cmd_status = task->task_scsi_status;
		if (task->task_sense_length != 0) {
			/*
			 * Add a byte to provide the sense length in
			 * the response
			 */
			*(uint16_t *)((void *)pdu->isp_data) =
			    htons(task->task_sense_length);
			bcopy(task->task_sense_data,
			    (uint8_t *)pdu->isp_data +
			    sizeof (uint16_t),
			    task->task_sense_length);
			hton24(rsp->dlength, resp_datalen);
		}

		DTRACE_PROBE5(iscsi__scsi__response,
		    iscsit_conn_t *, itask->it_ict,
		    uint8_t, rsp->response,
		    uint8_t, rsp->cmd_status,
		    idm_pdu_t *, pdu,
		    scsi_task_t *, task);

		iscsit_pdu_tx(pdu);

		return (STMF_SUCCESS);
	}
}

/*ARGSUSED*/
static void
iscsit_send_good_status_done(idm_pdu_t *pdu, idm_status_t status)
{
	iscsit_task_t	*itask;
	boolean_t	aborted;

	itask = pdu->isp_private;
	aborted = itask->it_stmf_abort;

	/*
	 * After releasing the hold the task may be freed at any time so
	 * don't touch it.
	 */
	idm_task_rele(itask->it_idm_task);
	if (!aborted) {
		stmf_send_status_done(itask->it_stmf_task,
		    iscsit_idm_to_stmf(pdu->isp_status), STMF_IOF_LPORT_DONE);
	}
	kmem_cache_free(iscsit_status_pdu_cache, pdu);
}

/*ARGSUSED*/
static void
iscsit_send_status_done(idm_pdu_t *pdu, idm_status_t status)
{
	iscsit_task_t	 *itask;
	boolean_t	aborted;

	itask = pdu->isp_private;
	aborted = itask->it_stmf_abort;

	/*
	 * After releasing the hold the task may be freed at any time so
	 * don't touch it.
	 */
	idm_task_rele(itask->it_idm_task);
	if (!aborted) {
		stmf_send_status_done(itask->it_stmf_task,
		    iscsit_idm_to_stmf(pdu->isp_status), STMF_IOF_LPORT_DONE);
	}
	idm_pdu_free(pdu);
}


void
iscsit_lport_task_free(scsi_task_t *task)
{
	iscsit_task_t *itask = task->task_port_private;

	/* We only call idm_task_start for regular tasks, not task management */
	if (task->task_mgmt_function == TM_NONE) {
		idm_task_done(itask->it_idm_task);
		iscsit_task_free(itask);
		return;
	} else {
		iscsit_tm_task_free(itask);
	}
}

/*ARGSUSED*/
stmf_status_t
iscsit_abort(stmf_local_port_t *lport, int abort_cmd, void *arg, uint32_t flags)
{
	scsi_task_t	*st = (scsi_task_t *)arg;
	iscsit_task_t	*iscsit_task;
	idm_task_t	*idt;

	/*
	 * If this is a task management request then there's really not much to
	 * do.
	 */
	if (st->task_mgmt_function != TM_NONE) {
		return (STMF_ABORT_SUCCESS);
	}

	/*
	 * Regular task, start cleaning up
	 */
	iscsit_task = st->task_port_private;
	idt = iscsit_task->it_idm_task;
	mutex_enter(&iscsit_task->it_mutex);
	iscsit_task->it_stmf_abort = B_TRUE;
	if (iscsit_task->it_aborted) {
		mutex_exit(&iscsit_task->it_mutex);
		/*
		 * Task is no longer active
		 */
		iscsit_task_done(iscsit_task);

		/*
		 * STMF specification is wrong... says to return
		 * STMF_ABORTED, the code actually looks for
		 * STMF_ABORT_SUCCESS.
		 */
		return (STMF_ABORT_SUCCESS);
	} else {
		mutex_exit(&iscsit_task->it_mutex);
		/*
		 * Call IDM to abort the task.  Due to a variety of
		 * circumstances the task may already be in the process of
		 * aborting.
		 * We'll let IDM worry about rationalizing all that except
		 * for one particular instance.  If the state of the task
		 * is TASK_COMPLETE, we need to indicate to the framework
		 * that we are in fact done.  This typically happens with
		 * framework-initiated task management type requests
		 * (e.g. abort task).
		 */
		if (idt->idt_state == TASK_COMPLETE) {
			idm_refcnt_wait_ref(&idt->idt_refcnt);
			return (STMF_ABORT_SUCCESS);
		} else {
			idm_task_abort(idt->idt_ic, idt, AT_TASK_MGMT_ABORT);
			return (STMF_SUCCESS);
		}
	}

	/*NOTREACHED*/
}

/*ARGSUSED*/
void
iscsit_ctl(stmf_local_port_t *lport, int cmd, void *arg)
{
	iscsit_tgt_t		*iscsit_tgt;

	ASSERT((cmd == STMF_CMD_LPORT_ONLINE) ||
	    (cmd == STMF_ACK_LPORT_ONLINE_COMPLETE) ||
	    (cmd == STMF_CMD_LPORT_OFFLINE) ||
	    (cmd == STMF_ACK_LPORT_OFFLINE_COMPLETE));

	iscsit_tgt = (iscsit_tgt_t *)lport->lport_port_private;

	switch (cmd) {
	case STMF_CMD_LPORT_ONLINE:
		iscsit_tgt_sm_event(iscsit_tgt, TE_STMF_ONLINE_REQ);
		break;
	case STMF_CMD_LPORT_OFFLINE:
		iscsit_tgt_sm_event(iscsit_tgt, TE_STMF_OFFLINE_REQ);
		break;
	case STMF_ACK_LPORT_ONLINE_COMPLETE:
		iscsit_tgt_sm_event(iscsit_tgt, TE_STMF_ONLINE_COMPLETE_ACK);
		break;
	case STMF_ACK_LPORT_OFFLINE_COMPLETE:
		iscsit_tgt_sm_event(iscsit_tgt, TE_STMF_OFFLINE_COMPLETE_ACK);
		break;

	default:
		break;
	}
}

static stmf_status_t
iscsit_idm_to_stmf(idm_status_t idmrc)
{
	switch (idmrc) {
	case IDM_STATUS_SUCCESS:
		return (STMF_SUCCESS);
	default:
		return (STMF_FAILURE);
	}
	/*NOTREACHED*/
}

void
iscsit_op_scsi_cmd(idm_conn_t *ic, idm_pdu_t *rx_pdu)
{
	iscsit_conn_t		*ict = ic->ic_handle;

	if (iscsit_check_cmdsn_and_queue(rx_pdu)) {
		iscsit_post_scsi_cmd(ic, rx_pdu);
	}
	iscsit_process_pdu_in_queue(ict->ict_sess);
}

static int
iscsit_validate_idm_pdu(idm_pdu_t *rx_pdu)
{
	iscsi_scsi_cmd_hdr_t	*iscsi_scsi =
	    (iscsi_scsi_cmd_hdr_t *)rx_pdu->isp_hdr;

	if ((iscsi_scsi->scb[0] == SCMD_READ) ||
	    (iscsi_scsi->scb[0] == SCMD_READ_G1) ||
	    (iscsi_scsi->scb[0] == SCMD_READ_G4)) {
		if (iscsi_scsi->flags & ISCSI_FLAG_CMD_WRITE)
			return (IDM_STATUS_FAIL);
	}
	return (IDM_STATUS_SUCCESS);
}

/*
 * ISCSI protocol
 */

void
iscsit_post_scsi_cmd(idm_conn_t *ic, idm_pdu_t *rx_pdu)
{
	iscsit_conn_t		*ict;
	iscsit_task_t		*itask;
	scsi_task_t		*task;
	iscsit_buf_t		*ibuf;
	iscsi_scsi_cmd_hdr_t	*iscsi_scsi =
	    (iscsi_scsi_cmd_hdr_t *)rx_pdu->isp_hdr;
	iscsi_addl_hdr_t	*ahs_hdr;
	uint16_t		addl_cdb_len = 0;

	ict = ic->ic_handle;
	if (iscsit_validate_idm_pdu(rx_pdu) != IDM_STATUS_SUCCESS) {
		/* Finish processing request */
		iscsit_set_cmdsn(ict, rx_pdu);

		iscsit_send_direct_scsi_resp(ict, rx_pdu,
		    ISCSI_STATUS_CMD_COMPLETED, STATUS_CHECK);
		idm_pdu_complete(rx_pdu, IDM_STATUS_PROTOCOL_ERROR);
		return;
	}

	itask = iscsit_task_alloc(ict);
	if (itask == NULL) {
		/* Finish processing request */
		iscsit_set_cmdsn(ict, rx_pdu);

		iscsit_send_direct_scsi_resp(ict, rx_pdu,
		    ISCSI_STATUS_CMD_COMPLETED, STATUS_BUSY);
		idm_pdu_complete(rx_pdu, IDM_STATUS_SUCCESS);
		return;
	}

	/*
	 * Note CmdSN and ITT in task.  IDM will have already validated this
	 * request against the connection state so we don't need to check
	 * that (the connection may have changed state in the meantime but
	 * we will catch that when we try to send a response)
	 */
	itask->it_cmdsn = ntohl(iscsi_scsi->cmdsn);
	itask->it_itt = iscsi_scsi->itt;

	/*
	 * Check for extended CDB AHS
	 */
	if (iscsi_scsi->hlength > 0) {
		ahs_hdr = (iscsi_addl_hdr_t *)iscsi_scsi;
		addl_cdb_len = ((ahs_hdr->ahs_hlen_hi << 8) |
		    ahs_hdr->ahs_hlen_lo) - 1; /* Adjust for reserved byte */
		if (((addl_cdb_len + 4) / sizeof (uint32_t)) >
		    iscsi_scsi->hlength) {
			/* Mangled header info, drop it */
			idm_pdu_complete(rx_pdu, IDM_STATUS_SUCCESS);
			return;
		}
	}

	ict = rx_pdu->isp_ic->ic_handle; /* IDM client private */

	/*
	 * Add task to session list.  This function will also check to
	 * ensure that the task does not already exist.
	 */
	if (iscsit_task_start(itask) != IDM_STATUS_SUCCESS) {
		/*
		 * Task exists, free all resources and reject.  Don't
		 * update expcmdsn in this case because RFC 3720 says
		 * "The CmdSN of the rejected command PDU (if it is a
		 * non-immediate command) MUST NOT be considered received
		 * by the target (i.e., a command sequence gap must be
		 * assumed for the CmdSN), even though the CmdSN of the
		 * rejected command PDU may be reliably ascertained.  Upon
		 * receiving the Reject, the initiator MUST plug the CmdSN
		 * gap in order to continue to use the session.  The gap
		 * may be plugged either by transmitting a command PDU
		 * with the same CmdSN, or by aborting the task (see section
		 * 6.9 on how an abort may plug a CmdSN gap)." (Section 6.3)
		 */
		iscsit_task_free(itask);
		iscsit_send_reject(ict, rx_pdu, ISCSI_REJECT_TASK_IN_PROGRESS);
		idm_pdu_complete(rx_pdu, IDM_STATUS_SUCCESS);
		return;
	}

	/* Update sequence numbers */
	iscsit_set_cmdsn(ict, rx_pdu);

	/*
	 * Allocate STMF task
	 */
	itask->it_stmf_task = stmf_task_alloc(
	    itask->it_ict->ict_sess->ist_lport,
	    itask->it_ict->ict_sess->ist_stmf_sess, iscsi_scsi->lun,
	    16 + addl_cdb_len, 0);
	if (itask->it_stmf_task == NULL) {
		/*
		 * Either stmf really couldn't get memory for a task or,
		 * more likely, the LU is currently in reset.  Either way
		 * we have no choice but to fail the request.
		 */
		iscsit_task_done(itask);
		iscsit_task_free(itask);
		iscsit_send_direct_scsi_resp(ict, rx_pdu,
		    ISCSI_STATUS_CMD_COMPLETED, STATUS_BUSY);
		idm_pdu_complete(rx_pdu, IDM_STATUS_SUCCESS);
		return;
	}

	task = itask->it_stmf_task;
	task->task_port_private = itask;

	bcopy(iscsi_scsi->lun, task->task_lun_no, sizeof (task->task_lun_no));

	/*
	 * iSCSI and Comstar use the same values.  Should we rely on this
	 * or translate them bit-wise?
	 */

	task->task_flags =
	    (((iscsi_scsi->flags & ISCSI_FLAG_CMD_READ) ? TF_READ_DATA : 0) |
	    ((iscsi_scsi->flags & ISCSI_FLAG_CMD_WRITE) ? TF_WRITE_DATA : 0) |
	    ((rx_pdu->isp_datalen == 0) ? 0 : TF_INITIAL_BURST));

	switch (iscsi_scsi->flags & ISCSI_FLAG_CMD_ATTR_MASK) {
	case ISCSI_ATTR_UNTAGGED:
		break;
	case ISCSI_ATTR_SIMPLE:
		task->task_additional_flags |= TF_ATTR_SIMPLE_QUEUE;
		break;
	case ISCSI_ATTR_ORDERED:
		task->task_additional_flags |= TF_ATTR_ORDERED_QUEUE;
		break;
	case ISCSI_ATTR_HEAD_OF_QUEUE:
		task->task_additional_flags |= TF_ATTR_HEAD_OF_QUEUE;
		break;
	case ISCSI_ATTR_ACA:
		task->task_additional_flags |= TF_ATTR_ACA;
		break;
	default:
		/* Protocol error but just take it, treat as untagged */
		break;
	}


	task->task_additional_flags = 0;
	task->task_priority = 0;
	task->task_mgmt_function = TM_NONE;

	/*
	 * This "task_max_nbufs" doesn't map well to BIDI.  We probably need
	 * parameter for each direction.  "MaxOutstandingR2T" may very well
	 * be set to one which could prevent us from doing simultaneous
	 * transfers in each direction.
	 */
	task->task_max_nbufs = (iscsi_scsi->flags & ISCSI_FLAG_CMD_WRITE) ?
	    ict->ict_op.op_max_outstanding_r2t : STMF_BUFS_MAX;
	task->task_cmd_seq_no = ntohl(iscsi_scsi->itt);
	task->task_expected_xfer_length = ntohl(iscsi_scsi->data_length);

	/* Copy CDB */
	bcopy(iscsi_scsi->scb, task->task_cdb, 16);
	if (addl_cdb_len > 0) {
		bcopy(ahs_hdr->ahs_extscb, task->task_cdb + 16, addl_cdb_len);
	}

	DTRACE_ISCSI_3(scsi__command, idm_conn_t *, ic,
	    iscsi_scsi_cmd_hdr_t *, (iscsi_scsi_cmd_hdr_t *)rx_pdu->isp_hdr,
	    scsi_task_t *, task);

	/*
	 * Copy the transport header into the task handle from the PDU
	 * handle. The transport header describes this task's remote tagged
	 * buffer.
	 */
	if (rx_pdu->isp_transport_hdrlen != 0) {
		bcopy(rx_pdu->isp_transport_hdr,
		    itask->it_idm_task->idt_transport_hdr,
		    rx_pdu->isp_transport_hdrlen);
	}

	/*
	 * Tell IDM about our new active task
	 */
	idm_task_start(itask->it_idm_task, (uintptr_t)itask->it_itt);

	/*
	 * If we have any immediate data then setup the immediate buffer
	 * context that comes with the task
	 */
	if (rx_pdu->isp_datalen) {
		ibuf = itask->it_immed_data;
		ibuf->ibuf_immed_data_pdu = rx_pdu;
		ibuf->ibuf_stmf_buf->db_data_size = rx_pdu->isp_datalen;
		ibuf->ibuf_stmf_buf->db_buf_size = rx_pdu->isp_datalen;
		ibuf->ibuf_stmf_buf->db_relative_offset = 0;
		ibuf->ibuf_stmf_buf->db_sglist[0].seg_length =
		    rx_pdu->isp_datalen;
		ibuf->ibuf_stmf_buf->db_sglist[0].seg_addr = rx_pdu->isp_data;

		DTRACE_ISCSI_8(xfer__start, idm_conn_t *, ic,
		    uintptr_t, ibuf->ibuf_stmf_buf->db_sglist[0].seg_addr,
		    uint32_t, ibuf->ibuf_stmf_buf->db_relative_offset,
		    uint64_t, 0, uint32_t, 0, uint32_t, 0, /* no raddr */
		    uint32_t, rx_pdu->isp_datalen, int, XFER_BUF_TX_TO_INI);

		/*
		 * For immediate data transfer, there is no callback from
		 * stmf to indicate that the initial burst of data is
		 * transferred successfully. In some cases, the task can
		 * get freed before execution returns from stmf_post_task.
		 * Although this xfer-start/done probe accurately tracks
		 * the size of the transfer, it does only provide a best
		 * effort on the timing of the transfer.
		 */
		DTRACE_ISCSI_8(xfer__done, idm_conn_t *, ic,
		    uintptr_t, ibuf->ibuf_stmf_buf->db_sglist[0].seg_addr,
		    uint32_t, ibuf->ibuf_stmf_buf->db_relative_offset,
		    uint64_t, 0, uint32_t, 0, uint32_t, 0, /* no raddr */
		    uint32_t, rx_pdu->isp_datalen, int, XFER_BUF_TX_TO_INI);
		stmf_post_task(task, ibuf->ibuf_stmf_buf);
	} else {

		stmf_post_task(task, NULL);
		idm_pdu_complete(rx_pdu, IDM_STATUS_SUCCESS);
	}
}

void
iscsit_deferred_dispatch(idm_pdu_t *rx_pdu)
{
	iscsit_conn_t *ict = rx_pdu->isp_ic->ic_handle;

	/*
	 * If the connection has been lost then ignore new PDU's
	 */
	mutex_enter(&ict->ict_mutex);
	if (ict->ict_lost) {
		mutex_exit(&ict->ict_mutex);
		idm_pdu_complete(rx_pdu, IDM_STATUS_FAIL);
		return;
	}

	/*
	 * Grab a hold on the connection to prevent it from going away
	 * between now and when the taskq function is called.
	 */
	iscsit_conn_dispatch_hold(ict);
	mutex_exit(&ict->ict_mutex);

	taskq_dispatch_ent(iscsit_global.global_dispatch_taskq,
	    iscsit_deferred, rx_pdu, 0, &rx_pdu->isp_tqent);
}

static void
iscsit_deferred(void *rx_pdu_void)
{
	idm_pdu_t		*rx_pdu = rx_pdu_void;
	idm_conn_t		*ic = rx_pdu->isp_ic;
	iscsit_conn_t		*ict = ic->ic_handle;

	/*
	 * NOP and Task Management Commands can be marked for immediate
	 * delivery. Commands marked as 'Immediate' are to be considered
	 * for execution as soon as they arrive on the target. So these
	 * should not be checked for sequence order and put in a queue.
	 * The CmdSN is not advanced for Immediate Commands.
	 */
	switch (IDM_PDU_OPCODE(rx_pdu)) {
	case ISCSI_OP_NOOP_OUT:
		if (iscsit_check_cmdsn_and_queue(rx_pdu)) {
			iscsit_set_cmdsn(ict, rx_pdu);
			iscsit_pdu_op_noop(ict, rx_pdu);
		}
		break;
	case ISCSI_OP_LOGIN_CMD:
		iscsit_pdu_op_login_cmd(ict, rx_pdu);
		iscsit_conn_dispatch_rele(ict);
		return;
	case ISCSI_OP_TEXT_CMD:
		if (iscsit_check_cmdsn_and_queue(rx_pdu)) {
			iscsit_set_cmdsn(ict, rx_pdu);
			iscsit_pdu_op_text_cmd(ict, rx_pdu);
		}
		break;
	case ISCSI_OP_LOGOUT_CMD:
		if (iscsit_check_cmdsn_and_queue(rx_pdu)) {
			iscsit_set_cmdsn(ict, rx_pdu);
			iscsit_pdu_op_logout_cmd(ict, rx_pdu);
		}
		break;
	default:
		/* Protocol error.  IDM should have caught this */
		idm_pdu_complete(rx_pdu, IDM_STATUS_FAIL);
		ASSERT(0);
		break;
	}
	/*
	 * Check if there are other PDUs in the session staging queue
	 * waiting to be posted to SCSI layer.
	 */
	iscsit_process_pdu_in_queue(ict->ict_sess);

	iscsit_conn_dispatch_rele(ict);
}

static void
iscsit_send_direct_scsi_resp(iscsit_conn_t *ict, idm_pdu_t *rx_pdu,
    uint8_t response, uint8_t cmd_status)
{
	idm_pdu_t			*rsp_pdu;
	idm_conn_t			*ic;
	iscsi_scsi_rsp_hdr_t		*resp;
	iscsi_scsi_cmd_hdr_t		*req =
	    (iscsi_scsi_cmd_hdr_t *)rx_pdu->isp_hdr;

	ic = ict->ict_ic;

	rsp_pdu = idm_pdu_alloc(sizeof (iscsi_scsi_rsp_hdr_t), 0);
	idm_pdu_init(rsp_pdu, ic, NULL, NULL);
	/*
	 * StatSN is incremented by 1 for every response sent on
	 * a connection except for responses sent as a result of
	 * a retry or SNACK
	 */
	rsp_pdu->isp_flags |= IDM_PDU_SET_STATSN | IDM_PDU_ADVANCE_STATSN;

	resp = (iscsi_scsi_rsp_hdr_t *)rsp_pdu->isp_hdr;

	resp->opcode = ISCSI_OP_SCSI_RSP;
	resp->flags = ISCSI_FLAG_FINAL;
	resp->response = response;
	resp->cmd_status = cmd_status;
	resp->itt = req->itt;
	if ((response == ISCSI_STATUS_CMD_COMPLETED) &&
	    (req->data_length != 0) &&
	    ((req->flags & ISCSI_FLAG_CMD_READ) ||
	    (req->flags & ISCSI_FLAG_CMD_WRITE))) {
		resp->flags |= ISCSI_FLAG_CMD_UNDERFLOW;
		resp->residual_count = req->data_length;
	}

	DTRACE_PROBE4(iscsi__scsi__direct__response,
	    iscsit_conn_t *, ict,
	    uint8_t, resp->response,
	    uint8_t, resp->cmd_status,
	    idm_pdu_t *, rsp_pdu);

	iscsit_pdu_tx(rsp_pdu);
}

void
iscsit_send_task_mgmt_resp(idm_pdu_t *tm_resp_pdu, uint8_t tm_status)
{
	iscsi_scsi_task_mgt_rsp_hdr_t	*tm_resp;

	/*
	 * The target must take note of the last-sent StatSN.
	 * The StatSN is to be incremented after sending a
	 * task management response. Digest recovery can only
	 * work if StatSN is incremented.
	 */
	tm_resp_pdu->isp_flags |= IDM_PDU_SET_STATSN | IDM_PDU_ADVANCE_STATSN;
	tm_resp = (iscsi_scsi_task_mgt_rsp_hdr_t *)tm_resp_pdu->isp_hdr;
	tm_resp->response = tm_status;

	DTRACE_PROBE3(iscsi__scsi__tm__response,
	    iscsit_conn_t *, tm_resp_pdu->isp_ic->ic_handle,
	    uint8_t, tm_resp->response,
	    idm_pdu_t *, tm_resp_pdu);
	iscsit_pdu_tx(tm_resp_pdu);
}

void
iscsit_op_scsi_task_mgmt(iscsit_conn_t *ict, idm_pdu_t *rx_pdu)
{
	idm_pdu_t			*tm_resp_pdu;
	iscsit_task_t			*itask;
	iscsit_task_t			*tm_itask;
	scsi_task_t			*task;
	iscsi_scsi_task_mgt_hdr_t 	*iscsi_tm =
	    (iscsi_scsi_task_mgt_hdr_t *)rx_pdu->isp_hdr;
	iscsi_scsi_task_mgt_rsp_hdr_t 	*iscsi_tm_rsp =
	    (iscsi_scsi_task_mgt_rsp_hdr_t *)rx_pdu->isp_hdr;
	uint32_t			rtt, cmdsn, refcmdsn;
	uint8_t				tm_func;

	/*
	 * Setup response PDU (response field will get filled in later)
	 */
	tm_resp_pdu = idm_pdu_alloc(sizeof (iscsi_scsi_task_mgt_rsp_hdr_t), 0);
	if (tm_resp_pdu == NULL) {
		/* Can't respond, just drop it */
		idm_pdu_complete(rx_pdu, IDM_STATUS_SUCCESS);
		return;
	}
	idm_pdu_init(tm_resp_pdu, ict->ict_ic, NULL, NULL);
	iscsi_tm_rsp = (iscsi_scsi_task_mgt_rsp_hdr_t *)tm_resp_pdu->isp_hdr;
	bzero(iscsi_tm_rsp, sizeof (iscsi_scsi_task_mgt_rsp_hdr_t));
	iscsi_tm_rsp->opcode = ISCSI_OP_SCSI_TASK_MGT_RSP;
	iscsi_tm_rsp->flags = ISCSI_FLAG_FINAL;
	iscsi_tm_rsp->itt = rx_pdu->isp_hdr->itt;

	/*
	 * Figure out what we're being asked to do.
	 */
	DTRACE_PROBE4(iscsi__scsi__tm__request,
	    iscsit_conn_t *, ict,
	    uint8_t, (iscsi_tm->function & ISCSI_FLAG_TASK_MGMT_FUNCTION_MASK),
	    uint32_t, iscsi_tm->rtt,
	    idm_pdu_t *, rx_pdu);
	switch (iscsi_tm->function & ISCSI_FLAG_TASK_MGMT_FUNCTION_MASK) {
	case ISCSI_TM_FUNC_ABORT_TASK:
		/*
		 * STMF doesn't currently support the "abort task" task
		 * management command although it does support aborting
		 * an individual task.  We'll get STMF to abort the task
		 * for us but handle the details of the task management
		 * command ourselves.
		 *
		 * Find the task associated with the referenced task tag.
		 */
		rtt = iscsi_tm->rtt;
		itask = (iscsit_task_t *)idm_task_find_by_handle(ict->ict_ic,
		    (uintptr_t)rtt);

		if (itask == NULL) {
			cmdsn = ntohl(iscsi_tm->cmdsn);
			refcmdsn = ntohl(iscsi_tm->refcmdsn);

			/*
			 * Task was not found. But the SCSI command could be
			 * on the rxpdu wait queue. If RefCmdSN is within
			 * the CmdSN window and less than CmdSN of the TM
			 * function, return "Function Complete". Otherwise,
			 * return "Task Does Not Exist".
			 */

			if (iscsit_cmdsn_in_window(ict, refcmdsn) &&
			    iscsit_sna_lt(refcmdsn, cmdsn)) {
				mutex_enter(&ict->ict_sess->ist_sn_mutex);
				(void) iscsit_remove_pdu_from_queue(
				    ict->ict_sess, refcmdsn);
				iscsit_conn_dispatch_rele(ict);
				mutex_exit(&ict->ict_sess->ist_sn_mutex);
				iscsit_send_task_mgmt_resp(tm_resp_pdu,
				    SCSI_TCP_TM_RESP_COMPLETE);
			} else {
				iscsit_send_task_mgmt_resp(tm_resp_pdu,
				    SCSI_TCP_TM_RESP_NO_TASK);
			}
		} else {

			/*
			 * Tell STMF to abort the task.  This will do no harm
			 * if the task is already complete.
			 */
			stmf_abort(STMF_QUEUE_TASK_ABORT, itask->it_stmf_task,
			    STMF_ABORTED, NULL);

			/*
			 * Make sure the task hasn't already completed
			 */
			mutex_enter(&itask->it_idm_task->idt_mutex);
			if ((itask->it_idm_task->idt_state == TASK_COMPLETE) ||
			    (itask->it_idm_task->idt_state == TASK_IDLE)) {
				/*
				 * Task is complete, return "Task Does Not
				 * Exist"
				 */
				mutex_exit(&itask->it_idm_task->idt_mutex);
				iscsit_send_task_mgmt_resp(tm_resp_pdu,
				    SCSI_TCP_TM_RESP_NO_TASK);
			} else {
				/*
				 * STMF is now aborting the task, return
				 * "Function Complete"
				 */
				mutex_exit(&itask->it_idm_task->idt_mutex);
				iscsit_send_task_mgmt_resp(tm_resp_pdu,
				    SCSI_TCP_TM_RESP_COMPLETE);
			}
			idm_task_rele(itask->it_idm_task);
		}
		idm_pdu_complete(rx_pdu, IDM_STATUS_SUCCESS);
		return;

	case ISCSI_TM_FUNC_ABORT_TASK_SET:
		tm_func = TM_ABORT_TASK_SET;
		break;

	case ISCSI_TM_FUNC_CLEAR_ACA:
		tm_func = TM_CLEAR_ACA;
		break;

	case ISCSI_TM_FUNC_CLEAR_TASK_SET:
		tm_func = TM_CLEAR_TASK_SET;
		break;

	case ISCSI_TM_FUNC_LOGICAL_UNIT_RESET:
		tm_func = TM_LUN_RESET;
		break;

	case ISCSI_TM_FUNC_TARGET_WARM_RESET:
		tm_func = TM_TARGET_WARM_RESET;
		break;

	case ISCSI_TM_FUNC_TARGET_COLD_RESET:
		tm_func = TM_TARGET_COLD_RESET;
		break;

	case ISCSI_TM_FUNC_TASK_REASSIGN:
		/*
		 * We do not currently support allegiance reassignment.  When
		 * we start supporting ERL1+, we will need to.
		 */
		iscsit_send_task_mgmt_resp(tm_resp_pdu,
		    SCSI_TCP_TM_RESP_NO_ALLG_REASSN);
		idm_pdu_complete(rx_pdu, IDM_STATUS_SUCCESS);
		return;

	default:
		iscsit_send_task_mgmt_resp(tm_resp_pdu,
		    SCSI_TCP_TM_RESP_REJECTED);
		idm_pdu_complete(rx_pdu, IDM_STATUS_SUCCESS);
		return;
	}

	tm_itask = iscsit_tm_task_alloc(ict);
	if (tm_itask == NULL) {
		iscsit_send_task_mgmt_resp(tm_resp_pdu,
		    SCSI_TCP_TM_RESP_REJECTED);
		idm_pdu_complete(rx_pdu, IDM_STATUS_SUCCESS);
		return;
	}


	task = stmf_task_alloc(ict->ict_sess->ist_lport,
	    ict->ict_sess->ist_stmf_sess, iscsi_tm->lun,
	    0, STMF_TASK_EXT_NONE);
	if (task == NULL) {
		/*
		 * If this happens, either the LU is in reset, couldn't
		 * get memory, or some other condition in which we simply
		 * can't complete this request.  It would be nice to return
		 * an error code like "busy" but the closest we have is
		 * "rejected".
		 */
		iscsit_send_task_mgmt_resp(tm_resp_pdu,
		    SCSI_TCP_TM_RESP_REJECTED);
		iscsit_tm_task_free(tm_itask);
		idm_pdu_complete(rx_pdu, IDM_STATUS_SUCCESS);
		return;
	}

	tm_itask->it_tm_pdu = tm_resp_pdu;
	tm_itask->it_stmf_task = task;
	task->task_port_private = tm_itask;
	task->task_mgmt_function = tm_func;
	task->task_additional_flags = TASK_AF_NO_EXPECTED_XFER_LENGTH;
	task->task_priority = 0;
	task->task_max_nbufs = STMF_BUFS_MAX;
	task->task_cmd_seq_no = iscsi_tm->itt;
	task->task_expected_xfer_length = 0;

	stmf_post_task(task, NULL);
	idm_pdu_complete(rx_pdu, IDM_STATUS_SUCCESS);
}

static void
iscsit_pdu_op_noop(iscsit_conn_t *ict, idm_pdu_t *rx_pdu)
{
	iscsi_nop_out_hdr_t *out = (iscsi_nop_out_hdr_t *)rx_pdu->isp_hdr;
	iscsi_nop_in_hdr_t *in;
	int resp_datalen;
	idm_pdu_t *resp;

	/* Ignore the response from initiator */
	if ((out->itt == ISCSI_RSVD_TASK_TAG) ||
	    (out->ttt != ISCSI_RSVD_TASK_TAG)) {
		idm_pdu_complete(rx_pdu, IDM_STATUS_SUCCESS);
		return;
	}

	/* Allocate a PDU to respond */
	resp_datalen = ntoh24(out->dlength);
	resp = idm_pdu_alloc(sizeof (iscsi_hdr_t), resp_datalen);
	idm_pdu_init(resp, ict->ict_ic, NULL, NULL);
	if (resp_datalen > 0) {
		bcopy(rx_pdu->isp_data, resp->isp_data, resp_datalen);
	}

	/*
	 * When sending a NOP-In as a response to a NOP-Out from the initiator,
	 * the target must respond with the same initiator task tag that was
	 * provided in the NOP-Out request, the target transfer tag must be
	 * ISCSI_RSVD_TASK_TAG (0xffffffff) and StatSN will contain the next
	 * status sequence number. The StatSN for the connection is advanced
	 * after this PDU is sent.
	 */
	in = (iscsi_nop_in_hdr_t *)resp->isp_hdr;
	bzero(in, sizeof (*in));
	in->opcode = ISCSI_OP_NOOP_IN;
	in->flags = ISCSI_FLAG_FINAL;
	bcopy(out->lun, in->lun, 8);
	in->itt		= out->itt;
	in->ttt		= ISCSI_RSVD_TASK_TAG;
	hton24(in->dlength, resp_datalen);
	resp->isp_flags |= IDM_PDU_SET_STATSN | IDM_PDU_ADVANCE_STATSN;
	/* Any other field in resp to be set? */
	iscsit_pdu_tx(resp);
	idm_pdu_complete(rx_pdu, IDM_STATUS_SUCCESS);
}

static void
iscsit_pdu_op_login_cmd(iscsit_conn_t	*ict, idm_pdu_t *rx_pdu)
{

	/*
	 * Submit PDU to login state machine.  State machine will free the
	 * PDU.
	 */
	iscsit_login_sm_event(ict, ILE_LOGIN_RCV, rx_pdu);
}

void
iscsit_pdu_op_logout_cmd(iscsit_conn_t	*ict, idm_pdu_t *rx_pdu)
{
	iscsi_logout_hdr_t 	*logout_req =
	    (iscsi_logout_hdr_t *)rx_pdu->isp_hdr;
	iscsi_logout_rsp_hdr_t	*logout_rsp;
	idm_pdu_t *resp;

	/* Allocate a PDU to respond */
	resp = idm_pdu_alloc(sizeof (iscsi_hdr_t), 0);
	idm_pdu_init(resp, ict->ict_ic, NULL, NULL);
	/*
	 * The StatSN is to be sent to the initiator,
	 * it is not required to increment the number
	 * as the connection is terminating.
	 */
	resp->isp_flags |= IDM_PDU_SET_STATSN;
	/*
	 * Logout results in the immediate termination of all tasks except
	 * if the logout reason is ISCSI_LOGOUT_REASON_RECOVERY.  The
	 * connection state machine will drive this task cleanup automatically
	 * so we don't need to handle that here.
	 */
	logout_rsp = (iscsi_logout_rsp_hdr_t *)resp->isp_hdr;
	bzero(logout_rsp, sizeof (*logout_rsp));
	logout_rsp->opcode = ISCSI_OP_LOGOUT_RSP;
	logout_rsp->flags = ISCSI_FLAG_FINAL;
	logout_rsp->itt = logout_req->itt;
	if ((logout_req->flags & ISCSI_FLAG_LOGOUT_REASON_MASK) >
	    ISCSI_LOGOUT_REASON_RECOVERY) {
		logout_rsp->response = ISCSI_LOGOUT_RECOVERY_UNSUPPORTED;
	} else {
		logout_rsp->response = ISCSI_LOGOUT_SUCCESS;
	}

	iscsit_pdu_tx(resp);
	idm_pdu_complete(rx_pdu, IDM_STATUS_SUCCESS);
}

/*
 * Calculate the number of outstanding commands we can process
 */
int
iscsit_cmd_window()
{
	/*
	 * Instead of using a pre-defined constant for the command window,
	 * it should be made confiurable and dynamic. With MC/S, sequence
	 * numbers will be used up at a much faster rate than with SC/S.
	 */
	return	(ISCSIT_MAX_WINDOW);
}

/*
 * Set local registers based on incoming PDU
 */
void
iscsit_set_cmdsn(iscsit_conn_t *ict, idm_pdu_t *rx_pdu)
{
	iscsit_sess_t *ist;
	iscsi_scsi_cmd_hdr_t *req;

	ist = ict->ict_sess;

	req = (iscsi_scsi_cmd_hdr_t *)rx_pdu->isp_hdr;
	if (req->opcode & ISCSI_OP_IMMEDIATE) {
		/* no cmdsn increment for immediate PDUs */
		return;
	}

	/* Ensure that the ExpCmdSN advances in an orderly manner */
	mutex_enter(&ist->ist_sn_mutex);
	ist->ist_expcmdsn = ntohl(req->cmdsn) + 1;
	ist->ist_maxcmdsn = ntohl(req->cmdsn) + iscsit_cmd_window();
	mutex_exit(&ist->ist_sn_mutex);
}

/*
 * Wrapper funtion, calls iscsi_calc_rspsn and idm_pdu_tx
 */
void
iscsit_pdu_tx(idm_pdu_t *pdu)
{
	iscsit_conn_t *ict = pdu->isp_ic->ic_handle;
	iscsi_scsi_rsp_hdr_t *rsp = (iscsi_scsi_rsp_hdr_t *)pdu->isp_hdr;
	iscsit_sess_t *ist = ict->ict_sess;

	/*
	 * The command sequence numbers are session-wide and must stay
	 * consistent across the transfer, so protect the cmdsn with a
	 * mutex lock on the session. The status sequence number will
	 * be updated just before the transport layer transmits the PDU.
	 */

	mutex_enter(&ict->ict_sess->ist_sn_mutex);
	/* Set ExpCmdSN and MaxCmdSN */
	rsp->maxcmdsn = htonl(ist->ist_maxcmdsn);
	rsp->expcmdsn = htonl(ist->ist_expcmdsn);
	idm_pdu_tx(pdu);
	mutex_exit(&ict->ict_sess->ist_sn_mutex);
}

/*
 * Internal functions
 */

void
iscsit_send_async_event(iscsit_conn_t *ict, uint8_t event)
{
	idm_pdu_t		*abt;
	iscsi_async_evt_hdr_t	*async_abt;

	/*
	 * Get a PDU to build the abort request.
	 */
	abt = idm_pdu_alloc(sizeof (iscsi_hdr_t), 0);
	if (abt == NULL) {
		idm_conn_event(ict->ict_ic, CE_TRANSPORT_FAIL, NULL);
		return;
	}

	/*
	 * A asynchronous message is sent by the target to request a logout.
	 * The StatSN for the connection is advanced after the PDU is sent
	 * to allow for initiator and target state synchronization.
	 */
	idm_pdu_init(abt, ict->ict_ic, NULL, NULL);
	abt->isp_datalen = 0;
	abt->isp_flags |= IDM_PDU_SET_STATSN | IDM_PDU_ADVANCE_STATSN;

	async_abt = (iscsi_async_evt_hdr_t *)abt->isp_hdr;
	bzero(async_abt, sizeof (*async_abt));
	async_abt->opcode = ISCSI_OP_ASYNC_EVENT;
	async_abt->async_event = event;
	async_abt->flags = ISCSI_FLAG_FINAL;
	async_abt->rsvd4[0] = 0xff;
	async_abt->rsvd4[1] = 0xff;
	async_abt->rsvd4[2] = 0xff;
	async_abt->rsvd4[3] = 0xff;

	switch (event) {
	case ISCSI_ASYNC_EVENT_REQUEST_LOGOUT:
		async_abt->param3 = htons(IDM_LOGOUT_SECONDS);
		break;
	case ISCSI_ASYNC_EVENT_SCSI_EVENT:
	case ISCSI_ASYNC_EVENT_DROPPING_CONNECTION:
	case ISCSI_ASYNC_EVENT_DROPPING_ALL_CONNECTIONS:
	case ISCSI_ASYNC_EVENT_PARAM_NEGOTIATION:
	default:
		ASSERT(0);
	}

	iscsit_pdu_tx(abt);
}

void
iscsit_send_reject(iscsit_conn_t *ict, idm_pdu_t *rejected_pdu, uint8_t reason)
{
	idm_pdu_t		*reject_pdu;
	iscsi_reject_rsp_hdr_t	*reject;

	/*
	 * Get a PDU to build the abort request.
	 */
	reject_pdu = idm_pdu_alloc(sizeof (iscsi_hdr_t),
	    rejected_pdu->isp_hdrlen);
	if (reject_pdu == NULL) {
		idm_conn_event(ict->ict_ic, CE_TRANSPORT_FAIL, NULL);
		return;
	}
	idm_pdu_init(reject_pdu, ict->ict_ic, NULL, NULL);
	/* StatSN is advanced after a Reject PDU */
	reject_pdu->isp_flags |= IDM_PDU_SET_STATSN | IDM_PDU_ADVANCE_STATSN;
	reject_pdu->isp_datalen = rejected_pdu->isp_hdrlen;
	bcopy(rejected_pdu->isp_hdr, reject_pdu->isp_data,
	    rejected_pdu->isp_hdrlen);

	reject = (iscsi_reject_rsp_hdr_t *)reject_pdu->isp_hdr;
	bzero(reject, sizeof (*reject));
	reject->opcode = ISCSI_OP_REJECT_MSG;
	reject->reason = reason;
	reject->flags = ISCSI_FLAG_FINAL;
	hton24(reject->dlength, rejected_pdu->isp_hdrlen);
	reject->must_be_ff[0] = 0xff;
	reject->must_be_ff[1] = 0xff;
	reject->must_be_ff[2] = 0xff;
	reject->must_be_ff[3] = 0xff;

	iscsit_pdu_tx(reject_pdu);
}


static iscsit_task_t *
iscsit_task_alloc(iscsit_conn_t *ict)
{
	iscsit_task_t *itask;
	iscsit_buf_t *immed_ibuf;

	/*
	 * Possible items to pre-alloc if we cache iscsit_task_t's:
	 *
	 * Status PDU w/ sense buffer
	 * stmf_data_buf_t for immediate data
	 */
	itask = kmem_alloc(sizeof (iscsit_task_t) + sizeof (iscsit_buf_t) +
	    sizeof (stmf_data_buf_t), KM_NOSLEEP);
	if (itask != NULL) {
		mutex_init(&itask->it_mutex, NULL, MUTEX_DRIVER, NULL);
		itask->it_aborted = itask->it_stmf_abort =
		    itask->it_tm_task = 0;

		immed_ibuf = (iscsit_buf_t *)(itask + 1);
		bzero(immed_ibuf, sizeof (*immed_ibuf));
		immed_ibuf->ibuf_is_immed = B_TRUE;
		immed_ibuf->ibuf_stmf_buf = (stmf_data_buf_t *)(immed_ibuf + 1);

		bzero(immed_ibuf->ibuf_stmf_buf, sizeof (stmf_data_buf_t));
		immed_ibuf->ibuf_stmf_buf->db_port_private = immed_ibuf;
		immed_ibuf->ibuf_stmf_buf->db_sglist_length = 1;
		immed_ibuf->ibuf_stmf_buf->db_flags = DB_DIRECTION_FROM_RPORT |
		    DB_DONT_CACHE;
		itask->it_immed_data = immed_ibuf;
		itask->it_idm_task = idm_task_alloc(ict->ict_ic);
		if (itask->it_idm_task != NULL) {
			itask->it_idm_task->idt_private = itask;
			itask->it_ict = ict;
			itask->it_ttt = itask->it_idm_task->idt_tt;
			return (itask);
		} else {
			kmem_free(itask, sizeof (iscsit_task_t) +
			    sizeof (iscsit_buf_t) + sizeof (stmf_data_buf_t));
		}
	}

	return (NULL);
}

static void
iscsit_task_free(iscsit_task_t *itask)
{
	idm_task_free(itask->it_idm_task);
	mutex_destroy(&itask->it_mutex);
	kmem_free(itask, sizeof (iscsit_task_t) +
	    sizeof (iscsit_buf_t) + sizeof (stmf_data_buf_t));
}

static iscsit_task_t *
iscsit_tm_task_alloc(iscsit_conn_t *ict)
{
	iscsit_task_t *itask;

	itask = kmem_zalloc(sizeof (iscsit_task_t), KM_NOSLEEP);
	if (itask != NULL) {
		idm_conn_hold(ict->ict_ic);
		mutex_init(&itask->it_mutex, NULL, MUTEX_DRIVER, NULL);
		itask->it_aborted = itask->it_stmf_abort =
		    itask->it_tm_responded = 0;
		itask->it_tm_pdu = NULL;
		itask->it_tm_task = 1;
		itask->it_ict = ict;
	}

	return (itask);
}

static void
iscsit_tm_task_free(iscsit_task_t *itask)
{
	/*
	 * If we responded then the call to idm_pdu_complete will free the
	 * PDU.  Otherwise we got aborted before the TM function could
	 * complete and we need to free the PDU explicitly.
	 */
	if (itask->it_tm_pdu != NULL && !itask->it_tm_responded)
		idm_pdu_free(itask->it_tm_pdu);
	idm_conn_rele(itask->it_ict->ict_ic);
	mutex_destroy(&itask->it_mutex);
	kmem_free(itask, sizeof (iscsit_task_t));
}

static idm_status_t
iscsit_task_start(iscsit_task_t *itask)
{
	iscsit_sess_t *ist = itask->it_ict->ict_sess;
	avl_index_t		where;

	/*
	 * Sanity check the ITT and ensure that this task does not already
	 * exist.  If not then add the task to the session task list.
	 */
	mutex_enter(&ist->ist_mutex);
	mutex_enter(&itask->it_mutex);
	itask->it_active = 1;
	if (avl_find(&ist->ist_task_list, itask, &where) == NULL) {
		/* New task, add to AVL */
		avl_insert(&ist->ist_task_list, itask, where);
		mutex_exit(&itask->it_mutex);
		mutex_exit(&ist->ist_mutex);
		return (IDM_STATUS_SUCCESS);
	}
	mutex_exit(&itask->it_mutex);
	mutex_exit(&ist->ist_mutex);

	return (IDM_STATUS_REJECT);
}

static void
iscsit_task_done(iscsit_task_t *itask)
{
	iscsit_sess_t *ist = itask->it_ict->ict_sess;

	mutex_enter(&ist->ist_mutex);
	mutex_enter(&itask->it_mutex);
	if (itask->it_active) {
		avl_remove(&ist->ist_task_list, itask);
		itask->it_active = 0;
	}
	mutex_exit(&itask->it_mutex);
	mutex_exit(&ist->ist_mutex);
}

/*
 * iscsit status PDU cache
 */

/*ARGSUSED*/
static int
iscsit_status_pdu_constructor(void *pdu_void, void *arg, int flags)
{
	idm_pdu_t *pdu = pdu_void;
	iscsi_scsi_rsp_hdr_t *rsp;

	bzero(pdu, sizeof (idm_pdu_t));
	pdu->isp_callback = iscsit_send_good_status_done;
	pdu->isp_magic = IDM_PDU_MAGIC;
	pdu->isp_hdr = (iscsi_hdr_t *)(pdu + 1); /* Ptr arithmetic */
	pdu->isp_hdrlen = sizeof (iscsi_hdr_t);

	/* Setup status response */
	rsp = (iscsi_scsi_rsp_hdr_t *)pdu->isp_hdr;
	bzero(rsp, sizeof (*rsp));
	rsp->opcode = ISCSI_OP_SCSI_RSP;
	rsp->flags = ISCSI_FLAG_FINAL;
	rsp->response = ISCSI_STATUS_CMD_COMPLETED;

	return (0);
}

/*
 * iscsit private data handler
 */

/*ARGSUSED*/
static void
iscsit_pp_cb(struct stmf_port_provider *pp, int cmd, void *arg, uint32_t flags)
{
	it_config_t		*cfg;
	nvlist_t		*nvl;
	iscsit_service_enabled_t	old_state;

	if ((cmd != STMF_PROVIDER_DATA_UPDATED) || (arg == NULL)) {
		return;
	}

	nvl = (nvlist_t *)arg;

	/* Translate nvlist */
	if (it_nv_to_config(nvl, &cfg) != 0) {
		cmn_err(CE_WARN, "Configuration is invalid");
		return;
	}

	/* Check that no iSCSI ioctl is currently running */
	mutex_enter(&iscsit_global.global_state_mutex);
	old_state = iscsit_global.global_svc_state;
	switch (iscsit_global.global_svc_state) {
	case ISE_ENABLED:
	case ISE_DISABLED:
		iscsit_global.global_svc_state = ISE_BUSY;
		break;
	case ISE_ENABLING:
		/*
		 * It is OK for the iscsit_pp_cb to be called from inside of
		 * an iSCSI ioctl only if we are currently executing inside
		 * of stmf_register_port_provider.
		 */
		ASSERT((flags & STMF_PCB_PREG_COMPLETE) != 0);
		break;
	default:
		cmn_err(CE_WARN, "iscsit_pp_cb called when global_svc_state"
		    " is not ENABLED(0x%x) -- ignoring",
		    iscsit_global.global_svc_state);
		mutex_exit(&iscsit_global.global_state_mutex);
		it_config_free_cmn(cfg);
		return;
	}
	mutex_exit(&iscsit_global.global_state_mutex);

	/* Update config */
	(void) iscsit_config_merge(cfg);

	it_config_free_cmn(cfg);

	/* Restore old iSCSI driver global state */
	mutex_enter(&iscsit_global.global_state_mutex);
	ASSERT(iscsit_global.global_svc_state == ISE_BUSY ||
	    iscsit_global.global_svc_state == ISE_ENABLING);
	iscsit_global.global_svc_state = old_state;
	mutex_exit(&iscsit_global.global_state_mutex);
}


static it_cfg_status_t
iscsit_config_merge(it_config_t *in_cfg)
{
	it_cfg_status_t	status;
	it_config_t	*cfg;
	it_config_t	tmp_cfg;
	list_t		tpg_del_list;

	if (in_cfg) {
		cfg = in_cfg;
	} else {
		/* Make empty config */
		bzero(&tmp_cfg, sizeof (tmp_cfg));
		cfg = &tmp_cfg;
	}

	list_create(&tpg_del_list,  sizeof (iscsit_tpg_t),
	    offsetof(iscsit_tpg_t, tpg_delete_ln));

	/*
	 * Update targets, initiator contexts, target portal groups,
	 * and iSNS client
	 */
	ISCSIT_GLOBAL_LOCK(RW_WRITER);
	if (((status = iscsit_config_merge_tpg(cfg, &tpg_del_list))
	    != 0) ||
	    ((status = iscsit_config_merge_tgt(cfg)) != 0) ||
	    ((status = iscsit_config_merge_ini(cfg)) != 0) ||
	    ((status = isnst_config_merge(cfg)) != 0)) {
		ISCSIT_GLOBAL_UNLOCK();
		return (status);
	}

	/* Update other global config parameters */
	if (iscsit_global.global_props) {
		nvlist_free(iscsit_global.global_props);
		iscsit_global.global_props = NULL;
	}
	if (in_cfg) {
		(void) nvlist_dup(cfg->config_global_properties,
		    &iscsit_global.global_props, KM_SLEEP);
	}
	ISCSIT_GLOBAL_UNLOCK();

	iscsit_config_destroy_tpgs(&tpg_del_list);

	list_destroy(&tpg_del_list);

	return (ITCFG_SUCCESS);
}

/*
 * iscsit_sna_lt[e]
 *
 * Compare serial numbers using serial number arithmetic as defined in
 * RFC 1982.
 *
 * NOTE: This code is duplicated in the isns server. It ought to be common.
 */

static int
iscsit_sna_lt(uint32_t sn1, uint32_t sn2)
{
	return ((sn1 != sn2) &&
	    (((sn1 < sn2) && ((sn2 - sn1) < ISCSIT_SNA32_CHECK)) ||
	    ((sn1 > sn2) && ((sn1 - sn2) > ISCSIT_SNA32_CHECK))));
}

static int
iscsit_sna_lte(uint32_t sn1, uint32_t sn2)
{
	return ((sn1 == sn2) ||
	    (((sn1 < sn2) && ((sn2 - sn1) < ISCSIT_SNA32_CHECK)) ||
	    ((sn1 > sn2) && ((sn1 - sn2) > ISCSIT_SNA32_CHECK))));
}


static boolean_t
iscsit_cmdsn_in_window(iscsit_conn_t *ict, uint32_t cmdsn)
{
	iscsit_sess_t	*ist = ict->ict_sess;
	int		rval = B_TRUE;

	ist = ict->ict_sess;

	mutex_enter(&ist->ist_sn_mutex);

	/*
	 * If cmdsn is less than ist_expcmdsn - iscsit_cmd_window() or
	 * greater than ist_expcmdsn, it's not in the window.
	 */

	if (iscsit_sna_lt(cmdsn, (ist->ist_expcmdsn - iscsit_cmd_window())) ||
	    !iscsit_sna_lte(cmdsn, ist->ist_expcmdsn)) {
		rval = B_FALSE;
	}

	mutex_exit(&ist->ist_sn_mutex);

	return (rval);
}

/*
 * iscsit_check_cmdsn_and_queue
 *
 * Independent of the order in which the iSCSI target receives non-immediate
 * command PDU across the entire session and any multiple connections within
 * the session, the target must deliver the commands to the SCSI layer in
 * CmdSN order. So out-of-order non-immediate commands are queued up on a
 * session-wide wait queue. Duplicate commands are ignored.
 *
 */
static int
iscsit_check_cmdsn_and_queue(idm_pdu_t *rx_pdu)
{
	idm_conn_t		*ic = rx_pdu->isp_ic;
	iscsit_conn_t		*ict = ic->ic_handle;
	iscsit_sess_t		*ist = ict->ict_sess;
	iscsi_scsi_cmd_hdr_t	*hdr = (iscsi_scsi_cmd_hdr_t *)rx_pdu->isp_hdr;

	mutex_enter(&ist->ist_sn_mutex);
	if (hdr->opcode & ISCSI_OP_IMMEDIATE) {
		/* do not queue, handle it immediately */
		DTRACE_PROBE2(immediate__cmd, iscsit_sess_t *, ist,
		    idm_pdu_t *, rx_pdu);
		mutex_exit(&ist->ist_sn_mutex);
		return (ISCSIT_CMDSN_EQ_EXPCMDSN);
	}
	if (iscsit_sna_lt(ist->ist_expcmdsn, ntohl(hdr->cmdsn))) {
		/*
		 * Out-of-order commands (cmdSN higher than ExpCmdSN)
		 * are staged on a fixed-size circular buffer until
		 * the missing command is delivered to the SCSI layer.
		 * Irrespective of the order of insertion into the
		 * staging queue, the commands are processed out of the
		 * queue in cmdSN order only.
		 */
		rx_pdu->isp_queue_time = ddi_get_time();
		iscsit_add_pdu_to_queue(ist, rx_pdu);
		mutex_exit(&ist->ist_sn_mutex);
		return (ISCSIT_CMDSN_GT_EXPCMDSN);
	} else if (iscsit_sna_lt(ntohl(hdr->cmdsn), ist->ist_expcmdsn)) {
		DTRACE_PROBE3(cmdsn__lt__expcmdsn, iscsit_sess_t *, ist,
		    iscsit_conn_t *, ict, idm_pdu_t *, rx_pdu);
		mutex_exit(&ist->ist_sn_mutex);
		return (ISCSIT_CMDSN_LT_EXPCMDSN);
	} else {
		mutex_exit(&ist->ist_sn_mutex);
		return (ISCSIT_CMDSN_EQ_EXPCMDSN);
	}
}

/*
 * iscsit_add_pdu_to_queue() adds PDUs into the array indexed by
 * their cmdsn value. The length of the array is kept above the
 * maximum window size. The window keeps the cmdsn within a range
 * such that there are no collisons. e.g. the assumption is that
 * the windowing checks make it impossible to receive PDUs that
 * index into the same location in the array.
 */
static void
iscsit_add_pdu_to_queue(iscsit_sess_t *ist, idm_pdu_t *rx_pdu)
{
	iscsit_cbuf_t	*cbuf	= ist->ist_rxpdu_queue;
	iscsit_conn_t	*ict 	= rx_pdu->isp_ic->ic_handle;
	uint32_t	cmdsn	=
	    ((iscsi_scsi_cmd_hdr_t *)rx_pdu->isp_hdr)->cmdsn;
	uint32_t	index;

	ASSERT(MUTEX_HELD(&ist->ist_sn_mutex));
	/*
	 * If the connection is being torn down, then
	 * don't add the PDU to the staging queue
	 */
	mutex_enter(&ict->ict_mutex);
	if (ict->ict_lost) {
		mutex_exit(&ict->ict_mutex);
		idm_pdu_complete(rx_pdu, IDM_STATUS_FAIL);
		return;
	}
	iscsit_conn_dispatch_hold(ict);
	mutex_exit(&ict->ict_mutex);

	index = ntohl(cmdsn) % ISCSIT_RXPDU_QUEUE_LEN;
	/*
	 * In the normal case, assuming that the Initiator is not
	 * buggy and that we don't have packet duplication occuring,
	 * the entry in the array will be NULL.  However, we may have
	 * received a duplicate PDU with cmdsn > expsn , and in that
	 * case we just ignore this PDU -- the previously received one
	 * remains queued for processing.  We need to be careful not
	 * to leak this one however.
	 */
	if (cbuf->cb_buffer[index] != NULL) {
		idm_pdu_complete(rx_pdu, IDM_STATUS_FAIL);
	} else {
		cbuf->cb_buffer[index] = rx_pdu;
		cbuf->cb_num_elems++;
	}
}

static idm_pdu_t *
iscsit_remove_pdu_from_queue(iscsit_sess_t *ist, uint32_t cmdsn)
{
	iscsit_cbuf_t	*cbuf	= ist->ist_rxpdu_queue;
	idm_pdu_t	*pdu	= NULL;
	uint32_t	index;

	ASSERT(MUTEX_HELD(&ist->ist_sn_mutex));
	index = cmdsn % ISCSIT_RXPDU_QUEUE_LEN;
	if ((pdu = cbuf->cb_buffer[index]) != NULL) {
		ASSERT(cmdsn ==
		    ntohl(((iscsi_scsi_cmd_hdr_t *)pdu->isp_hdr)->cmdsn));
		cbuf->cb_buffer[index] = NULL;
		cbuf->cb_num_elems--;
		return (pdu);
	}
	return (NULL);
}

/*
 * iscsit_process_pdu_in_queue() finds the next pdu in sequence
 * and posts it to the SCSI layer
 */
static void
iscsit_process_pdu_in_queue(iscsit_sess_t *ist)
{
	iscsit_cbuf_t	*cbuf	= ist->ist_rxpdu_queue;
	idm_pdu_t	*pdu = NULL;
	uint32_t	expcmdsn;

	for (;;) {
		mutex_enter(&ist->ist_sn_mutex);
		if (cbuf->cb_num_elems == 0) {
			mutex_exit(&ist->ist_sn_mutex);
			break;
		}
		expcmdsn = ist->ist_expcmdsn;
		if ((pdu = iscsit_remove_pdu_from_queue(ist, expcmdsn))
		    == NULL) {
			mutex_exit(&ist->ist_sn_mutex);
			break;
		}
		mutex_exit(&ist->ist_sn_mutex);
		iscsit_post_staged_pdu(pdu);
	}
}

static void
iscsit_post_staged_pdu(idm_pdu_t *rx_pdu)
{
	iscsit_conn_t	*ict	= rx_pdu->isp_ic->ic_handle;

	/* Post the PDU to the SCSI layer */
	switch (IDM_PDU_OPCODE(rx_pdu)) {
	case ISCSI_OP_NOOP_OUT:
		iscsit_set_cmdsn(ict, rx_pdu);
		iscsit_pdu_op_noop(ict, rx_pdu);
		break;
	case ISCSI_OP_TEXT_CMD:
		iscsit_set_cmdsn(ict, rx_pdu);
		iscsit_pdu_op_text_cmd(ict, rx_pdu);
		break;
	case ISCSI_OP_SCSI_TASK_MGT_MSG:
		iscsit_set_cmdsn(ict, rx_pdu);
		iscsit_op_scsi_task_mgmt(ict, rx_pdu);
		break;
	case ISCSI_OP_SCSI_CMD:
		/* cmdSN will be incremented after creating itask */
		iscsit_post_scsi_cmd(rx_pdu->isp_ic, rx_pdu);
		break;
	case ISCSI_OP_LOGOUT_CMD:
		iscsit_set_cmdsn(ict, rx_pdu);
		iscsit_pdu_op_logout_cmd(ict, rx_pdu);
		break;
	default:
		/* No other PDUs should be placed on the queue */
		ASSERT(0);
	}
	iscsit_conn_dispatch_rele(ict); /* release hold on the conn */
}

/* ARGSUSED */
void
iscsit_rxpdu_queue_monitor_start(void)
{
	mutex_enter(&iscsit_rxpdu_queue_monitor_mutex);
	if (iscsit_rxpdu_queue_monitor_thr_running) {
		mutex_exit(&iscsit_rxpdu_queue_monitor_mutex);
		return;
	}
	iscsit_rxpdu_queue_monitor_thr_id =
	    thread_create(NULL, 0, iscsit_rxpdu_queue_monitor, NULL,
	    0, &p0, TS_RUN, minclsyspri);
	while (!iscsit_rxpdu_queue_monitor_thr_running) {
		cv_wait(&iscsit_rxpdu_queue_monitor_cv,
		    &iscsit_rxpdu_queue_monitor_mutex);
	}
	mutex_exit(&iscsit_rxpdu_queue_monitor_mutex);

}

/* ARGSUSED */
void
iscsit_rxpdu_queue_monitor_stop(void)
{
	mutex_enter(&iscsit_rxpdu_queue_monitor_mutex);
	if (iscsit_rxpdu_queue_monitor_thr_running) {
		iscsit_rxpdu_queue_monitor_thr_running = B_FALSE;
		cv_signal(&iscsit_rxpdu_queue_monitor_cv);
		mutex_exit(&iscsit_rxpdu_queue_monitor_mutex);

		thread_join(iscsit_rxpdu_queue_monitor_thr_did);
		return;
	}
	mutex_exit(&iscsit_rxpdu_queue_monitor_mutex);
}

/*
 * A separate thread is used to scan the staging queue on all the
 * sessions, If a delayed PDU does not arrive within a timeout, the
 * target will advance to the staged PDU that is next in sequence
 * and exceeded the threshold wait time. It is up to the initiator
 * to note that the target has not acknowledged a particular cmdsn
 * and take appropriate action.
 */
/* ARGSUSED */
static void
iscsit_rxpdu_queue_monitor(void *arg)
{
	iscsit_tgt_t	*tgt;
	iscsit_sess_t	*ist;

	mutex_enter(&iscsit_rxpdu_queue_monitor_mutex);
	iscsit_rxpdu_queue_monitor_thr_did = curthread->t_did;
	iscsit_rxpdu_queue_monitor_thr_running = B_TRUE;
	cv_signal(&iscsit_rxpdu_queue_monitor_cv);

	while (iscsit_rxpdu_queue_monitor_thr_running) {
		ISCSIT_GLOBAL_LOCK(RW_READER);
		for (tgt = avl_first(&iscsit_global.global_target_list);
		    tgt != NULL;
		    tgt = AVL_NEXT(&iscsit_global.global_target_list, tgt)) {
			mutex_enter(&tgt->target_mutex);
			for (ist = avl_first(&tgt->target_sess_list);
			    ist != NULL;
			    ist = AVL_NEXT(&tgt->target_sess_list, ist)) {

				iscsit_rxpdu_queue_monitor_session(ist);
			}
			mutex_exit(&tgt->target_mutex);
		}
		ISCSIT_GLOBAL_UNLOCK();
		if (iscsit_rxpdu_queue_monitor_thr_running == B_FALSE) {
			break;
		}
		(void) cv_reltimedwait(&iscsit_rxpdu_queue_monitor_cv,
		    &iscsit_rxpdu_queue_monitor_mutex,
		    ISCSIT_RXPDU_QUEUE_MONITOR_INTERVAL * drv_usectohz(1000000),
		    TR_CLOCK_TICK);
	}
	mutex_exit(&iscsit_rxpdu_queue_monitor_mutex);
	thread_exit();
}

static void
iscsit_rxpdu_queue_monitor_session(iscsit_sess_t *ist)
{
	iscsit_cbuf_t	*cbuf	= ist->ist_rxpdu_queue;
	idm_pdu_t	*next_pdu = NULL;
	uint32_t	index, next_cmdsn, i;

	/*
	 * Assume that all PDUs in the staging queue have a cmdsn >= expcmdsn.
	 * Starting with the expcmdsn, iterate over the staged PDUs to find
	 * the next PDU with a wait time greater than the threshold. If found
	 * advance the staged PDU to the SCSI layer, skipping over the missing
	 * PDU(s) to get past the hole in the command sequence. It is up to
	 * the initiator to note that the target has not acknowledged a cmdsn
	 * and take appropriate action.
	 *
	 * Since the PDU(s) arrive in any random order, it is possible that
	 * that the actual wait time for a particular PDU is much longer than
	 * the defined threshold. e.g. Consider a case where commands are sent
	 * over 4 different connections, and cmdsn = 1004 arrives first, then
	 * 1003, and 1002 and 1001 are lost due to a connection failure.
	 * So now 1003 is waiting for 1002 to be delivered, and although the
	 * wait time of 1004 > wait time of 1003, only 1003 will be considered
	 * by the monitor thread. 1004 will be automatically processed by
	 * iscsit_process_pdu_in_queue() once the scan is complete and the
	 * expcmdsn becomes current.
	 */
	mutex_enter(&ist->ist_sn_mutex);
	cbuf = ist->ist_rxpdu_queue;
	if (cbuf->cb_num_elems == 0) {
		mutex_exit(&ist->ist_sn_mutex);
		return;
	}
	for (next_pdu = NULL, i = 0; ; i++) {
		next_cmdsn = ist->ist_expcmdsn + i; /* start at expcmdsn */
		index = next_cmdsn % ISCSIT_RXPDU_QUEUE_LEN;
		if ((next_pdu = cbuf->cb_buffer[index]) != NULL) {
			/*
			 * If the PDU wait time has not exceeded threshold
			 * stop scanning the staging queue until the timer
			 * fires again
			 */
			if ((ddi_get_time() - next_pdu->isp_queue_time)
			    < rxpdu_queue_threshold) {
				mutex_exit(&ist->ist_sn_mutex);
				return;
			}
			/*
			 * Remove the next PDU from the queue and post it
			 * to the SCSI layer, skipping over the missing
			 * PDU. Stop scanning the staging queue until
			 * the monitor timer fires again
			 */
			(void) iscsit_remove_pdu_from_queue(ist, next_cmdsn);
			mutex_exit(&ist->ist_sn_mutex);
			DTRACE_PROBE3(advanced__to__blocked__cmdsn,
			    iscsit_sess_t *, ist, idm_pdu_t *, next_pdu,
			    uint32_t, next_cmdsn);
			iscsit_post_staged_pdu(next_pdu);
			/* Deliver any subsequent PDUs immediately */
			iscsit_process_pdu_in_queue(ist);
			return;
		}
		/*
		 * Skipping over i PDUs, e.g. a case where commands 1001 and
		 * 1002 are lost in the network, skip over both and post 1003
		 * expcmdsn then becomes 1004 at the end of the scan.
		 */
		DTRACE_PROBE2(skipping__over__cmdsn, iscsit_sess_t *, ist,
		    uint32_t, next_cmdsn);
	}
	/*
	 * following the assumption, staged cmdsn >= expcmdsn, this statement
	 * is never reached.
	 */
}<|MERGE_RESOLUTION|>--- conflicted
+++ resolved
@@ -20,12 +20,7 @@
  */
 /*
  * Copyright (c) 2008, 2010, Oracle and/or its affiliates. All rights reserved.
-<<<<<<< HEAD
- * Copyright 2012 Nexenta Systems, Inc.  All rights reserved.
-=======
- *
  * Copyright 2012 Nexenta Systems, Inc. All rights reserved.
->>>>>>> 12f7d0bd
  */
 
 #include <sys/cpuvar.h>
