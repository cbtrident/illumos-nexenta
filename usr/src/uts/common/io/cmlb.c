/*
 * CDDL HEADER START
 *
 * The contents of this file are subject to the terms of the
 * Common Development and Distribution License (the "License").
 * You may not use this file except in compliance with the License.
 *
 * You can obtain a copy of the license at usr/src/OPENSOLARIS.LICENSE
 * or http://www.opensolaris.org/os/licensing.
 * See the License for the specific language governing permissions
 * and limitations under the License.
 *
 * When distributing Covered Code, include this CDDL HEADER in each
 * file and include the License file at usr/src/OPENSOLARIS.LICENSE.
 * If applicable, add the following below this CDDL HEADER, with the
 * fields enclosed by brackets "[]" replaced with your own identifying
 * information: Portions Copyright [yyyy] [name of copyright owner]
 *
 * CDDL HEADER END
 */

/*
 * Copyright 2012 DEY Storage Systems, Inc.  All rights reserved.
 * Copyright 2010 Sun Microsystems, Inc.  All rights reserved.
 * Use is subject to license terms.
<<<<<<< HEAD
 * Copyright 2013 Nexenta Systems, Inc.  All rights reserved.
=======
 * Copyright 2016 Toomas Soome <tsoome@me.com>
>>>>>>> 5093b3b6
 */

/*
 * This module provides support for labeling operations for target
 * drivers.
 */

#include <sys/scsi/scsi.h>
#include <sys/sunddi.h>
#include <sys/dklabel.h>
#include <sys/dkio.h>
#include <sys/vtoc.h>
#include <sys/dktp/fdisk.h>
#include <sys/vtrace.h>
#include <sys/efi_partition.h>
#include <sys/cmlb.h>
#include <sys/cmlb_impl.h>
#if defined(__i386) || defined(__amd64)
#include <sys/fs/dv_node.h>
#endif
#include <sys/ddi_impldefs.h>

/*
 * Driver minor node structure and data table
 */
struct driver_minor_data {
	char	*name;
	minor_t	minor;
	int	type;
};

static struct driver_minor_data dk_minor_data[] = {
	{"a", 0, S_IFBLK},
	{"b", 1, S_IFBLK},
	{"c", 2, S_IFBLK},
	{"d", 3, S_IFBLK},
	{"e", 4, S_IFBLK},
	{"f", 5, S_IFBLK},
	{"g", 6, S_IFBLK},
	{"h", 7, S_IFBLK},
#if defined(_SUNOS_VTOC_16)
	{"i", 8, S_IFBLK},
	{"j", 9, S_IFBLK},
	{"k", 10, S_IFBLK},
	{"l", 11, S_IFBLK},
	{"m", 12, S_IFBLK},
	{"n", 13, S_IFBLK},
	{"o", 14, S_IFBLK},
	{"p", 15, S_IFBLK},
#endif			/* defined(_SUNOS_VTOC_16) */
#if defined(_FIRMWARE_NEEDS_FDISK)
	{"q", 16, S_IFBLK},
	{"r", 17, S_IFBLK},
	{"s", 18, S_IFBLK},
	{"t", 19, S_IFBLK},
	{"u", 20, S_IFBLK},
#endif			/* defined(_FIRMWARE_NEEDS_FDISK) */
	{"a,raw", 0, S_IFCHR},
	{"b,raw", 1, S_IFCHR},
	{"c,raw", 2, S_IFCHR},
	{"d,raw", 3, S_IFCHR},
	{"e,raw", 4, S_IFCHR},
	{"f,raw", 5, S_IFCHR},
	{"g,raw", 6, S_IFCHR},
	{"h,raw", 7, S_IFCHR},
#if defined(_SUNOS_VTOC_16)
	{"i,raw", 8, S_IFCHR},
	{"j,raw", 9, S_IFCHR},
	{"k,raw", 10, S_IFCHR},
	{"l,raw", 11, S_IFCHR},
	{"m,raw", 12, S_IFCHR},
	{"n,raw", 13, S_IFCHR},
	{"o,raw", 14, S_IFCHR},
	{"p,raw", 15, S_IFCHR},
#endif			/* defined(_SUNOS_VTOC_16) */
#if defined(_FIRMWARE_NEEDS_FDISK)
	{"q,raw", 16, S_IFCHR},
	{"r,raw", 17, S_IFCHR},
	{"s,raw", 18, S_IFCHR},
	{"t,raw", 19, S_IFCHR},
	{"u,raw", 20, S_IFCHR},
#endif			/* defined(_FIRMWARE_NEEDS_FDISK) */
	{0}
};

#if defined(__i386) || defined(__amd64)
#if defined(_FIRMWARE_NEEDS_FDISK)
static struct driver_minor_data dk_ext_minor_data[] = {
	{"p5", 21, S_IFBLK},
	{"p6", 22, S_IFBLK},
	{"p7", 23, S_IFBLK},
	{"p8", 24, S_IFBLK},
	{"p9", 25, S_IFBLK},
	{"p10", 26, S_IFBLK},
	{"p11", 27, S_IFBLK},
	{"p12", 28, S_IFBLK},
	{"p13", 29, S_IFBLK},
	{"p14", 30, S_IFBLK},
	{"p15", 31, S_IFBLK},
	{"p16", 32, S_IFBLK},
	{"p17", 33, S_IFBLK},
	{"p18", 34, S_IFBLK},
	{"p19", 35, S_IFBLK},
	{"p20", 36, S_IFBLK},
	{"p21", 37, S_IFBLK},
	{"p22", 38, S_IFBLK},
	{"p23", 39, S_IFBLK},
	{"p24", 40, S_IFBLK},
	{"p25", 41, S_IFBLK},
	{"p26", 42, S_IFBLK},
	{"p27", 43, S_IFBLK},
	{"p28", 44, S_IFBLK},
	{"p29", 45, S_IFBLK},
	{"p30", 46, S_IFBLK},
	{"p31", 47, S_IFBLK},
	{"p32", 48, S_IFBLK},
	{"p33", 49, S_IFBLK},
	{"p34", 50, S_IFBLK},
	{"p35", 51, S_IFBLK},
	{"p36", 52, S_IFBLK},
	{"p5,raw", 21, S_IFCHR},
	{"p6,raw", 22, S_IFCHR},
	{"p7,raw", 23, S_IFCHR},
	{"p8,raw", 24, S_IFCHR},
	{"p9,raw", 25, S_IFCHR},
	{"p10,raw", 26, S_IFCHR},
	{"p11,raw", 27, S_IFCHR},
	{"p12,raw", 28, S_IFCHR},
	{"p13,raw", 29, S_IFCHR},
	{"p14,raw", 30, S_IFCHR},
	{"p15,raw", 31, S_IFCHR},
	{"p16,raw", 32, S_IFCHR},
	{"p17,raw", 33, S_IFCHR},
	{"p18,raw", 34, S_IFCHR},
	{"p19,raw", 35, S_IFCHR},
	{"p20,raw", 36, S_IFCHR},
	{"p21,raw", 37, S_IFCHR},
	{"p22,raw", 38, S_IFCHR},
	{"p23,raw", 39, S_IFCHR},
	{"p24,raw", 40, S_IFCHR},
	{"p25,raw", 41, S_IFCHR},
	{"p26,raw", 42, S_IFCHR},
	{"p27,raw", 43, S_IFCHR},
	{"p28,raw", 44, S_IFCHR},
	{"p29,raw", 45, S_IFCHR},
	{"p30,raw", 46, S_IFCHR},
	{"p31,raw", 47, S_IFCHR},
	{"p32,raw", 48, S_IFCHR},
	{"p33,raw", 49, S_IFCHR},
	{"p34,raw", 50, S_IFCHR},
	{"p35,raw", 51, S_IFCHR},
	{"p36,raw", 52, S_IFCHR},
	{0}
};
#endif			/* defined(_FIRMWARE_NEEDS_FDISK) */
#endif			/* if defined(__i386) || defined(__amd64) */

static struct driver_minor_data dk_minor_data_efi[] = {
	{"a", 0, S_IFBLK},
	{"b", 1, S_IFBLK},
	{"c", 2, S_IFBLK},
	{"d", 3, S_IFBLK},
	{"e", 4, S_IFBLK},
	{"f", 5, S_IFBLK},
	{"g", 6, S_IFBLK},
	{"wd", 7, S_IFBLK},
#if defined(_SUNOS_VTOC_16)
	{"i", 8, S_IFBLK},
	{"j", 9, S_IFBLK},
	{"k", 10, S_IFBLK},
	{"l", 11, S_IFBLK},
	{"m", 12, S_IFBLK},
	{"n", 13, S_IFBLK},
	{"o", 14, S_IFBLK},
	{"p", 15, S_IFBLK},
#endif			/* defined(_SUNOS_VTOC_16) */
#if defined(_FIRMWARE_NEEDS_FDISK)
	{"q", 16, S_IFBLK},
	{"r", 17, S_IFBLK},
	{"s", 18, S_IFBLK},
	{"t", 19, S_IFBLK},
	{"u", 20, S_IFBLK},
#endif			/* defined(_FIRMWARE_NEEDS_FDISK) */
	{"a,raw", 0, S_IFCHR},
	{"b,raw", 1, S_IFCHR},
	{"c,raw", 2, S_IFCHR},
	{"d,raw", 3, S_IFCHR},
	{"e,raw", 4, S_IFCHR},
	{"f,raw", 5, S_IFCHR},
	{"g,raw", 6, S_IFCHR},
	{"wd,raw", 7, S_IFCHR},
#if defined(_SUNOS_VTOC_16)
	{"i,raw", 8, S_IFCHR},
	{"j,raw", 9, S_IFCHR},
	{"k,raw", 10, S_IFCHR},
	{"l,raw", 11, S_IFCHR},
	{"m,raw", 12, S_IFCHR},
	{"n,raw", 13, S_IFCHR},
	{"o,raw", 14, S_IFCHR},
	{"p,raw", 15, S_IFCHR},
#endif			/* defined(_SUNOS_VTOC_16) */
#if defined(_FIRMWARE_NEEDS_FDISK)
	{"q,raw", 16, S_IFCHR},
	{"r,raw", 17, S_IFCHR},
	{"s,raw", 18, S_IFCHR},
	{"t,raw", 19, S_IFCHR},
	{"u,raw", 20, S_IFCHR},
#endif			/* defined(_FIRMWARE_NEEDS_FDISK) */
	{0}
};

/*
 * Declare the dynamic properties implemented in prop_op(9E) implementation
 * that we want to have show up in a di_init(3DEVINFO) device tree snapshot
 * of drivers that call cmlb_attach().
 */
static i_ddi_prop_dyn_t cmlb_prop_dyn[] = {
	{"Nblocks",		DDI_PROP_TYPE_INT64,	S_IFBLK},
	{"Size",		DDI_PROP_TYPE_INT64,	S_IFCHR},
	{"device-nblocks",	DDI_PROP_TYPE_INT64},
	{"device-blksize",	DDI_PROP_TYPE_INT},
	{"device-solid-state",	DDI_PROP_TYPE_INT},
	{NULL}
};

/*
 * This implies an upper limit of 8192 GPT partitions
 * in one transfer for GUID Partition Entry Array.
 */
len_t cmlb_tg_max_efi_xfer = 1024 * 1024;

/*
 * External kernel interfaces
 */
extern struct mod_ops mod_miscops;

extern int ddi_create_internal_pathname(dev_info_t *dip, char *name,
    int spec_type, minor_t minor_num);

/*
 * Global buffer and mutex for debug logging
 */
static char	cmlb_log_buffer[1024];
static kmutex_t	cmlb_log_mutex;


struct cmlb_lun *cmlb_debug_cl = NULL;
uint_t cmlb_level_mask = 0x0;

int cmlb_rot_delay = 4;	/* default rotational delay */

static struct modlmisc modlmisc = {
	&mod_miscops,   /* Type of module */
	"Common Labeling module"
};

static struct modlinkage modlinkage = {
	MODREV_1, (void *)&modlmisc, NULL
};

/* Local function prototypes */
static dev_t cmlb_make_device(struct cmlb_lun *cl);
static int cmlb_validate_geometry(struct cmlb_lun *cl, boolean_t forcerevalid,
    int flags, void *tg_cookie);
static void cmlb_resync_geom_caches(struct cmlb_lun *cl, diskaddr_t capacity,
    void *tg_cookie);
static int cmlb_read_fdisk(struct cmlb_lun *cl, diskaddr_t capacity,
    void *tg_cookie);
static void cmlb_swap_efi_gpt(efi_gpt_t *e);
static void cmlb_swap_efi_gpe(int nparts, efi_gpe_t *p);
static int cmlb_validate_efi(efi_gpt_t *labp);
static int cmlb_use_efi(struct cmlb_lun *cl, diskaddr_t capacity, int flags,
    void *tg_cookie);
static void cmlb_build_default_label(struct cmlb_lun *cl, void *tg_cookie);
static int  cmlb_uselabel(struct cmlb_lun *cl,  struct dk_label *l, int flags);
#if defined(_SUNOS_VTOC_8)
static void cmlb_build_user_vtoc(struct cmlb_lun *cl, struct vtoc *user_vtoc);
#endif
static int cmlb_build_label_vtoc(struct cmlb_lun *cl, struct vtoc *user_vtoc);
static int cmlb_write_label(struct cmlb_lun *cl, void *tg_cookie);
static int cmlb_set_vtoc(struct cmlb_lun *cl, struct dk_label *dkl,
    void *tg_cookie);
static void cmlb_clear_efi(struct cmlb_lun *cl, void *tg_cookie);
static void cmlb_clear_vtoc(struct cmlb_lun *cl, void *tg_cookie);
static void cmlb_setup_default_geometry(struct cmlb_lun *cl, void *tg_cookie);
static int cmlb_create_minor_nodes(struct cmlb_lun *cl);
static int cmlb_check_update_blockcount(struct cmlb_lun *cl, void *tg_cookie);
static boolean_t cmlb_check_efi_mbr(uchar_t *buf, boolean_t *is_mbr);

#if defined(__i386) || defined(__amd64)
static int cmlb_update_fdisk_and_vtoc(struct cmlb_lun *cl, void *tg_cookie);
#endif

#if defined(_FIRMWARE_NEEDS_FDISK)
static boolean_t  cmlb_has_max_chs_vals(struct ipart *fdp);
#endif

#if defined(_SUNOS_VTOC_16)
static void cmlb_convert_geometry(struct cmlb_lun *cl, diskaddr_t capacity,
    struct dk_geom *cl_g, void *tg_cookie);
#endif

static int cmlb_dkio_get_geometry(struct cmlb_lun *cl, caddr_t arg, int flag,
    void *tg_cookie);
static int cmlb_dkio_set_geometry(struct cmlb_lun *cl, caddr_t arg, int flag);
static int cmlb_dkio_get_partition(struct cmlb_lun *cl, caddr_t arg, int flag,
    void *tg_cookie);
static int cmlb_dkio_set_partition(struct cmlb_lun *cl, caddr_t arg, int flag);
static int cmlb_dkio_get_efi(struct cmlb_lun *cl, caddr_t arg, int flag,
    void *tg_cookie);
static int cmlb_dkio_set_efi(struct cmlb_lun *cl, dev_t dev, caddr_t arg,
    int flag, void *tg_cookie);
static int cmlb_dkio_get_vtoc(struct cmlb_lun *cl, caddr_t arg, int flag,
    void *tg_cookie);
static int cmlb_dkio_get_extvtoc(struct cmlb_lun *cl, caddr_t arg, int flag,
    void *tg_cookie);
static int cmlb_dkio_set_vtoc(struct cmlb_lun *cl, dev_t dev, caddr_t arg,
    int flag, void *tg_cookie);
static int cmlb_dkio_set_extvtoc(struct cmlb_lun *cl, dev_t dev, caddr_t arg,
    int flag, void *tg_cookie);
static int cmlb_dkio_get_mboot(struct cmlb_lun *cl, caddr_t arg, int flag,
    void *tg_cookie);
static int cmlb_dkio_set_mboot(struct cmlb_lun *cl, caddr_t arg, int flag,
    void *tg_cookie);
static int cmlb_dkio_partition(struct cmlb_lun *cl, caddr_t arg, int flag,
    void *tg_cookie);

#if defined(__i386) || defined(__amd64)
static int cmlb_dkio_set_ext_part(struct cmlb_lun *cl, caddr_t arg, int flag,
    void *tg_cookie);
static int cmlb_validate_ext_part(struct cmlb_lun *cl, int part, int epart,
    uint32_t start, uint32_t size);
static int cmlb_is_linux_swap(struct cmlb_lun *cl, uint32_t part_start,
    void *tg_cookie);
static int cmlb_dkio_get_virtgeom(struct cmlb_lun *cl, caddr_t arg, int flag);
static int cmlb_dkio_get_phygeom(struct cmlb_lun *cl, caddr_t  arg, int flag,
    void *tg_cookie);
static int cmlb_dkio_partinfo(struct cmlb_lun *cl, dev_t dev, caddr_t arg,
    int flag);
static int cmlb_dkio_extpartinfo(struct cmlb_lun *cl, dev_t dev, caddr_t arg,
    int flag);
#endif

static void cmlb_dbg(uint_t comp, struct cmlb_lun *cl, const char *fmt, ...);
static void cmlb_v_log(dev_info_t *dev, const char *label, uint_t level,
    const char *fmt, va_list ap);
static void cmlb_log(dev_info_t *dev, const char *label, uint_t level,
    const char *fmt, ...);

int
_init(void)
{
	mutex_init(&cmlb_log_mutex, NULL, MUTEX_DRIVER, NULL);
	return (mod_install(&modlinkage));
}

int
_info(struct modinfo *modinfop)
{
	return (mod_info(&modlinkage, modinfop));
}

int
_fini(void)
{
	int err;

	if ((err = mod_remove(&modlinkage)) != 0) {
		return (err);
	}

	mutex_destroy(&cmlb_log_mutex);
	return (err);
}

/*
 * cmlb_dbg is used for debugging to log additional info
 * Level of output is controlled via cmlb_level_mask setting.
 */
static void
cmlb_dbg(uint_t comp, struct cmlb_lun *cl, const char *fmt, ...)
{
	va_list		ap;
	dev_info_t	*dev;
	uint_t		level_mask = 0;

	ASSERT(cl != NULL);
	dev = CMLB_DEVINFO(cl);
	ASSERT(dev != NULL);
	/*
	 * Filter messages based on the global component and level masks,
	 * also print if cl matches the value of cmlb_debug_cl, or if
	 * cmlb_debug_cl is set to NULL.
	 */
	if (comp & CMLB_TRACE)
		level_mask |= CMLB_LOGMASK_TRACE;

	if (comp & CMLB_INFO)
		level_mask |= CMLB_LOGMASK_INFO;

	if (comp & CMLB_ERROR)
		level_mask |= CMLB_LOGMASK_ERROR;

	if ((cmlb_level_mask & level_mask) &&
	    ((cmlb_debug_cl == NULL) || (cmlb_debug_cl == cl))) {
		va_start(ap, fmt);
		cmlb_v_log(dev, CMLB_LABEL(cl), CE_CONT, fmt, ap);
		va_end(ap);
	}
}

/*
 * cmlb_log is basically a duplicate of scsi_log. It is redefined here
 * so that this module does not depend on scsi module.
 */
static void
cmlb_log(dev_info_t *dev, const char *label, uint_t level, const char *fmt, ...)
{
	va_list		ap;

	va_start(ap, fmt);
	cmlb_v_log(dev, label, level, fmt, ap);
	va_end(ap);
}

static void
cmlb_v_log(dev_info_t *dev, const char *label, uint_t level, const char *fmt,
    va_list ap)
{
	static char 	name[256];
	int 		log_only = 0;
	int 		boot_only = 0;
	int 		console_only = 0;

	mutex_enter(&cmlb_log_mutex);

	if (dev) {
		if (level == CE_PANIC || level == CE_WARN ||
		    level == CE_NOTE) {
			(void) sprintf(name, "%s (%s%d):\n",
			    ddi_pathname(dev, cmlb_log_buffer),
			    label, ddi_get_instance(dev));
		} else {
			name[0] = '\0';
		}
	} else {
		(void) sprintf(name, "%s:", label);
	}

	(void) vsprintf(cmlb_log_buffer, fmt, ap);

	switch (cmlb_log_buffer[0]) {
	case '!':
		log_only = 1;
		break;
	case '?':
		boot_only = 1;
		break;
	case '^':
		console_only = 1;
		break;
	}

	switch (level) {
	case CE_NOTE:
		level = CE_CONT;
		/* FALLTHROUGH */
	case CE_CONT:
	case CE_WARN:
	case CE_PANIC:
		if (boot_only) {
			cmn_err(level, "?%s\t%s", name, &cmlb_log_buffer[1]);
		} else if (console_only) {
			cmn_err(level, "^%s\t%s", name, &cmlb_log_buffer[1]);
		} else if (log_only) {
			cmn_err(level, "!%s\t%s", name, &cmlb_log_buffer[1]);
		} else {
			cmn_err(level, "%s\t%s", name, cmlb_log_buffer);
		}
		break;
	case CE_IGNORE:
		break;
	default:
		cmn_err(CE_CONT, "^DEBUG: %s\t%s", name, cmlb_log_buffer);
		break;
	}
	mutex_exit(&cmlb_log_mutex);
}


/*
 * cmlb_alloc_handle:
 *
 *	Allocates a handle.
 *
 * Arguments:
 *	cmlbhandlep	pointer to handle
 *
 * Notes:
 *	Allocates a handle and stores the allocated handle in the area
 *	pointed to by cmlbhandlep
 *
 * Context:
 *	Kernel thread only (can sleep).
 */
void
cmlb_alloc_handle(cmlb_handle_t *cmlbhandlep)
{
	struct cmlb_lun 	*cl;

	cl = kmem_zalloc(sizeof (struct cmlb_lun), KM_SLEEP);
	ASSERT(cmlbhandlep != NULL);

	cl->cl_state = CMLB_INITED;
	cl->cl_def_labeltype = CMLB_LABEL_UNDEF;
	mutex_init(CMLB_MUTEX(cl), NULL, MUTEX_DRIVER, NULL);

	*cmlbhandlep = (cmlb_handle_t)(cl);
}

/*
 * cmlb_free_handle
 *
 *	Frees handle.
 *
 * Arguments:
 *	cmlbhandlep	pointer to handle
 */
void
cmlb_free_handle(cmlb_handle_t *cmlbhandlep)
{
	struct cmlb_lun 	*cl;

	cl = (struct cmlb_lun *)*cmlbhandlep;
	if (cl != NULL) {
		mutex_destroy(CMLB_MUTEX(cl));
		kmem_free(cl, sizeof (struct cmlb_lun));
	}

}

/*
 * cmlb_attach:
 *
 *	Attach handle to device, create minor nodes for device.
 *
 * Arguments:
 * 	devi		pointer to device's dev_info structure.
 * 	tgopsp		pointer to array of functions cmlb can use to callback
 *			to target driver.
 *
 *	device_type	Peripheral device type as defined in
 *			scsi/generic/inquiry.h
 *
 *	is_removable	whether or not device is removable.
 *
 *	is_hotpluggable	whether or not device is hotpluggable.
 *
 *	node_type	minor node type (as used by ddi_create_minor_node)
 *
 *	alter_behavior
 *			bit flags:
 *
 *			CMLB_CREATE_ALTSLICE_VTOC_16_DTYPE_DIRECT: create
 *			an alternate slice for the default label, if
 *			device type is DTYPE_DIRECT an architectures default
 *			label type is VTOC16.
 *			Otherwise alternate slice will no be created.
 *
 *
 *			CMLB_FAKE_GEOM_LABEL_IOCTLS_VTOC8: report a default
 *			geometry and label for DKIOCGGEOM and DKIOCGVTOC
 *			on architecture with VTOC8 label types.
 *
 * 			CMLB_OFF_BY_ONE: do the workaround for legacy off-by-
 *                      one bug in obtaining capacity (in sd):
 *			SCSI READ_CAPACITY command returns the LBA number of the
 *			last logical block, but sd once treated this number as
 *			disks' capacity on x86 platform. And LBAs are addressed
 *			based 0. So the last block was lost on x86 platform.
 *
 *			Now, we remove this workaround. In order for present sd
 *			driver to work with disks which are labeled/partitioned
 *			via previous sd, we add workaround as follows:
 *
 *			1) Locate backup EFI label: cmlb searches the next to
 *			   last
 *			   block for backup EFI label. If fails, it will
 *			   turn to the last block for backup EFI label;
 *
 *			2) Clear backup EFI label: cmlb first search the last
 *			   block for backup EFI label, and will search the
 *			   next to last block only if failed for the last
 *			   block.
 *
 *			3) Calculate geometry:refer to cmlb_convert_geometry()
 *			   If capacity increasing by 1 causes disks' capacity
 *			   to cross over the limits in geometry calculation,
 *			   geometry info will change. This will raise an issue:
 *			   In case that primary VTOC label is destroyed, format
 *			   commandline can restore it via backup VTOC labels.
 *			   And format locates backup VTOC labels by use of
 *			   geometry. So changing geometry will
 *			   prevent format from finding backup VTOC labels. To
 *			   eliminate this side effect for compatibility,
 *			   sd uses (capacity -1) to calculate geometry;
 *
 *			4) 1TB disks: some important data structures use
 *			   32-bit signed long/int (for example, daddr_t),
 *			   so that sd doesn't support a disk with capacity
 *			   larger than 1TB on 32-bit platform. However,
 *			   for exactly 1TB disk, it was treated as (1T - 512)B
 *			   in the past, and could have valid Solaris
 *			   partitions. To workaround this, if an exactly 1TB
 *			   disk has Solaris fdisk partition, it will be allowed
 *			   to work with sd.
 *
 *
 *
 *			CMLB_FAKE_LABEL_ONE_PARTITION: create s0 and s2 covering
 *			the entire disk, if there is no valid partition info.
 *			If there is a valid Solaris partition, s0 and s2 will
 *			only cover the entire Solaris partition.
 *
 *			CMLB_CREATE_P0_MINOR_NODE: create p0 node covering
 *			the entire disk. Used by lofi to ensure presence of
 *			whole disk device node in case of LOFI_MAP_FILE ioctl.
 *
 *	cmlbhandle	cmlb handle associated with device
 *
 *	tg_cookie	cookie from target driver to be passed back to target
 *			driver when we call back to it through tg_ops.
 *
 * Notes:
 *	Assumes a default label based on capacity for non-removable devices.
 *	If capacity > 1TB, EFI is assumed otherwise VTOC (default VTOC
 *	for the architecture).
 *
 *	For removable devices, default label type is assumed to be VTOC
 *	type. Create minor nodes based on a default label type.
 *	Label on the media is not validated.
 *	minor number consists of:
 *		if _SUNOS_VTOC_8 is defined
 *			lowest 3 bits is taken as partition number
 *			the rest is instance number
 *		if _SUNOS_VTOC_16 is defined
 *			lowest 6 bits is taken as partition number
 *			the rest is instance number
 *
 *
 * Return values:
 *	0 	Success
 * 	ENXIO 	creating minor nodes failed.
 *	EINVAL  invalid arg, unsupported tg_ops version
 */
/*ARGSUSED8*/
int
cmlb_attach(dev_info_t *devi, cmlb_tg_ops_t *tgopsp, int device_type,
    boolean_t is_removable, boolean_t is_hotpluggable, char *node_type,
    int alter_behavior, cmlb_handle_t cmlbhandle, void *tg_cookie)
{

	struct cmlb_lun	*cl = (struct cmlb_lun *)cmlbhandle;

	ASSERT(VALID_BOOLEAN(is_removable));
	ASSERT(VALID_BOOLEAN(is_hotpluggable));

	if (tgopsp->tg_version < TG_DK_OPS_VERSION_1)
		return (EINVAL);

	mutex_enter(CMLB_MUTEX(cl));

	CMLB_DEVINFO(cl) = devi;
	cl->cmlb_tg_ops = tgopsp;
	cl->cl_device_type = device_type;
	cl->cl_is_removable = is_removable;
	cl->cl_is_hotpluggable = is_hotpluggable;
	cl->cl_node_type = node_type;
	cl->cl_sys_blocksize = DEV_BSIZE;
	cl->cl_f_geometry_is_valid = B_FALSE;
	cl->cl_def_labeltype = CMLB_LABEL_VTOC;
	cl->cl_alter_behavior = alter_behavior;
	cl->cl_reserved = -1;
	cl->cl_msglog_flag |= CMLB_ALLOW_2TB_WARN;
#if defined(__i386) || defined(__amd64)
	cl->cl_logical_drive_count = 0;
#endif

	/* create minor nodes based on default label type */
	cl->cl_last_labeltype = CMLB_LABEL_UNDEF;
	cl->cl_cur_labeltype = CMLB_LABEL_UNDEF;

	if (cmlb_create_minor_nodes(cl) != 0) {
		mutex_exit(CMLB_MUTEX(cl));
		return (ENXIO);
	}

	/* Define the dynamic properties for devinfo spapshots. */
	i_ddi_prop_dyn_driver_set(CMLB_DEVINFO(cl), cmlb_prop_dyn);

	cl->cl_state = CMLB_ATTACHED;

	mutex_exit(CMLB_MUTEX(cl));
	return (0);
}

/*
 * cmlb_detach:
 *
 * Invalidate in-core labeling data and remove all minor nodes for
 * the device associate with handle.
 *
 * Arguments:
 *	cmlbhandle	cmlb handle associated with device.
 *
 *	tg_cookie	cookie from target driver to be passed back to target
 *			driver when we call back to it through tg_ops.
 *
 */
/*ARGSUSED1*/
void
cmlb_detach(cmlb_handle_t cmlbhandle, void *tg_cookie)
{
	struct cmlb_lun *cl = (struct cmlb_lun *)cmlbhandle;

	mutex_enter(CMLB_MUTEX(cl));
	cl->cl_def_labeltype = CMLB_LABEL_UNDEF;
	cl->cl_f_geometry_is_valid = B_FALSE;
	ddi_remove_minor_node(CMLB_DEVINFO(cl), NULL);
	i_ddi_prop_dyn_driver_set(CMLB_DEVINFO(cl), NULL);
	cl->cl_state = CMLB_INITED;
	mutex_exit(CMLB_MUTEX(cl));
}

/*
 * cmlb_workaround_off_by_one:
 *
 *	Enables the workaround for the ancient off-by-one bug in sd.
 *      See comment preceding cmlb_attach().
 *
 * Arguments
 *	cmlbhandle	cmlb handle associated with device.
 *
 *
 * Notes:
 *	This should only be called by sd_unit_attach(), and only before
 *	validating the label for the first time.
 *
 * Return values:
 *	None.
 */

void
cmlb_workaround_off_by_one(cmlb_handle_t cmlbhandle)
{
	struct cmlb_lun *cl = (struct cmlb_lun *)cmlbhandle;

	cl->cl_alter_behavior |= CMLB_OFF_BY_ONE;
}

/*
 * cmlb_validate:
 *
 *	Validates label.
 *
 * Arguments
 *	cmlbhandle	cmlb handle associated with device.
 *
 *	flags		operation flags. used for verbosity control
 *
 *	tg_cookie	cookie from target driver to be passed back to target
 *			driver when we call back to it through tg_ops.
 *
 *
 * Notes:
 *	If new label type is different from the current, adjust minor nodes
 *	accordingly.
 *
 * Return values:
 *	0		success
 *			Note: having fdisk but no solaris partition is assumed
 *			success.
 *
 *	ENOMEM		memory allocation failed
 *	EIO		i/o errors during read or get capacity
 * 	EACCESS		reservation conflicts
 * 	EINVAL		label was corrupt, or no default label was assumed
 *	ENXIO		invalid handle
 */
int
cmlb_validate(cmlb_handle_t cmlbhandle, int flags, void *tg_cookie)
{
	struct cmlb_lun *cl = (struct cmlb_lun *)cmlbhandle;
	int 		rval;
	int  		ret = 0;

	/*
	 * Temp work-around checking cl for NULL since there is a bug
	 * in sd_detach calling this routine from taskq_dispatch
	 * inited function.
	 */
	if (cl == NULL)
		return (ENXIO);

	mutex_enter(CMLB_MUTEX(cl));
	if (cl->cl_state < CMLB_ATTACHED) {
		mutex_exit(CMLB_MUTEX(cl));
		return (ENXIO);
	}

	rval = cmlb_validate_geometry((struct cmlb_lun *)cmlbhandle, B_TRUE,
	    flags, tg_cookie);

	if (rval == ENOTSUP) {
		if (cl->cl_f_geometry_is_valid) {
			cl->cl_cur_labeltype = CMLB_LABEL_EFI;
			ret = 0;
		} else {
			ret = EINVAL;
		}
	} else {
		ret = rval;
		if (ret == 0)
			cl->cl_cur_labeltype = CMLB_LABEL_VTOC;
	}

	if (ret == 0)
		(void) cmlb_create_minor_nodes(cl);

	mutex_exit(CMLB_MUTEX(cl));
	return (ret);
}

/*
 * cmlb_invalidate:
 *	Invalidate in core label data
 *
 * Arguments:
 *	cmlbhandle	cmlb handle associated with device.
 *	tg_cookie	cookie from target driver to be passed back to target
 *			driver when we call back to it through tg_ops.
 */
/*ARGSUSED1*/
void
cmlb_invalidate(cmlb_handle_t cmlbhandle, void *tg_cookie)
{
	struct cmlb_lun *cl = (struct cmlb_lun *)cmlbhandle;

	if (cl == NULL)
		return;

	mutex_enter(CMLB_MUTEX(cl));
	cl->cl_f_geometry_is_valid = B_FALSE;
	mutex_exit(CMLB_MUTEX(cl));
}

/*
 * cmlb_is_valid
 * 	Get status on whether the incore label/geom data is valid
 *
 * Arguments:
 *	cmlbhandle      cmlb handle associated with device.
 *
 * Return values:
 *	B_TRUE if incore label/geom data is valid.
 *	B_FALSE otherwise.
 *
 */


boolean_t
cmlb_is_valid(cmlb_handle_t cmlbhandle)
{
	struct cmlb_lun *cl = (struct cmlb_lun *)cmlbhandle;

	if (cmlbhandle == NULL)
		return (B_FALSE);

	return (cl->cl_f_geometry_is_valid);

}



/*
 * cmlb_close:
 *
 * Close the device, revert to a default label minor node for the device,
 * if it is removable.
 *
 * Arguments:
 *	cmlbhandle	cmlb handle associated with device.
 *
 *	tg_cookie	cookie from target driver to be passed back to target
 *			driver when we call back to it through tg_ops.
 * Return values:
 *	0	Success
 * 	ENXIO	Re-creating minor node failed.
 */
/*ARGSUSED1*/
int
cmlb_close(cmlb_handle_t cmlbhandle, void *tg_cookie)
{
	struct cmlb_lun *cl = (struct cmlb_lun *)cmlbhandle;

	mutex_enter(CMLB_MUTEX(cl));
	cl->cl_f_geometry_is_valid = B_FALSE;

	/* revert to default minor node for this device */
	if (ISREMOVABLE(cl)) {
		cl->cl_cur_labeltype = CMLB_LABEL_UNDEF;
		(void) cmlb_create_minor_nodes(cl);
	}

	mutex_exit(CMLB_MUTEX(cl));
	return (0);
}

/*
 * cmlb_get_devid_block:
 *	 get the block number where device id is stored.
 *
 * Arguments:
 *	cmlbhandle	cmlb handle associated with device.
 *	devidblockp	pointer to block number.
 *	tg_cookie	cookie from target driver to be passed back to target
 *			driver when we call back to it through tg_ops.
 *
 * Notes:
 *	It stores the block number of device id in the area pointed to
 *	by devidblockp.
 * 	with the block number of device id.
 *
 * Return values:
 *	0	success
 *	EINVAL 	device id does not apply to current label type.
 */
/*ARGSUSED2*/
int
cmlb_get_devid_block(cmlb_handle_t cmlbhandle, diskaddr_t *devidblockp,
    void *tg_cookie)
{
	daddr_t			spc, blk, head, cyl;
	struct cmlb_lun *cl = (struct cmlb_lun *)cmlbhandle;

	mutex_enter(CMLB_MUTEX(cl));
	if (cl->cl_state < CMLB_ATTACHED) {
		mutex_exit(CMLB_MUTEX(cl));
		return (EINVAL);
	}

	if ((!cl->cl_f_geometry_is_valid) ||
	    (cl->cl_solaris_size < DK_LABEL_LOC)) {
		mutex_exit(CMLB_MUTEX(cl));
		return (EINVAL);
	}

	if (cl->cl_cur_labeltype == CMLB_LABEL_EFI) {
		if (cl->cl_reserved != -1) {
			blk = cl->cl_map[cl->cl_reserved].dkl_cylno;
		} else {
			mutex_exit(CMLB_MUTEX(cl));
			return (EINVAL);
		}
	} else {
		/* if the disk is unlabeled, don't write a devid to it */
		if (cl->cl_label_from_media != CMLB_LABEL_VTOC) {
			mutex_exit(CMLB_MUTEX(cl));
			return (EINVAL);
		}

		/* this geometry doesn't allow us to write a devid */
		if (cl->cl_g.dkg_acyl < 2) {
			mutex_exit(CMLB_MUTEX(cl));
			return (EINVAL);
		}

		/*
		 * Subtract 2 guarantees that the next to last cylinder
		 * is used
		 */
		cyl  = cl->cl_g.dkg_ncyl  + cl->cl_g.dkg_acyl - 2;
		spc  = cl->cl_g.dkg_nhead * cl->cl_g.dkg_nsect;
		head = cl->cl_g.dkg_nhead - 1;
		blk  = cl->cl_solaris_offset +
		    (cyl * (spc - cl->cl_g.dkg_apc)) +
		    (head * cl->cl_g.dkg_nsect) + 1;
	}

	*devidblockp = blk;
	mutex_exit(CMLB_MUTEX(cl));
	return (0);
}

/*
 * cmlb_partinfo:
 *	Get partition info for specified partition number.
 *
 * Arguments:
 *	cmlbhandle	cmlb handle associated with device.
 *	part		partition number
 *	nblocksp	pointer to number of blocks
 *	startblockp	pointer to starting block
 *	partnamep	pointer to name of partition
 *	tagp		pointer to tag info
 *	tg_cookie	cookie from target driver to be passed back to target
 *			driver when we call back to it through tg_ops.
 *
 *
 * Notes:
 *	If in-core label is not valid, this functions tries to revalidate
 *	the label. If label is valid, it stores the total number of blocks
 *	in this partition in the area pointed to by nblocksp, starting
 *	block number in area pointed to by startblockp,  pointer to partition
 *	name in area pointed to by partnamep, and tag value in area
 *	pointed by tagp.
 *	For EFI labels, tag value will be set to 0.
 *
 *	For all nblocksp, startblockp and partnamep, tagp, a value of NULL
 *	indicates the corresponding info is not requested.
 *
 *
 * Return values:
 *	0	success
 *	EINVAL  no valid label or requested partition number is invalid.
 *
 */
int
cmlb_partinfo(cmlb_handle_t cmlbhandle, int part, diskaddr_t *nblocksp,
    diskaddr_t *startblockp, char **partnamep, uint16_t *tagp, void *tg_cookie)
{

	struct cmlb_lun *cl = (struct cmlb_lun *)cmlbhandle;
	int rval;
#if defined(__i386) || defined(__amd64)
	int ext_part;
#endif

	ASSERT(cl != NULL);
	mutex_enter(CMLB_MUTEX(cl));
	if (cl->cl_state < CMLB_ATTACHED) {
		mutex_exit(CMLB_MUTEX(cl));
		return (EINVAL);
	}

	if (part  < 0 || part >= MAXPART) {
		rval = EINVAL;
	} else {
		if (!cl->cl_f_geometry_is_valid)
			(void) cmlb_validate_geometry((struct cmlb_lun *)cl,
			    B_FALSE, 0, tg_cookie);

		if (((!cl->cl_f_geometry_is_valid) ||
		    (part < NDKMAP && cl->cl_solaris_size == 0)) &&
		    (part != P0_RAW_DISK)) {
			rval = EINVAL;
		} else {
			if (startblockp != NULL)
				*startblockp = (diskaddr_t)cl->cl_offset[part];

			if (nblocksp != NULL)
				*nblocksp = (diskaddr_t)
				    cl->cl_map[part].dkl_nblk;

			if (tagp != NULL)
				*tagp =
				    ((cl->cl_cur_labeltype == CMLB_LABEL_EFI) ||
				    (part >= NDKMAP)) ? V_UNASSIGNED :
				    cl->cl_vtoc.v_part[part].p_tag;
			rval = 0;
		}

		/* consistent with behavior of sd for getting minor name */
		if (partnamep != NULL) {
#if defined(__i386) || defined(__amd64)
#if defined(_FIRMWARE_NEEDS_FDISK)
		if (part > FDISK_P4) {
			ext_part = part-FDISK_P4-1;
			*partnamep = dk_ext_minor_data[ext_part].name;
		} else
#endif
#endif
			*partnamep = dk_minor_data[part].name;
		}

	}

	mutex_exit(CMLB_MUTEX(cl));
	return (rval);
}

/*
 * cmlb_efi_label_capacity:
 *	Get capacity stored in EFI disk label.
 *
 * Arguments:
 *	cmlbhandle	cmlb handle associated with device.
 *	capacity	pointer to capacity stored in EFI disk label.
 *	tg_cookie	cookie from target driver to be passed back to target
 *			driver when we call back to it through tg_ops.
 *
 *
 * Notes:
 *	If in-core label is not valid, this functions tries to revalidate
 *	the label. If label is valid and is an EFI label, it stores the capacity
 *      in disk label in the area pointed to by capacity.
 *
 *
 * Return values:
 *	0	success
 *	EINVAL  no valid EFI label or capacity is NULL.
 *
 */
int
cmlb_efi_label_capacity(cmlb_handle_t cmlbhandle, diskaddr_t *capacity,
    void *tg_cookie)
{
	struct cmlb_lun *cl = (struct cmlb_lun *)cmlbhandle;
	int rval;

	ASSERT(cl != NULL);
	mutex_enter(CMLB_MUTEX(cl));
	if (cl->cl_state < CMLB_ATTACHED) {
		mutex_exit(CMLB_MUTEX(cl));
		return (EINVAL);
	}

	if (!cl->cl_f_geometry_is_valid)
		(void) cmlb_validate_geometry((struct cmlb_lun *)cl, B_FALSE,
		    0, tg_cookie);

	if ((!cl->cl_f_geometry_is_valid) || (capacity == NULL) ||
	    (cl->cl_cur_labeltype != CMLB_LABEL_EFI)) {
		rval = EINVAL;
	} else {
		*capacity = (diskaddr_t)cl->cl_map[WD_NODE].dkl_nblk;
		rval = 0;
	}

	mutex_exit(CMLB_MUTEX(cl));
	return (rval);
}

/* Caller should make sure Test Unit Ready succeeds before calling this. */
/*ARGSUSED*/
int
cmlb_ioctl(cmlb_handle_t cmlbhandle, dev_t dev, int cmd, intptr_t arg,
    int flag, cred_t *cred_p, int *rval_p, void *tg_cookie)
{

	int err;
	struct cmlb_lun *cl;

	cl = (struct cmlb_lun *)cmlbhandle;

	ASSERT(cl != NULL);

	mutex_enter(CMLB_MUTEX(cl));
	if (cl->cl_state < CMLB_ATTACHED) {
		mutex_exit(CMLB_MUTEX(cl));
		return (EIO);
	}

	switch (cmd) {
		case DKIOCSEXTVTOC:
		case DKIOCSGEOM:
		case DKIOCSETEFI:
		case DKIOCSMBOOT:
#if defined(__i386) || defined(__amd64)
		case DKIOCSETEXTPART:
#endif
			break;
		case DKIOCSVTOC:
#if defined(__i386) || defined(__amd64)
		case DKIOCPARTINFO:
#endif
			if (cl->cl_blockcount > CMLB_OLDVTOC_LIMIT) {
				mutex_exit(CMLB_MUTEX(cl));
				return (EOVERFLOW);
			}
			break;
		default:
			(void) cmlb_validate_geometry(cl, 1, CMLB_SILENT,
			    tg_cookie);

			switch (cmd) {
			case DKIOCGVTOC:
			case DKIOCGAPART:
			case DKIOCSAPART:

				if (cl->cl_label_from_media == CMLB_LABEL_EFI) {
					/* GPT label on disk */
					mutex_exit(CMLB_MUTEX(cl));
					return (ENOTSUP);
				} else if
				    (cl->cl_blockcount > CMLB_OLDVTOC_LIMIT) {
					mutex_exit(CMLB_MUTEX(cl));
					return (EOVERFLOW);
				}
				break;

			case DKIOCGGEOM:
				if (cl->cl_label_from_media == CMLB_LABEL_EFI) {
					/* GPT label on disk */
					mutex_exit(CMLB_MUTEX(cl));
					return (ENOTSUP);
				}
				break;
			default:
				break;
			}
	}

	mutex_exit(CMLB_MUTEX(cl));

	switch (cmd) {
	case DKIOCGGEOM:
		cmlb_dbg(CMLB_TRACE, cl, "DKIOCGGEOM\n");
		err = cmlb_dkio_get_geometry(cl, (caddr_t)arg, flag, tg_cookie);
		break;

	case DKIOCSGEOM:
		cmlb_dbg(CMLB_TRACE, cl, "DKIOCSGEOM\n");
		err = cmlb_dkio_set_geometry(cl, (caddr_t)arg, flag);
		break;

	case DKIOCGAPART:
		cmlb_dbg(CMLB_TRACE, cl, "DKIOCGAPART\n");
		err = cmlb_dkio_get_partition(cl, (caddr_t)arg,
		    flag, tg_cookie);
		break;

	case DKIOCSAPART:
		cmlb_dbg(CMLB_TRACE, cl, "DKIOCSAPART\n");
		err = cmlb_dkio_set_partition(cl, (caddr_t)arg, flag);
		break;

	case DKIOCGVTOC:
		cmlb_dbg(CMLB_TRACE, cl, "DKIOCGVTOC\n");
		err = cmlb_dkio_get_vtoc(cl, (caddr_t)arg, flag, tg_cookie);
		break;

	case DKIOCGEXTVTOC:
		cmlb_dbg(CMLB_TRACE, cl, "DKIOCGVTOC\n");
		err = cmlb_dkio_get_extvtoc(cl, (caddr_t)arg, flag, tg_cookie);
		break;

	case DKIOCGETEFI:
		cmlb_dbg(CMLB_TRACE, cl, "DKIOCGETEFI\n");
		err = cmlb_dkio_get_efi(cl, (caddr_t)arg, flag, tg_cookie);
		break;

	case DKIOCPARTITION:
		cmlb_dbg(CMLB_TRACE, cl, "DKIOCPARTITION\n");
		err = cmlb_dkio_partition(cl, (caddr_t)arg, flag, tg_cookie);
		break;

	case DKIOCSVTOC:
		cmlb_dbg(CMLB_TRACE, cl, "DKIOCSVTOC\n");
		err = cmlb_dkio_set_vtoc(cl, dev, (caddr_t)arg, flag,
		    tg_cookie);
		break;

	case DKIOCSEXTVTOC:
		cmlb_dbg(CMLB_TRACE, cl, "DKIOCSVTOC\n");
		err = cmlb_dkio_set_extvtoc(cl, dev, (caddr_t)arg, flag,
		    tg_cookie);
		break;

	case DKIOCSETEFI:
		cmlb_dbg(CMLB_TRACE, cl, "DKIOCSETEFI\n");
		err = cmlb_dkio_set_efi(cl, dev, (caddr_t)arg, flag, tg_cookie);
		break;

	case DKIOCGMBOOT:
		cmlb_dbg(CMLB_TRACE, cl, "DKIOCGMBOOT\n");
		err = cmlb_dkio_get_mboot(cl, (caddr_t)arg, flag, tg_cookie);
		break;

	case DKIOCSMBOOT:
		cmlb_dbg(CMLB_TRACE, cl, "DKIOCSMBOOT\n");
		err = cmlb_dkio_set_mboot(cl, (caddr_t)arg, flag, tg_cookie);
		break;
	case DKIOCG_PHYGEOM:
		cmlb_dbg(CMLB_TRACE, cl, "DKIOCG_PHYGEOM\n");
#if defined(__i386) || defined(__amd64)
		err = cmlb_dkio_get_phygeom(cl, (caddr_t)arg, flag, tg_cookie);
#else
		err = ENOTTY;
#endif
		break;
	case DKIOCG_VIRTGEOM:
		cmlb_dbg(CMLB_TRACE, cl, "DKIOCG_VIRTGEOM\n");
#if defined(__i386) || defined(__amd64)
		err = cmlb_dkio_get_virtgeom(cl, (caddr_t)arg, flag);
#else
		err = ENOTTY;
#endif
		break;
	case DKIOCPARTINFO:
		cmlb_dbg(CMLB_TRACE, cl, "DKIOCPARTINFO");
#if defined(__i386) || defined(__amd64)
		err = cmlb_dkio_partinfo(cl, dev, (caddr_t)arg, flag);
#else
		err = ENOTTY;
#endif
		break;
	case DKIOCEXTPARTINFO:
		cmlb_dbg(CMLB_TRACE, cl, "DKIOCPARTINFO");
#if defined(__i386) || defined(__amd64)
		err = cmlb_dkio_extpartinfo(cl, dev, (caddr_t)arg, flag);
#else
		err = ENOTTY;
#endif
		break;
#if defined(__i386) || defined(__amd64)
	case DKIOCSETEXTPART:
		cmlb_dbg(CMLB_TRACE, cl, "DKIOCSETEXTPART");
		err = cmlb_dkio_set_ext_part(cl, (caddr_t)arg, flag, tg_cookie);
		break;
#endif
	default:
		err = ENOTTY;

	}

	/*
	 * An ioctl that succeeds and changed ('set') size(9P) information
	 * needs to invalidate the cached devinfo snapshot to avoid having
	 * old information being returned in a snapshots.
	 *
	 * NB: When available, call ddi_change_minor_node() to clear
	 * SSIZEVALID in specfs vnodes via spec_size_invalidate().
	 */
	if (err == 0) {
		switch (cmd) {
		case DKIOCSGEOM:
		case DKIOCSAPART:
		case DKIOCSVTOC:
		case DKIOCSEXTVTOC:
		case DKIOCSETEFI:
			i_ddi_prop_dyn_cache_invalidate(CMLB_DEVINFO(cl),
			    i_ddi_prop_dyn_driver_get(CMLB_DEVINFO(cl)));
		}
	}
	return (err);
}

dev_t
cmlb_make_device(struct cmlb_lun *cl)
{
	if (cl->cl_alter_behavior & CMLB_CREATE_P0_MINOR_NODE) {
		return (makedevice(ddi_driver_major(CMLB_DEVINFO(cl)),
		    ddi_get_instance(
		    CMLB_DEVINFO(cl)) << CMLBUNIT_FORCE_P0_SHIFT));
	} else {
		return (makedevice(ddi_driver_major(CMLB_DEVINFO(cl)),
		    ddi_get_instance(CMLB_DEVINFO(cl)) << CMLBUNIT_SHIFT));
	}
}

/*
 * Function: cmlb_check_update_blockcount
 *
 * Description: If current capacity value is invalid, obtains the
 *		current capacity from target driver.
 *
 * Return Code: 0	success
 *		EIO	failure
 */
static int
cmlb_check_update_blockcount(struct cmlb_lun *cl, void *tg_cookie)
{
	int status;
	diskaddr_t capacity;
	uint32_t lbasize;

	ASSERT(mutex_owned(CMLB_MUTEX(cl)));

	if (cl->cl_f_geometry_is_valid)
		return (0);

	mutex_exit(CMLB_MUTEX(cl));
	status = DK_TG_GETCAP(cl, &capacity, tg_cookie);
	if (status != 0) {
		mutex_enter(CMLB_MUTEX(cl));
		return (EIO);
	}

	status = DK_TG_GETBLOCKSIZE(cl, &lbasize, tg_cookie);
	mutex_enter(CMLB_MUTEX(cl));
	if (status != 0)
		return (EIO);

	if ((capacity != 0) && (lbasize != 0)) {
		cl->cl_blockcount = capacity;
		cl->cl_tgt_blocksize = lbasize;
		if (!cl->cl_is_removable) {
			cl->cl_sys_blocksize = lbasize;
		}
		return (0);
	} else {
		return (EIO);
	}
}

static int
cmlb_create_minor(dev_info_t *dip, char *name, int spec_type,
    minor_t minor_num, char *node_type, int flag, boolean_t internal)
{
	ASSERT(VALID_BOOLEAN(internal));

	if (internal)
		return (ddi_create_internal_pathname(dip,
		    name, spec_type, minor_num));
	else
		return (ddi_create_minor_node(dip,
		    name, spec_type, minor_num, node_type, flag));
}

/*
 *    Function: cmlb_create_minor_nodes
 *
 * Description: Create or adjust the minor device nodes for the instance.
 * 		Minor nodes are created based on default label type,
 *		current label type and last label type we created
 *		minor nodes based on.
 *
 *
 *   Arguments: cl - driver soft state (unit) structure
 *
 * Return Code: 0 success
 *		ENXIO	failure.
 *
 *     Context: Kernel thread context
 */
static int
cmlb_create_minor_nodes(struct cmlb_lun *cl)
{
	struct driver_minor_data	*dmdp;
	int				instance, shift;
	char				name[48];
	cmlb_label_t			newlabeltype;
	boolean_t			internal;

	ASSERT(cl != NULL);
	ASSERT(mutex_owned(CMLB_MUTEX(cl)));

	internal = VOID2BOOLEAN(
	    (cl->cl_alter_behavior & (CMLB_INTERNAL_MINOR_NODES)) != 0);

	if (cl->cl_alter_behavior & CMLB_CREATE_P0_MINOR_NODE)
		shift = CMLBUNIT_FORCE_P0_SHIFT;
	else
		shift = CMLBUNIT_SHIFT;

	/* check the most common case */
	if (cl->cl_cur_labeltype != CMLB_LABEL_UNDEF &&
	    cl->cl_last_labeltype == cl->cl_cur_labeltype) {
		/* do nothing */
		return (0);
	}

	if (cl->cl_def_labeltype == CMLB_LABEL_UNDEF) {
		/* we should never get here */
		return (ENXIO);
	}

	if (cl->cl_last_labeltype == CMLB_LABEL_UNDEF) {
		/* first time during attach */
		newlabeltype = cl->cl_def_labeltype;

		instance = ddi_get_instance(CMLB_DEVINFO(cl));

		/* Create all the minor nodes for this target. */
		dmdp = (newlabeltype == CMLB_LABEL_EFI) ? dk_minor_data_efi :
		    dk_minor_data;
		while (dmdp->name != NULL) {

			(void) sprintf(name, "%s", dmdp->name);

			if (cmlb_create_minor(CMLB_DEVINFO(cl), name,
			    dmdp->type,
			    (instance << shift) | dmdp->minor,
			    cl->cl_node_type, NULL, internal) == DDI_FAILURE) {
				/*
				 * Clean up any nodes that may have been
				 * created, in case this fails in the middle
				 * of the loop.
				 */
				ddi_remove_minor_node(CMLB_DEVINFO(cl), NULL);
				return (ENXIO);
			}
			dmdp++;
		}
		cl->cl_last_labeltype = newlabeltype;
#if defined(_SUNOS_VTOC_8)
		/*
		 * "emulate" p0 device for sparc, used by lofi
		 */
		if (cl->cl_alter_behavior & CMLB_CREATE_P0_MINOR_NODE) {
			if (cmlb_create_minor(CMLB_DEVINFO(cl), "q", S_IFBLK,
			    (instance << CMLBUNIT_FORCE_P0_SHIFT) | P0_RAW_DISK,
			    cl->cl_node_type, NULL, internal) == DDI_FAILURE) {
				ddi_remove_minor_node(CMLB_DEVINFO(cl), NULL);
				return (ENXIO);
			}

			if (cmlb_create_minor(CMLB_DEVINFO(cl), "q,raw",
			    S_IFCHR,
			    (instance << CMLBUNIT_FORCE_P0_SHIFT) | P0_RAW_DISK,
			    cl->cl_node_type, NULL, internal) == DDI_FAILURE) {
				ddi_remove_minor_node(CMLB_DEVINFO(cl), NULL);
				return (ENXIO);
			}
		}
#endif	/* defined(_SUNOS_VTOC_8) */
		return (0);
	}

	/* Not first time  */
	if (cl->cl_cur_labeltype == CMLB_LABEL_UNDEF) {
		if (cl->cl_last_labeltype != cl->cl_def_labeltype) {
			/* close time, revert to default. */
			newlabeltype = cl->cl_def_labeltype;
		} else {
			/*
			 * do nothing since the type for which we last created
			 * nodes matches the default
			 */
			return (0);
		}
	} else {
		if (cl->cl_cur_labeltype != cl->cl_last_labeltype) {
			/* We are not closing, use current label type */
			newlabeltype = cl->cl_cur_labeltype;
		} else {
			/*
			 * do nothing since the type for which we last created
			 * nodes matches the current label type
			 */
			return (0);
		}
	}

	instance = ddi_get_instance(CMLB_DEVINFO(cl));

	/*
	 * Currently we only fix up the s7 node when we are switching
	 * label types from or to EFI. This is consistent with
	 * current behavior of sd.
	 */
	if (newlabeltype == CMLB_LABEL_EFI &&
	    cl->cl_last_labeltype != CMLB_LABEL_EFI) {
		/* from vtoc to EFI */
		ddi_remove_minor_node(CMLB_DEVINFO(cl), "h");
		ddi_remove_minor_node(CMLB_DEVINFO(cl), "h,raw");
		(void) cmlb_create_minor(CMLB_DEVINFO(cl), "wd",
		    S_IFBLK, (instance << shift) | WD_NODE,
		    cl->cl_node_type, NULL, internal);
		(void) cmlb_create_minor(CMLB_DEVINFO(cl), "wd,raw",
		    S_IFCHR, (instance << shift) | WD_NODE,
		    cl->cl_node_type, NULL, internal);
	} else {
		/* from efi to vtoc */
		ddi_remove_minor_node(CMLB_DEVINFO(cl), "wd");
		ddi_remove_minor_node(CMLB_DEVINFO(cl), "wd,raw");
		(void) cmlb_create_minor(CMLB_DEVINFO(cl), "h",
		    S_IFBLK, (instance << shift) | WD_NODE,
		    cl->cl_node_type, NULL, internal);
		(void) cmlb_create_minor(CMLB_DEVINFO(cl), "h,raw",
		    S_IFCHR, (instance << shift) | WD_NODE,
		    cl->cl_node_type, NULL, internal);
	}

	cl->cl_last_labeltype = newlabeltype;
	return (0);
}

/*
 *    Function: cmlb_validate_geometry
 *
 * Description: Read the label from the disk (if present). Update the unit's
 *		geometry and vtoc information from the data in the label.
 *		Verify that the label is valid.
 *
 *   Arguments:
 *	cl		driver soft state (unit) structure
 *
 *	forcerevalid	force revalidation even if we are already valid.
 *	flags		operation flags from target driver. Used for verbosity
 *			control	at this time.
 *	tg_cookie	cookie from target driver to be passed back to target
 *			driver when we call back to it through tg_ops.
 *
 * Return Code: 0 - Successful completion
 *		EINVAL  - Invalid value in cl->cl_tgt_blocksize or
 *			  cl->cl_blockcount; or label on disk is corrupted
 *			  or unreadable.
 *		EACCES  - Reservation conflict at the device.
 *		ENOMEM  - Resource allocation error
 *		ENOTSUP - geometry not applicable
 *
 *     Context: Kernel thread only (can sleep).
 */
static int
cmlb_validate_geometry(struct cmlb_lun *cl, boolean_t forcerevalid, int flags,
    void *tg_cookie)
{
	int		label_error = 0;
	diskaddr_t	capacity;
	int		count;

	ASSERT(mutex_owned(CMLB_MUTEX(cl)));
	ASSERT(VALID_BOOLEAN(forcerevalid));

	if ((cl->cl_f_geometry_is_valid) && (!forcerevalid)) {
		if (cl->cl_cur_labeltype == CMLB_LABEL_EFI)
			return (ENOTSUP);
		return (0);
	}

	if (cmlb_check_update_blockcount(cl, tg_cookie) != 0)
		return (EIO);

	capacity = cl->cl_blockcount;

	/*
	 * Set up the "whole disk" fdisk partition; this should always
	 * exist, regardless of whether the disk contains an fdisk table
	 * or vtoc.
	 */
	cl->cl_map[P0_RAW_DISK].dkl_cylno = 0;
	cl->cl_offset[P0_RAW_DISK] = 0;
	/*
	 * note if capacity > int32_max(1TB) we are in 64bit environment
	 * so no truncation happens
	 */
	cl->cl_map[P0_RAW_DISK].dkl_nblk  = capacity;

	/*
	 * Refresh the logical and physical geometry caches.
	 * (data from MODE SENSE format/rigid disk geometry pages,
	 * and scsi_ifgetcap("geometry").
	 */
	cmlb_resync_geom_caches(cl, capacity, tg_cookie);

	cl->cl_label_from_media = CMLB_LABEL_UNDEF;
	label_error = cmlb_use_efi(cl, capacity, flags, tg_cookie);
	if (label_error == 0) {

		/* found a valid EFI label */
		cmlb_dbg(CMLB_TRACE, cl,
		    "cmlb_validate_geometry: found EFI label\n");
		/*
		 * solaris_size and geometry_is_valid are set in
		 * cmlb_use_efi
		 */
		return (ENOTSUP);
	}

	/* NO EFI label found */

	if (capacity > CMLB_EXTVTOC_LIMIT) {
		if (label_error == ESRCH) {
			/*
			 * they've configured a LUN over 2TB, but used
			 * format.dat to restrict format's view of the
			 * capacity to be under 2TB in some earlier Solaris
			 * release.
			 */
			/* i.e > 2TB with a VTOC < 2TB */
			if (!(flags & CMLB_SILENT) &&
			    (cl->cl_msglog_flag & CMLB_ALLOW_2TB_WARN)) {

				cmlb_log(CMLB_DEVINFO(cl), CMLB_LABEL(cl),
				    CE_NOTE, "!Disk (%s%d) is limited to 2 TB "
				    "due to VTOC label. To use the full "
				    "capacity of the disk, use format(1M) to "
				    "relabel the disk with EFI/GPT label.\n",
				    CMLB_LABEL(cl),
				    ddi_get_instance(CMLB_DEVINFO(cl)));

				cl->cl_msglog_flag &= ~CMLB_ALLOW_2TB_WARN;
			}
		} else {
				return (ENOTSUP);
		}
	}

	label_error = 0;

	/*
	 * at this point it is either labeled with a VTOC or it is
	 * under 1TB (<= 1TB actually for off-by-1)
	 */

	/*
	 * Only DIRECT ACCESS devices will have Scl labels.
	 * CD's supposedly have a Scl label, too
	 */
	if (cl->cl_device_type == DTYPE_DIRECT || ISREMOVABLE(cl)) {
		struct	dk_label *dkl;
		offset_t label_addr;
		int	rval;
		size_t	buffer_size;

		/*
		 * Note: This will set up cl->cl_solaris_size and
		 * cl->cl_solaris_offset.
		 */
		rval = cmlb_read_fdisk(cl, capacity, tg_cookie);
		if ((rval != 0) && !ISCD(cl)) {
			ASSERT(mutex_owned(CMLB_MUTEX(cl)));
			return (rval);
		}

		if (cl->cl_solaris_size <= DK_LABEL_LOC) {
			/*
			 * Found fdisk table but no Solaris partition entry,
			 * so don't call cmlb_uselabel() and don't create
			 * a default label.
			 */
			label_error = 0;
			cl->cl_f_geometry_is_valid = B_TRUE;
			goto no_solaris_partition;
		}

		label_addr = (daddr_t)(cl->cl_solaris_offset + DK_LABEL_LOC);

		buffer_size = cl->cl_sys_blocksize;

		cmlb_dbg(CMLB_TRACE, cl, "cmlb_validate_geometry: "
		    "label_addr: 0x%x allocation size: 0x%x\n",
		    label_addr, buffer_size);

		if ((dkl = kmem_zalloc(buffer_size, KM_NOSLEEP)) == NULL)
			return (ENOMEM);

		mutex_exit(CMLB_MUTEX(cl));
		rval = DK_TG_READ(cl, dkl, label_addr, buffer_size, tg_cookie);
		mutex_enter(CMLB_MUTEX(cl));

		switch (rval) {
		case 0:
			/*
			 * cmlb_uselabel will establish that the geometry
			 * is valid.
			 */
			if (cmlb_uselabel(cl,
			    (struct dk_label *)(uintptr_t)dkl, flags) !=
			    CMLB_LABEL_IS_VALID) {
				label_error = EINVAL;
			} else
				cl->cl_label_from_media = CMLB_LABEL_VTOC;
			break;
		case EACCES:
			label_error = EACCES;
			break;
		default:
			label_error = EINVAL;
			break;
		}

		kmem_free(dkl, buffer_size);
	}

	/*
	 * If a valid label was not found, AND if no reservation conflict
	 * was detected, then go ahead and create a default label (4069506).
	 *
	 * Note: currently, for VTOC_8 devices, the default label is created
	 * for removables and hotpluggables only.  For VTOC_16 devices, the
	 * default label will be created for all devices.
	 * (see cmlb_build_default_label)
	 */
#if defined(_SUNOS_VTOC_8)
	if ((ISREMOVABLE(cl) || ISHOTPLUGGABLE(cl)) &&
	    (label_error != EACCES)) {
#elif defined(_SUNOS_VTOC_16)
	if (label_error != EACCES) {
#endif
		if (!cl->cl_f_geometry_is_valid) {
			cmlb_build_default_label(cl, tg_cookie);
		}
		label_error = 0;
	}

no_solaris_partition:

#if defined(_SUNOS_VTOC_16)
	/*
	 * If we have valid geometry, set up the remaining fdisk partitions.
	 * Note that dkl_cylno is not used for the fdisk map entries, so
	 * we set it to an entirely bogus value.
	 */
	for (count = 0; count < FDISK_PARTS; count++) {
		cl->cl_map[FDISK_P1 + count].dkl_cylno = UINT16_MAX;
		cl->cl_map[FDISK_P1 + count].dkl_nblk =
		    cl->cl_fmap[count].fmap_nblk;

		cl->cl_offset[FDISK_P1 + count] =
		    cl->cl_fmap[count].fmap_start;
	}
#endif

	for (count = 0; count < NDKMAP; count++) {
#if defined(_SUNOS_VTOC_8)
		struct dk_map *lp  = &cl->cl_map[count];
		cl->cl_offset[count] =
		    cl->cl_g.dkg_nhead * cl->cl_g.dkg_nsect * lp->dkl_cylno;
#elif defined(_SUNOS_VTOC_16)
		struct dkl_partition *vp = &cl->cl_vtoc.v_part[count];

		cl->cl_offset[count] = vp->p_start + cl->cl_solaris_offset;
#else
#error "No VTOC format defined."
#endif
	}

	return (label_error);
}

#if defined(_SUNOS_VTOC_16)
/*
 *    Function: cmlb_convert_geometry
 *
 * Description: Convert physical geometry into a dk_geom structure. In
 *		other words, make sure we don't wrap 16-bit values.
 *		e.g. converting from geom_cache to dk_geom
 *
 *     Context: Kernel thread only
 */
static void
cmlb_convert_geometry(struct cmlb_lun *cl, diskaddr_t capacity,
    struct dk_geom *cl_g, void *tg_cookie)
{

	ASSERT(cl != NULL);
	ASSERT(mutex_owned(CMLB_MUTEX(cl)));

	/* Unlabeled SCSI floppy device */
	if (capacity < 160) {
		/* Less than 80K */
		cl_g->dkg_nhead = 1;
		cl_g->dkg_ncyl = capacity;
		cl_g->dkg_nsect = 1;
		return;
	} else if (capacity <= 0x1000) {
		cl_g->dkg_nhead = 2;
		cl_g->dkg_ncyl = 80;
		cl_g->dkg_nsect = capacity / (cl_g->dkg_nhead * cl_g->dkg_ncyl);
		return;
	}

	/*
	 * For all devices we calculate cylinders using the heads and sectors
	 * we assign based on capacity of the device.  The algorithm is
	 * designed to be compatible with the way other operating systems
	 * lay out fdisk tables for X86 and to insure that the cylinders never
	 * exceed 65535 to prevent problems with X86 ioctls that report
	 * geometry.
	 * For some smaller disk sizes we report geometry that matches those
	 * used by X86 BIOS usage. For larger disks, we use SPT that are
	 * multiples of 63, since other OSes that are not limited to 16-bits
	 * for cylinders stop at 63 SPT we make do by using multiples of 63 SPT.
	 *
	 * The following table (in order) illustrates some end result
	 * calculations:
	 *
	 * Maximum number of blocks 		nhead	nsect
	 *
	 * 2097152 (1GB)			64	32
	 * 16777216 (8GB)			128	32
	 * 1052819775 (502.02GB)		255  	63
	 * 2105639550 (0.98TB)			255	126
	 * 3158459325 (1.47TB)			255  	189
	 * 4211279100 (1.96TB)			255  	252
	 * 5264098875 (2.45TB)			255  	315
	 * ...
	 *
	 * For Solid State Drive(SSD), it uses 4K page size inside and may be
	 * double with every new generation. If the I/O is not aligned with
	 * page size on SSDs, SSDs perform a lot slower.
	 * By default, Solaris partition starts from cylinder 1. It will be
	 * misaligned even with 4K if using heads(255) and SPT(63). To
	 * workaround the problem, if the device is SSD, we use heads(224) and
	 * SPT multiple of 56. Thus the default Solaris partition starts from
	 * a position that aligns with 128K on a 512 bytes sector size SSD.
	 */

	if (capacity <= 0x200000) {
		cl_g->dkg_nhead = 64;
		cl_g->dkg_nsect = 32;
	} else if (capacity <= 0x01000000) {
		cl_g->dkg_nhead = 128;
		cl_g->dkg_nsect = 32;
	} else {
		tg_attribute_t tgattribute;
		int is_solid_state;
		unsigned short nhead;
		unsigned short nsect;

		bzero(&tgattribute, sizeof (tg_attribute_t));

		mutex_exit(CMLB_MUTEX(cl));
		is_solid_state =
		    (DK_TG_GETATTRIBUTE(cl, &tgattribute, tg_cookie) == 0) ?
		    tgattribute.media_is_solid_state : FALSE;
		mutex_enter(CMLB_MUTEX(cl));

		if (is_solid_state) {
			nhead = 224;
			nsect = 56;
		} else {
			nhead = 255;
			nsect = 63;
		}

		cl_g->dkg_nhead = nhead;

		/* make dkg_nsect be smallest multiple of nsect */
		cl_g->dkg_nsect = ((capacity +
		    (UINT16_MAX * nhead * nsect) - 1) /
		    (UINT16_MAX * nhead * nsect)) * nsect;

		if (cl_g->dkg_nsect == 0)
			cl_g->dkg_nsect = (UINT16_MAX / nsect) * nsect;
	}

}
#endif

/*
 *    Function: cmlb_resync_geom_caches
 *
 * Description: (Re)initialize both geometry caches: the virtual geometry
 *            information is extracted from the HBA (the "geometry"
 *            capability), and the physical geometry cache data is
 *            generated by issuing MODE SENSE commands.
 *
 *   Arguments:
 *	cl 		driver soft state (unit) structure
 *	capacity	disk capacity in #blocks
 *	tg_cookie	cookie from target driver to be passed back to target
 *			driver when we call back to it through tg_ops.
 *
 *     Context: Kernel thread only (can sleep).
 */
static void
cmlb_resync_geom_caches(struct cmlb_lun *cl, diskaddr_t capacity,
    void *tg_cookie)
{
	struct	cmlb_geom 	pgeom;
	struct	cmlb_geom	lgeom;
	struct 	cmlb_geom	*pgeomp = &pgeom;
	unsigned short 		nhead;
	unsigned short 		nsect;
	int 			spc;
	int			ret;

	ASSERT(cl != NULL);
	ASSERT(mutex_owned(CMLB_MUTEX(cl)));

	/*
	 * Ask the controller for its logical geometry.
	 * Note: if the HBA does not support scsi_ifgetcap("geometry"),
	 * then the lgeom cache will be invalid.
	 */
	mutex_exit(CMLB_MUTEX(cl));
	bzero(&lgeom, sizeof (struct cmlb_geom));
	ret = DK_TG_GETVIRTGEOM(cl, &lgeom, tg_cookie);
	mutex_enter(CMLB_MUTEX(cl));

	bcopy(&lgeom, &cl->cl_lgeom, sizeof (cl->cl_lgeom));

	/*
	 * Initialize the pgeom cache from lgeom, so that if MODE SENSE
	 * doesn't work, DKIOCG_PHYSGEOM can return reasonable values.
	 */
	if (ret != 0 || cl->cl_lgeom.g_nsect == 0 ||
	    cl->cl_lgeom.g_nhead == 0) {
		/*
		 * Note: Perhaps this needs to be more adaptive? The rationale
		 * is that, if there's no HBA geometry from the HBA driver, any
		 * guess is good, since this is the physical geometry. If MODE
		 * SENSE fails this gives a max cylinder size for non-LBA access
		 */
		nhead = 255;
		nsect = 63;
	} else {
		nhead = cl->cl_lgeom.g_nhead;
		nsect = cl->cl_lgeom.g_nsect;
	}

	if (ISCD(cl)) {
		pgeomp->g_nhead = 1;
		pgeomp->g_nsect = nsect * nhead;
	} else {
		pgeomp->g_nhead = nhead;
		pgeomp->g_nsect = nsect;
	}

	spc = pgeomp->g_nhead * pgeomp->g_nsect;
	pgeomp->g_capacity = capacity;
	if (spc == 0)
		pgeomp->g_ncyl = 0;
	else
		pgeomp->g_ncyl = pgeomp->g_capacity / spc;
	pgeomp->g_acyl = 0;

	/*
	 * Retrieve fresh geometry data from the hardware, stash it
	 * here temporarily before we rebuild the incore label.
	 *
	 * We want to use the MODE SENSE commands to derive the
	 * physical geometry of the device, but if either command
	 * fails, the logical geometry is used as the fallback for
	 * disk label geometry.
	 */

	mutex_exit(CMLB_MUTEX(cl));
	(void) DK_TG_GETPHYGEOM(cl, pgeomp, tg_cookie);
	mutex_enter(CMLB_MUTEX(cl));

	/*
	 * Now update the real copy while holding the mutex. This
	 * way the global copy is never in an inconsistent state.
	 */
	bcopy(pgeomp, &cl->cl_pgeom,  sizeof (cl->cl_pgeom));

	cmlb_dbg(CMLB_INFO, cl, "cmlb_resync_geom_caches: "
	    "(cached from lgeom)\n");
	cmlb_dbg(CMLB_INFO,  cl,
	    "   ncyl: %ld; acyl: %d; nhead: %d; nsect: %d\n",
	    cl->cl_pgeom.g_ncyl, cl->cl_pgeom.g_acyl,
	    cl->cl_pgeom.g_nhead, cl->cl_pgeom.g_nsect);
	cmlb_dbg(CMLB_INFO,  cl, "   lbasize: %d; capacity: %ld; "
	    "intrlv: %d; rpm: %d\n", cl->cl_pgeom.g_secsize,
	    cl->cl_pgeom.g_capacity, cl->cl_pgeom.g_intrlv,
	    cl->cl_pgeom.g_rpm);
}


#if defined(__i386) || defined(__amd64)
/*
 *    Function: cmlb_update_ext_minor_nodes
 *
 * Description: Routine to add/remove extended partition device nodes
 *
 *   Arguments:
 *	cl		driver soft state (unit) structure
 *	num_parts	Number of logical drives found on the LUN
 *
 * Should be called with the mutex held
 *
 * Return Code: 0 for success
 *
 *     Context: User and Kernel thread
 *
 */
static int
cmlb_update_ext_minor_nodes(struct cmlb_lun *cl, int num_parts)
{
	int				i, count, shift;
	char				name[48];
	int				instance;
	struct driver_minor_data	*demdp, *demdpr;
	char				*devnm;
	dev_info_t			*pdip;
	boolean_t 			internal;

	ASSERT(mutex_owned(CMLB_MUTEX(cl)));
	ASSERT(cl->cl_update_ext_minor_nodes == 1);

	internal = VOID2BOOLEAN(
	    (cl->cl_alter_behavior & (CMLB_INTERNAL_MINOR_NODES)) != 0);
	instance = ddi_get_instance(CMLB_DEVINFO(cl));
	demdp = dk_ext_minor_data;
	demdpr = &dk_ext_minor_data[MAX_EXT_PARTS];

	if (cl->cl_alter_behavior & CMLB_CREATE_P0_MINOR_NODE)
		shift = CMLBUNIT_FORCE_P0_SHIFT;
	else
		shift = CMLBUNIT_SHIFT;

	if (cl->cl_logical_drive_count) {
		for (i = 0; i < cl->cl_logical_drive_count; i++) {
			(void) sprintf(name, "%s", demdp->name);
			ddi_remove_minor_node(CMLB_DEVINFO(cl), name);
			(void) sprintf(name, "%s", demdpr->name);
			ddi_remove_minor_node(CMLB_DEVINFO(cl), name);
			demdp++;
			demdpr++;
		}
		/* There are existing device nodes. Remove them */
		devnm = kmem_alloc(MAXNAMELEN + 1, KM_SLEEP);
		(void) ddi_deviname(cl->cl_devi, devnm);
		pdip = ddi_get_parent(cl->cl_devi);
		(void) devfs_clean(pdip, devnm + 1, DV_CLEAN_FORCE);
		kmem_free(devnm, MAXNAMELEN + 1);
	}

	demdp = dk_ext_minor_data;
	demdpr = &dk_ext_minor_data[MAX_EXT_PARTS];

	for (i = 0; i < num_parts; i++) {
		(void) sprintf(name, "%s", demdp->name);
		if (cmlb_create_minor(CMLB_DEVINFO(cl), name,
		    demdp->type,
		    (instance << shift) | demdp->minor,
		    cl->cl_node_type, NULL, internal) == DDI_FAILURE) {
			/*
			 * Clean up any nodes that may have been
			 * created, in case this fails in the middle
			 * of the loop.
			 */
			ddi_remove_minor_node(CMLB_DEVINFO(cl), NULL);
			cl->cl_logical_drive_count = 0;
			return (ENXIO);
		}
		(void) sprintf(name, "%s", demdpr->name);
		if (ddi_create_minor_node(CMLB_DEVINFO(cl), name,
		    demdpr->type,
		    (instance << shift) | demdpr->minor,
		    cl->cl_node_type, NULL) == DDI_FAILURE) {
			/*
			 * Clean up any nodes that may have been
			 * created, in case this fails in the middle
			 * of the loop.
			 */
			ddi_remove_minor_node(CMLB_DEVINFO(cl), NULL);
			cl->cl_logical_drive_count = 0;
			return (ENXIO);
		}
		demdp++;
		demdpr++;
	}

	/* Update the cl_map array for logical drives */
	for (count = 0; count < MAX_EXT_PARTS; count++) {
		cl->cl_map[FDISK_P4 + 1 + count].dkl_cylno = UINT32_MAX;
		cl->cl_map[FDISK_P4 + 1 + count].dkl_nblk =
		    cl->cl_fmap[FD_NUMPART + count].fmap_nblk;
		cl->cl_offset[FDISK_P4 + 1 + count] =
		    cl->cl_fmap[FD_NUMPART + count].fmap_start;
	}

	cl->cl_logical_drive_count = i;
	cl->cl_update_ext_minor_nodes = 0;
	return (0);
}
/*
 *    Function: cmlb_validate_ext_part
 *
 * Description: utility routine to validate an extended partition's
 *		metadata as found on disk
 *
 *   Arguments:
 *	cl		driver soft state (unit) structure
 *	part		partition number of the extended partition
 *	epart		partition number of the logical drive
 *	start		absolute sector number of the start of the logical
 *			drive being validated
 *	size		size of logical drive being validated
 *
 * Return Code: 0 for success
 *
 *     Context: User and Kernel thread
 *
 * Algorithm :
 * Error cases are :
 *	1. If start block is lesser than or equal to the end block
 *	2. If either start block or end block is beyond the bounadry
 *	   of the extended partition.
 *	3. start or end block overlap with existing partitions.
 *		To check this, first make sure that the start block doesnt
 *		overlap with existing partitions. Then, calculate the
 *		possible end block for the given start block that doesnt
 *		overlap with existing partitions. This can be calculated by
 *		first setting the possible end block to the end of the
 *		extended partition (optimistic) and then, checking if there
 *		is any other partition that lies after the start of the
 *		partition being validated. If so, set the possible end to
 *		one block less than the beginning of the next nearest partition
 *		If the actual end block is greater than the calculated end
 *		block, we have an overlap.
 *
 */
static int
cmlb_validate_ext_part(struct cmlb_lun *cl, int part, int epart, uint32_t start,
    uint32_t size)
{
	int i;
	uint32_t end = start + size - 1;
	uint32_t ext_start = cl->cl_fmap[part].fmap_start;
	uint32_t ext_end = ext_start + cl->cl_fmap[part].fmap_nblk - 1;
	uint32_t ts, te;
	uint32_t poss_end = ext_end;

	if (end <= start) {
		return (1);
	}

	/*
	 * Check if the logical drive boundaries are within that of the
	 * extended partition.
	 */
	if (start <= ext_start || start > ext_end || end <= ext_start ||
	    end > ext_end) {
		return (1);
	}

	/*
	 * epart will be equal to FD_NUMPART if it is the first logical drive.
	 * There is no need to check for overlaps with other logical drives,
	 * since it is the only logical drive that we have come across so far.
	 */
	if (epart == FD_NUMPART) {
		return (0);
	}

	/* Check for overlaps with existing logical drives */
	i = FD_NUMPART;
	ts = cl->cl_fmap[FD_NUMPART].fmap_start;
	te = ts + cl->cl_fmap[FD_NUMPART].fmap_nblk - 1;

	while ((i < epart) && ts && te) {
		if (start >= ts && start <= te) {
			return (1);
		}

		if ((ts < poss_end) && (ts > start)) {
			poss_end = ts - 1;
		}

		i++;
		ts = cl->cl_fmap[i].fmap_start;
		te = ts + cl->cl_fmap[i].fmap_nblk - 1;
	}

	if (end > poss_end) {
		return (1);
	}

	return (0);
}


/*
 *    Function: cmlb_is_linux_swap
 *
 * Description: utility routine to verify if a partition is a linux swap
 *		partition or not.
 *
 *   Arguments:
 *	cl		driver soft state (unit) structure
 *	part_start	absolute sector number of the start of the partition
 *			being verified
 *	tg_cookie	cookie from target driver to be passed back to target
 *			driver when we call back to it through tg_ops.
 *
 * Return Code: 0 for success
 *
 *     Context: User and Kernel thread
 *
 * Notes:
 *	The linux swap magic "SWAP-SPACE" or "SWAPSPACE2" is found as the
 *	last 10 bytes of a disk block whose size is that of the linux page
 *	size. This disk block is found at the beginning of the swap partition.
 */
static int
cmlb_is_linux_swap(struct cmlb_lun *cl, uint32_t part_start, void *tg_cookie)
{
	int		i;
	int		rval = -1;
	uint32_t	seek_offset;
	uint32_t	linux_pg_size;
	char 		*buf, *linux_swap_magic;
	int		sec_sz = cl->cl_sys_blocksize;
	/* Known linux kernel page sizes */
	uint32_t	linux_pg_size_arr[] = {4096, };

	ASSERT(cl != NULL);
	ASSERT(mutex_owned(CMLB_MUTEX(cl)));

	if ((buf = kmem_zalloc(sec_sz, KM_NOSLEEP)) == NULL) {
		return (ENOMEM);
	}

	/*
	 * Check if there is a sane Solaris VTOC
	 * If there is a valid vtoc, no need to lookup
	 * for the linux swap signature.
	 */
	mutex_exit(CMLB_MUTEX(cl));
	rval = DK_TG_READ(cl, buf, part_start + DK_LABEL_LOC,
	    sec_sz, tg_cookie);
	mutex_enter(CMLB_MUTEX(cl));
	if (rval != 0) {
		cmlb_dbg(CMLB_ERROR,  cl,
		    "cmlb_is_linux_swap: disk vtoc read err\n");
		rval = EIO;
		goto done;
	}

	if ((((struct dk_label *)buf)->dkl_magic == DKL_MAGIC) &&
	    (((struct dk_label *)buf)->dkl_vtoc.v_sanity == VTOC_SANE)) {
		rval = -1;
		goto done;
	}


	/* No valid vtoc, so check for linux swap signature */
	linux_swap_magic = buf + sec_sz - 10;

	for (i = 0; i < sizeof (linux_pg_size_arr)/sizeof (uint32_t); i++) {
		linux_pg_size = linux_pg_size_arr[i];
		seek_offset = linux_pg_size/sec_sz - 1;
		seek_offset += part_start;

		mutex_exit(CMLB_MUTEX(cl));
		rval = DK_TG_READ(cl, buf, seek_offset, sec_sz, tg_cookie);
		mutex_enter(CMLB_MUTEX(cl));

		if (rval != 0) {
			cmlb_dbg(CMLB_ERROR,  cl,
			    "cmlb_is_linux_swap: disk read err\n");
			rval = EIO;
			break;
		}

		rval = -1;

		if ((strncmp(linux_swap_magic, "SWAP-SPACE", 10) == 0) ||
		    (strncmp(linux_swap_magic, "SWAPSPACE2", 10) == 0)) {
			/* Found a linux swap */
			rval = 0;
			break;
		}
	}

done:
	kmem_free(buf, sec_sz);
	return (rval);
}
#endif

/*
 *    Function: cmlb_read_fdisk
 *
 * Description: utility routine to read the fdisk table.
 *
 *   Arguments:
 *	cl		driver soft state (unit) structure
 *	capacity	disk capacity in #blocks
 *	tg_cookie	cookie from target driver to be passed back to target
 *			driver when we call back to it through tg_ops.
 *
 * Return Code: 0 for success (includes not reading for no_fdisk_present case
 *		errnos from tg_rw if failed to read the first block.
 *
 *     Context: Kernel thread only (can sleep).
 */
/*ARGSUSED*/
static int
cmlb_read_fdisk(struct cmlb_lun *cl, diskaddr_t capacity, void *tg_cookie)
{
#if defined(_NO_FDISK_PRESENT)

	cl->cl_solaris_offset = 0;
	cl->cl_solaris_size = capacity;
	bzero(cl->cl_fmap, sizeof (struct fmap) * FD_NUMPART);
	return (0);

#elif defined(_FIRMWARE_NEEDS_FDISK)

	struct ipart	*fdp;
	struct mboot	*mbp;
	struct ipart	fdisk[FD_NUMPART];
	int		i, k;
	char		sigbuf[2];
	caddr_t		bufp;
	int		uidx;
	int 		rval;
	int		lba = 0;
	uint_t		solaris_offset;	/* offset to solaris part. */
	daddr_t		solaris_size;	/* size of solaris partition */
	uint32_t	blocksize;
#if defined(__i386) || defined(__amd64)
	struct ipart	eparts[2];
	struct ipart	*efdp1 = &eparts[0];
	struct ipart	*efdp2 = &eparts[1];
	int		ext_part_exists = 0;
	int		ld_count = 0;
#endif

	ASSERT(cl != NULL);
	ASSERT(mutex_owned(CMLB_MUTEX(cl)));

	/*
	 * Start off assuming no fdisk table
	 */
	solaris_offset = 0;
	solaris_size   = capacity;

	blocksize = cl->cl_tgt_blocksize;

	bufp = kmem_zalloc(blocksize, KM_SLEEP);

	mutex_exit(CMLB_MUTEX(cl));
	rval = DK_TG_READ(cl, bufp, 0, blocksize, tg_cookie);
	mutex_enter(CMLB_MUTEX(cl));

	if (rval != 0) {
		cmlb_dbg(CMLB_ERROR,  cl,
		    "cmlb_read_fdisk: fdisk read err\n");
		bzero(cl->cl_fmap, sizeof (struct fmap) * FD_NUMPART);
		goto done;
	}

	mbp = (struct mboot *)bufp;

	/*
	 * The fdisk table does not begin on a 4-byte boundary within the
	 * master boot record, so we copy it to an aligned structure to avoid
	 * alignment exceptions on some processors.
	 */
	bcopy(&mbp->parts[0], fdisk, sizeof (fdisk));

	/*
	 * Check for lba support before verifying sig; sig might not be
	 * there, say on a blank disk, but the max_chs mark may still
	 * be present.
	 *
	 * Note: LBA support and BEFs are an x86-only concept but this
	 * code should work OK on SPARC as well.
	 */

	/*
	 * First, check for lba-access-ok on root node (or prom root node)
	 * if present there, don't need to search fdisk table.
	 */
	if (ddi_getprop(DDI_DEV_T_ANY, ddi_root_node(), 0,
	    "lba-access-ok", 0) != 0) {
		/* All drives do LBA; don't search fdisk table */
		lba = 1;
	} else {
		/* Okay, look for mark in fdisk table */
		for (fdp = fdisk, i = 0; i < FD_NUMPART; i++, fdp++) {
			/* accumulate "lba" value from all partitions */
			lba = (lba || cmlb_has_max_chs_vals(fdp));
		}
	}

	if (lba != 0) {
		dev_t dev = cmlb_make_device(cl);

		if (ddi_getprop(dev, CMLB_DEVINFO(cl), DDI_PROP_DONTPASS,
		    "lba-access-ok", 0) == 0) {
			/* not found; create it */
			if (ddi_prop_create(dev, CMLB_DEVINFO(cl), 0,
			    "lba-access-ok", (caddr_t)NULL, 0) !=
			    DDI_PROP_SUCCESS) {
				cmlb_dbg(CMLB_ERROR,  cl,
				    "cmlb_read_fdisk: Can't create lba "
				    "property for instance %d\n",
				    ddi_get_instance(CMLB_DEVINFO(cl)));
			}
		}
	}

	bcopy(&mbp->signature, sigbuf, sizeof (sigbuf));

	/*
	 * Endian-independent signature check
	 */
	if (((sigbuf[1] & 0xFF) != ((MBB_MAGIC >> 8) & 0xFF)) ||
	    (sigbuf[0] != (MBB_MAGIC & 0xFF))) {
		cmlb_dbg(CMLB_ERROR,  cl,
		    "cmlb_read_fdisk: no fdisk\n");
		bzero(cl->cl_fmap, sizeof (struct fmap) * FD_NUMPART);
		goto done;
	}

#ifdef CMLBDEBUG
	if (cmlb_level_mask & CMLB_LOGMASK_INFO) {
		fdp = fdisk;
		cmlb_dbg(CMLB_INFO,  cl, "cmlb_read_fdisk:\n");
		cmlb_dbg(CMLB_INFO,  cl, "         relsect    "
		    "numsect         sysid       bootid\n");
		for (i = 0; i < FD_NUMPART; i++, fdp++) {
			cmlb_dbg(CMLB_INFO,  cl,
			    "    %d:  %8d   %8d     0x%08x     0x%08x\n",
			    i, fdp->relsect, fdp->numsect,
			    fdp->systid, fdp->bootid);
		}
	}
#endif

	/*
	 * Try to find the unix partition
	 */
	uidx = -1;
	solaris_offset = 0;
	solaris_size   = 0;

	for (fdp = fdisk, i = 0; i < FD_NUMPART; i++, fdp++) {
		uint32_t relsect;
		uint32_t numsect;
		uchar_t systid;
#if defined(__i386) || defined(__amd64)
		/*
		 * Stores relative block offset from the beginning of the
		 * Extended Partition.
		 */
		int	ext_relsect = 0;
#endif

		if (fdp->numsect == 0) {
			cl->cl_fmap[i].fmap_start = 0;
			cl->cl_fmap[i].fmap_nblk  = 0;
			continue;
		}

		/*
		 * Data in the fdisk table is little-endian.
		 */
		relsect = LE_32(fdp->relsect);
		numsect = LE_32(fdp->numsect);

		cl->cl_fmap[i].fmap_start = relsect;
		cl->cl_fmap[i].fmap_nblk  = numsect;
		cl->cl_fmap[i].fmap_systid = LE_8(fdp->systid);

#if defined(__i386) || defined(__amd64)
		/* Support only one extended partition per LUN */
		if ((fdp->systid == EXTDOS || fdp->systid == FDISK_EXTLBA) &&
		    (ext_part_exists == 0)) {
			int j;
			uint32_t logdrive_offset;
			uint32_t ext_numsect;
			uint32_t abs_secnum;

			ext_part_exists = 1;

			for (j = FD_NUMPART; j < FDISK_PARTS; j++) {
				mutex_exit(CMLB_MUTEX(cl));
				rval = DK_TG_READ(cl, bufp,
				    (relsect + ext_relsect), blocksize,
				    tg_cookie);
				mutex_enter(CMLB_MUTEX(cl));

				if (rval != 0) {
					cmlb_dbg(CMLB_ERROR,  cl,
					    "cmlb_read_fdisk: Extended "
					    "partition read err\n");
					goto done;
				}
				/*
				 * The first ipart entry provides the offset
				 * at which the logical drive starts off from
				 * the beginning of the container partition
				 * and the size of the logical drive.
				 * The second ipart entry provides the offset
				 * of the next container partition from the
				 * beginning of the extended partition.
				 */
				bcopy(&bufp[FDISK_PART_TABLE_START], eparts,
				    sizeof (eparts));
				logdrive_offset = LE_32(efdp1->relsect);
				ext_numsect = LE_32(efdp1->numsect);
				systid = LE_8(efdp1->systid);
				if (logdrive_offset <= 0 || ext_numsect <= 0)
					break;
				abs_secnum = relsect + ext_relsect +
				    logdrive_offset;

				/* Boundary condition and overlap checking */
				if (cmlb_validate_ext_part(cl, i, j, abs_secnum,
				    ext_numsect)) {
					break;
				}

				if ((cl->cl_fmap[j].fmap_start != abs_secnum) ||
				    (cl->cl_fmap[j].fmap_nblk != ext_numsect) ||
				    (cl->cl_fmap[j].fmap_systid != systid)) {
					/*
					 * Indicates change from previous
					 * partinfo. Need to recreate
					 * logical device nodes.
					 */
					cl->cl_update_ext_minor_nodes = 1;
				}
				cl->cl_fmap[j].fmap_start = abs_secnum;
				cl->cl_fmap[j].fmap_nblk  = ext_numsect;
				cl->cl_fmap[j].fmap_systid = systid;
				ld_count++;

				if ((efdp1->systid == SUNIXOS &&
				    (cmlb_is_linux_swap(cl, abs_secnum,
				    tg_cookie) != 0)) ||
				    efdp1->systid == SUNIXOS2) {
					if (uidx == -1) {
						uidx = 0;
						solaris_offset = abs_secnum;
						solaris_size = ext_numsect;
					}
				}

				if ((ext_relsect = LE_32(efdp2->relsect)) == 0)
					break;
			}
		}

#endif

		if (fdp->systid != SUNIXOS &&
		    fdp->systid != SUNIXOS2 &&
		    fdp->systid != EFI_PMBR) {
			continue;
		}

		/*
		 * use the last active solaris partition id found
		 * (there should only be 1 active partition id)
		 *
		 * if there are no active solaris partition id
		 * then use the first inactive solaris partition id
		 */
		if ((uidx == -1) || (fdp->bootid == ACTIVE)) {
#if defined(__i386) || defined(__amd64)
			if (fdp->systid != SUNIXOS ||
			    (fdp->systid == SUNIXOS &&
			    (cmlb_is_linux_swap(cl, relsect,
			    tg_cookie) != 0))) {
#endif
				uidx = i;
				solaris_offset = relsect;
				solaris_size   = numsect;
#if defined(__i386) || defined(__amd64)
			}
#endif
		}
	}
#if defined(__i386) || defined(__amd64)
	if (ld_count < cl->cl_logical_drive_count) {
		/*
		 * Some/all logical drives were deleted. Clear out
		 * the fmap entries correspoding to those deleted drives.
		 */
		for (k = ld_count + FD_NUMPART;
		    k < cl->cl_logical_drive_count + FD_NUMPART; k++) {
			cl->cl_fmap[k].fmap_start = 0;
			cl->cl_fmap[k].fmap_nblk  = 0;
			cl->cl_fmap[k].fmap_systid = 0;
		}
		cl->cl_update_ext_minor_nodes = 1;
	}
	if (cl->cl_update_ext_minor_nodes) {
		rval = cmlb_update_ext_minor_nodes(cl, ld_count);
		if (rval != 0) {
			goto done;
		}
	}
#endif
	cmlb_dbg(CMLB_INFO,  cl, "fdisk 0x%x 0x%lx",
	    cl->cl_solaris_offset, cl->cl_solaris_size);
done:

	/*
	 * Clear the VTOC info, only if the Solaris partition entry
	 * has moved, changed size, been deleted, or if the size of
	 * the partition is too small to even fit the label sector.
	 */
	if ((cl->cl_solaris_offset != solaris_offset) ||
	    (cl->cl_solaris_size != solaris_size) ||
	    solaris_size <= DK_LABEL_LOC) {
		cmlb_dbg(CMLB_INFO,  cl, "fdisk moved 0x%x 0x%lx",
		    solaris_offset, solaris_size);
		bzero(&cl->cl_g, sizeof (struct dk_geom));
		bzero(&cl->cl_vtoc, sizeof (struct dk_vtoc));
		bzero(&cl->cl_map, NDKMAP * (sizeof (struct dk_map)));
		cl->cl_f_geometry_is_valid = B_FALSE;
	}
	cl->cl_solaris_offset = solaris_offset;
	cl->cl_solaris_size = solaris_size;
	kmem_free(bufp, blocksize);
	return (rval);

#else	/* #elif defined(_FIRMWARE_NEEDS_FDISK) */
#error "fdisk table presence undetermined for this platform."
#endif	/* #if defined(_NO_FDISK_PRESENT) */
}

static void
cmlb_swap_efi_gpt(efi_gpt_t *e)
{
	_NOTE(ASSUMING_PROTECTED(*e))
	e->efi_gpt_Signature = LE_64(e->efi_gpt_Signature);
	e->efi_gpt_Revision = LE_32(e->efi_gpt_Revision);
	e->efi_gpt_HeaderSize = LE_32(e->efi_gpt_HeaderSize);
	e->efi_gpt_HeaderCRC32 = LE_32(e->efi_gpt_HeaderCRC32);
	e->efi_gpt_MyLBA = LE_64(e->efi_gpt_MyLBA);
	e->efi_gpt_AlternateLBA = LE_64(e->efi_gpt_AlternateLBA);
	e->efi_gpt_FirstUsableLBA = LE_64(e->efi_gpt_FirstUsableLBA);
	e->efi_gpt_LastUsableLBA = LE_64(e->efi_gpt_LastUsableLBA);
	UUID_LE_CONVERT(e->efi_gpt_DiskGUID, e->efi_gpt_DiskGUID);
	e->efi_gpt_PartitionEntryLBA = LE_64(e->efi_gpt_PartitionEntryLBA);
	e->efi_gpt_NumberOfPartitionEntries =
	    LE_32(e->efi_gpt_NumberOfPartitionEntries);
	e->efi_gpt_SizeOfPartitionEntry =
	    LE_32(e->efi_gpt_SizeOfPartitionEntry);
	e->efi_gpt_PartitionEntryArrayCRC32 =
	    LE_32(e->efi_gpt_PartitionEntryArrayCRC32);
}

static void
cmlb_swap_efi_gpe(int nparts, efi_gpe_t *p)
{
	int i;

	_NOTE(ASSUMING_PROTECTED(*p))
	for (i = 0; i < nparts; i++) {
		UUID_LE_CONVERT(p[i].efi_gpe_PartitionTypeGUID,
		    p[i].efi_gpe_PartitionTypeGUID);
		p[i].efi_gpe_StartingLBA = LE_64(p[i].efi_gpe_StartingLBA);
		p[i].efi_gpe_EndingLBA = LE_64(p[i].efi_gpe_EndingLBA);
		/* PartitionAttrs */
	}
}

static int
cmlb_validate_efi(efi_gpt_t *labp)
{
	if (labp->efi_gpt_Signature != EFI_SIGNATURE)
		return (EINVAL);
	/* at least 96 bytes in this version of the spec. */
	if (sizeof (efi_gpt_t) - sizeof (labp->efi_gpt_Reserved2) >
	    labp->efi_gpt_HeaderSize)
		return (EINVAL);
	/* this should be 128 bytes */
	if (labp->efi_gpt_SizeOfPartitionEntry != sizeof (efi_gpe_t))
		return (EINVAL);
	return (0);
}

/*
 * This function returns B_FALSE if there is a valid MBR signature and no
 * partition table entries of type EFI_PMBR (0xEE). Otherwise it returns B_TRUE.
 *
 * The EFI spec (1.10 and later) requires having a Protective MBR (PMBR) to
 * recognize the disk as GPT partitioned. However, some other OS creates an MBR
 * where a PMBR entry is not the only one. Also, if the first block has been
 * corrupted, currently best attempt to allow data access would be to try to
 * check for GPT headers. Hence in case of more than one partition entry, but
 * at least one EFI_PMBR partition type or no valid magic number, the function
 * returns B_TRUE to continue with looking for GPT header.
 */

static boolean_t
cmlb_check_efi_mbr(uchar_t *buf, boolean_t *is_mbr)
{
	struct ipart	*fdp;
	struct mboot	*mbp = (struct mboot *)buf;
	struct ipart	fdisk[FD_NUMPART];
	int		i;

	if (is_mbr != NULL)
		*is_mbr = B_TRUE;

	if (LE_16(mbp->signature) != MBB_MAGIC) {
		if (is_mbr != NULL)
			*is_mbr = B_FALSE;
		return (B_TRUE);
	}

	bcopy(&mbp->parts[0], fdisk, sizeof (fdisk));

	for (fdp = fdisk, i = 0; i < FD_NUMPART; i++, fdp++) {
		if (fdp->systid == EFI_PMBR)
			return (B_TRUE);
	}

	return (B_FALSE);
}

static int
cmlb_use_efi(struct cmlb_lun *cl, diskaddr_t capacity, int flags,
    void *tg_cookie)
{
	int		i;
	int		rval = 0;
	efi_gpe_t	*partitions;
	uchar_t		*buf;
	uint_t		lbasize;	/* is really how much to read */
	diskaddr_t	cap = 0;
	uint_t		nparts;
	diskaddr_t	gpe_lba;
	diskaddr_t	alternate_lba;
	int		iofailed = 0;
	struct uuid	uuid_type_reserved = EFI_RESERVED;
#if defined(_FIRMWARE_NEEDS_FDISK)
	boolean_t 	is_mbr;
#endif

	ASSERT(mutex_owned(CMLB_MUTEX(cl)));

	lbasize = cl->cl_sys_blocksize;

	cl->cl_reserved = -1;
	mutex_exit(CMLB_MUTEX(cl));

	buf = kmem_zalloc(EFI_MIN_ARRAY_SIZE, KM_SLEEP);

	rval = DK_TG_READ(cl, buf,  0, lbasize, tg_cookie);
	if (rval) {
		iofailed = 1;
		goto done_err;
	}
	if (((struct dk_label *)buf)->dkl_magic == DKL_MAGIC) {
		/* not ours */
		rval = ESRCH;
		goto done_err;
	}

#if defined(_FIRMWARE_NEEDS_FDISK)
	if (!cmlb_check_efi_mbr(buf, &is_mbr)) {
		if (is_mbr)
			rval = ESRCH;
		else
			rval = EINVAL;
		goto done_err;
	}
#else
	if (!cmlb_check_efi_mbr(buf, NULL)) {
		rval = EINVAL;
		goto done_err;
	}

#endif

	rval = DK_TG_READ(cl, buf, 1, lbasize, tg_cookie);
	if (rval) {
		iofailed = 1;
		goto done_err;
	}
	cmlb_swap_efi_gpt((efi_gpt_t *)buf);

	if ((rval = cmlb_validate_efi((efi_gpt_t *)buf)) != 0) {
		/*
		 * Couldn't read the primary, try the backup.  Our
		 * capacity at this point could be based on CHS, so
		 * check what the device reports.
		 */
		rval = DK_TG_GETCAP(cl, &cap, tg_cookie);
		if (rval) {
			iofailed = 1;
			goto done_err;
		}

		/*
		 * CMLB_OFF_BY_ONE case, we check the next to last block first
		 * for backup GPT header, otherwise check the last block.
		 */

		if ((rval = DK_TG_READ(cl, buf,
		    cap - ((cl->cl_alter_behavior & CMLB_OFF_BY_ONE) ? 2 : 1),
		    lbasize, tg_cookie))
		    != 0) {
			iofailed = 1;
			goto done_err;
		}
		cmlb_swap_efi_gpt((efi_gpt_t *)buf);

		if ((rval = cmlb_validate_efi((efi_gpt_t *)buf)) != 0) {

			if (!(cl->cl_alter_behavior & CMLB_OFF_BY_ONE))
				goto done_err;
			if ((rval = DK_TG_READ(cl, buf, cap - 1, lbasize,
			    tg_cookie)) != 0)
				goto done_err;
			cmlb_swap_efi_gpt((efi_gpt_t *)buf);
			if ((rval = cmlb_validate_efi((efi_gpt_t *)buf)) != 0)
				goto done_err;
		}
		if (!(flags & CMLB_SILENT))
			cmlb_log(CMLB_DEVINFO(cl), CMLB_LABEL(cl), CE_WARN,
			    "primary label corrupt; using backup\n");
	}

	nparts = ((efi_gpt_t *)buf)->efi_gpt_NumberOfPartitionEntries;
	gpe_lba = ((efi_gpt_t *)buf)->efi_gpt_PartitionEntryLBA;
	alternate_lba = ((efi_gpt_t *)buf)->efi_gpt_AlternateLBA;

	rval = DK_TG_READ(cl, buf, gpe_lba, EFI_MIN_ARRAY_SIZE, tg_cookie);
	if (rval) {
		iofailed = 1;
		goto done_err;
	}
	partitions = (efi_gpe_t *)buf;

	if (nparts > MAXPART) {
		nparts = MAXPART;
	}
	cmlb_swap_efi_gpe(nparts, partitions);

	mutex_enter(CMLB_MUTEX(cl));

	/* Fill in partition table. */
	for (i = 0; i < nparts; i++) {
		if (partitions->efi_gpe_StartingLBA != 0 ||
		    partitions->efi_gpe_EndingLBA != 0) {
			cl->cl_map[i].dkl_cylno =
			    partitions->efi_gpe_StartingLBA;
			cl->cl_map[i].dkl_nblk =
			    partitions->efi_gpe_EndingLBA -
			    partitions->efi_gpe_StartingLBA + 1;
			cl->cl_offset[i] =
			    partitions->efi_gpe_StartingLBA;
		}

		if (cl->cl_reserved == -1) {
			if (bcmp(&partitions->efi_gpe_PartitionTypeGUID,
			    &uuid_type_reserved, sizeof (struct uuid)) == 0) {
				cl->cl_reserved = i;
			}
		}
		if (i == WD_NODE) {
			/*
			 * minor number 7 corresponds to the whole disk
			 * if the disk capacity is expanded after disk is
			 * labeled, minor number 7 represents the capacity
			 * indicated by the disk label.
			 */
			cl->cl_map[i].dkl_cylno = 0;
			if (alternate_lba == 1) {
				/*
				 * We are using backup label. Since we can
				 * find a valid label at the end of disk,
				 * the disk capacity is not expanded.
				 */
				cl->cl_map[i].dkl_nblk = capacity;
			} else {
				cl->cl_map[i].dkl_nblk = alternate_lba + 1;
			}
			cl->cl_offset[i] = 0;
		}
		partitions++;
	}
	cl->cl_solaris_offset = 0;
	cl->cl_solaris_size = capacity;
	cl->cl_label_from_media = CMLB_LABEL_EFI;
	cl->cl_f_geometry_is_valid = B_TRUE;

	/* clear the vtoc label */
	bzero(&cl->cl_vtoc, sizeof (struct dk_vtoc));

	kmem_free(buf, EFI_MIN_ARRAY_SIZE);
	return (0);

done_err:
	kmem_free(buf, EFI_MIN_ARRAY_SIZE);
	mutex_enter(CMLB_MUTEX(cl));
done_err1:
	/*
	 * if we didn't find something that could look like a VTOC
	 * and the disk is over 1TB, we know there isn't a valid label.
	 * Otherwise let cmlb_uselabel decide what to do.  We only
	 * want to invalidate this if we're certain the label isn't
	 * valid because cmlb_prop_op will now fail, which in turn
	 * causes things like opens and stats on the partition to fail.
	 */
	if ((capacity > CMLB_EXTVTOC_LIMIT) && (rval != ESRCH) && !iofailed) {
		cl->cl_f_geometry_is_valid = B_FALSE;
	}
	return (rval);
}


/*
 *    Function: cmlb_uselabel
 *
 * Description: Validate the disk label and update the relevant data (geometry,
 *		partition, vtoc, and capacity data) in the cmlb_lun struct.
 *		Marks the geometry of the unit as being valid.
 *
 *   Arguments: cl: unit struct.
 *		dk_label: disk label
 *
 * Return Code: CMLB_LABEL_IS_VALID: Label read from disk is OK; geometry,
 *		partition, vtoc, and capacity data are good.
 *
 *		CMLB_LABEL_IS_INVALID: Magic number or checksum error in the
 *		label; or computed capacity does not jibe with capacity
 *		reported from the READ CAPACITY command.
 *
 *     Context: Kernel thread only (can sleep).
 */
static int
cmlb_uselabel(struct cmlb_lun *cl, struct dk_label *labp, int flags)
{
	short		*sp;
	short		sum;
	short		count;
	int		label_error = CMLB_LABEL_IS_VALID;
	int		i;
	diskaddr_t	label_capacity;
	uint32_t	part_end;
	diskaddr_t	track_capacity;
#if defined(_SUNOS_VTOC_16)
	struct	dkl_partition	*vpartp;
#endif
	ASSERT(cl != NULL);
	ASSERT(mutex_owned(CMLB_MUTEX(cl)));

	/* Validate the magic number of the label. */
	if (labp->dkl_magic != DKL_MAGIC) {
#if defined(__sparc)
		if (!ISREMOVABLE(cl) && !ISHOTPLUGGABLE(cl)) {
			if (!(flags & CMLB_SILENT))
				cmlb_log(CMLB_DEVINFO(cl), CMLB_LABEL(cl),
				    CE_WARN,
				    "Corrupt label; wrong magic number\n");
		}
#endif
		return (CMLB_LABEL_IS_INVALID);
	}

	/* Validate the checksum of the label. */
	sp  = (short *)labp;
	sum = 0;
	count = sizeof (struct dk_label) / sizeof (short);
	while (count--)	 {
		sum ^= *sp++;
	}

	if (sum != 0) {
#if defined(_SUNOS_VTOC_16)
		if (!ISCD(cl)) {
#elif defined(_SUNOS_VTOC_8)
		if (!ISREMOVABLE(cl) && !ISHOTPLUGGABLE(cl)) {
#endif
			if (!(flags & CMLB_SILENT))
				cmlb_log(CMLB_DEVINFO(cl), CMLB_LABEL(cl),
				    CE_WARN,
				    "Corrupt label - label checksum failed\n");
		}
		return (CMLB_LABEL_IS_INVALID);
	}


	/*
	 * Fill in geometry structure with data from label.
	 */
	bzero(&cl->cl_g, sizeof (struct dk_geom));
	cl->cl_g.dkg_ncyl   = labp->dkl_ncyl;
	cl->cl_g.dkg_acyl   = labp->dkl_acyl;
	cl->cl_g.dkg_bcyl   = 0;
	cl->cl_g.dkg_nhead  = labp->dkl_nhead;
	cl->cl_g.dkg_nsect  = labp->dkl_nsect;
	cl->cl_g.dkg_intrlv = labp->dkl_intrlv;

#if defined(_SUNOS_VTOC_8)
	cl->cl_g.dkg_gap1   = labp->dkl_gap1;
	cl->cl_g.dkg_gap2   = labp->dkl_gap2;
	cl->cl_g.dkg_bhead  = labp->dkl_bhead;
#endif
#if defined(_SUNOS_VTOC_16)
	cl->cl_dkg_skew = labp->dkl_skew;
#endif

#if defined(__i386) || defined(__amd64)
	cl->cl_g.dkg_apc = labp->dkl_apc;
#endif

	/*
	 * Currently we rely on the values in the label being accurate. If
	 * dkl_rpm or dkl_pcly are zero in the label, use a default value.
	 *
	 * Note: In the future a MODE SENSE may be used to retrieve this data,
	 * although this command is optional in SCSI-2.
	 */
	cl->cl_g.dkg_rpm  = (labp->dkl_rpm  != 0) ? labp->dkl_rpm  : 3600;
	cl->cl_g.dkg_pcyl = (labp->dkl_pcyl != 0) ? labp->dkl_pcyl :
	    (cl->cl_g.dkg_ncyl + cl->cl_g.dkg_acyl);

	/*
	 * The Read and Write reinstruct values may not be valid
	 * for older disks.
	 */
	cl->cl_g.dkg_read_reinstruct  = labp->dkl_read_reinstruct;
	cl->cl_g.dkg_write_reinstruct = labp->dkl_write_reinstruct;

	/* Fill in partition table. */
#if defined(_SUNOS_VTOC_8)
	for (i = 0; i < NDKMAP; i++) {
		cl->cl_map[i].dkl_cylno = labp->dkl_map[i].dkl_cylno;
		cl->cl_map[i].dkl_nblk  = labp->dkl_map[i].dkl_nblk;
	}
#endif
#if  defined(_SUNOS_VTOC_16)
	vpartp		= labp->dkl_vtoc.v_part;
	track_capacity	= labp->dkl_nhead * labp->dkl_nsect;

	/* Prevent divide by zero */
	if (track_capacity == 0) {
		if (!(flags & CMLB_SILENT))
			cmlb_log(CMLB_DEVINFO(cl), CMLB_LABEL(cl), CE_WARN,
			    "Corrupt label - zero nhead or nsect value\n");

		return (CMLB_LABEL_IS_INVALID);
	}

	for (i = 0; i < NDKMAP; i++, vpartp++) {
		cl->cl_map[i].dkl_cylno = vpartp->p_start / track_capacity;
		cl->cl_map[i].dkl_nblk  = vpartp->p_size;
	}
#endif

	/* Fill in VTOC Structure. */
	bcopy(&labp->dkl_vtoc, &cl->cl_vtoc, sizeof (struct dk_vtoc));
#if defined(_SUNOS_VTOC_8)
	/*
	 * The 8-slice vtoc does not include the ascii label; save it into
	 * the device's soft state structure here.
	 */
	bcopy(labp->dkl_asciilabel, cl->cl_asciilabel, LEN_DKL_ASCII);
#endif

	/* Now look for a valid capacity. */
	track_capacity	= (cl->cl_g.dkg_nhead * cl->cl_g.dkg_nsect);
	label_capacity	= (cl->cl_g.dkg_ncyl  * track_capacity);

	if (cl->cl_g.dkg_acyl) {
#if defined(__i386) || defined(__amd64)
		/* we may have > 1 alts cylinder */
		label_capacity += (track_capacity * cl->cl_g.dkg_acyl);
#else
		label_capacity += track_capacity;
#endif
	}

	/*
	 * Force check here to ensure the computed capacity is valid.
	 * If capacity is zero, it indicates an invalid label and
	 * we should abort updating the relevant data then.
	 */
	if (label_capacity == 0) {
		if (!(flags & CMLB_SILENT))
			cmlb_log(CMLB_DEVINFO(cl), CMLB_LABEL(cl), CE_WARN,
			    "Corrupt label - no valid capacity could be "
			    "retrieved\n");

		return (CMLB_LABEL_IS_INVALID);
	}

	/* Mark the geometry as valid. */
	cl->cl_f_geometry_is_valid = B_TRUE;

	/*
	 * if we got invalidated when mutex exit and entered again,
	 * if blockcount different than when we came in, need to
	 * retry from beginning of cmlb_validate_geometry.
	 * revisit this on next phase of utilizing this for
	 * sd.
	 */

	if (label_capacity <= cl->cl_blockcount) {
#if defined(_SUNOS_VTOC_8)
		/*
		 * We can't let this happen on drives that are subdivided
		 * into logical disks (i.e., that have an fdisk table).
		 * The cl_blockcount field should always hold the full media
		 * size in sectors, period.  This code would overwrite
		 * cl_blockcount with the size of the Solaris fdisk partition.
		 */
		cmlb_dbg(CMLB_ERROR,  cl,
		    "cmlb_uselabel: Label %d blocks; Drive %d blocks\n",
		    label_capacity, cl->cl_blockcount);
		cl->cl_solaris_size = label_capacity;

#endif	/* defined(_SUNOS_VTOC_8) */
		goto done;
	}

	if (ISCD(cl)) {
		/* For CDROMs, we trust that the data in the label is OK. */
#if defined(_SUNOS_VTOC_8)
		for (i = 0; i < NDKMAP; i++) {
			part_end = labp->dkl_nhead * labp->dkl_nsect *
			    labp->dkl_map[i].dkl_cylno +
			    labp->dkl_map[i].dkl_nblk  - 1;

			if ((labp->dkl_map[i].dkl_nblk) &&
			    (part_end > cl->cl_blockcount)) {
				cl->cl_f_geometry_is_valid = B_FALSE;
				break;
			}
		}
#endif
#if defined(_SUNOS_VTOC_16)
		vpartp = &(labp->dkl_vtoc.v_part[0]);
		for (i = 0; i < NDKMAP; i++, vpartp++) {
			part_end = vpartp->p_start + vpartp->p_size;
			if ((vpartp->p_size > 0) &&
			    (part_end > cl->cl_blockcount)) {
				cl->cl_f_geometry_is_valid = B_FALSE;
				break;
			}
		}
#endif
	} else {
		/* label_capacity > cl->cl_blockcount */
		if (!(flags & CMLB_SILENT)) {
			cmlb_log(CMLB_DEVINFO(cl), CMLB_LABEL(cl), CE_WARN,
			    "Corrupt label - bad geometry\n");
			cmlb_log(CMLB_DEVINFO(cl), CMLB_LABEL(cl), CE_CONT,
			    "Label says %llu blocks; Drive says %llu blocks\n",
			    label_capacity, cl->cl_blockcount);
		}
		cl->cl_f_geometry_is_valid = B_FALSE;
		label_error = CMLB_LABEL_IS_INVALID;
	}

done:

	cmlb_dbg(CMLB_INFO,  cl, "cmlb_uselabel: (label geometry)\n");
	cmlb_dbg(CMLB_INFO,  cl,
	    "   ncyl: %d; acyl: %d; nhead: %d; nsect: %d\n",
	    cl->cl_g.dkg_ncyl,  cl->cl_g.dkg_acyl,
	    cl->cl_g.dkg_nhead, cl->cl_g.dkg_nsect);

	cmlb_dbg(CMLB_INFO,  cl,
	    "   label_capacity: %d; intrlv: %d; rpm: %d\n",
	    cl->cl_blockcount, cl->cl_g.dkg_intrlv, cl->cl_g.dkg_rpm);
	cmlb_dbg(CMLB_INFO,  cl, "   wrt_reinstr: %d; rd_reinstr: %d\n",
	    cl->cl_g.dkg_write_reinstruct, cl->cl_g.dkg_read_reinstruct);

	ASSERT(mutex_owned(CMLB_MUTEX(cl)));

	return (label_error);
}


/*
 *    Function: cmlb_build_default_label
 *
 * Description: Generate a default label for those devices that do not have
 *		one, e.g., new media, removable cartridges, etc..
 *
 *     Context: Kernel thread only
 */
/*ARGSUSED*/
static void
cmlb_build_default_label(struct cmlb_lun *cl, void *tg_cookie)
{
#if defined(_SUNOS_VTOC_16)
	uint_t	phys_spc;
	uint_t	disksize;
	struct  dk_geom cl_g;
	diskaddr_t capacity;
#endif

	ASSERT(cl != NULL);
	ASSERT(mutex_owned(CMLB_MUTEX(cl)));

#if defined(_SUNOS_VTOC_8)
	/*
	 * Note: This is a legacy check for non-removable devices on VTOC_8
	 * only. This may be a valid check for VTOC_16 as well.
	 * Once we understand why there is this difference between SPARC and
	 * x86 platform, we could remove this legacy check.
	 */
	if (!ISREMOVABLE(cl) && !ISHOTPLUGGABLE(cl)) {
		return;
	}
#endif

	bzero(&cl->cl_g, sizeof (struct dk_geom));
	bzero(&cl->cl_vtoc, sizeof (struct dk_vtoc));
	bzero(&cl->cl_map, NDKMAP * (sizeof (struct dk_map)));

#if defined(_SUNOS_VTOC_8)

	/*
	 * It's a REMOVABLE media, therefore no label (on sparc, anyway).
	 * But it is still necessary to set up various geometry information,
	 * and we are doing this here.
	 */

	/*
	 * For the rpm, we use the minimum for the disk.  For the head, cyl,
	 * and number of sector per track, if the capacity <= 1GB, head = 64,
	 * sect = 32.  else head = 255, sect 63 Note: the capacity should be
	 * equal to C*H*S values.  This will cause some truncation of size due
	 * to round off errors. For CD-ROMs, this truncation can have adverse
	 * side effects, so returning ncyl and nhead as 1. The nsect will
	 * overflow for most of CD-ROMs as nsect is of type ushort. (4190569)
	 */
	cl->cl_solaris_size = cl->cl_blockcount;
	if (ISCD(cl)) {
		tg_attribute_t tgattribute;
		int is_writable;
		/*
		 * Preserve the old behavior for non-writable
		 * medias. Since dkg_nsect is a ushort, it
		 * will lose bits as cdroms have more than
		 * 65536 sectors. So if we recalculate
		 * capacity, it will become much shorter.
		 * But the dkg_* information is not
		 * used for CDROMs so it is OK. But for
		 * Writable CDs we need this information
		 * to be valid (for newfs say). So we
		 * make nsect and nhead > 1 that way
		 * nsect can still stay within ushort limit
		 * without losing any bits.
		 */

		bzero(&tgattribute, sizeof (tg_attribute_t));

		mutex_exit(CMLB_MUTEX(cl));
		is_writable =
		    (DK_TG_GETATTRIBUTE(cl, &tgattribute, tg_cookie) == 0) ?
		    tgattribute.media_is_writable : 1;
		mutex_enter(CMLB_MUTEX(cl));

		if (is_writable) {
			cl->cl_g.dkg_nhead = 64;
			cl->cl_g.dkg_nsect = 32;
			cl->cl_g.dkg_ncyl = cl->cl_blockcount / (64 * 32);
			cl->cl_solaris_size = (diskaddr_t)cl->cl_g.dkg_ncyl *
			    cl->cl_g.dkg_nhead * cl->cl_g.dkg_nsect;
		} else {
			cl->cl_g.dkg_ncyl  = 1;
			cl->cl_g.dkg_nhead = 1;
			cl->cl_g.dkg_nsect = cl->cl_blockcount;
		}
	} else {
		if (cl->cl_blockcount < 160) {
			/* Less than 80K */
			cl->cl_g.dkg_nhead = 1;
			cl->cl_g.dkg_ncyl = cl->cl_blockcount;
			cl->cl_g.dkg_nsect = 1;
		} else if (cl->cl_blockcount <= 0x1000) {
			/* unlabeled SCSI floppy device */
			cl->cl_g.dkg_nhead = 2;
			cl->cl_g.dkg_ncyl = 80;
			cl->cl_g.dkg_nsect = cl->cl_blockcount / (2 * 80);
		} else if (cl->cl_blockcount <= 0x200000) {
			cl->cl_g.dkg_nhead = 64;
			cl->cl_g.dkg_nsect = 32;
			cl->cl_g.dkg_ncyl  = cl->cl_blockcount / (64 * 32);
		} else {
			cl->cl_g.dkg_nhead = 255;

			cl->cl_g.dkg_nsect = ((cl->cl_blockcount +
			    (UINT16_MAX * 255 * 63) - 1) /
			    (UINT16_MAX * 255 * 63)) * 63;

			if (cl->cl_g.dkg_nsect == 0)
				cl->cl_g.dkg_nsect = (UINT16_MAX / 63) * 63;

			cl->cl_g.dkg_ncyl = cl->cl_blockcount /
			    (255 * cl->cl_g.dkg_nsect);
		}

		cl->cl_solaris_size =
		    (diskaddr_t)cl->cl_g.dkg_ncyl * cl->cl_g.dkg_nhead *
		    cl->cl_g.dkg_nsect;

	}

	cl->cl_g.dkg_acyl	= 0;
	cl->cl_g.dkg_bcyl	= 0;
	cl->cl_g.dkg_rpm	= 200;
	cl->cl_asciilabel[0]	= '\0';
	cl->cl_g.dkg_pcyl	= cl->cl_g.dkg_ncyl;

	cl->cl_map[0].dkl_cylno = 0;
	cl->cl_map[0].dkl_nblk  = cl->cl_solaris_size;

	cl->cl_map[2].dkl_cylno = 0;
	cl->cl_map[2].dkl_nblk  = cl->cl_solaris_size;

#elif defined(_SUNOS_VTOC_16)

	if (cl->cl_solaris_size == 0) {
		/*
		 * Got fdisk table but no solaris entry therefore
		 * don't create a default label
		 */
		cl->cl_f_geometry_is_valid = B_TRUE;
		return;
	}

	/*
	 * For CDs we continue to use the physical geometry to calculate
	 * number of cylinders. All other devices must convert the
	 * physical geometry (cmlb_geom) to values that will fit
	 * in a dk_geom structure.
	 */
	if (ISCD(cl)) {
		phys_spc = cl->cl_pgeom.g_nhead * cl->cl_pgeom.g_nsect;
	} else {
		/* Convert physical geometry to disk geometry */
		bzero(&cl_g, sizeof (struct dk_geom));

		/*
		 * Refer to comments related to off-by-1 at the
		 * header of this file.
		 * Before calculating geometry, capacity should be
		 * decreased by 1.
		 */

		if (cl->cl_alter_behavior & CMLB_OFF_BY_ONE)
			capacity = cl->cl_blockcount - 1;
		else
			capacity = cl->cl_blockcount;


		cmlb_convert_geometry(cl, capacity, &cl_g, tg_cookie);
		bcopy(&cl_g, &cl->cl_g, sizeof (cl->cl_g));
		phys_spc = cl->cl_g.dkg_nhead * cl->cl_g.dkg_nsect;
	}

	if (phys_spc == 0)
		return;
	cl->cl_g.dkg_pcyl = cl->cl_solaris_size / phys_spc;
	if (cl->cl_alter_behavior & CMLB_FAKE_LABEL_ONE_PARTITION) {
		/* disable devid */
		cl->cl_g.dkg_ncyl = cl->cl_g.dkg_pcyl;
		disksize = cl->cl_solaris_size;
	} else {
		cl->cl_g.dkg_acyl = DK_ACYL;
		cl->cl_g.dkg_ncyl = cl->cl_g.dkg_pcyl - DK_ACYL;
		disksize = cl->cl_g.dkg_ncyl * phys_spc;
	}

	if (ISCD(cl)) {
		/*
		 * CD's don't use the "heads * sectors * cyls"-type of
		 * geometry, but instead use the entire capacity of the media.
		 */
		disksize = cl->cl_solaris_size;
		cl->cl_g.dkg_nhead = 1;
		cl->cl_g.dkg_nsect = 1;
		cl->cl_g.dkg_rpm =
		    (cl->cl_pgeom.g_rpm == 0) ? 200 : cl->cl_pgeom.g_rpm;

		cl->cl_vtoc.v_part[0].p_start = 0;
		cl->cl_vtoc.v_part[0].p_size  = disksize;
		cl->cl_vtoc.v_part[0].p_tag   = V_BACKUP;
		cl->cl_vtoc.v_part[0].p_flag  = V_UNMNT;

		cl->cl_map[0].dkl_cylno = 0;
		cl->cl_map[0].dkl_nblk  = disksize;
		cl->cl_offset[0] = 0;

	} else {
		/*
		 * Hard disks and removable media cartridges
		 */
		cl->cl_g.dkg_rpm =
		    (cl->cl_pgeom.g_rpm == 0) ? 3600: cl->cl_pgeom.g_rpm;
		cl->cl_vtoc.v_sectorsz = cl->cl_sys_blocksize;

		/* Add boot slice */
		cl->cl_vtoc.v_part[8].p_start = 0;
		cl->cl_vtoc.v_part[8].p_size  = phys_spc;
		cl->cl_vtoc.v_part[8].p_tag   = V_BOOT;
		cl->cl_vtoc.v_part[8].p_flag  = V_UNMNT;

		cl->cl_map[8].dkl_cylno = 0;
		cl->cl_map[8].dkl_nblk  = phys_spc;
		cl->cl_offset[8] = 0;

		if ((cl->cl_alter_behavior &
		    CMLB_CREATE_ALTSLICE_VTOC_16_DTYPE_DIRECT) &&
		    cl->cl_device_type == DTYPE_DIRECT) {
			cl->cl_vtoc.v_part[9].p_start = phys_spc;
			cl->cl_vtoc.v_part[9].p_size  = 2 * phys_spc;
			cl->cl_vtoc.v_part[9].p_tag   = V_ALTSCTR;
			cl->cl_vtoc.v_part[9].p_flag  = 0;

			cl->cl_map[9].dkl_cylno = 1;
			cl->cl_map[9].dkl_nblk  = 2 * phys_spc;
			cl->cl_offset[9] = phys_spc;
		}
	}

	cl->cl_g.dkg_apc = 0;

	/* Add backup slice */
	cl->cl_vtoc.v_part[2].p_start = 0;
	cl->cl_vtoc.v_part[2].p_size  = disksize;
	cl->cl_vtoc.v_part[2].p_tag   = V_BACKUP;
	cl->cl_vtoc.v_part[2].p_flag  = V_UNMNT;

	cl->cl_map[2].dkl_cylno = 0;
	cl->cl_map[2].dkl_nblk  = disksize;
	cl->cl_offset[2] = 0;

	/*
	 * single slice (s0) covering the entire disk
	 */
	if (cl->cl_alter_behavior & CMLB_FAKE_LABEL_ONE_PARTITION) {
		cl->cl_vtoc.v_part[0].p_start = 0;
		cl->cl_vtoc.v_part[0].p_tag   = V_UNASSIGNED;
		cl->cl_vtoc.v_part[0].p_flag  = 0;
		cl->cl_vtoc.v_part[0].p_size  = disksize;
		cl->cl_map[0].dkl_cylno = 0;
		cl->cl_map[0].dkl_nblk  = disksize;
		cl->cl_offset[0] = 0;
	}

	(void) sprintf(cl->cl_vtoc.v_asciilabel, "DEFAULT cyl %d alt %d"
	    " hd %d sec %d", cl->cl_g.dkg_ncyl, cl->cl_g.dkg_acyl,
	    cl->cl_g.dkg_nhead, cl->cl_g.dkg_nsect);

#else
#error "No VTOC format defined."
#endif

	cl->cl_g.dkg_read_reinstruct  = 0;
	cl->cl_g.dkg_write_reinstruct = 0;

	cl->cl_g.dkg_intrlv = 1;

	cl->cl_vtoc.v_sanity  = VTOC_SANE;
	cl->cl_vtoc.v_nparts = V_NUMPAR;
	cl->cl_vtoc.v_version = V_VERSION;

	cl->cl_f_geometry_is_valid = B_TRUE;
	cl->cl_label_from_media = CMLB_LABEL_UNDEF;

	cmlb_dbg(CMLB_INFO,  cl,
	    "cmlb_build_default_label: Default label created: "
	    "cyl: %d\tacyl: %d\tnhead: %d\tnsect: %d\tcap: %d\n",
	    cl->cl_g.dkg_ncyl, cl->cl_g.dkg_acyl, cl->cl_g.dkg_nhead,
	    cl->cl_g.dkg_nsect, cl->cl_blockcount);
}


#if defined(_FIRMWARE_NEEDS_FDISK)
/*
 * Max CHS values, as they are encoded into bytes, for 1022/254/63
 */
#define	LBA_MAX_SECT	(63 | ((1022 & 0x300) >> 2))
#define	LBA_MAX_CYL	(1022 & 0xFF)
#define	LBA_MAX_HEAD	(254)


/*
 *    Function: cmlb_has_max_chs_vals
 *
 * Description: Return B_TRUE if Cylinder-Head-Sector values are all at maximum.
 *
 *   Arguments: fdp - ptr to CHS info
 *
 * Return Code: True or false
 *
 *     Context: Any.
 */
static boolean_t
cmlb_has_max_chs_vals(struct ipart *fdp)
{
	return ((fdp->begcyl  == LBA_MAX_CYL)	&&
	    (fdp->beghead == LBA_MAX_HEAD)	&&
	    (fdp->begsect == LBA_MAX_SECT)	&&
	    (fdp->endcyl  == LBA_MAX_CYL)	&&
	    (fdp->endhead == LBA_MAX_HEAD)	&&
	    (fdp->endsect == LBA_MAX_SECT));
}
#endif

/*
 *    Function: cmlb_dkio_get_geometry
 *
 * Description: This routine is the driver entry point for handling user
 *		requests to get the device geometry (DKIOCGGEOM).
 *
 *   Arguments:
 *	arg		pointer to user provided dk_geom structure specifying
 *			the controller's notion of the current geometry.
 *
 *	flag 		this argument is a pass through to ddi_copyxxx()
 *			directly from the mode argument of ioctl().
 *
 *	tg_cookie	cookie from target driver to be passed back to target
 *			driver when we call back to it through tg_ops.
 *
 * Return Code: 0
 *		EFAULT
 *		ENXIO
 *		EIO
 */
static int
cmlb_dkio_get_geometry(struct cmlb_lun *cl, caddr_t arg, int flag,
    void *tg_cookie)
{
	struct dk_geom	*tmp_geom = NULL;
	int		rval = 0;

	/*
	 * cmlb_validate_geometry does not spin a disk up
	 * if it was spcl down. We need to make sure it
	 * is ready.
	 */
	mutex_enter(CMLB_MUTEX(cl));
	rval = cmlb_validate_geometry(cl, B_TRUE, 0, tg_cookie);
#if defined(_SUNOS_VTOC_8)
	if (rval == EINVAL &&
	    cl->cl_alter_behavior & CMLB_FAKE_GEOM_LABEL_IOCTLS_VTOC8) {
		/*
		 * This is to return a default label geometry even when we
		 * do not really assume a default label for the device.
		 * dad driver utilizes this.
		 */
		if (cl->cl_blockcount <= CMLB_OLDVTOC_LIMIT) {
			cmlb_setup_default_geometry(cl, tg_cookie);
			rval = 0;
		}
	}
#endif
	if (rval) {
		mutex_exit(CMLB_MUTEX(cl));
		return (rval);
	}

#if defined(__i386) || defined(__amd64)
	if (cl->cl_solaris_size == 0) {
		mutex_exit(CMLB_MUTEX(cl));
		return (EIO);
	}
#endif

	/*
	 * Make a local copy of the soft state geometry to avoid some potential
	 * race conditions associated with holding the mutex and updating the
	 * write_reinstruct value
	 */
	tmp_geom = kmem_zalloc(sizeof (struct dk_geom), KM_SLEEP);
	bcopy(&cl->cl_g, tmp_geom, sizeof (struct dk_geom));

	if (tmp_geom->dkg_write_reinstruct == 0) {
		tmp_geom->dkg_write_reinstruct =
		    (int)((int)(tmp_geom->dkg_nsect * tmp_geom->dkg_rpm *
		    cmlb_rot_delay) / (int)60000);
	}
	mutex_exit(CMLB_MUTEX(cl));

	rval = ddi_copyout(tmp_geom, (void *)arg, sizeof (struct dk_geom),
	    flag);
	if (rval != 0) {
		rval = EFAULT;
	}

	kmem_free(tmp_geom, sizeof (struct dk_geom));
	return (rval);

}


/*
 *    Function: cmlb_dkio_set_geometry
 *
 * Description: This routine is the driver entry point for handling user
 *		requests to set the device geometry (DKIOCSGEOM). The actual
 *		device geometry is not updated, just the driver "notion" of it.
 *
 *   Arguments:
 *	arg		pointer to user provided dk_geom structure used to set
 *			the controller's notion of the current geometry.
 *
 *	flag 		this argument is a pass through to ddi_copyxxx()
 *			directly from the mode argument of ioctl().
 *
 *	tg_cookie	cookie from target driver to be passed back to target
 *			driver when we call back to it through tg_ops.
 *
 * Return Code: 0
 *		EFAULT
 *		ENXIO
 *		EIO
 */
static int
cmlb_dkio_set_geometry(struct cmlb_lun *cl, caddr_t arg, int flag)
{
	struct dk_geom	*tmp_geom;
	struct dk_map	*lp;
	int		rval = 0;
	int		i;


#if defined(__i386) || defined(__amd64)
	if (cl->cl_solaris_size == 0) {
		return (EIO);
	}
#endif
	/*
	 * We need to copy the user specified geometry into local
	 * storage and then update the softstate. We don't want to hold
	 * the mutex and copyin directly from the user to the soft state
	 */
	tmp_geom = (struct dk_geom *)
	    kmem_zalloc(sizeof (struct dk_geom), KM_SLEEP);
	rval = ddi_copyin(arg, tmp_geom, sizeof (struct dk_geom), flag);
	if (rval != 0) {
		kmem_free(tmp_geom, sizeof (struct dk_geom));
		return (EFAULT);
	}

	mutex_enter(CMLB_MUTEX(cl));
	bcopy(tmp_geom, &cl->cl_g, sizeof (struct dk_geom));
	for (i = 0; i < NDKMAP; i++) {
		lp  = &cl->cl_map[i];
		cl->cl_offset[i] =
		    cl->cl_g.dkg_nhead * cl->cl_g.dkg_nsect * lp->dkl_cylno;
#if defined(__i386) || defined(__amd64)
		cl->cl_offset[i] += cl->cl_solaris_offset;
#endif
	}
	cl->cl_f_geometry_is_valid = B_FALSE;
	mutex_exit(CMLB_MUTEX(cl));
	kmem_free(tmp_geom, sizeof (struct dk_geom));

	return (rval);
}

/*
 *    Function: cmlb_dkio_get_partition
 *
 * Description: This routine is the driver entry point for handling user
 *		requests to get the partition table (DKIOCGAPART).
 *
 *   Arguments:
 *	arg		pointer to user provided dk_allmap structure specifying
 *			the controller's notion of the current partition table.
 *
 *	flag		this argument is a pass through to ddi_copyxxx()
 *			directly from the mode argument of ioctl().
 *
 *	tg_cookie	cookie from target driver to be passed back to target
 *			driver when we call back to it through tg_ops.
 *
 * Return Code: 0
 *		EFAULT
 *		ENXIO
 *		EIO
 */
static int
cmlb_dkio_get_partition(struct cmlb_lun *cl, caddr_t arg, int flag,
    void *tg_cookie)
{
	int		rval = 0;
	int		size;

	/*
	 * Make sure the geometry is valid before getting the partition
	 * information.
	 */
	mutex_enter(CMLB_MUTEX(cl));
	if ((rval = cmlb_validate_geometry(cl, B_TRUE, 0, tg_cookie)) != 0) {
		mutex_exit(CMLB_MUTEX(cl));
		return (rval);
	}
	mutex_exit(CMLB_MUTEX(cl));

#if defined(__i386) || defined(__amd64)
	if (cl->cl_solaris_size == 0) {
		return (EIO);
	}
#endif

#ifdef _MULTI_DATAMODEL
	switch (ddi_model_convert_from(flag & FMODELS)) {
	case DDI_MODEL_ILP32: {
		struct dk_map32 dk_map32[NDKMAP];
		int		i;

		for (i = 0; i < NDKMAP; i++) {
			dk_map32[i].dkl_cylno = cl->cl_map[i].dkl_cylno;
			dk_map32[i].dkl_nblk  = cl->cl_map[i].dkl_nblk;
		}
		size = NDKMAP * sizeof (struct dk_map32);
		rval = ddi_copyout(dk_map32, (void *)arg, size, flag);
		if (rval != 0) {
			rval = EFAULT;
		}
		break;
	}
	case DDI_MODEL_NONE:
		size = NDKMAP * sizeof (struct dk_map);
		rval = ddi_copyout(cl->cl_map, (void *)arg, size, flag);
		if (rval != 0) {
			rval = EFAULT;
		}
		break;
	}
#else /* ! _MULTI_DATAMODEL */
	size = NDKMAP * sizeof (struct dk_map);
	rval = ddi_copyout(cl->cl_map, (void *)arg, size, flag);
	if (rval != 0) {
		rval = EFAULT;
	}
#endif /* _MULTI_DATAMODEL */
	return (rval);
}

/*
 *    Function: cmlb_dkio_set_partition
 *
 * Description: This routine is the driver entry point for handling user
 *		requests to set the partition table (DKIOCSAPART). The actual
 *		device partition is not updated.
 *
 *   Arguments:
 *		arg  - pointer to user provided dk_allmap structure used to set
 *			the controller's notion of the partition table.
 *		flag - this argument is a pass through to ddi_copyxxx()
 *		       directly from the mode argument of ioctl().
 *
 * Return Code: 0
 *		EINVAL
 *		EFAULT
 *		ENXIO
 *		EIO
 */
static int
cmlb_dkio_set_partition(struct cmlb_lun *cl, caddr_t arg, int flag)
{
	struct dk_map	dk_map[NDKMAP];
	struct dk_map	*lp;
	int		rval = 0;
	int		size;
	int		i;
#if defined(_SUNOS_VTOC_16)
	struct dkl_partition	*vp;
#endif

	/*
	 * Set the map for all logical partitions.  We lock
	 * the priority just to make sure an interrupt doesn't
	 * come in while the map is half updated.
	 */
	_NOTE(DATA_READABLE_WITHOUT_LOCK(cmlb_lun::cl_solaris_size))
	mutex_enter(CMLB_MUTEX(cl));

	if (cl->cl_blockcount > CMLB_OLDVTOC_LIMIT) {
		mutex_exit(CMLB_MUTEX(cl));
		return (ENOTSUP);
	}
	mutex_exit(CMLB_MUTEX(cl));
	if (cl->cl_solaris_size == 0) {
		return (EIO);
	}

#ifdef _MULTI_DATAMODEL
	switch (ddi_model_convert_from(flag & FMODELS)) {
	case DDI_MODEL_ILP32: {
		struct dk_map32 dk_map32[NDKMAP];

		size = NDKMAP * sizeof (struct dk_map32);
		rval = ddi_copyin((void *)arg, dk_map32, size, flag);
		if (rval != 0) {
			return (EFAULT);
		}
		for (i = 0; i < NDKMAP; i++) {
			dk_map[i].dkl_cylno = dk_map32[i].dkl_cylno;
			dk_map[i].dkl_nblk  = dk_map32[i].dkl_nblk;
		}
		break;
	}
	case DDI_MODEL_NONE:
		size = NDKMAP * sizeof (struct dk_map);
		rval = ddi_copyin((void *)arg, dk_map, size, flag);
		if (rval != 0) {
			return (EFAULT);
		}
		break;
	}
#else /* ! _MULTI_DATAMODEL */
	size = NDKMAP * sizeof (struct dk_map);
	rval = ddi_copyin((void *)arg, dk_map, size, flag);
	if (rval != 0) {
		return (EFAULT);
	}
#endif /* _MULTI_DATAMODEL */

	mutex_enter(CMLB_MUTEX(cl));
	/* Note: The size used in this bcopy is set based upon the data model */
	bcopy(dk_map, cl->cl_map, size);
#if defined(_SUNOS_VTOC_16)
	vp = (struct dkl_partition *)&(cl->cl_vtoc);
#endif	/* defined(_SUNOS_VTOC_16) */
	for (i = 0; i < NDKMAP; i++) {
		lp  = &cl->cl_map[i];
		cl->cl_offset[i] =
		    cl->cl_g.dkg_nhead * cl->cl_g.dkg_nsect * lp->dkl_cylno;
#if defined(_SUNOS_VTOC_16)
		vp->p_start = cl->cl_offset[i];
		vp->p_size = lp->dkl_nblk;
		vp++;
#endif	/* defined(_SUNOS_VTOC_16) */
#if defined(__i386) || defined(__amd64)
		cl->cl_offset[i] += cl->cl_solaris_offset;
#endif
	}
	mutex_exit(CMLB_MUTEX(cl));
	return (rval);
}


/*
 *    Function: cmlb_dkio_get_vtoc
 *
 * Description: This routine is the driver entry point for handling user
 *		requests to get the current volume table of contents
 *		(DKIOCGVTOC).
 *
 *   Arguments:
 *	arg		pointer to user provided vtoc structure specifying
 *			the current vtoc.
 *
 *	flag		this argument is a pass through to ddi_copyxxx()
 *			directly from the mode argument of ioctl().
 *
 *	tg_cookie	cookie from target driver to be passed back to target
 *			driver when we call back to it through tg_ops.
 *
 * Return Code: 0
 *		EFAULT
 *		ENXIO
 *		EIO
 */
static int
cmlb_dkio_get_vtoc(struct cmlb_lun *cl, caddr_t arg, int flag, void *tg_cookie)
{
#if defined(_SUNOS_VTOC_8)
	struct vtoc	user_vtoc;
#endif	/* defined(_SUNOS_VTOC_8) */
	int		rval = 0;

	mutex_enter(CMLB_MUTEX(cl));
	if (cl->cl_blockcount > CMLB_OLDVTOC_LIMIT) {
		mutex_exit(CMLB_MUTEX(cl));
		return (EOVERFLOW);
	}

	rval = cmlb_validate_geometry(cl, B_TRUE, 0, tg_cookie);

#if defined(_SUNOS_VTOC_8)
	if (rval == EINVAL &&
	    (cl->cl_alter_behavior & CMLB_FAKE_GEOM_LABEL_IOCTLS_VTOC8)) {
		/*
		 * This is to return a default label even when we do not
		 * really assume a default label for the device.
		 * dad driver utilizes this.
		 */
		if (cl->cl_blockcount <= CMLB_OLDVTOC_LIMIT) {
			cmlb_setup_default_geometry(cl, tg_cookie);
			rval = 0;
		}
	}
#endif
	if (rval) {
		mutex_exit(CMLB_MUTEX(cl));
		return (rval);
	}

#if defined(_SUNOS_VTOC_8)
	cmlb_build_user_vtoc(cl, &user_vtoc);
	mutex_exit(CMLB_MUTEX(cl));

#ifdef _MULTI_DATAMODEL
	switch (ddi_model_convert_from(flag & FMODELS)) {
	case DDI_MODEL_ILP32: {
		struct vtoc32 user_vtoc32;

		vtoctovtoc32(user_vtoc, user_vtoc32);
		if (ddi_copyout(&user_vtoc32, (void *)arg,
		    sizeof (struct vtoc32), flag)) {
			return (EFAULT);
		}
		break;
	}

	case DDI_MODEL_NONE:
		if (ddi_copyout(&user_vtoc, (void *)arg,
		    sizeof (struct vtoc), flag)) {
			return (EFAULT);
		}
		break;
	}
#else /* ! _MULTI_DATAMODEL */
	if (ddi_copyout(&user_vtoc, (void *)arg, sizeof (struct vtoc), flag)) {
		return (EFAULT);
	}
#endif /* _MULTI_DATAMODEL */

#elif defined(_SUNOS_VTOC_16)
	mutex_exit(CMLB_MUTEX(cl));

#ifdef _MULTI_DATAMODEL
	/*
	 * The cl_vtoc structure is a "struct dk_vtoc"  which is always
	 * 32-bit to maintain compatibility with existing on-disk
	 * structures.  Thus, we need to convert the structure when copying
	 * it out to a datamodel-dependent "struct vtoc" in a 64-bit
	 * program.  If the target is a 32-bit program, then no conversion
	 * is necessary.
	 */
	/* LINTED: logical expression always true: op "||" */
	ASSERT(sizeof (cl->cl_vtoc) == sizeof (struct vtoc32));
	switch (ddi_model_convert_from(flag & FMODELS)) {
	case DDI_MODEL_ILP32:
		if (ddi_copyout(&(cl->cl_vtoc), (void *)arg,
		    sizeof (cl->cl_vtoc), flag)) {
			return (EFAULT);
		}
		break;

	case DDI_MODEL_NONE: {
		struct vtoc user_vtoc;

		vtoc32tovtoc(cl->cl_vtoc, user_vtoc);
		if (ddi_copyout(&user_vtoc, (void *)arg,
		    sizeof (struct vtoc), flag)) {
			return (EFAULT);
		}
		break;
	}
	}
#else /* ! _MULTI_DATAMODEL */
	if (ddi_copyout(&(cl->cl_vtoc), (void *)arg, sizeof (cl->cl_vtoc),
	    flag)) {
		return (EFAULT);
	}
#endif /* _MULTI_DATAMODEL */
#else
#error "No VTOC format defined."
#endif

	return (rval);
}


/*
 *    Function: cmlb_dkio_get_extvtoc
 */
static int
cmlb_dkio_get_extvtoc(struct cmlb_lun *cl, caddr_t arg, int flag,
    void *tg_cookie)
{
	struct extvtoc	ext_vtoc;
#if defined(_SUNOS_VTOC_8)
	struct vtoc	user_vtoc;
#endif	/* defined(_SUNOS_VTOC_8) */
	int		rval = 0;

	bzero(&ext_vtoc, sizeof (struct extvtoc));
	mutex_enter(CMLB_MUTEX(cl));
	rval = cmlb_validate_geometry(cl, B_TRUE, 0, tg_cookie);

#if defined(_SUNOS_VTOC_8)
	if (rval == EINVAL &&
	    (cl->cl_alter_behavior & CMLB_FAKE_GEOM_LABEL_IOCTLS_VTOC8)) {
		/*
		 * This is to return a default label even when we do not
		 * really assume a default label for the device.
		 * dad driver utilizes this.
		 */
		if (cl->cl_blockcount <= CMLB_OLDVTOC_LIMIT) {
			cmlb_setup_default_geometry(cl, tg_cookie);
			rval = 0;
		}
	}
#endif
	if (rval) {
		mutex_exit(CMLB_MUTEX(cl));
		return (rval);
	}

#if defined(_SUNOS_VTOC_8)
	cmlb_build_user_vtoc(cl, &user_vtoc);
	mutex_exit(CMLB_MUTEX(cl));

	/*
	 * Checking callers data model does not make much sense here
	 * since extvtoc will always be equivalent to 64bit vtoc.
	 * What is important is whether the kernel is in 32 or 64 bit
	 */

#ifdef _LP64
		if (ddi_copyout(&user_vtoc, (void *)arg,
		    sizeof (struct extvtoc), flag)) {
			return (EFAULT);
		}
#else
		vtoc32tovtoc(user_vtoc, ext_vtoc);
		if (ddi_copyout(&ext_vtoc, (void *)arg,
		    sizeof (struct extvtoc), flag)) {
			return (EFAULT);
		}
#endif

#elif defined(_SUNOS_VTOC_16)
	/*
	 * The cl_vtoc structure is a "struct dk_vtoc"  which is always
	 * 32-bit to maintain compatibility with existing on-disk
	 * structures.  Thus, we need to convert the structure when copying
	 * it out to extvtoc
	 */
	vtoc32tovtoc(cl->cl_vtoc, ext_vtoc);
	mutex_exit(CMLB_MUTEX(cl));

	if (ddi_copyout(&ext_vtoc, (void *)arg, sizeof (struct extvtoc), flag))
		return (EFAULT);
#else
#error "No VTOC format defined."
#endif

	return (rval);
}

/*
 * This routine implements the DKIOCGETEFI ioctl. This ioctl is currently
 * used to read the GPT Partition Table Header (primary/backup), the GUID
 * partition Entry Array (primary/backup), and the MBR.
 */
static int
cmlb_dkio_get_efi(struct cmlb_lun *cl, caddr_t arg, int flag, void *tg_cookie)
{
	dk_efi_t	user_efi;
	int		rval = 0;
	void		*buffer;
	diskaddr_t	tgt_lba;

	if (ddi_copyin(arg, &user_efi, sizeof (dk_efi_t), flag))
		return (EFAULT);

	user_efi.dki_data = (void *)(uintptr_t)user_efi.dki_data_64;

	if (user_efi.dki_length == 0 ||
	    user_efi.dki_length > cmlb_tg_max_efi_xfer)
		return (EINVAL);

	tgt_lba = user_efi.dki_lba;

	mutex_enter(CMLB_MUTEX(cl));
	if ((cmlb_check_update_blockcount(cl, tg_cookie) != 0) ||
	    (cl->cl_tgt_blocksize == 0) ||
	    (user_efi.dki_length % cl->cl_sys_blocksize)) {
		mutex_exit(CMLB_MUTEX(cl));
		return (EINVAL);
	}
	if (cl->cl_tgt_blocksize != cl->cl_sys_blocksize)
		tgt_lba = tgt_lba * cl->cl_tgt_blocksize /
		    cl->cl_sys_blocksize;
	mutex_exit(CMLB_MUTEX(cl));

	buffer = kmem_alloc(user_efi.dki_length, KM_SLEEP);
	rval = DK_TG_READ(cl, buffer, tgt_lba, user_efi.dki_length, tg_cookie);
	if (rval == 0 && ddi_copyout(buffer, user_efi.dki_data,
	    user_efi.dki_length, flag) != 0)
		rval = EFAULT;

	kmem_free(buffer, user_efi.dki_length);
	return (rval);
}

#if defined(_SUNOS_VTOC_8)
/*
 *    Function: cmlb_build_user_vtoc
 *
 * Description: This routine populates a pass by reference variable with the
 *		current volume table of contents.
 *
 *   Arguments: cl - driver soft state (unit) structure
 *		user_vtoc - pointer to vtoc structure to be populated
 */
static void
cmlb_build_user_vtoc(struct cmlb_lun *cl, struct vtoc *user_vtoc)
{
	struct dk_map2		*lpart;
	struct dk_map		*lmap;
	struct partition	*vpart;
	uint32_t		nblks;
	int			i;

	ASSERT(mutex_owned(CMLB_MUTEX(cl)));

	/*
	 * Return vtoc structure fields in the provided VTOC area, addressed
	 * by *vtoc.
	 */
	bzero(user_vtoc, sizeof (struct vtoc));
	user_vtoc->v_bootinfo[0] = cl->cl_vtoc.v_bootinfo[0];
	user_vtoc->v_bootinfo[1] = cl->cl_vtoc.v_bootinfo[1];
	user_vtoc->v_bootinfo[2] = cl->cl_vtoc.v_bootinfo[2];
	user_vtoc->v_sanity	= VTOC_SANE;
	user_vtoc->v_version	= cl->cl_vtoc.v_version;
	bcopy(cl->cl_vtoc.v_volume, user_vtoc->v_volume, LEN_DKL_VVOL);
	user_vtoc->v_sectorsz = cl->cl_sys_blocksize;
	user_vtoc->v_nparts = cl->cl_vtoc.v_nparts;

	for (i = 0; i < 10; i++)
		user_vtoc->v_reserved[i] = cl->cl_vtoc.v_reserved[i];

	/*
	 * Convert partitioning information.
	 *
	 * Note the conversion from starting cylinder number
	 * to starting sector number.
	 */
	lmap = cl->cl_map;
	lpart = (struct dk_map2 *)cl->cl_vtoc.v_part;
	vpart = user_vtoc->v_part;

	nblks = cl->cl_g.dkg_nsect * cl->cl_g.dkg_nhead;

	for (i = 0; i < V_NUMPAR; i++) {
		vpart->p_tag	= lpart->p_tag;
		vpart->p_flag	= lpart->p_flag;
		vpart->p_start	= lmap->dkl_cylno * nblks;
		vpart->p_size	= lmap->dkl_nblk;
		lmap++;
		lpart++;
		vpart++;

		/* (4364927) */
		user_vtoc->timestamp[i] = (time_t)cl->cl_vtoc.v_timestamp[i];
	}

	bcopy(cl->cl_asciilabel, user_vtoc->v_asciilabel, LEN_DKL_ASCII);
}
#endif

static int
cmlb_dkio_partition(struct cmlb_lun *cl, caddr_t arg, int flag,
    void *tg_cookie)
{
	struct partition64	p64;
	int			rval = 0;
	uint_t			nparts;
	efi_gpe_t		*partitions;
	efi_gpt_t		*buffer;
	diskaddr_t		gpe_lba;
	int			n_gpe_per_blk = 0;

	if (ddi_copyin((const void *)arg, &p64,
	    sizeof (struct partition64), flag)) {
		return (EFAULT);
	}

	buffer = kmem_alloc(cl->cl_sys_blocksize, KM_SLEEP);
	rval = DK_TG_READ(cl, buffer, 1, cl->cl_sys_blocksize, tg_cookie);
	if (rval != 0)
		goto done_error;

	cmlb_swap_efi_gpt(buffer);

	if ((rval = cmlb_validate_efi(buffer)) != 0)
		goto done_error;

	nparts = buffer->efi_gpt_NumberOfPartitionEntries;
	gpe_lba = buffer->efi_gpt_PartitionEntryLBA;
	if (p64.p_partno >= nparts) {
		/* couldn't find it */
		rval = ESRCH;
		goto done_error;
	}
	/*
	 * Read the block that contains the requested GPE.
	 */
	n_gpe_per_blk = cl->cl_sys_blocksize / sizeof (efi_gpe_t);
	gpe_lba += p64.p_partno / n_gpe_per_blk;
	rval = DK_TG_READ(cl, buffer, gpe_lba, cl->cl_sys_blocksize, tg_cookie);

	if (rval) {
		goto done_error;
	}
	partitions = (efi_gpe_t *)buffer;
	partitions += p64.p_partno % n_gpe_per_blk;

	/* Byte swap only the requested GPE */
	cmlb_swap_efi_gpe(1, partitions);

	bcopy(&partitions->efi_gpe_PartitionTypeGUID, &p64.p_type,
	    sizeof (struct uuid));
	p64.p_start = partitions->efi_gpe_StartingLBA;
	p64.p_size = partitions->efi_gpe_EndingLBA -
	    p64.p_start + 1;

	if (ddi_copyout(&p64, (void *)arg, sizeof (struct partition64), flag))
		rval = EFAULT;

done_error:
	kmem_free(buffer, cl->cl_sys_blocksize);
	return (rval);
}


/*
 *    Function: cmlb_dkio_set_vtoc
 *
 * Description: This routine is the driver entry point for handling user
 *		requests to set the current volume table of contents
 *		(DKIOCSVTOC).
 *
 *   Arguments:
 *	dev		the device number
 *	arg		pointer to user provided vtoc structure used to set the
 *			current vtoc.
 *
 *	flag		this argument is a pass through to ddi_copyxxx()
 *			directly from the mode argument of ioctl().
 *
 *	tg_cookie	cookie from target driver to be passed back to target
 *			driver when we call back to it through tg_ops.
 *
 * Return Code: 0
 *		EFAULT
 *		ENXIO
 *		EINVAL
 *		ENOTSUP
 */
static int
cmlb_dkio_set_vtoc(struct cmlb_lun *cl, dev_t dev, caddr_t arg, int flag,
    void *tg_cookie)
{
	struct vtoc	user_vtoc;
	int		shift, rval = 0;
	boolean_t	internal;

	internal = VOID2BOOLEAN(
	    (cl->cl_alter_behavior & (CMLB_INTERNAL_MINOR_NODES)) != 0);

	if (cl->cl_alter_behavior & CMLB_CREATE_P0_MINOR_NODE)
		shift = CMLBUNIT_FORCE_P0_SHIFT;
	else
		shift = CMLBUNIT_SHIFT;

#ifdef _MULTI_DATAMODEL
	switch (ddi_model_convert_from(flag & FMODELS)) {
	case DDI_MODEL_ILP32: {
		struct vtoc32 user_vtoc32;

		if (ddi_copyin((const void *)arg, &user_vtoc32,
		    sizeof (struct vtoc32), flag)) {
			return (EFAULT);
		}
		vtoc32tovtoc(user_vtoc32, user_vtoc);
		break;
	}

	case DDI_MODEL_NONE:
		if (ddi_copyin((const void *)arg, &user_vtoc,
		    sizeof (struct vtoc), flag)) {
			return (EFAULT);
		}
		break;
	}
#else /* ! _MULTI_DATAMODEL */
	if (ddi_copyin((const void *)arg, &user_vtoc,
	    sizeof (struct vtoc), flag)) {
		return (EFAULT);
	}
#endif /* _MULTI_DATAMODEL */

	mutex_enter(CMLB_MUTEX(cl));

	if (cl->cl_blockcount > CMLB_OLDVTOC_LIMIT) {
		mutex_exit(CMLB_MUTEX(cl));
		return (EOVERFLOW);
	}

#if defined(__i386) || defined(__amd64)
	if (cl->cl_tgt_blocksize != cl->cl_sys_blocksize) {
		mutex_exit(CMLB_MUTEX(cl));
		return (EINVAL);
	}
#endif

	if (cl->cl_g.dkg_ncyl == 0) {
		mutex_exit(CMLB_MUTEX(cl));
		return (EINVAL);
	}

	mutex_exit(CMLB_MUTEX(cl));
	cmlb_clear_efi(cl, tg_cookie);
	ddi_remove_minor_node(CMLB_DEVINFO(cl), "wd");
	ddi_remove_minor_node(CMLB_DEVINFO(cl), "wd,raw");

	/*
	 * cmlb_dkio_set_vtoc creates duplicate minor nodes when
	 * relabeling an SMI disk. To avoid that we remove them
	 * before creating.
	 * It should be OK to remove a non-existed minor node.
	 */
	ddi_remove_minor_node(CMLB_DEVINFO(cl), "h");
	ddi_remove_minor_node(CMLB_DEVINFO(cl), "h,raw");

	(void) cmlb_create_minor(CMLB_DEVINFO(cl), "h",
	    S_IFBLK, (CMLBUNIT(dev, shift) << shift) | WD_NODE,
	    cl->cl_node_type, NULL, internal);
	(void) cmlb_create_minor(CMLB_DEVINFO(cl), "h,raw",
	    S_IFCHR, (CMLBUNIT(dev, shift) << shift) | WD_NODE,
	    cl->cl_node_type, NULL, internal);
	mutex_enter(CMLB_MUTEX(cl));

	if ((rval = cmlb_build_label_vtoc(cl, &user_vtoc)) == 0) {
		if ((rval = cmlb_write_label(cl, tg_cookie)) == 0) {
			if (cmlb_validate_geometry(cl,
			    B_TRUE, 0, tg_cookie) != 0) {
				cmlb_dbg(CMLB_ERROR, cl,
				    "cmlb_dkio_set_vtoc: "
				    "Failed validate geometry\n");
			}
			cl->cl_msglog_flag |= CMLB_ALLOW_2TB_WARN;
		}
	}
	mutex_exit(CMLB_MUTEX(cl));
	return (rval);
}

/*
 *    Function: cmlb_dkio_set_extvtoc
 */
static int
cmlb_dkio_set_extvtoc(struct cmlb_lun *cl, dev_t dev, caddr_t arg, int flag,
    void *tg_cookie)
{
	int		shift, rval = 0;
	struct vtoc	user_vtoc;
	boolean_t	internal;

	if (cl->cl_alter_behavior & CMLB_CREATE_P0_MINOR_NODE)
		shift = CMLBUNIT_FORCE_P0_SHIFT;
	else
		shift = CMLBUNIT_SHIFT;

	/*
	 * Checking callers data model does not make much sense here
	 * since extvtoc will always be equivalent to 64bit vtoc.
	 * What is important is whether the kernel is in 32 or 64 bit
	 */

#ifdef _LP64
	if (ddi_copyin((const void *)arg, &user_vtoc,
		    sizeof (struct extvtoc), flag)) {
			return (EFAULT);
	}
#else
	struct	extvtoc	user_extvtoc;
	if (ddi_copyin((const void *)arg, &user_extvtoc,
		    sizeof (struct extvtoc), flag)) {
			return (EFAULT);
	}

	vtoctovtoc32(user_extvtoc, user_vtoc);
#endif

	internal = VOID2BOOLEAN(
	    (cl->cl_alter_behavior & (CMLB_INTERNAL_MINOR_NODES)) != 0);
	mutex_enter(CMLB_MUTEX(cl));
#if defined(__i386) || defined(__amd64)
	if (cl->cl_tgt_blocksize != cl->cl_sys_blocksize) {
		mutex_exit(CMLB_MUTEX(cl));
		return (EINVAL);
	}
#endif

	if (cl->cl_g.dkg_ncyl == 0) {
		mutex_exit(CMLB_MUTEX(cl));
		return (EINVAL);
	}

	mutex_exit(CMLB_MUTEX(cl));
	cmlb_clear_efi(cl, tg_cookie);
	ddi_remove_minor_node(CMLB_DEVINFO(cl), "wd");
	ddi_remove_minor_node(CMLB_DEVINFO(cl), "wd,raw");
	/*
	 * cmlb_dkio_set_extvtoc creates duplicate minor nodes when
	 * relabeling an SMI disk. To avoid that we remove them
	 * before creating.
	 * It should be OK to remove a non-existed minor node.
	 */
	ddi_remove_minor_node(CMLB_DEVINFO(cl), "h");
	ddi_remove_minor_node(CMLB_DEVINFO(cl), "h,raw");

	(void) cmlb_create_minor(CMLB_DEVINFO(cl), "h",
	    S_IFBLK, (CMLBUNIT(dev, shift) << shift) | WD_NODE,
	    cl->cl_node_type, NULL, internal);
	(void) cmlb_create_minor(CMLB_DEVINFO(cl), "h,raw",
	    S_IFCHR, (CMLBUNIT(dev, shift) << shift) | WD_NODE,
	    cl->cl_node_type, NULL, internal);

	mutex_enter(CMLB_MUTEX(cl));

	if ((rval = cmlb_build_label_vtoc(cl, &user_vtoc)) == 0) {
		if ((rval = cmlb_write_label(cl, tg_cookie)) == 0) {
			if (cmlb_validate_geometry(cl,
			    B_TRUE, 0, tg_cookie) != 0) {
				cmlb_dbg(CMLB_ERROR, cl,
				    "cmlb_dkio_set_vtoc: "
				    "Failed validate geometry\n");
			}
		}
	}
	mutex_exit(CMLB_MUTEX(cl));
	return (rval);
}

/*
 *    Function: cmlb_build_label_vtoc
 *
 * Description: This routine updates the driver soft state current volume table
 *		of contents based on a user specified vtoc.
 *
 *   Arguments: cl - driver soft state (unit) structure
 *		user_vtoc - pointer to vtoc structure specifying vtoc to be used
 *			    to update the driver soft state.
 *
 * Return Code: 0
 *		EINVAL
 */
static int
cmlb_build_label_vtoc(struct cmlb_lun *cl, struct vtoc *user_vtoc)
{
	struct dk_map		*lmap;
	struct partition	*vpart;
	uint_t			nblks;
#if defined(_SUNOS_VTOC_8)
	int			ncyl;
	struct dk_map2		*lpart;
#endif	/* defined(_SUNOS_VTOC_8) */
	int			i;

	ASSERT(mutex_owned(CMLB_MUTEX(cl)));

	/* Sanity-check the vtoc */
	if (user_vtoc->v_sanity != VTOC_SANE ||
	    user_vtoc->v_sectorsz != cl->cl_sys_blocksize ||
	    user_vtoc->v_nparts != V_NUMPAR) {
		cmlb_dbg(CMLB_INFO,  cl,
		    "cmlb_build_label_vtoc: vtoc not valid\n");
		return (EINVAL);
	}

	nblks = cl->cl_g.dkg_nsect * cl->cl_g.dkg_nhead;
	if (nblks == 0) {
		cmlb_dbg(CMLB_INFO,  cl,
		    "cmlb_build_label_vtoc: geom nblks is 0\n");
		return (EINVAL);
	}

#if defined(_SUNOS_VTOC_8)
	vpart = user_vtoc->v_part;
	for (i = 0; i < V_NUMPAR; i++) {
		if (((unsigned)vpart->p_start % nblks) != 0) {
			cmlb_dbg(CMLB_INFO,  cl,
			    "cmlb_build_label_vtoc: p_start not multiply of"
			    "nblks part %d p_start %d nblks %d\n", i,
			    vpart->p_start, nblks);
			return (EINVAL);
		}
		ncyl = (unsigned)vpart->p_start / nblks;
		ncyl += (unsigned)vpart->p_size / nblks;
		if (((unsigned)vpart->p_size % nblks) != 0) {
			ncyl++;
		}
		if (ncyl > (int)cl->cl_g.dkg_ncyl) {
			cmlb_dbg(CMLB_INFO,  cl,
			    "cmlb_build_label_vtoc: ncyl %d  > dkg_ncyl %d"
			    "p_size %ld p_start %ld nblks %d  part number %d"
			    "tag %d\n",
			    ncyl, cl->cl_g.dkg_ncyl, vpart->p_size,
			    vpart->p_start, nblks,
			    i, vpart->p_tag);

			return (EINVAL);
		}
		vpart++;
	}
#endif	/* defined(_SUNOS_VTOC_8) */

	/* Put appropriate vtoc structure fields into the disk label */
#if defined(_SUNOS_VTOC_16)
	/*
	 * The vtoc is always a 32bit data structure to maintain the
	 * on-disk format. Convert "in place" instead of doing bcopy.
	 */
	vtoctovtoc32((*user_vtoc), (*((struct vtoc32 *)&(cl->cl_vtoc))));

	/*
	 * in the 16-slice vtoc, starting sectors are expressed in
	 * numbers *relative* to the start of the Solaris fdisk partition.
	 */
	lmap = cl->cl_map;
	vpart = user_vtoc->v_part;

	for (i = 0; i < (int)user_vtoc->v_nparts; i++, lmap++, vpart++) {
		lmap->dkl_cylno = (unsigned)vpart->p_start / nblks;
		lmap->dkl_nblk = (unsigned)vpart->p_size;
	}

#elif defined(_SUNOS_VTOC_8)

	cl->cl_vtoc.v_bootinfo[0] = (uint32_t)user_vtoc->v_bootinfo[0];
	cl->cl_vtoc.v_bootinfo[1] = (uint32_t)user_vtoc->v_bootinfo[1];
	cl->cl_vtoc.v_bootinfo[2] = (uint32_t)user_vtoc->v_bootinfo[2];

	cl->cl_vtoc.v_sanity = (uint32_t)user_vtoc->v_sanity;
	cl->cl_vtoc.v_version = (uint32_t)user_vtoc->v_version;

	bcopy(user_vtoc->v_volume, cl->cl_vtoc.v_volume, LEN_DKL_VVOL);

	cl->cl_vtoc.v_nparts = user_vtoc->v_nparts;

	for (i = 0; i < 10; i++)
		cl->cl_vtoc.v_reserved[i] =  user_vtoc->v_reserved[i];

	/*
	 * Note the conversion from starting sector number
	 * to starting cylinder number.
	 * Return error if division results in a remainder.
	 */
	lmap = cl->cl_map;
	lpart = cl->cl_vtoc.v_part;
	vpart = user_vtoc->v_part;

	for (i = 0; i < (int)user_vtoc->v_nparts; i++) {
		lpart->p_tag  = vpart->p_tag;
		lpart->p_flag = vpart->p_flag;
		lmap->dkl_cylno = (unsigned)vpart->p_start / nblks;
		lmap->dkl_nblk = (unsigned)vpart->p_size;

		lmap++;
		lpart++;
		vpart++;

		/* (4387723) */
#ifdef _LP64
		if (user_vtoc->timestamp[i] > TIME32_MAX) {
			cl->cl_vtoc.v_timestamp[i] = TIME32_MAX;
		} else {
			cl->cl_vtoc.v_timestamp[i] = user_vtoc->timestamp[i];
		}
#else
		cl->cl_vtoc.v_timestamp[i] = user_vtoc->timestamp[i];
#endif
	}

	bcopy(user_vtoc->v_asciilabel, cl->cl_asciilabel, LEN_DKL_ASCII);
#else
#error "No VTOC format defined."
#endif
	return (0);
}

/*
 *    Function: cmlb_clear_efi
 *
 * Description: This routine clears all EFI labels.
 *
 *   Arguments:
 *	cl		 driver soft state (unit) structure
 *
 *	tg_cookie	cookie from target driver to be passed back to target
 *			driver when we call back to it through tg_ops.
 * Return Code: void
 */
static void
cmlb_clear_efi(struct cmlb_lun *cl, void *tg_cookie)
{
	efi_gpt_t	*gpt;
	diskaddr_t	cap;
	int		rval;

	ASSERT(!mutex_owned(CMLB_MUTEX(cl)));

	mutex_enter(CMLB_MUTEX(cl));
	cl->cl_reserved = -1;
	mutex_exit(CMLB_MUTEX(cl));

	gpt = kmem_alloc(cl->cl_sys_blocksize, KM_SLEEP);

	if (DK_TG_READ(cl, gpt, 1, cl->cl_sys_blocksize, tg_cookie) != 0) {
		goto done;
	}

	cmlb_swap_efi_gpt(gpt);
	rval = cmlb_validate_efi(gpt);
	if (rval == 0) {
		/* clear primary */
		bzero(gpt, sizeof (efi_gpt_t));
		if (rval = DK_TG_WRITE(cl, gpt, 1, cl->cl_sys_blocksize,
		    tg_cookie)) {
			cmlb_dbg(CMLB_INFO,  cl,
			    "cmlb_clear_efi: clear primary label failed\n");
		}
	}
	/* the backup */
	rval = DK_TG_GETCAP(cl, &cap, tg_cookie);
	if (rval) {
		goto done;
	}

	if ((rval = DK_TG_READ(cl, gpt, cap - 1, cl->cl_sys_blocksize,
	    tg_cookie)) != 0) {
		goto done;
	}
	cmlb_swap_efi_gpt(gpt);
	rval = cmlb_validate_efi(gpt);
	if (rval == 0) {
		/* clear backup */
		cmlb_dbg(CMLB_TRACE,  cl,
		    "cmlb_clear_efi clear backup@%lu\n", cap - 1);
		bzero(gpt, sizeof (efi_gpt_t));
		if ((rval = DK_TG_WRITE(cl,  gpt, cap - 1, cl->cl_sys_blocksize,
		    tg_cookie))) {
			cmlb_dbg(CMLB_INFO,  cl,
			    "cmlb_clear_efi: clear backup label failed\n");
		}
	} else {
		/*
		 * Refer to comments related to off-by-1 at the
		 * header of this file
		 */
		if ((rval = DK_TG_READ(cl, gpt, cap - 2,
		    cl->cl_sys_blocksize, tg_cookie)) != 0) {
			goto done;
		}
		cmlb_swap_efi_gpt(gpt);
		rval = cmlb_validate_efi(gpt);
		if (rval == 0) {
			/* clear legacy backup EFI label */
			cmlb_dbg(CMLB_TRACE,  cl,
			    "cmlb_clear_efi clear legacy backup@%lu\n",
			    cap - 2);
			bzero(gpt, sizeof (efi_gpt_t));
			if ((rval = DK_TG_WRITE(cl,  gpt, cap - 2,
			    cl->cl_sys_blocksize, tg_cookie))) {
				cmlb_dbg(CMLB_INFO,  cl,
				"cmlb_clear_efi: clear legacy backup label "
				"failed\n");
			}
		}
	}

done:
	kmem_free(gpt, cl->cl_sys_blocksize);
}

/*
 *    Function: cmlb_set_vtoc
 *
 * Description: This routine writes data to the appropriate positions
 *
 *   Arguments:
 *	cl		driver soft state (unit) structure
 *
 *	dkl		the data to be written
 *
 *	tg_cookie	cookie from target driver to be passed back to target
 *			driver when we call back to it through tg_ops.
 *
 * Return: void
 */
static int
cmlb_set_vtoc(struct cmlb_lun *cl, struct dk_label *dkl, void *tg_cookie)
{
	uint_t	label_addr;
	int	sec;
	diskaddr_t	blk;
	int	head;
	int	cyl;
	int	rval;

#if defined(__i386) || defined(__amd64)
	label_addr = cl->cl_solaris_offset + DK_LABEL_LOC;
#else
	/* Write the primary label at block 0 of the solaris partition. */
	label_addr = 0;
#endif

	rval = DK_TG_WRITE(cl, dkl, label_addr, cl->cl_sys_blocksize,
	    tg_cookie);

	if (rval != 0) {
		return (rval);
	}

	/*
	 * Calculate where the backup labels go.  They are always on
	 * the last alternate cylinder, but some older drives put them
	 * on head 2 instead of the last head.	They are always on the
	 * first 5 odd sectors of the appropriate track.
	 *
	 * We have no choice at this point, but to believe that the
	 * disk label is valid.	 Use the geometry of the disk
	 * as described in the label.
	 */
	cyl  = dkl->dkl_ncyl  + dkl->dkl_acyl - 1;
	head = dkl->dkl_nhead - 1;

	/*
	 * Write and verify the backup labels. Make sure we don't try to
	 * write past the last cylinder.
	 */
	for (sec = 1; ((sec < 5 * 2 + 1) && (sec < dkl->dkl_nsect)); sec += 2) {
		blk = (diskaddr_t)(
		    (cyl * ((dkl->dkl_nhead * dkl->dkl_nsect) - dkl->dkl_apc)) +
		    (head * dkl->dkl_nsect) + sec);
#if defined(__i386) || defined(__amd64)
		blk += cl->cl_solaris_offset;
#endif
		rval = DK_TG_WRITE(cl, dkl, blk, cl->cl_sys_blocksize,
		    tg_cookie);
		cmlb_dbg(CMLB_INFO,  cl,
		"cmlb_set_vtoc: wrote backup label %llx\n", blk);
		if (rval != 0) {
			goto exit;
		}
	}
exit:
	return (rval);
}

/*
 *    Function: cmlb_clear_vtoc
 *
 * Description: This routine clears out the VTOC labels.
 *
 *   Arguments:
 *	cl		driver soft state (unit) structure
 *
 *	tg_cookie	cookie from target driver to be passed back to target
 *			driver when we call back to it through tg_ops.
 *
 * Return: void
 */
static void
cmlb_clear_vtoc(struct cmlb_lun *cl, void *tg_cookie)
{
	struct dk_label		*dkl;

	mutex_exit(CMLB_MUTEX(cl));
	dkl = kmem_zalloc(cl->cl_sys_blocksize, KM_SLEEP);
	mutex_enter(CMLB_MUTEX(cl));
	/*
	 * cmlb_set_vtoc uses these fields in order to figure out
	 * where to overwrite the backup labels
	 */
	dkl->dkl_apc    = cl->cl_g.dkg_apc;
	dkl->dkl_ncyl   = cl->cl_g.dkg_ncyl;
	dkl->dkl_acyl   = cl->cl_g.dkg_acyl;
	dkl->dkl_nhead  = cl->cl_g.dkg_nhead;
	dkl->dkl_nsect  = cl->cl_g.dkg_nsect;
	mutex_exit(CMLB_MUTEX(cl));
	(void) cmlb_set_vtoc(cl, dkl, tg_cookie);
	kmem_free(dkl, cl->cl_sys_blocksize);

	mutex_enter(CMLB_MUTEX(cl));
}

/*
 *    Function: cmlb_write_label
 *
 * Description: This routine will validate and write the driver soft state vtoc
 *		contents to the device.
 *
 *   Arguments:
 *	cl		cmlb handle
 *
 *	tg_cookie	cookie from target driver to be passed back to target
 *			driver when we call back to it through tg_ops.
 *
 *
 * Return Code: the code returned by cmlb_send_scsi_cmd()
 *		0
 *		EINVAL
 *		ENXIO
 *		ENOMEM
 */
static int
cmlb_write_label(struct cmlb_lun *cl, void *tg_cookie)
{
	struct dk_label	*dkl;
	short		sum;
	short		*sp;
	int		i;
	int		rval;

	ASSERT(mutex_owned(CMLB_MUTEX(cl)));
	mutex_exit(CMLB_MUTEX(cl));
	dkl = kmem_zalloc(cl->cl_sys_blocksize, KM_SLEEP);
	mutex_enter(CMLB_MUTEX(cl));

	bcopy(&cl->cl_vtoc, &dkl->dkl_vtoc, sizeof (struct dk_vtoc));
	dkl->dkl_rpm	= cl->cl_g.dkg_rpm;
	dkl->dkl_pcyl	= cl->cl_g.dkg_pcyl;
	dkl->dkl_apc	= cl->cl_g.dkg_apc;
	dkl->dkl_intrlv = cl->cl_g.dkg_intrlv;
	dkl->dkl_ncyl	= cl->cl_g.dkg_ncyl;
	dkl->dkl_acyl	= cl->cl_g.dkg_acyl;
	dkl->dkl_nhead	= cl->cl_g.dkg_nhead;
	dkl->dkl_nsect	= cl->cl_g.dkg_nsect;

#if defined(_SUNOS_VTOC_8)
	dkl->dkl_obs1	= cl->cl_g.dkg_obs1;
	dkl->dkl_obs2	= cl->cl_g.dkg_obs2;
	dkl->dkl_obs3	= cl->cl_g.dkg_obs3;
	for (i = 0; i < NDKMAP; i++) {
		dkl->dkl_map[i].dkl_cylno = cl->cl_map[i].dkl_cylno;
		dkl->dkl_map[i].dkl_nblk  = cl->cl_map[i].dkl_nblk;
	}
	bcopy(cl->cl_asciilabel, dkl->dkl_asciilabel, LEN_DKL_ASCII);
#elif defined(_SUNOS_VTOC_16)
	dkl->dkl_skew	= cl->cl_dkg_skew;
#else
#error "No VTOC format defined."
#endif

	dkl->dkl_magic			= DKL_MAGIC;
	dkl->dkl_write_reinstruct	= cl->cl_g.dkg_write_reinstruct;
	dkl->dkl_read_reinstruct	= cl->cl_g.dkg_read_reinstruct;

	/* Construct checksum for the new disk label */
	sum = 0;
	sp = (short *)dkl;
	i = sizeof (struct dk_label) / sizeof (short);
	while (i--) {
		sum ^= *sp++;
	}
	dkl->dkl_cksum = sum;

	mutex_exit(CMLB_MUTEX(cl));

	rval = cmlb_set_vtoc(cl, dkl, tg_cookie);
exit:
	kmem_free(dkl, cl->cl_sys_blocksize);
	mutex_enter(CMLB_MUTEX(cl));
	return (rval);
}

/*
 * This routine implements the DKIOCSETEFI ioctl. This ioctl is currently
 * used to write (or clear) the GPT Partition Table header (primary/backup)
 * and GUID partition Entry Array (primary/backup). It is also used to write
 * the Protective MBR.
 */
static int
cmlb_dkio_set_efi(struct cmlb_lun *cl, dev_t dev, caddr_t arg, int flag,
    void *tg_cookie)
{
	dk_efi_t	user_efi;
	int		shift, rval = 0;
	void		*buffer;
	diskaddr_t	tgt_lba;
	boolean_t	internal;

	if (ddi_copyin(arg, &user_efi, sizeof (dk_efi_t), flag))
		return (EFAULT);

	internal = VOID2BOOLEAN(
	    (cl->cl_alter_behavior & (CMLB_INTERNAL_MINOR_NODES)) != 0);

	if (cl->cl_alter_behavior & CMLB_CREATE_P0_MINOR_NODE)
		shift = CMLBUNIT_FORCE_P0_SHIFT;
	else
		shift = CMLBUNIT_SHIFT;

	user_efi.dki_data = (void *)(uintptr_t)user_efi.dki_data_64;

	if (user_efi.dki_length == 0 ||
	    user_efi.dki_length > cmlb_tg_max_efi_xfer)
		return (EINVAL);

	tgt_lba = user_efi.dki_lba;

	mutex_enter(CMLB_MUTEX(cl));
	if ((cmlb_check_update_blockcount(cl, tg_cookie) != 0) ||
	    (cl->cl_tgt_blocksize == 0) ||
	    (user_efi.dki_length % cl->cl_sys_blocksize)) {
		mutex_exit(CMLB_MUTEX(cl));
		return (EINVAL);
	}
	if (cl->cl_tgt_blocksize != cl->cl_sys_blocksize)
		tgt_lba = tgt_lba *
		    cl->cl_tgt_blocksize / cl->cl_sys_blocksize;
	mutex_exit(CMLB_MUTEX(cl));

	buffer = kmem_alloc(user_efi.dki_length, KM_SLEEP);
	if (ddi_copyin(user_efi.dki_data, buffer, user_efi.dki_length, flag)) {
		rval = EFAULT;
	} else {
		/*
		 * let's clear the vtoc labels and clear the softstate
		 * vtoc.
		 */
		mutex_enter(CMLB_MUTEX(cl));
		if (cl->cl_vtoc.v_sanity == VTOC_SANE) {
			cmlb_dbg(CMLB_TRACE,  cl,
			    "cmlb_dkio_set_efi: CLEAR VTOC\n");
			if (cl->cl_label_from_media == CMLB_LABEL_VTOC)
				cmlb_clear_vtoc(cl, tg_cookie);
			bzero(&cl->cl_vtoc, sizeof (struct dk_vtoc));
			mutex_exit(CMLB_MUTEX(cl));
			ddi_remove_minor_node(CMLB_DEVINFO(cl), "h");
			ddi_remove_minor_node(CMLB_DEVINFO(cl), "h,raw");
			(void) cmlb_create_minor(CMLB_DEVINFO(cl), "wd",
			    S_IFBLK,
			    (CMLBUNIT(dev, shift) << shift) | WD_NODE,
			    cl->cl_node_type, NULL, internal);
			(void) cmlb_create_minor(CMLB_DEVINFO(cl), "wd,raw",
			    S_IFCHR,
			    (CMLBUNIT(dev, shift) << shift) | WD_NODE,
			    cl->cl_node_type, NULL, internal);
		} else
			mutex_exit(CMLB_MUTEX(cl));

		rval = DK_TG_WRITE(cl, buffer, tgt_lba, user_efi.dki_length,
		    tg_cookie);

		if (rval == 0) {
			mutex_enter(CMLB_MUTEX(cl));
			cl->cl_f_geometry_is_valid = B_FALSE;
			mutex_exit(CMLB_MUTEX(cl));
		}
	}
	kmem_free(buffer, user_efi.dki_length);
	return (rval);
}

/*
 *    Function: cmlb_dkio_get_mboot
 *
 * Description: This routine is the driver entry point for handling user
 *		requests to get the current device mboot (DKIOCGMBOOT)
 *
 *   Arguments:
 *	arg		pointer to user provided mboot structure specifying
 *			the current mboot.
 *
 *	flag		this argument is a pass through to ddi_copyxxx()
 *			directly from the mode argument of ioctl().
 *
 *	tg_cookie	cookie from target driver to be passed back to target
 *			driver when we call back to it through tg_ops.
 *
 * Return Code: 0
 *		EINVAL
 *		EFAULT
 *		ENXIO
 */
static int
cmlb_dkio_get_mboot(struct cmlb_lun *cl, caddr_t arg, int flag, void *tg_cookie)
{
	struct mboot	*mboot;
	int		rval;
	size_t		buffer_size;


#if defined(_SUNOS_VTOC_8)
	if ((!ISREMOVABLE(cl) && !ISHOTPLUGGABLE(cl)) || (arg == NULL)) {
#elif defined(_SUNOS_VTOC_16)
	if (arg == NULL) {
#endif
		return (EINVAL);
	}

	/*
	 * Read the mboot block, located at absolute block 0 on the target.
	 */
	buffer_size = cl->cl_sys_blocksize;

	cmlb_dbg(CMLB_TRACE,  cl,
	    "cmlb_dkio_get_mboot: allocation size: 0x%x\n", buffer_size);

	mboot = kmem_zalloc(buffer_size, KM_SLEEP);
	if ((rval = DK_TG_READ(cl, mboot, 0, buffer_size, tg_cookie)) == 0) {
		if (ddi_copyout(mboot, (void *)arg,
		    sizeof (struct mboot), flag) != 0) {
			rval = EFAULT;
		}
	}
	kmem_free(mboot, buffer_size);
	return (rval);
}


/*
 *    Function: cmlb_dkio_set_mboot
 *
 * Description: This routine is the driver entry point for handling user
 *		requests to validate and set the device master boot
 *		(DKIOCSMBOOT).
 *
 *   Arguments:
 *	arg		pointer to user provided mboot structure used to set the
 *			master boot.
 *
 *	flag		this argument is a pass through to ddi_copyxxx()
 *			directly from the mode argument of ioctl().
 *
 *	tg_cookie	cookie from target driver to be passed back to target
 *			driver when we call back to it through tg_ops.
 *
 * Return Code: 0
 *		EINVAL
 *		EFAULT
 *		ENXIO
 */
static int
cmlb_dkio_set_mboot(struct cmlb_lun *cl, caddr_t arg, int flag, void *tg_cookie)
{
	struct mboot	*mboot = NULL;
	int		rval;
	ushort_t	magic;


	ASSERT(!mutex_owned(CMLB_MUTEX(cl)));

#if defined(_SUNOS_VTOC_8)
	if (!ISREMOVABLE(cl) && !ISHOTPLUGGABLE(cl)) {
		return (EINVAL);
	}
#endif

	if (arg == NULL) {
		return (EINVAL);
	}

	mboot = kmem_zalloc(cl->cl_sys_blocksize, KM_SLEEP);

	if (ddi_copyin((const void *)arg, mboot,
	    cl->cl_sys_blocksize, flag) != 0) {
		kmem_free(mboot, cl->cl_sys_blocksize);
		return (EFAULT);
	}

	/* Is this really a master boot record? */
	magic = LE_16(mboot->signature);
	if (magic != MBB_MAGIC) {
		kmem_free(mboot, cl->cl_sys_blocksize);
		return (EINVAL);
	}

	rval = DK_TG_WRITE(cl, mboot, 0, cl->cl_sys_blocksize, tg_cookie);

	mutex_enter(CMLB_MUTEX(cl));
#if defined(__i386) || defined(__amd64)
	if (rval == 0) {
		/*
		 * mboot has been written successfully.
		 * update the fdisk and vtoc tables in memory
		 */
		rval = cmlb_update_fdisk_and_vtoc(cl, tg_cookie);
		if ((!cl->cl_f_geometry_is_valid) || (rval != 0)) {
			mutex_exit(CMLB_MUTEX(cl));
			kmem_free(mboot, cl->cl_sys_blocksize);
			return (rval);
		}
	}

#ifdef __lock_lint
	cmlb_setup_default_geometry(cl, tg_cookie);
#endif

#else
	if (rval == 0) {
		/*
		 * mboot has been written successfully.
		 * set up the default geometry and VTOC
		 */
		if (cl->cl_blockcount <= CMLB_EXTVTOC_LIMIT)
			cmlb_setup_default_geometry(cl, tg_cookie);
	}
#endif
	cl->cl_msglog_flag |= CMLB_ALLOW_2TB_WARN;
	mutex_exit(CMLB_MUTEX(cl));
	kmem_free(mboot, cl->cl_sys_blocksize);
	return (rval);
}


#if defined(__i386) || defined(__amd64)
/*ARGSUSED*/
static int
cmlb_dkio_set_ext_part(struct cmlb_lun *cl, caddr_t arg, int flag,
    void *tg_cookie)
{
	int fdisk_rval;
	diskaddr_t capacity;

	ASSERT(!mutex_owned(CMLB_MUTEX(cl)));

	mutex_enter(CMLB_MUTEX(cl));
	capacity = cl->cl_blockcount;
	fdisk_rval = cmlb_read_fdisk(cl, capacity, tg_cookie);
	if (fdisk_rval != 0) {
		mutex_exit(CMLB_MUTEX(cl));
		return (fdisk_rval);
	}

	mutex_exit(CMLB_MUTEX(cl));
	return (fdisk_rval);
}
#endif

/*
 *    Function: cmlb_setup_default_geometry
 *
 * Description: This local utility routine sets the default geometry as part of
 *		setting the device mboot.
 *
 *   Arguments:
 *	cl		driver soft state (unit) structure
 *
 *	tg_cookie	cookie from target driver to be passed back to target
 *			driver when we call back to it through tg_ops.
 *
 *
 * Note: This may be redundant with cmlb_build_default_label.
 */
static void
cmlb_setup_default_geometry(struct cmlb_lun *cl, void *tg_cookie)
{
	struct cmlb_geom	pgeom;
	struct cmlb_geom	*pgeomp = &pgeom;
	int			ret;
	int			geom_base_cap = 1;


	ASSERT(mutex_owned(CMLB_MUTEX(cl)));

	/* zero out the soft state geometry and partition table. */
	bzero(&cl->cl_g, sizeof (struct dk_geom));
	bzero(&cl->cl_vtoc, sizeof (struct dk_vtoc));
	bzero(cl->cl_map, NDKMAP * (sizeof (struct dk_map)));

	/*
	 * For the rpm, we use the minimum for the disk.
	 * For the head, cyl and number of sector per track,
	 * if the capacity <= 1GB, head = 64, sect = 32.
	 * else head = 255, sect 63
	 * Note: the capacity should be equal to C*H*S values.
	 * This will cause some truncation of size due to
	 * round off errors. For CD-ROMs, this truncation can
	 * have adverse side effects, so returning ncyl and
	 * nhead as 1. The nsect will overflow for most of
	 * CD-ROMs as nsect is of type ushort.
	 */
	if (cl->cl_alter_behavior & CMLB_FAKE_GEOM_LABEL_IOCTLS_VTOC8) {
		/*
		 * newfs currently can not handle 255 ntracks for SPARC
		 * so get the geometry from target driver instead of coming up
		 * with one based on capacity.
		 */
		mutex_exit(CMLB_MUTEX(cl));
		ret = DK_TG_GETPHYGEOM(cl, pgeomp, tg_cookie);
		mutex_enter(CMLB_MUTEX(cl));

		if (ret == 0) {
			geom_base_cap = 0;
		} else {
			cmlb_dbg(CMLB_ERROR,  cl,
			    "cmlb_setup_default_geometry: "
			    "tg_getphygeom failed %d\n", ret);

			/* do default setting, geometry based on capacity */
		}
	}

	if (geom_base_cap) {
		if (ISCD(cl)) {
			cl->cl_g.dkg_ncyl = 1;
			cl->cl_g.dkg_nhead = 1;
			cl->cl_g.dkg_nsect = cl->cl_blockcount;
		} else if (cl->cl_blockcount < 160) {
			/* Less than 80K */
			cl->cl_g.dkg_nhead = 1;
			cl->cl_g.dkg_ncyl = cl->cl_blockcount;
			cl->cl_g.dkg_nsect = 1;
		} else if (cl->cl_blockcount <= 0x1000) {
			/* Needed for unlabeled SCSI floppies. */
			cl->cl_g.dkg_nhead = 2;
			cl->cl_g.dkg_ncyl = 80;
			cl->cl_g.dkg_pcyl = 80;
			cl->cl_g.dkg_nsect = cl->cl_blockcount / (2 * 80);
		} else if (cl->cl_blockcount <= 0x200000) {
			cl->cl_g.dkg_nhead = 64;
			cl->cl_g.dkg_nsect = 32;
			cl->cl_g.dkg_ncyl = cl->cl_blockcount / (64 * 32);
		} else {
			cl->cl_g.dkg_nhead = 255;

			cl->cl_g.dkg_nsect = ((cl->cl_blockcount +
			    (UINT16_MAX * 255 * 63) - 1) /
			    (UINT16_MAX * 255 * 63)) * 63;

			if (cl->cl_g.dkg_nsect == 0)
				cl->cl_g.dkg_nsect = (UINT16_MAX / 63) * 63;

			cl->cl_g.dkg_ncyl = cl->cl_blockcount /
			    (255 * cl->cl_g.dkg_nsect);
		}

		cl->cl_g.dkg_acyl = 0;
		cl->cl_g.dkg_bcyl = 0;
		cl->cl_g.dkg_intrlv = 1;
		cl->cl_g.dkg_rpm = 200;
		if (cl->cl_g.dkg_pcyl == 0)
			cl->cl_g.dkg_pcyl = cl->cl_g.dkg_ncyl +
			    cl->cl_g.dkg_acyl;
	} else {
		cl->cl_g.dkg_ncyl = (short)pgeomp->g_ncyl;
		cl->cl_g.dkg_acyl = pgeomp->g_acyl;
		cl->cl_g.dkg_nhead = pgeomp->g_nhead;
		cl->cl_g.dkg_nsect = pgeomp->g_nsect;
		cl->cl_g.dkg_intrlv = pgeomp->g_intrlv;
		cl->cl_g.dkg_rpm = pgeomp->g_rpm;
		cl->cl_g.dkg_pcyl = cl->cl_g.dkg_ncyl + cl->cl_g.dkg_acyl;
	}

	cl->cl_g.dkg_read_reinstruct = 0;
	cl->cl_g.dkg_write_reinstruct = 0;
	cl->cl_solaris_size = cl->cl_g.dkg_ncyl *
	    cl->cl_g.dkg_nhead * cl->cl_g.dkg_nsect;

	cl->cl_map['a'-'a'].dkl_cylno = 0;
	cl->cl_map['a'-'a'].dkl_nblk = cl->cl_solaris_size;

	cl->cl_map['c'-'a'].dkl_cylno = 0;
	cl->cl_map['c'-'a'].dkl_nblk = cl->cl_solaris_size;

	cl->cl_vtoc.v_part[2].p_tag   = V_BACKUP;
	cl->cl_vtoc.v_part[2].p_flag  = V_UNMNT;
	cl->cl_vtoc.v_nparts = V_NUMPAR;
	cl->cl_vtoc.v_version = V_VERSION;
	(void) sprintf((char *)cl->cl_asciilabel, "DEFAULT cyl %d alt %d"
	    " hd %d sec %d", cl->cl_g.dkg_ncyl, cl->cl_g.dkg_acyl,
	    cl->cl_g.dkg_nhead, cl->cl_g.dkg_nsect);

	cl->cl_f_geometry_is_valid = B_FALSE;
}


#if defined(__i386) || defined(__amd64)
/*
 *    Function: cmlb_update_fdisk_and_vtoc
 *
 * Description: This local utility routine updates the device fdisk and vtoc
 *		as part of setting the device mboot.
 *
 *   Arguments:
 *	cl		driver soft state (unit) structure
 *
 *	tg_cookie	cookie from target driver to be passed back to target
 *			driver when we call back to it through tg_ops.
 *
 *
 * Return Code: 0 for success or errno-type return code.
 *
 *    Note:x86: This looks like a duplicate of cmlb_validate_geometry(), but
 *		these did exist separately in x86 sd.c.
 */
static int
cmlb_update_fdisk_and_vtoc(struct cmlb_lun *cl, void *tg_cookie)
{
	int		count;
	int		label_rc = 0;
	int		fdisk_rval;
	diskaddr_t	capacity;

	ASSERT(mutex_owned(CMLB_MUTEX(cl)));

	if (cmlb_check_update_blockcount(cl, tg_cookie) != 0)
		return (EINVAL);

	/*
	 * Set up the "whole disk" fdisk partition; this should always
	 * exist, regardless of whether the disk contains an fdisk table
	 * or vtoc.
	 */
	cl->cl_map[P0_RAW_DISK].dkl_cylno = 0;
	cl->cl_map[P0_RAW_DISK].dkl_nblk = cl->cl_blockcount;

	/*
	 * copy the lbasize and capacity so that if they're
	 * reset while we're not holding the CMLB_MUTEX(cl), we will
	 * continue to use valid values after the CMLB_MUTEX(cl) is
	 * reacquired.
	 */
	capacity = cl->cl_blockcount;

	/*
	 * refresh the logical and physical geometry caches.
	 * (data from mode sense format/rigid disk geometry pages,
	 * and scsi_ifgetcap("geometry").
	 */
	cmlb_resync_geom_caches(cl, capacity, tg_cookie);

	/*
	 * Only DIRECT ACCESS devices will have Scl labels.
	 * CD's supposedly have a Scl label, too
	 */
	if (cl->cl_device_type == DTYPE_DIRECT || ISREMOVABLE(cl)) {
		fdisk_rval = cmlb_read_fdisk(cl, capacity, tg_cookie);
		if (fdisk_rval != 0) {
			ASSERT(mutex_owned(CMLB_MUTEX(cl)));
			return (fdisk_rval);
		}

		if (cl->cl_solaris_size <= DK_LABEL_LOC) {
			/*
			 * Found fdisk table but no Solaris partition entry,
			 * so don't call cmlb_uselabel() and don't create
			 * a default label.
			 */
			label_rc = 0;
			cl->cl_f_geometry_is_valid = B_TRUE;
			goto no_solaris_partition;
		}
	} else if (capacity < 0) {
		ASSERT(mutex_owned(CMLB_MUTEX(cl)));
		return (EINVAL);
	}

	/*
	 * For Removable media We reach here if we have found a
	 * SOLARIS PARTITION.
	 * If cl_f_geometry_is_valid is B_FALSE it indicates that the SOLARIS
	 * PARTITION has changed from the previous one, hence we will setup a
	 * default VTOC in this case.
	 */
	if (!cl->cl_f_geometry_is_valid) {
		/* if we get here it is writable */
		/* we are called from SMBOOT, and after a write of fdisk */
		cmlb_build_default_label(cl, tg_cookie);
		label_rc = 0;
	}

no_solaris_partition:

#if defined(_SUNOS_VTOC_16)
	/*
	 * If we have valid geometry, set up the remaining fdisk partitions.
	 * Note that dkl_cylno is not used for the fdisk map entries, so
	 * we set it to an entirely bogus value.
	 */
	for (count = 0; count < FDISK_PARTS; count++) {
		cl->cl_map[FDISK_P1 + count].dkl_cylno = UINT32_MAX;
		cl->cl_map[FDISK_P1 + count].dkl_nblk =
		    cl->cl_fmap[count].fmap_nblk;
		cl->cl_offset[FDISK_P1 + count] =
		    cl->cl_fmap[count].fmap_start;
	}
#endif

	for (count = 0; count < NDKMAP; count++) {
#if defined(_SUNOS_VTOC_8)
		struct dk_map *lp  = &cl->cl_map[count];
		cl->cl_offset[count] =
		    cl->cl_g.dkg_nhead * cl->cl_g.dkg_nsect * lp->dkl_cylno;
#elif defined(_SUNOS_VTOC_16)
		struct dkl_partition *vp = &cl->cl_vtoc.v_part[count];
		cl->cl_offset[count] = vp->p_start + cl->cl_solaris_offset;
#else
#error "No VTOC format defined."
#endif
	}

	ASSERT(mutex_owned(CMLB_MUTEX(cl)));
	return (label_rc);
}
#endif

#if defined(__i386) || defined(__amd64)
static int
cmlb_dkio_get_virtgeom(struct cmlb_lun *cl, caddr_t arg, int flag)
{
	int err = 0;

	/* Return the driver's notion of the media's logical geometry */
	struct dk_geom	disk_geom;
	struct dk_geom	*dkgp = &disk_geom;

	mutex_enter(CMLB_MUTEX(cl));
	/*
	 * If there is no HBA geometry available, or
	 * if the HBA returned us something that doesn't
	 * really fit into an Int 13/function 8 geometry
	 * result, just fail the ioctl.  See PSARC 1998/313.
	 */
	if (cl->cl_lgeom.g_nhead == 0 ||
	    cl->cl_lgeom.g_nsect == 0 ||
	    cl->cl_lgeom.g_ncyl > 1024) {
		mutex_exit(CMLB_MUTEX(cl));
		err = EINVAL;
	} else {
		dkgp->dkg_ncyl	= cl->cl_lgeom.g_ncyl;
		dkgp->dkg_acyl	= cl->cl_lgeom.g_acyl;
		dkgp->dkg_pcyl	= dkgp->dkg_ncyl + dkgp->dkg_acyl;
		dkgp->dkg_nhead	= cl->cl_lgeom.g_nhead;
		dkgp->dkg_nsect	= cl->cl_lgeom.g_nsect;

		mutex_exit(CMLB_MUTEX(cl));
		if (ddi_copyout(dkgp, (void *)arg,
		    sizeof (struct dk_geom), flag)) {
			err = EFAULT;
		} else {
			err = 0;
		}
	}
	return (err);
}
#endif

#if defined(__i386) || defined(__amd64)
static int
cmlb_dkio_get_phygeom(struct cmlb_lun *cl, caddr_t  arg, int flag,
    void *tg_cookie)
{
	int err = 0;
	diskaddr_t capacity;


	/* Return the driver's notion of the media physical geometry */
	struct dk_geom	disk_geom;
	struct dk_geom	*dkgp = &disk_geom;

	mutex_enter(CMLB_MUTEX(cl));

	if (cl->cl_g.dkg_nhead != 0 &&
	    cl->cl_g.dkg_nsect != 0) {
		/*
		 * We succeeded in getting a geometry, but
		 * right now it is being reported as just the
		 * Solaris fdisk partition, just like for
		 * DKIOCGGEOM. We need to change that to be
		 * correct for the entire disk now.
		 */
		bcopy(&cl->cl_g, dkgp, sizeof (*dkgp));
		dkgp->dkg_acyl = 0;
		dkgp->dkg_ncyl = cl->cl_blockcount /
		    (dkgp->dkg_nhead * dkgp->dkg_nsect);
	} else {
		bzero(dkgp, sizeof (struct dk_geom));
		/*
		 * This disk does not have a Solaris VTOC
		 * so we must present a physical geometry
		 * that will remain consistent regardless
		 * of how the disk is used. This will ensure
		 * that the geometry does not change regardless
		 * of the fdisk partition type (ie. EFI, FAT32,
		 * Solaris, etc).
		 */
		if (ISCD(cl)) {
			dkgp->dkg_nhead = cl->cl_pgeom.g_nhead;
			dkgp->dkg_nsect = cl->cl_pgeom.g_nsect;
			dkgp->dkg_ncyl = cl->cl_pgeom.g_ncyl;
			dkgp->dkg_acyl = cl->cl_pgeom.g_acyl;
		} else {
			/*
			 * Invalid cl_blockcount can generate invalid
			 * dk_geom and may result in division by zero
			 * system failure. Should make sure blockcount
			 * is valid before using it here.
			 */
			if (cl->cl_blockcount == 0) {
				mutex_exit(CMLB_MUTEX(cl));
				err = EIO;
				return (err);
			}
			/*
			 * Refer to comments related to off-by-1 at the
			 * header of this file
			 */
			if (cl->cl_alter_behavior & CMLB_OFF_BY_ONE)
				capacity = cl->cl_blockcount - 1;
			else
				capacity = cl->cl_blockcount;

			cmlb_convert_geometry(cl, capacity, dkgp, tg_cookie);
			dkgp->dkg_acyl = 0;
			dkgp->dkg_ncyl = capacity /
			    (dkgp->dkg_nhead * dkgp->dkg_nsect);
		}
	}
	dkgp->dkg_pcyl = dkgp->dkg_ncyl + dkgp->dkg_acyl;

	mutex_exit(CMLB_MUTEX(cl));
	if (ddi_copyout(dkgp, (void *)arg, sizeof (struct dk_geom), flag))
		err = EFAULT;

	return (err);
}
#endif

#if defined(__i386) || defined(__amd64)
static int
cmlb_dkio_partinfo(struct cmlb_lun *cl, dev_t dev, caddr_t  arg, int flag)
{
	int err = 0;

	/*
	 * Return parameters describing the selected disk slice.
	 * Note: this ioctl is for the intel platform only
	 */
	int part;

	if (cl->cl_alter_behavior & CMLB_CREATE_P0_MINOR_NODE)
		part = getminor(dev) & ((1 << CMLBUNIT_FORCE_P0_SHIFT) - 1);
	else
		part = CMLBPART(dev);

	mutex_enter(CMLB_MUTEX(cl));
	/* don't check cl_solaris_size for pN */
	if (part < P0_RAW_DISK && cl->cl_solaris_size == 0) {
		err = EIO;
		mutex_exit(CMLB_MUTEX(cl));
	} else {
		struct part_info p;

		p.p_start = (daddr_t)cl->cl_offset[part];
		p.p_length = (int)cl->cl_map[part].dkl_nblk;
		mutex_exit(CMLB_MUTEX(cl));
#ifdef _MULTI_DATAMODEL
		switch (ddi_model_convert_from(flag & FMODELS)) {
		case DDI_MODEL_ILP32:
		{
			struct part_info32 p32;

			p32.p_start = (daddr32_t)p.p_start;
			p32.p_length = p.p_length;
			if (ddi_copyout(&p32, (void *)arg,
			    sizeof (p32), flag))
				err = EFAULT;
			break;
		}

		case DDI_MODEL_NONE:
		{
			if (ddi_copyout(&p, (void *)arg, sizeof (p),
			    flag))
				err = EFAULT;
			break;
		}
		}
#else /* ! _MULTI_DATAMODEL */
		if (ddi_copyout(&p, (void *)arg, sizeof (p), flag))
			err = EFAULT;
#endif /* _MULTI_DATAMODEL */
	}
	return (err);
}
static int
cmlb_dkio_extpartinfo(struct cmlb_lun *cl, dev_t dev, caddr_t  arg, int flag)
{
	int err = 0;

	/*
	 * Return parameters describing the selected disk slice.
	 * Note: this ioctl is for the intel platform only
	 */
	int part;

	if (cl->cl_alter_behavior & CMLB_CREATE_P0_MINOR_NODE)
		part = getminor(dev) & ((1 << CMLBUNIT_FORCE_P0_SHIFT) - 1);
	else
		part = CMLBPART(dev);

	mutex_enter(CMLB_MUTEX(cl));
	/* don't check cl_solaris_size for pN */
	if (part < P0_RAW_DISK && cl->cl_solaris_size == 0) {
		err = EIO;
		mutex_exit(CMLB_MUTEX(cl));
	} else {
		struct extpart_info p;

		p.p_start = (diskaddr_t)cl->cl_offset[part];
		p.p_length = (diskaddr_t)cl->cl_map[part].dkl_nblk;
		mutex_exit(CMLB_MUTEX(cl));
		if (ddi_copyout(&p, (void *)arg, sizeof (p), flag))
			err = EFAULT;
	}
	return (err);
}
#endif

int
cmlb_prop_op(cmlb_handle_t cmlbhandle,
    dev_t dev, dev_info_t *dip, ddi_prop_op_t prop_op, int mod_flags,
    char *name, caddr_t valuep, int *lengthp, int part, void *tg_cookie)
{
	struct cmlb_lun	*cl;
	diskaddr_t	capacity;
	uint32_t	lbasize;
	enum		dp { DP_NBLOCKS, DP_BLKSIZE, DP_SSD } dp;
	int		callers_length;
	caddr_t		buffer;
	uint64_t	nblocks64;
	uint_t		dblk;
	tg_attribute_t	tgattr;

	/* Always fallback to ddi_prop_op... */
	cl = (struct cmlb_lun *)cmlbhandle;
	if (cl == NULL) {
fallback:	return (ddi_prop_op(dev, dip, prop_op, mod_flags,
		    name, valuep, lengthp));
	}

	/* Pick up capacity and blocksize information. */
	capacity = cl->cl_blockcount;
	if (capacity == 0)
		goto fallback;
	lbasize = cl->cl_tgt_blocksize;
	if (lbasize == 0)
		lbasize = DEV_BSIZE;	/* 0 -> DEV_BSIZE units */

	/* Check for dynamic property of whole device. */
	if (dev == DDI_DEV_T_ANY) {
		/* Fallback to ddi_prop_op if we don't understand.  */
		if (strcmp(name, "device-nblocks") == 0)
			dp = DP_NBLOCKS;
		else if (strcmp(name, "device-blksize") == 0)
			dp = DP_BLKSIZE;
		else if (strcmp(name, "device-solid-state") == 0)
			dp = DP_SSD;
		else
			goto fallback;

		/* get callers length, establish length of our dynamic prop */
		callers_length = *lengthp;
		if (dp == DP_NBLOCKS)
			*lengthp = sizeof (uint64_t);
		else if ((dp == DP_BLKSIZE) || (dp == DP_SSD))
			*lengthp = sizeof (uint32_t);

		/* service request for the length of the property */
		if (prop_op == PROP_LEN)
			return (DDI_PROP_SUCCESS);

		switch (prop_op) {
		case PROP_LEN_AND_VAL_ALLOC:
			if ((buffer = kmem_alloc(*lengthp,
			    (mod_flags & DDI_PROP_CANSLEEP) ?
			    KM_SLEEP : KM_NOSLEEP)) == NULL)
				return (DDI_PROP_NO_MEMORY);
			*(caddr_t *)valuep = buffer;	/* set callers buf */
			break;

		case PROP_LEN_AND_VAL_BUF:
			/* the length of the prop and the request must match */
			if (callers_length != *lengthp)
				return (DDI_PROP_INVAL_ARG);
			buffer = valuep;		/* get callers buf */
			break;

		default:
			return (DDI_PROP_INVAL_ARG);
		}

		/* transfer the value into the buffer */
		switch (dp) {
		case DP_NBLOCKS:
			*((uint64_t *)buffer) = capacity;
			break;
		case DP_BLKSIZE:
			*((uint32_t *)buffer) = lbasize;
			break;
		case DP_SSD:
			if (DK_TG_GETATTRIBUTE(cl, &tgattr, tg_cookie) != 0)
				tgattr.media_is_solid_state = B_FALSE;
			*((uint32_t *)buffer) =
			    tgattr.media_is_solid_state ? 1 : 0;
			break;
		}
		return (DDI_PROP_SUCCESS);
	}

	/*
	 * Support dynamic size oriented properties of partition. Requests
	 * issued under conditions where size is valid are passed to
	 * ddi_prop_op_nblocks with the size information, otherwise the
	 * request is passed to ddi_prop_op. Size depends on valid geometry.
	 */
	if (!cmlb_is_valid(cmlbhandle))
		goto fallback;

	/* Get partition nblocks value. */
	(void) cmlb_partinfo(cmlbhandle, part,
	    (diskaddr_t *)&nblocks64, NULL, NULL, NULL, tg_cookie);

	/*
	 * Assume partition information is in sys_blocksize units, compute
	 * divisor for size(9P) property representation.
	 */
	dblk = lbasize / cl->cl_sys_blocksize;

	/* Now let ddi_prop_op_nblocks_blksize() handle the request. */
	return (ddi_prop_op_nblocks_blksize(dev, dip, prop_op, mod_flags,
	    name, valuep, lengthp, nblocks64 / dblk, lbasize));
}<|MERGE_RESOLUTION|>--- conflicted
+++ resolved
@@ -23,11 +23,8 @@
  * Copyright 2012 DEY Storage Systems, Inc.  All rights reserved.
  * Copyright 2010 Sun Microsystems, Inc.  All rights reserved.
  * Use is subject to license terms.
-<<<<<<< HEAD
  * Copyright 2013 Nexenta Systems, Inc.  All rights reserved.
-=======
  * Copyright 2016 Toomas Soome <tsoome@me.com>
->>>>>>> 5093b3b6
  */
 
 /*
