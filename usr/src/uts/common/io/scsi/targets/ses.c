--- conflicted
+++ resolved
@@ -24,11 +24,7 @@
  * Copyright 2009 Sun Microsystems, Inc.  All rights reserved.
  * Use is subject to license terms.
  * Copyright (c) 2011 Bayard G. Bell. All rights reserved.
-<<<<<<< HEAD
- * Copyright 2012 Nexenta Systems, Inc.  All rights reserved.
-=======
  * Copyright 2013 Nexenta Systems, Inc.  All rights reserved.
->>>>>>> 7de6f2c0
  */
 
 #include <sys/modctl.h>
@@ -1111,11 +1107,7 @@
 
 	/* Set an upper bound timeout of ses_io_time if zero is passed in */
 	pkt->pkt_time = (scmd->uscsi_timeout == 0) ?
-<<<<<<< HEAD
-	     ses_io_time : scmd->uscsi_timeout;
-=======
 	    ses_io_time : scmd->uscsi_timeout;
->>>>>>> 7de6f2c0
 
 	pkt->pkt_comp = ses_callback;
 	pkt->pkt_private = (opaque_t)ssc;
