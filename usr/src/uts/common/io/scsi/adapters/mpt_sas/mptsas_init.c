/*
 * CDDL HEADER START
 *
 * The contents of this file are subject to the terms of the
 * Common Development and Distribution License (the "License").
 * You may not use this file except in compliance with the License.
 *
 * You can obtain a copy of the license at usr/src/OPENSOLARIS.LICENSE
 * or http://www.opensolaris.org/os/licensing.
 * See the License for the specific language governing permissions
 * and limitations under the License.
 *
 * When distributing Covered Code, include this CDDL HEADER in each
 * file and include the License file at usr/src/OPENSOLARIS.LICENSE.
 * If applicable, add the following below this CDDL HEADER, with the
 * fields enclosed by brackets "[]" replaced with your own identifying
 * information: Portions Copyright [yyyy] [name of copyright owner]
 *
 * CDDL HEADER END
 */

/*
 * Copyright 2009 Sun Microsystems, Inc.  All rights reserved.
 * Use is subject to license terms.
 * Copyright 2017 Nexenta Systems, Inc. All rights reserved.
 * Copyright (c) 2014, Tegile Systems Inc. All rights reserved.
 * Copyright (c) 2017, Joyent, Inc.
 */

/*
 * Copyright (c) 2000 to 2009, LSI Corporation.
 * All rights reserved.
 *
 * Redistribution and use in source and binary forms of all code within
 * this file that is exclusively owned by LSI, with or without
 * modification, is permitted provided that, in addition to the CDDL 1.0
 * License requirements, the following conditions are met:
 *
 *    Neither the name of the author nor the names of its contributors may be
 *    used to endorse or promote products derived from this software without
 *    specific prior written permission.
 *
 * THIS SOFTWARE IS PROVIDED BY THE COPYRIGHT HOLDERS AND CONTRIBUTORS
 * "AS IS" AND ANY EXPRESS OR IMPLIED WARRANTIES, INCLUDING, BUT NOT
 * LIMITED TO, THE IMPLIED WARRANTIES OF MERCHANTABILITY AND FITNESS
 * FOR A PARTICULAR PURPOSE ARE DISCLAIMED. IN NO EVENT SHALL THE
 * COPYRIGHT OWNER OR CONTRIBUTORS BE LIABLE FOR ANY DIRECT, INDIRECT,
 * INCIDENTAL, SPECIAL, EXEMPLARY, OR CONSEQUENTIAL DAMAGES (INCLUDING,
 * BUT NOT LIMITED TO, PROCUREMENT OF SUBSTITUTE GOODS OR SERVICES; LOSS
 * OF USE, DATA, OR PROFITS; OR BUSINESS INTERRUPTION) HOWEVER CAUSED
 * AND ON ANY THEORY OF LIABILITY, WHETHER IN CONTRACT, STRICT LIABILITY,
 * OR TORT (INCLUDING NEGLIGENCE OR OTHERWISE) ARISING IN ANY WAY OUT
 * OF THE USE OF THIS SOFTWARE, EVEN IF ADVISED OF THE POSSIBILITY OF SUCH
 * DAMAGE.
 */

/*
 * mptsas_init - This file contains all the functions used to initialize
 * MPT2.0 based hardware.
 */

#if defined(lint) || defined(DEBUG)
#define	MPTSAS_DEBUG
#endif

/*
 * standard header files
 */
#include <sys/note.h>
#include <sys/scsi/scsi.h>

#pragma pack(1)
#include <sys/scsi/adapters/mpt_sas/mpi/mpi2_type.h>
#include <sys/scsi/adapters/mpt_sas/mpi/mpi2.h>
#include <sys/scsi/adapters/mpt_sas/mpi/mpi2_cnfg.h>
#include <sys/scsi/adapters/mpt_sas/mpi/mpi2_init.h>
#include <sys/scsi/adapters/mpt_sas/mpi/mpi2_ioc.h>
#include <sys/scsi/adapters/mpt_sas/mpi/mpi2_tool.h>
#pragma pack()
/*
 * private header files.
 */
#include <sys/scsi/adapters/mpt_sas/mptsas_var.h>

static int mptsas_ioc_do_get_facts(mptsas_t *mpt, caddr_t memp, int var,
	ddi_acc_handle_t accessp);
static int mptsas_ioc_do_get_facts_reply(mptsas_t *mpt, caddr_t memp, int var,
	ddi_acc_handle_t accessp);
static int mptsas_ioc_do_get_port_facts(mptsas_t *mpt, caddr_t memp, int var,
	ddi_acc_handle_t accessp);
static int mptsas_ioc_do_get_port_facts_reply(mptsas_t *mpt, caddr_t memp,
    int var, ddi_acc_handle_t accessp);
static int mptsas_ioc_do_enable_port(mptsas_t *mpt, caddr_t memp, int var,
	ddi_acc_handle_t accessp);
static int mptsas_ioc_do_enable_port_reply(mptsas_t *mpt, caddr_t memp, int var,
	ddi_acc_handle_t accessp);
static int mptsas_ioc_do_enable_event_notification(mptsas_t *mpt, caddr_t memp,
	int var, ddi_acc_handle_t accessp);
static int mptsas_ioc_do_enable_event_notification_reply(mptsas_t *mpt,
    caddr_t memp, int var, ddi_acc_handle_t accessp);
static int mptsas_do_ioc_init(mptsas_t *mpt, caddr_t memp, int var,
	ddi_acc_handle_t accessp);
static int mptsas_do_ioc_init_reply(mptsas_t *mpt, caddr_t memp, int var,
	ddi_acc_handle_t accessp);

static const char *
mptsas_devid_type_string(mptsas_t *mpt)
{
	switch (mpt->m_devid) {
	case MPI2_MFGPAGE_DEVID_SAS2008:
		return ("SAS2008");
	case MPI2_MFGPAGE_DEVID_SAS2004:
		return ("SAS2004");
	case MPI2_MFGPAGE_DEVID_SAS2108_1:
	case MPI2_MFGPAGE_DEVID_SAS2108_2:
	case MPI2_MFGPAGE_DEVID_SAS2108_3:
		return ("SAS2108");
	case MPI2_MFGPAGE_DEVID_SAS2116_1:
	case MPI2_MFGPAGE_DEVID_SAS2116_2:
		return ("SAS2116");
	case MPI2_MFGPAGE_DEVID_SAS2208_1:
	case MPI2_MFGPAGE_DEVID_SAS2208_2:
	case MPI2_MFGPAGE_DEVID_SAS2208_3:
	case MPI2_MFGPAGE_DEVID_SAS2208_4:
	case MPI2_MFGPAGE_DEVID_SAS2208_5:
	case MPI2_MFGPAGE_DEVID_SAS2208_6:
		return ("SAS2208");
	case MPI2_MFGPAGE_DEVID_SAS2308_1:
	case MPI2_MFGPAGE_DEVID_SAS2308_2:
	case MPI2_MFGPAGE_DEVID_SAS2308_3:
		return ("SAS2308");
	case MPI25_MFGPAGE_DEVID_SAS3004:
		return ("SAS3004");
	case MPI25_MFGPAGE_DEVID_SAS3008:
		return ("SAS3008");
	case MPI25_MFGPAGE_DEVID_SAS3108_1:
	case MPI25_MFGPAGE_DEVID_SAS3108_2:
	case MPI25_MFGPAGE_DEVID_SAS3108_5:
	case MPI25_MFGPAGE_DEVID_SAS3108_6:
		return ("SAS3108");
	default:
		return ("?");
	}
}

int
mptsas_ioc_get_facts(mptsas_t *mpt)
{
	/*
	 * Send get facts messages
	 */
	if (mptsas_do_dma(mpt, sizeof (MPI2_IOC_FACTS_REQUEST), NULL,
	    mptsas_ioc_do_get_facts)) {
		return (DDI_FAILURE);
	}

	/*
	 * Get facts reply messages
	 */
	if (mptsas_do_dma(mpt, sizeof (MPI2_IOC_FACTS_REPLY), NULL,
	    mptsas_ioc_do_get_facts_reply)) {
		return (DDI_FAILURE);
	}

	return (DDI_SUCCESS);
}

static int
mptsas_ioc_do_get_facts(mptsas_t *mpt, caddr_t memp, int var,
    ddi_acc_handle_t accessp)
{
#ifndef __lock_lint
	_NOTE(ARGUNUSED(var))
#endif
	pMpi2IOCFactsRequest_t	facts;
	int			numbytes;

	bzero(memp, sizeof (*facts));
	facts = (void *)memp;
	ddi_put8(accessp, &facts->Function, MPI2_FUNCTION_IOC_FACTS);
	numbytes = sizeof (*facts);

	/*
	 * Post message via handshake
	 */
	if (mptsas_send_handshake_msg(mpt, memp, numbytes, accessp)) {
		return (DDI_FAILURE);
	}

	return (DDI_SUCCESS);
}

static int
mptsas_ioc_do_get_facts_reply(mptsas_t *mpt, caddr_t memp, int var,
    ddi_acc_handle_t accessp)
{
#ifndef __lock_lint
	_NOTE(ARGUNUSED(var))
#endif

	pMpi2IOCFactsReply_t	factsreply;
	int			numbytes;
	uint_t			iocstatus;
	char			buf[32];
	uint16_t		numReplyFrames;
	uint16_t		queueSize, queueDiff;
	int			simple_sge_main;
	int			simple_sge_next;
	uint32_t		capabilities;
	uint16_t		msgversion;

	bzero(memp, sizeof (*factsreply));
	factsreply = (void *)memp;
	numbytes = sizeof (*factsreply);

	/*
	 * get ioc facts reply message
	 */
	if (mptsas_get_handshake_msg(mpt, memp, numbytes, accessp)) {
		return (DDI_FAILURE);
	}

	if (iocstatus = ddi_get16(accessp, &factsreply->IOCStatus)) {
		mptsas_log(mpt, CE_WARN, "mptsas_ioc_do_get_facts_reply: "
		    "IOCStatus=0x%x, IOCLogInfo=0x%x", iocstatus,
		    ddi_get32(accessp, &factsreply->IOCLogInfo));
		return (DDI_FAILURE);
	}

	/*
	 * store key values from reply to mpt structure
	 */
	mpt->m_fwversion = ddi_get32(accessp, &factsreply->FWVersion.Word);
	mpt->m_productid = ddi_get16(accessp, &factsreply->ProductID);


	(void) sprintf(buf, "%u.%u.%u.%u",
	    ddi_get8(accessp, &factsreply->FWVersion.Struct.Major),
	    ddi_get8(accessp, &factsreply->FWVersion.Struct.Minor),
	    ddi_get8(accessp, &factsreply->FWVersion.Struct.Unit),
	    ddi_get8(accessp, &factsreply->FWVersion.Struct.Dev));
	mptsas_log(mpt, CE_NOTE, "?MPT Firmware version v%s (%s)\n",
	    buf, mptsas_devid_type_string(mpt));
	(void) ddi_prop_update_string(DDI_DEV_T_NONE, mpt->m_dip,
	    "firmware-version", buf);

	/*
	 * Set up request info.
	 */
	mpt->m_max_requests = ddi_get16(accessp,
	    &factsreply->RequestCredit) - 1;
	mpt->m_req_frame_size = ddi_get16(accessp,
	    &factsreply->IOCRequestFrameSize) * 4;

	/*
	 * Size of reply free queue should be the number of requests
	 * plus some additional for events (32).  Make sure number of
	 * reply frames is not a multiple of 16 so that the queue sizes
	 * are calculated correctly later to be a multiple of 16.
	 */
	mpt->m_reply_frame_size = ddi_get8(accessp,
	    &factsreply->ReplyFrameSize) * 4;
	numReplyFrames = mpt->m_max_requests + 32;
	if (!(numReplyFrames % 16)) {
		numReplyFrames--;
	}
	mpt->m_max_replies = numReplyFrames;
	queueSize = numReplyFrames;
	queueSize += 16 - (queueSize % 16);
	mpt->m_free_queue_depth = queueSize;

	/*
	 * Size of reply descriptor post queue should be the number of
	 * request frames + the number of reply frames + 1 and needs to
	 * be a multiple of 16.  This size can be no larger than
	 * MaxReplyDescriptorPostQueueDepth from IOCFacts.  If the
	 * calculated queue size is larger than allowed, subtract a
	 * multiple of 16 from m_max_requests, m_max_replies, and
	 * m_reply_free_depth.
	 */
	queueSize = mpt->m_max_requests + numReplyFrames + 1;
	if (queueSize % 16) {
		queueSize += 16 - (queueSize % 16);
	}
	mpt->m_post_queue_depth = ddi_get16(accessp,
	    &factsreply->MaxReplyDescriptorPostQueueDepth);
	if (queueSize > mpt->m_post_queue_depth) {
		queueDiff = queueSize - mpt->m_post_queue_depth;
		if (queueDiff % 16) {
			queueDiff += 16 - (queueDiff % 16);
		}
		mpt->m_max_requests -= queueDiff;
		mpt->m_max_replies -= queueDiff;
		mpt->m_free_queue_depth -= queueDiff;
		queueSize -= queueDiff;
	}
	mpt->m_post_queue_depth = queueSize;

	/*
	 * Set up max chain depth.
	 */
	mpt->m_max_chain_depth = ddi_get8(accessp,
	    &factsreply->MaxChainDepth);
	mpt->m_ioc_capabilities = ddi_get32(accessp,
	    &factsreply->IOCCapabilities);

	/*
	 * Set flag to check for SAS3 support.
	 */
	msgversion = ddi_get16(accessp, &factsreply->MsgVersion);
	if (msgversion >= MPI2_VERSION_02_05) {
<<<<<<< HEAD
		mptsas_log(mpt, CE_NOTE, "?mpt_sas%d SAS 3 "
		    "Supported Version (0x%x)\n",
		    mpt->m_instance, msgversion);
=======
		mptsas_log(mpt, CE_NOTE, "?mpt_sas%d SAS 3 Supported\n",
		    mpt->m_instance);
>>>>>>> 4dfc19d7
		mpt->m_MPI25 = TRUE;
	} else {
		mptsas_log(mpt, CE_NOTE, "?mpt_sas%d MPI Version 0x%x\n",
		    mpt->m_instance, msgversion);
	}

	/*
	 * Calculate max frames per request based on DMA S/G length.
	 */
	simple_sge_main = MPTSAS_MAX_FRAME_SGES64(mpt) - 1;
	simple_sge_next = mpt->m_req_frame_size / MPTSAS_SGE_SIZE(mpt) - 1;

	mpt->m_max_request_frames = (MPTSAS_MAX_DMA_SEGS -
	    simple_sge_main) / simple_sge_next + 1;
	if (((MPTSAS_MAX_DMA_SEGS - simple_sge_main) %
	    simple_sge_next) > 1) {
		mpt->m_max_request_frames++;
	}

	/*
	 * Check if controller supports FW diag buffers and set flag to enable
	 * each type.
	 */
	capabilities = ddi_get32(accessp, &factsreply->IOCCapabilities);
	if (capabilities & MPI2_IOCFACTS_CAPABILITY_DIAG_TRACE_BUFFER) {
		mpt->m_fw_diag_buffer_list[MPI2_DIAG_BUF_TYPE_TRACE].enabled =
		    TRUE;
	}
	if (capabilities & MPI2_IOCFACTS_CAPABILITY_SNAPSHOT_BUFFER) {
		mpt->m_fw_diag_buffer_list[MPI2_DIAG_BUF_TYPE_SNAPSHOT].
		    enabled = TRUE;
	}
	if (capabilities & MPI2_IOCFACTS_CAPABILITY_EXTENDED_BUFFER) {
		mpt->m_fw_diag_buffer_list[MPI2_DIAG_BUF_TYPE_EXTENDED].
		    enabled = TRUE;
	}

	/*
	 * Check if controller supports replaying events when issuing Message
	 * Unit Reset and set flag to enable MUR.
	 */
	if (capabilities & MPI2_IOCFACTS_CAPABILITY_EVENT_REPLAY) {
		mpt->m_event_replay = TRUE;
	}

	/*
	 * Check if controller supports IR.
	 */
	if (capabilities & MPI2_IOCFACTS_CAPABILITY_INTEGRATED_RAID) {
		mpt->m_ir_capable = TRUE;
	}

	return (DDI_SUCCESS);
}

int
mptsas_ioc_get_port_facts(mptsas_t *mpt, int port)
{
	/*
	 * Send get port facts message
	 */
	if (mptsas_do_dma(mpt, sizeof (MPI2_PORT_FACTS_REQUEST), port,
	    mptsas_ioc_do_get_port_facts)) {
		return (DDI_FAILURE);
	}

	/*
	 * Get port facts reply message
	 */
	if (mptsas_do_dma(mpt, sizeof (MPI2_PORT_FACTS_REPLY), port,
	    mptsas_ioc_do_get_port_facts_reply)) {
		return (DDI_FAILURE);
	}

	return (DDI_SUCCESS);
}

static int
mptsas_ioc_do_get_port_facts(mptsas_t *mpt, caddr_t memp, int var,
    ddi_acc_handle_t accessp)
{
	pMpi2PortFactsRequest_t	facts;
	int			numbytes;

	bzero(memp, sizeof (*facts));
	facts = (void *)memp;
	ddi_put8(accessp, &facts->Function, MPI2_FUNCTION_PORT_FACTS);
	ddi_put8(accessp, &facts->PortNumber, var);
	numbytes = sizeof (*facts);

	/*
	 * Send port facts message via handshake
	 */
	if (mptsas_send_handshake_msg(mpt, memp, numbytes, accessp)) {
		return (DDI_FAILURE);
	}

	return (DDI_SUCCESS);
}

static int
mptsas_ioc_do_get_port_facts_reply(mptsas_t *mpt, caddr_t memp, int var,
    ddi_acc_handle_t accessp)
{
#ifndef __lock_lint
	_NOTE(ARGUNUSED(var))
#endif
	pMpi2PortFactsReply_t	factsreply;
	int			numbytes;
	uint_t			iocstatus;

	bzero(memp, sizeof (*factsreply));
	factsreply = (void *)memp;
	numbytes = sizeof (*factsreply);

	/*
	 * Get port facts reply message via handshake
	 */
	if (mptsas_get_handshake_msg(mpt, memp, numbytes, accessp)) {
		return (DDI_FAILURE);
	}

	if (iocstatus = ddi_get16(accessp, &factsreply->IOCStatus)) {
		mptsas_log(mpt, CE_WARN, "mptsas_ioc_do_get_port_facts_reply: "
		    "IOCStatus=0x%x, IOCLogInfo=0x%x", iocstatus,
		    ddi_get32(accessp, &factsreply->IOCLogInfo));
		return (DDI_FAILURE);
	}

	return (DDI_SUCCESS);
}

int
mptsas_ioc_enable_port(mptsas_t *mpt)
{
	/*
	 * Send enable port message
	 */
	if (mptsas_do_dma(mpt, sizeof (MPI2_PORT_ENABLE_REQUEST), 0,
	    mptsas_ioc_do_enable_port)) {
		return (DDI_FAILURE);
	}

	/*
	 * Get enable port reply message
	 */
	if (mptsas_do_dma(mpt, sizeof (MPI2_PORT_ENABLE_REPLY), 0,
	    mptsas_ioc_do_enable_port_reply)) {
		return (DDI_FAILURE);
	}

	return (DDI_SUCCESS);
}

static int
mptsas_ioc_do_enable_port(mptsas_t *mpt, caddr_t memp, int var,
    ddi_acc_handle_t accessp)
{
#ifndef __lock_lint
	_NOTE(ARGUNUSED(var))
#endif
	pMpi2PortEnableRequest_t	enable;
	int				numbytes;

	bzero(memp, sizeof (*enable));
	enable = (void *)memp;
	ddi_put8(accessp, &enable->Function, MPI2_FUNCTION_PORT_ENABLE);
	numbytes = sizeof (*enable);

	/*
	 * Send message via handshake
	 */
	if (mptsas_send_handshake_msg(mpt, memp, numbytes, accessp)) {
		return (DDI_FAILURE);
	}

	return (DDI_SUCCESS);
}

static int
mptsas_ioc_do_enable_port_reply(mptsas_t *mpt, caddr_t memp, int var,
    ddi_acc_handle_t accessp)
{
#ifndef __lock_lint
	_NOTE(ARGUNUSED(var))
#endif

	int			numbytes;
	uint_t			iocstatus;
	pMpi2PortEnableReply_t	portreply;

	numbytes = sizeof (MPI2_PORT_ENABLE_REPLY);
	bzero(memp, numbytes);
	portreply = (void *)memp;

	/*
	 * Get message via handshake
	 */
	if (mptsas_get_handshake_msg(mpt, memp, numbytes, accessp)) {
		return (DDI_FAILURE);
	}

	if (iocstatus = ddi_get16(accessp, &portreply->IOCStatus)) {
		mptsas_log(mpt, CE_WARN, "mptsas_ioc_do_enable_port_reply: "
		    "IOCStatus=0x%x, IOCLogInfo=0x%x", iocstatus,
		    ddi_get32(accessp, &portreply->IOCLogInfo));
		return (DDI_FAILURE);
	}

	return (DDI_SUCCESS);
}

int
mptsas_ioc_enable_event_notification(mptsas_t *mpt)
{
	ASSERT(mutex_owned(&mpt->m_mutex));

	/*
	 * Send enable event notification message
	 */
	if (mptsas_do_dma(mpt, sizeof (MPI2_EVENT_NOTIFICATION_REQUEST), NULL,
	    mptsas_ioc_do_enable_event_notification)) {
		return (DDI_FAILURE);
	}

	/*
	 * Get enable event reply message
	 */
	if (mptsas_do_dma(mpt, sizeof (MPI2_EVENT_NOTIFICATION_REPLY), NULL,
	    mptsas_ioc_do_enable_event_notification_reply)) {
		return (DDI_FAILURE);
	}

	return (DDI_SUCCESS);
}

static int
mptsas_ioc_do_enable_event_notification(mptsas_t *mpt, caddr_t memp, int var,
    ddi_acc_handle_t accessp)
{
#ifndef __lock_lint
	_NOTE(ARGUNUSED(var))
#endif

	pMpi2EventNotificationRequest_t	event;
	int				numbytes;

	bzero(memp, sizeof (*event));
	event = (void *)memp;
	ddi_put8(accessp, &event->Function, MPI2_FUNCTION_EVENT_NOTIFICATION);
	numbytes = sizeof (*event);

	/*
	 * Send message via handshake
	 */
	if (mptsas_send_handshake_msg(mpt, memp, numbytes, accessp)) {
		return (DDI_FAILURE);
	}

	return (DDI_SUCCESS);
}

static int
mptsas_ioc_do_enable_event_notification_reply(mptsas_t *mpt, caddr_t memp,
    int var, ddi_acc_handle_t accessp)
{
#ifndef __lock_lint
	_NOTE(ARGUNUSED(var))
#endif
	int				numbytes;
	uint_t				iocstatus;
	pMpi2EventNotificationReply_t	eventsreply;

	numbytes = sizeof (MPI2_EVENT_NOTIFICATION_REPLY);
	bzero(memp, numbytes);
	eventsreply = (void *)memp;

	/*
	 * Get message via handshake
	 */
	if (mptsas_get_handshake_msg(mpt, memp, numbytes, accessp)) {
		return (DDI_FAILURE);
	}

	if (iocstatus = ddi_get16(accessp, &eventsreply->IOCStatus)) {
		mptsas_log(mpt, CE_WARN,
		    "mptsas_ioc_do_enable_event_notification_reply: "
		    "IOCStatus=0x%x, IOCLogInfo=0x%x", iocstatus,
		    ddi_get32(accessp, &eventsreply->IOCLogInfo));
		return (DDI_FAILURE);
	}

	return (DDI_SUCCESS);
}

int
mptsas_ioc_init(mptsas_t *mpt)
{
	/*
	 * Send ioc init message
	 */
	if (mptsas_do_dma(mpt, sizeof (MPI2_IOC_INIT_REQUEST), NULL,
	    mptsas_do_ioc_init)) {
		return (DDI_FAILURE);
	}

	/*
	 * Get ioc init reply message
	 */
	if (mptsas_do_dma(mpt, sizeof (MPI2_IOC_INIT_REPLY), NULL,
	    mptsas_do_ioc_init_reply)) {
		return (DDI_FAILURE);
	}

	return (DDI_SUCCESS);
}

static int
mptsas_do_ioc_init(mptsas_t *mpt, caddr_t memp, int var,
    ddi_acc_handle_t accessp)
{
#ifndef __lock_lint
	_NOTE(ARGUNUSED(var))
#endif

	pMpi2IOCInitRequest_t	init;
	int			numbytes;
	timespec_t		time;
	uint64_t		mSec;

	bzero(memp, sizeof (*init));
	init = (void *)memp;
	ddi_put8(accessp, &init->Function, MPI2_FUNCTION_IOC_INIT);
	ddi_put8(accessp, &init->WhoInit, MPI2_WHOINIT_HOST_DRIVER);
	ddi_put16(accessp, &init->MsgVersion, MPI2_VERSION);
	ddi_put16(accessp, &init->HeaderVersion, MPI2_HEADER_VERSION);
	ddi_put16(accessp, &init->SystemRequestFrameSize,
	    mpt->m_req_frame_size / 4);
	ddi_put16(accessp, &init->ReplyDescriptorPostQueueDepth,
	    mpt->m_post_queue_depth);
	ddi_put16(accessp, &init->ReplyFreeQueueDepth,
	    mpt->m_free_queue_depth);

	/*
	 * These addresses are set using the DMA cookie addresses from when the
	 * memory was allocated.  Sense buffer hi address should be 0.
	 */
	ddi_put32(accessp, &init->SenseBufferAddressHigh,
	    (uint32_t)(mpt->m_req_sense_dma_addr >> 32));
	ddi_put32(accessp, &init->SystemReplyAddressHigh,
	    (uint32_t)(mpt->m_reply_frame_dma_addr >> 32));
	ddi_put32(accessp, &init->SystemRequestFrameBaseAddress.High,
	    (uint32_t)(mpt->m_req_frame_dma_addr >> 32));
	ddi_put32(accessp, &init->SystemRequestFrameBaseAddress.Low,
	    (uint32_t)mpt->m_req_frame_dma_addr);
	ddi_put32(accessp, &init->ReplyDescriptorPostQueueAddress.High,
	    (uint32_t)(mpt->m_post_queue_dma_addr >> 32));
	ddi_put32(accessp, &init->ReplyDescriptorPostQueueAddress.Low,
	    (uint32_t)mpt->m_post_queue_dma_addr);
	ddi_put32(accessp, &init->ReplyFreeQueueAddress.High,
	    (uint32_t)(mpt->m_free_queue_dma_addr >> 32));
	ddi_put32(accessp, &init->ReplyFreeQueueAddress.Low,
	    (uint32_t)mpt->m_free_queue_dma_addr);

	/*
	 * Fill in the timestamp with the number of milliseconds since midnight
	 * of January 1, 1970 UT (Greenwich Mean Time).  Time is returned in
	 * seconds and nanoseconds.  Translate both to milliseconds and add
	 * them together to get total milliseconds.
	 */
	gethrestime(&time);
	mSec = time.tv_sec * MILLISEC;
	mSec += (time.tv_nsec / MICROSEC);
	ddi_put32(accessp, &init->TimeStamp.High, (uint32_t)(mSec >> 32));
	ddi_put32(accessp, &init->TimeStamp.Low, (uint32_t)mSec);

	numbytes = sizeof (*init);

	/*
	 * Post message via handshake
	 */
	if (mptsas_send_handshake_msg(mpt, memp, numbytes, accessp)) {
		return (DDI_FAILURE);
	}

	return (DDI_SUCCESS);
}

static int
mptsas_do_ioc_init_reply(mptsas_t *mpt, caddr_t memp, int var,
    ddi_acc_handle_t accessp)
{
#ifndef __lock_lint
	_NOTE(ARGUNUSED(var))
#endif

	pMpi2IOCInitReply_t	initreply;
	int			numbytes;
	uint_t			iocstatus;

	numbytes = sizeof (MPI2_IOC_INIT_REPLY);
	bzero(memp, numbytes);
	initreply = (void *)memp;

	/*
	 * Get reply message via handshake
	 */
	if (mptsas_get_handshake_msg(mpt, memp, numbytes, accessp)) {
		return (DDI_FAILURE);
	}

	if (iocstatus = ddi_get16(accessp, &initreply->IOCStatus)) {
		mptsas_log(mpt, CE_WARN, "mptsas_do_ioc_init_reply: "
		    "IOCStatus=0x%x, IOCLogInfo=0x%x", iocstatus,
		    ddi_get32(accessp, &initreply->IOCLogInfo));
		return (DDI_FAILURE);
	}

	if ((ddi_get32(mpt->m_datap, &mpt->m_reg->Doorbell)) &
	    MPI2_IOC_STATE_OPERATIONAL) {
		mptsas_log(mpt, CE_NOTE,
		    "?mpt%d: IOC Operational.\n", mpt->m_instance);
	} else {
		return (DDI_FAILURE);
	}

	return (DDI_SUCCESS);
}<|MERGE_RESOLUTION|>--- conflicted
+++ resolved
@@ -309,14 +309,9 @@
 	 */
 	msgversion = ddi_get16(accessp, &factsreply->MsgVersion);
 	if (msgversion >= MPI2_VERSION_02_05) {
-<<<<<<< HEAD
 		mptsas_log(mpt, CE_NOTE, "?mpt_sas%d SAS 3 "
 		    "Supported Version (0x%x)\n",
 		    mpt->m_instance, msgversion);
-=======
-		mptsas_log(mpt, CE_NOTE, "?mpt_sas%d SAS 3 Supported\n",
-		    mpt->m_instance);
->>>>>>> 4dfc19d7
 		mpt->m_MPI25 = TRUE;
 	} else {
 		mptsas_log(mpt, CE_NOTE, "?mpt_sas%d MPI Version 0x%x\n",
