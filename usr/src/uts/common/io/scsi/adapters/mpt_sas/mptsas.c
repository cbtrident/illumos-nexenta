--- conflicted
+++ resolved
@@ -248,7 +248,7 @@
 static void mptsas_start_passthru(mptsas_t *mpt, mptsas_cmd_t *cmd);
 static int mptsas_do_passthru(mptsas_t *mpt, uint8_t *request, uint8_t *reply,
     uint8_t *data, uint32_t request_size, uint32_t reply_size,
-    uint32_t data_size, uint8_t direction, uint8_t *dataout,
+    uint32_t data_size, uint32_t direction, uint8_t *dataout,
     uint32_t dataout_size, short timeout, int mode);
 static int mptsas_free_devhdl(mptsas_t *mpt, uint16_t devhdl);
 
@@ -433,11 +433,8 @@
 
 /*
  * Global switch for use of MPI2.5 FAST PATH.
-<<<<<<< HEAD
-=======
  * We don't really know what FAST PATH actually does, so if it is suspected
  * to cause problems it can be turned off by setting this variable to B_FALSE.
->>>>>>> 63e911b6
  */
 boolean_t mptsas_use_fastpath = B_TRUE;
 
@@ -511,7 +508,7 @@
 	0xffffffffull,	/* max segment size (DMA boundary)	*/
 	MPTSAS_MAX_DMA_SEGS, /* scatter/gather list length	*/
 	512,		/* granularity - device transfer size	*/
-	0		/* flags, set to 0 */
+	DDI_DMA_RELAXED_ORDERING	/* flags, enable relaxed ordering */
 };
 
 ddi_device_acc_attr_t mptsas_dev_attr = {
@@ -589,7 +586,7 @@
  * Local static data
  */
 #if defined(MPTSAS_DEBUG)
-uint32_t mptsas_debug_flags = 0x0;
+uint32_t mptsas_debug_flags = 0;
 #endif	/* defined(MPTSAS_DEBUG) */
 uint32_t mptsas_debug_resets = 0;
 
@@ -607,20 +604,6 @@
 static timeout_id_t mptsas_reset_watch;
 static timeout_id_t mptsas_timeout_id;
 static int mptsas_timeouts_enabled = 0;
-
-/*
- * The only software retriction on switching msg buffers to 64 bit seems to
- * be the Auto Request Sense interface. The high 32 bits for all such
- * requests appear to be required to sit in the same 4G segment.
- * See initialization of SenseBufferAddressHigh in mptsas_init.c, and
- * the use of SenseBufferLowAddress in requests. Note that there is
- * currently a dependency on scsi_alloc_consistent_buf() adhering to
- * this requirement.
- * There is also a question about improved performance over PCI/PCIX
- * if transfers are within the first 4Gb.
- */
-static int mptsas_use_64bit_msgaddr = 0;
-
 /*
  * warlock directives
  */
@@ -1199,11 +1182,7 @@
 
 	/* Make a per-instance copy of the structures */
 	mpt->m_io_dma_attr = mptsas_dma_attrs64;
-	if (mptsas_use_64bit_msgaddr) {
-		mpt->m_msg_dma_attr = mptsas_dma_attrs64;
-	} else {
-		mpt->m_msg_dma_attr = mptsas_dma_attrs;
-	}
+	mpt->m_msg_dma_attr = mptsas_dma_attrs;
 	mpt->m_reg_acc_attr = mptsas_dev_attr;
 	mpt->m_dev_acc_attr = mptsas_dev_attr;
 
@@ -1327,13 +1306,10 @@
 	cv_init(&mpt->m_fw_diag_cv, NULL, CV_DRIVER, NULL);
 	mutex_init_done++;
 
-<<<<<<< HEAD
 #ifdef MPTSAS_FAULTINJECTION
 	TAILQ_INIT(&mpt->m_fminj_cmdq);
 #endif
 
-=======
->>>>>>> 63e911b6
 	mutex_enter(&mpt->m_mutex);
 	/*
 	 * Initialize power management component
@@ -2271,7 +2247,7 @@
 	 */
 	(void) sprintf(buf, "mptsas%d_cache", instance);
 	mpt->m_kmem_cache = kmem_cache_create(buf,
-	    sizeof (struct mptsas_cmd) + scsi_pkt_size(), 16,
+	    sizeof (struct mptsas_cmd) + scsi_pkt_size(), 8,
 	    mptsas_kmem_cache_constructor, mptsas_kmem_cache_destructor,
 	    NULL, (void *)mpt, NULL, 0);
 
@@ -2286,7 +2262,7 @@
 	 */
 	(void) sprintf(buf, "mptsas%d_cache_frames", instance);
 	mpt->m_cache_frames = kmem_cache_create(buf,
-	    sizeof (mptsas_cache_frames_t), 16,
+	    sizeof (mptsas_cache_frames_t), 8,
 	    mptsas_cache_frames_constructor, mptsas_cache_frames_destructor,
 	    NULL, (void *)mpt, NULL, 0);
 
@@ -4151,7 +4127,7 @@
 	 * address to dma to and from the driver.  The second
 	 * address is the address mpt uses to fill in the SGL.
 	 */
-	p->m_phys_addr = cookie.dmac_laddress;
+	p->m_phys_addr = cookie.dmac_address;
 
 	return (DDI_SUCCESS);
 }
@@ -4359,12 +4335,7 @@
 
 static void
 mptsas_sge_mainframe(mptsas_cmd_t *cmd, pMpi2SCSIIORequest_t frame,
-<<<<<<< HEAD
-		ddi_acc_handle_t acc_hdl, uint_t cookiec,
-		uint32_t end_flags)
-=======
     ddi_acc_handle_t acc_hdl, uint_t cookiec, uint32_t end_flags)
->>>>>>> 63e911b6
 {
 	pMpi2SGESimple64_t	sge;
 	mptti_t			*dmap;
@@ -4374,20 +4345,12 @@
 
 	sge = (pMpi2SGESimple64_t)(&frame->SGL);
 	while (cookiec--) {
-<<<<<<< HEAD
-		ddi_put32(acc_hdl, &sge->Address.Low,
-		    dmap->addr.address64.Low);
-		ddi_put32(acc_hdl, &sge->Address.High,
-		    dmap->addr.address64.High);
-		ddi_put32(acc_hdl, &sge->FlagsLength, dmap->count);
-=======
 		ddi_put32(acc_hdl,
 		    &sge->Address.Low, dmap->addr.address64.Low);
 		ddi_put32(acc_hdl,
 		    &sge->Address.High, dmap->addr.address64.High);
 		ddi_put32(acc_hdl, &sge->FlagsLength,
 		    dmap->count);
->>>>>>> 63e911b6
 		flags = ddi_get32(acc_hdl, &sge->FlagsLength);
 		flags |= ((uint32_t)
 		    (MPI2_SGE_FLAGS_SIMPLE_ELEMENT |
@@ -4421,22 +4384,14 @@
 {
 	pMpi2SGESimple64_t	sge;
 	pMpi2SGEChain64_t	sgechain;
-<<<<<<< HEAD
-	uint64_t		nframe_phys_addr;
 	uint_t			cookiec;
 	mptti_t			*dmap;
 	uint32_t		flags;
-	int			i, j, k, l, frames, sgemax;
-	int			temp, maxframe_sges;
-	uint8_t			chainflags;
-	uint16_t		chainlength;
-	mptsas_cache_frames_t	*p;
-=======
-	uint_t			cookiec;
-	mptti_t			*dmap;
-	uint32_t		flags;
->>>>>>> 63e911b6
-
+
+	/*
+	 * Save the number of entries in the DMA
+	 * Scatter/Gather list
+	 */
 	cookiec = cmd->cmd_cookiec;
 
 	/*
@@ -4469,14 +4424,11 @@
 	 *    recognize that there's not enough room for another SGL
 	 *    element and move the sge pointer to the next frame.
 	 */
-<<<<<<< HEAD
-=======
 	int			i, j, k, l, frames, sgemax;
 	int			temp;
 	uint8_t			chainflags;
 	uint16_t		chainlength;
 	mptsas_cache_frames_t	*p;
->>>>>>> 63e911b6
 
 	/*
 	 * Sgemax is the number of SGE's that will fit
@@ -4484,26 +4436,16 @@
 	 * number of frames we'll need.  1 sge entry per
 	 * frame is reseverd for the chain element thus the -1 below.
 	 */
-<<<<<<< HEAD
-	sgemax = ((mpt->m_req_frame_size / sizeof (MPI2_SGE_SIMPLE64)) - 1);
-	maxframe_sges = MPTSAS_MAX_FRAME_SGES64(mpt);
-	temp = (cookiec - (maxframe_sges - 1)) / sgemax;
-=======
 	sgemax = ((mpt->m_req_frame_size / sizeof (MPI2_SGE_SIMPLE64))
 	    - 1);
 	temp = (cookiec - (MPTSAS_MAX_FRAME_SGES64(mpt) - 1)) / sgemax;
->>>>>>> 63e911b6
 
 	/*
 	 * A little check to see if we need to round up the number
 	 * of frames we need
 	 */
-<<<<<<< HEAD
-	if ((cookiec - (maxframe_sges - 1)) - (temp * sgemax) > 1) {
-=======
 	if ((cookiec - (MPTSAS_MAX_FRAME_SGES64(mpt) - 1)) - (temp *
 	    sgemax) > 1) {
->>>>>>> 63e911b6
 		frames = (temp + 1);
 	} else {
 		frames = temp;
@@ -4514,11 +4456,7 @@
 	/*
 	 * First fill in the main frame
 	 */
-<<<<<<< HEAD
-	j = maxframe_sges - 1;
-=======
 	j = MPTSAS_MAX_FRAME_SGES64(mpt) - 1;
->>>>>>> 63e911b6
 	mptsas_sge_mainframe(cmd, frame, acc_hdl, j,
 	    ((uint32_t)(MPI2_SGE_FLAGS_LAST_ELEMENT) <<
 	    MPI2_SGE_FLAGS_SHIFT));
@@ -4557,10 +4495,7 @@
 	 * have been processed (stored in frames).
 	 */
 	if (frames >= 2) {
-<<<<<<< HEAD
-=======
 		ASSERT(mpt->m_req_frame_size >= sizeof (MPI2_SGE_SIMPLE64));
->>>>>>> 63e911b6
 		chainlength = mpt->m_req_frame_size /
 		    sizeof (MPI2_SGE_SIMPLE64) *
 		    sizeof (MPI2_SGE_SIMPLE64);
@@ -4573,14 +4508,9 @@
 
 	ddi_put16(acc_hdl, &sgechain->Length, chainlength);
 	ddi_put32(acc_hdl, &sgechain->Address.Low,
-<<<<<<< HEAD
-	    (p->m_phys_addr&0xffffffffull));
-	ddi_put32(acc_hdl, &sgechain->Address.High, p->m_phys_addr>>32);
-=======
 	    p->m_phys_addr);
 	/* SGL is allocated in the first 4G mem range */
 	ddi_put32(acc_hdl, &sgechain->Address.High, 0);
->>>>>>> 63e911b6
 
 	/*
 	 * If there are more than 2 frames left we have to
@@ -4638,23 +4568,12 @@
 				 * Note that frames are in contiguous
 				 * memory space.
 				 */
-<<<<<<< HEAD
-				nframe_phys_addr = p->m_phys_addr +
-				    (mpt->m_req_frame_size * k);
-				ddi_put32(p->m_acc_hdl,
-				    &sgechain->Address.Low,
-				    nframe_phys_addr&0xffffffffull);
-				ddi_put32(p->m_acc_hdl,
-				    &sgechain->Address.High,
-				    nframe_phys_addr>>32);
-=======
 				ddi_put32(p->m_acc_hdl,
 				    &sgechain->Address.Low,
 				    (p->m_phys_addr +
 				    (mpt->m_req_frame_size * k)));
 				ddi_put32(p->m_acc_hdl,
 				    &sgechain->Address.High, 0);
->>>>>>> 63e911b6
 
 				/*
 				 * If there are more than 2 frames left
@@ -4761,31 +4680,11 @@
 
 static void
 mptsas_ieee_sge_mainframe(mptsas_cmd_t *cmd, pMpi2SCSIIORequest_t frame,
-<<<<<<< HEAD
-    ddi_acc_handle_t acc_hdl, uint_t cookiec,
-    uint8_t end_flag)
-=======
     ddi_acc_handle_t acc_hdl, uint_t cookiec, uint8_t end_flag)
->>>>>>> 63e911b6
 {
 	pMpi2IeeeSgeSimple64_t	ieeesge;
 	mptti_t			*dmap;
 	uint8_t			flags;
-<<<<<<< HEAD
-
-	dmap = cmd->cmd_sg;
-
-	NDBG1(("mptsas_ieee_sge_mainframe: cookiec=%d, %s", cookiec,
-	    cmd->cmd_flags & CFLAG_DMASEND?"Out":"In"));
-
-	ieeesge = (pMpi2IeeeSgeSimple64_t)(&frame->SGL);
-	while (cookiec--) {
-		ddi_put32(acc_hdl, &ieeesge->Address.Low,
-		    dmap->addr.address64.Low);
-		ddi_put32(acc_hdl, &ieeesge->Address.High,
-		    dmap->addr.address64.High);
-		ddi_put32(acc_hdl, &ieeesge->Length, dmap->count);
-=======
 
 	dmap = cmd->cmd_sg;
 
@@ -4800,7 +4699,6 @@
 		    &ieeesge->Address.High, dmap->addr.address64.High);
 		ddi_put32(acc_hdl, &ieeesge->Length,
 		    dmap->count);
->>>>>>> 63e911b6
 		NDBG1(("mptsas_ieee_sge_mainframe: len=%d", dmap->count));
 		flags = (MPI2_IEEE_SGE_FLAGS_SIMPLE_ELEMENT |
 		    MPI2_IEEE_SGE_FLAGS_SYSTEM_ADDR);
@@ -4813,13 +4711,6 @@
 			flags |= end_flag;
 		}
 
-<<<<<<< HEAD
-		/*
-		 * XXX: Hmmm, what about the direction based on
-		 * cmd->cmd_flags & CFLAG_DMASEND?
-		 */
-=======
->>>>>>> 63e911b6
 		ddi_put8(acc_hdl, &ieeesge->Flags, flags);
 		dmap++;
 		ieeesge++;
@@ -4832,323 +4723,6 @@
 {
 	pMpi2IeeeSgeSimple64_t	ieeesge;
 	pMpi25IeeeSgeChain64_t	ieeesgechain;
-<<<<<<< HEAD
-	uint64_t		nframe_phys_addr;
-	uint_t			cookiec;
-	mptti_t			*dmap;
-	uint8_t			flags;
-	int			i, j, k, l, frames, sgemax;
-	int			temp, maxframe_sges;
-	uint8_t			chainflags;
-	uint32_t		chainlength;
-	mptsas_cache_frames_t	*p;
-
-	cookiec = cmd->cmd_cookiec;
-
-	NDBG1(("mptsas_ieee_sge_chain: cookiec=%d", cookiec));
-
-	/*
-	 * Hereby we start to deal with multiple frames.
-	 * The process is as follows:
-	 * 1. Determine how many frames are needed for SGL element
-	 *    storage; Note that all frames are stored in contiguous
-	 *    memory space and in 64-bit DMA mode each element is
-	 *    4 double-words (16 bytes) long.
-	 * 2. Fill up the main frame. We need to do this separately
-	 *    since it contains the SCSI IO request header and needs
-	 *    dedicated processing. Note that the last 4 double-words
-	 *    of the SCSI IO header is for SGL element storage
-	 *    (MPI2_SGE_IO_UNION).
-	 * 3. Fill the chain element in the main frame, so the DMA
-	 *    engine can use the following frames.
-	 * 4. Enter a loop to fill the remaining frames. Note that the
-	 *    last frame contains no chain element.  The remaining
-	 *    frames go into the mpt SGL buffer allocated on the fly,
-	 *    not immediately following the main message frame, as in
-	 *    Gen1.
-	 * Some restrictions:
-	 * 1. For 64-bit DMA, the simple element and chain element
-	 *    are both of 4 double-words (16 bytes) in size, even
-	 *    though all frames are stored in the first 4G of mem
-	 *    range and the higher 32-bits of the address are always 0.
-	 * 2. On some controllers (like the 1064/1068), a frame can
-	 *    hold SGL elements with the last 1 or 2 double-words
-	 *    (4 or 8 bytes) un-used. On these controllers, we should
-	 *    recognize that there's not enough room for another SGL
-	 *    element and move the sge pointer to the next frame.
-	 */
-
-	/*
-	 * Sgemax is the number of SGE's that will fit
-	 * each extra frame and frames is total
-	 * number of frames we'll need.  1 sge entry per
-	 * frame is reseverd for the chain element thus the -1 below.
-	 */
-	sgemax = ((mpt->m_req_frame_size / sizeof (MPI2_IEEE_SGE_SIMPLE64))
-	    - 1);
-	maxframe_sges = MPTSAS_MAX_FRAME_SGES64(mpt);
-	temp = (cookiec - (maxframe_sges - 1)) / sgemax;
-
-	/*
-	 * A little check to see if we need to round up the number
-	 * of frames we need
-	 */
-	if ((cookiec - (maxframe_sges - 1)) - (temp * sgemax) > 1) {
-		frames = (temp + 1);
-	} else {
-		frames = temp;
-	}
-	NDBG1(("mptsas_ieee_sge_chain: temp=%d, frames=%d", temp, frames));
-	dmap = cmd->cmd_sg;
-	ieeesge = (pMpi2IeeeSgeSimple64_t)(&frame->SGL);
-
-	/*
-	 * First fill in the main frame
-	 */
-	j = maxframe_sges - 1;
-	mptsas_ieee_sge_mainframe(cmd, frame, acc_hdl, j, 0);
-	dmap += j;
-	ieeesge += j;
-	j++;
-
-	/*
-	 * Fill in the chain element in the main frame.
-	 * About calculation on ChainOffset:
-	 * 1. Struct msg_scsi_io_request has 4 double-words (16 bytes)
-	 *    in the end reserved for SGL element storage
-	 *    (MPI2_SGE_IO_UNION); we should count it in our
-	 *    calculation.  See its definition in the header file.
-	 * 2. Constant j is the counter of the current SGL element
-	 *    that will be processed, and (j - 1) is the number of
-	 *    SGL elements that have been processed (stored in the
-	 *    main frame).
-	 * 3. ChainOffset value should be in units of quad-words (16
-	 *    bytes) so the last value should be divided by 16.
-	 */
-	ddi_put8(acc_hdl, &frame->ChainOffset,
-	    (sizeof (MPI2_SCSI_IO_REQUEST) -
-	    sizeof (MPI2_SGE_IO_UNION) +
-	    (j - 1) * sizeof (MPI2_IEEE_SGE_SIMPLE64)) >> 4);
-	ieeesgechain = (pMpi25IeeeSgeChain64_t)ieeesge;
-	chainflags = (MPI2_IEEE_SGE_FLAGS_CHAIN_ELEMENT |
-	    MPI2_IEEE_SGE_FLAGS_SYSTEM_ADDR);
-	ddi_put8(acc_hdl, &ieeesgechain->Flags, chainflags);
-
-	/*
-	 * The size of the next frame is the accurate size of space
-	 * (in bytes) used to store the SGL elements. j is the counter
-	 * of SGL elements. (j - 1) is the number of SGL elements that
-	 * have been processed (stored in frames).
-	 */
-	if (frames >= 2) {
-		chainlength = mpt->m_req_frame_size /
-		    sizeof (MPI2_IEEE_SGE_SIMPLE64) *
-		    sizeof (MPI2_IEEE_SGE_SIMPLE64);
-	} else {
-		chainlength = ((cookiec - (j - 1)) *
-		    sizeof (MPI2_IEEE_SGE_SIMPLE64));
-	}
-
-	p = cmd->cmd_extra_frames;
-
-	ddi_put32(acc_hdl, &ieeesgechain->Length, chainlength);
-	ddi_put32(acc_hdl, &ieeesgechain->Address.Low,
-	    p->m_phys_addr&0xffffffffull);
-	ddi_put32(acc_hdl, &ieeesgechain->Address.High, p->m_phys_addr>>32);
-
-	/*
-	 * If there are more than 2 frames left we have to
-	 * fill in the next chain offset to the location of
-	 * the chain element in the next frame.
-	 * sgemax is the number of simple elements in an extra
-	 * frame. Note that the value NextChainOffset should be
-	 * in double-words (4 bytes).
-	 */
-	if (frames >= 2) {
-		ddi_put8(acc_hdl, &ieeesgechain->NextChainOffset,
-		    (sgemax * sizeof (MPI2_IEEE_SGE_SIMPLE64)) >> 4);
-	} else {
-		ddi_put8(acc_hdl, &ieeesgechain->NextChainOffset, 0);
-	}
-
-	/*
-	 * Jump to next frame;
-	 * Starting here, chain buffers go into the per command SGL.
-	 * This buffer is allocated when chain buffers are needed.
-	 */
-	ieeesge = (pMpi2IeeeSgeSimple64_t)p->m_frames_addr;
-	i = cookiec;
-
-	/*
-	 * Start filling in frames with SGE's.  If we
-	 * reach the end of frame and still have SGE's
-	 * to fill we need to add a chain element and
-	 * use another frame.  j will be our counter
-	 * for what cookie we are at and i will be
-	 * the total cookiec. k is the current frame
-	 */
-	for (k = 1; k <= frames; k++) {
-		for (l = 1; (l <= (sgemax + 1)) && (j <= i); j++, l++) {
-
-			/*
-			 * If we have reached the end of frame
-			 * and we have more SGE's to fill in
-			 * we have to fill the final entry
-			 * with a chain element and then
-			 * continue to the next frame
-			 */
-			if ((l == (sgemax + 1)) && (k != frames)) {
-				ieeesgechain = (pMpi25IeeeSgeChain64_t)ieeesge;
-				j--;
-				chainflags =
-				    MPI2_IEEE_SGE_FLAGS_CHAIN_ELEMENT |
-				    MPI2_IEEE_SGE_FLAGS_SYSTEM_ADDR;
-				ddi_put8(p->m_acc_hdl,
-				    &ieeesgechain->Flags, chainflags);
-				/*
-				 * k is the frame counter and (k + 1)
-				 * is the number of the next frame.
-				 * Note that frames are in contiguous
-				 * memory space.
-				 */
-				nframe_phys_addr = p->m_phys_addr +
-				    (mpt->m_req_frame_size * k);
-				ddi_put32(p->m_acc_hdl,
-				    &ieeesgechain->Address.Low,
-				    nframe_phys_addr&0xffffffffull);
-				ddi_put32(p->m_acc_hdl,
-				    &ieeesgechain->Address.High,
-				    nframe_phys_addr>>32);
-
-				/*
-				 * If there are more than 2 frames left
-				 * we have to next chain offset to
-				 * the location of the chain element
-				 * in the next frame and fill in the
-				 * length of the next chain
-				 */
-				if ((frames - k) >= 2) {
-					ddi_put8(p->m_acc_hdl,
-					    &ieeesgechain->NextChainOffset,
-					    (sgemax *
-					    sizeof (MPI2_IEEE_SGE_SIMPLE64))
-					    >> 4);
-					ddi_put32(p->m_acc_hdl,
-					    &ieeesgechain->Length,
-					    mpt->m_req_frame_size /
-					    sizeof (MPI2_IEEE_SGE_SIMPLE64) *
-					    sizeof (MPI2_IEEE_SGE_SIMPLE64));
-				} else {
-					/*
-					 * This is the last frame. Set
-					 * the NextChainOffset to 0 and
-					 * Length is the total size of
-					 * all remaining simple elements
-					 */
-					ddi_put8(p->m_acc_hdl,
-					    &ieeesgechain->NextChainOffset,
-					    0);
-					ddi_put32(p->m_acc_hdl,
-					    &ieeesgechain->Length,
-					    (cookiec - j) *
-					    sizeof (MPI2_IEEE_SGE_SIMPLE64));
-				}
-
-				/* Jump to the next frame */
-				ieeesge = (pMpi2IeeeSgeSimple64_t)
-				    ((char *)p->m_frames_addr +
-				    (int)mpt->m_req_frame_size * k);
-
-				continue;
-			}
-
-			ddi_put32(p->m_acc_hdl,
-			    &ieeesge->Address.Low,
-			    dmap->addr.address64.Low);
-			ddi_put32(p->m_acc_hdl,
-			    &ieeesge->Address.High,
-			    dmap->addr.address64.High);
-			ddi_put32(p->m_acc_hdl,
-			    &ieeesge->Length, dmap->count);
-			flags = (MPI2_IEEE_SGE_FLAGS_SIMPLE_ELEMENT |
-			    MPI2_IEEE_SGE_FLAGS_SYSTEM_ADDR);
-
-			/*
-			 * If we are at the end of the frame and
-			 * there is another frame to fill in
-			 * do we need to do anything?
-			 * if ((l == sgemax) && (k != frames)) {
-			 * }
-			 */
-
-			/*
-			 * If this is the final cookie set end of list.
-			 */
-			if (j == i) {
-				flags |= MPI25_IEEE_SGE_FLAGS_END_OF_LIST;
-			}
-
-			ddi_put8(p->m_acc_hdl, &ieeesge->Flags, flags);
-			dmap++;
-			ieeesge++;
-		}
-	}
-
-	/*
-	 * Sync DMA with the chain buffers that were just created
-	 */
-	(void) ddi_dma_sync(p->m_dma_hdl, 0, 0, DDI_DMA_SYNC_FORDEV);
-}
-
-static void
-mptsas_sge_setup(mptsas_t *mpt, mptsas_cmd_t *cmd, uint32_t *control,
-    pMpi2SCSIIORequest_t frame, ddi_acc_handle_t acc_hdl)
-{
-	ASSERT(cmd->cmd_flags & CFLAG_DMAVALID);
-
-	NDBG1(("mptsas_sge_setup: cookiec=%d", cmd->cmd_cookiec));
-
-	/*
-	 * Set read/write bit in control.
-	 */
-	if (cmd->cmd_flags & CFLAG_DMASEND) {
-		*control |= MPI2_SCSIIO_CONTROL_WRITE;
-	} else {
-		*control |= MPI2_SCSIIO_CONTROL_READ;
-	}
-
-	ddi_put32(acc_hdl, &frame->DataLength, cmd->cmd_dmacount);
-
-	/*
-	 * We have 4 cases here.  First where we can fit all the
-	 * SG elements into the main frame, and the case
-	 * where we can't. The SG element is also different when using
-	 * MPI2.5 interface.
-	 * If we have more cookies than we can attach to a frame
-	 * we will need to use a chain element to point
-	 * a location of memory where the rest of the S/G
-	 * elements reside.
-	 */
-	if (cmd->cmd_cookiec <= MPTSAS_MAX_FRAME_SGES64(mpt)) {
-		if (mpt->m_MPI25) {
-			mptsas_ieee_sge_mainframe(cmd, frame, acc_hdl,
-			    cmd->cmd_cookiec,
-			    MPI25_IEEE_SGE_FLAGS_END_OF_LIST);
-		} else {
-			mptsas_sge_mainframe(cmd, frame, acc_hdl,
-			    cmd->cmd_cookiec,
-			    ((uint32_t)(MPI2_SGE_FLAGS_LAST_ELEMENT
-			    | MPI2_SGE_FLAGS_END_OF_BUFFER
-			    | MPI2_SGE_FLAGS_END_OF_LIST) <<
-			    MPI2_SGE_FLAGS_SHIFT));
-		}
-	} else {
-		if (mpt->m_MPI25) {
-			mptsas_ieee_sge_chain(mpt, cmd, frame, acc_hdl);
-		} else {
-			mptsas_sge_chain(mpt, cmd, frame, acc_hdl);
-		}
-=======
 	uint_t			cookiec;
 	mptti_t			*dmap;
 	uint8_t			flags;
@@ -5465,7 +5039,6 @@
 		} else {
 			mptsas_sge_chain(mpt, cmd, frame, acc_hdl);
 		}
->>>>>>> 63e911b6
 	}
 }
 
@@ -10665,17 +10238,11 @@
 		    MPI2_SGE_FLAGS_SHIFT);
 		ddi_put32(acc_hdl, &sgep->FlagsLength, sge_flags);
 		ddi_put32(acc_hdl, &sgep->Address.Low,
-<<<<<<< HEAD
-		    (uint32_t)(dataout_cookie.dmac_laddress & 0xffffffffull));
-		ddi_put32(acc_hdl, &sgep->Address.High,
-		    (uint32_t)(dataout_cookie.dmac_laddress >> 32));
-=======
 		    (uint32_t)(dataout_cookie.dmac_laddress &
 		    0xffffffffull));
 		ddi_put32(acc_hdl, &sgep->Address.High,
 		    (uint32_t)(dataout_cookie.dmac_laddress
 		    >> 32));
->>>>>>> 63e911b6
 		sgep++;
 	}
 	sge_flags = data_size;
@@ -10692,17 +10259,11 @@
 		sge_flags |= ((uint32_t)(MPI2_SGE_FLAGS_IOC_TO_HOST) <<
 		    MPI2_SGE_FLAGS_SHIFT);
 	}
-<<<<<<< HEAD
-	ddi_put32(acc_hdl, &sgep->FlagsLength, sge_flags);
-	ddi_put32(acc_hdl, &sgep->Address.Low,
-	    (uint32_t)(data_cookie.dmac_laddress & 0xffffffffull));
-=======
 	ddi_put32(acc_hdl, &sgep->FlagsLength,
 	    sge_flags);
 	ddi_put32(acc_hdl, &sgep->Address.Low,
 	    (uint32_t)(data_cookie.dmac_laddress &
 	    0xffffffffull));
->>>>>>> 63e911b6
 	ddi_put32(acc_hdl, &sgep->Address.High,
 	    (uint32_t)(data_cookie.dmac_laddress >> 32));
 }
@@ -10751,7 +10312,7 @@
 	mptsas_pt_request_t	*pt = pkt->pkt_ha_private;
 	uint32_t		request_size;
 	uint32_t		request_desc_low, request_desc_high = 0;
-	uint64_t		sense_bufp;
+	uint32_t		i, sense_bufp;
 	uint8_t			desc_type;
 	uint8_t			*request, function;
 	ddi_dma_handle_t	dma_hdl = mpt->m_dma_req_frame_hdl;
@@ -10770,13 +10331,9 @@
 	request_hdrp = (pMPI2RequestHeader_t)memp;
 	bzero(memp, mpt->m_req_frame_size);
 
-<<<<<<< HEAD
-	bcopy(request, memp, request_size);
-=======
 	for (i = 0; i < request_size; i++) {
 		bcopy(request + i, memp + i, 1);
 	}
->>>>>>> 63e911b6
 
 	NDBG15(("mptsas_start_passthru: Func 0x%x, MsgFlags 0x%x, "
 	    "size=%d, in %d, out %d", request_hdrp->Function,
@@ -10813,8 +10370,8 @@
 		    &scsi_io_req->SenseBufferLength,
 		    (uint8_t)(request_size - 64));
 
-		sense_bufp = (uint32_t)(mpt->m_req_frame_dma_addr +
-		    (mpt->m_req_frame_size * cmd->cmd_slot) & 0xffffffffull);
+		sense_bufp = mpt->m_req_frame_dma_addr +
+		    (mpt->m_req_frame_size * cmd->cmd_slot);
 		sense_bufp += 64;
 		ddi_put32(acc_hdl,
 		    &scsi_io_req->SenseBufferLowAddress, sense_bufp);
@@ -11218,7 +10775,7 @@
 static int
 mptsas_do_passthru(mptsas_t *mpt, uint8_t *request, uint8_t *reply,
     uint8_t *data, uint32_t request_size, uint32_t reply_size,
-    uint32_t data_size, uint8_t direction, uint8_t *dataout,
+    uint32_t data_size, uint32_t direction, uint8_t *dataout,
     uint32_t dataout_size, short timeout, int mode)
 {
 	mptsas_pt_request_t		pt;
@@ -11297,8 +10854,6 @@
 	} else {
 		bzero(&data_dma_state, sizeof (data_dma_state));
 	}
-	else
-		bzero(&data_dma_state, sizeof (data_dma_state));
 
 	if (dataout_size != 0) {
 		dataout_dma_state.size = dataout_size;
@@ -11324,8 +10879,6 @@
 	} else {
 		bzero(&dataout_dma_state, sizeof (dataout_dma_state));
 	}
-	else
-		bzero(&dataout_dma_state, sizeof (dataout_dma_state));
 
 	if ((rvalue = (mptsas_request_from_pool(mpt, &cmd, &pkt))) == -1) {
 		status = EAGAIN;
@@ -11562,7 +11115,7 @@
 		    (uint8_t *)((uintptr_t)data->PtrReply),
 		    (uint8_t *)((uintptr_t)data->PtrData),
 		    data->RequestSize, data->ReplySize,
-		    data->DataSize, (uint8_t)data->DataDirection,
+		    data->DataSize, data->DataDirection,
 		    (uint8_t *)((uintptr_t)data->PtrDataOut),
 		    data->DataOutSize, data->Timeout, mode));
 	} else {
@@ -16405,7 +15958,7 @@
 	uint64_t			wwn;
 	Mpi2SmpPassthroughRequest_t	req;
 	Mpi2SmpPassthroughReply_t	rep;
-	uint8_t				direction = 0;
+	uint32_t			direction = 0;
 	mptsas_t			*mpt;
 	int				ret;
 	uint64_t			tmp64;
