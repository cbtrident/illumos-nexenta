/*
 * CDDL HEADER START
 *
 * The contents of this file are subject to the terms of the
 * Common Development and Distribution License (the "License").
 * You may not use this file except in compliance with the License.
 *
 * You can obtain a copy of the license at usr/src/OPENSOLARIS.LICENSE
 * or http://www.opensolaris.org/os/licensing.
 * See the License for the specific language governing permissions
 * and limitations under the License.
 *
 * When distributing Covered Code, include this CDDL HEADER in each
 * file and include the License file at usr/src/OPENSOLARIS.LICENSE.
 * If applicable, add the following below this CDDL HEADER, with the
 * fields enclosed by brackets "[]" replaced with your own identifying
 * information: Portions Copyright [yyyy] [name of copyright owner]
 *
 * CDDL HEADER END
 */

/*
 * Copyright (c) 2009, 2010, Oracle and/or its affiliates. All rights reserved.
<<<<<<< HEAD
 * Copyright 2014 Nexenta Systems, Inc. All rights reserved.
=======
 * Copyright 2012 Nexenta Systems, Inc. All rights reserved.
>>>>>>> 7a3fc0cc
 * Copyright (c) 2014, Joyent, Inc. All rights reserved.
 * Copyright 2014 OmniTI Computer Consulting, Inc. All rights reserved.
 */

/*
 * Copyright (c) 2000 to 2010, LSI Corporation.
 * All rights reserved.
 *
 * Redistribution and use in source and binary forms of all code within
 * this file that is exclusively owned by LSI, with or without
 * modification, is permitted provided that, in addition to the CDDL 1.0
 * License requirements, the following conditions are met:
 *
 *    Neither the name of the author nor the names of its contributors may be
 *    used to endorse or promote products derived from this software without
 *    specific prior written permission.
 *
 * THIS SOFTWARE IS PROVIDED BY THE COPYRIGHT HOLDERS AND CONTRIBUTORS
 * "AS IS" AND ANY EXPRESS OR IMPLIED WARRANTIES, INCLUDING, BUT NOT
 * LIMITED TO, THE IMPLIED WARRANTIES OF MERCHANTABILITY AND FITNESS
 * FOR A PARTICULAR PURPOSE ARE DISCLAIMED. IN NO EVENT SHALL THE
 * COPYRIGHT OWNER OR CONTRIBUTORS BE LIABLE FOR ANY DIRECT, INDIRECT,
 * INCIDENTAL, SPECIAL, EXEMPLARY, OR CONSEQUENTIAL DAMAGES (INCLUDING,
 * BUT NOT LIMITED TO, PROCUREMENT OF SUBSTITUTE GOODS OR SERVICES; LOSS
 * OF USE, DATA, OR PROFITS; OR BUSINESS INTERRUPTION) HOWEVER CAUSED
 * AND ON ANY THEORY OF LIABILITY, WHETHER IN CONTRACT, STRICT LIABILITY,
 * OR TORT (INCLUDING NEGLIGENCE OR OTHERWISE) ARISING IN ANY WAY OUT
 * OF THE USE OF THIS SOFTWARE, EVEN IF ADVISED OF THE POSSIBILITY OF SUCH
 * DAMAGE.
 */

/*
 * mptsas - This is a driver based on LSI Logic's MPT2.0 interface.
 *
 */

#if defined(lint) || defined(DEBUG)
#define	MPTSAS_DEBUG
#endif

/*
 * standard header files.
 */
#include <sys/note.h>
#include <sys/scsi/scsi.h>
#include <sys/pci.h>
#include <sys/file.h>
#include <sys/policy.h>
#include <sys/model.h>
#include <sys/sysevent.h>
#include <sys/sysevent/eventdefs.h>
#include <sys/sysevent/dr.h>
#include <sys/sata/sata_defs.h>
#include <sys/scsi/generic/sas.h>
#include <sys/scsi/impl/scsi_sas.h>
#include <sys/sdt.h>
#include <sys/mdi_impldefs.h>

#pragma pack(1)
#include <sys/scsi/adapters/mpt_sas/mpi/mpi2_type.h>
#include <sys/scsi/adapters/mpt_sas/mpi/mpi2.h>
#include <sys/scsi/adapters/mpt_sas/mpi/mpi2_cnfg.h>
#include <sys/scsi/adapters/mpt_sas/mpi/mpi2_init.h>
#include <sys/scsi/adapters/mpt_sas/mpi/mpi2_ioc.h>
#include <sys/scsi/adapters/mpt_sas/mpi/mpi2_sas.h>
#include <sys/scsi/adapters/mpt_sas/mpi/mpi2_tool.h>
#include <sys/scsi/adapters/mpt_sas/mpi/mpi2_raid.h>
#pragma pack()

/*
 * private header files.
 *
 */
#include <sys/scsi/impl/scsi_reset_notify.h>
#include <sys/scsi/adapters/mpt_sas/mptsas_var.h>
#include <sys/scsi/adapters/mpt_sas/mptsas_ioctl.h>
#include <sys/scsi/adapters/mpt_sas/mptsas_smhba.h>
#include <sys/scsi/adapters/mpt_sas/mptsas_hash.h>
#include <sys/raidioctl.h>

#include <sys/fs/dv_node.h>	/* devfs_clean */

/*
 * FMA header files
 */
#include <sys/ddifm.h>
#include <sys/fm/protocol.h>
#include <sys/fm/util.h>
#include <sys/fm/io/ddi.h>

/*
 * autoconfiguration data and routines.
 */
static int mptsas_attach(dev_info_t *dip, ddi_attach_cmd_t cmd);
static int mptsas_detach(dev_info_t *devi, ddi_detach_cmd_t cmd);
static int mptsas_power(dev_info_t *dip, int component, int level);

/*
 * cb_ops function
 */
static int mptsas_ioctl(dev_t dev, int cmd, intptr_t data, int mode,
	cred_t *credp, int *rval);
#ifdef __sparc
static int mptsas_reset(dev_info_t *devi, ddi_reset_cmd_t cmd);
#else  /* __sparc */
static int mptsas_quiesce(dev_info_t *devi);
#endif	/* __sparc */

/*
 * Resource initilaization for hardware
 */
static void mptsas_setup_cmd_reg(mptsas_t *mpt);
static void mptsas_disable_bus_master(mptsas_t *mpt);
static void mptsas_hba_fini(mptsas_t *mpt);
static void mptsas_cfg_fini(mptsas_t *mptsas_blkp);
static int mptsas_hba_setup(mptsas_t *mpt);
static void mptsas_hba_teardown(mptsas_t *mpt);
static int mptsas_config_space_init(mptsas_t *mpt);
static void mptsas_config_space_fini(mptsas_t *mpt);
static void mptsas_iport_register(mptsas_t *mpt);
static int mptsas_smp_setup(mptsas_t *mpt);
static void mptsas_smp_teardown(mptsas_t *mpt);
static int mptsas_cache_create(mptsas_t *mpt);
static void mptsas_cache_destroy(mptsas_t *mpt);
static int mptsas_alloc_request_frames(mptsas_t *mpt);
static int mptsas_alloc_reply_frames(mptsas_t *mpt);
static int mptsas_alloc_free_queue(mptsas_t *mpt);
static int mptsas_alloc_post_queue(mptsas_t *mpt);
static void mptsas_alloc_reply_args(mptsas_t *mpt);
static int mptsas_alloc_extra_sgl_frame(mptsas_t *mpt, mptsas_cmd_t *cmd);
static void mptsas_free_extra_sgl_frame(mptsas_t *mpt, mptsas_cmd_t *cmd);
static int mptsas_init_chip(mptsas_t *mpt, int first_time);

/*
 * SCSA function prototypes
 */
static int mptsas_scsi_start(struct scsi_address *ap, struct scsi_pkt *pkt);
static int mptsas_scsi_reset(struct scsi_address *ap, int level);
static int mptsas_scsi_abort(struct scsi_address *ap, struct scsi_pkt *pkt);
static int mptsas_scsi_getcap(struct scsi_address *ap, char *cap, int tgtonly);
static int mptsas_scsi_setcap(struct scsi_address *ap, char *cap, int value,
    int tgtonly);
static void mptsas_scsi_dmafree(struct scsi_address *ap, struct scsi_pkt *pkt);
static struct scsi_pkt *mptsas_scsi_init_pkt(struct scsi_address *ap,
    struct scsi_pkt *pkt, struct buf *bp, int cmdlen, int statuslen,
	int tgtlen, int flags, int (*callback)(), caddr_t arg);
static void mptsas_scsi_sync_pkt(struct scsi_address *ap, struct scsi_pkt *pkt);
static void mptsas_scsi_destroy_pkt(struct scsi_address *ap,
    struct scsi_pkt *pkt);
static int mptsas_scsi_tgt_init(dev_info_t *hba_dip, dev_info_t *tgt_dip,
    scsi_hba_tran_t *hba_tran, struct scsi_device *sd);
static void mptsas_scsi_tgt_free(dev_info_t *hba_dip, dev_info_t *tgt_dip,
    scsi_hba_tran_t *hba_tran, struct scsi_device *sd);
static int mptsas_scsi_reset_notify(struct scsi_address *ap, int flag,
    void (*callback)(caddr_t), caddr_t arg);
static int mptsas_get_name(struct scsi_device *sd, char *name, int len);
static int mptsas_get_bus_addr(struct scsi_device *sd, char *name, int len);
static int mptsas_scsi_quiesce(dev_info_t *dip);
static int mptsas_scsi_unquiesce(dev_info_t *dip);
static int mptsas_bus_config(dev_info_t *pdip, uint_t flags,
    ddi_bus_config_op_t op, void *arg, dev_info_t **childp);

/*
 * SMP functions
 */
static int mptsas_smp_start(struct smp_pkt *smp_pkt);

/*
 * internal function prototypes.
 */
static void mptsas_list_add(mptsas_t *mpt);
static void mptsas_list_del(mptsas_t *mpt);

static int mptsas_quiesce_bus(mptsas_t *mpt);
static int mptsas_unquiesce_bus(mptsas_t *mpt);

static int mptsas_alloc_handshake_msg(mptsas_t *mpt, size_t alloc_size);
static void mptsas_free_handshake_msg(mptsas_t *mpt);

static void mptsas_ncmds_checkdrain(void *arg);

static int mptsas_prepare_pkt(mptsas_cmd_t *cmd);
static int mptsas_accept_pkt(mptsas_t *mpt, mptsas_cmd_t *sp);
static int mptsas_accept_txwq_and_pkt(mptsas_t *mpt, mptsas_cmd_t *sp);
static void mptsas_accept_tx_waitq(mptsas_t *mpt);

static int mptsas_do_detach(dev_info_t *dev);
static int mptsas_do_scsi_reset(mptsas_t *mpt, uint16_t devhdl);
static int mptsas_do_scsi_abort(mptsas_t *mpt, int target, int lun,
    struct scsi_pkt *pkt);
static int mptsas_scsi_capchk(char *cap, int tgtonly, int *cidxp);

static void mptsas_handle_qfull(mptsas_t *mpt, mptsas_cmd_t *cmd);
static void mptsas_handle_event(void *args);
static int mptsas_handle_event_sync(void *args);
static void mptsas_handle_dr(void *args);
static void mptsas_handle_topo_change(mptsas_topo_change_list_t *topo_node,
    dev_info_t *pdip);

static void mptsas_restart_cmd(void *);

static void mptsas_flush_hba(mptsas_t *mpt);
static void mptsas_flush_target(mptsas_t *mpt, ushort_t target, int lun,
	uint8_t tasktype);
static void mptsas_set_pkt_reason(mptsas_t *mpt, mptsas_cmd_t *cmd,
    uchar_t reason, uint_t stat);

static uint_t mptsas_intr(caddr_t arg1, caddr_t arg2);
static void mptsas_process_intr(mptsas_t *mpt,
    pMpi2ReplyDescriptorsUnion_t reply_desc_union);
static void mptsas_handle_scsi_io_success(mptsas_t *mpt,
    pMpi2ReplyDescriptorsUnion_t reply_desc);
static void mptsas_handle_address_reply(mptsas_t *mpt,
    pMpi2ReplyDescriptorsUnion_t reply_desc);
static int mptsas_wait_intr(mptsas_t *mpt, int polltime);
static void mptsas_sge_setup(mptsas_t *mpt, mptsas_cmd_t *cmd,
    uint32_t *control, pMpi2SCSIIORequest_t frame, ddi_acc_handle_t acc_hdl);

static void mptsas_watch(void *arg);
static void mptsas_watchsubr(mptsas_t *mpt);
static void mptsas_cmd_timeout(mptsas_t *mpt, mptsas_target_t *ptgt);

static void mptsas_start_passthru(mptsas_t *mpt, mptsas_cmd_t *cmd);
static int mptsas_do_passthru(mptsas_t *mpt, uint8_t *request, uint8_t *reply,
    uint8_t *data, uint32_t request_size, uint32_t reply_size,
    uint32_t data_size, uint32_t direction, uint8_t *dataout,
    uint32_t dataout_size, short timeout, int mode);
static int mptsas_free_devhdl(mptsas_t *mpt, uint16_t devhdl);

static uint8_t mptsas_get_fw_diag_buffer_number(mptsas_t *mpt,
    uint32_t unique_id);
static void mptsas_start_diag(mptsas_t *mpt, mptsas_cmd_t *cmd);
static int mptsas_post_fw_diag_buffer(mptsas_t *mpt,
    mptsas_fw_diagnostic_buffer_t *pBuffer, uint32_t *return_code);
static int mptsas_release_fw_diag_buffer(mptsas_t *mpt,
    mptsas_fw_diagnostic_buffer_t *pBuffer, uint32_t *return_code,
    uint32_t diag_type);
static int mptsas_diag_register(mptsas_t *mpt,
    mptsas_fw_diag_register_t *diag_register, uint32_t *return_code);
static int mptsas_diag_unregister(mptsas_t *mpt,
    mptsas_fw_diag_unregister_t *diag_unregister, uint32_t *return_code);
static int mptsas_diag_query(mptsas_t *mpt, mptsas_fw_diag_query_t *diag_query,
    uint32_t *return_code);
static int mptsas_diag_read_buffer(mptsas_t *mpt,
    mptsas_diag_read_buffer_t *diag_read_buffer, uint8_t *ioctl_buf,
    uint32_t *return_code, int ioctl_mode);
static int mptsas_diag_release(mptsas_t *mpt,
    mptsas_fw_diag_release_t *diag_release, uint32_t *return_code);
static int mptsas_do_diag_action(mptsas_t *mpt, uint32_t action,
    uint8_t *diag_action, uint32_t length, uint32_t *return_code,
    int ioctl_mode);
static int mptsas_diag_action(mptsas_t *mpt, mptsas_diag_action_t *data,
    int mode);

static int mptsas_pkt_alloc_extern(mptsas_t *mpt, mptsas_cmd_t *cmd,
    int cmdlen, int tgtlen, int statuslen, int kf);
static void mptsas_pkt_destroy_extern(mptsas_t *mpt, mptsas_cmd_t *cmd);

static int mptsas_kmem_cache_constructor(void *buf, void *cdrarg, int kmflags);
static void mptsas_kmem_cache_destructor(void *buf, void *cdrarg);

static int mptsas_cache_frames_constructor(void *buf, void *cdrarg,
    int kmflags);
static void mptsas_cache_frames_destructor(void *buf, void *cdrarg);

static void mptsas_check_scsi_io_error(mptsas_t *mpt, pMpi2SCSIIOReply_t reply,
    mptsas_cmd_t *cmd);
static void mptsas_check_task_mgt(mptsas_t *mpt,
    pMpi2SCSIManagementReply_t reply, mptsas_cmd_t *cmd);
static int mptsas_send_scsi_cmd(mptsas_t *mpt, struct scsi_address *ap,
    mptsas_target_t *ptgt, uchar_t *cdb, int cdblen, struct buf *data_bp,
    int *resid);

static int mptsas_alloc_active_slots(mptsas_t *mpt, int flag);
static void mptsas_free_active_slots(mptsas_t *mpt);
static int mptsas_start_cmd(mptsas_t *mpt, mptsas_cmd_t *cmd);

static void mptsas_restart_hba(mptsas_t *mpt);
static void mptsas_restart_waitq(mptsas_t *mpt);

static void mptsas_deliver_doneq_thread(mptsas_t *mpt);
static void mptsas_doneq_add(mptsas_t *mpt, mptsas_cmd_t *cmd);
static void mptsas_doneq_mv(mptsas_t *mpt, uint64_t t);

static mptsas_cmd_t *mptsas_doneq_thread_rm(mptsas_t *mpt, uint64_t t);
static void mptsas_doneq_empty(mptsas_t *mpt);
static void mptsas_doneq_thread(mptsas_doneq_thread_arg_t *arg);

static mptsas_cmd_t *mptsas_waitq_rm(mptsas_t *mpt);
static void mptsas_waitq_delete(mptsas_t *mpt, mptsas_cmd_t *cmd);
static mptsas_cmd_t *mptsas_tx_waitq_rm(mptsas_t *mpt);
static void mptsas_tx_waitq_delete(mptsas_t *mpt, mptsas_cmd_t *cmd);


static void mptsas_start_watch_reset_delay();
static void mptsas_setup_bus_reset_delay(mptsas_t *mpt);
static void mptsas_watch_reset_delay(void *arg);
static int mptsas_watch_reset_delay_subr(mptsas_t *mpt);

/*
 * helper functions
 */
static void mptsas_dump_cmd(mptsas_t *mpt, mptsas_cmd_t *cmd);

static dev_info_t *mptsas_find_child(dev_info_t *pdip, char *name);
static dev_info_t *mptsas_find_child_phy(dev_info_t *pdip, uint8_t phy);
static dev_info_t *mptsas_find_child_addr(dev_info_t *pdip, uint64_t sasaddr,
    int lun);
static mdi_pathinfo_t *mptsas_find_path_addr(dev_info_t *pdip, uint64_t sasaddr,
    int lun);
static mdi_pathinfo_t *mptsas_find_path_phy(dev_info_t *pdip, uint8_t phy);
static dev_info_t *mptsas_find_smp_child(dev_info_t *pdip, char *str_wwn);

static int mptsas_parse_address(char *name, uint64_t *wwid, uint8_t *phy,
    int *lun);
static int mptsas_parse_smp_name(char *name, uint64_t *wwn);

static mptsas_target_t *mptsas_phy_to_tgt(mptsas_t *mpt,
    mptsas_phymask_t phymask, uint8_t phy);
static mptsas_target_t *mptsas_wwid_to_ptgt(mptsas_t *mpt,
    mptsas_phymask_t phymask, uint64_t wwid);
static mptsas_smp_t *mptsas_wwid_to_psmp(mptsas_t *mpt,
    mptsas_phymask_t phymask, uint64_t wwid);

static int mptsas_inquiry(mptsas_t *mpt, mptsas_target_t *ptgt, int lun,
    uchar_t page, unsigned char *buf, int len, int *rlen, uchar_t evpd);

static int mptsas_get_target_device_info(mptsas_t *mpt, uint32_t page_address,
    uint16_t *handle, mptsas_target_t **pptgt);
static void mptsas_update_phymask(mptsas_t *mpt);

static int mptsas_send_sep(mptsas_t *mpt, mptsas_target_t *ptgt,
    uint32_t *status, uint8_t cmd);
static dev_info_t *mptsas_get_dip_from_dev(dev_t dev,
    mptsas_phymask_t *phymask);
static mptsas_target_t *mptsas_addr_to_ptgt(mptsas_t *mpt, char *addr,
    mptsas_phymask_t phymask);
static int mptsas_flush_led_status(mptsas_t *mpt, mptsas_target_t *ptgt);


/*
 * Enumeration / DR functions
 */
static void mptsas_config_all(dev_info_t *pdip);
static int mptsas_config_one_addr(dev_info_t *pdip, uint64_t sasaddr, int lun,
    dev_info_t **lundip);
static int mptsas_config_one_phy(dev_info_t *pdip, uint8_t phy, int lun,
    dev_info_t **lundip);

static int mptsas_config_target(dev_info_t *pdip, mptsas_target_t *ptgt);
static int mptsas_offline_target(dev_info_t *pdip, char *name);

static int mptsas_config_raid(dev_info_t *pdip, uint16_t target,
    dev_info_t **dip);

static int mptsas_config_luns(dev_info_t *pdip, mptsas_target_t *ptgt);
static int mptsas_probe_lun(dev_info_t *pdip, int lun,
    dev_info_t **dip, mptsas_target_t *ptgt);

static int mptsas_create_lun(dev_info_t *pdip, struct scsi_inquiry *sd_inq,
    dev_info_t **dip, mptsas_target_t *ptgt, int lun);

static int mptsas_create_phys_lun(dev_info_t *pdip, struct scsi_inquiry *sd,
    char *guid, dev_info_t **dip, mptsas_target_t *ptgt, int lun);
static int mptsas_create_virt_lun(dev_info_t *pdip, struct scsi_inquiry *sd,
    char *guid, dev_info_t **dip, mdi_pathinfo_t **pip, mptsas_target_t *ptgt,
    int lun);

static void mptsas_offline_missed_luns(dev_info_t *pdip,
    uint16_t *repluns, int lun_cnt, mptsas_target_t *ptgt);
static int mptsas_offline_lun(dev_info_t *pdip, dev_info_t *rdip,
    mdi_pathinfo_t *rpip, uint_t flags);

static int mptsas_config_smp(dev_info_t *pdip, uint64_t sas_wwn,
    dev_info_t **smp_dip);
static int mptsas_offline_smp(dev_info_t *pdip, mptsas_smp_t *smp_node,
    uint_t flags);

static int mptsas_event_query(mptsas_t *mpt, mptsas_event_query_t *data,
    int mode, int *rval);
static int mptsas_event_enable(mptsas_t *mpt, mptsas_event_enable_t *data,
    int mode, int *rval);
static int mptsas_event_report(mptsas_t *mpt, mptsas_event_report_t *data,
    int mode, int *rval);
static void mptsas_record_event(void *args);
static int mptsas_reg_access(mptsas_t *mpt, mptsas_reg_access_t *data,
    int mode);

mptsas_target_t *mptsas_tgt_alloc(mptsas_t *, uint16_t, uint64_t,
    uint32_t, mptsas_phymask_t, uint8_t);
static mptsas_smp_t *mptsas_smp_alloc(mptsas_t *, mptsas_smp_t *);
static int mptsas_online_smp(dev_info_t *pdip, mptsas_smp_t *smp_node,
    dev_info_t **smp_dip);

/*
 * Power management functions
 */
static int mptsas_get_pci_cap(mptsas_t *mpt);
static int mptsas_init_pm(mptsas_t *mpt);

/*
 * MPT MSI tunable:
 *
 * By default MSI is enabled on all supported platforms.
 */
boolean_t mptsas_enable_msi = B_TRUE;
boolean_t mptsas_physical_bind_failed_page_83 = B_FALSE;

static int mptsas_register_intrs(mptsas_t *);
static void mptsas_unregister_intrs(mptsas_t *);
static int mptsas_add_intrs(mptsas_t *, int);
static void mptsas_rem_intrs(mptsas_t *);

/*
 * FMA Prototypes
 */
static void mptsas_fm_init(mptsas_t *mpt);
static void mptsas_fm_fini(mptsas_t *mpt);
static int mptsas_fm_error_cb(dev_info_t *, ddi_fm_error_t *, const void *);

extern pri_t minclsyspri, maxclsyspri;

/*
 * This device is created by the SCSI pseudo nexus driver (SCSI vHCI).  It is
 * under this device that the paths to a physical device are created when
 * MPxIO is used.
 */
extern dev_info_t	*scsi_vhci_dip;

/*
 * Tunable timeout value for Inquiry VPD page 0x83
 * By default the value is 30 seconds.
 */
int mptsas_inq83_retry_timeout = 30;

/*
 * Tunable for default SCSI pkt timeout. Defaults to 5 seconds, which should
 * be plenty for INQUIRY and REPORT_LUNS, which are the only commands currently
 * issued by mptsas directly.
 */
int mptsas_scsi_pkt_time = 5;

/*
 * This is used to allocate memory for message frame storage, not for
 * data I/O DMA. All message frames must be stored in the first 4G of
 * physical memory.
 */
ddi_dma_attr_t mptsas_dma_attrs = {
	DMA_ATTR_V0,	/* attribute layout version		*/
	0x0ull,		/* address low - should be 0 (longlong)	*/
	0xffffffffull,	/* address high - 32-bit max range	*/
	0x00ffffffull,	/* count max - max DMA object size	*/
	4,		/* allocation alignment requirements	*/
	0x78,		/* burstsizes - binary encoded values	*/
	1,		/* minxfer - gran. of DMA engine	*/
	0x00ffffffull,	/* maxxfer - gran. of DMA engine	*/
	0xffffffffull,	/* max segment size (DMA boundary)	*/
	MPTSAS_MAX_DMA_SEGS, /* scatter/gather list length	*/
	512,		/* granularity - device transfer size	*/
	0		/* flags, set to 0			*/
};

/*
 * This is used for data I/O DMA memory allocation. (full 64-bit DMA
 * physical addresses are supported.)
 */
ddi_dma_attr_t mptsas_dma_attrs64 = {
	DMA_ATTR_V0,	/* attribute layout version		*/
	0x0ull,		/* address low - should be 0 (longlong)	*/
	0xffffffffffffffffull,	/* address high - 64-bit max	*/
	0x00ffffffull,	/* count max - max DMA object size	*/
	4,		/* allocation alignment requirements	*/
	0x78,		/* burstsizes - binary encoded values	*/
	1,		/* minxfer - gran. of DMA engine	*/
	0x00ffffffull,	/* maxxfer - gran. of DMA engine	*/
	0xffffffffull,	/* max segment size (DMA boundary)	*/
	MPTSAS_MAX_DMA_SEGS, /* scatter/gather list length	*/
	512,		/* granularity - device transfer size	*/
	DDI_DMA_RELAXED_ORDERING	/* flags, enable relaxed ordering */
};

ddi_device_acc_attr_t mptsas_dev_attr = {
	DDI_DEVICE_ATTR_V1,
	DDI_STRUCTURE_LE_ACC,
	DDI_STRICTORDER_ACC,
	DDI_DEFAULT_ACC
};

static struct cb_ops mptsas_cb_ops = {
	scsi_hba_open,		/* open */
	scsi_hba_close,		/* close */
	nodev,			/* strategy */
	nodev,			/* print */
	nodev,			/* dump */
	nodev,			/* read */
	nodev,			/* write */
	mptsas_ioctl,		/* ioctl */
	nodev,			/* devmap */
	nodev,			/* mmap */
	nodev,			/* segmap */
	nochpoll,		/* chpoll */
	ddi_prop_op,		/* cb_prop_op */
	NULL,			/* streamtab */
	D_MP,			/* cb_flag */
	CB_REV,			/* rev */
	nodev,			/* aread */
	nodev			/* awrite */
};

static struct dev_ops mptsas_ops = {
	DEVO_REV,		/* devo_rev, */
	0,			/* refcnt  */
	ddi_no_info,		/* info */
	nulldev,		/* identify */
	nulldev,		/* probe */
	mptsas_attach,		/* attach */
	mptsas_detach,		/* detach */
#ifdef  __sparc
	mptsas_reset,
#else
	nodev,			/* reset */
#endif  /* __sparc */
	&mptsas_cb_ops,		/* driver operations */
	NULL,			/* bus operations */
	mptsas_power,		/* power management */
#ifdef	__sparc
	ddi_quiesce_not_needed
#else
	mptsas_quiesce		/* quiesce */
#endif	/* __sparc */
};


#define	MPTSAS_MOD_STRING "MPTSAS HBA Driver 00.00.00.24"

static struct modldrv modldrv = {
	&mod_driverops,	/* Type of module. This one is a driver */
	MPTSAS_MOD_STRING, /* Name of the module. */
	&mptsas_ops,	/* driver ops */
};

static struct modlinkage modlinkage = {
	MODREV_1, &modldrv, NULL
};
#define	TARGET_PROP	"target"
#define	LUN_PROP	"lun"
#define	LUN64_PROP	"lun64"
#define	SAS_PROP	"sas-mpt"
#define	MDI_GUID	"wwn"
#define	NDI_GUID	"guid"
#define	MPTSAS_DEV_GONE	"mptsas_dev_gone"

/*
 * Local static data
 */
#if defined(MPTSAS_DEBUG)
uint32_t mptsas_debug_flags = 0;
#endif	/* defined(MPTSAS_DEBUG) */
uint32_t mptsas_debug_resets = 0;

static kmutex_t		mptsas_global_mutex;
static void		*mptsas_state;		/* soft	state ptr */
static krwlock_t	mptsas_global_rwlock;

static kmutex_t		mptsas_log_mutex;
static char		mptsas_log_buf[256];
_NOTE(MUTEX_PROTECTS_DATA(mptsas_log_mutex, mptsas_log_buf))

static mptsas_t *mptsas_head, *mptsas_tail;
static clock_t mptsas_scsi_watchdog_tick;
static clock_t mptsas_tick;
static timeout_id_t mptsas_reset_watch;
static timeout_id_t mptsas_timeout_id;
static int mptsas_timeouts_enabled = 0;
/*
 * warlock directives
 */
_NOTE(SCHEME_PROTECTS_DATA("unique per pkt", scsi_pkt \
	mptsas_cmd NcrTableIndirect buf scsi_cdb scsi_status))
_NOTE(SCHEME_PROTECTS_DATA("unique per pkt", smp_pkt))
_NOTE(SCHEME_PROTECTS_DATA("stable data", scsi_device scsi_address))
_NOTE(SCHEME_PROTECTS_DATA("No Mutex Needed", mptsas_tgt_private))
_NOTE(SCHEME_PROTECTS_DATA("No Mutex Needed", scsi_hba_tran::tran_tgt_private))

/*
 * SM - HBA statics
 */
char	*mptsas_driver_rev = MPTSAS_MOD_STRING;

#ifdef MPTSAS_DEBUG
void debug_enter(char *);
#endif

/*
 * Notes:
 *	- scsi_hba_init(9F) initializes SCSI HBA modules
 *	- must call scsi_hba_fini(9F) if modload() fails
 */
int
_init(void)
{
	int status;
	/* CONSTCOND */
	ASSERT(NO_COMPETING_THREADS);

	NDBG0(("_init"));

	status = ddi_soft_state_init(&mptsas_state, MPTSAS_SIZE,
	    MPTSAS_INITIAL_SOFT_SPACE);
	if (status != 0) {
		return (status);
	}

	if ((status = scsi_hba_init(&modlinkage)) != 0) {
		ddi_soft_state_fini(&mptsas_state);
		return (status);
	}

	mutex_init(&mptsas_global_mutex, NULL, MUTEX_DRIVER, NULL);
	rw_init(&mptsas_global_rwlock, NULL, RW_DRIVER, NULL);
	mutex_init(&mptsas_log_mutex, NULL, MUTEX_DRIVER, NULL);

	if ((status = mod_install(&modlinkage)) != 0) {
		mutex_destroy(&mptsas_log_mutex);
		rw_destroy(&mptsas_global_rwlock);
		mutex_destroy(&mptsas_global_mutex);
		ddi_soft_state_fini(&mptsas_state);
		scsi_hba_fini(&modlinkage);
	}

	return (status);
}

/*
 * Notes:
 *	- scsi_hba_fini(9F) uninitializes SCSI HBA modules
 */
int
_fini(void)
{
	int	status;
	/* CONSTCOND */
	ASSERT(NO_COMPETING_THREADS);

	NDBG0(("_fini"));

	if ((status = mod_remove(&modlinkage)) == 0) {
		ddi_soft_state_fini(&mptsas_state);
		scsi_hba_fini(&modlinkage);
		mutex_destroy(&mptsas_global_mutex);
		rw_destroy(&mptsas_global_rwlock);
		mutex_destroy(&mptsas_log_mutex);
	}
	return (status);
}

/*
 * The loadable-module _info(9E) entry point
 */
int
_info(struct modinfo *modinfop)
{
	/* CONSTCOND */
	ASSERT(NO_COMPETING_THREADS);
	NDBG0(("mptsas _info"));

	return (mod_info(&modlinkage, modinfop));
}

static int
mptsas_target_eval_devhdl(const void *op, void *arg)
{
	uint16_t dh = *(uint16_t *)arg;
	const mptsas_target_t *tp = op;

	return ((int)tp->m_devhdl - (int)dh);
}

static int
mptsas_target_eval_slot(const void *op, void *arg)
{
	mptsas_led_control_t *lcp = arg;
	const mptsas_target_t *tp = op;

	if (tp->m_enclosure != lcp->Enclosure)
		return ((int)tp->m_enclosure - (int)lcp->Enclosure);

	return ((int)tp->m_slot_num - (int)lcp->Slot);
}

static int
mptsas_target_eval_nowwn(const void *op, void *arg)
{
	uint8_t phy = *(uint8_t *)arg;
	const mptsas_target_t *tp = op;

	if (tp->m_addr.mta_wwn != 0)
		return (-1);

	return ((int)tp->m_phynum - (int)phy);
}

static int
mptsas_smp_eval_devhdl(const void *op, void *arg)
{
	uint16_t dh = *(uint16_t *)arg;
	const mptsas_smp_t *sp = op;

	return ((int)sp->m_devhdl - (int)dh);
}

static uint64_t
mptsas_target_addr_hash(const void *tp)
{
	const mptsas_target_addr_t *tap = tp;

	return ((tap->mta_wwn & 0xffffffffffffULL) |
	    ((uint64_t)tap->mta_phymask << 48));
}

static int
mptsas_target_addr_cmp(const void *a, const void *b)
{
	const mptsas_target_addr_t *aap = a;
	const mptsas_target_addr_t *bap = b;

	if (aap->mta_wwn < bap->mta_wwn)
		return (-1);
	if (aap->mta_wwn > bap->mta_wwn)
		return (1);
	return ((int)bap->mta_phymask - (int)aap->mta_phymask);
}

static void
mptsas_target_free(void *op)
{
	kmem_free(op, sizeof (mptsas_target_t));
}

static void
mptsas_smp_free(void *op)
{
	kmem_free(op, sizeof (mptsas_smp_t));
}

static void
mptsas_destroy_hashes(mptsas_t *mpt)
{
	mptsas_target_t *tp;
	mptsas_smp_t *sp;

	for (tp = refhash_first(mpt->m_targets); tp != NULL;
	    tp = refhash_next(mpt->m_targets, tp)) {
		refhash_remove(mpt->m_targets, tp);
	}
	for (sp = refhash_first(mpt->m_smp_targets); sp != NULL;
	    sp = refhash_next(mpt->m_smp_targets, sp)) {
		refhash_remove(mpt->m_smp_targets, sp);
	}
	refhash_destroy(mpt->m_targets);
	refhash_destroy(mpt->m_smp_targets);
	mpt->m_targets = NULL;
	mpt->m_smp_targets = NULL;
}

static int
mptsas_iport_attach(dev_info_t *dip, ddi_attach_cmd_t cmd)
{
	dev_info_t		*pdip;
	mptsas_t		*mpt;
	scsi_hba_tran_t		*hba_tran;
	char			*iport = NULL;
	char			phymask[MPTSAS_MAX_PHYS];
	mptsas_phymask_t	phy_mask = 0;
	int			dynamic_port = 0;
	uint32_t		page_address;
	char			initiator_wwnstr[MPTSAS_WWN_STRLEN];
	int			rval = DDI_FAILURE;
	int			i = 0;
	uint8_t			numphys = 0;
	uint8_t			phy_id;
	uint8_t			phy_port = 0;
	uint16_t		attached_devhdl = 0;
	uint32_t		dev_info;
	uint64_t		attached_sas_wwn;
	uint16_t		dev_hdl;
	uint16_t		pdev_hdl;
	uint16_t		bay_num, enclosure;
	char			attached_wwnstr[MPTSAS_WWN_STRLEN];

	/* CONSTCOND */
	ASSERT(NO_COMPETING_THREADS);

	switch (cmd) {
	case DDI_ATTACH:
		break;

	case DDI_RESUME:
		/*
		 * If this a scsi-iport node, nothing to do here.
		 */
		return (DDI_SUCCESS);

	default:
		return (DDI_FAILURE);
	}

	pdip = ddi_get_parent(dip);

	if ((hba_tran = ndi_flavorv_get(pdip, SCSA_FLAVOR_SCSI_DEVICE)) ==
	    NULL) {
		cmn_err(CE_WARN, "Failed attach iport because fail to "
		    "get tran vector for the HBA node");
		return (DDI_FAILURE);
	}

	mpt = TRAN2MPT(hba_tran);
	ASSERT(mpt != NULL);
	if (mpt == NULL)
		return (DDI_FAILURE);

	if ((hba_tran = ndi_flavorv_get(dip, SCSA_FLAVOR_SCSI_DEVICE)) ==
	    NULL) {
		mptsas_log(mpt, CE_WARN, "Failed attach iport because fail to "
		    "get tran vector for the iport node");
		return (DDI_FAILURE);
	}

	/*
	 * Overwrite parent's tran_hba_private to iport's tran vector
	 */
	hba_tran->tran_hba_private = mpt;

	ddi_report_dev(dip);

	/*
	 * Get SAS address for initiator port according dev_handle
	 */
	iport = ddi_get_name_addr(dip);
	if (iport && strncmp(iport, "v0", 2) == 0) {
		if (ddi_prop_update_int(DDI_DEV_T_NONE, dip,
		    MPTSAS_VIRTUAL_PORT, 1) !=
		    DDI_PROP_SUCCESS) {
			(void) ddi_prop_remove(DDI_DEV_T_NONE, dip,
			    MPTSAS_VIRTUAL_PORT);
			mptsas_log(mpt, CE_WARN, "mptsas virtual port "
			    "prop update failed");
			return (DDI_FAILURE);
		}
		return (DDI_SUCCESS);
	}

	mutex_enter(&mpt->m_mutex);
	for (i = 0; i < MPTSAS_MAX_PHYS; i++) {
		bzero(phymask, sizeof (phymask));
		(void) sprintf(phymask,
		    "%x", mpt->m_phy_info[i].phy_mask);
		if (strcmp(phymask, iport) == 0) {
			break;
		}
	}

	if (i == MPTSAS_MAX_PHYS) {
		mptsas_log(mpt, CE_WARN, "Failed attach port %s because port"
		    "seems not exist", iport);
		mutex_exit(&mpt->m_mutex);
		return (DDI_FAILURE);
	}

	phy_mask = mpt->m_phy_info[i].phy_mask;

	if (mpt->m_phy_info[i].port_flags & AUTO_PORT_CONFIGURATION)
		dynamic_port = 1;
	else
		dynamic_port = 0;

	/*
	 * Update PHY info for smhba
	 */
	if (mptsas_smhba_phy_init(mpt)) {
		mutex_exit(&mpt->m_mutex);
		mptsas_log(mpt, CE_WARN, "mptsas phy update "
		    "failed");
		return (DDI_FAILURE);
	}

	mutex_exit(&mpt->m_mutex);

	numphys = 0;
	for (i = 0; i < MPTSAS_MAX_PHYS; i++) {
		if ((phy_mask >> i) & 0x01) {
			numphys++;
		}
	}

	bzero(initiator_wwnstr, sizeof (initiator_wwnstr));
	(void) sprintf(initiator_wwnstr, "w%016"PRIx64,
	    mpt->un.m_base_wwid);

	if (ddi_prop_update_string(DDI_DEV_T_NONE, dip,
	    SCSI_ADDR_PROP_INITIATOR_PORT, initiator_wwnstr) !=
	    DDI_PROP_SUCCESS) {
		(void) ddi_prop_remove(DDI_DEV_T_NONE,
		    dip, SCSI_ADDR_PROP_INITIATOR_PORT);
		mptsas_log(mpt, CE_WARN, "mptsas Initiator port "
		    "prop update failed");
		return (DDI_FAILURE);
	}
	if (ddi_prop_update_int(DDI_DEV_T_NONE, dip,
	    MPTSAS_NUM_PHYS, numphys) !=
	    DDI_PROP_SUCCESS) {
		(void) ddi_prop_remove(DDI_DEV_T_NONE, dip, MPTSAS_NUM_PHYS);
		return (DDI_FAILURE);
	}

	if (ddi_prop_update_int(DDI_DEV_T_NONE, dip,
	    "phymask", phy_mask) !=
	    DDI_PROP_SUCCESS) {
		(void) ddi_prop_remove(DDI_DEV_T_NONE, dip, "phymask");
		mptsas_log(mpt, CE_WARN, "mptsas phy mask "
		    "prop update failed");
		return (DDI_FAILURE);
	}

	if (ddi_prop_update_int(DDI_DEV_T_NONE, dip,
	    "dynamic-port", dynamic_port) !=
	    DDI_PROP_SUCCESS) {
		(void) ddi_prop_remove(DDI_DEV_T_NONE, dip, "dynamic-port");
		mptsas_log(mpt, CE_WARN, "mptsas dynamic port "
		    "prop update failed");
		return (DDI_FAILURE);
	}
	if (ddi_prop_update_int(DDI_DEV_T_NONE, dip,
	    MPTSAS_VIRTUAL_PORT, 0) !=
	    DDI_PROP_SUCCESS) {
		(void) ddi_prop_remove(DDI_DEV_T_NONE, dip,
		    MPTSAS_VIRTUAL_PORT);
		mptsas_log(mpt, CE_WARN, "mptsas virtual port "
		    "prop update failed");
		return (DDI_FAILURE);
	}
	mptsas_smhba_set_all_phy_props(mpt, dip, numphys, phy_mask,
	    &attached_devhdl);

	mutex_enter(&mpt->m_mutex);
	page_address = (MPI2_SAS_DEVICE_PGAD_FORM_HANDLE &
	    MPI2_SAS_DEVICE_PGAD_FORM_MASK) | (uint32_t)attached_devhdl;
	rval = mptsas_get_sas_device_page0(mpt, page_address, &dev_hdl,
	    &attached_sas_wwn, &dev_info, &phy_port, &phy_id,
	    &pdev_hdl, &bay_num, &enclosure);
	if (rval != DDI_SUCCESS) {
		mptsas_log(mpt, CE_WARN,
		    "Failed to get device page0 for handle:%d",
		    attached_devhdl);
		mutex_exit(&mpt->m_mutex);
		return (DDI_FAILURE);
	}

	for (i = 0; i < MPTSAS_MAX_PHYS; i++) {
		bzero(phymask, sizeof (phymask));
		(void) sprintf(phymask, "%x", mpt->m_phy_info[i].phy_mask);
		if (strcmp(phymask, iport) == 0) {
			(void) sprintf(&mpt->m_phy_info[i].smhba_info.path[0],
			    "%x",
			    mpt->m_phy_info[i].phy_mask);
		}
	}
	mutex_exit(&mpt->m_mutex);

	bzero(attached_wwnstr, sizeof (attached_wwnstr));
	(void) sprintf(attached_wwnstr, "w%016"PRIx64,
	    attached_sas_wwn);
	if (ddi_prop_update_string(DDI_DEV_T_NONE, dip,
	    SCSI_ADDR_PROP_ATTACHED_PORT, attached_wwnstr) !=
	    DDI_PROP_SUCCESS) {
		(void) ddi_prop_remove(DDI_DEV_T_NONE,
		    dip, SCSI_ADDR_PROP_ATTACHED_PORT);
		return (DDI_FAILURE);
	}

	/* Create kstats for each phy on this iport */

	mptsas_create_phy_stats(mpt, iport, dip);

	/*
	 * register sas hba iport with mdi (MPxIO/vhci)
	 */
	if (mdi_phci_register(MDI_HCI_CLASS_SCSI,
	    dip, 0) == MDI_SUCCESS) {
		mpt->m_mpxio_enable = TRUE;
	}
	return (DDI_SUCCESS);
}

/*
 * Notes:
 *	Set up all device state and allocate data structures,
 *	mutexes, condition variables, etc. for device operation.
 *	Add interrupts needed.
 *	Return DDI_SUCCESS if device is ready, else return DDI_FAILURE.
 */
static int
mptsas_attach(dev_info_t *dip, ddi_attach_cmd_t cmd)
{
	mptsas_t		*mpt = NULL;
	int			instance, i, j;
	int			doneq_thread_num;
	char			intr_added = 0;
	char			map_setup = 0;
	char			config_setup = 0;
	char			hba_attach_setup = 0;
	char			smp_attach_setup = 0;
	char			mutex_init_done = 0;
	char			event_taskq_create = 0;
	char			dr_taskq_create = 0;
	char			doneq_thread_create = 0;
	scsi_hba_tran_t		*hba_tran;
	uint_t			mem_bar = MEM_SPACE;
	int			rval = DDI_FAILURE;

	/* CONSTCOND */
	ASSERT(NO_COMPETING_THREADS);

	if (scsi_hba_iport_unit_address(dip)) {
		return (mptsas_iport_attach(dip, cmd));
	}

	switch (cmd) {
	case DDI_ATTACH:
		break;

	case DDI_RESUME:
		if ((hba_tran = ddi_get_driver_private(dip)) == NULL)
			return (DDI_FAILURE);

		mpt = TRAN2MPT(hba_tran);

		if (!mpt) {
			return (DDI_FAILURE);
		}

		/*
		 * Reset hardware and softc to "no outstanding commands"
		 * Note	that a check condition can result on first command
		 * to a	target.
		 */
		mutex_enter(&mpt->m_mutex);

		/*
		 * raise power.
		 */
		if (mpt->m_options & MPTSAS_OPT_PM) {
			mutex_exit(&mpt->m_mutex);
			(void) pm_busy_component(dip, 0);
			rval = pm_power_has_changed(dip, 0, PM_LEVEL_D0);
			if (rval == DDI_SUCCESS) {
				mutex_enter(&mpt->m_mutex);
			} else {
				/*
				 * The pm_raise_power() call above failed,
				 * and that can only occur if we were unable
				 * to reset the hardware.  This is probably
				 * due to unhealty hardware, and because
				 * important filesystems(such as the root
				 * filesystem) could be on the attached disks,
				 * it would not be a good idea to continue,
				 * as we won't be entirely certain we are
				 * writing correct data.  So we panic() here
				 * to not only prevent possible data corruption,
				 * but to give developers or end users a hope
				 * of identifying and correcting any problems.
				 */
				fm_panic("mptsas could not reset hardware "
				    "during resume");
			}
		}

		mpt->m_suspended = 0;

		/*
		 * Reinitialize ioc
		 */
		mpt->m_softstate |= MPTSAS_SS_MSG_UNIT_RESET;
		if (mptsas_init_chip(mpt, FALSE) == DDI_FAILURE) {
			mutex_exit(&mpt->m_mutex);
			if (mpt->m_options & MPTSAS_OPT_PM) {
				(void) pm_idle_component(dip, 0);
			}
			fm_panic("mptsas init chip fail during resume");
		}
		/*
		 * mptsas_update_driver_data needs interrupts so enable them
		 * first.
		 */
		MPTSAS_ENABLE_INTR(mpt);
		mptsas_update_driver_data(mpt);

		/* start requests, if possible */
		mptsas_restart_hba(mpt);

		mutex_exit(&mpt->m_mutex);

		/*
		 * Restart watch thread
		 */
		mutex_enter(&mptsas_global_mutex);
		if (mptsas_timeout_id == 0) {
			mptsas_timeout_id = timeout(mptsas_watch, NULL,
			    mptsas_tick);
			mptsas_timeouts_enabled = 1;
		}
		mutex_exit(&mptsas_global_mutex);

		/* report idle status to pm framework */
		if (mpt->m_options & MPTSAS_OPT_PM) {
			(void) pm_idle_component(dip, 0);
		}

		return (DDI_SUCCESS);

	default:
		return (DDI_FAILURE);

	}

	instance = ddi_get_instance(dip);

	/*
	 * Allocate softc information.
	 */
	if (ddi_soft_state_zalloc(mptsas_state, instance) != DDI_SUCCESS) {
		mptsas_log(NULL, CE_WARN,
		    "mptsas%d: cannot allocate soft state", instance);
		goto fail;
	}

	mpt = ddi_get_soft_state(mptsas_state, instance);

	if (mpt == NULL) {
		mptsas_log(NULL, CE_WARN,
		    "mptsas%d: cannot get soft state", instance);
		goto fail;
	}

	/* Indicate that we are 'sizeof (scsi_*(9S))' clean. */
	scsi_size_clean(dip);

	mpt->m_dip = dip;
	mpt->m_instance = instance;

	/* Make a per-instance copy of the structures */
	mpt->m_io_dma_attr = mptsas_dma_attrs64;
	mpt->m_msg_dma_attr = mptsas_dma_attrs;
	mpt->m_reg_acc_attr = mptsas_dev_attr;
	mpt->m_dev_acc_attr = mptsas_dev_attr;

	/*
	 * Initialize FMA
	 */
	mpt->m_fm_capabilities = ddi_getprop(DDI_DEV_T_ANY, mpt->m_dip,
	    DDI_PROP_CANSLEEP | DDI_PROP_DONTPASS, "fm-capable",
	    DDI_FM_EREPORT_CAPABLE | DDI_FM_ACCCHK_CAPABLE |
	    DDI_FM_DMACHK_CAPABLE | DDI_FM_ERRCB_CAPABLE);

	mptsas_fm_init(mpt);

	if (mptsas_alloc_handshake_msg(mpt,
	    sizeof (Mpi2SCSITaskManagementRequest_t)) == DDI_FAILURE) {
		mptsas_log(mpt, CE_WARN, "cannot initialize handshake msg.");
		goto fail;
	}

	/*
	 * Setup configuration space
	 */
	if (mptsas_config_space_init(mpt) == FALSE) {
		mptsas_log(mpt, CE_WARN, "mptsas_config_space_init failed");
		goto fail;
	}
	config_setup++;

	if (ddi_regs_map_setup(dip, mem_bar, (caddr_t *)&mpt->m_reg,
	    0, 0, &mpt->m_reg_acc_attr, &mpt->m_datap) != DDI_SUCCESS) {
		mptsas_log(mpt, CE_WARN, "map setup failed");
		goto fail;
	}
	map_setup++;

	/*
	 * A taskq is created for dealing with the event handler
	 */
	if ((mpt->m_event_taskq = ddi_taskq_create(dip, "mptsas_event_taskq",
	    1, TASKQ_DEFAULTPRI, 0)) == NULL) {
		mptsas_log(mpt, CE_NOTE, "ddi_taskq_create failed");
		goto fail;
	}
	event_taskq_create++;

	/*
	 * A taskq is created for dealing with dr events
	 */
	if ((mpt->m_dr_taskq = ddi_taskq_create(dip,
	    "mptsas_dr_taskq",
	    1, TASKQ_DEFAULTPRI, 0)) == NULL) {
		mptsas_log(mpt, CE_NOTE, "ddi_taskq_create for discovery "
		    "failed");
		goto fail;
	}
	dr_taskq_create++;

	mpt->m_doneq_thread_threshold = ddi_prop_get_int(DDI_DEV_T_ANY, dip,
	    0, "mptsas_doneq_thread_threshold_prop", 10);
	mpt->m_doneq_thread_n = ddi_prop_get_int(DDI_DEV_T_ANY, dip,
	    0, "mptsas_doneq_thread_n_prop", 8);

	if (mpt->m_doneq_thread_n) {
		cv_init(&mpt->m_doneq_thread_cv, NULL, CV_DRIVER, NULL);
		mutex_init(&mpt->m_doneq_mutex, NULL, MUTEX_DRIVER, NULL);

		mutex_enter(&mpt->m_doneq_mutex);
		mpt->m_doneq_thread_id =
		    kmem_zalloc(sizeof (mptsas_doneq_thread_list_t)
		    * mpt->m_doneq_thread_n, KM_SLEEP);

		for (j = 0; j < mpt->m_doneq_thread_n; j++) {
			cv_init(&mpt->m_doneq_thread_id[j].cv, NULL,
			    CV_DRIVER, NULL);
			mutex_init(&mpt->m_doneq_thread_id[j].mutex, NULL,
			    MUTEX_DRIVER, NULL);
			mutex_enter(&mpt->m_doneq_thread_id[j].mutex);
			mpt->m_doneq_thread_id[j].flag |=
			    MPTSAS_DONEQ_THREAD_ACTIVE;
			mpt->m_doneq_thread_id[j].arg.mpt = mpt;
			mpt->m_doneq_thread_id[j].arg.t = j;
			mpt->m_doneq_thread_id[j].threadp =
			    thread_create(NULL, 0, mptsas_doneq_thread,
			    &mpt->m_doneq_thread_id[j].arg,
			    0, &p0, TS_RUN, minclsyspri);
			mpt->m_doneq_thread_id[j].donetail =
			    &mpt->m_doneq_thread_id[j].doneq;
			mutex_exit(&mpt->m_doneq_thread_id[j].mutex);
		}
		mutex_exit(&mpt->m_doneq_mutex);
		doneq_thread_create++;
	}

	/* Initialize mutex used in interrupt handler */
	mutex_init(&mpt->m_mutex, NULL, MUTEX_DRIVER,
	    DDI_INTR_PRI(mpt->m_intr_pri));
	mutex_init(&mpt->m_passthru_mutex, NULL, MUTEX_DRIVER, NULL);
	mutex_init(&mpt->m_tx_waitq_mutex, NULL, MUTEX_DRIVER,
	    DDI_INTR_PRI(mpt->m_intr_pri));
	for (i = 0; i < MPTSAS_MAX_PHYS; i++) {
		mutex_init(&mpt->m_phy_info[i].smhba_info.phy_mutex,
		    NULL, MUTEX_DRIVER,
		    DDI_INTR_PRI(mpt->m_intr_pri));
	}

	cv_init(&mpt->m_cv, NULL, CV_DRIVER, NULL);
	cv_init(&mpt->m_passthru_cv, NULL, CV_DRIVER, NULL);
	cv_init(&mpt->m_fw_cv, NULL, CV_DRIVER, NULL);
	cv_init(&mpt->m_config_cv, NULL, CV_DRIVER, NULL);
	cv_init(&mpt->m_fw_diag_cv, NULL, CV_DRIVER, NULL);
	mutex_init_done++;

#ifdef MPTSAS_FAULTINJECTION
	TAILQ_INIT(&mpt->m_fminj_cmdq);
#endif

	/*
	 * Disable hardware interrupt since we're not ready to
	 * handle it yet.
	 */
	MPTSAS_DISABLE_INTR(mpt);
	if (mptsas_register_intrs(mpt) == FALSE)
		goto fail;
	intr_added++;

	mutex_enter(&mpt->m_mutex);
	/*
	 * Initialize power management component
	 */
	if (mpt->m_options & MPTSAS_OPT_PM) {
		if (mptsas_init_pm(mpt)) {
			mutex_exit(&mpt->m_mutex);
			mptsas_log(mpt, CE_WARN, "mptsas pm initialization "
			    "failed");
			goto fail;
		}
	}

	/*
	 * Initialize chip using Message Unit Reset, if allowed
	 */
	mpt->m_softstate |= MPTSAS_SS_MSG_UNIT_RESET;
	if (mptsas_init_chip(mpt, TRUE) == DDI_FAILURE) {
		mutex_exit(&mpt->m_mutex);
		mptsas_log(mpt, CE_WARN, "mptsas chip initialization failed");
		goto fail;
	}

	/*
	 * Fill in the phy_info structure and get the base WWID
	 */
	if (mptsas_get_manufacture_page5(mpt) == DDI_FAILURE) {
		mptsas_log(mpt, CE_WARN,
		    "mptsas_get_manufacture_page5 failed!");
		goto fail;
	}

	if (mptsas_get_sas_io_unit_page_hndshk(mpt)) {
		mptsas_log(mpt, CE_WARN,
		    "mptsas_get_sas_io_unit_page_hndshk failed!");
		goto fail;
	}

	if (mptsas_get_manufacture_page0(mpt) == DDI_FAILURE) {
		mptsas_log(mpt, CE_WARN,
		    "mptsas_get_manufacture_page0 failed!");
		goto fail;
	}

	mutex_exit(&mpt->m_mutex);

	/*
	 * Register the iport for multiple port HBA
	 */
	mptsas_iport_register(mpt);

	/*
	 * initialize SCSI HBA transport structure
	 */
	if (mptsas_hba_setup(mpt) == FALSE)
		goto fail;
	hba_attach_setup++;

	if (mptsas_smp_setup(mpt) == FALSE)
		goto fail;
	smp_attach_setup++;

	if (mptsas_cache_create(mpt) == FALSE)
		goto fail;

	mpt->m_scsi_reset_delay	= ddi_prop_get_int(DDI_DEV_T_ANY,
	    dip, 0, "scsi-reset-delay",	SCSI_DEFAULT_RESET_DELAY);
	if (mpt->m_scsi_reset_delay == 0) {
		mptsas_log(mpt, CE_NOTE,
		    "scsi_reset_delay of 0 is not recommended,"
		    " resetting to SCSI_DEFAULT_RESET_DELAY\n");
		mpt->m_scsi_reset_delay = SCSI_DEFAULT_RESET_DELAY;
	}

	/*
	 * Initialize the wait and done FIFO queue
	 */
	mpt->m_donetail = &mpt->m_doneq;
	mpt->m_waitqtail = &mpt->m_waitq;
	mpt->m_tx_waitqtail = &mpt->m_tx_waitq;
	mpt->m_tx_draining = 0;

	/*
	 * ioc cmd queue initialize
	 */
	mpt->m_ioc_event_cmdtail = &mpt->m_ioc_event_cmdq;
	mpt->m_dev_handle = 0xFFFF;

	MPTSAS_ENABLE_INTR(mpt);

	/*
	 * enable event notification
	 */
	mutex_enter(&mpt->m_mutex);
	if (mptsas_ioc_enable_event_notification(mpt)) {
		mutex_exit(&mpt->m_mutex);
		goto fail;
	}
	mutex_exit(&mpt->m_mutex);

	/*
	 * Initialize PHY info for smhba
	 */
	if (mptsas_smhba_setup(mpt)) {
		mptsas_log(mpt, CE_WARN, "mptsas phy initialization "
		    "failed");
		goto fail;
	}

	/* Check all dma handles allocated in attach */
	if ((mptsas_check_dma_handle(mpt->m_dma_req_frame_hdl)
	    != DDI_SUCCESS) ||
	    (mptsas_check_dma_handle(mpt->m_dma_reply_frame_hdl)
	    != DDI_SUCCESS) ||
	    (mptsas_check_dma_handle(mpt->m_dma_free_queue_hdl)
	    != DDI_SUCCESS) ||
	    (mptsas_check_dma_handle(mpt->m_dma_post_queue_hdl)
	    != DDI_SUCCESS) ||
	    (mptsas_check_dma_handle(mpt->m_hshk_dma_hdl)
	    != DDI_SUCCESS)) {
		goto fail;
	}

	/* Check all acc handles allocated in attach */
	if ((mptsas_check_acc_handle(mpt->m_datap) != DDI_SUCCESS) ||
	    (mptsas_check_acc_handle(mpt->m_acc_req_frame_hdl)
	    != DDI_SUCCESS) ||
	    (mptsas_check_acc_handle(mpt->m_acc_reply_frame_hdl)
	    != DDI_SUCCESS) ||
	    (mptsas_check_acc_handle(mpt->m_acc_free_queue_hdl)
	    != DDI_SUCCESS) ||
	    (mptsas_check_acc_handle(mpt->m_acc_post_queue_hdl)
	    != DDI_SUCCESS) ||
	    (mptsas_check_acc_handle(mpt->m_hshk_acc_hdl)
	    != DDI_SUCCESS) ||
	    (mptsas_check_acc_handle(mpt->m_config_handle)
	    != DDI_SUCCESS)) {
		goto fail;
	}

	/*
	 * After this point, we are not going to fail the attach.
	 */
	/*
	 * used for mptsas_watch
	 */
	mptsas_list_add(mpt);

	mutex_enter(&mptsas_global_mutex);
	if (mptsas_timeouts_enabled == 0) {
		mptsas_scsi_watchdog_tick = ddi_prop_get_int(DDI_DEV_T_ANY,
		    dip, 0, "scsi-watchdog-tick", DEFAULT_WD_TICK);

		mptsas_tick = mptsas_scsi_watchdog_tick *
		    drv_usectohz((clock_t)1000000);

		mptsas_timeout_id = timeout(mptsas_watch, NULL, mptsas_tick);
		mptsas_timeouts_enabled = 1;
	}
	mutex_exit(&mptsas_global_mutex);

	/* Print message of HBA present */
	ddi_report_dev(dip);

	/* report idle status to pm framework */
	if (mpt->m_options & MPTSAS_OPT_PM) {
		(void) pm_idle_component(dip, 0);
	}

	return (DDI_SUCCESS);

fail:
	mptsas_log(mpt, CE_WARN, "attach failed");
	mptsas_fm_ereport(mpt, DDI_FM_DEVICE_NO_RESPONSE);
	ddi_fm_service_impact(mpt->m_dip, DDI_SERVICE_LOST);
	if (mpt) {
		mutex_enter(&mptsas_global_mutex);

		if (mptsas_timeout_id && (mptsas_head == NULL)) {
			timeout_id_t tid = mptsas_timeout_id;
			mptsas_timeouts_enabled = 0;
			mptsas_timeout_id = 0;
			mutex_exit(&mptsas_global_mutex);
			(void) untimeout(tid);
			mutex_enter(&mptsas_global_mutex);
		}
		mutex_exit(&mptsas_global_mutex);
		/* deallocate in reverse order */
		mptsas_cache_destroy(mpt);

		if (smp_attach_setup) {
			mptsas_smp_teardown(mpt);
		}
		if (hba_attach_setup) {
			mptsas_hba_teardown(mpt);
		}

		if (mpt->m_targets)
			refhash_destroy(mpt->m_targets);
		if (mpt->m_smp_targets)
			refhash_destroy(mpt->m_smp_targets);

		if (mpt->m_active) {
			mptsas_free_active_slots(mpt);
		}
		if (intr_added) {
			mptsas_unregister_intrs(mpt);
		}

		if (doneq_thread_create) {
			mutex_enter(&mpt->m_doneq_mutex);
			doneq_thread_num = mpt->m_doneq_thread_n;
			for (j = 0; j < mpt->m_doneq_thread_n; j++) {
				mutex_enter(&mpt->m_doneq_thread_id[j].mutex);
				mpt->m_doneq_thread_id[j].flag &=
				    (~MPTSAS_DONEQ_THREAD_ACTIVE);
				cv_signal(&mpt->m_doneq_thread_id[j].cv);
				mutex_exit(&mpt->m_doneq_thread_id[j].mutex);
			}
			while (mpt->m_doneq_thread_n) {
				cv_wait(&mpt->m_doneq_thread_cv,
				    &mpt->m_doneq_mutex);
			}
			for (j = 0; j < doneq_thread_num; j++) {
				cv_destroy(&mpt->m_doneq_thread_id[j].cv);
				mutex_destroy(&mpt->m_doneq_thread_id[j].mutex);
			}
			kmem_free(mpt->m_doneq_thread_id,
			    sizeof (mptsas_doneq_thread_list_t)
			    * doneq_thread_num);
			mutex_exit(&mpt->m_doneq_mutex);
			cv_destroy(&mpt->m_doneq_thread_cv);
			mutex_destroy(&mpt->m_doneq_mutex);
		}
		if (event_taskq_create) {
			ddi_taskq_destroy(mpt->m_event_taskq);
		}
		if (dr_taskq_create) {
			ddi_taskq_destroy(mpt->m_dr_taskq);
		}
		if (mutex_init_done) {
			mutex_destroy(&mpt->m_tx_waitq_mutex);
			mutex_destroy(&mpt->m_passthru_mutex);
			mutex_destroy(&mpt->m_mutex);
			for (i = 0; i < MPTSAS_MAX_PHYS; i++) {
				mutex_destroy(
				    &mpt->m_phy_info[i].smhba_info.phy_mutex);
			}
			cv_destroy(&mpt->m_cv);
			cv_destroy(&mpt->m_passthru_cv);
			cv_destroy(&mpt->m_fw_cv);
			cv_destroy(&mpt->m_config_cv);
			cv_destroy(&mpt->m_fw_diag_cv);
		}

		if (map_setup) {
			mptsas_cfg_fini(mpt);
		}
		if (config_setup) {
			mptsas_config_space_fini(mpt);
		}
		mptsas_free_handshake_msg(mpt);
		mptsas_hba_fini(mpt);

		mptsas_fm_fini(mpt);
		ddi_soft_state_free(mptsas_state, instance);
		ddi_prop_remove_all(dip);
	}
	return (DDI_FAILURE);
}

static int
mptsas_suspend(dev_info_t *devi)
{
	mptsas_t	*mpt, *g;
	scsi_hba_tran_t	*tran;

	if (scsi_hba_iport_unit_address(devi)) {
		return (DDI_SUCCESS);
	}

	if ((tran = ddi_get_driver_private(devi)) == NULL)
		return (DDI_SUCCESS);

	mpt = TRAN2MPT(tran);
	if (!mpt) {
		return (DDI_SUCCESS);
	}

	mutex_enter(&mpt->m_mutex);

	if (mpt->m_suspended++) {
		mutex_exit(&mpt->m_mutex);
		return (DDI_SUCCESS);
	}

	/*
	 * Cancel timeout threads for this mpt
	 */
	if (mpt->m_quiesce_timeid) {
		timeout_id_t tid = mpt->m_quiesce_timeid;
		mpt->m_quiesce_timeid = 0;
		mutex_exit(&mpt->m_mutex);
		(void) untimeout(tid);
		mutex_enter(&mpt->m_mutex);
	}

	if (mpt->m_restart_cmd_timeid) {
		timeout_id_t tid = mpt->m_restart_cmd_timeid;
		mpt->m_restart_cmd_timeid = 0;
		mutex_exit(&mpt->m_mutex);
		(void) untimeout(tid);
		mutex_enter(&mpt->m_mutex);
	}

	mutex_exit(&mpt->m_mutex);

	(void) pm_idle_component(mpt->m_dip, 0);

	/*
	 * Cancel watch threads if all mpts suspended
	 */
	rw_enter(&mptsas_global_rwlock, RW_WRITER);
	for (g = mptsas_head; g != NULL; g = g->m_next) {
		if (!g->m_suspended)
			break;
	}
	rw_exit(&mptsas_global_rwlock);

	mutex_enter(&mptsas_global_mutex);
	if (g == NULL) {
		timeout_id_t tid;

		mptsas_timeouts_enabled = 0;
		if (mptsas_timeout_id) {
			tid = mptsas_timeout_id;
			mptsas_timeout_id = 0;
			mutex_exit(&mptsas_global_mutex);
			(void) untimeout(tid);
			mutex_enter(&mptsas_global_mutex);
		}
		if (mptsas_reset_watch) {
			tid = mptsas_reset_watch;
			mptsas_reset_watch = 0;
			mutex_exit(&mptsas_global_mutex);
			(void) untimeout(tid);
			mutex_enter(&mptsas_global_mutex);
		}
	}
	mutex_exit(&mptsas_global_mutex);

	mutex_enter(&mpt->m_mutex);

	/*
	 * If this mpt is not in full power(PM_LEVEL_D0), just return.
	 */
	if ((mpt->m_options & MPTSAS_OPT_PM) &&
	    (mpt->m_power_level != PM_LEVEL_D0)) {
		mutex_exit(&mpt->m_mutex);
		return (DDI_SUCCESS);
	}

	/* Disable HBA interrupts in hardware */
	MPTSAS_DISABLE_INTR(mpt);
	/*
	 * Send RAID action system shutdown to sync IR
	 */
	mptsas_raid_action_system_shutdown(mpt);

	mutex_exit(&mpt->m_mutex);

	/* drain the taskq */
	ddi_taskq_wait(mpt->m_event_taskq);
	ddi_taskq_wait(mpt->m_dr_taskq);

	return (DDI_SUCCESS);
}

#ifdef	__sparc
/*ARGSUSED*/
static int
mptsas_reset(dev_info_t *devi, ddi_reset_cmd_t cmd)
{
	mptsas_t	*mpt;
	scsi_hba_tran_t *tran;

	/*
	 * If this call is for iport, just return.
	 */
	if (scsi_hba_iport_unit_address(devi))
		return (DDI_SUCCESS);

	if ((tran = ddi_get_driver_private(devi)) == NULL)
		return (DDI_SUCCESS);

	if ((mpt = TRAN2MPT(tran)) == NULL)
		return (DDI_SUCCESS);

	/*
	 * Send RAID action system shutdown to sync IR.  Disable HBA
	 * interrupts in hardware first.
	 */
	MPTSAS_DISABLE_INTR(mpt);
	mptsas_raid_action_system_shutdown(mpt);

	return (DDI_SUCCESS);
}
#else /* __sparc */
/*
 * quiesce(9E) entry point.
 *
 * This function is called when the system is single-threaded at high
 * PIL with preemption disabled. Therefore, this function must not be
 * blocked.
 *
 * This function returns DDI_SUCCESS on success, or DDI_FAILURE on failure.
 * DDI_FAILURE indicates an error condition and should almost never happen.
 */
static int
mptsas_quiesce(dev_info_t *devi)
{
	mptsas_t	*mpt;
	scsi_hba_tran_t *tran;

	/*
	 * If this call is for iport, just return.
	 */
	if (scsi_hba_iport_unit_address(devi))
		return (DDI_SUCCESS);

	if ((tran = ddi_get_driver_private(devi)) == NULL)
		return (DDI_SUCCESS);

	if ((mpt = TRAN2MPT(tran)) == NULL)
		return (DDI_SUCCESS);

	/* Disable HBA interrupts in hardware */
	MPTSAS_DISABLE_INTR(mpt);
	/* Send RAID action system shutdonw to sync IR */
	mptsas_raid_action_system_shutdown(mpt);

	return (DDI_SUCCESS);
}
#endif	/* __sparc */

/*
 * detach(9E).	Remove all device allocations and system resources;
 * disable device interrupts.
 * Return DDI_SUCCESS if done; DDI_FAILURE if there's a problem.
 */
static int
mptsas_detach(dev_info_t *devi, ddi_detach_cmd_t cmd)
{
	/* CONSTCOND */
	ASSERT(NO_COMPETING_THREADS);
	NDBG0(("mptsas_detach: dip=0x%p cmd=0x%p", (void *)devi, (void *)cmd));

	switch (cmd) {
	case DDI_DETACH:
		return (mptsas_do_detach(devi));

	case DDI_SUSPEND:
		return (mptsas_suspend(devi));

	default:
		return (DDI_FAILURE);
	}
	/* NOTREACHED */
}

static int
mptsas_do_detach(dev_info_t *dip)
{
	mptsas_t	*mpt;
	scsi_hba_tran_t	*tran;
	int		circ = 0;
	int		circ1 = 0;
	mdi_pathinfo_t	*pip = NULL;
	int		i;
	int		doneq_thread_num = 0;

	NDBG0(("mptsas_do_detach: dip=0x%p", (void *)dip));

	if ((tran = ndi_flavorv_get(dip, SCSA_FLAVOR_SCSI_DEVICE)) == NULL)
		return (DDI_FAILURE);

	mpt = TRAN2MPT(tran);
	if (!mpt) {
		return (DDI_FAILURE);
	}
	/*
	 * Still have pathinfo child, should not detach mpt driver
	 */
	if (scsi_hba_iport_unit_address(dip)) {
		if (mpt->m_mpxio_enable) {
			/*
			 * MPxIO enabled for the iport
			 */
			ndi_devi_enter(scsi_vhci_dip, &circ1);
			ndi_devi_enter(dip, &circ);
			while (pip = mdi_get_next_client_path(dip, NULL)) {
				if (mdi_pi_free(pip, 0) == MDI_SUCCESS) {
					continue;
				}
				ndi_devi_exit(dip, circ);
				ndi_devi_exit(scsi_vhci_dip, circ1);
				NDBG12(("detach failed because of "
				    "outstanding path info"));
				return (DDI_FAILURE);
			}
			ndi_devi_exit(dip, circ);
			ndi_devi_exit(scsi_vhci_dip, circ1);
			(void) mdi_phci_unregister(dip, 0);
		}

		ddi_prop_remove_all(dip);

		return (DDI_SUCCESS);
	}

	/* Make sure power level is D0 before accessing registers */
	if (mpt->m_options & MPTSAS_OPT_PM) {
		(void) pm_busy_component(dip, 0);
		if (mpt->m_power_level != PM_LEVEL_D0) {
			if (pm_raise_power(dip, 0, PM_LEVEL_D0) !=
			    DDI_SUCCESS) {
				mptsas_log(mpt, CE_WARN,
				    "mptsas%d: Raise power request failed.",
				    mpt->m_instance);
				(void) pm_idle_component(dip, 0);
				return (DDI_FAILURE);
			}
		}
	}

	/*
	 * Send RAID action system shutdown to sync IR.  After action, send a
	 * Message Unit Reset. Since after that DMA resource will be freed,
	 * set ioc to READY state will avoid HBA initiated DMA operation.
	 */
	mutex_enter(&mpt->m_mutex);
	MPTSAS_DISABLE_INTR(mpt);
	mptsas_raid_action_system_shutdown(mpt);
	mpt->m_softstate |= MPTSAS_SS_MSG_UNIT_RESET;
	(void) mptsas_ioc_reset(mpt, FALSE);
	mutex_exit(&mpt->m_mutex);
	mptsas_rem_intrs(mpt);
	ddi_taskq_destroy(mpt->m_event_taskq);
	ddi_taskq_destroy(mpt->m_dr_taskq);

	if (mpt->m_doneq_thread_n) {
		mutex_enter(&mpt->m_doneq_mutex);
		doneq_thread_num = mpt->m_doneq_thread_n;
		for (i = 0; i < mpt->m_doneq_thread_n; i++) {
			mutex_enter(&mpt->m_doneq_thread_id[i].mutex);
			mpt->m_doneq_thread_id[i].flag &=
			    (~MPTSAS_DONEQ_THREAD_ACTIVE);
			cv_signal(&mpt->m_doneq_thread_id[i].cv);
			mutex_exit(&mpt->m_doneq_thread_id[i].mutex);
		}
		while (mpt->m_doneq_thread_n) {
			cv_wait(&mpt->m_doneq_thread_cv,
			    &mpt->m_doneq_mutex);
		}
		for (i = 0;  i < doneq_thread_num; i++) {
			cv_destroy(&mpt->m_doneq_thread_id[i].cv);
			mutex_destroy(&mpt->m_doneq_thread_id[i].mutex);
		}
		kmem_free(mpt->m_doneq_thread_id,
		    sizeof (mptsas_doneq_thread_list_t)
		    * doneq_thread_num);
		mutex_exit(&mpt->m_doneq_mutex);
		cv_destroy(&mpt->m_doneq_thread_cv);
		mutex_destroy(&mpt->m_doneq_mutex);
	}

	scsi_hba_reset_notify_tear_down(mpt->m_reset_notify_listf);

	mptsas_list_del(mpt);

	/*
	 * Cancel timeout threads for this mpt
	 */
	mutex_enter(&mpt->m_mutex);
	if (mpt->m_quiesce_timeid) {
		timeout_id_t tid = mpt->m_quiesce_timeid;
		mpt->m_quiesce_timeid = 0;
		mutex_exit(&mpt->m_mutex);
		(void) untimeout(tid);
		mutex_enter(&mpt->m_mutex);
	}

	if (mpt->m_restart_cmd_timeid) {
		timeout_id_t tid = mpt->m_restart_cmd_timeid;
		mpt->m_restart_cmd_timeid = 0;
		mutex_exit(&mpt->m_mutex);
		(void) untimeout(tid);
		mutex_enter(&mpt->m_mutex);
	}

	mutex_exit(&mpt->m_mutex);

	/*
	 * last mpt? ... if active, CANCEL watch threads.
	 */
	mutex_enter(&mptsas_global_mutex);
	if (mptsas_head == NULL) {
		timeout_id_t tid;
		/*
		 * Clear mptsas_timeouts_enable so that the watch thread
		 * gets restarted on DDI_ATTACH
		 */
		mptsas_timeouts_enabled = 0;
		if (mptsas_timeout_id) {
			tid = mptsas_timeout_id;
			mptsas_timeout_id = 0;
			mutex_exit(&mptsas_global_mutex);
			(void) untimeout(tid);
			mutex_enter(&mptsas_global_mutex);
		}
		if (mptsas_reset_watch) {
			tid = mptsas_reset_watch;
			mptsas_reset_watch = 0;
			mutex_exit(&mptsas_global_mutex);
			(void) untimeout(tid);
			mutex_enter(&mptsas_global_mutex);
		}
	}
	mutex_exit(&mptsas_global_mutex);

	/*
	 * Delete Phy stats
	 */
	mptsas_destroy_phy_stats(mpt);

	mptsas_destroy_hashes(mpt);

	/*
	 * Delete nt_active.
	 */
	mutex_enter(&mpt->m_mutex);
	mptsas_free_active_slots(mpt);
	mutex_exit(&mpt->m_mutex);

	/* deallocate everything that was allocated in mptsas_attach */
	mptsas_cache_destroy(mpt);

	mptsas_hba_fini(mpt);
	mptsas_cfg_fini(mpt);

	/* Lower the power informing PM Framework */
	if (mpt->m_options & MPTSAS_OPT_PM) {
		if (pm_lower_power(dip, 0, PM_LEVEL_D3) != DDI_SUCCESS)
			mptsas_log(mpt, CE_WARN,
			    "!mptsas%d: Lower power request failed "
			    "during detach, ignoring.",
			    mpt->m_instance);
	}

	mutex_destroy(&mpt->m_tx_waitq_mutex);
	mutex_destroy(&mpt->m_passthru_mutex);
	mutex_destroy(&mpt->m_mutex);
	for (i = 0; i < MPTSAS_MAX_PHYS; i++) {
		mutex_destroy(&mpt->m_phy_info[i].smhba_info.phy_mutex);
	}
	cv_destroy(&mpt->m_cv);
	cv_destroy(&mpt->m_passthru_cv);
	cv_destroy(&mpt->m_fw_cv);
	cv_destroy(&mpt->m_config_cv);
	cv_destroy(&mpt->m_fw_diag_cv);

#ifdef MPTSAS_FAULTINJECTION
	ASSERT(TAILQ_EMPTY(&mpt->m_fminj_cmdq));
#endif


	mptsas_smp_teardown(mpt);
	mptsas_hba_teardown(mpt);

	mptsas_config_space_fini(mpt);

	mptsas_free_handshake_msg(mpt);

	mptsas_fm_fini(mpt);
	ddi_soft_state_free(mptsas_state, ddi_get_instance(dip));
	ddi_prop_remove_all(dip);

	return (DDI_SUCCESS);
}

static void
mptsas_list_add(mptsas_t *mpt)
{
	rw_enter(&mptsas_global_rwlock, RW_WRITER);

	if (mptsas_head == NULL) {
		mptsas_head = mpt;
	} else {
		mptsas_tail->m_next = mpt;
	}
	mptsas_tail = mpt;
	rw_exit(&mptsas_global_rwlock);
}

static void
mptsas_list_del(mptsas_t *mpt)
{
	mptsas_t *m;
	/*
	 * Remove device instance from the global linked list
	 */
	rw_enter(&mptsas_global_rwlock, RW_WRITER);
	if (mptsas_head == mpt) {
		m = mptsas_head = mpt->m_next;
	} else {
		for (m = mptsas_head; m != NULL; m = m->m_next) {
			if (m->m_next == mpt) {
				m->m_next = mpt->m_next;
				break;
			}
		}
		if (m == NULL) {
			mptsas_log(mpt, CE_PANIC, "Not in softc list!");
		}
	}

	if (mptsas_tail == mpt) {
		mptsas_tail = m;
	}
	rw_exit(&mptsas_global_rwlock);
}

static int
mptsas_alloc_handshake_msg(mptsas_t *mpt, size_t alloc_size)
{
	ddi_dma_attr_t	task_dma_attrs;

	mpt->m_hshk_dma_size = 0;
	task_dma_attrs = mpt->m_msg_dma_attr;
	task_dma_attrs.dma_attr_sgllen = 1;
	task_dma_attrs.dma_attr_granular = (uint32_t)(alloc_size);

	/* allocate Task Management ddi_dma resources */
	if (mptsas_dma_addr_create(mpt, task_dma_attrs,
	    &mpt->m_hshk_dma_hdl, &mpt->m_hshk_acc_hdl, &mpt->m_hshk_memp,
	    alloc_size, NULL) == FALSE) {
		return (DDI_FAILURE);
	}
	mpt->m_hshk_dma_size = alloc_size;

	return (DDI_SUCCESS);
}

static void
mptsas_free_handshake_msg(mptsas_t *mpt)
{
	if (mpt->m_hshk_dma_size == 0)
		return;
	mptsas_dma_addr_destroy(&mpt->m_hshk_dma_hdl, &mpt->m_hshk_acc_hdl);
	mpt->m_hshk_dma_size = 0;
}

static int
mptsas_hba_setup(mptsas_t *mpt)
{
	scsi_hba_tran_t		*hba_tran;
	int			tran_flags;

	/* Allocate a transport structure */
	hba_tran = mpt->m_tran = scsi_hba_tran_alloc(mpt->m_dip,
	    SCSI_HBA_CANSLEEP);
	ASSERT(mpt->m_tran != NULL);

	hba_tran->tran_hba_private	= mpt;
	hba_tran->tran_tgt_private	= NULL;

	hba_tran->tran_tgt_init		= mptsas_scsi_tgt_init;
	hba_tran->tran_tgt_free		= mptsas_scsi_tgt_free;

	hba_tran->tran_start		= mptsas_scsi_start;
	hba_tran->tran_reset		= mptsas_scsi_reset;
	hba_tran->tran_abort		= mptsas_scsi_abort;
	hba_tran->tran_getcap		= mptsas_scsi_getcap;
	hba_tran->tran_setcap		= mptsas_scsi_setcap;
	hba_tran->tran_init_pkt		= mptsas_scsi_init_pkt;
	hba_tran->tran_destroy_pkt	= mptsas_scsi_destroy_pkt;

	hba_tran->tran_dmafree		= mptsas_scsi_dmafree;
	hba_tran->tran_sync_pkt		= mptsas_scsi_sync_pkt;
	hba_tran->tran_reset_notify	= mptsas_scsi_reset_notify;

	hba_tran->tran_get_bus_addr	= mptsas_get_bus_addr;
	hba_tran->tran_get_name		= mptsas_get_name;

	hba_tran->tran_quiesce		= mptsas_scsi_quiesce;
	hba_tran->tran_unquiesce	= mptsas_scsi_unquiesce;
	hba_tran->tran_bus_reset	= NULL;

	hba_tran->tran_add_eventcall	= NULL;
	hba_tran->tran_get_eventcookie	= NULL;
	hba_tran->tran_post_event	= NULL;
	hba_tran->tran_remove_eventcall	= NULL;

	hba_tran->tran_bus_config	= mptsas_bus_config;

	hba_tran->tran_interconnect_type = INTERCONNECT_SAS;

	/*
	 * All children of the HBA are iports. We need tran was cloned.
	 * So we pass the flags to SCSA. SCSI_HBA_TRAN_CLONE will be
	 * inherited to iport's tran vector.
	 */
	tran_flags = (SCSI_HBA_HBA | SCSI_HBA_TRAN_CLONE);

	if (scsi_hba_attach_setup(mpt->m_dip, &mpt->m_msg_dma_attr,
	    hba_tran, tran_flags) != DDI_SUCCESS) {
		mptsas_log(mpt, CE_WARN, "hba attach setup failed");
		scsi_hba_tran_free(hba_tran);
		mpt->m_tran = NULL;
		return (FALSE);
	}
	return (TRUE);
}

static void
mptsas_hba_teardown(mptsas_t *mpt)
{
	(void) scsi_hba_detach(mpt->m_dip);
	if (mpt->m_tran != NULL) {
		scsi_hba_tran_free(mpt->m_tran);
		mpt->m_tran = NULL;
	}
}

static void
mptsas_iport_register(mptsas_t *mpt)
{
	int i, j;
	mptsas_phymask_t	mask = 0x0;
	/*
	 * initial value of mask is 0
	 */
	mutex_enter(&mpt->m_mutex);
	for (i = 0; i < mpt->m_num_phys; i++) {
		mptsas_phymask_t phy_mask = 0x0;
		char phy_mask_name[MPTSAS_MAX_PHYS];
		uint8_t current_port;

		if (mpt->m_phy_info[i].attached_devhdl == 0)
			continue;

		bzero(phy_mask_name, sizeof (phy_mask_name));

		current_port = mpt->m_phy_info[i].port_num;

		if ((mask & (1 << i)) != 0)
			continue;

		for (j = 0; j < mpt->m_num_phys; j++) {
			if (mpt->m_phy_info[j].attached_devhdl &&
			    (mpt->m_phy_info[j].port_num == current_port)) {
				phy_mask |= (1 << j);
			}
		}
		mask = mask | phy_mask;

		for (j = 0; j < mpt->m_num_phys; j++) {
			if ((phy_mask >> j) & 0x01) {
				mpt->m_phy_info[j].phy_mask = phy_mask;
			}
		}

		(void) sprintf(phy_mask_name, "%x", phy_mask);

		mutex_exit(&mpt->m_mutex);
		/*
		 * register a iport
		 */
		(void) scsi_hba_iport_register(mpt->m_dip, phy_mask_name);
		mutex_enter(&mpt->m_mutex);
	}
	mutex_exit(&mpt->m_mutex);
	/*
	 * register a virtual port for RAID volume always
	 */
	(void) scsi_hba_iport_register(mpt->m_dip, "v0");

}

static int
mptsas_smp_setup(mptsas_t *mpt)
{
	mpt->m_smptran = smp_hba_tran_alloc(mpt->m_dip);
	ASSERT(mpt->m_smptran != NULL);
	mpt->m_smptran->smp_tran_hba_private = mpt;
	mpt->m_smptran->smp_tran_start = mptsas_smp_start;
	if (smp_hba_attach_setup(mpt->m_dip, mpt->m_smptran) != DDI_SUCCESS) {
		mptsas_log(mpt, CE_WARN, "smp attach setup failed");
		smp_hba_tran_free(mpt->m_smptran);
		mpt->m_smptran = NULL;
		return (FALSE);
	}
	/*
	 * Initialize smp hash table
	 */
	mpt->m_smp_targets = refhash_create(MPTSAS_SMP_BUCKET_COUNT,
	    mptsas_target_addr_hash, mptsas_target_addr_cmp,
	    mptsas_smp_free, sizeof (mptsas_smp_t),
	    offsetof(mptsas_smp_t, m_link), offsetof(mptsas_smp_t, m_addr),
	    KM_SLEEP);
	mpt->m_smp_devhdl = 0xFFFF;

	return (TRUE);
}

static void
mptsas_smp_teardown(mptsas_t *mpt)
{
	(void) smp_hba_detach(mpt->m_dip);
	if (mpt->m_smptran != NULL) {
		smp_hba_tran_free(mpt->m_smptran);
		mpt->m_smptran = NULL;
	}
	mpt->m_smp_devhdl = 0;
}

static int
mptsas_cache_create(mptsas_t *mpt)
{
	int instance = mpt->m_instance;
	char buf[64];

	/*
	 * create kmem cache for packets
	 */
	(void) sprintf(buf, "mptsas%d_cache", instance);
	mpt->m_kmem_cache = kmem_cache_create(buf,
	    sizeof (struct mptsas_cmd) + scsi_pkt_size(), 8,
	    mptsas_kmem_cache_constructor, mptsas_kmem_cache_destructor,
	    NULL, (void *)mpt, NULL, 0);

	if (mpt->m_kmem_cache == NULL) {
		mptsas_log(mpt, CE_WARN, "creating kmem cache failed");
		return (FALSE);
	}

	/*
	 * create kmem cache for extra SGL frames if SGL cannot
	 * be accomodated into main request frame.
	 */
	(void) sprintf(buf, "mptsas%d_cache_frames", instance);
	mpt->m_cache_frames = kmem_cache_create(buf,
	    sizeof (mptsas_cache_frames_t), 8,
	    mptsas_cache_frames_constructor, mptsas_cache_frames_destructor,
	    NULL, (void *)mpt, NULL, 0);

	if (mpt->m_cache_frames == NULL) {
		mptsas_log(mpt, CE_WARN, "creating cache for frames failed");
		return (FALSE);
	}

	return (TRUE);
}

static void
mptsas_cache_destroy(mptsas_t *mpt)
{
	/* deallocate in reverse order */
	if (mpt->m_cache_frames) {
		kmem_cache_destroy(mpt->m_cache_frames);
		mpt->m_cache_frames = NULL;
	}
	if (mpt->m_kmem_cache) {
		kmem_cache_destroy(mpt->m_kmem_cache);
		mpt->m_kmem_cache = NULL;
	}
}

static int
mptsas_power(dev_info_t *dip, int component, int level)
{
#ifndef __lock_lint
	_NOTE(ARGUNUSED(component))
#endif
	mptsas_t	*mpt;
	int		rval = DDI_SUCCESS;
	int		polls = 0;
	uint32_t	ioc_status;

	if (scsi_hba_iport_unit_address(dip) != 0)
		return (DDI_SUCCESS);

	mpt = ddi_get_soft_state(mptsas_state, ddi_get_instance(dip));
	if (mpt == NULL) {
		return (DDI_FAILURE);
	}

	mutex_enter(&mpt->m_mutex);

	/*
	 * If the device is busy, don't lower its power level
	 */
	if (mpt->m_busy && (mpt->m_power_level > level)) {
		mutex_exit(&mpt->m_mutex);
		return (DDI_FAILURE);
	}
	switch (level) {
	case PM_LEVEL_D0:
		NDBG11(("mptsas%d: turning power ON.", mpt->m_instance));
		MPTSAS_POWER_ON(mpt);
		/*
		 * Wait up to 30 seconds for IOC to come out of reset.
		 */
		while (((ioc_status = ddi_get32(mpt->m_datap,
		    &mpt->m_reg->Doorbell)) &
		    MPI2_IOC_STATE_MASK) == MPI2_IOC_STATE_RESET) {
			if (polls++ > 3000) {
				break;
			}
			delay(drv_usectohz(10000));
		}
		/*
		 * If IOC is not in operational state, try to hard reset it.
		 */
		if ((ioc_status & MPI2_IOC_STATE_MASK) !=
		    MPI2_IOC_STATE_OPERATIONAL) {
			mpt->m_softstate &= ~MPTSAS_SS_MSG_UNIT_RESET;
			if (mptsas_restart_ioc(mpt) == DDI_FAILURE) {
				mptsas_log(mpt, CE_WARN,
				    "mptsas_power: hard reset failed");
				mutex_exit(&mpt->m_mutex);
				return (DDI_FAILURE);
			}
		}
		mpt->m_power_level = PM_LEVEL_D0;
		break;
	case PM_LEVEL_D3:
		NDBG11(("mptsas%d: turning power OFF.", mpt->m_instance));
		MPTSAS_POWER_OFF(mpt);
		break;
	default:
		mptsas_log(mpt, CE_WARN, "mptsas%d: unknown power level <%x>.",
		    mpt->m_instance, level);
		rval = DDI_FAILURE;
		break;
	}
	mutex_exit(&mpt->m_mutex);
	return (rval);
}

/*
 * Initialize configuration space and figure out which
 * chip and revison of the chip the mpt driver is using.
 */
static int
mptsas_config_space_init(mptsas_t *mpt)
{
	NDBG0(("mptsas_config_space_init"));

	if (mpt->m_config_handle != NULL)
		return (TRUE);

	if (pci_config_setup(mpt->m_dip,
	    &mpt->m_config_handle) != DDI_SUCCESS) {
		mptsas_log(mpt, CE_WARN, "cannot map configuration space.");
		return (FALSE);
	}

	/*
	 * This is a workaround for a XMITS ASIC bug which does not
	 * drive the CBE upper bits.
	 */
	if (pci_config_get16(mpt->m_config_handle, PCI_CONF_STAT) &
	    PCI_STAT_PERROR) {
		pci_config_put16(mpt->m_config_handle, PCI_CONF_STAT,
		    PCI_STAT_PERROR);
	}

	mptsas_setup_cmd_reg(mpt);

	/*
	 * Get the chip device id:
	 */
	mpt->m_devid = pci_config_get16(mpt->m_config_handle, PCI_CONF_DEVID);

	/*
	 * Save the revision.
	 */
	mpt->m_revid = pci_config_get8(mpt->m_config_handle, PCI_CONF_REVID);

	/*
	 * Save the SubSystem Vendor and Device IDs
	 */
	mpt->m_svid = pci_config_get16(mpt->m_config_handle, PCI_CONF_SUBVENID);
	mpt->m_ssid = pci_config_get16(mpt->m_config_handle, PCI_CONF_SUBSYSID);

	/*
	 * Set the latency timer to 0x40 as specified by the upa -> pci
	 * bridge chip design team.  This may be done by the sparc pci
	 * bus nexus driver, but the driver should make sure the latency
	 * timer is correct for performance reasons.
	 */
	pci_config_put8(mpt->m_config_handle, PCI_CONF_LATENCY_TIMER,
	    MPTSAS_LATENCY_TIMER);

	(void) mptsas_get_pci_cap(mpt);
	return (TRUE);
}

static void
mptsas_config_space_fini(mptsas_t *mpt)
{
	if (mpt->m_config_handle != NULL) {
		mptsas_disable_bus_master(mpt);
		pci_config_teardown(&mpt->m_config_handle);
		mpt->m_config_handle = NULL;
	}
}

static void
mptsas_setup_cmd_reg(mptsas_t *mpt)
{
	ushort_t	cmdreg;

	/*
	 * Set the command register to the needed values.
	 */
	cmdreg = pci_config_get16(mpt->m_config_handle, PCI_CONF_COMM);
	cmdreg |= (PCI_COMM_ME | PCI_COMM_SERR_ENABLE |
	    PCI_COMM_PARITY_DETECT | PCI_COMM_MAE);
	cmdreg &= ~PCI_COMM_IO;
	pci_config_put16(mpt->m_config_handle, PCI_CONF_COMM, cmdreg);
}

static void
mptsas_disable_bus_master(mptsas_t *mpt)
{
	ushort_t	cmdreg;

	/*
	 * Clear the master enable bit in the PCI command register.
	 * This prevents any bus mastering activity like DMA.
	 */
	cmdreg = pci_config_get16(mpt->m_config_handle, PCI_CONF_COMM);
	cmdreg &= ~PCI_COMM_ME;
	pci_config_put16(mpt->m_config_handle, PCI_CONF_COMM, cmdreg);
}

int
mptsas_dma_alloc(mptsas_t *mpt, mptsas_dma_alloc_state_t *dma_statep)
{
	ddi_dma_attr_t	attrs;

	attrs = mpt->m_io_dma_attr;
	attrs.dma_attr_sgllen = 1;

	ASSERT(dma_statep != NULL);

	if (mptsas_dma_addr_create(mpt, attrs, &dma_statep->handle,
	    &dma_statep->accessp, &dma_statep->memp, dma_statep->size,
	    &dma_statep->cookie) == FALSE) {
		return (DDI_FAILURE);
	}

	return (DDI_SUCCESS);
}

void
mptsas_dma_free(mptsas_dma_alloc_state_t *dma_statep)
{
	ASSERT(dma_statep != NULL);
	mptsas_dma_addr_destroy(&dma_statep->handle, &dma_statep->accessp);
	dma_statep->size = 0;
}

int
mptsas_do_dma(mptsas_t *mpt, uint32_t size, int var, int (*callback)())
{
	ddi_dma_attr_t		attrs;
	ddi_dma_handle_t	dma_handle;
	caddr_t			memp;
	ddi_acc_handle_t	accessp;
	int			rval;

	ASSERT(mutex_owned(&mpt->m_mutex));

	attrs = mpt->m_msg_dma_attr;
	attrs.dma_attr_sgllen = 1;
	attrs.dma_attr_granular = size;

	if (mptsas_dma_addr_create(mpt, attrs, &dma_handle,
	    &accessp, &memp, size, NULL) == FALSE) {
		return (DDI_FAILURE);
	}

	rval = (*callback) (mpt, memp, var, accessp);

	if ((mptsas_check_dma_handle(dma_handle) != DDI_SUCCESS) ||
	    (mptsas_check_acc_handle(accessp) != DDI_SUCCESS)) {
		ddi_fm_service_impact(mpt->m_dip, DDI_SERVICE_UNAFFECTED);
		rval = DDI_FAILURE;
	}

	mptsas_dma_addr_destroy(&dma_handle, &accessp);
	return (rval);

}

static int
mptsas_alloc_request_frames(mptsas_t *mpt)
{
	ddi_dma_attr_t		frame_dma_attrs;
	caddr_t			memp;
	ddi_dma_cookie_t	cookie;
	size_t			mem_size;

	/*
	 * re-alloc when it has already alloced
	 */
	mptsas_dma_addr_destroy(&mpt->m_dma_req_frame_hdl,
	    &mpt->m_acc_req_frame_hdl);

	/*
	 * The size of the request frame pool is:
	 *   Number of Request Frames * Request Frame Size
	 */
	mem_size = mpt->m_max_requests * mpt->m_req_frame_size;

	/*
	 * set the DMA attributes.  System Request Message Frames must be
	 * aligned on a 16-byte boundry.
	 */
	frame_dma_attrs = mpt->m_msg_dma_attr;
	frame_dma_attrs.dma_attr_align = 16;
	frame_dma_attrs.dma_attr_sgllen = 1;

	/*
	 * allocate the request frame pool.
	 */
	if (mptsas_dma_addr_create(mpt, frame_dma_attrs,
	    &mpt->m_dma_req_frame_hdl, &mpt->m_acc_req_frame_hdl, &memp,
	    mem_size, &cookie) == FALSE) {
		return (DDI_FAILURE);
	}

	/*
	 * Store the request frame memory address.  This chip uses this
	 * address to dma to and from the driver's frame.  The second
	 * address is the address mpt uses to fill in the frame.
	 */
	mpt->m_req_frame_dma_addr = cookie.dmac_laddress;
	mpt->m_req_frame = memp;

	/*
	 * Clear the request frame pool.
	 */
	bzero(mpt->m_req_frame, mem_size);

	return (DDI_SUCCESS);
}

static int
mptsas_alloc_reply_frames(mptsas_t *mpt)
{
	ddi_dma_attr_t		frame_dma_attrs;
	caddr_t			memp;
	ddi_dma_cookie_t	cookie;
	size_t			mem_size;

	/*
	 * re-alloc when it has already alloced
	 */
	mptsas_dma_addr_destroy(&mpt->m_dma_reply_frame_hdl,
	    &mpt->m_acc_reply_frame_hdl);

	/*
	 * The size of the reply frame pool is:
	 *   Number of Reply Frames * Reply Frame Size
	 */
	mem_size = mpt->m_max_replies * mpt->m_reply_frame_size;

	/*
	 * set the DMA attributes.   System Reply Message Frames must be
	 * aligned on a 4-byte boundry.  This is the default.
	 */
	frame_dma_attrs = mpt->m_msg_dma_attr;
	frame_dma_attrs.dma_attr_sgllen = 1;

	/*
	 * allocate the reply frame pool
	 */
	if (mptsas_dma_addr_create(mpt, frame_dma_attrs,
	    &mpt->m_dma_reply_frame_hdl, &mpt->m_acc_reply_frame_hdl, &memp,
	    mem_size, &cookie) == FALSE) {
		return (DDI_FAILURE);
	}

	/*
	 * Store the reply frame memory address.  This chip uses this
	 * address to dma to and from the driver's frame.  The second
	 * address is the address mpt uses to process the frame.
	 */
	mpt->m_reply_frame_dma_addr = cookie.dmac_laddress;
	mpt->m_reply_frame = memp;

	/*
	 * Clear the reply frame pool.
	 */
	bzero(mpt->m_reply_frame, mem_size);

	return (DDI_SUCCESS);
}

static int
mptsas_alloc_free_queue(mptsas_t *mpt)
{
	ddi_dma_attr_t		frame_dma_attrs;
	caddr_t			memp;
	ddi_dma_cookie_t	cookie;
	size_t			mem_size;

	/*
	 * re-alloc when it has already alloced
	 */
	mptsas_dma_addr_destroy(&mpt->m_dma_free_queue_hdl,
	    &mpt->m_acc_free_queue_hdl);

	/*
	 * The reply free queue size is:
	 *   Reply Free Queue Depth * 4
	 * The "4" is the size of one 32 bit address (low part of 64-bit
	 *   address)
	 */
	mem_size = mpt->m_free_queue_depth * 4;

	/*
	 * set the DMA attributes  The Reply Free Queue must be aligned on a
	 * 16-byte boundry.
	 */
	frame_dma_attrs = mpt->m_msg_dma_attr;
	frame_dma_attrs.dma_attr_align = 16;
	frame_dma_attrs.dma_attr_sgllen = 1;

	/*
	 * allocate the reply free queue
	 */
	if (mptsas_dma_addr_create(mpt, frame_dma_attrs,
	    &mpt->m_dma_free_queue_hdl, &mpt->m_acc_free_queue_hdl, &memp,
	    mem_size, &cookie) == FALSE) {
		return (DDI_FAILURE);
	}

	/*
	 * Store the reply free queue memory address.  This chip uses this
	 * address to read from the reply free queue.  The second address
	 * is the address mpt uses to manage the queue.
	 */
	mpt->m_free_queue_dma_addr = cookie.dmac_laddress;
	mpt->m_free_queue = memp;

	/*
	 * Clear the reply free queue memory.
	 */
	bzero(mpt->m_free_queue, mem_size);

	return (DDI_SUCCESS);
}

static int
mptsas_alloc_post_queue(mptsas_t *mpt)
{
	ddi_dma_attr_t		frame_dma_attrs;
	caddr_t			memp;
	ddi_dma_cookie_t	cookie;
	size_t			mem_size;

	/*
	 * re-alloc when it has already alloced
	 */
	mptsas_dma_addr_destroy(&mpt->m_dma_post_queue_hdl,
	    &mpt->m_acc_post_queue_hdl);

	/*
	 * The reply descriptor post queue size is:
	 *   Reply Descriptor Post Queue Depth * 8
	 * The "8" is the size of each descriptor (8 bytes or 64 bits).
	 */
	mem_size = mpt->m_post_queue_depth * 8;

	/*
	 * set the DMA attributes.  The Reply Descriptor Post Queue must be
	 * aligned on a 16-byte boundry.
	 */
	frame_dma_attrs = mpt->m_msg_dma_attr;
	frame_dma_attrs.dma_attr_align = 16;
	frame_dma_attrs.dma_attr_sgllen = 1;

	/*
	 * allocate the reply post queue
	 */
	if (mptsas_dma_addr_create(mpt, frame_dma_attrs,
	    &mpt->m_dma_post_queue_hdl, &mpt->m_acc_post_queue_hdl, &memp,
	    mem_size, &cookie) == FALSE) {
		return (DDI_FAILURE);
	}

	/*
	 * Store the reply descriptor post queue memory address.  This chip
	 * uses this address to write to the reply descriptor post queue.  The
	 * second address is the address mpt uses to manage the queue.
	 */
	mpt->m_post_queue_dma_addr = cookie.dmac_laddress;
	mpt->m_post_queue = memp;

	/*
	 * Clear the reply post queue memory.
	 */
	bzero(mpt->m_post_queue, mem_size);

	return (DDI_SUCCESS);
}

static void
mptsas_alloc_reply_args(mptsas_t *mpt)
{
	if (mpt->m_replyh_args == NULL) {
		mpt->m_replyh_args = kmem_zalloc(sizeof (m_replyh_arg_t) *
		    mpt->m_max_replies, KM_SLEEP);
	}
}

static int
mptsas_alloc_extra_sgl_frame(mptsas_t *mpt, mptsas_cmd_t *cmd)
{
	mptsas_cache_frames_t	*frames = NULL;
	if (cmd->cmd_extra_frames == NULL) {
		frames = kmem_cache_alloc(mpt->m_cache_frames, KM_NOSLEEP);
		if (frames == NULL) {
			return (DDI_FAILURE);
		}
		cmd->cmd_extra_frames = frames;
	}
	return (DDI_SUCCESS);
}

static void
mptsas_free_extra_sgl_frame(mptsas_t *mpt, mptsas_cmd_t *cmd)
{
	if (cmd->cmd_extra_frames) {
		kmem_cache_free(mpt->m_cache_frames,
		    (void *)cmd->cmd_extra_frames);
		cmd->cmd_extra_frames = NULL;
	}
}

static void
mptsas_cfg_fini(mptsas_t *mpt)
{
	NDBG0(("mptsas_cfg_fini"));
	ddi_regs_map_free(&mpt->m_datap);
}

static void
mptsas_hba_fini(mptsas_t *mpt)
{
	NDBG0(("mptsas_hba_fini"));

	/*
	 * Free up any allocated memory
	 */
	mptsas_dma_addr_destroy(&mpt->m_dma_req_frame_hdl,
	    &mpt->m_acc_req_frame_hdl);

	mptsas_dma_addr_destroy(&mpt->m_dma_reply_frame_hdl,
	    &mpt->m_acc_reply_frame_hdl);

	mptsas_dma_addr_destroy(&mpt->m_dma_free_queue_hdl,
	    &mpt->m_acc_free_queue_hdl);

	mptsas_dma_addr_destroy(&mpt->m_dma_post_queue_hdl,
	    &mpt->m_acc_post_queue_hdl);

	if (mpt->m_replyh_args != NULL) {
		kmem_free(mpt->m_replyh_args, sizeof (m_replyh_arg_t)
		    * mpt->m_max_replies);
	}
}

static int
mptsas_name_child(dev_info_t *lun_dip, char *name, int len)
{
	int		lun = 0;
	char		*sas_wwn = NULL;
	int		phynum = -1;
	int		reallen = 0;

	/* Get the target num */
	lun = ddi_prop_get_int(DDI_DEV_T_ANY, lun_dip, DDI_PROP_DONTPASS,
	    LUN_PROP, 0);

	if ((phynum = ddi_prop_get_int(DDI_DEV_T_ANY, lun_dip,
	    DDI_PROP_DONTPASS, "sata-phy", -1)) != -1) {
		/*
		 * Stick in the address of form "pPHY,LUN"
		 */
		reallen = snprintf(name, len, "p%x,%x", phynum, lun);
	} else if (ddi_prop_lookup_string(DDI_DEV_T_ANY, lun_dip,
	    DDI_PROP_DONTPASS, SCSI_ADDR_PROP_TARGET_PORT, &sas_wwn)
	    == DDI_PROP_SUCCESS) {
		/*
		 * Stick in the address of the form "wWWN,LUN"
		 */
		reallen = snprintf(name, len, "%s,%x", sas_wwn, lun);
		ddi_prop_free(sas_wwn);
	} else {
		return (DDI_FAILURE);
	}

	ASSERT(reallen < len);
	if (reallen >= len) {
		mptsas_log(0, CE_WARN, "!mptsas_get_name: name parameter "
		    "length too small, it needs to be %d bytes", reallen + 1);
	}
	return (DDI_SUCCESS);
}

/*
 * tran_tgt_init(9E) - target device instance initialization
 */
static int
mptsas_scsi_tgt_init(dev_info_t *hba_dip, dev_info_t *tgt_dip,
    scsi_hba_tran_t *hba_tran, struct scsi_device *sd)
{
#ifndef __lock_lint
	_NOTE(ARGUNUSED(hba_tran))
#endif

	/*
	 * At this point, the scsi_device structure already exists
	 * and has been initialized.
	 *
	 * Use this function to allocate target-private data structures,
	 * if needed by this HBA.  Add revised flow-control and queue
	 * properties for child here, if desired and if you can tell they
	 * support tagged queueing by now.
	 */
	mptsas_t		*mpt;
	int			lun = sd->sd_address.a_lun;
	mdi_pathinfo_t		*pip = NULL;
	mptsas_tgt_private_t	*tgt_private = NULL;
	mptsas_target_t		*ptgt = NULL;
	char			*psas_wwn = NULL;
	mptsas_phymask_t	phymask = 0;
	uint64_t		sas_wwn = 0;
	mptsas_target_addr_t	addr;
	mpt = SDEV2MPT(sd);

	ASSERT(scsi_hba_iport_unit_address(hba_dip) != 0);

	NDBG0(("mptsas_scsi_tgt_init: hbadip=0x%p tgtdip=0x%p lun=%d",
	    (void *)hba_dip, (void *)tgt_dip, lun));

	if (ndi_dev_is_persistent_node(tgt_dip) == 0) {
		(void) ndi_merge_node(tgt_dip, mptsas_name_child);
		ddi_set_name_addr(tgt_dip, NULL);
		return (DDI_FAILURE);
	}
	/*
	 * phymask is 0 means the virtual port for RAID
	 */
	phymask = (mptsas_phymask_t)ddi_prop_get_int(DDI_DEV_T_ANY, hba_dip, 0,
	    "phymask", 0);
	if (mdi_component_is_client(tgt_dip, NULL) == MDI_SUCCESS) {
		if ((pip = (void *)(sd->sd_private)) == NULL) {
			/*
			 * Very bad news if this occurs. Somehow scsi_vhci has
			 * lost the pathinfo node for this target.
			 */
			return (DDI_NOT_WELL_FORMED);
		}

		if (mdi_prop_lookup_int(pip, LUN_PROP, &lun) !=
		    DDI_PROP_SUCCESS) {
			mptsas_log(mpt, CE_WARN, "Get lun property failed\n");
			return (DDI_FAILURE);
		}

		if (mdi_prop_lookup_string(pip, SCSI_ADDR_PROP_TARGET_PORT,
		    &psas_wwn) == MDI_SUCCESS) {
			if (scsi_wwnstr_to_wwn(psas_wwn, &sas_wwn)) {
				sas_wwn = 0;
			}
			(void) mdi_prop_free(psas_wwn);
		}
	} else {
		lun = ddi_prop_get_int(DDI_DEV_T_ANY, tgt_dip,
		    DDI_PROP_DONTPASS, LUN_PROP, 0);
		if (ddi_prop_lookup_string(DDI_DEV_T_ANY, tgt_dip,
		    DDI_PROP_DONTPASS, SCSI_ADDR_PROP_TARGET_PORT, &psas_wwn) ==
		    DDI_PROP_SUCCESS) {
			if (scsi_wwnstr_to_wwn(psas_wwn, &sas_wwn)) {
				sas_wwn = 0;
			}
			ddi_prop_free(psas_wwn);
		} else {
			sas_wwn = 0;
		}
	}

	ASSERT((sas_wwn != 0) || (phymask != 0));
	addr.mta_wwn = sas_wwn;
	addr.mta_phymask = phymask;
	mutex_enter(&mpt->m_mutex);
	ptgt = refhash_lookup(mpt->m_targets, &addr);
	mutex_exit(&mpt->m_mutex);
	if (ptgt == NULL) {
		mptsas_log(mpt, CE_WARN, "!tgt_init: target doesn't exist or "
		    "gone already! phymask:%x, saswwn %"PRIx64, phymask,
		    sas_wwn);
		return (DDI_FAILURE);
	}
	if (hba_tran->tran_tgt_private == NULL) {
		tgt_private = kmem_zalloc(sizeof (mptsas_tgt_private_t),
		    KM_SLEEP);
		tgt_private->t_lun = lun;
		tgt_private->t_private = ptgt;
		hba_tran->tran_tgt_private = tgt_private;
	}

	if (mdi_component_is_client(tgt_dip, NULL) == MDI_SUCCESS) {
		return (DDI_SUCCESS);
	}
	mutex_enter(&mpt->m_mutex);

	if (ptgt->m_deviceinfo &
	    (MPI2_SAS_DEVICE_INFO_SATA_DEVICE |
	    MPI2_SAS_DEVICE_INFO_ATAPI_DEVICE)) {
		uchar_t *inq89 = NULL;
		int inq89_len = 0x238;
		int reallen = 0;
		int rval = 0;
		struct sata_id *sid = NULL;
		char model[SATA_ID_MODEL_LEN + 1];
		char fw[SATA_ID_FW_LEN + 1];
		char *vid, *pid;
		int i;

		mutex_exit(&mpt->m_mutex);
		/*
		 * According SCSI/ATA Translation -2 (SAT-2) revision 01a
		 * chapter 12.4.2 VPD page 89h includes 512 bytes ATA IDENTIFY
		 * DEVICE data or ATA IDENTIFY PACKET DEVICE data.
		 */
		inq89 = kmem_zalloc(inq89_len, KM_SLEEP);
		rval = mptsas_inquiry(mpt, ptgt, 0, 0x89,
		    inq89, inq89_len, &reallen, 1);

		if (rval != 0) {
			if (inq89 != NULL) {
				kmem_free(inq89, inq89_len);
			}

			mptsas_log(mpt, CE_WARN, "!mptsas request inquiry page "
			    "0x89 for SATA target:%x failed!", ptgt->m_devhdl);
			return (DDI_SUCCESS);
		}
		sid = (void *)(&inq89[60]);

		swab(sid->ai_model, model, SATA_ID_MODEL_LEN);
		swab(sid->ai_fw, fw, SATA_ID_FW_LEN);

		model[SATA_ID_MODEL_LEN] = 0;
		fw[SATA_ID_FW_LEN] = 0;

		/*
		 * split model into into vid/pid
		 */
		for (i = 0, pid = model; i < SATA_ID_MODEL_LEN; i++, pid++)
			if ((*pid == ' ') || (*pid == '\t'))
				break;
		if (i < SATA_ID_MODEL_LEN) {
			vid = model;
			/*
			 * terminate vid, establish pid
			 */
			*pid++ = 0;
		} else {
			/*
			 * vid will stay "ATA     ", the rule is same
			 * as sata framework implementation.
			 */
			vid = NULL;
			/*
			 * model is all pid
			 */
			pid = model;
		}

		/*
		 * override SCSA "inquiry-*" properties
		 */
		if (vid)
			(void) scsi_device_prop_update_inqstring(sd,
			    INQUIRY_VENDOR_ID, vid, strlen(vid));
		if (pid)
			(void) scsi_device_prop_update_inqstring(sd,
			    INQUIRY_PRODUCT_ID, pid, strlen(pid));
		(void) scsi_device_prop_update_inqstring(sd,
		    INQUIRY_REVISION_ID, fw, strlen(fw));

		if (inq89 != NULL) {
			kmem_free(inq89, inq89_len);
		}
	} else {
		mutex_exit(&mpt->m_mutex);
	}

	return (DDI_SUCCESS);
}
/*
 * tran_tgt_free(9E) - target device instance deallocation
 */
static void
mptsas_scsi_tgt_free(dev_info_t *hba_dip, dev_info_t *tgt_dip,
    scsi_hba_tran_t *hba_tran, struct scsi_device *sd)
{
#ifndef __lock_lint
	_NOTE(ARGUNUSED(hba_dip, tgt_dip, hba_tran, sd))
#endif

	mptsas_tgt_private_t	*tgt_private = hba_tran->tran_tgt_private;

	if (tgt_private != NULL) {
		kmem_free(tgt_private, sizeof (mptsas_tgt_private_t));
		hba_tran->tran_tgt_private = NULL;
	}
}

/*
 * scsi_pkt handling
 *
 * Visible to the external world via the transport structure.
 */

/*
 * Notes:
 *	- transport the command to the addressed SCSI target/lun device
 *	- normal operation is to schedule the command to be transported,
 *	  and return TRAN_ACCEPT if this is successful.
 *	- if NO_INTR, tran_start must poll device for command completion
 */
static int
mptsas_scsi_start(struct scsi_address *ap, struct scsi_pkt *pkt)
{
#ifndef __lock_lint
	_NOTE(ARGUNUSED(ap))
#endif
	mptsas_t	*mpt = PKT2MPT(pkt);
	mptsas_cmd_t	*cmd = PKT2CMD(pkt);
	int		rval;
	mptsas_target_t	*ptgt = cmd->cmd_tgt_addr;

	NDBG1(("mptsas_scsi_start: pkt=0x%p", (void *)pkt));
	ASSERT(ptgt);
	if (ptgt == NULL)
		return (TRAN_FATAL_ERROR);

	/*
	 * prepare the pkt before taking mutex.
	 */
	rval = mptsas_prepare_pkt(cmd);
	if (rval != TRAN_ACCEPT) {
		return (rval);
	}

	/*
	 * Send the command to target/lun, however your HBA requires it.
	 * If busy, return TRAN_BUSY; if there's some other formatting error
	 * in the packet, return TRAN_BADPKT; otherwise, fall through to the
	 * return of TRAN_ACCEPT.
	 *
	 * Remember that access to shared resources, including the mptsas_t
	 * data structure and the HBA hardware registers, must be protected
	 * with mutexes, here and everywhere.
	 *
	 * Also remember that at interrupt time, you'll get an argument
	 * to the interrupt handler which is a pointer to your mptsas_t
	 * structure; you'll have to remember which commands are outstanding
	 * and which scsi_pkt is the currently-running command so the
	 * interrupt handler can refer to the pkt to set completion
	 * status, call the target driver back through pkt_comp, etc.
	 *
	 * If the instance lock is held by other thread, don't spin to wait
	 * for it. Instead, queue the cmd and next time when the instance lock
	 * is not held, accept all the queued cmd. A extra tx_waitq is
	 * introduced to protect the queue.
	 *
	 * The polled cmd will not be queud and accepted as usual.
	 *
	 * Under the tx_waitq mutex, record whether a thread is draining
	 * the tx_waitq.  An IO requesting thread that finds the instance
	 * mutex contended appends to the tx_waitq and while holding the
	 * tx_wait mutex, if the draining flag is not set, sets it and then
	 * proceeds to spin for the instance mutex. This scheme ensures that
	 * the last cmd in a burst be processed.
	 *
	 * we enable this feature only when the helper threads are enabled,
	 * at which we think the loads are heavy.
	 *
	 * per instance mutex m_tx_waitq_mutex is introduced to protect the
	 * m_tx_waitqtail, m_tx_waitq, m_tx_draining.
	 */

	if (mpt->m_doneq_thread_n) {
		if (mutex_tryenter(&mpt->m_mutex) != 0) {
			rval = mptsas_accept_txwq_and_pkt(mpt, cmd);
			mutex_exit(&mpt->m_mutex);
		} else if (cmd->cmd_pkt_flags & FLAG_NOINTR) {
			mutex_enter(&mpt->m_mutex);
			rval = mptsas_accept_txwq_and_pkt(mpt, cmd);
			mutex_exit(&mpt->m_mutex);
		} else {
			mutex_enter(&mpt->m_tx_waitq_mutex);
			/*
			 * ptgt->m_dr_flag is protected by m_mutex or
			 * m_tx_waitq_mutex. In this case, m_tx_waitq_mutex
			 * is acquired.
			 */
			if (ptgt->m_dr_flag == MPTSAS_DR_INTRANSITION) {
				if (cmd->cmd_pkt_flags & FLAG_NOQUEUE) {
					/*
					 * The command should be allowed to
					 * retry by returning TRAN_BUSY to
					 * to stall the I/O's which come from
					 * scsi_vhci since the device/path is
					 * in unstable state now.
					 */
					mutex_exit(&mpt->m_tx_waitq_mutex);
					return (TRAN_BUSY);
				} else {
					/*
					 * The device is offline, just fail the
					 * command by returning
					 * TRAN_FATAL_ERROR.
					 */
					mutex_exit(&mpt->m_tx_waitq_mutex);
					return (TRAN_FATAL_ERROR);
				}
			}
			if (mpt->m_tx_draining) {
				cmd->cmd_flags |= CFLAG_TXQ;
				*mpt->m_tx_waitqtail = cmd;
				mpt->m_tx_waitqtail = &cmd->cmd_linkp;
				mutex_exit(&mpt->m_tx_waitq_mutex);
			} else { /* drain the queue */
				mpt->m_tx_draining = 1;
				mutex_exit(&mpt->m_tx_waitq_mutex);
				mutex_enter(&mpt->m_mutex);
				rval = mptsas_accept_txwq_and_pkt(mpt, cmd);
				mutex_exit(&mpt->m_mutex);
			}
		}
	} else {
		mutex_enter(&mpt->m_mutex);
		/*
		 * ptgt->m_dr_flag is protected by m_mutex or m_tx_waitq_mutex
		 * in this case, m_mutex is acquired.
		 */
		if (ptgt->m_dr_flag == MPTSAS_DR_INTRANSITION) {
			if (cmd->cmd_pkt_flags & FLAG_NOQUEUE) {
				/*
				 * commands should be allowed to retry by
				 * returning TRAN_BUSY to stall the I/O's
				 * which come from scsi_vhci since the device/
				 * path is in unstable state now.
				 */
				mutex_exit(&mpt->m_mutex);
				return (TRAN_BUSY);
			} else {
				/*
				 * The device is offline, just fail the
				 * command by returning TRAN_FATAL_ERROR.
				 */
				mutex_exit(&mpt->m_mutex);
				return (TRAN_FATAL_ERROR);
			}
		}
		rval = mptsas_accept_pkt(mpt, cmd);
		mutex_exit(&mpt->m_mutex);
	}

	return (rval);
}

/*
 * Accept all the queued cmds(if any) before accept the current one.
 */
static int
mptsas_accept_txwq_and_pkt(mptsas_t *mpt, mptsas_cmd_t *cmd)
{
	int rval;
	mptsas_target_t	*ptgt = cmd->cmd_tgt_addr;

	ASSERT(mutex_owned(&mpt->m_mutex));
	/*
	 * The call to mptsas_accept_tx_waitq() must always be performed
	 * because that is where mpt->m_tx_draining is cleared.
	 */
	mutex_enter(&mpt->m_tx_waitq_mutex);
	mptsas_accept_tx_waitq(mpt);
	mutex_exit(&mpt->m_tx_waitq_mutex);
	/*
	 * ptgt->m_dr_flag is protected by m_mutex or m_tx_waitq_mutex
	 * in this case, m_mutex is acquired.
	 */
	if (ptgt->m_dr_flag == MPTSAS_DR_INTRANSITION) {
		if (cmd->cmd_pkt_flags & FLAG_NOQUEUE) {
			/*
			 * The command should be allowed to retry by returning
			 * TRAN_BUSY to stall the I/O's which come from
			 * scsi_vhci since the device/path is in unstable state
			 * now.
			 */
			return (TRAN_BUSY);
		} else {
			/*
			 * The device is offline, just fail the command by
			 * return TRAN_FATAL_ERROR.
			 */
			return (TRAN_FATAL_ERROR);
		}
	}
	rval = mptsas_accept_pkt(mpt, cmd);

	return (rval);
}

#ifdef MPTSAS_FAULTINJECTION
static void
mptsas_fminj_move_cmd_to_doneq(mptsas_t *mpt, mptsas_cmd_t *cmd,
    uchar_t reason, uint_t stat)
{
	struct scsi_pkt *pkt = cmd->cmd_pkt;

	TAILQ_REMOVE(&mpt->m_fminj_cmdq, cmd, cmd_active_link);

	/* Setup reason/statistics. */
	pkt->pkt_reason = reason;
	pkt->pkt_statistics = stat;

	cmd->cmd_active_expiration = 0;

	/* Move command to doneque. */
	cmd->cmd_linkp = NULL;
	cmd->cmd_flags |= CFLAG_FINISHED;
	cmd->cmd_flags &= ~CFLAG_IN_TRANSPORT;

	*mpt->m_donetail = cmd;
	mpt->m_donetail = &cmd->cmd_linkp;
	mpt->m_doneq_len++;
}

static void
mptsas_fminj_move_tgt_to_doneq(mptsas_t *mpt, ushort_t target,
    uchar_t reason, uint_t stat)
{
	mptsas_cmd_t *cmd;

	ASSERT(mutex_owned(&mpt->m_mutex));

	if (!TAILQ_EMPTY(&mpt->m_fminj_cmdq)) {
		cmd = TAILQ_FIRST(&mpt->m_fminj_cmdq);
		ASSERT(cmd != NULL);

		while (cmd != NULL) {
			mptsas_cmd_t *next = TAILQ_NEXT(cmd, cmd_active_link);

			if (Tgt(cmd) == target) {
				mptsas_fminj_move_cmd_to_doneq(mpt, cmd,
				    reason, stat);
			}
			cmd = next;
		}
	}
}

static void
mptsas_fminj_watchsubr(mptsas_t *mpt,
    struct mptsas_active_cmdq *expired)
{
	mptsas_cmd_t *cmd;

	ASSERT(mutex_owned(&mpt->m_mutex));

	if (!TAILQ_EMPTY(&mpt->m_fminj_cmdq)) {
		hrtime_t timestamp = gethrtime();

		cmd = TAILQ_FIRST(&mpt->m_fminj_cmdq);
		ASSERT(cmd != NULL);

		while (cmd != NULL) {
			mptsas_cmd_t *next = TAILQ_NEXT(cmd, cmd_active_link);

			if (cmd->cmd_active_expiration <= timestamp) {
				struct scsi_pkt *pkt = cmd->cmd_pkt;

				DTRACE_PROBE1(mptsas__command__timeout,
				    struct scsi_pkt *, pkt);

				/* Setup proper flags. */
				pkt->pkt_reason = CMD_TIMEOUT;
				pkt->pkt_statistics = (STAT_TIMEOUT |
				    STAT_DEV_RESET);
				cmd->cmd_active_expiration = 0;

				TAILQ_REMOVE(&mpt->m_fminj_cmdq, cmd,
				    cmd_active_link);
				TAILQ_INSERT_TAIL(expired, cmd,
				    cmd_active_link);
			}
			cmd = next;
		}
	}
}

static int
mptsas_fminject(mptsas_t *mpt, mptsas_cmd_t *cmd)
{
	struct scsi_pkt *pkt = cmd->cmd_pkt;

	ASSERT(mutex_owned(&mpt->m_mutex));

	if (pkt->pkt_flags & FLAG_PKT_TIMEOUT) {
		if (((pkt->pkt_flags & FLAG_NOINTR) == 0) &&
		    (pkt->pkt_comp != NULL)) {
			pkt->pkt_state = (STATE_GOT_BUS|STATE_GOT_TARGET|
			    STATE_SENT_CMD);
			cmd->cmd_active_expiration =
			    gethrtime() + (hrtime_t)pkt->pkt_time * NANOSEC;
			TAILQ_INSERT_TAIL(&mpt->m_fminj_cmdq,
			    cmd, cmd_active_link);
			return (0);
		}
	}
	return (-1);
}
#endif /* MPTSAS_FAULTINJECTION */

static int
mptsas_accept_pkt(mptsas_t *mpt, mptsas_cmd_t *cmd)
{
	int		rval = TRAN_ACCEPT;
	mptsas_target_t	*ptgt = cmd->cmd_tgt_addr;

	NDBG1(("mptsas_accept_pkt: cmd=0x%p", (void *)cmd));

	ASSERT(mutex_owned(&mpt->m_mutex));

	if ((cmd->cmd_flags & CFLAG_PREPARED) == 0) {
		rval = mptsas_prepare_pkt(cmd);
		if (rval != TRAN_ACCEPT) {
			cmd->cmd_flags &= ~CFLAG_TRANFLAG;
			return (rval);
		}
	}

	/*
	 * reset the throttle if we were draining
	 */
	if ((ptgt->m_t_ncmds == 0) &&
	    (ptgt->m_t_throttle == DRAIN_THROTTLE)) {
		NDBG23(("reset throttle"));
		ASSERT(ptgt->m_reset_delay == 0);
		mptsas_set_throttle(mpt, ptgt, MAX_THROTTLE);
	}

	/*
	 * If HBA is being reset, the DevHandles are being re-initialized,
	 * which means that they could be invalid even if the target is still
	 * attached.  Check if being reset and if DevHandle is being
	 * re-initialized.  If this is the case, return BUSY so the I/O can be
	 * retried later.
	 */
	if ((ptgt->m_devhdl == MPTSAS_INVALID_DEVHDL) && mpt->m_in_reset) {
		mptsas_set_pkt_reason(mpt, cmd, CMD_RESET, STAT_BUS_RESET);
		if (cmd->cmd_flags & CFLAG_TXQ) {
			mptsas_doneq_add(mpt, cmd);
			mptsas_doneq_empty(mpt);
			return (rval);
		} else {
			return (TRAN_BUSY);
		}
	}

	/*
	 * If device handle has already been invalidated, just
	 * fail the command. In theory, command from scsi_vhci
	 * client is impossible send down command with invalid
	 * devhdl since devhdl is set after path offline, target
	 * driver is not suppose to select a offlined path.
	 */
	if (ptgt->m_devhdl == MPTSAS_INVALID_DEVHDL) {
		NDBG20(("rejecting command, it might because invalid devhdl "
		    "request."));
		mptsas_set_pkt_reason(mpt, cmd, CMD_DEV_GONE, STAT_TERMINATED);
		if (cmd->cmd_flags & CFLAG_TXQ) {
			mptsas_doneq_add(mpt, cmd);
			mptsas_doneq_empty(mpt);
			return (rval);
		} else {
			return (TRAN_FATAL_ERROR);
		}
	}

	/*
	 * Do fault injecttion before transmitting command.
	 * FLAG_NOINTR commands are skipped.
	 */
#ifdef MPTSAS_FAULTINJECTION
	if (!mptsas_fminject(mpt, cmd)) {
		return (TRAN_ACCEPT);
	}
#endif

	/*
	 * The first case is the normal case.  mpt gets a command from the
	 * target driver and starts it.
	 * Since SMID 0 is reserved and the TM slot is reserved, the actual max
	 * commands is m_max_requests - 2.
	 */
	if ((mpt->m_ncmds <= (mpt->m_max_requests - 2)) &&
	    (ptgt->m_t_throttle > HOLD_THROTTLE) &&
	    (ptgt->m_t_ncmds < ptgt->m_t_throttle) &&
	    (ptgt->m_reset_delay == 0) &&
	    (ptgt->m_t_nwait == 0) &&
	    ((cmd->cmd_pkt_flags & FLAG_NOINTR) == 0)) {
		if (mptsas_save_cmd(mpt, cmd) == TRUE) {
			(void) mptsas_start_cmd(mpt, cmd);
		} else {
			mptsas_waitq_add(mpt, cmd);
		}
	} else {
		/*
		 * Add this pkt to the work queue
		 */
		mptsas_waitq_add(mpt, cmd);

		if (cmd->cmd_pkt_flags & FLAG_NOINTR) {
			(void) mptsas_poll(mpt, cmd, MPTSAS_POLL_TIME);

			/*
			 * Only flush the doneq if this is not a TM
			 * cmd.  For TM cmds the flushing of the
			 * doneq will be done in those routines.
			 */
			if ((cmd->cmd_flags & CFLAG_TM_CMD) == 0) {
				mptsas_doneq_empty(mpt);
			}
		}
	}
	return (rval);
}

int
mptsas_save_cmd(mptsas_t *mpt, mptsas_cmd_t *cmd)
{
	mptsas_slots_t *slots = mpt->m_active;
	uint_t slot, start_rotor;
	mptsas_target_t *ptgt = cmd->cmd_tgt_addr;

	ASSERT(MUTEX_HELD(&mpt->m_mutex));

	/*
	 * Account for reserved TM request slot and reserved SMID of 0.
	 */
	ASSERT(slots->m_n_normal == (mpt->m_max_requests - 2));

	/*
	 * Find the next available slot, beginning at m_rotor.  If no slot is
	 * available, we'll return FALSE to indicate that.  This mechanism
	 * considers only the normal slots, not the reserved slot 0 nor the
	 * task management slot m_n_normal + 1.  The rotor is left to point to
	 * the normal slot after the one we select, unless we select the last
	 * normal slot in which case it returns to slot 1.
	 */
	start_rotor = slots->m_rotor;
	do {
		slot = slots->m_rotor++;
		if (slots->m_rotor > slots->m_n_normal)
			slots->m_rotor = 1;

		if (slots->m_rotor == start_rotor)
			break;
	} while (slots->m_slot[slot] != NULL);

	if (slots->m_slot[slot] != NULL)
		return (FALSE);
<<<<<<< HEAD

	ASSERT(slot != 0 && slot <= slots->m_n_normal);

	cmd->cmd_slot = slot;
	slots->m_slot[slot] = cmd;
	mpt->m_ncmds++;

=======

	ASSERT(slot != 0 && slot <= slots->m_n_normal);

	cmd->cmd_slot = slot;
	slots->m_slot[slot] = cmd;
	mpt->m_ncmds++;

>>>>>>> 7a3fc0cc
	/*
	 * only increment per target ncmds if this is not a
	 * command that has no target associated with it (i.e. a
	 * event acknoledgment)
	 */
	if ((cmd->cmd_flags & CFLAG_CMDIOC) == 0) {
<<<<<<< HEAD
		/*
		 * Expiration time is set in mptsas_start_cmd
		 */
		ptgt->m_t_ncmds++;
		cmd->cmd_active_expiration = 0;
	} else {
		/*
		 * Initialize expiration time for passthrough commands,
		 */
		cmd->cmd_active_expiration = gethrtime() +
		    (hrtime_t)cmd->cmd_pkt->pkt_time * NANOSEC;
	}

=======
		ptgt->m_t_ncmds++;
	}
	cmd->cmd_active_timeout = cmd->cmd_pkt->pkt_time;

	/*
	 * If initial timout is less than or equal to one tick, bump
	 * the timeout by a tick so that command doesn't timeout before
	 * its allotted time.
	 */
	if (cmd->cmd_active_timeout <= mptsas_scsi_watchdog_tick) {
		cmd->cmd_active_timeout += mptsas_scsi_watchdog_tick;
	}
>>>>>>> 7a3fc0cc
	return (TRUE);
}

/*
 * prepare the pkt:
 * the pkt may have been resubmitted or just reused so
 * initialize some fields and do some checks.
 */
static int
mptsas_prepare_pkt(mptsas_cmd_t *cmd)
{
	struct scsi_pkt	*pkt = CMD2PKT(cmd);

	NDBG1(("mptsas_prepare_pkt: cmd=0x%p", (void *)cmd));

#ifdef MPTSAS_FAULTINJECTION
	/* Check for fault flags prior to perform actual initialization. */
	if (pkt->pkt_flags & FLAG_PKT_BUSY) {
		return (TRAN_BUSY);
	}
#endif

	/*
	 * Reinitialize some fields that need it; the packet may
	 * have been resubmitted
	 */
	pkt->pkt_reason = CMD_CMPLT;
	pkt->pkt_state = 0;
	pkt->pkt_statistics = 0;
	pkt->pkt_resid = 0;
	cmd->cmd_age = 0;
	cmd->cmd_pkt_flags = pkt->pkt_flags;

	/*
	 * zero status byte.
	 */
	*(pkt->pkt_scbp) = 0;

	if (cmd->cmd_flags & CFLAG_DMAVALID) {
		pkt->pkt_resid = cmd->cmd_dmacount;

		/*
		 * consistent packets need to be sync'ed first
		 * (only for data going out)
		 */
		if ((cmd->cmd_flags & CFLAG_CMDIOPB) &&
		    (cmd->cmd_flags & CFLAG_DMASEND)) {
			(void) ddi_dma_sync(cmd->cmd_dmahandle, 0, 0,
			    DDI_DMA_SYNC_FORDEV);
		}
	}

	cmd->cmd_flags =
	    (cmd->cmd_flags & ~(CFLAG_TRANFLAG)) |
	    CFLAG_PREPARED | CFLAG_IN_TRANSPORT;

	return (TRAN_ACCEPT);
}

/*
 * tran_init_pkt(9E) - allocate scsi_pkt(9S) for command
 *
 * One of three possibilities:
 *	- allocate scsi_pkt
 *	- allocate scsi_pkt and DMA resources
 *	- allocate DMA resources to an already-allocated pkt
 */
static struct scsi_pkt *
mptsas_scsi_init_pkt(struct scsi_address *ap, struct scsi_pkt *pkt,
    struct buf *bp, int cmdlen, int statuslen, int tgtlen, int flags,
    int (*callback)(), caddr_t arg)
{
	mptsas_cmd_t		*cmd, *new_cmd;
	mptsas_t		*mpt = ADDR2MPT(ap);
	int			failure = 1;
	uint_t			oldcookiec;
	mptsas_target_t		*ptgt = NULL;
	int			rval;
	mptsas_tgt_private_t	*tgt_private;
	int			kf;

	kf = (callback == SLEEP_FUNC)? KM_SLEEP: KM_NOSLEEP;

	tgt_private = (mptsas_tgt_private_t *)ap->a_hba_tran->
	    tran_tgt_private;
	ASSERT(tgt_private != NULL);
	if (tgt_private == NULL) {
		return (NULL);
	}
	ptgt = tgt_private->t_private;
	ASSERT(ptgt != NULL);
	if (ptgt == NULL)
		return (NULL);
	ap->a_target = ptgt->m_devhdl;
	ap->a_lun = tgt_private->t_lun;

	ASSERT(callback == NULL_FUNC || callback == SLEEP_FUNC);
#ifdef MPTSAS_TEST_EXTRN_ALLOC
	statuslen *= 100; tgtlen *= 4;
#endif
	NDBG3(("mptsas_scsi_init_pkt:\n"
	    "\ttgt=%d in=0x%p bp=0x%p clen=%d slen=%d tlen=%d flags=%x",
	    ap->a_target, (void *)pkt, (void *)bp,
	    cmdlen, statuslen, tgtlen, flags));

	/*
	 * Allocate the new packet.
	 */
	if (pkt == NULL) {
		ddi_dma_handle_t	save_dma_handle;
		ddi_dma_handle_t	save_arq_dma_handle;
		struct buf		*save_arq_bp;
		ddi_dma_cookie_t	save_arqcookie;

		cmd = kmem_cache_alloc(mpt->m_kmem_cache, kf);

		if (cmd) {
			save_dma_handle = cmd->cmd_dmahandle;
			save_arq_dma_handle = cmd->cmd_arqhandle;
			save_arq_bp = cmd->cmd_arq_buf;
			save_arqcookie = cmd->cmd_arqcookie;
			bzero(cmd, sizeof (*cmd) + scsi_pkt_size());
			cmd->cmd_dmahandle = save_dma_handle;
			cmd->cmd_arqhandle = save_arq_dma_handle;
			cmd->cmd_arq_buf = save_arq_bp;
			cmd->cmd_arqcookie = save_arqcookie;

			pkt = (void *)((uchar_t *)cmd +
			    sizeof (struct mptsas_cmd));
			pkt->pkt_ha_private = (opaque_t)cmd;
			pkt->pkt_address = *ap;
			pkt->pkt_private = (opaque_t)cmd->cmd_pkt_private;
			pkt->pkt_scbp = (opaque_t)&cmd->cmd_scb;
			pkt->pkt_cdbp = (opaque_t)&cmd->cmd_cdb;
			cmd->cmd_pkt = (struct scsi_pkt *)pkt;
			cmd->cmd_cdblen = (uchar_t)cmdlen;
			cmd->cmd_scblen = statuslen;
			cmd->cmd_rqslen = SENSE_LENGTH;
			cmd->cmd_tgt_addr = ptgt;
			failure = 0;
		}

		if (failure || (cmdlen > sizeof (cmd->cmd_cdb)) ||
		    (tgtlen > PKT_PRIV_LEN) ||
		    (statuslen > EXTCMDS_STATUS_SIZE)) {
			if (failure == 0) {
				/*
				 * if extern alloc fails, all will be
				 * deallocated, including cmd
				 */
				failure = mptsas_pkt_alloc_extern(mpt, cmd,
				    cmdlen, tgtlen, statuslen, kf);
			}
			if (failure) {
				/*
				 * if extern allocation fails, it will
				 * deallocate the new pkt as well
				 */
				return (NULL);
			}
		}
		new_cmd = cmd;

	} else {
		cmd = PKT2CMD(pkt);
		pkt->pkt_start = 0;
		pkt->pkt_stop = 0;
		new_cmd = NULL;
	}


	/* grab cmd->cmd_cookiec here as oldcookiec */

	oldcookiec = cmd->cmd_cookiec;

	/*
	 * If the dma was broken up into PARTIAL transfers cmd_nwin will be
	 * greater than 0 and we'll need to grab the next dma window
	 */
	/*
	 * SLM-not doing extra command frame right now; may add later
	 */

	if (cmd->cmd_nwin > 0) {

		/*
		 * Make sure we havn't gone past the the total number
		 * of windows
		 */
		if (++cmd->cmd_winindex >= cmd->cmd_nwin) {
			return (NULL);
		}
		if (ddi_dma_getwin(cmd->cmd_dmahandle, cmd->cmd_winindex,
		    &cmd->cmd_dma_offset, &cmd->cmd_dma_len,
		    &cmd->cmd_cookie, &cmd->cmd_cookiec) == DDI_FAILURE) {
			return (NULL);
		}
		goto get_dma_cookies;
	}


	if (flags & PKT_XARQ) {
		cmd->cmd_flags |= CFLAG_XARQ;
	}

	/*
	 * DMA resource allocation.  This version assumes your
	 * HBA has some sort of bus-mastering or onboard DMA capability, with a
	 * scatter-gather list of length MPTSAS_MAX_DMA_SEGS, as given in the
	 * ddi_dma_attr_t structure and passed to scsi_impl_dmaget.
	 */
	if (bp && (bp->b_bcount != 0) &&
	    (cmd->cmd_flags & CFLAG_DMAVALID) == 0) {

		int	cnt, dma_flags;
		mptti_t	*dmap;		/* ptr to the S/G list */

		/*
		 * Set up DMA memory and position to the next DMA segment.
		 */
		ASSERT(cmd->cmd_dmahandle != NULL);

		if (bp->b_flags & B_READ) {
			dma_flags = DDI_DMA_READ;
			cmd->cmd_flags &= ~CFLAG_DMASEND;
		} else {
			dma_flags = DDI_DMA_WRITE;
			cmd->cmd_flags |= CFLAG_DMASEND;
		}
		if (flags & PKT_CONSISTENT) {
			cmd->cmd_flags |= CFLAG_CMDIOPB;
			dma_flags |= DDI_DMA_CONSISTENT;
		}

		if (flags & PKT_DMA_PARTIAL) {
			dma_flags |= DDI_DMA_PARTIAL;
		}

		/*
		 * workaround for byte hole issue on psycho and
		 * schizo pre 2.1
		 */
		if ((bp->b_flags & B_READ) && ((bp->b_flags &
		    (B_PAGEIO|B_REMAPPED)) != B_PAGEIO) &&
		    ((uintptr_t)bp->b_un.b_addr & 0x7)) {
			dma_flags |= DDI_DMA_CONSISTENT;
		}

		rval = ddi_dma_buf_bind_handle(cmd->cmd_dmahandle, bp,
		    dma_flags, callback, arg,
		    &cmd->cmd_cookie, &cmd->cmd_cookiec);
		if (rval == DDI_DMA_PARTIAL_MAP) {
			(void) ddi_dma_numwin(cmd->cmd_dmahandle,
			    &cmd->cmd_nwin);
			cmd->cmd_winindex = 0;
			(void) ddi_dma_getwin(cmd->cmd_dmahandle,
			    cmd->cmd_winindex, &cmd->cmd_dma_offset,
			    &cmd->cmd_dma_len, &cmd->cmd_cookie,
			    &cmd->cmd_cookiec);
		} else if (rval && (rval != DDI_DMA_MAPPED)) {
			switch (rval) {
			case DDI_DMA_NORESOURCES:
				bioerror(bp, 0);
				break;
			case DDI_DMA_BADATTR:
			case DDI_DMA_NOMAPPING:
				bioerror(bp, EFAULT);
				break;
			case DDI_DMA_TOOBIG:
			default:
				bioerror(bp, EINVAL);
				break;
			}
			cmd->cmd_flags &= ~CFLAG_DMAVALID;
			if (new_cmd) {
				mptsas_scsi_destroy_pkt(ap, pkt);
			}
			return ((struct scsi_pkt *)NULL);
		}

get_dma_cookies:
		cmd->cmd_flags |= CFLAG_DMAVALID;
		ASSERT(cmd->cmd_cookiec > 0);

		if (cmd->cmd_cookiec > MPTSAS_MAX_CMD_SEGS) {
			mptsas_log(mpt, CE_NOTE, "large cookiec received %d\n",
			    cmd->cmd_cookiec);
			bioerror(bp, EINVAL);
			if (new_cmd) {
				mptsas_scsi_destroy_pkt(ap, pkt);
			}
			return ((struct scsi_pkt *)NULL);
		}

		/*
		 * Allocate extra SGL buffer if needed.
		 */
		if ((cmd->cmd_cookiec > MPTSAS_MAX_FRAME_SGES64(mpt)) &&
		    (cmd->cmd_extra_frames == NULL)) {
			if (mptsas_alloc_extra_sgl_frame(mpt, cmd) ==
			    DDI_FAILURE) {
				mptsas_log(mpt, CE_WARN, "MPT SGL mem alloc "
				    "failed");
				bioerror(bp, ENOMEM);
				if (new_cmd) {
					mptsas_scsi_destroy_pkt(ap, pkt);
				}
				return ((struct scsi_pkt *)NULL);
			}
		}

		/*
		 * Always use scatter-gather transfer
		 * Use the loop below to store physical addresses of
		 * DMA segments, from the DMA cookies, into your HBA's
		 * scatter-gather list.
		 * We need to ensure we have enough kmem alloc'd
		 * for the sg entries since we are no longer using an
		 * array inside mptsas_cmd_t.
		 *
		 * We check cmd->cmd_cookiec against oldcookiec so
		 * the scatter-gather list is correctly allocated
		 */

		if (oldcookiec != cmd->cmd_cookiec) {
			if (cmd->cmd_sg != (mptti_t *)NULL) {
				kmem_free(cmd->cmd_sg, sizeof (mptti_t) *
				    oldcookiec);
				cmd->cmd_sg = NULL;
			}
		}

		if (cmd->cmd_sg == (mptti_t *)NULL) {
			cmd->cmd_sg = kmem_alloc((size_t)(sizeof (mptti_t)*
			    cmd->cmd_cookiec), kf);

			if (cmd->cmd_sg == (mptti_t *)NULL) {
				mptsas_log(mpt, CE_WARN,
				    "unable to kmem_alloc enough memory "
				    "for scatter/gather list");
		/*
		 * if we have an ENOMEM condition we need to behave
		 * the same way as the rest of this routine
		 */

				bioerror(bp, ENOMEM);
				if (new_cmd) {
					mptsas_scsi_destroy_pkt(ap, pkt);
				}
				return ((struct scsi_pkt *)NULL);
			}
		}

		dmap = cmd->cmd_sg;

		ASSERT(cmd->cmd_cookie.dmac_size != 0);

		/*
		 * store the first segment into the S/G list
		 */
		dmap->count = cmd->cmd_cookie.dmac_size;
		dmap->addr.address64.Low = (uint32_t)
		    (cmd->cmd_cookie.dmac_laddress & 0xffffffffull);
		dmap->addr.address64.High = (uint32_t)
		    (cmd->cmd_cookie.dmac_laddress >> 32);

		/*
		 * dmacount counts the size of the dma for this window
		 * (if partial dma is being used).  totaldmacount
		 * keeps track of the total amount of dma we have
		 * transferred for all the windows (needed to calculate
		 * the resid value below).
		 */
		cmd->cmd_dmacount = cmd->cmd_cookie.dmac_size;
		cmd->cmd_totaldmacount += cmd->cmd_cookie.dmac_size;

		/*
		 * We already stored the first DMA scatter gather segment,
		 * start at 1 if we need to store more.
		 */
		for (cnt = 1; cnt < cmd->cmd_cookiec; cnt++) {
			/*
			 * Get next DMA cookie
			 */
			ddi_dma_nextcookie(cmd->cmd_dmahandle,
			    &cmd->cmd_cookie);
			dmap++;

			cmd->cmd_dmacount += cmd->cmd_cookie.dmac_size;
			cmd->cmd_totaldmacount += cmd->cmd_cookie.dmac_size;

			/*
			 * store the segment parms into the S/G list
			 */
			dmap->count = cmd->cmd_cookie.dmac_size;
			dmap->addr.address64.Low = (uint32_t)
			    (cmd->cmd_cookie.dmac_laddress & 0xffffffffull);
			dmap->addr.address64.High = (uint32_t)
			    (cmd->cmd_cookie.dmac_laddress >> 32);
		}

		/*
		 * If this was partially allocated we set the resid
		 * the amount of data NOT transferred in this window
		 * If there is only one window, the resid will be 0
		 */
		pkt->pkt_resid = (bp->b_bcount - cmd->cmd_totaldmacount);
		NDBG16(("mptsas_dmaget: cmd_dmacount=%d.", cmd->cmd_dmacount));
	}
	return (pkt);
}

/*
 * tran_destroy_pkt(9E) - scsi_pkt(9s) deallocation
 *
 * Notes:
 *	- also frees DMA resources if allocated
 *	- implicit DMA synchonization
 */
static void
mptsas_scsi_destroy_pkt(struct scsi_address *ap, struct scsi_pkt *pkt)
{
	mptsas_cmd_t	*cmd = PKT2CMD(pkt);
	mptsas_t	*mpt = ADDR2MPT(ap);

	NDBG3(("mptsas_scsi_destroy_pkt: target=%d pkt=0x%p",
	    ap->a_target, (void *)pkt));

	if (cmd->cmd_flags & CFLAG_DMAVALID) {
		(void) ddi_dma_unbind_handle(cmd->cmd_dmahandle);
		cmd->cmd_flags &= ~CFLAG_DMAVALID;
	}

	if (cmd->cmd_sg) {
		kmem_free(cmd->cmd_sg, sizeof (mptti_t) * cmd->cmd_cookiec);
		cmd->cmd_sg = NULL;
	}

	mptsas_free_extra_sgl_frame(mpt, cmd);

	if ((cmd->cmd_flags &
	    (CFLAG_FREE | CFLAG_CDBEXTERN | CFLAG_PRIVEXTERN |
	    CFLAG_SCBEXTERN)) == 0) {
		cmd->cmd_flags = CFLAG_FREE;
		kmem_cache_free(mpt->m_kmem_cache, (void *)cmd);
	} else {
		mptsas_pkt_destroy_extern(mpt, cmd);
	}
}

/*
 * kmem cache constructor and destructor:
 * When constructing, we bzero the cmd and allocate the dma handle
 * When destructing, just free the dma handle
 */
static int
mptsas_kmem_cache_constructor(void *buf, void *cdrarg, int kmflags)
{
	mptsas_cmd_t		*cmd = buf;
	mptsas_t		*mpt  = cdrarg;
	struct scsi_address	ap;
	uint_t			cookiec;
	ddi_dma_attr_t		arq_dma_attr;
	int			(*callback)(caddr_t);

	callback = (kmflags == KM_SLEEP)? DDI_DMA_SLEEP: DDI_DMA_DONTWAIT;

	NDBG4(("mptsas_kmem_cache_constructor"));

	ap.a_hba_tran = mpt->m_tran;
	ap.a_target = 0;
	ap.a_lun = 0;

	/*
	 * allocate a dma handle
	 */
	if ((ddi_dma_alloc_handle(mpt->m_dip, &mpt->m_io_dma_attr, callback,
	    NULL, &cmd->cmd_dmahandle)) != DDI_SUCCESS) {
		cmd->cmd_dmahandle = NULL;
		return (-1);
	}

	cmd->cmd_arq_buf = scsi_alloc_consistent_buf(&ap, (struct buf *)NULL,
	    SENSE_LENGTH, B_READ, callback, NULL);
	if (cmd->cmd_arq_buf == NULL) {
		ddi_dma_free_handle(&cmd->cmd_dmahandle);
		cmd->cmd_dmahandle = NULL;
		return (-1);
	}

	/*
	 * allocate a arq handle
	 */
	arq_dma_attr = mpt->m_msg_dma_attr;
	arq_dma_attr.dma_attr_sgllen = 1;
	if ((ddi_dma_alloc_handle(mpt->m_dip, &arq_dma_attr, callback,
	    NULL, &cmd->cmd_arqhandle)) != DDI_SUCCESS) {
		ddi_dma_free_handle(&cmd->cmd_dmahandle);
		scsi_free_consistent_buf(cmd->cmd_arq_buf);
		cmd->cmd_dmahandle = NULL;
		cmd->cmd_arqhandle = NULL;
		return (-1);
	}

	if (ddi_dma_buf_bind_handle(cmd->cmd_arqhandle,
	    cmd->cmd_arq_buf, (DDI_DMA_READ | DDI_DMA_CONSISTENT),
	    callback, NULL, &cmd->cmd_arqcookie, &cookiec) != DDI_SUCCESS) {
		ddi_dma_free_handle(&cmd->cmd_dmahandle);
		ddi_dma_free_handle(&cmd->cmd_arqhandle);
		scsi_free_consistent_buf(cmd->cmd_arq_buf);
		cmd->cmd_dmahandle = NULL;
		cmd->cmd_arqhandle = NULL;
		cmd->cmd_arq_buf = NULL;
		return (-1);
	}

	return (0);
}

static void
mptsas_kmem_cache_destructor(void *buf, void *cdrarg)
{
#ifndef __lock_lint
	_NOTE(ARGUNUSED(cdrarg))
#endif
	mptsas_cmd_t	*cmd = buf;

	NDBG4(("mptsas_kmem_cache_destructor"));

	if (cmd->cmd_arqhandle) {
		(void) ddi_dma_unbind_handle(cmd->cmd_arqhandle);
		ddi_dma_free_handle(&cmd->cmd_arqhandle);
		cmd->cmd_arqhandle = NULL;
	}
	if (cmd->cmd_arq_buf) {
		scsi_free_consistent_buf(cmd->cmd_arq_buf);
		cmd->cmd_arq_buf = NULL;
	}
	if (cmd->cmd_dmahandle) {
		ddi_dma_free_handle(&cmd->cmd_dmahandle);
		cmd->cmd_dmahandle = NULL;
	}
}

static int
mptsas_cache_frames_constructor(void *buf, void *cdrarg, int kmflags)
{
	mptsas_cache_frames_t	*p = buf;
	mptsas_t		*mpt = cdrarg;
	ddi_dma_attr_t		frame_dma_attr;
	size_t			mem_size, alloc_len;
	ddi_dma_cookie_t	cookie;
	uint_t			ncookie;
	int (*callback)(caddr_t) = (kmflags == KM_SLEEP)
	    ? DDI_DMA_SLEEP: DDI_DMA_DONTWAIT;

	frame_dma_attr = mpt->m_msg_dma_attr;
	frame_dma_attr.dma_attr_align = 0x10;
	frame_dma_attr.dma_attr_sgllen = 1;

	if (ddi_dma_alloc_handle(mpt->m_dip, &frame_dma_attr, callback, NULL,
	    &p->m_dma_hdl) != DDI_SUCCESS) {
		mptsas_log(mpt, CE_WARN, "Unable to allocate dma handle for"
		    " extra SGL.");
		return (DDI_FAILURE);
	}

	mem_size = (mpt->m_max_request_frames - 1) * mpt->m_req_frame_size;

	if (ddi_dma_mem_alloc(p->m_dma_hdl, mem_size, &mpt->m_dev_acc_attr,
	    DDI_DMA_CONSISTENT, callback, NULL, (caddr_t *)&p->m_frames_addr,
	    &alloc_len, &p->m_acc_hdl) != DDI_SUCCESS) {
		ddi_dma_free_handle(&p->m_dma_hdl);
		p->m_dma_hdl = NULL;
		mptsas_log(mpt, CE_WARN, "Unable to allocate dma memory for"
		    " extra SGL.");
		return (DDI_FAILURE);
	}

	if (ddi_dma_addr_bind_handle(p->m_dma_hdl, NULL, p->m_frames_addr,
	    alloc_len, DDI_DMA_RDWR | DDI_DMA_CONSISTENT, callback, NULL,
	    &cookie, &ncookie) != DDI_DMA_MAPPED) {
		(void) ddi_dma_mem_free(&p->m_acc_hdl);
		ddi_dma_free_handle(&p->m_dma_hdl);
		p->m_dma_hdl = NULL;
		mptsas_log(mpt, CE_WARN, "Unable to bind DMA resources for"
		    " extra SGL");
		return (DDI_FAILURE);
	}

	/*
	 * Store the SGL memory address.  This chip uses this
	 * address to dma to and from the driver.  The second
	 * address is the address mpt uses to fill in the SGL.
	 */
	p->m_phys_addr = cookie.dmac_address;

	return (DDI_SUCCESS);
}

static void
mptsas_cache_frames_destructor(void *buf, void *cdrarg)
{
#ifndef __lock_lint
	_NOTE(ARGUNUSED(cdrarg))
#endif
	mptsas_cache_frames_t	*p = buf;
	if (p->m_dma_hdl != NULL) {
		(void) ddi_dma_unbind_handle(p->m_dma_hdl);
		(void) ddi_dma_mem_free(&p->m_acc_hdl);
		ddi_dma_free_handle(&p->m_dma_hdl);
		p->m_phys_addr = NULL;
		p->m_frames_addr = NULL;
		p->m_dma_hdl = NULL;
		p->m_acc_hdl = NULL;
	}

}

/*
 * allocate and deallocate external pkt space (ie. not part of mptsas_cmd)
 * for non-standard length cdb, pkt_private, status areas
 * if allocation fails, then deallocate all external space and the pkt
 */
/* ARGSUSED */
static int
mptsas_pkt_alloc_extern(mptsas_t *mpt, mptsas_cmd_t *cmd,
    int cmdlen, int tgtlen, int statuslen, int kf)
{
	caddr_t			cdbp, scbp, tgt;
	int			(*callback)(caddr_t) = (kf == KM_SLEEP) ?
	    DDI_DMA_SLEEP : DDI_DMA_DONTWAIT;
	struct scsi_address	ap;
	size_t			senselength;
	ddi_dma_attr_t		ext_arq_dma_attr;
	uint_t			cookiec;

	NDBG3(("mptsas_pkt_alloc_extern: "
	    "cmd=0x%p cmdlen=%d tgtlen=%d statuslen=%d kf=%x",
	    (void *)cmd, cmdlen, tgtlen, statuslen, kf));

	tgt = cdbp = scbp = NULL;
	cmd->cmd_scblen		= statuslen;
	cmd->cmd_privlen	= (uchar_t)tgtlen;

	if (cmdlen > sizeof (cmd->cmd_cdb)) {
		if ((cdbp = kmem_zalloc((size_t)cmdlen, kf)) == NULL) {
			goto fail;
		}
		cmd->cmd_pkt->pkt_cdbp = (opaque_t)cdbp;
		cmd->cmd_flags |= CFLAG_CDBEXTERN;
	}
	if (tgtlen > PKT_PRIV_LEN) {
		if ((tgt = kmem_zalloc((size_t)tgtlen, kf)) == NULL) {
			goto fail;
		}
		cmd->cmd_flags |= CFLAG_PRIVEXTERN;
		cmd->cmd_pkt->pkt_private = tgt;
	}
	if (statuslen > EXTCMDS_STATUS_SIZE) {
		if ((scbp = kmem_zalloc((size_t)statuslen, kf)) == NULL) {
			goto fail;
		}
		cmd->cmd_flags |= CFLAG_SCBEXTERN;
		cmd->cmd_pkt->pkt_scbp = (opaque_t)scbp;

		/* allocate sense data buf for DMA */

		senselength = statuslen - MPTSAS_GET_ITEM_OFF(
		    struct scsi_arq_status, sts_sensedata);
		cmd->cmd_rqslen = (uchar_t)senselength;

		ap.a_hba_tran = mpt->m_tran;
		ap.a_target = 0;
		ap.a_lun = 0;

		cmd->cmd_ext_arq_buf = scsi_alloc_consistent_buf(&ap,
		    (struct buf *)NULL, senselength, B_READ,
		    callback, NULL);

		if (cmd->cmd_ext_arq_buf == NULL) {
			goto fail;
		}
		/*
		 * allocate a extern arq handle and bind the buf
		 */
		ext_arq_dma_attr = mpt->m_msg_dma_attr;
		ext_arq_dma_attr.dma_attr_sgllen = 1;
		if ((ddi_dma_alloc_handle(mpt->m_dip,
		    &ext_arq_dma_attr, callback,
		    NULL, &cmd->cmd_ext_arqhandle)) != DDI_SUCCESS) {
			goto fail;
		}

		if (ddi_dma_buf_bind_handle(cmd->cmd_ext_arqhandle,
		    cmd->cmd_ext_arq_buf, (DDI_DMA_READ | DDI_DMA_CONSISTENT),
		    callback, NULL, &cmd->cmd_ext_arqcookie,
		    &cookiec)
		    != DDI_SUCCESS) {
			goto fail;
		}
		cmd->cmd_flags |= CFLAG_EXTARQBUFVALID;
	}
	return (0);
fail:
	mptsas_pkt_destroy_extern(mpt, cmd);
	return (1);
}

/*
 * deallocate external pkt space and deallocate the pkt
 */
static void
mptsas_pkt_destroy_extern(mptsas_t *mpt, mptsas_cmd_t *cmd)
{
	NDBG3(("mptsas_pkt_destroy_extern: cmd=0x%p", (void *)cmd));

	if (cmd->cmd_flags & CFLAG_FREE) {
		mptsas_log(mpt, CE_PANIC,
		    "mptsas_pkt_destroy_extern: freeing free packet");
		_NOTE(NOT_REACHED)
		/* NOTREACHED */
	}
	if (cmd->cmd_flags & CFLAG_CDBEXTERN) {
		kmem_free(cmd->cmd_pkt->pkt_cdbp, (size_t)cmd->cmd_cdblen);
	}
	if (cmd->cmd_flags & CFLAG_SCBEXTERN) {
		kmem_free(cmd->cmd_pkt->pkt_scbp, (size_t)cmd->cmd_scblen);
		if (cmd->cmd_flags & CFLAG_EXTARQBUFVALID) {
			(void) ddi_dma_unbind_handle(cmd->cmd_ext_arqhandle);
		}
		if (cmd->cmd_ext_arqhandle) {
			ddi_dma_free_handle(&cmd->cmd_ext_arqhandle);
			cmd->cmd_ext_arqhandle = NULL;
		}
		if (cmd->cmd_ext_arq_buf)
			scsi_free_consistent_buf(cmd->cmd_ext_arq_buf);
	}
	if (cmd->cmd_flags & CFLAG_PRIVEXTERN) {
		kmem_free(cmd->cmd_pkt->pkt_private, (size_t)cmd->cmd_privlen);
	}
	cmd->cmd_flags = CFLAG_FREE;
	kmem_cache_free(mpt->m_kmem_cache, (void *)cmd);
}

/*
 * tran_sync_pkt(9E) - explicit DMA synchronization
 */
/*ARGSUSED*/
static void
mptsas_scsi_sync_pkt(struct scsi_address *ap, struct scsi_pkt *pkt)
{
	mptsas_cmd_t	*cmd = PKT2CMD(pkt);

	NDBG3(("mptsas_scsi_sync_pkt: target=%d, pkt=0x%p",
	    ap->a_target, (void *)pkt));

	if (cmd->cmd_dmahandle) {
		(void) ddi_dma_sync(cmd->cmd_dmahandle, 0, 0,
		    (cmd->cmd_flags & CFLAG_DMASEND) ?
		    DDI_DMA_SYNC_FORDEV : DDI_DMA_SYNC_FORCPU);
	}
}

/*
 * tran_dmafree(9E) - deallocate DMA resources allocated for command
 */
/*ARGSUSED*/
static void
mptsas_scsi_dmafree(struct scsi_address *ap, struct scsi_pkt *pkt)
{
	mptsas_cmd_t	*cmd = PKT2CMD(pkt);
	mptsas_t	*mpt = ADDR2MPT(ap);

	NDBG3(("mptsas_scsi_dmafree: target=%d pkt=0x%p",
	    ap->a_target, (void *)pkt));

	if (cmd->cmd_flags & CFLAG_DMAVALID) {
		(void) ddi_dma_unbind_handle(cmd->cmd_dmahandle);
		cmd->cmd_flags &= ~CFLAG_DMAVALID;
	}

	if (cmd->cmd_flags & CFLAG_EXTARQBUFVALID) {
		(void) ddi_dma_unbind_handle(cmd->cmd_ext_arqhandle);
		cmd->cmd_flags &= ~CFLAG_EXTARQBUFVALID;
	}

	mptsas_free_extra_sgl_frame(mpt, cmd);
}

static void
mptsas_pkt_comp(struct scsi_pkt *pkt, mptsas_cmd_t *cmd)
{
	if ((cmd->cmd_flags & CFLAG_CMDIOPB) &&
	    (!(cmd->cmd_flags & CFLAG_DMASEND))) {
		(void) ddi_dma_sync(cmd->cmd_dmahandle, 0, 0,
		    DDI_DMA_SYNC_FORCPU);
	}
	(*pkt->pkt_comp)(pkt);
}

static void
mptsas_sge_setup(mptsas_t *mpt, mptsas_cmd_t *cmd, uint32_t *control,
	pMpi2SCSIIORequest_t frame, ddi_acc_handle_t acc_hdl)
{
	uint_t			cookiec;
	mptti_t			*dmap;
	uint32_t		flags;
	pMpi2SGESimple64_t	sge;
	pMpi2SGEChain64_t	sgechain;
	ASSERT(cmd->cmd_flags & CFLAG_DMAVALID);

	/*
	 * Save the number of entries in the DMA
	 * Scatter/Gather list
	 */
	cookiec = cmd->cmd_cookiec;

	NDBG1(("mptsas_sge_setup: cookiec=%d", cookiec));

	/*
	 * Set read/write bit in control.
	 */
	if (cmd->cmd_flags & CFLAG_DMASEND) {
		*control |= MPI2_SCSIIO_CONTROL_WRITE;
	} else {
		*control |= MPI2_SCSIIO_CONTROL_READ;
	}

	ddi_put32(acc_hdl, &frame->DataLength, cmd->cmd_dmacount);

	/*
	 * We have 2 cases here.  First where we can fit all the
	 * SG elements into the main frame, and the case
	 * where we can't.
	 * If we have more cookies than we can attach to a frame
	 * we will need to use a chain element to point
	 * a location of memory where the rest of the S/G
	 * elements reside.
	 */
	if (cookiec <= MPTSAS_MAX_FRAME_SGES64(mpt)) {
		dmap = cmd->cmd_sg;
		sge = (pMpi2SGESimple64_t)(&frame->SGL);
		while (cookiec--) {
			ddi_put32(acc_hdl,
			    &sge->Address.Low, dmap->addr.address64.Low);
			ddi_put32(acc_hdl,
			    &sge->Address.High, dmap->addr.address64.High);
			ddi_put32(acc_hdl, &sge->FlagsLength,
			    dmap->count);
			flags = ddi_get32(acc_hdl, &sge->FlagsLength);
			flags |= ((uint32_t)
			    (MPI2_SGE_FLAGS_SIMPLE_ELEMENT |
			    MPI2_SGE_FLAGS_SYSTEM_ADDRESS |
			    MPI2_SGE_FLAGS_64_BIT_ADDRESSING) <<
			    MPI2_SGE_FLAGS_SHIFT);

			/*
			 * If this is the last cookie, we set the flags
			 * to indicate so
			 */
			if (cookiec == 0) {
				flags |=
				    ((uint32_t)(MPI2_SGE_FLAGS_LAST_ELEMENT
				    | MPI2_SGE_FLAGS_END_OF_BUFFER
				    | MPI2_SGE_FLAGS_END_OF_LIST) <<
				    MPI2_SGE_FLAGS_SHIFT);
			}
			if (cmd->cmd_flags & CFLAG_DMASEND) {
				flags |= (MPI2_SGE_FLAGS_HOST_TO_IOC <<
				    MPI2_SGE_FLAGS_SHIFT);
			} else {
				flags |= (MPI2_SGE_FLAGS_IOC_TO_HOST <<
				    MPI2_SGE_FLAGS_SHIFT);
			}
			ddi_put32(acc_hdl, &sge->FlagsLength, flags);
			dmap++;
			sge++;
		}
	} else {
		/*
		 * Hereby we start to deal with multiple frames.
		 * The process is as follows:
		 * 1. Determine how many frames are needed for SGL element
		 *    storage; Note that all frames are stored in contiguous
		 *    memory space and in 64-bit DMA mode each element is
		 *    3 double-words (12 bytes) long.
		 * 2. Fill up the main frame. We need to do this separately
		 *    since it contains the SCSI IO request header and needs
		 *    dedicated processing. Note that the last 4 double-words
		 *    of the SCSI IO header is for SGL element storage
		 *    (MPI2_SGE_IO_UNION).
		 * 3. Fill the chain element in the main frame, so the DMA
		 *    engine can use the following frames.
		 * 4. Enter a loop to fill the remaining frames. Note that the
		 *    last frame contains no chain element.  The remaining
		 *    frames go into the mpt SGL buffer allocated on the fly,
		 *    not immediately following the main message frame, as in
		 *    Gen1.
		 * Some restrictions:
		 * 1. For 64-bit DMA, the simple element and chain element
		 *    are both of 3 double-words (12 bytes) in size, even
		 *    though all frames are stored in the first 4G of mem
		 *    range and the higher 32-bits of the address are always 0.
		 * 2. On some controllers (like the 1064/1068), a frame can
		 *    hold SGL elements with the last 1 or 2 double-words
		 *    (4 or 8 bytes) un-used. On these controllers, we should
		 *    recognize that there's not enough room for another SGL
		 *    element and move the sge pointer to the next frame.
		 */
		int		i, j, k, l, frames, sgemax;
		int		temp;
		uint8_t		chainflags;
		uint16_t	chainlength;
		mptsas_cache_frames_t *p;

		/*
		 * Sgemax is the number of SGE's that will fit
		 * each extra frame and frames is total
		 * number of frames we'll need.  1 sge entry per
		 * frame is reseverd for the chain element thus the -1 below.
		 */
		sgemax = ((mpt->m_req_frame_size / sizeof (MPI2_SGE_SIMPLE64))
		    - 1);
		temp = (cookiec - (MPTSAS_MAX_FRAME_SGES64(mpt) - 1)) / sgemax;

		/*
		 * A little check to see if we need to round up the number
		 * of frames we need
		 */
		if ((cookiec - (MPTSAS_MAX_FRAME_SGES64(mpt) - 1)) - (temp *
		    sgemax) > 1) {
			frames = (temp + 1);
		} else {
			frames = temp;
		}
		dmap = cmd->cmd_sg;
		sge = (pMpi2SGESimple64_t)(&frame->SGL);

		/*
		 * First fill in the main frame
		 */
		for (j = 1; j < MPTSAS_MAX_FRAME_SGES64(mpt); j++) {
			ddi_put32(acc_hdl, &sge->Address.Low,
			    dmap->addr.address64.Low);
			ddi_put32(acc_hdl, &sge->Address.High,
			    dmap->addr.address64.High);
			ddi_put32(acc_hdl, &sge->FlagsLength, dmap->count);
			flags = ddi_get32(acc_hdl, &sge->FlagsLength);
			flags |= ((uint32_t)(MPI2_SGE_FLAGS_SIMPLE_ELEMENT |
			    MPI2_SGE_FLAGS_SYSTEM_ADDRESS |
			    MPI2_SGE_FLAGS_64_BIT_ADDRESSING) <<
			    MPI2_SGE_FLAGS_SHIFT);

			/*
			 * If this is the last SGE of this frame
			 * we set the end of list flag
			 */
			if (j == (MPTSAS_MAX_FRAME_SGES64(mpt) - 1)) {
				flags |= ((uint32_t)
				    (MPI2_SGE_FLAGS_LAST_ELEMENT) <<
				    MPI2_SGE_FLAGS_SHIFT);
			}
			if (cmd->cmd_flags & CFLAG_DMASEND) {
				flags |=
				    (MPI2_SGE_FLAGS_HOST_TO_IOC <<
				    MPI2_SGE_FLAGS_SHIFT);
			} else {
				flags |=
				    (MPI2_SGE_FLAGS_IOC_TO_HOST <<
				    MPI2_SGE_FLAGS_SHIFT);
			}
			ddi_put32(acc_hdl, &sge->FlagsLength, flags);
			dmap++;
			sge++;
		}

		/*
		 * Fill in the chain element in the main frame.
		 * About calculation on ChainOffset:
		 * 1. Struct msg_scsi_io_request has 4 double-words (16 bytes)
		 *    in the end reserved for SGL element storage
		 *    (MPI2_SGE_IO_UNION); we should count it in our
		 *    calculation.  See its definition in the header file.
		 * 2. Constant j is the counter of the current SGL element
		 *    that will be processed, and (j - 1) is the number of
		 *    SGL elements that have been processed (stored in the
		 *    main frame).
		 * 3. ChainOffset value should be in units of double-words (4
		 *    bytes) so the last value should be divided by 4.
		 */
		ddi_put8(acc_hdl, &frame->ChainOffset,
		    (sizeof (MPI2_SCSI_IO_REQUEST) -
		    sizeof (MPI2_SGE_IO_UNION) +
		    (j - 1) * sizeof (MPI2_SGE_SIMPLE64)) >> 2);
		sgechain = (pMpi2SGEChain64_t)sge;
		chainflags = (MPI2_SGE_FLAGS_CHAIN_ELEMENT |
		    MPI2_SGE_FLAGS_SYSTEM_ADDRESS |
		    MPI2_SGE_FLAGS_64_BIT_ADDRESSING);
		ddi_put8(acc_hdl, &sgechain->Flags, chainflags);

		/*
		 * The size of the next frame is the accurate size of space
		 * (in bytes) used to store the SGL elements. j is the counter
		 * of SGL elements. (j - 1) is the number of SGL elements that
		 * have been processed (stored in frames).
		 */
		if (frames >= 2) {
			chainlength = mpt->m_req_frame_size /
			    sizeof (MPI2_SGE_SIMPLE64) *
			    sizeof (MPI2_SGE_SIMPLE64);
		} else {
			chainlength = ((cookiec - (j - 1)) *
			    sizeof (MPI2_SGE_SIMPLE64));
		}

		p = cmd->cmd_extra_frames;

		ddi_put16(acc_hdl, &sgechain->Length, chainlength);
		ddi_put32(acc_hdl, &sgechain->Address.Low,
		    p->m_phys_addr);
		/* SGL is allocated in the first 4G mem range */
		ddi_put32(acc_hdl, &sgechain->Address.High, 0);

		/*
		 * If there are more than 2 frames left we have to
		 * fill in the next chain offset to the location of
		 * the chain element in the next frame.
		 * sgemax is the number of simple elements in an extra
		 * frame. Note that the value NextChainOffset should be
		 * in double-words (4 bytes).
		 */
		if (frames >= 2) {
			ddi_put8(acc_hdl, &sgechain->NextChainOffset,
			    (sgemax * sizeof (MPI2_SGE_SIMPLE64)) >> 2);
		} else {
			ddi_put8(acc_hdl, &sgechain->NextChainOffset, 0);
		}

		/*
		 * Jump to next frame;
		 * Starting here, chain buffers go into the per command SGL.
		 * This buffer is allocated when chain buffers are needed.
		 */
		sge = (pMpi2SGESimple64_t)p->m_frames_addr;
		i = cookiec;

		/*
		 * Start filling in frames with SGE's.  If we
		 * reach the end of frame and still have SGE's
		 * to fill we need to add a chain element and
		 * use another frame.  j will be our counter
		 * for what cookie we are at and i will be
		 * the total cookiec. k is the current frame
		 */
		for (k = 1; k <= frames; k++) {
			for (l = 1; (l <= (sgemax + 1)) && (j <= i); j++, l++) {

				/*
				 * If we have reached the end of frame
				 * and we have more SGE's to fill in
				 * we have to fill the final entry
				 * with a chain element and then
				 * continue to the next frame
				 */
				if ((l == (sgemax + 1)) && (k != frames)) {
					sgechain = (pMpi2SGEChain64_t)sge;
					j--;
					chainflags = (
					    MPI2_SGE_FLAGS_CHAIN_ELEMENT |
					    MPI2_SGE_FLAGS_SYSTEM_ADDRESS |
					    MPI2_SGE_FLAGS_64_BIT_ADDRESSING);
					ddi_put8(p->m_acc_hdl,
					    &sgechain->Flags, chainflags);
					/*
					 * k is the frame counter and (k + 1)
					 * is the number of the next frame.
					 * Note that frames are in contiguous
					 * memory space.
					 */
					ddi_put32(p->m_acc_hdl,
					    &sgechain->Address.Low,
					    (p->m_phys_addr +
					    (mpt->m_req_frame_size * k)));
					ddi_put32(p->m_acc_hdl,
					    &sgechain->Address.High, 0);

					/*
					 * If there are more than 2 frames left
					 * we have to next chain offset to
					 * the location of the chain element
					 * in the next frame and fill in the
					 * length of the next chain
					 */
					if ((frames - k) >= 2) {
						ddi_put8(p->m_acc_hdl,
						    &sgechain->NextChainOffset,
						    (sgemax *
						    sizeof (MPI2_SGE_SIMPLE64))
						    >> 2);
						ddi_put16(p->m_acc_hdl,
						    &sgechain->Length,
						    mpt->m_req_frame_size /
						    sizeof (MPI2_SGE_SIMPLE64) *
						    sizeof (MPI2_SGE_SIMPLE64));
					} else {
						/*
						 * This is the last frame. Set
						 * the NextChainOffset to 0 and
						 * Length is the total size of
						 * all remaining simple elements
						 */
						ddi_put8(p->m_acc_hdl,
						    &sgechain->NextChainOffset,
						    0);
						ddi_put16(p->m_acc_hdl,
						    &sgechain->Length,
						    (cookiec - j) *
						    sizeof (MPI2_SGE_SIMPLE64));
					}

					/* Jump to the next frame */
					sge = (pMpi2SGESimple64_t)
					    ((char *)p->m_frames_addr +
					    (int)mpt->m_req_frame_size * k);

					continue;
				}

				ddi_put32(p->m_acc_hdl,
				    &sge->Address.Low,
				    dmap->addr.address64.Low);
				ddi_put32(p->m_acc_hdl,
				    &sge->Address.High,
				    dmap->addr.address64.High);
				ddi_put32(p->m_acc_hdl,
				    &sge->FlagsLength, dmap->count);
				flags = ddi_get32(p->m_acc_hdl,
				    &sge->FlagsLength);
				flags |= ((uint32_t)(
				    MPI2_SGE_FLAGS_SIMPLE_ELEMENT |
				    MPI2_SGE_FLAGS_SYSTEM_ADDRESS |
				    MPI2_SGE_FLAGS_64_BIT_ADDRESSING) <<
				    MPI2_SGE_FLAGS_SHIFT);

				/*
				 * If we are at the end of the frame and
				 * there is another frame to fill in
				 * we set the last simple element as last
				 * element
				 */
				if ((l == sgemax) && (k != frames)) {
					flags |= ((uint32_t)
					    (MPI2_SGE_FLAGS_LAST_ELEMENT) <<
					    MPI2_SGE_FLAGS_SHIFT);
				}

				/*
				 * If this is the final cookie we
				 * indicate it by setting the flags
				 */
				if (j == i) {
					flags |= ((uint32_t)
					    (MPI2_SGE_FLAGS_LAST_ELEMENT |
					    MPI2_SGE_FLAGS_END_OF_BUFFER |
					    MPI2_SGE_FLAGS_END_OF_LIST) <<
					    MPI2_SGE_FLAGS_SHIFT);
				}
				if (cmd->cmd_flags & CFLAG_DMASEND) {
					flags |=
					    (MPI2_SGE_FLAGS_HOST_TO_IOC <<
					    MPI2_SGE_FLAGS_SHIFT);
				} else {
					flags |=
					    (MPI2_SGE_FLAGS_IOC_TO_HOST <<
					    MPI2_SGE_FLAGS_SHIFT);
				}
				ddi_put32(p->m_acc_hdl,
				    &sge->FlagsLength, flags);
				dmap++;
				sge++;
			}
		}

		/*
		 * Sync DMA with the chain buffers that were just created
		 */
		(void) ddi_dma_sync(p->m_dma_hdl, 0, 0, DDI_DMA_SYNC_FORDEV);
	}
}

/*
 * Interrupt handling
 * Utility routine.  Poll for status of a command sent to HBA
 * without interrupts (a FLAG_NOINTR command).
 */
int
mptsas_poll(mptsas_t *mpt, mptsas_cmd_t *poll_cmd, int polltime)
{
	int	rval = TRUE;

	NDBG5(("mptsas_poll: cmd=0x%p", (void *)poll_cmd));

	if ((poll_cmd->cmd_flags & CFLAG_TM_CMD) == 0) {
		mptsas_restart_hba(mpt);
	}

	/*
	 * Wait, using drv_usecwait(), long enough for the command to
	 * reasonably return from the target if the target isn't
	 * "dead".  A polled command may well be sent from scsi_poll, and
	 * there are retries built in to scsi_poll if the transport
	 * accepted the packet (TRAN_ACCEPT).  scsi_poll waits 1 second
	 * and retries the transport up to scsi_poll_busycnt times
	 * (currently 60) if
	 * 1. pkt_reason is CMD_INCOMPLETE and pkt_state is 0, or
	 * 2. pkt_reason is CMD_CMPLT and *pkt_scbp has STATUS_BUSY
	 *
	 * limit the waiting to avoid a hang in the event that the
	 * cmd never gets started but we are still receiving interrupts
	 */
	while (!(poll_cmd->cmd_flags & CFLAG_FINISHED)) {
		if (mptsas_wait_intr(mpt, polltime) == FALSE) {
			NDBG5(("mptsas_poll: command incomplete"));
			rval = FALSE;
			break;
		}
	}

	if (rval == FALSE) {

		/*
		 * this isn't supposed to happen, the hba must be wedged
		 * Mark this cmd as a timeout.
		 */
		mptsas_set_pkt_reason(mpt, poll_cmd, CMD_TIMEOUT,
		    (STAT_TIMEOUT|STAT_ABORTED));

		if (poll_cmd->cmd_queued == FALSE) {

			NDBG5(("mptsas_poll: not on waitq"));

			poll_cmd->cmd_pkt->pkt_state |=
			    (STATE_GOT_BUS|STATE_GOT_TARGET|STATE_SENT_CMD);
		} else {

			/* find and remove it from the waitq */
			NDBG5(("mptsas_poll: delete from waitq"));
			mptsas_waitq_delete(mpt, poll_cmd);
		}

	}
	mptsas_fma_check(mpt, poll_cmd);
	NDBG5(("mptsas_poll: done"));
	return (rval);
}

/*
 * Used for polling cmds and TM function
 */
static int
mptsas_wait_intr(mptsas_t *mpt, int polltime)
{
	int				cnt;
	pMpi2ReplyDescriptorsUnion_t	reply_desc_union;
	uint32_t			int_mask;

	NDBG5(("mptsas_wait_intr"));

	mpt->m_polled_intr = 1;

	/*
	 * Get the current interrupt mask and disable interrupts.  When
	 * re-enabling ints, set mask to saved value.
	 */
	int_mask = ddi_get32(mpt->m_datap, &mpt->m_reg->HostInterruptMask);
	MPTSAS_DISABLE_INTR(mpt);

	/*
	 * Keep polling for at least (polltime * 1000) seconds
	 */
	for (cnt = 0; cnt < polltime; cnt++) {
		(void) ddi_dma_sync(mpt->m_dma_post_queue_hdl, 0, 0,
		    DDI_DMA_SYNC_FORCPU);

		reply_desc_union = (pMpi2ReplyDescriptorsUnion_t)
		    MPTSAS_GET_NEXT_REPLY(mpt, mpt->m_post_index);

		if (ddi_get32(mpt->m_acc_post_queue_hdl,
		    &reply_desc_union->Words.Low) == 0xFFFFFFFF ||
		    ddi_get32(mpt->m_acc_post_queue_hdl,
		    &reply_desc_union->Words.High) == 0xFFFFFFFF) {
			drv_usecwait(1000);
			continue;
		}

		/*
		 * The reply is valid, process it according to its
		 * type.
		 */
		mptsas_process_intr(mpt, reply_desc_union);

		if (++mpt->m_post_index == mpt->m_post_queue_depth) {
			mpt->m_post_index = 0;
		}

		/*
		 * Update the global reply index
		 */
		ddi_put32(mpt->m_datap,
		    &mpt->m_reg->ReplyPostHostIndex, mpt->m_post_index);
		mpt->m_polled_intr = 0;

		/*
		 * Re-enable interrupts and quit.
		 */
		ddi_put32(mpt->m_datap, &mpt->m_reg->HostInterruptMask,
		    int_mask);
		return (TRUE);

	}

	/*
	 * Clear polling flag, re-enable interrupts and quit.
	 */
	mpt->m_polled_intr = 0;
	ddi_put32(mpt->m_datap, &mpt->m_reg->HostInterruptMask, int_mask);
	return (FALSE);
}

static void
mptsas_handle_scsi_io_success(mptsas_t *mpt,
    pMpi2ReplyDescriptorsUnion_t reply_desc)
{
	pMpi2SCSIIOSuccessReplyDescriptor_t	scsi_io_success;
	uint16_t				SMID;
	mptsas_slots_t				*slots = mpt->m_active;
	mptsas_cmd_t				*cmd = NULL;
	struct scsi_pkt				*pkt;

	ASSERT(mutex_owned(&mpt->m_mutex));

	scsi_io_success = (pMpi2SCSIIOSuccessReplyDescriptor_t)reply_desc;
	SMID = ddi_get16(mpt->m_acc_post_queue_hdl, &scsi_io_success->SMID);

	/*
	 * This is a success reply so just complete the IO.  First, do a sanity
	 * check on the SMID.  The final slot is used for TM requests, which
	 * would not come into this reply handler.
	 */
	if ((SMID == 0) || (SMID > slots->m_n_normal)) {
		mptsas_log(mpt, CE_WARN, "?Received invalid SMID of %d\n",
		    SMID);
		ddi_fm_service_impact(mpt->m_dip, DDI_SERVICE_UNAFFECTED);
		return;
	}

	cmd = slots->m_slot[SMID];

	/*
	 * print warning and return if the slot is empty
	 */
	if (cmd == NULL) {
		mptsas_log(mpt, CE_WARN, "?NULL command for successful SCSI IO "
		    "in slot %d", SMID);
		return;
	}

	pkt = CMD2PKT(cmd);
	ASSERT(pkt->pkt_start != 0);
	pkt->pkt_stop = gethrtime();
	pkt->pkt_state |= (STATE_GOT_BUS | STATE_GOT_TARGET | STATE_SENT_CMD |
	    STATE_GOT_STATUS);
	if (cmd->cmd_flags & CFLAG_DMAVALID) {
		pkt->pkt_state |= STATE_XFERRED_DATA;
	}
	pkt->pkt_resid = 0;

	if (cmd->cmd_flags & CFLAG_PASSTHRU) {
		cmd->cmd_flags |= CFLAG_FINISHED;
		cv_broadcast(&mpt->m_passthru_cv);
		return;
	} else {
		mptsas_remove_cmd(mpt, cmd);
	}

	if (cmd->cmd_flags & CFLAG_RETRY) {
		/*
		 * The target returned QFULL or busy, do not add tihs
		 * pkt to the doneq since the hba will retry
		 * this cmd.
		 *
		 * The pkt has already been resubmitted in
		 * mptsas_handle_qfull() or in mptsas_check_scsi_io_error().
		 * Remove this cmd_flag here.
		 */
		cmd->cmd_flags &= ~CFLAG_RETRY;
	} else {
		mptsas_doneq_add(mpt, cmd);
	}
}

static void
mptsas_handle_address_reply(mptsas_t *mpt,
    pMpi2ReplyDescriptorsUnion_t reply_desc)
{
	pMpi2AddressReplyDescriptor_t	address_reply;
	pMPI2DefaultReply_t		reply;
	mptsas_fw_diagnostic_buffer_t	*pBuffer;
	uint32_t			reply_addr;
	uint16_t			SMID, iocstatus;
	mptsas_slots_t			*slots = mpt->m_active;
	mptsas_cmd_t			*cmd = NULL;
	uint8_t				function, buffer_type;
	m_replyh_arg_t			*args;
	int				reply_frame_no;

	ASSERT(mutex_owned(&mpt->m_mutex));

	address_reply = (pMpi2AddressReplyDescriptor_t)reply_desc;
	reply_addr = ddi_get32(mpt->m_acc_post_queue_hdl,
	    &address_reply->ReplyFrameAddress);
	SMID = ddi_get16(mpt->m_acc_post_queue_hdl, &address_reply->SMID);

	/*
	 * If reply frame is not in the proper range we should ignore this
	 * message and exit the interrupt handler.
	 */
	if ((reply_addr < mpt->m_reply_frame_dma_addr) ||
	    (reply_addr >= (mpt->m_reply_frame_dma_addr +
	    (mpt->m_reply_frame_size * mpt->m_max_replies))) ||
	    ((reply_addr - mpt->m_reply_frame_dma_addr) %
	    mpt->m_reply_frame_size != 0)) {
		mptsas_log(mpt, CE_WARN, "?Received invalid reply frame "
		    "address 0x%x\n", reply_addr);
		ddi_fm_service_impact(mpt->m_dip, DDI_SERVICE_UNAFFECTED);
		return;
	}

	(void) ddi_dma_sync(mpt->m_dma_reply_frame_hdl, 0, 0,
	    DDI_DMA_SYNC_FORCPU);
	reply = (pMPI2DefaultReply_t)(mpt->m_reply_frame + (reply_addr -
	    mpt->m_reply_frame_dma_addr));
	function = ddi_get8(mpt->m_acc_reply_frame_hdl, &reply->Function);

	/*
	 * don't get slot information and command for events since these values
	 * don't exist
	 */
	if ((function != MPI2_FUNCTION_EVENT_NOTIFICATION) &&
	    (function != MPI2_FUNCTION_DIAG_BUFFER_POST)) {
		/*
		 * This could be a TM reply, which use the last allocated SMID,
		 * so allow for that.
		 */
		if ((SMID == 0) || (SMID > (slots->m_n_normal + 1))) {
			mptsas_log(mpt, CE_WARN, "?Received invalid SMID of "
			    "%d\n", SMID);
			ddi_fm_service_impact(mpt->m_dip,
			    DDI_SERVICE_UNAFFECTED);
			return;
		}

		cmd = slots->m_slot[SMID];

		/*
		 * print warning and return if the slot is empty
		 */
		if (cmd == NULL) {
			mptsas_log(mpt, CE_WARN, "?NULL command for address "
			    "reply in slot %d", SMID);
			return;
		}
		if ((cmd->cmd_flags &
		    (CFLAG_PASSTHRU | CFLAG_CONFIG | CFLAG_FW_DIAG))) {
			cmd->cmd_rfm = reply_addr;
			cmd->cmd_flags |= CFLAG_FINISHED;
			cv_broadcast(&mpt->m_passthru_cv);
			cv_broadcast(&mpt->m_config_cv);
			cv_broadcast(&mpt->m_fw_diag_cv);
			return;
		} else if (!(cmd->cmd_flags & CFLAG_FW_CMD)) {
			mptsas_remove_cmd(mpt, cmd);
		}
		NDBG31(("\t\tmptsas_process_intr: slot=%d", SMID));
	}
	/*
	 * Depending on the function, we need to handle
	 * the reply frame (and cmd) differently.
	 */
	switch (function) {
	case MPI2_FUNCTION_SCSI_IO_REQUEST:
		mptsas_check_scsi_io_error(mpt, (pMpi2SCSIIOReply_t)reply, cmd);
		break;
	case MPI2_FUNCTION_SCSI_TASK_MGMT:
		cmd->cmd_rfm = reply_addr;
		mptsas_check_task_mgt(mpt, (pMpi2SCSIManagementReply_t)reply,
		    cmd);
		break;
	case MPI2_FUNCTION_FW_DOWNLOAD:
		cmd->cmd_flags |= CFLAG_FINISHED;
		cv_signal(&mpt->m_fw_cv);
		break;
	case MPI2_FUNCTION_EVENT_NOTIFICATION:
		reply_frame_no = (reply_addr - mpt->m_reply_frame_dma_addr) /
		    mpt->m_reply_frame_size;
		args = &mpt->m_replyh_args[reply_frame_no];
		args->mpt = (void *)mpt;
		args->rfm = reply_addr;

		/*
		 * Record the event if its type is enabled in
		 * this mpt instance by ioctl.
		 */
		mptsas_record_event(args);

		/*
		 * Handle time critical events
		 * NOT_RESPONDING/ADDED only now
		 */
		if (mptsas_handle_event_sync(args) == DDI_SUCCESS) {
			/*
			 * Would not return main process,
			 * just let taskq resolve ack action
			 * and ack would be sent in taskq thread
			 */
			NDBG20(("send mptsas_handle_event_sync success"));
		}

		if (mpt->m_in_reset) {
			NDBG20(("dropping event received during reset"));
			return;
		}

		if ((ddi_taskq_dispatch(mpt->m_event_taskq, mptsas_handle_event,
		    (void *)args, DDI_NOSLEEP)) != DDI_SUCCESS) {
			mptsas_log(mpt, CE_WARN, "No memory available"
			"for dispatch taskq");
			/*
			 * Return the reply frame to the free queue.
			 */
			ddi_put32(mpt->m_acc_free_queue_hdl,
			    &((uint32_t *)(void *)
			    mpt->m_free_queue)[mpt->m_free_index], reply_addr);
			(void) ddi_dma_sync(mpt->m_dma_free_queue_hdl, 0, 0,
			    DDI_DMA_SYNC_FORDEV);
			if (++mpt->m_free_index == mpt->m_free_queue_depth) {
				mpt->m_free_index = 0;
			}

			ddi_put32(mpt->m_datap,
			    &mpt->m_reg->ReplyFreeHostIndex, mpt->m_free_index);
		}
		return;
	case MPI2_FUNCTION_DIAG_BUFFER_POST:
		/*
		 * If SMID is 0, this implies that the reply is due to a
		 * release function with a status that the buffer has been
		 * released.  Set the buffer flags accordingly.
		 */
		if (SMID == 0) {
			iocstatus = ddi_get16(mpt->m_acc_reply_frame_hdl,
			    &reply->IOCStatus);
			buffer_type = ddi_get8(mpt->m_acc_reply_frame_hdl,
			    &(((pMpi2DiagBufferPostReply_t)reply)->BufferType));
			if (iocstatus == MPI2_IOCSTATUS_DIAGNOSTIC_RELEASED) {
				pBuffer =
				    &mpt->m_fw_diag_buffer_list[buffer_type];
				pBuffer->valid_data = TRUE;
				pBuffer->owned_by_firmware = FALSE;
				pBuffer->immediate = FALSE;
			}
		} else {
			/*
			 * Normal handling of diag post reply with SMID.
			 */
			cmd = slots->m_slot[SMID];

			/*
			 * print warning and return if the slot is empty
			 */
			if (cmd == NULL) {
				mptsas_log(mpt, CE_WARN, "?NULL command for "
				    "address reply in slot %d", SMID);
				return;
			}
			cmd->cmd_rfm = reply_addr;
			cmd->cmd_flags |= CFLAG_FINISHED;
			cv_broadcast(&mpt->m_fw_diag_cv);
		}
		return;
	default:
		mptsas_log(mpt, CE_WARN, "Unknown function 0x%x ", function);
		break;
	}

	/*
	 * Return the reply frame to the free queue.
	 */
	ddi_put32(mpt->m_acc_free_queue_hdl,
	    &((uint32_t *)(void *)mpt->m_free_queue)[mpt->m_free_index],
	    reply_addr);
	(void) ddi_dma_sync(mpt->m_dma_free_queue_hdl, 0, 0,
	    DDI_DMA_SYNC_FORDEV);
	if (++mpt->m_free_index == mpt->m_free_queue_depth) {
		mpt->m_free_index = 0;
	}
	ddi_put32(mpt->m_datap, &mpt->m_reg->ReplyFreeHostIndex,
	    mpt->m_free_index);

	if (cmd->cmd_flags & CFLAG_FW_CMD)
		return;

	if (cmd->cmd_flags & CFLAG_RETRY) {
		/*
		 * The target returned QFULL or busy, do not add tihs
		 * pkt to the doneq since the hba will retry
		 * this cmd.
		 *
		 * The pkt has already been resubmitted in
		 * mptsas_handle_qfull() or in mptsas_check_scsi_io_error().
		 * Remove this cmd_flag here.
		 */
		cmd->cmd_flags &= ~CFLAG_RETRY;
	} else {
		mptsas_doneq_add(mpt, cmd);
	}
}

static void
mptsas_check_scsi_io_error(mptsas_t *mpt, pMpi2SCSIIOReply_t reply,
    mptsas_cmd_t *cmd)
{
	uint8_t			scsi_status, scsi_state;
	uint16_t		ioc_status;
	uint32_t		xferred, sensecount, responsedata, loginfo = 0;
	struct scsi_pkt		*pkt;
	struct scsi_arq_status	*arqstat;
	struct buf		*bp;
	mptsas_target_t		*ptgt = cmd->cmd_tgt_addr;
	uint8_t			*sensedata = NULL;
	uint64_t		sas_wwn;
	uint8_t			phy;
	char			wwn_str[MPTSAS_WWN_STRLEN];

	if ((cmd->cmd_flags & (CFLAG_SCBEXTERN | CFLAG_EXTARQBUFVALID)) ==
	    (CFLAG_SCBEXTERN | CFLAG_EXTARQBUFVALID)) {
		bp = cmd->cmd_ext_arq_buf;
	} else {
		bp = cmd->cmd_arq_buf;
	}

	scsi_status = ddi_get8(mpt->m_acc_reply_frame_hdl, &reply->SCSIStatus);
	ioc_status = ddi_get16(mpt->m_acc_reply_frame_hdl, &reply->IOCStatus);
	scsi_state = ddi_get8(mpt->m_acc_reply_frame_hdl, &reply->SCSIState);
	xferred = ddi_get32(mpt->m_acc_reply_frame_hdl, &reply->TransferCount);
	sensecount = ddi_get32(mpt->m_acc_reply_frame_hdl, &reply->SenseCount);
	responsedata = ddi_get32(mpt->m_acc_reply_frame_hdl,
	    &reply->ResponseInfo);

	if (ioc_status & MPI2_IOCSTATUS_FLAG_LOG_INFO_AVAILABLE) {
		sas_wwn = ptgt->m_addr.mta_wwn;
		phy = ptgt->m_phynum;
		if (sas_wwn == 0) {
			(void) sprintf(wwn_str, "p%x", phy);
		} else {
			(void) sprintf(wwn_str, "w%016"PRIx64, sas_wwn);
		}
		loginfo = ddi_get32(mpt->m_acc_reply_frame_hdl,
		    &reply->IOCLogInfo);
		mptsas_log(mpt, CE_NOTE,
		    "?Log info 0x%x received for target %d %s.\n"
		    "\tscsi_status=0x%x, ioc_status=0x%x, scsi_state=0x%x",
		    loginfo, Tgt(cmd), wwn_str, scsi_status, ioc_status,
		    scsi_state);
	}

	NDBG31(("\t\tscsi_status=0x%x, ioc_status=0x%x, scsi_state=0x%x",
	    scsi_status, ioc_status, scsi_state));

	pkt = CMD2PKT(cmd);
	ASSERT(pkt->pkt_start != 0);
	pkt->pkt_stop = gethrtime();
	*(pkt->pkt_scbp) = scsi_status;

	if (loginfo == 0x31170000) {
		/*
		 * if loginfo PL_LOGINFO_CODE_IO_DEVICE_MISSING_DELAY_RETRY
		 * 0x31170000 comes, that means the device missing delay
		 * is in progressing, the command need retry later.
		 */
		*(pkt->pkt_scbp) = STATUS_BUSY;
		return;
	}

	if ((scsi_state & MPI2_SCSI_STATE_NO_SCSI_STATUS) &&
	    ((ioc_status & MPI2_IOCSTATUS_MASK) ==
	    MPI2_IOCSTATUS_SCSI_DEVICE_NOT_THERE)) {
		pkt->pkt_reason = CMD_INCOMPLETE;
		pkt->pkt_state |= STATE_GOT_BUS;
		if (ptgt->m_reset_delay == 0) {
			mptsas_set_throttle(mpt, ptgt,
			    DRAIN_THROTTLE);
		}
		return;
	}

	if (scsi_state & MPI2_SCSI_STATE_RESPONSE_INFO_VALID) {
		responsedata &= 0x000000FF;
		if (responsedata & MPTSAS_SCSI_RESPONSE_CODE_TLR_OFF) {
			mptsas_log(mpt, CE_NOTE, "Do not support the TLR\n");
			pkt->pkt_reason = CMD_TLR_OFF;
			return;
		}
	}


	switch (scsi_status) {
	case MPI2_SCSI_STATUS_CHECK_CONDITION:
		pkt->pkt_resid = (cmd->cmd_dmacount - xferred);
		arqstat = (void*)(pkt->pkt_scbp);
		arqstat->sts_rqpkt_status = *((struct scsi_status *)
		    (pkt->pkt_scbp));
		pkt->pkt_state |= (STATE_GOT_BUS | STATE_GOT_TARGET |
		    STATE_SENT_CMD | STATE_GOT_STATUS | STATE_ARQ_DONE);
		if (cmd->cmd_flags & CFLAG_XARQ) {
			pkt->pkt_state |= STATE_XARQ_DONE;
		}
		if (pkt->pkt_resid != cmd->cmd_dmacount) {
			pkt->pkt_state |= STATE_XFERRED_DATA;
		}
		arqstat->sts_rqpkt_reason = pkt->pkt_reason;
		arqstat->sts_rqpkt_state  = pkt->pkt_state;
		arqstat->sts_rqpkt_state |= STATE_XFERRED_DATA;
		arqstat->sts_rqpkt_statistics = pkt->pkt_statistics;
		sensedata = (uint8_t *)&arqstat->sts_sensedata;

		bcopy((uchar_t *)bp->b_un.b_addr, sensedata,
		    ((cmd->cmd_rqslen >= sensecount) ? sensecount :
		    cmd->cmd_rqslen));
		arqstat->sts_rqpkt_resid = (cmd->cmd_rqslen - sensecount);
		cmd->cmd_flags |= CFLAG_CMDARQ;
		/*
		 * Set proper status for pkt if autosense was valid
		 */
		if (scsi_state & MPI2_SCSI_STATE_AUTOSENSE_VALID) {
			struct scsi_status zero_status = { 0 };
			arqstat->sts_rqpkt_status = zero_status;
		}

		/*
		 * ASC=0x47 is parity error
		 * ASC=0x48 is initiator detected error received
		 */
		if ((scsi_sense_key(sensedata) == KEY_ABORTED_COMMAND) &&
		    ((scsi_sense_asc(sensedata) == 0x47) ||
		    (scsi_sense_asc(sensedata) == 0x48))) {
			mptsas_log(mpt, CE_NOTE, "Aborted_command!");
		}

		/*
		 * ASC/ASCQ=0x3F/0x0E means report_luns data changed
		 * ASC/ASCQ=0x25/0x00 means invalid lun
		 */
		if (((scsi_sense_key(sensedata) == KEY_UNIT_ATTENTION) &&
		    (scsi_sense_asc(sensedata) == 0x3F) &&
		    (scsi_sense_ascq(sensedata) == 0x0E)) ||
		    ((scsi_sense_key(sensedata) == KEY_ILLEGAL_REQUEST) &&
		    (scsi_sense_asc(sensedata) == 0x25) &&
		    (scsi_sense_ascq(sensedata) == 0x00))) {
			mptsas_topo_change_list_t *topo_node = NULL;

			topo_node = kmem_zalloc(
			    sizeof (mptsas_topo_change_list_t),
			    KM_NOSLEEP);
			if (topo_node == NULL) {
				mptsas_log(mpt, CE_NOTE, "No memory"
				    "resource for handle SAS dynamic"
				    "reconfigure.\n");
				break;
			}
			topo_node->mpt = mpt;
			topo_node->event = MPTSAS_DR_EVENT_RECONFIG_TARGET;
			topo_node->un.phymask = ptgt->m_addr.mta_phymask;
			topo_node->devhdl = ptgt->m_devhdl;
			topo_node->object = (void *)ptgt;
			topo_node->flags = MPTSAS_TOPO_FLAG_LUN_ASSOCIATED;

			if ((ddi_taskq_dispatch(mpt->m_dr_taskq,
			    mptsas_handle_dr,
			    (void *)topo_node,
			    DDI_NOSLEEP)) != DDI_SUCCESS) {
				mptsas_log(mpt, CE_NOTE, "mptsas start taskq"
				    "for handle SAS dynamic reconfigure"
				    "failed. \n");
			}
		}
		break;
	case MPI2_SCSI_STATUS_GOOD:
		switch (ioc_status & MPI2_IOCSTATUS_MASK) {
		case MPI2_IOCSTATUS_SCSI_DEVICE_NOT_THERE:
			pkt->pkt_reason = CMD_DEV_GONE;
			pkt->pkt_state |= STATE_GOT_BUS;
			if (ptgt->m_reset_delay == 0) {
				mptsas_set_throttle(mpt, ptgt, DRAIN_THROTTLE);
			}
			NDBG31(("lost disk for target%d, command:%x",
			    Tgt(cmd), pkt->pkt_cdbp[0]));
			break;
		case MPI2_IOCSTATUS_SCSI_DATA_OVERRUN:
			NDBG31(("data overrun: xferred=%d", xferred));
			NDBG31(("dmacount=%d", cmd->cmd_dmacount));
			pkt->pkt_reason = CMD_DATA_OVR;
			pkt->pkt_state |= (STATE_GOT_BUS | STATE_GOT_TARGET
			    | STATE_SENT_CMD | STATE_GOT_STATUS
			    | STATE_XFERRED_DATA);
			pkt->pkt_resid = 0;
			break;
		case MPI2_IOCSTATUS_SCSI_RESIDUAL_MISMATCH:
		case MPI2_IOCSTATUS_SCSI_DATA_UNDERRUN:
			NDBG31(("data underrun: xferred=%d", xferred));
			NDBG31(("dmacount=%d", cmd->cmd_dmacount));
			pkt->pkt_state |= (STATE_GOT_BUS | STATE_GOT_TARGET
			    | STATE_SENT_CMD | STATE_GOT_STATUS);
			pkt->pkt_resid = (cmd->cmd_dmacount - xferred);
			if (pkt->pkt_resid != cmd->cmd_dmacount) {
				pkt->pkt_state |= STATE_XFERRED_DATA;
			}
			break;
		case MPI2_IOCSTATUS_SCSI_TASK_TERMINATED:
			if (cmd->cmd_active_expiration <= gethrtime()) {
				/*
				 * When timeout requested, propagate
				 * proper reason and statistics to
				 * target drivers.
				 */
				mptsas_set_pkt_reason(mpt, cmd, CMD_TIMEOUT,
				    STAT_BUS_RESET | STAT_TIMEOUT);
			} else {
				mptsas_set_pkt_reason(mpt, cmd, CMD_RESET,
				    STAT_BUS_RESET);
			}
			break;
		case MPI2_IOCSTATUS_SCSI_IOC_TERMINATED:
		case MPI2_IOCSTATUS_SCSI_EXT_TERMINATED:
			mptsas_set_pkt_reason(mpt,
			    cmd, CMD_RESET, STAT_DEV_RESET);
			break;
		case MPI2_IOCSTATUS_SCSI_IO_DATA_ERROR:
		case MPI2_IOCSTATUS_SCSI_PROTOCOL_ERROR:
			pkt->pkt_state |= (STATE_GOT_BUS | STATE_GOT_TARGET);
			mptsas_set_pkt_reason(mpt,
			    cmd, CMD_TERMINATED, STAT_TERMINATED);
			break;
		case MPI2_IOCSTATUS_INSUFFICIENT_RESOURCES:
		case MPI2_IOCSTATUS_BUSY:
			/*
			 * set throttles to drain
			 */
			for (ptgt = refhash_first(mpt->m_targets); ptgt != NULL;
			    ptgt = refhash_next(mpt->m_targets, ptgt)) {
				mptsas_set_throttle(mpt, ptgt, DRAIN_THROTTLE);
			}

			/*
			 * retry command
			 */
			cmd->cmd_flags |= CFLAG_RETRY;
			cmd->cmd_pkt_flags |= FLAG_HEAD;

			(void) mptsas_accept_pkt(mpt, cmd);
			break;
		default:
			mptsas_log(mpt, CE_WARN,
			    "unknown ioc_status = %x\n", ioc_status);
			mptsas_log(mpt, CE_CONT, "scsi_state = %x, transfer "
			    "count = %x, scsi_status = %x", scsi_state,
			    xferred, scsi_status);
			break;
		}
		break;
	case MPI2_SCSI_STATUS_TASK_SET_FULL:
		mptsas_handle_qfull(mpt, cmd);
		break;
	case MPI2_SCSI_STATUS_BUSY:
		NDBG31(("scsi_status busy received"));
		break;
	case MPI2_SCSI_STATUS_RESERVATION_CONFLICT:
		NDBG31(("scsi_status reservation conflict received"));
		break;
	default:
		mptsas_log(mpt, CE_WARN, "scsi_status=%x, ioc_status=%x\n",
		    scsi_status, ioc_status);
		mptsas_log(mpt, CE_WARN,
		    "mptsas_process_intr: invalid scsi status\n");
		break;
	}
}

static void
mptsas_check_task_mgt(mptsas_t *mpt, pMpi2SCSIManagementReply_t reply,
	mptsas_cmd_t *cmd)
{
	uint8_t		task_type;
	uint16_t	ioc_status;
	uint32_t	log_info;
	uint16_t	dev_handle;
	struct scsi_pkt *pkt = CMD2PKT(cmd);

	task_type = ddi_get8(mpt->m_acc_reply_frame_hdl, &reply->TaskType);
	ioc_status = ddi_get16(mpt->m_acc_reply_frame_hdl, &reply->IOCStatus);
	log_info = ddi_get32(mpt->m_acc_reply_frame_hdl, &reply->IOCLogInfo);
	dev_handle = ddi_get16(mpt->m_acc_reply_frame_hdl, &reply->DevHandle);

	if (ioc_status != MPI2_IOCSTATUS_SUCCESS) {
		mptsas_log(mpt, CE_WARN, "mptsas_check_task_mgt: Task 0x%x "
		    "failed. IOCStatus=0x%x IOCLogInfo=0x%x target=%d\n",
		    task_type, ioc_status, log_info, dev_handle);
		pkt->pkt_reason = CMD_INCOMPLETE;
		return;
	}

	switch (task_type) {
	case MPI2_SCSITASKMGMT_TASKTYPE_ABORT_TASK:
	case MPI2_SCSITASKMGMT_TASKTYPE_CLEAR_TASK_SET:
	case MPI2_SCSITASKMGMT_TASKTYPE_QUERY_TASK:
	case MPI2_SCSITASKMGMT_TASKTYPE_CLR_ACA:
	case MPI2_SCSITASKMGMT_TASKTYPE_QRY_TASK_SET:
	case MPI2_SCSITASKMGMT_TASKTYPE_QRY_UNIT_ATTENTION:
		break;
	case MPI2_SCSITASKMGMT_TASKTYPE_ABRT_TASK_SET:
	case MPI2_SCSITASKMGMT_TASKTYPE_LOGICAL_UNIT_RESET:
	case MPI2_SCSITASKMGMT_TASKTYPE_TARGET_RESET:
		/*
		 * Check for invalid DevHandle of 0 in case application
		 * sends bad command.  DevHandle of 0 could cause problems.
		 */
		if (dev_handle == 0) {
			mptsas_log(mpt, CE_WARN, "!Can't flush target with"
			    " DevHandle of 0.");
		} else {
			mptsas_flush_target(mpt, dev_handle, Lun(cmd),
			    task_type);
		}
		break;
	default:
		mptsas_log(mpt, CE_WARN, "Unknown task management type %d.",
		    task_type);
		mptsas_log(mpt, CE_WARN, "ioc status = %x", ioc_status);
		break;
	}
}

static void
mptsas_doneq_thread(mptsas_doneq_thread_arg_t *arg)
{
	mptsas_t			*mpt = arg->mpt;
	uint64_t			t = arg->t;
	mptsas_cmd_t			*cmd;
	struct scsi_pkt			*pkt;
	mptsas_doneq_thread_list_t	*item = &mpt->m_doneq_thread_id[t];

	mutex_enter(&item->mutex);
	while (item->flag & MPTSAS_DONEQ_THREAD_ACTIVE) {
		if (!item->doneq) {
			cv_wait(&item->cv, &item->mutex);
		}
		pkt = NULL;
		if ((cmd = mptsas_doneq_thread_rm(mpt, t)) != NULL) {
			cmd->cmd_flags |= CFLAG_COMPLETED;
			pkt = CMD2PKT(cmd);
		}
		mutex_exit(&item->mutex);
		if (pkt) {
			mptsas_pkt_comp(pkt, cmd);
		}
		mutex_enter(&item->mutex);
	}
	mutex_exit(&item->mutex);
	mutex_enter(&mpt->m_doneq_mutex);
	mpt->m_doneq_thread_n--;
	cv_broadcast(&mpt->m_doneq_thread_cv);
	mutex_exit(&mpt->m_doneq_mutex);
}


/*
 * mpt interrupt handler.
 */
static uint_t
mptsas_intr(caddr_t arg1, caddr_t arg2)
{
	mptsas_t			*mpt = (void *)arg1;
	pMpi2ReplyDescriptorsUnion_t	reply_desc_union;
	uchar_t				did_reply = FALSE;

	NDBG1(("mptsas_intr: arg1 0x%p arg2 0x%p", (void *)arg1, (void *)arg2));

	mutex_enter(&mpt->m_mutex);

	/*
	 * If interrupts are shared by two channels then check whether this
	 * interrupt is genuinely for this channel by making sure first the
	 * chip is in high power state.
	 */
	if ((mpt->m_options & MPTSAS_OPT_PM) &&
	    (mpt->m_power_level != PM_LEVEL_D0)) {
		mutex_exit(&mpt->m_mutex);
		return (DDI_INTR_UNCLAIMED);
	}

	/*
	 * If polling, interrupt was triggered by some shared interrupt because
	 * IOC interrupts are disabled during polling, so polling routine will
	 * handle any replies.  Considering this, if polling is happening,
	 * return with interrupt unclaimed.
	 */
	if (mpt->m_polled_intr) {
		mutex_exit(&mpt->m_mutex);
		mptsas_log(mpt, CE_WARN, "mpt_sas: Unclaimed interrupt");
		return (DDI_INTR_UNCLAIMED);
	}

	/*
	 * Read the istat register.
	 */
	if ((INTPENDING(mpt)) != 0) {
		/*
		 * read fifo until empty.
		 */
#ifndef __lock_lint
		_NOTE(CONSTCOND)
#endif
		while (TRUE) {
			(void) ddi_dma_sync(mpt->m_dma_post_queue_hdl, 0, 0,
			    DDI_DMA_SYNC_FORCPU);
			reply_desc_union = (pMpi2ReplyDescriptorsUnion_t)
			    MPTSAS_GET_NEXT_REPLY(mpt, mpt->m_post_index);

			if (ddi_get32(mpt->m_acc_post_queue_hdl,
			    &reply_desc_union->Words.Low) == 0xFFFFFFFF ||
			    ddi_get32(mpt->m_acc_post_queue_hdl,
			    &reply_desc_union->Words.High) == 0xFFFFFFFF) {
				break;
			}

			/*
			 * The reply is valid, process it according to its
			 * type.  Also, set a flag for updating the reply index
			 * after they've all been processed.
			 */
			did_reply = TRUE;

			mptsas_process_intr(mpt, reply_desc_union);

			/*
			 * Increment post index and roll over if needed.
			 */
			if (++mpt->m_post_index == mpt->m_post_queue_depth) {
				mpt->m_post_index = 0;
			}
		}

		/*
		 * Update the global reply index if at least one reply was
		 * processed.
		 */
		if (did_reply) {
			ddi_put32(mpt->m_datap,
			    &mpt->m_reg->ReplyPostHostIndex, mpt->m_post_index);
		}
	} else {
		mutex_exit(&mpt->m_mutex);
		return (DDI_INTR_UNCLAIMED);
	}
	NDBG1(("mptsas_intr complete"));

	/*
	 * If no helper threads are created, process the doneq in ISR.
	 * Otherwise we deliver the IO completions to the helpers.
	 */
	if (mpt->m_doneq_thread_n == 0)
		mptsas_doneq_empty(mpt);
	else
		mptsas_deliver_doneq_thread(mpt);

	/*
	 * If there are queued cmd, start them now.
	 */
	if (mpt->m_waitq != NULL) {
		mptsas_restart_waitq(mpt);
	}

	mutex_exit(&mpt->m_mutex);
	return (DDI_INTR_CLAIMED);
}

static void
mptsas_process_intr(mptsas_t *mpt,
    pMpi2ReplyDescriptorsUnion_t reply_desc_union)
{
	uint8_t	reply_type;

	ASSERT(mutex_owned(&mpt->m_mutex));

	/*
	 * The reply is valid, process it according to its
	 * type.  Also, set a flag for updated the reply index
	 * after they've all been processed.
	 */
	reply_type = ddi_get8(mpt->m_acc_post_queue_hdl,
	    &reply_desc_union->Default.ReplyFlags);
	reply_type &= MPI2_RPY_DESCRIPT_FLAGS_TYPE_MASK;
	if (reply_type == MPI2_RPY_DESCRIPT_FLAGS_SCSI_IO_SUCCESS) {
		mptsas_handle_scsi_io_success(mpt, reply_desc_union);
	} else if (reply_type == MPI2_RPY_DESCRIPT_FLAGS_ADDRESS_REPLY) {
		mptsas_handle_address_reply(mpt, reply_desc_union);
	} else {
		mptsas_log(mpt, CE_WARN, "?Bad reply type %x", reply_type);
		ddi_fm_service_impact(mpt->m_dip, DDI_SERVICE_UNAFFECTED);
	}

	/*
	 * Clear the reply descriptor for re-use and increment
	 * index.
	 */
	ddi_put64(mpt->m_acc_post_queue_hdl,
	    &((uint64_t *)(void *)mpt->m_post_queue)[mpt->m_post_index],
	    0xFFFFFFFFFFFFFFFF);
	(void) ddi_dma_sync(mpt->m_dma_post_queue_hdl, 0, 0,
	    DDI_DMA_SYNC_FORDEV);
}

/*
 * handle qfull condition
 */
static void
mptsas_handle_qfull(mptsas_t *mpt, mptsas_cmd_t *cmd)
{
	mptsas_target_t	*ptgt = cmd->cmd_tgt_addr;

	if ((++cmd->cmd_qfull_retries > ptgt->m_qfull_retries) ||
	    (ptgt->m_qfull_retries == 0)) {
		/*
		 * We have exhausted the retries on QFULL, or,
		 * the target driver has indicated that it
		 * wants to handle QFULL itself by setting
		 * qfull-retries capability to 0. In either case
		 * we want the target driver's QFULL handling
		 * to kick in. We do this by having pkt_reason
		 * as CMD_CMPLT and pkt_scbp as STATUS_QFULL.
		 */
		mptsas_set_throttle(mpt, ptgt, DRAIN_THROTTLE);
	} else {
		if (ptgt->m_reset_delay == 0) {
			ptgt->m_t_throttle =
			    max((ptgt->m_t_ncmds - 2), 0);
		}

		cmd->cmd_pkt_flags |= FLAG_HEAD;
		cmd->cmd_flags &= ~(CFLAG_TRANFLAG);
		cmd->cmd_flags |= CFLAG_RETRY;

		(void) mptsas_accept_pkt(mpt, cmd);

		/*
		 * when target gives queue full status with no commands
		 * outstanding (m_t_ncmds == 0), throttle is set to 0
		 * (HOLD_THROTTLE), and the queue full handling start
		 * (see psarc/1994/313); if there are commands outstanding,
		 * throttle is set to (m_t_ncmds - 2)
		 */
		if (ptgt->m_t_throttle == HOLD_THROTTLE) {
			/*
			 * By setting throttle to QFULL_THROTTLE, we
			 * avoid submitting new commands and in
			 * mptsas_restart_cmd find out slots which need
			 * their throttles to be cleared.
			 */
			mptsas_set_throttle(mpt, ptgt, QFULL_THROTTLE);
			if (mpt->m_restart_cmd_timeid == 0) {
				mpt->m_restart_cmd_timeid =
				    timeout(mptsas_restart_cmd, mpt,
				    ptgt->m_qfull_retry_interval);
			}
		}
	}
}

mptsas_phymask_t
mptsas_physport_to_phymask(mptsas_t *mpt, uint8_t physport)
{
	mptsas_phymask_t	phy_mask = 0;
	uint8_t			i = 0;

	NDBG20(("mptsas%d physport_to_phymask enter", mpt->m_instance));

	ASSERT(mutex_owned(&mpt->m_mutex));

	/*
	 * If physport is 0xFF, this is a RAID volume.  Use phymask of 0.
	 */
	if (physport == 0xFF) {
		return (0);
	}

	for (i = 0; i < MPTSAS_MAX_PHYS; i++) {
		if (mpt->m_phy_info[i].attached_devhdl &&
		    (mpt->m_phy_info[i].phy_mask != 0) &&
		    (mpt->m_phy_info[i].port_num == physport)) {
			phy_mask = mpt->m_phy_info[i].phy_mask;
			break;
		}
	}
	NDBG20(("mptsas%d physport_to_phymask:physport :%x phymask :%x, ",
	    mpt->m_instance, physport, phy_mask));
	return (phy_mask);
}

/*
 * mpt free device handle after device gone, by use of passthrough
 */
static int
mptsas_free_devhdl(mptsas_t *mpt, uint16_t devhdl)
{
	Mpi2SasIoUnitControlRequest_t	req;
	Mpi2SasIoUnitControlReply_t	rep;
	int				ret;

	ASSERT(mutex_owned(&mpt->m_mutex));

	/*
	 * Need to compose a SAS IO Unit Control request message
	 * and call mptsas_do_passthru() function
	 */
	bzero(&req, sizeof (req));
	bzero(&rep, sizeof (rep));

	req.Function = MPI2_FUNCTION_SAS_IO_UNIT_CONTROL;
	req.Operation = MPI2_SAS_OP_REMOVE_DEVICE;
	req.DevHandle = LE_16(devhdl);

	ret = mptsas_do_passthru(mpt, (uint8_t *)&req, (uint8_t *)&rep, NULL,
	    sizeof (req), sizeof (rep), NULL, 0, NULL, 0, 60, FKIOCTL);
	if (ret != 0) {
		cmn_err(CE_WARN, "mptsas_free_devhdl: passthru SAS IO Unit "
		    "Control error %d", ret);
		return (DDI_FAILURE);
	}

	/* do passthrough success, check the ioc status */
	if (LE_16(rep.IOCStatus) != MPI2_IOCSTATUS_SUCCESS) {
		cmn_err(CE_WARN, "mptsas_free_devhdl: passthru SAS IO Unit "
		    "Control IOCStatus %d", LE_16(rep.IOCStatus));
		return (DDI_FAILURE);
	}

	return (DDI_SUCCESS);
}

static void
mptsas_update_phymask(mptsas_t *mpt)
{
	mptsas_phymask_t mask = 0, phy_mask;
	char		*phy_mask_name;
	uint8_t		current_port;
	int		i, j;

	NDBG20(("mptsas%d update phymask ", mpt->m_instance));

	ASSERT(mutex_owned(&mpt->m_mutex));

	(void) mptsas_get_sas_io_unit_page(mpt);

	phy_mask_name = kmem_zalloc(MPTSAS_MAX_PHYS, KM_SLEEP);

	for (i = 0; i < mpt->m_num_phys; i++) {
		phy_mask = 0x00;

		if (mpt->m_phy_info[i].attached_devhdl == 0)
			continue;

		bzero(phy_mask_name, sizeof (phy_mask_name));

		current_port = mpt->m_phy_info[i].port_num;

		if ((mask & (1 << i)) != 0)
			continue;

		for (j = 0; j < mpt->m_num_phys; j++) {
			if (mpt->m_phy_info[j].attached_devhdl &&
			    (mpt->m_phy_info[j].port_num == current_port)) {
				phy_mask |= (1 << j);
			}
		}
		mask = mask | phy_mask;

		for (j = 0; j < mpt->m_num_phys; j++) {
			if ((phy_mask >> j) & 0x01) {
				mpt->m_phy_info[j].phy_mask = phy_mask;
			}
		}

		(void) sprintf(phy_mask_name, "%x", phy_mask);

		mutex_exit(&mpt->m_mutex);
		/*
		 * register a iport, if the port has already been existed
		 * SCSA will do nothing and just return.
		 */
		(void) scsi_hba_iport_register(mpt->m_dip, phy_mask_name);
		mutex_enter(&mpt->m_mutex);
	}
	kmem_free(phy_mask_name, MPTSAS_MAX_PHYS);
	NDBG20(("mptsas%d update phymask return", mpt->m_instance));
}

/*
 * mptsas_handle_dr is a task handler for DR, the DR action includes:
 * 1. Directly attched Device Added/Removed.
 * 2. Expander Device Added/Removed.
 * 3. Indirectly Attached Device Added/Expander.
 * 4. LUNs of a existing device status change.
 * 5. RAID volume created/deleted.
 * 6. Member of RAID volume is released because of RAID deletion.
 * 7. Physical disks are removed because of RAID creation.
 */
static void
mptsas_handle_dr(void *args) {
	mptsas_topo_change_list_t	*topo_node = NULL;
	mptsas_topo_change_list_t	*save_node = NULL;
	mptsas_t			*mpt;
	dev_info_t			*parent = NULL;
	mptsas_phymask_t		phymask = 0;
	char				*phy_mask_name;
	uint8_t				flags = 0, physport = 0xff;
	uint8_t				port_update = 0;
	uint_t				event;

	topo_node = (mptsas_topo_change_list_t *)args;

	mpt = topo_node->mpt;
	event = topo_node->event;
	flags = topo_node->flags;

	phy_mask_name = kmem_zalloc(MPTSAS_MAX_PHYS, KM_SLEEP);

	NDBG20(("mptsas%d handle_dr enter", mpt->m_instance));

	switch (event) {
	case MPTSAS_DR_EVENT_RECONFIG_TARGET:
		if ((flags == MPTSAS_TOPO_FLAG_DIRECT_ATTACHED_DEVICE) ||
		    (flags == MPTSAS_TOPO_FLAG_EXPANDER_ATTACHED_DEVICE) ||
		    (flags == MPTSAS_TOPO_FLAG_RAID_PHYSDRV_ASSOCIATED)) {
			/*
			 * Direct attached or expander attached device added
			 * into system or a Phys Disk that is being unhidden.
			 */
			port_update = 1;
		}
		break;
	case MPTSAS_DR_EVENT_RECONFIG_SMP:
		/*
		 * New expander added into system, it must be the head
		 * of topo_change_list_t
		 */
		port_update = 1;
		break;
	default:
		port_update = 0;
		break;
	}
	/*
	 * All cases port_update == 1 may cause initiator port form change
	 */
	mutex_enter(&mpt->m_mutex);
	if (mpt->m_port_chng && port_update) {
		/*
		 * mpt->m_port_chng flag indicates some PHYs of initiator
		 * port have changed to online. So when expander added or
		 * directly attached device online event come, we force to
		 * update port information by issueing SAS IO Unit Page and
		 * update PHYMASKs.
		 */
		(void) mptsas_update_phymask(mpt);
		mpt->m_port_chng = 0;

	}
	mutex_exit(&mpt->m_mutex);
	while (topo_node) {
		phymask = 0;
		if (parent == NULL) {
			physport = topo_node->un.physport;
			event = topo_node->event;
			flags = topo_node->flags;
			if (event & (MPTSAS_DR_EVENT_OFFLINE_TARGET |
			    MPTSAS_DR_EVENT_OFFLINE_SMP)) {
				/*
				 * For all offline events, phymask is known
				 */
				phymask = topo_node->un.phymask;
				goto find_parent;
			}
			if (event & MPTSAS_TOPO_FLAG_REMOVE_HANDLE) {
				goto handle_topo_change;
			}
			if (flags & MPTSAS_TOPO_FLAG_LUN_ASSOCIATED) {
				phymask = topo_node->un.phymask;
				goto find_parent;
			}

			if ((flags ==
			    MPTSAS_TOPO_FLAG_RAID_PHYSDRV_ASSOCIATED) &&
			    (event == MPTSAS_DR_EVENT_RECONFIG_TARGET)) {
				/*
				 * There is no any field in IR_CONFIG_CHANGE
				 * event indicate physport/phynum, let's get
				 * parent after SAS Device Page0 request.
				 */
				goto handle_topo_change;
			}

			mutex_enter(&mpt->m_mutex);
			if (flags == MPTSAS_TOPO_FLAG_DIRECT_ATTACHED_DEVICE) {
				/*
				 * If the direct attached device added or a
				 * phys disk is being unhidden, argument
				 * physport actually is PHY#, so we have to get
				 * phymask according PHY#.
				 */
				physport = mpt->m_phy_info[physport].port_num;
			}

			/*
			 * Translate physport to phymask so that we can search
			 * parent dip.
			 */
			phymask = mptsas_physport_to_phymask(mpt,
			    physport);
			mutex_exit(&mpt->m_mutex);

find_parent:
			bzero(phy_mask_name, MPTSAS_MAX_PHYS);
			/*
			 * For RAID topology change node, write the iport name
			 * as v0.
			 */
			if (flags & MPTSAS_TOPO_FLAG_RAID_ASSOCIATED) {
				(void) sprintf(phy_mask_name, "v0");
			} else {
				/*
				 * phymask can bo 0 if the drive has been
				 * pulled by the time an add event is
				 * processed.  If phymask is 0, just skip this
				 * event and continue.
				 */
				if (phymask == 0) {
					mutex_enter(&mpt->m_mutex);
					save_node = topo_node;
					topo_node = topo_node->next;
					ASSERT(save_node);
					kmem_free(save_node,
					    sizeof (mptsas_topo_change_list_t));
					mutex_exit(&mpt->m_mutex);

					parent = NULL;
					continue;
				}
				(void) sprintf(phy_mask_name, "%x", phymask);
			}
			parent = scsi_hba_iport_find(mpt->m_dip,
			    phy_mask_name);
			if (parent == NULL) {
				mptsas_log(mpt, CE_WARN, "Failed to find an "
				    "iport, should not happen!");
				goto out;
			}

		}
		ASSERT(parent);
handle_topo_change:

		mutex_enter(&mpt->m_mutex);
		/*
		 * If HBA is being reset, don't perform operations depending
		 * on the IOC. We must free the topo list, however.
		 */
		if (!mpt->m_in_reset)
			mptsas_handle_topo_change(topo_node, parent);
		else
			NDBG20(("skipping topo change received during reset"));
		save_node = topo_node;
		topo_node = topo_node->next;
		ASSERT(save_node);
		kmem_free(save_node, sizeof (mptsas_topo_change_list_t));
		mutex_exit(&mpt->m_mutex);

		if ((flags == MPTSAS_TOPO_FLAG_DIRECT_ATTACHED_DEVICE) ||
		    (flags == MPTSAS_TOPO_FLAG_RAID_PHYSDRV_ASSOCIATED) ||
		    (flags == MPTSAS_TOPO_FLAG_RAID_ASSOCIATED)) {
			/*
			 * If direct attached device associated, make sure
			 * reset the parent before start the next one. But
			 * all devices associated with expander shares the
			 * parent.  Also, reset parent if this is for RAID.
			 */
			parent = NULL;
		}
	}
out:
	kmem_free(phy_mask_name, MPTSAS_MAX_PHYS);
}

static void
mptsas_handle_topo_change(mptsas_topo_change_list_t *topo_node,
    dev_info_t *parent)
{
	mptsas_target_t	*ptgt = NULL;
	mptsas_smp_t	*psmp = NULL;
	mptsas_t	*mpt = (void *)topo_node->mpt;
	uint16_t	devhdl;
	uint16_t	attached_devhdl;
	uint64_t	sas_wwn = 0;
	int		rval = 0;
	uint32_t	page_address;
	uint8_t		phy, flags;
	char		*addr = NULL;
	dev_info_t	*lundip;
	int		circ = 0, circ1 = 0;
	char		attached_wwnstr[MPTSAS_WWN_STRLEN];

	NDBG20(("mptsas%d handle_topo_change enter", mpt->m_instance));

	ASSERT(mutex_owned(&mpt->m_mutex));

	switch (topo_node->event) {
	case MPTSAS_DR_EVENT_RECONFIG_TARGET:
	{
		char *phy_mask_name;
		mptsas_phymask_t phymask = 0;

		if (topo_node->flags == MPTSAS_TOPO_FLAG_RAID_ASSOCIATED) {
			/*
			 * Get latest RAID info.
			 */
			(void) mptsas_get_raid_info(mpt);
			ptgt = refhash_linear_search(mpt->m_targets,
			    mptsas_target_eval_devhdl, &topo_node->devhdl);
			if (ptgt == NULL)
				break;
		} else {
			ptgt = (void *)topo_node->object;
		}

		if (ptgt == NULL) {
			/*
			 * If a Phys Disk was deleted, RAID info needs to be
			 * updated to reflect the new topology.
			 */
			(void) mptsas_get_raid_info(mpt);

			/*
			 * Get sas device page 0 by DevHandle to make sure if
			 * SSP/SATA end device exist.
			 */
			page_address = (MPI2_SAS_DEVICE_PGAD_FORM_HANDLE &
			    MPI2_SAS_DEVICE_PGAD_FORM_MASK) |
			    topo_node->devhdl;

			rval = mptsas_get_target_device_info(mpt, page_address,
			    &devhdl, &ptgt);
			if (rval == DEV_INFO_WRONG_DEVICE_TYPE) {
				mptsas_log(mpt, CE_NOTE,
				    "mptsas_handle_topo_change: target %d is "
				    "not a SAS/SATA device. \n",
				    topo_node->devhdl);
			} else if (rval == DEV_INFO_FAIL_ALLOC) {
				mptsas_log(mpt, CE_NOTE,
				    "mptsas_handle_topo_change: could not "
				    "allocate memory. \n");
			}
			/*
			 * If rval is DEV_INFO_PHYS_DISK than there is nothing
			 * else to do, just leave.
			 */
			if (rval != DEV_INFO_SUCCESS) {
				return;
			}
		}

		ASSERT(ptgt->m_devhdl == topo_node->devhdl);

		mutex_exit(&mpt->m_mutex);
		flags = topo_node->flags;

		if (flags == MPTSAS_TOPO_FLAG_RAID_PHYSDRV_ASSOCIATED) {
			phymask = ptgt->m_addr.mta_phymask;
			phy_mask_name = kmem_zalloc(MPTSAS_MAX_PHYS, KM_SLEEP);
			(void) sprintf(phy_mask_name, "%x", phymask);
			parent = scsi_hba_iport_find(mpt->m_dip,
			    phy_mask_name);
			kmem_free(phy_mask_name, MPTSAS_MAX_PHYS);
			if (parent == NULL) {
				mptsas_log(mpt, CE_WARN, "Failed to find a "
				    "iport for PD, should not happen!");
				mutex_enter(&mpt->m_mutex);
				break;
			}
		}

		if (flags == MPTSAS_TOPO_FLAG_RAID_ASSOCIATED) {
			ndi_devi_enter(parent, &circ1);
			(void) mptsas_config_raid(parent, topo_node->devhdl,
			    &lundip);
			ndi_devi_exit(parent, circ1);
		} else {
			/*
			 * hold nexus for bus configure
			 */
			ndi_devi_enter(scsi_vhci_dip, &circ);
			ndi_devi_enter(parent, &circ1);
			rval = mptsas_config_target(parent, ptgt);
			/*
			 * release nexus for bus configure
			 */
			ndi_devi_exit(parent, circ1);
			ndi_devi_exit(scsi_vhci_dip, circ);

			/*
			 * Add parent's props for SMHBA support
			 */
			if (flags == MPTSAS_TOPO_FLAG_DIRECT_ATTACHED_DEVICE) {
				bzero(attached_wwnstr,
				    sizeof (attached_wwnstr));
				(void) sprintf(attached_wwnstr, "w%016"PRIx64,
				    ptgt->m_addr.mta_wwn);
				if (ddi_prop_update_string(DDI_DEV_T_NONE,
				    parent,
				    SCSI_ADDR_PROP_ATTACHED_PORT,
				    attached_wwnstr)
				    != DDI_PROP_SUCCESS) {
					(void) ddi_prop_remove(DDI_DEV_T_NONE,
					    parent,
					    SCSI_ADDR_PROP_ATTACHED_PORT);
					mptsas_log(mpt, CE_WARN, "Failed to"
					    "attached-port props");
					return;
				}
				if (ddi_prop_update_int(DDI_DEV_T_NONE, parent,
				    MPTSAS_NUM_PHYS, 1) !=
				    DDI_PROP_SUCCESS) {
					(void) ddi_prop_remove(DDI_DEV_T_NONE,
					    parent, MPTSAS_NUM_PHYS);
					mptsas_log(mpt, CE_WARN, "Failed to"
					    " create num-phys props");
					return;
				}

				/*
				 * Update PHY info for smhba
				 */
				mutex_enter(&mpt->m_mutex);
				if (mptsas_smhba_phy_init(mpt)) {
					mutex_exit(&mpt->m_mutex);
					mptsas_log(mpt, CE_WARN, "mptsas phy"
					    " update failed");
					return;
				}
				mutex_exit(&mpt->m_mutex);

				/*
				 * topo_node->un.physport is really the PHY#
				 * for direct attached devices
				 */
				mptsas_smhba_set_one_phy_props(mpt, parent,
				    topo_node->un.physport, &attached_devhdl);

				if (ddi_prop_update_int(DDI_DEV_T_NONE, parent,
				    MPTSAS_VIRTUAL_PORT, 0) !=
				    DDI_PROP_SUCCESS) {
					(void) ddi_prop_remove(DDI_DEV_T_NONE,
					    parent, MPTSAS_VIRTUAL_PORT);
					mptsas_log(mpt, CE_WARN,
					    "mptsas virtual-port"
					    "port prop update failed");
					return;
				}
			}
		}
		mutex_enter(&mpt->m_mutex);

		NDBG20(("mptsas%d handle_topo_change to online devhdl:%x, "
		    "phymask:%x.", mpt->m_instance, ptgt->m_devhdl,
		    ptgt->m_addr.mta_phymask));
		break;
	}
	case MPTSAS_DR_EVENT_OFFLINE_TARGET:
	{
		devhdl = topo_node->devhdl;
		ptgt = refhash_linear_search(mpt->m_targets,
		    mptsas_target_eval_devhdl, &devhdl);
		if (ptgt == NULL)
			break;

		sas_wwn = ptgt->m_addr.mta_wwn;
		phy = ptgt->m_phynum;

		addr = kmem_zalloc(SCSI_MAXNAMELEN, KM_SLEEP);

		if (sas_wwn) {
			(void) sprintf(addr, "w%016"PRIx64, sas_wwn);
		} else {
			(void) sprintf(addr, "p%x", phy);
		}
		ASSERT(ptgt->m_devhdl == devhdl);

		if ((topo_node->flags == MPTSAS_TOPO_FLAG_RAID_ASSOCIATED) ||
		    (topo_node->flags ==
		    MPTSAS_TOPO_FLAG_RAID_PHYSDRV_ASSOCIATED)) {
			/*
			 * Get latest RAID info if RAID volume status changes
			 * or Phys Disk status changes
			 */
			(void) mptsas_get_raid_info(mpt);
		}
		/*
		 * Abort all outstanding command on the device
		 */
		rval = mptsas_do_scsi_reset(mpt, devhdl);
		if (rval) {
			NDBG20(("mptsas%d handle_topo_change to reset target "
			    "before offline devhdl:%x, phymask:%x, rval:%x",
			    mpt->m_instance, ptgt->m_devhdl,
			    ptgt->m_addr.mta_phymask, rval));
		}

		mutex_exit(&mpt->m_mutex);

		ndi_devi_enter(scsi_vhci_dip, &circ);
		ndi_devi_enter(parent, &circ1);
		rval = mptsas_offline_target(parent, addr);
		ndi_devi_exit(parent, circ1);
		ndi_devi_exit(scsi_vhci_dip, circ);
		NDBG20(("mptsas%d handle_topo_change to offline devhdl:%x, "
		    "phymask:%x, rval:%x", mpt->m_instance,
		    ptgt->m_devhdl, ptgt->m_addr.mta_phymask, rval));

		kmem_free(addr, SCSI_MAXNAMELEN);

		/*
		 * Clear parent's props for SMHBA support
		 */
		flags = topo_node->flags;
		if (flags == MPTSAS_TOPO_FLAG_DIRECT_ATTACHED_DEVICE) {
			bzero(attached_wwnstr, sizeof (attached_wwnstr));
			if (ddi_prop_update_string(DDI_DEV_T_NONE, parent,
			    SCSI_ADDR_PROP_ATTACHED_PORT, attached_wwnstr) !=
			    DDI_PROP_SUCCESS) {
				(void) ddi_prop_remove(DDI_DEV_T_NONE, parent,
				    SCSI_ADDR_PROP_ATTACHED_PORT);
				mptsas_log(mpt, CE_WARN, "mptsas attached port "
				    "prop update failed");
				break;
			}
			if (ddi_prop_update_int(DDI_DEV_T_NONE, parent,
			    MPTSAS_NUM_PHYS, 0) !=
			    DDI_PROP_SUCCESS) {
				(void) ddi_prop_remove(DDI_DEV_T_NONE, parent,
				    MPTSAS_NUM_PHYS);
				mptsas_log(mpt, CE_WARN, "mptsas num phys "
				    "prop update failed");
				break;
			}
			if (ddi_prop_update_int(DDI_DEV_T_NONE, parent,
			    MPTSAS_VIRTUAL_PORT, 1) !=
			    DDI_PROP_SUCCESS) {
				(void) ddi_prop_remove(DDI_DEV_T_NONE, parent,
				    MPTSAS_VIRTUAL_PORT);
				mptsas_log(mpt, CE_WARN, "mptsas virtual port "
				    "prop update failed");
				break;
			}
		}

		mutex_enter(&mpt->m_mutex);
		ptgt->m_led_status = 0;
		(void) mptsas_flush_led_status(mpt, ptgt);
		if (rval == DDI_SUCCESS) {
			refhash_remove(mpt->m_targets, ptgt);
			ptgt = NULL;
		} else {
			/*
			 * clean DR_INTRANSITION flag to allow I/O down to
			 * PHCI driver since failover finished.
			 * Invalidate the devhdl
			 */
			ptgt->m_devhdl = MPTSAS_INVALID_DEVHDL;
			ptgt->m_tgt_unconfigured = 0;
			mutex_enter(&mpt->m_tx_waitq_mutex);
			ptgt->m_dr_flag = MPTSAS_DR_INACTIVE;
			mutex_exit(&mpt->m_tx_waitq_mutex);
		}

		/*
		 * Send SAS IO Unit Control to free the dev handle
		 */
		if ((flags == MPTSAS_TOPO_FLAG_DIRECT_ATTACHED_DEVICE) ||
		    (flags == MPTSAS_TOPO_FLAG_EXPANDER_ATTACHED_DEVICE)) {
			rval = mptsas_free_devhdl(mpt, devhdl);

			NDBG20(("mptsas%d handle_topo_change to remove "
			    "devhdl:%x, rval:%x", mpt->m_instance, devhdl,
			    rval));
		}

		break;
	}
	case MPTSAS_TOPO_FLAG_REMOVE_HANDLE:
	{
		devhdl = topo_node->devhdl;
		/*
		 * If this is the remove handle event, do a reset first.
		 */
		if (topo_node->event == MPTSAS_TOPO_FLAG_REMOVE_HANDLE) {
			rval = mptsas_do_scsi_reset(mpt, devhdl);
			if (rval) {
				NDBG20(("mpt%d reset target before remove "
				    "devhdl:%x, rval:%x", mpt->m_instance,
				    devhdl, rval));
			}
		}

		/*
		 * Send SAS IO Unit Control to free the dev handle
		 */
		rval = mptsas_free_devhdl(mpt, devhdl);
		NDBG20(("mptsas%d handle_topo_change to remove "
		    "devhdl:%x, rval:%x", mpt->m_instance, devhdl,
		    rval));
		break;
	}
	case MPTSAS_DR_EVENT_RECONFIG_SMP:
	{
		mptsas_smp_t smp;
		dev_info_t *smpdip;

		devhdl = topo_node->devhdl;

		page_address = (MPI2_SAS_EXPAND_PGAD_FORM_HNDL &
		    MPI2_SAS_EXPAND_PGAD_FORM_MASK) | (uint32_t)devhdl;
		rval = mptsas_get_sas_expander_page0(mpt, page_address, &smp);
		if (rval != DDI_SUCCESS) {
			mptsas_log(mpt, CE_WARN, "failed to online smp, "
			    "handle %x", devhdl);
			return;
		}

		psmp = mptsas_smp_alloc(mpt, &smp);
		if (psmp == NULL) {
			return;
		}

		mutex_exit(&mpt->m_mutex);
		ndi_devi_enter(parent, &circ1);
		(void) mptsas_online_smp(parent, psmp, &smpdip);
		ndi_devi_exit(parent, circ1);

		mutex_enter(&mpt->m_mutex);
		break;
	}
	case MPTSAS_DR_EVENT_OFFLINE_SMP:
	{
		devhdl = topo_node->devhdl;
		uint32_t dev_info;

		psmp = refhash_linear_search(mpt->m_smp_targets,
		    mptsas_smp_eval_devhdl, &devhdl);
		if (psmp == NULL)
			break;
		/*
		 * The mptsas_smp_t data is released only if the dip is offlined
		 * successfully.
		 */
		mutex_exit(&mpt->m_mutex);

		ndi_devi_enter(parent, &circ1);
		rval = mptsas_offline_smp(parent, psmp, NDI_DEVI_REMOVE);
		ndi_devi_exit(parent, circ1);

		dev_info = psmp->m_deviceinfo;
		if ((dev_info & DEVINFO_DIRECT_ATTACHED) ==
		    DEVINFO_DIRECT_ATTACHED) {
			if (ddi_prop_update_int(DDI_DEV_T_NONE, parent,
			    MPTSAS_VIRTUAL_PORT, 1) !=
			    DDI_PROP_SUCCESS) {
				(void) ddi_prop_remove(DDI_DEV_T_NONE, parent,
				    MPTSAS_VIRTUAL_PORT);
				mptsas_log(mpt, CE_WARN, "mptsas virtual port "
				    "prop update failed");
				return;
			}
			/*
			 * Check whether the smp connected to the iport,
			 */
			if (ddi_prop_update_int(DDI_DEV_T_NONE, parent,
			    MPTSAS_NUM_PHYS, 0) !=
			    DDI_PROP_SUCCESS) {
				(void) ddi_prop_remove(DDI_DEV_T_NONE, parent,
				    MPTSAS_NUM_PHYS);
				mptsas_log(mpt, CE_WARN, "mptsas num phys"
				    "prop update failed");
				return;
			}
			/*
			 * Clear parent's attached-port props
			 */
			bzero(attached_wwnstr, sizeof (attached_wwnstr));
			if (ddi_prop_update_string(DDI_DEV_T_NONE, parent,
			    SCSI_ADDR_PROP_ATTACHED_PORT, attached_wwnstr) !=
			    DDI_PROP_SUCCESS) {
				(void) ddi_prop_remove(DDI_DEV_T_NONE, parent,
				    SCSI_ADDR_PROP_ATTACHED_PORT);
				mptsas_log(mpt, CE_WARN, "mptsas attached port "
				    "prop update failed");
				return;
			}
		}

		mutex_enter(&mpt->m_mutex);
		NDBG20(("mptsas%d handle_topo_change to remove devhdl:%x, "
		    "rval:%x", mpt->m_instance, psmp->m_devhdl, rval));
		if (rval == DDI_SUCCESS) {
			refhash_remove(mpt->m_smp_targets, psmp);
		} else {
			psmp->m_devhdl = MPTSAS_INVALID_DEVHDL;
		}

		bzero(attached_wwnstr, sizeof (attached_wwnstr));

		break;
	}
	default:
		return;
	}
}

/*
 * Record the event if its type is enabled in mpt instance by ioctl.
 */
static void
mptsas_record_event(void *args)
{
	m_replyh_arg_t			*replyh_arg;
	pMpi2EventNotificationReply_t	eventreply;
	uint32_t			event, rfm;
	mptsas_t			*mpt;
	int				i, j;
	uint16_t			event_data_len;
	boolean_t			sendAEN = FALSE;

	replyh_arg = (m_replyh_arg_t *)args;
	rfm = replyh_arg->rfm;
	mpt = replyh_arg->mpt;

	eventreply = (pMpi2EventNotificationReply_t)
	    (mpt->m_reply_frame + (rfm - mpt->m_reply_frame_dma_addr));
	event = ddi_get16(mpt->m_acc_reply_frame_hdl, &eventreply->Event);


	/*
	 * Generate a system event to let anyone who cares know that a
	 * LOG_ENTRY_ADDED event has occurred.  This is sent no matter what the
	 * event mask is set to.
	 */
	if (event == MPI2_EVENT_LOG_ENTRY_ADDED) {
		sendAEN = TRUE;
	}

	/*
	 * Record the event only if it is not masked.  Determine which dword
	 * and bit of event mask to test.
	 */
	i = (uint8_t)(event / 32);
	j = (uint8_t)(event % 32);
	if ((i < 4) && ((1 << j) & mpt->m_event_mask[i])) {
		i = mpt->m_event_index;
		mpt->m_events[i].Type = event;
		mpt->m_events[i].Number = ++mpt->m_event_number;
		bzero(mpt->m_events[i].Data, MPTSAS_MAX_EVENT_DATA_LENGTH * 4);
		event_data_len = ddi_get16(mpt->m_acc_reply_frame_hdl,
		    &eventreply->EventDataLength);

		if (event_data_len > 0) {
			/*
			 * Limit data to size in m_event entry
			 */
			if (event_data_len > MPTSAS_MAX_EVENT_DATA_LENGTH) {
				event_data_len = MPTSAS_MAX_EVENT_DATA_LENGTH;
			}
			for (j = 0; j < event_data_len; j++) {
				mpt->m_events[i].Data[j] =
				    ddi_get32(mpt->m_acc_reply_frame_hdl,
				    &(eventreply->EventData[j]));
			}

			/*
			 * check for index wrap-around
			 */
			if (++i == MPTSAS_EVENT_QUEUE_SIZE) {
				i = 0;
			}
			mpt->m_event_index = (uint8_t)i;

			/*
			 * Set flag to send the event.
			 */
			sendAEN = TRUE;
		}
	}

	/*
	 * Generate a system event if flag is set to let anyone who cares know
	 * that an event has occurred.
	 */
	if (sendAEN) {
		(void) ddi_log_sysevent(mpt->m_dip, DDI_VENDOR_LSI, "MPT_SAS",
		    "SAS", NULL, NULL, DDI_NOSLEEP);
	}
}

#define	SMP_RESET_IN_PROGRESS MPI2_EVENT_SAS_TOPO_LR_SMP_RESET_IN_PROGRESS
/*
 * handle sync events from ioc in interrupt
 * return value:
 * DDI_SUCCESS: The event is handled by this func
 * DDI_FAILURE: Event is not handled
 */
static int
mptsas_handle_event_sync(void *args)
{
	m_replyh_arg_t			*replyh_arg;
	pMpi2EventNotificationReply_t	eventreply;
	uint32_t			event, rfm;
	mptsas_t			*mpt;
	uint_t				iocstatus;

	replyh_arg = (m_replyh_arg_t *)args;
	rfm = replyh_arg->rfm;
	mpt = replyh_arg->mpt;

	ASSERT(mutex_owned(&mpt->m_mutex));

	eventreply = (pMpi2EventNotificationReply_t)
	    (mpt->m_reply_frame + (rfm - mpt->m_reply_frame_dma_addr));
	event = ddi_get16(mpt->m_acc_reply_frame_hdl, &eventreply->Event);

	if (iocstatus = ddi_get16(mpt->m_acc_reply_frame_hdl,
	    &eventreply->IOCStatus)) {
		if (iocstatus == MPI2_IOCSTATUS_FLAG_LOG_INFO_AVAILABLE) {
			mptsas_log(mpt, CE_WARN,
			    "!mptsas_handle_event_sync: IOCStatus=0x%x, "
			    "IOCLogInfo=0x%x", iocstatus,
			    ddi_get32(mpt->m_acc_reply_frame_hdl,
			    &eventreply->IOCLogInfo));
		} else {
			mptsas_log(mpt, CE_WARN,
			    "mptsas_handle_event_sync: IOCStatus=0x%x, "
			    "IOCLogInfo=0x%x", iocstatus,
			    ddi_get32(mpt->m_acc_reply_frame_hdl,
			    &eventreply->IOCLogInfo));
		}
	}

	/*
	 * figure out what kind of event we got and handle accordingly
	 */
	switch (event) {
	case MPI2_EVENT_SAS_TOPOLOGY_CHANGE_LIST:
	{
		pMpi2EventDataSasTopologyChangeList_t	sas_topo_change_list;
		uint8_t				num_entries, expstatus, phy;
		uint8_t				phystatus, physport, state, i;
		uint8_t				start_phy_num, link_rate;
		uint16_t			dev_handle, reason_code;
		uint16_t			enc_handle, expd_handle;
		char				string[80], curr[80], prev[80];
		mptsas_topo_change_list_t	*topo_head = NULL;
		mptsas_topo_change_list_t	*topo_tail = NULL;
		mptsas_topo_change_list_t	*topo_node = NULL;
		mptsas_target_t			*ptgt;
		mptsas_smp_t			*psmp;
		uint8_t				flags = 0, exp_flag;
		smhba_info_t			*pSmhba = NULL;

		NDBG20(("mptsas_handle_event_sync: SAS topology change"));

		sas_topo_change_list = (pMpi2EventDataSasTopologyChangeList_t)
		    eventreply->EventData;

		enc_handle = ddi_get16(mpt->m_acc_reply_frame_hdl,
		    &sas_topo_change_list->EnclosureHandle);
		expd_handle = ddi_get16(mpt->m_acc_reply_frame_hdl,
		    &sas_topo_change_list->ExpanderDevHandle);
		num_entries = ddi_get8(mpt->m_acc_reply_frame_hdl,
		    &sas_topo_change_list->NumEntries);
		start_phy_num = ddi_get8(mpt->m_acc_reply_frame_hdl,
		    &sas_topo_change_list->StartPhyNum);
		expstatus = ddi_get8(mpt->m_acc_reply_frame_hdl,
		    &sas_topo_change_list->ExpStatus);
		physport = ddi_get8(mpt->m_acc_reply_frame_hdl,
		    &sas_topo_change_list->PhysicalPort);

		string[0] = 0;
		if (expd_handle) {
			flags = MPTSAS_TOPO_FLAG_EXPANDER_ASSOCIATED;
			switch (expstatus) {
			case MPI2_EVENT_SAS_TOPO_ES_ADDED:
				(void) sprintf(string, " added");
				/*
				 * New expander device added
				 */
				mpt->m_port_chng = 1;
				topo_node = kmem_zalloc(
				    sizeof (mptsas_topo_change_list_t),
				    KM_SLEEP);
				topo_node->mpt = mpt;
				topo_node->event = MPTSAS_DR_EVENT_RECONFIG_SMP;
				topo_node->un.physport = physport;
				topo_node->devhdl = expd_handle;
				topo_node->flags = flags;
				topo_node->object = NULL;
				if (topo_head == NULL) {
					topo_head = topo_tail = topo_node;
				} else {
					topo_tail->next = topo_node;
					topo_tail = topo_node;
				}
				break;
			case MPI2_EVENT_SAS_TOPO_ES_NOT_RESPONDING:
				(void) sprintf(string, " not responding, "
				    "removed");
				psmp = refhash_linear_search(mpt->m_smp_targets,
				    mptsas_smp_eval_devhdl, &expd_handle);
				if (psmp == NULL)
					break;

				topo_node = kmem_zalloc(
				    sizeof (mptsas_topo_change_list_t),
				    KM_SLEEP);
				topo_node->mpt = mpt;
				topo_node->un.phymask =
				    psmp->m_addr.mta_phymask;
				topo_node->event = MPTSAS_DR_EVENT_OFFLINE_SMP;
				topo_node->devhdl = expd_handle;
				topo_node->flags = flags;
				topo_node->object = NULL;
				if (topo_head == NULL) {
					topo_head = topo_tail = topo_node;
				} else {
					topo_tail->next = topo_node;
					topo_tail = topo_node;
				}
				break;
			case MPI2_EVENT_SAS_TOPO_ES_RESPONDING:
				break;
			case MPI2_EVENT_SAS_TOPO_ES_DELAY_NOT_RESPONDING:
				(void) sprintf(string, " not responding, "
				    "delaying removal");
				break;
			default:
				break;
			}
		} else {
			flags = MPTSAS_TOPO_FLAG_DIRECT_ATTACHED_DEVICE;
		}

		NDBG20(("SAS TOPOLOGY CHANGE for enclosure %x expander %x%s\n",
		    enc_handle, expd_handle, string));
		for (i = 0; i < num_entries; i++) {
			phy = i + start_phy_num;
			phystatus = ddi_get8(mpt->m_acc_reply_frame_hdl,
			    &sas_topo_change_list->PHY[i].PhyStatus);
			dev_handle = ddi_get16(mpt->m_acc_reply_frame_hdl,
			    &sas_topo_change_list->PHY[i].AttachedDevHandle);
			reason_code = phystatus & MPI2_EVENT_SAS_TOPO_RC_MASK;
			/*
			 * Filter out processing of Phy Vacant Status unless
			 * the reason code is "Not Responding".  Process all
			 * other combinations of Phy Status and Reason Codes.
			 */
			if ((phystatus &
			    MPI2_EVENT_SAS_TOPO_PHYSTATUS_VACANT) &&
			    (reason_code !=
			    MPI2_EVENT_SAS_TOPO_RC_TARG_NOT_RESPONDING)) {
				continue;
			}
			curr[0] = 0;
			prev[0] = 0;
			string[0] = 0;
			switch (reason_code) {
			case MPI2_EVENT_SAS_TOPO_RC_TARG_ADDED:
			{
				NDBG20(("mptsas%d phy %d physical_port %d "
				    "dev_handle %d added", mpt->m_instance, phy,
				    physport, dev_handle));
				link_rate = ddi_get8(mpt->m_acc_reply_frame_hdl,
				    &sas_topo_change_list->PHY[i].LinkRate);
				state = (link_rate &
				    MPI2_EVENT_SAS_TOPO_LR_CURRENT_MASK) >>
				    MPI2_EVENT_SAS_TOPO_LR_CURRENT_SHIFT;
				switch (state) {
				case MPI2_EVENT_SAS_TOPO_LR_PHY_DISABLED:
					(void) sprintf(curr, "is disabled");
					break;
				case MPI2_EVENT_SAS_TOPO_LR_NEGOTIATION_FAILED:
					(void) sprintf(curr, "is offline, "
					    "failed speed negotiation");
					break;
				case MPI2_EVENT_SAS_TOPO_LR_SATA_OOB_COMPLETE:
					(void) sprintf(curr, "SATA OOB "
					    "complete");
					break;
				case SMP_RESET_IN_PROGRESS:
					(void) sprintf(curr, "SMP reset in "
					    "progress");
					break;
				case MPI2_EVENT_SAS_TOPO_LR_RATE_1_5:
					(void) sprintf(curr, "is online at "
					    "1.5 Gbps");
					break;
				case MPI2_EVENT_SAS_TOPO_LR_RATE_3_0:
					(void) sprintf(curr, "is online at 3.0 "
					    "Gbps");
					break;
				case MPI2_EVENT_SAS_TOPO_LR_RATE_6_0:
					(void) sprintf(curr, "is online at 6.0 "
					    "Gbps");
					break;
				default:
					(void) sprintf(curr, "state is "
					    "unknown");
					break;
				}
				/*
				 * New target device added into the system.
				 * Set association flag according to if an
				 * expander is used or not.
				 */
				exp_flag =
				    MPTSAS_TOPO_FLAG_EXPANDER_ATTACHED_DEVICE;
				if (flags ==
				    MPTSAS_TOPO_FLAG_EXPANDER_ASSOCIATED) {
					flags = exp_flag;
				}
				topo_node = kmem_zalloc(
				    sizeof (mptsas_topo_change_list_t),
				    KM_SLEEP);
				topo_node->mpt = mpt;
				topo_node->event =
				    MPTSAS_DR_EVENT_RECONFIG_TARGET;
				if (expd_handle == 0) {
					/*
					 * Per MPI 2, if expander dev handle
					 * is 0, it's a directly attached
					 * device. So driver use PHY to decide
					 * which iport is associated
					 */
					physport = phy;
					mpt->m_port_chng = 1;
				}
				topo_node->un.physport = physport;
				topo_node->devhdl = dev_handle;
				topo_node->flags = flags;
				topo_node->object = NULL;
				if (topo_head == NULL) {
					topo_head = topo_tail = topo_node;
				} else {
					topo_tail->next = topo_node;
					topo_tail = topo_node;
				}
				break;
			}
			case MPI2_EVENT_SAS_TOPO_RC_TARG_NOT_RESPONDING:
			{
				NDBG20(("mptsas%d phy %d physical_port %d "
				    "dev_handle %d removed", mpt->m_instance,
				    phy, physport, dev_handle));
				/*
				 * Set association flag according to if an
				 * expander is used or not.
				 */
				exp_flag =
				    MPTSAS_TOPO_FLAG_EXPANDER_ATTACHED_DEVICE;
				if (flags ==
				    MPTSAS_TOPO_FLAG_EXPANDER_ASSOCIATED) {
					flags = exp_flag;
				}
				/*
				 * Target device is removed from the system
				 * Before the device is really offline from
				 * from system.
				 */
				ptgt = refhash_linear_search(mpt->m_targets,
				    mptsas_target_eval_devhdl, &dev_handle);
				/*
				 * If ptgt is NULL here, it means that the
				 * DevHandle is not in the hash table.  This is
				 * reasonable sometimes.  For example, if a
				 * disk was pulled, then added, then pulled
				 * again, the disk will not have been put into
				 * the hash table because the add event will
				 * have an invalid phymask.  BUT, this does not
				 * mean that the DevHandle is invalid.  The
				 * controller will still have a valid DevHandle
				 * that must be removed.  To do this, use the
				 * MPTSAS_TOPO_FLAG_REMOVE_HANDLE event.
				 */
				if (ptgt == NULL) {
					topo_node = kmem_zalloc(
					    sizeof (mptsas_topo_change_list_t),
					    KM_SLEEP);
					topo_node->mpt = mpt;
					topo_node->un.phymask = 0;
					topo_node->event =
					    MPTSAS_TOPO_FLAG_REMOVE_HANDLE;
					topo_node->devhdl = dev_handle;
					topo_node->flags = flags;
					topo_node->object = NULL;
					if (topo_head == NULL) {
						topo_head = topo_tail =
						    topo_node;
					} else {
						topo_tail->next = topo_node;
						topo_tail = topo_node;
					}
					break;
				}

				/*
				 * Update DR flag immediately avoid I/O failure
				 * before failover finish. Pay attention to the
				 * mutex protect, we need grab m_tx_waitq_mutex
				 * during set m_dr_flag because we won't add
				 * the following command into waitq, instead,
				 * we need return TRAN_BUSY in the tran_start
				 * context.
				 */
				mutex_enter(&mpt->m_tx_waitq_mutex);
				ptgt->m_dr_flag = MPTSAS_DR_INTRANSITION;
				mutex_exit(&mpt->m_tx_waitq_mutex);

				topo_node = kmem_zalloc(
				    sizeof (mptsas_topo_change_list_t),
				    KM_SLEEP);
				topo_node->mpt = mpt;
				topo_node->un.phymask =
				    ptgt->m_addr.mta_phymask;
				topo_node->event =
				    MPTSAS_DR_EVENT_OFFLINE_TARGET;
				topo_node->devhdl = dev_handle;
				topo_node->flags = flags;
				topo_node->object = NULL;
				if (topo_head == NULL) {
					topo_head = topo_tail = topo_node;
				} else {
					topo_tail->next = topo_node;
					topo_tail = topo_node;
				}
				break;
			}
			case MPI2_EVENT_SAS_TOPO_RC_PHY_CHANGED:
				link_rate = ddi_get8(mpt->m_acc_reply_frame_hdl,
				    &sas_topo_change_list->PHY[i].LinkRate);
				state = (link_rate &
				    MPI2_EVENT_SAS_TOPO_LR_CURRENT_MASK) >>
				    MPI2_EVENT_SAS_TOPO_LR_CURRENT_SHIFT;
				pSmhba = &mpt->m_phy_info[i].smhba_info;
				pSmhba->negotiated_link_rate = state;
				switch (state) {
				case MPI2_EVENT_SAS_TOPO_LR_PHY_DISABLED:
					(void) sprintf(curr, "is disabled");
					mptsas_smhba_log_sysevent(mpt,
					    ESC_SAS_PHY_EVENT,
					    SAS_PHY_REMOVE,
					    &mpt->m_phy_info[i].smhba_info);
					mpt->m_phy_info[i].smhba_info.
					    negotiated_link_rate
					    = 0x1;
					break;
				case MPI2_EVENT_SAS_TOPO_LR_NEGOTIATION_FAILED:
					(void) sprintf(curr, "is offline, "
					    "failed speed negotiation");
					mptsas_smhba_log_sysevent(mpt,
					    ESC_SAS_PHY_EVENT,
					    SAS_PHY_OFFLINE,
					    &mpt->m_phy_info[i].smhba_info);
					break;
				case MPI2_EVENT_SAS_TOPO_LR_SATA_OOB_COMPLETE:
					(void) sprintf(curr, "SATA OOB "
					    "complete");
					break;
				case SMP_RESET_IN_PROGRESS:
					(void) sprintf(curr, "SMP reset in "
					    "progress");
					break;
				case MPI2_EVENT_SAS_TOPO_LR_RATE_1_5:
					(void) sprintf(curr, "is online at "
					    "1.5 Gbps");
					if ((expd_handle == 0) &&
					    (enc_handle == 1)) {
						mpt->m_port_chng = 1;
					}
					mptsas_smhba_log_sysevent(mpt,
					    ESC_SAS_PHY_EVENT,
					    SAS_PHY_ONLINE,
					    &mpt->m_phy_info[i].smhba_info);
					break;
				case MPI2_EVENT_SAS_TOPO_LR_RATE_3_0:
					(void) sprintf(curr, "is online at 3.0 "
					    "Gbps");
					if ((expd_handle == 0) &&
					    (enc_handle == 1)) {
						mpt->m_port_chng = 1;
					}
					mptsas_smhba_log_sysevent(mpt,
					    ESC_SAS_PHY_EVENT,
					    SAS_PHY_ONLINE,
					    &mpt->m_phy_info[i].smhba_info);
					break;
				case MPI2_EVENT_SAS_TOPO_LR_RATE_6_0:
					(void) sprintf(curr, "is online at "
					    "6.0 Gbps");
					if ((expd_handle == 0) &&
					    (enc_handle == 1)) {
						mpt->m_port_chng = 1;
					}
					mptsas_smhba_log_sysevent(mpt,
					    ESC_SAS_PHY_EVENT,
					    SAS_PHY_ONLINE,
					    &mpt->m_phy_info[i].smhba_info);
					break;
				default:
					(void) sprintf(curr, "state is "
					    "unknown");
					break;
				}

				state = (link_rate &
				    MPI2_EVENT_SAS_TOPO_LR_PREV_MASK) >>
				    MPI2_EVENT_SAS_TOPO_LR_PREV_SHIFT;
				switch (state) {
				case MPI2_EVENT_SAS_TOPO_LR_PHY_DISABLED:
					(void) sprintf(prev, ", was disabled");
					break;
				case MPI2_EVENT_SAS_TOPO_LR_NEGOTIATION_FAILED:
					(void) sprintf(prev, ", was offline, "
					    "failed speed negotiation");
					break;
				case MPI2_EVENT_SAS_TOPO_LR_SATA_OOB_COMPLETE:
					(void) sprintf(prev, ", was SATA OOB "
					    "complete");
					break;
				case SMP_RESET_IN_PROGRESS:
					(void) sprintf(prev, ", was SMP reset "
					    "in progress");
					break;
				case MPI2_EVENT_SAS_TOPO_LR_RATE_1_5:
					(void) sprintf(prev, ", was online at "
					    "1.5 Gbps");
					break;
				case MPI2_EVENT_SAS_TOPO_LR_RATE_3_0:
					(void) sprintf(prev, ", was online at "
					    "3.0 Gbps");
					break;
				case MPI2_EVENT_SAS_TOPO_LR_RATE_6_0:
					(void) sprintf(prev, ", was online at "
					    "6.0 Gbps");
					break;
				default:
				break;
				}
				(void) sprintf(&string[strlen(string)], "link "
				    "changed, ");
				break;
			case MPI2_EVENT_SAS_TOPO_RC_NO_CHANGE:
				continue;
			case MPI2_EVENT_SAS_TOPO_RC_DELAY_NOT_RESPONDING:
				(void) sprintf(&string[strlen(string)],
				    "target not responding, delaying "
				    "removal");
				break;
			}
			NDBG20(("mptsas%d phy %d DevHandle %x, %s%s%s\n",
			    mpt->m_instance, phy, dev_handle, string, curr,
			    prev));
		}
		if (topo_head != NULL) {
			/*
			 * Launch DR taskq to handle topology change
			 */
			if ((ddi_taskq_dispatch(mpt->m_dr_taskq,
			    mptsas_handle_dr, (void *)topo_head,
			    DDI_NOSLEEP)) != DDI_SUCCESS) {
				mptsas_log(mpt, CE_NOTE, "mptsas start taskq "
				    "for handle SAS DR event failed. \n");
			}
		}
		break;
	}
	case MPI2_EVENT_IR_CONFIGURATION_CHANGE_LIST:
	{
		Mpi2EventDataIrConfigChangeList_t	*irChangeList;
		mptsas_topo_change_list_t		*topo_head = NULL;
		mptsas_topo_change_list_t		*topo_tail = NULL;
		mptsas_topo_change_list_t		*topo_node = NULL;
		mptsas_target_t				*ptgt;
		uint8_t					num_entries, i, reason;
		uint16_t				volhandle, diskhandle;

		irChangeList = (pMpi2EventDataIrConfigChangeList_t)
		    eventreply->EventData;
		num_entries = ddi_get8(mpt->m_acc_reply_frame_hdl,
		    &irChangeList->NumElements);

		NDBG20(("mptsas%d IR_CONFIGURATION_CHANGE_LIST event received",
		    mpt->m_instance));

		for (i = 0; i < num_entries; i++) {
			reason = ddi_get8(mpt->m_acc_reply_frame_hdl,
			    &irChangeList->ConfigElement[i].ReasonCode);
			volhandle = ddi_get16(mpt->m_acc_reply_frame_hdl,
			    &irChangeList->ConfigElement[i].VolDevHandle);
			diskhandle = ddi_get16(mpt->m_acc_reply_frame_hdl,
			    &irChangeList->ConfigElement[i].PhysDiskDevHandle);

			switch (reason) {
			case MPI2_EVENT_IR_CHANGE_RC_ADDED:
			case MPI2_EVENT_IR_CHANGE_RC_VOLUME_CREATED:
			{
				NDBG20(("mptsas %d volume added\n",
				    mpt->m_instance));

				topo_node = kmem_zalloc(
				    sizeof (mptsas_topo_change_list_t),
				    KM_SLEEP);

				topo_node->mpt = mpt;
				topo_node->event =
				    MPTSAS_DR_EVENT_RECONFIG_TARGET;
				topo_node->un.physport = 0xff;
				topo_node->devhdl = volhandle;
				topo_node->flags =
				    MPTSAS_TOPO_FLAG_RAID_ASSOCIATED;
				topo_node->object = NULL;
				if (topo_head == NULL) {
					topo_head = topo_tail = topo_node;
				} else {
					topo_tail->next = topo_node;
					topo_tail = topo_node;
				}
				break;
			}
			case MPI2_EVENT_IR_CHANGE_RC_REMOVED:
			case MPI2_EVENT_IR_CHANGE_RC_VOLUME_DELETED:
			{
				NDBG20(("mptsas %d volume deleted\n",
				    mpt->m_instance));
				ptgt = refhash_linear_search(mpt->m_targets,
				    mptsas_target_eval_devhdl, &volhandle);
				if (ptgt == NULL)
					break;

				/*
				 * Clear any flags related to volume
				 */
				(void) mptsas_delete_volume(mpt, volhandle);

				/*
				 * Update DR flag immediately avoid I/O failure
				 */
				mutex_enter(&mpt->m_tx_waitq_mutex);
				ptgt->m_dr_flag = MPTSAS_DR_INTRANSITION;
				mutex_exit(&mpt->m_tx_waitq_mutex);

				topo_node = kmem_zalloc(
				    sizeof (mptsas_topo_change_list_t),
				    KM_SLEEP);
				topo_node->mpt = mpt;
				topo_node->un.phymask =
				    ptgt->m_addr.mta_phymask;
				topo_node->event =
				    MPTSAS_DR_EVENT_OFFLINE_TARGET;
				topo_node->devhdl = volhandle;
				topo_node->flags =
				    MPTSAS_TOPO_FLAG_RAID_ASSOCIATED;
				topo_node->object = (void *)ptgt;
				if (topo_head == NULL) {
					topo_head = topo_tail = topo_node;
				} else {
					topo_tail->next = topo_node;
					topo_tail = topo_node;
				}
				break;
			}
			case MPI2_EVENT_IR_CHANGE_RC_PD_CREATED:
			case MPI2_EVENT_IR_CHANGE_RC_HIDE:
			{
				ptgt = refhash_linear_search(mpt->m_targets,
				    mptsas_target_eval_devhdl, &diskhandle);
				if (ptgt == NULL)
					break;

				/*
				 * Update DR flag immediately avoid I/O failure
				 */
				mutex_enter(&mpt->m_tx_waitq_mutex);
				ptgt->m_dr_flag = MPTSAS_DR_INTRANSITION;
				mutex_exit(&mpt->m_tx_waitq_mutex);

				topo_node = kmem_zalloc(
				    sizeof (mptsas_topo_change_list_t),
				    KM_SLEEP);
				topo_node->mpt = mpt;
				topo_node->un.phymask =
				    ptgt->m_addr.mta_phymask;
				topo_node->event =
				    MPTSAS_DR_EVENT_OFFLINE_TARGET;
				topo_node->devhdl = diskhandle;
				topo_node->flags =
				    MPTSAS_TOPO_FLAG_RAID_PHYSDRV_ASSOCIATED;
				topo_node->object = (void *)ptgt;
				if (topo_head == NULL) {
					topo_head = topo_tail = topo_node;
				} else {
					topo_tail->next = topo_node;
					topo_tail = topo_node;
				}
				break;
			}
			case MPI2_EVENT_IR_CHANGE_RC_UNHIDE:
			case MPI2_EVENT_IR_CHANGE_RC_PD_DELETED:
			{
				/*
				 * The physical drive is released by a IR
				 * volume. But we cannot get the the physport
				 * or phynum from the event data, so we only
				 * can get the physport/phynum after SAS
				 * Device Page0 request for the devhdl.
				 */
				topo_node = kmem_zalloc(
				    sizeof (mptsas_topo_change_list_t),
				    KM_SLEEP);
				topo_node->mpt = mpt;
				topo_node->un.phymask = 0;
				topo_node->event =
				    MPTSAS_DR_EVENT_RECONFIG_TARGET;
				topo_node->devhdl = diskhandle;
				topo_node->flags =
				    MPTSAS_TOPO_FLAG_RAID_PHYSDRV_ASSOCIATED;
				topo_node->object = NULL;
				mpt->m_port_chng = 1;
				if (topo_head == NULL) {
					topo_head = topo_tail = topo_node;
				} else {
					topo_tail->next = topo_node;
					topo_tail = topo_node;
				}
				break;
			}
			default:
				break;
			}
		}

		if (topo_head != NULL) {
			/*
			 * Launch DR taskq to handle topology change
			 */
			if ((ddi_taskq_dispatch(mpt->m_dr_taskq,
			    mptsas_handle_dr, (void *)topo_head,
			    DDI_NOSLEEP)) != DDI_SUCCESS) {
				mptsas_log(mpt, CE_NOTE, "mptsas start taskq "
				    "for handle SAS DR event failed. \n");
			}
		}
		break;
	}
	default:
		return (DDI_FAILURE);
	}

	return (DDI_SUCCESS);
}

/*
 * handle events from ioc
 */
static void
mptsas_handle_event(void *args)
{
	m_replyh_arg_t			*replyh_arg;
	pMpi2EventNotificationReply_t	eventreply;
	uint32_t			event, iocloginfo, rfm;
	uint32_t			status;
	uint8_t				port;
	mptsas_t			*mpt;
	uint_t				iocstatus;

	replyh_arg = (m_replyh_arg_t *)args;
	rfm = replyh_arg->rfm;
	mpt = replyh_arg->mpt;

	mutex_enter(&mpt->m_mutex);
	/*
	 * If HBA is being reset, drop incoming event.
	 */
	if (mpt->m_in_reset) {
		NDBG20(("dropping event received prior to reset"));
		mutex_exit(&mpt->m_mutex);
		return;
	}

	eventreply = (pMpi2EventNotificationReply_t)
	    (mpt->m_reply_frame + (rfm - mpt->m_reply_frame_dma_addr));
	event = ddi_get16(mpt->m_acc_reply_frame_hdl, &eventreply->Event);

	if (iocstatus = ddi_get16(mpt->m_acc_reply_frame_hdl,
	    &eventreply->IOCStatus)) {
		if (iocstatus == MPI2_IOCSTATUS_FLAG_LOG_INFO_AVAILABLE) {
			mptsas_log(mpt, CE_WARN,
			    "!mptsas_handle_event: IOCStatus=0x%x, "
			    "IOCLogInfo=0x%x", iocstatus,
			    ddi_get32(mpt->m_acc_reply_frame_hdl,
			    &eventreply->IOCLogInfo));
		} else {
			mptsas_log(mpt, CE_WARN,
			    "mptsas_handle_event: IOCStatus=0x%x, "
			    "IOCLogInfo=0x%x", iocstatus,
			    ddi_get32(mpt->m_acc_reply_frame_hdl,
			    &eventreply->IOCLogInfo));
		}
	}

	/*
	 * figure out what kind of event we got and handle accordingly
	 */
	switch (event) {
	case MPI2_EVENT_LOG_ENTRY_ADDED:
		break;
	case MPI2_EVENT_LOG_DATA:
		iocloginfo = ddi_get32(mpt->m_acc_reply_frame_hdl,
		    &eventreply->IOCLogInfo);
		NDBG20(("mptsas %d log info %x received.\n", mpt->m_instance,
		    iocloginfo));
		break;
	case MPI2_EVENT_STATE_CHANGE:
		NDBG20(("mptsas%d state change.", mpt->m_instance));
		break;
	case MPI2_EVENT_HARD_RESET_RECEIVED:
		NDBG20(("mptsas%d event change.", mpt->m_instance));
		break;
	case MPI2_EVENT_SAS_DISCOVERY:
	{
		MPI2_EVENT_DATA_SAS_DISCOVERY	*sasdiscovery;
		char				string[80];
		uint8_t				rc;

		sasdiscovery =
		    (pMpi2EventDataSasDiscovery_t)eventreply->EventData;

		rc = ddi_get8(mpt->m_acc_reply_frame_hdl,
		    &sasdiscovery->ReasonCode);
		port = ddi_get8(mpt->m_acc_reply_frame_hdl,
		    &sasdiscovery->PhysicalPort);
		status = ddi_get32(mpt->m_acc_reply_frame_hdl,
		    &sasdiscovery->DiscoveryStatus);

		string[0] = 0;
		switch (rc) {
		case MPI2_EVENT_SAS_DISC_RC_STARTED:
			(void) sprintf(string, "STARTING");
			break;
		case MPI2_EVENT_SAS_DISC_RC_COMPLETED:
			(void) sprintf(string, "COMPLETED");
			break;
		default:
			(void) sprintf(string, "UNKNOWN");
			break;
		}

		NDBG20(("SAS DISCOVERY is %s for port %d, status %x", string,
		    port, status));

		break;
	}
	case MPI2_EVENT_EVENT_CHANGE:
		NDBG20(("mptsas%d event change.", mpt->m_instance));
		break;
	case MPI2_EVENT_TASK_SET_FULL:
	{
		pMpi2EventDataTaskSetFull_t	taskfull;

		taskfull = (pMpi2EventDataTaskSetFull_t)eventreply->EventData;

		NDBG20(("TASK_SET_FULL received for mptsas%d, depth %d\n",
		    mpt->m_instance,  ddi_get16(mpt->m_acc_reply_frame_hdl,
		    &taskfull->CurrentDepth)));
		break;
	}
	case MPI2_EVENT_SAS_TOPOLOGY_CHANGE_LIST:
	{
		/*
		 * SAS TOPOLOGY CHANGE LIST Event has already been handled
		 * in mptsas_handle_event_sync() of interrupt context
		 */
		break;
	}
	case MPI2_EVENT_SAS_ENCL_DEVICE_STATUS_CHANGE:
	{
		pMpi2EventDataSasEnclDevStatusChange_t	encstatus;
		uint8_t					rc;
		char					string[80];

		encstatus = (pMpi2EventDataSasEnclDevStatusChange_t)
		    eventreply->EventData;

		rc = ddi_get8(mpt->m_acc_reply_frame_hdl,
		    &encstatus->ReasonCode);
		switch (rc) {
		case MPI2_EVENT_SAS_ENCL_RC_ADDED:
			(void) sprintf(string, "added");
			break;
		case MPI2_EVENT_SAS_ENCL_RC_NOT_RESPONDING:
			(void) sprintf(string, ", not responding");
			break;
		default:
		break;
		}
		NDBG20(("mptsas%d ENCLOSURE STATUS CHANGE for enclosure %x%s\n",
		    mpt->m_instance, ddi_get16(mpt->m_acc_reply_frame_hdl,
		    &encstatus->EnclosureHandle), string));
		break;
	}

	/*
	 * MPI2_EVENT_SAS_DEVICE_STATUS_CHANGE is handled by
	 * mptsas_handle_event_sync,in here just send ack message.
	 */
	case MPI2_EVENT_SAS_DEVICE_STATUS_CHANGE:
	{
		pMpi2EventDataSasDeviceStatusChange_t	statuschange;
		uint8_t					rc;
		uint16_t				devhdl;
		uint64_t				wwn = 0;
		uint32_t				wwn_lo, wwn_hi;

		statuschange = (pMpi2EventDataSasDeviceStatusChange_t)
		    eventreply->EventData;
		rc = ddi_get8(mpt->m_acc_reply_frame_hdl,
		    &statuschange->ReasonCode);
		wwn_lo = ddi_get32(mpt->m_acc_reply_frame_hdl,
		    (uint32_t *)(void *)&statuschange->SASAddress);
		wwn_hi = ddi_get32(mpt->m_acc_reply_frame_hdl,
		    (uint32_t *)(void *)&statuschange->SASAddress + 1);
		wwn = ((uint64_t)wwn_hi << 32) | wwn_lo;
		devhdl =  ddi_get16(mpt->m_acc_reply_frame_hdl,
		    &statuschange->DevHandle);

		NDBG13(("MPI2_EVENT_SAS_DEVICE_STATUS_CHANGE wwn is %"PRIx64,
		    wwn));

		switch (rc) {
		case MPI2_EVENT_SAS_DEV_STAT_RC_SMART_DATA:
			NDBG20(("SMART data received, ASC/ASCQ = %02x/%02x",
			    ddi_get8(mpt->m_acc_reply_frame_hdl,
			    &statuschange->ASC),
			    ddi_get8(mpt->m_acc_reply_frame_hdl,
			    &statuschange->ASCQ)));
			break;

		case MPI2_EVENT_SAS_DEV_STAT_RC_UNSUPPORTED:
			NDBG20(("Device not supported"));
			break;

		case MPI2_EVENT_SAS_DEV_STAT_RC_INTERNAL_DEVICE_RESET:
			NDBG20(("IOC internally generated the Target Reset "
			    "for devhdl:%x", devhdl));
			break;

		case MPI2_EVENT_SAS_DEV_STAT_RC_CMP_INTERNAL_DEV_RESET:
			NDBG20(("IOC's internally generated Target Reset "
			    "completed for devhdl:%x", devhdl));
			break;

		case MPI2_EVENT_SAS_DEV_STAT_RC_TASK_ABORT_INTERNAL:
			NDBG20(("IOC internally generated Abort Task"));
			break;

		case MPI2_EVENT_SAS_DEV_STAT_RC_CMP_TASK_ABORT_INTERNAL:
			NDBG20(("IOC's internally generated Abort Task "
			    "completed"));
			break;

		case MPI2_EVENT_SAS_DEV_STAT_RC_ABORT_TASK_SET_INTERNAL:
			NDBG20(("IOC internally generated Abort Task Set"));
			break;

		case MPI2_EVENT_SAS_DEV_STAT_RC_CLEAR_TASK_SET_INTERNAL:
			NDBG20(("IOC internally generated Clear Task Set"));
			break;

		case MPI2_EVENT_SAS_DEV_STAT_RC_QUERY_TASK_INTERNAL:
			NDBG20(("IOC internally generated Query Task"));
			break;

		case MPI2_EVENT_SAS_DEV_STAT_RC_ASYNC_NOTIFICATION:
			NDBG20(("Device sent an Asynchronous Notification"));
			break;

		default:
			break;
		}
		break;
	}
	case MPI2_EVENT_IR_CONFIGURATION_CHANGE_LIST:
	{
		/*
		 * IR TOPOLOGY CHANGE LIST Event has already been handled
		 * in mpt_handle_event_sync() of interrupt context
		 */
		break;
	}
	case MPI2_EVENT_IR_OPERATION_STATUS:
	{
		Mpi2EventDataIrOperationStatus_t	*irOpStatus;
		char					reason_str[80];
		uint8_t					rc, percent;
		uint16_t				handle;

		irOpStatus = (pMpi2EventDataIrOperationStatus_t)
		    eventreply->EventData;
		rc = ddi_get8(mpt->m_acc_reply_frame_hdl,
		    &irOpStatus->RAIDOperation);
		percent = ddi_get8(mpt->m_acc_reply_frame_hdl,
		    &irOpStatus->PercentComplete);
		handle = ddi_get16(mpt->m_acc_reply_frame_hdl,
		    &irOpStatus->VolDevHandle);

		switch (rc) {
			case MPI2_EVENT_IR_RAIDOP_RESYNC:
				(void) sprintf(reason_str, "resync");
				break;
			case MPI2_EVENT_IR_RAIDOP_ONLINE_CAP_EXPANSION:
				(void) sprintf(reason_str, "online capacity "
				    "expansion");
				break;
			case MPI2_EVENT_IR_RAIDOP_CONSISTENCY_CHECK:
				(void) sprintf(reason_str, "consistency check");
				break;
			default:
				(void) sprintf(reason_str, "unknown reason %x",
				    rc);
		}

		NDBG20(("mptsas%d raid operational status: (%s)"
		    "\thandle(0x%04x), percent complete(%d)\n",
		    mpt->m_instance, reason_str, handle, percent));
		break;
	}
	case MPI2_EVENT_SAS_BROADCAST_PRIMITIVE:
	{
		pMpi2EventDataSasBroadcastPrimitive_t	sas_broadcast;
		uint8_t					phy_num;
		uint8_t					primitive;

		sas_broadcast = (pMpi2EventDataSasBroadcastPrimitive_t)
		    eventreply->EventData;

		phy_num = ddi_get8(mpt->m_acc_reply_frame_hdl,
		    &sas_broadcast->PhyNum);
		primitive = ddi_get8(mpt->m_acc_reply_frame_hdl,
		    &sas_broadcast->Primitive);

		switch (primitive) {
		case MPI2_EVENT_PRIMITIVE_CHANGE:
			mptsas_smhba_log_sysevent(mpt,
			    ESC_SAS_HBA_PORT_BROADCAST,
			    SAS_PORT_BROADCAST_CHANGE,
			    &mpt->m_phy_info[phy_num].smhba_info);
			break;
		case MPI2_EVENT_PRIMITIVE_SES:
			mptsas_smhba_log_sysevent(mpt,
			    ESC_SAS_HBA_PORT_BROADCAST,
			    SAS_PORT_BROADCAST_SES,
			    &mpt->m_phy_info[phy_num].smhba_info);
			break;
		case MPI2_EVENT_PRIMITIVE_EXPANDER:
			mptsas_smhba_log_sysevent(mpt,
			    ESC_SAS_HBA_PORT_BROADCAST,
			    SAS_PORT_BROADCAST_D01_4,
			    &mpt->m_phy_info[phy_num].smhba_info);
			break;
		case MPI2_EVENT_PRIMITIVE_ASYNCHRONOUS_EVENT:
			mptsas_smhba_log_sysevent(mpt,
			    ESC_SAS_HBA_PORT_BROADCAST,
			    SAS_PORT_BROADCAST_D04_7,
			    &mpt->m_phy_info[phy_num].smhba_info);
			break;
		case MPI2_EVENT_PRIMITIVE_RESERVED3:
			mptsas_smhba_log_sysevent(mpt,
			    ESC_SAS_HBA_PORT_BROADCAST,
			    SAS_PORT_BROADCAST_D16_7,
			    &mpt->m_phy_info[phy_num].smhba_info);
			break;
		case MPI2_EVENT_PRIMITIVE_RESERVED4:
			mptsas_smhba_log_sysevent(mpt,
			    ESC_SAS_HBA_PORT_BROADCAST,
			    SAS_PORT_BROADCAST_D29_7,
			    &mpt->m_phy_info[phy_num].smhba_info);
			break;
		case MPI2_EVENT_PRIMITIVE_CHANGE0_RESERVED:
			mptsas_smhba_log_sysevent(mpt,
			    ESC_SAS_HBA_PORT_BROADCAST,
			    SAS_PORT_BROADCAST_D24_0,
			    &mpt->m_phy_info[phy_num].smhba_info);
			break;
		case MPI2_EVENT_PRIMITIVE_CHANGE1_RESERVED:
			mptsas_smhba_log_sysevent(mpt,
			    ESC_SAS_HBA_PORT_BROADCAST,
			    SAS_PORT_BROADCAST_D27_4,
			    &mpt->m_phy_info[phy_num].smhba_info);
			break;
		default:
			NDBG20(("mptsas%d: unknown BROADCAST PRIMITIVE"
			    " %x received",
			    mpt->m_instance, primitive));
			break;
		}
		NDBG20(("mptsas%d sas broadcast primitive: "
		    "\tprimitive(0x%04x), phy(%d) complete\n",
		    mpt->m_instance, primitive, phy_num));
		break;
	}
	case MPI2_EVENT_IR_VOLUME:
	{
		Mpi2EventDataIrVolume_t		*irVolume;
		uint16_t			devhandle;
		uint32_t			state;
		int				config, vol;
		uint8_t				found = FALSE;

		irVolume = (pMpi2EventDataIrVolume_t)eventreply->EventData;
		state = ddi_get32(mpt->m_acc_reply_frame_hdl,
		    &irVolume->NewValue);
		devhandle = ddi_get16(mpt->m_acc_reply_frame_hdl,
		    &irVolume->VolDevHandle);

		NDBG20(("EVENT_IR_VOLUME event is received"));

		/*
		 * Get latest RAID info and then find the DevHandle for this
		 * event in the configuration.  If the DevHandle is not found
		 * just exit the event.
		 */
		(void) mptsas_get_raid_info(mpt);
		for (config = 0; (config < mpt->m_num_raid_configs) &&
		    (!found); config++) {
			for (vol = 0; vol < MPTSAS_MAX_RAIDVOLS; vol++) {
				if (mpt->m_raidconfig[config].m_raidvol[vol].
				    m_raidhandle == devhandle) {
					found = TRUE;
					break;
				}
			}
		}
		if (!found) {
			break;
		}

		switch (irVolume->ReasonCode) {
		case MPI2_EVENT_IR_VOLUME_RC_SETTINGS_CHANGED:
		{
			uint32_t i;
			mpt->m_raidconfig[config].m_raidvol[vol].m_settings =
			    state;

			i = state & MPI2_RAIDVOL0_SETTING_MASK_WRITE_CACHING;
			mptsas_log(mpt, CE_NOTE, " Volume %d settings changed"
			    ", auto-config of hot-swap drives is %s"
			    ", write caching is %s"
			    ", hot-spare pool mask is %02x\n",
			    vol, state &
			    MPI2_RAIDVOL0_SETTING_AUTO_CONFIG_HSWAP_DISABLE
			    ? "disabled" : "enabled",
			    i == MPI2_RAIDVOL0_SETTING_UNCHANGED
			    ? "controlled by member disks" :
			    i == MPI2_RAIDVOL0_SETTING_DISABLE_WRITE_CACHING
			    ? "disabled" :
			    i == MPI2_RAIDVOL0_SETTING_ENABLE_WRITE_CACHING
			    ? "enabled" :
			    "incorrectly set",
			    (state >> 16) & 0xff);
				break;
		}
		case MPI2_EVENT_IR_VOLUME_RC_STATE_CHANGED:
		{
			mpt->m_raidconfig[config].m_raidvol[vol].m_state =
			    (uint8_t)state;

			mptsas_log(mpt, CE_NOTE,
			    "Volume %d is now %s\n", vol,
			    state == MPI2_RAID_VOL_STATE_OPTIMAL
			    ? "optimal" :
			    state == MPI2_RAID_VOL_STATE_DEGRADED
			    ? "degraded" :
			    state == MPI2_RAID_VOL_STATE_ONLINE
			    ? "online" :
			    state == MPI2_RAID_VOL_STATE_INITIALIZING
			    ? "initializing" :
			    state == MPI2_RAID_VOL_STATE_FAILED
			    ? "failed" :
			    state == MPI2_RAID_VOL_STATE_MISSING
			    ? "missing" :
			    "state unknown");
			break;
		}
		case MPI2_EVENT_IR_VOLUME_RC_STATUS_FLAGS_CHANGED:
		{
			mpt->m_raidconfig[config].m_raidvol[vol].
			    m_statusflags = state;

			mptsas_log(mpt, CE_NOTE,
			    " Volume %d is now %s%s%s%s%s%s%s%s%s\n",
			    vol,
			    state & MPI2_RAIDVOL0_STATUS_FLAG_ENABLED
			    ? ", enabled" : ", disabled",
			    state & MPI2_RAIDVOL0_STATUS_FLAG_QUIESCED
			    ? ", quiesced" : "",
			    state & MPI2_RAIDVOL0_STATUS_FLAG_VOLUME_INACTIVE
			    ? ", inactive" : ", active",
			    state &
			    MPI2_RAIDVOL0_STATUS_FLAG_BAD_BLOCK_TABLE_FULL
			    ? ", bad block table is full" : "",
			    state &
			    MPI2_RAIDVOL0_STATUS_FLAG_RESYNC_IN_PROGRESS
			    ? ", resync in progress" : "",
			    state & MPI2_RAIDVOL0_STATUS_FLAG_BACKGROUND_INIT
			    ? ", background initialization in progress" : "",
			    state &
			    MPI2_RAIDVOL0_STATUS_FLAG_CAPACITY_EXPANSION
			    ? ", capacity expansion in progress" : "",
			    state &
			    MPI2_RAIDVOL0_STATUS_FLAG_CONSISTENCY_CHECK
			    ? ", consistency check in progress" : "",
			    state & MPI2_RAIDVOL0_STATUS_FLAG_DATA_SCRUB
			    ? ", data scrub in progress" : "");
			break;
		}
		default:
			break;
		}
		break;
	}
	case MPI2_EVENT_IR_PHYSICAL_DISK:
	{
		Mpi2EventDataIrPhysicalDisk_t	*irPhysDisk;
		uint16_t			devhandle, enchandle, slot;
		uint32_t			status, state;
		uint8_t				physdisknum, reason;

		irPhysDisk = (Mpi2EventDataIrPhysicalDisk_t *)
		    eventreply->EventData;
		physdisknum = ddi_get8(mpt->m_acc_reply_frame_hdl,
		    &irPhysDisk->PhysDiskNum);
		devhandle = ddi_get16(mpt->m_acc_reply_frame_hdl,
		    &irPhysDisk->PhysDiskDevHandle);
		enchandle = ddi_get16(mpt->m_acc_reply_frame_hdl,
		    &irPhysDisk->EnclosureHandle);
		slot = ddi_get16(mpt->m_acc_reply_frame_hdl,
		    &irPhysDisk->Slot);
		state = ddi_get32(mpt->m_acc_reply_frame_hdl,
		    &irPhysDisk->NewValue);
		reason = ddi_get8(mpt->m_acc_reply_frame_hdl,
		    &irPhysDisk->ReasonCode);

		NDBG20(("EVENT_IR_PHYSICAL_DISK event is received"));

		switch (reason) {
		case MPI2_EVENT_IR_PHYSDISK_RC_SETTINGS_CHANGED:
			mptsas_log(mpt, CE_NOTE,
			    " PhysDiskNum %d with DevHandle 0x%x in slot %d "
			    "for enclosure with handle 0x%x is now in hot "
			    "spare pool %d",
			    physdisknum, devhandle, slot, enchandle,
			    (state >> 16) & 0xff);
			break;

		case MPI2_EVENT_IR_PHYSDISK_RC_STATUS_FLAGS_CHANGED:
			status = state;
			mptsas_log(mpt, CE_NOTE,
			    " PhysDiskNum %d with DevHandle 0x%x in slot %d "
			    "for enclosure with handle 0x%x is now "
			    "%s%s%s%s%s\n", physdisknum, devhandle, slot,
			    enchandle,
			    status & MPI2_PHYSDISK0_STATUS_FLAG_INACTIVE_VOLUME
			    ? ", inactive" : ", active",
			    status & MPI2_PHYSDISK0_STATUS_FLAG_OUT_OF_SYNC
			    ? ", out of sync" : "",
			    status & MPI2_PHYSDISK0_STATUS_FLAG_QUIESCED
			    ? ", quiesced" : "",
			    status &
			    MPI2_PHYSDISK0_STATUS_FLAG_WRITE_CACHE_ENABLED
			    ? ", write cache enabled" : "",
			    status & MPI2_PHYSDISK0_STATUS_FLAG_OCE_TARGET
			    ? ", capacity expansion target" : "");
			break;

		case MPI2_EVENT_IR_PHYSDISK_RC_STATE_CHANGED:
			mptsas_log(mpt, CE_NOTE,
			    " PhysDiskNum %d with DevHandle 0x%x in slot %d "
			    "for enclosure with handle 0x%x is now %s\n",
			    physdisknum, devhandle, slot, enchandle,
			    state == MPI2_RAID_PD_STATE_OPTIMAL
			    ? "optimal" :
			    state == MPI2_RAID_PD_STATE_REBUILDING
			    ? "rebuilding" :
			    state == MPI2_RAID_PD_STATE_DEGRADED
			    ? "degraded" :
			    state == MPI2_RAID_PD_STATE_HOT_SPARE
			    ? "a hot spare" :
			    state == MPI2_RAID_PD_STATE_ONLINE
			    ? "online" :
			    state == MPI2_RAID_PD_STATE_OFFLINE
			    ? "offline" :
			    state == MPI2_RAID_PD_STATE_NOT_COMPATIBLE
			    ? "not compatible" :
			    state == MPI2_RAID_PD_STATE_NOT_CONFIGURED
			    ? "not configured" :
			    "state unknown");
			break;
		}
		break;
	}
	default:
		NDBG20(("mptsas%d: unknown event %x received",
		    mpt->m_instance, event));
		break;
	}

	/*
	 * Return the reply frame to the free queue.
	 */
	ddi_put32(mpt->m_acc_free_queue_hdl,
	    &((uint32_t *)(void *)mpt->m_free_queue)[mpt->m_free_index], rfm);
	(void) ddi_dma_sync(mpt->m_dma_free_queue_hdl, 0, 0,
	    DDI_DMA_SYNC_FORDEV);
	if (++mpt->m_free_index == mpt->m_free_queue_depth) {
		mpt->m_free_index = 0;
	}
	ddi_put32(mpt->m_datap, &mpt->m_reg->ReplyFreeHostIndex,
	    mpt->m_free_index);
	mutex_exit(&mpt->m_mutex);
}

/*
 * invoked from timeout() to restart qfull cmds with throttle == 0
 */
static void
mptsas_restart_cmd(void *arg)
{
	mptsas_t	*mpt = arg;
	mptsas_target_t	*ptgt = NULL;

	mutex_enter(&mpt->m_mutex);

	mpt->m_restart_cmd_timeid = 0;

	for (ptgt = refhash_first(mpt->m_targets); ptgt != NULL;
	    ptgt = refhash_next(mpt->m_targets, ptgt)) {
		if (ptgt->m_reset_delay == 0) {
			if (ptgt->m_t_throttle == QFULL_THROTTLE) {
				mptsas_set_throttle(mpt, ptgt,
				    MAX_THROTTLE);
			}
		}
	}
	mptsas_restart_hba(mpt);
	mutex_exit(&mpt->m_mutex);
}

void
mptsas_remove_cmd(mptsas_t *mpt, mptsas_cmd_t *cmd)
{
	int		slot;
	mptsas_slots_t	*slots = mpt->m_active;
	mptsas_target_t	*ptgt = cmd->cmd_tgt_addr;

	ASSERT(cmd != NULL);
	ASSERT(cmd->cmd_queued == FALSE);

	/*
	 * Task Management cmds are removed in their own routines.  Also,
	 * we don't want to modify timeout based on TM cmds.
	 */
	if (cmd->cmd_flags & CFLAG_TM_CMD) {
		return;
	}

	slot = cmd->cmd_slot;

	/*
	 * remove the cmd.
	 */
	if (cmd == slots->m_slot[slot]) {
		NDBG31(("mptsas_remove_cmd: removing cmd=0x%p", (void *)cmd));
		slots->m_slot[slot] = NULL;
		mpt->m_ncmds--;

		/*
		 * only decrement per target ncmds if command
		 * has a target associated with it.
		 */
		if ((cmd->cmd_flags & CFLAG_CMDIOC) == 0) {
			ptgt->m_t_ncmds--;
			/*
			 * reset throttle if we just ran an untagged command
			 * to a tagged target
			 */
			if ((ptgt->m_t_ncmds == 0) &&
			    ((cmd->cmd_pkt_flags & FLAG_TAGMASK) == 0)) {
				mptsas_set_throttle(mpt, ptgt, MAX_THROTTLE);
			}

			/*
			 * Remove this command from the active queue.
			 */
			if (cmd->cmd_active_expiration != 0) {
				TAILQ_REMOVE(&ptgt->m_active_cmdq, cmd,
				    cmd_active_link);
				cmd->cmd_active_expiration = 0;
			}
		}
	}

	/*
	 * This is all we need to do for ioc commands.
	 */
	if (cmd->cmd_flags & CFLAG_CMDIOC) {
		mptsas_return_to_pool(mpt, cmd);
		return;
	}

<<<<<<< HEAD
=======
	/*
	 * Figure out what to set tag Q timeout for...
	 *
	 * Optimize: If we have duplicate's of same timeout
	 * we're using, then we'll use it again until we run
	 * out of duplicates.  This should be the normal case
	 * for block and raw I/O.
	 * If no duplicates, we have to scan through tag que and
	 * find the longest timeout value and use it.  This is
	 * going to take a while...
	 * Add 1 to m_n_normal to account for TM request.
	 */
	if (cmd->cmd_pkt->pkt_time == ptgt->m_timebase) {
		if (--(ptgt->m_dups) == 0) {
			if (ptgt->m_t_ncmds) {
				mptsas_cmd_t *ssp;
				uint_t n = 0;
				ushort_t nslots = (slots->m_n_normal + 1);
				ushort_t i;
				/*
				 * This crude check assumes we don't do
				 * this too often which seems reasonable
				 * for block and raw I/O.
				 */
				for (i = 0; i < nslots; i++) {
					ssp = slots->m_slot[i];
					if (ssp && (Tgt(ssp) == t) &&
					    (ssp->cmd_pkt->pkt_time > n)) {
						n = ssp->cmd_pkt->pkt_time;
						ptgt->m_dups = 1;
					} else if (ssp && (Tgt(ssp) == t) &&
					    (ssp->cmd_pkt->pkt_time == n)) {
						ptgt->m_dups++;
					}
				}
				ptgt->m_timebase = n;
			} else {
				ptgt->m_dups = 0;
				ptgt->m_timebase = 0;
			}
		}
	}
	ptgt->m_timeout = ptgt->m_timebase;

>>>>>>> 7a3fc0cc
	ASSERT(cmd != slots->m_slot[cmd->cmd_slot]);
}

/*
 * accept all cmds on the tx_waitq if any and then
 * start a fresh request from the top of the device queue.
 *
 * since there are always cmds queued on the tx_waitq, and rare cmds on
 * the instance waitq, so this function should not be invoked in the ISR,
 * the mptsas_restart_waitq() is invoked in the ISR instead. otherwise, the
 * burden belongs to the IO dispatch CPUs is moved the interrupt CPU.
 */
static void
mptsas_restart_hba(mptsas_t *mpt)
{
	ASSERT(mutex_owned(&mpt->m_mutex));

	mutex_enter(&mpt->m_tx_waitq_mutex);
	if (mpt->m_tx_waitq) {
		mptsas_accept_tx_waitq(mpt);
	}
	mutex_exit(&mpt->m_tx_waitq_mutex);
	mptsas_restart_waitq(mpt);
}

/*
 * start a fresh request from the top of the device queue
 */
static void
mptsas_restart_waitq(mptsas_t *mpt)
{
	mptsas_cmd_t	*cmd, *next_cmd;
	mptsas_target_t *ptgt = NULL;

	NDBG1(("mptsas_restart_waitq: mpt=0x%p", (void *)mpt));

	ASSERT(mutex_owned(&mpt->m_mutex));

	/*
	 * If there is a reset delay, don't start any cmds.  Otherwise, start
	 * as many cmds as possible.
	 * Since SMID 0 is reserved and the TM slot is reserved, the actual max
	 * commands is m_max_requests - 2.
	 */
	cmd = mpt->m_waitq;

	while (cmd != NULL) {
		next_cmd = cmd->cmd_linkp;
		if (cmd->cmd_flags & CFLAG_PASSTHRU) {
			if (mptsas_save_cmd(mpt, cmd) == TRUE) {
				/*
				 * passthru command get slot need
				 * set CFLAG_PREPARED.
				 */
				cmd->cmd_flags |= CFLAG_PREPARED;
				mptsas_waitq_delete(mpt, cmd);
				mptsas_start_passthru(mpt, cmd);
			}
			cmd = next_cmd;
			continue;
		}
		if (cmd->cmd_flags & CFLAG_CONFIG) {
			if (mptsas_save_cmd(mpt, cmd) == TRUE) {
				/*
				 * Send the config page request and delete it
				 * from the waitq.
				 */
				cmd->cmd_flags |= CFLAG_PREPARED;
				mptsas_waitq_delete(mpt, cmd);
				mptsas_start_config_page_access(mpt, cmd);
			}
			cmd = next_cmd;
			continue;
		}
		if (cmd->cmd_flags & CFLAG_FW_DIAG) {
			if (mptsas_save_cmd(mpt, cmd) == TRUE) {
				/*
				 * Send the FW Diag request and delete if from
				 * the waitq.
				 */
				cmd->cmd_flags |= CFLAG_PREPARED;
				mptsas_waitq_delete(mpt, cmd);
				mptsas_start_diag(mpt, cmd);
			}
			cmd = next_cmd;
			continue;
		}

		ptgt = cmd->cmd_tgt_addr;
		if (ptgt && (ptgt->m_t_throttle == DRAIN_THROTTLE) &&
		    (ptgt->m_t_ncmds == 0)) {
			mptsas_set_throttle(mpt, ptgt, MAX_THROTTLE);
		}
		if ((mpt->m_ncmds <= (mpt->m_max_requests - 2)) &&
		    (ptgt && (ptgt->m_reset_delay == 0)) &&
		    (ptgt && (ptgt->m_t_ncmds <
		    ptgt->m_t_throttle))) {
			if (mptsas_save_cmd(mpt, cmd) == TRUE) {
				mptsas_waitq_delete(mpt, cmd);
				(void) mptsas_start_cmd(mpt, cmd);
			}
		}
		cmd = next_cmd;
	}
}
/*
 * Cmds are queued if tran_start() doesn't get the m_mutexlock(no wait).
 * Accept all those queued cmds before new cmd is accept so that the
 * cmds are sent in order.
 */
static void
mptsas_accept_tx_waitq(mptsas_t *mpt)
{
	mptsas_cmd_t *cmd;

	ASSERT(mutex_owned(&mpt->m_mutex));
	ASSERT(mutex_owned(&mpt->m_tx_waitq_mutex));

	/*
	 * A Bus Reset could occur at any time and flush the tx_waitq,
	 * so we cannot count on the tx_waitq to contain even one cmd.
	 * And when the m_tx_waitq_mutex is released and run
	 * mptsas_accept_pkt(), the tx_waitq may be flushed.
	 */
	cmd = mpt->m_tx_waitq;
	for (;;) {
		if ((cmd = mpt->m_tx_waitq) == NULL) {
			mpt->m_tx_draining = 0;
			break;
		}
		if ((mpt->m_tx_waitq = cmd->cmd_linkp) == NULL) {
			mpt->m_tx_waitqtail = &mpt->m_tx_waitq;
		}
		cmd->cmd_linkp = NULL;
		mutex_exit(&mpt->m_tx_waitq_mutex);
		if (mptsas_accept_pkt(mpt, cmd) != TRAN_ACCEPT)
			cmn_err(CE_WARN, "mpt: mptsas_accept_tx_waitq: failed "
			    "to accept cmd on queue\n");
		mutex_enter(&mpt->m_tx_waitq_mutex);
	}
}


/*
 * mpt tag type lookup
 */
static char mptsas_tag_lookup[] =
	{0, MSG_HEAD_QTAG, MSG_ORDERED_QTAG, 0, MSG_SIMPLE_QTAG};

static int
mptsas_start_cmd(mptsas_t *mpt, mptsas_cmd_t *cmd)
{
	struct scsi_pkt		*pkt = CMD2PKT(cmd);
	uint32_t		control = 0;
	caddr_t			mem;
	pMpi2SCSIIORequest_t	io_request;
	ddi_dma_handle_t	dma_hdl = mpt->m_dma_req_frame_hdl;
	ddi_acc_handle_t	acc_hdl = mpt->m_acc_req_frame_hdl;
	mptsas_target_t		*ptgt = cmd->cmd_tgt_addr;
	uint16_t		SMID, io_flags = 0;
	uint32_t		request_desc_low, request_desc_high;
	mptsas_cmd_t		*c;

	NDBG1(("mptsas_start_cmd: cmd=0x%p", (void *)cmd));

	/*
	 * Set SMID and increment index.  Rollover to 1 instead of 0 if index
	 * is at the max.  0 is an invalid SMID, so we call the first index 1.
	 */
	SMID = cmd->cmd_slot;

	/*
	 * It is possible for back to back device reset to
	 * happen before the reset delay has expired.  That's
	 * ok, just let the device reset go out on the bus.
	 */
	if ((cmd->cmd_pkt_flags & FLAG_NOINTR) == 0) {
		ASSERT(ptgt->m_reset_delay == 0);
	}

	/*
	 * if a non-tagged cmd is submitted to an active tagged target
	 * then drain before submitting this cmd; SCSI-2 allows RQSENSE
	 * to be untagged
	 */
	if (((cmd->cmd_pkt_flags & FLAG_TAGMASK) == 0) &&
	    (ptgt->m_t_ncmds > 1) &&
	    ((cmd->cmd_flags & CFLAG_TM_CMD) == 0) &&
	    (*(cmd->cmd_pkt->pkt_cdbp) != SCMD_REQUEST_SENSE)) {
		if ((cmd->cmd_pkt_flags & FLAG_NOINTR) == 0) {
			NDBG23(("target=%d, untagged cmd, start draining\n",
			    ptgt->m_devhdl));

			if (ptgt->m_reset_delay == 0) {
				mptsas_set_throttle(mpt, ptgt, DRAIN_THROTTLE);
			}

			mptsas_remove_cmd(mpt, cmd);
			cmd->cmd_pkt_flags |= FLAG_HEAD;
			mptsas_waitq_add(mpt, cmd);
		}
		return (DDI_FAILURE);
	}

	/*
	 * Set correct tag bits.
	 */
	if (cmd->cmd_pkt_flags & FLAG_TAGMASK) {
		switch (mptsas_tag_lookup[((cmd->cmd_pkt_flags &
		    FLAG_TAGMASK) >> 12)]) {
		case MSG_SIMPLE_QTAG:
			control |= MPI2_SCSIIO_CONTROL_SIMPLEQ;
			break;
		case MSG_HEAD_QTAG:
			control |= MPI2_SCSIIO_CONTROL_HEADOFQ;
			break;
		case MSG_ORDERED_QTAG:
			control |= MPI2_SCSIIO_CONTROL_ORDEREDQ;
			break;
		default:
			mptsas_log(mpt, CE_WARN, "mpt: Invalid tag type\n");
			break;
		}
	} else {
		if (*(cmd->cmd_pkt->pkt_cdbp) != SCMD_REQUEST_SENSE) {
				ptgt->m_t_throttle = 1;
		}
		control |= MPI2_SCSIIO_CONTROL_SIMPLEQ;
	}

	if (cmd->cmd_pkt_flags & FLAG_TLR) {
		control |= MPI2_SCSIIO_CONTROL_TLR_ON;
	}

	mem = mpt->m_req_frame + (mpt->m_req_frame_size * SMID);
	io_request = (pMpi2SCSIIORequest_t)mem;

	bzero(io_request, sizeof (Mpi2SCSIIORequest_t));
	ddi_put8(acc_hdl, &io_request->SGLOffset0, offsetof
	    (MPI2_SCSI_IO_REQUEST, SGL) / 4);
	mptsas_init_std_hdr(acc_hdl, io_request, ptgt->m_devhdl, Lun(cmd), 0,
	    MPI2_FUNCTION_SCSI_IO_REQUEST);

	(void) ddi_rep_put8(acc_hdl, (uint8_t *)pkt->pkt_cdbp,
	    io_request->CDB.CDB32, cmd->cmd_cdblen, DDI_DEV_AUTOINCR);

	io_flags = cmd->cmd_cdblen;
	ddi_put16(acc_hdl, &io_request->IoFlags, io_flags);
	/*
	 * setup the Scatter/Gather DMA list for this request
	 */
	if (cmd->cmd_cookiec > 0) {
		mptsas_sge_setup(mpt, cmd, &control, io_request, acc_hdl);
	} else {
		ddi_put32(acc_hdl, &io_request->SGL.MpiSimple.FlagsLength,
		    ((uint32_t)MPI2_SGE_FLAGS_LAST_ELEMENT |
		    MPI2_SGE_FLAGS_END_OF_BUFFER |
		    MPI2_SGE_FLAGS_SIMPLE_ELEMENT |
		    MPI2_SGE_FLAGS_END_OF_LIST) << MPI2_SGE_FLAGS_SHIFT);
	}

	/*
	 * save ARQ information
	 */
	ddi_put8(acc_hdl, &io_request->SenseBufferLength, cmd->cmd_rqslen);
	if ((cmd->cmd_flags & (CFLAG_SCBEXTERN | CFLAG_EXTARQBUFVALID)) ==
	    (CFLAG_SCBEXTERN | CFLAG_EXTARQBUFVALID)) {
		ddi_put32(acc_hdl, &io_request->SenseBufferLowAddress,
		    cmd->cmd_ext_arqcookie.dmac_address);
	} else {
		ddi_put32(acc_hdl, &io_request->SenseBufferLowAddress,
		    cmd->cmd_arqcookie.dmac_address);
	}

	ddi_put32(acc_hdl, &io_request->Control, control);

	NDBG31(("starting message=0x%p, with cmd=0x%p",
	    (void *)(uintptr_t)mpt->m_req_frame_dma_addr, (void *)cmd));

	(void) ddi_dma_sync(dma_hdl, 0, 0, DDI_DMA_SYNC_FORDEV);
	pkt->pkt_start = gethrtime();
	/*
	 * Build request descriptor and write it to the request desc post reg.
	 */
	request_desc_low = (SMID << 16) + MPI2_REQ_DESCRIPT_FLAGS_SCSI_IO;
	request_desc_high = ptgt->m_devhdl << 16;
	MPTSAS_START_CMD(mpt, request_desc_low, request_desc_high);

	/*
	 * Start timeout.
	 */

	cmd->cmd_active_expiration = pkt->pkt_start +
	    (hrtime_t)pkt->pkt_time * (hrtime_t)NANOSEC;

#ifdef MPTSAS_TEST
	/*
	 * Force timeouts to happen immediately.
	 */
	if (mptsas_test_timeouts)
		cmd->cmd_active_expiration = gethrtime();
#endif
	c = TAILQ_FIRST(&ptgt->m_active_cmdq);
	if (c == NULL ||
	    c->cmd_active_expiration < cmd->cmd_active_expiration) {
		/*
		 * Common case is that this is the last pending expiration
		 * (or queue is empty). Insert at head of the queue.
		 */
		TAILQ_INSERT_HEAD(&ptgt->m_active_cmdq, cmd, cmd_active_link);
	} else {
		/*
		 * Queue is not empty and first element expires later than
		 * this command. Search for element expiring sooner.
		 */
		while ((c = TAILQ_NEXT(c, cmd_active_link)) != NULL) {
			if (c->cmd_active_expiration <
			    cmd->cmd_active_expiration) {
				TAILQ_INSERT_BEFORE(c, cmd, cmd_active_link);
				break;
			}
		}
		if (c == NULL) {
			/*
			 * No element found expiring sooner, append to
			 * non-empty queue.
			 */
			TAILQ_INSERT_TAIL(&ptgt->m_active_cmdq, cmd,
			    cmd_active_link);
		}
	}

	if ((mptsas_check_dma_handle(dma_hdl) != DDI_SUCCESS) ||
	    (mptsas_check_acc_handle(acc_hdl) != DDI_SUCCESS)) {
		ddi_fm_service_impact(mpt->m_dip, DDI_SERVICE_UNAFFECTED);
		return (DDI_FAILURE);
	}
	return (DDI_SUCCESS);
}

/*
 * Select a helper thread to handle current doneq
 */
static void
mptsas_deliver_doneq_thread(mptsas_t *mpt)
{
	uint64_t			t, i;
	uint32_t			min = 0xffffffff;
	mptsas_doneq_thread_list_t	*item;

	for (i = 0; i < mpt->m_doneq_thread_n; i++) {
		item = &mpt->m_doneq_thread_id[i];
		/*
		 * If the completed command on help thread[i] less than
		 * doneq_thread_threshold, then pick the thread[i]. Otherwise
		 * pick a thread which has least completed command.
		 */

		mutex_enter(&item->mutex);
		if (item->len < mpt->m_doneq_thread_threshold) {
			t = i;
			mutex_exit(&item->mutex);
			break;
		}
		if (item->len < min) {
			min = item->len;
			t = i;
		}
		mutex_exit(&item->mutex);
	}
	mutex_enter(&mpt->m_doneq_thread_id[t].mutex);
	mptsas_doneq_mv(mpt, t);
	cv_signal(&mpt->m_doneq_thread_id[t].cv);
	mutex_exit(&mpt->m_doneq_thread_id[t].mutex);
}

/*
 * move the current global doneq to the doneq of thead[t]
 */
static void
mptsas_doneq_mv(mptsas_t *mpt, uint64_t t)
{
	mptsas_cmd_t			*cmd;
	mptsas_doneq_thread_list_t	*item = &mpt->m_doneq_thread_id[t];

	ASSERT(mutex_owned(&item->mutex));
	while ((cmd = mpt->m_doneq) != NULL) {
		if ((mpt->m_doneq = cmd->cmd_linkp) == NULL) {
			mpt->m_donetail = &mpt->m_doneq;
		}
		cmd->cmd_linkp = NULL;
		*item->donetail = cmd;
		item->donetail = &cmd->cmd_linkp;
		mpt->m_doneq_len--;
		item->len++;
	}
}

void
mptsas_fma_check(mptsas_t *mpt, mptsas_cmd_t *cmd)
{
	struct scsi_pkt	*pkt = CMD2PKT(cmd);

	/* Check all acc and dma handles */
	if ((mptsas_check_acc_handle(mpt->m_datap) !=
	    DDI_SUCCESS) ||
	    (mptsas_check_acc_handle(mpt->m_acc_req_frame_hdl) !=
	    DDI_SUCCESS) ||
	    (mptsas_check_acc_handle(mpt->m_acc_reply_frame_hdl) !=
	    DDI_SUCCESS) ||
	    (mptsas_check_acc_handle(mpt->m_acc_free_queue_hdl) !=
	    DDI_SUCCESS) ||
	    (mptsas_check_acc_handle(mpt->m_acc_post_queue_hdl) !=
	    DDI_SUCCESS) ||
	    (mptsas_check_acc_handle(mpt->m_hshk_acc_hdl) !=
	    DDI_SUCCESS) ||
	    (mptsas_check_acc_handle(mpt->m_config_handle) !=
	    DDI_SUCCESS)) {
		ddi_fm_service_impact(mpt->m_dip,
		    DDI_SERVICE_UNAFFECTED);
		ddi_fm_acc_err_clear(mpt->m_config_handle,
		    DDI_FME_VER0);
		pkt->pkt_reason = CMD_TRAN_ERR;
		pkt->pkt_statistics = 0;
	}
	if ((mptsas_check_dma_handle(mpt->m_dma_req_frame_hdl) !=
	    DDI_SUCCESS) ||
	    (mptsas_check_dma_handle(mpt->m_dma_reply_frame_hdl) !=
	    DDI_SUCCESS) ||
	    (mptsas_check_dma_handle(mpt->m_dma_free_queue_hdl) !=
	    DDI_SUCCESS) ||
	    (mptsas_check_dma_handle(mpt->m_dma_post_queue_hdl) !=
	    DDI_SUCCESS) ||
	    (mptsas_check_dma_handle(mpt->m_hshk_dma_hdl) !=
	    DDI_SUCCESS)) {
		ddi_fm_service_impact(mpt->m_dip,
		    DDI_SERVICE_UNAFFECTED);
		pkt->pkt_reason = CMD_TRAN_ERR;
		pkt->pkt_statistics = 0;
	}
	if (cmd->cmd_dmahandle &&
	    (mptsas_check_dma_handle(cmd->cmd_dmahandle) != DDI_SUCCESS)) {
		ddi_fm_service_impact(mpt->m_dip, DDI_SERVICE_UNAFFECTED);
		pkt->pkt_reason = CMD_TRAN_ERR;
		pkt->pkt_statistics = 0;
	}
	if ((cmd->cmd_extra_frames &&
	    ((mptsas_check_dma_handle(cmd->cmd_extra_frames->m_dma_hdl) !=
	    DDI_SUCCESS) ||
	    (mptsas_check_acc_handle(cmd->cmd_extra_frames->m_acc_hdl) !=
	    DDI_SUCCESS)))) {
		ddi_fm_service_impact(mpt->m_dip, DDI_SERVICE_UNAFFECTED);
		pkt->pkt_reason = CMD_TRAN_ERR;
		pkt->pkt_statistics = 0;
	}
	if (cmd->cmd_arqhandle &&
	    (mptsas_check_dma_handle(cmd->cmd_arqhandle) != DDI_SUCCESS)) {
		ddi_fm_service_impact(mpt->m_dip, DDI_SERVICE_UNAFFECTED);
		pkt->pkt_reason = CMD_TRAN_ERR;
		pkt->pkt_statistics = 0;
	}
	if (cmd->cmd_ext_arqhandle &&
	    (mptsas_check_dma_handle(cmd->cmd_ext_arqhandle) != DDI_SUCCESS)) {
		ddi_fm_service_impact(mpt->m_dip, DDI_SERVICE_UNAFFECTED);
		pkt->pkt_reason = CMD_TRAN_ERR;
		pkt->pkt_statistics = 0;
	}
}

/*
 * These routines manipulate the queue of commands that
 * are waiting for their completion routines to be called.
 * The queue is usually in FIFO order but on an MP system
 * it's possible for the completion routines to get out
 * of order. If that's a problem you need to add a global
 * mutex around the code that calls the completion routine
 * in the interrupt handler.
 */
static void
mptsas_doneq_add(mptsas_t *mpt, mptsas_cmd_t *cmd)
{
	struct scsi_pkt	*pkt = CMD2PKT(cmd);

	NDBG31(("mptsas_doneq_add: cmd=0x%p", (void *)cmd));

	ASSERT((cmd->cmd_flags & CFLAG_COMPLETED) == 0);
	cmd->cmd_linkp = NULL;
	cmd->cmd_flags |= CFLAG_FINISHED;
	cmd->cmd_flags &= ~CFLAG_IN_TRANSPORT;

	mptsas_fma_check(mpt, cmd);

	/*
	 * only add scsi pkts that have completion routines to
	 * the doneq.  no intr cmds do not have callbacks.
	 */
	if (pkt && (pkt->pkt_comp)) {
		*mpt->m_donetail = cmd;
		mpt->m_donetail = &cmd->cmd_linkp;
		mpt->m_doneq_len++;
	}
}

static mptsas_cmd_t *
mptsas_doneq_thread_rm(mptsas_t *mpt, uint64_t t)
{
	mptsas_cmd_t			*cmd;
	mptsas_doneq_thread_list_t	*item = &mpt->m_doneq_thread_id[t];

	/* pop one off the done queue */
	if ((cmd = item->doneq) != NULL) {
		/* if the queue is now empty fix the tail pointer */
		NDBG31(("mptsas_doneq_thread_rm: cmd=0x%p", (void *)cmd));
		if ((item->doneq = cmd->cmd_linkp) == NULL) {
			item->donetail = &item->doneq;
		}
		cmd->cmd_linkp = NULL;
		item->len--;
	}
	return (cmd);
}

static void
mptsas_doneq_empty(mptsas_t *mpt)
{
	if (mpt->m_doneq && !mpt->m_in_callback) {
		mptsas_cmd_t	*cmd, *next;
		struct scsi_pkt *pkt;

		mpt->m_in_callback = 1;
		cmd = mpt->m_doneq;
		mpt->m_doneq = NULL;
		mpt->m_donetail = &mpt->m_doneq;
		mpt->m_doneq_len = 0;

		mutex_exit(&mpt->m_mutex);
		/*
		 * run the completion routines of all the
		 * completed commands
		 */
		while (cmd != NULL) {
			next = cmd->cmd_linkp;
			cmd->cmd_linkp = NULL;
			/* run this command's completion routine */
			cmd->cmd_flags |= CFLAG_COMPLETED;
			pkt = CMD2PKT(cmd);
			mptsas_pkt_comp(pkt, cmd);
			cmd = next;
		}
		mutex_enter(&mpt->m_mutex);
		mpt->m_in_callback = 0;
	}
}

/*
 * These routines manipulate the target's queue of pending requests
 */
void
mptsas_waitq_add(mptsas_t *mpt, mptsas_cmd_t *cmd)
{
	NDBG7(("mptsas_waitq_add: cmd=0x%p", (void *)cmd));
	mptsas_target_t *ptgt = cmd->cmd_tgt_addr;
	cmd->cmd_queued = TRUE;
	if (ptgt)
		ptgt->m_t_nwait++;
	if (cmd->cmd_pkt_flags & FLAG_HEAD) {
		if ((cmd->cmd_linkp = mpt->m_waitq) == NULL) {
			mpt->m_waitqtail = &cmd->cmd_linkp;
		}
		mpt->m_waitq = cmd;
	} else {
		cmd->cmd_linkp = NULL;
		*(mpt->m_waitqtail) = cmd;
		mpt->m_waitqtail = &cmd->cmd_linkp;
	}
}

static mptsas_cmd_t *
mptsas_waitq_rm(mptsas_t *mpt)
{
	mptsas_cmd_t	*cmd;
	mptsas_target_t *ptgt;
	NDBG7(("mptsas_waitq_rm"));

	MPTSAS_WAITQ_RM(mpt, cmd);

	NDBG7(("mptsas_waitq_rm: cmd=0x%p", (void *)cmd));
	if (cmd) {
		ptgt = cmd->cmd_tgt_addr;
		if (ptgt) {
			ptgt->m_t_nwait--;
			ASSERT(ptgt->m_t_nwait >= 0);
		}
	}
	return (cmd);
}

/*
 * remove specified cmd from the middle of the wait queue.
 */
static void
mptsas_waitq_delete(mptsas_t *mpt, mptsas_cmd_t *cmd)
{
	mptsas_cmd_t	*prevp = mpt->m_waitq;
	mptsas_target_t *ptgt = cmd->cmd_tgt_addr;

	NDBG7(("mptsas_waitq_delete: mpt=0x%p cmd=0x%p",
	    (void *)mpt, (void *)cmd));
	if (ptgt) {
		ptgt->m_t_nwait--;
		ASSERT(ptgt->m_t_nwait >= 0);
	}

	if (prevp == cmd) {
		if ((mpt->m_waitq = cmd->cmd_linkp) == NULL)
			mpt->m_waitqtail = &mpt->m_waitq;

		cmd->cmd_linkp = NULL;
		cmd->cmd_queued = FALSE;
		NDBG7(("mptsas_waitq_delete: mpt=0x%p cmd=0x%p",
		    (void *)mpt, (void *)cmd));
		return;
	}

	while (prevp != NULL) {
		if (prevp->cmd_linkp == cmd) {
			if ((prevp->cmd_linkp = cmd->cmd_linkp) == NULL)
				mpt->m_waitqtail = &prevp->cmd_linkp;

			cmd->cmd_linkp = NULL;
			cmd->cmd_queued = FALSE;
			NDBG7(("mptsas_waitq_delete: mpt=0x%p cmd=0x%p",
			    (void *)mpt, (void *)cmd));
			return;
		}
		prevp = prevp->cmd_linkp;
	}
	cmn_err(CE_PANIC, "mpt: mptsas_waitq_delete: queue botch");
}

static mptsas_cmd_t *
mptsas_tx_waitq_rm(mptsas_t *mpt)
{
	mptsas_cmd_t *cmd;
	NDBG7(("mptsas_tx_waitq_rm"));

	MPTSAS_TX_WAITQ_RM(mpt, cmd);

	NDBG7(("mptsas_tx_waitq_rm: cmd=0x%p", (void *)cmd));

	return (cmd);
}

/*
 * remove specified cmd from the middle of the tx_waitq.
 */
static void
mptsas_tx_waitq_delete(mptsas_t *mpt, mptsas_cmd_t *cmd)
{
	mptsas_cmd_t *prevp = mpt->m_tx_waitq;

	NDBG7(("mptsas_tx_waitq_delete: mpt=0x%p cmd=0x%p",
	    (void *)mpt, (void *)cmd));

	if (prevp == cmd) {
		if ((mpt->m_tx_waitq = cmd->cmd_linkp) == NULL)
			mpt->m_tx_waitqtail = &mpt->m_tx_waitq;

		cmd->cmd_linkp = NULL;
		cmd->cmd_queued = FALSE;
		NDBG7(("mptsas_tx_waitq_delete: mpt=0x%p cmd=0x%p",
		    (void *)mpt, (void *)cmd));
		return;
	}

	while (prevp != NULL) {
		if (prevp->cmd_linkp == cmd) {
			if ((prevp->cmd_linkp = cmd->cmd_linkp) == NULL)
				mpt->m_tx_waitqtail = &prevp->cmd_linkp;

			cmd->cmd_linkp = NULL;
			cmd->cmd_queued = FALSE;
			NDBG7(("mptsas_tx_waitq_delete: mpt=0x%p cmd=0x%p",
			    (void *)mpt, (void *)cmd));
			return;
		}
		prevp = prevp->cmd_linkp;
	}
	cmn_err(CE_PANIC, "mpt: mptsas_tx_waitq_delete: queue botch");
}

/*
 * device and bus reset handling
 *
 * Notes:
 *	- RESET_ALL:	reset the controller
 *	- RESET_TARGET:	reset the target specified in scsi_address
 */
static int
mptsas_scsi_reset(struct scsi_address *ap, int level)
{
	mptsas_t		*mpt = ADDR2MPT(ap);
	int			rval;
	mptsas_tgt_private_t	*tgt_private;
	mptsas_target_t		*ptgt = NULL;

	tgt_private = (mptsas_tgt_private_t *)ap->a_hba_tran->tran_tgt_private;
	ptgt = tgt_private->t_private;
	if (ptgt == NULL) {
		return (FALSE);
	}
	NDBG22(("mptsas_scsi_reset: target=%d level=%d", ptgt->m_devhdl,
	    level));

	mutex_enter(&mpt->m_mutex);
	/*
	 * if we are not in panic set up a reset delay for this target
	 */
	if (!ddi_in_panic()) {
		mptsas_setup_bus_reset_delay(mpt);
	} else {
		drv_usecwait(mpt->m_scsi_reset_delay * 1000);
	}
	rval = mptsas_do_scsi_reset(mpt, ptgt->m_devhdl);
	mutex_exit(&mpt->m_mutex);

	/*
	 * The transport layer expect to only see TRUE and
	 * FALSE. Therefore, we will adjust the return value
	 * if mptsas_do_scsi_reset returns FAILED.
	 */
	if (rval == FAILED)
		rval = FALSE;
	return (rval);
}

static int
mptsas_do_scsi_reset(mptsas_t *mpt, uint16_t devhdl)
{
	int		rval = FALSE;
	uint8_t		config, disk;

	ASSERT(mutex_owned(&mpt->m_mutex));

	if (mptsas_debug_resets) {
		mptsas_log(mpt, CE_WARN, "mptsas_do_scsi_reset: target=%d",
		    devhdl);
	}

	/*
	 * Issue a Target Reset message to the target specified but not to a
	 * disk making up a raid volume.  Just look through the RAID config
	 * Phys Disk list of DevHandles.  If the target's DevHandle is in this
	 * list, then don't reset this target.
	 */
	for (config = 0; config < mpt->m_num_raid_configs; config++) {
		for (disk = 0; disk < MPTSAS_MAX_DISKS_IN_CONFIG; disk++) {
			if (devhdl == mpt->m_raidconfig[config].
			    m_physdisk_devhdl[disk]) {
				return (TRUE);
			}
		}
	}

	rval = mptsas_ioc_task_management(mpt,
	    MPI2_SCSITASKMGMT_TASKTYPE_TARGET_RESET, devhdl, 0, NULL, 0, 0);

	mptsas_doneq_empty(mpt);
	return (rval);
}

static int
mptsas_scsi_reset_notify(struct scsi_address *ap, int flag,
	void (*callback)(caddr_t), caddr_t arg)
{
	mptsas_t	*mpt = ADDR2MPT(ap);

	NDBG22(("mptsas_scsi_reset_notify: tgt=%d", ap->a_target));

	return (scsi_hba_reset_notify_setup(ap, flag, callback, arg,
	    &mpt->m_mutex, &mpt->m_reset_notify_listf));
}

static int
mptsas_get_name(struct scsi_device *sd, char *name, int len)
{
	dev_info_t	*lun_dip = NULL;

	ASSERT(sd != NULL);
	ASSERT(name != NULL);
	lun_dip = sd->sd_dev;
	ASSERT(lun_dip != NULL);

	if (mptsas_name_child(lun_dip, name, len) == DDI_SUCCESS) {
		return (1);
	} else {
		return (0);
	}
}

static int
mptsas_get_bus_addr(struct scsi_device *sd, char *name, int len)
{
	return (mptsas_get_name(sd, name, len));
}

void
mptsas_set_throttle(mptsas_t *mpt, mptsas_target_t *ptgt, int what)
{

	NDBG25(("mptsas_set_throttle: throttle=%x", what));

	/*
	 * if the bus is draining/quiesced, no changes to the throttles
	 * are allowed. Not allowing change of throttles during draining
	 * limits error recovery but will reduce draining time
	 *
	 * all throttles should have been set to HOLD_THROTTLE
	 */
	if (mpt->m_softstate & (MPTSAS_SS_QUIESCED | MPTSAS_SS_DRAINING)) {
		return;
	}

	if (what == HOLD_THROTTLE) {
		ptgt->m_t_throttle = HOLD_THROTTLE;
	} else if (ptgt->m_reset_delay == 0) {
		ptgt->m_t_throttle = what;
	}
}

/*
 * Clean up from a device reset.
 * For the case of target reset, this function clears the waitq of all
 * commands for a particular target.   For the case of abort task set, this
 * function clears the waitq of all commonds for a particular target/lun.
 */
static void
mptsas_flush_target(mptsas_t *mpt, ushort_t target, int lun, uint8_t tasktype)
{
	mptsas_slots_t	*slots = mpt->m_active;
	mptsas_cmd_t	*cmd, *next_cmd;
	int		slot;
	uchar_t		reason;
	uint_t		stat;
	hrtime_t	timestamp;

	NDBG25(("mptsas_flush_target: target=%d lun=%d", target, lun));

	timestamp = gethrtime();

	/*
	 * Make sure the I/O Controller has flushed all cmds
	 * that are associated with this target for a target reset
	 * and target/lun for abort task set.
	 * Account for TM requests, which use the last SMID.
	 */
	for (slot = 0; slot <= mpt->m_active->m_n_normal; slot++) {
		if ((cmd = slots->m_slot[slot]) == NULL)
			continue;
		reason = CMD_RESET;
		stat = STAT_DEV_RESET;
		switch (tasktype) {
		case MPI2_SCSITASKMGMT_TASKTYPE_TARGET_RESET:
			if (Tgt(cmd) == target) {
				if (cmd->cmd_active_expiration <= timestamp) {
					/*
					 * When timeout requested, propagate
					 * proper reason and statistics to
					 * target drivers.
					 */
					reason = CMD_TIMEOUT;
					stat |= STAT_TIMEOUT;
				}
				NDBG25(("mptsas_flush_target discovered non-"
				    "NULL cmd in slot %d, tasktype 0x%x", slot,
				    tasktype));
				mptsas_dump_cmd(mpt, cmd);
				mptsas_remove_cmd(mpt, cmd);
				mptsas_set_pkt_reason(mpt, cmd, reason, stat);
				mptsas_doneq_add(mpt, cmd);
			}
			break;
		case MPI2_SCSITASKMGMT_TASKTYPE_ABRT_TASK_SET:
			reason = CMD_ABORTED;
			stat = STAT_ABORTED;
			/*FALLTHROUGH*/
		case MPI2_SCSITASKMGMT_TASKTYPE_LOGICAL_UNIT_RESET:
			if ((Tgt(cmd) == target) && (Lun(cmd) == lun)) {

				NDBG25(("mptsas_flush_target discovered non-"
				    "NULL cmd in slot %d, tasktype 0x%x", slot,
				    tasktype));
				mptsas_dump_cmd(mpt, cmd);
				mptsas_remove_cmd(mpt, cmd);
				mptsas_set_pkt_reason(mpt, cmd, reason,
				    stat);
				mptsas_doneq_add(mpt, cmd);
			}
			break;
		default:
			break;
		}
	}

	/*
	 * Flush the waitq and tx_waitq of this target's cmds
	 */
	cmd = mpt->m_waitq;

	reason = CMD_RESET;
	stat = STAT_DEV_RESET;

	switch (tasktype) {
	case MPI2_SCSITASKMGMT_TASKTYPE_TARGET_RESET:
		while (cmd != NULL) {
			next_cmd = cmd->cmd_linkp;
			if (Tgt(cmd) == target) {
				mptsas_waitq_delete(mpt, cmd);
				mptsas_set_pkt_reason(mpt, cmd,
				    reason, stat);
				mptsas_doneq_add(mpt, cmd);
			}
			cmd = next_cmd;
		}
		mutex_enter(&mpt->m_tx_waitq_mutex);
		cmd = mpt->m_tx_waitq;
		while (cmd != NULL) {
			next_cmd = cmd->cmd_linkp;
			if (Tgt(cmd) == target) {
				mptsas_tx_waitq_delete(mpt, cmd);
				mutex_exit(&mpt->m_tx_waitq_mutex);
				mptsas_set_pkt_reason(mpt, cmd,
				    reason, stat);
				mptsas_doneq_add(mpt, cmd);
				mutex_enter(&mpt->m_tx_waitq_mutex);
			}
			cmd = next_cmd;
		}
		mutex_exit(&mpt->m_tx_waitq_mutex);
		break;
	case MPI2_SCSITASKMGMT_TASKTYPE_ABRT_TASK_SET:
		reason = CMD_ABORTED;
		stat =  STAT_ABORTED;
		/*FALLTHROUGH*/
	case MPI2_SCSITASKMGMT_TASKTYPE_LOGICAL_UNIT_RESET:
		while (cmd != NULL) {
			next_cmd = cmd->cmd_linkp;
			if ((Tgt(cmd) == target) && (Lun(cmd) == lun)) {
				mptsas_waitq_delete(mpt, cmd);
				mptsas_set_pkt_reason(mpt, cmd,
				    reason, stat);
				mptsas_doneq_add(mpt, cmd);
			}
			cmd = next_cmd;
		}
		mutex_enter(&mpt->m_tx_waitq_mutex);
		cmd = mpt->m_tx_waitq;
		while (cmd != NULL) {
			next_cmd = cmd->cmd_linkp;
			if ((Tgt(cmd) == target) && (Lun(cmd) == lun)) {
				mptsas_tx_waitq_delete(mpt, cmd);
				mutex_exit(&mpt->m_tx_waitq_mutex);
				mptsas_set_pkt_reason(mpt, cmd,
				    reason, stat);
				mptsas_doneq_add(mpt, cmd);
				mutex_enter(&mpt->m_tx_waitq_mutex);
			}
			cmd = next_cmd;
		}
		mutex_exit(&mpt->m_tx_waitq_mutex);
		break;
	default:
		mptsas_log(mpt, CE_WARN, "Unknown task management type %d.",
		    tasktype);
		break;
	}

#ifdef MPTSAS_FAULTINJECTION
	mptsas_fminj_move_tgt_to_doneq(mpt, target, reason, stat);
#endif
}

/*
 * Clean up hba state, abort all outstanding command and commands in waitq
 * reset timeout of all targets.
 */
static void
mptsas_flush_hba(mptsas_t *mpt)
{
	mptsas_slots_t	*slots = mpt->m_active;
	mptsas_cmd_t	*cmd;
	int		slot;

	NDBG25(("mptsas_flush_hba"));

	/*
	 * The I/O Controller should have already sent back
	 * all commands via the scsi I/O reply frame.  Make
	 * sure all commands have been flushed.
	 * Account for TM request, which use the last SMID.
	 */
	for (slot = 0; slot <= mpt->m_active->m_n_normal; slot++) {
		if ((cmd = slots->m_slot[slot]) == NULL)
			continue;

		if (cmd->cmd_flags & CFLAG_CMDIOC) {
			/*
			 * Need to make sure to tell everyone that might be
			 * waiting on this command that it's going to fail.  If
			 * we get here, this command will never timeout because
			 * the active command table is going to be re-allocated,
			 * so there will be nothing to check against a time out.
			 * Instead, mark the command as failed due to reset.
			 */
			mptsas_set_pkt_reason(mpt, cmd, CMD_RESET,
			    STAT_BUS_RESET);
			if ((cmd->cmd_flags &
			    (CFLAG_PASSTHRU | CFLAG_CONFIG | CFLAG_FW_DIAG))) {
				cmd->cmd_flags |= CFLAG_FINISHED;
				cv_broadcast(&mpt->m_passthru_cv);
				cv_broadcast(&mpt->m_config_cv);
				cv_broadcast(&mpt->m_fw_diag_cv);
			}
			continue;
		}

		NDBG25(("mptsas_flush_hba discovered non-NULL cmd in slot %d",
		    slot));
		mptsas_dump_cmd(mpt, cmd);

		mptsas_remove_cmd(mpt, cmd);
		mptsas_set_pkt_reason(mpt, cmd, CMD_RESET, STAT_BUS_RESET);
		mptsas_doneq_add(mpt, cmd);
	}

	/*
	 * Flush the waitq.
	 */
	while ((cmd = mptsas_waitq_rm(mpt)) != NULL) {
		mptsas_set_pkt_reason(mpt, cmd, CMD_RESET, STAT_BUS_RESET);
		if ((cmd->cmd_flags & CFLAG_PASSTHRU) ||
		    (cmd->cmd_flags & CFLAG_CONFIG) ||
		    (cmd->cmd_flags & CFLAG_FW_DIAG)) {
			cmd->cmd_flags |= CFLAG_FINISHED;
			cv_broadcast(&mpt->m_passthru_cv);
			cv_broadcast(&mpt->m_config_cv);
			cv_broadcast(&mpt->m_fw_diag_cv);
		} else {
			mptsas_doneq_add(mpt, cmd);
		}
	}

	/*
	 * Flush the tx_waitq
	 */
	mutex_enter(&mpt->m_tx_waitq_mutex);
	while ((cmd = mptsas_tx_waitq_rm(mpt)) != NULL) {
		mutex_exit(&mpt->m_tx_waitq_mutex);
		mptsas_set_pkt_reason(mpt, cmd, CMD_RESET, STAT_BUS_RESET);
		mptsas_doneq_add(mpt, cmd);
		mutex_enter(&mpt->m_tx_waitq_mutex);
	}
	mutex_exit(&mpt->m_tx_waitq_mutex);

	/*
	 * Drain the taskqs prior to reallocating resources.
	 */
	mutex_exit(&mpt->m_mutex);
	ddi_taskq_wait(mpt->m_event_taskq);
	ddi_taskq_wait(mpt->m_dr_taskq);
	mutex_enter(&mpt->m_mutex);
}

/*
 * set pkt_reason and OR in pkt_statistics flag
 */
static void
mptsas_set_pkt_reason(mptsas_t *mpt, mptsas_cmd_t *cmd, uchar_t reason,
    uint_t stat)
{
#ifndef __lock_lint
	_NOTE(ARGUNUSED(mpt))
#endif

	NDBG25(("mptsas_set_pkt_reason: cmd=0x%p reason=%x stat=%x",
	    (void *)cmd, reason, stat));

	if (cmd) {
		if (cmd->cmd_pkt->pkt_reason == CMD_CMPLT) {
			cmd->cmd_pkt->pkt_reason = reason;
		}
		cmd->cmd_pkt->pkt_statistics |= stat;
	}
}

static void
mptsas_start_watch_reset_delay()
{
	NDBG22(("mptsas_start_watch_reset_delay"));

	mutex_enter(&mptsas_global_mutex);
	if (mptsas_reset_watch == NULL && mptsas_timeouts_enabled) {
		mptsas_reset_watch = timeout(mptsas_watch_reset_delay, NULL,
		    drv_usectohz((clock_t)
		    MPTSAS_WATCH_RESET_DELAY_TICK * 1000));
		ASSERT(mptsas_reset_watch != NULL);
	}
	mutex_exit(&mptsas_global_mutex);
}

static void
mptsas_setup_bus_reset_delay(mptsas_t *mpt)
{
	mptsas_target_t	*ptgt = NULL;

	ASSERT(MUTEX_HELD(&mpt->m_mutex));

	NDBG22(("mptsas_setup_bus_reset_delay"));
	for (ptgt = refhash_first(mpt->m_targets); ptgt != NULL;
	    ptgt = refhash_next(mpt->m_targets, ptgt)) {
		mptsas_set_throttle(mpt, ptgt, HOLD_THROTTLE);
		ptgt->m_reset_delay = mpt->m_scsi_reset_delay;
	}

	mptsas_start_watch_reset_delay();
}

/*
 * mptsas_watch_reset_delay(_subr) is invoked by timeout() and checks every
 * mpt instance for active reset delays
 */
static void
mptsas_watch_reset_delay(void *arg)
{
#ifndef __lock_lint
	_NOTE(ARGUNUSED(arg))
#endif

	mptsas_t	*mpt;
	int		not_done = 0;

	NDBG22(("mptsas_watch_reset_delay"));

	mutex_enter(&mptsas_global_mutex);
	mptsas_reset_watch = 0;
	mutex_exit(&mptsas_global_mutex);
	rw_enter(&mptsas_global_rwlock, RW_READER);
	for (mpt = mptsas_head; mpt != NULL; mpt = mpt->m_next) {
		if (mpt->m_tran == 0) {
			continue;
		}
		mutex_enter(&mpt->m_mutex);
		not_done += mptsas_watch_reset_delay_subr(mpt);
		mutex_exit(&mpt->m_mutex);
	}
	rw_exit(&mptsas_global_rwlock);

	if (not_done) {
		mptsas_start_watch_reset_delay();
	}
}

static int
mptsas_watch_reset_delay_subr(mptsas_t *mpt)
{
	int		done = 0;
	int		restart = 0;
	mptsas_target_t	*ptgt = NULL;

	NDBG22(("mptsas_watch_reset_delay_subr: mpt=0x%p", (void *)mpt));

	ASSERT(mutex_owned(&mpt->m_mutex));

	for (ptgt = refhash_first(mpt->m_targets); ptgt != NULL;
	    ptgt = refhash_next(mpt->m_targets, ptgt)) {
		if (ptgt->m_reset_delay != 0) {
			ptgt->m_reset_delay -=
			    MPTSAS_WATCH_RESET_DELAY_TICK;
			if (ptgt->m_reset_delay <= 0) {
				ptgt->m_reset_delay = 0;
				mptsas_set_throttle(mpt, ptgt,
				    MAX_THROTTLE);
				restart++;
			} else {
				done = -1;
			}
		}
	}

	if (restart > 0) {
		mptsas_restart_hba(mpt);
	}
	return (done);
}

#ifdef MPTSAS_TEST
static void
mptsas_test_reset(mptsas_t *mpt, int target)
{
	mptsas_target_t    *ptgt = NULL;

	if (mptsas_rtest == target) {
		if (mptsas_do_scsi_reset(mpt, target) == TRUE) {
			mptsas_rtest = -1;
		}
		if (mptsas_rtest == -1) {
			NDBG22(("mptsas_test_reset success"));
		}
	}
}
#endif

/*
 * abort handling:
 *
 * Notes:
 *	- if pkt is not NULL, abort just that command
 *	- if pkt is NULL, abort all outstanding commands for target
 */
static int
mptsas_scsi_abort(struct scsi_address *ap, struct scsi_pkt *pkt)
{
	mptsas_t		*mpt = ADDR2MPT(ap);
	int			rval;
	mptsas_tgt_private_t	*tgt_private;
	int			target, lun;

	tgt_private = (mptsas_tgt_private_t *)ap->a_hba_tran->
	    tran_tgt_private;
	ASSERT(tgt_private != NULL);
	target = tgt_private->t_private->m_devhdl;
	lun = tgt_private->t_lun;

	NDBG23(("mptsas_scsi_abort: target=%d.%d", target, lun));

	mutex_enter(&mpt->m_mutex);
	rval = mptsas_do_scsi_abort(mpt, target, lun, pkt);
	mutex_exit(&mpt->m_mutex);
	return (rval);
}

static int
mptsas_do_scsi_abort(mptsas_t *mpt, int target, int lun, struct scsi_pkt *pkt)
{
	mptsas_cmd_t	*sp = NULL;
	mptsas_slots_t	*slots = mpt->m_active;
	int		rval = FALSE;

	ASSERT(mutex_owned(&mpt->m_mutex));

	/*
	 * Abort the command pkt on the target/lun in ap.  If pkt is
	 * NULL, abort all outstanding commands on that target/lun.
	 * If you can abort them, return 1, else return 0.
	 * Each packet that's aborted should be sent back to the target
	 * driver through the callback routine, with pkt_reason set to
	 * CMD_ABORTED.
	 *
	 * abort cmd pkt on HBA hardware; clean out of outstanding
	 * command lists, etc.
	 */
	if (pkt != NULL) {
		/* abort the specified packet */
		sp = PKT2CMD(pkt);

#ifdef MPTSAS_FAULTINJECTION
	/* Command already on the list. */
	if (((pkt->pkt_flags & FLAG_PKT_TIMEOUT) != 0) &&
	    (sp->cmd_active_expiration != 0)) {
		mptsas_fminj_move_cmd_to_doneq(mpt, sp, CMD_ABORTED,
		    STAT_ABORTED);
		rval = TRUE;
		goto done;
	}
#endif

		if (sp->cmd_queued) {
			NDBG23(("mptsas_do_scsi_abort: queued sp=0x%p aborted",
			    (void *)sp));
			mptsas_waitq_delete(mpt, sp);
			mptsas_set_pkt_reason(mpt, sp, CMD_ABORTED,
			    STAT_ABORTED);
			mptsas_doneq_add(mpt, sp);
			rval = TRUE;
			goto done;
		}

		/*
		 * Have mpt firmware abort this command
		 */

		if (slots->m_slot[sp->cmd_slot] != NULL) {
			rval = mptsas_ioc_task_management(mpt,
			    MPI2_SCSITASKMGMT_TASKTYPE_ABORT_TASK, target,
			    lun, NULL, 0, 0);

			/*
			 * The transport layer expects only TRUE and FALSE.
			 * Therefore, if mptsas_ioc_task_management returns
			 * FAILED we will return FALSE.
			 */
			if (rval == FAILED)
				rval = FALSE;
			goto done;
		}
	}

	/*
	 * If pkt is NULL then abort task set
	 */
	rval = mptsas_ioc_task_management(mpt,
	    MPI2_SCSITASKMGMT_TASKTYPE_ABRT_TASK_SET, target, lun, NULL, 0, 0);

	/*
	 * The transport layer expects only TRUE and FALSE.
	 * Therefore, if mptsas_ioc_task_management returns
	 * FAILED we will return FALSE.
	 */
	if (rval == FAILED)
		rval = FALSE;

#ifdef MPTSAS_TEST
	if (rval && mptsas_test_stop) {
		debug_enter("mptsas_do_scsi_abort");
	}
#endif

done:
	mptsas_doneq_empty(mpt);
	return (rval);
}

/*
 * capability handling:
 * (*tran_getcap).  Get the capability named, and return its value.
 */
static int
mptsas_scsi_getcap(struct scsi_address *ap, char *cap, int tgtonly)
{
	mptsas_t	*mpt = ADDR2MPT(ap);
	int		ckey;
	int		rval = FALSE;

	NDBG24(("mptsas_scsi_getcap: target=%d, cap=%s tgtonly=%x",
	    ap->a_target, cap, tgtonly));

	mutex_enter(&mpt->m_mutex);

	if ((mptsas_scsi_capchk(cap, tgtonly, &ckey)) != TRUE) {
		mutex_exit(&mpt->m_mutex);
		return (UNDEFINED);
	}

	switch (ckey) {
	case SCSI_CAP_DMA_MAX:
		rval = (int)mpt->m_msg_dma_attr.dma_attr_maxxfer;
		break;
	case SCSI_CAP_ARQ:
		rval = TRUE;
		break;
	case SCSI_CAP_MSG_OUT:
	case SCSI_CAP_PARITY:
	case SCSI_CAP_UNTAGGED_QING:
		rval = TRUE;
		break;
	case SCSI_CAP_TAGGED_QING:
		rval = TRUE;
		break;
	case SCSI_CAP_RESET_NOTIFICATION:
		rval = TRUE;
		break;
	case SCSI_CAP_LINKED_CMDS:
		rval = FALSE;
		break;
	case SCSI_CAP_QFULL_RETRIES:
		rval = ((mptsas_tgt_private_t *)(ap->a_hba_tran->
		    tran_tgt_private))->t_private->m_qfull_retries;
		break;
	case SCSI_CAP_QFULL_RETRY_INTERVAL:
		rval = drv_hztousec(((mptsas_tgt_private_t *)
		    (ap->a_hba_tran->tran_tgt_private))->
		    t_private->m_qfull_retry_interval) / 1000;
		break;
	case SCSI_CAP_CDB_LEN:
		rval = CDB_GROUP4;
		break;
	case SCSI_CAP_INTERCONNECT_TYPE:
		rval = INTERCONNECT_SAS;
		break;
	case SCSI_CAP_TRAN_LAYER_RETRIES:
		if (mpt->m_ioc_capabilities &
		    MPI2_IOCFACTS_CAPABILITY_TLR)
			rval = TRUE;
		else
			rval = FALSE;
		break;
	default:
		rval = UNDEFINED;
		break;
	}

	NDBG24(("mptsas_scsi_getcap: %s, rval=%x", cap, rval));

	mutex_exit(&mpt->m_mutex);
	return (rval);
}

/*
 * (*tran_setcap).  Set the capability named to the value given.
 */
static int
mptsas_scsi_setcap(struct scsi_address *ap, char *cap, int value, int tgtonly)
{
	mptsas_t	*mpt = ADDR2MPT(ap);
	int		ckey;
	int		rval = FALSE;

	NDBG24(("mptsas_scsi_setcap: target=%d, cap=%s value=%x tgtonly=%x",
	    ap->a_target, cap, value, tgtonly));

	if (!tgtonly) {
		return (rval);
	}

	mutex_enter(&mpt->m_mutex);

	if ((mptsas_scsi_capchk(cap, tgtonly, &ckey)) != TRUE) {
		mutex_exit(&mpt->m_mutex);
		return (UNDEFINED);
	}

	switch (ckey) {
	case SCSI_CAP_DMA_MAX:
	case SCSI_CAP_MSG_OUT:
	case SCSI_CAP_PARITY:
	case SCSI_CAP_INITIATOR_ID:
	case SCSI_CAP_LINKED_CMDS:
	case SCSI_CAP_UNTAGGED_QING:
	case SCSI_CAP_RESET_NOTIFICATION:
		/*
		 * None of these are settable via
		 * the capability interface.
		 */
		break;
	case SCSI_CAP_ARQ:
		/*
		 * We cannot turn off arq so return false if asked to
		 */
		if (value) {
			rval = TRUE;
		} else {
			rval = FALSE;
		}
		break;
	case SCSI_CAP_TAGGED_QING:
		mptsas_set_throttle(mpt, ((mptsas_tgt_private_t *)
		    (ap->a_hba_tran->tran_tgt_private))->t_private,
		    MAX_THROTTLE);
		rval = TRUE;
		break;
	case SCSI_CAP_QFULL_RETRIES:
		((mptsas_tgt_private_t *)(ap->a_hba_tran->tran_tgt_private))->
		    t_private->m_qfull_retries = (uchar_t)value;
		rval = TRUE;
		break;
	case SCSI_CAP_QFULL_RETRY_INTERVAL:
		((mptsas_tgt_private_t *)(ap->a_hba_tran->tran_tgt_private))->
		    t_private->m_qfull_retry_interval =
		    drv_usectohz(value * 1000);
		rval = TRUE;
		break;
	default:
		rval = UNDEFINED;
		break;
	}
	mutex_exit(&mpt->m_mutex);
	return (rval);
}

/*
 * Utility routine for mptsas_ifsetcap/ifgetcap
 */
/*ARGSUSED*/
static int
mptsas_scsi_capchk(char *cap, int tgtonly, int *cidxp)
{
	NDBG24(("mptsas_scsi_capchk: cap=%s", cap));

	if (!cap)
		return (FALSE);

	*cidxp = scsi_hba_lookup_capstr(cap);
	return (TRUE);
}

static int
mptsas_alloc_active_slots(mptsas_t *mpt, int flag)
{
	mptsas_slots_t	*old_active = mpt->m_active;
	mptsas_slots_t	*new_active;
	size_t		size;

	/*
	 * if there are active commands, then we cannot
	 * change size of active slots array.
	 */
	ASSERT(mpt->m_ncmds == 0);

	size = MPTSAS_SLOTS_SIZE(mpt);
	new_active = kmem_zalloc(size, flag);
	if (new_active == NULL) {
		NDBG1(("new active alloc failed"));
		return (-1);
	}
	/*
	 * Since SMID 0 is reserved and the TM slot is reserved, the
	 * number of slots that can be used at any one time is
	 * m_max_requests - 2.
	 */
	new_active->m_n_normal = (mpt->m_max_requests - 2);
	new_active->m_size = size;
	new_active->m_rotor = 1;
	if (old_active)
		mptsas_free_active_slots(mpt);
	mpt->m_active = new_active;

	return (0);
}

static void
mptsas_free_active_slots(mptsas_t *mpt)
{
	mptsas_slots_t	*active = mpt->m_active;
	size_t		size;

	if (active == NULL)
		return;
	size = active->m_size;
	kmem_free(active, size);
	mpt->m_active = NULL;
}

/*
 * Error logging, printing, and debug print routines.
 */
static char *mptsas_label = "mpt_sas";

/*PRINTFLIKE3*/
void
mptsas_log(mptsas_t *mpt, int level, char *fmt, ...)
{
	dev_info_t	*dev;
	va_list		ap;

	if (mpt) {
		dev = mpt->m_dip;
	} else {
		dev = 0;
	}

	mutex_enter(&mptsas_log_mutex);

	va_start(ap, fmt);
	(void) vsprintf(mptsas_log_buf, fmt, ap);
	va_end(ap);

	if (level == CE_CONT) {
		scsi_log(dev, mptsas_label, level, "%s\n", mptsas_log_buf);
	} else {
		scsi_log(dev, mptsas_label, level, "%s", mptsas_log_buf);
	}

	mutex_exit(&mptsas_log_mutex);
}

#ifdef MPTSAS_DEBUG
/*PRINTFLIKE1*/
void
mptsas_printf(char *fmt, ...)
{
	dev_info_t	*dev = 0;
	va_list		ap;

	mutex_enter(&mptsas_log_mutex);

	va_start(ap, fmt);
	(void) vsprintf(mptsas_log_buf, fmt, ap);
	va_end(ap);

#ifdef PROM_PRINTF
	prom_printf("%s:\t%s\n", mptsas_label, mptsas_log_buf);
#else
	scsi_log(dev, mptsas_label, SCSI_DEBUG, "%s\n", mptsas_log_buf);
#endif
	mutex_exit(&mptsas_log_mutex);
}
#endif

/*
 * timeout handling
 */
static void
mptsas_watch(void *arg)
{
#ifndef __lock_lint
	_NOTE(ARGUNUSED(arg))
#endif

	mptsas_t	*mpt;
	uint32_t	doorbell;

#ifdef MPTSAS_FAULTINJECTION
	struct mptsas_active_cmdq finj_cmds;

	TAILQ_INIT(&finj_cmds);
#endif

	NDBG30(("mptsas_watch"));

	rw_enter(&mptsas_global_rwlock, RW_READER);
	for (mpt = mptsas_head; mpt != (mptsas_t *)NULL; mpt = mpt->m_next) {

		mutex_enter(&mpt->m_mutex);

		/* Skip device if not powered on */
		if (mpt->m_options & MPTSAS_OPT_PM) {
			if (mpt->m_power_level == PM_LEVEL_D0) {
				(void) pm_busy_component(mpt->m_dip, 0);
				mpt->m_busy = 1;
			} else {
				mutex_exit(&mpt->m_mutex);
				continue;
			}
		}

		/*
		 * Check if controller is in a FAULT state. If so, reset it.
		 */
		doorbell = ddi_get32(mpt->m_datap, &mpt->m_reg->Doorbell);
		if ((doorbell & MPI2_IOC_STATE_MASK) == MPI2_IOC_STATE_FAULT) {
			doorbell &= MPI2_DOORBELL_DATA_MASK;
			mptsas_log(mpt, CE_WARN, "MPT Firmware Fault, "
			    "code: %04x", doorbell);
			mpt->m_softstate &= ~MPTSAS_SS_MSG_UNIT_RESET;
			if ((mptsas_restart_ioc(mpt)) == DDI_FAILURE) {
				mptsas_log(mpt, CE_WARN, "Reset failed"
				    "after fault was detected");
			}
		}

		/*
		 * For now, always call mptsas_watchsubr.
		 */
		mptsas_watchsubr(mpt);

		if (mpt->m_options & MPTSAS_OPT_PM) {
			mpt->m_busy = 0;
			(void) pm_idle_component(mpt->m_dip, 0);
		}

#ifdef MPTSAS_FAULTINJECTION
		mptsas_fminj_watchsubr(mpt, &finj_cmds);
#endif

		mutex_exit(&mpt->m_mutex);
	}
	rw_exit(&mptsas_global_rwlock);

	mutex_enter(&mptsas_global_mutex);
	if (mptsas_timeouts_enabled)
		mptsas_timeout_id = timeout(mptsas_watch, NULL, mptsas_tick);
	mutex_exit(&mptsas_global_mutex);

#ifdef MPTSAS_FAULTINJECTION
	/* Complete all completed commands. */
	if (!TAILQ_EMPTY(&finj_cmds)) {
		mptsas_cmd_t *cmd;

		while ((cmd = TAILQ_FIRST(&finj_cmds)) != NULL) {
			TAILQ_REMOVE(&finj_cmds, cmd, cmd_active_link);
			struct scsi_pkt *pkt = cmd->cmd_pkt;

			if (pkt->pkt_comp != NULL) {
				(*pkt->pkt_comp)(pkt);
			}
		}
	}
#endif
}

static void
mptsas_watchsubr(mptsas_t *mpt)
{
	int		i;
	mptsas_cmd_t	*cmd;
	mptsas_target_t	*ptgt = NULL;
	hrtime_t	timestamp = gethrtime();

	ASSERT(MUTEX_HELD(&mpt->m_mutex));

	ASSERT(MUTEX_HELD(&mpt->m_mutex));

	NDBG30(("mptsas_watchsubr: mpt=0x%p", (void *)mpt));

#ifdef MPTSAS_TEST
	if (mptsas_enable_untagged) {
		mptsas_test_untagged++;
	}
#endif

	/*
	 * Check for commands stuck in active slot
	 * Account for TM requests, which use the last SMID.
	 */
	for (i = 0; i <= mpt->m_active->m_n_normal; i++) {
		if ((cmd = mpt->m_active->m_slot[i]) != NULL) {
			if (cmd->cmd_active_expiration <= timestamp) {
				if ((cmd->cmd_flags & CFLAG_CMDIOC) == 0) {
					/*
					 * There seems to be a command stuck
					 * in the active slot.  Drain throttle.
					 */
					mptsas_set_throttle(mpt,
					    cmd->cmd_tgt_addr,
					    DRAIN_THROTTLE);
				} else if (cmd->cmd_flags &
				    (CFLAG_PASSTHRU | CFLAG_CONFIG |
				    CFLAG_FW_DIAG)) {
					/*
					 * passthrough command timeout
					 */
					cmd->cmd_flags |= (CFLAG_FINISHED |
					    CFLAG_TIMEOUT);
					cv_broadcast(&mpt->m_passthru_cv);
					cv_broadcast(&mpt->m_config_cv);
					cv_broadcast(&mpt->m_fw_diag_cv);
				}
			}
		}
	}

	for (ptgt = refhash_first(mpt->m_targets); ptgt != NULL;
	    ptgt = refhash_next(mpt->m_targets, ptgt)) {
		/*
		 * If we were draining due to a qfull condition,
		 * go back to full throttle.
		 */
		if ((ptgt->m_t_throttle < MAX_THROTTLE) &&
		    (ptgt->m_t_throttle > HOLD_THROTTLE) &&
		    (ptgt->m_t_ncmds < ptgt->m_t_throttle)) {
			mptsas_set_throttle(mpt, ptgt, MAX_THROTTLE);
			mptsas_restart_hba(mpt);
		}

<<<<<<< HEAD
		cmd = TAILQ_LAST(&ptgt->m_active_cmdq, mptsas_active_cmdq);
		if (cmd == NULL)
			continue;
=======
		if ((ptgt->m_t_ncmds > 0) &&
		    (ptgt->m_timebase)) {

			if (ptgt->m_timebase <=
			    mptsas_scsi_watchdog_tick) {
				ptgt->m_timebase +=
				    mptsas_scsi_watchdog_tick;
				continue;
			}
>>>>>>> 7a3fc0cc

		if (cmd->cmd_active_expiration <= timestamp) {
			/*
			 * Earliest command timeout expired. Drain throttle.
			 */
			mptsas_set_throttle(mpt, ptgt, DRAIN_THROTTLE);

<<<<<<< HEAD
			/*
			 * Check for remaining commands.
			 */
			cmd = TAILQ_FIRST(&ptgt->m_active_cmdq);
			if (cmd->cmd_active_expiration > timestamp) {
				/*
				 * Wait for remaining commands to complete or
				 * time out.
				 */
				NDBG23(("command timed out, pending drain"));
				continue;
			}

			/*
			 * All command timeouts expired.
			 */
			mptsas_log(mpt, CE_NOTE, "Timeout of %d seconds "
			    "expired with %d commands on target %d lun %d.",
			    cmd->cmd_pkt->pkt_time, ptgt->m_t_ncmds,
			    ptgt->m_devhdl, Lun(cmd));

			mptsas_cmd_timeout(mpt, ptgt);
		} else if (cmd->cmd_active_expiration <=
		    timestamp + (hrtime_t)mptsas_scsi_watchdog_tick * NANOSEC) {
			NDBG23(("pending timeout"));
			mptsas_set_throttle(mpt, ptgt, DRAIN_THROTTLE);
=======
			if (ptgt->m_timeout < 0) {
				mptsas_cmd_timeout(mpt, ptgt->m_devhdl);
				continue;
			}

			if ((ptgt->m_timeout) <=
			    mptsas_scsi_watchdog_tick) {
				NDBG23(("pending timeout"));
				mptsas_set_throttle(mpt, ptgt,
				    DRAIN_THROTTLE);
			}
>>>>>>> 7a3fc0cc
		}
	}
}

/*
 * timeout recovery
 */
static void
mptsas_cmd_timeout(mptsas_t *mpt, mptsas_target_t *ptgt)
{
	uint16_t	devhdl;
	uint64_t	sas_wwn;
	uint8_t		phy;
	char		wwn_str[MPTSAS_WWN_STRLEN];

	devhdl = ptgt->m_devhdl;
	sas_wwn = ptgt->m_addr.mta_wwn;
	phy = ptgt->m_phynum;
	if (sas_wwn == 0) {
		(void) sprintf(wwn_str, "p%x", phy);
	} else {
		(void) sprintf(wwn_str, "w%016"PRIx64, sas_wwn);
	}

	NDBG29(("mptsas_cmd_timeout: target=%d", devhdl));
	mptsas_log(mpt, CE_WARN, "Disconnected command timeout for "
	    "target %d %s.", devhdl, wwn_str);

	/*
	 * Abort all outstanding commands on the device.
	 */
	NDBG29(("mptsas_cmd_timeout: device reset"));
	if (mptsas_do_scsi_reset(mpt, devhdl) != TRUE) {
		mptsas_log(mpt, CE_WARN, "Target %d reset for command timeout "
		    "recovery failed!", devhdl);
	}
}

/*
 * Device / Hotplug control
 */
static int
mptsas_scsi_quiesce(dev_info_t *dip)
{
	mptsas_t	*mpt;
	scsi_hba_tran_t	*tran;

	tran = ddi_get_driver_private(dip);
	if (tran == NULL || (mpt = TRAN2MPT(tran)) == NULL)
		return (-1);

	return (mptsas_quiesce_bus(mpt));
}

static int
mptsas_scsi_unquiesce(dev_info_t *dip)
{
	mptsas_t		*mpt;
	scsi_hba_tran_t	*tran;

	tran = ddi_get_driver_private(dip);
	if (tran == NULL || (mpt = TRAN2MPT(tran)) == NULL)
		return (-1);

	return (mptsas_unquiesce_bus(mpt));
}

static int
mptsas_quiesce_bus(mptsas_t *mpt)
{
	mptsas_target_t	*ptgt = NULL;

	NDBG28(("mptsas_quiesce_bus"));
	mutex_enter(&mpt->m_mutex);

	/* Set all the throttles to zero */
	for (ptgt = refhash_first(mpt->m_targets); ptgt != NULL;
	    ptgt = refhash_next(mpt->m_targets, ptgt)) {
		mptsas_set_throttle(mpt, ptgt, HOLD_THROTTLE);
	}

	/* If there are any outstanding commands in the queue */
	if (mpt->m_ncmds) {
		mpt->m_softstate |= MPTSAS_SS_DRAINING;
		mpt->m_quiesce_timeid = timeout(mptsas_ncmds_checkdrain,
		    mpt, (MPTSAS_QUIESCE_TIMEOUT * drv_usectohz(1000000)));
		if (cv_wait_sig(&mpt->m_cv, &mpt->m_mutex) == 0) {
			/*
			 * Quiesce has been interrupted
			 */
			mpt->m_softstate &= ~MPTSAS_SS_DRAINING;
			for (ptgt = refhash_first(mpt->m_targets); ptgt != NULL;
			    ptgt = refhash_next(mpt->m_targets, ptgt)) {
				mptsas_set_throttle(mpt, ptgt, MAX_THROTTLE);
			}
			mptsas_restart_hba(mpt);
			if (mpt->m_quiesce_timeid != 0) {
				timeout_id_t tid = mpt->m_quiesce_timeid;
				mpt->m_quiesce_timeid = 0;
				mutex_exit(&mpt->m_mutex);
				(void) untimeout(tid);
				return (-1);
			}
			mutex_exit(&mpt->m_mutex);
			return (-1);
		} else {
			/* Bus has been quiesced */
			ASSERT(mpt->m_quiesce_timeid == 0);
			mpt->m_softstate &= ~MPTSAS_SS_DRAINING;
			mpt->m_softstate |= MPTSAS_SS_QUIESCED;
			mutex_exit(&mpt->m_mutex);
			return (0);
		}
	}
	/* Bus was not busy - QUIESCED */
	mutex_exit(&mpt->m_mutex);

	return (0);
}

static int
mptsas_unquiesce_bus(mptsas_t *mpt)
{
	mptsas_target_t	*ptgt = NULL;

	NDBG28(("mptsas_unquiesce_bus"));
	mutex_enter(&mpt->m_mutex);
	mpt->m_softstate &= ~MPTSAS_SS_QUIESCED;
	for (ptgt = refhash_first(mpt->m_targets); ptgt != NULL;
	    ptgt = refhash_next(mpt->m_targets, ptgt)) {
		mptsas_set_throttle(mpt, ptgt, MAX_THROTTLE);
	}
	mptsas_restart_hba(mpt);
	mutex_exit(&mpt->m_mutex);
	return (0);
}

static void
mptsas_ncmds_checkdrain(void *arg)
{
	mptsas_t	*mpt = arg;
	mptsas_target_t	*ptgt = NULL;

	mutex_enter(&mpt->m_mutex);
	if (mpt->m_softstate & MPTSAS_SS_DRAINING) {
		mpt->m_quiesce_timeid = 0;
		if (mpt->m_ncmds == 0) {
			/* Command queue has been drained */
			cv_signal(&mpt->m_cv);
		} else {
			/*
			 * The throttle may have been reset because
			 * of a SCSI bus reset
			 */
			for (ptgt = refhash_first(mpt->m_targets); ptgt != NULL;
			    ptgt = refhash_next(mpt->m_targets, ptgt)) {
				mptsas_set_throttle(mpt, ptgt, HOLD_THROTTLE);
			}

			mpt->m_quiesce_timeid = timeout(mptsas_ncmds_checkdrain,
			    mpt, (MPTSAS_QUIESCE_TIMEOUT *
			    drv_usectohz(1000000)));
		}
	}
	mutex_exit(&mpt->m_mutex);
}

/*ARGSUSED*/
static void
mptsas_dump_cmd(mptsas_t *mpt, mptsas_cmd_t *cmd)
{
	int	i;
	uint8_t	*cp = (uchar_t *)cmd->cmd_pkt->pkt_cdbp;
	char	buf[128];

	buf[0] = '\0';
	NDBG25(("?Cmd (0x%p) dump for Target %d Lun %d:\n", (void *)cmd,
	    Tgt(cmd), Lun(cmd)));
	(void) sprintf(&buf[0], "\tcdb=[");
	for (i = 0; i < (int)cmd->cmd_cdblen; i++) {
		(void) sprintf(&buf[strlen(buf)], " 0x%x", *cp++);
	}
	(void) sprintf(&buf[strlen(buf)], " ]");
	NDBG25(("?%s\n", buf));
	NDBG25(("?pkt_flags=0x%x pkt_statistics=0x%x pkt_state=0x%x\n",
	    cmd->cmd_pkt->pkt_flags, cmd->cmd_pkt->pkt_statistics,
	    cmd->cmd_pkt->pkt_state));
	NDBG25(("?pkt_scbp=0x%x cmd_flags=0x%x\n", cmd->cmd_pkt->pkt_scbp ?
	    *(cmd->cmd_pkt->pkt_scbp) : 0, cmd->cmd_flags));
}

static void
mptsas_start_passthru(mptsas_t *mpt, mptsas_cmd_t *cmd)
{
	caddr_t			memp;
	pMPI2RequestHeader_t	request_hdrp;
	struct scsi_pkt		*pkt = cmd->cmd_pkt;
	mptsas_pt_request_t	*pt = pkt->pkt_ha_private;
	uint32_t		request_size, data_size, dataout_size;
	uint32_t		direction;
	ddi_dma_cookie_t	data_cookie;
	ddi_dma_cookie_t	dataout_cookie;
	uint32_t		request_desc_low, request_desc_high = 0;
	uint32_t		i, sense_bufp;
	uint8_t			desc_type;
	uint8_t			*request, function;
	ddi_dma_handle_t	dma_hdl = mpt->m_dma_req_frame_hdl;
	ddi_acc_handle_t	acc_hdl = mpt->m_acc_req_frame_hdl;

	desc_type = MPI2_REQ_DESCRIPT_FLAGS_DEFAULT_TYPE;

	request = pt->request;
	direction = pt->direction;
	request_size = pt->request_size;
	data_size = pt->data_size;
	dataout_size = pt->dataout_size;
	data_cookie = pt->data_cookie;
	dataout_cookie = pt->dataout_cookie;

	/*
	 * Store the passthrough message in memory location
	 * corresponding to our slot number
	 */
	memp = mpt->m_req_frame + (mpt->m_req_frame_size * cmd->cmd_slot);
	request_hdrp = (pMPI2RequestHeader_t)memp;
	bzero(memp, mpt->m_req_frame_size);

	for (i = 0; i < request_size; i++) {
		bcopy(request + i, memp + i, 1);
	}

	if (data_size || dataout_size) {
		pMpi2SGESimple64_t	sgep;
		uint32_t		sge_flags;

		sgep = (pMpi2SGESimple64_t)((uint8_t *)request_hdrp +
		    request_size);
		if (dataout_size) {

			sge_flags = dataout_size |
			    ((uint32_t)(MPI2_SGE_FLAGS_SIMPLE_ELEMENT |
			    MPI2_SGE_FLAGS_END_OF_BUFFER |
			    MPI2_SGE_FLAGS_HOST_TO_IOC |
			    MPI2_SGE_FLAGS_64_BIT_ADDRESSING) <<
			    MPI2_SGE_FLAGS_SHIFT);
			ddi_put32(acc_hdl, &sgep->FlagsLength, sge_flags);
			ddi_put32(acc_hdl, &sgep->Address.Low,
			    (uint32_t)(dataout_cookie.dmac_laddress &
			    0xffffffffull));
			ddi_put32(acc_hdl, &sgep->Address.High,
			    (uint32_t)(dataout_cookie.dmac_laddress
			    >> 32));
			sgep++;
		}
		sge_flags = data_size;
		sge_flags |= ((uint32_t)(MPI2_SGE_FLAGS_SIMPLE_ELEMENT |
		    MPI2_SGE_FLAGS_LAST_ELEMENT |
		    MPI2_SGE_FLAGS_END_OF_BUFFER |
		    MPI2_SGE_FLAGS_END_OF_LIST |
		    MPI2_SGE_FLAGS_64_BIT_ADDRESSING) <<
		    MPI2_SGE_FLAGS_SHIFT);
		if (direction == MPTSAS_PASS_THRU_DIRECTION_WRITE) {
			sge_flags |= ((uint32_t)(MPI2_SGE_FLAGS_HOST_TO_IOC) <<
			    MPI2_SGE_FLAGS_SHIFT);
		} else {
			sge_flags |= ((uint32_t)(MPI2_SGE_FLAGS_IOC_TO_HOST) <<
			    MPI2_SGE_FLAGS_SHIFT);
		}
		ddi_put32(acc_hdl, &sgep->FlagsLength,
		    sge_flags);
		ddi_put32(acc_hdl, &sgep->Address.Low,
		    (uint32_t)(data_cookie.dmac_laddress &
		    0xffffffffull));
		ddi_put32(acc_hdl, &sgep->Address.High,
		    (uint32_t)(data_cookie.dmac_laddress >> 32));
	}

	function = request_hdrp->Function;
	if ((function == MPI2_FUNCTION_SCSI_IO_REQUEST) ||
	    (function == MPI2_FUNCTION_RAID_SCSI_IO_PASSTHROUGH)) {
		pMpi2SCSIIORequest_t	scsi_io_req;

		scsi_io_req = (pMpi2SCSIIORequest_t)request_hdrp;
		/*
		 * Put SGE for data and data_out buffer at the end of
		 * scsi_io_request message header.(64 bytes in total)
		 * Following above SGEs, the residual space will be
		 * used by sense data.
		 */
		ddi_put8(acc_hdl,
		    &scsi_io_req->SenseBufferLength,
		    (uint8_t)(request_size - 64));

		sense_bufp = mpt->m_req_frame_dma_addr +
		    (mpt->m_req_frame_size * cmd->cmd_slot);
		sense_bufp += 64;
		ddi_put32(acc_hdl,
		    &scsi_io_req->SenseBufferLowAddress, sense_bufp);

		/*
		 * Set SGLOffset0 value
		 */
		ddi_put8(acc_hdl, &scsi_io_req->SGLOffset0,
		    offsetof(MPI2_SCSI_IO_REQUEST, SGL) / 4);

		/*
		 * Setup descriptor info.  RAID passthrough must use the
		 * default request descriptor which is already set, so if this
		 * is a SCSI IO request, change the descriptor to SCSI IO.
		 */
		if (function == MPI2_FUNCTION_SCSI_IO_REQUEST) {
			desc_type = MPI2_REQ_DESCRIPT_FLAGS_SCSI_IO;
			request_desc_high = (ddi_get16(acc_hdl,
			    &scsi_io_req->DevHandle) << 16);
		}
	}

	/*
	 * We must wait till the message has been completed before
	 * beginning the next message so we wait for this one to
	 * finish.
	 */
	(void) ddi_dma_sync(dma_hdl, 0, 0, DDI_DMA_SYNC_FORDEV);
	request_desc_low = (cmd->cmd_slot << 16) + desc_type;
	cmd->cmd_rfm = NULL;
	MPTSAS_START_CMD(mpt, request_desc_low, request_desc_high);
	if ((mptsas_check_dma_handle(dma_hdl) != DDI_SUCCESS) ||
	    (mptsas_check_acc_handle(acc_hdl) != DDI_SUCCESS)) {
		ddi_fm_service_impact(mpt->m_dip, DDI_SERVICE_UNAFFECTED);
	}
}



static int
mptsas_do_passthru(mptsas_t *mpt, uint8_t *request, uint8_t *reply,
    uint8_t *data, uint32_t request_size, uint32_t reply_size,
    uint32_t data_size, uint32_t direction, uint8_t *dataout,
    uint32_t dataout_size, short timeout, int mode)
{
	mptsas_pt_request_t		pt;
	mptsas_dma_alloc_state_t	data_dma_state;
	mptsas_dma_alloc_state_t	dataout_dma_state;
	caddr_t				memp;
	mptsas_cmd_t			*cmd = NULL;
	struct scsi_pkt			*pkt;
	uint32_t			reply_len = 0, sense_len = 0;
	pMPI2RequestHeader_t		request_hdrp;
	pMPI2RequestHeader_t		request_msg;
	pMPI2DefaultReply_t		reply_msg;
	Mpi2SCSIIOReply_t		rep_msg;
	int				i, status = 0, pt_flags = 0, rv = 0;
	int				rvalue;
	uint8_t				function;

	ASSERT(mutex_owned(&mpt->m_mutex));

	reply_msg = (pMPI2DefaultReply_t)(&rep_msg);
	bzero(reply_msg, sizeof (MPI2_DEFAULT_REPLY));
	request_msg = kmem_zalloc(request_size, KM_SLEEP);

	mutex_exit(&mpt->m_mutex);
	/*
	 * copy in the request buffer since it could be used by
	 * another thread when the pt request into waitq
	 */
	if (ddi_copyin(request, request_msg, request_size, mode)) {
		mutex_enter(&mpt->m_mutex);
		status = EFAULT;
		mptsas_log(mpt, CE_WARN, "failed to copy request data");
		goto out;
	}
	mutex_enter(&mpt->m_mutex);

	function = request_msg->Function;
	if (function == MPI2_FUNCTION_SCSI_TASK_MGMT) {
		pMpi2SCSITaskManagementRequest_t	task;
		task = (pMpi2SCSITaskManagementRequest_t)request_msg;
		mptsas_setup_bus_reset_delay(mpt);
		rv = mptsas_ioc_task_management(mpt, task->TaskType,
		    task->DevHandle, (int)task->LUN[1], reply, reply_size,
		    mode);

		if (rv != TRUE) {
			status = EIO;
			mptsas_log(mpt, CE_WARN, "task management failed");
		}
		goto out;
	}

	if (data_size != 0) {
		data_dma_state.size = data_size;
		if (mptsas_dma_alloc(mpt, &data_dma_state) != DDI_SUCCESS) {
			status = ENOMEM;
			mptsas_log(mpt, CE_WARN, "failed to alloc DMA "
			    "resource");
			goto out;
		}
		pt_flags |= MPTSAS_DATA_ALLOCATED;
		if (direction == MPTSAS_PASS_THRU_DIRECTION_WRITE) {
			mutex_exit(&mpt->m_mutex);
			for (i = 0; i < data_size; i++) {
				if (ddi_copyin(data + i, (uint8_t *)
				    data_dma_state.memp + i, 1, mode)) {
					mutex_enter(&mpt->m_mutex);
					status = EFAULT;
					mptsas_log(mpt, CE_WARN, "failed to "
					    "copy read data");
					goto out;
				}
			}
			mutex_enter(&mpt->m_mutex);
		}
	}

	if (dataout_size != 0) {
		dataout_dma_state.size = dataout_size;
		if (mptsas_dma_alloc(mpt, &dataout_dma_state) != DDI_SUCCESS) {
			status = ENOMEM;
			mptsas_log(mpt, CE_WARN, "failed to alloc DMA "
			    "resource");
			goto out;
		}
		pt_flags |= MPTSAS_DATAOUT_ALLOCATED;
		mutex_exit(&mpt->m_mutex);
		for (i = 0; i < dataout_size; i++) {
			if (ddi_copyin(dataout + i, (uint8_t *)
			    dataout_dma_state.memp + i, 1, mode)) {
				mutex_enter(&mpt->m_mutex);
				mptsas_log(mpt, CE_WARN, "failed to copy out"
				    " data");
				status = EFAULT;
				goto out;
			}
		}
		mutex_enter(&mpt->m_mutex);
	}

	if ((rvalue = (mptsas_request_from_pool(mpt, &cmd, &pkt))) == -1) {
		status = EAGAIN;
		mptsas_log(mpt, CE_NOTE, "event ack command pool is full");
		goto out;
	}
	pt_flags |= MPTSAS_REQUEST_POOL_CMD;

	bzero((caddr_t)cmd, sizeof (*cmd));
	bzero((caddr_t)pkt, scsi_pkt_size());
	bzero((caddr_t)&pt, sizeof (pt));

	cmd->ioc_cmd_slot = (uint32_t)(rvalue);

	pt.request = (uint8_t *)request_msg;
	pt.direction = direction;
	pt.request_size = request_size;
	pt.data_size = data_size;
	pt.dataout_size = dataout_size;
	pt.data_cookie = data_dma_state.cookie;
	pt.dataout_cookie = dataout_dma_state.cookie;

	/*
	 * Form a blank cmd/pkt to store the acknowledgement message
	 */
	pkt->pkt_cdbp		= (opaque_t)&cmd->cmd_cdb[0];
	pkt->pkt_scbp		= (opaque_t)&cmd->cmd_scb;
	pkt->pkt_ha_private	= (opaque_t)&pt;
	pkt->pkt_flags		= FLAG_HEAD;
	pkt->pkt_time		= timeout;
	pkt->pkt_start          = gethrtime();
	cmd->cmd_pkt		= pkt;
	cmd->cmd_flags		= CFLAG_CMDIOC | CFLAG_PASSTHRU;

	/*
	 * Save the command in a slot
	 */
	if (mptsas_save_cmd(mpt, cmd) == TRUE) {
		/*
		 * Once passthru command get slot, set cmd_flags
		 * CFLAG_PREPARED.
		 */
		cmd->cmd_flags |= CFLAG_PREPARED;
		mptsas_start_passthru(mpt, cmd);
	} else {
		mptsas_waitq_add(mpt, cmd);
	}

	while ((cmd->cmd_flags & CFLAG_FINISHED) == 0) {
		cv_wait(&mpt->m_passthru_cv, &mpt->m_mutex);
	}

	if (cmd->cmd_flags & CFLAG_PREPARED) {
		memp = mpt->m_req_frame + (mpt->m_req_frame_size *
		    cmd->cmd_slot);
		request_hdrp = (pMPI2RequestHeader_t)memp;
	}

	if (cmd->cmd_flags & CFLAG_TIMEOUT) {
		status = ETIMEDOUT;
		mptsas_log(mpt, CE_WARN, "passthrough command timeout");
		pt_flags |= MPTSAS_CMD_TIMEOUT;
		goto out;
	}

	if (cmd->cmd_rfm) {
		/*
		 * cmd_rfm is zero means the command reply is a CONTEXT
		 * reply and no PCI Write to post the free reply SMFA
		 * because no reply message frame is used.
		 * cmd_rfm is non-zero means the reply is a ADDRESS
		 * reply and reply message frame is used.
		 */
		pt_flags |= MPTSAS_ADDRESS_REPLY;
		(void) ddi_dma_sync(mpt->m_dma_reply_frame_hdl, 0, 0,
		    DDI_DMA_SYNC_FORCPU);
		reply_msg = (pMPI2DefaultReply_t)
		    (mpt->m_reply_frame + (cmd->cmd_rfm -
		    mpt->m_reply_frame_dma_addr));
	}

	mptsas_fma_check(mpt, cmd);
	if (pkt->pkt_reason == CMD_TRAN_ERR) {
		status = EAGAIN;
		mptsas_log(mpt, CE_WARN, "passthru fma error");
		goto out;
	}
	if (pkt->pkt_reason == CMD_RESET) {
		status = EAGAIN;
		mptsas_log(mpt, CE_WARN, "ioc reset abort passthru");
		goto out;
	}

	if (pkt->pkt_reason == CMD_INCOMPLETE) {
		status = EIO;
		mptsas_log(mpt, CE_WARN, "passthrough command incomplete");
		goto out;
	}

	mutex_exit(&mpt->m_mutex);
	if (cmd->cmd_flags & CFLAG_PREPARED) {
		function = request_hdrp->Function;
		if ((function == MPI2_FUNCTION_SCSI_IO_REQUEST) ||
		    (function == MPI2_FUNCTION_RAID_SCSI_IO_PASSTHROUGH)) {
			reply_len = sizeof (MPI2_SCSI_IO_REPLY);
			sense_len = reply_size - reply_len;
		} else {
			reply_len = reply_size;
			sense_len = 0;
		}

		for (i = 0; i < reply_len; i++) {
			if (ddi_copyout((uint8_t *)reply_msg + i, reply + i, 1,
			    mode)) {
				mutex_enter(&mpt->m_mutex);
				status = EFAULT;
				mptsas_log(mpt, CE_WARN, "failed to copy out "
				    "reply data");
				goto out;
			}
		}
		for (i = 0; i < sense_len; i++) {
			if (ddi_copyout((uint8_t *)request_hdrp + 64 + i,
			    reply + reply_len + i, 1, mode)) {
				mutex_enter(&mpt->m_mutex);
				status = EFAULT;
				mptsas_log(mpt, CE_WARN, "failed to copy out "
				    "sense data");
				goto out;
			}
		}
	}

	if (data_size) {
		if (direction != MPTSAS_PASS_THRU_DIRECTION_WRITE) {
			(void) ddi_dma_sync(data_dma_state.handle, 0, 0,
			    DDI_DMA_SYNC_FORCPU);
			for (i = 0; i < data_size; i++) {
				if (ddi_copyout((uint8_t *)(
				    data_dma_state.memp + i), data + i,  1,
				    mode)) {
					mutex_enter(&mpt->m_mutex);
					status = EFAULT;
					mptsas_log(mpt, CE_WARN, "failed to "
					    "copy out the reply data");
					goto out;
				}
			}
		}
	}
	mutex_enter(&mpt->m_mutex);
out:
	/*
	 * Put the reply frame back on the free queue, increment the free
	 * index, and write the new index to the free index register.  But only
	 * if this reply is an ADDRESS reply.
	 */
	if (pt_flags & MPTSAS_ADDRESS_REPLY) {
		ddi_put32(mpt->m_acc_free_queue_hdl,
		    &((uint32_t *)(void *)mpt->m_free_queue)[mpt->m_free_index],
		    cmd->cmd_rfm);
		(void) ddi_dma_sync(mpt->m_dma_free_queue_hdl, 0, 0,
		    DDI_DMA_SYNC_FORDEV);
		if (++mpt->m_free_index == mpt->m_free_queue_depth) {
			mpt->m_free_index = 0;
		}
		ddi_put32(mpt->m_datap, &mpt->m_reg->ReplyFreeHostIndex,
		    mpt->m_free_index);
	}
	if (cmd && (cmd->cmd_flags & CFLAG_PREPARED)) {
		mptsas_remove_cmd(mpt, cmd);
		pt_flags &= (~MPTSAS_REQUEST_POOL_CMD);
	}
	if (pt_flags & MPTSAS_REQUEST_POOL_CMD)
		mptsas_return_to_pool(mpt, cmd);
	if (pt_flags & MPTSAS_DATA_ALLOCATED) {
		if (mptsas_check_dma_handle(data_dma_state.handle) !=
		    DDI_SUCCESS) {
			ddi_fm_service_impact(mpt->m_dip,
			    DDI_SERVICE_UNAFFECTED);
			status = EFAULT;
		}
		mptsas_dma_free(&data_dma_state);
	}
	if (pt_flags & MPTSAS_DATAOUT_ALLOCATED) {
		if (mptsas_check_dma_handle(dataout_dma_state.handle) !=
		    DDI_SUCCESS) {
			ddi_fm_service_impact(mpt->m_dip,
			    DDI_SERVICE_UNAFFECTED);
			status = EFAULT;
		}
		mptsas_dma_free(&dataout_dma_state);
	}
	if (pt_flags & MPTSAS_CMD_TIMEOUT) {
		if ((mptsas_restart_ioc(mpt)) == DDI_FAILURE) {
			mptsas_log(mpt, CE_WARN, "mptsas_restart_ioc failed");
		}
	}
	if (request_msg)
		kmem_free(request_msg, request_size);

	return (status);
}

static int
mptsas_pass_thru(mptsas_t *mpt, mptsas_pass_thru_t *data, int mode)
{
	/*
	 * If timeout is 0, set timeout to default of 60 seconds.
	 */
	if (data->Timeout == 0) {
		data->Timeout = MPTSAS_PASS_THRU_TIME_DEFAULT;
	}

	if (((data->DataSize == 0) &&
	    (data->DataDirection == MPTSAS_PASS_THRU_DIRECTION_NONE)) ||
	    ((data->DataSize != 0) &&
	    ((data->DataDirection == MPTSAS_PASS_THRU_DIRECTION_READ) ||
	    (data->DataDirection == MPTSAS_PASS_THRU_DIRECTION_WRITE) ||
	    ((data->DataDirection == MPTSAS_PASS_THRU_DIRECTION_BOTH) &&
	    (data->DataOutSize != 0))))) {
		if (data->DataDirection == MPTSAS_PASS_THRU_DIRECTION_BOTH) {
			data->DataDirection = MPTSAS_PASS_THRU_DIRECTION_READ;
		} else {
			data->DataOutSize = 0;
		}
		/*
		 * Send passthru request messages
		 */
		return (mptsas_do_passthru(mpt,
		    (uint8_t *)((uintptr_t)data->PtrRequest),
		    (uint8_t *)((uintptr_t)data->PtrReply),
		    (uint8_t *)((uintptr_t)data->PtrData),
		    data->RequestSize, data->ReplySize,
		    data->DataSize, data->DataDirection,
		    (uint8_t *)((uintptr_t)data->PtrDataOut),
		    data->DataOutSize, data->Timeout, mode));
	} else {
		return (EINVAL);
	}
}

static uint8_t
mptsas_get_fw_diag_buffer_number(mptsas_t *mpt, uint32_t unique_id)
{
	uint8_t	index;

	for (index = 0; index < MPI2_DIAG_BUF_TYPE_COUNT; index++) {
		if (mpt->m_fw_diag_buffer_list[index].unique_id == unique_id) {
			return (index);
		}
	}

	return (MPTSAS_FW_DIAGNOSTIC_UID_NOT_FOUND);
}

static void
mptsas_start_diag(mptsas_t *mpt, mptsas_cmd_t *cmd)
{
	pMpi2DiagBufferPostRequest_t	pDiag_post_msg;
	pMpi2DiagReleaseRequest_t	pDiag_release_msg;
	struct scsi_pkt			*pkt = cmd->cmd_pkt;
	mptsas_diag_request_t		*diag = pkt->pkt_ha_private;
	uint32_t			request_desc_low, i;

	ASSERT(mutex_owned(&mpt->m_mutex));

	/*
	 * Form the diag message depending on the post or release function.
	 */
	if (diag->function == MPI2_FUNCTION_DIAG_BUFFER_POST) {
		pDiag_post_msg = (pMpi2DiagBufferPostRequest_t)
		    (mpt->m_req_frame + (mpt->m_req_frame_size *
		    cmd->cmd_slot));
		bzero(pDiag_post_msg, mpt->m_req_frame_size);
		ddi_put8(mpt->m_acc_req_frame_hdl, &pDiag_post_msg->Function,
		    diag->function);
		ddi_put8(mpt->m_acc_req_frame_hdl, &pDiag_post_msg->BufferType,
		    diag->pBuffer->buffer_type);
		ddi_put8(mpt->m_acc_req_frame_hdl,
		    &pDiag_post_msg->ExtendedType,
		    diag->pBuffer->extended_type);
		ddi_put32(mpt->m_acc_req_frame_hdl,
		    &pDiag_post_msg->BufferLength,
		    diag->pBuffer->buffer_data.size);
		for (i = 0; i < (sizeof (pDiag_post_msg->ProductSpecific) / 4);
		    i++) {
			ddi_put32(mpt->m_acc_req_frame_hdl,
			    &pDiag_post_msg->ProductSpecific[i],
			    diag->pBuffer->product_specific[i]);
		}
		ddi_put32(mpt->m_acc_req_frame_hdl,
		    &pDiag_post_msg->BufferAddress.Low,
		    (uint32_t)(diag->pBuffer->buffer_data.cookie.dmac_laddress
		    & 0xffffffffull));
		ddi_put32(mpt->m_acc_req_frame_hdl,
		    &pDiag_post_msg->BufferAddress.High,
		    (uint32_t)(diag->pBuffer->buffer_data.cookie.dmac_laddress
		    >> 32));
	} else {
		pDiag_release_msg = (pMpi2DiagReleaseRequest_t)
		    (mpt->m_req_frame + (mpt->m_req_frame_size *
		    cmd->cmd_slot));
		bzero(pDiag_release_msg, mpt->m_req_frame_size);
		ddi_put8(mpt->m_acc_req_frame_hdl,
		    &pDiag_release_msg->Function, diag->function);
		ddi_put8(mpt->m_acc_req_frame_hdl,
		    &pDiag_release_msg->BufferType,
		    diag->pBuffer->buffer_type);
	}

	/*
	 * Send the message
	 */
	(void) ddi_dma_sync(mpt->m_dma_req_frame_hdl, 0, 0,
	    DDI_DMA_SYNC_FORDEV);
	request_desc_low = (cmd->cmd_slot << 16) +
	    MPI2_REQ_DESCRIPT_FLAGS_DEFAULT_TYPE;
	cmd->cmd_rfm = NULL;
	MPTSAS_START_CMD(mpt, request_desc_low, 0);
	if ((mptsas_check_dma_handle(mpt->m_dma_req_frame_hdl) !=
	    DDI_SUCCESS) ||
	    (mptsas_check_acc_handle(mpt->m_acc_req_frame_hdl) !=
	    DDI_SUCCESS)) {
		ddi_fm_service_impact(mpt->m_dip, DDI_SERVICE_UNAFFECTED);
	}
}

static int
mptsas_post_fw_diag_buffer(mptsas_t *mpt,
    mptsas_fw_diagnostic_buffer_t *pBuffer, uint32_t *return_code)
{
	mptsas_diag_request_t		diag;
	int				status, slot_num, post_flags = 0;
	mptsas_cmd_t			*cmd = NULL;
	struct scsi_pkt			*pkt;
	pMpi2DiagBufferPostReply_t	reply;
	uint16_t			iocstatus;
	uint32_t			iocloginfo, transfer_length;

	/*
	 * If buffer is not enabled, just leave.
	 */
	*return_code = MPTSAS_FW_DIAG_ERROR_POST_FAILED;
	if (!pBuffer->enabled) {
		status = DDI_FAILURE;
		goto out;
	}

	/*
	 * Clear some flags initially.
	 */
	pBuffer->force_release = FALSE;
	pBuffer->valid_data = FALSE;
	pBuffer->owned_by_firmware = FALSE;

	/*
	 * Get a cmd buffer from the cmd buffer pool
	 */
	if ((slot_num = (mptsas_request_from_pool(mpt, &cmd, &pkt))) == -1) {
		status = DDI_FAILURE;
		mptsas_log(mpt, CE_NOTE, "command pool is full: Post FW Diag");
		goto out;
	}
	post_flags |= MPTSAS_REQUEST_POOL_CMD;

	bzero((caddr_t)cmd, sizeof (*cmd));
	bzero((caddr_t)pkt, scsi_pkt_size());

	cmd->ioc_cmd_slot = (uint32_t)(slot_num);

	diag.pBuffer = pBuffer;
	diag.function = MPI2_FUNCTION_DIAG_BUFFER_POST;

	/*
	 * Form a blank cmd/pkt to store the acknowledgement message
	 */
	pkt->pkt_ha_private	= (opaque_t)&diag;
	pkt->pkt_flags		= FLAG_HEAD;
	pkt->pkt_time		= 60;
	cmd->cmd_pkt		= pkt;
	cmd->cmd_flags		= CFLAG_CMDIOC | CFLAG_FW_DIAG;

	/*
	 * Save the command in a slot
	 */
	if (mptsas_save_cmd(mpt, cmd) == TRUE) {
		/*
		 * Once passthru command get slot, set cmd_flags
		 * CFLAG_PREPARED.
		 */
		cmd->cmd_flags |= CFLAG_PREPARED;
		mptsas_start_diag(mpt, cmd);
	} else {
		mptsas_waitq_add(mpt, cmd);
	}

	while ((cmd->cmd_flags & CFLAG_FINISHED) == 0) {
		cv_wait(&mpt->m_fw_diag_cv, &mpt->m_mutex);
	}

	if (cmd->cmd_flags & CFLAG_TIMEOUT) {
		status = DDI_FAILURE;
		mptsas_log(mpt, CE_WARN, "Post FW Diag command timeout");
		goto out;
	}

	/*
	 * cmd_rfm points to the reply message if a reply was given.  Check the
	 * IOCStatus to make sure everything went OK with the FW diag request
	 * and set buffer flags.
	 */
	if (cmd->cmd_rfm) {
		post_flags |= MPTSAS_ADDRESS_REPLY;
		(void) ddi_dma_sync(mpt->m_dma_reply_frame_hdl, 0, 0,
		    DDI_DMA_SYNC_FORCPU);
		reply = (pMpi2DiagBufferPostReply_t)(mpt->m_reply_frame +
		    (cmd->cmd_rfm - mpt->m_reply_frame_dma_addr));

		/*
		 * Get the reply message data
		 */
		iocstatus = ddi_get16(mpt->m_acc_reply_frame_hdl,
		    &reply->IOCStatus);
		iocloginfo = ddi_get32(mpt->m_acc_reply_frame_hdl,
		    &reply->IOCLogInfo);
		transfer_length = ddi_get32(mpt->m_acc_reply_frame_hdl,
		    &reply->TransferLength);

		/*
		 * If post failed quit.
		 */
		if (iocstatus != MPI2_IOCSTATUS_SUCCESS) {
			status = DDI_FAILURE;
			NDBG13(("post FW Diag Buffer failed: IOCStatus=0x%x, "
			    "IOCLogInfo=0x%x, TransferLength=0x%x", iocstatus,
			    iocloginfo, transfer_length));
			goto out;
		}

		/*
		 * Post was successful.
		 */
		pBuffer->valid_data = TRUE;
		pBuffer->owned_by_firmware = TRUE;
		*return_code = MPTSAS_FW_DIAG_ERROR_SUCCESS;
		status = DDI_SUCCESS;
	}

out:
	/*
	 * Put the reply frame back on the free queue, increment the free
	 * index, and write the new index to the free index register.  But only
	 * if this reply is an ADDRESS reply.
	 */
	if (post_flags & MPTSAS_ADDRESS_REPLY) {
		ddi_put32(mpt->m_acc_free_queue_hdl,
		    &((uint32_t *)(void *)mpt->m_free_queue)[mpt->m_free_index],
		    cmd->cmd_rfm);
		(void) ddi_dma_sync(mpt->m_dma_free_queue_hdl, 0, 0,
		    DDI_DMA_SYNC_FORDEV);
		if (++mpt->m_free_index == mpt->m_free_queue_depth) {
			mpt->m_free_index = 0;
		}
		ddi_put32(mpt->m_datap, &mpt->m_reg->ReplyFreeHostIndex,
		    mpt->m_free_index);
	}
	if (cmd && (cmd->cmd_flags & CFLAG_PREPARED)) {
		mptsas_remove_cmd(mpt, cmd);
		post_flags &= (~MPTSAS_REQUEST_POOL_CMD);
	}
	if (post_flags & MPTSAS_REQUEST_POOL_CMD) {
		mptsas_return_to_pool(mpt, cmd);
	}

	return (status);
}

static int
mptsas_release_fw_diag_buffer(mptsas_t *mpt,
    mptsas_fw_diagnostic_buffer_t *pBuffer, uint32_t *return_code,
    uint32_t diag_type)
{
	mptsas_diag_request_t	diag;
	int			status, slot_num, rel_flags = 0;
	mptsas_cmd_t		*cmd = NULL;
	struct scsi_pkt		*pkt;
	pMpi2DiagReleaseReply_t	reply;
	uint16_t		iocstatus;
	uint32_t		iocloginfo;

	/*
	 * If buffer is not enabled, just leave.
	 */
	*return_code = MPTSAS_FW_DIAG_ERROR_RELEASE_FAILED;
	if (!pBuffer->enabled) {
		mptsas_log(mpt, CE_NOTE, "This buffer type is not supported "
		    "by the IOC");
		status = DDI_FAILURE;
		goto out;
	}

	/*
	 * Clear some flags initially.
	 */
	pBuffer->force_release = FALSE;
	pBuffer->valid_data = FALSE;
	pBuffer->owned_by_firmware = FALSE;

	/*
	 * Get a cmd buffer from the cmd buffer pool
	 */
	if ((slot_num = (mptsas_request_from_pool(mpt, &cmd, &pkt))) == -1) {
		status = DDI_FAILURE;
		mptsas_log(mpt, CE_NOTE, "command pool is full: Release FW "
		    "Diag");
		goto out;
	}
	rel_flags |= MPTSAS_REQUEST_POOL_CMD;

	bzero((caddr_t)cmd, sizeof (*cmd));
	bzero((caddr_t)pkt, scsi_pkt_size());

	cmd->ioc_cmd_slot = (uint32_t)(slot_num);

	diag.pBuffer = pBuffer;
	diag.function = MPI2_FUNCTION_DIAG_RELEASE;

	/*
	 * Form a blank cmd/pkt to store the acknowledgement message
	 */
	pkt->pkt_ha_private	= (opaque_t)&diag;
	pkt->pkt_flags		= FLAG_HEAD;
	pkt->pkt_time		= 60;
	cmd->cmd_pkt		= pkt;
	cmd->cmd_flags		= CFLAG_CMDIOC | CFLAG_FW_DIAG;

	/*
	 * Save the command in a slot
	 */
	if (mptsas_save_cmd(mpt, cmd) == TRUE) {
		/*
		 * Once passthru command get slot, set cmd_flags
		 * CFLAG_PREPARED.
		 */
		cmd->cmd_flags |= CFLAG_PREPARED;
		mptsas_start_diag(mpt, cmd);
	} else {
		mptsas_waitq_add(mpt, cmd);
	}

	while ((cmd->cmd_flags & CFLAG_FINISHED) == 0) {
		cv_wait(&mpt->m_fw_diag_cv, &mpt->m_mutex);
	}

	if (cmd->cmd_flags & CFLAG_TIMEOUT) {
		status = DDI_FAILURE;
		mptsas_log(mpt, CE_WARN, "Release FW Diag command timeout");
		goto out;
	}

	/*
	 * cmd_rfm points to the reply message if a reply was given.  Check the
	 * IOCStatus to make sure everything went OK with the FW diag request
	 * and set buffer flags.
	 */
	if (cmd->cmd_rfm) {
		rel_flags |= MPTSAS_ADDRESS_REPLY;
		(void) ddi_dma_sync(mpt->m_dma_reply_frame_hdl, 0, 0,
		    DDI_DMA_SYNC_FORCPU);
		reply = (pMpi2DiagReleaseReply_t)(mpt->m_reply_frame +
		    (cmd->cmd_rfm - mpt->m_reply_frame_dma_addr));

		/*
		 * Get the reply message data
		 */
		iocstatus = ddi_get16(mpt->m_acc_reply_frame_hdl,
		    &reply->IOCStatus);
		iocloginfo = ddi_get32(mpt->m_acc_reply_frame_hdl,
		    &reply->IOCLogInfo);

		/*
		 * If release failed quit.
		 */
		if ((iocstatus != MPI2_IOCSTATUS_SUCCESS) ||
		    pBuffer->owned_by_firmware) {
			status = DDI_FAILURE;
			NDBG13(("release FW Diag Buffer failed: "
			    "IOCStatus=0x%x, IOCLogInfo=0x%x", iocstatus,
			    iocloginfo));
			goto out;
		}

		/*
		 * Release was successful.
		 */
		*return_code = MPTSAS_FW_DIAG_ERROR_SUCCESS;
		status = DDI_SUCCESS;

		/*
		 * If this was for an UNREGISTER diag type command, clear the
		 * unique ID.
		 */
		if (diag_type == MPTSAS_FW_DIAG_TYPE_UNREGISTER) {
			pBuffer->unique_id = MPTSAS_FW_DIAG_INVALID_UID;
		}
	}

out:
	/*
	 * Put the reply frame back on the free queue, increment the free
	 * index, and write the new index to the free index register.  But only
	 * if this reply is an ADDRESS reply.
	 */
	if (rel_flags & MPTSAS_ADDRESS_REPLY) {
		ddi_put32(mpt->m_acc_free_queue_hdl,
		    &((uint32_t *)(void *)mpt->m_free_queue)[mpt->m_free_index],
		    cmd->cmd_rfm);
		(void) ddi_dma_sync(mpt->m_dma_free_queue_hdl, 0, 0,
		    DDI_DMA_SYNC_FORDEV);
		if (++mpt->m_free_index == mpt->m_free_queue_depth) {
			mpt->m_free_index = 0;
		}
		ddi_put32(mpt->m_datap, &mpt->m_reg->ReplyFreeHostIndex,
		    mpt->m_free_index);
	}
	if (cmd && (cmd->cmd_flags & CFLAG_PREPARED)) {
		mptsas_remove_cmd(mpt, cmd);
		rel_flags &= (~MPTSAS_REQUEST_POOL_CMD);
	}
	if (rel_flags & MPTSAS_REQUEST_POOL_CMD) {
		mptsas_return_to_pool(mpt, cmd);
	}

	return (status);
}

static int
mptsas_diag_register(mptsas_t *mpt, mptsas_fw_diag_register_t *diag_register,
    uint32_t *return_code)
{
	mptsas_fw_diagnostic_buffer_t	*pBuffer;
	uint8_t				extended_type, buffer_type, i;
	uint32_t			buffer_size;
	uint32_t			unique_id;
	int				status;

	ASSERT(mutex_owned(&mpt->m_mutex));

	extended_type = diag_register->ExtendedType;
	buffer_type = diag_register->BufferType;
	buffer_size = diag_register->RequestedBufferSize;
	unique_id = diag_register->UniqueId;

	/*
	 * Check for valid buffer type
	 */
	if (buffer_type >= MPI2_DIAG_BUF_TYPE_COUNT) {
		*return_code = MPTSAS_FW_DIAG_ERROR_INVALID_PARAMETER;
		return (DDI_FAILURE);
	}

	/*
	 * Get the current buffer and look up the unique ID.  The unique ID
	 * should not be found.  If it is, the ID is already in use.
	 */
	i = mptsas_get_fw_diag_buffer_number(mpt, unique_id);
	pBuffer = &mpt->m_fw_diag_buffer_list[buffer_type];
	if (i != MPTSAS_FW_DIAGNOSTIC_UID_NOT_FOUND) {
		*return_code = MPTSAS_FW_DIAG_ERROR_INVALID_UID;
		return (DDI_FAILURE);
	}

	/*
	 * The buffer's unique ID should not be registered yet, and the given
	 * unique ID cannot be 0.
	 */
	if ((pBuffer->unique_id != MPTSAS_FW_DIAG_INVALID_UID) ||
	    (unique_id == MPTSAS_FW_DIAG_INVALID_UID)) {
		*return_code = MPTSAS_FW_DIAG_ERROR_INVALID_UID;
		return (DDI_FAILURE);
	}

	/*
	 * If this buffer is already posted as immediate, just change owner.
	 */
	if (pBuffer->immediate && pBuffer->owned_by_firmware &&
	    (pBuffer->unique_id == MPTSAS_FW_DIAG_INVALID_UID)) {
		pBuffer->immediate = FALSE;
		pBuffer->unique_id = unique_id;
		return (DDI_SUCCESS);
	}

	/*
	 * Post a new buffer after checking if it's enabled.  The DMA buffer
	 * that is allocated will be contiguous (sgl_len = 1).
	 */
	if (!pBuffer->enabled) {
		*return_code = MPTSAS_FW_DIAG_ERROR_NO_BUFFER;
		return (DDI_FAILURE);
	}
	bzero(&pBuffer->buffer_data, sizeof (mptsas_dma_alloc_state_t));
	pBuffer->buffer_data.size = buffer_size;
	if (mptsas_dma_alloc(mpt, &pBuffer->buffer_data) != DDI_SUCCESS) {
		mptsas_log(mpt, CE_WARN, "failed to alloc DMA resource for "
		    "diag buffer: size = %d bytes", buffer_size);
		*return_code = MPTSAS_FW_DIAG_ERROR_NO_BUFFER;
		return (DDI_FAILURE);
	}

	/*
	 * Copy the given info to the diag buffer and post the buffer.
	 */
	pBuffer->buffer_type = buffer_type;
	pBuffer->immediate = FALSE;
	if (buffer_type == MPI2_DIAG_BUF_TYPE_TRACE) {
		for (i = 0; i < (sizeof (pBuffer->product_specific) / 4);
		    i++) {
			pBuffer->product_specific[i] =
			    diag_register->ProductSpecific[i];
		}
	}
	pBuffer->extended_type = extended_type;
	pBuffer->unique_id = unique_id;
	status = mptsas_post_fw_diag_buffer(mpt, pBuffer, return_code);

	if (mptsas_check_dma_handle(pBuffer->buffer_data.handle) !=
	    DDI_SUCCESS) {
		mptsas_log(mpt, CE_WARN, "Check of DMA handle failed in "
		    "mptsas_diag_register.");
		ddi_fm_service_impact(mpt->m_dip, DDI_SERVICE_UNAFFECTED);
			status = DDI_FAILURE;
	}

	/*
	 * In case there was a failure, free the DMA buffer.
	 */
	if (status == DDI_FAILURE) {
		mptsas_dma_free(&pBuffer->buffer_data);
	}

	return (status);
}

static int
mptsas_diag_unregister(mptsas_t *mpt,
    mptsas_fw_diag_unregister_t *diag_unregister, uint32_t *return_code)
{
	mptsas_fw_diagnostic_buffer_t	*pBuffer;
	uint8_t				i;
	uint32_t			unique_id;
	int				status;

	ASSERT(mutex_owned(&mpt->m_mutex));

	unique_id = diag_unregister->UniqueId;

	/*
	 * Get the current buffer and look up the unique ID.  The unique ID
	 * should be there.
	 */
	i = mptsas_get_fw_diag_buffer_number(mpt, unique_id);
	if (i == MPTSAS_FW_DIAGNOSTIC_UID_NOT_FOUND) {
		*return_code = MPTSAS_FW_DIAG_ERROR_INVALID_UID;
		return (DDI_FAILURE);
	}

	pBuffer = &mpt->m_fw_diag_buffer_list[i];

	/*
	 * Try to release the buffer from FW before freeing it.  If release
	 * fails, don't free the DMA buffer in case FW tries to access it
	 * later.  If buffer is not owned by firmware, can't release it.
	 */
	if (!pBuffer->owned_by_firmware) {
		status = DDI_SUCCESS;
	} else {
		status = mptsas_release_fw_diag_buffer(mpt, pBuffer,
		    return_code, MPTSAS_FW_DIAG_TYPE_UNREGISTER);
	}

	/*
	 * At this point, return the current status no matter what happens with
	 * the DMA buffer.
	 */
	pBuffer->unique_id = MPTSAS_FW_DIAG_INVALID_UID;
	if (status == DDI_SUCCESS) {
		if (mptsas_check_dma_handle(pBuffer->buffer_data.handle) !=
		    DDI_SUCCESS) {
			mptsas_log(mpt, CE_WARN, "Check of DMA handle failed "
			    "in mptsas_diag_unregister.");
			ddi_fm_service_impact(mpt->m_dip,
			    DDI_SERVICE_UNAFFECTED);
		}
		mptsas_dma_free(&pBuffer->buffer_data);
	}

	return (status);
}

static int
mptsas_diag_query(mptsas_t *mpt, mptsas_fw_diag_query_t *diag_query,
    uint32_t *return_code)
{
	mptsas_fw_diagnostic_buffer_t	*pBuffer;
	uint8_t				i;
	uint32_t			unique_id;

	ASSERT(mutex_owned(&mpt->m_mutex));

	unique_id = diag_query->UniqueId;

	/*
	 * If ID is valid, query on ID.
	 * If ID is invalid, query on buffer type.
	 */
	if (unique_id == MPTSAS_FW_DIAG_INVALID_UID) {
		i = diag_query->BufferType;
		if (i >= MPI2_DIAG_BUF_TYPE_COUNT) {
			*return_code = MPTSAS_FW_DIAG_ERROR_INVALID_UID;
			return (DDI_FAILURE);
		}
	} else {
		i = mptsas_get_fw_diag_buffer_number(mpt, unique_id);
		if (i == MPTSAS_FW_DIAGNOSTIC_UID_NOT_FOUND) {
			*return_code = MPTSAS_FW_DIAG_ERROR_INVALID_UID;
			return (DDI_FAILURE);
		}
	}

	/*
	 * Fill query structure with the diag buffer info.
	 */
	pBuffer = &mpt->m_fw_diag_buffer_list[i];
	diag_query->BufferType = pBuffer->buffer_type;
	diag_query->ExtendedType = pBuffer->extended_type;
	if (diag_query->BufferType == MPI2_DIAG_BUF_TYPE_TRACE) {
		for (i = 0; i < (sizeof (diag_query->ProductSpecific) / 4);
		    i++) {
			diag_query->ProductSpecific[i] =
			    pBuffer->product_specific[i];
		}
	}
	diag_query->TotalBufferSize = pBuffer->buffer_data.size;
	diag_query->DriverAddedBufferSize = 0;
	diag_query->UniqueId = pBuffer->unique_id;
	diag_query->ApplicationFlags = 0;
	diag_query->DiagnosticFlags = 0;

	/*
	 * Set/Clear application flags
	 */
	if (pBuffer->immediate) {
		diag_query->ApplicationFlags &= ~MPTSAS_FW_DIAG_FLAG_APP_OWNED;
	} else {
		diag_query->ApplicationFlags |= MPTSAS_FW_DIAG_FLAG_APP_OWNED;
	}
	if (pBuffer->valid_data || pBuffer->owned_by_firmware) {
		diag_query->ApplicationFlags |=
		    MPTSAS_FW_DIAG_FLAG_BUFFER_VALID;
	} else {
		diag_query->ApplicationFlags &=
		    ~MPTSAS_FW_DIAG_FLAG_BUFFER_VALID;
	}
	if (pBuffer->owned_by_firmware) {
		diag_query->ApplicationFlags |=
		    MPTSAS_FW_DIAG_FLAG_FW_BUFFER_ACCESS;
	} else {
		diag_query->ApplicationFlags &=
		    ~MPTSAS_FW_DIAG_FLAG_FW_BUFFER_ACCESS;
	}

	return (DDI_SUCCESS);
}

static int
mptsas_diag_read_buffer(mptsas_t *mpt,
    mptsas_diag_read_buffer_t *diag_read_buffer, uint8_t *ioctl_buf,
    uint32_t *return_code, int ioctl_mode)
{
	mptsas_fw_diagnostic_buffer_t	*pBuffer;
	uint8_t				i, *pData;
	uint32_t			unique_id, byte;
	int				status;

	ASSERT(mutex_owned(&mpt->m_mutex));

	unique_id = diag_read_buffer->UniqueId;

	/*
	 * Get the current buffer and look up the unique ID.  The unique ID
	 * should be there.
	 */
	i = mptsas_get_fw_diag_buffer_number(mpt, unique_id);
	if (i == MPTSAS_FW_DIAGNOSTIC_UID_NOT_FOUND) {
		*return_code = MPTSAS_FW_DIAG_ERROR_INVALID_UID;
		return (DDI_FAILURE);
	}

	pBuffer = &mpt->m_fw_diag_buffer_list[i];

	/*
	 * Make sure requested read is within limits
	 */
	if (diag_read_buffer->StartingOffset + diag_read_buffer->BytesToRead >
	    pBuffer->buffer_data.size) {
		*return_code = MPTSAS_FW_DIAG_ERROR_INVALID_PARAMETER;
		return (DDI_FAILURE);
	}

	/*
	 * Copy the requested data from DMA to the diag_read_buffer.  The DMA
	 * buffer that was allocated is one contiguous buffer.
	 */
	pData = (uint8_t *)(pBuffer->buffer_data.memp +
	    diag_read_buffer->StartingOffset);
	(void) ddi_dma_sync(pBuffer->buffer_data.handle, 0, 0,
	    DDI_DMA_SYNC_FORCPU);
	for (byte = 0; byte < diag_read_buffer->BytesToRead; byte++) {
		if (ddi_copyout(pData + byte, ioctl_buf + byte, 1, ioctl_mode)
		    != 0) {
			return (DDI_FAILURE);
		}
	}
	diag_read_buffer->Status = 0;

	/*
	 * Set or clear the Force Release flag.
	 */
	if (pBuffer->force_release) {
		diag_read_buffer->Flags |= MPTSAS_FW_DIAG_FLAG_FORCE_RELEASE;
	} else {
		diag_read_buffer->Flags &= ~MPTSAS_FW_DIAG_FLAG_FORCE_RELEASE;
	}

	/*
	 * If buffer is to be reregistered, make sure it's not already owned by
	 * firmware first.
	 */
	status = DDI_SUCCESS;
	if (!pBuffer->owned_by_firmware) {
		if (diag_read_buffer->Flags & MPTSAS_FW_DIAG_FLAG_REREGISTER) {
			status = mptsas_post_fw_diag_buffer(mpt, pBuffer,
			    return_code);
		}
	}

	return (status);
}

static int
mptsas_diag_release(mptsas_t *mpt, mptsas_fw_diag_release_t *diag_release,
    uint32_t *return_code)
{
	mptsas_fw_diagnostic_buffer_t	*pBuffer;
	uint8_t				i;
	uint32_t			unique_id;
	int				status;

	ASSERT(mutex_owned(&mpt->m_mutex));

	unique_id = diag_release->UniqueId;

	/*
	 * Get the current buffer and look up the unique ID.  The unique ID
	 * should be there.
	 */
	i = mptsas_get_fw_diag_buffer_number(mpt, unique_id);
	if (i == MPTSAS_FW_DIAGNOSTIC_UID_NOT_FOUND) {
		*return_code = MPTSAS_FW_DIAG_ERROR_INVALID_UID;
		return (DDI_FAILURE);
	}

	pBuffer = &mpt->m_fw_diag_buffer_list[i];

	/*
	 * If buffer is not owned by firmware, it's already been released.
	 */
	if (!pBuffer->owned_by_firmware) {
		*return_code = MPTSAS_FW_DIAG_ERROR_ALREADY_RELEASED;
		return (DDI_FAILURE);
	}

	/*
	 * Release the buffer.
	 */
	status = mptsas_release_fw_diag_buffer(mpt, pBuffer, return_code,
	    MPTSAS_FW_DIAG_TYPE_RELEASE);
	return (status);
}

static int
mptsas_do_diag_action(mptsas_t *mpt, uint32_t action, uint8_t *diag_action,
    uint32_t length, uint32_t *return_code, int ioctl_mode)
{
	mptsas_fw_diag_register_t	diag_register;
	mptsas_fw_diag_unregister_t	diag_unregister;
	mptsas_fw_diag_query_t		diag_query;
	mptsas_diag_read_buffer_t	diag_read_buffer;
	mptsas_fw_diag_release_t	diag_release;
	int				status = DDI_SUCCESS;
	uint32_t			original_return_code, read_buf_len;

	ASSERT(mutex_owned(&mpt->m_mutex));

	original_return_code = *return_code;
	*return_code = MPTSAS_FW_DIAG_ERROR_SUCCESS;

	switch (action) {
		case MPTSAS_FW_DIAG_TYPE_REGISTER:
			if (!length) {
				*return_code =
				    MPTSAS_FW_DIAG_ERROR_INVALID_PARAMETER;
				status = DDI_FAILURE;
				break;
			}
			if (ddi_copyin(diag_action, &diag_register,
			    sizeof (diag_register), ioctl_mode) != 0) {
				return (DDI_FAILURE);
			}
			status = mptsas_diag_register(mpt, &diag_register,
			    return_code);
			break;

		case MPTSAS_FW_DIAG_TYPE_UNREGISTER:
			if (length < sizeof (diag_unregister)) {
				*return_code =
				    MPTSAS_FW_DIAG_ERROR_INVALID_PARAMETER;
				status = DDI_FAILURE;
				break;
			}
			if (ddi_copyin(diag_action, &diag_unregister,
			    sizeof (diag_unregister), ioctl_mode) != 0) {
				return (DDI_FAILURE);
			}
			status = mptsas_diag_unregister(mpt, &diag_unregister,
			    return_code);
			break;

		case MPTSAS_FW_DIAG_TYPE_QUERY:
			if (length < sizeof (diag_query)) {
				*return_code =
				    MPTSAS_FW_DIAG_ERROR_INVALID_PARAMETER;
				status = DDI_FAILURE;
				break;
			}
			if (ddi_copyin(diag_action, &diag_query,
			    sizeof (diag_query), ioctl_mode) != 0) {
				return (DDI_FAILURE);
			}
			status = mptsas_diag_query(mpt, &diag_query,
			    return_code);
			if (status == DDI_SUCCESS) {
				if (ddi_copyout(&diag_query, diag_action,
				    sizeof (diag_query), ioctl_mode) != 0) {
					return (DDI_FAILURE);
				}
			}
			break;

		case MPTSAS_FW_DIAG_TYPE_READ_BUFFER:
			if (ddi_copyin(diag_action, &diag_read_buffer,
			    sizeof (diag_read_buffer) - 4, ioctl_mode) != 0) {
				return (DDI_FAILURE);
			}
			read_buf_len = sizeof (diag_read_buffer) -
			    sizeof (diag_read_buffer.DataBuffer) +
			    diag_read_buffer.BytesToRead;
			if (length < read_buf_len) {
				*return_code =
				    MPTSAS_FW_DIAG_ERROR_INVALID_PARAMETER;
				status = DDI_FAILURE;
				break;
			}
			status = mptsas_diag_read_buffer(mpt,
			    &diag_read_buffer, diag_action +
			    sizeof (diag_read_buffer) - 4, return_code,
			    ioctl_mode);
			if (status == DDI_SUCCESS) {
				if (ddi_copyout(&diag_read_buffer, diag_action,
				    sizeof (diag_read_buffer) - 4, ioctl_mode)
				    != 0) {
					return (DDI_FAILURE);
				}
			}
			break;

		case MPTSAS_FW_DIAG_TYPE_RELEASE:
			if (length < sizeof (diag_release)) {
				*return_code =
				    MPTSAS_FW_DIAG_ERROR_INVALID_PARAMETER;
				status = DDI_FAILURE;
				break;
			}
			if (ddi_copyin(diag_action, &diag_release,
			    sizeof (diag_release), ioctl_mode) != 0) {
				return (DDI_FAILURE);
			}
			status = mptsas_diag_release(mpt, &diag_release,
			    return_code);
			break;

		default:
			*return_code = MPTSAS_FW_DIAG_ERROR_INVALID_PARAMETER;
			status = DDI_FAILURE;
			break;
	}

	if ((status == DDI_FAILURE) &&
	    (original_return_code == MPTSAS_FW_DIAG_NEW) &&
	    (*return_code != MPTSAS_FW_DIAG_ERROR_SUCCESS)) {
		status = DDI_SUCCESS;
	}

	return (status);
}

static int
mptsas_diag_action(mptsas_t *mpt, mptsas_diag_action_t *user_data, int mode)
{
	int			status;
	mptsas_diag_action_t	driver_data;

	ASSERT(mutex_owned(&mpt->m_mutex));

	/*
	 * Copy the user data to a driver data buffer.
	 */
	if (ddi_copyin(user_data, &driver_data, sizeof (mptsas_diag_action_t),
	    mode) == 0) {
		/*
		 * Send diag action request if Action is valid
		 */
		if (driver_data.Action == MPTSAS_FW_DIAG_TYPE_REGISTER ||
		    driver_data.Action == MPTSAS_FW_DIAG_TYPE_UNREGISTER ||
		    driver_data.Action == MPTSAS_FW_DIAG_TYPE_QUERY ||
		    driver_data.Action == MPTSAS_FW_DIAG_TYPE_READ_BUFFER ||
		    driver_data.Action == MPTSAS_FW_DIAG_TYPE_RELEASE) {
			status = mptsas_do_diag_action(mpt, driver_data.Action,
			    (void *)(uintptr_t)driver_data.PtrDiagAction,
			    driver_data.Length, &driver_data.ReturnCode,
			    mode);
			if (status == DDI_SUCCESS) {
				if (ddi_copyout(&driver_data.ReturnCode,
				    &user_data->ReturnCode,
				    sizeof (user_data->ReturnCode), mode)
				    != 0) {
					status = EFAULT;
				} else {
					status = 0;
				}
			} else {
				status = EIO;
			}
		} else {
			status = EINVAL;
		}
	} else {
		status = EFAULT;
	}

	return (status);
}

/*
 * This routine handles the "event query" ioctl.
 */
static int
mptsas_event_query(mptsas_t *mpt, mptsas_event_query_t *data, int mode,
    int *rval)
{
	int			status;
	mptsas_event_query_t	driverdata;
	uint8_t			i;

	driverdata.Entries = MPTSAS_EVENT_QUEUE_SIZE;

	mutex_enter(&mpt->m_mutex);
	for (i = 0; i < 4; i++) {
		driverdata.Types[i] = mpt->m_event_mask[i];
	}
	mutex_exit(&mpt->m_mutex);

	if (ddi_copyout(&driverdata, data, sizeof (driverdata), mode) != 0) {
		status = EFAULT;
	} else {
		*rval = MPTIOCTL_STATUS_GOOD;
		status = 0;
	}

	return (status);
}

/*
 * This routine handles the "event enable" ioctl.
 */
static int
mptsas_event_enable(mptsas_t *mpt, mptsas_event_enable_t *data, int mode,
    int *rval)
{
	int			status;
	mptsas_event_enable_t	driverdata;
	uint8_t			i;

	if (ddi_copyin(data, &driverdata, sizeof (driverdata), mode) == 0) {
		mutex_enter(&mpt->m_mutex);
		for (i = 0; i < 4; i++) {
			mpt->m_event_mask[i] = driverdata.Types[i];
		}
		mutex_exit(&mpt->m_mutex);

		*rval = MPTIOCTL_STATUS_GOOD;
		status = 0;
	} else {
		status = EFAULT;
	}
	return (status);
}

/*
 * This routine handles the "event report" ioctl.
 */
static int
mptsas_event_report(mptsas_t *mpt, mptsas_event_report_t *data, int mode,
    int *rval)
{
	int			status;
	mptsas_event_report_t	driverdata;

	mutex_enter(&mpt->m_mutex);

	if (ddi_copyin(&data->Size, &driverdata.Size, sizeof (driverdata.Size),
	    mode) == 0) {
		if (driverdata.Size >= sizeof (mpt->m_events)) {
			if (ddi_copyout(mpt->m_events, data->Events,
			    sizeof (mpt->m_events), mode) != 0) {
				status = EFAULT;
			} else {
				if (driverdata.Size > sizeof (mpt->m_events)) {
					driverdata.Size =
					    sizeof (mpt->m_events);
					if (ddi_copyout(&driverdata.Size,
					    &data->Size,
					    sizeof (driverdata.Size),
					    mode) != 0) {
						status = EFAULT;
					} else {
						*rval = MPTIOCTL_STATUS_GOOD;
						status = 0;
					}
				} else {
					*rval = MPTIOCTL_STATUS_GOOD;
					status = 0;
				}
			}
		} else {
			*rval = MPTIOCTL_STATUS_LEN_TOO_SHORT;
			status = 0;
		}
	} else {
		status = EFAULT;
	}

	mutex_exit(&mpt->m_mutex);
	return (status);
}

static void
mptsas_lookup_pci_data(mptsas_t *mpt, mptsas_adapter_data_t *adapter_data)
{
	int	*reg_data;
	uint_t	reglen;

	/*
	 * Lookup the 'reg' property and extract the other data
	 */
	if (ddi_prop_lookup_int_array(DDI_DEV_T_ANY, mpt->m_dip,
	    DDI_PROP_DONTPASS, "reg", &reg_data, &reglen) ==
	    DDI_PROP_SUCCESS) {
		/*
		 * Extract the PCI data from the 'reg' property first DWORD.
		 * The entry looks like the following:
		 * First DWORD:
		 * Bits 0 - 7 8-bit Register number
		 * Bits 8 - 10 3-bit Function number
		 * Bits 11 - 15 5-bit Device number
		 * Bits 16 - 23 8-bit Bus number
		 * Bits 24 - 25 2-bit Address Space type identifier
		 *
		 */
		adapter_data->PciInformation.u.bits.BusNumber =
		    (reg_data[0] & 0x00FF0000) >> 16;
		adapter_data->PciInformation.u.bits.DeviceNumber =
		    (reg_data[0] & 0x0000F800) >> 11;
		adapter_data->PciInformation.u.bits.FunctionNumber =
		    (reg_data[0] & 0x00000700) >> 8;
		ddi_prop_free((void *)reg_data);
	} else {
		/*
		 * If we can't determine the PCI data then we fill in FF's for
		 * the data to indicate this.
		 */
		adapter_data->PCIDeviceHwId = 0xFFFFFFFF;
		adapter_data->MpiPortNumber = 0xFFFFFFFF;
		adapter_data->PciInformation.u.AsDWORD = 0xFFFFFFFF;
	}

	/*
	 * Saved in the mpt->m_fwversion
	 */
	adapter_data->MpiFirmwareVersion = mpt->m_fwversion;
}

static void
mptsas_read_adapter_data(mptsas_t *mpt, mptsas_adapter_data_t *adapter_data)
{
	char	*driver_verstr = MPTSAS_MOD_STRING;

	mptsas_lookup_pci_data(mpt, adapter_data);
	adapter_data->AdapterType = MPTIOCTL_ADAPTER_TYPE_SAS2;
	adapter_data->PCIDeviceHwId = (uint32_t)mpt->m_devid;
	adapter_data->PCIDeviceHwRev = (uint32_t)mpt->m_revid;
	adapter_data->SubSystemId = (uint32_t)mpt->m_ssid;
	adapter_data->SubsystemVendorId = (uint32_t)mpt->m_svid;
	(void) strcpy((char *)&adapter_data->DriverVersion[0], driver_verstr);
	adapter_data->BiosVersion = 0;
	(void) mptsas_get_bios_page3(mpt, &adapter_data->BiosVersion);
}

static void
mptsas_read_pci_info(mptsas_t *mpt, mptsas_pci_info_t *pci_info)
{
	int	*reg_data, i;
	uint_t	reglen;

	/*
	 * Lookup the 'reg' property and extract the other data
	 */
	if (ddi_prop_lookup_int_array(DDI_DEV_T_ANY, mpt->m_dip,
	    DDI_PROP_DONTPASS, "reg", &reg_data, &reglen) ==
	    DDI_PROP_SUCCESS) {
		/*
		 * Extract the PCI data from the 'reg' property first DWORD.
		 * The entry looks like the following:
		 * First DWORD:
		 * Bits 8 - 10 3-bit Function number
		 * Bits 11 - 15 5-bit Device number
		 * Bits 16 - 23 8-bit Bus number
		 */
		pci_info->BusNumber = (reg_data[0] & 0x00FF0000) >> 16;
		pci_info->DeviceNumber = (reg_data[0] & 0x0000F800) >> 11;
		pci_info->FunctionNumber = (reg_data[0] & 0x00000700) >> 8;
		ddi_prop_free((void *)reg_data);
	} else {
		/*
		 * If we can't determine the PCI info then we fill in FF's for
		 * the data to indicate this.
		 */
		pci_info->BusNumber = 0xFFFFFFFF;
		pci_info->DeviceNumber = 0xFF;
		pci_info->FunctionNumber = 0xFF;
	}

	/*
	 * Now get the interrupt vector and the pci header.  The vector can
	 * only be 0 right now.  The header is the first 256 bytes of config
	 * space.
	 */
	pci_info->InterruptVector = 0;
	for (i = 0; i < sizeof (pci_info->PciHeader); i++) {
		pci_info->PciHeader[i] = pci_config_get8(mpt->m_config_handle,
		    i);
	}
}

static int
mptsas_reg_access(mptsas_t *mpt, mptsas_reg_access_t *data, int mode)
{
	int			status = 0;
	mptsas_reg_access_t	driverdata;

	mutex_enter(&mpt->m_mutex);
	if (ddi_copyin(data, &driverdata, sizeof (driverdata), mode) == 0) {
		switch (driverdata.Command) {
			/*
			 * IO access is not supported.
			 */
			case REG_IO_READ:
			case REG_IO_WRITE:
				mptsas_log(mpt, CE_WARN, "IO access is not "
				    "supported.  Use memory access.");
				status = EINVAL;
				break;

			case REG_MEM_READ:
				driverdata.RegData = ddi_get32(mpt->m_datap,
				    (uint32_t *)(void *)mpt->m_reg +
				    driverdata.RegOffset);
				if (ddi_copyout(&driverdata.RegData,
				    &data->RegData,
				    sizeof (driverdata.RegData), mode) != 0) {
					mptsas_log(mpt, CE_WARN, "Register "
					    "Read Failed");
					status = EFAULT;
				}
				break;

			case REG_MEM_WRITE:
				ddi_put32(mpt->m_datap,
				    (uint32_t *)(void *)mpt->m_reg +
				    driverdata.RegOffset,
				    driverdata.RegData);
				break;

			default:
				status = EINVAL;
				break;
		}
	} else {
		status = EFAULT;
	}

	mutex_exit(&mpt->m_mutex);
	return (status);
}

static int
led_control(mptsas_t *mpt, intptr_t data, int mode)
{
	int ret = 0;
	mptsas_led_control_t lc;
	mptsas_target_t *ptgt;

	if (ddi_copyin((void *)data, &lc, sizeof (lc), mode) != 0) {
		return (EFAULT);
	}

	if ((lc.Command != MPTSAS_LEDCTL_FLAG_SET &&
	    lc.Command != MPTSAS_LEDCTL_FLAG_GET) ||
	    lc.Led < MPTSAS_LEDCTL_LED_MIN ||
	    lc.Led > MPTSAS_LEDCTL_LED_MAX ||
	    (lc.Command == MPTSAS_LEDCTL_FLAG_SET && lc.LedStatus != 0 &&
	    lc.LedStatus != 1)) {
		return (EINVAL);
	}

	if ((lc.Command == MPTSAS_LEDCTL_FLAG_SET && (mode & FWRITE) == 0) ||
	    (lc.Command == MPTSAS_LEDCTL_FLAG_GET && (mode & FREAD) == 0))
		return (EACCES);

	/* Locate the target we're interrogating... */
	mutex_enter(&mpt->m_mutex);
	ptgt = refhash_linear_search(mpt->m_targets,
	    mptsas_target_eval_slot, &lc);
	if (ptgt == NULL) {
		/* We could not find a target for that enclosure/slot. */
		mutex_exit(&mpt->m_mutex);
		return (ENOENT);
	}

	if (lc.Command == MPTSAS_LEDCTL_FLAG_SET) {
		/* Update our internal LED state. */
		ptgt->m_led_status &= ~(1 << (lc.Led - 1));
		ptgt->m_led_status |= lc.LedStatus << (lc.Led - 1);

		/* Flush it to the controller. */
		ret = mptsas_flush_led_status(mpt, ptgt);
		mutex_exit(&mpt->m_mutex);
		return (ret);
	}

	/* Return our internal LED state. */
	lc.LedStatus = (ptgt->m_led_status >> (lc.Led - 1)) & 1;
	mutex_exit(&mpt->m_mutex);

	if (ddi_copyout(&lc, (void *)data, sizeof (lc), mode) != 0) {
		return (EFAULT);
	}

	return (0);
}

static int
get_disk_info(mptsas_t *mpt, intptr_t data, int mode)
{
	uint16_t i = 0;
	uint16_t count = 0;
	int ret = 0;
	mptsas_target_t *ptgt;
	mptsas_disk_info_t *di;
	STRUCT_DECL(mptsas_get_disk_info, gdi);

	if ((mode & FREAD) == 0)
		return (EACCES);

	STRUCT_INIT(gdi, get_udatamodel());

	if (ddi_copyin((void *)data, STRUCT_BUF(gdi), STRUCT_SIZE(gdi),
	    mode) != 0) {
		return (EFAULT);
	}

	/* Find out how many targets there are. */
	mutex_enter(&mpt->m_mutex);
	for (ptgt = refhash_first(mpt->m_targets); ptgt != NULL;
	    ptgt = refhash_next(mpt->m_targets, ptgt)) {
		count++;
	}
	mutex_exit(&mpt->m_mutex);

	/*
	 * If we haven't been asked to copy out information on each target,
	 * then just return the count.
	 */
	STRUCT_FSET(gdi, DiskCount, count);
	if (STRUCT_FGETP(gdi, PtrDiskInfoArray) == NULL)
		goto copy_out;

	/*
	 * If we haven't been given a large enough buffer to copy out into,
	 * let the caller know.
	 */
	if (STRUCT_FGET(gdi, DiskInfoArraySize) <
	    count * sizeof (mptsas_disk_info_t)) {
		ret = ENOSPC;
		goto copy_out;
	}

	di = kmem_zalloc(count * sizeof (mptsas_disk_info_t), KM_SLEEP);

	mutex_enter(&mpt->m_mutex);
	for (ptgt = refhash_first(mpt->m_targets); ptgt != NULL;
	    ptgt = refhash_next(mpt->m_targets, ptgt)) {
		if (i >= count) {
			/*
			 * The number of targets changed while we weren't
			 * looking, so give up.
			 */
			refhash_rele(mpt->m_targets, ptgt);
			mutex_exit(&mpt->m_mutex);
			kmem_free(di, count * sizeof (mptsas_disk_info_t));
			return (EAGAIN);
		}
		di[i].Instance = mpt->m_instance;
		di[i].Enclosure = ptgt->m_enclosure;
		di[i].Slot = ptgt->m_slot_num;
		di[i].SasAddress = ptgt->m_addr.mta_wwn;
		i++;
	}
	mutex_exit(&mpt->m_mutex);
	STRUCT_FSET(gdi, DiskCount, i);

	/* Copy out the disk information to the caller. */
	if (ddi_copyout((void *)di, STRUCT_FGETP(gdi, PtrDiskInfoArray),
	    i * sizeof (mptsas_disk_info_t), mode) != 0) {
		ret = EFAULT;
	}

	kmem_free(di, count * sizeof (mptsas_disk_info_t));

copy_out:
	if (ddi_copyout(STRUCT_BUF(gdi), (void *)data, STRUCT_SIZE(gdi),
	    mode) != 0) {
		ret = EFAULT;
	}

	return (ret);
}

static int
mptsas_ioctl(dev_t dev, int cmd, intptr_t data, int mode, cred_t *credp,
    int *rval)
{
	int			status = 0;
	mptsas_t		*mpt;
	mptsas_update_flash_t	flashdata;
	mptsas_pass_thru_t	passthru_data;
	mptsas_adapter_data_t   adapter_data;
	mptsas_pci_info_t	pci_info;
	int			copylen;

	int			iport_flag = 0;
	dev_info_t		*dip = NULL;
	mptsas_phymask_t	phymask = 0;
	struct devctl_iocdata	*dcp = NULL;
	char			*addr = NULL;
	mptsas_target_t		*ptgt = NULL;

	*rval = MPTIOCTL_STATUS_GOOD;
	if (secpolicy_sys_config(credp, B_FALSE) != 0) {
		return (EPERM);
	}

	mpt = ddi_get_soft_state(mptsas_state, MINOR2INST(getminor(dev)));
	if (mpt == NULL) {
		/*
		 * Called from iport node, get the states
		 */
		iport_flag = 1;
		dip = mptsas_get_dip_from_dev(dev, &phymask);
		if (dip == NULL) {
			return (ENXIO);
		}
		mpt = DIP2MPT(dip);
	}
	/* Make sure power level is D0 before accessing registers */
	mutex_enter(&mpt->m_mutex);
	if (mpt->m_options & MPTSAS_OPT_PM) {
		(void) pm_busy_component(mpt->m_dip, 0);
		if (mpt->m_power_level != PM_LEVEL_D0) {
			mutex_exit(&mpt->m_mutex);
			if (pm_raise_power(mpt->m_dip, 0, PM_LEVEL_D0) !=
			    DDI_SUCCESS) {
				mptsas_log(mpt, CE_WARN,
				    "mptsas%d: mptsas_ioctl: Raise power "
				    "request failed.", mpt->m_instance);
				(void) pm_idle_component(mpt->m_dip, 0);
				return (ENXIO);
			}
		} else {
			mutex_exit(&mpt->m_mutex);
		}
	} else {
		mutex_exit(&mpt->m_mutex);
	}

	if (iport_flag) {
		status = scsi_hba_ioctl(dev, cmd, data, mode, credp, rval);
		if (status != 0) {
			goto out;
		}
		/*
		 * The following code control the OK2RM LED, it doesn't affect
		 * the ioctl return status.
		 */
		if ((cmd == DEVCTL_DEVICE_ONLINE) ||
		    (cmd == DEVCTL_DEVICE_OFFLINE)) {
			if (ndi_dc_allochdl((void *)data, &dcp) !=
			    NDI_SUCCESS) {
				goto out;
			}
			addr = ndi_dc_getaddr(dcp);
			ptgt = mptsas_addr_to_ptgt(mpt, addr, phymask);
			if (ptgt == NULL) {
				NDBG14(("mptsas_ioctl led control: tgt %s not "
				    "found", addr));
				ndi_dc_freehdl(dcp);
				goto out;
			}
			mutex_enter(&mpt->m_mutex);
			if (cmd == DEVCTL_DEVICE_ONLINE) {
				ptgt->m_tgt_unconfigured = 0;
			} else if (cmd == DEVCTL_DEVICE_OFFLINE) {
				ptgt->m_tgt_unconfigured = 1;
			}
			if (cmd == DEVCTL_DEVICE_OFFLINE) {
				ptgt->m_led_status |=
				    (1 << (MPTSAS_LEDCTL_LED_OK2RM - 1));
			} else {
				ptgt->m_led_status &=
				    ~(1 << (MPTSAS_LEDCTL_LED_OK2RM - 1));
			}
			(void) mptsas_flush_led_status(mpt, ptgt);
			mutex_exit(&mpt->m_mutex);
			ndi_dc_freehdl(dcp);
		}
		goto out;
	}
	switch (cmd) {
		case MPTIOCTL_GET_DISK_INFO:
			status = get_disk_info(mpt, data, mode);
			break;
		case MPTIOCTL_LED_CONTROL:
			status = led_control(mpt, data, mode);
			break;
		case MPTIOCTL_UPDATE_FLASH:
			if (ddi_copyin((void *)data, &flashdata,
				sizeof (struct mptsas_update_flash), mode)) {
				status = EFAULT;
				break;
			}

			mutex_enter(&mpt->m_mutex);
			if (mptsas_update_flash(mpt,
			    (caddr_t)(long)flashdata.PtrBuffer,
			    flashdata.ImageSize, flashdata.ImageType, mode)) {
				status = EFAULT;
			}

			/*
			 * Reset the chip to start using the new
			 * firmware.  Reset if failed also.
			 */
			mpt->m_softstate &= ~MPTSAS_SS_MSG_UNIT_RESET;
			if (mptsas_restart_ioc(mpt) == DDI_FAILURE) {
				status = EFAULT;
			}
			mutex_exit(&mpt->m_mutex);
			break;
		case MPTIOCTL_PASS_THRU:
			/*
			 * The user has requested to pass through a command to
			 * be executed by the MPT firmware.  Call our routine
			 * which does this.  Only allow one passthru IOCTL at
			 * one time. Other threads will block on
			 * m_passthru_mutex, which is of adaptive variant.
			 */
			if (ddi_copyin((void *)data, &passthru_data,
			    sizeof (mptsas_pass_thru_t), mode)) {
				status = EFAULT;
				break;
			}
			mutex_enter(&mpt->m_passthru_mutex);
			mutex_enter(&mpt->m_mutex);
			status = mptsas_pass_thru(mpt, &passthru_data, mode);
			mutex_exit(&mpt->m_mutex);
			mutex_exit(&mpt->m_passthru_mutex);

			break;
		case MPTIOCTL_GET_ADAPTER_DATA:
			/*
			 * The user has requested to read adapter data.  Call
			 * our routine which does this.
			 */
			bzero(&adapter_data, sizeof (mptsas_adapter_data_t));
			if (ddi_copyin((void *)data, (void *)&adapter_data,
			    sizeof (mptsas_adapter_data_t), mode)) {
				status = EFAULT;
				break;
			}
			if (adapter_data.StructureLength >=
			    sizeof (mptsas_adapter_data_t)) {
				adapter_data.StructureLength = (uint32_t)
				    sizeof (mptsas_adapter_data_t);
				copylen = sizeof (mptsas_adapter_data_t);
				mutex_enter(&mpt->m_mutex);
				mptsas_read_adapter_data(mpt, &adapter_data);
				mutex_exit(&mpt->m_mutex);
			} else {
				adapter_data.StructureLength = (uint32_t)
				    sizeof (mptsas_adapter_data_t);
				copylen = sizeof (adapter_data.StructureLength);
				*rval = MPTIOCTL_STATUS_LEN_TOO_SHORT;
			}
			if (ddi_copyout((void *)(&adapter_data), (void *)data,
			    copylen, mode) != 0) {
				status = EFAULT;
			}
			break;
		case MPTIOCTL_GET_PCI_INFO:
			/*
			 * The user has requested to read pci info.  Call
			 * our routine which does this.
			 */
			bzero(&pci_info, sizeof (mptsas_pci_info_t));
			mutex_enter(&mpt->m_mutex);
			mptsas_read_pci_info(mpt, &pci_info);
			mutex_exit(&mpt->m_mutex);
			if (ddi_copyout((void *)(&pci_info), (void *)data,
			    sizeof (mptsas_pci_info_t), mode) != 0) {
				status = EFAULT;
			}
			break;
		case MPTIOCTL_RESET_ADAPTER:
			mutex_enter(&mpt->m_mutex);
			mpt->m_softstate &= ~MPTSAS_SS_MSG_UNIT_RESET;
			if ((mptsas_restart_ioc(mpt)) == DDI_FAILURE) {
				mptsas_log(mpt, CE_WARN, "reset adapter IOCTL "
				    "failed");
				status = EFAULT;
			}
			mutex_exit(&mpt->m_mutex);
			break;
		case MPTIOCTL_DIAG_ACTION:
			/*
			 * The user has done a diag buffer action.  Call our
			 * routine which does this.  Only allow one diag action
			 * at one time.
			 */
			mutex_enter(&mpt->m_mutex);
			if (mpt->m_diag_action_in_progress) {
				mutex_exit(&mpt->m_mutex);
				return (EBUSY);
			}
			mpt->m_diag_action_in_progress = 1;
			status = mptsas_diag_action(mpt,
			    (mptsas_diag_action_t *)data, mode);
			mpt->m_diag_action_in_progress = 0;
			mutex_exit(&mpt->m_mutex);
			break;
		case MPTIOCTL_EVENT_QUERY:
			/*
			 * The user has done an event query. Call our routine
			 * which does this.
			 */
			status = mptsas_event_query(mpt,
			    (mptsas_event_query_t *)data, mode, rval);
			break;
		case MPTIOCTL_EVENT_ENABLE:
			/*
			 * The user has done an event enable. Call our routine
			 * which does this.
			 */
			status = mptsas_event_enable(mpt,
			    (mptsas_event_enable_t *)data, mode, rval);
			break;
		case MPTIOCTL_EVENT_REPORT:
			/*
			 * The user has done an event report. Call our routine
			 * which does this.
			 */
			status = mptsas_event_report(mpt,
			    (mptsas_event_report_t *)data, mode, rval);
			break;
		case MPTIOCTL_REG_ACCESS:
			/*
			 * The user has requested register access.  Call our
			 * routine which does this.
			 */
			status = mptsas_reg_access(mpt,
			    (mptsas_reg_access_t *)data, mode);
			break;
		default:
			status = scsi_hba_ioctl(dev, cmd, data, mode, credp,
			    rval);
			break;
	}

out:
	return (status);
}

int
mptsas_restart_ioc(mptsas_t *mpt)
{
	int		rval = DDI_SUCCESS;
	mptsas_target_t	*ptgt = NULL;

	ASSERT(mutex_owned(&mpt->m_mutex));

	/*
	 * Set a flag telling I/O path that we're processing a reset.  This is
	 * needed because after the reset is complete, the hash table still
	 * needs to be rebuilt.  If I/Os are started before the hash table is
	 * rebuilt, I/O errors will occur.  This flag allows I/Os to be marked
	 * so that they can be retried.
	 */
	mpt->m_in_reset = TRUE;

	/*
	 * Set all throttles to HOLD
	 */
	for (ptgt = refhash_first(mpt->m_targets); ptgt != NULL;
	    ptgt = refhash_next(mpt->m_targets, ptgt)) {
		mptsas_set_throttle(mpt, ptgt, HOLD_THROTTLE);
	}

	/*
	 * Disable interrupts
	 */
	MPTSAS_DISABLE_INTR(mpt);

	/*
	 * Abort all commands: outstanding commands, commands in waitq and
	 * tx_waitq.
	 */
	mptsas_flush_hba(mpt);

	/*
	 * Reinitialize the chip.
	 */
	if (mptsas_init_chip(mpt, FALSE) == DDI_FAILURE) {
		rval = DDI_FAILURE;
	}

	/*
	 * Enable interrupts again
	 */
	MPTSAS_ENABLE_INTR(mpt);

	/*
	 * If mptsas_init_chip was successful, update the driver data.
	 */
	if (rval == DDI_SUCCESS) {
		mptsas_update_driver_data(mpt);
	}

	/*
	 * Reset the throttles
	 */
	for (ptgt = refhash_first(mpt->m_targets); ptgt != NULL;
	    ptgt = refhash_next(mpt->m_targets, ptgt)) {
		mptsas_set_throttle(mpt, ptgt, MAX_THROTTLE);
	}

	mptsas_doneq_empty(mpt);
	mptsas_restart_hba(mpt);

	if (rval != DDI_SUCCESS) {
		mptsas_fm_ereport(mpt, DDI_FM_DEVICE_NO_RESPONSE);
		ddi_fm_service_impact(mpt->m_dip, DDI_SERVICE_LOST);
	}

	/*
	 * Clear the reset flag so that I/Os can continue.
	 */
	mpt->m_in_reset = FALSE;

	return (rval);
}

static int
mptsas_init_chip(mptsas_t *mpt, int first_time)
{
	ddi_dma_cookie_t	cookie;
	uint32_t		i;
	int			rval;

	/*
	 * Check to see if the firmware image is valid
	 */
	if (ddi_get32(mpt->m_datap, &mpt->m_reg->HostDiagnostic) &
	    MPI2_DIAG_FLASH_BAD_SIG) {
		mptsas_log(mpt, CE_WARN, "mptsas bad flash signature!");
		goto fail;
	}

	/*
	 * Reset the chip
	 */
	rval = mptsas_ioc_reset(mpt, first_time);
	if (rval == MPTSAS_RESET_FAIL) {
		mptsas_log(mpt, CE_WARN, "hard reset failed!");
		goto fail;
	}

	if ((rval == MPTSAS_SUCCESS_MUR) && (!first_time)) {
		goto mur;
	}
	/*
	 * Setup configuration space
	 */
	if (mptsas_config_space_init(mpt) == FALSE) {
		mptsas_log(mpt, CE_WARN, "mptsas_config_space_init "
		    "failed!");
		goto fail;
	}

	/*
	 * IOC facts can change after a diag reset so all buffers that are
	 * based on these numbers must be de-allocated and re-allocated.  Get
	 * new IOC facts each time chip is initialized.
	 */
	if (mptsas_ioc_get_facts(mpt) == DDI_FAILURE) {
		mptsas_log(mpt, CE_WARN, "mptsas_ioc_get_facts failed");
		goto fail;
	}

	mpt->m_targets = refhash_create(MPTSAS_TARGET_BUCKET_COUNT,
	    mptsas_target_addr_hash, mptsas_target_addr_cmp,
	    mptsas_target_free, sizeof (mptsas_target_t),
	    offsetof(mptsas_target_t, m_link),
	    offsetof(mptsas_target_t, m_addr), KM_SLEEP);

	if (mptsas_alloc_active_slots(mpt, KM_SLEEP)) {
		goto fail;
	}
	/*
	 * Allocate request message frames, reply free queue, reply descriptor
	 * post queue, and reply message frames using latest IOC facts.
	 */
	if (mptsas_alloc_request_frames(mpt) == DDI_FAILURE) {
		mptsas_log(mpt, CE_WARN, "mptsas_alloc_request_frames failed");
		goto fail;
	}
	if (mptsas_alloc_free_queue(mpt) == DDI_FAILURE) {
		mptsas_log(mpt, CE_WARN, "mptsas_alloc_free_queue failed!");
		goto fail;
	}
	if (mptsas_alloc_post_queue(mpt) == DDI_FAILURE) {
		mptsas_log(mpt, CE_WARN, "mptsas_alloc_post_queue failed!");
		goto fail;
	}
	if (mptsas_alloc_reply_frames(mpt) == DDI_FAILURE) {
		mptsas_log(mpt, CE_WARN, "mptsas_alloc_reply_frames failed!");
		goto fail;
	}

mur:
	/*
	 * Re-Initialize ioc to operational state
	 */
	if (mptsas_ioc_init(mpt) == DDI_FAILURE) {
		mptsas_log(mpt, CE_WARN, "mptsas_ioc_init failed");
		goto fail;
	}

	mptsas_alloc_reply_args(mpt);

	/*
	 * Initialize reply post index.  Reply free index is initialized after
	 * the next loop.
	 */
	mpt->m_post_index = 0;

	/*
	 * Initialize the Reply Free Queue with the physical addresses of our
	 * reply frames.
	 */
	cookie.dmac_address = mpt->m_reply_frame_dma_addr;
	for (i = 0; i < mpt->m_max_replies; i++) {
		ddi_put32(mpt->m_acc_free_queue_hdl,
		    &((uint32_t *)(void *)mpt->m_free_queue)[i],
		    cookie.dmac_address);
		cookie.dmac_address += mpt->m_reply_frame_size;
	}
	(void) ddi_dma_sync(mpt->m_dma_free_queue_hdl, 0, 0,
	    DDI_DMA_SYNC_FORDEV);

	/*
	 * Initialize the reply free index to one past the last frame on the
	 * queue.  This will signify that the queue is empty to start with.
	 */
	mpt->m_free_index = i;
	ddi_put32(mpt->m_datap, &mpt->m_reg->ReplyFreeHostIndex, i);

	/*
	 * Initialize the reply post queue to 0xFFFFFFFF,0xFFFFFFFF's.
	 */
	for (i = 0; i < mpt->m_post_queue_depth; i++) {
		ddi_put64(mpt->m_acc_post_queue_hdl,
		    &((uint64_t *)(void *)mpt->m_post_queue)[i],
		    0xFFFFFFFFFFFFFFFF);
	}
	(void) ddi_dma_sync(mpt->m_dma_post_queue_hdl, 0, 0,
	    DDI_DMA_SYNC_FORDEV);

	/*
	 * Enable ports
	 */
	if (mptsas_ioc_enable_port(mpt) == DDI_FAILURE) {
		mptsas_log(mpt, CE_WARN, "mptsas_ioc_enable_port failed");
		goto fail;
	}

	/*
	 * enable events
	 */
	if (mptsas_ioc_enable_event_notification(mpt)) {
		goto fail;
	}

	/*
	 * We need checks in attach and these.
	 * chip_init is called in mult. places
	 */

	if ((mptsas_check_dma_handle(mpt->m_dma_req_frame_hdl) !=
	    DDI_SUCCESS) ||
	    (mptsas_check_dma_handle(mpt->m_dma_reply_frame_hdl) !=
	    DDI_SUCCESS) ||
	    (mptsas_check_dma_handle(mpt->m_dma_free_queue_hdl) !=
	    DDI_SUCCESS) ||
	    (mptsas_check_dma_handle(mpt->m_dma_post_queue_hdl) !=
	    DDI_SUCCESS) ||
	    (mptsas_check_dma_handle(mpt->m_hshk_dma_hdl) !=
	    DDI_SUCCESS)) {
		ddi_fm_service_impact(mpt->m_dip, DDI_SERVICE_UNAFFECTED);
		goto fail;
	}

	/* Check all acc handles */
	if ((mptsas_check_acc_handle(mpt->m_datap) != DDI_SUCCESS) ||
	    (mptsas_check_acc_handle(mpt->m_acc_req_frame_hdl) !=
	    DDI_SUCCESS) ||
	    (mptsas_check_acc_handle(mpt->m_acc_reply_frame_hdl) !=
	    DDI_SUCCESS) ||
	    (mptsas_check_acc_handle(mpt->m_acc_free_queue_hdl) !=
	    DDI_SUCCESS) ||
	    (mptsas_check_acc_handle(mpt->m_acc_post_queue_hdl) !=
	    DDI_SUCCESS) ||
	    (mptsas_check_acc_handle(mpt->m_hshk_acc_hdl) !=
	    DDI_SUCCESS) ||
	    (mptsas_check_acc_handle(mpt->m_config_handle) !=
	    DDI_SUCCESS)) {
		ddi_fm_service_impact(mpt->m_dip, DDI_SERVICE_UNAFFECTED);
		goto fail;
	}

	return (DDI_SUCCESS);

fail:
	return (DDI_FAILURE);
}

static int
mptsas_get_pci_cap(mptsas_t *mpt)
{
	ushort_t caps_ptr, cap, cap_count;

	if (mpt->m_config_handle == NULL)
		return (FALSE);
	/*
	 * Check if capabilities list is supported and if so,
	 * get initial capabilities pointer and clear bits 0,1.
	 */
	if (pci_config_get16(mpt->m_config_handle, PCI_CONF_STAT)
	    & PCI_STAT_CAP) {
		caps_ptr = P2ALIGN(pci_config_get8(mpt->m_config_handle,
		    PCI_CONF_CAP_PTR), 4);
	} else {
		caps_ptr = PCI_CAP_NEXT_PTR_NULL;
	}

	/*
	 * Walk capabilities if supported.
	 */
	for (cap_count = 0; caps_ptr != PCI_CAP_NEXT_PTR_NULL; ) {

		/*
		 * Check that we haven't exceeded the maximum number of
		 * capabilities and that the pointer is in a valid range.
		 */
		if (++cap_count > 48) {
			mptsas_log(mpt, CE_WARN,
			    "too many device capabilities.\n");
			break;
		}
		if (caps_ptr < 64) {
			mptsas_log(mpt, CE_WARN,
			    "capabilities pointer 0x%x out of range.\n",
			    caps_ptr);
			break;
		}

		/*
		 * Get next capability and check that it is valid.
		 * For now, we only support power management.
		 */
		cap = pci_config_get8(mpt->m_config_handle, caps_ptr);
		switch (cap) {
			case PCI_CAP_ID_PM:
				mptsas_log(mpt, CE_NOTE,
				    "?mptsas%d supports power management.\n",
				    mpt->m_instance);
				mpt->m_options |= MPTSAS_OPT_PM;

				/* Save PMCSR offset */
				mpt->m_pmcsr_offset = caps_ptr + PCI_PMCSR;
				break;
			/*
			 * The following capabilities are valid.  Any others
			 * will cause a message to be logged.
			 */
			case PCI_CAP_ID_VPD:
			case PCI_CAP_ID_MSI:
			case PCI_CAP_ID_PCIX:
			case PCI_CAP_ID_PCI_E:
			case PCI_CAP_ID_MSI_X:
				break;
			default:
				mptsas_log(mpt, CE_NOTE,
				    "?mptsas%d unrecognized capability "
				    "0x%x.\n", mpt->m_instance, cap);
				break;
		}

		/*
		 * Get next capabilities pointer and clear bits 0,1.
		 */
		caps_ptr = P2ALIGN(pci_config_get8(mpt->m_config_handle,
		    (caps_ptr + PCI_CAP_NEXT_PTR)), 4);
	}
	return (TRUE);
}

static int
mptsas_init_pm(mptsas_t *mpt)
{
	char		pmc_name[16];
	char		*pmc[] = {
				NULL,
				"0=Off (PCI D3 State)",
				"3=On (PCI D0 State)",
				NULL
			};
	uint16_t	pmcsr_stat;

	if (mptsas_get_pci_cap(mpt) == FALSE) {
		return (DDI_FAILURE);
	}
	/*
	 * If PCI's capability does not support PM, then don't need
	 * to registe the pm-components
	 */
	if (!(mpt->m_options & MPTSAS_OPT_PM))
		return (DDI_SUCCESS);
	/*
	 * If power management is supported by this chip, create
	 * pm-components property for the power management framework
	 */
	(void) sprintf(pmc_name, "NAME=mptsas%d", mpt->m_instance);
	pmc[0] = pmc_name;
	if (ddi_prop_update_string_array(DDI_DEV_T_NONE, mpt->m_dip,
	    "pm-components", pmc, 3) != DDI_PROP_SUCCESS) {
		mpt->m_options &= ~MPTSAS_OPT_PM;
		mptsas_log(mpt, CE_WARN,
		    "mptsas%d: pm-component property creation failed.",
		    mpt->m_instance);
		return (DDI_FAILURE);
	}

	/*
	 * Power on device.
	 */
	(void) pm_busy_component(mpt->m_dip, 0);
	pmcsr_stat = pci_config_get16(mpt->m_config_handle,
	    mpt->m_pmcsr_offset);
	if ((pmcsr_stat & PCI_PMCSR_STATE_MASK) != PCI_PMCSR_D0) {
		mptsas_log(mpt, CE_WARN, "mptsas%d: Power up the device",
		    mpt->m_instance);
		pci_config_put16(mpt->m_config_handle, mpt->m_pmcsr_offset,
		    PCI_PMCSR_D0);
	}
	if (pm_power_has_changed(mpt->m_dip, 0, PM_LEVEL_D0) != DDI_SUCCESS) {
		mptsas_log(mpt, CE_WARN, "pm_power_has_changed failed");
		return (DDI_FAILURE);
	}
	mpt->m_power_level = PM_LEVEL_D0;
	/*
	 * Set pm idle delay.
	 */
	mpt->m_pm_idle_delay = ddi_prop_get_int(DDI_DEV_T_ANY,
	    mpt->m_dip, 0, "mptsas-pm-idle-delay", MPTSAS_PM_IDLE_TIMEOUT);

	return (DDI_SUCCESS);
}

static int
mptsas_register_intrs(mptsas_t *mpt)
{
	dev_info_t *dip;
	int intr_types;

	dip = mpt->m_dip;

	/* Get supported interrupt types */
	if (ddi_intr_get_supported_types(dip, &intr_types) != DDI_SUCCESS) {
		mptsas_log(mpt, CE_WARN, "ddi_intr_get_supported_types "
		    "failed\n");
		return (FALSE);
	}

	NDBG6(("ddi_intr_get_supported_types() returned: 0x%x", intr_types));

	/*
	 * Try MSI, but fall back to FIXED
	 */
	if (mptsas_enable_msi && (intr_types & DDI_INTR_TYPE_MSI)) {
		if (mptsas_add_intrs(mpt, DDI_INTR_TYPE_MSI) == DDI_SUCCESS) {
			NDBG0(("Using MSI interrupt type"));
			mpt->m_intr_type = DDI_INTR_TYPE_MSI;
			return (TRUE);
		}
	}
	if (intr_types & DDI_INTR_TYPE_FIXED) {
		if (mptsas_add_intrs(mpt, DDI_INTR_TYPE_FIXED) == DDI_SUCCESS) {
			NDBG0(("Using FIXED interrupt type"));
			mpt->m_intr_type = DDI_INTR_TYPE_FIXED;
			return (TRUE);
		} else {
			NDBG0(("FIXED interrupt registration failed"));
			return (FALSE);
		}
	}

	return (FALSE);
}

static void
mptsas_unregister_intrs(mptsas_t *mpt)
{
	mptsas_rem_intrs(mpt);
}

/*
 * mptsas_add_intrs:
 *
 * Register FIXED or MSI interrupts.
 */
static int
mptsas_add_intrs(mptsas_t *mpt, int intr_type)
{
	dev_info_t	*dip = mpt->m_dip;
	int		avail, actual, count = 0;
	int		i, flag, ret;

	NDBG6(("mptsas_add_intrs:interrupt type 0x%x", intr_type));

	/* Get number of interrupts */
	ret = ddi_intr_get_nintrs(dip, intr_type, &count);
	if ((ret != DDI_SUCCESS) || (count <= 0)) {
		mptsas_log(mpt, CE_WARN, "ddi_intr_get_nintrs() failed, "
		    "ret %d count %d\n", ret, count);

		return (DDI_FAILURE);
	}

	/* Get number of available interrupts */
	ret = ddi_intr_get_navail(dip, intr_type, &avail);
	if ((ret != DDI_SUCCESS) || (avail == 0)) {
		mptsas_log(mpt, CE_WARN, "ddi_intr_get_navail() failed, "
		    "ret %d avail %d\n", ret, avail);

		return (DDI_FAILURE);
	}

	if (avail < count) {
		mptsas_log(mpt, CE_NOTE, "ddi_intr_get_nvail returned %d, "
		    "navail() returned %d", count, avail);
	}

	/* Mpt only have one interrupt routine */
	if ((intr_type == DDI_INTR_TYPE_MSI) && (count > 1)) {
		count = 1;
	}

	/* Allocate an array of interrupt handles */
	mpt->m_intr_size = count * sizeof (ddi_intr_handle_t);
	mpt->m_htable = kmem_alloc(mpt->m_intr_size, KM_SLEEP);

	flag = DDI_INTR_ALLOC_NORMAL;

	/* call ddi_intr_alloc() */
	ret = ddi_intr_alloc(dip, mpt->m_htable, intr_type, 0,
	    count, &actual, flag);

	if ((ret != DDI_SUCCESS) || (actual == 0)) {
		mptsas_log(mpt, CE_WARN, "ddi_intr_alloc() failed, ret %d\n",
		    ret);
		kmem_free(mpt->m_htable, mpt->m_intr_size);
		return (DDI_FAILURE);
	}

	/* use interrupt count returned or abort? */
	if (actual < count) {
		mptsas_log(mpt, CE_NOTE, "Requested: %d, Received: %d\n",
		    count, actual);
	}

	mpt->m_intr_cnt = actual;

	/*
	 * Get priority for first msi, assume remaining are all the same
	 */
	if ((ret = ddi_intr_get_pri(mpt->m_htable[0],
	    &mpt->m_intr_pri)) != DDI_SUCCESS) {
		mptsas_log(mpt, CE_WARN, "ddi_intr_get_pri() failed %d\n", ret);

		/* Free already allocated intr */
		for (i = 0; i < actual; i++) {
			(void) ddi_intr_free(mpt->m_htable[i]);
		}

		kmem_free(mpt->m_htable, mpt->m_intr_size);
		return (DDI_FAILURE);
	}

	/* Test for high level mutex */
	if (mpt->m_intr_pri >= ddi_intr_get_hilevel_pri()) {
		mptsas_log(mpt, CE_WARN, "mptsas_add_intrs: "
		    "Hi level interrupt not supported\n");

		/* Free already allocated intr */
		for (i = 0; i < actual; i++) {
			(void) ddi_intr_free(mpt->m_htable[i]);
		}

		kmem_free(mpt->m_htable, mpt->m_intr_size);
		return (DDI_FAILURE);
	}

	/* Call ddi_intr_add_handler() */
	for (i = 0; i < actual; i++) {
		if ((ret = ddi_intr_add_handler(mpt->m_htable[i], mptsas_intr,
		    (caddr_t)mpt, (caddr_t)(uintptr_t)i)) != DDI_SUCCESS) {
			mptsas_log(mpt, CE_WARN, "ddi_intr_add_handler() "
			    "failed %d\n", ret);

			/* Free already allocated intr */
			for (i = 0; i < actual; i++) {
				(void) ddi_intr_free(mpt->m_htable[i]);
			}

			kmem_free(mpt->m_htable, mpt->m_intr_size);
			return (DDI_FAILURE);
		}
	}

	if ((ret = ddi_intr_get_cap(mpt->m_htable[0], &mpt->m_intr_cap))
	    != DDI_SUCCESS) {
		mptsas_log(mpt, CE_WARN, "ddi_intr_get_cap() failed %d\n", ret);

		/* Free already allocated intr */
		for (i = 0; i < actual; i++) {
			(void) ddi_intr_free(mpt->m_htable[i]);
		}

		kmem_free(mpt->m_htable, mpt->m_intr_size);
		return (DDI_FAILURE);
	}

	/*
	 * Enable interrupts
	 */
	if (mpt->m_intr_cap & DDI_INTR_FLAG_BLOCK) {
		/* Call ddi_intr_block_enable() for MSI interrupts */
		(void) ddi_intr_block_enable(mpt->m_htable, mpt->m_intr_cnt);
	} else {
		/* Call ddi_intr_enable for MSI or FIXED interrupts */
		for (i = 0; i < mpt->m_intr_cnt; i++) {
			(void) ddi_intr_enable(mpt->m_htable[i]);
		}
	}
	return (DDI_SUCCESS);
}

/*
 * mptsas_rem_intrs:
 *
 * Unregister FIXED or MSI interrupts
 */
static void
mptsas_rem_intrs(mptsas_t *mpt)
{
	int	i;

	NDBG6(("mptsas_rem_intrs"));

	/* Disable all interrupts */
	if (mpt->m_intr_cap & DDI_INTR_FLAG_BLOCK) {
		/* Call ddi_intr_block_disable() */
		(void) ddi_intr_block_disable(mpt->m_htable, mpt->m_intr_cnt);
	} else {
		for (i = 0; i < mpt->m_intr_cnt; i++) {
			(void) ddi_intr_disable(mpt->m_htable[i]);
		}
	}

	/* Call ddi_intr_remove_handler() */
	for (i = 0; i < mpt->m_intr_cnt; i++) {
		(void) ddi_intr_remove_handler(mpt->m_htable[i]);
		(void) ddi_intr_free(mpt->m_htable[i]);
	}

	kmem_free(mpt->m_htable, mpt->m_intr_size);
}

/*
 * The IO fault service error handling callback function
 */
/*ARGSUSED*/
static int
mptsas_fm_error_cb(dev_info_t *dip, ddi_fm_error_t *err, const void *impl_data)
{
	/*
	 * as the driver can always deal with an error in any dma or
	 * access handle, we can just return the fme_status value.
	 */
	pci_ereport_post(dip, err, NULL);
	return (err->fme_status);
}

/*
 * mptsas_fm_init - initialize fma capabilities and register with IO
 *               fault services.
 */
static void
mptsas_fm_init(mptsas_t *mpt)
{
	/*
	 * Need to change iblock to priority for new MSI intr
	 */
	ddi_iblock_cookie_t	fm_ibc;

	/* Only register with IO Fault Services if we have some capability */
	if (mpt->m_fm_capabilities) {
		/* Adjust access and dma attributes for FMA */
		mpt->m_reg_acc_attr.devacc_attr_access = DDI_FLAGERR_ACC;
		mpt->m_msg_dma_attr.dma_attr_flags |= DDI_DMA_FLAGERR;
		mpt->m_io_dma_attr.dma_attr_flags |= DDI_DMA_FLAGERR;

		/*
		 * Register capabilities with IO Fault Services.
		 * mpt->m_fm_capabilities will be updated to indicate
		 * capabilities actually supported (not requested.)
		 */
		ddi_fm_init(mpt->m_dip, &mpt->m_fm_capabilities, &fm_ibc);

		/*
		 * Initialize pci ereport capabilities if ereport
		 * capable (should always be.)
		 */
		if (DDI_FM_EREPORT_CAP(mpt->m_fm_capabilities) ||
		    DDI_FM_ERRCB_CAP(mpt->m_fm_capabilities)) {
			pci_ereport_setup(mpt->m_dip);
		}

		/*
		 * Register error callback if error callback capable.
		 */
		if (DDI_FM_ERRCB_CAP(mpt->m_fm_capabilities)) {
			ddi_fm_handler_register(mpt->m_dip,
			    mptsas_fm_error_cb, (void *) mpt);
		}
	}
}

/*
 * mptsas_fm_fini - Releases fma capabilities and un-registers with IO
 *               fault services.
 *
 */
static void
mptsas_fm_fini(mptsas_t *mpt)
{
	/* Only unregister FMA capabilities if registered */
	if (mpt->m_fm_capabilities) {

		/*
		 * Un-register error callback if error callback capable.
		 */

		if (DDI_FM_ERRCB_CAP(mpt->m_fm_capabilities)) {
			ddi_fm_handler_unregister(mpt->m_dip);
		}

		/*
		 * Release any resources allocated by pci_ereport_setup()
		 */

		if (DDI_FM_EREPORT_CAP(mpt->m_fm_capabilities) ||
		    DDI_FM_ERRCB_CAP(mpt->m_fm_capabilities)) {
			pci_ereport_teardown(mpt->m_dip);
		}

		/* Unregister from IO Fault Services */
		ddi_fm_fini(mpt->m_dip);

		/* Adjust access and dma attributes for FMA */
		mpt->m_reg_acc_attr.devacc_attr_access = DDI_DEFAULT_ACC;
		mpt->m_msg_dma_attr.dma_attr_flags &= ~DDI_DMA_FLAGERR;
		mpt->m_io_dma_attr.dma_attr_flags &= ~DDI_DMA_FLAGERR;

	}
}

int
mptsas_check_acc_handle(ddi_acc_handle_t handle)
{
	ddi_fm_error_t	de;

	if (handle == NULL)
		return (DDI_FAILURE);
	ddi_fm_acc_err_get(handle, &de, DDI_FME_VER0);
	return (de.fme_status);
}

int
mptsas_check_dma_handle(ddi_dma_handle_t handle)
{
	ddi_fm_error_t	de;

	if (handle == NULL)
		return (DDI_FAILURE);
	ddi_fm_dma_err_get(handle, &de, DDI_FME_VER0);
	return (de.fme_status);
}

void
mptsas_fm_ereport(mptsas_t *mpt, char *detail)
{
	uint64_t	ena;
	char		buf[FM_MAX_CLASS];

	(void) snprintf(buf, FM_MAX_CLASS, "%s.%s", DDI_FM_DEVICE, detail);
	ena = fm_ena_generate(0, FM_ENA_FMT1);
	if (DDI_FM_EREPORT_CAP(mpt->m_fm_capabilities)) {
		ddi_fm_ereport_post(mpt->m_dip, buf, ena, DDI_NOSLEEP,
		    FM_VERSION, DATA_TYPE_UINT8, FM_EREPORT_VERS0, NULL);
	}
}

static int
mptsas_get_target_device_info(mptsas_t *mpt, uint32_t page_address,
    uint16_t *dev_handle, mptsas_target_t **pptgt)
{
	int		rval;
	uint32_t	dev_info;
	uint64_t	sas_wwn;
	mptsas_phymask_t phymask;
	uint8_t		physport, phynum, config, disk;
	uint64_t	devicename;
	uint16_t	pdev_hdl;
	mptsas_target_t	*tmp_tgt = NULL;
	uint16_t	bay_num, enclosure;

	ASSERT(*pptgt == NULL);

	rval = mptsas_get_sas_device_page0(mpt, page_address, dev_handle,
	    &sas_wwn, &dev_info, &physport, &phynum, &pdev_hdl,
	    &bay_num, &enclosure);
	if (rval != DDI_SUCCESS) {
		rval = DEV_INFO_FAIL_PAGE0;
		return (rval);
	}

	if ((dev_info & (MPI2_SAS_DEVICE_INFO_SSP_TARGET |
	    MPI2_SAS_DEVICE_INFO_SATA_DEVICE |
	    MPI2_SAS_DEVICE_INFO_ATAPI_DEVICE)) == NULL) {
		rval = DEV_INFO_WRONG_DEVICE_TYPE;
		return (rval);
	}

	/*
	 * Check if the dev handle is for a Phys Disk. If so, set return value
	 * and exit.  Don't add Phys Disks to hash.
	 */
	for (config = 0; config < mpt->m_num_raid_configs; config++) {
		for (disk = 0; disk < MPTSAS_MAX_DISKS_IN_CONFIG; disk++) {
			if (*dev_handle == mpt->m_raidconfig[config].
			    m_physdisk_devhdl[disk]) {
				rval = DEV_INFO_PHYS_DISK;
				return (rval);
			}
		}
	}

	/*
	 * Get SATA Device Name from SAS device page0 for
	 * sata device, if device name doesn't exist, set mta_wwn to
	 * 0 for direct attached SATA. For the device behind the expander
	 * we still can use STP address assigned by expander.
	 */
	if (dev_info & (MPI2_SAS_DEVICE_INFO_SATA_DEVICE |
	    MPI2_SAS_DEVICE_INFO_ATAPI_DEVICE)) {
		mutex_exit(&mpt->m_mutex);
		/* alloc a tmp_tgt to send the cmd */
		tmp_tgt = kmem_zalloc(sizeof (struct mptsas_target),
		    KM_SLEEP);
		tmp_tgt->m_devhdl = *dev_handle;
		tmp_tgt->m_deviceinfo = dev_info;
		tmp_tgt->m_qfull_retries = QFULL_RETRIES;
		tmp_tgt->m_qfull_retry_interval =
		    drv_usectohz(QFULL_RETRY_INTERVAL * 1000);
		tmp_tgt->m_t_throttle = MAX_THROTTLE;
		devicename = mptsas_get_sata_guid(mpt, tmp_tgt, 0);
		kmem_free(tmp_tgt, sizeof (struct mptsas_target));
		mutex_enter(&mpt->m_mutex);
		if (devicename != 0 && (((devicename >> 56) & 0xf0) == 0x50)) {
			sas_wwn = devicename;
		} else if (dev_info & MPI2_SAS_DEVICE_INFO_DIRECT_ATTACH) {
			sas_wwn = 0;
		}
	}

	phymask = mptsas_physport_to_phymask(mpt, physport);
	*pptgt = mptsas_tgt_alloc(mpt, *dev_handle, sas_wwn,
	    dev_info, phymask, phynum);
	if (*pptgt == NULL) {
		mptsas_log(mpt, CE_WARN, "Failed to allocated target"
		    "structure!");
		rval = DEV_INFO_FAIL_ALLOC;
		return (rval);
	}
	(*pptgt)->m_enclosure = enclosure;
	(*pptgt)->m_slot_num = bay_num;
	return (DEV_INFO_SUCCESS);
}

uint64_t
mptsas_get_sata_guid(mptsas_t *mpt, mptsas_target_t *ptgt, int lun)
{
	uint64_t	sata_guid = 0, *pwwn = NULL;
	int		target = ptgt->m_devhdl;
	uchar_t		*inq83 = NULL;
	int		inq83_len = 0xFF;
	uchar_t		*dblk = NULL;
	int		inq83_retry = 3;
	int		rval = DDI_FAILURE;

	inq83	= kmem_zalloc(inq83_len, KM_SLEEP);

inq83_retry:
	rval = mptsas_inquiry(mpt, ptgt, lun, 0x83, inq83,
	    inq83_len, NULL, 1);
	if (rval != DDI_SUCCESS) {
		mptsas_log(mpt, CE_WARN, "!mptsas request inquiry page "
		    "0x83 for target:%x, lun:%x failed!", target, lun);
		goto out;
	}
	/* According to SAT2, the first descriptor is logic unit name */
	dblk = &inq83[4];
	if ((dblk[1] & 0x30) != 0) {
		mptsas_log(mpt, CE_WARN, "!Descriptor is not lun associated.");
		goto out;
	}
	pwwn = (uint64_t *)(void *)(&dblk[4]);
	if ((dblk[4] & 0xf0) == 0x50) {
		sata_guid = BE_64(*pwwn);
		goto out;
	} else if (dblk[4] == 'A') {
		NDBG20(("SATA drive has no NAA format GUID."));
		goto out;
	} else {
		/* The data is not ready, wait and retry */
		inq83_retry--;
		if (inq83_retry <= 0) {
			goto out;
		}
		NDBG20(("The GUID is not ready, retry..."));
		delay(1 * drv_usectohz(1000000));
		goto inq83_retry;
	}
out:
	kmem_free(inq83, inq83_len);
	return (sata_guid);
}

static int
mptsas_inquiry(mptsas_t *mpt, mptsas_target_t *ptgt, int lun, uchar_t page,
    unsigned char *buf, int len, int *reallen, uchar_t evpd)
{
	uchar_t			cdb[CDB_GROUP0];
	struct scsi_address	ap;
	struct buf		*data_bp = NULL;
	int			resid = 0;
	int			ret = DDI_FAILURE;

	ASSERT(len <= 0xffff);

	ap.a_target = MPTSAS_INVALID_DEVHDL;
	ap.a_lun = (uchar_t)(lun);
	ap.a_hba_tran = mpt->m_tran;

	data_bp = scsi_alloc_consistent_buf(&ap,
	    (struct buf *)NULL, len, B_READ, NULL_FUNC, NULL);
	if (data_bp == NULL) {
		return (ret);
	}
	bzero(cdb, CDB_GROUP0);
	cdb[0] = SCMD_INQUIRY;
	cdb[1] = evpd;
	cdb[2] = page;
	cdb[3] = (len & 0xff00) >> 8;
	cdb[4] = (len & 0x00ff);
	cdb[5] = 0;

	ret = mptsas_send_scsi_cmd(mpt, &ap, ptgt, &cdb[0], CDB_GROUP0, data_bp,
	    &resid);
	if (ret == DDI_SUCCESS) {
		if (reallen) {
			*reallen = len - resid;
		}
		bcopy((caddr_t)data_bp->b_un.b_addr, buf, len);
	}
	if (data_bp) {
		scsi_free_consistent_buf(data_bp);
	}
	return (ret);
}

static int
mptsas_send_scsi_cmd(mptsas_t *mpt, struct scsi_address *ap,
    mptsas_target_t *ptgt, uchar_t *cdb, int cdblen, struct buf *data_bp,
    int *resid)
{
	struct scsi_pkt		*pktp = NULL;
	scsi_hba_tran_t		*tran_clone = NULL;
	mptsas_tgt_private_t	*tgt_private = NULL;
	int			ret = DDI_FAILURE;

	/*
	 * scsi_hba_tran_t->tran_tgt_private is used to pass the address
	 * information to scsi_init_pkt, allocate a scsi_hba_tran structure
	 * to simulate the cmds from sd
	 */
	tran_clone = kmem_alloc(
	    sizeof (scsi_hba_tran_t), KM_SLEEP);
	if (tran_clone == NULL) {
		goto out;
	}
	bcopy((caddr_t)mpt->m_tran,
	    (caddr_t)tran_clone, sizeof (scsi_hba_tran_t));
	tgt_private = kmem_alloc(
	    sizeof (mptsas_tgt_private_t), KM_SLEEP);
	if (tgt_private == NULL) {
		goto out;
	}
	tgt_private->t_lun = ap->a_lun;
	tgt_private->t_private = ptgt;
	tran_clone->tran_tgt_private = tgt_private;
	ap->a_hba_tran = tran_clone;

	pktp = scsi_init_pkt(ap, (struct scsi_pkt *)NULL,
	    data_bp, cdblen, sizeof (struct scsi_arq_status),
	    0, PKT_CONSISTENT, NULL, NULL);
	if (pktp == NULL) {
		goto out;
	}
	bcopy(cdb, pktp->pkt_cdbp, cdblen);
	pktp->pkt_flags = FLAG_NOPARITY;
	pktp->pkt_time = mptsas_scsi_pkt_time;
	if (scsi_poll(pktp) < 0) {
		goto out;
	}
	if (((struct scsi_status *)pktp->pkt_scbp)->sts_chk) {
		goto out;
	}
	if (resid != NULL) {
		*resid = pktp->pkt_resid;
	}

	ret = DDI_SUCCESS;
out:
	if (pktp) {
		scsi_destroy_pkt(pktp);
	}
	if (tran_clone) {
		kmem_free(tran_clone, sizeof (scsi_hba_tran_t));
	}
	if (tgt_private) {
		kmem_free(tgt_private, sizeof (mptsas_tgt_private_t));
	}
	return (ret);
}
static int
mptsas_parse_address(char *name, uint64_t *wwid, uint8_t *phy, int *lun)
{
	char	*cp = NULL;
	char	*ptr = NULL;
	size_t	s = 0;
	char	*wwid_str = NULL;
	char	*lun_str = NULL;
	long	lunnum;
	long	phyid = -1;
	int	rc = DDI_FAILURE;

	ptr = name;
	ASSERT(ptr[0] == 'w' || ptr[0] == 'p');
	ptr++;
	if ((cp = strchr(ptr, ',')) == NULL) {
		return (DDI_FAILURE);
	}

	wwid_str = kmem_zalloc(SCSI_MAXNAMELEN, KM_SLEEP);
	s = (uintptr_t)cp - (uintptr_t)ptr;

	bcopy(ptr, wwid_str, s);
	wwid_str[s] = '\0';

	ptr = ++cp;

	if ((cp = strchr(ptr, '\0')) == NULL) {
		goto out;
	}
	lun_str =  kmem_zalloc(SCSI_MAXNAMELEN, KM_SLEEP);
	s = (uintptr_t)cp - (uintptr_t)ptr;

	bcopy(ptr, lun_str, s);
	lun_str[s] = '\0';

	if (name[0] == 'p') {
		rc = ddi_strtol(wwid_str, NULL, 0x10, &phyid);
	} else {
		rc = scsi_wwnstr_to_wwn(wwid_str, wwid);
	}
	if (rc != DDI_SUCCESS)
		goto out;

	if (phyid != -1) {
		ASSERT(phyid < MPTSAS_MAX_PHYS);
		*phy = (uint8_t)phyid;
	}
	rc = ddi_strtol(lun_str, NULL, 0x10, &lunnum);
	if (rc != 0)
		goto out;

	*lun = (int)lunnum;
	rc = DDI_SUCCESS;
out:
	if (wwid_str)
		kmem_free(wwid_str, SCSI_MAXNAMELEN);
	if (lun_str)
		kmem_free(lun_str, SCSI_MAXNAMELEN);

	return (rc);
}

/*
 * mptsas_parse_smp_name() is to parse sas wwn string
 * which format is "wWWN"
 */
static int
mptsas_parse_smp_name(char *name, uint64_t *wwn)
{
	char	*ptr = name;

	if (*ptr != 'w') {
		return (DDI_FAILURE);
	}

	ptr++;
	if (scsi_wwnstr_to_wwn(ptr, wwn)) {
		return (DDI_FAILURE);
	}
	return (DDI_SUCCESS);
}

static int
mptsas_bus_config(dev_info_t *pdip, uint_t flag,
    ddi_bus_config_op_t op, void *arg, dev_info_t **childp)
{
	int		ret = NDI_FAILURE;
	int		circ = 0;
	int		circ1 = 0;
	mptsas_t	*mpt;
	char		*ptr = NULL;
	char		*devnm = NULL;
	uint64_t	wwid = 0;
	uint8_t		phy = 0xFF;
	int		lun = 0;
	uint_t		mflags = flag;
	int		bconfig = TRUE;

	if (scsi_hba_iport_unit_address(pdip) == 0) {
		return (DDI_FAILURE);
	}

	mpt = DIP2MPT(pdip);
	if (!mpt) {
		return (DDI_FAILURE);
	}
	/*
	 * Hold the nexus across the bus_config
	 */
	ndi_devi_enter(scsi_vhci_dip, &circ);
	ndi_devi_enter(pdip, &circ1);
	switch (op) {
	case BUS_CONFIG_ONE:
		/* parse wwid/target name out of name given */
		if ((ptr = strchr((char *)arg, '@')) == NULL) {
			ret = NDI_FAILURE;
			break;
		}
		ptr++;
		if (strncmp((char *)arg, "smp", 3) == 0) {
			/*
			 * This is a SMP target device
			 */
			ret = mptsas_parse_smp_name(ptr, &wwid);
			if (ret != DDI_SUCCESS) {
				ret = NDI_FAILURE;
				break;
			}
			ret = mptsas_config_smp(pdip, wwid, childp);
		} else if ((ptr[0] == 'w') || (ptr[0] == 'p')) {
			/*
			 * OBP could pass down a non-canonical form
			 * bootpath without LUN part when LUN is 0.
			 * So driver need adjust the string.
			 */
			if (strchr(ptr, ',') == NULL) {
				devnm = kmem_zalloc(SCSI_MAXNAMELEN, KM_SLEEP);
				(void) sprintf(devnm, "%s,0", (char *)arg);
				ptr = strchr(devnm, '@');
				ptr++;
			}

			/*
			 * The device path is wWWID format and the device
			 * is not SMP target device.
			 */
			ret = mptsas_parse_address(ptr, &wwid, &phy, &lun);
			if (ret != DDI_SUCCESS) {
				ret = NDI_FAILURE;
				break;
			}
			*childp = NULL;
			if (ptr[0] == 'w') {
				ret = mptsas_config_one_addr(pdip, wwid,
				    lun, childp);
			} else if (ptr[0] == 'p') {
				ret = mptsas_config_one_phy(pdip, phy, lun,
				    childp);
			}

			/*
			 * If this is CD/DVD device in OBP path, the
			 * ndi_busop_bus_config can be skipped as config one
			 * operation is done above.
			 */
			if ((ret == NDI_SUCCESS) && (*childp != NULL) &&
			    (strcmp(ddi_node_name(*childp), "cdrom") == 0) &&
			    (strncmp((char *)arg, "disk", 4) == 0)) {
				bconfig = FALSE;
				ndi_hold_devi(*childp);
			}
		} else {
			ret = NDI_FAILURE;
			break;
		}

		/*
		 * DDI group instructed us to use this flag.
		 */
		mflags |= NDI_MDI_FALLBACK;
		break;
	case BUS_CONFIG_DRIVER:
	case BUS_CONFIG_ALL:
		mptsas_config_all(pdip);
		ret = NDI_SUCCESS;
		break;
	}

	if ((ret == NDI_SUCCESS) && bconfig) {
		ret = ndi_busop_bus_config(pdip, mflags, op,
		    (devnm == NULL) ? arg : devnm, childp, 0);
	}

	ndi_devi_exit(pdip, circ1);
	ndi_devi_exit(scsi_vhci_dip, circ);
	if (devnm != NULL)
		kmem_free(devnm, SCSI_MAXNAMELEN);
	return (ret);
}

static int
mptsas_probe_lun(dev_info_t *pdip, int lun, dev_info_t **dip,
    mptsas_target_t *ptgt)
{
	int			rval = DDI_FAILURE;
	struct scsi_inquiry	*sd_inq = NULL;
	mptsas_t		*mpt = DIP2MPT(pdip);

	sd_inq = (struct scsi_inquiry *)kmem_alloc(SUN_INQSIZE, KM_SLEEP);

	rval = mptsas_inquiry(mpt, ptgt, lun, 0, (uchar_t *)sd_inq,
	    SUN_INQSIZE, 0, (uchar_t)0);

	if ((rval == DDI_SUCCESS) && MPTSAS_VALID_LUN(sd_inq)) {
		rval = mptsas_create_lun(pdip, sd_inq, dip, ptgt, lun);
	} else {
		rval = DDI_FAILURE;
	}

	kmem_free(sd_inq, SUN_INQSIZE);
	return (rval);
}

static int
mptsas_config_one_addr(dev_info_t *pdip, uint64_t sasaddr, int lun,
    dev_info_t **lundip)
{
	int		rval;
	mptsas_t		*mpt = DIP2MPT(pdip);
	int		phymask;
	mptsas_target_t	*ptgt = NULL;

	/*
	 * Get the physical port associated to the iport
	 */
	phymask = ddi_prop_get_int(DDI_DEV_T_ANY, pdip, 0,
	    "phymask", 0);

	ptgt = mptsas_wwid_to_ptgt(mpt, phymask, sasaddr);
	if (ptgt == NULL) {
		/*
		 * didn't match any device by searching
		 */
		return (DDI_FAILURE);
	}
	/*
	 * If the LUN already exists and the status is online,
	 * we just return the pointer to dev_info_t directly.
	 * For the mdi_pathinfo node, we'll handle it in
	 * mptsas_create_virt_lun()
	 * TODO should be also in mptsas_handle_dr
	 */

	*lundip = mptsas_find_child_addr(pdip, sasaddr, lun);
	if (*lundip != NULL) {
		/*
		 * TODO Another senario is, we hotplug the same disk
		 * on the same slot, the devhdl changed, is this
		 * possible?
		 * tgt_private->t_private != ptgt
		 */
		if (sasaddr != ptgt->m_addr.mta_wwn) {
			/*
			 * The device has changed although the devhdl is the
			 * same (Enclosure mapping mode, change drive on the
			 * same slot)
			 */
			return (DDI_FAILURE);
		}
		return (DDI_SUCCESS);
	}

	if (phymask == 0) {
		/*
		 * Configure IR volume
		 */
		rval =  mptsas_config_raid(pdip, ptgt->m_devhdl, lundip);
		return (rval);
	}
	rval = mptsas_probe_lun(pdip, lun, lundip, ptgt);

	return (rval);
}

static int
mptsas_config_one_phy(dev_info_t *pdip, uint8_t phy, int lun,
    dev_info_t **lundip)
{
	int		rval;
	mptsas_t	*mpt = DIP2MPT(pdip);
	mptsas_phymask_t phymask;
	mptsas_target_t	*ptgt = NULL;

	/*
	 * Get the physical port associated to the iport
	 */
	phymask = (mptsas_phymask_t)ddi_prop_get_int(DDI_DEV_T_ANY, pdip, 0,
	    "phymask", 0);

	ptgt = mptsas_phy_to_tgt(mpt, phymask, phy);
	if (ptgt == NULL) {
		/*
		 * didn't match any device by searching
		 */
		return (DDI_FAILURE);
	}

	/*
	 * If the LUN already exists and the status is online,
	 * we just return the pointer to dev_info_t directly.
	 * For the mdi_pathinfo node, we'll handle it in
	 * mptsas_create_virt_lun().
	 */

	*lundip = mptsas_find_child_phy(pdip, phy);
	if (*lundip != NULL) {
		return (DDI_SUCCESS);
	}

	rval = mptsas_probe_lun(pdip, lun, lundip, ptgt);

	return (rval);
}

static int
mptsas_retrieve_lundata(int lun_cnt, uint8_t *buf, uint16_t *lun_num,
    uint8_t *lun_addr_type)
{
	uint32_t	lun_idx = 0;

	ASSERT(lun_num != NULL);
	ASSERT(lun_addr_type != NULL);

	lun_idx = (lun_cnt + 1) * MPTSAS_SCSI_REPORTLUNS_ADDRESS_SIZE;
	/* determine report luns addressing type */
	switch (buf[lun_idx] & MPTSAS_SCSI_REPORTLUNS_ADDRESS_MASK) {
		/*
		 * Vendors in the field have been found to be concatenating
		 * bus/target/lun to equal the complete lun value instead
		 * of switching to flat space addressing
		 */
		/* 00b - peripheral device addressing method */
	case MPTSAS_SCSI_REPORTLUNS_ADDRESS_PERIPHERAL:
		/* FALLTHRU */
		/* 10b - logical unit addressing method */
	case MPTSAS_SCSI_REPORTLUNS_ADDRESS_LOGICAL_UNIT:
		/* FALLTHRU */
		/* 01b - flat space addressing method */
	case MPTSAS_SCSI_REPORTLUNS_ADDRESS_FLAT_SPACE:
		/* byte0 bit0-5=msb lun byte1 bit0-7=lsb lun */
		*lun_addr_type = (buf[lun_idx] &
		    MPTSAS_SCSI_REPORTLUNS_ADDRESS_MASK) >> 6;
		*lun_num = (buf[lun_idx] & 0x3F) << 8;
		*lun_num |= buf[lun_idx + 1];
		return (DDI_SUCCESS);
	default:
		return (DDI_FAILURE);
	}
}

static int
mptsas_config_luns(dev_info_t *pdip, mptsas_target_t *ptgt)
{
	struct buf		*repluns_bp = NULL;
	struct scsi_address	ap;
	uchar_t			cdb[CDB_GROUP5];
	int			ret = DDI_FAILURE;
	int			retry = 0;
	int			lun_list_len = 0;
	uint16_t		lun_num = 0;
	uint8_t			lun_addr_type = 0;
	uint32_t		lun_cnt = 0;
	uint32_t		lun_total = 0;
	dev_info_t		*cdip = NULL;
	uint16_t		*saved_repluns = NULL;
	char			*buffer = NULL;
	int			buf_len = 128;
	mptsas_t		*mpt = DIP2MPT(pdip);
	uint64_t		sas_wwn = 0;
	uint8_t			phy = 0xFF;
	uint32_t		dev_info = 0;

	mutex_enter(&mpt->m_mutex);
	sas_wwn = ptgt->m_addr.mta_wwn;
	phy = ptgt->m_phynum;
	dev_info = ptgt->m_deviceinfo;
	mutex_exit(&mpt->m_mutex);

	if (sas_wwn == 0) {
		/*
		 * It's a SATA without Device Name
		 * So don't try multi-LUNs
		 */
		if (mptsas_find_child_phy(pdip, phy)) {
			return (DDI_SUCCESS);
		} else {
			/*
			 * need configure and create node
			 */
			return (DDI_FAILURE);
		}
	}

	/*
	 * WWN (SAS address or Device Name exist)
	 */
	if (dev_info & (MPI2_SAS_DEVICE_INFO_SATA_DEVICE |
	    MPI2_SAS_DEVICE_INFO_ATAPI_DEVICE)) {
		/*
		 * SATA device with Device Name
		 * So don't try multi-LUNs
		 */
		if (mptsas_find_child_addr(pdip, sas_wwn, 0)) {
			return (DDI_SUCCESS);
		} else {
			return (DDI_FAILURE);
		}
	}

	do {
		ap.a_target = MPTSAS_INVALID_DEVHDL;
		ap.a_lun = 0;
		ap.a_hba_tran = mpt->m_tran;
		repluns_bp = scsi_alloc_consistent_buf(&ap,
		    (struct buf *)NULL, buf_len, B_READ, NULL_FUNC, NULL);
		if (repluns_bp == NULL) {
			retry++;
			continue;
		}
		bzero(cdb, CDB_GROUP5);
		cdb[0] = SCMD_REPORT_LUNS;
		cdb[6] = (buf_len & 0xff000000) >> 24;
		cdb[7] = (buf_len & 0x00ff0000) >> 16;
		cdb[8] = (buf_len & 0x0000ff00) >> 8;
		cdb[9] = (buf_len & 0x000000ff);

		ret = mptsas_send_scsi_cmd(mpt, &ap, ptgt, &cdb[0], CDB_GROUP5,
		    repluns_bp, NULL);
		if (ret != DDI_SUCCESS) {
			scsi_free_consistent_buf(repluns_bp);
			retry++;
			continue;
		}
		lun_list_len = BE_32(*(int *)((void *)(
		    repluns_bp->b_un.b_addr)));
		if (buf_len >= lun_list_len + 8) {
			ret = DDI_SUCCESS;
			break;
		}
		scsi_free_consistent_buf(repluns_bp);
		buf_len = lun_list_len + 8;

	} while (retry < 3);

	if (ret != DDI_SUCCESS)
		return (ret);
	buffer = (char *)repluns_bp->b_un.b_addr;
	/*
	 * find out the number of luns returned by the SCSI ReportLun call
	 * and allocate buffer space
	 */
	lun_total = lun_list_len / MPTSAS_SCSI_REPORTLUNS_ADDRESS_SIZE;
	saved_repluns = kmem_zalloc(sizeof (uint16_t) * lun_total, KM_SLEEP);
	if (saved_repluns == NULL) {
		scsi_free_consistent_buf(repluns_bp);
		return (DDI_FAILURE);
	}
	for (lun_cnt = 0; lun_cnt < lun_total; lun_cnt++) {
		if (mptsas_retrieve_lundata(lun_cnt, (uint8_t *)(buffer),
		    &lun_num, &lun_addr_type) != DDI_SUCCESS) {
			continue;
		}
		saved_repluns[lun_cnt] = lun_num;
		if (cdip = mptsas_find_child_addr(pdip, sas_wwn, lun_num))
			ret = DDI_SUCCESS;
		else
			ret = mptsas_probe_lun(pdip, lun_num, &cdip,
			    ptgt);
		if ((ret == DDI_SUCCESS) && (cdip != NULL)) {
			(void) ndi_prop_remove(DDI_DEV_T_NONE, cdip,
			    MPTSAS_DEV_GONE);
		}
	}
	mptsas_offline_missed_luns(pdip, saved_repluns, lun_total, ptgt);
	kmem_free(saved_repluns, sizeof (uint16_t) * lun_total);
	scsi_free_consistent_buf(repluns_bp);
	return (DDI_SUCCESS);
}

static int
mptsas_config_raid(dev_info_t *pdip, uint16_t target, dev_info_t **dip)
{
	int			rval = DDI_FAILURE;
	struct scsi_inquiry	*sd_inq = NULL;
	mptsas_t		*mpt = DIP2MPT(pdip);
	mptsas_target_t		*ptgt = NULL;

	mutex_enter(&mpt->m_mutex);
	ptgt = refhash_linear_search(mpt->m_targets,
	    mptsas_target_eval_devhdl, &target);
	mutex_exit(&mpt->m_mutex);
	if (ptgt == NULL) {
		mptsas_log(mpt, CE_WARN, "Volume with VolDevHandle of 0x%x "
		    "not found.", target);
		return (rval);
	}

	sd_inq = (struct scsi_inquiry *)kmem_alloc(SUN_INQSIZE, KM_SLEEP);
	rval = mptsas_inquiry(mpt, ptgt, 0, 0, (uchar_t *)sd_inq,
	    SUN_INQSIZE, 0, (uchar_t)0);

	if ((rval == DDI_SUCCESS) && MPTSAS_VALID_LUN(sd_inq)) {
		rval = mptsas_create_phys_lun(pdip, sd_inq, NULL, dip, ptgt,
		    0);
	} else {
		rval = DDI_FAILURE;
	}

	kmem_free(sd_inq, SUN_INQSIZE);
	return (rval);
}

/*
 * configure all RAID volumes for virtual iport
 */
static void
mptsas_config_all_viport(dev_info_t *pdip)
{
	mptsas_t	*mpt = DIP2MPT(pdip);
	int		config, vol;
	int		target;
	dev_info_t	*lundip = NULL;

	/*
	 * Get latest RAID info and search for any Volume DevHandles.  If any
	 * are found, configure the volume.
	 */
	mutex_enter(&mpt->m_mutex);
	for (config = 0; config < mpt->m_num_raid_configs; config++) {
		for (vol = 0; vol < MPTSAS_MAX_RAIDVOLS; vol++) {
			if (mpt->m_raidconfig[config].m_raidvol[vol].m_israid
			    == 1) {
				target = mpt->m_raidconfig[config].
				    m_raidvol[vol].m_raidhandle;
				mutex_exit(&mpt->m_mutex);
				(void) mptsas_config_raid(pdip, target,
				    &lundip);
				mutex_enter(&mpt->m_mutex);
			}
		}
	}
	mutex_exit(&mpt->m_mutex);
}

static void
mptsas_offline_missed_luns(dev_info_t *pdip, uint16_t *repluns,
    int lun_cnt, mptsas_target_t *ptgt)
{
	dev_info_t	*child = NULL, *savechild = NULL;
	mdi_pathinfo_t	*pip = NULL, *savepip = NULL;
	uint64_t	sas_wwn, wwid;
	uint8_t		phy;
	int		lun;
	int		i;
	int		find;
	char		*addr;
	char		*nodename;
	mptsas_t	*mpt = DIP2MPT(pdip);

	mutex_enter(&mpt->m_mutex);
	wwid = ptgt->m_addr.mta_wwn;
	mutex_exit(&mpt->m_mutex);

	child = ddi_get_child(pdip);
	while (child) {
		find = 0;
		savechild = child;
		child = ddi_get_next_sibling(child);

		nodename = ddi_node_name(savechild);
		if (strcmp(nodename, "smp") == 0) {
			continue;
		}

		addr = ddi_get_name_addr(savechild);
		if (addr == NULL) {
			continue;
		}

		if (mptsas_parse_address(addr, &sas_wwn, &phy, &lun) !=
		    DDI_SUCCESS) {
			continue;
		}

		if (wwid == sas_wwn) {
			for (i = 0; i < lun_cnt; i++) {
				if (repluns[i] == lun) {
					find = 1;
					break;
				}
			}
		} else {
			continue;
		}
		if (find == 0) {
			/*
			 * The lun has not been there already
			 */
			(void) mptsas_offline_lun(pdip, savechild, NULL,
			    NDI_DEVI_REMOVE);
		}
	}

	pip = mdi_get_next_client_path(pdip, NULL);
	while (pip) {
		find = 0;
		savepip = pip;
		addr = MDI_PI(pip)->pi_addr;

		pip = mdi_get_next_client_path(pdip, pip);

		if (addr == NULL) {
			continue;
		}

		if (mptsas_parse_address(addr, &sas_wwn, &phy,
		    &lun) != DDI_SUCCESS) {
			continue;
		}

		if (sas_wwn == wwid) {
			for (i = 0; i < lun_cnt; i++) {
				if (repluns[i] == lun) {
					find = 1;
					break;
				}
			}
		} else {
			continue;
		}

		if (find == 0) {
			/*
			 * The lun has not been there already
			 */
			(void) mptsas_offline_lun(pdip, NULL, savepip,
			    NDI_DEVI_REMOVE);
		}
	}
}

void
mptsas_update_hashtab(struct mptsas *mpt)
{
	uint32_t	page_address;
	int		rval = 0;
	uint16_t	dev_handle;
	mptsas_target_t	*ptgt = NULL;
	mptsas_smp_t	smp_node;

	/*
	 * Get latest RAID info.
	 */
	(void) mptsas_get_raid_info(mpt);

	dev_handle = mpt->m_smp_devhdl;
	for (; mpt->m_done_traverse_smp == 0; ) {
		page_address = (MPI2_SAS_EXPAND_PGAD_FORM_GET_NEXT_HNDL &
		    MPI2_SAS_EXPAND_PGAD_FORM_MASK) | (uint32_t)dev_handle;
		if (mptsas_get_sas_expander_page0(mpt, page_address, &smp_node)
		    != DDI_SUCCESS) {
			break;
		}
		mpt->m_smp_devhdl = dev_handle = smp_node.m_devhdl;
		(void) mptsas_smp_alloc(mpt, &smp_node);
	}

	/*
	 * Config target devices
	 */
	dev_handle = mpt->m_dev_handle;

	/*
	 * Do loop to get sas device page 0 by GetNextHandle till the
	 * the last handle. If the sas device is a SATA/SSP target,
	 * we try to config it.
	 */
	for (; mpt->m_done_traverse_dev == 0; ) {
		ptgt = NULL;
		page_address =
		    (MPI2_SAS_DEVICE_PGAD_FORM_GET_NEXT_HANDLE &
		    MPI2_SAS_DEVICE_PGAD_FORM_MASK) |
		    (uint32_t)dev_handle;
		rval = mptsas_get_target_device_info(mpt, page_address,
		    &dev_handle, &ptgt);
		if ((rval == DEV_INFO_FAIL_PAGE0) ||
		    (rval == DEV_INFO_FAIL_ALLOC)) {
			break;
		}

		mpt->m_dev_handle = dev_handle;
	}

}

void
mptsas_update_driver_data(struct mptsas *mpt)
{
	mptsas_target_t *tp;
	mptsas_smp_t *sp;

	ASSERT(MUTEX_HELD(&mpt->m_mutex));

	/*
	 * TODO after hard reset, update the driver data structures
	 * 1. update port/phymask mapping table mpt->m_phy_info
	 * 2. invalid all the entries in hash table
	 *    m_devhdl = 0xffff and m_deviceinfo = 0
	 * 3. call sas_device_page/expander_page to update hash table
	 */
	mptsas_update_phymask(mpt);
	/*
	 * Invalid the existing entries
	 *
	 * XXX - It seems like we should just delete everything here.  We are
	 * holding the lock and are about to refresh all the targets in both
	 * hashes anyway.  Given the path we're in, what outstanding async
	 * event could possibly be trying to reference one of these things
	 * without taking the lock, and how would that be useful anyway?
	 */
	for (tp = refhash_first(mpt->m_targets); tp != NULL;
	    tp = refhash_next(mpt->m_targets, tp)) {
		tp->m_devhdl = MPTSAS_INVALID_DEVHDL;
		tp->m_deviceinfo = 0;
		tp->m_dr_flag = MPTSAS_DR_INACTIVE;
	}
	for (sp = refhash_first(mpt->m_smp_targets); sp != NULL;
	    sp = refhash_next(mpt->m_smp_targets, sp)) {
		sp->m_devhdl = MPTSAS_INVALID_DEVHDL;
		sp->m_deviceinfo = 0;
	}
	mpt->m_done_traverse_dev = 0;
	mpt->m_done_traverse_smp = 0;
	mpt->m_dev_handle = mpt->m_smp_devhdl = MPTSAS_INVALID_DEVHDL;
	mptsas_update_hashtab(mpt);
}

static void
mptsas_config_all(dev_info_t *pdip)
{
	dev_info_t	*smpdip = NULL;
	mptsas_t	*mpt = DIP2MPT(pdip);
	int		phymask = 0;
	mptsas_phymask_t phy_mask;
	mptsas_target_t	*ptgt = NULL;
	mptsas_smp_t	*psmp;

	/*
	 * Get the phymask associated to the iport
	 */
	phymask = ddi_prop_get_int(DDI_DEV_T_ANY, pdip, 0,
	    "phymask", 0);

	/*
	 * Enumerate RAID volumes here (phymask == 0).
	 */
	if (phymask == 0) {
		mptsas_config_all_viport(pdip);
		return;
	}

	mutex_enter(&mpt->m_mutex);

	if (!mpt->m_done_traverse_dev || !mpt->m_done_traverse_smp) {
		mptsas_update_hashtab(mpt);
	}

	for (psmp = refhash_first(mpt->m_smp_targets); psmp != NULL;
	    psmp = refhash_next(mpt->m_smp_targets, psmp)) {
		phy_mask = psmp->m_addr.mta_phymask;
		if (phy_mask == phymask) {
			smpdip = NULL;
			mutex_exit(&mpt->m_mutex);
			(void) mptsas_online_smp(pdip, psmp, &smpdip);
			mutex_enter(&mpt->m_mutex);
		}
	}

	for (ptgt = refhash_first(mpt->m_targets); ptgt != NULL;
	    ptgt = refhash_next(mpt->m_targets, ptgt)) {
		phy_mask = ptgt->m_addr.mta_phymask;
		if (phy_mask == phymask) {
			mutex_exit(&mpt->m_mutex);
			(void) mptsas_config_target(pdip, ptgt);
			mutex_enter(&mpt->m_mutex);
		}
	}
	mutex_exit(&mpt->m_mutex);
}

static int
mptsas_config_target(dev_info_t *pdip, mptsas_target_t *ptgt)
{
	int		rval = DDI_FAILURE;
	dev_info_t	*tdip;

	rval = mptsas_config_luns(pdip, ptgt);
	if (rval != DDI_SUCCESS) {
		/*
		 * The return value means the SCMD_REPORT_LUNS
		 * did not execute successfully. The target maybe
		 * doesn't support such command.
		 */
		rval = mptsas_probe_lun(pdip, 0, &tdip, ptgt);
	}
	return (rval);
}

/*
 * Return fail if not all the childs/paths are freed.
 * if there is any path under the HBA, the return value will be always fail
 * because we didn't call mdi_pi_free for path
 */
static int
mptsas_offline_target(dev_info_t *pdip, char *name)
{
	dev_info_t		*child = NULL, *prechild = NULL;
	mdi_pathinfo_t		*pip = NULL, *savepip = NULL;
	int			tmp_rval, rval = DDI_SUCCESS;
	char			*addr, *cp;
	size_t			s;
	mptsas_t		*mpt = DIP2MPT(pdip);

	child = ddi_get_child(pdip);
	while (child) {
		addr = ddi_get_name_addr(child);
		prechild = child;
		child = ddi_get_next_sibling(child);

		if (addr == NULL) {
			continue;
		}
		if ((cp = strchr(addr, ',')) == NULL) {
			continue;
		}

		s = (uintptr_t)cp - (uintptr_t)addr;

		if (strncmp(addr, name, s) != 0) {
			continue;
		}

		tmp_rval = mptsas_offline_lun(pdip, prechild, NULL,
		    NDI_DEVI_REMOVE);
		if (tmp_rval != DDI_SUCCESS) {
			rval = DDI_FAILURE;
			if (ndi_prop_create_boolean(DDI_DEV_T_NONE,
			    prechild, MPTSAS_DEV_GONE) !=
			    DDI_PROP_SUCCESS) {
				mptsas_log(mpt, CE_WARN, "mptsas driver "
				    "unable to create property for "
				    "SAS %s (MPTSAS_DEV_GONE)", addr);
			}
		}
	}

	pip = mdi_get_next_client_path(pdip, NULL);
	while (pip) {
		addr = MDI_PI(pip)->pi_addr;
		savepip = pip;
		pip = mdi_get_next_client_path(pdip, pip);
		if (addr == NULL) {
			continue;
		}

		if ((cp = strchr(addr, ',')) == NULL) {
			continue;
		}

		s = (uintptr_t)cp - (uintptr_t)addr;

		if (strncmp(addr, name, s) != 0) {
			continue;
		}

		(void) mptsas_offline_lun(pdip, NULL, savepip,
		    NDI_DEVI_REMOVE);
		/*
		 * driver will not invoke mdi_pi_free, so path will not
		 * be freed forever, return DDI_FAILURE.
		 */
		rval = DDI_FAILURE;
	}
	return (rval);
}

static int
mptsas_offline_lun(dev_info_t *pdip, dev_info_t *rdip,
    mdi_pathinfo_t *rpip, uint_t flags)
{
	int		rval = DDI_FAILURE;
	char		*devname;
	dev_info_t	*cdip, *parent;

	if (rpip != NULL) {
		parent = scsi_vhci_dip;
		cdip = mdi_pi_get_client(rpip);
	} else if (rdip != NULL) {
		parent = pdip;
		cdip = rdip;
	} else {
		return (DDI_FAILURE);
	}

	/*
	 * Make sure node is attached otherwise
	 * it won't have related cache nodes to
	 * clean up.  i_ddi_devi_attached is
	 * similiar to i_ddi_node_state(cdip) >=
	 * DS_ATTACHED.
	 */
	if (i_ddi_devi_attached(cdip)) {

		/* Get full devname */
		devname = kmem_alloc(MAXNAMELEN + 1, KM_SLEEP);
		(void) ddi_deviname(cdip, devname);
		/* Clean cache */
		(void) devfs_clean(parent, devname + 1,
		    DV_CLEAN_FORCE);
		kmem_free(devname, MAXNAMELEN + 1);
	}
	if (rpip != NULL) {
		if (MDI_PI_IS_OFFLINE(rpip)) {
			rval = DDI_SUCCESS;
		} else {
			rval = mdi_pi_offline(rpip, 0);
		}
	} else {
		rval = ndi_devi_offline(cdip, flags);
	}

	return (rval);
}

static dev_info_t *
mptsas_find_smp_child(dev_info_t *parent, char *str_wwn)
{
	dev_info_t	*child = NULL;
	char		*smp_wwn = NULL;

	child = ddi_get_child(parent);
	while (child) {
		if (ddi_prop_lookup_string(DDI_DEV_T_ANY, child,
		    DDI_PROP_DONTPASS, SMP_WWN, &smp_wwn)
		    != DDI_SUCCESS) {
			child = ddi_get_next_sibling(child);
			continue;
		}

		if (strcmp(smp_wwn, str_wwn) == 0) {
			ddi_prop_free(smp_wwn);
			break;
		}
		child = ddi_get_next_sibling(child);
		ddi_prop_free(smp_wwn);
	}
	return (child);
}

static int
mptsas_offline_smp(dev_info_t *pdip, mptsas_smp_t *smp_node, uint_t flags)
{
	int		rval = DDI_FAILURE;
	char		*devname;
	char		wwn_str[MPTSAS_WWN_STRLEN];
	dev_info_t	*cdip;

	(void) sprintf(wwn_str, "%"PRIx64, smp_node->m_addr.mta_wwn);

	cdip = mptsas_find_smp_child(pdip, wwn_str);

	if (cdip == NULL)
		return (DDI_SUCCESS);

	/*
	 * Make sure node is attached otherwise
	 * it won't have related cache nodes to
	 * clean up.  i_ddi_devi_attached is
	 * similiar to i_ddi_node_state(cdip) >=
	 * DS_ATTACHED.
	 */
	if (i_ddi_devi_attached(cdip)) {

		/* Get full devname */
		devname = kmem_alloc(MAXNAMELEN + 1, KM_SLEEP);
		(void) ddi_deviname(cdip, devname);
		/* Clean cache */
		(void) devfs_clean(pdip, devname + 1,
		    DV_CLEAN_FORCE);
		kmem_free(devname, MAXNAMELEN + 1);
	}

	rval = ndi_devi_offline(cdip, flags);

	return (rval);
}

static dev_info_t *
mptsas_find_child(dev_info_t *pdip, char *name)
{
	dev_info_t	*child = NULL;
	char		*rname = NULL;
	int		rval = DDI_FAILURE;

	rname = kmem_zalloc(SCSI_MAXNAMELEN, KM_SLEEP);

	child = ddi_get_child(pdip);
	while (child) {
		rval = mptsas_name_child(child, rname, SCSI_MAXNAMELEN);
		if (rval != DDI_SUCCESS) {
			child = ddi_get_next_sibling(child);
			bzero(rname, SCSI_MAXNAMELEN);
			continue;
		}

		if (strcmp(rname, name) == 0) {
			break;
		}
		child = ddi_get_next_sibling(child);
		bzero(rname, SCSI_MAXNAMELEN);
	}

	kmem_free(rname, SCSI_MAXNAMELEN);

	return (child);
}


static dev_info_t *
mptsas_find_child_addr(dev_info_t *pdip, uint64_t sasaddr, int lun)
{
	dev_info_t	*child = NULL;
	char		*name = NULL;
	char		*addr = NULL;

	name = kmem_zalloc(SCSI_MAXNAMELEN, KM_SLEEP);
	addr = kmem_zalloc(SCSI_MAXNAMELEN, KM_SLEEP);
	(void) sprintf(name, "%016"PRIx64, sasaddr);
	(void) sprintf(addr, "w%s,%x", name, lun);
	child = mptsas_find_child(pdip, addr);
	kmem_free(name, SCSI_MAXNAMELEN);
	kmem_free(addr, SCSI_MAXNAMELEN);
	return (child);
}

static dev_info_t *
mptsas_find_child_phy(dev_info_t *pdip, uint8_t phy)
{
	dev_info_t	*child;
	char		*addr;

	addr = kmem_zalloc(SCSI_MAXNAMELEN, KM_SLEEP);
	(void) sprintf(addr, "p%x,0", phy);
	child = mptsas_find_child(pdip, addr);
	kmem_free(addr, SCSI_MAXNAMELEN);
	return (child);
}

static mdi_pathinfo_t *
mptsas_find_path_phy(dev_info_t *pdip, uint8_t phy)
{
	mdi_pathinfo_t	*path;
	char		*addr = NULL;

	addr = kmem_zalloc(SCSI_MAXNAMELEN, KM_SLEEP);
	(void) sprintf(addr, "p%x,0", phy);
	path = mdi_pi_find(pdip, NULL, addr);
	kmem_free(addr, SCSI_MAXNAMELEN);
	return (path);
}

static mdi_pathinfo_t *
mptsas_find_path_addr(dev_info_t *parent, uint64_t sasaddr, int lun)
{
	mdi_pathinfo_t	*path;
	char		*name = NULL;
	char		*addr = NULL;

	name = kmem_zalloc(SCSI_MAXNAMELEN, KM_SLEEP);
	addr = kmem_zalloc(SCSI_MAXNAMELEN, KM_SLEEP);
	(void) sprintf(name, "%016"PRIx64, sasaddr);
	(void) sprintf(addr, "w%s,%x", name, lun);
	path = mdi_pi_find(parent, NULL, addr);
	kmem_free(name, SCSI_MAXNAMELEN);
	kmem_free(addr, SCSI_MAXNAMELEN);

	return (path);
}

static int
mptsas_create_lun(dev_info_t *pdip, struct scsi_inquiry *sd_inq,
    dev_info_t **lun_dip, mptsas_target_t *ptgt, int lun)
{
	int			i = 0;
	uchar_t			*inq83 = NULL;
	int			inq83_len1 = 0xFF;
	int			inq83_len = 0;
	int			rval = DDI_FAILURE;
	ddi_devid_t		devid;
	char			*guid = NULL;
	int			target = ptgt->m_devhdl;
	mdi_pathinfo_t		*pip = NULL;
	mptsas_t		*mpt = DIP2MPT(pdip);

	/*
	 * For DVD/CD ROM and tape devices and optical
	 * devices, we won't try to enumerate them under
	 * scsi_vhci, so no need to try page83
	 */
	if (sd_inq && (sd_inq->inq_dtype == DTYPE_RODIRECT ||
	    sd_inq->inq_dtype == DTYPE_OPTICAL ||
	    sd_inq->inq_dtype == DTYPE_ESI))
		goto create_lun;

	/*
	 * The LCA returns good SCSI status, but corrupt page 83 data the first
	 * time it is queried. The solution is to keep trying to request page83
	 * and verify the GUID is not (DDI_NOT_WELL_FORMED) in
	 * mptsas_inq83_retry_timeout seconds. If the timeout expires, driver
	 * give up to get VPD page at this stage and fail the enumeration.
	 */

	inq83	= kmem_zalloc(inq83_len1, KM_SLEEP);

	for (i = 0; i < mptsas_inq83_retry_timeout; i++) {
		rval = mptsas_inquiry(mpt, ptgt, lun, 0x83, inq83,
		    inq83_len1, &inq83_len, 1);
		if (rval != 0) {
			mptsas_log(mpt, CE_WARN, "!mptsas request inquiry page "
			    "0x83 for target:%x, lun:%x failed!", target, lun);
			if (mptsas_physical_bind_failed_page_83 != B_FALSE)
				goto create_lun;
			goto out;
		}
		/*
		 * create DEVID from inquiry data
		 */
		if ((rval = ddi_devid_scsi_encode(
		    DEVID_SCSI_ENCODE_VERSION_LATEST, NULL, (uchar_t *)sd_inq,
		    sizeof (struct scsi_inquiry), NULL, 0, inq83,
		    (size_t)inq83_len, &devid)) == DDI_SUCCESS) {
			/*
			 * extract GUID from DEVID
			 */
			guid = ddi_devid_to_guid(devid);

			/*
			 * Do not enable MPXIO if the strlen(guid) is greater
			 * than MPTSAS_MAX_GUID_LEN, this constrain would be
			 * handled by framework later.
			 */
			if (guid && (strlen(guid) > MPTSAS_MAX_GUID_LEN)) {
				ddi_devid_free_guid(guid);
				guid = NULL;
				if (mpt->m_mpxio_enable == TRUE) {
					mptsas_log(mpt, CE_NOTE, "!Target:%x, "
					    "lun:%x doesn't have a valid GUID, "
					    "multipathing for this drive is "
					    "not enabled", target, lun);
				}
			}

			/*
			 * devid no longer needed
			 */
			ddi_devid_free(devid);
			break;
		} else if (rval == DDI_NOT_WELL_FORMED) {
			/*
			 * return value of ddi_devid_scsi_encode equal to
			 * DDI_NOT_WELL_FORMED means DEVID_RETRY, it worth
			 * to retry inquiry page 0x83 and get GUID.
			 */
			NDBG20(("Not well formed devid, retry..."));
			delay(1 * drv_usectohz(1000000));
			continue;
		} else {
			mptsas_log(mpt, CE_WARN, "!Encode devid failed for "
			    "path target:%x, lun:%x", target, lun);
			rval = DDI_FAILURE;
			goto create_lun;
		}
	}

	if (i == mptsas_inq83_retry_timeout) {
		mptsas_log(mpt, CE_WARN, "!Repeated page83 requests timeout "
		    "for path target:%x, lun:%x", target, lun);
	}

	rval = DDI_FAILURE;

create_lun:
	if ((guid != NULL) && (mpt->m_mpxio_enable == TRUE)) {
		rval = mptsas_create_virt_lun(pdip, sd_inq, guid, lun_dip, &pip,
		    ptgt, lun);
	}
	if (rval != DDI_SUCCESS) {
		rval = mptsas_create_phys_lun(pdip, sd_inq, guid, lun_dip,
		    ptgt, lun);

	}
out:
	if (guid != NULL) {
		/*
		 * guid no longer needed
		 */
		ddi_devid_free_guid(guid);
	}
	if (inq83 != NULL)
		kmem_free(inq83, inq83_len1);
	return (rval);
}

static int
mptsas_create_virt_lun(dev_info_t *pdip, struct scsi_inquiry *inq, char *guid,
    dev_info_t **lun_dip, mdi_pathinfo_t **pip, mptsas_target_t *ptgt, int lun)
{
	int			target;
	char			*nodename = NULL;
	char			**compatible = NULL;
	int			ncompatible	= 0;
	int			mdi_rtn = MDI_FAILURE;
	int			rval = DDI_FAILURE;
	char			*old_guid = NULL;
	mptsas_t		*mpt = DIP2MPT(pdip);
	char			*lun_addr = NULL;
	char			*wwn_str = NULL;
	char			*attached_wwn_str = NULL;
	char			*component = NULL;
	uint8_t			phy = 0xFF;
	uint64_t		sas_wwn;
	int64_t			lun64 = 0;
	uint32_t		devinfo;
	uint16_t		dev_hdl;
	uint16_t		pdev_hdl;
	uint64_t		dev_sas_wwn;
	uint64_t		pdev_sas_wwn;
	uint32_t		pdev_info;
	uint8_t			physport;
	uint8_t			phy_id;
	uint32_t		page_address;
	uint16_t		bay_num, enclosure;
	char			pdev_wwn_str[MPTSAS_WWN_STRLEN];
	uint32_t		dev_info;

	mutex_enter(&mpt->m_mutex);
	target = ptgt->m_devhdl;
	sas_wwn = ptgt->m_addr.mta_wwn;
	devinfo = ptgt->m_deviceinfo;
	phy = ptgt->m_phynum;
	mutex_exit(&mpt->m_mutex);

	if (sas_wwn) {
		*pip = mptsas_find_path_addr(pdip, sas_wwn, lun);
	} else {
		*pip = mptsas_find_path_phy(pdip, phy);
	}

	if (*pip != NULL) {
		*lun_dip = MDI_PI(*pip)->pi_client->ct_dip;
		ASSERT(*lun_dip != NULL);
		if (ddi_prop_lookup_string(DDI_DEV_T_ANY, *lun_dip,
		    (DDI_PROP_DONTPASS | DDI_PROP_NOTPROM),
		    MDI_CLIENT_GUID_PROP, &old_guid) == DDI_SUCCESS) {
			if (strncmp(guid, old_guid, strlen(guid)) == 0) {
				/*
				 * Same path back online again.
				 */
				(void) ddi_prop_free(old_guid);
				if ((!MDI_PI_IS_ONLINE(*pip)) &&
				    (!MDI_PI_IS_STANDBY(*pip)) &&
				    (ptgt->m_tgt_unconfigured == 0)) {
					rval = mdi_pi_online(*pip, 0);
					mutex_enter(&mpt->m_mutex);
					ptgt->m_led_status = 0;
					(void) mptsas_flush_led_status(mpt,
					    ptgt);
					mutex_exit(&mpt->m_mutex);
				} else {
					rval = DDI_SUCCESS;
				}
				if (rval != DDI_SUCCESS) {
					mptsas_log(mpt, CE_WARN, "path:target: "
					    "%x, lun:%x online failed!", target,
					    lun);
					*pip = NULL;
					*lun_dip = NULL;
				}
				return (rval);
			} else {
				/*
				 * The GUID of the LUN has changed which maybe
				 * because customer mapped another volume to the
				 * same LUN.
				 */
				mptsas_log(mpt, CE_WARN, "The GUID of the "
				    "target:%x, lun:%x was changed, maybe "
				    "because someone mapped another volume "
				    "to the same LUN", target, lun);
				(void) ddi_prop_free(old_guid);
				if (!MDI_PI_IS_OFFLINE(*pip)) {
					rval = mdi_pi_offline(*pip, 0);
					if (rval != MDI_SUCCESS) {
						mptsas_log(mpt, CE_WARN, "path:"
						    "target:%x, lun:%x offline "
						    "failed!", target, lun);
						*pip = NULL;
						*lun_dip = NULL;
						return (DDI_FAILURE);
					}
				}
				if (mdi_pi_free(*pip,
				    MDI_CLIENT_FLAGS_NO_EVENT) != MDI_SUCCESS) {
					mptsas_log(mpt, CE_WARN, "path:target:"
					    "%x, lun:%x free failed!", target,
					    lun);
					*pip = NULL;
					*lun_dip = NULL;
					return (DDI_FAILURE);
				}
			}
		} else {
			mptsas_log(mpt, CE_WARN, "Can't get client-guid "
			    "property for path:target:%x, lun:%x", target, lun);
			*pip = NULL;
			*lun_dip = NULL;
			return (DDI_FAILURE);
		}
	}
	scsi_hba_nodename_compatible_get(inq, NULL,
	    inq->inq_dtype, NULL, &nodename, &compatible, &ncompatible);

	/*
	 * if nodename can't be determined then print a message and skip it
	 */
	if (nodename == NULL) {
		mptsas_log(mpt, CE_WARN, "mptsas driver found no compatible "
		    "driver for target%d lun %d dtype:0x%02x", target, lun,
		    inq->inq_dtype);
		return (DDI_FAILURE);
	}

	wwn_str = kmem_zalloc(MPTSAS_WWN_STRLEN, KM_SLEEP);
	/* The property is needed by MPAPI */
	(void) sprintf(wwn_str, "%016"PRIx64, sas_wwn);

	lun_addr = kmem_zalloc(SCSI_MAXNAMELEN, KM_SLEEP);
	if (guid) {
		(void) sprintf(lun_addr, "w%s,%x", wwn_str, lun);
		(void) sprintf(wwn_str, "w%016"PRIx64, sas_wwn);
	} else {
		(void) sprintf(lun_addr, "p%x,%x", phy, lun);
		(void) sprintf(wwn_str, "p%x", phy);
	}

	mdi_rtn = mdi_pi_alloc_compatible(pdip, nodename,
	    guid, lun_addr, compatible, ncompatible,
	    0, pip);
	if (mdi_rtn == MDI_SUCCESS) {

		if (mdi_prop_update_string(*pip, MDI_GUID,
		    guid) != DDI_SUCCESS) {
			mptsas_log(mpt, CE_WARN, "mptsas driver unable to "
			    "create prop for target %d lun %d (MDI_GUID)",
			    target, lun);
			mdi_rtn = MDI_FAILURE;
			goto virt_create_done;
		}

		if (mdi_prop_update_int(*pip, LUN_PROP,
		    lun) != DDI_SUCCESS) {
			mptsas_log(mpt, CE_WARN, "mptsas driver unable to "
			    "create prop for target %d lun %d (LUN_PROP)",
			    target, lun);
			mdi_rtn = MDI_FAILURE;
			goto virt_create_done;
		}
		lun64 = (int64_t)lun;
		if (mdi_prop_update_int64(*pip, LUN64_PROP,
		    lun64) != DDI_SUCCESS) {
			mptsas_log(mpt, CE_WARN, "mptsas driver unable to "
			    "create prop for target %d (LUN64_PROP)",
			    target);
			mdi_rtn = MDI_FAILURE;
			goto virt_create_done;
		}
		if (mdi_prop_update_string_array(*pip, "compatible",
		    compatible, ncompatible) !=
		    DDI_PROP_SUCCESS) {
			mptsas_log(mpt, CE_WARN, "mptsas driver unable to "
			    "create prop for target %d lun %d (COMPATIBLE)",
			    target, lun);
			mdi_rtn = MDI_FAILURE;
			goto virt_create_done;
		}
		if (sas_wwn && (mdi_prop_update_string(*pip,
		    SCSI_ADDR_PROP_TARGET_PORT, wwn_str) != DDI_PROP_SUCCESS)) {
			mptsas_log(mpt, CE_WARN, "mptsas driver unable to "
			    "create prop for target %d lun %d "
			    "(target-port)", target, lun);
			mdi_rtn = MDI_FAILURE;
			goto virt_create_done;
		} else if ((sas_wwn == 0) && (mdi_prop_update_int(*pip,
		    "sata-phy", phy) != DDI_PROP_SUCCESS)) {
			/*
			 * Direct attached SATA device without DeviceName
			 */
			mptsas_log(mpt, CE_WARN, "mptsas driver unable to "
			    "create prop for SAS target %d lun %d "
			    "(sata-phy)", target, lun);
			mdi_rtn = MDI_FAILURE;
			goto virt_create_done;
		}
		mutex_enter(&mpt->m_mutex);

		page_address = (MPI2_SAS_DEVICE_PGAD_FORM_HANDLE &
		    MPI2_SAS_DEVICE_PGAD_FORM_MASK) |
		    (uint32_t)ptgt->m_devhdl;
		rval = mptsas_get_sas_device_page0(mpt, page_address,
		    &dev_hdl, &dev_sas_wwn, &dev_info, &physport,
		    &phy_id, &pdev_hdl, &bay_num, &enclosure);
		if (rval != DDI_SUCCESS) {
			mutex_exit(&mpt->m_mutex);
			mptsas_log(mpt, CE_WARN, "mptsas unable to get "
			    "parent device for handle %d", page_address);
			mdi_rtn = MDI_FAILURE;
			goto virt_create_done;
		}

		page_address = (MPI2_SAS_DEVICE_PGAD_FORM_HANDLE &
		    MPI2_SAS_DEVICE_PGAD_FORM_MASK) | (uint32_t)pdev_hdl;
		rval = mptsas_get_sas_device_page0(mpt, page_address,
		    &dev_hdl, &pdev_sas_wwn, &pdev_info, &physport,
		    &phy_id, &pdev_hdl, &bay_num, &enclosure);
		if (rval != DDI_SUCCESS) {
			mutex_exit(&mpt->m_mutex);
			mptsas_log(mpt, CE_WARN, "mptsas unable to get"
			    "device info for handle %d", page_address);
			mdi_rtn = MDI_FAILURE;
			goto virt_create_done;
		}

		mutex_exit(&mpt->m_mutex);

		/*
		 * If this device direct attached to the controller
		 * set the attached-port to the base wwid
		 */
		if ((ptgt->m_deviceinfo & DEVINFO_DIRECT_ATTACHED)
		    != DEVINFO_DIRECT_ATTACHED) {
			(void) sprintf(pdev_wwn_str, "w%016"PRIx64,
			    pdev_sas_wwn);
		} else {
			/*
			 * Update the iport's attached-port to guid
			 */
			if (sas_wwn == 0) {
				(void) sprintf(wwn_str, "p%x", phy);
			} else {
				(void) sprintf(wwn_str, "w%016"PRIx64, sas_wwn);
			}
			if (ddi_prop_update_string(DDI_DEV_T_NONE,
			    pdip, SCSI_ADDR_PROP_ATTACHED_PORT, wwn_str) !=
			    DDI_PROP_SUCCESS) {
				mptsas_log(mpt, CE_WARN,
				    "mptsas unable to create "
				    "property for iport target-port"
				    " %s (sas_wwn)",
				    wwn_str);
				mdi_rtn = MDI_FAILURE;
				goto virt_create_done;
			}

			(void) sprintf(pdev_wwn_str, "w%016"PRIx64,
			    mpt->un.m_base_wwid);
		}

		if (mdi_prop_update_string(*pip,
		    SCSI_ADDR_PROP_ATTACHED_PORT, pdev_wwn_str) !=
		    DDI_PROP_SUCCESS) {
			mptsas_log(mpt, CE_WARN, "mptsas unable to create "
			    "property for iport attached-port %s (sas_wwn)",
			    attached_wwn_str);
			mdi_rtn = MDI_FAILURE;
			goto virt_create_done;
		}


		if (inq->inq_dtype == 0) {
			component = kmem_zalloc(MAXPATHLEN, KM_SLEEP);
			/*
			 * set obp path for pathinfo
			 */
			(void) snprintf(component, MAXPATHLEN,
			    "disk@%s", lun_addr);

			if (mdi_pi_pathname_obp_set(*pip, component) !=
			    DDI_SUCCESS) {
				mptsas_log(mpt, CE_WARN, "mpt_sas driver "
				    "unable to set obp-path for object %s",
				    component);
				mdi_rtn = MDI_FAILURE;
				goto virt_create_done;
			}
		}

		*lun_dip = MDI_PI(*pip)->pi_client->ct_dip;
		if (devinfo & (MPI2_SAS_DEVICE_INFO_SATA_DEVICE |
		    MPI2_SAS_DEVICE_INFO_ATAPI_DEVICE)) {
			if ((ndi_prop_update_int(DDI_DEV_T_NONE, *lun_dip,
			    "pm-capable", 1)) !=
			    DDI_PROP_SUCCESS) {
				mptsas_log(mpt, CE_WARN, "mptsas driver"
				    "failed to create pm-capable "
				    "property, target %d", target);
				mdi_rtn = MDI_FAILURE;
				goto virt_create_done;
			}
		}
		/*
		 * Create the phy-num property
		 */
		if (mdi_prop_update_int(*pip, "phy-num",
		    ptgt->m_phynum) != DDI_SUCCESS) {
			mptsas_log(mpt, CE_WARN, "mptsas driver unable to "
			    "create phy-num property for target %d lun %d",
			    target, lun);
			mdi_rtn = MDI_FAILURE;
			goto virt_create_done;
		}
		NDBG20(("new path:%s onlining,", MDI_PI(*pip)->pi_addr));
		mdi_rtn = mdi_pi_online(*pip, 0);
		if (mdi_rtn == MDI_SUCCESS) {
			mutex_enter(&mpt->m_mutex);
			ptgt->m_led_status = 0;
			(void) mptsas_flush_led_status(mpt, ptgt);
			mutex_exit(&mpt->m_mutex);
		}
		if (mdi_rtn == MDI_NOT_SUPPORTED) {
			mdi_rtn = MDI_FAILURE;
		}
virt_create_done:
		if (*pip && mdi_rtn != MDI_SUCCESS) {
			(void) mdi_pi_free(*pip, MDI_CLIENT_FLAGS_NO_EVENT);
			*pip = NULL;
			*lun_dip = NULL;
		}
	}

	scsi_hba_nodename_compatible_free(nodename, compatible);
	if (lun_addr != NULL) {
		kmem_free(lun_addr, SCSI_MAXNAMELEN);
	}
	if (wwn_str != NULL) {
		kmem_free(wwn_str, MPTSAS_WWN_STRLEN);
	}
	if (component != NULL) {
		kmem_free(component, MAXPATHLEN);
	}

	return ((mdi_rtn == MDI_SUCCESS) ? DDI_SUCCESS : DDI_FAILURE);
}

static int
mptsas_create_phys_lun(dev_info_t *pdip, struct scsi_inquiry *inq,
    char *guid, dev_info_t **lun_dip, mptsas_target_t *ptgt, int lun)
{
	int			target;
	int			rval;
	int			ndi_rtn = NDI_FAILURE;
	uint64_t		be_sas_wwn;
	char			*nodename = NULL;
	char			**compatible = NULL;
	int			ncompatible = 0;
	int			instance = 0;
	mptsas_t		*mpt = DIP2MPT(pdip);
	char			*wwn_str = NULL;
	char			*component = NULL;
	char			*attached_wwn_str = NULL;
	uint8_t			phy = 0xFF;
	uint64_t		sas_wwn;
	uint32_t		devinfo;
	uint16_t		dev_hdl;
	uint16_t		pdev_hdl;
	uint64_t		pdev_sas_wwn;
	uint64_t		dev_sas_wwn;
	uint32_t		pdev_info;
	uint8_t			physport;
	uint8_t			phy_id;
	uint32_t		page_address;
	uint16_t		bay_num, enclosure;
	char			pdev_wwn_str[MPTSAS_WWN_STRLEN];
	uint32_t		dev_info;
	int64_t			lun64 = 0;

	mutex_enter(&mpt->m_mutex);
	target = ptgt->m_devhdl;
	sas_wwn = ptgt->m_addr.mta_wwn;
	devinfo = ptgt->m_deviceinfo;
	phy = ptgt->m_phynum;
	mutex_exit(&mpt->m_mutex);

	/*
	 * generate compatible property with binding-set "mpt"
	 */
	scsi_hba_nodename_compatible_get(inq, NULL, inq->inq_dtype, NULL,
	    &nodename, &compatible, &ncompatible);

	/*
	 * if nodename can't be determined then print a message and skip it
	 */
	if (nodename == NULL) {
		mptsas_log(mpt, CE_WARN, "mptsas found no compatible driver "
		    "for target %d lun %d", target, lun);
		return (DDI_FAILURE);
	}

	ndi_rtn = ndi_devi_alloc(pdip, nodename,
	    DEVI_SID_NODEID, lun_dip);

	/*
	 * if lun alloc success, set props
	 */
	if (ndi_rtn == NDI_SUCCESS) {

		if (ndi_prop_update_int(DDI_DEV_T_NONE,
		    *lun_dip, LUN_PROP, lun) !=
		    DDI_PROP_SUCCESS) {
			mptsas_log(mpt, CE_WARN, "mptsas unable to create "
			    "property for target %d lun %d (LUN_PROP)",
			    target, lun);
			ndi_rtn = NDI_FAILURE;
			goto phys_create_done;
		}

		lun64 = (int64_t)lun;
		if (ndi_prop_update_int64(DDI_DEV_T_NONE,
		    *lun_dip, LUN64_PROP, lun64) !=
		    DDI_PROP_SUCCESS) {
			mptsas_log(mpt, CE_WARN, "mptsas unable to create "
			    "property for target %d lun64 %d (LUN64_PROP)",
			    target, lun);
			ndi_rtn = NDI_FAILURE;
			goto phys_create_done;
		}
		if (ndi_prop_update_string_array(DDI_DEV_T_NONE,
		    *lun_dip, "compatible", compatible, ncompatible)
		    != DDI_PROP_SUCCESS) {
			mptsas_log(mpt, CE_WARN, "mptsas unable to create "
			    "property for target %d lun %d (COMPATIBLE)",
			    target, lun);
			ndi_rtn = NDI_FAILURE;
			goto phys_create_done;
		}

		/*
		 * We need the SAS WWN for non-multipath devices, so
		 * we'll use the same property as that multipathing
		 * devices need to present for MPAPI. If we don't have
		 * a WWN (e.g. parallel SCSI), don't create the prop.
		 */
		wwn_str = kmem_zalloc(MPTSAS_WWN_STRLEN, KM_SLEEP);
		(void) sprintf(wwn_str, "w%016"PRIx64, sas_wwn);
		if (sas_wwn && ndi_prop_update_string(DDI_DEV_T_NONE,
		    *lun_dip, SCSI_ADDR_PROP_TARGET_PORT, wwn_str)
		    != DDI_PROP_SUCCESS) {
			mptsas_log(mpt, CE_WARN, "mptsas unable to "
			    "create property for SAS target %d lun %d "
			    "(target-port)", target, lun);
			ndi_rtn = NDI_FAILURE;
			goto phys_create_done;
		}

		be_sas_wwn = BE_64(sas_wwn);
		if (sas_wwn && ndi_prop_update_byte_array(
		    DDI_DEV_T_NONE, *lun_dip, "port-wwn",
		    (uchar_t *)&be_sas_wwn, 8) != DDI_PROP_SUCCESS) {
			mptsas_log(mpt, CE_WARN, "mptsas unable to "
			    "create property for SAS target %d lun %d "
			    "(port-wwn)", target, lun);
			ndi_rtn = NDI_FAILURE;
			goto phys_create_done;
		} else if ((sas_wwn == 0) && (ndi_prop_update_int(
		    DDI_DEV_T_NONE, *lun_dip, "sata-phy", phy) !=
		    DDI_PROP_SUCCESS)) {
			/*
			 * Direct attached SATA device without DeviceName
			 */
			mptsas_log(mpt, CE_WARN, "mptsas unable to "
			    "create property for SAS target %d lun %d "
			    "(sata-phy)", target, lun);
			ndi_rtn = NDI_FAILURE;
			goto phys_create_done;
		}

		if (ndi_prop_create_boolean(DDI_DEV_T_NONE,
		    *lun_dip, SAS_PROP) != DDI_PROP_SUCCESS) {
			mptsas_log(mpt, CE_WARN, "mptsas unable to"
			    "create property for SAS target %d lun %d"
			    " (SAS_PROP)", target, lun);
			ndi_rtn = NDI_FAILURE;
			goto phys_create_done;
		}
		if (guid && (ndi_prop_update_string(DDI_DEV_T_NONE,
		    *lun_dip, NDI_GUID, guid) != DDI_SUCCESS)) {
			mptsas_log(mpt, CE_WARN, "mptsas unable "
			    "to create guid property for target %d "
			    "lun %d", target, lun);
			ndi_rtn = NDI_FAILURE;
			goto phys_create_done;
		}

		/*
		 * The following code is to set properties for SM-HBA support,
		 * it doesn't apply to RAID volumes
		 */
		if (ptgt->m_addr.mta_phymask == 0)
			goto phys_raid_lun;

		mutex_enter(&mpt->m_mutex);

		page_address = (MPI2_SAS_DEVICE_PGAD_FORM_HANDLE &
		    MPI2_SAS_DEVICE_PGAD_FORM_MASK) |
		    (uint32_t)ptgt->m_devhdl;
		rval = mptsas_get_sas_device_page0(mpt, page_address,
		    &dev_hdl, &dev_sas_wwn, &dev_info,
		    &physport, &phy_id, &pdev_hdl,
		    &bay_num, &enclosure);
		if (rval != DDI_SUCCESS) {
			mutex_exit(&mpt->m_mutex);
			mptsas_log(mpt, CE_WARN, "mptsas unable to get"
			    "parent device for handle %d.", page_address);
			ndi_rtn = NDI_FAILURE;
			goto phys_create_done;
		}

		page_address = (MPI2_SAS_DEVICE_PGAD_FORM_HANDLE &
		    MPI2_SAS_DEVICE_PGAD_FORM_MASK) | (uint32_t)pdev_hdl;
		rval = mptsas_get_sas_device_page0(mpt, page_address,
		    &dev_hdl, &pdev_sas_wwn, &pdev_info,
		    &physport, &phy_id, &pdev_hdl, &bay_num, &enclosure);
		if (rval != DDI_SUCCESS) {
			mutex_exit(&mpt->m_mutex);
			mptsas_log(mpt, CE_WARN, "mptsas unable to create "
			    "device for handle %d.", page_address);
			ndi_rtn = NDI_FAILURE;
			goto phys_create_done;
		}

		mutex_exit(&mpt->m_mutex);

		/*
		 * If this device direct attached to the controller
		 * set the attached-port to the base wwid
		 */
		if ((ptgt->m_deviceinfo & DEVINFO_DIRECT_ATTACHED)
		    != DEVINFO_DIRECT_ATTACHED) {
			(void) sprintf(pdev_wwn_str, "w%016"PRIx64,
			    pdev_sas_wwn);
		} else {
			/*
			 * Update the iport's attached-port to guid
			 */
			if (sas_wwn == 0) {
				(void) sprintf(wwn_str, "p%x", phy);
			} else {
				(void) sprintf(wwn_str, "w%016"PRIx64, sas_wwn);
			}
			if (ddi_prop_update_string(DDI_DEV_T_NONE,
			    pdip, SCSI_ADDR_PROP_ATTACHED_PORT, wwn_str) !=
			    DDI_PROP_SUCCESS) {
				mptsas_log(mpt, CE_WARN,
				    "mptsas unable to create "
				    "property for iport target-port"
				    " %s (sas_wwn)",
				    wwn_str);
				ndi_rtn = NDI_FAILURE;
				goto phys_create_done;
			}

			(void) sprintf(pdev_wwn_str, "w%016"PRIx64,
			    mpt->un.m_base_wwid);
		}

		if (ndi_prop_update_string(DDI_DEV_T_NONE,
		    *lun_dip, SCSI_ADDR_PROP_ATTACHED_PORT, pdev_wwn_str) !=
		    DDI_PROP_SUCCESS) {
			mptsas_log(mpt, CE_WARN,
			    "mptsas unable to create "
			    "property for iport attached-port %s (sas_wwn)",
			    attached_wwn_str);
			ndi_rtn = NDI_FAILURE;
			goto phys_create_done;
		}

		if (IS_SATA_DEVICE(dev_info)) {
			if (ndi_prop_update_string(DDI_DEV_T_NONE,
			    *lun_dip, MPTSAS_VARIANT, "sata") !=
			    DDI_PROP_SUCCESS) {
				mptsas_log(mpt, CE_WARN,
				    "mptsas unable to create "
				    "property for device variant ");
				ndi_rtn = NDI_FAILURE;
				goto phys_create_done;
			}
		}

		if (IS_ATAPI_DEVICE(dev_info)) {
			if (ndi_prop_update_string(DDI_DEV_T_NONE,
			    *lun_dip, MPTSAS_VARIANT, "atapi") !=
			    DDI_PROP_SUCCESS) {
				mptsas_log(mpt, CE_WARN,
				    "mptsas unable to create "
				    "property for device variant ");
				ndi_rtn = NDI_FAILURE;
				goto phys_create_done;
			}
		}

phys_raid_lun:
		/*
		 * if this is a SAS controller, and the target is a SATA
		 * drive, set the 'pm-capable' property for sd and if on
		 * an OPL platform, also check if this is an ATAPI
		 * device.
		 */
		instance = ddi_get_instance(mpt->m_dip);
		if (devinfo & (MPI2_SAS_DEVICE_INFO_SATA_DEVICE |
		    MPI2_SAS_DEVICE_INFO_ATAPI_DEVICE)) {
			NDBG2(("mptsas%d: creating pm-capable property, "
			    "target %d", instance, target));

			if ((ndi_prop_update_int(DDI_DEV_T_NONE,
			    *lun_dip, "pm-capable", 1)) !=
			    DDI_PROP_SUCCESS) {
				mptsas_log(mpt, CE_WARN, "mptsas "
				    "failed to create pm-capable "
				    "property, target %d", target);
				ndi_rtn = NDI_FAILURE;
				goto phys_create_done;
			}

		}

		if ((inq->inq_dtype == 0) || (inq->inq_dtype == 5)) {
			/*
			 * add 'obp-path' properties for devinfo
			 */
			bzero(wwn_str, sizeof (wwn_str));
			(void) sprintf(wwn_str, "%016"PRIx64, sas_wwn);
			component = kmem_zalloc(MAXPATHLEN, KM_SLEEP);
			if (guid) {
				(void) snprintf(component, MAXPATHLEN,
				    "disk@w%s,%x", wwn_str, lun);
			} else {
				(void) snprintf(component, MAXPATHLEN,
				    "disk@p%x,%x", phy, lun);
			}
			if (ddi_pathname_obp_set(*lun_dip, component)
			    != DDI_SUCCESS) {
				mptsas_log(mpt, CE_WARN, "mpt_sas driver "
				    "unable to set obp-path for SAS "
				    "object %s", component);
				ndi_rtn = NDI_FAILURE;
				goto phys_create_done;
			}
		}
		/*
		 * Create the phy-num property for non-raid disk
		 */
		if (ptgt->m_addr.mta_phymask != 0) {
			if (ndi_prop_update_int(DDI_DEV_T_NONE,
			    *lun_dip, "phy-num", ptgt->m_phynum) !=
			    DDI_PROP_SUCCESS) {
				mptsas_log(mpt, CE_WARN, "mptsas driver "
				    "failed to create phy-num property for "
				    "target %d", target);
				ndi_rtn = NDI_FAILURE;
				goto phys_create_done;
			}
		}
phys_create_done:
		/*
		 * If props were setup ok, online the lun
		 */
		if (ndi_rtn == NDI_SUCCESS) {
			/*
			 * Try to online the new node
			 */
			ndi_rtn = ndi_devi_online(*lun_dip, NDI_ONLINE_ATTACH);
		}
		if (ndi_rtn == NDI_SUCCESS) {
			mutex_enter(&mpt->m_mutex);
			ptgt->m_led_status = 0;
			(void) mptsas_flush_led_status(mpt, ptgt);
			mutex_exit(&mpt->m_mutex);
		}

		/*
		 * If success set rtn flag, else unwire alloc'd lun
		 */
		if (ndi_rtn != NDI_SUCCESS) {
			NDBG12(("mptsas driver unable to online "
			    "target %d lun %d", target, lun));
			ndi_prop_remove_all(*lun_dip);
			(void) ndi_devi_free(*lun_dip);
			*lun_dip = NULL;
		}
	}

	scsi_hba_nodename_compatible_free(nodename, compatible);

	if (wwn_str != NULL) {
		kmem_free(wwn_str, MPTSAS_WWN_STRLEN);
	}
	if (component != NULL) {
		kmem_free(component, MAXPATHLEN);
	}


	return ((ndi_rtn == NDI_SUCCESS) ? DDI_SUCCESS : DDI_FAILURE);
}

static int
mptsas_probe_smp(dev_info_t *pdip, uint64_t wwn)
{
	mptsas_t	*mpt = DIP2MPT(pdip);
	struct smp_device smp_sd;

	/* XXX An HBA driver should not be allocating an smp_device. */
	bzero(&smp_sd, sizeof (struct smp_device));
	smp_sd.smp_sd_address.smp_a_hba_tran = mpt->m_smptran;
	bcopy(&wwn, smp_sd.smp_sd_address.smp_a_wwn, SAS_WWN_BYTE_SIZE);

	if (smp_probe(&smp_sd) != DDI_PROBE_SUCCESS)
		return (NDI_FAILURE);
	return (NDI_SUCCESS);
}

static int
mptsas_config_smp(dev_info_t *pdip, uint64_t sas_wwn, dev_info_t **smp_dip)
{
	mptsas_t	*mpt = DIP2MPT(pdip);
	mptsas_smp_t	*psmp = NULL;
	int		rval;
	int		phymask;

	/*
	 * Get the physical port associated to the iport
	 * PHYMASK TODO
	 */
	phymask = ddi_prop_get_int(DDI_DEV_T_ANY, pdip, 0,
	    "phymask", 0);
	/*
	 * Find the smp node in hash table with specified sas address and
	 * physical port
	 */
	psmp = mptsas_wwid_to_psmp(mpt, phymask, sas_wwn);
	if (psmp == NULL) {
		return (DDI_FAILURE);
	}

	rval = mptsas_online_smp(pdip, psmp, smp_dip);

	return (rval);
}

static int
mptsas_online_smp(dev_info_t *pdip, mptsas_smp_t *smp_node,
    dev_info_t **smp_dip)
{
	char		wwn_str[MPTSAS_WWN_STRLEN];
	char		attached_wwn_str[MPTSAS_WWN_STRLEN];
	int		ndi_rtn = NDI_FAILURE;
	int		rval = 0;
	mptsas_smp_t	dev_info;
	uint32_t	page_address;
	mptsas_t	*mpt = DIP2MPT(pdip);
	uint16_t	dev_hdl;
	uint64_t	sas_wwn;
	uint64_t	smp_sas_wwn;
	uint8_t		physport;
	uint8_t		phy_id;
	uint16_t	pdev_hdl;
	uint8_t		numphys = 0;
	uint16_t	i = 0;
	char		phymask[MPTSAS_MAX_PHYS];
	char		*iport = NULL;
	mptsas_phymask_t	phy_mask = 0;
	uint16_t	attached_devhdl;
	uint16_t	bay_num, enclosure;

	(void) sprintf(wwn_str, "%"PRIx64, smp_node->m_addr.mta_wwn);

	/*
	 * Probe smp device, prevent the node of removed device from being
	 * configured succesfully
	 */
	if (mptsas_probe_smp(pdip, smp_node->m_addr.mta_wwn) != NDI_SUCCESS) {
		return (DDI_FAILURE);
	}

	if ((*smp_dip = mptsas_find_smp_child(pdip, wwn_str)) != NULL) {
		return (DDI_SUCCESS);
	}

	ndi_rtn = ndi_devi_alloc(pdip, "smp", DEVI_SID_NODEID, smp_dip);

	/*
	 * if lun alloc success, set props
	 */
	if (ndi_rtn == NDI_SUCCESS) {
		/*
		 * Set the flavor of the child to be SMP flavored
		 */
		ndi_flavor_set(*smp_dip, SCSA_FLAVOR_SMP);

		if (ndi_prop_update_string(DDI_DEV_T_NONE,
		    *smp_dip, SMP_WWN, wwn_str) !=
		    DDI_PROP_SUCCESS) {
			mptsas_log(mpt, CE_WARN, "mptsas unable to create "
			    "property for smp device %s (sas_wwn)",
			    wwn_str);
			ndi_rtn = NDI_FAILURE;
			goto smp_create_done;
		}
		(void) sprintf(wwn_str, "w%"PRIx64, smp_node->m_addr.mta_wwn);
		if (ndi_prop_update_string(DDI_DEV_T_NONE,
		    *smp_dip, SCSI_ADDR_PROP_TARGET_PORT, wwn_str) !=
		    DDI_PROP_SUCCESS) {
			mptsas_log(mpt, CE_WARN, "mptsas unable to create "
			    "property for iport target-port %s (sas_wwn)",
			    wwn_str);
			ndi_rtn = NDI_FAILURE;
			goto smp_create_done;
		}

		mutex_enter(&mpt->m_mutex);

		page_address = (MPI2_SAS_EXPAND_PGAD_FORM_HNDL &
		    MPI2_SAS_EXPAND_PGAD_FORM_MASK) | smp_node->m_devhdl;
		rval = mptsas_get_sas_expander_page0(mpt, page_address,
		    &dev_info);
		if (rval != DDI_SUCCESS) {
			mutex_exit(&mpt->m_mutex);
			mptsas_log(mpt, CE_WARN,
			    "mptsas unable to get expander "
			    "parent device info for %x", page_address);
			ndi_rtn = NDI_FAILURE;
			goto smp_create_done;
		}

		smp_node->m_pdevhdl = dev_info.m_pdevhdl;
		page_address = (MPI2_SAS_DEVICE_PGAD_FORM_HANDLE &
		    MPI2_SAS_DEVICE_PGAD_FORM_MASK) |
		    (uint32_t)dev_info.m_pdevhdl;
		rval = mptsas_get_sas_device_page0(mpt, page_address,
		    &dev_hdl, &sas_wwn, &smp_node->m_pdevinfo,
		    &physport, &phy_id, &pdev_hdl, &bay_num, &enclosure);
		if (rval != DDI_SUCCESS) {
			mutex_exit(&mpt->m_mutex);
			mptsas_log(mpt, CE_WARN, "mptsas unable to get "
			    "device info for %x", page_address);
			ndi_rtn = NDI_FAILURE;
			goto smp_create_done;
		}

		page_address = (MPI2_SAS_DEVICE_PGAD_FORM_HANDLE &
		    MPI2_SAS_DEVICE_PGAD_FORM_MASK) |
		    (uint32_t)dev_info.m_devhdl;
		rval = mptsas_get_sas_device_page0(mpt, page_address,
		    &dev_hdl, &smp_sas_wwn, &smp_node->m_deviceinfo,
		    &physport, &phy_id, &pdev_hdl, &bay_num, &enclosure);
		if (rval != DDI_SUCCESS) {
			mutex_exit(&mpt->m_mutex);
			mptsas_log(mpt, CE_WARN, "mptsas unable to get "
			    "device info for %x", page_address);
			ndi_rtn = NDI_FAILURE;
			goto smp_create_done;
		}
		mutex_exit(&mpt->m_mutex);

		/*
		 * If this smp direct attached to the controller
		 * set the attached-port to the base wwid
		 */
		if ((smp_node->m_deviceinfo & DEVINFO_DIRECT_ATTACHED)
		    != DEVINFO_DIRECT_ATTACHED) {
			(void) sprintf(attached_wwn_str, "w%016"PRIx64,
			    sas_wwn);
		} else {
			(void) sprintf(attached_wwn_str, "w%016"PRIx64,
			    mpt->un.m_base_wwid);
		}

		if (ndi_prop_update_string(DDI_DEV_T_NONE,
		    *smp_dip, SCSI_ADDR_PROP_ATTACHED_PORT, attached_wwn_str) !=
		    DDI_PROP_SUCCESS) {
			mptsas_log(mpt, CE_WARN, "mptsas unable to create "
			    "property for smp attached-port %s (sas_wwn)",
			    attached_wwn_str);
			ndi_rtn = NDI_FAILURE;
			goto smp_create_done;
		}

		if (ndi_prop_create_boolean(DDI_DEV_T_NONE,
		    *smp_dip, SMP_PROP) != DDI_PROP_SUCCESS) {
			mptsas_log(mpt, CE_WARN, "mptsas unable to "
			    "create property for SMP %s (SMP_PROP) ",
			    wwn_str);
			ndi_rtn = NDI_FAILURE;
			goto smp_create_done;
		}

		/*
		 * check the smp to see whether it direct
		 * attached to the controller
		 */
		if ((smp_node->m_deviceinfo & DEVINFO_DIRECT_ATTACHED)
		    != DEVINFO_DIRECT_ATTACHED) {
			goto smp_create_done;
		}
		numphys = ddi_prop_get_int(DDI_DEV_T_ANY, pdip,
		    DDI_PROP_DONTPASS, MPTSAS_NUM_PHYS, -1);
		if (numphys > 0) {
			goto smp_create_done;
		}
		/*
		 * this iport is an old iport, we need to
		 * reconfig the props for it.
		 */
		if (ddi_prop_update_int(DDI_DEV_T_NONE, pdip,
		    MPTSAS_VIRTUAL_PORT, 0) !=
		    DDI_PROP_SUCCESS) {
			(void) ddi_prop_remove(DDI_DEV_T_NONE, pdip,
			    MPTSAS_VIRTUAL_PORT);
			mptsas_log(mpt, CE_WARN, "mptsas virtual port "
			    "prop update failed");
			goto smp_create_done;
		}

		mutex_enter(&mpt->m_mutex);
		numphys = 0;
		iport = ddi_get_name_addr(pdip);
		for (i = 0; i < MPTSAS_MAX_PHYS; i++) {
			bzero(phymask, sizeof (phymask));
			(void) sprintf(phymask,
			    "%x", mpt->m_phy_info[i].phy_mask);
			if (strcmp(phymask, iport) == 0) {
				phy_mask = mpt->m_phy_info[i].phy_mask;
				break;
			}
		}

		for (i = 0; i < MPTSAS_MAX_PHYS; i++) {
			if ((phy_mask >> i) & 0x01) {
				numphys++;
			}
		}
		/*
		 * Update PHY info for smhba
		 */
		if (mptsas_smhba_phy_init(mpt)) {
			mutex_exit(&mpt->m_mutex);
			mptsas_log(mpt, CE_WARN, "mptsas phy update "
			    "failed");
			goto smp_create_done;
		}
		mutex_exit(&mpt->m_mutex);

		mptsas_smhba_set_all_phy_props(mpt, pdip, numphys, phy_mask,
		    &attached_devhdl);

		if (ddi_prop_update_int(DDI_DEV_T_NONE, pdip,
		    MPTSAS_NUM_PHYS, numphys) !=
		    DDI_PROP_SUCCESS) {
			(void) ddi_prop_remove(DDI_DEV_T_NONE, pdip,
			    MPTSAS_NUM_PHYS);
			mptsas_log(mpt, CE_WARN, "mptsas update "
			    "num phys props failed");
			goto smp_create_done;
		}
		/*
		 * Add parent's props for SMHBA support
		 */
		if (ddi_prop_update_string(DDI_DEV_T_NONE, pdip,
		    SCSI_ADDR_PROP_ATTACHED_PORT, wwn_str) !=
		    DDI_PROP_SUCCESS) {
			(void) ddi_prop_remove(DDI_DEV_T_NONE, pdip,
			    SCSI_ADDR_PROP_ATTACHED_PORT);
			mptsas_log(mpt, CE_WARN, "mptsas update iport"
			    "attached-port failed");
			goto smp_create_done;
		}

smp_create_done:
		/*
		 * If props were setup ok, online the lun
		 */
		if (ndi_rtn == NDI_SUCCESS) {
			/*
			 * Try to online the new node
			 */
			ndi_rtn = ndi_devi_online(*smp_dip, NDI_ONLINE_ATTACH);
		}

		/*
		 * If success set rtn flag, else unwire alloc'd lun
		 */
		if (ndi_rtn != NDI_SUCCESS) {
			NDBG12(("mptsas unable to online "
			    "SMP target %s", wwn_str));
			ndi_prop_remove_all(*smp_dip);
			(void) ndi_devi_free(*smp_dip);
		}
	}

	return ((ndi_rtn == NDI_SUCCESS) ? DDI_SUCCESS : DDI_FAILURE);
}

/* smp transport routine */
static int mptsas_smp_start(struct smp_pkt *smp_pkt)
{
	uint64_t			wwn;
	Mpi2SmpPassthroughRequest_t	req;
	Mpi2SmpPassthroughReply_t	rep;
	uint32_t			direction = 0;
	mptsas_t			*mpt;
	int				ret;
	uint64_t			tmp64;

	mpt = (mptsas_t *)smp_pkt->smp_pkt_address->
	    smp_a_hba_tran->smp_tran_hba_private;

	bcopy(smp_pkt->smp_pkt_address->smp_a_wwn, &wwn, SAS_WWN_BYTE_SIZE);
	/*
	 * Need to compose a SMP request message
	 * and call mptsas_do_passthru() function
	 */
	bzero(&req, sizeof (req));
	bzero(&rep, sizeof (rep));
	req.PassthroughFlags = 0;
	req.PhysicalPort = 0xff;
	req.ChainOffset = 0;
	req.Function = MPI2_FUNCTION_SMP_PASSTHROUGH;

	if ((smp_pkt->smp_pkt_reqsize & 0xffff0000ul) != 0) {
		smp_pkt->smp_pkt_reason = ERANGE;
		return (DDI_FAILURE);
	}
	req.RequestDataLength = LE_16((uint16_t)(smp_pkt->smp_pkt_reqsize - 4));

	req.MsgFlags = 0;
	tmp64 = LE_64(wwn);
	bcopy(&tmp64, &req.SASAddress, SAS_WWN_BYTE_SIZE);
	if (smp_pkt->smp_pkt_rspsize > 0) {
		direction |= MPTSAS_PASS_THRU_DIRECTION_READ;
	}
	if (smp_pkt->smp_pkt_reqsize > 0) {
		direction |= MPTSAS_PASS_THRU_DIRECTION_WRITE;
	}

	mutex_enter(&mpt->m_mutex);
	ret = mptsas_do_passthru(mpt, (uint8_t *)&req, (uint8_t *)&rep,
	    (uint8_t *)smp_pkt->smp_pkt_rsp,
	    offsetof(Mpi2SmpPassthroughRequest_t, SGL), sizeof (rep),
	    smp_pkt->smp_pkt_rspsize - 4, direction,
	    (uint8_t *)smp_pkt->smp_pkt_req, smp_pkt->smp_pkt_reqsize - 4,
	    smp_pkt->smp_pkt_timeout, FKIOCTL);
	mutex_exit(&mpt->m_mutex);
	if (ret != 0) {
		cmn_err(CE_WARN, "smp_start do passthru error %d", ret);
		smp_pkt->smp_pkt_reason = (uchar_t)(ret);
		return (DDI_FAILURE);
	}
	/* do passthrough success, check the smp status */
	if (LE_16(rep.IOCStatus) != MPI2_IOCSTATUS_SUCCESS) {
		switch (LE_16(rep.IOCStatus)) {
		case MPI2_IOCSTATUS_SCSI_DEVICE_NOT_THERE:
			smp_pkt->smp_pkt_reason = ENODEV;
			break;
		case MPI2_IOCSTATUS_SAS_SMP_DATA_OVERRUN:
			smp_pkt->smp_pkt_reason = EOVERFLOW;
			break;
		case MPI2_IOCSTATUS_SAS_SMP_REQUEST_FAILED:
			smp_pkt->smp_pkt_reason = EIO;
			break;
		default:
			mptsas_log(mpt, CE_NOTE, "smp_start: get unknown ioc"
			    "status:%x", LE_16(rep.IOCStatus));
			smp_pkt->smp_pkt_reason = EIO;
			break;
		}
		return (DDI_FAILURE);
	}
	if (rep.SASStatus != MPI2_SASSTATUS_SUCCESS) {
		mptsas_log(mpt, CE_NOTE, "smp_start: get error SAS status:%x",
		    rep.SASStatus);
		smp_pkt->smp_pkt_reason = EIO;
		return (DDI_FAILURE);
	}

	return (DDI_SUCCESS);
}

/*
 * If we didn't get a match, we need to get sas page0 for each device, and
 * untill we get a match. If failed, return NULL
 */
static mptsas_target_t *
mptsas_phy_to_tgt(mptsas_t *mpt, mptsas_phymask_t phymask, uint8_t phy)
{
	int		i, j = 0;
	int		rval = 0;
	uint16_t	cur_handle;
	uint32_t	page_address;
	mptsas_target_t	*ptgt = NULL;

	/*
	 * PHY named device must be direct attached and attaches to
	 * narrow port, if the iport is not parent of the device which
	 * we are looking for.
	 */
	for (i = 0; i < MPTSAS_MAX_PHYS; i++) {
		if ((1 << i) & phymask)
			j++;
	}

	if (j > 1)
		return (NULL);

	/*
	 * Must be a narrow port and single device attached to the narrow port
	 * So the physical port num of device  which is equal to the iport's
	 * port num is the device what we are looking for.
	 */

	if (mpt->m_phy_info[phy].phy_mask != phymask)
		return (NULL);

	mutex_enter(&mpt->m_mutex);

	ptgt = refhash_linear_search(mpt->m_targets, mptsas_target_eval_nowwn,
	    &phy);
	if (ptgt != NULL) {
		mutex_exit(&mpt->m_mutex);
		return (ptgt);
	}

	if (mpt->m_done_traverse_dev) {
		mutex_exit(&mpt->m_mutex);
		return (NULL);
	}

	/* If didn't get a match, come here */
	cur_handle = mpt->m_dev_handle;
	for (; ; ) {
		ptgt = NULL;
		page_address = (MPI2_SAS_DEVICE_PGAD_FORM_GET_NEXT_HANDLE &
		    MPI2_SAS_DEVICE_PGAD_FORM_MASK) | (uint32_t)cur_handle;
		rval = mptsas_get_target_device_info(mpt, page_address,
		    &cur_handle, &ptgt);
		if ((rval == DEV_INFO_FAIL_PAGE0) ||
		    (rval == DEV_INFO_FAIL_ALLOC)) {
			break;
		}
		if ((rval == DEV_INFO_WRONG_DEVICE_TYPE) ||
		    (rval == DEV_INFO_PHYS_DISK)) {
			continue;
		}
		mpt->m_dev_handle = cur_handle;

		if ((ptgt->m_addr.mta_wwn == 0) && (ptgt->m_phynum == phy)) {
			break;
		}
	}

	mutex_exit(&mpt->m_mutex);
	return (ptgt);
}

/*
 * The ptgt->m_addr.mta_wwn contains the wwid for each disk.
 * For Raid volumes, we need to check m_raidvol[x].m_raidwwid
 * If we didn't get a match, we need to get sas page0 for each device, and
 * untill we get a match
 * If failed, return NULL
 */
static mptsas_target_t *
mptsas_wwid_to_ptgt(mptsas_t *mpt, mptsas_phymask_t phymask, uint64_t wwid)
{
	int		rval = 0;
	uint16_t	cur_handle;
	uint32_t	page_address;
	mptsas_target_t	*tmp_tgt = NULL;
	mptsas_target_addr_t addr;

	addr.mta_wwn = wwid;
	addr.mta_phymask = phymask;
	mutex_enter(&mpt->m_mutex);
	tmp_tgt = refhash_lookup(mpt->m_targets, &addr);
	if (tmp_tgt != NULL) {
		mutex_exit(&mpt->m_mutex);
		return (tmp_tgt);
	}

	if (phymask == 0) {
		/*
		 * It's IR volume
		 */
		rval = mptsas_get_raid_info(mpt);
		if (rval) {
			tmp_tgt = refhash_lookup(mpt->m_targets, &addr);
		}
		mutex_exit(&mpt->m_mutex);
		return (tmp_tgt);
	}

	if (mpt->m_done_traverse_dev) {
		mutex_exit(&mpt->m_mutex);
		return (NULL);
	}

	/* If didn't get a match, come here */
	cur_handle = mpt->m_dev_handle;
	for (;;) {
		tmp_tgt = NULL;
		page_address = (MPI2_SAS_DEVICE_PGAD_FORM_GET_NEXT_HANDLE &
		    MPI2_SAS_DEVICE_PGAD_FORM_MASK) | cur_handle;
		rval = mptsas_get_target_device_info(mpt, page_address,
		    &cur_handle, &tmp_tgt);
		if ((rval == DEV_INFO_FAIL_PAGE0) ||
		    (rval == DEV_INFO_FAIL_ALLOC)) {
			tmp_tgt = NULL;
			break;
		}
		if ((rval == DEV_INFO_WRONG_DEVICE_TYPE) ||
		    (rval == DEV_INFO_PHYS_DISK)) {
			continue;
		}
		mpt->m_dev_handle = cur_handle;
		if ((tmp_tgt->m_addr.mta_wwn) &&
		    (tmp_tgt->m_addr.mta_wwn == wwid) &&
		    (tmp_tgt->m_addr.mta_phymask == phymask)) {
			break;
		}
	}

	mutex_exit(&mpt->m_mutex);
	return (tmp_tgt);
}

static mptsas_smp_t *
mptsas_wwid_to_psmp(mptsas_t *mpt, mptsas_phymask_t phymask, uint64_t wwid)
{
	int		rval = 0;
	uint16_t	cur_handle;
	uint32_t	page_address;
	mptsas_smp_t	smp_node, *psmp = NULL;
	mptsas_target_addr_t addr;

	addr.mta_wwn = wwid;
	addr.mta_phymask = phymask;
	mutex_enter(&mpt->m_mutex);
	psmp = refhash_lookup(mpt->m_smp_targets, &addr);
	if (psmp != NULL) {
		mutex_exit(&mpt->m_mutex);
		return (psmp);
	}

	if (mpt->m_done_traverse_smp) {
		mutex_exit(&mpt->m_mutex);
		return (NULL);
	}

	/* If didn't get a match, come here */
	cur_handle = mpt->m_smp_devhdl;
	for (;;) {
		psmp = NULL;
		page_address = (MPI2_SAS_EXPAND_PGAD_FORM_GET_NEXT_HNDL &
		    MPI2_SAS_EXPAND_PGAD_FORM_MASK) | (uint32_t)cur_handle;
		rval = mptsas_get_sas_expander_page0(mpt, page_address,
		    &smp_node);
		if (rval != DDI_SUCCESS) {
			break;
		}
		mpt->m_smp_devhdl = cur_handle = smp_node.m_devhdl;
		psmp = mptsas_smp_alloc(mpt, &smp_node);
		ASSERT(psmp);
		if ((psmp->m_addr.mta_wwn) && (psmp->m_addr.mta_wwn == wwid) &&
		    (psmp->m_addr.mta_phymask == phymask)) {
			break;
		}
	}

	mutex_exit(&mpt->m_mutex);
	return (psmp);
}

mptsas_target_t *
mptsas_tgt_alloc(mptsas_t *mpt, uint16_t devhdl, uint64_t wwid,
    uint32_t devinfo, mptsas_phymask_t phymask, uint8_t phynum)
{
	mptsas_target_t *tmp_tgt = NULL;
	mptsas_target_addr_t addr;

	addr.mta_wwn = wwid;
	addr.mta_phymask = phymask;
	tmp_tgt = refhash_lookup(mpt->m_targets, &addr);
	if (tmp_tgt != NULL) {
		NDBG20(("Hash item already exist"));
		tmp_tgt->m_deviceinfo = devinfo;
		tmp_tgt->m_devhdl = devhdl;	/* XXX - duplicate? */
		return (tmp_tgt);
	}
	tmp_tgt = kmem_zalloc(sizeof (struct mptsas_target), KM_SLEEP);
	if (tmp_tgt == NULL) {
		cmn_err(CE_WARN, "Fatal, allocated tgt failed");
		return (NULL);
	}
	tmp_tgt->m_devhdl = devhdl;
	tmp_tgt->m_addr.mta_wwn = wwid;
	tmp_tgt->m_deviceinfo = devinfo;
	tmp_tgt->m_addr.mta_phymask = phymask;
	tmp_tgt->m_phynum = phynum;
	/* Initialized the tgt structure */
	tmp_tgt->m_qfull_retries = QFULL_RETRIES;
	tmp_tgt->m_qfull_retry_interval =
	    drv_usectohz(QFULL_RETRY_INTERVAL * 1000);
	tmp_tgt->m_t_throttle = MAX_THROTTLE;
	TAILQ_INIT(&tmp_tgt->m_active_cmdq);

	refhash_insert(mpt->m_targets, tmp_tgt);

	return (tmp_tgt);
}

<<<<<<< HEAD
=======
static void
mptsas_smp_target_copy(mptsas_smp_t *src, mptsas_smp_t *dst)
{
	dst->m_devhdl = src->m_devhdl;
	dst->m_deviceinfo = src->m_deviceinfo;
	dst->m_pdevhdl = src->m_pdevhdl;
	dst->m_pdevinfo = src->m_pdevinfo;
}

>>>>>>> 7a3fc0cc
static mptsas_smp_t *
mptsas_smp_alloc(mptsas_t *mpt, mptsas_smp_t *data)
{
	mptsas_target_addr_t addr;
	mptsas_smp_t *ret_data;

	addr.mta_wwn = data->m_addr.mta_wwn;
	addr.mta_phymask = data->m_addr.mta_phymask;
	ret_data = refhash_lookup(mpt->m_smp_targets, &addr);
<<<<<<< HEAD
	if (ret_data != NULL) {
		bcopy(data, ret_data, sizeof (mptsas_smp_t)); /* XXX - dupl */
=======
	/*
	 * If there's already a matching SMP target, update its fields
	 * in place.  Since the address is not changing, it's safe to do
	 * this.  We cannot just bcopy() here because the structure we've
	 * been given has invalid hash links.
	 */
	if (ret_data != NULL) {
		mptsas_smp_target_copy(data, ret_data);
>>>>>>> 7a3fc0cc
		return (ret_data);
	}

	ret_data = kmem_alloc(sizeof (mptsas_smp_t), KM_SLEEP);
	bcopy(data, ret_data, sizeof (mptsas_smp_t));
	refhash_insert(mpt->m_smp_targets, ret_data);
	return (ret_data);
}

/*
 * Functions for SGPIO LED support
 */
static dev_info_t *
mptsas_get_dip_from_dev(dev_t dev, mptsas_phymask_t *phymask)
{
	dev_info_t	*dip;
	int		prop;
	dip = e_ddi_hold_devi_by_dev(dev, 0);
	if (dip == NULL)
		return (dip);
	prop = ddi_prop_get_int(DDI_DEV_T_ANY, dip, 0,
	    "phymask", 0);
	*phymask = (mptsas_phymask_t)prop;
	ddi_release_devi(dip);
	return (dip);
}
static mptsas_target_t *
mptsas_addr_to_ptgt(mptsas_t *mpt, char *addr, mptsas_phymask_t phymask)
{
	uint8_t			phynum;
	uint64_t		wwn;
	int			lun;
	mptsas_target_t		*ptgt = NULL;

	if (mptsas_parse_address(addr, &wwn, &phynum, &lun) != DDI_SUCCESS) {
		return (NULL);
	}
	if (addr[0] == 'w') {
		ptgt = mptsas_wwid_to_ptgt(mpt, (int)phymask, wwn);
	} else {
		ptgt = mptsas_phy_to_tgt(mpt, (int)phymask, phynum);
	}
	return (ptgt);
}

static int
mptsas_flush_led_status(mptsas_t *mpt, mptsas_target_t *ptgt)
{
	uint32_t slotstatus = 0;

	/* Build an MPI2 Slot Status based on our view of the world */
	if (ptgt->m_led_status & (1 << (MPTSAS_LEDCTL_LED_IDENT - 1)))
		slotstatus |= MPI2_SEP_REQ_SLOTSTATUS_IDENTIFY_REQUEST;
	if (ptgt->m_led_status & (1 << (MPTSAS_LEDCTL_LED_FAIL - 1)))
		slotstatus |= MPI2_SEP_REQ_SLOTSTATUS_PREDICTED_FAULT;
	if (ptgt->m_led_status & (1 << (MPTSAS_LEDCTL_LED_OK2RM - 1)))
		slotstatus |= MPI2_SEP_REQ_SLOTSTATUS_REQUEST_REMOVE;

	/* Write it to the controller */
	NDBG14(("mptsas_ioctl: set LED status %x for slot %x",
	    slotstatus, ptgt->m_slot_num));
	return (mptsas_send_sep(mpt, ptgt, &slotstatus,
	    MPI2_SEP_REQ_ACTION_WRITE_STATUS));
}

/*
 *  send sep request, use enclosure/slot addressing
 */
static int
mptsas_send_sep(mptsas_t *mpt, mptsas_target_t *ptgt,
    uint32_t *status, uint8_t act)
{
	Mpi2SepRequest_t	req;
	Mpi2SepReply_t		rep;
	int			ret;

	ASSERT(mutex_owned(&mpt->m_mutex));

	/*
	 * We only support SEP control of directly-attached targets, in which
	 * case the "SEP" we're talking to is a virtual one contained within
	 * the HBA itself.  This is necessary because DA targets typically have
	 * no other mechanism for LED control.  Targets for which a separate
	 * enclosure service processor exists should be controlled via ses(7d)
	 * or sgen(7d).  Furthermore, since such requests can time out, they
	 * should be made in user context rather than in response to
	 * asynchronous fabric changes.
	 *
	 * In addition, we do not support this operation for RAID volumes,
	 * since there is no slot associated with them.
	 */
	if (!(ptgt->m_deviceinfo & DEVINFO_DIRECT_ATTACHED) ||
	    ptgt->m_addr.mta_phymask == 0) {
		return (ENOTTY);
	}

	bzero(&req, sizeof (req));
	bzero(&rep, sizeof (rep));

	req.Function = MPI2_FUNCTION_SCSI_ENCLOSURE_PROCESSOR;
	req.Action = act;
	req.Flags = MPI2_SEP_REQ_FLAGS_ENCLOSURE_SLOT_ADDRESS;
	req.EnclosureHandle = LE_16(ptgt->m_enclosure);
	req.Slot = LE_16(ptgt->m_slot_num);
	if (act == MPI2_SEP_REQ_ACTION_WRITE_STATUS) {
		req.SlotStatus = LE_32(*status);
	}
	ret = mptsas_do_passthru(mpt, (uint8_t *)&req, (uint8_t *)&rep, NULL,
	    sizeof (req), sizeof (rep), NULL, 0, NULL, 0, 60, FKIOCTL);
	if (ret != 0) {
		mptsas_log(mpt, CE_NOTE, "mptsas_send_sep: passthru SEP "
		    "Processor Request message error %d", ret);
		return (ret);
	}
	/* do passthrough success, check the ioc status */
	if (LE_16(rep.IOCStatus) != MPI2_IOCSTATUS_SUCCESS) {
		mptsas_log(mpt, CE_NOTE, "send_sep act %x: ioc "
		    "status:%x loginfo %x", act, LE_16(rep.IOCStatus),
		    LE_32(rep.IOCLogInfo));
		switch (LE_16(rep.IOCStatus) & MPI2_IOCSTATUS_MASK) {
		case MPI2_IOCSTATUS_INVALID_FUNCTION:
		case MPI2_IOCSTATUS_INVALID_VPID:
		case MPI2_IOCSTATUS_INVALID_FIELD:
		case MPI2_IOCSTATUS_INVALID_STATE:
		case MPI2_IOCSTATUS_OP_STATE_NOT_SUPPORTED:
		case MPI2_IOCSTATUS_CONFIG_INVALID_ACTION:
		case MPI2_IOCSTATUS_CONFIG_INVALID_TYPE:
		case MPI2_IOCSTATUS_CONFIG_INVALID_PAGE:
		case MPI2_IOCSTATUS_CONFIG_INVALID_DATA:
		case MPI2_IOCSTATUS_CONFIG_NO_DEFAULTS:
			return (EINVAL);
		case MPI2_IOCSTATUS_BUSY:
			return (EBUSY);
		case MPI2_IOCSTATUS_INSUFFICIENT_RESOURCES:
			return (EAGAIN);
		case MPI2_IOCSTATUS_INVALID_SGL:
		case MPI2_IOCSTATUS_INTERNAL_ERROR:
		case MPI2_IOCSTATUS_CONFIG_CANT_COMMIT:
		default:
			return (EIO);
		}
	}
	if (act != MPI2_SEP_REQ_ACTION_WRITE_STATUS) {
		*status = LE_32(rep.SlotStatus);
	}

	return (0);
}

int
mptsas_dma_addr_create(mptsas_t *mpt, ddi_dma_attr_t dma_attr,
    ddi_dma_handle_t *dma_hdp, ddi_acc_handle_t *acc_hdp, caddr_t *dma_memp,
    uint32_t alloc_size, ddi_dma_cookie_t *cookiep)
{
	ddi_dma_cookie_t	new_cookie;
	size_t			alloc_len;
	uint_t			ncookie;

	if (cookiep == NULL)
		cookiep = &new_cookie;

	if (ddi_dma_alloc_handle(mpt->m_dip, &dma_attr, DDI_DMA_SLEEP,
	    NULL, dma_hdp) != DDI_SUCCESS) {
		return (FALSE);
	}

	if (ddi_dma_mem_alloc(*dma_hdp, alloc_size, &mpt->m_dev_acc_attr,
	    DDI_DMA_CONSISTENT, DDI_DMA_SLEEP, NULL, dma_memp, &alloc_len,
	    acc_hdp) != DDI_SUCCESS) {
		ddi_dma_free_handle(dma_hdp);
		return (FALSE);
	}

	if (ddi_dma_addr_bind_handle(*dma_hdp, NULL, *dma_memp, alloc_len,
	    (DDI_DMA_RDWR | DDI_DMA_CONSISTENT), DDI_DMA_SLEEP, NULL,
	    cookiep, &ncookie) != DDI_DMA_MAPPED) {
		(void) ddi_dma_mem_free(acc_hdp);
		ddi_dma_free_handle(dma_hdp);
		return (FALSE);
	}

	return (TRUE);
}

void
mptsas_dma_addr_destroy(ddi_dma_handle_t *dma_hdp, ddi_acc_handle_t *acc_hdp)
{
	if (*dma_hdp == NULL)
		return;

	(void) ddi_dma_unbind_handle(*dma_hdp);
	(void) ddi_dma_mem_free(acc_hdp);
	ddi_dma_free_handle(dma_hdp);
}<|MERGE_RESOLUTION|>--- conflicted
+++ resolved
@@ -21,11 +21,7 @@
 
 /*
  * Copyright (c) 2009, 2010, Oracle and/or its affiliates. All rights reserved.
-<<<<<<< HEAD
  * Copyright 2014 Nexenta Systems, Inc. All rights reserved.
-=======
- * Copyright 2012 Nexenta Systems, Inc. All rights reserved.
->>>>>>> 7a3fc0cc
  * Copyright (c) 2014, Joyent, Inc. All rights reserved.
  * Copyright 2014 OmniTI Computer Consulting, Inc. All rights reserved.
  */
@@ -3501,7 +3497,6 @@
 
 	if (slots->m_slot[slot] != NULL)
 		return (FALSE);
-<<<<<<< HEAD
 
 	ASSERT(slot != 0 && slot <= slots->m_n_normal);
 
@@ -3509,22 +3504,12 @@
 	slots->m_slot[slot] = cmd;
 	mpt->m_ncmds++;
 
-=======
-
-	ASSERT(slot != 0 && slot <= slots->m_n_normal);
-
-	cmd->cmd_slot = slot;
-	slots->m_slot[slot] = cmd;
-	mpt->m_ncmds++;
-
->>>>>>> 7a3fc0cc
 	/*
 	 * only increment per target ncmds if this is not a
 	 * command that has no target associated with it (i.e. a
 	 * event acknoledgment)
 	 */
 	if ((cmd->cmd_flags & CFLAG_CMDIOC) == 0) {
-<<<<<<< HEAD
 		/*
 		 * Expiration time is set in mptsas_start_cmd
 		 */
@@ -3538,20 +3523,6 @@
 		    (hrtime_t)cmd->cmd_pkt->pkt_time * NANOSEC;
 	}
 
-=======
-		ptgt->m_t_ncmds++;
-	}
-	cmd->cmd_active_timeout = cmd->cmd_pkt->pkt_time;
-
-	/*
-	 * If initial timout is less than or equal to one tick, bump
-	 * the timeout by a tick so that command doesn't timeout before
-	 * its allotted time.
-	 */
-	if (cmd->cmd_active_timeout <= mptsas_scsi_watchdog_tick) {
-		cmd->cmd_active_timeout += mptsas_scsi_watchdog_tick;
-	}
->>>>>>> 7a3fc0cc
 	return (TRUE);
 }
 
@@ -7904,53 +7875,6 @@
 		return;
 	}
 
-<<<<<<< HEAD
-=======
-	/*
-	 * Figure out what to set tag Q timeout for...
-	 *
-	 * Optimize: If we have duplicate's of same timeout
-	 * we're using, then we'll use it again until we run
-	 * out of duplicates.  This should be the normal case
-	 * for block and raw I/O.
-	 * If no duplicates, we have to scan through tag que and
-	 * find the longest timeout value and use it.  This is
-	 * going to take a while...
-	 * Add 1 to m_n_normal to account for TM request.
-	 */
-	if (cmd->cmd_pkt->pkt_time == ptgt->m_timebase) {
-		if (--(ptgt->m_dups) == 0) {
-			if (ptgt->m_t_ncmds) {
-				mptsas_cmd_t *ssp;
-				uint_t n = 0;
-				ushort_t nslots = (slots->m_n_normal + 1);
-				ushort_t i;
-				/*
-				 * This crude check assumes we don't do
-				 * this too often which seems reasonable
-				 * for block and raw I/O.
-				 */
-				for (i = 0; i < nslots; i++) {
-					ssp = slots->m_slot[i];
-					if (ssp && (Tgt(ssp) == t) &&
-					    (ssp->cmd_pkt->pkt_time > n)) {
-						n = ssp->cmd_pkt->pkt_time;
-						ptgt->m_dups = 1;
-					} else if (ssp && (Tgt(ssp) == t) &&
-					    (ssp->cmd_pkt->pkt_time == n)) {
-						ptgt->m_dups++;
-					}
-				}
-				ptgt->m_timebase = n;
-			} else {
-				ptgt->m_dups = 0;
-				ptgt->m_timebase = 0;
-			}
-		}
-	}
-	ptgt->m_timeout = ptgt->m_timebase;
-
->>>>>>> 7a3fc0cc
 	ASSERT(cmd != slots->m_slot[cmd->cmd_slot]);
 }
 
@@ -9651,8 +9575,6 @@
 
 	ASSERT(MUTEX_HELD(&mpt->m_mutex));
 
-	ASSERT(MUTEX_HELD(&mpt->m_mutex));
-
 	NDBG30(("mptsas_watchsubr: mpt=0x%p", (void *)mpt));
 
 #ifdef MPTSAS_TEST
@@ -9705,21 +9627,9 @@
 			mptsas_restart_hba(mpt);
 		}
 
-<<<<<<< HEAD
 		cmd = TAILQ_LAST(&ptgt->m_active_cmdq, mptsas_active_cmdq);
 		if (cmd == NULL)
 			continue;
-=======
-		if ((ptgt->m_t_ncmds > 0) &&
-		    (ptgt->m_timebase)) {
-
-			if (ptgt->m_timebase <=
-			    mptsas_scsi_watchdog_tick) {
-				ptgt->m_timebase +=
-				    mptsas_scsi_watchdog_tick;
-				continue;
-			}
->>>>>>> 7a3fc0cc
 
 		if (cmd->cmd_active_expiration <= timestamp) {
 			/*
@@ -9727,7 +9637,6 @@
 			 */
 			mptsas_set_throttle(mpt, ptgt, DRAIN_THROTTLE);
 
-<<<<<<< HEAD
 			/*
 			 * Check for remaining commands.
 			 */
@@ -9754,19 +9663,6 @@
 		    timestamp + (hrtime_t)mptsas_scsi_watchdog_tick * NANOSEC) {
 			NDBG23(("pending timeout"));
 			mptsas_set_throttle(mpt, ptgt, DRAIN_THROTTLE);
-=======
-			if (ptgt->m_timeout < 0) {
-				mptsas_cmd_timeout(mpt, ptgt->m_devhdl);
-				continue;
-			}
-
-			if ((ptgt->m_timeout) <=
-			    mptsas_scsi_watchdog_tick) {
-				NDBG23(("pending timeout"));
-				mptsas_set_throttle(mpt, ptgt,
-				    DRAIN_THROTTLE);
-			}
->>>>>>> 7a3fc0cc
 		}
 	}
 }
@@ -15588,8 +15484,6 @@
 	return (tmp_tgt);
 }
 
-<<<<<<< HEAD
-=======
 static void
 mptsas_smp_target_copy(mptsas_smp_t *src, mptsas_smp_t *dst)
 {
@@ -15599,7 +15493,6 @@
 	dst->m_pdevinfo = src->m_pdevinfo;
 }
 
->>>>>>> 7a3fc0cc
 static mptsas_smp_t *
 mptsas_smp_alloc(mptsas_t *mpt, mptsas_smp_t *data)
 {
@@ -15609,10 +15502,6 @@
 	addr.mta_wwn = data->m_addr.mta_wwn;
 	addr.mta_phymask = data->m_addr.mta_phymask;
 	ret_data = refhash_lookup(mpt->m_smp_targets, &addr);
-<<<<<<< HEAD
-	if (ret_data != NULL) {
-		bcopy(data, ret_data, sizeof (mptsas_smp_t)); /* XXX - dupl */
-=======
 	/*
 	 * If there's already a matching SMP target, update its fields
 	 * in place.  Since the address is not changing, it's safe to do
@@ -15621,7 +15510,6 @@
 	 */
 	if (ret_data != NULL) {
 		mptsas_smp_target_copy(data, ret_data);
->>>>>>> 7a3fc0cc
 		return (ret_data);
 	}
 
