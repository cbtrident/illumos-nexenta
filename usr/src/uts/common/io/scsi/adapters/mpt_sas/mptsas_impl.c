/*
 * CDDL HEADER START
 *
 * The contents of this file are subject to the terms of the
 * Common Development and Distribution License (the "License").
 * You may not use this file except in compliance with the License.
 *
 * You can obtain a copy of the license at usr/src/OPENSOLARIS.LICENSE
 * or http://www.opensolaris.org/os/licensing.
 * See the License for the specific language governing permissions
 * and limitations under the License.
 *
 * When distributing Covered Code, include this CDDL HEADER in each
 * file and include the License file at usr/src/OPENSOLARIS.LICENSE.
 * If applicable, add the following below this CDDL HEADER, with the
 * fields enclosed by brackets "[]" replaced with your own identifying
 * information: Portions Copyright [yyyy] [name of copyright owner]
 *
 * CDDL HEADER END
 */

/*
 * Copyright (c) 2009, 2010, Oracle and/or its affiliates. All rights reserved.
 * Copyright 2012 Nexenta Systems, Inc. All rights reserved.
 * Copyright 2014 OmniTI Computer Consulting, Inc. All rights reserved.
 * Copyright (c) 2014, Tegile Systems Inc. All rights reserved.
 */

/*
 * Copyright (c) 2000 to 2010, LSI Corporation.
 * All rights reserved.
 *
 * Redistribution and use in source and binary forms of all code within
 * this file that is exclusively owned by LSI, with or without
 * modification, is permitted provided that, in addition to the CDDL 1.0
 * License requirements, the following conditions are met:
 *
 *    Neither the name of the author nor the names of its contributors may be
 *    used to endorse or promote products derived from this software without
 *    specific prior written permission.
 *
 * THIS SOFTWARE IS PROVIDED BY THE COPYRIGHT HOLDERS AND CONTRIBUTORS
 * "AS IS" AND ANY EXPRESS OR IMPLIED WARRANTIES, INCLUDING, BUT NOT
 * LIMITED TO, THE IMPLIED WARRANTIES OF MERCHANTABILITY AND FITNESS
 * FOR A PARTICULAR PURPOSE ARE DISCLAIMED. IN NO EVENT SHALL THE
 * COPYRIGHT OWNER OR CONTRIBUTORS BE LIABLE FOR ANY DIRECT, INDIRECT,
 * INCIDENTAL, SPECIAL, EXEMPLARY, OR CONSEQUENTIAL DAMAGES (INCLUDING,
 * BUT NOT LIMITED TO, PROCUREMENT OF SUBSTITUTE GOODS OR SERVICES; LOSS
 * OF USE, DATA, OR PROFITS; OR BUSINESS INTERRUPTION) HOWEVER CAUSED
 * AND ON ANY THEORY OF LIABILITY, WHETHER IN CONTRACT, STRICT LIABILITY,
 * OR TORT (INCLUDING NEGLIGENCE OR OTHERWISE) ARISING IN ANY WAY OUT
 * OF THE USE OF THIS SOFTWARE, EVEN IF ADVISED OF THE POSSIBILITY OF SUCH
 * DAMAGE.
 */

/*
 * mptsas_impl - This file contains all the basic functions for communicating
 * to MPT based hardware.
 */

#if defined(lint) || defined(DEBUG)
#define	MPTSAS_DEBUG
#endif

/*
 * standard header files
 */
#include <sys/note.h>
#include <sys/scsi/scsi.h>
#include <sys/pci.h>

#pragma pack(1)
#include <sys/scsi/adapters/mpt_sas/mpi/mpi2_type.h>
#include <sys/scsi/adapters/mpt_sas/mpi/mpi2.h>
#include <sys/scsi/adapters/mpt_sas/mpi/mpi2_cnfg.h>
#include <sys/scsi/adapters/mpt_sas/mpi/mpi2_init.h>
#include <sys/scsi/adapters/mpt_sas/mpi/mpi2_ioc.h>
#include <sys/scsi/adapters/mpt_sas/mpi/mpi2_sas.h>
#include <sys/scsi/adapters/mpt_sas/mpi/mpi2_tool.h>
#pragma pack()

/*
 * private header files.
 */
#include <sys/scsi/adapters/mpt_sas/mptsas_var.h>
#include <sys/scsi/adapters/mpt_sas/mptsas_smhba.h>

/*
 * FMA header files.
 */
#include <sys/fm/io/ddi.h>

#if defined(MPTSAS_DEBUG)
extern uint32_t mptsas_debug_flags;
#endif

/*
 *  prototypes
 */
static void mptsas_ioc_event_cmdq_add(mptsas_t *mpt, m_event_struct_t *cmd);
static void mptsas_ioc_event_cmdq_delete(mptsas_t *mpt, m_event_struct_t *cmd);
static m_event_struct_t *mptsas_ioc_event_find_by_cmd(mptsas_t *mpt,
    struct mptsas_cmd *cmd);

/*
 * add ioc evnet cmd into the queue
 */
static void
mptsas_ioc_event_cmdq_add(mptsas_t *mpt, m_event_struct_t *cmd)
{
	if ((cmd->m_event_linkp = mpt->m_ioc_event_cmdq) == NULL) {
		mpt->m_ioc_event_cmdtail = &cmd->m_event_linkp;
		mpt->m_ioc_event_cmdq = cmd;
	} else {
		cmd->m_event_linkp = NULL;
		*(mpt->m_ioc_event_cmdtail) = cmd;
		mpt->m_ioc_event_cmdtail = &cmd->m_event_linkp;
	}
}

/*
 * remove specified cmd from the ioc event queue
 */
static void
mptsas_ioc_event_cmdq_delete(mptsas_t *mpt, m_event_struct_t *cmd)
{
	m_event_struct_t	*prev = mpt->m_ioc_event_cmdq;
	if (prev == cmd) {
		if ((mpt->m_ioc_event_cmdq = cmd->m_event_linkp) == NULL) {
			mpt->m_ioc_event_cmdtail = &mpt->m_ioc_event_cmdq;
		}
		cmd->m_event_linkp = NULL;
		return;
	}
	while (prev != NULL) {
		if (prev->m_event_linkp == cmd) {
			prev->m_event_linkp = cmd->m_event_linkp;
			if (cmd->m_event_linkp == NULL) {
				mpt->m_ioc_event_cmdtail = &prev->m_event_linkp;
			}

			cmd->m_event_linkp = NULL;
			return;
		}
		prev = prev->m_event_linkp;
	}
}

static m_event_struct_t *
mptsas_ioc_event_find_by_cmd(mptsas_t *mpt, struct mptsas_cmd *cmd)
{
	m_event_struct_t	*ioc_cmd = NULL;

	ioc_cmd = mpt->m_ioc_event_cmdq;
	while (ioc_cmd != NULL) {
		if (&(ioc_cmd->m_event_cmd) == cmd) {
			return (ioc_cmd);
		}
		ioc_cmd = ioc_cmd->m_event_linkp;
	}
	ioc_cmd = NULL;
	return (ioc_cmd);
}

void
mptsas_destroy_ioc_event_cmd(mptsas_t *mpt)
{
	m_event_struct_t	*ioc_cmd = NULL;
	m_event_struct_t	*ioc_cmd_tmp = NULL;
	ioc_cmd = mpt->m_ioc_event_cmdq;

	/*
	 * because the IOC event queue is resource of per instance for driver,
	 * it's not only ACK event commands used it, but also some others used
	 * it. We need destroy all ACK event commands when IOC reset, but can't
	 * disturb others.So we use filter to clear the ACK event cmd in ioc
	 * event queue, and other requests should be reserved, and they would
	 * be free by its owner.
	 */
	while (ioc_cmd != NULL) {
		if (ioc_cmd->m_event_cmd.cmd_flags & CFLAG_CMDACK) {
			NDBG20(("destroy!! remove Ack Flag ioc_cmd\n"));
			if ((mpt->m_ioc_event_cmdq =
			    ioc_cmd->m_event_linkp) == NULL)
				mpt->m_ioc_event_cmdtail =
				    &mpt->m_ioc_event_cmdq;
			ioc_cmd_tmp = ioc_cmd;
			ioc_cmd = ioc_cmd->m_event_linkp;
			kmem_free(ioc_cmd_tmp, M_EVENT_STRUCT_SIZE);
		} else {
			/*
			 * it's not ack cmd, so continue to check next one
			 */

			NDBG20(("destroy!! it's not Ack Flag, continue\n"));
			ioc_cmd = ioc_cmd->m_event_linkp;
		}

	}
}

void
mptsas_start_config_page_access(mptsas_t *mpt, mptsas_cmd_t *cmd)
{
	pMpi2ConfigRequest_t	request;
	pMpi2SGESimple64_t	sge;
	struct scsi_pkt		*pkt = cmd->cmd_pkt;
	mptsas_config_request_t	*config = pkt->pkt_ha_private;
	uint8_t			direction;
	uint32_t		length, flagslength, request_desc_low;

	ASSERT(mutex_owned(&mpt->m_mutex));

	/*
	 * Point to the correct message and clear it as well as the global
	 * config page memory.
	 */
	request = (pMpi2ConfigRequest_t)(mpt->m_req_frame +
	    (mpt->m_req_frame_size * cmd->cmd_slot));
	bzero(request, mpt->m_req_frame_size);

	/*
	 * Form the request message.
	 */
	ddi_put8(mpt->m_acc_req_frame_hdl, &request->Function,
	    MPI2_FUNCTION_CONFIG);
	ddi_put8(mpt->m_acc_req_frame_hdl, &request->Action, config->action);
	direction = MPI2_SGE_FLAGS_IOC_TO_HOST;
	length = 0;
	sge = (pMpi2SGESimple64_t)&request->PageBufferSGE;
	if (config->action == MPI2_CONFIG_ACTION_PAGE_HEADER) {
		if (config->page_type > MPI2_CONFIG_PAGETYPE_MASK) {
			ddi_put8(mpt->m_acc_req_frame_hdl,
			    &request->Header.PageType,
			    MPI2_CONFIG_PAGETYPE_EXTENDED);
			ddi_put8(mpt->m_acc_req_frame_hdl,
			    &request->ExtPageType, config->page_type);
		} else {
			ddi_put8(mpt->m_acc_req_frame_hdl,
			    &request->Header.PageType, config->page_type);
		}
	} else {
		ddi_put8(mpt->m_acc_req_frame_hdl, &request->ExtPageType,
		    config->ext_page_type);
		ddi_put16(mpt->m_acc_req_frame_hdl, &request->ExtPageLength,
		    config->ext_page_length);
		ddi_put8(mpt->m_acc_req_frame_hdl, &request->Header.PageType,
		    config->page_type);
		ddi_put8(mpt->m_acc_req_frame_hdl, &request->Header.PageLength,
		    config->page_length);
		ddi_put8(mpt->m_acc_req_frame_hdl,
		    &request->Header.PageVersion, config->page_version);
		if ((config->page_type & MPI2_CONFIG_PAGETYPE_MASK) ==
		    MPI2_CONFIG_PAGETYPE_EXTENDED) {
			length = config->ext_page_length * 4;
		} else {
			length = config->page_length * 4;
		}

		if (config->action == MPI2_CONFIG_ACTION_PAGE_WRITE_NVRAM) {
			direction = MPI2_SGE_FLAGS_HOST_TO_IOC;
		}
		ddi_put32(mpt->m_acc_req_frame_hdl, &sge->Address.Low,
		    (uint32_t)cmd->cmd_dma_addr);
		ddi_put32(mpt->m_acc_req_frame_hdl, &sge->Address.High,
		    (uint32_t)(cmd->cmd_dma_addr >> 32));
	}
	ddi_put8(mpt->m_acc_req_frame_hdl, &request->Header.PageNumber,
	    config->page_number);
	ddi_put32(mpt->m_acc_req_frame_hdl, &request->PageAddress,
	    config->page_address);
	flagslength = ((uint32_t)(MPI2_SGE_FLAGS_LAST_ELEMENT |
	    MPI2_SGE_FLAGS_END_OF_BUFFER |
	    MPI2_SGE_FLAGS_SIMPLE_ELEMENT |
	    MPI2_SGE_FLAGS_SYSTEM_ADDRESS |
	    MPI2_SGE_FLAGS_64_BIT_ADDRESSING |
	    direction |
	    MPI2_SGE_FLAGS_END_OF_LIST) << MPI2_SGE_FLAGS_SHIFT);
	flagslength |= length;
	ddi_put32(mpt->m_acc_req_frame_hdl, &sge->FlagsLength, flagslength);

	(void) ddi_dma_sync(mpt->m_dma_req_frame_hdl, 0, 0,
	    DDI_DMA_SYNC_FORDEV);
	request_desc_low = (cmd->cmd_slot << 16) +
	    MPI2_REQ_DESCRIPT_FLAGS_DEFAULT_TYPE;
	cmd->cmd_rfm = NULL;
	MPTSAS_START_CMD(mpt, request_desc_low, 0);
	if ((mptsas_check_dma_handle(mpt->m_dma_req_frame_hdl) !=
	    DDI_SUCCESS) ||
	    (mptsas_check_acc_handle(mpt->m_acc_req_frame_hdl) !=
	    DDI_SUCCESS)) {
		ddi_fm_service_impact(mpt->m_dip, DDI_SERVICE_UNAFFECTED);
	}
}

int
mptsas_access_config_page(mptsas_t *mpt, uint8_t action, uint8_t page_type,
    uint8_t page_number, uint32_t page_address, int (*callback) (mptsas_t *,
    caddr_t, ddi_acc_handle_t, uint16_t, uint32_t, va_list), ...)
{
	va_list			ap;
	ddi_dma_attr_t		attrs;
	ddi_dma_cookie_t	cookie;
	ddi_acc_handle_t	accessp;
	size_t			len = 0;
	mptsas_config_request_t	config;
	int			rval = DDI_SUCCESS, config_flags = 0;
	mptsas_cmd_t		*cmd;
	struct scsi_pkt		*pkt;
	pMpi2ConfigReply_t	reply;
	uint16_t		iocstatus = 0;
	uint32_t		iocloginfo;
	caddr_t			page_memp;
	boolean_t		free_dma = B_FALSE;

	va_start(ap, callback);
	ASSERT(mutex_owned(&mpt->m_mutex));

	/*
	 * Get a command from the pool.
	 */
	if ((rval = (mptsas_request_from_pool(mpt, &cmd, &pkt))) == -1) {
		mptsas_log(mpt, CE_NOTE, "command pool is full for config "
		    "page request");
		rval = DDI_FAILURE;
		goto page_done;
	}
	config_flags |= MPTSAS_REQUEST_POOL_CMD;

	bzero((caddr_t)cmd, sizeof (*cmd));
	bzero((caddr_t)pkt, scsi_pkt_size());
	bzero((caddr_t)&config, sizeof (config));

	/*
	 * Save the data for this request to be used in the call to start the
	 * config header request.
	 */
	config.action = MPI2_CONFIG_ACTION_PAGE_HEADER;
	config.page_type = page_type;
	config.page_number = page_number;
	config.page_address = page_address;

	/*
	 * Form a blank cmd/pkt to store the acknowledgement message
	 */
	pkt->pkt_ha_private	= (opaque_t)&config;
	pkt->pkt_flags		= FLAG_HEAD;
	pkt->pkt_time		= 60;
	cmd->cmd_pkt		= pkt;
	cmd->cmd_flags		= CFLAG_CMDIOC | CFLAG_CONFIG;

	/*
	 * Save the config header request message in a slot.
	 */
	if (mptsas_save_cmd(mpt, cmd) == TRUE) {
		cmd->cmd_flags |= CFLAG_PREPARED;
		mptsas_start_config_page_access(mpt, cmd);
	} else {
		mptsas_waitq_add(mpt, cmd);
	}

	/*
	 * If this is a request for a RAID info page, or any page called during
	 * the RAID info page request, poll because these config page requests
	 * are nested.  Poll to avoid data corruption due to one page's data
	 * overwriting the outer page request's data.  This can happen when
	 * the mutex is released in cv_wait.
	 */
	if ((page_type == MPI2_CONFIG_EXTPAGETYPE_RAID_CONFIG) ||
	    (page_type == MPI2_CONFIG_PAGETYPE_RAID_VOLUME) ||
	    (page_type == MPI2_CONFIG_PAGETYPE_RAID_PHYSDISK)) {
		(void) mptsas_poll(mpt, cmd, pkt->pkt_time * 1000);
	} else {
		while ((cmd->cmd_flags & CFLAG_FINISHED) == 0) {
			cv_wait(&mpt->m_config_cv, &mpt->m_mutex);
		}
	}

	/*
	 * Check if the header request completed without timing out
	 */
	if (cmd->cmd_flags & CFLAG_TIMEOUT) {
		mptsas_log(mpt, CE_WARN, "config header request timeout");
		rval = DDI_FAILURE;
		goto page_done;
	}

	/*
	 * cmd_rfm points to the reply message if a reply was given.  Check the
	 * IOCStatus to make sure everything went OK with the header request.
	 */
	if (cmd->cmd_rfm) {
		config_flags |= MPTSAS_ADDRESS_REPLY;
		(void) ddi_dma_sync(mpt->m_dma_reply_frame_hdl, 0, 0,
		    DDI_DMA_SYNC_FORCPU);
		reply = (pMpi2ConfigReply_t)(mpt->m_reply_frame + (cmd->cmd_rfm
		    - mpt->m_reply_frame_dma_addr));
		config.page_type = ddi_get8(mpt->m_acc_reply_frame_hdl,
		    &reply->Header.PageType);
		config.page_number = ddi_get8(mpt->m_acc_reply_frame_hdl,
		    &reply->Header.PageNumber);
		config.page_length = ddi_get8(mpt->m_acc_reply_frame_hdl,
		    &reply->Header.PageLength);
		config.page_version = ddi_get8(mpt->m_acc_reply_frame_hdl,
		    &reply->Header.PageVersion);
		config.ext_page_type = ddi_get8(mpt->m_acc_reply_frame_hdl,
		    &reply->ExtPageType);
		config.ext_page_length = ddi_get16(mpt->m_acc_reply_frame_hdl,
		    &reply->ExtPageLength);

		iocstatus = ddi_get16(mpt->m_acc_reply_frame_hdl,
		    &reply->IOCStatus);
		iocloginfo = ddi_get32(mpt->m_acc_reply_frame_hdl,
		    &reply->IOCLogInfo);

		if (iocstatus) {
			NDBG13(("mptsas_access_config_page header: "
			    "IOCStatus=0x%x, IOCLogInfo=0x%x", iocstatus,
			    iocloginfo));
			rval = DDI_FAILURE;
			goto page_done;
		}

		if ((config.page_type & MPI2_CONFIG_PAGETYPE_MASK) ==
		    MPI2_CONFIG_PAGETYPE_EXTENDED)
			len = (config.ext_page_length * 4);
		else
			len = (config.page_length * 4);

	}

	if (pkt->pkt_reason == CMD_RESET) {
		mptsas_log(mpt, CE_WARN, "ioc reset abort config header "
		    "request");
		rval = DDI_FAILURE;
		goto page_done;
	}

	/*
	 * Put the reply frame back on the free queue, increment the free
	 * index, and write the new index to the free index register.  But only
	 * if this reply is an ADDRESS reply.
	 */
	if (config_flags & MPTSAS_ADDRESS_REPLY) {
		ddi_put32(mpt->m_acc_free_queue_hdl,
		    &((uint32_t *)(void *)mpt->m_free_queue)[mpt->m_free_index],
		    cmd->cmd_rfm);
		(void) ddi_dma_sync(mpt->m_dma_free_queue_hdl, 0, 0,
		    DDI_DMA_SYNC_FORDEV);
		if (++mpt->m_free_index == mpt->m_free_queue_depth) {
			mpt->m_free_index = 0;
		}
		ddi_put32(mpt->m_datap, &mpt->m_reg->ReplyFreeHostIndex,
		    mpt->m_free_index);
		config_flags &= (~MPTSAS_ADDRESS_REPLY);
	}

	/*
	 * Allocate DMA buffer here.  Store the info regarding this buffer in
	 * the cmd struct so that it can be used for this specific command and
	 * de-allocated after the command completes.  The size of the reply
	 * will not be larger than the reply frame size.
	 */
	attrs = mpt->m_msg_dma_attr;
	attrs.dma_attr_sgllen = 1;
	attrs.dma_attr_granular = (uint32_t)len;

	if (mptsas_dma_addr_create(mpt, attrs,
	    &cmd->cmd_dmahandle, &accessp, &page_memp,
	    len, &cookie) == FALSE) {
		rval = DDI_FAILURE;
		mptsas_log(mpt, CE_WARN,
		    "mptsas_dma_addr_create(len=0x%x) failed", (int)len);
		goto page_done;
	}
	/* NOW we can safely call mptsas_dma_addr_destroy(). */
	free_dma = B_TRUE;

	cmd->cmd_dma_addr = cookie.dmac_laddress;
	bzero(page_memp, len);

	/*
	 * Save the data for this request to be used in the call to start the
	 * config page read
	 */
	config.action = action;
	config.page_address = page_address;

	/*
	 * Re-use the cmd that was used to get the header.  Reset some of the
	 * values.
	 */
	bzero((caddr_t)pkt, scsi_pkt_size());
	pkt->pkt_ha_private	= (opaque_t)&config;
	pkt->pkt_flags		= FLAG_HEAD;
	pkt->pkt_time		= 60;
	cmd->cmd_flags		= CFLAG_PREPARED | CFLAG_CMDIOC | CFLAG_CONFIG;

	/*
	 * Send the config page request.  cmd is re-used from header request.
	 */
	mptsas_start_config_page_access(mpt, cmd);

	/*
	 * If this is a request for a RAID info page, or any page called during
	 * the RAID info page request, poll because these config page requests
	 * are nested.  Poll to avoid data corruption due to one page's data
	 * overwriting the outer page request's data.  This can happen when
	 * the mutex is released in cv_wait.
	 */
	if ((page_type == MPI2_CONFIG_EXTPAGETYPE_RAID_CONFIG) ||
	    (page_type == MPI2_CONFIG_PAGETYPE_RAID_VOLUME) ||
	    (page_type == MPI2_CONFIG_PAGETYPE_RAID_PHYSDISK)) {
		(void) mptsas_poll(mpt, cmd, pkt->pkt_time * 1000);
	} else {
		while ((cmd->cmd_flags & CFLAG_FINISHED) == 0) {
			cv_wait(&mpt->m_config_cv, &mpt->m_mutex);
		}
	}

	/*
	 * Check if the request completed without timing out
	 */
	if (cmd->cmd_flags & CFLAG_TIMEOUT) {
		mptsas_log(mpt, CE_WARN, "config page request timeout");
		rval = DDI_FAILURE;
		goto page_done;
	}

	/*
	 * cmd_rfm points to the reply message if a reply was given.  The reply
	 * frame and the config page are returned from this function in the
	 * param list.
	 */
	if (cmd->cmd_rfm) {
		config_flags |= MPTSAS_ADDRESS_REPLY;
		(void) ddi_dma_sync(mpt->m_dma_reply_frame_hdl, 0, 0,
		    DDI_DMA_SYNC_FORCPU);
		(void) ddi_dma_sync(cmd->cmd_dmahandle, 0, 0,
		    DDI_DMA_SYNC_FORCPU);
		reply = (pMpi2ConfigReply_t)(mpt->m_reply_frame + (cmd->cmd_rfm
		    - mpt->m_reply_frame_dma_addr));
		iocstatus = ddi_get16(mpt->m_acc_reply_frame_hdl,
		    &reply->IOCStatus);
		iocstatus = MPTSAS_IOCSTATUS(iocstatus);
		iocloginfo = ddi_get32(mpt->m_acc_reply_frame_hdl,
		    &reply->IOCLogInfo);
	}

	if (callback(mpt, page_memp, accessp, iocstatus, iocloginfo, ap)) {
		rval = DDI_FAILURE;
		goto page_done;
	}

	mptsas_fma_check(mpt, cmd);
	/*
	 * Check the DMA/ACC handles and then free the DMA buffer.
	 */
	if ((mptsas_check_dma_handle(cmd->cmd_dmahandle) != DDI_SUCCESS) ||
	    (mptsas_check_acc_handle(accessp) != DDI_SUCCESS)) {
		ddi_fm_service_impact(mpt->m_dip, DDI_SERVICE_UNAFFECTED);
		rval = DDI_FAILURE;
	}

	if (pkt->pkt_reason == CMD_TRAN_ERR) {
		mptsas_log(mpt, CE_WARN, "config fma error");
		rval = DDI_FAILURE;
		goto page_done;
	}
	if (pkt->pkt_reason == CMD_RESET) {
		mptsas_log(mpt, CE_WARN, "ioc reset abort config request");
		rval = DDI_FAILURE;
		goto page_done;
	}

page_done:
	va_end(ap);
	/*
	 * Put the reply frame back on the free queue, increment the free
	 * index, and write the new index to the free index register.  But only
	 * if this reply is an ADDRESS reply.
	 */
	if (config_flags & MPTSAS_ADDRESS_REPLY) {
		ddi_put32(mpt->m_acc_free_queue_hdl,
		    &((uint32_t *)(void *)mpt->m_free_queue)[mpt->m_free_index],
		    cmd->cmd_rfm);
		(void) ddi_dma_sync(mpt->m_dma_free_queue_hdl, 0, 0,
		    DDI_DMA_SYNC_FORDEV);
		if (++mpt->m_free_index == mpt->m_free_queue_depth) {
			mpt->m_free_index = 0;
		}
		ddi_put32(mpt->m_datap, &mpt->m_reg->ReplyFreeHostIndex,
		    mpt->m_free_index);
	}

	if (free_dma)
		mptsas_dma_addr_destroy(&cmd->cmd_dmahandle, &accessp);

	if (cmd && (cmd->cmd_flags & CFLAG_PREPARED)) {
		mptsas_remove_cmd(mpt, cmd);
		config_flags &= (~MPTSAS_REQUEST_POOL_CMD);
	}
	if (config_flags & MPTSAS_REQUEST_POOL_CMD)
		mptsas_return_to_pool(mpt, cmd);

	if (config_flags & MPTSAS_CMD_TIMEOUT) {
		mpt->m_softstate &= ~MPTSAS_SS_MSG_UNIT_RESET;
		if ((mptsas_restart_ioc(mpt)) == DDI_FAILURE) {
			mptsas_log(mpt, CE_WARN, "mptsas_restart_ioc failed");
		}
	}

	return (rval);
}

int
mptsas_send_config_request_msg(mptsas_t *mpt, uint8_t action, uint8_t pagetype,
	uint32_t pageaddress, uint8_t pagenumber, uint8_t pageversion,
	uint8_t pagelength, uint32_t SGEflagslength, uint32_t SGEaddress32)
{
	pMpi2ConfigRequest_t	config;
	int			send_numbytes;

	bzero(mpt->m_hshk_memp, sizeof (MPI2_CONFIG_REQUEST));
	config = (pMpi2ConfigRequest_t)mpt->m_hshk_memp;
	ddi_put8(mpt->m_hshk_acc_hdl, &config->Function, MPI2_FUNCTION_CONFIG);
	ddi_put8(mpt->m_hshk_acc_hdl, &config->Action, action);
	ddi_put8(mpt->m_hshk_acc_hdl, &config->Header.PageNumber, pagenumber);
	ddi_put8(mpt->m_hshk_acc_hdl, &config->Header.PageType, pagetype);
	ddi_put32(mpt->m_hshk_acc_hdl, &config->PageAddress, pageaddress);
	ddi_put8(mpt->m_hshk_acc_hdl, &config->Header.PageVersion, pageversion);
	ddi_put8(mpt->m_hshk_acc_hdl, &config->Header.PageLength, pagelength);
	ddi_put32(mpt->m_hshk_acc_hdl,
	    &config->PageBufferSGE.MpiSimple.FlagsLength, SGEflagslength);
	ddi_put32(mpt->m_hshk_acc_hdl,
	    &config->PageBufferSGE.MpiSimple.u.Address32, SGEaddress32);
	send_numbytes = sizeof (MPI2_CONFIG_REQUEST);

	/*
	 * Post message via handshake
	 */
	if (mptsas_send_handshake_msg(mpt, (caddr_t)config, send_numbytes,
	    mpt->m_hshk_acc_hdl)) {
		return (-1);
	}
	return (0);
}

int
mptsas_send_extended_config_request_msg(mptsas_t *mpt, uint8_t action,
	uint8_t extpagetype, uint32_t pageaddress, uint8_t pagenumber,
	uint8_t pageversion, uint16_t extpagelength,
	uint32_t SGEflagslength, uint32_t SGEaddress32)
{
	pMpi2ConfigRequest_t	config;
	int			send_numbytes;

	bzero(mpt->m_hshk_memp, sizeof (MPI2_CONFIG_REQUEST));
	config = (pMpi2ConfigRequest_t)mpt->m_hshk_memp;
	ddi_put8(mpt->m_hshk_acc_hdl, &config->Function, MPI2_FUNCTION_CONFIG);
	ddi_put8(mpt->m_hshk_acc_hdl, &config->Action, action);
	ddi_put8(mpt->m_hshk_acc_hdl, &config->Header.PageNumber, pagenumber);
	ddi_put8(mpt->m_hshk_acc_hdl, &config->Header.PageType,
	    MPI2_CONFIG_PAGETYPE_EXTENDED);
	ddi_put8(mpt->m_hshk_acc_hdl, &config->ExtPageType, extpagetype);
	ddi_put32(mpt->m_hshk_acc_hdl, &config->PageAddress, pageaddress);
	ddi_put8(mpt->m_hshk_acc_hdl, &config->Header.PageVersion, pageversion);
	ddi_put16(mpt->m_hshk_acc_hdl, &config->ExtPageLength, extpagelength);
	ddi_put32(mpt->m_hshk_acc_hdl,
	    &config->PageBufferSGE.MpiSimple.FlagsLength, SGEflagslength);
	ddi_put32(mpt->m_hshk_acc_hdl,
	    &config->PageBufferSGE.MpiSimple.u.Address32, SGEaddress32);
	send_numbytes = sizeof (MPI2_CONFIG_REQUEST);

	/*
	 * Post message via handshake
	 */
	if (mptsas_send_handshake_msg(mpt, (caddr_t)config, send_numbytes,
	    mpt->m_hshk_acc_hdl)) {
		return (-1);
	}
	return (0);
}

int
mptsas_ioc_wait_for_response(mptsas_t *mpt)
{
	int	polls = 0;

	while ((ddi_get32(mpt->m_datap,
	    &mpt->m_reg->HostInterruptStatus) & MPI2_HIS_IOP_DOORBELL_STATUS)) {
		drv_usecwait(1000);
		if (polls++ > 60000) {
			return (-1);
		}
	}
	return (0);
}

int
mptsas_ioc_wait_for_doorbell(mptsas_t *mpt)
{
	int	polls = 0;

	while ((ddi_get32(mpt->m_datap,
	    &mpt->m_reg->HostInterruptStatus) & MPI2_HIM_DIM) == 0) {
		drv_usecwait(1000);
		if (polls++ > 300000) {
			return (-1);
		}
	}
	return (0);
}

int
mptsas_send_handshake_msg(mptsas_t *mpt, caddr_t memp, int numbytes,
	ddi_acc_handle_t accessp)
{
	int	i;

	/*
	 * clean pending doorbells
	 */
	ddi_put32(mpt->m_datap, &mpt->m_reg->HostInterruptStatus, 0);
	ddi_put32(mpt->m_datap, &mpt->m_reg->Doorbell,
	    ((MPI2_FUNCTION_HANDSHAKE << MPI2_DOORBELL_FUNCTION_SHIFT) |
	    ((numbytes / 4) << MPI2_DOORBELL_ADD_DWORDS_SHIFT)));

	if (mptsas_ioc_wait_for_doorbell(mpt)) {
		NDBG19(("mptsas_send_handshake failed.  Doorbell not ready\n"));
		return (-1);
	}

	/*
	 * clean pending doorbells again
	 */
	ddi_put32(mpt->m_datap, &mpt->m_reg->HostInterruptStatus, 0);

	if (mptsas_ioc_wait_for_response(mpt)) {
		NDBG19(("mptsas_send_handshake failed.  Doorbell not "
		    "cleared\n"));
		return (-1);
	}

	/*
	 * post handshake message
	 */
	for (i = 0; (i < numbytes / 4); i++, memp += 4) {
		ddi_put32(mpt->m_datap, &mpt->m_reg->Doorbell,
		    ddi_get32(accessp, (uint32_t *)((void *)(memp))));
		if (mptsas_ioc_wait_for_response(mpt)) {
			NDBG19(("mptsas_send_handshake failed posting "
			    "message\n"));
			return (-1);
		}
	}

	if (mptsas_check_acc_handle(mpt->m_datap) != DDI_SUCCESS) {
		ddi_fm_service_impact(mpt->m_dip, DDI_SERVICE_UNAFFECTED);
		ddi_fm_acc_err_clear(mpt->m_datap, DDI_FME_VER0);
		return (-1);
	}

	return (0);
}

int
mptsas_get_handshake_msg(mptsas_t *mpt, caddr_t memp, int numbytes,
	ddi_acc_handle_t accessp)
{
	int		i, totalbytes, bytesleft;
	uint16_t	val;

	/*
	 * wait for doorbell
	 */
	if (mptsas_ioc_wait_for_doorbell(mpt)) {
		NDBG19(("mptsas_get_handshake failed.  Doorbell not ready\n"));
		return (-1);
	}

	/*
	 * get first 2 bytes of handshake message to determine how much
	 * data we will be getting
	 */
	for (i = 0; i < 2; i++, memp += 2) {
		val = (ddi_get32(mpt->m_datap,
		    &mpt->m_reg->Doorbell) & MPI2_DOORBELL_DATA_MASK);
		ddi_put32(mpt->m_datap, &mpt->m_reg->HostInterruptStatus, 0);
		if (mptsas_ioc_wait_for_doorbell(mpt)) {
			NDBG19(("mptsas_get_handshake failure getting initial"
			    " data\n"));
			return (-1);
		}
		ddi_put16(accessp, (uint16_t *)((void *)(memp)), val);
		if (i == 1) {
			totalbytes = (val & 0xFF) * 2;
		}
	}

	/*
	 * If we are expecting less bytes than the message wants to send
	 * we simply save as much as we expected and then throw out the rest
	 * later
	 */
	if (totalbytes > (numbytes / 2)) {
		bytesleft = ((numbytes / 2) - 2);
	} else {
		bytesleft = (totalbytes - 2);
	}

	/*
	 * Get the rest of the data
	 */
	for (i = 0; i < bytesleft; i++, memp += 2) {
		val = (ddi_get32(mpt->m_datap,
		    &mpt->m_reg->Doorbell) & MPI2_DOORBELL_DATA_MASK);
		ddi_put32(mpt->m_datap, &mpt->m_reg->HostInterruptStatus, 0);
		if (mptsas_ioc_wait_for_doorbell(mpt)) {
			NDBG19(("mptsas_get_handshake failure getting"
			    " main data\n"));
			return (-1);
		}
		ddi_put16(accessp, (uint16_t *)((void *)(memp)), val);
	}

	/*
	 * Sometimes the device will send more data than is expected
	 * This data is not used by us but needs to be cleared from
	 * ioc doorbell.  So we just read the values and throw
	 * them out.
	 */
	if (totalbytes > (numbytes / 2)) {
		for (i = (numbytes / 2); i < totalbytes; i++) {
			val = (ddi_get32(mpt->m_datap,
			    &mpt->m_reg->Doorbell) &
			    MPI2_DOORBELL_DATA_MASK);
			ddi_put32(mpt->m_datap,
			    &mpt->m_reg->HostInterruptStatus, 0);
			if (mptsas_ioc_wait_for_doorbell(mpt)) {
				NDBG19(("mptsas_get_handshake failure getting "
				    "extra garbage data\n"));
				return (-1);
			}
		}
	}

	ddi_put32(mpt->m_datap, &mpt->m_reg->HostInterruptStatus, 0);

	if (mptsas_check_acc_handle(mpt->m_datap) != DDI_SUCCESS) {
		ddi_fm_service_impact(mpt->m_dip, DDI_SERVICE_UNAFFECTED);
		ddi_fm_acc_err_clear(mpt->m_datap, DDI_FME_VER0);
		return (-1);
	}

	return (0);
}

int
mptsas_kick_start(mptsas_t *mpt)
{
	int		polls = 0;
	uint32_t	diag_reg, ioc_state, saved_HCB_size;

	/*
	 * Start a hard reset.  Write magic number and wait 500 mSeconds.
	 */
	MPTSAS_ENABLE_DRWE(mpt);
	drv_usecwait(500000);

	/*
	 * Read the current Diag Reg and save the Host Controlled Boot size.
	 */
	diag_reg = ddi_get32(mpt->m_datap, &mpt->m_reg->HostDiagnostic);
	saved_HCB_size = ddi_get32(mpt->m_datap, &mpt->m_reg->HCBSize);

	/*
	 * Set Reset Adapter bit and wait 50 mSeconds.
	 */
	diag_reg |= MPI2_DIAG_RESET_ADAPTER;
	ddi_put32(mpt->m_datap, &mpt->m_reg->HostDiagnostic, diag_reg);
	drv_usecwait(50000);

	/*
	 * Poll, waiting for Reset Adapter bit to clear.  300 Seconds max
	 * (600000 * 500 = 300,000,000 uSeconds, 300 seconds).
	 * If no more adapter (all FF's), just return failure.
	 */
	for (polls = 0; polls < 600000; polls++) {
		diag_reg = ddi_get32(mpt->m_datap,
		    &mpt->m_reg->HostDiagnostic);
		if (diag_reg == 0xFFFFFFFF) {
			mptsas_fm_ereport(mpt, DDI_FM_DEVICE_NO_RESPONSE);
			ddi_fm_service_impact(mpt->m_dip, DDI_SERVICE_LOST);
			return (DDI_FAILURE);
		}
		if (!(diag_reg & MPI2_DIAG_RESET_ADAPTER)) {
			break;
		}
		drv_usecwait(500);
	}
	if (polls == 600000) {
		mptsas_fm_ereport(mpt, DDI_FM_DEVICE_NO_RESPONSE);
		ddi_fm_service_impact(mpt->m_dip, DDI_SERVICE_LOST);
		return (DDI_FAILURE);
	}

	/*
	 * Check if adapter is in Host Boot Mode.  If so, restart adapter
	 * assuming the HCB points to good FW.
	 * Set BootDeviceSel to HCDW (Host Code and Data Window).
	 */
	if (diag_reg & MPI2_DIAG_HCB_MODE) {
		diag_reg &= ~MPI2_DIAG_BOOT_DEVICE_SELECT_MASK;
		diag_reg |= MPI2_DIAG_BOOT_DEVICE_SELECT_HCDW;
		ddi_put32(mpt->m_datap, &mpt->m_reg->HostDiagnostic, diag_reg);

		/*
		 * Re-enable the HCDW.
		 */
		ddi_put32(mpt->m_datap, &mpt->m_reg->HCBSize,
		    (saved_HCB_size | MPI2_HCB_SIZE_HCB_ENABLE));
	}

	/*
	 * Restart the adapter.
	 */
	diag_reg &= ~MPI2_DIAG_HOLD_IOC_RESET;
	ddi_put32(mpt->m_datap, &mpt->m_reg->HostDiagnostic, diag_reg);

	/*
	 * Disable writes to the Host Diag register.
	 */
	ddi_put32(mpt->m_datap, &mpt->m_reg->WriteSequence,
	    MPI2_WRSEQ_FLUSH_KEY_VALUE);

	/*
	 * Wait 60 seconds max for FW to come to ready state.
	 */
	for (polls = 0; polls < 60000; polls++) {
		ioc_state = ddi_get32(mpt->m_datap, &mpt->m_reg->Doorbell);
		if (ioc_state == 0xFFFFFFFF) {
			mptsas_fm_ereport(mpt, DDI_FM_DEVICE_NO_RESPONSE);
			ddi_fm_service_impact(mpt->m_dip, DDI_SERVICE_LOST);
			return (DDI_FAILURE);
		}
		if ((ioc_state & MPI2_IOC_STATE_MASK) ==
		    MPI2_IOC_STATE_READY) {
			break;
		}
		drv_usecwait(1000);
	}
	if (polls == 60000) {
		mptsas_fm_ereport(mpt, DDI_FM_DEVICE_NO_RESPONSE);
		ddi_fm_service_impact(mpt->m_dip, DDI_SERVICE_LOST);
		return (DDI_FAILURE);
	}

	/*
	 * Clear the ioc ack events queue.
	 */
	mptsas_destroy_ioc_event_cmd(mpt);

	return (DDI_SUCCESS);
}

int
mptsas_ioc_reset(mptsas_t *mpt, int first_time)
{
	int		polls = 0;
	uint32_t	reset_msg;
	uint32_t	ioc_state;

	ioc_state = ddi_get32(mpt->m_datap, &mpt->m_reg->Doorbell);
	/*
	 * If chip is already in ready state then there is nothing to do.
	 */
	if (ioc_state == MPI2_IOC_STATE_READY) {
		return (MPTSAS_NO_RESET);
	}
	/*
	 * If the chip is already operational, we just need to send
	 * it a message unit reset to put it back in the ready state
	 */
	if (ioc_state & MPI2_IOC_STATE_OPERATIONAL) {
		/*
		 * If the first time, try MUR anyway, because we haven't even
		 * queried the card for m_event_replay and other capabilities.
		 * Other platforms do it this way, we can still do a hard
		 * reset if we need to, MUR takes less time than a full
		 * adapter reset, and there are reports that some HW
		 * combinations will lock up when receiving a hard reset.
		 */
		if ((first_time || mpt->m_event_replay) &&
		    (mpt->m_softstate & MPTSAS_SS_MSG_UNIT_RESET)) {
			mpt->m_softstate &= ~MPTSAS_SS_MSG_UNIT_RESET;
			reset_msg = MPI2_FUNCTION_IOC_MESSAGE_UNIT_RESET;
			ddi_put32(mpt->m_datap, &mpt->m_reg->Doorbell,
			    (reset_msg << MPI2_DOORBELL_FUNCTION_SHIFT));
			if (mptsas_ioc_wait_for_response(mpt)) {
				NDBG19(("mptsas_ioc_reset failure sending "
				    "message_unit_reset\n"));
				goto hard_reset;
			}

			/*
			 * Wait no more than 60 seconds for chip to become
			 * ready.
			 */
			while ((ddi_get32(mpt->m_datap, &mpt->m_reg->Doorbell) &
			    MPI2_IOC_STATE_READY) == 0x0) {
				drv_usecwait(1000);
				if (polls++ > 60000) {
					goto hard_reset;
				}
			}

			/*
			 * Save the last reset mode done on IOC which will be
			 * helpful while resuming from suspension.
			 */
			mpt->m_softstate |= MPTSAS_DID_MSG_UNIT_RESET;

			/*
			 * the message unit reset would do reset operations
			 * clear reply and request queue, so we should clear
			 * ACK event cmd.
			 */
			mptsas_destroy_ioc_event_cmd(mpt);
			return (MPTSAS_SUCCESS_MUR);
		}
	}
hard_reset:
	mpt->m_softstate &= ~MPTSAS_DID_MSG_UNIT_RESET;
	if (mptsas_kick_start(mpt) == DDI_FAILURE) {
		mptsas_fm_ereport(mpt, DDI_FM_DEVICE_NO_RESPONSE);
		ddi_fm_service_impact(mpt->m_dip, DDI_SERVICE_LOST);
		return (MPTSAS_RESET_FAIL);
	}
	return (MPTSAS_SUCCESS_HARDRESET);
}


int
mptsas_request_from_pool(mptsas_t *mpt, mptsas_cmd_t **cmd,
    struct scsi_pkt **pkt)
{
	m_event_struct_t	*ioc_cmd = NULL;

	ioc_cmd = kmem_zalloc(M_EVENT_STRUCT_SIZE, KM_SLEEP);
	if (ioc_cmd == NULL) {
		return (DDI_FAILURE);
	}
	ioc_cmd->m_event_linkp = NULL;
	mptsas_ioc_event_cmdq_add(mpt, ioc_cmd);
	*cmd = &(ioc_cmd->m_event_cmd);
	*pkt = &(ioc_cmd->m_event_pkt);

	return (DDI_SUCCESS);
}

void
mptsas_return_to_pool(mptsas_t *mpt, mptsas_cmd_t *cmd)
{
	m_event_struct_t	*ioc_cmd = NULL;

	ioc_cmd = mptsas_ioc_event_find_by_cmd(mpt, cmd);
	if (ioc_cmd == NULL) {
		return;
	}

	mptsas_ioc_event_cmdq_delete(mpt, ioc_cmd);
	kmem_free(ioc_cmd, M_EVENT_STRUCT_SIZE);
	ioc_cmd = NULL;
}

/*
 * NOTE: We should be able to queue TM requests in the controller to make this
 * a lot faster.  If resetting all targets, for example, we can load the hi
 * priority queue with its limit and the controller will reply as they are
 * completed.  This way, we don't have to poll for one reply at a time.
 * Think about enhancing this later.
 */
int
mptsas_ioc_task_management(mptsas_t *mpt, int task_type, uint16_t dev_handle,
	int lun, uint8_t *reply, uint32_t reply_size, int mode)
{
	/*
	 * In order to avoid allocating variables on the stack,
	 * we make use of the pre-existing mptsas_cmd_t and
	 * scsi_pkt which are included in the mptsas_t which
	 * is passed to this routine.
	 */

	pMpi2SCSITaskManagementRequest_t	task;
	int					rval = FALSE;
	mptsas_cmd_t				*cmd;
	struct scsi_pkt				*pkt;
	mptsas_slots_t				*slots = mpt->m_active;
	uint32_t				request_desc_low, i;
	pMPI2DefaultReply_t			reply_msg;

	/*
	 * Can't start another task management routine.
	 */
	if (slots->m_slot[MPTSAS_TM_SLOT(mpt)] != NULL) {
		mptsas_log(mpt, CE_WARN, "Can only start 1 task management"
		    " command at a time\n");
		return (FALSE);
	}

	cmd = &(mpt->m_event_task_mgmt.m_event_cmd);
	pkt = &(mpt->m_event_task_mgmt.m_event_pkt);

	bzero((caddr_t)cmd, sizeof (*cmd));
	bzero((caddr_t)pkt, scsi_pkt_size());

	pkt->pkt_cdbp		= (opaque_t)&cmd->cmd_cdb[0];
	pkt->pkt_scbp		= (opaque_t)&cmd->cmd_scb;
	pkt->pkt_ha_private	= (opaque_t)cmd;
	pkt->pkt_flags		= (FLAG_NOINTR | FLAG_HEAD);
	pkt->pkt_time		= 60;
	pkt->pkt_address.a_target = dev_handle;
	pkt->pkt_address.a_lun = (uchar_t)lun;
	cmd->cmd_pkt		= pkt;
	cmd->cmd_scblen		= 1;
	cmd->cmd_flags		= CFLAG_TM_CMD;
	cmd->cmd_slot		= MPTSAS_TM_SLOT(mpt);

	slots->m_slot[MPTSAS_TM_SLOT(mpt)] = cmd;

	/*
	 * Store the TM message in memory location corresponding to the TM slot
	 * number.
	 */
	task = (pMpi2SCSITaskManagementRequest_t)(mpt->m_req_frame +
	    (mpt->m_req_frame_size * cmd->cmd_slot));
	bzero(task, mpt->m_req_frame_size);

	/*
	 * form message for requested task
	 */
	mptsas_init_std_hdr(mpt->m_acc_req_frame_hdl, task, dev_handle, lun, 0,
	    MPI2_FUNCTION_SCSI_TASK_MGMT);

	/*
	 * Set the task type
	 */
	ddi_put8(mpt->m_acc_req_frame_hdl, &task->TaskType, task_type);

	/*
	 * Send TM request using High Priority Queue.
	 */
	(void) ddi_dma_sync(mpt->m_dma_req_frame_hdl, 0, 0,
	    DDI_DMA_SYNC_FORDEV);
	request_desc_low = (cmd->cmd_slot << 16) +
	    MPI2_REQ_DESCRIPT_FLAGS_HIGH_PRIORITY;
	MPTSAS_START_CMD(mpt, request_desc_low, 0);
	rval = mptsas_poll(mpt, cmd, MPTSAS_POLL_TIME);

	if (pkt->pkt_reason == CMD_INCOMPLETE)
		rval = FALSE;

	/*
	 * If a reply frame was used and there is a reply buffer to copy the
	 * reply data into, copy it.  If this fails, log a message, but don't
	 * fail the TM request.
	 */
	if (cmd->cmd_rfm && reply) {
		(void) ddi_dma_sync(mpt->m_dma_reply_frame_hdl, 0, 0,
		    DDI_DMA_SYNC_FORCPU);
		reply_msg = (pMPI2DefaultReply_t)
		    (mpt->m_reply_frame + (cmd->cmd_rfm -
		    mpt->m_reply_frame_dma_addr));
		if (reply_size > sizeof (MPI2_SCSI_TASK_MANAGE_REPLY)) {
			reply_size = sizeof (MPI2_SCSI_TASK_MANAGE_REPLY);
		}
		mutex_exit(&mpt->m_mutex);
		for (i = 0; i < reply_size; i++) {
			if (ddi_copyout((uint8_t *)reply_msg + i, reply + i, 1,
			    mode)) {
				mptsas_log(mpt, CE_WARN, "failed to copy out "
				    "reply data for TM request");
				break;
			}
		}
		mutex_enter(&mpt->m_mutex);
	}

	/*
	 * clear the TM slot before returning
	 */
	slots->m_slot[MPTSAS_TM_SLOT(mpt)] = NULL;

	/*
	 * If we lost our task management command
	 * we need to reset the ioc
	 */
	if (rval == FALSE) {
		mptsas_log(mpt, CE_WARN, "mptsas_ioc_task_management failed "
		    "try to reset ioc to recovery!");
		mpt->m_softstate &= ~MPTSAS_SS_MSG_UNIT_RESET;
		if (mptsas_restart_ioc(mpt)) {
			mptsas_log(mpt, CE_WARN, "mptsas_restart_ioc failed");
			rval = FAILED;
		}
	}

	return (rval);
}

/*
 * Complete firmware download frame for v2.0 cards.
 */
static void
mptsas_uflash2(pMpi2FWDownloadRequest fwdownload,
    ddi_acc_handle_t acc_hdl, uint32_t size, uint8_t type,
    ddi_dma_cookie_t flsh_cookie)
{
	pMpi2FWDownloadTCSGE_t	tcsge;
	pMpi2SGESimple64_t	sge;
	uint32_t		flagslength;

	ddi_put8(acc_hdl, &fwdownload->Function,
	    MPI2_FUNCTION_FW_DOWNLOAD);
	ddi_put8(acc_hdl, &fwdownload->ImageType, type);
	ddi_put8(acc_hdl, &fwdownload->MsgFlags,
	    MPI2_FW_DOWNLOAD_MSGFLGS_LAST_SEGMENT);
	ddi_put32(acc_hdl, &fwdownload->TotalImageSize, size);

	tcsge = (pMpi2FWDownloadTCSGE_t)&fwdownload->SGL;
	ddi_put8(acc_hdl, &tcsge->ContextSize, 0);
	ddi_put8(acc_hdl, &tcsge->DetailsLength, 12);
	ddi_put8(acc_hdl, &tcsge->Flags, 0);
	ddi_put32(acc_hdl, &tcsge->ImageOffset, 0);
	ddi_put32(acc_hdl, &tcsge->ImageSize, size);

	sge = (pMpi2SGESimple64_t)(tcsge + 1);
	flagslength = size;
	flagslength |= ((uint32_t)(MPI2_SGE_FLAGS_LAST_ELEMENT |
	    MPI2_SGE_FLAGS_END_OF_BUFFER |
	    MPI2_SGE_FLAGS_SIMPLE_ELEMENT |
	    MPI2_SGE_FLAGS_SYSTEM_ADDRESS |
	    MPI2_SGE_FLAGS_64_BIT_ADDRESSING |
	    MPI2_SGE_FLAGS_HOST_TO_IOC |
	    MPI2_SGE_FLAGS_END_OF_LIST) << MPI2_SGE_FLAGS_SHIFT);
	ddi_put32(acc_hdl, &sge->FlagsLength, flagslength);
	ddi_put32(acc_hdl, &sge->Address.Low,
	    flsh_cookie.dmac_address);
	ddi_put32(acc_hdl, &sge->Address.High,
	    (uint32_t)(flsh_cookie.dmac_laddress >> 32));
}

/*
 * Complete firmware download frame for v2.5 cards.
 */
static void
mptsas_uflash25(pMpi25FWDownloadRequest fwdownload,
    ddi_acc_handle_t acc_hdl, uint32_t size, uint8_t type,
    ddi_dma_cookie_t flsh_cookie)
{
	pMpi2IeeeSgeSimple64_t	sge;
	uint8_t			flags;

	ddi_put8(acc_hdl, &fwdownload->Function,
	    MPI2_FUNCTION_FW_DOWNLOAD);
	ddi_put8(acc_hdl, &fwdownload->ImageType, type);
	ddi_put8(acc_hdl, &fwdownload->MsgFlags,
	    MPI2_FW_DOWNLOAD_MSGFLGS_LAST_SEGMENT);
	ddi_put32(acc_hdl, &fwdownload->TotalImageSize, size);

	ddi_put32(acc_hdl, &fwdownload->ImageOffset, 0);
	ddi_put32(acc_hdl, &fwdownload->ImageSize, size);

	sge = (pMpi2IeeeSgeSimple64_t)&fwdownload->SGL;
	flags = MPI2_IEEE_SGE_FLAGS_SIMPLE_ELEMENT |
	    MPI2_IEEE_SGE_FLAGS_SYSTEM_ADDR |
	    MPI25_IEEE_SGE_FLAGS_END_OF_LIST;
	ddi_put8(acc_hdl, &sge->Flags, flags);
	ddi_put32(acc_hdl, &sge->Length, size);
	ddi_put32(acc_hdl, &sge->Address.Low,
	    flsh_cookie.dmac_address);
	ddi_put32(acc_hdl, &sge->Address.High,
	    (uint32_t)(flsh_cookie.dmac_laddress >> 32));
}

static int mptsas_enable_mpi25_flashupdate = 0;

int
mptsas_update_flash(mptsas_t *mpt, caddr_t ptrbuffer, uint32_t size,
    uint8_t type, int mode)
{

	/*
	 * In order to avoid allocating variables on the stack,
	 * we make use of the pre-existing mptsas_cmd_t and
	 * scsi_pkt which are included in the mptsas_t which
	 * is passed to this routine.
	 */

	ddi_dma_attr_t		flsh_dma_attrs;
	ddi_dma_cookie_t	flsh_cookie;
	ddi_dma_handle_t	flsh_dma_handle;
	ddi_acc_handle_t	flsh_accessp;
	caddr_t			memp, flsh_memp;
	mptsas_cmd_t		*cmd;
	struct scsi_pkt		*pkt;
	int			i;
	int			rvalue = 0;
	uint32_t		request_desc_low;

<<<<<<< HEAD
	if (mpt->m_MPI25) {
=======
	if (mpt->m_MPI25 && !mptsas_enable_mpi25_flashupdate) {
>>>>>>> 63e911b6
		/*
		 * The code is there but not tested yet.
		 * User has to know there are risks here.
		 */
		mptsas_log(mpt, CE_WARN, "mptsas_update_flash(): "
		    "Updating firmware through MPI 2.5 has not been "
		    "tested yet!\n"
		    "To enable set mptsas_enable_mpi25_flashupdate to 1\n");
<<<<<<< HEAD
		if (!mptsas_enable_mpi25_flashupdate)
			return (-1);
	}
=======
		return (-1);
	} /* Otherwise, you pay your money and you take your chances. */
>>>>>>> 63e911b6

	if ((rvalue = (mptsas_request_from_pool(mpt, &cmd, &pkt))) == -1) {
		mptsas_log(mpt, CE_WARN, "mptsas_update_flash(): allocation "
		    "failed. event ack command pool is full\n");
		return (rvalue);
	}

	bzero((caddr_t)cmd, sizeof (*cmd));
	bzero((caddr_t)pkt, scsi_pkt_size());
	cmd->ioc_cmd_slot = (uint32_t)rvalue;

	/*
	 * dynamically create a customized dma attribute structure
	 * that describes the flash file.
	 */
	flsh_dma_attrs = mpt->m_msg_dma_attr;
	flsh_dma_attrs.dma_attr_sgllen = 1;

	if (mptsas_dma_addr_create(mpt, flsh_dma_attrs, &flsh_dma_handle,
	    &flsh_accessp, &flsh_memp, size, &flsh_cookie) == FALSE) {
		mptsas_log(mpt, CE_WARN,
		    "(unable to allocate dma resource.");
		mptsas_return_to_pool(mpt, cmd);
		return (-1);
	}

	bzero(flsh_memp, size);

	for (i = 0; i < size; i++) {
		(void) ddi_copyin(ptrbuffer + i, flsh_memp + i, 1, mode);
	}
	(void) ddi_dma_sync(flsh_dma_handle, 0, 0, DDI_DMA_SYNC_FORDEV);

	/*
	 * form a cmd/pkt to store the fw download message
	 */
	pkt->pkt_cdbp		= (opaque_t)&cmd->cmd_cdb[0];
	pkt->pkt_scbp		= (opaque_t)&cmd->cmd_scb;
	pkt->pkt_ha_private	= (opaque_t)cmd;
	pkt->pkt_flags		= FLAG_HEAD;
	pkt->pkt_time		= 60;
	cmd->cmd_pkt		= pkt;
	cmd->cmd_scblen		= 1;
	cmd->cmd_flags		= CFLAG_CMDIOC | CFLAG_FW_CMD;

	/*
	 * Save the command in a slot
	 */
	if (mptsas_save_cmd(mpt, cmd) == FALSE) {
		mptsas_dma_addr_destroy(&flsh_dma_handle, &flsh_accessp);
		mptsas_return_to_pool(mpt, cmd);
		return (-1);
	}

	/*
	 * Fill in fw download message
	 */
	ASSERT(cmd->cmd_slot != 0);
	memp = mpt->m_req_frame + (mpt->m_req_frame_size * cmd->cmd_slot);
	bzero(memp, mpt->m_req_frame_size);

	if (mpt->m_MPI25)
		mptsas_uflash25((pMpi25FWDownloadRequest)memp,
		    mpt->m_acc_req_frame_hdl, size, type, flsh_cookie);
	else
		mptsas_uflash2((pMpi2FWDownloadRequest)memp,
		    mpt->m_acc_req_frame_hdl, size, type, flsh_cookie);

	/*
	 * Start command
	 */
	(void) ddi_dma_sync(mpt->m_dma_req_frame_hdl, 0, 0,
	    DDI_DMA_SYNC_FORDEV);
	request_desc_low = (cmd->cmd_slot << 16) +
	    MPI2_REQ_DESCRIPT_FLAGS_DEFAULT_TYPE;
	cmd->cmd_rfm = NULL;
	MPTSAS_START_CMD(mpt, request_desc_low, 0);

	rvalue = 0;
	(void) cv_reltimedwait(&mpt->m_fw_cv, &mpt->m_mutex,
	    drv_usectohz(60 * MICROSEC), TR_CLOCK_TICK);
	if (!(cmd->cmd_flags & CFLAG_FINISHED)) {
		mpt->m_softstate &= ~MPTSAS_SS_MSG_UNIT_RESET;
		if ((mptsas_restart_ioc(mpt)) == DDI_FAILURE) {
			mptsas_log(mpt, CE_WARN, "mptsas_restart_ioc failed");
		}
		rvalue = -1;
	}
	mptsas_remove_cmd(mpt, cmd);
	mptsas_dma_addr_destroy(&flsh_dma_handle, &flsh_accessp);

	return (rvalue);
}

static int
mptsas_sasdevpage_0_cb(mptsas_t *mpt, caddr_t page_memp,
    ddi_acc_handle_t accessp, uint16_t iocstatus, uint32_t iocloginfo,
    va_list ap)
{
#ifndef __lock_lint
	_NOTE(ARGUNUSED(ap))
#endif
	pMpi2SasDevicePage0_t	sasdevpage;
	int			rval = DDI_SUCCESS, i;
	uint8_t			*sas_addr = NULL;
	uint8_t			tmp_sas_wwn[SAS_WWN_BYTE_SIZE];
	uint16_t		*devhdl, *bay_num, *enclosure;
	uint64_t		*sas_wwn;
	uint32_t		*dev_info;
	uint8_t			*physport, *phynum;
	uint16_t		*pdevhdl, *io_flags;
	uint32_t		page_address;

	if ((iocstatus != MPI2_IOCSTATUS_SUCCESS) &&
	    (iocstatus != MPI2_IOCSTATUS_CONFIG_INVALID_PAGE)) {
		mptsas_log(mpt, CE_WARN, "mptsas_get_sas_device_page0 "
		    "header: IOCStatus=0x%x, IOCLogInfo=0x%x",
		    iocstatus, iocloginfo);
		rval = DDI_FAILURE;
		return (rval);
	}
	page_address = va_arg(ap, uint32_t);
	/*
	 * The INVALID_PAGE status is normal if using GET_NEXT_HANDLE and there
	 * are no more pages.  If everything is OK up to this point but the
	 * status is INVALID_PAGE, change rval to FAILURE and quit.  Also,
	 * signal that device traversal is complete.
	 */
	if (iocstatus == MPI2_IOCSTATUS_CONFIG_INVALID_PAGE) {
		if ((page_address & MPI2_SAS_DEVICE_PGAD_FORM_MASK) ==
		    MPI2_SAS_DEVICE_PGAD_FORM_GET_NEXT_HANDLE) {
			mpt->m_done_traverse_dev = 1;
		}
		rval = DDI_FAILURE;
		return (rval);
	}
	devhdl = va_arg(ap, uint16_t *);
	sas_wwn = va_arg(ap, uint64_t *);
	dev_info = va_arg(ap, uint32_t *);
	physport = va_arg(ap, uint8_t *);
	phynum = va_arg(ap, uint8_t *);
	pdevhdl = va_arg(ap, uint16_t *);
	bay_num = va_arg(ap, uint16_t *);
	enclosure = va_arg(ap, uint16_t *);
	io_flags = va_arg(ap, uint16_t *);

	sasdevpage = (pMpi2SasDevicePage0_t)page_memp;

	*dev_info = ddi_get32(accessp, &sasdevpage->DeviceInfo);
	*devhdl = ddi_get16(accessp, &sasdevpage->DevHandle);
	sas_addr = (uint8_t *)(&sasdevpage->SASAddress);
	for (i = 0; i < SAS_WWN_BYTE_SIZE; i++) {
		tmp_sas_wwn[i] = ddi_get8(accessp, sas_addr + i);
	}
	bcopy(tmp_sas_wwn, sas_wwn, SAS_WWN_BYTE_SIZE);
	*sas_wwn = LE_64(*sas_wwn);
	*physport = ddi_get8(accessp, &sasdevpage->PhysicalPort);
	*phynum = ddi_get8(accessp, &sasdevpage->PhyNum);
	*pdevhdl = ddi_get16(accessp, &sasdevpage->ParentDevHandle);
	*bay_num = ddi_get16(accessp, &sasdevpage->Slot);
	*enclosure = ddi_get16(accessp, &sasdevpage->EnclosureHandle);
	*io_flags = ddi_get16(accessp, &sasdevpage->Flags);

	if (*io_flags & MPI25_SAS_DEVICE0_FLAGS_FAST_PATH_CAPABLE) {
		/*
		 * Leave a messages about FP cabability in the log.
		 */
		mptsas_log(mpt, CE_CONT,
		    "!w%016"PRIx64" FastPath Capable%s", *sas_wwn,
		    (*io_flags &
		    MPI25_SAS_DEVICE0_FLAGS_ENABLED_FAST_PATH)?
		    " and Enabled":" but Disabled");
	}

	return (rval);
}

/*
 * Request MPI configuration page SAS device page 0 to get DevHandle, device
 * info and SAS address.
 */
int
mptsas_get_sas_device_page0(mptsas_t *mpt, uint32_t page_address,
    uint16_t *dev_handle, uint64_t *sas_wwn, uint32_t *dev_info,
    uint8_t *physport, uint8_t *phynum, uint16_t *pdev_handle,
    uint16_t *bay_num, uint16_t *enclosure, uint16_t *io_flags)
{
	int rval = DDI_SUCCESS;

	ASSERT(mutex_owned(&mpt->m_mutex));

	/*
	 * Get the header and config page.  reply contains the reply frame,
	 * which holds status info for the request.
	 */
	rval = mptsas_access_config_page(mpt,
	    MPI2_CONFIG_ACTION_PAGE_READ_CURRENT,
	    MPI2_CONFIG_EXTPAGETYPE_SAS_DEVICE, 0, page_address,
	    mptsas_sasdevpage_0_cb, page_address, dev_handle, sas_wwn,
	    dev_info, physport, phynum, pdev_handle,
	    bay_num, enclosure, io_flags);

	return (rval);
}

static int
mptsas_sasexpdpage_0_cb(mptsas_t *mpt, caddr_t page_memp,
    ddi_acc_handle_t accessp, uint16_t iocstatus, uint32_t iocloginfo,
    va_list ap)
{
#ifndef __lock_lint
	_NOTE(ARGUNUSED(ap))
#endif
	pMpi2ExpanderPage0_t	expddevpage;
	int			rval = DDI_SUCCESS, i;
	uint8_t			*sas_addr = NULL;
	uint8_t			tmp_sas_wwn[SAS_WWN_BYTE_SIZE];
	uint16_t		*devhdl;
	uint64_t		*sas_wwn;
	uint8_t			physport;
	mptsas_phymask_t	*phymask;
	uint16_t		*pdevhdl;
	uint32_t		page_address;

	if ((iocstatus != MPI2_IOCSTATUS_SUCCESS) &&
	    (iocstatus != MPI2_IOCSTATUS_CONFIG_INVALID_PAGE)) {
		mptsas_log(mpt, CE_WARN, "mptsas_get_sas_expander_page0 "
		    "config: IOCStatus=0x%x, IOCLogInfo=0x%x",
		    iocstatus, iocloginfo);
		rval = DDI_FAILURE;
		return (rval);
	}
	page_address = va_arg(ap, uint32_t);
	/*
	 * The INVALID_PAGE status is normal if using GET_NEXT_HANDLE and there
	 * are no more pages.  If everything is OK up to this point but the
	 * status is INVALID_PAGE, change rval to FAILURE and quit.  Also,
	 * signal that device traversal is complete.
	 */
	if (iocstatus == MPI2_IOCSTATUS_CONFIG_INVALID_PAGE) {
		if ((page_address & MPI2_SAS_EXPAND_PGAD_FORM_MASK) ==
		    MPI2_SAS_EXPAND_PGAD_FORM_GET_NEXT_HNDL) {
			mpt->m_done_traverse_smp = 1;
		}
		rval = DDI_FAILURE;
		return (rval);
	}
	devhdl = va_arg(ap, uint16_t *);
	sas_wwn = va_arg(ap, uint64_t *);
	phymask = va_arg(ap, mptsas_phymask_t *);
	pdevhdl = va_arg(ap, uint16_t *);

	expddevpage = (pMpi2ExpanderPage0_t)page_memp;

	*devhdl = ddi_get16(accessp, &expddevpage->DevHandle);
	physport = ddi_get8(accessp, &expddevpage->PhysicalPort);
	*phymask = mptsas_physport_to_phymask(mpt, physport);
	*pdevhdl = ddi_get16(accessp, &expddevpage->ParentDevHandle);
	sas_addr = (uint8_t *)(&expddevpage->SASAddress);
	for (i = 0; i < SAS_WWN_BYTE_SIZE; i++) {
		tmp_sas_wwn[i] = ddi_get8(accessp, sas_addr + i);
	}
	bcopy(tmp_sas_wwn, sas_wwn, SAS_WWN_BYTE_SIZE);
	*sas_wwn = LE_64(*sas_wwn);

	return (rval);
}

/*
 * Request MPI configuration page SAS device page 0 to get DevHandle, phymask
 * and SAS address.
 */
int
mptsas_get_sas_expander_page0(mptsas_t *mpt, uint32_t page_address,
    mptsas_smp_t *info)
{
	int			rval = DDI_SUCCESS;

	ASSERT(mutex_owned(&mpt->m_mutex));

	/*
	 * Get the header and config page.  reply contains the reply frame,
	 * which holds status info for the request.
	 */
	rval = mptsas_access_config_page(mpt,
	    MPI2_CONFIG_ACTION_PAGE_READ_CURRENT,
	    MPI2_CONFIG_EXTPAGETYPE_SAS_EXPANDER, 0, page_address,
	    mptsas_sasexpdpage_0_cb, page_address, &info->m_devhdl,
	    &info->m_addr.mta_wwn, &info->m_addr.mta_phymask, &info->m_pdevhdl);

	return (rval);
}

static int
mptsas_sasportpage_0_cb(mptsas_t *mpt, caddr_t page_memp,
    ddi_acc_handle_t accessp, uint16_t iocstatus, uint32_t iocloginfo,
    va_list ap)
{
#ifndef __lock_lint
	_NOTE(ARGUNUSED(ap))
#endif
	int	rval = DDI_SUCCESS, i;
	uint8_t	*sas_addr = NULL;
	uint64_t *sas_wwn;
	uint8_t	tmp_sas_wwn[SAS_WWN_BYTE_SIZE];
	uint8_t *portwidth;
	pMpi2SasPortPage0_t sasportpage;

	if (iocstatus != MPI2_IOCSTATUS_SUCCESS) {
		mptsas_log(mpt, CE_WARN, "mptsas_get_sas_port_page0 "
		    "config: IOCStatus=0x%x, IOCLogInfo=0x%x",
		    iocstatus, iocloginfo);
		rval = DDI_FAILURE;
		return (rval);
	}
	sas_wwn = va_arg(ap, uint64_t *);
	portwidth = va_arg(ap, uint8_t *);

	sasportpage = (pMpi2SasPortPage0_t)page_memp;
	sas_addr = (uint8_t *)(&sasportpage->SASAddress);
	for (i = 0; i < SAS_WWN_BYTE_SIZE; i++) {
		tmp_sas_wwn[i] = ddi_get8(accessp, sas_addr + i);
	}
	bcopy(tmp_sas_wwn, sas_wwn, SAS_WWN_BYTE_SIZE);
	*sas_wwn = LE_64(*sas_wwn);
	*portwidth = ddi_get8(accessp, &sasportpage->PortWidth);
	return (rval);
}

/*
 * Request MPI configuration page SAS port page 0 to get initiator SAS address
 * and port width.
 */
int
mptsas_get_sas_port_page0(mptsas_t *mpt, uint32_t page_address,
    uint64_t *sas_wwn, uint8_t *portwidth)
{
	int rval = DDI_SUCCESS;

	ASSERT(mutex_owned(&mpt->m_mutex));

	/*
	 * Get the header and config page.  reply contains the reply frame,
	 * which holds status info for the request.
	 */
	rval = mptsas_access_config_page(mpt,
	    MPI2_CONFIG_ACTION_PAGE_READ_CURRENT,
	    MPI2_CONFIG_EXTPAGETYPE_SAS_PORT, 0, page_address,
	    mptsas_sasportpage_0_cb, sas_wwn, portwidth);

	return (rval);
}

static int
mptsas_sasiou_page_0_cb(mptsas_t *mpt, caddr_t page_memp,
    ddi_acc_handle_t accessp, uint16_t iocstatus, uint32_t iocloginfo,
    va_list ap)
{
#ifndef __lock_lint
	_NOTE(ARGUNUSED(ap))
#endif
	int rval = DDI_SUCCESS;
	pMpi2SasIOUnitPage0_t sasioupage0;
	int i, num_phys;
	uint32_t cpdi[MPTSAS_MAX_PHYS], *retrypage0, *readpage1;
	uint8_t port_flags;

	if (iocstatus != MPI2_IOCSTATUS_SUCCESS) {
		mptsas_log(mpt, CE_WARN, "mptsas_get_sas_io_unit_page0 "
		    "config: IOCStatus=0x%x, IOCLogInfo=0x%x",
		    iocstatus, iocloginfo);
		rval = DDI_FAILURE;
		return (rval);
	}
	readpage1 = va_arg(ap, uint32_t *);
	retrypage0 = va_arg(ap, uint32_t *);

	sasioupage0 = (pMpi2SasIOUnitPage0_t)page_memp;

	num_phys = ddi_get8(accessp, &sasioupage0->NumPhys);
	/*
	 * ASSERT that the num_phys value in SAS IO Unit Page 0 is the same as
	 * was initially set.  This should never change throughout the life of
	 * the driver.
	 */
	ASSERT(num_phys == mpt->m_num_phys);
	for (i = 0; i < num_phys; i++) {
		cpdi[i] = ddi_get32(accessp,
		    &sasioupage0->PhyData[i].
		    ControllerPhyDeviceInfo);
		port_flags = ddi_get8(accessp,
		    &sasioupage0->PhyData[i].PortFlags);
		mpt->m_phy_info[i].port_num =
		    ddi_get8(accessp,
		    &sasioupage0->PhyData[i].Port);
		mpt->m_phy_info[i].ctrl_devhdl =
		    ddi_get16(accessp, &sasioupage0->
		    PhyData[i].ControllerDevHandle);
		mpt->m_phy_info[i].attached_devhdl =
		    ddi_get16(accessp, &sasioupage0->
		    PhyData[i].AttachedDevHandle);
		mpt->m_phy_info[i].phy_device_type = cpdi[i];
		mpt->m_phy_info[i].port_flags = port_flags;

		if (port_flags & DISCOVERY_IN_PROGRESS) {
			*retrypage0 = *retrypage0 + 1;
			break;
		} else {
			*retrypage0 = 0;
		}
		if (!(port_flags & AUTO_PORT_CONFIGURATION)) {
			/*
			 * some PHY configuration described in
			 * SAS IO Unit Page1
			 */
			*readpage1 = 1;
		}
	}

	return (rval);
}

static int
mptsas_sasiou_page_1_cb(mptsas_t *mpt, caddr_t page_memp,
    ddi_acc_handle_t accessp, uint16_t iocstatus, uint32_t iocloginfo,
    va_list ap)
{
#ifndef __lock_lint
	_NOTE(ARGUNUSED(ap))
#endif
	int rval = DDI_SUCCESS;
	pMpi2SasIOUnitPage1_t sasioupage1;
	int i, num_phys;
	uint32_t cpdi[MPTSAS_MAX_PHYS];
	uint8_t port_flags;

	if (iocstatus != MPI2_IOCSTATUS_SUCCESS) {
		mptsas_log(mpt, CE_WARN, "mptsas_get_sas_io_unit_page1 "
		    "config: IOCStatus=0x%x, IOCLogInfo=0x%x",
		    iocstatus, iocloginfo);
		rval = DDI_FAILURE;
		return (rval);
	}

	sasioupage1 = (pMpi2SasIOUnitPage1_t)page_memp;
	num_phys = ddi_get8(accessp, &sasioupage1->NumPhys);
	/*
	 * ASSERT that the num_phys value in SAS IO Unit Page 1 is the same as
	 * was initially set.  This should never change throughout the life of
	 * the driver.
	 */
	ASSERT(num_phys == mpt->m_num_phys);
	for (i = 0; i < num_phys; i++) {
		cpdi[i] = ddi_get32(accessp, &sasioupage1->PhyData[i].
		    ControllerPhyDeviceInfo);
		port_flags = ddi_get8(accessp,
		    &sasioupage1->PhyData[i].PortFlags);
		mpt->m_phy_info[i].port_num =
		    ddi_get8(accessp,
		    &sasioupage1->PhyData[i].Port);
		mpt->m_phy_info[i].port_flags = port_flags;
		mpt->m_phy_info[i].phy_device_type = cpdi[i];
	}
	return (rval);
}

/*
 * Read IO unit page 0 to get information for each PHY. If needed, Read IO Unit
 * page1 to update the PHY information.  This is the message passing method of
 * this function which should be called except during initialization.
 */
int
mptsas_get_sas_io_unit_page(mptsas_t *mpt)
{
	int rval = DDI_SUCCESS, state;
	uint32_t readpage1 = 0, retrypage0 = 0;

	ASSERT(mutex_owned(&mpt->m_mutex));

	/*
	 * Now we cycle through the state machine.  Here's what happens:
	 * 1. Read IO unit page 0 and set phy information
	 * 2. See if Read IO unit page1 is needed because of port configuration
	 * 3. Read IO unit page 1 and update phy information.
	 */
	state = IOUC_READ_PAGE0;
	while (state != IOUC_DONE) {
		if (state == IOUC_READ_PAGE0) {
			rval = mptsas_access_config_page(mpt,
			    MPI2_CONFIG_ACTION_PAGE_READ_CURRENT,
			    MPI2_CONFIG_EXTPAGETYPE_SAS_IO_UNIT, 0, 0,
			    mptsas_sasiou_page_0_cb, &readpage1,
			    &retrypage0);
		} else if (state == IOUC_READ_PAGE1) {
			rval = mptsas_access_config_page(mpt,
			    MPI2_CONFIG_ACTION_PAGE_READ_CURRENT,
			    MPI2_CONFIG_EXTPAGETYPE_SAS_IO_UNIT, 1, 0,
			    mptsas_sasiou_page_1_cb);
		}

		if (rval == DDI_SUCCESS) {
			switch (state) {
			case IOUC_READ_PAGE0:
				/*
				 * retry 30 times if discovery is in process
				 */
				if (retrypage0 && (retrypage0 < 30)) {
					drv_usecwait(1000 * 100);
					state = IOUC_READ_PAGE0;
					break;
				} else if (retrypage0 == 30) {
					mptsas_log(mpt, CE_WARN,
					    "!Discovery in progress, can't "
					    "verify IO unit config, then "
					    "after 30 times retry, give "
					    "up!");
					state = IOUC_DONE;
					rval = DDI_FAILURE;
					break;
				}

				if (readpage1 == 0) {
					state = IOUC_DONE;
					rval = DDI_SUCCESS;
					break;
				}

				state = IOUC_READ_PAGE1;
				break;

			case IOUC_READ_PAGE1:
				state = IOUC_DONE;
				rval = DDI_SUCCESS;
				break;
			}
		} else {
			return (rval);
		}
	}

	return (rval);
}

static int
mptsas_biospage_3_cb(mptsas_t *mpt, caddr_t page_memp,
    ddi_acc_handle_t accessp, uint16_t iocstatus, uint32_t iocloginfo,
    va_list ap)
{
#ifndef __lock_lint
	_NOTE(ARGUNUSED(ap))
#endif
	pMpi2BiosPage3_t	sasbiospage;
	int			rval = DDI_SUCCESS;
	uint32_t		*bios_version;

	if ((iocstatus != MPI2_IOCSTATUS_SUCCESS) &&
	    (iocstatus != MPI2_IOCSTATUS_CONFIG_INVALID_PAGE)) {
		mptsas_log(mpt, CE_WARN, "mptsas_get_bios_page3 header: "
		    "IOCStatus=0x%x, IOCLogInfo=0x%x", iocstatus, iocloginfo);
		rval = DDI_FAILURE;
		return (rval);
	}
	bios_version = va_arg(ap, uint32_t *);
	sasbiospage = (pMpi2BiosPage3_t)page_memp;
	*bios_version = ddi_get32(accessp, &sasbiospage->BiosVersion);

	return (rval);
}

/*
 * Request MPI configuration page BIOS page 3 to get BIOS version.  Since all
 * other information in this page is not needed, just ignore it.
 */
int
mptsas_get_bios_page3(mptsas_t *mpt, uint32_t *bios_version)
{
	int rval = DDI_SUCCESS;

	ASSERT(mutex_owned(&mpt->m_mutex));

	/*
	 * Get the header and config page.  reply contains the reply frame,
	 * which holds status info for the request.
	 */
	rval = mptsas_access_config_page(mpt,
	    MPI2_CONFIG_ACTION_PAGE_READ_CURRENT, MPI2_CONFIG_PAGETYPE_BIOS, 3,
	    0, mptsas_biospage_3_cb, bios_version);

	return (rval);
}

/*
 * Read IO unit page 0 to get information for each PHY. If needed, Read IO Unit
 * page1 to update the PHY information.  This is the handshaking version of
 * this function, which should be called during initialization only.
 */
int
mptsas_get_sas_io_unit_page_hndshk(mptsas_t *mpt)
{
	ddi_dma_attr_t		recv_dma_attrs, page_dma_attrs;
	ddi_dma_cookie_t	page_cookie;
	ddi_dma_handle_t	recv_dma_handle, page_dma_handle;
	ddi_acc_handle_t	recv_accessp, page_accessp;
	pMpi2ConfigReply_t	configreply;
	pMpi2SasIOUnitPage0_t	sasioupage0;
	pMpi2SasIOUnitPage1_t	sasioupage1;
	int			recv_numbytes;
	caddr_t			recv_memp, page_memp;
	int			i, num_phys, start_phy = 0;
	int			page0_size =
	    sizeof (MPI2_CONFIG_PAGE_SASIOUNIT_0) +
	    (sizeof (MPI2_SAS_IO_UNIT0_PHY_DATA) * (MPTSAS_MAX_PHYS - 1));
	int			page1_size =
	    sizeof (MPI2_CONFIG_PAGE_SASIOUNIT_1) +
	    (sizeof (MPI2_SAS_IO_UNIT1_PHY_DATA) * (MPTSAS_MAX_PHYS - 1));
	uint32_t		flags_length;
	uint32_t		cpdi[MPTSAS_MAX_PHYS];
	uint32_t		readpage1 = 0, retrypage0 = 0;
	uint16_t		iocstatus;
	uint8_t			port_flags, page_number, action;
	uint32_t		reply_size = 256; /* Big enough for any page */
	uint_t			state;
	int			rval = DDI_FAILURE;
	boolean_t		free_recv = B_FALSE, free_page = B_FALSE;

	/*
	 * Initialize our "state machine".  This is a bit convoluted,
	 * but it keeps us from having to do the ddi allocations numerous
	 * times.
	 */

	NDBG20(("mptsas_get_sas_io_unit_page_hndshk enter"));
	ASSERT(mutex_owned(&mpt->m_mutex));
	state = IOUC_READ_PAGE0;

	/*
	 * dynamically create a customized dma attribute structure
	 * that describes mpt's config reply page request structure.
	 */
	recv_dma_attrs = mpt->m_msg_dma_attr;
	recv_dma_attrs.dma_attr_sgllen = 1;
	recv_dma_attrs.dma_attr_granular = (sizeof (MPI2_CONFIG_REPLY));

	if (mptsas_dma_addr_create(mpt, recv_dma_attrs,
	    &recv_dma_handle, &recv_accessp, &recv_memp,
	    (sizeof (MPI2_CONFIG_REPLY)), NULL) == FALSE) {
		mptsas_log(mpt, CE_WARN,
		    "mptsas_get_sas_io_unit_page_hndshk: recv dma failed");
		goto cleanup;
	}
	/* Now safe to call mptsas_dma_addr_destroy(recv_dma_handle). */
	free_recv = B_TRUE;

	page_dma_attrs = mpt->m_msg_dma_attr;
	page_dma_attrs.dma_attr_sgllen = 1;
	page_dma_attrs.dma_attr_granular = reply_size;

	if (mptsas_dma_addr_create(mpt, page_dma_attrs,
	    &page_dma_handle, &page_accessp, &page_memp,
	    reply_size, &page_cookie) == FALSE) {
		mptsas_log(mpt, CE_WARN,
		    "mptsas_get_sas_io_unit_page_hndshk: page dma failed");
		goto cleanup;
	}
	/* Now safe to call mptsas_dma_addr_destroy(page_dma_handle). */
	free_page = B_TRUE;

	/*
	 * Now we cycle through the state machine.  Here's what happens:
	 * 1. Read IO unit page 0 and set phy information
	 * 2. See if Read IO unit page1 is needed because of port configuration
	 * 3. Read IO unit page 1 and update phy information.
	 */

	sasioupage0 = (pMpi2SasIOUnitPage0_t)page_memp;
	sasioupage1 = (pMpi2SasIOUnitPage1_t)page_memp;

	while (state != IOUC_DONE) {
		switch (state) {
		case IOUC_READ_PAGE0:
			page_number = 0;
			action = MPI2_CONFIG_ACTION_PAGE_READ_CURRENT;
			flags_length = (uint32_t)page0_size;
			flags_length |= ((uint32_t)(
			    MPI2_SGE_FLAGS_LAST_ELEMENT |
			    MPI2_SGE_FLAGS_END_OF_BUFFER |
			    MPI2_SGE_FLAGS_SIMPLE_ELEMENT |
			    MPI2_SGE_FLAGS_SYSTEM_ADDRESS |
			    MPI2_SGE_FLAGS_32_BIT_ADDRESSING |
			    MPI2_SGE_FLAGS_IOC_TO_HOST |
			    MPI2_SGE_FLAGS_END_OF_LIST) <<
			    MPI2_SGE_FLAGS_SHIFT);

			break;

		case IOUC_READ_PAGE1:
			page_number = 1;
			action = MPI2_CONFIG_ACTION_PAGE_READ_CURRENT;
			flags_length = (uint32_t)page1_size;
			flags_length |= ((uint32_t)(
			    MPI2_SGE_FLAGS_LAST_ELEMENT |
			    MPI2_SGE_FLAGS_END_OF_BUFFER |
			    MPI2_SGE_FLAGS_SIMPLE_ELEMENT |
			    MPI2_SGE_FLAGS_SYSTEM_ADDRESS |
			    MPI2_SGE_FLAGS_32_BIT_ADDRESSING |
			    MPI2_SGE_FLAGS_IOC_TO_HOST |
			    MPI2_SGE_FLAGS_END_OF_LIST) <<
			    MPI2_SGE_FLAGS_SHIFT);

			break;
		default:
			break;
		}

		bzero(recv_memp, sizeof (MPI2_CONFIG_REPLY));
		configreply = (pMpi2ConfigReply_t)recv_memp;
		recv_numbytes = sizeof (MPI2_CONFIG_REPLY);

		if (mptsas_send_extended_config_request_msg(mpt,
		    MPI2_CONFIG_ACTION_PAGE_HEADER,
		    MPI2_CONFIG_EXTPAGETYPE_SAS_IO_UNIT,
		    0, page_number, 0, 0, 0, 0)) {
			goto cleanup;
		}

		if (mptsas_get_handshake_msg(mpt, recv_memp, recv_numbytes,
		    recv_accessp)) {
			goto cleanup;
		}

		iocstatus = ddi_get16(recv_accessp, &configreply->IOCStatus);
		iocstatus = MPTSAS_IOCSTATUS(iocstatus);

		if (iocstatus != MPI2_IOCSTATUS_SUCCESS) {
			mptsas_log(mpt, CE_WARN,
			    "mptsas_get_sas_io_unit_page_hndshk: read page "
			    "header iocstatus = 0x%x", iocstatus);
			goto cleanup;
		}

		if (action != MPI2_CONFIG_ACTION_PAGE_WRITE_NVRAM) {
			bzero(page_memp, reply_size);
		}

		if (mptsas_send_extended_config_request_msg(mpt, action,
		    MPI2_CONFIG_EXTPAGETYPE_SAS_IO_UNIT, 0, page_number,
		    ddi_get8(recv_accessp, &configreply->Header.PageVersion),
		    ddi_get16(recv_accessp, &configreply->ExtPageLength),
		    flags_length, page_cookie.dmac_address)) {
			goto cleanup;
		}

		if (mptsas_get_handshake_msg(mpt, recv_memp, recv_numbytes,
		    recv_accessp)) {
			goto cleanup;
		}

		iocstatus = ddi_get16(recv_accessp, &configreply->IOCStatus);
		iocstatus = MPTSAS_IOCSTATUS(iocstatus);

		if (iocstatus != MPI2_IOCSTATUS_SUCCESS) {
			mptsas_log(mpt, CE_WARN,
			    "mptsas_get_sas_io_unit_page_hndshk: IO unit "
			    "config failed for action %d, iocstatus = 0x%x",
			    action, iocstatus);
			goto cleanup;
		}

		switch (state) {
		case IOUC_READ_PAGE0:
			if ((ddi_dma_sync(page_dma_handle, 0, 0,
			    DDI_DMA_SYNC_FORCPU)) != DDI_SUCCESS) {
				goto cleanup;
			}

			num_phys = ddi_get8(page_accessp,
			    &sasioupage0->NumPhys);
			ASSERT(num_phys == mpt->m_num_phys);
			if (num_phys > MPTSAS_MAX_PHYS) {
				mptsas_log(mpt, CE_WARN, "Number of phys "
				    "supported by HBA (%d) is more than max "
				    "supported by driver (%d).  Driver will "
				    "not attach.", num_phys,
				    MPTSAS_MAX_PHYS);
				rval = DDI_FAILURE;
				goto cleanup;
			}
			for (i = start_phy; i < num_phys; i++, start_phy = i) {
				cpdi[i] = ddi_get32(page_accessp,
				    &sasioupage0->PhyData[i].
				    ControllerPhyDeviceInfo);
				port_flags = ddi_get8(page_accessp,
				    &sasioupage0->PhyData[i].PortFlags);

				mpt->m_phy_info[i].port_num =
				    ddi_get8(page_accessp,
				    &sasioupage0->PhyData[i].Port);
				mpt->m_phy_info[i].ctrl_devhdl =
				    ddi_get16(page_accessp, &sasioupage0->
				    PhyData[i].ControllerDevHandle);
				mpt->m_phy_info[i].attached_devhdl =
				    ddi_get16(page_accessp, &sasioupage0->
				    PhyData[i].AttachedDevHandle);
				mpt->m_phy_info[i].phy_device_type = cpdi[i];
				mpt->m_phy_info[i].port_flags = port_flags;

				if (port_flags & DISCOVERY_IN_PROGRESS) {
					retrypage0++;
					NDBG20(("Discovery in progress, can't "
					    "verify IO unit config, then NO.%d"
					    " times retry", retrypage0));
					break;
				} else {
					retrypage0 = 0;
				}
				if (!(port_flags & AUTO_PORT_CONFIGURATION)) {
					/*
					 * some PHY configuration described in
					 * SAS IO Unit Page1
					 */
					readpage1 = 1;
				}
			}

			/*
			 * retry 30 times if discovery is in process
			 */
			if (retrypage0 && (retrypage0 < 30)) {
				drv_usecwait(1000 * 100);
				state = IOUC_READ_PAGE0;
				break;
			} else if (retrypage0 == 30) {
				mptsas_log(mpt, CE_WARN,
				    "!Discovery in progress, can't "
				    "verify IO unit config, then after"
				    " 30 times retry, give up!");
				state = IOUC_DONE;
				rval = DDI_FAILURE;
				break;
			}

			if (readpage1 == 0) {
				state = IOUC_DONE;
				rval = DDI_SUCCESS;
				break;
			}

			state = IOUC_READ_PAGE1;
			break;

		case IOUC_READ_PAGE1:
			if ((ddi_dma_sync(page_dma_handle, 0, 0,
			    DDI_DMA_SYNC_FORCPU)) != DDI_SUCCESS) {
				goto cleanup;
			}

			num_phys = ddi_get8(page_accessp,
			    &sasioupage1->NumPhys);
			ASSERT(num_phys == mpt->m_num_phys);
			if (num_phys > MPTSAS_MAX_PHYS) {
				mptsas_log(mpt, CE_WARN, "Number of phys "
				    "supported by HBA (%d) is more than max "
				    "supported by driver (%d).  Driver will "
				    "not attach.", num_phys,
				    MPTSAS_MAX_PHYS);
				rval = DDI_FAILURE;
				goto cleanup;
			}
			for (i = 0; i < num_phys; i++) {
				cpdi[i] = ddi_get32(page_accessp,
				    &sasioupage1->PhyData[i].
				    ControllerPhyDeviceInfo);
				port_flags = ddi_get8(page_accessp,
				    &sasioupage1->PhyData[i].PortFlags);
				mpt->m_phy_info[i].port_num =
				    ddi_get8(page_accessp,
				    &sasioupage1->PhyData[i].Port);
				mpt->m_phy_info[i].port_flags = port_flags;
				mpt->m_phy_info[i].phy_device_type = cpdi[i];

			}

			state = IOUC_DONE;
			rval = DDI_SUCCESS;
			break;
		}
	}
	if ((mptsas_check_dma_handle(recv_dma_handle) != DDI_SUCCESS) ||
	    (mptsas_check_dma_handle(page_dma_handle) != DDI_SUCCESS)) {
		ddi_fm_service_impact(mpt->m_dip, DDI_SERVICE_UNAFFECTED);
		rval = DDI_FAILURE;
		goto cleanup;
	}
	if ((mptsas_check_acc_handle(recv_accessp) != DDI_SUCCESS) ||
	    (mptsas_check_acc_handle(page_accessp) != DDI_SUCCESS)) {
		ddi_fm_service_impact(mpt->m_dip, DDI_SERVICE_UNAFFECTED);
		rval = DDI_FAILURE;
		goto cleanup;
	}

cleanup:
	if (free_recv)
		mptsas_dma_addr_destroy(&recv_dma_handle, &recv_accessp);
	if (free_page)
		mptsas_dma_addr_destroy(&page_dma_handle, &page_accessp);
	if (rval != DDI_SUCCESS) {
		mptsas_fm_ereport(mpt, DDI_FM_DEVICE_NO_RESPONSE);
		ddi_fm_service_impact(mpt->m_dip, DDI_SERVICE_LOST);
	}
	return (rval);
}

/*
 * mptsas_get_manufacture_page5
 *
 * This function will retrieve the base WWID from the adapter.  Since this
 * function is only called during the initialization process, use handshaking.
 */
int
mptsas_get_manufacture_page5(mptsas_t *mpt)
{
	ddi_dma_attr_t			recv_dma_attrs, page_dma_attrs;
	ddi_dma_cookie_t		page_cookie;
	ddi_dma_handle_t		recv_dma_handle, page_dma_handle;
	ddi_acc_handle_t		recv_accessp, page_accessp;
	pMpi2ConfigReply_t		configreply;
	caddr_t				recv_memp, page_memp;
	int				recv_numbytes;
	pMpi2ManufacturingPage5_t	m5;
	uint32_t			flagslength;
	int				rval = DDI_SUCCESS;
	uint_t				iocstatus;
	boolean_t		free_recv = B_FALSE, free_page = B_FALSE;

	MPTSAS_DISABLE_INTR(mpt);

	if (mptsas_send_config_request_msg(mpt, MPI2_CONFIG_ACTION_PAGE_HEADER,
	    MPI2_CONFIG_PAGETYPE_MANUFACTURING, 0, 5, 0, 0, 0, 0)) {
		rval = DDI_FAILURE;
		goto done;
	}

	/*
	 * dynamically create a customized dma attribute structure
	 * that describes the MPT's config reply page request structure.
	 */
	recv_dma_attrs = mpt->m_msg_dma_attr;
	recv_dma_attrs.dma_attr_sgllen = 1;
	recv_dma_attrs.dma_attr_granular = (sizeof (MPI2_CONFIG_REPLY));

	if (mptsas_dma_addr_create(mpt, recv_dma_attrs,
	    &recv_dma_handle, &recv_accessp, &recv_memp,
	    (sizeof (MPI2_CONFIG_REPLY)), NULL) == FALSE) {
		rval = DDI_FAILURE;
		goto done;
	}
	/* Now safe to call mptsas_dma_addr_destroy(recv_dma_handle). */
	free_recv = B_TRUE;

	bzero(recv_memp, sizeof (MPI2_CONFIG_REPLY));
	configreply = (pMpi2ConfigReply_t)recv_memp;
	recv_numbytes = sizeof (MPI2_CONFIG_REPLY);

	/*
	 * get config reply message
	 */
	if (mptsas_get_handshake_msg(mpt, recv_memp, recv_numbytes,
	    recv_accessp)) {
		rval = DDI_FAILURE;
		goto done;
	}

	if (iocstatus = ddi_get16(recv_accessp, &configreply->IOCStatus)) {
		mptsas_log(mpt, CE_WARN, "mptsas_get_manufacture_page5 update: "
		    "IOCStatus=0x%x, IOCLogInfo=0x%x", iocstatus,
		    ddi_get32(recv_accessp, &configreply->IOCLogInfo));
		goto done;
	}

	/*
	 * dynamically create a customized dma attribute structure
	 * that describes the MPT's config page structure.
	 */
	page_dma_attrs = mpt->m_msg_dma_attr;
	page_dma_attrs.dma_attr_sgllen = 1;
	page_dma_attrs.dma_attr_granular = (sizeof (MPI2_CONFIG_PAGE_MAN_5));

	if (mptsas_dma_addr_create(mpt, page_dma_attrs, &page_dma_handle,
	    &page_accessp, &page_memp, (sizeof (MPI2_CONFIG_PAGE_MAN_5)),
	    &page_cookie) == FALSE) {
		rval = DDI_FAILURE;
		goto done;
	}
	/* Now safe to call mptsas_dma_addr_destroy(page_dma_handle). */
	free_page = B_TRUE;

	bzero(page_memp, sizeof (MPI2_CONFIG_PAGE_MAN_5));
	m5 = (pMpi2ManufacturingPage5_t)page_memp;

	/*
	 * Give reply address to IOC to store config page in and send
	 * config request out.
	 */

	flagslength = sizeof (MPI2_CONFIG_PAGE_MAN_5);
	flagslength |= ((uint32_t)(MPI2_SGE_FLAGS_LAST_ELEMENT |
	    MPI2_SGE_FLAGS_END_OF_BUFFER | MPI2_SGE_FLAGS_SIMPLE_ELEMENT |
	    MPI2_SGE_FLAGS_SYSTEM_ADDRESS | MPI2_SGE_FLAGS_32_BIT_ADDRESSING |
	    MPI2_SGE_FLAGS_IOC_TO_HOST |
	    MPI2_SGE_FLAGS_END_OF_LIST) << MPI2_SGE_FLAGS_SHIFT);

	if (mptsas_send_config_request_msg(mpt,
	    MPI2_CONFIG_ACTION_PAGE_READ_CURRENT,
	    MPI2_CONFIG_PAGETYPE_MANUFACTURING, 0, 5,
	    ddi_get8(recv_accessp, &configreply->Header.PageVersion),
	    ddi_get8(recv_accessp, &configreply->Header.PageLength),
	    flagslength, page_cookie.dmac_address)) {
		rval = DDI_FAILURE;
		goto done;
	}

	/*
	 * get reply view handshake
	 */
	if (mptsas_get_handshake_msg(mpt, recv_memp, recv_numbytes,
	    recv_accessp)) {
		rval = DDI_FAILURE;
		goto done;
	}

	if (iocstatus = ddi_get16(recv_accessp, &configreply->IOCStatus)) {
		mptsas_log(mpt, CE_WARN, "mptsas_get_manufacture_page5 config: "
		    "IOCStatus=0x%x, IOCLogInfo=0x%x", iocstatus,
		    ddi_get32(recv_accessp, &configreply->IOCLogInfo));
		goto done;
	}

	(void) ddi_dma_sync(page_dma_handle, 0, 0, DDI_DMA_SYNC_FORCPU);

	/*
	 * Fusion-MPT stores fields in little-endian format.  This is
	 * why the low-order 32 bits are stored first.
	 */
	mpt->un.sasaddr.m_base_wwid_lo =
	    ddi_get32(page_accessp, (uint32_t *)(void *)&m5->Phy[0].WWID);
	mpt->un.sasaddr.m_base_wwid_hi =
	    ddi_get32(page_accessp, (uint32_t *)(void *)&m5->Phy[0].WWID + 1);

	if (ddi_prop_update_int64(DDI_DEV_T_NONE, mpt->m_dip,
	    "base-wwid", mpt->un.m_base_wwid) != DDI_PROP_SUCCESS) {
		NDBG2(("%s%d: failed to create base-wwid property",
		    ddi_driver_name(mpt->m_dip), ddi_get_instance(mpt->m_dip)));
	}

	/*
	 * Set the number of PHYs present.
	 */
	mpt->m_num_phys = ddi_get8(page_accessp, (uint8_t *)&m5->NumPhys);

	if (ddi_prop_update_int(DDI_DEV_T_NONE, mpt->m_dip,
	    "num-phys", mpt->m_num_phys) != DDI_PROP_SUCCESS) {
		NDBG2(("%s%d: failed to create num-phys property",
		    ddi_driver_name(mpt->m_dip), ddi_get_instance(mpt->m_dip)));
	}

	mptsas_log(mpt, CE_NOTE, "!mpt%d: Initiator WWNs: 0x%016llx-0x%016llx",
	    mpt->m_instance, (unsigned long long)mpt->un.m_base_wwid,
	    (unsigned long long)mpt->un.m_base_wwid + mpt->m_num_phys - 1);

	if ((mptsas_check_dma_handle(recv_dma_handle) != DDI_SUCCESS) ||
	    (mptsas_check_dma_handle(page_dma_handle) != DDI_SUCCESS)) {
		ddi_fm_service_impact(mpt->m_dip, DDI_SERVICE_UNAFFECTED);
		rval = DDI_FAILURE;
		goto done;
	}
	if ((mptsas_check_acc_handle(recv_accessp) != DDI_SUCCESS) ||
	    (mptsas_check_acc_handle(page_accessp) != DDI_SUCCESS)) {
		ddi_fm_service_impact(mpt->m_dip, DDI_SERVICE_UNAFFECTED);
		rval = DDI_FAILURE;
	}
done:
	/*
	 * free up memory
	 */
	if (free_recv)
		mptsas_dma_addr_destroy(&recv_dma_handle, &recv_accessp);
	if (free_page)
		mptsas_dma_addr_destroy(&page_dma_handle, &page_accessp);
	MPTSAS_ENABLE_INTR(mpt);

	return (rval);
}

static int
mptsas_sasphypage_0_cb(mptsas_t *mpt, caddr_t page_memp,
    ddi_acc_handle_t accessp, uint16_t iocstatus, uint32_t iocloginfo,
    va_list ap)
{
#ifndef __lock_lint
	_NOTE(ARGUNUSED(ap))
#endif
	pMpi2SasPhyPage0_t	sasphypage;
	int			rval = DDI_SUCCESS;
	uint16_t		*owner_devhdl, *attached_devhdl;
	uint8_t			*attached_phy_identify;
	uint32_t		*attached_phy_info;
	uint8_t			*programmed_link_rate;
	uint8_t			*hw_link_rate;
	uint8_t			*change_count;
	uint32_t		*phy_info;
	uint8_t			*negotiated_link_rate;
	uint32_t		page_address;

	if ((iocstatus != MPI2_IOCSTATUS_SUCCESS) &&
	    (iocstatus != MPI2_IOCSTATUS_CONFIG_INVALID_PAGE)) {
		mptsas_log(mpt, CE_WARN, "mptsas_get_sas_expander_page0 "
		    "config: IOCStatus=0x%x, IOCLogInfo=0x%x",
		    iocstatus, iocloginfo);
		rval = DDI_FAILURE;
		return (rval);
	}
	page_address = va_arg(ap, uint32_t);
	/*
	 * The INVALID_PAGE status is normal if using GET_NEXT_HANDLE and there
	 * are no more pages.  If everything is OK up to this point but the
	 * status is INVALID_PAGE, change rval to FAILURE and quit.  Also,
	 * signal that device traversal is complete.
	 */
	if (iocstatus == MPI2_IOCSTATUS_CONFIG_INVALID_PAGE) {
		if ((page_address & MPI2_SAS_EXPAND_PGAD_FORM_MASK) ==
		    MPI2_SAS_EXPAND_PGAD_FORM_GET_NEXT_HNDL) {
			mpt->m_done_traverse_smp = 1;
		}
		rval = DDI_FAILURE;
		return (rval);
	}
	owner_devhdl = va_arg(ap, uint16_t *);
	attached_devhdl = va_arg(ap, uint16_t *);
	attached_phy_identify = va_arg(ap, uint8_t *);
	attached_phy_info = va_arg(ap, uint32_t *);
	programmed_link_rate = va_arg(ap, uint8_t *);
	hw_link_rate = va_arg(ap, uint8_t *);
	change_count = va_arg(ap, uint8_t *);
	phy_info = va_arg(ap, uint32_t *);
	negotiated_link_rate = va_arg(ap, uint8_t *);

	sasphypage = (pMpi2SasPhyPage0_t)page_memp;

	*owner_devhdl =
	    ddi_get16(accessp, &sasphypage->OwnerDevHandle);
	*attached_devhdl =
	    ddi_get16(accessp, &sasphypage->AttachedDevHandle);
	*attached_phy_identify =
	    ddi_get8(accessp, &sasphypage->AttachedPhyIdentifier);
	*attached_phy_info =
	    ddi_get32(accessp, &sasphypage->AttachedPhyInfo);
	*programmed_link_rate =
	    ddi_get8(accessp, &sasphypage->ProgrammedLinkRate);
	*hw_link_rate =
	    ddi_get8(accessp, &sasphypage->HwLinkRate);
	*change_count =
	    ddi_get8(accessp, &sasphypage->ChangeCount);
	*phy_info =
	    ddi_get32(accessp, &sasphypage->PhyInfo);
	*negotiated_link_rate =
	    ddi_get8(accessp, &sasphypage->NegotiatedLinkRate);

	return (rval);
}

/*
 * Request MPI configuration page SAS phy page 0 to get DevHandle, phymask
 * and SAS address.
 */
int
mptsas_get_sas_phy_page0(mptsas_t *mpt, uint32_t page_address,
    smhba_info_t *info)
{
	int			rval = DDI_SUCCESS;

	ASSERT(mutex_owned(&mpt->m_mutex));

	/*
	 * Get the header and config page.  reply contains the reply frame,
	 * which holds status info for the request.
	 */
	rval = mptsas_access_config_page(mpt,
	    MPI2_CONFIG_ACTION_PAGE_READ_CURRENT,
	    MPI2_CONFIG_EXTPAGETYPE_SAS_PHY, 0, page_address,
	    mptsas_sasphypage_0_cb, page_address, &info->owner_devhdl,
	    &info->attached_devhdl, &info->attached_phy_identify,
	    &info->attached_phy_info, &info->programmed_link_rate,
	    &info->hw_link_rate, &info->change_count,
	    &info->phy_info, &info->negotiated_link_rate);

	return (rval);
}

static int
mptsas_sasphypage_1_cb(mptsas_t *mpt, caddr_t page_memp,
    ddi_acc_handle_t accessp, uint16_t iocstatus, uint32_t iocloginfo,
    va_list ap)
{
#ifndef __lock_lint
	_NOTE(ARGUNUSED(ap))
#endif
	pMpi2SasPhyPage1_t	sasphypage;
	int			rval = DDI_SUCCESS;

	uint32_t		*invalid_dword_count;
	uint32_t		*running_disparity_error_count;
	uint32_t		*loss_of_dword_sync_count;
	uint32_t		*phy_reset_problem_count;
	uint32_t		page_address;

	if ((iocstatus != MPI2_IOCSTATUS_SUCCESS) &&
	    (iocstatus != MPI2_IOCSTATUS_CONFIG_INVALID_PAGE)) {
		mptsas_log(mpt, CE_WARN, "mptsas_get_sas_expander_page1 "
		    "config: IOCStatus=0x%x, IOCLogInfo=0x%x",
		    iocstatus, iocloginfo);
		rval = DDI_FAILURE;
		return (rval);
	}
	page_address = va_arg(ap, uint32_t);
	/*
	 * The INVALID_PAGE status is normal if using GET_NEXT_HANDLE and there
	 * are no more pages.  If everything is OK up to this point but the
	 * status is INVALID_PAGE, change rval to FAILURE and quit.  Also,
	 * signal that device traversal is complete.
	 */
	if (iocstatus == MPI2_IOCSTATUS_CONFIG_INVALID_PAGE) {
		if ((page_address & MPI2_SAS_EXPAND_PGAD_FORM_MASK) ==
		    MPI2_SAS_EXPAND_PGAD_FORM_GET_NEXT_HNDL) {
			mpt->m_done_traverse_smp = 1;
		}
		rval = DDI_FAILURE;
		return (rval);
	}

	invalid_dword_count = va_arg(ap, uint32_t *);
	running_disparity_error_count = va_arg(ap, uint32_t *);
	loss_of_dword_sync_count = va_arg(ap, uint32_t *);
	phy_reset_problem_count = va_arg(ap, uint32_t *);

	sasphypage = (pMpi2SasPhyPage1_t)page_memp;

	*invalid_dword_count =
	    ddi_get32(accessp, &sasphypage->InvalidDwordCount);
	*running_disparity_error_count =
	    ddi_get32(accessp, &sasphypage->RunningDisparityErrorCount);
	*loss_of_dword_sync_count =
	    ddi_get32(accessp, &sasphypage->LossDwordSynchCount);
	*phy_reset_problem_count =
	    ddi_get32(accessp, &sasphypage->PhyResetProblemCount);

	return (rval);
}

/*
 * Request MPI configuration page SAS phy page 0 to get DevHandle, phymask
 * and SAS address.
 */
int
mptsas_get_sas_phy_page1(mptsas_t *mpt, uint32_t page_address,
    smhba_info_t *info)
{
	int			rval = DDI_SUCCESS;

	ASSERT(mutex_owned(&mpt->m_mutex));

	/*
	 * Get the header and config page.  reply contains the reply frame,
	 * which holds status info for the request.
	 */
	rval = mptsas_access_config_page(mpt,
	    MPI2_CONFIG_ACTION_PAGE_READ_CURRENT,
	    MPI2_CONFIG_EXTPAGETYPE_SAS_PHY, 1, page_address,
	    mptsas_sasphypage_1_cb, page_address,
	    &info->invalid_dword_count,
	    &info->running_disparity_error_count,
	    &info->loss_of_dword_sync_count,
	    &info->phy_reset_problem_count);

	return (rval);
}
/*
 * mptsas_get_manufacture_page0
 *
 * This function will retrieve the base
 * Chip name, Board Name,Board Trace number from the adapter.
 * Since this function is only called during the
 * initialization process, use handshaking.
 */
int
mptsas_get_manufacture_page0(mptsas_t *mpt)
{
	ddi_dma_attr_t			recv_dma_attrs, page_dma_attrs;
	ddi_dma_cookie_t		page_cookie;
	ddi_dma_handle_t		recv_dma_handle, page_dma_handle;
	ddi_acc_handle_t		recv_accessp, page_accessp;
	pMpi2ConfigReply_t		configreply;
	caddr_t				recv_memp, page_memp;
	int				recv_numbytes;
	pMpi2ManufacturingPage0_t	m0;
	uint32_t			flagslength;
	int				rval = DDI_SUCCESS;
	uint_t				iocstatus;
	uint8_t				i = 0;
	boolean_t		free_recv = B_FALSE, free_page = B_FALSE;

	MPTSAS_DISABLE_INTR(mpt);

	if (mptsas_send_config_request_msg(mpt, MPI2_CONFIG_ACTION_PAGE_HEADER,
	    MPI2_CONFIG_PAGETYPE_MANUFACTURING, 0, 0, 0, 0, 0, 0)) {
		rval = DDI_FAILURE;
		goto done;
	}

	/*
	 * dynamically create a customized dma attribute structure
	 * that describes the MPT's config reply page request structure.
	 */
	recv_dma_attrs = mpt->m_msg_dma_attr;
	recv_dma_attrs.dma_attr_sgllen = 1;
	recv_dma_attrs.dma_attr_granular = (sizeof (MPI2_CONFIG_REPLY));

	if (mptsas_dma_addr_create(mpt, recv_dma_attrs, &recv_dma_handle,
	    &recv_accessp, &recv_memp, (sizeof (MPI2_CONFIG_REPLY)),
	    NULL) == FALSE) {
		rval = DDI_FAILURE;
		goto done;
	}
	/* Now safe to call mptsas_dma_addr_destroy(recv_dma_handle). */
	free_recv = B_TRUE;

	bzero(recv_memp, sizeof (MPI2_CONFIG_REPLY));
	configreply = (pMpi2ConfigReply_t)recv_memp;
	recv_numbytes = sizeof (MPI2_CONFIG_REPLY);

	/*
	 * get config reply message
	 */
	if (mptsas_get_handshake_msg(mpt, recv_memp, recv_numbytes,
	    recv_accessp)) {
		rval = DDI_FAILURE;
		goto done;
	}

	if (iocstatus = ddi_get16(recv_accessp, &configreply->IOCStatus)) {
		mptsas_log(mpt, CE_WARN, "mptsas_get_manufacture_page5 update: "
		    "IOCStatus=0x%x, IOCLogInfo=0x%x", iocstatus,
		    ddi_get32(recv_accessp, &configreply->IOCLogInfo));
		goto done;
	}

	/*
	 * dynamically create a customized dma attribute structure
	 * that describes the MPT's config page structure.
	 */
	page_dma_attrs = mpt->m_msg_dma_attr;
	page_dma_attrs.dma_attr_sgllen = 1;
	page_dma_attrs.dma_attr_granular = (sizeof (MPI2_CONFIG_PAGE_MAN_0));

	if (mptsas_dma_addr_create(mpt, page_dma_attrs, &page_dma_handle,
	    &page_accessp, &page_memp, (sizeof (MPI2_CONFIG_PAGE_MAN_0)),
	    &page_cookie) == FALSE) {
		rval = DDI_FAILURE;
		goto done;
	}
	/* Now safe to call mptsas_dma_addr_destroy(page_dma_handle). */
	free_page = B_TRUE;

	bzero(page_memp, sizeof (MPI2_CONFIG_PAGE_MAN_0));
	m0 = (pMpi2ManufacturingPage0_t)page_memp;

	/*
	 * Give reply address to IOC to store config page in and send
	 * config request out.
	 */

	flagslength = sizeof (MPI2_CONFIG_PAGE_MAN_0);
	flagslength |= ((uint32_t)(MPI2_SGE_FLAGS_LAST_ELEMENT |
	    MPI2_SGE_FLAGS_END_OF_BUFFER | MPI2_SGE_FLAGS_SIMPLE_ELEMENT |
	    MPI2_SGE_FLAGS_SYSTEM_ADDRESS | MPI2_SGE_FLAGS_32_BIT_ADDRESSING |
	    MPI2_SGE_FLAGS_IOC_TO_HOST |
	    MPI2_SGE_FLAGS_END_OF_LIST) << MPI2_SGE_FLAGS_SHIFT);

	if (mptsas_send_config_request_msg(mpt,
	    MPI2_CONFIG_ACTION_PAGE_READ_CURRENT,
	    MPI2_CONFIG_PAGETYPE_MANUFACTURING, 0, 0,
	    ddi_get8(recv_accessp, &configreply->Header.PageVersion),
	    ddi_get8(recv_accessp, &configreply->Header.PageLength),
	    flagslength, page_cookie.dmac_address)) {
		rval = DDI_FAILURE;
		goto done;
	}

	/*
	 * get reply view handshake
	 */
	if (mptsas_get_handshake_msg(mpt, recv_memp, recv_numbytes,
	    recv_accessp)) {
		rval = DDI_FAILURE;
		goto done;
	}

	if (iocstatus = ddi_get16(recv_accessp, &configreply->IOCStatus)) {
		mptsas_log(mpt, CE_WARN, "mptsas_get_manufacture_page0 config: "
		    "IOCStatus=0x%x, IOCLogInfo=0x%x", iocstatus,
		    ddi_get32(recv_accessp, &configreply->IOCLogInfo));
		goto done;
	}

	(void) ddi_dma_sync(page_dma_handle, 0, 0, DDI_DMA_SYNC_FORCPU);

	/*
	 * Fusion-MPT stores fields in little-endian format.  This is
	 * why the low-order 32 bits are stored first.
	 */

	for (i = 0; i < 16; i++) {
		mpt->m_MANU_page0.ChipName[i] =
		    ddi_get8(page_accessp,
		    (uint8_t *)(void *)&m0->ChipName[i]);
	}

	for (i = 0; i < 8; i++) {
		mpt->m_MANU_page0.ChipRevision[i] =
		    ddi_get8(page_accessp,
		    (uint8_t *)(void *)&m0->ChipRevision[i]);
	}

	for (i = 0; i < 16; i++) {
		mpt->m_MANU_page0.BoardName[i] =
		    ddi_get8(page_accessp,
		    (uint8_t *)(void *)&m0->BoardName[i]);
	}

	for (i = 0; i < 16; i++) {
		mpt->m_MANU_page0.BoardAssembly[i] =
		    ddi_get8(page_accessp,
		    (uint8_t *)(void *)&m0->BoardAssembly[i]);
	}

	for (i = 0; i < 16; i++) {
		mpt->m_MANU_page0.BoardTracerNumber[i] =
		    ddi_get8(page_accessp,
		    (uint8_t *)(void *)&m0->BoardTracerNumber[i]);
	}

	if ((mptsas_check_dma_handle(recv_dma_handle) != DDI_SUCCESS) ||
	    (mptsas_check_dma_handle(page_dma_handle) != DDI_SUCCESS)) {
		ddi_fm_service_impact(mpt->m_dip, DDI_SERVICE_UNAFFECTED);
		rval = DDI_FAILURE;
		goto done;
	}
	if ((mptsas_check_acc_handle(recv_accessp) != DDI_SUCCESS) ||
	    (mptsas_check_acc_handle(page_accessp) != DDI_SUCCESS)) {
		ddi_fm_service_impact(mpt->m_dip, DDI_SERVICE_UNAFFECTED);
		rval = DDI_FAILURE;
	}
done:
	/*
	 * free up memory
	 */
	if (free_recv)
		mptsas_dma_addr_destroy(&recv_dma_handle, &recv_accessp);
	if (free_page)
		mptsas_dma_addr_destroy(&page_dma_handle, &page_accessp);
	MPTSAS_ENABLE_INTR(mpt);

	return (rval);
}<|MERGE_RESOLUTION|>--- conflicted
+++ resolved
@@ -1309,11 +1309,7 @@
 	int			rvalue = 0;
 	uint32_t		request_desc_low;
 
-<<<<<<< HEAD
-	if (mpt->m_MPI25) {
-=======
 	if (mpt->m_MPI25 && !mptsas_enable_mpi25_flashupdate) {
->>>>>>> 63e911b6
 		/*
 		 * The code is there but not tested yet.
 		 * User has to know there are risks here.
@@ -1322,14 +1318,8 @@
 		    "Updating firmware through MPI 2.5 has not been "
 		    "tested yet!\n"
 		    "To enable set mptsas_enable_mpi25_flashupdate to 1\n");
-<<<<<<< HEAD
-		if (!mptsas_enable_mpi25_flashupdate)
-			return (-1);
-	}
-=======
 		return (-1);
 	} /* Otherwise, you pay your money and you take your chances. */
->>>>>>> 63e911b6
 
 	if ((rvalue = (mptsas_request_from_pool(mpt, &cmd, &pkt))) == -1) {
 		mptsas_log(mpt, CE_WARN, "mptsas_update_flash(): allocation "
