/*
 * CDDL HEADER START
 *
 * The contents of this file are subject to the terms of the
 * Common Development and Distribution License (the "License").
 * You may not use this file except in compliance with the License.
 *
 * You can obtain a copy of the license at usr/src/OPENSOLARIS.LICENSE
 * or http://www.opensolaris.org/os/licensing.
 * See the License for the specific language governing permissions
 * and limitations under the License.
 *
 * When distributing Covered Code, include this CDDL HEADER in each
 * file and include the License file at usr/src/OPENSOLARIS.LICENSE.
 * If applicable, add the following below this CDDL HEADER, with the
 * fields enclosed by brackets "[]" replaced with your own identifying
 * information: Portions Copyright [yyyy] [name of copyright owner]
 *
 * CDDL HEADER END
 */
/*
 * Copyright (c) 1993, 2010, Oracle and/or its affiliates. All rights reserved.
<<<<<<< HEAD
 * Copyright 2013 Nexenta Systems, Inc.  All rights reserved.
=======
 * Copyright (c) 2015, Joyent, Inc. All rights reserved.
>>>>>>> a481fa48
 */

#include <sys/param.h>
#include <sys/user.h>
#include <sys/mman.h>
#include <sys/kmem.h>
#include <sys/sysmacros.h>
#include <sys/cmn_err.h>
#include <sys/systm.h>
#include <sys/tuneable.h>
#include <vm/hat.h>
#include <vm/seg.h>
#include <vm/as.h>
#include <vm/anon.h>
#include <vm/page.h>
#include <sys/buf.h>
#include <sys/swap.h>
#include <sys/atomic.h>
#include <vm/seg_spt.h>
#include <sys/debug.h>
#include <sys/vtrace.h>
#include <sys/shm.h>
#include <sys/shm_impl.h>
#include <sys/lgrp.h>
#include <sys/vmsystm.h>
#include <sys/policy.h>
#include <sys/project.h>
#include <sys/tnf_probe.h>
#include <sys/zone.h>

#define	SEGSPTADDR	(caddr_t)0x0

/*
 * # pages used for spt
 */
size_t	spt_used;

/*
 * segspt_minfree is the memory left for system after ISM
 * locked its pages; it is set up to 5% of availrmem in
 * sptcreate when ISM is created.  ISM should not use more
 * than ~90% of availrmem; if it does, then the performance
 * of the system may decrease. Machines with large memories may
 * be able to use up more memory for ISM so we set the default
 * segspt_minfree to 5% (which gives ISM max 95% of availrmem.
 * If somebody wants even more memory for ISM (risking hanging
 * the system) they can patch the segspt_minfree to smaller number.
 */
volatile pgcnt_t segspt_minfree = 0;

static int segspt_create(struct seg *seg, caddr_t argsp);
static int segspt_unmap(struct seg *seg, caddr_t raddr, size_t ssize);
static void segspt_free(struct seg *seg);
static void segspt_free_pages(struct seg *seg, caddr_t addr, size_t len);
static lgrp_mem_policy_info_t *segspt_getpolicy(struct seg *seg, caddr_t addr);

static void
segspt_badop()
{
	panic("segspt_badop called");
	/*NOTREACHED*/
}

#define	SEGSPT_BADOP(t)	(t(*)())segspt_badop

struct seg_ops segspt_ops = {
	SEGSPT_BADOP(int),		/* dup */
	segspt_unmap,
	segspt_free,
	SEGSPT_BADOP(int),		/* fault */
	SEGSPT_BADOP(faultcode_t),	/* faulta */
	SEGSPT_BADOP(int),		/* setprot */
	SEGSPT_BADOP(int),		/* checkprot */
	SEGSPT_BADOP(int),		/* kluster */
	SEGSPT_BADOP(size_t),		/* swapout */
	SEGSPT_BADOP(int),		/* sync */
	SEGSPT_BADOP(size_t),		/* incore */
	SEGSPT_BADOP(int),		/* lockop */
	SEGSPT_BADOP(int),		/* getprot */
	SEGSPT_BADOP(u_offset_t), 	/* getoffset */
	SEGSPT_BADOP(int),		/* gettype */
	SEGSPT_BADOP(int),		/* getvp */
	SEGSPT_BADOP(int),		/* advise */
	SEGSPT_BADOP(void),		/* dump */
	SEGSPT_BADOP(int),		/* pagelock */
	SEGSPT_BADOP(int),		/* setpgsz */
	SEGSPT_BADOP(int),		/* getmemid */
	segspt_getpolicy,		/* getpolicy */
	SEGSPT_BADOP(int),		/* capable */
	seg_inherit_notsup		/* inherit */
};

static int segspt_shmdup(struct seg *seg, struct seg *newseg);
static int segspt_shmunmap(struct seg *seg, caddr_t raddr, size_t ssize);
static void segspt_shmfree(struct seg *seg);
static faultcode_t segspt_shmfault(struct hat *hat, struct seg *seg,
		caddr_t addr, size_t len, enum fault_type type, enum seg_rw rw);
static faultcode_t segspt_shmfaulta(struct seg *seg, caddr_t addr);
static int segspt_shmsetprot(register struct seg *seg, register caddr_t addr,
			register size_t len, register uint_t prot);
static int segspt_shmcheckprot(struct seg *seg, caddr_t addr, size_t size,
			uint_t prot);
static int	segspt_shmkluster(struct seg *seg, caddr_t addr, ssize_t delta);
static size_t	segspt_shmswapout(struct seg *seg);
static size_t segspt_shmincore(struct seg *seg, caddr_t addr, size_t len,
			register char *vec);
static int segspt_shmsync(struct seg *seg, register caddr_t addr, size_t len,
			int attr, uint_t flags);
static int segspt_shmlockop(struct seg *seg, caddr_t addr, size_t len,
			int attr, int op, ulong_t *lockmap, size_t pos);
static int segspt_shmgetprot(struct seg *seg, caddr_t addr, size_t len,
			uint_t *protv);
static u_offset_t segspt_shmgetoffset(struct seg *seg, caddr_t addr);
static int segspt_shmgettype(struct seg *seg, caddr_t addr);
static int segspt_shmgetvp(struct seg *seg, caddr_t addr, struct vnode **vpp);
static int segspt_shmadvise(struct seg *seg, caddr_t addr, size_t len,
			uint_t behav);
static void segspt_shmdump(struct seg *seg);
static int segspt_shmpagelock(struct seg *, caddr_t, size_t,
			struct page ***, enum lock_type, enum seg_rw);
static int segspt_shmsetpgsz(struct seg *, caddr_t, size_t, uint_t);
static int segspt_shmgetmemid(struct seg *, caddr_t, memid_t *);
static lgrp_mem_policy_info_t *segspt_shmgetpolicy(struct seg *, caddr_t);
static int segspt_shmcapable(struct seg *, segcapability_t);

struct seg_ops segspt_shmops = {
	segspt_shmdup,
	segspt_shmunmap,
	segspt_shmfree,
	segspt_shmfault,
	segspt_shmfaulta,
	segspt_shmsetprot,
	segspt_shmcheckprot,
	segspt_shmkluster,
	segspt_shmswapout,
	segspt_shmsync,
	segspt_shmincore,
	segspt_shmlockop,
	segspt_shmgetprot,
	segspt_shmgetoffset,
	segspt_shmgettype,
	segspt_shmgetvp,
	segspt_shmadvise,	/* advise */
	segspt_shmdump,
	segspt_shmpagelock,
	segspt_shmsetpgsz,
	segspt_shmgetmemid,
	segspt_shmgetpolicy,
	segspt_shmcapable,
	seg_inherit_notsup
};

static void segspt_purge(struct seg *seg);
static int segspt_reclaim(void *, caddr_t, size_t, struct page **,
		enum seg_rw, int);
static int spt_anon_getpages(struct seg *seg, caddr_t addr, size_t len,
		page_t **ppa);



/*ARGSUSED*/
int
sptcreate(size_t size, struct seg **sptseg, struct anon_map *amp,
	uint_t prot, uint_t flags, uint_t share_szc)
{
	int 	err;
	struct  as	*newas;
	struct	segspt_crargs sptcargs;

#ifdef DEBUG
	TNF_PROBE_1(sptcreate, "spt", /* CSTYLED */,
			tnf_ulong, size, size );
#endif
	if (segspt_minfree == 0)	/* leave min 5% of availrmem for */
		segspt_minfree = availrmem/20;	/* for the system */

	if (!hat_supported(HAT_SHARED_PT, (void *)0))
		return (EINVAL);

	/*
	 * get a new as for this shared memory segment
	 */
	newas = as_alloc();
	newas->a_proc = NULL;
	sptcargs.amp = amp;
	sptcargs.prot = prot;
	sptcargs.flags = flags;
	sptcargs.szc = share_szc;
	/*
	 * create a shared page table (spt) segment
	 */

	if (err = as_map(newas, SEGSPTADDR, size, segspt_create, &sptcargs)) {
		as_free(newas);
		return (err);
	}
	*sptseg = sptcargs.seg_spt;
	return (0);
}

void
sptdestroy(struct as *as, struct anon_map *amp)
{

#ifdef DEBUG
	TNF_PROBE_0(sptdestroy, "spt", /* CSTYLED */);
#endif
	(void) as_unmap(as, SEGSPTADDR, amp->size);
	as_free(as);
}

/*
 * called from seg_free().
 * free (i.e., unlock, unmap, return to free list)
 *  all the pages in the given seg.
 */
void
segspt_free(struct seg	*seg)
{
	struct spt_data *sptd = (struct spt_data *)seg->s_data;

	ASSERT(seg->s_as && AS_WRITE_HELD(seg->s_as));

	if (sptd != NULL) {
		if (sptd->spt_realsize)
			segspt_free_pages(seg, seg->s_base, sptd->spt_realsize);

	if (sptd->spt_ppa_lckcnt)
		kmem_free(sptd->spt_ppa_lckcnt,
		    sizeof (*sptd->spt_ppa_lckcnt)
		    * btopr(sptd->spt_amp->size));
		kmem_free(sptd->spt_vp, sizeof (*sptd->spt_vp));
		cv_destroy(&sptd->spt_cv);
		mutex_destroy(&sptd->spt_lock);
		kmem_free(sptd, sizeof (*sptd));
	}
}

/*ARGSUSED*/
static int
segspt_shmsync(struct seg *seg, caddr_t addr, size_t len, int attr,
	uint_t flags)
{
	ASSERT(seg->s_as && AS_LOCK_HELD(seg->s_as));

	return (0);
}

/*ARGSUSED*/
static size_t
segspt_shmincore(struct seg *seg, caddr_t addr, size_t len, char *vec)
{
	caddr_t	eo_seg;
	pgcnt_t	npages;
	struct shm_data *shmd = (struct shm_data *)seg->s_data;
	struct seg	*sptseg;
	struct spt_data *sptd;

	ASSERT(seg->s_as && AS_LOCK_HELD(seg->s_as));
#ifdef lint
	seg = seg;
#endif
	sptseg = shmd->shm_sptseg;
	sptd = sptseg->s_data;

	if ((sptd->spt_flags & SHM_PAGEABLE) == 0) {
		eo_seg = addr + len;
		while (addr < eo_seg) {
			/* page exists, and it's locked. */
			*vec++ = SEG_PAGE_INCORE | SEG_PAGE_LOCKED |
			    SEG_PAGE_ANON;
			addr += PAGESIZE;
		}
		return (len);
	} else {
		struct  anon_map *amp = shmd->shm_amp;
		struct  anon	*ap;
		page_t		*pp;
		pgcnt_t 	anon_index;
		struct vnode 	*vp;
		u_offset_t 	off;
		ulong_t		i;
		int		ret;
		anon_sync_obj_t	cookie;

		addr = (caddr_t)((uintptr_t)addr & (uintptr_t)PAGEMASK);
		anon_index = seg_page(seg, addr);
		npages = btopr(len);
		if (anon_index + npages > btopr(shmd->shm_amp->size)) {
			return (EINVAL);
		}
		ANON_LOCK_ENTER(&amp->a_rwlock, RW_READER);
		for (i = 0; i < npages; i++, anon_index++) {
			ret = 0;
			anon_array_enter(amp, anon_index, &cookie);
			ap = anon_get_ptr(amp->ahp, anon_index);
			if (ap != NULL) {
				swap_xlate(ap, &vp, &off);
				anon_array_exit(&cookie);
				pp = page_lookup_nowait(vp, off, SE_SHARED);
				if (pp != NULL) {
					ret |= SEG_PAGE_INCORE | SEG_PAGE_ANON;
					page_unlock(pp);
				}
			} else {
				anon_array_exit(&cookie);
			}
			if (shmd->shm_vpage[anon_index] & DISM_PG_LOCKED) {
				ret |= SEG_PAGE_LOCKED;
			}
			*vec++ = (char)ret;
		}
		ANON_LOCK_EXIT(&amp->a_rwlock);
		return (len);
	}
}

static int
segspt_unmap(struct seg *seg, caddr_t raddr, size_t ssize)
{
	size_t share_size;

	ASSERT(seg->s_as && AS_WRITE_HELD(seg->s_as));

	/*
	 * seg.s_size may have been rounded up to the largest page size
	 * in shmat().
	 * XXX This should be cleanedup. sptdestroy should take a length
	 * argument which should be the same as sptcreate. Then
	 * this rounding would not be needed (or is done in shm.c)
	 * Only the check for full segment will be needed.
	 *
	 * XXX -- shouldn't raddr == 0 always? These tests don't seem
	 * to be useful at all.
	 */
	share_size = page_get_pagesize(seg->s_szc);
	ssize = P2ROUNDUP(ssize, share_size);

	if (raddr == seg->s_base && ssize == seg->s_size) {
		seg_free(seg);
		return (0);
	} else
		return (EINVAL);
}

int
segspt_create(struct seg *seg, caddr_t argsp)
{
	int		err;
	caddr_t		addr = seg->s_base;
	struct spt_data *sptd;
	struct 	segspt_crargs *sptcargs = (struct segspt_crargs *)argsp;
	struct anon_map *amp = sptcargs->amp;
	struct kshmid	*sp = amp->a_sp;
	struct	cred	*cred = CRED();
	ulong_t		i, j, anon_index = 0;
	pgcnt_t		npages = btopr(amp->size);
	struct vnode	*vp;
	page_t		**ppa;
	uint_t		hat_flags;
	size_t		pgsz;
	pgcnt_t		pgcnt;
	caddr_t		a;
	pgcnt_t		pidx;
	size_t		sz;
	proc_t		*procp = curproc;
	rctl_qty_t	lockedbytes = 0;
	kproject_t	*proj;

	/*
	 * We are holding the a_lock on the underlying dummy as,
	 * so we can make calls to the HAT layer.
	 */
	ASSERT(seg->s_as && AS_WRITE_HELD(seg->s_as));
	ASSERT(sp != NULL);

#ifdef DEBUG
	TNF_PROBE_2(segspt_create, "spt", /* CSTYLED */,
	    tnf_opaque, addr, addr, tnf_ulong, len, seg->s_size);
#endif
	if ((sptcargs->flags & SHM_PAGEABLE) == 0) {
		if (err = anon_swap_adjust(npages))
			return (err);
	}
	err = ENOMEM;

	if ((sptd = kmem_zalloc(sizeof (*sptd), KM_NOSLEEP)) == NULL)
		goto out1;

	if ((sptcargs->flags & SHM_PAGEABLE) == 0) {
		if ((ppa = kmem_zalloc(((sizeof (page_t *)) * npages),
		    KM_NOSLEEP)) == NULL)
			goto out2;
	}

	mutex_init(&sptd->spt_lock, NULL, MUTEX_DEFAULT, NULL);

	if ((vp = kmem_zalloc(sizeof (*vp), KM_NOSLEEP)) == NULL)
		goto out3;

	seg->s_ops = &segspt_ops;
	sptd->spt_vp = vp;
	sptd->spt_amp = amp;
	sptd->spt_prot = sptcargs->prot;
	sptd->spt_flags = sptcargs->flags;
	seg->s_data = (caddr_t)sptd;
	sptd->spt_ppa = NULL;
	sptd->spt_ppa_lckcnt = NULL;
	seg->s_szc = sptcargs->szc;
	cv_init(&sptd->spt_cv, NULL, CV_DEFAULT, NULL);
	sptd->spt_gen = 0;

	ANON_LOCK_ENTER(&amp->a_rwlock, RW_WRITER);
	if (seg->s_szc > amp->a_szc) {
		amp->a_szc = seg->s_szc;
	}
	ANON_LOCK_EXIT(&amp->a_rwlock);

	/*
	 * Set policy to affect initial allocation of pages in
	 * anon_map_createpages()
	 */
	(void) lgrp_shm_policy_set(LGRP_MEM_POLICY_DEFAULT, amp, anon_index,
	    NULL, 0, ptob(npages));

	if (sptcargs->flags & SHM_PAGEABLE) {
		size_t  share_sz;
		pgcnt_t new_npgs, more_pgs;
		struct anon_hdr *nahp;
		zone_t *zone;

		share_sz = page_get_pagesize(seg->s_szc);
		if (!IS_P2ALIGNED(amp->size, share_sz)) {
			/*
			 * We are rounding up the size of the anon array
			 * on 4 M boundary because we always create 4 M
			 * of page(s) when locking, faulting pages and we
			 * don't have to check for all corner cases e.g.
			 * if there is enough space to allocate 4 M
			 * page.
			 */
			new_npgs = btop(P2ROUNDUP(amp->size, share_sz));
			more_pgs = new_npgs - npages;

			/*
			 * The zone will never be NULL, as a fully created
			 * shm always has an owning zone.
			 */
			zone = sp->shm_perm.ipc_zone_ref.zref_zone;
			ASSERT(zone != NULL);
			if (anon_resv_zone(ptob(more_pgs), zone) == 0) {
				err = ENOMEM;
				goto out4;
			}

			nahp = anon_create(new_npgs, ANON_SLEEP);
			ANON_LOCK_ENTER(&amp->a_rwlock, RW_WRITER);
			(void) anon_copy_ptr(amp->ahp, 0, nahp, 0, npages,
			    ANON_SLEEP);
			anon_release(amp->ahp, npages);
			amp->ahp = nahp;
			ASSERT(amp->swresv == ptob(npages));
			amp->swresv = amp->size = ptob(new_npgs);
			ANON_LOCK_EXIT(&amp->a_rwlock);
			npages = new_npgs;
		}

		sptd->spt_ppa_lckcnt = kmem_zalloc(npages *
		    sizeof (*sptd->spt_ppa_lckcnt), KM_SLEEP);
		sptd->spt_pcachecnt = 0;
		sptd->spt_realsize = ptob(npages);
		sptcargs->seg_spt = seg;
		return (0);
	}

	/*
	 * get array of pages for each anon slot in amp
	 */
	if ((err = anon_map_createpages(amp, anon_index, ptob(npages), ppa,
	    seg, addr, S_CREATE, cred)) != 0)
		goto out4;

	mutex_enter(&sp->shm_mlock);

	/* May be partially locked, so, count bytes to charge for locking */
	for (i = 0; i < npages; i++)
		if (ppa[i]->p_lckcnt == 0)
			lockedbytes += PAGESIZE;

	proj = sp->shm_perm.ipc_proj;

	if (lockedbytes > 0) {
		mutex_enter(&procp->p_lock);
		if (rctl_incr_locked_mem(procp, proj, lockedbytes, 0)) {
			mutex_exit(&procp->p_lock);
			mutex_exit(&sp->shm_mlock);
			for (i = 0; i < npages; i++)
				page_unlock(ppa[i]);
			err = ENOMEM;
			goto out4;
		}
		mutex_exit(&procp->p_lock);
	}

	/*
	 * addr is initial address corresponding to the first page on ppa list
	 */
	for (i = 0; i < npages; i++) {
		/* attempt to lock all pages */
		if (page_pp_lock(ppa[i], 0, 1) == 0) {
			/*
			 * if unable to lock any page, unlock all
			 * of them and return error
			 */
			for (j = 0; j < i; j++)
				page_pp_unlock(ppa[j], 0, 1);
			for (i = 0; i < npages; i++)
				page_unlock(ppa[i]);
			rctl_decr_locked_mem(NULL, proj, lockedbytes, 0);
			mutex_exit(&sp->shm_mlock);
			err = ENOMEM;
			goto out4;
		}
	}
	mutex_exit(&sp->shm_mlock);

	/*
	 * Some platforms assume that ISM mappings are HAT_LOAD_LOCK
	 * for the entire life of the segment. For example platforms
	 * that do not support Dynamic Reconfiguration.
	 */
	hat_flags = HAT_LOAD_SHARE;
	if (!hat_supported(HAT_DYNAMIC_ISM_UNMAP, NULL))
		hat_flags |= HAT_LOAD_LOCK;

	/*
	 * Load translations one lare page at a time
	 * to make sure we don't create mappings bigger than
	 * segment's size code in case underlying pages
	 * are shared with segvn's segment that uses bigger
	 * size code than we do.
	 */
	pgsz = page_get_pagesize(seg->s_szc);
	pgcnt = page_get_pagecnt(seg->s_szc);
	for (a = addr, pidx = 0; pidx < npages; a += pgsz, pidx += pgcnt) {
		sz = MIN(pgsz, ptob(npages - pidx));
		hat_memload_array(seg->s_as->a_hat, a, sz,
		    &ppa[pidx], sptd->spt_prot, hat_flags);
	}

	/*
	 * On platforms that do not support HAT_DYNAMIC_ISM_UNMAP,
	 * we will leave the pages locked SE_SHARED for the life
	 * of the ISM segment. This will prevent any calls to
	 * hat_pageunload() on this ISM segment for those platforms.
	 */
	if (!(hat_flags & HAT_LOAD_LOCK)) {
		/*
		 * On platforms that support HAT_DYNAMIC_ISM_UNMAP,
		 * we no longer need to hold the SE_SHARED lock on the pages,
		 * since L_PAGELOCK and F_SOFTLOCK calls will grab the
		 * SE_SHARED lock on the pages as necessary.
		 */
		for (i = 0; i < npages; i++)
			page_unlock(ppa[i]);
	}
	sptd->spt_pcachecnt = 0;
	kmem_free(ppa, ((sizeof (page_t *)) * npages));
	sptd->spt_realsize = ptob(npages);
	atomic_add_long(&spt_used, npages);
	sptcargs->seg_spt = seg;
	return (0);

out4:
	seg->s_data = NULL;
	kmem_free(vp, sizeof (*vp));
	cv_destroy(&sptd->spt_cv);
out3:
	mutex_destroy(&sptd->spt_lock);
	if ((sptcargs->flags & SHM_PAGEABLE) == 0)
		kmem_free(ppa, (sizeof (*ppa) * npages));
out2:
	kmem_free(sptd, sizeof (*sptd));
out1:
	if ((sptcargs->flags & SHM_PAGEABLE) == 0)
		anon_swap_restore(npages);
	return (err);
}

/*ARGSUSED*/
void
segspt_free_pages(struct seg *seg, caddr_t addr, size_t len)
{
	struct page 	*pp;
	struct spt_data *sptd = (struct spt_data *)seg->s_data;
	pgcnt_t		npages;
	ulong_t		anon_idx;
	struct anon_map *amp;
	struct anon 	*ap;
	struct vnode 	*vp;
	u_offset_t 	off;
	uint_t		hat_flags;
	int		root = 0;
	pgcnt_t		pgs, curnpgs = 0;
	page_t		*rootpp;
	rctl_qty_t	unlocked_bytes = 0;
	kproject_t	*proj;
	kshmid_t	*sp;

	ASSERT(seg->s_as && AS_WRITE_HELD(seg->s_as));

	len = P2ROUNDUP(len, PAGESIZE);

	npages = btop(len);

	hat_flags = HAT_UNLOAD_UNLOCK | HAT_UNLOAD_UNMAP;
	if ((hat_supported(HAT_DYNAMIC_ISM_UNMAP, (void *)0)) ||
	    (sptd->spt_flags & SHM_PAGEABLE)) {
		hat_flags = HAT_UNLOAD_UNMAP;
	}

	hat_unload(seg->s_as->a_hat, addr, len, hat_flags);

	amp = sptd->spt_amp;
	if (sptd->spt_flags & SHM_PAGEABLE)
		npages = btop(amp->size);

	ASSERT(amp != NULL);

	if ((sptd->spt_flags & SHM_PAGEABLE) == 0) {
		sp = amp->a_sp;
		proj = sp->shm_perm.ipc_proj;
		mutex_enter(&sp->shm_mlock);
	}
	for (anon_idx = 0; anon_idx < npages; anon_idx++) {
		if ((sptd->spt_flags & SHM_PAGEABLE) == 0) {
			if ((ap = anon_get_ptr(amp->ahp, anon_idx)) == NULL) {
				panic("segspt_free_pages: null app");
				/*NOTREACHED*/
			}
		} else {
			if ((ap = anon_get_next_ptr(amp->ahp, &anon_idx))
			    == NULL)
				continue;
		}
		ASSERT(ANON_ISBUSY(anon_get_slot(amp->ahp, anon_idx)) == 0);
		swap_xlate(ap, &vp, &off);

		/*
		 * If this platform supports HAT_DYNAMIC_ISM_UNMAP,
		 * the pages won't be having SE_SHARED lock at this
		 * point.
		 *
		 * On platforms that do not support HAT_DYNAMIC_ISM_UNMAP,
		 * the pages are still held SE_SHARED locked from the
		 * original segspt_create()
		 *
		 * Our goal is to get SE_EXCL lock on each page, remove
		 * permanent lock on it and invalidate the page.
		 */
		if ((sptd->spt_flags & SHM_PAGEABLE) == 0) {
			if (hat_flags == HAT_UNLOAD_UNMAP)
				pp = page_lookup(vp, off, SE_EXCL);
			else {
				if ((pp = page_find(vp, off)) == NULL) {
					panic("segspt_free_pages: "
					    "page not locked");
					/*NOTREACHED*/
				}
				if (!page_tryupgrade(pp)) {
					page_unlock(pp);
					pp = page_lookup(vp, off, SE_EXCL);
				}
			}
			if (pp == NULL) {
				panic("segspt_free_pages: "
				    "page not in the system");
				/*NOTREACHED*/
			}
			ASSERT(pp->p_lckcnt > 0);
			page_pp_unlock(pp, 0, 1);
			if (pp->p_lckcnt == 0)
				unlocked_bytes += PAGESIZE;
		} else {
			if ((pp = page_lookup(vp, off, SE_EXCL)) == NULL)
				continue;
		}
		/*
		 * It's logical to invalidate the pages here as in most cases
		 * these were created by segspt.
		 */
		if (pp->p_szc != 0) {
			if (root == 0) {
				ASSERT(curnpgs == 0);
				root = 1;
				rootpp = pp;
				pgs = curnpgs = page_get_pagecnt(pp->p_szc);
				ASSERT(pgs > 1);
				ASSERT(IS_P2ALIGNED(pgs, pgs));
				ASSERT(!(page_pptonum(pp) & (pgs - 1)));
				curnpgs--;
			} else if ((page_pptonum(pp) & (pgs - 1)) == pgs - 1) {
				ASSERT(curnpgs == 1);
				ASSERT(page_pptonum(pp) ==
				    page_pptonum(rootpp) + (pgs - 1));
				page_destroy_pages(rootpp);
				root = 0;
				curnpgs = 0;
			} else {
				ASSERT(curnpgs > 1);
				ASSERT(page_pptonum(pp) ==
				    page_pptonum(rootpp) + (pgs - curnpgs));
				curnpgs--;
			}
		} else {
			if (root != 0 || curnpgs != 0) {
				panic("segspt_free_pages: bad large page");
				/*NOTREACHED*/
			}
			/*
			 * Before destroying the pages, we need to take care
			 * of the rctl locked memory accounting. For that
			 * we need to calculte the unlocked_bytes.
			 */
			if (pp->p_lckcnt > 0)
				unlocked_bytes += PAGESIZE;
			/*LINTED: constant in conditional context */
			VN_DISPOSE(pp, B_INVAL, 0, kcred);
		}
	}
	if ((sptd->spt_flags & SHM_PAGEABLE) == 0) {
		if (unlocked_bytes > 0)
			rctl_decr_locked_mem(NULL, proj, unlocked_bytes, 0);
		mutex_exit(&sp->shm_mlock);
	}
	if (root != 0 || curnpgs != 0) {
		panic("segspt_free_pages: bad large page");
		/*NOTREACHED*/
	}

	/*
	 * mark that pages have been released
	 */
	sptd->spt_realsize = 0;

	if ((sptd->spt_flags & SHM_PAGEABLE) == 0) {
		atomic_add_long(&spt_used, -npages);
		anon_swap_restore(npages);
	}
}

/*
 * Get memory allocation policy info for specified address in given segment
 */
static lgrp_mem_policy_info_t *
segspt_getpolicy(struct seg *seg, caddr_t addr)
{
	struct anon_map		*amp;
	ulong_t			anon_index;
	lgrp_mem_policy_info_t	*policy_info;
	struct spt_data		*spt_data;

	ASSERT(seg != NULL);

	/*
	 * Get anon_map from segspt
	 *
	 * Assume that no lock needs to be held on anon_map, since
	 * it should be protected by its reference count which must be
	 * nonzero for an existing segment
	 * Need to grab readers lock on policy tree though
	 */
	spt_data = (struct spt_data *)seg->s_data;
	if (spt_data == NULL)
		return (NULL);
	amp = spt_data->spt_amp;
	ASSERT(amp->refcnt != 0);

	/*
	 * Get policy info
	 *
	 * Assume starting anon index of 0
	 */
	anon_index = seg_page(seg, addr);
	policy_info = lgrp_shm_policy_get(amp, anon_index, NULL, 0);

	return (policy_info);
}

/*
 * DISM only.
 * Return locked pages over a given range.
 *
 * We will cache all DISM locked pages and save the pplist for the
 * entire segment in the ppa field of the underlying DISM segment structure.
 * Later, during a call to segspt_reclaim() we will use this ppa array
 * to page_unlock() all of the pages and then we will free this ppa list.
 */
/*ARGSUSED*/
static int
segspt_dismpagelock(struct seg *seg, caddr_t addr, size_t len,
    struct page ***ppp, enum lock_type type, enum seg_rw rw)
{
	struct  shm_data *shmd = (struct shm_data *)seg->s_data;
	struct  seg	*sptseg = shmd->shm_sptseg;
	struct  spt_data *sptd = sptseg->s_data;
	pgcnt_t pg_idx, npages, tot_npages, npgs;
	struct  page **pplist, **pl, **ppa, *pp;
	struct  anon_map *amp;
	spgcnt_t	an_idx;
	int 	ret = ENOTSUP;
	uint_t	pl_built = 0;
	struct  anon *ap;
	struct  vnode *vp;
	u_offset_t off;
	pgcnt_t claim_availrmem = 0;
	uint_t	szc;

	ASSERT(seg->s_as && AS_LOCK_HELD(seg->s_as));
	ASSERT(type == L_PAGELOCK || type == L_PAGEUNLOCK);

	/*
	 * We want to lock/unlock the entire ISM segment. Therefore,
	 * we will be using the underlying sptseg and it's base address
	 * and length for the caching arguments.
	 */
	ASSERT(sptseg);
	ASSERT(sptd);

	pg_idx = seg_page(seg, addr);
	npages = btopr(len);

	/*
	 * check if the request is larger than number of pages covered
	 * by amp
	 */
	if (pg_idx + npages > btopr(sptd->spt_amp->size)) {
		*ppp = NULL;
		return (ENOTSUP);
	}

	if (type == L_PAGEUNLOCK) {
		ASSERT(sptd->spt_ppa != NULL);

		seg_pinactive(seg, NULL, seg->s_base, sptd->spt_amp->size,
		    sptd->spt_ppa, S_WRITE, SEGP_FORCE_WIRED, segspt_reclaim);

		/*
		 * If someone is blocked while unmapping, we purge
		 * segment page cache and thus reclaim pplist synchronously
		 * without waiting for seg_pasync_thread. This speeds up
		 * unmapping in cases where munmap(2) is called, while
		 * raw async i/o is still in progress or where a thread
		 * exits on data fault in a multithreaded application.
		 */
		if ((sptd->spt_flags & DISM_PPA_CHANGED) ||
		    (AS_ISUNMAPWAIT(seg->s_as) &&
		    shmd->shm_softlockcnt > 0)) {
			segspt_purge(seg);
		}
		return (0);
	}

	/* The L_PAGELOCK case ... */

	if (sptd->spt_flags & DISM_PPA_CHANGED) {
		segspt_purge(seg);
		/*
		 * for DISM ppa needs to be rebuild since
		 * number of locked pages could be changed
		 */
		*ppp = NULL;
		return (ENOTSUP);
	}

	/*
	 * First try to find pages in segment page cache, without
	 * holding the segment lock.
	 */
	pplist = seg_plookup(seg, NULL, seg->s_base, sptd->spt_amp->size,
	    S_WRITE, SEGP_FORCE_WIRED);
	if (pplist != NULL) {
		ASSERT(sptd->spt_ppa != NULL);
		ASSERT(sptd->spt_ppa == pplist);
		ppa = sptd->spt_ppa;
		for (an_idx = pg_idx; an_idx < pg_idx + npages; ) {
			if (ppa[an_idx] == NULL) {
				seg_pinactive(seg, NULL, seg->s_base,
				    sptd->spt_amp->size, ppa,
				    S_WRITE, SEGP_FORCE_WIRED, segspt_reclaim);
				*ppp = NULL;
				return (ENOTSUP);
			}
			if ((szc = ppa[an_idx]->p_szc) != 0) {
				npgs = page_get_pagecnt(szc);
				an_idx = P2ROUNDUP(an_idx + 1, npgs);
			} else {
				an_idx++;
			}
		}
		/*
		 * Since we cache the entire DISM segment, we want to
		 * set ppp to point to the first slot that corresponds
		 * to the requested addr, i.e. pg_idx.
		 */
		*ppp = &(sptd->spt_ppa[pg_idx]);
		return (0);
	}

	mutex_enter(&sptd->spt_lock);
	/*
	 * try to find pages in segment page cache with mutex
	 */
	pplist = seg_plookup(seg, NULL, seg->s_base, sptd->spt_amp->size,
	    S_WRITE, SEGP_FORCE_WIRED);
	if (pplist != NULL) {
		ASSERT(sptd->spt_ppa != NULL);
		ASSERT(sptd->spt_ppa == pplist);
		ppa = sptd->spt_ppa;
		for (an_idx = pg_idx; an_idx < pg_idx + npages; ) {
			if (ppa[an_idx] == NULL) {
				mutex_exit(&sptd->spt_lock);
				seg_pinactive(seg, NULL, seg->s_base,
				    sptd->spt_amp->size, ppa,
				    S_WRITE, SEGP_FORCE_WIRED, segspt_reclaim);
				*ppp = NULL;
				return (ENOTSUP);
			}
			if ((szc = ppa[an_idx]->p_szc) != 0) {
				npgs = page_get_pagecnt(szc);
				an_idx = P2ROUNDUP(an_idx + 1, npgs);
			} else {
				an_idx++;
			}
		}
		/*
		 * Since we cache the entire DISM segment, we want to
		 * set ppp to point to the first slot that corresponds
		 * to the requested addr, i.e. pg_idx.
		 */
		mutex_exit(&sptd->spt_lock);
		*ppp = &(sptd->spt_ppa[pg_idx]);
		return (0);
	}
	if (seg_pinsert_check(seg, NULL, seg->s_base, sptd->spt_amp->size,
	    SEGP_FORCE_WIRED) == SEGP_FAIL) {
		mutex_exit(&sptd->spt_lock);
		*ppp = NULL;
		return (ENOTSUP);
	}

	/*
	 * No need to worry about protections because DISM pages are always rw.
	 */
	pl = pplist = NULL;
	amp = sptd->spt_amp;

	/*
	 * Do we need to build the ppa array?
	 */
	if (sptd->spt_ppa == NULL) {
		pgcnt_t lpg_cnt = 0;

		pl_built = 1;
		tot_npages = btopr(sptd->spt_amp->size);

		ASSERT(sptd->spt_pcachecnt == 0);
		pplist = kmem_zalloc(sizeof (page_t *) * tot_npages, KM_SLEEP);
		pl = pplist;

		ANON_LOCK_ENTER(&amp->a_rwlock, RW_WRITER);
		for (an_idx = 0; an_idx < tot_npages; ) {
			ap = anon_get_ptr(amp->ahp, an_idx);
			/*
			 * Cache only mlocked pages. For large pages
			 * if one (constituent) page is mlocked
			 * all pages for that large page
			 * are cached also. This is for quick
			 * lookups of ppa array;
			 */
			if ((ap != NULL) && (lpg_cnt != 0 ||
			    (sptd->spt_ppa_lckcnt[an_idx] != 0))) {

				swap_xlate(ap, &vp, &off);
				pp = page_lookup(vp, off, SE_SHARED);
				ASSERT(pp != NULL);
				if (lpg_cnt == 0) {
					lpg_cnt++;
					/*
					 * For a small page, we are done --
					 * lpg_count is reset to 0 below.
					 *
					 * For a large page, we are guaranteed
					 * to find the anon structures of all
					 * constituent pages and a non-zero
					 * lpg_cnt ensures that we don't test
					 * for mlock for these. We are done
					 * when lpg_count reaches (npgs + 1).
					 * If we are not the first constituent
					 * page, restart at the first one.
					 */
					npgs = page_get_pagecnt(pp->p_szc);
					if (!IS_P2ALIGNED(an_idx, npgs)) {
						an_idx = P2ALIGN(an_idx, npgs);
						page_unlock(pp);
						continue;
					}
				}
				if (++lpg_cnt > npgs)
					lpg_cnt = 0;

				/*
				 * availrmem is decremented only
				 * for unlocked pages
				 */
				if (sptd->spt_ppa_lckcnt[an_idx] == 0)
					claim_availrmem++;
				pplist[an_idx] = pp;
			}
			an_idx++;
		}
		ANON_LOCK_EXIT(&amp->a_rwlock);

		if (claim_availrmem) {
			mutex_enter(&freemem_lock);
			if (availrmem < tune.t_minarmem + claim_availrmem) {
				mutex_exit(&freemem_lock);
				ret = ENOTSUP;
				claim_availrmem = 0;
				goto insert_fail;
			} else {
				availrmem -= claim_availrmem;
			}
			mutex_exit(&freemem_lock);
		}

		sptd->spt_ppa = pl;
	} else {
		/*
		 * We already have a valid ppa[].
		 */
		pl = sptd->spt_ppa;
	}

	ASSERT(pl != NULL);

	ret = seg_pinsert(seg, NULL, seg->s_base, sptd->spt_amp->size,
	    sptd->spt_amp->size, pl, S_WRITE, SEGP_FORCE_WIRED,
	    segspt_reclaim);
	if (ret == SEGP_FAIL) {
		/*
		 * seg_pinsert failed. We return
		 * ENOTSUP, so that the as_pagelock() code will
		 * then try the slower F_SOFTLOCK path.
		 */
		if (pl_built) {
			/*
			 * No one else has referenced the ppa[].
			 * We created it and we need to destroy it.
			 */
			sptd->spt_ppa = NULL;
		}
		ret = ENOTSUP;
		goto insert_fail;
	}

	/*
	 * In either case, we increment softlockcnt on the 'real' segment.
	 */
	sptd->spt_pcachecnt++;
	atomic_inc_ulong((ulong_t *)(&(shmd->shm_softlockcnt)));

	ppa = sptd->spt_ppa;
	for (an_idx = pg_idx; an_idx < pg_idx + npages; ) {
		if (ppa[an_idx] == NULL) {
			mutex_exit(&sptd->spt_lock);
			seg_pinactive(seg, NULL, seg->s_base,
			    sptd->spt_amp->size,
			    pl, S_WRITE, SEGP_FORCE_WIRED, segspt_reclaim);
			*ppp = NULL;
			return (ENOTSUP);
		}
		if ((szc = ppa[an_idx]->p_szc) != 0) {
			npgs = page_get_pagecnt(szc);
			an_idx = P2ROUNDUP(an_idx + 1, npgs);
		} else {
			an_idx++;
		}
	}
	/*
	 * We can now drop the sptd->spt_lock since the ppa[]
	 * exists and he have incremented pacachecnt.
	 */
	mutex_exit(&sptd->spt_lock);

	/*
	 * Since we cache the entire segment, we want to
	 * set ppp to point to the first slot that corresponds
	 * to the requested addr, i.e. pg_idx.
	 */
	*ppp = &(sptd->spt_ppa[pg_idx]);
	return (0);

insert_fail:
	/*
	 * We will only reach this code if we tried and failed.
	 *
	 * And we can drop the lock on the dummy seg, once we've failed
	 * to set up a new ppa[].
	 */
	mutex_exit(&sptd->spt_lock);

	if (pl_built) {
		if (claim_availrmem) {
			mutex_enter(&freemem_lock);
			availrmem += claim_availrmem;
			mutex_exit(&freemem_lock);
		}

		/*
		 * We created pl and we need to destroy it.
		 */
		pplist = pl;
		for (an_idx = 0; an_idx < tot_npages; an_idx++) {
			if (pplist[an_idx] != NULL)
				page_unlock(pplist[an_idx]);
		}
		kmem_free(pl, sizeof (page_t *) * tot_npages);
	}

	if (shmd->shm_softlockcnt <= 0) {
		if (AS_ISUNMAPWAIT(seg->s_as)) {
			mutex_enter(&seg->s_as->a_contents);
			if (AS_ISUNMAPWAIT(seg->s_as)) {
				AS_CLRUNMAPWAIT(seg->s_as);
				cv_broadcast(&seg->s_as->a_cv);
			}
			mutex_exit(&seg->s_as->a_contents);
		}
	}
	*ppp = NULL;
	return (ret);
}



/*
 * return locked pages over a given range.
 *
 * We will cache the entire ISM segment and save the pplist for the
 * entire segment in the ppa field of the underlying ISM segment structure.
 * Later, during a call to segspt_reclaim() we will use this ppa array
 * to page_unlock() all of the pages and then we will free this ppa list.
 */
/*ARGSUSED*/
static int
segspt_shmpagelock(struct seg *seg, caddr_t addr, size_t len,
    struct page ***ppp, enum lock_type type, enum seg_rw rw)
{
	struct shm_data *shmd = (struct shm_data *)seg->s_data;
	struct seg	*sptseg = shmd->shm_sptseg;
	struct spt_data *sptd = sptseg->s_data;
	pgcnt_t np, page_index, npages;
	caddr_t a, spt_base;
	struct page **pplist, **pl, *pp;
	struct anon_map *amp;
	ulong_t anon_index;
	int ret = ENOTSUP;
	uint_t	pl_built = 0;
	struct anon *ap;
	struct vnode *vp;
	u_offset_t off;

	ASSERT(seg->s_as && AS_LOCK_HELD(seg->s_as));
	ASSERT(type == L_PAGELOCK || type == L_PAGEUNLOCK);


	/*
	 * We want to lock/unlock the entire ISM segment. Therefore,
	 * we will be using the underlying sptseg and it's base address
	 * and length for the caching arguments.
	 */
	ASSERT(sptseg);
	ASSERT(sptd);

	if (sptd->spt_flags & SHM_PAGEABLE) {
		return (segspt_dismpagelock(seg, addr, len, ppp, type, rw));
	}

	page_index = seg_page(seg, addr);
	npages = btopr(len);

	/*
	 * check if the request is larger than number of pages covered
	 * by amp
	 */
	if (page_index + npages > btopr(sptd->spt_amp->size)) {
		*ppp = NULL;
		return (ENOTSUP);
	}

	if (type == L_PAGEUNLOCK) {

		ASSERT(sptd->spt_ppa != NULL);

		seg_pinactive(seg, NULL, seg->s_base, sptd->spt_amp->size,
		    sptd->spt_ppa, S_WRITE, SEGP_FORCE_WIRED, segspt_reclaim);

		/*
		 * If someone is blocked while unmapping, we purge
		 * segment page cache and thus reclaim pplist synchronously
		 * without waiting for seg_pasync_thread. This speeds up
		 * unmapping in cases where munmap(2) is called, while
		 * raw async i/o is still in progress or where a thread
		 * exits on data fault in a multithreaded application.
		 */
		if (AS_ISUNMAPWAIT(seg->s_as) && (shmd->shm_softlockcnt > 0)) {
			segspt_purge(seg);
		}
		return (0);
	}

	/* The L_PAGELOCK case... */

	/*
	 * First try to find pages in segment page cache, without
	 * holding the segment lock.
	 */
	pplist = seg_plookup(seg, NULL, seg->s_base, sptd->spt_amp->size,
	    S_WRITE, SEGP_FORCE_WIRED);
	if (pplist != NULL) {
		ASSERT(sptd->spt_ppa == pplist);
		ASSERT(sptd->spt_ppa[page_index]);
		/*
		 * Since we cache the entire ISM segment, we want to
		 * set ppp to point to the first slot that corresponds
		 * to the requested addr, i.e. page_index.
		 */
		*ppp = &(sptd->spt_ppa[page_index]);
		return (0);
	}

	mutex_enter(&sptd->spt_lock);

	/*
	 * try to find pages in segment page cache
	 */
	pplist = seg_plookup(seg, NULL, seg->s_base, sptd->spt_amp->size,
	    S_WRITE, SEGP_FORCE_WIRED);
	if (pplist != NULL) {
		ASSERT(sptd->spt_ppa == pplist);
		/*
		 * Since we cache the entire segment, we want to
		 * set ppp to point to the first slot that corresponds
		 * to the requested addr, i.e. page_index.
		 */
		mutex_exit(&sptd->spt_lock);
		*ppp = &(sptd->spt_ppa[page_index]);
		return (0);
	}

	if (seg_pinsert_check(seg, NULL, seg->s_base, sptd->spt_amp->size,
	    SEGP_FORCE_WIRED) == SEGP_FAIL) {
		mutex_exit(&sptd->spt_lock);
		*ppp = NULL;
		return (ENOTSUP);
	}

	/*
	 * No need to worry about protections because ISM pages
	 * are always rw.
	 */
	pl = pplist = NULL;

	/*
	 * Do we need to build the ppa array?
	 */
	if (sptd->spt_ppa == NULL) {
		ASSERT(sptd->spt_ppa == pplist);

		spt_base = sptseg->s_base;
		pl_built = 1;

		/*
		 * availrmem is decremented once during anon_swap_adjust()
		 * and is incremented during the anon_unresv(), which is
		 * called from shm_rm_amp() when the segment is destroyed.
		 */
		amp = sptd->spt_amp;
		ASSERT(amp != NULL);

		/* pcachecnt is protected by sptd->spt_lock */
		ASSERT(sptd->spt_pcachecnt == 0);
		pplist = kmem_zalloc(sizeof (page_t *)
		    * btopr(sptd->spt_amp->size), KM_SLEEP);
		pl = pplist;

		anon_index = seg_page(sptseg, spt_base);

		ANON_LOCK_ENTER(&amp->a_rwlock, RW_WRITER);
		for (a = spt_base; a < (spt_base + sptd->spt_amp->size);
		    a += PAGESIZE, anon_index++, pplist++) {
			ap = anon_get_ptr(amp->ahp, anon_index);
			ASSERT(ap != NULL);
			swap_xlate(ap, &vp, &off);
			pp = page_lookup(vp, off, SE_SHARED);
			ASSERT(pp != NULL);
			*pplist = pp;
		}
		ANON_LOCK_EXIT(&amp->a_rwlock);

		if (a < (spt_base + sptd->spt_amp->size)) {
			ret = ENOTSUP;
			goto insert_fail;
		}
		sptd->spt_ppa = pl;
	} else {
		/*
		 * We already have a valid ppa[].
		 */
		pl = sptd->spt_ppa;
	}

	ASSERT(pl != NULL);

	ret = seg_pinsert(seg, NULL, seg->s_base, sptd->spt_amp->size,
	    sptd->spt_amp->size, pl, S_WRITE, SEGP_FORCE_WIRED,
	    segspt_reclaim);
	if (ret == SEGP_FAIL) {
		/*
		 * seg_pinsert failed. We return
		 * ENOTSUP, so that the as_pagelock() code will
		 * then try the slower F_SOFTLOCK path.
		 */
		if (pl_built) {
			/*
			 * No one else has referenced the ppa[].
			 * We created it and we need to destroy it.
			 */
			sptd->spt_ppa = NULL;
		}
		ret = ENOTSUP;
		goto insert_fail;
	}

	/*
	 * In either case, we increment softlockcnt on the 'real' segment.
	 */
	sptd->spt_pcachecnt++;
	atomic_inc_ulong((ulong_t *)(&(shmd->shm_softlockcnt)));

	/*
	 * We can now drop the sptd->spt_lock since the ppa[]
	 * exists and he have incremented pacachecnt.
	 */
	mutex_exit(&sptd->spt_lock);

	/*
	 * Since we cache the entire segment, we want to
	 * set ppp to point to the first slot that corresponds
	 * to the requested addr, i.e. page_index.
	 */
	*ppp = &(sptd->spt_ppa[page_index]);
	return (0);

insert_fail:
	/*
	 * We will only reach this code if we tried and failed.
	 *
	 * And we can drop the lock on the dummy seg, once we've failed
	 * to set up a new ppa[].
	 */
	mutex_exit(&sptd->spt_lock);

	if (pl_built) {
		/*
		 * We created pl and we need to destroy it.
		 */
		pplist = pl;
		np = (((uintptr_t)(a - spt_base)) >> PAGESHIFT);
		while (np) {
			page_unlock(*pplist);
			np--;
			pplist++;
		}
		kmem_free(pl, sizeof (page_t *) * btopr(sptd->spt_amp->size));
	}
	if (shmd->shm_softlockcnt <= 0) {
		if (AS_ISUNMAPWAIT(seg->s_as)) {
			mutex_enter(&seg->s_as->a_contents);
			if (AS_ISUNMAPWAIT(seg->s_as)) {
				AS_CLRUNMAPWAIT(seg->s_as);
				cv_broadcast(&seg->s_as->a_cv);
			}
			mutex_exit(&seg->s_as->a_contents);
		}
	}
	*ppp = NULL;
	return (ret);
}

/*
 * purge any cached pages in the I/O page cache
 */
static void
segspt_purge(struct seg *seg)
{
	seg_ppurge(seg, NULL, SEGP_FORCE_WIRED);
}

static int
segspt_reclaim(void *ptag, caddr_t addr, size_t len, struct page **pplist,
	enum seg_rw rw, int async)
{
	struct seg *seg = (struct seg *)ptag;
	struct	shm_data *shmd = (struct shm_data *)seg->s_data;
	struct	seg	*sptseg;
	struct	spt_data *sptd;
	pgcnt_t npages, i, free_availrmem = 0;
	int	done = 0;

#ifdef lint
	addr = addr;
#endif
	sptseg = shmd->shm_sptseg;
	sptd = sptseg->s_data;
	npages = (len >> PAGESHIFT);
	ASSERT(npages);
	ASSERT(sptd->spt_pcachecnt != 0);
	ASSERT(sptd->spt_ppa == pplist);
	ASSERT(npages == btopr(sptd->spt_amp->size));
	ASSERT(async || AS_LOCK_HELD(seg->s_as));

	/*
	 * Acquire the lock on the dummy seg and destroy the
	 * ppa array IF this is the last pcachecnt.
	 */
	mutex_enter(&sptd->spt_lock);
	if (--sptd->spt_pcachecnt == 0) {
		for (i = 0; i < npages; i++) {
			if (pplist[i] == NULL) {
				continue;
			}
			if (rw == S_WRITE) {
				hat_setrefmod(pplist[i]);
			} else {
				hat_setref(pplist[i]);
			}
			if ((sptd->spt_flags & SHM_PAGEABLE) &&
			    (sptd->spt_ppa_lckcnt[i] == 0))
				free_availrmem++;
			page_unlock(pplist[i]);
		}
		if ((sptd->spt_flags & SHM_PAGEABLE) && free_availrmem) {
			mutex_enter(&freemem_lock);
			availrmem += free_availrmem;
			mutex_exit(&freemem_lock);
		}
		/*
		 * Since we want to cach/uncache the entire ISM segment,
		 * we will track the pplist in a segspt specific field
		 * ppa, that is initialized at the time we add an entry to
		 * the cache.
		 */
		ASSERT(sptd->spt_pcachecnt == 0);
		kmem_free(pplist, sizeof (page_t *) * npages);
		sptd->spt_ppa = NULL;
		sptd->spt_flags &= ~DISM_PPA_CHANGED;
		sptd->spt_gen++;
		cv_broadcast(&sptd->spt_cv);
		done = 1;
	}
	mutex_exit(&sptd->spt_lock);

	/*
	 * If we are pcache async thread or called via seg_ppurge_wiredpp() we
	 * may not hold AS lock (in this case async argument is not 0). This
	 * means if softlockcnt drops to 0 after the decrement below address
	 * space may get freed. We can't allow it since after softlock
	 * derement to 0 we still need to access as structure for possible
	 * wakeup of unmap waiters. To prevent the disappearance of as we take
	 * this segment's shm_segfree_syncmtx. segspt_shmfree() also takes
	 * this mutex as a barrier to make sure this routine completes before
	 * segment is freed.
	 *
	 * The second complication we have to deal with in async case is a
	 * possibility of missed wake up of unmap wait thread. When we don't
	 * hold as lock here we may take a_contents lock before unmap wait
	 * thread that was first to see softlockcnt was still not 0. As a
	 * result we'll fail to wake up an unmap wait thread. To avoid this
	 * race we set nounmapwait flag in as structure if we drop softlockcnt
	 * to 0 if async is not 0.  unmapwait thread
	 * will not block if this flag is set.
	 */
	if (async)
		mutex_enter(&shmd->shm_segfree_syncmtx);

	/*
	 * Now decrement softlockcnt.
	 */
	ASSERT(shmd->shm_softlockcnt > 0);
	atomic_dec_ulong((ulong_t *)(&(shmd->shm_softlockcnt)));

	if (shmd->shm_softlockcnt <= 0) {
		if (async || AS_ISUNMAPWAIT(seg->s_as)) {
			mutex_enter(&seg->s_as->a_contents);
			if (async)
				AS_SETNOUNMAPWAIT(seg->s_as);
			if (AS_ISUNMAPWAIT(seg->s_as)) {
				AS_CLRUNMAPWAIT(seg->s_as);
				cv_broadcast(&seg->s_as->a_cv);
			}
			mutex_exit(&seg->s_as->a_contents);
		}
	}

	if (async)
		mutex_exit(&shmd->shm_segfree_syncmtx);

	return (done);
}

/*
 * Do a F_SOFTUNLOCK call over the range requested.
 * The range must have already been F_SOFTLOCK'ed.
 *
 * The calls to acquire and release the anon map lock mutex were
 * removed in order to avoid a deadly embrace during a DR
 * memory delete operation.  (Eg. DR blocks while waiting for a
 * exclusive lock on a page that is being used for kaio; the
 * thread that will complete the kaio and call segspt_softunlock
 * blocks on the anon map lock; another thread holding the anon
 * map lock blocks on another page lock via the segspt_shmfault
 * -> page_lookup -> page_lookup_create -> page_lock_es code flow.)
 *
 * The appropriateness of the removal is based upon the following:
 * 1. If we are holding a segment's reader lock and the page is held
 * shared, then the corresponding element in anonmap which points to
 * anon struct cannot change and there is no need to acquire the
 * anonymous map lock.
 * 2. Threads in segspt_softunlock have a reader lock on the segment
 * and already have the shared page lock, so we are guaranteed that
 * the anon map slot cannot change and therefore can call anon_get_ptr()
 * without grabbing the anonymous map lock.
 * 3. Threads that softlock a shared page break copy-on-write, even if
 * its a read.  Thus cow faults can be ignored with respect to soft
 * unlocking, since the breaking of cow means that the anon slot(s) will
 * not be shared.
 */
static void
segspt_softunlock(struct seg *seg, caddr_t sptseg_addr,
	size_t len, enum seg_rw rw)
{
	struct shm_data *shmd = (struct shm_data *)seg->s_data;
	struct seg	*sptseg;
	struct spt_data *sptd;
	page_t *pp;
	caddr_t adr;
	struct vnode *vp;
	u_offset_t offset;
	ulong_t anon_index;
	struct anon_map *amp;		/* XXX - for locknest */
	struct anon *ap = NULL;
	pgcnt_t npages;

	ASSERT(seg->s_as && AS_LOCK_HELD(seg->s_as));

	sptseg = shmd->shm_sptseg;
	sptd = sptseg->s_data;

	/*
	 * Some platforms assume that ISM mappings are HAT_LOAD_LOCK
	 * and therefore their pages are SE_SHARED locked
	 * for the entire life of the segment.
	 */
	if ((!hat_supported(HAT_DYNAMIC_ISM_UNMAP, (void *)0)) &&
	    ((sptd->spt_flags & SHM_PAGEABLE) == 0)) {
		goto softlock_decrement;
	}

	/*
	 * Any thread is free to do a page_find and
	 * page_unlock() on the pages within this seg.
	 *
	 * We are already holding the as->a_lock on the user's
	 * real segment, but we need to hold the a_lock on the
	 * underlying dummy as. This is mostly to satisfy the
	 * underlying HAT layer.
	 */
	AS_LOCK_ENTER(sptseg->s_as, RW_READER);
	hat_unlock(sptseg->s_as->a_hat, sptseg_addr, len);
	AS_LOCK_EXIT(sptseg->s_as);

	amp = sptd->spt_amp;
	ASSERT(amp != NULL);
	anon_index = seg_page(sptseg, sptseg_addr);

	for (adr = sptseg_addr; adr < sptseg_addr + len; adr += PAGESIZE) {
		ap = anon_get_ptr(amp->ahp, anon_index++);
		ASSERT(ap != NULL);
		swap_xlate(ap, &vp, &offset);

		/*
		 * Use page_find() instead of page_lookup() to
		 * find the page since we know that it has a
		 * "shared" lock.
		 */
		pp = page_find(vp, offset);
		ASSERT(ap == anon_get_ptr(amp->ahp, anon_index - 1));
		if (pp == NULL) {
			panic("segspt_softunlock: "
			    "addr %p, ap %p, vp %p, off %llx",
			    (void *)adr, (void *)ap, (void *)vp, offset);
			/*NOTREACHED*/
		}

		if (rw == S_WRITE) {
			hat_setrefmod(pp);
		} else if (rw != S_OTHER) {
			hat_setref(pp);
		}
		page_unlock(pp);
	}

softlock_decrement:
	npages = btopr(len);
	ASSERT(shmd->shm_softlockcnt >= npages);
	atomic_add_long((ulong_t *)(&(shmd->shm_softlockcnt)), -npages);
	if (shmd->shm_softlockcnt == 0) {
		/*
		 * All SOFTLOCKS are gone. Wakeup any waiting
		 * unmappers so they can try again to unmap.
		 * Check for waiters first without the mutex
		 * held so we don't always grab the mutex on
		 * softunlocks.
		 */
		if (AS_ISUNMAPWAIT(seg->s_as)) {
			mutex_enter(&seg->s_as->a_contents);
			if (AS_ISUNMAPWAIT(seg->s_as)) {
				AS_CLRUNMAPWAIT(seg->s_as);
				cv_broadcast(&seg->s_as->a_cv);
			}
			mutex_exit(&seg->s_as->a_contents);
		}
	}
}

int
segspt_shmattach(struct seg *seg, caddr_t *argsp)
{
	struct shm_data *shmd_arg = (struct shm_data *)argsp;
	struct shm_data *shmd;
	struct anon_map *shm_amp = shmd_arg->shm_amp;
	struct spt_data *sptd;
	int error = 0;

	ASSERT(seg->s_as && AS_WRITE_HELD(seg->s_as));

	shmd = kmem_zalloc((sizeof (*shmd)), KM_NOSLEEP);
	if (shmd == NULL)
		return (ENOMEM);

	shmd->shm_sptas = shmd_arg->shm_sptas;
	shmd->shm_amp = shm_amp;
	shmd->shm_sptseg = shmd_arg->shm_sptseg;

	(void) lgrp_shm_policy_set(LGRP_MEM_POLICY_DEFAULT, shm_amp, 0,
	    NULL, 0, seg->s_size);

	mutex_init(&shmd->shm_segfree_syncmtx, NULL, MUTEX_DEFAULT, NULL);

	seg->s_data = (void *)shmd;
	seg->s_ops = &segspt_shmops;
	seg->s_szc = shmd->shm_sptseg->s_szc;
	sptd = shmd->shm_sptseg->s_data;

	if (sptd->spt_flags & SHM_PAGEABLE) {
		if ((shmd->shm_vpage = kmem_zalloc(btopr(shm_amp->size),
		    KM_NOSLEEP)) == NULL) {
			seg->s_data = (void *)NULL;
			kmem_free(shmd, (sizeof (*shmd)));
			return (ENOMEM);
		}
		shmd->shm_lckpgs = 0;
		if (hat_supported(HAT_DYNAMIC_ISM_UNMAP, (void *)0)) {
			if ((error = hat_share(seg->s_as->a_hat, seg->s_base,
			    shmd_arg->shm_sptas->a_hat, SEGSPTADDR,
			    seg->s_size, seg->s_szc)) != 0) {
				kmem_free(shmd->shm_vpage,
				    btopr(shm_amp->size));
			}
		}
	} else {
		error = hat_share(seg->s_as->a_hat, seg->s_base,
		    shmd_arg->shm_sptas->a_hat, SEGSPTADDR,
		    seg->s_size, seg->s_szc);
	}
	if (error) {
		seg->s_szc = 0;
		seg->s_data = (void *)NULL;
		kmem_free(shmd, (sizeof (*shmd)));
	} else {
		ANON_LOCK_ENTER(&shm_amp->a_rwlock, RW_WRITER);
		shm_amp->refcnt++;
		ANON_LOCK_EXIT(&shm_amp->a_rwlock);
	}
	return (error);
}

int
segspt_shmunmap(struct seg *seg, caddr_t raddr, size_t ssize)
{
	struct shm_data *shmd = (struct shm_data *)seg->s_data;
	int reclaim = 1;

	ASSERT(seg->s_as && AS_WRITE_HELD(seg->s_as));
retry:
	if (shmd->shm_softlockcnt > 0) {
		if (reclaim == 1) {
			segspt_purge(seg);
			reclaim = 0;
			goto retry;
		}
		return (EAGAIN);
	}

	if (ssize != seg->s_size) {
#ifdef DEBUG
		cmn_err(CE_WARN, "Incompatible ssize %lx s_size %lx\n",
		    ssize, seg->s_size);
#endif
		return (EINVAL);
	}

	(void) segspt_shmlockop(seg, raddr, shmd->shm_amp->size, 0, MC_UNLOCK,
	    NULL, 0);
	hat_unshare(seg->s_as->a_hat, raddr, ssize, seg->s_szc);

	seg_free(seg);

	return (0);
}

void
segspt_shmfree(struct seg *seg)
{
	struct shm_data *shmd = (struct shm_data *)seg->s_data;
	struct anon_map *shm_amp = shmd->shm_amp;

	ASSERT(seg->s_as && AS_WRITE_HELD(seg->s_as));

	(void) segspt_shmlockop(seg, seg->s_base, shm_amp->size, 0,
	    MC_UNLOCK, NULL, 0);

	/*
	 * Need to increment refcnt when attaching
	 * and decrement when detaching because of dup().
	 */
	ANON_LOCK_ENTER(&shm_amp->a_rwlock, RW_WRITER);
	shm_amp->refcnt--;
	ANON_LOCK_EXIT(&shm_amp->a_rwlock);

	if (shmd->shm_vpage) {	/* only for DISM */
		kmem_free(shmd->shm_vpage, btopr(shm_amp->size));
		shmd->shm_vpage = NULL;
	}

	/*
	 * Take shm_segfree_syncmtx lock to let segspt_reclaim() finish if it's
	 * still working with this segment without holding as lock.
	 */
	ASSERT(shmd->shm_softlockcnt == 0);
	mutex_enter(&shmd->shm_segfree_syncmtx);
	mutex_destroy(&shmd->shm_segfree_syncmtx);

	kmem_free(shmd, sizeof (*shmd));
}

/*ARGSUSED*/
int
segspt_shmsetprot(struct seg *seg, caddr_t addr, size_t len, uint_t prot)
{
	ASSERT(seg->s_as && AS_LOCK_HELD(seg->s_as));

	/*
	 * Shared page table is more than shared mapping.
	 *  Individual process sharing page tables can't change prot
	 *  because there is only one set of page tables.
	 *  This will be allowed after private page table is
	 *  supported.
	 */
/* need to return correct status error? */
	return (0);
}


faultcode_t
segspt_dismfault(struct hat *hat, struct seg *seg, caddr_t addr,
    size_t len, enum fault_type type, enum seg_rw rw)
{
	struct  shm_data 	*shmd = (struct shm_data *)seg->s_data;
	struct  seg		*sptseg = shmd->shm_sptseg;
	struct  as		*curspt = shmd->shm_sptas;
	struct  spt_data 	*sptd = sptseg->s_data;
	pgcnt_t npages;
	size_t  size;
	caddr_t segspt_addr, shm_addr;
	page_t  **ppa;
	int	i;
	ulong_t an_idx = 0;
	int	err = 0;
	int	dyn_ism_unmap = hat_supported(HAT_DYNAMIC_ISM_UNMAP, (void *)0);
	size_t	pgsz;
	pgcnt_t	pgcnt;
	caddr_t	a;
	pgcnt_t	pidx;

#ifdef lint
	hat = hat;
#endif
	ASSERT(seg->s_as && AS_LOCK_HELD(seg->s_as));

	/*
	 * Because of the way spt is implemented
	 * the realsize of the segment does not have to be
	 * equal to the segment size itself. The segment size is
	 * often in multiples of a page size larger than PAGESIZE.
	 * The realsize is rounded up to the nearest PAGESIZE
	 * based on what the user requested. This is a bit of
	 * ungliness that is historical but not easily fixed
	 * without re-designing the higher levels of ISM.
	 */
	ASSERT(addr >= seg->s_base);
	if (((addr + len) - seg->s_base) > sptd->spt_realsize)
		return (FC_NOMAP);
	/*
	 * For all of the following cases except F_PROT, we need to
	 * make any necessary adjustments to addr and len
	 * and get all of the necessary page_t's into an array called ppa[].
	 *
	 * The code in shmat() forces base addr and len of ISM segment
	 * to be aligned to largest page size supported. Therefore,
	 * we are able to handle F_SOFTLOCK and F_INVAL calls in "large
	 * pagesize" chunks. We want to make sure that we HAT_LOAD_LOCK
	 * in large pagesize chunks, or else we will screw up the HAT
	 * layer by calling hat_memload_array() with differing page sizes
	 * over a given virtual range.
	 */
	pgsz = page_get_pagesize(sptseg->s_szc);
	pgcnt = page_get_pagecnt(sptseg->s_szc);
	shm_addr = (caddr_t)P2ALIGN((uintptr_t)(addr), pgsz);
	size = P2ROUNDUP((uintptr_t)(((addr + len) - shm_addr)), pgsz);
	npages = btopr(size);

	/*
	 * Now we need to convert from addr in segshm to addr in segspt.
	 */
	an_idx = seg_page(seg, shm_addr);
	segspt_addr = sptseg->s_base + ptob(an_idx);

	ASSERT((segspt_addr + ptob(npages)) <=
	    (sptseg->s_base + sptd->spt_realsize));
	ASSERT(segspt_addr < (sptseg->s_base + sptseg->s_size));

	switch (type) {

	case F_SOFTLOCK:

		atomic_add_long((ulong_t *)(&(shmd->shm_softlockcnt)), npages);
		/*
		 * Fall through to the F_INVAL case to load up the hat layer
		 * entries with the HAT_LOAD_LOCK flag.
		 */
		/* FALLTHRU */
	case F_INVAL:

		if ((rw == S_EXEC) && !(sptd->spt_prot & PROT_EXEC))
			return (FC_NOMAP);

		ppa = kmem_zalloc(npages * sizeof (page_t *), KM_SLEEP);

		err = spt_anon_getpages(sptseg, segspt_addr, size, ppa);
		if (err != 0) {
			if (type == F_SOFTLOCK) {
				atomic_add_long((ulong_t *)(
				    &(shmd->shm_softlockcnt)), -npages);
			}
			goto dism_err;
		}
		AS_LOCK_ENTER(sptseg->s_as, RW_READER);
		a = segspt_addr;
		pidx = 0;
		if (type == F_SOFTLOCK) {

			/*
			 * Load up the translation keeping it
			 * locked and don't unlock the page.
			 */
			for (; pidx < npages; a += pgsz, pidx += pgcnt) {
				hat_memload_array(sptseg->s_as->a_hat,
				    a, pgsz, &ppa[pidx], sptd->spt_prot,
				    HAT_LOAD_LOCK | HAT_LOAD_SHARE);
			}
		} else {
			/*
			 * Migrate pages marked for migration
			 */
			if (lgrp_optimizations())
				page_migrate(seg, shm_addr, ppa, npages);

			for (; pidx < npages; a += pgsz, pidx += pgcnt) {
				hat_memload_array(sptseg->s_as->a_hat,
				    a, pgsz, &ppa[pidx],
				    sptd->spt_prot,
				    HAT_LOAD_SHARE);
			}

			/*
			 * And now drop the SE_SHARED lock(s).
			 */
			if (dyn_ism_unmap) {
				for (i = 0; i < npages; i++) {
					page_unlock(ppa[i]);
				}
			}
		}

		if (!dyn_ism_unmap) {
			if (hat_share(seg->s_as->a_hat, shm_addr,
			    curspt->a_hat, segspt_addr, ptob(npages),
			    seg->s_szc) != 0) {
				panic("hat_share err in DISM fault");
				/* NOTREACHED */
			}
			if (type == F_INVAL) {
				for (i = 0; i < npages; i++) {
					page_unlock(ppa[i]);
				}
			}
		}
		AS_LOCK_EXIT(sptseg->s_as);
dism_err:
		kmem_free(ppa, npages * sizeof (page_t *));
		return (err);

	case F_SOFTUNLOCK:

		/*
		 * This is a bit ugly, we pass in the real seg pointer,
		 * but the segspt_addr is the virtual address within the
		 * dummy seg.
		 */
		segspt_softunlock(seg, segspt_addr, size, rw);
		return (0);

	case F_PROT:

		/*
		 * This takes care of the unusual case where a user
		 * allocates a stack in shared memory and a register
		 * window overflow is written to that stack page before
		 * it is otherwise modified.
		 *
		 * We can get away with this because ISM segments are
		 * always rw. Other than this unusual case, there
		 * should be no instances of protection violations.
		 */
		return (0);

	default:
#ifdef DEBUG
		panic("segspt_dismfault default type?");
#else
		return (FC_NOMAP);
#endif
	}
}


faultcode_t
segspt_shmfault(struct hat *hat, struct seg *seg, caddr_t addr,
    size_t len, enum fault_type type, enum seg_rw rw)
{
	struct shm_data 	*shmd = (struct shm_data *)seg->s_data;
	struct seg		*sptseg = shmd->shm_sptseg;
	struct as		*curspt = shmd->shm_sptas;
	struct spt_data 	*sptd   = sptseg->s_data;
	pgcnt_t npages;
	size_t size;
	caddr_t sptseg_addr, shm_addr;
	page_t *pp, **ppa;
	int	i;
	u_offset_t offset;
	ulong_t anon_index = 0;
	struct vnode *vp;
	struct anon_map *amp;		/* XXX - for locknest */
	struct anon *ap = NULL;
	size_t		pgsz;
	pgcnt_t		pgcnt;
	caddr_t		a;
	pgcnt_t		pidx;
	size_t		sz;

#ifdef lint
	hat = hat;
#endif

	ASSERT(seg->s_as && AS_LOCK_HELD(seg->s_as));

	if (sptd->spt_flags & SHM_PAGEABLE) {
		return (segspt_dismfault(hat, seg, addr, len, type, rw));
	}

	/*
	 * Because of the way spt is implemented
	 * the realsize of the segment does not have to be
	 * equal to the segment size itself. The segment size is
	 * often in multiples of a page size larger than PAGESIZE.
	 * The realsize is rounded up to the nearest PAGESIZE
	 * based on what the user requested. This is a bit of
	 * ungliness that is historical but not easily fixed
	 * without re-designing the higher levels of ISM.
	 */
	ASSERT(addr >= seg->s_base);
	if (((addr + len) - seg->s_base) > sptd->spt_realsize)
		return (FC_NOMAP);
	/*
	 * For all of the following cases except F_PROT, we need to
	 * make any necessary adjustments to addr and len
	 * and get all of the necessary page_t's into an array called ppa[].
	 *
	 * The code in shmat() forces base addr and len of ISM segment
	 * to be aligned to largest page size supported. Therefore,
	 * we are able to handle F_SOFTLOCK and F_INVAL calls in "large
	 * pagesize" chunks. We want to make sure that we HAT_LOAD_LOCK
	 * in large pagesize chunks, or else we will screw up the HAT
	 * layer by calling hat_memload_array() with differing page sizes
	 * over a given virtual range.
	 */
	pgsz = page_get_pagesize(sptseg->s_szc);
	pgcnt = page_get_pagecnt(sptseg->s_szc);
	shm_addr = (caddr_t)P2ALIGN((uintptr_t)(addr), pgsz);
	size = P2ROUNDUP((uintptr_t)(((addr + len) - shm_addr)), pgsz);
	npages = btopr(size);

	/*
	 * Now we need to convert from addr in segshm to addr in segspt.
	 */
	anon_index = seg_page(seg, shm_addr);
	sptseg_addr = sptseg->s_base + ptob(anon_index);

	/*
	 * And now we may have to adjust npages downward if we have
	 * exceeded the realsize of the segment or initial anon
	 * allocations.
	 */
	if ((sptseg_addr + ptob(npages)) >
	    (sptseg->s_base + sptd->spt_realsize))
		size = (sptseg->s_base + sptd->spt_realsize) - sptseg_addr;

	npages = btopr(size);

	ASSERT(sptseg_addr < (sptseg->s_base + sptseg->s_size));
	ASSERT((sptd->spt_flags & SHM_PAGEABLE) == 0);

	switch (type) {

	case F_SOFTLOCK:

		/*
		 * availrmem is decremented once during anon_swap_adjust()
		 * and is incremented during the anon_unresv(), which is
		 * called from shm_rm_amp() when the segment is destroyed.
		 */
		atomic_add_long((ulong_t *)(&(shmd->shm_softlockcnt)), npages);
		/*
		 * Some platforms assume that ISM pages are SE_SHARED
		 * locked for the entire life of the segment.
		 */
		if (!hat_supported(HAT_DYNAMIC_ISM_UNMAP, (void *)0))
			return (0);
		/*
		 * Fall through to the F_INVAL case to load up the hat layer
		 * entries with the HAT_LOAD_LOCK flag.
		 */

		/* FALLTHRU */
	case F_INVAL:

		if ((rw == S_EXEC) && !(sptd->spt_prot & PROT_EXEC))
			return (FC_NOMAP);

		/*
		 * Some platforms that do NOT support DYNAMIC_ISM_UNMAP
		 * may still rely on this call to hat_share(). That
		 * would imply that those hat's can fault on a
		 * HAT_LOAD_LOCK translation, which would seem
		 * contradictory.
		 */
		if (!hat_supported(HAT_DYNAMIC_ISM_UNMAP, (void *)0)) {
			if (hat_share(seg->s_as->a_hat, seg->s_base,
			    curspt->a_hat, sptseg->s_base,
			    sptseg->s_size, sptseg->s_szc) != 0) {
				panic("hat_share error in ISM fault");
				/*NOTREACHED*/
			}
			return (0);
		}
		ppa = kmem_zalloc(sizeof (page_t *) * npages, KM_SLEEP);

		/*
		 * I see no need to lock the real seg,
		 * here, because all of our work will be on the underlying
		 * dummy seg.
		 *
		 * sptseg_addr and npages now account for large pages.
		 */
		amp = sptd->spt_amp;
		ASSERT(amp != NULL);
		anon_index = seg_page(sptseg, sptseg_addr);

		ANON_LOCK_ENTER(&amp->a_rwlock, RW_READER);
		for (i = 0; i < npages; i++) {
			ap = anon_get_ptr(amp->ahp, anon_index++);
			ASSERT(ap != NULL);
			swap_xlate(ap, &vp, &offset);
			pp = page_lookup(vp, offset, SE_SHARED);
			ASSERT(pp != NULL);
			ppa[i] = pp;
		}
		ANON_LOCK_EXIT(&amp->a_rwlock);
		ASSERT(i == npages);

		/*
		 * We are already holding the as->a_lock on the user's
		 * real segment, but we need to hold the a_lock on the
		 * underlying dummy as. This is mostly to satisfy the
		 * underlying HAT layer.
		 */
		AS_LOCK_ENTER(sptseg->s_as, RW_READER);
		a = sptseg_addr;
		pidx = 0;
		if (type == F_SOFTLOCK) {
			/*
			 * Load up the translation keeping it
			 * locked and don't unlock the page.
			 */
			for (; pidx < npages; a += pgsz, pidx += pgcnt) {
				sz = MIN(pgsz, ptob(npages - pidx));
				hat_memload_array(sptseg->s_as->a_hat, a,
				    sz, &ppa[pidx], sptd->spt_prot,
				    HAT_LOAD_LOCK | HAT_LOAD_SHARE);
			}
		} else {
			/*
			 * Migrate pages marked for migration.
			 */
			if (lgrp_optimizations())
				page_migrate(seg, shm_addr, ppa, npages);

			for (; pidx < npages; a += pgsz, pidx += pgcnt) {
				sz = MIN(pgsz, ptob(npages - pidx));
				hat_memload_array(sptseg->s_as->a_hat,
				    a, sz, &ppa[pidx],
				    sptd->spt_prot, HAT_LOAD_SHARE);
			}

			/*
			 * And now drop the SE_SHARED lock(s).
			 */
			for (i = 0; i < npages; i++)
				page_unlock(ppa[i]);
		}
		AS_LOCK_EXIT(sptseg->s_as);

		kmem_free(ppa, sizeof (page_t *) * npages);
		return (0);
	case F_SOFTUNLOCK:

		/*
		 * This is a bit ugly, we pass in the real seg pointer,
		 * but the sptseg_addr is the virtual address within the
		 * dummy seg.
		 */
		segspt_softunlock(seg, sptseg_addr, ptob(npages), rw);
		return (0);

	case F_PROT:

		/*
		 * This takes care of the unusual case where a user
		 * allocates a stack in shared memory and a register
		 * window overflow is written to that stack page before
		 * it is otherwise modified.
		 *
		 * We can get away with this because ISM segments are
		 * always rw. Other than this unusual case, there
		 * should be no instances of protection violations.
		 */
		return (0);

	default:
#ifdef DEBUG
		cmn_err(CE_WARN, "segspt_shmfault default type?");
#endif
		return (FC_NOMAP);
	}
}

/*ARGSUSED*/
static faultcode_t
segspt_shmfaulta(struct seg *seg, caddr_t addr)
{
	return (0);
}

/*ARGSUSED*/
static int
segspt_shmkluster(struct seg *seg, caddr_t addr, ssize_t delta)
{
	return (0);
}

/*ARGSUSED*/
static size_t
segspt_shmswapout(struct seg *seg)
{
	return (0);
}

/*
 * duplicate the shared page tables
 */
int
segspt_shmdup(struct seg *seg, struct seg *newseg)
{
	struct shm_data		*shmd = (struct shm_data *)seg->s_data;
	struct anon_map 	*amp = shmd->shm_amp;
	struct shm_data 	*shmd_new;
	struct seg		*spt_seg = shmd->shm_sptseg;
	struct spt_data		*sptd = spt_seg->s_data;
	int			error = 0;

	ASSERT(seg->s_as && AS_WRITE_HELD(seg->s_as));

	shmd_new = kmem_zalloc((sizeof (*shmd_new)), KM_SLEEP);
	newseg->s_data = (void *)shmd_new;
	shmd_new->shm_sptas = shmd->shm_sptas;
	shmd_new->shm_amp = amp;
	shmd_new->shm_sptseg = shmd->shm_sptseg;
	newseg->s_ops = &segspt_shmops;
	newseg->s_szc = seg->s_szc;
	ASSERT(seg->s_szc == shmd->shm_sptseg->s_szc);

	ANON_LOCK_ENTER(&amp->a_rwlock, RW_WRITER);
	amp->refcnt++;
	ANON_LOCK_EXIT(&amp->a_rwlock);

	if (sptd->spt_flags & SHM_PAGEABLE) {
		shmd_new->shm_vpage = kmem_zalloc(btopr(amp->size), KM_SLEEP);
		shmd_new->shm_lckpgs = 0;
		if (hat_supported(HAT_DYNAMIC_ISM_UNMAP, (void *)0)) {
			if ((error = hat_share(newseg->s_as->a_hat,
			    newseg->s_base, shmd->shm_sptas->a_hat, SEGSPTADDR,
			    seg->s_size, seg->s_szc)) != 0) {
				kmem_free(shmd_new->shm_vpage,
				    btopr(amp->size));
			}
		}
		return (error);
	} else {
		return (hat_share(newseg->s_as->a_hat, newseg->s_base,
		    shmd->shm_sptas->a_hat, SEGSPTADDR, seg->s_size,
		    seg->s_szc));

	}
}

/*ARGSUSED*/
int
segspt_shmcheckprot(struct seg *seg, caddr_t addr, size_t size, uint_t prot)
{
	struct shm_data *shmd = (struct shm_data *)seg->s_data;
	struct spt_data *sptd = (struct spt_data *)shmd->shm_sptseg->s_data;

	ASSERT(seg->s_as && AS_LOCK_HELD(seg->s_as));

	/*
	 * ISM segment is always rw.
	 */
	return (((sptd->spt_prot & prot) != prot) ? EACCES : 0);
}

/*
 * Return an array of locked large pages, for empty slots allocate
 * private zero-filled anon pages.
 */
static int
spt_anon_getpages(
	struct seg *sptseg,
	caddr_t sptaddr,
	size_t len,
	page_t *ppa[])
{
	struct  spt_data *sptd = sptseg->s_data;
	struct  anon_map *amp = sptd->spt_amp;
	enum 	seg_rw rw = sptd->spt_prot;
	uint_t	szc = sptseg->s_szc;
	size_t	pg_sz, share_sz = page_get_pagesize(szc);
	pgcnt_t	lp_npgs;
	caddr_t	lp_addr, e_sptaddr;
	uint_t	vpprot, ppa_szc = 0;
	struct  vpage *vpage = NULL;
	ulong_t	j, ppa_idx;
	int	err, ierr = 0;
	pgcnt_t	an_idx;
	anon_sync_obj_t cookie;
	int anon_locked = 0;
	pgcnt_t amp_pgs;


	ASSERT(IS_P2ALIGNED(sptaddr, share_sz) && IS_P2ALIGNED(len, share_sz));
	ASSERT(len != 0);

	pg_sz = share_sz;
	lp_npgs = btop(pg_sz);
	lp_addr = sptaddr;
	e_sptaddr = sptaddr + len;
	an_idx = seg_page(sptseg, sptaddr);
	ppa_idx = 0;

	ANON_LOCK_ENTER(&amp->a_rwlock, RW_READER);

	amp_pgs = page_get_pagecnt(amp->a_szc);

	/*CONSTCOND*/
	while (1) {
		for (; lp_addr < e_sptaddr;
		    an_idx += lp_npgs, lp_addr += pg_sz, ppa_idx += lp_npgs) {

			/*
			 * If we're currently locked, and we get to a new
			 * page, unlock our current anon chunk.
			 */
			if (anon_locked && P2PHASE(an_idx, amp_pgs) == 0) {
				anon_array_exit(&cookie);
				anon_locked = 0;
			}
			if (!anon_locked) {
				anon_array_enter(amp, an_idx, &cookie);
				anon_locked = 1;
			}
			ppa_szc = (uint_t)-1;
			ierr = anon_map_getpages(amp, an_idx, szc, sptseg,
			    lp_addr, sptd->spt_prot, &vpprot, &ppa[ppa_idx],
			    &ppa_szc, vpage, rw, 0, segvn_anypgsz, 0, kcred);

			if (ierr != 0) {
				if (ierr > 0) {
					err = FC_MAKE_ERR(ierr);
					goto lpgs_err;
				}
				break;
			}
		}
		if (lp_addr == e_sptaddr) {
			break;
		}
		ASSERT(lp_addr < e_sptaddr);

		/*
		 * ierr == -1 means we failed to allocate a large page.
		 * so do a size down operation.
		 *
		 * ierr == -2 means some other process that privately shares
		 * pages with this process has allocated a larger page and we
		 * need to retry with larger pages. So do a size up
		 * operation. This relies on the fact that large pages are
		 * never partially shared i.e. if we share any constituent
		 * page of a large page with another process we must share the
		 * entire large page. Note this cannot happen for SOFTLOCK
		 * case, unless current address (lpaddr) is at the beginning
		 * of the next page size boundary because the other process
		 * couldn't have relocated locked pages.
		 */
		ASSERT(ierr == -1 || ierr == -2);
		if (segvn_anypgsz) {
			ASSERT(ierr == -2 || szc != 0);
			ASSERT(ierr == -1 || szc < sptseg->s_szc);
			szc = (ierr == -1) ? szc - 1 : szc + 1;
		} else {
			/*
			 * For faults and segvn_anypgsz == 0
			 * we need to be careful not to loop forever
			 * if existing page is found with szc other
			 * than 0 or seg->s_szc. This could be due
			 * to page relocations on behalf of DR or
			 * more likely large page creation. For this
			 * case simply re-size to existing page's szc
			 * if returned by anon_map_getpages().
			 */
			if (ppa_szc == (uint_t)-1) {
				szc = (ierr == -1) ? 0 : sptseg->s_szc;
			} else {
				ASSERT(ppa_szc <= sptseg->s_szc);
				ASSERT(ierr == -2 || ppa_szc < szc);
				ASSERT(ierr == -1 || ppa_szc > szc);
				szc = ppa_szc;
			}
		}
		pg_sz = page_get_pagesize(szc);
		lp_npgs = btop(pg_sz);
		ASSERT(IS_P2ALIGNED(lp_addr, pg_sz));
	}
	if (anon_locked) {
		anon_array_exit(&cookie);
	}
	ANON_LOCK_EXIT(&amp->a_rwlock);
	return (0);

lpgs_err:
	if (anon_locked) {
		anon_array_exit(&cookie);
	}
	ANON_LOCK_EXIT(&amp->a_rwlock);
	for (j = 0; j < ppa_idx; j++)
		page_unlock(ppa[j]);
	return (err);
}

/*
 * count the number of bytes in a set of spt pages that are currently not
 * locked
 */
static rctl_qty_t
spt_unlockedbytes(pgcnt_t npages, page_t **ppa)
{
	ulong_t	i;
	rctl_qty_t unlocked = 0;

	for (i = 0; i < npages; i++) {
		if (ppa[i]->p_lckcnt == 0)
			unlocked += PAGESIZE;
	}
	return (unlocked);
}

extern	u_longlong_t randtick(void);
/* number of locks to reserve/skip by spt_lockpages() and spt_unlockpages() */
#define	NLCK	(NCPU_P2)
/* Random number with a range [0, n-1], n must be power of two */
#define	RAND_P2(n)	\
	((((long)curthread >> PTR24_LSB) ^ (long)randtick()) & ((n) - 1))

int
spt_lockpages(struct seg *seg, pgcnt_t anon_index, pgcnt_t npages,
    page_t **ppa, ulong_t *lockmap, size_t pos,
    rctl_qty_t *locked)
{
	struct	shm_data *shmd = seg->s_data;
	struct	spt_data *sptd = shmd->shm_sptseg->s_data;
	ulong_t	i;
	int	kernel;
	pgcnt_t	nlck = 0;
	int	rv = 0;
	int	use_reserved = 1;

	/* return the number of bytes actually locked */
	*locked = 0;

	/*
	 * To avoid contention on freemem_lock, availrmem and pages_locked
	 * global counters are updated only every nlck locked pages instead of
	 * every time.  Reserve nlck locks up front and deduct from this
	 * reservation for each page that requires a lock.  When the reservation
	 * is consumed, reserve again.  nlck is randomized, so the competing
	 * threads do not fall into a cyclic lock contention pattern. When
	 * memory is low, the lock ahead is disabled, and instead page_pp_lock()
	 * is used to lock pages.
	 */
	for (i = 0; i < npages; anon_index++, pos++, i++) {
		if (nlck == 0 && use_reserved == 1) {
			nlck = NLCK + RAND_P2(NLCK);
			/* if fewer loops left, decrease nlck */
			nlck = MIN(nlck, npages - i);
			/*
			 * Reserve nlck locks up front and deduct from this
			 * reservation for each page that requires a lock.  When
			 * the reservation is consumed, reserve again.
			 */
			mutex_enter(&freemem_lock);
			if ((availrmem - nlck) < pages_pp_maximum) {
				/* Do not do advance memory reserves */
				use_reserved = 0;
			} else {
				availrmem	-= nlck;
				pages_locked	+= nlck;
			}
			mutex_exit(&freemem_lock);
		}
		if (!(shmd->shm_vpage[anon_index] & DISM_PG_LOCKED)) {
			if (sptd->spt_ppa_lckcnt[anon_index] <
			    (ushort_t)DISM_LOCK_MAX) {
				if (++sptd->spt_ppa_lckcnt[anon_index] ==
				    (ushort_t)DISM_LOCK_MAX) {
					cmn_err(CE_WARN,
					    "DISM page lock limit "
					    "reached on DISM offset 0x%lx\n",
					    anon_index << PAGESHIFT);
				}
				kernel = (sptd->spt_ppa &&
				    sptd->spt_ppa[anon_index]);
				if (!page_pp_lock(ppa[i], 0, kernel ||
				    use_reserved)) {
					sptd->spt_ppa_lckcnt[anon_index]--;
					rv = EAGAIN;
					break;
				}
				/* if this is a newly locked page, count it */
				if (ppa[i]->p_lckcnt == 1) {
					if (kernel == 0 && use_reserved == 1)
						nlck--;
					*locked += PAGESIZE;
				}
				shmd->shm_lckpgs++;
				shmd->shm_vpage[anon_index] |= DISM_PG_LOCKED;
				if (lockmap != NULL)
					BT_SET(lockmap, pos);
			}
		}
	}
	/* Return unused lock reservation */
	if (nlck != 0 && use_reserved == 1) {
		mutex_enter(&freemem_lock);
		availrmem	+= nlck;
		pages_locked	-= nlck;
		mutex_exit(&freemem_lock);
	}

	return (rv);
}

int
spt_unlockpages(struct seg *seg, pgcnt_t anon_index, pgcnt_t npages,
    rctl_qty_t *unlocked)
{
	struct shm_data	*shmd = seg->s_data;
	struct spt_data	*sptd = shmd->shm_sptseg->s_data;
	struct anon_map	*amp = sptd->spt_amp;
	struct anon 	*ap;
	struct vnode 	*vp;
	u_offset_t 	off;
	struct page	*pp;
	int		kernel;
	anon_sync_obj_t	cookie;
	ulong_t		i;
	pgcnt_t		nlck = 0;
	pgcnt_t		nlck_limit = NLCK;

	ANON_LOCK_ENTER(&amp->a_rwlock, RW_READER);
	for (i = 0; i < npages; i++, anon_index++) {
		if (shmd->shm_vpage[anon_index] & DISM_PG_LOCKED) {
			anon_array_enter(amp, anon_index, &cookie);
			ap = anon_get_ptr(amp->ahp, anon_index);
			ASSERT(ap);

			swap_xlate(ap, &vp, &off);
			anon_array_exit(&cookie);
			pp = page_lookup(vp, off, SE_SHARED);
			ASSERT(pp);
			/*
			 * availrmem is decremented only for pages which are not
			 * in seg pcache, for pages in seg pcache availrmem was
			 * decremented in _dismpagelock()
			 */
			kernel = (sptd->spt_ppa && sptd->spt_ppa[anon_index]);
			ASSERT(pp->p_lckcnt > 0);

			/*
			 * lock page but do not change availrmem, we do it
			 * ourselves every nlck loops.
			 */
			page_pp_unlock(pp, 0, 1);
			if (pp->p_lckcnt == 0) {
				if (kernel == 0)
					nlck++;
				*unlocked += PAGESIZE;
			}
			page_unlock(pp);
			shmd->shm_vpage[anon_index] &= ~DISM_PG_LOCKED;
			sptd->spt_ppa_lckcnt[anon_index]--;
			shmd->shm_lckpgs--;
		}

		/*
		 * To reduce freemem_lock contention, do not update availrmem
		 * until at least NLCK pages have been unlocked.
		 * 1. No need to update if nlck is zero
		 * 2. Always update if the last iteration
		 */
		if (nlck > 0 && (nlck == nlck_limit || i == npages - 1)) {
			mutex_enter(&freemem_lock);
			availrmem	+= nlck;
			pages_locked	-= nlck;
			mutex_exit(&freemem_lock);
			nlck = 0;
			nlck_limit = NLCK + RAND_P2(NLCK);
		}
	}
	ANON_LOCK_EXIT(&amp->a_rwlock);

	return (0);
}

/*ARGSUSED*/
static int
segspt_shmlockop(struct seg *seg, caddr_t addr, size_t len,
    int attr, int op, ulong_t *lockmap, size_t pos)
{
	struct shm_data *shmd = seg->s_data;
	struct seg	*sptseg = shmd->shm_sptseg;
	struct spt_data *sptd = sptseg->s_data;
	struct kshmid	*sp = sptd->spt_amp->a_sp;
	pgcnt_t		npages, a_npages;
	page_t		**ppa;
	pgcnt_t 	an_idx, a_an_idx, ppa_idx;
	caddr_t		spt_addr, a_addr;	/* spt and aligned address */
	size_t		a_len;			/* aligned len */
	size_t		share_sz;
	ulong_t		i;
	int		sts = 0;
	rctl_qty_t	unlocked = 0;
	rctl_qty_t	locked = 0;
	struct proc	*p = curproc;
	kproject_t	*proj;

	ASSERT(seg->s_as && AS_LOCK_HELD(seg->s_as));
	ASSERT(sp != NULL);

	if ((sptd->spt_flags & SHM_PAGEABLE) == 0) {
		return (0);
	}

	addr = (caddr_t)((uintptr_t)addr & (uintptr_t)PAGEMASK);
	an_idx = seg_page(seg, addr);
	npages = btopr(len);

	if (an_idx + npages > btopr(shmd->shm_amp->size)) {
		return (ENOMEM);
	}

	/*
	 * A shm's project never changes, so no lock needed.
	 * The shm has a hold on the project, so it will not go away.
	 * Since we have a mapping to shm within this zone, we know
	 * that the zone will not go away.
	 */
	proj = sp->shm_perm.ipc_proj;

	if (op == MC_LOCK) {

		/*
		 * Need to align addr and size request if they are not
		 * aligned so we can always allocate large page(s) however
		 * we only lock what was requested in initial request.
		 */
		share_sz = page_get_pagesize(sptseg->s_szc);
		a_addr = (caddr_t)P2ALIGN((uintptr_t)(addr), share_sz);
		a_len = P2ROUNDUP((uintptr_t)(((addr + len) - a_addr)),
		    share_sz);
		a_npages = btop(a_len);
		a_an_idx = seg_page(seg, a_addr);
		spt_addr = sptseg->s_base + ptob(a_an_idx);
		ppa_idx = an_idx - a_an_idx;

		if ((ppa = kmem_zalloc(((sizeof (page_t *)) * a_npages),
		    KM_NOSLEEP)) == NULL) {
			return (ENOMEM);
		}

		/*
		 * Don't cache any new pages for IO and
		 * flush any cached pages.
		 */
		mutex_enter(&sptd->spt_lock);
		if (sptd->spt_ppa != NULL)
			sptd->spt_flags |= DISM_PPA_CHANGED;

		sts = spt_anon_getpages(sptseg, spt_addr, a_len, ppa);
		if (sts != 0) {
			mutex_exit(&sptd->spt_lock);
			kmem_free(ppa, ((sizeof (page_t *)) * a_npages));
			return (sts);
		}

		mutex_enter(&sp->shm_mlock);
		/* enforce locked memory rctl */
		unlocked = spt_unlockedbytes(npages, &ppa[ppa_idx]);

		mutex_enter(&p->p_lock);
		if (rctl_incr_locked_mem(p, proj, unlocked, 0)) {
			mutex_exit(&p->p_lock);
			sts = EAGAIN;
		} else {
			mutex_exit(&p->p_lock);
			sts = spt_lockpages(seg, an_idx, npages,
			    &ppa[ppa_idx], lockmap, pos, &locked);

			/*
			 * correct locked count if not all pages could be
			 * locked
			 */
			if ((unlocked - locked) > 0) {
				rctl_decr_locked_mem(NULL, proj,
				    (unlocked - locked), 0);
			}
		}
		/*
		 * unlock pages
		 */
		for (i = 0; i < a_npages; i++)
			page_unlock(ppa[i]);
		if (sptd->spt_ppa != NULL)
			sptd->spt_flags |= DISM_PPA_CHANGED;
		mutex_exit(&sp->shm_mlock);
		mutex_exit(&sptd->spt_lock);

		kmem_free(ppa, ((sizeof (page_t *)) * a_npages));

	} else if (op == MC_UNLOCK) { /* unlock */
		page_t		**ppa;

		mutex_enter(&sptd->spt_lock);
		if (shmd->shm_lckpgs == 0) {
			mutex_exit(&sptd->spt_lock);
			return (0);
		}
		/*
		 * Don't cache new IO pages.
		 */
		if (sptd->spt_ppa != NULL)
			sptd->spt_flags |= DISM_PPA_CHANGED;

		mutex_enter(&sp->shm_mlock);
		sts = spt_unlockpages(seg, an_idx, npages, &unlocked);
		if ((ppa = sptd->spt_ppa) != NULL)
			sptd->spt_flags |= DISM_PPA_CHANGED;
		mutex_exit(&sptd->spt_lock);

		rctl_decr_locked_mem(NULL, proj, unlocked, 0);
		mutex_exit(&sp->shm_mlock);

		if (ppa != NULL)
			seg_ppurge_wiredpp(ppa);
	}
	return (sts);
}

/*ARGSUSED*/
int
segspt_shmgetprot(struct seg *seg, caddr_t addr, size_t len, uint_t *protv)
{
	struct shm_data *shmd = (struct shm_data *)seg->s_data;
	struct spt_data *sptd = (struct spt_data *)shmd->shm_sptseg->s_data;
	spgcnt_t pgno = seg_page(seg, addr+len) - seg_page(seg, addr) + 1;

	ASSERT(seg->s_as && AS_LOCK_HELD(seg->s_as));

	/*
	 * ISM segment is always rw.
	 */
	while (--pgno >= 0)
		*protv++ = sptd->spt_prot;
	return (0);
}

/*ARGSUSED*/
u_offset_t
segspt_shmgetoffset(struct seg *seg, caddr_t addr)
{
	ASSERT(seg->s_as && AS_LOCK_HELD(seg->s_as));

	/* Offset does not matter in ISM memory */

	return ((u_offset_t)0);
}

/* ARGSUSED */
int
segspt_shmgettype(struct seg *seg, caddr_t addr)
{
	struct shm_data *shmd = (struct shm_data *)seg->s_data;
	struct spt_data *sptd = (struct spt_data *)shmd->shm_sptseg->s_data;

	ASSERT(seg->s_as && AS_LOCK_HELD(seg->s_as));

	/*
	 * The shared memory mapping is always MAP_SHARED, SWAP is only
	 * reserved for DISM
	 */
	return (MAP_SHARED |
	    ((sptd->spt_flags & SHM_PAGEABLE) ? 0 : MAP_NORESERVE));
}

/*ARGSUSED*/
int
segspt_shmgetvp(struct seg *seg, caddr_t addr, struct vnode **vpp)
{
	struct shm_data *shmd = (struct shm_data *)seg->s_data;
	struct spt_data *sptd = (struct spt_data *)shmd->shm_sptseg->s_data;

	ASSERT(seg->s_as && AS_LOCK_HELD(seg->s_as));

	*vpp = sptd->spt_vp;
	return (0);
}

/*
 * We need to wait for pending IO to complete to a DISM segment in order for
 * pages to get kicked out of the seg_pcache.  120 seconds should be more
 * than enough time to wait.
 */
static clock_t spt_pcache_wait = 120;

/*ARGSUSED*/
static int
segspt_shmadvise(struct seg *seg, caddr_t addr, size_t len, uint_t behav)
{
	struct shm_data	*shmd = (struct shm_data *)seg->s_data;
	struct spt_data	*sptd = (struct spt_data *)shmd->shm_sptseg->s_data;
	struct anon_map	*amp;
	pgcnt_t pg_idx;
	ushort_t gen;
	clock_t	end_lbolt;
	int writer;
	page_t **ppa;

	ASSERT(seg->s_as && AS_LOCK_HELD(seg->s_as));

	if (behav == MADV_FREE || behav == MADV_PURGE) {
		if ((sptd->spt_flags & SHM_PAGEABLE) == 0)
			return (0);

		amp = sptd->spt_amp;
		pg_idx = seg_page(seg, addr);

		mutex_enter(&sptd->spt_lock);
		if ((ppa = sptd->spt_ppa) == NULL) {
			mutex_exit(&sptd->spt_lock);
			ANON_LOCK_ENTER(&amp->a_rwlock, RW_READER);
			(void) anon_disclaim(amp, pg_idx, len, behav, NULL);
			ANON_LOCK_EXIT(&amp->a_rwlock);
			return (0);
		}

		sptd->spt_flags |= DISM_PPA_CHANGED;
		gen = sptd->spt_gen;

		mutex_exit(&sptd->spt_lock);

		/*
		 * Purge all DISM cached pages
		 */
		seg_ppurge_wiredpp(ppa);

		/*
		 * Drop the AS_LOCK so that other threads can grab it
		 * in the as_pageunlock path and hopefully get the segment
		 * kicked out of the seg_pcache.  We bump the shm_softlockcnt
		 * to keep this segment resident.
		 */
		writer = AS_WRITE_HELD(seg->s_as);
		atomic_inc_ulong((ulong_t *)(&(shmd->shm_softlockcnt)));
		AS_LOCK_EXIT(seg->s_as);

		mutex_enter(&sptd->spt_lock);

		end_lbolt = ddi_get_lbolt() + (hz * spt_pcache_wait);

		/*
		 * Try to wait for pages to get kicked out of the seg_pcache.
		 */
		while (sptd->spt_gen == gen &&
		    (sptd->spt_flags & DISM_PPA_CHANGED) &&
		    ddi_get_lbolt() < end_lbolt) {
			if (!cv_timedwait_sig(&sptd->spt_cv,
			    &sptd->spt_lock, end_lbolt)) {
				break;
			}
		}

		mutex_exit(&sptd->spt_lock);

		/* Regrab the AS_LOCK and release our hold on the segment */
		AS_LOCK_ENTER(seg->s_as, writer ? RW_WRITER : RW_READER);
		atomic_dec_ulong((ulong_t *)(&(shmd->shm_softlockcnt)));
		if (shmd->shm_softlockcnt <= 0) {
			if (AS_ISUNMAPWAIT(seg->s_as)) {
				mutex_enter(&seg->s_as->a_contents);
				if (AS_ISUNMAPWAIT(seg->s_as)) {
					AS_CLRUNMAPWAIT(seg->s_as);
					cv_broadcast(&seg->s_as->a_cv);
				}
				mutex_exit(&seg->s_as->a_contents);
			}
		}

		ANON_LOCK_ENTER(&amp->a_rwlock, RW_READER);
		(void) anon_disclaim(amp, pg_idx, len, behav, NULL);
		ANON_LOCK_EXIT(&amp->a_rwlock);
	} else if (lgrp_optimizations() && (behav == MADV_ACCESS_LWP ||
	    behav == MADV_ACCESS_MANY || behav == MADV_ACCESS_DEFAULT)) {
		int			already_set;
		ulong_t			anon_index;
		lgrp_mem_policy_t	policy;
		caddr_t			shm_addr;
		size_t			share_size;
		size_t			size;
		struct seg		*sptseg = shmd->shm_sptseg;
		caddr_t			sptseg_addr;

		/*
		 * Align address and length to page size of underlying segment
		 */
		share_size = page_get_pagesize(shmd->shm_sptseg->s_szc);
		shm_addr = (caddr_t)P2ALIGN((uintptr_t)(addr), share_size);
		size = P2ROUNDUP((uintptr_t)(((addr + len) - shm_addr)),
		    share_size);

		amp = shmd->shm_amp;
		anon_index = seg_page(seg, shm_addr);

		/*
		 * And now we may have to adjust size downward if we have
		 * exceeded the realsize of the segment or initial anon
		 * allocations.
		 */
		sptseg_addr = sptseg->s_base + ptob(anon_index);
		if ((sptseg_addr + size) >
		    (sptseg->s_base + sptd->spt_realsize))
			size = (sptseg->s_base + sptd->spt_realsize) -
			    sptseg_addr;

		/*
		 * Set memory allocation policy for this segment
		 */
		policy = lgrp_madv_to_policy(behav, len, MAP_SHARED);
		already_set = lgrp_shm_policy_set(policy, amp, anon_index,
		    NULL, 0, len);

		/*
		 * If random memory allocation policy set already,
		 * don't bother reapplying it.
		 */
		if (already_set && !LGRP_MEM_POLICY_REAPPLICABLE(policy))
			return (0);

		/*
		 * Mark any existing pages in the given range for
		 * migration, flushing the I/O page cache, and using
		 * underlying segment to calculate anon index and get
		 * anonmap and vnode pointer from
		 */
		if (shmd->shm_softlockcnt > 0)
			segspt_purge(seg);

		page_mark_migrate(seg, shm_addr, size, amp, 0, NULL, 0, 0);
	}

	return (0);
}

/*ARGSUSED*/
void
segspt_shmdump(struct seg *seg)
{
	/* no-op for ISM segment */
}

/*ARGSUSED*/
static faultcode_t
segspt_shmsetpgsz(struct seg *seg, caddr_t addr, size_t len, uint_t szc)
{
	return (ENOTSUP);
}

/*
 * get a memory ID for an addr in a given segment
 */
static int
segspt_shmgetmemid(struct seg *seg, caddr_t addr, memid_t *memidp)
{
	struct shm_data *shmd = (struct shm_data *)seg->s_data;
	struct anon 	*ap;
	size_t		anon_index;
	struct anon_map	*amp = shmd->shm_amp;
	struct spt_data	*sptd = shmd->shm_sptseg->s_data;
	struct seg	*sptseg = shmd->shm_sptseg;
	anon_sync_obj_t	cookie;

	anon_index = seg_page(seg, addr);

	if (addr > (seg->s_base + sptd->spt_realsize)) {
		return (EFAULT);
	}

	ANON_LOCK_ENTER(&amp->a_rwlock, RW_READER);
	anon_array_enter(amp, anon_index, &cookie);
	ap = anon_get_ptr(amp->ahp, anon_index);
	if (ap == NULL) {
		struct page *pp;
		caddr_t spt_addr = sptseg->s_base + ptob(anon_index);

		pp = anon_zero(sptseg, spt_addr, &ap, kcred);
		if (pp == NULL) {
			anon_array_exit(&cookie);
			ANON_LOCK_EXIT(&amp->a_rwlock);
			return (ENOMEM);
		}
		(void) anon_set_ptr(amp->ahp, anon_index, ap, ANON_SLEEP);
		page_unlock(pp);
	}
	anon_array_exit(&cookie);
	ANON_LOCK_EXIT(&amp->a_rwlock);
	memidp->val[0] = (uintptr_t)ap;
	memidp->val[1] = (uintptr_t)addr & PAGEOFFSET;
	return (0);
}

/*
 * Get memory allocation policy info for specified address in given segment
 */
static lgrp_mem_policy_info_t *
segspt_shmgetpolicy(struct seg *seg, caddr_t addr)
{
	struct anon_map		*amp;
	ulong_t			anon_index;
	lgrp_mem_policy_info_t	*policy_info;
	struct shm_data		*shm_data;

	ASSERT(seg != NULL);

	/*
	 * Get anon_map from segshm
	 *
	 * Assume that no lock needs to be held on anon_map, since
	 * it should be protected by its reference count which must be
	 * nonzero for an existing segment
	 * Need to grab readers lock on policy tree though
	 */
	shm_data = (struct shm_data *)seg->s_data;
	if (shm_data == NULL)
		return (NULL);
	amp = shm_data->shm_amp;
	ASSERT(amp->refcnt != 0);

	/*
	 * Get policy info
	 *
	 * Assume starting anon index of 0
	 */
	anon_index = seg_page(seg, addr);
	policy_info = lgrp_shm_policy_get(amp, anon_index, NULL, 0);

	return (policy_info);
}

/*ARGSUSED*/
static int
segspt_shmcapable(struct seg *seg, segcapability_t capability)
{
	return (0);
}<|MERGE_RESOLUTION|>--- conflicted
+++ resolved
@@ -20,11 +20,8 @@
  */
 /*
  * Copyright (c) 1993, 2010, Oracle and/or its affiliates. All rights reserved.
-<<<<<<< HEAD
  * Copyright 2013 Nexenta Systems, Inc.  All rights reserved.
-=======
  * Copyright (c) 2015, Joyent, Inc. All rights reserved.
->>>>>>> a481fa48
  */
 
 #include <sys/param.h>
