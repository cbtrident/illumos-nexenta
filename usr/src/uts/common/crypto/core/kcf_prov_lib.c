--- conflicted
+++ resolved
@@ -35,14 +35,6 @@
 #include <sys/crypto/impl.h>
 
 /*
-<<<<<<< HEAD
- * Utility routine to apply the command, 'cmd', to the
- * data in the uio structure.
- */
-
-/*
-=======
->>>>>>> bea2d2b8
  * Utility routine to get data from a crypto_data structure.
  *
  * '*dptr' contains a pointer to a buffer on return. 'buf'
