/*
 * CDDL HEADER START
 *
 * The contents of this file are subject to the terms of the
 * Common Development and Distribution License (the "License").
 * You may not use this file except in compliance with the License.
 *
 * You can obtain a copy of the license at usr/src/OPENSOLARIS.LICENSE
 * or http://www.opensolaris.org/os/licensing.
 * See the License for the specific language governing permissions
 * and limitations under the License.
 *
 * When distributing Covered Code, include this CDDL HEADER in each
 * file and include the License file at usr/src/OPENSOLARIS.LICENSE.
 * If applicable, add the following below this CDDL HEADER, with the
 * fields enclosed by brackets "[]" replaced with your own identifying
 * information: Portions Copyright [yyyy] [name of copyright owner]
 *
 * CDDL HEADER END
 */
/*
 * Copyright (c) 2010, Oracle and/or its affiliates. All rights reserved.
<<<<<<< HEAD
 * Copyright 2013 Nexenta Systems, Inc.  All rights reserved.
=======
 *
 * Copyright 2012 Nexenta Systems, Inc.  All rights reserved.
 * Copyright (c) 2013 by Delphix. All rights reserved.
>>>>>>> 7de6f2c0
 */

/*	Copyright (c) 1983, 1984, 1985, 1986, 1987, 1988, 1989 AT&T	*/
/*	  All Rights Reserved  	*/

#ifndef	_NFS_NFS_H
#define	_NFS_NFS_H

/*	nfs.h 2.38 88/08/19 SMI 	*/

#include <sys/isa_defs.h>
#include <sys/vfs.h>
#include <sys/stream.h>
#include <rpc/types.h>
#include <sys/types32.h>
#ifdef _KERNEL
#include <rpc/rpc_rdma.h>
#include <rpc/rpc.h>
#include <sys/fcntl.h>
#include <sys/kstat.h>
#include <sys/dirent.h>
#include <sys/zone.h>
#include <sys/tsol/label.h>
#include <sys/nvpair.h>
#include <nfs/mount.h>
#include <sys/vfs_opreg.h>
#endif
#include <vm/page.h>
#include <rpc/rpc_sztypes.h>
#include <sys/sysmacros.h>
#ifdef	__cplusplus
extern "C" {
#endif

/*
 * remote file service numbers
 */
#define	NFS_PROGRAM	((rpcprog_t)100003)
#define	NFS_VERSMIN	((rpcvers_t)2)
#define	NFS_VERSMAX	((rpcvers_t)4)
#define	NFS_VERSION	((rpcvers_t)2)
#define	NFS_PORT	2049

/*
 * Used to determine registration and service handling of versions
 */
#define	NFS_VERSMIN_DEFAULT	((rpcvers_t)2)
#define	NFS_VERSMAX_DEFAULT	((rpcvers_t)4)

extern rpcvers_t nfs_versmin;
extern rpcvers_t nfs_versmax;

/*
 * Default delegation setting for the server ==> "on"
 */
#define	NFS_SERVER_DELEGATION_DEFAULT	(TRUE)

/* Maximum size of data portion of a remote request */
#define	NFS_MAXDATA	8192
#define	NFS_MAXNAMLEN	255
#define	NFS_MAXPATHLEN	1024

/*
 * Rpc retransmission parameters
 */
#define	NFS_TIMEO	11	/* initial timeout for clts in 10th of a sec */
#define	NFS_RETRIES	5	/* times to retry request */
#define	NFS_COTS_TIMEO	600	/* initial timeout for cots in 10th of a sec */

/*
 * The value of UID_NOBODY/GID_NOBODY presented to the world via NFS.
 * UID_NOBODY/GID_NOBODY is translated to NFS_UID_NOBODY/NFS_GID_NOBODY
 * when being sent out over the network and NFS_UID_NOBODY/NFS_GID_NOBODY
 * is translated to UID_NOBODY/GID_NOBODY when received.
 */
#define	NFS_UID_NOBODY	-2
#define	NFS_GID_NOBODY	-2

/*
 * maximum transfer size for different interfaces
 */
#define	ECTSIZE	2048
#define	IETSIZE	8192

/*
 * WebNFS error status
 */
enum wnfsstat {
	WNFSERR_CLNT_FLAVOR = 20001	/* invalid client sec flavor */
};

/*
 * Error status
 * Should include all possible net errors.
 * For now we just cast errno into an enum nfsstat.
 */
enum nfsstat {
	NFS_OK = 0,			/* no error */
	NFSERR_PERM = 1,		/* Not owner */
	NFSERR_NOENT = 2,		/* No such file or directory */
	NFSERR_IO = 5,			/* I/O error */
	NFSERR_NXIO = 6,		/* No such device or address */
	NFSERR_ACCES = 13,		/* Permission denied */
	NFSERR_EXIST = 17,		/* File exists */
	NFSERR_XDEV = 18,		/* Cross-device link */
	NFSERR_NODEV = 19,		/* No such device */
	NFSERR_NOTDIR = 20,		/* Not a directory */
	NFSERR_ISDIR = 21,		/* Is a directory */
	NFSERR_INVAL = 22,		/* Invalid argument */
	NFSERR_FBIG = 27,		/* File too large */
	NFSERR_NOSPC = 28,		/* No space left on device */
	NFSERR_ROFS = 30,		/* Read-only file system */
	NFSERR_OPNOTSUPP = 45,		/* Operation not supported */
	NFSERR_NAMETOOLONG = 63,	/* File name too long */
	NFSERR_NOTEMPTY = 66,		/* Directory not empty */
	NFSERR_DQUOT = 69,		/* Disc quota exceeded */
	NFSERR_STALE = 70,		/* Stale NFS file handle */
	NFSERR_REMOTE = 71,		/* Object is remote */
	NFSERR_WFLUSH = 99		/* write cache flushed */
};

typedef enum nfsstat nfsstat;

/*
 * File types
 */
enum nfsftype {
	NFNON,
	NFREG,		/* regular file */
	NFDIR,		/* directory */
	NFBLK,		/* block special */
	NFCHR,		/* character special */
	NFLNK,		/* symbolic link */
	NFSOC		/* socket */
};

/*
 * Macros for converting device numbers to and from the format
 * SunOS 4.x used. SVR4 uses 14 bit majors and 18 bits minors,
 * SunOS 4.x used 8 bit majors and 8 bit minors. It isn't sufficient
 * to use the cmpdev() and expdev() macros because they only compress
 * 7 bit (and smaller) majors. We must compress 8 bit majors too.
 * If the major or minor exceeds 8 bits, then we send it out in
 * full 32 bit format and hope that the peer can deal with it.
 */

#define	SO4_BITSMAJOR	8	/* # of SunOS 4.x major device bits */
#define	SO4_BITSMINOR	8	/* # of SunOS 4.x minor device bits */
#define	SO4_MAXMAJ	0xff	/* SunOS 4.x max major value */
#define	SO4_MAXMIN	0xff	/* SunOS 4.x max minor value */

/*
 * Convert to over-the-wire device number format
 */
#define	nfsv2_cmpdev(x) \
	((uint32_t) \
	((getmajor(x) > SO4_MAXMAJ || getminor(x) > SO4_MAXMIN) ? NODEV : \
	((getmajor(x) << SO4_BITSMINOR) | (getminor(x) & SO4_MAXMIN))))

/*
 * Convert from over-the-wire format to SVR4 device number format
 */
#define	nfsv2_expdev(x) \
	makedevice((((x) >> SO4_BITSMINOR) & SO4_MAXMAJ), (x) & SO4_MAXMIN)

/*
 * Special kludge for fifos (named pipes)  [to adhere to NFS Protocol Spec]
 *
 * VFIFO is not in the protocol spec (VNON will be replaced by VFIFO)
 * so the over-the-wire representation is VCHR with a '-1' device number.
 *
 * NOTE: This kludge becomes unnecessary with the Protocol Revision,
 *	 but it may be necessary to support it (backwards compatibility).
 */
#define	NFS_FIFO_TYPE	NFCHR
#define	NFS_FIFO_MODE	S_IFCHR
#define	NFS_FIFO_DEV	((uint32_t)-1)

/* identify fifo in nfs attributes */
#define	NA_ISFIFO(NA)	(((NA)->na_type == NFS_FIFO_TYPE) && \
			    ((NA)->na_rdev == NFS_FIFO_DEV))

/* set fifo in nfs attributes */
#define	NA_SETFIFO(NA)	{ \
		(NA)->na_type = NFS_FIFO_TYPE; \
		(NA)->na_rdev = NFS_FIFO_DEV; \
		(NA)->na_mode = ((NA)->na_mode & ~S_IFMT) | NFS_FIFO_MODE; \
		}

/*
 * Check for time overflow using a kernel tunable to determine whether
 * we should accept or reject an unsigned 32-bit time value. Time value in NFS
 * v2/3 protocol is unsigned 32 bit, but ILP32 kernel only allows 31 bits.
 * In nfsv4, time value is a signed 64 bit, so needs to be checked for
 * overflow as well (e.g. for setattr). So define the tunable as follows:
 * nfs_allow_preepoch_time is TRUE if pre-epoch (negative) times are allowed
 * and is FALSE (the default) otherwise. For nfsv2/3 this means that
 * if negative times are allowed, the uint32_t time value is interpreted
 * as a signed int, otherwise as a large positive number. For nfsv4,
 * we use the value as is - except that if negative times are not allowed,
 * we will not accept a negative value otw.
 *
 * So for nfsv2/3 (uint32_t):
 *
 * If nfs_allow_preepoch_time is
 * FALSE, the maximum time value is INT32_MAX for 32-bit kernels and
 * UINT32_MAX for 64-bit kernels (to allow times larger than 2038)
 * and the minimum is zero. Note that in that case, a 32-bit application
 * running on a 64-bit kernel will not be able to access files with
 * the larger time values.
 * If nfs_allow_preepoch_time is TRUE, the maximum time value is INT32_MAX
 * for both kernel configurations and the minimum is INT32_MIN.
 *
 * And for nfsv4 (int64_t):
 *
 * nfsv4 allows for negative values in the protocol, and has a 64-bit
 * time field, so nfs_allow_preepoch_time can be ignored.
 */
#ifdef _KERNEL

extern volatile bool_t	nfs_allow_preepoch_time;

#ifdef _LP64

/*
 * If no negative otw values are allowed, may use the full 32-bits of the
 * time to represent time later than 2038, by presenting the value as an
 * unsigned (but this can only be used by 64-bit apps due to cstat32
 * restrictions). If negative values are allowed, cannot represent times
 * after 2038. Either way, all 32 bits have a valid representation.
 */

/* Check if nfstime4 seconds (int64_t) can be stored in the system time */
#define	NFS4_TIME_OK(tt)	TRUE


#define	NFS3_TIME_OVERFLOW(tt)	(FALSE)
#define	NFS2_TIME_OVERFLOW(tt)	(FALSE)

/*
 * check if a time_t (int64_t) is ok when preepoch times are allowed -
 * nfsv2/3: every 32-bit value is accepted, but can't overflow 64->32.
 * nfsv4: every value is valid.
 */
#define	NFS_PREEPOCH_TIME_T_OK(tt)					\
	(((tt) >= (time_t)INT32_MIN) && ((tt) <= (time_t)INT32_MAX))

/*
 * check if a time_t (int64_t) is ok when preepoch times are not allowed -
 * nfsv2/3: every positive 32-bit value is accepted, but can't overflow 64->32.
 * nfsv4: every value is valid.
 */
#define	NFS_NO_PREEPOCH_TIME_T_OK(tt)					\
	(((tt) >= 0) && ((tt) <= (time_t)(ulong_t)UINT32_MAX))

#else /* not _LP64 */

/*
 * Cannot represent times after 2038 in a 32-bit kernel, but we may wish to
 * restrict the use of negative values (which violate the protocol).
 * So if negative times allowed, all uint32 time values are valid. Otherwise
 * only those which are less than INT32_MAX (msb=0).
 *
 * NFSv4 uses int64_t for the time, so in a 32-bit kernel the nfsv4 value
 * must fit in an int32_t.
 */

/* Only allow signed 32-bit time values */

/* Check if an nfstime4 (int64_t) can be stored in the system time */
#define	NFS4_TIME_OK(tt)						\
	(((tt) <= INT32_MAX) &&	((tt) >= INT32_MIN))

#define	NFS3_TIME_OVERFLOW(tt)	((tt) > INT32_MAX)
#define	NFS2_TIME_OVERFLOW(tt)	((tt) > INT32_MAX)

/*
 * check if a time_t (int32_t) is ok when preepoch times are allowed -
 * every 32-bit value is accepted
 */
#define	NFS_PREEPOCH_TIME_T_OK(tt)	TRUE

/*
 * check if a time_t (int32_t) is ok when preepoch times are not allowed -
 * only positive values are accepted.
 */
#define	NFS_NO_PREEPOCH_TIME_T_OK(tt)	((tt) >= 0)

#endif /* _LP64 */

/* Check if an nfstime3 (uint32_t) can be stored in the system time */
#define	NFS3_TIME_OK(tt)						\
	(nfs_allow_preepoch_time || (!NFS3_TIME_OVERFLOW(tt)))

/* Check if an nfs2_timeval (uint32_t) can be stored in the system time. */
#define	NFS2_TIME_OK(tt)						\
	(nfs_allow_preepoch_time || (!NFS2_TIME_OVERFLOW(tt)))

/*
 * Test if time_t (signed long) can be sent over the wire - for v2/3 only if:
 * 1. The time value can fit in a uint32_t; and
 * 2. Either the time value is positive or allow preepoch times.
 * No restrictions for nfsv4.
 */
#define	NFS_TIME_T_OK(tt)						\
	(nfs_allow_preepoch_time ?					\
		NFS_PREEPOCH_TIME_T_OK(tt) : NFS_NO_PREEPOCH_TIME_T_OK(tt))

#define	NFS4_TIME_T_OK(tt)		TRUE

/* Test if all attr times are valid */
#define	NFS_VAP_TIME_OK(vap)						\
	(nfs_allow_preepoch_time ?					\
		(NFS_PREEPOCH_TIME_T_OK((vap)->va_atime.tv_sec) &&	\
		NFS_PREEPOCH_TIME_T_OK((vap)->va_mtime.tv_sec) &&	\
		NFS_PREEPOCH_TIME_T_OK((vap)->va_ctime.tv_sec)) :	\
		(NFS_NO_PREEPOCH_TIME_T_OK((vap)->va_atime.tv_sec) &&	\
		NFS_NO_PREEPOCH_TIME_T_OK((vap)->va_mtime.tv_sec) &&	\
		NFS_NO_PREEPOCH_TIME_T_OK((vap)->va_ctime.tv_sec)))

#define	NFS4_VAP_TIME_OK(vap)			TRUE

/*
 * To extend the sign or not extend the sign, that is the question.
 * Note: The correct way is to code a macro:
 * #define	NFS_TIME_T_CONVERT(tt)					\
 *	(nfs_allow_preepoch_time ? (int32_t)(tt) : (uint32_t)(tt))
 * But the 64-bit compiler does not extend the sign in that case (why?)
 * so we'll do it the ugly way...
 */
#define	NFS_TIME_T_CONVERT(systt, tt)		\
	if (nfs_allow_preepoch_time) {		\
		systt = (int32_t)(tt);		\
	} else {				\
		systt = (uint32_t)(tt);		\
	}

/* macro to check for overflowed time attribute fields - version 3 */
#define	NFS3_FATTR_TIME_OK(attrs)			\
	(NFS3_TIME_OK((attrs)->atime.seconds) &&	\
	NFS3_TIME_OK((attrs)->mtime.seconds) &&		\
	NFS3_TIME_OK((attrs)->ctime.seconds))

/* macro to check for overflowed time attribute fields - version 2 */
#define	NFS2_FATTR_TIME_OK(attrs)			\
	(NFS2_TIME_OK((attrs)->na_atime.tv_sec) &&	\
	NFS2_TIME_OK((attrs)->na_mtime.tv_sec) &&	\
	NFS2_TIME_OK((attrs)->na_ctime.tv_sec))

/* Check that a size3 value is not overflowed */
#define	NFS3_SIZE_OK(size)	((size) <= MAXOFFSET_T)

#endif /* _KERNEL */

/*
 * Size of an fhandle in bytes
 */
#define	NFS_FHSIZE	32

struct nfs_fid {
	ushort_t nf_len;
	ushort_t nf_pad;
	char	nf_data[NFS_FHSIZE];
};

/*
 * "Legacy" filehandles use NFS_FHMAXDATA (10) byte fids. Filesystems that
 * return a larger fid than NFS_FHMAXDATA, such as ZFS's .zfs snapshot
 * directory, can use up to (((64 - 8) / 2) - 2) bytes for their fid.
 * This currently holds for both NFSv3 and NFSv4.
 */
#define	NFS_FHMAXDATA		10
#define	NFS_FH3MAXDATA		26
#define	NFS_FH4MAXDATA		26

/*
 * The original nfs file handle size for version 3 was 32 which was
 * the same in version 2; now we're making it bigger to to deal with
 * ZFS snapshot FIDs.
 *
 * If the size of fhandle3_t changes or if Version 3 uses some other
 * filehandle format, this constant may need to change.
 */

#define	NFS3_OLDFHSIZE	32
#define	NFS3_MAXFHSIZE	64

/*
 * This is the actual definition of a legacy filehandle.  There is some
 * dependence on this layout in NFS-related code, particularly in the
 * user-level lock manager, so be careful about changing it.
 *
 * Currently only NFSv2 uses this structure.
 */

typedef struct svcfh {
	fsid_t	fh_fsid;			/* filesystem id */
	ushort_t fh_len;			/* file number length */
	char	fh_data[NFS_FHMAXDATA];		/* and data */
	ushort_t fh_xlen;			/* export file number length */
	char	fh_xdata[NFS_FHMAXDATA];	/* and data */
} fhandle_t;

/*
 * This is the in-memory structure for an NFSv3 extended filehandle.
 */
typedef struct {
	fsid_t	_fh3_fsid;			/* filesystem id */
	ushort_t _fh3_len;			/* file number length */
	char	_fh3_data[NFS_FH3MAXDATA];		/* and data */
	ushort_t _fh3_xlen;			/* export file number length */
	char	_fh3_xdata[NFS_FH3MAXDATA];	/* and data */
} fhandle3_t;

/*
 * This is the in-memory structure for an NFSv4 extended filehandle.
 */
typedef struct {
	fsid_t	fhx_fsid;			/* filesystem id */
	ushort_t fhx_len;			/* file number length */
	char	fhx_data[NFS_FH4MAXDATA];	/* and data */
	ushort_t fhx_xlen;			/* export file number length */
	char	fhx_xdata[NFS_FH4MAXDATA];	/* and data */
} fhandle4_t;

/*
 * Arguments to remote write and writecache
 */
/*
 * The `over the wire' representation of the first four arguments.
 */
struct otw_nfswriteargs {
	fhandle_t	otw_wa_fhandle;
	uint32_t	otw_wa_begoff;
	uint32_t	otw_wa_offset;
	uint32_t	otw_wa_totcount;
};

struct nfswriteargs {
	struct otw_nfswriteargs *wa_args;	/* ptr to the otw arguments */
	struct otw_nfswriteargs wa_args_buf;	/* space for otw arguments */
	uint32_t	wa_count;
	char		*wa_data;	/* data to write (up to NFS_MAXDATA) */
	mblk_t		*wa_mblk;	/* pointer to mblks containing data */
#ifdef _KERNEL
	/* rdma related info */
	struct clist	*wa_rlist;
	CONN		*wa_conn;
#endif /* _KERNEL */
};
#define	wa_fhandle	wa_args->otw_wa_fhandle
#define	wa_begoff	wa_args->otw_wa_begoff
#define	wa_offset	wa_args->otw_wa_offset
#define	wa_totcount	wa_args->otw_wa_totcount

/*
 * NFS timeval struct using unsigned int as specified in V2 protocol.
 * tv_sec and tv_usec used to match existing code.
 */
struct nfs2_timeval {
	uint32_t tv_sec;
	uint32_t tv_usec;
};
typedef struct nfs2_timeval nfs2_timeval;

/*
 * File attributes
 */
struct nfsfattr {
	enum nfsftype	na_type;	/* file type */
	uint32_t	na_mode;	/* protection mode bits */
	uint32_t	na_nlink;	/* # hard links */
	uint32_t	na_uid;		/* owner user id */
	uint32_t	na_gid;		/* owner group id */
	uint32_t	na_size;	/* file size in bytes */
	uint32_t	na_blocksize;	/* preferred block size */
	uint32_t	na_rdev;	/* special device # */
	uint32_t	na_blocks;	/* Kb of disk used by file */
	uint32_t	na_fsid;	/* device # */
	uint32_t	na_nodeid;	/* inode # */
	struct nfs2_timeval na_atime;	/* time of last access */
	struct nfs2_timeval na_mtime;	/* time of last modification */
	struct nfs2_timeval na_ctime;	/* time of last change */
};

#define	n2v_type(x)	(NA_ISFIFO(x) ? VFIFO : nf_to_vt[(x)->na_type])
#define	n2v_rdev(x)	(NA_ISFIFO(x) ? 0 : (x)->na_rdev)

/*
 * Arguments to remote read
 */
struct nfsreadargs {
	fhandle_t	ra_fhandle;	/* handle for file */
	uint32_t	ra_offset;	/* byte offset in file */
	uint32_t	ra_count;	/* immediate read count */
	uint32_t	ra_totcount;	/* total read cnt (from this offset) */
#ifdef _KERNEL
	/* used in rdma transports */
	caddr_t		ra_data;	/* destination for read data */
	struct clist	*ra_wlist;
	CONN		*ra_conn;
#endif
};

/*
 * Status OK portion of remote read reply
 */
struct nfsrrok {
	struct nfsfattr	rrok_attr;	/* attributes, need for pagin */
	uint32_t	rrok_count;	/* bytes of data */
	char		*rrok_data;	/* data (up to NFS_MAXDATA bytes) */
	uint_t		rrok_bufsize;	/* size of kmem_alloc'd buffer */
	mblk_t		*rrok_mp;	/* mblk_t contains data for reply */
#ifdef _KERNEL
	uint_t		rrok_wlist_len;
	struct clist    *rrok_wlist;
#endif
};

/*
 * Reply from remote read
 */
struct nfsrdresult {
	nfsstat	rr_status;			/* status of read */
	union {
		struct nfsrrok	rr_ok_u;	/* attributes, need for pagin */
	} rr_u;
};
#define	rr_ok		rr_u.rr_ok_u
#define	rr_attr		rr_u.rr_ok_u.rrok_attr
#define	rr_count	rr_u.rr_ok_u.rrok_count
#define	rr_bufsize	rr_u.rr_ok_u.rrok_bufsize
#define	rr_data		rr_u.rr_ok_u.rrok_data
#define	rr_mp		rr_u.rr_ok_u.rrok_mp

/*
 * File attributes which can be set
 */
struct nfssattr {
	uint32_t	sa_mode;	/* protection mode bits */
	uint32_t	sa_uid;		/* owner user id */
	uint32_t	sa_gid;		/* owner group id */
	uint32_t	sa_size;	/* file size in bytes */
	struct nfs2_timeval sa_atime;	/* time of last access */
	struct nfs2_timeval sa_mtime;	/* time of last modification */
};


/*
 * Reply status with file attributes
 */
struct nfsattrstat {
	nfsstat	ns_status;			/* reply status */
	union {
		struct nfsfattr ns_attr_u;	/* NFS_OK: file attributes */
	} ns_u;
};
#define	ns_attr	ns_u.ns_attr_u


/*
 * NFS_OK part of read sym link reply union
 */
struct nfssrok {
	uint32_t srok_count;	/* size of string */
	char	*srok_data;	/* string (up to NFS_MAXPATHLEN bytes) */
};

/*
 * Result of reading symbolic link
 */
struct nfsrdlnres {
	nfsstat	rl_status;			/* status of symlink read */
	union {
		struct nfssrok	rl_srok_u;	/* name of linked to */
	} rl_u;
};
#define	rl_srok		rl_u.rl_srok_u
#define	rl_count	rl_u.rl_srok_u.srok_count
#define	rl_data		rl_u.rl_srok_u.srok_data


/*
 * Arguments to readdir
 */
struct nfsrddirargs {
	fhandle_t rda_fh;	/* directory handle */
	uint32_t rda_offset;	/* offset in directory (opaque) */
	uint32_t rda_count;	/* number of directory bytes to read */
};

/*
 * NFS_OK part of readdir result
 */
struct nfsrdok {
	uint32_t rdok_offset;		/* next offset (opaque) */
	uint32_t rdok_size;		/* size in bytes of entries */
	bool_t	rdok_eof;		/* true if last entry is in result */
	struct dirent64 *rdok_entries;	/* variable number of entries */
};

/*
 * Readdir result
 */
struct nfsrddirres {
	nfsstat	rd_status;
	uint_t		rd_bufsize;	/* client request size (not xdr'ed) */
	union {
		struct nfsrdok rd_rdok_u;
	} rd_u;
};
#define	rd_rdok		rd_u.rd_rdok_u
#define	rd_offset	rd_u.rd_rdok_u.rdok_offset
#define	rd_size		rd_u.rd_rdok_u.rdok_size
#define	rd_eof		rd_u.rd_rdok_u.rdok_eof
#define	rd_entries	rd_u.rd_rdok_u.rdok_entries


/*
 * Arguments for directory operations
 */
struct nfsdiropargs {
	fhandle_t	*da_fhandle;	/* pointer to directory file handle */
	char		*da_name;	/* name (up to NFS_MAXNAMLEN bytes) */
	fhandle_t	da_fhandle_buf;	/* directory file handle */
	int		da_flags;	/* flags, see below */
};
#define	DA_FREENAME	1

/*
 * NFS_OK part of directory operation result
 */
struct  nfsdrok {
	fhandle_t	drok_fhandle;	/* result file handle */
	struct nfsfattr	drok_attr;	/* result file attributes */
};

/*
 * Results from directory operation
 */
struct  nfsdiropres {
	nfsstat	dr_status;			/* result status */
	union {
		struct  nfsdrok	dr_drok_u;	/* NFS_OK result */
	} dr_u;
};
#define	dr_drok		dr_u.dr_drok_u
#define	dr_fhandle	dr_u.dr_drok_u.drok_fhandle
#define	dr_attr		dr_u.dr_drok_u.drok_attr

/*
 * arguments to setattr
 */
struct nfssaargs {
	fhandle_t	saa_fh;		/* fhandle of file to be set */
	struct nfssattr	saa_sa;		/* new attributes */
};

/*
 * arguments to create and mkdir
 */
struct nfscreatargs {
	struct nfsdiropargs	ca_da;	/* file name to create and parent dir */
	struct nfssattr		*ca_sa;	/* initial attributes */
	struct nfssattr		ca_sa_buf;	/* space to store attributes */
};

/*
 * arguments to link
 */
struct nfslinkargs {
	fhandle_t		*la_from;	/* old file */
	fhandle_t		la_from_buf;	/* old file */
	struct nfsdiropargs	la_to;		/* new file and parent dir */
};

/*
 * arguments to rename
 */
struct nfsrnmargs {
	struct nfsdiropargs rna_from;	/* old file and parent dir */
	struct nfsdiropargs rna_to;	/* new file and parent dir */
};

/*
 * arguments to symlink
 */
struct nfsslargs {
	struct nfsdiropargs	sla_from;	/* old file and parent dir */
	char			*sla_tnm;	/* new name */
	int			sla_tnm_flags;	/* flags for name */
	struct nfssattr		*sla_sa;	/* attributes */
	struct nfssattr		sla_sa_buf;	/* attributes buffer */
};
#define	SLA_FREETNM	1

/*
 * NFS_OK part of statfs operation
 */
struct nfsstatfsok {
	uint32_t fsok_tsize;	/* preferred transfer size in bytes */
	uint32_t fsok_bsize;	/* fundamental file system block size */
	uint32_t fsok_blocks;	/* total blocks in file system */
	uint32_t fsok_bfree;	/* free blocks in fs */
	uint32_t fsok_bavail;	/* free blocks avail to non-superuser */
};

/*
 * Results of statfs operation
 */
struct nfsstatfs {
	nfsstat	fs_status;			/* result status */
	union {
		struct	nfsstatfsok fs_fsok_u;	/* NFS_OK result */
	} fs_u;
};
#define	fs_fsok		fs_u.fs_fsok_u
#define	fs_tsize	fs_u.fs_fsok_u.fsok_tsize
#define	fs_bsize	fs_u.fs_fsok_u.fsok_bsize
#define	fs_blocks	fs_u.fs_fsok_u.fsok_blocks
#define	fs_bfree	fs_u.fs_fsok_u.fsok_bfree
#define	fs_bavail	fs_u.fs_fsok_u.fsok_bavail

#ifdef _KERNEL
/*
 * XDR routines for handling structures defined above
 */
bool_t	xdr_attrstat(XDR *, struct nfsattrstat *);
bool_t	xdr_fastattrstat(XDR *, struct nfsattrstat *);
bool_t	xdr_creatargs(XDR *, struct nfscreatargs *);
bool_t	xdr_diropargs(XDR *, struct nfsdiropargs *);
bool_t	xdr_diropres(XDR *, struct nfsdiropres *);
bool_t	xdr_fastdiropres(XDR *, struct nfsdiropres *);
bool_t	xdr_drok(XDR *, struct nfsdrok *);
#ifdef _LITTLE_ENDIAN
bool_t	xdr_fastdrok(XDR *, struct nfsdrok *);
bool_t	xdr_fastfattr(XDR *, struct nfsfattr *);
#endif
bool_t	xdr_fattr(XDR *, struct nfsfattr *);
bool_t	xdr_fhandle(XDR *, fhandle_t *);
bool_t	xdr_fastfhandle(XDR *, fhandle_t **);
bool_t	xdr_linkargs(XDR *, struct nfslinkargs *);
bool_t	xdr_rddirargs(XDR *, struct nfsrddirargs *);
bool_t	xdr_putrddirres(XDR *, struct nfsrddirres *);
bool_t	xdr_getrddirres(XDR *, struct nfsrddirres *);
bool_t	xdr_rdlnres(XDR *, struct nfsrdlnres *);
bool_t	xdr_rdresult(XDR *, struct nfsrdresult *);
bool_t	xdr_readargs(XDR *, struct nfsreadargs *);
bool_t	xdr_readlink(XDR *, fhandle_t *);
bool_t	xdr_rnmargs(XDR *, struct nfsrnmargs *);
bool_t	xdr_rrok(XDR *, struct nfsrrok *);
bool_t	xdr_saargs(XDR *, struct nfssaargs *);
bool_t	xdr_sattr(XDR *, struct nfssattr *);
bool_t	xdr_slargs(XDR *, struct nfsslargs *);
bool_t	xdr_srok(XDR *, struct nfssrok *);
bool_t	xdr_nfs2_timeval(XDR *, struct nfs2_timeval *);
bool_t	xdr_writeargs(XDR *, struct nfswriteargs *);
bool_t	xdr_fsok(XDR *, struct nfsstatfsok *);
#ifdef _LITTLE_ENDIAN
bool_t	xdr_fastfsok(XDR *, struct nfsstatfsok *);
bool_t	xdr_fastenum(XDR *, enum_t *);
#endif
bool_t	xdr_statfs(XDR *, struct nfsstatfs *);
bool_t	xdr_faststatfs(XDR *, struct nfsstatfs *);
#endif

/*
 * Remote file service routines
 */
#define	RFS_NULL	0
#define	RFS_GETATTR	1
#define	RFS_SETATTR	2
#define	RFS_ROOT	3
#define	RFS_LOOKUP	4
#define	RFS_READLINK	5
#define	RFS_READ	6
#define	RFS_WRITECACHE	7
#define	RFS_WRITE	8
#define	RFS_CREATE	9
#define	RFS_REMOVE	10
#define	RFS_RENAME	11
#define	RFS_LINK	12
#define	RFS_SYMLINK	13
#define	RFS_MKDIR	14
#define	RFS_RMDIR	15
#define	RFS_READDIR	16
#define	RFS_STATFS	17
#define	RFS_NPROC	18

#ifdef _KERNEL
/*
 * The NFS Version 2 service procedures
 */
struct exportinfo;	/* defined in nfs/export.h */
struct servinfo;	/* defined in nfs/nfs_clnt.h */
struct mntinfo;		/* defined in nfs/nfs_clnt.h */

void	rfs_getattr(fhandle_t *, struct nfsattrstat *, struct exportinfo *,
    struct svc_req *, cred_t *);
void	*rfs_getattr_getfh(fhandle_t *);
void	rfs_setattr(struct nfssaargs *, struct nfsattrstat *,
    struct exportinfo *, struct svc_req *, cred_t *);
void	*rfs_setattr_getfh(struct nfssaargs *);
void	rfs_lookup(struct nfsdiropargs *, struct nfsdiropres *,
    struct exportinfo *, struct svc_req *, cred_t *);
void	*rfs_lookup_getfh(struct nfsdiropargs *);
void	rfs_readlink(fhandle_t *, struct nfsrdlnres *, struct exportinfo *,
    struct svc_req *, cred_t *);
void	*rfs_readlink_getfh(fhandle_t *);
void	rfs_rlfree(struct nfsrdlnres *);
void	rfs_read(struct nfsreadargs *, struct nfsrdresult *,
    struct exportinfo *, struct svc_req *, cred_t *);
void	*rfs_read_getfh(struct nfsreadargs *);
void	rfs_rdfree(struct nfsrdresult *);
void	rfs_write_sync(struct nfswriteargs *, struct nfsattrstat *,
    struct exportinfo *, struct svc_req *, cred_t *);
void	rfs_write(struct nfswriteargs *, struct nfsattrstat *,
    struct exportinfo *, struct svc_req *, cred_t *);
void	*rfs_write_getfh(struct nfswriteargs *);
void	rfs_create(struct nfscreatargs *, struct nfsdiropres *,
    struct exportinfo *, struct svc_req *, cred_t *);
void	*rfs_create_getfh(struct nfscreatargs *);
void	rfs_remove(struct nfsdiropargs *, enum nfsstat *, struct exportinfo *,
    struct svc_req *, cred_t *);
void	*rfs_remove_getfh(struct nfsdiropargs *);
void	rfs_rename(struct nfsrnmargs *, enum nfsstat *, struct exportinfo *,
    struct svc_req *, cred_t *);
void	*rfs_rename_getfh(struct nfsrnmargs *);
void	rfs_link(struct nfslinkargs *, enum nfsstat *, struct exportinfo *,
    struct svc_req *, cred_t *);
void	*rfs_link_getfh(struct nfslinkargs *);
void	rfs_symlink(struct nfsslargs *, enum nfsstat *, struct exportinfo *,
    struct svc_req *, cred_t *);
void	*rfs_symlink_getfh(struct nfsslargs *);
void	rfs_mkdir(struct nfscreatargs *, struct nfsdiropres *,
    struct exportinfo *, struct svc_req *, cred_t *);
void	*rfs_mkdir_getfh(struct nfscreatargs *);
void	rfs_rmdir(struct nfsdiropargs *, enum nfsstat *, struct exportinfo *,
    struct svc_req *, cred_t *);
void	*rfs_rmdir_getfh(struct nfsdiropargs *);
void	rfs_readdir(struct nfsrddirargs *, struct nfsrddirres *,
    struct exportinfo *, struct svc_req *, cred_t *);
void	*rfs_readdir_getfh(struct nfsrddirargs *);
void	rfs_rddirfree(struct nfsrddirres *);
void	rfs_statfs(fhandle_t *, struct nfsstatfs *, struct exportinfo *,
    struct svc_req *, cred_t *);
void	*rfs_statfs_getfh(fhandle_t *);
void	rfs_srvrinit(void);
void	rfs_srvrfini(void);

/*
 * flags to define path types during Multi Component Lookups
 * using the public filehandle
 */
#define	URLPATH		0x01	/* Universal Resource Locator path */
#define	NATIVEPATH	0x02	/* Native path, i.e., via mount protocol */
#define	SECURITY_QUERY	0x04	/* Security query */

/* index for svstat_ptr */
enum nfs_svccounts {NFS_CALLS, NFS_BADCALLS, NFS_REFERRALS, NFS_REFERLINKS};

/*	function defs for NFS kernel */
int	nfs_waitfor_purge_complete(vnode_t *);
int	nfs_validate_caches(vnode_t *, cred_t *);
void	nfs_purge_caches(vnode_t *, int, cred_t *);
void	nfs_purge_rddir_cache(vnode_t *);
void	nfs_attrcache(vnode_t *, struct nfsfattr *, hrtime_t);
int	nfs_cache_fattr(vnode_t *, struct nfsfattr *, vattr_t *, hrtime_t,
    cred_t *);
void	nfs_attr_cache(vnode_t *, vattr_t *, hrtime_t, cred_t *);
void	nfs_attrcache_va(vnode_t *, struct vattr *);
int	nfs_getattr_otw(vnode_t *, struct vattr *, cred_t *);
int	nfsgetattr(vnode_t *, struct vattr *, cred_t *);
int	nattr_to_vattr(vnode_t *, struct nfsfattr *, struct vattr *);
void	nfs_async_manager(struct vfs *);
void	nfs_async_manager_stop(struct vfs *);
void	nfs_async_stop(struct vfs *);
int	nfs_async_stop_sig(struct vfs *);
int	nfs_clntinit(void);
void	nfs_clntfini(void);
int	nfstsize(void);
int	nfs_srvinit(void);
void	nfs_srvfini(void);
int	vattr_to_sattr(struct vattr *, struct nfssattr *);
void	setdiropargs(struct nfsdiropargs *, char *, vnode_t *);
int	setdirgid(vnode_t *, gid_t *, cred_t *);
int	setdirmode(vnode_t *, mode_t *, cred_t *);
int	newnum(void);
char	*newname(void);
int	nfs_subrinit(void);
void	nfs_subrfini(void);
enum nfsstat puterrno(int);
int	geterrno(enum nfsstat);
int	nfsinit(int, char *);
void	nfsfini(void);
int	nfs_vfsinit(void);
void	nfs_vfsfini(void);
int	nfs_dump(vnode_t *, caddr_t, offset_t, offset_t, caller_context_t *);
void	nfs_perror(int error, char *fmt, ...);
void	nfs_cmn_err(int error, int level, char *fmt, ...);
int	nfs_addcllock(vnode_t *vp, struct flock64 *bfp);
void	nfs_rmcllock(vnode_t *vp, struct flock64 *bfp);
void	nfs_lockrelease(vnode_t *vp, int flag, offset_t offset, cred_t *credp);
int	vattr_to_nattr(struct vattr *, struct nfsfattr *);
int	mount_root(char *, char *, int, struct nfs_args *, int *);
void	nfs_lockcompletion(vnode_t *vp, int cmd);
void	nfs_add_locking_id(vnode_t *, pid_t, int, char *, int);
void	nfs3copyfh(caddr_t, vnode_t *);
void	nfscopyfh(caddr_t, vnode_t *);
int	nfs3lookup(vnode_t *, char *, vnode_t **, struct pathname *, int,
    vnode_t *, cred_t *, int);
int	nfslookup(vnode_t *, char *, vnode_t **, struct pathname *, int,
    vnode_t *, cred_t *, int);
void	sv_free(struct servinfo *);
int	nfsauth_access(struct exportinfo *exi, struct svc_req *req);
void	nfsauth_init();
void	nfsauth_fini();
int	nfs_setopts(vnode_t *vp, model_t model, struct nfs_args *args);
int	nfs_mount_label_policy(vfs_t *vfsp, struct netbuf *addr,
    struct knetconfig *knconf, cred_t *cr);
boolean_t nfs_has_ctty(void);
void	nfs_srv_stop_all(void);
void	nfs_srv_quiesce_all(void);
int	rfs4_dss_setpaths(char *, size_t);
int	nfs_setmod_check(page_t *pp);

extern time_t	rfs4_lease_time;
extern time_t	rfs4_grace_period;
extern nvlist_t	*rfs4_dss_paths, *rfs4_dss_oldpaths;

extern kstat_named_t	*global_svstat_ptr[];

extern krwlock_t	rroklock;
extern vtype_t		nf_to_vt[];
extern kstat_named_t	*rfsproccnt_v2_ptr;
extern kmutex_t		nfs_minor_lock;
extern int		nfs_major;
extern int		nfs_minor;
extern vfsops_t		*nfs_vfsops;
extern struct vnodeops	*nfs_vnodeops;
extern const struct fs_operation_def nfs_vnodeops_template[];
extern int		nfsfstyp;
extern void		(*nfs_srv_quiesce_func)(void);
extern int		(*nfs_srv_dss_func)(char *, size_t);

/*
 * Per-zone stats as consumed by nfsstat(1m)
 */
struct nfs_version_stats {
	kstat_named_t	*aclreqcnt_ptr;		/* nfs_acl:0:aclreqcnt_v? */
	kstat_named_t	*aclproccnt_ptr;	/* nfs_acl:0:aclproccnt_v? */
	kstat_named_t	*rfsreqcnt_ptr;		/* nfs:0:rfsreqcnt_v? */
	kstat_named_t	*rfsproccnt_ptr;	/* nfs:0:rfsproccnt_v? */
};

/*
 * A bit of asymmetry: nfs:0:nfs_client isn't part of this structure.
 */
struct nfs_stats {
	kstat_named_t		*nfs_stats_svstat_ptr[NFS_VERSMAX + 1];
	struct nfs_version_stats	nfs_stats_v2;
	struct nfs_version_stats	nfs_stats_v3;
	struct nfs_version_stats	nfs_stats_v4;
};

/*
 * Key used to retrieve counters.
 */
extern zone_key_t nfsstat_zone_key;

/*
 * Zone callback functions.
 */
void	*nfsstat_zone_init(zoneid_t);
void	nfsstat_zone_fini(zoneid_t, void *);

#endif	/* _KERNEL */

/*
 * Version 3 declarations and definitions.
 */

#define	NFS3_FHSIZE 64
#define	NFS3_COOKIEVERFSIZE 8
#define	NFS3_CREATEVERFSIZE 8
#define	NFS3_WRITEVERFSIZE 8

typedef char *filename3;

typedef char *nfspath3;

#define	nfs3nametoolong	((char *)-1)

typedef uint64 fileid3;

typedef uint64 cookie3;

typedef uint32 uid3;

typedef uint32 gid3;

typedef uint64 size3;

typedef uint64 offset3;

typedef uint32 mode3;

typedef uint32 count3;

/*
 * These three are really opaque arrays, but we treat them as
 * uint64 for efficiency sake
 */
typedef uint64 cookieverf3;

typedef uint64 createverf3;

typedef uint64 writeverf3;

typedef struct nfs_fh3 {
	uint_t fh3_length;
	union nfs_fh3_u {
		struct nfs_fh3_i {
			fhandle3_t fh3_i;
		} nfs_fh3_i;
		char data[NFS3_FHSIZE];
	} fh3_u;
	uint_t fh3_flags;
} nfs_fh3;
#define	fh3_fsid	fh3_u.nfs_fh3_i.fh3_i._fh3_fsid
#define	fh3_len		fh3_u.nfs_fh3_i.fh3_i._fh3_len
#define	fh3_data	fh3_u.nfs_fh3_i.fh3_i._fh3_data
#define	fh3_xlen	fh3_u.nfs_fh3_i.fh3_i._fh3_xlen
#define	fh3_xdata	fh3_u.nfs_fh3_i.fh3_i._fh3_xdata
#define	FH3TOFIDP(fh)	((fid_t *)&((fh)->fh3_len))
#define	FH3TOXFIDP(fh)	((fid_t *)&((fh)->fh3_xlen))

/*
 * nfs_fh3.fh3_flags values
 */
#define	FH_WEBNFS	0x1	/* fh is WebNFS overloaded - see makefh3_ol() */

/*
 * Two elements were added to the
 * diropargs3 structure for performance (xdr-inlining).
 * They are not included as part of the args
 * that are encoded or decoded:
 * dirp - ptr to the nfs_fh3
 * flag indicating when to free the name that was
 * allocated during decode.
 */
struct diropargs3 {
	nfs_fh3 *dirp;
	nfs_fh3 dir;
	filename3 name;
	int flags;
};
typedef struct diropargs3 diropargs3;

struct nfstime3 {
	uint32 seconds;
	uint32 nseconds;
};
typedef struct nfstime3 nfstime3;

struct specdata3 {
	uint32 specdata1;
	uint32 specdata2;
};
typedef struct specdata3 specdata3;

enum nfsstat3 {
	NFS3_OK = 0,
	NFS3ERR_PERM = 1,
	NFS3ERR_NOENT = 2,
	NFS3ERR_IO = 5,
	NFS3ERR_NXIO = 6,
	NFS3ERR_ACCES = 13,
	NFS3ERR_EXIST = 17,
	NFS3ERR_XDEV = 18,
	NFS3ERR_NODEV = 19,
	NFS3ERR_NOTDIR = 20,
	NFS3ERR_ISDIR = 21,
	NFS3ERR_INVAL = 22,
	NFS3ERR_FBIG = 27,
	NFS3ERR_NOSPC = 28,
	NFS3ERR_ROFS = 30,
	NFS3ERR_MLINK = 31,
	NFS3ERR_NAMETOOLONG = 63,
	NFS3ERR_NOTEMPTY = 66,
	NFS3ERR_DQUOT = 69,
	NFS3ERR_STALE = 70,
	NFS3ERR_REMOTE = 71,
	NFS3ERR_BADHANDLE = 10001,
	NFS3ERR_NOT_SYNC = 10002,
	NFS3ERR_BAD_COOKIE = 10003,
	NFS3ERR_NOTSUPP = 10004,
	NFS3ERR_TOOSMALL = 10005,
	NFS3ERR_SERVERFAULT = 10006,
	NFS3ERR_BADTYPE = 10007,
	NFS3ERR_JUKEBOX = 10008
};
typedef enum nfsstat3 nfsstat3;

enum ftype3 {
	NF3REG = 1,
	NF3DIR = 2,
	NF3BLK = 3,
	NF3CHR = 4,
	NF3LNK = 5,
	NF3SOCK = 6,
	NF3FIFO = 7
};
typedef enum ftype3 ftype3;

struct fattr3 {
	ftype3 type;
	mode3 mode;
	uint32 nlink;
	uid3 uid;
	gid3 gid;
	size3 size;
	size3 used;
	specdata3 rdev;
	uint64 fsid;
	fileid3 fileid;
	nfstime3 atime;
	nfstime3 mtime;
	nfstime3 ctime;
};
typedef struct fattr3 fattr3;

#define	NFS3_SIZEOF_FATTR3	(21)

#ifdef _KERNEL
struct fattr3_res {
	nfsstat3 status;
	vattr_t *vap;
	vnode_t *vp;
};
typedef struct fattr3_res fattr3_res;
#endif /* _KERNEL */

struct post_op_attr {
	bool_t attributes;
	fattr3 attr;
};
typedef struct post_op_attr post_op_attr;

#ifdef _KERNEL
struct post_op_vattr {
	bool_t		attributes;
	fattr3_res	fres;
};
typedef struct post_op_vattr post_op_vattr;
#endif /* _KERNEL */

struct wcc_attr {
	size3 size;
	nfstime3 mtime;
	nfstime3 ctime;
};
typedef struct wcc_attr wcc_attr;

struct pre_op_attr {
	bool_t attributes;
	wcc_attr attr;
};
typedef struct pre_op_attr pre_op_attr;

struct wcc_data {
	pre_op_attr before;
	post_op_attr after;
};
typedef struct wcc_data wcc_data;

struct post_op_fh3 {
	bool_t handle_follows;
	nfs_fh3 handle;
};
typedef struct post_op_fh3 post_op_fh3;

enum time_how {
	DONT_CHANGE = 0,
	SET_TO_SERVER_TIME = 1,
	SET_TO_CLIENT_TIME = 2
};
typedef enum time_how time_how;

struct set_mode3 {
	bool_t set_it;
	mode3 mode;
};
typedef struct set_mode3 set_mode3;

struct set_uid3 {
	bool_t set_it;
	uid3 uid;
};
typedef struct set_uid3 set_uid3;

struct set_gid3 {
	bool_t set_it;
	gid3 gid;
};
typedef struct set_gid3 set_gid3;

struct set_size3 {
	bool_t set_it;
	size3 size;
};
typedef struct set_size3 set_size3;

struct set_atime {
	time_how set_it;
	nfstime3 atime;
};
typedef struct set_atime set_atime;

struct set_mtime {
	time_how set_it;
	nfstime3 mtime;
};
typedef struct set_mtime set_mtime;

struct sattr3 {
	set_mode3 mode;
	set_uid3 uid;
	set_gid3 gid;
	set_size3 size;
	set_atime atime;
	set_mtime mtime;
};
typedef struct sattr3 sattr3;

/*
 * A couple of defines to make resok and resfail look like the
 * correct things in a response type independent manner.
 */
#define	resok	res_u.ok
#define	resfail	res_u.fail

struct GETATTR3args {
	nfs_fh3 object;
};
typedef struct GETATTR3args GETATTR3args;

struct GETATTR3resok {
	fattr3 obj_attributes;
};
typedef struct GETATTR3resok GETATTR3resok;

struct GETATTR3res {
	nfsstat3 status;
	union {
		GETATTR3resok ok;
	} res_u;
};
typedef struct GETATTR3res GETATTR3res;

#ifdef _KERNEL
struct GETATTR3vres {
	nfsstat3 status;
	fattr3_res fres;
};
typedef struct GETATTR3vres GETATTR3vres;
#endif /* _KERNEL */

struct sattrguard3 {
	bool_t check;
	nfstime3 obj_ctime;
};
typedef struct sattrguard3 sattrguard3;

struct SETATTR3args {
	nfs_fh3 object;
	sattr3 new_attributes;
	sattrguard3 guard;
};
typedef struct SETATTR3args SETATTR3args;

struct SETATTR3resok {
	wcc_data obj_wcc;
};
typedef struct SETATTR3resok SETATTR3resok;

struct SETATTR3resfail {
	wcc_data obj_wcc;
};
typedef struct SETATTR3resfail SETATTR3resfail;

struct SETATTR3res {
	nfsstat3 status;
	union {
		SETATTR3resok ok;
		SETATTR3resfail fail;
	} res_u;
};
typedef struct SETATTR3res SETATTR3res;

struct LOOKUP3args {
	diropargs3 what;
};
typedef struct LOOKUP3args LOOKUP3args;

struct LOOKUP3resok {
	nfs_fh3 object;
	post_op_attr obj_attributes;
	post_op_attr dir_attributes;
};
typedef struct LOOKUP3resok LOOKUP3resok;

struct LOOKUP3resfail {
	post_op_attr dir_attributes;
};
typedef struct LOOKUP3resfail LOOKUP3resfail;

struct LOOKUP3res {
	nfsstat3 status;
	union {
		LOOKUP3resok ok;
		LOOKUP3resfail fail;
	} res_u;
};
typedef struct LOOKUP3res LOOKUP3res;

#ifdef _KERNEL
struct LOOKUP3vres {
	nfsstat3 status;
	nfs_fh3 object;
	post_op_vattr dir_attributes;
	post_op_vattr obj_attributes;
};
typedef struct LOOKUP3vres LOOKUP3vres;
#endif /* _KERNEL */

struct ACCESS3args {
	nfs_fh3 object;
	uint32 access;
};
typedef struct ACCESS3args ACCESS3args;
#define	ACCESS3_READ 0x1
#define	ACCESS3_LOOKUP 0x2
#define	ACCESS3_MODIFY 0x4
#define	ACCESS3_EXTEND 0x8
#define	ACCESS3_DELETE 0x10
#define	ACCESS3_EXECUTE 0x20

struct ACCESS3resok {
	post_op_attr obj_attributes;
	uint32 access;
};
typedef struct ACCESS3resok ACCESS3resok;

struct ACCESS3resfail {
	post_op_attr obj_attributes;
};
typedef struct ACCESS3resfail ACCESS3resfail;

struct ACCESS3res {
	nfsstat3 status;
	union {
		ACCESS3resok ok;
		ACCESS3resfail fail;
	} res_u;
};
typedef struct ACCESS3res ACCESS3res;

struct READLINK3args {
	nfs_fh3 symlink;
};
typedef struct READLINK3args READLINK3args;

struct READLINK3resok {
	post_op_attr symlink_attributes;
	nfspath3 data;
};
typedef struct READLINK3resok READLINK3resok;

struct READLINK3resfail {
	post_op_attr symlink_attributes;
};
typedef struct READLINK3resfail READLINK3resfail;

struct READLINK3res {
	nfsstat3 status;
	union {
		READLINK3resok ok;
		READLINK3resfail fail;
	} res_u;
};
typedef struct READLINK3res READLINK3res;

struct READ3args {
	nfs_fh3 file;
	offset3 offset;
	count3 count;
#ifdef _KERNEL
	/* for read using rdma */
	char *res_data_val_alt;
	struct uio *res_uiop;
	struct clist *wlist;
	CONN *conn;
#endif
};
typedef struct READ3args READ3args;

struct READ3resok {
	post_op_attr file_attributes;
	count3 count;
	bool_t eof;
	struct {
		uint_t data_len;
		char *data_val;
		mblk_t *mp;
	} data;
	uint_t size;
#ifdef _KERNEL
	uint_t wlist_len;
	struct clist *wlist;
	frtn_t zcopy;
#endif
};
typedef struct READ3resok READ3resok;

struct READ3resfail {
	post_op_attr file_attributes;
};
typedef struct READ3resfail READ3resfail;

struct READ3res {
	nfsstat3 status;
	union {
		READ3resok ok;
		READ3resfail fail;
	} res_u;
};
typedef struct READ3res READ3res;

#ifdef _KERNEL
/*
 * READ3 reply that directly decodes fattr3 directly into vattr
 */
struct READ3vres {
	nfsstat3 status;
	struct post_op_vattr pov;
	count3 count;
	bool_t eof;
	struct {
		uint_t data_len;
		char *data_val;
	} data;
	uint_t size;

	uint_t wlist_len;
	struct clist *wlist;
};
typedef struct READ3vres READ3vres;
#endif /* _KERNEL */

/*
 * READ3 reply that uiomoves data directly into a struct uio
 * ignores any attributes returned
 */
struct READ3uiores {
	nfsstat3 status;
	count3 count;
	bool_t eof;
	struct uio *uiop;
	uint_t size;		/* maximum reply size */
#ifdef _KERNEL
	uint_t wlist_len;
	struct clist *wlist;
#endif
};
typedef struct READ3uiores READ3uiores;

enum stable_how {
	UNSTABLE = 0,
	DATA_SYNC = 1,
	FILE_SYNC = 2
};
typedef enum stable_how stable_how;

struct WRITE3args {
	nfs_fh3 file;
	offset3 offset;
	count3 count;
	stable_how stable;
	struct {
		uint_t data_len;
		char *data_val;
	} data;
	mblk_t *mblk;
#ifdef _KERNEL
	struct clist *rlist;
	CONN *conn;
#endif
};
typedef struct WRITE3args WRITE3args;

struct WRITE3resok {
	wcc_data file_wcc;
	count3 count;
	stable_how committed;
	writeverf3 verf;
};
typedef struct WRITE3resok WRITE3resok;

struct WRITE3resfail {
	wcc_data file_wcc;
};
typedef struct WRITE3resfail WRITE3resfail;

struct WRITE3res {
	nfsstat3 status;
	union {
		WRITE3resok ok;
		WRITE3resfail fail;
	} res_u;
};
typedef struct WRITE3res WRITE3res;

enum createmode3 {
	UNCHECKED = 0,
	GUARDED = 1,
	EXCLUSIVE = 2
};
typedef enum createmode3 createmode3;

struct createhow3 {
	createmode3 mode;
	union {
		sattr3 obj_attributes;
		createverf3 verf;
	} createhow3_u;
};
typedef struct createhow3 createhow3;

struct CREATE3args {
	diropargs3 where;
	createhow3 how;
};
typedef struct CREATE3args CREATE3args;

struct CREATE3resok {
	post_op_fh3 obj;
	post_op_attr obj_attributes;
	wcc_data dir_wcc;
};
typedef struct CREATE3resok CREATE3resok;

struct CREATE3resfail {
	wcc_data dir_wcc;
};
typedef struct CREATE3resfail CREATE3resfail;

struct CREATE3res {
	nfsstat3 status;
	union {
		CREATE3resok ok;
		CREATE3resfail fail;
	} res_u;
};
typedef struct CREATE3res CREATE3res;

struct MKDIR3args {
	diropargs3 where;
	sattr3 attributes;
};
typedef struct MKDIR3args MKDIR3args;

struct MKDIR3resok {
	post_op_fh3 obj;
	post_op_attr obj_attributes;
	wcc_data dir_wcc;
};
typedef struct MKDIR3resok MKDIR3resok;

struct MKDIR3resfail {
	wcc_data dir_wcc;
};
typedef struct MKDIR3resfail MKDIR3resfail;

struct MKDIR3res {
	nfsstat3 status;
	union {
		MKDIR3resok ok;
		MKDIR3resfail fail;
	} res_u;
};
typedef struct MKDIR3res MKDIR3res;

struct symlinkdata3 {
	sattr3 symlink_attributes;
	nfspath3 symlink_data;
};
typedef struct symlinkdata3 symlinkdata3;

struct SYMLINK3args {
	diropargs3 where;
	symlinkdata3 symlink;
};
typedef struct SYMLINK3args SYMLINK3args;

struct SYMLINK3resok {
	post_op_fh3 obj;
	post_op_attr obj_attributes;
	wcc_data dir_wcc;
};
typedef struct SYMLINK3resok SYMLINK3resok;

struct SYMLINK3resfail {
	wcc_data dir_wcc;
};
typedef struct SYMLINK3resfail SYMLINK3resfail;

struct SYMLINK3res {
	nfsstat3 status;
	union {
		SYMLINK3resok ok;
		SYMLINK3resfail fail;
	} res_u;
};
typedef struct SYMLINK3res SYMLINK3res;

struct devicedata3 {
	sattr3 dev_attributes;
	specdata3 spec;
};
typedef struct devicedata3 devicedata3;

struct mknoddata3 {
	ftype3 type;
	union {
		devicedata3 device;
		sattr3 pipe_attributes;
	} mknoddata3_u;
};
typedef struct mknoddata3 mknoddata3;

struct MKNOD3args {
	diropargs3 where;
	mknoddata3 what;
};
typedef struct MKNOD3args MKNOD3args;

struct MKNOD3resok {
	post_op_fh3 obj;
	post_op_attr obj_attributes;
	wcc_data dir_wcc;
};
typedef struct MKNOD3resok MKNOD3resok;

struct MKNOD3resfail {
	wcc_data dir_wcc;
};
typedef struct MKNOD3resfail MKNOD3resfail;

struct MKNOD3res {
	nfsstat3 status;
	union {
		MKNOD3resok ok;
		MKNOD3resfail fail;
	} res_u;
};
typedef struct MKNOD3res MKNOD3res;

struct REMOVE3args {
	diropargs3 object;
};
typedef struct REMOVE3args REMOVE3args;

struct REMOVE3resok {
	wcc_data dir_wcc;
};
typedef struct REMOVE3resok REMOVE3resok;

struct REMOVE3resfail {
	wcc_data dir_wcc;
};
typedef struct REMOVE3resfail REMOVE3resfail;

struct REMOVE3res {
	nfsstat3 status;
	union {
		REMOVE3resok ok;
		REMOVE3resfail fail;
	} res_u;
};
typedef struct REMOVE3res REMOVE3res;

struct RMDIR3args {
	diropargs3 object;
};
typedef struct RMDIR3args RMDIR3args;

struct RMDIR3resok {
	wcc_data dir_wcc;
};
typedef struct RMDIR3resok RMDIR3resok;

struct RMDIR3resfail {
	wcc_data dir_wcc;
};
typedef struct RMDIR3resfail RMDIR3resfail;

struct RMDIR3res {
	nfsstat3 status;
	union {
		RMDIR3resok ok;
		RMDIR3resfail fail;
	} res_u;
};
typedef struct RMDIR3res RMDIR3res;

struct RENAME3args {
	diropargs3 from;
	diropargs3 to;
};
typedef struct RENAME3args RENAME3args;

struct RENAME3resok {
	wcc_data fromdir_wcc;
	wcc_data todir_wcc;
};
typedef struct RENAME3resok RENAME3resok;

struct RENAME3resfail {
	wcc_data fromdir_wcc;
	wcc_data todir_wcc;
};
typedef struct RENAME3resfail RENAME3resfail;

struct RENAME3res {
	nfsstat3 status;
	union {
		RENAME3resok ok;
		RENAME3resfail fail;
	} res_u;
};
typedef struct RENAME3res RENAME3res;

struct LINK3args {
	nfs_fh3 file;
	diropargs3 link;
};
typedef struct LINK3args LINK3args;

struct LINK3resok {
	post_op_attr file_attributes;
	wcc_data linkdir_wcc;
};
typedef struct LINK3resok LINK3resok;

struct LINK3resfail {
	post_op_attr file_attributes;
	wcc_data linkdir_wcc;
};
typedef struct LINK3resfail LINK3resfail;

struct LINK3res {
	nfsstat3 status;
	union {
		LINK3resok ok;
		LINK3resfail fail;
	} res_u;
};
typedef struct LINK3res LINK3res;

struct READDIR3args {
	nfs_fh3 dir;
	cookie3 cookie;
	cookieverf3 cookieverf;
	count3 count;
};
typedef struct READDIR3args READDIR3args;

struct entry3 {
	fileid3 fileid;
	filename3 name;
	cookie3 cookie;
	struct entry3 *nextentry;
};
typedef struct entry3 entry3;

struct dirlist3 {
	entry3 *entries;
	bool_t eof;
};
typedef struct dirlist3 dirlist3;

struct READDIR3resok {
	post_op_attr dir_attributes;
	cookieverf3 cookieverf;
	dirlist3 reply;
	uint_t size;
	uint_t count;
	uint_t freecount;
	cookie3 cookie;
};
typedef struct READDIR3resok READDIR3resok;

struct READDIR3resfail {
	post_op_attr dir_attributes;
};
typedef struct READDIR3resfail READDIR3resfail;

struct READDIR3res {
	nfsstat3 status;
	union {
		READDIR3resok ok;
		READDIR3resfail fail;
	} res_u;
};
typedef struct READDIR3res READDIR3res;

#ifdef _KERNEL
struct READDIR3vres {
	nfsstat3 status;
	post_op_vattr dir_attributes;
	cookieverf3 cookieverf;
	dirent64_t *entries;			/* decoded dirent64s */
	uint_t size;				/* actual size of entries */
	uint_t entries_size;			/* max size of entries */
	off64_t loff;				/* last offset/cookie */
	bool_t eof;				/* End of directory */
};
typedef struct READDIR3vres READDIR3vres;
#endif /* _KERNEL */

struct READDIRPLUS3args {
	nfs_fh3 dir;
	cookie3 cookie;
	cookieverf3 cookieverf;
	count3 dircount;
	count3 maxcount;
};
typedef struct READDIRPLUS3args READDIRPLUS3args;

struct entryplus3 {
	fileid3 fileid;
	filename3 name;
	cookie3 cookie;
	post_op_attr name_attributes;
	post_op_fh3 name_handle;
	struct entryplus3 *nextentry;
};
typedef struct entryplus3 entryplus3;

struct dirlistplus3 {
	entryplus3 *entries;
	bool_t eof;
};
typedef struct dirlistplus3 dirlistplus3;

struct entryplus3_info {
	post_op_attr attr;
	post_op_fh3 fh;
	uint_t namelen;
};
typedef struct entryplus3_info entryplus3_info;

struct READDIRPLUS3resok {
	post_op_attr dir_attributes;
	cookieverf3 cookieverf;
	dirlistplus3 reply;
	uint_t size;
	uint_t count;
	uint_t maxcount;
	entryplus3_info *infop;
};
typedef struct READDIRPLUS3resok READDIRPLUS3resok;

struct READDIRPLUS3resfail {
	post_op_attr dir_attributes;
};
typedef struct READDIRPLUS3resfail READDIRPLUS3resfail;

struct READDIRPLUS3res {
	nfsstat3 status;
	union {
		READDIRPLUS3resok ok;
		READDIRPLUS3resfail fail;
	} res_u;
};
typedef struct READDIRPLUS3res READDIRPLUS3res;

#ifdef _KERNEL
struct entryplus3_va_fh {
	int va_valid;
	int fh_valid;
	vattr_t va;
	nfs_fh3 fh;
	char *d_name;		/* back pointer into entries */
};

struct READDIRPLUS3vres {
	nfsstat3 status;
	post_op_vattr dir_attributes;
	cookieverf3 cookieverf;
	dirent64_t *entries;			/* decoded dirent64s */
	uint_t size;				/* actual size of entries */
	uint_t entries_size;			/* max size of entries */
	bool_t eof;				/* End of directory */
	off64_t loff;				/* last offset/cookie */
	cred_t *credentials;			/* caller's credentials */
	hrtime_t time;				/* time of READDIRPLUS call */
};
typedef struct READDIRPLUS3vres READDIRPLUS3vres;
#endif /* _KERNEL */

struct FSSTAT3args {
	nfs_fh3 fsroot;
};
typedef struct FSSTAT3args FSSTAT3args;

struct FSSTAT3resok {
	post_op_attr obj_attributes;
	size3 tbytes;
	size3 fbytes;
	size3 abytes;
	size3 tfiles;
	size3 ffiles;
	size3 afiles;
	uint32 invarsec;
};
typedef struct FSSTAT3resok FSSTAT3resok;

struct FSSTAT3resfail {
	post_op_attr obj_attributes;
};
typedef struct FSSTAT3resfail FSSTAT3resfail;

struct FSSTAT3res {
	nfsstat3 status;
	union {
		FSSTAT3resok ok;
		FSSTAT3resfail fail;
	} res_u;
};
typedef struct FSSTAT3res FSSTAT3res;

struct FSINFO3args {
	nfs_fh3 fsroot;
};
typedef struct FSINFO3args FSINFO3args;

struct FSINFO3resok {
	post_op_attr obj_attributes;
	uint32 rtmax;
	uint32 rtpref;
	uint32 rtmult;
	uint32 wtmax;
	uint32 wtpref;
	uint32 wtmult;
	uint32 dtpref;
	size3 maxfilesize;
	nfstime3 time_delta;
	uint32 properties;
};
typedef struct FSINFO3resok FSINFO3resok;

struct FSINFO3resfail {
	post_op_attr obj_attributes;
};
typedef struct FSINFO3resfail FSINFO3resfail;
#define	FSF3_LINK 0x1
#define	FSF3_SYMLINK 0x2
#define	FSF3_HOMOGENEOUS 0x8
#define	FSF3_CANSETTIME 0x10

struct FSINFO3res {
	nfsstat3 status;
	union {
		FSINFO3resok ok;
		FSINFO3resfail fail;
	} res_u;
};
typedef struct FSINFO3res FSINFO3res;

struct PATHCONF3args {
	nfs_fh3 object;
};
typedef struct PATHCONF3args PATHCONF3args;

struct nfs3_pathconf_info {
	uint32 link_max;
	uint32 name_max;
	bool_t no_trunc;
	bool_t chown_restricted;
	bool_t case_insensitive;
	bool_t case_preserving;
};
typedef struct nfs3_pathconf_info nfs3_pathconf_info;

struct PATHCONF3resok {
	post_op_attr obj_attributes;
	nfs3_pathconf_info info;
};
typedef struct PATHCONF3resok PATHCONF3resok;

struct PATHCONF3resfail {
	post_op_attr obj_attributes;
};
typedef struct PATHCONF3resfail PATHCONF3resfail;

struct PATHCONF3res {
	nfsstat3 status;
	union {
		PATHCONF3resok ok;
		PATHCONF3resfail fail;
	} res_u;
};
typedef struct PATHCONF3res PATHCONF3res;

struct COMMIT3args {
	nfs_fh3 file;
	offset3 offset;
	count3 count;
};
typedef struct COMMIT3args COMMIT3args;

struct COMMIT3resok {
	wcc_data file_wcc;
	writeverf3 verf;
};
typedef struct COMMIT3resok COMMIT3resok;

struct COMMIT3resfail {
	wcc_data file_wcc;
};
typedef struct COMMIT3resfail COMMIT3resfail;

struct COMMIT3res {
	nfsstat3 status;
	union {
		COMMIT3resok ok;
		COMMIT3resfail fail;
	} res_u;
};
typedef struct COMMIT3res COMMIT3res;

#define	NFS3_PROGRAM ((rpcprog_t)100003)
#define	NFS_V3 ((rpcvers_t)3)
#define	NFSPROC3_NULL ((rpcproc_t)0)
#define	NFSPROC3_GETATTR ((rpcproc_t)1)
#define	NFSPROC3_SETATTR ((rpcproc_t)2)
#define	NFSPROC3_LOOKUP ((rpcproc_t)3)
#define	NFSPROC3_ACCESS ((rpcproc_t)4)
#define	NFSPROC3_READLINK ((rpcproc_t)5)
#define	NFSPROC3_READ ((rpcproc_t)6)
#define	NFSPROC3_WRITE ((rpcproc_t)7)
#define	NFSPROC3_CREATE ((rpcproc_t)8)
#define	NFSPROC3_MKDIR ((rpcproc_t)9)
#define	NFSPROC3_SYMLINK ((rpcproc_t)10)
#define	NFSPROC3_MKNOD ((rpcproc_t)11)
#define	NFSPROC3_REMOVE ((rpcproc_t)12)
#define	NFSPROC3_RMDIR ((rpcproc_t)13)
#define	NFSPROC3_RENAME ((rpcproc_t)14)
#define	NFSPROC3_LINK ((rpcproc_t)15)
#define	NFSPROC3_READDIR ((rpcproc_t)16)
#define	NFSPROC3_READDIRPLUS ((rpcproc_t)17)
#define	NFSPROC3_FSSTAT ((rpcproc_t)18)
#define	NFSPROC3_FSINFO ((rpcproc_t)19)
#define	NFSPROC3_PATHCONF ((rpcproc_t)20)
#define	NFSPROC3_COMMIT ((rpcproc_t)21)

#ifndef _KERNEL
void		*nfsproc3_null_3();
GETATTR3res	*nfsproc3_getattr_3();
SETATTR3res	*nfsproc3_setattr_3();
LOOKUP3res	*nfsproc3_lookup_3();
ACCESS3res	*nfsproc3_access_3();
READLINK3res	*nfsproc3_readlink_3();
READ3res	*nfsproc3_read_3();
WRITE3res	*nfsproc3_write_3();
CREATE3res	*nfsproc3_create_3();
MKDIR3res	*nfsproc3_mkdir_3();
SYMLINK3res	*nfsproc3_symlink_3();
MKNOD3res	*nfsproc3_mknod_3();
REMOVE3res	*nfsproc3_remove_3();
RMDIR3res	*nfsproc3_rmdir_3();
RENAME3res	*nfsproc3_rename_3();
LINK3res	*nfsproc3_link_3();
READDIR3res	*nfsproc3_readdir_3();
READDIRPLUS3res	*nfsproc3_readdirplus_3();
FSSTAT3res	*nfsproc3_fsstat_3();
FSINFO3res	*nfsproc3_fsinfo_3();
PATHCONF3res	*nfsproc3_pathconf_3();
COMMIT3res	*nfsproc3_commit_3();
#endif	/* !_KERNEL */

#ifdef _KERNEL
/* the NFS Version 3 XDR functions */

bool_t xdr_nfs_fh3(XDR *, nfs_fh3 *);
bool_t xdr_nfslog_nfs_fh3(XDR *, nfs_fh3 *);
bool_t xdr_nfs_fh3_server(XDR *, nfs_fh3 *);
bool_t xdr_diropargs3(XDR *, diropargs3 *);
bool_t xdr_post_op_attr(XDR *, post_op_attr *);
bool_t xdr_post_op_fh3(XDR *, post_op_fh3 *);
bool_t xdr_GETATTR3res(XDR *, GETATTR3res *);
bool_t xdr_GETATTR3vres(XDR *, GETATTR3vres *);
bool_t xdr_SETATTR3args(XDR *, SETATTR3args *);
bool_t xdr_SETATTR3res(XDR *, SETATTR3res *);
bool_t xdr_LOOKUP3res(XDR *, LOOKUP3res *);
bool_t xdr_LOOKUP3vres(XDR *, LOOKUP3vres *);
bool_t xdr_ACCESS3args(XDR *, ACCESS3args *);
bool_t xdr_ACCESS3res(XDR *, ACCESS3res *);
bool_t xdr_READLINK3args(XDR *, READLINK3args *);
bool_t xdr_READLINK3res(XDR *, READLINK3res *);
bool_t xdr_READ3args(XDR *, READ3args *);
bool_t xdr_READ3res(XDR *, READ3res *);
bool_t xdr_READ3vres(XDR *, READ3vres *);
bool_t xdr_READ3uiores(XDR *, READ3uiores *);
bool_t xdr_WRITE3args(XDR *, WRITE3args *);
bool_t xdr_WRITE3res(XDR *, WRITE3res *);
bool_t xdr_CREATE3args(XDR *, CREATE3args *);
bool_t xdr_CREATE3res(XDR *, CREATE3res *);
bool_t xdr_MKDIR3args(XDR *, MKDIR3args *);
bool_t xdr_MKDIR3res(XDR *, MKDIR3res *);
bool_t xdr_SYMLINK3args(XDR *, SYMLINK3args *);
bool_t xdr_SYMLINK3res(XDR *, SYMLINK3res *);
bool_t xdr_MKNOD3args(XDR *, MKNOD3args *);
bool_t xdr_MKNOD3res(XDR *, MKNOD3res *);
bool_t xdr_REMOVE3res(XDR *, REMOVE3res *);
bool_t xdr_RMDIR3resfail(XDR *, RMDIR3resfail *);
bool_t xdr_RMDIR3res(XDR *, RMDIR3res *);
bool_t xdr_RENAME3args(XDR *, RENAME3args *);
bool_t xdr_RENAME3res(XDR *, RENAME3res *);
bool_t xdr_LINK3args(XDR *, LINK3args *);
bool_t xdr_LINK3res(XDR *, LINK3res *);
bool_t xdr_READDIR3args(XDR *, READDIR3args *);
bool_t xdr_READDIR3res(XDR *, READDIR3res *);
bool_t xdr_READDIR3vres(XDR *, READDIR3vres *);
bool_t xdr_READDIRPLUS3args(XDR *, READDIRPLUS3args *);
bool_t xdr_READDIRPLUS3res(XDR *, READDIRPLUS3res *);
bool_t xdr_READDIRPLUS3vres(XDR *, READDIRPLUS3vres *);
bool_t xdr_FSSTAT3res(XDR *, FSSTAT3res *);
bool_t xdr_FSINFO3res(XDR *, FSINFO3res *);
bool_t xdr_PATHCONF3res(XDR *, PATHCONF3res *);
bool_t xdr_COMMIT3args(XDR *, COMMIT3args *);
bool_t xdr_COMMIT3res(XDR *, COMMIT3res *);
bool_t xdr_fastnfs_fh3(XDR *, nfs_fh3 **);

/*
 * The NFS Version 3 service procedures.
 */
struct exportinfo;	/* defined in nfs/export.h */
struct servinfo;	/* defined in nfs/nfs_clnt.h */
struct mntinfo;		/* defined in nfs/nfs_clnt.h */
struct sec_ol;		/* defined in nfs/export.h */

<<<<<<< HEAD
extern void rfs3_getattr(GETATTR3args *, GETATTR3res *,
			struct exportinfo *, struct svc_req *, cred_t *);
extern void *rfs3_getattr_getfh(GETATTR3args *);
extern void rfs3_setattr(SETATTR3args *, SETATTR3res *,
			struct exportinfo *, struct svc_req *, cred_t *);
extern void *rfs3_setattr_getfh(SETATTR3args *);
extern void rfs3_lookup(LOOKUP3args *, LOOKUP3res *,
			struct exportinfo *, struct svc_req *, cred_t *);
extern void *rfs3_lookup_getfh(LOOKUP3args *);
extern void rfs3_access(ACCESS3args *, ACCESS3res *,
			struct exportinfo *, struct svc_req *, cred_t *);
extern void *rfs3_access_getfh(ACCESS3args *);
extern void rfs3_readlink(READLINK3args *, READLINK3res *,
			struct exportinfo *, struct svc_req *, cred_t *);
extern void *rfs3_readlink_getfh(READLINK3args *);
extern void rfs3_readlink_free(READLINK3res *);
extern void rfs3_read(READ3args *, READ3res *,
			struct exportinfo *, struct svc_req *, cred_t *);
extern void *rfs3_read_getfh(READ3args *);
extern void rfs3_read_free(READ3res *);
extern void rfs3_write(WRITE3args *, WRITE3res *,
			struct exportinfo *, struct svc_req *, cred_t *);
extern void *rfs3_write_getfh(WRITE3args *);
extern void rfs3_create(CREATE3args *, CREATE3res *,
			struct exportinfo *, struct svc_req *, cred_t *);
extern void *rfs3_create_getfh(CREATE3args *);
extern void rfs3_mkdir(MKDIR3args *, MKDIR3res *,
			struct exportinfo *, struct svc_req *, cred_t *);
extern void *rfs3_mkdir_getfh(MKDIR3args *);
extern void rfs3_symlink(SYMLINK3args *, SYMLINK3res *,
			struct exportinfo *, struct svc_req *, cred_t *);
extern void *rfs3_symlink_getfh(SYMLINK3args *);
extern void rfs3_mknod(MKNOD3args *, MKNOD3res *,
			struct exportinfo *, struct svc_req *, cred_t *);
extern void *rfs3_mknod_getfh(MKNOD3args *);
extern void rfs3_remove(REMOVE3args *, REMOVE3res *,
			struct exportinfo *, struct svc_req *, cred_t *);
extern void *rfs3_remove_getfh(REMOVE3args *);
extern void rfs3_rmdir(RMDIR3args *, RMDIR3res *,
			struct exportinfo *, struct svc_req *, cred_t *);
extern void *rfs3_rmdir_getfh(RMDIR3args *);
extern void rfs3_rename(RENAME3args *, RENAME3res *,
			struct exportinfo *, struct svc_req *, cred_t *);
extern void *rfs3_rename_getfh(RENAME3args *);
extern void rfs3_link(LINK3args *, LINK3res *,
			struct exportinfo *, struct svc_req *, cred_t *);
extern void *rfs3_link_getfh(LINK3args *);
extern void rfs3_readdir(READDIR3args *, READDIR3res *,
			struct exportinfo *, struct svc_req *, cred_t *);
extern void *rfs3_readdir_getfh(READDIR3args *);
extern void rfs3_readdir_free(READDIR3res *);
extern void rfs3_readdirplus(READDIRPLUS3args *, READDIRPLUS3res *,
			struct exportinfo *, struct svc_req *, cred_t *);
extern void *rfs3_readdirplus_getfh(READDIRPLUS3args *);
extern void rfs3_readdirplus_free(READDIRPLUS3res *);
extern void rfs3_fsstat(FSSTAT3args *, FSSTAT3res *,
			struct exportinfo *, struct svc_req *, cred_t *);
extern void *rfs3_fsstat_getfh(FSSTAT3args *);
extern void rfs3_fsinfo(FSINFO3args *, FSINFO3res *,
			struct exportinfo *, struct svc_req *, cred_t *);
extern void *rfs3_fsinfo_getfh(FSINFO3args *);
extern void rfs3_pathconf(PATHCONF3args *, PATHCONF3res *,
			struct exportinfo *, struct svc_req *, cred_t *);
extern void *rfs3_pathconf_getfh(PATHCONF3args *);
extern void rfs3_commit(COMMIT3args *, COMMIT3res *,
			struct exportinfo *, struct svc_req *, cred_t *);
extern void *rfs3_commit_getfh(COMMIT3args *);
extern void rfs3_srvrinit(void);
extern void rfs3_srvrfini(void);

extern int	nfs3_validate_caches(vnode_t *, cred_t *);
extern void	nfs3_cache_post_op_attr(vnode_t *, post_op_attr *, hrtime_t,
			cred_t *);
extern void	nfs3_cache_post_op_vattr(vnode_t *, post_op_vattr *, hrtime_t,
			cred_t *);
extern void	nfs3_cache_wcc_data(vnode_t *, wcc_data *, hrtime_t, cred_t *);
extern void	nfs3_attrcache(vnode_t *, fattr3 *, hrtime_t);
extern int	nfs3_cache_fattr3(vnode_t *, fattr3 *, vattr_t *, hrtime_t,
			cred_t *);
extern int	nfs3_getattr_otw(vnode_t *, struct vattr *, cred_t *);
extern int	nfs3getattr(vnode_t *, struct vattr *, cred_t *);
extern int	fattr3_to_vattr(vnode_t *, fattr3 *, struct vattr *);
extern int	nfs3tsize(void);
extern uint_t	nfs3_tsize(struct knetconfig *);
extern uint_t	rfs3_tsize(struct svc_req *);
extern int	vattr_to_sattr3(struct vattr *, sattr3 *);
extern void	setdiropargs3(diropargs3 *, char *, vnode_t *);
extern enum nfsstat3 puterrno3(int);
extern int	geterrno3(enum nfsstat3);
extern int	nfs3init(int, char *);
extern void	nfs3fini(void);
extern int	nfs3_vfsinit(void);
extern void	nfs3_vfsfini(void);
extern void	vattr_to_post_op_attr(struct vattr *, post_op_attr *);
extern void	mblk_to_iov(mblk_t *, int, struct iovec *);
extern int	rfs_publicfh_mclookup(char *, vnode_t *, cred_t *,
			vnode_t **, struct exportinfo **, struct sec_ol *);
extern int	rfs_pathname(char *, vnode_t **, vnode_t **,
			vnode_t *, cred_t *, int);
extern int rfs_cross_mnt(vnode_t **, struct exportinfo **);
extern int rfs_climb_crossmnt(vnode_t **, struct exportinfo **, cred_t *);
=======
void	rfs3_getattr(GETATTR3args *, GETATTR3res *, struct exportinfo *,
    struct svc_req *, cred_t *);
void	*rfs3_getattr_getfh(GETATTR3args *);
void	rfs3_setattr(SETATTR3args *, SETATTR3res *, struct exportinfo *,
    struct svc_req *, cred_t *);
void	*rfs3_setattr_getfh(SETATTR3args *);
void	rfs3_lookup(LOOKUP3args *, LOOKUP3res *, struct exportinfo *,
    struct svc_req *, cred_t *);
void	*rfs3_lookup_getfh(LOOKUP3args *);
void	rfs3_access(ACCESS3args *, ACCESS3res *, struct exportinfo *,
    struct svc_req *, cred_t *);
void	*rfs3_access_getfh(ACCESS3args *);
void	rfs3_readlink(READLINK3args *, READLINK3res *, struct exportinfo *,
    struct svc_req *, cred_t *);
void	*rfs3_readlink_getfh(READLINK3args *);
void	rfs3_readlink_free(READLINK3res *);
void	rfs3_read(READ3args *, READ3res *, struct exportinfo *,
    struct svc_req *, cred_t *);
void	*rfs3_read_getfh(READ3args *);
void	rfs3_read_free(READ3res *);
void	rfs3_write(WRITE3args *, WRITE3res *, struct exportinfo *,
    struct svc_req *, cred_t *);
void	*rfs3_write_getfh(WRITE3args *);
void	rfs3_create(CREATE3args *, CREATE3res *, struct exportinfo *,
    struct svc_req *, cred_t *);
void	*rfs3_create_getfh(CREATE3args *);
void	rfs3_mkdir(MKDIR3args *, MKDIR3res *, struct exportinfo *,
    struct svc_req *, cred_t *);
void	*rfs3_mkdir_getfh(MKDIR3args *);
void	rfs3_symlink(SYMLINK3args *, SYMLINK3res *, struct exportinfo *,
    struct svc_req *, cred_t *);
void	*rfs3_symlink_getfh(SYMLINK3args *);
void	rfs3_mknod(MKNOD3args *, MKNOD3res *, struct exportinfo *,
    struct svc_req *, cred_t *);
void	*rfs3_mknod_getfh(MKNOD3args *);
void	rfs3_remove(REMOVE3args *, REMOVE3res *, struct exportinfo *,
    struct svc_req *, cred_t *);
void	*rfs3_remove_getfh(REMOVE3args *);
void	rfs3_rmdir(RMDIR3args *, RMDIR3res *, struct exportinfo *,
    struct svc_req *, cred_t *);
void	*rfs3_rmdir_getfh(RMDIR3args *);
void	rfs3_rename(RENAME3args *, RENAME3res *, struct exportinfo *,
    struct svc_req *, cred_t *);
void	*rfs3_rename_getfh(RENAME3args *);
void	rfs3_link(LINK3args *, LINK3res *, struct exportinfo *,
    struct svc_req *, cred_t *);
void	*rfs3_link_getfh(LINK3args *);
void	rfs3_readdir(READDIR3args *, READDIR3res *, struct exportinfo *,
    struct svc_req *, cred_t *);
void	*rfs3_readdir_getfh(READDIR3args *);
void	rfs3_readdir_free(READDIR3res *);
void	rfs3_readdirplus(READDIRPLUS3args *, READDIRPLUS3res *,
    struct exportinfo *, struct svc_req *, cred_t *);
void	*rfs3_readdirplus_getfh(READDIRPLUS3args *);
void	rfs3_readdirplus_free(READDIRPLUS3res *);
void	rfs3_fsstat(FSSTAT3args *, FSSTAT3res *, struct exportinfo *,
    struct svc_req *, cred_t *);
void	*rfs3_fsstat_getfh(FSSTAT3args *);
void	rfs3_fsinfo(FSINFO3args *, FSINFO3res *, struct exportinfo *,
    struct svc_req *, cred_t *);
void	*rfs3_fsinfo_getfh(FSINFO3args *);
void	rfs3_pathconf(PATHCONF3args *, PATHCONF3res *, struct exportinfo *,
    struct svc_req *, cred_t *);
void	*rfs3_pathconf_getfh(PATHCONF3args *);
void	rfs3_commit(COMMIT3args *, COMMIT3res *, struct exportinfo *,
    struct svc_req *, cred_t *);
void	*rfs3_commit_getfh(COMMIT3args *);
void	rfs3_srvrinit(void);
void	rfs3_srvrfini(void);

int	nfs3_validate_caches(vnode_t *, cred_t *);
void	nfs3_cache_post_op_attr(vnode_t *, post_op_attr *, hrtime_t, cred_t *);
void	nfs3_cache_post_op_vattr(vnode_t *, post_op_vattr *, hrtime_t,
    cred_t *);
void	nfs3_cache_wcc_data(vnode_t *, wcc_data *, hrtime_t, cred_t *);
void	nfs3_attrcache(vnode_t *, fattr3 *, hrtime_t);
int	nfs3_cache_fattr3(vnode_t *, fattr3 *, vattr_t *, hrtime_t, cred_t *);
int	nfs3_getattr_otw(vnode_t *, struct vattr *, cred_t *);
int	nfs3getattr(vnode_t *, struct vattr *, cred_t *);
int	fattr3_to_vattr(vnode_t *, fattr3 *, struct vattr *);
int	nfs3tsize(void);
uint_t	nfs3_tsize(struct knetconfig *);
uint_t	rfs3_tsize(struct svc_req *);
int	vattr_to_sattr3(struct vattr *, sattr3 *);
void	setdiropargs3(diropargs3 *, char *, vnode_t *);
enum nfsstat3 puterrno3(int);
int	geterrno3(enum nfsstat3);
int	nfs3init(int, char *);
void	nfs3fini(void);
int	nfs3_vfsinit(void);
void	nfs3_vfsfini(void);
void	vattr_to_post_op_attr(struct vattr *, post_op_attr *);
void	mblk_to_iov(mblk_t *, int, struct iovec *);
int	rfs_publicfh_mclookup(char *, vnode_t *, cred_t *, vnode_t **,
    struct exportinfo **, struct sec_ol *);
int	rfs_pathname(char *, vnode_t **, vnode_t **, vnode_t *, cred_t *, int);

>>>>>>> 7de6f2c0
extern vtype_t		nf3_to_vt[];
extern kstat_named_t	*rfsproccnt_v3_ptr;
extern vfsops_t		*nfs3_vfsops;
extern struct vnodeops	*nfs3_vnodeops;
extern const struct fs_operation_def nfs3_vnodeops_template[];

/*
 * Some servers do not properly update the attributes of the
 * directory when changes are made.  To allow interoperability
 * with these broken servers, the nfs_disable_rddir_cache
 * parameter can be used to disable readdir response caching.
 */
extern volatile int	nfs_disable_rddir_cache;

/*
 * External functions called by the v2/v3 code into the v4 code
 */
void	nfs4_clnt_init(void);
void	nfs4_clnt_fini(void);

/*
 * Does NFS4 server have a vnode delegated?  TRUE if so, FALSE if not.
 */
bool_t	rfs4_check_delegated(int mode, vnode_t *, bool_t trunc);
/*
 * VOP_GETATTR call. If a NFS4 delegation is present on the supplied vnode
 * call back to the delegated client to get attributes for AT_MTIME and
 * AT_SIZE. Invoke VOP_GETATTR to get all other attributes or all attributes
 * if no delegation is present.
 */
int	rfs4_delegated_getattr(vnode_t *, vattr_t *, int, cred_t *);
void	rfs4_hold_deleg_policy(void);
void	rfs4_rele_deleg_policy(void);

int	do_xattr_exists_check(vnode_t *, ulong_t *, cred_t *);

ts_label_t *nfs_getflabel(vnode_t *, struct exportinfo *);
boolean_t do_rfs_label_check(bslabel_t *, vnode_t *, int, struct exportinfo *);

/*
 * Copy Reduction support.
 * xuio_t wrapper with additional private data.
 */

typedef struct nfs_xuio {
	xuio_t nu_uio;
	vnode_t *nu_vp;
	uint_t nu_ref;
	frtn_t nu_frtn;
} nfs_xuio_t;

xuio_t	*rfs_setup_xuio(vnode_t *);
mblk_t	*uio_to_mblk(uio_t *);
mblk_t	*rfs_read_alloc(uint_t, struct iovec **, int *);
void	rfs_rndup_mblks(mblk_t *, uint_t, int);
void	rfs_free_xuio(void *);

#endif	/* _KERNEL */

#ifdef	__cplusplus
}
#endif

#endif	/* _NFS_NFS_H */<|MERGE_RESOLUTION|>--- conflicted
+++ resolved
@@ -20,13 +20,8 @@
  */
 /*
  * Copyright (c) 2010, Oracle and/or its affiliates. All rights reserved.
-<<<<<<< HEAD
  * Copyright 2013 Nexenta Systems, Inc.  All rights reserved.
-=======
- *
- * Copyright 2012 Nexenta Systems, Inc.  All rights reserved.
  * Copyright (c) 2013 by Delphix. All rights reserved.
->>>>>>> 7de6f2c0
  */
 
 /*	Copyright (c) 1983, 1984, 1985, 1986, 1987, 1988, 1989 AT&T	*/
@@ -2181,109 +2176,6 @@
 struct mntinfo;		/* defined in nfs/nfs_clnt.h */
 struct sec_ol;		/* defined in nfs/export.h */
 
-<<<<<<< HEAD
-extern void rfs3_getattr(GETATTR3args *, GETATTR3res *,
-			struct exportinfo *, struct svc_req *, cred_t *);
-extern void *rfs3_getattr_getfh(GETATTR3args *);
-extern void rfs3_setattr(SETATTR3args *, SETATTR3res *,
-			struct exportinfo *, struct svc_req *, cred_t *);
-extern void *rfs3_setattr_getfh(SETATTR3args *);
-extern void rfs3_lookup(LOOKUP3args *, LOOKUP3res *,
-			struct exportinfo *, struct svc_req *, cred_t *);
-extern void *rfs3_lookup_getfh(LOOKUP3args *);
-extern void rfs3_access(ACCESS3args *, ACCESS3res *,
-			struct exportinfo *, struct svc_req *, cred_t *);
-extern void *rfs3_access_getfh(ACCESS3args *);
-extern void rfs3_readlink(READLINK3args *, READLINK3res *,
-			struct exportinfo *, struct svc_req *, cred_t *);
-extern void *rfs3_readlink_getfh(READLINK3args *);
-extern void rfs3_readlink_free(READLINK3res *);
-extern void rfs3_read(READ3args *, READ3res *,
-			struct exportinfo *, struct svc_req *, cred_t *);
-extern void *rfs3_read_getfh(READ3args *);
-extern void rfs3_read_free(READ3res *);
-extern void rfs3_write(WRITE3args *, WRITE3res *,
-			struct exportinfo *, struct svc_req *, cred_t *);
-extern void *rfs3_write_getfh(WRITE3args *);
-extern void rfs3_create(CREATE3args *, CREATE3res *,
-			struct exportinfo *, struct svc_req *, cred_t *);
-extern void *rfs3_create_getfh(CREATE3args *);
-extern void rfs3_mkdir(MKDIR3args *, MKDIR3res *,
-			struct exportinfo *, struct svc_req *, cred_t *);
-extern void *rfs3_mkdir_getfh(MKDIR3args *);
-extern void rfs3_symlink(SYMLINK3args *, SYMLINK3res *,
-			struct exportinfo *, struct svc_req *, cred_t *);
-extern void *rfs3_symlink_getfh(SYMLINK3args *);
-extern void rfs3_mknod(MKNOD3args *, MKNOD3res *,
-			struct exportinfo *, struct svc_req *, cred_t *);
-extern void *rfs3_mknod_getfh(MKNOD3args *);
-extern void rfs3_remove(REMOVE3args *, REMOVE3res *,
-			struct exportinfo *, struct svc_req *, cred_t *);
-extern void *rfs3_remove_getfh(REMOVE3args *);
-extern void rfs3_rmdir(RMDIR3args *, RMDIR3res *,
-			struct exportinfo *, struct svc_req *, cred_t *);
-extern void *rfs3_rmdir_getfh(RMDIR3args *);
-extern void rfs3_rename(RENAME3args *, RENAME3res *,
-			struct exportinfo *, struct svc_req *, cred_t *);
-extern void *rfs3_rename_getfh(RENAME3args *);
-extern void rfs3_link(LINK3args *, LINK3res *,
-			struct exportinfo *, struct svc_req *, cred_t *);
-extern void *rfs3_link_getfh(LINK3args *);
-extern void rfs3_readdir(READDIR3args *, READDIR3res *,
-			struct exportinfo *, struct svc_req *, cred_t *);
-extern void *rfs3_readdir_getfh(READDIR3args *);
-extern void rfs3_readdir_free(READDIR3res *);
-extern void rfs3_readdirplus(READDIRPLUS3args *, READDIRPLUS3res *,
-			struct exportinfo *, struct svc_req *, cred_t *);
-extern void *rfs3_readdirplus_getfh(READDIRPLUS3args *);
-extern void rfs3_readdirplus_free(READDIRPLUS3res *);
-extern void rfs3_fsstat(FSSTAT3args *, FSSTAT3res *,
-			struct exportinfo *, struct svc_req *, cred_t *);
-extern void *rfs3_fsstat_getfh(FSSTAT3args *);
-extern void rfs3_fsinfo(FSINFO3args *, FSINFO3res *,
-			struct exportinfo *, struct svc_req *, cred_t *);
-extern void *rfs3_fsinfo_getfh(FSINFO3args *);
-extern void rfs3_pathconf(PATHCONF3args *, PATHCONF3res *,
-			struct exportinfo *, struct svc_req *, cred_t *);
-extern void *rfs3_pathconf_getfh(PATHCONF3args *);
-extern void rfs3_commit(COMMIT3args *, COMMIT3res *,
-			struct exportinfo *, struct svc_req *, cred_t *);
-extern void *rfs3_commit_getfh(COMMIT3args *);
-extern void rfs3_srvrinit(void);
-extern void rfs3_srvrfini(void);
-
-extern int	nfs3_validate_caches(vnode_t *, cred_t *);
-extern void	nfs3_cache_post_op_attr(vnode_t *, post_op_attr *, hrtime_t,
-			cred_t *);
-extern void	nfs3_cache_post_op_vattr(vnode_t *, post_op_vattr *, hrtime_t,
-			cred_t *);
-extern void	nfs3_cache_wcc_data(vnode_t *, wcc_data *, hrtime_t, cred_t *);
-extern void	nfs3_attrcache(vnode_t *, fattr3 *, hrtime_t);
-extern int	nfs3_cache_fattr3(vnode_t *, fattr3 *, vattr_t *, hrtime_t,
-			cred_t *);
-extern int	nfs3_getattr_otw(vnode_t *, struct vattr *, cred_t *);
-extern int	nfs3getattr(vnode_t *, struct vattr *, cred_t *);
-extern int	fattr3_to_vattr(vnode_t *, fattr3 *, struct vattr *);
-extern int	nfs3tsize(void);
-extern uint_t	nfs3_tsize(struct knetconfig *);
-extern uint_t	rfs3_tsize(struct svc_req *);
-extern int	vattr_to_sattr3(struct vattr *, sattr3 *);
-extern void	setdiropargs3(diropargs3 *, char *, vnode_t *);
-extern enum nfsstat3 puterrno3(int);
-extern int	geterrno3(enum nfsstat3);
-extern int	nfs3init(int, char *);
-extern void	nfs3fini(void);
-extern int	nfs3_vfsinit(void);
-extern void	nfs3_vfsfini(void);
-extern void	vattr_to_post_op_attr(struct vattr *, post_op_attr *);
-extern void	mblk_to_iov(mblk_t *, int, struct iovec *);
-extern int	rfs_publicfh_mclookup(char *, vnode_t *, cred_t *,
-			vnode_t **, struct exportinfo **, struct sec_ol *);
-extern int	rfs_pathname(char *, vnode_t **, vnode_t **,
-			vnode_t *, cred_t *, int);
-extern int rfs_cross_mnt(vnode_t **, struct exportinfo **);
-extern int rfs_climb_crossmnt(vnode_t **, struct exportinfo **, cred_t *);
-=======
 void	rfs3_getattr(GETATTR3args *, GETATTR3res *, struct exportinfo *,
     struct svc_req *, cred_t *);
 void	*rfs3_getattr_getfh(GETATTR3args *);
@@ -2380,8 +2272,10 @@
 int	rfs_publicfh_mclookup(char *, vnode_t *, cred_t *, vnode_t **,
     struct exportinfo **, struct sec_ol *);
 int	rfs_pathname(char *, vnode_t **, vnode_t **, vnode_t *, cred_t *, int);
-
->>>>>>> 7de6f2c0
+int rfs_cross_mnt(vnode_t **, struct exportinfo **);
+int rfs_climb_crossmnt(vnode_t **, struct exportinfo **, cred_t *);
+
+
 extern vtype_t		nf3_to_vt[];
 extern kstat_named_t	*rfsproccnt_v3_ptr;
 extern vfsops_t		*nfs3_vfsops;
