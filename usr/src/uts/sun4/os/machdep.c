/*
 * CDDL HEADER START
 *
 * The contents of this file are subject to the terms of the
 * Common Development and Distribution License (the "License").
 * You may not use this file except in compliance with the License.
 *
 * You can obtain a copy of the license at usr/src/OPENSOLARIS.LICENSE
 * or http://www.opensolaris.org/os/licensing.
 * See the License for the specific language governing permissions
 * and limitations under the License.
 *
 * When distributing Covered Code, include this CDDL HEADER in each
 * file and include the License file at usr/src/OPENSOLARIS.LICENSE.
 * If applicable, add the following below this CDDL HEADER, with the
 * fields enclosed by brackets "[]" replaced with your own identifying
 * information: Portions Copyright [yyyy] [name of copyright owner]
 *
 * CDDL HEADER END
 */
/*
 * Copyright (c) 1993, 2010, Oracle and/or its affiliates. All rights reserved.
<<<<<<< HEAD
 * Copyright 2013 Nexenta Systems, Inc.  All rights reserved.
=======
 * Copyright (c) 2017, Joyent, Inc.  All rights reserved.
>>>>>>> 4dfc19d7
 */

#include <sys/types.h>
#include <sys/kstat.h>
#include <sys/param.h>
#include <sys/stack.h>
#include <sys/regset.h>
#include <sys/thread.h>
#include <sys/proc.h>
#include <sys/procfs_isa.h>
#include <sys/kmem.h>
#include <sys/cpuvar.h>
#include <sys/systm.h>
#include <sys/machpcb.h>
#include <sys/machasi.h>
#include <sys/vis.h>
#include <sys/fpu/fpusystm.h>
#include <sys/cpu_module.h>
#include <sys/privregs.h>
#include <sys/archsystm.h>
#include <sys/atomic.h>
#include <sys/cmn_err.h>
#include <sys/time.h>
#include <sys/clock.h>
#include <sys/cmp.h>
#include <sys/platform_module.h>
#include <sys/bl.h>
#include <sys/nvpair.h>
#include <sys/kdi_impl.h>
#include <sys/machsystm.h>
#include <sys/sysmacros.h>
#include <sys/promif.h>
#include <sys/pool_pset.h>
#include <sys/mem.h>
#include <sys/dumphdr.h>
#include <vm/seg_kmem.h>
#include <sys/hold_page.h>
#include <sys/cpu.h>
#include <sys/ivintr.h>
#include <sys/clock_impl.h>
#include <sys/machclock.h>

volatile int maxphys = MMU_PAGESIZE * 16; /* 128k */
int klustsize = MMU_PAGESIZE * 16;	/* 128k */

/*
 * Initialize kernel thread's stack.
 */
caddr_t
thread_stk_init(caddr_t stk)
{
	kfpu_t *fp;
	ulong_t align;

	/* allocate extra space for floating point state */
	stk -= SA(sizeof (kfpu_t) + GSR_SIZE);
	align = (uintptr_t)stk & 0x3f;
	stk -= align;		/* force v9_fpu to be 16 byte aligned */
	fp = (kfpu_t *)stk;
	fp->fpu_fprs = 0;

	stk -= SA(MINFRAME);
	return (stk);
}

#define	WIN32_SIZE	(MAXWIN * sizeof (struct rwindow32))
#define	WIN64_SIZE	(MAXWIN * sizeof (struct rwindow64))

kmem_cache_t	*wbuf32_cache;
kmem_cache_t	*wbuf64_cache;

void
lwp_stk_cache_init(void)
{
	/*
	 * Window buffers are allocated from the static arena
	 * because they are accessed at TL>0. We also must use
	 * KMC_NOHASH to prevent them from straddling page
	 * boundaries as they are accessed by physical address.
	 */
	wbuf32_cache = kmem_cache_create("wbuf32_cache", WIN32_SIZE,
	    0, NULL, NULL, NULL, NULL, static_arena, KMC_NOHASH);
	wbuf64_cache = kmem_cache_create("wbuf64_cache", WIN64_SIZE,
	    0, NULL, NULL, NULL, NULL, static_arena, KMC_NOHASH);
}

/*
 * Initialize lwp's kernel stack.
 * Note that now that the floating point register save area (kfpu_t)
 * has been broken out from machpcb and aligned on a 64 byte boundary so that
 * we can do block load/stores to/from it, there are a couple of potential
 * optimizations to save stack space. 1. The floating point register save
 * area could be aligned on a 16 byte boundary, and the floating point code
 * changed to (a) check the alignment and (b) use different save/restore
 * macros depending upon the alignment. 2. The lwp_stk_init code below
 * could be changed to calculate if less space would be wasted if machpcb
 * was first instead of second. However there is a REGOFF macro used in
 * locore, syscall_trap, machdep and mlsetup that assumes that the saved
 * register area is a fixed distance from the %sp, and would have to be
 * changed to a pointer or something...JJ said later.
 */
caddr_t
lwp_stk_init(klwp_t *lwp, caddr_t stk)
{
	struct machpcb *mpcb;
	kfpu_t *fp;
	uintptr_t aln;

	stk -= SA(sizeof (kfpu_t) + GSR_SIZE);
	aln = (uintptr_t)stk & 0x3F;
	stk -= aln;
	fp = (kfpu_t *)stk;
	stk -= SA(sizeof (struct machpcb));
	mpcb = (struct machpcb *)stk;
	bzero(mpcb, sizeof (struct machpcb));
	bzero(fp, sizeof (kfpu_t) + GSR_SIZE);
	lwp->lwp_regs = (void *)&mpcb->mpcb_regs;
	lwp->lwp_fpu = (void *)fp;
	mpcb->mpcb_fpu = fp;
	mpcb->mpcb_fpu->fpu_q = mpcb->mpcb_fpu_q;
	mpcb->mpcb_thread = lwp->lwp_thread;
	mpcb->mpcb_wbcnt = 0;
	if (lwp->lwp_procp->p_model == DATAMODEL_ILP32) {
		mpcb->mpcb_wstate = WSTATE_USER32;
		mpcb->mpcb_wbuf = kmem_cache_alloc(wbuf32_cache, KM_SLEEP);
	} else {
		mpcb->mpcb_wstate = WSTATE_USER64;
		mpcb->mpcb_wbuf = kmem_cache_alloc(wbuf64_cache, KM_SLEEP);
	}
	ASSERT(((uintptr_t)mpcb->mpcb_wbuf & 7) == 0);
	mpcb->mpcb_wbuf_pa = va_to_pa(mpcb->mpcb_wbuf);
	mpcb->mpcb_pa = va_to_pa(mpcb);
	return (stk);
}

void
lwp_stk_fini(klwp_t *lwp)
{
	struct machpcb *mpcb = lwptompcb(lwp);

	/*
	 * there might be windows still in the wbuf due to unmapped
	 * stack, misaligned stack pointer, etc.  We just free it.
	 */
	mpcb->mpcb_wbcnt = 0;
	if (mpcb->mpcb_wstate == WSTATE_USER32)
		kmem_cache_free(wbuf32_cache, mpcb->mpcb_wbuf);
	else
		kmem_cache_free(wbuf64_cache, mpcb->mpcb_wbuf);
	mpcb->mpcb_wbuf = NULL;
	mpcb->mpcb_wbuf_pa = -1;
}

/*ARGSUSED*/
void
lwp_fp_init(klwp_t *lwp)
{
}

/*
 * Copy regs from parent to child.
 */
void
lwp_forkregs(klwp_t *lwp, klwp_t *clwp)
{
	kthread_t *t, *pt = lwptot(lwp);
	struct machpcb *mpcb = lwptompcb(clwp);
	struct machpcb *pmpcb = lwptompcb(lwp);
	kfpu_t *fp, *pfp = lwptofpu(lwp);
	caddr_t wbuf;
	uint_t wstate;

	t = mpcb->mpcb_thread;
	/*
	 * remember child's fp and wbuf since they will get erased during
	 * the bcopy.
	 */
	fp = mpcb->mpcb_fpu;
	wbuf = mpcb->mpcb_wbuf;
	wstate = mpcb->mpcb_wstate;
	/*
	 * Don't copy mpcb_frame since we hand-crafted it
	 * in thread_load().
	 */
	bcopy(lwp->lwp_regs, clwp->lwp_regs, sizeof (struct machpcb) - REGOFF);
	mpcb->mpcb_thread = t;
	mpcb->mpcb_fpu = fp;
	fp->fpu_q = mpcb->mpcb_fpu_q;

	/*
	 * It is theoretically possibly for the lwp's wstate to
	 * be different from its value assigned in lwp_stk_init,
	 * since lwp_stk_init assumed the data model of the process.
	 * Here, we took on the data model of the cloned lwp.
	 */
	if (mpcb->mpcb_wstate != wstate) {
		if (wstate == WSTATE_USER32) {
			kmem_cache_free(wbuf32_cache, wbuf);
			wbuf = kmem_cache_alloc(wbuf64_cache, KM_SLEEP);
			wstate = WSTATE_USER64;
		} else {
			kmem_cache_free(wbuf64_cache, wbuf);
			wbuf = kmem_cache_alloc(wbuf32_cache, KM_SLEEP);
			wstate = WSTATE_USER32;
		}
	}

	mpcb->mpcb_pa = va_to_pa(mpcb);
	mpcb->mpcb_wbuf = wbuf;
	mpcb->mpcb_wbuf_pa = va_to_pa(wbuf);

	ASSERT(mpcb->mpcb_wstate == wstate);

	if (mpcb->mpcb_wbcnt != 0) {
		bcopy(pmpcb->mpcb_wbuf, mpcb->mpcb_wbuf,
		    mpcb->mpcb_wbcnt * ((mpcb->mpcb_wstate == WSTATE_USER32) ?
		    sizeof (struct rwindow32) : sizeof (struct rwindow64)));
	}

	if (pt == curthread)
		pfp->fpu_fprs = _fp_read_fprs();
	if ((pfp->fpu_en) || (pfp->fpu_fprs & FPRS_FEF)) {
		if (pt == curthread && fpu_exists) {
			save_gsr(clwp->lwp_fpu);
		} else {
			uint64_t gsr;
			gsr = get_gsr(lwp->lwp_fpu);
			set_gsr(gsr, clwp->lwp_fpu);
		}
		fp_fork(lwp, clwp);
	}
}

/*
 * Free lwp fpu regs.
 */
void
lwp_freeregs(klwp_t *lwp, int isexec)
{
	kfpu_t *fp = lwptofpu(lwp);

	if (lwptot(lwp) == curthread)
		fp->fpu_fprs = _fp_read_fprs();
	if ((fp->fpu_en) || (fp->fpu_fprs & FPRS_FEF))
		fp_free(fp, isexec);
}

/*
 * These function are currently unused on sparc.
 */
/*ARGSUSED*/
void
lwp_attach_brand_hdlrs(klwp_t *lwp)
{}

/*ARGSUSED*/
void
lwp_detach_brand_hdlrs(klwp_t *lwp)
{}

/*
 * fill in the extra register state area specified with the
 * specified lwp's platform-dependent non-floating-point extra
 * register state information
 */
/* ARGSUSED */
void
xregs_getgfiller(klwp_id_t lwp, caddr_t xrp)
{
	/* for sun4u nothing to do here, added for symmetry */
}

/*
 * fill in the extra register state area specified with the specified lwp's
 * platform-dependent floating-point extra register state information.
 * NOTE:  'lwp' might not correspond to 'curthread' since this is
 * called from code in /proc to get the registers of another lwp.
 */
void
xregs_getfpfiller(klwp_id_t lwp, caddr_t xrp)
{
	prxregset_t *xregs = (prxregset_t *)xrp;
	kfpu_t *fp = lwptofpu(lwp);
	uint32_t fprs = (FPRS_FEF|FPRS_DU|FPRS_DL);
	uint64_t gsr;

	/*
	 * fp_fksave() does not flush the GSR register into
	 * the lwp area, so do it now
	 */
	kpreempt_disable();
	if (ttolwp(curthread) == lwp && fpu_exists) {
		fp->fpu_fprs = _fp_read_fprs();
		if ((fp->fpu_fprs & FPRS_FEF) != FPRS_FEF) {
			_fp_write_fprs(fprs);
			fp->fpu_fprs = (V9_FPU_FPRS_TYPE)fprs;
		}
		save_gsr(fp);
	}
	gsr = get_gsr(fp);
	kpreempt_enable();
	PRXREG_GSR(xregs) = gsr;
}

/*
 * set the specified lwp's platform-dependent non-floating-point
 * extra register state based on the specified input
 */
/* ARGSUSED */
void
xregs_setgfiller(klwp_id_t lwp, caddr_t xrp)
{
	/* for sun4u nothing to do here, added for symmetry */
}

/*
 * set the specified lwp's platform-dependent floating-point
 * extra register state based on the specified input
 */
void
xregs_setfpfiller(klwp_id_t lwp, caddr_t xrp)
{
	prxregset_t *xregs = (prxregset_t *)xrp;
	kfpu_t *fp = lwptofpu(lwp);
	uint32_t fprs = (FPRS_FEF|FPRS_DU|FPRS_DL);
	uint64_t gsr = PRXREG_GSR(xregs);

	kpreempt_disable();
	set_gsr(gsr, lwptofpu(lwp));

	if ((lwp == ttolwp(curthread)) && fpu_exists) {
		fp->fpu_fprs = _fp_read_fprs();
		if ((fp->fpu_fprs & FPRS_FEF) != FPRS_FEF) {
			_fp_write_fprs(fprs);
			fp->fpu_fprs = (V9_FPU_FPRS_TYPE)fprs;
		}
		restore_gsr(lwptofpu(lwp));
	}
	kpreempt_enable();
}

/*
 * fill in the sun4u asrs, ie, the lwp's platform-dependent
 * non-floating-point extra register state information
 */
/* ARGSUSED */
void
getasrs(klwp_t *lwp, asrset_t asr)
{
	/* for sun4u nothing to do here, added for symmetry */
}

/*
 * fill in the sun4u asrs, ie, the lwp's platform-dependent
 * floating-point extra register state information
 */
void
getfpasrs(klwp_t *lwp, asrset_t asr)
{
	kfpu_t *fp = lwptofpu(lwp);
	uint32_t fprs = (FPRS_FEF|FPRS_DU|FPRS_DL);

	kpreempt_disable();
	if (ttolwp(curthread) == lwp)
		fp->fpu_fprs = _fp_read_fprs();
	if ((fp->fpu_en) || (fp->fpu_fprs & FPRS_FEF)) {
		if (fpu_exists && ttolwp(curthread) == lwp) {
			if ((fp->fpu_fprs & FPRS_FEF) != FPRS_FEF) {
				_fp_write_fprs(fprs);
				fp->fpu_fprs = (V9_FPU_FPRS_TYPE)fprs;
			}
			save_gsr(fp);
		}
		asr[ASR_GSR] = (int64_t)get_gsr(fp);
	}
	kpreempt_enable();
}

/*
 * set the sun4u asrs, ie, the lwp's platform-dependent
 * non-floating-point extra register state information
 */
/* ARGSUSED */
void
setasrs(klwp_t *lwp, asrset_t asr)
{
	/* for sun4u nothing to do here, added for symmetry */
}

void
setfpasrs(klwp_t *lwp, asrset_t asr)
{
	kfpu_t *fp = lwptofpu(lwp);
	uint32_t fprs = (FPRS_FEF|FPRS_DU|FPRS_DL);

	kpreempt_disable();
	if (ttolwp(curthread) == lwp)
		fp->fpu_fprs = _fp_read_fprs();
	if ((fp->fpu_en) || (fp->fpu_fprs & FPRS_FEF)) {
		set_gsr(asr[ASR_GSR], fp);
		if (fpu_exists && ttolwp(curthread) == lwp) {
			if ((fp->fpu_fprs & FPRS_FEF) != FPRS_FEF) {
				_fp_write_fprs(fprs);
				fp->fpu_fprs = (V9_FPU_FPRS_TYPE)fprs;
			}
			restore_gsr(fp);
		}
	}
	kpreempt_enable();
}

/*
 * Create interrupt kstats for this CPU.
 */
void
cpu_create_intrstat(cpu_t *cp)
{
	int		i;
	kstat_t		*intr_ksp;
	kstat_named_t	*knp;
	char		name[KSTAT_STRLEN];
	zoneid_t	zoneid;

	ASSERT(MUTEX_HELD(&cpu_lock));

	if (pool_pset_enabled())
		zoneid = GLOBAL_ZONEID;
	else
		zoneid = ALL_ZONES;

	intr_ksp = kstat_create_zone("cpu", cp->cpu_id, "intrstat", "misc",
	    KSTAT_TYPE_NAMED, PIL_MAX * 2, NULL, zoneid);

	/*
	 * Initialize each PIL's named kstat
	 */
	if (intr_ksp != NULL) {
		intr_ksp->ks_update = cpu_kstat_intrstat_update;
		knp = (kstat_named_t *)intr_ksp->ks_data;
		intr_ksp->ks_private = cp;
		for (i = 0; i < PIL_MAX; i++) {
			(void) snprintf(name, KSTAT_STRLEN, "level-%d-time",
			    i + 1);
			kstat_named_init(&knp[i * 2], name, KSTAT_DATA_UINT64);
			(void) snprintf(name, KSTAT_STRLEN, "level-%d-count",
			    i + 1);
			kstat_named_init(&knp[(i * 2) + 1], name,
			    KSTAT_DATA_UINT64);
		}
		kstat_install(intr_ksp);
	}
}

/*
 * Delete interrupt kstats for this CPU.
 */
void
cpu_delete_intrstat(cpu_t *cp)
{
	kstat_delete_byname_zone("cpu", cp->cpu_id, "intrstat", ALL_ZONES);
}

/*
 * Convert interrupt statistics from CPU ticks to nanoseconds and
 * update kstat.
 */
int
cpu_kstat_intrstat_update(kstat_t *ksp, int rw)
{
	kstat_named_t	*knp = ksp->ks_data;
	cpu_t		*cpup = (cpu_t *)ksp->ks_private;
	int		i;

	if (rw == KSTAT_WRITE)
		return (EACCES);

	/*
	 * We use separate passes to copy and convert the statistics to
	 * nanoseconds. This assures that the snapshot of the data is as
	 * self-consistent as possible.
	 */

	for (i = 0; i < PIL_MAX; i++) {
		knp[i * 2].value.ui64 = cpup->cpu_m.intrstat[i + 1][0];
		knp[(i * 2) + 1].value.ui64 = cpup->cpu_stats.sys.intr[i];
	}

	for (i = 0; i < PIL_MAX; i++) {
		knp[i * 2].value.ui64 =
		    (uint64_t)tick2ns((hrtime_t)knp[i * 2].value.ui64,
		    cpup->cpu_id);
	}

	return (0);
}

/*
 * Called by common/os/cpu.c for psrinfo(1m) kstats
 */
char *
cpu_fru_fmri(cpu_t *cp)
{
	return (cpunodes[cp->cpu_id].fru_fmri);
}

/*
 * An interrupt thread is ending a time slice, so compute the interval it
 * ran for and update the statistic for its PIL.
 */
void
cpu_intr_swtch_enter(kthread_id_t t)
{
	uint64_t	interval;
	uint64_t	start;
	cpu_t		*cpu;

	ASSERT((t->t_flag & T_INTR_THREAD) != 0);
	ASSERT(t->t_pil > 0 && t->t_pil <= LOCK_LEVEL);

	/*
	 * We could be here with a zero timestamp. This could happen if:
	 * an interrupt thread which no longer has a pinned thread underneath
	 * it (i.e. it blocked at some point in its past) has finished running
	 * its handler. intr_thread() updated the interrupt statistic for its
	 * PIL and zeroed its timestamp. Since there was no pinned thread to
	 * return to, swtch() gets called and we end up here.
	 *
	 * It can also happen if an interrupt thread in intr_thread() calls
	 * preempt. It will have already taken care of updating stats. In
	 * this event, the interrupt thread will be runnable.
	 */
	if (t->t_intr_start) {
		do {
			start = t->t_intr_start;
			interval = CLOCK_TICK_COUNTER() - start;
		} while (atomic_cas_64(&t->t_intr_start, start, 0) != start);
		cpu = CPU;
		if (cpu->cpu_m.divisor > 1)
			interval *= cpu->cpu_m.divisor;
		cpu->cpu_m.intrstat[t->t_pil][0] += interval;

		atomic_add_64((uint64_t *)&cpu->cpu_intracct[cpu->cpu_mstate],
		    interval);
	} else
		ASSERT(t->t_intr == NULL || t->t_state == TS_RUN);
}


/*
 * An interrupt thread is returning from swtch(). Place a starting timestamp
 * in its thread structure.
 */
void
cpu_intr_swtch_exit(kthread_id_t t)
{
	uint64_t ts;

	ASSERT((t->t_flag & T_INTR_THREAD) != 0);
	ASSERT(t->t_pil > 0 && t->t_pil <= LOCK_LEVEL);

	do {
		ts = t->t_intr_start;
	} while (atomic_cas_64(&t->t_intr_start, ts, CLOCK_TICK_COUNTER()) !=
	    ts);
}


int
blacklist(int cmd, const char *scheme, nvlist_t *fmri, const char *class)
{
	if (&plat_blacklist)
		return (plat_blacklist(cmd, scheme, fmri, class));

	return (ENOTSUP);
}

int
kdi_pread(caddr_t buf, size_t nbytes, uint64_t addr, size_t *ncopiedp)
{
	extern void kdi_flush_caches(void);
	size_t nread = 0;
	uint32_t word;
	int slop, i;

	kdi_flush_caches();
	membar_enter();

	/* We might not begin on a word boundary. */
	if ((slop = addr & 3) != 0) {
		word = ldphys(addr & ~3);
		for (i = slop; i < 4 && nbytes > 0; i++, nbytes--, nread++)
			*buf++ = ((uchar_t *)&word)[i];
		addr = roundup(addr, 4);
	}

	while (nbytes > 0) {
		word = ldphys(addr);
		for (i = 0; i < 4 && nbytes > 0; i++, nbytes--, nread++, addr++)
			*buf++ = ((uchar_t *)&word)[i];
	}

	kdi_flush_caches();

	*ncopiedp = nread;
	return (0);
}

int
kdi_pwrite(caddr_t buf, size_t nbytes, uint64_t addr, size_t *ncopiedp)
{
	extern void kdi_flush_caches(void);
	size_t nwritten = 0;
	uint32_t word;
	int slop, i;

	kdi_flush_caches();

	/* We might not begin on a word boundary. */
	if ((slop = addr & 3) != 0) {
		word = ldphys(addr & ~3);
		for (i = slop; i < 4 && nbytes > 0; i++, nbytes--, nwritten++)
			((uchar_t *)&word)[i] = *buf++;
		stphys(addr & ~3, word);
		addr = roundup(addr, 4);
	}

	while (nbytes > 3) {
		for (word = 0, i = 0; i < 4; i++, nbytes--, nwritten++)
			((uchar_t *)&word)[i] = *buf++;
		stphys(addr, word);
		addr += 4;
	}

	/* We might not end with a whole word. */
	if (nbytes > 0) {
		word = ldphys(addr);
		for (i = 0; nbytes > 0; i++, nbytes--, nwritten++)
			((uchar_t *)&word)[i] = *buf++;
		stphys(addr, word);
	}

	membar_enter();
	kdi_flush_caches();

	*ncopiedp = nwritten;
	return (0);
}

static void
kdi_kernpanic(struct regs *regs, uint_t tt)
{
	sync_reg_buf = *regs;
	sync_tt = tt;

	sync_handler();
}

static void
kdi_plat_call(void (*platfn)(void))
{
	if (platfn != NULL) {
		prom_suspend_prepost();
		platfn();
		prom_resume_prepost();
	}
}

/*
 * kdi_system_claim and release are defined here for all sun4 platforms and
 * pointed to by mach_kdi_init() to provide default callbacks for such systems.
 * Specific sun4u or sun4v platforms may implement their own claim and release
 * routines, at which point their respective callbacks will be updated.
 */
static void
kdi_system_claim(void)
{
	lbolt_debug_entry();
}

static void
kdi_system_release(void)
{
	lbolt_debug_return();
}

void
mach_kdi_init(kdi_t *kdi)
{
	kdi->kdi_plat_call = kdi_plat_call;
	kdi->kdi_kmdb_enter = kmdb_enter;
	kdi->pkdi_system_claim = kdi_system_claim;
	kdi->pkdi_system_release = kdi_system_release;
	kdi->mkdi_cpu_index = kdi_cpu_index;
	kdi->mkdi_trap_vatotte = kdi_trap_vatotte;
	kdi->mkdi_kernpanic = kdi_kernpanic;
}


/*
 * get_cpu_mstate() is passed an array of timestamps, NCMSTATES
 * long, and it fills in the array with the time spent on cpu in
 * each of the mstates, where time is returned in nsec.
 *
 * No guarantee is made that the returned values in times[] will
 * monotonically increase on sequential calls, although this will
 * be true in the long run. Any such guarantee must be handled by
 * the caller, if needed. This can happen if we fail to account
 * for elapsed time due to a generation counter conflict, yet we
 * did account for it on a prior call (see below).
 *
 * The complication is that the cpu in question may be updating
 * its microstate at the same time that we are reading it.
 * Because the microstate is only updated when the CPU's state
 * changes, the values in cpu_intracct[] can be indefinitely out
 * of date. To determine true current values, it is necessary to
 * compare the current time with cpu_mstate_start, and add the
 * difference to times[cpu_mstate].
 *
 * This can be a problem if those values are changing out from
 * under us. Because the code path in new_cpu_mstate() is
 * performance critical, we have not added a lock to it. Instead,
 * we have added a generation counter. Before beginning
 * modifications, the counter is set to 0. After modifications,
 * it is set to the old value plus one.
 *
 * get_cpu_mstate() will not consider the values of cpu_mstate
 * and cpu_mstate_start to be usable unless the value of
 * cpu_mstate_gen is both non-zero and unchanged, both before and
 * after reading the mstate information. Note that we must
 * protect against out-of-order loads around accesses to the
 * generation counter. Also, this is a best effort approach in
 * that we do not retry should the counter be found to have
 * changed.
 *
 * cpu_intracct[] is used to identify time spent in each CPU
 * mstate while handling interrupts. Such time should be reported
 * against system time, and so is subtracted out from its
 * corresponding cpu_acct[] time and added to
 * cpu_acct[CMS_SYSTEM]. Additionally, intracct time is stored in
 * %ticks, but acct time may be stored as %sticks, thus requiring
 * different conversions before they can be compared.
 */

void
get_cpu_mstate(cpu_t *cpu, hrtime_t *times)
{
	int i;
	hrtime_t now, start;
	uint16_t gen;
	uint16_t state;
	hrtime_t intracct[NCMSTATES];

	/*
	 * Load all volatile state under the protection of membar.
	 * cpu_acct[cpu_mstate] must be loaded to avoid double counting
	 * of (now - cpu_mstate_start) by a change in CPU mstate that
	 * arrives after we make our last check of cpu_mstate_gen.
	 */

	now = gethrtime_unscaled();
	gen = cpu->cpu_mstate_gen;

	membar_consumer();	/* guarantee load ordering */
	start = cpu->cpu_mstate_start;
	state = cpu->cpu_mstate;
	for (i = 0; i < NCMSTATES; i++) {
		intracct[i] = cpu->cpu_intracct[i];
		times[i] = cpu->cpu_acct[i];
	}
	membar_consumer();	/* guarantee load ordering */

	if (gen != 0 && gen == cpu->cpu_mstate_gen && now > start)
		times[state] += now - start;

	for (i = 0; i < NCMSTATES; i++) {
		scalehrtime(&times[i]);
		intracct[i] = tick2ns((hrtime_t)intracct[i], cpu->cpu_id);
	}

	for (i = 0; i < NCMSTATES; i++) {
		if (i == CMS_SYSTEM)
			continue;
		times[i] -= intracct[i];
		if (times[i] < 0) {
			intracct[i] += times[i];
			times[i] = 0;
		}
		times[CMS_SYSTEM] += intracct[i];
	}
}

void
mach_cpu_pause(volatile char *safe)
{
	/*
	 * This cpu is now safe.
	 */
	*safe = PAUSE_WAIT;
	membar_enter(); /* make sure stores are flushed */

	/*
	 * Now we wait.  When we are allowed to continue, safe
	 * will be set to PAUSE_IDLE.
	 */
	while (*safe != PAUSE_IDLE)
		SMT_PAUSE();
}

/*ARGSUSED*/
int
plat_mem_do_mmio(struct uio *uio, enum uio_rw rw)
{
	return (ENOTSUP);
}

/* cpu threshold for compressed dumps */
#ifdef sun4v
uint_t dump_plat_mincpu_default = DUMP_PLAT_SUN4V_MINCPU;
#else
uint_t dump_plat_mincpu_default = DUMP_PLAT_SUN4U_MINCPU;
#endif

int
dump_plat_addr()
{
	return (0);
}

void
dump_plat_pfn()
{
}

/* ARGSUSED */
int
dump_plat_data(void *dump_cdata)
{
	return (0);
}

/* ARGSUSED */
int
plat_hold_page(pfn_t pfn, int lock, page_t **pp_ret)
{
	return (PLAT_HOLD_OK);
}

/* ARGSUSED */
void
plat_release_page(page_t *pp)
{
}

/* ARGSUSED */
void
progressbar_key_abort(ldi_ident_t li)
{
}

/*
 * We need to post a soft interrupt to reprogram the lbolt cyclic when
 * switching from event to cyclic driven lbolt. The following code adds
 * and posts the softint for sun4 platforms.
 */
static uint64_t lbolt_softint_inum;

void
lbolt_softint_add(void)
{
	lbolt_softint_inum = add_softintr(LOCK_LEVEL,
	    (softintrfunc)lbolt_ev_to_cyclic, NULL, SOFTINT_MT);
}

void
lbolt_softint_post(void)
{
	setsoftint(lbolt_softint_inum);
}<|MERGE_RESOLUTION|>--- conflicted
+++ resolved
@@ -20,11 +20,8 @@
  */
 /*
  * Copyright (c) 1993, 2010, Oracle and/or its affiliates. All rights reserved.
-<<<<<<< HEAD
  * Copyright 2013 Nexenta Systems, Inc.  All rights reserved.
-=======
  * Copyright (c) 2017, Joyent, Inc.  All rights reserved.
->>>>>>> 4dfc19d7
  */
 
 #include <sys/types.h>
