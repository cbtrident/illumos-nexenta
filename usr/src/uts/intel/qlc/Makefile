--- conflicted
+++ resolved
@@ -101,12 +101,6 @@
 clean.lint:	$(CLEAN_LINT_DEPS)
 
 install:	$(INSTALL_DEPS)
-<<<<<<< HEAD
-
-# NB: this file is generated during install_h
-# $(SRC)/uts/common/io/fibre-channel/fca/qlc/ql_fw_table.c
-=======
->>>>>>> 7de6f2c0
 
 #
 #	Include common targets.
