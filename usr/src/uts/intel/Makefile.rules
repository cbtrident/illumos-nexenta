#
# CDDL HEADER START
#
# The contents of this file are subject to the terms of the
# Common Development and Distribution License (the "License").
# You may not use this file except in compliance with the License.
#
# You can obtain a copy of the license at usr/src/OPENSOLARIS.LICENSE
# or http://www.opensolaris.org/os/licensing.
# See the License for the specific language governing permissions
# and limitations under the License.
#
# When distributing Covered Code, include this CDDL HEADER in each
# file and include the License file at usr/src/OPENSOLARIS.LICENSE.
# If applicable, add the following below this CDDL HEADER, with the
# fields enclosed by brackets "[]" replaced with your own identifying
# information: Portions Copyright [yyyy] [name of copyright owner]
#
# CDDL HEADER END
#
#
# Copyright 2009 Sun Microsystems, Inc.  All rights reserved.
# Use is subject to license terms.
# Copyright 2012 Joyent, Inc.  All rights reserved.
<<<<<<< HEAD
# Copyright 2015 Nexenta Systems, Inc. All rights reserved.
=======
# Copyright 2016 Nexenta Systems, Inc.
>>>>>>> 08c359e5
#

#
#	This Makefile defines all file modules and build rules for the
# directory uts/intel and its children. These are the source files which
# are specific to the intel processor.
#
#	The following two-level ordering must be maintained in this file.
#	  Lines are sorted first in order of decreasing specificity based on
#	  the first directory component.  That is, sun4u rules come before
#	  sparc rules come before common rules.
#
#	  Lines whose initial directory components are equal are sorted
#	  alphabetically by the remaining components.

#
# Need a way to distinguish between the ia32 and amd64 subdirs.
#
SUBARCH_DIR_32 = ia32
SUBARCH_DIR_64 = amd64
SUBARCH_DIR	= $(SUBARCH_DIR_$(CLASS))

#
#	Section 1a: C object build rules
#
$(OBJS_DIR)/%.o:		$(SRC)/common/fs/%.c
	$(COMPILE.c) -o $@ $<
	$(CTFCONVERT_O)

$(OBJS_DIR)/%.o:		$(UTSBASE)/common/io/power/%.c
	$(COMPILE.c) -o $@ $<
	$(CTFCONVERT_O)

$(OBJS_DIR)/%.o:		$(SRC)/common/util/i386/%.s
	$(COMPILE.s) -o $@ $<

$(OBJS_DIR)/%.o:		$(UTSBASE)/intel/brand/sn1/%.s
	$(COMPILE.s) -o $@ $<

$(OBJS_DIR)/%.o:		$(UTSBASE)/intel/brand/solaris10/%.s
	$(COMPILE.s) -o $@ $<

$(OBJS_DIR)/%.o:		$(UTSBASE)/intel/dtrace/%.c
	$(COMPILE.c) -o $@ $<
	$(CTFCONVERT_O)

$(OBJS_DIR)/%.o:		$(UTSBASE)/intel/dtrace/%.s
	$(COMPILE.s) -o $@ $<

$(OBJS_DIR)/%.o:		$(UTSBASE)/intel/fs/proc/%.c
	$(COMPILE.c) -o $@ $<
	$(CTFCONVERT_O)

$(OBJS_DIR)/%.o:		$(UTSBASE)/intel/ia32/ml/%.s
	$(COMPILE.s) -o $@ $<

$(OBJS_DIR)/%.o:		$(UTSBASE)/intel/ia32/os/%.c
	$(COMPILE.c) -o $@ $<
	$(CTFCONVERT_O)

$(OBJS_DIR)/%.o:		$(UTSBASE)/intel/ia32/promif/%.c
	$(COMPILE.c) -o $@ $<
	$(CTFCONVERT_O)

$(OBJS_DIR)/%.o:		$(UTSBASE)/intel/ia32/syscall/%.c
	$(COMPILE.c) -o $@ $<
	$(CTFCONVERT_O)

$(OBJS_DIR)/%.o:		$(UTSBASE)/intel/io/%.c
	$(COMPILE.c) -o $@ $<
	$(CTFCONVERT_O)

$(OBJS_DIR)/%.o:		$(UTSBASE)/intel/io/acpica/%.c
	$(COMPILE.c) -o $@ $<
	$(CTFCONVERT_O)

$(OBJS_DIR)/%.o:		$(UTSBASE)/intel/io/acpica/%.s
	$(COMPILE.s) -o $@ $<

$(OBJS_DIR)/%.o:		$(UTSBASE)/intel/io/acpica/components/debugger/%.c
	$(COMPILE.c) -o $@ $<
	$(CTFCONVERT_O)

$(OBJS_DIR)/%.o:		$(UTSBASE)/intel/io/acpica/components/disassembler/%.c
	$(COMPILE.c) -o $@ $<
	$(CTFCONVERT_O)

$(OBJS_DIR)/%.o:		$(UTSBASE)/intel/io/acpica/components/dispatcher/%.c
	$(COMPILE.c) -o $@ $<
	$(CTFCONVERT_O)

$(OBJS_DIR)/%.o:		$(UTSBASE)/intel/io/acpica/components/events/%.c
	$(COMPILE.c) -o $@ $<
	$(CTFCONVERT_O)

$(OBJS_DIR)/%.o:		$(UTSBASE)/intel/io/acpica/components/executer/%.c
	$(COMPILE.c) -o $@ $<
	$(CTFCONVERT_O)

$(OBJS_DIR)/%.o:		$(UTSBASE)/intel/io/acpica/components/hardware/%.c
	$(COMPILE.c) -o $@ $<
	$(CTFCONVERT_O)

$(OBJS_DIR)/%.o:		$(UTSBASE)/intel/io/acpica/components/namespace/%.c
	$(COMPILE.c) -o $@ $<
	$(CTFCONVERT_O)

$(OBJS_DIR)/%.o:		$(UTSBASE)/intel/io/acpica/components/parser/%.c
	$(COMPILE.c) -o $@ $<
	$(CTFCONVERT_O)

$(OBJS_DIR)/%.o:		$(UTSBASE)/intel/io/acpica/components/resources/%.c
	$(COMPILE.c) -o $@ $<
	$(CTFCONVERT_O)

$(OBJS_DIR)/%.o:		$(UTSBASE)/intel/io/acpica/components/tables/%.c
	$(COMPILE.c) -o $@ $<
	$(CTFCONVERT_O)

$(OBJS_DIR)/%.o:		$(UTSBASE)/intel/io/acpica/components/utilities/%.c
	$(COMPILE.c) -o $@ $<
	$(CTFCONVERT_O)

$(OBJS_DIR)/%.o:		$(UTSBASE)/intel/io/agpgart/%.c
	$(COMPILE.c) -o $@ $<
	$(CTFCONVERT_O)

$(OBJS_DIR)/%.o:		$(UTSBASE)/intel/io/agpmaster/%.c
	$(COMPILE.c) -o $@ $<
	$(CTFCONVERT_O)

$(OBJS_DIR)/%.o:		$(UTSBASE)/intel/io/amd8111s/%.c
	$(COMPILE.c) -o $@ $<
	$(CTFCONVERT_O)

$(OBJS_DIR)/%.o:		$(UTSBASE)/intel/io/amr/%.c
	$(COMPILE.c) -o $@ $<
	$(CTFCONVERT_O)

$(OBJS_DIR)/%.o:		$(UTSBASE)/intel/io/drm/%.c
	$(COMPILE.c) -o $@ $<
	$(CTFCONVERT_O)

$(OBJS_DIR)/%.o:		$(UTSBASE)/intel/io/hotplug/pcicfg/%.c
	$(COMPILE.c) -o $@ $<
	$(CTFCONVERT_O)

$(OBJS_DIR)/%.o:		$(UTSBASE)/intel/io/ipmi/%.c
	$(COMPILE.c) -o $@ $<
	$(CTFCONVERT_O)

$(OBJS_DIR)/%.o:		$(UTSBASE)/intel/io/intel_nb5000/%.c
	$(COMPILE.c) -o $@ $<
	$(CTFCONVERT_O)

$(OBJS_DIR)/%.o:		$(UTSBASE)/intel/io/intel_nhm/%.c
	$(COMPILE.c) -o $@ $<
	$(CTFCONVERT_O)

$(OBJS_DIR)/%.o:		$(SRC)/common/mc/mc-amd/%.c
	$(COMPILE.c) -o $@ $<
	$(CTFCONVERT_O)

$(OBJS_DIR)/%.o:		$(UTSBASE)/intel/io/mc-amd/%.c
	$(COMPILE.c) -o $@ $<
	$(CTFCONVERT_O)

$(OBJS_DIR)/%.o:		$(UTSBASE)/intel/io/pci/%.c
	$(COMPILE.c) -o $@ $<
	$(CTFCONVERT_O)

$(OBJS_DIR)/%.o:		$(UTSBASE)/intel/io/pciex/%.c
	$(COMPILE.c) -o $@ $<
	$(CTFCONVERT_O)

$(OBJS_DIR)/%.o:		$(UTSBASE)/intel/io/dktp/controller/ata/%.c
	$(COMPILE.c) -o $@ $<
	$(CTFCONVERT_O)

$(OBJS_DIR)/%.o:		$(UTSBASE)/intel/io/dktp/dcdev/%.c
	$(COMPILE.c) -o $@ $<
	$(CTFCONVERT_O)

$(OBJS_DIR)/%.o:		$(UTSBASE)/intel/io/dktp/disk/%.c
	$(COMPILE.c) -o $@ $<
	$(CTFCONVERT_O)

$(OBJS_DIR)/%.o:		$(UTSBASE)/intel/io/dktp/drvobj/%.c
	$(COMPILE.c) -o $@ $<
	$(CTFCONVERT_O)

$(OBJS_DIR)/%.o:		$(UTSBASE)/intel/io/dktp/hba/ghd/%.c
	$(COMPILE.c) -o $@ $<
	$(CTFCONVERT_O)

$(OBJS_DIR)/%.o:		$(UTSBASE)/intel/io/dnet/%.c
	$(COMPILE.c) -o $@ $<
	$(CTFCONVERT_O)

$(OBJS_DIR)/%.o:		$(UTSBASE)/intel/io/scsi/adapters/arcmsr/%.c
	$(COMPILE.c) -o $@ $<
	$(CTFCONVERT_O)

$(OBJS_DIR)/%.o:		$(UTSBASE)/intel/io/scsi/targets/%.c
	$(COMPILE.c) -o $@ $<
	$(CTFCONVERT_O)

$(OBJS_DIR)/%.o:		$(UTSBASE)/intel/io/krrp/%.c
	$(COMPILE.c) -o $@ $<
	$(CTFCONVERT_O)

$(OBJS_DIR)/%.o:		$(UTSBASE)/intel/io/vgatext/%.c
	$(COMPILE.c) -o $@ $<
	$(CTFCONVERT_O)

$(OBJS_DIR)/%.o:		$(UTSBASE)/intel/io/heci/%.c
	$(COMPILE.c) -o $@ $<
	$(CTFCONVERT_O)

$(OBJS_DIR)/%.o:		$(UTSBASE)/intel/io/scsi/adapters/pvscsi/%.c
	$(COMPILE.c) -o $@ $<
	$(CTFCONVERT_O)

$(OBJS_DIR)/%.o:		$(UTSBASE)/intel/nskern/%.s
	$(COMPILE.s) -o $@ $<

$(OBJS_DIR)/%.o:		$(UTSBASE)/intel/os/%.c
	$(COMPILE.c) -o $@ $<
	$(CTFCONVERT_O)

$(OBJS_DIR)/%.o:		$(UTSBASE)/intel/pcbe/%.c
	$(COMPILE.c) -o $@ $<
	$(CTFCONVERT_O)

$(OBJS_DIR)/%.o:		$(UTSBASE)/intel/promif/%.c
	$(COMPILE.c) -o $@ $<
	$(CTFCONVERT_O)

$(OBJS_DIR)/%.o:		$(UTSBASE)/intel/syscall/%.c
	$(COMPILE.c) -o $@ $<
	$(CTFCONVERT_O)

$(OBJS_DIR)/%.o:		$(UTSBASE)/common/os/%.c
	$(COMPILE.c) -o $@ $<
	$(CTFCONVERT_O)

$(OBJS_DIR)/%.o:		$(UTSBASE)/intel/kdi/%.c
	$(COMPILE.c) -o $@ $<
	$(CTFCONVERT_O)

$(OBJS_DIR)/%.o:		$(UTSBASE)/intel/kdi/%.s
	$(COMPILE.s) -o $@ $<

$(OBJS_DIR)/%.o:		$(UTSBASE)/intel/kdi/$(SUBARCH_DIR)/%.s
	$(COMPILE.s) -o $@ $<

$(OBJS_DIR)/%.o:		$(UTSBASE)/intel/zfs/%.c
	$(COMPILE.c) -o $@ $<
	$(CTFCONVERT_O)

$(OBJS_DIR)/%.o:		$(UTSBASE)/intel/io/scsi/adapters/pvscsi/%.c
	$(COMPILE.c) -o $@ $<
	$(CTFCONVERT_O)

$(OBJS_DIR)/%.o:		$(UTSBASE)/intel/io/vmxnet3s/%.c
	$(COMPILE.c) -o $@ $<
	$(CTFCONVERT_O)

#
# krtld compiled into unix
#

KRTLD_INC_PATH	= -I$(UTSBASE)/common/krtld -I$(UTSBASE)/intel/sys
KRTLD_INC_PATH	+= -I$(UTSBASE)/intel/$(SUBARCH_DIR)/krtld

KRTLD_CPPFLAGS_32	= -DELF_TARGET_386
KRTLD_CPPFLAGS_64	= -DELF_TARGET_AMD64 -DMODDIR_SUFFIX=\"amd64\"
KRTLD_CPPFLAGS		= $(KRTLD_CPPFLAGS_$(CLASS)) -D_KRTLD

$(OBJS_DIR)/%.o:	$(UTSBASE)/common/krtld/%.c
	$(COMPILE.c) $(KRTLD_INC_PATH) $(KRTLD_CPPFLAGS) -o $@ $<
	$(CTFCONVERT_O)

$(OBJS_DIR)/%.o:	$(UTSBASE)/intel/$(SUBARCH_DIR)/krtld/%.c
	$(COMPILE.c) $(KRTLD_INC_PATH) $(KRTLD_CPPFLAGS) -o $@ $<
	$(CTFCONVERT_O)

#
# _DBOOT indicates that krtld is called from a dboot ELF section
#
$(OBJS_DIR)/kobj.o		:= CPPFLAGS += -D_DBOOT

$(OBJS_DIR)/%.o:	$(UTSBASE)/intel/$(SUBARCH_DIR)/krtld/%.s
	$(COMPILE.s) $(KRTLD_INC_PATH) $(KRTLD_CPPFLAGS) -o $@ $<
	$(CTFCONVERT_O)

$(OBJS_DIR)/%.o:	$(SRC)/common/util/$(SUBARCH_DIR)/%.c
	$(COMPILE.c) $(KRTLD_INC_PATH) $(KRTLD_CPPFLAGS) -o $@ $<
	$(CTFCONVERT_O)


#
#	Section 1b: Lint `object' build rules.
#
$(LINTS_DIR)/%.ln:		$(SRC)/common/fs/%.c
	@($(LHEAD) $(LINT.c) $< $(LTAIL))

$(LINTS_DIR)/%.ln:		$(SRC)/common/util/i386/%.s
	@($(LHEAD) $(LINT.s) $< $(LTAIL))

$(LINTS_DIR)/%.ln:		$(UTSBASE)/intel/brand/sn1/%.s
	@($(LHEAD) $(LINT.s) $< $(LTAIL))

$(LINTS_DIR)/%.ln:		$(UTSBASE)/intel/brand/solaris10/%.s
	@($(LHEAD) $(LINT.s) $< $(LTAIL))

$(LINTS_DIR)/%.ln:		$(UTSBASE)/intel/dtrace/%.c
	@($(LHEAD) $(LINT.c) $< $(LTAIL))

$(LINTS_DIR)/%.ln:		$(UTSBASE)/intel/dtrace/%.s
	@($(LHEAD) $(LINT.s) $< $(LTAIL))

$(LINTS_DIR)/%.ln:		$(UTSBASE)/intel/zfs/%.c
	@($(LHEAD) $(LINT.c) $< $(LTAIL))

$(LINTS_DIR)/%.ln:		$(UTSBASE)/intel/fs/proc/%.c
	@($(LHEAD) $(LINT.c) $< $(LTAIL))

$(LINTS_DIR)/%.ln:		$(UTSBASE)/intel/ia32/ml/%.s
	@($(LHEAD) $(LINT.s) $< $(LTAIL))

$(LINTS_DIR)/%.ln:		$(UTSBASE)/intel/ia32/os/%.c
	@($(LHEAD) $(LINT.c) $< $(LTAIL))

$(LINTS_DIR)/%.ln:		$(UTSBASE)/intel/ia32/promif/%.c
	@($(LHEAD) $(LINT.c) $< $(LTAIL))

$(LINTS_DIR)/%.ln:		$(UTSBASE)/intel/ia32/syscall/%.c
	@($(LHEAD) $(LINT.c) $< $(LTAIL))

$(LINTS_DIR)/%.ln:		$(UTSBASE)/intel/io/%.c
	@($(LHEAD) $(LINT.c) $< $(LTAIL))

$(LINTS_DIR)/%.ln:		$(UTSBASE)/intel/io/krrp/%.c
	@($(LHEAD) $(LINT.c) $< $(LTAIL))

$(LINTS_DIR)/%.ln:		$(UTSBASE)/intel/io/acpica/%.c
	@($(LHEAD) $(LINT.c) $< $(LTAIL))

$(LINTS_DIR)/%.ln:		$(UTSBASE)/intel/io/acpica/%.s
	@($(LHEAD) $(LINT.s) $< $(LTAIL))

$(LINTS_DIR)/%.ln:		$(UTSBASE)/intel/io/acpica/components/debugger/%.c
	@($(LHEAD) $(LINT.c) $< $(LTAIL))

$(LINTS_DIR)/%.ln:		$(UTSBASE)/intel/io/acpica/components/disassembler/%.c
	@($(LHEAD) $(LINT.c) $< $(LTAIL))

$(LINTS_DIR)/%.ln:		$(UTSBASE)/intel/io/acpica/components/events/%.c
	@($(LHEAD) $(LINT.c) $< $(LTAIL))

$(LINTS_DIR)/%.ln:		$(UTSBASE)/intel/io/acpica/components/executer/%.c
	@($(LHEAD) $(LINT.c) $< $(LTAIL))

$(LINTS_DIR)/%.ln:		$(UTSBASE)/intel/io/acpica/components/hardware/%.c
	@($(LHEAD) $(LINT.c) $< $(LTAIL))

$(LINTS_DIR)/%.ln:		$(UTSBASE)/intel/io/acpica/components/dispatcher/%.c
	@($(LHEAD) $(LINT.c) $< $(LTAIL))

$(LINTS_DIR)/%.ln:		$(UTSBASE)/intel/io/acpica/components/namespace/%.c
	@($(LHEAD) $(LINT.c) $< $(LTAIL))

$(LINTS_DIR)/%.ln:		$(UTSBASE)/intel/io/acpica/components/parser/%.c
	@($(LHEAD) $(LINT.c) $< $(LTAIL))

$(LINTS_DIR)/%.ln:		$(UTSBASE)/intel/io/acpica/components/resources/%.c
	@($(LHEAD) $(LINT.c) $< $(LTAIL))

$(LINTS_DIR)/%.ln:		$(UTSBASE)/intel/io/acpica/components/tables/%.c
	@($(LHEAD) $(LINT.c) $< $(LTAIL))

$(LINTS_DIR)/%.ln:		$(UTSBASE)/intel/io/acpica/components/utilities/%.c
	@($(LHEAD) $(LINT.c) $< $(LTAIL))

$(LINTS_DIR)/%.ln:		$(UTSBASE)/intel/io/agpgart/%.c
	@($(LHEAD) $(LINT.c) $< $(LTAIL))

$(LINTS_DIR)/%.ln:		$(UTSBASE)/intel/io/agpmaster/%.c
	@($(LHEAD) $(LINT.c) $< $(LTAIL))

$(LINTS_DIR)/%.ln:		$(UTSBASE)/intel/io/amd8111s/%.c
	@($(LHEAD) $(LINT.c) $< $(LTAIL))

$(LINTS_DIR)/%.ln:		$(UTSBASE)/intel/io/amr/%.c
	@($(LHEAD) $(LINT.c) $< $(LTAIL))

$(LINTS_DIR)/%.ln:		$(UTSBASE)/intel/io/scsi/adapters/arcmsr/%.c
	@($(LHEAD) $(LINT.c) $< $(LTAIL))

$(LINTS_DIR)/%.ln:		$(UTSBASE)/intel/io/drm/%.c
	@($(LHEAD) $(LINT.c) $< $(LTAIL))

$(LINTS_DIR)/%.ln:		$(UTSBASE)/intel/io/hotplug/pcicfg/%.c
	@($(LHEAD) $(LINT.c) $< $(LTAIL))

$(LINTS_DIR)/%.ln:		$(UTSBASE)/intel/io/hotplug/pci/%.c
	@($(LHEAD) $(LINT.c) $< $(LTAIL))

$(LINTS_DIR)/%.ln:		$(UTSBASE)/intel/io/intel_nb5000/%.c
	@($(LHEAD) $(LINT.c) $< $(LTAIL))

$(LINTS_DIR)/%.ln:		$(UTSBASE)/intel/io/intel_nhm/%.c
	@($(LHEAD) $(LINT.c) $< $(LTAIL))

$(LINTS_DIR)/%.ln:		$(UTSBASE)/intel/io/ipmi/%.c
	@($(LHEAD) $(LINT.c) $< $(LTAIL))

$(LINTS_DIR)/%.ln:		$(SRC)/common/mc/mc-amd/%.c
	@($(LHEAD) $(LINT.c) $< $(LTAIL))

$(LINTS_DIR)/%.ln:		$(UTSBASE)/intel/io/mc-amd/%.c
	@($(LHEAD) $(LINT.c) $< $(LTAIL))

$(LINTS_DIR)/%.ln:		$(UTSBASE)/intel/io/pci/%.c
	@($(LHEAD) $(LINT.c) $< $(LTAIL))

$(LINTS_DIR)/%.ln:		$(UTSBASE)/intel/io/pciex/%.c
	@($(LHEAD) $(LINT.c) $< $(LTAIL))

$(LINTS_DIR)/%.ln:		$(UTSBASE)/intel/io/dktp/controller/ata/%.c
	@($(LHEAD) $(LINT.c) $< $(LTAIL))

$(LINTS_DIR)/%.ln:		$(UTSBASE)/intel/io/dktp/dcdev/%.c
	@($(LHEAD) $(LINT.c) $< $(LTAIL))

$(LINTS_DIR)/%.ln:		$(UTSBASE)/intel/io/dktp/disk/%.c
	@($(LHEAD) $(LINT.c) $< $(LTAIL))

$(LINTS_DIR)/%.ln:		$(UTSBASE)/intel/io/dktp/drvobj/%.c
	@($(LHEAD) $(LINT.c) $< $(LTAIL))

$(LINTS_DIR)/%.ln:		$(UTSBASE)/intel/io/dktp/hba/ghd/%.c
	@($(LHEAD) $(LINT.c) $< $(LTAIL))

$(LINTS_DIR)/%.ln:		$(UTSBASE)/intel/io/dnet/%.c
	@($(LHEAD) $(LINT.c) $< $(LTAIL))

$(LINTS_DIR)/%.ln:		$(UTSBASE)/intel/io/scsi/targets/%.c
	@($(LHEAD) $(LINT.c) $< $(LTAIL))

$(LINTS_DIR)/%.ln:		$(UTSBASE)/intel/io/vgatext/%.c
	@($(LHEAD) $(LINT.c) $< $(LTAIL))

$(LINTS_DIR)/%.ln:		$(UTSBASE)/intel/io/heci/%.c
	@($(LHEAD) $(LINT.c) $< $(LTAIL))

<<<<<<< HEAD
=======
$(LINTS_DIR)/%.ln:		$(UTSBASE)/intel/io/vmxnet3s/%.c
	@($(LHEAD) $(LINT.c) $< $(LTAIL))

$(LINTS_DIR)/%.ln:		$(UTSBASE)/intel/io/scsi/adapters/pvscsi/%.c
	@($(LHEAD) $(LINT.c) $< $(LTAIL))

>>>>>>> 08c359e5
$(LINTS_DIR)/%.ln:		$(UTSBASE)/intel/os/%.c
	@($(LHEAD) $(LINT.c) $< $(LTAIL))

$(LINTS_DIR)/%.ln:		$(UTSBASE)/intel/pcbe/%.c
	@($(LHEAD) $(LINT.c) $< $(LTAIL))

$(LINTS_DIR)/%.ln:		$(UTSBASE)/intel/promif/%.c
	@($(LHEAD) $(LINT.c) $< $(LTAIL))

$(LINTS_DIR)/%.ln:		$(UTSBASE)/intel/syscall/%.c
	@($(LHEAD) $(LINT.c) $< $(LTAIL))

$(LINTS_DIR)/%.ln:		$(UTSBASE)/common/os/%.c
	@($(LHEAD) $(LINT.c) $< $(LTAIL))

$(LINTS_DIR)/%.ln:		$(UTSBASE)/intel/kdi/%.c
	@($(LHEAD) $(LINT.c) $< $(LTAIL))

$(LINTS_DIR)/%.ln:		$(UTSBASE)/intel/kdi/%.s
	@($(LHEAD) $(LINT.s) $< $(LTAIL))

$(LINTS_DIR)/%.ln:		$(UTSBASE)/intel/kdi/$(SUBARCH_DIR)/%.s
	@($(LHEAD) $(LINT.s) $< $(LTAIL))

$(LINTS_DIR)/%.ln:		$(UTSBASE)/intel/nskern/%.s
	@($(LHEAD) $(LINT.s) $< $(LTAIL))

$(LINTS_DIR)/%.ln:		$(UTSBASE)/intel/io/scsi/adapters/pvscsi/%.c
	@($(LHEAD) $(LINT.c) $< $(LTAIL))

$(LINTS_DIR)/%.ln:		$(UTSBASE)/intel/io/vmxnet3s/%.c
	@($(LHEAD) $(LINT.c) $< $(LTAIL))

#
# krtld lints
#
$(LINTS_DIR)/%.ln:		$(UTSBASE)/common/krtld/%.c
	@($(LHEAD) $(LINT.c) $(KRTLD_INC_PATH) $(KRTLD_CPPFLAGS) $< $(LTAIL))

$(LINTS_DIR)/%.ln:	$(UTSBASE)/intel/$(SUBARCH_DIR)/krtld/%.c
	@($(LHEAD) $(LINT.c) $(KRTLD_INC_PATH) $(KRTLD_CPPFLAGS) $< $(LTAIL))

$(LINTS_DIR)/%.ln:	$(UTSBASE)/intel/$(SUBARCH_DIR)/krtld/%.s
	@($(LHEAD) $(LINT.s) $(KRTLD_INC_PATH) $(KRTLD_CPPFLAGS) $< $(LTAIL))

$(LINTS_DIR)/%.ln:	$(SRC)/common/util/$(SUBARCH_DIR)/%.c
	@($(LHEAD) $(LINT.c) $(KRTLD_INC_PATH) $(KRTLD_CPPFLAGS) $< $(LTAIL))

$(OBJS_DIR)/kobj.ln		:= CPPFLAGS += -D_DBOOT<|MERGE_RESOLUTION|>--- conflicted
+++ resolved
@@ -22,11 +22,7 @@
 # Copyright 2009 Sun Microsystems, Inc.  All rights reserved.
 # Use is subject to license terms.
 # Copyright 2012 Joyent, Inc.  All rights reserved.
-<<<<<<< HEAD
-# Copyright 2015 Nexenta Systems, Inc. All rights reserved.
-=======
 # Copyright 2016 Nexenta Systems, Inc.
->>>>>>> 08c359e5
 #
 
 #
@@ -287,10 +283,6 @@
 	$(COMPILE.c) -o $@ $<
 	$(CTFCONVERT_O)
 
-$(OBJS_DIR)/%.o:		$(UTSBASE)/intel/io/scsi/adapters/pvscsi/%.c
-	$(COMPILE.c) -o $@ $<
-	$(CTFCONVERT_O)
-
 $(OBJS_DIR)/%.o:		$(UTSBASE)/intel/io/vmxnet3s/%.c
 	$(COMPILE.c) -o $@ $<
 	$(CTFCONVERT_O)
@@ -484,15 +476,12 @@
 $(LINTS_DIR)/%.ln:		$(UTSBASE)/intel/io/heci/%.c
 	@($(LHEAD) $(LINT.c) $< $(LTAIL))
 
-<<<<<<< HEAD
-=======
 $(LINTS_DIR)/%.ln:		$(UTSBASE)/intel/io/vmxnet3s/%.c
 	@($(LHEAD) $(LINT.c) $< $(LTAIL))
 
 $(LINTS_DIR)/%.ln:		$(UTSBASE)/intel/io/scsi/adapters/pvscsi/%.c
 	@($(LHEAD) $(LINT.c) $< $(LTAIL))
 
->>>>>>> 08c359e5
 $(LINTS_DIR)/%.ln:		$(UTSBASE)/intel/os/%.c
 	@($(LHEAD) $(LINT.c) $< $(LTAIL))
 
@@ -519,12 +508,6 @@
 
 $(LINTS_DIR)/%.ln:		$(UTSBASE)/intel/nskern/%.s
 	@($(LHEAD) $(LINT.s) $< $(LTAIL))
-
-$(LINTS_DIR)/%.ln:		$(UTSBASE)/intel/io/scsi/adapters/pvscsi/%.c
-	@($(LHEAD) $(LINT.c) $< $(LTAIL))
-
-$(LINTS_DIR)/%.ln:		$(UTSBASE)/intel/io/vmxnet3s/%.c
-	@($(LHEAD) $(LINT.c) $< $(LTAIL))
 
 #
 # krtld lints
