#
# CDDL HEADER START
#
# The contents of this file are subject to the terms of the
# Common Development and Distribution License (the "License").
# You may not use this file except in compliance with the License.
#
# You can obtain a copy of the license at usr/src/OPENSOLARIS.LICENSE
# or http://www.opensolaris.org/os/licensing.
# See the License for the specific language governing permissions
# and limitations under the License.
#
# When distributing Covered Code, include this CDDL HEADER in each
# file and include the License file at usr/src/OPENSOLARIS.LICENSE.
# If applicable, add the following below this CDDL HEADER, with the
# fields enclosed by brackets "[]" replaced with your own identifying
# information: Portions Copyright [yyyy] [name of copyright owner]
#
# CDDL HEADER END
#

#
# Copyright (c) 2009, 2010, Oracle and/or its affiliates. All rights reserved.
<<<<<<< HEAD
# Copyright 2013 Nexenta Systems, Inc.  All rights reserved.
=======
# Copyright 2014, Nexenta Systems Inc.  All rights reserved.
>>>>>>> 482a7749
#

#
# This makefile drives the production of the blkdev driver
#

#
#	Paths to the base of the uts directory trees
#
UTSBASE   = ../..

#
# Define the module and object file sets.
#
MODULE		= blkdev
OBJECTS		= $(BLKDEV_OBJS:%=$(OBJS_DIR)/%)
LINTS		= $(BLKDEV_OBJS:%.o=$(LINTS_DIR)/%.ln)
ROOTMODULE	= $(ROOT_DRV_DIR)/$(MODULE)

#
# Include common rules.
#
include $(UTSBASE)/intel/Makefile.intel

#
# Define targets.
#
ALL_TARGET	= $(BINARY)
LINT_TARGET	= $(MODULE).lint
INSTALL_TARGET	= $(BINARY) $(ROOTMODULE)

#
# Note dependancy on misc/scsi.
#
LDFLAGS += -dy -Nmisc/cmlb

#
# Default build targets.
#
.KEEP_STATE:

def:		$(DEF_DEPS)

all:		$(ALL_DEPS)

clean:		$(CLEAN_DEPS)

clobber:	$(CLOBBER_DEPS)

lint:		$(LINT_DEPS)

modlintlib:	$(MODLINTLIB_DEPS)

clean.lint:	$(CLEAN_LINT_DEPS)

install:	$(INSTALL_DEPS)

#
# Include common targets.
#
include $(UTSBASE)/intel/Makefile.targ<|MERGE_RESOLUTION|>--- conflicted
+++ resolved
@@ -21,11 +21,7 @@
 
 #
 # Copyright (c) 2009, 2010, Oracle and/or its affiliates. All rights reserved.
-<<<<<<< HEAD
-# Copyright 2013 Nexenta Systems, Inc.  All rights reserved.
-=======
 # Copyright 2014, Nexenta Systems Inc.  All rights reserved.
->>>>>>> 482a7749
 #
 
 #
