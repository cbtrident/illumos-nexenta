# CDDL HEADER START
#
# The contents of this file are subject to the terms of the
# Common Development and Distribution License (the "License").
# You may not use this file except in compliance with the License.
#
# You can obtain a copy of the license at usr/src/OPENSOLARIS.LICENSE
# or http://www.opensolaris.org/os/licensing.
# See the License for the specific language governing permissions
# and limitations under the License.
#
# When distributing Covered Code, include this CDDL HEADER in each
# file and include the License file at usr/src/OPENSOLARIS.LICENSE.
# If applicable, add the following below this CDDL HEADER, with the
# fields enclosed by brackets "[]" replaced with your own identifying
# information: Portions Copyright [yyyy] [name of copyright owner]
#
# CDDL HEADER END
#

#
# Copyright (c) 2005, 2010, Oracle and/or its affiliates. All rights reserved.
# Copyright (c) 2013 Andrew Stormont.  All rights reserved.
# Copyright 2016 Joyent, Inc.
# Copyright 2016 Garrett D'Amore <garrett@damore.org>
<<<<<<< HEAD
# Copyright 2016 Nexenta Systems, Inc.  All rights reserved.
=======
# Copyright 2017 Nexenta Systems, Inc.
>>>>>>> 4dfc19d7
#

#
#	This makefile contains the common definitions for all intel
#	implementation architecture independent modules.
#

#
#	Machine type (implementation architecture):
#
PLATFORM	 = i86pc

#
#	Everybody needs to know how to build modstubs.o and to locate unix.o.
#	Note that unix.o must currently be selected from among the possible
#	"implementation architectures". Note further, that unix.o is only
#	used as an optional error check for undefines so (theoretically)
#	any "implementation architectures" could be used. We choose i86pc
#	because it is the reference port.
#
UNIX_DIR	 = $(UTSBASE)/i86pc/unix
GENLIB_DIR	 = $(UTSBASE)/intel/genunix
IPDRV_DIR	 = $(UTSBASE)/intel/ip
MODSTUBS_DIR	 = $(UNIX_DIR)
DSF_DIR		 = $(UTSBASE)/$(PLATFORM)/genassym
LINTS_DIR	 = $(OBJS_DIR)
LINT_LIB_DIR	 = $(UTSBASE)/intel/lint-libs/$(OBJS_DIR)

UNIX_O		 = $(UNIX_DIR)/$(OBJS_DIR)/unix.o
GENLIB		 = $(GENLIB_DIR)/$(OBJS_DIR)/libgenunix.so
MODSTUBS_O	 = $(MODSTUBS_DIR)/$(OBJS_DIR)/modstubs.o
LINT_LIB	 = $(UTSBASE)/i86pc/lint-libs/$(OBJS_DIR)/llib-lunix.ln
GEN_LINT_LIB	 = $(UTSBASE)/intel/lint-libs/$(OBJS_DIR)/llib-lgenunix.ln

#
#	Include the makefiles which define build rule templates, the
#	collection of files per module, and a few specific flags. Note
#	that order is significant, just as with an include path. The
#	first build rule template which matches the files name will be
#	used. By including these in order from most machine dependent
#	to most machine independent, we allow a machine dependent file
#	to be used in preference over a machine independent version
#	(Such as a machine specific optimization, which preserves the
#	interfaces.)
#
include $(UTSBASE)/intel/Makefile.files
include $(UTSBASE)/common/Makefile.files

#
# ----- TRANSITIONAL SECTION --------------------------------------------------
#

#
#	Not everything which *should* be a module is a module yet. The
#	following is a list of such objects which are currently part of
#	genunix but which might someday become kmods.  This must be
#	defined before we include Makefile.uts, or else genunix's build
#	won't be as parallel as we might like.
#
NOT_YET_KMODS	 = $(OLDPTY_OBJS) $(PTY_OBJS) $(VCONS_CONF_OBJS) $(MOD_OBJS)

#
# ----- END OF TRANSITIONAL SECTION -------------------------------------------
#
#	Include machine independent rules. Note that this does not imply
#	that the resulting module from rules in Makefile.uts is	machine
#	independent. Only that the build rules are machine independent.
#
include $(UTSBASE)/Makefile.uts

#
#	The following must be defined for all implementations:
#
MODSTUBS		= $(UTSBASE)/intel/ia32/ml/modstubs.s

#
#	Define supported builds
#
DEF_BUILDS		= $(DEF_BUILDS64) $(DEF_BUILDS32)
ALL_BUILDS		= $(ALL_BUILDS64) $(ALL_BUILDS32)

#
#	x86 or amd64 inline templates
#
INLINES_32		= $(UTSBASE)/intel/ia32/ml/ia32.il
INLINES_64		= $(UTSBASE)/intel/amd64/ml/amd64.il
INLINES			+= $(INLINES_$(CLASS))

#
#	kernel-specific optimizations; override default in Makefile.master
#

CFLAGS_XARCH_32		= $(i386_CFLAGS)
CFLAGS_XARCH_64		= $(amd64_CFLAGS)
CFLAGS_XARCH		= $(CFLAGS_XARCH_$(CLASS))

COPTFLAG_32		= $(COPTFLAG)
COPTFLAG_64		= $(COPTFLAG64)
COPTIMIZE		= $(COPTFLAG_$(CLASS))

CFLAGS			= $(CFLAGS_XARCH)
CFLAGS			+= $(COPTIMIZE)
CFLAGS			+= $(INLINES) -D_ASM_INLINES
CFLAGS			+= $(CCMODE)
CFLAGS			+= $(SPACEFLAG)
CFLAGS			+= $(CCUNBOUND)
CFLAGS			+= $(CFLAGS_uts)
CFLAGS			+= -xstrconst
CFLAGS			+= -_gcc=-fstack-protector

ASFLAGS_XARCH_32	= $(i386_ASFLAGS)
ASFLAGS_XARCH_64	= $(amd64_ASFLAGS)
ASFLAGS_XARCH		= $(ASFLAGS_XARCH_$(CLASS))

ASFLAGS			+= $(ASFLAGS_XARCH)

#
#	Define the base directory for installation.
#
BASE_INS_DIR	= $(ROOT)

#
#	Debugging level
#
#	Special knowledge of which special debugging options affect which
#	file is used to optimize the build if these flags are changed.
#
DEBUG_DEFS_OBJ32	=
DEBUG_DEFS_DBG32	= -DDEBUG
DEBUG_DEFS_OBJ64	=
DEBUG_DEFS_DBG64	= -DDEBUG
DEBUG_DEFS		= $(DEBUG_DEFS_$(BUILD_TYPE))

DEBUG_COND_OBJ32	= $(POUND_SIGN)
DEBUG_COND_DBG32	=
DEBUG_COND_OBJ64	= $(POUND_SIGN)
DEBUG_COND_DBG64	=
IF_DEBUG_OBJ		= $(DEBUG_COND_$(BUILD_TYPE))$(OBJS_DIR)/

$(IF_DEBUG_OBJ)syscall.o	:=	DEBUG_DEFS	+= -DSYSCALLTRACE
$(IF_DEBUG_OBJ)clock.o		:=	DEBUG_DEFS	+= -DKSLICE=1

#
#	Collect the preprocessor definitions to be associated with *all*
#	files.
#
ALL_DEFS	 = $(DEBUG_DEFS) $(OPTION_DEFS)

#
#	The kernels modules which are "implementation architecture"
#	specific for this machine are enumerated below. Note that most
#	of these modules must exist (in one form or another) for each
#	architecture.
#
#	Common Drivers (usually pseudo drivers) (/kernel/drv)
#	DRV_KMODS are built both 32-bit and 64-bit
#	DRV_KMODS_32 are built only 32-bit
#	DRV_KMODS_64 are built only 64-bit
#
DRV_KMODS	+= aac
DRV_KMODS	+= aggr
DRV_KMODS	+= ahci
DRV_KMODS	+= amd64_gart
DRV_KMODS	+= amr
DRV_KMODS	+= agpgart
DRV_KMODS	+= srn
DRV_KMODS	+= agptarget
DRV_KMODS       += arn
DRV_KMODS	+= arp
DRV_KMODS	+= asy
DRV_KMODS	+= ata
DRV_KMODS	+= ath
DRV_KMODS	+= atu
DRV_KMODS	+= audio
DRV_KMODS	+= audio1575
DRV_KMODS	+= audio810
DRV_KMODS	+= audiocmi
DRV_KMODS	+= audiocmihd
DRV_KMODS	+= audioemu10k
DRV_KMODS	+= audioens
DRV_KMODS	+= audiohd
DRV_KMODS	+= audioixp
DRV_KMODS	+= audiols
DRV_KMODS	+= audiop16x
DRV_KMODS	+= audiopci
DRV_KMODS	+= audiosolo
DRV_KMODS	+= audiots
DRV_KMODS	+= audiovia823x
<<<<<<< HEAD
DRV_KMODS_32	+= audiovia97
DRV_KMODS	+= bl
=======
DRV_KMODS	+= bl 
>>>>>>> 4dfc19d7
DRV_KMODS	+= blkdev
DRV_KMODS	+= bge
DRV_KMODS	+= bofi
DRV_KMODS	+= bpf
DRV_KMODS	+= bridge
DRV_KMODS	+= bscbus
DRV_KMODS	+= bscv
DRV_KMODS	+= chxge
DRV_KMODS	+= cxgbe
DRV_KMODS	+= ntxn
DRV_KMODS	+= myri10ge
DRV_KMODS	+= clone
DRV_KMODS	+= cmdk
DRV_KMODS	+= cn
DRV_KMODS	+= conskbd
DRV_KMODS	+= consms
DRV_KMODS	+= cpqary3
DRV_KMODS	+= cpuid
DRV_KMODS	+= cpunex
DRV_KMODS	+= crypto
DRV_KMODS	+= cryptoadm
DRV_KMODS	+= dca
DRV_KMODS	+= devinfo
DRV_KMODS	+= dld
DRV_KMODS	+= dlpistub
DRV_KMODS_32	+= dnet
DRV_KMODS	+= dump
DRV_KMODS	+= ecpp
DRV_KMODS	+= emlxs
DRV_KMODS	+= eventfd
DRV_KMODS	+= fd
DRV_KMODS	+= fdc
DRV_KMODS	+= fm
DRV_KMODS	+= fssnap
DRV_KMODS	+= hxge
DRV_KMODS	+= i8042
DRV_KMODS	+= i915
DRV_KMODS	+= icmp
DRV_KMODS	+= icmp6
DRV_KMODS	+= intel_nb5000
DRV_KMODS	+= intel_nhm
DRV_KMODS	+= ip
DRV_KMODS	+= ip6
DRV_KMODS	+= ipd
DRV_KMODS	+= ipf
DRV_KMODS       += ipnet
DRV_KMODS	+= ippctl
DRV_KMODS	+= ipsecah
DRV_KMODS	+= ipsecesp
DRV_KMODS	+= ipw
DRV_KMODS	+= iwh
DRV_KMODS	+= iwi
DRV_KMODS	+= iwn
DRV_KMODS	+= iwk
DRV_KMODS	+= iwp
DRV_KMODS	+= iwscn
DRV_KMODS	+= kb8042
DRV_KMODS	+= keysock
DRV_KMODS	+= kssl
DRV_KMODS	+= kstat
DRV_KMODS	+= ksyms
DRV_KMODS	+= kmdb
DRV_KMODS	+= llc1
DRV_KMODS	+= lofi
DRV_KMODS	+= log
DRV_KMODS	+= logindmux
DRV_KMODS	+= mega_sas
DRV_KMODS	+= mc-amd
DRV_KMODS	+= mm
DRV_KMODS	+= mouse8042
DRV_KMODS	+= mpt_sas
DRV_KMODS	+= mr_sas
DRV_KMODS	+= mwl
DRV_KMODS	+= nca
DRV_KMODS	+= nsmb
DRV_KMODS	+= nulldriver
DRV_KMODS	+= nv_sata
DRV_KMODS	+= nvme
DRV_KMODS	+= nxge
DRV_KMODS	+= oce
DRV_KMODS	+= openeepr
DRV_KMODS	+= pci_pci
DRV_KMODS	+= pcic
DRV_KMODS	+= pcieb
DRV_KMODS	+= physmem
DRV_KMODS	+= pit_beep
DRV_KMODS	+= pm
DRV_KMODS	+= poll
DRV_KMODS	+= pool
DRV_KMODS	+= power
DRV_KMODS	+= pseudo
DRV_KMODS	+= ptc
DRV_KMODS	+= ptm
DRV_KMODS	+= pts
DRV_KMODS	+= ptsl
DRV_KMODS	+= qlge
DRV_KMODS	+= radeon
DRV_KMODS	+= ral
DRV_KMODS	+= ramdisk
DRV_KMODS	+= random
DRV_KMODS	+= rds
DRV_KMODS	+= rdsv3
DRV_KMODS	+= rpcib
DRV_KMODS	+= rsm
DRV_KMODS	+= rts
DRV_KMODS	+= rtw
DRV_KMODS	+= rum
DRV_KMODS	+= rwd
DRV_KMODS	+= rwn
DRV_KMODS	+= sad
DRV_KMODS	+= sd
DRV_KMODS	+= sdhost
DRV_KMODS	+= sgen
DRV_KMODS	+= si3124
DRV_KMODS	+= signalfd
DRV_KMODS	+= skd
DRV_KMODS	+= smbios
DRV_KMODS	+= softmac
DRV_KMODS	+= spdsock
DRV_KMODS	+= smbsrv
DRV_KMODS	+= smp
DRV_KMODS	+= sppp
DRV_KMODS	+= sppptun
DRV_KMODS	+= srpt
DRV_KMODS	+= st
DRV_KMODS	+= sy
DRV_KMODS	+= sysevent
DRV_KMODS	+= sysmsg
DRV_KMODS	+= tcp
DRV_KMODS	+= tcp6
DRV_KMODS	+= timerfd
DRV_KMODS	+= tl
DRV_KMODS	+= tnf
DRV_KMODS	+= tpm
DRV_KMODS	+= trill
DRV_KMODS	+= udp
DRV_KMODS	+= udp6
DRV_KMODS	+= ucode
DRV_KMODS	+= ural
DRV_KMODS	+= uath
DRV_KMODS	+= urtw
DRV_KMODS	+= vgatext
DRV_KMODS	+= vnic
DRV_KMODS	+= vscan
DRV_KMODS	+= wc
DRV_KMODS	+= winlock
DRV_KMODS	+= wpi
DRV_KMODS	+= xge
DRV_KMODS	+= yge
DRV_KMODS	+= zcons
DRV_KMODS	+= zyd
DRV_KMODS	+= simnet
DRV_KMODS	+= stmf
DRV_KMODS	+= stmf_sbd
DRV_KMODS	+= fct
DRV_KMODS	+= aoe aoeblk
DRV_KMODS	+= fcoe
DRV_KMODS	+= fcoet
DRV_KMODS	+= fcoei
DRV_KMODS	+= qlt
DRV_KMODS	+= iscsit
DRV_KMODS	+= pppt
DRV_KMODS	+= ncall nsctl sdbc nskern sv
DRV_KMODS	+= ii rdc rdcsrv rdcstub
DRV_KMODS	+= iptun
DRV_KMODS	+= vmxnet3s
DRV_KMODS	+= pvscsi

#
# Common code drivers
#

DRV_KMODS	+= afe
DRV_KMODS	+= atge
DRV_KMODS	+= bfe
DRV_KMODS	+= bnxe
DRV_KMODS	+= dmfe
DRV_KMODS	+= e1000g
DRV_KMODS	+= efe
DRV_KMODS	+= elxl
DRV_KMODS	+= hme
DRV_KMODS	+= mxfe
DRV_KMODS	+= nge
DRV_KMODS	+= pcn
DRV_KMODS	+= rge
DRV_KMODS	+= rtls
DRV_KMODS	+= sfe
DRV_KMODS	+= sfxge
DRV_KMODS	+= amd8111s
DRV_KMODS	+= igb
DRV_KMODS	+= ipmi
DRV_KMODS	+= iprb
DRV_KMODS	+= ixgbe
DRV_KMODS	+= i40e
DRV_KMODS	+= vr

#
# Virtio drivers
#

# Virtio core
DRV_KMODS	+= virtio

# Virtio block driver
DRV_KMODS	+= vioblk

# Virtio network driver
DRV_KMODS	+= vioif

#
#	DTrace and DTrace Providers
#
DRV_KMODS	+= dtrace
DRV_KMODS	+= fbt
DRV_KMODS	+= lockstat
DRV_KMODS	+= profile
DRV_KMODS	+= sdt
DRV_KMODS	+= systrace
DRV_KMODS	+= fasttrap
DRV_KMODS	+= dcpc

#
#	I/O framework test drivers
#
DRV_KMODS	+= pshot
DRV_KMODS	+= gen_drv
DRV_KMODS	+= tvhci tphci tclient
DRV_KMODS	+= emul64

#
#	Machine Specific Driver Modules (/kernel/drv):
#
DRV_KMODS	+= options
DRV_KMODS	+= scsi_vhci
DRV_KMODS	+= pmcs
DRV_KMODS	+= pmcs8001fw
DRV_KMODS	+= arcmsr
DRV_KMODS	+= fcp
DRV_KMODS	+= fcip
DRV_KMODS	+= fcsm
DRV_KMODS	+= fp
DRV_KMODS	+= qlc
DRV_KMODS	+= iscsi

#
#	PCMCIA specific module(s)
#
DRV_KMODS	+= pcs
MISC_KMODS	+= cardbus

#
#	SCSI Enclosure Services driver
#
DRV_KMODS	+= ses

#
#	USB specific modules
#
DRV_KMODS	+= hid
DRV_KMODS	+= hubd
DRV_KMODS	+= uhci
DRV_KMODS	+= ehci
DRV_KMODS	+= ohci
DRV_KMODS	+= usb_mid
DRV_KMODS	+= usb_ia
DRV_KMODS	+= scsa2usb
DRV_KMODS	+= usbprn
DRV_KMODS	+= ugen
DRV_KMODS	+= usbser
DRV_KMODS	+= usbsacm
DRV_KMODS	+= usbsksp
DRV_KMODS	+= usbsprl
DRV_KMODS	+= usb_ac
DRV_KMODS	+= usb_as
DRV_KMODS	+= usbskel
DRV_KMODS	+= usbvc
DRV_KMODS	+= usbftdi
DRV_KMODS	+= usbecm
DRV_KMODS	+= xhci

#
#	USBGEM modules
#
DRV_KMODS	+= usbgem
DRV_KMODS	+= axf
DRV_KMODS	+= udmf 
DRV_KMODS	+= upf
DRV_KMODS	+= urf 

#
#	1394 modules
#
MISC_KMODS	+= s1394 sbp2
DRV_KMODS	+= hci1394 scsa1394
DRV_KMODS	+= av1394
DRV_KMODS	+= dcam1394

#
#	InfiniBand pseudo drivers
#
DRV_KMODS	+= ib ibp eibnx eoib rdsib sdp iser daplt hermon tavor sol_ucma sol_uverbs
DRV_KMODS	+= sol_umad

#
#	Brand modules
#
BRAND_KMODS	+= sn1_brand s10_brand

#
#	Exec Class Modules (/kernel/exec):
#
EXEC_KMODS	+= elfexec intpexec shbinexec javaexec

#
#	Scheduling Class Modules (/kernel/sched):
#
SCHED_KMODS	+= IA RT TS RT_DPTBL TS_DPTBL FSS FX FX_DPTBL SDC

#
#	File System Modules (/kernel/fs):
#
FS_KMODS	+= autofs ctfs dcfs dev devfs fdfs fifofs hsfs lofs
FS_KMODS	+= mntfs namefs nfs objfs zfs zut
FS_KMODS	+= pcfs procfs sockfs specfs tmpfs udfs ufs sharefs
FS_KMODS	+= smbfs bootfs

#
#	Streams Modules (/kernel/strmod):
#
STRMOD_KMODS	+= bufmod connld dedump ldterm pckt pfmod pipemod
STRMOD_KMODS	+= ptem redirmod rpcmod rlmod telmod timod
STRMOD_KMODS	+= spppasyn spppcomp
STRMOD_KMODS	+= tirdwr ttcompat
STRMOD_KMODS	+= usbkbm
STRMOD_KMODS	+= usbms
STRMOD_KMODS	+= usbwcm
STRMOD_KMODS	+= usb_ah
STRMOD_KMODS	+= drcompat
STRMOD_KMODS	+= cryptmod
STRMOD_KMODS	+= vuid2ps2
STRMOD_KMODS	+= vuid3ps2
STRMOD_KMODS	+= vuidm3p
STRMOD_KMODS	+= vuidm4p
STRMOD_KMODS	+= vuidm5p

#
#	'System' Modules (/kernel/sys):
#
SYS_KMODS	+= c2audit
SYS_KMODS	+= doorfs
SYS_KMODS	+= exacctsys
SYS_KMODS	+= inst_sync
SYS_KMODS	+= kaio
SYS_KMODS	+= msgsys
SYS_KMODS	+= pipe
SYS_KMODS	+= portfs
SYS_KMODS	+= pset
SYS_KMODS	+= semsys
SYS_KMODS	+= shmsys
SYS_KMODS	+= sysacct
SYS_KMODS	+= acctctl

#
#	'Misc' Modules (/kernel/misc)
#	MISC_KMODS are built both 32-bit and 64-bit
#	MISC_KMODS_32 are built only 32-bit
#	MISC_KMODS_64 are built only 64-bit
#
MISC_KMODS	+= ac97
MISC_KMODS	+= acpica
MISC_KMODS	+= agpmaster
MISC_KMODS	+= bignum
MISC_KMODS	+= bootdev
MISC_KMODS	+= busra
MISC_KMODS	+= cmlb
MISC_KMODS	+= consconfig
MISC_KMODS	+= ctf
MISC_KMODS	+= dadk
MISC_KMODS	+= dcopy
MISC_KMODS	+= dls
MISC_KMODS	+= drm
MISC_KMODS	+= fssnap_if
MISC_KMODS	+= gda
MISC_KMODS	+= gld
MISC_KMODS	+= hidparser
MISC_KMODS	+= hook
MISC_KMODS	+= hpcsvc
MISC_KMODS	+= ibcm
MISC_KMODS	+= ibdm
MISC_KMODS	+= ibdma
MISC_KMODS	+= ibmf
MISC_KMODS	+= ibtl
MISC_KMODS	+= idm
MISC_KMODS	+= idmap
MISC_KMODS	+= iommulib
MISC_KMODS	+= ipc
MISC_KMODS	+= kbtrans
MISC_KMODS	+= kcf
MISC_KMODS	+= kgssapi
MISC_KMODS	+= kmech_dummy
MISC_KMODS	+= kmech_krb5
MISC_KMODS	+= ksocket
MISC_KMODS	+= mac
MISC_KMODS	+= mii
MISC_KMODS	+= mwlfw
MISC_KMODS	+= net80211
MISC_KMODS	+= nfs_dlboot
MISC_KMODS	+= nfssrv
MISC_KMODS	+= neti
MISC_KMODS	+= pci_autoconfig
MISC_KMODS	+= pcicfg
MISC_KMODS	+= pcihp
MISC_KMODS	+= pcmcia
MISC_KMODS	+= rpcsec
MISC_KMODS	+= rpcsec_gss
MISC_KMODS	+= rsmops
MISC_KMODS	+= sata
MISC_KMODS	+= scsi
MISC_KMODS	+= sda
MISC_KMODS	+= sol_ofs
MISC_KMODS	+= spuni
MISC_KMODS	+= strategy
MISC_KMODS	+= strplumb
MISC_KMODS	+= tem
MISC_KMODS	+= tlimod
MISC_KMODS	+= usba usba10 usbs49_fw
MISC_KMODS	+= scsi_vhci_f_sym_hds
MISC_KMODS	+= scsi_vhci_f_sym
MISC_KMODS	+= scsi_vhci_f_tpgs
MISC_KMODS	+= scsi_vhci_f_asym_sun
MISC_KMODS	+= scsi_vhci_f_tape
MISC_KMODS	+= scsi_vhci_f_tpgs_tape
MISC_KMODS	+= fctl
MISC_KMODS	+= emlxs_fw
MISC_KMODS	+= qlc_fw_2200
MISC_KMODS	+= qlc_fw_2300
MISC_KMODS	+= qlc_fw_2400
MISC_KMODS	+= qlc_fw_2500
MISC_KMODS	+= qlc_fw_2700
MISC_KMODS	+= qlc_fw_6322
MISC_KMODS	+= qlc_fw_8100
MISC_KMODS	+= qlc_fw_8301fc
MISC_KMODS	+= uathfw

MISC_KMODS	+= klmmod klmops

MISC_KMODS	+= krrp
#
# NFSv4 HA misc module
#
MISC_KMODS += cl_bootstrap

#
#	Software Cryptographic Providers (/kernel/crypto):
#
CRYPTO_KMODS	+= aes
CRYPTO_KMODS	+= arcfour
CRYPTO_KMODS	+= blowfish
CRYPTO_KMODS	+= des
CRYPTO_KMODS	+= ecc
CRYPTO_KMODS	+= edonr
CRYPTO_KMODS	+= md4
CRYPTO_KMODS	+= md5
CRYPTO_KMODS	+= rsa
CRYPTO_KMODS	+= sha1
CRYPTO_KMODS	+= sha2
CRYPTO_KMODS	+= skein
CRYPTO_KMODS	+= swrand

#
#	IP Policy Modules (/kernel/ipp)
#
IPP_KMODS	+= dlcosmk
IPP_KMODS	+= flowacct
IPP_KMODS	+= ipgpc
IPP_KMODS	+= dscpmk
IPP_KMODS	+= tokenmt
IPP_KMODS	+= tswtclmt

#
#	generic-unix module (/kernel/genunix):
#
GENUNIX_KMODS	+= genunix

#
#	Modules eXcluded from the product:
#

#
#	'Dacf' Modules (/kernel/dacf):
#

#
#	Performance Counter BackEnd modules (/usr/kernel/pcbe)
#
PCBE_KMODS	+= p123_pcbe p4_pcbe opteron_pcbe core_pcbe

#
#	MAC-Type Plugin Modules (/kernel/mac)
#
MAC_KMODS	+= mac_6to4
MAC_KMODS	+= mac_ether
MAC_KMODS	+= mac_ipv4
MAC_KMODS	+= mac_ipv6
MAC_KMODS	+= mac_wifi
MAC_KMODS	+= mac_ib

#
# socketmod (kernel/socketmod)
#
SOCKET_KMODS	+= sockpfp
SOCKET_KMODS	+= socksctp
SOCKET_KMODS    += socksdp
SOCKET_KMODS	+= sockrds
SOCKET_KMODS	+= ksslf

#
#	kiconv modules (/kernel/kiconv):
#
KICONV_KMODS	+= kiconv_emea kiconv_ja kiconv_ko kiconv_sc kiconv_tc

#
#	'Dacf' Modules (/kernel/dacf):
#
DACF_KMODS	+= net_dacf

#
# Ensure that the variable member of the cpu_t (cpu_m) is defined
# for the lint builds so as not to cause lint errors during the
# global cross check.
#
LINTFLAGS	+= -D_MACHDEP -I$(UTSBASE)/i86pc<|MERGE_RESOLUTION|>--- conflicted
+++ resolved
@@ -23,11 +23,7 @@
 # Copyright (c) 2013 Andrew Stormont.  All rights reserved.
 # Copyright 2016 Joyent, Inc.
 # Copyright 2016 Garrett D'Amore <garrett@damore.org>
-<<<<<<< HEAD
-# Copyright 2016 Nexenta Systems, Inc.  All rights reserved.
-=======
 # Copyright 2017 Nexenta Systems, Inc.
->>>>>>> 4dfc19d7
 #
 
 #
@@ -216,12 +212,7 @@
 DRV_KMODS	+= audiosolo
 DRV_KMODS	+= audiots
 DRV_KMODS	+= audiovia823x
-<<<<<<< HEAD
-DRV_KMODS_32	+= audiovia97
 DRV_KMODS	+= bl
-=======
-DRV_KMODS	+= bl 
->>>>>>> 4dfc19d7
 DRV_KMODS	+= blkdev
 DRV_KMODS	+= bge
 DRV_KMODS	+= bofi
