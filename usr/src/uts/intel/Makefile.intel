# CDDL HEADER START
#
# The contents of this file are subject to the terms of the
# Common Development and Distribution License (the "License").
# You may not use this file except in compliance with the License.
#
# You can obtain a copy of the license at usr/src/OPENSOLARIS.LICENSE
# or http://www.opensolaris.org/os/licensing.
# See the License for the specific language governing permissions
# and limitations under the License.
#
# When distributing Covered Code, include this CDDL HEADER in each
# file and include the License file at usr/src/OPENSOLARIS.LICENSE.
# If applicable, add the following below this CDDL HEADER, with the
# fields enclosed by brackets "[]" replaced with your own identifying
# information: Portions Copyright [yyyy] [name of copyright owner]
#
# CDDL HEADER END
#

# Copyright (c) 2005, 2010, Oracle and/or its affiliates. All rights reserved.
<<<<<<< HEAD
# Copyright (c) 2013 Andrew Stormont.  All rights reserved.
# Copyright (c) 2015 Nexenta Systems, Inc. All rights reserved.
=======
# Copyright (c) 2015 Nexenta Systems, Inc. All rights reserved.
# Copyright (c) 2013 Andrew Stormont.  All rights reserved.
# Copyright (c) 2015, Joyent, Inc.  All rights reserved.
>>>>>>> e7e978b1

#
#	This makefile contains the common definitions for all intel
#	implementation architecture independent modules.
#

#
#	Machine type (implementation architecture):
#
PLATFORM	 = i86pc

#
#	Everybody needs to know how to build modstubs.o and to locate unix.o.
#	Note that unix.o must currently be selected from among the possible
#	"implementation architectures". Note further, that unix.o is only
#	used as an optional error check for undefines so (theoretically)
#	any "implementation architectures" could be used. We choose i86pc
#	because it is the reference port.
#
UNIX_DIR	 = $(UTSBASE)/i86pc/unix
GENLIB_DIR	 = $(UTSBASE)/intel/genunix
IPDRV_DIR	 = $(UTSBASE)/intel/ip
MODSTUBS_DIR	 = $(UNIX_DIR)
DSF_DIR		 = $(UTSBASE)/$(PLATFORM)/genassym
LINTS_DIR	 = $(OBJS_DIR)
LINT_LIB_DIR	 = $(UTSBASE)/intel/lint-libs/$(OBJS_DIR)

UNIX_O		 = $(UNIX_DIR)/$(OBJS_DIR)/unix.o
GENLIB		 = $(GENLIB_DIR)/$(OBJS_DIR)/libgenunix.so
MODSTUBS_O	 = $(MODSTUBS_DIR)/$(OBJS_DIR)/modstubs.o
LINT_LIB	 = $(UTSBASE)/i86pc/lint-libs/$(OBJS_DIR)/llib-lunix.ln
GEN_LINT_LIB	 = $(UTSBASE)/intel/lint-libs/$(OBJS_DIR)/llib-lgenunix.ln

#
#	Include the makefiles which define build rule templates, the
#	collection of files per module, and a few specific flags. Note
#	that order is significant, just as with an include path. The
#	first build rule template which matches the files name will be
#	used. By including these in order from most machine dependent
#	to most machine independent, we allow a machine dependent file
#	to be used in preference over a machine independent version
#	(Such as a machine specific optimization, which preserves the
#	interfaces.)
#
include $(UTSBASE)/intel/Makefile.files
include $(UTSBASE)/common/Makefile.files

#
# ----- TRANSITIONAL SECTION --------------------------------------------------
#

#
#	Not everything which *should* be a module is a module yet. The
#	following is a list of such objects which are currently part of
#	genunix but which might someday become kmods.  This must be
#	defined before we include Makefile.uts, or else genunix's build
#	won't be as parallel as we might like.
#
NOT_YET_KMODS	 = $(OLDPTY_OBJS) $(PTY_OBJS) $(VCONS_CONF_OBJS) $(MOD_OBJS)

#
# ----- END OF TRANSITIONAL SECTION -------------------------------------------
#
#	Include machine independent rules. Note that this does not imply
#	that the resulting module from rules in Makefile.uts is	machine
#	independent. Only that the build rules are machine independent.
#
include $(UTSBASE)/Makefile.uts

#
#	The following must be defined for all implementations:
#
MODSTUBS		= $(UTSBASE)/intel/ia32/ml/modstubs.s

#
#	Define supported builds
#
DEF_BUILDS		= $(DEF_BUILDS64) $(DEF_BUILDS32)
ALL_BUILDS		= $(ALL_BUILDS64) $(ALL_BUILDS32)

#
#	x86 or amd64 inline templates
#
INLINES_32		= $(UTSBASE)/intel/ia32/ml/ia32.il
INLINES_64		= $(UTSBASE)/intel/amd64/ml/amd64.il
INLINES			+= $(INLINES_$(CLASS))

#
#	kernel-specific optimizations; override default in Makefile.master
#

CFLAGS_XARCH_32		= $(i386_CFLAGS)
CFLAGS_XARCH_64		= $(amd64_CFLAGS)
CFLAGS_XARCH		= $(CFLAGS_XARCH_$(CLASS))

COPTFLAG_32		= $(COPTFLAG)
COPTFLAG_64		= $(COPTFLAG64)
COPTIMIZE		= $(COPTFLAG_$(CLASS))

CFLAGS			= $(CFLAGS_XARCH)
CFLAGS			+= $(COPTIMIZE)
CFLAGS			+= $(INLINES) -D_ASM_INLINES
CFLAGS			+= $(CCMODE)
CFLAGS			+= $(SPACEFLAG)
CFLAGS			+= $(CCUNBOUND)
CFLAGS			+= $(CFLAGS_uts)
CFLAGS			+= -xstrconst
CFLAGS			+= -_gcc=-fstack-protector

ASFLAGS_XARCH_32	= $(i386_ASFLAGS)
ASFLAGS_XARCH_64	= $(amd64_ASFLAGS)
ASFLAGS_XARCH		= $(ASFLAGS_XARCH_$(CLASS))

ASFLAGS			+= $(ASFLAGS_XARCH)

#
#	Define the base directory for installation.
#
BASE_INS_DIR	= $(ROOT)

#
#	Debugging level
#
#	Special knowledge of which special debugging options affect which
#	file is used to optimize the build if these flags are changed.
#
DEBUG_DEFS_OBJ32	=
DEBUG_DEFS_DBG32	= -DDEBUG
DEBUG_DEFS_OBJ64	=
DEBUG_DEFS_DBG64	= -DDEBUG
DEBUG_DEFS		= $(DEBUG_DEFS_$(BUILD_TYPE))

DEBUG_COND_OBJ32	= $(POUND_SIGN)
DEBUG_COND_DBG32	=
DEBUG_COND_OBJ64	= $(POUND_SIGN)
DEBUG_COND_DBG64	=
IF_DEBUG_OBJ		= $(DEBUG_COND_$(BUILD_TYPE))$(OBJS_DIR)/

$(IF_DEBUG_OBJ)syscall.o	:=	DEBUG_DEFS	+= -DSYSCALLTRACE
$(IF_DEBUG_OBJ)clock.o		:=	DEBUG_DEFS	+= -DKSLICE=1

#
#	Collect the preprocessor definitions to be associated with *all*
#	files.
#
ALL_DEFS	 = $(DEBUG_DEFS) $(OPTION_DEFS)

#
#	The kernels modules which are "implementation architecture"
#	specific for this machine are enumerated below. Note that most
#	of these modules must exist (in one form or another) for each
#	architecture.
#
#	Common Drivers (usually pseudo drivers) (/kernel/drv)
#	DRV_KMODS are built both 32-bit and 64-bit
#	DRV_KMODS_32 are built only 32-bit
#	DRV_KMODS_64 are built only 64-bit
#
DRV_KMODS	+= aac
DRV_KMODS	+= aggr
DRV_KMODS	+= ahci
DRV_KMODS	+= amd64_gart
DRV_KMODS	+= amr
DRV_KMODS	+= agpgart
DRV_KMODS	+= srn
DRV_KMODS	+= agptarget
DRV_KMODS       += arn
DRV_KMODS	+= arp
DRV_KMODS	+= asy
DRV_KMODS	+= ata
DRV_KMODS	+= ath
DRV_KMODS	+= atu
DRV_KMODS	+= audio
DRV_KMODS	+= audio1575
DRV_KMODS	+= audio810
DRV_KMODS	+= audiocmi
DRV_KMODS	+= audiocmihd
DRV_KMODS	+= audioemu10k
DRV_KMODS	+= audioens
DRV_KMODS	+= audiohd
DRV_KMODS	+= audioixp
DRV_KMODS	+= audiols
DRV_KMODS	+= audiop16x
DRV_KMODS	+= audiopci
DRV_KMODS	+= audiosolo
DRV_KMODS	+= audiots
DRV_KMODS	+= audiovia823x
DRV_KMODS_32	+= audiovia97
DRV_KMODS	+= bl
DRV_KMODS	+= blkdev
DRV_KMODS	+= bge
DRV_KMODS	+= bofi
DRV_KMODS	+= bpf
DRV_KMODS	+= bridge
DRV_KMODS	+= bscbus
DRV_KMODS	+= bscv
DRV_KMODS	+= chxge
DRV_KMODS	+= cxgbe
DRV_KMODS	+= ntxn
DRV_KMODS	+= myri10ge
DRV_KMODS	+= clone
DRV_KMODS	+= cmdk
DRV_KMODS	+= cn
DRV_KMODS	+= conskbd
DRV_KMODS	+= consms
DRV_KMODS	+= cpqary3
DRV_KMODS	+= cpuid
DRV_KMODS	+= cpunex
DRV_KMODS	+= crypto
DRV_KMODS	+= cryptoadm
DRV_KMODS	+= dca
DRV_KMODS	+= devinfo
DRV_KMODS	+= dld
DRV_KMODS	+= dlpistub
DRV_KMODS_32	+= dnet
DRV_KMODS	+= dump
DRV_KMODS	+= ecpp
DRV_KMODS	+= emlxs
DRV_KMODS	+= eventfd
DRV_KMODS	+= fd
DRV_KMODS	+= fdc
DRV_KMODS	+= fm
DRV_KMODS	+= fssnap
DRV_KMODS	+= hxge
DRV_KMODS	+= i8042
DRV_KMODS	+= i915
DRV_KMODS	+= icmp
DRV_KMODS	+= icmp6
DRV_KMODS	+= intel_nb5000
DRV_KMODS	+= intel_nhm
DRV_KMODS	+= ip
DRV_KMODS	+= ip6
DRV_KMODS	+= ipd
DRV_KMODS	+= ipf
DRV_KMODS       += ipnet
DRV_KMODS	+= ippctl
DRV_KMODS	+= ipsecah
DRV_KMODS	+= ipsecesp
DRV_KMODS	+= ipw
DRV_KMODS	+= iwh
DRV_KMODS	+= iwi
DRV_KMODS	+= iwk
DRV_KMODS	+= iwp
DRV_KMODS	+= iwscn
DRV_KMODS	+= kb8042
DRV_KMODS	+= keysock
DRV_KMODS	+= kssl
DRV_KMODS	+= kstat
DRV_KMODS	+= ksyms
DRV_KMODS	+= kmdb
DRV_KMODS	+= llc1
DRV_KMODS	+= lofi
DRV_KMODS	+= log
DRV_KMODS	+= logindmux
DRV_KMODS	+= mega_sas
DRV_KMODS	+= mc-amd
DRV_KMODS	+= mm
DRV_KMODS	+= mouse8042
DRV_KMODS	+= mpt_sas
DRV_KMODS	+= mr_sas
DRV_KMODS	+= mwl
DRV_KMODS	+= nca
DRV_KMODS	+= nsmb
DRV_KMODS	+= nulldriver
DRV_KMODS	+= nv_sata
DRV_KMODS	+= nvme
DRV_KMODS	+= nxge
DRV_KMODS	+= oce
DRV_KMODS	+= openeepr
DRV_KMODS	+= pci_pci
DRV_KMODS	+= pcic
DRV_KMODS	+= pcieb
DRV_KMODS	+= physmem
DRV_KMODS	+= pit_beep
DRV_KMODS	+= pm
DRV_KMODS	+= poll
DRV_KMODS	+= pool
DRV_KMODS	+= power
DRV_KMODS	+= pseudo
DRV_KMODS	+= ptc
DRV_KMODS	+= ptm
DRV_KMODS	+= pts
DRV_KMODS	+= ptsl
DRV_KMODS	+= qlge
DRV_KMODS	+= radeon
DRV_KMODS	+= ral
DRV_KMODS	+= ramdisk
DRV_KMODS	+= random
DRV_KMODS	+= rds
DRV_KMODS	+= rdsv3
DRV_KMODS	+= rpcib
DRV_KMODS	+= rsm
DRV_KMODS	+= rts
DRV_KMODS	+= rtw
DRV_KMODS	+= rum
DRV_KMODS	+= rwd
DRV_KMODS	+= rwn
DRV_KMODS	+= sad
DRV_KMODS	+= sd
DRV_KMODS	+= sdhost
DRV_KMODS	+= sgen
DRV_KMODS	+= si3124
<<<<<<< HEAD
=======
DRV_KMODS	+= signalfd
DRV_KMODS	+= smbios
>>>>>>> e7e978b1
DRV_KMODS	+= skd
DRV_KMODS	+= smbios
DRV_KMODS	+= softmac
DRV_KMODS	+= spdsock
DRV_KMODS	+= smbsrv
DRV_KMODS	+= smp
DRV_KMODS	+= sppp
DRV_KMODS	+= sppptun
DRV_KMODS	+= srpt
DRV_KMODS	+= st
DRV_KMODS	+= sy
DRV_KMODS	+= sysevent
DRV_KMODS	+= sysmsg
DRV_KMODS	+= tcp
DRV_KMODS	+= tcp6
DRV_KMODS	+= timerfd
DRV_KMODS	+= tl
DRV_KMODS	+= tnf
DRV_KMODS	+= tpm
DRV_KMODS	+= trill
DRV_KMODS	+= udp
DRV_KMODS	+= udp6
DRV_KMODS	+= ucode
DRV_KMODS	+= ural
DRV_KMODS	+= uath
DRV_KMODS	+= urtw
DRV_KMODS	+= vgatext
DRV_KMODS	+= heci
DRV_KMODS	+= vnic
DRV_KMODS	+= vscan
DRV_KMODS	+= wc
DRV_KMODS	+= winlock
DRV_KMODS	+= wpi
DRV_KMODS	+= xge
DRV_KMODS	+= yge
DRV_KMODS	+= zcons
DRV_KMODS	+= zyd
DRV_KMODS	+= simnet
DRV_KMODS	+= stmf
DRV_KMODS	+= stmf_sbd
DRV_KMODS	+= fct
DRV_KMODS	+= aoe aoeblk
DRV_KMODS	+= fcoe
DRV_KMODS	+= fcoet
DRV_KMODS	+= fcoei
DRV_KMODS	+= qlt
DRV_KMODS	+= iscsit
DRV_KMODS	+= pppt
DRV_KMODS	+= ncall nsctl sdbc nskern sv
DRV_KMODS	+= ii rdc rdcsrv rdcstub
DRV_KMODS	+= iptun

#
# Common code drivers
#

DRV_KMODS	+= afe
DRV_KMODS	+= atge
DRV_KMODS	+= bfe
DRV_KMODS	+= bnxe
DRV_KMODS	+= dmfe
DRV_KMODS	+= e1000g
DRV_KMODS	+= efe
DRV_KMODS	+= elxl
DRV_KMODS	+= hme
DRV_KMODS	+= mxfe
DRV_KMODS	+= nge
DRV_KMODS	+= pcn
DRV_KMODS	+= rge
DRV_KMODS	+= rtls
DRV_KMODS	+= sfe
DRV_KMODS	+= amd8111s
DRV_KMODS	+= igb
DRV_KMODS	+= ipmi
DRV_KMODS	+= iprb
DRV_KMODS	+= ixgbe
DRV_KMODS	+= vr

#
# Virtio drivers
#
DRV_KMODS	+= virtio
DRV_KMODS	+= vioblk
DRV_KMODS	+= vioif

# Virtio network driver
DRV_KMODS	+= vioif

#
#	DTrace and DTrace Providers
#
DRV_KMODS	+= dtrace
DRV_KMODS	+= fbt
DRV_KMODS	+= lockstat
DRV_KMODS	+= profile
DRV_KMODS	+= sdt
DRV_KMODS	+= systrace
DRV_KMODS	+= fasttrap
DRV_KMODS	+= dcpc

#
#	I/O framework test drivers
#
DRV_KMODS	+= pshot
DRV_KMODS	+= gen_drv
DRV_KMODS	+= tvhci tphci tclient
DRV_KMODS	+= emul64

#
#	Machine Specific Driver Modules (/kernel/drv):
#
DRV_KMODS	+= options
DRV_KMODS	+= scsi_vhci
DRV_KMODS	+= pmcs
DRV_KMODS	+= pmcs8001fw
DRV_KMODS	+= arcmsr
DRV_KMODS	+= fcp
DRV_KMODS	+= fcip
DRV_KMODS	+= fcsm
DRV_KMODS	+= fp
DRV_KMODS	+= qlc
DRV_KMODS	+= iscsi
DRV_KMODS	+= pvscsi
DRV_KMODS	+= vmxnet3s

#
#	PCMCIA specific module(s)
#
DRV_KMODS	+= pcs
MISC_KMODS	+= cardbus

#
#	SCSI Enclosure Services driver
#
DRV_KMODS	+= ses

#
#	USB specific modules
#
DRV_KMODS	+= hid
DRV_KMODS	+= hubd
DRV_KMODS	+= uhci
DRV_KMODS	+= ehci
DRV_KMODS	+= ohci
DRV_KMODS	+= usb_mid
DRV_KMODS	+= usb_ia
DRV_KMODS	+= scsa2usb
DRV_KMODS	+= usbprn
DRV_KMODS	+= ugen
DRV_KMODS	+= usbser
DRV_KMODS	+= usbsacm
DRV_KMODS	+= usbsksp
DRV_KMODS	+= usbsprl
DRV_KMODS	+= usb_ac
DRV_KMODS	+= usb_as
DRV_KMODS	+= usbskel
DRV_KMODS	+= usbvc
DRV_KMODS	+= usbftdi
DRV_KMODS	+= usbecm

#
#	1394 modules
#
MISC_KMODS	+= s1394 sbp2
DRV_KMODS	+= hci1394 scsa1394
DRV_KMODS	+= av1394
DRV_KMODS	+= dcam1394

#
#	InfiniBand pseudo drivers
#
DRV_KMODS	+= ib ibp eibnx eoib rdsib sdp iser daplt hermon tavor sol_ucma sol_uverbs
DRV_KMODS	+= sol_umad

#
#	LVM modules
#
DRV_KMODS	+= md
MISC_KMODS	+= md_stripe md_hotspares md_mirror md_raid md_trans md_notify
MISC_KMODS	+= md_sp

#
#	Brand modules
#
BRAND_KMODS	+= sn1_brand s10_brand

#
#	Exec Class Modules (/kernel/exec):
#
EXEC_KMODS	+= elfexec intpexec shbinexec javaexec

#
#	Scheduling Class Modules (/kernel/sched):
#
SCHED_KMODS	+= IA RT TS RT_DPTBL TS_DPTBL FSS FX FX_DPTBL SDC

#
#	File System Modules (/kernel/fs):
#
FS_KMODS	+= autofs ctfs dcfs dev devfs fdfs fifofs hsfs lofs
FS_KMODS	+= mntfs namefs nfs objfs zfs zut
FS_KMODS	+= pcfs procfs sockfs specfs tmpfs udfs ufs sharefs
FS_KMODS	+= smbfs bootfs

#
#	Streams Modules (/kernel/strmod):
#
STRMOD_KMODS	+= bufmod connld dedump ldterm pckt pfmod pipemod
STRMOD_KMODS	+= ptem redirmod rpcmod rlmod telmod timod
STRMOD_KMODS	+= spppasyn spppcomp
STRMOD_KMODS	+= tirdwr ttcompat
STRMOD_KMODS	+= usbkbm
STRMOD_KMODS	+= usbms
STRMOD_KMODS	+= usbwcm
STRMOD_KMODS	+= usb_ah
STRMOD_KMODS	+= drcompat
STRMOD_KMODS	+= cryptmod
STRMOD_KMODS	+= vuid2ps2
STRMOD_KMODS	+= vuid3ps2
STRMOD_KMODS	+= vuidm3p
STRMOD_KMODS	+= vuidm4p
STRMOD_KMODS	+= vuidm5p

#
#	'System' Modules (/kernel/sys):
#
SYS_KMODS	+= c2audit
SYS_KMODS	+= doorfs
SYS_KMODS	+= exacctsys
SYS_KMODS	+= inst_sync
SYS_KMODS	+= kaio
SYS_KMODS	+= msgsys
SYS_KMODS	+= pipe
SYS_KMODS	+= portfs
SYS_KMODS	+= pset
SYS_KMODS	+= semsys
SYS_KMODS	+= shmsys
SYS_KMODS	+= sysacct
SYS_KMODS	+= acctctl

#
#	'Misc' Modules (/kernel/misc)
#	MISC_KMODS are built both 32-bit and 64-bit
#	MISC_KMODS_32 are built only 32-bit
#	MISC_KMODS_64 are built only 64-bit
#
MISC_KMODS	+= ac97
MISC_KMODS	+= acpica
MISC_KMODS	+= agpmaster
MISC_KMODS	+= bignum
MISC_KMODS	+= bootdev
MISC_KMODS	+= busra
MISC_KMODS	+= cmlb
MISC_KMODS	+= consconfig
MISC_KMODS	+= ctf
MISC_KMODS	+= dadk
MISC_KMODS	+= dcopy
MISC_KMODS	+= dls
MISC_KMODS	+= drm
MISC_KMODS	+= fssnap_if
MISC_KMODS	+= gda
MISC_KMODS	+= gld
MISC_KMODS	+= hidparser
MISC_KMODS	+= hook
MISC_KMODS	+= hpcsvc
MISC_KMODS	+= ibcm
MISC_KMODS	+= ibdm
MISC_KMODS	+= ibdma
MISC_KMODS	+= ibmf
MISC_KMODS	+= ibtl
MISC_KMODS	+= idm
MISC_KMODS	+= idmap
MISC_KMODS	+= iommulib
MISC_KMODS	+= ipc
MISC_KMODS	+= kbtrans
MISC_KMODS	+= kcf
MISC_KMODS	+= kgssapi
MISC_KMODS	+= kmech_dummy
MISC_KMODS	+= kmech_krb5
MISC_KMODS	+= ksocket
MISC_KMODS	+= mac
MISC_KMODS	+= mii
MISC_KMODS	+= mwlfw
MISC_KMODS	+= net80211
MISC_KMODS	+= nfs_dlboot
MISC_KMODS	+= nfssrv
MISC_KMODS	+= neti
MISC_KMODS	+= pci_autoconfig
MISC_KMODS	+= pcicfg
MISC_KMODS	+= pcihp
MISC_KMODS	+= pcmcia
MISC_KMODS	+= rpcsec
MISC_KMODS	+= rpcsec_gss
MISC_KMODS	+= rsmops
MISC_KMODS	+= sata
MISC_KMODS	+= scsi
MISC_KMODS	+= sda
MISC_KMODS	+= sol_ofs
MISC_KMODS	+= spuni
MISC_KMODS	+= strategy
MISC_KMODS	+= strplumb
MISC_KMODS	+= tem
MISC_KMODS	+= tlimod
MISC_KMODS	+= usba usba10 usbs49_fw
MISC_KMODS	+= scsi_vhci_f_sym_hds
MISC_KMODS	+= scsi_vhci_f_sym
MISC_KMODS	+= scsi_vhci_f_tpgs
MISC_KMODS	+= scsi_vhci_f_asym_sun
MISC_KMODS	+= scsi_vhci_f_tape
MISC_KMODS	+= scsi_vhci_f_tpgs_tape
MISC_KMODS	+= fctl
MISC_KMODS	+= emlxs_fw
MISC_KMODS	+= qlc_fw_2200
MISC_KMODS	+= qlc_fw_2300
MISC_KMODS	+= qlc_fw_2400
MISC_KMODS	+= qlc_fw_2500
MISC_KMODS	+= qlc_fw_6322
MISC_KMODS	+= qlc_fw_8100
MISC_KMODS	+= uathfw

MISC_KMODS	+= klmmod klmops

MISC_KMODS	+= krrp

#
#	Software Cryptographic Providers (/kernel/crypto):
#
CRYPTO_KMODS	+= aes
CRYPTO_KMODS	+= arcfour
CRYPTO_KMODS	+= blowfish
CRYPTO_KMODS	+= des
CRYPTO_KMODS	+= ecc
CRYPTO_KMODS	+= edonr
CRYPTO_KMODS	+= md4
CRYPTO_KMODS	+= md5
CRYPTO_KMODS	+= rsa
CRYPTO_KMODS	+= sha1
CRYPTO_KMODS	+= sha2
CRYPTO_KMODS	+= skein
CRYPTO_KMODS	+= swrand

#
#	IP Policy Modules (/kernel/ipp)
#
IPP_KMODS	+= dlcosmk
IPP_KMODS	+= flowacct
IPP_KMODS	+= ipgpc
IPP_KMODS	+= dscpmk
IPP_KMODS	+= tokenmt
IPP_KMODS	+= tswtclmt

#
#	generic-unix module (/kernel/genunix):
#
GENUNIX_KMODS	+= genunix

#
#	Modules eXcluded from the product:
#

#
#	'Dacf' Modules (/kernel/dacf):
#

#
#	Performance Counter BackEnd modules (/usr/kernel/pcbe)
#
PCBE_KMODS	+= p123_pcbe p4_pcbe opteron_pcbe core_pcbe

#
#	MAC-Type Plugin Modules (/kernel/mac)
#
MAC_KMODS	+= mac_6to4
MAC_KMODS	+= mac_ether
MAC_KMODS	+= mac_ipv4
MAC_KMODS	+= mac_ipv6
MAC_KMODS	+= mac_wifi
MAC_KMODS	+= mac_ib

#
# socketmod (kernel/socketmod)
#
SOCKET_KMODS	+= sockpfp
SOCKET_KMODS	+= socksctp
SOCKET_KMODS    += socksdp
SOCKET_KMODS	+= sockrds
SOCKET_KMODS	+= ksslf

#
#	kiconv modules (/kernel/kiconv):
#
KICONV_KMODS	+= kiconv_emea kiconv_ja kiconv_ko kiconv_sc kiconv_tc

#
#	'Dacf' Modules (/kernel/dacf):
#
DACF_KMODS	+= net_dacf

#
# Ensure that the variable member of the cpu_t (cpu_m) is defined
# for the lint builds so as not to cause lint errors during the
# global cross check.
#
LINTFLAGS	+= -D_MACHDEP -I$(UTSBASE)/i86pc<|MERGE_RESOLUTION|>--- conflicted
+++ resolved
@@ -19,14 +19,9 @@
 #
 
 # Copyright (c) 2005, 2010, Oracle and/or its affiliates. All rights reserved.
-<<<<<<< HEAD
 # Copyright (c) 2013 Andrew Stormont.  All rights reserved.
 # Copyright (c) 2015 Nexenta Systems, Inc. All rights reserved.
-=======
-# Copyright (c) 2015 Nexenta Systems, Inc. All rights reserved.
-# Copyright (c) 2013 Andrew Stormont.  All rights reserved.
 # Copyright (c) 2015, Joyent, Inc.  All rights reserved.
->>>>>>> e7e978b1
 
 #
 #	This makefile contains the common definitions for all intel
@@ -329,11 +324,7 @@
 DRV_KMODS	+= sdhost
 DRV_KMODS	+= sgen
 DRV_KMODS	+= si3124
-<<<<<<< HEAD
-=======
 DRV_KMODS	+= signalfd
-DRV_KMODS	+= smbios
->>>>>>> e7e978b1
 DRV_KMODS	+= skd
 DRV_KMODS	+= smbios
 DRV_KMODS	+= softmac
@@ -415,9 +406,12 @@
 #
 # Virtio drivers
 #
+
+# Virtio core
 DRV_KMODS	+= virtio
+
+# Virtio block driver
 DRV_KMODS	+= vioblk
-DRV_KMODS	+= vioif
 
 # Virtio network driver
 DRV_KMODS	+= vioif
