--- conflicted
+++ resolved
@@ -24,12 +24,8 @@
 # Copyright (c) 2013 Gary Mills
 # Copyright 2014 PALO, Richard. All rights reserved.
 # Copyright 2014 Garrett D'Amore <garrett@damore.org>
-<<<<<<< HEAD
 # Copyright 2017 Nexenta Systems, Inc.
-=======
-# Copyright 2015 Nexenta Systems, Inc. All rights reserved.
 # Copyright 2016 Toomas Soome <tsoome@me.com>
->>>>>>> 993e3faf
 #
 
 <include SUNWcs.man1.inc>
