/*
 * CDDL HEADER START
 *
 * The contents of this file are subject to the terms of the
 * Common Development and Distribution License (the "License").
 * You may not use this file except in compliance with the License.
 *
 * You can obtain a copy of the license at usr/src/OPENSOLARIS.LICENSE
 * or http://www.opensolaris.org/os/licensing.
 * See the License for the specific language governing permissions
 * and limitations under the License.
 *
 * When distributing Covered Code, include this CDDL HEADER in each
 * file and include the License file at usr/src/OPENSOLARIS.LICENSE.
 * If applicable, add the following below this CDDL HEADER, with the
 * fields enclosed by brackets "[]" replaced with your own identifying
 * information: Portions Copyright [yyyy] [name of copyright owner]
 *
 * CDDL HEADER END
 */

/*
 * Copyright (c) 2005, 2010, Oracle and/or its affiliates. All rights reserved.
 * Copyright (c) 2011 Pawel Jakub Dawidek. All rights reserved.
 * Copyright (c) 2011, 2015 by Delphix. All rights reserved.
 * Copyright (c) 2012, Joyent, Inc. All rights reserved.
 * Copyright (c) 2013 Steven Hartland. All rights reserved.
 * Copyright (c) 2014 Integros [integros.com]
<<<<<<< HEAD
 * Copyright 2017 Nexenta Systems, Inc.
=======
 * Copyright 2016 Nexenta Systems, Inc.
 * Copyright (c) 2017 Datto Inc.
>>>>>>> 4dfc19d7
 */

#ifndef	_LIBZFS_H
#define	_LIBZFS_H

#include <assert.h>
#include <libnvpair.h>
#include <sys/mnttab.h>
#include <sys/param.h>
#include <sys/types.h>
#include <sys/varargs.h>
#include <sys/fs/zfs.h>
#include <sys/avl.h>
#include <ucred.h>
#include <libzfs_core.h>

#ifdef	__cplusplus
extern "C" {
#endif

/*
 * Miscellaneous ZFS constants
 */
#define	ZFS_MAXPROPLEN		(2 * MAXPATHLEN)
#define	ZPOOL_MAXPROPLEN	MAXPATHLEN

/*
 * libzfs errors
 */
typedef enum zfs_error {
	EZFS_SUCCESS = 0,	/* no error -- success */
	EZFS_NOMEM = 2000,	/* out of memory */
	EZFS_BADPROP,		/* invalid property value */
	EZFS_PROPREADONLY,	/* cannot set readonly property */
	EZFS_PROPTYPE,		/* property does not apply to dataset type */
	EZFS_PROPNONINHERIT,	/* property is not inheritable */
	EZFS_PROPSPACE,		/* bad quota or reservation */
	EZFS_BADTYPE,		/* dataset is not of appropriate type */
	EZFS_BUSY,		/* pool or dataset is busy */
	EZFS_EXISTS,		/* pool or dataset already exists */
	EZFS_NOENT,		/* no such pool or dataset */
	EZFS_BADSTREAM,		/* bad backup stream */
	EZFS_DSREADONLY,	/* dataset is readonly */
	EZFS_VOLTOOBIG,		/* volume is too large for 32-bit system */
	EZFS_INVALIDNAME,	/* invalid dataset name */
	EZFS_BADRESTORE,	/* unable to restore to destination */
	EZFS_BADBACKUP,		/* backup failed */
	EZFS_BADTARGET,		/* bad attach/detach/replace target */
	EZFS_NODEVICE,		/* no such device in pool */
	EZFS_BADDEV,		/* invalid device to add */
	EZFS_NOREPLICAS,	/* no valid replicas */
	EZFS_RESILVERING,	/* currently resilvering */
	EZFS_BADVERSION,	/* unsupported version */
	EZFS_POOLUNAVAIL,	/* pool is currently unavailable */
	EZFS_DEVOVERFLOW,	/* too many devices in one vdev */
	EZFS_BADPATH,		/* must be an absolute path */
	EZFS_CROSSTARGET,	/* rename or clone across pool or dataset */
	EZFS_ZONED,		/* used improperly in local zone */
	EZFS_MOUNTFAILED,	/* failed to mount dataset */
	EZFS_UMOUNTFAILED,	/* failed to unmount dataset */
	EZFS_UNSHARENFSFAILED,	/* unshare(1M) failed */
	EZFS_SHARENFSFAILED,	/* share(1M) failed */
	EZFS_PERM,		/* permission denied */
	EZFS_NOSPC,		/* out of space */
	EZFS_FAULT,		/* bad address */
	EZFS_IO,		/* I/O error */
	EZFS_INTR,		/* signal received */
	EZFS_ISSPARE,		/* device is a hot spare */
	EZFS_INVALCONFIG,	/* invalid vdev configuration */
	EZFS_RECURSIVE,		/* recursive dependency */
	EZFS_NOHISTORY,		/* no history object */
	EZFS_POOLPROPS,		/* couldn't retrieve pool props */
	EZFS_POOL_NOTSUP,	/* ops not supported for this type of pool */
	EZFS_POOL_INVALARG,	/* invalid argument for this pool operation */
	EZFS_NAMETOOLONG,	/* dataset name is too long */
	EZFS_OPENFAILED,	/* open of device failed */
	EZFS_NOCAP,		/* couldn't get capacity */
	EZFS_LABELFAILED,	/* write of label failed */
	EZFS_BADWHO,		/* invalid permission who */
	EZFS_BADPERM,		/* invalid permission */
	EZFS_BADPERMSET,	/* invalid permission set name */
	EZFS_NODELEGATION,	/* delegated administration is disabled */
	EZFS_UNSHARESMBFAILED,	/* failed to unshare over smb */
	EZFS_SHARESMBFAILED,	/* failed to share over smb */
	EZFS_BADCACHE,		/* bad cache file */
	EZFS_ISL2CACHE,		/* device is for the level 2 ARC */
	EZFS_VDEVNOTSUP,	/* unsupported vdev type */
	EZFS_NOTSUP,		/* ops not supported on this dataset */
	EZFS_ACTIVE_SPARE,	/* pool has active shared spare devices */
	EZFS_UNPLAYED_LOGS,	/* log device has unplayed logs */
	EZFS_REFTAG_RELE,	/* snapshot release: tag not found */
	EZFS_REFTAG_HOLD,	/* snapshot hold: tag already exists */
	EZFS_TAGTOOLONG,	/* snapshot hold/rele: tag too long */
	EZFS_PIPEFAILED,	/* pipe create failed */
	EZFS_THREADCREATEFAILED, /* thread create failed */
	EZFS_POSTSPLIT_ONLINE,	/* onlining a disk after splitting it */
	EZFS_SCRUBBING,		/* currently scrubbing */
	EZFS_NO_SCRUB,		/* no active scrub */
	EZFS_DIFF,		/* general failure of zfs diff */
	EZFS_DIFFDATA,		/* bad zfs diff data */
	EZFS_POOLREADONLY,	/* pool is in read-only mode */
<<<<<<< HEAD
	EZFS_PROPNOTSUP,	/* property not supported */
	EZFS_COSNOTFOUND,	/* no matching CoS descriptor found */
	EZFS_COSEXIST,		/* CoS descriptor already exists */
	EZFS_COSREF,		/* CoS descriptor still referenced */
	EZFS_WBCNOTSUP,		/* 'feature@wbc' is not enabled */
	EZFS_WBCCHILD,		/* child ds has enabled WBC */
	EZFS_WBCPARENT,		/* parent ds has enabled WBC */
	EZFS_WBCALREADY,    /* WBC already enabled or disabled */
	EZFS_WBCINPROGRESS, /* WBC is disabling */
=======
	EZFS_SCRUB_PAUSED,	/* scrub currently paused */
>>>>>>> 4dfc19d7
	EZFS_UNKNOWN
} zfs_error_t;

/*
 * UEFI boot support parameters. When creating whole disk boot pool,
 * zpool create should allow to create EFI System partition for UEFI boot
 * program. In case of BIOS, the EFI System partition is not used
 * even if it does exist.
 */
typedef enum zpool_boot_label {
	ZPOOL_NO_BOOT_LABEL = 0,
	ZPOOL_CREATE_BOOT_LABEL,
	ZPOOL_COPY_BOOT_LABEL
} zpool_boot_label_t;

/*
 * The following data structures are all part
 * of the zfs_allow_t data structure which is
 * used for printing 'allow' permissions.
 * It is a linked list of zfs_allow_t's which
 * then contain avl tree's for user/group/sets/...
 * and each one of the entries in those trees have
 * avl tree's for the permissions they belong to and
 * whether they are local,descendent or local+descendent
 * permissions.  The AVL trees are used primarily for
 * sorting purposes, but also so that we can quickly find
 * a given user and or permission.
 */
typedef struct zfs_perm_node {
	avl_node_t z_node;
	char z_pname[MAXPATHLEN];
} zfs_perm_node_t;

typedef struct zfs_allow_node {
	avl_node_t z_node;
	char z_key[MAXPATHLEN];		/* name, such as joe */
	avl_tree_t z_localdescend;	/* local+descendent perms */
	avl_tree_t z_local;		/* local permissions */
	avl_tree_t z_descend;		/* descendent permissions */
} zfs_allow_node_t;

typedef struct zfs_allow {
	struct zfs_allow *z_next;
	char z_setpoint[MAXPATHLEN];
	avl_tree_t z_sets;
	avl_tree_t z_crperms;
	avl_tree_t z_user;
	avl_tree_t z_group;
	avl_tree_t z_everyone;
} zfs_allow_t;

/*
 * Basic handle types
 */
typedef struct zfs_handle zfs_handle_t;
typedef struct zpool_handle zpool_handle_t;
typedef struct libzfs_handle libzfs_handle_t;

/*
 * Library initialization
 */
extern libzfs_handle_t *libzfs_init(void);
extern void libzfs_fini(libzfs_handle_t *);

extern libzfs_handle_t *zpool_get_handle(zpool_handle_t *);
extern libzfs_handle_t *zfs_get_handle(zfs_handle_t *);

extern void libzfs_print_on_error(libzfs_handle_t *, boolean_t);

extern void zfs_save_arguments(int argc, char **, char *, int);
extern int zpool_log_history(libzfs_handle_t *, const char *);

extern int libzfs_errno(libzfs_handle_t *);
extern const char *libzfs_error_action(libzfs_handle_t *);
extern const char *libzfs_error_description(libzfs_handle_t *);
extern int zfs_standard_error(libzfs_handle_t *, int, const char *);
extern void libzfs_mnttab_init(libzfs_handle_t *);
extern void libzfs_mnttab_fini(libzfs_handle_t *);
extern void libzfs_mnttab_cache(libzfs_handle_t *, boolean_t);
extern int libzfs_mnttab_find(libzfs_handle_t *, const char *,
    struct mnttab *);
extern void libzfs_mnttab_add(libzfs_handle_t *, const char *,
    const char *, const char *);
extern void libzfs_mnttab_remove(libzfs_handle_t *, const char *);

/*
 * Basic handle functions
 */
extern zpool_handle_t *zpool_open(libzfs_handle_t *, const char *);
extern zpool_handle_t *zpool_open_canfail(libzfs_handle_t *, const char *);
extern void zpool_close(zpool_handle_t *);
extern const char *zpool_get_name(zpool_handle_t *);
extern int zpool_get_state(zpool_handle_t *);
extern const char *zpool_state_to_name(vdev_state_t, vdev_aux_t);
extern const char *zpool_pool_state_to_name(pool_state_t);
extern void zpool_free_handles(libzfs_handle_t *);
extern int zpool_standard_error(libzfs_handle_t *, int, const char *);

/*
 * Iterate over all active pools in the system.
 */
typedef int (*zpool_iter_f)(zpool_handle_t *, void *);
extern int zpool_iter(libzfs_handle_t *, zpool_iter_f, void *);
extern boolean_t zpool_skip_pool(const char *);

/*
 * Functions to create and destroy pools
 */
extern int zpool_create(libzfs_handle_t *, const char *, nvlist_t *,
    nvlist_t *, nvlist_t *);
extern int zpool_destroy(zpool_handle_t *, const char *);
extern int zpool_add(zpool_handle_t *, nvlist_t *);

typedef struct splitflags {
	/* do not split, but return the config that would be split off */
	int dryrun : 1;

	/* after splitting, import the pool */
	int import : 1;
} splitflags_t;

/*
 * Functions to manipulate pool and vdev state
 */
<<<<<<< HEAD
extern int zpool_scan(zpool_handle_t *, pool_scan_func_t);
extern int zpool_trim(zpool_handle_t *, boolean_t start, uint64_t rate);
=======
extern int zpool_scan(zpool_handle_t *, pool_scan_func_t, pool_scrub_cmd_t);
>>>>>>> 4dfc19d7
extern int zpool_clear(zpool_handle_t *, const char *, nvlist_t *);
extern int zpool_reguid(zpool_handle_t *);
extern int zpool_reopen(zpool_handle_t *);

extern int zpool_vdev_online(zpool_handle_t *, const char *, int,
    vdev_state_t *);
extern int zpool_vdev_offline(zpool_handle_t *, const char *, boolean_t);
extern int zpool_vdev_attach(zpool_handle_t *, const char *,
    const char *, nvlist_t *, int);
extern int zpool_vdev_detach(zpool_handle_t *, const char *);
extern int zpool_vdev_remove(zpool_handle_t *, const char *);
extern int zpool_vdev_split(zpool_handle_t *, char *, nvlist_t **, nvlist_t *,
    splitflags_t);

extern int zpool_vdev_fault(zpool_handle_t *, uint64_t, vdev_aux_t);
extern int zpool_vdev_degrade(zpool_handle_t *, uint64_t, vdev_aux_t);
extern int zpool_vdev_clear(zpool_handle_t *, uint64_t);

extern nvlist_t *zpool_find_vdev(zpool_handle_t *, const char *, boolean_t *,
    boolean_t *, boolean_t *, boolean_t *);
extern nvlist_t *zpool_find_vdev_by_physpath(zpool_handle_t *, const char *,
    boolean_t *, boolean_t *, boolean_t *);
extern int zpool_label_disk(libzfs_handle_t *, zpool_handle_t *, const char *,
    zpool_boot_label_t, uint64_t, int *);

/*
 * Functions to manage pool properties
 */
extern int zpool_set_proplist(zpool_handle_t *, nvlist_t *);
extern int zpool_set_prop(zpool_handle_t *, const char *, const char *);
extern int zpool_get_prop(zpool_handle_t *, zpool_prop_t, char *,
    size_t proplen, zprop_source_t *, boolean_t);
extern uint64_t zpool_get_prop_int(zpool_handle_t *, zpool_prop_t,
    zprop_source_t *);

extern const char *zpool_prop_to_name(zpool_prop_t);
extern const char *zpool_prop_values(zpool_prop_t);

/*
 * Pool health statistics.
 */
typedef enum {
	/*
	 * The following correspond to faults as defined in the (fault.fs.zfs.*)
	 * event namespace.  Each is associated with a corresponding message ID.
	 */
	ZPOOL_STATUS_CORRUPT_CACHE,	/* corrupt /kernel/drv/zpool.cache */
	ZPOOL_STATUS_MISSING_DEV_R,	/* missing device with replicas */
	ZPOOL_STATUS_MISSING_DEV_NR,	/* missing device with no replicas */
	ZPOOL_STATUS_CORRUPT_LABEL_R,	/* bad device label with replicas */
	ZPOOL_STATUS_CORRUPT_LABEL_NR,	/* bad device label with no replicas */
	ZPOOL_STATUS_BAD_GUID_SUM,	/* sum of device guids didn't match */
	ZPOOL_STATUS_CORRUPT_POOL,	/* pool metadata is corrupted */
	ZPOOL_STATUS_CORRUPT_DATA,	/* data errors in user (meta)data */
	ZPOOL_STATUS_FAILING_DEV,	/* device experiencing errors */
	ZPOOL_STATUS_VERSION_NEWER,	/* newer on-disk version */
	ZPOOL_STATUS_HOSTID_MISMATCH,	/* last accessed by another system */
	ZPOOL_STATUS_IO_FAILURE_WAIT,	/* failed I/O, failmode 'wait' */
	ZPOOL_STATUS_IO_FAILURE_CONTINUE, /* failed I/O, failmode 'continue' */
	ZPOOL_STATUS_BAD_LOG,		/* cannot read log chain(s) */

	/*
	 * If the pool has unsupported features but can still be opened in
	 * read-only mode, its status is ZPOOL_STATUS_UNSUP_FEAT_WRITE. If the
	 * pool has unsupported features but cannot be opened at all, its
	 * status is ZPOOL_STATUS_UNSUP_FEAT_READ.
	 */
	ZPOOL_STATUS_UNSUP_FEAT_READ,	/* unsupported features for read */
	ZPOOL_STATUS_UNSUP_FEAT_WRITE,	/* unsupported features for write */

	/*
	 * These faults have no corresponding message ID.  At the time we are
	 * checking the status, the original reason for the FMA fault (I/O or
	 * checksum errors) has been lost.
	 */
	ZPOOL_STATUS_FAULTED_DEV_R,	/* faulted device with replicas */
	ZPOOL_STATUS_FAULTED_DEV_NR,	/* faulted device with no replicas */

	/*
	 * The following are not faults per se, but still an error possibly
	 * requiring administrative attention.  There is no corresponding
	 * message ID.
	 */
	ZPOOL_STATUS_VERSION_OLDER,	/* older legacy on-disk version */
	ZPOOL_STATUS_FEAT_DISABLED,	/* supported features are disabled */
	ZPOOL_STATUS_RESILVERING,	/* device being resilvered */
	ZPOOL_STATUS_OFFLINE_DEV,	/* device offline */
	ZPOOL_STATUS_REMOVED_DEV,	/* removed device */

	/*
	 * Finally, the following indicates a healthy pool.
	 */
	ZPOOL_STATUS_OK
} zpool_status_t;

extern zpool_status_t zpool_get_status(zpool_handle_t *, char **);
extern zpool_status_t zpool_import_status(nvlist_t *, char **);
extern void zpool_dump_ddt(const ddt_stat_t *dds, const ddt_histogram_t *ddh);

/*
 * Statistics and configuration functions.
 */
extern nvlist_t *zpool_get_config(zpool_handle_t *, nvlist_t **);
extern nvlist_t *zpool_get_features(zpool_handle_t *);
extern int zpool_refresh_stats(zpool_handle_t *, boolean_t *);
extern int zpool_get_errlog(zpool_handle_t *, nvlist_t **);
extern boolean_t zpool_is_bootable(zpool_handle_t *);

/*
 * Import and export functions
 */
extern int zpool_export(zpool_handle_t *, boolean_t, boolean_t, const char *);
extern int zpool_export_force(zpool_handle_t *, boolean_t, const char *);
extern int zpool_import(libzfs_handle_t *, nvlist_t *, const char *,
    char *altroot);
extern int zpool_import_props(libzfs_handle_t *, nvlist_t *, const char *,
    nvlist_t *, int);
extern void zpool_print_unsup_feat(nvlist_t *config);

/*
 * Search for pools to import
 */

typedef struct importargs {
	char **path;		/* a list of paths to search		*/
	int paths;		/* number of paths to search		*/
	char *poolname;		/* name of a pool to find		*/
	uint64_t guid;		/* guid of a pool to find		*/
	char *cachefile;	/* cachefile to use for import		*/
	int can_be_active : 1;	/* can the pool be active?		*/
	int unique : 1;		/* does 'poolname' already exist?	*/
	int exists : 1;		/* set on return if pool already exists	*/
} importargs_t;

extern nvlist_t *zpool_search_import(libzfs_handle_t *, importargs_t *);

/* legacy pool search routines */
extern nvlist_t *zpool_find_import(libzfs_handle_t *, int, char **);
extern nvlist_t *zpool_find_import_cached(libzfs_handle_t *, const char *,
    char *, uint64_t);

/*
 * Miscellaneous pool functions
 */
struct zfs_cmd;

extern const char *zfs_history_event_names[];

extern char *zpool_vdev_name(libzfs_handle_t *, zpool_handle_t *, nvlist_t *,
    boolean_t verbose);
extern int zpool_upgrade(zpool_handle_t *, uint64_t);
extern int zpool_get_history(zpool_handle_t *, nvlist_t **);
extern int zpool_history_unpack(char *, uint64_t, uint64_t *,
    nvlist_t ***, uint_t *);
extern int zpool_stage_history(libzfs_handle_t *, const char *);
extern void zpool_obj_to_path(zpool_handle_t *, uint64_t, uint64_t, char *,
    size_t len);
extern int zfs_ioctl(libzfs_handle_t *, int, struct zfs_cmd *);
extern int zpool_get_physpath(zpool_handle_t *, char *, size_t);
extern void zpool_explain_recover(libzfs_handle_t *, const char *, int,
    nvlist_t *);

/*
 * Basic handle manipulations.  These functions do not create or destroy the
 * underlying datasets, only the references to them.
 */
extern zfs_handle_t *zfs_open(libzfs_handle_t *, const char *, int);
extern zfs_handle_t *zfs_handle_dup(zfs_handle_t *);
extern void zfs_close(zfs_handle_t *);
extern zfs_type_t zfs_get_type(const zfs_handle_t *);
extern const char *zfs_get_name(const zfs_handle_t *);
extern zpool_handle_t *zfs_get_pool_handle(const zfs_handle_t *);
extern const char *zfs_get_pool_name(const zfs_handle_t *);

/*
 * Property management functions.  Some functions are shared with the kernel,
 * and are found in sys/fs/zfs.h.
 */

/*
 * zfs dataset property management
 */
extern const char *zfs_prop_default_string(zfs_prop_t);
extern uint64_t zfs_prop_default_numeric(zfs_prop_t);
extern const char *zfs_prop_column_name(zfs_prop_t);
extern boolean_t zfs_prop_align_right(zfs_prop_t);

extern nvlist_t *zfs_valid_proplist(libzfs_handle_t *, zfs_type_t,
    nvlist_t *, uint64_t, zfs_handle_t *, zpool_handle_t *, const char *);

extern const char *zfs_prop_to_name(zfs_prop_t);
extern int zfs_prop_set(zfs_handle_t *, const char *, const char *);
extern int zfs_prop_set_list(zfs_handle_t *, nvlist_t *);
extern int zfs_prop_get(zfs_handle_t *, zfs_prop_t, char *, size_t,
    zprop_source_t *, char *, size_t, boolean_t);
extern int zfs_prop_get_recvd(zfs_handle_t *, const char *, char *, size_t,
    boolean_t);
extern int zfs_prop_get_numeric(zfs_handle_t *, zfs_prop_t, uint64_t *,
    zprop_source_t *, char *, size_t);
extern int zfs_prop_get_userquota_int(zfs_handle_t *zhp, const char *propname,
    uint64_t *propvalue);
extern int zfs_prop_get_userquota(zfs_handle_t *zhp, const char *propname,
    char *propbuf, int proplen, boolean_t literal);
extern int zfs_prop_get_written_int(zfs_handle_t *zhp, const char *propname,
    uint64_t *propvalue);
extern int zfs_prop_get_written(zfs_handle_t *zhp, const char *propname,
    char *propbuf, int proplen, boolean_t literal);
extern int zfs_prop_get_feature(zfs_handle_t *zhp, const char *propname,
    char *buf, size_t len);
extern uint64_t zfs_prop_get_int(zfs_handle_t *, zfs_prop_t);
extern int zfs_prop_inherit(zfs_handle_t *, const char *, boolean_t);
extern const char *zfs_prop_values(zfs_prop_t);
extern int zfs_prop_is_string(zfs_prop_t prop);
extern nvlist_t *zfs_get_user_props(zfs_handle_t *);
extern nvlist_t *zfs_get_recvd_props(zfs_handle_t *);
extern nvlist_t *zfs_get_clones_nvl(zfs_handle_t *);


typedef struct zprop_list {
	int		pl_prop;
	char		*pl_user_prop;
	struct zprop_list *pl_next;
	boolean_t	pl_all;
	size_t		pl_width;
	size_t		pl_recvd_width;
	boolean_t	pl_fixed;
} zprop_list_t;

extern int zfs_expand_proplist(zfs_handle_t *, zprop_list_t **, boolean_t,
    boolean_t);
extern void zfs_prune_proplist(zfs_handle_t *, uint8_t *);

#define	ZFS_MOUNTPOINT_NONE	"none"
#define	ZFS_MOUNTPOINT_LEGACY	"legacy"

#define	ZFS_FEATURE_DISABLED	"disabled"
#define	ZFS_FEATURE_ENABLED	"enabled"
#define	ZFS_FEATURE_ACTIVE	"active"

#define	ZFS_UNSUPPORTED_INACTIVE	"inactive"
#define	ZFS_UNSUPPORTED_READONLY	"readonly"

/*
 * zpool property management
 */
extern int zpool_expand_proplist(zpool_handle_t *, zprop_list_t **);
extern int zpool_prop_get_feature(zpool_handle_t *, const char *, char *,
    size_t);
extern const char *zpool_prop_default_string(zpool_prop_t);
extern uint64_t zpool_prop_default_numeric(zpool_prop_t);
extern const char *zpool_prop_column_name(zpool_prop_t);
extern boolean_t zpool_prop_align_right(zpool_prop_t);

/*
 * Functions to manage vdev properties
 */
extern int vdev_set_proplist(zpool_handle_t *, const char *, nvlist_t *);
extern int vdev_get_proplist(libzfs_handle_t *, char *, zprop_list_t **);
extern int vdev_get_prop(zpool_handle_t *,  const char *, vdev_prop_t,
    char *, size_t len);

/*
 * Functions to manage cos properties
 */
extern int cos_alloc(zpool_handle_t *, char *, nvlist_t *);
extern int cos_free(zpool_handle_t *, char *, uint64_t, boolean_t);
extern int cos_list(zpool_handle_t *, nvlist_t **);
extern int cos_set_proplist(zpool_handle_t *, const char *, nvlist_t *);
extern int cos_get_proplist(libzfs_handle_t *, char *, zprop_list_t **);
extern int cos_get_prop(zpool_handle_t *,  const char *, cos_prop_t, char *,
    size_t, nvlist_t **);

/*
 * Functions shared by zfs and zpool property management.
 */
extern int zprop_iter(zprop_func func, void *cb, boolean_t show_all,
    boolean_t ordered, zfs_type_t type);
extern int zprop_get_list(libzfs_handle_t *, char *, zprop_list_t **,
    zfs_type_t);
extern void zprop_free_list(zprop_list_t *);

#define	ZFS_GET_NCOLS	5

typedef enum {
	GET_COL_NONE,
	GET_COL_NAME,
	GET_COL_PROPERTY,
	GET_COL_VALUE,
	GET_COL_RECVD,
	GET_COL_SOURCE
} zfs_get_column_t;

/*
 * Functions for printing zfs or zpool properties
 */
typedef struct zprop_get_cbdata {
	int cb_sources;
	zfs_get_column_t cb_columns[ZFS_GET_NCOLS];
	int cb_colwidths[ZFS_GET_NCOLS + 1];
	boolean_t cb_scripted;
	boolean_t cb_literal;
	boolean_t cb_first;
	zprop_list_t *cb_proplist;
	zfs_type_t cb_type;
} zprop_get_cbdata_t;

void zprop_print_one_property(const char *, zprop_get_cbdata_t *,
    const char *, const char *, zprop_source_t, const char *,
    const char *);
void vdev_print_one_property(const char *, const char *,
    zprop_get_cbdata_t *, const char *, const char *);
void cos_print_one_property(const char *, const char *,
    zprop_get_cbdata_t *, const char *, const char *);

/*
 * Iterator functions.
 */
typedef int (*zfs_iter_f)(zfs_handle_t *, void *);
extern int zfs_iter_root(libzfs_handle_t *, zfs_iter_f, void *);
extern int zfs_iter_children(zfs_handle_t *, zfs_iter_f, void *);
extern int zfs_iter_dependents(zfs_handle_t *, boolean_t, zfs_iter_f, void *);
extern int zfs_iter_filesystems(zfs_handle_t *, zfs_iter_f, void *);
extern int zfs_iter_autosnapshots(zfs_handle_t *, boolean_t, zfs_iter_f,
    void *);
extern int zfs_iter_snapshots(zfs_handle_t *, boolean_t, zfs_iter_f, void *);
extern int zfs_iter_snapshots_sorted(zfs_handle_t *, zfs_iter_f, void *);
extern int zfs_iter_snapspec(zfs_handle_t *, const char *, zfs_iter_f, void *);
extern int zfs_iter_bookmarks(zfs_handle_t *, zfs_iter_f, void *);

typedef struct get_all_cb {
	zfs_handle_t	**cb_handles;
	size_t		cb_alloc;
	size_t		cb_used;
	boolean_t	cb_verbose;
	int		(*cb_getone)(zfs_handle_t *, void *);
} get_all_cb_t;

void libzfs_add_handle(get_all_cb_t *, zfs_handle_t *);
int libzfs_dataset_cmp(const void *, const void *);

/*
 * Functions to create and destroy datasets.
 */
extern int zfs_create(libzfs_handle_t *, const char *, zfs_type_t,
    nvlist_t *);
extern int zfs_create_ancestors(libzfs_handle_t *, const char *);
extern int zfs_check_krrp(libzfs_handle_t *, const char *);
extern int zfs_destroy_atomically(zfs_handle_t *, boolean_t);
extern int zfs_destroy(zfs_handle_t *, boolean_t);
extern int zfs_destroy_snaps(zfs_handle_t *, char *, boolean_t);
extern int zfs_destroy_snaps_nvl(libzfs_handle_t *, nvlist_t *, boolean_t);
extern int zfs_clone(zfs_handle_t *, const char *, nvlist_t *);
extern int zfs_snapshot(libzfs_handle_t *, const char *, boolean_t, nvlist_t *);
extern int zfs_snapshot_nvl(libzfs_handle_t *hdl, nvlist_t *snaps,
    nvlist_t *props);
extern int zfs_rollback(zfs_handle_t *, zfs_handle_t *, boolean_t);
extern int zfs_rename(zfs_handle_t *, const char *, boolean_t, boolean_t);

typedef struct sendflags {
	/* print informational messages (ie, -v was specified) */
	boolean_t verbose;

	/* recursive send  (ie, -R) */
	boolean_t replicate;

	/* for incrementals, do all intermediate snapshots */
	boolean_t doall;

	/* if dataset is a clone, do incremental from its origin */
	boolean_t fromorigin;

	/* do deduplication */
	boolean_t dedup;

	/* send properties (ie, -p) */
	boolean_t props;

	/* do not send (no-op, ie. -n) */
	boolean_t dryrun;

	/* do not send (just calculate exact send stream size, ie. -s */
	boolean_t sendsize;

	/* parsable verbose output (ie. -P) */
	boolean_t parsable;

	/* show progress (ie. -v) */
	boolean_t progress;

	/* large blocks (>128K) are permitted */
	boolean_t largeblock;

	/* WRITE_EMBEDDED records of type DATA are permitted */
	boolean_t embed_data;

	/* compressed WRITE records are permitted */
	boolean_t compress;
} sendflags_t;

typedef boolean_t (snapfilter_cb_t)(zfs_handle_t *, void *);

extern int zfs_send(zfs_handle_t *, const char *, const char *,
    sendflags_t *, int, snapfilter_cb_t, void *, nvlist_t **);
extern int zfs_send_one(zfs_handle_t *, const char *, int, enum lzc_send_flags);
extern int zfs_send_resume(libzfs_handle_t *, sendflags_t *, int outfd,
    const char *);
extern nvlist_t *zfs_send_resume_token_to_nvlist(libzfs_handle_t *hdl,
    const char *token);

extern int zfs_promote(zfs_handle_t *);
extern int zfs_hold(zfs_handle_t *, const char *, const char *,
    boolean_t, int);
extern int zfs_hold_nvl(zfs_handle_t *, int, nvlist_t *);
extern int zfs_release(zfs_handle_t *, const char *, const char *, boolean_t);
extern int zfs_get_holds(zfs_handle_t *, nvlist_t **);
extern uint64_t zvol_volsize_to_reservation(uint64_t, nvlist_t *);

typedef int (*zfs_userspace_cb_t)(void *arg, const char *domain,
    uid_t rid, uint64_t space);

extern int zfs_userspace(zfs_handle_t *, zfs_userquota_prop_t,
    zfs_userspace_cb_t, void *);

extern int zfs_get_fsacl(zfs_handle_t *, nvlist_t **);
extern int zfs_set_fsacl(zfs_handle_t *, boolean_t, nvlist_t *);

typedef struct recvflags {
	/* print informational messages (ie, -v was specified) */
	boolean_t verbose;

	/* the destination is a prefix, not the exact fs (ie, -d) */
	boolean_t isprefix;

	/*
	 * Only the tail of the sent snapshot path is appended to the
	 * destination to determine the received snapshot name (ie, -e).
	 */
	boolean_t istail;

	/* do not actually do the recv, just check if it would work (ie, -n) */
	boolean_t dryrun;

	/* rollback/destroy filesystems as necessary (eg, -F) */
	boolean_t force;

	/* when force-receiving, do not destroy snapshots (ie, -K) */
	boolean_t keepsnap;

	/* set "canmount=off" on all modified filesystems */
	boolean_t canmountoff;

	/*
	 * Mark the file systems as "resumable" and do not destroy them if the
	 * receive is interrupted
	 */
	boolean_t resumable;

	/* byteswap flag is used internally; callers need not specify */
	boolean_t byteswap;

	/* do not mount file systems as they are extracted (private) */
	boolean_t nomount;
} recvflags_t;

extern int zfs_receive(libzfs_handle_t *, const char *, recvflags_t *,
    int, nvlist_t *, nvlist_t *, avl_tree_t *);

typedef enum diff_flags {
	ZFS_DIFF_PARSEABLE = 0x1,
	ZFS_DIFF_TIMESTAMP = 0x2,
	ZFS_DIFF_CLASSIFY = 0x4
} diff_flags_t;

extern int zfs_show_diffs(zfs_handle_t *, int, const char *, const char *,
    int);

/*
 * Miscellaneous functions.
 */
extern const char *zfs_type_to_name(zfs_type_t);
extern void zfs_refresh_properties(zfs_handle_t *);
extern int zfs_name_valid(const char *, zfs_type_t);
extern zfs_handle_t *zfs_path_to_zhandle(libzfs_handle_t *, char *, zfs_type_t);
extern boolean_t zfs_dataset_exists(libzfs_handle_t *, const char *,
    zfs_type_t);
extern int zfs_spa_version(zfs_handle_t *, int *);
extern boolean_t zfs_bookmark_exists(const char *path);

/*
 * Mount support functions.
 */
extern boolean_t is_mounted(libzfs_handle_t *, const char *special, char **);
extern boolean_t zfs_is_mounted(zfs_handle_t *, char **);
extern int zfs_mount(zfs_handle_t *, const char *, int);
extern int zfs_unmount(zfs_handle_t *, const char *, int);
extern int zfs_unmountall(zfs_handle_t *, int);

/*
 * Share support functions.
 */
extern boolean_t zfs_is_shared(zfs_handle_t *);
extern int zfs_share(zfs_handle_t *);
extern int zfs_unshare(zfs_handle_t *);

/*
 * Protocol-specific share support functions.
 */
extern boolean_t zfs_is_shared_nfs(zfs_handle_t *, char **);
extern boolean_t zfs_is_shared_smb(zfs_handle_t *, char **);
extern int zfs_share_nfs(zfs_handle_t *);
extern int zfs_share_smb(zfs_handle_t *);
extern int zfs_shareall(zfs_handle_t *);
extern int zfs_unshare_nfs(zfs_handle_t *, const char *);
extern int zfs_unshare_smb(zfs_handle_t *, const char *);
extern int zfs_unshareall_nfs(zfs_handle_t *);
extern int zfs_unshareall_smb(zfs_handle_t *);
extern int zfs_unshareall_bypath(zfs_handle_t *, const char *);
extern int zfs_unshareall(zfs_handle_t *);
extern int zfs_deleg_share_nfs(libzfs_handle_t *, char *, char *, char *,
    void *, void *, int, zfs_share_op_t);

/*
 * When dealing with nvlists, verify() is extremely useful
 */
#ifdef NDEBUG
#define	verify(EX)	((void)(EX))
#else
#define	verify(EX)	assert(EX)
#endif

/*
 * Utility function to convert a number to a human-readable form.
 */
extern void zfs_nicenum(uint64_t, char *, size_t);
extern int zfs_nicestrtonum(libzfs_handle_t *, const char *, uint64_t *);

/*
 * Given a device or file, determine if it is part of a pool.
 */
extern int zpool_in_use(libzfs_handle_t *, int, pool_state_t *, char **,
    boolean_t *);

/*
 * Label manipulation.
 */
extern int zpool_read_label(int, nvlist_t **);
extern int zpool_clear_label(int);

/* is this zvol valid for use as a dump device? */
extern int zvol_check_dump_config(char *);

/*
 * Management interfaces for SMB ACL files
 */

int zfs_smb_acl_add(libzfs_handle_t *, char *, char *, char *);
int zfs_smb_acl_remove(libzfs_handle_t *, char *, char *, char *);
int zfs_smb_acl_purge(libzfs_handle_t *, char *, char *);
int zfs_smb_acl_rename(libzfs_handle_t *, char *, char *, char *, char *);

/*
 * Enable and disable datasets within a pool by mounting/unmounting and
 * sharing/unsharing them.
 */
extern int zpool_enable_datasets(zpool_handle_t *, const char *, int);
extern int zpool_enable_datasets_ex(zpool_handle_t *, const char *, int, int);
extern int zpool_disable_datasets(zpool_handle_t *, boolean_t);
extern int zpool_disable_datasets_ex(zpool_handle_t *, boolean_t, int);

/*
 * Mappings between vdev and FRU.
 */
extern void libzfs_fru_refresh(libzfs_handle_t *);
extern const char *libzfs_fru_lookup(libzfs_handle_t *, const char *);
extern const char *libzfs_fru_devpath(libzfs_handle_t *, const char *);
extern boolean_t libzfs_fru_cmp_enclosure(const char *a, const char *b);
extern int libzfs_fru_cmp_slot(libzfs_handle_t *, const char *, const char *,
    size_t);
extern boolean_t libzfs_fru_compare(libzfs_handle_t *, const char *,
    const char *);
extern boolean_t libzfs_fru_notself(libzfs_handle_t *, const char *);
extern int zpool_fru_set(zpool_handle_t *, uint64_t, const char *);

extern int zfs_get_hole_count(const char *, uint64_t *, uint64_t *);

/* Allow consumers to initialize libshare externally for optimal performance */
extern int zfs_init_libshare_arg(libzfs_handle_t *, int, void *);
/*
 * For most consumers, zfs_init_libshare_arg is sufficient on its own, and
 * zfs_uninit_libshare is unnecessary. zfs_uninit_libshare should only be called
 * if the caller has already initialized libshare for one set of zfs handles,
 * and wishes to share or unshare filesystems outside of that set. In that case,
 * the caller should uninitialize libshare, and then re-initialize it with the
 * new handles being shared or unshared.
 */
extern void zfs_uninit_libshare(libzfs_handle_t *);
#ifdef	__cplusplus
}
#endif

#endif	/* _LIBZFS_H */<|MERGE_RESOLUTION|>--- conflicted
+++ resolved
@@ -26,12 +26,8 @@
  * Copyright (c) 2012, Joyent, Inc. All rights reserved.
  * Copyright (c) 2013 Steven Hartland. All rights reserved.
  * Copyright (c) 2014 Integros [integros.com]
-<<<<<<< HEAD
  * Copyright 2017 Nexenta Systems, Inc.
-=======
- * Copyright 2016 Nexenta Systems, Inc.
  * Copyright (c) 2017 Datto Inc.
->>>>>>> 4dfc19d7
  */
 
 #ifndef	_LIBZFS_H
@@ -133,7 +129,6 @@
 	EZFS_DIFF,		/* general failure of zfs diff */
 	EZFS_DIFFDATA,		/* bad zfs diff data */
 	EZFS_POOLREADONLY,	/* pool is in read-only mode */
-<<<<<<< HEAD
 	EZFS_PROPNOTSUP,	/* property not supported */
 	EZFS_COSNOTFOUND,	/* no matching CoS descriptor found */
 	EZFS_COSEXIST,		/* CoS descriptor already exists */
@@ -141,11 +136,9 @@
 	EZFS_WBCNOTSUP,		/* 'feature@wbc' is not enabled */
 	EZFS_WBCCHILD,		/* child ds has enabled WBC */
 	EZFS_WBCPARENT,		/* parent ds has enabled WBC */
-	EZFS_WBCALREADY,    /* WBC already enabled or disabled */
-	EZFS_WBCINPROGRESS, /* WBC is disabling */
-=======
+	EZFS_WBCALREADY,	/* WBC already enabled or disabled */
+	EZFS_WBCINPROGRESS,	/* WBC is disabling */
 	EZFS_SCRUB_PAUSED,	/* scrub currently paused */
->>>>>>> 4dfc19d7
 	EZFS_UNKNOWN
 } zfs_error_t;
 
@@ -270,12 +263,8 @@
 /*
  * Functions to manipulate pool and vdev state
  */
-<<<<<<< HEAD
-extern int zpool_scan(zpool_handle_t *, pool_scan_func_t);
+extern int zpool_scan(zpool_handle_t *, pool_scan_func_t, pool_scrub_cmd_t);
 extern int zpool_trim(zpool_handle_t *, boolean_t start, uint64_t rate);
-=======
-extern int zpool_scan(zpool_handle_t *, pool_scan_func_t, pool_scrub_cmd_t);
->>>>>>> 4dfc19d7
 extern int zpool_clear(zpool_handle_t *, const char *, nvlist_t *);
 extern int zpool_reguid(zpool_handle_t *);
 extern int zpool_reopen(zpool_handle_t *);
