--- conflicted
+++ resolved
@@ -50,13 +50,7 @@
 /*
  * Miscellaneous ZFS constants
  */
-<<<<<<< HEAD
-#define	ZFS_MAXNAMELEN		MAXNAMELEN
-#define	ZPOOL_MAXNAMELEN	MAXNAMELEN
 #define	ZFS_MAXPROPLEN		(2 * MAXPATHLEN)
-=======
-#define	ZFS_MAXPROPLEN		MAXPATHLEN
->>>>>>> 08c359e5
 #define	ZPOOL_MAXPROPLEN	MAXPATHLEN
 
 /*
