--- conflicted
+++ resolved
@@ -24,11 +24,8 @@
  * Copyright (c) 2011, 2015 by Delphix. All rights reserved.
  * Copyright (c) 2013, Joyent, Inc. All rights reserved.
  * Copyright 2016 Igor Kozhukhov <ikozhukhov@gmail.com>
-<<<<<<< HEAD
  * Copyright 2017 Nexenta Systems, Inc.
-=======
  * Copyright (c) 2017 Datto Inc.
->>>>>>> 4dfc19d7
  */
 
 #include <ctype.h>
