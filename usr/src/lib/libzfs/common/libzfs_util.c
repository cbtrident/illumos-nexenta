--- conflicted
+++ resolved
@@ -22,10 +22,7 @@
 /*
  * Copyright (c) 2005, 2010, Oracle and/or its affiliates. All rights reserved.
  * Copyright (c) 2013, Joyent, Inc. All rights reserved.
-<<<<<<< HEAD
  * Copyright 2015 Nexenta Systems, Inc. All rights reserved.
-=======
->>>>>>> e7e978b1
  * Copyright (c) 2011, 2015 by Delphix. All rights reserved.
  */
 
@@ -1596,7 +1593,6 @@
 	return (zprop_iter_common(func, cb, show_all, ordered, type));
 }
 
-<<<<<<< HEAD
 int
 vdev_get_proplist(libzfs_handle_t *hdl, char *props, zprop_list_t **listp)
 {
@@ -2029,8 +2025,6 @@
 	(void) printf("\n");
 }
 
-=======
->>>>>>> e7e978b1
 /*
  * zfs_get_hole_count retrieves the number of holes (blocks which are
  * zero-filled) in the specified file using the _FIO_COUNT_FILLED ioctl. It
