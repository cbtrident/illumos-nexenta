--- conflicted
+++ resolved
@@ -134,18 +134,12 @@
 	return ((ret < 0) ? ret : 0);
 }
 
-<<<<<<< HEAD
-static int
-zfs_iter_snapshots_internal(zfs_handle_t *zhp, zfs_iter_f func,
-    void *data, boolean_t autosnaps)
-=======
 /*
  * Iterate over all snapshots
  */
 int
-zfs_iter_snapshots(zfs_handle_t *zhp, boolean_t simple, zfs_iter_f func,
-    void *data)
->>>>>>> 591fabec
+zfs_iter_snapshots_internal(zfs_handle_t *zhp, boolean_t simple,
+    zfs_iter_f func, void *data, boolean_t autosnaps)
 {
 	zfs_cmd_t zc = { 0 };
 	int ret;
@@ -197,15 +191,17 @@
  * Iterate over all snapshots
  */
 int
-zfs_iter_snapshots(zfs_handle_t *zhp, zfs_iter_f func, void *data)
-{
-	return (zfs_iter_snapshots_internal(zhp, func, data, B_FALSE));
-}
-
-int
-zfs_iter_autosnapshots(zfs_handle_t *zhp, zfs_iter_f func, void *data)
-{
-	return (zfs_iter_snapshots_internal(zhp, func, data, B_TRUE));
+zfs_iter_snapshots(zfs_handle_t *zhp, boolean_t simple, zfs_iter_f func,
+    void *data)
+{
+	return (zfs_iter_snapshots_internal(zhp, simple, func, data, B_FALSE));
+}
+
+int
+zfs_iter_autosnapshots(zfs_handle_t *zhp, boolean_t simple, zfs_iter_f func,
+    void *data)
+{
+	return (zfs_iter_snapshots_internal(zhp, simple, func, data, B_TRUE));
 }
 
 /*
@@ -534,21 +530,16 @@
 		isf.next = ida->stack;
 		ida->stack = &isf;
 		err = zfs_iter_filesystems(zhp, iter_dependents_cb, ida);
-<<<<<<< HEAD
-		if (err == 0)
-			err = zfs_iter_snapshots(zhp, iter_dependents_cb, ida);
-
-		if (err == 0) {
-			err = zfs_iter_autosnapshots(zhp,
-			    iter_dependents_cb, ida);
-		}
-
-=======
 		if (err == 0) {
 			err = zfs_iter_snapshots(zhp, B_FALSE,
 			    iter_dependents_cb, ida);
 		}
->>>>>>> 591fabec
+
+		if (err == 0) {
+			err = zfs_iter_autosnapshots(zhp, B_FALSE,
+			    iter_dependents_cb, ida);
+		}
+
 		ida->stack = isf.next;
 	}
 
