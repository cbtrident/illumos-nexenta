--- conflicted
+++ resolved
@@ -3529,12 +3529,8 @@
 zfs_destroy_snaps_nvl(libzfs_handle_t *hdl, nvlist_t *snaps, boolean_t defer)
 {
 	int ret;
-<<<<<<< HEAD
 	nvpair_t *elem;
-	nvlist_t *errlist;
-=======
 	nvlist_t *errlist = NULL;
->>>>>>> 4cde22c2
 
 	ret = lzc_destroy_snaps(snaps, defer, &errlist);
 	if (ret == 0) {
