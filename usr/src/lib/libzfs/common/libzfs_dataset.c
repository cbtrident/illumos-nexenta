--- conflicted
+++ resolved
@@ -27,11 +27,7 @@
  * Copyright (c) 2013 Martin Matuska. All rights reserved.
  * Copyright (c) 2013 Steven Hartland. All rights reserved.
  * Copyright (c) 2014 Integros [integros.com]
-<<<<<<< HEAD
- * Copyright 2015 Nexenta Systems, Inc.  All rights reserved.
-=======
  * Copyright 2016 Nexenta Systems, Inc.
->>>>>>> aab83bb8
  */
 
 #include <ctype.h>
