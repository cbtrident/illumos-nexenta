/*
 * CDDL HEADER START
 *
 * The contents of this file are subject to the terms of the
 * Common Development and Distribution License (the "License").
 * You may not use this file except in compliance with the License.
 *
 * You can obtain a copy of the license at usr/src/OPENSOLARIS.LICENSE
 * or http://www.opensolaris.org/os/licensing.
 * See the License for the specific language governing permissions
 * and limitations under the License.
 *
 * When distributing Covered Code, include this CDDL HEADER in each
 * file and include the License file at usr/src/OPENSOLARIS.LICENSE.
 * If applicable, add the following below this CDDL HEADER, with the
 * fields enclosed by brackets "[]" replaced with your own identifying
 * information: Portions Copyright [yyyy] [name of copyright owner]
 *
 * CDDL HEADER END
 */

/*
 * Copyright (c) 2005, 2010, Oracle and/or its affiliates. All rights reserved.
 * Copyright (c) 2011, 2015 by Delphix. All rights reserved.
 * Copyright (c) 2012, Joyent, Inc. All rights reserved.
 * Copyright 2016 Nexenta Systems, Inc. All rights reserved.
 * Copyright (c) 2012 Pawel Jakub Dawidek. All rights reserved.
 * Copyright (c) 2013 Steven Hartland. All rights reserved.
 * Copyright 2015, OmniTI Computer Consulting, Inc. All rights reserved.
 * Copyright (c) 2014 Integros [integros.com]
 * Copyright 2016 Igor Kozhukhov <ikozhukhov@gmail.com>
 */

#include <assert.h>
#include <ctype.h>
#include <errno.h>
#include <libintl.h>
#include <stdio.h>
#include <stdlib.h>
#include <strings.h>
#include <unistd.h>
#include <stddef.h>
#include <fcntl.h>
#include <sys/mount.h>
#include <pthread.h>
#include <umem.h>
#include <time.h>

#include <libzfs.h>
#include <libzfs_core.h>

#include "zfs_errno.h"
#include "zfs_namecheck.h"
#include "zfs_prop.h"
#include "zfs_fletcher.h"
#include "zfs_sendrecv.h"
#include "libzfs_impl.h"
#include <zlib.h>
#include <sha2.h>
#include <sys/zio_checksum.h>
#include <sys/ddt.h>

/* in libzfs_dataset.c */
extern void zfs_setprop_error(libzfs_handle_t *, zfs_prop_t, int, char *);

static int zfs_receive_impl(libzfs_handle_t *, const char *, const char *,
    recvflags_t *, int, nvlist_t *, nvlist_t *, const char *, nvlist_t *,
    avl_tree_t *, char **, int, uint64_t *, const char *);
static int guid_to_name(libzfs_handle_t *, const char *,
    uint64_t, boolean_t, char *);

static const zio_cksum_t zero_cksum = { 0 };

typedef struct dedup_arg {
	int	inputfd;
	int	outputfd;
	uint64_t	dedup_data_sz;
	boolean_t	sendsize;
	libzfs_handle_t  *dedup_hdl;
} dedup_arg_t;

typedef struct progress_arg {
	zfs_handle_t *pa_zhp;
	int pa_fd;
	boolean_t pa_parsable;
} progress_arg_t;

typedef struct dataref {
	uint64_t ref_guid;
	uint64_t ref_object;
	uint64_t ref_offset;
} dataref_t;

typedef struct dedup_entry {
	struct dedup_entry	*dde_next;
	zio_cksum_t dde_chksum;
	uint64_t dde_prop;
	dataref_t dde_ref;
} dedup_entry_t;

#define	MAX_DDT_PHYSMEM_PERCENT		20
#define	SMALLEST_POSSIBLE_MAX_DDT_MB		128

typedef struct dedup_table {
	dedup_entry_t	**dedup_hash_array;
	umem_cache_t	*ddecache;
	uint64_t	max_ddt_size;  /* max dedup table size in bytes */
	uint64_t	cur_ddt_size;  /* current dedup table size in bytes */
	uint64_t	ddt_count;
	int		numhashbits;
	boolean_t	ddt_full;
} dedup_table_t;

static int
high_order_bit(uint64_t n)
{
	int count;

	for (count = 0; n != 0; count++)
		n >>= 1;
	return (count);
}

static size_t
ssread(void *buf, size_t len, FILE *stream)
{
	size_t outlen;

	if ((outlen = fread(buf, len, 1, stream)) == 0)
		return (0);

	return (outlen);
}

static void
ddt_hash_append(libzfs_handle_t *hdl, dedup_table_t *ddt, dedup_entry_t **ddepp,
    zio_cksum_t *cs, uint64_t prop, dataref_t *dr)
{
	dedup_entry_t	*dde;

	if (ddt->cur_ddt_size >= ddt->max_ddt_size) {
		if (ddt->ddt_full == B_FALSE) {
			zfs_error_aux(hdl, dgettext(TEXT_DOMAIN,
			    "Dedup table full.  Deduplication will continue "
			    "with existing table entries"));
			ddt->ddt_full = B_TRUE;
		}
		return;
	}

	if ((dde = umem_cache_alloc(ddt->ddecache, UMEM_DEFAULT))
	    != NULL) {
		assert(*ddepp == NULL);
		dde->dde_next = NULL;
		dde->dde_chksum = *cs;
		dde->dde_prop = prop;
		dde->dde_ref = *dr;
		*ddepp = dde;
		ddt->cur_ddt_size += sizeof (dedup_entry_t);
		ddt->ddt_count++;
	}
}

/*
 * Using the specified dedup table, do a lookup for an entry with
 * the checksum cs.  If found, return the block's reference info
 * in *dr. Otherwise, insert a new entry in the dedup table, using
 * the reference information specified by *dr.
 *
 * return value:  true - entry was found
 *		  false - entry was not found
 */
static boolean_t
ddt_update(libzfs_handle_t *hdl, dedup_table_t *ddt, zio_cksum_t *cs,
    uint64_t prop, dataref_t *dr)
{
	uint32_t hashcode;
	dedup_entry_t **ddepp;

	hashcode = BF64_GET(cs->zc_word[0], 0, ddt->numhashbits);

	for (ddepp = &(ddt->dedup_hash_array[hashcode]); *ddepp != NULL;
	    ddepp = &((*ddepp)->dde_next)) {
		if (ZIO_CHECKSUM_EQUAL(((*ddepp)->dde_chksum), *cs) &&
		    (*ddepp)->dde_prop == prop) {
			*dr = (*ddepp)->dde_ref;
			return (B_TRUE);
		}
	}
	ddt_hash_append(hdl, ddt, ddepp, cs, prop, dr);
	return (B_FALSE);
}

static int
dump_record(dedup_arg_t *dda, dmu_replay_record_t *drr, void *payload,
    int payload_len, zio_cksum_t *zc, int outfd)
{
	ASSERT3U(offsetof(dmu_replay_record_t, drr_u.drr_checksum.drr_checksum),
	    ==, sizeof (dmu_replay_record_t) - sizeof (zio_cksum_t));
	if (dda != NULL)
                dda->dedup_data_sz +=
                    sizeof (dmu_replay_record_t) + payload_len;
	fletcher_4_incremental_native(drr,
	    offsetof(dmu_replay_record_t, drr_u.drr_checksum.drr_checksum), zc);
	if (drr->drr_type != DRR_BEGIN) {
		ASSERT(ZIO_CHECKSUM_IS_ZERO(&drr->drr_u.
		    drr_checksum.drr_checksum));
		drr->drr_u.drr_checksum.drr_checksum = *zc;
	}
	fletcher_4_incremental_native(&drr->drr_u.drr_checksum.drr_checksum,
	    sizeof (zio_cksum_t), zc);
	if (write(outfd, drr, sizeof (*drr)) == -1)
		return (errno);
	if (payload_len != 0) {
		fletcher_4_incremental_native(payload, payload_len, zc);
		if (write(outfd, payload, payload_len) == -1)
			return (errno);
	}
	return (0);
}

/*
 * This function is started in a separate thread when the dedup option
 * has been requested.  The main send thread determines the list of
 * snapshots to be included in the send stream and makes the ioctl calls
 * for each one.  But instead of having the ioctl send the output to the
 * the output fd specified by the caller of zfs_send()), the
 * ioctl is told to direct the output to a pipe, which is read by the
 * alternate thread running THIS function.  This function does the
 * dedup'ing by:
 *  1. building a dedup table (the DDT)
 *  2. doing checksums on each data block and inserting a record in the DDT
 *  3. looking for matching checksums, and
 *  4.  sending a DRR_WRITE_BYREF record instead of a write record whenever
 *      a duplicate block is found.
 * The output of this function then goes to the output fd requested
 * by the caller of zfs_send().
 */
static void *
cksummer(void *arg)
{
	dedup_arg_t *dda = arg;
	char *buf = zfs_alloc(dda->dedup_hdl, SPA_MAXBLOCKSIZE);
	dmu_replay_record_t thedrr;
	dmu_replay_record_t *drr = &thedrr;
	FILE *ofp;
	int outfd;
	dedup_table_t ddt;
	zio_cksum_t stream_cksum;
	uint64_t physmem = sysconf(_SC_PHYS_PAGES) * sysconf(_SC_PAGESIZE);
	uint64_t numbuckets;

	ddt.max_ddt_size =
	    MAX((physmem * MAX_DDT_PHYSMEM_PERCENT) / 100,
	    SMALLEST_POSSIBLE_MAX_DDT_MB << 20);

	numbuckets = ddt.max_ddt_size / (sizeof (dedup_entry_t));

	/*
	 * numbuckets must be a power of 2.  Increase number to
	 * a power of 2 if necessary.
	 */
	if (!ISP2(numbuckets))
		numbuckets = 1 << high_order_bit(numbuckets);

	ddt.dedup_hash_array = calloc(numbuckets, sizeof (dedup_entry_t *));
	ddt.ddecache = umem_cache_create("dde", sizeof (dedup_entry_t), 0,
	    NULL, NULL, NULL, NULL, NULL, 0);
	ddt.cur_ddt_size = numbuckets * sizeof (dedup_entry_t *);
	ddt.numhashbits = high_order_bit(numbuckets) - 1;
	ddt.ddt_full = B_FALSE;

	outfd = dda->outputfd;
	ofp = fdopen(dda->inputfd, "r");
	while (ssread(drr, sizeof (*drr), ofp) != 0) {

		switch (drr->drr_type) {
		case DRR_BEGIN:
		{
			struct drr_begin *drrb = &drr->drr_u.drr_begin;
			int fflags;
			int sz = 0;
			ZIO_SET_CHECKSUM(&stream_cksum, 0, 0, 0, 0);

			ASSERT3U(drrb->drr_magic, ==, DMU_BACKUP_MAGIC);

			/* set the DEDUP feature flag for this stream */
			fflags = DMU_GET_FEATUREFLAGS(drrb->drr_versioninfo);
			fflags |= (DMU_BACKUP_FEATURE_DEDUP |
			    DMU_BACKUP_FEATURE_DEDUPPROPS);
			DMU_SET_FEATUREFLAGS(drrb->drr_versioninfo, fflags);

			if (drr->drr_payloadlen != 0) {
				sz = drr->drr_payloadlen;

				if (sz > SPA_MAXBLOCKSIZE) {
					buf = zfs_realloc(dda->dedup_hdl, buf,
					    SPA_MAXBLOCKSIZE, sz);
				}
				(void) ssread(buf, sz, ofp);
				if (ferror(stdin))
					perror("fread");
			}
			if (dump_record(dda, drr, buf, sz, &stream_cksum,
			    outfd) != 0)
				goto out;
			break;
		}

		case DRR_END:
		{
			struct drr_end *drre = &drr->drr_u.drr_end;
			/* use the recalculated checksum */
			drre->drr_checksum = stream_cksum;
			if (dump_record(dda, drr, NULL, 0, &stream_cksum,
			    outfd) != 0)
				goto out;
			break;
		}

		case DRR_OBJECT:
		{
			struct drr_object *drro = &drr->drr_u.drr_object;
			if (drro->drr_bonuslen > 0) {
				(void) ssread(buf,
				    P2ROUNDUP((uint64_t)drro->drr_bonuslen, 8),
				    ofp);
			}
			if (dump_record(dda, drr, buf,
			    P2ROUNDUP((uint64_t)drro->drr_bonuslen, 8),
			    &stream_cksum, outfd) != 0)
				goto out;
			break;
		}

		case DRR_SPILL:
		{
			struct drr_spill *drrs = &drr->drr_u.drr_spill;
			(void) ssread(buf, drrs->drr_length, ofp);
			if (dump_record(dda, drr, buf, drrs->drr_length,
			    &stream_cksum, outfd) != 0)
				goto out;
			break;
		}

		case DRR_FREEOBJECTS:
		{
			if (dump_record(dda, drr, NULL, 0, &stream_cksum,
			    outfd) != 0)
				goto out;
			break;
		}

		case DRR_WRITE:
		{
			struct drr_write *drrw = &drr->drr_u.drr_write;
			dataref_t	dataref;

			(void) ssread(buf, drrw->drr_length, ofp);

			/*
			 * Use the existing checksum if it's dedup-capable,
			 * else calculate a SHA256 checksum for it.
			 */

			if (ZIO_CHECKSUM_EQUAL(drrw->drr_key.ddk_cksum,
			    zero_cksum) ||
			    !DRR_IS_DEDUP_CAPABLE(drrw->drr_checksumflags)) {
				SHA256_CTX	ctx;
				zio_cksum_t	tmpsha256;

				SHA256Init(&ctx);
				SHA256Update(&ctx, buf, drrw->drr_length);
				SHA256Final(&tmpsha256, &ctx);
				drrw->drr_key.ddk_cksum.zc_word[0] =
				    BE_64(tmpsha256.zc_word[0]);
				drrw->drr_key.ddk_cksum.zc_word[1] =
				    BE_64(tmpsha256.zc_word[1]);
				drrw->drr_key.ddk_cksum.zc_word[2] =
				    BE_64(tmpsha256.zc_word[2]);
				drrw->drr_key.ddk_cksum.zc_word[3] =
				    BE_64(tmpsha256.zc_word[3]);
				drrw->drr_checksumtype = ZIO_CHECKSUM_SHA256;
				drrw->drr_checksumflags = DRR_CHECKSUM_DEDUP;
			}

			dataref.ref_guid = drrw->drr_toguid;
			dataref.ref_object = drrw->drr_object;
			dataref.ref_offset = drrw->drr_offset;

			if (ddt_update(dda->dedup_hdl, &ddt,
			    &drrw->drr_key.ddk_cksum, drrw->drr_key.ddk_prop,
			    &dataref)) {
				dmu_replay_record_t wbr_drr = {0};
				struct drr_write_byref *wbr_drrr =
				    &wbr_drr.drr_u.drr_write_byref;

				/* block already present in stream */
				wbr_drr.drr_type = DRR_WRITE_BYREF;

				wbr_drrr->drr_object = drrw->drr_object;
				wbr_drrr->drr_offset = drrw->drr_offset;
				wbr_drrr->drr_length = drrw->drr_length;
				wbr_drrr->drr_toguid = drrw->drr_toguid;
				wbr_drrr->drr_refguid = dataref.ref_guid;
				wbr_drrr->drr_refobject =
				    dataref.ref_object;
				wbr_drrr->drr_refoffset =
				    dataref.ref_offset;

				wbr_drrr->drr_checksumtype =
				    drrw->drr_checksumtype;
				wbr_drrr->drr_checksumflags =
				    drrw->drr_checksumtype;
				wbr_drrr->drr_key.ddk_cksum =
				    drrw->drr_key.ddk_cksum;
				wbr_drrr->drr_key.ddk_prop =
				    drrw->drr_key.ddk_prop;

				if (dump_record(dda, &wbr_drr, NULL, 0,
				    &stream_cksum, outfd) != 0)
					goto out;
			} else {
				/* block not previously seen */
				if (dump_record(dda, drr, buf, drrw->drr_length,
				    &stream_cksum, outfd) != 0)
					goto out;
			}
			break;
		}

		case DRR_WRITE_EMBEDDED:
		{
			struct drr_write_embedded *drrwe =
			    &drr->drr_u.drr_write_embedded;
			(void) ssread(buf,
			    P2ROUNDUP((uint64_t)drrwe->drr_psize, 8), ofp);
			if (dump_record(dda, drr, buf,
			    P2ROUNDUP((uint64_t)drrwe->drr_psize, 8),
			    &stream_cksum, outfd) != 0)
				goto out;
			break;
		}

		case DRR_FREE:
		{
			if (dump_record(dda, drr, NULL, 0, &stream_cksum,
			    outfd) != 0)
				goto out;
			break;
		}

		default:
			(void) fprintf(stderr, "INVALID record type 0x%x\n",
			    drr->drr_type);
			/* should never happen, so assert */
			assert(B_FALSE);
		}
	}
out:
	umem_cache_destroy(ddt.ddecache);
	free(ddt.dedup_hash_array);
	free(buf);
	(void) fclose(ofp);

	return (NULL);
}

/*
 * Routines for dealing with the giant nvlist of fs-nvlists, etc.
 */
typedef struct send_data {
	/*
	 * assigned inside every recursive call,
	 * restored from *_save on return:
	 *
	 * guid of fromsnap snapshot in parent dataset
	 * txg of fromsnap snapshot in current dataset
	 * txg of tosnap snapshot in current dataset
	 */

	uint64_t parent_fromsnap_guid;
	uint64_t fromsnap_txg;
	uint64_t tosnap_txg;

	/* the nvlists get accumulated during depth-first traversal */
	nvlist_t *parent_snaps;
	nvlist_t *fss;
	nvlist_t *snapprops;

	/* send-receive configuration, does not change during traversal */
	const char *fsname;
	const char *fromsnap;
	const char *tosnap;
	boolean_t recursive;
	boolean_t verbose;

	/*
	 * The header nvlist is of the following format:
	 * {
	 *   "tosnap" -> string
	 *   "fromsnap" -> string (if incremental)
	 *   "fss" -> {
	 *	id -> {
	 *
	 *	 "name" -> string (full name; for debugging)
	 *	 "parentfromsnap" -> number (guid of fromsnap in parent)
	 *
	 *	 "props" -> { name -> value (only if set here) }
	 *	 "snaps" -> { name (lastname) -> number (guid) }
	 *	 "snapprops" -> { name (lastname) -> { name -> value } }
	 *
	 *	 "origin" -> number (guid of origin snapshot) (if clone)
	 *	 "origin_fsname" -> string (full name of origin file system)
	 *	 "sent" -> boolean (not on-disk)
	 *	}
	 *   }
	 * }
	 *
	 */
} send_data_t;

static void send_iterate_prop(zfs_handle_t *zhp, nvlist_t *nv);

static int
send_iterate_snap(zfs_handle_t *zhp, void *arg)
{
	send_data_t *sd = arg;
	uint64_t guid = zhp->zfs_dmustats.dds_guid;
	uint64_t txg = zhp->zfs_dmustats.dds_creation_txg;
	char *snapname;
	nvlist_t *nv;

	snapname = strrchr(zhp->zfs_name, '@')+1;

	if (sd->tosnap_txg != 0 && txg > sd->tosnap_txg) {
		if (sd->verbose) {
			(void) fprintf(stderr, dgettext(TEXT_DOMAIN,
			    "skipping snapshot %s because it was created "
			    "after the destination snapshot (%s)\n"),
			    zhp->zfs_name, sd->tosnap);
		}
		zfs_close(zhp);
		return (0);
	}

	VERIFY(0 == nvlist_add_uint64(sd->parent_snaps, snapname, guid));
	/*
	 * NB: if there is no fromsnap here (it's a newly created fs in
	 * an incremental replication), we will substitute the tosnap.
	 */
	if ((sd->fromsnap && strcmp(snapname, sd->fromsnap) == 0) ||
	    (sd->parent_fromsnap_guid == 0 && sd->tosnap &&
	    strcmp(snapname, sd->tosnap) == 0)) {
		sd->parent_fromsnap_guid = guid;
	}

	VERIFY(0 == nvlist_alloc(&nv, NV_UNIQUE_NAME, 0));
	send_iterate_prop(zhp, nv);
	VERIFY(0 == nvlist_add_nvlist(sd->snapprops, snapname, nv));
	nvlist_free(nv);

	zfs_close(zhp);
	return (0);
}

static void
send_iterate_prop(zfs_handle_t *zhp, nvlist_t *nv)
{
	nvpair_t *elem = NULL;

	while ((elem = nvlist_next_nvpair(zhp->zfs_props, elem)) != NULL) {
		char *propname = nvpair_name(elem);
		zfs_prop_t prop = zfs_name_to_prop(propname);
		nvlist_t *propnv;

		/*
		 * This property make sense only to this dataset,
		 * so no reasons to include it into stream
		 */
                if (prop == ZFS_PROP_WBC_MODE)
                        continue;

		if (!zfs_prop_user(propname)) {
			/*
			 * Realistically, this should never happen.  However,
			 * we want the ability to add DSL properties without
			 * needing to make incompatible version changes.  We
			 * need to ignore unknown properties to allow older
			 * software to still send datasets containing these
			 * properties, with the unknown properties elided.
			 */
			if (prop == ZPROP_INVAL)
				continue;

			if (zfs_prop_readonly(prop))
				continue;
		}

		verify(nvpair_value_nvlist(elem, &propnv) == 0);
		if (prop == ZFS_PROP_QUOTA || prop == ZFS_PROP_RESERVATION ||
		    prop == ZFS_PROP_REFQUOTA ||
		    prop == ZFS_PROP_REFRESERVATION) {
			char *source;
			uint64_t value;
			verify(nvlist_lookup_uint64(propnv,
			    ZPROP_VALUE, &value) == 0);
			if (zhp->zfs_type == ZFS_TYPE_SNAPSHOT)
				continue;
			/*
			 * May have no source before SPA_VERSION_RECVD_PROPS,
			 * but is still modifiable.
			 */
			if (nvlist_lookup_string(propnv,
			    ZPROP_SOURCE, &source) == 0) {
				if ((strcmp(source, zhp->zfs_name) != 0) &&
				    (strcmp(source,
				    ZPROP_SOURCE_VAL_RECVD) != 0))
					continue;
			}
		} else {
			char *source;
			if (nvlist_lookup_string(propnv,
			    ZPROP_SOURCE, &source) != 0)
				continue;
			if ((strcmp(source, zhp->zfs_name) != 0) &&
			    (strcmp(source, ZPROP_SOURCE_VAL_RECVD) != 0))
				continue;
		}

		if (zfs_prop_user(propname) ||
		    zfs_prop_get_type(prop) == PROP_TYPE_STRING) {
			char *value;
			verify(nvlist_lookup_string(propnv,
			    ZPROP_VALUE, &value) == 0);
			VERIFY(0 == nvlist_add_string(nv, propname, value));
		} else {
			uint64_t value;
			verify(nvlist_lookup_uint64(propnv,
			    ZPROP_VALUE, &value) == 0);
			VERIFY(0 == nvlist_add_uint64(nv, propname, value));
		}
	}
}

/*
 * returns snapshot creation txg
 * and returns 0 if the snapshot does not exist
 */
static uint64_t
get_snap_txg(libzfs_handle_t *hdl, const char *fs, const char *snap)
{
	char name[ZFS_MAX_DATASET_NAME_LEN];
	uint64_t txg = 0;

	if (fs == NULL || fs[0] == '\0' || snap == NULL || snap[0] == '\0')
		return (txg);

	(void) snprintf(name, sizeof (name), "%s@%s", fs, snap);
	if (zfs_dataset_exists(hdl, name, ZFS_TYPE_SNAPSHOT)) {
		zfs_handle_t *zhp = zfs_open(hdl, name, ZFS_TYPE_SNAPSHOT);
		if (zhp != NULL) {
			txg = zfs_prop_get_int(zhp, ZFS_PROP_CREATETXG);
			zfs_close(zhp);
		}
	}

	return (txg);
}

/*
 * recursively generate nvlists describing datasets.  See comment
 * for the data structure send_data_t above for description of contents
 * of the nvlist.
 */
static int
send_iterate_fs(zfs_handle_t *zhp, void *arg)
{
	send_data_t *sd = arg;
	nvlist_t *nvfs, *nv;
	int rv = 0;
	uint64_t parent_fromsnap_guid_save = sd->parent_fromsnap_guid;
	uint64_t fromsnap_txg_save = sd->fromsnap_txg;
	uint64_t tosnap_txg_save = sd->tosnap_txg;
	uint64_t txg = zhp->zfs_dmustats.dds_creation_txg;
	uint64_t guid = zhp->zfs_dmustats.dds_guid;
	uint64_t fromsnap_txg, tosnap_txg;
	char guidstring[64];

	fromsnap_txg = get_snap_txg(zhp->zfs_hdl, zhp->zfs_name, sd->fromsnap);
	if (fromsnap_txg != 0)
		sd->fromsnap_txg = fromsnap_txg;

	tosnap_txg = get_snap_txg(zhp->zfs_hdl, zhp->zfs_name, sd->tosnap);
	if (tosnap_txg != 0)
		sd->tosnap_txg = tosnap_txg;

	/*
	 * on the send side, if the current dataset does not have tosnap,
	 * perform two additional checks:
	 *
	 * - skip sending the current dataset if it was created later than
	 *   the parent tosnap
	 * - return error if the current dataset was created earlier than
	 *   the parent tosnap
	 */
	if (sd->tosnap != NULL && tosnap_txg == 0) {
		if (sd->tosnap_txg != 0 && txg > sd->tosnap_txg) {
			if (sd->verbose) {
				(void) fprintf(stderr, dgettext(TEXT_DOMAIN,
				    "skipping dataset %s: snapshot %s does "
				    "not exist\n"), zhp->zfs_name, sd->tosnap);
			}
		} else {
			(void) fprintf(stderr, dgettext(TEXT_DOMAIN,
			    "cannot send %s@%s%s: snapshot %s@%s does not "
			    "exist\n"), sd->fsname, sd->tosnap, sd->recursive ?
			    dgettext(TEXT_DOMAIN, " recursively") : "",
			    zhp->zfs_name, sd->tosnap);
			rv = -1;
		}
		goto out;
	}

	VERIFY(0 == nvlist_alloc(&nvfs, NV_UNIQUE_NAME, 0));
	VERIFY(0 == nvlist_add_string(nvfs, "name", zhp->zfs_name));
	VERIFY(0 == nvlist_add_uint64(nvfs, "parentfromsnap",
	    sd->parent_fromsnap_guid));

	if (zhp->zfs_dmustats.dds_origin[0]) {
		char origin_fsname[ZFS_MAXNAMELEN];
		zfs_handle_t *origin = zfs_open(zhp->zfs_hdl,
		    zhp->zfs_dmustats.dds_origin, ZFS_TYPE_SNAPSHOT);
		if (origin == NULL) {
			rv = -1;
			goto out;
		}
		VERIFY(0 == nvlist_add_uint64(nvfs, "origin",
		    origin->zfs_dmustats.dds_guid));
		zfs_close(origin);
		(void) strlcpy(origin_fsname, zhp->zfs_dmustats.dds_origin,
		    sizeof (origin_fsname));
		*strchr(origin_fsname, '@') = '\0';
		VERIFY(0 == nvlist_add_string(nvfs, "origin_fsname",
		    origin_fsname));
	}

	/* iterate over props */
	VERIFY(0 == nvlist_alloc(&nv, NV_UNIQUE_NAME, 0));
	send_iterate_prop(zhp, nv);
	VERIFY(0 == nvlist_add_nvlist(nvfs, "props", nv));
	nvlist_free(nv);

	/* iterate over snaps, and set sd->parent_fromsnap_guid */
	sd->parent_fromsnap_guid = 0;
	VERIFY(0 == nvlist_alloc(&sd->parent_snaps, NV_UNIQUE_NAME, 0));
	VERIFY(0 == nvlist_alloc(&sd->snapprops, NV_UNIQUE_NAME, 0));
	(void) zfs_iter_snapshots(zhp, B_FALSE, send_iterate_snap, sd);
	VERIFY(0 == nvlist_add_nvlist(nvfs, "snaps", sd->parent_snaps));
	VERIFY(0 == nvlist_add_nvlist(nvfs, "snapprops", sd->snapprops));
	nvlist_free(sd->parent_snaps);
	nvlist_free(sd->snapprops);

	/* add this fs to nvlist */
	(void) snprintf(guidstring, sizeof (guidstring),
	    "0x%llx", (longlong_t)guid);
	VERIFY(0 == nvlist_add_nvlist(sd->fss, guidstring, nvfs));
	nvlist_free(nvfs);

	/* iterate over children */
	if (sd->recursive)
		rv = zfs_iter_filesystems(zhp, send_iterate_fs, sd);

out:
	sd->parent_fromsnap_guid = parent_fromsnap_guid_save;
	sd->fromsnap_txg = fromsnap_txg_save;
	sd->tosnap_txg = tosnap_txg_save;

	zfs_close(zhp);
	return (rv);
}

static int
gather_nvlist(libzfs_handle_t *hdl, const char *fsname, const char *fromsnap,
    const char *tosnap, boolean_t recursive, boolean_t verbose,
    nvlist_t **nvlp, avl_tree_t **avlp)
{
	zfs_handle_t *zhp;
	send_data_t sd = { 0 };
	int error;

	zhp = zfs_open(hdl, fsname, ZFS_TYPE_FILESYSTEM | ZFS_TYPE_VOLUME);
	if (zhp == NULL)
		return (EZFS_BADTYPE);

	VERIFY(0 == nvlist_alloc(&sd.fss, NV_UNIQUE_NAME, 0));
	sd.fsname = fsname;
	sd.fromsnap = fromsnap;
	sd.tosnap = tosnap;
	sd.recursive = recursive;
	sd.verbose = verbose;

	if ((error = send_iterate_fs(zhp, &sd)) != 0) {
		nvlist_free(sd.fss);
		if (avlp != NULL)
			*avlp = NULL;
		*nvlp = NULL;
		return (error);
	}

	if (avlp != NULL && fsavl_create(sd.fss, avlp) != 0) {
		nvlist_free(sd.fss);
		*nvlp = NULL;
		return (EZFS_NOMEM);
	}

	*nvlp = sd.fss;
	return (0);
}

/*
 * Routines specific to "zfs send"
 */
typedef struct send_dump_data {
	/* these are all just the short snapname (the part after the @) */
	const char *fromsnap;
	const char *tosnap;
	char prevsnap[ZFS_MAX_DATASET_NAME_LEN];
	uint64_t prevsnap_obj;
	boolean_t seenfrom, seento, replicate, doall, fromorigin;
	boolean_t verbose, dryrun, dedup, parsable, progress, embed_data, std_out;
	boolean_t large_block;
	boolean_t sendsize;
	uint32_t hdr_send_sz;
	uint64_t send_sz;
	int outfd;
	boolean_t err;
	nvlist_t *fss;
	nvlist_t *snapholds;
	avl_tree_t *fsavl;
	snapfilter_cb_t *filter_cb;
	void *filter_cb_arg;
	nvlist_t *debugnv;
	char holdtag[ZFS_MAX_DATASET_NAME_LEN];
	int cleanup_fd;
	uint64_t size;
} send_dump_data_t;

static int
estimate_ioctl(zfs_handle_t *zhp, uint64_t fromsnap_obj,
    boolean_t fromorigin, uint64_t *sizep)
{
	zfs_cmd_t zc = { 0 };
	libzfs_handle_t *hdl = zhp->zfs_hdl;

	assert(zhp->zfs_type == ZFS_TYPE_SNAPSHOT);
	assert(fromsnap_obj == 0 || !fromorigin);

	(void) strlcpy(zc.zc_name, zhp->zfs_name, sizeof (zc.zc_name));
	zc.zc_obj = fromorigin;
	zc.zc_sendobj = zfs_prop_get_int(zhp, ZFS_PROP_OBJSETID);
	zc.zc_fromobj = fromsnap_obj;
	zc.zc_guid = 1;  /* estimate flag */

	if (zfs_ioctl(zhp->zfs_hdl, ZFS_IOC_SEND, &zc) != 0) {
		char errbuf[1024];
		(void) snprintf(errbuf, sizeof (errbuf), dgettext(TEXT_DOMAIN,
		    "warning: cannot estimate space for '%s'"), zhp->zfs_name);

		switch (errno) {
		case EXDEV:
			zfs_error_aux(hdl, dgettext(TEXT_DOMAIN,
			    "not an earlier snapshot from the same fs"));
			return (zfs_error(hdl, EZFS_CROSSTARGET, errbuf));

		case ENOENT:
			if (zfs_dataset_exists(hdl, zc.zc_name,
			    ZFS_TYPE_SNAPSHOT)) {
				zfs_error_aux(hdl, dgettext(TEXT_DOMAIN,
				    "incremental source (@%s) does not exist"),
				    zc.zc_value);
			}
			return (zfs_error(hdl, EZFS_NOENT, errbuf));

		case EDQUOT:
		case EFBIG:
		case EIO:
		case ENOLINK:
		case ENOSPC:
		case ENOSTR:
		case ENXIO:
		case EPIPE:
		case ERANGE:
		case EFAULT:
		case EROFS:
			zfs_error_aux(hdl, strerror(errno));
			return (zfs_error(hdl, EZFS_BADBACKUP, errbuf));

		default:
			return (zfs_standard_error(hdl, errno, errbuf));
		}
	}

	*sizep = zc.zc_objset_type;

	return (0);
}

/*
 * Dumps a backup of the given snapshot (incremental from fromsnap if it's not
 * NULL) to the file descriptor specified by outfd.
 */
static int
dump_ioctl(zfs_handle_t *zhp, const char *fromsnap, uint64_t fromsnap_obj,
    boolean_t fromorigin, int outfd, enum lzc_send_flags flags,
    nvlist_t *debugnv, boolean_t sendsize, uint64_t *sendcounter)
{
	zfs_cmd_t zc = { 0 };
	libzfs_handle_t *hdl = zhp->zfs_hdl;
	nvlist_t *thisdbg;

	assert(zhp->zfs_type == ZFS_TYPE_SNAPSHOT);
	assert(fromsnap_obj == 0 || !fromorigin);

	(void) strlcpy(zc.zc_name, zhp->zfs_name, sizeof (zc.zc_name));
	zc.zc_cookie = outfd;
	zc.zc_obj = fromorigin;
	zc.zc_sendobj = zfs_prop_get_int(zhp, ZFS_PROP_OBJSETID);
	zc.zc_fromobj = fromsnap_obj;
	zc.zc_flags = flags;
	zc.zc_sendsize = sendsize;
	zc.zc_sendcounter = 0;

	VERIFY(0 == nvlist_alloc(&thisdbg, NV_UNIQUE_NAME, 0));
	if (fromsnap && fromsnap[0] != '\0') {
		VERIFY(0 == nvlist_add_string(thisdbg,
		    "fromsnap", fromsnap));
	}

	if (zfs_ioctl(zhp->zfs_hdl, ZFS_IOC_SEND, &zc) != 0) {
		char errbuf[1024];
		(void) snprintf(errbuf, sizeof (errbuf), dgettext(TEXT_DOMAIN,
		    "warning: cannot send '%s'"), zhp->zfs_name);

		VERIFY(0 == nvlist_add_uint64(thisdbg, "error", errno));
		if (debugnv) {
			VERIFY(0 == nvlist_add_nvlist(debugnv,
			    zhp->zfs_name, thisdbg));
		}
		nvlist_free(thisdbg);

		switch (errno) {
		case EXDEV:
			zfs_error_aux(hdl, dgettext(TEXT_DOMAIN,
			    "not an earlier snapshot from the same fs"));
			return (zfs_error(hdl, EZFS_CROSSTARGET, errbuf));

		case ENOENT:
			if (zfs_dataset_exists(hdl, zc.zc_name,
			    ZFS_TYPE_SNAPSHOT)) {
				zfs_error_aux(hdl, dgettext(TEXT_DOMAIN,
				    "incremental source (@%s) does not exist"),
				    zc.zc_value);
			}
			return (zfs_error(hdl, EZFS_NOENT, errbuf));

		case EDQUOT:
		case EFBIG:
		case EIO:
		case ENOLINK:
		case ENOSPC:
		case ENOSTR:
		case ENXIO:
		case EPIPE:
		case ERANGE:
		case EFAULT:
		case EROFS:
			zfs_error_aux(hdl, strerror(errno));
			return (zfs_error(hdl, EZFS_BADBACKUP, errbuf));

		default:
			return (zfs_standard_error(hdl, errno, errbuf));
		}
	}

	*sendcounter = (uint64_t)zc.zc_sendcounter;
	if (debugnv)
		VERIFY(0 == nvlist_add_nvlist(debugnv, zhp->zfs_name, thisdbg));
	nvlist_free(thisdbg);

	return (0);
}

static void
gather_holds(zfs_handle_t *zhp, send_dump_data_t *sdd)
{
	assert(zhp->zfs_type == ZFS_TYPE_SNAPSHOT);

	/*
	 * zfs_send() only sets snapholds for sends that need them,
	 * e.g. replication and doall.
	 */
	if (sdd->snapholds == NULL)
		return;

	fnvlist_add_string(sdd->snapholds, zhp->zfs_name, sdd->holdtag);
}

static void *
send_progress_thread(void *arg)
{
	progress_arg_t *pa = arg;
	zfs_cmd_t zc = { 0 };
	zfs_handle_t *zhp = pa->pa_zhp;
	libzfs_handle_t *hdl = zhp->zfs_hdl;
	unsigned long long bytes;
	char buf[16];
	time_t t;
	struct tm *tm;

	(void) strlcpy(zc.zc_name, zhp->zfs_name, sizeof (zc.zc_name));

	if (!pa->pa_parsable)
		(void) fprintf(stderr, "TIME        SENT   SNAPSHOT\n");

	/*
	 * Print the progress from ZFS_IOC_SEND_PROGRESS every second.
	 */
	for (;;) {
		(void) sleep(1);

		zc.zc_cookie = pa->pa_fd;
		if (zfs_ioctl(hdl, ZFS_IOC_SEND_PROGRESS, &zc) != 0)
			return ((void *)-1);

		(void) time(&t);
		tm = localtime(&t);
		bytes = zc.zc_cookie;

		if (pa->pa_parsable) {
			(void) fprintf(stderr, "%02d:%02d:%02d\t%llu\t%s\n",
			    tm->tm_hour, tm->tm_min, tm->tm_sec,
			    bytes, zhp->zfs_name);
		} else {
			zfs_nicenum(bytes, buf, sizeof (buf));
			(void) fprintf(stderr, "%02d:%02d:%02d   %5s   %s\n",
			    tm->tm_hour, tm->tm_min, tm->tm_sec,
			    buf, zhp->zfs_name);
		}
	}
}

static void
send_print_verbose(FILE *fout, const char *tosnap, const char *fromsnap,
    uint64_t size, boolean_t parsable)
{
	if (parsable) {
		if (fromsnap != NULL) {
			(void) fprintf(fout, "incremental\t%s\t%s",
			    fromsnap, tosnap);
		} else {
			(void) fprintf(fout, "full\t%s",
			    tosnap);
		}
	} else {
		if (fromsnap != NULL) {
			if (strchr(fromsnap, '@') == NULL &&
			    strchr(fromsnap, '#') == NULL) {
				(void) fprintf(fout, dgettext(TEXT_DOMAIN,
				    "send from @%s to %s"),
				    fromsnap, tosnap);
			} else {
				(void) fprintf(fout, dgettext(TEXT_DOMAIN,
				    "send from %s to %s"),
				    fromsnap, tosnap);
			}
		} else {
			(void) fprintf(fout, dgettext(TEXT_DOMAIN,
			    "full send of %s"),
			    tosnap);
		}
	}

	if (size != 0) {
		if (parsable) {
			(void) fprintf(fout, "\t%llu",
			    (longlong_t)size);
		} else {
			char buf[16];
			zfs_nicenum(size, buf, sizeof (buf));
			(void) fprintf(fout, dgettext(TEXT_DOMAIN,
			    " estimated size is %s"), buf);
		}
	}
	(void) fprintf(fout, "\n");
}

static int
dump_snapshot(zfs_handle_t *zhp, void *arg)
{
	send_dump_data_t *sdd = arg;
	progress_arg_t pa = { 0 };
	pthread_t tid;
	char *thissnap;
	int err;
	boolean_t isfromsnap, istosnap, fromorigin;
	boolean_t exclude = B_FALSE;
	FILE *fout = sdd->std_out ? stdout : stderr;

	err = 0;
	thissnap = strchr(zhp->zfs_name, '@') + 1;
	isfromsnap = (sdd->fromsnap != NULL &&
	    strcmp(sdd->fromsnap, thissnap) == 0);

	if (!sdd->seenfrom && isfromsnap) {
		gather_holds(zhp, sdd);
		sdd->seenfrom = B_TRUE;
		(void) strcpy(sdd->prevsnap, thissnap);
		sdd->prevsnap_obj = zfs_prop_get_int(zhp, ZFS_PROP_OBJSETID);
		zfs_close(zhp);
		return (0);
	}

	if (sdd->seento || !sdd->seenfrom) {
		zfs_close(zhp);
		return (0);
	}

	istosnap = (strcmp(sdd->tosnap, thissnap) == 0);
	if (istosnap)
		sdd->seento = B_TRUE;

	if (!sdd->doall && !isfromsnap && !istosnap) {
		if (sdd->replicate) {
			char *snapname;
			nvlist_t *snapprops;
			/*
			 * Filter out all intermediate snapshots except origin
			 * snapshots needed to replicate clones.
			 */
			nvlist_t *nvfs = fsavl_find(sdd->fsavl,
			    zhp->zfs_dmustats.dds_guid, &snapname);

			VERIFY(0 == nvlist_lookup_nvlist(nvfs,
			    "snapprops", &snapprops));
			VERIFY(0 == nvlist_lookup_nvlist(snapprops,
			    thissnap, &snapprops));
			exclude = !nvlist_exists(snapprops, "is_clone_origin");
		} else {
			exclude = B_TRUE;
		}
	}

	/*
	 * If a filter function exists, call it to determine whether
	 * this snapshot will be sent.
	 */
	if (exclude || (sdd->filter_cb != NULL &&
	    sdd->filter_cb(zhp, sdd->filter_cb_arg) == B_FALSE)) {
		/*
		 * This snapshot is filtered out.  Don't send it, and don't
		 * set prevsnap_obj, so it will be as if this snapshot didn't
		 * exist, and the next accepted snapshot will be sent as
		 * an incremental from the last accepted one, or as the
		 * first (and full) snapshot in the case of a replication,
		 * non-incremental send.
		 */
		zfs_close(zhp);
		return (0);
	}

	gather_holds(zhp, sdd);
	fromorigin = sdd->prevsnap[0] == '\0' &&
	    (sdd->fromorigin || sdd->replicate);

	/* print out to-from and approximate size in verbose mode */
	if (sdd->verbose) {
		uint64_t size = 0;
		(void) estimate_ioctl(zhp, sdd->prevsnap_obj,
		    fromorigin, &size);

		send_print_verbose(fout, zhp->zfs_name,
		    sdd->prevsnap[0] ? sdd->prevsnap : NULL,
		    size, sdd->parsable);
		sdd->size += size;
	}

	if (!sdd->dryrun) {
		uint64_t sendcounter = 0;
		boolean_t track_progress = (sdd->progress && !sdd->sendsize);
		boolean_t sendsize = B_FALSE;
		/*
		 * If progress reporting is requested, spawn a new thread to
		 * poll ZFS_IOC_SEND_PROGRESS at a regular interval.
		 */
		if (track_progress) {
			pa.pa_zhp = zhp;
			pa.pa_fd = sdd->outfd;
			pa.pa_parsable = sdd->parsable;

			if ((err = pthread_create(&tid, NULL,
			    send_progress_thread, &pa)) != 0) {
				zfs_close(zhp);
				return (err);
			}
		}

		enum lzc_send_flags flags = 0;
		if (sdd->large_block)
			flags |= LZC_SEND_FLAG_LARGE_BLOCK;
		if (sdd->embed_data)
			flags |= LZC_SEND_FLAG_EMBED_DATA;

		/*
		 * We need to reset the sendsize flag being sent to
		 * kernel if sdd->dedup is set. With dedup, the file
		 * descriptor sent to kernel is one end of the pipe,
		 * and we would want the data back in the pipe for
		 * cksummer() to calculate the exact size of the dedup-ed
		 * stream. So reset the sendsize flag such that
		 * kernel writes to the pipe.
		 */

		sendsize = sdd->dedup ? B_FALSE : sdd->sendsize;

		err = dump_ioctl(zhp, sdd->prevsnap, sdd->prevsnap_obj,
		    fromorigin, sdd->outfd, flags, sdd->debugnv,
		    sendsize, &sendcounter);

		sdd->send_sz += sendcounter;

		if (track_progress) {
			(void) pthread_cancel(tid);
			(void) pthread_join(tid, NULL);
		}
	}

	(void) strcpy(sdd->prevsnap, thissnap);
	sdd->prevsnap_obj = zfs_prop_get_int(zhp, ZFS_PROP_OBJSETID);
	zfs_close(zhp);
	return (err);
}

static int
dump_filesystem(zfs_handle_t *zhp, void *arg)
{
	int rv = 0;
	send_dump_data_t *sdd = arg;
	boolean_t missingfrom = B_FALSE;
	zfs_cmd_t zc = { 0 };

	(void) snprintf(zc.zc_name, sizeof (zc.zc_name), "%s@%s",
	    zhp->zfs_name, sdd->tosnap);
	if (ioctl(zhp->zfs_hdl->libzfs_fd, ZFS_IOC_OBJSET_STATS, &zc) != 0) {
		(void) fprintf(stderr, dgettext(TEXT_DOMAIN,
		    "WARNING: could not send %s@%s: does not exist\n"),
		    zhp->zfs_name, sdd->tosnap);
		sdd->err = B_TRUE;
		return (0);
	}

	if (sdd->replicate && sdd->fromsnap) {
		/*
		 * If this fs does not have fromsnap, and we're doing
		 * recursive, we need to send a full stream from the
		 * beginning (or an incremental from the origin if this
		 * is a clone).  If we're doing non-recursive, then let
		 * them get the error.
		 */
		(void) snprintf(zc.zc_name, sizeof (zc.zc_name), "%s@%s",
		    zhp->zfs_name, sdd->fromsnap);
		if (ioctl(zhp->zfs_hdl->libzfs_fd,
		    ZFS_IOC_OBJSET_STATS, &zc) != 0) {
			missingfrom = B_TRUE;
		}
	}

	sdd->seenfrom = sdd->seento = sdd->prevsnap[0] = 0;
	sdd->prevsnap_obj = 0;
	if (sdd->fromsnap == NULL || missingfrom)
		sdd->seenfrom = B_TRUE;

	rv = zfs_iter_snapshots_sorted(zhp, dump_snapshot, arg);
	if (!sdd->seenfrom) {
		(void) fprintf(stderr, dgettext(TEXT_DOMAIN,
		    "WARNING: could not send %s@%s:\n"
		    "incremental source (%s@%s) does not exist\n"),
		    zhp->zfs_name, sdd->tosnap,
		    zhp->zfs_name, sdd->fromsnap);
		sdd->err = B_TRUE;
	} else if (!sdd->seento) {
		if (sdd->fromsnap) {
			(void) fprintf(stderr, dgettext(TEXT_DOMAIN,
			    "WARNING: could not send %s@%s:\n"
			    "incremental source (%s@%s) "
			    "is not earlier than it\n"),
			    zhp->zfs_name, sdd->tosnap,
			    zhp->zfs_name, sdd->fromsnap);
		} else {
			(void) fprintf(stderr, dgettext(TEXT_DOMAIN,
			    "WARNING: "
			    "could not send %s@%s: does not exist\n"),
			    zhp->zfs_name, sdd->tosnap);
		}
		sdd->err = B_TRUE;
	}

	return (rv);
}

static int
dump_filesystems(zfs_handle_t *rzhp, void *arg)
{
	send_dump_data_t *sdd = arg;
	nvpair_t *fspair;
	boolean_t needagain, progress;

	if (!sdd->replicate)
		return (dump_filesystem(rzhp, sdd));

	/* Mark the clone origin snapshots. */
	for (fspair = nvlist_next_nvpair(sdd->fss, NULL); fspair;
	    fspair = nvlist_next_nvpair(sdd->fss, fspair)) {
		nvlist_t *nvfs;
		uint64_t origin_guid = 0;

		VERIFY(0 == nvpair_value_nvlist(fspair, &nvfs));
		(void) nvlist_lookup_uint64(nvfs, "origin", &origin_guid);
		if (origin_guid != 0) {
			char *snapname;
			nvlist_t *origin_nv = fsavl_find(sdd->fsavl,
			    origin_guid, &snapname);
			if (origin_nv != NULL) {
				nvlist_t *snapprops;
				VERIFY(0 == nvlist_lookup_nvlist(origin_nv,
				    "snapprops", &snapprops));
				VERIFY(0 == nvlist_lookup_nvlist(snapprops,
				    snapname, &snapprops));
				VERIFY(0 == nvlist_add_boolean(
				    snapprops, "is_clone_origin"));
			}
		}
	}
again:
	needagain = progress = B_FALSE;
	for (fspair = nvlist_next_nvpair(sdd->fss, NULL); fspair;
	    fspair = nvlist_next_nvpair(sdd->fss, fspair)) {
		nvlist_t *fslist, *parent_nv;
		char *fsname;
		zfs_handle_t *zhp;
		int err;
		uint64_t origin_guid = 0;
		uint64_t parent_guid = 0;

		VERIFY(nvpair_value_nvlist(fspair, &fslist) == 0);
		if (nvlist_lookup_boolean(fslist, "sent") == 0)
			continue;

		VERIFY(nvlist_lookup_string(fslist, "name", &fsname) == 0);
		(void) nvlist_lookup_uint64(fslist, "origin", &origin_guid);
		(void) nvlist_lookup_uint64(fslist, "parentfromsnap",
		    &parent_guid);

		if (parent_guid != 0) {
			parent_nv = fsavl_find(sdd->fsavl, parent_guid, NULL);
			if (!nvlist_exists(parent_nv, "sent")) {
				/* parent has not been sent; skip this one */
				needagain = B_TRUE;
				continue;
			}
		}

		if (origin_guid != 0) {
			nvlist_t *origin_nv = fsavl_find(sdd->fsavl,
			    origin_guid, NULL);
			if (origin_nv != NULL &&
			    !nvlist_exists(origin_nv, "sent")) {
				/*
				 * origin has not been sent yet;
				 * skip this clone.
				 */
				needagain = B_TRUE;
				continue;
			}
		}

		zhp = zfs_open(rzhp->zfs_hdl, fsname, ZFS_TYPE_DATASET);
		if (zhp == NULL)
			return (-1);
		err = dump_filesystem(zhp, sdd);
		VERIFY(nvlist_add_boolean(fslist, "sent") == 0);
		progress = B_TRUE;
		zfs_close(zhp);
		if (err)
			return (err);
	}
	if (needagain) {
		assert(progress);
		goto again;
	}

	/* clean out the sent flags in case we reuse this fss */
	for (fspair = nvlist_next_nvpair(sdd->fss, NULL); fspair;
	    fspair = nvlist_next_nvpair(sdd->fss, fspair)) {
		nvlist_t *fslist;

		VERIFY(nvpair_value_nvlist(fspair, &fslist) == 0);
		(void) nvlist_remove_all(fslist, "sent");
	}

	return (0);
}

nvlist_t *
zfs_send_resume_token_to_nvlist(libzfs_handle_t *hdl, const char *token)
{
	nvlist_t *nvl = NULL;
	int error;

	error = zfs_send_resume_token_to_nvlist_impl(token, &nvl);
	switch (error) {
	case EINVAL:
		zfs_error_aux(hdl, dgettext(TEXT_DOMAIN,
		    "resume token is corrupt (invalid format)"));
		break;
	case ENOTSUP:
		zfs_error_aux(hdl, dgettext(TEXT_DOMAIN,
		    "resume token is corrupt (invalid version)"));
		break;
	case EBADMSG:
		zfs_error_aux(hdl, dgettext(TEXT_DOMAIN,
		    "resume token is corrupt "
		    "(payload is not hex-encoded)"));
		break;
	case ECKSUM:
		zfs_error_aux(hdl, dgettext(TEXT_DOMAIN,
		    "resume token is corrupt (incorrect checksum)"));
		break;
	case ENOSR:
		zfs_error_aux(hdl, dgettext(TEXT_DOMAIN,
		    "resume token is corrupt (decompression failed)"));
		break;
	case ENODATA:
		zfs_error_aux(hdl, dgettext(TEXT_DOMAIN,
		    "resume token is corrupt (nvlist_unpack failed)"));
		break;
	case ENOMEM:
		(void) no_memory(hdl);
		break;
	default:
		break;
	};

	return (nvl);
}

int
zfs_send_resume(libzfs_handle_t *hdl, sendflags_t *flags, int outfd,
    const char *resume_token)
{
	char errbuf[1024];
	char *toname;
	char *fromname = NULL;
	uint64_t resumeobj, resumeoff, toguid, fromguid, bytes;
	zfs_handle_t *zhp;
	int error = 0;
	char name[ZFS_MAX_DATASET_NAME_LEN];
	enum lzc_send_flags lzc_flags = 0;

	(void) snprintf(errbuf, sizeof (errbuf), dgettext(TEXT_DOMAIN,
	    "cannot resume send"));

	nvlist_t *resume_nvl =
	    zfs_send_resume_token_to_nvlist(hdl, resume_token);
	if (resume_nvl == NULL) {
		/*
		 * zfs_error_aux has already been set by
		 * zfs_send_resume_token_to_nvlist
		 */
		return (zfs_error(hdl, EZFS_FAULT, errbuf));
	}
	if (flags->verbose) {
		(void) fprintf(stderr, dgettext(TEXT_DOMAIN,
		    "resume token contents:\n"));
		nvlist_print(stderr, resume_nvl);
	}

	if (nvlist_lookup_string(resume_nvl, "toname", &toname) != 0 ||
	    nvlist_lookup_uint64(resume_nvl, "object", &resumeobj) != 0 ||
	    nvlist_lookup_uint64(resume_nvl, "offset", &resumeoff) != 0 ||
	    nvlist_lookup_uint64(resume_nvl, "bytes", &bytes) != 0 ||
	    nvlist_lookup_uint64(resume_nvl, "toguid", &toguid) != 0) {
		zfs_error_aux(hdl, dgettext(TEXT_DOMAIN,
		    "resume token is corrupt"));
		return (zfs_error(hdl, EZFS_FAULT, errbuf));
	}
	fromguid = 0;
	(void) nvlist_lookup_uint64(resume_nvl, "fromguid", &fromguid);

	if (flags->embed_data || nvlist_exists(resume_nvl, "embedok"))
		lzc_flags |= LZC_SEND_FLAG_EMBED_DATA;

	if (guid_to_name(hdl, toname, toguid, B_FALSE, name) != 0) {
		if (zfs_dataset_exists(hdl, toname, ZFS_TYPE_DATASET)) {
			zfs_error_aux(hdl, dgettext(TEXT_DOMAIN,
			    "'%s' is no longer the same snapshot used in "
			    "the initial send"), toname);
		} else {
			zfs_error_aux(hdl, dgettext(TEXT_DOMAIN,
			    "'%s' used in the initial send no longer exists"),
			    toname);
		}
		return (zfs_error(hdl, EZFS_BADPATH, errbuf));
	}
	zhp = zfs_open(hdl, name, ZFS_TYPE_DATASET);
	if (zhp == NULL) {
		zfs_error_aux(hdl, dgettext(TEXT_DOMAIN,
		    "unable to access '%s'"), name);
		return (zfs_error(hdl, EZFS_BADPATH, errbuf));
	}

	if (fromguid != 0) {
		if (guid_to_name(hdl, toname, fromguid, B_TRUE, name) != 0) {
			zfs_error_aux(hdl, dgettext(TEXT_DOMAIN,
			    "incremental source %#llx no longer exists"),
			    (longlong_t)fromguid);
			return (zfs_error(hdl, EZFS_BADPATH, errbuf));
		}
		fromname = name;
	}

	if (flags->verbose) {
		uint64_t size = 0;
		error = lzc_send_space(zhp->zfs_name, fromname, &size);
		if (error == 0)
			size = MAX(0, (int64_t)(size - bytes));
		send_print_verbose(stderr, zhp->zfs_name, fromname,
		    size, flags->parsable);
	}

	if (!flags->dryrun) {
		progress_arg_t pa = { 0 };
		pthread_t tid;
		/*
		 * If progress reporting is requested, spawn a new thread to
		 * poll ZFS_IOC_SEND_PROGRESS at a regular interval.
		 */
		if (flags->progress) {
			pa.pa_zhp = zhp;
			pa.pa_fd = outfd;
			pa.pa_parsable = flags->parsable;

			error = pthread_create(&tid, NULL,
			    send_progress_thread, &pa);
			if (error != 0) {
				zfs_close(zhp);
				return (error);
			}
		}

		error = lzc_send_resume(zhp->zfs_name, fromname, outfd,
		    lzc_flags, resumeobj, resumeoff);

		if (flags->progress) {
			(void) pthread_cancel(tid);
			(void) pthread_join(tid, NULL);
		}

		char errbuf[1024];
		(void) snprintf(errbuf, sizeof (errbuf), dgettext(TEXT_DOMAIN,
		    "warning: cannot send '%s'"), zhp->zfs_name);

		zfs_close(zhp);

		switch (error) {
		case 0:
			return (0);
		case EXDEV:
		case ENOENT:
		case EDQUOT:
		case EFBIG:
		case EIO:
		case ENOLINK:
		case ENOSPC:
		case ENOSTR:
		case ENXIO:
		case EPIPE:
		case ERANGE:
		case EFAULT:
		case EROFS:
			zfs_error_aux(hdl, strerror(errno));
			return (zfs_error(hdl, EZFS_BADBACKUP, errbuf));

		default:
			return (zfs_standard_error(hdl, errno, errbuf));
		}
	}


	zfs_close(zhp);

	return (error);
}

/*
 * Generate a send stream for the dataset identified by the argument zhp.
 *
 * The content of the send stream is the snapshot identified by
 * 'tosnap'.  Incremental streams are requested in two ways:
 *     - from the snapshot identified by "fromsnap" (if non-null) or
 *     - from the origin of the dataset identified by zhp, which must
 *	 be a clone.  In this case, "fromsnap" is null and "fromorigin"
 *	 is TRUE.
 *
 * The send stream is recursive (i.e. dumps a hierarchy of snapshots) and
 * uses a special header (with a hdrtype field of DMU_COMPOUNDSTREAM)
 * if "replicate" is set.  If "doall" is set, dump all the intermediate
 * snapshots. The DMU_COMPOUNDSTREAM header is used in the "doall"
 * case too. If "props" is set, send properties.
 */
int
zfs_send(zfs_handle_t *zhp, const char *fromsnap, const char *tosnap,
    sendflags_t *flags, int outfd, snapfilter_cb_t filter_func,
    void *cb_arg, nvlist_t **debugnvp)
{
	char errbuf[1024];
	send_dump_data_t sdd = { 0 };
	int err = 0;
	nvlist_t *fss = NULL;
	avl_tree_t *fsavl = NULL;
	static uint64_t holdseq;
	int spa_version;
	pthread_t tid = 0;
	int pipefd[2];
	dedup_arg_t dda = { 0 };
	int featureflags = 0;
	FILE *fout;

	(void) snprintf(errbuf, sizeof (errbuf), dgettext(TEXT_DOMAIN,
	    "cannot send '%s'"), zhp->zfs_name);

	if (fromsnap && fromsnap[0] == '\0') {
		zfs_error_aux(zhp->zfs_hdl, dgettext(TEXT_DOMAIN,
		    "zero-length incremental source"));
		return (zfs_error(zhp->zfs_hdl, EZFS_NOENT, errbuf));
	}

	if (zhp->zfs_type == ZFS_TYPE_FILESYSTEM) {
		uint64_t version;
		version = zfs_prop_get_int(zhp, ZFS_PROP_VERSION);
		if (version >= ZPL_VERSION_SA) {
			featureflags |= DMU_BACKUP_FEATURE_SA_SPILL;
		}
	}

	if (flags->dedup && !flags->dryrun) {
		featureflags |= (DMU_BACKUP_FEATURE_DEDUP |
		    DMU_BACKUP_FEATURE_DEDUPPROPS);
		if ((err = pipe(pipefd)) != 0) {
			zfs_error_aux(zhp->zfs_hdl, strerror(errno));
			return (zfs_error(zhp->zfs_hdl, EZFS_PIPEFAILED,
			    errbuf));
		}
		dda.outputfd = outfd;
		dda.inputfd = pipefd[1];
		dda.dedup_hdl = zhp->zfs_hdl;
<<<<<<< HEAD
		dda.sendsize = flags->sendsize;
		if (err = pthread_create(&tid, NULL, cksummer, &dda)) {
=======
		if ((err = pthread_create(&tid, NULL, cksummer, &dda)) != 0) {
>>>>>>> 08c359e5
			(void) close(pipefd[0]);
			(void) close(pipefd[1]);
			zfs_error_aux(zhp->zfs_hdl, strerror(errno));
			return (zfs_error(zhp->zfs_hdl,
			    EZFS_THREADCREATEFAILED, errbuf));
		}
	}

	if (flags->replicate || flags->doall || flags->props) {
		dmu_replay_record_t drr = { 0 };
		char *packbuf = NULL;
		size_t buflen = 0;
		zio_cksum_t zc = { 0 };

		if (flags->replicate || flags->props) {
			nvlist_t *hdrnv;

			VERIFY(0 == nvlist_alloc(&hdrnv, NV_UNIQUE_NAME, 0));
			if (fromsnap) {
				VERIFY(0 == nvlist_add_string(hdrnv,
				    "fromsnap", fromsnap));
			}
			VERIFY(0 == nvlist_add_string(hdrnv, "tosnap", tosnap));
			if (!flags->replicate) {
				VERIFY(0 == nvlist_add_boolean(hdrnv,
				    "not_recursive"));
			}

			err = gather_nvlist(zhp->zfs_hdl, zhp->zfs_name,
			    fromsnap, tosnap, flags->replicate, flags->verbose,
			    &fss, &fsavl);
			if (err)
				goto err_out;
			VERIFY(0 == nvlist_add_nvlist(hdrnv, "fss", fss));
			err = nvlist_pack(hdrnv, &packbuf, &buflen,
			    NV_ENCODE_XDR, 0);
			if (debugnvp)
				*debugnvp = hdrnv;
			else
				nvlist_free(hdrnv);
			if (err)
				goto stderr_out;
		}

		if (!flags->dryrun) {
			/* write first begin record */
			drr.drr_type = DRR_BEGIN;
			drr.drr_u.drr_begin.drr_magic = DMU_BACKUP_MAGIC;
			DMU_SET_STREAM_HDRTYPE(drr.drr_u.drr_begin.
			    drr_versioninfo, DMU_COMPOUNDSTREAM);
			DMU_SET_FEATUREFLAGS(drr.drr_u.drr_begin.
			    drr_versioninfo, featureflags);
			(void) snprintf(drr.drr_u.drr_begin.drr_toname,
			    sizeof (drr.drr_u.drr_begin.drr_toname),
			    "%s@%s", zhp->zfs_name, tosnap);
			drr.drr_payloadlen = buflen;

			err = dump_record(NULL, &drr, packbuf, buflen, &zc, outfd);
			free(packbuf);
			if (err != 0)
				goto stderr_out;

			/* write end record */
			bzero(&drr, sizeof (drr));
			drr.drr_type = DRR_END;
			drr.drr_u.drr_end.drr_checksum = zc;
			err = write(outfd, &drr, sizeof (drr));
			sdd.hdr_send_sz += sizeof (drr);
			if (err == -1) {
				err = errno;
				goto stderr_out;
			}

			err = 0;
		}
	}

	/* dump each stream */
	sdd.fromsnap = fromsnap;
	sdd.tosnap = tosnap;
	if (tid != 0)
		sdd.outfd = pipefd[0];
	else
		sdd.outfd = outfd;
	sdd.replicate = flags->replicate;
	sdd.doall = flags->doall;
	sdd.fromorigin = flags->fromorigin;
	sdd.fss = fss;
	sdd.fsavl = fsavl;
	sdd.verbose = flags->verbose;
	sdd.dedup = flags->dedup;
	sdd.sendsize = flags->sendsize;
	sdd.parsable = flags->parsable;
	sdd.progress = flags->progress;
	sdd.dryrun = flags->dryrun;
	sdd.large_block = flags->largeblock;
	sdd.embed_data = flags->embed_data;
	sdd.filter_cb = filter_func;
	sdd.filter_cb_arg = cb_arg;
	if (debugnvp)
		sdd.debugnv = *debugnvp;
	if (sdd.verbose && sdd.dryrun)
		sdd.std_out = B_TRUE;
	fout = sdd.std_out ? stdout : stderr;

	/*
	 * Some flags require that we place user holds on the datasets that are
	 * being sent so they don't get destroyed during the send. We can skip
	 * this step if the pool is imported read-only since the datasets cannot
	 * be destroyed.
	 */
	if (!flags->dryrun && !zpool_get_prop_int(zfs_get_pool_handle(zhp),
	    ZPOOL_PROP_READONLY, NULL) &&
	    zfs_spa_version(zhp, &spa_version) == 0 &&
	    spa_version >= SPA_VERSION_USERREFS &&
	    (flags->doall || flags->replicate)) {
		++holdseq;
		(void) snprintf(sdd.holdtag, sizeof (sdd.holdtag),
		    ".send-%d-%llu", getpid(), (u_longlong_t)holdseq);
		sdd.cleanup_fd = open(ZFS_DEV, O_RDWR|O_EXCL);
		if (sdd.cleanup_fd < 0) {
			err = errno;
			goto stderr_out;
		}
		sdd.snapholds = fnvlist_alloc();
	} else {
		sdd.cleanup_fd = -1;
		sdd.snapholds = NULL;
	}
	if ((flags->verbose && !flags->sendsize) || sdd.snapholds != NULL) {
		/*
		 * Do a verbose no-op dry run to get all the verbose output
		 * or to gather snapshot hold's before generating any data,
		 * then do a non-verbose real run to generate the streams.
		 */
		sdd.dryrun = B_TRUE;
		err = dump_filesystems(zhp, &sdd);

		if (err != 0)
			goto stderr_out;

		if (flags->verbose) {
			if (flags->parsable) {
				(void) fprintf(fout, "size\t%llu\n",
				    (longlong_t)sdd.size);
			} else {
				char buf[16];
				zfs_nicenum(sdd.size, buf, sizeof (buf));
				(void) fprintf(fout, dgettext(TEXT_DOMAIN,
				    "total estimated size is %s\n"), buf);
			}
		}

		/* Ensure no snaps found is treated as an error. */
		if (!sdd.seento) {
			err = ENOENT;
			goto err_out;
		}

		/* Skip the second run if dryrun was requested. */
		if (flags->dryrun)
			goto err_out;

		if (sdd.snapholds != NULL) {
			err = zfs_hold_nvl(zhp, sdd.cleanup_fd, sdd.snapholds);
			if (err != 0)
				goto stderr_out;

			fnvlist_free(sdd.snapholds);
			sdd.snapholds = NULL;
		}

		sdd.dryrun = B_FALSE;
		sdd.verbose = B_FALSE;
	}

	err = dump_filesystems(zhp, &sdd);
	fsavl_destroy(fsavl);
	nvlist_free(fss);

	/* Ensure no snaps found is treated as an error. */
	if (err == 0 && !sdd.seento)
		err = ENOENT;

	if (tid != 0) {
		if (err != 0)
			(void) pthread_cancel(tid);
		(void) close(pipefd[0]);
		(void) pthread_join(tid, NULL);
		sdd.send_sz = dda.dedup_data_sz;
	}

	if (sdd.cleanup_fd != -1) {
		VERIFY(0 == close(sdd.cleanup_fd));
		sdd.cleanup_fd = -1;
	}

	if (!flags->dryrun && (flags->replicate || flags->doall ||
	    flags->props)) {
		/*
		 * write final end record.  NB: want to do this even if
		 * there was some error, because it might not be totally
		 * failed.
		 */
		dmu_replay_record_t drr = { 0 };
		drr.drr_type = DRR_END;
		if (write(outfd, &drr, sizeof (drr)) == -1) {
			return (zfs_standard_error(zhp->zfs_hdl,
			    errno, errbuf));
		}
		sdd.hdr_send_sz += sizeof (drr);
	}

	if (flags->sendsize) {
		if (flags->verbose) {
			(void) fprintf(stderr,
			"Send stream header size (bytes): %u\n",
			    sdd.hdr_send_sz);
			(void) fprintf(stderr,
			"Send stream data size  (bytes):  %llu\n",
			    (longlong_t)sdd.send_sz);
			(void) fprintf(stderr,
			"Total send stream size (bytes):  %llu\n",
			    (longlong_t)(sdd.send_sz +
			    (uint64_t)sdd.hdr_send_sz));
		} else {
			(void) fprintf(stderr,
			"Total send stream size (bytes):  %llu\n",
			    (longlong_t)(sdd.send_sz +
			    (uint64_t)sdd.hdr_send_sz));
		}
	}

	return (err || sdd.err);

stderr_out:
	err = zfs_standard_error(zhp->zfs_hdl, err, errbuf);
err_out:
	fsavl_destroy(fsavl);
	nvlist_free(fss);
	fnvlist_free(sdd.snapholds);

	if (sdd.cleanup_fd != -1)
		VERIFY(0 == close(sdd.cleanup_fd));
	if (tid != 0) {
		(void) pthread_cancel(tid);
		(void) close(pipefd[0]);
		(void) pthread_join(tid, NULL);
	}
	return (err);
}

int
zfs_send_one(zfs_handle_t *zhp, const char *from, int fd,
    enum lzc_send_flags flags)
{
	int err;
	libzfs_handle_t *hdl = zhp->zfs_hdl;

	char errbuf[1024];
	(void) snprintf(errbuf, sizeof (errbuf), dgettext(TEXT_DOMAIN,
	    "warning: cannot send '%s'"), zhp->zfs_name);

	err = lzc_send(zhp->zfs_name, from, fd, flags);
	if (err != 0) {
		switch (errno) {
		case EXDEV:
			zfs_error_aux(hdl, dgettext(TEXT_DOMAIN,
			    "not an earlier snapshot from the same fs"));
			return (zfs_error(hdl, EZFS_CROSSTARGET, errbuf));

		case ENOENT:
		case ESRCH:
			if (lzc_exists(zhp->zfs_name)) {
				zfs_error_aux(hdl, dgettext(TEXT_DOMAIN,
				    "incremental source (%s) does not exist"),
				    from);
			}
			return (zfs_error(hdl, EZFS_NOENT, errbuf));

		case EBUSY:
			zfs_error_aux(hdl, dgettext(TEXT_DOMAIN,
			    "target is busy; if a filesystem, "
			    "it must not be mounted"));
			return (zfs_error(hdl, EZFS_BUSY, errbuf));

		case EDQUOT:
		case EFBIG:
		case EIO:
		case ENOLINK:
		case ENOSPC:
		case ENOSTR:
		case ENXIO:
		case EPIPE:
		case ERANGE:
		case EFAULT:
		case EROFS:
			zfs_error_aux(hdl, strerror(errno));
			return (zfs_error(hdl, EZFS_BADBACKUP, errbuf));

		default:
			return (zfs_standard_error(hdl, errno, errbuf));
		}
	}
	return (err != 0);
}

/*
 * Routines specific to "zfs recv"
 */

static int
recv_read(libzfs_handle_t *hdl, int fd, void *buf, int ilen,
    boolean_t byteswap, zio_cksum_t *zc)
{
	char *cp = buf;
	int rv;
	int len = ilen;

	assert(ilen <= SPA_MAXBLOCKSIZE);

	do {
		rv = read(fd, cp, len);
		cp += rv;
		len -= rv;
	} while (rv > 0);

	if (rv < 0 || len != 0) {
		zfs_error_aux(hdl, dgettext(TEXT_DOMAIN,
		    "failed to read from stream"));
		return (zfs_error(hdl, EZFS_BADSTREAM, dgettext(TEXT_DOMAIN,
		    "cannot receive")));
	}

	if (zc) {
		if (byteswap)
			fletcher_4_incremental_byteswap(buf, ilen, zc);
		else
			fletcher_4_incremental_native(buf, ilen, zc);
	}
	return (0);
}

static int
recv_read_nvlist(libzfs_handle_t *hdl, int fd, int len, nvlist_t **nvp,
    boolean_t byteswap, zio_cksum_t *zc)
{
	char *buf;
	int err;

	buf = zfs_alloc(hdl, len);
	if (buf == NULL)
		return (ENOMEM);

	err = recv_read(hdl, fd, buf, len, byteswap, zc);
	if (err != 0) {
		free(buf);
		return (err);
	}

	err = nvlist_unpack(buf, len, nvp, 0);
	free(buf);
	if (err != 0) {
		zfs_error_aux(hdl, dgettext(TEXT_DOMAIN, "invalid "
		    "stream (malformed nvlist)"));
		return (EINVAL);
	}
	return (0);
}

static int
recv_rename(libzfs_handle_t *hdl, const char *name, const char *tryname,
    int baselen, char *newname, recvflags_t *flags)
{
	static int seq;
	zfs_cmd_t zc = { 0 };
	int err;
	prop_changelist_t *clp;
	zfs_handle_t *zhp;

	zhp = zfs_open(hdl, name, ZFS_TYPE_DATASET);
	if (zhp == NULL)
		return (-1);
	clp = changelist_gather(zhp, ZFS_PROP_NAME, 0,
	    flags->force ? MS_FORCE : 0);
	zfs_close(zhp);
	if (clp == NULL)
		return (-1);
	err = changelist_prefix(clp);
	if (err)
		return (err);

	zc.zc_objset_type = DMU_OST_ZFS;
	(void) strlcpy(zc.zc_name, name, sizeof (zc.zc_name));

	if (tryname) {
		(void) strcpy(newname, tryname);

		(void) strlcpy(zc.zc_value, tryname, sizeof (zc.zc_value));

		if (flags->verbose) {
			(void) printf("attempting rename %s to %s\n",
			    zc.zc_name, zc.zc_value);
		}
		err = ioctl(hdl->libzfs_fd, ZFS_IOC_RENAME, &zc);
		if (err == 0)
			changelist_rename(clp, name, tryname);
	} else {
		err = ENOENT;
	}

	if (err != 0 && strncmp(name + baselen, "recv-", 5) != 0) {
		seq++;

		(void) snprintf(newname, ZFS_MAX_DATASET_NAME_LEN,
		    "%.*srecv-%u-%u", baselen, name, getpid(), seq);
		(void) strlcpy(zc.zc_value, newname, sizeof (zc.zc_value));

		if (flags->verbose) {
			(void) printf("failed - trying rename %s to %s\n",
			    zc.zc_name, zc.zc_value);
		}
		err = ioctl(hdl->libzfs_fd, ZFS_IOC_RENAME, &zc);
		if (err == 0)
			changelist_rename(clp, name, newname);
		if (err && flags->verbose) {
			(void) printf("failed (%u) - "
			    "will try again on next pass\n", errno);
		}
		err = EAGAIN;
	} else if (flags->verbose) {
		if (err == 0)
			(void) printf("success\n");
		else
			(void) printf("failed (%u)\n", errno);
	}

	(void) changelist_postfix(clp);
	changelist_free(clp);

	return (err);
}

static int
recv_destroy(libzfs_handle_t *hdl, const char *name, int baselen,
    char *newname, recvflags_t *flags)
{
	zfs_cmd_t zc = { 0 };
	int err = 0;
	prop_changelist_t *clp;
	zfs_handle_t *zhp;
	boolean_t defer = B_FALSE;
	int spa_version;

	zhp = zfs_open(hdl, name, ZFS_TYPE_DATASET);
	if (zhp == NULL)
		return (-1);
	clp = changelist_gather(zhp, ZFS_PROP_NAME, 0,
	    flags->force ? MS_FORCE : 0);
	if (zfs_get_type(zhp) == ZFS_TYPE_SNAPSHOT &&
	    zfs_spa_version(zhp, &spa_version) == 0 &&
	    spa_version >= SPA_VERSION_USERREFS)
		defer = B_TRUE;
	zfs_close(zhp);
	if (clp == NULL)
		return (-1);
	err = changelist_prefix(clp);
	if (err)
		return (err);

	zc.zc_objset_type = DMU_OST_ZFS;
	zc.zc_defer_destroy = defer;
	(void) strlcpy(zc.zc_name, name, sizeof (zc.zc_name));

	if (flags->verbose)
		(void) printf("attempting destroy %s\n", zc.zc_name);
	err = ioctl(hdl->libzfs_fd, ZFS_IOC_DESTROY, &zc);
	if (err == 0) {
		if (flags->verbose)
			(void) printf("success\n");
		changelist_remove(clp, zc.zc_name);
	}

	(void) changelist_postfix(clp);
	changelist_free(clp);

	/*
	 * Deferred destroy might destroy the snapshot or only mark it to be
	 * destroyed later, and it returns success in either case.
	 */
	if (err != 0 || (defer && zfs_dataset_exists(hdl, name,
	    ZFS_TYPE_SNAPSHOT))) {
		err = recv_rename(hdl, name, NULL, baselen, newname, flags);
	}

	return (err);
}

typedef struct guid_to_name_data {
	uint64_t guid;
	boolean_t bookmark_ok;
	char *name;
	char *skip;
} guid_to_name_data_t;

static int
guid_to_name_cb(zfs_handle_t *zhp, void *arg)
{
	guid_to_name_data_t *gtnd = arg;
	const char *slash;
	int err;

	if (gtnd->skip != NULL &&
	    (slash = strrchr(zhp->zfs_name, '/')) != NULL &&
	    strcmp(slash + 1, gtnd->skip) == 0) {
		zfs_close(zhp);
		return (0);
	}

	if (zfs_prop_get_int(zhp, ZFS_PROP_GUID) == gtnd->guid) {
		(void) strcpy(gtnd->name, zhp->zfs_name);
		zfs_close(zhp);
		return (EEXIST);
	}

	err = zfs_iter_children(zhp, guid_to_name_cb, gtnd);
	if (err != EEXIST && gtnd->bookmark_ok)
		err = zfs_iter_bookmarks(zhp, guid_to_name_cb, gtnd);
	zfs_close(zhp);
	return (err);
}

/*
 * Attempt to find the local dataset associated with this guid.  In the case of
 * multiple matches, we attempt to find the "best" match by searching
 * progressively larger portions of the hierarchy.  This allows one to send a
 * tree of datasets individually and guarantee that we will find the source
 * guid within that hierarchy, even if there are multiple matches elsewhere.
 */
static int
guid_to_name(libzfs_handle_t *hdl, const char *parent, uint64_t guid,
    boolean_t bookmark_ok, char *name)
{
	char pname[ZFS_MAX_DATASET_NAME_LEN];
	guid_to_name_data_t gtnd;

	gtnd.guid = guid;
	gtnd.bookmark_ok = bookmark_ok;
	gtnd.name = name;
	gtnd.skip = NULL;

	/*
	 * Search progressively larger portions of the hierarchy, starting
	 * with the filesystem specified by 'parent'.  This will
	 * select the "most local" version of the origin snapshot in the case
	 * that there are multiple matching snapshots in the system.
	 */
	(void) strlcpy(pname, parent, sizeof (pname));
	char *cp = strrchr(pname, '@');
	if (cp == NULL)
		cp = strchr(pname, '\0');
	for (; cp != NULL; cp = strrchr(pname, '/')) {
		/* Chop off the last component and open the parent */
		*cp = '\0';
		zfs_handle_t *zhp = make_dataset_handle(hdl, pname);

		if (zhp == NULL)
			continue;
		int err = guid_to_name_cb(zfs_handle_dup(zhp), &gtnd);
		if (err != EEXIST)
			err = zfs_iter_children(zhp, guid_to_name_cb, &gtnd);
		if (err != EEXIST && bookmark_ok)
			err = zfs_iter_bookmarks(zhp, guid_to_name_cb, &gtnd);
		zfs_close(zhp);
		if (err == EEXIST)
			return (0);

		/*
		 * Remember the last portion of the dataset so we skip it next
		 * time through (as we've already searched that portion of the
		 * hierarchy).
		 */
		gtnd.skip = strrchr(pname, '/') + 1;
	}

	return (ENOENT);
}

/*
 * Return +1 if guid1 is before guid2, 0 if they are the same, and -1 if
 * guid1 is after guid2.
 */
static int
created_before(libzfs_handle_t *hdl, avl_tree_t *avl,
    uint64_t guid1, uint64_t guid2)
{
	nvlist_t *nvfs;
	char *fsname, *snapname;
	char buf[ZFS_MAX_DATASET_NAME_LEN];
	int rv;
	zfs_handle_t *guid1hdl, *guid2hdl;
	uint64_t create1, create2;

	if (guid2 == 0)
		return (0);
	if (guid1 == 0)
		return (1);

	nvfs = fsavl_find(avl, guid1, &snapname);
	VERIFY(0 == nvlist_lookup_string(nvfs, "name", &fsname));
	(void) snprintf(buf, sizeof (buf), "%s@%s", fsname, snapname);
	guid1hdl = zfs_open(hdl, buf, ZFS_TYPE_SNAPSHOT);
	if (guid1hdl == NULL)
		return (-1);

	nvfs = fsavl_find(avl, guid2, &snapname);
	VERIFY(0 == nvlist_lookup_string(nvfs, "name", &fsname));
	(void) snprintf(buf, sizeof (buf), "%s@%s", fsname, snapname);
	guid2hdl = zfs_open(hdl, buf, ZFS_TYPE_SNAPSHOT);
	if (guid2hdl == NULL) {
		zfs_close(guid1hdl);
		return (-1);
	}

	create1 = zfs_prop_get_int(guid1hdl, ZFS_PROP_CREATETXG);
	create2 = zfs_prop_get_int(guid2hdl, ZFS_PROP_CREATETXG);

	if (create1 < create2)
		rv = -1;
	else if (create1 > create2)
		rv = +1;
	else
		rv = 0;

	zfs_close(guid1hdl);
	zfs_close(guid2hdl);

	return (rv);
}

static int
recv_incremental_replication(libzfs_handle_t *hdl, const char *tofs,
    recvflags_t *flags, nvlist_t *stream_nv, avl_tree_t *stream_avl,
    nvlist_t *renamed, nvlist_t *limitds)
{
	nvlist_t *local_nv;
	avl_tree_t *local_avl;
	nvpair_t *fselem, *nextfselem;
	char *fromsnap;
	char newname[ZFS_MAX_DATASET_NAME_LEN];
	int error;
	boolean_t needagain, progress, recursive;
	char *s1, *s2;

	VERIFY(0 == nvlist_lookup_string(stream_nv, "fromsnap", &fromsnap));

	recursive = (nvlist_lookup_boolean(stream_nv, "not_recursive") ==
	    ENOENT);

	if (flags->dryrun)
		return (0);

again:
	needagain = progress = B_FALSE;

	if ((error = gather_nvlist(hdl, tofs, fromsnap, NULL,
	    recursive, B_FALSE, &local_nv, &local_avl)) != 0)
		return (error);

	/*
	 * Process deletes and renames
	 */
	for (fselem = nvlist_next_nvpair(local_nv, NULL);
	    fselem; fselem = nextfselem) {
		nvlist_t *nvfs, *snaps;
		nvlist_t *stream_nvfs = NULL;
		nvpair_t *snapelem, *nextsnapelem;
		uint64_t fromguid = 0;
		uint64_t originguid = 0;
		uint64_t stream_originguid = 0;
		uint64_t parent_fromsnap_guid, stream_parent_fromsnap_guid;
		char *fsname, *stream_fsname;
		boolean_t stream_fs_exists = B_FALSE;

		nextfselem = nvlist_next_nvpair(local_nv, fselem);

		VERIFY(0 == nvpair_value_nvlist(fselem, &nvfs));
		VERIFY(0 == nvlist_lookup_nvlist(nvfs, "snaps", &snaps));
		VERIFY(0 == nvlist_lookup_string(nvfs, "name", &fsname));
		VERIFY(0 == nvlist_lookup_uint64(nvfs, "parentfromsnap",
		    &parent_fromsnap_guid));
		(void) nvlist_lookup_uint64(nvfs, "origin", &originguid);

		if (!nvlist_empty(limitds) && !nvlist_exists(limitds, fsname)) {
			if (flags->verbose) {
				(void) printf("skipping receive of %s\n",
				    fsname);
			}
			continue;
		}

		/*
		 * First find the stream's fs, so we can check for
		 * a different origin (due to "zfs promote")
		 * and for preserving snapshots on the receiving side
		 */
		for (snapelem = nvlist_next_nvpair(snaps, NULL);
		    snapelem; snapelem = nvlist_next_nvpair(snaps, snapelem)) {
			uint64_t thisguid;

			VERIFY(0 == nvpair_value_uint64(snapelem, &thisguid));
			stream_nvfs = fsavl_find(stream_avl, thisguid, NULL);

			if (stream_nvfs != NULL) {
				stream_fs_exists = B_TRUE;
				break;
			}
		}

		/* check for promote */
		(void) nvlist_lookup_uint64(stream_nvfs, "origin",
		    &stream_originguid);
		if (stream_nvfs && originguid != stream_originguid) {
			switch (created_before(hdl, local_avl,
			    stream_originguid, originguid)) {
			case 1: {
				/* promote it! */
				zfs_cmd_t zc = { 0 };
				char *origin_fsname;

				if (flags->verbose)
					(void) printf("promoting %s\n", fsname);

				VERIFY(0 == nvlist_lookup_string(nvfs,
				    "origin_fsname", &origin_fsname));
				(void) strlcpy(zc.zc_value, origin_fsname,
				    sizeof (zc.zc_value));
				(void) strlcpy(zc.zc_name, fsname,
				    sizeof (zc.zc_name));
				error = zfs_ioctl(hdl, ZFS_IOC_PROMOTE, &zc);
				if (error == 0)
					progress = B_TRUE;
				break;
			}
			default:
				break;
			case -1:
				fsavl_destroy(local_avl);
				nvlist_free(local_nv);
				return (-1);
			}
			/*
			 * We had/have the wrong origin, therefore our
			 * list of snapshots is wrong.  Need to handle
			 * them on the next pass.
			 */
			needagain = B_TRUE;
			continue;
		}

		for (snapelem = nvlist_next_nvpair(snaps, NULL);
		    snapelem; snapelem = nextsnapelem) {
			uint64_t thisguid;
			char *stream_snapname;
			nvlist_t *found, *props;

			nextsnapelem = nvlist_next_nvpair(snaps, snapelem);

			VERIFY(0 == nvpair_value_uint64(snapelem, &thisguid));
			found = fsavl_find(stream_avl, thisguid,
			    &stream_snapname);

			/* check for delete */
			if (found == NULL) {
				char name[ZFS_MAX_DATASET_NAME_LEN];

				/*
				 * Conventional force-receive (-F) behavior
				 * combines two different steps:
				 * 1. rollback the destination dataset to the
				 *    most recent received snapshot
				 * 2. destroy all those destination snapshots
				 *    that are not present at the source
				 * The keepsnap flag allows to effectively
				 * separate 1 from 2 and perform forced receive
				 * while still maintaining the destination
				 * snapshots as per the corresponding snapshot
				 * retention policy (at the destination).
				 */

				/*
				 * When -F (force-receive) is not specified we
				 * always keep snapshots at the destination
				 * (i.e., this has always been zfs conventional
				 * behavior). See also 'keepsnap' comment below
				 */
				if (!flags->force)
					continue;

				/*
				 * keepsnap flag modifies the conventional
				 * force-receive behavior not to destroy
				 * destination snapshots that are not present
				 * at the replication source
				 */
				if (flags->keepsnap && stream_fs_exists)
					continue;

				/*
				 * Destroy destination snapshots that do
				 * not exist at the replication source
				 */
				(void) snprintf(name, sizeof (name), "%s@%s",
				    fsname, nvpair_name(snapelem));

				error = recv_destroy(hdl, name,
				    strlen(fsname)+1, newname, flags);
				if (error)
					needagain = B_TRUE;
				else
					progress = B_TRUE;
				continue;
			}

			stream_nvfs = found;

			if (0 == nvlist_lookup_nvlist(stream_nvfs, "snapprops",
			    &props) && 0 == nvlist_lookup_nvlist(props,
			    stream_snapname, &props)) {
				zfs_cmd_t zc = { 0 };

				zc.zc_cookie = B_TRUE; /* received */
				(void) snprintf(zc.zc_name, sizeof (zc.zc_name),
				    "%s@%s", fsname, nvpair_name(snapelem));
				if (zcmd_write_src_nvlist(hdl, &zc,
				    props) == 0) {
					(void) zfs_ioctl(hdl,
					    ZFS_IOC_SET_PROP, &zc);
					zcmd_free_nvlists(&zc);
				}
			}

			/* check for different snapname */
			if (strcmp(nvpair_name(snapelem),
			    stream_snapname) != 0) {
				char name[ZFS_MAX_DATASET_NAME_LEN];
				char tryname[ZFS_MAX_DATASET_NAME_LEN];

				(void) snprintf(name, sizeof (name), "%s@%s",
				    fsname, nvpair_name(snapelem));
				(void) snprintf(tryname, sizeof (name), "%s@%s",
				    fsname, stream_snapname);

				error = recv_rename(hdl, name, tryname,
				    strlen(fsname)+1, newname, flags);
				if (error)
					needagain = B_TRUE;
				else
					progress = B_TRUE;
			}

			if (strcmp(stream_snapname, fromsnap) == 0)
				fromguid = thisguid;
		}

		/* check for delete */
		if (stream_nvfs == NULL) {
			if (!flags->force)
				continue;

			error = recv_destroy(hdl, fsname, strlen(tofs)+1,
			    newname, flags);
			if (error)
				needagain = B_TRUE;
			else
				progress = B_TRUE;
			continue;
		}

		if (fromguid == 0) {
			if (flags->verbose) {
				(void) printf("local fs %s does not have "
				    "fromsnap (%s in stream); must have "
				    "been deleted locally; ignoring\n",
				    fsname, fromsnap);
			}
			continue;
		}

		VERIFY(0 == nvlist_lookup_string(stream_nvfs,
		    "name", &stream_fsname));
		VERIFY(0 == nvlist_lookup_uint64(stream_nvfs,
		    "parentfromsnap", &stream_parent_fromsnap_guid));

		s1 = strrchr(fsname, '/');
		s2 = strrchr(stream_fsname, '/');

		/*
		 * Check for rename. If the exact receive path is specified, it
		 * does not count as a rename, but we still need to check the
		 * datasets beneath it.
		 */
		if ((stream_parent_fromsnap_guid != 0 &&
		    parent_fromsnap_guid != 0 &&
		    stream_parent_fromsnap_guid != parent_fromsnap_guid) ||
		    ((flags->isprefix || strcmp(tofs, fsname) != 0) &&
		    (s1 != NULL) && (s2 != NULL) && strcmp(s1, s2) != 0)) {
			nvlist_t *parent;
			char tryname[ZFS_MAX_DATASET_NAME_LEN];

			parent = fsavl_find(local_avl,
			    stream_parent_fromsnap_guid, NULL);
			/*
			 * NB: parent might not be found if we used the
			 * tosnap for stream_parent_fromsnap_guid,
			 * because the parent is a newly-created fs;
			 * we'll be able to rename it after we recv the
			 * new fs.
			 */
			if (parent != NULL) {
				char *pname;

				VERIFY(0 == nvlist_lookup_string(parent, "name",
				    &pname));
				(void) snprintf(tryname, sizeof (tryname),
				    "%s%s", pname, strrchr(stream_fsname, '/'));
			} else {
				tryname[0] = '\0';
				if (flags->verbose) {
					(void) printf("local fs %s new parent "
					    "not found\n", fsname);
				}
			}

			newname[0] = '\0';

			error = recv_rename(hdl, fsname, tryname,
			    strlen(tofs)+1, newname, flags);

			if (renamed != NULL && newname[0] != '\0') {
				VERIFY(0 == nvlist_add_boolean(renamed,
				    newname));
			}

			if (error)
				needagain = B_TRUE;
			else
				progress = B_TRUE;
		}
	}

	fsavl_destroy(local_avl);
	nvlist_free(local_nv);

	if (needagain && progress) {
		/* do another pass to fix up temporary names */
		if (flags->verbose)
			(void) printf("another pass:\n");
		goto again;
	}

	return (needagain);
}

static int
zfs_receive_package(libzfs_handle_t *hdl, int fd, const char *destname,
    recvflags_t *flags, nvlist_t *exprops, nvlist_t *limitds,
    dmu_replay_record_t *drr, zio_cksum_t *zc, char **top_zfs, int cleanup_fd,
    uint64_t *action_handlep)
{
	nvlist_t *stream_nv = NULL;
	avl_tree_t *stream_avl = NULL;
	char *fromsnap = NULL;
	char *sendsnap = NULL;
	char *cp;
	char tofs[ZFS_MAX_DATASET_NAME_LEN];
	char sendfs[ZFS_MAX_DATASET_NAME_LEN];
	char errbuf[1024];
	dmu_replay_record_t drre;
	int error;
	boolean_t anyerr = B_FALSE;
	boolean_t softerr = B_FALSE;
	boolean_t recursive;

	(void) snprintf(errbuf, sizeof (errbuf), dgettext(TEXT_DOMAIN,
	    "cannot receive"));

	assert(drr->drr_type == DRR_BEGIN);
	assert(drr->drr_u.drr_begin.drr_magic == DMU_BACKUP_MAGIC);
	assert(DMU_GET_STREAM_HDRTYPE(drr->drr_u.drr_begin.drr_versioninfo) ==
	    DMU_COMPOUNDSTREAM);

	/*
	 * Read in the nvlist from the stream.
	 */
	if (drr->drr_payloadlen != 0) {
		error = recv_read_nvlist(hdl, fd, drr->drr_payloadlen,
		    &stream_nv, flags->byteswap, zc);
		if (error) {
			error = zfs_error(hdl, EZFS_BADSTREAM, errbuf);
			goto out;
		}
	}

	recursive = (nvlist_lookup_boolean(stream_nv, "not_recursive") ==
	    ENOENT);

	if (recursive && strchr(destname, '@')) {
		zfs_error_aux(hdl, dgettext(TEXT_DOMAIN,
		    "cannot specify snapshot name for multi-snapshot stream"));
		error = zfs_error(hdl, EZFS_BADSTREAM, errbuf);
		goto out;
	}

	/*
	 * Read in the end record and verify checksum.
	 */
	if (0 != (error = recv_read(hdl, fd, &drre, sizeof (drre),
	    flags->byteswap, NULL)))
		goto out;
	if (flags->byteswap) {
		drre.drr_type = BSWAP_32(drre.drr_type);
		drre.drr_u.drr_end.drr_checksum.zc_word[0] =
		    BSWAP_64(drre.drr_u.drr_end.drr_checksum.zc_word[0]);
		drre.drr_u.drr_end.drr_checksum.zc_word[1] =
		    BSWAP_64(drre.drr_u.drr_end.drr_checksum.zc_word[1]);
		drre.drr_u.drr_end.drr_checksum.zc_word[2] =
		    BSWAP_64(drre.drr_u.drr_end.drr_checksum.zc_word[2]);
		drre.drr_u.drr_end.drr_checksum.zc_word[3] =
		    BSWAP_64(drre.drr_u.drr_end.drr_checksum.zc_word[3]);
	}
	if (drre.drr_type != DRR_END) {
		error = zfs_error(hdl, EZFS_BADSTREAM, errbuf);
		goto out;
	}
	if (!ZIO_CHECKSUM_EQUAL(drre.drr_u.drr_end.drr_checksum, *zc)) {
		zfs_error_aux(hdl, dgettext(TEXT_DOMAIN,
		    "incorrect header checksum"));
		error = zfs_error(hdl, EZFS_BADSTREAM, errbuf);
		goto out;
	}

	(void) nvlist_lookup_string(stream_nv, "fromsnap", &fromsnap);

	if (drr->drr_payloadlen != 0) {
		nvlist_t *stream_fss;

		VERIFY(0 == nvlist_lookup_nvlist(stream_nv, "fss",
		    &stream_fss));
		error = fsavl_create(stream_fss, &stream_avl);
		if (error != 0) {
			zfs_error_aux(hdl, dgettext(TEXT_DOMAIN,
			    "couldn't allocate avl tree"));
			if (error == ENOMEM)
				error = zfs_error(hdl, EZFS_NOMEM, errbuf);
			else
				error = zfs_error(hdl, EZFS_BADSTREAM, errbuf);

			goto out;
		}

		if (fromsnap != NULL) {
			nvlist_t *renamed = NULL;
			nvpair_t *pair = NULL;

			(void) strlcpy(tofs, destname, sizeof (tofs));
			if (flags->isprefix) {
				struct drr_begin *drrb = &drr->drr_u.drr_begin;
				int i;

				if (flags->istail) {
					cp = strrchr(drrb->drr_toname, '/');
					if (cp == NULL) {
						(void) strlcat(tofs, "/",
						    sizeof (tofs));
						i = 0;
					} else {
						i = (cp - drrb->drr_toname);
					}
				} else {
					i = strcspn(drrb->drr_toname, "/@");
				}
				/* zfs_receive_one() will create_parents() */
				(void) strlcat(tofs, &drrb->drr_toname[i],
				    sizeof (tofs));
				*strchr(tofs, '@') = '\0';
			}

			if (recursive && !flags->dryrun && !flags->nomount) {
				VERIFY(0 == nvlist_alloc(&renamed,
				    NV_UNIQUE_NAME, 0));
			}

			softerr = recv_incremental_replication(hdl, tofs, flags,
			    stream_nv, stream_avl, renamed, limitds);

			/* Unmount renamed filesystems before receiving. */
			while ((pair = nvlist_next_nvpair(renamed,
			    pair)) != NULL) {
				zfs_handle_t *zhp;
				prop_changelist_t *clp = NULL;

				zhp = zfs_open(hdl, nvpair_name(pair),
				    ZFS_TYPE_FILESYSTEM);
				if (zhp != NULL) {
					clp = changelist_gather(zhp,
					    ZFS_PROP_MOUNTPOINT, 0, 0);
					zfs_close(zhp);
					if (clp != NULL) {
						softerr |=
						    changelist_prefix(clp);
						changelist_free(clp);
					}
				}
			}

			nvlist_free(renamed);
		}
	}

	/*
	 * Get the fs specified by the first path in the stream (the top level
	 * specified by 'zfs send') and pass it to each invocation of
	 * zfs_receive_one().
	 */
	(void) strlcpy(sendfs, drr->drr_u.drr_begin.drr_toname,
	    sizeof (sendfs));
	if ((cp = strchr(sendfs, '@')) != NULL) {
		*cp = '\0';
		/*
		 * Find the "sendsnap", the final snapshot in a replication
		 * stream.  zfs_receive_one() handles certain errors
		 * differently, depending on if the contained stream is the
		 * last one or not.
		 */
		sendsnap = (cp + 1);
	}

	/* Finally, receive each contained stream */
	do {
		/*
		 * we should figure out if it has a recoverable
		 * error, in which case do a recv_skip() and drive on.
		 * Note, if we fail due to already having this guid,
		 * zfs_receive_one() will take care of it (ie,
		 * recv_skip() and return 0).
		 */
		error = zfs_receive_impl(hdl, destname, NULL, flags, fd,
		    exprops, limitds, sendfs, stream_nv, stream_avl, top_zfs,
		    cleanup_fd, action_handlep, sendsnap);
		if (error == ENODATA) {
			error = 0;
			break;
		}
		anyerr |= error;
	} while (error == 0);

	if (drr->drr_payloadlen != 0 && fromsnap != NULL) {
		/*
		 * Now that we have the fs's they sent us, try the
		 * renames again.
		 */
		softerr = recv_incremental_replication(hdl, tofs, flags,
		    stream_nv, stream_avl, NULL, limitds);
	}

out:
	fsavl_destroy(stream_avl);
	nvlist_free(stream_nv);
	if (softerr)
		error = -2;
	if (anyerr)
		error = -1;
	return (error);
}

static void
trunc_prop_errs(int truncated)
{
	ASSERT(truncated != 0);

	if (truncated == 1)
		(void) fprintf(stderr, dgettext(TEXT_DOMAIN,
		    "1 more property could not be set\n"));
	else
		(void) fprintf(stderr, dgettext(TEXT_DOMAIN,
		    "%d more properties could not be set\n"), truncated);
}

static int
recv_skip(libzfs_handle_t *hdl, int fd, boolean_t byteswap)
{
	dmu_replay_record_t *drr;
	void *buf = zfs_alloc(hdl, SPA_MAXBLOCKSIZE);
	char errbuf[1024];

	(void) snprintf(errbuf, sizeof (errbuf), dgettext(TEXT_DOMAIN,
	    "cannot receive:"));

	/* XXX would be great to use lseek if possible... */
	drr = buf;

	while (recv_read(hdl, fd, drr, sizeof (dmu_replay_record_t),
	    byteswap, NULL) == 0) {
		if (byteswap)
			drr->drr_type = BSWAP_32(drr->drr_type);

		switch (drr->drr_type) {
		case DRR_BEGIN:
			if (drr->drr_payloadlen != 0) {
				(void) recv_read(hdl, fd, buf,
				    drr->drr_payloadlen, B_FALSE, NULL);
			}
			break;

		case DRR_END:
			free(buf);
			return (0);

		case DRR_OBJECT:
			if (byteswap) {
				drr->drr_u.drr_object.drr_bonuslen =
				    BSWAP_32(drr->drr_u.drr_object.
				    drr_bonuslen);
			}
			(void) recv_read(hdl, fd, buf,
			    P2ROUNDUP(drr->drr_u.drr_object.drr_bonuslen, 8),
			    B_FALSE, NULL);
			break;

		case DRR_WRITE:
			if (byteswap) {
				drr->drr_u.drr_write.drr_length =
				    BSWAP_64(drr->drr_u.drr_write.drr_length);
			}
			(void) recv_read(hdl, fd, buf,
			    drr->drr_u.drr_write.drr_length, B_FALSE, NULL);
			break;
		case DRR_SPILL:
			if (byteswap) {
				drr->drr_u.drr_spill.drr_length =
				    BSWAP_64(drr->drr_u.drr_spill.drr_length);
			}
			(void) recv_read(hdl, fd, buf,
			    drr->drr_u.drr_spill.drr_length, B_FALSE, NULL);
			break;
		case DRR_WRITE_EMBEDDED:
			if (byteswap) {
				drr->drr_u.drr_write_embedded.drr_psize =
				    BSWAP_32(drr->drr_u.drr_write_embedded.
				    drr_psize);
			}
			(void) recv_read(hdl, fd, buf,
			    P2ROUNDUP(drr->drr_u.drr_write_embedded.drr_psize,
			    8), B_FALSE, NULL);
			break;
		case DRR_WRITE_BYREF:
		case DRR_FREEOBJECTS:
		case DRR_FREE:
			break;

		default:
			zfs_error_aux(hdl, dgettext(TEXT_DOMAIN,
			    "invalid record type"));
			return (zfs_error(hdl, EZFS_BADSTREAM, errbuf));
		}
	}

	free(buf);
	return (-1);
}

static void
recv_ecksum_set_aux(libzfs_handle_t *hdl, const char *target_snap,
    boolean_t resumable)
{
	char target_fs[ZFS_MAX_DATASET_NAME_LEN];

	zfs_error_aux(hdl, dgettext(TEXT_DOMAIN,
	    "checksum mismatch or incomplete stream"));

	if (!resumable)
		return;
	(void) strlcpy(target_fs, target_snap, sizeof (target_fs));
	*strchr(target_fs, '@') = '\0';
	zfs_handle_t *zhp = zfs_open(hdl, target_fs,
	    ZFS_TYPE_FILESYSTEM | ZFS_TYPE_VOLUME);
	if (zhp == NULL)
		return;

	char token_buf[ZFS_MAXPROPLEN];
	int error = zfs_prop_get(zhp, ZFS_PROP_RECEIVE_RESUME_TOKEN,
	    token_buf, sizeof (token_buf),
	    NULL, NULL, 0, B_TRUE);
	if (error == 0) {
		zfs_error_aux(hdl, dgettext(TEXT_DOMAIN,
		    "checksum mismatch or incomplete stream.\n"
		    "Partially received snapshot is saved.\n"
		    "A resuming stream can be generated on the sending "
		    "system by running:\n"
		    "    zfs send -t %s"),
		    token_buf);
	}
	zfs_close(zhp);
}

/*
 * Calculate a list of properties for the current dataset taking into account
 * stream properties (props) and the properties specified on the command line
 * using -x and/or -o options (exprops)
 *
 * This calculation:
 * - Removes excluded properties (booleans)
 * - Changes the values of overridden properties (strings)
 *
 */
static int
props_override(char *dsname, nvlist_t *props, nvlist_t *exprops,
    nvlist_t **merged_propsp, recvflags_t *flags, libzfs_handle_t *hdl,
    zfs_type_t type, uint64_t zoned, zfs_handle_t *zhp,
    zpool_handle_t *zpool_hdl, const char *errbuf)
{
	nvlist_t *goprops, *gxprops, *merged_props, *vprops;
	nvpair_t *pair;
	int ret = 0;

	if (nvlist_empty(props) || nvlist_empty(exprops))
		return (0); /* No properties */

	if (nvlist_dup(props, &merged_props, 0) != 0)
		return (-1);

	VERIFY(nvlist_alloc(&goprops, NV_UNIQUE_NAME, 0) == 0);
	VERIFY(nvlist_alloc(&gxprops, NV_UNIQUE_NAME, 0) == 0);

	/* build lists to process in order */
	for (pair = nvlist_next_nvpair(exprops, NULL); pair != NULL;
	    pair = nvlist_next_nvpair(exprops, pair)) {
		const char *propname = nvpair_name(pair);
		switch (nvpair_type(pair)) {
		case DATA_TYPE_BOOLEAN:
			VERIFY0(nvlist_add_nvpair(gxprops, pair));
			break;
		case DATA_TYPE_STRING:
			VERIFY0(nvlist_add_nvpair(goprops, pair));
			break;
		default:
			(void) fprintf(stderr, dgettext(TEXT_DOMAIN,
			    "property '%s' must be a string or boolean"),
			    propname);
			/* should never happen, so assert */
			assert(B_FALSE);
		}
	}

	/* convert override properties e.g. strings to native */
	if ((vprops = zfs_valid_proplist(hdl, type, goprops, zoned, zhp,
	    zpool_hdl, errbuf)) == NULL)
		goto error;

	nvlist_free(goprops);
	goprops = vprops;

	/* override / set properties */
	for (nvpair_t *pair = nvlist_next_nvpair(goprops, NULL); pair != NULL;
	    pair = nvlist_next_nvpair(goprops, pair)) {
		const char *pname = nvpair_name(pair);
		if (!nvlist_exists(gxprops, pname)) {
			if (flags->verbose) {
				(void) printf("%s %s property from %s\n",
				    nvlist_exists(merged_props, pname) ?
				    "overriding" : "setting", pname, dsname);
			}
			VERIFY0(nvlist_add_nvpair(merged_props, pair));
		}
	}

	/* exclude properties */
	for (nvpair_t *pair = nvlist_next_nvpair(gxprops, NULL); pair != NULL;
	    pair = nvlist_next_nvpair(gxprops, pair)) {
		const char *pname = nvpair_name(pair);
		if (nvlist_exists(merged_props, pname)) {
			if (flags->verbose) {
				(void) printf("excluding %s property "
				    "from %s\n", pname, dsname);
			}
			VERIFY0(nvlist_remove_all(merged_props, pname));
		}
	}

	*merged_propsp = merged_props;

error:
	if (0 != ret)
		nvlist_free(merged_props);
	nvlist_free(goprops);
	nvlist_free(gxprops);

	return (ret);
}

/*
 * Restores a backup of tosnap from the file descriptor specified by infd.
 */
static int
zfs_receive_one(libzfs_handle_t *hdl, int infd, const char *tosnap,
    const char *originsnap, recvflags_t *flags, nvlist_t *exprops,
    nvlist_t *limitds, dmu_replay_record_t *drr,
    dmu_replay_record_t *drr_noswap,
    const char *sendfs, nvlist_t *stream_nv, avl_tree_t *stream_avl,
    char **top_zfs, int cleanup_fd, uint64_t *action_handlep, const char *finalsnap)
{
	zfs_cmd_t zc = { 0 };
	time_t begin_time;
	int ioctl_err, ioctl_errno, err;
	char *cp;
	struct drr_begin *drrb = &drr->drr_u.drr_begin;
	char dsname[ZFS_MAXNAMELEN];
	char errbuf[1024];
	char prop_errbuf[1024];
	const char *chopprefix;
	boolean_t newfs = B_FALSE;
	boolean_t stream_wantsnewfs;
	uint64_t parent_snapguid = 0;
	prop_changelist_t *clp = NULL;
	nvlist_t *snapprops_nvlist = NULL, *props = NULL, *merged_props = NULL;
	zprop_errflags_t prop_errflags;
	boolean_t recursive, skip;
	char *snapname = NULL;

	begin_time = time(NULL);

	(void) snprintf(errbuf, sizeof (errbuf), dgettext(TEXT_DOMAIN,
	    "cannot receive"));

	recursive = (nvlist_lookup_boolean(stream_nv, "not_recursive") ==
	    ENOENT);

	if (stream_avl != NULL) {
		nvlist_t *snapprops;
		nvlist_t *fs = fsavl_find(stream_avl, drrb->drr_toguid,
		    &snapname);

		(void) nvlist_lookup_uint64(fs, "parentfromsnap",
		    &parent_snapguid);
		err = nvlist_lookup_nvlist(fs, "props", &props);
		if (err)
			VERIFY(0 == nvlist_alloc(&props, NV_UNIQUE_NAME, 0));

		if (flags->canmountoff) {
			VERIFY(0 == nvlist_add_uint64(props,
			    zfs_prop_to_name(ZFS_PROP_CANMOUNT), 0));
		}

		if (err) {
			nvlist_free(props);
			props = NULL;
		}

		if (0 == nvlist_lookup_nvlist(fs, "snapprops", &snapprops)) {
			VERIFY(0 == nvlist_lookup_nvlist(snapprops,
			    snapname, &snapprops_nvlist));
		}
	}

	cp = NULL;

	/*
	 * Determine how much of the snapshot name stored in the stream
	 * we are going to tack on to the name they specified on the
	 * command line, and how much we are going to chop off.
	 *
	 * If they specified a snapshot, chop the entire name stored in
	 * the stream.
	 */
	if (flags->istail) {
		/*
		 * A filesystem was specified with -e. We want to tack on only
		 * the tail of the sent snapshot path.
		 */
		if (strchr(tosnap, '@')) {
			zfs_error_aux(hdl, dgettext(TEXT_DOMAIN, "invalid "
			    "argument - snapshot not allowed with -e"));
			return (zfs_error(hdl, EZFS_INVALIDNAME, errbuf));
		}

		chopprefix = strrchr(sendfs, '/');

		if (chopprefix == NULL) {
			/*
			 * The tail is the poolname, so we need to
			 * prepend a path separator.
			 */
			int len = strlen(drrb->drr_toname);
			cp = malloc(len + 2);
			cp[0] = '/';
			(void) strcpy(&cp[1], drrb->drr_toname);
			chopprefix = cp;
		} else {
			chopprefix = drrb->drr_toname + (chopprefix - sendfs);
		}
	} else if (flags->isprefix) {
		/*
		 * A filesystem was specified with -d. We want to tack on
		 * everything but the first element of the sent snapshot path
		 * (all but the pool name).
		 */
		if (strchr(tosnap, '@')) {
			zfs_error_aux(hdl, dgettext(TEXT_DOMAIN, "invalid "
			    "argument - snapshot not allowed with -d"));
			return (zfs_error(hdl, EZFS_INVALIDNAME, errbuf));
		}

		chopprefix = strchr(drrb->drr_toname, '/');
		if (chopprefix == NULL)
			chopprefix = strchr(drrb->drr_toname, '@');
	} else if (strchr(tosnap, '@') == NULL) {
		/*
		 * If a filesystem was specified without -d or -e, we want to
		 * tack on everything after the fs specified by 'zfs send'.
		 */
		chopprefix = drrb->drr_toname + strlen(sendfs);
	} else {
		/* A snapshot was specified as an exact path (no -d or -e). */
		if (recursive) {
			zfs_error_aux(hdl, dgettext(TEXT_DOMAIN,
			    "cannot specify snapshot name for multi-snapshot "
			    "stream"));
			return (zfs_error(hdl, EZFS_BADSTREAM, errbuf));
		}
		chopprefix = drrb->drr_toname + strlen(drrb->drr_toname);
	}

	ASSERT(strstr(drrb->drr_toname, sendfs) == drrb->drr_toname);
	ASSERT(chopprefix > drrb->drr_toname);
	ASSERT(chopprefix <= drrb->drr_toname + strlen(drrb->drr_toname));
	ASSERT(chopprefix[0] == '/' || chopprefix[0] == '@' ||
	    chopprefix[0] == '\0');

	/*
	 * Determine name of destination snapshot, store in zc_value.
	 */
	(void) strcpy(zc.zc_value, tosnap);
	(void) strncat(zc.zc_value, chopprefix, sizeof (zc.zc_value));
	free(cp);
	if (!zfs_name_valid(zc.zc_value, ZFS_TYPE_SNAPSHOT)) {
		zcmd_free_nvlists(&zc);
		return (zfs_error(hdl, EZFS_INVALIDNAME, errbuf));
	}

	/*
	 * Determine the name of the origin snapshot, store in zc_string.
	 */
	if (drrb->drr_flags & DRR_FLAG_CLONE) {
		if (guid_to_name(hdl, zc.zc_value,
		    drrb->drr_fromguid, B_FALSE, zc.zc_string) != 0) {
			zcmd_free_nvlists(&zc);
			zfs_error_aux(hdl, dgettext(TEXT_DOMAIN,
			    "local origin for clone %s does not exist"),
			    zc.zc_value);
			return (zfs_error(hdl, EZFS_NOENT, errbuf));
		}
		if (flags->verbose)
			(void) printf("found clone origin %s\n", zc.zc_string);
	} else if (originsnap) {
		(void) strncpy(zc.zc_string, originsnap, sizeof (zc.zc_string));
		if (flags->verbose)
			(void) printf("using provided clone origin %s\n",
			    zc.zc_string);
	}

	(void) strcpy(dsname, drrb->drr_toname);
	*strchr(dsname, '@') = '\0';

	boolean_t resuming = DMU_GET_FEATUREFLAGS(drrb->drr_versioninfo) &
	    DMU_BACKUP_FEATURE_RESUMING;
	stream_wantsnewfs = (drrb->drr_fromguid == NULL ||
	    (drrb->drr_flags & DRR_FLAG_CLONE) || originsnap) && !resuming;

	if (stream_wantsnewfs) {
		/*
		 * if the parent fs does not exist, look for it based on
		 * the parent snap GUID
		 */
		(void) snprintf(errbuf, sizeof (errbuf), dgettext(TEXT_DOMAIN,
		    "cannot receive new filesystem stream"));

		(void) strcpy(zc.zc_name, zc.zc_value);
		cp = strrchr(zc.zc_name, '/');
		if (cp)
			*cp = '\0';
		if (cp &&
		    !zfs_dataset_exists(hdl, zc.zc_name, ZFS_TYPE_DATASET)) {
			char suffix[ZFS_MAX_DATASET_NAME_LEN];
			(void) strcpy(suffix, strrchr(zc.zc_value, '/'));
			if (guid_to_name(hdl, zc.zc_name, parent_snapguid,
			    B_FALSE, zc.zc_value) == 0) {
				*strchr(zc.zc_value, '@') = '\0';
				(void) strcat(zc.zc_value, suffix);
			}
		}
	} else {
		/*
		 * if the fs does not exist, look for it based on the
		 * fromsnap GUID
		 */
		(void) snprintf(errbuf, sizeof (errbuf), dgettext(TEXT_DOMAIN,
		    "cannot receive incremental stream"));

		(void) strcpy(zc.zc_name, zc.zc_value);
		*strchr(zc.zc_name, '@') = '\0';

		/*
		 * If the exact receive path was specified and this is the
		 * topmost path in the stream, then if the fs does not exist we
		 * should look no further.
		 */
		if ((flags->isprefix || (*(chopprefix = drrb->drr_toname +
		    strlen(sendfs)) != '\0' && *chopprefix != '@')) &&
		    !zfs_dataset_exists(hdl, zc.zc_name, ZFS_TYPE_DATASET)) {
			char snap[ZFS_MAX_DATASET_NAME_LEN];
			(void) strcpy(snap, strchr(zc.zc_value, '@'));
			if (guid_to_name(hdl, zc.zc_name, drrb->drr_fromguid,
			    B_FALSE, zc.zc_value) == 0) {
				*strchr(zc.zc_value, '@') = '\0';
				(void) strcat(zc.zc_value, snap);
			}
		}
	}

	(void) strcpy(zc.zc_name, zc.zc_value);
	*strchr(zc.zc_name, '@') = '\0';

	if (zfs_dataset_exists(hdl, zc.zc_name, ZFS_TYPE_DATASET)) {
		zfs_handle_t *zhp;

		/*
		 * Destination fs exists.  It must be one of these cases:
		 *  - an incremental send stream
		 *  - the stream specifies a new fs (full stream or clone)
		 *    and they want us to blow away the existing fs (and
		 *    have therefore specified -F and removed any snapshots)
		 *  - we are resuming a failed receive.
		 */
		if (stream_wantsnewfs) {
			if (!flags->force) {
				zcmd_free_nvlists(&zc);
				zfs_error_aux(hdl, dgettext(TEXT_DOMAIN,
				    "destination '%s' exists\n"
				    "must specify -F to overwrite it"),
				    zc.zc_name);
				return (zfs_error(hdl, EZFS_EXISTS, errbuf));
			}
			if (ioctl(hdl->libzfs_fd, ZFS_IOC_SNAPSHOT_LIST_NEXT,
			    &zc) == 0) {
				zcmd_free_nvlists(&zc);
				zfs_error_aux(hdl, dgettext(TEXT_DOMAIN,
				    "destination has snapshots (eg. %s)\n"
				    "must destroy them to overwrite it"),
				    zc.zc_name);
				return (zfs_error(hdl, EZFS_EXISTS, errbuf));
			}
		}

		if ((zhp = zfs_open(hdl, zc.zc_name,
		    ZFS_TYPE_FILESYSTEM | ZFS_TYPE_VOLUME)) == NULL) {
			zcmd_free_nvlists(&zc);
			return (-1);
		}

		if (stream_wantsnewfs &&
		    zhp->zfs_dmustats.dds_origin[0]) {
			zcmd_free_nvlists(&zc);
			zfs_close(zhp);
			zfs_error_aux(hdl, dgettext(TEXT_DOMAIN,
			    "destination '%s' is a clone\n"
			    "must destroy it to overwrite it"),
			    zc.zc_name);
			return (zfs_error(hdl, EZFS_EXISTS, errbuf));
		}

		if (!flags->dryrun && zhp->zfs_type == ZFS_TYPE_FILESYSTEM &&
		    stream_wantsnewfs) {
			/* We can't do online recv in this case */
			clp = changelist_gather(zhp, ZFS_PROP_NAME, 0, 0);
			if (clp == NULL) {
				zfs_close(zhp);
				zcmd_free_nvlists(&zc);
				return (-1);
			}
			if (changelist_prefix(clp) != 0) {
				changelist_free(clp);
				zfs_close(zhp);
				zcmd_free_nvlists(&zc);
				return (-1);
			}
		}

		/* convert override properties e.g. strings to native */
		if (!nvlist_empty(exprops) && props_override(dsname, props,
		    exprops, &merged_props, flags, hdl, zhp->zfs_type,
		    zfs_prop_get_int(zhp, ZFS_PROP_ZONED), zhp, zhp->zpool_hdl,
		    errbuf) != 0) {
			zfs_close(zhp);
			zcmd_free_nvlists(&zc);
			return (-1);
		}

		/*
		 * If we are resuming a newfs, set newfs here so that we will
		 * mount it if the recv succeeds this time.  We can tell
		 * that it was a newfs on the first recv because the fs
		 * itself will be inconsistent (if the fs existed when we
		 * did the first recv, we would have received it into
		 * .../%recv).
		 */
		if (resuming && zfs_prop_get_int(zhp, ZFS_PROP_INCONSISTENT))
			newfs = B_TRUE;

		zfs_close(zhp);
	} else {
		/*
		 * Destination filesystem does not exist.  Therefore we better
		 * be creating a new filesystem (either from a full backup, or
		 * a clone).  It would therefore be invalid if the user
		 * specified only the pool name (i.e. if the destination name
		 * contained no slash character).
		 */
		if (!stream_wantsnewfs ||
		    (cp = strrchr(zc.zc_name, '/')) == NULL) {
			zcmd_free_nvlists(&zc);
			zfs_error_aux(hdl, dgettext(TEXT_DOMAIN,
			    "destination '%s' does not exist"), zc.zc_name);
			return (zfs_error(hdl, EZFS_NOENT, errbuf));
		}

		/*
		 * Trim off the final dataset component so we perform the
		 * recvbackup ioctl to the filesystems's parent.
		 */
		*cp = '\0';

		if (flags->isprefix && !flags->istail && !flags->dryrun &&
		    create_parents(hdl, zc.zc_value, strlen(tosnap)) != 0) {
			zcmd_free_nvlists(&zc);
			return (zfs_error(hdl, EZFS_BADRESTORE, errbuf));
		}

		newfs = B_TRUE;

		if (!nvlist_empty(exprops)) {
			/* Create an override set of properties if needed */
			uint64_t zoned = 0;
			char zp_name[MAXNAMELEN];
			zpool_handle_t *zp_handle;
			if (flags->isprefix && !flags->istail &&
			    !flags->dryrun) {
				/* Check if we're zoned or not */
				if (check_parents(hdl, zc.zc_value, &zoned,
				    B_FALSE, NULL) != 0) {
					zcmd_free_nvlists(&zc);
					return (-1);
				}
			}

			(void) strlcpy(zp_name, zc.zc_name, sizeof (zp_name));
			cp = strchr(zp_name, '/');
			if (cp != NULL)
				*cp = '\0';
			zp_handle = zpool_open(hdl, zp_name);
			if (zp_handle != NULL &&
			    props_override(dsname, props,exprops,
			    &merged_props, flags, hdl, ZFS_TYPE_DATASET,
			    zoned, NULL, zp_handle, errbuf) != 0) {
				zcmd_free_nvlists(&zc);
				zpool_close(zp_handle);
				return (-1);
			}
			if (zp_handle != NULL)
				zpool_close(zp_handle);
		}
	}

	zc.zc_begin_record = *drr_noswap;
	zc.zc_cookie = infd;
	zc.zc_guid = flags->force;
	zc.zc_resumable = flags->resumable;
	skip = !nvlist_empty(limitds) && !nvlist_exists(limitds, dsname);
	if (flags->verbose) {
		(void) printf("%s %s stream of %s into %s\n",
		    skip ? (flags->dryrun ? "would skip" : "skipping") :
		    (flags->dryrun ? "would receive" : "receiving"),
		    drrb->drr_fromguid ? "incremental" : "full",
		    drrb->drr_toname, zc.zc_value);
		(void) fflush(stdout);
	}

	if (flags->dryrun || skip) {
		zcmd_free_nvlists(&zc);
		return (recv_skip(hdl, infd, flags->byteswap));
	}

	zc.zc_nvlist_dst = (uint64_t)(uintptr_t)prop_errbuf;
	zc.zc_nvlist_dst_size = sizeof (prop_errbuf);
	zc.zc_cleanup_fd = cleanup_fd;
	zc.zc_action_handle = *action_handlep;

	/*
	 * if we ended up overriding props, use the merged ones,
	 * otherwise use the ones that we got from the send stream
	 */
	if (merged_props) {
		if (zcmd_write_src_nvlist(hdl, &zc, merged_props) != 0) {
			nvlist_free(merged_props);
			return (-1);
		}
		nvlist_free(merged_props);
	} else if (props && zcmd_write_src_nvlist(hdl, &zc, props) != 0)
		return (-1);

	err = ioctl_err = zfs_ioctl(hdl, ZFS_IOC_RECV, &zc);
	ioctl_errno = errno;
	prop_errflags = (zprop_errflags_t)zc.zc_obj;

	if (err == 0) {
		nvlist_t *prop_errors;
		VERIFY(0 == nvlist_unpack((void *)(uintptr_t)zc.zc_nvlist_dst,
		    zc.zc_nvlist_dst_size, &prop_errors, 0));

		nvpair_t *prop_err = NULL;

		while ((prop_err = nvlist_next_nvpair(prop_errors,
		    prop_err)) != NULL) {
			char tbuf[1024];
			zfs_prop_t prop;
			int intval;

			prop = zfs_name_to_prop(nvpair_name(prop_err));
			(void) nvpair_value_int32(prop_err, &intval);
			if (strcmp(nvpair_name(prop_err),
			    ZPROP_N_MORE_ERRORS) == 0) {
				trunc_prop_errs(intval);
				break;
			} else if (snapname == NULL || finalsnap == NULL ||
			    strcmp(finalsnap, snapname) == 0 ||
			    strcmp(nvpair_name(prop_err),
			    zfs_prop_to_name(ZFS_PROP_REFQUOTA)) != 0) {
				/*
				 * Skip the special case of, for example,
				 * "refquota", errors on intermediate
				 * snapshots leading up to a final one.
				 * That's why we have all of the checks above.
				 *
				 * See zfs_ioctl.c's extract_delay_props() for
				 * a list of props which can fail on
				 * intermediate snapshots, but shouldn't
				 * affect the overall receive.
				 */
				(void) snprintf(tbuf, sizeof (tbuf),
				    dgettext(TEXT_DOMAIN,
				    "cannot receive %s property on %s"),
				    nvpair_name(prop_err), zc.zc_name);
				zfs_setprop_error(hdl, prop, intval, tbuf);
			}
		}
		nvlist_free(prop_errors);
	}

	zc.zc_nvlist_dst = 0;
	zc.zc_nvlist_dst_size = 0;
	zcmd_free_nvlists(&zc);

	if (err == 0 && snapprops_nvlist) {
		zfs_cmd_t zc2 = { 0 };

		(void) strcpy(zc2.zc_name, zc.zc_value);
		zc2.zc_cookie = B_TRUE; /* received */
		if (zcmd_write_src_nvlist(hdl, &zc2, snapprops_nvlist) == 0) {
			(void) zfs_ioctl(hdl, ZFS_IOC_SET_PROP, &zc2);
			zcmd_free_nvlists(&zc2);
		}
	}

	if (err && (ioctl_errno == ENOENT || ioctl_errno == EEXIST)) {
		/*
		 * It may be that this snapshot already exists,
		 * in which case we want to consume & ignore it
		 * rather than failing.
		 */
		avl_tree_t *local_avl;
		nvlist_t *local_nv, *fs;
		cp = strchr(zc.zc_value, '@');

		/*
		 * XXX Do this faster by just iterating over snaps in
		 * this fs.  Also if zc_value does not exist, we will
		 * get a strange "does not exist" error message.
		 */
		*cp = '\0';
		if (gather_nvlist(hdl, zc.zc_value, NULL, NULL, B_FALSE,
		    B_FALSE, &local_nv, &local_avl) == 0) {
			*cp = '@';
			fs = fsavl_find(local_avl, drrb->drr_toguid, NULL);
			fsavl_destroy(local_avl);
			nvlist_free(local_nv);

			if (fs != NULL) {
				if (flags->verbose) {
					(void) printf("snap %s already exists; "
					    "ignoring\n", zc.zc_value);
				}
				err = ioctl_err = recv_skip(hdl, infd,
				    flags->byteswap);
			}
		}
		*cp = '@';
	}

	if (ioctl_err != 0) {
		switch (ioctl_errno) {
		case ENODEV:
			cp = strchr(zc.zc_value, '@');
			*cp = '\0';
			zfs_error_aux(hdl, dgettext(TEXT_DOMAIN,
			    "most recent snapshot of %s does not\n"
			    "match incremental source"), zc.zc_value);
			(void) zfs_error(hdl, EZFS_BADRESTORE, errbuf);
			*cp = '@';
			break;
		case ETXTBSY:
			zfs_error_aux(hdl, dgettext(TEXT_DOMAIN,
			    "destination %s has been modified\n"
			    "since most recent snapshot"), zc.zc_name);
			(void) zfs_error(hdl, EZFS_BADRESTORE, errbuf);
			break;
		case EEXIST:
			cp = strchr(zc.zc_value, '@');
			if (newfs) {
				/* it's the containing fs that exists */
				*cp = '\0';
			}
			zfs_error_aux(hdl, dgettext(TEXT_DOMAIN,
			    "destination already exists"));
			(void) zfs_error_fmt(hdl, EZFS_EXISTS,
			    dgettext(TEXT_DOMAIN, "cannot restore to %s"),
			    zc.zc_value);
			*cp = '@';
			break;
		case EINVAL:
			(void) zfs_error(hdl, EZFS_BADSTREAM, errbuf);
			break;
		case ECKSUM:
			recv_ecksum_set_aux(hdl, zc.zc_value, flags->resumable);
			(void) zfs_error(hdl, EZFS_BADSTREAM, errbuf);
			break;
		case ENOTSUP:
			zfs_error_aux(hdl, dgettext(TEXT_DOMAIN,
			    "pool must be upgraded to receive this stream."));
			(void) zfs_error(hdl, EZFS_BADVERSION, errbuf);
			break;
		case EDQUOT:
			zfs_error_aux(hdl, dgettext(TEXT_DOMAIN,
			    "destination %s space quota exceeded"), zc.zc_name);
			(void) zfs_error(hdl, EZFS_NOSPC, errbuf);
			break;
		case EKZFS_WBCNOTSUP:
			zfs_error_aux(hdl, dgettext(TEXT_DOMAIN,
			    "write back cached datasets do not support recv"));
			(void) zfs_error(hdl, EZFS_WBCNOTSUP, errbuf);
			break;
		default:
			(void) zfs_standard_error(hdl, ioctl_errno, errbuf);
		}
	}

	/*
	 * Mount the target filesystem (if created).  Also mount any
	 * children of the target filesystem if we did a replication
	 * receive (indicated by stream_avl being non-NULL).
	 */
	cp = strchr(zc.zc_value, '@');
	if (cp && (ioctl_err == 0 || !newfs)) {
		zfs_handle_t *h;

		*cp = '\0';
		h = zfs_open(hdl, zc.zc_value,
		    ZFS_TYPE_FILESYSTEM | ZFS_TYPE_VOLUME);
		if (h != NULL) {
			if (h->zfs_type == ZFS_TYPE_VOLUME) {
				*cp = '@';
			} else if (newfs || stream_avl) {
				/*
				 * Track the first/top of hierarchy fs,
				 * for mounting and sharing later.
				 */
				if (top_zfs && *top_zfs == NULL)
					*top_zfs = zfs_strdup(hdl, zc.zc_value);
			}
			zfs_close(h);
		}
		*cp = '@';
	}

	if (clp) {
		err |= changelist_postfix(clp);
		changelist_free(clp);
	}

	if (prop_errflags & ZPROP_ERR_NOCLEAR) {
		(void) fprintf(stderr, dgettext(TEXT_DOMAIN, "Warning: "
		    "failed to clear unreceived properties on %s"),
		    zc.zc_name);
		(void) fprintf(stderr, "\n");
	}
	if (prop_errflags & ZPROP_ERR_NORESTORE) {
		(void) fprintf(stderr, dgettext(TEXT_DOMAIN, "Warning: "
		    "failed to restore original properties on %s"),
		    zc.zc_name);
		(void) fprintf(stderr, "\n");
	}

	if (err || ioctl_err)
		return (-1);

	*action_handlep = zc.zc_action_handle;

	if (flags->verbose) {
		char buf1[64];
		char buf2[64];
		uint64_t bytes = zc.zc_cookie;
		time_t delta = time(NULL) - begin_time;
		if (delta == 0)
			delta = 1;
		zfs_nicenum(bytes, buf1, sizeof (buf1));
		zfs_nicenum(bytes/delta, buf2, sizeof (buf1));

		(void) printf("received %sB stream in %lu seconds (%sB/sec)\n",
		    buf1, delta, buf2);
	}

	return (0);
}

static int
zfs_receive_impl(libzfs_handle_t *hdl, const char *tosnap,
    const char *originsnap, recvflags_t *flags,
    int infd, nvlist_t *exprops, nvlist_t *limitds, const char *sendfs,
    nvlist_t *stream_nv, avl_tree_t *stream_avl, char **top_zfs, int cleanup_fd,
    uint64_t *action_handlep, const char *finalsnap)
{
	int err;
	dmu_replay_record_t drr, drr_noswap;
	struct drr_begin *drrb = &drr.drr_u.drr_begin;
	char errbuf[1024];
	zio_cksum_t zcksum = { 0 };
	uint64_t featureflags;
	int hdrtype;

	(void) snprintf(errbuf, sizeof (errbuf), dgettext(TEXT_DOMAIN,
	    "cannot receive"));

	if (flags->isprefix &&
	    !zfs_dataset_exists(hdl, tosnap, ZFS_TYPE_DATASET)) {
		zfs_error_aux(hdl, dgettext(TEXT_DOMAIN, "specified fs "
		    "(%s) does not exist"), tosnap);
		return (zfs_error(hdl, EZFS_NOENT, errbuf));
	}
	if (originsnap &&
	    !zfs_dataset_exists(hdl, originsnap, ZFS_TYPE_DATASET)) {
		zfs_error_aux(hdl, dgettext(TEXT_DOMAIN, "specified origin fs "
		    "(%s) does not exist"), originsnap);
		return (zfs_error(hdl, EZFS_NOENT, errbuf));
	}

	/* read in the BEGIN record */
	if (0 != (err = recv_read(hdl, infd, &drr, sizeof (drr), B_FALSE,
	    &zcksum)))
		return (err);

	if (drr.drr_type == DRR_END || drr.drr_type == BSWAP_32(DRR_END)) {
		/* It's the double end record at the end of a package */
		return (ENODATA);
	}

	/* the kernel needs the non-byteswapped begin record */
	drr_noswap = drr;

	flags->byteswap = B_FALSE;
	if (drrb->drr_magic == BSWAP_64(DMU_BACKUP_MAGIC)) {
		/*
		 * We computed the checksum in the wrong byteorder in
		 * recv_read() above; do it again correctly.
		 */
		bzero(&zcksum, sizeof (zio_cksum_t));
		fletcher_4_incremental_byteswap(&drr, sizeof (drr), &zcksum);
		flags->byteswap = B_TRUE;

		drr.drr_type = BSWAP_32(drr.drr_type);
		drr.drr_payloadlen = BSWAP_32(drr.drr_payloadlen);
		drrb->drr_magic = BSWAP_64(drrb->drr_magic);
		drrb->drr_versioninfo = BSWAP_64(drrb->drr_versioninfo);
		drrb->drr_creation_time = BSWAP_64(drrb->drr_creation_time);
		drrb->drr_type = BSWAP_32(drrb->drr_type);
		drrb->drr_flags = BSWAP_32(drrb->drr_flags);
		drrb->drr_toguid = BSWAP_64(drrb->drr_toguid);
		drrb->drr_fromguid = BSWAP_64(drrb->drr_fromguid);
	}

	if (drrb->drr_magic != DMU_BACKUP_MAGIC || drr.drr_type != DRR_BEGIN) {
		zfs_error_aux(hdl, dgettext(TEXT_DOMAIN, "invalid "
		    "stream (bad magic number)"));
		return (zfs_error(hdl, EZFS_BADSTREAM, errbuf));
	}

	featureflags = DMU_GET_FEATUREFLAGS(drrb->drr_versioninfo);
	hdrtype = DMU_GET_STREAM_HDRTYPE(drrb->drr_versioninfo);

	if (!DMU_STREAM_SUPPORTED(featureflags) ||
	    (hdrtype != DMU_SUBSTREAM && hdrtype != DMU_COMPOUNDSTREAM)) {
		zfs_error_aux(hdl, dgettext(TEXT_DOMAIN,
		    "stream has unsupported feature, feature flags = %lx"),
		    featureflags);
		return (zfs_error(hdl, EZFS_BADSTREAM, errbuf));
	}

	if (strchr(drrb->drr_toname, '@') == NULL) {
		zfs_error_aux(hdl, dgettext(TEXT_DOMAIN, "invalid "
		    "stream (bad snapshot name)"));
		return (zfs_error(hdl, EZFS_BADSTREAM, errbuf));
	}

	if (DMU_GET_STREAM_HDRTYPE(drrb->drr_versioninfo) == DMU_SUBSTREAM) {
		char nonpackage_sendfs[ZFS_MAX_DATASET_NAME_LEN];
		if (sendfs == NULL) {
			/*
			 * We were not called from zfs_receive_package(). Get
			 * the fs specified by 'zfs send'.
			 */
			char *cp;
			(void) strlcpy(nonpackage_sendfs,
			    drr.drr_u.drr_begin.drr_toname,
			    sizeof (nonpackage_sendfs));
			if ((cp = strchr(nonpackage_sendfs, '@')) != NULL)
				*cp = '\0';
			sendfs = nonpackage_sendfs;
			VERIFY(finalsnap == NULL);
		}
		return (zfs_receive_one(hdl, infd, tosnap, originsnap, flags,
		    exprops, limitds, &drr, &drr_noswap, sendfs, stream_nv,
		    stream_avl, top_zfs, cleanup_fd, action_handlep, finalsnap));
	} else {
		assert(DMU_GET_STREAM_HDRTYPE(drrb->drr_versioninfo) ==
		    DMU_COMPOUNDSTREAM);
		return (zfs_receive_package(hdl, infd, tosnap, flags, exprops,
		    limitds, &drr, &zcksum, top_zfs, cleanup_fd,
		    action_handlep));
	}
}

/*
 * Restores a backup of tosnap from the file descriptor specified by infd.
 * Return 0 on total success, -2 if some things couldn't be
 * destroyed/renamed/promoted, -1 if some things couldn't be received.
 * (-1 will override -2, if -1 and the resumable flag was specified the
 * transfer can be resumed if the sending side supports it).
 */
int
zfs_receive(libzfs_handle_t *hdl, const char *tosnap, recvflags_t *flags,
    int infd, nvlist_t *exprops, nvlist_t *limitds, avl_tree_t *stream_avl)
{
	char *top_zfs = NULL;
	int err;
	int cleanup_fd;
	uint64_t action_handle = 0;
	char *originsnap = NULL;
	if (exprops) {
		err = nvlist_lookup_string(exprops, "origin", &originsnap);
		if (err && err != ENOENT)
			return (err);
	}

	cleanup_fd = open(ZFS_DEV, O_RDWR|O_EXCL);
	VERIFY(cleanup_fd >= 0);

	err = zfs_receive_impl(hdl, tosnap, originsnap, flags, infd, exprops,
	    limitds, NULL, NULL, stream_avl, &top_zfs, cleanup_fd,
	    &action_handle, NULL);

	VERIFY(0 == close(cleanup_fd));

	if (err == 0 && !flags->nomount && top_zfs) {
		zfs_handle_t *zhp;
		prop_changelist_t *clp;

		zhp = zfs_open(hdl, top_zfs, ZFS_TYPE_FILESYSTEM);
		if (zhp != NULL) {
			clp = changelist_gather(zhp, ZFS_PROP_MOUNTPOINT,
			    CL_GATHER_MOUNT_ALWAYS, 0);
			zfs_close(zhp);
			if (clp != NULL) {
				/* mount and share received datasets */
				err = changelist_postfix(clp);
				changelist_free(clp);
			}
		}
		if (zhp == NULL || clp == NULL || err)
			err = -1;
	}
	if (top_zfs)
		free(top_zfs);

	return (err);
}<|MERGE_RESOLUTION|>--- conflicted
+++ resolved
@@ -728,7 +728,7 @@
 	    sd->parent_fromsnap_guid));
 
 	if (zhp->zfs_dmustats.dds_origin[0]) {
-		char origin_fsname[ZFS_MAXNAMELEN];
+		char origin_fsname[ZFS_MAX_DATASET_NAME_LEN];
 		zfs_handle_t *origin = zfs_open(zhp->zfs_hdl,
 		    zhp->zfs_dmustats.dds_origin, ZFS_TYPE_SNAPSHOT);
 		if (origin == NULL) {
@@ -1664,12 +1664,8 @@
 		dda.outputfd = outfd;
 		dda.inputfd = pipefd[1];
 		dda.dedup_hdl = zhp->zfs_hdl;
-<<<<<<< HEAD
 		dda.sendsize = flags->sendsize;
-		if (err = pthread_create(&tid, NULL, cksummer, &dda)) {
-=======
 		if ((err = pthread_create(&tid, NULL, cksummer, &dda)) != 0) {
->>>>>>> 08c359e5
 			(void) close(pipefd[0]);
 			(void) close(pipefd[1]);
 			zfs_error_aux(zhp->zfs_hdl, strerror(errno));
@@ -3087,7 +3083,7 @@
 	int ioctl_err, ioctl_errno, err;
 	char *cp;
 	struct drr_begin *drrb = &drr->drr_u.drr_begin;
-	char dsname[ZFS_MAXNAMELEN];
+	char dsname[ZFS_MAX_DATASET_NAME_LEN];
 	char errbuf[1024];
 	char prop_errbuf[1024];
 	const char *chopprefix;
