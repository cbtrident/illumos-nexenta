/*
 * CDDL HEADER START
 *
 * The contents of this file are subject to the terms of the
 * Common Development and Distribution License (the "License").
 * You may not use this file except in compliance with the License.
 *
 * You can obtain a copy of the license at usr/src/OPENSOLARIS.LICENSE
 * or http://www.opensolaris.org/os/licensing.
 * See the License for the specific language governing permissions
 * and limitations under the License.
 *
 * When distributing Covered Code, include this CDDL HEADER in each
 * file and include the License file at usr/src/OPENSOLARIS.LICENSE.
 * If applicable, add the following below this CDDL HEADER, with the
 * fields enclosed by brackets "[]" replaced with your own identifying
 * information: Portions Copyright [yyyy] [name of copyright owner]
 *
 * CDDL HEADER END
 */

/*
 * Copyright (c) 2005, 2010, Oracle and/or its affiliates. All rights reserved.
 * Copyright (c) 2011, 2015 by Delphix. All rights reserved.
 * Copyright (c) 2012, Joyent, Inc. All rights reserved.
 * Copyright 2017 Nexenta Systems, Inc. All rights reserved.
 * Copyright (c) 2012 Pawel Jakub Dawidek. All rights reserved.
 * Copyright (c) 2013 Steven Hartland. All rights reserved.
 * Copyright 2015, OmniTI Computer Consulting, Inc. All rights reserved.
 * Copyright (c) 2014 Integros [integros.com]
 * Copyright 2016 Igor Kozhukhov <ikozhukhov@gmail.com>
 */

#include <assert.h>
#include <ctype.h>
#include <errno.h>
#include <libintl.h>
#include <stdio.h>
#include <stdlib.h>
#include <strings.h>
#include <unistd.h>
#include <stddef.h>
#include <fcntl.h>
#include <sys/mount.h>
#include <pthread.h>
#include <umem.h>
#include <time.h>

#include <libzfs.h>
#include <libzfs_core.h>

#include "zfs_errno.h"
#include "zfs_namecheck.h"
#include "zfs_prop.h"
#include "zfs_fletcher.h"
#include "zfs_sendrecv.h"
#include "libzfs_impl.h"
#include <zlib.h>
#include <sha2.h>
#include <sys/zio_checksum.h>
#include <sys/ddt.h>

/* in libzfs_dataset.c */
extern void zfs_setprop_error(libzfs_handle_t *, zfs_prop_t, int, char *);

static int zfs_receive_impl(libzfs_handle_t *, const char *, const char *,
    recvflags_t *, int, nvlist_t *, nvlist_t *, const char *, nvlist_t *,
    avl_tree_t *, char **, int, uint64_t *, const char *);
static int guid_to_name(libzfs_handle_t *, const char *,
    uint64_t, boolean_t, char *);

static const zio_cksum_t zero_cksum = { 0 };

typedef struct dedup_arg {
	int	inputfd;
	int	outputfd;
	uint64_t	dedup_data_sz;
	boolean_t	sendsize;
	libzfs_handle_t  *dedup_hdl;
} dedup_arg_t;

typedef struct progress_arg {
	zfs_handle_t *pa_zhp;
	int pa_fd;
	boolean_t pa_parsable;
} progress_arg_t;

typedef struct dataref {
	uint64_t ref_guid;
	uint64_t ref_object;
	uint64_t ref_offset;
} dataref_t;

typedef struct dedup_entry {
	struct dedup_entry	*dde_next;
	zio_cksum_t dde_chksum;
	uint64_t dde_prop;
	dataref_t dde_ref;
} dedup_entry_t;

#define	MAX_DDT_PHYSMEM_PERCENT		20
#define	SMALLEST_POSSIBLE_MAX_DDT_MB		128

typedef struct dedup_table {
	dedup_entry_t	**dedup_hash_array;
	umem_cache_t	*ddecache;
	uint64_t	max_ddt_size;  /* max dedup table size in bytes */
	uint64_t	cur_ddt_size;  /* current dedup table size in bytes */
	uint64_t	ddt_count;
	int		numhashbits;
	boolean_t	ddt_full;
} dedup_table_t;

static int
high_order_bit(uint64_t n)
{
	int count;

	for (count = 0; n != 0; count++)
		n >>= 1;
	return (count);
}

static size_t
ssread(void *buf, size_t len, FILE *stream)
{
	size_t outlen;

	if ((outlen = fread(buf, len, 1, stream)) == 0)
		return (0);

	return (outlen);
}

static void
ddt_hash_append(libzfs_handle_t *hdl, dedup_table_t *ddt, dedup_entry_t **ddepp,
    zio_cksum_t *cs, uint64_t prop, dataref_t *dr)
{
	dedup_entry_t	*dde;

	if (ddt->cur_ddt_size >= ddt->max_ddt_size) {
		if (ddt->ddt_full == B_FALSE) {
			zfs_error_aux(hdl, dgettext(TEXT_DOMAIN,
			    "Dedup table full.  Deduplication will continue "
			    "with existing table entries"));
			ddt->ddt_full = B_TRUE;
		}
		return;
	}

	if ((dde = umem_cache_alloc(ddt->ddecache, UMEM_DEFAULT))
	    != NULL) {
		assert(*ddepp == NULL);
		dde->dde_next = NULL;
		dde->dde_chksum = *cs;
		dde->dde_prop = prop;
		dde->dde_ref = *dr;
		*ddepp = dde;
		ddt->cur_ddt_size += sizeof (dedup_entry_t);
		ddt->ddt_count++;
	}
}

/*
 * Using the specified dedup table, do a lookup for an entry with
 * the checksum cs.  If found, return the block's reference info
 * in *dr. Otherwise, insert a new entry in the dedup table, using
 * the reference information specified by *dr.
 *
 * return value:  true - entry was found
 *		  false - entry was not found
 */
static boolean_t
ddt_update(libzfs_handle_t *hdl, dedup_table_t *ddt, zio_cksum_t *cs,
    uint64_t prop, dataref_t *dr)
{
	uint32_t hashcode;
	dedup_entry_t **ddepp;

	hashcode = BF64_GET(cs->zc_word[0], 0, ddt->numhashbits);

	for (ddepp = &(ddt->dedup_hash_array[hashcode]); *ddepp != NULL;
	    ddepp = &((*ddepp)->dde_next)) {
		if (ZIO_CHECKSUM_EQUAL(((*ddepp)->dde_chksum), *cs) &&
		    (*ddepp)->dde_prop == prop) {
			*dr = (*ddepp)->dde_ref;
			return (B_TRUE);
		}
	}
	ddt_hash_append(hdl, ddt, ddepp, cs, prop, dr);
	return (B_FALSE);
}

static int
dump_record(dedup_arg_t *dda, dmu_replay_record_t *drr, void *payload,
    int payload_len, zio_cksum_t *zc, int outfd)
{
	ASSERT3U(offsetof(dmu_replay_record_t, drr_u.drr_checksum.drr_checksum),
	    ==, sizeof (dmu_replay_record_t) - sizeof (zio_cksum_t));
<<<<<<< HEAD
	if (dda != NULL) {
		dda->dedup_data_sz +=
            sizeof (dmu_replay_record_t) + payload_len;
	}
	fletcher_4_incremental_native(drr,
=======
	(void) fletcher_4_incremental_native(drr,
>>>>>>> 4dfc19d7
	    offsetof(dmu_replay_record_t, drr_u.drr_checksum.drr_checksum), zc);
	if (drr->drr_type != DRR_BEGIN) {
		ASSERT(ZIO_CHECKSUM_IS_ZERO(&drr->drr_u.
		    drr_checksum.drr_checksum));
		drr->drr_u.drr_checksum.drr_checksum = *zc;
	}
	(void) fletcher_4_incremental_native(
	    &drr->drr_u.drr_checksum.drr_checksum, sizeof (zio_cksum_t), zc);
	if (write(outfd, drr, sizeof (*drr)) == -1)
		return (errno);
	if (payload_len != 0) {
		(void) fletcher_4_incremental_native(payload, payload_len, zc);
		if (write(outfd, payload, payload_len) == -1)
			return (errno);
	}
	return (0);
}

/*
 * This function is started in a separate thread when the dedup option
 * has been requested.  The main send thread determines the list of
 * snapshots to be included in the send stream and makes the ioctl calls
 * for each one.  But instead of having the ioctl send the output to the
 * the output fd specified by the caller of zfs_send()), the
 * ioctl is told to direct the output to a pipe, which is read by the
 * alternate thread running THIS function.  This function does the
 * dedup'ing by:
 *  1. building a dedup table (the DDT)
 *  2. doing checksums on each data block and inserting a record in the DDT
 *  3. looking for matching checksums, and
 *  4.  sending a DRR_WRITE_BYREF record instead of a write record whenever
 *      a duplicate block is found.
 * The output of this function then goes to the output fd requested
 * by the caller of zfs_send().
 */
static void *
cksummer(void *arg)
{
	dedup_arg_t *dda = arg;
	char *buf = zfs_alloc(dda->dedup_hdl, SPA_MAXBLOCKSIZE);
	dmu_replay_record_t thedrr;
	dmu_replay_record_t *drr = &thedrr;
	FILE *ofp;
	int outfd;
	dedup_table_t ddt;
	zio_cksum_t stream_cksum;
	uint64_t physmem = sysconf(_SC_PHYS_PAGES) * sysconf(_SC_PAGESIZE);
	uint64_t numbuckets;

	ddt.max_ddt_size =
	    MAX((physmem * MAX_DDT_PHYSMEM_PERCENT) / 100,
	    SMALLEST_POSSIBLE_MAX_DDT_MB << 20);

	numbuckets = ddt.max_ddt_size / (sizeof (dedup_entry_t));

	/*
	 * numbuckets must be a power of 2.  Increase number to
	 * a power of 2 if necessary.
	 */
	if (!ISP2(numbuckets))
		numbuckets = 1 << high_order_bit(numbuckets);

	ddt.dedup_hash_array = calloc(numbuckets, sizeof (dedup_entry_t *));
	ddt.ddecache = umem_cache_create("dde", sizeof (dedup_entry_t), 0,
	    NULL, NULL, NULL, NULL, NULL, 0);
	ddt.cur_ddt_size = numbuckets * sizeof (dedup_entry_t *);
	ddt.numhashbits = high_order_bit(numbuckets) - 1;
	ddt.ddt_full = B_FALSE;

	outfd = dda->outputfd;
	ofp = fdopen(dda->inputfd, "r");
	while (ssread(drr, sizeof (*drr), ofp) != 0) {

		/*
		 * kernel filled in checksum, we are going to write same
		 * record, but need to regenerate checksum.
		 */
		if (drr->drr_type != DRR_BEGIN) {
			bzero(&drr->drr_u.drr_checksum.drr_checksum,
			    sizeof (drr->drr_u.drr_checksum.drr_checksum));
		}

		switch (drr->drr_type) {
		case DRR_BEGIN:
		{
			struct drr_begin *drrb = &drr->drr_u.drr_begin;
			int fflags;
			int sz = 0;
			ZIO_SET_CHECKSUM(&stream_cksum, 0, 0, 0, 0);

			ASSERT3U(drrb->drr_magic, ==, DMU_BACKUP_MAGIC);

			/* set the DEDUP feature flag for this stream */
			fflags = DMU_GET_FEATUREFLAGS(drrb->drr_versioninfo);
			fflags |= (DMU_BACKUP_FEATURE_DEDUP |
			    DMU_BACKUP_FEATURE_DEDUPPROPS);
			DMU_SET_FEATUREFLAGS(drrb->drr_versioninfo, fflags);

			if (drr->drr_payloadlen != 0) {
				sz = drr->drr_payloadlen;

				if (sz > SPA_MAXBLOCKSIZE) {
					buf = zfs_realloc(dda->dedup_hdl, buf,
					    SPA_MAXBLOCKSIZE, sz);
				}
				(void) ssread(buf, sz, ofp);
				if (ferror(stdin))
					perror("fread");
			}
			if (dump_record(dda, drr, buf, sz, &stream_cksum,
			    outfd) != 0)
				goto out;
			break;
		}

		case DRR_END:
		{
			struct drr_end *drre = &drr->drr_u.drr_end;
			/* use the recalculated checksum */
			drre->drr_checksum = stream_cksum;
			if (dump_record(dda, drr, NULL, 0, &stream_cksum,
			    outfd) != 0)
				goto out;
			break;
		}

		case DRR_OBJECT:
		{
			struct drr_object *drro = &drr->drr_u.drr_object;
			if (drro->drr_bonuslen > 0) {
				(void) ssread(buf,
				    P2ROUNDUP((uint64_t)drro->drr_bonuslen, 8),
				    ofp);
			}
			if (dump_record(dda, drr, buf,
			    P2ROUNDUP((uint64_t)drro->drr_bonuslen, 8),
			    &stream_cksum, outfd) != 0)
				goto out;
			break;
		}

		case DRR_SPILL:
		{
			struct drr_spill *drrs = &drr->drr_u.drr_spill;
			(void) ssread(buf, drrs->drr_length, ofp);
			if (dump_record(dda, drr, buf, drrs->drr_length,
			    &stream_cksum, outfd) != 0)
				goto out;
			break;
		}

		case DRR_FREEOBJECTS:
		{
			if (dump_record(dda, drr, NULL, 0, &stream_cksum,
			    outfd) != 0)
				goto out;
			break;
		}

		case DRR_WRITE:
		{
			struct drr_write *drrw = &drr->drr_u.drr_write;
			dataref_t	dataref;
			uint64_t	payload_size;

			payload_size = DRR_WRITE_PAYLOAD_SIZE(drrw);
			(void) ssread(buf, payload_size, ofp);

			/*
			 * Use the existing checksum if it's dedup-capable,
			 * else calculate a SHA256 checksum for it.
			 */

			if (ZIO_CHECKSUM_EQUAL(drrw->drr_key.ddk_cksum,
			    zero_cksum) ||
			    !DRR_IS_DEDUP_CAPABLE(drrw->drr_checksumflags)) {
				SHA256_CTX	ctx;
				zio_cksum_t	tmpsha256;

				SHA256Init(&ctx);
				SHA256Update(&ctx, buf, payload_size);
				SHA256Final(&tmpsha256, &ctx);
				drrw->drr_key.ddk_cksum.zc_word[0] =
				    BE_64(tmpsha256.zc_word[0]);
				drrw->drr_key.ddk_cksum.zc_word[1] =
				    BE_64(tmpsha256.zc_word[1]);
				drrw->drr_key.ddk_cksum.zc_word[2] =
				    BE_64(tmpsha256.zc_word[2]);
				drrw->drr_key.ddk_cksum.zc_word[3] =
				    BE_64(tmpsha256.zc_word[3]);
				drrw->drr_checksumtype = ZIO_CHECKSUM_SHA256;
				drrw->drr_checksumflags = DRR_CHECKSUM_DEDUP;
			}

			dataref.ref_guid = drrw->drr_toguid;
			dataref.ref_object = drrw->drr_object;
			dataref.ref_offset = drrw->drr_offset;

			if (ddt_update(dda->dedup_hdl, &ddt,
			    &drrw->drr_key.ddk_cksum, drrw->drr_key.ddk_prop,
			    &dataref)) {
				dmu_replay_record_t wbr_drr = {0};
				struct drr_write_byref *wbr_drrr =
				    &wbr_drr.drr_u.drr_write_byref;

				/* block already present in stream */
				wbr_drr.drr_type = DRR_WRITE_BYREF;

				wbr_drrr->drr_object = drrw->drr_object;
				wbr_drrr->drr_offset = drrw->drr_offset;
				wbr_drrr->drr_length = drrw->drr_logical_size;
				wbr_drrr->drr_toguid = drrw->drr_toguid;
				wbr_drrr->drr_refguid = dataref.ref_guid;
				wbr_drrr->drr_refobject =
				    dataref.ref_object;
				wbr_drrr->drr_refoffset =
				    dataref.ref_offset;

				wbr_drrr->drr_checksumtype =
				    drrw->drr_checksumtype;
				wbr_drrr->drr_checksumflags =
				    drrw->drr_checksumtype;
				wbr_drrr->drr_key.ddk_cksum =
				    drrw->drr_key.ddk_cksum;
				wbr_drrr->drr_key.ddk_prop =
				    drrw->drr_key.ddk_prop;

				if (dump_record(dda, &wbr_drr, NULL, 0,
				    &stream_cksum, outfd) != 0)
					goto out;
			} else {
				/* block not previously seen */
				if (dump_record(dda, drr, buf, payload_size,
				    &stream_cksum, outfd) != 0)
					goto out;
			}
			break;
		}

		case DRR_WRITE_EMBEDDED:
		{
			struct drr_write_embedded *drrwe =
			    &drr->drr_u.drr_write_embedded;
			(void) ssread(buf,
			    P2ROUNDUP((uint64_t)drrwe->drr_psize, 8), ofp);
			if (dump_record(dda, drr, buf,
			    P2ROUNDUP((uint64_t)drrwe->drr_psize, 8),
			    &stream_cksum, outfd) != 0)
				goto out;
			break;
		}

		case DRR_FREE:
		{
			if (dump_record(dda, drr, NULL, 0, &stream_cksum,
			    outfd) != 0)
				goto out;
			break;
		}

		default:
			(void) fprintf(stderr, "INVALID record type 0x%x\n",
			    drr->drr_type);
			/* should never happen, so assert */
			assert(B_FALSE);
		}
	}
out:
	umem_cache_destroy(ddt.ddecache);
	free(ddt.dedup_hash_array);
	free(buf);
	(void) fclose(ofp);

	return (NULL);
}

/*
 * Routines for dealing with the giant nvlist of fs-nvlists, etc.
 */
typedef struct send_data {
	/*
	 * assigned inside every recursive call,
	 * restored from *_save on return:
	 *
	 * guid of fromsnap snapshot in parent dataset
	 * txg of fromsnap snapshot in current dataset
	 * txg of tosnap snapshot in current dataset
	 */

	uint64_t parent_fromsnap_guid;
	uint64_t fromsnap_txg;
	uint64_t tosnap_txg;

	/* the nvlists get accumulated during depth-first traversal */
	nvlist_t *parent_snaps;
	nvlist_t *fss;
	nvlist_t *snapprops;

	/* send-receive configuration, does not change during traversal */
	const char *fsname;
	const char *fromsnap;
	const char *tosnap;
	boolean_t recursive;
	boolean_t verbose;

	/*
	 * The header nvlist is of the following format:
	 * {
	 *   "tosnap" -> string
	 *   "fromsnap" -> string (if incremental)
	 *   "fss" -> {
	 *	id -> {
	 *
	 *	 "name" -> string (full name; for debugging)
	 *	 "parentfromsnap" -> number (guid of fromsnap in parent)
	 *
	 *	 "props" -> { name -> value (only if set here) }
	 *	 "snaps" -> { name (lastname) -> number (guid) }
	 *	 "snapprops" -> { name (lastname) -> { name -> value } }
	 *
	 *	 "origin" -> number (guid of origin snapshot) (if clone)
	 *	 "origin_fsname" -> string (full name of origin file system)
	 *	 "sent" -> boolean (not on-disk)
	 *	}
	 *   }
	 * }
	 *
	 */
} send_data_t;

static void send_iterate_prop(zfs_handle_t *zhp, nvlist_t *nv);

static int
send_iterate_snap(zfs_handle_t *zhp, void *arg)
{
	send_data_t *sd = arg;
	uint64_t guid = zhp->zfs_dmustats.dds_guid;
	uint64_t txg = zhp->zfs_dmustats.dds_creation_txg;
	char *snapname;
	nvlist_t *nv;

	snapname = strrchr(zhp->zfs_name, '@')+1;

	if (sd->tosnap_txg != 0 && txg > sd->tosnap_txg) {
		if (sd->verbose) {
			(void) fprintf(stderr, dgettext(TEXT_DOMAIN,
			    "skipping snapshot %s because it was created "
			    "after the destination snapshot (%s)\n"),
			    zhp->zfs_name, sd->tosnap);
		}
		zfs_close(zhp);
		return (0);
	}

	VERIFY(0 == nvlist_add_uint64(sd->parent_snaps, snapname, guid));
	/*
	 * NB: if there is no fromsnap here (it's a newly created fs in
	 * an incremental replication), we will substitute the tosnap.
	 */
	if ((sd->fromsnap && strcmp(snapname, sd->fromsnap) == 0) ||
	    (sd->parent_fromsnap_guid == 0 && sd->tosnap &&
	    strcmp(snapname, sd->tosnap) == 0)) {
		sd->parent_fromsnap_guid = guid;
	}

	VERIFY(0 == nvlist_alloc(&nv, NV_UNIQUE_NAME, 0));
	send_iterate_prop(zhp, nv);
	VERIFY(0 == nvlist_add_nvlist(sd->snapprops, snapname, nv));
	nvlist_free(nv);

	zfs_close(zhp);
	return (0);
}

static void
send_iterate_prop(zfs_handle_t *zhp, nvlist_t *nv)
{
	nvpair_t *elem = NULL;

	while ((elem = nvlist_next_nvpair(zhp->zfs_props, elem)) != NULL) {
		char *propname = nvpair_name(elem);
		zfs_prop_t prop = zfs_name_to_prop(propname);
		nvlist_t *propnv;

		/*
		 * This property make sense only to this dataset,
		 * so no reasons to include it into stream
		 */
                if (prop == ZFS_PROP_WBC_MODE)
                        continue;

		if (!zfs_prop_user(propname)) {
			/*
			 * Realistically, this should never happen.  However,
			 * we want the ability to add DSL properties without
			 * needing to make incompatible version changes.  We
			 * need to ignore unknown properties to allow older
			 * software to still send datasets containing these
			 * properties, with the unknown properties elided.
			 */
			if (prop == ZPROP_INVAL)
				continue;

			if (zfs_prop_readonly(prop))
				continue;
		}

		verify(nvpair_value_nvlist(elem, &propnv) == 0);
		if (prop == ZFS_PROP_QUOTA || prop == ZFS_PROP_RESERVATION ||
		    prop == ZFS_PROP_REFQUOTA ||
		    prop == ZFS_PROP_REFRESERVATION) {
			char *source;
			uint64_t value;
			verify(nvlist_lookup_uint64(propnv,
			    ZPROP_VALUE, &value) == 0);
			if (zhp->zfs_type == ZFS_TYPE_SNAPSHOT)
				continue;
			/*
			 * May have no source before SPA_VERSION_RECVD_PROPS,
			 * but is still modifiable.
			 */
			if (nvlist_lookup_string(propnv,
			    ZPROP_SOURCE, &source) == 0) {
				if ((strcmp(source, zhp->zfs_name) != 0) &&
				    (strcmp(source,
				    ZPROP_SOURCE_VAL_RECVD) != 0))
					continue;
			}
		} else {
			char *source;
			if (nvlist_lookup_string(propnv,
			    ZPROP_SOURCE, &source) != 0)
				continue;
			if ((strcmp(source, zhp->zfs_name) != 0) &&
			    (strcmp(source, ZPROP_SOURCE_VAL_RECVD) != 0))
				continue;
		}

		if (zfs_prop_user(propname) ||
		    zfs_prop_get_type(prop) == PROP_TYPE_STRING) {
			char *value;
			verify(nvlist_lookup_string(propnv,
			    ZPROP_VALUE, &value) == 0);
			VERIFY(0 == nvlist_add_string(nv, propname, value));
		} else {
			uint64_t value;
			verify(nvlist_lookup_uint64(propnv,
			    ZPROP_VALUE, &value) == 0);
			VERIFY(0 == nvlist_add_uint64(nv, propname, value));
		}
	}
}

/*
 * returns snapshot creation txg
 * and returns 0 if the snapshot does not exist
 */
static uint64_t
get_snap_txg(libzfs_handle_t *hdl, const char *fs, const char *snap)
{
	char name[ZFS_MAX_DATASET_NAME_LEN];
	uint64_t txg = 0;

	if (fs == NULL || fs[0] == '\0' || snap == NULL || snap[0] == '\0')
		return (txg);

	(void) snprintf(name, sizeof (name), "%s@%s", fs, snap);
	if (zfs_dataset_exists(hdl, name, ZFS_TYPE_SNAPSHOT)) {
		zfs_handle_t *zhp = zfs_open(hdl, name, ZFS_TYPE_SNAPSHOT);
		if (zhp != NULL) {
			txg = zfs_prop_get_int(zhp, ZFS_PROP_CREATETXG);
			zfs_close(zhp);
		}
	}

	return (txg);
}

/*
 * recursively generate nvlists describing datasets.  See comment
 * for the data structure send_data_t above for description of contents
 * of the nvlist.
 */
static int
send_iterate_fs(zfs_handle_t *zhp, void *arg)
{
	send_data_t *sd = arg;
	nvlist_t *nvfs, *nv;
	int rv = 0;
	uint64_t parent_fromsnap_guid_save = sd->parent_fromsnap_guid;
	uint64_t fromsnap_txg_save = sd->fromsnap_txg;
	uint64_t tosnap_txg_save = sd->tosnap_txg;
	uint64_t txg = zhp->zfs_dmustats.dds_creation_txg;
	uint64_t guid = zhp->zfs_dmustats.dds_guid;
	uint64_t fromsnap_txg, tosnap_txg;
	char guidstring[64];

	fromsnap_txg = get_snap_txg(zhp->zfs_hdl, zhp->zfs_name, sd->fromsnap);
	if (fromsnap_txg != 0)
		sd->fromsnap_txg = fromsnap_txg;

	tosnap_txg = get_snap_txg(zhp->zfs_hdl, zhp->zfs_name, sd->tosnap);
	if (tosnap_txg != 0)
		sd->tosnap_txg = tosnap_txg;

	/*
	 * on the send side, if the current dataset does not have tosnap,
	 * perform two additional checks:
	 *
	 * - skip sending the current dataset if it was created later than
	 *   the parent tosnap
	 * - return error if the current dataset was created earlier than
	 *   the parent tosnap
	 */
	if (sd->tosnap != NULL && tosnap_txg == 0) {
		if (sd->tosnap_txg != 0 && txg > sd->tosnap_txg) {
			if (sd->verbose) {
				(void) fprintf(stderr, dgettext(TEXT_DOMAIN,
				    "skipping dataset %s: snapshot %s does "
				    "not exist\n"), zhp->zfs_name, sd->tosnap);
			}
		} else {
			(void) fprintf(stderr, dgettext(TEXT_DOMAIN,
			    "cannot send %s@%s%s: snapshot %s@%s does not "
			    "exist\n"), sd->fsname, sd->tosnap, sd->recursive ?
			    dgettext(TEXT_DOMAIN, " recursively") : "",
			    zhp->zfs_name, sd->tosnap);
			rv = -1;
		}
		goto out;
	}

	VERIFY(0 == nvlist_alloc(&nvfs, NV_UNIQUE_NAME, 0));
	VERIFY(0 == nvlist_add_string(nvfs, "name", zhp->zfs_name));
	VERIFY(0 == nvlist_add_uint64(nvfs, "parentfromsnap",
	    sd->parent_fromsnap_guid));

	if (zhp->zfs_dmustats.dds_origin[0]) {
		char origin_fsname[ZFS_MAX_DATASET_NAME_LEN];
		zfs_handle_t *origin = zfs_open(zhp->zfs_hdl,
		    zhp->zfs_dmustats.dds_origin, ZFS_TYPE_SNAPSHOT);
		if (origin == NULL) {
			rv = -1;
			goto out;
		}
		VERIFY(0 == nvlist_add_uint64(nvfs, "origin",
		    origin->zfs_dmustats.dds_guid));
		zfs_close(origin);
		(void) strlcpy(origin_fsname, zhp->zfs_dmustats.dds_origin,
		    sizeof (origin_fsname));
		*strchr(origin_fsname, '@') = '\0';
		VERIFY(0 == nvlist_add_string(nvfs, "origin_fsname",
		    origin_fsname));
	}

	/* iterate over props */
	VERIFY(0 == nvlist_alloc(&nv, NV_UNIQUE_NAME, 0));
	send_iterate_prop(zhp, nv);
	VERIFY(0 == nvlist_add_nvlist(nvfs, "props", nv));
	nvlist_free(nv);

	/* iterate over snaps, and set sd->parent_fromsnap_guid */
	sd->parent_fromsnap_guid = 0;
	VERIFY(0 == nvlist_alloc(&sd->parent_snaps, NV_UNIQUE_NAME, 0));
	VERIFY(0 == nvlist_alloc(&sd->snapprops, NV_UNIQUE_NAME, 0));
	(void) zfs_iter_snapshots_sorted(zhp, send_iterate_snap, sd);
	VERIFY(0 == nvlist_add_nvlist(nvfs, "snaps", sd->parent_snaps));
	VERIFY(0 == nvlist_add_nvlist(nvfs, "snapprops", sd->snapprops));
	nvlist_free(sd->parent_snaps);
	nvlist_free(sd->snapprops);

	/* add this fs to nvlist */
	(void) snprintf(guidstring, sizeof (guidstring),
	    "0x%llx", (longlong_t)guid);
	VERIFY(0 == nvlist_add_nvlist(sd->fss, guidstring, nvfs));
	nvlist_free(nvfs);

	/* iterate over children */
	if (sd->recursive)
		rv = zfs_iter_filesystems(zhp, send_iterate_fs, sd);

out:
	sd->parent_fromsnap_guid = parent_fromsnap_guid_save;
	sd->fromsnap_txg = fromsnap_txg_save;
	sd->tosnap_txg = tosnap_txg_save;

	zfs_close(zhp);
	return (rv);
}

static int
gather_nvlist(libzfs_handle_t *hdl, const char *fsname, const char *fromsnap,
    const char *tosnap, boolean_t recursive, boolean_t verbose,
    nvlist_t **nvlp, avl_tree_t **avlp)
{
	zfs_handle_t *zhp;
	send_data_t sd = { 0 };
	int error;

	zhp = zfs_open(hdl, fsname, ZFS_TYPE_FILESYSTEM | ZFS_TYPE_VOLUME);
	if (zhp == NULL)
		return (EZFS_BADTYPE);

	VERIFY(0 == nvlist_alloc(&sd.fss, NV_UNIQUE_NAME, 0));
	sd.fsname = fsname;
	sd.fromsnap = fromsnap;
	sd.tosnap = tosnap;
	sd.recursive = recursive;
	sd.verbose = verbose;

	if ((error = send_iterate_fs(zhp, &sd)) != 0) {
		nvlist_free(sd.fss);
		if (avlp != NULL)
			*avlp = NULL;
		*nvlp = NULL;
		return (error);
	}

	if (avlp != NULL && fsavl_create(sd.fss, avlp) != 0) {
		nvlist_free(sd.fss);
		*nvlp = NULL;
		return (EZFS_NOMEM);
	}

	*nvlp = sd.fss;
	return (0);
}

/*
 * Routines specific to "zfs send"
 */
typedef struct send_dump_data {
	/* these are all just the short snapname (the part after the @) */
	const char *fromsnap;
	const char *tosnap;
	char prevsnap[ZFS_MAX_DATASET_NAME_LEN];
	uint64_t prevsnap_obj;
	boolean_t seenfrom, seento, replicate, doall, fromorigin;
	boolean_t verbose, dryrun, dedup, parsable, progress, embed_data, std_out;
	boolean_t large_block, compress;
	boolean_t sendsize;
	uint32_t hdr_send_sz;
	uint64_t send_sz;
	int outfd;
	boolean_t err;
	nvlist_t *fss;
	nvlist_t *snapholds;
	avl_tree_t *fsavl;
	snapfilter_cb_t *filter_cb;
	void *filter_cb_arg;
	nvlist_t *debugnv;
	char holdtag[ZFS_MAX_DATASET_NAME_LEN];
	int cleanup_fd;
	uint64_t size;
} send_dump_data_t;

static int
estimate_ioctl(zfs_handle_t *zhp, uint64_t fromsnap_obj,
    boolean_t fromorigin, enum lzc_send_flags flags, uint64_t *sizep)
{
	zfs_cmd_t zc = { 0 };
	libzfs_handle_t *hdl = zhp->zfs_hdl;

	assert(zhp->zfs_type == ZFS_TYPE_SNAPSHOT);
	assert(fromsnap_obj == 0 || !fromorigin);

	(void) strlcpy(zc.zc_name, zhp->zfs_name, sizeof (zc.zc_name));
	zc.zc_obj = fromorigin;
	zc.zc_sendobj = zfs_prop_get_int(zhp, ZFS_PROP_OBJSETID);
	zc.zc_fromobj = fromsnap_obj;
	zc.zc_guid = 1;  /* estimate flag */
	zc.zc_flags = flags;

	if (zfs_ioctl(zhp->zfs_hdl, ZFS_IOC_SEND, &zc) != 0) {
		char errbuf[1024];
		(void) snprintf(errbuf, sizeof (errbuf), dgettext(TEXT_DOMAIN,
		    "warning: cannot estimate space for '%s'"), zhp->zfs_name);

		switch (errno) {
		case EXDEV:
			zfs_error_aux(hdl, dgettext(TEXT_DOMAIN,
			    "not an earlier snapshot from the same fs"));
			return (zfs_error(hdl, EZFS_CROSSTARGET, errbuf));

		case ENOENT:
			if (zfs_dataset_exists(hdl, zc.zc_name,
			    ZFS_TYPE_SNAPSHOT)) {
				zfs_error_aux(hdl, dgettext(TEXT_DOMAIN,
				    "incremental source (@%s) does not exist"),
				    zc.zc_value);
			}
			return (zfs_error(hdl, EZFS_NOENT, errbuf));

		case EDQUOT:
		case EFBIG:
		case EIO:
		case ENOLINK:
		case ENOSPC:
		case ENOSTR:
		case ENXIO:
		case EPIPE:
		case ERANGE:
		case EFAULT:
		case EROFS:
			zfs_error_aux(hdl, strerror(errno));
			return (zfs_error(hdl, EZFS_BADBACKUP, errbuf));

		default:
			return (zfs_standard_error(hdl, errno, errbuf));
		}
	}

	*sizep = zc.zc_objset_type;

	return (0);
}

/*
 * Dumps a backup of the given snapshot (incremental from fromsnap if it's not
 * NULL) to the file descriptor specified by outfd.
 */
static int
dump_ioctl(zfs_handle_t *zhp, const char *fromsnap, uint64_t fromsnap_obj,
    boolean_t fromorigin, int outfd, enum lzc_send_flags flags,
    nvlist_t *debugnv, boolean_t sendsize, uint64_t *sendcounter)
{
	zfs_cmd_t zc = { 0 };
	libzfs_handle_t *hdl = zhp->zfs_hdl;
	nvlist_t *thisdbg;

	assert(zhp->zfs_type == ZFS_TYPE_SNAPSHOT);
	assert(fromsnap_obj == 0 || !fromorigin);

	(void) strlcpy(zc.zc_name, zhp->zfs_name, sizeof (zc.zc_name));
	zc.zc_cookie = outfd;
	zc.zc_obj = fromorigin;
	zc.zc_sendobj = zfs_prop_get_int(zhp, ZFS_PROP_OBJSETID);
	zc.zc_fromobj = fromsnap_obj;
	zc.zc_flags = flags;
	zc.zc_sendsize = sendsize;
	zc.zc_sendcounter = 0;

	VERIFY(0 == nvlist_alloc(&thisdbg, NV_UNIQUE_NAME, 0));
	if (fromsnap && fromsnap[0] != '\0') {
		VERIFY(0 == nvlist_add_string(thisdbg,
		    "fromsnap", fromsnap));
	}

	if (zfs_ioctl(zhp->zfs_hdl, ZFS_IOC_SEND, &zc) != 0) {
		char errbuf[1024];
		(void) snprintf(errbuf, sizeof (errbuf), dgettext(TEXT_DOMAIN,
		    "warning: cannot send '%s'"), zhp->zfs_name);

		VERIFY(0 == nvlist_add_uint64(thisdbg, "error", errno));
		if (debugnv) {
			VERIFY(0 == nvlist_add_nvlist(debugnv,
			    zhp->zfs_name, thisdbg));
		}
		nvlist_free(thisdbg);

		switch (errno) {
		case EXDEV:
			zfs_error_aux(hdl, dgettext(TEXT_DOMAIN,
			    "not an earlier snapshot from the same fs"));
			return (zfs_error(hdl, EZFS_CROSSTARGET, errbuf));

		case ENOENT:
			if (zfs_dataset_exists(hdl, zc.zc_name,
			    ZFS_TYPE_SNAPSHOT)) {
				zfs_error_aux(hdl, dgettext(TEXT_DOMAIN,
				    "incremental source (@%s) does not exist"),
				    zc.zc_value);
			}
			return (zfs_error(hdl, EZFS_NOENT, errbuf));

		case EDQUOT:
		case EFBIG:
		case EIO:
		case ENOLINK:
		case ENOSPC:
		case ENOSTR:
		case ENXIO:
		case EPIPE:
		case ERANGE:
		case EFAULT:
		case EROFS:
			zfs_error_aux(hdl, strerror(errno));
			return (zfs_error(hdl, EZFS_BADBACKUP, errbuf));

		default:
			return (zfs_standard_error(hdl, errno, errbuf));
		}
	}

	*sendcounter = (uint64_t)zc.zc_sendcounter;
	if (debugnv)
		VERIFY(0 == nvlist_add_nvlist(debugnv, zhp->zfs_name, thisdbg));
	nvlist_free(thisdbg);

	return (0);
}

static void
gather_holds(zfs_handle_t *zhp, send_dump_data_t *sdd)
{
	assert(zhp->zfs_type == ZFS_TYPE_SNAPSHOT);

	/*
	 * zfs_send() only sets snapholds for sends that need them,
	 * e.g. replication and doall.
	 */
	if (sdd->snapholds == NULL)
		return;

	fnvlist_add_string(sdd->snapholds, zhp->zfs_name, sdd->holdtag);
}

static void *
send_progress_thread(void *arg)
{
	progress_arg_t *pa = arg;
	zfs_cmd_t zc = { 0 };
	zfs_handle_t *zhp = pa->pa_zhp;
	libzfs_handle_t *hdl = zhp->zfs_hdl;
	unsigned long long bytes;
	char buf[16];
	time_t t;
	struct tm *tm;

	(void) strlcpy(zc.zc_name, zhp->zfs_name, sizeof (zc.zc_name));

	if (!pa->pa_parsable)
		(void) fprintf(stderr, "TIME        SENT   SNAPSHOT\n");

	/*
	 * Print the progress from ZFS_IOC_SEND_PROGRESS every second.
	 */
	for (;;) {
		(void) sleep(1);

		zc.zc_cookie = pa->pa_fd;
		if (zfs_ioctl(hdl, ZFS_IOC_SEND_PROGRESS, &zc) != 0)
			return ((void *)-1);

		(void) time(&t);
		tm = localtime(&t);
		bytes = zc.zc_cookie;

		if (pa->pa_parsable) {
			(void) fprintf(stderr, "%02d:%02d:%02d\t%llu\t%s\n",
			    tm->tm_hour, tm->tm_min, tm->tm_sec,
			    bytes, zhp->zfs_name);
		} else {
			zfs_nicenum(bytes, buf, sizeof (buf));
			(void) fprintf(stderr, "%02d:%02d:%02d   %5s   %s\n",
			    tm->tm_hour, tm->tm_min, tm->tm_sec,
			    buf, zhp->zfs_name);
		}
	}
}

static void
send_print_verbose(FILE *fout, const char *tosnap, const char *fromsnap,
    uint64_t size, boolean_t parsable)
{
	if (parsable) {
		if (fromsnap != NULL) {
			(void) fprintf(fout, "incremental\t%s\t%s",
			    fromsnap, tosnap);
		} else {
			(void) fprintf(fout, "full\t%s",
			    tosnap);
		}
	} else {
		if (fromsnap != NULL) {
			if (strchr(fromsnap, '@') == NULL &&
			    strchr(fromsnap, '#') == NULL) {
				(void) fprintf(fout, dgettext(TEXT_DOMAIN,
				    "send from @%s to %s"),
				    fromsnap, tosnap);
			} else {
				(void) fprintf(fout, dgettext(TEXT_DOMAIN,
				    "send from %s to %s"),
				    fromsnap, tosnap);
			}
		} else {
			(void) fprintf(fout, dgettext(TEXT_DOMAIN,
			    "full send of %s"),
			    tosnap);
		}
	}

	if (size != 0) {
		if (parsable) {
			(void) fprintf(fout, "\t%llu",
			    (longlong_t)size);
		} else {
			char buf[16];
			zfs_nicenum(size, buf, sizeof (buf));
			(void) fprintf(fout, dgettext(TEXT_DOMAIN,
			    " estimated size is %s"), buf);
		}
	}
	(void) fprintf(fout, "\n");
}

static int
dump_snapshot(zfs_handle_t *zhp, void *arg)
{
	send_dump_data_t *sdd = arg;
	progress_arg_t pa = { 0 };
	pthread_t tid;
	char *thissnap;
	enum lzc_send_flags flags = 0;
	int err;
	boolean_t isfromsnap, istosnap, fromorigin;
	boolean_t exclude = B_FALSE;
	FILE *fout = sdd->std_out ? stdout : stderr;

	err = 0;
	thissnap = strchr(zhp->zfs_name, '@') + 1;
	isfromsnap = (sdd->fromsnap != NULL &&
	    strcmp(sdd->fromsnap, thissnap) == 0);

	if (!sdd->seenfrom && isfromsnap) {
		gather_holds(zhp, sdd);
		sdd->seenfrom = B_TRUE;
		(void) strcpy(sdd->prevsnap, thissnap);
		sdd->prevsnap_obj = zfs_prop_get_int(zhp, ZFS_PROP_OBJSETID);
		zfs_close(zhp);
		return (0);
	}

	if (sdd->seento || !sdd->seenfrom) {
		zfs_close(zhp);
		return (0);
	}

	istosnap = (strcmp(sdd->tosnap, thissnap) == 0);
	if (istosnap)
		sdd->seento = B_TRUE;

	if (sdd->large_block)
		flags |= LZC_SEND_FLAG_LARGE_BLOCK;
	if (sdd->embed_data)
		flags |= LZC_SEND_FLAG_EMBED_DATA;
	if (sdd->compress)
		flags |= LZC_SEND_FLAG_COMPRESS;

	if (!sdd->doall && !isfromsnap && !istosnap) {
		if (sdd->replicate) {
			char *snapname;
			nvlist_t *snapprops;
			/*
			 * Filter out all intermediate snapshots except origin
			 * snapshots needed to replicate clones.
			 */
			nvlist_t *nvfs = fsavl_find(sdd->fsavl,
			    zhp->zfs_dmustats.dds_guid, &snapname);

			VERIFY(0 == nvlist_lookup_nvlist(nvfs,
			    "snapprops", &snapprops));
			VERIFY(0 == nvlist_lookup_nvlist(snapprops,
			    thissnap, &snapprops));
			exclude = !nvlist_exists(snapprops, "is_clone_origin");
		} else {
			exclude = B_TRUE;
		}
	}

	/*
	 * If a filter function exists, call it to determine whether
	 * this snapshot will be sent.
	 */
	if (exclude || (sdd->filter_cb != NULL &&
	    sdd->filter_cb(zhp, sdd->filter_cb_arg) == B_FALSE)) {
		/*
		 * This snapshot is filtered out.  Don't send it, and don't
		 * set prevsnap_obj, so it will be as if this snapshot didn't
		 * exist, and the next accepted snapshot will be sent as
		 * an incremental from the last accepted one, or as the
		 * first (and full) snapshot in the case of a replication,
		 * non-incremental send.
		 */
		zfs_close(zhp);
		return (0);
	}

	gather_holds(zhp, sdd);
	fromorigin = sdd->prevsnap[0] == '\0' &&
	    (sdd->fromorigin || sdd->replicate);

	/* print out to-from and approximate size in verbose mode */
	if (sdd->verbose) {
		uint64_t size = 0;
		(void) estimate_ioctl(zhp, sdd->prevsnap_obj,
		    fromorigin, flags, &size);

		send_print_verbose(fout, zhp->zfs_name,
		    sdd->prevsnap[0] ? sdd->prevsnap : NULL,
		    size, sdd->parsable);
		sdd->size += size;
	}

	if (!sdd->dryrun) {
		uint64_t sendcounter = 0;
		boolean_t track_progress = (sdd->progress && !sdd->sendsize);
		boolean_t sendsize = B_FALSE;
		/*
		 * If progress reporting is requested, spawn a new thread to
		 * poll ZFS_IOC_SEND_PROGRESS at a regular interval.
		 */
		if (track_progress) {
			pa.pa_zhp = zhp;
			pa.pa_fd = sdd->outfd;
			pa.pa_parsable = sdd->parsable;

			if ((err = pthread_create(&tid, NULL,
			    send_progress_thread, &pa)) != 0) {
				zfs_close(zhp);
				return (err);
			}
		}

		enum lzc_send_flags flags = 0;
		if (sdd->large_block)
			flags |= LZC_SEND_FLAG_LARGE_BLOCK;
		if (sdd->embed_data)
			flags |= LZC_SEND_FLAG_EMBED_DATA;

		/*
		 * We need to reset the sendsize flag being sent to
		 * kernel if sdd->dedup is set. With dedup, the file
		 * descriptor sent to kernel is one end of the pipe,
		 * and we would want the data back in the pipe for
		 * cksummer() to calculate the exact size of the dedup-ed
		 * stream. So reset the sendsize flag such that
		 * kernel writes to the pipe.
		 */

		sendsize = sdd->dedup ? B_FALSE : sdd->sendsize;

		err = dump_ioctl(zhp, sdd->prevsnap, sdd->prevsnap_obj,
		    fromorigin, sdd->outfd, flags, sdd->debugnv,
		    sendsize, &sendcounter);

		sdd->send_sz += sendcounter;

		if (track_progress) {
			(void) pthread_cancel(tid);
			(void) pthread_join(tid, NULL);
		}
	}

	(void) strcpy(sdd->prevsnap, thissnap);
	sdd->prevsnap_obj = zfs_prop_get_int(zhp, ZFS_PROP_OBJSETID);
	zfs_close(zhp);
	return (err);
}

static int
dump_filesystem(zfs_handle_t *zhp, void *arg)
{
	int rv = 0;
	send_dump_data_t *sdd = arg;
	boolean_t missingfrom = B_FALSE;
	zfs_cmd_t zc = { 0 };

	(void) snprintf(zc.zc_name, sizeof (zc.zc_name), "%s@%s",
	    zhp->zfs_name, sdd->tosnap);
	if (ioctl(zhp->zfs_hdl->libzfs_fd, ZFS_IOC_OBJSET_STATS, &zc) != 0) {
		(void) fprintf(stderr, dgettext(TEXT_DOMAIN,
		    "WARNING: could not send %s@%s: does not exist\n"),
		    zhp->zfs_name, sdd->tosnap);
		sdd->err = B_TRUE;
		return (0);
	}

	if (sdd->replicate && sdd->fromsnap) {
		/*
		 * If this fs does not have fromsnap, and we're doing
		 * recursive, we need to send a full stream from the
		 * beginning (or an incremental from the origin if this
		 * is a clone).  If we're doing non-recursive, then let
		 * them get the error.
		 */
		(void) snprintf(zc.zc_name, sizeof (zc.zc_name), "%s@%s",
		    zhp->zfs_name, sdd->fromsnap);
		if (ioctl(zhp->zfs_hdl->libzfs_fd,
		    ZFS_IOC_OBJSET_STATS, &zc) != 0) {
			missingfrom = B_TRUE;
		}
	}

	sdd->seenfrom = sdd->seento = sdd->prevsnap[0] = 0;
	sdd->prevsnap_obj = 0;
	if (sdd->fromsnap == NULL || missingfrom)
		sdd->seenfrom = B_TRUE;

	rv = zfs_iter_snapshots_sorted(zhp, dump_snapshot, arg);
	if (!sdd->seenfrom) {
		(void) fprintf(stderr, dgettext(TEXT_DOMAIN,
		    "WARNING: could not send %s@%s:\n"
		    "incremental source (%s@%s) does not exist\n"),
		    zhp->zfs_name, sdd->tosnap,
		    zhp->zfs_name, sdd->fromsnap);
		sdd->err = B_TRUE;
	} else if (!sdd->seento) {
		if (sdd->fromsnap) {
			(void) fprintf(stderr, dgettext(TEXT_DOMAIN,
			    "WARNING: could not send %s@%s:\n"
			    "incremental source (%s@%s) "
			    "is not earlier than it\n"),
			    zhp->zfs_name, sdd->tosnap,
			    zhp->zfs_name, sdd->fromsnap);
		} else {
			(void) fprintf(stderr, dgettext(TEXT_DOMAIN,
			    "WARNING: "
			    "could not send %s@%s: does not exist\n"),
			    zhp->zfs_name, sdd->tosnap);
		}
		sdd->err = B_TRUE;
	}

	return (rv);
}

static int
dump_filesystems(zfs_handle_t *rzhp, void *arg)
{
	send_dump_data_t *sdd = arg;
	nvpair_t *fspair;
	boolean_t needagain, progress;

	if (!sdd->replicate)
		return (dump_filesystem(rzhp, sdd));

	/* Mark the clone origin snapshots. */
	for (fspair = nvlist_next_nvpair(sdd->fss, NULL); fspair;
	    fspair = nvlist_next_nvpair(sdd->fss, fspair)) {
		nvlist_t *nvfs;
		uint64_t origin_guid = 0;

		VERIFY(0 == nvpair_value_nvlist(fspair, &nvfs));
		(void) nvlist_lookup_uint64(nvfs, "origin", &origin_guid);
		if (origin_guid != 0) {
			char *snapname;
			nvlist_t *origin_nv = fsavl_find(sdd->fsavl,
			    origin_guid, &snapname);
			if (origin_nv != NULL) {
				nvlist_t *snapprops;
				VERIFY(0 == nvlist_lookup_nvlist(origin_nv,
				    "snapprops", &snapprops));
				VERIFY(0 == nvlist_lookup_nvlist(snapprops,
				    snapname, &snapprops));
				VERIFY(0 == nvlist_add_boolean(
				    snapprops, "is_clone_origin"));
			}
		}
	}
again:
	needagain = progress = B_FALSE;
	for (fspair = nvlist_next_nvpair(sdd->fss, NULL); fspair;
	    fspair = nvlist_next_nvpair(sdd->fss, fspair)) {
		nvlist_t *fslist, *parent_nv;
		char *fsname;
		zfs_handle_t *zhp;
		int err;
		uint64_t origin_guid = 0;
		uint64_t parent_guid = 0;

		VERIFY(nvpair_value_nvlist(fspair, &fslist) == 0);
		if (nvlist_lookup_boolean(fslist, "sent") == 0)
			continue;

		VERIFY(nvlist_lookup_string(fslist, "name", &fsname) == 0);
		(void) nvlist_lookup_uint64(fslist, "origin", &origin_guid);
		(void) nvlist_lookup_uint64(fslist, "parentfromsnap",
		    &parent_guid);

		if (parent_guid != 0) {
			parent_nv = fsavl_find(sdd->fsavl, parent_guid, NULL);
			if (!nvlist_exists(parent_nv, "sent")) {
				/* parent has not been sent; skip this one */
				needagain = B_TRUE;
				continue;
			}
		}

		if (origin_guid != 0) {
			nvlist_t *origin_nv = fsavl_find(sdd->fsavl,
			    origin_guid, NULL);
			if (origin_nv != NULL &&
			    !nvlist_exists(origin_nv, "sent")) {
				/*
				 * origin has not been sent yet;
				 * skip this clone.
				 */
				needagain = B_TRUE;
				continue;
			}
		}

		zhp = zfs_open(rzhp->zfs_hdl, fsname, ZFS_TYPE_DATASET);
		if (zhp == NULL)
			return (-1);
		err = dump_filesystem(zhp, sdd);
		VERIFY(nvlist_add_boolean(fslist, "sent") == 0);
		progress = B_TRUE;
		zfs_close(zhp);
		if (err)
			return (err);
	}
	if (needagain) {
		assert(progress);
		goto again;
	}

	/* clean out the sent flags in case we reuse this fss */
	for (fspair = nvlist_next_nvpair(sdd->fss, NULL); fspair;
	    fspair = nvlist_next_nvpair(sdd->fss, fspair)) {
		nvlist_t *fslist;

		VERIFY(nvpair_value_nvlist(fspair, &fslist) == 0);
		(void) nvlist_remove_all(fslist, "sent");
	}

	return (0);
}

nvlist_t *
zfs_send_resume_token_to_nvlist(libzfs_handle_t *hdl, const char *token)
{
	nvlist_t *nvl = NULL;
	int error;

	error = zfs_send_resume_token_to_nvlist_impl(token, &nvl);
	switch (error) {
	case EINVAL:
		zfs_error_aux(hdl, dgettext(TEXT_DOMAIN,
		    "resume token is corrupt (invalid format)"));
		break;
	case ENOTSUP:
		zfs_error_aux(hdl, dgettext(TEXT_DOMAIN,
		    "resume token is corrupt (invalid version)"));
		break;
	case EBADMSG:
		zfs_error_aux(hdl, dgettext(TEXT_DOMAIN,
		    "resume token is corrupt "
		    "(payload is not hex-encoded)"));
		break;
	case ECKSUM:
		zfs_error_aux(hdl, dgettext(TEXT_DOMAIN,
		    "resume token is corrupt (incorrect checksum)"));
		break;
	case ENOSR:
		zfs_error_aux(hdl, dgettext(TEXT_DOMAIN,
		    "resume token is corrupt (decompression failed)"));
		break;
	case ENODATA:
		zfs_error_aux(hdl, dgettext(TEXT_DOMAIN,
		    "resume token is corrupt (nvlist_unpack failed)"));
		break;
	case ENOMEM:
		(void) no_memory(hdl);
		break;
	default:
		break;
	};

	return (nvl);
}

int
zfs_send_resume(libzfs_handle_t *hdl, sendflags_t *flags, int outfd,
    const char *resume_token)
{
	char errbuf[1024];
	char *toname;
	char *fromname = NULL;
	uint64_t resumeobj, resumeoff, toguid, fromguid, bytes;
	zfs_handle_t *zhp;
	int error = 0;
	char name[ZFS_MAX_DATASET_NAME_LEN];
	enum lzc_send_flags lzc_flags = 0;

	(void) snprintf(errbuf, sizeof (errbuf), dgettext(TEXT_DOMAIN,
	    "cannot resume send"));

	nvlist_t *resume_nvl =
	    zfs_send_resume_token_to_nvlist(hdl, resume_token);
	if (resume_nvl == NULL) {
		/*
		 * zfs_error_aux has already been set by
		 * zfs_send_resume_token_to_nvlist
		 */
		return (zfs_error(hdl, EZFS_FAULT, errbuf));
	}
	if (flags->verbose) {
		(void) fprintf(stderr, dgettext(TEXT_DOMAIN,
		    "resume token contents:\n"));
		nvlist_print(stderr, resume_nvl);
	}

	if (nvlist_lookup_string(resume_nvl, "toname", &toname) != 0 ||
	    nvlist_lookup_uint64(resume_nvl, "object", &resumeobj) != 0 ||
	    nvlist_lookup_uint64(resume_nvl, "offset", &resumeoff) != 0 ||
	    nvlist_lookup_uint64(resume_nvl, "bytes", &bytes) != 0 ||
	    nvlist_lookup_uint64(resume_nvl, "toguid", &toguid) != 0) {
		zfs_error_aux(hdl, dgettext(TEXT_DOMAIN,
		    "resume token is corrupt"));
		return (zfs_error(hdl, EZFS_FAULT, errbuf));
	}
	fromguid = 0;
	(void) nvlist_lookup_uint64(resume_nvl, "fromguid", &fromguid);

	if (flags->largeblock || nvlist_exists(resume_nvl, "largeblockok"))
		lzc_flags |= LZC_SEND_FLAG_LARGE_BLOCK;
	if (flags->embed_data || nvlist_exists(resume_nvl, "embedok"))
		lzc_flags |= LZC_SEND_FLAG_EMBED_DATA;
	if (flags->compress || nvlist_exists(resume_nvl, "compressok"))
		lzc_flags |= LZC_SEND_FLAG_COMPRESS;

	if (guid_to_name(hdl, toname, toguid, B_FALSE, name) != 0) {
		if (zfs_dataset_exists(hdl, toname, ZFS_TYPE_DATASET)) {
			zfs_error_aux(hdl, dgettext(TEXT_DOMAIN,
			    "'%s' is no longer the same snapshot used in "
			    "the initial send"), toname);
		} else {
			zfs_error_aux(hdl, dgettext(TEXT_DOMAIN,
			    "'%s' used in the initial send no longer exists"),
			    toname);
		}
		return (zfs_error(hdl, EZFS_BADPATH, errbuf));
	}
	zhp = zfs_open(hdl, name, ZFS_TYPE_DATASET);
	if (zhp == NULL) {
		zfs_error_aux(hdl, dgettext(TEXT_DOMAIN,
		    "unable to access '%s'"), name);
		return (zfs_error(hdl, EZFS_BADPATH, errbuf));
	}

	if (fromguid != 0) {
		if (guid_to_name(hdl, toname, fromguid, B_TRUE, name) != 0) {
			zfs_error_aux(hdl, dgettext(TEXT_DOMAIN,
			    "incremental source %#llx no longer exists"),
			    (longlong_t)fromguid);
			return (zfs_error(hdl, EZFS_BADPATH, errbuf));
		}
		fromname = name;
	}

	if (flags->verbose) {
		uint64_t size = 0;
		error = lzc_send_space(zhp->zfs_name, fromname,
		    lzc_flags, &size);
		if (error == 0)
			size = MAX(0, (int64_t)(size - bytes));
		send_print_verbose(stderr, zhp->zfs_name, fromname,
		    size, flags->parsable);
	}

	if (!flags->dryrun) {
		progress_arg_t pa = { 0 };
		pthread_t tid;
		/*
		 * If progress reporting is requested, spawn a new thread to
		 * poll ZFS_IOC_SEND_PROGRESS at a regular interval.
		 */
		if (flags->progress) {
			pa.pa_zhp = zhp;
			pa.pa_fd = outfd;
			pa.pa_parsable = flags->parsable;

			error = pthread_create(&tid, NULL,
			    send_progress_thread, &pa);
			if (error != 0) {
				zfs_close(zhp);
				return (error);
			}
		}

		error = lzc_send_resume(zhp->zfs_name, fromname, outfd,
		    lzc_flags, resumeobj, resumeoff);

		if (flags->progress) {
			(void) pthread_cancel(tid);
			(void) pthread_join(tid, NULL);
		}

		char errbuf[1024];
		(void) snprintf(errbuf, sizeof (errbuf), dgettext(TEXT_DOMAIN,
		    "warning: cannot send '%s'"), zhp->zfs_name);

		zfs_close(zhp);

		switch (error) {
		case 0:
			return (0);
		case EXDEV:
		case ENOENT:
		case EDQUOT:
		case EFBIG:
		case EIO:
		case ENOLINK:
		case ENOSPC:
		case ENOSTR:
		case ENXIO:
		case EPIPE:
		case ERANGE:
		case EFAULT:
		case EROFS:
			zfs_error_aux(hdl, strerror(errno));
			return (zfs_error(hdl, EZFS_BADBACKUP, errbuf));

		default:
			return (zfs_standard_error(hdl, errno, errbuf));
		}
	}


	zfs_close(zhp);

	return (error);
}

/*
 * Generate a send stream for the dataset identified by the argument zhp.
 *
 * The content of the send stream is the snapshot identified by
 * 'tosnap'.  Incremental streams are requested in two ways:
 *     - from the snapshot identified by "fromsnap" (if non-null) or
 *     - from the origin of the dataset identified by zhp, which must
 *	 be a clone.  In this case, "fromsnap" is null and "fromorigin"
 *	 is TRUE.
 *
 * The send stream is recursive (i.e. dumps a hierarchy of snapshots) and
 * uses a special header (with a hdrtype field of DMU_COMPOUNDSTREAM)
 * if "replicate" is set.  If "doall" is set, dump all the intermediate
 * snapshots. The DMU_COMPOUNDSTREAM header is used in the "doall"
 * case too. If "props" is set, send properties.
 */
int
zfs_send(zfs_handle_t *zhp, const char *fromsnap, const char *tosnap,
    sendflags_t *flags, int outfd, snapfilter_cb_t filter_func,
    void *cb_arg, nvlist_t **debugnvp)
{
	char errbuf[1024];
	send_dump_data_t sdd = { 0 };
	int err = 0;
	nvlist_t *fss = NULL;
	avl_tree_t *fsavl = NULL;
	static uint64_t holdseq;
	int spa_version;
	pthread_t tid = 0;
	int pipefd[2];
	dedup_arg_t dda = { 0 };
	int featureflags = 0;
	FILE *fout;

	(void) snprintf(errbuf, sizeof (errbuf), dgettext(TEXT_DOMAIN,
	    "cannot send '%s'"), zhp->zfs_name);

	if (fromsnap && fromsnap[0] == '\0') {
		zfs_error_aux(zhp->zfs_hdl, dgettext(TEXT_DOMAIN,
		    "zero-length incremental source"));
		return (zfs_error(zhp->zfs_hdl, EZFS_NOENT, errbuf));
	}

	if (zhp->zfs_type == ZFS_TYPE_FILESYSTEM) {
		uint64_t version;
		version = zfs_prop_get_int(zhp, ZFS_PROP_VERSION);
		if (version >= ZPL_VERSION_SA) {
			featureflags |= DMU_BACKUP_FEATURE_SA_SPILL;
		}
	}

	if (flags->dedup && !flags->dryrun) {
		featureflags |= (DMU_BACKUP_FEATURE_DEDUP |
		    DMU_BACKUP_FEATURE_DEDUPPROPS);
		if ((err = pipe(pipefd)) != 0) {
			zfs_error_aux(zhp->zfs_hdl, strerror(errno));
			return (zfs_error(zhp->zfs_hdl, EZFS_PIPEFAILED,
			    errbuf));
		}
		dda.outputfd = outfd;
		dda.inputfd = pipefd[1];
		dda.dedup_hdl = zhp->zfs_hdl;
		dda.sendsize = flags->sendsize;
		if ((err = pthread_create(&tid, NULL, cksummer, &dda)) != 0) {
			(void) close(pipefd[0]);
			(void) close(pipefd[1]);
			zfs_error_aux(zhp->zfs_hdl, strerror(errno));
			return (zfs_error(zhp->zfs_hdl,
			    EZFS_THREADCREATEFAILED, errbuf));
		}
	}

	if (flags->replicate || flags->doall || flags->props) {
		dmu_replay_record_t drr = { 0 };
		char *packbuf = NULL;
		size_t buflen = 0;
		zio_cksum_t zc = { 0 };

		if (flags->replicate || flags->props) {
			nvlist_t *hdrnv;

			VERIFY(0 == nvlist_alloc(&hdrnv, NV_UNIQUE_NAME, 0));
			if (fromsnap) {
				VERIFY(0 == nvlist_add_string(hdrnv,
				    "fromsnap", fromsnap));
			}
			VERIFY(0 == nvlist_add_string(hdrnv, "tosnap", tosnap));
			if (!flags->replicate) {
				VERIFY(0 == nvlist_add_boolean(hdrnv,
				    "not_recursive"));
			}

			err = gather_nvlist(zhp->zfs_hdl, zhp->zfs_name,
			    fromsnap, tosnap, flags->replicate, flags->verbose,
			    &fss, &fsavl);
			if (err)
				goto err_out;
			VERIFY(0 == nvlist_add_nvlist(hdrnv, "fss", fss));
			err = nvlist_pack(hdrnv, &packbuf, &buflen,
			    NV_ENCODE_XDR, 0);
			if (debugnvp)
				*debugnvp = hdrnv;
			else
				nvlist_free(hdrnv);
			if (err)
				goto stderr_out;
		}

		if (!flags->dryrun) {
			/* write first begin record */
			drr.drr_type = DRR_BEGIN;
			drr.drr_u.drr_begin.drr_magic = DMU_BACKUP_MAGIC;
			DMU_SET_STREAM_HDRTYPE(drr.drr_u.drr_begin.
			    drr_versioninfo, DMU_COMPOUNDSTREAM);
			DMU_SET_FEATUREFLAGS(drr.drr_u.drr_begin.
			    drr_versioninfo, featureflags);
			(void) snprintf(drr.drr_u.drr_begin.drr_toname,
			    sizeof (drr.drr_u.drr_begin.drr_toname),
			    "%s@%s", zhp->zfs_name, tosnap);
			drr.drr_payloadlen = buflen;

			err = dump_record(NULL, &drr, packbuf, buflen, &zc, outfd);
			free(packbuf);
			if (err != 0)
				goto stderr_out;

			/* write end record */
			bzero(&drr, sizeof (drr));
			drr.drr_type = DRR_END;
			drr.drr_u.drr_end.drr_checksum = zc;
			err = write(outfd, &drr, sizeof (drr));
			sdd.hdr_send_sz += sizeof (drr);
			if (err == -1) {
				err = errno;
				goto stderr_out;
			}

			err = 0;
		}
	}

	/* dump each stream */
	sdd.fromsnap = fromsnap;
	sdd.tosnap = tosnap;
	if (tid != 0)
		sdd.outfd = pipefd[0];
	else
		sdd.outfd = outfd;
	sdd.replicate = flags->replicate;
	sdd.doall = flags->doall;
	sdd.fromorigin = flags->fromorigin;
	sdd.fss = fss;
	sdd.fsavl = fsavl;
	sdd.verbose = flags->verbose;
	sdd.dedup = flags->dedup;
	sdd.sendsize = flags->sendsize;
	sdd.parsable = flags->parsable;
	sdd.progress = flags->progress;
	sdd.dryrun = flags->dryrun;
	sdd.large_block = flags->largeblock;
	sdd.embed_data = flags->embed_data;
	sdd.compress = flags->compress;
	sdd.filter_cb = filter_func;
	sdd.filter_cb_arg = cb_arg;
	if (debugnvp)
		sdd.debugnv = *debugnvp;
	if (sdd.verbose && sdd.dryrun)
		sdd.std_out = B_TRUE;
	fout = sdd.std_out ? stdout : stderr;

	/*
	 * Some flags require that we place user holds on the datasets that are
	 * being sent so they don't get destroyed during the send. We can skip
	 * this step if the pool is imported read-only since the datasets cannot
	 * be destroyed.
	 */
	if (!flags->dryrun && !zpool_get_prop_int(zfs_get_pool_handle(zhp),
	    ZPOOL_PROP_READONLY, NULL) &&
	    zfs_spa_version(zhp, &spa_version) == 0 &&
	    spa_version >= SPA_VERSION_USERREFS &&
	    (flags->doall || flags->replicate)) {
		++holdseq;
		(void) snprintf(sdd.holdtag, sizeof (sdd.holdtag),
		    ".send-%d-%llu", getpid(), (u_longlong_t)holdseq);
		sdd.cleanup_fd = open(ZFS_DEV, O_RDWR|O_EXCL);
		if (sdd.cleanup_fd < 0) {
			err = errno;
			goto stderr_out;
		}
		sdd.snapholds = fnvlist_alloc();
	} else {
		sdd.cleanup_fd = -1;
		sdd.snapholds = NULL;
	}
	if ((flags->verbose && !flags->sendsize) || sdd.snapholds != NULL) {
		/*
		 * Do a verbose no-op dry run to get all the verbose output
		 * or to gather snapshot hold's before generating any data,
		 * then do a non-verbose real run to generate the streams.
		 */
		sdd.dryrun = B_TRUE;
		err = dump_filesystems(zhp, &sdd);

		if (err != 0)
			goto stderr_out;

		if (flags->verbose) {
			if (flags->parsable) {
				(void) fprintf(fout, "size\t%llu\n",
				    (longlong_t)sdd.size);
			} else {
				char buf[16];
				zfs_nicenum(sdd.size, buf, sizeof (buf));
				(void) fprintf(fout, dgettext(TEXT_DOMAIN,
				    "total estimated size is %s\n"), buf);
			}
		}

		/* Ensure no snaps found is treated as an error. */
		if (!sdd.seento) {
			err = ENOENT;
			goto err_out;
		}

		/* Skip the second run if dryrun was requested. */
		if (flags->dryrun)
			goto err_out;

		if (sdd.snapholds != NULL) {
			err = zfs_hold_nvl(zhp, sdd.cleanup_fd, sdd.snapholds);
			if (err != 0)
				goto stderr_out;

			fnvlist_free(sdd.snapholds);
			sdd.snapholds = NULL;
		}

		sdd.dryrun = B_FALSE;
		sdd.verbose = B_FALSE;
	}

	err = dump_filesystems(zhp, &sdd);
	fsavl_destroy(fsavl);
	nvlist_free(fss);

	/* Ensure no snaps found is treated as an error. */
	if (err == 0 && !sdd.seento)
		err = ENOENT;

	if (tid != 0) {
		if (err != 0)
			(void) pthread_cancel(tid);
		(void) close(pipefd[0]);
		(void) pthread_join(tid, NULL);
		sdd.send_sz = dda.dedup_data_sz;
	}

	if (sdd.cleanup_fd != -1) {
		VERIFY(0 == close(sdd.cleanup_fd));
		sdd.cleanup_fd = -1;
	}

	if (!flags->dryrun && (flags->replicate || flags->doall ||
	    flags->props)) {
		/*
		 * write final end record.  NB: want to do this even if
		 * there was some error, because it might not be totally
		 * failed.
		 */
		dmu_replay_record_t drr = { 0 };
		drr.drr_type = DRR_END;
		if (write(outfd, &drr, sizeof (drr)) == -1) {
			return (zfs_standard_error(zhp->zfs_hdl,
			    errno, errbuf));
		}
		sdd.hdr_send_sz += sizeof (drr);
	}

	if (flags->sendsize) {
		if (flags->verbose) {
			(void) fprintf(stderr,
			"Send stream header size (bytes): %u\n",
			    sdd.hdr_send_sz);
			(void) fprintf(stderr,
			"Send stream data size  (bytes):  %llu\n",
			    (longlong_t)sdd.send_sz);
			(void) fprintf(stderr,
			"Total send stream size (bytes):  %llu\n",
			    (longlong_t)(sdd.send_sz +
			    (uint64_t)sdd.hdr_send_sz));
		} else {
			(void) fprintf(stderr,
			"Total send stream size (bytes):  %llu\n",
			    (longlong_t)(sdd.send_sz +
			    (uint64_t)sdd.hdr_send_sz));
		}
	}

	return (err || sdd.err);

stderr_out:
	err = zfs_standard_error(zhp->zfs_hdl, err, errbuf);
err_out:
	fsavl_destroy(fsavl);
	nvlist_free(fss);
	fnvlist_free(sdd.snapholds);

	if (sdd.cleanup_fd != -1)
		VERIFY(0 == close(sdd.cleanup_fd));
	if (tid != 0) {
		(void) pthread_cancel(tid);
		(void) close(pipefd[0]);
		(void) pthread_join(tid, NULL);
	}
	return (err);
}

int
zfs_send_one(zfs_handle_t *zhp, const char *from, int fd,
    enum lzc_send_flags flags)
{
	int err;
	libzfs_handle_t *hdl = zhp->zfs_hdl;

	char errbuf[1024];
	(void) snprintf(errbuf, sizeof (errbuf), dgettext(TEXT_DOMAIN,
	    "warning: cannot send '%s'"), zhp->zfs_name);

	err = lzc_send(zhp->zfs_name, from, fd, flags);
	if (err != 0) {
		switch (errno) {
		case EXDEV:
			zfs_error_aux(hdl, dgettext(TEXT_DOMAIN,
			    "not an earlier snapshot from the same fs"));
			return (zfs_error(hdl, EZFS_CROSSTARGET, errbuf));

		case ENOENT:
		case ESRCH:
			if (lzc_exists(zhp->zfs_name)) {
				zfs_error_aux(hdl, dgettext(TEXT_DOMAIN,
				    "incremental source (%s) does not exist"),
				    from);
			}
			return (zfs_error(hdl, EZFS_NOENT, errbuf));

		case EBUSY:
			zfs_error_aux(hdl, dgettext(TEXT_DOMAIN,
			    "target is busy; if a filesystem, "
			    "it must not be mounted"));
			return (zfs_error(hdl, EZFS_BUSY, errbuf));

		case EDQUOT:
		case EFBIG:
		case EIO:
		case ENOLINK:
		case ENOSPC:
		case ENOSTR:
		case ENXIO:
		case EPIPE:
		case ERANGE:
		case EFAULT:
		case EROFS:
			zfs_error_aux(hdl, strerror(errno));
			return (zfs_error(hdl, EZFS_BADBACKUP, errbuf));

		default:
			return (zfs_standard_error(hdl, errno, errbuf));
		}
	}
	return (err != 0);
}

/*
 * Routines specific to "zfs recv"
 */

static int
recv_read(libzfs_handle_t *hdl, int fd, void *buf, int ilen,
    boolean_t byteswap, zio_cksum_t *zc)
{
	char *cp = buf;
	int rv;
	int len = ilen;

	assert(ilen <= SPA_MAXBLOCKSIZE);

	do {
		rv = read(fd, cp, len);
		cp += rv;
		len -= rv;
	} while (rv > 0);

	if (rv < 0 || len != 0) {
		zfs_error_aux(hdl, dgettext(TEXT_DOMAIN,
		    "failed to read from stream"));
		return (zfs_error(hdl, EZFS_BADSTREAM, dgettext(TEXT_DOMAIN,
		    "cannot receive")));
	}

	if (zc) {
		if (byteswap)
			(void) fletcher_4_incremental_byteswap(buf, ilen, zc);
		else
			(void) fletcher_4_incremental_native(buf, ilen, zc);
	}
	return (0);
}

static int
recv_read_nvlist(libzfs_handle_t *hdl, int fd, int len, nvlist_t **nvp,
    boolean_t byteswap, zio_cksum_t *zc)
{
	char *buf;
	int err;

	buf = zfs_alloc(hdl, len);
	if (buf == NULL)
		return (ENOMEM);

	err = recv_read(hdl, fd, buf, len, byteswap, zc);
	if (err != 0) {
		free(buf);
		return (err);
	}

	err = nvlist_unpack(buf, len, nvp, 0);
	free(buf);
	if (err != 0) {
		zfs_error_aux(hdl, dgettext(TEXT_DOMAIN, "invalid "
		    "stream (malformed nvlist)"));
		return (EINVAL);
	}
	return (0);
}

static int
recv_rename(libzfs_handle_t *hdl, const char *name, const char *tryname,
    int baselen, char *newname, recvflags_t *flags)
{
	static int seq;
	zfs_cmd_t zc = { 0 };
	int err;
	prop_changelist_t *clp;
	zfs_handle_t *zhp;

	if (!zfs_dataset_exists(hdl, name, ZFS_TYPE_DATASET))
		return (ENOENT);

	zhp = zfs_open(hdl, name, ZFS_TYPE_DATASET);
	if (zhp == NULL)
		return (-1);
	clp = changelist_gather(zhp, ZFS_PROP_NAME, 0,
	    flags->force ? MS_FORCE : 0);
	zfs_close(zhp);
	if (clp == NULL)
		return (-1);
	err = changelist_prefix(clp);
	if (err)
		return (err);

	zc.zc_objset_type = DMU_OST_ZFS;
	(void) strlcpy(zc.zc_name, name, sizeof (zc.zc_name));

	if (tryname) {
		(void) strcpy(newname, tryname);
		(void) strlcpy(zc.zc_value, tryname, sizeof (zc.zc_value));
		err = ioctl(hdl->libzfs_fd, ZFS_IOC_RENAME, &zc);

		if (flags->verbose) {
			char errbuf[1024];
			(void) snprintf(errbuf, sizeof (errbuf),
			    dgettext(TEXT_DOMAIN,
			    "attempting to rename '%s' to '%s': "),
			    zc.zc_name, zc.zc_value);
			if (err == 0) {
				(void) fprintf(stderr, dgettext(TEXT_DOMAIN,
				    "%s: success\n"), errbuf);
			} else {
				(void) zfs_standard_error(hdl, errno, errbuf);
			}
		}

		if (err == 0)
			changelist_rename(clp, name, tryname);

	} else {
		err = ENOENT;
	}

	if (err != 0 && strncmp(name + baselen, "recv-", 5) != 0) {
		seq++;

		(void) snprintf(newname, ZFS_MAX_DATASET_NAME_LEN,
		    "%.*srecv-%u-%u", baselen, name, getpid(), seq);
		(void) strlcpy(zc.zc_value, newname, sizeof (zc.zc_value));
		err = ioctl(hdl->libzfs_fd, ZFS_IOC_RENAME, &zc);

		if (flags->verbose) {
			char errbuf[1024];
			(void) snprintf(errbuf, sizeof (errbuf),
			    dgettext(TEXT_DOMAIN,
			    "attempting to temporarily rename '%s' to '%s': "),
			    zc.zc_name, zc.zc_value);
			if (err == 0) {
				(void) fprintf(stderr, dgettext(TEXT_DOMAIN,
				    "%s: success\n"), errbuf);
			} else {
				(void) zfs_standard_error(hdl, errno, errbuf);
			}
		}

		if (err == 0)
			changelist_rename(clp, name, newname);

		err = EAGAIN;
	}

	(void) changelist_postfix(clp);
	changelist_free(clp);

	return (err);
}

static int
recv_destroy(libzfs_handle_t *hdl, const char *name, int baselen,
    char *newname, recvflags_t *flags)
{
	zfs_cmd_t zc = { 0 };
	int err = 0;
	prop_changelist_t *clp;
	zfs_handle_t *zhp;
	boolean_t defer = B_FALSE;
	int spa_version;

	if (!zfs_dataset_exists(hdl, name, ZFS_TYPE_DATASET))
		return (ENOENT);

	zhp = zfs_open(hdl, name, ZFS_TYPE_DATASET);
	if (zhp == NULL)
		return (-1);
	clp = changelist_gather(zhp, ZFS_PROP_NAME, 0,
	    flags->force ? MS_FORCE : 0);
	if (zfs_get_type(zhp) == ZFS_TYPE_SNAPSHOT &&
	    zfs_spa_version(zhp, &spa_version) == 0 &&
	    spa_version >= SPA_VERSION_USERREFS)
		defer = B_TRUE;
	zfs_close(zhp);
	if (clp == NULL)
		return (-1);
	err = changelist_prefix(clp);
	if (err)
		return (err);

	zc.zc_objset_type = DMU_OST_ZFS;
	zc.zc_defer_destroy = defer;
	(void) strlcpy(zc.zc_name, name, sizeof (zc.zc_name));
	err = ioctl(hdl->libzfs_fd, ZFS_IOC_DESTROY, &zc);

	if (flags->verbose) {
		char errbuf[1024];
		(void) snprintf(errbuf, sizeof (errbuf), dgettext(TEXT_DOMAIN,
		    "attempting to destroy '%s'"), zc.zc_name);
		if (err == 0) {
			(void) fprintf(stderr, dgettext(TEXT_DOMAIN,
			    "%s: success\n"), errbuf);
		} else {
			(void) zfs_standard_error(hdl, errno, errbuf);
		}
	}

	if (err == 0)
		changelist_remove(clp, zc.zc_name);

	(void) changelist_postfix(clp);
	changelist_free(clp);

	/*
	 * Deferred destroy might destroy the snapshot or only mark it to be
	 * destroyed later, and it returns success in either case.
	 */
	if (err != 0 || (defer && zfs_dataset_exists(hdl, name,
	    ZFS_TYPE_SNAPSHOT))) {
		err = recv_rename(hdl, name, NULL, baselen, newname, flags);
	}

	return (err);
}

typedef struct guid_to_name_data {
	uint64_t guid;
	boolean_t bookmark_ok;
	char *name;
	char *skip;
} guid_to_name_data_t;

static int
guid_to_name_cb(zfs_handle_t *zhp, void *arg)
{
	guid_to_name_data_t *gtnd = arg;
	const char *slash;
	int err;

	if (gtnd->skip != NULL &&
	    (slash = strrchr(zhp->zfs_name, '/')) != NULL &&
	    strcmp(slash + 1, gtnd->skip) == 0) {
		zfs_close(zhp);
		return (0);
	}

	if (zfs_prop_get_int(zhp, ZFS_PROP_GUID) == gtnd->guid) {
		(void) strcpy(gtnd->name, zhp->zfs_name);
		zfs_close(zhp);
		return (EEXIST);
	}

	err = zfs_iter_children(zhp, guid_to_name_cb, gtnd);
	if (err != EEXIST && gtnd->bookmark_ok)
		err = zfs_iter_bookmarks(zhp, guid_to_name_cb, gtnd);
	zfs_close(zhp);
	return (err);
}

/*
 * Attempt to find the local dataset associated with this guid.  In the case of
 * multiple matches, we attempt to find the "best" match by searching
 * progressively larger portions of the hierarchy.  This allows one to send a
 * tree of datasets individually and guarantee that we will find the source
 * guid within that hierarchy, even if there are multiple matches elsewhere.
 */
static int
guid_to_name(libzfs_handle_t *hdl, const char *parent, uint64_t guid,
    boolean_t bookmark_ok, char *name)
{
	char pname[ZFS_MAX_DATASET_NAME_LEN];
	guid_to_name_data_t gtnd;

	gtnd.guid = guid;
	gtnd.bookmark_ok = bookmark_ok;
	gtnd.name = name;
	gtnd.skip = NULL;

	/*
	 * Search progressively larger portions of the hierarchy, starting
	 * with the filesystem specified by 'parent'.  This will
	 * select the "most local" version of the origin snapshot in the case
	 * that there are multiple matching snapshots in the system.
	 */
	(void) strlcpy(pname, parent, sizeof (pname));
	char *cp = strrchr(pname, '@');
	if (cp == NULL)
		cp = strchr(pname, '\0');
	for (; cp != NULL; cp = strrchr(pname, '/')) {
		/* Chop off the last component and open the parent */
		*cp = '\0';
		zfs_handle_t *zhp = make_dataset_handle(hdl, pname);

		if (zhp == NULL)
			continue;
		int err = guid_to_name_cb(zfs_handle_dup(zhp), &gtnd);
		if (err != EEXIST)
			err = zfs_iter_children(zhp, guid_to_name_cb, &gtnd);
		if (err != EEXIST && bookmark_ok)
			err = zfs_iter_bookmarks(zhp, guid_to_name_cb, &gtnd);
		zfs_close(zhp);
		if (err == EEXIST)
			return (0);

		/*
		 * Remember the last portion of the dataset so we skip it next
		 * time through (as we've already searched that portion of the
		 * hierarchy).
		 */
		gtnd.skip = strrchr(pname, '/') + 1;
	}

	return (ENOENT);
}

/*
 * Returns a value:
 * +1 - promote is reqired
 *  0 - promote is not required
 * -1 - an error is occured
 */
static int
check_promote(libzfs_handle_t *hdl, avl_tree_t *avl,
    uint64_t guid1, uint64_t guid2)
{
	nvlist_t *nvfs;
	char *fsname, *snapname;
	uint64_t create1, create2;

	/* the local dataset is not cloned */
	if (guid2 == 0)
		return (0);

	/* the stream dataset is not cloned */
	if (guid1 == 0)
		return (1);

	nvfs = fsavl_find(avl, guid1, &snapname);
	if (nvfs == NULL)
		return (0);
	VERIFY(0 == nvlist_lookup_string(nvfs, "name", &fsname));
	create1 = get_snap_txg(hdl, fsname, snapname);

	nvfs = fsavl_find(avl, guid2, &snapname);
	if (nvfs == NULL)
		return (0);
	VERIFY(0 == nvlist_lookup_string(nvfs, "name", &fsname));
	create2 = get_snap_txg(hdl, fsname, snapname);

	if (create1 == 0 || create2 == 0)
		return (-1);

	if (create1 < create2)
		return (1);

	return (0);
}

static int
recv_incremental_replication(libzfs_handle_t *hdl, const char *tofs,
    recvflags_t *flags, nvlist_t *stream_nv, avl_tree_t *stream_avl,
    nvlist_t *renamed, nvlist_t *limitds)
{
	nvlist_t *local_nv;
	avl_tree_t *local_avl;
	nvpair_t *fselem, *nextfselem;
	char *fromsnap;
	char newname[ZFS_MAX_DATASET_NAME_LEN];
	int error;
	boolean_t needagain, progress, recursive;
	char *s1, *s2;

	VERIFY(0 == nvlist_lookup_string(stream_nv, "fromsnap", &fromsnap));

	recursive = (nvlist_lookup_boolean(stream_nv, "not_recursive") ==
	    ENOENT);

	if (flags->dryrun)
		return (0);

again:
	needagain = progress = B_FALSE;

	if ((error = gather_nvlist(hdl, tofs, fromsnap, NULL,
	    recursive, B_FALSE, &local_nv, &local_avl)) != 0)
		return (error);

	/*
	 * Process deletes and renames
	 */
	for (fselem = nvlist_next_nvpair(local_nv, NULL);
	    fselem; fselem = nextfselem) {
		nvlist_t *nvfs, *snaps;
		nvlist_t *stream_nvfs = NULL;
		nvpair_t *snapelem, *nextsnapelem;
		uint64_t fromguid = 0;
		uint64_t originguid = 0;
		uint64_t stream_originguid = 0;
		uint64_t parent_fromsnap_guid, stream_parent_fromsnap_guid;
		char *fsname, *stream_fsname;
		boolean_t stream_fs_exists = B_FALSE;
		boolean_t stream_originfs_exists = B_FALSE;

		nextfselem = nvlist_next_nvpair(local_nv, fselem);

		VERIFY(0 == nvpair_value_nvlist(fselem, &nvfs));
		VERIFY(0 == nvlist_lookup_nvlist(nvfs, "snaps", &snaps));
		VERIFY(0 == nvlist_lookup_string(nvfs, "name", &fsname));
		VERIFY(0 == nvlist_lookup_uint64(nvfs, "parentfromsnap",
		    &parent_fromsnap_guid));
		(void) nvlist_lookup_uint64(nvfs, "origin", &originguid);

		if (!nvlist_empty(limitds) && !nvlist_exists(limitds, fsname)) {
			if (flags->verbose) {
				(void) fprintf(stderr, dgettext(TEXT_DOMAIN,
				    "skip receiving for excluded '%s'\n"),
				    fsname);
			}
			continue;
		}

		/*
		 * First find the stream's fs, so we can check for
		 * a different origin (due to "zfs promote")
		 * and for preserving snapshots on the receiving side
		 */
		for (snapelem = nvlist_next_nvpair(snaps, NULL);
		    snapelem != NULL; snapelem = nextsnapelem) {
			uint64_t snapguid;

			nextsnapelem = nvlist_next_nvpair(snaps, snapelem);
			VERIFY(0 == nvpair_value_uint64(snapelem, &snapguid));
			stream_nvfs = fsavl_find(stream_avl, snapguid, NULL);

			if (stream_nvfs != NULL) {
				stream_fs_exists = B_TRUE;
				break;
			}
		}

		/* Check the stream's fs for origin snapshot */
		if (stream_fs_exists && originguid != 0) {
			nvlist_t *stream_snaps;

			VERIFY(0 == nvlist_lookup_nvlist(stream_nvfs, "snaps",
			    &stream_snaps));

			for (snapelem = nvlist_next_nvpair(stream_snaps, NULL);
			    snapelem != NULL; snapelem = nextsnapelem) {
				uint64_t stream_snapguid;

				nextsnapelem = nvlist_next_nvpair(stream_snaps,
				    snapelem);
				VERIFY(0 == nvpair_value_uint64(snapelem,
				    &stream_snapguid));

				if (stream_snapguid == originguid) {
					stream_originfs_exists = B_TRUE;
					break;
				}
			}
		}

		/* check for promote */
		(void) nvlist_lookup_uint64(stream_nvfs, "origin",
		    &stream_originguid);
		if (originguid != stream_originguid && stream_originfs_exists) {
			switch (check_promote(hdl, local_avl,
			    stream_originguid, originguid)) {
			case 0:
				break;
			case 1: {
				/* promote it! */
				zfs_cmd_t zc = { 0 };
				char *origin_fsname;

				VERIFY(0 == nvlist_lookup_string(nvfs,
				    "origin_fsname", &origin_fsname));
				(void) strlcpy(zc.zc_value, origin_fsname,
				    sizeof (zc.zc_value));
				(void) strlcpy(zc.zc_name, fsname,
				    sizeof (zc.zc_name));
				error = zfs_ioctl(hdl, ZFS_IOC_PROMOTE, &zc);

				if (flags->verbose) {
					char errbuf[1024];
					(void) snprintf(errbuf, sizeof (errbuf),
					    dgettext(TEXT_DOMAIN,
					    "attempting to promote '%s': "),
					    zc.zc_name);
					if (error == 0) {
						(void) fprintf(stderr,
						    dgettext(TEXT_DOMAIN,
						    "%s: success\n"), errbuf);
					} else {
						(void) zfs_standard_error(hdl,
						    errno, errbuf);
					}
				}

				if (error == 0)
					progress = B_TRUE;

				/*
				 * We had/have the wrong origin, therefore our
				 * list of snapshots is wrong. Need to handle
				 * them on the next pass.
				 */

				needagain = B_TRUE;
				goto out;
			}
			default:
				progress = B_FALSE;
				needagain = B_FALSE;
				goto out;
			}
		}

		for (snapelem = nvlist_next_nvpair(snaps, NULL);
		    snapelem != NULL; snapelem = nextsnapelem) {
			uint64_t snapguid;
			char *stream_snapname;
			nvlist_t *found, *props;

			nextsnapelem = nvlist_next_nvpair(snaps, snapelem);

			VERIFY(0 == nvpair_value_uint64(snapelem, &snapguid));
			found = fsavl_find(stream_avl, snapguid,
			    &stream_snapname);

			/* check for delete */
			if (found == NULL) {
				char name[ZFS_MAX_DATASET_NAME_LEN];

				/*
				 * Conventional force-receive (-F) behavior
				 * combines two different steps:
				 * 1. rollback the destination dataset to the
				 *    most recent received snapshot
				 * 2. destroy all those destination snapshots
				 *    that are not present at the source
				 * The keepsnap flag allows to effectively
				 * separate 1 from 2 and perform forced receive
				 * while still maintaining the destination
				 * snapshots as per the corresponding snapshot
				 * retention policy (at the destination).
				 */

				/*
				 * When -F (force-receive) is not specified we
				 * always keep snapshots at the destination
				 * (i.e., this has always been zfs conventional
				 * behavior). See also 'keepsnap' comment below
				 */
				if (!flags->force)
					continue;

				/*
				 * keepsnap flag modifies the conventional
				 * force-receive behavior not to destroy
				 * destination snapshots that are not present
				 * at the replication source
				 */
				if (flags->keepsnap && stream_fs_exists)
					continue;

				/*
				 * Destroy destination snapshots that do
				 * not exist at the replication source
				 */
				(void) snprintf(name, sizeof (name), "%s@%s",
				    fsname, nvpair_name(snapelem));

				error = recv_destroy(hdl, name,
				    strlen(fsname)+1, newname, flags);

				if (error == 0)
					progress = B_TRUE;
				else
					needagain = B_TRUE;

				continue;
			}

			stream_nvfs = found;

			if (0 == nvlist_lookup_nvlist(stream_nvfs, "snapprops",
			    &props) && 0 == nvlist_lookup_nvlist(props,
			    stream_snapname, &props)) {
				zfs_cmd_t zc = { 0 };

				zc.zc_cookie = B_TRUE; /* received */
				(void) snprintf(zc.zc_name, sizeof (zc.zc_name),
				    "%s@%s", fsname, nvpair_name(snapelem));
				if (zcmd_write_src_nvlist(hdl, &zc,
				    props) == 0) {
					(void) zfs_ioctl(hdl,
					    ZFS_IOC_SET_PROP, &zc);
					zcmd_free_nvlists(&zc);
				}
			}

			/* check for different snapname */
			if (strcmp(nvpair_name(snapelem),
			    stream_snapname) != 0) {
				char name[ZFS_MAX_DATASET_NAME_LEN];
				char tryname[ZFS_MAX_DATASET_NAME_LEN];

				(void) snprintf(name, sizeof (name), "%s@%s",
				    fsname, nvpair_name(snapelem));
				(void) snprintf(tryname, sizeof (name), "%s@%s",
				    fsname, stream_snapname);

				error = recv_rename(hdl, name, tryname,
				    strlen(fsname)+1, newname, flags);

				if (error == 0)
					progress = B_TRUE;
				else
					needagain = B_TRUE;
			}

			if (strcmp(stream_snapname, fromsnap) == 0)
				fromguid = snapguid;
		}

		/* check for delete */
		if (stream_nvfs == NULL) {
			if (!flags->force)
				continue;

			error = recv_destroy(hdl, fsname, strlen(tofs)+1,
			    newname, flags);

			switch (error) {
			case 0:
				progress = B_TRUE;
				break;
			case EAGAIN:
				progress = B_TRUE;
				needagain = B_TRUE;
				goto out;
			default:
				needagain = B_TRUE;
				break;
			}

			continue;
		}

		/* skip destroyed or re-created datasets */
		if (fromguid == 0)
			continue;

		VERIFY(0 == nvlist_lookup_string(stream_nvfs,
		    "name", &stream_fsname));
		VERIFY(0 == nvlist_lookup_uint64(stream_nvfs,
		    "parentfromsnap", &stream_parent_fromsnap_guid));

		s1 = strrchr(fsname, '/');
		s2 = strrchr(stream_fsname, '/');

		/*
		 * Check for rename. If the exact receive path is specified, it
		 * does not count as a rename, but we still need to check the
		 * datasets beneath it.
		 */
		if ((stream_parent_fromsnap_guid != 0 &&
		    parent_fromsnap_guid != 0 &&
		    stream_parent_fromsnap_guid != parent_fromsnap_guid) ||
		    ((flags->isprefix || strcmp(tofs, fsname) != 0) &&
		    (s1 != NULL) && (s2 != NULL) && strcmp(s1, s2) != 0)) {
			nvlist_t *parent;
			char tryname[ZFS_MAX_DATASET_NAME_LEN];

			parent = fsavl_find(local_avl,
			    stream_parent_fromsnap_guid, NULL);
			/*
			 * NB: parent might not be found if we used the
			 * tosnap for stream_parent_fromsnap_guid,
			 * because the parent is a newly-created fs;
			 * we'll be able to rename it after we recv the
			 * new fs.
			 */
			if (parent != NULL) {
				char *pname;

				VERIFY(0 == nvlist_lookup_string(parent, "name",
				    &pname));
				(void) snprintf(tryname, sizeof (tryname),
				    "%s%s", pname, strrchr(stream_fsname, '/'));
			} else {
				tryname[0] = '\0';
				if (flags->verbose) {
					(void) fprintf(stderr,
					    dgettext(TEXT_DOMAIN,
					    "parent dataset not found for "
					    "local dataset '%s'\n"), fsname);
				}
			}

			newname[0] = '\0';

			error = recv_rename(hdl, fsname, tryname,
			    strlen(tofs)+1, newname, flags);

			if (renamed != NULL && newname[0] != '\0') {
				VERIFY(0 == nvlist_add_boolean(renamed,
				    newname));
			}

			if (error == 0)
				progress = B_TRUE;
			else
				needagain = B_TRUE;
		}
	}

out:
	fsavl_destroy(local_avl);
	nvlist_free(local_nv);

	if (needagain && progress) {
		/* do another pass to fix up temporary names */
		if (flags->verbose)
			(void) fprintf(stderr, dgettext(TEXT_DOMAIN,
			    "another pass for promote, destroy and rename:\n"));
		goto again;
	}

	return (needagain);
}

static int
zfs_receive_package(libzfs_handle_t *hdl, int fd, const char *destname,
    recvflags_t *flags, nvlist_t *exprops, nvlist_t *limitds,
    dmu_replay_record_t *drr, zio_cksum_t *zc, char **top_zfs, int cleanup_fd,
    uint64_t *action_handlep)
{
	nvlist_t *stream_nv = NULL;
	avl_tree_t *stream_avl = NULL;
	char *fromsnap = NULL;
	char *sendsnap = NULL;
	char *cp;
	char tofs[ZFS_MAX_DATASET_NAME_LEN];
	char sendfs[ZFS_MAX_DATASET_NAME_LEN];
	char errbuf[1024];
	dmu_replay_record_t drre;
	int error;
	boolean_t anyerr = B_FALSE;
	boolean_t softerr = B_FALSE;
	boolean_t recursive;

	(void) snprintf(errbuf, sizeof (errbuf), dgettext(TEXT_DOMAIN,
	    "cannot receive"));

	assert(drr->drr_type == DRR_BEGIN);
	assert(drr->drr_u.drr_begin.drr_magic == DMU_BACKUP_MAGIC);
	assert(DMU_GET_STREAM_HDRTYPE(drr->drr_u.drr_begin.drr_versioninfo) ==
	    DMU_COMPOUNDSTREAM);

	/*
	 * Read in the nvlist from the stream.
	 */
	if (drr->drr_payloadlen != 0) {
		error = recv_read_nvlist(hdl, fd, drr->drr_payloadlen,
		    &stream_nv, flags->byteswap, zc);
		if (error) {
			error = zfs_error(hdl, EZFS_BADSTREAM, errbuf);
			goto out;
		}
	}

	recursive = (nvlist_lookup_boolean(stream_nv, "not_recursive") ==
	    ENOENT);

	if (recursive && strchr(destname, '@')) {
		zfs_error_aux(hdl, dgettext(TEXT_DOMAIN,
		    "cannot specify snapshot name for multi-snapshot stream"));
		error = zfs_error(hdl, EZFS_BADSTREAM, errbuf);
		goto out;
	}

	/*
	 * Read in the end record and verify checksum.
	 */
	if (0 != (error = recv_read(hdl, fd, &drre, sizeof (drre),
	    flags->byteswap, NULL)))
		goto out;
	if (flags->byteswap) {
		drre.drr_type = BSWAP_32(drre.drr_type);
		drre.drr_u.drr_end.drr_checksum.zc_word[0] =
		    BSWAP_64(drre.drr_u.drr_end.drr_checksum.zc_word[0]);
		drre.drr_u.drr_end.drr_checksum.zc_word[1] =
		    BSWAP_64(drre.drr_u.drr_end.drr_checksum.zc_word[1]);
		drre.drr_u.drr_end.drr_checksum.zc_word[2] =
		    BSWAP_64(drre.drr_u.drr_end.drr_checksum.zc_word[2]);
		drre.drr_u.drr_end.drr_checksum.zc_word[3] =
		    BSWAP_64(drre.drr_u.drr_end.drr_checksum.zc_word[3]);
	}
	if (drre.drr_type != DRR_END) {
		error = zfs_error(hdl, EZFS_BADSTREAM, errbuf);
		goto out;
	}
	if (!ZIO_CHECKSUM_EQUAL(drre.drr_u.drr_end.drr_checksum, *zc)) {
		zfs_error_aux(hdl, dgettext(TEXT_DOMAIN,
		    "incorrect header checksum"));
		error = zfs_error(hdl, EZFS_BADSTREAM, errbuf);
		goto out;
	}

	(void) nvlist_lookup_string(stream_nv, "fromsnap", &fromsnap);

	if (drr->drr_payloadlen != 0) {
		nvlist_t *stream_fss;

		VERIFY(0 == nvlist_lookup_nvlist(stream_nv, "fss",
		    &stream_fss));
		error = fsavl_create(stream_fss, &stream_avl);
		if (error != 0) {
			zfs_error_aux(hdl, dgettext(TEXT_DOMAIN,
			    "couldn't allocate avl tree"));
			if (error == ENOMEM)
				error = zfs_error(hdl, EZFS_NOMEM, errbuf);
			else
				error = zfs_error(hdl, EZFS_BADSTREAM, errbuf);

			goto out;
		}

		if (fromsnap != NULL && recursive) {
			nvlist_t *renamed = NULL;
			nvpair_t *pair = NULL;

			(void) strlcpy(tofs, destname, sizeof (tofs));
			if (flags->isprefix) {
				struct drr_begin *drrb = &drr->drr_u.drr_begin;
				int i;

				if (flags->istail) {
					cp = strrchr(drrb->drr_toname, '/');
					if (cp == NULL) {
						(void) strlcat(tofs, "/",
						    sizeof (tofs));
						i = 0;
					} else {
						i = (cp - drrb->drr_toname);
					}
				} else {
					i = strcspn(drrb->drr_toname, "/@");
				}
				/* zfs_receive_one() will create_parents() */
				(void) strlcat(tofs, &drrb->drr_toname[i],
				    sizeof (tofs));
				*strchr(tofs, '@') = '\0';
			}

			if (!flags->dryrun && !flags->nomount) {
				VERIFY(0 == nvlist_alloc(&renamed,
				    NV_UNIQUE_NAME, 0));
			}

			softerr = recv_incremental_replication(hdl, tofs, flags,
			    stream_nv, stream_avl, renamed, limitds);

			/* Unmount renamed filesystems before receiving. */
			while ((pair = nvlist_next_nvpair(renamed,
			    pair)) != NULL) {
				zfs_handle_t *zhp;
				prop_changelist_t *clp = NULL;

				zhp = zfs_open(hdl, nvpair_name(pair),
				    ZFS_TYPE_FILESYSTEM);
				if (zhp != NULL) {
					clp = changelist_gather(zhp,
					    ZFS_PROP_MOUNTPOINT, 0, 0);
					zfs_close(zhp);
					if (clp != NULL) {
						softerr |=
						    changelist_prefix(clp);
						changelist_free(clp);
					}
				}
			}

			nvlist_free(renamed);
		}
	}

	/*
	 * Get the fs specified by the first path in the stream (the top level
	 * specified by 'zfs send') and pass it to each invocation of
	 * zfs_receive_one().
	 */
	(void) strlcpy(sendfs, drr->drr_u.drr_begin.drr_toname,
	    sizeof (sendfs));
	if ((cp = strchr(sendfs, '@')) != NULL) {
		*cp = '\0';
		/*
		 * Find the "sendsnap", the final snapshot in a replication
		 * stream.  zfs_receive_one() handles certain errors
		 * differently, depending on if the contained stream is the
		 * last one or not.
		 */
		sendsnap = (cp + 1);
	}

	/* Finally, receive each contained stream */
	do {
		/*
		 * we should figure out if it has a recoverable
		 * error, in which case do a recv_skip() and drive on.
		 * Note, if we fail due to already having this guid,
		 * zfs_receive_one() will take care of it (ie,
		 * recv_skip() and return 0).
		 */
		error = zfs_receive_impl(hdl, destname, NULL, flags, fd,
		    exprops, limitds, sendfs, stream_nv, stream_avl, top_zfs,
		    cleanup_fd, action_handlep, sendsnap);
		if (error == ENODATA) {
			error = 0;
			break;
		}
		anyerr |= error;
	} while (error == 0);

	if (drr->drr_payloadlen != 0 && recursive && fromsnap != NULL) {
		/*
		 * Now that we have the fs's they sent us, try the
		 * renames again.
		 */
		softerr = recv_incremental_replication(hdl, tofs, flags,
		    stream_nv, stream_avl, NULL, limitds);
	}

out:
	fsavl_destroy(stream_avl);
	nvlist_free(stream_nv);
	if (softerr)
		error = -2;
	if (anyerr)
		error = -1;
	return (error);
}

static void
trunc_prop_errs(int truncated)
{
	ASSERT(truncated != 0);

	if (truncated == 1)
		(void) fprintf(stderr, dgettext(TEXT_DOMAIN,
		    "1 more property could not be set\n"));
	else
		(void) fprintf(stderr, dgettext(TEXT_DOMAIN,
		    "%d more properties could not be set\n"), truncated);
}

static int
recv_skip(libzfs_handle_t *hdl, int fd, boolean_t byteswap)
{
	dmu_replay_record_t *drr;
	void *buf = zfs_alloc(hdl, SPA_MAXBLOCKSIZE);
	char errbuf[1024];

	(void) snprintf(errbuf, sizeof (errbuf), dgettext(TEXT_DOMAIN,
	    "cannot receive:"));

	/* XXX would be great to use lseek if possible... */
	drr = buf;

	while (recv_read(hdl, fd, drr, sizeof (dmu_replay_record_t),
	    byteswap, NULL) == 0) {
		if (byteswap)
			drr->drr_type = BSWAP_32(drr->drr_type);

		switch (drr->drr_type) {
		case DRR_BEGIN:
			if (drr->drr_payloadlen != 0) {
				(void) recv_read(hdl, fd, buf,
				    drr->drr_payloadlen, B_FALSE, NULL);
			}
			break;

		case DRR_END:
			free(buf);
			return (0);

		case DRR_OBJECT:
			if (byteswap) {
				drr->drr_u.drr_object.drr_bonuslen =
				    BSWAP_32(drr->drr_u.drr_object.
				    drr_bonuslen);
			}
			(void) recv_read(hdl, fd, buf,
			    P2ROUNDUP(drr->drr_u.drr_object.drr_bonuslen, 8),
			    B_FALSE, NULL);
			break;

		case DRR_WRITE:
			if (byteswap) {
				drr->drr_u.drr_write.drr_logical_size =
				    BSWAP_64(
				    drr->drr_u.drr_write.drr_logical_size);
				drr->drr_u.drr_write.drr_compressed_size =
				    BSWAP_64(
				    drr->drr_u.drr_write.drr_compressed_size);
			}
			uint64_t payload_size =
			    DRR_WRITE_PAYLOAD_SIZE(&drr->drr_u.drr_write);
			(void) recv_read(hdl, fd, buf,
			    payload_size, B_FALSE, NULL);
			break;
		case DRR_SPILL:
			if (byteswap) {
				drr->drr_u.drr_spill.drr_length =
				    BSWAP_64(drr->drr_u.drr_spill.drr_length);
			}
			(void) recv_read(hdl, fd, buf,
			    drr->drr_u.drr_spill.drr_length, B_FALSE, NULL);
			break;
		case DRR_WRITE_EMBEDDED:
			if (byteswap) {
				drr->drr_u.drr_write_embedded.drr_psize =
				    BSWAP_32(drr->drr_u.drr_write_embedded.
				    drr_psize);
			}
			(void) recv_read(hdl, fd, buf,
			    P2ROUNDUP(drr->drr_u.drr_write_embedded.drr_psize,
			    8), B_FALSE, NULL);
			break;
		case DRR_WRITE_BYREF:
		case DRR_FREEOBJECTS:
		case DRR_FREE:
			break;

		default:
			zfs_error_aux(hdl, dgettext(TEXT_DOMAIN,
			    "invalid record type"));
			return (zfs_error(hdl, EZFS_BADSTREAM, errbuf));
		}
	}

	free(buf);
	return (-1);
}

static void
recv_ecksum_set_aux(libzfs_handle_t *hdl, const char *target_snap,
    boolean_t resumable)
{
	char target_fs[ZFS_MAX_DATASET_NAME_LEN];

	zfs_error_aux(hdl, dgettext(TEXT_DOMAIN,
	    "checksum mismatch or incomplete stream"));

	if (!resumable)
		return;
	(void) strlcpy(target_fs, target_snap, sizeof (target_fs));
	*strchr(target_fs, '@') = '\0';
	zfs_handle_t *zhp = zfs_open(hdl, target_fs,
	    ZFS_TYPE_FILESYSTEM | ZFS_TYPE_VOLUME);
	if (zhp == NULL)
		return;

	char token_buf[ZFS_MAXPROPLEN];
	int error = zfs_prop_get(zhp, ZFS_PROP_RECEIVE_RESUME_TOKEN,
	    token_buf, sizeof (token_buf),
	    NULL, NULL, 0, B_TRUE);
	if (error == 0) {
		zfs_error_aux(hdl, dgettext(TEXT_DOMAIN,
		    "checksum mismatch or incomplete stream.\n"
		    "Partially received snapshot is saved.\n"
		    "A resuming stream can be generated on the sending "
		    "system by running:\n"
		    "    zfs send -t %s"),
		    token_buf);
	}
	zfs_close(zhp);
}

/*
 * Calculate a list of properties for the current dataset taking into account
 * stream properties (props) and the properties specified on the command line
 * using -x and/or -o options (exprops)
 *
 * This calculation:
 * - Removes excluded properties (booleans)
 * - Changes the values of overridden properties (strings)
 *
 */
static int
props_override(char *dsname, nvlist_t *props, nvlist_t *exprops,
    nvlist_t **merged_propsp, recvflags_t *flags, libzfs_handle_t *hdl,
    zfs_type_t type, uint64_t zoned, zfs_handle_t *zhp,
    zpool_handle_t *zpool_hdl, const char *errbuf)
{
	nvlist_t *goprops, *gxprops, *merged_props, *vprops;
	nvpair_t *pair;
	int ret = 0;

	if (nvlist_empty(props) || nvlist_empty(exprops))
		return (0); /* No properties */

	if (nvlist_dup(props, &merged_props, 0) != 0)
		return (-1);

	VERIFY(nvlist_alloc(&goprops, NV_UNIQUE_NAME, 0) == 0);
	VERIFY(nvlist_alloc(&gxprops, NV_UNIQUE_NAME, 0) == 0);

	/* build lists to process in order */
	for (pair = nvlist_next_nvpair(exprops, NULL); pair != NULL;
	    pair = nvlist_next_nvpair(exprops, pair)) {
		const char *propname = nvpair_name(pair);
		switch (nvpair_type(pair)) {
		case DATA_TYPE_BOOLEAN:
			VERIFY0(nvlist_add_nvpair(gxprops, pair));
			break;
		case DATA_TYPE_STRING:
			VERIFY0(nvlist_add_nvpair(goprops, pair));
			break;
		default:
			(void) fprintf(stderr, dgettext(TEXT_DOMAIN,
			    "property '%s' must be a string or boolean"),
			    propname);
			/* should never happen, so assert */
			assert(B_FALSE);
		}
	}

	/* convert override properties e.g. strings to native */
	if ((vprops = zfs_valid_proplist(hdl, type, goprops, zoned, zhp,
	    zpool_hdl, errbuf)) == NULL)
		goto error;

	nvlist_free(goprops);
	goprops = vprops;

	/* override / set properties */
	for (nvpair_t *pair = nvlist_next_nvpair(goprops, NULL); pair != NULL;
	    pair = nvlist_next_nvpair(goprops, pair)) {
		const char *pname = nvpair_name(pair);
		if (!nvlist_exists(gxprops, pname)) {
			if (flags->verbose) {
				(void) printf("%s %s property from %s\n",
				    nvlist_exists(merged_props, pname) ?
				    "overriding" : "setting", pname, dsname);
			}
			VERIFY0(nvlist_add_nvpair(merged_props, pair));
		}
	}

	/* exclude properties */
	for (nvpair_t *pair = nvlist_next_nvpair(gxprops, NULL); pair != NULL;
	    pair = nvlist_next_nvpair(gxprops, pair)) {
		const char *pname = nvpair_name(pair);
		if (nvlist_exists(merged_props, pname)) {
			if (flags->verbose) {
				(void) printf("excluding %s property "
				    "from %s\n", pname, dsname);
			}
			VERIFY0(nvlist_remove_all(merged_props, pname));
		}
	}

	*merged_propsp = merged_props;

error:
	if (0 != ret)
		nvlist_free(merged_props);
	nvlist_free(goprops);
	nvlist_free(gxprops);

	return (ret);
}

/*
 * Restores a backup of tosnap from the file descriptor specified by infd.
 */
static int
zfs_receive_one(libzfs_handle_t *hdl, int infd, const char *tosnap,
    const char *originsnap, recvflags_t *flags, nvlist_t *exprops,
    nvlist_t *limitds, dmu_replay_record_t *drr,
    dmu_replay_record_t *drr_noswap,
    const char *sendfs, nvlist_t *stream_nv, avl_tree_t *stream_avl,
    char **top_zfs, int cleanup_fd, uint64_t *action_handlep, const char *finalsnap)
{
	zfs_cmd_t zc = { 0 };
	time_t begin_time;
	int ioctl_err, ioctl_errno, err;
	char *cp;
	struct drr_begin *drrb = &drr->drr_u.drr_begin;
	char dsname[ZFS_MAX_DATASET_NAME_LEN];
	char errbuf[1024];
	char prop_errbuf[1024];
	const char *chopprefix;
	boolean_t newfs = B_FALSE;
	boolean_t stream_wantsnewfs;
	uint64_t parent_snapguid = 0;
	prop_changelist_t *clp = NULL;
	nvlist_t *snapprops_nvlist = NULL, *props = NULL, *merged_props = NULL;
	zprop_errflags_t prop_errflags;
	boolean_t recursive, skip;
	char *snapname = NULL;

	begin_time = time(NULL);

	(void) snprintf(errbuf, sizeof (errbuf), dgettext(TEXT_DOMAIN,
	    "cannot receive"));

	recursive = (nvlist_lookup_boolean(stream_nv, "not_recursive") ==
	    ENOENT);

	if (stream_avl != NULL) {
		nvlist_t *snapprops;
		nvlist_t *fs = fsavl_find(stream_avl, drrb->drr_toguid,
		    &snapname);

		(void) nvlist_lookup_uint64(fs, "parentfromsnap",
		    &parent_snapguid);
		err = nvlist_lookup_nvlist(fs, "props", &props);
		if (err)
			VERIFY(0 == nvlist_alloc(&props, NV_UNIQUE_NAME, 0));

		if (flags->canmountoff) {
			VERIFY(0 == nvlist_add_uint64(props,
			    zfs_prop_to_name(ZFS_PROP_CANMOUNT), 0));
		}

		if (err) {
			nvlist_free(props);
			props = NULL;
		}

		if (0 == nvlist_lookup_nvlist(fs, "snapprops", &snapprops)) {
			VERIFY(0 == nvlist_lookup_nvlist(snapprops,
			    snapname, &snapprops_nvlist));
		}
	}

	cp = NULL;

	/*
	 * Determine how much of the snapshot name stored in the stream
	 * we are going to tack on to the name they specified on the
	 * command line, and how much we are going to chop off.
	 *
	 * If they specified a snapshot, chop the entire name stored in
	 * the stream.
	 */
	if (flags->istail) {
		/*
		 * A filesystem was specified with -e. We want to tack on only
		 * the tail of the sent snapshot path.
		 */
		if (strchr(tosnap, '@')) {
			zfs_error_aux(hdl, dgettext(TEXT_DOMAIN, "invalid "
			    "argument - snapshot not allowed with -e"));
			return (zfs_error(hdl, EZFS_INVALIDNAME, errbuf));
		}

		chopprefix = strrchr(sendfs, '/');

		if (chopprefix == NULL) {
			/*
			 * The tail is the poolname, so we need to
			 * prepend a path separator.
			 */
			int len = strlen(drrb->drr_toname);
			cp = malloc(len + 2);
			cp[0] = '/';
			(void) strcpy(&cp[1], drrb->drr_toname);
			chopprefix = cp;
		} else {
			chopprefix = drrb->drr_toname + (chopprefix - sendfs);
		}
	} else if (flags->isprefix) {
		/*
		 * A filesystem was specified with -d. We want to tack on
		 * everything but the first element of the sent snapshot path
		 * (all but the pool name).
		 */
		if (strchr(tosnap, '@')) {
			zfs_error_aux(hdl, dgettext(TEXT_DOMAIN, "invalid "
			    "argument - snapshot not allowed with -d"));
			return (zfs_error(hdl, EZFS_INVALIDNAME, errbuf));
		}

		chopprefix = strchr(drrb->drr_toname, '/');
		if (chopprefix == NULL)
			chopprefix = strchr(drrb->drr_toname, '@');
	} else if (strchr(tosnap, '@') == NULL) {
		/*
		 * If a filesystem was specified without -d or -e, we want to
		 * tack on everything after the fs specified by 'zfs send'.
		 */
		chopprefix = drrb->drr_toname + strlen(sendfs);
	} else {
		/* A snapshot was specified as an exact path (no -d or -e). */
		if (recursive) {
			zfs_error_aux(hdl, dgettext(TEXT_DOMAIN,
			    "cannot specify snapshot name for multi-snapshot "
			    "stream"));
			return (zfs_error(hdl, EZFS_BADSTREAM, errbuf));
		}
		chopprefix = drrb->drr_toname + strlen(drrb->drr_toname);
	}

	ASSERT(strstr(drrb->drr_toname, sendfs) == drrb->drr_toname);
	ASSERT(chopprefix > drrb->drr_toname);
	ASSERT(chopprefix <= drrb->drr_toname + strlen(drrb->drr_toname));
	ASSERT(chopprefix[0] == '/' || chopprefix[0] == '@' ||
	    chopprefix[0] == '\0');

	/*
	 * Determine name of destination snapshot, store in zc_value.
	 */
	(void) strcpy(zc.zc_value, tosnap);
	(void) strncat(zc.zc_value, chopprefix, sizeof (zc.zc_value));
	free(cp);
	if (!zfs_name_valid(zc.zc_value, ZFS_TYPE_SNAPSHOT)) {
		zcmd_free_nvlists(&zc);
		return (zfs_error(hdl, EZFS_INVALIDNAME, errbuf));
	}

	/*
	 * Determine the name of the origin snapshot, store in zc_string.
	 */
	if (originsnap) {
		(void) strncpy(zc.zc_string, originsnap, sizeof (zc.zc_string));
		if (flags->verbose)
			(void) printf("using provided clone origin %s\n",
			    zc.zc_string);
	} else if (drrb->drr_flags & DRR_FLAG_CLONE) {
		if (guid_to_name(hdl, zc.zc_value,
		    drrb->drr_fromguid, B_FALSE, zc.zc_string) != 0) {
			zcmd_free_nvlists(&zc);
			zfs_error_aux(hdl, dgettext(TEXT_DOMAIN,
			    "local origin for clone %s does not exist"),
			    zc.zc_value);
			return (zfs_error(hdl, EZFS_NOENT, errbuf));
		}
		if (flags->verbose)
			(void) printf("found clone origin %s\n", zc.zc_string);
	}

	(void) strcpy(dsname, drrb->drr_toname);
	*strchr(dsname, '@') = '\0';

	boolean_t resuming = DMU_GET_FEATUREFLAGS(drrb->drr_versioninfo) &
	    DMU_BACKUP_FEATURE_RESUMING;
	stream_wantsnewfs = (drrb->drr_fromguid == NULL ||
	    (drrb->drr_flags & DRR_FLAG_CLONE) || originsnap) && !resuming;

	if (stream_wantsnewfs) {
		/*
		 * if the parent fs does not exist, look for it based on
		 * the parent snap GUID
		 */
		(void) snprintf(errbuf, sizeof (errbuf), dgettext(TEXT_DOMAIN,
		    "cannot receive new filesystem stream"));

		(void) strcpy(zc.zc_name, zc.zc_value);
		cp = strrchr(zc.zc_name, '/');
		if (cp)
			*cp = '\0';
		if (cp &&
		    !zfs_dataset_exists(hdl, zc.zc_name, ZFS_TYPE_DATASET)) {
			char suffix[ZFS_MAX_DATASET_NAME_LEN];
			(void) strcpy(suffix, strrchr(zc.zc_value, '/'));
			if (guid_to_name(hdl, zc.zc_name, parent_snapguid,
			    B_FALSE, zc.zc_value) == 0) {
				*strchr(zc.zc_value, '@') = '\0';
				(void) strcat(zc.zc_value, suffix);
			}
		}
	} else {
		/*
		 * if the fs does not exist, look for it based on the
		 * fromsnap GUID
		 */
		(void) snprintf(errbuf, sizeof (errbuf), dgettext(TEXT_DOMAIN,
		    "cannot receive incremental stream"));

		(void) strcpy(zc.zc_name, zc.zc_value);
		*strchr(zc.zc_name, '@') = '\0';

		/*
		 * If the exact receive path was specified and this is the
		 * topmost path in the stream, then if the fs does not exist we
		 * should look no further.
		 */
		if ((flags->isprefix || (*(chopprefix = drrb->drr_toname +
		    strlen(sendfs)) != '\0' && *chopprefix != '@')) &&
		    !zfs_dataset_exists(hdl, zc.zc_name, ZFS_TYPE_DATASET)) {
			char snap[ZFS_MAX_DATASET_NAME_LEN];
			(void) strcpy(snap, strchr(zc.zc_value, '@'));
			if (guid_to_name(hdl, zc.zc_name, drrb->drr_fromguid,
			    B_FALSE, zc.zc_value) == 0) {
				*strchr(zc.zc_value, '@') = '\0';
				(void) strcat(zc.zc_value, snap);
			}
		}
	}

	(void) strcpy(zc.zc_name, zc.zc_value);
	*strchr(zc.zc_name, '@') = '\0';

	if (zfs_dataset_exists(hdl, zc.zc_name, ZFS_TYPE_DATASET)) {
		zfs_handle_t *zhp;

		/*
		 * Destination fs exists.  It must be one of these cases:
		 *  - an incremental send stream
		 *  - the stream specifies a new fs (full stream or clone)
		 *    and they want us to blow away the existing fs (and
		 *    have therefore specified -F and removed any snapshots)
		 *  - we are resuming a failed receive.
		 */
		if (stream_wantsnewfs) {
			if (!flags->force) {
				zcmd_free_nvlists(&zc);
				zfs_error_aux(hdl, dgettext(TEXT_DOMAIN,
				    "destination '%s' exists\n"
				    "must specify -F to overwrite it"),
				    zc.zc_name);
				return (zfs_error(hdl, EZFS_EXISTS, errbuf));
			}
			if (ioctl(hdl->libzfs_fd, ZFS_IOC_SNAPSHOT_LIST_NEXT,
			    &zc) == 0) {
				zcmd_free_nvlists(&zc);
				zfs_error_aux(hdl, dgettext(TEXT_DOMAIN,
				    "destination has snapshots (eg. %s)\n"
				    "must destroy them to overwrite it"),
				    zc.zc_name);
				return (zfs_error(hdl, EZFS_EXISTS, errbuf));
			}
		}

		if ((zhp = zfs_open(hdl, zc.zc_name,
		    ZFS_TYPE_FILESYSTEM | ZFS_TYPE_VOLUME)) == NULL) {
			zcmd_free_nvlists(&zc);
			return (-1);
		}

		if (stream_wantsnewfs &&
		    zhp->zfs_dmustats.dds_origin[0]) {
			zcmd_free_nvlists(&zc);
			zfs_close(zhp);
			zfs_error_aux(hdl, dgettext(TEXT_DOMAIN,
			    "destination '%s' is a clone\n"
			    "must destroy it to overwrite it"),
			    zc.zc_name);
			return (zfs_error(hdl, EZFS_EXISTS, errbuf));
		}

		if (!flags->dryrun && zhp->zfs_type == ZFS_TYPE_FILESYSTEM &&
		    stream_wantsnewfs) {
			/* We can't do online recv in this case */
			clp = changelist_gather(zhp, ZFS_PROP_NAME, 0, 0);
			if (clp == NULL) {
				zfs_close(zhp);
				zcmd_free_nvlists(&zc);
				return (-1);
			}
			if (changelist_prefix(clp) != 0) {
				changelist_free(clp);
				zfs_close(zhp);
				zcmd_free_nvlists(&zc);
				return (-1);
			}
		}

		/* convert override properties e.g. strings to native */
		if (!nvlist_empty(exprops) && props_override(dsname, props,
		    exprops, &merged_props, flags, hdl, zhp->zfs_type,
		    zfs_prop_get_int(zhp, ZFS_PROP_ZONED), zhp, zhp->zpool_hdl,
		    errbuf) != 0) {
			zfs_close(zhp);
			zcmd_free_nvlists(&zc);
			return (-1);
		}

		/*
		 * If we are resuming a newfs, set newfs here so that we will
		 * mount it if the recv succeeds this time.  We can tell
		 * that it was a newfs on the first recv because the fs
		 * itself will be inconsistent (if the fs existed when we
		 * did the first recv, we would have received it into
		 * .../%recv).
		 */
		if (resuming && zfs_prop_get_int(zhp, ZFS_PROP_INCONSISTENT))
			newfs = B_TRUE;

		zfs_close(zhp);
	} else {
		/*
		 * Destination filesystem does not exist.  Therefore we better
		 * be creating a new filesystem (either from a full backup, or
		 * a clone).  It would therefore be invalid if the user
		 * specified only the pool name (i.e. if the destination name
		 * contained no slash character).
		 */
		if (!stream_wantsnewfs ||
		    (cp = strrchr(zc.zc_name, '/')) == NULL) {
			zcmd_free_nvlists(&zc);
			zfs_error_aux(hdl, dgettext(TEXT_DOMAIN,
			    "destination '%s' does not exist"), zc.zc_name);
			return (zfs_error(hdl, EZFS_NOENT, errbuf));
		}

		/*
		 * Trim off the final dataset component so we perform the
		 * recvbackup ioctl to the filesystems's parent.
		 */
		*cp = '\0';

		if (flags->isprefix && !flags->istail && !flags->dryrun &&
		    create_parents(hdl, zc.zc_value, strlen(tosnap)) != 0) {
			zcmd_free_nvlists(&zc);
			return (zfs_error(hdl, EZFS_BADRESTORE, errbuf));
		}

		newfs = B_TRUE;

		if (!nvlist_empty(exprops)) {
			/* Create an override set of properties if needed */
			uint64_t zoned = 0;
			char zp_name[MAXNAMELEN];
			zpool_handle_t *zp_handle;
			if (flags->isprefix && !flags->istail &&
			    !flags->dryrun) {
				/* Check if we're zoned or not */
				if (check_parents(hdl, zc.zc_value, &zoned,
				    B_FALSE, NULL) != 0) {
					zcmd_free_nvlists(&zc);
					return (-1);
				}
			}

			(void) strlcpy(zp_name, zc.zc_name, sizeof (zp_name));
			cp = strchr(zp_name, '/');
			if (cp != NULL)
				*cp = '\0';
			zp_handle = zpool_open(hdl, zp_name);
			if (zp_handle != NULL &&
			    props_override(dsname, props,exprops,
			    &merged_props, flags, hdl, ZFS_TYPE_DATASET,
			    zoned, NULL, zp_handle, errbuf) != 0) {
				zcmd_free_nvlists(&zc);
				zpool_close(zp_handle);
				return (-1);
			}
			if (zp_handle != NULL)
				zpool_close(zp_handle);
		}
	}

	zc.zc_begin_record = *drr_noswap;
	zc.zc_cookie = infd;
	zc.zc_guid = flags->force;
	zc.zc_resumable = flags->resumable;
	skip = !nvlist_empty(limitds) && !nvlist_exists(limitds, dsname);
	if (flags->verbose) {
		(void) printf("%s %s stream of %s into %s\n",
		    skip ? (flags->dryrun ? "would skip" : "skipping") :
		    (flags->dryrun ? "would receive" : "receiving"),
		    drrb->drr_fromguid ? "incremental" : "full",
		    drrb->drr_toname, zc.zc_value);
		(void) fflush(stdout);
	}

	if (flags->dryrun || skip) {
		zcmd_free_nvlists(&zc);
		return (recv_skip(hdl, infd, flags->byteswap));
	}

	zc.zc_nvlist_dst = (uint64_t)(uintptr_t)prop_errbuf;
	zc.zc_nvlist_dst_size = sizeof (prop_errbuf);
	zc.zc_cleanup_fd = cleanup_fd;
	zc.zc_action_handle = *action_handlep;

	/*
	 * if we ended up overriding props, use the merged ones,
	 * otherwise use the ones that we got from the send stream
	 */
	if (merged_props) {
		if (zcmd_write_src_nvlist(hdl, &zc, merged_props) != 0) {
			nvlist_free(merged_props);
			return (-1);
		}
		nvlist_free(merged_props);
	} else if (props && zcmd_write_src_nvlist(hdl, &zc, props) != 0)
		return (-1);

	err = ioctl_err = zfs_ioctl(hdl, ZFS_IOC_RECV, &zc);
	ioctl_errno = errno;
	prop_errflags = (zprop_errflags_t)zc.zc_obj;

	if (err == 0) {
		nvlist_t *prop_errors;
		VERIFY(0 == nvlist_unpack((void *)(uintptr_t)zc.zc_nvlist_dst,
		    zc.zc_nvlist_dst_size, &prop_errors, 0));

		nvpair_t *prop_err = NULL;

		while ((prop_err = nvlist_next_nvpair(prop_errors,
		    prop_err)) != NULL) {
			char tbuf[1024];
			zfs_prop_t prop;
			int intval;

			prop = zfs_name_to_prop(nvpair_name(prop_err));
			(void) nvpair_value_int32(prop_err, &intval);
			if (strcmp(nvpair_name(prop_err),
			    ZPROP_N_MORE_ERRORS) == 0) {
				trunc_prop_errs(intval);
				break;
			} else if (snapname == NULL || finalsnap == NULL ||
			    strcmp(finalsnap, snapname) == 0 ||
			    strcmp(nvpair_name(prop_err),
			    zfs_prop_to_name(ZFS_PROP_REFQUOTA)) != 0) {
				/*
				 * Skip the special case of, for example,
				 * "refquota", errors on intermediate
				 * snapshots leading up to a final one.
				 * That's why we have all of the checks above.
				 *
				 * See zfs_ioctl.c's extract_delay_props() for
				 * a list of props which can fail on
				 * intermediate snapshots, but shouldn't
				 * affect the overall receive.
				 */
				(void) snprintf(tbuf, sizeof (tbuf),
				    dgettext(TEXT_DOMAIN,
				    "cannot receive %s property on %s"),
				    nvpair_name(prop_err), zc.zc_name);
				zfs_setprop_error(hdl, prop, intval, tbuf);
			}
		}
		nvlist_free(prop_errors);
	}

	zc.zc_nvlist_dst = 0;
	zc.zc_nvlist_dst_size = 0;
	zcmd_free_nvlists(&zc);

	if (err == 0 && snapprops_nvlist) {
		zfs_cmd_t zc2 = { 0 };

		(void) strcpy(zc2.zc_name, zc.zc_value);
		zc2.zc_cookie = B_TRUE; /* received */
		if (zcmd_write_src_nvlist(hdl, &zc2, snapprops_nvlist) == 0) {
			(void) zfs_ioctl(hdl, ZFS_IOC_SET_PROP, &zc2);
			zcmd_free_nvlists(&zc2);
		}
	}

	if (err && (ioctl_errno == ENOENT || ioctl_errno == EEXIST)) {
		/*
		 * It may be that this snapshot already exists,
		 * in which case we want to consume & ignore it
		 * rather than failing.
		 */
		avl_tree_t *local_avl;
		nvlist_t *local_nv, *fs;
		cp = strchr(zc.zc_value, '@');

		/*
		 * XXX Do this faster by just iterating over snaps in
		 * this fs.  Also if zc_value does not exist, we will
		 * get a strange "does not exist" error message.
		 */
		*cp = '\0';
		if (gather_nvlist(hdl, zc.zc_value, NULL, NULL, B_FALSE,
		    B_FALSE, &local_nv, &local_avl) == 0) {
			*cp = '@';
			fs = fsavl_find(local_avl, drrb->drr_toguid, NULL);
			fsavl_destroy(local_avl);
			nvlist_free(local_nv);

			if (fs != NULL) {
				if (flags->verbose) {
					(void) printf("snap %s already exists; "
					    "ignoring\n", zc.zc_value);
				}
				err = ioctl_err = recv_skip(hdl, infd,
				    flags->byteswap);
			}
		}
		*cp = '@';
	}

	if (ioctl_err != 0) {
		switch (ioctl_errno) {
		case ENODEV:
			cp = strchr(zc.zc_value, '@');
			*cp = '\0';
			zfs_error_aux(hdl, dgettext(TEXT_DOMAIN,
			    "most recent snapshot of %s does not\n"
			    "match incremental source"), zc.zc_value);
			(void) zfs_error(hdl, EZFS_BADRESTORE, errbuf);
			*cp = '@';
			break;
		case ETXTBSY:
			zfs_error_aux(hdl, dgettext(TEXT_DOMAIN,
			    "destination %s has been modified\n"
			    "since most recent snapshot"), zc.zc_name);
			(void) zfs_error(hdl, EZFS_BADRESTORE, errbuf);
			break;
		case EEXIST:
			cp = strchr(zc.zc_value, '@');
			if (newfs) {
				/* it's the containing fs that exists */
				*cp = '\0';
			}
			zfs_error_aux(hdl, dgettext(TEXT_DOMAIN,
			    "destination already exists"));
			(void) zfs_error_fmt(hdl, EZFS_EXISTS,
			    dgettext(TEXT_DOMAIN, "cannot restore to %s"),
			    zc.zc_value);
			*cp = '@';
			break;
		case EINVAL:
			(void) zfs_error(hdl, EZFS_BADSTREAM, errbuf);
			break;
		case ECKSUM:
			recv_ecksum_set_aux(hdl, zc.zc_value, flags->resumable);
			(void) zfs_error(hdl, EZFS_BADSTREAM, errbuf);
			break;
		case ENOTSUP:
			zfs_error_aux(hdl, dgettext(TEXT_DOMAIN,
			    "pool must be upgraded to receive this stream."));
			(void) zfs_error(hdl, EZFS_BADVERSION, errbuf);
			break;
		case EDQUOT:
			zfs_error_aux(hdl, dgettext(TEXT_DOMAIN,
			    "destination %s space quota exceeded"), zc.zc_name);
			(void) zfs_error(hdl, EZFS_NOSPC, errbuf);
			break;
		case EKZFS_WBCNOTSUP:
			zfs_error_aux(hdl, dgettext(TEXT_DOMAIN,
			    "write back cached datasets do not support recv"));
			(void) zfs_error(hdl, EZFS_WBCNOTSUP, errbuf);
			break;
		default:
			(void) zfs_standard_error(hdl, ioctl_errno, errbuf);
		}
	}

	/*
	 * Mount the target filesystem (if created).  Also mount any
	 * children of the target filesystem if we did a replication
	 * receive (indicated by stream_avl being non-NULL).
	 */
	cp = strchr(zc.zc_value, '@');
	if (cp && (ioctl_err == 0 || !newfs)) {
		zfs_handle_t *h;

		*cp = '\0';
		h = zfs_open(hdl, zc.zc_value,
		    ZFS_TYPE_FILESYSTEM | ZFS_TYPE_VOLUME);
		if (h != NULL) {
			if (h->zfs_type == ZFS_TYPE_VOLUME) {
				*cp = '@';
			} else if (newfs || stream_avl) {
				/*
				 * Track the first/top of hierarchy fs,
				 * for mounting and sharing later.
				 */
				if (top_zfs && *top_zfs == NULL)
					*top_zfs = zfs_strdup(hdl, zc.zc_value);
			}
			zfs_close(h);
		}
		*cp = '@';
	}

	if (clp) {
		if (!flags->nomount)
			err |= changelist_postfix(clp);
		changelist_free(clp);
	}

	if (prop_errflags & ZPROP_ERR_NOCLEAR) {
		(void) fprintf(stderr, dgettext(TEXT_DOMAIN, "Warning: "
		    "failed to clear unreceived properties on %s"),
		    zc.zc_name);
		(void) fprintf(stderr, "\n");
	}
	if (prop_errflags & ZPROP_ERR_NORESTORE) {
		(void) fprintf(stderr, dgettext(TEXT_DOMAIN, "Warning: "
		    "failed to restore original properties on %s"),
		    zc.zc_name);
		(void) fprintf(stderr, "\n");
	}

	if (err || ioctl_err)
		return (-1);

	*action_handlep = zc.zc_action_handle;

	if (flags->verbose) {
		char buf1[64];
		char buf2[64];
		uint64_t bytes = zc.zc_cookie;
		time_t delta = time(NULL) - begin_time;
		if (delta == 0)
			delta = 1;
		zfs_nicenum(bytes, buf1, sizeof (buf1));
		zfs_nicenum(bytes/delta, buf2, sizeof (buf1));

		(void) printf("received %sB stream in %lu seconds (%sB/sec)\n",
		    buf1, delta, buf2);
	}

	return (0);
}

static int
zfs_receive_impl(libzfs_handle_t *hdl, const char *tosnap,
    const char *originsnap, recvflags_t *flags,
    int infd, nvlist_t *exprops, nvlist_t *limitds, const char *sendfs,
    nvlist_t *stream_nv, avl_tree_t *stream_avl, char **top_zfs, int cleanup_fd,
    uint64_t *action_handlep, const char *finalsnap)
{
	int err;
	dmu_replay_record_t drr, drr_noswap;
	struct drr_begin *drrb = &drr.drr_u.drr_begin;
	char errbuf[1024];
	zio_cksum_t zcksum = { 0 };
	uint64_t featureflags;
	int hdrtype;

	(void) snprintf(errbuf, sizeof (errbuf), dgettext(TEXT_DOMAIN,
	    "cannot receive"));

	if (flags->isprefix &&
	    !zfs_dataset_exists(hdl, tosnap, ZFS_TYPE_DATASET)) {
		zfs_error_aux(hdl, dgettext(TEXT_DOMAIN, "specified fs "
		    "(%s) does not exist"), tosnap);
		return (zfs_error(hdl, EZFS_NOENT, errbuf));
	}
	if (originsnap &&
	    !zfs_dataset_exists(hdl, originsnap, ZFS_TYPE_DATASET)) {
		zfs_error_aux(hdl, dgettext(TEXT_DOMAIN, "specified origin fs "
		    "(%s) does not exist"), originsnap);
		return (zfs_error(hdl, EZFS_NOENT, errbuf));
	}

	/* read in the BEGIN record */
	if (0 != (err = recv_read(hdl, infd, &drr, sizeof (drr), B_FALSE,
	    &zcksum)))
		return (err);

	if (drr.drr_type == DRR_END || drr.drr_type == BSWAP_32(DRR_END)) {
		/* It's the double end record at the end of a package */
		return (ENODATA);
	}

	/* the kernel needs the non-byteswapped begin record */
	drr_noswap = drr;

	flags->byteswap = B_FALSE;
	if (drrb->drr_magic == BSWAP_64(DMU_BACKUP_MAGIC)) {
		/*
		 * We computed the checksum in the wrong byteorder in
		 * recv_read() above; do it again correctly.
		 */
		bzero(&zcksum, sizeof (zio_cksum_t));
		(void) fletcher_4_incremental_byteswap(&drr,
		    sizeof (drr), &zcksum);
		flags->byteswap = B_TRUE;

		drr.drr_type = BSWAP_32(drr.drr_type);
		drr.drr_payloadlen = BSWAP_32(drr.drr_payloadlen);
		drrb->drr_magic = BSWAP_64(drrb->drr_magic);
		drrb->drr_versioninfo = BSWAP_64(drrb->drr_versioninfo);
		drrb->drr_creation_time = BSWAP_64(drrb->drr_creation_time);
		drrb->drr_type = BSWAP_32(drrb->drr_type);
		drrb->drr_flags = BSWAP_32(drrb->drr_flags);
		drrb->drr_toguid = BSWAP_64(drrb->drr_toguid);
		drrb->drr_fromguid = BSWAP_64(drrb->drr_fromguid);
	}

	if (drrb->drr_magic != DMU_BACKUP_MAGIC || drr.drr_type != DRR_BEGIN) {
		zfs_error_aux(hdl, dgettext(TEXT_DOMAIN, "invalid "
		    "stream (bad magic number)"));
		return (zfs_error(hdl, EZFS_BADSTREAM, errbuf));
	}

	featureflags = DMU_GET_FEATUREFLAGS(drrb->drr_versioninfo);
	hdrtype = DMU_GET_STREAM_HDRTYPE(drrb->drr_versioninfo);

	if (!DMU_STREAM_SUPPORTED(featureflags) ||
	    (hdrtype != DMU_SUBSTREAM && hdrtype != DMU_COMPOUNDSTREAM)) {
		zfs_error_aux(hdl, dgettext(TEXT_DOMAIN,
		    "stream has unsupported feature, feature flags = %lx"),
		    featureflags);
		return (zfs_error(hdl, EZFS_BADSTREAM, errbuf));
	}

	if (strchr(drrb->drr_toname, '@') == NULL) {
		zfs_error_aux(hdl, dgettext(TEXT_DOMAIN, "invalid "
		    "stream (bad snapshot name)"));
		return (zfs_error(hdl, EZFS_BADSTREAM, errbuf));
	}

	if (DMU_GET_STREAM_HDRTYPE(drrb->drr_versioninfo) == DMU_SUBSTREAM) {
		char nonpackage_sendfs[ZFS_MAX_DATASET_NAME_LEN];
		if (sendfs == NULL) {
			/*
			 * We were not called from zfs_receive_package(). Get
			 * the fs specified by 'zfs send'.
			 */
			char *cp;
			(void) strlcpy(nonpackage_sendfs,
			    drr.drr_u.drr_begin.drr_toname,
			    sizeof (nonpackage_sendfs));
			if ((cp = strchr(nonpackage_sendfs, '@')) != NULL)
				*cp = '\0';
			sendfs = nonpackage_sendfs;
			VERIFY(finalsnap == NULL);
		}
		return (zfs_receive_one(hdl, infd, tosnap, originsnap, flags,
		    exprops, limitds, &drr, &drr_noswap, sendfs, stream_nv,
		    stream_avl, top_zfs, cleanup_fd, action_handlep, finalsnap));
	} else {
		assert(DMU_GET_STREAM_HDRTYPE(drrb->drr_versioninfo) ==
		    DMU_COMPOUNDSTREAM);
		return (zfs_receive_package(hdl, infd, tosnap, flags, exprops,
		    limitds, &drr, &zcksum, top_zfs, cleanup_fd,
		    action_handlep));
	}
}

/*
 * Restores a backup of tosnap from the file descriptor specified by infd.
 * Return 0 on total success, -2 if some things couldn't be
 * destroyed/renamed/promoted, -1 if some things couldn't be received.
 * (-1 will override -2, if -1 and the resumable flag was specified the
 * transfer can be resumed if the sending side supports it).
 */
int
zfs_receive(libzfs_handle_t *hdl, const char *tosnap, recvflags_t *flags,
    int infd, nvlist_t *exprops, nvlist_t *limitds, avl_tree_t *stream_avl)
{
	char *top_zfs = NULL;
	int err;
	int cleanup_fd;
	uint64_t action_handle = 0;
	char *originsnap = NULL;
	if (exprops) {
		err = nvlist_lookup_string(exprops, "origin", &originsnap);
		if (err && err != ENOENT)
			return (err);
	}

	cleanup_fd = open(ZFS_DEV, O_RDWR|O_EXCL);
	VERIFY(cleanup_fd >= 0);

	err = zfs_receive_impl(hdl, tosnap, originsnap, flags, infd, exprops,
	    limitds, NULL, NULL, stream_avl, &top_zfs, cleanup_fd,
	    &action_handle, NULL);

	VERIFY(0 == close(cleanup_fd));

	if (err == 0 && !flags->nomount && top_zfs) {
		zfs_handle_t *zhp;
		prop_changelist_t *clp;

		zhp = zfs_open(hdl, top_zfs, ZFS_TYPE_FILESYSTEM);
		if (zhp != NULL) {
			clp = changelist_gather(zhp, ZFS_PROP_MOUNTPOINT,
			    CL_GATHER_MOUNT_ALWAYS, 0);
			zfs_close(zhp);
			if (clp != NULL) {
				/* mount and share received datasets */
				err = changelist_postfix(clp);
				changelist_free(clp);
			}
		}
		if (zhp == NULL || clp == NULL || err)
			err = -1;
	}
	if (top_zfs)
		free(top_zfs);

	return (err);
}<|MERGE_RESOLUTION|>--- conflicted
+++ resolved
@@ -197,15 +197,11 @@
 {
 	ASSERT3U(offsetof(dmu_replay_record_t, drr_u.drr_checksum.drr_checksum),
 	    ==, sizeof (dmu_replay_record_t) - sizeof (zio_cksum_t));
-<<<<<<< HEAD
 	if (dda != NULL) {
 		dda->dedup_data_sz +=
-            sizeof (dmu_replay_record_t) + payload_len;
-	}
-	fletcher_4_incremental_native(drr,
-=======
+		    sizeof (dmu_replay_record_t) + payload_len;
+	}
 	(void) fletcher_4_incremental_native(drr,
->>>>>>> 4dfc19d7
 	    offsetof(dmu_replay_record_t, drr_u.drr_checksum.drr_checksum), zc);
 	if (drr->drr_type != DRR_BEGIN) {
 		ASSERT(ZIO_CHECKSUM_IS_ZERO(&drr->drr_u.
