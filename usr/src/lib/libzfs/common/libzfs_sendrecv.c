/*
 * CDDL HEADER START
 *
 * The contents of this file are subject to the terms of the
 * Common Development and Distribution License (the "License").
 * You may not use this file except in compliance with the License.
 *
 * You can obtain a copy of the license at usr/src/OPENSOLARIS.LICENSE
 * or http://www.opensolaris.org/os/licensing.
 * See the License for the specific language governing permissions
 * and limitations under the License.
 *
 * When distributing Covered Code, include this CDDL HEADER in each
 * file and include the License file at usr/src/OPENSOLARIS.LICENSE.
 * If applicable, add the following below this CDDL HEADER, with the
 * fields enclosed by brackets "[]" replaced with your own identifying
 * information: Portions Copyright [yyyy] [name of copyright owner]
 *
 * CDDL HEADER END
 */

/*
 * Copyright (c) 2005, 2010, Oracle and/or its affiliates. All rights reserved.
 * Copyright (c) 2011, 2015 by Delphix. All rights reserved.
 * Copyright (c) 2012, Joyent, Inc. All rights reserved.
 * Copyright 2017 Nexenta Systems, Inc. All rights reserved.
 * Copyright (c) 2012 Pawel Jakub Dawidek. All rights reserved.
 * Copyright (c) 2013 Steven Hartland. All rights reserved.
 * Copyright 2015, OmniTI Computer Consulting, Inc. All rights reserved.
 * Copyright (c) 2014 Integros [integros.com]
 * Copyright 2016 Igor Kozhukhov <ikozhukhov@gmail.com>
 */

#include <assert.h>
#include <ctype.h>
#include <errno.h>
#include <libintl.h>
#include <stdio.h>
#include <stdlib.h>
#include <strings.h>
#include <unistd.h>
#include <stddef.h>
#include <fcntl.h>
#include <sys/mount.h>
#include <pthread.h>
#include <umem.h>
#include <time.h>

#include <libzfs.h>
#include <libzfs_core.h>

#include "zfs_errno.h"
#include "zfs_namecheck.h"
#include "zfs_prop.h"
#include "zfs_fletcher.h"
#include "zfs_sendrecv.h"
#include "libzfs_impl.h"
#include <zlib.h>
#include <sha2.h>
#include <sys/zio_checksum.h>
#include <sys/ddt.h>

/* in libzfs_dataset.c */
extern void zfs_setprop_error(libzfs_handle_t *, zfs_prop_t, int, char *);

static int zfs_receive_impl(libzfs_handle_t *, const char *, const char *,
    recvflags_t *, int, nvlist_t *, nvlist_t *, const char *, nvlist_t *,
    avl_tree_t *, char **, int, uint64_t *, const char *);
static int guid_to_name(libzfs_handle_t *, const char *,
    uint64_t, boolean_t, char *);

static const zio_cksum_t zero_cksum = { 0 };

typedef struct dedup_arg {
	int	inputfd;
	int	outputfd;
	uint64_t	dedup_data_sz;
	boolean_t	sendsize;
	libzfs_handle_t  *dedup_hdl;
} dedup_arg_t;

typedef struct progress_arg {
	zfs_handle_t *pa_zhp;
	int pa_fd;
	boolean_t pa_parsable;
} progress_arg_t;

typedef struct dataref {
	uint64_t ref_guid;
	uint64_t ref_object;
	uint64_t ref_offset;
} dataref_t;

typedef struct dedup_entry {
	struct dedup_entry	*dde_next;
	zio_cksum_t dde_chksum;
	uint64_t dde_prop;
	dataref_t dde_ref;
} dedup_entry_t;

#define	MAX_DDT_PHYSMEM_PERCENT		20
#define	SMALLEST_POSSIBLE_MAX_DDT_MB		128

typedef struct dedup_table {
	dedup_entry_t	**dedup_hash_array;
	umem_cache_t	*ddecache;
	uint64_t	max_ddt_size;  /* max dedup table size in bytes */
	uint64_t	cur_ddt_size;  /* current dedup table size in bytes */
	uint64_t	ddt_count;
	int		numhashbits;
	boolean_t	ddt_full;
} dedup_table_t;

static int
high_order_bit(uint64_t n)
{
	int count;

	for (count = 0; n != 0; count++)
		n >>= 1;
	return (count);
}

static size_t
ssread(void *buf, size_t len, FILE *stream)
{
	size_t outlen;

	if ((outlen = fread(buf, len, 1, stream)) == 0)
		return (0);

	return (outlen);
}

static void
ddt_hash_append(libzfs_handle_t *hdl, dedup_table_t *ddt, dedup_entry_t **ddepp,
    zio_cksum_t *cs, uint64_t prop, dataref_t *dr)
{
	dedup_entry_t	*dde;

	if (ddt->cur_ddt_size >= ddt->max_ddt_size) {
		if (ddt->ddt_full == B_FALSE) {
			zfs_error_aux(hdl, dgettext(TEXT_DOMAIN,
			    "Dedup table full.  Deduplication will continue "
			    "with existing table entries"));
			ddt->ddt_full = B_TRUE;
		}
		return;
	}

	if ((dde = umem_cache_alloc(ddt->ddecache, UMEM_DEFAULT))
	    != NULL) {
		assert(*ddepp == NULL);
		dde->dde_next = NULL;
		dde->dde_chksum = *cs;
		dde->dde_prop = prop;
		dde->dde_ref = *dr;
		*ddepp = dde;
		ddt->cur_ddt_size += sizeof (dedup_entry_t);
		ddt->ddt_count++;
	}
}

/*
 * Using the specified dedup table, do a lookup for an entry with
 * the checksum cs.  If found, return the block's reference info
 * in *dr. Otherwise, insert a new entry in the dedup table, using
 * the reference information specified by *dr.
 *
 * return value:  true - entry was found
 *		  false - entry was not found
 */
static boolean_t
ddt_update(libzfs_handle_t *hdl, dedup_table_t *ddt, zio_cksum_t *cs,
    uint64_t prop, dataref_t *dr)
{
	uint32_t hashcode;
	dedup_entry_t **ddepp;

	hashcode = BF64_GET(cs->zc_word[0], 0, ddt->numhashbits);

	for (ddepp = &(ddt->dedup_hash_array[hashcode]); *ddepp != NULL;
	    ddepp = &((*ddepp)->dde_next)) {
		if (ZIO_CHECKSUM_EQUAL(((*ddepp)->dde_chksum), *cs) &&
		    (*ddepp)->dde_prop == prop) {
			*dr = (*ddepp)->dde_ref;
			return (B_TRUE);
		}
	}
	ddt_hash_append(hdl, ddt, ddepp, cs, prop, dr);
	return (B_FALSE);
}

static int
dump_record(dedup_arg_t *dda, dmu_replay_record_t *drr, void *payload,
    int payload_len, zio_cksum_t *zc, int outfd)
{
	ASSERT3U(offsetof(dmu_replay_record_t, drr_u.drr_checksum.drr_checksum),
	    ==, sizeof (dmu_replay_record_t) - sizeof (zio_cksum_t));
	if (dda != NULL)
                dda->dedup_data_sz +=
                    sizeof (dmu_replay_record_t) + payload_len;
	fletcher_4_incremental_native(drr,
	    offsetof(dmu_replay_record_t, drr_u.drr_checksum.drr_checksum), zc);
	if (drr->drr_type != DRR_BEGIN) {
		ASSERT(ZIO_CHECKSUM_IS_ZERO(&drr->drr_u.
		    drr_checksum.drr_checksum));
		drr->drr_u.drr_checksum.drr_checksum = *zc;
	}
	fletcher_4_incremental_native(&drr->drr_u.drr_checksum.drr_checksum,
	    sizeof (zio_cksum_t), zc);
	if (write(outfd, drr, sizeof (*drr)) == -1)
		return (errno);
	if (payload_len != 0) {
		fletcher_4_incremental_native(payload, payload_len, zc);
		if (write(outfd, payload, payload_len) == -1)
			return (errno);
	}
	return (0);
}

/*
 * This function is started in a separate thread when the dedup option
 * has been requested.  The main send thread determines the list of
 * snapshots to be included in the send stream and makes the ioctl calls
 * for each one.  But instead of having the ioctl send the output to the
 * the output fd specified by the caller of zfs_send()), the
 * ioctl is told to direct the output to a pipe, which is read by the
 * alternate thread running THIS function.  This function does the
 * dedup'ing by:
 *  1. building a dedup table (the DDT)
 *  2. doing checksums on each data block and inserting a record in the DDT
 *  3. looking for matching checksums, and
 *  4.  sending a DRR_WRITE_BYREF record instead of a write record whenever
 *      a duplicate block is found.
 * The output of this function then goes to the output fd requested
 * by the caller of zfs_send().
 */
static void *
cksummer(void *arg)
{
	dedup_arg_t *dda = arg;
	char *buf = zfs_alloc(dda->dedup_hdl, SPA_MAXBLOCKSIZE);
	dmu_replay_record_t thedrr;
	dmu_replay_record_t *drr = &thedrr;
	FILE *ofp;
	int outfd;
	dedup_table_t ddt;
	zio_cksum_t stream_cksum;
	uint64_t physmem = sysconf(_SC_PHYS_PAGES) * sysconf(_SC_PAGESIZE);
	uint64_t numbuckets;

	ddt.max_ddt_size =
	    MAX((physmem * MAX_DDT_PHYSMEM_PERCENT) / 100,
	    SMALLEST_POSSIBLE_MAX_DDT_MB << 20);

	numbuckets = ddt.max_ddt_size / (sizeof (dedup_entry_t));

	/*
	 * numbuckets must be a power of 2.  Increase number to
	 * a power of 2 if necessary.
	 */
	if (!ISP2(numbuckets))
		numbuckets = 1 << high_order_bit(numbuckets);

	ddt.dedup_hash_array = calloc(numbuckets, sizeof (dedup_entry_t *));
	ddt.ddecache = umem_cache_create("dde", sizeof (dedup_entry_t), 0,
	    NULL, NULL, NULL, NULL, NULL, 0);
	ddt.cur_ddt_size = numbuckets * sizeof (dedup_entry_t *);
	ddt.numhashbits = high_order_bit(numbuckets) - 1;
	ddt.ddt_full = B_FALSE;

	outfd = dda->outputfd;
	ofp = fdopen(dda->inputfd, "r");
	while (ssread(drr, sizeof (*drr), ofp) != 0) {

		/*
		 * kernel filled in checksum, we are going to write same
		 * record, but need to regenerate checksum.
		 */
		if (drr->drr_type != DRR_BEGIN) {
			bzero(&drr->drr_u.drr_checksum.drr_checksum,
			    sizeof (drr->drr_u.drr_checksum.drr_checksum));
		}

		switch (drr->drr_type) {
		case DRR_BEGIN:
		{
			struct drr_begin *drrb = &drr->drr_u.drr_begin;
			int fflags;
			int sz = 0;
			ZIO_SET_CHECKSUM(&stream_cksum, 0, 0, 0, 0);

			ASSERT3U(drrb->drr_magic, ==, DMU_BACKUP_MAGIC);

			/* set the DEDUP feature flag for this stream */
			fflags = DMU_GET_FEATUREFLAGS(drrb->drr_versioninfo);
			fflags |= (DMU_BACKUP_FEATURE_DEDUP |
			    DMU_BACKUP_FEATURE_DEDUPPROPS);
			DMU_SET_FEATUREFLAGS(drrb->drr_versioninfo, fflags);

			if (drr->drr_payloadlen != 0) {
				sz = drr->drr_payloadlen;

				if (sz > SPA_MAXBLOCKSIZE) {
					buf = zfs_realloc(dda->dedup_hdl, buf,
					    SPA_MAXBLOCKSIZE, sz);
				}
				(void) ssread(buf, sz, ofp);
				if (ferror(stdin))
					perror("fread");
			}
			if (dump_record(dda, drr, buf, sz, &stream_cksum,
			    outfd) != 0)
				goto out;
			break;
		}

		case DRR_END:
		{
			struct drr_end *drre = &drr->drr_u.drr_end;
			/* use the recalculated checksum */
			drre->drr_checksum = stream_cksum;
			if (dump_record(dda, drr, NULL, 0, &stream_cksum,
			    outfd) != 0)
				goto out;
			break;
		}

		case DRR_OBJECT:
		{
			struct drr_object *drro = &drr->drr_u.drr_object;
			if (drro->drr_bonuslen > 0) {
				(void) ssread(buf,
				    P2ROUNDUP((uint64_t)drro->drr_bonuslen, 8),
				    ofp);
			}
			if (dump_record(dda, drr, buf,
			    P2ROUNDUP((uint64_t)drro->drr_bonuslen, 8),
			    &stream_cksum, outfd) != 0)
				goto out;
			break;
		}

		case DRR_SPILL:
		{
			struct drr_spill *drrs = &drr->drr_u.drr_spill;
			(void) ssread(buf, drrs->drr_length, ofp);
			if (dump_record(dda, drr, buf, drrs->drr_length,
			    &stream_cksum, outfd) != 0)
				goto out;
			break;
		}

		case DRR_FREEOBJECTS:
		{
			if (dump_record(dda, drr, NULL, 0, &stream_cksum,
			    outfd) != 0)
				goto out;
			break;
		}

		case DRR_WRITE:
		{
			struct drr_write *drrw = &drr->drr_u.drr_write;
			dataref_t	dataref;
			uint64_t	payload_size;

			payload_size = DRR_WRITE_PAYLOAD_SIZE(drrw);
			(void) ssread(buf, payload_size, ofp);

			/*
			 * Use the existing checksum if it's dedup-capable,
			 * else calculate a SHA256 checksum for it.
			 */

			if (ZIO_CHECKSUM_EQUAL(drrw->drr_key.ddk_cksum,
			    zero_cksum) ||
			    !DRR_IS_DEDUP_CAPABLE(drrw->drr_checksumflags)) {
				SHA256_CTX	ctx;
				zio_cksum_t	tmpsha256;

				SHA256Init(&ctx);
				SHA256Update(&ctx, buf, payload_size);
				SHA256Final(&tmpsha256, &ctx);
				drrw->drr_key.ddk_cksum.zc_word[0] =
				    BE_64(tmpsha256.zc_word[0]);
				drrw->drr_key.ddk_cksum.zc_word[1] =
				    BE_64(tmpsha256.zc_word[1]);
				drrw->drr_key.ddk_cksum.zc_word[2] =
				    BE_64(tmpsha256.zc_word[2]);
				drrw->drr_key.ddk_cksum.zc_word[3] =
				    BE_64(tmpsha256.zc_word[3]);
				drrw->drr_checksumtype = ZIO_CHECKSUM_SHA256;
				drrw->drr_checksumflags = DRR_CHECKSUM_DEDUP;
			}

			dataref.ref_guid = drrw->drr_toguid;
			dataref.ref_object = drrw->drr_object;
			dataref.ref_offset = drrw->drr_offset;

			if (ddt_update(dda->dedup_hdl, &ddt,
			    &drrw->drr_key.ddk_cksum, drrw->drr_key.ddk_prop,
			    &dataref)) {
				dmu_replay_record_t wbr_drr = {0};
				struct drr_write_byref *wbr_drrr =
				    &wbr_drr.drr_u.drr_write_byref;

				/* block already present in stream */
				wbr_drr.drr_type = DRR_WRITE_BYREF;

				wbr_drrr->drr_object = drrw->drr_object;
				wbr_drrr->drr_offset = drrw->drr_offset;
				wbr_drrr->drr_length = drrw->drr_logical_size;
				wbr_drrr->drr_toguid = drrw->drr_toguid;
				wbr_drrr->drr_refguid = dataref.ref_guid;
				wbr_drrr->drr_refobject =
				    dataref.ref_object;
				wbr_drrr->drr_refoffset =
				    dataref.ref_offset;

				wbr_drrr->drr_checksumtype =
				    drrw->drr_checksumtype;
				wbr_drrr->drr_checksumflags =
				    drrw->drr_checksumtype;
				wbr_drrr->drr_key.ddk_cksum =
				    drrw->drr_key.ddk_cksum;
				wbr_drrr->drr_key.ddk_prop =
				    drrw->drr_key.ddk_prop;

				if (dump_record(dda, &wbr_drr, NULL, 0,
				    &stream_cksum, outfd) != 0)
					goto out;
			} else {
				/* block not previously seen */
<<<<<<< HEAD
				if (dump_record(dda, drr, buf, drrw->drr_length,
=======
				if (dump_record(drr, buf, payload_size,
>>>>>>> 993e3faf
				    &stream_cksum, outfd) != 0)
					goto out;
			}
			break;
		}

		case DRR_WRITE_EMBEDDED:
		{
			struct drr_write_embedded *drrwe =
			    &drr->drr_u.drr_write_embedded;
			(void) ssread(buf,
			    P2ROUNDUP((uint64_t)drrwe->drr_psize, 8), ofp);
			if (dump_record(dda, drr, buf,
			    P2ROUNDUP((uint64_t)drrwe->drr_psize, 8),
			    &stream_cksum, outfd) != 0)
				goto out;
			break;
		}

		case DRR_FREE:
		{
			if (dump_record(dda, drr, NULL, 0, &stream_cksum,
			    outfd) != 0)
				goto out;
			break;
		}

		default:
			(void) fprintf(stderr, "INVALID record type 0x%x\n",
			    drr->drr_type);
			/* should never happen, so assert */
			assert(B_FALSE);
		}
	}
out:
	umem_cache_destroy(ddt.ddecache);
	free(ddt.dedup_hash_array);
	free(buf);
	(void) fclose(ofp);

	return (NULL);
}

/*
 * Routines for dealing with the giant nvlist of fs-nvlists, etc.
 */
typedef struct send_data {
	/*
	 * assigned inside every recursive call,
	 * restored from *_save on return:
	 *
	 * guid of fromsnap snapshot in parent dataset
	 * txg of fromsnap snapshot in current dataset
	 * txg of tosnap snapshot in current dataset
	 */

	uint64_t parent_fromsnap_guid;
	uint64_t fromsnap_txg;
	uint64_t tosnap_txg;

	/* the nvlists get accumulated during depth-first traversal */
	nvlist_t *parent_snaps;
	nvlist_t *fss;
	nvlist_t *snapprops;

	/* send-receive configuration, does not change during traversal */
	const char *fsname;
	const char *fromsnap;
	const char *tosnap;
	boolean_t recursive;
	boolean_t verbose;

	/*
	 * The header nvlist is of the following format:
	 * {
	 *   "tosnap" -> string
	 *   "fromsnap" -> string (if incremental)
	 *   "fss" -> {
	 *	id -> {
	 *
	 *	 "name" -> string (full name; for debugging)
	 *	 "parentfromsnap" -> number (guid of fromsnap in parent)
	 *
	 *	 "props" -> { name -> value (only if set here) }
	 *	 "snaps" -> { name (lastname) -> number (guid) }
	 *	 "snapprops" -> { name (lastname) -> { name -> value } }
	 *
	 *	 "origin" -> number (guid of origin snapshot) (if clone)
	 *	 "origin_fsname" -> string (full name of origin file system)
	 *	 "sent" -> boolean (not on-disk)
	 *	}
	 *   }
	 * }
	 *
	 */
} send_data_t;

static void send_iterate_prop(zfs_handle_t *zhp, nvlist_t *nv);

static int
send_iterate_snap(zfs_handle_t *zhp, void *arg)
{
	send_data_t *sd = arg;
	uint64_t guid = zhp->zfs_dmustats.dds_guid;
	uint64_t txg = zhp->zfs_dmustats.dds_creation_txg;
	char *snapname;
	nvlist_t *nv;

	snapname = strrchr(zhp->zfs_name, '@')+1;

	if (sd->tosnap_txg != 0 && txg > sd->tosnap_txg) {
		if (sd->verbose) {
			(void) fprintf(stderr, dgettext(TEXT_DOMAIN,
			    "skipping snapshot %s because it was created "
			    "after the destination snapshot (%s)\n"),
			    zhp->zfs_name, sd->tosnap);
		}
		zfs_close(zhp);
		return (0);
	}

	VERIFY(0 == nvlist_add_uint64(sd->parent_snaps, snapname, guid));
	/*
	 * NB: if there is no fromsnap here (it's a newly created fs in
	 * an incremental replication), we will substitute the tosnap.
	 */
	if ((sd->fromsnap && strcmp(snapname, sd->fromsnap) == 0) ||
	    (sd->parent_fromsnap_guid == 0 && sd->tosnap &&
	    strcmp(snapname, sd->tosnap) == 0)) {
		sd->parent_fromsnap_guid = guid;
	}

	VERIFY(0 == nvlist_alloc(&nv, NV_UNIQUE_NAME, 0));
	send_iterate_prop(zhp, nv);
	VERIFY(0 == nvlist_add_nvlist(sd->snapprops, snapname, nv));
	nvlist_free(nv);

	zfs_close(zhp);
	return (0);
}

static void
send_iterate_prop(zfs_handle_t *zhp, nvlist_t *nv)
{
	nvpair_t *elem = NULL;

	while ((elem = nvlist_next_nvpair(zhp->zfs_props, elem)) != NULL) {
		char *propname = nvpair_name(elem);
		zfs_prop_t prop = zfs_name_to_prop(propname);
		nvlist_t *propnv;

		/*
		 * This property make sense only to this dataset,
		 * so no reasons to include it into stream
		 */
                if (prop == ZFS_PROP_WBC_MODE)
                        continue;

		if (!zfs_prop_user(propname)) {
			/*
			 * Realistically, this should never happen.  However,
			 * we want the ability to add DSL properties without
			 * needing to make incompatible version changes.  We
			 * need to ignore unknown properties to allow older
			 * software to still send datasets containing these
			 * properties, with the unknown properties elided.
			 */
			if (prop == ZPROP_INVAL)
				continue;

			if (zfs_prop_readonly(prop))
				continue;
		}

		verify(nvpair_value_nvlist(elem, &propnv) == 0);
		if (prop == ZFS_PROP_QUOTA || prop == ZFS_PROP_RESERVATION ||
		    prop == ZFS_PROP_REFQUOTA ||
		    prop == ZFS_PROP_REFRESERVATION) {
			char *source;
			uint64_t value;
			verify(nvlist_lookup_uint64(propnv,
			    ZPROP_VALUE, &value) == 0);
			if (zhp->zfs_type == ZFS_TYPE_SNAPSHOT)
				continue;
			/*
			 * May have no source before SPA_VERSION_RECVD_PROPS,
			 * but is still modifiable.
			 */
			if (nvlist_lookup_string(propnv,
			    ZPROP_SOURCE, &source) == 0) {
				if ((strcmp(source, zhp->zfs_name) != 0) &&
				    (strcmp(source,
				    ZPROP_SOURCE_VAL_RECVD) != 0))
					continue;
			}
		} else {
			char *source;
			if (nvlist_lookup_string(propnv,
			    ZPROP_SOURCE, &source) != 0)
				continue;
			if ((strcmp(source, zhp->zfs_name) != 0) &&
			    (strcmp(source, ZPROP_SOURCE_VAL_RECVD) != 0))
				continue;
		}

		if (zfs_prop_user(propname) ||
		    zfs_prop_get_type(prop) == PROP_TYPE_STRING) {
			char *value;
			verify(nvlist_lookup_string(propnv,
			    ZPROP_VALUE, &value) == 0);
			VERIFY(0 == nvlist_add_string(nv, propname, value));
		} else {
			uint64_t value;
			verify(nvlist_lookup_uint64(propnv,
			    ZPROP_VALUE, &value) == 0);
			VERIFY(0 == nvlist_add_uint64(nv, propname, value));
		}
	}
}

/*
 * returns snapshot creation txg
 * and returns 0 if the snapshot does not exist
 */
static uint64_t
get_snap_txg(libzfs_handle_t *hdl, const char *fs, const char *snap)
{
	char name[ZFS_MAX_DATASET_NAME_LEN];
	uint64_t txg = 0;

	if (fs == NULL || fs[0] == '\0' || snap == NULL || snap[0] == '\0')
		return (txg);

	(void) snprintf(name, sizeof (name), "%s@%s", fs, snap);
	if (zfs_dataset_exists(hdl, name, ZFS_TYPE_SNAPSHOT)) {
		zfs_handle_t *zhp = zfs_open(hdl, name, ZFS_TYPE_SNAPSHOT);
		if (zhp != NULL) {
			txg = zfs_prop_get_int(zhp, ZFS_PROP_CREATETXG);
			zfs_close(zhp);
		}
	}

	return (txg);
}

/*
 * recursively generate nvlists describing datasets.  See comment
 * for the data structure send_data_t above for description of contents
 * of the nvlist.
 */
static int
send_iterate_fs(zfs_handle_t *zhp, void *arg)
{
	send_data_t *sd = arg;
	nvlist_t *nvfs, *nv;
	int rv = 0;
	uint64_t parent_fromsnap_guid_save = sd->parent_fromsnap_guid;
	uint64_t fromsnap_txg_save = sd->fromsnap_txg;
	uint64_t tosnap_txg_save = sd->tosnap_txg;
	uint64_t txg = zhp->zfs_dmustats.dds_creation_txg;
	uint64_t guid = zhp->zfs_dmustats.dds_guid;
	uint64_t fromsnap_txg, tosnap_txg;
	char guidstring[64];

	fromsnap_txg = get_snap_txg(zhp->zfs_hdl, zhp->zfs_name, sd->fromsnap);
	if (fromsnap_txg != 0)
		sd->fromsnap_txg = fromsnap_txg;

	tosnap_txg = get_snap_txg(zhp->zfs_hdl, zhp->zfs_name, sd->tosnap);
	if (tosnap_txg != 0)
		sd->tosnap_txg = tosnap_txg;

	/*
	 * on the send side, if the current dataset does not have tosnap,
	 * perform two additional checks:
	 *
	 * - skip sending the current dataset if it was created later than
	 *   the parent tosnap
	 * - return error if the current dataset was created earlier than
	 *   the parent tosnap
	 */
	if (sd->tosnap != NULL && tosnap_txg == 0) {
		if (sd->tosnap_txg != 0 && txg > sd->tosnap_txg) {
			if (sd->verbose) {
				(void) fprintf(stderr, dgettext(TEXT_DOMAIN,
				    "skipping dataset %s: snapshot %s does "
				    "not exist\n"), zhp->zfs_name, sd->tosnap);
			}
		} else {
			(void) fprintf(stderr, dgettext(TEXT_DOMAIN,
			    "cannot send %s@%s%s: snapshot %s@%s does not "
			    "exist\n"), sd->fsname, sd->tosnap, sd->recursive ?
			    dgettext(TEXT_DOMAIN, " recursively") : "",
			    zhp->zfs_name, sd->tosnap);
			rv = -1;
		}
		goto out;
	}

	VERIFY(0 == nvlist_alloc(&nvfs, NV_UNIQUE_NAME, 0));
	VERIFY(0 == nvlist_add_string(nvfs, "name", zhp->zfs_name));
	VERIFY(0 == nvlist_add_uint64(nvfs, "parentfromsnap",
	    sd->parent_fromsnap_guid));

	if (zhp->zfs_dmustats.dds_origin[0]) {
		char origin_fsname[ZFS_MAX_DATASET_NAME_LEN];
		zfs_handle_t *origin = zfs_open(zhp->zfs_hdl,
		    zhp->zfs_dmustats.dds_origin, ZFS_TYPE_SNAPSHOT);
		if (origin == NULL) {
			rv = -1;
			goto out;
		}
		VERIFY(0 == nvlist_add_uint64(nvfs, "origin",
		    origin->zfs_dmustats.dds_guid));
		zfs_close(origin);
		(void) strlcpy(origin_fsname, zhp->zfs_dmustats.dds_origin,
		    sizeof (origin_fsname));
		*strchr(origin_fsname, '@') = '\0';
		VERIFY(0 == nvlist_add_string(nvfs, "origin_fsname",
		    origin_fsname));
	}

	/* iterate over props */
	VERIFY(0 == nvlist_alloc(&nv, NV_UNIQUE_NAME, 0));
	send_iterate_prop(zhp, nv);
	VERIFY(0 == nvlist_add_nvlist(nvfs, "props", nv));
	nvlist_free(nv);

	/* iterate over snaps, and set sd->parent_fromsnap_guid */
	sd->parent_fromsnap_guid = 0;
	VERIFY(0 == nvlist_alloc(&sd->parent_snaps, NV_UNIQUE_NAME, 0));
	VERIFY(0 == nvlist_alloc(&sd->snapprops, NV_UNIQUE_NAME, 0));
	(void) zfs_iter_snapshots_sorted(zhp, send_iterate_snap, sd);
	VERIFY(0 == nvlist_add_nvlist(nvfs, "snaps", sd->parent_snaps));
	VERIFY(0 == nvlist_add_nvlist(nvfs, "snapprops", sd->snapprops));
	nvlist_free(sd->parent_snaps);
	nvlist_free(sd->snapprops);

	/* add this fs to nvlist */
	(void) snprintf(guidstring, sizeof (guidstring),
	    "0x%llx", (longlong_t)guid);
	VERIFY(0 == nvlist_add_nvlist(sd->fss, guidstring, nvfs));
	nvlist_free(nvfs);

	/* iterate over children */
	if (sd->recursive)
		rv = zfs_iter_filesystems(zhp, send_iterate_fs, sd);

out:
	sd->parent_fromsnap_guid = parent_fromsnap_guid_save;
	sd->fromsnap_txg = fromsnap_txg_save;
	sd->tosnap_txg = tosnap_txg_save;

	zfs_close(zhp);
	return (rv);
}

static int
gather_nvlist(libzfs_handle_t *hdl, const char *fsname, const char *fromsnap,
    const char *tosnap, boolean_t recursive, boolean_t verbose,
    nvlist_t **nvlp, avl_tree_t **avlp)
{
	zfs_handle_t *zhp;
	send_data_t sd = { 0 };
	int error;

	zhp = zfs_open(hdl, fsname, ZFS_TYPE_FILESYSTEM | ZFS_TYPE_VOLUME);
	if (zhp == NULL)
		return (EZFS_BADTYPE);

	VERIFY(0 == nvlist_alloc(&sd.fss, NV_UNIQUE_NAME, 0));
	sd.fsname = fsname;
	sd.fromsnap = fromsnap;
	sd.tosnap = tosnap;
	sd.recursive = recursive;
	sd.verbose = verbose;

	if ((error = send_iterate_fs(zhp, &sd)) != 0) {
		nvlist_free(sd.fss);
		if (avlp != NULL)
			*avlp = NULL;
		*nvlp = NULL;
		return (error);
	}

	if (avlp != NULL && fsavl_create(sd.fss, avlp) != 0) {
		nvlist_free(sd.fss);
		*nvlp = NULL;
		return (EZFS_NOMEM);
	}

	*nvlp = sd.fss;
	return (0);
}

/*
 * Routines specific to "zfs send"
 */
typedef struct send_dump_data {
	/* these are all just the short snapname (the part after the @) */
	const char *fromsnap;
	const char *tosnap;
	char prevsnap[ZFS_MAX_DATASET_NAME_LEN];
	uint64_t prevsnap_obj;
	boolean_t seenfrom, seento, replicate, doall, fromorigin;
<<<<<<< HEAD
	boolean_t verbose, dryrun, dedup, parsable, progress, embed_data, std_out;
	boolean_t large_block;
	boolean_t sendsize;
	uint32_t hdr_send_sz;
	uint64_t send_sz;
=======
	boolean_t verbose, dryrun, parsable, progress, embed_data, std_out;
	boolean_t large_block, compress;
>>>>>>> 993e3faf
	int outfd;
	boolean_t err;
	nvlist_t *fss;
	nvlist_t *snapholds;
	avl_tree_t *fsavl;
	snapfilter_cb_t *filter_cb;
	void *filter_cb_arg;
	nvlist_t *debugnv;
	char holdtag[ZFS_MAX_DATASET_NAME_LEN];
	int cleanup_fd;
	uint64_t size;
} send_dump_data_t;

static int
estimate_ioctl(zfs_handle_t *zhp, uint64_t fromsnap_obj,
    boolean_t fromorigin, enum lzc_send_flags flags, uint64_t *sizep)
{
	zfs_cmd_t zc = { 0 };
	libzfs_handle_t *hdl = zhp->zfs_hdl;

	assert(zhp->zfs_type == ZFS_TYPE_SNAPSHOT);
	assert(fromsnap_obj == 0 || !fromorigin);

	(void) strlcpy(zc.zc_name, zhp->zfs_name, sizeof (zc.zc_name));
	zc.zc_obj = fromorigin;
	zc.zc_sendobj = zfs_prop_get_int(zhp, ZFS_PROP_OBJSETID);
	zc.zc_fromobj = fromsnap_obj;
	zc.zc_guid = 1;  /* estimate flag */
	zc.zc_flags = flags;

	if (zfs_ioctl(zhp->zfs_hdl, ZFS_IOC_SEND, &zc) != 0) {
		char errbuf[1024];
		(void) snprintf(errbuf, sizeof (errbuf), dgettext(TEXT_DOMAIN,
		    "warning: cannot estimate space for '%s'"), zhp->zfs_name);

		switch (errno) {
		case EXDEV:
			zfs_error_aux(hdl, dgettext(TEXT_DOMAIN,
			    "not an earlier snapshot from the same fs"));
			return (zfs_error(hdl, EZFS_CROSSTARGET, errbuf));

		case ENOENT:
			if (zfs_dataset_exists(hdl, zc.zc_name,
			    ZFS_TYPE_SNAPSHOT)) {
				zfs_error_aux(hdl, dgettext(TEXT_DOMAIN,
				    "incremental source (@%s) does not exist"),
				    zc.zc_value);
			}
			return (zfs_error(hdl, EZFS_NOENT, errbuf));

		case EDQUOT:
		case EFBIG:
		case EIO:
		case ENOLINK:
		case ENOSPC:
		case ENOSTR:
		case ENXIO:
		case EPIPE:
		case ERANGE:
		case EFAULT:
		case EROFS:
			zfs_error_aux(hdl, strerror(errno));
			return (zfs_error(hdl, EZFS_BADBACKUP, errbuf));

		default:
			return (zfs_standard_error(hdl, errno, errbuf));
		}
	}

	*sizep = zc.zc_objset_type;

	return (0);
}

/*
 * Dumps a backup of the given snapshot (incremental from fromsnap if it's not
 * NULL) to the file descriptor specified by outfd.
 */
static int
dump_ioctl(zfs_handle_t *zhp, const char *fromsnap, uint64_t fromsnap_obj,
    boolean_t fromorigin, int outfd, enum lzc_send_flags flags,
    nvlist_t *debugnv, boolean_t sendsize, uint64_t *sendcounter)
{
	zfs_cmd_t zc = { 0 };
	libzfs_handle_t *hdl = zhp->zfs_hdl;
	nvlist_t *thisdbg;

	assert(zhp->zfs_type == ZFS_TYPE_SNAPSHOT);
	assert(fromsnap_obj == 0 || !fromorigin);

	(void) strlcpy(zc.zc_name, zhp->zfs_name, sizeof (zc.zc_name));
	zc.zc_cookie = outfd;
	zc.zc_obj = fromorigin;
	zc.zc_sendobj = zfs_prop_get_int(zhp, ZFS_PROP_OBJSETID);
	zc.zc_fromobj = fromsnap_obj;
	zc.zc_flags = flags;
	zc.zc_sendsize = sendsize;
	zc.zc_sendcounter = 0;

	VERIFY(0 == nvlist_alloc(&thisdbg, NV_UNIQUE_NAME, 0));
	if (fromsnap && fromsnap[0] != '\0') {
		VERIFY(0 == nvlist_add_string(thisdbg,
		    "fromsnap", fromsnap));
	}

	if (zfs_ioctl(zhp->zfs_hdl, ZFS_IOC_SEND, &zc) != 0) {
		char errbuf[1024];
		(void) snprintf(errbuf, sizeof (errbuf), dgettext(TEXT_DOMAIN,
		    "warning: cannot send '%s'"), zhp->zfs_name);

		VERIFY(0 == nvlist_add_uint64(thisdbg, "error", errno));
		if (debugnv) {
			VERIFY(0 == nvlist_add_nvlist(debugnv,
			    zhp->zfs_name, thisdbg));
		}
		nvlist_free(thisdbg);

		switch (errno) {
		case EXDEV:
			zfs_error_aux(hdl, dgettext(TEXT_DOMAIN,
			    "not an earlier snapshot from the same fs"));
			return (zfs_error(hdl, EZFS_CROSSTARGET, errbuf));

		case ENOENT:
			if (zfs_dataset_exists(hdl, zc.zc_name,
			    ZFS_TYPE_SNAPSHOT)) {
				zfs_error_aux(hdl, dgettext(TEXT_DOMAIN,
				    "incremental source (@%s) does not exist"),
				    zc.zc_value);
			}
			return (zfs_error(hdl, EZFS_NOENT, errbuf));

		case EDQUOT:
		case EFBIG:
		case EIO:
		case ENOLINK:
		case ENOSPC:
		case ENOSTR:
		case ENXIO:
		case EPIPE:
		case ERANGE:
		case EFAULT:
		case EROFS:
			zfs_error_aux(hdl, strerror(errno));
			return (zfs_error(hdl, EZFS_BADBACKUP, errbuf));

		default:
			return (zfs_standard_error(hdl, errno, errbuf));
		}
	}

	*sendcounter = (uint64_t)zc.zc_sendcounter;
	if (debugnv)
		VERIFY(0 == nvlist_add_nvlist(debugnv, zhp->zfs_name, thisdbg));
	nvlist_free(thisdbg);

	return (0);
}

static void
gather_holds(zfs_handle_t *zhp, send_dump_data_t *sdd)
{
	assert(zhp->zfs_type == ZFS_TYPE_SNAPSHOT);

	/*
	 * zfs_send() only sets snapholds for sends that need them,
	 * e.g. replication and doall.
	 */
	if (sdd->snapholds == NULL)
		return;

	fnvlist_add_string(sdd->snapholds, zhp->zfs_name, sdd->holdtag);
}

static void *
send_progress_thread(void *arg)
{
	progress_arg_t *pa = arg;
	zfs_cmd_t zc = { 0 };
	zfs_handle_t *zhp = pa->pa_zhp;
	libzfs_handle_t *hdl = zhp->zfs_hdl;
	unsigned long long bytes;
	char buf[16];
	time_t t;
	struct tm *tm;

	(void) strlcpy(zc.zc_name, zhp->zfs_name, sizeof (zc.zc_name));

	if (!pa->pa_parsable)
		(void) fprintf(stderr, "TIME        SENT   SNAPSHOT\n");

	/*
	 * Print the progress from ZFS_IOC_SEND_PROGRESS every second.
	 */
	for (;;) {
		(void) sleep(1);

		zc.zc_cookie = pa->pa_fd;
		if (zfs_ioctl(hdl, ZFS_IOC_SEND_PROGRESS, &zc) != 0)
			return ((void *)-1);

		(void) time(&t);
		tm = localtime(&t);
		bytes = zc.zc_cookie;

		if (pa->pa_parsable) {
			(void) fprintf(stderr, "%02d:%02d:%02d\t%llu\t%s\n",
			    tm->tm_hour, tm->tm_min, tm->tm_sec,
			    bytes, zhp->zfs_name);
		} else {
			zfs_nicenum(bytes, buf, sizeof (buf));
			(void) fprintf(stderr, "%02d:%02d:%02d   %5s   %s\n",
			    tm->tm_hour, tm->tm_min, tm->tm_sec,
			    buf, zhp->zfs_name);
		}
	}
}

static void
send_print_verbose(FILE *fout, const char *tosnap, const char *fromsnap,
    uint64_t size, boolean_t parsable)
{
	if (parsable) {
		if (fromsnap != NULL) {
			(void) fprintf(fout, "incremental\t%s\t%s",
			    fromsnap, tosnap);
		} else {
			(void) fprintf(fout, "full\t%s",
			    tosnap);
		}
	} else {
		if (fromsnap != NULL) {
			if (strchr(fromsnap, '@') == NULL &&
			    strchr(fromsnap, '#') == NULL) {
				(void) fprintf(fout, dgettext(TEXT_DOMAIN,
				    "send from @%s to %s"),
				    fromsnap, tosnap);
			} else {
				(void) fprintf(fout, dgettext(TEXT_DOMAIN,
				    "send from %s to %s"),
				    fromsnap, tosnap);
			}
		} else {
			(void) fprintf(fout, dgettext(TEXT_DOMAIN,
			    "full send of %s"),
			    tosnap);
		}
	}

	if (size != 0) {
		if (parsable) {
			(void) fprintf(fout, "\t%llu",
			    (longlong_t)size);
		} else {
			char buf[16];
			zfs_nicenum(size, buf, sizeof (buf));
			(void) fprintf(fout, dgettext(TEXT_DOMAIN,
			    " estimated size is %s"), buf);
		}
	}
	(void) fprintf(fout, "\n");
}

static int
dump_snapshot(zfs_handle_t *zhp, void *arg)
{
	send_dump_data_t *sdd = arg;
	progress_arg_t pa = { 0 };
	pthread_t tid;
	char *thissnap;
	enum lzc_send_flags flags = 0;
	int err;
	boolean_t isfromsnap, istosnap, fromorigin;
	boolean_t exclude = B_FALSE;
	FILE *fout = sdd->std_out ? stdout : stderr;

	err = 0;
	thissnap = strchr(zhp->zfs_name, '@') + 1;
	isfromsnap = (sdd->fromsnap != NULL &&
	    strcmp(sdd->fromsnap, thissnap) == 0);

	if (!sdd->seenfrom && isfromsnap) {
		gather_holds(zhp, sdd);
		sdd->seenfrom = B_TRUE;
		(void) strcpy(sdd->prevsnap, thissnap);
		sdd->prevsnap_obj = zfs_prop_get_int(zhp, ZFS_PROP_OBJSETID);
		zfs_close(zhp);
		return (0);
	}

	if (sdd->seento || !sdd->seenfrom) {
		zfs_close(zhp);
		return (0);
	}

	istosnap = (strcmp(sdd->tosnap, thissnap) == 0);
	if (istosnap)
		sdd->seento = B_TRUE;

	if (sdd->large_block)
		flags |= LZC_SEND_FLAG_LARGE_BLOCK;
	if (sdd->embed_data)
		flags |= LZC_SEND_FLAG_EMBED_DATA;
	if (sdd->compress)
		flags |= LZC_SEND_FLAG_COMPRESS;

	if (!sdd->doall && !isfromsnap && !istosnap) {
		if (sdd->replicate) {
			char *snapname;
			nvlist_t *snapprops;
			/*
			 * Filter out all intermediate snapshots except origin
			 * snapshots needed to replicate clones.
			 */
			nvlist_t *nvfs = fsavl_find(sdd->fsavl,
			    zhp->zfs_dmustats.dds_guid, &snapname);

			VERIFY(0 == nvlist_lookup_nvlist(nvfs,
			    "snapprops", &snapprops));
			VERIFY(0 == nvlist_lookup_nvlist(snapprops,
			    thissnap, &snapprops));
			exclude = !nvlist_exists(snapprops, "is_clone_origin");
		} else {
			exclude = B_TRUE;
		}
	}

	/*
	 * If a filter function exists, call it to determine whether
	 * this snapshot will be sent.
	 */
	if (exclude || (sdd->filter_cb != NULL &&
	    sdd->filter_cb(zhp, sdd->filter_cb_arg) == B_FALSE)) {
		/*
		 * This snapshot is filtered out.  Don't send it, and don't
		 * set prevsnap_obj, so it will be as if this snapshot didn't
		 * exist, and the next accepted snapshot will be sent as
		 * an incremental from the last accepted one, or as the
		 * first (and full) snapshot in the case of a replication,
		 * non-incremental send.
		 */
		zfs_close(zhp);
		return (0);
	}

	gather_holds(zhp, sdd);
	fromorigin = sdd->prevsnap[0] == '\0' &&
	    (sdd->fromorigin || sdd->replicate);

	/* print out to-from and approximate size in verbose mode */
	if (sdd->verbose) {
		uint64_t size = 0;
		(void) estimate_ioctl(zhp, sdd->prevsnap_obj,
		    fromorigin, flags, &size);

		send_print_verbose(fout, zhp->zfs_name,
		    sdd->prevsnap[0] ? sdd->prevsnap : NULL,
		    size, sdd->parsable);
		sdd->size += size;
	}

	if (!sdd->dryrun) {
		uint64_t sendcounter = 0;
		boolean_t track_progress = (sdd->progress && !sdd->sendsize);
		boolean_t sendsize = B_FALSE;
		/*
		 * If progress reporting is requested, spawn a new thread to
		 * poll ZFS_IOC_SEND_PROGRESS at a regular interval.
		 */
		if (track_progress) {
			pa.pa_zhp = zhp;
			pa.pa_fd = sdd->outfd;
			pa.pa_parsable = sdd->parsable;

			if ((err = pthread_create(&tid, NULL,
			    send_progress_thread, &pa)) != 0) {
				zfs_close(zhp);
				return (err);
			}
		}

<<<<<<< HEAD
		enum lzc_send_flags flags = 0;
		if (sdd->large_block)
			flags |= LZC_SEND_FLAG_LARGE_BLOCK;
		if (sdd->embed_data)
			flags |= LZC_SEND_FLAG_EMBED_DATA;

		/*
		 * We need to reset the sendsize flag being sent to
		 * kernel if sdd->dedup is set. With dedup, the file
		 * descriptor sent to kernel is one end of the pipe,
		 * and we would want the data back in the pipe for
		 * cksummer() to calculate the exact size of the dedup-ed
		 * stream. So reset the sendsize flag such that
		 * kernel writes to the pipe.
		 */

		sendsize = sdd->dedup ? B_FALSE : sdd->sendsize;

=======
>>>>>>> 993e3faf
		err = dump_ioctl(zhp, sdd->prevsnap, sdd->prevsnap_obj,
		    fromorigin, sdd->outfd, flags, sdd->debugnv,
		    sendsize, &sendcounter);

		sdd->send_sz += sendcounter;

		if (track_progress) {
			(void) pthread_cancel(tid);
			(void) pthread_join(tid, NULL);
		}
	}

	(void) strcpy(sdd->prevsnap, thissnap);
	sdd->prevsnap_obj = zfs_prop_get_int(zhp, ZFS_PROP_OBJSETID);
	zfs_close(zhp);
	return (err);
}

static int
dump_filesystem(zfs_handle_t *zhp, void *arg)
{
	int rv = 0;
	send_dump_data_t *sdd = arg;
	boolean_t missingfrom = B_FALSE;
	zfs_cmd_t zc = { 0 };

	(void) snprintf(zc.zc_name, sizeof (zc.zc_name), "%s@%s",
	    zhp->zfs_name, sdd->tosnap);
	if (ioctl(zhp->zfs_hdl->libzfs_fd, ZFS_IOC_OBJSET_STATS, &zc) != 0) {
		(void) fprintf(stderr, dgettext(TEXT_DOMAIN,
		    "WARNING: could not send %s@%s: does not exist\n"),
		    zhp->zfs_name, sdd->tosnap);
		sdd->err = B_TRUE;
		return (0);
	}

	if (sdd->replicate && sdd->fromsnap) {
		/*
		 * If this fs does not have fromsnap, and we're doing
		 * recursive, we need to send a full stream from the
		 * beginning (or an incremental from the origin if this
		 * is a clone).  If we're doing non-recursive, then let
		 * them get the error.
		 */
		(void) snprintf(zc.zc_name, sizeof (zc.zc_name), "%s@%s",
		    zhp->zfs_name, sdd->fromsnap);
		if (ioctl(zhp->zfs_hdl->libzfs_fd,
		    ZFS_IOC_OBJSET_STATS, &zc) != 0) {
			missingfrom = B_TRUE;
		}
	}

	sdd->seenfrom = sdd->seento = sdd->prevsnap[0] = 0;
	sdd->prevsnap_obj = 0;
	if (sdd->fromsnap == NULL || missingfrom)
		sdd->seenfrom = B_TRUE;

	rv = zfs_iter_snapshots_sorted(zhp, dump_snapshot, arg);
	if (!sdd->seenfrom) {
		(void) fprintf(stderr, dgettext(TEXT_DOMAIN,
		    "WARNING: could not send %s@%s:\n"
		    "incremental source (%s@%s) does not exist\n"),
		    zhp->zfs_name, sdd->tosnap,
		    zhp->zfs_name, sdd->fromsnap);
		sdd->err = B_TRUE;
	} else if (!sdd->seento) {
		if (sdd->fromsnap) {
			(void) fprintf(stderr, dgettext(TEXT_DOMAIN,
			    "WARNING: could not send %s@%s:\n"
			    "incremental source (%s@%s) "
			    "is not earlier than it\n"),
			    zhp->zfs_name, sdd->tosnap,
			    zhp->zfs_name, sdd->fromsnap);
		} else {
			(void) fprintf(stderr, dgettext(TEXT_DOMAIN,
			    "WARNING: "
			    "could not send %s@%s: does not exist\n"),
			    zhp->zfs_name, sdd->tosnap);
		}
		sdd->err = B_TRUE;
	}

	return (rv);
}

static int
dump_filesystems(zfs_handle_t *rzhp, void *arg)
{
	send_dump_data_t *sdd = arg;
	nvpair_t *fspair;
	boolean_t needagain, progress;

	if (!sdd->replicate)
		return (dump_filesystem(rzhp, sdd));

	/* Mark the clone origin snapshots. */
	for (fspair = nvlist_next_nvpair(sdd->fss, NULL); fspair;
	    fspair = nvlist_next_nvpair(sdd->fss, fspair)) {
		nvlist_t *nvfs;
		uint64_t origin_guid = 0;

		VERIFY(0 == nvpair_value_nvlist(fspair, &nvfs));
		(void) nvlist_lookup_uint64(nvfs, "origin", &origin_guid);
		if (origin_guid != 0) {
			char *snapname;
			nvlist_t *origin_nv = fsavl_find(sdd->fsavl,
			    origin_guid, &snapname);
			if (origin_nv != NULL) {
				nvlist_t *snapprops;
				VERIFY(0 == nvlist_lookup_nvlist(origin_nv,
				    "snapprops", &snapprops));
				VERIFY(0 == nvlist_lookup_nvlist(snapprops,
				    snapname, &snapprops));
				VERIFY(0 == nvlist_add_boolean(
				    snapprops, "is_clone_origin"));
			}
		}
	}
again:
	needagain = progress = B_FALSE;
	for (fspair = nvlist_next_nvpair(sdd->fss, NULL); fspair;
	    fspair = nvlist_next_nvpair(sdd->fss, fspair)) {
		nvlist_t *fslist, *parent_nv;
		char *fsname;
		zfs_handle_t *zhp;
		int err;
		uint64_t origin_guid = 0;
		uint64_t parent_guid = 0;

		VERIFY(nvpair_value_nvlist(fspair, &fslist) == 0);
		if (nvlist_lookup_boolean(fslist, "sent") == 0)
			continue;

		VERIFY(nvlist_lookup_string(fslist, "name", &fsname) == 0);
		(void) nvlist_lookup_uint64(fslist, "origin", &origin_guid);
		(void) nvlist_lookup_uint64(fslist, "parentfromsnap",
		    &parent_guid);

		if (parent_guid != 0) {
			parent_nv = fsavl_find(sdd->fsavl, parent_guid, NULL);
			if (!nvlist_exists(parent_nv, "sent")) {
				/* parent has not been sent; skip this one */
				needagain = B_TRUE;
				continue;
			}
		}

		if (origin_guid != 0) {
			nvlist_t *origin_nv = fsavl_find(sdd->fsavl,
			    origin_guid, NULL);
			if (origin_nv != NULL &&
			    !nvlist_exists(origin_nv, "sent")) {
				/*
				 * origin has not been sent yet;
				 * skip this clone.
				 */
				needagain = B_TRUE;
				continue;
			}
		}

		zhp = zfs_open(rzhp->zfs_hdl, fsname, ZFS_TYPE_DATASET);
		if (zhp == NULL)
			return (-1);
		err = dump_filesystem(zhp, sdd);
		VERIFY(nvlist_add_boolean(fslist, "sent") == 0);
		progress = B_TRUE;
		zfs_close(zhp);
		if (err)
			return (err);
	}
	if (needagain) {
		assert(progress);
		goto again;
	}

	/* clean out the sent flags in case we reuse this fss */
	for (fspair = nvlist_next_nvpair(sdd->fss, NULL); fspair;
	    fspair = nvlist_next_nvpair(sdd->fss, fspair)) {
		nvlist_t *fslist;

		VERIFY(nvpair_value_nvlist(fspair, &fslist) == 0);
		(void) nvlist_remove_all(fslist, "sent");
	}

	return (0);
}

nvlist_t *
zfs_send_resume_token_to_nvlist(libzfs_handle_t *hdl, const char *token)
{
	nvlist_t *nvl = NULL;
	int error;

	error = zfs_send_resume_token_to_nvlist_impl(token, &nvl);
	switch (error) {
	case EINVAL:
		zfs_error_aux(hdl, dgettext(TEXT_DOMAIN,
		    "resume token is corrupt (invalid format)"));
		break;
	case ENOTSUP:
		zfs_error_aux(hdl, dgettext(TEXT_DOMAIN,
		    "resume token is corrupt (invalid version)"));
		break;
	case EBADMSG:
		zfs_error_aux(hdl, dgettext(TEXT_DOMAIN,
		    "resume token is corrupt "
		    "(payload is not hex-encoded)"));
		break;
	case ECKSUM:
		zfs_error_aux(hdl, dgettext(TEXT_DOMAIN,
		    "resume token is corrupt (incorrect checksum)"));
		break;
	case ENOSR:
		zfs_error_aux(hdl, dgettext(TEXT_DOMAIN,
		    "resume token is corrupt (decompression failed)"));
		break;
	case ENODATA:
		zfs_error_aux(hdl, dgettext(TEXT_DOMAIN,
		    "resume token is corrupt (nvlist_unpack failed)"));
		break;
	case ENOMEM:
		(void) no_memory(hdl);
		break;
	default:
		break;
	};

	return (nvl);
}

int
zfs_send_resume(libzfs_handle_t *hdl, sendflags_t *flags, int outfd,
    const char *resume_token)
{
	char errbuf[1024];
	char *toname;
	char *fromname = NULL;
	uint64_t resumeobj, resumeoff, toguid, fromguid, bytes;
	zfs_handle_t *zhp;
	int error = 0;
	char name[ZFS_MAX_DATASET_NAME_LEN];
	enum lzc_send_flags lzc_flags = 0;

	(void) snprintf(errbuf, sizeof (errbuf), dgettext(TEXT_DOMAIN,
	    "cannot resume send"));

	nvlist_t *resume_nvl =
	    zfs_send_resume_token_to_nvlist(hdl, resume_token);
	if (resume_nvl == NULL) {
		/*
		 * zfs_error_aux has already been set by
		 * zfs_send_resume_token_to_nvlist
		 */
		return (zfs_error(hdl, EZFS_FAULT, errbuf));
	}
	if (flags->verbose) {
		(void) fprintf(stderr, dgettext(TEXT_DOMAIN,
		    "resume token contents:\n"));
		nvlist_print(stderr, resume_nvl);
	}

	if (nvlist_lookup_string(resume_nvl, "toname", &toname) != 0 ||
	    nvlist_lookup_uint64(resume_nvl, "object", &resumeobj) != 0 ||
	    nvlist_lookup_uint64(resume_nvl, "offset", &resumeoff) != 0 ||
	    nvlist_lookup_uint64(resume_nvl, "bytes", &bytes) != 0 ||
	    nvlist_lookup_uint64(resume_nvl, "toguid", &toguid) != 0) {
		zfs_error_aux(hdl, dgettext(TEXT_DOMAIN,
		    "resume token is corrupt"));
		return (zfs_error(hdl, EZFS_FAULT, errbuf));
	}
	fromguid = 0;
	(void) nvlist_lookup_uint64(resume_nvl, "fromguid", &fromguid);

	if (flags->largeblock || nvlist_exists(resume_nvl, "largeblockok"))
		lzc_flags |= LZC_SEND_FLAG_LARGE_BLOCK;
	if (flags->embed_data || nvlist_exists(resume_nvl, "embedok"))
		lzc_flags |= LZC_SEND_FLAG_EMBED_DATA;
	if (flags->compress || nvlist_exists(resume_nvl, "compressok"))
		lzc_flags |= LZC_SEND_FLAG_COMPRESS;

	if (guid_to_name(hdl, toname, toguid, B_FALSE, name) != 0) {
		if (zfs_dataset_exists(hdl, toname, ZFS_TYPE_DATASET)) {
			zfs_error_aux(hdl, dgettext(TEXT_DOMAIN,
			    "'%s' is no longer the same snapshot used in "
			    "the initial send"), toname);
		} else {
			zfs_error_aux(hdl, dgettext(TEXT_DOMAIN,
			    "'%s' used in the initial send no longer exists"),
			    toname);
		}
		return (zfs_error(hdl, EZFS_BADPATH, errbuf));
	}
	zhp = zfs_open(hdl, name, ZFS_TYPE_DATASET);
	if (zhp == NULL) {
		zfs_error_aux(hdl, dgettext(TEXT_DOMAIN,
		    "unable to access '%s'"), name);
		return (zfs_error(hdl, EZFS_BADPATH, errbuf));
	}

	if (fromguid != 0) {
		if (guid_to_name(hdl, toname, fromguid, B_TRUE, name) != 0) {
			zfs_error_aux(hdl, dgettext(TEXT_DOMAIN,
			    "incremental source %#llx no longer exists"),
			    (longlong_t)fromguid);
			return (zfs_error(hdl, EZFS_BADPATH, errbuf));
		}
		fromname = name;
	}

	if (flags->verbose) {
		uint64_t size = 0;
		error = lzc_send_space(zhp->zfs_name, fromname,
		    lzc_flags, &size);
		if (error == 0)
			size = MAX(0, (int64_t)(size - bytes));
		send_print_verbose(stderr, zhp->zfs_name, fromname,
		    size, flags->parsable);
	}

	if (!flags->dryrun) {
		progress_arg_t pa = { 0 };
		pthread_t tid;
		/*
		 * If progress reporting is requested, spawn a new thread to
		 * poll ZFS_IOC_SEND_PROGRESS at a regular interval.
		 */
		if (flags->progress) {
			pa.pa_zhp = zhp;
			pa.pa_fd = outfd;
			pa.pa_parsable = flags->parsable;

			error = pthread_create(&tid, NULL,
			    send_progress_thread, &pa);
			if (error != 0) {
				zfs_close(zhp);
				return (error);
			}
		}

		error = lzc_send_resume(zhp->zfs_name, fromname, outfd,
		    lzc_flags, resumeobj, resumeoff);

		if (flags->progress) {
			(void) pthread_cancel(tid);
			(void) pthread_join(tid, NULL);
		}

		char errbuf[1024];
		(void) snprintf(errbuf, sizeof (errbuf), dgettext(TEXT_DOMAIN,
		    "warning: cannot send '%s'"), zhp->zfs_name);

		zfs_close(zhp);

		switch (error) {
		case 0:
			return (0);
		case EXDEV:
		case ENOENT:
		case EDQUOT:
		case EFBIG:
		case EIO:
		case ENOLINK:
		case ENOSPC:
		case ENOSTR:
		case ENXIO:
		case EPIPE:
		case ERANGE:
		case EFAULT:
		case EROFS:
			zfs_error_aux(hdl, strerror(errno));
			return (zfs_error(hdl, EZFS_BADBACKUP, errbuf));

		default:
			return (zfs_standard_error(hdl, errno, errbuf));
		}
	}


	zfs_close(zhp);

	return (error);
}

/*
 * Generate a send stream for the dataset identified by the argument zhp.
 *
 * The content of the send stream is the snapshot identified by
 * 'tosnap'.  Incremental streams are requested in two ways:
 *     - from the snapshot identified by "fromsnap" (if non-null) or
 *     - from the origin of the dataset identified by zhp, which must
 *	 be a clone.  In this case, "fromsnap" is null and "fromorigin"
 *	 is TRUE.
 *
 * The send stream is recursive (i.e. dumps a hierarchy of snapshots) and
 * uses a special header (with a hdrtype field of DMU_COMPOUNDSTREAM)
 * if "replicate" is set.  If "doall" is set, dump all the intermediate
 * snapshots. The DMU_COMPOUNDSTREAM header is used in the "doall"
 * case too. If "props" is set, send properties.
 */
int
zfs_send(zfs_handle_t *zhp, const char *fromsnap, const char *tosnap,
    sendflags_t *flags, int outfd, snapfilter_cb_t filter_func,
    void *cb_arg, nvlist_t **debugnvp)
{
	char errbuf[1024];
	send_dump_data_t sdd = { 0 };
	int err = 0;
	nvlist_t *fss = NULL;
	avl_tree_t *fsavl = NULL;
	static uint64_t holdseq;
	int spa_version;
	pthread_t tid = 0;
	int pipefd[2];
	dedup_arg_t dda = { 0 };
	int featureflags = 0;
	FILE *fout;

	(void) snprintf(errbuf, sizeof (errbuf), dgettext(TEXT_DOMAIN,
	    "cannot send '%s'"), zhp->zfs_name);

	if (fromsnap && fromsnap[0] == '\0') {
		zfs_error_aux(zhp->zfs_hdl, dgettext(TEXT_DOMAIN,
		    "zero-length incremental source"));
		return (zfs_error(zhp->zfs_hdl, EZFS_NOENT, errbuf));
	}

	if (zhp->zfs_type == ZFS_TYPE_FILESYSTEM) {
		uint64_t version;
		version = zfs_prop_get_int(zhp, ZFS_PROP_VERSION);
		if (version >= ZPL_VERSION_SA) {
			featureflags |= DMU_BACKUP_FEATURE_SA_SPILL;
		}
	}

	if (flags->dedup && !flags->dryrun) {
		featureflags |= (DMU_BACKUP_FEATURE_DEDUP |
		    DMU_BACKUP_FEATURE_DEDUPPROPS);
		if ((err = pipe(pipefd)) != 0) {
			zfs_error_aux(zhp->zfs_hdl, strerror(errno));
			return (zfs_error(zhp->zfs_hdl, EZFS_PIPEFAILED,
			    errbuf));
		}
		dda.outputfd = outfd;
		dda.inputfd = pipefd[1];
		dda.dedup_hdl = zhp->zfs_hdl;
		dda.sendsize = flags->sendsize;
		if ((err = pthread_create(&tid, NULL, cksummer, &dda)) != 0) {
			(void) close(pipefd[0]);
			(void) close(pipefd[1]);
			zfs_error_aux(zhp->zfs_hdl, strerror(errno));
			return (zfs_error(zhp->zfs_hdl,
			    EZFS_THREADCREATEFAILED, errbuf));
		}
	}

	if (flags->replicate || flags->doall || flags->props) {
		dmu_replay_record_t drr = { 0 };
		char *packbuf = NULL;
		size_t buflen = 0;
		zio_cksum_t zc = { 0 };

		if (flags->replicate || flags->props) {
			nvlist_t *hdrnv;

			VERIFY(0 == nvlist_alloc(&hdrnv, NV_UNIQUE_NAME, 0));
			if (fromsnap) {
				VERIFY(0 == nvlist_add_string(hdrnv,
				    "fromsnap", fromsnap));
			}
			VERIFY(0 == nvlist_add_string(hdrnv, "tosnap", tosnap));
			if (!flags->replicate) {
				VERIFY(0 == nvlist_add_boolean(hdrnv,
				    "not_recursive"));
			}

			err = gather_nvlist(zhp->zfs_hdl, zhp->zfs_name,
			    fromsnap, tosnap, flags->replicate, flags->verbose,
			    &fss, &fsavl);
			if (err)
				goto err_out;
			VERIFY(0 == nvlist_add_nvlist(hdrnv, "fss", fss));
			err = nvlist_pack(hdrnv, &packbuf, &buflen,
			    NV_ENCODE_XDR, 0);
			if (debugnvp)
				*debugnvp = hdrnv;
			else
				nvlist_free(hdrnv);
			if (err)
				goto stderr_out;
		}

		if (!flags->dryrun) {
			/* write first begin record */
			drr.drr_type = DRR_BEGIN;
			drr.drr_u.drr_begin.drr_magic = DMU_BACKUP_MAGIC;
			DMU_SET_STREAM_HDRTYPE(drr.drr_u.drr_begin.
			    drr_versioninfo, DMU_COMPOUNDSTREAM);
			DMU_SET_FEATUREFLAGS(drr.drr_u.drr_begin.
			    drr_versioninfo, featureflags);
			(void) snprintf(drr.drr_u.drr_begin.drr_toname,
			    sizeof (drr.drr_u.drr_begin.drr_toname),
			    "%s@%s", zhp->zfs_name, tosnap);
			drr.drr_payloadlen = buflen;

			err = dump_record(NULL, &drr, packbuf, buflen, &zc, outfd);
			free(packbuf);
			if (err != 0)
				goto stderr_out;

			/* write end record */
			bzero(&drr, sizeof (drr));
			drr.drr_type = DRR_END;
			drr.drr_u.drr_end.drr_checksum = zc;
			err = write(outfd, &drr, sizeof (drr));
			sdd.hdr_send_sz += sizeof (drr);
			if (err == -1) {
				err = errno;
				goto stderr_out;
			}

			err = 0;
		}
	}

	/* dump each stream */
	sdd.fromsnap = fromsnap;
	sdd.tosnap = tosnap;
	if (tid != 0)
		sdd.outfd = pipefd[0];
	else
		sdd.outfd = outfd;
	sdd.replicate = flags->replicate;
	sdd.doall = flags->doall;
	sdd.fromorigin = flags->fromorigin;
	sdd.fss = fss;
	sdd.fsavl = fsavl;
	sdd.verbose = flags->verbose;
	sdd.dedup = flags->dedup;
	sdd.sendsize = flags->sendsize;
	sdd.parsable = flags->parsable;
	sdd.progress = flags->progress;
	sdd.dryrun = flags->dryrun;
	sdd.large_block = flags->largeblock;
	sdd.embed_data = flags->embed_data;
	sdd.compress = flags->compress;
	sdd.filter_cb = filter_func;
	sdd.filter_cb_arg = cb_arg;
	if (debugnvp)
		sdd.debugnv = *debugnvp;
	if (sdd.verbose && sdd.dryrun)
		sdd.std_out = B_TRUE;
	fout = sdd.std_out ? stdout : stderr;

	/*
	 * Some flags require that we place user holds on the datasets that are
	 * being sent so they don't get destroyed during the send. We can skip
	 * this step if the pool is imported read-only since the datasets cannot
	 * be destroyed.
	 */
	if (!flags->dryrun && !zpool_get_prop_int(zfs_get_pool_handle(zhp),
	    ZPOOL_PROP_READONLY, NULL) &&
	    zfs_spa_version(zhp, &spa_version) == 0 &&
	    spa_version >= SPA_VERSION_USERREFS &&
	    (flags->doall || flags->replicate)) {
		++holdseq;
		(void) snprintf(sdd.holdtag, sizeof (sdd.holdtag),
		    ".send-%d-%llu", getpid(), (u_longlong_t)holdseq);
		sdd.cleanup_fd = open(ZFS_DEV, O_RDWR|O_EXCL);
		if (sdd.cleanup_fd < 0) {
			err = errno;
			goto stderr_out;
		}
		sdd.snapholds = fnvlist_alloc();
	} else {
		sdd.cleanup_fd = -1;
		sdd.snapholds = NULL;
	}
	if ((flags->verbose && !flags->sendsize) || sdd.snapholds != NULL) {
		/*
		 * Do a verbose no-op dry run to get all the verbose output
		 * or to gather snapshot hold's before generating any data,
		 * then do a non-verbose real run to generate the streams.
		 */
		sdd.dryrun = B_TRUE;
		err = dump_filesystems(zhp, &sdd);

		if (err != 0)
			goto stderr_out;

		if (flags->verbose) {
			if (flags->parsable) {
				(void) fprintf(fout, "size\t%llu\n",
				    (longlong_t)sdd.size);
			} else {
				char buf[16];
				zfs_nicenum(sdd.size, buf, sizeof (buf));
				(void) fprintf(fout, dgettext(TEXT_DOMAIN,
				    "total estimated size is %s\n"), buf);
			}
		}

		/* Ensure no snaps found is treated as an error. */
		if (!sdd.seento) {
			err = ENOENT;
			goto err_out;
		}

		/* Skip the second run if dryrun was requested. */
		if (flags->dryrun)
			goto err_out;

		if (sdd.snapholds != NULL) {
			err = zfs_hold_nvl(zhp, sdd.cleanup_fd, sdd.snapholds);
			if (err != 0)
				goto stderr_out;

			fnvlist_free(sdd.snapholds);
			sdd.snapholds = NULL;
		}

		sdd.dryrun = B_FALSE;
		sdd.verbose = B_FALSE;
	}

	err = dump_filesystems(zhp, &sdd);
	fsavl_destroy(fsavl);
	nvlist_free(fss);

	/* Ensure no snaps found is treated as an error. */
	if (err == 0 && !sdd.seento)
		err = ENOENT;

	if (tid != 0) {
		if (err != 0)
			(void) pthread_cancel(tid);
		(void) close(pipefd[0]);
		(void) pthread_join(tid, NULL);
		sdd.send_sz = dda.dedup_data_sz;
	}

	if (sdd.cleanup_fd != -1) {
		VERIFY(0 == close(sdd.cleanup_fd));
		sdd.cleanup_fd = -1;
	}

	if (!flags->dryrun && (flags->replicate || flags->doall ||
	    flags->props)) {
		/*
		 * write final end record.  NB: want to do this even if
		 * there was some error, because it might not be totally
		 * failed.
		 */
		dmu_replay_record_t drr = { 0 };
		drr.drr_type = DRR_END;
		if (write(outfd, &drr, sizeof (drr)) == -1) {
			return (zfs_standard_error(zhp->zfs_hdl,
			    errno, errbuf));
		}
		sdd.hdr_send_sz += sizeof (drr);
	}

	if (flags->sendsize) {
		if (flags->verbose) {
			(void) fprintf(stderr,
			"Send stream header size (bytes): %u\n",
			    sdd.hdr_send_sz);
			(void) fprintf(stderr,
			"Send stream data size  (bytes):  %llu\n",
			    (longlong_t)sdd.send_sz);
			(void) fprintf(stderr,
			"Total send stream size (bytes):  %llu\n",
			    (longlong_t)(sdd.send_sz +
			    (uint64_t)sdd.hdr_send_sz));
		} else {
			(void) fprintf(stderr,
			"Total send stream size (bytes):  %llu\n",
			    (longlong_t)(sdd.send_sz +
			    (uint64_t)sdd.hdr_send_sz));
		}
	}

	return (err || sdd.err);

stderr_out:
	err = zfs_standard_error(zhp->zfs_hdl, err, errbuf);
err_out:
	fsavl_destroy(fsavl);
	nvlist_free(fss);
	fnvlist_free(sdd.snapholds);

	if (sdd.cleanup_fd != -1)
		VERIFY(0 == close(sdd.cleanup_fd));
	if (tid != 0) {
		(void) pthread_cancel(tid);
		(void) close(pipefd[0]);
		(void) pthread_join(tid, NULL);
	}
	return (err);
}

int
zfs_send_one(zfs_handle_t *zhp, const char *from, int fd,
    enum lzc_send_flags flags)
{
	int err;
	libzfs_handle_t *hdl = zhp->zfs_hdl;

	char errbuf[1024];
	(void) snprintf(errbuf, sizeof (errbuf), dgettext(TEXT_DOMAIN,
	    "warning: cannot send '%s'"), zhp->zfs_name);

	err = lzc_send(zhp->zfs_name, from, fd, flags);
	if (err != 0) {
		switch (errno) {
		case EXDEV:
			zfs_error_aux(hdl, dgettext(TEXT_DOMAIN,
			    "not an earlier snapshot from the same fs"));
			return (zfs_error(hdl, EZFS_CROSSTARGET, errbuf));

		case ENOENT:
		case ESRCH:
			if (lzc_exists(zhp->zfs_name)) {
				zfs_error_aux(hdl, dgettext(TEXT_DOMAIN,
				    "incremental source (%s) does not exist"),
				    from);
			}
			return (zfs_error(hdl, EZFS_NOENT, errbuf));

		case EBUSY:
			zfs_error_aux(hdl, dgettext(TEXT_DOMAIN,
			    "target is busy; if a filesystem, "
			    "it must not be mounted"));
			return (zfs_error(hdl, EZFS_BUSY, errbuf));

		case EDQUOT:
		case EFBIG:
		case EIO:
		case ENOLINK:
		case ENOSPC:
		case ENOSTR:
		case ENXIO:
		case EPIPE:
		case ERANGE:
		case EFAULT:
		case EROFS:
			zfs_error_aux(hdl, strerror(errno));
			return (zfs_error(hdl, EZFS_BADBACKUP, errbuf));

		default:
			return (zfs_standard_error(hdl, errno, errbuf));
		}
	}
	return (err != 0);
}

/*
 * Routines specific to "zfs recv"
 */

static int
recv_read(libzfs_handle_t *hdl, int fd, void *buf, int ilen,
    boolean_t byteswap, zio_cksum_t *zc)
{
	char *cp = buf;
	int rv;
	int len = ilen;

	assert(ilen <= SPA_MAXBLOCKSIZE);

	do {
		rv = read(fd, cp, len);
		cp += rv;
		len -= rv;
	} while (rv > 0);

	if (rv < 0 || len != 0) {
		zfs_error_aux(hdl, dgettext(TEXT_DOMAIN,
		    "failed to read from stream"));
		return (zfs_error(hdl, EZFS_BADSTREAM, dgettext(TEXT_DOMAIN,
		    "cannot receive")));
	}

	if (zc) {
		if (byteswap)
			fletcher_4_incremental_byteswap(buf, ilen, zc);
		else
			fletcher_4_incremental_native(buf, ilen, zc);
	}
	return (0);
}

static int
recv_read_nvlist(libzfs_handle_t *hdl, int fd, int len, nvlist_t **nvp,
    boolean_t byteswap, zio_cksum_t *zc)
{
	char *buf;
	int err;

	buf = zfs_alloc(hdl, len);
	if (buf == NULL)
		return (ENOMEM);

	err = recv_read(hdl, fd, buf, len, byteswap, zc);
	if (err != 0) {
		free(buf);
		return (err);
	}

	err = nvlist_unpack(buf, len, nvp, 0);
	free(buf);
	if (err != 0) {
		zfs_error_aux(hdl, dgettext(TEXT_DOMAIN, "invalid "
		    "stream (malformed nvlist)"));
		return (EINVAL);
	}
	return (0);
}

static int
recv_rename(libzfs_handle_t *hdl, const char *name, const char *tryname,
    int baselen, char *newname, recvflags_t *flags)
{
	static int seq;
	zfs_cmd_t zc = { 0 };
	int err;
	prop_changelist_t *clp;
	zfs_handle_t *zhp;

	if (!zfs_dataset_exists(hdl, name, ZFS_TYPE_DATASET))
		return (ENOENT);

	zhp = zfs_open(hdl, name, ZFS_TYPE_DATASET);
	if (zhp == NULL)
		return (-1);
	clp = changelist_gather(zhp, ZFS_PROP_NAME, 0,
	    flags->force ? MS_FORCE : 0);
	zfs_close(zhp);
	if (clp == NULL)
		return (-1);
	err = changelist_prefix(clp);
	if (err)
		return (err);

	zc.zc_objset_type = DMU_OST_ZFS;
	(void) strlcpy(zc.zc_name, name, sizeof (zc.zc_name));

	if (tryname) {
		(void) strcpy(newname, tryname);
		(void) strlcpy(zc.zc_value, tryname, sizeof (zc.zc_value));
		err = ioctl(hdl->libzfs_fd, ZFS_IOC_RENAME, &zc);

		if (flags->verbose) {
			char errbuf[1024];
			(void) snprintf(errbuf, sizeof (errbuf),
			    dgettext(TEXT_DOMAIN,
			    "attempting to rename '%s' to '%s': "),
			    zc.zc_name, zc.zc_value);
			if (err == 0) {
				(void) fprintf(stderr, dgettext(TEXT_DOMAIN,
				    "%s: success\n"), errbuf);
			} else {
				(void) zfs_standard_error(hdl, errno, errbuf);
			}
		}

		if (err == 0)
			changelist_rename(clp, name, tryname);

	} else {
		err = ENOENT;
	}

	if (err != 0 && strncmp(name + baselen, "recv-", 5) != 0) {
		seq++;

		(void) snprintf(newname, ZFS_MAX_DATASET_NAME_LEN,
		    "%.*srecv-%u-%u", baselen, name, getpid(), seq);
		(void) strlcpy(zc.zc_value, newname, sizeof (zc.zc_value));
		err = ioctl(hdl->libzfs_fd, ZFS_IOC_RENAME, &zc);

		if (flags->verbose) {
			char errbuf[1024];
			(void) snprintf(errbuf, sizeof (errbuf),
			    dgettext(TEXT_DOMAIN,
			    "attempting to temporarily rename '%s' to '%s': "),
			    zc.zc_name, zc.zc_value);
			if (err == 0) {
				(void) fprintf(stderr, dgettext(TEXT_DOMAIN,
				    "%s: success\n"), errbuf);
			} else {
				(void) zfs_standard_error(hdl, errno, errbuf);
			}
		}

		if (err == 0)
			changelist_rename(clp, name, newname);

		err = EAGAIN;
	}

	(void) changelist_postfix(clp);
	changelist_free(clp);

	return (err);
}

static int
recv_destroy(libzfs_handle_t *hdl, const char *name, int baselen,
    char *newname, recvflags_t *flags)
{
	zfs_cmd_t zc = { 0 };
	int err = 0;
	prop_changelist_t *clp;
	zfs_handle_t *zhp;
	boolean_t defer = B_FALSE;
	int spa_version;

	if (!zfs_dataset_exists(hdl, name, ZFS_TYPE_DATASET))
		return (ENOENT);

	zhp = zfs_open(hdl, name, ZFS_TYPE_DATASET);
	if (zhp == NULL)
		return (-1);
	clp = changelist_gather(zhp, ZFS_PROP_NAME, 0,
	    flags->force ? MS_FORCE : 0);
	if (zfs_get_type(zhp) == ZFS_TYPE_SNAPSHOT &&
	    zfs_spa_version(zhp, &spa_version) == 0 &&
	    spa_version >= SPA_VERSION_USERREFS)
		defer = B_TRUE;
	zfs_close(zhp);
	if (clp == NULL)
		return (-1);
	err = changelist_prefix(clp);
	if (err)
		return (err);

	zc.zc_objset_type = DMU_OST_ZFS;
	zc.zc_defer_destroy = defer;
	(void) strlcpy(zc.zc_name, name, sizeof (zc.zc_name));
	err = ioctl(hdl->libzfs_fd, ZFS_IOC_DESTROY, &zc);

	if (flags->verbose) {
		char errbuf[1024];
		(void) snprintf(errbuf, sizeof (errbuf), dgettext(TEXT_DOMAIN,
		    "attempting to destroy '%s'"), zc.zc_name);
		if (err == 0) {
			(void) fprintf(stderr, dgettext(TEXT_DOMAIN,
			    "%s: success\n"), errbuf);
		} else {
			(void) zfs_standard_error(hdl, errno, errbuf);
		}
	}

	if (err == 0)
		changelist_remove(clp, zc.zc_name);

	(void) changelist_postfix(clp);
	changelist_free(clp);

	/*
	 * Deferred destroy might destroy the snapshot or only mark it to be
	 * destroyed later, and it returns success in either case.
	 */
	if (err != 0 || (defer && zfs_dataset_exists(hdl, name,
	    ZFS_TYPE_SNAPSHOT))) {
		err = recv_rename(hdl, name, NULL, baselen, newname, flags);
	}

	return (err);
}

typedef struct guid_to_name_data {
	uint64_t guid;
	boolean_t bookmark_ok;
	char *name;
	char *skip;
} guid_to_name_data_t;

static int
guid_to_name_cb(zfs_handle_t *zhp, void *arg)
{
	guid_to_name_data_t *gtnd = arg;
	const char *slash;
	int err;

	if (gtnd->skip != NULL &&
	    (slash = strrchr(zhp->zfs_name, '/')) != NULL &&
	    strcmp(slash + 1, gtnd->skip) == 0) {
		zfs_close(zhp);
		return (0);
	}

	if (zfs_prop_get_int(zhp, ZFS_PROP_GUID) == gtnd->guid) {
		(void) strcpy(gtnd->name, zhp->zfs_name);
		zfs_close(zhp);
		return (EEXIST);
	}

	err = zfs_iter_children(zhp, guid_to_name_cb, gtnd);
	if (err != EEXIST && gtnd->bookmark_ok)
		err = zfs_iter_bookmarks(zhp, guid_to_name_cb, gtnd);
	zfs_close(zhp);
	return (err);
}

/*
 * Attempt to find the local dataset associated with this guid.  In the case of
 * multiple matches, we attempt to find the "best" match by searching
 * progressively larger portions of the hierarchy.  This allows one to send a
 * tree of datasets individually and guarantee that we will find the source
 * guid within that hierarchy, even if there are multiple matches elsewhere.
 */
static int
guid_to_name(libzfs_handle_t *hdl, const char *parent, uint64_t guid,
    boolean_t bookmark_ok, char *name)
{
	char pname[ZFS_MAX_DATASET_NAME_LEN];
	guid_to_name_data_t gtnd;

	gtnd.guid = guid;
	gtnd.bookmark_ok = bookmark_ok;
	gtnd.name = name;
	gtnd.skip = NULL;

	/*
	 * Search progressively larger portions of the hierarchy, starting
	 * with the filesystem specified by 'parent'.  This will
	 * select the "most local" version of the origin snapshot in the case
	 * that there are multiple matching snapshots in the system.
	 */
	(void) strlcpy(pname, parent, sizeof (pname));
	char *cp = strrchr(pname, '@');
	if (cp == NULL)
		cp = strchr(pname, '\0');
	for (; cp != NULL; cp = strrchr(pname, '/')) {
		/* Chop off the last component and open the parent */
		*cp = '\0';
		zfs_handle_t *zhp = make_dataset_handle(hdl, pname);

		if (zhp == NULL)
			continue;
		int err = guid_to_name_cb(zfs_handle_dup(zhp), &gtnd);
		if (err != EEXIST)
			err = zfs_iter_children(zhp, guid_to_name_cb, &gtnd);
		if (err != EEXIST && bookmark_ok)
			err = zfs_iter_bookmarks(zhp, guid_to_name_cb, &gtnd);
		zfs_close(zhp);
		if (err == EEXIST)
			return (0);

		/*
		 * Remember the last portion of the dataset so we skip it next
		 * time through (as we've already searched that portion of the
		 * hierarchy).
		 */
		gtnd.skip = strrchr(pname, '/') + 1;
	}

	return (ENOENT);
}

/*
 * Returns a value:
 * +1 - promote is reqired
 *  0 - promote is not required
 * -1 - an error is occured
 */
static int
check_promote(libzfs_handle_t *hdl, avl_tree_t *avl,
    uint64_t guid1, uint64_t guid2)
{
	nvlist_t *nvfs;
	char *fsname, *snapname;
	uint64_t create1, create2;

	/* the local dataset is not cloned */
	if (guid2 == 0)
		return (0);

	/* the stream dataset is not cloned */
	if (guid1 == 0)
		return (1);

	nvfs = fsavl_find(avl, guid1, &snapname);
	if (nvfs == NULL)
		return (0);
	VERIFY(0 == nvlist_lookup_string(nvfs, "name", &fsname));
	create1 = get_snap_txg(hdl, fsname, snapname);

	nvfs = fsavl_find(avl, guid2, &snapname);
	if (nvfs == NULL)
		return (0);
	VERIFY(0 == nvlist_lookup_string(nvfs, "name", &fsname));
	create2 = get_snap_txg(hdl, fsname, snapname);

	if (create1 == 0 || create2 == 0)
		return (-1);

	if (create1 < create2)
		return (1);

	return (0);
}

static int
recv_incremental_replication(libzfs_handle_t *hdl, const char *tofs,
    recvflags_t *flags, nvlist_t *stream_nv, avl_tree_t *stream_avl,
    nvlist_t *renamed, nvlist_t *limitds)
{
	nvlist_t *local_nv;
	avl_tree_t *local_avl;
	nvpair_t *fselem, *nextfselem;
	char *fromsnap;
	char newname[ZFS_MAX_DATASET_NAME_LEN];
	int error;
	boolean_t needagain, progress, recursive;
	char *s1, *s2;

	VERIFY(0 == nvlist_lookup_string(stream_nv, "fromsnap", &fromsnap));

	recursive = (nvlist_lookup_boolean(stream_nv, "not_recursive") ==
	    ENOENT);

	if (flags->dryrun)
		return (0);

again:
	needagain = progress = B_FALSE;

	if ((error = gather_nvlist(hdl, tofs, fromsnap, NULL,
	    recursive, B_FALSE, &local_nv, &local_avl)) != 0)
		return (error);

	/*
	 * Process deletes and renames
	 */
	for (fselem = nvlist_next_nvpair(local_nv, NULL);
	    fselem; fselem = nextfselem) {
		nvlist_t *nvfs, *snaps;
		nvlist_t *stream_nvfs = NULL;
		nvpair_t *snapelem, *nextsnapelem;
		uint64_t fromguid = 0;
		uint64_t originguid = 0;
		uint64_t stream_originguid = 0;
		uint64_t parent_fromsnap_guid, stream_parent_fromsnap_guid;
		char *fsname, *stream_fsname;
		boolean_t stream_fs_exists = B_FALSE;
		boolean_t stream_originfs_exists = B_FALSE;

		nextfselem = nvlist_next_nvpair(local_nv, fselem);

		VERIFY(0 == nvpair_value_nvlist(fselem, &nvfs));
		VERIFY(0 == nvlist_lookup_nvlist(nvfs, "snaps", &snaps));
		VERIFY(0 == nvlist_lookup_string(nvfs, "name", &fsname));
		VERIFY(0 == nvlist_lookup_uint64(nvfs, "parentfromsnap",
		    &parent_fromsnap_guid));
		(void) nvlist_lookup_uint64(nvfs, "origin", &originguid);

		if (!nvlist_empty(limitds) && !nvlist_exists(limitds, fsname)) {
			if (flags->verbose) {
				(void) fprintf(stderr, dgettext(TEXT_DOMAIN,
				    "skip receiving for excluded '%s'\n"),
				    fsname);
			}
			continue;
		}

		/*
		 * First find the stream's fs, so we can check for
		 * a different origin (due to "zfs promote")
		 * and for preserving snapshots on the receiving side
		 */
		for (snapelem = nvlist_next_nvpair(snaps, NULL);
		    snapelem != NULL; snapelem = nextsnapelem) {
			uint64_t snapguid;

			nextsnapelem = nvlist_next_nvpair(snaps, snapelem);
			VERIFY(0 == nvpair_value_uint64(snapelem, &snapguid));
			stream_nvfs = fsavl_find(stream_avl, snapguid, NULL);

			if (stream_nvfs != NULL) {
				stream_fs_exists = B_TRUE;
				break;
			}
		}

		/* Check the stream's fs for origin snapshot */
		if (stream_fs_exists && originguid != 0) {
			nvlist_t *stream_snaps;

			VERIFY(0 == nvlist_lookup_nvlist(stream_nvfs, "snaps",
			    &stream_snaps));

			for (snapelem = nvlist_next_nvpair(stream_snaps, NULL);
			    snapelem != NULL; snapelem = nextsnapelem) {
				uint64_t stream_snapguid;

				nextsnapelem = nvlist_next_nvpair(stream_snaps,
				    snapelem);
				VERIFY(0 == nvpair_value_uint64(snapelem,
				    &stream_snapguid));

				if (stream_snapguid == originguid) {
					stream_originfs_exists = B_TRUE;
					break;
				}
			}
		}

		/* check for promote */
		(void) nvlist_lookup_uint64(stream_nvfs, "origin",
		    &stream_originguid);
		if (originguid != stream_originguid && stream_originfs_exists) {
			switch (check_promote(hdl, local_avl,
			    stream_originguid, originguid)) {
			case 0:
				break;
			case 1: {
				/* promote it! */
				zfs_cmd_t zc = { 0 };
				char *origin_fsname;

				VERIFY(0 == nvlist_lookup_string(nvfs,
				    "origin_fsname", &origin_fsname));
				(void) strlcpy(zc.zc_value, origin_fsname,
				    sizeof (zc.zc_value));
				(void) strlcpy(zc.zc_name, fsname,
				    sizeof (zc.zc_name));
				error = zfs_ioctl(hdl, ZFS_IOC_PROMOTE, &zc);

				if (flags->verbose) {
					char errbuf[1024];
					(void) snprintf(errbuf, sizeof (errbuf),
					    dgettext(TEXT_DOMAIN,
					    "attempting to promote '%s': "),
					    zc.zc_name);
					if (error == 0) {
						(void) fprintf(stderr,
						    dgettext(TEXT_DOMAIN,
						    "%s: success\n"), errbuf);
					} else {
						(void) zfs_standard_error(hdl,
						    errno, errbuf);
					}
				}

				if (error == 0)
					progress = B_TRUE;

				/*
				 * We had/have the wrong origin, therefore our
				 * list of snapshots is wrong. Need to handle
				 * them on the next pass.
				 */

				needagain = B_TRUE;
				goto out;
			}
			default:
				progress = B_FALSE;
				needagain = B_FALSE;
				goto out;
			}
		}

		for (snapelem = nvlist_next_nvpair(snaps, NULL);
		    snapelem != NULL; snapelem = nextsnapelem) {
			uint64_t snapguid;
			char *stream_snapname;
			nvlist_t *found, *props;

			nextsnapelem = nvlist_next_nvpair(snaps, snapelem);

			VERIFY(0 == nvpair_value_uint64(snapelem, &snapguid));
			found = fsavl_find(stream_avl, snapguid,
			    &stream_snapname);

			/* check for delete */
			if (found == NULL) {
				char name[ZFS_MAX_DATASET_NAME_LEN];

				/*
				 * Conventional force-receive (-F) behavior
				 * combines two different steps:
				 * 1. rollback the destination dataset to the
				 *    most recent received snapshot
				 * 2. destroy all those destination snapshots
				 *    that are not present at the source
				 * The keepsnap flag allows to effectively
				 * separate 1 from 2 and perform forced receive
				 * while still maintaining the destination
				 * snapshots as per the corresponding snapshot
				 * retention policy (at the destination).
				 */

				/*
				 * When -F (force-receive) is not specified we
				 * always keep snapshots at the destination
				 * (i.e., this has always been zfs conventional
				 * behavior). See also 'keepsnap' comment below
				 */
				if (!flags->force)
					continue;

				/*
				 * keepsnap flag modifies the conventional
				 * force-receive behavior not to destroy
				 * destination snapshots that are not present
				 * at the replication source
				 */
				if (flags->keepsnap && stream_fs_exists)
					continue;

				/*
				 * Destroy destination snapshots that do
				 * not exist at the replication source
				 */
				(void) snprintf(name, sizeof (name), "%s@%s",
				    fsname, nvpair_name(snapelem));

				error = recv_destroy(hdl, name,
				    strlen(fsname)+1, newname, flags);

				if (error == 0)
					progress = B_TRUE;
				else
					needagain = B_TRUE;

				continue;
			}

			stream_nvfs = found;

			if (0 == nvlist_lookup_nvlist(stream_nvfs, "snapprops",
			    &props) && 0 == nvlist_lookup_nvlist(props,
			    stream_snapname, &props)) {
				zfs_cmd_t zc = { 0 };

				zc.zc_cookie = B_TRUE; /* received */
				(void) snprintf(zc.zc_name, sizeof (zc.zc_name),
				    "%s@%s", fsname, nvpair_name(snapelem));
				if (zcmd_write_src_nvlist(hdl, &zc,
				    props) == 0) {
					(void) zfs_ioctl(hdl,
					    ZFS_IOC_SET_PROP, &zc);
					zcmd_free_nvlists(&zc);
				}
			}

			/* check for different snapname */
			if (strcmp(nvpair_name(snapelem),
			    stream_snapname) != 0) {
				char name[ZFS_MAX_DATASET_NAME_LEN];
				char tryname[ZFS_MAX_DATASET_NAME_LEN];

				(void) snprintf(name, sizeof (name), "%s@%s",
				    fsname, nvpair_name(snapelem));
				(void) snprintf(tryname, sizeof (name), "%s@%s",
				    fsname, stream_snapname);

				error = recv_rename(hdl, name, tryname,
				    strlen(fsname)+1, newname, flags);

				if (error == 0)
					progress = B_TRUE;
				else
					needagain = B_TRUE;
			}

			if (strcmp(stream_snapname, fromsnap) == 0)
				fromguid = snapguid;
		}

		/* check for delete */
		if (stream_nvfs == NULL) {
			if (!flags->force)
				continue;

			error = recv_destroy(hdl, fsname, strlen(tofs)+1,
			    newname, flags);

			switch (error) {
			case 0:
				progress = B_TRUE;
				break;
			case EAGAIN:
				progress = B_TRUE;
				needagain = B_TRUE;
				goto out;
			default:
				needagain = B_TRUE;
				break;
			}

			continue;
		}

		/* skip destroyed or re-created datasets */
		if (fromguid == 0)
			continue;

		VERIFY(0 == nvlist_lookup_string(stream_nvfs,
		    "name", &stream_fsname));
		VERIFY(0 == nvlist_lookup_uint64(stream_nvfs,
		    "parentfromsnap", &stream_parent_fromsnap_guid));

		s1 = strrchr(fsname, '/');
		s2 = strrchr(stream_fsname, '/');

		/*
		 * Check for rename. If the exact receive path is specified, it
		 * does not count as a rename, but we still need to check the
		 * datasets beneath it.
		 */
		if ((stream_parent_fromsnap_guid != 0 &&
		    parent_fromsnap_guid != 0 &&
		    stream_parent_fromsnap_guid != parent_fromsnap_guid) ||
		    ((flags->isprefix || strcmp(tofs, fsname) != 0) &&
		    (s1 != NULL) && (s2 != NULL) && strcmp(s1, s2) != 0)) {
			nvlist_t *parent;
			char tryname[ZFS_MAX_DATASET_NAME_LEN];

			parent = fsavl_find(local_avl,
			    stream_parent_fromsnap_guid, NULL);
			/*
			 * NB: parent might not be found if we used the
			 * tosnap for stream_parent_fromsnap_guid,
			 * because the parent is a newly-created fs;
			 * we'll be able to rename it after we recv the
			 * new fs.
			 */
			if (parent != NULL) {
				char *pname;

				VERIFY(0 == nvlist_lookup_string(parent, "name",
				    &pname));
				(void) snprintf(tryname, sizeof (tryname),
				    "%s%s", pname, strrchr(stream_fsname, '/'));
			} else {
				tryname[0] = '\0';
				if (flags->verbose) {
					(void) fprintf(stderr,
					    dgettext(TEXT_DOMAIN,
					    "parent dataset not found for "
					    "local dataset '%s'\n"), fsname);
				}
			}

			newname[0] = '\0';

			error = recv_rename(hdl, fsname, tryname,
			    strlen(tofs)+1, newname, flags);

			if (renamed != NULL && newname[0] != '\0') {
				VERIFY(0 == nvlist_add_boolean(renamed,
				    newname));
			}

			if (error == 0)
				progress = B_TRUE;
			else
				needagain = B_TRUE;
		}
	}

out:
	fsavl_destroy(local_avl);
	nvlist_free(local_nv);

	if (needagain && progress) {
		/* do another pass to fix up temporary names */
		if (flags->verbose)
			(void) fprintf(stderr, dgettext(TEXT_DOMAIN,
			    "another pass for promote, destroy and rename:\n"));
		goto again;
	}

	return (needagain);
}

static int
zfs_receive_package(libzfs_handle_t *hdl, int fd, const char *destname,
    recvflags_t *flags, nvlist_t *exprops, nvlist_t *limitds,
    dmu_replay_record_t *drr, zio_cksum_t *zc, char **top_zfs, int cleanup_fd,
    uint64_t *action_handlep)
{
	nvlist_t *stream_nv = NULL;
	avl_tree_t *stream_avl = NULL;
	char *fromsnap = NULL;
	char *sendsnap = NULL;
	char *cp;
	char tofs[ZFS_MAX_DATASET_NAME_LEN];
	char sendfs[ZFS_MAX_DATASET_NAME_LEN];
	char errbuf[1024];
	dmu_replay_record_t drre;
	int error;
	boolean_t anyerr = B_FALSE;
	boolean_t softerr = B_FALSE;
	boolean_t recursive;

	(void) snprintf(errbuf, sizeof (errbuf), dgettext(TEXT_DOMAIN,
	    "cannot receive"));

	assert(drr->drr_type == DRR_BEGIN);
	assert(drr->drr_u.drr_begin.drr_magic == DMU_BACKUP_MAGIC);
	assert(DMU_GET_STREAM_HDRTYPE(drr->drr_u.drr_begin.drr_versioninfo) ==
	    DMU_COMPOUNDSTREAM);

	/*
	 * Read in the nvlist from the stream.
	 */
	if (drr->drr_payloadlen != 0) {
		error = recv_read_nvlist(hdl, fd, drr->drr_payloadlen,
		    &stream_nv, flags->byteswap, zc);
		if (error) {
			error = zfs_error(hdl, EZFS_BADSTREAM, errbuf);
			goto out;
		}
	}

	recursive = (nvlist_lookup_boolean(stream_nv, "not_recursive") ==
	    ENOENT);

	if (recursive && strchr(destname, '@')) {
		zfs_error_aux(hdl, dgettext(TEXT_DOMAIN,
		    "cannot specify snapshot name for multi-snapshot stream"));
		error = zfs_error(hdl, EZFS_BADSTREAM, errbuf);
		goto out;
	}

	/*
	 * Read in the end record and verify checksum.
	 */
	if (0 != (error = recv_read(hdl, fd, &drre, sizeof (drre),
	    flags->byteswap, NULL)))
		goto out;
	if (flags->byteswap) {
		drre.drr_type = BSWAP_32(drre.drr_type);
		drre.drr_u.drr_end.drr_checksum.zc_word[0] =
		    BSWAP_64(drre.drr_u.drr_end.drr_checksum.zc_word[0]);
		drre.drr_u.drr_end.drr_checksum.zc_word[1] =
		    BSWAP_64(drre.drr_u.drr_end.drr_checksum.zc_word[1]);
		drre.drr_u.drr_end.drr_checksum.zc_word[2] =
		    BSWAP_64(drre.drr_u.drr_end.drr_checksum.zc_word[2]);
		drre.drr_u.drr_end.drr_checksum.zc_word[3] =
		    BSWAP_64(drre.drr_u.drr_end.drr_checksum.zc_word[3]);
	}
	if (drre.drr_type != DRR_END) {
		error = zfs_error(hdl, EZFS_BADSTREAM, errbuf);
		goto out;
	}
	if (!ZIO_CHECKSUM_EQUAL(drre.drr_u.drr_end.drr_checksum, *zc)) {
		zfs_error_aux(hdl, dgettext(TEXT_DOMAIN,
		    "incorrect header checksum"));
		error = zfs_error(hdl, EZFS_BADSTREAM, errbuf);
		goto out;
	}

	(void) nvlist_lookup_string(stream_nv, "fromsnap", &fromsnap);

	if (drr->drr_payloadlen != 0) {
		nvlist_t *stream_fss;

		VERIFY(0 == nvlist_lookup_nvlist(stream_nv, "fss",
		    &stream_fss));
		error = fsavl_create(stream_fss, &stream_avl);
		if (error != 0) {
			zfs_error_aux(hdl, dgettext(TEXT_DOMAIN,
			    "couldn't allocate avl tree"));
			if (error == ENOMEM)
				error = zfs_error(hdl, EZFS_NOMEM, errbuf);
			else
				error = zfs_error(hdl, EZFS_BADSTREAM, errbuf);

			goto out;
		}

		if (fromsnap != NULL) {
			nvlist_t *renamed = NULL;
			nvpair_t *pair = NULL;

			(void) strlcpy(tofs, destname, sizeof (tofs));
			if (flags->isprefix) {
				struct drr_begin *drrb = &drr->drr_u.drr_begin;
				int i;

				if (flags->istail) {
					cp = strrchr(drrb->drr_toname, '/');
					if (cp == NULL) {
						(void) strlcat(tofs, "/",
						    sizeof (tofs));
						i = 0;
					} else {
						i = (cp - drrb->drr_toname);
					}
				} else {
					i = strcspn(drrb->drr_toname, "/@");
				}
				/* zfs_receive_one() will create_parents() */
				(void) strlcat(tofs, &drrb->drr_toname[i],
				    sizeof (tofs));
				*strchr(tofs, '@') = '\0';
			}

			if (recursive && !flags->dryrun && !flags->nomount) {
				VERIFY(0 == nvlist_alloc(&renamed,
				    NV_UNIQUE_NAME, 0));
			}

			softerr = recv_incremental_replication(hdl, tofs, flags,
			    stream_nv, stream_avl, renamed, limitds);

			/* Unmount renamed filesystems before receiving. */
			while ((pair = nvlist_next_nvpair(renamed,
			    pair)) != NULL) {
				zfs_handle_t *zhp;
				prop_changelist_t *clp = NULL;

				zhp = zfs_open(hdl, nvpair_name(pair),
				    ZFS_TYPE_FILESYSTEM);
				if (zhp != NULL) {
					clp = changelist_gather(zhp,
					    ZFS_PROP_MOUNTPOINT, 0, 0);
					zfs_close(zhp);
					if (clp != NULL) {
						softerr |=
						    changelist_prefix(clp);
						changelist_free(clp);
					}
				}
			}

			nvlist_free(renamed);
		}
	}

	/*
	 * Get the fs specified by the first path in the stream (the top level
	 * specified by 'zfs send') and pass it to each invocation of
	 * zfs_receive_one().
	 */
	(void) strlcpy(sendfs, drr->drr_u.drr_begin.drr_toname,
	    sizeof (sendfs));
	if ((cp = strchr(sendfs, '@')) != NULL) {
		*cp = '\0';
		/*
		 * Find the "sendsnap", the final snapshot in a replication
		 * stream.  zfs_receive_one() handles certain errors
		 * differently, depending on if the contained stream is the
		 * last one or not.
		 */
		sendsnap = (cp + 1);
	}

	/* Finally, receive each contained stream */
	do {
		/*
		 * we should figure out if it has a recoverable
		 * error, in which case do a recv_skip() and drive on.
		 * Note, if we fail due to already having this guid,
		 * zfs_receive_one() will take care of it (ie,
		 * recv_skip() and return 0).
		 */
		error = zfs_receive_impl(hdl, destname, NULL, flags, fd,
		    exprops, limitds, sendfs, stream_nv, stream_avl, top_zfs,
		    cleanup_fd, action_handlep, sendsnap);
		if (error == ENODATA) {
			error = 0;
			break;
		}
		anyerr |= error;
	} while (error == 0);

	if (drr->drr_payloadlen != 0 && fromsnap != NULL) {
		/*
		 * Now that we have the fs's they sent us, try the
		 * renames again.
		 */
		softerr = recv_incremental_replication(hdl, tofs, flags,
		    stream_nv, stream_avl, NULL, limitds);
	}

out:
	fsavl_destroy(stream_avl);
	nvlist_free(stream_nv);
	if (softerr)
		error = -2;
	if (anyerr)
		error = -1;
	return (error);
}

static void
trunc_prop_errs(int truncated)
{
	ASSERT(truncated != 0);

	if (truncated == 1)
		(void) fprintf(stderr, dgettext(TEXT_DOMAIN,
		    "1 more property could not be set\n"));
	else
		(void) fprintf(stderr, dgettext(TEXT_DOMAIN,
		    "%d more properties could not be set\n"), truncated);
}

static int
recv_skip(libzfs_handle_t *hdl, int fd, boolean_t byteswap)
{
	dmu_replay_record_t *drr;
	void *buf = zfs_alloc(hdl, SPA_MAXBLOCKSIZE);
	char errbuf[1024];

	(void) snprintf(errbuf, sizeof (errbuf), dgettext(TEXT_DOMAIN,
	    "cannot receive:"));

	/* XXX would be great to use lseek if possible... */
	drr = buf;

	while (recv_read(hdl, fd, drr, sizeof (dmu_replay_record_t),
	    byteswap, NULL) == 0) {
		if (byteswap)
			drr->drr_type = BSWAP_32(drr->drr_type);

		switch (drr->drr_type) {
		case DRR_BEGIN:
			if (drr->drr_payloadlen != 0) {
				(void) recv_read(hdl, fd, buf,
				    drr->drr_payloadlen, B_FALSE, NULL);
			}
			break;

		case DRR_END:
			free(buf);
			return (0);

		case DRR_OBJECT:
			if (byteswap) {
				drr->drr_u.drr_object.drr_bonuslen =
				    BSWAP_32(drr->drr_u.drr_object.
				    drr_bonuslen);
			}
			(void) recv_read(hdl, fd, buf,
			    P2ROUNDUP(drr->drr_u.drr_object.drr_bonuslen, 8),
			    B_FALSE, NULL);
			break;

		case DRR_WRITE:
			if (byteswap) {
				drr->drr_u.drr_write.drr_logical_size =
				    BSWAP_64(
				    drr->drr_u.drr_write.drr_logical_size);
				drr->drr_u.drr_write.drr_compressed_size =
				    BSWAP_64(
				    drr->drr_u.drr_write.drr_compressed_size);
			}
			uint64_t payload_size =
			    DRR_WRITE_PAYLOAD_SIZE(&drr->drr_u.drr_write);
			(void) recv_read(hdl, fd, buf,
			    payload_size, B_FALSE, NULL);
			break;
		case DRR_SPILL:
			if (byteswap) {
				drr->drr_u.drr_spill.drr_length =
				    BSWAP_64(drr->drr_u.drr_spill.drr_length);
			}
			(void) recv_read(hdl, fd, buf,
			    drr->drr_u.drr_spill.drr_length, B_FALSE, NULL);
			break;
		case DRR_WRITE_EMBEDDED:
			if (byteswap) {
				drr->drr_u.drr_write_embedded.drr_psize =
				    BSWAP_32(drr->drr_u.drr_write_embedded.
				    drr_psize);
			}
			(void) recv_read(hdl, fd, buf,
			    P2ROUNDUP(drr->drr_u.drr_write_embedded.drr_psize,
			    8), B_FALSE, NULL);
			break;
		case DRR_WRITE_BYREF:
		case DRR_FREEOBJECTS:
		case DRR_FREE:
			break;

		default:
			zfs_error_aux(hdl, dgettext(TEXT_DOMAIN,
			    "invalid record type"));
			return (zfs_error(hdl, EZFS_BADSTREAM, errbuf));
		}
	}

	free(buf);
	return (-1);
}

static void
recv_ecksum_set_aux(libzfs_handle_t *hdl, const char *target_snap,
    boolean_t resumable)
{
	char target_fs[ZFS_MAX_DATASET_NAME_LEN];

	zfs_error_aux(hdl, dgettext(TEXT_DOMAIN,
	    "checksum mismatch or incomplete stream"));

	if (!resumable)
		return;
	(void) strlcpy(target_fs, target_snap, sizeof (target_fs));
	*strchr(target_fs, '@') = '\0';
	zfs_handle_t *zhp = zfs_open(hdl, target_fs,
	    ZFS_TYPE_FILESYSTEM | ZFS_TYPE_VOLUME);
	if (zhp == NULL)
		return;

	char token_buf[ZFS_MAXPROPLEN];
	int error = zfs_prop_get(zhp, ZFS_PROP_RECEIVE_RESUME_TOKEN,
	    token_buf, sizeof (token_buf),
	    NULL, NULL, 0, B_TRUE);
	if (error == 0) {
		zfs_error_aux(hdl, dgettext(TEXT_DOMAIN,
		    "checksum mismatch or incomplete stream.\n"
		    "Partially received snapshot is saved.\n"
		    "A resuming stream can be generated on the sending "
		    "system by running:\n"
		    "    zfs send -t %s"),
		    token_buf);
	}
	zfs_close(zhp);
}

/*
 * Calculate a list of properties for the current dataset taking into account
 * stream properties (props) and the properties specified on the command line
 * using -x and/or -o options (exprops)
 *
 * This calculation:
 * - Removes excluded properties (booleans)
 * - Changes the values of overridden properties (strings)
 *
 */
static int
props_override(char *dsname, nvlist_t *props, nvlist_t *exprops,
    nvlist_t **merged_propsp, recvflags_t *flags, libzfs_handle_t *hdl,
    zfs_type_t type, uint64_t zoned, zfs_handle_t *zhp,
    zpool_handle_t *zpool_hdl, const char *errbuf)
{
	nvlist_t *goprops, *gxprops, *merged_props, *vprops;
	nvpair_t *pair;
	int ret = 0;

	if (nvlist_empty(props) || nvlist_empty(exprops))
		return (0); /* No properties */

	if (nvlist_dup(props, &merged_props, 0) != 0)
		return (-1);

	VERIFY(nvlist_alloc(&goprops, NV_UNIQUE_NAME, 0) == 0);
	VERIFY(nvlist_alloc(&gxprops, NV_UNIQUE_NAME, 0) == 0);

	/* build lists to process in order */
	for (pair = nvlist_next_nvpair(exprops, NULL); pair != NULL;
	    pair = nvlist_next_nvpair(exprops, pair)) {
		const char *propname = nvpair_name(pair);
		switch (nvpair_type(pair)) {
		case DATA_TYPE_BOOLEAN:
			VERIFY0(nvlist_add_nvpair(gxprops, pair));
			break;
		case DATA_TYPE_STRING:
			VERIFY0(nvlist_add_nvpair(goprops, pair));
			break;
		default:
			(void) fprintf(stderr, dgettext(TEXT_DOMAIN,
			    "property '%s' must be a string or boolean"),
			    propname);
			/* should never happen, so assert */
			assert(B_FALSE);
		}
	}

	/* convert override properties e.g. strings to native */
	if ((vprops = zfs_valid_proplist(hdl, type, goprops, zoned, zhp,
	    zpool_hdl, errbuf)) == NULL)
		goto error;

	nvlist_free(goprops);
	goprops = vprops;

	/* override / set properties */
	for (nvpair_t *pair = nvlist_next_nvpair(goprops, NULL); pair != NULL;
	    pair = nvlist_next_nvpair(goprops, pair)) {
		const char *pname = nvpair_name(pair);
		if (!nvlist_exists(gxprops, pname)) {
			if (flags->verbose) {
				(void) printf("%s %s property from %s\n",
				    nvlist_exists(merged_props, pname) ?
				    "overriding" : "setting", pname, dsname);
			}
			VERIFY0(nvlist_add_nvpair(merged_props, pair));
		}
	}

	/* exclude properties */
	for (nvpair_t *pair = nvlist_next_nvpair(gxprops, NULL); pair != NULL;
	    pair = nvlist_next_nvpair(gxprops, pair)) {
		const char *pname = nvpair_name(pair);
		if (nvlist_exists(merged_props, pname)) {
			if (flags->verbose) {
				(void) printf("excluding %s property "
				    "from %s\n", pname, dsname);
			}
			VERIFY0(nvlist_remove_all(merged_props, pname));
		}
	}

	*merged_propsp = merged_props;

error:
	if (0 != ret)
		nvlist_free(merged_props);
	nvlist_free(goprops);
	nvlist_free(gxprops);

	return (ret);
}

/*
 * Restores a backup of tosnap from the file descriptor specified by infd.
 */
static int
zfs_receive_one(libzfs_handle_t *hdl, int infd, const char *tosnap,
    const char *originsnap, recvflags_t *flags, nvlist_t *exprops,
    nvlist_t *limitds, dmu_replay_record_t *drr,
    dmu_replay_record_t *drr_noswap,
    const char *sendfs, nvlist_t *stream_nv, avl_tree_t *stream_avl,
    char **top_zfs, int cleanup_fd, uint64_t *action_handlep, const char *finalsnap)
{
	zfs_cmd_t zc = { 0 };
	time_t begin_time;
	int ioctl_err, ioctl_errno, err;
	char *cp;
	struct drr_begin *drrb = &drr->drr_u.drr_begin;
	char dsname[ZFS_MAX_DATASET_NAME_LEN];
	char errbuf[1024];
	char prop_errbuf[1024];
	const char *chopprefix;
	boolean_t newfs = B_FALSE;
	boolean_t stream_wantsnewfs;
	uint64_t parent_snapguid = 0;
	prop_changelist_t *clp = NULL;
	nvlist_t *snapprops_nvlist = NULL, *props = NULL, *merged_props = NULL;
	zprop_errflags_t prop_errflags;
	boolean_t recursive, skip;
	char *snapname = NULL;

	begin_time = time(NULL);

	(void) snprintf(errbuf, sizeof (errbuf), dgettext(TEXT_DOMAIN,
	    "cannot receive"));

	recursive = (nvlist_lookup_boolean(stream_nv, "not_recursive") ==
	    ENOENT);

	if (stream_avl != NULL) {
		nvlist_t *snapprops;
		nvlist_t *fs = fsavl_find(stream_avl, drrb->drr_toguid,
		    &snapname);

		(void) nvlist_lookup_uint64(fs, "parentfromsnap",
		    &parent_snapguid);
		err = nvlist_lookup_nvlist(fs, "props", &props);
		if (err)
			VERIFY(0 == nvlist_alloc(&props, NV_UNIQUE_NAME, 0));

		if (flags->canmountoff) {
			VERIFY(0 == nvlist_add_uint64(props,
			    zfs_prop_to_name(ZFS_PROP_CANMOUNT), 0));
		}

		if (err) {
			nvlist_free(props);
			props = NULL;
		}

		if (0 == nvlist_lookup_nvlist(fs, "snapprops", &snapprops)) {
			VERIFY(0 == nvlist_lookup_nvlist(snapprops,
			    snapname, &snapprops_nvlist));
		}
	}

	cp = NULL;

	/*
	 * Determine how much of the snapshot name stored in the stream
	 * we are going to tack on to the name they specified on the
	 * command line, and how much we are going to chop off.
	 *
	 * If they specified a snapshot, chop the entire name stored in
	 * the stream.
	 */
	if (flags->istail) {
		/*
		 * A filesystem was specified with -e. We want to tack on only
		 * the tail of the sent snapshot path.
		 */
		if (strchr(tosnap, '@')) {
			zfs_error_aux(hdl, dgettext(TEXT_DOMAIN, "invalid "
			    "argument - snapshot not allowed with -e"));
			return (zfs_error(hdl, EZFS_INVALIDNAME, errbuf));
		}

		chopprefix = strrchr(sendfs, '/');

		if (chopprefix == NULL) {
			/*
			 * The tail is the poolname, so we need to
			 * prepend a path separator.
			 */
			int len = strlen(drrb->drr_toname);
			cp = malloc(len + 2);
			cp[0] = '/';
			(void) strcpy(&cp[1], drrb->drr_toname);
			chopprefix = cp;
		} else {
			chopprefix = drrb->drr_toname + (chopprefix - sendfs);
		}
	} else if (flags->isprefix) {
		/*
		 * A filesystem was specified with -d. We want to tack on
		 * everything but the first element of the sent snapshot path
		 * (all but the pool name).
		 */
		if (strchr(tosnap, '@')) {
			zfs_error_aux(hdl, dgettext(TEXT_DOMAIN, "invalid "
			    "argument - snapshot not allowed with -d"));
			return (zfs_error(hdl, EZFS_INVALIDNAME, errbuf));
		}

		chopprefix = strchr(drrb->drr_toname, '/');
		if (chopprefix == NULL)
			chopprefix = strchr(drrb->drr_toname, '@');
	} else if (strchr(tosnap, '@') == NULL) {
		/*
		 * If a filesystem was specified without -d or -e, we want to
		 * tack on everything after the fs specified by 'zfs send'.
		 */
		chopprefix = drrb->drr_toname + strlen(sendfs);
	} else {
		/* A snapshot was specified as an exact path (no -d or -e). */
		if (recursive) {
			zfs_error_aux(hdl, dgettext(TEXT_DOMAIN,
			    "cannot specify snapshot name for multi-snapshot "
			    "stream"));
			return (zfs_error(hdl, EZFS_BADSTREAM, errbuf));
		}
		chopprefix = drrb->drr_toname + strlen(drrb->drr_toname);
	}

	ASSERT(strstr(drrb->drr_toname, sendfs) == drrb->drr_toname);
	ASSERT(chopprefix > drrb->drr_toname);
	ASSERT(chopprefix <= drrb->drr_toname + strlen(drrb->drr_toname));
	ASSERT(chopprefix[0] == '/' || chopprefix[0] == '@' ||
	    chopprefix[0] == '\0');

	/*
	 * Determine name of destination snapshot, store in zc_value.
	 */
	(void) strcpy(zc.zc_value, tosnap);
	(void) strncat(zc.zc_value, chopprefix, sizeof (zc.zc_value));
	free(cp);
	if (!zfs_name_valid(zc.zc_value, ZFS_TYPE_SNAPSHOT)) {
		zcmd_free_nvlists(&zc);
		return (zfs_error(hdl, EZFS_INVALIDNAME, errbuf));
	}

	/*
	 * Determine the name of the origin snapshot, store in zc_string.
	 */
	if (originsnap) {
		(void) strncpy(zc.zc_string, originsnap, sizeof (zc.zc_string));
		if (flags->verbose)
			(void) printf("using provided clone origin %s\n",
			    zc.zc_string);
	} else if (drrb->drr_flags & DRR_FLAG_CLONE) {
		if (guid_to_name(hdl, zc.zc_value,
		    drrb->drr_fromguid, B_FALSE, zc.zc_string) != 0) {
			zcmd_free_nvlists(&zc);
			zfs_error_aux(hdl, dgettext(TEXT_DOMAIN,
			    "local origin for clone %s does not exist"),
			    zc.zc_value);
			return (zfs_error(hdl, EZFS_NOENT, errbuf));
		}
		if (flags->verbose)
			(void) printf("found clone origin %s\n", zc.zc_string);
	}

	(void) strcpy(dsname, drrb->drr_toname);
	*strchr(dsname, '@') = '\0';

	boolean_t resuming = DMU_GET_FEATUREFLAGS(drrb->drr_versioninfo) &
	    DMU_BACKUP_FEATURE_RESUMING;
	stream_wantsnewfs = (drrb->drr_fromguid == NULL ||
	    (drrb->drr_flags & DRR_FLAG_CLONE) || originsnap) && !resuming;

	if (stream_wantsnewfs) {
		/*
		 * if the parent fs does not exist, look for it based on
		 * the parent snap GUID
		 */
		(void) snprintf(errbuf, sizeof (errbuf), dgettext(TEXT_DOMAIN,
		    "cannot receive new filesystem stream"));

		(void) strcpy(zc.zc_name, zc.zc_value);
		cp = strrchr(zc.zc_name, '/');
		if (cp)
			*cp = '\0';
		if (cp &&
		    !zfs_dataset_exists(hdl, zc.zc_name, ZFS_TYPE_DATASET)) {
			char suffix[ZFS_MAX_DATASET_NAME_LEN];
			(void) strcpy(suffix, strrchr(zc.zc_value, '/'));
			if (guid_to_name(hdl, zc.zc_name, parent_snapguid,
			    B_FALSE, zc.zc_value) == 0) {
				*strchr(zc.zc_value, '@') = '\0';
				(void) strcat(zc.zc_value, suffix);
			}
		}
	} else {
		/*
		 * if the fs does not exist, look for it based on the
		 * fromsnap GUID
		 */
		(void) snprintf(errbuf, sizeof (errbuf), dgettext(TEXT_DOMAIN,
		    "cannot receive incremental stream"));

		(void) strcpy(zc.zc_name, zc.zc_value);
		*strchr(zc.zc_name, '@') = '\0';

		/*
		 * If the exact receive path was specified and this is the
		 * topmost path in the stream, then if the fs does not exist we
		 * should look no further.
		 */
		if ((flags->isprefix || (*(chopprefix = drrb->drr_toname +
		    strlen(sendfs)) != '\0' && *chopprefix != '@')) &&
		    !zfs_dataset_exists(hdl, zc.zc_name, ZFS_TYPE_DATASET)) {
			char snap[ZFS_MAX_DATASET_NAME_LEN];
			(void) strcpy(snap, strchr(zc.zc_value, '@'));
			if (guid_to_name(hdl, zc.zc_name, drrb->drr_fromguid,
			    B_FALSE, zc.zc_value) == 0) {
				*strchr(zc.zc_value, '@') = '\0';
				(void) strcat(zc.zc_value, snap);
			}
		}
	}

	(void) strcpy(zc.zc_name, zc.zc_value);
	*strchr(zc.zc_name, '@') = '\0';

	if (zfs_dataset_exists(hdl, zc.zc_name, ZFS_TYPE_DATASET)) {
		zfs_handle_t *zhp;

		/*
		 * Destination fs exists.  It must be one of these cases:
		 *  - an incremental send stream
		 *  - the stream specifies a new fs (full stream or clone)
		 *    and they want us to blow away the existing fs (and
		 *    have therefore specified -F and removed any snapshots)
		 *  - we are resuming a failed receive.
		 */
		if (stream_wantsnewfs) {
			if (!flags->force) {
				zcmd_free_nvlists(&zc);
				zfs_error_aux(hdl, dgettext(TEXT_DOMAIN,
				    "destination '%s' exists\n"
				    "must specify -F to overwrite it"),
				    zc.zc_name);
				return (zfs_error(hdl, EZFS_EXISTS, errbuf));
			}
			if (ioctl(hdl->libzfs_fd, ZFS_IOC_SNAPSHOT_LIST_NEXT,
			    &zc) == 0) {
				zcmd_free_nvlists(&zc);
				zfs_error_aux(hdl, dgettext(TEXT_DOMAIN,
				    "destination has snapshots (eg. %s)\n"
				    "must destroy them to overwrite it"),
				    zc.zc_name);
				return (zfs_error(hdl, EZFS_EXISTS, errbuf));
			}
		}

		if ((zhp = zfs_open(hdl, zc.zc_name,
		    ZFS_TYPE_FILESYSTEM | ZFS_TYPE_VOLUME)) == NULL) {
			zcmd_free_nvlists(&zc);
			return (-1);
		}

		if (stream_wantsnewfs &&
		    zhp->zfs_dmustats.dds_origin[0]) {
			zcmd_free_nvlists(&zc);
			zfs_close(zhp);
			zfs_error_aux(hdl, dgettext(TEXT_DOMAIN,
			    "destination '%s' is a clone\n"
			    "must destroy it to overwrite it"),
			    zc.zc_name);
			return (zfs_error(hdl, EZFS_EXISTS, errbuf));
		}

		if (!flags->dryrun && zhp->zfs_type == ZFS_TYPE_FILESYSTEM &&
		    stream_wantsnewfs) {
			/* We can't do online recv in this case */
			clp = changelist_gather(zhp, ZFS_PROP_NAME, 0, 0);
			if (clp == NULL) {
				zfs_close(zhp);
				zcmd_free_nvlists(&zc);
				return (-1);
			}
			if (changelist_prefix(clp) != 0) {
				changelist_free(clp);
				zfs_close(zhp);
				zcmd_free_nvlists(&zc);
				return (-1);
			}
		}

		/* convert override properties e.g. strings to native */
		if (!nvlist_empty(exprops) && props_override(dsname, props,
		    exprops, &merged_props, flags, hdl, zhp->zfs_type,
		    zfs_prop_get_int(zhp, ZFS_PROP_ZONED), zhp, zhp->zpool_hdl,
		    errbuf) != 0) {
			zfs_close(zhp);
			zcmd_free_nvlists(&zc);
			return (-1);
		}

		/*
		 * If we are resuming a newfs, set newfs here so that we will
		 * mount it if the recv succeeds this time.  We can tell
		 * that it was a newfs on the first recv because the fs
		 * itself will be inconsistent (if the fs existed when we
		 * did the first recv, we would have received it into
		 * .../%recv).
		 */
		if (resuming && zfs_prop_get_int(zhp, ZFS_PROP_INCONSISTENT))
			newfs = B_TRUE;

		zfs_close(zhp);
	} else {
		/*
		 * Destination filesystem does not exist.  Therefore we better
		 * be creating a new filesystem (either from a full backup, or
		 * a clone).  It would therefore be invalid if the user
		 * specified only the pool name (i.e. if the destination name
		 * contained no slash character).
		 */
		if (!stream_wantsnewfs ||
		    (cp = strrchr(zc.zc_name, '/')) == NULL) {
			zcmd_free_nvlists(&zc);
			zfs_error_aux(hdl, dgettext(TEXT_DOMAIN,
			    "destination '%s' does not exist"), zc.zc_name);
			return (zfs_error(hdl, EZFS_NOENT, errbuf));
		}

		/*
		 * Trim off the final dataset component so we perform the
		 * recvbackup ioctl to the filesystems's parent.
		 */
		*cp = '\0';

		if (flags->isprefix && !flags->istail && !flags->dryrun &&
		    create_parents(hdl, zc.zc_value, strlen(tosnap)) != 0) {
			zcmd_free_nvlists(&zc);
			return (zfs_error(hdl, EZFS_BADRESTORE, errbuf));
		}

		newfs = B_TRUE;

		if (!nvlist_empty(exprops)) {
			/* Create an override set of properties if needed */
			uint64_t zoned = 0;
			char zp_name[MAXNAMELEN];
			zpool_handle_t *zp_handle;
			if (flags->isprefix && !flags->istail &&
			    !flags->dryrun) {
				/* Check if we're zoned or not */
				if (check_parents(hdl, zc.zc_value, &zoned,
				    B_FALSE, NULL) != 0) {
					zcmd_free_nvlists(&zc);
					return (-1);
				}
			}

			(void) strlcpy(zp_name, zc.zc_name, sizeof (zp_name));
			cp = strchr(zp_name, '/');
			if (cp != NULL)
				*cp = '\0';
			zp_handle = zpool_open(hdl, zp_name);
			if (zp_handle != NULL &&
			    props_override(dsname, props,exprops,
			    &merged_props, flags, hdl, ZFS_TYPE_DATASET,
			    zoned, NULL, zp_handle, errbuf) != 0) {
				zcmd_free_nvlists(&zc);
				zpool_close(zp_handle);
				return (-1);
			}
			if (zp_handle != NULL)
				zpool_close(zp_handle);
		}
	}

	zc.zc_begin_record = *drr_noswap;
	zc.zc_cookie = infd;
	zc.zc_guid = flags->force;
	zc.zc_resumable = flags->resumable;
	skip = !nvlist_empty(limitds) && !nvlist_exists(limitds, dsname);
	if (flags->verbose) {
		(void) printf("%s %s stream of %s into %s\n",
		    skip ? (flags->dryrun ? "would skip" : "skipping") :
		    (flags->dryrun ? "would receive" : "receiving"),
		    drrb->drr_fromguid ? "incremental" : "full",
		    drrb->drr_toname, zc.zc_value);
		(void) fflush(stdout);
	}

	if (flags->dryrun || skip) {
		zcmd_free_nvlists(&zc);
		return (recv_skip(hdl, infd, flags->byteswap));
	}

	zc.zc_nvlist_dst = (uint64_t)(uintptr_t)prop_errbuf;
	zc.zc_nvlist_dst_size = sizeof (prop_errbuf);
	zc.zc_cleanup_fd = cleanup_fd;
	zc.zc_action_handle = *action_handlep;

	/*
	 * if we ended up overriding props, use the merged ones,
	 * otherwise use the ones that we got from the send stream
	 */
	if (merged_props) {
		if (zcmd_write_src_nvlist(hdl, &zc, merged_props) != 0) {
			nvlist_free(merged_props);
			return (-1);
		}
		nvlist_free(merged_props);
	} else if (props && zcmd_write_src_nvlist(hdl, &zc, props) != 0)
		return (-1);

	err = ioctl_err = zfs_ioctl(hdl, ZFS_IOC_RECV, &zc);
	ioctl_errno = errno;
	prop_errflags = (zprop_errflags_t)zc.zc_obj;

	if (err == 0) {
		nvlist_t *prop_errors;
		VERIFY(0 == nvlist_unpack((void *)(uintptr_t)zc.zc_nvlist_dst,
		    zc.zc_nvlist_dst_size, &prop_errors, 0));

		nvpair_t *prop_err = NULL;

		while ((prop_err = nvlist_next_nvpair(prop_errors,
		    prop_err)) != NULL) {
			char tbuf[1024];
			zfs_prop_t prop;
			int intval;

			prop = zfs_name_to_prop(nvpair_name(prop_err));
			(void) nvpair_value_int32(prop_err, &intval);
			if (strcmp(nvpair_name(prop_err),
			    ZPROP_N_MORE_ERRORS) == 0) {
				trunc_prop_errs(intval);
				break;
			} else if (snapname == NULL || finalsnap == NULL ||
			    strcmp(finalsnap, snapname) == 0 ||
			    strcmp(nvpair_name(prop_err),
			    zfs_prop_to_name(ZFS_PROP_REFQUOTA)) != 0) {
				/*
				 * Skip the special case of, for example,
				 * "refquota", errors on intermediate
				 * snapshots leading up to a final one.
				 * That's why we have all of the checks above.
				 *
				 * See zfs_ioctl.c's extract_delay_props() for
				 * a list of props which can fail on
				 * intermediate snapshots, but shouldn't
				 * affect the overall receive.
				 */
				(void) snprintf(tbuf, sizeof (tbuf),
				    dgettext(TEXT_DOMAIN,
				    "cannot receive %s property on %s"),
				    nvpair_name(prop_err), zc.zc_name);
				zfs_setprop_error(hdl, prop, intval, tbuf);
			}
		}
		nvlist_free(prop_errors);
	}

	zc.zc_nvlist_dst = 0;
	zc.zc_nvlist_dst_size = 0;
	zcmd_free_nvlists(&zc);

	if (err == 0 && snapprops_nvlist) {
		zfs_cmd_t zc2 = { 0 };

		(void) strcpy(zc2.zc_name, zc.zc_value);
		zc2.zc_cookie = B_TRUE; /* received */
		if (zcmd_write_src_nvlist(hdl, &zc2, snapprops_nvlist) == 0) {
			(void) zfs_ioctl(hdl, ZFS_IOC_SET_PROP, &zc2);
			zcmd_free_nvlists(&zc2);
		}
	}

	if (err && (ioctl_errno == ENOENT || ioctl_errno == EEXIST)) {
		/*
		 * It may be that this snapshot already exists,
		 * in which case we want to consume & ignore it
		 * rather than failing.
		 */
		avl_tree_t *local_avl;
		nvlist_t *local_nv, *fs;
		cp = strchr(zc.zc_value, '@');

		/*
		 * XXX Do this faster by just iterating over snaps in
		 * this fs.  Also if zc_value does not exist, we will
		 * get a strange "does not exist" error message.
		 */
		*cp = '\0';
		if (gather_nvlist(hdl, zc.zc_value, NULL, NULL, B_FALSE,
		    B_FALSE, &local_nv, &local_avl) == 0) {
			*cp = '@';
			fs = fsavl_find(local_avl, drrb->drr_toguid, NULL);
			fsavl_destroy(local_avl);
			nvlist_free(local_nv);

			if (fs != NULL) {
				if (flags->verbose) {
					(void) printf("snap %s already exists; "
					    "ignoring\n", zc.zc_value);
				}
				err = ioctl_err = recv_skip(hdl, infd,
				    flags->byteswap);
			}
		}
		*cp = '@';
	}

	if (ioctl_err != 0) {
		switch (ioctl_errno) {
		case ENODEV:
			cp = strchr(zc.zc_value, '@');
			*cp = '\0';
			zfs_error_aux(hdl, dgettext(TEXT_DOMAIN,
			    "most recent snapshot of %s does not\n"
			    "match incremental source"), zc.zc_value);
			(void) zfs_error(hdl, EZFS_BADRESTORE, errbuf);
			*cp = '@';
			break;
		case ETXTBSY:
			zfs_error_aux(hdl, dgettext(TEXT_DOMAIN,
			    "destination %s has been modified\n"
			    "since most recent snapshot"), zc.zc_name);
			(void) zfs_error(hdl, EZFS_BADRESTORE, errbuf);
			break;
		case EEXIST:
			cp = strchr(zc.zc_value, '@');
			if (newfs) {
				/* it's the containing fs that exists */
				*cp = '\0';
			}
			zfs_error_aux(hdl, dgettext(TEXT_DOMAIN,
			    "destination already exists"));
			(void) zfs_error_fmt(hdl, EZFS_EXISTS,
			    dgettext(TEXT_DOMAIN, "cannot restore to %s"),
			    zc.zc_value);
			*cp = '@';
			break;
		case EINVAL:
			(void) zfs_error(hdl, EZFS_BADSTREAM, errbuf);
			break;
		case ECKSUM:
			recv_ecksum_set_aux(hdl, zc.zc_value, flags->resumable);
			(void) zfs_error(hdl, EZFS_BADSTREAM, errbuf);
			break;
		case ENOTSUP:
			zfs_error_aux(hdl, dgettext(TEXT_DOMAIN,
			    "pool must be upgraded to receive this stream."));
			(void) zfs_error(hdl, EZFS_BADVERSION, errbuf);
			break;
		case EDQUOT:
			zfs_error_aux(hdl, dgettext(TEXT_DOMAIN,
			    "destination %s space quota exceeded"), zc.zc_name);
			(void) zfs_error(hdl, EZFS_NOSPC, errbuf);
			break;
		case EKZFS_WBCNOTSUP:
			zfs_error_aux(hdl, dgettext(TEXT_DOMAIN,
			    "write back cached datasets do not support recv"));
			(void) zfs_error(hdl, EZFS_WBCNOTSUP, errbuf);
			break;
		default:
			(void) zfs_standard_error(hdl, ioctl_errno, errbuf);
		}
	}

	/*
	 * Mount the target filesystem (if created).  Also mount any
	 * children of the target filesystem if we did a replication
	 * receive (indicated by stream_avl being non-NULL).
	 */
	cp = strchr(zc.zc_value, '@');
	if (cp && (ioctl_err == 0 || !newfs)) {
		zfs_handle_t *h;

		*cp = '\0';
		h = zfs_open(hdl, zc.zc_value,
		    ZFS_TYPE_FILESYSTEM | ZFS_TYPE_VOLUME);
		if (h != NULL) {
			if (h->zfs_type == ZFS_TYPE_VOLUME) {
				*cp = '@';
			} else if (newfs || stream_avl) {
				/*
				 * Track the first/top of hierarchy fs,
				 * for mounting and sharing later.
				 */
				if (top_zfs && *top_zfs == NULL)
					*top_zfs = zfs_strdup(hdl, zc.zc_value);
			}
			zfs_close(h);
		}
		*cp = '@';
	}

	if (clp) {
		if (!flags->nomount)
			err |= changelist_postfix(clp);
		changelist_free(clp);
	}

	if (prop_errflags & ZPROP_ERR_NOCLEAR) {
		(void) fprintf(stderr, dgettext(TEXT_DOMAIN, "Warning: "
		    "failed to clear unreceived properties on %s"),
		    zc.zc_name);
		(void) fprintf(stderr, "\n");
	}
	if (prop_errflags & ZPROP_ERR_NORESTORE) {
		(void) fprintf(stderr, dgettext(TEXT_DOMAIN, "Warning: "
		    "failed to restore original properties on %s"),
		    zc.zc_name);
		(void) fprintf(stderr, "\n");
	}

	if (err || ioctl_err)
		return (-1);

	*action_handlep = zc.zc_action_handle;

	if (flags->verbose) {
		char buf1[64];
		char buf2[64];
		uint64_t bytes = zc.zc_cookie;
		time_t delta = time(NULL) - begin_time;
		if (delta == 0)
			delta = 1;
		zfs_nicenum(bytes, buf1, sizeof (buf1));
		zfs_nicenum(bytes/delta, buf2, sizeof (buf1));

		(void) printf("received %sB stream in %lu seconds (%sB/sec)\n",
		    buf1, delta, buf2);
	}

	return (0);
}

static int
zfs_receive_impl(libzfs_handle_t *hdl, const char *tosnap,
    const char *originsnap, recvflags_t *flags,
    int infd, nvlist_t *exprops, nvlist_t *limitds, const char *sendfs,
    nvlist_t *stream_nv, avl_tree_t *stream_avl, char **top_zfs, int cleanup_fd,
    uint64_t *action_handlep, const char *finalsnap)
{
	int err;
	dmu_replay_record_t drr, drr_noswap;
	struct drr_begin *drrb = &drr.drr_u.drr_begin;
	char errbuf[1024];
	zio_cksum_t zcksum = { 0 };
	uint64_t featureflags;
	int hdrtype;

	(void) snprintf(errbuf, sizeof (errbuf), dgettext(TEXT_DOMAIN,
	    "cannot receive"));

	if (flags->isprefix &&
	    !zfs_dataset_exists(hdl, tosnap, ZFS_TYPE_DATASET)) {
		zfs_error_aux(hdl, dgettext(TEXT_DOMAIN, "specified fs "
		    "(%s) does not exist"), tosnap);
		return (zfs_error(hdl, EZFS_NOENT, errbuf));
	}
	if (originsnap &&
	    !zfs_dataset_exists(hdl, originsnap, ZFS_TYPE_DATASET)) {
		zfs_error_aux(hdl, dgettext(TEXT_DOMAIN, "specified origin fs "
		    "(%s) does not exist"), originsnap);
		return (zfs_error(hdl, EZFS_NOENT, errbuf));
	}

	/* read in the BEGIN record */
	if (0 != (err = recv_read(hdl, infd, &drr, sizeof (drr), B_FALSE,
	    &zcksum)))
		return (err);

	if (drr.drr_type == DRR_END || drr.drr_type == BSWAP_32(DRR_END)) {
		/* It's the double end record at the end of a package */
		return (ENODATA);
	}

	/* the kernel needs the non-byteswapped begin record */
	drr_noswap = drr;

	flags->byteswap = B_FALSE;
	if (drrb->drr_magic == BSWAP_64(DMU_BACKUP_MAGIC)) {
		/*
		 * We computed the checksum in the wrong byteorder in
		 * recv_read() above; do it again correctly.
		 */
		bzero(&zcksum, sizeof (zio_cksum_t));
		fletcher_4_incremental_byteswap(&drr, sizeof (drr), &zcksum);
		flags->byteswap = B_TRUE;

		drr.drr_type = BSWAP_32(drr.drr_type);
		drr.drr_payloadlen = BSWAP_32(drr.drr_payloadlen);
		drrb->drr_magic = BSWAP_64(drrb->drr_magic);
		drrb->drr_versioninfo = BSWAP_64(drrb->drr_versioninfo);
		drrb->drr_creation_time = BSWAP_64(drrb->drr_creation_time);
		drrb->drr_type = BSWAP_32(drrb->drr_type);
		drrb->drr_flags = BSWAP_32(drrb->drr_flags);
		drrb->drr_toguid = BSWAP_64(drrb->drr_toguid);
		drrb->drr_fromguid = BSWAP_64(drrb->drr_fromguid);
	}

	if (drrb->drr_magic != DMU_BACKUP_MAGIC || drr.drr_type != DRR_BEGIN) {
		zfs_error_aux(hdl, dgettext(TEXT_DOMAIN, "invalid "
		    "stream (bad magic number)"));
		return (zfs_error(hdl, EZFS_BADSTREAM, errbuf));
	}

	featureflags = DMU_GET_FEATUREFLAGS(drrb->drr_versioninfo);
	hdrtype = DMU_GET_STREAM_HDRTYPE(drrb->drr_versioninfo);

	if (!DMU_STREAM_SUPPORTED(featureflags) ||
	    (hdrtype != DMU_SUBSTREAM && hdrtype != DMU_COMPOUNDSTREAM)) {
		zfs_error_aux(hdl, dgettext(TEXT_DOMAIN,
		    "stream has unsupported feature, feature flags = %lx"),
		    featureflags);
		return (zfs_error(hdl, EZFS_BADSTREAM, errbuf));
	}

	if (strchr(drrb->drr_toname, '@') == NULL) {
		zfs_error_aux(hdl, dgettext(TEXT_DOMAIN, "invalid "
		    "stream (bad snapshot name)"));
		return (zfs_error(hdl, EZFS_BADSTREAM, errbuf));
	}

	if (DMU_GET_STREAM_HDRTYPE(drrb->drr_versioninfo) == DMU_SUBSTREAM) {
		char nonpackage_sendfs[ZFS_MAX_DATASET_NAME_LEN];
		if (sendfs == NULL) {
			/*
			 * We were not called from zfs_receive_package(). Get
			 * the fs specified by 'zfs send'.
			 */
			char *cp;
			(void) strlcpy(nonpackage_sendfs,
			    drr.drr_u.drr_begin.drr_toname,
			    sizeof (nonpackage_sendfs));
			if ((cp = strchr(nonpackage_sendfs, '@')) != NULL)
				*cp = '\0';
			sendfs = nonpackage_sendfs;
			VERIFY(finalsnap == NULL);
		}
		return (zfs_receive_one(hdl, infd, tosnap, originsnap, flags,
		    exprops, limitds, &drr, &drr_noswap, sendfs, stream_nv,
		    stream_avl, top_zfs, cleanup_fd, action_handlep, finalsnap));
	} else {
		assert(DMU_GET_STREAM_HDRTYPE(drrb->drr_versioninfo) ==
		    DMU_COMPOUNDSTREAM);
		return (zfs_receive_package(hdl, infd, tosnap, flags, exprops,
		    limitds, &drr, &zcksum, top_zfs, cleanup_fd,
		    action_handlep));
	}
}

/*
 * Restores a backup of tosnap from the file descriptor specified by infd.
 * Return 0 on total success, -2 if some things couldn't be
 * destroyed/renamed/promoted, -1 if some things couldn't be received.
 * (-1 will override -2, if -1 and the resumable flag was specified the
 * transfer can be resumed if the sending side supports it).
 */
int
zfs_receive(libzfs_handle_t *hdl, const char *tosnap, recvflags_t *flags,
    int infd, nvlist_t *exprops, nvlist_t *limitds, avl_tree_t *stream_avl)
{
	char *top_zfs = NULL;
	int err;
	int cleanup_fd;
	uint64_t action_handle = 0;
	char *originsnap = NULL;
	if (exprops) {
		err = nvlist_lookup_string(exprops, "origin", &originsnap);
		if (err && err != ENOENT)
			return (err);
	}

	cleanup_fd = open(ZFS_DEV, O_RDWR|O_EXCL);
	VERIFY(cleanup_fd >= 0);

	err = zfs_receive_impl(hdl, tosnap, originsnap, flags, infd, exprops,
	    limitds, NULL, NULL, stream_avl, &top_zfs, cleanup_fd,
	    &action_handle, NULL);

	VERIFY(0 == close(cleanup_fd));

	if (err == 0 && !flags->nomount && top_zfs) {
		zfs_handle_t *zhp;
		prop_changelist_t *clp;

		zhp = zfs_open(hdl, top_zfs, ZFS_TYPE_FILESYSTEM);
		if (zhp != NULL) {
			clp = changelist_gather(zhp, ZFS_PROP_MOUNTPOINT,
			    CL_GATHER_MOUNT_ALWAYS, 0);
			zfs_close(zhp);
			if (clp != NULL) {
				/* mount and share received datasets */
				err = changelist_postfix(clp);
				changelist_free(clp);
			}
		}
		if (zhp == NULL || clp == NULL || err)
			err = -1;
	}
	if (top_zfs)
		free(top_zfs);

	return (err);
}<|MERGE_RESOLUTION|>--- conflicted
+++ resolved
@@ -197,9 +197,10 @@
 {
 	ASSERT3U(offsetof(dmu_replay_record_t, drr_u.drr_checksum.drr_checksum),
 	    ==, sizeof (dmu_replay_record_t) - sizeof (zio_cksum_t));
-	if (dda != NULL)
-                dda->dedup_data_sz +=
-                    sizeof (dmu_replay_record_t) + payload_len;
+	if (dda != NULL) {
+		dda->dedup_data_sz +=
+            sizeof (dmu_replay_record_t) + payload_len;
+	}
 	fletcher_4_incremental_native(drr,
 	    offsetof(dmu_replay_record_t, drr_u.drr_checksum.drr_checksum), zc);
 	if (drr->drr_type != DRR_BEGIN) {
@@ -433,11 +434,7 @@
 					goto out;
 			} else {
 				/* block not previously seen */
-<<<<<<< HEAD
-				if (dump_record(dda, drr, buf, drrw->drr_length,
-=======
-				if (dump_record(drr, buf, payload_size,
->>>>>>> 993e3faf
+				if (dump_record(dda, drr, buf, payload_size,
 				    &stream_cksum, outfd) != 0)
 					goto out;
 			}
@@ -843,16 +840,11 @@
 	char prevsnap[ZFS_MAX_DATASET_NAME_LEN];
 	uint64_t prevsnap_obj;
 	boolean_t seenfrom, seento, replicate, doall, fromorigin;
-<<<<<<< HEAD
 	boolean_t verbose, dryrun, dedup, parsable, progress, embed_data, std_out;
-	boolean_t large_block;
+	boolean_t large_block, compress;
 	boolean_t sendsize;
 	uint32_t hdr_send_sz;
 	uint64_t send_sz;
-=======
-	boolean_t verbose, dryrun, parsable, progress, embed_data, std_out;
-	boolean_t large_block, compress;
->>>>>>> 993e3faf
 	int outfd;
 	boolean_t err;
 	nvlist_t *fss;
@@ -1234,7 +1226,6 @@
 			}
 		}
 
-<<<<<<< HEAD
 		enum lzc_send_flags flags = 0;
 		if (sdd->large_block)
 			flags |= LZC_SEND_FLAG_LARGE_BLOCK;
@@ -1253,8 +1244,6 @@
 
 		sendsize = sdd->dedup ? B_FALSE : sdd->sendsize;
 
-=======
->>>>>>> 993e3faf
 		err = dump_ioctl(zhp, sdd->prevsnap, sdd->prevsnap_obj,
 		    fromorigin, sdd->outfd, flags, sdd->debugnv,
 		    sendsize, &sendcounter);
