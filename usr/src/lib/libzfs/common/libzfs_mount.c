--- conflicted
+++ resolved
@@ -78,11 +78,8 @@
 #include <sys/mntent.h>
 #include <sys/mount.h>
 #include <sys/stat.h>
-<<<<<<< HEAD
 #include <thread_pool.h>
-=======
 #include <sys/statvfs.h>
->>>>>>> 993e3faf
 
 #include <libzfs.h>
 
