--- conflicted
+++ resolved
@@ -79,11 +79,8 @@
 	libzfs_fru_t **libzfs_fru_hash;
 	libzfs_fru_t *libzfs_fru_list;
 	char libzfs_chassis_id[256];
-<<<<<<< HEAD
 	char *libzfs_log_str;
-=======
 	boolean_t libzfs_prop_debug;
->>>>>>> 4dfc19d7
 };
 
 struct zfs_handle {
