/*
 * CDDL HEADER START
 *
 * The contents of this file are subject to the terms of the
 * Common Development and Distribution License, Version 1.0 only
 * (the "License").  You may not use this file except in compliance
 * with the License.
 *
 * You can obtain a copy of the license at usr/src/OPENSOLARIS.LICENSE
 * or http://www.opensolaris.org/os/licensing.
 * See the License for the specific language governing permissions
 * and limitations under the License.
 *
 * When distributing Covered Code, include this CDDL HEADER in each
 * file and include the License file at usr/src/OPENSOLARIS.LICENSE.
 * If applicable, add the following below this CDDL HEADER, with the
 * fields enclosed by brackets "[]" replaced with your own identifying
 * information: Portions Copyright [yyyy] [name of copyright owner]
 *
 * CDDL HEADER END
 */

/*
 * Copyright 2006 Sun Microsystems, Inc.  All rights reserved.
 * Copyright 2017 Joyent Inc
 * Use is subject to license terms.
 */

/*
 * Handles the loopback UNIX flavor authentication parameters on the
 * service side of rpc.
 */

#include "mt.h"
#include <stdio.h>
#include <rpc/rpc.h>
#include <syslog.h>
#include <sys/types.h>
#include <sys/debug.h>

/*
 * NOTE: this has to fit inside RQCRED_SIZE bytes. If you update this struct,
 * double-check it still fits.
 */
struct authlpbk_area {
	struct authsys_parms area_aup;
	char area_machname[MAX_MACHINE_NAME+1];
	gid_t area_gids[NGRPS_LOOPBACK];
};
CTASSERT(sizeof (struct authlpbk_area) <= RQCRED_SIZE);

/*
 * Loopback system (Unix) longhand authenticator
 */
enum auth_stat
__svcauth_loopback(struct svc_req *rqst, struct rpc_msg *msg)
{
	struct authsys_parms *aup;
<<<<<<< HEAD
	rpc_inline_t *buf;
	struct authlpbk_area *area;
	size_t auth_len;
	size_t str_len, gid_len;
=======
	int32_t *buf;
	struct authlpbk_area *area;
	uint_t auth_len;
	uint_t str_len, gid_len;
>>>>>>> 4dfc19d7
	int i;

	/* LINTED pointer cast */
	area = (struct authlpbk_area *)rqst->rq_clntcred;
	aup = &area->area_aup;
	aup->aup_machname = area->area_machname;
	aup->aup_gids = area->area_gids;
	auth_len = msg->rm_call.cb_cred.oa_length;
	if (auth_len == 0)
		return (AUTH_BADCRED);
<<<<<<< HEAD
	xdrmem_create(&xdrs, msg->rm_call.cb_cred.oa_base, auth_len,
	    XDR_DECODE);
	buf = XDR_INLINE(&xdrs, auth_len);
	if (buf != NULL) {
		aup->aup_time = IXDR_GET_INT32(buf);
		str_len = IXDR_GET_U_INT32(buf);
		if (str_len > MAX_MACHINE_NAME) {
			stat = AUTH_BADCRED;
			goto done;
		}
		if (str_len > auth_len) {
			stat = AUTH_BADCRED;
			goto done;
		}
		(void) memcpy(aup->aup_machname, buf, str_len);
		aup->aup_machname[str_len] = 0;
		str_len = RNDUP(str_len);
		buf += str_len / sizeof (int);
		aup->aup_uid = IXDR_GET_INT32(buf);
		aup->aup_gid = IXDR_GET_INT32(buf);
		gid_len = IXDR_GET_U_INT32(buf);
		if (gid_len > NGRPS_LOOPBACK) {
			stat = AUTH_BADCRED;
			goto done;
		}
		/*
		 * five is the smallest unix credentials structure -
		 * timestamp, hostname len (0), uid, gid, and gids len (0).
		 */
		if ((5 + gid_len) * BYTES_PER_XDR_UNIT + str_len > auth_len) {
			(void) syslog(LOG_ERR,
			    "bad auth_len gid %lu str %lu auth %lu",
			    gid_len, str_len, auth_len);
			stat = AUTH_BADCRED;
			goto done;
		}
		aup->aup_len = gid_len;
		for (i = 0; i < gid_len; i++) {
			aup->aup_gids[i] = (gid_t)IXDR_GET_INT32(buf);
		}
	} else if (!xdr_authloopback_parms(&xdrs, aup)) {
		xdrs.x_op = XDR_FREE;
		(void) xdr_authloopback_parms(&xdrs, aup);
		stat = AUTH_BADCRED;
		goto done;
=======

	/* LINTED pointer cast */
	buf = (int32_t *)msg->rm_call.cb_cred.oa_base;

	aup->aup_time = IXDR_GET_INT32(buf);
	str_len = IXDR_GET_U_INT32(buf);
	if (str_len > MAX_MACHINE_NAME)
		return (AUTH_BADCRED);
	if (str_len > auth_len)
		return (AUTH_BADCRED);
	(void) memcpy(aup->aup_machname, buf, str_len);
	aup->aup_machname[str_len] = 0;
	str_len = RNDUP(str_len);
	buf += str_len / sizeof (int);
	aup->aup_uid = IXDR_GET_INT32(buf);
	aup->aup_gid = IXDR_GET_INT32(buf);
	gid_len = IXDR_GET_U_INT32(buf);
	if (gid_len > NGRPS_LOOPBACK)
		return (AUTH_BADCRED);
	/*
	 * five is the smallest unix credentials structure -
	 * timestamp, hostname len (0), uid, gid, and gids len (0).
	 */
	if ((5 + gid_len) * BYTES_PER_XDR_UNIT + str_len > auth_len)
		return (AUTH_BADCRED);

	aup->aup_len = gid_len;
	for (i = 0; i < gid_len; i++) {
		aup->aup_gids[i] = (gid_t)IXDR_GET_INT32(buf);
>>>>>>> 4dfc19d7
	}

	rqst->rq_xprt->xp_verf.oa_flavor = AUTH_NULL;
	rqst->rq_xprt->xp_verf.oa_length = 0;

	return (AUTH_OK);
}<|MERGE_RESOLUTION|>--- conflicted
+++ resolved
@@ -56,17 +56,10 @@
 __svcauth_loopback(struct svc_req *rqst, struct rpc_msg *msg)
 {
 	struct authsys_parms *aup;
-<<<<<<< HEAD
-	rpc_inline_t *buf;
-	struct authlpbk_area *area;
-	size_t auth_len;
-	size_t str_len, gid_len;
-=======
 	int32_t *buf;
 	struct authlpbk_area *area;
 	uint_t auth_len;
 	uint_t str_len, gid_len;
->>>>>>> 4dfc19d7
 	int i;
 
 	/* LINTED pointer cast */
@@ -77,53 +70,6 @@
 	auth_len = msg->rm_call.cb_cred.oa_length;
 	if (auth_len == 0)
 		return (AUTH_BADCRED);
-<<<<<<< HEAD
-	xdrmem_create(&xdrs, msg->rm_call.cb_cred.oa_base, auth_len,
-	    XDR_DECODE);
-	buf = XDR_INLINE(&xdrs, auth_len);
-	if (buf != NULL) {
-		aup->aup_time = IXDR_GET_INT32(buf);
-		str_len = IXDR_GET_U_INT32(buf);
-		if (str_len > MAX_MACHINE_NAME) {
-			stat = AUTH_BADCRED;
-			goto done;
-		}
-		if (str_len > auth_len) {
-			stat = AUTH_BADCRED;
-			goto done;
-		}
-		(void) memcpy(aup->aup_machname, buf, str_len);
-		aup->aup_machname[str_len] = 0;
-		str_len = RNDUP(str_len);
-		buf += str_len / sizeof (int);
-		aup->aup_uid = IXDR_GET_INT32(buf);
-		aup->aup_gid = IXDR_GET_INT32(buf);
-		gid_len = IXDR_GET_U_INT32(buf);
-		if (gid_len > NGRPS_LOOPBACK) {
-			stat = AUTH_BADCRED;
-			goto done;
-		}
-		/*
-		 * five is the smallest unix credentials structure -
-		 * timestamp, hostname len (0), uid, gid, and gids len (0).
-		 */
-		if ((5 + gid_len) * BYTES_PER_XDR_UNIT + str_len > auth_len) {
-			(void) syslog(LOG_ERR,
-			    "bad auth_len gid %lu str %lu auth %lu",
-			    gid_len, str_len, auth_len);
-			stat = AUTH_BADCRED;
-			goto done;
-		}
-		aup->aup_len = gid_len;
-		for (i = 0; i < gid_len; i++) {
-			aup->aup_gids[i] = (gid_t)IXDR_GET_INT32(buf);
-		}
-	} else if (!xdr_authloopback_parms(&xdrs, aup)) {
-		xdrs.x_op = XDR_FREE;
-		(void) xdr_authloopback_parms(&xdrs, aup);
-		stat = AUTH_BADCRED;
-		goto done;
-=======
 
 	/* LINTED pointer cast */
 	buf = (int32_t *)msg->rm_call.cb_cred.oa_base;
@@ -153,7 +99,6 @@
 	aup->aup_len = gid_len;
 	for (i = 0; i < gid_len; i++) {
 		aup->aup_gids[i] = (gid_t)IXDR_GET_INT32(buf);
->>>>>>> 4dfc19d7
 	}
 
 	rqst->rq_xprt->xp_verf.oa_flavor = AUTH_NULL;
