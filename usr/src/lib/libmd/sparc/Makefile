#
# CDDL HEADER START
#
# The contents of this file are subject to the terms of the
# Common Development and Distribution License (the "License").
# You may not use this file except in compliance with the License.
#
# You can obtain a copy of the license at usr/src/OPENSOLARIS.LICENSE
# or http://www.opensolaris.org/os/licensing.
# See the License for the specific language governing permissions
# and limitations under the License.
#
# When distributing Covered Code, include this CDDL HEADER in each
# file and include the License file at usr/src/OPENSOLARIS.LICENSE.
# If applicable, add the following below this CDDL HEADER, with the
# fields enclosed by brackets "[]" replaced with your own identifying
# information: Portions Copyright [yyyy] [name of copyright owner]
#
# CDDL HEADER END
#
#
# Copyright (c) 2006, 2010, Oracle and/or its affiliates. All rights reserved.
# Copyright 2013 Saso Kiselkov. All rights reserved.
<<<<<<< HEAD
=======
# Copyright 2015 Gary Mills
>>>>>>> e7e978b1
#

LIBRARY =	libmd.a
VERS =		.1

OBJECTS =	edonr.o md4.o md5.o sha1.o sha2.o \
		skein.o skein_block.o skein_iv.o

include		$(SRC)/lib/Makefile.lib
include		$(SRC)/lib/Makefile.rootfs
include		../Makefile.com

# Symbol capabilities objects are added for sun4u and sun4v.
EXTPICS =	../capabilities/sun4u/sparc/pics/symcap.o \
		../capabilities/sun4v/sparc/pics/symcap.o

# Suppress error for edonr.c __asm__ code
pics/edonr.o := CERRWARN +=	-_gcc=-Wno-uninitialized

.KEEP_STATE:

all:		$(LIBS)

install:	all $(ROOTLIBS) $(ROOTLINKS) $(ROOTLINT)

lint:		lintcheck

include		../Makefile.targ<|MERGE_RESOLUTION|>--- conflicted
+++ resolved
@@ -21,10 +21,7 @@
 #
 # Copyright (c) 2006, 2010, Oracle and/or its affiliates. All rights reserved.
 # Copyright 2013 Saso Kiselkov. All rights reserved.
-<<<<<<< HEAD
-=======
 # Copyright 2015 Gary Mills
->>>>>>> e7e978b1
 #
 
 LIBRARY =	libmd.a
