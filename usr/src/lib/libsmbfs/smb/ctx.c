--- conflicted
+++ resolved
@@ -33,7 +33,6 @@
  */
 
 /*
- * Copyright 2011 Nexenta Systems, Inc.  All rights reserved.
  * Copyright (c) 2008, 2010, Oracle and/or its affiliates. All rights reserved.
  * Copyright 2013 Nexenta Systems, Inc.  All rights reserved.
  */
@@ -264,11 +263,7 @@
 	ctx->ct_vopt = SMBVOPT_EXT_SEC;
 	ctx->ct_owner = SMBM_ANY_OWNER;
 	ctx->ct_authflags = SMB_AT_DEFAULT;
-<<<<<<< HEAD
-	ctx->ct_minauth = SMB_AT_DEFAULT;
-=======
 	ctx->ct_minauth = SMB_AT_MINAUTH;
->>>>>>> de1e7f92
 
 	/*
 	 * Default domain, user, ...
