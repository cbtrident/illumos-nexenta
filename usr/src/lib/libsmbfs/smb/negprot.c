/*
 * Copyright (c) 2000-2001 Boris Popov
 * All rights reserved.
 *
 * Redistribution and use in source and binary forms, with or without
 * modification, are permitted provided that the following conditions
 * are met:
 * 1. Redistributions of source code must retain the above copyright
 *    notice, this list of conditions and the following disclaimer.
 * 2. Redistributions in binary form must reproduce the above copyright
 *    notice, this list of conditions and the following disclaimer in the
 *    documentation and/or other materials provided with the distribution.
 * 3. All advertising materials mentioning features or use of this software
 *    must display the following acknowledgement:
 *    This product includes software developed by Boris Popov.
 * 4. Neither the name of the author nor the names of any co-contributors
 *    may be used to endorse or promote products derived from this software
 *    without specific prior written permission.
 *
 * THIS SOFTWARE IS PROVIDED BY THE AUTHOR AND CONTRIBUTORS ``AS IS'' AND
 * ANY EXPRESS OR IMPLIED WARRANTIES, INCLUDING, BUT NOT LIMITED TO, THE
 * IMPLIED WARRANTIES OF MERCHANTABILITY AND FITNESS FOR A PARTICULAR PURPOSE
 * ARE DISCLAIMED.  IN NO EVENT SHALL THE AUTHOR OR CONTRIBUTORS BE LIABLE
 * FOR ANY DIRECT, INDIRECT, INCIDENTAL, SPECIAL, EXEMPLARY, OR CONSEQUENTIAL
 * DAMAGES (INCLUDING, BUT NOT LIMITED TO, PROCUREMENT OF SUBSTITUTE GOODS
 * OR SERVICES; LOSS OF USE, DATA, OR PROFITS; OR BUSINESS INTERRUPTION)
 * HOWEVER CAUSED AND ON ANY THEORY OF LIABILITY, WHETHER IN CONTRACT, STRICT
 * LIABILITY, OR TORT (INCLUDING NEGLIGENCE OR OTHERWISE) ARISING IN ANY WAY
 * OUT OF THE USE OF THIS SOFTWARE, EVEN IF ADVISED OF THE POSSIBILITY OF
 * SUCH DAMAGE.
 */

/*
 * Copyright (c) 2009, 2010, Oracle and/or its affiliates. All rights reserved.
<<<<<<< HEAD
=======
 * Copyright 2012 Nexenta Systems, Inc.  All rights reserved.
>>>>>>> de1e7f92
 */

/*
 * SMB Negotiate Protocol, and related.
 * Copied from the driver: smb_smb.c
 */

#include <errno.h>
#include <stdio.h>
#include <stdlib.h>
#include <unistd.h>
#include <strings.h>
#include <netdb.h>
#include <libintl.h>
#include <xti.h>
#include <assert.h>

#include <sys/types.h>
#include <sys/time.h>
#include <sys/byteorder.h>
#include <sys/socket.h>
#include <sys/fcntl.h>

#include <netinet/in.h>
#include <netinet/tcp.h>
#include <arpa/inet.h>

#include <netsmb/smb.h>
#include <netsmb/smb_lib.h>
#include <netsmb/netbios.h>
#include <netsmb/nb_lib.h>
#include <netsmb/smb_dev.h>

#include "charsets.h"
#include "private.h"

/*
 * SMB dialects that we know about.
 */
struct smb_dialect {
	int		d_id;
	const char	*d_name;
};
static struct smb_dialect smb_dialects[] = {
	{SMB_DIALECT_CORE,	"PC NETWORK PROGRAM 1.0"},
	{SMB_DIALECT_LANMAN1_0,	"LANMAN1.0"},
	{SMB_DIALECT_LANMAN2_0,	"LM1.2X002"},
	{SMB_DIALECT_LANMAN2_1,	"LANMAN2.1"},
	{SMB_DIALECT_NTLM0_12,	"NT LM 0.12"},
	{-1,			NULL}
};

#define	SMB_DIALECT_MAX \
	(sizeof (smb_dialects) / sizeof (struct smb_dialect) - 2)

/*
 * SMB Negotiate Protocol
 * Based on code from the driver: smb_smb.c
 *
 * If using Extended Security, oblob (output)
 * will hold the initial security "hint".
 */
int
smb_negprot(struct smb_ctx *ctx, struct mbdata *oblob)
{
	struct smb_sopt *sv = &ctx->ct_sopt;
	struct smb_iods *is = &ctx->ct_iods;
	struct smb_rq	*rqp;
	struct mbdata	*mbp;
	struct smb_dialect *dp;
	int err, len;
	uint8_t wc, eklen;
	uint16_t dindex, bc;
	int will_sign = 0;

	/*
	 * Initialize: vc_hflags and vc_hflags2.
	 * Note: ctx->ct_hflags* are copied into the
	 * (per request) rqp->rq_hflags* by smb_rq_init.
	 *
	 * Like Windows, set FLAGS2_UNICODE in our first request,
	 * even though technically we don't yet know whether the
	 * server supports Unicode.  Will clear this flag below
	 * if we find out it doesn't.  Need to do this because
	 * some servers reject all non-Unicode requests.
	 */
<<<<<<< HEAD
	ctx->ct_hflags = SMB_FLAGS_CASELESS;
	ctx->ct_hflags2 = SMB_FLAGS2_KNOWS_LONG_NAMES |
	    SMB_FLAGS2_ERR_STATUS | SMB_FLAGS2_UNICODE;
=======
	ctx->ct_hflags =
	    SMB_FLAGS_CASELESS |
	    SMB_FLAGS_CANONICAL_PATHNAMES;
	ctx->ct_hflags2 =
	    SMB_FLAGS2_KNOWS_LONG_NAMES |
	    SMB_FLAGS2_KNOWS_EAS |
	    /* SMB_FLAGS2_IS_LONG_NAME |? */
	    /* EXT_SEC (see below) */
	    SMB_FLAGS2_ERR_STATUS |
	    SMB_FLAGS2_UNICODE;
>>>>>>> de1e7f92

	/*
	 * Sould we offer extended security?
	 * We'll turn this back off below if
	 * the server doesn't support it.
	 */
	if (ctx->ct_vopt & SMBVOPT_EXT_SEC)
		ctx->ct_hflags2 |= SMB_FLAGS2_EXT_SEC;

	/*
	 * The initial UID needs to be zero,
	 * or Windows XP says "bad user".
	 * The initial TID is all ones, but
	 * we don't use it or store it here
	 * because the driver handles that.
	 */
	is->is_smbuid = 0;

	/*
	 * In case we're reconnecting,
	 * free previous stuff.
	 */
	ctx->ct_mac_seqno = 0;
	if (ctx->ct_mackey != NULL) {
		free(ctx->ct_mackey);
		ctx->ct_mackey = NULL;
		ctx->ct_mackeylen = 0;
	}

	sv = &ctx->ct_sopt;
	bzero(sv, sizeof (struct smb_sopt));

	err = smb_rq_init(ctx, SMB_COM_NEGOTIATE, &rqp);
	if (err)
		return (err);

	/*
	 * Build the SMB request.
	 */
	mbp = &rqp->rq_rq;
	mb_put_uint8(mbp, 0);			/* word count */
	smb_rq_bstart(rqp);
	for (dp = smb_dialects; dp->d_id != -1; dp++) {
		mb_put_uint8(mbp, SMB_DT_DIALECT);
		mb_put_astring(mbp, dp->d_name);
	}
	smb_rq_bend(rqp);

	/*
	 * This does the OTW call
	 */
	err = smb_rq_internal(ctx, rqp);
	if (err) {
		DPRINT("call failed, err %d", err);
		goto errout;
	}
	if (rqp->rq_status != 0) {
		DPRINT("nt status 0x%x", rqp->rq_status);
		err = EBADRPC;
		goto errout;
	}

	/*
	 * Decode the response
	 *
	 * Comments to right show names as described in
	 * The Microsoft SMB Protocol spec. [MS-SMB]
	 * section 2.2.3
	 */
	mbp = &rqp->rq_rp;
	(void) md_get_uint8(mbp, &wc);
	err = md_get_uint16le(mbp, &dindex);
	if (err || dindex > SMB_DIALECT_MAX) {
		DPRINT("err %d dindex %d", err, (int)dindex);
		goto errout;
	}
	dp = smb_dialects + dindex;
	sv->sv_proto = dp->d_id;
	DPRINT("Dialect %s", dp->d_name);
	if (dp->d_id < SMB_DIALECT_NTLM0_12) {
		/* XXX: User-visible warning too? */
		DPRINT("old dialect %s", dp->d_name);
		goto errout;
	}
	if (wc != 17) {
		DPRINT("bad wc %d", (int)wc);
		goto errout;
	}
	md_get_uint8(mbp, &sv->sv_sm);		/* SecurityMode */
	md_get_uint16le(mbp, &sv->sv_maxmux);	/* MaxMpxCount */
	md_get_uint16le(mbp, &sv->sv_maxvcs);	/* MaxCountVCs */
	md_get_uint32le(mbp, &sv->sv_maxtx);	/* MaxBufferSize */
	md_get_uint32le(mbp, &sv->sv_maxraw);	/* MaxRawSize */
	md_get_uint32le(mbp, &sv->sv_skey);	/* SessionKey */
	md_get_uint32le(mbp, &sv->sv_caps);	/* Capabilities */
	md_get_mem(mbp, NULL, 8, MB_MSYSTEM);	/* SystemTime(s) */
	md_get_uint16le(mbp, (uint16_t *)&sv->sv_tz);
	md_get_uint8(mbp, &eklen);	/* EncryptionKeyLength */
	err = md_get_uint16le(mbp, &bc);	/* ByteCount */
	if (err)
		goto errout;

	/* BEGIN CSTYLED */
	/*
	 * Will we do SMB signing?  Or block the connection?
	 * The table below describes this logic.  References:
	 * [Windows Server Protocols: MS-SMB, sec. 3.2.4.2.3]
	 * http://msdn.microsoft.com/en-us/library/cc212511.aspx
	 * http://msdn.microsoft.com/en-us/library/cc212929.aspx
	 *
	 * Srv/Cli     | Required | Enabled    | If Required | Disabled
	 * ------------+----------+------------+-------------+-----------
	 * Required    | Signed   | Signed     | Signed      | Blocked [1]
	 * ------------+----------+------------+-------------+-----------
	 * Enabled     | Signed   | Signed     | Not Signed  | Not Signed
	 * ------------+----------+------------+-------------+-----------
	 * If Required | Signed   | Not Signed | Not Signed  | Not Signed
	 * ------------+----------+------------+-------------+-----------
	 * Disabled    | Blocked  | Not Signed | Not Signed  | Not Signed
	 *
	 * [1] Like Windows 2003 and later, we don't really implement
	 * the "Disabled" setting.  Instead we implement "If Required",
	 * so we always sign if the server requires signing.
	 */
	/* END CSTYLED */

	if (sv->sv_sm & SMB_SM_SIGS_REQUIRE) {
		/*
		 * Server requires signing.  We will sign,
		 * even if local setting is "disabled".
		 */
		will_sign = 1;
	} else if (sv->sv_sm & SMB_SM_SIGS) {
		/*
		 * Server enables signing (client's option).
		 * If enabled locally, do signing.
		 */
		if (ctx->ct_vopt & SMBVOPT_SIGNING_ENABLED)
			will_sign = 1;
		/* else not signing. */
	} else {
		/*
		 * Server does not support signing.
		 * If we "require" it, bail now.
		 */
		if (ctx->ct_vopt & SMBVOPT_SIGNING_REQUIRED) {
			DPRINT("Client requires signing "
			    "but server has it disabled.");
			err = EBADRPC;
			goto errout;
		}
	}

	if (will_sign) {
		ctx->ct_vcflags |= SMBV_WILL_SIGN;
	}
	DPRINT("Security signatures: %d", will_sign);

	/* See comment above re. FLAGS2_UNICODE */
	if (sv->sv_caps & SMB_CAP_UNICODE)
		ctx->ct_vcflags |= SMBV_UNICODE;
	else
		ctx->ct_hflags2 &= ~SMB_FLAGS2_UNICODE;

	if ((sv->sv_caps & SMB_CAP_STATUS32) == 0) {
		/*
		 * They don't do NT error codes.
		 *
		 * If we send requests with
		 * SMB_FLAGS2_ERR_STATUS set in
		 * Flags2, Windows 98, at least,
		 * appears to send replies with that
		 * bit set even though it sends back
		 * DOS error codes.  (They probably
		 * just use the request header as
		 * a template for the reply header,
		 * and don't bother clearing that bit.)
		 *
		 * Therefore, we clear that bit in
		 * our vc_hflags2 field.
		 */
		ctx->ct_hflags2 &= ~SMB_FLAGS2_ERR_STATUS;
	}
	if (dp->d_id == SMB_DIALECT_NTLM0_12 &&
	    sv->sv_maxtx < 4096 &&
	    (sv->sv_caps & SMB_CAP_NT_SMBS) == 0) {
		ctx->ct_vcflags |= SMBV_WIN95;
		DPRINT("Win95 detected");
	}

	/*
	 * The rest of the message varies depending on
	 * whether we've negotiated "extended security".
	 *
	 * With extended security, we have:
	 *	Server_GUID	(length 16)
	 *	Security_BLOB
	 * Otherwise we have:
	 *	EncryptionKey (length is eklen)
	 *	PrimaryDomain
	 */
	if (sv->sv_caps & SMB_CAP_EXT_SECURITY) {
		struct mbuf *m;
		DPRINT("Ext.Security: yes");

		/*
		 * Skip the server GUID.
		 */
		err = md_get_mem(mbp, NULL, SMB_GUIDLEN, MB_MSYSTEM);
		if (err)
			goto errout;
		/*
		 * Remainder is the security blob.
		 * Note: eklen "must be ignored" [MS-SMB]
		 */
		len = (int)bc - SMB_GUIDLEN;
		if (len < 0)
			goto errout;

		/*
		 * Get the (optional) SPNEGO "hint".
		 */
		err = md_get_mbuf(mbp, len, &m);
		if (err)
			goto errout;
		mb_initm(oblob, m);
		oblob->mb_count = len;
	} else {
		DPRINT("Ext.Security: no");
		ctx->ct_hflags2 &= ~SMB_FLAGS2_EXT_SEC;

		/*
		 * Save the "Encryption Key" (the challenge).
		 *
		 * Sanity check: make sure the sec. blob length
		 * isn't bigger than the byte count.
		 */
		if (bc < eklen || eklen < NTLM_CHAL_SZ) {
			err = EBADRPC;
			goto errout;
		}
		err = md_get_mem(mbp, ctx->ct_ntlm_chal,
		    NTLM_CHAL_SZ, MB_MSYSTEM);
		/*
		 * Server domain follows (ignored)
		 * Note: NOT aligned(2) - unusual!
		 */
	}

	smb_rq_done(rqp);

	/*
	 * A few sanity checks on what we received,
	 * becuse we will send these in ssnsetup.
	 *
	 * Maximum outstanding requests (we care),
	 * and Max. VCs (we only use one).  Also,
	 * MaxBufferSize lower limit per spec.
	 */
	if (sv->sv_maxmux < 1)
		sv->sv_maxmux = 1;
	if (sv->sv_maxvcs < 1)
		sv->sv_maxvcs = 1;
	if (sv->sv_maxtx < 1024)
		sv->sv_maxtx = 1024;

	/*
	 * Maximum transfer size.
	 * Sanity checks:
	 *
	 * Let's be conservative about an upper limit here.
	 * Win2k uses 16644 (and others) so 32k should be a
	 * reasonable sanity limit for this value.
	 *
	 * Note that this limit does NOT affect READX/WRITEX
	 * with CAP_LARGE_..., which we nearly always use.
	 */
	is->is_txmax = sv->sv_maxtx;
	if (is->is_txmax > 0x8000)
		is->is_txmax = 0x8000;

	/*
	 * Max read/write sizes, WITHOUT overhead.
	 * This is just the payload size, so we must
	 * leave room for the SMB headers, etc.
	 * This is just the ct_txmax value, but
	 * reduced and rounded down.  Tricky bit:
	 *
	 * Servers typically give us a value that's
	 * some nice "round" number, i.e 0x4000 plus
	 * some overhead, i.e. Win2k: 16644==0x4104
	 * Subtract for the SMB header (32) and the
	 * SMB command word and byte vectors (34?),
	 * then round down to a 512 byte multiple.
	 */
	len = is->is_txmax - 68;
	len &= 0xFE00;
	/* XXX: Not sure yet which of these to keep. */
	is->is_rwmax = len;
	is->is_rxmax = len;
	is->is_wxmax = len;

	return (0);

errout:
	smb_rq_done(rqp);
	if (err == 0)
		err = EBADRPC;
	return (err);
}<|MERGE_RESOLUTION|>--- conflicted
+++ resolved
@@ -32,10 +32,7 @@
 
 /*
  * Copyright (c) 2009, 2010, Oracle and/or its affiliates. All rights reserved.
-<<<<<<< HEAD
-=======
  * Copyright 2012 Nexenta Systems, Inc.  All rights reserved.
->>>>>>> de1e7f92
  */
 
 /*
@@ -122,11 +119,6 @@
 	 * if we find out it doesn't.  Need to do this because
 	 * some servers reject all non-Unicode requests.
 	 */
-<<<<<<< HEAD
-	ctx->ct_hflags = SMB_FLAGS_CASELESS;
-	ctx->ct_hflags2 = SMB_FLAGS2_KNOWS_LONG_NAMES |
-	    SMB_FLAGS2_ERR_STATUS | SMB_FLAGS2_UNICODE;
-=======
 	ctx->ct_hflags =
 	    SMB_FLAGS_CASELESS |
 	    SMB_FLAGS_CANONICAL_PATHNAMES;
@@ -137,7 +129,6 @@
 	    /* EXT_SEC (see below) */
 	    SMB_FLAGS2_ERR_STATUS |
 	    SMB_FLAGS2_UNICODE;
->>>>>>> de1e7f92
 
 	/*
 	 * Sould we offer extended security?
