/*
 * CDDL HEADER START
 *
 * The contents of this file are subject to the terms of the
 * Common Development and Distribution License (the "License").
 * You may not use this file except in compliance with the License.
 *
 * You can obtain a copy of the license at usr/src/OPENSOLARIS.LICENSE
 * or http://www.opensolaris.org/os/licensing.
 * See the License for the specific language governing permissions
 * and limitations under the License.
 *
 * When distributing Covered Code, include this CDDL HEADER in each
 * file and include the License file at usr/src/OPENSOLARIS.LICENSE.
 * If applicable, add the following below this CDDL HEADER, with the
 * fields enclosed by brackets "[]" replaced with your own identifying
 * information: Portions Copyright [yyyy] [name of copyright owner]
 *
 * CDDL HEADER END
 */

/*
 * Copyright 2011 Nexenta Systems, Inc.  All rights reserved.
 * Copyright (c) 2009, 2010, Oracle and/or its affiliates. All rights reserved.
 * Copyright 2013 Nexenta Systems, Inc.  All rights reserved.
 */

/*
 * NT Lan Manager Security Support Provider (NTLMSSP)
 *
 * Based on information from the "Davenport NTLM" page:
 * http://davenport.sourceforge.net/ntlm.html
 */


#include <errno.h>
#include <stdio.h>
#include <stddef.h>
#include <stdlib.h>
#include <unistd.h>
#include <strings.h>
#include <netdb.h>
#include <libintl.h>
#include <xti.h>
#include <assert.h>

#include <sys/types.h>
#include <sys/time.h>
#include <sys/byteorder.h>
#include <sys/socket.h>
#include <sys/fcntl.h>

#include <netinet/in.h>
#include <netinet/tcp.h>
#include <arpa/inet.h>

#include <netsmb/smb.h>
#include <netsmb/smb_lib.h>
#include <netsmb/mchain.h>

#include "private.h"
#include "charsets.h"
#include "spnego.h"
#include "derparse.h"
#include "ssp.h"
#include "ntlm.h"
#include "ntlmssp.h"

/* A shorter alias for a crazy long name from [MS-NLMP] */
#define	NTLMSSP_NEGOTIATE_NTLM2 \
	NTLMSSP_NEGOTIATE_EXTENDED_SESSIONSECURITY

typedef struct ntlmssp_state {
	uint32_t ss_flags;
	char *ss_target_name;	/* Primary domain or server name */
	struct mbuf *ss_target_info;
} ntlmssp_state_t;

/*
 * So called "security buffer".
 * A lot like an RPC string.
 */
struct sec_buf {
	uint16_t sb_length;
	uint16_t sb_maxlen;
	uint32_t sb_offset;
};
#define	ID_SZ 8
static const char ntlmssp_id[ID_SZ] = "NTLMSSP";

/*
 * Get a "security buffer" (header part)
 */
static int
md_get_sb_hdr(struct mbdata *mbp, struct sec_buf *sb)
{
	int err;

	(void) md_get_uint16le(mbp, &sb->sb_length);
	(void) md_get_uint16le(mbp, &sb->sb_maxlen);
	err = md_get_uint32le(mbp, &sb->sb_offset);

	return (err);
}

/*
 * Get a "security buffer" (data part), where
 * the data is delivered as an mbuf.
 */
static int
md_get_sb_data(struct mbdata *mbp, struct sec_buf *sb, struct mbuf **mp)
{
	struct mbdata tmp_mb;
	int err;

	/*
	 * Setup tmp_mb to point to the start of the header.
	 * This is a dup ref - do NOT free it.
	 */
	mb_initm(&tmp_mb, mbp->mb_top);

	/* Skip data up to the offset. */
	err = md_get_mem(&tmp_mb, NULL, sb->sb_offset, MB_MSYSTEM);
	if (err)
		return (err);

	/* Get the data (as an mbuf). */
	err = md_get_mbuf(&tmp_mb, sb->sb_maxlen, mp);

	return (err);
}

/*
 * Put a "security buffer" (header part)
 */
static int
mb_put_sb_hdr(struct mbdata *mbp, struct sec_buf *sb)
{
	int err;

	(void) mb_put_uint16le(mbp, sb->sb_length);
	(void) mb_put_uint16le(mbp, sb->sb_maxlen);
	err = mb_put_uint32le(mbp, sb->sb_offset);

	return (err);
}

/*
 * Put a "security buffer" (data part), where
 * the data is an mbuf.  Note: consumes m.
 */
static int
mb_put_sb_data(struct mbdata *mbp, struct sec_buf *sb, struct mbuf *m)
{
	int cnt0;
	int err = 0;

	sb->sb_offset = cnt0 = mbp->mb_count;
	if (m != NULL)
		err = mb_put_mbuf(mbp, m);
	sb->sb_maxlen = sb->sb_length = mbp->mb_count - cnt0;

	return (err);
}

/*
 * Put a "security buffer" (data part), where
 * the data is a string (OEM or unicode).
 *
 * The string is NOT null terminated.
 */
static int
mb_put_sb_string(struct mbdata *mbp, struct sec_buf *sb,
	const char *str, int unicode)
{
	int err, trim;
	struct mbdata tmp_mb;

	bzero(&tmp_mb, sizeof (tmp_mb));

	if (str != NULL && *str != '\0') {
		/*
		 * Put the string into a temp. mbuf,
		 * then chop off the null terminator
		 * before appending to caller's mbp.
		 */
		err = mb_init(&tmp_mb);
		if (err)
			return (err);
		err = mb_put_string(&tmp_mb, str, unicode);
		if (err)
			return (err);

		trim = (unicode) ? 2 : 1;
		if (tmp_mb.mb_cur->m_len < trim)
			trim = 0;
		tmp_mb.mb_cur->m_len -= trim;
	}

	err = mb_put_sb_data(mbp, sb, tmp_mb.mb_top);
	/*
	 * Note: tmp_mb.mb_top (if any) is consumed,
	 * so do NOT free it (no mb_done)
	 */
	return (err);
}

/*
 * Build a Type 1 message
 *
 * This message has a header section containing offsets to
 * data later in the message.  We use the common trick of
 * building it in two parts and then concatenatening.
 */
int
ntlmssp_put_type1(struct ssp_ctx *sp, struct mbdata *out_mb)
{
	struct type1hdr {
		char h_id[ID_SZ];
		uint32_t h_type;
		uint32_t h_flags;
		struct sec_buf h_cldom;
		struct sec_buf h_wksta;
	} hdr;
	struct mbdata mb2;	/* 2nd part */
	int err;
	struct smb_ctx *ctx = sp->smb_ctx;
	ntlmssp_state_t *ssp_st = sp->sp_private;

	if ((err = mb_init(&mb2)) != 0)
		return (err);
	mb2.mb_count = sizeof (hdr);

	/*
	 * The initial negotiation flags represent the union of all
	 * options we support.  The server selects from these.
	 * See: [MS-NLMP 2.2.2.5 NEGOTIATE]
	 *
	 * Careful about these two flags:
	 *	NTLMSSP_NEGOTIATE_SIGN
	 *	NTLMSSP_NEGOTIATE_SEAL
	 * If we set them when using NTLM(v1) all our requests fail.
	 * Win2k3 does not set them with NTLM, but does for NTLMv2.
	 * Apparently these affect the signing algorithm somehow.
	 * Using just NTLMSSP_NEGOTIATE_ALWAYS_SIGN appears to be
	 * sufficient to indicate the signing we use.
	 */
	ssp_st->ss_flags =
	    NTLMSSP_NEGOTIATE_UNICODE |
	    NTLMSSP_NEGOTIATE_OEM |
	    NTLMSSP_REQUEST_TARGET |
	    /* NTLMSSP_NEGOTIATE_LM_KEY (never) */
	    NTLMSSP_NEGOTIATE_NTLM |
	    /* NTLMSSP_NEGOTIATE_ALWAYS_SIGN (set below) */
	    /* NTLMSSP_NEGOTIATE_NTLM2 (set below) */
	    NTLMSSP_NEGOTIATE_128 |
	    /* NTLMSSP_NEGOTIATE_KEY_EXCH (not yet) */
	    NTLMSSP_NEGOTIATE_56;

	if (ctx->ct_vcflags & SMBV_WILL_SIGN) {
		ssp_st->ss_flags |= NTLMSSP_NEGOTIATE_ALWAYS_SIGN;
		ctx->ct_hflags2 |= SMB_FLAGS2_SECURITY_SIGNATURE;
	}

<<<<<<< HEAD
	if (ctx->ct_authflags & SMB_AT_NTLM2)
		ssp_st->ss_flags |= NTLMSSP_NEGOTIATE_EXTENDED_SESSIONSECURITY;
	if (ctx->ct_authflags & SMB_AT_NTLM1)
		ssp_st->ss_flags |= NTLMSSP_NEGOTIATE_LM_KEY;
=======
	/*
	 * Win2k3r2 always sets this, but if we do, then our
	 * authentication via NTLM(v1) fails, so only set it
	 * when doing NTLMv2.
	 */
	if (ctx->ct_authflags & SMB_AT_NTLM2)
		ssp_st->ss_flags |= NTLMSSP_NEGOTIATE_NTLM2;
>>>>>>> de1e7f92

	bcopy(ntlmssp_id, &hdr.h_id, ID_SZ);
	hdr.h_type = 1; /* Type 1 */
	hdr.h_flags = ssp_st->ss_flags;

	/*
	 * We could put the client domain, client name strings
	 * here, (always in OEM format, upper-case), and set
	 * NTLMSSP_NEGOTIATE_OEM_..._SUPPLIED, but Windows
	 * leaves these NULL so let's do the same.
	 */
	(void) mb_put_sb_string(&mb2, &hdr.h_cldom, NULL, 0);
	(void) mb_put_sb_string(&mb2, &hdr.h_wksta, NULL, 0);

	/*
	 * Marshal the header (in LE order)
	 * then concatenate the 2nd part.
	 */
	(void) mb_put_mem(out_mb, &hdr.h_id, ID_SZ, MB_MSYSTEM);
	(void) mb_put_uint32le(out_mb, hdr.h_type);
	(void) mb_put_uint32le(out_mb, hdr.h_flags);
	(void) mb_put_sb_hdr(out_mb, &hdr.h_cldom);
	(void) mb_put_sb_hdr(out_mb, &hdr.h_wksta);

	err = mb_put_mbuf(out_mb, mb2.mb_top);

	return (err);
}

/*
 * Parse a Type 2 message
 */
int
ntlmssp_get_type2(struct ssp_ctx *sp, struct mbdata *in_mb)
{
	struct type2hdr {
		char h_id[ID_SZ];
		uint32_t h_type;
		struct sec_buf h_target_name;
		uint32_t h_flags;
		uint8_t h_challenge[8];
		uint32_t h_context[2];		/* optional */
		struct sec_buf h_target_info;	/* optional */
	} hdr;
	struct mbdata top_mb, tmp_mb;
	struct mbuf *m;
	int err, uc;
	int min_hdr_sz = offsetof(struct type2hdr, h_context);
	struct smb_ctx *ctx = sp->smb_ctx;
	ntlmssp_state_t *ssp_st = sp->sp_private;
	char *buf = NULL;

	if (m_totlen(in_mb->mb_top) < min_hdr_sz) {
		err = EBADRPC;
		goto out;
	}

	/*
	 * Save the mbdata pointers before we consume anything.
	 * Careful to NOT free this (would be dup. free)
	 * We use this below to find data based on offsets
	 * from the start of the header.
	 */
	top_mb = *in_mb;

	/* Parse the fixed size header stuff. */
	bzero(&hdr, sizeof (hdr));
	(void) md_get_mem(in_mb, &hdr.h_id, ID_SZ, MB_MSYSTEM);
	(void) md_get_uint32le(in_mb, &hdr.h_type);
	if (hdr.h_type != 2) {
		err = EPROTO;
		goto out;
	}
	(void) md_get_sb_hdr(in_mb, &hdr.h_target_name);
	(void) md_get_uint32le(in_mb, &hdr.h_flags);
	(void) md_get_mem(in_mb, &hdr.h_challenge, NTLM_CHAL_SZ, MB_MSYSTEM);

	/*
	 * Save flags, challenge for later.
	 */
	ssp_st->ss_flags = hdr.h_flags;
	uc = hdr.h_flags & NTLMSSP_NEGOTIATE_UNICODE;
	bcopy(&hdr.h_challenge, ctx->ct_ntlm_chal, NTLM_CHAL_SZ);

	/*
	 * Now find out if the optional parts are there.
	 */
	if ((m_totlen(top_mb.mb_top) > sizeof (hdr)) &&
	    (hdr.h_target_name.sb_offset >= sizeof (hdr))) {
		(void) md_get_uint32le(in_mb, &hdr.h_context[0]);
		(void) md_get_uint32le(in_mb, &hdr.h_context[1]);
		(void) md_get_sb_hdr(in_mb, &hdr.h_target_info);
	}

	/*
	 * Get the target name string.  (Server name or
	 * Primary domain name.)  First get a copy of the
	 * data from the offset/length indicated in the
	 * security buffer header; then parse the string.
	 */
	err = md_get_sb_data(&top_mb, &hdr.h_target_name, &m);
	if (err)
		goto out;
	mb_initm(&tmp_mb, m);
	err = md_get_string(&tmp_mb, &ssp_st->ss_target_name, uc);
	mb_done(&tmp_mb);

	/*
	 * Get the target info blob, if present.
	 */
	if (hdr.h_target_info.sb_offset >= sizeof (hdr)) {
		err = md_get_sb_data(&top_mb, &hdr.h_target_info,
		    &ssp_st->ss_target_info);
	}

out:
	if (buf != NULL)
		free(buf);

	return (err);
}

/*
 * Build a Type 3 message
 *
 * This message has a header section containing offsets to
 * data later in the message.  We use the common trick of
 * building it in two parts and then concatenatening.
 */
int
ntlmssp_put_type3(struct ssp_ctx *sp, struct mbdata *out_mb)
{
	struct type3hdr {
		char h_id[ID_SZ];
		uint32_t h_type;
		struct sec_buf h_lm_resp;
		struct sec_buf h_nt_resp;
		struct sec_buf h_domain;
		struct sec_buf h_user;
		struct sec_buf h_wksta;
		struct sec_buf h_ssn_key;
		uint32_t h_flags;
	} hdr;
	struct mbdata lm_mbc;	/* LM response */
	struct mbdata nt_mbc;	/* NT response */
	struct mbdata ti_mbc;	/* target info */
	struct mbdata mb2;	/* payload */
	int err, uc;
	struct smb_ctx *ctx = sp->smb_ctx;
	ntlmssp_state_t *ssp_st = sp->sp_private;

	bzero(&hdr, sizeof (hdr));
	bzero(&lm_mbc, sizeof (lm_mbc));
	bzero(&nt_mbc, sizeof (nt_mbc));
	bzero(&ti_mbc, sizeof (ti_mbc));
	bzero(&mb2, sizeof (mb2));

	/*
	 * Fill in the NTLMSSP header, etc.
	 */
	if ((err = mb_init(&mb2)) != 0)
		goto out;
	mb2.mb_count = sizeof (hdr);
	uc = ssp_st->ss_flags & NTLMSSP_NEGOTIATE_UNICODE;

	bcopy(ntlmssp_id, &hdr.h_id, ID_SZ);
	hdr.h_type = 3; /* Type 3 */
	hdr.h_flags = ssp_st->ss_flags;

	/*
	 * Put the NTLMv2/LMv2 or NTLM/LM (v1) responses.
	 * See also NTLMSSP_NEGOTIATE_NTLM2 above.
	 */
	if (ctx->ct_authflags & SMB_AT_NTLM2) {
		/* Build the NTLMv2 "target info" blob. */
		err = ntlm_build_target_info(ctx,
		    ssp_st->ss_target_info, &ti_mbc);
		if (err)
			goto out;
		err = ntlm_put_v2_responses(ctx, &ti_mbc,
		    &lm_mbc, &nt_mbc);
	} else if (ctx->ct_authflags & SMB_AT_NTLM1) {
		err = ntlm_put_v1_responses(ctx,
		    &lm_mbc, &nt_mbc);
	} else {
		/* lm_mbc, nt_mbc remain empty for SMB_AT_ANON */
		err = 0;
	}
	if (err)
		goto out;

	err = mb_put_sb_data(&mb2, &hdr.h_lm_resp, lm_mbc.mb_top);
	lm_mbc.mb_top = NULL; /* consumed */
	if (err)
		goto out;
	err = mb_put_sb_data(&mb2, &hdr.h_nt_resp, nt_mbc.mb_top);
	nt_mbc.mb_top = NULL; /* consumed */
	if (err)
		goto out;

	/*
	 * Put the "target" (domain), user, workstation
	 */
	err = mb_put_sb_string(&mb2, &hdr.h_domain, ctx->ct_domain, uc);
	if (err)
		goto out;
	err = mb_put_sb_string(&mb2, &hdr.h_user, ctx->ct_user, uc);
	if (err)
		goto out;
	err = mb_put_sb_string(&mb2, &hdr.h_wksta, ctx->ct_locname, uc);
	if (err)
		goto out;

	/*
	 * Put the "Random Session Key".  We don't set
	 * NTLMSSP_NEGOTIATE_KEY_EXCH, so it's empty.
	 * (In-line mb_put_sb_data here.)
	 */
	hdr.h_ssn_key.sb_maxlen = hdr.h_ssn_key.sb_length = 0;
	hdr.h_ssn_key.sb_offset = mb2.mb_count;

	/*
	 * Marshal the header (in LE order)
	 * then concatenate the 2nd part.
	 */
	(void) mb_put_mem(out_mb, &hdr.h_id, ID_SZ, MB_MSYSTEM);
	(void) mb_put_uint32le(out_mb, hdr.h_type);

	(void) mb_put_sb_hdr(out_mb, &hdr.h_lm_resp);
	(void) mb_put_sb_hdr(out_mb, &hdr.h_nt_resp);

	(void) mb_put_sb_hdr(out_mb, &hdr.h_domain);
	(void) mb_put_sb_hdr(out_mb, &hdr.h_user);
	(void) mb_put_sb_hdr(out_mb, &hdr.h_wksta);

	(void) mb_put_sb_hdr(out_mb, &hdr.h_ssn_key);
	(void) mb_put_uint32le(out_mb, hdr.h_flags);

	err = mb_put_mbuf(out_mb, mb2.mb_top);
	mb2.mb_top = NULL; /* consumed */

out:
	mb_done(&mb2);
	mb_done(&lm_mbc);
	mb_done(&nt_mbc);
	mb_done(&ti_mbc);

	return (err);
}

/*
 * ntlmssp_final
 *
 * Called after successful authentication.
 * Setup the MAC key for signing.
 */
int
ntlmssp_final(struct ssp_ctx *sp)
{
	struct smb_ctx *ctx = sp->smb_ctx;
	int err = 0;

	/*
	 * MAC_key is just the session key, but
	 * Only on the first successful auth.
	 */
	if ((ctx->ct_hflags2 & SMB_FLAGS2_SECURITY_SIGNATURE) &&
	    (ctx->ct_mackey == NULL)) {
		ctx->ct_mackeylen = NTLM_HASH_SZ;
		ctx->ct_mackey = malloc(ctx->ct_mackeylen);
		if (ctx->ct_mackey == NULL) {
			ctx->ct_mackeylen = 0;
			err = ENOMEM;
			goto out;
		}
		memcpy(ctx->ct_mackey, ctx->ct_ssn_key, NTLM_HASH_SZ);
		/*
		 * Apparently, the server used seq. no. zero
		 * for our previous message, so next is two.
		 */
		ctx->ct_mac_seqno = 2;
	}

out:
	return (err);
}

/*
 * ntlmssp_next_token
 *
 * See ssp.c: ssp_ctx_next_token
 */
int
ntlmssp_next_token(struct ssp_ctx *sp, struct mbdata *in_mb,
	struct mbdata *out_mb)
{
	int err;

	if (out_mb == NULL) {
		/* final call on successful auth. */
		err = ntlmssp_final(sp);
		goto out;
	}

	/* Will build an ouptut token. */
	err = mb_init(out_mb);
	if (err)
		goto out;

	/*
	 * When called with in_mb == NULL, it means
	 * this is the first call for this session,
	 * so put a Type 1 (initialize) token.
	 */
	if (in_mb == NULL) {
		err = ntlmssp_put_type1(sp, out_mb);
		goto out;
	}

	/*
	 * This is not the first call, so
	 * parse the response token we received.
	 * It should be a Type 2 (challenge).
	 * Then put a Type 3 (authenticate)
	 */
	err = ntlmssp_get_type2(sp, in_mb);
	if (err)
		goto out;

	err = ntlmssp_put_type3(sp, out_mb);

out:
	if (err)
		DPRINT("ret: %d", err);
	return (err);
}

/*
 * ntlmssp_ctx_destroy
 *
 * Destroy mechanism-specific data.
 */
void
ntlmssp_destroy(struct ssp_ctx *sp)
{
	ntlmssp_state_t *ssp_st;

	ssp_st = sp->sp_private;
	if (ssp_st != NULL) {
		sp->sp_private = NULL;
		free(ssp_st->ss_target_name);
		m_freem(ssp_st->ss_target_info);
		free(ssp_st);
	}
}

/*
 * ntlmssp_init_clnt
 *
 * Initialize a new NTLMSSP client context.
 */
int
ntlmssp_init_client(struct ssp_ctx *sp)
{
	ntlmssp_state_t *ssp_st;

	if ((sp->smb_ctx->ct_authflags &
	    (SMB_AT_NTLM2 | SMB_AT_NTLM1 | SMB_AT_ANON)) == 0) {
		DPRINT("No NTLM authflags");
		return (EINVAL);
	}

	ssp_st = calloc(1, sizeof (*ssp_st));
	if (ssp_st == NULL)
		return (ENOMEM);

	sp->sp_nexttok = ntlmssp_next_token;
	sp->sp_destroy = ntlmssp_destroy;
	sp->sp_private = ssp_st;

	return (0);
}<|MERGE_RESOLUTION|>--- conflicted
+++ resolved
@@ -20,7 +20,6 @@
  */
 
 /*
- * Copyright 2011 Nexenta Systems, Inc.  All rights reserved.
  * Copyright (c) 2009, 2010, Oracle and/or its affiliates. All rights reserved.
  * Copyright 2013 Nexenta Systems, Inc.  All rights reserved.
  */
@@ -262,12 +261,6 @@
 		ctx->ct_hflags2 |= SMB_FLAGS2_SECURITY_SIGNATURE;
 	}
 
-<<<<<<< HEAD
-	if (ctx->ct_authflags & SMB_AT_NTLM2)
-		ssp_st->ss_flags |= NTLMSSP_NEGOTIATE_EXTENDED_SESSIONSECURITY;
-	if (ctx->ct_authflags & SMB_AT_NTLM1)
-		ssp_st->ss_flags |= NTLMSSP_NEGOTIATE_LM_KEY;
-=======
 	/*
 	 * Win2k3r2 always sets this, but if we do, then our
 	 * authentication via NTLM(v1) fails, so only set it
@@ -275,7 +268,6 @@
 	 */
 	if (ctx->ct_authflags & SMB_AT_NTLM2)
 		ssp_st->ss_flags |= NTLMSSP_NEGOTIATE_NTLM2;
->>>>>>> de1e7f92
 
 	bcopy(ntlmssp_id, &hdr.h_id, ID_SZ);
 	hdr.h_type = 1; /* Type 1 */
