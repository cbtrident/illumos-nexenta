/*
 * This file and its contents are supplied under the terms of the
 * Common Development and Distribution License ("CDDL"), version 1.0.
 * You may only use this file in accordance with the terms of version
 * 1.0 of the CDDL.
 *
 * A full copy of the text of the CDDL should have accompanied this
 * source.  A copy of the CDDL is also available via the Internet at
 * http://www.illumos.org/license/CDDL.
 */
/*
<<<<<<< HEAD
 * Copyright (c) 2013, Joyent, Inc. All rights reserved.
 * Copyright 2014 Nexenta Systems, Inc. All rights reserved.
=======
 * Copyright (c) 2014, Joyent, Inc.
>>>>>>> b9987376
 */

#include <stdio.h>
#include <stdlib.h>
#include <strings.h>
#include <wchar.h>
#include <sys/debug.h>

#include "libnvpair.h"

<<<<<<< HEAD
#define	FPRINTF(fp, ...) do {			\
	if (fprintf(fp, __VA_ARGS__) < 0)	\
		return (-1);			\
_NOTE(CONSTCOND)} while (0)
=======
#define	FPRINTF(fp, ...)				\
	do {						\
		if (fprintf(fp, __VA_ARGS__) < 0)	\
			return (-1);			\
	} while (0)

>>>>>>> b9987376
/*
 * When formatting a string for JSON output we must escape certain characters,
 * as described in RFC4627.  This applies to both member names and
 * DATA_TYPE_STRING values.
 *
 * This function will only operate correctly if the following conditions are
 * met:
 *
 *       1. The input String is encoded in the current locale.
 *
 *       2. The current locale includes the Basic Multilingual Plane (plane 0)
 *          as defined in the Unicode standard.
 *
 * The output will be entirely 7-bit ASCII (as a subset of UTF-8) with all
 * representable Unicode characters included in their escaped numeric form.
 */
static int
nvlist_print_json_string(FILE *fp, const char *input)
{
	mbstate_t mbr;
	wchar_t c;
	size_t sz;

	bzero(&mbr, sizeof (mbr));

	FPRINTF(fp, "\"");
	while ((sz = mbrtowc(&c, input, MB_CUR_MAX, &mbr)) > 0) {
		switch (c) {
		case '"':
			FPRINTF(fp, "\\\"");
			break;
		case '\n':
			FPRINTF(fp, "\\n");
			break;
		case '\r':
			FPRINTF(fp, "\\r");
			break;
		case '\\':
			FPRINTF(fp, "\\\\");
			break;
		case '\f':
			FPRINTF(fp, "\\f");
			break;
		case '\t':
			FPRINTF(fp, "\\t");
			break;
		case '\b':
			FPRINTF(fp, "\\b");
			break;
		default:
			if ((c >= 0x00 && c <= 0x1f) ||
			    (c > 0x7f && c <= 0xffff)) {
				/*
				 * Render both Control Characters and Unicode
				 * characters in the Basic Multilingual Plane
				 * as JSON-escaped multibyte characters.
				 */
				FPRINTF(fp, "\\u%04x", (int)(0xffff & c));
			} else if (c >= 0x20 && c <= 0x7f) {
				/*
				 * Render other 7-bit ASCII characters directly
				 * and drop other, unrepresentable characters.
				 */
				FPRINTF(fp, "%c", (int)(0xff & c));
			}
			break;
		}
		input += sz;
	}

	if (sz == (size_t)-1 || sz == (size_t)-2) {
		/*
		 * We last read an invalid multibyte character sequence,
		 * so return an error.
		 */
		return (-1);
	}

	FPRINTF(fp, "\"");
	return (0);
}

/*
 * Dump a JSON-formatted representation of an nvlist to the provided FILE *.
 * This routine does not output any new-lines or additional whitespace other
 * than that contained in strings, nor does it call fflush(3C).
 */
int
nvlist_print_json(FILE *fp, nvlist_t *nvl)
{
	nvpair_t *curr;
	boolean_t first = B_TRUE;

	FPRINTF(fp, "{");

	for (curr = nvlist_next_nvpair(nvl, NULL); curr;
	    curr = nvlist_next_nvpair(nvl, curr)) {
		data_type_t type = nvpair_type(curr);

		if (!first)
			FPRINTF(fp, ",");
		else
			first = B_FALSE;

		if (nvlist_print_json_string(fp, nvpair_name(curr)) == -1)
			return (-1);
		FPRINTF(fp, ":");

		switch (type) {
		case DATA_TYPE_STRING: {
			char *string = fnvpair_value_string(curr);
			if (nvlist_print_json_string(fp, string) == -1)
				return (-1);
			break;
		}

		case DATA_TYPE_BOOLEAN: {
			FPRINTF(fp, "true");
			break;
		}

		case DATA_TYPE_BOOLEAN_VALUE: {
			FPRINTF(fp, "%s", fnvpair_value_boolean_value(curr) ==
			    B_TRUE ? "true" : "false");
			break;
		}

		case DATA_TYPE_BYTE: {
			FPRINTF(fp, "%hhu", fnvpair_value_byte(curr));
			break;
		}

		case DATA_TYPE_INT8: {
			FPRINTF(fp, "%hhd", fnvpair_value_int8(curr));
			break;
		}

		case DATA_TYPE_UINT8: {
			FPRINTF(fp, "%hhu", fnvpair_value_uint8_t(curr));
			break;
		}

		case DATA_TYPE_INT16: {
			FPRINTF(fp, "%hd", fnvpair_value_int16(curr));
			break;
		}

		case DATA_TYPE_UINT16: {
			FPRINTF(fp, "%hu", fnvpair_value_uint16(curr));
			break;
		}

		case DATA_TYPE_INT32: {
			FPRINTF(fp, "%d", fnvpair_value_int32(curr));
			break;
		}

		case DATA_TYPE_UINT32: {
			FPRINTF(fp, "%u", fnvpair_value_uint32(curr));
			break;
		}

		case DATA_TYPE_INT64: {
			FPRINTF(fp, "%lld",
			    (long long)fnvpair_value_int64(curr));
			break;
		}

		case DATA_TYPE_UINT64: {
			FPRINTF(fp, "%llu",
			    (unsigned long long)fnvpair_value_uint64(curr));
			break;
		}

		case DATA_TYPE_HRTIME: {
			hrtime_t val;
			VERIFY0(nvpair_value_hrtime(curr, &val));
			FPRINTF(fp, "%llu", (unsigned long long)val);
			break;
		}

		case DATA_TYPE_DOUBLE: {
			double val;
			VERIFY0(nvpair_value_double(curr, &val));
			FPRINTF(fp, "%f", val);
			break;
		}

		case DATA_TYPE_NVLIST: {
			if (nvlist_print_json(fp,
			    fnvpair_value_nvlist(curr)) == -1)
				return (-1);
			break;
		}

		case DATA_TYPE_STRING_ARRAY: {
			char **val;
			uint_t valsz, i;
			VERIFY0(nvpair_value_string_array(curr, &val, &valsz));
			FPRINTF(fp, "[");
			for (i = 0; i < valsz; i++) {
				if (i > 0)
					FPRINTF(fp, ",");
				if (nvlist_print_json_string(fp, val[i]) == -1)
					return (-1);
			}
			FPRINTF(fp, "]");
			break;
		}

		case DATA_TYPE_NVLIST_ARRAY: {
			nvlist_t **val;
			uint_t valsz, i;
			VERIFY0(nvpair_value_nvlist_array(curr, &val, &valsz));
			FPRINTF(fp, "[");
			for (i = 0; i < valsz; i++) {
				if (i > 0)
					FPRINTF(fp, ",");
				if (nvlist_print_json(fp, val[i]) == -1)
					return (-1);
			}
			FPRINTF(fp, "]");
			break;
		}

		case DATA_TYPE_BOOLEAN_ARRAY: {
			boolean_t *val;
			uint_t valsz, i;
			VERIFY0(nvpair_value_boolean_array(curr, &val, &valsz));
			FPRINTF(fp, "[");
			for (i = 0; i < valsz; i++) {
				if (i > 0)
					FPRINTF(fp, ",");
				FPRINTF(fp, val[i] == B_TRUE ?
				    "true" : "false");
			}
			FPRINTF(fp, "]");
			break;
		}

		case DATA_TYPE_BYTE_ARRAY: {
			uchar_t *val;
			uint_t valsz, i;
			VERIFY0(nvpair_value_byte_array(curr, &val, &valsz));
			FPRINTF(fp, "[");
			for (i = 0; i < valsz; i++) {
				if (i > 0)
					FPRINTF(fp, ",");
				FPRINTF(fp, "%hhu", val[i]);
			}
			FPRINTF(fp, "]");
			break;
		}

		case DATA_TYPE_UINT8_ARRAY: {
			uint8_t *val;
			uint_t valsz, i;
			VERIFY0(nvpair_value_uint8_array(curr, &val, &valsz));
			FPRINTF(fp, "[");
			for (i = 0; i < valsz; i++) {
				if (i > 0)
					FPRINTF(fp, ",");
				FPRINTF(fp, "%hhu", val[i]);
			}
			FPRINTF(fp, "]");
			break;
		}

		case DATA_TYPE_INT8_ARRAY: {
			int8_t *val;
			uint_t valsz, i;
			VERIFY0(nvpair_value_int8_array(curr, &val, &valsz));
			FPRINTF(fp, "[");
			for (i = 0; i < valsz; i++) {
				if (i > 0)
					FPRINTF(fp, ",");
				FPRINTF(fp, "%hd", val[i]);
			}
			FPRINTF(fp, "]");
			break;
		}

		case DATA_TYPE_UINT16_ARRAY: {
			uint16_t *val;
			uint_t valsz, i;
			VERIFY0(nvpair_value_uint16_array(curr, &val, &valsz));
			FPRINTF(fp, "[");
			for (i = 0; i < valsz; i++) {
				if (i > 0)
					FPRINTF(fp, ",");
				FPRINTF(fp, "%hu", val[i]);
			}
			FPRINTF(fp, "]");
			break;
		}

		case DATA_TYPE_INT16_ARRAY: {
			int16_t *val;
			uint_t valsz, i;
			VERIFY0(nvpair_value_int16_array(curr, &val, &valsz));
			FPRINTF(fp, "[");
			for (i = 0; i < valsz; i++) {
				if (i > 0)
					FPRINTF(fp, ",");
				FPRINTF(fp, "%hd", val[i]);
			}
			FPRINTF(fp, "]");
			break;
		}

		case DATA_TYPE_UINT32_ARRAY: {
			uint32_t *val;
			uint_t valsz, i;
			VERIFY0(nvpair_value_uint32_array(curr, &val, &valsz));
			FPRINTF(fp, "[");
			for (i = 0; i < valsz; i++) {
				if (i > 0)
					FPRINTF(fp, ",");
				FPRINTF(fp, "%u", val[i]);
			}
			FPRINTF(fp, "]");
			break;
		}

		case DATA_TYPE_INT32_ARRAY: {
			int32_t *val;
			uint_t valsz, i;
			VERIFY0(nvpair_value_int32_array(curr, &val, &valsz));
			FPRINTF(fp, "[");
			for (i = 0; i < valsz; i++) {
				if (i > 0)
					FPRINTF(fp, ",");
				FPRINTF(fp, "%d", val[i]);
			}
			FPRINTF(fp, "]");
			break;
		}

		case DATA_TYPE_UINT64_ARRAY: {
			uint64_t *val;
			uint_t valsz, i;
			VERIFY0(nvpair_value_uint64_array(curr, &val, &valsz));
			FPRINTF(fp, "[");
			for (i = 0; i < valsz; i++) {
				if (i > 0)
					FPRINTF(fp, ",");
				FPRINTF(fp, "%llu",
				    (unsigned long long)val[i]);
			}
			FPRINTF(fp, "]");
			break;
		}

		case DATA_TYPE_INT64_ARRAY: {
			int64_t *val;
			uint_t valsz, i;
			VERIFY0(nvpair_value_int64_array(curr, &val, &valsz));
			FPRINTF(fp, "[");
			for (i = 0; i < valsz; i++) {
				if (i > 0)
					FPRINTF(fp, ",");
				FPRINTF(fp, "%lld", (long long)val[i]);
			}
			FPRINTF(fp, "]");
			break;
		}

		case DATA_TYPE_UNKNOWN:
			return (-1);
		}
	}

	FPRINTF(fp, "}");
	return (0);
}<|MERGE_RESOLUTION|>--- conflicted
+++ resolved
@@ -9,12 +9,8 @@
  * http://www.illumos.org/license/CDDL.
  */
 /*
-<<<<<<< HEAD
- * Copyright (c) 2013, Joyent, Inc. All rights reserved.
  * Copyright 2014 Nexenta Systems, Inc. All rights reserved.
-=======
  * Copyright (c) 2014, Joyent, Inc.
->>>>>>> b9987376
  */
 
 #include <stdio.h>
@@ -25,19 +21,12 @@
 
 #include "libnvpair.h"
 
-<<<<<<< HEAD
-#define	FPRINTF(fp, ...) do {			\
-	if (fprintf(fp, __VA_ARGS__) < 0)	\
-		return (-1);			\
-_NOTE(CONSTCOND)} while (0)
-=======
 #define	FPRINTF(fp, ...)				\
 	do {						\
 		if (fprintf(fp, __VA_ARGS__) < 0)	\
 			return (-1);			\
 	} while (0)
 
->>>>>>> b9987376
 /*
  * When formatting a string for JSON output we must escape certain characters,
  * as described in RFC4627.  This applies to both member names and
