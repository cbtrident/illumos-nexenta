--- conflicted
+++ resolved
@@ -21,16 +21,8 @@
 
 /*
  * Copyright (c) 2008, 2010, Oracle and/or its affiliates. All rights reserved.
-<<<<<<< HEAD
- */
-
-/*
  * Copyright 2014 Nexenta Systems, Inc. All rights reserved.
- * Copyright (c) 2014 by Delphix. All rights reserved.
-=======
- * Copyright 2013 Nexenta Systems, Inc. All rights reserved.
  * Copyright (c) 2014, 2015 by Delphix. All rights reserved.
->>>>>>> 08c359e5
  * Copyright (c) 2016 Martin Matuska. All rights reserved.
  */
 
