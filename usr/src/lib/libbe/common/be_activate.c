/*
 * CDDL HEADER START
 *
 * The contents of this file are subject to the terms of the
 * Common Development and Distribution License (the "License").
 * You may not use this file except in compliance with the License.
 *
 * You can obtain a copy of the license at usr/src/OPENSOLARIS.LICENSE
 * or http://www.opensolaris.org/os/licensing.
 * See the License for the specific language governing permissions
 * and limitations under the License.
 *
 * When distributing Covered Code, include this CDDL HEADER in each
 * file and include the License file at usr/src/OPENSOLARIS.LICENSE.
 * If applicable, add the following below this CDDL HEADER, with the
 * fields enclosed by brackets "[]" replaced with your own identifying
 * information: Portions Copyright [yyyy] [name of copyright owner]
 *
 * CDDL HEADER END
 */

/*
 * Copyright (c) 2008, 2010, Oracle and/or its affiliates. All rights reserved.
 */

/*
 * Copyright 2015 Nexenta Systems, Inc. All rights reserved.
 */

#include <assert.h>
#include <libintl.h>
#include <libnvpair.h>
#include <libzfs.h>
#include <stdio.h>
#include <stdlib.h>
#include <string.h>
#include <strings.h>
#include <errno.h>
#include <sys/mnttab.h>
#include <sys/types.h>
#include <sys/stat.h>
#include <fcntl.h>
#include <unistd.h>
#include <sys/efi_partition.h>

#include <libbe.h>
#include <libbe_priv.h>

char	*mnttab = MNTTAB;

/*
 * Private function prototypes
 */
static int set_bootfs(char *boot_rpool, char *be_root_ds);
static int set_canmount(be_node_list_t *, char *);
<<<<<<< HEAD
static boolean_t be_do_installgrub_mbr(char *, nvlist_t *);
static int be_do_installgrub_helper(zpool_handle_t *, nvlist_t *, char *,
    char *);
static int be_do_installgrub(be_transaction_data_t *);
=======
static boolean_t be_do_install_mbr(char *, nvlist_t *);
static int be_do_installboot_helper(zpool_handle_t *, nvlist_t *, char *,
    char *, uint16_t);
static int be_do_installboot(be_transaction_data_t *, uint16_t);
>>>>>>> e7e978b1
static int be_get_grub_vers(be_transaction_data_t *, char **, char **);
static int get_ver_from_capfile(char *, char **);
static int be_promote_zone_ds(char *, char *);
static int be_promote_ds_callback(zfs_handle_t *, void *);

/* ******************************************************************** */
/*			Public Functions				*/
/* ******************************************************************** */

/*
 * Function:	be_activate
 * Description:	Calls _be_activate which activates the BE named in the
 *		attributes passed in through be_attrs. The process of
 *		activation sets the bootfs property of the root pool, resets
 *		the canmount property to noauto, and sets the default in the
 *		grub menu to the entry corresponding to the entry for the named
 *		BE.
 * Parameters:
 *		be_attrs - pointer to nvlist_t of attributes being passed in.
 *			The follow attribute values are used by this function:
 *
 *			BE_ATTR_ORIG_BE_NAME		*required
 * Return:
 *		BE_SUCCESS - Success
 *		be_errno_t - Failure
 * Scope:
 *		Public
 */
int
be_activate(nvlist_t *be_attrs)
{
	int	ret = BE_SUCCESS;
	char	*be_name = NULL;

	/* Initialize libzfs handle */
	if (!be_zfs_init())
		return (BE_ERR_INIT);

	/* Get the BE name to activate */
	if (nvlist_lookup_string(be_attrs, BE_ATTR_ORIG_BE_NAME, &be_name)
	    != 0) {
		be_print_err(gettext("be_activate: failed to "
		    "lookup BE_ATTR_ORIG_BE_NAME attribute\n"));
		be_zfs_fini();
		return (BE_ERR_INVAL);
	}

	/* Validate BE name */
	if (!be_valid_be_name(be_name)) {
		be_print_err(gettext("be_activate: invalid BE name %s\n"),
		    be_name);
		be_zfs_fini();
		return (BE_ERR_INVAL);
	}

	ret = _be_activate(be_name);

	be_zfs_fini();

	return (ret);
}

/*
 * Function:	be_installboot
 * Description:	Calls be_do_installboot to install/update bootloader on
 *		pool passed in through be_attrs. The primary consumer is
 *		bootadm command to avoid duplication of the code.
 * Parameters:
 *		be_attrs - pointer to nvlist_t of attributes being passed in.
 *			The following attribute values are used:
 *
 *			BE_ATTR_ORIG_BE_NAME		*required
 *			BE_ATTR_ORIG_BE_POOL		*required
 *			BE_ATTR_ORIG_BE_ROOT		*required
 *			BE_ATTR_INSTALL_FLAGS		optional
 *
 * Return:
 *		BE_SUCCESS - Success
 *		be_errno_t - Failure
 * Scope:
 *		Public
 */
int
be_installboot(nvlist_t *be_attrs)
{
	int		ret = BE_SUCCESS;
	uint16_t	flags = 0;
	uint16_t	verbose;
	be_transaction_data_t bt = { 0 };

	/* Get flags */
	if (nvlist_lookup_pairs(be_attrs, NV_FLAG_NOENTOK,
	    BE_ATTR_INSTALL_FLAGS, DATA_TYPE_UINT16, &flags, NULL) != 0) {
		be_print_err(gettext("be_installboot: failed to lookup "
		    "BE_ATTR_INSTALL_FLAGS attribute\n"));
		return (BE_ERR_INVAL);
	}

	/* Set verbose early, so we get all messages */
	verbose = flags & BE_INSTALLBOOT_FLAG_VERBOSE;
	if (verbose == BE_INSTALLBOOT_FLAG_VERBOSE)
		libbe_print_errors(B_TRUE);

	ret = nvlist_lookup_string(be_attrs, BE_ATTR_ORIG_BE_NAME,
	    &bt.obe_name);
	if (ret != 0) {
		be_print_err(gettext("be_installboot: failed to "
		    "lookup BE_ATTR_ORIG_BE_NAME attribute\n"));
		return (BE_ERR_INVAL);
	}

	ret = nvlist_lookup_string(be_attrs, BE_ATTR_ORIG_BE_POOL,
	    &bt.obe_zpool);
	if (ret != 0) {
		be_print_err(gettext("be_installboot: failed to "
		    "lookup BE_ATTR_ORIG_BE_POOL attribute\n"));
		return (BE_ERR_INVAL);
	}

	ret = nvlist_lookup_string(be_attrs, BE_ATTR_ORIG_BE_ROOT,
	    &bt.obe_root_ds);
	if (ret != 0) {
		be_print_err(gettext("be_installboot: failed to "
		    "lookup BE_ATTR_ORIG_BE_ROOT attribute\n"));
		return (BE_ERR_INVAL);
	}

	/* Initialize libzfs handle */
	if (!be_zfs_init())
		return (BE_ERR_INIT);

	ret = be_do_installboot(&bt, flags);

	be_zfs_fini();

	return (ret);
}

/* ******************************************************************** */
/*			Semi Private Functions				*/
/* ******************************************************************** */

/*
 * Function:	_be_activate
 * Description:	This does the actual work described in be_activate.
 * Parameters:
 *		be_name - pointer to the name of BE to activate.
 *
 * Return:
 *		BE_SUCCESS - Success
 *		be_errnot_t - Failure
 * Scope:
 *		Public
 */
int
_be_activate(char *be_name)
{
	be_transaction_data_t cb = { 0 };
	zfs_handle_t	*zhp = NULL;
	char		root_ds[MAXPATHLEN];
	char		active_ds[MAXPATHLEN];
	be_node_list_t	*be_nodes = NULL;
	uuid_t		uu = {0};
	int		entry, ret = BE_SUCCESS;
	int		zret = 0;

	/*
	 * TODO: The BE needs to be validated to make sure that it is actually
	 * a bootable BE.
	 */

	if (be_name == NULL)
		return (BE_ERR_INVAL);

	/* Set obe_name to be_name in the cb structure */
	cb.obe_name = be_name;

	/* find which zpool the be is in */
	if ((zret = zpool_iter(g_zfs, be_find_zpool_callback, &cb)) == 0) {
		be_print_err(gettext("be_activate: failed to "
		    "find zpool for BE (%s)\n"), cb.obe_name);
		return (BE_ERR_BE_NOENT);
	} else if (zret < 0) {
		be_print_err(gettext("be_activate: "
		    "zpool_iter failed: %s\n"),
		    libzfs_error_description(g_zfs));
		ret = zfs_err_to_be_err(g_zfs);
		return (ret);
	}

	be_make_root_ds(cb.obe_zpool, cb.obe_name, root_ds, sizeof (root_ds));
	cb.obe_root_ds = strdup(root_ds);

	if (getzoneid() == GLOBAL_ZONEID) {
		ret = be_do_installboot(&cb, BE_INSTALLBOOT_FLAG_NULL);
		if (ret != BE_SUCCESS)
			return (ret);

		if (!be_has_menu_entry(root_ds, cb.obe_zpool, &entry)) {
			if ((ret = be_append_menu(cb.obe_name, cb.obe_zpool,
			    NULL, NULL, NULL)) != BE_SUCCESS) {
				be_print_err(gettext("be_activate: Failed to "
				    "add BE (%s) to the menu\n"),
				    cb.obe_name);
				goto done;
			}
		}
		if (be_has_grub()) {
			if ((ret = be_change_grub_default(cb.obe_name,
			    cb.obe_zpool)) != BE_SUCCESS) {
				be_print_err(gettext("be_activate: failed to "
				    "change the default entry in menu.lst\n"));
				goto done;
			}
		}
	}

	if ((ret = _be_list(cb.obe_name, &be_nodes)) != BE_SUCCESS) {
		return (ret);
	}

	if ((ret = set_canmount(be_nodes, "noauto")) != BE_SUCCESS) {
		be_print_err(gettext("be_activate: failed to set "
		    "canmount dataset property\n"));
		goto done;
	}

	if (getzoneid() == GLOBAL_ZONEID) {
		if ((ret = set_bootfs(be_nodes->be_rpool,
		    root_ds)) != BE_SUCCESS) {
			be_print_err(gettext("be_activate: failed to set "
			    "bootfs pool property for %s\n"), root_ds);
			goto done;
		}
	}

	if ((zhp = zfs_open(g_zfs, root_ds, ZFS_TYPE_FILESYSTEM)) != NULL) {
		/*
		 * We don't need to close the zfs handle at this
		 * point because The callback funtion
		 * be_promote_ds_callback() will close it for us.
		 */
		if (be_promote_ds_callback(zhp, NULL) != 0) {
			be_print_err(gettext("be_activate: "
			    "failed to activate the "
			    "datasets for %s: %s\n"),
			    root_ds,
			    libzfs_error_description(g_zfs));
			ret = BE_ERR_PROMOTE;
			goto done;
		}
	} else {
		be_print_err(gettext("be_activate: failed to open "
		    "dataset (%s): %s\n"), root_ds,
		    libzfs_error_description(g_zfs));
		ret = zfs_err_to_be_err(g_zfs);
		goto done;
	}

	if (getzoneid() == GLOBAL_ZONEID &&
	    be_get_uuid(cb.obe_root_ds, &uu) == BE_SUCCESS &&
	    (ret = be_promote_zone_ds(cb.obe_name, cb.obe_root_ds))
	    != BE_SUCCESS) {
		be_print_err(gettext("be_activate: failed to promote "
		    "the active zonepath datasets for zones in BE %s\n"),
		    cb.obe_name);
	}

	if (getzoneid() != GLOBAL_ZONEID) {
		if (!be_zone_compare_uuids(root_ds)) {
			be_print_err(gettext("be_activate: activating zone "
			    "root dataset from non-active global BE is not "
			    "supported\n"));
			ret = BE_ERR_NOTSUP;
			goto done;
		}
		if ((zhp = zfs_open(g_zfs, root_ds,
		    ZFS_TYPE_FILESYSTEM)) == NULL) {
			be_print_err(gettext("be_activate: failed to open "
			    "dataset (%s): %s\n"), root_ds,
			    libzfs_error_description(g_zfs));
			ret = zfs_err_to_be_err(g_zfs);
			goto done;
		}
		/* Find current active zone root dataset */
		if ((ret = be_find_active_zone_root(zhp, cb.obe_zpool,
		    active_ds, sizeof (active_ds))) != BE_SUCCESS) {
			be_print_err(gettext("be_activate: failed to find "
			    "active zone root dataset\n"));
			ZFS_CLOSE(zhp);
			goto done;
		}
		/* Do nothing if requested BE is already active */
		if (strcmp(root_ds, active_ds) == 0) {
			ret = BE_SUCCESS;
			ZFS_CLOSE(zhp);
			goto done;
		}

		/* Set active property for BE */
		if (zfs_prop_set(zhp, BE_ZONE_ACTIVE_PROPERTY, "on") != 0) {
			be_print_err(gettext("be_activate: failed to set "
			    "active property (%s): %s\n"), root_ds,
			    libzfs_error_description(g_zfs));
			ret = zfs_err_to_be_err(g_zfs);
			ZFS_CLOSE(zhp);
			goto done;
		}
		ZFS_CLOSE(zhp);

		/* Unset active property for old active root dataset */
		if ((zhp = zfs_open(g_zfs, active_ds,
		    ZFS_TYPE_FILESYSTEM)) == NULL) {
			be_print_err(gettext("be_activate: failed to open "
			    "dataset (%s): %s\n"), active_ds,
			    libzfs_error_description(g_zfs));
			ret = zfs_err_to_be_err(g_zfs);
			goto done;
		}
		if (zfs_prop_set(zhp, BE_ZONE_ACTIVE_PROPERTY, "off") != 0) {
			be_print_err(gettext("be_activate: failed to unset "
			    "active property (%s): %s\n"), active_ds,
			    libzfs_error_description(g_zfs));
			ret = zfs_err_to_be_err(g_zfs);
			ZFS_CLOSE(zhp);
			goto done;
		}
		ZFS_CLOSE(zhp);
	}
done:
	be_free_list(be_nodes);
	return (ret);
}

/*
 * Function:	be_activate_current_be
 * Description:	Set the currently "active" BE to be "active on boot"
 * Paramters:
 *		none
 * Returns:
 *		BE_SUCCESS - Success
 *		be_errnot_t - Failure
 * Scope:
 *		Semi-private (library wide use only)
 */
int
be_activate_current_be(void)
{
	int ret = BE_SUCCESS;
	be_transaction_data_t bt = { 0 };

	if ((ret = be_find_current_be(&bt)) != BE_SUCCESS) {
		return (ret);
	}

	if ((ret = _be_activate(bt.obe_name)) != BE_SUCCESS) {
		be_print_err(gettext("be_activate_current_be: failed to "
		    "activate %s\n"), bt.obe_name);
		return (ret);
	}

	return (BE_SUCCESS);
}

/*
 * Function:	be_is_active_on_boot
 * Description:	Checks if the BE name passed in has the "active on boot"
 *		property set to B_TRUE.
 * Paramters:
 *		be_name - the name of the BE to check
 * Returns:
 *		B_TRUE - if active on boot.
 *		B_FALSE - if not active on boot.
 * Scope:
 *		Semi-private (library wide use only)
 */
boolean_t
be_is_active_on_boot(char *be_name)
{
	be_node_list_t *be_node = NULL;

	if (be_name == NULL) {
		be_print_err(gettext("be_is_active_on_boot: "
		    "be_name must not be NULL\n"));
		return (B_FALSE);
	}

	if (_be_list(be_name, &be_node) != BE_SUCCESS) {
		return (B_FALSE);
	}

	if (be_node == NULL) {
		return (B_FALSE);
	}

	if (be_node->be_active_on_boot) {
		be_free_list(be_node);
		return (B_TRUE);
	} else {
		be_free_list(be_node);
		return (B_FALSE);
	}
}

/* ******************************************************************** */
/*			Private Functions				*/
/* ******************************************************************** */

/*
 * Function:	set_bootfs
 * Description:	Sets the bootfs property on the boot pool to be the
 *		root dataset of the activated BE.
 * Parameters:
 *		boot_pool - The pool we're setting bootfs in.
 *		be_root_ds - The main dataset for the BE.
 * Return:
 *		BE_SUCCESS - Success
 *		be_errno_t - Failure
 * Scope:
 *		Private
 */
static int
set_bootfs(char *boot_rpool, char *be_root_ds)
{
	zpool_handle_t *zhp;
	int err = BE_SUCCESS;

	if ((zhp = zpool_open(g_zfs, boot_rpool)) == NULL) {
		be_print_err(gettext("set_bootfs: failed to open pool "
		    "(%s): %s\n"), boot_rpool, libzfs_error_description(g_zfs));
		err = zfs_err_to_be_err(g_zfs);
		return (err);
	}

	err = zpool_set_prop(zhp, "bootfs", be_root_ds);
	if (err) {
		be_print_err(gettext("set_bootfs: failed to set "
		    "bootfs property for pool %s: %s\n"), boot_rpool,
		    libzfs_error_description(g_zfs));
		err = zfs_err_to_be_err(g_zfs);
		zpool_close(zhp);
		return (err);
	}

	zpool_close(zhp);
	return (BE_SUCCESS);
}

/*
 * Function:	set_canmount
 * Description:	Sets the canmount property on the datasets of the
 *		activated BE.
 * Parameters:
 *		be_nodes - The be_node_t returned from be_list
 *		value - The value of canmount we setting, on|off|noauto.
 * Return:
 *		BE_SUCCESS - Success
 *		be_errno_t - Failure
 * Scope:
 *		Private
 */
static int
set_canmount(be_node_list_t *be_nodes, char *value)
{
	char		ds_path[MAXPATHLEN];
	zfs_handle_t	*zhp = NULL;
	be_node_list_t	*list = be_nodes;
	int		err = BE_SUCCESS;

	while (list != NULL) {
		be_dataset_list_t *datasets = list->be_node_datasets;

		be_make_root_ds(list->be_rpool, list->be_node_name, ds_path,
		    sizeof (ds_path));

		if ((zhp = zfs_open(g_zfs, ds_path, ZFS_TYPE_DATASET)) ==
		    NULL) {
			be_print_err(gettext("set_canmount: failed to open "
			    "dataset (%s): %s\n"), ds_path,
			    libzfs_error_description(g_zfs));
			err = zfs_err_to_be_err(g_zfs);
			return (err);
		}
		if (zfs_prop_get_int(zhp, ZFS_PROP_MOUNTED)) {
			/*
			 * it's already mounted so we can't change the
			 * canmount property anyway.
			 */
			err = BE_SUCCESS;
		} else {
			err = zfs_prop_set(zhp,
			    zfs_prop_to_name(ZFS_PROP_CANMOUNT), value);
			if (err) {
				ZFS_CLOSE(zhp);
				be_print_err(gettext("set_canmount: failed to "
				    "set dataset property (%s): %s\n"),
				    ds_path, libzfs_error_description(g_zfs));
				err = zfs_err_to_be_err(g_zfs);
				return (err);
			}
		}
		ZFS_CLOSE(zhp);

		while (datasets != NULL) {
			be_make_root_ds(list->be_rpool,
			    datasets->be_dataset_name, ds_path,
			    sizeof (ds_path));

			if ((zhp = zfs_open(g_zfs, ds_path, ZFS_TYPE_DATASET))
			    == NULL) {
				be_print_err(gettext("set_canmount: failed to "
				    "open dataset %s: %s\n"), ds_path,
				    libzfs_error_description(g_zfs));
				err = zfs_err_to_be_err(g_zfs);
				return (err);
			}
			if (zfs_prop_get_int(zhp, ZFS_PROP_MOUNTED)) {
				/*
				 * it's already mounted so we can't change the
				 * canmount property anyway.
				 */
				err = BE_SUCCESS;
				ZFS_CLOSE(zhp);
				break;
			}
			err = zfs_prop_set(zhp,
			    zfs_prop_to_name(ZFS_PROP_CANMOUNT), value);
			if (err) {
				ZFS_CLOSE(zhp);
				be_print_err(gettext("set_canmount: "
				    "Failed to set property value %s "
				    "for dataset %s: %s\n"), value, ds_path,
				    libzfs_error_description(g_zfs));
				err = zfs_err_to_be_err(g_zfs);
				return (err);
			}
			ZFS_CLOSE(zhp);
			datasets = datasets->be_next_dataset;
		}
		list = list->be_next_node;
	}
	return (err);
}

/*
 * Function:	be_get_grub_vers
 * Description:	Gets the grub version number from /boot/grub/capability. If
 *              capability file doesn't exist NULL is returned.
 * Parameters:
 *              bt - The transaction data for the BE we're getting the grub
 *                   version for.
 *              cur_vers - used to return the current version of grub from
 *                         the root pool.
 *              new_vers - used to return the grub version of the BE we're
 *                         activating.
 * Return:
 *              BE_SUCCESS - Success
 *              be_errno_t - Failed to find version
 * Scope:
 *		Private
 */
static int
be_get_grub_vers(be_transaction_data_t *bt, char **cur_vers, char **new_vers)
{
	zfs_handle_t	*zhp = NULL;
	zfs_handle_t	*pool_zhp = NULL;
	int ret = BE_SUCCESS;
	char cap_file[MAXPATHLEN];
	char *temp_mntpnt = NULL;
	char *zpool_mntpt = NULL;
	char *ptmp_mntpnt = NULL;
	char *orig_mntpnt = NULL;
	boolean_t be_mounted = B_FALSE;
	boolean_t pool_mounted = B_FALSE;

	if (!be_has_grub()) {
		be_print_err(gettext("be_get_grub_vers: Not supported on "
		    "this architecture\n"));
		return (BE_ERR_NOTSUP);
	}

	if (bt == NULL || bt->obe_name == NULL || bt->obe_zpool == NULL ||
	    bt->obe_root_ds == NULL) {
		be_print_err(gettext("be_get_grub_vers: Invalid BE\n"));
		return (BE_ERR_INVAL);
	}

	if ((pool_zhp = zfs_open(g_zfs, bt->obe_zpool, ZFS_TYPE_FILESYSTEM)) ==
	    NULL) {
		be_print_err(gettext("be_get_grub_vers: zfs_open failed: %s\n"),
		    libzfs_error_description(g_zfs));
		return (zfs_err_to_be_err(g_zfs));
	}

	/*
	 * Check to see if the pool's dataset is mounted. If it isn't we'll
	 * attempt to mount it.
	 */
	if ((ret = be_mount_pool(pool_zhp, &ptmp_mntpnt,
	    &orig_mntpnt, &pool_mounted)) != BE_SUCCESS) {
		be_print_err(gettext("be_get_grub_vers: pool dataset "
		    "(%s) could not be mounted\n"), bt->obe_zpool);
		ZFS_CLOSE(pool_zhp);
		return (ret);
	}

	/*
	 * Get the mountpoint for the root pool dataset.
	 */
	if (!zfs_is_mounted(pool_zhp, &zpool_mntpt)) {
		be_print_err(gettext("be_get_grub_vers: pool "
		    "dataset (%s) is not mounted. Can't read the "
		    "grub capability file.\n"), bt->obe_zpool);
		ret = BE_ERR_NO_MENU;
		goto cleanup;
	}

	/*
	 * get the version of the most recent grub update.
	 */
	(void) snprintf(cap_file, sizeof (cap_file), "%s%s",
	    zpool_mntpt, BE_CAP_FILE);
	free(zpool_mntpt);
	zpool_mntpt = NULL;

	if ((ret = get_ver_from_capfile(cap_file, cur_vers)) != BE_SUCCESS)
		goto cleanup;

	if ((zhp = zfs_open(g_zfs, bt->obe_root_ds, ZFS_TYPE_FILESYSTEM)) ==
	    NULL) {
		be_print_err(gettext("be_get_grub_vers: failed to "
		    "open BE root dataset (%s): %s\n"), bt->obe_root_ds,
		    libzfs_error_description(g_zfs));
		free(cur_vers);
		ret = zfs_err_to_be_err(g_zfs);
		goto cleanup;
	}
	if (!zfs_is_mounted(zhp, &temp_mntpnt)) {
		if ((ret = _be_mount(bt->obe_name, &temp_mntpnt,
		    BE_MOUNT_FLAG_NO_ZONES)) != BE_SUCCESS) {
			be_print_err(gettext("be_get_grub_vers: failed to "
			    "mount BE (%s)\n"), bt->obe_name);
			free(*cur_vers);
			*cur_vers = NULL;
			ZFS_CLOSE(zhp);
			goto cleanup;
		}
		be_mounted = B_TRUE;
	}
	ZFS_CLOSE(zhp);

	/*
	 * Now get the grub version for the BE being activated.
	 */
	(void) snprintf(cap_file, sizeof (cap_file), "%s%s", temp_mntpnt,
	    BE_CAP_FILE);
	ret = get_ver_from_capfile(cap_file, new_vers);
	if (ret != BE_SUCCESS) {
		free(*cur_vers);
		*cur_vers = NULL;
	}
	if (be_mounted)
		(void) _be_unmount(bt->obe_name, 0);

cleanup:
	if (pool_mounted) {
		int iret = BE_SUCCESS;
		iret = be_unmount_pool(pool_zhp, ptmp_mntpnt, orig_mntpnt);
		if (ret == BE_SUCCESS)
			ret = iret;
		free(orig_mntpnt);
		free(ptmp_mntpnt);
	}
	ZFS_CLOSE(pool_zhp);

	free(temp_mntpnt);
	return (ret);
}

/*
 * Function:	get_ver_from_capfile
 * Description: Parses the capability file passed in looking for the VERSION
 *              line. If found the version is returned in vers, if not then
 *              NULL is returned in vers.
 *
 * Parameters:
 *              file - the path to the capability file we want to parse.
 *              vers - the version string that will be passed back.
 * Return:
 *              BE_SUCCESS - Success
 *              be_errno_t - Failed to find version
 * Scope:
 *		Private
 */
static int
get_ver_from_capfile(char *file, char **vers)
{
	FILE *fp = NULL;
	char line[BUFSIZ];
	char *last = NULL;
	int err = BE_SUCCESS;
	errno = 0;

	if (!be_has_grub()) {
		be_print_err(gettext("get_ver_from_capfile: Not supported "
		    "on this architecture\n"));
		return (BE_ERR_NOTSUP);
	}

	/*
	 * Set version string to NULL; the only case this shouldn't be set
	 * to be NULL is when we've actually found a version in the capability
	 * file, which is set below.
	 */
	*vers = NULL;

	/*
	 * If the capability file doesn't exist, we're returning success
	 * because on older releases, the capability file did not exist
	 * so this is a valid scenario.
	 */
	if (access(file, F_OK) == 0) {
		if ((fp = fopen(file, "r")) == NULL) {
			err = errno;
			be_print_err(gettext("get_ver_from_capfile: failed to "
			    "open file %s with error %s\n"), file,
			    strerror(err));
			err = errno_to_be_err(err);
			return (err);
		}

		while (fgets(line, BUFSIZ, fp)) {
			char *tok = strtok_r(line, "=", &last);

			if (tok == NULL || tok[0] == '#') {
				continue;
			} else if (strcmp(tok, "VERSION") == 0) {
				*vers = strdup(last);
				break;
			}
		}
		(void) fclose(fp);
	}

	return (BE_SUCCESS);
}

/*
<<<<<<< HEAD
 * To be able to boot EFI labeled disks, GRUB stage1 needs to be written
=======
 * To be able to boot EFI labeled disks, stage1 needs to be written
>>>>>>> e7e978b1
 * into the MBR. We do not do this if we're on disks with a traditional
 * fdisk partition table only, or if any foreign EFI partitions exist.
 * In the trivial case of a whole-disk vdev we always write stage1 into
 * the MBR.
 */
static boolean_t
<<<<<<< HEAD
be_do_installgrub_mbr(char *diskname, nvlist_t *child)
=======
be_do_install_mbr(char *diskname, nvlist_t *child)
>>>>>>> e7e978b1
{
	struct uuid allowed_uuids[] = {
		EFI_UNUSED,
		EFI_RESV1,
		EFI_BOOT,
		EFI_ROOT,
		EFI_SWAP,
		EFI_USR,
		EFI_BACKUP,
		EFI_RESV2,
		EFI_VAR,
		EFI_HOME,
		EFI_ALTSCTR,
		EFI_RESERVED,
		EFI_SYSTEM,
		EFI_BIOS_BOOT,
		EFI_SYMC_PUB,
		EFI_SYMC_CDS
	};

	uint64_t whole;
	struct dk_gpt *gpt;
	struct uuid *u;
	int fd, npart, i, j;

	(void) nvlist_lookup_uint64(child, ZPOOL_CONFIG_WHOLE_DISK,
	    &whole);

	if (whole)
		return (B_TRUE);

	if ((fd = open(diskname, O_RDONLY|O_NDELAY)) < 0)
		return (B_FALSE);

	if ((npart = efi_alloc_and_read(fd, &gpt)) <= 0)
		return (B_FALSE);

	for (i = 0; i != npart; i++) {
		int match = 0;

		u = &gpt->efi_parts[i].p_guid;

		for (j = 0;
		    j != sizeof (allowed_uuids) / sizeof (struct uuid);
		    j++)
			if (bcmp(u, &allowed_uuids[j],
			    sizeof (struct uuid)) == 0)
				match++;

		if (match == 0)
			return (B_FALSE);
	}

	return (B_TRUE);
}

static int
<<<<<<< HEAD
be_do_installgrub_helper(zpool_handle_t *zphp, nvlist_t *child, char *stage1,
    char *stage2)
{
	char installgrub_cmd[MAXPATHLEN];
	char be_run_cmd_errbuf[BUFSIZ];
	char diskname[MAXPATHLEN];
	char *vname;
	char *path, *dsk_ptr;
	char *m_flag = "";

	if (nvlist_lookup_string(child, ZPOOL_CONFIG_PATH, &path) != 0) {
		be_print_err(gettext("be_do_installgrub: "
=======
be_do_installboot_helper(zpool_handle_t *zphp, nvlist_t *child, char *stage1,
    char *stage2, uint16_t flags)
{
	char install_cmd[MAXPATHLEN];
	char be_run_cmd_errbuf[BUFSIZ];
	char be_run_cmd_outbuf[BUFSIZ];
	char diskname[MAXPATHLEN];
	char *vname;
	char *path, *dsk_ptr;
	char *flag = "";
	int ret;
	vdev_stat_t *vs;
	uint_t vsc;

	if (nvlist_lookup_string(child, ZPOOL_CONFIG_PATH, &path) != 0) {
		be_print_err(gettext("be_do_installboot: "
>>>>>>> e7e978b1
		    "failed to get device path\n"));
		return (BE_ERR_NODEV);
	}

<<<<<<< HEAD
=======
	if ((nvlist_lookup_uint64_array(child, ZPOOL_CONFIG_VDEV_STATS,
	    (uint64_t **)&vs, &vsc) != 0) ||
	    vs->vs_state < VDEV_STATE_DEGRADED) {
		/*
		 * Don't try to run installgrub on a vdev that is not ONLINE
		 * or DEGRADED. Try to print a warning for each such vdev.
		 */
		be_print_err(gettext("be_do_installboot: "
		    "vdev %s is %s, can't install boot loader\n"),
		    path, zpool_state_to_name(vs->vs_state, vs->vs_aux));
		free(path);
		return (BE_SUCCESS);
	}

>>>>>>> e7e978b1
	/*
	 * Modify the vdev path to point to the raw disk.
	 */
	path = strdup(path);
	if (path == NULL)
		return (BE_ERR_NOMEM);

	dsk_ptr = strstr(path, "/dsk/");
	if (dsk_ptr != NULL) {
		*dsk_ptr = '\0';
		dsk_ptr++;
	} else {
		dsk_ptr = "";
	}

	(void) snprintf(diskname, sizeof (diskname), "%s/r%s", path, dsk_ptr);
	free(path);

<<<<<<< HEAD
	if (be_do_installgrub_mbr(diskname, child))
		m_flag = "-m -f";

	vname = zpool_vdev_name(g_zfs, zphp, child, B_FALSE);
	if (vname == NULL) {
		be_print_err(gettext("be_do_installgrub: "
=======
	vname = zpool_vdev_name(g_zfs, zphp, child, B_FALSE);
	if (vname == NULL) {
		be_print_err(gettext("be_do_installboot: "
>>>>>>> e7e978b1
		    "failed to get device name: %s\n"),
		    libzfs_error_description(g_zfs));
		return (zfs_err_to_be_err(g_zfs));
	}

<<<<<<< HEAD
	(void) snprintf(installgrub_cmd, sizeof (installgrub_cmd),
	    "%s %s %s %s %s", BE_INSTALL_GRUB, m_flag, stage1, stage2,
	    diskname);
	if (be_run_cmd(installgrub_cmd, be_run_cmd_errbuf, BUFSIZ, NULL, 0)
	    != BE_SUCCESS) {
		be_print_err(gettext("be_do_installgrub: installgrub "
		    "failed for device %s.\n"), vname);
		/* Assume localized cmd err output. */
		be_print_err(gettext("  Command: \"%s\"\n"),
		    installgrub_cmd);
		be_print_err("%s", be_run_cmd_errbuf);
		free(vname);
		return (BE_ERR_BOOTFILE_INST);
	}
	free(vname);

	return (BE_SUCCESS);
}

/*
 * Function:	be_do_installgrub
 * Description:	This function runs installgrub using the grub loader files
 *              from the BE we're activating and installing them on the
 *              pool the BE lives in.
=======
	if (be_is_isa("i386")) {
		uint16_t force = flags & BE_INSTALLBOOT_FLAG_FORCE;
		uint16_t mbr = flags & BE_INSTALLBOOT_FLAG_MBR;

		if (force == BE_INSTALLBOOT_FLAG_FORCE) {
			if (mbr == BE_INSTALLBOOT_FLAG_MBR ||
			    be_do_install_mbr(diskname, child))
				flag = "-F -m -f";
			else
				flag = "-F";
		} else {
			if (mbr == BE_INSTALLBOOT_FLAG_MBR ||
			    be_do_install_mbr(diskname, child))
				flag = "-m -f";
		}

		(void) snprintf(install_cmd, sizeof (install_cmd),
		    "%s %s %s %s %s", BE_INSTALL_GRUB, flag,
		    stage1, stage2, diskname);
	} else if (be_is_isa("sparc")) {
		if ((flags & BE_INSTALLBOOT_FLAG_FORCE) ==
		    BE_INSTALLBOOT_FLAG_FORCE)
			flag = "-f -F zfs";
		else
			flag = "-F zfs";

		(void) snprintf(install_cmd, sizeof (install_cmd),
		    "%s %s %s %s", BE_INSTALL_BOOT, flag, stage2, diskname);
	} else {
		be_print_err(gettext("be_do_installboot: unsupported "
		    "architecture.\n"));
		return (BE_ERR_BOOTFILE_INST);
	}

	*be_run_cmd_outbuf = '\0';
	*be_run_cmd_errbuf = '\0';

	ret = be_run_cmd(install_cmd, be_run_cmd_errbuf, BUFSIZ,
	    be_run_cmd_outbuf, BUFSIZ);

	if (ret != BE_SUCCESS) {
		be_print_err(gettext("be_do_installboot: install "
		    "failed for device %s.\n"), vname);
		ret = BE_ERR_BOOTFILE_INST;
	}

	be_print_err(gettext("  Command: \"%s\"\n"), install_cmd);
	if (be_run_cmd_outbuf[0] != 0) {
		be_print_err(gettext("  Output:\n"));
		be_print_err("%s", be_run_cmd_outbuf);
	}

	if (be_run_cmd_errbuf[0] != 0) {
		be_print_err(gettext("  Errors:\n"));
		be_print_err("%s", be_run_cmd_errbuf);
	}
	free(vname);

	return (ret);
}

/*
 * Function:	be_do_copy_grub_cap
 * Description:	This function will copy grub capability file to BE.
>>>>>>> e7e978b1
 *
 * Parameters:
 *              bt - The transaction data for the BE we're activating.
 * Return:
 *		BE_SUCCESS - Success
 *		be_errno_t - Failure
 *
 * Scope:
 *		Private
 */
static int
be_do_copy_grub_cap(be_transaction_data_t *bt)
{
	zpool_handle_t  *zphp = NULL;
	zfs_handle_t	*zhp = NULL;
	char cap_file[MAXPATHLEN];
	char zpool_cap_file[MAXPATHLEN];
	char line[BUFSIZ];
	char *tmp_mntpnt = NULL;
	char *orig_mntpnt = NULL;
	char *pool_mntpnt = NULL;
	char *ptmp_mntpnt = NULL;
	FILE *cap_fp = NULL;
	FILE *zpool_cap_fp = NULL;
	int err = 0;
	int ret = BE_SUCCESS;
	boolean_t pool_mounted = B_FALSE;
	boolean_t be_mounted = B_FALSE;

	/*
	 * Copy the grub capability file from the BE we're activating
	 * into the root pool.
	 */
	zhp = zfs_open(g_zfs, bt->obe_zpool, ZFS_TYPE_FILESYSTEM);
	if (zhp == NULL) {
		be_print_err(gettext("be_do_installboot: zfs_open "
		    "failed: %s\n"), libzfs_error_description(g_zfs));
		zpool_close(zphp);
		return (zfs_err_to_be_err(g_zfs));
	}

	/*
	 * Check to see if the pool's dataset is mounted. If it isn't we'll
	 * attempt to mount it.
	 */
	if ((ret = be_mount_pool(zhp, &ptmp_mntpnt,
	    &orig_mntpnt, &pool_mounted)) != BE_SUCCESS) {
		be_print_err(gettext("be_do_installboot: pool dataset "
		    "(%s) could not be mounted\n"), bt->obe_zpool);
		ZFS_CLOSE(zhp);
		zpool_close(zphp);
		return (ret);
	}

	/*
	 * Get the mountpoint for the root pool dataset.
	 */
	if (!zfs_is_mounted(zhp, &pool_mntpnt)) {
		be_print_err(gettext("be_do_installboot: pool "
		    "dataset (%s) is not mounted. Can't check the grub "
		    "version from the grub capability file.\n"), bt->obe_zpool);
		ret = BE_ERR_NO_MENU;
		goto done;
	}

	(void) snprintf(zpool_cap_file, sizeof (zpool_cap_file), "%s%s",
	    pool_mntpnt, BE_CAP_FILE);

	free(pool_mntpnt);

	if ((zhp = zfs_open(g_zfs, bt->obe_root_ds, ZFS_TYPE_FILESYSTEM)) ==
	    NULL) {
		be_print_err(gettext("be_do_installboot: failed to "
		    "open BE root dataset (%s): %s\n"), bt->obe_root_ds,
		    libzfs_error_description(g_zfs));
		ret = zfs_err_to_be_err(g_zfs);
		goto done;
	}

	if (!zfs_is_mounted(zhp, &tmp_mntpnt)) {
		if ((ret = _be_mount(bt->obe_name, &tmp_mntpnt,
		    BE_MOUNT_FLAG_NO_ZONES)) != BE_SUCCESS) {
			be_print_err(gettext("be_do_installboot: failed to "
			    "mount BE (%s)\n"), bt->obe_name);
			ZFS_CLOSE(zhp);
			goto done;
		}
		be_mounted = B_TRUE;
	}
	ZFS_CLOSE(zhp);

	(void) snprintf(cap_file, sizeof (cap_file), "%s%s", tmp_mntpnt,
	    BE_CAP_FILE);
	free(tmp_mntpnt);

	if ((cap_fp = fopen(cap_file, "r")) == NULL) {
		err = errno;
		be_print_err(gettext("be_do_installboot: failed to open grub "
		    "capability file\n"));
		ret = errno_to_be_err(err);
		goto done;
	}
	if ((zpool_cap_fp = fopen(zpool_cap_file, "w")) == NULL) {
		err = errno;
		be_print_err(gettext("be_do_installboot: failed to open new "
		    "grub capability file\n"));
		ret = errno_to_be_err(err);
		(void) fclose(cap_fp);
		goto done;
	}

	while (fgets(line, BUFSIZ, cap_fp)) {
		(void) fputs(line, zpool_cap_fp);
	}

	(void) fclose(zpool_cap_fp);
	(void) fclose(cap_fp);

done:
	if (be_mounted)
		(void) _be_unmount(bt->obe_name, 0);

	if (pool_mounted) {
		int iret = 0;
		iret = be_unmount_pool(zhp, ptmp_mntpnt, orig_mntpnt);
		if (ret == BE_SUCCESS)
			ret = iret;
		free(orig_mntpnt);
		free(ptmp_mntpnt);
	}
	return (ret);
}

/*
 * Function:	be_is_install_needed
 * Description:	Check detached version files to detect if bootloader
 *		install/update is needed.
 *
 * Parameters:
 *              bt - The transaction data for the BE we're activating.
 *		update - set B_TRUE is update is needed.
 * Return:
 *		BE_SUCCESS - Success
 *		be_errno_t - Failure
 *
 * Scope:
 *		Private
 */
static int
be_is_install_needed(be_transaction_data_t *bt, boolean_t *update)
{
	int	ret = BE_SUCCESS;
	char	*cur_vers = NULL, *new_vers = NULL;

	assert(bt != NULL);
	assert(update != NULL);

	if (!be_has_grub()) {
		/*
		 * no detached versioning, let installboot to manage
		 * versioning.
		 */
		*update = B_TRUE;
		return (ret);
	}

	*update = B_FALSE;	/* set default */

	/*
	 * We need to check to see if the version number from
	 * the BE being activated is greater than the current
	 * one.
	 */
	ret = be_get_grub_vers(bt, &cur_vers, &new_vers);
	if (ret != BE_SUCCESS) {
		be_print_err(gettext("be_activate: failed to get grub "
		    "versions from capability files.\n"));
		return (ret);
	}
	/* update if we have both versions and can compare */
	if (cur_vers != NULL) {
		if (new_vers != NULL) {
			if (atof(cur_vers) < atof(new_vers))
				*update = B_TRUE;
			free(new_vers);
		}
		free(cur_vers);
	} else if (new_vers != NULL) {
		/* we only got new version - update */
		*update = B_TRUE;
		free(new_vers);
	}
	return (ret);
}

/*
 * Function:	be_do_installboot
 * Description:	This function runs installgrub/installboot using the boot
 *		loader files from the BE we're activating and installing
 *		them on the pool the BE lives in.
 *
 * Parameters:
 *              bt - The transaction data for the BE we're activating.
 *		flags - flags for bootloader install
 * Return:
 *		BE_SUCCESS - Success
 *		be_errno_t - Failure
 *
 * Scope:
 *		Private
 */
static int
be_do_installboot(be_transaction_data_t *bt, uint16_t flags)
{
	zpool_handle_t  *zphp = NULL;
	zfs_handle_t	*zhp = NULL;
	nvlist_t **child, *nv, *config;
	uint_t c, children = 0;
	char *tmp_mntpt = NULL;
	char stage1[MAXPATHLEN];
	char stage2[MAXPATHLEN];
	char *vname;
	int ret = BE_SUCCESS;
	boolean_t be_mounted = B_FALSE;
	boolean_t update = B_FALSE;

	/*
	 * check versions. This call is to support detached
	 * version implementation like grub. Embedded versioning is
	 * checked by actual installer.
	 */
	if ((flags & BE_INSTALLBOOT_FLAG_FORCE) != BE_INSTALLBOOT_FLAG_FORCE) {
		ret = be_is_install_needed(bt, &update);
		if (ret != BE_SUCCESS || update == B_FALSE)
			return (ret);
	}

	if ((zhp = zfs_open(g_zfs, bt->obe_root_ds, ZFS_TYPE_FILESYSTEM)) ==
	    NULL) {
		be_print_err(gettext("be_do_installboot: failed to "
		    "open BE root dataset (%s): %s\n"), bt->obe_root_ds,
		    libzfs_error_description(g_zfs));
		ret = zfs_err_to_be_err(g_zfs);
		return (ret);
	}
	if (!zfs_is_mounted(zhp, &tmp_mntpt)) {
		if ((ret = _be_mount(bt->obe_name, &tmp_mntpt,
		    BE_MOUNT_FLAG_NO_ZONES)) != BE_SUCCESS) {
			be_print_err(gettext("be_do_installboot: failed to "
			    "mount BE (%s)\n"), bt->obe_name);
			ZFS_CLOSE(zhp);
			return (ret);
		}
		be_mounted = B_TRUE;
	}
	ZFS_CLOSE(zhp);

	if (be_has_grub()) {
		(void) snprintf(stage1, sizeof (stage1), "%s%s",
		    tmp_mntpt, BE_GRUB_STAGE_1);
		(void) snprintf(stage2, sizeof (stage2), "%s%s",
		    tmp_mntpt, BE_GRUB_STAGE_2);
	} else {
		char *platform = be_get_platform();

		if (platform == NULL) {
			be_print_err(gettext("be_do_installboot: failed to "
			    "detect system platform name\n"));
			if (be_mounted)
				(void) _be_unmount(bt->obe_name, 0);
			free(tmp_mntpt);
			return (BE_ERR_BOOTFILE_INST);
		}

		stage1[0] = '\0';	/* sparc has no stage1 */
		(void) snprintf(stage2, sizeof (stage2),
		    "%s/usr/platform/%s%s", tmp_mntpt,
		    platform, BE_SPARC_BOOTBLK);
	}

	if ((zphp = zpool_open(g_zfs, bt->obe_zpool)) == NULL) {
		be_print_err(gettext("be_do_installboot: failed to open "
		    "pool (%s): %s\n"), bt->obe_zpool,
		    libzfs_error_description(g_zfs));
		ret = zfs_err_to_be_err(g_zfs);
		if (be_mounted)
			(void) _be_unmount(bt->obe_name, 0);
		free(tmp_mntpt);
		return (ret);
	}

	if ((config = zpool_get_config(zphp, NULL)) == NULL) {
		be_print_err(gettext("be_do_installboot: failed to get zpool "
		    "configuration information. %s\n"),
		    libzfs_error_description(g_zfs));
		ret = zfs_err_to_be_err(g_zfs);
		goto done;
	}

	/*
	 * Get the vdev tree
	 */
	if (nvlist_lookup_nvlist(config, ZPOOL_CONFIG_VDEV_TREE, &nv) != 0) {
		be_print_err(gettext("be_do_installboot: failed to get vdev "
		    "tree: %s\n"), libzfs_error_description(g_zfs));
		ret = zfs_err_to_be_err(g_zfs);
		goto done;
	}

	if (nvlist_lookup_nvlist_array(nv, ZPOOL_CONFIG_CHILDREN, &child,
	    &children) != 0) {
		be_print_err(gettext("be_do_installboot: failed to traverse "
		    "the vdev tree: %s\n"), libzfs_error_description(g_zfs));
		ret = zfs_err_to_be_err(g_zfs);
		goto done;
	}
	for (c = 0; c < children; c++) {
		uint_t i, nchildren = 0;
		nvlist_t **nvchild;
		vname = zpool_vdev_name(g_zfs, zphp, child[c], B_FALSE);
		if (vname == NULL) {
			be_print_err(gettext(
			    "be_do_installboot: "
			    "failed to get device name: %s\n"),
			    libzfs_error_description(g_zfs));
			ret = zfs_err_to_be_err(g_zfs);
			goto done;
		}
		if (strcmp(vname, "mirror") == 0 || vname[0] != 'c') {
			free(vname);

			if (nvlist_lookup_nvlist_array(child[c],
			    ZPOOL_CONFIG_CHILDREN, &nvchild, &nchildren) != 0) {
				be_print_err(gettext("be_do_installboot: "
				    "failed to traverse the vdev tree: %s\n"),
				    libzfs_error_description(g_zfs));
				ret = zfs_err_to_be_err(g_zfs);
				goto done;
			}

			for (i = 0; i < nchildren; i++) {
<<<<<<< HEAD
				ret = be_do_installgrub_helper(zphp, nvchild[i],
				    stage1, stage2);
=======
				ret = be_do_installboot_helper(zphp, nvchild[i],
				    stage1, stage2, flags);
>>>>>>> e7e978b1
				if (ret != BE_SUCCESS)
					goto done;
			}
		} else {
			free(vname);
<<<<<<< HEAD

			ret = be_do_installgrub_helper(zphp, child[c], stage1,
			    stage2);
			if (ret != BE_SUCCESS)
				goto done;
		}
	}

	/*
	 * Copy the grub capability file from the BE we're activating into
	 * the root pool.
	 */
	(void) snprintf(cap_file, sizeof (cap_file), "%s%s", tmp_mntpt,
	    BE_CAP_FILE);

	if ((zhp = zfs_open(g_zfs, bt->obe_zpool, ZFS_TYPE_FILESYSTEM)) ==
	    NULL) {
		be_print_err(gettext("be_do_installgrub: zfs_open "
		    "failed: %s\n"), libzfs_error_description(g_zfs));
		zpool_close(zphp);
		return (zfs_err_to_be_err(g_zfs));
	}

	/*
	 * Check to see if the pool's dataset is mounted. If it isn't we'll
	 * attempt to mount it.
	 */
	if ((ret = be_mount_pool(zhp, &ptmp_mntpnt,
	    &orig_mntpnt, &pool_mounted)) != BE_SUCCESS) {
		be_print_err(gettext("be_do_installgrub: pool dataset "
		    "(%s) could not be mounted\n"), bt->obe_zpool);
		ZFS_CLOSE(zhp);
		zpool_close(zphp);
		return (ret);
	}

	/*
	 * Get the mountpoint for the root pool dataset.
	 */
	if (!zfs_is_mounted(zhp, &pool_mntpnt)) {
		be_print_err(gettext("be_do_installgrub: pool "
		    "dataset (%s) is not mounted. Can't check the grub "
		    "version from the grub capability file.\n"), bt->obe_zpool);
		ret = BE_ERR_NO_MENU;
		goto done;
	}
=======
>>>>>>> e7e978b1

			ret = be_do_installboot_helper(zphp, child[c], stage1,
			    stage2, flags);
			if (ret != BE_SUCCESS)
				goto done;
		}
	}

	if (be_has_grub()) {
		ret = be_do_copy_grub_cap(bt);
	}

done:
	ZFS_CLOSE(zhp);
	if (be_mounted)
		(void) _be_unmount(bt->obe_name, 0);
	zpool_close(zphp);
	free(tmp_mntpt);
	return (ret);
}

/*
 * Function:	be_promote_zone_ds
 * Description:	This function finds the zones for the BE being activated
 *              and the active zonepath dataset for each zone. Then each
 *              active zonepath dataset is promoted.
 *
 * Parameters:
 *              be_name - the name of the global zone BE that we need to
 *                       find the zones for.
 *              be_root_ds - the root dataset for be_name.
 * Return:
 *		BE_SUCCESS - Success
 *		be_errno_t - Failure
 *
 * Scope:
 *		Private
 */
static int
be_promote_zone_ds(char *be_name, char *be_root_ds)
{
	char		*zone_ds = NULL;
	char		*temp_mntpt = NULL;
	char		origin[MAXPATHLEN];
	char		zoneroot_ds[MAXPATHLEN];
	zfs_handle_t	*zhp = NULL;
	zfs_handle_t	*z_zhp = NULL;
	zoneList_t	zone_list = NULL;
	zoneBrandList_t *brands = NULL;
	boolean_t	be_mounted = B_FALSE;
	int		zone_index = 0;
	int		err = BE_SUCCESS;

	/*
	 * Get the supported zone brands so we can pass that
	 * to z_get_nonglobal_zone_list_by_brand. Currently
	 * only the ipkg and labeled brand zones are supported
	 *
	 */
	if ((brands = be_get_supported_brandlist()) == NULL) {
		be_print_err(gettext("be_promote_zone_ds: no supported "
		    "brands\n"));
		return (BE_SUCCESS);
	}

	if ((zhp = zfs_open(g_zfs, be_root_ds,
	    ZFS_TYPE_FILESYSTEM)) == NULL) {
		be_print_err(gettext("be_promote_zone_ds: Failed to open "
		    "dataset (%s): %s\n"), be_root_ds,
		    libzfs_error_description(g_zfs));
		err = zfs_err_to_be_err(g_zfs);
		z_free_brand_list(brands);
		return (err);
	}

	if (!zfs_is_mounted(zhp, &temp_mntpt)) {
		if ((err = _be_mount(be_name, &temp_mntpt,
		    BE_MOUNT_FLAG_NO_ZONES)) != BE_SUCCESS) {
			be_print_err(gettext("be_promote_zone_ds: failed to "
			    "mount the BE for zones procesing.\n"));
			ZFS_CLOSE(zhp);
			z_free_brand_list(brands);
			return (err);
		}
		be_mounted = B_TRUE;
	}

	/*
	 * Set the zone root to the temp mount point for the BE we just mounted.
	 */
	z_set_zone_root(temp_mntpt);

	/*
	 * Get all the zones based on the brands we're looking for. If no zones
	 * are found that we're interested in unmount the BE and move on.
	 */
	if ((zone_list = z_get_nonglobal_zone_list_by_brand(brands)) == NULL) {
		if (be_mounted)
			(void) _be_unmount(be_name, 0);
		ZFS_CLOSE(zhp);
		z_free_brand_list(brands);
		free(temp_mntpt);
		return (BE_SUCCESS);
	}
	for (zone_index = 0; z_zlist_get_zonename(zone_list, zone_index)
	    != NULL; zone_index++) {
		char *zone_path = NULL;

		/* Skip zones that aren't at least installed */
		if (z_zlist_get_current_state(zone_list, zone_index) <
		    ZONE_STATE_INSTALLED)
			continue;

		if (((zone_path =
		    z_zlist_get_zonepath(zone_list, zone_index)) == NULL) ||
		    ((zone_ds = be_get_ds_from_dir(zone_path)) == NULL) ||
		    !be_zone_supported(zone_ds))
			continue;

		if (be_find_active_zone_root(zhp, zone_ds,
		    zoneroot_ds, sizeof (zoneroot_ds)) != 0) {
			be_print_err(gettext("be_promote_zone_ds: "
			    "Zone does not have an active root "
			    "dataset, skipping this zone.\n"));
			continue;
		}

		if ((z_zhp = zfs_open(g_zfs, zoneroot_ds,
		    ZFS_TYPE_FILESYSTEM)) == NULL) {
			be_print_err(gettext("be_promote_zone_ds: "
			    "Failed to open dataset "
			    "(%s): %s\n"), zoneroot_ds,
			    libzfs_error_description(g_zfs));
			err = zfs_err_to_be_err(g_zfs);
			goto done;
		}

		if (zfs_prop_get(z_zhp, ZFS_PROP_ORIGIN, origin,
		    sizeof (origin), NULL, NULL, 0, B_FALSE) != 0) {
			ZFS_CLOSE(z_zhp);
			continue;
		}

		/*
		 * We don't need to close the zfs handle at this
		 * point because the callback funtion
		 * be_promote_ds_callback() will close it for us.
		 */
		if (be_promote_ds_callback(z_zhp, NULL) != 0) {
			be_print_err(gettext("be_promote_zone_ds: "
			    "failed to activate the "
			    "datasets for %s: %s\n"),
			    zoneroot_ds,
			    libzfs_error_description(g_zfs));
			err = BE_ERR_PROMOTE;
			goto done;
		}
	}
done:
	if (be_mounted)
		(void) _be_unmount(be_name, 0);
	ZFS_CLOSE(zhp);
	free(temp_mntpt);
	z_free_brand_list(brands);
	z_free_zone_list(zone_list);
	return (err);
}

/*
 * Function:	be_promote_ds_callback
 * Description:	This function is used to promote the datasets for the BE
 *		being activated as well as the datasets for the zones BE
 *		being activated.
 *
 * Parameters:
 *              zhp - the zfs handle for zone BE being activated.
 *		data - not used.
 * Return:
 *		0 - Success
 *		be_errno_t - Failure
 *
 * Scope:
 *		Private
 */
static int
/* LINTED */
be_promote_ds_callback(zfs_handle_t *zhp, void *data)
{
	char	origin[MAXPATHLEN];
	char	*sub_dataset = NULL;
	int	ret = 0;

	if (zhp != NULL) {
		sub_dataset = strdup(zfs_get_name(zhp));
		if (sub_dataset == NULL) {
			ret = BE_ERR_NOMEM;
			goto done;
		}
	} else {
		be_print_err(gettext("be_promote_ds_callback: "
		    "Invalid zfs handle passed into function\n"));
		ret = BE_ERR_INVAL;
		goto done;
	}

	/*
	 * This loop makes sure that we promote the dataset to the
	 * top of the tree so that it is no longer a decendent of any
	 * dataset. The ZFS close and then open is used to make sure that
	 * the promotion is updated before we move on.
	 */
	while (zfs_prop_get(zhp, ZFS_PROP_ORIGIN, origin,
	    sizeof (origin), NULL, NULL, 0, B_FALSE) == 0) {
		if (zfs_promote(zhp) != 0) {
			if (libzfs_errno(g_zfs) != EZFS_EXISTS) {
				be_print_err(gettext("be_promote_ds_callback: "
				    "promote of %s failed: %s\n"),
				    zfs_get_name(zhp),
				    libzfs_error_description(g_zfs));
				ret = zfs_err_to_be_err(g_zfs);
				goto done;
			} else {
				/*
				 * If the call to zfs_promote returns the
				 * error EZFS_EXISTS we've hit a snapshot name
				 * collision. This means we're probably
				 * attemping to promote a zone dataset above a
				 * parent dataset that belongs to another zone
				 * which this zone was cloned from.
				 *
				 * TODO: If this is a zone dataset at some
				 * point we should skip this if the zone
				 * paths for the dataset and the snapshot
				 * don't match.
				 */
				be_print_err(gettext("be_promote_ds_callback: "
				    "promote of %s failed due to snapshot "
				    "name collision: %s\n"), zfs_get_name(zhp),
				    libzfs_error_description(g_zfs));
				ret = zfs_err_to_be_err(g_zfs);
				goto done;
			}
		}
		ZFS_CLOSE(zhp);
		if ((zhp = zfs_open(g_zfs, sub_dataset,
		    ZFS_TYPE_FILESYSTEM)) == NULL) {
			be_print_err(gettext("be_promote_ds_callback: "
			    "Failed to open dataset (%s): %s\n"), sub_dataset,
			    libzfs_error_description(g_zfs));
			ret = zfs_err_to_be_err(g_zfs);
			goto done;
		}
	}

	/* Iterate down this dataset's children and promote them */
	ret = zfs_iter_filesystems(zhp, be_promote_ds_callback, NULL);

done:
	free(sub_dataset);
	ZFS_CLOSE(zhp);
	return (ret);
}<|MERGE_RESOLUTION|>--- conflicted
+++ resolved
@@ -53,17 +53,10 @@
  */
 static int set_bootfs(char *boot_rpool, char *be_root_ds);
 static int set_canmount(be_node_list_t *, char *);
-<<<<<<< HEAD
-static boolean_t be_do_installgrub_mbr(char *, nvlist_t *);
-static int be_do_installgrub_helper(zpool_handle_t *, nvlist_t *, char *,
-    char *);
-static int be_do_installgrub(be_transaction_data_t *);
-=======
 static boolean_t be_do_install_mbr(char *, nvlist_t *);
 static int be_do_installboot_helper(zpool_handle_t *, nvlist_t *, char *,
     char *, uint16_t);
 static int be_do_installboot(be_transaction_data_t *, uint16_t);
->>>>>>> e7e978b1
 static int be_get_grub_vers(be_transaction_data_t *, char **, char **);
 static int get_ver_from_capfile(char *, char **);
 static int be_promote_zone_ds(char *, char *);
@@ -812,22 +805,14 @@
 }
 
 /*
-<<<<<<< HEAD
- * To be able to boot EFI labeled disks, GRUB stage1 needs to be written
-=======
  * To be able to boot EFI labeled disks, stage1 needs to be written
->>>>>>> e7e978b1
  * into the MBR. We do not do this if we're on disks with a traditional
  * fdisk partition table only, or if any foreign EFI partitions exist.
  * In the trivial case of a whole-disk vdev we always write stage1 into
  * the MBR.
  */
 static boolean_t
-<<<<<<< HEAD
-be_do_installgrub_mbr(char *diskname, nvlist_t *child)
-=======
 be_do_install_mbr(char *diskname, nvlist_t *child)
->>>>>>> e7e978b1
 {
 	struct uuid allowed_uuids[] = {
 		EFI_UNUSED,
@@ -885,20 +870,6 @@
 }
 
 static int
-<<<<<<< HEAD
-be_do_installgrub_helper(zpool_handle_t *zphp, nvlist_t *child, char *stage1,
-    char *stage2)
-{
-	char installgrub_cmd[MAXPATHLEN];
-	char be_run_cmd_errbuf[BUFSIZ];
-	char diskname[MAXPATHLEN];
-	char *vname;
-	char *path, *dsk_ptr;
-	char *m_flag = "";
-
-	if (nvlist_lookup_string(child, ZPOOL_CONFIG_PATH, &path) != 0) {
-		be_print_err(gettext("be_do_installgrub: "
-=======
 be_do_installboot_helper(zpool_handle_t *zphp, nvlist_t *child, char *stage1,
     char *stage2, uint16_t flags)
 {
@@ -915,13 +886,10 @@
 
 	if (nvlist_lookup_string(child, ZPOOL_CONFIG_PATH, &path) != 0) {
 		be_print_err(gettext("be_do_installboot: "
->>>>>>> e7e978b1
 		    "failed to get device path\n"));
 		return (BE_ERR_NODEV);
 	}
 
-<<<<<<< HEAD
-=======
 	if ((nvlist_lookup_uint64_array(child, ZPOOL_CONFIG_VDEV_STATS,
 	    (uint64_t **)&vs, &vsc) != 0) ||
 	    vs->vs_state < VDEV_STATE_DEGRADED) {
@@ -936,7 +904,6 @@
 		return (BE_SUCCESS);
 	}
 
->>>>>>> e7e978b1
 	/*
 	 * Modify the vdev path to point to the raw disk.
 	 */
@@ -955,49 +922,14 @@
 	(void) snprintf(diskname, sizeof (diskname), "%s/r%s", path, dsk_ptr);
 	free(path);
 
-<<<<<<< HEAD
-	if (be_do_installgrub_mbr(diskname, child))
-		m_flag = "-m -f";
-
-	vname = zpool_vdev_name(g_zfs, zphp, child, B_FALSE);
-	if (vname == NULL) {
-		be_print_err(gettext("be_do_installgrub: "
-=======
 	vname = zpool_vdev_name(g_zfs, zphp, child, B_FALSE);
 	if (vname == NULL) {
 		be_print_err(gettext("be_do_installboot: "
->>>>>>> e7e978b1
 		    "failed to get device name: %s\n"),
 		    libzfs_error_description(g_zfs));
 		return (zfs_err_to_be_err(g_zfs));
 	}
 
-<<<<<<< HEAD
-	(void) snprintf(installgrub_cmd, sizeof (installgrub_cmd),
-	    "%s %s %s %s %s", BE_INSTALL_GRUB, m_flag, stage1, stage2,
-	    diskname);
-	if (be_run_cmd(installgrub_cmd, be_run_cmd_errbuf, BUFSIZ, NULL, 0)
-	    != BE_SUCCESS) {
-		be_print_err(gettext("be_do_installgrub: installgrub "
-		    "failed for device %s.\n"), vname);
-		/* Assume localized cmd err output. */
-		be_print_err(gettext("  Command: \"%s\"\n"),
-		    installgrub_cmd);
-		be_print_err("%s", be_run_cmd_errbuf);
-		free(vname);
-		return (BE_ERR_BOOTFILE_INST);
-	}
-	free(vname);
-
-	return (BE_SUCCESS);
-}
-
-/*
- * Function:	be_do_installgrub
- * Description:	This function runs installgrub using the grub loader files
- *              from the BE we're activating and installing them on the
- *              pool the BE lives in.
-=======
 	if (be_is_isa("i386")) {
 		uint16_t force = flags & BE_INSTALLBOOT_FLAG_FORCE;
 		uint16_t mbr = flags & BE_INSTALLBOOT_FLAG_MBR;
@@ -1062,7 +994,6 @@
 /*
  * Function:	be_do_copy_grub_cap
  * Description:	This function will copy grub capability file to BE.
->>>>>>> e7e978b1
  *
  * Parameters:
  *              bt - The transaction data for the BE we're activating.
@@ -1404,67 +1335,13 @@
 			}
 
 			for (i = 0; i < nchildren; i++) {
-<<<<<<< HEAD
-				ret = be_do_installgrub_helper(zphp, nvchild[i],
-				    stage1, stage2);
-=======
 				ret = be_do_installboot_helper(zphp, nvchild[i],
 				    stage1, stage2, flags);
->>>>>>> e7e978b1
 				if (ret != BE_SUCCESS)
 					goto done;
 			}
 		} else {
 			free(vname);
-<<<<<<< HEAD
-
-			ret = be_do_installgrub_helper(zphp, child[c], stage1,
-			    stage2);
-			if (ret != BE_SUCCESS)
-				goto done;
-		}
-	}
-
-	/*
-	 * Copy the grub capability file from the BE we're activating into
-	 * the root pool.
-	 */
-	(void) snprintf(cap_file, sizeof (cap_file), "%s%s", tmp_mntpt,
-	    BE_CAP_FILE);
-
-	if ((zhp = zfs_open(g_zfs, bt->obe_zpool, ZFS_TYPE_FILESYSTEM)) ==
-	    NULL) {
-		be_print_err(gettext("be_do_installgrub: zfs_open "
-		    "failed: %s\n"), libzfs_error_description(g_zfs));
-		zpool_close(zphp);
-		return (zfs_err_to_be_err(g_zfs));
-	}
-
-	/*
-	 * Check to see if the pool's dataset is mounted. If it isn't we'll
-	 * attempt to mount it.
-	 */
-	if ((ret = be_mount_pool(zhp, &ptmp_mntpnt,
-	    &orig_mntpnt, &pool_mounted)) != BE_SUCCESS) {
-		be_print_err(gettext("be_do_installgrub: pool dataset "
-		    "(%s) could not be mounted\n"), bt->obe_zpool);
-		ZFS_CLOSE(zhp);
-		zpool_close(zphp);
-		return (ret);
-	}
-
-	/*
-	 * Get the mountpoint for the root pool dataset.
-	 */
-	if (!zfs_is_mounted(zhp, &pool_mntpnt)) {
-		be_print_err(gettext("be_do_installgrub: pool "
-		    "dataset (%s) is not mounted. Can't check the grub "
-		    "version from the grub capability file.\n"), bt->obe_zpool);
-		ret = BE_ERR_NO_MENU;
-		goto done;
-	}
-=======
->>>>>>> e7e978b1
 
 			ret = be_do_installboot_helper(zphp, child[c], stage1,
 			    stage2, flags);
