/*
 * CDDL HEADER START
 *
 * The contents of this file are subject to the terms of the
 * Common Development and Distribution License (the "License").
 * You may not use this file except in compliance with the License.
 *
 * You can obtain a copy of the license at usr/src/OPENSOLARIS.LICENSE
 * or http://www.opensolaris.org/os/licensing.
 * See the License for the specific language governing permissions
 * and limitations under the License.
 *
 * When distributing Covered Code, include this CDDL HEADER in each
 * file and include the License file at usr/src/OPENSOLARIS.LICENSE.
 * If applicable, add the following below this CDDL HEADER, with the
 * fields enclosed by brackets "[]" replaced with your own identifying
 * information: Portions Copyright [yyyy] [name of copyright owner]
 *
 * CDDL HEADER END
 */

/*
 * Copyright 2013 Nexenta Systems, Inc.  All rights reserved.
 * Copyright (c) 2012, 2016 by Delphix. All rights reserved.
 * Copyright (c) 2014 Integros [integros.com]
 * Copyright 2017 RackTop Systems.
 */

#ifndef	_LIBZFS_CORE_H
#define	_LIBZFS_CORE_H

#include <libnvpair.h>
#include <sys/param.h>
#include <sys/types.h>
#include <sys/fs/zfs.h>

#ifdef	__cplusplus
extern "C" {
#endif

int libzfs_core_init(void);
void libzfs_core_fini(void);

int lzc_pool_configs(uint64_t *, nvlist_t **);
int lzc_pool_get_props(const char *, nvlist_t **);
int lzc_pool_stats(const char *, nvlist_t **);

/*
 * NB: this type should be kept binary compatible with dmu_objset_type_t.
 */
enum lzc_dataset_type {
	LZC_DATSET_TYPE_ZFS = 2,
	LZC_DATSET_TYPE_ZVOL
};

int lzc_snapshot(nvlist_t *, nvlist_t *, nvlist_t **);
int lzc_create(const char *, enum lzc_dataset_type, nvlist_t *);
int lzc_clone(const char *, const char *, nvlist_t *);
int lzc_promote(const char *, char *, int);
int lzc_destroy_snaps(nvlist_t *, boolean_t, nvlist_t **);
int lzc_bookmark(nvlist_t *, nvlist_t **);
int lzc_get_bookmarks(const char *, nvlist_t *, nvlist_t **);
int lzc_destroy_bookmarks(nvlist_t *, nvlist_t **);

int lzc_snaprange_space(const char *, const char *, uint64_t *);

int lzc_hold(nvlist_t *, int, nvlist_t **);
int lzc_release(nvlist_t *, nvlist_t **);
int lzc_get_holds(const char *, nvlist_t **);

enum lzc_send_flags {
	LZC_SEND_FLAG_EMBED_DATA = 1 << 0,
	LZC_SEND_FLAG_LARGE_BLOCK = 1 << 1,
	LZC_SEND_FLAG_COMPRESS = 1 << 2
};

int lzc_send(const char *, const char *, int, enum lzc_send_flags);
int lzc_send_resume(const char *, const char *, int,
    enum lzc_send_flags, uint64_t, uint64_t);
int lzc_send_space(const char *, const char *, enum lzc_send_flags, uint64_t *);

struct dmu_replay_record;

int lzc_receive(const char *, nvlist_t *, const char *, boolean_t, int);
int lzc_receive_resumable(const char *, nvlist_t *, const char *,
    boolean_t, int);
int lzc_receive_with_header(const char *, nvlist_t *, const char *, boolean_t,
    boolean_t, int, const struct dmu_replay_record *);

int lzc_snapshot_list_next(const char *, uint64_t *, char **, nvlist_t **,
    nvlist_t **);
int lzc_objset_stats(const char *, dmu_objset_type_t *, nvlist_t **,
    nvlist_t **);

boolean_t lzc_exists(const char *);
boolean_t lzc_has_snaps(const char *);
int lzc_rollback(const char *, char *, int);
int lzc_rollback_to(const char *, const char *);

<<<<<<< HEAD
int lzc_bulk_list(const char *, uint32_t, uint32_t, boolean_t, boolean_t,
    uint64_t *, nvlist_t **);

int lzc_channel_program(const char *, const char *, uint64_t, uint64_t,
    nvlist_t *, nvlist_t **);
=======
int lzc_channel_program(const char *, const char *, uint64_t,
    uint64_t, nvlist_t *, nvlist_t **);
int lzc_channel_program_nosync(const char *, const char *, uint64_t,
    uint64_t, nvlist_t *, nvlist_t **);
>>>>>>> bea2d2b8

#ifdef	__cplusplus
}
#endif

#endif	/* _LIBZFS_CORE_H */<|MERGE_RESOLUTION|>--- conflicted
+++ resolved
@@ -97,18 +97,13 @@
 int lzc_rollback(const char *, char *, int);
 int lzc_rollback_to(const char *, const char *);
 
-<<<<<<< HEAD
-int lzc_bulk_list(const char *, uint32_t, uint32_t, boolean_t, boolean_t,
-    uint64_t *, nvlist_t **);
-
-int lzc_channel_program(const char *, const char *, uint64_t, uint64_t,
-    nvlist_t *, nvlist_t **);
-=======
 int lzc_channel_program(const char *, const char *, uint64_t,
     uint64_t, nvlist_t *, nvlist_t **);
 int lzc_channel_program_nosync(const char *, const char *, uint64_t,
     uint64_t, nvlist_t *, nvlist_t **);
->>>>>>> bea2d2b8
+
+int lzc_bulk_list(const char *, uint32_t, uint32_t, boolean_t, boolean_t,
+    uint64_t *, nvlist_t **);
 
 #ifdef	__cplusplus
 }
