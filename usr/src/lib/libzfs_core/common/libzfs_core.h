--- conflicted
+++ resolved
@@ -39,16 +39,10 @@
 int libzfs_core_init(void);
 void libzfs_core_fini(void);
 
-<<<<<<< HEAD
-int lzc_pool_configs(uint64_t *generation, nvlist_t **configs);
-int lzc_pool_get_props(const char *poolname, nvlist_t **props);
-int lzc_pool_stats(const char *poolname, nvlist_t **stats);
+int lzc_pool_configs(uint64_t *, nvlist_t **);
+int lzc_pool_get_props(const char *, nvlist_t **);
+int lzc_pool_stats(const char *, nvlist_t **);
 
-int lzc_snapshot(nvlist_t *snaps, nvlist_t *props, nvlist_t **errlist);
-int lzc_create(const char *fsname, dmu_objset_type_t type, nvlist_t *props);
-int lzc_clone(const char *fsname, const char *origin, nvlist_t *props);
-int lzc_destroy_snaps(nvlist_t *snaps, boolean_t defer, nvlist_t **errlist);
-=======
 int lzc_snapshot(nvlist_t *, nvlist_t *, nvlist_t **);
 int lzc_create(const char *, dmu_objset_type_t, nvlist_t *);
 int lzc_clone(const char *, const char *, nvlist_t *);
@@ -56,7 +50,6 @@
 int lzc_bookmark(nvlist_t *, nvlist_t **);
 int lzc_get_bookmarks(const char *, nvlist_t *, nvlist_t **);
 int lzc_destroy_bookmarks(nvlist_t *, nvlist_t **);
->>>>>>> 7a3fc0cc
 
 int lzc_snaprange_space(const char *, const char *, uint64_t *);
 
@@ -68,20 +61,14 @@
 int lzc_receive(const char *, nvlist_t *, const char *, boolean_t, int);
 int lzc_send_space(const char *, const char *, uint64_t *);
 
-<<<<<<< HEAD
-int lzc_snapshot_list_next(const char *data, uint64_t *offset, char **nextsnap,
-    nvlist_t **stats, nvlist_t **props);
-int lzc_objset_stats(const char *dataset, dmu_objset_type_t *type,
-    nvlist_t **props, nvlist_t **stats);
+int lzc_snapshot_list_next(const char *, uint64_t *, char **, nvlist_t **,
+    nvlist_t **);
+int lzc_objset_stats(const char *, dmu_objset_type_t *, nvlist_t **,
+    nvlist_t **);
 
-boolean_t lzc_exists(const char *dataset);
-boolean_t lzc_has_snaps(const char *dataset);
-int lzc_rollback(const char *fsname, char *snapnamebuf, int snapnamelen);
-=======
 boolean_t lzc_exists(const char *);
-
+boolean_t lzc_has_snaps(const char *);
 int lzc_rollback(const char *, char *, int);
->>>>>>> 7a3fc0cc
 
 #ifdef	__cplusplus
 }
