--- conflicted
+++ resolved
@@ -20,12 +20,8 @@
  */
 
 /*
-<<<<<<< HEAD
- * Copyright (c) 2012 by Delphix. All rights reserved.
  * Copyright 2013 Nexenta Systems, Inc.  All rights reserved.
-=======
  * Copyright (c) 2013 by Delphix. All rights reserved.
->>>>>>> 7de6f2c0
  */
 
 #ifndef	_LIBZFS_CORE_H
@@ -65,19 +61,14 @@
 int lzc_send_space(const char *snapname, const char *fromsnap,
     uint64_t *result);
 
-int lzc_dataset_list_next(const char *data, uint64_t *offset, char **nextds,
-    nvlist_t **stats, nvlist_t **props);
 int lzc_snapshot_list_next(const char *data, uint64_t *offset, char **nextsnap,
     nvlist_t **stats, nvlist_t **props);
 int lzc_objset_stats(const char *dataset, dmu_objset_type_t *type,
     nvlist_t **props, nvlist_t **stats);
 
-<<<<<<< HEAD
 boolean_t lzc_exists(const char *dataset);
 boolean_t lzc_has_snaps(const char *dataset);
-=======
 int lzc_rollback(const char *fsname, char *snapnamebuf, int snapnamelen);
->>>>>>> 7de6f2c0
 
 #ifdef	__cplusplus
 }
