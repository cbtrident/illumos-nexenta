--- conflicted
+++ resolved
@@ -31,6 +31,7 @@
 #include <libnvpair.h>
 #include <sys/param.h>
 #include <sys/types.h>
+#include <sys/fs/zfs.h>
 
 #ifdef	__cplusplus
 extern "C" {
@@ -39,11 +40,10 @@
 int libzfs_core_init(void);
 void libzfs_core_fini(void);
 
-<<<<<<< HEAD
 int lzc_pool_configs(uint64_t *, nvlist_t **);
 int lzc_pool_get_props(const char *, nvlist_t **);
 int lzc_pool_stats(const char *, nvlist_t **);
-=======
+
 /*
  * NB: this type should be kept binary compatible with dmu_objset_type_t.
  */
@@ -51,7 +51,6 @@
 	LZC_DATSET_TYPE_ZFS = 2,
 	LZC_DATSET_TYPE_ZVOL
 };
->>>>>>> 4cde22c2
 
 int lzc_snapshot(nvlist_t *, nvlist_t *, nvlist_t **);
 int lzc_create(const char *, enum lzc_dataset_type, nvlist_t *);
