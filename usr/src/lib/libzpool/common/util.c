/*
 * CDDL HEADER START
 *
 * The contents of this file are subject to the terms of the
 * Common Development and Distribution License (the "License").
 * You may not use this file except in compliance with the License.
 *
 * You can obtain a copy of the license at usr/src/OPENSOLARIS.LICENSE
 * or http://www.opensolaris.org/os/licensing.
 * See the License for the specific language governing permissions
 * and limitations under the License.
 *
 * When distributing Covered Code, include this CDDL HEADER in each
 * file and include the License file at usr/src/OPENSOLARIS.LICENSE.
 * If applicable, add the following below this CDDL HEADER, with the
 * fields enclosed by brackets "[]" replaced with your own identifying
 * information: Portions Copyright [yyyy] [name of copyright owner]
 *
 * CDDL HEADER END
 */
/*
 * Copyright (c) 2005, 2010, Oracle and/or its affiliates. All rights reserved.
 */

#include <assert.h>
#include <sys/zfs_context.h>
#include <sys/avl.h>
#include <string.h>
#include <stdio.h>
#include <stdlib.h>
#include <sys/spa.h>
#include <sys/fs/zfs.h>
#include <sys/refcount.h>

/*
 * Routines needed by more than one client of libzpool.
 */

void
nicenum(uint64_t num, char *buf)
{
	uint64_t n = num;
	int index = 0;
	char u;

	while (n >= 1024) {
		n = (n + (1024 / 2)) / 1024; /* Round up or down */
		index++;
	}

	u = " KMGTPE"[index];

	if (index == 0) {
		(void) sprintf(buf, "%llu", (u_longlong_t)n);
	} else if (n < 10 && (num & (num - 1)) != 0) {
		(void) sprintf(buf, "%.2f%c",
		    (double)num / (1ULL << 10 * index), u);
	} else if (n < 100 && (num & (num - 1)) != 0) {
		(void) sprintf(buf, "%.1f%c",
		    (double)num / (1ULL << 10 * index), u);
	} else {
		(void) sprintf(buf, "%llu%c", (u_longlong_t)n, u);
	}
}

static void
show_vdev_stats(const char *desc, const char *ctype, nvlist_t *nv, int indent)
{
	vdev_stat_t *vs;
	vdev_stat_t v0 = { 0 };
	uint64_t sec, ops_rd, ops_wr;
	uint64_t is_log = 0;
	nvlist_t **child;
	uint_t c, children;
	char used[6], avail[6];
<<<<<<< HEAD
	char rops[6], wops[6], rbytes[6], wbytes[6], riotime[6], wiotime[6], rerr[6], werr[6], cerr[6];
=======
	char rops[6], wops[6], rbytes[6], wbytes[6], rerr[6], werr[6], cerr[6];
	char riotime[8], wiotime[8];
>>>>>>> de1e7f92
	char *prefix = "";

	if (indent == 0 && desc != NULL) {
		(void) printf("                           "
		    " capacity   operations   bandwidth   --- latency ---  "
		    "---- errors ----\n");
		(void) printf("description                "
		    "used avail  read write  read write     read    write  "
		    "read write cksum\n");
	}

	if (desc != NULL) {
		(void) nvlist_lookup_uint64(nv, ZPOOL_CONFIG_IS_LOG, &is_log);

		if (is_log)
			prefix = "log ";

		if (nvlist_lookup_uint64_array(nv, ZPOOL_CONFIG_VDEV_STATS,
		    (uint64_t **)&vs, &c) != 0)
			vs = &v0;

		sec = MAX(1, vs->vs_timestamp / NANOSEC);
		ops_rd = MAX(1, vs->vs_ops[ZIO_TYPE_READ]);
		ops_wr = MAX(1, vs->vs_ops[ZIO_TYPE_WRITE]);

		nicenum(vs->vs_alloc, used);
		nicenum(vs->vs_space - vs->vs_alloc, avail);
		nicenum(vs->vs_ops[ZIO_TYPE_READ] / sec, rops);
		nicenum(vs->vs_ops[ZIO_TYPE_WRITE] / sec, wops);
		nicenum(vs->vs_bytes[ZIO_TYPE_READ] / sec, rbytes);
		nicenum(vs->vs_bytes[ZIO_TYPE_WRITE] / sec, wbytes);
<<<<<<< HEAD
		nicenum(vs->vs_iotime[ZIO_TYPE_READ] / vs->vs_ops[ZIO_TYPE_READ], riotime);
		nicenum(vs->vs_iotime[ZIO_TYPE_WRITE] / vs->vs_ops[ZIO_TYPE_WRITE], wiotime);
=======
		nicenum(vs->vs_iotime[ZIO_TYPE_READ] / ops_rd, riotime);
		nicenum(vs->vs_iotime[ZIO_TYPE_WRITE] / ops_wr, wiotime);
>>>>>>> de1e7f92
		nicenum(vs->vs_read_errors, rerr);
		nicenum(vs->vs_write_errors, werr);
		nicenum(vs->vs_checksum_errors, cerr);

<<<<<<< HEAD
		(void) printf("%*s%s%*s%*s%*s %5s %5s %5s %5s %10s %10s %5s %5s %5s\n",
=======
		(void) printf(
		    "%*s%s%*s%*s%*s %5s %5s %5s %5s %8s %8s %5s %5s %5s\n",
>>>>>>> de1e7f92
		    indent, "",
		    prefix,
		    indent + strlen(prefix) - 25 - (vs->vs_space ? 0 : 12),
		    desc,
		    vs->vs_space ? 6 : 0, vs->vs_space ? used : "",
		    vs->vs_space ? 6 : 0, vs->vs_space ? avail : "",
		    rops, wops, rbytes, wbytes, riotime, wiotime, rerr, werr, cerr);
	}

	if (nvlist_lookup_nvlist_array(nv, ctype, &child, &children) != 0)
		return;

	for (c = 0; c < children; c++) {
		nvlist_t *cnv = child[c];
		char *cname, *tname;
		uint64_t np;
		if (nvlist_lookup_string(cnv, ZPOOL_CONFIG_PATH, &cname) &&
		    nvlist_lookup_string(cnv, ZPOOL_CONFIG_TYPE, &cname))
			cname = "<unknown>";
		tname = calloc(1, strlen(cname) + 2);
		(void) strcpy(tname, cname);
		if (nvlist_lookup_uint64(cnv, ZPOOL_CONFIG_NPARITY, &np) == 0)
			tname[strlen(tname)] = '0' + np;
		show_vdev_stats(tname, ctype, cnv, indent + 2);
		free(tname);
	}
}

void
show_pool_stats(spa_t *spa)
{
	nvlist_t *config, *nvroot;
	char *name;

	VERIFY(spa_get_stats(spa_name(spa), &config, NULL, 0) == 0);

	VERIFY(nvlist_lookup_nvlist(config, ZPOOL_CONFIG_VDEV_TREE,
	    &nvroot) == 0);
	VERIFY(nvlist_lookup_string(config, ZPOOL_CONFIG_POOL_NAME,
	    &name) == 0);

	show_vdev_stats(name, ZPOOL_CONFIG_CHILDREN, nvroot, 0);
	show_vdev_stats(NULL, ZPOOL_CONFIG_L2CACHE, nvroot, 0);
	show_vdev_stats(NULL, ZPOOL_CONFIG_SPARES, nvroot, 0);

	nvlist_free(config);
}<|MERGE_RESOLUTION|>--- conflicted
+++ resolved
@@ -73,12 +73,8 @@
 	nvlist_t **child;
 	uint_t c, children;
 	char used[6], avail[6];
-<<<<<<< HEAD
-	char rops[6], wops[6], rbytes[6], wbytes[6], riotime[6], wiotime[6], rerr[6], werr[6], cerr[6];
-=======
 	char rops[6], wops[6], rbytes[6], wbytes[6], rerr[6], werr[6], cerr[6];
 	char riotime[8], wiotime[8];
->>>>>>> de1e7f92
 	char *prefix = "";
 
 	if (indent == 0 && desc != NULL) {
@@ -110,23 +106,14 @@
 		nicenum(vs->vs_ops[ZIO_TYPE_WRITE] / sec, wops);
 		nicenum(vs->vs_bytes[ZIO_TYPE_READ] / sec, rbytes);
 		nicenum(vs->vs_bytes[ZIO_TYPE_WRITE] / sec, wbytes);
-<<<<<<< HEAD
-		nicenum(vs->vs_iotime[ZIO_TYPE_READ] / vs->vs_ops[ZIO_TYPE_READ], riotime);
-		nicenum(vs->vs_iotime[ZIO_TYPE_WRITE] / vs->vs_ops[ZIO_TYPE_WRITE], wiotime);
-=======
 		nicenum(vs->vs_iotime[ZIO_TYPE_READ] / ops_rd, riotime);
 		nicenum(vs->vs_iotime[ZIO_TYPE_WRITE] / ops_wr, wiotime);
->>>>>>> de1e7f92
 		nicenum(vs->vs_read_errors, rerr);
 		nicenum(vs->vs_write_errors, werr);
 		nicenum(vs->vs_checksum_errors, cerr);
 
-<<<<<<< HEAD
-		(void) printf("%*s%s%*s%*s%*s %5s %5s %5s %5s %10s %10s %5s %5s %5s\n",
-=======
 		(void) printf(
 		    "%*s%s%*s%*s%*s %5s %5s %5s %5s %8s %8s %5s %5s %5s\n",
->>>>>>> de1e7f92
 		    indent, "",
 		    prefix,
 		    indent + strlen(prefix) - 25 - (vs->vs_space ? 0 : 12),
