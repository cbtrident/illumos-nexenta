/*
 * CDDL HEADER START
 *
 * The contents of this file are subject to the terms of the
 * Common Development and Distribution License (the "License").
 * You may not use this file except in compliance with the License.
 *
 * You can obtain a copy of the license at usr/src/OPENSOLARIS.LICENSE
 * or http://www.opensolaris.org/os/licensing.
 * See the License for the specific language governing permissions
 * and limitations under the License.
 *
 * When distributing Covered Code, include this CDDL HEADER in each
 * file and include the License file at usr/src/OPENSOLARIS.LICENSE.
 * If applicable, add the following below this CDDL HEADER, with the
 * fields enclosed by brackets "[]" replaced with your own identifying
 * information: Portions Copyright [yyyy] [name of copyright owner]
 *
 * CDDL HEADER END
 */
/*
 * Copyright (c) 2005, 2010, Oracle and/or its affiliates. All rights reserved.
 * Copyright (c) 2012, 2015 by Delphix. All rights reserved.
 * Copyright 2012 Nexenta Systems, Inc.  All rights reserved.
 * Copyright (c) 2013, Joyent, Inc.  All rights reserved.
 * Copyright 2017 RackTop Systems.
 */

#include <assert.h>
#include <fcntl.h>
#include <poll.h>
#include <stdio.h>
#include <stdlib.h>
#include <string.h>
#include <zlib.h>
#include <libgen.h>
#include <sys/spa.h>
#include <sys/stat.h>
#include <sys/processor.h>
#include <sys/zfs_context.h>
#include <sys/rrwlock.h>
#include <sys/zmod.h>
#include <sys/utsname.h>
#include <sys/systeminfo.h>

extern void system_taskq_init(void);
extern void system_taskq_fini(void);

/*
 * Emulation of kernel services in userland.
 */

pgcnt_t physmem;
vnode_t *rootdir = (vnode_t *)0xabcd1234;
char hw_serial[HW_HOSTID_LEN];
kmutex_t cpu_lock;
vmem_t *zio_arena = NULL;

/* If set, all blocks read will be copied to the specified directory. */
char *vn_dumpdir = NULL;

struct utsname utsname = {
	"userland", "libzpool", "1", "1", "na"
};

<<<<<<< HEAD
/* this only exists to have its address taken */
struct proc p0;

/*
 * =========================================================================
 * threads
 * =========================================================================
 */
/*ARGSUSED*/
kthread_t *
zk_thread_create(void (*func)(), void *arg, uint64_t len)
{
	thread_t tid;

	ASSERT0(len);
	VERIFY(thr_create(0, 0, (void *(*)(void *))func, arg, THR_DETACHED,
	    &tid) == 0);

	return ((void *)(uintptr_t)tid);
}

/*
 * =========================================================================
 * kstats
 * =========================================================================
 */
/*ARGSUSED*/
kstat_t *
kstat_create(const char *module, int instance, const char *name,
    const char *class, uchar_t type, ulong_t ndata, uchar_t ks_flag)
{
	return (NULL);
}

/*ARGSUSED*/
void
kstat_named_init(kstat_named_t *knp, const char *name, uchar_t type)
{}

/*ARGSUSED*/
void
kstat_install(kstat_t *ksp)
{}

/*ARGSUSED*/
void
kstat_delete(kstat_t *ksp)
{}

/*ARGSUSED*/
void
kstat_waitq_enter(kstat_io_t *kiop)
{}

/*ARGSUSED*/
void
kstat_waitq_exit(kstat_io_t *kiop)
{}

/*ARGSUSED*/
void
kstat_runq_enter(kstat_io_t *kiop)
{}

/*ARGSUSED*/
void
kstat_runq_exit(kstat_io_t *kiop)
{}

/*ARGSUSED*/
void
kstat_waitq_to_runq(kstat_io_t *kiop)
{}

/*ARGSUSED*/
void
kstat_runq_back_to_waitq(kstat_io_t *kiop)
{}

/*ARGSUSED*/
void
kstat_waitq_enter_time(kstat_io_t *kiop, hrtime_t t)
{}

/*ARGSUSED*/
void
kstat_waitq_exit_time(kstat_io_t *kiop, hrtime_t t)
{}

/*ARGSUSED*/
void
kstat_runq_enter_time(kstat_io_t *kiop, hrtime_t t)
{}

/*ARGSUSED*/
void
kstat_runq_exit_time(kstat_io_t *kiop, hrtime_t t)
{}

hrtime_t
gethrtime_unscaled(void)
{
	return (0);
}

/*
 * =========================================================================
 * mutexes
 * =========================================================================
 */
void
zmutex_init(kmutex_t *mp)
{
	mp->m_owner = NULL;
	mp->initialized = B_TRUE;
	(void) _mutex_init(&mp->m_lock, USYNC_THREAD, NULL);
}

void
zmutex_destroy(kmutex_t *mp)
{
	ASSERT(mp->initialized == B_TRUE);
	ASSERT(mp->m_owner == NULL);
	(void) _mutex_destroy(&(mp)->m_lock);
	mp->m_owner = (void *)-1UL;
	mp->initialized = B_FALSE;
}

void
zmutex_enter(kmutex_t *mp)
{
	ASSERT(mp->initialized == B_TRUE);
	ASSERT(mp->m_owner != (void *)-1UL);
	ASSERT(mp->m_owner != curthread);
	VERIFY(mutex_lock(&mp->m_lock) == 0);
	ASSERT(mp->m_owner == NULL);
	mp->m_owner = curthread;
}

int
mutex_tryenter(kmutex_t *mp)
{
	ASSERT(mp->initialized == B_TRUE);
	ASSERT(mp->m_owner != (void *)-1UL);
	if (0 == mutex_trylock(&mp->m_lock)) {
		ASSERT(mp->m_owner == NULL);
		mp->m_owner = curthread;
		return (1);
	} else {
		return (0);
	}
}

void
zmutex_exit(kmutex_t *mp)
{
	ASSERT(mp->initialized == B_TRUE);
	ASSERT(mutex_owner(mp) == curthread);
	mp->m_owner = NULL;
	VERIFY(mutex_unlock(&mp->m_lock) == 0);
}

void *
mutex_owner(kmutex_t *mp)
{
	ASSERT(mp->initialized == B_TRUE);
	return (mp->m_owner);
}

/*
 * =========================================================================
 * rwlocks
 * =========================================================================
 */
/*ARGSUSED*/
void
rw_init(krwlock_t *rwlp, char *name, int type, void *arg)
{
	rwlock_init(&rwlp->rw_lock, USYNC_THREAD, NULL);
	rwlp->rw_owner = NULL;
	rwlp->initialized = B_TRUE;
}

void
rw_destroy(krwlock_t *rwlp)
{
	rwlock_destroy(&rwlp->rw_lock);
	rwlp->rw_owner = (void *)-1UL;
	rwlp->initialized = B_FALSE;
}

void
rw_enter(krwlock_t *rwlp, krw_t rw)
{
	ASSERT(!RW_LOCK_HELD(rwlp));
	ASSERT(rwlp->initialized == B_TRUE);
	ASSERT(rwlp->rw_owner != (void *)-1UL);
	ASSERT(rwlp->rw_owner != curthread);

	if (rw == RW_WRITER)
		VERIFY(rw_wrlock(&rwlp->rw_lock) == 0);
	else
		VERIFY(rw_rdlock(&rwlp->rw_lock) == 0);

	rwlp->rw_owner = curthread;
}

void
rw_exit(krwlock_t *rwlp)
{
	ASSERT(rwlp->initialized == B_TRUE);
	ASSERT(rwlp->rw_owner != (void *)-1UL);

	rwlp->rw_owner = NULL;
	VERIFY(rw_unlock(&rwlp->rw_lock) == 0);
}

int
rw_tryenter(krwlock_t *rwlp, krw_t rw)
{
	int rv;

	ASSERT(rwlp->initialized == B_TRUE);
	ASSERT(rwlp->rw_owner != (void *)-1UL);

	if (rw == RW_WRITER)
		rv = rw_trywrlock(&rwlp->rw_lock);
	else
		rv = rw_tryrdlock(&rwlp->rw_lock);

	if (rv == 0) {
		rwlp->rw_owner = curthread;
		return (1);
	}

	return (0);
}

/*ARGSUSED*/
int
rw_tryupgrade(krwlock_t *rwlp)
{
	ASSERT(rwlp->initialized == B_TRUE);
	ASSERT(rwlp->rw_owner != (void *)-1UL);

	return (0);
}

/*
 * =========================================================================
 * condition variables
 * =========================================================================
 */
/*ARGSUSED*/
void
cv_init(kcondvar_t *cv, char *name, int type, void *arg)
{
	VERIFY(cond_init(cv, type, NULL) == 0);
}

void
cv_destroy(kcondvar_t *cv)
{
	VERIFY(cond_destroy(cv) == 0);
}

void
cv_wait(kcondvar_t *cv, kmutex_t *mp)
{
	ASSERT(mutex_owner(mp) == curthread);
	mp->m_owner = NULL;
	int ret = cond_wait(cv, &mp->m_lock);
	VERIFY(ret == 0 || ret == EINTR);
	mp->m_owner = curthread;
}

clock_t
cv_timedwait(kcondvar_t *cv, kmutex_t *mp, clock_t abstime)
{
	int error;
	timestruc_t ts;
	clock_t delta;

top:
	delta = abstime - ddi_get_lbolt();
	if (delta <= 0)
		return (-1);

	ts.tv_sec = delta / hz;
	ts.tv_nsec = (delta % hz) * (NANOSEC / hz);

	ASSERT(mutex_owner(mp) == curthread);
	mp->m_owner = NULL;
	error = cond_reltimedwait(cv, &mp->m_lock, &ts);
	mp->m_owner = curthread;

	if (error == ETIME)
		return (-1);

	if (error == EINTR)
		goto top;

	ASSERT(error == 0);

	return (1);
}

/*ARGSUSED*/
clock_t
cv_timedwait_hires(kcondvar_t *cv, kmutex_t *mp, hrtime_t tim, hrtime_t res,
    int flag)
{
	int error;
	timestruc_t ts;
	hrtime_t delta;

	ASSERT(flag == 0 || flag == CALLOUT_FLAG_ABSOLUTE);

top:
	delta = tim;
	if (flag & CALLOUT_FLAG_ABSOLUTE)
		delta -= gethrtime();

	if (delta <= 0)
		return (-1);

	ts.tv_sec = delta / NANOSEC;
	ts.tv_nsec = delta % NANOSEC;

	ASSERT(mutex_owner(mp) == curthread);
	mp->m_owner = NULL;
	error = cond_reltimedwait(cv, &mp->m_lock, &ts);
	mp->m_owner = curthread;

	if (error == ETIME)
		return (-1);

	if (error == EINTR)
		goto top;

	ASSERT(error == 0);

	return (1);
}

void
cv_signal(kcondvar_t *cv)
{
	VERIFY(cond_signal(cv) == 0);
}

void
cv_broadcast(kcondvar_t *cv)
{
	VERIFY(cond_broadcast(cv) == 0);
}

=======
>>>>>>> b037f3db
/*
 * =========================================================================
 * vnode operations
 * =========================================================================
 */
/*
 * Note: for the xxxat() versions of these functions, we assume that the
 * starting vp is always rootdir (which is true for spa_directory.c, the only
 * ZFS consumer of these interfaces).  We assert this is true, and then emulate
 * them by adding '/' in front of the path.
 */

/*ARGSUSED*/
int
vn_open(char *path, int x1, int flags, int mode, vnode_t **vpp, int x2, int x3)
{
	int fd;
	int dump_fd;
	vnode_t *vp;
	int old_umask;
	char realpath[MAXPATHLEN];
	struct stat64 st;

	/*
	 * If we're accessing a real disk from userland, we need to use
	 * the character interface to avoid caching.  This is particularly
	 * important if we're trying to look at a real in-kernel storage
	 * pool from userland, e.g. via zdb, because otherwise we won't
	 * see the changes occurring under the segmap cache.
	 * On the other hand, the stupid character device returns zero
	 * for its size.  So -- gag -- we open the block device to get
	 * its size, and remember it for subsequent VOP_GETATTR().
	 */
	if (strncmp(path, "/dev/", 5) == 0) {
		char *dsk;
		fd = open64(path, O_RDONLY);
		if (fd == -1)
			return (errno);
		if (fstat64(fd, &st) == -1) {
			close(fd);
			return (errno);
		}
		close(fd);
		(void) sprintf(realpath, "%s", path);
		dsk = strstr(path, "/dsk/");
		if (dsk != NULL)
			(void) sprintf(realpath + (dsk - path) + 1, "r%s",
			    dsk + 1);
	} else {
		(void) sprintf(realpath, "%s", path);
		if (!(flags & FCREAT) && stat64(realpath, &st) == -1)
			return (errno);
	}

	if (flags & FCREAT)
		old_umask = umask(0);

	/*
	 * The construct 'flags - FREAD' conveniently maps combinations of
	 * FREAD and FWRITE to the corresponding O_RDONLY, O_WRONLY, and O_RDWR.
	 */
	fd = open64(realpath, flags - FREAD, mode);

	if (flags & FCREAT)
		(void) umask(old_umask);

	if (vn_dumpdir != NULL) {
		char dumppath[MAXPATHLEN];
		(void) snprintf(dumppath, sizeof (dumppath),
		    "%s/%s", vn_dumpdir, basename(realpath));
		dump_fd = open64(dumppath, O_CREAT | O_WRONLY, 0666);
		if (dump_fd == -1)
			return (errno);
	} else {
		dump_fd = -1;
	}

	if (fd == -1)
		return (errno);

	if (fstat64(fd, &st) == -1) {
		close(fd);
		return (errno);
	}

	(void) fcntl(fd, F_SETFD, FD_CLOEXEC);

	*vpp = vp = umem_zalloc(sizeof (vnode_t), UMEM_NOFAIL);

	vp->v_fd = fd;
	vp->v_size = st.st_size;
	vp->v_path = spa_strdup(path);
	vp->v_dump_fd = dump_fd;

	return (0);
}

/*ARGSUSED*/
int
vn_openat(char *path, int x1, int flags, int mode, vnode_t **vpp, int x2,
    int x3, vnode_t *startvp, int fd)
{
	char *realpath = umem_alloc(strlen(path) + 2, UMEM_NOFAIL);
	int ret;

	ASSERT(startvp == rootdir);
	(void) sprintf(realpath, "/%s", path);

	/* fd ignored for now, need if want to simulate nbmand support */
	ret = vn_open(realpath, x1, flags, mode, vpp, x2, x3);

	umem_free(realpath, strlen(path) + 2);

	return (ret);
}

/*ARGSUSED*/
int
vn_rdwr(int uio, vnode_t *vp, void *addr, ssize_t len, offset_t offset,
    int x1, int x2, rlim64_t x3, void *x4, ssize_t *residp)
{
	ssize_t iolen, split;

	if (uio == UIO_READ) {
		iolen = pread64(vp->v_fd, addr, len, offset);
		if (vp->v_dump_fd != -1) {
			int status =
			    pwrite64(vp->v_dump_fd, addr, iolen, offset);
			ASSERT(status != -1);
		}
	} else {
		/*
		 * To simulate partial disk writes, we split writes into two
		 * system calls so that the process can be killed in between.
		 */
		int sectors = len >> SPA_MINBLOCKSHIFT;
		split = (sectors > 0 ? rand() % sectors : 0) <<
		    SPA_MINBLOCKSHIFT;
		iolen = pwrite64(vp->v_fd, addr, split, offset);
		iolen += pwrite64(vp->v_fd, (char *)addr + split,
		    len - split, offset + split);
	}

	if (iolen == -1)
		return (errno);
	if (residp)
		*residp = len - iolen;
	else if (iolen != len)
		return (EIO);
	return (0);
}

void
vn_close(vnode_t *vp)
{
	close(vp->v_fd);
	if (vp->v_dump_fd != -1)
		close(vp->v_dump_fd);
	spa_strfree(vp->v_path);
	umem_free(vp, sizeof (vnode_t));
}

/*
 * At a minimum we need to update the size since vdev_reopen()
 * will no longer call vn_openat().
 */
int
fop_getattr(vnode_t *vp, vattr_t *vap)
{
	struct stat64 st;

	if (fstat64(vp->v_fd, &st) == -1) {
		close(vp->v_fd);
		return (errno);
	}

	vap->va_size = st.st_size;
	return (0);
}

#ifdef ZFS_DEBUG

/*
 * =========================================================================
 * Figure out which debugging statements to print
 * =========================================================================
 */

static char *dprintf_string;
static int dprintf_print_all;

int
dprintf_find_string(const char *string)
{
	char *tmp_str = dprintf_string;
	int len = strlen(string);

	/*
	 * Find out if this is a string we want to print.
	 * String format: file1.c,function_name1,file2.c,file3.c
	 */

	while (tmp_str != NULL) {
		if (strncmp(tmp_str, string, len) == 0 &&
		    (tmp_str[len] == ',' || tmp_str[len] == '\0'))
			return (1);
		tmp_str = strchr(tmp_str, ',');
		if (tmp_str != NULL)
			tmp_str++; /* Get rid of , */
	}
	return (0);
}

void
dprintf_setup(int *argc, char **argv)
{
	int i, j;

	/*
	 * Debugging can be specified two ways: by setting the
	 * environment variable ZFS_DEBUG, or by including a
	 * "debug=..."  argument on the command line.  The command
	 * line setting overrides the environment variable.
	 */

	for (i = 1; i < *argc; i++) {
		int len = strlen("debug=");
		/* First look for a command line argument */
		if (strncmp("debug=", argv[i], len) == 0) {
			dprintf_string = argv[i] + len;
			/* Remove from args */
			for (j = i; j < *argc; j++)
				argv[j] = argv[j+1];
			argv[j] = NULL;
			(*argc)--;
		}
	}

	if (dprintf_string == NULL) {
		/* Look for ZFS_DEBUG environment variable */
		dprintf_string = getenv("ZFS_DEBUG");
	}

	/*
	 * Are we just turning on all debugging?
	 */
	if (dprintf_find_string("on"))
		dprintf_print_all = 1;

	if (dprintf_string != NULL)
		zfs_flags |= ZFS_DEBUG_DPRINTF;
}

/*
 * =========================================================================
 * debug printfs
 * =========================================================================
 */
void
__dprintf(const char *file, const char *func, int line, const char *fmt, ...)
{
	const char *newfile;
	va_list adx;

	/*
	 * Get rid of annoying "../common/" prefix to filename.
	 */
	newfile = strrchr(file, '/');
	if (newfile != NULL) {
		newfile = newfile + 1; /* Get rid of leading / */
	} else {
		newfile = file;
	}

	if (dprintf_print_all ||
	    dprintf_find_string(newfile) ||
	    dprintf_find_string(func)) {
		/* Print out just the function name if requested */
		flockfile(stdout);
		if (dprintf_find_string("pid"))
			(void) printf("%d ", getpid());
		if (dprintf_find_string("tid"))
			(void) printf("%u ", thr_self());
		if (dprintf_find_string("cpu"))
			(void) printf("%u ", getcpuid());
		if (dprintf_find_string("time"))
			(void) printf("%llu ", gethrtime());
		if (dprintf_find_string("long"))
			(void) printf("%s, line %d: ", newfile, line);
		(void) printf("%s: ", func);
		va_start(adx, fmt);
		(void) vprintf(fmt, adx);
		va_end(adx);
		funlockfile(stdout);
	}
}

#endif /* ZFS_DEBUG */

/*
 * =========================================================================
 * kobj interfaces
 * =========================================================================
 */
struct _buf *
kobj_open_file(char *name)
{
	struct _buf *file;
	vnode_t *vp;

	/* set vp as the _fd field of the file */
	if (vn_openat(name, UIO_SYSSPACE, FREAD, 0, &vp, 0, 0, rootdir,
	    -1) != 0)
		return ((void *)-1UL);

	file = umem_zalloc(sizeof (struct _buf), UMEM_NOFAIL);
	file->_fd = (intptr_t)vp;
	return (file);
}

int
kobj_read_file(struct _buf *file, char *buf, unsigned size, unsigned off)
{
	ssize_t resid;

	vn_rdwr(UIO_READ, (vnode_t *)file->_fd, buf, size, (offset_t)off,
	    UIO_SYSSPACE, 0, 0, 0, &resid);

	return (size - resid);
}

void
kobj_close_file(struct _buf *file)
{
	vn_close((vnode_t *)file->_fd);
	umem_free(file, sizeof (struct _buf));
}

int
kobj_get_filesize(struct _buf *file, uint64_t *size)
{
	struct stat64 st;
	vnode_t *vp = (vnode_t *)file->_fd;

	if (fstat64(vp->v_fd, &st) == -1) {
		vn_close(vp);
		return (errno);
	}
	*size = st.st_size;
	return (0);
}

/*
 * =========================================================================
<<<<<<< HEAD
 * misc routines
 * =========================================================================
 */

void
delay(clock_t ticks)
{
	poll(0, 0, ticks * (1000 / hz));
}

/*
 * Find highest one bit set.
 *	Returns bit number + 1 of highest bit that is set, otherwise returns 0.
 */
int
highbit64(uint64_t i)
{
	int h = 1;

	if (i == 0)
		return (0);
	if (i & 0xffffffff00000000ULL) {
		h += 32; i >>= 32;
	}
	if (i & 0xffff0000) {
		h += 16; i >>= 16;
	}
	if (i & 0xff00) {
		h += 8; i >>= 8;
	}
	if (i & 0xf0) {
		h += 4; i >>= 4;
	}
	if (i & 0xc) {
		h += 2; i >>= 2;
	}
	if (i & 0x2) {
		h += 1;
	}
	return (h);
}

static int random_fd = -1, urandom_fd = -1;

static int
random_get_bytes_common(uint8_t *ptr, size_t len, int fd)
{
	size_t resid = len;
	ssize_t bytes;

	ASSERT(fd != -1);

	while (resid != 0) {
		bytes = read(fd, ptr, resid);
		ASSERT3S(bytes, >=, 0);
		ptr += bytes;
		resid -= bytes;
	}

	return (0);
}

int
random_get_bytes(uint8_t *ptr, size_t len)
{
	return (random_get_bytes_common(ptr, len, random_fd));
}

int
random_get_pseudo_bytes(uint8_t *ptr, size_t len)
{
	return (random_get_bytes_common(ptr, len, urandom_fd));
}

int
ddi_strtoul(const char *hw_serial, char **nptr, int base, unsigned long *result)
{
	char *end;

	*result = strtoul(hw_serial, &end, base);
	if (*result == 0)
		return (errno);
	return (0);
}

int
ddi_strtoull(const char *str, char **nptr, int base, u_longlong_t *result)
{
	char *end;

	*result = strtoull(str, &end, base);
	if (*result == 0)
		return (errno);
	return (0);
}

/* ARGSUSED */
timeout_id_t
timeout(void (*func)(void *), void *arg, clock_t delta)
{
	return ((timeout_id_t)1);
}

/* ARGSUSED */
clock_t
untimeout(timeout_id_t id_arg)
{
	return (0);
}
/* ARGSUSED */
cyclic_id_t
cyclic_add(cyc_handler_t *hdlr, cyc_time_t *when)
{
	return (1);
}

/* ARGSUSED */
void
cyclic_remove(cyclic_id_t id)
{
}

/* ARGSUSED */
int
cyclic_reprogram(cyclic_id_t id, hrtime_t expiration)
{
	return (1);
}

/*
 * =========================================================================
=======
>>>>>>> b037f3db
 * kernel emulation setup & teardown
 * =========================================================================
 */
static int
umem_out_of_memory(void)
{
	char errmsg[] = "out of memory -- generating core dump\n";

	write(fileno(stderr), errmsg, sizeof (errmsg));
	abort();
	return (0);
}

void
kernel_init(int mode)
{
	extern uint_t rrw_tsd_key;

	umem_nofail_callback(umem_out_of_memory);

	physmem = sysconf(_SC_PHYS_PAGES);

	dprintf("physmem = %llu pages (%.2f GB)\n", physmem,
	    (double)physmem * sysconf(_SC_PAGE_SIZE) / (1ULL << 30));

	(void) snprintf(hw_serial, sizeof (hw_serial), "%ld",
	    (mode & FWRITE) ? gethostid() : 0);

	system_taskq_init();

	mutex_init(&cpu_lock, NULL, MUTEX_DEFAULT, NULL);

	spa_init(mode);

	tsd_create(&rrw_tsd_key, rrw_tsd_destroy);
}

void
kernel_fini(void)
{
	spa_fini();

	system_taskq_fini();
}

/* ARGSUSED */
uint32_t
zone_get_hostid(void *zonep)
{
	/*
	 * We're emulating the system's hostid in userland.
	 */
	return (strtoul(hw_serial, NULL, 10));
}

int
z_uncompress(void *dst, size_t *dstlen, const void *src, size_t srclen)
{
	int ret;
	uLongf len = *dstlen;

	if ((ret = uncompress(dst, &len, src, srclen)) == Z_OK)
		*dstlen = (size_t)len;

	return (ret);
}

int
z_compress_level(void *dst, size_t *dstlen, const void *src, size_t srclen,
    int level)
{
	int ret;
	uLongf len = *dstlen;

	if ((ret = compress2(dst, &len, src, srclen, level)) == Z_OK)
		*dstlen = (size_t)len;

	return (ret);
}

int
zfs_secpolicy_snapshot_perms(const char *name, cred_t *cr)
{
	return (0);
}

int
zfs_secpolicy_rename_perms(const char *from, const char *to, cred_t *cr)
{
	return (0);
}

int
zfs_secpolicy_destroy_perms(const char *name, cred_t *cr)
{
	return (0);
}

/* ARGSUSED */
int
zfs_onexit_fd_hold(int fd, minor_t *minorp)
{
	*minorp = 0;
	return (0);
}

/* ARGSUSED */
void
zfs_onexit_fd_rele(int fd)
{
}

/* ARGSUSED */
int
zfs_onexit_add_cb(minor_t minor, void (*func)(void *), void *data,
    uint64_t *action_handle)
{
	return (0);
}

/* ARGSUSED */
int
zfs_onexit_del_cb(minor_t minor, uint64_t action_handle, boolean_t fire)
{
	return (0);
}

/* ARGSUSED */
int
zfs_onexit_cb_data(minor_t minor, uint64_t action_handle, void **data)
{
	return (0);
}

void
bioinit(buf_t *bp)
{
	bzero(bp, sizeof (buf_t));
}

void
biodone(buf_t *bp)
{
	if (bp->b_iodone != NULL) {
		(*(bp->b_iodone))(bp);
		return;
	}
	ASSERT((bp->b_flags & B_DONE) == 0);
	bp->b_flags |= B_DONE;
}

void
bioerror(buf_t *bp, int error)
{
	ASSERT(bp != NULL);
	ASSERT(error >= 0);

	if (error != 0) {
		bp->b_flags |= B_ERROR;
	} else {
		bp->b_flags &= ~B_ERROR;
	}
	bp->b_error = error;
}


int
geterror(struct buf *bp)
{
	int error = 0;

	if (bp->b_flags & B_ERROR) {
		error = bp->b_error;
		if (!error)
			error = EIO;
	}
	return (error);
}<|MERGE_RESOLUTION|>--- conflicted
+++ resolved
@@ -21,7 +21,6 @@
 /*
  * Copyright (c) 2005, 2010, Oracle and/or its affiliates. All rights reserved.
  * Copyright (c) 2012, 2015 by Delphix. All rights reserved.
- * Copyright 2012 Nexenta Systems, Inc.  All rights reserved.
  * Copyright (c) 2013, Joyent, Inc.  All rights reserved.
  * Copyright 2017 RackTop Systems.
  */
@@ -50,7 +49,7 @@
  * Emulation of kernel services in userland.
  */
 
-pgcnt_t physmem;
+volatile pgcnt_t physmem;
 vnode_t *rootdir = (vnode_t *)0xabcd1234;
 char hw_serial[HW_HOSTID_LEN];
 kmutex_t cpu_lock;
@@ -63,366 +62,6 @@
 	"userland", "libzpool", "1", "1", "na"
 };
 
-<<<<<<< HEAD
-/* this only exists to have its address taken */
-struct proc p0;
-
-/*
- * =========================================================================
- * threads
- * =========================================================================
- */
-/*ARGSUSED*/
-kthread_t *
-zk_thread_create(void (*func)(), void *arg, uint64_t len)
-{
-	thread_t tid;
-
-	ASSERT0(len);
-	VERIFY(thr_create(0, 0, (void *(*)(void *))func, arg, THR_DETACHED,
-	    &tid) == 0);
-
-	return ((void *)(uintptr_t)tid);
-}
-
-/*
- * =========================================================================
- * kstats
- * =========================================================================
- */
-/*ARGSUSED*/
-kstat_t *
-kstat_create(const char *module, int instance, const char *name,
-    const char *class, uchar_t type, ulong_t ndata, uchar_t ks_flag)
-{
-	return (NULL);
-}
-
-/*ARGSUSED*/
-void
-kstat_named_init(kstat_named_t *knp, const char *name, uchar_t type)
-{}
-
-/*ARGSUSED*/
-void
-kstat_install(kstat_t *ksp)
-{}
-
-/*ARGSUSED*/
-void
-kstat_delete(kstat_t *ksp)
-{}
-
-/*ARGSUSED*/
-void
-kstat_waitq_enter(kstat_io_t *kiop)
-{}
-
-/*ARGSUSED*/
-void
-kstat_waitq_exit(kstat_io_t *kiop)
-{}
-
-/*ARGSUSED*/
-void
-kstat_runq_enter(kstat_io_t *kiop)
-{}
-
-/*ARGSUSED*/
-void
-kstat_runq_exit(kstat_io_t *kiop)
-{}
-
-/*ARGSUSED*/
-void
-kstat_waitq_to_runq(kstat_io_t *kiop)
-{}
-
-/*ARGSUSED*/
-void
-kstat_runq_back_to_waitq(kstat_io_t *kiop)
-{}
-
-/*ARGSUSED*/
-void
-kstat_waitq_enter_time(kstat_io_t *kiop, hrtime_t t)
-{}
-
-/*ARGSUSED*/
-void
-kstat_waitq_exit_time(kstat_io_t *kiop, hrtime_t t)
-{}
-
-/*ARGSUSED*/
-void
-kstat_runq_enter_time(kstat_io_t *kiop, hrtime_t t)
-{}
-
-/*ARGSUSED*/
-void
-kstat_runq_exit_time(kstat_io_t *kiop, hrtime_t t)
-{}
-
-hrtime_t
-gethrtime_unscaled(void)
-{
-	return (0);
-}
-
-/*
- * =========================================================================
- * mutexes
- * =========================================================================
- */
-void
-zmutex_init(kmutex_t *mp)
-{
-	mp->m_owner = NULL;
-	mp->initialized = B_TRUE;
-	(void) _mutex_init(&mp->m_lock, USYNC_THREAD, NULL);
-}
-
-void
-zmutex_destroy(kmutex_t *mp)
-{
-	ASSERT(mp->initialized == B_TRUE);
-	ASSERT(mp->m_owner == NULL);
-	(void) _mutex_destroy(&(mp)->m_lock);
-	mp->m_owner = (void *)-1UL;
-	mp->initialized = B_FALSE;
-}
-
-void
-zmutex_enter(kmutex_t *mp)
-{
-	ASSERT(mp->initialized == B_TRUE);
-	ASSERT(mp->m_owner != (void *)-1UL);
-	ASSERT(mp->m_owner != curthread);
-	VERIFY(mutex_lock(&mp->m_lock) == 0);
-	ASSERT(mp->m_owner == NULL);
-	mp->m_owner = curthread;
-}
-
-int
-mutex_tryenter(kmutex_t *mp)
-{
-	ASSERT(mp->initialized == B_TRUE);
-	ASSERT(mp->m_owner != (void *)-1UL);
-	if (0 == mutex_trylock(&mp->m_lock)) {
-		ASSERT(mp->m_owner == NULL);
-		mp->m_owner = curthread;
-		return (1);
-	} else {
-		return (0);
-	}
-}
-
-void
-zmutex_exit(kmutex_t *mp)
-{
-	ASSERT(mp->initialized == B_TRUE);
-	ASSERT(mutex_owner(mp) == curthread);
-	mp->m_owner = NULL;
-	VERIFY(mutex_unlock(&mp->m_lock) == 0);
-}
-
-void *
-mutex_owner(kmutex_t *mp)
-{
-	ASSERT(mp->initialized == B_TRUE);
-	return (mp->m_owner);
-}
-
-/*
- * =========================================================================
- * rwlocks
- * =========================================================================
- */
-/*ARGSUSED*/
-void
-rw_init(krwlock_t *rwlp, char *name, int type, void *arg)
-{
-	rwlock_init(&rwlp->rw_lock, USYNC_THREAD, NULL);
-	rwlp->rw_owner = NULL;
-	rwlp->initialized = B_TRUE;
-}
-
-void
-rw_destroy(krwlock_t *rwlp)
-{
-	rwlock_destroy(&rwlp->rw_lock);
-	rwlp->rw_owner = (void *)-1UL;
-	rwlp->initialized = B_FALSE;
-}
-
-void
-rw_enter(krwlock_t *rwlp, krw_t rw)
-{
-	ASSERT(!RW_LOCK_HELD(rwlp));
-	ASSERT(rwlp->initialized == B_TRUE);
-	ASSERT(rwlp->rw_owner != (void *)-1UL);
-	ASSERT(rwlp->rw_owner != curthread);
-
-	if (rw == RW_WRITER)
-		VERIFY(rw_wrlock(&rwlp->rw_lock) == 0);
-	else
-		VERIFY(rw_rdlock(&rwlp->rw_lock) == 0);
-
-	rwlp->rw_owner = curthread;
-}
-
-void
-rw_exit(krwlock_t *rwlp)
-{
-	ASSERT(rwlp->initialized == B_TRUE);
-	ASSERT(rwlp->rw_owner != (void *)-1UL);
-
-	rwlp->rw_owner = NULL;
-	VERIFY(rw_unlock(&rwlp->rw_lock) == 0);
-}
-
-int
-rw_tryenter(krwlock_t *rwlp, krw_t rw)
-{
-	int rv;
-
-	ASSERT(rwlp->initialized == B_TRUE);
-	ASSERT(rwlp->rw_owner != (void *)-1UL);
-
-	if (rw == RW_WRITER)
-		rv = rw_trywrlock(&rwlp->rw_lock);
-	else
-		rv = rw_tryrdlock(&rwlp->rw_lock);
-
-	if (rv == 0) {
-		rwlp->rw_owner = curthread;
-		return (1);
-	}
-
-	return (0);
-}
-
-/*ARGSUSED*/
-int
-rw_tryupgrade(krwlock_t *rwlp)
-{
-	ASSERT(rwlp->initialized == B_TRUE);
-	ASSERT(rwlp->rw_owner != (void *)-1UL);
-
-	return (0);
-}
-
-/*
- * =========================================================================
- * condition variables
- * =========================================================================
- */
-/*ARGSUSED*/
-void
-cv_init(kcondvar_t *cv, char *name, int type, void *arg)
-{
-	VERIFY(cond_init(cv, type, NULL) == 0);
-}
-
-void
-cv_destroy(kcondvar_t *cv)
-{
-	VERIFY(cond_destroy(cv) == 0);
-}
-
-void
-cv_wait(kcondvar_t *cv, kmutex_t *mp)
-{
-	ASSERT(mutex_owner(mp) == curthread);
-	mp->m_owner = NULL;
-	int ret = cond_wait(cv, &mp->m_lock);
-	VERIFY(ret == 0 || ret == EINTR);
-	mp->m_owner = curthread;
-}
-
-clock_t
-cv_timedwait(kcondvar_t *cv, kmutex_t *mp, clock_t abstime)
-{
-	int error;
-	timestruc_t ts;
-	clock_t delta;
-
-top:
-	delta = abstime - ddi_get_lbolt();
-	if (delta <= 0)
-		return (-1);
-
-	ts.tv_sec = delta / hz;
-	ts.tv_nsec = (delta % hz) * (NANOSEC / hz);
-
-	ASSERT(mutex_owner(mp) == curthread);
-	mp->m_owner = NULL;
-	error = cond_reltimedwait(cv, &mp->m_lock, &ts);
-	mp->m_owner = curthread;
-
-	if (error == ETIME)
-		return (-1);
-
-	if (error == EINTR)
-		goto top;
-
-	ASSERT(error == 0);
-
-	return (1);
-}
-
-/*ARGSUSED*/
-clock_t
-cv_timedwait_hires(kcondvar_t *cv, kmutex_t *mp, hrtime_t tim, hrtime_t res,
-    int flag)
-{
-	int error;
-	timestruc_t ts;
-	hrtime_t delta;
-
-	ASSERT(flag == 0 || flag == CALLOUT_FLAG_ABSOLUTE);
-
-top:
-	delta = tim;
-	if (flag & CALLOUT_FLAG_ABSOLUTE)
-		delta -= gethrtime();
-
-	if (delta <= 0)
-		return (-1);
-
-	ts.tv_sec = delta / NANOSEC;
-	ts.tv_nsec = delta % NANOSEC;
-
-	ASSERT(mutex_owner(mp) == curthread);
-	mp->m_owner = NULL;
-	error = cond_reltimedwait(cv, &mp->m_lock, &ts);
-	mp->m_owner = curthread;
-
-	if (error == ETIME)
-		return (-1);
-
-	if (error == EINTR)
-		goto top;
-
-	ASSERT(error == 0);
-
-	return (1);
-}
-
-void
-cv_signal(kcondvar_t *cv)
-{
-	VERIFY(cond_signal(cv) == 0);
-}
-
-void
-cv_broadcast(kcondvar_t *cv)
-{
-	VERIFY(cond_broadcast(cv) == 0);
-}
-
-=======
->>>>>>> b037f3db
 /*
  * =========================================================================
  * vnode operations
@@ -777,140 +416,6 @@
 
 /*
  * =========================================================================
-<<<<<<< HEAD
- * misc routines
- * =========================================================================
- */
-
-void
-delay(clock_t ticks)
-{
-	poll(0, 0, ticks * (1000 / hz));
-}
-
-/*
- * Find highest one bit set.
- *	Returns bit number + 1 of highest bit that is set, otherwise returns 0.
- */
-int
-highbit64(uint64_t i)
-{
-	int h = 1;
-
-	if (i == 0)
-		return (0);
-	if (i & 0xffffffff00000000ULL) {
-		h += 32; i >>= 32;
-	}
-	if (i & 0xffff0000) {
-		h += 16; i >>= 16;
-	}
-	if (i & 0xff00) {
-		h += 8; i >>= 8;
-	}
-	if (i & 0xf0) {
-		h += 4; i >>= 4;
-	}
-	if (i & 0xc) {
-		h += 2; i >>= 2;
-	}
-	if (i & 0x2) {
-		h += 1;
-	}
-	return (h);
-}
-
-static int random_fd = -1, urandom_fd = -1;
-
-static int
-random_get_bytes_common(uint8_t *ptr, size_t len, int fd)
-{
-	size_t resid = len;
-	ssize_t bytes;
-
-	ASSERT(fd != -1);
-
-	while (resid != 0) {
-		bytes = read(fd, ptr, resid);
-		ASSERT3S(bytes, >=, 0);
-		ptr += bytes;
-		resid -= bytes;
-	}
-
-	return (0);
-}
-
-int
-random_get_bytes(uint8_t *ptr, size_t len)
-{
-	return (random_get_bytes_common(ptr, len, random_fd));
-}
-
-int
-random_get_pseudo_bytes(uint8_t *ptr, size_t len)
-{
-	return (random_get_bytes_common(ptr, len, urandom_fd));
-}
-
-int
-ddi_strtoul(const char *hw_serial, char **nptr, int base, unsigned long *result)
-{
-	char *end;
-
-	*result = strtoul(hw_serial, &end, base);
-	if (*result == 0)
-		return (errno);
-	return (0);
-}
-
-int
-ddi_strtoull(const char *str, char **nptr, int base, u_longlong_t *result)
-{
-	char *end;
-
-	*result = strtoull(str, &end, base);
-	if (*result == 0)
-		return (errno);
-	return (0);
-}
-
-/* ARGSUSED */
-timeout_id_t
-timeout(void (*func)(void *), void *arg, clock_t delta)
-{
-	return ((timeout_id_t)1);
-}
-
-/* ARGSUSED */
-clock_t
-untimeout(timeout_id_t id_arg)
-{
-	return (0);
-}
-/* ARGSUSED */
-cyclic_id_t
-cyclic_add(cyc_handler_t *hdlr, cyc_time_t *when)
-{
-	return (1);
-}
-
-/* ARGSUSED */
-void
-cyclic_remove(cyclic_id_t id)
-{
-}
-
-/* ARGSUSED */
-int
-cyclic_reprogram(cyclic_id_t id, hrtime_t expiration)
-{
-	return (1);
-}
-
-/*
- * =========================================================================
-=======
->>>>>>> b037f3db
  * kernel emulation setup & teardown
  * =========================================================================
  */
@@ -954,16 +459,6 @@
 	spa_fini();
 
 	system_taskq_fini();
-}
-
-/* ARGSUSED */
-uint32_t
-zone_get_hostid(void *zonep)
-{
-	/*
-	 * We're emulating the system's hostid in userland.
-	 */
-	return (strtoul(hw_serial, NULL, 10));
 }
 
 int
