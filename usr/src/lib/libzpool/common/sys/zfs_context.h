/*
 * CDDL HEADER START
 *
 * The contents of this file are subject to the terms of the
 * Common Development and Distribution License (the "License").
 * You may not use this file except in compliance with the License.
 *
 * You can obtain a copy of the license at usr/src/OPENSOLARIS.LICENSE
 * or http://www.opensolaris.org/os/licensing.
 * See the License for the specific language governing permissions
 * and limitations under the License.
 *
 * When distributing Covered Code, include this CDDL HEADER in each
 * file and include the License file at usr/src/OPENSOLARIS.LICENSE.
 * If applicable, add the following below this CDDL HEADER, with the
 * fields enclosed by brackets "[]" replaced with your own identifying
 * information: Portions Copyright [yyyy] [name of copyright owner]
 *
 * CDDL HEADER END
 */
/*
 * Copyright (c) 2005, 2010, Oracle and/or its affiliates. All rights reserved.
<<<<<<< HEAD
 * Copyright 2012 Nexenta Systems, Inc.  All rights reserved.
 * Copyright (c) 2012 by Delphix. All rights reserved.
=======
 * Copyright 2011 Nexenta Systems, Inc.  All rights reserved.
 * Copyright (c) 2013 by Delphix. All rights reserved.
>>>>>>> 7de6f2c0
 * Copyright (c) 2012, Joyent, Inc. All rights reserved.
 */

#ifndef _SYS_ZFS_CONTEXT_H
#define	_SYS_ZFS_CONTEXT_H

#ifdef	__cplusplus
extern "C" {
#endif

#define	_SYS_MUTEX_H
#define	_SYS_RWLOCK_H
#define	_SYS_CONDVAR_H
#define	_SYS_SYSTM_H
#define	_SYS_T_LOCK_H
#define	_SYS_VNODE_H
#define	_SYS_VFS_H
#define	_SYS_SUNDDI_H
#define	_SYS_CALLB_H

#include <stdio.h>
#include <stdlib.h>
#include <stddef.h>
#include <stdarg.h>
#include <fcntl.h>
#include <unistd.h>
#include <errno.h>
#include <string.h>
#include <strings.h>
#include <synch.h>
#include <thread.h>
#include <assert.h>
#include <alloca.h>
#include <umem.h>
#include <limits.h>
#include <atomic.h>
#include <dirent.h>
#include <time.h>
#include <procfs.h>
#include <pthread.h>
#include <sys/debug.h>
#include <libsysevent.h>
#include <sys/note.h>
#include <sys/types.h>
#include <sys/cred.h>
#include <sys/sysmacros.h>
#include <sys/bitmap.h>
#include <sys/resource.h>
#include <sys/byteorder.h>
#include <sys/list.h>
#include <sys/uio.h>
#include <sys/zfs_debug.h>
#include <sys/sdt.h>
#include <sys/kstat.h>
#include <sys/u8_textprep.h>
#include <sys/sysevent/eventdefs.h>
#include <sys/sysevent/dev.h>
#include <sys/sunddi.h>
#include <sys/debug.h>
#include "zfs.h"

/*
 * Debugging
 */

/*
 * Note that we are not using the debugging levels.
 */

#define	CE_CONT		0	/* continuation		*/
#define	CE_NOTE		1	/* notice		*/
#define	CE_WARN		2	/* warning		*/
#define	CE_PANIC	3	/* panic		*/
#define	CE_IGNORE	4	/* print nothing	*/

/*
 * ZFS debugging
 */

#ifdef ZFS_DEBUG
extern void dprintf_setup(int *argc, char **argv);
#endif /* ZFS_DEBUG */

extern void cmn_err(int, const char *, ...);
extern void vcmn_err(int, const char *, __va_list);
extern void panic(const char *, ...);
extern void vpanic(const char *, __va_list);

#define	fm_panic	panic

extern int aok;

/*
 * DTrace SDT probes have different signatures in userland than they do in
 * kernel.  If they're being used in kernel code, re-define them out of
 * existence for their counterparts in libzpool.
 */

#ifdef DTRACE_PROBE
#undef	DTRACE_PROBE
#endif	/* DTRACE_PROBE */
#define	DTRACE_PROBE(a) \
	ZFS_PROBE0(#a)

#ifdef DTRACE_PROBE1
#undef	DTRACE_PROBE1
#endif	/* DTRACE_PROBE1 */
#define	DTRACE_PROBE1(a, b, c) \
	ZFS_PROBE1(#a, (unsigned long)c)

#ifdef DTRACE_PROBE2
#undef	DTRACE_PROBE2
#endif	/* DTRACE_PROBE2 */
#define	DTRACE_PROBE2(a, b, c, d, e) \
	ZFS_PROBE2(#a, (unsigned long)c, (unsigned long)e)

#ifdef DTRACE_PROBE3
#undef	DTRACE_PROBE3
#endif	/* DTRACE_PROBE3 */
#define	DTRACE_PROBE3(a, b, c, d, e, f, g) \
	ZFS_PROBE3(#a, (unsigned long)c, (unsigned long)e, (unsigned long)g)

#ifdef DTRACE_PROBE4
#undef	DTRACE_PROBE4
#endif	/* DTRACE_PROBE4 */
#define	DTRACE_PROBE4(a, b, c, d, e, f, g, h, i) \
	ZFS_PROBE4(#a, (unsigned long)c, (unsigned long)e, (unsigned long)g, \
	(unsigned long)i)

/*
 * We use the comma operator so that this macro can be used without much
 * additional code.  For example, "return (EINVAL);" becomes
 * "return (SET_ERROR(EINVAL));".  Note that the argument will be evaluated
 * twice, so it should not have side effects (e.g. something like:
 * "return (SET_ERROR(log_error(EINVAL, info)));" would log the error twice).
 */
#define	SET_ERROR(err) (ZFS_SET_ERROR(err), err)

/*
 * Threads
 */
#define	curthread	((void *)(uintptr_t)thr_self())

#define	kpreempt(x)	yield()

typedef struct kthread kthread_t;

#define	thread_create(stk, stksize, func, arg, len, pp, state, pri)	\
	zk_thread_create(func, arg)
#define	thread_exit() thr_exit(NULL)
#define	thread_join(t)	panic("libzpool cannot join threads")

#define	newproc(f, a, cid, pri, ctp, pid)	(ENOSYS)

/* in libzpool, p0 exists only to have its address taken */
struct proc {
	uintptr_t	this_is_never_used_dont_dereference_it;
};

extern struct proc p0;
#define	curproc		(&p0)

#define	PS_NONE		-1

extern kthread_t *zk_thread_create(void (*func)(), void *arg);

#define	issig(why)	(FALSE)
#define	ISSIG(thr, why)	(FALSE)

/*
 * Mutexes
 */
typedef struct kmutex {
	void		*m_owner;
	boolean_t	initialized;
	mutex_t		m_lock;
} kmutex_t;

#define	MUTEX_DEFAULT	USYNC_THREAD
#undef	MUTEX_HELD
#undef	MUTEX_NOT_HELD
#define	MUTEX_HELD(m) _mutex_held(&(m)->m_lock)
#define	MUTEX_NOT_HELD(m) (!MUTEX_HELD(m))

/*
 * Argh -- we have to get cheesy here because the kernel and userland
 * have different signatures for the same routine.
 */
extern int _mutex_init(mutex_t *mp, int type, void *arg);
extern int _mutex_destroy(mutex_t *mp);

#define	mutex_init(mp, b, c, d)		zmutex_init((kmutex_t *)(mp))
#define	mutex_destroy(mp)		zmutex_destroy((kmutex_t *)(mp))

extern void zmutex_init(kmutex_t *mp);
extern void zmutex_destroy(kmutex_t *mp);
extern void mutex_enter(kmutex_t *mp);
extern void mutex_exit(kmutex_t *mp);
extern int mutex_tryenter(kmutex_t *mp);
extern void *mutex_owner(kmutex_t *mp);

/*
 * RW locks
 */
typedef struct krwlock {
	void		*rw_owner;
	boolean_t	initialized;
	rwlock_t	rw_lock;
} krwlock_t;

typedef int krw_t;

#define	RW_READER	0
#define	RW_WRITER	1
#define	RW_DEFAULT	USYNC_THREAD

#undef RW_READ_HELD
#define	RW_READ_HELD(x)		_rw_read_held(&(x)->rw_lock)

#undef RW_WRITE_HELD
#define	RW_WRITE_HELD(x)	_rw_write_held(&(x)->rw_lock)

#undef RW_LOCK_HELD
#define	RW_LOCK_HELD(x)		(RW_READ_HELD(x) || RW_WRITE_HELD(x))

extern void rw_init(krwlock_t *rwlp, char *name, int type, void *arg);
extern void rw_destroy(krwlock_t *rwlp);
extern void rw_enter(krwlock_t *rwlp, krw_t rw);
extern int rw_tryenter(krwlock_t *rwlp, krw_t rw);
extern int rw_tryupgrade(krwlock_t *rwlp);
extern void rw_exit(krwlock_t *rwlp);
#define	rw_downgrade(rwlp) do { } while (0)

extern uid_t crgetuid(cred_t *cr);
extern uid_t crgetruid(cred_t *cr);
extern gid_t crgetgid(cred_t *cr);
extern int crgetngroups(cred_t *cr);
extern gid_t *crgetgroups(cred_t *cr);

/*
 * Condition variables
 */
typedef cond_t kcondvar_t;

#define	CV_DEFAULT	USYNC_THREAD

extern void cv_init(kcondvar_t *cv, char *name, int type, void *arg);
extern void cv_destroy(kcondvar_t *cv);
extern void cv_wait(kcondvar_t *cv, kmutex_t *mp);
extern clock_t cv_timedwait(kcondvar_t *cv, kmutex_t *mp, clock_t abstime);
extern clock_t cv_timedwait_hires(kcondvar_t *cvp, kmutex_t *mp, hrtime_t tim,
    hrtime_t res, int flag);
extern void cv_signal(kcondvar_t *cv);
extern void cv_broadcast(kcondvar_t *cv);

/*
 * Thread-specific data
 */
#define	tsd_get(k) pthread_getspecific(k)
#define	tsd_set(k, v) pthread_setspecific(k, v)
#define	tsd_create(kp, d) pthread_key_create(kp, d)
#define	tsd_destroy(kp) /* nothing */

/*
 * kstat creation, installation and deletion
 */
extern kstat_t *kstat_create(const char *, int,
    const char *, const char *, uchar_t, ulong_t, uchar_t);
extern void kstat_install(kstat_t *);
extern void kstat_delete(kstat_t *);
extern void kstat_waitq_enter(kstat_io_t *);
extern void kstat_waitq_exit(kstat_io_t *);
extern void kstat_runq_enter(kstat_io_t *);
extern void kstat_runq_exit(kstat_io_t *);
extern void kstat_waitq_to_runq(kstat_io_t *);
extern void kstat_runq_back_to_waitq(kstat_io_t *);

/*
 * Kernel memory
 */
#define	KM_SLEEP		UMEM_NOFAIL
#define	KM_PUSHPAGE		KM_SLEEP
#define	KM_NOSLEEP		UMEM_DEFAULT
#define	KMC_NODEBUG		UMC_NODEBUG
#define	KMC_NOTOUCH		0	/* not needed for userland caches */
#define	kmem_alloc(_s, _f)	umem_alloc(_s, _f)
#define	kmem_zalloc(_s, _f)	umem_zalloc(_s, _f)
#define	kmem_free(_b, _s)	umem_free(_b, _s)
#define	kmem_cache_create(_a, _b, _c, _d, _e, _f, _g, _h, _i) \
	umem_cache_create(_a, _b, _c, _d, _e, _f, _g, _h, _i)
#define	kmem_cache_destroy(_c)	umem_cache_destroy(_c)
#define	kmem_cache_alloc(_c, _f) umem_cache_alloc(_c, _f)
#define	kmem_cache_free(_c, _b)	umem_cache_free(_c, _b)
#define	kmem_debugging()	0
#define	kmem_cache_reap_now(_c)		/* nothing */
#define	kmem_cache_set_move(_c, _cb)	/* nothing */
#define	vmem_qcache_reap(_v)		/* nothing */
#define	POINTER_INVALIDATE(_pp)		/* nothing */
#define	POINTER_IS_VALID(_p)	0

extern vmem_t *zio_arena;

typedef umem_cache_t kmem_cache_t;

typedef enum kmem_cbrc {
	KMEM_CBRC_YES,
	KMEM_CBRC_NO,
	KMEM_CBRC_LATER,
	KMEM_CBRC_DONT_NEED,
	KMEM_CBRC_DONT_KNOW
} kmem_cbrc_t;

/*
 * Task queues
 */
typedef struct taskq taskq_t;
typedef uintptr_t taskqid_t;
typedef void (task_func_t)(void *);

typedef struct taskq_ent {
	struct taskq_ent	*tqent_next;
	struct taskq_ent	*tqent_prev;
	task_func_t		*tqent_func;
	void			*tqent_arg;
	uintptr_t		tqent_flags;
} taskq_ent_t;

#define	TQENT_FLAG_PREALLOC	0x1	/* taskq_dispatch_ent used */

#define	TASKQ_PREPOPULATE	0x0001
#define	TASKQ_CPR_SAFE		0x0002	/* Use CPR safe protocol */
#define	TASKQ_DYNAMIC		0x0004	/* Use dynamic thread scheduling */
#define	TASKQ_THREADS_CPU_PCT	0x0008	/* Scale # threads by # cpus */
#define	TASKQ_DC_BATCH		0x0010	/* Mark threads as batch */

#define	TQ_SLEEP	KM_SLEEP	/* Can block for memory */
#define	TQ_NOSLEEP	KM_NOSLEEP	/* cannot block for memory; may fail */
#define	TQ_NOQUEUE	0x02		/* Do not enqueue if can't dispatch */
#define	TQ_FRONT	0x08		/* Queue in front */


extern taskq_t *system_taskq;

extern taskq_t	*taskq_create(const char *, int, pri_t, int, int, uint_t);
#define	taskq_create_proc(a, b, c, d, e, p, f) \
	    (taskq_create(a, b, c, d, e, f))
#define	taskq_create_sysdc(a, b, d, e, p, dc, f) \
	    (taskq_create(a, b, maxclsyspri, d, e, f))
extern taskqid_t taskq_dispatch(taskq_t *, task_func_t, void *, uint_t);
extern void	taskq_dispatch_ent(taskq_t *, task_func_t, void *, uint_t,
    taskq_ent_t *);
extern void	taskq_destroy(taskq_t *);
extern void	taskq_wait(taskq_t *);
extern int	taskq_member(taskq_t *, void *);
extern void	system_taskq_init(void);
extern void	system_taskq_fini(void);

#define	XVA_MAPSIZE	3
#define	XVA_MAGIC	0x78766174

/*
 * vnodes
 */
typedef struct vnode {
	uint64_t	v_size;
	int		v_fd;
	char		*v_path;
} vnode_t;

#define	AV_SCANSTAMP_SZ	32		/* length of anti-virus scanstamp */

typedef struct xoptattr {
	timestruc_t	xoa_createtime;	/* Create time of file */
	uint8_t		xoa_archive;
	uint8_t		xoa_system;
	uint8_t		xoa_readonly;
	uint8_t		xoa_hidden;
	uint8_t		xoa_nounlink;
	uint8_t		xoa_immutable;
	uint8_t		xoa_appendonly;
	uint8_t		xoa_nodump;
	uint8_t		xoa_settable;
	uint8_t		xoa_opaque;
	uint8_t		xoa_av_quarantined;
	uint8_t		xoa_av_modified;
	uint8_t		xoa_av_scanstamp[AV_SCANSTAMP_SZ];
	uint8_t		xoa_reparse;
	uint8_t		xoa_offline;
	uint8_t		xoa_sparse;
} xoptattr_t;

typedef struct vattr {
	uint_t		va_mask;	/* bit-mask of attributes */
	u_offset_t	va_size;	/* file size in bytes */
} vattr_t;


typedef struct xvattr {
	vattr_t		xva_vattr;	/* Embedded vattr structure */
	uint32_t	xva_magic;	/* Magic Number */
	uint32_t	xva_mapsize;	/* Size of attr bitmap (32-bit words) */
	uint32_t	*xva_rtnattrmapp;	/* Ptr to xva_rtnattrmap[] */
	uint32_t	xva_reqattrmap[XVA_MAPSIZE];	/* Requested attrs */
	uint32_t	xva_rtnattrmap[XVA_MAPSIZE];	/* Returned attrs */
	xoptattr_t	xva_xoptattrs;	/* Optional attributes */
} xvattr_t;

typedef struct vsecattr {
	uint_t		vsa_mask;	/* See below */
	int		vsa_aclcnt;	/* ACL entry count */
	void		*vsa_aclentp;	/* pointer to ACL entries */
	int		vsa_dfaclcnt;	/* default ACL entry count */
	void		*vsa_dfaclentp;	/* pointer to default ACL entries */
	size_t		vsa_aclentsz;	/* ACE size in bytes of vsa_aclentp */
} vsecattr_t;

#define	AT_TYPE		0x00001
#define	AT_MODE		0x00002
#define	AT_UID		0x00004
#define	AT_GID		0x00008
#define	AT_FSID		0x00010
#define	AT_NODEID	0x00020
#define	AT_NLINK	0x00040
#define	AT_SIZE		0x00080
#define	AT_ATIME	0x00100
#define	AT_MTIME	0x00200
#define	AT_CTIME	0x00400
#define	AT_RDEV		0x00800
#define	AT_BLKSIZE	0x01000
#define	AT_NBLOCKS	0x02000
#define	AT_SEQ		0x08000
#define	AT_XVATTR	0x10000

#define	CRCREAT		0

extern int fop_getattr(vnode_t *vp, vattr_t *vap);

#define	VOP_CLOSE(vp, f, c, o, cr, ct)	0
#define	VOP_PUTPAGE(vp, of, sz, fl, cr, ct)	0
#define	VOP_GETATTR(vp, vap, fl, cr, ct)  fop_getattr((vp), (vap));

#define	VOP_FSYNC(vp, f, cr, ct)	fsync((vp)->v_fd)

#define	VN_RELE(vp)	vn_close(vp)

extern int vn_open(char *path, int x1, int oflags, int mode, vnode_t **vpp,
    int x2, int x3);
extern int vn_openat(char *path, int x1, int oflags, int mode, vnode_t **vpp,
    int x2, int x3, vnode_t *vp, int fd);
extern int vn_rdwr(int uio, vnode_t *vp, void *addr, ssize_t len,
    offset_t offset, int x1, int x2, rlim64_t x3, void *x4, ssize_t *residp);
extern void vn_close(vnode_t *vp);

#define	vn_remove(path, x1, x2)		remove(path)
#define	vn_rename(from, to, seg)	rename((from), (to))
#define	vn_is_readonly(vp)		B_FALSE

extern vnode_t *rootdir;

#include <sys/file.h>		/* for FREAD, FWRITE, etc */

/*
 * Random stuff
 */
#define	ddi_get_lbolt()		(gethrtime() >> 23)
#define	ddi_get_lbolt64()	(gethrtime() >> 23)
#define	hz	119	/* frequency when using gethrtime() >> 23 for lbolt */

extern void delay(clock_t ticks);
extern timeout_id_t timeout(void (*)(void *), void *, clock_t);
extern clock_t untimeout(timeout_id_t);

#define	SEC_TO_TICK(sec)	((sec) * hz)
#define	NSEC_TO_TICK(usec)	((usec) / (NANOSEC / hz))

#define	SEC_TO_TICK(sec)	((sec) * hz)
#define	NSEC_TO_TICK(usec)	((usec) / (NANOSEC / hz))

#define	gethrestime_sec() time(NULL)
#define	gethrestime(t) \
	do {\
		(t)->tv_sec = gethrestime_sec();\
		(t)->tv_nsec = 0;\
	} while (0);

#define	max_ncpus	64

#define	minclsyspri	60
#define	maxclsyspri	99

#define	CPU_SEQID	(thr_self() & (max_ncpus - 1))

#define	kcred		NULL
#define	CRED()		NULL

#define	ptob(x)		((x) * PAGESIZE)

extern uint64_t physmem;

extern int highbit(ulong_t i);
extern int random_get_bytes(uint8_t *ptr, size_t len);
extern int random_get_pseudo_bytes(uint8_t *ptr, size_t len);

extern void kernel_init(int);
extern void kernel_fini(void);

struct spa;
extern void nicenum(uint64_t num, char *buf);
extern void show_pool_stats(struct spa *);

typedef struct callb_cpr {
	kmutex_t	*cc_lockp;
} callb_cpr_t;

#define	CALLB_CPR_INIT(cp, lockp, func, name)	{		\
	(cp)->cc_lockp = lockp;					\
}

#define	CALLB_CPR_SAFE_BEGIN(cp) {				\
	ASSERT(MUTEX_HELD((cp)->cc_lockp));			\
}

#define	CALLB_CPR_SAFE_END(cp, lockp) {				\
	ASSERT(MUTEX_HELD((cp)->cc_lockp));			\
}

#define	CALLB_CPR_EXIT(cp) {					\
	ASSERT(MUTEX_HELD((cp)->cc_lockp));			\
	mutex_exit((cp)->cc_lockp);				\
}

#define	zone_dataset_visible(x, y)	(1)
#define	INGLOBALZONE(z)			(1)

extern char *kmem_asprintf(const char *fmt, ...);
#define	strfree(str) kmem_free((str), strlen(str) + 1)

/*
 * Hostname information
 */
extern char hw_serial[];	/* for userland-emulated hostid access */
extern int ddi_strtoul(const char *str, char **nptr, int base,
    unsigned long *result);

extern int ddi_strtoull(const char *str, char **nptr, int base,
    u_longlong_t *result);

/* ZFS Boot Related stuff. */

struct _buf {
	intptr_t	_fd;
};

struct bootstat {
	uint64_t st_size;
};

typedef struct ace_object {
	uid_t		a_who;
	uint32_t	a_access_mask;
	uint16_t	a_flags;
	uint16_t	a_type;
	uint8_t		a_obj_type[16];
	uint8_t		a_inherit_obj_type[16];
} ace_object_t;


#define	ACE_ACCESS_ALLOWED_OBJECT_ACE_TYPE	0x05
#define	ACE_ACCESS_DENIED_OBJECT_ACE_TYPE	0x06
#define	ACE_SYSTEM_AUDIT_OBJECT_ACE_TYPE	0x07
#define	ACE_SYSTEM_ALARM_OBJECT_ACE_TYPE	0x08

extern struct _buf *kobj_open_file(char *name);
extern int kobj_read_file(struct _buf *file, char *buf, unsigned size,
    unsigned off);
extern void kobj_close_file(struct _buf *file);
extern int kobj_get_filesize(struct _buf *file, uint64_t *size);
extern int zfs_secpolicy_snapshot_perms(const char *name, cred_t *cr);
extern int zfs_secpolicy_rename_perms(const char *from, const char *to,
    cred_t *cr);
extern int zfs_secpolicy_destroy_perms(const char *name, cred_t *cr);
extern zoneid_t getzoneid(void);

/* SID stuff */
typedef struct ksiddomain {
	uint_t	kd_ref;
	uint_t	kd_len;
	char	*kd_name;
} ksiddomain_t;

ksiddomain_t *ksid_lookupdomain(const char *);
void ksiddomain_rele(ksiddomain_t *);

#define	DDI_SLEEP	KM_SLEEP
#define	ddi_log_sysevent(_a, _b, _c, _d, _e, _f, _g) \
	sysevent_post_event(_c, _d, _b, "libzpool", _e, _f)

/*
 * Cyclic information
 */
extern kmutex_t cpu_lock;

typedef uintptr_t cyclic_id_t;
typedef uint16_t cyc_level_t;
typedef void (*cyc_func_t)(void *);

#define	CY_LOW_LEVEL	0
#define	CY_INFINITY	INT64_MAX
#define	CYCLIC_NONE	((cyclic_id_t)0)

typedef struct cyc_time {
	hrtime_t cyt_when;
	hrtime_t cyt_interval;
} cyc_time_t;

typedef struct cyc_handler {
	cyc_func_t cyh_func;
	void *cyh_arg;
	cyc_level_t cyh_level;
} cyc_handler_t;

extern cyclic_id_t cyclic_add(cyc_handler_t *, cyc_time_t *);
extern void cyclic_remove(cyclic_id_t);
extern int cyclic_reprogram(cyclic_id_t, hrtime_t);

/*
 * Buf structure
 */
#define	B_BUSY		0x0001
#define	B_DONE		0x0002
#define	B_ERROR		0x0004
#define	B_READ		0x0040	/* read when I/O occurs */
#define	B_WRITE		0x0100	/* non-read pseudo-flag */

typedef struct buf {
	int	b_flags;
	size_t b_bcount;
	union {
		caddr_t b_addr;
	} b_un;

	lldaddr_t	_b_blkno;
#define	b_lblkno	_b_blkno._f
	size_t	b_resid;
	size_t	b_bufsize;
	int	(*b_iodone)(struct buf *);
	int	b_error;
	void	*b_private;
} buf_t;

extern void bioinit(buf_t *);
extern void biodone(buf_t *);
extern void bioerror(buf_t *, int);
extern int geterror(buf_t *);

#ifdef	__cplusplus
}
#endif

#endif	/* _SYS_ZFS_CONTEXT_H */<|MERGE_RESOLUTION|>--- conflicted
+++ resolved
@@ -20,13 +20,8 @@
  */
 /*
  * Copyright (c) 2005, 2010, Oracle and/or its affiliates. All rights reserved.
-<<<<<<< HEAD
  * Copyright 2012 Nexenta Systems, Inc.  All rights reserved.
- * Copyright (c) 2012 by Delphix. All rights reserved.
-=======
- * Copyright 2011 Nexenta Systems, Inc.  All rights reserved.
  * Copyright (c) 2013 by Delphix. All rights reserved.
->>>>>>> 7de6f2c0
  * Copyright (c) 2012, Joyent, Inc. All rights reserved.
  */
 
@@ -502,9 +497,6 @@
 #define	SEC_TO_TICK(sec)	((sec) * hz)
 #define	NSEC_TO_TICK(usec)	((usec) / (NANOSEC / hz))
 
-#define	SEC_TO_TICK(sec)	((sec) * hz)
-#define	NSEC_TO_TICK(usec)	((usec) / (NANOSEC / hz))
-
 #define	gethrestime_sec() time(NULL)
 #define	gethrestime(t) \
 	do {\
