/*
 * CDDL HEADER START
 *
 * The contents of this file are subject to the terms of the
 * Common Development and Distribution License (the "License").
 * You may not use this file except in compliance with the License.
 *
 * You can obtain a copy of the license at usr/src/OPENSOLARIS.LICENSE
 * or http://www.opensolaris.org/os/licensing.
 * See the License for the specific language governing permissions
 * and limitations under the License.
 *
 * When distributing Covered Code, include this CDDL HEADER in each
 * file and include the License file at usr/src/OPENSOLARIS.LICENSE.
 * If applicable, add the following below this CDDL HEADER, with the
 * fields enclosed by brackets "[]" replaced with your own identifying
 * information: Portions Copyright [yyyy] [name of copyright owner]
 *
 * CDDL HEADER END
 */
/*
 * Copyright (c) 2005, 2010, Oracle and/or its affiliates. All rights reserved.
 * Copyright (c) 2012, 2016 by Delphix. All rights reserved.
 * Copyright (c) 2012, Joyent, Inc. All rights reserved.
<<<<<<< HEAD
 * Copyright 2015 Nexenta Systems, Inc.  All rights reserved.
=======
 * Copyright 2017 RackTop Systems.
>>>>>>> b037f3db
 */

#ifndef _SYS_ZFS_CONTEXT_H
#define	_SYS_ZFS_CONTEXT_H

#ifdef	__cplusplus
extern "C" {
#endif

#define	_SYNCH_H

#define	_SYS_VNODE_H
#define	_SYS_VFS_H
#define	_SYS_CALLB_H

#include <stdio.h>
#include <stdlib.h>
#include <stddef.h>
#include <stdarg.h>
#include <fcntl.h>
#include <unistd.h>
#include <errno.h>
#include <string.h>
#include <strings.h>
#include <thread.h>
#include <assert.h>
#include <alloca.h>
#include <umem.h>
#include <limits.h>
#include <atomic.h>
#include <dirent.h>
#include <time.h>
#include <procfs.h>
#include <pthread.h>
#include <setjmp.h>
#include <sys/debug.h>
#include <libsysevent.h>
#include <sys/note.h>
#include <sys/types.h>
#include <sys/cred.h>
#include <sys/sysmacros.h>
#include <sys/bitmap.h>
#include <sys/resource.h>
#include <sys/byteorder.h>
#include <sys/list.h>
#include <sys/uio.h>
#include <sys/zfs_debug.h>
#include <sys/sdt.h>
#include <sys/kstat.h>
#include <sys/u8_textprep.h>
#include <sys/sysevent/eventdefs.h>
#include <sys/sysevent/dev.h>
#include <sys/debug.h>
#include <sys/taskq.h>
#include <sys/taskq_impl.h>
#include <sys/mutex.h>
#include <sys/proc.h>
#include <sys/condvar.h>
#include <sys/cmn_err.h>
#include <sys/kmem.h>
#include <sys/systm.h>
#include <sys/random.h>
#include <sys/buf.h>
#include <sys/sid.h>
#include <sys/acl.h>
#include <sys/bitmap.h>
#include <sys/systeminfo.h>
#include <sys/cpuvar.h>
#include <sys/pset.h>
#include <sys/kobj.h>
#include <sys/fm/util.h>
#include "zfs.h"

/*
 * ZFS debugging
 */

#ifdef ZFS_DEBUG
extern void dprintf_setup(int *argc, char **argv);
#endif /* ZFS_DEBUG */

/*
 * DTrace SDT probes have different signatures in userland than they do in
 * the kernel.  If they're being used in kernel code, re-define them out of
 * existence for their counterparts in libzpool.
 *
 * Here's an example of how to use the set-error probes in userland:
 * zfs$target:::set-error /arg0 == EBUSY/ {stack();}
 *
 * Here's an example of how to use DTRACE_PROBE probes in userland:
 * If there is a probe declared as follows:
 * DTRACE_PROBE2(zfs__probe_name, uint64_t, blkid, dnode_t *, dn);
 * Then you can use it as follows:
 * zfs$target:::probe2 /copyinstr(arg0) == "zfs__probe_name"/
 *     {printf("%u %p\n", arg1, arg2);}
 */

#ifdef DTRACE_PROBE
#undef	DTRACE_PROBE
#endif	/* DTRACE_PROBE */
#define	DTRACE_PROBE(a) \
	ZFS_PROBE0(#a)

#ifdef DTRACE_PROBE1
#undef	DTRACE_PROBE1
#endif	/* DTRACE_PROBE1 */
#define	DTRACE_PROBE1(a, b, c) \
	ZFS_PROBE1(#a, (unsigned long)c)

#ifdef DTRACE_PROBE2
#undef	DTRACE_PROBE2
#endif	/* DTRACE_PROBE2 */
#define	DTRACE_PROBE2(a, b, c, d, e) \
	ZFS_PROBE2(#a, (unsigned long)c, (unsigned long)e)

#ifdef DTRACE_PROBE3
#undef	DTRACE_PROBE3
#endif	/* DTRACE_PROBE3 */
#define	DTRACE_PROBE3(a, b, c, d, e, f, g) \
	ZFS_PROBE3(#a, (unsigned long)c, (unsigned long)e, (unsigned long)g)

#ifdef DTRACE_PROBE4
#undef	DTRACE_PROBE4
#endif	/* DTRACE_PROBE4 */
#define	DTRACE_PROBE4(a, b, c, d, e, f, g, h, i) \
	ZFS_PROBE4(#a, (unsigned long)c, (unsigned long)e, (unsigned long)g, \
	(unsigned long)i)

/*
 * We use the comma operator so that this macro can be used without much
 * additional code.  For example, "return (EINVAL);" becomes
 * "return (SET_ERROR(EINVAL));".  Note that the argument will be evaluated
 * twice, so it should not have side effects (e.g. something like:
 * "return (SET_ERROR(log_error(EINVAL, info)));" would log the error twice).
 */
#define	SET_ERROR(err) (ZFS_SET_ERROR(err), err)

/*
 * Threads
 */
#define	kpreempt(x)	yield()
<<<<<<< HEAD

typedef struct kthread kthread_t;
typedef uint64_t kt_did_t;

#define	thread_create(stk, stksize, func, arg, len, pp, state, pri)	\
	zk_thread_create(func, arg, len)
#define	thread_exit() thr_exit(NULL)
#define	thread_join(t)	panic("libzpool cannot join threads")

=======
>>>>>>> b037f3db
#define	newproc(f, a, cid, pri, ctp, pid)	(ENOSYS)

/*
<<<<<<< HEAD
 * kstat creation, installation and deletion
 */
extern kstat_t *kstat_create(const char *, int,
    const char *, const char *, uchar_t, ulong_t, uchar_t);
extern void kstat_named_init(kstat_named_t *, const char *, uchar_t);
extern void kstat_install(kstat_t *);
extern void kstat_delete(kstat_t *);
extern void kstat_waitq_enter(kstat_io_t *);
extern void kstat_waitq_exit(kstat_io_t *);
extern void kstat_runq_enter(kstat_io_t *);
extern void kstat_runq_exit(kstat_io_t *);
extern void kstat_waitq_to_runq(kstat_io_t *);
extern void kstat_runq_back_to_waitq(kstat_io_t *);

extern void kstat_waitq_enter_time(kstat_io_t *kiop, hrtime_t t);
extern void kstat_waitq_exit_time(kstat_io_t *kiop, hrtime_t t);
extern void kstat_runq_enter_time(kstat_io_t *kiop, hrtime_t t);
extern void kstat_runq_exit_time(kstat_io_t *kiop, hrtime_t t);

extern hrtime_t gethrtime_unscaled(void);

/*
 * Kernel memory
 */
#define	KM_SLEEP		UMEM_NOFAIL
#define	KM_PUSHPAGE		KM_SLEEP
#define	KM_NOSLEEP		UMEM_DEFAULT
#define	KM_NORMALPRI		0	/* not needed with UMEM_DEFAULT */
#define	KMC_NODEBUG		UMC_NODEBUG
#define	KMC_NOTOUCH		0	/* not needed for userland caches */
#define	kmem_alloc(_s, _f)	umem_alloc(_s, _f)
#define	kmem_zalloc(_s, _f)	umem_zalloc(_s, _f)
#define	kmem_free(_b, _s)	umem_free(_b, _s)
#define	kmem_cache_create(_a, _b, _c, _d, _e, _f, _g, _h, _i) \
	umem_cache_create(_a, _b, _c, _d, _e, _f, _g, _h, _i)
#define	kmem_cache_destroy(_c)	umem_cache_destroy(_c)
#define	kmem_cache_alloc(_c, _f) umem_cache_alloc(_c, _f)
#define	kmem_cache_free(_c, _b)	umem_cache_free(_c, _b)
#define	kmem_debugging()	0
#define	kmem_cache_reap_now(_c)		/* nothing */
#define	kmem_cache_set_move(_c, _cb)	/* nothing */
#define	vmem_qcache_reap(_v)		/* nothing */
#define	POINTER_INVALIDATE(_pp)		/* nothing */
#define	POINTER_IS_VALID(_p)	0

extern vmem_t *zio_arena;

typedef umem_cache_t kmem_cache_t;

typedef enum kmem_cbrc {
	KMEM_CBRC_YES,
	KMEM_CBRC_NO,
	KMEM_CBRC_LATER,
	KMEM_CBRC_DONT_NEED,
	KMEM_CBRC_DONT_KNOW
} kmem_cbrc_t;

/*
 * Task queues
=======
 * vnodes
>>>>>>> b037f3db
 */
#define	XVA_MAPSIZE	3
#define	XVA_MAGIC	0x78766174

typedef struct vnode {
	uint64_t	v_size;
	int		v_fd;
	char		*v_path;
	int		v_dump_fd;
} vnode_t;

extern char *vn_dumpdir;
#define	AV_SCANSTAMP_SZ	32		/* length of anti-virus scanstamp */

typedef struct xoptattr {
	timestruc_t	xoa_createtime;	/* Create time of file */
	uint8_t		xoa_archive;
	uint8_t		xoa_system;
	uint8_t		xoa_readonly;
	uint8_t		xoa_hidden;
	uint8_t		xoa_nounlink;
	uint8_t		xoa_immutable;
	uint8_t		xoa_appendonly;
	uint8_t		xoa_nodump;
	uint8_t		xoa_settable;
	uint8_t		xoa_opaque;
	uint8_t		xoa_av_quarantined;
	uint8_t		xoa_av_modified;
	uint8_t		xoa_av_scanstamp[AV_SCANSTAMP_SZ];
	uint8_t		xoa_reparse;
	uint8_t		xoa_offline;
	uint8_t		xoa_sparse;
} xoptattr_t;

typedef struct vattr {
	uint_t		va_mask;	/* bit-mask of attributes */
	u_offset_t	va_size;	/* file size in bytes */
} vattr_t;


typedef struct xvattr {
	vattr_t		xva_vattr;	/* Embedded vattr structure */
	uint32_t	xva_magic;	/* Magic Number */
	uint32_t	xva_mapsize;	/* Size of attr bitmap (32-bit words) */
	uint32_t	*xva_rtnattrmapp;	/* Ptr to xva_rtnattrmap[] */
	uint32_t	xva_reqattrmap[XVA_MAPSIZE];	/* Requested attrs */
	uint32_t	xva_rtnattrmap[XVA_MAPSIZE];	/* Returned attrs */
	xoptattr_t	xva_xoptattrs;	/* Optional attributes */
} xvattr_t;

typedef struct vsecattr {
	uint_t		vsa_mask;	/* See below */
	int		vsa_aclcnt;	/* ACL entry count */
	void		*vsa_aclentp;	/* pointer to ACL entries */
	int		vsa_dfaclcnt;	/* default ACL entry count */
	void		*vsa_dfaclentp;	/* pointer to default ACL entries */
	size_t		vsa_aclentsz;	/* ACE size in bytes of vsa_aclentp */
} vsecattr_t;

#define	AT_TYPE		0x00001
#define	AT_MODE		0x00002
#define	AT_UID		0x00004
#define	AT_GID		0x00008
#define	AT_FSID		0x00010
#define	AT_NODEID	0x00020
#define	AT_NLINK	0x00040
#define	AT_SIZE		0x00080
#define	AT_ATIME	0x00100
#define	AT_MTIME	0x00200
#define	AT_CTIME	0x00400
#define	AT_RDEV		0x00800
#define	AT_BLKSIZE	0x01000
#define	AT_NBLOCKS	0x02000
#define	AT_SEQ		0x08000
#define	AT_XVATTR	0x10000

typedef struct caller_context {
	pid_t		cc_pid;		/* Process ID of the caller */
	int		cc_sysid;	/* System ID, used for remote calls */
	u_longlong_t	cc_caller_id;	/* Identifier for (set of) caller(s) */
	ulong_t		cc_flags;
} caller_context_t;

#define	CRCREAT		0

extern int fop_getattr(vnode_t *vp, vattr_t *vap);

#define	VOP_CLOSE(vp, f, c, o, cr, ct)	0
#define	VOP_PUTPAGE(vp, of, sz, fl, cr, ct)	0
#define	VOP_GETATTR(vp, vap, fl, cr, ct)  fop_getattr((vp), (vap));

#define	VOP_FSYNC(vp, f, cr, ct)	fsync((vp)->v_fd)
#define	VOP_SPACE(vp, cmd, flck, fl, off, cr, ct) \
	fcntl((vp)->v_fd, cmd, (flck), sizeof (*(flck)))

#define	VN_RELE(vp)	vn_close(vp)

extern int vn_open(char *path, int x1, int oflags, int mode, vnode_t **vpp,
    int x2, int x3);
extern int vn_openat(char *path, int x1, int oflags, int mode, vnode_t **vpp,
    int x2, int x3, vnode_t *vp, int fd);
extern int vn_rdwr(int uio, vnode_t *vp, void *addr, ssize_t len,
    offset_t offset, int x1, int x2, rlim64_t x3, void *x4, ssize_t *residp);
extern void vn_close(vnode_t *vp);

#define	vn_remove(path, x1, x2)		remove(path)
#define	vn_rename(from, to, seg)	rename((from), (to))
#define	vn_is_readonly(vp)		B_FALSE

extern vnode_t *rootdir;

#include <sys/file.h>		/* for FREAD, FWRITE, etc */
#include <sys/sunddi.h>		/* for ddi_strtoul, ddi_strtoull, etc */
#include <sys/cyclic.h>		/* for cyclic_add, cyclic remove, etc */
#include <vm/seg_kmem.h>	/* for zio_arena */

/*
 * Random stuff
 */
<<<<<<< HEAD
#define	ddi_get_lbolt()		(gethrtime() >> 23)
#define	ddi_get_lbolt64()	(gethrtime() >> 23)
#define	hz	119	/* frequency when using gethrtime() >> 23 for lbolt */

extern void delay(clock_t ticks);
extern timeout_id_t timeout(void (*)(void *), void *, clock_t);
extern clock_t untimeout(timeout_id_t);

#define	SEC_TO_TICK(sec)	((sec) * hz)
#define	NSEC_TO_TICK(usec)	((usec) / (NANOSEC / hz))
#define	TICK_TO_MSEC(tick)	((tick) * (1000 / hz))

#define	gethrestime_sec() time(NULL)
#define	gethrestime(t) \
	do {\
		(t)->tv_sec = gethrestime_sec();\
		(t)->tv_nsec = 0;\
	} while (0);

=======
>>>>>>> b037f3db
#define	max_ncpus	64
#define	boot_ncpus	(sysconf(_SC_NPROCESSORS_ONLN))

#define	minclsyspri	60
#define	maxclsyspri	99

#define	CPU_SEQID	(thr_self() & (max_ncpus - 1))

extern void kernel_init(int);
extern void kernel_fini(void);

struct spa;
extern void show_pool_stats(struct spa *);
extern int set_global_var(char *arg);

typedef struct callb_cpr {
	kmutex_t	*cc_lockp;
} callb_cpr_t;

#define	CALLB_CPR_INIT(cp, lockp, func, name)	{		\
	(cp)->cc_lockp = lockp;					\
}

#define	CALLB_CPR_SAFE_BEGIN(cp) {				\
	ASSERT(MUTEX_HELD((cp)->cc_lockp));			\
}

#define	CALLB_CPR_SAFE_END(cp, lockp) {				\
	ASSERT(MUTEX_HELD((cp)->cc_lockp));			\
}

#define	CALLB_CPR_EXIT(cp) {					\
	ASSERT(MUTEX_HELD((cp)->cc_lockp));			\
	mutex_exit((cp)->cc_lockp);				\
}

#define	zone_dataset_visible(x, y)	(1)
#define	INGLOBALZONE(z)			(1)
extern uint32_t zone_get_hostid(void *zonep);

extern int zfs_secpolicy_snapshot_perms(const char *name, cred_t *cr);
extern int zfs_secpolicy_rename_perms(const char *from, const char *to,
    cred_t *cr);
extern int zfs_secpolicy_destroy_perms(const char *name, cred_t *cr);

#define	ddi_log_sysevent(_a, _b, _c, _d, _e, _f, _g) \
	sysevent_post_event(_c, _d, _b, "libzpool", _e, _f)

#ifdef	__cplusplus
}
#endif

#endif	/* _SYS_ZFS_CONTEXT_H */<|MERGE_RESOLUTION|>--- conflicted
+++ resolved
@@ -22,11 +22,8 @@
  * Copyright (c) 2005, 2010, Oracle and/or its affiliates. All rights reserved.
  * Copyright (c) 2012, 2016 by Delphix. All rights reserved.
  * Copyright (c) 2012, Joyent, Inc. All rights reserved.
-<<<<<<< HEAD
  * Copyright 2015 Nexenta Systems, Inc.  All rights reserved.
-=======
  * Copyright 2017 RackTop Systems.
->>>>>>> b037f3db
  */
 
 #ifndef _SYS_ZFS_CONTEXT_H
@@ -168,84 +165,10 @@
  * Threads
  */
 #define	kpreempt(x)	yield()
-<<<<<<< HEAD
-
-typedef struct kthread kthread_t;
-typedef uint64_t kt_did_t;
-
-#define	thread_create(stk, stksize, func, arg, len, pp, state, pri)	\
-	zk_thread_create(func, arg, len)
-#define	thread_exit() thr_exit(NULL)
-#define	thread_join(t)	panic("libzpool cannot join threads")
-
-=======
->>>>>>> b037f3db
 #define	newproc(f, a, cid, pri, ctp, pid)	(ENOSYS)
 
 /*
-<<<<<<< HEAD
- * kstat creation, installation and deletion
- */
-extern kstat_t *kstat_create(const char *, int,
-    const char *, const char *, uchar_t, ulong_t, uchar_t);
-extern void kstat_named_init(kstat_named_t *, const char *, uchar_t);
-extern void kstat_install(kstat_t *);
-extern void kstat_delete(kstat_t *);
-extern void kstat_waitq_enter(kstat_io_t *);
-extern void kstat_waitq_exit(kstat_io_t *);
-extern void kstat_runq_enter(kstat_io_t *);
-extern void kstat_runq_exit(kstat_io_t *);
-extern void kstat_waitq_to_runq(kstat_io_t *);
-extern void kstat_runq_back_to_waitq(kstat_io_t *);
-
-extern void kstat_waitq_enter_time(kstat_io_t *kiop, hrtime_t t);
-extern void kstat_waitq_exit_time(kstat_io_t *kiop, hrtime_t t);
-extern void kstat_runq_enter_time(kstat_io_t *kiop, hrtime_t t);
-extern void kstat_runq_exit_time(kstat_io_t *kiop, hrtime_t t);
-
-extern hrtime_t gethrtime_unscaled(void);
-
-/*
- * Kernel memory
- */
-#define	KM_SLEEP		UMEM_NOFAIL
-#define	KM_PUSHPAGE		KM_SLEEP
-#define	KM_NOSLEEP		UMEM_DEFAULT
-#define	KM_NORMALPRI		0	/* not needed with UMEM_DEFAULT */
-#define	KMC_NODEBUG		UMC_NODEBUG
-#define	KMC_NOTOUCH		0	/* not needed for userland caches */
-#define	kmem_alloc(_s, _f)	umem_alloc(_s, _f)
-#define	kmem_zalloc(_s, _f)	umem_zalloc(_s, _f)
-#define	kmem_free(_b, _s)	umem_free(_b, _s)
-#define	kmem_cache_create(_a, _b, _c, _d, _e, _f, _g, _h, _i) \
-	umem_cache_create(_a, _b, _c, _d, _e, _f, _g, _h, _i)
-#define	kmem_cache_destroy(_c)	umem_cache_destroy(_c)
-#define	kmem_cache_alloc(_c, _f) umem_cache_alloc(_c, _f)
-#define	kmem_cache_free(_c, _b)	umem_cache_free(_c, _b)
-#define	kmem_debugging()	0
-#define	kmem_cache_reap_now(_c)		/* nothing */
-#define	kmem_cache_set_move(_c, _cb)	/* nothing */
-#define	vmem_qcache_reap(_v)		/* nothing */
-#define	POINTER_INVALIDATE(_pp)		/* nothing */
-#define	POINTER_IS_VALID(_p)	0
-
-extern vmem_t *zio_arena;
-
-typedef umem_cache_t kmem_cache_t;
-
-typedef enum kmem_cbrc {
-	KMEM_CBRC_YES,
-	KMEM_CBRC_NO,
-	KMEM_CBRC_LATER,
-	KMEM_CBRC_DONT_NEED,
-	KMEM_CBRC_DONT_KNOW
-} kmem_cbrc_t;
-
-/*
- * Task queues
-=======
  * vnodes
->>>>>>> b037f3db
  */
 #define	XVA_MAPSIZE	3
 #define	XVA_MAGIC	0x78766174
@@ -365,28 +288,6 @@
 /*
  * Random stuff
  */
-<<<<<<< HEAD
-#define	ddi_get_lbolt()		(gethrtime() >> 23)
-#define	ddi_get_lbolt64()	(gethrtime() >> 23)
-#define	hz	119	/* frequency when using gethrtime() >> 23 for lbolt */
-
-extern void delay(clock_t ticks);
-extern timeout_id_t timeout(void (*)(void *), void *, clock_t);
-extern clock_t untimeout(timeout_id_t);
-
-#define	SEC_TO_TICK(sec)	((sec) * hz)
-#define	NSEC_TO_TICK(usec)	((usec) / (NANOSEC / hz))
-#define	TICK_TO_MSEC(tick)	((tick) * (1000 / hz))
-
-#define	gethrestime_sec() time(NULL)
-#define	gethrestime(t) \
-	do {\
-		(t)->tv_sec = gethrestime_sec();\
-		(t)->tv_nsec = 0;\
-	} while (0);
-
-=======
->>>>>>> b037f3db
 #define	max_ncpus	64
 #define	boot_ncpus	(sysconf(_SC_NPROCESSORS_ONLN))
 
@@ -425,7 +326,6 @@
 
 #define	zone_dataset_visible(x, y)	(1)
 #define	INGLOBALZONE(z)			(1)
-extern uint32_t zone_get_hostid(void *zonep);
 
 extern int zfs_secpolicy_snapshot_perms(const char *name, cred_t *cr);
 extern int zfs_secpolicy_rename_perms(const char *from, const char *to,
