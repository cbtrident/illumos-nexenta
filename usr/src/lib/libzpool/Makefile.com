--- conflicted
+++ resolved
@@ -20,7 +20,6 @@
 #
 #
 # Copyright (c) 2005, 2010, Oracle and/or its affiliates. All rights reserved.
-# Copyright 2013 Nexenta Systems, Inc. All rights reserved.
 # Copyright (c) 2013, 2016 by Delphix. All rights reserved.
 # Copyright 2017 Joyent, Inc.
 #
@@ -30,11 +29,7 @@
 
 # include the list of ZFS sources
 include ../../../uts/common/Makefile.files
-<<<<<<< HEAD
-KERNEL_OBJS = kernel.o taskq.o util.o dkioc_free_util.o
-=======
-KERNEL_OBJS = kernel.o util.o
->>>>>>> b037f3db
+KERNEL_OBJS = kernel.o util.o dkioc_free_util.o
 DTRACE_OBJS = zfs.o
 
 OBJECTS=$(LUA_OBJS) $(ZFS_COMMON_OBJS) $(ZFS_SHARED_OBJS) $(KERNEL_OBJS)
