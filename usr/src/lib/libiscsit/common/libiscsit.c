/*
 * CDDL HEADER START
 *
 * The contents of this file are subject to the terms of the
 * Common Development and Distribution License (the "License").
 * You may not use this file except in compliance with the License.
 *
 * You can obtain a copy of the license at usr/src/OPENSOLARIS.LICENSE
 * or http://www.opensolaris.org/os/licensing.
 * See the License for the specific language governing permissions
 * and limitations under the License.
 *
 * When distributing Covered Code, include this CDDL HEADER in each
 * file and include the License file at usr/src/OPENSOLARIS.LICENSE.
 * If applicable, add the following below this CDDL HEADER, with the
 * fields enclosed by brackets "[]" replaced with your own identifying
 * information: Portions Copyright [yyyy] [name of copyright owner]
 *
 * CDDL HEADER END
 */
/*
 * Copyright (c) 2008, 2010, Oracle and/or its affiliates. All rights reserved.
 */
/*
 * Copyright 2014 Nexenta Systems, Inc.  All rights reserved.
 */

#include <sys/types.h>
#include <sys/stat.h>
#include <ctype.h>
#include <fcntl.h>
#include <uuid/uuid.h>
#include <errno.h>
#include <unistd.h>
#include <strings.h>
#include <libintl.h>
#include <libscf.h>
#include <assert.h>

#include <libstmf.h>
#include <libiscsit.h>
#include <sys/iscsi_protocol.h>
#include <sys/iscsit/isns_protocol.h>

/* From iscsitgtd */
#define	TARGET_NAME_VERS	2

/* this should be defined someplace central... */
#define	ISCSI_NAME_LEN_MAX	223

/* max length of a base64 encoded secret */
#define	MAX_BASE64_LEN		341

/* Default RADIUS server port */
#define	DEFAULT_RADIUS_PORT	1812

/* The iscsit SMF service FMRI */
#define	ISCSIT_FMRI		"svc:/network/iscsi/target:default"
/*
 * The kernel reserves target portal group tag value 1 as the default.
 */
#define	ISCSIT_DEFAULT_TPGT	1
#define	MAXTAG			0xffff

/* helper for property list validation */
#define	PROPERR(lst, key, value) { \
	if (lst) { \
		(void) nvlist_add_string(lst, key, value); \
	} \
}

/* helper function declarations */
static int
it_iqn_generate(char *iqn_buf, int iqn_buf_len, char *opt_iqn_suffix);

static int
it_val_pass(char *name, char *val, nvlist_t *e);

/* consider making validate funcs public */
static int
it_validate_configprops(nvlist_t *nvl, nvlist_t *errs);

static int
it_validate_tgtprops(nvlist_t *nvl, nvlist_t *errs);

static int
it_validate_iniprops(nvlist_t *nvl, nvlist_t *errs);

static boolean_t
is_iscsit_enabled(void);

static void
iqnstr(char *s);

static void
euistr(char *s);

static void
free_empty_errlist(nvlist_t **errlist);

/*
 * Function:  it_config_load()
 *
 * Allocate and create an it_config_t structure representing the
 * current iSCSI configuration.  This structure is compiled using
 * the 'provider' data returned by stmfGetProviderData().  If there
 * is no provider data associated with iscsit, the it_config_t
 * structure will be set to a default configuration.
 *
 * Parameters:
 *    cfg	A C representation of the current iSCSI configuration
 *
 * Return Values:
 *    0		Success
 *    ENOMEM	Could not allocate resources
 *    EINVAL	Invalid parameter
 */
int
it_config_load(it_config_t **cfg)
{
	int		ret = 0;
	nvlist_t	*cfg_nv = NULL;
	it_config_t	*newcfg = NULL;
	uint64_t	stmf_token = 0;

	if (!cfg) {
		return (EINVAL);
	}

	*cfg = NULL;

	ret = stmfGetProviderDataProt(ISCSIT_MODNAME, &cfg_nv,
	    STMF_PORT_PROVIDER_TYPE, &stmf_token);

	if ((ret == STMF_STATUS_SUCCESS) ||
	    (ret == STMF_ERROR_NOT_FOUND)) {
		/*
		 * If not initialized yet, return empty it_config_t
		 * Else, convert nvlist to struct
		 */
		ret = it_nv_to_config(cfg_nv, &newcfg);
	}

	if (ret == 0) {
		newcfg->stmf_token = stmf_token;
		*cfg = newcfg;
	}

	if (cfg_nv) {
		nvlist_free(cfg_nv);
	}

	return (ret);
}

/*
 * Function:  it_config_commit()
 *
 * Informs the iscsit service that the configuration has changed and
 * commits the new configuration to persistent store by calling
 * stmfSetProviderData.  This function can be called multiple times
 * during a configuration sequence if necessary.
 *
 * Parameters:
 *    cfg	A C representation of the current iSCSI configuration
 *
 * Return Values:
 *    0		Success
 *    ENOMEM	Could not allocate resources
 *    EINVAL	Invalid it_config_t structure
 *    TBD	ioctl() failed
 *    TBD	could not save config to STMF
 */
int
it_config_commit(it_config_t *cfg)
{
	int			ret;
	nvlist_t		*cfgnv = NULL;
	char			*packednv = NULL;
	int			iscsit_fd = -1;
	size_t			pnv_size;
	iscsit_ioc_set_config_t	iop;
	it_tgt_t		*tgtp;

	if (!cfg) {
		return (EINVAL);
	}

	ret = it_config_to_nv(cfg, &cfgnv);
	if (ret == 0) {
		ret = nvlist_size(cfgnv, &pnv_size, NV_ENCODE_NATIVE);
	}

	/*
	 * If the iscsit service is enabled, send the changes to the
	 * kernel first.  Kernel will be the final sanity check before
	 * the config is saved persistently.
	 *
	 * This somewhat leaves open the simultaneous-change hole
	 * that STMF was trying to solve, but is a better sanity
	 * check and allows for graceful handling of target renames.
	 */
	if ((ret == 0) && is_iscsit_enabled()) {
		packednv = malloc(pnv_size);
		if (!packednv) {
			ret = ENOMEM;
		} else {
			ret = nvlist_pack(cfgnv, &packednv, &pnv_size,
			    NV_ENCODE_NATIVE, 0);
		}

		if (ret == 0) {
			iscsit_fd = open(ISCSIT_NODE, O_RDWR|O_EXCL);
			if (iscsit_fd != -1) {
				iop.set_cfg_vers = ISCSIT_API_VERS0;
				iop.set_cfg_pnvlist = packednv;
				iop.set_cfg_pnvlist_len = pnv_size;
				if ((ioctl(iscsit_fd, ISCSIT_IOC_SET_CONFIG,
				    &iop)) != 0) {
					ret = errno;
				}

				(void) close(iscsit_fd);
			} else {
				ret = errno;
			}
		}

		if (packednv != NULL) {
			free(packednv);
		}
	}

	/*
	 * Before saving the config persistently, remove any
	 * PROP_OLD_TARGET_NAME entries.  This is only interesting to
	 * the active service.
	 */
	if (ret == 0) {
		boolean_t	changed = B_FALSE;

		tgtp = cfg->config_tgt_list;
		for (; tgtp != NULL; tgtp = tgtp->tgt_next) {
			if (!tgtp->tgt_properties) {
				continue;
			}
			if (nvlist_exists(tgtp->tgt_properties,
			    PROP_OLD_TARGET_NAME)) {
				(void) nvlist_remove_all(tgtp->tgt_properties,
				    PROP_OLD_TARGET_NAME);
				changed = B_TRUE;
			}
		}

		if (changed) {
			/* rebuild the config nvlist */
			nvlist_free(cfgnv);
			cfgnv = NULL;
			ret = it_config_to_nv(cfg, &cfgnv);
		}
	}

	/*
	 * stmfGetProviderDataProt() checks to ensure
	 * that the config data hasn't changed since we fetched it.
	 *
	 * The kernel now has a version we need to save persistently.
	 * CLI will 'do the right thing' and warn the user if it
	 * gets STMF_ERROR_PROV_DATA_STALE.  We'll try once to revert
	 * the kernel to the persistently saved data, but ultimately,
	 * it's up to the administrator to validate things are as they
	 * want them to be.
	 */
	if (ret == 0) {
		ret = stmfSetProviderDataProt(ISCSIT_MODNAME, cfgnv,
		    STMF_PORT_PROVIDER_TYPE, &(cfg->stmf_token));

		if (ret == STMF_STATUS_SUCCESS) {
			ret = 0;
		} else if (ret == STMF_ERROR_NOMEM) {
			ret = ENOMEM;
		} else if (ret == STMF_ERROR_PROV_DATA_STALE) {
			int		st;
			it_config_t	*rcfg = NULL;

			st = it_config_load(&rcfg);
			if (st == 0) {
				(void) it_config_commit(rcfg);
				it_config_free(rcfg);
			}
		}
	}

	if (cfgnv) {
		nvlist_free(cfgnv);
	}

	return (ret);
}

/*
 * Function:  it_config_setprop()
 *
 * Validate the provided property list and set the global properties
 * for iSCSI Target.  If errlist is not NULL, returns detailed
 * errors for each property that failed.  The format for errorlist
 * is key = property, value = error string.
 *
 * Parameters:
 *
 *    cfg		The current iSCSI configuration obtained from
 *			it_config_load()
 *    proplist		nvlist_t containing properties for this target.
 *    errlist		(optional)  nvlist_t of errors encountered when
 *                      validating the properties.
 *
 * Return Values:
 *    0			Success
 *    EINVAL		Invalid property
 *
 */
int
it_config_setprop(it_config_t *cfg, nvlist_t *proplist, nvlist_t **errlist)
{
	int		ret;
	nvlist_t	*errs = NULL;
	it_portal_t	*isns = NULL;
	it_portal_t	*pnext = NULL;
	it_portal_t	*newisnslist = NULL;
	char		**arr;
	uint32_t	count;
	uint32_t	newcount;
	nvlist_t	*cprops = NULL;
	char		*val = NULL;

	if (!cfg || !proplist) {
		return (EINVAL);
	}

	if (errlist) {
		(void) nvlist_alloc(&errs, 0, 0);
		*errlist = errs;
	}

	/*
	 * copy the existing properties, merge, then validate
	 * the merged properties before committing them.
	 */
	if (cfg->config_global_properties) {
		ret = nvlist_dup(cfg->config_global_properties, &cprops, 0);
	} else {
		ret = nvlist_alloc(&cprops, NV_UNIQUE_NAME, 0);
	}

	if (ret != 0) {
		return (ret);
	}

	ret = nvlist_merge(cprops, proplist, 0);
	if (ret != 0) {
		nvlist_free(cprops);
		return (ret);
	}

	/*
	 * base64 encode the radius secret, if it's changed.
	 */
	val = NULL;
	(void) nvlist_lookup_string(proplist, PROP_RADIUS_SECRET, &val);
	if (val) {
		char		bsecret[MAX_BASE64_LEN];

		ret = it_val_pass(PROP_RADIUS_SECRET, val, errs);

		if (ret == 0) {
			(void) memset(bsecret, 0, MAX_BASE64_LEN);

			ret = iscsi_binary_to_base64_str((uint8_t *)val,
			    strlen(val), bsecret, MAX_BASE64_LEN);

			if (ret == 0) {
				/* replace the value in the nvlist */
				ret = nvlist_add_string(cprops,
				    PROP_RADIUS_SECRET, bsecret);
			}
		}
	}

	if (ret != 0) {
		nvlist_free(cprops);
		return (ret);
	}

	/* see if we need to remove the radius server setting */
	val = NULL;
	(void) nvlist_lookup_string(cprops, PROP_RADIUS_SERVER, &val);
	if (val && (strcasecmp(val, "none") == 0)) {
		(void) nvlist_remove_all(cprops, PROP_RADIUS_SERVER);
	}

	/* and/or remove the alias */
	val = NULL;
	(void) nvlist_lookup_string(cprops, PROP_ALIAS, &val);
	if (val && (strcasecmp(val, "none") == 0)) {
		(void) nvlist_remove_all(cprops, PROP_ALIAS);
	}

	ret = it_validate_configprops(cprops, errs);
	if (ret != 0) {
		if (cprops) {
			nvlist_free(cprops);
		}
		return (ret);
	}

	/*
	 * Update iSNS server list, if exists in provided property list.
	 */
	ret = nvlist_lookup_string_array(proplist, PROP_ISNS_SERVER,
	    &arr, &count);

	if (ret == 0) {
		/* special case:  if "none", remove all defined */
		if (strcasecmp(arr[0], "none") != 0) {
			ret = it_array_to_portallist(arr, count,
			    ISNS_DEFAULT_SERVER_PORT, &newisnslist, &newcount);
		} else {
			newisnslist = NULL;
			newcount = 0;
			(void) nvlist_remove_all(cprops, PROP_ISNS_SERVER);
		}

		if (ret == 0) {
			isns = cfg->config_isns_svr_list;
			while (isns) {
				pnext = isns->portal_next;
				free(isns);
				isns = pnext;
			}

			cfg->config_isns_svr_list = newisnslist;
			cfg->config_isns_svr_count = newcount;

			/*
			 * Replace the array in the nvlist to ensure
			 * duplicates are properly removed & port numbers
			 * are added.
			 */
			if (newcount > 0) {
				int	i = 0;
				char	**newarray;

				newarray = malloc(sizeof (char *) * newcount);
				if (newarray == NULL) {
					ret = ENOMEM;
				} else {
					for (isns = newisnslist; isns != NULL;
					    isns = isns->portal_next) {
						(void) sockaddr_to_str(
						    &(isns->portal_addr),
						    &(newarray[i++]));
					}
					(void) nvlist_add_string_array(cprops,
					    PROP_ISNS_SERVER, newarray,
					    newcount);

					for (i = 0; i < newcount; i++) {
						if (newarray[i]) {
							free(newarray[i]);
						}
					}
					free(newarray);
				}
			}
		}
	} else if (ret == ENOENT) {
		/* not an error */
		ret = 0;
	}

	if (ret == 0) {
		/* replace the global properties list */
		nvlist_free(cfg->config_global_properties);
		cfg->config_global_properties = cprops;
	} else {
		if (cprops) {
			nvlist_free(cprops);
		}
	}

<<<<<<< HEAD
	/* on success free the errlist (which must be empty) */
	if (ret == 0 && errs != NULL) {
		assert(fnvlist_num_pairs(errs) == 0);
		nvlist_free(errs);
		*errlist = NULL;
	}
=======
	if (ret == 0)
		free_empty_errlist(errlist);

>>>>>>> e7e978b1
	return (ret);
}

/*
 * Function:  it_config_free()
 *
 * Free any resources associated with the it_config_t structure.
 *
 * Parameters:
 *    cfg	A C representation of the current iSCSI configuration
 */
void
it_config_free(it_config_t *cfg)
{
	it_config_free_cmn(cfg);
}

/*
 * Function:  it_tgt_create()
 *
 * Allocate and create an it_tgt_t structure representing a new iSCSI
 * target node.  If tgt_name is NULL, then a unique target node name will
 * be generated automatically.  Otherwise, the value of tgt_name will be
 * used as the target node name.  The new it_tgt_t structure is added to
 * the target list (cfg_tgt_list) in the configuration structure, and the
 * new target will not be instantiated until the modified configuration
 * is committed by calling it_config_commit().
 *
 * Parameters:
 *    cfg		The current iSCSI configuration obtained from
 *			it_config_load()
 *    tgt		Pointer to an iSCSI target structure
 *    tgt_name		The target node name for the target to be created.
 *			The name must be in either IQN or EUI format.  If
 *			this value is NULL, a node name will be generated
 *			automatically in IQN format.
 *
 * Return Values:
 *    0			Success
 *    ENOMEM		Could not allocated resources
 *    EINVAL		Invalid parameter
 *    EFAULT		Invalid iSCSI name specified
 *    E2BIG		Too many already exist
 */
int
it_tgt_create(it_config_t *cfg, it_tgt_t **tgt, char *tgt_name)
{
	int		ret = 0;
	it_tgt_t	*ptr;
	it_tgt_t	*cfgtgt;
	char		*namep;
	char		buf[ISCSI_NAME_LEN_MAX + 1];

	if (!cfg || !tgt) {
		return (EINVAL);
	}

	if (!tgt_name) {
		/* generate a name */
		ret = it_iqn_generate(buf, sizeof (buf), NULL);
		if (ret != 0) {
			return (ret);
		}
	} else {
		/* validate the passed-in name */
		if (!validate_iscsi_name(tgt_name)) {
			return (EFAULT);
		}
		(void) strlcpy(buf, tgt_name, sizeof (buf));
		canonical_iscsi_name(buf);
	}
	namep = buf;

	/* make sure this name isn't already on the list */
	cfgtgt = cfg->config_tgt_list;
	while (cfgtgt != NULL) {
		if (strcasecmp(namep, cfgtgt->tgt_name) == 0) {
			return (EEXIST);
		}
		cfgtgt = cfgtgt->tgt_next;
	}

	/* Too many targets? */
	if (cfg->config_tgt_count >= MAX_TARGETS) {
		return (E2BIG);
	}

	ptr = calloc(1, sizeof (it_tgt_t));
	if (ptr == NULL) {
		return (ENOMEM);
	}

	(void) strlcpy(ptr->tgt_name, namep, sizeof (ptr->tgt_name));
	ptr->tgt_generation = 1;
	ptr->tgt_next = cfg->config_tgt_list;
	cfg->config_tgt_list = ptr;
	cfg->config_tgt_count++;

	*tgt = ptr;

	return (0);
}

/*
 * Function:  it_tgt_setprop()
 *
 * Validate the provided property list and set the properties for
 * the specified target.  If errlist is not NULL, returns detailed
 * errors for each property that failed.  The format for errorlist
 * is key = property, value = error string.
 *
 * Parameters:
 *
 *    cfg		The current iSCSI configuration obtained from
 *			it_config_load()
 *    tgt		Pointer to an iSCSI target structure
 *    proplist		nvlist_t containing properties for this target.
 *    errlist		(optional)  nvlist_t of errors encountered when
 *			validating the properties.
 *
 * Return Values:
 *    0			Success
 *    EINVAL		Invalid property
 *
 */
int
it_tgt_setprop(it_config_t *cfg, it_tgt_t *tgt, nvlist_t *proplist,
    nvlist_t **errlist)
{
	int		ret;
	nvlist_t	*errs = NULL;
	nvlist_t	*tprops = NULL;
	char		*val = NULL;

	if (!cfg || !tgt || !proplist) {
		return (EINVAL);
	}

	/* verify the target name in case the target node is renamed */
	if (!validate_iscsi_name(tgt->tgt_name)) {
		return (EINVAL);
	}
	canonical_iscsi_name(tgt->tgt_name);

	if (errlist) {
		(void) nvlist_alloc(&errs, 0, 0);
		*errlist = errs;
	}

	/*
	 * copy the existing properties, merge, then validate
	 * the merged properties before committing them.
	 */
	if (tgt->tgt_properties) {
		ret = nvlist_dup(tgt->tgt_properties, &tprops, 0);
	} else {
		ret = nvlist_alloc(&tprops, NV_UNIQUE_NAME, 0);
	}

	if (ret != 0) {
		return (ret);
	}

	ret = nvlist_merge(tprops, proplist, 0);
	if (ret != 0) {
		nvlist_free(tprops);
		return (ret);
	}

	/* unset chap username or alias if requested */
	val = NULL;
	(void) nvlist_lookup_string(proplist, PROP_TARGET_CHAP_USER, &val);
	if (val && (strcasecmp(val, "none") == 0)) {
		(void) nvlist_remove_all(tprops, PROP_TARGET_CHAP_USER);
	}

	val = NULL;
	(void) nvlist_lookup_string(proplist, PROP_ALIAS, &val);
	if (val && (strcasecmp(val, "none") == 0)) {
		(void) nvlist_remove_all(tprops, PROP_ALIAS);
	}

	/* base64 encode the CHAP secret, if it's changed */
	val = NULL;
	(void) nvlist_lookup_string(proplist, PROP_TARGET_CHAP_SECRET, &val);
	if (val) {
		char		bsecret[MAX_BASE64_LEN];

		ret = it_val_pass(PROP_TARGET_CHAP_SECRET, val, errs);

		if (ret == 0) {
			(void) memset(bsecret, 0, MAX_BASE64_LEN);

			ret = iscsi_binary_to_base64_str((uint8_t *)val,
			    strlen(val), bsecret, MAX_BASE64_LEN);

			if (ret == 0) {
				/* replace the value in the nvlist */
				ret = nvlist_add_string(tprops,
				    PROP_TARGET_CHAP_SECRET, bsecret);
			}
		}
	}

	if (ret == 0) {
		ret = it_validate_tgtprops(tprops, errs);
	}

	if (ret != 0) {
		if (tprops) {
			nvlist_free(tprops);
		}
		return (ret);
	}

	if (tgt->tgt_properties) {
		nvlist_free(tgt->tgt_properties);
	}
	tgt->tgt_properties = tprops;

<<<<<<< HEAD
	/* on success free the errlist (which must be empty) */
	if (errs != NULL) {
		assert(fnvlist_num_pairs(errs) == 0);
		nvlist_free(errs);
		*errlist = NULL;
	}
=======
	free_empty_errlist(errlist);

>>>>>>> e7e978b1
	return (0);
}


/*
 * Function:  it_tgt_delete()
 *
 * Delete target represented by 'tgt', where 'tgt' is an existing
 * it_tgt_structure within the configuration 'cfg'.  The target removal
 * will not take effect until the modified configuration is committed
 * by calling it_config_commit().
 *
 * Parameters:
 *    cfg		The current iSCSI configuration obtained from
 *			it_config_load()
 *    tgt		Pointer to an iSCSI target structure
 *
 *    force		Set the target to offline before removing it from
 *			the config.  If not specified, the operation will
 *			fail if the target is determined to be online.
 * Return Values:
 *    0			Success
 *    EBUSY		Target is online
 */
int
it_tgt_delete(it_config_t *cfg, it_tgt_t *tgt, boolean_t force)
{
	int			ret;
	it_tgt_t		*ptgt;
	it_tgt_t		*prev = NULL;
	stmfDevid		devid;
	stmfTargetProperties	props;

	if (!cfg || !tgt) {
		return (0);
	}

	ptgt = cfg->config_tgt_list;
	while (ptgt != NULL) {
		if (strcasecmp(tgt->tgt_name, ptgt->tgt_name) == 0) {
			break;
		}
		prev = ptgt;
		ptgt = ptgt->tgt_next;
	}

	if (!ptgt) {
		return (0);
	}

	/*
	 * check to see if this target is offline.  If it is not,
	 * and the 'force' flag is TRUE, tell STMF to offline it
	 * before removing from the configuration.
	 */
	ret = stmfDevidFromIscsiName(ptgt->tgt_name, &devid);
	if (ret != STMF_STATUS_SUCCESS) {
		/* can't happen? */
		return (EINVAL);
	}

	ret = stmfGetTargetProperties(&devid, &props);
	if (ret == STMF_STATUS_SUCCESS) {
		/*
		 * only other return is STMF_ERROR_NOT_FOUND, which
		 * means we don't have to offline it.
		 */
		if (props.status == STMF_TARGET_PORT_ONLINE) {
			if (!force) {
				return (EBUSY);
			}
			ret = stmfOfflineTarget(&devid);
			if (ret != 0) {
				return (EBUSY);
			}
		}
	}

	if (prev) {
		prev->tgt_next = ptgt->tgt_next;
	} else {
		/* first one on the list */
		cfg->config_tgt_list = ptgt->tgt_next;
	}

	ptgt->tgt_next = NULL; /* Only free this target */

	cfg->config_tgt_count--;
	it_tgt_free(ptgt);

	return (0);
}

/*
 * Function:  it_tgt_free()
 *
 * Frees an it_tgt_t structure.  If tgt_next is not NULL, frees
 * all structures in the list.
 */
void
it_tgt_free(it_tgt_t *tgt)
{
	it_tgt_free_cmn(tgt);
}

/*
 * Function:  it_tpgt_create()
 *
 * Allocate and create an it_tpgt_t structure representing a new iSCSI
 * target portal group tag.  The new it_tpgt_t structure is added to the
 * target tpgt list (tgt_tpgt_list) in the it_tgt_t structure.  The new
 * target portal group tag will not be instantiated until the modified
 * configuration is committed by calling it_config_commit().
 *
 * Parameters:
 *    cfg		The current iSCSI configuration obtained from
 *			it_config_load()
 *    tgt		Pointer to the iSCSI target structure associated
 *			with the target portal group tag
 *    tpgt		Pointer to a target portal group tag structure
 *    tpg_name		The name of the TPG to be associated with this TPGT
 *    tpgt_tag		16-bit numerical identifier for this TPGT.  If
 *			tpgt_tag is '0', this function will choose the
 *			tag number.  If tpgt_tag is >0, and the requested
 *			tag is determined to be in use, another value
 *			will be chosen.
 *
 * Return Values:
 *    0			Success
 *    ENOMEM		Could not allocate resources
 *    EINVAL		Invalid parameter
 *    EEXIST		Specified tag name is already used.
 *    E2BIG		No available tag numbers
 */
int
it_tpgt_create(it_config_t *cfg, it_tgt_t *tgt, it_tpgt_t **tpgt,
    char *tpg_name, uint16_t tpgt_tag)
{
	it_tpgt_t	*ptr = NULL;
	it_tpgt_t	*cfgt;
	char		tagid_used[MAXTAG + 1];
	uint16_t	tagid = ISCSIT_DEFAULT_TPGT;

	if (!cfg || !tgt || !tpgt || !tpg_name) {
		return (EINVAL);
	}

	(void) memset(&(tagid_used[0]), 0, sizeof (tagid_used));

	/*
	 * Make sure this name and/or tag isn't already on the list
	 * At the same time, capture all tag ids in use for this target
	 *
	 * About tag numbering -- since tag numbers are used by
	 * the iSCSI protocol, we should be careful about reusing
	 * them too quickly.  Start with a value greater than the
	 * highest one currently defined.  If current == MAXTAG,
	 * just find an unused tag.
	 */
	cfgt = tgt->tgt_tpgt_list;
	while (cfgt != NULL) {
		tagid_used[cfgt->tpgt_tag] = 1;

		if (strcmp(tpg_name, cfgt->tpgt_tpg_name) == 0) {
			return (EEXIST);
		}

		if (cfgt->tpgt_tag > tagid) {
			tagid = cfgt->tpgt_tag;
		}

		cfgt = cfgt->tpgt_next;
	}

	if ((tpgt_tag > ISCSIT_DEFAULT_TPGT) && (tpgt_tag < MAXTAG) &&
	    (tagid_used[tpgt_tag] == 0)) {
		/* ok to use requested */
		tagid = tpgt_tag;
	} else if (tagid == MAXTAG) {
		/*
		 * The highest value is used, find an available id.
		 */
		tagid = ISCSIT_DEFAULT_TPGT + 1;
		for (; tagid < MAXTAG; tagid++) {
			if (tagid_used[tagid] == 0) {
				break;
			}
		}
		if (tagid >= MAXTAG) {
			return (E2BIG);
		}
	} else {
		/* next available ID */
		tagid++;
	}

	ptr = calloc(1, sizeof (it_tpgt_t));
	if (!ptr) {
		return (ENOMEM);
	}

	(void) strlcpy(ptr->tpgt_tpg_name, tpg_name,
	    sizeof (ptr->tpgt_tpg_name));
	ptr->tpgt_generation = 1;
	ptr->tpgt_tag = tagid;

	ptr->tpgt_next = tgt->tgt_tpgt_list;
	tgt->tgt_tpgt_list = ptr;
	tgt->tgt_tpgt_count++;
	tgt->tgt_generation++;

	*tpgt = ptr;

	return (0);
}

/*
 * Function:  it_tpgt_delete()
 *
 * Delete the target portal group tag represented by 'tpgt', where
 * 'tpgt' is an existing is_tpgt_t structure within the target 'tgt'.
 * The target portal group tag removal will not take effect until the
 * modified configuration is committed by calling it_config_commit().
 *
 * Parameters:
 *    cfg		The current iSCSI configuration obtained from
 *			it_config_load()
 *    tgt		Pointer to the iSCSI target structure associated
 *			with the target portal group tag
 *    tpgt		Pointer to a target portal group tag structure
 */
void
it_tpgt_delete(it_config_t *cfg, it_tgt_t *tgt, it_tpgt_t *tpgt)
{
	it_tpgt_t	*ptr;
	it_tpgt_t	*prev = NULL;

	if (!cfg || !tgt || !tpgt) {
		return;
	}

	ptr = tgt->tgt_tpgt_list;
	while (ptr) {
		if (ptr->tpgt_tag == tpgt->tpgt_tag) {
			break;
		}
		prev = ptr;
		ptr = ptr->tpgt_next;
	}

	if (!ptr) {
		return;
	}

	if (prev) {
		prev->tpgt_next = ptr->tpgt_next;
	} else {
		tgt->tgt_tpgt_list = ptr->tpgt_next;
	}
	ptr->tpgt_next = NULL;

	tgt->tgt_tpgt_count--;
	tgt->tgt_generation++;

	it_tpgt_free(ptr);
}

/*
 * Function:  it_tpgt_free()
 *
 * Deallocates resources of an it_tpgt_t structure.  If tpgt->next
 * is not NULL, frees all members of the list.
 */
void
it_tpgt_free(it_tpgt_t *tpgt)
{
	it_tpgt_free_cmn(tpgt);
}

/*
 * Function:  it_tpg_create()
 *
 * Allocate and create an it_tpg_t structure representing a new iSCSI
 * target portal group.  The new it_tpg_t structure is added to the global
 * tpg list (cfg_tgt_list) in the it_config_t structure.  The new target
 * portal group will not be instantiated until the modified configuration
 * is committed by calling it_config_commit().
 *
 * Parameters:
 *    cfg		The current iSCSI configuration obtained from
 *			it_config_load()
 *    tpg		Pointer to the it_tpg_t structure representing
 *			the target portal group
 *    tpg_name		Identifier for the target portal group
 *    portal_ip_port	A string containing an appropriatedly formatted
 *			IP address:port.  Both IPv4 and IPv6 addresses are
 *			permitted.  This value becomes the first portal in
 *			the TPG -- applications can add additional values
 *			using it_portal_create() before committing the TPG.
 * Return Values:
 *    0			Success
 *    ENOMEM		Cannot allocate resources
 *    EINVAL		Invalid parameter
 *    EEXIST		Requested portal in use by another target portal
 *			group
 */
int
it_tpg_create(it_config_t *cfg, it_tpg_t **tpg, char *tpg_name,
    char *portal_ip_port)
{
	int		ret;
	it_tpg_t	*ptr;
	it_portal_t	*portal = NULL;

	if (!cfg || !tpg || !tpg_name || !portal_ip_port) {
		return (EINVAL);
	}

	*tpg = NULL;

	ptr = cfg->config_tpg_list;
	while (ptr) {
		if (strcmp(tpg_name, ptr->tpg_name) == 0) {
			break;
		}
		ptr = ptr->tpg_next;
	}

	if (ptr) {
		return (EEXIST);
	}

	ptr = calloc(1, sizeof (it_tpg_t));
	if (!ptr) {
		return (ENOMEM);
	}

	ptr->tpg_generation = 1;
	(void) strlcpy(ptr->tpg_name, tpg_name, sizeof (ptr->tpg_name));

	/* create the portal */
	ret = it_portal_create(cfg, ptr, &portal, portal_ip_port);
	if (ret != 0) {
		free(ptr);
		return (ret);
	}

	ptr->tpg_next = cfg->config_tpg_list;
	cfg->config_tpg_list = ptr;
	cfg->config_tpg_count++;

	*tpg = ptr;

	return (0);
}

/*
 * Function:  it_tpg_delete()
 *
 * Delete target portal group represented by 'tpg', where 'tpg' is an
 * existing it_tpg_t structure within the global configuration 'cfg'.
 * The target portal group removal will not take effect until the
 * modified configuration is committed by calling it_config_commit().
 *
 * Parameters:
 *    cfg		The current iSCSI configuration obtained from
 *			it_config_load()
 *    tpg		Pointer to the it_tpg_t structure representing
 *			the target portal group
 *    force		Remove this target portal group even if it's
 *			associated with one or more targets.
 *
 * Return Values:
 *    0			Success
 *    EINVAL		Invalid parameter
 *    EBUSY		Portal group associated with one or more targets.
 */
int
it_tpg_delete(it_config_t *cfg, it_tpg_t *tpg, boolean_t force)
{
	it_tpg_t	*ptr;
	it_tpg_t	*prev = NULL;
	it_tgt_t	*tgt;
	it_tpgt_t	*tpgt;
	it_tpgt_t	*ntpgt;

	if (!cfg || !tpg) {
		return (EINVAL);
	}

	ptr = cfg->config_tpg_list;
	while (ptr) {
		if (strcmp(ptr->tpg_name, tpg->tpg_name) == 0) {
			break;
		}
		prev = ptr;
		ptr = ptr->tpg_next;
	}

	if (!ptr) {
		return (0);
	}

	/*
	 * See if any targets are using this portal group.
	 * If there are, and the force flag is not set, fail.
	 */
	tgt = cfg->config_tgt_list;
	while (tgt) {
		tpgt = tgt->tgt_tpgt_list;
		while (tpgt) {
			ntpgt = tpgt->tpgt_next;

			if (strcmp(tpgt->tpgt_tpg_name, tpg->tpg_name)
			    == 0) {
				if (!force) {
					return (EBUSY);
				}
				it_tpgt_delete(cfg, tgt, tpgt);
			}

			tpgt = ntpgt;
		}
		tgt = tgt->tgt_next;
	}

	/* Now that it's not in use anywhere, remove the TPG */
	if (prev) {
		prev->tpg_next = ptr->tpg_next;
	} else {
		cfg->config_tpg_list = ptr->tpg_next;
	}
	ptr->tpg_next = NULL;

	cfg->config_tpg_count--;

	it_tpg_free(ptr);

	return (0);
}

/*
 * Function:  it_tpg_free()
 *
 * Deallocates resources associated with an it_tpg_t structure.
 * If tpg->next is not NULL, frees all members of the list.
 */
void
it_tpg_free(it_tpg_t *tpg)
{
	it_tpg_free_cmn(tpg);
}

/*
 * Function:  it_portal_create()
 *
 * Add an it_portal_t structure presenting a new portal to the specified
 * target portal group.  The change to the target portal group will not take
 * effect until the modified configuration is committed by calling
 * it_config_commit().
 *
 * Parameters:
 *    cfg		The current iSCSI configration obtained from
 *			it_config_load()
 *    tpg		Pointer to the it_tpg_t structure representing the
 *			target portal group
 *    portal		Pointer to the it_portal_t structure representing
 *			the portal
 *    portal_ip_port	A string containing an appropriately formatted
 *			IP address or IP address:port in either IPv4 or
 *			IPv6 format.
 * Return Values:
 *    0			Success
 *    ENOMEM		Could not allocate resources
 *    EINVAL		Invalid parameter
 *    EEXIST		Portal already configured for another portal group
 */
int
it_portal_create(it_config_t *cfg, it_tpg_t *tpg, it_portal_t **portal,
    char *portal_ip_port)
{
	struct sockaddr_storage		sa;
	it_portal_t			*ptr;
	it_tpg_t			*ctpg = NULL;

	if (!cfg || !tpg || !portal || !portal_ip_port) {
		return (EINVAL);
	}

	if ((it_common_convert_sa(portal_ip_port, &sa, ISCSI_LISTEN_PORT))
	    == NULL) {
		return (EINVAL);
	}

	/* Check that this portal doesn't appear in any other tag */
	ctpg = cfg->config_tpg_list;
	while (ctpg) {
		ptr = ctpg->tpg_portal_list;
		for (; ptr != NULL; ptr = ptr->portal_next) {
			if (it_sa_compare(&(ptr->portal_addr), &sa) != 0) {
				continue;
			}

			/*
			 * Existing in the same group is not an error,
			 * but don't add it again.
			 */
			if (strcmp(ctpg->tpg_name, tpg->tpg_name) == 0) {
				return (0);
			} else {
				/* Not allowed */
				return (EEXIST);
			}
		}
		ctpg = ctpg->tpg_next;
	}

	ptr = calloc(1, sizeof (it_portal_t));
	if (!ptr) {
		return (ENOMEM);
	}

	(void) memcpy(&(ptr->portal_addr), &sa,
	    sizeof (struct sockaddr_storage));
	ptr->portal_next = tpg->tpg_portal_list;
	tpg->tpg_portal_list = ptr;
	tpg->tpg_portal_count++;
	tpg->tpg_generation++;

	return (0);
}

/*
 * Function:  it_portal_delete()
 *
 * Remove the specified portal from the specified target portal group.
 * The portal removal will not take effect until the modified configuration
 * is committed by calling it_config_commit().
 *
 * Parameters:
 *    cfg		The current iSCSI configration obtained from
 *			it_config_load()
 *    tpg		Pointer to the it_tpg_t structure representing the
 *			target portal group
 *    portal		Pointer to the it_portal_t structure representing
 *			the portal
 */
void
it_portal_delete(it_config_t *cfg, it_tpg_t *tpg, it_portal_t *portal)
{
	it_portal_t	*ptr;
	it_portal_t	*prev = NULL;

	if (!cfg || !tpg || !portal) {
		return;
	}

	ptr = tpg->tpg_portal_list;
	while (ptr) {
		if (memcmp(&(ptr->portal_addr), &(portal->portal_addr),
		    sizeof (ptr->portal_addr)) == 0) {
			break;
		}
		prev = ptr;
		ptr = ptr->portal_next;
	}

	if (!ptr) {
		return;
	}

	if (prev) {
		prev->portal_next = ptr->portal_next;
	} else {
		tpg->tpg_portal_list = ptr->portal_next;
	}
	tpg->tpg_portal_count--;
	tpg->tpg_generation++;

	free(ptr);
}

/*
 * Function:  it_ini_create()
 *
 * Add an initiator context to the global configuration. The new
 * initiator context will not be instantiated until the modified
 * configuration is committed by calling it_config_commit().
 *
 * Parameters:
 *    cfg		The current iSCSI configration obtained from
 *			it_config_load()
 *    ini		Pointer to the it_ini_t structure representing
 *			the initiator context.
 *    ini_node_name	The iSCSI node name of the remote initiator.
 *
 * Return Values:
 *    0			Success
 *    ENOMEM		Could not allocate resources
 *    EINVAL		Invalid parameter.
 *    EFAULT		Invalid initiator name
 */
int
it_ini_create(it_config_t *cfg, it_ini_t **ini, char *ini_node_name)
{
	it_ini_t	*ptr;

	if (!cfg || !ini || !ini_node_name) {
		return (EINVAL);
	}

	/*
	 * Ensure this is a valid ini name
	 */
	if (!validate_iscsi_name(ini_node_name)) {
		return (EFAULT);
	}

	ptr = cfg->config_ini_list;
	while (ptr) {
		if (strcasecmp(ptr->ini_name, ini_node_name) == 0) {
			break;
		}
		ptr = ptr->ini_next;
	}

	if (ptr) {
		return (EEXIST);
	}

	ptr = calloc(1, sizeof (it_ini_t));
	if (!ptr) {
		return (ENOMEM);
	}

	(void) strlcpy(ptr->ini_name, ini_node_name, sizeof (ptr->ini_name));
	ptr->ini_generation = 1;
	/* nvlist for props? */

	ptr->ini_next = cfg->config_ini_list;
	cfg->config_ini_list = ptr;
	cfg->config_ini_count++;

	*ini = ptr;

	return (0);
}

/*
 * Function:  it_ini_setprop()
 *
 * Validate the provided property list and set the initiator properties.
 * If errlist is not NULL, returns detailed errors for each property
 * that failed.  The format for errorlist is key = property,
 * value = error string.
 *
 * Parameters:
 *
 *    ini		The initiator being updated.
 *    proplist		nvlist_t containing properties for this target.
 *    errlist		(optional)  nvlist_t of errors encountered when
 *			validating the properties.
 *
 * Return Values:
 *    0			Success
 *    EINVAL		Invalid property
 *
 */
int
it_ini_setprop(it_ini_t *ini, nvlist_t *proplist, nvlist_t **errlist)
{
	int		ret;
	nvlist_t	*errs = NULL;
	nvlist_t	*iprops = NULL;
	char		*val = NULL;

	if (!ini || !proplist) {
		return (EINVAL);
	}

	if (errlist) {
		(void) nvlist_alloc(&errs, 0, 0);
		*errlist = errs;
	}

	/*
	 * copy the existing properties, merge, then validate
	 * the merged properties before committing them.
	 */
	if (ini->ini_properties) {
		ret = nvlist_dup(ini->ini_properties, &iprops, 0);
	} else {
		ret = nvlist_alloc(&iprops, NV_UNIQUE_NAME, 0);
	}

	if (ret != 0) {
		return (ret);
	}

	ret = nvlist_merge(iprops, proplist, 0);
	if (ret != 0) {
		nvlist_free(iprops);
		return (ret);
	}

	/* unset chap username if requested */
	if ((nvlist_lookup_string(proplist, PROP_CHAP_USER, &val)) == 0) {
		if (strcasecmp(val, "none") == 0) {
			(void) nvlist_remove_all(iprops, PROP_CHAP_USER);
		}
	}

	/* base64 encode the CHAP secret, if it's changed */
	if ((nvlist_lookup_string(proplist, PROP_CHAP_SECRET, &val)) == 0) {
		char		bsecret[MAX_BASE64_LEN];

		ret = it_val_pass(PROP_CHAP_SECRET, val, errs);
		if (ret == 0) {
			(void) memset(bsecret, 0, MAX_BASE64_LEN);

			ret = iscsi_binary_to_base64_str((uint8_t *)val,
			    strlen(val), bsecret, MAX_BASE64_LEN);

			if (ret == 0) {
				/* replace the value in the nvlist */
				ret = nvlist_add_string(iprops,
				    PROP_CHAP_SECRET, bsecret);
			}
		}
	}

	if (ret == 0) {
		ret = it_validate_iniprops(iprops, errs);
	}

	if (ret != 0) {
		if (iprops) {
			nvlist_free(iprops);
		}
		return (ret);
	}

	if (ini->ini_properties) {
		nvlist_free(ini->ini_properties);
	}
	ini->ini_properties = iprops;

<<<<<<< HEAD
	/* on success free the errlist (which must be empty) */
	if (errs != NULL) {
		assert(fnvlist_num_pairs(errs) == 0);
		nvlist_free(errs);
		*errlist = NULL;
	}
=======
	free_empty_errlist(errlist);

>>>>>>> e7e978b1
	return (0);
}

/*
 * Function:  it_ini_delete()
 *
 * Remove the specified initiator context from the global configuration.
 * The removal will not take effect until the modified configuration is
 * committed by calling it_config_commit().
 *
 * Parameters:
 *    cfg		The current iSCSI configration obtained from
 *			it_config_load()
 *    ini		Pointer to the it_ini_t structure representing
 *			the initiator context.
 */
void
it_ini_delete(it_config_t *cfg, it_ini_t *ini)
{
	it_ini_t	*ptr;
	it_ini_t	*prev = NULL;

	if (!cfg || !ini) {
		return;
	}

	ptr = cfg->config_ini_list;
	while (ptr) {
		if (strcasecmp(ptr->ini_name, ini->ini_name) == 0) {
			break;
		}
		prev = ptr;
		ptr = ptr->ini_next;
	}

	if (!ptr) {
		return;
	}

	if (prev) {
		prev->ini_next = ptr->ini_next;
	} else {
		cfg->config_ini_list = ptr->ini_next;
	}

	ptr->ini_next = NULL; /* Only free this initiator */

	cfg->config_ini_count--;

	it_ini_free(ptr);
}

/*
 * Function:  it_ini_free()
 *
 * Deallocates resources of an it_ini_t structure. If ini->next is
 * not NULL, frees all members of the list.
 */
void
it_ini_free(it_ini_t *ini)
{
	it_ini_free_cmn(ini);
}

/*
 * Goes through the target property list and validates
 * each entry.  If errs is non-NULL, will return explicit errors
 * for each property that fails validation.
 */
static int
it_validate_tgtprops(nvlist_t *nvl, nvlist_t *errs)
{
	int		errcnt = 0;
	nvpair_t	*nvp = NULL;
	data_type_t	nvtype;
	char		*name;
	char		*val;
	char		*auth = NULL;

	if (!nvl) {
		return (0);
	}

	while ((nvp = nvlist_next_nvpair(nvl, nvp)) != NULL) {
		name = nvpair_name(nvp);
		nvtype = nvpair_type(nvp);

		if (!name) {
			continue;
		}

		val = NULL;
		if (strcmp(name, PROP_TARGET_CHAP_USER) == 0) {
			if (nvtype != DATA_TYPE_STRING) {
				PROPERR(errs, name,
				    gettext("must be a string value"));
				errcnt++;
				continue;
			}
		} else if (strcmp(name, PROP_TARGET_CHAP_SECRET) == 0) {
			/*
			 * must be between 12 and 255 chars in cleartext.
			 * will be base64 encoded when it's set.
			 */
			if (nvtype == DATA_TYPE_STRING) {
				(void) nvpair_value_string(nvp, &val);
			}

			if (!val) {
				PROPERR(errs, name,
				    gettext("must be a string value"));
				errcnt++;
				continue;
			}
		} else if (strcmp(name, PROP_ALIAS) == 0) {
			if (nvtype != DATA_TYPE_STRING) {
				PROPERR(errs, name,
				    gettext("must be a string value"));
				errcnt++;
				continue;
			}
		} else if (strcmp(name, PROP_AUTH) == 0) {
			if (nvtype == DATA_TYPE_STRING) {
				val = NULL;
				(void) nvpair_value_string(nvp, &val);
			}

			if (!val) {
				PROPERR(errs, name,
				    gettext("must be a string value"));
				errcnt++;
				continue;
			}
			if ((strcmp(val, PA_AUTH_NONE) != 0) &&
			    (strcmp(val, PA_AUTH_CHAP) != 0) &&
			    (strcmp(val, PA_AUTH_RADIUS) != 0) &&
			    (strcmp(val, "default") != 0)) {
				PROPERR(errs, val, gettext(
				    "must be none, chap, radius or default"));
				errcnt++;
			}
			auth = val;
			continue;
		} else if (strcmp(name, PROP_OLD_TARGET_NAME) == 0) {
			continue;
		} else {
			/* unrecognized property */
			PROPERR(errs, name, gettext("unrecognized property"));
			errcnt++;
		}
	}

	if (errcnt) {
		return (EINVAL);
	}

	/* if auth is being set to default, remove from this nvlist */
	if (auth && (strcmp(auth, "default") == 0)) {
		(void) nvlist_remove_all(nvl, PROP_AUTH);
	}

	return (0);
}

/*
 * Goes through the config property list and validates
 * each entry.  If errs is non-NULL, will return explicit errors
 * for each property that fails validation.
 */
static int
it_validate_configprops(nvlist_t *nvl, nvlist_t *errs)
{
	int				errcnt = 0;
	nvpair_t			*nvp = NULL;
	data_type_t			nvtype;
	char				*name;
	char				*val;
	struct sockaddr_storage		sa;
	boolean_t			update_rad_server = B_FALSE;
	char				*rad_server;
	char				*auth = NULL;

	if (!nvl) {
		return (0);
	}

	while ((nvp = nvlist_next_nvpair(nvl, nvp)) != NULL) {
		name = nvpair_name(nvp);
		nvtype = nvpair_type(nvp);

		if (!name) {
			continue;
		}

		val = NULL;

		/* prefetch string value as we mostly need it */
		if (nvtype == DATA_TYPE_STRING) {
			(void) nvpair_value_string(nvp, &val);
		}

		if (strcmp(name, PROP_ALIAS) == 0) {
			if (!val) {
				PROPERR(errs, name,
				    gettext("must be a string value"));
				errcnt++;
			}
		} else if (strcmp(name, PROP_AUTH) == 0) {
			if (!val) {
				PROPERR(errs, name,
				    gettext("must be a string value"));
				errcnt++;
				continue;
			}

			if ((strcmp(val, PA_AUTH_NONE) != 0) &&
			    (strcmp(val, PA_AUTH_CHAP) != 0) &&
			    (strcmp(val, PA_AUTH_RADIUS) != 0)) {
				PROPERR(errs, PROP_AUTH,
				    gettext("must be none, chap or radius"));
				errcnt++;
			}

			auth = val;

		} else if (strcmp(name, PROP_ISNS_ENABLED) == 0) {
			if (nvtype != DATA_TYPE_BOOLEAN_VALUE) {
				PROPERR(errs, name,
				    gettext("must be a boolean value"));
				errcnt++;
			}
		} else if (strcmp(name, PROP_ISNS_SERVER) == 0) {
			char		**arr = NULL;
			uint32_t	acount = 0;

			(void) nvlist_lookup_string_array(nvl, name,
			    &arr, &acount);

			while (acount > 0) {
				if (strcasecmp(arr[acount - 1], "none") == 0) {
					break;
				}
				if ((it_common_convert_sa(arr[acount - 1],
				    &sa, 0)) == NULL) {
					PROPERR(errs, arr[acount - 1],
					    gettext("invalid address"));
					errcnt++;
				}
				acount--;
			}

		} else if (strcmp(name, PROP_RADIUS_SECRET) == 0) {
			if (!val) {
				PROPERR(errs, name,
				    gettext("must be a string value"));
				errcnt++;
				continue;
			}
		} else if (strcmp(name, PROP_RADIUS_SERVER) == 0) {
			struct sockaddr_storage		sa;
			if (!val) {
				PROPERR(errs, name,
				    gettext("must be a string value"));
				errcnt++;
				continue;
			}

			if ((it_common_convert_sa(val, &sa,
			    DEFAULT_RADIUS_PORT)) == NULL) {
				PROPERR(errs, name,
				    gettext("invalid address"));
				errcnt++;
			} else {
				/*
				 * rewrite this property to ensure port
				 * number is added.
				 */

				if (sockaddr_to_str(&sa, &rad_server) == 0) {
					update_rad_server = B_TRUE;
				}
			}
		} else {
			/* unrecognized property */
			PROPERR(errs, name, gettext("unrecognized property"));
			errcnt++;
		}
	}

	/*
	 * If we successfully reformatted the radius server to add the port
	 * number then update the nvlist
	 */
	if (update_rad_server) {
		(void) nvlist_add_string(nvl, PROP_RADIUS_SERVER, rad_server);
		free(rad_server);
	}

	/*
	 * if auth = radius, ensure radius server & secret are set.
	 */
	if (auth) {
		if (strcmp(auth, PA_AUTH_RADIUS) == 0) {
			/* need server & secret for radius */
			if (!nvlist_exists(nvl, PROP_RADIUS_SERVER)) {
				PROPERR(errs, PROP_RADIUS_SERVER,
				    gettext("missing required property"));
				errcnt++;
			}
			if (!nvlist_exists(nvl, PROP_RADIUS_SECRET)) {
				PROPERR(errs, PROP_RADIUS_SECRET,
				    gettext("missing required property"));
				errcnt++;
			}
		}
	}

	if (errcnt) {
		return (EINVAL);
	}

	return (0);
}

/*
 * Goes through the ini property list and validates
 * each entry.  If errs is non-NULL, will return explicit errors
 * for each property that fails validation.
 */
static int
it_validate_iniprops(nvlist_t *nvl, nvlist_t *errs)
{
	int				errcnt = 0;
	nvpair_t			*nvp = NULL;
	data_type_t			nvtype;
	char				*name;
	char				*val;

	if (!nvl) {
		return (0);
	}

	while ((nvp = nvlist_next_nvpair(nvl, nvp)) != NULL) {
		name = nvpair_name(nvp);
		nvtype = nvpair_type(nvp);

		if (!name) {
			continue;
		}

		if (strcmp(name, PROP_CHAP_USER) == 0) {
			if (nvtype != DATA_TYPE_STRING) {
				PROPERR(errs, name,
				    gettext("must be a string value"));
				errcnt++;
				continue;
			}
		} else if (strcmp(name, PROP_CHAP_SECRET) == 0) {
			/*
			 * must be between 12 and 255 chars in cleartext.
			 * will be base64 encoded when it's set.
			 */
			if (nvtype == DATA_TYPE_STRING) {
				val = NULL;
				(void) nvpair_value_string(nvp, &val);
			}

			if (!val) {
				PROPERR(errs, name,
				    gettext("must be a string value"));
				errcnt++;
				continue;
			}
		} else {
			/* unrecognized property */
			PROPERR(errs, name, gettext("unrecognized property"));
			errcnt++;
		}
	}

	if (errcnt) {
		return (EINVAL);
	}

	return (0);
}

static int
it_iqn_generate(char *iqn_buf, int iqn_buf_len, char *opt_iqn_suffix)
{
	int		ret;
	uuid_t		id;
	char		id_str[UUID_PRINTABLE_STRING_LENGTH];

	uuid_generate_random(id);
	uuid_unparse(id, id_str);

	if (opt_iqn_suffix) {
		ret = snprintf(iqn_buf, iqn_buf_len, DEFAULT_IQN
		    "%02d:%s.%s", TARGET_NAME_VERS, id_str, opt_iqn_suffix);
	} else {
		ret = snprintf(iqn_buf, iqn_buf_len, DEFAULT_IQN
		    "%02d:%s", TARGET_NAME_VERS, id_str);
	}

	if (ret > iqn_buf_len) {
		return (1);
	}

	return (0);
}

static int
it_val_pass(char *name, char *val, nvlist_t *e)
{
	size_t		sz;

	if (!name || !val) {
		return (EINVAL);
	}

	/*
	 * must be at least 12 chars and less than 256 chars cleartext.
	 */
	sz = strlen(val);

	/*
	 * Since we will be automatically encoding secrets we don't really
	 * need the prefix anymore.
	 */
	if (sz < 12) {
		PROPERR(e, name, gettext("secret too short"));
	} else if (sz > 255) {
		PROPERR(e, name, gettext("secret too long"));
	} else {
		/* all is well */
		return (0);
	}

	return (1);
}

/*
 * Function:  validate_iscsi_name()
 *
 * Ensures the passed-in string is a valid IQN or EUI iSCSI name
 *
 */
boolean_t
validate_iscsi_name(char *in_name)
{
	size_t		in_len;
	int		i;
	char		month[3];

	if (in_name == NULL) {
		return (B_FALSE);
	}

	in_len = strlen(in_name);
	if (in_len < 12) {
		return (B_FALSE);
	}

	if (IS_IQN_NAME(in_name)) {
		/*
		 * IQN names are iqn.yyyy-mm.<xxx>
		 */
		if ((!isdigit(in_name[4])) ||
		    (!isdigit(in_name[5])) ||
		    (!isdigit(in_name[6])) ||
		    (!isdigit(in_name[7])) ||
		    (in_name[8] != '-') ||
		    (!isdigit(in_name[9])) ||
		    (!isdigit(in_name[10])) ||
		    (in_name[11] != '.')) {
			return (B_FALSE);
		}

		(void) strncpy(month, &(in_name[9]), 2);
		month[2] = '\0';

		i = atoi(month);
		if ((i < 0) || (i > 12)) {
			return (B_FALSE);
		}

		/*
		 * RFC 3722: if using only ASCII chars, only the following
		 * chars are allowed: dash, dot, colon, lower case a-z, 0-9.
		 * We allow upper case names, which should be folded
		 * to lower case names later.
		 */
		for (i = 12; i < in_len; i++) {
			char c = in_name[i];

			if ((c != '-') && (c != '.') && (c != ':') &&
			    !isalpha(c) && !isdigit(c)) {
				return (B_FALSE);
			}
		}

		/* Finally, validate the overall length, in wide chars */
		in_len = mbstowcs(NULL, in_name, 0);
		if (in_len > ISCSI_NAME_LEN_MAX) {
			return (B_FALSE);
		}
	} else if (IS_EUI_NAME(in_name)) {
		/*
		 * EUI names are "eui." + 16 hex chars
		 */
		if (in_len != 20) {
			return (B_FALSE);
		}

		for (i = 4; i < in_len; i++) {
			if (!isxdigit(in_name[i])) {
				return (B_FALSE);
			}
		}
	} else {
		return (B_FALSE);
	}

	return (B_TRUE);
}

static boolean_t
is_iscsit_enabled(void)
{
	char		*state;

	state = smf_get_state(ISCSIT_FMRI);
	if (state != NULL) {
		if (strcmp(state, SCF_STATE_STRING_ONLINE) == 0) {
			free(state);
			return (B_TRUE);
		}
		free(state);
	}

	return (B_FALSE);
}

/*
 * Function:  canonical_iscsi_name()
 *
 * Fold the iqn iscsi name to lower-case and the EUI-64 identifier of
 * the eui iscsi name to upper-case.
 * Ensures the passed-in string is a valid IQN or EUI iSCSI name
 */
void
canonical_iscsi_name(char *tgt)
{
	if (IS_IQN_NAME(tgt)) {
		/* lowercase iqn names */
		iqnstr(tgt);
	} else {
		/* uppercase EUI-64 identifier */
		euistr(tgt);
	}
}

/*
 * Fold an iqn name to lower-case.
 */
static void
iqnstr(char *s)
{
	if (s != NULL) {
		while (*s) {
			*s = tolower(*s);
			s++;
		}
	}
}

/*
 * Fold the EUI-64 identifier of a eui name to upper-case.
 */
static void
euistr(char *s)
{
	if (s != NULL) {
		char *l = s + 4;
		while (*l) {
			*l = toupper(*l);
			l++;
		}
	}
}

static void
free_empty_errlist(nvlist_t **errlist)
{
	if (errlist != NULL && *errlist != NULL) {
		assert(fnvlist_num_pairs(*errlist) == 0);
		nvlist_free(*errlist);
		*errlist = NULL;
	}
}<|MERGE_RESOLUTION|>--- conflicted
+++ resolved
@@ -488,18 +488,9 @@
 		}
 	}
 
-<<<<<<< HEAD
-	/* on success free the errlist (which must be empty) */
-	if (ret == 0 && errs != NULL) {
-		assert(fnvlist_num_pairs(errs) == 0);
-		nvlist_free(errs);
-		*errlist = NULL;
-	}
-=======
 	if (ret == 0)
 		free_empty_errlist(errlist);
 
->>>>>>> e7e978b1
 	return (ret);
 }
 
@@ -720,17 +711,8 @@
 	}
 	tgt->tgt_properties = tprops;
 
-<<<<<<< HEAD
-	/* on success free the errlist (which must be empty) */
-	if (errs != NULL) {
-		assert(fnvlist_num_pairs(errs) == 0);
-		nvlist_free(errs);
-		*errlist = NULL;
-	}
-=======
 	free_empty_errlist(errlist);
 
->>>>>>> e7e978b1
 	return (0);
 }
 
@@ -1478,17 +1460,8 @@
 	}
 	ini->ini_properties = iprops;
 
-<<<<<<< HEAD
-	/* on success free the errlist (which must be empty) */
-	if (errs != NULL) {
-		assert(fnvlist_num_pairs(errs) == 0);
-		nvlist_free(errs);
-		*errlist = NULL;
-	}
-=======
 	free_empty_errlist(errlist);
 
->>>>>>> e7e978b1
 	return (0);
 }
 
