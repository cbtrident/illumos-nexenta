--- conflicted
+++ resolved
@@ -19,7 +19,6 @@
  * CDDL HEADER END
  */
 /*
- * Copyright 2011 Nexenta Systems, Inc.  All rights reserved.
  * Copyright (c) 2007, 2010, Oracle and/or its affiliates. All rights reserved.
  * Copyright 2013 Nexenta Systems, Inc.  All rights reserved.
  */
@@ -41,10 +40,7 @@
 #include <smbsrv/libsmb.h>
 #include <smbsrv/libsmbns.h>
 #include <smbsrv/libmlsvc.h>
-<<<<<<< HEAD
-=======
 #include <smbsrv/ntaccess.h>
->>>>>>> de1e7f92
 #include <smbsrv/smbinfo.h>
 #include <libsmbrdr.h>
 #include <lsalib.h>
