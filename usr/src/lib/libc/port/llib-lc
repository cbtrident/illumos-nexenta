/*
 * CDDL HEADER START
 *
 * The contents of this file are subject to the terms of the
 * Common Development and Distribution License (the "License").
 * You may not use this file except in compliance with the License.
 *
 * You can obtain a copy of the license at usr/src/OPENSOLARIS.LICENSE
 * or http://www.opensolaris.org/os/licensing.
 * See the License for the specific language governing permissions
 * and limitations under the License.
 *
 * When distributing Covered Code, include this CDDL HEADER in each
 * file and include the License file at usr/src/OPENSOLARIS.LICENSE.
 * If applicable, add the following below this CDDL HEADER, with the
 * fields enclosed by brackets "[]" replaced with your own identifying
 * information: Portions Copyright [yyyy] [name of copyright owner]
 *
 * CDDL HEADER END
 */

/*
 * Copyright (c) 1991, 2010, Oracle and/or its affiliates. All rights reserved.
<<<<<<< HEAD
 * Copyright 2012 Nexenta Systems, Inc. All rights reserved.
=======
 * Copyright 2011 Nexenta Systems, Inc. All rights reserved.
 * Copyright 2013 OmniTI Computer Consulting, Inc. All rights reserved.
 * Copyright (c) 2013 Gary Mills
>>>>>>> 7de6f2c0
 */

/* LINTLIBRARY */
/* PROTOLIB1 */

#define	__EXTENSIONS__

#include <aio.h>
#include <alloca.h>
#include <attr.h>
#include <atomic.h>
#include <ctype.h>
#include <deflt.h>
#include <dirent.h>
#include <dlfcn.h>
#include <door.h>
#include <err.h>
#include <sys/errno.h>
#include <euc.h>
#include <fcntl.h>
#include <float.h>
#include <fmtmsg.h>
#include <fnmatch.h>
#include <ftw.h>
#include <glob.h>
#include <getwidth.h>
#include <grp.h>
#include <iconv.h>
#include <langinfo.h>
#include <libgen.h>
#include <libw.h>
#include <locale.h>
#include <memory.h>
#include <mon.h>
#include <mqueue.h>
#include <nan.h>
#include <ndbm.h>
#include <limits.h>
#include <nl_types.h>
#include <poll.h>
#include <project.h>
#include <priv.h>
#include <pwd.h>
#include <rctl.h>
#include <regex.h>
#include <rpcsvc/ypclnt.h>
#include <sched.h>
#include <search.h>
#include <semaphore.h>
#include <setjmp.h>
#include <shadow.h>
#include <siginfo.h>
#include <signal.h>
#include <stdarg.h>
#include <ucred.h>
#include <sys/ucred.h>
#include <unistd.h>
#include <ulimit.h>
#include <utime.h>
#include <stddef.h>
#include <stdio.h>
#include <stdlib.h>
#include <string.h>
#include <stropts.h>
#include <synch.h>
#include <sys/acctctl.h>
#include <sys/acl.h>
#include <sys/asynch.h>
#include <sys/byteorder.h>
#include <sys/cladm.h>
#include <sys/corectl.h>
#include <sys/dl.h>
#include <sys/exacct.h>
#include <sys/fcntl.h>
#include <sys/file.h>
#include <sys/fs/namenode.h>
#include <sys/instance.h>
#include <sys/ipc.h>
#include <sys/lwp.h>
#include <sys/mkdev.h>
#include <sys/mman.h>
#include <sys/mnttab.h>
#include <sys/mount.h>
#include <sys/msg.h>
#include <sys/param.h>
#include <sys/priocntl.h>
#include <sys/procset.h>
#include <sys/processor.h>
#include <sys/pset.h>
#include <sys/rctl_impl.h>
#include <sys/sem.h>
#include <sys/shm.h>
#include <sys/sid.h>
#include <sys/signal.h>
#include <sys/stat.h>
#include <sys/statvfs.h>
#include <sys/strlog.h>
#include <sys/stropts.h>
#include <sys/syscall.h>
#include <sys/sysconfig.h>
#include <sys/syslog.h>
#include <sys/systeminfo.h>
#include <sys/task.h>
#include <sys/termio.h>
#include <sys/termios.h>
#include <sys/u8_textprep.h>
#include <sys/time.h>
#include <sys/timeb.h>
#include <sys/times.h>
#include <sys/types.h>
#include <sys/uadmin.h>
#include <sys/utsname.h>
#include <sys/vfstab.h>
#include <sys/sendfile.h>
#include <sys/zone.h>
#include <termio.h>
#include <time.h>
#include <tzfile.h>
#include <ucontext.h>
#include <utmpx.h>
#include <values.h>
#include <wait.h>
#include <wchar.h>
#include <wctype.h>
#include <widec.h>
#include <wordexp.h>
#include <thread.h>
#include <pthread.h>
#include <schedctl.h>
#include <zone.h>
#include <port.h>
#include <spawn.h>
#include <inttypes.h>
#include <getopt.h>
#include <stdio_ext.h>
#if defined(__i386)
#include <sys/sysi86.h>
#endif
#if defined(__amd64)
#include <stack_unwind.h>
#endif

/*
 * This really comes from the crt*.s startup modules.
 */
char **environ;

/*
 * This is a GNU/Linux/BSD compatibility interface,
 * not declared in any header file.
 */
const char *__progname;

/*
 * POSIX versions of standard libc routines; these aren't extracted
 * from the headers above since we cannot #define _POSIX_C_SOURCE.
 */
int __posix_readdir_r(DIR * _RESTRICT_KYWD, struct dirent * _RESTRICT_KYWD,
    struct dirent ** _RESTRICT_KYWD);
int __posix_getgrgid_r(gid_t, struct group *, char *, size_t, struct group **);
int __posix_getgrnam_r(const char *, struct group *, char *, size_t,
    struct group **);
int __posix_getpwuid_r(uid_t, struct passwd *, char *, size_t,
    struct passwd **);
int __posix_getpwnam_r(const char *, struct passwd *, char *, size_t,
    struct passwd **);
int __posix_sigwait(const sigset_t * _RESTRICT_KYWD, int * _RESTRICT_KYWD);
char *__posix_asctime_r(const struct tm *_RESTRICT_KYWD, char *_RESTRICT_KYWD);
char *__posix_ctime_r(const time_t *, char *);
int __posix_ttyname_r(int, char *, size_t);
int __posix_getlogin_r(char *, int);
int __posix_getloginx_r(char *, int);

/*
 * XPG4 versions of standard libc routines; these aren't extracted
 * from the headers above since we cannot #define _XPG4_2.
 */
int __xpg4_putmsg(int, const struct strbuf *, const struct strbuf *, int);
int __xpg4_putpmsg(int, const struct strbuf *, const struct strbuf *, int, int);

/*
 * These aren't extracted from the headers above because:
 * - We cannot #define _STRPTIME_DONTZERO
 * - We cannot #define _XPG5
 */
char *__strptime_dontzero(const char *, const char *, struct tm *);
long __sysconf_xpg5(int);
wchar_t *__wcstok_xpg5(wchar_t *_RESTRICT_KYWD,
	const wchar_t *_RESTRICT_KYWD, wchar_t **_RESTRICT_KYWD);
size_t __wcsftime_xpg5(wchar_t *_RESTRICT_KYWD, size_t,
	const wchar_t *_RESTRICT_KYWD, const struct tm *_RESTRICT_KYWD);
wint_t __fgetwc_xpg5(__FILE *);
wint_t __getwc_xpg5(__FILE *);
wint_t __getwchar_xpg5(void);
wint_t __fputwc_xpg5(wint_t, __FILE *);
wint_t __putwc_xpg5(wint_t, __FILE *);
wint_t __putwchar_xpg5(wint_t);
wchar_t *__fgetws_xpg5(wchar_t *_RESTRICT_KYWD, int, __FILE *_RESTRICT_KYWD);
int __fputws_xpg5(const wchar_t *_RESTRICT_KYWD, __FILE *_RESTRICT_KYWD);
wint_t __ungetwc_xpg5(wint_t, __FILE *);

/*
 * /usr/src/lib/libc/port/gen routines
 */

/* _ctype.c */

/* _loc_data.c */

/* _locale.c */

/* _set_tab.c */
int _set_tab(const char *loc, int cat);

/* _xftw.c */
int _xftw(int ver, const char *path, int (*fn)(), int depth);

/* a64l.c */
long a64l(const char *);

/* abort.c */
void abort(void);

/* abs.c */
int abs(int arg);
long labs(long int arg);

/* assert.c */
void _assert(const char *assertion, const char *filename, int line_num);
void __assert_c99(const char *assertion, const char *filename, int line_num,
    const char *funcname);

/* atexit.c */
int atexit(void(*func)());
void _exithandle(void);

/* atof.c */
double atof(const char *p);

/* atoi.c */
int atoi(const char *p);

/* atol.c */
long atol(const char *p);

/* basename.c */
char *basename(char *s);

/* bcmp.c */
int bcmp(const void *s1, const void *s2, size_t len);

/* bcopy.c */
void bcopy(const void *s1, void *s2, size_t len);

/* bsearch.c */
void *bsearch(const void *ky, const void *bs, size_t nel,
		size_t width, int (*compar)());

/* bzero.c */
void bzero(void *sp, size_t len);

/* calloc.c */
void *calloc(size_t num, size_t size);

/* catclose.c */
int catclose(nl_catd catd);

/* catgets.c */
char *catgets(nl_catd catd, int set_num, int msg_num, const char *s);

/* catopen.c */
nl_catd catopen(const char *name, int mode);

/* cfgetispeed.c */
speed_t cfgetispeed(const struct termios *termios_p);

/* cfgetospeed.c */
speed_t cfgetospeed(const struct termios *termios_p);

/* cfree.c */
void cfree(void *p, size_t num, size_t size);

/* cfsetispeed.c */
int cfsetispeed(struct termios *termios_p, speed_t speed);

/* cfsetospeed.c */
int cfsetospeed(struct termios *termios_p, speed_t speed);

/* cftime.c */
int cftime(char *buf, char *format, const time_t *t);
int ascftime(char *buf, const char *format, const struct tm *tm);

/* clock.c */
clock_t clock(void);

/* closedir.c */
int closedir(DIR *dirp);

/* confstr.c */
size_t confstr(int name, char *buf, size_t length);

/* crypt.c */
void setkey(const char *key);
void encrypt(char *block, int fake);
char *crypt(const char *key, const char *salt);

/* csetlen.c */
int csetlen(int cset);
int csetcol(int cset);

/* ctime.c */
char *ctime(const time_t *t);
char *ctime_r(const time_t *, char *buf, int);
char *asctime(const struct tm *t);
char *asctime_r(const struct tm *, char *, int);

/* ctypefcns.c */
int isalpha(int c);
int isupper(int c);
int islower(int c);
int isdigit(int c);
int isxdigit(int c);
int isalnum(int c);
int isspace(int c);
int ispunct(int c);
int isprint(int c);
int isgraph(int c);
int iscntrl(int c);
int isascii(int c);
int _toupper(int c);
int _tolower(int c);
int toascii(int c);

/* daemon.c */
int daemon(int nochdir, int noclose);

/* directio.c */
int directio(int filedes, int advice);

/* dirname.c */
char *dirname(char *s);

/* div.c */
div_t div(int numer, int denom);
ldiv_t ldiv(long int numer, long int denom);

/* drand48.c */
double drand48(void);
double erand48(unsigned short *xsubi);
long krand48(unsigned short *xsubi, unsigned int m);
long lrand48(void);
long mrand48(void);
void srand48(long seedval);
unsigned short *seed48(unsigned short seed16v[3]);
void lcong48(unsigned short param[7]);
long nrand48(unsigned short *xsubi);
long jrand48(unsigned short *xsubi);

/* dup.c */
int dup(int fildes);
int dup2(int fildes, int fildes2);
int dup3(int fildes, int fildes2, int flags);

/* ecvt.c */
char *ecvt(double value, int ndigit, int *_RESTRICT_KYWD decpt,
	int *_RESTRICT_KYWDsign);
char *fcvt(double value, int ndigit, int *_RESTRICT_KYWD decpt,
	int *_RESTRICT_KYWD sign);

/* err.c */
void _errfp(FILE *, int, const char *, ...);
void _verrfp(FILE *, int, const char *, va_list);
void _errxfp(FILE *, int, const char *, ...);
void _verrxfp(FILE *, int, const char *, va_list);
void _warnfp(FILE *, const char *, ...);
void _vwarnfp(FILE *, const char *, va_list);
void _warnxfp(FILE *, const char *, ...);
void _vwarnxfp(FILE *, const char *, va_list);

/* errlst.c */

/* euclen.c */
int euccol(const unsigned char *s);
int euclen(const unsigned char *s);
int eucscol(const unsigned char *s);

/* execvp.c */
/* VARARGS1 */
int execlp(const char *, const char *, ...);
int execvp(const char *name, char *const *argv);

/* fattach.c */
int fattach(int fildes, const char *path);

/* fdetach.c */
int fdetach(const char *path);

/* ffs.c */
int ffs(int field);

/* fmtmsg.c */
int addseverity(int value, const char *string);
int fmtmsg(long class, const char *label, int severity, const char *text,
		const char *action, const char *tag);

/* ftime.c */
int ftime(struct timeb *tp);

/* ftok.c */
key_t ftok(const char *path, int id);

/* gcvt.c */
char *gcvt(double number, int ndigit, char *buf);

/* getcwd.c */
char *getcwd(char *str, size_t size);

/* getdate.c */
struct tm *getdate(const char *expression);
#ifdef getdate_err
#undef getdate_err
#endif
int getdate_err;

/* getdate_data.c */

/* getdate_gd.c */

/* getdtblsize.c */
int getdtablesize(void);

/* getenv.c */
char *getenv(const char *name);

/* getexecname.c */
const char *getexecname(void);

/* getgrnam.c */
struct group *getgrnam(const char *name);
struct group *getgrgid(gid_t gid);
struct group *fgetgrent_r(FILE *, struct group *, char *, int);
struct group *getgrent_r(struct group *, char *, int);
struct group *getgrgid_r(gid_t, struct group *, char *, int);
struct group *getgrnam_r(const char *, struct group *, char *, int);

/* gethostid.c */
long gethostid(void);

/* gethz.c */
int gethz(void);

/* getisax.c */
uint_t getisax(uint32_t *, uint_t);

/* getlogin.c */
char *getloginx(void);
char *getloginx_r(char *, int);
#ifdef	getlogin
#undef	getlogin
#endif	/* getlogin */
char *getlogin(void);
#ifdef	getlogin_r
#undef	getlogin_r
#endif	/* getlogin_r */
char *getlogin_r(char *, int);

/* getmntent.c */
int getmntany(FILE *fd, struct mnttab *mgetp, struct mnttab *mrefp);
int getmntent(FILE *fd, struct mnttab *mp);

/* getnetgrent.c */
int setnetgrent(const char *grp);
int endnetgrent(void);
int getnetgrent(char **machinep, char **namep, char **domainp);

/* getopt.c */
int getopt(int argc, char *const *argv, const char *opts);

/* getopt_long.c */
int getopt_clip(int argc, char *const *argv, const char *optstring,
		const struct option *long_options, int *long_index);
int getopt_long(int argc, char *const *argv, const char *optstring,
		const struct option *long_options, int *long_index);
int getopt_long_only(int argc, char *const *argv, const char *optstring,
		const struct option *long_options, int *long_index);

/* getpagesize.c */
int getpagesize(void);

/* getpw.c */
int getpw(uid_t uid, char *buf);

/* getpwnam.c */
struct passwd *getpwnam(const char *name);
struct passwd *getpwuid(uid_t uid);
struct passwd *fgetpwent_r(FILE *, struct passwd *, char *, int);
struct passwd *getpwent_r(struct passwd *, char *, int);
struct passwd *getpwnam_r(const char *, struct passwd *, char *, int);
struct passwd *getpwuid_r(uid_t, struct passwd *, char *, int);

/* getrusage.c */
int getrusage(int who, struct rusage *rusage);

/* gettimeofday.c */
int gettimeofday(struct timeval *_RESTRICT_KYWD tp, void *_RESTRICT_KYWD);

/* getspent.c */
void setspent(void);
void endspent(void);
struct spwd *getspent(void);
struct spwd *getspent_r(struct spwd *, char *, int);
struct spwd *fgetspent(FILE *f);
struct spwd *fgetspent_r(FILE *, struct spwd *, char *, int);
struct spwd *getspnam(const char *name);
struct spwd *getspnam_r(const char *, struct spwd *, char *, int);
int putspent(const struct spwd *p, FILE *f);

/* getspent_r.c */
int str2spwd(const char *, int, void *, char *, int);

/* getsubopt.c */
int getsubopt(char **optionsp, char *const *tokens, char **valuep);

/* gettxt.c */
char *gettxt(const char *msg_id, const char *dflt_str);

/* getusershell.c */
char *getusershell(void);
void endusershell(void);
void setusershell(void);

/* getut.c */
struct utmp *getutent(void);
struct utmp *getutid(const struct utmp *entry);
struct utmp *getutline(const struct utmp *entry);
struct utmp *pututline(const struct utmp *entry);
void setutent(void);
void endutent(void);
int utmpname(const char *newfile);
void updwtmp(const char *file, struct utmp *ut);
void getutmp(const struct utmpx *utx, struct utmp *ut);
void getutmpx(const struct utmp *ut, struct utmpx *utx);
struct utmp *makeut(struct utmp *utmp);

/* getutx.c */
struct utmpx *getutxent(void);
struct utmpx *getutxid(const struct utmpx *entry);
struct utmpx *getutxline(const struct utmpx *entry);
struct utmpx *pututxline(const struct utmpx *entry);
void setutxent(void);
void endutxent(void);
int utmpxname(const char *newfile);
void updwtmpx(const char *filex, struct utmpx *utx);
struct utmpx *makeutx(const struct utmpx *utmp);
struct utmpx *modutx(const struct utmpx *utp);

/* getvfsent.c */
int getvfsspec(FILE *fd, struct vfstab *vp, char *special);
int getvfsfile(FILE *fd, struct vfstab *vp, char *mountp);
int getvfsany(FILE *fd, struct vfstab *vgetp, struct vfstab *vrefp);
int getvfsent(FILE *fd, struct vfstab *vp);

/* getwd.c */
char *getwd(char *pathname);

/* getwidth.c */
void getwidth(eucwidth_t *eucstruct);

/* hsearch.c */
int hcreate(size_t size);
void hdestroy(void);
ENTRY *hsearch(ENTRY item, ACTION action);

/* iconv.c  */
size_t iconv(iconv_t cd, const char **_RESTRICT_KYWD inbuf,
    size_t *_RESTRICT_KYWD inbytesleft, char **_RESTRICT_KYWD outbuf,
    size_t *_RESTRICT_KYWD outbytesleft);
int iconv_close(iconv_t cd);
iconv_t iconv_open(const char *tocode, const char *fromcode);

/* imaxabs.c */
intmax_t imaxabs(intmax_t j);

/* imaxdiv.c */
imaxdiv_t imaxdiv(intmax_t numer, intmax_t denom);

/* index.c */
char *index(const char *sp, int c);

/* initgroups.c */
int initgroups(const char *uname, gid_t agroup);

/* innetgr.c */
int innetgr(const char *group, const char *machine, const char *name,
    const char *domain);

/* insque.c */
void insque(void *elem, void *pred);
void remque(void *elem);

/* isaexec.c */
int isaexec(const char *, char *const *, char *const *);

/* isastream.c */
int isastream(int fd);

/* isatty.c */
int isatty(int f);

/* killpg.c */
int killpg(pid_t pgrp, int sig);

/* l64a.c */
char *l64a(long lg);

/* lckpwdf.c */
int lckpwdf(void);
int ulckpwdf(void);

/* lfind.c */
void * lfind(const void *ky, const void *bs, size_t *nelp,
		size_t width, int (*compar)());

/* localeconv.c */
struct lconv *localeconv(void);

/* lsearch.c */
void * lsearch(const void *ky, void *bs, size_t *nelp,
		size_t width, int (*compar)());

/* madvise.c */
int madvise(caddr_t addr, size_t len, int advice);

/* malloc.c */
void *malloc(size_t size);
void *realloc(void *old, size_t size);
void free(void *old);

/* mbstowcs.c */
size_t mbstowcs(wchar_t *_RESTRICT_KYWD pwcs, const char *_RESTRICT_KYWD s,
	size_t n);

/* mbtowc.c */
int mbtowc(wchar_t *_RESTRICT_KYWD wchar, const char *_RESTRICT_KYWD s,
	size_t n);
int mblen(const char *s, size_t n);

/* memalign.c */
void *memalign(size_t align, size_t nbytes);

/* memccpy.c */
void *memccpy(void *_RESTRICT_KYWDs, const void *_RESTRICT_KYWD s0, int c,
	size_t n);

/* memchr.c */
void *memchr(const void *sptr, int c1, size_t n);

/* memcmp.c */
int memcmp(const void *s1, const void *s2, size_t n);

/* memcpy.c */
void *memcpy(void *_RESTRICT_KYWD s, const void *_RESTRICT_KYWD s0, size_t n);

/* memmove.c */
void *memmove(void *s, const void *s0, size_t n);

/* memset.c */
void *memset(void *sp1, int c, size_t n);

/* mkdev.c */
dev_t __makedev(const int version, const major_t majdev,
		const minor_t mindev);
major_t __major(const int version, const dev_t devnum);
minor_t __minor(const int version, const dev_t devnum);

/* mkfifo.c */
int mkfifo(const char *path, mode_t mode);

/* mktemp.c */
char *mktemp(char *as);

/* mlock.c */
int mlock(caddr_t addr, size_t len);

/* mlockall.c */
int mlockall(int flags);

/* mon.c */
void monitor(int (*alowpc)(), int (*ahighpc)(), WORD *buffer,
		size_t bufsize, size_t nfunc);

/* msync.c */
int msync(caddr_t addr, size_t len, int flags);

/* munlock.c */
int munlock(caddr_t addr, size_t len);

/* munlockall.c */
int munlockall(void);

/* ndbm.c */
void dbm_setdefwrite(DBM *db);
int dbm_flush(DBM *db);
int dbm_flushpag(DBM *db);
DBM *dbm_open(const char *file, int flags, mode_t mode);
void dbm_close(DBM *db);
int dbm_close_status(DBM *db);
datum dbm_fetch(DBM *db, datum key);
int dbm_delete(DBM *db, datum key);
int dbm_store(DBM *db, datum key, datum dat, int replace);
datum dbm_firstkey(DBM *db);
datum dbm_nextkey(DBM *db);
datum dbm_do_nextkey(DBM *db, datum inkey);

/* new_list.c */

/* nftw.c */
int nftw(const char *path, int (*fn)(), int depth, int flags);

/* nl_langinfo.c */
char *nl_langinfo(nl_item item);

/* opendir.c */
DIR *opendir(const char *filename);

/* opt_data.c */

/* perror.c */
void perror(const char *s);

/* pipe.c */
int pipe(int *fds);

/* psiginfo.c */
void psiginfo(siginfo_t *sip, char *s);

/* psignal.c */
void psignal(int sig, const char *s);

/* pt.c */
char *ptsname(int fd);
int unlockpt(int fd);
int grantpt(int fd);

/* putenv.c */
int putenv(char *change);
int setenv(const char *envname, const char *envval, int overwrite);
int unsetenv(const char *name);

/* putpwent.c */
int putpwent(const struct passwd *p, FILE *f);

/* qsort.c */
void qsort(void *base, size_t n, size_t size, int (*compar)());

/* raise.c */
int raise(int sig);

/* rand.c */
void srand(unsigned x);
int rand(void);
int rand_r(unsigned int *);

/* random.c */
void srandom(unsigned x);
char *initstate(unsigned seed, char *arg_state, size_t n);
char *setstate(const char *arg_state);
long random(void);

/* rctlops.c */
int rctl_walk(int (*callback)(const char *, void *), void *walk_data);
hrtime_t rctlblk_get_firing_time(rctlblk_t *rblk);
uint_t rctlblk_get_global_action(rctlblk_t *rblk);
uint_t rctlblk_get_global_flags(rctlblk_t *rblk);
uint_t rctlblk_get_local_action(rctlblk_t *rblk, int *signalp);
uint_t rctlblk_get_local_flags(rctlblk_t *rblk);
id_t rctlblk_get_recipient_pid(rctlblk_t *rblk);
rctl_priv_t rctlblk_get_privilege(rctlblk_t *rblk);
rctl_qty_t rctlblk_get_value(rctlblk_t *rblk);
void rctlblk_set_local_action(rctlblk_t *rblk, uint_t action, int signal);
void rctlblk_set_local_flags(rctlblk_t *rblk, uint_t flags);
void rctlblk_set_privilege(rctlblk_t *rblk, rctl_priv_t priv);
void rctlblk_set_value(rctlblk_t *rblk, rctl_qty_t val);
size_t rctlblk_size(void);

/* readdir.c */
struct dirent *readdir(DIR *dirp);

/* realpath.c */
char *realpath(const char *_RESTRICT_KYWD raw, char *_RESTRICT_KYWD canon);

/* regexpr.c */
char *re_comp(const char *sp);
int re_exec(const char *p1);

/* rindex.c */
char *rindex(const char *sp, int c);

/* rename.c */
int remove(const char *filename);
int rename(const char *old, const char *new);

/* rewinddir.c */
#undef rewinddir
void rewinddir(DIR *dirp);

/* scandir.c */
int alphasort(const struct dirent **, const struct dirent **);
int scandir(const char *dirname, struct dirent *(*namelist[]),
	int (*select)(const struct dirent *),
	int (*dcomp)(const struct dirent **, const struct dirent **));

/* scrwidth.c */
int scrwidth(wchar_t c);

/* seekdir.c */
void seekdir(DIR *dirp, long loc);

/* select.c */
int pselect(int nfds,
	fd_set *_RESTRICT_KYWD readfds,
	fd_set *_RESTRICT_KYWD writefds,
	fd_set *_RESTRICT_KYWD errorfds,
	const struct timespec *_RESTRICT_KYWD timeout,
	const sigset_t *_RESTRICT_KYWD sigmask);
int select(int nfds,
	fd_set *_RESTRICT_KYWD readfds,
	fd_set *_RESTRICT_KYWD writefds,
	fd_set *_RESTRICT_KYWD errorfds,
	struct timeval *_RESTRICT_KYWD timeout);

/* setlocale.c */
char *setlocale(int cat, const char *loc);

/* setpriority.c */
int getpriority(int which, id_t who);
int setpriority(int which, id_t who, int prio);

/* settimeofday.c */
int settimeofday(struct timeval *tp, void *);

/* sigflag.c */
int sigflag(int sig, int flag, int on);

/* siglist.c */

/* sigsend.c */
int sigsend(idtype_t idtype, id_t id, int sig);

/* sigsetops.c */
int sigfillset(sigset_t *set);
int sigemptyset(sigset_t *set);
int sigaddset(sigset_t *set, int sig);
int sigdelset(sigset_t *set, int sig);
int sigismember(const sigset_t *set, int sig);

/* scalls.c */
unsigned sleep(unsigned sleep_tm);

/* ssignal.c */
int (*ssignal(int sig, int (*fn)())) ();
int gsignal(int sig);

/* str2id.c */

/* str2sig.c */
int str2sig(const char *s, int *sigp);
int sig2str(int i, char *s);

/* strcat.c */
char *strcat(char *_RESTRICT_KYWD s1, const char *_RESTRICT_KYWD s2);

/* strchr.c */
char *strchr(const char *sp, int c);

/* strcmp.c */
int strcmp(const char *s1, const char *s2);

/* strcpy.c */
char *strcpy(char *_RESTRICT_KYWD s1, const char *_RESTRICT_KYWD s2);

/* strcspn.c */
size_t strcspn(const char *string, const char *charset);

/* strdup.c */
char *strdup(const char *s1);

/* strerror.c */
char *strerror(int errnum);
int strerror_r(int errnum, char *strerrbuf, size_t buflen);

/* strftime.c */
size_t strftime(char *_RESTRICT_KYWD s, size_t maxsize,
		const char *_RESTRICT_KYWD format,
		const struct tm *_RESTRICT_KYWD tm);

/* strlen.c */
size_t strlen(const char *s);

/* strncat.c */
char *strncat(char *_RESTRICT_KYWD s1, const char *_RESTRICT_KYWD s2, size_t n);

/* strncmp.c */
int strncmp(const char *s1, const char *s2, size_t n);

/* strncpy.c */
char *strncpy(char *_RESTRICT_KYWD s1, const char *_RESTRICT_KYWD s2, size_t n);

/* strpbrk.c */
char *strpbrk(const char *string, const char *brkset);

/* strrchr.c */
char *strrchr(const char *sp, int c);

/* strsep.c */
char *strsep(char **stringp, const char *delim);

/* strspn.c */
size_t strspn(const char *string, const char *charset);

/* strstr.c */
char *strstr(const char *as1, const char *as2);

/* strtod.c */
double strtod(const char *_RESTRICT_KYWD cp, char **_RESTRICT_KYWD ptr);
float strtof(const char *_RESTRICT_KYWD cp, char **_RESTRICT_KYWD ptr);
long double strtold(const char *_RESTRICT_KYWD cp, char **_RESTRICT_KYWD ptr);

/* strtoimax.c */
intmax_t strtoimax(const char *_RESTRICT_KYWD nptr,
	char **_RESTRICT_KYWD endptr, int base);

/* strtok.c */
char *strtok(char *_RESTRICT_KYWD string, const char *_RESTRICT_KYWD sepset);
char *strtok_r(char *_RESTRICT_KYWD, const char *_RESTRICT_KYWD,
	char **_RESTRICT_KYWD);

/* strtol.c */
long strtol(const char *_RESTRICT_KYWD str, char **_RESTRICT_KYWD nptr,
	int base);

/* strtoul.c */
unsigned long strtoul(const char *_RESTRICT_KYWD str,
	char **_RESTRICT_KYWD nptr, int base);

/* strtoumax.c */
uintmax_t strtoumax(const char *_RESTRICT_KYWD nptr,
		    char **_RESTRICT_KYWD endptr, int base);

/* strxfrm.c */
size_t strxfrm(char *_RESTRICT_KYWD s1, const char *_RESTRICT_KYWD s2,
	size_t n);
int strcoll(const char *s1, const char *s2);

/* swab.c */
void swab(const char *_RESTRICT_KYWD from, char *_RESTRICT_KYWD to, ssize_t n);

/* swapctl.c */
int swapctl(int cmd, void *arg);

/* sysconf.c */
long sysconf(int name);

/* syslog.c */
/* VARARGS2 */
void syslog(int pri, const char *fmt, ...);
void vsyslog(int pri, const char *fmt, va_list ap);
void openlog(const char *ident, int logstat, int logfac);
void closelog(void);
int setlogmask(int pmask);

/* tcdrain.c */
int tcdrain(int fildes);

/* tcflow.c */
int tcflow(int fildes, int action);

/* tcflush.c */
int tcflush(int fildes, int queue_selector);

/* tcgetattr.c */
int tcgetattr(int fildes, struct termios *termios_p);

/* tcgetpgrp.c */
pid_t tcgetpgrp(int fd);

/* tcgetsid.c */
pid_t tcgetsid(int fd);

/* tcsendbreak.c */
int tcsendbreak(int fildes, int duration);

/* tcsetattr.c */
int tcsetattr(int fildes, int optional_actions,
	const struct termios *termios_p);

/* tcsetpgrp.c */
int tcsetpgrp(int fd, pid_t pgrp);

/* tell.c */
long tell(int f);

/* telldir.c */
long telldir(DIR *dirp);

/* tfind.c */
void *tfind(const void *ky, void *const *rtp, int (*compar)());

/* time_comm.c */
struct tm *localtime(const time_t *timep);
struct tm *localtime_r(const time_t *_RESTRICT_KYWD, struct tm *_RESTRICT_KYWD);
struct tm *gmtime(const time_t *clock);
struct tm *gmtime_r(const time_t *_RESTRICT_KYWD, struct tm *_RESTRICT_KYWD);
double difftime(time_t time1, time_t time0);
time_t mktime(struct tm *timeptr);
void _ltzset(time_t tim);
void tzset(void);

/* time_data.c */

/* time_gdata.c */

/* tolower.c */
int tolower(int c);

/* toupper.c */
int toupper(int c);

/* truncate.c */
int ftruncate(int fildes, off_t len);
int truncate(const char *path, off_t len);

/* tsearch.c */
void *tsearch(const void *ky, void **rtp, int (*compar)());
void *tdelete(const void *ky, void **rtp, int (*compar)());
void twalk(const void *rt, void (*action)());

/* ttyname.c */
char *ttyname(int f);
char *_ttyname_dev(dev_t rdev, char *buffer, size_t buflen);
char *ttyname_r(int, char *, int);

/* ttyslot.c */
int ttyslot(void);

/* ualarm.c */
unsigned ualarm(unsigned usecs, unsigned reload);

/* ulimit.c */
/* VARARGS1 */
long ulimit(int cmd, ...);

/* scalls.c */
int usleep(unsigned n);

/* valloc.c */
void *valloc(size_t size);

/* waitpid.c */
pid_t wait(int *stat_loc);
pid_t waitpid(pid_t pid, int *stat_loc, int options);
pid_t wait3(int *status, int options, struct rusage *rp);
pid_t wait4(pid_t pid, int *status, int options, struct rusage *rusage);

/* wcstombs.c */
size_t wcstombs(char *_RESTRICT_KYWD s, const wchar_t *_RESTRICT_KYWD pwcs,
	size_t n);

/* wctomb.c */
int wctomb(char *s, wchar_t wchar);

/* wdata.c */

/* wisprint.c */
int wisprint(wchar_t c);

/* xgetwidth.c */
void _xgetwidth(void);

/*
 * /usr/src/lib/libc/port/intl routines
 */

/* gettext.c */
char *bindtextdomain(const char *domain, const char *binding);
char *dcgettext(const char *domain, const char *msg_id, const int category);
char *dgettext(const char *domain, const char *msg_id);
char *gettext(const char *msg_id);
char *textdomain(const char *domain);

/*
 * /usr/src/lib/libc/port/print routines
 */

/* fprintf.c */
/* VARARGS2 */
int fprintf(FILE *_RESTRICT_KYWD iop, const char *_RESTRICT_KYWD format, ...);

/* printf.c */
/* VARARGS1 */
int printf(const char *_RESTRICT_KYWD format, ...);

/* snprintf.c */
/* VARARGS2 */
int snprintf(char *_RESTRICT_KYWD string, size_t n,
		const char *_RESTRICT_KYWD format, ...);

/* sprintf.c */
/* VARARGS2 */
int sprintf(char *_RESTRICT_KYWD string,
		const char *_RESTRICT_KYWD format, ...);

/* vfprintf.c */
/* VARARGS2 */
int vfprintf(FILE *_RESTRICT_KYWD iop, const char *_RESTRICT_KYWD format,
		va_list);

/* vprintf.c */
/* VARARGS1 */
int vprintf(const char *_RESTRICT_KYWD format, va_list);

/* vsnprintf.c */
/* VARARGS2 */
int vsnprintf(char *_RESTRICT_KYWD string, size_t n,
		const char *_RESTRICT_KYWD format, va_list);

/* vsprintf.c */
/* VARARGS2 */
int vsprintf(char *_RESTRICT_KYWD string, const char *_RESTRICT_KYWD format,
	va_list);

/*
 * /usr/src/lib/libc/port/regex routines
 */

/* glob.c */
extern int glob(const char *restrict pattern, int flags,
    int(*errfunc)(const char *epath, int eerrno), glob_t *restrict pglob);
extern void globfree(glob_t *pglob);

/* regex.c */
char *regex(const char *regexp, const char *stringp, ...);
#ifdef __loc1
#undef __loc1
#endif
char *__loc1;

/* regcmp.c */
char *regcmp(const char *regexp, ...);
#ifdef __i_size
#undef __i_size
#endif
int __i_size;

/*
 * /usr/src/lib/libc/port/stdio routines
 */

/* _filbuf.c */
int _filbuf(FILE *iop);

/* _flsbuf.c */
int _flsbuf(int ch, FILE *iop);

/* _wrtchk.c */
int _wrtchk(FILE *iop);

/* clearerr.c */
void clearerr(FILE *iop);

/* ctermid.c */
char *ctermid(char *s);
char *ctermid_r(char *s);

/* cuserid.c */
char *cuserid(char *s);

/* data.c */

/* doscan.c */
int _doscan(FILE *iop, const char *fmt, va_list va_alist);

/* fdopen.c */
FILE *fdopen(int fd, const char *type);

/* feof.c */
int feof(FILE *iop);

/* ferror.c */
int ferror(FILE *iop);

/* fgetc.c */
int fgetc(FILE *iop);

/* fgets.c */
char *fgets(char *_RESTRICT_KYWD buf, int size, FILE *_RESTRICT_KYWD iop);

/* fileno.c */
int _fileno(FILE *iop);

/* flush.c */
void _cleanup(void);
FILE *_findiop(void);
typedef unsigned char Uchar;
void _setbufend(FILE *iop, Uchar *end);
Uchar *_realbufend(FILE *iop);
void _bufsync(FILE *iop, Uchar *bufend);
int _xflsbuf(FILE *iop);
int fflush(FILE *iop);
int fclose(FILE *iop);

/* fopen.c */
FILE *fopen(const char *_RESTRICT_KYWD name, const char *_RESTRICT_KYWD type);
FILE *freopen(const char *_RESTRICT_KYWD name, const char *_RESTRICT_KYWD type,
		FILE *_RESTRICT_KYWD iop);

/* fpos.c */
int fgetpos(FILE *_RESTRICT_KYWD stream, fpos_t *_RESTRICT_KYWD pos);
int fsetpos(FILE *stream, const fpos_t *pos);

/* fputc.c */
int fputc(int ch, FILE *iop);

/* fputs.c */
int fputs(const char *_RESTRICT_KYWD ptr, FILE *_RESTRICT_KYWD iop);

/* fread.c */
size_t fread(void *_RESTRICT_KYWD ptr, size_t size, size_t count,
	FILE *_RESTRICT_KYWD iop);

/* fseek.c */
int fseek(FILE *iop, long offset, int ptrname);

/* ftell.c */
long ftell(FILE *iop);

/* fwrite.c */
size_t fwrite(const void *_RESTRICT_KYWD ptr1, size_t size, size_t count,
	FILE *_RESTRICT_KYWD iop);

/* getc.c */
int getc(FILE *iop);

/* getchar.c */
int getchar(void);

/* getpass.c */
char *getpass(const char *prompt);

/* getpass.c */
char *getpassphrase(const char *prompt);

/* gets.c */
char *gets(char *buf);

/* getw.c */
int getw(FILE *stream);

/* popen.c */
FILE *popen(const char *cmd, const char *mode);
int pclose(FILE *ptr);

/* putc.c */
int putc(int ch, FILE *iop);

/* putchar.c */
int putchar(int ch);

/* puts.c */
int puts(const char *ptr);

/* putw.c */
int putw(int w, FILE *stream);

/* rewind.c */
void rewind(FILE *iop);

/* scanf.c */
/* VARARGS1 */
int scanf(const char *_RESTRICT_KYWD fmt, ...);

/* VARARGS2 */
int fscanf(FILE *_RESTRICT_KYWD iop, const char *_RESTRICT_KYWD fmt, ...);

/* VARARGS2 */
int sscanf(const char *_RESTRICT_KYWD str, const char *_RESTRICT_KYWD fmt, ...);

/* setbuf.c */
void setbuf(FILE *_RESTRICT_KYWD iop, char *_RESTRICT_KYWD abuf);

/* setvbuf.c */
int setvbuf(FILE *_RESTRICT_KYWD iop, char *_RESTRICT_KYWD abuf, int type,
		size_t size);

/* system.c */
int system(const char *s);

/* tempnam.c */
char *tempnam(const char *dir, const char *pfx);

/* tmpfile.c */
FILE *tmpfile(void);

/* tmpnam.c */
char *tmpnam(char *s);
char *tmpnam_r(char *);

/* ungetc.c */
int ungetc(int c, FILE *iop);

/*
 * /usr/src/lib/libc/port/sys routines
 */

/* exacctsys.c */
size_t getacct(idtype_t idtype, id_t id, void *buf, size_t bufsize);
int putacct(idtype_t idtype, id_t id, void *buf, size_t bufsize, int flags);
int wracct(idtype_t idtype, id_t id, int flags);

/* execl.c */
/* VARARGS1 */
int execl(const char *name, const char *, ...);

/* execle.c */
int execle(const char *, const char *file, ...);

/* execv.c */
int execv(const char *file, char *const *argv);

/* lockf.c */
int lockf(int fildes, int function, off_t size);

/* meminfosys.c */
int meminfo(const uint64_t *inaddr, int addr_count, const uint_t *info_req,
	int info_count, uint64_t *outdata, uint_t *validity);

/* msgsys.c */
int msgget(key_t key, int msgflg);
int msgctl(int msqid, int cmd, struct msqid_ds *buf);
ssize_t msgrcv(int msqid, void *msgp, size_t msgsz, long msgtyp, int msgflg);
int msgsnd(int msqid, const void *msgp, size_t msgsz, int msgflg);

/* nfssys.c */
/*
int exportfs(char *dir, struct export *ep);
int nfs_getfh(char *path, fhandle_t *fhp);
int nfssvc(int fd);
*/

/* psetsys.c */
int pset_create(psetid_t *npset);
int pset_destroy(psetid_t pset);
int pset_assign(psetid_t pset, processorid_t cpu, psetid_t *opset);
int pset_assign_forced(psetid_t pset, processorid_t cpu, psetid_t *opset);
int pset_info(psetid_t pset, int *type, u_int *numcpus, processorid_t *cpulist);
int pset_bind(psetid_t pset, idtype_t idtype, id_t id, psetid_t *opset);
int pset_bind_lwp(psetid_t pset, id_t id, pid_t, psetid_t *opset);
  

/* rctlsys.c */
int getrctl(const char *name, rctlblk_t *old_rblk, rctlblk_t *new_rblk,
    int flags);
int setrctl(const char *name, rctlblk_t *old_rblk, rctlblk_t *new_rblk,
    int flags);
/* (private functions) */
int setprojrctl(const char *name, rctlblk_t *new_rblk, size_t size, int flags);
int rctlctl(const char *, rctlblk_t *, int);
size_t rctllist(char *, size_t);


/* semsys.c */
int semctl(int semid, int semnum, int cmd, ...);
int semget(key_t key, int nsems, int semflg);
int semop(int semid, struct sembuf *sops, size_t nsops);

/* shmsys.c */
void *shmat(int shmid, const void *shmaddr, int shmflg);
int shmctl(int shmid, int cmd, struct shmid_ds *buf);
#if defined(_XOPEN_SOURCE) && (_XOPEN_VERSION - 0 == 4)
int shmdt(const void *);
#else
int shmdt(char *);
#endif /* defined(_XOPEN_SOURCE) && (_XOPEN_VERSION - 0 == 4) */
int shmget(key_t key, size_t size, int shmflg);

/* tasksys.c */
taskid_t settaskid(projid_t project, uint_t flags);
taskid_t gettaskid(void);
projid_t getprojid(void);

/*
 * /usr/src/lib/libc/port/widec routines
 */

/* fgetws.c */
wchar_t *fgetws(wchar_t *_RESTRICT_KYWD ptr, int  size,
	FILE *_RESTRICT_KYWD iop);

/* fputwc.c */
wint_t fputwc(wint_t wc, FILE *iop);
wint_t putwc(wint_t wc, FILE *iop);

/* fputws.c */
int fputws(const wchar_t *_RESTRICT_KYWD ptr, FILE *_RESTRICT_KYWD iop);

/* getwchar.c */
wint_t getwchar(void);

/* getwidth.c */
void getwidth(eucwidth_t *eucstruct);

/* getws.c */
wchar_t *getws(wchar_t *ptr);

/* iswctype.c */
int iswctype(wint_t wc, wctype_t charclass);
int iswalpha(wint_t c);
int iswupper(wint_t c);
int iswlower(wint_t c);
int iswdigit(wint_t c);
int iswxdigit(wint_t c);
int iswalnum(wint_t c);
int iswspace(wint_t c);
int iswpunct(wint_t c);
int iswprint(wint_t c);
int iswgraph(wint_t c);
int iswcntrl(wint_t c);
int isphonogram(wint_t c);
int isideogram(wint_t c);
int isenglish(wint_t c);
int isnumber(wint_t c);
int isspecial(wint_t c);

/* libwcollate.c */

/* putwchar.c */
wint_t putwchar(wint_t c);

/* putws.c */
int putws(const wchar_t *ptr);

/* scrwidth.c */

/* strtows.c */
wchar_t *strtows(wchar_t *s1, char *s2);
char *wstostr(char *s1, wchar_t *s2);

/* trwctype.c */
wint_t towupper(wint_t c);
wint_t towlower(wint_t c);

/* ungetwc.c */
wint_t ungetwc(wint_t wc, FILE *iop);

/* wcollate.c */
size_t wcsxfrm(wchar_t *_RESTRICT_KYWD s1, const wchar_t *_RESTRICT_KYWD s2,
	size_t n);
int wcscoll(const wchar_t *s1, const wchar_t *s2);

/* wcsftime.c */
#if !defined(__amd64) 		/* XX64 - fix me */
size_t wcsftime(wchar_t *wcs, size_t maxsize,
	const char *format, const struct tm *timeptr);
#endif	/* __amd64 */

/* wcstring.c */
wint_t fgetwc(FILE *iop);
wint_t getwc(FILE *iop);

/* wcwidth.c */
int wcwidth(wchar_t wc);

/* wcswidth.c */
int wcswidth(const wchar_t *pwcs, size_t n);

/* wcswcs.c */
wchar_t *wcswcs(const wchar_t *ws1, const wchar_t *ws2);

/* wcsxfrm.c - empty file! */

/* wcsxfrm.xpg4.c */

/* wisprint.c */
int wisprint(wchar_t c);

/* wscasecmp.c */
int wscasecmp(const wchar_t *s1, const wchar_t *s2);

/* wscat.c */
wchar_t *wcscat(wchar_t *_RESTRICT_KYWD s1, const wchar_t *_RESTRICT_KYWD s2);
wchar_t *wscat(wchar_t *s1, const wchar_t *s2);

/* wschr.c */
wchar_t *wcschr(const wchar_t *sp, wchar_t c);
wchar_t *wschr(const wchar_t *sp, wchar_t c);

/* wscmp.c */
int wcscmp(const wchar_t *s1, const wchar_t *s2);
int wscmp(const wchar_t *s1, const wchar_t *s2);

/* wscol.c */
int wscol(const wchar_t *s1);

/* wscpy.c */
wchar_t *wcscpy(wchar_t *_RESTRICT_KYWD s1, const wchar_t *_RESTRICT_KYWD s2);
wchar_t *wscpy(wchar_t *s1, const wchar_t *s2);

/* wscspn.c */
size_t wcscspn(const wchar_t *string, const wchar_t *charset);
size_t wscspn(const wchar_t *string, const wchar_t *charset);

/* wsdup.c */
wchar_t *wsdup(const wchar_t *s1);

/* wslen.c */
size_t wcslen(const wchar_t *s);
size_t wslen(const wchar_t *s);

/* wsncasecmp.c */
int wsncasecmp(const wchar_t *s1, const wchar_t *s2, size_t n);

/* wsncat.c */
wchar_t *wcsncat(wchar_t *_RESTRICT_KYWD s1, const wchar_t *_RESTRICT_KYWD s2,
	size_t n);
wchar_t *wsncat(wchar_t *s1, const wchar_t *s2, size_t n);

/* wsncmp.c */
int wcsncmp(const wchar_t *s1, const wchar_t *s2, size_t n);
int wsncmp(const wchar_t *s1, const wchar_t *s2, size_t n);

/* wsncpy.c */
wchar_t *wcsncpy(wchar_t *_RESTRICT_KYWD s1, const wchar_t *_RESTRICT_KYWD s2,
	size_t n);
wchar_t *wsncpy(wchar_t *s1, const wchar_t *s2, size_t n);

/* wspbrk.c */
wchar_t *wcspbrk(const wchar_t *string, const wchar_t *brkset);
wchar_t *wspbrk(const wchar_t *string, const wchar_t *brkset);

/* wsprintf.c */
int wsprintf(wchar_t *wstring, const char *format, ...);

/* wsrchr.c */
wchar_t *wcsrchr(const wchar_t *sp, wchar_t c);
wchar_t *wsrchr(const wchar_t *sp, wchar_t c);

/* wsscanf.c */
int wsscanf(wchar_t *s, const char *format, ...);

/* wssize.c */

/* wsspn.c */
size_t wcsspn(const wchar_t *string, const wchar_t *charset);
size_t wsspn(const wchar_t *string, const wchar_t *charset);

/* wstod.c */
double wcstod(const wchar_t *_RESTRICT_KYWD cp, wchar_t **_RESTRICT_KYWD ptr);
float wcstof(const wchar_t *_RESTRICT_KYWD cp, wchar_t **_RESTRICT_KYWD ptr);
long double wcstold(const wchar_t *_RESTRICT_KYWD cp,
	wchar_t **_RESTRICT_KYWD ptr);
double wstod(const wchar_t *cp, wchar_t **ptr);

/* wstok.c */
#if !defined(__amd64) 		/* XX64 - fix me */
wchar_t *wcstok(wchar_t *string, const wchar_t *sepset);
wchar_t *wstok(wchar_t *string, const wchar_t *sepset);
#endif	/* __amd64 */

/* wcstol.c */
long wcstol(const wchar_t *_RESTRICT_KYWD str, wchar_t **_RESTRICT_KYWD ptr,
	int base);
long long wcstoll(const wchar_t *_RESTRICT_KYWD str,
	wchar_t **_RESTRICT_KYWD ptr, int base);

/* wcstoul.c */
unsigned long wcstoul(const wchar_t *_RESTRICT_KYWD str,
	wchar_t **_RESTRICT_KYWD ptr, int base);
unsigned long long wcstoull(const wchar_t *_RESTRICT_KYWD str,
	wchar_t **_RESTRICT_KYWD ptr, int base);

/* wcstoimax.c */
intmax_t wcstoimax(const wchar_t *_RESTRICT_KYWD nptr,
	wchar_t **_RESTRICT_KYWD endptr, int base);
uintmax_t wcstoumax(const wchar_t *_RESTRICT_KYWD nptr,
	wchar_t **_RESTRICT_KYWD endptr, int base);

/* wstol.c */
long wstol(const wchar_t *str, wchar_t **ptr, int base);

/* wstoll.c */
long long wstoll(const wchar_t *str, wchar_t **ptr, int base);
long long watoll(const wchar_t *p);

/* wsxfrm.c */
size_t wsxfrm(wchar_t *s1, const wchar_t *s2, size_t n);
int wscoll(const wchar_t *s1, const wchar_t *s2);

/*
 * /usr/src/lib/libc/port/gen/event_port.c
 */
int port_dispatch(int port, int flags, int source, int events, uintptr_t object,
    void *user);

/*
 * /usr/src/lib/libc/$MACH/gen routines
 */

/* alloca.s */

void *__builtin_alloca(size_t);

/*
 * modctl(int arg, ...) and utssys(...) are not available from a header
 * file, but our utilities which make use of it should be able to be
 * lint clean.
 */
int modctl(int arg, ...);
int utssys(void *buf, int arg, int type, void *outbp);


typedef float single;
typedef unsigned extended[3];
typedef long double quadruple;
typedef unsigned fp_exception_field_type;

typedef char decimal_string[512];

enum fp_class_type {
	fp_zero	 = 0,
	fp_subnormal    = 1,
	fp_normal	= 2,
	fp_infinity	= 3,
	fp_quiet	= 4,
	fp_signaling    = 5
};

enum fp_direction_type {
	fp_nearest	= 0,
	fp_tozero	= 1,
	fp_positive	= 2,
	fp_negative	= 3
};

typedef struct {
	enum fp_class_type fpclass;
	int sign;
	int exponent;
	decimal_string ds;
	int more;
	int ndigits;
} decimal_record;

enum decimal_form {
	fixed_form,
	floating_form
};

typedef struct {
	enum fp_direction_type rd;
	enum decimal_form df;
	int ndigits;
} decimal_mode;

enum decimal_string_form {
	invalid_form,
	whitespace_form,
	fixed_int_form,
	fixed_intdot_form,
	fixed_dotfrac_form,
	fixed_intdotfrac_form,
	floating_int_form,
	floating_intdot_form,
	floating_dotfrac_form,
	floating_intdotfrac_form,
	inf_form,
	infinity_form,
	nan_form,
	nanstring_form
};

typedef int sigfpe_code_type;

typedef void (*sigfpe_handler_type)();

extern sigfpe_handler_type sigfpe(sigfpe_code_type, sigfpe_handler_type);

extern void single_to_decimal(single *, decimal_mode *, decimal_record *,
				fp_exception_field_type *);

extern void double_to_decimal(double *, decimal_mode *, decimal_record *,
				fp_exception_field_type *);
extern void extended_to_decimal(extended *, decimal_mode *,
				decimal_record *, fp_exception_field_type *);
extern void quadruple_to_decimal(quadruple *, decimal_mode *,
				decimal_record *, fp_exception_field_type *);
extern void decimal_to_single(single *, decimal_mode *, decimal_record *,
				fp_exception_field_type *);
extern void decimal_to_double(double *, decimal_mode *, decimal_record *,
				fp_exception_field_type *);
extern void decimal_to_extended(extended *, decimal_mode *,
				decimal_record *, fp_exception_field_type *);
extern void decimal_to_quadruple(quadruple *, decimal_mode *,
				decimal_record *, fp_exception_field_type *);
extern void string_to_decimal(char **, int, int, decimal_record *,
				enum decimal_string_form *, char **);
extern void func_to_decimal(char **, int, int, decimal_record *,
				enum decimal_string_form *, char **,
				int (*)(void), int *, int (*)(int));
extern void file_to_decimal(char **, int, int, decimal_record *,
				enum decimal_string_form *, char **,
				FILE *, int *);
extern char *seconvert(single *, int, int *, int *, char *);
extern char *sfconvert(single *, int, int *, int *, char *);
extern char *sgconvert(single *, int, int, char *);
extern char *econvert(double, int, int *, int *, char *);
extern char *fconvert(double, int, int *, int *, char *);
extern char *gconvert(double, int, int, char *);
extern char *qeconvert(quadruple *, int, int *, int *, char *);
extern char *qfconvert(quadruple *, int, int *, int *, char *);
extern char *qgconvert(quadruple *, int, int, char *);

extern void __assert(const char *, const char *, int);

extern int setjmp(jmp_buf);
extern void longjmp(jmp_buf, int);
extern int sigsetjmp(sigjmp_buf, int);
extern void siglongjmp(sigjmp_buf, int);

int uname(struct utsname *);
int _uname(struct utsname *);

int errno;
int *___errno()
{ return (&errno); }

extern int getloadavg(double [], int);

extern long pcsample(uintptr_t [], long);

int fstat(int, struct stat *);
int stat(const char *_RESTRICT_KYWD, struct stat *_RESTRICT_KYWD);
int lstat(const char *_RESTRICT_KYWD, struct stat *_RESTRICT_KYWD);
int mknod(const char *, mode_t, dev_t);

extern int __init_daemon_priv(int, uid_t uid, gid_t gid, ...);
extern void __fini_daemon_priv(const char *, ...);
extern int __init_suid_priv(int, ...);
extern int __priv_bracket(priv_op_t);
extern void __priv_relinquish(void);
extern const char * __priv_getsetbynum(const void *, int);
extern char * __priv_set_to_str(void *, const priv_set_t *, char, int);

/* private interface to get the groups list for a certain user */
int _getgroupsbymember(const char *, gid_t[], int, int);

/* private interface for use only by java */
volatile sc_shared_t *volatile *_thr_schedctl(void);

/* private interface to unmount all autofs mounts */
int _autofssys(enum autofssys_op, void *);

/* label.c */
extern int is_system_labeled(void);

extern int uconv_u16tou32(const uint16_t *, size_t *, uint32_t *, size_t *,
	int);
extern int uconv_u16tou8(const uint16_t *, size_t *, uchar_t *, size_t *, int);
extern int uconv_u32tou16(const uint32_t *, size_t *, uint16_t *, size_t *,
	int);
extern int uconv_u32tou8(const uint32_t *, size_t *, uchar_t *, size_t *, int);
extern int uconv_u8tou16(const uchar_t *, size_t *, uint16_t *, size_t *, int);
extern int uconv_u8tou32(const uchar_t *, size_t *, uint32_t *, size_t *, int);
extern int u8_validate(char *, size_t, char **, int, int *);
extern int u8_strcmp(const char *, const char *, size_t, int, size_t, int *);
extern size_t u8_textprep_str(char *, size_t *, char *, size_t *, int, size_t,
	int *);

/* private locale interfaces */
wint_t __nextwctype(wint_t, wctype_t);
int __iswrune(wint_t);<|MERGE_RESOLUTION|>--- conflicted
+++ resolved
@@ -21,13 +21,9 @@
 
 /*
  * Copyright (c) 1991, 2010, Oracle and/or its affiliates. All rights reserved.
-<<<<<<< HEAD
  * Copyright 2012 Nexenta Systems, Inc. All rights reserved.
-=======
- * Copyright 2011 Nexenta Systems, Inc. All rights reserved.
  * Copyright 2013 OmniTI Computer Consulting, Inc. All rights reserved.
  * Copyright (c) 2013 Gary Mills
->>>>>>> 7de6f2c0
  */
 
 /* LINTLIBRARY */
