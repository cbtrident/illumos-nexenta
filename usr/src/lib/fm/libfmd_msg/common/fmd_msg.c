/*
 * CDDL HEADER START
 *
 * The contents of this file are subject to the terms of the
 * Common Development and Distribution License (the "License").
 * You may not use this file except in compliance with the License.
 *
 * You can obtain a copy of the license at usr/src/OPENSOLARIS.LICENSE
 * or http://www.opensolaris.org/os/licensing.
 * See the License for the specific language governing permissions
 * and limitations under the License.
 *
 * When distributing Covered Code, include this CDDL HEADER in each
 * file and include the License file at usr/src/OPENSOLARIS.LICENSE.
 * If applicable, add the following below this CDDL HEADER, with the
 * fields enclosed by brackets "[]" replaced with your own identifying
 * information: Portions Copyright [yyyy] [name of copyright owner]
 *
 * CDDL HEADER END
 */

/*
 * Copyright (c) 2007, 2010, Oracle and/or its affiliates. All rights reserved.
 */

/*
 * FMD Message Library
 *
 * This library supports a simple set of routines for use in converting FMA
 * events and message codes to localized human-readable message strings.
 *
 * 1. Library API
 *
 * The APIs are as follows:
 *
 * fmd_msg_init - set up the library and return a handle
 * fmd_msg_fini - destroy the handle from fmd_msg_init
 *
 * fmd_msg_locale_set - set the default locale (initially based on environ(5))
 * fmd_msg_locale_get - get the default locale
 *
 * fmd_msg_url_set - set the default URL for knowledge articles
 * fmd_msg_url_get - get the default URL for knowledge articles
 *
 * fmd_msg_gettext_nv - format the entire message for the given event
 * fmd_msg_gettext_id - format the entire message for the given event code
 * fmd_msg_gettext_key - format the entire message for the given dict for the
 *                       given explicit message key
 *
 * fmd_msg_getitem_nv - format a single message item for the given event
 * fmd_msg_getitem_id - format a single message item for the given event code
 *
 * Upon success, fmd_msg_gettext_* and fmd_msg_getitem_* return newly-allocated
 * localized strings in multi-byte format.  The caller must call free() on the
 * resulting buffer to deallocate the string after making use of it.  Upon
 * failure, these functions return NULL and set errno as follows:
 *
 * ENOMEM - Memory allocation failure while formatting message
 * ENOENT - No message was found for the specified message identifier
 * EINVAL - Invalid argument (e.g. bad event code, illegal fmd_msg_item_t)
 * EILSEQ - Illegal multi-byte sequence detected in message
 *
 * 2. Variable Expansion
 *
 * The human-readable messages are stored in msgfmt(1) message object files in
 * the corresponding locale directories.  The values for the message items are
 * permitted to contain variable expansions, currently defined as follows:
 *
 * %%     - literal % character
 * %s     - knowledge article URL (e.g. http://illumos.org/msg/<MSG-ID>)
 * %< x > - value x from the current event, using the expression syntax below:
 *
 * foo.bar  => print nvlist_t member "bar" contained within nvlist_t "foo"
 * foo[123] => print array element 123 of nvlist_t member "foo"
 * foo[123].bar => print member "bar" of nvlist_t element 123 in array "foo"
 *
 * For example, the msgstr value for FMD-8000-2K might be defined as:
 *
 * msgid "FMD-8000-2K.action"
 * msgstr "Use fmdump -v -u %<uuid> to locate the module.  Use fmadm \
 *     reset %<fault-list[0].asru.mod-name> to reset the module."
 *
 * 3. Locking
 *
 * In order to format a human-readable message, libfmd_msg must get and set
 * the process locale and potentially alter text domain bindings.  At present,
 * these facilities in libc are not fully MT-safe.  As such, a library-wide
 * lock is provided: fmd_msg_lock() and fmd_msg_unlock().  These locking calls
 * are made internally as part of the top-level library entry points, but they
 * can also be used by applications that themselves call setlocale() and wish
 * to appropriately synchronize with other threads that are calling libfmd_msg.
 */


#include <sys/fm/protocol.h>

#include <libintl.h>
#include <locale.h>
#include <wchar.h>

#include <alloca.h>
#include <assert.h>
#include <netdb.h>
#include <pthread.h>
#include <synch.h>
#include <strings.h>
#include <stdarg.h>
#include <stdlib.h>
#include <stdio.h>
#include <errno.h>
#include <unistd.h>
#include <sys/sysmacros.h>

#include <fmd_msg.h>

#define	FMD_MSGBUF_SZ	256

struct fmd_msg_hdl {
	int fmh_version;	/* libfmd_msg client abi version number */
	char *fmh_urlbase;	/* base url for all knowledge articles */
	char *fmh_binding;	/* base directory for bindtextdomain() */
	char *fmh_locale;	/* default program locale from environment */
	const char *fmh_template; /* FMD_MSG_TEMPLATE value for fmh_locale */
};

typedef struct fmd_msg_buf {
	wchar_t *fmb_data;	/* wide-character data buffer */
	size_t fmb_size;	/* size of fmb_data in wchar_t units */
	size_t fmb_used;	/* used portion of fmb_data in wchar_t units */
	int fmb_error;		/* error if any has occurred */
} fmd_msg_buf_t;

static const char *const fmd_msg_items[] = {
	"type",			/* key for FMD_MSG_ITEM_TYPE */
	"severity",		/* key for FMD_MSG_ITEM_SEVERITY */
	"description",		/* key for FMD_MSG_ITEM_DESC */
	"response",		/* key for FMD_MSG_ITEM_RESPONSE */
	"impact", 		/* key for FMD_MSG_ITEM_IMPACT */
	"action", 		/* key for FMD_MSG_ITEM_ACTION */
	"url",			/* key for FMD_MSG_ITEM_URL */
};

static pthread_rwlock_t fmd_msg_rwlock = PTHREAD_RWLOCK_INITIALIZER;

static const char FMD_MSG_DOMAIN[] = "FMD";
static const char FMD_MSG_TEMPLATE[] = "syslog-msgs-message-template";
static const char FMD_MSG_URLKEY[] = "syslog-url";
<<<<<<< HEAD
static const char FMD_MSG_URLBASE[] = "http://nexenta.com/msg/";
=======
static const char FMD_MSG_URLBASE[] = "http://illumos.org/msg/";
>>>>>>> 449d97fd
static const char FMD_MSG_NLSPATH[] = "NLSPATH=/usr/lib/fm/fmd/fmd.cat";
static const char FMD_MSG_MISSING[] = "-";

/*
 * An enumeration of token types.  The following are valid tokens that can be
 * embedded into the message content:
 *
 * T_INT - integer tokens (for array indices)
 * T_IDENT - nvpair identifiers
 * T_DOT - "."
 * T_LBRAC - "["
 * T_RBRAC - "]"
 *
 * A NULL character (T_EOF) is used to terminate messages.
 * Invalid tokens are assigned the type T_ERR.
 */
typedef enum {
	T_EOF,
	T_ERR,
	T_IDENT,
	T_INT,
	T_DOT,
	T_LBRAC,
	T_RBRAC
} fmd_msg_nv_tkind_t;

typedef struct fmd_msg_nv_token {
	fmd_msg_nv_tkind_t t_kind;
	union {
		char tu_str[256];
		uint_t tu_int;
	} t_data;
} fmd_msg_nv_token_t;

static const struct fmd_msg_nv_type {
	data_type_t nvt_type;
	data_type_t nvt_base;
	size_t nvt_size;
	int (*nvt_value)();
	int (*nvt_array)();
} fmd_msg_nv_types[] = {
	{ DATA_TYPE_INT8, DATA_TYPE_INT8,
	    sizeof (int8_t), nvpair_value_int8, NULL },
	{ DATA_TYPE_INT16, DATA_TYPE_INT16,
	    sizeof (int16_t), nvpair_value_int16, NULL },
	{ DATA_TYPE_INT32, DATA_TYPE_INT32,
	    sizeof (int32_t), nvpair_value_int32, NULL },
	{ DATA_TYPE_INT64, DATA_TYPE_INT64,
	    sizeof (int64_t), nvpair_value_int64, NULL },
	{ DATA_TYPE_UINT8, DATA_TYPE_UINT8,
	    sizeof (uint8_t), nvpair_value_uint8, NULL },
	{ DATA_TYPE_UINT16, DATA_TYPE_UINT16,
	    sizeof (uint16_t), nvpair_value_uint16, NULL },
	{ DATA_TYPE_UINT32, DATA_TYPE_UINT32,
	    sizeof (uint32_t), nvpair_value_uint32, NULL },
	{ DATA_TYPE_UINT64, DATA_TYPE_UINT64,
	    sizeof (uint64_t), nvpair_value_uint64, NULL },
	{ DATA_TYPE_BYTE, DATA_TYPE_BYTE,
	    sizeof (uchar_t), nvpair_value_byte, NULL },
	{ DATA_TYPE_BOOLEAN, DATA_TYPE_BOOLEAN,
	    0, NULL, NULL },
	{ DATA_TYPE_BOOLEAN_VALUE, DATA_TYPE_BOOLEAN_VALUE,
	    sizeof (boolean_t), nvpair_value_boolean_value, NULL },
	{ DATA_TYPE_HRTIME, DATA_TYPE_HRTIME,
	    sizeof (hrtime_t), nvpair_value_hrtime, NULL },
	{ DATA_TYPE_STRING, DATA_TYPE_STRING,
	    sizeof (char *), nvpair_value_string, NULL },
	{ DATA_TYPE_NVLIST, DATA_TYPE_NVLIST,
	    sizeof (nvlist_t *), nvpair_value_nvlist, NULL },
	{ DATA_TYPE_INT8_ARRAY, DATA_TYPE_INT8,
	    sizeof (int8_t), NULL, nvpair_value_int8_array },
	{ DATA_TYPE_INT16_ARRAY, DATA_TYPE_INT16,
	    sizeof (int16_t), NULL, nvpair_value_int16_array },
	{ DATA_TYPE_INT32_ARRAY, DATA_TYPE_INT32,
	    sizeof (int32_t), NULL, nvpair_value_int32_array },
	{ DATA_TYPE_INT64_ARRAY, DATA_TYPE_INT64,
	    sizeof (int64_t), NULL, nvpair_value_int64_array },
	{ DATA_TYPE_UINT8_ARRAY, DATA_TYPE_UINT8,
	    sizeof (uint8_t), NULL, nvpair_value_uint8_array },
	{ DATA_TYPE_UINT16_ARRAY, DATA_TYPE_UINT16,
	    sizeof (uint16_t), NULL, nvpair_value_uint16_array },
	{ DATA_TYPE_UINT32_ARRAY, DATA_TYPE_UINT32,
	    sizeof (uint32_t), NULL, nvpair_value_uint32_array },
	{ DATA_TYPE_UINT64_ARRAY, DATA_TYPE_UINT64,
	    sizeof (uint64_t), NULL, nvpair_value_uint64_array },
	{ DATA_TYPE_BYTE_ARRAY, DATA_TYPE_BYTE,
	    sizeof (uchar_t), NULL, nvpair_value_byte_array },
	{ DATA_TYPE_BOOLEAN_ARRAY, DATA_TYPE_BOOLEAN_VALUE,
	    sizeof (boolean_t), NULL, nvpair_value_boolean_array },
	{ DATA_TYPE_STRING_ARRAY, DATA_TYPE_STRING,
	    sizeof (char *), NULL, nvpair_value_string_array },
	{ DATA_TYPE_NVLIST_ARRAY, DATA_TYPE_NVLIST,
	    sizeof (nvlist_t *), NULL, nvpair_value_nvlist_array },
	{ DATA_TYPE_UNKNOWN, DATA_TYPE_UNKNOWN, 0, NULL, NULL }
};

static int fmd_msg_nv_parse_nvpair(fmd_msg_buf_t *, nvpair_t *, char *);
static int fmd_msg_nv_parse_nvname(fmd_msg_buf_t *, nvlist_t *, char *);
static int fmd_msg_nv_parse_nvlist(fmd_msg_buf_t *, nvlist_t *, char *);

/*ARGSUSED*/
static int
fmd_msg_lock_held(fmd_msg_hdl_t *h)
{
	return (RW_WRITE_HELD(&fmd_msg_rwlock));
}

void
fmd_msg_lock(void)
{
	if (pthread_rwlock_wrlock(&fmd_msg_rwlock) != 0)
		abort();
}

void
fmd_msg_unlock(void)
{
	if (pthread_rwlock_unlock(&fmd_msg_rwlock) != 0)
		abort();
}

static fmd_msg_hdl_t *
fmd_msg_init_err(fmd_msg_hdl_t *h, int err)
{
	fmd_msg_fini(h);
	errno = err;
	return (NULL);
}

fmd_msg_hdl_t *
fmd_msg_init(const char *root, int version)
{
	fmd_msg_hdl_t *h = NULL;
	const char *s;
	size_t len;

	if (version != FMD_MSG_VERSION)
		return (fmd_msg_init_err(h, EINVAL));

	if ((h = malloc(sizeof (fmd_msg_hdl_t))) == NULL)
		return (fmd_msg_init_err(h, ENOMEM));

	bzero(h, sizeof (fmd_msg_hdl_t));
	h->fmh_version = version;

	if ((h->fmh_urlbase = strdup(FMD_MSG_URLBASE)) == NULL)
		return (fmd_msg_init_err(h, ENOMEM));

	/*
	 * Initialize the program's locale from the environment if it hasn't
	 * already been initialized, and then retrieve the default setting.
	 */
	(void) setlocale(LC_ALL, "");
	s = setlocale(LC_ALL, NULL);
	h->fmh_locale = strdup(s ? s : "C");

	if (h->fmh_locale == NULL)
		return (fmd_msg_init_err(h, ENOMEM));

	/*
	 * If a non-default root directory is specified, then look up the base
	 * directory for our default catalog, and set fmh_binding as the same
	 * directory prefixed with the new root directory.  This simply turns
	 * usr/lib/locale into <rootdir>/usr/lib/locale, but handles all of the
	 * environ(5) settings that can change the default messages binding.
	 */
	if (root != NULL && root[0] != '\0' && strcmp(root, "/") != 0) {
		if (root[0] != '/')
			return (fmd_msg_init_err(h, EINVAL));

		if ((s = bindtextdomain(FMD_MSG_DOMAIN, NULL)) == NULL)
			s = "/usr/lib/locale"; /* substitute default */

		len = strlen(root) + strlen(s) + 1;

		if ((h->fmh_binding = malloc(len)) == NULL)
			return (fmd_msg_init_err(h, ENOMEM));

		(void) snprintf(h->fmh_binding, len, "%s%s", root, s);
	}

	/*
	 * All FMA event dictionaries use msgfmt(1) message objects to produce
	 * messages, even for the C locale.  We therefore want to use dgettext
	 * for all message lookups, but its defined behavior in the C locale is
	 * to return the input string.  Since our input strings are event codes
	 * and not format strings, this doesn't help us.  We resolve this nit
	 * by setting NLSPATH to a non-existent file: the presence of NLSPATH
	 * is defined to force dgettext(3C) to do a full lookup even for C.
	 */
	if (getenv("NLSPATH") == NULL &&
	    ((s = strdup(FMD_MSG_NLSPATH)) == NULL || putenv((char *)s) != 0))
		return (fmd_msg_init_err(h, errno));

	/*
	 * Cache the message template for the current locale.  This is the
	 * snprintf(3C) format string for the final human-readable message.
	 * If the lookup fails for the current locale, fall back to the C locale
	 * and try again.  Then restore the original locale.
	 */
	if ((h->fmh_template = dgettext(FMD_MSG_DOMAIN, FMD_MSG_TEMPLATE))
	    == FMD_MSG_TEMPLATE && strcmp(h->fmh_locale, "C") != 0) {
		(void) setlocale(LC_ALL, "C");
		h->fmh_template = dgettext(FMD_MSG_DOMAIN, FMD_MSG_TEMPLATE);
		(void) setlocale(LC_ALL, h->fmh_locale);
	}

	return (h);
}

void
fmd_msg_fini(fmd_msg_hdl_t *h)
{
	if (h == NULL)
		return; /* simplify caller code */

	free(h->fmh_binding);
	free(h->fmh_urlbase);
	free(h->fmh_locale);
	free(h);
}

int
fmd_msg_locale_set(fmd_msg_hdl_t *h, const char *locale)
{
	char *l;

	if (locale == NULL) {
		errno = EINVAL;
		return (-1);
	}

	if ((l = strdup(locale)) == NULL) {
		errno = ENOMEM;
		return (-1);
	}

	fmd_msg_lock();

	if (setlocale(LC_ALL, l) == NULL) {
		free(l);
		errno = EINVAL;
		fmd_msg_unlock();
		return (-1);
	}

	h->fmh_template = dgettext(FMD_MSG_DOMAIN, FMD_MSG_TEMPLATE);
	free(h->fmh_locale);
	h->fmh_locale = l;

	fmd_msg_unlock();
	return (0);
}

const char *
fmd_msg_locale_get(fmd_msg_hdl_t *h)
{
	return (h->fmh_locale);
}

int
fmd_msg_url_set(fmd_msg_hdl_t *h, const char *url)
{
	char *u;

	if (url == NULL) {
		errno = EINVAL;
		return (-1);
	}

	if ((u = strdup(url)) == NULL) {
		errno = ENOMEM;
		return (-1);
	}

	fmd_msg_lock();

	free(h->fmh_urlbase);
	h->fmh_urlbase = u;

	fmd_msg_unlock();
	return (0);
}

const char *
fmd_msg_url_get(fmd_msg_hdl_t *h)
{
	return (h->fmh_urlbase);
}

static wchar_t *
fmd_msg_mbstowcs(const char *s)
{
	size_t n = strlen(s) + 1;
	wchar_t *w = malloc(n * sizeof (wchar_t));

	if (w == NULL) {
		errno = ENOMEM;
		return (NULL);
	}

	if (mbstowcs(w, s, n) == (size_t)-1) {
		free(w);
		return (NULL);
	}

	return (w);
}

static void
fmd_msg_buf_init(fmd_msg_buf_t *b)
{
	bzero(b, sizeof (fmd_msg_buf_t));
	b->fmb_data = malloc(sizeof (wchar_t) * FMD_MSGBUF_SZ);

	if (b->fmb_data == NULL)
		b->fmb_error = ENOMEM;
	else
		b->fmb_size = FMD_MSGBUF_SZ;
}

static void
fmd_msg_buf_fini(fmd_msg_buf_t *b)
{
	free(b->fmb_data);
	bzero(b, sizeof (fmd_msg_buf_t));
}

static char *
fmd_msg_buf_read(fmd_msg_buf_t *b)
{
	char *s;

	if (b->fmb_error != 0) {
		errno = b->fmb_error;
		return (NULL);
	}

	if ((s = malloc(b->fmb_used * MB_CUR_MAX)) == NULL) {
		errno = ENOMEM;
		return (NULL);
	}

	if (wcstombs(s, b->fmb_data, b->fmb_used) == (size_t)-1) {
		free(s);
		return (NULL);
	}

	return (s);
}

/*
 * Buffer utility function to write a wide-character string into the buffer,
 * appending it at the end, and growing the buffer as needed as we go.  Any
 * allocation errors are stored in fmb_error and deferred until later.
 */
static void
fmd_msg_buf_write(fmd_msg_buf_t *b, const wchar_t *w, size_t n)
{
	if (b->fmb_used + n > b->fmb_size) {
		size_t size = MAX(b->fmb_size * 2, b->fmb_used + n);
		wchar_t *data = malloc(sizeof (wchar_t) * size);

		if (data == NULL) {
			if (b->fmb_error == 0)
				b->fmb_error = ENOMEM;
			return;
		}

		bcopy(b->fmb_data, data, b->fmb_used * sizeof (wchar_t));
		free(b->fmb_data);

		b->fmb_data = data;
		b->fmb_size = size;
	}

	bcopy(w, &b->fmb_data[b->fmb_used], sizeof (wchar_t) * n);
	b->fmb_used += n;
}

/*
 * Buffer utility function to printf a multi-byte string, convert to wide-
 * character form, and then write the result into an fmd_msg_buf_t.
 */
/*PRINTFLIKE2*/
static void
fmd_msg_buf_printf(fmd_msg_buf_t *b, const char *format, ...)
{
	ssize_t len;
	va_list ap;
	char *buf;
	wchar_t *w;

	va_start(ap, format);
	len = vsnprintf(NULL, 0, format, ap);
	buf = alloca(len + 1);
	(void) vsnprintf(buf, len + 1, format, ap);
	va_end(ap);

	if ((w = fmd_msg_mbstowcs(buf)) == NULL) {
		if (b->fmb_error != 0)
			b->fmb_error = errno;
	} else {
		fmd_msg_buf_write(b, w, wcslen(w));
		free(w);
	}
}

/*PRINTFLIKE1*/
static int
fmd_msg_nv_error(const char *format, ...)
{
	int err = errno;
	va_list ap;

	if (getenv("FMD_MSG_DEBUG") == NULL)
		return (1);

	(void) fprintf(stderr, "libfmd_msg DEBUG: ");
	va_start(ap, format);
	(void) vfprintf(stderr, format, ap);
	va_end(ap);

	if (strchr(format, '\n') == NULL)
		(void) fprintf(stderr, ": %s\n", strerror(err));

	return (1);
}

static const struct fmd_msg_nv_type *
fmd_msg_nv_type_lookup(data_type_t type)
{
	const struct fmd_msg_nv_type *t;

	for (t = fmd_msg_nv_types; t->nvt_type != DATA_TYPE_UNKNOWN; t++) {
		if (t->nvt_type == type)
			break;
	}

	return (t);
}

/*
 * Print the specified string, escaping any unprintable character sequences
 * using the ISO C character escape sequences.
 */
static void
fmd_msg_nv_print_string(fmd_msg_buf_t *b, const char *s)
{
	char c;

	while ((c = *s++) != '\0') {
		if (c >= ' ' && c <= '~' && c != '\'') {
			fmd_msg_buf_printf(b, "%c", c);
			continue;
		}

		switch (c) {
		case '\0':
			fmd_msg_buf_printf(b, "\\0");
			break;
		case '\a':
			fmd_msg_buf_printf(b, "\\a");
			break;
		case '\b':
			fmd_msg_buf_printf(b, "\\b");
			break;
		case '\f':
			fmd_msg_buf_printf(b, "\\f");
			break;
		case '\n':
			fmd_msg_buf_printf(b, "\\n");
			break;
		case '\r':
			fmd_msg_buf_printf(b, "\\r");
			break;
		case '\t':
			fmd_msg_buf_printf(b, "\\t");
			break;
		case '\v':
			fmd_msg_buf_printf(b, "\\v");
			break;
		case '\'':
			fmd_msg_buf_printf(b, "\\'");
			break;
		case '"':
			fmd_msg_buf_printf(b, "\\\"");
			break;
		case '\\':
			fmd_msg_buf_printf(b, "\\\\");
			break;
		default:
			fmd_msg_buf_printf(b, "\\x%02x", (uchar_t)c);
		}
	}
}

/*
 * Print the value of the specified nvpair into the supplied buffer.
 *
 * For nvpairs that are arrays types, passing -1 as the idx param indicates
 * that we want to print all of the elements in the array.
 *
 * Returns 0 on success, 1 otherwise.
 */
static int
fmd_msg_nv_print_items(fmd_msg_buf_t *b, nvpair_t *nvp,
    data_type_t type, void *p, uint_t n, uint_t idx)
{
	const struct fmd_msg_nv_type *nvt = fmd_msg_nv_type_lookup(type);
	uint_t i;

	if (idx != -1u) {
		if (idx >= n) {
			return (fmd_msg_nv_error("index %u out-of-range for "
			    "array %s: valid range is [0 .. %u]\n",
			    idx, nvpair_name(nvp), n ? n - 1 : 0));
		}
		p = (uchar_t *)p + nvt->nvt_size * idx;
		n = 1;
	}

	for (i = 0; i < n; i++, p = (uchar_t *)p + nvt->nvt_size) {
		if (i > 0)
			fmd_msg_buf_printf(b, " "); /* array item delimiter */

		switch (type) {
		case DATA_TYPE_INT8:
			fmd_msg_buf_printf(b, "%d", *(int8_t *)p);
			break;

		case DATA_TYPE_INT16:
			fmd_msg_buf_printf(b, "%d", *(int16_t *)p);
			break;

		case DATA_TYPE_INT32:
			fmd_msg_buf_printf(b, "%d", *(int32_t *)p);
			break;

		case DATA_TYPE_INT64:
			fmd_msg_buf_printf(b, "%lld", *(longlong_t *)p);
			break;

		case DATA_TYPE_UINT8:
			fmd_msg_buf_printf(b, "%u", *(uint8_t *)p);
			break;

		case DATA_TYPE_UINT16:
			fmd_msg_buf_printf(b, "%u", *(uint16_t *)p);
			break;

		case DATA_TYPE_UINT32:
			fmd_msg_buf_printf(b, "%u", *(uint32_t *)p);
			break;

		case DATA_TYPE_UINT64:
			fmd_msg_buf_printf(b, "%llu", *(u_longlong_t *)p);
			break;

		case DATA_TYPE_BYTE:
			fmd_msg_buf_printf(b, "0x%x", *(uchar_t *)p);
			break;

		case DATA_TYPE_BOOLEAN_VALUE:
			fmd_msg_buf_printf(b,
			    *(boolean_t *)p ? "true" : "false");
			break;

		case DATA_TYPE_HRTIME:
			fmd_msg_buf_printf(b, "%lld", *(longlong_t *)p);
			break;

		case DATA_TYPE_STRING:
			fmd_msg_nv_print_string(b, *(char **)p);
			break;
		}
	}

	return (0);
}

/*
 * Writes the value of the specified nvpair to the supplied buffer.
 *
 * Returns 0 on success, 1 otherwise.
 */
static int
fmd_msg_nv_print_nvpair(fmd_msg_buf_t *b, nvpair_t *nvp, uint_t idx)
{
	data_type_t type = nvpair_type(nvp);
	const struct fmd_msg_nv_type *nvt = fmd_msg_nv_type_lookup(type);

	uint64_t v;
	void *a;
	uint_t n;
	int err;

	if (nvt->nvt_type == DATA_TYPE_BOOLEAN) {
		fmd_msg_buf_printf(b, "true");
		err = 0;
	} else if (nvt->nvt_array != NULL) {
		(void) nvt->nvt_array(nvp, &a, &n);
		err = fmd_msg_nv_print_items(b, nvp, nvt->nvt_base, a, n, idx);
	} else if (nvt->nvt_value != NULL) {
		(void) nvt->nvt_value(nvp, &v);
		err = fmd_msg_nv_print_items(b, nvp, nvt->nvt_base, &v, 1, idx);
	} else {
		err = fmd_msg_nv_error("unknown data type %u", type);
	}

	return (err);
}

/*
 * Consume a token from the specified string, fill in the specified token
 * struct, and return the new string position from which to continue parsing.
 */
static char *
fmd_msg_nv_parse_token(char *s, fmd_msg_nv_token_t *tp)
{
	char *p = s, *q, c = *s;

	/*
	 * Skip whitespace and then look for an integer token first.  We can't
	 * use isspace() or isdigit() because we're in setlocale() context now.
	 */
	while (c == ' ' || c == '\t' || c == '\v' || c == '\n' || c == '\r')
		c = *++p;

	if (c >= '0' && c <= '9') {
		errno = 0;
		tp->t_data.tu_int = strtoul(p, &q, 0);

		if (errno != 0 || p == q) {
			tp->t_kind = T_ERR;
			return (p);
		}

		tp->t_kind = T_INT;
		return (q);
	}

	/*
	 * Look for a name-value pair identifier, which we define to be the
	 * regular expression [a-zA-Z_][a-zA-Z0-9_-]*  (NOTE: Ideally "-" would
	 * not be allowed here and we would require ISO C identifiers, but many
	 * FMA event members use hyphens.)  This code specifically cannot use
	 * the isspace(), isalnum() etc. macros because we are currently in the
	 * context of an earlier call to setlocale() that may have installed a
	 * non-C locale, but this code needs to always operate on C characters.
	 */
	if ((c >= 'a' && c <= 'z') || (c >= 'A' && c <= 'Z') || c == '_') {
		for (q = p + 1; (c = *q) != '\0'; q++) {
			if ((c < 'a' || c > 'z') && (c < 'A' || c > 'Z') &&
			    (c < '0' || c > '9') && (c != '_' && c != '-'))
				break;
		}

		if (sizeof (tp->t_data.tu_str) <= (size_t)(q - p)) {
			tp->t_kind = T_ERR;
			return (p);
		}

		bcopy(p, tp->t_data.tu_str, (size_t)(q - p));
		tp->t_data.tu_str[(size_t)(q - p)] = '\0';
		tp->t_kind = T_IDENT;
		return (q);
	}

	switch (c) {
	case '\0':
		tp->t_kind = T_EOF;
		return (p);
	case '.':
		tp->t_kind = T_DOT;
		return (p + 1);
	case '[':
		tp->t_kind = T_LBRAC;
		return (p + 1);
	case ']':
		tp->t_kind = T_RBRAC;
		return (p + 1);
	default:
		tp->t_kind = T_ERR;
		return (p);
	}
}

static int
fmd_msg_nv_parse_error(const char *s, fmd_msg_nv_token_t *tp)
{
	if (tp->t_kind == T_ERR)
		return (fmd_msg_nv_error("illegal character at \"%s\"\n", s));
	else
		return (fmd_msg_nv_error("syntax error near \"%s\"\n", s));
}

/*
 * Parse an array expression for referencing an element of the specified
 * nvpair_t, which is expected to be of an array type.  If it's an array of
 * intrinsics, print the specified value.  If it's an array of nvlist_t's,
 * call fmd_msg_nv_parse_nvlist() recursively to continue parsing.
 */
static int
fmd_msg_nv_parse_array(fmd_msg_buf_t *b, nvpair_t *nvp, char *s1)
{
	fmd_msg_nv_token_t t;
	nvlist_t **nva;
	uint_t i, n;
	char *s2;

	if (fmd_msg_nv_type_lookup(nvpair_type(nvp))->nvt_array == NULL) {
		return (fmd_msg_nv_error("inappropriate use of operator [ ]: "
		    "element '%s' is not an array\n", nvpair_name(nvp)));
	}

	s2 = fmd_msg_nv_parse_token(s1, &t);
	i = t.t_data.tu_int;

	if (t.t_kind != T_INT)
		return (fmd_msg_nv_error("expected integer index after [\n"));

	s2 = fmd_msg_nv_parse_token(s2, &t);

	if (t.t_kind != T_RBRAC)
		return (fmd_msg_nv_error("expected ] after [ %u\n", i));

	/*
	 * An array of nvlist is different from other array types in that it
	 * permits us to continue parsing instead of printing a terminal node.
	 */
	if (nvpair_type(nvp) == DATA_TYPE_NVLIST_ARRAY) {
		(void) nvpair_value_nvlist_array(nvp, &nva, &n);

		if (i >= n) {
			return (fmd_msg_nv_error("index %u out-of-range for "
			    "array %s: valid range is [0 .. %u]\n",
			    i, nvpair_name(nvp), n ? n - 1 : 0));
		}

		return (fmd_msg_nv_parse_nvlist(b, nva[i], s2));
	}

	(void) fmd_msg_nv_parse_token(s2, &t);

	if (t.t_kind != T_EOF) {
		return (fmd_msg_nv_error("expected end-of-string "
		    "in expression instead of \"%s\"\n", s2));
	}

	return (fmd_msg_nv_print_nvpair(b, nvp, i));
}

/*
 * Parse an expression rooted at an nvpair_t.  If we see EOF, print the entire
 * nvpair.  If we see LBRAC, parse an array expression.  If we see DOT, call
 * fmd_msg_nv_parse_nvname() recursively to dereference an embedded member.
 */
static int
fmd_msg_nv_parse_nvpair(fmd_msg_buf_t *b, nvpair_t *nvp, char *s1)
{
	fmd_msg_nv_token_t t;
	nvlist_t *nvl;
	char *s2;

	s2 = fmd_msg_nv_parse_token(s1, &t);

	if (t.t_kind == T_EOF)
		return (fmd_msg_nv_print_nvpair(b, nvp, -1));

	if (t.t_kind == T_LBRAC)
		return (fmd_msg_nv_parse_array(b, nvp, s2));

	if (t.t_kind != T_DOT)
		return (fmd_msg_nv_parse_error(s1, &t));

	if (nvpair_type(nvp) != DATA_TYPE_NVLIST) {
		return (fmd_msg_nv_error("inappropriate use of operator '.': "
		    "element '%s' is not of type nvlist\n", nvpair_name(nvp)));
	}

	(void) nvpair_value_nvlist(nvp, &nvl);
	return (fmd_msg_nv_parse_nvname(b, nvl, s2));
}

/*
 * Parse an expression for a name-value pair name (IDENT).  If we find a match
 * continue parsing with the corresponding nvpair_t.
 */
static int
fmd_msg_nv_parse_nvname(fmd_msg_buf_t *b, nvlist_t *nvl, char *s1)
{
	nvpair_t *nvp = NULL;
	fmd_msg_nv_token_t t;
	char *s2;

	s2 = fmd_msg_nv_parse_token(s1, &t);

	if (t.t_kind != T_IDENT)
		return (fmd_msg_nv_parse_error(s1, &t));

	while ((nvp = nvlist_next_nvpair(nvl, nvp)) != NULL) {
		if (strcmp(nvpair_name(nvp), t.t_data.tu_str) == 0)
			break;
	}

	if (nvp == NULL) {
		return (fmd_msg_nv_error("no such name-value pair "
		    "member: %s\n", t.t_data.tu_str));
	}

	return (fmd_msg_nv_parse_nvpair(b, nvp, s2));
}

/*
 * Parse an expression rooted at an nvlist: if we see EOF, print nothing.
 * If we see DOT, continue parsing to retrieve a name-value pair name.
 */
static int
fmd_msg_nv_parse_nvlist(fmd_msg_buf_t *b, nvlist_t *nvl, char *s1)
{
	fmd_msg_nv_token_t t;
	char *s2;

	s2 = fmd_msg_nv_parse_token(s1, &t);

	if (t.t_kind == T_EOF)
		return (0);

	if (t.t_kind == T_DOT)
		return (fmd_msg_nv_parse_nvname(b, nvl, s2));

	return (fmd_msg_nv_parse_error(s1, &t));
}

/*
 * This function is the main engine for formatting an event message item, such
 * as the Description field.  It loads the item text from a message object,
 * expands any variables defined in the item text, and then returns a newly-
 * allocated multi-byte string with the localized message text, or NULL with
 * errno set if an error occurred.
 */
static char *
fmd_msg_getitem_locked(fmd_msg_hdl_t *h,
    nvlist_t *nvl, const char *dict, const char *code, fmd_msg_item_t item)
{
	const char *istr = fmd_msg_items[item];
	size_t len = strlen(code) + 1 + strlen(istr) + 1;
	char *key = alloca(len);

	fmd_msg_buf_t buf;
	wchar_t *c, *u, *w, *p, *q;

	const char *url, *txt;
	char *s, *expr;
	size_t elen;
	int i;

	assert(fmd_msg_lock_held(h));

	/*
	 * If <dict>.mo defines an item with the key <FMD_MSG_URLKEY> then it
	 * is used as the URL; otherwise the default from our handle is used.
	 * Once we have the multi-byte URL, convert it to wide-character form.
	 */
	if ((url = dgettext(dict, FMD_MSG_URLKEY)) == FMD_MSG_URLKEY)
		url = h->fmh_urlbase;

	/*
	 * If the item is FMD_MSG_ITEM_URL, then its value is directly computed
	 * as the URL base concatenated with the code.  Otherwise the item text
	 * is derived by looking up the key <code>.<istr> in the dict object.
	 * Once we're done, convert the 'txt' multi-byte to wide-character.
	 */
	if (item == FMD_MSG_ITEM_URL) {
		len = strlen(url) + strlen(code) + 1;
		key = alloca(len);
		(void) snprintf(key, len, "%s%s", url, code);
		txt = key;
	} else {
		len = strlen(code) + 1 + strlen(istr) + 1;
		key = alloca(len);
		(void) snprintf(key, len, "%s.%s", code, istr);
		txt = dgettext(dict, key);
	}

	c = fmd_msg_mbstowcs(code);
	u = fmd_msg_mbstowcs(url);
	w = fmd_msg_mbstowcs(txt);

	if (c == NULL || u == NULL || w == NULL) {
		free(c);
		free(u);
		free(w);
		return (NULL);
	}

	/*
	 * Now expand any escape sequences in the string, storing the final
	 * text in 'buf' in wide-character format, and then convert it back
	 * to multi-byte for return.  We expand the following sequences:
	 *
	 * %%   - literal % character
	 * %s   - base URL for knowledge articles
	 * %<x> - expression x in the current event, if any
	 *
	 * If an invalid sequence is present, it is elided so we can safely
	 * reserve any future characters for other types of expansions.
	 */
	fmd_msg_buf_init(&buf);

	for (q = w, p = w; (p = wcschr(p, L'%')) != NULL; q = p) {
		if (p > q)
			fmd_msg_buf_write(&buf, q, (size_t)(p - q));

		switch (p[1]) {
		case L'%':
			fmd_msg_buf_write(&buf, p, 1);
			p += 2;
			break;

		case L's':
			fmd_msg_buf_write(&buf, u, wcslen(u));
			fmd_msg_buf_write(&buf, c, wcslen(c));

			p += 2;
			break;

		case L'<':
			q = p + 2;
			p = wcschr(p + 2, L'>');

			if (p == NULL)
				goto eos;

			/*
			 * The expression in %< > must be an ASCII string: as
			 * such allocate its length in bytes plus an extra
			 * MB_CUR_MAX for slop if a multi-byte character is in
			 * there, plus another byte for \0.  Since we move a
			 * byte at a time, any multi-byte chars will just be
			 * silently overwritten and fail to parse, which is ok.
			 */
			elen = (size_t)(p - q);
			expr = malloc(elen + MB_CUR_MAX + 1);

			if (expr == NULL) {
				buf.fmb_error = ENOMEM;
				goto eos;
			}

			for (i = 0; i < elen; i++)
				(void) wctomb(&expr[i], q[i]);

			expr[i] = '\0';

			if (nvl != NULL)
				(void) fmd_msg_nv_parse_nvname(&buf, nvl, expr);
			else
				fmd_msg_buf_printf(&buf, "%%<%s>", expr);

			free(expr);
			p++;
			break;

		case L'\0':
			goto eos;

		default:
			p += 2;
			break;
		}
	}
eos:
	fmd_msg_buf_write(&buf, q, wcslen(q) + 1);

	free(c);
	free(u);
	free(w);

	s = fmd_msg_buf_read(&buf);
	fmd_msg_buf_fini(&buf);

	return (s);
}

/*
 * This is a private interface used by the notification daemons to parse tokens
 * in user-supplied message templates.
 */
char *
fmd_msg_decode_tokens(nvlist_t *nvl, const char *msg, const char *url)
{
	fmd_msg_buf_t buf;
	wchar_t *h, *u, *w, *p, *q;

	char *s, *expr, host[MAXHOSTNAMELEN + 1];
	size_t elen;
	int i;

	u = fmd_msg_mbstowcs(url);

	(void) gethostname(host, MAXHOSTNAMELEN + 1);
	h = fmd_msg_mbstowcs(host);

	if ((w = fmd_msg_mbstowcs(msg)) == NULL)
		return (NULL);

	/*
	 * Now expand any escape sequences in the string, storing the final
	 * text in 'buf' in wide-character format, and then convert it back
	 * to multi-byte for return.  We expand the following sequences:
	 *
	 * %%   - literal % character
	 * %h   - hostname
	 * %s   - base URL for knowledge articles
	 * %<x> - expression x in the current event, if any
	 *
	 * If an invalid sequence is present, it is elided so we can safely
	 * reserve any future characters for other types of expansions.
	 */
	fmd_msg_buf_init(&buf);

	for (q = w, p = w; (p = wcschr(p, L'%')) != NULL; q = p) {
		if (p > q)
			fmd_msg_buf_write(&buf, q, (size_t)(p - q));

		switch (p[1]) {
		case L'%':
			fmd_msg_buf_write(&buf, p, 1);
			p += 2;
			break;

		case L'h':
			if (h != NULL)
				fmd_msg_buf_write(&buf, h, wcslen(h));

			p += 2;
			break;

		case L's':
			if (u != NULL)
				fmd_msg_buf_write(&buf, u, wcslen(u));

			p += 2;
			break;

		case L'<':
			q = p + 2;
			p = wcschr(p + 2, L'>');

			if (p == NULL)
				goto eos;

			/*
			 * The expression in %< > must be an ASCII string: as
			 * such allocate its length in bytes plus an extra
			 * MB_CUR_MAX for slop if a multi-byte character is in
			 * there, plus another byte for \0.  Since we move a
			 * byte at a time, any multi-byte chars will just be
			 * silently overwritten and fail to parse, which is ok.
			 */
			elen = (size_t)(p - q);
			expr = malloc(elen + MB_CUR_MAX + 1);

			if (expr == NULL) {
				buf.fmb_error = ENOMEM;
				goto eos;
			}

			for (i = 0; i < elen; i++)
				(void) wctomb(&expr[i], q[i]);

			expr[i] = '\0';

			if (nvl != NULL)
				(void) fmd_msg_nv_parse_nvname(&buf, nvl, expr);
			else
				fmd_msg_buf_printf(&buf, "%%<%s>", expr);

			free(expr);
			p++;
			break;

		case L'\0':
			goto eos;

		default:
			p += 2;
			break;
		}
	}
eos:
	fmd_msg_buf_write(&buf, q, wcslen(q) + 1);

	free(h);
	free(u);
	free(w);

	s = fmd_msg_buf_read(&buf);
	fmd_msg_buf_fini(&buf);

	return (s);
}

/*
 * This function is the main engine for formatting an entire event message.
 * It retrieves the master format string for an event, formats the individual
 * items, and then produces the final string composing all of the items.  The
 * result is a newly-allocated multi-byte string of the localized message
 * text, or NULL with errno set if an error occurred.
 */
static char *
fmd_msg_gettext_locked(fmd_msg_hdl_t *h,
    nvlist_t *nvl, const char *dict, const char *code)
{
	char *items[FMD_MSG_ITEM_MAX];
	const char *format;
	char *buf = NULL;
	size_t len;
	int i;

	nvlist_t *fmri, *auth;
	struct tm tm, *tmp;

	int64_t *tv;
	uint_t tn = 0;
	time_t sec;
	char date[64];

	char *uuid, *src_name, *src_vers;
	char *platform, *server, *csn;

	assert(fmd_msg_lock_held(h));
	bzero(items, sizeof (items));

	for (i = 0; i < FMD_MSG_ITEM_MAX; i++) {
		items[i] = fmd_msg_getitem_locked(h, nvl, dict, code, i);
		if (items[i] == NULL)
			goto out;
	}

	/*
	 * If <dict>.mo defines an item with the key <FMD_MSG_TEMPLATE> then it
	 * is used as the format; otherwise the default from FMD.mo is used.
	 */
	if ((format = dgettext(dict, FMD_MSG_TEMPLATE)) == FMD_MSG_TEMPLATE)
		format = h->fmh_template;

	if (nvlist_lookup_string(nvl, FM_SUSPECT_UUID, &uuid) != 0)
		uuid = (char *)FMD_MSG_MISSING;

	if (nvlist_lookup_int64_array(nvl, FM_SUSPECT_DIAG_TIME,
	    &tv, &tn) == 0 && tn == 2 && (sec = (time_t)tv[0]) != (time_t)-1 &&
	    (tmp = localtime_r(&sec, &tm)) != NULL)
		(void) strftime(date, sizeof (date), "%a %b %e %H:%M:%S %Z %Y",
		    tmp);
	else
		(void) strlcpy(date, FMD_MSG_MISSING, sizeof (date));

	/*
	 * Extract the relevant identifying elements of the FMRI and authority.
	 * Note: for now, we ignore FM_FMRI_AUTH_DOMAIN (only for SPs).
	 */
	if (nvlist_lookup_nvlist(nvl, FM_SUSPECT_DE, &fmri) != 0)
		fmri = NULL;

	if (nvlist_lookup_nvlist(fmri, FM_FMRI_AUTHORITY, &auth) != 0)
		auth = NULL;

	if (nvlist_lookup_string(fmri, FM_FMRI_FMD_NAME, &src_name) != 0)
		src_name = (char *)FMD_MSG_MISSING;

	if (nvlist_lookup_string(fmri, FM_FMRI_FMD_VERSION, &src_vers) != 0)
		src_vers = (char *)FMD_MSG_MISSING;

	if (nvlist_lookup_string(auth, FM_FMRI_AUTH_PRODUCT, &platform) != 0)
		platform = (char *)FMD_MSG_MISSING;

	if (nvlist_lookup_string(auth, FM_FMRI_AUTH_SERVER, &server) != 0)
		server = (char *)FMD_MSG_MISSING;

	if (nvlist_lookup_string(auth, FM_FMRI_AUTH_PRODUCT_SN, &csn) != 0 &&
	    nvlist_lookup_string(auth, FM_FMRI_AUTH_CHASSIS, &csn) != 0)
		csn = (char *)FMD_MSG_MISSING;

	/*
	 * Format the message once to get its length, allocate a buffer, and
	 * then format the message again into the buffer to return it.
	 */
	len = snprintf(NULL, 0, format, code,
	    items[FMD_MSG_ITEM_TYPE], items[FMD_MSG_ITEM_SEVERITY],
	    date, platform, csn, server, src_name, src_vers, uuid,
	    items[FMD_MSG_ITEM_DESC], items[FMD_MSG_ITEM_RESPONSE],
	    items[FMD_MSG_ITEM_IMPACT], items[FMD_MSG_ITEM_ACTION]);

	if ((buf = malloc(len + 1)) == NULL) {
		errno = ENOMEM;
		goto out;
	}

	(void) snprintf(buf, len + 1, format, code,
	    items[FMD_MSG_ITEM_TYPE], items[FMD_MSG_ITEM_SEVERITY],
	    date, platform, csn, server, src_name, src_vers, uuid,
	    items[FMD_MSG_ITEM_DESC], items[FMD_MSG_ITEM_RESPONSE],
	    items[FMD_MSG_ITEM_IMPACT], items[FMD_MSG_ITEM_ACTION]);
out:
	for (i = 0; i < FMD_MSG_ITEM_MAX; i++)
		free(items[i]);

	return (buf);
}

/*
 * Common code for fmd_msg_getitem_nv() and fmd_msg_getitem_id(): this function
 * handles locking, changing locales and domains, and restoring i18n state.
 */
static char *
fmd_msg_getitem(fmd_msg_hdl_t *h,
    const char *locale, nvlist_t *nvl, const char *code, fmd_msg_item_t item)
{
	char *old_b, *old_c;
	char *dict, *key, *p, *s;
	size_t len;
	int err;

	if ((p = strchr(code, '-')) == NULL || p == code) {
		errno = EINVAL;
		return (NULL);
	}

	if (locale != NULL && strcmp(h->fmh_locale, locale) == 0)
		locale = NULL; /* simplify later tests */

	dict = strndupa(code, p - code);

	fmd_msg_lock();

	/*
	 * If a non-default text domain binding was requested, save the old
	 * binding perform the re-bind now that fmd_msg_lock() is held.
	 */
	if (h->fmh_binding != NULL) {
		p = bindtextdomain(dict, NULL);
		old_b = strdupa(p);
		(void) bindtextdomain(dict, h->fmh_binding);
	}

	/*
	 * Compute the lookup code for FMD_MSG_ITEM_TYPE: we'll use this to
	 * determine if the dictionary contains any data for this code at all.
	 */
	len = strlen(code) + 1 + strlen(fmd_msg_items[FMD_MSG_ITEM_TYPE]) + 1;
	key = alloca(len);

	(void) snprintf(key, len, "%s.%s",
	    code, fmd_msg_items[FMD_MSG_ITEM_TYPE]);

	/*
	 * Save the current locale string, and if we've been asked to fetch
	 * the text for a different locale, switch locales now under the lock.
	 */
	p = setlocale(LC_ALL, NULL);
	old_c = strdupa(p);

	if (locale != NULL)
		(void) setlocale(LC_ALL, locale);

	/*
	 * Prefetch the first item: if this isn't found, and we're in a non-
	 * default locale, attempt to fall back to the C locale for this code.
	 */
	if (dgettext(dict, key) == key &&
	    (locale != NULL || strcmp(h->fmh_locale, "C") != 0)) {
		(void) setlocale(LC_ALL, "C");
		locale = "C"; /* restore locale */
	}

	if (dgettext(dict, key) == key) {
		s = NULL;
		err = ENOENT;
	} else {
		s = fmd_msg_getitem_locked(h, nvl, dict, code, item);
		err = errno;
	}

	if (locale != NULL)
		(void) setlocale(LC_ALL, old_c);

	if (h->fmh_binding != NULL)
		(void) bindtextdomain(dict, old_b);

	fmd_msg_unlock();

	if (s == NULL)
		errno = err;

	return (s);
}

char *
fmd_msg_getitem_nv(fmd_msg_hdl_t *h,
    const char *locale, nvlist_t *nvl, fmd_msg_item_t item)
{
	char *code;

	if (item >= FMD_MSG_ITEM_MAX) {
		errno = EINVAL;
		return (NULL);
	}

	if (nvlist_lookup_string(nvl, FM_SUSPECT_DIAG_CODE, &code) != 0) {
		errno = EINVAL;
		return (NULL);
	}

	return (fmd_msg_getitem(h, locale, nvl, code, item));
}

char *
fmd_msg_getitem_id(fmd_msg_hdl_t *h,
    const char *locale, const char *code, fmd_msg_item_t item)
{
	if (item >= FMD_MSG_ITEM_MAX) {
		errno = EINVAL;
		return (NULL);
	}

	return (fmd_msg_getitem(h, locale, NULL, code, item));
}

char *
fmd_msg_gettext_key(fmd_msg_hdl_t *h,
    const char *locale, const char *dict, const char *key)
{
	char *old_b, *old_c, *p, *s;

	fmd_msg_lock();

	/*
	 * If a non-default text domain binding was requested, save the old
	 * binding perform the re-bind now that fmd_msg_lock() is held.
	 */
	if (h->fmh_binding != NULL) {
		p = bindtextdomain(dict, NULL);
		old_b = alloca(strlen(p) + 1);
		(void) strcpy(old_b, p);
		(void) bindtextdomain(dict, h->fmh_binding);
	}

	/*
	 * Save the current locale string, and if we've been asked to fetch
	 * the text for a different locale, switch locales now under the lock.
	 */
	p = setlocale(LC_ALL, NULL);
	old_c = alloca(strlen(p) + 1);
	(void) strcpy(old_c, p);

	if (locale != NULL)
		(void) setlocale(LC_ALL, locale);

	/*
	 * First attempt to fetch the string in the current locale.  If this
	 * fails and we're in a non-default locale, attempt to fall back to the
	 * C locale and try again.  If it still fails then we return NULL and
	 * set errno.
	 */
	if ((s = dgettext(dict, key)) == key &&
	    (locale != NULL || strcmp(h->fmh_locale, "C") != 0)) {
		(void) setlocale(LC_ALL, "C");
		locale = "C"; /* restore locale */

		if ((s = dgettext(dict, key)) == key) {
			s = NULL;
			errno = ENOENT;
		}
	}
	if (locale != NULL)
		(void) setlocale(LC_ALL, old_c);

	if (h->fmh_binding != NULL)
		(void) bindtextdomain(dict, old_b);

	fmd_msg_unlock();

	return (s);
}

/*
 * Common code for fmd_msg_gettext_nv() and fmd_msg_gettext_id(): this function
 * handles locking, changing locales and domains, and restoring i18n state.
 */
static char *
fmd_msg_gettext(fmd_msg_hdl_t *h,
    const char *locale, nvlist_t *nvl, const char *code)
{
	char *old_b, *old_c;
	char *dict, *key, *p, *s;
	size_t len;
	int err;

	if ((p = strchr(code, '-')) == NULL || p == code) {
		errno = EINVAL;
		return (NULL);
	}

	if (locale != NULL && strcmp(h->fmh_locale, locale) == 0)
		locale = NULL; /* simplify later tests */

	dict = strndupa(code, p - code);

	fmd_msg_lock();

	/*
	 * If a non-default text domain binding was requested, save the old
	 * binding perform the re-bind now that fmd_msg_lock() is held.
	 */
	if (h->fmh_binding != NULL) {
		p = bindtextdomain(dict, NULL);
		old_b = strdupa(p);
		(void) bindtextdomain(dict, h->fmh_binding);
	}

	/*
	 * Compute the lookup code for FMD_MSG_ITEM_TYPE: we'll use this to
	 * determine if the dictionary contains any data for this code at all.
	 */
	len = strlen(code) + 1 + strlen(fmd_msg_items[FMD_MSG_ITEM_TYPE]) + 1;
	key = alloca(len);

	(void) snprintf(key, len, "%s.%s",
	    code, fmd_msg_items[FMD_MSG_ITEM_TYPE]);

	/*
	 * Save the current locale string, and if we've been asked to fetch
	 * the text for a different locale, switch locales now under the lock.
	 */
	p = setlocale(LC_ALL, NULL);
	old_c = strdupa(p);

	if (locale != NULL)
		(void) setlocale(LC_ALL, locale);

	/*
	 * Prefetch the first item: if this isn't found, and we're in a non-
	 * default locale, attempt to fall back to the C locale for this code.
	 */
	if (dgettext(dict, key) == key &&
	    (locale != NULL || strcmp(h->fmh_locale, "C") != 0)) {
		(void) setlocale(LC_ALL, "C");
		locale = "C"; /* restore locale */
	}

	if (dgettext(dict, key) == key) {
		s = NULL;
		err = ENOENT;
	} else {
		s = fmd_msg_gettext_locked(h, nvl, dict, code);
		err = errno;
	}

	if (locale != NULL)
		(void) setlocale(LC_ALL, old_c);

	if (h->fmh_binding != NULL)
		(void) bindtextdomain(dict, old_b);

	fmd_msg_unlock();

	if (s == NULL)
		errno = err;

	return (s);
}

char *
fmd_msg_gettext_nv(fmd_msg_hdl_t *h, const char *locale, nvlist_t *nvl)
{
	char *code;

	if (nvlist_lookup_string(nvl, FM_SUSPECT_DIAG_CODE, &code) != 0) {
		errno = EINVAL;
		return (NULL);
	}

	return (fmd_msg_gettext(h, locale, nvl, code));
}

char *
fmd_msg_gettext_id(fmd_msg_hdl_t *h, const char *locale, const char *code)
{
	return (fmd_msg_gettext(h, locale, NULL, code));
}<|MERGE_RESOLUTION|>--- conflicted
+++ resolved
@@ -145,11 +145,7 @@
 static const char FMD_MSG_DOMAIN[] = "FMD";
 static const char FMD_MSG_TEMPLATE[] = "syslog-msgs-message-template";
 static const char FMD_MSG_URLKEY[] = "syslog-url";
-<<<<<<< HEAD
-static const char FMD_MSG_URLBASE[] = "http://nexenta.com/msg/";
-=======
 static const char FMD_MSG_URLBASE[] = "http://illumos.org/msg/";
->>>>>>> 449d97fd
 static const char FMD_MSG_NLSPATH[] = "NLSPATH=/usr/lib/fm/fmd/fmd.cat";
 static const char FMD_MSG_MISSING[] = "-";
 
