#
# CDDL HEADER START
#
# The contents of this file are subject to the terms of the
# Common Development and Distribution License (the "License").
# You may not use this file except in compliance with the License.
#
# You can obtain a copy of the license at usr/src/OPENSOLARIS.LICENSE
# or http://www.opensolaris.org/os/licensing.
# See the License for the specific language governing permissions
# and limitations under the License.
#
# When distributing Covered Code, include this CDDL HEADER in each
# file and include the License file at usr/src/OPENSOLARIS.LICENSE.
# If applicable, add the following below this CDDL HEADER, with the
# fields enclosed by brackets "[]" replaced with your own identifying
# information: Portions Copyright [yyyy] [name of copyright owner]
#
# CDDL HEADER END
#

#
# Copyright (c) 2009, 2010, Oracle and/or its affiliates. All rights reserved.
#

include		../Makefile.lib

SUBDIRS =	$(MACH)

all :=          TARGET= all
clean :=        TARGET= clean
clobber :=      TARGET= clobber
delete :=       TARGET= delete
install :=      TARGET= install
_msg :=		TARGET= _msg
package :=      TARGET= package

LIBRARY= 	libntfs.a
TEXT_DOMAIN=	SUNW_OST_OSLIB
XGETFLAGS=	-a
POFILE=		$(LIBRARY:.a=.po)
POFILES=	generic.po

SED=	sed
GREP=	grep

.KEEP_STATE:

all clean delete install package: $(SUBDIRS)
clobber: $(SUBDIRS)
<<<<<<< HEAD
	-$(RM) $(CLOBBERFILES)
=======
	$(RM) $(CLOBBERFILES)
>>>>>>> 7de6f2c0

all install: THIRDPARTYLICENSE

CLOBBERFILES += THIRDPARTYLICENSE

THIRDPARTYLICENSE: $(SRC)/common/GPLDISCLAIMER COPYING
	$(RM) $@
	$(CAT) $(SRC)/common/GPLDISCLAIMER COPYING > $@

# definitions for install_h target
HDRS=		../common/include/ntfs/attrib.h \
		../common/include/ntfs/attrlist.h \
		../common/include/ntfs/bitmap.h \
		../common/include/ntfs/bootsect.h \
		../common/include/ntfs/collate.h \
		../common/include/ntfs/compat.h \
		../common/include/ntfs/compress.h \
		../common/include/ntfs/crypto.h \
		../common/include/ntfs/debug.h \
		../common/include/ntfs/device.h \
		../common/include/ntfs/device_io.h \
		../common/include/ntfs/dir.h \
		../common/include/ntfs/endians.h \
		../common/include/ntfs/index.h \
		../common/include/ntfs/inode.h \
		../common/include/ntfs/layout.h \
		../common/include/ntfs/lcnalloc.h \
		../common/include/ntfs/list.h \
		../common/include/ntfs/logfile.h \
		../common/include/ntfs/logging.h \
		../common/include/ntfs/mft.h \
		../common/include/ntfs/mst.h \
		../common/include/ntfs/ntfstime.h \
		../common/include/ntfs/runlist.h \
		../common/include/ntfs/security.h \
		../common/include/ntfs/support.h \
		../common/include/ntfs/types.h \
		../common/include/ntfs/unistr.h \
		../common/include/ntfs/version.h \
		../common/include/ntfs/volume.h
ROOTHDRDIR=     $(ROOT)/usr/include
ROOTHDRS=       $(HDRS:%=$(ROOTHDRDIR)/%)
CHECKHDRS=      $(HDRS:%.h=%.check)

# install rule for install_h target
$(ROOTHDRDIR)/%: %
	$(INS.file)

install_h: $(ROOTHDRS)

check: $(CHECKHDRS)

$(SUBDIRS):      FRC
	@cd $@; pwd; $(MAKE) $(TARGET)

_msg:	$(MSGDOMAIN) $(POFILE)
	$(RM) $(MSGDOMAIN)/$(POFILE)
	$(CP) $(POFILE) $(MSGDOMAIN)

$(POFILE):	$(POFILES)
	$(RM) $@
	$(CAT) $(POFILES) > $@

$(POFILES):
	$(RM) messages.po
	$(XGETTEXT) $(XGETFLAGS) *.[ch]* */*.[ch]*
	$(SED) -e '/^# msg/d' -e '/^domain/d' messages.po > $@
	$(RM) messages.po

$(MSGDOMAIN):
	$(INS.dir)

FRC:<|MERGE_RESOLUTION|>--- conflicted
+++ resolved
@@ -48,11 +48,7 @@
 
 all clean delete install package: $(SUBDIRS)
 clobber: $(SUBDIRS)
-<<<<<<< HEAD
-	-$(RM) $(CLOBBERFILES)
-=======
 	$(RM) $(CLOBBERFILES)
->>>>>>> 7de6f2c0
 
 all install: THIRDPARTYLICENSE
 
