/*
 * CDDL HEADER START
 *
 * The contents of this file are subject to the terms of the
 * Common Development and Distribution License (the "License").
 * You may not use this file except in compliance with the License.
 *
 * You can obtain a copy of the license at usr/src/OPENSOLARIS.LICENSE
 * or http://www.opensolaris.org/os/licensing.
 * See the License for the specific language governing permissions
 * and limitations under the License.
 *
 * When distributing Covered Code, include this CDDL HEADER in each
 * file and include the License file at usr/src/OPENSOLARIS.LICENSE.
 * If applicable, add the following below this CDDL HEADER, with the
 * fields enclosed by brackets "[]" replaced with your own identifying
 * information: Portions Copyright [yyyy] [name of copyright owner]
 *
 * CDDL HEADER END
 */

/*
 * Copyright (c) 2013 by Delphix. All rights reserved.
 * Copyright (c) 2013 Steven Hartland. All rights reserved.
 */

/*
 * zhack is a debugging tool that can write changes to ZFS pool using libzpool
 * for testing purposes. Altering pools with zhack is unsupported and may
 * result in corrupted pools.
 */

#include <stdio.h>
#include <stdlib.h>
#include <ctype.h>
#include <sys/zfs_context.h>
#include <sys/spa.h>
#include <sys/spa_impl.h>
#include <sys/dmu.h>
#include <sys/zap.h>
#include <sys/zfs_znode.h>
#include <sys/dsl_synctask.h>
#include <sys/vdev.h>
#include <sys/fs/zfs.h>
#include <sys/dmu_objset.h>
#include <sys/dsl_pool.h>
#include <sys/zio_checksum.h>
#include <sys/zio_compress.h>
#include <sys/zfeature.h>
#include <sys/dmu_tx.h>
#undef ZFS_MAXNAMELEN
#undef verify
#include <libzfs.h>

extern boolean_t zfeature_checks_disable;

const char cmdname[] = "zhack";
libzfs_handle_t *g_zfs;
static importargs_t g_importargs;
static char *g_pool;
static boolean_t g_readonly;

static void
usage(void)
{
	(void) fprintf(stderr,
	    "Usage: %s [-c cachefile] [-d dir] <subcommand> <args> ...\n"
	    "where <subcommand> <args> is one of the following:\n"
	    "\n", cmdname);

	(void) fprintf(stderr,
	    "    feature stat <pool>\n"
	    "        print information about enabled features\n"
	    "    feature enable [-d desc] <pool> <feature>\n"
	    "        add a new enabled feature to the pool\n"
	    "        -d <desc> sets the feature's description\n"
	    "    feature ref [-md] <pool> <feature>\n"
	    "        change the refcount on the given feature\n"
	    "        -d decrease instead of increase the refcount\n"
	    "        -m add the feature to the label if increasing refcount\n"
	    "\n"
	    "    <feature> : should be a feature guid\n");
	exit(1);
}


static void
fatal(spa_t *spa, void *tag, const char *fmt, ...)
{
	va_list ap;

	if (spa != NULL) {
		spa_close(spa, tag);
		(void) spa_export(g_pool, NULL, B_TRUE, B_FALSE);
	}

	va_start(ap, fmt);
	(void) fprintf(stderr, "%s: ", cmdname);
	(void) vfprintf(stderr, fmt, ap);
	va_end(ap);
	(void) fprintf(stderr, "\n");

	exit(1);
}

/* ARGSUSED */
static int
space_delta_cb(dmu_object_type_t bonustype, void *data,
    uint64_t *userp, uint64_t *groupp)
{
	/*
	 * Is it a valid type of object to track?
	 */
	if (bonustype != DMU_OT_ZNODE && bonustype != DMU_OT_SA)
		return (ENOENT);
	(void) fprintf(stderr, "modifying object that needs user accounting");
	abort();
	/* NOTREACHED */
}

/*
 * Target is the dataset whose pool we want to open.
 */
static void
import_pool(const char *target, boolean_t readonly)
{
	nvlist_t *config;
	nvlist_t *pools;
	int error;
	char *sepp;
	spa_t *spa;
	nvpair_t *elem;
	nvlist_t *props;
	const char *name;

	kernel_init(readonly ? FREAD : (FREAD | FWRITE));
	g_zfs = libzfs_init();
	ASSERT(g_zfs != NULL);

	dmu_objset_register_type(DMU_OST_ZFS, space_delta_cb);

	g_readonly = readonly;

	/*
	 * If we only want readonly access, it's OK if we find
	 * a potentially-active (ie, imported into the kernel) pool from the
	 * default cachefile.
	 */
	if (readonly && spa_open(target, &spa, FTAG) == 0) {
		spa_close(spa, FTAG);
		return;
	}

	g_importargs.unique = B_TRUE;
	g_importargs.can_be_active = readonly;
	g_pool = strdup(target);
	if ((sepp = strpbrk(g_pool, "/@")) != NULL)
		*sepp = '\0';
	g_importargs.poolname = g_pool;
	pools = zpool_search_import(g_zfs, &g_importargs);

	if (nvlist_empty(pools)) {
		if (!g_importargs.can_be_active) {
			g_importargs.can_be_active = B_TRUE;
			if (zpool_search_import(g_zfs, &g_importargs) != NULL ||
			    spa_open(target, &spa, FTAG) == 0) {
				fatal(spa, FTAG, "cannot import '%s': pool is "
				    "active; run " "\"zpool export %s\" "
				    "first\n", g_pool, g_pool);
			}
		}

		fatal(NULL, FTAG, "cannot import '%s': no such pool "
		    "available\n", g_pool);
	}

	elem = nvlist_next_nvpair(pools, NULL);
	name = nvpair_name(elem);
	verify(nvpair_value_nvlist(elem, &config) == 0);

	props = NULL;
	if (readonly) {
		verify(nvlist_alloc(&props, NV_UNIQUE_NAME, 0) == 0);
		verify(nvlist_add_uint64(props,
		    zpool_prop_to_name(ZPOOL_PROP_READONLY), 1) == 0);
	}

	zfeature_checks_disable = B_TRUE;
	error = spa_import(name, config, props, ZFS_IMPORT_NORMAL);
	zfeature_checks_disable = B_FALSE;
	if (error == EEXIST)
		error = 0;

	if (error)
		fatal(NULL, FTAG, "can't import '%s': %s", name,
		    strerror(error));
}

static void
zhack_spa_open(const char *target, boolean_t readonly, void *tag, spa_t **spa)
{
	int err;

	import_pool(target, readonly);

	zfeature_checks_disable = B_TRUE;
	err = spa_open(target, spa, tag);
	zfeature_checks_disable = B_FALSE;

	if (err != 0)
		fatal(*spa, FTAG, "cannot open '%s': %s", target,
		    strerror(err));
	if (spa_version(*spa) < SPA_VERSION_FEATURES) {
		fatal(*spa, FTAG, "'%s' has version %d, features not enabled",
		    target, (int)spa_version(*spa));
	}
}

static void
dump_obj(objset_t *os, uint64_t obj, const char *name)
{
	zap_cursor_t zc;
	zap_attribute_t za;

	(void) printf("%s_obj:\n", name);

	for (zap_cursor_init(&zc, os, obj);
	    zap_cursor_retrieve(&zc, &za) == 0;
	    zap_cursor_advance(&zc)) {
		if (za.za_integer_length == 8) {
			ASSERT(za.za_num_integers == 1);
			(void) printf("\t%s = %llu\n",
			    za.za_name, (u_longlong_t)za.za_first_integer);
		} else {
			ASSERT(za.za_integer_length == 1);
			char val[1024];
			VERIFY(zap_lookup(os, obj, za.za_name,
			    1, sizeof (val), val) == 0);
			(void) printf("\t%s = %s\n", za.za_name, val);
		}
	}
	zap_cursor_fini(&zc);
}

static void
dump_mos(spa_t *spa)
{
	nvlist_t *nv = spa->spa_label_features;

	(void) printf("label config:\n");
	for (nvpair_t *pair = nvlist_next_nvpair(nv, NULL);
	    pair != NULL;
	    pair = nvlist_next_nvpair(nv, pair)) {
		(void) printf("\t%s\n", nvpair_name(pair));
	}
}

static void
zhack_do_feature_stat(int argc, char **argv)
{
	spa_t *spa;
	objset_t *os;
	char *target;

	argc--;
	argv++;

	if (argc < 1) {
		(void) fprintf(stderr, "error: missing pool name\n");
		usage();
	}
	target = argv[0];

	zhack_spa_open(target, B_TRUE, FTAG, &spa);
	os = spa->spa_meta_objset;

	dump_obj(os, spa->spa_feat_for_read_obj, "for_read");
	dump_obj(os, spa->spa_feat_for_write_obj, "for_write");
	dump_obj(os, spa->spa_feat_desc_obj, "descriptions");
	dump_mos(spa);

	spa_close(spa, FTAG);
}

static void
zhack_feature_enable_sync(void *arg, dmu_tx_t *tx)
{
	spa_t *spa = dmu_tx_pool(tx)->dp_spa;
	zfeature_info_t *feature = arg;

	feature_enable_sync(spa, feature, tx);

	spa_history_log_internal(spa, "zhack enable feature", tx,
	    "guid=%s can_readonly=%u",
	    feature->fi_guid, feature->fi_can_readonly);
}

static void
zhack_do_feature_enable(int argc, char **argv)
{
	char c;
	char *desc, *target;
	spa_t *spa;
	objset_t *mos;
	zfeature_info_t feature;
	spa_feature_t nodeps[] = { SPA_FEATURE_NONE };

	/*
	 * Features are not added to the pool's label until their refcounts
	 * are incremented, so fi_mos can just be left as false for now.
	 */
	desc = NULL;
	feature.fi_uname = "zhack";
	feature.fi_mos = B_FALSE;
	feature.fi_can_readonly = B_FALSE;
	feature.fi_depends = nodeps;

	optind = 1;
	while ((c = getopt(argc, argv, "rmd:")) != -1) {
		switch (c) {
		case 'r':
			feature.fi_can_readonly = B_TRUE;
			break;
		case 'd':
			desc = strdup(optarg);
			break;
		default:
			usage();
			break;
		}
	}

	if (desc == NULL)
		desc = strdup("zhack injected");
	feature.fi_desc = desc;

	argc -= optind;
	argv += optind;

	if (argc < 2) {
		(void) fprintf(stderr, "error: missing feature or pool name\n");
		usage();
	}
	target = argv[0];
	feature.fi_guid = argv[1];

	if (!zfeature_is_valid_guid(feature.fi_guid))
		fatal(NULL, FTAG, "invalid feature guid: %s", feature.fi_guid);

	zhack_spa_open(target, B_FALSE, FTAG, &spa);
	mos = spa->spa_meta_objset;

	if (zfeature_is_supported(feature.fi_guid))
		fatal(spa, FTAG, "'%s' is a real feature, will not enable");
	if (0 == zap_contains(mos, spa->spa_feat_desc_obj, feature.fi_guid))
		fatal(spa, FTAG, "feature already enabled: %s",
		    feature.fi_guid);

	VERIFY0(dsl_sync_task(spa_name(spa), NULL,
	    zhack_feature_enable_sync, &feature, 5));

	spa_close(spa, FTAG);

	free(desc);
}

static void
feature_incr_sync(void *arg, dmu_tx_t *tx)
{
	spa_t *spa = dmu_tx_pool(tx)->dp_spa;
	zfeature_info_t *feature = arg;
	uint64_t refcount;

	VERIFY0(feature_get_refcount(spa, feature, &refcount));
	feature_sync(spa, feature, refcount + 1, tx);
	spa_history_log_internal(spa, "zhack feature incr", tx,
	    "guid=%s", feature->fi_guid);
}

static void
feature_decr_sync(void *arg, dmu_tx_t *tx)
{
	spa_t *spa = dmu_tx_pool(tx)->dp_spa;
	zfeature_info_t *feature = arg;
	uint64_t refcount;

	VERIFY0(feature_get_refcount(spa, feature, &refcount));
	feature_sync(spa, feature, refcount - 1, tx);
	spa_history_log_internal(spa, "zhack feature decr", tx,
	    "guid=%s", feature->fi_guid);
}

static void
zhack_do_feature_ref(int argc, char **argv)
{
	char c;
	char *target;
	boolean_t decr = B_FALSE;
	spa_t *spa;
	objset_t *mos;
	zfeature_info_t feature;
	spa_feature_t nodeps[] = { SPA_FEATURE_NONE };

	/*
	 * fi_desc does not matter here because it was written to disk
	 * when the feature was enabled, but we need to properly set the
	 * feature for read or write based on the information we read off
	 * disk later.
	 */
	feature.fi_uname = "zhack";
	feature.fi_mos = B_FALSE;
	feature.fi_desc = NULL;
	feature.fi_depends = nodeps;

	optind = 1;
	while ((c = getopt(argc, argv, "md")) != -1) {
		switch (c) {
		case 'm':
			feature.fi_mos = B_TRUE;
			break;
		case 'd':
			decr = B_TRUE;
			break;
		default:
			usage();
			break;
		}
	}
	argc -= optind;
	argv += optind;

	if (argc < 2) {
		(void) fprintf(stderr, "error: missing feature or pool name\n");
		usage();
	}
	target = argv[0];
	feature.fi_guid = argv[1];

	if (!zfeature_is_valid_guid(feature.fi_guid))
		fatal(NULL, FTAG, "invalid feature guid: %s", feature.fi_guid);

	zhack_spa_open(target, B_FALSE, FTAG, &spa);
	mos = spa->spa_meta_objset;

	if (zfeature_is_supported(feature.fi_guid)) {
		fatal(spa, FTAG,
		    "'%s' is a real feature, will not change refcount");
	}

	if (0 == zap_contains(mos, spa->spa_feat_for_read_obj,
	    feature.fi_guid)) {
		feature.fi_can_readonly = B_FALSE;
	} else if (0 == zap_contains(mos, spa->spa_feat_for_write_obj,
	    feature.fi_guid)) {
		feature.fi_can_readonly = B_TRUE;
	} else {
		fatal(spa, FTAG, "feature is not enabled: %s", feature.fi_guid);
	}

	if (decr) {
		uint64_t count;
		if (feature_get_refcount(spa, &feature, &count) == 0 &&
		    count != 0) {
			fatal(spa, FTAG, "feature refcount already 0: %s",
			    feature.fi_guid);
		}
	}

	VERIFY0(dsl_sync_task(spa_name(spa), NULL,
	    decr ? feature_decr_sync : feature_incr_sync, &feature, 5));

	spa_close(spa, FTAG);
}

static int
zhack_do_feature(int argc, char **argv)
{
	char *subcommand;

	argc--;
	argv++;
	if (argc == 0) {
		(void) fprintf(stderr,
		    "error: no feature operation specified\n");
		usage();
	}

	subcommand = argv[0];
	if (strcmp(subcommand, "stat") == 0) {
		zhack_do_feature_stat(argc, argv);
	} else if (strcmp(subcommand, "enable") == 0) {
		zhack_do_feature_enable(argc, argv);
	} else if (strcmp(subcommand, "ref") == 0) {
		zhack_do_feature_ref(argc, argv);
	} else {
		(void) fprintf(stderr, "error: unknown subcommand: %s\n",
		    subcommand);
		usage();
	}

	return (0);
}

#define	MAX_NUM_PATHS 1024

int
main(int argc, char **argv)
{
	extern void zfs_prop_init(void);

	char *path[MAX_NUM_PATHS];
	const char *subcommand;
	int rv = 0;
	char c;

	g_importargs.path = path;

	dprintf_setup(&argc, argv);
	zfs_prop_init();

	while ((c = getopt(argc, argv, "c:d:")) != -1) {
		switch (c) {
		case 'c':
			g_importargs.cachefile = optarg;
			break;
		case 'd':
			assert(g_importargs.paths < MAX_NUM_PATHS);
			g_importargs.path[g_importargs.paths++] = optarg;
			break;
		default:
			usage();
			break;
		}
	}

	argc -= optind;
	argv += optind;
	optind = 1;

	if (argc == 0) {
		(void) fprintf(stderr, "error: no command specified\n");
		usage();
	}

	subcommand = argv[0];

	if (strcmp(subcommand, "feature") == 0) {
		rv = zhack_do_feature(argc, argv);
	} else {
		(void) fprintf(stderr, "error: unknown subcommand: %s\n",
		    subcommand);
		usage();
	}

<<<<<<< HEAD
	if (!g_readonly &&
	    spa_export(g_pool, NULL, B_TRUE, B_TRUE, B_FALSE) != 0) {
		fatal("pool export failed; "
=======
	if (!g_readonly && spa_export(g_pool, NULL, B_TRUE, B_FALSE) != 0) {
		fatal(NULL, FTAG, "pool export failed; "
>>>>>>> 7de6f2c0
		    "changes may not be committed to disk\n");
	}

	libzfs_fini(g_zfs);
	kernel_fini();

	return (rv);
}<|MERGE_RESOLUTION|>--- conflicted
+++ resolved
@@ -91,7 +91,7 @@
 
 	if (spa != NULL) {
 		spa_close(spa, tag);
-		(void) spa_export(g_pool, NULL, B_TRUE, B_FALSE);
+		(void) spa_export(g_pool, NULL, B_TRUE, B_TRUE, B_FALSE);
 	}
 
 	va_start(ap, fmt);
@@ -552,14 +552,9 @@
 		usage();
 	}
 
-<<<<<<< HEAD
 	if (!g_readonly &&
 	    spa_export(g_pool, NULL, B_TRUE, B_TRUE, B_FALSE) != 0) {
-		fatal("pool export failed; "
-=======
-	if (!g_readonly && spa_export(g_pool, NULL, B_TRUE, B_FALSE) != 0) {
 		fatal(NULL, FTAG, "pool export failed; "
->>>>>>> 7de6f2c0
 		    "changes may not be committed to disk\n");
 	}
 
