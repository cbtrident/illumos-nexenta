--- conflicted
+++ resolved
@@ -26,11 +26,8 @@
  * Copyright (c) 2012 by Frederik Wessels. All rights reserved.
  * Copyright (c) 2013 by Delphix. All rights reserved.
  * Copyright (c) 2013 by Prasad Joshi (sTec). All rights reserved.
-<<<<<<< HEAD
  * Copyright 2016 Nexenta Systems, Inc.  All rights reserved.
-=======
  * Copyright 2016 Igor Kozhukhov <ikozhukhov@gmail.com>.
->>>>>>> 6e7bd672
  */
 
 #include <assert.h>
