#
<<<<<<< HEAD
=======
#
>>>>>>> 7de6f2c0
# Copyright (c) 1989 by Sun Microsystems, Inc.
#
# cmd/troff/nroff.d/terms.d/Makefile
#

include 	../../../Makefile.cmd

ROOTNTERM =	$(ROOTSHLIB)/nterm

FILEMODE =	644

FILES1 =	tab.2631 tab.2631-c tab.2631-e tab.lp
FILES2 =	tab.300 tab.300-12 tab.300s tab.300s-12 tab.382	\
		tab.4000a tab.450 tab.450-12 tab.832
FILES3 =	tab.37 tab.8510 tab.X tab.tn300
FILES =		$(FILES1) $(FILES2) $(FILES3)

ROOTFILES =	$(FILES:%=$(ROOTNTERM)/%)

LNKFILES =	tab.300S tab.300S-12 tab.4000A
ROOTLNKFILES =	$(LNKFILES:%=$(ROOTNTERM)/%)

$(ROOTNTERM)/tab.300S :=	ROOTLNKDEST = $(ROOTNTERM)/tab.300s
$(ROOTNTERM)/tab.300S-12 :=	ROOTLNKDEST = $(ROOTNTERM)/tab.300s-12
$(ROOTNTERM)/tab.4000A :=	ROOTLNKDEST = $(ROOTNTERM)/tab.4000a

TXTS =		README 

.KEEP_STATE :

all :		$(TXTS) $(FILES)

install :	all $(ROOTNTERM) $(ROOTFILES) $(ROOTLNKFILES)

$(FILES1) :	$$(@:tab.%=a.%) b.lp
		cat $(@:tab.%=a.%) b.lp >$@
$(FILES2) :	$$(@:tab.%=a.%) b.300
		cat $(@:tab.%=a.%) b.300 >$@
$(FILES3) :	$$(@:tab.%=ab.%)
		cat $(@:tab.%=ab.%) > $@

$(ROOTNTERM) :
		$(INS.dir)

$(ROOTNTERM)/% :	%
		$(INS.file)

$(ROOTLNKFILES) :	$$(ROOTLNKDEST)
			-$(RM) $@; $(LN) $(ROOTLNKDEST) $@

clean lint strip :

clobber:
<<<<<<< HEAD
	-$(RM) $(FILES)
=======
	$(RM) $(FILES)
>>>>>>> 7de6f2c0
<|MERGE_RESOLUTION|>--- conflicted
+++ resolved
@@ -1,8 +1,5 @@
 #
-<<<<<<< HEAD
-=======
 #
->>>>>>> 7de6f2c0
 # Copyright (c) 1989 by Sun Microsystems, Inc.
 #
 # cmd/troff/nroff.d/terms.d/Makefile
@@ -56,8 +53,4 @@
 clean lint strip :
 
 clobber:
-<<<<<<< HEAD
-	-$(RM) $(FILES)
-=======
-	$(RM) $(FILES)
->>>>>>> 7de6f2c0
+	$(RM) $(FILES)