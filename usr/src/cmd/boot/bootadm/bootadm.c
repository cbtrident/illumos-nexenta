/*
 * CDDL HEADER START
 *
 * The contents of this file are subject to the terms of the
 * Common Development and Distribution License (the "License").
 * You may not use this file except in compliance with the License.
 *
 * You can obtain a copy of the license at usr/src/OPENSOLARIS.LICENSE
 * or http://www.opensolaris.org/os/licensing.
 * See the License for the specific language governing permissions
 * and limitations under the License.
 *
 * When distributing Covered Code, include this CDDL HEADER in each
 * file and include the License file at usr/src/OPENSOLARIS.LICENSE.
 * If applicable, add the following below this CDDL HEADER, with the
 * fields enclosed by brackets "[]" replaced with your own identifying
 * information: Portions Copyright [yyyy] [name of copyright owner]
 *
 * CDDL HEADER END
 */

/*
 * Copyright (c) 2005, 2010, Oracle and/or its affiliates. All rights reserved.
 * Copyright 2012 Milan Jurik. All rights reserved.
 * Copyright (c) 2015 by Delphix. All rights reserved.
 * Copyright 2016 Toomas Soome <tsoome@me.com>
<<<<<<< HEAD
 * Copyright 2017 Nexenta Systems, Inc.
=======
 * Copyright 2016 Nexenta Systems, Inc.
 * Copyright 2018 OmniOS Community Edition (OmniOSce) Association.
>>>>>>> 8dfe5547
 */

/*
 * bootadm(1M) is a new utility for managing bootability of
 * Solaris *Newboot* environments. It has two primary tasks:
 * 	- Allow end users to manage bootability of Newboot Solaris instances
 *	- Provide services to other subsystems in Solaris (primarily Install)
 */

/* Headers */
#include <stdio.h>
#include <errno.h>
#include <stdlib.h>
#include <string.h>
#include <unistd.h>
#include <sys/types.h>
#include <sys/stat.h>
#include <alloca.h>
#include <stdarg.h>
#include <limits.h>
#include <signal.h>
#include <sys/wait.h>
#include <sys/mnttab.h>
#include <sys/mntent.h>
#include <sys/statvfs.h>
#include <libnvpair.h>
#include <ftw.h>
#include <fcntl.h>
#include <strings.h>
#include <utime.h>
#include <sys/systeminfo.h>
#include <sys/dktp/fdisk.h>
#include <sys/param.h>
#include <dirent.h>
#include <ctype.h>
#include <libgen.h>
#include <sys/sysmacros.h>
#include <sys/elf.h>
#include <libscf.h>
#include <zlib.h>
#include <sys/lockfs.h>
#include <sys/filio.h>
#include <libbe.h>
#include <deflt.h>
#ifdef i386
#include <libfdisk.h>
#endif

#if !defined(_OBP)
#include <sys/ucode.h>
#endif

#include <pwd.h>
#include <grp.h>
#include <device_info.h>
#include <sys/vtoc.h>
#include <sys/efi_partition.h>
#include <regex.h>
#include <locale.h>
#include <sys/mkdev.h>

#include "bootadm.h"

#ifndef TEXT_DOMAIN
#define	TEXT_DOMAIN	"SUNW_OST_OSCMD"
#endif	/* TEXT_DOMAIN */

/* Type definitions */

/* Primary subcmds */
typedef enum {
	BAM_MENU = 3,
	BAM_ARCHIVE,
	BAM_INSTALL
} subcmd_t;

#define	LINE_INIT	0	/* lineNum initial value */
#define	ENTRY_INIT	-1	/* entryNum initial value */
#define	ALL_ENTRIES	-2	/* selects all boot entries */

#define	PARTNO_NOTFOUND -1	/* Solaris partition not found */
#define	PARTNO_EFI	-2	/* EFI partition table found */

#define	GRUB_DIR		"/boot/grub"
#define	GRUB_STAGE2		GRUB_DIR "/stage2"
#define	GRUB_MENU		"/boot/grub/menu.lst"
#define	MENU_TMP		"/boot/grub/menu.lst.tmp"
#define	GRUB_BACKUP_MENU	"/etc/lu/GRUB_backup_menu"
#define	RAMDISK_SPECIAL		"/devices/ramdisk"
#define	STUBBOOT		"/stubboot"
#define	MULTIBOOT		"/platform/i86pc/multiboot"
#define	GRUBSIGN_DIR		"/boot/grub/bootsign"
#define	GRUBSIGN_BACKUP		"/etc/bootsign"
#define	GRUBSIGN_UFS_PREFIX	"rootfs"
#define	GRUBSIGN_ZFS_PREFIX	"pool_"
#define	GRUBSIGN_LU_PREFIX	"BE_"
#define	UFS_SIGNATURE_LIST	"/var/run/grub_ufs_signatures"
#define	ZFS_LEGACY_MNTPT	"/tmp/bootadm_mnt_zfs_legacy"

/* BE defaults */
#define	BE_DEFAULTS		"/etc/default/be"
#define	BE_DFLT_BE_HAS_GRUB	"BE_HAS_GRUB="

#define	BOOTADM_RDONLY_TEST	"BOOTADM_RDONLY_TEST"

/* lock related */
#define	BAM_LOCK_FILE		"/var/run/bootadm.lock"
#define	LOCK_FILE_PERMS		(S_IRUSR|S_IWUSR|S_IRGRP|S_IROTH)

#define	CREATE_RAMDISK		"boot/solaris/bin/create_ramdisk"
#define	CREATE_DISKMAP		"boot/solaris/bin/create_diskmap"
#define	EXTRACT_BOOT_FILELIST	"boot/solaris/bin/extract_boot_filelist"
#define	GRUBDISK_MAP		"/var/run/solaris_grubdisk.map"

#define	GRUB_slice		"/etc/lu/GRUB_slice"
#define	GRUB_root		"/etc/lu/GRUB_root"
#define	GRUB_fdisk		"/etc/lu/GRUB_fdisk"
#define	GRUB_fdisk_target	"/etc/lu/GRUB_fdisk_target"
#define	FINDROOT_INSTALLGRUB	"/etc/lu/installgrub.findroot"
#define	LULIB			"/usr/lib/lu/lulib"
#define	LULIB_PROPAGATE_FILE	"lulib_propagate_file"
#define	CKSUM			"/usr/bin/cksum"
#define	LU_MENU_CKSUM		"/etc/lu/menu.cksum"
#define	BOOTADM			"/sbin/bootadm"

#define	INSTALLGRUB		"/sbin/installgrub"
#define	STAGE1			"/boot/grub/stage1"
#define	STAGE2			"/boot/grub/stage2"

#define	ETC_SYSTEM_DIR		"etc/system.d"
#define	SELF_ASSEMBLY		"etc/system.d/.self-assembly"

/*
 * Default file attributes
 */
#define	DEFAULT_DEV_MODE	0644	/* default permissions */
#define	DEFAULT_DEV_UID		0	/* user root */
#define	DEFAULT_DEV_GID		3	/* group sys */

/*
 * Menu related
 * menu_cmd_t and menu_cmds must be kept in sync
 */
char *menu_cmds[] = {
	"default",	/* DEFAULT_CMD */
	"timeout",	/* TIMEOUT_CMD */
	"title",	/* TITLE_CMD */
	"root",		/* ROOT_CMD */
	"kernel",	/* KERNEL_CMD */
	"kernel$",	/* KERNEL_DOLLAR_CMD */
	"module",	/* MODULE_CMD */
	"module$",	/* MODULE_DOLLAR_CMD */
	" ",		/* SEP_CMD */
	"#",		/* COMMENT_CMD */
	"chainloader",	/* CHAINLOADER_CMD */
	"args",		/* ARGS_CMD */
	"findroot",	/* FINDROOT_CMD */
	"bootfs",	/* BOOTFS_CMD */
	NULL
};

#define	OPT_ENTRY_NUM	"entry"

/*
 * exec_cmd related
 */
typedef struct {
	line_t *head;
	line_t *tail;
} filelist_t;

#define	BOOT_FILE_LIST	"boot/solaris/filelist.ramdisk"
#define	ETC_FILE_LIST	"etc/boot/solaris/filelist.ramdisk"

#define	FILE_STAT	"boot/solaris/filestat.ramdisk"
#define	FILE_STAT_TMP	"boot/solaris/filestat.ramdisk.tmp"
#define	DIR_PERMS	(S_IRWXU|S_IRGRP|S_IXGRP|S_IROTH|S_IXOTH)
#define	FILE_STAT_MODE	(S_IRUSR|S_IWUSR|S_IRGRP|S_IROTH)

#define	FILE_STAT_TIMESTAMP	"boot/solaris/timestamp.cache"

/* Globals */
int bam_verbose;
int bam_force;
int bam_debug;
static char *prog;
static subcmd_t bam_cmd;
char *bam_root;
int bam_rootlen;
static int bam_root_readonly;
int bam_alt_root;
static int bam_extend = 0;
static int bam_purge = 0;
static char *bam_subcmd;
static char *bam_opt;
static char **bam_argv;
static char *bam_pool;
static int bam_argc;
static int bam_check;
static int bam_saved_check;
static int bam_smf_check;
static int bam_lock_fd = -1;
static int bam_zfs;
static int bam_mbr;
char rootbuf[PATH_MAX] = "/";
static char self_assembly[PATH_MAX];
static int bam_update_all;
static int bam_alt_platform;
static char *bam_platform;
static char *bam_home_env = NULL;

/* function prototypes */
static void parse_args_internal(int, char *[]);
static void parse_args(int, char *argv[]);
static error_t bam_menu(char *, char *, int, char *[]);
static error_t bam_install(char *, char *);
static error_t bam_archive(char *, char *);

static void bam_lock(void);
static void bam_unlock(void);

static int exec_cmd(char *, filelist_t *);
static error_t read_globals(menu_t *, char *, char *, int);
static int menu_on_bootdisk(char *os_root, char *menu_root);
static menu_t *menu_read(char *);
static error_t menu_write(char *, menu_t *);
static void linelist_free(line_t *);
static void menu_free(menu_t *);
static void filelist_free(filelist_t *);
static error_t list2file(char *, char *, char *, line_t *);
static error_t list_entry(menu_t *, char *, char *);
static error_t list_setting(menu_t *, char *, char *);
static error_t delete_all_entries(menu_t *, char *, char *);
static error_t update_entry(menu_t *mp, char *menu_root, char *opt);
static error_t update_temp(menu_t *mp, char *dummy, char *opt);

static error_t install_bootloader(void);
static error_t update_archive(char *, char *);
static error_t list_archive(char *, char *);
static error_t update_all(char *, char *);
static error_t read_list(char *, filelist_t *);
static error_t set_option(menu_t *, char *, char *);
static error_t set_kernel(menu_t *, menu_cmd_t, char *, char *, size_t);
static error_t get_kernel(menu_t *, menu_cmd_t, char *, size_t);
static error_t build_etc_system_dir(char *);
static char *expand_path(const char *);

static long s_strtol(char *);
static int s_fputs(char *, FILE *);

static int is_amd64(void);
static char *get_machine(void);
static void append_to_flist(filelist_t *, char *);
static int ufs_add_to_sign_list(char *sign);
static error_t synchronize_BE_menu(void);

#if !defined(_OBP)
static void ucode_install();
#endif

/* Menu related sub commands */
static subcmd_defn_t menu_subcmds[] = {
	"set_option",		OPT_ABSENT,	set_option, 0,	/* PUB */
	"list_entry",		OPT_OPTIONAL,	list_entry, 1,	/* PUB */
	"delete_all_entries",	OPT_ABSENT,	delete_all_entries, 0, /* PVT */
	"update_entry",		OPT_REQ,	update_entry, 0, /* menu */
	"update_temp",		OPT_OPTIONAL,	update_temp, 0,	/* reboot */
	"upgrade",		OPT_ABSENT,	upgrade_menu, 0, /* menu */
	"list_setting",		OPT_OPTIONAL,	list_setting, 1, /* menu */
	"disable_hypervisor",	OPT_ABSENT,	cvt_to_metal, 0, /* menu */
	"enable_hypervisor",	OPT_ABSENT,	cvt_to_hyper, 0, /* menu */
	NULL,			0,		NULL, 0	/* must be last */
};

/* Archive related sub commands */
static subcmd_defn_t arch_subcmds[] = {
	"update",		OPT_ABSENT,	update_archive, 0, /* PUB */
	"update_all",		OPT_ABSENT,	update_all, 0,	/* PVT */
	"list",			OPT_OPTIONAL,	list_archive, 1, /* PUB */
	NULL,			0,		NULL, 0	/* must be last */
};

/* Install related sub commands */
static subcmd_defn_t inst_subcmds[] = {
	"install_bootloader",	OPT_ABSENT,	install_bootloader, 0, /* PUB */
	NULL,			0,		NULL, 0	/* must be last */
};

enum dircache_copy_opt {
	FILE32 = 0,
	FILE64,
	CACHEDIR_NUM
};

/*
 * Directory specific flags:
 * NEED_UPDATE : the specified archive needs to be updated
 * NO_MULTI : don't extend the specified archive, but recreate it
 */
#define	NEED_UPDATE		0x00000001
#define	NO_MULTI		0x00000002

#define	set_dir_flag(id, f)	(walk_arg.dirinfo[id].flags |= f)
#define	unset_dir_flag(id, f)	(walk_arg.dirinfo[id].flags &= ~f)
#define	is_dir_flag_on(id, f)	(walk_arg.dirinfo[id].flags & f ? 1 : 0)

#define	get_cachedir(id)	(walk_arg.dirinfo[id].cdir_path)
#define	get_updatedir(id)	(walk_arg.dirinfo[id].update_path)
#define	get_count(id)		(walk_arg.dirinfo[id].count)
#define	has_cachedir(id)	(walk_arg.dirinfo[id].has_dir)
#define	set_dir_present(id)	(walk_arg.dirinfo[id].has_dir = 1)

/*
 * dirinfo_t (specific cache directory information):
 * cdir_path:   path to the archive cache directory
 * update_path: path to the update directory (contains the files that will be
 *              used to extend the archive)
 * has_dir:	the specified cache directory is active
 * count:	the number of files to update
 * flags:	directory specific flags
 */
typedef struct _dirinfo {
	char	cdir_path[PATH_MAX];
	char	update_path[PATH_MAX];
	int	has_dir;
	int	count;
	int	flags;
} dirinfo_t;

/*
 * Update flags:
 * NEED_CACHE_DIR : cache directory is missing and needs to be created
 * IS_SPARC_TARGET : the target mountpoint is a SPARC environment
 * UPDATE_ERROR : an error occourred while traversing the list of files
 * RDONLY_FSCHK : the target filesystem is read-only
 * RAMDSK_FSCHK : the target filesystem is on a ramdisk
 */
#define	NEED_CACHE_DIR		0x00000001
#define	IS_SPARC_TARGET		0x00000002
#define	UPDATE_ERROR		0x00000004
#define	RDONLY_FSCHK		0x00000008
#define	INVALIDATE_CACHE	0x00000010

#define	is_flag_on(flag)	(walk_arg.update_flags & flag ? 1 : 0)
#define	set_flag(flag)		(walk_arg.update_flags |= flag)
#define	unset_flag(flag)	(walk_arg.update_flags &= ~flag)

/*
 * struct walk_arg :
 * update_flags: flags related to the current updating process
 * new_nvlp/old_nvlp: new and old list of archive-files / attributes pairs
 * sparcfile: list of file paths for mkisofs -path-list (SPARC only)
 */
static struct {
	int 		update_flags;
	nvlist_t 	*new_nvlp;
	nvlist_t 	*old_nvlp;
	FILE 		*sparcfile;
	dirinfo_t	dirinfo[CACHEDIR_NUM];
} walk_arg;

struct safefile {
	char *name;
	struct safefile *next;
};

static struct safefile *safefiles = NULL;

/*
 * svc:/system/filesystem/usr:default service checks for this file and
 * does a boot archive update and then reboot the system.
 */
#define	NEED_UPDATE_FILE "/etc/svc/volatile/boot_archive_needs_update"

/*
 * svc:/system/boot-archive-update:default checks for this file and
 * updates the boot archive.
 */
#define	NEED_UPDATE_SAFE_FILE "/etc/svc/volatile/boot_archive_safefile_update"

/* Thanks growisofs */
#define	CD_BLOCK	((off64_t)2048)
#define	VOLDESC_OFF	16
#define	DVD_BLOCK	(32*1024)
#define	MAX_IVDs	16

struct iso_pdesc {
    unsigned char type	[1];
    unsigned char id	[5];
    unsigned char void1	[80-5-1];
    unsigned char volume_space_size [8];
    unsigned char void2	[2048-80-8];
};

/*
 * COUNT_MAX:	maximum number of changed files to justify a multisession update
 * BA_SIZE_MAX:	maximum size of the boot_archive to justify a multisession
 * 		update
 */
#define	COUNT_MAX		50
#define	BA_SIZE_MAX		(50 * 1024 * 1024)

#define	bam_nowrite()		(bam_check || bam_smf_check)

static int sync_menu = 1;	/* whether we need to sync the BE menus */

static void
usage(void)
{
	(void) fprintf(stderr, "USAGE:\n");

	/* archive usage */
	(void) fprintf(stderr,
	    "\t%s update-archive [-vn] [-R altroot [-p platform]]\n", prog);
	(void) fprintf(stderr,
	    "\t%s list-archive [-R altroot [-p platform]]\n", prog);
#if defined(_OBP)
	(void) fprintf(stderr,
	    "\t%s install-bootloader [-fv] [-R altroot] [-P pool]\n", prog);
#else
	(void) fprintf(stderr,
	    "\t%s install-bootloader [-Mfv] [-R altroot] [-P pool]\n", prog);
#endif
#if !defined(_OBP)
	/* x86 only */
	(void) fprintf(stderr, "\t%s set-menu [-R altroot] key=value\n", prog);
	(void) fprintf(stderr, "\t%s list-menu [-R altroot]\n", prog);
#endif
}

/*
 * Best effort attempt to restore the $HOME value.
 */
static void
restore_env()
{
	char	home_env[PATH_MAX];

	if (bam_home_env) {
		(void) snprintf(home_env, sizeof (home_env), "HOME=%s",
		    bam_home_env);
		(void) putenv(home_env);
	}
}


#define		SLEEP_TIME	5
#define		MAX_TRIES	4

/*
 * Sanitize the environment in which bootadm will execute its sub-processes
 * (ex. mkisofs). This is done to prevent those processes from attempting
 * to access files (ex. .mkisofsrc) or stat paths that might be on NFS
 * or, potentially, insecure.
 */
static void
sanitize_env()
{
	int	stry = 0;

	/* don't depend on caller umask */
	(void) umask(0022);

	/* move away from a potential unsafe current working directory */
	while (chdir("/") == -1) {
		if (errno != EINTR) {
			bam_print("WARNING: unable to chdir to /");
			break;
		}
	}

	bam_home_env = getenv("HOME");
	while (bam_home_env != NULL && putenv("HOME=/") == -1) {
		if (errno == ENOMEM) {
			/* retry no more than MAX_TRIES times */
			if (++stry > MAX_TRIES) {
				bam_print("WARNING: unable to recover from "
				    "system memory pressure... aborting \n");
				bam_exit(EXIT_FAILURE);
			}
			/* memory is tight, try to sleep */
			bam_print("Attempting to recover from memory pressure: "
			    "sleeping for %d seconds\n", SLEEP_TIME * stry);
			(void) sleep(SLEEP_TIME * stry);
		} else {
			bam_print("WARNING: unable to sanitize HOME\n");
		}
	}
}

int
main(int argc, char *argv[])
{
	error_t ret = BAM_SUCCESS;

	(void) setlocale(LC_ALL, "");
	(void) textdomain(TEXT_DOMAIN);

	if ((prog = strrchr(argv[0], '/')) == NULL) {
		prog = argv[0];
	} else {
		prog++;
	}

	INJECT_ERROR1("ASSERT_ON", assert(0))

	sanitize_env();

	parse_args(argc, argv);

	switch (bam_cmd) {
		case BAM_MENU:
			if (is_grub(bam_alt_root ? bam_root : "/")) {
				ret = bam_menu(bam_subcmd, bam_opt,
				    bam_argc, bam_argv);
			} else {
				ret = bam_loader_menu(bam_subcmd, bam_opt,
				    bam_argc, bam_argv);
			}
			break;
		case BAM_ARCHIVE:
			ret = bam_archive(bam_subcmd, bam_opt);
			break;
		case BAM_INSTALL:
			ret = bam_install(bam_subcmd, bam_opt);
			break;
		default:
			usage();
			bam_exit(1);
	}

	if (ret != BAM_SUCCESS)
		bam_exit((ret == BAM_NOCHANGE) ? 2 : 1);

	bam_unlock();
	return (0);
}

/*
 * Equivalence of public and internal commands:
 *	update-archive  -- -a update
 *	list-archive	-- -a list
 *	set-menu	-- -m set_option
 *	list-menu	-- -m list_entry
 *	update-menu	-- -m update_entry
 *	install-bootloader	-- -i install_bootloader
 */
static struct cmd_map {
	char *bam_cmdname;
	int bam_cmd;
	char *bam_subcmd;
} cmd_map[] = {
	{ "update-archive",	BAM_ARCHIVE,	"update"},
	{ "list-archive",	BAM_ARCHIVE,	"list"},
	{ "set-menu",		BAM_MENU,	"set_option"},
	{ "list-menu",		BAM_MENU,	"list_entry"},
	{ "update-menu",	BAM_MENU,	"update_entry"},
	{ "install-bootloader",	BAM_INSTALL,	"install_bootloader"},
	{ NULL,			0,		NULL}
};

/*
 * Commands syntax published in bootadm(1M) are parsed here
 */
static void
parse_args(int argc, char *argv[])
{
	struct cmd_map *cmp = cmd_map;

	/* command conforming to the final spec */
	if (argc > 1 && argv[1][0] != '-') {
		/*
		 * Map commands to internal table.
		 */
		while (cmp->bam_cmdname) {
			if (strcmp(argv[1], cmp->bam_cmdname) == 0) {
				bam_cmd = cmp->bam_cmd;
				bam_subcmd = cmp->bam_subcmd;
				break;
			}
			cmp++;
		}
		if (cmp->bam_cmdname == NULL) {
			usage();
			bam_exit(1);
		}
		argc--;
		argv++;
	}

	parse_args_internal(argc, argv);
}

/*
 * A combination of public and private commands are parsed here.
 * The internal syntax and the corresponding functionality are:
 *	-a update			-- update-archive
 *	-a list				-- list-archive
 *	-a update-all			-- (reboot to sync all mnted OS archive)
 *	-i install_bootloader		-- install-bootloader
 *	-m update_entry			-- update-menu
 *	-m list_entry			-- list-menu
 *	-m update_temp			-- (reboot -- [boot-args])
 *	-m delete_all_entries		-- (called from install)
 *	-m enable_hypervisor [args]	-- cvt_to_hyper
 *	-m disable_hypervisor		-- cvt_to_metal
 *	-m list_setting [entry] [value]	-- list_setting
 *
 * A set of private flags is there too:
 *	-F		-- purge the cache directories and rebuild them
 *	-e		-- use the (faster) archive update approach (used by
 *			   reboot)
 */
static void
parse_args_internal(int argc, char *argv[])
{
	int c, error;
	extern char *optarg;
	extern int optind, opterr;
#if defined(_OBP)
	const char *optstring = "a:d:fi:m:no:veFCR:p:P:XZ";
#else
	const char *optstring = "a:d:fi:m:no:veFCMR:p:P:XZ";
#endif

	/* Suppress error message from getopt */
	opterr = 0;

	error = 0;
	while ((c = getopt(argc, argv, optstring)) != -1) {
		switch (c) {
		case 'a':
			if (bam_cmd) {
				error = 1;
				bam_error(
				    _("multiple commands specified: -%c\n"), c);
			}
			bam_cmd = BAM_ARCHIVE;
			bam_subcmd = optarg;
			break;
		case 'd':
			if (bam_debug) {
				error = 1;
				bam_error(
				    _("duplicate options specified: -%c\n"), c);
			}
			bam_debug = s_strtol(optarg);
			break;
		case 'f':
			bam_force = 1;
			break;
		case 'F':
			bam_purge = 1;
			break;
		case 'i':
			if (bam_cmd) {
				error = 1;
				bam_error(
				    _("multiple commands specified: -%c\n"), c);
			}
			bam_cmd = BAM_INSTALL;
			bam_subcmd = optarg;
			break;
		case 'm':
			if (bam_cmd) {
				error = 1;
				bam_error(
				    _("multiple commands specified: -%c\n"), c);
			}
			bam_cmd = BAM_MENU;
			bam_subcmd = optarg;
			break;
#if !defined(_OBP)
		case 'M':
			bam_mbr = 1;
			break;
#endif
		case 'n':
			bam_check = 1;
			/*
			 * We save the original value of bam_check. The new
			 * approach in case of a read-only filesystem is to
			 * behave as a check, so we need a way to restore the
			 * original value after the evaluation of the read-only
			 * filesystem has been done.
			 * Even if we don't allow at the moment a check with
			 * update_all, this approach is more robust than
			 * simply resetting bam_check to zero.
			 */
			bam_saved_check = 1;
			break;
		case 'o':
			if (bam_opt) {
				error = 1;
				bam_error(
				    _("duplicate options specified: -%c\n"), c);
			}
			bam_opt = optarg;
			break;
		case 'v':
			bam_verbose = 1;
			break;
		case 'C':
			bam_smf_check = 1;
			break;
		case 'P':
			if (bam_pool != NULL) {
				error = 1;
				bam_error(
				    _("duplicate options specified: -%c\n"), c);
			}
			bam_pool = optarg;
			break;
		case 'R':
			if (bam_root) {
				error = 1;
				bam_error(
				    _("duplicate options specified: -%c\n"), c);
				break;
			} else if (realpath(optarg, rootbuf) == NULL) {
				error = 1;
				bam_error(_("cannot resolve path %s: %s\n"),
				    optarg, strerror(errno));
				break;
			}
			bam_alt_root = 1;
			bam_root = rootbuf;
			bam_rootlen = strlen(rootbuf);
			break;
		case 'p':
			bam_alt_platform = 1;
			bam_platform = optarg;
			if ((strcmp(bam_platform, "i86pc") != 0) &&
			    (strcmp(bam_platform, "sun4u") != 0) &&
			    (strcmp(bam_platform, "sun4v") != 0)) {
				error = 1;
				bam_error(_("invalid platform %s - must be "
				    "one of sun4u, sun4v or i86pc\n"),
				    bam_platform);
			}
			break;
		case 'X':
			bam_is_hv = BAM_HV_PRESENT;
			break;
		case 'Z':
			bam_zfs = 1;
			break;
		case 'e':
			bam_extend = 1;
			break;
		case '?':
			error = 1;
			bam_error(_("invalid option or missing option "
			    "argument: -%c\n"), optopt);
			break;
		default :
			error = 1;
			bam_error(_("invalid option or missing option "
			    "argument: -%c\n"), c);
			break;
		}
	}

	/*
	 * An alternate platform requires an alternate root
	 */
	if (bam_alt_platform && bam_alt_root == 0) {
		usage();
		bam_exit(0);
	}

	/*
	 * A command option must be specfied
	 */
	if (!bam_cmd) {
		if (bam_opt && strcmp(bam_opt, "all") == 0) {
			usage();
			bam_exit(0);
		}
		bam_error(_("a command option must be specified\n"));
		error = 1;
	}

	if (error) {
		usage();
		bam_exit(1);
	}

	if (optind > argc) {
		bam_error(_("Internal error: %s\n"), "parse_args");
		bam_exit(1);
	} else if (optind < argc) {
		bam_argv = &argv[optind];
		bam_argc = argc - optind;
	}

	/*
	 * mbr and pool are options for install_bootloader
	 */
	if (bam_cmd != BAM_INSTALL && (bam_mbr || bam_pool != NULL)) {
		usage();
		bam_exit(0);
	}

	/*
	 * -n implies verbose mode
	 */
	if (bam_check)
		bam_verbose = 1;
}

error_t
check_subcmd_and_options(
	char *subcmd,
	char *opt,
	subcmd_defn_t *table,
	error_t (**fp)())
{
	int i;

	if (subcmd == NULL) {
		bam_error(_("this command requires a sub-command\n"));
		return (BAM_ERROR);
	}

	if (strcmp(subcmd, "set_option") == 0) {
		if (bam_argc == 0 || bam_argv == NULL || bam_argv[0] == NULL) {
			bam_error(_("missing argument for sub-command\n"));
			usage();
			return (BAM_ERROR);
		} else if (bam_argc > 1 || bam_argv[1] != NULL) {
			bam_error(_("invalid trailing arguments\n"));
			usage();
			return (BAM_ERROR);
		}
	} else if (strcmp(subcmd, "update_all") == 0) {
		/*
		 * The only option we accept for the "update_all"
		 * subcmd is "fastboot".
		 */
		if (bam_argc > 1 || (bam_argc == 1 &&
		    strcmp(bam_argv[0], "fastboot") != 0)) {
			bam_error(_("invalid trailing arguments\n"));
			usage();
			return (BAM_ERROR);
		}
		if (bam_argc == 1)
			sync_menu = 0;
	} else if (((strcmp(subcmd, "enable_hypervisor") != 0) &&
	    (strcmp(subcmd, "list_setting") != 0)) && (bam_argc || bam_argv)) {
		/*
		 * Of the remaining subcommands, only "enable_hypervisor" and
		 * "list_setting" take trailing arguments.
		 */
		bam_error(_("invalid trailing arguments\n"));
		usage();
		return (BAM_ERROR);
	}

	if (bam_root == NULL) {
		bam_root = rootbuf;
		bam_rootlen = 1;
	}

	/* verify that subcmd is valid */
	for (i = 0; table[i].subcmd != NULL; i++) {
		if (strcmp(table[i].subcmd, subcmd) == 0)
			break;
	}

	if (table[i].subcmd == NULL) {
		bam_error(_("invalid sub-command specified: %s\n"), subcmd);
		return (BAM_ERROR);
	}

	if (table[i].unpriv == 0 && geteuid() != 0) {
		bam_error(_("you must be root to run this command\n"));
		return (BAM_ERROR);
	}

	/*
	 * Currently only privileged commands need a lock
	 */
	if (table[i].unpriv == 0)
		bam_lock();

	/* subcmd verifies that opt is appropriate */
	if (table[i].option != OPT_OPTIONAL) {
		if ((table[i].option == OPT_REQ) ^ (opt != NULL)) {
			if (opt)
				bam_error(_("this sub-command (%s) does not "
				    "take options\n"), subcmd);
			else
				bam_error(_("an option is required for this "
				    "sub-command: %s\n"), subcmd);
			return (BAM_ERROR);
		}
	}

	*fp = table[i].handler;

	return (BAM_SUCCESS);
}

/*
 * NOTE: A single "/" is also considered a trailing slash and will
 * be deleted.
 */
void
elide_trailing_slash(const char *src, char *dst, size_t dstsize)
{
	size_t dstlen;

	assert(src);
	assert(dst);

	(void) strlcpy(dst, src, dstsize);

	dstlen = strlen(dst);
	if (dst[dstlen - 1] == '/') {
		dst[dstlen - 1] = '\0';
	}
}

static int
is_safe_exec(char *path)
{
	struct stat	sb;

	if (lstat(path, &sb) != 0) {
		bam_error(_("stat of file failed: %s: %s\n"), path,
		    strerror(errno));
		return (BAM_ERROR);
	}

	if (!S_ISREG(sb.st_mode)) {
		bam_error(_("%s is not a regular file, skipping\n"), path);
		return (BAM_ERROR);
	}

	if (sb.st_uid != getuid()) {
		bam_error(_("%s is not owned by %d, skipping\n"),
		    path, getuid());
		return (BAM_ERROR);
	}

	if (sb.st_mode & S_IWOTH || sb.st_mode & S_IWGRP) {
		bam_error(_("%s is others or group writable, skipping\n"),
		    path);
		return (BAM_ERROR);
	}

	return (BAM_SUCCESS);
}

static error_t
list_setting(menu_t *mp, char *which, char *setting)
{
	line_t	*lp;
	entry_t	*ent;

	char	*p = which;
	int	entry;

	int	found;

	assert(which);
	assert(setting);

	if (*which != NULL) {
		/*
		 * If "which" is not a number, assume it's a setting we want
		 * to look for and so set up the routine to look for "which"
		 * in the default entry.
		 */
		while (*p != NULL)
			if (!(isdigit((int)*p++))) {
				setting = which;
				which = mp->curdefault->arg;
				break;
			}
	} else {
		which = mp->curdefault->arg;
	}

	entry = atoi(which);

	for (ent = mp->entries; ((ent != NULL) && (ent->entryNum != entry));
	    ent = ent->next)
		;

	if (!ent) {
		bam_error(_("no matching entry found\n"));
		return (BAM_ERROR);
	}

	found = (*setting == NULL);

	for (lp = ent->start; lp != NULL; lp = lp->next) {
		if ((*setting == NULL) && (lp->flags != BAM_COMMENT))
			bam_print("%s\n", lp->line);
		else if (lp->cmd != NULL && strcmp(setting, lp->cmd) == 0) {
			bam_print("%s\n", lp->arg);
			found = 1;
		}

		if (lp == ent->end)
			break;
	}

	if (!found) {
		bam_error(_("no matching entry found\n"));
		return (BAM_ERROR);
	}

	return (BAM_SUCCESS);
}

static error_t
install_bootloader(void)
{
	nvlist_t	*nvl;
	uint16_t	flags = 0;
	int		found = 0;
	struct extmnttab mnt;
	struct stat	statbuf = {0};
	be_node_list_t	*be_nodes, *node;
	FILE		*fp;
	char		*root_ds = NULL;
	int		ret = BAM_ERROR;

	if (nvlist_alloc(&nvl, NV_UNIQUE_NAME, 0) != 0) {
		bam_error(_("out of memory\n"));
		return (ret);
	}

	/*
	 * if bam_alt_root is set, the stage files are used from alt root.
	 * if pool is set, the target devices are pool devices, stage files
	 * are read from pool bootfs unless alt root is set.
	 *
	 * use arguments as targets, stage files are from alt or current root
	 * if no arguments and no pool, install on current boot pool.
	 */

	if (bam_alt_root) {
		if (stat(bam_root, &statbuf) != 0) {
			bam_error(_("stat of file failed: %s: %s\n"), bam_root,
			    strerror(errno));
			goto done;
		}
		if ((fp = fopen(MNTTAB, "r")) == NULL) {
			bam_error(_("failed to open file: %s: %s\n"),
			    MNTTAB, strerror(errno));
			goto done;
		}
		resetmnttab(fp);
		while (getextmntent(fp, &mnt, sizeof (mnt)) == 0) {
			if (mnt.mnt_major == major(statbuf.st_dev) &&
			    mnt.mnt_minor == minor(statbuf.st_dev)) {
				found = 1;
				root_ds = strdup(mnt.mnt_special);
				break;
			}
		}
		(void) fclose(fp);

		if (found == 0) {
			bam_error(_("alternate root %s not in mnttab\n"),
			    bam_root);
			goto done;
		}
		if (root_ds == NULL) {
			bam_error(_("out of memory\n"));
			goto done;
		}

		if (be_list(NULL, &be_nodes) != BE_SUCCESS) {
			bam_error(_("No BE's found\n"));
			goto done;
		}
		for (node = be_nodes; node != NULL; node = node->be_next_node)
			if (strcmp(root_ds, node->be_root_ds) == 0)
				break;

		if (node == NULL)
			bam_error(_("BE (%s) does not exist\n"), root_ds);

		free(root_ds);
		root_ds = NULL;
		if (node == NULL) {
			be_free_list(be_nodes);
			goto done;
		}
		ret = nvlist_add_string(nvl, BE_ATTR_ORIG_BE_NAME,
		    node->be_node_name);
		ret |= nvlist_add_string(nvl, BE_ATTR_ORIG_BE_ROOT,
		    node->be_root_ds);
		be_free_list(be_nodes);
		if (ret != 0) {
			ret = BAM_ERROR;
			goto done;
		}
	}

	if (bam_force)
		flags |= BE_INSTALLBOOT_FLAG_FORCE;
	if (bam_mbr)
		flags |= BE_INSTALLBOOT_FLAG_MBR;
	if (bam_verbose)
		flags |= BE_INSTALLBOOT_FLAG_VERBOSE;

	if (nvlist_add_uint16(nvl, BE_ATTR_INSTALL_FLAGS, flags) != 0) {
		bam_error(_("out of memory\n"));
		ret = BAM_ERROR;
		goto done;
	}

	/*
	 * if altroot was set, we got be name and be root, only need
	 * to set pool name as target.
	 * if no altroot, need to find be name and root from pool.
	 */
	if (bam_pool != NULL) {
		ret = nvlist_add_string(nvl, BE_ATTR_ORIG_BE_POOL, bam_pool);
		if (ret != 0) {
			ret = BAM_ERROR;
			goto done;
		}
		if (found) {
			ret = be_installboot(nvl);
			if (ret != 0)
				ret = BAM_ERROR;
			goto done;
		}
	}

	if (be_list(NULL, &be_nodes) != BE_SUCCESS) {
		bam_error(_("No BE's found\n"));
		ret = BAM_ERROR;
		goto done;
	}

	if (bam_pool != NULL) {
		/*
		 * find active be_node in bam_pool
		 */
		for (node = be_nodes; node != NULL; node = node->be_next_node) {
			if (strcmp(bam_pool, node->be_rpool) != 0)
				continue;
			if (node->be_active_on_boot)
				break;
		}
		if (node == NULL) {
			bam_error(_("No active BE in %s\n"), bam_pool);
			be_free_list(be_nodes);
			ret = BAM_ERROR;
			goto done;
		}
		ret = nvlist_add_string(nvl, BE_ATTR_ORIG_BE_NAME,
		    node->be_node_name);
		ret |= nvlist_add_string(nvl, BE_ATTR_ORIG_BE_ROOT,
		    node->be_root_ds);
		be_free_list(be_nodes);
		if (ret != 0) {
			ret = BAM_ERROR;
			goto done;
		}
		ret = be_installboot(nvl);
		if (ret != 0)
			ret = BAM_ERROR;
		goto done;
	}

	/*
	 * get dataset for "/" and fill up the args.
	 */
	if ((fp = fopen(MNTTAB, "r")) == NULL) {
		bam_error(_("failed to open file: %s: %s\n"),
		    MNTTAB, strerror(errno));
		ret = BAM_ERROR;
		be_free_list(be_nodes);
		goto done;
	}
	resetmnttab(fp);
	found = 0;
	while (getextmntent(fp, &mnt, sizeof (mnt)) == 0) {
		if (strcmp(mnt.mnt_mountp, "/") == 0) {
			found = 1;
			root_ds = strdup(mnt.mnt_special);
			break;
		}
	}
	(void) fclose(fp);

	if (found == 0) {
		bam_error(_("alternate root %s not in mnttab\n"), "/");
		ret = BAM_ERROR;
		be_free_list(be_nodes);
		goto done;
	}
	if (root_ds == NULL) {
		bam_error(_("out of memory\n"));
		ret = BAM_ERROR;
		be_free_list(be_nodes);
		goto done;
	}

	for (node = be_nodes; node != NULL; node = node->be_next_node) {
		if (strcmp(root_ds, node->be_root_ds) == 0)
			break;
	}

	if (node == NULL) {
		bam_error(_("No such BE: %s\n"), root_ds);
		free(root_ds);
		be_free_list(be_nodes);
		ret = BAM_ERROR;
		goto done;
	}
	free(root_ds);

	ret = nvlist_add_string(nvl, BE_ATTR_ORIG_BE_NAME, node->be_node_name);
	ret |= nvlist_add_string(nvl, BE_ATTR_ORIG_BE_ROOT, node->be_root_ds);
	ret |= nvlist_add_string(nvl, BE_ATTR_ORIG_BE_POOL, node->be_rpool);
	be_free_list(be_nodes);

	if (ret != 0)
		ret = BAM_ERROR;
	else
		ret = be_installboot(nvl) ? BAM_ERROR : 0;
done:
	nvlist_free(nvl);

	return (ret);
}

static error_t
bam_install(char *subcmd, char *opt)
{
	error_t (*f)(void);

	/*
	 * Check arguments
	 */
	if (check_subcmd_and_options(subcmd, opt, inst_subcmds, &f) ==
	    BAM_ERROR)
		return (BAM_ERROR);

	return (f());
}

static error_t
bam_menu(char *subcmd, char *opt, int largc, char *largv[])
{
	error_t			ret;
	char			menu_path[PATH_MAX];
	char			clean_menu_root[PATH_MAX];
	char			path[PATH_MAX];
	menu_t			*menu;
	char			menu_root[PATH_MAX];
	struct stat		sb;
	error_t (*f)(menu_t *mp, char *menu_path, char *opt);
	char			*special = NULL;
	char			*pool = NULL;
	zfs_mnted_t		zmnted;
	char			*zmntpt = NULL;
	char			*osdev;
	char			*osroot;
	const char		*fcn = "bam_menu()";

	/*
	 * Menu sub-command only applies to GRUB (i.e. x86)
	 */
	if (!is_grub(bam_alt_root ? bam_root : "/")) {
		bam_error(_("not a GRUB 0.97 based Illumos instance. "
		    "Operation not supported\n"));
		return (BAM_ERROR);
	}

	/*
	 * Check arguments
	 */
	ret = check_subcmd_and_options(subcmd, opt, menu_subcmds, &f);
	if (ret == BAM_ERROR) {
		return (BAM_ERROR);
	}

	assert(bam_root);

	(void) strlcpy(menu_root, bam_root, sizeof (menu_root));
	osdev = osroot = NULL;

	if (strcmp(subcmd, "update_entry") == 0) {
		assert(opt);

		osdev = strtok(opt, ",");
		assert(osdev);
		osroot = strtok(NULL, ",");
		if (osroot) {
			/* fixup bam_root so that it points at osroot */
			if (realpath(osroot, rootbuf) == NULL) {
				bam_error(_("cannot resolve path %s: %s\n"),
				    osroot, strerror(errno));
				return (BAM_ERROR);
			}
			bam_alt_root = 1;
			bam_root  = rootbuf;
			bam_rootlen = strlen(rootbuf);
		}
	}

	/*
	 * We support menu on PCFS (under certain conditions), but
	 * not the OS root
	 */
	if (is_pcfs(bam_root)) {
		bam_error(_("root <%s> on PCFS is not supported\n"), bam_root);
		return (BAM_ERROR);
	}

	if (stat(menu_root, &sb) == -1) {
		bam_error(_("cannot find GRUB menu\n"));
		return (BAM_ERROR);
	}

	BAM_DPRINTF(("%s: menu root is %s\n", fcn, menu_root));

	/*
	 * We no longer use the GRUB slice file. If it exists, then
	 * the user is doing something that is unsupported (such as
	 * standard upgrading an old Live Upgrade BE). If that
	 * happens, mimic existing behavior i.e. pretend that it is
	 * not a BE. Emit a warning though.
	 */
	if (bam_alt_root) {
		(void) snprintf(path, sizeof (path), "%s%s", bam_root,
		    GRUB_slice);
	} else {
		(void) snprintf(path, sizeof (path), "%s", GRUB_slice);
	}

	if (bam_verbose && stat(path, &sb) == 0)
		bam_error(_("unsupported GRUB slice file (%s) exists - "
		    "ignoring.\n"), path);

	if (is_zfs(menu_root)) {
		assert(strcmp(menu_root, bam_root) == 0);
		special = get_special(menu_root);
		INJECT_ERROR1("Z_MENU_GET_SPECIAL", special = NULL);
		if (special == NULL) {
			bam_error(_("cant find special file for "
			    "mount-point %s\n"), menu_root);
			return (BAM_ERROR);
		}
		pool = strtok(special, "/");
		INJECT_ERROR1("Z_MENU_GET_POOL", pool = NULL);
		if (pool == NULL) {
			free(special);
			bam_error(_("cant find pool for mount-point %s\n"),
			    menu_root);
			return (BAM_ERROR);
		}
		BAM_DPRINTF(("%s: derived pool=%s from special\n", fcn, pool));

		zmntpt = mount_top_dataset(pool, &zmnted);
		INJECT_ERROR1("Z_MENU_MOUNT_TOP_DATASET", zmntpt = NULL);
		if (zmntpt == NULL) {
			bam_error(_("cannot mount pool dataset for pool: %s\n"),
			    pool);
			free(special);
			return (BAM_ERROR);
		}
		BAM_DPRINTF(("%s: top dataset mountpoint=%s\n", fcn, zmntpt));

		(void) strlcpy(menu_root, zmntpt, sizeof (menu_root));
		BAM_DPRINTF(("%s: zfs menu_root=%s\n", fcn, menu_root));
	}

	elide_trailing_slash(menu_root, clean_menu_root,
	    sizeof (clean_menu_root));

	BAM_DPRINTF(("%s: cleaned menu root is <%s>\n", fcn, clean_menu_root));

	(void) strlcpy(menu_path, clean_menu_root, sizeof (menu_path));
	(void) strlcat(menu_path, GRUB_MENU, sizeof (menu_path));

	BAM_DPRINTF(("%s: menu path is: %s\n", fcn, menu_path));

	/*
	 * If listing the menu, display the menu location
	 */
	if (strcmp(subcmd, "list_entry") == 0)
		bam_print(_("the location for the active GRUB menu is: %s\n"),
		    menu_path);

	if ((menu = menu_read(menu_path)) == NULL) {
		bam_error(_("cannot find GRUB menu file: %s\n"), menu_path);
		free(special);

		return (BAM_ERROR);
	}

	/*
	 * We already checked the following case in
	 * check_subcmd_and_suboptions() above. Complete the
	 * final step now.
	 */
	if (strcmp(subcmd, "set_option") == 0) {
		assert(largc == 1 && largv[0] && largv[1] == NULL);
		opt = largv[0];
	} else if ((strcmp(subcmd, "enable_hypervisor") != 0) &&
	    (strcmp(subcmd, "list_setting") != 0)) {
		assert(largc == 0 && largv == NULL);
	}

	ret = get_boot_cap(bam_root);
	if (ret != BAM_SUCCESS) {
		BAM_DPRINTF(("%s: Failed to get boot capability\n", fcn));
		goto out;
	}

	/*
	 * Once the sub-cmd handler has run
	 * only the line field is guaranteed to have valid values
	 */
	if (strcmp(subcmd, "update_entry") == 0) {
		ret = f(menu, menu_root, osdev);
	} else if (strcmp(subcmd, "upgrade") == 0) {
		ret = f(menu, bam_root, menu_root);
	} else if (strcmp(subcmd, "list_entry") == 0) {
		ret = f(menu, menu_path, opt);
	} else if (strcmp(subcmd, "list_setting") == 0) {
		ret = f(menu, ((largc > 0) ? largv[0] : ""),
		    ((largc > 1) ? largv[1] : ""));
	} else if (strcmp(subcmd, "disable_hypervisor") == 0) {
		if (is_sparc()) {
			bam_error(_("%s operation unsupported on SPARC "
			    "machines\n"), subcmd);
			ret = BAM_ERROR;
		} else {
			ret = f(menu, bam_root, NULL);
		}
	} else if (strcmp(subcmd, "enable_hypervisor") == 0) {
		if (is_sparc()) {
			bam_error(_("%s operation unsupported on SPARC "
			    "machines\n"), subcmd);
			ret = BAM_ERROR;
		} else {
			char *extra_args = NULL;

			/*
			 * Compress all arguments passed in the largv[] array
			 * into one string that can then be appended to the
			 * end of the kernel$ string the routine to enable the
			 * hypervisor will build.
			 *
			 * This allows the caller to supply arbitrary unparsed
			 * arguments, such as dom0 memory settings or APIC
			 * options.
			 *
			 * This concatenation will be done without ANY syntax
			 * checking whatsoever, so it's the responsibility of
			 * the caller to make sure the arguments are valid and
			 * do not duplicate arguments the conversion routines
			 * may create.
			 */
			if (largc > 0) {
				int extra_len, i;

				for (extra_len = 0, i = 0; i < largc; i++)
					extra_len += strlen(largv[i]);

				/*
				 * Allocate space for argument strings,
				 * intervening spaces and terminating NULL.
				 */
				extra_args = alloca(extra_len + largc);

				(void) strcpy(extra_args, largv[0]);

				for (i = 1; i < largc; i++) {
					(void) strcat(extra_args, " ");
					(void) strcat(extra_args, largv[i]);
				}
			}

			ret = f(menu, bam_root, extra_args);
		}
	} else
		ret = f(menu, NULL, opt);

	if (ret == BAM_WRITE) {
		BAM_DPRINTF(("%s: writing menu to clean-menu-root: <%s>\n",
		    fcn, clean_menu_root));
		ret = menu_write(clean_menu_root, menu);
	}

out:
	INJECT_ERROR1("POOL_SET", pool = "/pooldata");
	assert((is_zfs(menu_root)) ^ (pool == NULL));
	if (pool) {
		(void) umount_top_dataset(pool, zmnted, zmntpt);
		free(special);
	}
	menu_free(menu);
	return (ret);
}


static error_t
bam_archive(
	char *subcmd,
	char *opt)
{
	error_t			ret;
	error_t			(*f)(char *root, char *opt);
	const char		*fcn = "bam_archive()";

	/*
	 * Add trailing / for archive subcommands
	 */
	if (rootbuf[strlen(rootbuf) - 1] != '/')
		(void) strcat(rootbuf, "/");
	bam_rootlen = strlen(rootbuf);

	/*
	 * Check arguments
	 */
	ret = check_subcmd_and_options(subcmd, opt, arch_subcmds, &f);
	if (ret != BAM_SUCCESS) {
		return (BAM_ERROR);
	}

	ret = get_boot_cap(rootbuf);
	if (ret != BAM_SUCCESS) {
		BAM_DPRINTF(("%s: Failed to get boot capability\n", fcn));
		return (ret);
	}

	/*
	 * Check archive not supported with update_all
	 * since it is awkward to display out-of-sync
	 * information for each BE.
	 */
	if (bam_check && strcmp(subcmd, "update_all") == 0) {
		bam_error(_("the check option is not supported with "
		    "subcmd: %s\n"), subcmd);
		return (BAM_ERROR);
	}

	if (strcmp(subcmd, "update_all") == 0)
		bam_update_all = 1;

#if !defined(_OBP)
	ucode_install(bam_root);
#endif

	ret = f(bam_root, opt);

	bam_update_all = 0;

	return (ret);
}

/*PRINTFLIKE1*/
void
bam_error(char *format, ...)
{
	va_list ap;

	va_start(ap, format);
	(void) fprintf(stderr, "%s: ", prog);
	(void) vfprintf(stderr, format, ap);
	va_end(ap);
}

/*PRINTFLIKE1*/
void
bam_derror(char *format, ...)
{
	va_list ap;

	assert(bam_debug);

	va_start(ap, format);
	(void) fprintf(stderr, "DEBUG: ");
	(void) vfprintf(stderr, format, ap);
	va_end(ap);
}

/*PRINTFLIKE1*/
void
bam_print(char *format, ...)
{
	va_list ap;

	va_start(ap, format);
	(void) vfprintf(stdout, format, ap);
	va_end(ap);
}

/*PRINTFLIKE1*/
void
bam_print_stderr(char *format, ...)
{
	va_list ap;

	va_start(ap, format);
	(void) vfprintf(stderr, format, ap);
	va_end(ap);
}

void
bam_exit(int excode)
{
	restore_env();
	bam_unlock();
	exit(excode);
}

static void
bam_lock(void)
{
	struct flock lock;
	pid_t pid;

	bam_lock_fd = open(BAM_LOCK_FILE, O_CREAT|O_RDWR, LOCK_FILE_PERMS);
	if (bam_lock_fd < 0) {
		/*
		 * We may be invoked early in boot for archive verification.
		 * In this case, root is readonly and /var/run may not exist.
		 * Proceed without the lock
		 */
		if (errno == EROFS || errno == ENOENT) {
			bam_root_readonly = 1;
			return;
		}

		bam_error(_("failed to open file: %s: %s\n"),
		    BAM_LOCK_FILE, strerror(errno));
		bam_exit(1);
	}

	lock.l_type = F_WRLCK;
	lock.l_whence = SEEK_SET;
	lock.l_start = 0;
	lock.l_len = 0;

	if (fcntl(bam_lock_fd, F_SETLK, &lock) == -1) {
		if (errno != EACCES && errno != EAGAIN) {
			bam_error(_("failed to lock file: %s: %s\n"),
			    BAM_LOCK_FILE, strerror(errno));
			(void) close(bam_lock_fd);
			bam_lock_fd = -1;
			bam_exit(1);
		}
		pid = 0;
		(void) pread(bam_lock_fd, &pid, sizeof (pid_t), 0);
		bam_print(
		    _("another instance of bootadm (pid %lu) is running\n"),
		    pid);

		lock.l_type = F_WRLCK;
		lock.l_whence = SEEK_SET;
		lock.l_start = 0;
		lock.l_len = 0;
		if (fcntl(bam_lock_fd, F_SETLKW, &lock) == -1) {
			bam_error(_("failed to lock file: %s: %s\n"),
			    BAM_LOCK_FILE, strerror(errno));
			(void) close(bam_lock_fd);
			bam_lock_fd = -1;
			bam_exit(1);
		}
	}

	/* We own the lock now */
	pid = getpid();
	(void) write(bam_lock_fd, &pid, sizeof (pid));
}

static void
bam_unlock(void)
{
	struct flock unlock;

	/*
	 * NOP if we don't hold the lock
	 */
	if (bam_lock_fd < 0) {
		return;
	}

	unlock.l_type = F_UNLCK;
	unlock.l_whence = SEEK_SET;
	unlock.l_start = 0;
	unlock.l_len = 0;

	if (fcntl(bam_lock_fd, F_SETLK, &unlock) == -1) {
		bam_error(_("failed to unlock file: %s: %s\n"),
		    BAM_LOCK_FILE, strerror(errno));
	}

	if (close(bam_lock_fd) == -1) {
		bam_error(_("failed to close file: %s: %s\n"),
		    BAM_LOCK_FILE, strerror(errno));
	}
	bam_lock_fd = -1;
}

static error_t
list_archive(char *root, char *opt)
{
	filelist_t flist;
	filelist_t *flistp = &flist;
	line_t *lp;

	assert(root);
	assert(opt == NULL);

	flistp->head = flistp->tail = NULL;
	if (read_list(root, flistp) != BAM_SUCCESS) {
		return (BAM_ERROR);
	}
	assert(flistp->head && flistp->tail);

	for (lp = flistp->head; lp; lp = lp->next) {
		bam_print(_("%s\n"), lp->line);
	}

	filelist_free(flistp);

	return (BAM_SUCCESS);
}

/*
 * This routine writes a list of lines to a file.
 * The list is *not* freed
 */
static error_t
list2file(char *root, char *tmp, char *final, line_t *start)
{
	char		tmpfile[PATH_MAX];
	char		path[PATH_MAX];
	FILE		*fp;
	int		ret;
	struct stat	sb;
	mode_t		mode;
	uid_t		root_uid;
	gid_t		sys_gid;
	struct passwd	*pw;
	struct group	*gp;
	const char	*fcn = "list2file()";

	(void) snprintf(path, sizeof (path), "%s%s", root, final);

	if (start == NULL) {
		/* Empty GRUB menu */
		if (stat(path, &sb) != -1) {
			bam_print(_("file is empty, deleting file: %s\n"),
			    path);
			if (unlink(path) != 0) {
				bam_error(_("failed to unlink file: %s: %s\n"),
				    path, strerror(errno));
				return (BAM_ERROR);
			} else {
				return (BAM_SUCCESS);
			}
		}
		return (BAM_SUCCESS);
	}

	/*
	 * Preserve attributes of existing file if possible,
	 * otherwise ask the system for uid/gid of root/sys.
	 * If all fails, fall back on hard-coded defaults.
	 */
	if (stat(path, &sb) != -1) {
		mode = sb.st_mode;
		root_uid = sb.st_uid;
		sys_gid = sb.st_gid;
	} else {
		mode = DEFAULT_DEV_MODE;
		if ((pw = getpwnam(DEFAULT_DEV_USER)) != NULL) {
			root_uid = pw->pw_uid;
		} else {
			bam_error(_("getpwnam: uid for %s failed, "
			    "defaulting to %d\n"),
			    DEFAULT_DEV_USER, DEFAULT_DEV_UID);
			root_uid = (uid_t)DEFAULT_DEV_UID;
		}
		if ((gp = getgrnam(DEFAULT_DEV_GROUP)) != NULL) {
			sys_gid = gp->gr_gid;
		} else {
			bam_error(_("getgrnam: gid for %s failed, "
			    "defaulting to %d\n"),
			    DEFAULT_DEV_GROUP, DEFAULT_DEV_GID);
			sys_gid = (gid_t)DEFAULT_DEV_GID;
		}
	}

	(void) snprintf(tmpfile, sizeof (tmpfile), "%s%s", root, tmp);

	/* Truncate tmpfile first */
	fp = fopen(tmpfile, "w");
	if (fp == NULL) {
		bam_error(_("failed to open file: %s: %s\n"), tmpfile,
		    strerror(errno));
		return (BAM_ERROR);
	}
	ret = fclose(fp);
	INJECT_ERROR1("LIST2FILE_TRUNC_FCLOSE", ret = EOF);
	if (ret == EOF) {
		bam_error(_("failed to close file: %s: %s\n"),
		    tmpfile, strerror(errno));
		return (BAM_ERROR);
	}

	/* Now open it in append mode */
	fp = fopen(tmpfile, "a");
	if (fp == NULL) {
		bam_error(_("failed to open file: %s: %s\n"), tmpfile,
		    strerror(errno));
		return (BAM_ERROR);
	}

	for (; start; start = start->next) {
		ret = s_fputs(start->line, fp);
		INJECT_ERROR1("LIST2FILE_FPUTS", ret = EOF);
		if (ret == EOF) {
			bam_error(_("write to file failed: %s: %s\n"),
			    tmpfile, strerror(errno));
			(void) fclose(fp);
			return (BAM_ERROR);
		}
	}

	ret = fclose(fp);
	INJECT_ERROR1("LIST2FILE_APPEND_FCLOSE", ret = EOF);
	if (ret == EOF) {
		bam_error(_("failed to close file: %s: %s\n"),
		    tmpfile, strerror(errno));
		return (BAM_ERROR);
	}

	/*
	 * Set up desired attributes.  Ignore failures on filesystems
	 * not supporting these operations - pcfs reports unsupported
	 * operations as EINVAL.
	 */
	ret = chmod(tmpfile, mode);
	if (ret == -1 &&
	    errno != EINVAL && errno != ENOTSUP) {
		bam_error(_("chmod operation on %s failed - %s\n"),
		    tmpfile, strerror(errno));
		return (BAM_ERROR);
	}

	ret = chown(tmpfile, root_uid, sys_gid);
	if (ret == -1 &&
	    errno != EINVAL && errno != ENOTSUP) {
		bam_error(_("chgrp operation on %s failed - %s\n"),
		    tmpfile, strerror(errno));
		return (BAM_ERROR);
	}

	/*
	 * Do an atomic rename
	 */
	ret = rename(tmpfile, path);
	INJECT_ERROR1("LIST2FILE_RENAME", ret = -1);
	if (ret != 0) {
		bam_error(_("rename to file failed: %s: %s\n"), path,
		    strerror(errno));
		return (BAM_ERROR);
	}

	BAM_DPRINTF(("%s: wrote file successfully: %s\n", fcn, path));
	return (BAM_SUCCESS);
}

/*
 * Checks if the path specified (without the file name at the end) exists
 * and creates it if not. If the path exists and is not a directory, an attempt
 * to unlink is made.
 */
static int
setup_path(char *path)
{
	char 		*p;
	int		ret;
	struct stat	sb;

	p = strrchr(path, '/');
	if (p != NULL) {
		*p = '\0';
		if (stat(path, &sb) != 0 || !(S_ISDIR(sb.st_mode))) {
			/* best effort attempt, mkdirp will catch the error */
			(void) unlink(path);
			if (bam_verbose)
				bam_print(_("need to create directory "
				    "path for %s\n"), path);
			ret = mkdirp(path, DIR_PERMS);
			if (ret == -1) {
				bam_error(_("mkdir of %s failed: %s\n"),
				    path, strerror(errno));
				*p = '/';
				return (BAM_ERROR);
			}
		}
		*p = '/';
		return (BAM_SUCCESS);
	}
	return (BAM_SUCCESS);
}

typedef union {
	gzFile	gzfile;
	int	fdfile;
} outfile;

typedef struct {
	char		path[PATH_MAX];
	outfile		out;
} cachefile;

static int
setup_file(char *base, const char *path, cachefile *cf)
{
	int	ret;
	char	*strip;

	/* init gzfile or fdfile in case we fail before opening */
	if (bam_direct == BAM_DIRECT_DBOOT)
		cf->out.gzfile = NULL;
	else
		cf->out.fdfile = -1;

	/* strip the trailing altroot path */
	strip = (char *)path + strlen(rootbuf);

	ret = snprintf(cf->path, sizeof (cf->path), "%s/%s", base, strip);
	if (ret >= sizeof (cf->path)) {
		bam_error(_("unable to create path on mountpoint %s, "
		    "path too long\n"), rootbuf);
		return (BAM_ERROR);
	}

	/* Check if path is present in the archive cache directory */
	if (setup_path(cf->path) == BAM_ERROR)
		return (BAM_ERROR);

	if (bam_direct == BAM_DIRECT_DBOOT) {
		if ((cf->out.gzfile = gzopen(cf->path, "wb")) == NULL) {
			bam_error(_("failed to open file: %s: %s\n"),
			    cf->path, strerror(errno));
			return (BAM_ERROR);
		}
		(void) gzsetparams(cf->out.gzfile, Z_BEST_SPEED,
		    Z_DEFAULT_STRATEGY);
	} else {
		if ((cf->out.fdfile = open(cf->path, O_WRONLY | O_CREAT, 0644))
		    == -1) {
			bam_error(_("failed to open file: %s: %s\n"),
			    cf->path, strerror(errno));
			return (BAM_ERROR);
		}
	}

	return (BAM_SUCCESS);
}

static int
cache_write(cachefile cf, char *buf, int size)
{
	int	err;

	if (bam_direct == BAM_DIRECT_DBOOT) {
		if (gzwrite(cf.out.gzfile, buf, size) < 1) {
			bam_error(_("failed to write to %s\n"),
			    gzerror(cf.out.gzfile, &err));
			if (err == Z_ERRNO && bam_verbose) {
				bam_error(_("write to file failed: %s: %s\n"),
				    cf.path, strerror(errno));
			}
			return (BAM_ERROR);
		}
	} else {
		if (write(cf.out.fdfile, buf, size) < 1) {
			bam_error(_("write to file failed: %s: %s\n"),
			    cf.path, strerror(errno));
			return (BAM_ERROR);
		}
	}
	return (BAM_SUCCESS);
}

static int
cache_close(cachefile cf)
{
	int	ret;

	if (bam_direct == BAM_DIRECT_DBOOT) {
		if (cf.out.gzfile) {
			ret = gzclose(cf.out.gzfile);
			if (ret != Z_OK) {
				bam_error(_("failed to close file: %s: %s\n"),
				    cf.path, strerror(errno));
				return (BAM_ERROR);
			}
		}
	} else {
		if (cf.out.fdfile != -1) {
			ret = close(cf.out.fdfile);
			if (ret != 0) {
				bam_error(_("failed to close file: %s: %s\n"),
				    cf.path, strerror(errno));
				return (BAM_ERROR);
			}
		}
	}

	return (BAM_SUCCESS);
}

static int
dircache_updatefile(const char *path, int what)
{
	int 		ret, exitcode;
	char 		buf[4096 * 4];
	FILE 		*infile;
	cachefile 	outfile, outupdt;

	if (bam_nowrite()) {
		set_dir_flag(what, NEED_UPDATE);
		return (BAM_SUCCESS);
	}

	if (!has_cachedir(what))
		return (BAM_SUCCESS);

	if ((infile = fopen(path, "rb")) == NULL) {
		bam_error(_("failed to open file: %s: %s\n"), path,
		    strerror(errno));
		return (BAM_ERROR);
	}

	ret = setup_file(get_cachedir(what), path, &outfile);
	if (ret == BAM_ERROR) {
		exitcode = BAM_ERROR;
		goto out;
	}
	if (!is_dir_flag_on(what, NO_MULTI)) {
		ret = setup_file(get_updatedir(what), path, &outupdt);
		if (ret == BAM_ERROR)
			set_dir_flag(what, NO_MULTI);
	}

	while ((ret = fread(buf, 1, sizeof (buf), infile)) > 0) {
		if (cache_write(outfile, buf, ret) == BAM_ERROR) {
			exitcode = BAM_ERROR;
			goto out;
		}
		if (!is_dir_flag_on(what, NO_MULTI))
			if (cache_write(outupdt, buf, ret) == BAM_ERROR)
				set_dir_flag(what, NO_MULTI);
	}

	set_dir_flag(what, NEED_UPDATE);
	get_count(what)++;
	if (get_count(what) > COUNT_MAX)
		set_dir_flag(what, NO_MULTI);
	exitcode = BAM_SUCCESS;
out:
	(void) fclose(infile);
	if (cache_close(outfile) == BAM_ERROR)
		exitcode = BAM_ERROR;
	if (!is_dir_flag_on(what, NO_MULTI) &&
	    cache_close(outupdt) == BAM_ERROR)
		exitcode = BAM_ERROR;
	if (exitcode == BAM_ERROR)
		set_flag(UPDATE_ERROR);
	return (exitcode);
}

static int
dircache_updatedir(const char *path, int what, int updt)
{
	int		ret;
	char		dpath[PATH_MAX];
	char		*strip;
	struct stat	sb;

	strip = (char *)path + strlen(rootbuf);

	ret = snprintf(dpath, sizeof (dpath), "%s/%s", updt ?
	    get_updatedir(what) : get_cachedir(what), strip);

	if (ret >= sizeof (dpath)) {
		bam_error(_("unable to create path on mountpoint %s, "
		    "path too long\n"), rootbuf);
		set_flag(UPDATE_ERROR);
		return (BAM_ERROR);
	}

	if (stat(dpath, &sb) == 0 && S_ISDIR(sb.st_mode))
		return (BAM_SUCCESS);

	if (updt) {
		if (!is_dir_flag_on(what, NO_MULTI))
			if (!bam_nowrite() && mkdirp(dpath, DIR_PERMS) == -1)
				set_dir_flag(what, NO_MULTI);
	} else {
		if (!bam_nowrite() && mkdirp(dpath, DIR_PERMS) == -1) {
			set_flag(UPDATE_ERROR);
			return (BAM_ERROR);
		}
	}

	set_dir_flag(what, NEED_UPDATE);
	return (BAM_SUCCESS);
}

#define	DO_CACHE_DIR	0
#define	DO_UPDATE_DIR	1

#if defined(_LP64) || defined(_LONGLONG_TYPE)
typedef		Elf64_Ehdr	_elfhdr;
#else
typedef		Elf32_Ehdr	_elfhdr;
#endif

/*
 * This routine updates the contents of the cache directory
 */
static int
update_dircache(const char *path, int flags)
{
	int rc = BAM_SUCCESS;

	switch (flags) {
	case FTW_F:
		{
		int	fd;
		_elfhdr	elf;

		if ((fd = open(path, O_RDONLY)) < 0) {
			bam_error(_("failed to open file: %s: %s\n"),
			    path, strerror(errno));
			set_flag(UPDATE_ERROR);
			rc = BAM_ERROR;
			break;
		}

		/*
		 * libelf and gelf would be a cleaner and easier way to handle
		 * this, but libelf fails compilation if _ILP32 is defined &&
		 * _FILE_OFFSET_BITS is != 32 ...
		 */
		if (read(fd, (void *)&elf, sizeof (_elfhdr)) < 0) {
			bam_error(_("read failed for file: %s: %s\n"),
			    path, strerror(errno));
			set_flag(UPDATE_ERROR);
			(void) close(fd);
			rc = BAM_ERROR;
			break;
		}
		(void) close(fd);

		/*
		 * If the file is not an executable and is not inside an amd64
		 * directory, we copy it in both the cache directories,
		 * otherwise, we only copy it inside the 64-bit one.
		 */
		if (memcmp(elf.e_ident, ELFMAG, 4) != 0) {
			if (strstr(path, "/amd64")) {
				rc = dircache_updatefile(path, FILE64);
			} else {
				rc = dircache_updatefile(path, FILE32);
				if (rc == BAM_SUCCESS)
					rc = dircache_updatefile(path, FILE64);
			}
		} else {
			/*
			 * Based on the ELF class we copy the file in the 32-bit
			 * or the 64-bit cache directory.
			 */
			if (elf.e_ident[EI_CLASS] == ELFCLASS32) {
				rc = dircache_updatefile(path, FILE32);
			} else if (elf.e_ident[EI_CLASS] == ELFCLASS64) {
				rc = dircache_updatefile(path, FILE64);
			} else {
				bam_print(_("WARNING: file %s is neither a "
				    "32-bit nor a 64-bit ELF\n"), path);
				/* paranoid */
				rc  = dircache_updatefile(path, FILE32);
				if (rc == BAM_SUCCESS)
					rc = dircache_updatefile(path, FILE64);
			}
		}
		break;
		}
	case FTW_D:
		if (strstr(path, "/amd64") == NULL) {
			rc = dircache_updatedir(path, FILE32, DO_UPDATE_DIR);
			if (rc == BAM_SUCCESS)
				rc = dircache_updatedir(path, FILE32,
				    DO_CACHE_DIR);
		} else {
			if (has_cachedir(FILE64)) {
				rc = dircache_updatedir(path, FILE64,
				    DO_UPDATE_DIR);
				if (rc == BAM_SUCCESS)
					rc = dircache_updatedir(path, FILE64,
					    DO_CACHE_DIR);
			}
		}
		break;
	default:
		rc = BAM_ERROR;
		break;
	}

	return (rc);
}

/*ARGSUSED*/
static int
cmpstat(
	const char *file,
	const struct stat *st,
	int flags,
	struct FTW *ftw)
{
	uint_t 		sz;
	uint64_t 	*value;
	uint64_t 	filestat[2];
	int 		error, ret, status;

	struct safefile *safefilep;
	FILE 		*fp;
	struct stat	sb;
	regex_t re;

	/*
	 * On SPARC we create/update links too.
	 */
	if (flags != FTW_F && flags != FTW_D && (flags == FTW_SL &&
	    !is_flag_on(IS_SPARC_TARGET)))
		return (0);

	/*
	 * Ignore broken links
	 */
	if (flags == FTW_SL && stat(file, &sb) < 0)
		return (0);

	/*
	 * new_nvlp may be NULL if there were errors earlier
	 * but this is not fatal to update determination.
	 */
	if (walk_arg.new_nvlp) {
		filestat[0] = st->st_size;
		filestat[1] = st->st_mtime;
		error = nvlist_add_uint64_array(walk_arg.new_nvlp,
		    file + bam_rootlen, filestat, 2);
		if (error)
			bam_error(_("failed to update stat data for: %s: %s\n"),
			    file, strerror(error));
	}

	/*
	 * If we are invoked as part of system/filesystem/boot-archive, then
	 * there are a number of things we should not worry about
	 */
	if (bam_smf_check) {
		/* ignore amd64 modules unless we are booted amd64. */
		if (!is_amd64() && strstr(file, "/amd64/") != 0)
			return (0);

		/* read in list of safe files */
		if (safefiles == NULL) {
			fp = fopen("/boot/solaris/filelist.safe", "r");
			if (fp != NULL) {
				safefiles = s_calloc(1,
				    sizeof (struct safefile));
				safefilep = safefiles;
				safefilep->name = s_calloc(1, MAXPATHLEN +
				    MAXNAMELEN);
				safefilep->next = NULL;
				while (s_fgets(safefilep->name, MAXPATHLEN +
				    MAXNAMELEN, fp) != NULL) {
					safefilep->next = s_calloc(1,
					    sizeof (struct safefile));
					safefilep = safefilep->next;
					safefilep->name = s_calloc(1,
					    MAXPATHLEN + MAXNAMELEN);
					safefilep->next = NULL;
				}
				(void) fclose(fp);
			}
		}
	}

	/*
	 * On SPARC we create a -path-list file for mkisofs
	 */
	if (is_flag_on(IS_SPARC_TARGET) && !bam_nowrite()) {
		if (flags != FTW_D) {
			char	*strip;

			strip = (char *)file + strlen(rootbuf);
			(void) fprintf(walk_arg.sparcfile, "/%s=%s\n", strip,
			    file);
		}
	}

	/*
	 * We are transitioning from the old model to the dircache or the cache
	 * directory was removed: create the entry without further checkings.
	 */
	if (is_flag_on(NEED_CACHE_DIR)) {
		if (bam_verbose)
			bam_print(_("    new     %s\n"), file);

		if (is_flag_on(IS_SPARC_TARGET)) {
			set_dir_flag(FILE64, NEED_UPDATE);
			return (0);
		}

		ret = update_dircache(file, flags);
		if (ret == BAM_ERROR) {
			bam_error(_("directory cache update failed for %s\n"),
			    file);
			return (-1);
		}

		return (0);
	}

	/*
	 * We need an update if file doesn't exist in old archive
	 */
	if (walk_arg.old_nvlp == NULL ||
	    nvlist_lookup_uint64_array(walk_arg.old_nvlp,
	    file + bam_rootlen, &value, &sz) != 0) {
		if (bam_smf_check)	/* ignore new during smf check */
			return (0);

		if (is_flag_on(IS_SPARC_TARGET)) {
			set_dir_flag(FILE64, NEED_UPDATE);
		} else {
			ret = update_dircache(file, flags);
			if (ret == BAM_ERROR) {
				bam_error(_("directory cache update "
				    "failed for %s\n"), file);
				return (-1);
			}
		}

		if (bam_verbose)
			bam_print(_("    new     %s\n"), file);
		return (0);
	}

	/*
	 * If we got there, the file is already listed as to be included in the
	 * iso image. We just need to know if we are going to rebuild it or not
	 */
	if (is_flag_on(IS_SPARC_TARGET) &&
	    is_dir_flag_on(FILE64, NEED_UPDATE) && !bam_nowrite())
		return (0);


	/*
	 * File exists in old archive. Check if file has changed
	 */
	assert(sz == 2);
	bcopy(value, filestat, sizeof (filestat));

	if (flags != FTW_D && (filestat[0] != st->st_size ||
	    filestat[1] != st->st_mtime)) {
		if (bam_smf_check) {
			safefilep = safefiles;
			while (safefilep != NULL &&
			    safefilep->name[0] != '\0') {
				if (regcomp(&re, safefilep->name,
				    REG_EXTENDED|REG_NOSUB) == 0) {
					status = regexec(&re,
					    file + bam_rootlen, 0, NULL, 0);
					regfree(&re);
					if (status == 0) {
						(void) creat(
						    NEED_UPDATE_SAFE_FILE,
						    0644);
						return (0);
					}
				}
				safefilep = safefilep->next;
			}
		}

		if (is_flag_on(IS_SPARC_TARGET)) {
			set_dir_flag(FILE64, NEED_UPDATE);
		} else {
			ret = update_dircache(file, flags);
			if (ret == BAM_ERROR) {
				bam_error(_("directory cache update failed "
				    "for %s\n"), file);
				return (-1);
			}
		}

		/*
		 * Update self-assembly file if there are changes in
		 * /etc/system.d directory
		 */
		if (strstr(file, ETC_SYSTEM_DIR)) {
			ret = update_dircache(self_assembly, flags);
			if (ret == BAM_ERROR) {
				bam_error(_("directory cache update failed "
				    "for %s\n"), file);
				return (-1);
			}
		}

		if (bam_verbose) {
			if (bam_smf_check)
				bam_print("    %s\n", file);
			else
				bam_print(_("    changed %s\n"), file);
		}
	}

	return (0);
}

/*
 * Remove a directory path recursively
 */
static int
rmdir_r(char *path)
{
	struct dirent 	*d = NULL;
	DIR 		*dir = NULL;
	char 		tpath[PATH_MAX];
	struct stat 	sb;

	if ((dir = opendir(path)) == NULL)
		return (-1);

	while ((d = readdir(dir)) != NULL) {
		if ((strcmp(d->d_name, ".") != 0) &&
		    (strcmp(d->d_name, "..") != 0)) {
			(void) snprintf(tpath, sizeof (tpath), "%s/%s",
			    path, d->d_name);
			if (stat(tpath, &sb) == 0) {
				if (sb.st_mode & S_IFDIR)
					(void) rmdir_r(tpath);
				else
					(void) remove(tpath);
			}
		}
	}
	return (remove(path));
}

/*
 * Check if cache directory exists and, if not, create it and update flags
 * accordingly. If the path exists, but it's not a directory, a best effort
 * attempt to remove and recreate it is made.
 * If the user requested a 'purge', always recreate the directory from scratch.
 */
static int
set_cache_dir(char *root, int what)
{
	struct stat	sb;
	int		ret = 0;

	ret = snprintf(get_cachedir(what), sizeof (get_cachedir(what)),
	    "%s%s%s%s%s", root, ARCHIVE_PREFIX, get_machine(), what == FILE64 ?
	    "/amd64" : "", CACHEDIR_SUFFIX);

	if (ret >= sizeof (get_cachedir(what))) {
		bam_error(_("unable to create path on mountpoint %s, "
		    "path too long\n"), rootbuf);
		return (BAM_ERROR);
	}

	if (bam_purge || is_flag_on(INVALIDATE_CACHE))
		(void) rmdir_r(get_cachedir(what));

	if (stat(get_cachedir(what), &sb) != 0 || !(S_ISDIR(sb.st_mode))) {
		/* best effort unlink attempt, mkdir will catch errors */
		(void) unlink(get_cachedir(what));

		if (bam_verbose)
			bam_print(_("archive cache directory not found: %s\n"),
			    get_cachedir(what));
		ret = mkdir(get_cachedir(what), DIR_PERMS);
		if (ret < 0) {
			bam_error(_("mkdir of %s failed: %s\n"),
			    get_cachedir(what), strerror(errno));
			get_cachedir(what)[0] = '\0';
			return (ret);
		}
		set_flag(NEED_CACHE_DIR);
		set_dir_flag(what, NO_MULTI);
	}

	return (BAM_SUCCESS);
}

static int
set_update_dir(char *root, int what)
{
	struct stat	sb;
	int		ret;

	if (is_dir_flag_on(what, NO_MULTI))
		return (BAM_SUCCESS);

	if (!bam_extend) {
		set_dir_flag(what, NO_MULTI);
		return (BAM_SUCCESS);
	}

	if (what == FILE64 && !is_flag_on(IS_SPARC_TARGET))
		ret = snprintf(get_updatedir(what),
		    sizeof (get_updatedir(what)), "%s%s%s/amd64%s", root,
		    ARCHIVE_PREFIX, get_machine(), UPDATEDIR_SUFFIX);
	else
		ret = snprintf(get_updatedir(what),
		    sizeof (get_updatedir(what)), "%s%s%s%s", root,
		    ARCHIVE_PREFIX, get_machine(), UPDATEDIR_SUFFIX);

	if (ret >= sizeof (get_updatedir(what))) {
		bam_error(_("unable to create path on mountpoint %s, "
		    "path too long\n"), rootbuf);
		return (BAM_ERROR);
	}

	if (stat(get_updatedir(what), &sb) == 0) {
		if (S_ISDIR(sb.st_mode))
			ret = rmdir_r(get_updatedir(what));
		else
			ret = unlink(get_updatedir(what));

		if (ret != 0)
			set_dir_flag(what, NO_MULTI);
	}

	if (mkdir(get_updatedir(what), DIR_PERMS) < 0)
		set_dir_flag(what, NO_MULTI);

	return (BAM_SUCCESS);
}

static int
is_valid_archive(char *root, int what)
{
	char 		archive_path[PATH_MAX];
	char		timestamp_path[PATH_MAX];
	struct stat 	sb, timestamp;
	int 		ret;

	if (what == FILE64 && !is_flag_on(IS_SPARC_TARGET))
		ret = snprintf(archive_path, sizeof (archive_path),
		    "%s%s%s/amd64%s", root, ARCHIVE_PREFIX, get_machine(),
		    ARCHIVE_SUFFIX);
	else
		ret = snprintf(archive_path, sizeof (archive_path), "%s%s%s%s",
		    root, ARCHIVE_PREFIX, get_machine(), ARCHIVE_SUFFIX);

	if (ret >= sizeof (archive_path)) {
		bam_error(_("unable to create path on mountpoint %s, "
		    "path too long\n"), rootbuf);
		return (BAM_ERROR);
	}

	if (stat(archive_path, &sb) != 0) {
		if (bam_verbose && !bam_check)
			bam_print(_("archive not found: %s\n"), archive_path);
		set_dir_flag(what, NEED_UPDATE);
		set_dir_flag(what, NO_MULTI);
		return (BAM_SUCCESS);
	}

	/*
	 * The timestamp file is used to prevent stale files in the archive
	 * cache.
	 * Stale files can happen if the system is booted back and forth across
	 * the transition from bootadm-before-the-cache to
	 * bootadm-after-the-cache, since older versions of bootadm don't know
	 * about the existence of the archive cache.
	 *
	 * Since only bootadm-after-the-cache versions know about about this
	 * file, we require that the boot archive be older than this file.
	 */
	ret = snprintf(timestamp_path, sizeof (timestamp_path), "%s%s", root,
	    FILE_STAT_TIMESTAMP);

	if (ret >= sizeof (timestamp_path)) {
		bam_error(_("unable to create path on mountpoint %s, "
		    "path too long\n"), rootbuf);
		return (BAM_ERROR);
	}

	if (stat(timestamp_path, &timestamp) != 0 ||
	    sb.st_mtime > timestamp.st_mtime) {
		if (bam_verbose && !bam_check)
			bam_print(
			    _("archive cache is out of sync. Rebuilding.\n"));
		/*
		 * Don't generate a false positive for the boot-archive service
		 * but trigger an update of the archive cache in
		 * boot-archive-update.
		 */
		if (bam_smf_check) {
			(void) creat(NEED_UPDATE_FILE, 0644);
			return (BAM_SUCCESS);
		}

		set_flag(INVALIDATE_CACHE);
		set_dir_flag(what, NEED_UPDATE);
		set_dir_flag(what, NO_MULTI);
		return (BAM_SUCCESS);
	}

	if (is_flag_on(IS_SPARC_TARGET))
		return (BAM_SUCCESS);

	if (bam_extend && sb.st_size > BA_SIZE_MAX) {
		if (bam_verbose && !bam_check)
			bam_print(_("archive %s is bigger than %d bytes and "
			    "will be rebuilt\n"), archive_path, BA_SIZE_MAX);
		set_dir_flag(what, NO_MULTI);
	}

	return (BAM_SUCCESS);
}

/*
 * Check flags and presence of required files and directories.
 * The force flag and/or absence of files should
 * trigger an update.
 * Suppress stdout output if check (-n) option is set
 * (as -n should only produce parseable output.)
 */
static int
check_flags_and_files(char *root)
{

	struct stat 	sb;
	int 		ret;

	/*
	 * If archive is missing, create archive
	 */
	if (is_flag_on(IS_SPARC_TARGET)) {
		ret = is_valid_archive(root, FILE64);
		if (ret == BAM_ERROR)
			return (BAM_ERROR);
	} else {
		int	what = FILE32;
		do {
			ret = is_valid_archive(root, what);
			if (ret == BAM_ERROR)
				return (BAM_ERROR);
			what++;
		} while (bam_direct == BAM_DIRECT_DBOOT && what < CACHEDIR_NUM);
	}

	if (bam_nowrite())
		return (BAM_SUCCESS);


	/*
	 * check if cache directories exist on x86.
	 * check (and always open) the cache file on SPARC.
	 */
	if (is_sparc()) {
		ret = snprintf(get_cachedir(FILE64),
		    sizeof (get_cachedir(FILE64)), "%s%s%s/%s", root,
		    ARCHIVE_PREFIX, get_machine(), CACHEDIR_SUFFIX);

		if (ret >= sizeof (get_cachedir(FILE64))) {
			bam_error(_("unable to create path on mountpoint %s, "
			    "path too long\n"), rootbuf);
			return (BAM_ERROR);
		}

		if (stat(get_cachedir(FILE64), &sb) != 0) {
			set_flag(NEED_CACHE_DIR);
			set_dir_flag(FILE64, NEED_UPDATE);
		}

		walk_arg.sparcfile = fopen(get_cachedir(FILE64), "w");
		if (walk_arg.sparcfile == NULL) {
			bam_error(_("failed to open file: %s: %s\n"),
			    get_cachedir(FILE64), strerror(errno));
			return (BAM_ERROR);
		}

		set_dir_present(FILE64);
	} else {
		int	what = FILE32;

		do {
			if (set_cache_dir(root, what) != 0)
				return (BAM_ERROR);

			set_dir_present(what);

			if (set_update_dir(root, what) != 0)
				return (BAM_ERROR);
			what++;
		} while (bam_direct == BAM_DIRECT_DBOOT && what < CACHEDIR_NUM);
	}

	/*
	 * if force, create archive unconditionally
	 */
	if (bam_force) {
		if (!is_sparc())
			set_dir_flag(FILE32, NEED_UPDATE);
		set_dir_flag(FILE64, NEED_UPDATE);
		if (bam_verbose)
			bam_print(_("forced update of archive requested\n"));
		return (BAM_SUCCESS);
	}

	return (BAM_SUCCESS);
}

static error_t
read_one_list(char *root, filelist_t  *flistp, char *filelist)
{
	char 		path[PATH_MAX];
	FILE 		*fp;
	char 		buf[BAM_MAXLINE];
	const char 	*fcn = "read_one_list()";

	(void) snprintf(path, sizeof (path), "%s%s", root, filelist);

	fp = fopen(path, "r");
	if (fp == NULL) {
		BAM_DPRINTF(("%s: failed to open archive filelist: %s: %s\n",
		    fcn, path, strerror(errno)));
		return (BAM_ERROR);
	}
	while (s_fgets(buf, sizeof (buf), fp) != NULL) {
		/* skip blank lines */
		if (strspn(buf, " \t") == strlen(buf))
			continue;
		append_to_flist(flistp, buf);
	}
	if (fclose(fp) != 0) {
		bam_error(_("failed to close file: %s: %s\n"),
		    path, strerror(errno));
		return (BAM_ERROR);
	}
	return (BAM_SUCCESS);
}

static error_t
read_list(char *root, filelist_t  *flistp)
{
	char 		path[PATH_MAX];
	char 		cmd[PATH_MAX];
	struct stat 	sb;
	int 		n, rval;
	const char 	*fcn = "read_list()";

	flistp->head = flistp->tail = NULL;

	/*
	 * build and check path to extract_boot_filelist.ksh
	 */
	n = snprintf(path, sizeof (path), "%s%s", root, EXTRACT_BOOT_FILELIST);
	if (n >= sizeof (path)) {
		bam_error(_("archive filelist is empty\n"));
		return (BAM_ERROR);
	}

	if (is_safe_exec(path) == BAM_ERROR)
		return (BAM_ERROR);

	/*
	 * If extract_boot_filelist is present, exec it, otherwise read
	 * the filelists directly, for compatibility with older images.
	 */
	if (stat(path, &sb) == 0) {
		/*
		 * build arguments to exec extract_boot_filelist.ksh
		 */
		char *rootarg, *platarg;
		int platarglen = 1, rootarglen = 1;
		if (strlen(root) > 1)
			rootarglen += strlen(root) + strlen("-R ");
		if (bam_alt_platform)
			platarglen += strlen(bam_platform) + strlen("-p ");
		platarg = s_calloc(1, platarglen);
		rootarg = s_calloc(1, rootarglen);
		*platarg = 0;
		*rootarg = 0;

		if (strlen(root) > 1) {
			(void) snprintf(rootarg, rootarglen,
			    "-R %s", root);
		}
		if (bam_alt_platform) {
			(void) snprintf(platarg, platarglen,
			    "-p %s", bam_platform);
		}
		n = snprintf(cmd, sizeof (cmd), "%s %s %s /%s /%s",
		    path, rootarg, platarg, BOOT_FILE_LIST, ETC_FILE_LIST);
		free(platarg);
		free(rootarg);
		if (n >= sizeof (cmd)) {
			bam_error(_("archive filelist is empty\n"));
			return (BAM_ERROR);
		}
		if (exec_cmd(cmd, flistp) != 0) {
			BAM_DPRINTF(("%s: failed to open archive "
			    "filelist: %s: %s\n", fcn, path, strerror(errno)));
			return (BAM_ERROR);
		}
	} else {
		/*
		 * Read current lists of files - only the first is mandatory
		 */
		rval = read_one_list(root, flistp, BOOT_FILE_LIST);
		if (rval != BAM_SUCCESS)
			return (rval);
		(void) read_one_list(root, flistp, ETC_FILE_LIST);
	}

	if (flistp->head == NULL) {
		bam_error(_("archive filelist is empty\n"));
		return (BAM_ERROR);
	}

	return (BAM_SUCCESS);
}

static void
getoldstat(char *root)
{
	char 		path[PATH_MAX];
	int 		fd, error;
	struct stat 	sb;
	char 		*ostat;

	(void) snprintf(path, sizeof (path), "%s%s", root, FILE_STAT);
	fd = open(path, O_RDONLY);
	if (fd == -1) {
		if (bam_verbose)
			bam_print(_("failed to open file: %s: %s\n"),
			    path, strerror(errno));
		goto out_err;
	}

	if (fstat(fd, &sb) != 0) {
		bam_error(_("stat of file failed: %s: %s\n"), path,
		    strerror(errno));
		goto out_err;
	}

	ostat = s_calloc(1, sb.st_size);

	if (read(fd, ostat, sb.st_size) != sb.st_size) {
		bam_error(_("read failed for file: %s: %s\n"), path,
		    strerror(errno));
		free(ostat);
		goto out_err;
	}

	(void) close(fd);
	fd = -1;

	walk_arg.old_nvlp = NULL;
	error = nvlist_unpack(ostat, sb.st_size, &walk_arg.old_nvlp, 0);

	free(ostat);

	if (error) {
		bam_error(_("failed to unpack stat data: %s: %s\n"),
		    path, strerror(error));
		walk_arg.old_nvlp = NULL;
		goto out_err;
	} else {
		return;
	}

out_err:
	if (fd != -1)
		(void) close(fd);
	if (!is_flag_on(IS_SPARC_TARGET))
		set_dir_flag(FILE32, NEED_UPDATE);
	set_dir_flag(FILE64, NEED_UPDATE);
}

/* Best effort stale entry removal */
static void
delete_stale(char *file, int what)
{
	char		path[PATH_MAX];
	struct stat	sb;

	(void) snprintf(path, sizeof (path), "%s/%s", get_cachedir(what), file);
	if (!bam_check && stat(path, &sb) == 0) {
		if (sb.st_mode & S_IFDIR)
			(void) rmdir_r(path);
		else
			(void) unlink(path);

		set_dir_flag(what, (NEED_UPDATE | NO_MULTI));
	}
}

/*
 * Checks if a file in the current (old) archive has
 * been deleted from the root filesystem. This is needed for
 * software like Trusted Extensions (TX) that switch early
 * in boot based on presence/absence of a kernel module.
 */
static void
check4stale(char *root)
{
	nvpair_t	*nvp;
	nvlist_t	*nvlp;
	char 		*file;
	char		path[PATH_MAX];

	/*
	 * Skip stale file check during smf check
	 */
	if (bam_smf_check)
		return;

	/*
	 * If we need to (re)create the cache, there's no need to check for
	 * stale files
	 */
	if (is_flag_on(NEED_CACHE_DIR))
		return;

	/* Nothing to do if no old stats */
	if ((nvlp = walk_arg.old_nvlp) == NULL)
		return;

	for (nvp = nvlist_next_nvpair(nvlp, NULL); nvp;
	    nvp = nvlist_next_nvpair(nvlp, nvp)) {
		file = nvpair_name(nvp);
		if (file == NULL)
			continue;
		(void) snprintf(path, sizeof (path), "%s/%s",
		    root, file);
		if (access(path, F_OK) < 0) {
			int	what;

			if (bam_verbose)
				bam_print(_("    stale %s\n"), path);

			if (is_flag_on(IS_SPARC_TARGET)) {
				set_dir_flag(FILE64, NEED_UPDATE);
			} else {
				for (what = FILE32; what < CACHEDIR_NUM; what++)
					if (has_cachedir(what))
						delete_stale(file, what);
			}
		}
	}
}

static void
create_newstat(void)
{
	int error;

	error = nvlist_alloc(&walk_arg.new_nvlp, NV_UNIQUE_NAME, 0);
	if (error) {
		/*
		 * Not fatal - we can still create archive
		 */
		walk_arg.new_nvlp = NULL;
		bam_error(_("failed to create stat data: %s\n"),
		    strerror(error));
	}
}

static int
walk_list(char *root, filelist_t *flistp)
{
	char path[PATH_MAX];
	line_t *lp;

	for (lp = flistp->head; lp; lp = lp->next) {
		/*
		 * Don't follow symlinks.  A symlink must refer to
		 * a file that would appear in the archive through
		 * a direct reference.  This matches the archive
		 * construction behavior.
		 */
		(void) snprintf(path, sizeof (path), "%s%s", root, lp->line);
		if (nftw(path, cmpstat, 20, FTW_PHYS) == -1) {
			if (is_flag_on(UPDATE_ERROR))
				return (BAM_ERROR);
			/*
			 * Some files may not exist.
			 * For example: etc/rtc_config on a x86 diskless system
			 * Emit verbose message only
			 */
			if (bam_verbose)
				bam_print(_("cannot find: %s: %s\n"),
				    path, strerror(errno));
		}
	}

	return (BAM_SUCCESS);
}

/*
 * Update the timestamp file.
 */
static void
update_timestamp(char *root)
{
	char	timestamp_path[PATH_MAX];

	/* this path length has already been checked in check_flags_and_files */
	(void) snprintf(timestamp_path, sizeof (timestamp_path), "%s%s", root,
	    FILE_STAT_TIMESTAMP);

	/*
	 * recreate the timestamp file. Since an outdated or absent timestamp
	 * file translates in a complete rebuild of the archive cache, notify
	 * the user of the performance issue.
	 */
	if (creat(timestamp_path, FILE_STAT_MODE) < 0) {
		bam_error(_("failed to open file: %s: %s\n"), timestamp_path,
		    strerror(errno));
		bam_error(_("failed to update the timestamp file, next"
		    " archive update may experience reduced performance\n"));
	}
}


static void
savenew(char *root)
{
	char 	path[PATH_MAX];
	char 	path2[PATH_MAX];
	size_t 	sz;
	char 	*nstat;
	int 	fd, wrote, error;

	nstat = NULL;
	sz = 0;
	error = nvlist_pack(walk_arg.new_nvlp, &nstat, &sz,
	    NV_ENCODE_XDR, 0);
	if (error) {
		bam_error(_("failed to pack stat data: %s\n"),
		    strerror(error));
		return;
	}

	(void) snprintf(path, sizeof (path), "%s%s", root, FILE_STAT_TMP);
	fd = open(path, O_RDWR|O_CREAT|O_TRUNC, FILE_STAT_MODE);
	if (fd == -1) {
		bam_error(_("failed to open file: %s: %s\n"), path,
		    strerror(errno));
		free(nstat);
		return;
	}
	wrote = write(fd, nstat, sz);
	if (wrote != sz) {
		bam_error(_("write to file failed: %s: %s\n"), path,
		    strerror(errno));
		(void) close(fd);
		free(nstat);
		return;
	}
	(void) close(fd);
	free(nstat);

	(void) snprintf(path2, sizeof (path2), "%s%s", root, FILE_STAT);
	if (rename(path, path2) != 0) {
		bam_error(_("rename to file failed: %s: %s\n"), path2,
		    strerror(errno));
	}
}

#define	init_walk_args()	bzero(&walk_arg, sizeof (walk_arg))

static void
clear_walk_args(void)
{
	nvlist_free(walk_arg.old_nvlp);
	nvlist_free(walk_arg.new_nvlp);
	if (walk_arg.sparcfile)
		(void) fclose(walk_arg.sparcfile);
	walk_arg.old_nvlp = NULL;
	walk_arg.new_nvlp = NULL;
	walk_arg.sparcfile = NULL;
}

/*
 * Returns:
 *	0 - no update necessary
 *	1 - update required.
 *	BAM_ERROR (-1) - An error occurred
 *
 * Special handling for check (-n):
 * ================================
 * The check (-n) option produces parseable output.
 * To do this, we suppress all stdout messages unrelated
 * to out of sync files.
 * All stderr messages are still printed though.
 *
 */
static int
update_required(char *root)
{
	struct stat 	sb;
	char 		path[PATH_MAX];
	filelist_t 	flist;
	filelist_t 	*flistp = &flist;
	int 		ret;

	flistp->head = flistp->tail = NULL;

	if (is_sparc())
		set_flag(IS_SPARC_TARGET);

	/*
	 * Check if cache directories and archives are present
	 */

	ret = check_flags_and_files(root);
	if (ret < 0)
		return (BAM_ERROR);

	/*
	 * In certain deployment scenarios, filestat may not
	 * exist. Do not stop the boot process, but trigger an update
	 * of the archives (which will recreate filestat.ramdisk).
	 */
	if (bam_smf_check) {
		(void) snprintf(path, sizeof (path), "%s%s", root, FILE_STAT);
		if (stat(path, &sb) != 0) {
			(void) creat(NEED_UPDATE_FILE, 0644);
			return (0);
		}
	}

	getoldstat(root);

	/*
	 * Check if the archive contains files that are no longer
	 * present on the root filesystem.
	 */
	check4stale(root);

	/*
	 * read list of files
	 */
	if (read_list(root, flistp) != BAM_SUCCESS) {
		clear_walk_args();
		return (BAM_ERROR);
	}

	assert(flistp->head && flistp->tail);

	/*
	 * At this point either the update is required
	 * or the decision is pending. In either case
	 * we need to create new stat nvlist
	 */
	create_newstat();
	/*
	 * This walk does 2 things:
	 *  	- gets new stat data for every file
	 *	- (optional) compare old and new stat data
	 */
	ret = walk_list(root, &flist);

	/* done with the file list */
	filelist_free(flistp);

	/* something went wrong */

	if (ret == BAM_ERROR) {
		bam_error(_("Failed to gather cache files, archives "
		    "generation aborted\n"));
		return (BAM_ERROR);
	}

	if (walk_arg.new_nvlp == NULL) {
		if (walk_arg.sparcfile != NULL)
			(void) fclose(walk_arg.sparcfile);
		bam_error(_("cannot create new stat data\n"));
	}

	/* If nothing was updated, discard newstat. */

	if (!is_dir_flag_on(FILE32, NEED_UPDATE) &&
	    !is_dir_flag_on(FILE64, NEED_UPDATE)) {
		clear_walk_args();
		return (0);
	}

	if (walk_arg.sparcfile != NULL)
		(void) fclose(walk_arg.sparcfile);

	return (1);
}

static int
flushfs(char *root)
{
	char	cmd[PATH_MAX + 30];

	(void) snprintf(cmd, sizeof (cmd), "%s -f \"%s\" 2>/dev/null",
	    LOCKFS_PATH, root);

	return (exec_cmd(cmd, NULL));
}

static int
do_archive_copy(char *source, char *dest)
{

	sync();

	/* the equivalent of mv archive-new-$pid boot_archive */
	if (rename(source, dest) != 0) {
		(void) unlink(source);
		return (BAM_ERROR);
	}

	if (flushfs(bam_root) != 0)
		sync();

	return (BAM_SUCCESS);
}

static int
check_cmdline(filelist_t flist)
{
	line_t	*lp;

	for (lp = flist.head; lp; lp = lp->next) {
		if (strstr(lp->line, "Error:") != NULL ||
		    strstr(lp->line, "Inode number overflow") != NULL) {
			(void) fprintf(stderr, "%s\n", lp->line);
			return (BAM_ERROR);
		}
	}

	return (BAM_SUCCESS);
}

static void
dump_errormsg(filelist_t flist)
{
	line_t	*lp;

	for (lp = flist.head; lp; lp = lp->next)
		(void) fprintf(stderr, "%s\n", lp->line);
}

static int
check_archive(char *dest)
{
	struct stat	sb;

	if (stat(dest, &sb) != 0 || !S_ISREG(sb.st_mode) ||
	    sb.st_size < 10000) {
		bam_error(_("archive file %s not generated correctly\n"), dest);
		(void) unlink(dest);
		return (BAM_ERROR);
	}

	return (BAM_SUCCESS);
}

static boolean_t
is_be(char *root)
{
	zfs_handle_t	*zhp;
	libzfs_handle_t	*hdl;
	be_node_list_t	*be_nodes = NULL;
	be_node_list_t	*cur_be;
	boolean_t	be_exist = B_FALSE;
	char		ds_path[ZFS_MAX_DATASET_NAME_LEN];

	if (!is_zfs(root))
		return (B_FALSE);
	/*
	 * Get dataset for mountpoint
	 */
	if ((hdl = libzfs_init()) == NULL)
		return (B_FALSE);

	if ((zhp = zfs_path_to_zhandle(hdl, root,
	    ZFS_TYPE_FILESYSTEM)) == NULL) {
		libzfs_fini(hdl);
		return (B_FALSE);
	}

	(void) strlcpy(ds_path, zfs_get_name(zhp), sizeof (ds_path));

	/*
	 * Check if the current dataset is BE
	 */
	if (be_list(NULL, &be_nodes) == BE_SUCCESS) {
		for (cur_be = be_nodes; cur_be != NULL;
		    cur_be = cur_be->be_next_node) {

			/*
			 * Because we guarantee that cur_be->be_root_ds
			 * is null-terminated by internal data structure,
			 * we can safely use strcmp()
			 */
			if (strcmp(ds_path, cur_be->be_root_ds) == 0) {
				be_exist = B_TRUE;
				break;
			}
		}
		be_free_list(be_nodes);
	}
	zfs_close(zhp);
	libzfs_fini(hdl);

	return (be_exist);
}

/*
 * Returns 1 if mkiso is in the expected PATH, 0 otherwise
 */
static int
is_mkisofs()
{
	if (access(MKISOFS_PATH, X_OK) == 0)
		return (1);
	return (0);
}

#define	MKISO_PARAMS	" -quiet -graft-points -dlrDJN -relaxed-filenames "

static int
create_sparc_archive(char *archive, char *tempname, char *bootblk, char *list)
{
	int		ret;
	char		cmdline[3 * PATH_MAX + 64];
	filelist_t	flist = {0};
	const char	*func = "create_sparc_archive()";

	if (access(bootblk, R_OK) == 1) {
		bam_error(_("unable to access bootblk file : %s\n"), bootblk);
		return (BAM_ERROR);
	}

	/*
	 * Prepare mkisofs command line and execute it
	 */
	(void) snprintf(cmdline, sizeof (cmdline), "%s %s -G %s -o \"%s\" "
	    "-path-list \"%s\" 2>&1", MKISOFS_PATH, MKISO_PARAMS, bootblk,
	    tempname, list);

	BAM_DPRINTF(("%s: executing: %s\n", func, cmdline));

	ret = exec_cmd(cmdline, &flist);
	if (ret != 0 || check_cmdline(flist) == BAM_ERROR) {
		dump_errormsg(flist);
		goto out_err;
	}

	filelist_free(&flist);

	/*
	 * Prepare dd command line to copy the bootblk on the new archive and
	 * execute it
	 */
	(void) snprintf(cmdline, sizeof (cmdline), "%s if=\"%s\" of=\"%s\""
	    " bs=1b oseek=1 count=15 conv=notrunc conv=sync 2>&1", DD_PATH_USR,
	    bootblk, tempname);

	BAM_DPRINTF(("%s: executing: %s\n", func, cmdline));

	ret = exec_cmd(cmdline, &flist);
	if (ret != 0 || check_cmdline(flist) == BAM_ERROR)
		goto out_err;

	filelist_free(&flist);

	/* Did we get a valid archive ? */
	if (check_archive(tempname) == BAM_ERROR)
		return (BAM_ERROR);

	return (do_archive_copy(tempname, archive));

out_err:
	filelist_free(&flist);
	bam_error(_("boot-archive creation FAILED, command: '%s'\n"), cmdline);
	(void) unlink(tempname);
	return (BAM_ERROR);
}

static unsigned int
from_733(unsigned char *s)
{
	int		i;
	unsigned int	ret = 0;

	for (i = 0; i < 4; i++)
		ret |= s[i] << (8 * i);

	return (ret);
}

static void
to_733(unsigned char *s, unsigned int val)
{
	int	i;

	for (i = 0; i < 4; i++)
		s[i] = s[7-i] = (val >> (8 * i)) & 0xFF;
}

/*
 * creates sha1 hash of archive
 */
static int
digest_archive(const char *archive)
{
	char *archive_hash;
	char *hash;
	int ret;
	FILE *fp;

	(void) asprintf(&archive_hash, "%s.hash", archive);
	if (archive_hash == NULL)
		return (BAM_ERROR);

	if ((ret = bootadm_digest(archive, &hash)) == BAM_ERROR) {
		free(archive_hash);
		return (ret);
	}

	fp = fopen(archive_hash, "w");
	if (fp == NULL) {
		free(archive_hash);
		free(hash);
		return (BAM_ERROR);
	}

	(void) fprintf(fp, "%s\n", hash);
	(void) fclose(fp);
	free(hash);
	free(archive_hash);
	return (BAM_SUCCESS);
}

/*
 * Extends the current boot archive without recreating it from scratch
 */
static int
extend_iso_archive(char *archive, char *tempname, char *update_dir)
{
	int			fd = -1, newfd = -1, ret, i;
	int			next_session = 0, new_size = 0;
	char			cmdline[3 * PATH_MAX + 64];
	const char		*func = "extend_iso_archive()";
	filelist_t		flist = {0};
	struct iso_pdesc	saved_desc[MAX_IVDs];

	fd = open(archive, O_RDWR);
	if (fd == -1) {
		if (bam_verbose)
			bam_error(_("failed to open file: %s: %s\n"),
			    archive, strerror(errno));
		goto out_err;
	}

	/*
	 * A partial read is likely due to a corrupted file
	 */
	ret = pread64(fd, saved_desc, sizeof (saved_desc),
	    VOLDESC_OFF * CD_BLOCK);
	if (ret != sizeof (saved_desc)) {
		if (bam_verbose)
			bam_error(_("read failed for file: %s: %s\n"),
			    archive, strerror(errno));
		goto out_err;
	}

	if (memcmp(saved_desc[0].type, "\1CD001", 6)) {
		if (bam_verbose)
			bam_error(_("iso descriptor signature for %s is "
			    "invalid\n"), archive);
		goto out_err;
	}

	/*
	 * Read primary descriptor and locate next_session offset (it should
	 * point to the end of the archive)
	 */
	next_session = P2ROUNDUP(from_733(saved_desc[0].volume_space_size), 16);

	(void) snprintf(cmdline, sizeof (cmdline), "%s -C 16,%d -M %s %s -o \""
	    "%s\" \"%s\" 2>&1", MKISOFS_PATH, next_session, archive,
	    MKISO_PARAMS, tempname, update_dir);

	BAM_DPRINTF(("%s: executing: %s\n", func, cmdline));

	ret = exec_cmd(cmdline, &flist);
	if (ret != 0 || check_cmdline(flist) == BAM_ERROR) {
		if (bam_verbose) {
			bam_error(_("Command '%s' failed while generating "
			    "multisession archive\n"), cmdline);
			dump_errormsg(flist);
		}
		goto out_flist_err;
	}
	filelist_free(&flist);

	newfd = open(tempname, O_RDONLY);
	if (newfd == -1) {
		if (bam_verbose)
			bam_error(_("failed to open file: %s: %s\n"),
			    archive, strerror(errno));
		goto out_err;
	}

	ret = pread64(newfd, saved_desc, sizeof (saved_desc),
	    VOLDESC_OFF * CD_BLOCK);
	if (ret != sizeof (saved_desc)) {
		if (bam_verbose)
			bam_error(_("read failed for file: %s: %s\n"),
			    archive, strerror(errno));
		goto out_err;
	}

	if (memcmp(saved_desc[0].type, "\1CD001", 6)) {
		if (bam_verbose)
			bam_error(_("iso descriptor signature for %s is "
			    "invalid\n"), archive);
		goto out_err;
	}

	new_size = from_733(saved_desc[0].volume_space_size) + next_session;
	to_733(saved_desc[0].volume_space_size, new_size);

	for (i = 1; i < MAX_IVDs; i++) {
		if (saved_desc[i].type[0] == (unsigned char)255)
			break;
		if (memcmp(saved_desc[i].id, "CD001", 5))
			break;

		if (bam_verbose)
			bam_print("%s: Updating descriptor entry [%d]\n", func,
			    i);

		to_733(saved_desc[i].volume_space_size, new_size);
	}

	ret = pwrite64(fd, saved_desc, DVD_BLOCK, VOLDESC_OFF*CD_BLOCK);
	if (ret != DVD_BLOCK) {
		if (bam_verbose)
			bam_error(_("write to file failed: %s: %s\n"),
			    archive, strerror(errno));
		goto out_err;
	}
	(void) close(newfd);
	newfd = -1;

	ret = fsync(fd);
	if (ret != 0)
		sync();

	ret = close(fd);
	if (ret != 0) {
		if (bam_verbose)
			bam_error(_("failed to close file: %s: %s\n"),
			    archive, strerror(errno));
		return (BAM_ERROR);
	}
	fd = -1;

	(void) snprintf(cmdline, sizeof (cmdline), "%s if=%s of=%s bs=32k "
	    "seek=%d conv=sync 2>&1", DD_PATH_USR, tempname, archive,
	    (next_session/16));

	BAM_DPRINTF(("%s: executing: %s\n", func, cmdline));

	ret = exec_cmd(cmdline, &flist);
	if (ret != 0 || check_cmdline(flist) == BAM_ERROR) {
		if (bam_verbose)
			bam_error(_("Command '%s' failed while generating "
			    "multisession archive\n"), cmdline);
		goto out_flist_err;
	}
	filelist_free(&flist);

	(void) unlink(tempname);

	if (digest_archive(archive) == BAM_ERROR && bam_verbose)
		bam_print("boot archive hashing failed\n");

	if (flushfs(bam_root) != 0)
		sync();

	if (bam_verbose)
		bam_print("boot archive updated successfully\n");

	return (BAM_SUCCESS);

out_flist_err:
	filelist_free(&flist);
out_err:
	if (fd != -1)
		(void) close(fd);
	if (newfd != -1)
		(void) close(newfd);
	return (BAM_ERROR);
}

static int
create_x86_archive(char *archive, char *tempname, char *update_dir)
{
	int		ret;
	char		cmdline[3 * PATH_MAX + 64];
	filelist_t	flist = {0};
	const char	*func = "create_x86_archive()";

	(void) snprintf(cmdline, sizeof (cmdline), "%s %s -o \"%s\" \"%s\" "
	    "2>&1", MKISOFS_PATH, MKISO_PARAMS, tempname, update_dir);

	BAM_DPRINTF(("%s: executing: %s\n", func, cmdline));

	ret = exec_cmd(cmdline, &flist);
	if (ret != 0 || check_cmdline(flist) == BAM_ERROR) {
		bam_error(_("boot-archive creation FAILED, command: '%s'\n"),
		    cmdline);
		dump_errormsg(flist);
		filelist_free(&flist);
		(void) unlink(tempname);
		return (BAM_ERROR);
	}

	filelist_free(&flist);

	if (check_archive(tempname) == BAM_ERROR)
		return (BAM_ERROR);

	return (do_archive_copy(tempname, archive));
}

static int
mkisofs_archive(char *root, int what)
{
	int		ret;
	char		temp[PATH_MAX];
	char 		bootblk[PATH_MAX];
	char		boot_archive[PATH_MAX];

	if (what == FILE64 && !is_flag_on(IS_SPARC_TARGET))
		ret = snprintf(temp, sizeof (temp),
		    "%s%s%s/amd64/archive-new-%d", root, ARCHIVE_PREFIX,
		    get_machine(), getpid());
	else
		ret = snprintf(temp, sizeof (temp), "%s%s%s/archive-new-%d",
		    root, ARCHIVE_PREFIX, get_machine(), getpid());

	if (ret >= sizeof (temp))
		goto out_path_err;

	if (what == FILE64 && !is_flag_on(IS_SPARC_TARGET))
		ret = snprintf(boot_archive, sizeof (boot_archive),
		    "%s%s%s/amd64%s", root, ARCHIVE_PREFIX, get_machine(),
		    ARCHIVE_SUFFIX);
	else
		ret = snprintf(boot_archive, sizeof (boot_archive),
		    "%s%s%s%s", root, ARCHIVE_PREFIX, get_machine(),
		    ARCHIVE_SUFFIX);

	if (ret >= sizeof (boot_archive))
		goto out_path_err;

	bam_print("updating %s\n", boot_archive);

	if (is_flag_on(IS_SPARC_TARGET)) {
		ret = snprintf(bootblk, sizeof (bootblk),
		    "%s/platform/%s/lib/fs/hsfs/bootblk", root, get_machine());
		if (ret >= sizeof (bootblk))
			goto out_path_err;

		ret = create_sparc_archive(boot_archive, temp, bootblk,
		    get_cachedir(what));
	} else {
		if (!is_dir_flag_on(what, NO_MULTI)) {
			if (bam_verbose)
				bam_print("Attempting to extend x86 archive: "
				    "%s\n", boot_archive);

			ret = extend_iso_archive(boot_archive, temp,
			    get_updatedir(what));
			if (ret == BAM_SUCCESS) {
				if (bam_verbose)
					bam_print("Successfully extended %s\n",
					    boot_archive);

				(void) rmdir_r(get_updatedir(what));
				return (BAM_SUCCESS);
			}
		}
		/*
		 * The boot archive will be recreated from scratch. We get here
		 * if at least one of these conditions is true:
		 * - bootadm was called without the -e switch
		 * - the archive (or the archive cache) doesn't exist
		 * - archive size is bigger than BA_SIZE_MAX
		 * - more than COUNT_MAX files need to be updated
		 * - an error occourred either populating the /updates directory
		 *   or extend_iso_archive() failed
		 */
		if (bam_verbose)
			bam_print("Unable to extend %s... rebuilding archive\n",
			    boot_archive);

		if (get_updatedir(what)[0] != '\0')
			(void) rmdir_r(get_updatedir(what));


		ret = create_x86_archive(boot_archive, temp,
		    get_cachedir(what));
	}

	if (digest_archive(boot_archive) == BAM_ERROR && bam_verbose)
		bam_print("boot archive hashing failed\n");

	if (ret == BAM_SUCCESS && bam_verbose)
		bam_print("Successfully created %s\n", boot_archive);

	return (ret);

out_path_err:
	bam_error(_("unable to create path on mountpoint %s, path too long\n"),
	    root);
	return (BAM_ERROR);
}

static int
assemble_systemfile(char *infilename, char *outfilename)
{
	char buf[BUFSIZ];
	FILE *infile, *outfile;
	size_t n;

	if ((infile = fopen(infilename, "r")) == NULL) {
		bam_error(_("failed to open file: %s: %s\n"), infilename,
		    strerror(errno));
		return (BAM_ERROR);
	}

	if ((outfile = fopen(outfilename, "a")) == NULL) {
		bam_error(_("failed to open file: %s: %s\n"), outfilename,
		    strerror(errno));
		(void) fclose(infile);
		return (BAM_ERROR);
	}

	while ((n = fread(buf, 1, sizeof (buf), infile)) > 0) {
		if (fwrite(buf, 1, n, outfile) != n) {
			bam_error(_("failed to write file: %s: %s\n"),
			    outfilename, strerror(errno));
			(void) fclose(infile);
			(void) fclose(outfile);
			return (BAM_ERROR);
		}
	}

	(void) fclose(infile);
	(void) fclose(outfile);

	return (BAM_SUCCESS);
}

/*
 * Concatenate all files (except those starting with a dot)
 * from /etc/system.d directory into a single /etc/system.d/.self-assembly
 * file. The kernel reads it before /etc/system file.
 */
static error_t
build_etc_system_dir(char *root)
{
	struct dirent **filelist;
	char path[PATH_MAX], tmpfile[PATH_MAX];
	int i, files, sysfiles = 0;
	int ret = BAM_SUCCESS;
	struct stat st;
	timespec_t times[2];

	(void) snprintf(path, sizeof (path), "%s/%s", root, ETC_SYSTEM_DIR);
	(void) snprintf(self_assembly, sizeof (self_assembly),
	    "%s%s", root, SELF_ASSEMBLY);
	(void) snprintf(tmpfile, sizeof (tmpfile), "%s.%ld",
	    self_assembly, (long)getpid());

	if (stat(self_assembly, &st) >= 0 && (st.st_mode & S_IFMT) == S_IFREG) {
		times[0] = times[1] = st.st_mtim;
	} else {
		times[1].tv_nsec = 0;
	}

	if ((files = scandir(path, &filelist, NULL, alphasort)) < 0) {
		/* Don't fail the update if <ROOT>/etc/system.d doesn't exist */
		if (errno == ENOENT)
			return (BAM_SUCCESS);
		bam_error(_("can't read %s: %s\n"), path, strerror(errno));
		return (BAM_ERROR);
	}

	for (i = 0; i < files; i++) {
		char	filepath[PATH_MAX];
		char	*fname;

		fname = filelist[i]->d_name;

		/* skip anything that starts with a dot */
		if (strncmp(fname, ".", 1) == 0) {
			free(filelist[i]);
			continue;
		}

		if (bam_verbose)
			bam_print(_("/etc/system.d adding %s/%s\n"),
			    path, fname);

		(void) snprintf(filepath, sizeof (filepath), "%s/%s",
		    path, fname);

		if ((assemble_systemfile(filepath, tmpfile)) < 0) {
			bam_error(_("failed to append file: %s: %s\n"),
			    filepath, strerror(errno));
			ret = BAM_ERROR;
			break;
		}
		sysfiles++;
	}

	if (sysfiles > 0) {
		if (rename(tmpfile, self_assembly) < 0) {
			bam_error(_("failed to rename file: %s: %s\n"), tmpfile,
			    strerror(errno));
			return (BAM_ERROR);
		}

		/*
		 * Use previous attribute times to avoid
		 * boot archive recreation.
		 */
		if (times[1].tv_nsec != 0 &&
		    utimensat(AT_FDCWD, self_assembly, times, 0) != 0) {
			bam_error(_("failed to change times: %s\n"),
			    strerror(errno));
			return (BAM_ERROR);
		}
	} else {
		(void) unlink(tmpfile);
		(void) unlink(self_assembly);
	}
	return (ret);
}

static error_t
create_ramdisk(char *root)
{
	char *cmdline, path[PATH_MAX];
	size_t len;
	struct stat sb;
	int ret, what, status = BAM_SUCCESS;

	/* If there is mkisofs, use it to create the required archives */
	if (is_mkisofs()) {
		for (what = FILE32; what < CACHEDIR_NUM; what++) {
			if (has_cachedir(what) && is_dir_flag_on(what,
			    NEED_UPDATE)) {
				ret = mkisofs_archive(root, what);
				if (ret != 0)
					status = BAM_ERROR;
			}
		}
		return (status);
	}

	/*
	 * Else setup command args for create_ramdisk.ksh for the UFS archives
	 * Note: we will not create hash here, CREATE_RAMDISK should create it.
	 */
	if (bam_verbose)
		bam_print("mkisofs not found, creating UFS archive\n");

	(void) snprintf(path, sizeof (path), "%s/%s", root, CREATE_RAMDISK);
	if (stat(path, &sb) != 0) {
		bam_error(_("archive creation file not found: %s: %s\n"),
		    path, strerror(errno));
		return (BAM_ERROR);
	}

	if (is_safe_exec(path) == BAM_ERROR)
		return (BAM_ERROR);

	len = strlen(path) + strlen(root) + 10;	/* room for space + -R */
	if (bam_alt_platform)
		len += strlen(bam_platform) + strlen("-p ");
	cmdline = s_calloc(1, len);

	if (bam_alt_platform) {
		assert(strlen(root) > 1);
		(void) snprintf(cmdline, len, "%s -p %s -R %s",
		    path, bam_platform, root);
		/* chop off / at the end */
		cmdline[strlen(cmdline) - 1] = '\0';
	} else if (strlen(root) > 1) {
		(void) snprintf(cmdline, len, "%s -R %s", path, root);
		/* chop off / at the end */
		cmdline[strlen(cmdline) - 1] = '\0';
	} else
		(void) snprintf(cmdline, len, "%s", path);

	if (exec_cmd(cmdline, NULL) != 0) {
		bam_error(_("boot-archive creation FAILED, command: '%s'\n"),
		    cmdline);
		free(cmdline);
		return (BAM_ERROR);
	}
	free(cmdline);
	/*
	 * The existence of the expected archives used to be
	 * verified here. This check is done in create_ramdisk as
	 * it needs to be in sync with the altroot operated upon.
	 */
	return (BAM_SUCCESS);
}

/*
 * Checks if target filesystem is on a ramdisk
 * 1 - is miniroot
 * 0 - is not
 * When in doubt assume it is not a ramdisk.
 */
static int
is_ramdisk(char *root)
{
	struct extmnttab mnt;
	FILE *fp;
	int found;
	char mntpt[PATH_MAX];
	char *cp;

	/*
	 * There are 3 situations where creating archive is
	 * of dubious value:
	 *	- create boot_archive on a lofi-mounted boot_archive
	 *	- create it on a ramdisk which is the root filesystem
	 *	- create it on a ramdisk mounted somewhere else
	 * The first is not easy to detect and checking for it is not
	 * worth it.
	 * The other two conditions are handled here
	 */
	fp = fopen(MNTTAB, "r");
	if (fp == NULL) {
		bam_error(_("failed to open file: %s: %s\n"),
		    MNTTAB, strerror(errno));
		return (0);
	}

	resetmnttab(fp);

	/*
	 * Remove any trailing / from the mount point
	 */
	(void) strlcpy(mntpt, root, sizeof (mntpt));
	if (strcmp(root, "/") != 0) {
		cp = mntpt + strlen(mntpt) - 1;
		if (*cp == '/')
			*cp = '\0';
	}
	found = 0;
	while (getextmntent(fp, &mnt, sizeof (mnt)) == 0) {
		if (strcmp(mnt.mnt_mountp, mntpt) == 0) {
			found = 1;
			break;
		}
	}

	if (!found) {
		if (bam_verbose)
			bam_error(_("alternate root %s not in mnttab\n"),
			    mntpt);
		(void) fclose(fp);
		return (0);
	}

	if (strncmp(mnt.mnt_special, RAMDISK_SPECIAL,
	    strlen(RAMDISK_SPECIAL)) == 0) {
		if (bam_verbose)
			bam_error(_("%s is on a ramdisk device\n"), bam_root);
		(void) fclose(fp);
		return (1);
	}

	(void) fclose(fp);

	return (0);
}

static int
is_boot_archive(char *root)
{
	char		path[PATH_MAX];
	struct stat	sb;
	int		error;
	const char	*fcn = "is_boot_archive()";

	/*
	 * We can't create an archive without the create_ramdisk script
	 */
	(void) snprintf(path, sizeof (path), "%s/%s", root, CREATE_RAMDISK);
	error = stat(path, &sb);
	INJECT_ERROR1("NOT_ARCHIVE_BASED", error = -1);
	if (error == -1) {
		if (bam_verbose)
			bam_print(_("file not found: %s\n"), path);
		BAM_DPRINTF(("%s: not a boot archive based Solaris "
		    "instance: %s\n", fcn, root));
		return (0);
	}

	BAM_DPRINTF(("%s: *IS* a boot archive based Solaris instance: %s\n",
	    fcn, root));
	return (1);
}

/*
 * Need to call this for anything that operates on the GRUB menu
 * In the x86 live upgrade case the directory /boot/grub may be present
 * even on pre-newboot BEs. The authoritative way to check for a GRUB target
 * is to check for the presence of the stage2 binary which is present
 * only on GRUB targets (even on x86 boot partitions). Checking for the
 * presence of the multiboot binary is not correct as it is not present
 * on x86 boot partitions.
 */
int
is_grub(const char *root)
{
	char path[PATH_MAX];
	struct stat sb;
	void *defp;
	boolean_t grub = B_TRUE;
	const char *res = NULL;
	const char *fcn = "is_grub()";

	/* grub is enabled by default */
	if ((defp = defopen_r(BE_DEFAULTS)) != NULL) {
		res = defread_r(BE_DFLT_BE_HAS_GRUB, defp);
		if (res != NULL && res[0] != '\0') {
			if (strcasecmp(res, "false") == 0)
				grub = B_FALSE;
		}
		defclose_r(defp);
	}

	if (grub == B_TRUE) {
		(void) snprintf(path, sizeof (path), "%s%s", root, GRUB_STAGE2);
		if (stat(path, &sb) == -1) {
			BAM_DPRINTF(("%s: Missing GRUB directory: %s\n",
			    fcn, path));
			return (0);
		} else {
			return (1);
		}
	}

	return (0);
}

int
is_zfs(char *root)
{
	struct statvfs		vfs;
	int			ret;
	const char		*fcn = "is_zfs()";

	ret = statvfs(root, &vfs);
	INJECT_ERROR1("STATVFS_ZFS", ret = 1);
	if (ret != 0) {
		bam_error(_("statvfs failed for %s: %s\n"), root,
		    strerror(errno));
		return (0);
	}

	if (strncmp(vfs.f_basetype, "zfs", strlen("zfs")) == 0) {
		BAM_DPRINTF(("%s: is a ZFS filesystem: %s\n", fcn, root));
		return (1);
	} else {
		BAM_DPRINTF(("%s: is *NOT* a ZFS filesystem: %s\n", fcn, root));
		return (0);
	}
}

int
is_pcfs(char *root)
{
	struct statvfs		vfs;
	int			ret;
	const char		*fcn = "is_pcfs()";

	ret = statvfs(root, &vfs);
	INJECT_ERROR1("STATVFS_PCFS", ret = 1);
	if (ret != 0) {
		bam_error(_("statvfs failed for %s: %s\n"), root,
		    strerror(errno));
		return (0);
	}

	if (strncmp(vfs.f_basetype, "pcfs", strlen("pcfs")) == 0) {
		BAM_DPRINTF(("%s: is a PCFS filesystem: %s\n", fcn, root));
		return (1);
	} else {
		BAM_DPRINTF(("%s: is *NOT* a PCFS filesystem: %s\n",
		    fcn, root));
		return (0);
	}
}

static int
is_readonly(char *root)
{
	int		fd;
	int		error;
	char		testfile[PATH_MAX];
	const char	*fcn = "is_readonly()";

	/*
	 * Using statvfs() to check for a read-only filesystem is not
	 * reliable. The only way to reliably test is to attempt to
	 * create a file
	 */
	(void) snprintf(testfile, sizeof (testfile), "%s/%s.%d",
	    root, BOOTADM_RDONLY_TEST, getpid());

	(void) unlink(testfile);

	errno = 0;
	fd = open(testfile, O_RDWR|O_CREAT|O_EXCL, 0644);
	error = errno;
	INJECT_ERROR2("RDONLY_TEST_ERROR", fd = -1, error = EACCES);
	if (fd == -1 && error == EROFS) {
		BAM_DPRINTF(("%s: is a READONLY filesystem: %s\n", fcn, root));
		return (1);
	} else if (fd == -1) {
		bam_error(_("error during read-only test on %s: %s\n"),
		    root, strerror(error));
	}

	(void) close(fd);
	(void) unlink(testfile);

	BAM_DPRINTF(("%s: is a RDWR filesystem: %s\n", fcn, root));
	return (0);
}

static error_t
update_archive(char *root, char *opt)
{
	error_t ret;

	assert(root);
	assert(opt == NULL);

	init_walk_args();
	(void) umask(022);

	/*
	 * Never update non-BE root in update_all
	 */
	if (bam_update_all && !is_be(root))
		return (BAM_SUCCESS);
	/*
	 * root must belong to a boot archive based OS,
	 */
	if (!is_boot_archive(root)) {
		/*
		 * Emit message only if not in context of update_all.
		 * If in update_all, emit only if verbose flag is set.
		 */
		if (!bam_update_all || bam_verbose)
			bam_print(_("%s: not a boot archive based Solaris "
			    "instance\n"), root);
		return (BAM_ERROR);
	}

	/*
	 * If smf check is requested when / is writable (can happen
	 * on first reboot following an upgrade because service
	 * dependency is messed up), skip the check.
	 */
	if (bam_smf_check && !bam_root_readonly && !is_zfs(root))
		return (BAM_SUCCESS);

	/*
	 * Don't generate archive on ramdisk.
	 */
	if (is_ramdisk(root))
		return (BAM_SUCCESS);

	/*
	 * root must be writable. This check applies to alternate
	 * root (-R option); bam_root_readonly applies to '/' only.
	 * The behaviour translates into being the one of a 'check'.
	 */
	if (!bam_smf_check && !bam_check && is_readonly(root)) {
		set_flag(RDONLY_FSCHK);
		bam_check = 1;
	}

	/*
	 * Process the /etc/system.d/self-assembly file.
	 */
	if (build_etc_system_dir(bam_root) == BAM_ERROR)
		return (BAM_ERROR);

	/*
	 * Now check if an update is really needed.
	 */
	ret = update_required(root);

	/*
	 * The check command (-n) is *not* a dry run.
	 * It only checks if the archive is in sync.
	 * A readonly filesystem has to be considered an error only if an update
	 * is required.
	 */
	if (bam_nowrite()) {
		if (is_flag_on(RDONLY_FSCHK)) {
			bam_check = bam_saved_check;
			if (ret > 0)
				bam_error(_("%s filesystem is read-only, "
				    "skipping archives update\n"), root);
			if (bam_update_all)
				return ((ret != 0) ? BAM_ERROR : BAM_SUCCESS);
		}

		bam_exit((ret != 0) ? 1 : 0);
	}

	if (ret == 1) {
		/* create the ramdisk */
		ret = create_ramdisk(root);
	}

	/*
	 * if the archive is updated, save the new stat data and update the
	 * timestamp file
	 */
	if (ret == 0 && walk_arg.new_nvlp != NULL) {
		savenew(root);
		update_timestamp(root);
	}

	clear_walk_args();

	return (ret);
}

static char *
find_root_pool()
{
	char *special = get_special("/");
	char *p;

	if (special == NULL)
		return (NULL);

	if (*special == '/') {
		free(special);
		return (NULL);
	}

	if ((p = strchr(special, '/')) != NULL)
		*p = '\0';

	return (special);
}

static error_t
synchronize_BE_menu(void)
{
	struct stat	sb;
	char		cmdline[PATH_MAX];
	char		cksum_line[PATH_MAX];
	filelist_t	flist = {0};
	char		*old_cksum_str;
	char		*old_size_str;
	char		*old_file;
	char		*curr_cksum_str;
	char		*curr_size_str;
	char		*curr_file;
	char		*pool = NULL;
	char		*mntpt = NULL;
	zfs_mnted_t	mnted;
	FILE		*cfp;
	int		found;
	int		ret;
	const char	*fcn = "synchronize_BE_menu()";

	BAM_DPRINTF(("%s: entered. No args\n", fcn));

	/* Check if findroot enabled LU BE */
	if (stat(FINDROOT_INSTALLGRUB, &sb) != 0) {
		BAM_DPRINTF(("%s: not a Live Upgrade BE\n", fcn));
		return (BAM_SUCCESS);
	}

	if (stat(LU_MENU_CKSUM, &sb) != 0) {
		BAM_DPRINTF(("%s: checksum file absent: %s\n",
		    fcn, LU_MENU_CKSUM));
		goto menu_sync;
	}

	cfp = fopen(LU_MENU_CKSUM, "r");
	INJECT_ERROR1("CKSUM_FILE_MISSING", cfp = NULL);
	if (cfp == NULL) {
		bam_error(_("failed to read GRUB menu checksum file: %s\n"),
		    LU_MENU_CKSUM);
		goto menu_sync;
	}
	BAM_DPRINTF(("%s: opened checksum file: %s\n", fcn, LU_MENU_CKSUM));

	found = 0;
	while (s_fgets(cksum_line, sizeof (cksum_line), cfp) != NULL) {
		INJECT_ERROR1("MULTIPLE_CKSUM", found = 1);
		if (found) {
			bam_error(_("multiple checksums for GRUB menu in "
			    "checksum file: %s\n"), LU_MENU_CKSUM);
			(void) fclose(cfp);
			goto menu_sync;
		}
		found = 1;
	}
	BAM_DPRINTF(("%s: read checksum file: %s\n", fcn, LU_MENU_CKSUM));


	old_cksum_str = strtok(cksum_line, " \t");
	old_size_str = strtok(NULL, " \t");
	old_file = strtok(NULL, " \t");

	INJECT_ERROR1("OLD_CKSUM_NULL", old_cksum_str = NULL);
	INJECT_ERROR1("OLD_SIZE_NULL", old_size_str = NULL);
	INJECT_ERROR1("OLD_FILE_NULL", old_file = NULL);
	if (old_cksum_str == NULL || old_size_str == NULL || old_file == NULL) {
		bam_error(_("error parsing GRUB menu checksum file: %s\n"),
		    LU_MENU_CKSUM);
		goto menu_sync;
	}
	BAM_DPRINTF(("%s: parsed checksum file: %s\n", fcn, LU_MENU_CKSUM));

	/* Get checksum of current menu */
	pool = find_root_pool();
	if (pool) {
		mntpt = mount_top_dataset(pool, &mnted);
		if (mntpt == NULL) {
			bam_error(_("failed to mount top dataset for %s\n"),
			    pool);
			free(pool);
			return (BAM_ERROR);
		}
		(void) snprintf(cmdline, sizeof (cmdline), "%s %s%s",
		    CKSUM, mntpt, GRUB_MENU);
	} else {
		(void) snprintf(cmdline, sizeof (cmdline), "%s %s",
		    CKSUM, GRUB_MENU);
	}
	ret = exec_cmd(cmdline, &flist);
	if (pool) {
		(void) umount_top_dataset(pool, mnted, mntpt);
		free(pool);
	}
	INJECT_ERROR1("GET_CURR_CKSUM", ret = 1);
	if (ret != 0) {
		bam_error(_("error generating checksum of GRUB menu\n"));
		return (BAM_ERROR);
	}
	BAM_DPRINTF(("%s: successfully generated checksum\n", fcn));

	INJECT_ERROR1("GET_CURR_CKSUM_OUTPUT", flist.head = NULL);
	if ((flist.head == NULL) || (flist.head != flist.tail)) {
		bam_error(_("bad checksum generated for GRUB menu\n"));
		filelist_free(&flist);
		return (BAM_ERROR);
	}
	BAM_DPRINTF(("%s: generated checksum output valid\n", fcn));

	curr_cksum_str = strtok(flist.head->line, " \t");
	curr_size_str = strtok(NULL, " \t");
	curr_file = strtok(NULL, " \t");

	INJECT_ERROR1("CURR_CKSUM_NULL", curr_cksum_str = NULL);
	INJECT_ERROR1("CURR_SIZE_NULL", curr_size_str = NULL);
	INJECT_ERROR1("CURR_FILE_NULL", curr_file = NULL);
	if (curr_cksum_str == NULL || curr_size_str == NULL ||
	    curr_file == NULL) {
		bam_error(_("error parsing checksum generated "
		    "for GRUB menu\n"));
		filelist_free(&flist);
		return (BAM_ERROR);
	}
	BAM_DPRINTF(("%s: successfully parsed generated checksum\n", fcn));

	if (strcmp(old_cksum_str, curr_cksum_str) == 0 &&
	    strcmp(old_size_str, curr_size_str) == 0 &&
	    strcmp(old_file, curr_file) == 0) {
		filelist_free(&flist);
		BAM_DPRINTF(("%s: no change in checksum of GRUB menu\n", fcn));
		return (BAM_SUCCESS);
	}

	filelist_free(&flist);

	/* cksum doesn't match - the menu has changed */
	BAM_DPRINTF(("%s: checksum of GRUB menu has changed\n", fcn));

menu_sync:
	bam_print(_("propagating updated GRUB menu\n"));

	(void) snprintf(cmdline, sizeof (cmdline),
	    "/bin/sh -c '. %s > /dev/null; %s %s yes > /dev/null'",
	    LULIB, LULIB_PROPAGATE_FILE, GRUB_MENU);
	ret = exec_cmd(cmdline, NULL);
	INJECT_ERROR1("PROPAGATE_MENU", ret = 1);
	if (ret != 0) {
		bam_error(_("error propagating updated GRUB menu\n"));
		return (BAM_ERROR);
	}
	BAM_DPRINTF(("%s: successfully propagated GRUB menu\n", fcn));

	(void) snprintf(cmdline, sizeof (cmdline), "/bin/cp %s %s > /dev/null",
	    GRUB_MENU, GRUB_BACKUP_MENU);
	ret = exec_cmd(cmdline, NULL);
	INJECT_ERROR1("CREATE_BACKUP", ret = 1);
	if (ret != 0) {
		bam_error(_("failed to create backup for GRUB menu: %s\n"),
		    GRUB_BACKUP_MENU);
		return (BAM_ERROR);
	}
	BAM_DPRINTF(("%s: successfully created backup GRUB menu: %s\n",
	    fcn, GRUB_BACKUP_MENU));

	(void) snprintf(cmdline, sizeof (cmdline),
	    "/bin/sh -c '. %s > /dev/null; %s %s no > /dev/null'",
	    LULIB, LULIB_PROPAGATE_FILE, GRUB_BACKUP_MENU);
	ret = exec_cmd(cmdline, NULL);
	INJECT_ERROR1("PROPAGATE_BACKUP", ret = 1);
	if (ret != 0) {
		bam_error(_("error propagating backup GRUB menu: %s\n"),
		    GRUB_BACKUP_MENU);
		return (BAM_ERROR);
	}
	BAM_DPRINTF(("%s: successfully propagated backup GRUB menu: %s\n",
	    fcn, GRUB_BACKUP_MENU));

	(void) snprintf(cmdline, sizeof (cmdline), "%s %s > %s",
	    CKSUM, GRUB_MENU, LU_MENU_CKSUM);
	ret = exec_cmd(cmdline, NULL);
	INJECT_ERROR1("CREATE_CKSUM_FILE", ret = 1);
	if (ret != 0) {
		bam_error(_("failed to write GRUB menu checksum file: %s\n"),
		    LU_MENU_CKSUM);
		return (BAM_ERROR);
	}
	BAM_DPRINTF(("%s: successfully created checksum file: %s\n",
	    fcn, LU_MENU_CKSUM));

	(void) snprintf(cmdline, sizeof (cmdline),
	    "/bin/sh -c '. %s > /dev/null; %s %s no > /dev/null'",
	    LULIB, LULIB_PROPAGATE_FILE, LU_MENU_CKSUM);
	ret = exec_cmd(cmdline, NULL);
	INJECT_ERROR1("PROPAGATE_MENU_CKSUM_FILE", ret = 1);
	if (ret != 0) {
		bam_error(_("error propagating GRUB menu checksum file: %s\n"),
		    LU_MENU_CKSUM);
		return (BAM_ERROR);
	}
	BAM_DPRINTF(("%s: successfully propagated checksum file: %s\n",
	    fcn, LU_MENU_CKSUM));

	return (BAM_SUCCESS);
}

static error_t
update_all(char *root, char *opt)
{
	struct extmnttab mnt;
	struct stat sb;
	FILE *fp;
	char multibt[PATH_MAX];
	char creatram[PATH_MAX];
	error_t ret = BAM_SUCCESS;

	assert(root);
	assert(opt == NULL);

	if (bam_rootlen != 1 || *root != '/') {
		elide_trailing_slash(root, multibt, sizeof (multibt));
		bam_error(_("an alternate root (%s) cannot be used with this "
		    "sub-command\n"), multibt);
		return (BAM_ERROR);
	}

	/*
	 * First update archive for current root
	 */
	if (update_archive(root, opt) != BAM_SUCCESS)
		ret = BAM_ERROR;

	if (ret == BAM_ERROR)
		goto out;

	/*
	 * Now walk the mount table, performing archive update
	 * for all mounted Newboot root filesystems
	 */
	fp = fopen(MNTTAB, "r");
	if (fp == NULL) {
		bam_error(_("failed to open file: %s: %s\n"),
		    MNTTAB, strerror(errno));
		ret = BAM_ERROR;
		goto out;
	}

	resetmnttab(fp);

	while (getextmntent(fp, &mnt, sizeof (mnt)) == 0) {
		if (mnt.mnt_special == NULL)
			continue;
		if ((strcmp(mnt.mnt_fstype, MNTTYPE_ZFS) != 0) &&
		    (strncmp(mnt.mnt_special, "/dev/", strlen("/dev/")) != 0))
			continue;
		if (strcmp(mnt.mnt_mountp, "/") == 0)
			continue;

		(void) snprintf(creatram, sizeof (creatram), "%s/%s",
		    mnt.mnt_mountp, CREATE_RAMDISK);

		if (stat(creatram, &sb) == -1)
			continue;

		/*
		 * We put a trailing slash to be consistent with root = "/"
		 * case, such that we don't have to print // in some cases.
		 */
		(void) snprintf(rootbuf, sizeof (rootbuf), "%s/",
		    mnt.mnt_mountp);
		bam_rootlen = strlen(rootbuf);

		/*
		 * It's possible that other mounts may be an alternate boot
		 * architecture, so check it again.
		 */
		if ((get_boot_cap(rootbuf) != BAM_SUCCESS) ||
		    (update_archive(rootbuf, opt) != BAM_SUCCESS))
			ret = BAM_ERROR;
	}

	(void) fclose(fp);

out:
	/*
	 * We no longer use biosdev for Live Upgrade. Hence
	 * there is no need to defer (to shutdown time) any fdisk
	 * updates
	 */
	if (stat(GRUB_fdisk, &sb) == 0 || stat(GRUB_fdisk_target, &sb) == 0) {
		bam_error(_("Deferred FDISK update file(s) found: %s, %s. "
		    "Not supported.\n"), GRUB_fdisk, GRUB_fdisk_target);
	}

	/*
	 * If user has updated menu in current BE, propagate the
	 * updates to all BEs.
	 */
	if (sync_menu && synchronize_BE_menu() != BAM_SUCCESS)
		ret = BAM_ERROR;

	return (ret);
}

static void
append_line(menu_t *mp, line_t *lp)
{
	if (mp->start == NULL) {
		mp->start = lp;
	} else {
		mp->end->next = lp;
		lp->prev = mp->end;
	}
	mp->end = lp;
}

void
unlink_line(menu_t *mp, line_t *lp)
{
	/* unlink from list */
	if (lp->prev)
		lp->prev->next = lp->next;
	else
		mp->start = lp->next;
	if (lp->next)
		lp->next->prev = lp->prev;
	else
		mp->end = lp->prev;
}

static entry_t *
boot_entry_new(menu_t *mp, line_t *start, line_t *end)
{
	entry_t *ent, *prev;
	const char *fcn = "boot_entry_new()";

	assert(mp);
	assert(start);
	assert(end);

	ent = s_calloc(1, sizeof (entry_t));
	BAM_DPRINTF(("%s: new boot entry alloced\n", fcn));
	ent->start = start;
	ent->end = end;

	if (mp->entries == NULL) {
		mp->entries = ent;
		BAM_DPRINTF(("%s: (first) new boot entry created\n", fcn));
		return (ent);
	}

	prev = mp->entries;
	while (prev->next)
		prev = prev->next;
	prev->next = ent;
	ent->prev = prev;
	BAM_DPRINTF(("%s: new boot entry linked in\n", fcn));
	return (ent);
}

static void
boot_entry_addline(entry_t *ent, line_t *lp)
{
	if (ent)
		ent->end = lp;
}

/*
 * Check whether cmd matches the one indexed by which, and whether arg matches
 * str.  which must be either KERNEL_CMD or MODULE_CMD, and a match to the
 * respective *_DOLLAR_CMD is also acceptable.  The arg is searched using
 * strstr(), so it can be a partial match.
 */
static int
check_cmd(const char *cmd, const int which, const char *arg, const char *str)
{
	int			ret;
	const char		*fcn = "check_cmd()";

	BAM_DPRINTF(("%s: entered. args: %s %s\n", fcn, arg, str));

	if (cmd != NULL) {
		if ((strcmp(cmd, menu_cmds[which]) != 0) &&
		    (strcmp(cmd, menu_cmds[which + 1]) != 0)) {
			BAM_DPRINTF(("%s: command %s does not match %s\n",
			    fcn, cmd, menu_cmds[which]));
			return (0);
		}
		ret = (strstr(arg, str) != NULL);
	} else
		ret = 0;

	if (ret) {
		BAM_DPRINTF(("%s: returning SUCCESS\n", fcn));
	} else {
		BAM_DPRINTF(("%s: returning FAILURE\n", fcn));
	}

	return (ret);
}

static error_t
kernel_parser(entry_t *entry, char *cmd, char *arg, int linenum)
{
	const char		*fcn  = "kernel_parser()";

	assert(entry);
	assert(cmd);
	assert(arg);

	if (strcmp(cmd, menu_cmds[KERNEL_CMD]) != 0 &&
	    strcmp(cmd, menu_cmds[KERNEL_DOLLAR_CMD]) != 0) {
		BAM_DPRINTF(("%s: not a kernel command: %s\n", fcn, cmd));
		return (BAM_ERROR);
	}

	if (strncmp(arg, DIRECT_BOOT_32, sizeof (DIRECT_BOOT_32) - 1) == 0) {
		BAM_DPRINTF(("%s: setting DBOOT|DBOOT_32 flag: %s\n",
		    fcn, arg));
		entry->flags |= BAM_ENTRY_DBOOT | BAM_ENTRY_32BIT;
	} else if (strncmp(arg, DIRECT_BOOT_KERNEL,
	    sizeof (DIRECT_BOOT_KERNEL) - 1) == 0) {
		BAM_DPRINTF(("%s: setting DBOOT flag: %s\n", fcn, arg));
		entry->flags |= BAM_ENTRY_DBOOT;
	} else if (strncmp(arg, DIRECT_BOOT_64,
	    sizeof (DIRECT_BOOT_64) - 1) == 0) {
		BAM_DPRINTF(("%s: setting DBOOT|DBOOT_64 flag: %s\n",
		    fcn, arg));
		entry->flags |= BAM_ENTRY_DBOOT | BAM_ENTRY_64BIT;
	} else if (strncmp(arg, DIRECT_BOOT_FAILSAFE_KERNEL,
	    sizeof (DIRECT_BOOT_FAILSAFE_KERNEL) - 1) == 0) {
		BAM_DPRINTF(("%s: setting DBOOT|DBOOT_FAILSAFE flag: %s\n",
		    fcn, arg));
		entry->flags |= BAM_ENTRY_DBOOT | BAM_ENTRY_FAILSAFE;
	} else if (strncmp(arg, DIRECT_BOOT_FAILSAFE_32,
	    sizeof (DIRECT_BOOT_FAILSAFE_32) - 1) == 0) {
		BAM_DPRINTF(("%s: setting DBOOT|DBOOT_FAILSAFE|DBOOT_32 "
		    "flag: %s\n", fcn, arg));
		entry->flags |= BAM_ENTRY_DBOOT | BAM_ENTRY_FAILSAFE
		    | BAM_ENTRY_32BIT;
	} else if (strncmp(arg, DIRECT_BOOT_FAILSAFE_64,
	    sizeof (DIRECT_BOOT_FAILSAFE_64) - 1) == 0) {
		BAM_DPRINTF(("%s: setting DBOOT|DBOOT_FAILSAFE|DBOOT_64 "
		    "flag: %s\n", fcn, arg));
		entry->flags |= BAM_ENTRY_DBOOT | BAM_ENTRY_FAILSAFE
		    | BAM_ENTRY_64BIT;
	} else if (strncmp(arg, MULTI_BOOT, sizeof (MULTI_BOOT) - 1) == 0) {
		BAM_DPRINTF(("%s: setting MULTIBOOT flag: %s\n", fcn, arg));
		entry->flags |= BAM_ENTRY_MULTIBOOT;
	} else if (strncmp(arg, MULTI_BOOT_FAILSAFE,
	    sizeof (MULTI_BOOT_FAILSAFE) - 1) == 0) {
		BAM_DPRINTF(("%s: setting MULTIBOOT|MULTIBOOT_FAILSAFE "
		    "flag: %s\n", fcn, arg));
		entry->flags |= BAM_ENTRY_MULTIBOOT | BAM_ENTRY_FAILSAFE;
	} else if (strstr(arg, XEN_KERNEL_SUBSTR)) {
		BAM_DPRINTF(("%s: setting XEN HV flag: %s\n", fcn, arg));
		entry->flags |= BAM_ENTRY_HV;
	} else if (!(entry->flags & (BAM_ENTRY_BOOTADM|BAM_ENTRY_LU))) {
		BAM_DPRINTF(("%s: is HAND kernel flag: %s\n", fcn, arg));
		return (BAM_ERROR);
	} else if (strncmp(arg, KERNEL_PREFIX, strlen(KERNEL_PREFIX)) == 0 &&
	    strstr(arg, UNIX_SPACE)) {
		entry->flags |= BAM_ENTRY_DBOOT | BAM_ENTRY_32BIT;
	} else if (strncmp(arg, KERNEL_PREFIX, strlen(KERNEL_PREFIX)) == 0 &&
	    strstr(arg, AMD_UNIX_SPACE)) {
		entry->flags |= BAM_ENTRY_DBOOT | BAM_ENTRY_64BIT;
	} else {
		BAM_DPRINTF(("%s: is UNKNOWN kernel entry: %s\n", fcn, arg));
		bam_error(_("kernel command on line %d not recognized.\n"),
		    linenum);
		return (BAM_ERROR);
	}

	return (BAM_SUCCESS);
}

static error_t
module_parser(entry_t *entry, char *cmd, char *arg, int linenum)
{
	const char		*fcn = "module_parser()";

	assert(entry);
	assert(cmd);
	assert(arg);

	if (strcmp(cmd, menu_cmds[MODULE_CMD]) != 0 &&
	    strcmp(cmd, menu_cmds[MODULE_DOLLAR_CMD]) != 0) {
		BAM_DPRINTF(("%s: not module cmd: %s\n", fcn, cmd));
		return (BAM_ERROR);
	}

	if (strcmp(arg, DIRECT_BOOT_ARCHIVE) == 0 ||
	    strcmp(arg, DIRECT_BOOT_ARCHIVE_32) == 0 ||
	    strcmp(arg, DIRECT_BOOT_ARCHIVE_64) == 0 ||
	    strcmp(arg, MULTIBOOT_ARCHIVE) == 0 ||
	    strcmp(arg, FAILSAFE_ARCHIVE) == 0 ||
	    strcmp(arg, FAILSAFE_ARCHIVE_32) == 0 ||
	    strcmp(arg, FAILSAFE_ARCHIVE_64) == 0 ||
	    strcmp(arg, XEN_KERNEL_MODULE_LINE) == 0 ||
	    strcmp(arg, XEN_KERNEL_MODULE_LINE_ZFS) == 0) {
		BAM_DPRINTF(("%s: bootadm or LU module cmd: %s\n", fcn, arg));
		return (BAM_SUCCESS);
	} else if (!(entry->flags & BAM_ENTRY_BOOTADM) &&
	    !(entry->flags & BAM_ENTRY_LU)) {
		/* don't emit warning for hand entries */
		BAM_DPRINTF(("%s: is HAND module: %s\n", fcn, arg));
		return (BAM_ERROR);
	} else {
		BAM_DPRINTF(("%s: is UNKNOWN module: %s\n", fcn, arg));
		bam_error(_("module command on line %d not recognized.\n"),
		    linenum);
		return (BAM_ERROR);
	}
}

/*
 * A line in menu.lst looks like
 * [ ]*<cmd>[ \t=]*<arg>*
 */
static void
line_parser(menu_t *mp, char *str, int *lineNum, int *entryNum)
{
	/*
	 * save state across calls. This is so that
	 * header gets the right entry# after title has
	 * been processed
	 */
	static line_t *prev = NULL;
	static entry_t *curr_ent = NULL;
	static int in_liveupgrade = 0;
	static int is_libbe_ent = 0;

	line_t	*lp;
	char *cmd, *sep, *arg;
	char save, *cp, *line;
	menu_flag_t flag = BAM_INVALID;
	const char *fcn = "line_parser()";

	cmd = NULL;
	if (str == NULL) {
		return;
	}

	/*
	 * First save a copy of the entire line.
	 * We use this later to set the line field.
	 */
	line = s_strdup(str);

	/* Eat up leading whitespace */
	while (*str == ' ' || *str == '\t')
		str++;

	if (*str == '#') {		/* comment */
		cmd = s_strdup("#");
		sep = NULL;
		arg = s_strdup(str + 1);
		flag = BAM_COMMENT;
		if (strstr(arg, BAM_LU_HDR) != NULL) {
			in_liveupgrade = 1;
		} else if (strstr(arg, BAM_LU_FTR) != NULL) {
			in_liveupgrade = 0;
		} else if (strstr(arg, BAM_LIBBE_FTR) != NULL) {
			is_libbe_ent = 1;
		}
	} else if (*str == '\0') {	/* blank line */
		cmd = sep = arg = NULL;
		flag = BAM_EMPTY;
	} else {
		/*
		 * '=' is not a documented separator in grub syntax.
		 * However various development bits use '=' as a
		 * separator. In addition, external users also
		 * use = as a separator. So we will allow that usage.
		 */
		cp = str;
		while (*str != ' ' && *str != '\t' && *str != '=') {
			if (*str == '\0') {
				cmd = s_strdup(cp);
				sep = arg = NULL;
				break;
			}
			str++;
		}

		if (*str != '\0') {
			save = *str;
			*str = '\0';
			cmd = s_strdup(cp);
			*str = save;

			str++;
			save = *str;
			*str = '\0';
			sep = s_strdup(str - 1);
			*str = save;

			while (*str == ' ' || *str == '\t')
				str++;
			if (*str == '\0')
				arg = NULL;
			else
				arg = s_strdup(str);
		}
	}

	lp = s_calloc(1, sizeof (line_t));

	lp->cmd = cmd;
	lp->sep = sep;
	lp->arg = arg;
	lp->line = line;
	lp->lineNum = ++(*lineNum);
	if (cmd && strcmp(cmd, menu_cmds[TITLE_CMD]) == 0) {
		lp->entryNum = ++(*entryNum);
		lp->flags = BAM_TITLE;
		if (prev && prev->flags == BAM_COMMENT &&
		    prev->arg && strcmp(prev->arg, BAM_BOOTADM_HDR) == 0) {
			prev->entryNum = lp->entryNum;
			curr_ent = boot_entry_new(mp, prev, lp);
			curr_ent->flags |= BAM_ENTRY_BOOTADM;
			BAM_DPRINTF(("%s: is bootadm(1M) entry: %s\n",
			    fcn, arg));
		} else {
			curr_ent = boot_entry_new(mp, lp, lp);
			if (in_liveupgrade) {
				curr_ent->flags |= BAM_ENTRY_LU;
				BAM_DPRINTF(("%s: is LU entry: %s\n",
				    fcn, arg));
			}
		}
		curr_ent->entryNum = *entryNum;
	} else if (flag != BAM_INVALID) {
		/*
		 * For header comments, the entry# is "fixed up"
		 * by the subsequent title
		 */
		lp->entryNum = *entryNum;
		lp->flags = flag;
	} else {
		lp->entryNum = *entryNum;

		if (*entryNum == ENTRY_INIT) {
			lp->flags = BAM_GLOBAL;
		} else {
			lp->flags = BAM_ENTRY;

			if (cmd && arg) {
				if (strcmp(cmd, menu_cmds[ROOT_CMD]) == 0) {
					BAM_DPRINTF(("%s: setting ROOT: %s\n",
					    fcn, arg));
					curr_ent->flags |= BAM_ENTRY_ROOT;
				} else if (strcmp(cmd, menu_cmds[FINDROOT_CMD])
				    == 0) {
					BAM_DPRINTF(("%s: setting "
					    "FINDROOT: %s\n", fcn, arg));
					curr_ent->flags |= BAM_ENTRY_FINDROOT;
				} else if (strcmp(cmd,
				    menu_cmds[CHAINLOADER_CMD]) == 0) {
					BAM_DPRINTF(("%s: setting "
					    "CHAINLOADER: %s\n", fcn, arg));
					curr_ent->flags |=
					    BAM_ENTRY_CHAINLOADER;
				} else if (kernel_parser(curr_ent, cmd, arg,
				    lp->lineNum) != BAM_SUCCESS) {
					(void) module_parser(curr_ent, cmd,
					    arg, lp->lineNum);
				}
			}
		}
	}

	/* record default, old default, and entry line ranges */
	if (lp->flags == BAM_GLOBAL && lp->cmd != NULL &&
	    strcmp(lp->cmd, menu_cmds[DEFAULT_CMD]) == 0) {
		mp->curdefault = lp;
	} else if (lp->flags == BAM_COMMENT &&
	    strncmp(lp->arg, BAM_OLDDEF, strlen(BAM_OLDDEF)) == 0) {
		mp->olddefault = lp;
	} else if (lp->flags == BAM_COMMENT &&
	    strncmp(lp->arg, BAM_OLD_RC_DEF, strlen(BAM_OLD_RC_DEF)) == 0) {
		mp->old_rc_default = lp;
	} else if (lp->flags == BAM_ENTRY ||
	    (lp->flags == BAM_COMMENT &&
	    ((strcmp(lp->arg, BAM_BOOTADM_FTR) == 0) || is_libbe_ent))) {
		if (is_libbe_ent) {
			curr_ent->flags |= BAM_ENTRY_LIBBE;
			is_libbe_ent = 0;
		}

		boot_entry_addline(curr_ent, lp);
	}
	append_line(mp, lp);

	prev = lp;
}

void
update_numbering(menu_t *mp)
{
	int lineNum;
	int entryNum;
	int old_default_value;
	line_t *lp, *prev, *default_lp, *default_entry;
	char buf[PATH_MAX];

	if (mp->start == NULL) {
		return;
	}

	lineNum = LINE_INIT;
	entryNum = ENTRY_INIT;
	old_default_value = ENTRY_INIT;
	lp = default_lp = default_entry = NULL;

	prev = NULL;
	for (lp = mp->start; lp; prev = lp, lp = lp->next) {
		lp->lineNum = ++lineNum;

		/*
		 * Get the value of the default command
		 */
		if (lp->entryNum == ENTRY_INIT && lp->cmd != NULL &&
		    strcmp(lp->cmd, menu_cmds[DEFAULT_CMD]) == 0 &&
		    lp->arg) {
			old_default_value = atoi(lp->arg);
			default_lp = lp;
		}

		/*
		 * If not a booting entry, nothing else to fix for this
		 * entry
		 */
		if (lp->entryNum == ENTRY_INIT)
			continue;

		/*
		 * Record the position of the default entry.
		 * The following works because global
		 * commands like default and timeout should precede
		 * actual boot entries, so old_default_value
		 * is already known (or default cmd is missing).
		 */
		if (default_entry == NULL &&
		    old_default_value != ENTRY_INIT &&
		    lp->entryNum == old_default_value) {
			default_entry = lp;
		}

		/*
		 * Now fixup the entry number
		 */
		if (lp->cmd != NULL &&
		    strcmp(lp->cmd, menu_cmds[TITLE_CMD]) == 0) {
			lp->entryNum = ++entryNum;
			/* fixup the bootadm header */
			if (prev && prev->flags == BAM_COMMENT &&
			    prev->arg &&
			    strcmp(prev->arg, BAM_BOOTADM_HDR) == 0) {
				prev->entryNum = lp->entryNum;
			}
		} else {
			lp->entryNum = entryNum;
		}
	}

	/*
	 * No default command in menu, simply return
	 */
	if (default_lp == NULL) {
		return;
	}

	free(default_lp->arg);
	free(default_lp->line);

	if (default_entry == NULL) {
		default_lp->arg = s_strdup("0");
	} else {
		(void) snprintf(buf, sizeof (buf), "%d",
		    default_entry->entryNum);
		default_lp->arg = s_strdup(buf);
	}

	/*
	 * The following is required since only the line field gets
	 * written back to menu.lst
	 */
	(void) snprintf(buf, sizeof (buf), "%s%s%s",
	    menu_cmds[DEFAULT_CMD], menu_cmds[SEP_CMD], default_lp->arg);
	default_lp->line = s_strdup(buf);
}


static menu_t *
menu_read(char *menu_path)
{
	FILE *fp;
	char buf[BAM_MAXLINE], *cp;
	menu_t *mp;
	int line, entry, len, n;

	mp = s_calloc(1, sizeof (menu_t));

	fp = fopen(menu_path, "r");
	if (fp == NULL) { /* Let the caller handle this error */
		free(mp);
		return (NULL);
	}

	/* Note: GRUB boot entry number starts with 0 */
	line = LINE_INIT;
	entry = ENTRY_INIT;
	cp = buf;
	len = sizeof (buf);
	while (s_fgets(cp, len, fp) != NULL) {
		n = strlen(cp);
		if (cp[n - 1] == '\\') {
			len -= n - 1;
			assert(len >= 2);
			cp += n - 1;
			continue;
		}
		line_parser(mp, buf, &line, &entry);
		cp = buf;
		len = sizeof (buf);
	}

	if (fclose(fp) == EOF) {
		bam_error(_("failed to close file: %s: %s\n"), menu_path,
		    strerror(errno));
	}

	return (mp);
}

static error_t
selector(menu_t *mp, char *opt, int *entry, char **title)
{
	char *eq;
	char *opt_dup;
	int entryNum;

	assert(mp);
	assert(mp->start);
	assert(opt);

	opt_dup = s_strdup(opt);

	if (entry)
		*entry = ENTRY_INIT;
	if (title)
		*title = NULL;

	eq = strchr(opt_dup, '=');
	if (eq == NULL) {
		bam_error(_("invalid option: %s\n"), opt);
		free(opt_dup);
		return (BAM_ERROR);
	}

	*eq = '\0';
	if (entry && strcmp(opt_dup, OPT_ENTRY_NUM) == 0) {
		assert(mp->end);
		entryNum = s_strtol(eq + 1);
		if (entryNum < 0 || entryNum > mp->end->entryNum) {
			bam_error(_("invalid boot entry number: %s\n"), eq + 1);
			free(opt_dup);
			return (BAM_ERROR);
		}
		*entry = entryNum;
	} else if (title && strcmp(opt_dup, menu_cmds[TITLE_CMD]) == 0) {
		*title = opt + (eq - opt_dup) + 1;
	} else {
		bam_error(_("invalid option: %s\n"), opt);
		free(opt_dup);
		return (BAM_ERROR);
	}

	free(opt_dup);
	return (BAM_SUCCESS);
}

/*
 * If invoked with no titles/entries (opt == NULL)
 * only title lines in file are printed.
 *
 * If invoked with a title or entry #, all
 * lines in *every* matching entry are listed
 */
static error_t
list_entry(menu_t *mp, char *menu_path, char *opt)
{
	line_t *lp;
	int entry = ENTRY_INIT;
	int found;
	char *title = NULL;

	assert(mp);
	assert(menu_path);

	/* opt is optional */
	BAM_DPRINTF(("%s: entered. args: %s %s\n", "list_entry", menu_path,
	    opt ? opt : "<NULL>"));

	if (mp->start == NULL) {
		bam_error(_("menu file not found: %s\n"), menu_path);
		return (BAM_ERROR);
	}

	if (opt != NULL) {
		if (selector(mp, opt, &entry, &title) != BAM_SUCCESS) {
			return (BAM_ERROR);
		}
		assert((entry != ENTRY_INIT) ^ (title != NULL));
	} else {
		(void) read_globals(mp, menu_path, menu_cmds[DEFAULT_CMD], 0);
		(void) read_globals(mp, menu_path, menu_cmds[TIMEOUT_CMD], 0);
	}

	found = 0;
	for (lp = mp->start; lp; lp = lp->next) {
		if (lp->flags == BAM_COMMENT || lp->flags == BAM_EMPTY)
			continue;
		if (opt == NULL && lp->flags == BAM_TITLE) {
			bam_print(_("%d %s\n"), lp->entryNum,
			    lp->arg);
			found = 1;
			continue;
		}
		if (entry != ENTRY_INIT && lp->entryNum == entry) {
			bam_print(_("%s\n"), lp->line);
			found = 1;
			continue;
		}

		/*
		 * We set the entry value here so that all lines
		 * in entry get printed. If we subsequently match
		 * title in other entries, all lines in those
		 * entries get printed as well.
		 */
		if (title && lp->flags == BAM_TITLE && lp->arg &&
		    strncmp(title, lp->arg, strlen(title)) == 0) {
			bam_print(_("%s\n"), lp->line);
			entry = lp->entryNum;
			found = 1;
			continue;
		}
	}

	if (!found) {
		bam_error(_("no matching entry found\n"));
		return (BAM_ERROR);
	}

	return (BAM_SUCCESS);
}

int
add_boot_entry(menu_t *mp,
    char *title,
    char *findroot,
    char *kernel,
    char *mod_kernel,
    char *module,
    char *bootfs)
{
	int		lineNum;
	int		entryNum;
	char		linebuf[BAM_MAXLINE];
	menu_cmd_t	k_cmd;
	menu_cmd_t	m_cmd;
	const char	*fcn = "add_boot_entry()";

	assert(mp);

	INJECT_ERROR1("ADD_BOOT_ENTRY_FINDROOT_NULL", findroot = NULL);
	if (findroot == NULL) {
		bam_error(_("can't find argument for findroot command\n"));
		return (BAM_ERROR);
	}

	if (title == NULL) {
		title = "Solaris";	/* default to Solaris */
	}
	if (kernel == NULL) {
		bam_error(_("missing suboption: %s\n"), menu_cmds[KERNEL_CMD]);
		return (BAM_ERROR);
	}
	if (module == NULL) {
		if (bam_direct != BAM_DIRECT_DBOOT) {
			bam_error(_("missing suboption: %s\n"),
			    menu_cmds[MODULE_CMD]);
			return (BAM_ERROR);
		}

		/* Figure the commands out from the kernel line */
		if (strstr(kernel, "$ISADIR") != NULL) {
			module = DIRECT_BOOT_ARCHIVE;
		} else if (strstr(kernel, "amd64") != NULL) {
			module = DIRECT_BOOT_ARCHIVE_64;
		} else {
			module = DIRECT_BOOT_ARCHIVE_32;
		}
	}

	k_cmd = KERNEL_DOLLAR_CMD;
	m_cmd = MODULE_DOLLAR_CMD;

	if (mp->start) {
		lineNum = mp->end->lineNum;
		entryNum = mp->end->entryNum;
	} else {
		lineNum = LINE_INIT;
		entryNum = ENTRY_INIT;
	}

	/*
	 * No separator for comment (HDR/FTR) commands
	 * The syntax for comments is #<comment>
	 */
	(void) snprintf(linebuf, sizeof (linebuf), "%s%s",
	    menu_cmds[COMMENT_CMD], BAM_BOOTADM_HDR);
	line_parser(mp, linebuf, &lineNum, &entryNum);

	(void) snprintf(linebuf, sizeof (linebuf), "%s%s%s",
	    menu_cmds[TITLE_CMD], menu_cmds[SEP_CMD], title);
	line_parser(mp, linebuf, &lineNum, &entryNum);

	(void) snprintf(linebuf, sizeof (linebuf), "%s%s%s",
	    menu_cmds[FINDROOT_CMD], menu_cmds[SEP_CMD], findroot);
	line_parser(mp, linebuf, &lineNum, &entryNum);
	BAM_DPRINTF(("%s: findroot added: line#: %d: entry#: %d\n",
	    fcn, lineNum, entryNum));

	if (bootfs != NULL) {
		(void) snprintf(linebuf, sizeof (linebuf), "%s%s%s",
		    menu_cmds[BOOTFS_CMD], menu_cmds[SEP_CMD], bootfs);
		line_parser(mp, linebuf, &lineNum, &entryNum);
	}

	(void) snprintf(linebuf, sizeof (linebuf), "%s%s%s",
	    menu_cmds[k_cmd], menu_cmds[SEP_CMD], kernel);
	line_parser(mp, linebuf, &lineNum, &entryNum);

	if (mod_kernel != NULL) {
		(void) snprintf(linebuf, sizeof (linebuf), "%s%s%s",
		    menu_cmds[m_cmd], menu_cmds[SEP_CMD], mod_kernel);
		line_parser(mp, linebuf, &lineNum, &entryNum);
	}

	(void) snprintf(linebuf, sizeof (linebuf), "%s%s%s",
	    menu_cmds[m_cmd], menu_cmds[SEP_CMD], module);
	line_parser(mp, linebuf, &lineNum, &entryNum);

	(void) snprintf(linebuf, sizeof (linebuf), "%s%s",
	    menu_cmds[COMMENT_CMD], BAM_BOOTADM_FTR);
	line_parser(mp, linebuf, &lineNum, &entryNum);

	return (entryNum);
}

error_t
delete_boot_entry(menu_t *mp, int entryNum, int quiet)
{
	line_t		*lp;
	line_t		*freed;
	entry_t		*ent;
	entry_t		*tmp;
	int		deleted = 0;
	const char	*fcn = "delete_boot_entry()";

	assert(entryNum != ENTRY_INIT);

	tmp = NULL;

	ent = mp->entries;
	while (ent) {
		lp = ent->start;

		/*
		 * Check entry number and make sure it's a modifiable entry.
		 *
		 * Guidelines:
		 *	+ We can modify a bootadm-created entry
		 *	+ We can modify a libbe-created entry
		 */
		if ((lp->flags != BAM_COMMENT &&
		    (((ent->flags & BAM_ENTRY_LIBBE) == 0) &&
		    strcmp(lp->arg, BAM_BOOTADM_HDR) != 0)) ||
		    (entryNum != ALL_ENTRIES && lp->entryNum != entryNum)) {
			ent = ent->next;
			continue;
		}

		/* free the entry content */
		do {
			freed = lp;
			lp = lp->next;	/* prev stays the same */
			BAM_DPRINTF(("%s: freeing line: %d\n",
			    fcn, freed->lineNum));
			unlink_line(mp, freed);
			line_free(freed);
		} while (freed != ent->end);

		/* free the entry_t structure */
		assert(tmp == NULL);
		tmp = ent;
		ent = ent->next;
		if (tmp->prev)
			tmp->prev->next = ent;
		else
			mp->entries = ent;
		if (ent)
			ent->prev = tmp->prev;
		BAM_DPRINTF(("%s: freeing entry: %d\n", fcn, tmp->entryNum));
		free(tmp);
		tmp = NULL;
		deleted = 1;
	}

	assert(tmp == NULL);

	if (!deleted && entryNum != ALL_ENTRIES) {
		if (quiet == DBE_PRINTERR)
			bam_error(_("no matching bootadm entry found\n"));
		return (BAM_ERROR);
	}

	/*
	 * Now that we have deleted an entry, update
	 * the entry numbering and the default cmd.
	 */
	update_numbering(mp);

	return (BAM_SUCCESS);
}

static error_t
delete_all_entries(menu_t *mp, char *dummy, char *opt)
{
	assert(mp);
	assert(dummy == NULL);
	assert(opt == NULL);

	BAM_DPRINTF(("%s: entered. No args\n", "delete_all_entries"));

	if (mp->start == NULL) {
		bam_print(_("the GRUB menu is empty\n"));
		return (BAM_SUCCESS);
	}

	if (delete_boot_entry(mp, ALL_ENTRIES, DBE_PRINTERR) != BAM_SUCCESS) {
		return (BAM_ERROR);
	}

	return (BAM_WRITE);
}

static FILE *
create_diskmap(char *osroot)
{
	FILE *fp;
	char cmd[PATH_MAX + 16];
	char path[PATH_MAX];
	const char *fcn = "create_diskmap()";

	/* make sure we have a map file */
	fp = fopen(GRUBDISK_MAP, "r");
	if (fp == NULL) {
		int	ret;

		ret = snprintf(path, sizeof (path), "%s/%s", osroot,
		    CREATE_DISKMAP);
		if (ret >= sizeof (path)) {
			bam_error(_("unable to create path on mountpoint %s, "
			    "path too long\n"), osroot);
			return (NULL);
		}
		if (is_safe_exec(path) == BAM_ERROR)
			return (NULL);

		(void) snprintf(cmd, sizeof (cmd),
		    "%s/%s > /dev/null", osroot, CREATE_DISKMAP);
		if (exec_cmd(cmd, NULL) != 0)
			return (NULL);
		fp = fopen(GRUBDISK_MAP, "r");
		INJECT_ERROR1("DISKMAP_CREATE_FAIL", fp = NULL);
		if (fp) {
			BAM_DPRINTF(("%s: created diskmap file: %s\n",
			    fcn, GRUBDISK_MAP));
		} else {
			BAM_DPRINTF(("%s: FAILED to create diskmap file: %s\n",
			    fcn, GRUBDISK_MAP));
		}
	}
	return (fp);
}

#define	SECTOR_SIZE	512

static int
get_partition(char *device)
{
	int i, fd, is_pcfs, partno = PARTNO_NOTFOUND;
	struct mboot *mboot;
	char boot_sect[SECTOR_SIZE];
	char *wholedisk, *slice;
#ifdef i386
	ext_part_t *epp;
	uint32_t secnum, numsec;
	int rval, pno, ext_partno = PARTNO_NOTFOUND;
#endif

	/* form whole disk (p0) */
	slice = device + strlen(device) - 2;
	is_pcfs = (*slice != 's');
	if (!is_pcfs)
		*slice = '\0';
	wholedisk = s_calloc(1, strlen(device) + 3);
	(void) snprintf(wholedisk, strlen(device) + 3, "%sp0", device);
	if (!is_pcfs)
		*slice = 's';

	/* read boot sector */
	fd = open(wholedisk, O_RDONLY);
	if (fd == -1 || read(fd, boot_sect, SECTOR_SIZE) != SECTOR_SIZE) {
		return (partno);
	}
	(void) close(fd);

#ifdef i386
	/* Read/Initialize extended partition information */
	if ((rval = libfdisk_init(&epp, wholedisk, NULL, FDISK_READ_DISK))
	    != FDISK_SUCCESS) {
		switch (rval) {
			/*
			 * FDISK_EBADLOGDRIVE and FDISK_ENOLOGDRIVE can
			 * be considered as soft errors and hence
			 * we do not return
			 */
			case FDISK_EBADLOGDRIVE:
				break;
			case FDISK_ENOLOGDRIVE:
				break;
			case FDISK_EBADMAGIC:
				/*FALLTHROUGH*/
			default:
				free(wholedisk);
				libfdisk_fini(&epp);
				return (partno);
		}
	}
#endif
	free(wholedisk);

	/* parse fdisk table */
	mboot = (struct mboot *)((void *)boot_sect);
	for (i = 0; i < FD_NUMPART; i++) {
		struct ipart *part =
		    (struct ipart *)(uintptr_t)mboot->parts + i;
		if (is_pcfs) {	/* looking for solaris boot part */
			if (part->systid == 0xbe) {
				partno = i;
				break;
			}
		} else {	/* look for solaris partition, old and new */
			if (part->systid == EFI_PMBR) {
				partno = PARTNO_EFI;
				break;
			}

#ifdef i386
			if ((part->systid == SUNIXOS &&
			    (fdisk_is_linux_swap(epp, part->relsect,
			    NULL) != 0)) || part->systid == SUNIXOS2) {
#else
			if (part->systid == SUNIXOS ||
			    part->systid == SUNIXOS2) {
#endif
				partno = i;
				break;
			}

#ifdef i386
			if (fdisk_is_dos_extended(part->systid))
				ext_partno = i;
#endif
		}
	}
#ifdef i386
	/* If no primary solaris partition, check extended partition */
	if ((partno == PARTNO_NOTFOUND) && (ext_partno != PARTNO_NOTFOUND)) {
		rval = fdisk_get_solaris_part(epp, &pno, &secnum, &numsec);
		if (rval == FDISK_SUCCESS) {
			partno = pno - 1;
		}
	}
	libfdisk_fini(&epp);
#endif
	return (partno);
}

char *
get_grubroot(char *osroot, char *osdev, char *menu_root)
{
	char		*grubroot;	/* (hd#,#,#) */
	char		*slice;
	char		*grubhd = NULL;
	int		fdiskpart;
	int		found = 0;
	char		*devname;
	char		*ctdname = strstr(osdev, "dsk/");
	char		linebuf[PATH_MAX];
	FILE		*fp;

	INJECT_ERROR1("GRUBROOT_INVALID_OSDEV", ctdname = NULL);
	if (ctdname == NULL) {
		bam_error(_("not a /dev/[r]dsk name: %s\n"), osdev);
		return (NULL);
	}

	if (menu_root && !menu_on_bootdisk(osroot, menu_root)) {
		/* menu bears no resemblance to our reality */
		bam_error(_("cannot get (hd?,?,?) for menu. menu not on "
		    "bootdisk: %s\n"), osdev);
		return (NULL);
	}

	ctdname += strlen("dsk/");
	slice = strrchr(ctdname, 's');
	if (slice)
		*slice = '\0';

	fp = create_diskmap(osroot);
	if (fp == NULL) {
		bam_error(_("create_diskmap command failed for OS root: %s.\n"),
		    osroot);
		return (NULL);
	}

	rewind(fp);
	while (s_fgets(linebuf, sizeof (linebuf), fp) != NULL) {
		grubhd = strtok(linebuf, " \t\n");
		if (grubhd)
			devname = strtok(NULL, " \t\n");
		else
			devname = NULL;
		if (devname && strcmp(devname, ctdname) == 0) {
			found = 1;
			break;
		}
	}

	if (slice)
		*slice = 's';

	(void) fclose(fp);
	fp = NULL;

	INJECT_ERROR1("GRUBROOT_BIOSDEV_FAIL", found = 0);
	if (found == 0) {
		bam_error(_("not using biosdev command for disk: %s.\n"),
		    osdev);
		return (NULL);
	}

	fdiskpart = get_partition(osdev);
	INJECT_ERROR1("GRUBROOT_FDISK_FAIL", fdiskpart = PARTNO_NOTFOUND);
	if (fdiskpart == PARTNO_NOTFOUND) {
		bam_error(_("failed to determine fdisk partition: %s\n"),
		    osdev);
		return (NULL);
	}

	grubroot = s_calloc(1, 10);
	if (fdiskpart == PARTNO_EFI) {
		fdiskpart = atoi(&slice[1]);
		slice = NULL;
	}

	if (slice) {
		(void) snprintf(grubroot, 10, "(hd%s,%d,%c)",
		    grubhd, fdiskpart, slice[1] + 'a' - '0');
	} else
		(void) snprintf(grubroot, 10, "(hd%s,%d)",
		    grubhd, fdiskpart);

	assert(fp == NULL);
	assert(strncmp(grubroot, "(hd", strlen("(hd")) == 0);
	return (grubroot);
}

static char *
find_primary_common(char *mntpt, char *fstype)
{
	char		signdir[PATH_MAX];
	char		tmpsign[MAXNAMELEN + 1];
	char		*lu;
	char		*ufs;
	char		*zfs;
	DIR		*dirp = NULL;
	struct dirent	*entp;
	struct stat	sb;
	const char	*fcn = "find_primary_common()";

	(void) snprintf(signdir, sizeof (signdir), "%s/%s",
	    mntpt, GRUBSIGN_DIR);

	if (stat(signdir, &sb) == -1) {
		BAM_DPRINTF(("%s: no sign dir: %s\n", fcn, signdir));
		return (NULL);
	}

	dirp = opendir(signdir);
	INJECT_ERROR1("SIGNDIR_OPENDIR_FAIL", dirp = NULL);
	if (dirp == NULL) {
		bam_error(_("opendir of %s failed: %s\n"), signdir,
		    strerror(errno));
		return (NULL);
	}

	ufs = zfs = lu = NULL;

	while ((entp = readdir(dirp)) != NULL) {
		if (strcmp(entp->d_name, ".") == 0 ||
		    strcmp(entp->d_name, "..") == 0)
			continue;

		(void) snprintf(tmpsign, sizeof (tmpsign), "%s", entp->d_name);

		if (lu == NULL &&
		    strncmp(tmpsign, GRUBSIGN_LU_PREFIX,
		    strlen(GRUBSIGN_LU_PREFIX)) == 0) {
			lu = s_strdup(tmpsign);
		}

		if (ufs == NULL &&
		    strncmp(tmpsign, GRUBSIGN_UFS_PREFIX,
		    strlen(GRUBSIGN_UFS_PREFIX)) == 0) {
			ufs = s_strdup(tmpsign);
		}

		if (zfs == NULL &&
		    strncmp(tmpsign, GRUBSIGN_ZFS_PREFIX,
		    strlen(GRUBSIGN_ZFS_PREFIX)) == 0) {
			zfs = s_strdup(tmpsign);
		}
	}

	BAM_DPRINTF(("%s: existing primary signs: zfs=%s ufs=%s lu=%s\n", fcn,
	    zfs ? zfs : "NULL",
	    ufs ? ufs : "NULL",
	    lu ? lu : "NULL"));

	if (dirp) {
		(void) closedir(dirp);
		dirp = NULL;
	}

	if (strcmp(fstype, "ufs") == 0 && zfs) {
		bam_error(_("found mismatched boot signature %s for "
		    "filesystem type: %s.\n"), zfs, "ufs");
		free(zfs);
		zfs = NULL;
	} else if (strcmp(fstype, "zfs") == 0 && ufs) {
		bam_error(_("found mismatched boot signature %s for "
		    "filesystem type: %s.\n"), ufs, "zfs");
		free(ufs);
		ufs = NULL;
	}

	assert(dirp == NULL);

	/* For now, we let Live Upgrade take care of its signature itself */
	if (lu) {
		BAM_DPRINTF(("%s: feeing LU sign: %s\n", fcn, lu));
		free(lu);
		lu = NULL;
	}

	return (zfs ? zfs : ufs);
}

static char *
find_backup_common(char *mntpt, char *fstype)
{
	FILE		*bfp = NULL;
	char		tmpsign[MAXNAMELEN + 1];
	char		backup[PATH_MAX];
	char		*ufs;
	char		*zfs;
	char		*lu;
	int		error;
	const char	*fcn = "find_backup_common()";

	/*
	 * We didn't find it in the primary directory.
	 * Look at the backup
	 */
	(void) snprintf(backup, sizeof (backup), "%s%s",
	    mntpt, GRUBSIGN_BACKUP);

	bfp = fopen(backup, "r");
	if (bfp == NULL) {
		error = errno;
		if (bam_verbose) {
			bam_error(_("failed to open file: %s: %s\n"),
			    backup, strerror(error));
		}
		BAM_DPRINTF(("%s: failed to open %s: %s\n",
		    fcn, backup, strerror(error)));
		return (NULL);
	}

	ufs = zfs = lu = NULL;

	while (s_fgets(tmpsign, sizeof (tmpsign), bfp) != NULL) {

		if (lu == NULL &&
		    strncmp(tmpsign, GRUBSIGN_LU_PREFIX,
		    strlen(GRUBSIGN_LU_PREFIX)) == 0) {
			lu = s_strdup(tmpsign);
		}

		if (ufs == NULL &&
		    strncmp(tmpsign, GRUBSIGN_UFS_PREFIX,
		    strlen(GRUBSIGN_UFS_PREFIX)) == 0) {
			ufs = s_strdup(tmpsign);
		}

		if (zfs == NULL &&
		    strncmp(tmpsign, GRUBSIGN_ZFS_PREFIX,
		    strlen(GRUBSIGN_ZFS_PREFIX)) == 0) {
			zfs = s_strdup(tmpsign);
		}
	}

	BAM_DPRINTF(("%s: existing backup signs: zfs=%s ufs=%s lu=%s\n", fcn,
	    zfs ? zfs : "NULL",
	    ufs ? ufs : "NULL",
	    lu ? lu : "NULL"));

	if (bfp) {
		(void) fclose(bfp);
		bfp = NULL;
	}

	if (strcmp(fstype, "ufs") == 0 && zfs) {
		bam_error(_("found mismatched boot signature %s for "
		    "filesystem type: %s.\n"), zfs, "ufs");
		free(zfs);
		zfs = NULL;
	} else if (strcmp(fstype, "zfs") == 0 && ufs) {
		bam_error(_("found mismatched boot signature %s for "
		    "filesystem type: %s.\n"), ufs, "zfs");
		free(ufs);
		ufs = NULL;
	}

	assert(bfp == NULL);

	/* For now, we let Live Upgrade take care of its signature itself */
	if (lu) {
		BAM_DPRINTF(("%s: feeing LU sign: %s\n", fcn, lu));
		free(lu);
		lu = NULL;
	}

	return (zfs ? zfs : ufs);
}

static char *
find_ufs_existing(char *osroot)
{
	char		*sign;
	const char	*fcn = "find_ufs_existing()";

	sign = find_primary_common(osroot, "ufs");
	if (sign == NULL) {
		sign = find_backup_common(osroot, "ufs");
		BAM_DPRINTF(("%s: existing backup sign: %s\n", fcn,
		    sign ? sign : "NULL"));
	} else {
		BAM_DPRINTF(("%s: existing primary sign: %s\n", fcn, sign));
	}

	return (sign);
}

char *
get_mountpoint(char *special, char *fstype)
{
	FILE		*mntfp;
	struct mnttab	mp = {0};
	struct mnttab	mpref = {0};
	int		error;
	int		ret;
	const char	*fcn = "get_mountpoint()";

	BAM_DPRINTF(("%s: entered. args: %s %s\n", fcn, special, fstype));

	mntfp = fopen(MNTTAB, "r");
	error = errno;
	INJECT_ERROR1("MNTTAB_ERR_GET_MNTPT", mntfp = NULL);
	if (mntfp == NULL) {
		bam_error(_("failed to open file: %s: %s\n"),
		    MNTTAB, strerror(error));
		return (NULL);
	}

	mpref.mnt_special = special;
	mpref.mnt_fstype = fstype;

	ret = getmntany(mntfp, &mp, &mpref);
	INJECT_ERROR1("GET_MOUNTPOINT_MNTANY", ret = 1);
	if (ret != 0) {
		(void) fclose(mntfp);
		BAM_DPRINTF(("%s: no mount-point for special=%s and "
		    "fstype=%s\n", fcn, special, fstype));
		return (NULL);
	}
	(void) fclose(mntfp);

	assert(mp.mnt_mountp);

	BAM_DPRINTF(("%s: returning mount-point for special %s: %s\n",
	    fcn, special, mp.mnt_mountp));

	return (s_strdup(mp.mnt_mountp));
}

/*
 * Mounts a "legacy" top dataset (if needed)
 * Returns:	The mountpoint of the legacy top dataset or NULL on error
 * 		mnted returns one of the above values defined for zfs_mnted_t
 */
static char *
mount_legacy_dataset(char *pool, zfs_mnted_t *mnted)
{
	char		cmd[PATH_MAX];
	char		tmpmnt[PATH_MAX];
	filelist_t	flist = {0};
	char		*is_mounted;
	struct stat	sb;
	int		ret;
	const char	*fcn = "mount_legacy_dataset()";

	BAM_DPRINTF(("%s: entered. arg: %s\n", fcn, pool));

	*mnted = ZFS_MNT_ERROR;

	(void) snprintf(cmd, sizeof (cmd),
	    "/sbin/zfs get -Ho value mounted %s",
	    pool);

	ret = exec_cmd(cmd, &flist);
	INJECT_ERROR1("Z_MOUNT_LEG_GET_MOUNTED_CMD", ret = 1);
	if (ret != 0) {
		bam_error(_("failed to determine mount status of ZFS "
		    "pool %s\n"), pool);
		return (NULL);
	}

	INJECT_ERROR1("Z_MOUNT_LEG_GET_MOUNTED_OUT", flist.head = NULL);
	if ((flist.head == NULL) || (flist.head != flist.tail)) {
		bam_error(_("ZFS pool %s has bad mount status\n"), pool);
		filelist_free(&flist);
		return (NULL);
	}

	is_mounted = strtok(flist.head->line, " \t\n");
	INJECT_ERROR1("Z_MOUNT_LEG_GET_MOUNTED_STRTOK_YES", is_mounted = "yes");
	INJECT_ERROR1("Z_MOUNT_LEG_GET_MOUNTED_STRTOK_NO", is_mounted = "no");
	if (strcmp(is_mounted, "no") != 0) {
		filelist_free(&flist);
		*mnted = LEGACY_ALREADY;
		/* get_mountpoint returns a strdup'ed string */
		BAM_DPRINTF(("%s: legacy pool %s already mounted\n",
		    fcn, pool));
		return (get_mountpoint(pool, "zfs"));
	}

	filelist_free(&flist);

	/*
	 * legacy top dataset is not mounted. Mount it now
	 * First create a mountpoint.
	 */
	(void) snprintf(tmpmnt, sizeof (tmpmnt), "%s.%d",
	    ZFS_LEGACY_MNTPT, getpid());

	ret = stat(tmpmnt, &sb);
	if (ret == -1) {
		BAM_DPRINTF(("%s: legacy pool %s mount-point %s absent\n",
		    fcn, pool, tmpmnt));
		ret = mkdirp(tmpmnt, DIR_PERMS);
		INJECT_ERROR1("Z_MOUNT_TOP_LEG_MNTPT_MKDIRP", ret = -1);
		if (ret == -1) {
			bam_error(_("mkdir of %s failed: %s\n"), tmpmnt,
			    strerror(errno));
			return (NULL);
		}
	} else {
		BAM_DPRINTF(("%s: legacy pool %s mount-point %s is already "
		    "present\n", fcn, pool, tmpmnt));
	}

	(void) snprintf(cmd, sizeof (cmd),
	    "/sbin/mount -F zfs %s %s",
	    pool, tmpmnt);

	ret = exec_cmd(cmd, NULL);
	INJECT_ERROR1("Z_MOUNT_TOP_LEG_MOUNT_CMD", ret = 1);
	if (ret != 0) {
		bam_error(_("mount of ZFS pool %s failed\n"), pool);
		(void) rmdir(tmpmnt);
		return (NULL);
	}

	*mnted = LEGACY_MOUNTED;
	BAM_DPRINTF(("%s: legacy pool %s successfully mounted at %s\n",
	    fcn, pool, tmpmnt));
	return (s_strdup(tmpmnt));
}

/*
 * Mounts the top dataset (if needed)
 * Returns:	The mountpoint of the top dataset or NULL on error
 * 		mnted returns one of the above values defined for zfs_mnted_t
 */
char *
mount_top_dataset(char *pool, zfs_mnted_t *mnted)
{
	char		cmd[PATH_MAX];
	filelist_t	flist = {0};
	char		*is_mounted;
	char		*mntpt;
	char		*zmntpt;
	int		ret;
	const char	*fcn = "mount_top_dataset()";

	*mnted = ZFS_MNT_ERROR;

	BAM_DPRINTF(("%s: entered. arg: %s\n", fcn, pool));

	/*
	 * First check if the top dataset is a "legacy" dataset
	 */
	(void) snprintf(cmd, sizeof (cmd),
	    "/sbin/zfs get -Ho value mountpoint %s",
	    pool);
	ret = exec_cmd(cmd, &flist);
	INJECT_ERROR1("Z_MOUNT_TOP_GET_MNTPT", ret = 1);
	if (ret != 0) {
		bam_error(_("failed to determine mount point of ZFS pool %s\n"),
		    pool);
		return (NULL);
	}

	if (flist.head && (flist.head == flist.tail)) {
		char *legacy = strtok(flist.head->line, " \t\n");
		if (legacy && strcmp(legacy, "legacy") == 0) {
			filelist_free(&flist);
			BAM_DPRINTF(("%s: is legacy, pool=%s\n", fcn, pool));
			return (mount_legacy_dataset(pool, mnted));
		}
	}

	filelist_free(&flist);

	BAM_DPRINTF(("%s: is *NOT* legacy, pool=%s\n", fcn, pool));

	(void) snprintf(cmd, sizeof (cmd),
	    "/sbin/zfs get -Ho value mounted %s",
	    pool);

	ret = exec_cmd(cmd, &flist);
	INJECT_ERROR1("Z_MOUNT_TOP_NONLEG_GET_MOUNTED", ret = 1);
	if (ret != 0) {
		bam_error(_("failed to determine mount status of ZFS "
		    "pool %s\n"), pool);
		return (NULL);
	}

	INJECT_ERROR1("Z_MOUNT_TOP_NONLEG_GET_MOUNTED_VAL", flist.head = NULL);
	if ((flist.head == NULL) || (flist.head != flist.tail)) {
		bam_error(_("ZFS pool %s has bad mount status\n"), pool);
		filelist_free(&flist);
		return (NULL);
	}

	is_mounted = strtok(flist.head->line, " \t\n");
	INJECT_ERROR1("Z_MOUNT_TOP_NONLEG_GET_MOUNTED_YES", is_mounted = "yes");
	INJECT_ERROR1("Z_MOUNT_TOP_NONLEG_GET_MOUNTED_NO", is_mounted = "no");
	if (strcmp(is_mounted, "no") != 0) {
		filelist_free(&flist);
		*mnted = ZFS_ALREADY;
		BAM_DPRINTF(("%s: non-legacy pool %s mounted already\n",
		    fcn, pool));
		goto mounted;
	}

	filelist_free(&flist);
	BAM_DPRINTF(("%s: non-legacy pool %s *NOT* already mounted\n",
	    fcn, pool));

	/* top dataset is not mounted. Mount it now */
	(void) snprintf(cmd, sizeof (cmd),
	    "/sbin/zfs mount %s", pool);
	ret = exec_cmd(cmd, NULL);
	INJECT_ERROR1("Z_MOUNT_TOP_NONLEG_MOUNT_CMD", ret = 1);
	if (ret != 0) {
		bam_error(_("mount of ZFS pool %s failed\n"), pool);
		return (NULL);
	}
	*mnted = ZFS_MOUNTED;
	BAM_DPRINTF(("%s: non-legacy pool %s mounted now\n", fcn, pool));
	/*FALLTHRU*/
mounted:
	/*
	 * Now get the mountpoint
	 */
	(void) snprintf(cmd, sizeof (cmd),
	    "/sbin/zfs get -Ho value mountpoint %s",
	    pool);

	ret = exec_cmd(cmd, &flist);
	INJECT_ERROR1("Z_MOUNT_TOP_NONLEG_GET_MNTPT_CMD", ret = 1);
	if (ret != 0) {
		bam_error(_("failed to determine mount point of ZFS pool %s\n"),
		    pool);
		goto error;
	}

	INJECT_ERROR1("Z_MOUNT_TOP_NONLEG_GET_MNTPT_OUT", flist.head = NULL);
	if ((flist.head == NULL) || (flist.head != flist.tail)) {
		bam_error(_("ZFS pool %s has no mount-point\n"), pool);
		goto error;
	}

	mntpt = strtok(flist.head->line, " \t\n");
	INJECT_ERROR1("Z_MOUNT_TOP_NONLEG_GET_MNTPT_STRTOK", mntpt = "foo");
	if (*mntpt != '/') {
		bam_error(_("ZFS pool %s has bad mount-point %s\n"),
		    pool, mntpt);
		goto error;
	}
	zmntpt = s_strdup(mntpt);

	filelist_free(&flist);

	BAM_DPRINTF(("%s: non-legacy pool %s is mounted at %s\n",
	    fcn, pool, zmntpt));

	return (zmntpt);

error:
	filelist_free(&flist);
	(void) umount_top_dataset(pool, *mnted, NULL);
	BAM_DPRINTF(("%s: returning FAILURE\n", fcn));
	return (NULL);
}

int
umount_top_dataset(char *pool, zfs_mnted_t mnted, char *mntpt)
{
	char		cmd[PATH_MAX];
	int		ret;
	const char	*fcn = "umount_top_dataset()";

	INJECT_ERROR1("Z_UMOUNT_TOP_INVALID_STATE", mnted = ZFS_MNT_ERROR);
	switch (mnted) {
	case LEGACY_ALREADY:
	case ZFS_ALREADY:
		/* nothing to do */
		BAM_DPRINTF(("%s: pool %s was already mounted at %s, Nothing "
		    "to umount\n", fcn, pool, mntpt ? mntpt : "NULL"));
		free(mntpt);
		return (BAM_SUCCESS);
	case LEGACY_MOUNTED:
		(void) snprintf(cmd, sizeof (cmd),
		    "/sbin/umount %s", pool);
		ret = exec_cmd(cmd, NULL);
		INJECT_ERROR1("Z_UMOUNT_TOP_LEGACY_UMOUNT_FAIL", ret = 1);
		if (ret != 0) {
			bam_error(_("umount of %s failed\n"), pool);
			free(mntpt);
			return (BAM_ERROR);
		}
		if (mntpt)
			(void) rmdir(mntpt);
		free(mntpt);
		BAM_DPRINTF(("%s: legacy pool %s was mounted by us, "
		    "successfully unmounted\n", fcn, pool));
		return (BAM_SUCCESS);
	case ZFS_MOUNTED:
		free(mntpt);
		(void) snprintf(cmd, sizeof (cmd),
		    "/sbin/zfs unmount %s", pool);
		ret = exec_cmd(cmd, NULL);
		INJECT_ERROR1("Z_UMOUNT_TOP_NONLEG_UMOUNT_FAIL", ret = 1);
		if (ret != 0) {
			bam_error(_("umount of %s failed\n"), pool);
			return (BAM_ERROR);
		}
		BAM_DPRINTF(("%s: nonleg pool %s was mounted by us, "
		    "successfully unmounted\n", fcn, pool));
		return (BAM_SUCCESS);
	default:
		bam_error(_("Internal error: bad saved mount state for "
		    "pool %s\n"), pool);
		return (BAM_ERROR);
	}
	/*NOTREACHED*/
}

/*
 * For ZFS, osdev can be one of two forms
 * It can be a "special" file as seen in mnttab: rpool/ROOT/szboot_0402
 * It can be a /dev/[r]dsk special file. We handle both instances
 */
static char *
get_pool(char *osdev)
{
	char		cmd[PATH_MAX];
	char		buf[PATH_MAX];
	filelist_t	flist = {0};
	char		*pool;
	char		*cp;
	char		*slash;
	int		ret;
	const char	*fcn = "get_pool()";

	INJECT_ERROR1("GET_POOL_OSDEV", osdev = NULL);
	if (osdev == NULL) {
		bam_error(_("NULL device: cannot determine pool name\n"));
		return (NULL);
	}

	BAM_DPRINTF(("%s: osdev arg = %s\n", fcn, osdev));

	if (osdev[0] != '/') {
		(void) strlcpy(buf, osdev, sizeof (buf));
		slash = strchr(buf, '/');
		if (slash)
			*slash = '\0';
		pool = s_strdup(buf);
		BAM_DPRINTF(("%s: got pool. pool = %s\n", fcn, pool));
		return (pool);
	} else if (strncmp(osdev, "/dev/dsk/", strlen("/dev/dsk/")) != 0 &&
	    strncmp(osdev, "/dev/rdsk/", strlen("/dev/rdsk/")) != 0) {
		bam_error(_("invalid device %s: cannot determine pool name\n"),
		    osdev);
		return (NULL);
	}

	/*
	 * Call the zfs fstyp directly since this is a zpool. This avoids
	 * potential pcfs conflicts if the first block wasn't cleared.
	 */
	(void) snprintf(cmd, sizeof (cmd),
	    "/usr/lib/fs/zfs/fstyp -a %s 2>/dev/null | /bin/grep '^name:'",
	    osdev);

	ret = exec_cmd(cmd, &flist);
	INJECT_ERROR1("GET_POOL_FSTYP", ret = 1);
	if (ret != 0) {
		bam_error(_("fstyp -a on device %s failed\n"), osdev);
		return (NULL);
	}

	INJECT_ERROR1("GET_POOL_FSTYP_OUT", flist.head = NULL);
	if ((flist.head == NULL) || (flist.head != flist.tail)) {
		bam_error(_("NULL fstyp -a output for device %s\n"), osdev);
		filelist_free(&flist);
		return (NULL);
	}

	(void) strtok(flist.head->line, "'");
	cp = strtok(NULL, "'");
	INJECT_ERROR1("GET_POOL_FSTYP_STRTOK", cp = NULL);
	if (cp == NULL) {
		bam_error(_("bad fstyp -a output for device %s\n"), osdev);
		filelist_free(&flist);
		return (NULL);
	}

	pool = s_strdup(cp);

	filelist_free(&flist);

	BAM_DPRINTF(("%s: got pool. pool = %s\n", fcn, pool));

	return (pool);
}

static char *
find_zfs_existing(char *osdev)
{
	char		*pool;
	zfs_mnted_t	mnted;
	char		*mntpt;
	char		*sign;
	const char	*fcn = "find_zfs_existing()";

	pool = get_pool(osdev);
	INJECT_ERROR1("ZFS_FIND_EXIST_POOL", pool = NULL);
	if (pool == NULL) {
		bam_error(_("failed to get pool for device: %s\n"), osdev);
		return (NULL);
	}

	mntpt = mount_top_dataset(pool, &mnted);
	INJECT_ERROR1("ZFS_FIND_EXIST_MOUNT_TOP", mntpt = NULL);
	if (mntpt == NULL) {
		bam_error(_("failed to mount top dataset for pool: %s\n"),
		    pool);
		free(pool);
		return (NULL);
	}

	sign = find_primary_common(mntpt, "zfs");
	if (sign == NULL) {
		sign = find_backup_common(mntpt, "zfs");
		BAM_DPRINTF(("%s: existing backup sign: %s\n", fcn,
		    sign ? sign : "NULL"));
	} else {
		BAM_DPRINTF(("%s: existing primary sign: %s\n", fcn, sign));
	}

	(void) umount_top_dataset(pool, mnted, mntpt);

	free(pool);

	return (sign);
}

static char *
find_existing_sign(char *osroot, char *osdev, char *fstype)
{
	const char		*fcn = "find_existing_sign()";

	INJECT_ERROR1("FIND_EXIST_NOTSUP_FS", fstype = "foofs");
	if (strcmp(fstype, "ufs") == 0) {
		BAM_DPRINTF(("%s: checking for existing UFS sign\n", fcn));
		return (find_ufs_existing(osroot));
	} else if (strcmp(fstype, "zfs") == 0) {
		BAM_DPRINTF(("%s: checking for existing ZFS sign\n", fcn));
		return (find_zfs_existing(osdev));
	} else {
		bam_error(_("boot signature not supported for fstype: %s\n"),
		    fstype);
		return (NULL);
	}
}

#define	MH_HASH_SZ	16

typedef enum {
	MH_ERROR = -1,
	MH_NOMATCH,
	MH_MATCH
} mh_search_t;

typedef struct mcache {
	char	*mc_special;
	char	*mc_mntpt;
	char	*mc_fstype;
	struct mcache *mc_next;
} mcache_t;

typedef struct mhash {
	mcache_t *mh_hash[MH_HASH_SZ];
} mhash_t;

static int
mhash_fcn(char *key)
{
	int		i;
	uint64_t	sum = 0;

	for (i = 0; key[i] != '\0'; i++) {
		sum += (uchar_t)key[i];
	}

	sum %= MH_HASH_SZ;

	assert(sum < MH_HASH_SZ);

	return (sum);
}

static mhash_t *
cache_mnttab(void)
{
	FILE		*mfp;
	struct extmnttab mnt;
	mcache_t	*mcp;
	mhash_t		*mhp;
	char		*ctds;
	int		idx;
	int		error;
	char		*special_dup;
	const char	*fcn = "cache_mnttab()";

	mfp = fopen(MNTTAB, "r");
	error = errno;
	INJECT_ERROR1("CACHE_MNTTAB_MNTTAB_ERR", mfp = NULL);
	if (mfp == NULL) {
		bam_error(_("failed to open file: %s: %s\n"), MNTTAB,
		    strerror(error));
		return (NULL);
	}

	mhp = s_calloc(1, sizeof (mhash_t));

	resetmnttab(mfp);

	while (getextmntent(mfp, &mnt, sizeof (mnt)) == 0) {
		/* only cache ufs */
		if (strcmp(mnt.mnt_fstype, "ufs") != 0)
			continue;

		/* basename() modifies its arg, so dup it */
		special_dup = s_strdup(mnt.mnt_special);
		ctds = basename(special_dup);

		mcp = s_calloc(1, sizeof (mcache_t));
		mcp->mc_special = s_strdup(ctds);
		mcp->mc_mntpt = s_strdup(mnt.mnt_mountp);
		mcp->mc_fstype = s_strdup(mnt.mnt_fstype);
		BAM_DPRINTF(("%s: caching mount: special=%s, mntpt=%s, "
		    "fstype=%s\n", fcn, ctds, mnt.mnt_mountp, mnt.mnt_fstype));
		idx = mhash_fcn(ctds);
		mcp->mc_next = mhp->mh_hash[idx];
		mhp->mh_hash[idx] = mcp;
		free(special_dup);
	}

	(void) fclose(mfp);

	return (mhp);
}

static void
free_mnttab(mhash_t *mhp)
{
	mcache_t	*mcp;
	int		i;

	for (i = 0; i < MH_HASH_SZ; i++) {
		while ((mcp = mhp->mh_hash[i]) != NULL) {
			mhp->mh_hash[i] = mcp->mc_next;
			free(mcp->mc_special);
			free(mcp->mc_mntpt);
			free(mcp->mc_fstype);
			free(mcp);
		}
	}

	for (i = 0; i < MH_HASH_SZ; i++) {
		assert(mhp->mh_hash[i] == NULL);
	}
	free(mhp);
}

static mh_search_t
search_hash(mhash_t *mhp, char *special, char **mntpt)
{
	int		idx;
	mcache_t	*mcp;
	const char 	*fcn = "search_hash()";

	assert(mntpt);

	*mntpt = NULL;

	INJECT_ERROR1("SEARCH_HASH_FULL_PATH", special = "/foo");
	if (strchr(special, '/')) {
		bam_error(_("invalid key for mnttab hash: %s\n"), special);
		return (MH_ERROR);
	}

	idx = mhash_fcn(special);

	for (mcp = mhp->mh_hash[idx]; mcp; mcp = mcp->mc_next) {
		if (strcmp(mcp->mc_special, special) == 0)
			break;
	}

	if (mcp == NULL) {
		BAM_DPRINTF(("%s: no match in cache for: %s\n", fcn, special));
		return (MH_NOMATCH);
	}

	assert(strcmp(mcp->mc_fstype, "ufs") == 0);
	*mntpt = mcp->mc_mntpt;
	BAM_DPRINTF(("%s: *MATCH* in cache for: %s\n", fcn, special));
	return (MH_MATCH);
}

static int
check_add_ufs_sign_to_list(FILE *tfp, char *mntpt)
{
	char		*sign;
	char		*signline;
	char		signbuf[MAXNAMELEN];
	int		len;
	int		error;
	const char	*fcn = "check_add_ufs_sign_to_list()";

	/* safe to specify NULL as "osdev" arg for UFS */
	sign = find_existing_sign(mntpt, NULL, "ufs");
	if (sign == NULL) {
		/* No existing signature, nothing to add to list */
		BAM_DPRINTF(("%s: no sign on %s to add to signlist\n",
		    fcn, mntpt));
		return (0);
	}

	(void) snprintf(signbuf, sizeof (signbuf), "%s\n", sign);
	signline = signbuf;

	INJECT_ERROR1("UFS_MNTPT_SIGN_NOTUFS", signline = "pool_rpool10\n");
	if (strncmp(signline, GRUBSIGN_UFS_PREFIX,
	    strlen(GRUBSIGN_UFS_PREFIX))) {
		bam_error(_("invalid UFS boot signature %s\n"), sign);
		free(sign);
		/* ignore invalid signatures */
		return (0);
	}

	len = fputs(signline, tfp);
	error = errno;
	INJECT_ERROR1("SIGN_LIST_PUTS_ERROR", len = 0);
	if (len != strlen(signline)) {
		bam_error(_("failed to write signature %s to signature "
		    "list: %s\n"), sign, strerror(error));
		free(sign);
		return (-1);
	}

	free(sign);

	BAM_DPRINTF(("%s: successfully added sign on %s to signlist\n",
	    fcn, mntpt));
	return (0);
}

/*
 * slice is a basename not a full pathname
 */
static int
process_slice_common(char *slice, FILE *tfp, mhash_t *mhp, char *tmpmnt)
{
	int		ret;
	char		cmd[PATH_MAX];
	char		path[PATH_MAX];
	struct stat	sbuf;
	char		*mntpt;
	filelist_t	flist = {0};
	char		*fstype;
	char		blkslice[PATH_MAX];
	const char	*fcn = "process_slice_common()";


	ret = search_hash(mhp, slice, &mntpt);
	switch (ret) {
		case MH_MATCH:
			if (check_add_ufs_sign_to_list(tfp, mntpt) == -1)
				return (-1);
			else
				return (0);
		case MH_NOMATCH:
			break;
		case MH_ERROR:
		default:
			return (-1);
	}

	(void) snprintf(path, sizeof (path), "/dev/rdsk/%s", slice);
	if (stat(path, &sbuf) == -1) {
		BAM_DPRINTF(("%s: slice does not exist: %s\n", fcn, path));
		return (0);
	}

	/* Check if ufs. Call ufs fstyp directly to avoid pcfs conflicts. */
	(void) snprintf(cmd, sizeof (cmd),
	    "/usr/lib/fs/ufs/fstyp /dev/rdsk/%s 2>/dev/null",
	    slice);

	if (exec_cmd(cmd, &flist) != 0) {
		if (bam_verbose)
			bam_print(_("fstyp failed for slice: %s\n"), slice);
		return (0);
	}

	if ((flist.head == NULL) || (flist.head != flist.tail)) {
		if (bam_verbose)
			bam_print(_("bad output from fstyp for slice: %s\n"),
			    slice);
		filelist_free(&flist);
		return (0);
	}

	fstype = strtok(flist.head->line, " \t\n");
	if (fstype == NULL || strcmp(fstype, "ufs") != 0) {
		if (bam_verbose)
			bam_print(_("%s is not a ufs slice: %s\n"),
			    slice, fstype);
		filelist_free(&flist);
		return (0);
	}

	filelist_free(&flist);

	/*
	 * Since we are mounting the filesystem read-only, the
	 * the last mount field of the superblock is unchanged
	 * and does not need to be fixed up post-mount;
	 */

	(void) snprintf(blkslice, sizeof (blkslice), "/dev/dsk/%s",
	    slice);

	(void) snprintf(cmd, sizeof (cmd),
	    "/usr/sbin/mount -F ufs -o ro %s %s "
	    "> /dev/null 2>&1", blkslice, tmpmnt);

	if (exec_cmd(cmd, NULL) != 0) {
		if (bam_verbose)
			bam_print(_("mount of %s (fstype %s) failed\n"),
			    blkslice, "ufs");
		return (0);
	}

	ret = check_add_ufs_sign_to_list(tfp, tmpmnt);

	(void) snprintf(cmd, sizeof (cmd),
	    "/usr/sbin/umount -f %s > /dev/null 2>&1",
	    tmpmnt);

	if (exec_cmd(cmd, NULL) != 0) {
		bam_print(_("umount of %s failed\n"), slice);
		return (0);
	}

	return (ret);
}

static int
process_vtoc_slices(
	char *s0,
	struct vtoc *vtoc,
	FILE *tfp,
	mhash_t *mhp,
	char *tmpmnt)
{
	int		idx;
	char		slice[PATH_MAX];
	size_t		len;
	char		*cp;
	const char	*fcn = "process_vtoc_slices()";

	len = strlen(s0);

	assert(s0[len - 2] == 's' && s0[len - 1] == '0');

	s0[len - 1] = '\0';

	(void) strlcpy(slice, s0, sizeof (slice));

	s0[len - 1] = '0';

	cp = slice + len - 1;

	for (idx = 0; idx < vtoc->v_nparts; idx++) {

		(void) snprintf(cp, sizeof (slice) - (len - 1), "%u", idx);

		if (vtoc->v_part[idx].p_size == 0) {
			BAM_DPRINTF(("%s: VTOC: skipping 0-length slice: %s\n",
			    fcn, slice));
			continue;
		}

		/* Skip "SWAP", "USR", "BACKUP", "VAR", "HOME", "ALTSCTR" */
		switch (vtoc->v_part[idx].p_tag) {
		case V_SWAP:
		case V_USR:
		case V_BACKUP:
		case V_VAR:
		case V_HOME:
		case V_ALTSCTR:
			BAM_DPRINTF(("%s: VTOC: unsupported tag, "
			    "skipping: %s\n", fcn, slice));
			continue;
		default:
			BAM_DPRINTF(("%s: VTOC: supported tag, checking: %s\n",
			    fcn, slice));
			break;
		}

		/* skip unmountable and readonly slices */
		switch (vtoc->v_part[idx].p_flag) {
		case V_UNMNT:
		case V_RONLY:
			BAM_DPRINTF(("%s: VTOC: non-RDWR flag, skipping: %s\n",
			    fcn, slice));
			continue;
		default:
			BAM_DPRINTF(("%s: VTOC: RDWR flag, checking: %s\n",
			    fcn, slice));
			break;
		}

		if (process_slice_common(slice, tfp, mhp, tmpmnt) == -1) {
			return (-1);
		}
	}

	return (0);
}

static int
process_efi_slices(
	char *s0,
	struct dk_gpt *efi,
	FILE *tfp,
	mhash_t *mhp,
	char *tmpmnt)
{
	int		idx;
	char		slice[PATH_MAX];
	size_t		len;
	char		*cp;
	const char	*fcn = "process_efi_slices()";

	len = strlen(s0);

	assert(s0[len - 2] == 's' && s0[len - 1] == '0');

	s0[len - 1] = '\0';

	(void) strlcpy(slice, s0, sizeof (slice));

	s0[len - 1] = '0';

	cp = slice + len - 1;

	for (idx = 0; idx < efi->efi_nparts; idx++) {

		(void) snprintf(cp, sizeof (slice) - (len - 1), "%u", idx);

		if (efi->efi_parts[idx].p_size == 0) {
			BAM_DPRINTF(("%s: EFI: skipping 0-length slice: %s\n",
			    fcn, slice));
			continue;
		}

		/* Skip "SWAP", "USR", "BACKUP", "VAR", "HOME", "ALTSCTR" */
		switch (efi->efi_parts[idx].p_tag) {
		case V_SWAP:
		case V_USR:
		case V_BACKUP:
		case V_VAR:
		case V_HOME:
		case V_ALTSCTR:
			BAM_DPRINTF(("%s: EFI: unsupported tag, skipping: %s\n",
			    fcn, slice));
			continue;
		default:
			BAM_DPRINTF(("%s: EFI: supported tag, checking: %s\n",
			    fcn, slice));
			break;
		}

		/* skip unmountable and readonly slices */
		switch (efi->efi_parts[idx].p_flag) {
		case V_UNMNT:
		case V_RONLY:
			BAM_DPRINTF(("%s: EFI: non-RDWR flag, skipping: %s\n",
			    fcn, slice));
			continue;
		default:
			BAM_DPRINTF(("%s: EFI: RDWR flag, checking: %s\n",
			    fcn, slice));
			break;
		}

		if (process_slice_common(slice, tfp, mhp, tmpmnt) == -1) {
			return (-1);
		}
	}

	return (0);
}

/*
 * s0 is a basename not a full path
 */
static int
process_slice0(char *s0, FILE *tfp, mhash_t *mhp, char *tmpmnt)
{
	struct vtoc		vtoc;
	struct dk_gpt		*efi;
	char			s0path[PATH_MAX];
	struct stat		sbuf;
	int			e_flag;
	int			v_flag;
	int			retval;
	int			err;
	int			fd;
	const char		*fcn = "process_slice0()";

	(void) snprintf(s0path, sizeof (s0path), "/dev/rdsk/%s", s0);

	if (stat(s0path, &sbuf) == -1) {
		BAM_DPRINTF(("%s: slice 0 does not exist: %s\n", fcn, s0path));
		return (0);
	}

	fd = open(s0path, O_NONBLOCK|O_RDONLY);
	if (fd == -1) {
		bam_error(_("failed to open file: %s: %s\n"), s0path,
		    strerror(errno));
		return (0);
	}

	e_flag = v_flag = 0;
	retval = ((err = read_vtoc(fd, &vtoc)) >= 0) ? 0 : err;
	switch (retval) {
		case VT_EIO:
			BAM_DPRINTF(("%s: VTOC: failed to read: %s\n",
			    fcn, s0path));
			break;
		case VT_EINVAL:
			BAM_DPRINTF(("%s: VTOC: is INVALID: %s\n",
			    fcn, s0path));
			break;
		case VT_ERROR:
			BAM_DPRINTF(("%s: VTOC: unknown error while "
			    "reading: %s\n", fcn, s0path));
			break;
		case VT_ENOTSUP:
			e_flag = 1;
			BAM_DPRINTF(("%s: VTOC: not supported: %s\n",
			    fcn, s0path));
			break;
		case 0:
			v_flag = 1;
			BAM_DPRINTF(("%s: VTOC: SUCCESS reading: %s\n",
			    fcn, s0path));
			break;
		default:
			BAM_DPRINTF(("%s: VTOC: READ: unknown return "
			    "code: %s\n", fcn, s0path));
			break;
	}


	if (e_flag) {
		e_flag = 0;
		retval = ((err = efi_alloc_and_read(fd, &efi)) >= 0) ? 0 : err;
		switch (retval) {
		case VT_EIO:
			BAM_DPRINTF(("%s: EFI: failed to read: %s\n",
			    fcn, s0path));
			break;
		case VT_EINVAL:
			BAM_DPRINTF(("%s: EFI: is INVALID: %s\n", fcn, s0path));
			break;
		case VT_ERROR:
			BAM_DPRINTF(("%s: EFI: unknown error while "
			    "reading: %s\n", fcn, s0path));
			break;
		case VT_ENOTSUP:
			BAM_DPRINTF(("%s: EFI: not supported: %s\n",
			    fcn, s0path));
			break;
		case 0:
			e_flag = 1;
			BAM_DPRINTF(("%s: EFI: SUCCESS reading: %s\n",
			    fcn, s0path));
			break;
		default:
			BAM_DPRINTF(("%s: EFI: READ: unknown return code: %s\n",
			    fcn, s0path));
			break;
		}
	}

	(void) close(fd);

	if (v_flag) {
		retval = process_vtoc_slices(s0,
		    &vtoc, tfp, mhp, tmpmnt);
	} else if (e_flag) {
		retval = process_efi_slices(s0,
		    efi, tfp, mhp, tmpmnt);
	} else {
		BAM_DPRINTF(("%s: disk has neither VTOC nor EFI: %s\n",
		    fcn, s0path));
		return (0);
	}

	return (retval);
}

/*
 * Find and create a list of all existing UFS boot signatures
 */
static int
FindAllUfsSignatures(void)
{
	mhash_t		*mnttab_hash;
	DIR		*dirp = NULL;
	struct dirent	*dp;
	char		tmpmnt[PATH_MAX];
	char		cmd[PATH_MAX];
	struct stat	sb;
	int		fd;
	FILE		*tfp;
	size_t		len;
	int		ret;
	int		error;
	const char	*fcn = "FindAllUfsSignatures()";

	if (stat(UFS_SIGNATURE_LIST, &sb) != -1)  {
		bam_print(_("       - signature list %s exists\n"),
		    UFS_SIGNATURE_LIST);
		return (0);
	}

	fd = open(UFS_SIGNATURE_LIST".tmp",
	    O_RDWR|O_CREAT|O_TRUNC, 0644);
	error = errno;
	INJECT_ERROR1("SIGN_LIST_TMP_TRUNC", fd = -1);
	if (fd == -1) {
		bam_error(_("failed to open file: %s: %s\n"),
		    UFS_SIGNATURE_LIST".tmp", strerror(error));
		return (-1);
	}

	ret = close(fd);
	error = errno;
	INJECT_ERROR1("SIGN_LIST_TMP_CLOSE", ret = -1);
	if (ret == -1) {
		bam_error(_("failed to close file: %s: %s\n"),
		    UFS_SIGNATURE_LIST".tmp", strerror(error));
		(void) unlink(UFS_SIGNATURE_LIST".tmp");
		return (-1);
	}

	tfp = fopen(UFS_SIGNATURE_LIST".tmp", "a");
	error = errno;
	INJECT_ERROR1("SIGN_LIST_APPEND_FOPEN", tfp = NULL);
	if (tfp == NULL) {
		bam_error(_("failed to open file: %s: %s\n"),
		    UFS_SIGNATURE_LIST".tmp", strerror(error));
		(void) unlink(UFS_SIGNATURE_LIST".tmp");
		return (-1);
	}

	mnttab_hash = cache_mnttab();
	INJECT_ERROR1("CACHE_MNTTAB_ERROR", mnttab_hash = NULL);
	if (mnttab_hash == NULL) {
		(void) fclose(tfp);
		(void) unlink(UFS_SIGNATURE_LIST".tmp");
		bam_error(_("%s: failed to cache /etc/mnttab\n"), fcn);
		return (-1);
	}

	(void) snprintf(tmpmnt, sizeof (tmpmnt),
	    "/tmp/bootadm_ufs_sign_mnt.%d", getpid());
	(void) unlink(tmpmnt);

	ret = mkdirp(tmpmnt, DIR_PERMS);
	error = errno;
	INJECT_ERROR1("MKDIRP_SIGN_MNT", ret = -1);
	if (ret == -1) {
		bam_error(_("mkdir of %s failed: %s\n"), tmpmnt,
		    strerror(error));
		free_mnttab(mnttab_hash);
		(void) fclose(tfp);
		(void) unlink(UFS_SIGNATURE_LIST".tmp");
		return (-1);
	}

	dirp = opendir("/dev/rdsk");
	error = errno;
	INJECT_ERROR1("OPENDIR_DEV_RDSK", dirp = NULL);
	if (dirp == NULL) {
		bam_error(_("opendir of %s failed: %s\n"), "/dev/rdsk",
		    strerror(error));
		goto fail;
	}

	while ((dp = readdir(dirp)) != NULL) {
		if (strcmp(dp->d_name, ".") == 0 ||
		    strcmp(dp->d_name, "..") == 0)
			continue;

		/*
		 * we only look for the s0 slice. This is guranteed to
		 * have 's' at len - 2.
		 */
		len = strlen(dp->d_name);
		if (dp->d_name[len - 2 ] != 's' || dp->d_name[len - 1] != '0') {
			BAM_DPRINTF(("%s: skipping non-s0 slice: %s\n",
			    fcn, dp->d_name));
			continue;
		}

		ret = process_slice0(dp->d_name, tfp, mnttab_hash, tmpmnt);
		INJECT_ERROR1("PROCESS_S0_FAIL", ret = -1);
		if (ret == -1)
			goto fail;
	}

	(void) closedir(dirp);
	free_mnttab(mnttab_hash);
	(void) rmdir(tmpmnt);

	ret = fclose(tfp);
	error = errno;
	INJECT_ERROR1("FCLOSE_SIGNLIST_TMP", ret = EOF);
	if (ret == EOF) {
		bam_error(_("failed to close file: %s: %s\n"),
		    UFS_SIGNATURE_LIST".tmp", strerror(error));
		(void) unlink(UFS_SIGNATURE_LIST".tmp");
		return (-1);
	}

	/* We have a list of existing GRUB signatures. Sort it first */
	(void) snprintf(cmd, sizeof (cmd),
	    "/usr/bin/sort -u %s.tmp > %s.sorted",
	    UFS_SIGNATURE_LIST, UFS_SIGNATURE_LIST);

	ret = exec_cmd(cmd, NULL);
	INJECT_ERROR1("SORT_SIGN_LIST", ret = 1);
	if (ret != 0) {
		bam_error(_("error sorting GRUB UFS boot signatures\n"));
		(void) unlink(UFS_SIGNATURE_LIST".sorted");
		(void) unlink(UFS_SIGNATURE_LIST".tmp");
		return (-1);
	}

	(void) unlink(UFS_SIGNATURE_LIST".tmp");

	ret = rename(UFS_SIGNATURE_LIST".sorted", UFS_SIGNATURE_LIST);
	error = errno;
	INJECT_ERROR1("RENAME_TMP_SIGNLIST", ret = -1);
	if (ret == -1) {
		bam_error(_("rename to file failed: %s: %s\n"),
		    UFS_SIGNATURE_LIST, strerror(error));
		(void) unlink(UFS_SIGNATURE_LIST".sorted");
		return (-1);
	}

	if (stat(UFS_SIGNATURE_LIST, &sb) == 0 && sb.st_size == 0) {
		BAM_DPRINTF(("%s: generated zero length signlist: %s.\n",
		    fcn, UFS_SIGNATURE_LIST));
	}

	BAM_DPRINTF(("%s: returning SUCCESS\n", fcn));
	return (0);

fail:
	if (dirp)
		(void) closedir(dirp);
	free_mnttab(mnttab_hash);
	(void) rmdir(tmpmnt);
	(void) fclose(tfp);
	(void) unlink(UFS_SIGNATURE_LIST".tmp");
	BAM_DPRINTF(("%s: returning FAILURE\n", fcn));
	return (-1);
}

static char *
create_ufs_sign(void)
{
	struct stat	sb;
	int		signnum = -1;
	char		tmpsign[MAXNAMELEN + 1];
	char		*numstr;
	int		i;
	FILE		*tfp;
	int		ret;
	int		error;
	const char	*fcn = "create_ufs_sign()";

	bam_print(_("  - searching for UFS boot signatures\n"));

	ret = FindAllUfsSignatures();
	INJECT_ERROR1("FIND_ALL_UFS", ret = -1);
	if (ret == -1) {
		bam_error(_("search for UFS boot signatures failed\n"));
		return (NULL);
	}

	/* Make sure the list exists and is owned by root */
	INJECT_ERROR1("SIGNLIST_NOT_CREATED",
	    (void) unlink(UFS_SIGNATURE_LIST));
	if (stat(UFS_SIGNATURE_LIST, &sb) == -1 || sb.st_uid != 0) {
		(void) unlink(UFS_SIGNATURE_LIST);
		bam_error(_("missing UFS signature list file: %s\n"),
		    UFS_SIGNATURE_LIST);
		return (NULL);
	}

	if (sb.st_size == 0) {
		bam_print(_("   - no existing UFS boot signatures\n"));
		i = 0;
		goto found;
	}

	/* The signature list was sorted when it was created */
	tfp = fopen(UFS_SIGNATURE_LIST, "r");
	error = errno;
	INJECT_ERROR1("FOPEN_SIGN_LIST", tfp = NULL);
	if (tfp == NULL) {
		bam_error(_("error opening UFS boot signature list "
		    "file %s: %s\n"), UFS_SIGNATURE_LIST, strerror(error));
		(void) unlink(UFS_SIGNATURE_LIST);
		return (NULL);
	}

	for (i = 0; s_fgets(tmpsign, sizeof (tmpsign), tfp); i++) {

		if (strncmp(tmpsign, GRUBSIGN_UFS_PREFIX,
		    strlen(GRUBSIGN_UFS_PREFIX)) != 0) {
			(void) fclose(tfp);
			(void) unlink(UFS_SIGNATURE_LIST);
			bam_error(_("bad UFS boot signature: %s\n"), tmpsign);
			return (NULL);
		}
		numstr = tmpsign + strlen(GRUBSIGN_UFS_PREFIX);

		if (numstr[0] == '\0' || !isdigit(numstr[0])) {
			(void) fclose(tfp);
			(void) unlink(UFS_SIGNATURE_LIST);
			bam_error(_("bad UFS boot signature: %s\n"), tmpsign);
			return (NULL);
		}

		signnum = atoi(numstr);
		INJECT_ERROR1("NEGATIVE_SIGN", signnum = -1);
		if (signnum < 0) {
			(void) fclose(tfp);
			(void) unlink(UFS_SIGNATURE_LIST);
			bam_error(_("bad UFS boot signature: %s\n"), tmpsign);
			return (NULL);
		}

		if (i != signnum) {
			BAM_DPRINTF(("%s: found hole %d in sign list.\n",
			    fcn, i));
			break;
		}
	}

	(void) fclose(tfp);

found:
	(void) snprintf(tmpsign, sizeof (tmpsign), "rootfs%d", i);

	/* add the ufs signature to the /var/run list of signatures */
	ret = ufs_add_to_sign_list(tmpsign);
	INJECT_ERROR1("UFS_ADD_TO_SIGN_LIST", ret = -1);
	if (ret == -1) {
		(void) unlink(UFS_SIGNATURE_LIST);
		bam_error(_("failed to add sign %s to signlist.\n"), tmpsign);
		return (NULL);
	}

	BAM_DPRINTF(("%s: returning SUCCESS\n", fcn));

	return (s_strdup(tmpsign));
}

static char *
get_fstype(char *osroot)
{
	FILE		*mntfp;
	struct mnttab	mp = {0};
	struct mnttab	mpref = {0};
	int		error;
	int		ret;
	const char	*fcn = "get_fstype()";

	INJECT_ERROR1("GET_FSTYPE_OSROOT", osroot = NULL);
	if (osroot == NULL) {
		bam_error(_("no OS mountpoint. Cannot determine fstype\n"));
		return (NULL);
	}

	mntfp = fopen(MNTTAB, "r");
	error = errno;
	INJECT_ERROR1("GET_FSTYPE_FOPEN", mntfp = NULL);
	if (mntfp == NULL) {
		bam_error(_("failed to open file: %s: %s\n"), MNTTAB,
		    strerror(error));
		return (NULL);
	}

	if (*osroot == '\0')
		mpref.mnt_mountp = "/";
	else
		mpref.mnt_mountp = osroot;

	ret = getmntany(mntfp, &mp, &mpref);
	INJECT_ERROR1("GET_FSTYPE_GETMNTANY", ret = 1);
	if (ret != 0) {
		bam_error(_("failed to find OS mountpoint %s in %s\n"),
		    osroot, MNTTAB);
		(void) fclose(mntfp);
		return (NULL);
	}
	(void) fclose(mntfp);

	INJECT_ERROR1("GET_FSTYPE_NULL", mp.mnt_fstype = NULL);
	if (mp.mnt_fstype == NULL) {
		bam_error(_("NULL fstype found for OS root %s\n"), osroot);
		return (NULL);
	}

	BAM_DPRINTF(("%s: returning SUCCESS\n", fcn));

	return (s_strdup(mp.mnt_fstype));
}

static char *
create_zfs_sign(char *osdev)
{
	char		tmpsign[PATH_MAX];
	char		*pool;
	const char	*fcn = "create_zfs_sign()";

	BAM_DPRINTF(("%s: entered. arg: %s\n", fcn, osdev));

	/*
	 * First find the pool name
	 */
	pool = get_pool(osdev);
	INJECT_ERROR1("CREATE_ZFS_SIGN_GET_POOL", pool = NULL);
	if (pool == NULL) {
		bam_error(_("failed to get pool name from %s\n"), osdev);
		return (NULL);
	}

	(void) snprintf(tmpsign, sizeof (tmpsign), "pool_%s", pool);

	BAM_DPRINTF(("%s: created ZFS sign: %s\n", fcn, tmpsign));

	free(pool);

	BAM_DPRINTF(("%s: returning SUCCESS\n", fcn));

	return (s_strdup(tmpsign));
}

static char *
create_new_sign(char *osdev, char *fstype)
{
	char		*sign;
	const char	*fcn = "create_new_sign()";

	INJECT_ERROR1("NEW_SIGN_FSTYPE", fstype = "foofs");

	if (strcmp(fstype, "zfs") == 0) {
		BAM_DPRINTF(("%s: created new ZFS sign\n", fcn));
		sign = create_zfs_sign(osdev);
	} else if (strcmp(fstype, "ufs") == 0) {
		BAM_DPRINTF(("%s: created new UFS sign\n", fcn));
		sign = create_ufs_sign();
	} else {
		bam_error(_("boot signature not supported for fstype: %s\n"),
		    fstype);
		sign = NULL;
	}

	BAM_DPRINTF(("%s: created new sign: %s\n", fcn,
	    sign ? sign : "<NULL>"));
	return (sign);
}

static int
set_backup_common(char *mntpt, char *sign)
{
	FILE		*bfp;
	char		backup[PATH_MAX];
	char		tmpsign[PATH_MAX];
	int		error;
	char		*bdir;
	char		*backup_dup;
	struct stat	sb;
	int		ret;
	const char	*fcn = "set_backup_common()";

	(void) snprintf(backup, sizeof (backup), "%s%s",
	    mntpt, GRUBSIGN_BACKUP);

	/* First read the backup */
	bfp = fopen(backup, "r");
	if (bfp != NULL) {
		while (s_fgets(tmpsign, sizeof (tmpsign), bfp)) {
			if (strcmp(tmpsign, sign) == 0) {
				BAM_DPRINTF(("%s: found sign (%s) in backup.\n",
				    fcn, sign));
				(void) fclose(bfp);
				return (0);
			}
		}
		(void) fclose(bfp);
		BAM_DPRINTF(("%s: backup exists but sign %s not found\n",
		    fcn, sign));
	} else {
		BAM_DPRINTF(("%s: no backup file (%s) found.\n", fcn, backup));
	}

	/*
	 * Didn't find the correct signature. First create
	 * the directory if necessary.
	 */

	/* dirname() modifies its argument so dup it */
	backup_dup = s_strdup(backup);
	bdir = dirname(backup_dup);
	assert(bdir);

	ret = stat(bdir, &sb);
	INJECT_ERROR1("SET_BACKUP_STAT", ret = -1);
	if (ret == -1) {
		BAM_DPRINTF(("%s: backup dir (%s) does not exist.\n",
		    fcn, bdir));
		ret = mkdirp(bdir, DIR_PERMS);
		error = errno;
		INJECT_ERROR1("SET_BACKUP_MKDIRP", ret = -1);
		if (ret == -1) {
			bam_error(_("mkdirp() of backup dir failed: %s: %s\n"),
			    GRUBSIGN_BACKUP, strerror(error));
			free(backup_dup);
			return (-1);
		}
	}
	free(backup_dup);

	/*
	 * Open the backup in append mode to add the correct
	 * signature;
	 */
	bfp = fopen(backup, "a");
	error = errno;
	INJECT_ERROR1("SET_BACKUP_FOPEN_A", bfp = NULL);
	if (bfp == NULL) {
		bam_error(_("error opening boot signature backup "
		    "file %s: %s\n"), GRUBSIGN_BACKUP, strerror(error));
		return (-1);
	}

	(void) snprintf(tmpsign, sizeof (tmpsign), "%s\n", sign);

	ret = fputs(tmpsign, bfp);
	error = errno;
	INJECT_ERROR1("SET_BACKUP_FPUTS", ret = 0);
	if (ret != strlen(tmpsign)) {
		bam_error(_("error writing boot signature backup "
		    "file %s: %s\n"), GRUBSIGN_BACKUP, strerror(error));
		(void) fclose(bfp);
		return (-1);
	}

	(void) fclose(bfp);

	if (bam_verbose)
		bam_print(_("updated boot signature backup file %s\n"),
		    GRUBSIGN_BACKUP);

	BAM_DPRINTF(("%s: returning SUCCESS\n", fcn));

	return (0);
}

static int
set_backup_ufs(char *osroot, char *sign)
{
	const char	*fcn = "set_backup_ufs()";

	BAM_DPRINTF(("%s: entered. args: %s %s\n", fcn, osroot, sign));
	return (set_backup_common(osroot, sign));
}

static int
set_backup_zfs(char *osdev, char *sign)
{
	char		*pool;
	char		*mntpt;
	zfs_mnted_t	mnted;
	int		ret;
	const char	*fcn = "set_backup_zfs()";

	BAM_DPRINTF(("%s: entered. args: %s %s\n", fcn, osdev, sign));

	pool = get_pool(osdev);
	INJECT_ERROR1("SET_BACKUP_GET_POOL", pool = NULL);
	if (pool == NULL) {
		bam_error(_("failed to get pool name from %s\n"), osdev);
		return (-1);
	}

	mntpt = mount_top_dataset(pool, &mnted);
	INJECT_ERROR1("SET_BACKUP_MOUNT_DATASET", mntpt = NULL);
	if (mntpt == NULL) {
		bam_error(_("failed to mount top dataset for %s\n"), pool);
		free(pool);
		return (-1);
	}

	ret = set_backup_common(mntpt, sign);

	(void) umount_top_dataset(pool, mnted, mntpt);

	free(pool);

	INJECT_ERROR1("SET_BACKUP_ZFS_FAIL", ret = 1);
	if (ret == 0) {
		BAM_DPRINTF(("%s: returning SUCCESS\n", fcn));
	} else {
		BAM_DPRINTF(("%s: returning FAILURE\n", fcn));
	}

	return (ret);
}

static int
set_backup(char *osroot, char *osdev, char *sign, char *fstype)
{
	const char	*fcn = "set_backup()";
	int		ret;

	INJECT_ERROR1("SET_BACKUP_FSTYPE", fstype = "foofs");

	if (strcmp(fstype, "ufs") == 0) {
		BAM_DPRINTF(("%s: setting UFS backup sign\n", fcn));
		ret = set_backup_ufs(osroot, sign);
	} else if (strcmp(fstype, "zfs") == 0) {
		BAM_DPRINTF(("%s: setting ZFS backup sign\n", fcn));
		ret = set_backup_zfs(osdev, sign);
	} else {
		bam_error(_("boot signature not supported for fstype: %s\n"),
		    fstype);
		ret = -1;
	}

	if (ret == 0) {
		BAM_DPRINTF(("%s: returning SUCCESS\n", fcn));
	} else {
		BAM_DPRINTF(("%s: returning FAILURE\n", fcn));
	}

	return (ret);
}

static int
set_primary_common(char *mntpt, char *sign)
{
	char		signfile[PATH_MAX];
	char		signdir[PATH_MAX];
	struct stat	sb;
	int		fd;
	int		error;
	int		ret;
	const char	*fcn = "set_primary_common()";

	(void) snprintf(signfile, sizeof (signfile), "%s/%s/%s",
	    mntpt, GRUBSIGN_DIR, sign);

	if (stat(signfile, &sb) != -1) {
		if (bam_verbose)
			bam_print(_("primary sign %s exists\n"), sign);
		return (0);
	} else {
		BAM_DPRINTF(("%s: primary sign (%s) does not exist\n",
		    fcn, signfile));
	}

	(void) snprintf(signdir, sizeof (signdir), "%s/%s",
	    mntpt, GRUBSIGN_DIR);

	if (stat(signdir, &sb) == -1) {
		BAM_DPRINTF(("%s: primary signdir (%s) does not exist\n",
		    fcn, signdir));
		ret = mkdirp(signdir, DIR_PERMS);
		error = errno;
		INJECT_ERROR1("SET_PRIMARY_MKDIRP", ret = -1);
		if (ret == -1) {
			bam_error(_("error creating boot signature "
			    "directory %s: %s\n"), signdir, strerror(errno));
			return (-1);
		}
	}

	fd = open(signfile, O_RDWR|O_CREAT|O_TRUNC, 0444);
	error = errno;
	INJECT_ERROR1("PRIMARY_SIGN_CREAT", fd = -1);
	if (fd == -1) {
		bam_error(_("error creating primary boot signature %s: %s\n"),
		    signfile, strerror(error));
		return (-1);
	}

	ret = fsync(fd);
	error = errno;
	INJECT_ERROR1("PRIMARY_FSYNC", ret = -1);
	if (ret != 0) {
		bam_error(_("error syncing primary boot signature %s: %s\n"),
		    signfile, strerror(error));
	}

	(void) close(fd);

	if (bam_verbose)
		bam_print(_("created primary GRUB boot signature: %s\n"),
		    signfile);

	BAM_DPRINTF(("%s: returning SUCCESS\n", fcn));

	return (0);
}

static int
set_primary_ufs(char *osroot, char *sign)
{
	const char	*fcn = "set_primary_ufs()";

	BAM_DPRINTF(("%s: entered. args: %s %s\n", fcn, osroot, sign));
	return (set_primary_common(osroot, sign));
}

static int
set_primary_zfs(char *osdev, char *sign)
{
	char		*pool;
	char		*mntpt;
	zfs_mnted_t	mnted;
	int		ret;
	const char	*fcn = "set_primary_zfs()";

	BAM_DPRINTF(("%s: entered. args: %s %s\n", fcn, osdev, sign));

	pool = get_pool(osdev);
	INJECT_ERROR1("SET_PRIMARY_ZFS_GET_POOL", pool = NULL);
	if (pool == NULL) {
		bam_error(_("failed to get pool name from %s\n"), osdev);
		return (-1);
	}

	/* Pool name must exist in the sign */
	ret = (strstr(sign, pool) != NULL);
	INJECT_ERROR1("SET_PRIMARY_ZFS_POOL_SIGN_INCOMPAT", ret = 0);
	if (ret == 0) {
		bam_error(_("pool name %s not present in signature %s\n"),
		    pool, sign);
		free(pool);
		return (-1);
	}

	mntpt = mount_top_dataset(pool, &mnted);
	INJECT_ERROR1("SET_PRIMARY_ZFS_MOUNT_DATASET", mntpt = NULL);
	if (mntpt == NULL) {
		bam_error(_("failed to mount top dataset for %s\n"), pool);
		free(pool);
		return (-1);
	}

	ret = set_primary_common(mntpt, sign);

	(void) umount_top_dataset(pool, mnted, mntpt);

	free(pool);

	INJECT_ERROR1("SET_PRIMARY_ZFS_FAIL", ret = 1);
	if (ret == 0) {
		BAM_DPRINTF(("%s: returning SUCCESS\n", fcn));
	} else {
		BAM_DPRINTF(("%s: returning FAILURE\n", fcn));
	}

	return (ret);
}

static int
set_primary(char *osroot, char *osdev, char *sign, char *fstype)
{
	const char	*fcn = "set_primary()";
	int		ret;

	INJECT_ERROR1("SET_PRIMARY_FSTYPE", fstype = "foofs");
	if (strcmp(fstype, "ufs") == 0) {
		BAM_DPRINTF(("%s: setting UFS primary sign\n", fcn));
		ret = set_primary_ufs(osroot, sign);
	} else if (strcmp(fstype, "zfs") == 0) {
		BAM_DPRINTF(("%s: setting ZFS primary sign\n", fcn));
		ret = set_primary_zfs(osdev, sign);
	} else {
		bam_error(_("boot signature not supported for fstype: %s\n"),
		    fstype);
		ret = -1;
	}

	if (ret == 0) {
		BAM_DPRINTF(("%s: returning SUCCESS\n", fcn));
	} else {
		BAM_DPRINTF(("%s: returning FAILURE\n", fcn));
	}

	return (ret);
}

static int
ufs_add_to_sign_list(char *sign)
{
	FILE		*tfp;
	char		signline[MAXNAMELEN];
	char		cmd[PATH_MAX];
	int		ret;
	int		error;
	const char	*fcn = "ufs_add_to_sign_list()";

	INJECT_ERROR1("ADD_TO_SIGN_LIST_NOT_UFS", sign = "pool_rpool5");
	if (strncmp(sign, GRUBSIGN_UFS_PREFIX,
	    strlen(GRUBSIGN_UFS_PREFIX)) != 0) {
		bam_error(_("invalid UFS boot signature %s\n"), sign);
		(void) unlink(UFS_SIGNATURE_LIST);
		return (-1);
	}

	/*
	 * most failures in this routine are not a fatal error
	 * We simply unlink the /var/run file and continue
	 */

	ret = rename(UFS_SIGNATURE_LIST, UFS_SIGNATURE_LIST".tmp");
	error = errno;
	INJECT_ERROR1("ADD_TO_SIGN_LIST_RENAME", ret = -1);
	if (ret == -1) {
		bam_error(_("rename to file failed: %s: %s\n"),
		    UFS_SIGNATURE_LIST".tmp", strerror(error));
		(void) unlink(UFS_SIGNATURE_LIST);
		return (0);
	}

	tfp = fopen(UFS_SIGNATURE_LIST".tmp", "a");
	error = errno;
	INJECT_ERROR1("ADD_TO_SIGN_LIST_FOPEN", tfp = NULL);
	if (tfp == NULL) {
		bam_error(_("failed to open file: %s: %s\n"),
		    UFS_SIGNATURE_LIST".tmp", strerror(error));
		(void) unlink(UFS_SIGNATURE_LIST".tmp");
		return (0);
	}

	(void) snprintf(signline, sizeof (signline), "%s\n", sign);

	ret = fputs(signline, tfp);
	error = errno;
	INJECT_ERROR1("ADD_TO_SIGN_LIST_FPUTS", ret = 0);
	if (ret != strlen(signline)) {
		bam_error(_("failed to write signature %s to signature "
		    "list: %s\n"), sign, strerror(error));
		(void) fclose(tfp);
		(void) unlink(UFS_SIGNATURE_LIST".tmp");
		return (0);
	}

	ret = fclose(tfp);
	error = errno;
	INJECT_ERROR1("ADD_TO_SIGN_LIST_FCLOSE", ret = EOF);
	if (ret == EOF) {
		bam_error(_("failed to close file: %s: %s\n"),
		    UFS_SIGNATURE_LIST".tmp", strerror(error));
		(void) unlink(UFS_SIGNATURE_LIST".tmp");
		return (0);
	}

	/* Sort the list again */
	(void) snprintf(cmd, sizeof (cmd),
	    "/usr/bin/sort -u %s.tmp > %s.sorted",
	    UFS_SIGNATURE_LIST, UFS_SIGNATURE_LIST);

	ret = exec_cmd(cmd, NULL);
	INJECT_ERROR1("ADD_TO_SIGN_LIST_SORT", ret = 1);
	if (ret != 0) {
		bam_error(_("error sorting GRUB UFS boot signatures\n"));
		(void) unlink(UFS_SIGNATURE_LIST".sorted");
		(void) unlink(UFS_SIGNATURE_LIST".tmp");
		return (0);
	}

	(void) unlink(UFS_SIGNATURE_LIST".tmp");

	ret = rename(UFS_SIGNATURE_LIST".sorted", UFS_SIGNATURE_LIST);
	error = errno;
	INJECT_ERROR1("ADD_TO_SIGN_LIST_RENAME2", ret = -1);
	if (ret == -1) {
		bam_error(_("rename to file failed: %s: %s\n"),
		    UFS_SIGNATURE_LIST, strerror(error));
		(void) unlink(UFS_SIGNATURE_LIST".sorted");
		return (0);
	}

	BAM_DPRINTF(("%s: returning SUCCESS\n", fcn));

	return (0);
}

static int
set_signature(char *osroot, char *osdev, char *sign, char *fstype)
{
	int		ret;
	const char	*fcn = "set_signature()";

	BAM_DPRINTF(("%s: entered. args: %s %s %s %s\n", fcn,
	    osroot, osdev, sign, fstype));

	ret = set_backup(osroot, osdev, sign, fstype);
	INJECT_ERROR1("SET_SIGNATURE_BACKUP", ret = -1);
	if (ret == -1) {
		BAM_DPRINTF(("%s: returning FAILURE\n", fcn));
		bam_error(_("failed to set backup sign (%s) for %s: %s\n"),
		    sign, osroot, osdev);
		return (-1);
	}

	ret = set_primary(osroot, osdev, sign, fstype);
	INJECT_ERROR1("SET_SIGNATURE_PRIMARY", ret = -1);

	if (ret == 0) {
		BAM_DPRINTF(("%s: returning SUCCESS\n", fcn));
	} else {
		BAM_DPRINTF(("%s: returning FAILURE\n", fcn));
		bam_error(_("failed to set primary sign (%s) for %s: %s\n"),
		    sign, osroot, osdev);

	}
	return (ret);
}

char *
get_grubsign(char *osroot, char *osdev)
{
	char		*grubsign;	/* (<sign>,#,#) */
	char		*slice;
	int		fdiskpart;
	char		*sign;
	char		*fstype;
	int		ret;
	const char	*fcn = "get_grubsign()";

	BAM_DPRINTF(("%s: entered. args: %s %s\n", fcn, osroot, osdev));
	fstype = get_fstype(osroot);
	INJECT_ERROR1("GET_GRUBSIGN_FSTYPE", fstype = NULL);
	if (fstype == NULL) {
		bam_error(_("failed to get fstype for %s\n"), osroot);
		return (NULL);
	}

	sign = find_existing_sign(osroot, osdev, fstype);
	INJECT_ERROR1("FIND_EXISTING_SIGN", sign = NULL);
	if (sign == NULL) {
		BAM_DPRINTF(("%s: no existing grubsign for %s: %s\n",
		    fcn, osroot, osdev));
		sign = create_new_sign(osdev, fstype);
		INJECT_ERROR1("CREATE_NEW_SIGN", sign = NULL);
		if (sign == NULL) {
			bam_error(_("failed to create GRUB boot signature for "
			    "device: %s\n"), osdev);
			free(fstype);
			return (NULL);
		}
	}

	ret = set_signature(osroot, osdev, sign, fstype);
	INJECT_ERROR1("SET_SIGNATURE_FAIL", ret = -1);
	if (ret == -1) {
		bam_error(_("failed to write GRUB boot signature for "
		    "device: %s\n"), osdev);
		free(sign);
		free(fstype);
		(void) unlink(UFS_SIGNATURE_LIST);
		return (NULL);
	}

	free(fstype);

	if (bam_verbose)
		bam_print(_("found or created GRUB signature %s for %s\n"),
		    sign, osdev);

	fdiskpart = get_partition(osdev);
	INJECT_ERROR1("GET_GRUBSIGN_FDISK", fdiskpart = PARTNO_NOTFOUND);
	if (fdiskpart == PARTNO_NOTFOUND) {
		bam_error(_("failed to determine fdisk partition: %s\n"),
		    osdev);
		free(sign);
		return (NULL);
	}

	slice = strrchr(osdev, 's');

	if (fdiskpart == PARTNO_EFI) {
		fdiskpart = atoi(&slice[1]);
		slice = NULL;
	}

	grubsign = s_calloc(1, MAXNAMELEN + 10);
	if (slice) {
		(void) snprintf(grubsign, MAXNAMELEN + 10, "(%s,%d,%c)",
		    sign, fdiskpart, slice[1] + 'a' - '0');
	} else
		(void) snprintf(grubsign, MAXNAMELEN + 10, "(%s,%d)",
		    sign, fdiskpart);

	free(sign);

	BAM_DPRINTF(("%s: successfully created grubsign %s\n", fcn, grubsign));

	return (grubsign);
}

static char *
get_title(char *rootdir)
{
	static char	title[80];
	char		*cp = NULL;
	char		release[PATH_MAX];
	FILE		*fp;
	const char	*fcn = "get_title()";

	/* open the /etc/release file */
	(void) snprintf(release, sizeof (release), "%s/etc/release", rootdir);

	fp = fopen(release, "r");
	if (fp == NULL) {
		bam_error(_("failed to open file: %s: %s\n"), release,
		    strerror(errno));
		cp = NULL;
		goto out;
	}

	/* grab first line of /etc/release */
	cp = s_fgets(title, sizeof (title), fp);
	if (cp) {
		while (isspace(*cp))    /* remove leading spaces */
			cp++;
	}

	(void) fclose(fp);

out:
	cp = cp ? cp : "Oracle Solaris";

	BAM_DPRINTF(("%s: got title: %s\n", fcn, cp));

	return (cp);
}

char *
get_special(char *mountp)
{
	FILE		*mntfp;
	struct mnttab	mp = {0};
	struct mnttab	mpref = {0};
	int		error;
	int		ret;
	const char 	*fcn = "get_special()";

	INJECT_ERROR1("GET_SPECIAL_MNTPT", mountp = NULL);
	if (mountp == NULL) {
		bam_error(_("cannot get special file: NULL mount-point\n"));
		return (NULL);
	}

	mntfp = fopen(MNTTAB, "r");
	error = errno;
	INJECT_ERROR1("GET_SPECIAL_MNTTAB_OPEN", mntfp = NULL);
	if (mntfp == NULL) {
		bam_error(_("failed to open file: %s: %s\n"), MNTTAB,
		    strerror(error));
		return (NULL);
	}

	if (*mountp == '\0')
		mpref.mnt_mountp = "/";
	else
		mpref.mnt_mountp = mountp;

	ret = getmntany(mntfp, &mp, &mpref);
	INJECT_ERROR1("GET_SPECIAL_MNTTAB_SEARCH", ret = 1);
	if (ret != 0) {
		(void) fclose(mntfp);
		BAM_DPRINTF(("%s: Cannot get special file:  mount-point %s "
		    "not in mnttab\n", fcn, mountp));
		return (NULL);
	}
	(void) fclose(mntfp);

	BAM_DPRINTF(("%s: returning special: %s\n", fcn, mp.mnt_special));

	return (s_strdup(mp.mnt_special));
}

static void
free_physarray(char **physarray, int n)
{
	int			i;
	const char		*fcn = "free_physarray()";

	assert(physarray);
	assert(n);

	BAM_DPRINTF(("%s: entering args: %d\n", fcn, n));

	for (i = 0; i < n; i++) {
		free(physarray[i]);
	}
	free(physarray);

	BAM_DPRINTF(("%s: returning SUCCESS\n", fcn));
}

static int
zfs_get_physical(char *special, char ***physarray, int *n)
{
	char			sdup[PATH_MAX];
	char			cmd[PATH_MAX];
	char			dsk[PATH_MAX];
	char			*pool;
	filelist_t		flist = {0};
	line_t			*lp;
	line_t			*startlp;
	char			*comp1;
	int			i;
	int			ret;
	const char		*fcn = "zfs_get_physical()";

	assert(special);

	BAM_DPRINTF(("%s: entered. arg: %s\n", fcn, special));

	INJECT_ERROR1("INVALID_ZFS_SPECIAL", special = "/foo");
	if (special[0] == '/') {
		bam_error(_("invalid device for ZFS filesystem: %s\n"),
		    special);
		return (-1);
	}

	(void) strlcpy(sdup, special, sizeof (sdup));

	pool = strtok(sdup, "/");
	INJECT_ERROR1("ZFS_GET_PHYS_POOL", pool = NULL);
	if (pool == NULL) {
		bam_error(_("cannot derive ZFS pool from special: %s\n"),
		    special);
		return (-1);
	}

	(void) snprintf(cmd, sizeof (cmd), "/sbin/zpool status %s", pool);

	ret = exec_cmd(cmd, &flist);
	INJECT_ERROR1("ZFS_GET_PHYS_STATUS", ret = 1);
	if (ret != 0) {
		bam_error(_("cannot get zpool status for pool: %s\n"), pool);
		return (-1);
	}

	INJECT_ERROR1("ZFS_GET_PHYS_STATUS_OUT", flist.head = NULL);
	if (flist.head == NULL) {
		bam_error(_("bad zpool status for pool=%s\n"), pool);
		filelist_free(&flist);
		return (-1);
	}

	for (lp = flist.head; lp; lp = lp->next) {
		BAM_DPRINTF(("%s: strtok() zpool status line=%s\n",
		    fcn, lp->line));
		comp1 = strtok(lp->line, " \t");
		if (comp1 == NULL) {
			free(lp->line);
			lp->line = NULL;
		} else {
			comp1 = s_strdup(comp1);
			free(lp->line);
			lp->line = comp1;
		}
	}

	for (lp = flist.head; lp; lp = lp->next) {
		if (lp->line == NULL)
			continue;
		if (strcmp(lp->line, pool) == 0) {
			BAM_DPRINTF(("%s: found pool name: %s in zpool "
			    "status\n", fcn, pool));
			break;
		}
	}

	if (lp == NULL) {
		bam_error(_("no pool name %s in zpool status\n"), pool);
		filelist_free(&flist);
		return (-1);
	}

	startlp = lp->next;
	for (i = 0, lp = startlp; lp; lp = lp->next) {
		if (lp->line == NULL)
			continue;
		if (strcmp(lp->line, "mirror") == 0)
			continue;
		if (lp->line[0] == '\0' || strcmp(lp->line, "errors:") == 0)
			break;
		i++;
		BAM_DPRINTF(("%s: counting phys slices in zpool status: %d\n",
		    fcn, i));
	}

	if (i == 0) {
		bam_error(_("no physical device in zpool status for pool=%s\n"),
		    pool);
		filelist_free(&flist);
		return (-1);
	}

	*n = i;
	*physarray = s_calloc(*n, sizeof (char *));
	for (i = 0, lp = startlp; lp; lp = lp->next) {
		if (lp->line == NULL)
			continue;
		if (strcmp(lp->line, "mirror") == 0)
			continue;
		if (strcmp(lp->line, "errors:") == 0)
			break;
		if (strncmp(lp->line, "/dev/dsk/", strlen("/dev/dsk/")) != 0 &&
		    strncmp(lp->line, "/dev/rdsk/",
		    strlen("/dev/rdsk/")) != 0)  {
			(void) snprintf(dsk, sizeof (dsk), "/dev/rdsk/%s",
			    lp->line);
		} else {
			(void) strlcpy(dsk, lp->line, sizeof (dsk));
		}
		BAM_DPRINTF(("%s: adding phys slice=%s from pool %s status\n",
		    fcn, dsk, pool));
		(*physarray)[i++] = s_strdup(dsk);
	}

	assert(i == *n);

	filelist_free(&flist);

	BAM_DPRINTF(("%s: returning SUCCESS\n", fcn));
	return (0);
}

static int
get_physical(char *menu_root, char ***physarray, int *n)
{
	char			*special;
	int			ret;
	const char		*fcn = "get_physical()";

	assert(menu_root);
	assert(physarray);
	assert(n);

	*physarray = NULL;
	*n = 0;

	BAM_DPRINTF(("%s: entered. arg: %s\n", fcn, menu_root));

	/* First get the device special file from /etc/mnttab */
	special = get_special(menu_root);
	INJECT_ERROR1("GET_PHYSICAL_SPECIAL", special = NULL);
	if (special == NULL) {
		bam_error(_("cannot get special file for mount-point: %s\n"),
		    menu_root);
		return (-1);
	}

	/* If already a physical device nothing to do */
	if (strncmp(special, "/dev/dsk/", strlen("/dev/dsk/")) == 0 ||
	    strncmp(special, "/dev/rdsk/", strlen("/dev/rdsk/")) == 0) {
		BAM_DPRINTF(("%s: got physical device already directly for "
		    "menu_root=%s special=%s\n", fcn, menu_root, special));
		BAM_DPRINTF(("%s: returning SUCCESS\n", fcn));
		*physarray = s_calloc(1, sizeof (char *));
		(*physarray)[0] = special;
		*n = 1;
		return (0);
	}

	if (is_zfs(menu_root)) {
		ret = zfs_get_physical(special, physarray, n);
	} else {
		bam_error(_("cannot derive physical device for %s (%s), "
		    "unsupported filesystem\n"), menu_root, special);
		ret = -1;
	}

	free(special);

	INJECT_ERROR1("GET_PHYSICAL_RET", ret = -1);
	if (ret == -1) {
		BAM_DPRINTF(("%s: returning FAILURE\n", fcn));
	} else {
		int	i;
		assert (*n > 0);
		for (i = 0; i < *n; i++) {
			BAM_DPRINTF(("%s: returning physical=%s\n",
			    fcn, (*physarray)[i]));
		}
	}

	return (ret);
}

static int
is_bootdisk(char *osroot, char *physical)
{
	int			ret;
	char			*grubroot;
	char			*bootp;
	const char		*fcn = "is_bootdisk()";

	assert(osroot);
	assert(physical);

	BAM_DPRINTF(("%s: entered. args: %s %s\n", fcn, osroot, physical));

	bootp = strstr(physical, "p0:boot");
	if (bootp)
		*bootp = '\0';
	/*
	 * We just want the BIOS mapping for menu disk.
	 * Don't pass menu_root to get_grubroot() as the
	 * check that it is used for is not relevant here.
	 * The osroot is immaterial as well - it is only used to
	 * to find create_diskmap script. Everything hinges on
	 * "physical"
	 */
	grubroot = get_grubroot(osroot, physical, NULL);

	INJECT_ERROR1("IS_BOOTDISK_GRUBROOT", grubroot = NULL);
	if (grubroot == NULL) {
		if (bam_verbose)
			bam_error(_("cannot determine BIOS disk ID 'hd?' for "
			    "disk: %s\n"), physical);
		return (0);
	}
	ret = grubroot[3] == '0';
	free(grubroot);

	BAM_DPRINTF(("%s: returning ret = %d\n", fcn, ret));

	return (ret);
}

/*
 * Check if menu is on the boot device
 * Return 0 (false) on error
 */
static int
menu_on_bootdisk(char *osroot, char *menu_root)
{
	char		**physarray;
	int		ret;
	int		n;
	int		i;
	int		on_bootdisk;
	const char	*fcn = "menu_on_bootdisk()";

	BAM_DPRINTF(("%s: entered. args: %s %s\n", fcn, osroot, menu_root));

	ret = get_physical(menu_root, &physarray, &n);
	INJECT_ERROR1("MENU_ON_BOOTDISK_PHYSICAL", ret = -1);
	if (ret != 0) {
		bam_error(_("cannot get physical device special file for menu "
		    "root: %s\n"), menu_root);
		return (0);
	}

	assert(physarray);
	assert(n > 0);

	on_bootdisk = 0;
	for (i = 0; i < n; i++) {
		assert(strncmp(physarray[i], "/dev/dsk/",
		    strlen("/dev/dsk/")) == 0 ||
		    strncmp(physarray[i], "/dev/rdsk/",
		    strlen("/dev/rdsk/")) == 0);

		BAM_DPRINTF(("%s: checking if phys-device=%s is on bootdisk\n",
		    fcn, physarray[i]));
		if (is_bootdisk(osroot, physarray[i])) {
			on_bootdisk = 1;
			BAM_DPRINTF(("%s: phys-device=%s *IS* on bootdisk\n",
			    fcn, physarray[i]));
		}
	}

	free_physarray(physarray, n);

	INJECT_ERROR1("ON_BOOTDISK_YES", on_bootdisk = 1);
	INJECT_ERROR1("ON_BOOTDISK_NO", on_bootdisk = 0);
	if (on_bootdisk) {
		BAM_DPRINTF(("%s: returning SUCCESS\n", fcn));
	} else {
		BAM_DPRINTF(("%s: returning FAILURE\n", fcn));
	}

	return (on_bootdisk);
}

void
bam_add_line(menu_t *mp, entry_t *entry, line_t *prev, line_t *lp)
{
	const char	*fcn = "bam_add_line()";

	assert(mp);
	assert(entry);
	assert(prev);
	assert(lp);

	lp->next = prev->next;
	if (prev->next) {
		BAM_DPRINTF(("%s: previous next exists\n", fcn));
		prev->next->prev = lp;
	} else {
		BAM_DPRINTF(("%s: previous next does not exist\n", fcn));
	}
	prev->next = lp;
	lp->prev = prev;

	if (entry->end == prev) {
		BAM_DPRINTF(("%s: last line in entry\n", fcn));
		entry->end = lp;
	}
	if (mp->end == prev) {
		assert(lp->next == NULL);
		mp->end = lp;
		BAM_DPRINTF(("%s: last line in menu\n", fcn));
	}
}

/*
 * look for matching bootadm entry with specified parameters
 * Here are the rules (based on existing usage):
 * - If title is specified, match on title only
 * - Else, match on root/findroot, kernel, and module.
 *   Note that, if root_opt is non-zero, the absence of
 *   root line is considered a match.
 */
static entry_t *
find_boot_entry(
	menu_t *mp,
	char *title,
	char *kernel,
	char *findroot,
	char *root,
	char *module,
	int root_opt,
	int *entry_num)
{
	int		i;
	line_t		*lp;
	entry_t		*ent;
	const char	*fcn = "find_boot_entry()";

	if (entry_num)
		*entry_num = BAM_ERROR;

	/* find matching entry */
	for (i = 0, ent = mp->entries; ent; i++, ent = ent->next) {
		lp = ent->start;

		/* first line of entry must be bootadm comment */
		lp = ent->start;
		if (lp->flags != BAM_COMMENT ||
		    strcmp(lp->arg, BAM_BOOTADM_HDR) != 0) {
			continue;
		}

		/* advance to title line */
		lp = lp->next;
		if (title) {
			if (lp->flags == BAM_TITLE && lp->arg &&
			    strcmp(lp->arg, title) == 0) {
				BAM_DPRINTF(("%s: matched title: %s\n",
				    fcn, title));
				break;
			}
			BAM_DPRINTF(("%s: no match title: %s, %s\n",
			    fcn, title, lp->arg));
			continue;	/* check title only */
		}

		lp = lp->next;	/* advance to root line */
		if (lp == NULL) {
			continue;
		} else if (lp->cmd != NULL &&
		    strcmp(lp->cmd, menu_cmds[FINDROOT_CMD]) == 0) {
			INJECT_ERROR1("FIND_BOOT_ENTRY_NULL_FINDROOT",
			    findroot = NULL);
			if (findroot == NULL) {
				BAM_DPRINTF(("%s: no match line has findroot, "
				    "we don't: %s\n", fcn, lp->arg));
				continue;
			}
			/* findroot command found, try match  */
			if (strcmp(lp->arg, findroot) != 0) {
				BAM_DPRINTF(("%s: no match findroot: %s, %s\n",
				    fcn, findroot, lp->arg));
				continue;
			}
			BAM_DPRINTF(("%s: matched findroot: %s\n",
			    fcn, findroot));
			lp = lp->next;	/* advance to kernel line */
		} else if (lp->cmd != NULL &&
		    strcmp(lp->cmd, menu_cmds[ROOT_CMD]) == 0) {
			INJECT_ERROR1("FIND_BOOT_ENTRY_NULL_ROOT", root = NULL);
			if (root == NULL) {
				BAM_DPRINTF(("%s: no match, line has root, we "
				    "don't: %s\n", fcn, lp->arg));
				continue;
			}
			/* root cmd found, try match */
			if (strcmp(lp->arg, root) != 0) {
				BAM_DPRINTF(("%s: no match root: %s, %s\n",
				    fcn, root, lp->arg));
				continue;
			}
			BAM_DPRINTF(("%s: matched root: %s\n", fcn, root));
			lp = lp->next;	/* advance to kernel line */
		} else {
			INJECT_ERROR1("FIND_BOOT_ENTRY_ROOT_OPT_NO",
			    root_opt = 0);
			INJECT_ERROR1("FIND_BOOT_ENTRY_ROOT_OPT_YES",
			    root_opt = 1);
			/* no root command, see if root is optional */
			if (root_opt == 0) {
				BAM_DPRINTF(("%s: root NOT optional\n", fcn));
				continue;
			}
			BAM_DPRINTF(("%s: root IS optional\n", fcn));
		}

		if (lp == NULL || lp->next == NULL) {
			continue;
		}

		if (kernel &&
		    (!check_cmd(lp->cmd, KERNEL_CMD, lp->arg, kernel))) {
			if (!(ent->flags & BAM_ENTRY_FAILSAFE) ||
			    !(ent->flags & BAM_ENTRY_DBOOT) ||
			    strcmp(kernel, DIRECT_BOOT_FAILSAFE_LINE) != 0)
				continue;

			ent->flags |= BAM_ENTRY_UPGFSKERNEL;

		}
		BAM_DPRINTF(("%s: kernel match: %s, %s\n", fcn,
		    kernel, lp->arg));

		/*
		 * Check for matching module entry (failsafe or normal).
		 * If it fails to match, we go around the loop again.
		 * For xpv entries, there are two module lines, so we
		 * do the check twice.
		 */
		lp = lp->next;	/* advance to module line */
		if (check_cmd(lp->cmd, MODULE_CMD, lp->arg, module) ||
		    (((lp = lp->next) != NULL) &&
		    check_cmd(lp->cmd, MODULE_CMD, lp->arg, module))) {
			/* match found */
			BAM_DPRINTF(("%s: module match: %s, %s\n", fcn,
			    module, lp->arg));
			break;
		}

		if (strcmp(module, FAILSAFE_ARCHIVE) == 0 &&
		    (strcmp(lp->prev->arg, FAILSAFE_ARCHIVE_32) == 0 ||
		    strcmp(lp->prev->arg, FAILSAFE_ARCHIVE_64) == 0)) {
			ent->flags |= BAM_ENTRY_UPGFSMODULE;
			break;
		}

	}

	if (ent && entry_num) {
		*entry_num = i;
	}

	if (ent) {
		BAM_DPRINTF(("%s: returning ret = %d\n", fcn, i));
	} else {
		BAM_DPRINTF(("%s: returning ret = %d\n", fcn, BAM_ERROR));
	}
	return (ent);
}

static int
update_boot_entry(menu_t *mp, char *title, char *findroot, char *root,
    char *kernel, char *mod_kernel, char *module, int root_opt)
{
	int		i;
	int		change_kernel = 0;
	entry_t		*ent;
	line_t		*lp;
	line_t		*tlp;
	char		linebuf[BAM_MAXLINE];
	const char	*fcn = "update_boot_entry()";

	/* note: don't match on title, it's updated on upgrade */
	ent = find_boot_entry(mp, NULL, kernel, findroot, root, module,
	    root_opt, &i);
	if ((ent == NULL) && (bam_direct == BAM_DIRECT_DBOOT)) {
		/*
		 * We may be upgrading a kernel from multiboot to
		 * directboot.  Look for a multiboot entry. A multiboot
		 * entry will not have a findroot line.
		 */
		ent = find_boot_entry(mp, NULL, "multiboot", NULL, root,
		    MULTIBOOT_ARCHIVE, root_opt, &i);
		if (ent != NULL) {
			BAM_DPRINTF(("%s: upgrading entry from dboot to "
			    "multiboot: root = %s\n", fcn, root));
			change_kernel = 1;
		}
	} else if (ent) {
		BAM_DPRINTF(("%s: found entry with matching findroot: %s\n",
		    fcn, findroot));
	}

	if (ent == NULL) {
		BAM_DPRINTF(("%s: boot entry not found in menu. Creating "
		    "new entry, findroot = %s\n", fcn, findroot));
		return (add_boot_entry(mp, title, findroot,
		    kernel, mod_kernel, module, NULL));
	}

	/* replace title of existing entry and update findroot line */
	lp = ent->start;
	lp = lp->next;	/* title line */
	(void) snprintf(linebuf, sizeof (linebuf), "%s%s%s",
	    menu_cmds[TITLE_CMD], menu_cmds[SEP_CMD], title);
	free(lp->arg);
	free(lp->line);
	lp->arg = s_strdup(title);
	lp->line = s_strdup(linebuf);
	BAM_DPRINTF(("%s: changing title to: %s\n", fcn, title));

	tlp = lp;	/* title line */
	lp = lp->next;	/* root line */

	/* if no root or findroot command, create a new line_t */
	if ((lp->cmd != NULL) && (strcmp(lp->cmd, menu_cmds[ROOT_CMD]) != 0 &&
	    strcmp(lp->cmd, menu_cmds[FINDROOT_CMD]) != 0)) {
		lp = s_calloc(1, sizeof (line_t));
		bam_add_line(mp, ent, tlp, lp);
	} else {
		if (lp->cmd != NULL)
			free(lp->cmd);

		free(lp->sep);
		free(lp->arg);
		free(lp->line);
	}

	lp->cmd = s_strdup(menu_cmds[FINDROOT_CMD]);
	lp->sep = s_strdup(menu_cmds[SEP_CMD]);
	lp->arg = s_strdup(findroot);
	(void) snprintf(linebuf, sizeof (linebuf), "%s%s%s",
	    menu_cmds[FINDROOT_CMD], menu_cmds[SEP_CMD], findroot);
	lp->line = s_strdup(linebuf);
	BAM_DPRINTF(("%s: adding findroot line: %s\n", fcn, findroot));

	/* kernel line */
	lp = lp->next;

	if (ent->flags & BAM_ENTRY_UPGFSKERNEL) {
		char		*params = NULL;

		params = strstr(lp->line, "-s");
		if (params != NULL)
			(void) snprintf(linebuf, sizeof (linebuf), "%s%s%s%s",
			    menu_cmds[KERNEL_DOLLAR_CMD], menu_cmds[SEP_CMD],
			    kernel, params+2);
		else
			(void) snprintf(linebuf, sizeof (linebuf), "%s%s%s",
			    menu_cmds[KERNEL_DOLLAR_CMD], menu_cmds[SEP_CMD],
			    kernel);

		if (lp->cmd != NULL)
			free(lp->cmd);

		free(lp->arg);
		free(lp->line);
		lp->cmd = s_strdup(menu_cmds[KERNEL_DOLLAR_CMD]);
		lp->arg = s_strdup(strstr(linebuf, "/"));
		lp->line = s_strdup(linebuf);
		ent->flags &= ~BAM_ENTRY_UPGFSKERNEL;
		BAM_DPRINTF(("%s: adding new kernel$ line: %s\n",
		    fcn, lp->prev->cmd));
	}

	if (change_kernel) {
		/*
		 * We're upgrading from multiboot to directboot.
		 */
		if (lp->cmd != NULL &&
		    strcmp(lp->cmd, menu_cmds[KERNEL_CMD]) == 0) {
			(void) snprintf(linebuf, sizeof (linebuf), "%s%s%s",
			    menu_cmds[KERNEL_DOLLAR_CMD], menu_cmds[SEP_CMD],
			    kernel);
			free(lp->cmd);
			free(lp->arg);
			free(lp->line);
			lp->cmd = s_strdup(menu_cmds[KERNEL_DOLLAR_CMD]);
			lp->arg = s_strdup(kernel);
			lp->line = s_strdup(linebuf);
			lp = lp->next;
			BAM_DPRINTF(("%s: adding new kernel$ line: %s\n",
			    fcn, kernel));
		}
		if (lp->cmd != NULL &&
		    strcmp(lp->cmd, menu_cmds[MODULE_CMD]) == 0) {
			(void) snprintf(linebuf, sizeof (linebuf), "%s%s%s",
			    menu_cmds[MODULE_DOLLAR_CMD], menu_cmds[SEP_CMD],
			    module);
			free(lp->cmd);
			free(lp->arg);
			free(lp->line);
			lp->cmd = s_strdup(menu_cmds[MODULE_DOLLAR_CMD]);
			lp->arg = s_strdup(module);
			lp->line = s_strdup(linebuf);
			lp = lp->next;
			BAM_DPRINTF(("%s: adding new module$ line: %s\n",
			    fcn, module));
		}
	}

	/* module line */
	lp = lp->next;

	if (ent->flags & BAM_ENTRY_UPGFSMODULE) {
		if (lp->cmd != NULL &&
		    strcmp(lp->cmd, menu_cmds[MODULE_CMD]) == 0) {
			(void) snprintf(linebuf, sizeof (linebuf), "%s%s%s",
			    menu_cmds[MODULE_DOLLAR_CMD], menu_cmds[SEP_CMD],
			    module);
			free(lp->cmd);
			free(lp->arg);
			free(lp->line);
			lp->cmd = s_strdup(menu_cmds[MODULE_DOLLAR_CMD]);
			lp->arg = s_strdup(module);
			lp->line = s_strdup(linebuf);
			lp = lp->next;
			ent->flags &= ~BAM_ENTRY_UPGFSMODULE;
			BAM_DPRINTF(("%s: adding new module$ line: %s\n",
			    fcn, module));
		}
	}

	BAM_DPRINTF(("%s: returning ret = %d\n", fcn, i));
	return (i);
}

int
root_optional(char *osroot, char *menu_root)
{
	char			*ospecial;
	char			*mspecial;
	char			*slash;
	int			root_opt;
	int			ret1;
	int			ret2;
	const char		*fcn = "root_optional()";

	BAM_DPRINTF(("%s: entered. args: %s %s\n", fcn, osroot, menu_root));

	/*
	 * For all filesystems except ZFS, a straight compare of osroot
	 * and menu_root will tell us if root is optional.
	 * For ZFS, the situation is complicated by the fact that
	 * menu_root and osroot are always different
	 */
	ret1 = is_zfs(osroot);
	ret2 = is_zfs(menu_root);
	INJECT_ERROR1("ROOT_OPT_NOT_ZFS", ret1 = 0);
	if (!ret1 || !ret2) {
		BAM_DPRINTF(("%s: one or more non-ZFS filesystems (%s, %s)\n",
		    fcn, osroot, menu_root));
		root_opt = (strcmp(osroot, menu_root) == 0);
		goto out;
	}

	ospecial = get_special(osroot);
	INJECT_ERROR1("ROOT_OPTIONAL_OSPECIAL", ospecial = NULL);
	if (ospecial == NULL) {
		bam_error(_("failed to get special file for osroot: %s\n"),
		    osroot);
		return (0);
	}
	BAM_DPRINTF(("%s: ospecial=%s for osroot=%s\n", fcn, ospecial, osroot));

	mspecial = get_special(menu_root);
	INJECT_ERROR1("ROOT_OPTIONAL_MSPECIAL", mspecial = NULL);
	if (mspecial == NULL) {
		bam_error(_("failed to get special file for menu_root: %s\n"),
		    menu_root);
		free(ospecial);
		return (0);
	}
	BAM_DPRINTF(("%s: mspecial=%s for menu_root=%s\n",
	    fcn, mspecial, menu_root));

	slash = strchr(ospecial, '/');
	if (slash)
		*slash = '\0';
	BAM_DPRINTF(("%s: FIXED ospecial=%s for osroot=%s\n",
	    fcn, ospecial, osroot));

	root_opt = (strcmp(ospecial, mspecial) == 0);

	free(ospecial);
	free(mspecial);

out:
	INJECT_ERROR1("ROOT_OPTIONAL_NO", root_opt = 0);
	INJECT_ERROR1("ROOT_OPTIONAL_YES", root_opt = 1);
	if (root_opt) {
		BAM_DPRINTF(("%s: returning SUCCESS\n", fcn));
	} else {
		BAM_DPRINTF(("%s: returning FAILURE\n", fcn));
	}

	return (root_opt);
}

/*ARGSUSED*/
static error_t
update_entry(menu_t *mp, char *menu_root, char *osdev)
{
	int		entry;
	char		*grubsign;
	char		*grubroot;
	char		*title;
	char		osroot[PATH_MAX];
	char		*failsafe_kernel = NULL;
	struct stat	sbuf;
	char		failsafe[256];
	char		failsafe_64[256];
	int		ret;
	const char	*fcn = "update_entry()";

	assert(mp);
	assert(menu_root);
	assert(osdev);
	assert(bam_root);

	BAM_DPRINTF(("%s: entered. args: %s %s %s\n", fcn, menu_root, osdev,
	    bam_root));

	(void) strlcpy(osroot, bam_root, sizeof (osroot));

	title = get_title(osroot);
	assert(title);

	grubsign = get_grubsign(osroot, osdev);
	INJECT_ERROR1("GET_GRUBSIGN_FAIL", grubsign = NULL);
	if (grubsign == NULL) {
		bam_error(_("failed to get grubsign for root: %s, device %s\n"),
		    osroot, osdev);
		return (BAM_ERROR);
	}

	/*
	 * It is not a fatal error if get_grubroot() fails
	 * We no longer rely on biosdev to populate the
	 * menu
	 */
	grubroot = get_grubroot(osroot, osdev, menu_root);
	INJECT_ERROR1("GET_GRUBROOT_FAIL", grubroot = NULL);
	if (grubroot) {
		BAM_DPRINTF(("%s: get_grubroot success. osroot=%s, osdev=%s, "
		    "menu_root=%s\n", fcn, osroot, osdev, menu_root));
	} else {
		BAM_DPRINTF(("%s: get_grubroot failed. osroot=%s, osdev=%s, "
		    "menu_root=%s\n", fcn, osroot, osdev, menu_root));
	}

	/* add the entry for normal Solaris */
	INJECT_ERROR1("UPDATE_ENTRY_MULTIBOOT",
	    bam_direct = BAM_DIRECT_MULTIBOOT);
	if (bam_direct == BAM_DIRECT_DBOOT) {
		entry = update_boot_entry(mp, title, grubsign, grubroot,
		    (bam_zfs ? DIRECT_BOOT_KERNEL_ZFS : DIRECT_BOOT_KERNEL),
		    NULL, DIRECT_BOOT_ARCHIVE,
		    root_optional(osroot, menu_root));
		BAM_DPRINTF(("%s: updated boot entry bam_zfs=%d, "
		    "grubsign = %s\n", fcn, bam_zfs, grubsign));
		if ((entry != BAM_ERROR) && (bam_is_hv == BAM_HV_PRESENT)) {
			(void) update_boot_entry(mp, NEW_HV_ENTRY, grubsign,
			    grubroot, XEN_MENU, bam_zfs ?
			    XEN_KERNEL_MODULE_LINE_ZFS : XEN_KERNEL_MODULE_LINE,
			    DIRECT_BOOT_ARCHIVE,
			    root_optional(osroot, menu_root));
			BAM_DPRINTF(("%s: updated HV entry bam_zfs=%d, "
			    "grubsign = %s\n", fcn, bam_zfs, grubsign));
		}
	} else {
		entry = update_boot_entry(mp, title, grubsign, grubroot,
		    MULTI_BOOT, NULL, MULTIBOOT_ARCHIVE,
		    root_optional(osroot, menu_root));

		BAM_DPRINTF(("%s: updated MULTIBOOT entry grubsign = %s\n",
		    fcn, grubsign));
	}

	/*
	 * Add the entry for failsafe archive.  On a bfu'd system, the
	 * failsafe may be different than the installed kernel.
	 */
	(void) snprintf(failsafe, sizeof (failsafe), "%s%s",
	    osroot, FAILSAFE_ARCHIVE_32);
	(void) snprintf(failsafe_64, sizeof (failsafe_64), "%s%s",
	    osroot, FAILSAFE_ARCHIVE_64);

	/*
	 * Check if at least one of the two archives exists
	 * Using $ISADIR as the default line, we have an entry which works
	 * for both the cases.
	 */

	if (stat(failsafe, &sbuf) == 0 || stat(failsafe_64, &sbuf) == 0) {

		/* Figure out where the kernel line should point */
		(void) snprintf(failsafe, sizeof (failsafe), "%s%s", osroot,
		    DIRECT_BOOT_FAILSAFE_32);
		(void) snprintf(failsafe_64, sizeof (failsafe_64), "%s%s",
		    osroot, DIRECT_BOOT_FAILSAFE_64);
		if (stat(failsafe, &sbuf) == 0 ||
		    stat(failsafe_64, &sbuf) == 0) {
			failsafe_kernel = DIRECT_BOOT_FAILSAFE_LINE;
		} else {
			(void) snprintf(failsafe, sizeof (failsafe), "%s%s",
			    osroot, MULTI_BOOT_FAILSAFE);
			if (stat(failsafe, &sbuf) == 0) {
				failsafe_kernel = MULTI_BOOT_FAILSAFE_LINE;
			}
		}
		if (failsafe_kernel != NULL) {
			(void) update_boot_entry(mp, FAILSAFE_TITLE, grubsign,
			    grubroot, failsafe_kernel, NULL, FAILSAFE_ARCHIVE,
			    root_optional(osroot, menu_root));
			BAM_DPRINTF(("%s: updated FAILSAFE entry "
			    "failsafe_kernel = %s\n", fcn, failsafe_kernel));
		}
	}
	free(grubroot);

	INJECT_ERROR1("UPDATE_ENTRY_ERROR", entry = BAM_ERROR);
	if (entry == BAM_ERROR) {
		bam_error(_("failed to add boot entry with title=%s, grub "
		    "signature=%s\n"), title, grubsign);
		free(grubsign);
		return (BAM_ERROR);
	}
	free(grubsign);

	update_numbering(mp);
	ret = set_global(mp, menu_cmds[DEFAULT_CMD], entry);
	INJECT_ERROR1("SET_DEFAULT_ERROR", ret = BAM_ERROR);
	if (ret == BAM_ERROR) {
		bam_error(_("failed to set GRUB menu default to %d\n"), entry);
	}
	BAM_DPRINTF(("%s: returning SUCCESS\n", fcn));
	return (BAM_WRITE);
}

static void
save_default_entry(menu_t *mp, const char *which)
{
	int		lineNum;
	int		entryNum;
	int		entry = 0;	/* default is 0 */
	char		linebuf[BAM_MAXLINE];
	line_t		*lp = mp->curdefault;
	const char	*fcn = "save_default_entry()";

	if (mp->start) {
		lineNum = mp->end->lineNum;
		entryNum = mp->end->entryNum;
	} else {
		lineNum = LINE_INIT;
		entryNum = ENTRY_INIT;
	}

	if (lp)
		entry = s_strtol(lp->arg);

	(void) snprintf(linebuf, sizeof (linebuf), "#%s%d", which, entry);
	BAM_DPRINTF(("%s: saving default to: %s\n", fcn, linebuf));
	line_parser(mp, linebuf, &lineNum, &entryNum);
	BAM_DPRINTF(("%s: saved default to lineNum=%d, entryNum=%d\n", fcn,
	    lineNum, entryNum));
}

static void
restore_default_entry(menu_t *mp, const char *which, line_t *lp)
{
	int		entry;
	char		*str;
	const char	*fcn = "restore_default_entry()";

	if (lp == NULL) {
		BAM_DPRINTF(("%s: NULL saved default\n", fcn));
		return;		/* nothing to restore */
	}

	BAM_DPRINTF(("%s: saved default string: %s\n", fcn, which));

	str = lp->arg + strlen(which);
	entry = s_strtol(str);
	(void) set_global(mp, menu_cmds[DEFAULT_CMD], entry);

	BAM_DPRINTF(("%s: restored default to entryNum: %d\n", fcn, entry));

	/* delete saved old default line */
	unlink_line(mp, lp);
	line_free(lp);
}

/*
 * This function is for supporting reboot with args.
 * The opt value can be:
 * NULL		delete temp entry, if present
 * entry=<n>	switches default entry to <n>
 * else		treated as boot-args and setup a temperary menu entry
 *		and make it the default
 * Note that we are always rebooting the current OS instance
 * so osroot == / always.
 */
#define	REBOOT_TITLE	"Solaris_reboot_transient"

/*ARGSUSED*/
static error_t
update_temp(menu_t *mp, char *dummy, char *opt)
{
	int		entry;
	char		*osdev;
	char		*fstype;
	char		*sign;
	char		*opt_ptr;
	char		*path;
	char		kernbuf[BUFSIZ];
	char		args_buf[BUFSIZ];
	char		signbuf[PATH_MAX];
	int		ret;
	const char	*fcn = "update_temp()";

	assert(mp);
	assert(dummy == NULL);

	/* opt can be NULL */
	BAM_DPRINTF(("%s: entered. arg: %s\n", fcn, opt ? opt : "<NULL>"));
	BAM_DPRINTF(("%s: bam_alt_root: %d, bam_root: %s\n", fcn,
	    bam_alt_root, bam_root));

	if (bam_alt_root || bam_rootlen != 1 ||
	    strcmp(bam_root, "/") != 0 ||
	    strcmp(rootbuf, "/") != 0) {
		bam_error(_("an alternate root (%s) cannot be used with this "
		    "sub-command\n"), bam_root);
		return (BAM_ERROR);
	}

	/* If no option, delete exiting reboot menu entry */
	if (opt == NULL) {
		entry_t		*ent;
		BAM_DPRINTF(("%s: opt is NULL\n", fcn));
		ent = find_boot_entry(mp, REBOOT_TITLE, NULL, NULL,
		    NULL, NULL, 0, &entry);
		if (ent == NULL) {	/* not found is ok */
			BAM_DPRINTF(("%s: transient entry not found\n", fcn));
			return (BAM_SUCCESS);
		}
		(void) delete_boot_entry(mp, entry, DBE_PRINTERR);
		restore_default_entry(mp, BAM_OLDDEF, mp->olddefault);
		mp->olddefault = NULL;
		BAM_DPRINTF(("%s: restored old default\n", fcn));
		BAM_DPRINTF(("%s: returning SUCCESS\n", fcn));
		return (BAM_WRITE);
	}

	/* if entry= is specified, set the default entry */
	if (strncmp(opt, "entry=", strlen("entry=")) == 0) {
		int entryNum = s_strtol(opt + strlen("entry="));
		BAM_DPRINTF(("%s: opt has entry=: %s\n", fcn, opt));
		if (selector(mp, opt, &entry, NULL) == BAM_SUCCESS) {
			/* this is entry=# option */
			ret = set_global(mp, menu_cmds[DEFAULT_CMD], entry);
			BAM_DPRINTF(("%s: default set to %d, "
			    "set_default ret=%d\n", fcn, entry, ret));
			return (ret);
		} else {
			bam_error(_("failed to set GRUB menu default to %d\n"),
			    entryNum);
			return (BAM_ERROR);
		}
	}

	/*
	 * add a new menu entry based on opt and make it the default
	 */

	fstype = get_fstype("/");
	INJECT_ERROR1("REBOOT_FSTYPE_NULL", fstype = NULL);
	if (fstype == NULL) {
		bam_error(_("failed to determine filesystem type for \"/\". "
		    "Reboot with \narguments failed.\n"));
		return (BAM_ERROR);
	}

	osdev = get_special("/");
	INJECT_ERROR1("REBOOT_SPECIAL_NULL", osdev = NULL);
	if (osdev == NULL) {
		free(fstype);
		bam_error(_("failed to find device special file for \"/\". "
		    "Reboot with \narguments failed.\n"));
		return (BAM_ERROR);
	}

	sign = find_existing_sign("/", osdev, fstype);
	INJECT_ERROR1("REBOOT_SIGN_NULL", sign = NULL);
	if (sign == NULL) {
		free(fstype);
		free(osdev);
		bam_error(_("failed to find boot signature. Reboot with "
		    "arguments failed.\n"));
		return (BAM_ERROR);
	}

	free(osdev);
	(void) strlcpy(signbuf, sign, sizeof (signbuf));
	free(sign);

	assert(strchr(signbuf, '(') == NULL && strchr(signbuf, ',') == NULL &&
	    strchr(signbuf, ')') == NULL);

	/*
	 * There is no alternate root while doing reboot with args
	 * This version of bootadm is only delivered with a DBOOT
	 * version of Solaris.
	 */
	INJECT_ERROR1("REBOOT_NOT_DBOOT", bam_direct = BAM_DIRECT_MULTIBOOT);
	if (bam_direct != BAM_DIRECT_DBOOT) {
		free(fstype);
		bam_error(_("the root filesystem is not a dboot Solaris "
		    "instance. \nThis version of bootadm is not supported "
		    "on this version of Solaris.\n"));
		return (BAM_ERROR);
	}

	/* add an entry for Solaris reboot */
	if (opt[0] == '-') {
		/* It's an option - first see if boot-file is set */
		ret = get_kernel(mp, KERNEL_CMD, kernbuf, sizeof (kernbuf));
		INJECT_ERROR1("REBOOT_GET_KERNEL", ret = BAM_ERROR);
		if (ret != BAM_SUCCESS) {
			free(fstype);
			bam_error(_("reboot with arguments: error querying "
			    "current boot-file settings\n"));
			return (BAM_ERROR);
		}
		if (kernbuf[0] == '\0')
			(void) strlcpy(kernbuf, DIRECT_BOOT_KERNEL,
			    sizeof (kernbuf));
		/*
		 * If this is a zfs file system and kernbuf does not
		 * have "-B $ZFS-BOOTFS" string yet, add it.
		 */
		if (strcmp(fstype, "zfs") == 0 && !strstr(kernbuf, ZFS_BOOT)) {
			(void) strlcat(kernbuf, " ", sizeof (kernbuf));
			(void) strlcat(kernbuf, ZFS_BOOT, sizeof (kernbuf));
		}
		(void) strlcat(kernbuf, " ", sizeof (kernbuf));
		(void) strlcat(kernbuf, opt, sizeof (kernbuf));
		BAM_DPRINTF(("%s: reboot with args, option specified: "
		    "kern=%s\n", fcn, kernbuf));
	} else if (opt[0] == '/') {
		/* It's a full path, so write it out. */
		(void) strlcpy(kernbuf, opt, sizeof (kernbuf));

		/*
		 * If someone runs:
		 *
		 *	# eeprom boot-args='-kd'
		 *	# reboot /platform/i86pc/kernel/unix
		 *
		 * we want to use the boot-args as part of the boot
		 * line.  On the other hand, if someone runs:
		 *
		 *	# reboot "/platform/i86pc/kernel/unix -kd"
		 *
		 * we don't need to mess with boot-args.  If there's
		 * no space in the options string, assume we're in the
		 * first case.
		 */
		if (strchr(opt, ' ') == NULL) {
			ret = get_kernel(mp, ARGS_CMD, args_buf,
			    sizeof (args_buf));
			INJECT_ERROR1("REBOOT_GET_ARGS", ret = BAM_ERROR);
			if (ret != BAM_SUCCESS) {
				free(fstype);
				bam_error(_("reboot with arguments: error "
				    "querying current boot-args settings\n"));
				return (BAM_ERROR);
			}

			if (args_buf[0] != '\0') {
				(void) strlcat(kernbuf, " ", sizeof (kernbuf));
				(void) strlcat(kernbuf, args_buf,
				    sizeof (kernbuf));
			}
		}
		BAM_DPRINTF(("%s: reboot with args, abspath specified: "
		    "kern=%s\n", fcn, kernbuf));
	} else {
		/*
		 * It may be a partial path, or it may be a partial
		 * path followed by options.  Assume that only options
		 * follow a space.  If someone sends us a kernel path
		 * that includes a space, they deserve to be broken.
		 */
		opt_ptr = strchr(opt, ' ');
		if (opt_ptr != NULL) {
			*opt_ptr = '\0';
		}

		path = expand_path(opt);
		if (path != NULL) {
			(void) strlcpy(kernbuf, path, sizeof (kernbuf));
			free(path);

			/*
			 * If there were options given, use those.
			 * Otherwise, copy over the default options.
			 */
			if (opt_ptr != NULL) {
				/* Restore the space in opt string */
				*opt_ptr = ' ';
				(void) strlcat(kernbuf, opt_ptr,
				    sizeof (kernbuf));
			} else {
				ret = get_kernel(mp, ARGS_CMD, args_buf,
				    sizeof (args_buf));
				INJECT_ERROR1("UPDATE_TEMP_PARTIAL_ARGS",
				    ret = BAM_ERROR);
				if (ret != BAM_SUCCESS) {
					free(fstype);
					bam_error(_("reboot with arguments: "
					    "error querying current boot-args "
					    "settings\n"));
					return (BAM_ERROR);
				}

				if (args_buf[0] != '\0') {
					(void) strlcat(kernbuf, " ",
					    sizeof (kernbuf));
					(void) strlcat(kernbuf,
					    args_buf, sizeof (kernbuf));
				}
			}
			BAM_DPRINTF(("%s: resolved partial path: %s\n",
			    fcn, kernbuf));
		} else {
			free(fstype);
			bam_error(_("unable to expand %s to a full file"
			    " path.\n"), opt);
			bam_print_stderr(_("Rebooting with default kernel "
			    "and options.\n"));
			return (BAM_ERROR);
		}
	}
	free(fstype);
	entry = add_boot_entry(mp, REBOOT_TITLE, signbuf, kernbuf,
	    NULL, NULL, NULL);
	INJECT_ERROR1("REBOOT_ADD_BOOT_ENTRY", entry = BAM_ERROR);
	if (entry == BAM_ERROR) {
		bam_error(_("Cannot update menu. Cannot reboot with "
		    "requested arguments\n"));
		return (BAM_ERROR);
	}

	save_default_entry(mp, BAM_OLDDEF);
	ret = set_global(mp, menu_cmds[DEFAULT_CMD], entry);
	INJECT_ERROR1("REBOOT_SET_GLOBAL", ret = BAM_ERROR);
	if (ret == BAM_ERROR) {
		bam_error(_("reboot with arguments: setting GRUB menu default "
		    "to %d failed\n"), entry);
	}
	BAM_DPRINTF(("%s: returning SUCCESS\n", fcn));
	return (BAM_WRITE);
}

error_t
set_global(menu_t *mp, char *globalcmd, int val)
{
	line_t		*lp;
	line_t		*found;
	line_t		*last;
	char		*cp;
	char		*str;
	char		prefix[BAM_MAXLINE];
	size_t		len;
	const char	*fcn = "set_global()";

	assert(mp);
	assert(globalcmd);

	if (strcmp(globalcmd, menu_cmds[DEFAULT_CMD]) == 0) {
		INJECT_ERROR1("SET_GLOBAL_VAL_NEG", val = -1);
		INJECT_ERROR1("SET_GLOBAL_MENU_EMPTY", mp->end = NULL);
		INJECT_ERROR1("SET_GLOBAL_VAL_TOO_BIG", val = 100);
		if (val < 0 || mp->end == NULL || val > mp->end->entryNum) {
			(void) snprintf(prefix, sizeof (prefix), "%d", val);
			bam_error(_("invalid boot entry number: %s\n"), prefix);
			return (BAM_ERROR);
		}
	}

	found = last = NULL;
	for (lp = mp->start; lp; lp = lp->next) {
		if (lp->flags != BAM_GLOBAL)
			continue;

		last = lp; /* track the last global found */

		INJECT_ERROR1("SET_GLOBAL_NULL_CMD", lp->cmd = NULL);
		if (lp->cmd == NULL) {
			bam_error(_("no command at line %d\n"), lp->lineNum);
			continue;
		}
		if (strcmp(globalcmd, lp->cmd) != 0)
			continue;

		BAM_DPRINTF(("%s: found matching global command: %s\n",
		    fcn, globalcmd));

		if (found) {
			bam_error(_("duplicate command %s at line %d of "
			    "%sboot/grub/menu.lst\n"), globalcmd,
			    lp->lineNum, bam_root);
		}
		found = lp;
	}

	if (found == NULL) {
		lp = s_calloc(1, sizeof (line_t));
		if (last == NULL) {
			lp->next = mp->start;
			mp->start = lp;
			mp->end = (mp->end) ? mp->end : lp;
		} else {
			lp->next = last->next;
			last->next = lp;
			if (lp->next == NULL)
				mp->end = lp;
		}
		lp->flags = BAM_GLOBAL; /* other fields not needed for writes */
		len = strlen(globalcmd) + strlen(menu_cmds[SEP_CMD]);
		len += 10;	/* val < 10 digits */
		lp->line = s_calloc(1, len);
		(void) snprintf(lp->line, len, "%s%s%d",
		    globalcmd, menu_cmds[SEP_CMD], val);
		BAM_DPRINTF(("%s: wrote new global line: %s\n", fcn, lp->line));
		BAM_DPRINTF(("%s: returning SUCCESS\n", fcn));
		return (BAM_WRITE);
	}

	/*
	 * We are changing an existing entry. Retain any prefix whitespace,
	 * but overwrite everything else. This preserves tabs added for
	 * readability.
	 */
	str = found->line;
	cp = prefix;
	while (*str == ' ' || *str == '\t')
		*(cp++) = *(str++);
	*cp = '\0'; /* Terminate prefix */
	len = strlen(prefix) + strlen(globalcmd);
	len += strlen(menu_cmds[SEP_CMD]) + 10;

	free(found->line);
	found->line = s_calloc(1, len);
	(void) snprintf(found->line, len,
	    "%s%s%s%d", prefix, globalcmd, menu_cmds[SEP_CMD], val);

	BAM_DPRINTF(("%s: replaced global line with: %s\n", fcn, found->line));
	BAM_DPRINTF(("%s: returning SUCCESS\n", fcn));
	return (BAM_WRITE); /* need a write to menu */
}

/*
 * partial_path may be anything like "kernel/unix" or "kmdb".  Try to
 * expand it to a full unix path.  The calling function is expected to
 * output a message if an error occurs and NULL is returned.
 */
static char *
expand_path(const char *partial_path)
{
	int		new_path_len;
	char		*new_path;
	char		new_path2[PATH_MAX];
	struct stat	sb;
	const char	*fcn = "expand_path()";

	new_path_len = strlen(partial_path) + 64;
	new_path = s_calloc(1, new_path_len);

	/* First, try the simplest case - something like "kernel/unix" */
	(void) snprintf(new_path, new_path_len, "/platform/i86pc/%s",
	    partial_path);
	if (stat(new_path, &sb) == 0) {
		BAM_DPRINTF(("%s: expanded path: %s\n", fcn, new_path));
		return (new_path);
	}

	if (strcmp(partial_path, "kmdb") == 0) {
		(void) snprintf(new_path, new_path_len, "%s -k",
		    DIRECT_BOOT_KERNEL);
		BAM_DPRINTF(("%s: expanded path: %s\n", fcn, new_path));
		return (new_path);
	}

	/*
	 * We've quickly reached unsupported usage.  Try once more to
	 * see if we were just given a glom name.
	 */
	(void) snprintf(new_path, new_path_len, "/platform/i86pc/%s/unix",
	    partial_path);
	(void) snprintf(new_path2, PATH_MAX, "/platform/i86pc/%s/amd64/unix",
	    partial_path);
	if (stat(new_path, &sb) == 0) {
		if (stat(new_path2, &sb) == 0) {
			/*
			 * We matched both, so we actually
			 * want to write the $ISADIR version.
			 */
			(void) snprintf(new_path, new_path_len,
			    "/platform/i86pc/kernel/%s/$ISADIR/unix",
			    partial_path);
		}
		BAM_DPRINTF(("%s: expanded path: %s\n", fcn, new_path));
		return (new_path);
	}

	free(new_path);
	BAM_DPRINTF(("%s: returning FAILURE\n", fcn));
	return (NULL);
}

/*
 * The kernel cmd and arg have been changed, so
 * check whether the archive line needs to change.
 */
static void
set_archive_line(entry_t *entryp, line_t *kernelp)
{
	line_t		*lp = entryp->start;
	char		*new_archive;
	menu_cmd_t	m_cmd;
	const char	*fcn = "set_archive_line()";

	for (; lp != NULL; lp = lp->next) {
		if (lp->cmd != NULL && strncmp(lp->cmd, menu_cmds[MODULE_CMD],
		    sizeof (menu_cmds[MODULE_CMD]) - 1) == 0) {
			break;
		}

		INJECT_ERROR1("SET_ARCHIVE_LINE_END_ENTRY", lp = entryp->end);
		if (lp == entryp->end) {
			BAM_DPRINTF(("%s: no module/archive line for entry: "
			    "%d\n", fcn, entryp->entryNum));
			return;
		}
	}
	INJECT_ERROR1("SET_ARCHIVE_LINE_END_MENU", lp = NULL);
	if (lp == NULL) {
		BAM_DPRINTF(("%s: no module/archive line for entry: %d\n",
		    fcn, entryp->entryNum));
		return;
	}

	if (strstr(kernelp->arg, "$ISADIR") != NULL) {
		new_archive = DIRECT_BOOT_ARCHIVE;
		m_cmd = MODULE_DOLLAR_CMD;
	} else if (strstr(kernelp->arg, "amd64") != NULL) {
		new_archive = DIRECT_BOOT_ARCHIVE_64;
		m_cmd = MODULE_CMD;
	} else {
		new_archive = DIRECT_BOOT_ARCHIVE_32;
		m_cmd = MODULE_CMD;
	}

	if (strcmp(lp->arg, new_archive) == 0) {
		BAM_DPRINTF(("%s: no change for line: %s\n", fcn, lp->arg));
		return;
	}

	if (lp->cmd != NULL && strcmp(lp->cmd, menu_cmds[m_cmd]) != 0) {
		free(lp->cmd);
		lp->cmd = s_strdup(menu_cmds[m_cmd]);
	}

	free(lp->arg);
	lp->arg = s_strdup(new_archive);
	update_line(lp);
	BAM_DPRINTF(("%s: replaced for line: %s\n", fcn, lp->line));
}

/*
 * Title for an entry to set properties that once went in bootenv.rc.
 */
#define	BOOTENV_RC_TITLE	"Solaris bootenv rc"

/*
 * If path is NULL, return the kernel (optnum == KERNEL_CMD) or arguments
 * (optnum == ARGS_CMD) in the argument buf.  If path is a zero-length
 * string, reset the value to the default.  If path is a non-zero-length
 * string, set the kernel or arguments.
 */
static error_t
get_set_kernel(
	menu_t *mp,
	menu_cmd_t optnum,
	char *path,
	char *buf,
	size_t bufsize)
{
	int		entryNum;
	int		rv = BAM_SUCCESS;
	int		free_new_path = 0;
	entry_t		*entryp;
	line_t		*ptr;
	line_t		*kernelp;
	char		*new_arg;
	char		*old_args;
	char		*space;
	char		*new_path;
	char		old_space;
	size_t		old_kernel_len = 0;
	size_t		new_str_len;
	char		*fstype;
	char		*osdev;
	char		*sign;
	char		signbuf[PATH_MAX];
	int		ret;
	const char	*fcn = "get_set_kernel()";

	assert(bufsize > 0);

	ptr = kernelp = NULL;
	new_arg = old_args = space = NULL;
	new_path = NULL;
	buf[0] = '\0';

	INJECT_ERROR1("GET_SET_KERNEL_NOT_DBOOT",
	    bam_direct = BAM_DIRECT_MULTIBOOT);
	if (bam_direct != BAM_DIRECT_DBOOT) {
		bam_error(_("bootadm set-menu %s may only be run on "
		    "directboot kernels.\n"),
		    optnum == KERNEL_CMD ? "kernel" : "args");
		return (BAM_ERROR);
	}

	/*
	 * If a user changed the default entry to a non-bootadm controlled
	 * one, we don't want to mess with it.  Just print an error and
	 * return.
	 */
	if (mp->curdefault) {
		entryNum = s_strtol(mp->curdefault->arg);
		for (entryp = mp->entries; entryp; entryp = entryp->next) {
			if (entryp->entryNum == entryNum)
				break;
		}
		if ((entryp != NULL) &&
		    ((entryp->flags & (BAM_ENTRY_BOOTADM|BAM_ENTRY_LU)) == 0)) {
			bam_error(_("Default /boot/grub/menu.lst entry is not "
			    "controlled by bootadm.  Exiting\n"));
			return (BAM_ERROR);
		}
	}

	entryp = find_boot_entry(mp, BOOTENV_RC_TITLE, NULL, NULL, NULL, NULL,
	    0, &entryNum);

	if (entryp != NULL) {
		for (ptr = entryp->start; ptr && ptr != entryp->end;
		    ptr = ptr->next) {
			if (strncmp(ptr->cmd, menu_cmds[KERNEL_CMD],
			    sizeof (menu_cmds[KERNEL_CMD]) - 1) == 0) {
				kernelp = ptr;
				break;
			}
		}
		if (kernelp == NULL) {
			bam_error(_("no kernel line found in entry %d\n"),
			    entryNum);
			return (BAM_ERROR);
		}

		old_kernel_len = strcspn(kernelp->arg, " \t");
		space = old_args = kernelp->arg + old_kernel_len;
		while ((*old_args == ' ') || (*old_args == '\t'))
			old_args++;
	}

	if (path == NULL) {
		if (entryp == NULL) {
			BAM_DPRINTF(("%s: no RC entry, nothing to report\n",
			    fcn));
			BAM_DPRINTF(("%s: returning SUCCESS\n", fcn));
			return (BAM_SUCCESS);
		}
		assert(kernelp);
		if (optnum == ARGS_CMD) {
			if (old_args[0] != '\0') {
				(void) strlcpy(buf, old_args, bufsize);
				BAM_DPRINTF(("%s: read menu boot-args: %s\n",
				    fcn, buf));
			}
		} else {
			/*
			 * We need to print the kernel, so we just turn the
			 * first space into a '\0' and print the beginning.
			 * We don't print anything if it's the default kernel.
			 */
			old_space = *space;
			*space = '\0';
			if (strcmp(kernelp->arg, DIRECT_BOOT_KERNEL) != 0) {
				(void) strlcpy(buf, kernelp->arg, bufsize);
				BAM_DPRINTF(("%s: read menu boot-file: %s\n",
				    fcn, buf));
			}
			*space = old_space;
		}
		BAM_DPRINTF(("%s: returning SUCCESS\n", fcn));
		return (BAM_SUCCESS);
	}

	/*
	 * First, check if we're resetting an entry to the default.
	 */
	if ((path[0] == '\0') ||
	    ((optnum == KERNEL_CMD) &&
	    (strcmp(path, DIRECT_BOOT_KERNEL) == 0))) {
		if ((entryp == NULL) || (kernelp == NULL)) {
			/* No previous entry, it's already the default */
			BAM_DPRINTF(("%s: no reset, already has default\n",
			    fcn));
			return (BAM_SUCCESS);
		}

		/*
		 * Check if we can delete the entry.  If we're resetting the
		 * kernel command, and the args is already empty, or if we're
		 * resetting the args command, and the kernel is already the
		 * default, we can restore the old default and delete the entry.
		 */
		if (((optnum == KERNEL_CMD) &&
		    ((old_args == NULL) || (old_args[0] == '\0'))) ||
		    ((optnum == ARGS_CMD) &&
		    (strncmp(kernelp->arg, DIRECT_BOOT_KERNEL,
		    sizeof (DIRECT_BOOT_KERNEL) - 1) == 0))) {
			kernelp = NULL;
			(void) delete_boot_entry(mp, entryNum, DBE_PRINTERR);
			restore_default_entry(mp, BAM_OLD_RC_DEF,
			    mp->old_rc_default);
			mp->old_rc_default = NULL;
			rv = BAM_WRITE;
			BAM_DPRINTF(("%s: resetting to default\n", fcn));
			goto done;
		}

		if (optnum == KERNEL_CMD) {
			/*
			 * At this point, we've already checked that old_args
			 * and entryp are valid pointers.  The "+ 2" is for
			 * a space a the string termination character.
			 */
			new_str_len = (sizeof (DIRECT_BOOT_KERNEL) - 1) +
			    strlen(old_args) + 2;
			new_arg = s_calloc(1, new_str_len);
			(void) snprintf(new_arg, new_str_len, "%s %s",
			    DIRECT_BOOT_KERNEL, old_args);
			free(kernelp->arg);
			kernelp->arg = new_arg;

			/*
			 * We have changed the kernel line, so we may need
			 * to update the archive line as well.
			 */
			set_archive_line(entryp, kernelp);
			BAM_DPRINTF(("%s: reset kernel to default, but "
			    "retained old args: %s\n", fcn, kernelp->arg));
		} else {
			/*
			 * We're resetting the boot args to nothing, so
			 * we only need to copy the kernel.  We've already
			 * checked that the kernel is not the default.
			 */
			new_arg = s_calloc(1, old_kernel_len + 1);
			(void) snprintf(new_arg, old_kernel_len + 1, "%s",
			    kernelp->arg);
			free(kernelp->arg);
			kernelp->arg = new_arg;
			BAM_DPRINTF(("%s: reset args to default, but retained "
			    "old kernel: %s\n", fcn, kernelp->arg));
		}
		rv = BAM_WRITE;
		goto done;
	}

	/*
	 * Expand the kernel file to a full path, if necessary
	 */
	if ((optnum == KERNEL_CMD) && (path[0] != '/')) {
		new_path = expand_path(path);
		if (new_path == NULL) {
			bam_error(_("unable to expand %s to a full file "
			    "path.\n"), path);
			BAM_DPRINTF(("%s: returning FAILURE\n", fcn));
			return (BAM_ERROR);
		}
		free_new_path = 1;
	} else {
		new_path = path;
		free_new_path = 0;
	}

	/*
	 * At this point, we know we're setting a new value.  First, take care
	 * of the case where there was no previous entry.
	 */
	if (entryp == NULL) {

		/* Similar to code in update_temp */
		fstype = get_fstype("/");
		INJECT_ERROR1("GET_SET_KERNEL_FSTYPE", fstype = NULL);
		if (fstype == NULL) {
			bam_error(_("cannot determine filesystem type for "
			    "\"/\".\nCannot generate GRUB menu entry with "
			    "EEPROM arguments.\n"));
			rv = BAM_ERROR;
			goto done;
		}

		osdev = get_special("/");
		INJECT_ERROR1("GET_SET_KERNEL_SPECIAL", osdev = NULL);
		if (osdev == NULL) {
			free(fstype);
			bam_error(_("cannot determine device special file for "
			    "\"/\".\nCannot generate GRUB menu entry with "
			    "EEPROM arguments.\n"));
			rv = BAM_ERROR;
			goto done;
		}

		sign = find_existing_sign("/", osdev, fstype);
		INJECT_ERROR1("GET_SET_KERNEL_SIGN", sign = NULL);
		if (sign == NULL) {
			free(fstype);
			free(osdev);
			bam_error(_("cannot determine boot signature for "
			    "\"/\".\nCannot generate GRUB menu entry with "
			    "EEPROM arguments.\n"));
			rv = BAM_ERROR;
			goto done;
		}

		free(osdev);
		(void) strlcpy(signbuf, sign, sizeof (signbuf));
		free(sign);
		assert(strchr(signbuf, '(') == NULL &&
		    strchr(signbuf, ',') == NULL &&
		    strchr(signbuf, ')') == NULL);

		if (optnum == KERNEL_CMD) {
			if (strcmp(fstype, "zfs") == 0) {
				new_str_len = strlen(new_path) +
				    strlen(ZFS_BOOT) + 8;
				new_arg = s_calloc(1, new_str_len);
				(void) snprintf(new_arg, new_str_len, "%s %s",
				    new_path, ZFS_BOOT);
				BAM_DPRINTF(("%s: new kernel=%s\n", fcn,
				    new_arg));
				entryNum = add_boot_entry(mp, BOOTENV_RC_TITLE,
				    signbuf, new_arg, NULL, NULL, NULL);
				free(new_arg);
			} else {
				BAM_DPRINTF(("%s: new kernel=%s\n", fcn,
				    new_path));
				entryNum = add_boot_entry(mp, BOOTENV_RC_TITLE,
				    signbuf, new_path, NULL, NULL, NULL);
			}
		} else {
			new_str_len = strlen(path) + 8;
			if (strcmp(fstype, "zfs") == 0) {
				new_str_len += strlen(DIRECT_BOOT_KERNEL_ZFS);
				new_arg = s_calloc(1, new_str_len);
				(void) snprintf(new_arg, new_str_len, "%s %s",
				    DIRECT_BOOT_KERNEL_ZFS, path);
			} else {
				new_str_len += strlen(DIRECT_BOOT_KERNEL);
				new_arg = s_calloc(1, new_str_len);
				(void) snprintf(new_arg, new_str_len, "%s %s",
				    DIRECT_BOOT_KERNEL, path);
			}

			BAM_DPRINTF(("%s: new args=%s\n", fcn, new_arg));
			entryNum = add_boot_entry(mp, BOOTENV_RC_TITLE,
			    signbuf, new_arg, NULL, DIRECT_BOOT_ARCHIVE, NULL);
			free(new_arg);
		}
		free(fstype);
		INJECT_ERROR1("GET_SET_KERNEL_ADD_BOOT_ENTRY",
		    entryNum = BAM_ERROR);
		if (entryNum == BAM_ERROR) {
			bam_error(_("failed to add boot entry: %s\n"),
			    BOOTENV_RC_TITLE);
			rv = BAM_ERROR;
			goto done;
		}
		save_default_entry(mp, BAM_OLD_RC_DEF);
		ret = set_global(mp, menu_cmds[DEFAULT_CMD], entryNum);
		INJECT_ERROR1("GET_SET_KERNEL_SET_GLOBAL", ret = BAM_ERROR);
		if (ret == BAM_ERROR) {
			bam_error(_("failed to set default to: %d\n"),
			    entryNum);
		}
		rv = BAM_WRITE;
		goto done;
	}

	/*
	 * There was already an bootenv entry which we need to edit.
	 */
	if (optnum == KERNEL_CMD) {
		new_str_len = strlen(new_path) + strlen(old_args) + 2;
		new_arg = s_calloc(1, new_str_len);
		(void) snprintf(new_arg, new_str_len, "%s %s", new_path,
		    old_args);
		free(kernelp->arg);
		kernelp->arg = new_arg;

		/*
		 * If we have changed the kernel line, we may need to update
		 * the archive line as well.
		 */
		set_archive_line(entryp, kernelp);
		BAM_DPRINTF(("%s: rc line exists, replaced kernel, same "
		    "args: %s\n", fcn, kernelp->arg));
	} else {
		new_str_len = old_kernel_len + strlen(path) + 8;
		new_arg = s_calloc(1, new_str_len);
		(void) strncpy(new_arg, kernelp->arg, old_kernel_len);
		(void) strlcat(new_arg, " ", new_str_len);
		(void) strlcat(new_arg, path, new_str_len);
		free(kernelp->arg);
		kernelp->arg = new_arg;
		BAM_DPRINTF(("%s: rc line exists, same kernel, but new "
		    "args: %s\n", fcn, kernelp->arg));
	}
	rv = BAM_WRITE;

done:
	if ((rv == BAM_WRITE) && kernelp)
		update_line(kernelp);
	if (free_new_path)
		free(new_path);
	if (rv == BAM_WRITE) {
		BAM_DPRINTF(("%s: returning SUCCESS\n", fcn));
	} else {
		BAM_DPRINTF(("%s: returning FAILURE\n", fcn));
	}
	return (rv);
}

static error_t
get_kernel(menu_t *mp, menu_cmd_t optnum, char *buf, size_t bufsize)
{
	const char	*fcn = "get_kernel()";
	BAM_DPRINTF(("%s: entered. arg: %s\n", fcn, menu_cmds[optnum]));
	return (get_set_kernel(mp, optnum, NULL, buf, bufsize));
}

static error_t
set_kernel(menu_t *mp, menu_cmd_t optnum, char *path, char *buf, size_t bufsize)
{
	const char	*fcn = "set_kernel()";
	assert(path != NULL);
	BAM_DPRINTF(("%s: entered. args: %s %s\n", fcn,
	    menu_cmds[optnum], path));
	return (get_set_kernel(mp, optnum, path, buf, bufsize));
}

/*ARGSUSED*/
static error_t
set_option(menu_t *mp, char *dummy, char *opt)
{
	int		optnum;
	int		optval;
	char		*val;
	char		buf[BUFSIZ] = "";
	error_t		rv;
	const char	*fcn = "set_option()";

	assert(mp);
	assert(opt);
	assert(dummy == NULL);

	/* opt is set from bam_argv[0] and is always non-NULL */
	BAM_DPRINTF(("%s: entered. arg: %s\n", fcn, opt));

	val = strchr(opt, '=');
	if (val != NULL) {
		*val = '\0';
	}

	if (strcmp(opt, "default") == 0) {
		optnum = DEFAULT_CMD;
	} else if (strcmp(opt, "timeout") == 0) {
		optnum = TIMEOUT_CMD;
	} else if (strcmp(opt, menu_cmds[KERNEL_CMD]) == 0) {
		optnum = KERNEL_CMD;
	} else if (strcmp(opt, menu_cmds[ARGS_CMD]) == 0) {
		optnum = ARGS_CMD;
	} else {
		bam_error(_("invalid option: %s\n"), opt);
		return (BAM_ERROR);
	}

	/*
	 * kernel and args are allowed without "=new_value" strings.  All
	 * others cause errors
	 */
	if ((val == NULL) && (optnum != KERNEL_CMD) && (optnum != ARGS_CMD)) {
		bam_error(_("option has no argument: %s\n"), opt);
		return (BAM_ERROR);
	} else if (val != NULL) {
		*val = '=';
	}

	if ((optnum == KERNEL_CMD) || (optnum == ARGS_CMD)) {
		BAM_DPRINTF(("%s: setting %s option to %s\n",
		    fcn, menu_cmds[optnum], val ? val + 1 : "NULL"));

		if (val)
			rv = set_kernel(mp, optnum, val + 1, buf, sizeof (buf));
		else
			rv = get_kernel(mp, optnum, buf, sizeof (buf));
		if ((rv == BAM_SUCCESS) && (buf[0] != '\0'))
			(void) printf("%s\n", buf);
	} else {
		optval = s_strtol(val + 1);
		BAM_DPRINTF(("%s: setting %s option to %s\n", fcn,
		    menu_cmds[optnum], val + 1));
		rv = set_global(mp, menu_cmds[optnum], optval);
	}

	if (rv == BAM_WRITE || rv == BAM_SUCCESS) {
		BAM_DPRINTF(("%s: returning SUCCESS\n", fcn));
	} else {
		BAM_DPRINTF(("%s: returning FAILURE\n", fcn));
	}

	return (rv);
}

/*
 * The quiet argument suppresses messages. This is used
 * when invoked in the context of other commands (e.g. list_entry)
 */
static error_t
read_globals(menu_t *mp, char *menu_path, char *globalcmd, int quiet)
{
	line_t *lp;
	char *arg;
	int done, ret = BAM_SUCCESS;

	assert(mp);
	assert(menu_path);
	assert(globalcmd);

	if (mp->start == NULL) {
		if (!quiet)
			bam_error(_("menu file not found: %s\n"), menu_path);
		return (BAM_ERROR);
	}

	done = 0;
	for (lp = mp->start; lp; lp = lp->next) {
		if (lp->flags != BAM_GLOBAL)
			continue;

		if (lp->cmd == NULL) {
			if (!quiet)
				bam_error(_("no command at line %d\n"),
				    lp->lineNum);
			continue;
		}

		if (strcmp(globalcmd, lp->cmd) != 0)
			continue;

		/* Found global. Check for duplicates */
		if (done && !quiet) {
			bam_error(_("duplicate command %s at line %d of "
			    "%sboot/grub/menu.lst\n"), globalcmd,
			    lp->lineNum, bam_root);
			ret = BAM_ERROR;
		}

		arg = lp->arg ? lp->arg : "";
		bam_print(_("%s %s\n"), globalcmd, arg);
		done = 1;
	}

	if (!done && bam_verbose)
		bam_print(_("no %s entry found\n"), globalcmd);

	return (ret);
}

static error_t
menu_write(char *root, menu_t *mp)
{
	const char *fcn = "menu_write()";

	BAM_DPRINTF(("%s: entered menu_write() for root: <%s>\n", fcn, root));
	return (list2file(root, MENU_TMP, GRUB_MENU, mp->start));
}

void
line_free(line_t *lp)
{
	if (lp == NULL)
		return;

	if (lp->cmd != NULL)
		free(lp->cmd);
	if (lp->sep)
		free(lp->sep);
	if (lp->arg)
		free(lp->arg);
	if (lp->line)
		free(lp->line);
	free(lp);
}

static void
linelist_free(line_t *start)
{
	line_t *lp;

	while (start) {
		lp = start;
		start = start->next;
		line_free(lp);
	}
}

static void
filelist_free(filelist_t *flistp)
{
	linelist_free(flistp->head);
	flistp->head = NULL;
	flistp->tail = NULL;
}

static void
menu_free(menu_t *mp)
{
	entry_t *ent, *tmp;
	assert(mp);

	if (mp->start)
		linelist_free(mp->start);
	ent = mp->entries;
	while (ent) {
		tmp = ent;
		ent = tmp->next;
		free(tmp);
	}

	free(mp);
}

/*
 * Utility routines
 */


/*
 * Returns 0 on success
 * Any other value indicates an error
 */
static int
exec_cmd(char *cmdline, filelist_t *flistp)
{
	char buf[BUFSIZ];
	int ret;
	FILE *ptr;
	sigset_t set;
	void (*disp)(int);

	/*
	 * For security
	 * - only absolute paths are allowed
	 * - set IFS to space and tab
	 */
	if (*cmdline != '/') {
		bam_error(_("path is not absolute: %s\n"), cmdline);
		return (-1);
	}
	(void) putenv("IFS= \t");

	/*
	 * We may have been exec'ed with SIGCHLD blocked
	 * unblock it here
	 */
	(void) sigemptyset(&set);
	(void) sigaddset(&set, SIGCHLD);
	if (sigprocmask(SIG_UNBLOCK, &set, NULL) != 0) {
		bam_error(_("cannot unblock SIGCHLD: %s\n"), strerror(errno));
		return (-1);
	}

	/*
	 * Set SIGCHLD disposition to SIG_DFL for popen/pclose
	 */
	disp = sigset(SIGCHLD, SIG_DFL);
	if (disp == SIG_ERR) {
		bam_error(_("cannot set SIGCHLD disposition: %s\n"),
		    strerror(errno));
		return (-1);
	}
	if (disp == SIG_HOLD) {
		bam_error(_("SIGCHLD signal blocked. Cannot exec: %s\n"),
		    cmdline);
		return (-1);
	}

	ptr = popen(cmdline, "r");
	if (ptr == NULL) {
		bam_error(_("popen failed: %s: %s\n"), cmdline,
		    strerror(errno));
		return (-1);
	}

	/*
	 * If we simply do a pclose() following a popen(), pclose()
	 * will close the reader end of the pipe immediately even
	 * if the child process has not started/exited. pclose()
	 * does wait for cmd to terminate before returning though.
	 * When the executed command writes its output to the pipe
	 * there is no reader process and the command dies with
	 * SIGPIPE. To avoid this we read repeatedly until read
	 * terminates with EOF. This indicates that the command
	 * (writer) has closed the pipe and we can safely do a
	 * pclose().
	 *
	 * Since pclose() does wait for the command to exit,
	 * we can safely reap the exit status of the command
	 * from the value returned by pclose()
	 */
	while (s_fgets(buf, sizeof (buf), ptr) != NULL) {
		if (flistp == NULL) {
			/* s_fgets strips newlines, so insert them at the end */
			bam_print(_("%s\n"), buf);
		} else {
			append_to_flist(flistp, buf);
		}
	}

	ret = pclose(ptr);
	if (ret == -1) {
		bam_error(_("pclose failed: %s: %s\n"), cmdline,
		    strerror(errno));
		return (-1);
	}

	if (WIFEXITED(ret)) {
		return (WEXITSTATUS(ret));
	} else {
		bam_error(_("command terminated abnormally: %s: %d\n"),
		    cmdline, ret);
		return (-1);
	}
}

/*
 * Since this function returns -1 on error
 * it cannot be used to convert -1. However,
 * that is sufficient for what we need.
 */
static long
s_strtol(char *str)
{
	long l;
	char *res = NULL;

	if (str == NULL) {
		return (-1);
	}

	errno = 0;
	l = strtol(str, &res, 10);
	if (errno || *res != '\0') {
		return (-1);
	}

	return (l);
}

/*
 * Wrapper around fputs, that adds a newline (since fputs doesn't)
 */
static int
s_fputs(char *str, FILE *fp)
{
	char linebuf[BAM_MAXLINE];

	(void) snprintf(linebuf, sizeof (linebuf), "%s\n", str);
	return (fputs(linebuf, fp));
}

/*
 * Wrapper around fgets, that strips newlines returned by fgets
 */
char *
s_fgets(char *buf, int buflen, FILE *fp)
{
	int n;

	buf = fgets(buf, buflen, fp);
	if (buf) {
		n = strlen(buf);
		if (n == buflen - 1 && buf[n-1] != '\n')
			bam_error(_("the following line is too long "
			    "(> %d chars)\n\t%s\n"), buflen - 1, buf);
		buf[n-1] = (buf[n-1] == '\n') ? '\0' : buf[n-1];
	}

	return (buf);
}

void *
s_calloc(size_t nelem, size_t sz)
{
	void *ptr;

	ptr = calloc(nelem, sz);
	if (ptr == NULL) {
		bam_error(_("could not allocate memory: size = %u\n"),
		    nelem*sz);
		bam_exit(1);
	}
	return (ptr);
}

void *
s_realloc(void *ptr, size_t sz)
{
	ptr = realloc(ptr, sz);
	if (ptr == NULL) {
		bam_error(_("could not allocate memory: size = %u\n"), sz);
		bam_exit(1);
	}
	return (ptr);
}

char *
s_strdup(char *str)
{
	char *ptr;

	if (str == NULL)
		return (NULL);

	ptr = strdup(str);
	if (ptr == NULL) {
		bam_error(_("could not allocate memory: size = %u\n"),
		    strlen(str) + 1);
		bam_exit(1);
	}
	return (ptr);
}

/*
 * Returns 1 if amd64 (or sparc, for syncing x86 diskless clients)
 * Returns 0 otherwise
 */
static int
is_amd64(void)
{
	static int amd64 = -1;
	char isabuf[257];	/* from sysinfo(2) manpage */

	if (amd64 != -1)
		return (amd64);

	if (bam_alt_platform) {
		if (strcmp(bam_platform, "i86pc") == 0) {
			amd64 = 1;		/* diskless server */
		}
	} else {
		if (sysinfo(SI_ISALIST, isabuf, sizeof (isabuf)) > 0 &&
		    strncmp(isabuf, "amd64 ", strlen("amd64 ")) == 0) {
			amd64 = 1;
		} else if (strstr(isabuf, "i386") == NULL) {
			amd64 = 1;		/* diskless server */
		}
	}
	if (amd64 == -1)
		amd64 = 0;

	return (amd64);
}

static char *
get_machine(void)
{
	static int cached = -1;
	static char mbuf[257];	/* from sysinfo(2) manpage */

	if (cached == 0)
		return (mbuf);

	if (bam_alt_platform) {
		return (bam_platform);
	} else {
		if (sysinfo(SI_MACHINE, mbuf, sizeof (mbuf)) > 0) {
			cached = 1;
		}
	}
	if (cached == -1) {
		mbuf[0] = '\0';
		cached = 0;
	}

	return (mbuf);
}

int
is_sparc(void)
{
	static int issparc = -1;
	char mbuf[257];	/* from sysinfo(2) manpage */

	if (issparc != -1)
		return (issparc);

	if (bam_alt_platform) {
		if (strncmp(bam_platform, "sun4", 4) == 0) {
			issparc = 1;
		}
	} else {
		if (sysinfo(SI_ARCHITECTURE, mbuf, sizeof (mbuf)) > 0 &&
		    strcmp(mbuf, "sparc") == 0) {
			issparc = 1;
		}
	}
	if (issparc == -1)
		issparc = 0;

	return (issparc);
}

static void
append_to_flist(filelist_t *flistp, char *s)
{
	line_t *lp;

	lp = s_calloc(1, sizeof (line_t));
	lp->line = s_strdup(s);
	if (flistp->head == NULL)
		flistp->head = lp;
	else
		flistp->tail->next = lp;
	flistp->tail = lp;
}

#if !defined(_OBP)

UCODE_VENDORS;

/*ARGSUSED*/
static void
ucode_install(char *root)
{
	int i;

	for (i = 0; ucode_vendors[i].filestr != NULL; i++) {
		int cmd_len = PATH_MAX + 256;
		char cmd[PATH_MAX + 256];
		char file[PATH_MAX];
		char timestamp[PATH_MAX];
		struct stat fstatus, tstatus;
		struct utimbuf u_times;

		(void) snprintf(file, PATH_MAX, "%s/%s/%s-ucode.%s",
		    bam_root, UCODE_INSTALL_PATH, ucode_vendors[i].filestr,
		    ucode_vendors[i].extstr);

		if (stat(file, &fstatus) != 0 || !(S_ISREG(fstatus.st_mode)))
			continue;

		(void) snprintf(timestamp, PATH_MAX, "%s.ts", file);

		if (stat(timestamp, &tstatus) == 0 &&
		    fstatus.st_mtime <= tstatus.st_mtime)
			continue;

		(void) snprintf(cmd, cmd_len, "/usr/sbin/ucodeadm -i -R "
		    "%s/%s/%s %s > /dev/null 2>&1", bam_root,
		    UCODE_INSTALL_PATH, ucode_vendors[i].vendorstr, file);
		if (system(cmd) != 0)
			return;

		if (creat(timestamp, S_IRUSR | S_IWUSR) == -1)
			return;

		u_times.actime = fstatus.st_atime;
		u_times.modtime = fstatus.st_mtime;
		(void) utime(timestamp, &u_times);
	}
}
#endif<|MERGE_RESOLUTION|>--- conflicted
+++ resolved
@@ -24,12 +24,8 @@
  * Copyright 2012 Milan Jurik. All rights reserved.
  * Copyright (c) 2015 by Delphix. All rights reserved.
  * Copyright 2016 Toomas Soome <tsoome@me.com>
-<<<<<<< HEAD
  * Copyright 2017 Nexenta Systems, Inc.
-=======
- * Copyright 2016 Nexenta Systems, Inc.
  * Copyright 2018 OmniOS Community Edition (OmniOSce) Association.
->>>>>>> 8dfe5547
  */
 
 /*
