--- conflicted
+++ resolved
@@ -22,11 +22,8 @@
 /*
  * Copyright (c) 2004, 2010, Oracle and/or its affiliates. All rights reserved.
  * Copyright (c) 2011, Joyent, Inc. All rights reserved.
-<<<<<<< HEAD
  * Copyright 2015 Nexenta Systems, Inc.  All rights reserved.
-=======
  * Copyright (c) 2015, 2016 by Delphix. All rights reserved.
->>>>>>> 993e3faf
  */
 
 /*
