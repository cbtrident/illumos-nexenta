--- conflicted
+++ resolved
@@ -23,11 +23,8 @@
 # Copyright 2009 Sun Microsystems, Inc.  All rights reserved.
 # Use is subject to license terms.
 # Copyright (c) 2012 by Delphix. All rights reserved.
-<<<<<<< HEAD
 # Copyright 2013 Nexenta Systems, Inc. All rights reserved.
-=======
 # Copyright 2017 Joyent, Inc.
->>>>>>> 4dfc19d7
 #
 
 PROG:sh=	cd ..; basename `pwd`
