/*
 * CDDL HEADER START
 *
 * The contents of this file are subject to the terms of the
 * Common Development and Distribution License (the "License").
 * You may not use this file except in compliance with the License.
 *
 * You can obtain a copy of the license at usr/src/OPENSOLARIS.LICENSE
 * or http://www.opensolaris.org/os/licensing.
 * See the License for the specific language governing permissions
 * and limitations under the License.
 *
 * When distributing Covered Code, include this CDDL HEADER in each
 * file and include the License file at usr/src/OPENSOLARIS.LICENSE.
 * If applicable, add the following below this CDDL HEADER, with the
 * fields enclosed by brackets "[]" replaced with your own identifying
 * information: Portions Copyright [yyyy] [name of copyright owner]
 *
 * CDDL HEADER END
 */

/*
 * Copyright (c) 2005, 2010, Oracle and/or its affiliates. All rights reserved.
 * Copyright (c) 2011, 2016 by Delphix. All rights reserved.
 * Copyright (c) 2014 Integros [integros.com]
<<<<<<< HEAD
 * Copyright 2016 Nexenta Systems, Inc. All rights reserved.
=======
 * Copyright 2017 Nexenta Systems, Inc.
>>>>>>> 993e3faf
 */

#include <stdio.h>
#include <unistd.h>
#include <stdio_ext.h>
#include <stdlib.h>
#include <ctype.h>
#include <string.h>
#include <errno.h>
#include <sys/zfs_context.h>
#include <sys/spa.h>
#include <sys/spa_impl.h>
#include <sys/dmu.h>
#include <sys/zap.h>
#include <sys/fs/zfs.h>
#include <sys/zfs_znode.h>
#include <sys/zfs_sa.h>
#include <sys/sa.h>
#include <sys/sa_impl.h>
#include <sys/vdev.h>
#include <sys/vdev_impl.h>
#include <sys/metaslab_impl.h>
#include <sys/dmu_objset.h>
#include <sys/dsl_dir.h>
#include <sys/dsl_dataset.h>
#include <sys/dsl_pool.h>
#include <sys/dbuf.h>
#include <sys/zil.h>
#include <sys/zil_impl.h>
#include <sys/stat.h>
#include <sys/resource.h>
#include <sys/dmu_traverse.h>
#include <sys/zio_checksum.h>
#include <sys/zio_compress.h>
#include <sys/zfs_fuid.h>
#include <sys/arc.h>
#include <sys/ddt.h>
#include <sys/zfeature.h>
#include <zfs_comutil.h>
#undef verify
#include <libzfs.h>

#define	ZDB_COMPRESS_NAME(idx) ((idx) < ZIO_COMPRESS_FUNCTIONS ?	\
	zio_compress_table[(idx)].ci_name : "UNKNOWN")
#define	ZDB_CHECKSUM_NAME(idx) ((idx) < ZIO_CHECKSUM_FUNCTIONS ?	\
	zio_checksum_table[(idx)].ci_name : "UNKNOWN")
#define	ZDB_OT_NAME(idx) ((idx) < DMU_OT_NUMTYPES ?	\
	dmu_ot[(idx)].ot_name : DMU_OT_IS_VALID(idx) ?	\
	dmu_ot_byteswap[DMU_OT_BYTESWAP(idx)].ob_name : "UNKNOWN")
#define	ZDB_OT_TYPE(idx) ((idx) < DMU_OT_NUMTYPES ? (idx) :		\
	(((idx) == DMU_OTN_ZAP_DATA || (idx) == DMU_OTN_ZAP_METADATA) ?	\
	DMU_OT_ZAP_OTHER : DMU_OT_NUMTYPES))

#ifndef lint
extern int reference_tracking_enable;
extern boolean_t zfs_recover;
extern uint64_t zfs_arc_max, zfs_arc_meta_limit;
extern int zfs_vdev_async_read_max_active;
#else
int reference_tracking_enable;
boolean_t zfs_recover;
uint64_t zfs_arc_max, zfs_arc_meta_limit;
int zfs_vdev_async_read_max_active;
#endif

const char cmdname[] = "zdb";
uint8_t dump_opt[256];

typedef void object_viewer_t(objset_t *, uint64_t, void *data, size_t size);

extern void dump_intent_log(zilog_t *);
uint64_t *zopt_object = NULL;
int zopt_objects = 0;
libzfs_handle_t *g_zfs;
uint64_t max_inflight = 1000;

static void snprintf_blkptr_compact(char *, size_t, const blkptr_t *);

/*
 * These libumem hooks provide a reasonable set of defaults for the allocator's
 * debugging facilities.
 */
const char *
_umem_debug_init()
{
	return ("default,verbose"); /* $UMEM_DEBUG setting */
}

const char *
_umem_logging_init(void)
{
	return ("fail,contents"); /* $UMEM_LOGGING setting */
}

static void
usage(void)
{
	(void) fprintf(stderr,
	    "Usage:\t%s [-AbcdDFGhiLMPsvX] [-e [-p <path> ...]] "
	    "[-I <inflight I/Os>]\n"
	    "\t\t[-o <var>=<value>]... [-t <txg>] [-U <cache>] [-x <dumpdir>]\n"
	    "\t\t[<poolname> [<object> ...]]\n"
	    "\t%s [-AdiPv] [-e [-p <path> ...]] [-U <cache>] <dataset> "
	    "[<object> ...]\n"
	    "\t%s -C [-A] [-U <cache>]\n"
	    "\t%s -l [-Aqu] <device>\n"
	    "\t%s -m [-AFLPX] [-e [-p <path> ...]] [-t <txg>] [-U <cache>]\n"
	    "\t\t<poolname> [<vdev> [<metaslab> ...]]\n"
	    "\t%s -O <dataset> <path>\n"
	    "\t%s -R [-A] [-e [-p <path> ...]] [-U <cache>]\n"
	    "\t\t<poolname> <vdev>:<offset>:<size>[:<flags>]\n"
	    "\t%s -S [-AP] [-e [-p <path> ...]] [-U <cache>] <poolname>\n\n",
	    cmdname, cmdname, cmdname, cmdname, cmdname, cmdname, cmdname,
	    cmdname);

	(void) fprintf(stderr, "    Dataset name must include at least one "
	    "separator character '/' or '@'\n");
	(void) fprintf(stderr, "    If dataset name is specified, only that "
	    "dataset is dumped\n");
	(void) fprintf(stderr, "    If object numbers are specified, only "
	    "those objects are dumped\n\n");
	(void) fprintf(stderr, "    Options to control amount of output:\n");
	(void) fprintf(stderr, "        -b block statistics\n");
	(void) fprintf(stderr, "        -c checksum all metadata (twice for "
	    "all data) blocks\n");
	(void) fprintf(stderr, "        -C config (or cachefile if alone)\n");
	(void) fprintf(stderr, "        -d dataset(s)\n");
	(void) fprintf(stderr, "        -D dedup statistics\n");
	(void) fprintf(stderr, "        -h pool history\n");
	(void) fprintf(stderr, "        -i intent logs\n");
	(void) fprintf(stderr, "        -l read label contents\n");
	(void) fprintf(stderr, "        -L disable leak tracking (do not "
	    "load spacemaps)\n");
	(void) fprintf(stderr, "        -m metaslabs\n");
	(void) fprintf(stderr, "        -M metaslab groups\n");
	(void) fprintf(stderr, "        -O perform object lookups by path\n");
	(void) fprintf(stderr, "        -R read and display block from a "
	    "device\n");
	(void) fprintf(stderr, "        -s report stats on zdb's I/O\n");
	(void) fprintf(stderr, "        -S simulate dedup to measure effect\n");
	(void) fprintf(stderr, "        -v verbose (applies to all "
	    "others)\n\n");
	(void) fprintf(stderr, "    Below options are intended for use "
	    "with other options:\n");
	(void) fprintf(stderr, "        -A ignore assertions (-A), enable "
	    "panic recovery (-AA) or both (-AAA)\n");
	(void) fprintf(stderr, "        -e pool is exported/destroyed/"
	    "has altroot/not in a cachefile\n");
	(void) fprintf(stderr, "        -F attempt automatic rewind within "
	    "safe range of transaction groups\n");
	(void) fprintf(stderr, "        -G dump zfs_dbgmsg buffer before "
	    "exiting\n");
	(void) fprintf(stderr, "        -I <number of inflight I/Os> -- "
	    "specify the maximum number of "
	    "checksumming I/Os [default is 200]\n");
	(void) fprintf(stderr, "        -o <variable>=<value> set global "
	    "variable to an unsigned 32-bit integer value\n");
	(void) fprintf(stderr, "        -p <path> -- use one or more with "
	    "-e to specify path to vdev dir\n");
	(void) fprintf(stderr, "        -P print numbers in parseable form\n");
	(void) fprintf(stderr, "        -q don't print label contents\n");
	(void) fprintf(stderr, "        -t <txg> -- highest txg to use when "
	    "searching for uberblocks\n");
	(void) fprintf(stderr, "        -u uberblock\n");
	(void) fprintf(stderr, "        -U <cachefile_path> -- use alternate "
	    "cachefile\n");
	(void) fprintf(stderr, "        -x <dumpdir> -- "
	    "dump all read blocks into specified directory\n");
	(void) fprintf(stderr, "        -X attempt extreme rewind (does not "
	    "work with dataset)\n\n");
	(void) fprintf(stderr, "Specify an option more than once (e.g. -bb) "
	    "to make only that option verbose\n");
	(void) fprintf(stderr, "Default is to dump everything non-verbosely\n");
	exit(1);
}

static void
dump_debug_buffer()
{
	if (dump_opt['G']) {
		(void) printf("\n");
		zfs_dbgmsg_print("zdb");
	}
}

/*
 * Called for usage errors that are discovered after a call to spa_open(),
 * dmu_bonus_hold(), or pool_match().  abort() is called for other errors.
 */

static void
fatal(const char *fmt, ...)
{
	va_list ap;

	va_start(ap, fmt);
	(void) fprintf(stderr, "%s: ", cmdname);
	(void) vfprintf(stderr, fmt, ap);
	va_end(ap);
	(void) fprintf(stderr, "\n");

	dump_debug_buffer();

	exit(1);
}

/* ARGSUSED */
static void
dump_packed_nvlist(objset_t *os, uint64_t object, void *data, size_t size)
{
	nvlist_t *nv;
	size_t nvsize = *(uint64_t *)data;
	char *packed = umem_alloc(nvsize, UMEM_NOFAIL);

	VERIFY(0 == dmu_read(os, object, 0, nvsize, packed, DMU_READ_PREFETCH));

	VERIFY(nvlist_unpack(packed, nvsize, &nv, 0) == 0);

	umem_free(packed, nvsize);

	dump_nvlist(nv, 8);

	nvlist_free(nv);
}

/* ARGSUSED */
static void
dump_history_offsets(objset_t *os, uint64_t object, void *data, size_t size)
{
	spa_history_phys_t *shp = data;

	if (shp == NULL)
		return;

	(void) printf("\t\tpool_create_len = %llu\n",
	    (u_longlong_t)shp->sh_pool_create_len);
	(void) printf("\t\tphys_max_off = %llu\n",
	    (u_longlong_t)shp->sh_phys_max_off);
	(void) printf("\t\tbof = %llu\n",
	    (u_longlong_t)shp->sh_bof);
	(void) printf("\t\teof = %llu\n",
	    (u_longlong_t)shp->sh_eof);
	(void) printf("\t\trecords_lost = %llu\n",
	    (u_longlong_t)shp->sh_records_lost);
}

static void
zdb_nicenum(uint64_t num, char *buf)
{
	if (dump_opt['P'])
		(void) sprintf(buf, "%llu", (longlong_t)num);
	else
		nicenum(num, buf);
}

const char histo_stars[] = "****************************************";
const int histo_width = sizeof (histo_stars) - 1;

static void
dump_histogram(const uint64_t *histo, int size, int offset)
{
	int i;
	int minidx = size - 1;
	int maxidx = 0;
	uint64_t max = 0;

	for (i = 0; i < size; i++) {
		if (histo[i] > max)
			max = histo[i];
		if (histo[i] > 0 && i > maxidx)
			maxidx = i;
		if (histo[i] > 0 && i < minidx)
			minidx = i;
	}

	if (max < histo_width)
		max = histo_width;

	for (i = minidx; i <= maxidx; i++) {
		(void) printf("\t\t\t%3u: %6llu %s\n",
		    i + offset, (u_longlong_t)histo[i],
		    &histo_stars[(max - histo[i]) * histo_width / max]);
	}
}

static void
dump_zap_stats(objset_t *os, uint64_t object)
{
	int error;
	zap_stats_t zs;

	error = zap_get_stats(os, object, &zs);
	if (error)
		return;

	if (zs.zs_ptrtbl_len == 0) {
		ASSERT(zs.zs_num_blocks == 1);
		(void) printf("\tmicrozap: %llu bytes, %llu entries\n",
		    (u_longlong_t)zs.zs_blocksize,
		    (u_longlong_t)zs.zs_num_entries);
		return;
	}

	(void) printf("\tFat ZAP stats:\n");

	(void) printf("\t\tPointer table:\n");
	(void) printf("\t\t\t%llu elements\n",
	    (u_longlong_t)zs.zs_ptrtbl_len);
	(void) printf("\t\t\tzt_blk: %llu\n",
	    (u_longlong_t)zs.zs_ptrtbl_zt_blk);
	(void) printf("\t\t\tzt_numblks: %llu\n",
	    (u_longlong_t)zs.zs_ptrtbl_zt_numblks);
	(void) printf("\t\t\tzt_shift: %llu\n",
	    (u_longlong_t)zs.zs_ptrtbl_zt_shift);
	(void) printf("\t\t\tzt_blks_copied: %llu\n",
	    (u_longlong_t)zs.zs_ptrtbl_blks_copied);
	(void) printf("\t\t\tzt_nextblk: %llu\n",
	    (u_longlong_t)zs.zs_ptrtbl_nextblk);

	(void) printf("\t\tZAP entries: %llu\n",
	    (u_longlong_t)zs.zs_num_entries);
	(void) printf("\t\tLeaf blocks: %llu\n",
	    (u_longlong_t)zs.zs_num_leafs);
	(void) printf("\t\tTotal blocks: %llu\n",
	    (u_longlong_t)zs.zs_num_blocks);
	(void) printf("\t\tzap_block_type: 0x%llx\n",
	    (u_longlong_t)zs.zs_block_type);
	(void) printf("\t\tzap_magic: 0x%llx\n",
	    (u_longlong_t)zs.zs_magic);
	(void) printf("\t\tzap_salt: 0x%llx\n",
	    (u_longlong_t)zs.zs_salt);

	(void) printf("\t\tLeafs with 2^n pointers:\n");
	dump_histogram(zs.zs_leafs_with_2n_pointers, ZAP_HISTOGRAM_SIZE, 0);

	(void) printf("\t\tBlocks with n*5 entries:\n");
	dump_histogram(zs.zs_blocks_with_n5_entries, ZAP_HISTOGRAM_SIZE, 0);

	(void) printf("\t\tBlocks n/10 full:\n");
	dump_histogram(zs.zs_blocks_n_tenths_full, ZAP_HISTOGRAM_SIZE, 0);

	(void) printf("\t\tEntries with n chunks:\n");
	dump_histogram(zs.zs_entries_using_n_chunks, ZAP_HISTOGRAM_SIZE, 0);

	(void) printf("\t\tBuckets with n entries:\n");
	dump_histogram(zs.zs_buckets_with_n_entries, ZAP_HISTOGRAM_SIZE, 0);
}

/*ARGSUSED*/
static void
dump_none(objset_t *os, uint64_t object, void *data, size_t size)
{
}

/*ARGSUSED*/
static void
dump_unknown(objset_t *os, uint64_t object, void *data, size_t size)
{
	(void) printf("\tUNKNOWN OBJECT TYPE\n");
}

/*ARGSUSED*/
void
dump_uint8(objset_t *os, uint64_t object, void *data, size_t size)
{
}

/*ARGSUSED*/
static void
dump_uint64(objset_t *os, uint64_t object, void *data, size_t size)
{
}

/*ARGSUSED*/
static void
dump_zap(objset_t *os, uint64_t object, void *data, size_t size)
{
	zap_cursor_t zc;
	zap_attribute_t attr;
	void *prop;
	int i;

	dump_zap_stats(os, object);
	(void) printf("\n");

	for (zap_cursor_init(&zc, os, object);
	    zap_cursor_retrieve(&zc, &attr) == 0;
	    zap_cursor_advance(&zc)) {
		(void) printf("\t\t%s = ", attr.za_name);
		if (attr.za_num_integers == 0) {
			(void) printf("\n");
			continue;
		}
		prop = umem_zalloc(attr.za_num_integers *
		    attr.za_integer_length, UMEM_NOFAIL);
		(void) zap_lookup(os, object, attr.za_name,
		    attr.za_integer_length, attr.za_num_integers, prop);
		if (attr.za_integer_length == 1) {
			(void) printf("%s", (char *)prop);
		} else {
			for (i = 0; i < attr.za_num_integers; i++) {
				switch (attr.za_integer_length) {
				case 2:
					(void) printf("%u ",
					    ((uint16_t *)prop)[i]);
					break;
				case 4:
					(void) printf("%u ",
					    ((uint32_t *)prop)[i]);
					break;
				case 8:
					(void) printf("%lld ",
					    (u_longlong_t)((int64_t *)prop)[i]);
					break;
				}
			}
		}
		(void) printf("\n");
		umem_free(prop, attr.za_num_integers * attr.za_integer_length);
	}
	zap_cursor_fini(&zc);
}

static void
dump_bpobj(objset_t *os, uint64_t object, void *data, size_t size)
{
	bpobj_phys_t *bpop = data;
	char bytes[32], comp[32], uncomp[32];

	if (bpop == NULL)
		return;

	zdb_nicenum(bpop->bpo_bytes, bytes);
	zdb_nicenum(bpop->bpo_comp, comp);
	zdb_nicenum(bpop->bpo_uncomp, uncomp);

	(void) printf("\t\tnum_blkptrs = %llu\n",
	    (u_longlong_t)bpop->bpo_num_blkptrs);
	(void) printf("\t\tbytes = %s\n", bytes);
	if (size >= BPOBJ_SIZE_V1) {
		(void) printf("\t\tcomp = %s\n", comp);
		(void) printf("\t\tuncomp = %s\n", uncomp);
	}
	if (size >= sizeof (*bpop)) {
		(void) printf("\t\tsubobjs = %llu\n",
		    (u_longlong_t)bpop->bpo_subobjs);
		(void) printf("\t\tnum_subobjs = %llu\n",
		    (u_longlong_t)bpop->bpo_num_subobjs);
	}

	if (dump_opt['d'] < 5)
		return;

	for (uint64_t i = 0; i < bpop->bpo_num_blkptrs; i++) {
		char blkbuf[BP_SPRINTF_LEN];
		blkptr_t bp;

		int err = dmu_read(os, object,
		    i * sizeof (bp), sizeof (bp), &bp, 0);
		if (err != 0) {
			(void) printf("got error %u from dmu_read\n", err);
			break;
		}
		snprintf_blkptr_compact(blkbuf, sizeof (blkbuf), &bp);
		(void) printf("\t%s\n", blkbuf);
	}
}

/* ARGSUSED */
static void
dump_bpobj_subobjs(objset_t *os, uint64_t object, void *data, size_t size)
{
	dmu_object_info_t doi;

	VERIFY0(dmu_object_info(os, object, &doi));
	uint64_t *subobjs = kmem_alloc(doi.doi_max_offset, KM_SLEEP);

	int err = dmu_read(os, object, 0, doi.doi_max_offset, subobjs, 0);
	if (err != 0) {
		(void) printf("got error %u from dmu_read\n", err);
		kmem_free(subobjs, doi.doi_max_offset);
		return;
	}

	int64_t last_nonzero = -1;
	for (uint64_t i = 0; i < doi.doi_max_offset / 8; i++) {
		if (subobjs[i] != 0)
			last_nonzero = i;
	}

	for (int64_t i = 0; i <= last_nonzero; i++) {
		(void) printf("\t%llu\n", (longlong_t)subobjs[i]);
	}
	kmem_free(subobjs, doi.doi_max_offset);
}

/*ARGSUSED*/
static void
dump_ddt_zap(objset_t *os, uint64_t object, void *data, size_t size)
{
	dump_zap_stats(os, object);
	/* contents are printed elsewhere, properly decoded */
}

/*ARGSUSED*/
static void
dump_sa_attrs(objset_t *os, uint64_t object, void *data, size_t size)
{
	zap_cursor_t zc;
	zap_attribute_t attr;

	dump_zap_stats(os, object);
	(void) printf("\n");

	for (zap_cursor_init(&zc, os, object);
	    zap_cursor_retrieve(&zc, &attr) == 0;
	    zap_cursor_advance(&zc)) {
		(void) printf("\t\t%s = ", attr.za_name);
		if (attr.za_num_integers == 0) {
			(void) printf("\n");
			continue;
		}
		(void) printf(" %llx : [%d:%d:%d]\n",
		    (u_longlong_t)attr.za_first_integer,
		    (int)ATTR_LENGTH(attr.za_first_integer),
		    (int)ATTR_BSWAP(attr.za_first_integer),
		    (int)ATTR_NUM(attr.za_first_integer));
	}
	zap_cursor_fini(&zc);
}

/*ARGSUSED*/
static void
dump_sa_layouts(objset_t *os, uint64_t object, void *data, size_t size)
{
	zap_cursor_t zc;
	zap_attribute_t attr;
	uint16_t *layout_attrs;
	int i;

	dump_zap_stats(os, object);
	(void) printf("\n");

	for (zap_cursor_init(&zc, os, object);
	    zap_cursor_retrieve(&zc, &attr) == 0;
	    zap_cursor_advance(&zc)) {
		(void) printf("\t\t%s = [", attr.za_name);
		if (attr.za_num_integers == 0) {
			(void) printf("\n");
			continue;
		}

		VERIFY(attr.za_integer_length == 2);
		layout_attrs = umem_zalloc(attr.za_num_integers *
		    attr.za_integer_length, UMEM_NOFAIL);

		VERIFY(zap_lookup(os, object, attr.za_name,
		    attr.za_integer_length,
		    attr.za_num_integers, layout_attrs) == 0);

		for (i = 0; i != attr.za_num_integers; i++)
			(void) printf(" %d ", (int)layout_attrs[i]);
		(void) printf("]\n");
		umem_free(layout_attrs,
		    attr.za_num_integers * attr.za_integer_length);
	}
	zap_cursor_fini(&zc);
}

/*ARGSUSED*/
static void
dump_zpldir(objset_t *os, uint64_t object, void *data, size_t size)
{
	zap_cursor_t zc;
	zap_attribute_t attr;
	const char *typenames[] = {
		/* 0 */ "not specified",
		/* 1 */ "FIFO",
		/* 2 */ "Character Device",
		/* 3 */ "3 (invalid)",
		/* 4 */ "Directory",
		/* 5 */ "5 (invalid)",
		/* 6 */ "Block Device",
		/* 7 */ "7 (invalid)",
		/* 8 */ "Regular File",
		/* 9 */ "9 (invalid)",
		/* 10 */ "Symbolic Link",
		/* 11 */ "11 (invalid)",
		/* 12 */ "Socket",
		/* 13 */ "Door",
		/* 14 */ "Event Port",
		/* 15 */ "15 (invalid)",
	};

	dump_zap_stats(os, object);
	(void) printf("\n");

	for (zap_cursor_init(&zc, os, object);
	    zap_cursor_retrieve(&zc, &attr) == 0;
	    zap_cursor_advance(&zc)) {
		(void) printf("\t\t%s = %lld (type: %s)\n",
		    attr.za_name, ZFS_DIRENT_OBJ(attr.za_first_integer),
		    typenames[ZFS_DIRENT_TYPE(attr.za_first_integer)]);
	}
	zap_cursor_fini(&zc);
}

int
get_dtl_refcount(vdev_t *vd)
{
	int refcount = 0;

	if (vd->vdev_ops->vdev_op_leaf) {
		space_map_t *sm = vd->vdev_dtl_sm;

		if (sm != NULL &&
		    sm->sm_dbuf->db_size == sizeof (space_map_phys_t))
			return (1);
		return (0);
	}

	for (int c = 0; c < vd->vdev_children; c++)
		refcount += get_dtl_refcount(vd->vdev_child[c]);
	return (refcount);
}

int
get_metaslab_refcount(vdev_t *vd)
{
	int refcount = 0;

	if (vd->vdev_top == vd && !vd->vdev_removing) {
		for (int m = 0; m < vd->vdev_ms_count; m++) {
			space_map_t *sm = vd->vdev_ms[m]->ms_sm;

			if (sm != NULL &&
			    sm->sm_dbuf->db_size == sizeof (space_map_phys_t))
				refcount++;
		}
	}
	for (int c = 0; c < vd->vdev_children; c++)
		refcount += get_metaslab_refcount(vd->vdev_child[c]);

	return (refcount);
}

static int
verify_spacemap_refcounts(spa_t *spa)
{
	uint64_t expected_refcount = 0;
	uint64_t actual_refcount;

	(void) feature_get_refcount(spa,
	    &spa_feature_table[SPA_FEATURE_SPACEMAP_HISTOGRAM],
	    &expected_refcount);
	actual_refcount = get_dtl_refcount(spa->spa_root_vdev);
	actual_refcount += get_metaslab_refcount(spa->spa_root_vdev);

	if (expected_refcount != actual_refcount) {
		(void) printf("space map refcount mismatch: expected %lld != "
		    "actual %lld\n",
		    (longlong_t)expected_refcount,
		    (longlong_t)actual_refcount);
		return (2);
	}
	return (0);
}

static void
dump_spacemap(objset_t *os, space_map_t *sm)
{
	uint64_t alloc, offset, entry;
	char *ddata[] = { "ALLOC", "FREE", "CONDENSE", "INVALID",
			    "INVALID", "INVALID", "INVALID", "INVALID" };

	if (sm == NULL)
		return;

	/*
	 * Print out the freelist entries in both encoded and decoded form.
	 */
	alloc = 0;
	for (offset = 0; offset < space_map_length(sm);
	    offset += sizeof (entry)) {
		uint8_t mapshift = sm->sm_shift;

		VERIFY0(dmu_read(os, space_map_object(sm), offset,
		    sizeof (entry), &entry, DMU_READ_PREFETCH));
		if (SM_DEBUG_DECODE(entry)) {

			(void) printf("\t    [%6llu] %s: txg %llu, pass %llu\n",
			    (u_longlong_t)(offset / sizeof (entry)),
			    ddata[SM_DEBUG_ACTION_DECODE(entry)],
			    (u_longlong_t)SM_DEBUG_TXG_DECODE(entry),
			    (u_longlong_t)SM_DEBUG_SYNCPASS_DECODE(entry));
		} else {
			(void) printf("\t    [%6llu]    %c  range:"
			    " %010llx-%010llx  size: %06llx\n",
			    (u_longlong_t)(offset / sizeof (entry)),
			    SM_TYPE_DECODE(entry) == SM_ALLOC ? 'A' : 'F',
			    (u_longlong_t)((SM_OFFSET_DECODE(entry) <<
			    mapshift) + sm->sm_start),
			    (u_longlong_t)((SM_OFFSET_DECODE(entry) <<
			    mapshift) + sm->sm_start +
			    (SM_RUN_DECODE(entry) << mapshift)),
			    (u_longlong_t)(SM_RUN_DECODE(entry) << mapshift));
			if (SM_TYPE_DECODE(entry) == SM_ALLOC)
				alloc += SM_RUN_DECODE(entry) << mapshift;
			else
				alloc -= SM_RUN_DECODE(entry) << mapshift;
		}
	}
	if (alloc != space_map_allocated(sm)) {
		(void) printf("space_map_object alloc (%llu) INCONSISTENT "
		    "with space map summary (%llu)\n",
		    (u_longlong_t)space_map_allocated(sm), (u_longlong_t)alloc);
	}
}

static void
dump_metaslab_stats(metaslab_t *msp)
{
	char maxbuf[32];
	range_tree_t *rt = msp->ms_tree;
	avl_tree_t *t = &msp->ms_size_tree;
	int free_pct = range_tree_space(rt) * 100 / msp->ms_size;

	zdb_nicenum(metaslab_block_maxsize(msp), maxbuf);

	(void) printf("\t %25s %10lu   %7s  %6s   %4s %4d%%\n",
	    "segments", avl_numnodes(t), "maxsize", maxbuf,
	    "freepct", free_pct);
	(void) printf("\tIn-memory histogram:\n");
	dump_histogram(rt->rt_histogram, RANGE_TREE_HISTOGRAM_SIZE, 0);
}

static void
dump_metaslab(metaslab_t *msp)
{
	vdev_t *vd = msp->ms_group->mg_vd;
	spa_t *spa = vd->vdev_spa;
	space_map_t *sm = msp->ms_sm;
	char freebuf[32];

	zdb_nicenum(msp->ms_size - space_map_allocated(sm), freebuf);

	(void) printf(
	    "\tmetaslab %6llu   offset %12llx   spacemap %6llu   free    %5s\n",
	    (u_longlong_t)msp->ms_id, (u_longlong_t)msp->ms_start,
	    (u_longlong_t)space_map_object(sm), freebuf);

	if (dump_opt['m'] > 2 && !dump_opt['L']) {
		mutex_enter(&msp->ms_lock);
		metaslab_load_wait(msp);
		if (!msp->ms_loaded) {
			VERIFY0(metaslab_load(msp));
			range_tree_stat_verify(msp->ms_tree);
		}
		dump_metaslab_stats(msp);
		metaslab_unload(msp);
		mutex_exit(&msp->ms_lock);
	}

	if (dump_opt['m'] > 1 && sm != NULL &&
	    spa_feature_is_active(spa, SPA_FEATURE_SPACEMAP_HISTOGRAM)) {
		/*
		 * The space map histogram represents free space in chunks
		 * of sm_shift (i.e. bucket 0 refers to 2^sm_shift).
		 */
		(void) printf("\tOn-disk histogram:\t\tfragmentation %llu\n",
		    (u_longlong_t)msp->ms_fragmentation);
		dump_histogram(sm->sm_phys->smp_histogram,
		    SPACE_MAP_HISTOGRAM_SIZE, sm->sm_shift);
	}

	if (dump_opt['d'] > 5 || dump_opt['m'] > 3) {
		ASSERT(msp->ms_size == (1ULL << vd->vdev_ms_shift));

		mutex_enter(&msp->ms_lock);
		dump_spacemap(spa->spa_meta_objset, msp->ms_sm);
		mutex_exit(&msp->ms_lock);
	}
}

static void
print_vdev_metaslab_header(vdev_t *vd)
{
	(void) printf("\tvdev %10llu\n\t%-10s%5llu   %-19s   %-15s   %-10s\n",
	    (u_longlong_t)vd->vdev_id,
	    "metaslabs", (u_longlong_t)vd->vdev_ms_count,
	    "offset", "spacemap", "free");
	(void) printf("\t%15s   %19s   %15s   %10s\n",
	    "---------------", "-------------------",
	    "---------------", "-------------");
}

static void
dump_metaslab_groups(spa_t *spa)
{
	vdev_t *rvd = spa->spa_root_vdev;
	metaslab_class_t *mc = spa_normal_class(spa);
	uint64_t fragmentation;

	metaslab_class_histogram_verify(mc);

	for (int c = 0; c < rvd->vdev_children; c++) {
		vdev_t *tvd = rvd->vdev_child[c];
		metaslab_group_t *mg = tvd->vdev_mg;

		if (mg->mg_class != mc)
			continue;

		metaslab_group_histogram_verify(mg);
		mg->mg_fragmentation = metaslab_group_fragmentation(mg);

		(void) printf("\tvdev %10llu\t\tmetaslabs%5llu\t\t"
		    "fragmentation",
		    (u_longlong_t)tvd->vdev_id,
		    (u_longlong_t)tvd->vdev_ms_count);
		if (mg->mg_fragmentation == ZFS_FRAG_INVALID) {
			(void) printf("%3s\n", "-");
		} else {
			(void) printf("%3llu%%\n",
			    (u_longlong_t)mg->mg_fragmentation);
		}
		dump_histogram(mg->mg_histogram, RANGE_TREE_HISTOGRAM_SIZE, 0);
	}

	(void) printf("\tpool %s\tfragmentation", spa_name(spa));
	fragmentation = metaslab_class_fragmentation(mc);
	if (fragmentation == ZFS_FRAG_INVALID)
		(void) printf("\t%3s\n", "-");
	else
		(void) printf("\t%3llu%%\n", (u_longlong_t)fragmentation);
	dump_histogram(mc->mc_histogram, RANGE_TREE_HISTOGRAM_SIZE, 0);
}

static void
dump_metaslabs(spa_t *spa)
{
	vdev_t *vd, *rvd = spa->spa_root_vdev;
	uint64_t m, c = 0, children = rvd->vdev_children;

	(void) printf("\nMetaslabs:\n");

	if (!dump_opt['d'] && zopt_objects > 0) {
		c = zopt_object[0];

		if (c >= children)
			(void) fatal("bad vdev id: %llu", (u_longlong_t)c);

		if (zopt_objects > 1) {
			vd = rvd->vdev_child[c];
			print_vdev_metaslab_header(vd);

			for (m = 1; m < zopt_objects; m++) {
				if (zopt_object[m] < vd->vdev_ms_count)
					dump_metaslab(
					    vd->vdev_ms[zopt_object[m]]);
				else
					(void) fprintf(stderr, "bad metaslab "
					    "number %llu\n",
					    (u_longlong_t)zopt_object[m]);
			}
			(void) printf("\n");
			return;
		}
		children = c + 1;
	}
	for (; c < children; c++) {
		vd = rvd->vdev_child[c];
		print_vdev_metaslab_header(vd);

		for (m = 0; m < vd->vdev_ms_count; m++)
			dump_metaslab(vd->vdev_ms[m]);
		(void) printf("\n");
	}
}

static void
dump_dde(const ddt_t *ddt, const ddt_entry_t *dde, uint64_t index)
{
	const ddt_phys_t *ddp = dde->dde_phys;
	const ddt_key_t *ddk = &dde->dde_key;
	char *types[4] = { "ditto", "single", "double", "triple" };
	char blkbuf[BP_SPRINTF_LEN];
	blkptr_t blk;

	for (int p = 0; p < DDT_PHYS_TYPES; p++, ddp++) {
		if (ddp->ddp_phys_birth == 0)
			continue;
		ddt_bp_create(ddt->ddt_checksum, ddk, ddp, &blk);
		snprintf_blkptr(blkbuf, sizeof (blkbuf), &blk);
		(void) printf("index %llx refcnt %llu %s %s\n",
		    (u_longlong_t)index, (u_longlong_t)ddp->ddp_refcnt,
		    types[p], blkbuf);
	}
}

static void
dump_dedup_ratio(const ddt_stat_t *dds)
{
	double rL, rP, rD, D, dedup, compress, copies;

	if (dds->dds_blocks == 0)
		return;

	rL = (double)dds->dds_ref_lsize;
	rP = (double)dds->dds_ref_psize;
	rD = (double)dds->dds_ref_dsize;
	D = (double)dds->dds_dsize;

	dedup = rD / D;
	compress = rL / rP;
	copies = rD / rP;

	(void) printf("dedup = %.2f, compress = %.2f, copies = %.2f, "
	    "dedup * compress / copies = %.2f\n\n",
	    dedup, compress, copies, dedup * compress / copies);
}

static void
dump_ddt(ddt_t *ddt, enum ddt_type type, enum ddt_class class)
{
	char name[DDT_NAMELEN];
	ddt_entry_t dde;
	uint64_t walk = 0;
	dmu_object_info_t doi;
	uint64_t count, dspace, mspace;
	int error;

	error = ddt_object_info(ddt, type, class, &doi);

	if (error == ENOENT)
		return;
	ASSERT(error == 0);

	(void) ddt_object_count(ddt, type, class, &count);
	if (count == 0)
		return;

	dspace = doi.doi_physical_blocks_512 << 9;
	mspace = doi.doi_fill_count * doi.doi_data_block_size;

	ddt_object_name(ddt, type, class, name);

	(void) printf("%s: %llu entries, size %llu on disk, %llu in core\n",
	    name,
	    (u_longlong_t)count,
	    (u_longlong_t)(dspace / count),
	    (u_longlong_t)(mspace / count));

	if (dump_opt['D'] < 3)
		return;

	zpool_dump_ddt(NULL, &ddt->ddt_histogram[type][class]);

	if (dump_opt['D'] < 4)
		return;

	if (dump_opt['D'] < 5 && class == DDT_CLASS_UNIQUE)
		return;

	(void) printf("%s contents:\n\n", name);

	while ((error = ddt_object_walk(ddt, type, class, &walk, &dde)) == 0)
		dump_dde(ddt, &dde, walk);

	ASSERT(error == ENOENT);

	(void) printf("\n");
}

static void
dump_all_ddts(spa_t *spa)
{
	ddt_histogram_t ddh_total = { 0 };
	ddt_stat_t dds_total = { 0 };

	for (enum zio_checksum c = 0; c < ZIO_CHECKSUM_FUNCTIONS; c++) {
		ddt_t *ddt = spa->spa_ddt[c];
		for (enum ddt_type type = 0; type < DDT_TYPES; type++) {
			for (enum ddt_class class = 0; class < DDT_CLASSES;
			    class++) {
				dump_ddt(ddt, type, class);
			}
		}
	}

	ddt_get_dedup_stats(spa, &dds_total);

	if (dds_total.dds_blocks == 0) {
		(void) printf("All DDTs are empty\n");
		return;
	}

	(void) printf("\n");

	if (dump_opt['D'] > 1) {
		(void) printf("DDT histogram (aggregated over all DDTs):\n");
		ddt_get_dedup_histogram(spa, &ddh_total);
		zpool_dump_ddt(&dds_total, &ddh_total);
	}

	dump_dedup_ratio(&dds_total);
}

static void
dump_dtl_seg(void *arg, uint64_t start, uint64_t size)
{
	char *prefix = arg;

	(void) printf("%s [%llu,%llu) length %llu\n",
	    prefix,
	    (u_longlong_t)start,
	    (u_longlong_t)(start + size),
	    (u_longlong_t)(size));
}

static void
dump_dtl(vdev_t *vd, int indent)
{
	spa_t *spa = vd->vdev_spa;
	boolean_t required;
	char *name[DTL_TYPES] = { "missing", "partial", "scrub", "outage" };
	char prefix[256];

	spa_vdev_state_enter(spa, SCL_NONE);
	required = vdev_dtl_required(vd);
	(void) spa_vdev_state_exit(spa, NULL, 0);

	if (indent == 0)
		(void) printf("\nDirty time logs:\n\n");

	(void) printf("\t%*s%s [%s]\n", indent, "",
	    vd->vdev_path ? vd->vdev_path :
	    vd->vdev_parent ? vd->vdev_ops->vdev_op_type : spa_name(spa),
	    required ? "DTL-required" : "DTL-expendable");

	for (int t = 0; t < DTL_TYPES; t++) {
		range_tree_t *rt = vd->vdev_dtl[t];
		if (range_tree_space(rt) == 0)
			continue;
		(void) snprintf(prefix, sizeof (prefix), "\t%*s%s",
		    indent + 2, "", name[t]);
		mutex_enter(rt->rt_lock);
		range_tree_walk(rt, dump_dtl_seg, prefix);
		mutex_exit(rt->rt_lock);
		if (dump_opt['d'] > 5 && vd->vdev_children == 0)
			dump_spacemap(spa->spa_meta_objset, vd->vdev_dtl_sm);
	}

	for (int c = 0; c < vd->vdev_children; c++)
		dump_dtl(vd->vdev_child[c], indent + 4);
}

static void
dump_history(spa_t *spa)
{
	nvlist_t **events = NULL;
	uint64_t resid, len, off = 0;
	uint64_t buflen;
	uint_t num = 0;
	int error;
	time_t tsec;
	struct tm t;
	char tbuf[30];
	char internalstr[MAXPATHLEN];

	buflen = SPA_MAXBLOCKSIZE;
	char *buf = umem_alloc(buflen, UMEM_NOFAIL);
	do {
		len = buflen;

		if ((error = spa_history_get(spa, &off, &len, buf)) != 0) {
			break;
		}

		error = zpool_history_unpack(buf, len, &resid, &events, &num);
		if (error != 0) {
			break;
		}

		off -= resid;
		if (resid == len) {
			 umem_free(buf, buflen);
			 buflen *= 2;
			 buf = umem_alloc(buflen, UMEM_NOFAIL);
			 if (buf == NULL) {
				(void) fprintf(stderr, "Unable to read history: %s\n",
				    strerror(error));
				goto err;
			 }
		}
	} while (len != 0);
	umem_free(buf, buflen);

	if (error != 0) {
		(void) fprintf(stderr, "Unable to read history: %s\n",
		    strerror(error));
		goto err;
	}

	(void) printf("\nHistory:\n");
	for (int i = 0; i < num; i++) {
		uint64_t time, txg, ievent;
		char *cmd, *intstr;
		boolean_t printed = B_FALSE;

		if (nvlist_lookup_uint64(events[i], ZPOOL_HIST_TIME,
		    &time) != 0)
			goto next;
		if (nvlist_lookup_string(events[i], ZPOOL_HIST_CMD,
		    &cmd) != 0) {
			if (nvlist_lookup_uint64(events[i],
			    ZPOOL_HIST_INT_EVENT, &ievent) != 0)
				goto next;
			verify(nvlist_lookup_uint64(events[i],
			    ZPOOL_HIST_TXG, &txg) == 0);
			verify(nvlist_lookup_string(events[i],
			    ZPOOL_HIST_INT_STR, &intstr) == 0);
			if (ievent >= ZFS_NUM_LEGACY_HISTORY_EVENTS)
				goto next;

			(void) snprintf(internalstr,
			    sizeof (internalstr),
			    "[internal %s txg:%lld] %s",
			    zfs_history_event_names[ievent], txg,
			    intstr);
			cmd = internalstr;
		}
		tsec = time;
		(void) localtime_r(&tsec, &t);
		(void) strftime(tbuf, sizeof (tbuf), "%F.%T", &t);
		(void) printf("%s %s\n", tbuf, cmd);
		printed = B_TRUE;

next:
		if (dump_opt['h'] > 1) {
			if (!printed)
				(void) printf("unrecognized record:\n");
			dump_nvlist(events[i], 2);
		}
	}
err:
	for (int i = 0; i < num; i++) {
		nvlist_free(events[i]);
	}
	free(events);
}

/*ARGSUSED*/
static void
dump_dnode(objset_t *os, uint64_t object, void *data, size_t size)
{
}

static uint64_t
blkid2offset(const dnode_phys_t *dnp, const blkptr_t *bp,
    const zbookmark_phys_t *zb)
{
	if (dnp == NULL) {
		ASSERT(zb->zb_level < 0);
		if (zb->zb_object == 0)
			return (zb->zb_blkid);
		return (zb->zb_blkid * BP_GET_LSIZE(bp));
	}

	ASSERT(zb->zb_level >= 0);

	return ((zb->zb_blkid <<
	    (zb->zb_level * (dnp->dn_indblkshift - SPA_BLKPTRSHIFT))) *
	    dnp->dn_datablkszsec << SPA_MINBLOCKSHIFT);
}

static void
snprintf_blkptr_compact(char *blkbuf, size_t buflen, const blkptr_t *bp)
{
	const dva_t *dva = bp->blk_dva;
	int ndvas = dump_opt['d'] > 5 ? BP_GET_NDVAS(bp) : 1;

	if (dump_opt['b'] >= 6) {
		snprintf_blkptr(blkbuf, buflen, bp);
		return;
	}

	if (BP_IS_EMBEDDED(bp)) {
		(void) sprintf(blkbuf,
		    "EMBEDDED et=%u %llxL/%llxP B=%llu",
		    (int)BPE_GET_ETYPE(bp),
		    (u_longlong_t)BPE_GET_LSIZE(bp),
		    (u_longlong_t)BPE_GET_PSIZE(bp),
		    (u_longlong_t)bp->blk_birth);
		return;
	}

	blkbuf[0] = '\0';
	for (int i = 0; i < ndvas; i++)
		(void) snprintf(blkbuf + strlen(blkbuf),
		    buflen - strlen(blkbuf), "%llu:%llx:%llx ",
		    (u_longlong_t)DVA_GET_VDEV(&dva[i]),
		    (u_longlong_t)DVA_GET_OFFSET(&dva[i]),
		    (u_longlong_t)DVA_GET_ASIZE(&dva[i]));

	if (BP_IS_HOLE(bp)) {
		(void) snprintf(blkbuf + strlen(blkbuf),
		    buflen - strlen(blkbuf),
		    "%llxL B=%llu",
		    (u_longlong_t)BP_GET_LSIZE(bp),
		    (u_longlong_t)bp->blk_birth);
	} else {
		(void) snprintf(blkbuf + strlen(blkbuf),
		    buflen - strlen(blkbuf),
		    "%llxL/%llxP F=%llu B=%llu/%llu",
		    (u_longlong_t)BP_GET_LSIZE(bp),
		    (u_longlong_t)BP_GET_PSIZE(bp),
		    (u_longlong_t)BP_GET_FILL(bp),
		    (u_longlong_t)bp->blk_birth,
		    (u_longlong_t)BP_PHYSICAL_BIRTH(bp));
	}
}

static void
print_indirect(blkptr_t *bp, const zbookmark_phys_t *zb,
    const dnode_phys_t *dnp)
{
	char blkbuf[BP_SPRINTF_LEN];
	int l;

	if (!BP_IS_EMBEDDED(bp)) {
		ASSERT3U(BP_GET_TYPE(bp), ==, dnp->dn_type);
		ASSERT3U(BP_GET_LEVEL(bp), ==, zb->zb_level);
	}

	(void) printf("%16llx ", (u_longlong_t)blkid2offset(dnp, bp, zb));

	ASSERT(zb->zb_level >= 0);

	for (l = dnp->dn_nlevels - 1; l >= -1; l--) {
		if (l == zb->zb_level) {
			(void) printf("L%llx", (u_longlong_t)zb->zb_level);
		} else {
			(void) printf(" ");
		}
	}

	snprintf_blkptr_compact(blkbuf, sizeof (blkbuf), bp);
	(void) printf("%s\n", blkbuf);
}

static int
visit_indirect(spa_t *spa, const dnode_phys_t *dnp,
    blkptr_t *bp, const zbookmark_phys_t *zb)
{
	int err = 0;

	if (bp->blk_birth == 0)
		return (0);

	print_indirect(bp, zb, dnp);

	if (BP_GET_LEVEL(bp) > 0 && !BP_IS_HOLE(bp)) {
		arc_flags_t flags = ARC_FLAG_WAIT;
		int i;
		blkptr_t *cbp;
		int epb = BP_GET_LSIZE(bp) >> SPA_BLKPTRSHIFT;
		arc_buf_t *buf;
		uint64_t fill = 0;

		err = arc_read(NULL, spa, bp, arc_getbuf_func, &buf,
		    ZIO_PRIORITY_ASYNC_READ, ZIO_FLAG_CANFAIL, &flags, zb);
		if (err)
			return (err);
		ASSERT(buf->b_data);

		/* recursively visit blocks below this */
		cbp = buf->b_data;
		for (i = 0; i < epb; i++, cbp++) {
			zbookmark_phys_t czb;

			SET_BOOKMARK(&czb, zb->zb_objset, zb->zb_object,
			    zb->zb_level - 1,
			    zb->zb_blkid * epb + i);
			err = visit_indirect(spa, dnp, cbp, &czb);
			if (err)
				break;
			fill += BP_GET_FILL(cbp);
		}
		if (!err)
			ASSERT3U(fill, ==, BP_GET_FILL(bp));
		arc_buf_destroy(buf, &buf);
	}

	return (err);
}

/*ARGSUSED*/
static void
dump_indirect(dnode_t *dn)
{
	dnode_phys_t *dnp = dn->dn_phys;
	int j;
	zbookmark_phys_t czb;

	(void) printf("Indirect blocks:\n");

	SET_BOOKMARK(&czb, dmu_objset_id(dn->dn_objset),
	    dn->dn_object, dnp->dn_nlevels - 1, 0);
	for (j = 0; j < dnp->dn_nblkptr; j++) {
		czb.zb_blkid = j;
		(void) visit_indirect(dmu_objset_spa(dn->dn_objset), dnp,
		    &dnp->dn_blkptr[j], &czb);
	}

	(void) printf("\n");
}

/*ARGSUSED*/
static void
dump_dsl_dir(objset_t *os, uint64_t object, void *data, size_t size)
{
	dsl_dir_phys_t *dd = data;
	time_t crtime;
	char nice[32];

	if (dd == NULL)
		return;

	ASSERT3U(size, >=, sizeof (dsl_dir_phys_t));

	crtime = dd->dd_creation_time;
	(void) printf("\t\tcreation_time = %s", ctime(&crtime));
	(void) printf("\t\thead_dataset_obj = %llu\n",
	    (u_longlong_t)dd->dd_head_dataset_obj);
	(void) printf("\t\tparent_dir_obj = %llu\n",
	    (u_longlong_t)dd->dd_parent_obj);
	(void) printf("\t\torigin_obj = %llu\n",
	    (u_longlong_t)dd->dd_origin_obj);
	(void) printf("\t\tchild_dir_zapobj = %llu\n",
	    (u_longlong_t)dd->dd_child_dir_zapobj);
	zdb_nicenum(dd->dd_used_bytes, nice);
	(void) printf("\t\tused_bytes = %s\n", nice);
	zdb_nicenum(dd->dd_compressed_bytes, nice);
	(void) printf("\t\tcompressed_bytes = %s\n", nice);
	zdb_nicenum(dd->dd_uncompressed_bytes, nice);
	(void) printf("\t\tuncompressed_bytes = %s\n", nice);
	zdb_nicenum(dd->dd_quota, nice);
	(void) printf("\t\tquota = %s\n", nice);
	zdb_nicenum(dd->dd_reserved, nice);
	(void) printf("\t\treserved = %s\n", nice);
	(void) printf("\t\tprops_zapobj = %llu\n",
	    (u_longlong_t)dd->dd_props_zapobj);
	(void) printf("\t\tdeleg_zapobj = %llu\n",
	    (u_longlong_t)dd->dd_deleg_zapobj);
	(void) printf("\t\tflags = %llx\n",
	    (u_longlong_t)dd->dd_flags);

#define	DO(which) \
	zdb_nicenum(dd->dd_used_breakdown[DD_USED_ ## which], nice); \
	(void) printf("\t\tused_breakdown[" #which "] = %s\n", nice)
	DO(HEAD);
	DO(SNAP);
	DO(CHILD);
	DO(CHILD_RSRV);
	DO(REFRSRV);
#undef DO
}

/*ARGSUSED*/
static void
dump_dsl_dataset(objset_t *os, uint64_t object, void *data, size_t size)
{
	dsl_dataset_phys_t *ds = data;
	time_t crtime;
	char used[32], compressed[32], uncompressed[32], unique[32];
	char blkbuf[BP_SPRINTF_LEN];

	if (ds == NULL)
		return;

	ASSERT(size == sizeof (*ds));
	crtime = ds->ds_creation_time;
	zdb_nicenum(ds->ds_referenced_bytes, used);
	zdb_nicenum(ds->ds_compressed_bytes, compressed);
	zdb_nicenum(ds->ds_uncompressed_bytes, uncompressed);
	zdb_nicenum(ds->ds_unique_bytes, unique);
	snprintf_blkptr(blkbuf, sizeof (blkbuf), &ds->ds_bp);

	(void) printf("\t\tdir_obj = %llu\n",
	    (u_longlong_t)ds->ds_dir_obj);
	(void) printf("\t\tprev_snap_obj = %llu\n",
	    (u_longlong_t)ds->ds_prev_snap_obj);
	(void) printf("\t\tprev_snap_txg = %llu\n",
	    (u_longlong_t)ds->ds_prev_snap_txg);
	(void) printf("\t\tnext_snap_obj = %llu\n",
	    (u_longlong_t)ds->ds_next_snap_obj);
	(void) printf("\t\tsnapnames_zapobj = %llu\n",
	    (u_longlong_t)ds->ds_snapnames_zapobj);
	(void) printf("\t\tnum_children = %llu\n",
	    (u_longlong_t)ds->ds_num_children);
	(void) printf("\t\tuserrefs_obj = %llu\n",
	    (u_longlong_t)ds->ds_userrefs_obj);
	(void) printf("\t\tcreation_time = %s", ctime(&crtime));
	(void) printf("\t\tcreation_txg = %llu\n",
	    (u_longlong_t)ds->ds_creation_txg);
	(void) printf("\t\tdeadlist_obj = %llu\n",
	    (u_longlong_t)ds->ds_deadlist_obj);
	(void) printf("\t\tused_bytes = %s\n", used);
	(void) printf("\t\tcompressed_bytes = %s\n", compressed);
	(void) printf("\t\tuncompressed_bytes = %s\n", uncompressed);
	(void) printf("\t\tunique = %s\n", unique);
	(void) printf("\t\tfsid_guid = %llu\n",
	    (u_longlong_t)ds->ds_fsid_guid);
	(void) printf("\t\tguid = %llu\n",
	    (u_longlong_t)ds->ds_guid);
	(void) printf("\t\tflags = %llx\n",
	    (u_longlong_t)ds->ds_flags);
	(void) printf("\t\tnext_clones_obj = %llu\n",
	    (u_longlong_t)ds->ds_next_clones_obj);
	(void) printf("\t\tprops_obj = %llu\n",
	    (u_longlong_t)ds->ds_props_obj);
	(void) printf("\t\tbp = %s\n", blkbuf);
}

/* ARGSUSED */
static int
dump_bptree_cb(void *arg, const blkptr_t *bp, dmu_tx_t *tx)
{
	char blkbuf[BP_SPRINTF_LEN];

	if (bp->blk_birth != 0) {
		snprintf_blkptr(blkbuf, sizeof (blkbuf), bp);
		(void) printf("\t%s\n", blkbuf);
	}
	return (0);
}

static void
dump_bptree(objset_t *os, uint64_t obj, char *name)
{
	char bytes[32];
	bptree_phys_t *bt;
	dmu_buf_t *db;

	if (dump_opt['d'] < 3)
		return;

	VERIFY3U(0, ==, dmu_bonus_hold(os, obj, FTAG, &db));
	bt = db->db_data;
	zdb_nicenum(bt->bt_bytes, bytes);
	(void) printf("\n    %s: %llu datasets, %s\n",
	    name, (unsigned long long)(bt->bt_end - bt->bt_begin), bytes);
	dmu_buf_rele(db, FTAG);

	if (dump_opt['d'] < 5)
		return;

	(void) printf("\n");

	(void) bptree_iterate(os, obj, B_FALSE, dump_bptree_cb, NULL, NULL);
}

/* ARGSUSED */
static int
dump_bpobj_cb(void *arg, const blkptr_t *bp, dmu_tx_t *tx)
{
	char blkbuf[BP_SPRINTF_LEN];

	ASSERT(bp->blk_birth != 0);
	snprintf_blkptr_compact(blkbuf, sizeof (blkbuf), bp);
	(void) printf("\t%s\n", blkbuf);
	return (0);
}

static void
dump_full_bpobj(bpobj_t *bpo, char *name, int indent)
{
	char bytes[32];
	char comp[32];
	char uncomp[32];

	if (dump_opt['d'] < 3)
		return;

	zdb_nicenum(bpo->bpo_phys->bpo_bytes, bytes);
	if (bpo->bpo_havesubobj && bpo->bpo_phys->bpo_subobjs != 0) {
		zdb_nicenum(bpo->bpo_phys->bpo_comp, comp);
		zdb_nicenum(bpo->bpo_phys->bpo_uncomp, uncomp);
		(void) printf("    %*s: object %llu, %llu local blkptrs, "
		    "%llu subobjs in object %llu, %s (%s/%s comp)\n",
		    indent * 8, name,
		    (u_longlong_t)bpo->bpo_object,
		    (u_longlong_t)bpo->bpo_phys->bpo_num_blkptrs,
		    (u_longlong_t)bpo->bpo_phys->bpo_num_subobjs,
		    (u_longlong_t)bpo->bpo_phys->bpo_subobjs,
		    bytes, comp, uncomp);

		for (uint64_t i = 0; i < bpo->bpo_phys->bpo_num_subobjs; i++) {
			uint64_t subobj;
			bpobj_t subbpo;
			int error;
			VERIFY0(dmu_read(bpo->bpo_os,
			    bpo->bpo_phys->bpo_subobjs,
			    i * sizeof (subobj), sizeof (subobj), &subobj, 0));
			error = bpobj_open(&subbpo, bpo->bpo_os, subobj);
			if (error != 0) {
				(void) printf("ERROR %u while trying to open "
				    "subobj id %llu\n",
				    error, (u_longlong_t)subobj);
				continue;
			}
			dump_full_bpobj(&subbpo, "subobj", indent + 1);
			bpobj_close(&subbpo);
		}
	} else {
		(void) printf("    %*s: object %llu, %llu blkptrs, %s\n",
		    indent * 8, name,
		    (u_longlong_t)bpo->bpo_object,
		    (u_longlong_t)bpo->bpo_phys->bpo_num_blkptrs,
		    bytes);
	}

	if (dump_opt['d'] < 5)
		return;


	if (indent == 0) {
		(void) bpobj_iterate_nofree(bpo, dump_bpobj_cb, NULL, NULL);
		(void) printf("\n");
	}
}

static void
dump_deadlist(dsl_deadlist_t *dl)
{
	dsl_deadlist_entry_t *dle;
	uint64_t unused;
	char bytes[32];
	char comp[32];
	char uncomp[32];

	if (dump_opt['d'] < 3)
		return;

	if (dl->dl_oldfmt) {
		dump_full_bpobj(&dl->dl_bpobj, "old-format deadlist", 0);
		return;
	}

	zdb_nicenum(dl->dl_phys->dl_used, bytes);
	zdb_nicenum(dl->dl_phys->dl_comp, comp);
	zdb_nicenum(dl->dl_phys->dl_uncomp, uncomp);
	(void) printf("\n    Deadlist: %s (%s/%s comp)\n",
	    bytes, comp, uncomp);

	if (dump_opt['d'] < 4)
		return;

	(void) printf("\n");

	/* force the tree to be loaded */
	dsl_deadlist_space_range(dl, 0, UINT64_MAX, &unused, &unused, &unused);

	for (dle = avl_first(&dl->dl_tree); dle;
	    dle = AVL_NEXT(&dl->dl_tree, dle)) {
		if (dump_opt['d'] >= 5) {
			char buf[128];
			(void) snprintf(buf, sizeof (buf), "mintxg %llu -> ",
			    (longlong_t)dle->dle_mintxg,
			    (longlong_t)dle->dle_bpobj.bpo_object);

			dump_full_bpobj(&dle->dle_bpobj, buf, 0);
		} else {
			(void) printf("mintxg %llu -> obj %llu\n",
			    (longlong_t)dle->dle_mintxg,
			    (longlong_t)dle->dle_bpobj.bpo_object);

		}
	}
}

static avl_tree_t idx_tree;
static avl_tree_t domain_tree;
static boolean_t fuid_table_loaded;
static objset_t *sa_os = NULL;
static sa_attr_type_t *sa_attr_table = NULL;

static int
open_objset(const char *path, dmu_objset_type_t type, void *tag, objset_t **osp)
{
	int err;
	uint64_t sa_attrs = 0;
	uint64_t version = 0;

	VERIFY3P(sa_os, ==, NULL);
	err = dmu_objset_own(path, type, B_TRUE, tag, osp);
	if (err != 0) {
		(void) fprintf(stderr, "failed to own dataset '%s': %s\n", path,
		    strerror(err));
		return (err);
	}

	if (dmu_objset_type(*osp) == DMU_OST_ZFS) {
		(void) zap_lookup(*osp, MASTER_NODE_OBJ, ZPL_VERSION_STR,
		    8, 1, &version);
		if (version >= ZPL_VERSION_SA) {
			(void) zap_lookup(*osp, MASTER_NODE_OBJ, ZFS_SA_ATTRS,
			    8, 1, &sa_attrs);
		}
		err = sa_setup(*osp, sa_attrs, zfs_attr_table, ZPL_END,
		    &sa_attr_table);
		if (err != 0) {
			(void) fprintf(stderr, "sa_setup failed: %s\n",
			    strerror(err));
			dmu_objset_disown(*osp, tag);
			*osp = NULL;
		}
	}
	sa_os = *osp;

	return (0);
}

static void
close_objset(objset_t *os, void *tag)
{
	VERIFY3P(os, ==, sa_os);
	if (os->os_sa != NULL)
		sa_tear_down(os);
	dmu_objset_disown(os, tag);
	sa_attr_table = NULL;
	sa_os = NULL;
}

static void
fuid_table_destroy()
{
	if (fuid_table_loaded) {
		zfs_fuid_table_destroy(&idx_tree, &domain_tree);
		fuid_table_loaded = B_FALSE;
	}
}

/*
 * print uid or gid information.
 * For normal POSIX id just the id is printed in decimal format.
 * For CIFS files with FUID the fuid is printed in hex followed by
 * the domain-rid string.
 */
static void
print_idstr(uint64_t id, const char *id_type)
{
	if (FUID_INDEX(id)) {
		char *domain;

		domain = zfs_fuid_idx_domain(&idx_tree, FUID_INDEX(id));
		(void) printf("\t%s     %llx [%s-%d]\n", id_type,
		    (u_longlong_t)id, domain, (int)FUID_RID(id));
	} else {
		(void) printf("\t%s     %llu\n", id_type, (u_longlong_t)id);
	}

}

static void
dump_uidgid(objset_t *os, uint64_t uid, uint64_t gid)
{
	uint32_t uid_idx, gid_idx;

	uid_idx = FUID_INDEX(uid);
	gid_idx = FUID_INDEX(gid);

	/* Load domain table, if not already loaded */
	if (!fuid_table_loaded && (uid_idx || gid_idx)) {
		uint64_t fuid_obj;

		/* first find the fuid object.  It lives in the master node */
		VERIFY(zap_lookup(os, MASTER_NODE_OBJ, ZFS_FUID_TABLES,
		    8, 1, &fuid_obj) == 0);
		zfs_fuid_avl_tree_create(&idx_tree, &domain_tree);
		(void) zfs_fuid_table_load(os, fuid_obj,
		    &idx_tree, &domain_tree);
		fuid_table_loaded = B_TRUE;
	}

	print_idstr(uid, "uid");
	print_idstr(gid, "gid");
}

/*ARGSUSED*/
static void
dump_znode(objset_t *os, uint64_t object, void *data, size_t size)
{
	char path[MAXPATHLEN * 2];	/* allow for xattr and failure prefix */
	sa_handle_t *hdl;
	uint64_t xattr, rdev, gen;
	uint64_t uid, gid, mode, fsize, parent, links;
	uint64_t pflags;
	uint64_t acctm[2], modtm[2], chgtm[2], crtm[2];
	time_t z_crtime, z_atime, z_mtime, z_ctime;
	sa_bulk_attr_t bulk[12];
	int idx = 0;
	int error;

	VERIFY3P(os, ==, sa_os);
	if (sa_handle_get(os, object, NULL, SA_HDL_PRIVATE, &hdl)) {
		(void) printf("Failed to get handle for SA znode\n");
		return;
	}

	SA_ADD_BULK_ATTR(bulk, idx, sa_attr_table[ZPL_UID], NULL, &uid, 8);
	SA_ADD_BULK_ATTR(bulk, idx, sa_attr_table[ZPL_GID], NULL, &gid, 8);
	SA_ADD_BULK_ATTR(bulk, idx, sa_attr_table[ZPL_LINKS], NULL,
	    &links, 8);
	SA_ADD_BULK_ATTR(bulk, idx, sa_attr_table[ZPL_GEN], NULL, &gen, 8);
	SA_ADD_BULK_ATTR(bulk, idx, sa_attr_table[ZPL_MODE], NULL,
	    &mode, 8);
	SA_ADD_BULK_ATTR(bulk, idx, sa_attr_table[ZPL_PARENT],
	    NULL, &parent, 8);
	SA_ADD_BULK_ATTR(bulk, idx, sa_attr_table[ZPL_SIZE], NULL,
	    &fsize, 8);
	SA_ADD_BULK_ATTR(bulk, idx, sa_attr_table[ZPL_ATIME], NULL,
	    acctm, 16);
	SA_ADD_BULK_ATTR(bulk, idx, sa_attr_table[ZPL_MTIME], NULL,
	    modtm, 16);
	SA_ADD_BULK_ATTR(bulk, idx, sa_attr_table[ZPL_CRTIME], NULL,
	    crtm, 16);
	SA_ADD_BULK_ATTR(bulk, idx, sa_attr_table[ZPL_CTIME], NULL,
	    chgtm, 16);
	SA_ADD_BULK_ATTR(bulk, idx, sa_attr_table[ZPL_FLAGS], NULL,
	    &pflags, 8);

	if (sa_bulk_lookup(hdl, bulk, idx)) {
		(void) sa_handle_destroy(hdl);
		return;
	}

	error = zfs_obj_to_path(os, object, path, sizeof (path));
	if (error != 0) {
		(void) snprintf(path, sizeof (path), "\?\?\?<object#%llu>",
		    (u_longlong_t)object);
	}
	if (dump_opt['d'] < 3) {
		(void) printf("\t%s\n", path);
		(void) sa_handle_destroy(hdl);
		return;
	}

	z_crtime = (time_t)crtm[0];
	z_atime = (time_t)acctm[0];
	z_mtime = (time_t)modtm[0];
	z_ctime = (time_t)chgtm[0];

	(void) printf("\tpath	%s\n", path);
	dump_uidgid(os, uid, gid);
	(void) printf("\tatime	%s", ctime(&z_atime));
	(void) printf("\tmtime	%s", ctime(&z_mtime));
	(void) printf("\tctime	%s", ctime(&z_ctime));
	(void) printf("\tcrtime	%s", ctime(&z_crtime));
	(void) printf("\tgen	%llu\n", (u_longlong_t)gen);
	(void) printf("\tmode	%llo\n", (u_longlong_t)mode);
	(void) printf("\tsize	%llu\n", (u_longlong_t)fsize);
	(void) printf("\tparent	%llu\n", (u_longlong_t)parent);
	(void) printf("\tlinks	%llu\n", (u_longlong_t)links);
	(void) printf("\tpflags	%llx\n", (u_longlong_t)pflags);
	if (sa_lookup(hdl, sa_attr_table[ZPL_XATTR], &xattr,
	    sizeof (uint64_t)) == 0)
		(void) printf("\txattr	%llu\n", (u_longlong_t)xattr);
	if (sa_lookup(hdl, sa_attr_table[ZPL_RDEV], &rdev,
	    sizeof (uint64_t)) == 0)
		(void) printf("\trdev	0x%016llx\n", (u_longlong_t)rdev);
	sa_handle_destroy(hdl);
}

/*ARGSUSED*/
static void
dump_acl(objset_t *os, uint64_t object, void *data, size_t size)
{
}

/*ARGSUSED*/
static void
dump_dmu_objset(objset_t *os, uint64_t object, void *data, size_t size)
{
}

static object_viewer_t *object_viewer[DMU_OT_NUMTYPES + 1] = {
	dump_none,		/* unallocated			*/
	dump_zap,		/* object directory		*/
	dump_uint64,		/* object array			*/
	dump_none,		/* packed nvlist		*/
	dump_packed_nvlist,	/* packed nvlist size		*/
	dump_none,		/* bpobj			*/
	dump_bpobj,		/* bpobj header			*/
	dump_none,		/* SPA space map header		*/
	dump_none,		/* SPA space map		*/
	dump_none,		/* ZIL intent log		*/
	dump_dnode,		/* DMU dnode			*/
	dump_dmu_objset,	/* DMU objset			*/
	dump_dsl_dir,		/* DSL directory		*/
	dump_zap,		/* DSL directory child map	*/
	dump_zap,		/* DSL dataset snap map		*/
	dump_zap,		/* DSL props			*/
	dump_dsl_dataset,	/* DSL dataset			*/
	dump_znode,		/* ZFS znode			*/
	dump_acl,		/* ZFS V0 ACL			*/
	dump_uint8,		/* ZFS plain file		*/
	dump_zpldir,		/* ZFS directory		*/
	dump_zap,		/* ZFS master node		*/
	dump_zap,		/* ZFS delete queue		*/
	dump_uint8,		/* zvol object			*/
	dump_zap,		/* zvol prop			*/
	dump_uint8,		/* other uint8[]		*/
	dump_uint64,		/* other uint64[]		*/
	dump_zap,		/* other ZAP			*/
	dump_zap,		/* persistent error log		*/
	dump_uint8,		/* SPA history			*/
	dump_history_offsets,	/* SPA history offsets		*/
	dump_zap,		/* Pool properties		*/
	dump_zap,		/* DSL permissions		*/
	dump_acl,		/* ZFS ACL			*/
	dump_uint8,		/* ZFS SYSACL			*/
	dump_none,		/* FUID nvlist			*/
	dump_packed_nvlist,	/* FUID nvlist size		*/
	dump_zap,		/* DSL dataset next clones	*/
	dump_zap,		/* DSL scrub queue		*/
	dump_zap,		/* ZFS user/group used		*/
	dump_zap,		/* ZFS user/group quota		*/
	dump_zap,		/* snapshot refcount tags	*/
	dump_ddt_zap,		/* DDT ZAP object		*/
	dump_zap,		/* DDT statistics		*/
	dump_znode,		/* SA object			*/
	dump_zap,		/* SA Master Node		*/
	dump_sa_attrs,		/* SA attribute registration	*/
	dump_sa_layouts,	/* SA attribute layouts		*/
	dump_zap,		/* DSL scrub translations	*/
	dump_none,		/* fake dedup BP		*/
	dump_zap,		/* deadlist			*/
	dump_none,		/* deadlist hdr			*/
	dump_zap,		/* dsl clones			*/
	dump_bpobj_subobjs,	/* bpobj subobjs		*/
	dump_unknown,		/* Unknown type, must be last	*/
};

static void
dump_object(objset_t *os, uint64_t object, int verbosity, int *print_header)
{
	dmu_buf_t *db = NULL;
	dmu_object_info_t doi;
	dnode_t *dn;
	void *bonus = NULL;
	size_t bsize = 0;
	char iblk[32], dblk[32], lsize[32], asize[32], fill[32];
	char bonus_size[32];
	char aux[50];
	int error;

	if (*print_header) {
		(void) printf("\n%10s  %3s  %5s  %5s  %5s  %5s  %6s  %s\n",
		    "Object", "lvl", "iblk", "dblk", "dsize", "lsize",
		    "%full", "type");
		*print_header = 0;
	}

	if (object == 0) {
		dn = DMU_META_DNODE(os);
	} else {
		error = dmu_bonus_hold(os, object, FTAG, &db);
		if (error)
			fatal("dmu_bonus_hold(%llu) failed, errno %u",
			    object, error);
		bonus = db->db_data;
		bsize = db->db_size;
		dn = DB_DNODE((dmu_buf_impl_t *)db);
	}
	dmu_object_info_from_dnode(dn, &doi);

	zdb_nicenum(doi.doi_metadata_block_size, iblk);
	zdb_nicenum(doi.doi_data_block_size, dblk);
	zdb_nicenum(doi.doi_max_offset, lsize);
	zdb_nicenum(doi.doi_physical_blocks_512 << 9, asize);
	zdb_nicenum(doi.doi_bonus_size, bonus_size);
	(void) sprintf(fill, "%6.2f", 100.0 * doi.doi_fill_count *
	    doi.doi_data_block_size / (object == 0 ? DNODES_PER_BLOCK : 1) /
	    doi.doi_max_offset);

	aux[0] = '\0';

	if (doi.doi_checksum != ZIO_CHECKSUM_INHERIT || verbosity >= 6) {
		(void) snprintf(aux + strlen(aux), sizeof (aux), " (K=%s)",
		    ZDB_CHECKSUM_NAME(doi.doi_checksum));
	}

	if (doi.doi_compress != ZIO_COMPRESS_INHERIT || verbosity >= 6) {
		(void) snprintf(aux + strlen(aux), sizeof (aux), " (Z=%s)",
		    ZDB_COMPRESS_NAME(doi.doi_compress));
	}

	(void) printf("%10lld  %3u  %5s  %5s  %5s  %5s  %6s  %s%s\n",
	    (u_longlong_t)object, doi.doi_indirection, iblk, dblk,
	    asize, lsize, fill, ZDB_OT_NAME(doi.doi_type), aux);

	if (doi.doi_bonus_type != DMU_OT_NONE && verbosity > 3) {
		(void) printf("%10s  %3s  %5s  %5s  %5s  %5s  %6s  %s\n",
		    "", "", "", "", "", bonus_size, "bonus",
		    ZDB_OT_NAME(doi.doi_bonus_type));
	}

	if (verbosity >= 4) {
		(void) printf("\tdnode flags: %s%s%s\n",
		    (dn->dn_phys->dn_flags & DNODE_FLAG_USED_BYTES) ?
		    "USED_BYTES " : "",
		    (dn->dn_phys->dn_flags & DNODE_FLAG_USERUSED_ACCOUNTED) ?
		    "USERUSED_ACCOUNTED " : "",
		    (dn->dn_phys->dn_flags & DNODE_FLAG_SPILL_BLKPTR) ?
		    "SPILL_BLKPTR" : "");
		(void) printf("\tdnode maxblkid: %llu\n",
		    (longlong_t)dn->dn_phys->dn_maxblkid);

		object_viewer[ZDB_OT_TYPE(doi.doi_bonus_type)](os, object,
		    bonus, bsize);
		object_viewer[ZDB_OT_TYPE(doi.doi_type)](os, object, NULL, 0);
		*print_header = 1;
	}

	if (verbosity >= 5)
		dump_indirect(dn);

	if (verbosity >= 5) {
		/*
		 * Report the list of segments that comprise the object.
		 */
		uint64_t start = 0;
		uint64_t end;
		uint64_t blkfill = 1;
		int minlvl = 1;

		if (dn->dn_type == DMU_OT_DNODE) {
			minlvl = 0;
			blkfill = DNODES_PER_BLOCK;
		}

		for (;;) {
			char segsize[32];
			error = dnode_next_offset(dn,
			    0, &start, minlvl, blkfill, 0);
			if (error)
				break;
			end = start;
			error = dnode_next_offset(dn,
			    DNODE_FIND_HOLE, &end, minlvl, blkfill, 0);
			zdb_nicenum(end - start, segsize);
			(void) printf("\t\tsegment [%016llx, %016llx)"
			    " size %5s\n", (u_longlong_t)start,
			    (u_longlong_t)end, segsize);
			if (error)
				break;
			start = end;
		}
	}

	if (db != NULL)
		dmu_buf_rele(db, FTAG);
}

static char *objset_types[DMU_OST_NUMTYPES] = {
	"NONE", "META", "ZPL", "ZVOL", "OTHER", "ANY" };

static void
dump_dir(objset_t *os)
{
	dmu_objset_stats_t dds;
	uint64_t object, object_count;
	uint64_t refdbytes, usedobjs, scratch;
	char numbuf[32];
	char blkbuf[BP_SPRINTF_LEN + 20];
	char osname[ZFS_MAX_DATASET_NAME_LEN];
	char *type = "UNKNOWN";
	int verbosity = dump_opt['d'];
	int print_header = 1;
	int i, error;

	dsl_pool_config_enter(dmu_objset_pool(os), FTAG);
	dmu_objset_fast_stat(os, &dds);
	dsl_pool_config_exit(dmu_objset_pool(os), FTAG);

	if (dds.dds_type < DMU_OST_NUMTYPES)
		type = objset_types[dds.dds_type];

	if (dds.dds_type == DMU_OST_META) {
		dds.dds_creation_txg = TXG_INITIAL;
		usedobjs = BP_GET_FILL(os->os_rootbp);
		refdbytes = dsl_dir_phys(os->os_spa->spa_dsl_pool->dp_mos_dir)->
		    dd_used_bytes;
	} else {
		dmu_objset_space(os, &refdbytes, &scratch, &usedobjs, &scratch);
	}

	ASSERT3U(usedobjs, ==, BP_GET_FILL(os->os_rootbp));

	zdb_nicenum(refdbytes, numbuf);

	if (verbosity >= 4) {
		(void) snprintf(blkbuf, sizeof (blkbuf), ", rootbp ");
		(void) snprintf_blkptr(blkbuf + strlen(blkbuf),
		    sizeof (blkbuf) - strlen(blkbuf), os->os_rootbp);
	} else {
		blkbuf[0] = '\0';
	}

	dmu_objset_name(os, osname);

	(void) printf("Dataset %s [%s], ID %llu, cr_txg %llu, "
	    "%s, %llu objects%s\n",
	    osname, type, (u_longlong_t)dmu_objset_id(os),
	    (u_longlong_t)dds.dds_creation_txg,
	    numbuf, (u_longlong_t)usedobjs, blkbuf);

	if (zopt_objects != 0) {
		for (i = 0; i < zopt_objects; i++)
			dump_object(os, zopt_object[i], verbosity,
			    &print_header);
		(void) printf("\n");
		return;
	}

	if (dump_opt['i'] != 0 || verbosity >= 2)
		dump_intent_log(dmu_objset_zil(os));

	if (dmu_objset_ds(os) != NULL)
		dump_deadlist(&dmu_objset_ds(os)->ds_deadlist);

	if (verbosity < 2)
		return;

	if (BP_IS_HOLE(os->os_rootbp))
		return;

	dump_object(os, 0, verbosity, &print_header);
	object_count = 0;
	if (DMU_USERUSED_DNODE(os) != NULL &&
	    DMU_USERUSED_DNODE(os)->dn_type != 0) {
		dump_object(os, DMU_USERUSED_OBJECT, verbosity, &print_header);
		dump_object(os, DMU_GROUPUSED_OBJECT, verbosity, &print_header);
	}

	object = 0;
	while ((error = dmu_object_next(os, &object, B_FALSE, 0)) == 0) {
		dump_object(os, object, verbosity, &print_header);
		object_count++;
	}

	ASSERT3U(object_count, ==, usedobjs);

	(void) printf("\n");

	if (error != ESRCH) {
		(void) fprintf(stderr, "dmu_object_next() = %d\n", error);
		abort();
	}
}

static void
dump_uberblock(uberblock_t *ub, const char *header, const char *footer)
{
	time_t timestamp = ub->ub_timestamp;

	(void) printf(header ? header : "");
	(void) printf("\tmagic = %016llx\n", (u_longlong_t)ub->ub_magic);
	(void) printf("\tversion = %llu\n", (u_longlong_t)ub->ub_version);
	(void) printf("\ttxg = %llu\n", (u_longlong_t)ub->ub_txg);
	(void) printf("\tguid_sum = %llu\n", (u_longlong_t)ub->ub_guid_sum);
	(void) printf("\ttimestamp = %llu UTC = %s",
	    (u_longlong_t)ub->ub_timestamp, asctime(localtime(&timestamp)));
	if (dump_opt['u'] >= 3) {
		char blkbuf[BP_SPRINTF_LEN];
		snprintf_blkptr(blkbuf, sizeof (blkbuf), &ub->ub_rootbp);
		(void) printf("\trootbp = %s\n", blkbuf);
	}
	(void) printf(footer ? footer : "");
}

static void
dump_config(spa_t *spa)
{
	dmu_buf_t *db;
	size_t nvsize = 0;
	int error = 0;


	error = dmu_bonus_hold(spa->spa_meta_objset,
	    spa->spa_config_object, FTAG, &db);

	if (error == 0) {
		nvsize = *(uint64_t *)db->db_data;
		dmu_buf_rele(db, FTAG);

		(void) printf("\nMOS Configuration:\n");
		dump_packed_nvlist(spa->spa_meta_objset,
		    spa->spa_config_object, (void *)&nvsize, 1);
	} else {
		(void) fprintf(stderr, "dmu_bonus_hold(%llu) failed, errno %d",
		    (u_longlong_t)spa->spa_config_object, error);
	}
}

static void
dump_cachefile(const char *cachefile)
{
	int fd;
	struct stat64 statbuf;
	char *buf;
	nvlist_t *config;

	if ((fd = open64(cachefile, O_RDONLY)) < 0) {
		(void) printf("cannot open '%s': %s\n", cachefile,
		    strerror(errno));
		exit(1);
	}

	if (fstat64(fd, &statbuf) != 0) {
		(void) printf("failed to stat '%s': %s\n", cachefile,
		    strerror(errno));
		exit(1);
	}

	if ((buf = malloc(statbuf.st_size)) == NULL) {
		(void) fprintf(stderr, "failed to allocate %llu bytes\n",
		    (u_longlong_t)statbuf.st_size);
		exit(1);
	}

	if (read(fd, buf, statbuf.st_size) != statbuf.st_size) {
		(void) fprintf(stderr, "failed to read %llu bytes\n",
		    (u_longlong_t)statbuf.st_size);
		exit(1);
	}

	(void) close(fd);

	if (nvlist_unpack(buf, statbuf.st_size, &config, 0) != 0) {
		(void) fprintf(stderr, "failed to unpack nvlist\n");
		exit(1);
	}

	free(buf);

	dump_nvlist(config, 0);

	nvlist_free(config);
}

#define	ZDB_MAX_UB_HEADER_SIZE 32

static void
dump_label_uberblocks(vdev_label_t *lbl, uint64_t ashift)
{
	vdev_t vd;
	vdev_t *vdp = &vd;
	char header[ZDB_MAX_UB_HEADER_SIZE];

	vd.vdev_ashift = ashift;
	vdp->vdev_top = vdp;

	for (int i = 0; i < VDEV_UBERBLOCK_COUNT(vdp); i++) {
		uint64_t uoff = VDEV_UBERBLOCK_OFFSET(vdp, i);
		uberblock_t *ub = (void *)((char *)lbl + uoff);

		if (uberblock_verify(ub))
			continue;
		(void) snprintf(header, ZDB_MAX_UB_HEADER_SIZE,
		    "Uberblock[%d]\n", i);
		dump_uberblock(ub, header, "");
	}
}

static char curpath[PATH_MAX];

/*
 * Iterate through the path components, recursively passing
 * current one's obj and remaining path until we find the obj
 * for the last one.
 */
static int
dump_path_impl(objset_t *os, uint64_t obj, char *name)
{
	int err;
	int header = 1;
	uint64_t child_obj;
	char *s;
	dmu_buf_t *db;
	dmu_object_info_t doi;

	if ((s = strchr(name, '/')) != NULL)
		*s = '\0';
	err = zap_lookup(os, obj, name, 8, 1, &child_obj);

	(void) strlcat(curpath, name, sizeof (curpath));

	if (err != 0) {
		(void) fprintf(stderr, "failed to lookup %s: %s\n",
		    curpath, strerror(err));
		return (err);
	}

	child_obj = ZFS_DIRENT_OBJ(child_obj);
	err = sa_buf_hold(os, child_obj, FTAG, &db);
	if (err != 0) {
		(void) fprintf(stderr,
		    "failed to get SA dbuf for obj %llu: %s\n",
		    (u_longlong_t)child_obj, strerror(err));
		return (EINVAL);
	}
	dmu_object_info_from_db(db, &doi);
	sa_buf_rele(db, FTAG);

	if (doi.doi_bonus_type != DMU_OT_SA &&
	    doi.doi_bonus_type != DMU_OT_ZNODE) {
		(void) fprintf(stderr, "invalid bonus type %d for obj %llu\n",
		    doi.doi_bonus_type, (u_longlong_t)child_obj);
		return (EINVAL);
	}

	if (dump_opt['v'] > 6) {
		(void) printf("obj=%llu %s type=%d bonustype=%d\n",
		    (u_longlong_t)child_obj, curpath, doi.doi_type,
		    doi.doi_bonus_type);
	}

	(void) strlcat(curpath, "/", sizeof (curpath));

	switch (doi.doi_type) {
	case DMU_OT_DIRECTORY_CONTENTS:
		if (s != NULL && *(s + 1) != '\0')
			return (dump_path_impl(os, child_obj, s + 1));
		/*FALLTHROUGH*/
	case DMU_OT_PLAIN_FILE_CONTENTS:
		dump_object(os, child_obj, dump_opt['v'], &header);
		return (0);
	default:
		(void) fprintf(stderr, "object %llu has non-file/directory "
		    "type %d\n", (u_longlong_t)obj, doi.doi_type);
		break;
	}

	return (EINVAL);
}

/*
 * Dump the blocks for the object specified by path inside the dataset.
 */
static int
dump_path(char *ds, char *path)
{
	int err;
	objset_t *os;
	uint64_t root_obj;

	err = open_objset(ds, DMU_OST_ZFS, FTAG, &os);
	if (err != 0)
		return (err);

	err = zap_lookup(os, MASTER_NODE_OBJ, ZFS_ROOT_OBJ, 8, 1, &root_obj);
	if (err != 0) {
		(void) fprintf(stderr, "can't lookup root znode: %s\n",
		    strerror(err));
		dmu_objset_disown(os, FTAG);
		return (EINVAL);
	}

	(void) snprintf(curpath, sizeof (curpath), "dataset=%s path=/", ds);

	err = dump_path_impl(os, root_obj, path);

	close_objset(os, FTAG);
	return (err);
}

static int
dump_label(const char *dev)
{
	int fd;
	vdev_label_t label;
	char path[MAXPATHLEN];
	char *buf = label.vl_vdev_phys.vp_nvlist;
	size_t buflen = sizeof (label.vl_vdev_phys.vp_nvlist);
	struct stat64 statbuf;
	uint64_t psize, ashift;
	boolean_t label_found = B_FALSE;

	(void) strlcpy(path, dev, sizeof (path));
	if (dev[0] == '/') {
		if (strncmp(dev, ZFS_DISK_ROOTD,
		    strlen(ZFS_DISK_ROOTD)) == 0) {
			(void) snprintf(path, sizeof (path), "%s%s",
			    ZFS_RDISK_ROOTD, dev + strlen(ZFS_DISK_ROOTD));
		}
	} else if (stat64(path, &statbuf) != 0) {
		char *s;

		(void) snprintf(path, sizeof (path), "%s%s", ZFS_RDISK_ROOTD,
		    dev);
		if ((s = strrchr(dev, 's')) == NULL || !isdigit(*(s + 1)))
			(void) strlcat(path, "s0", sizeof (path));
	}

	if (stat64(path, &statbuf) != 0) {
		(void) printf("failed to stat '%s': %s\n", path,
		    strerror(errno));
		exit(1);
	}

	if (S_ISBLK(statbuf.st_mode)) {
		(void) printf("cannot use '%s': character device required\n",
		    path);
		exit(1);
	}

	if ((fd = open64(path, O_RDONLY)) < 0) {
		(void) printf("cannot open '%s': %s\n", path, strerror(errno));
		exit(1);
	}

	psize = statbuf.st_size;
	psize = P2ALIGN(psize, (uint64_t)sizeof (vdev_label_t));

	for (int l = 0; l < VDEV_LABELS; l++) {
		nvlist_t *config = NULL;

		if (!dump_opt['q']) {
			(void) printf("------------------------------------\n");
			(void) printf("LABEL %d\n", l);
			(void) printf("------------------------------------\n");
		}

		if (pread64(fd, &label, sizeof (label),
		    vdev_label_offset(psize, l, 0)) != sizeof (label)) {
			if (!dump_opt['q'])
				(void) printf("failed to read label %d\n", l);
			continue;
		}

		if (nvlist_unpack(buf, buflen, &config, 0) != 0) {
			if (!dump_opt['q'])
				(void) printf("failed to unpack label %d\n", l);
			ashift = SPA_MINBLOCKSHIFT;
		} else {
			nvlist_t *vdev_tree = NULL;

			if (!dump_opt['q'])
				dump_nvlist(config, 4);
			if ((nvlist_lookup_nvlist(config,
			    ZPOOL_CONFIG_VDEV_TREE, &vdev_tree) != 0) ||
			    (nvlist_lookup_uint64(vdev_tree,
			    ZPOOL_CONFIG_ASHIFT, &ashift) != 0))
				ashift = SPA_MINBLOCKSHIFT;
			nvlist_free(config);
			label_found = B_TRUE;
		}
		if (dump_opt['u'])
			dump_label_uberblocks(&label, ashift);
	}

	(void) close(fd);

	return (label_found ? 0 : 2);
}

static uint64_t dataset_feature_count[SPA_FEATURES];

/*ARGSUSED*/
static int
dump_one_dir(const char *dsname, void *arg)
{
	int error;
	objset_t *os;

	error = open_objset(dsname, DMU_OST_ANY, FTAG, &os);
	if (error != 0)
		return (0);

	for (spa_feature_t f = 0; f < SPA_FEATURES; f++) {
		if (!dmu_objset_ds(os)->ds_feature_inuse[f])
			continue;
		ASSERT(spa_feature_table[f].fi_flags &
		    ZFEATURE_FLAG_PER_DATASET);
		dataset_feature_count[f]++;
	}

	dump_dir(os);
	close_objset(os, FTAG);
	fuid_table_destroy();
	return (0);
}

/*
 * Block statistics.
 */
#define	PSIZE_HISTO_SIZE (SPA_OLD_MAXBLOCKSIZE / SPA_MINBLOCKSIZE + 2)
typedef struct zdb_blkstats {
	uint64_t zb_asize;
	uint64_t zb_lsize;
	uint64_t zb_psize;
	uint64_t zb_count;
	uint64_t zb_gangs;
	uint64_t zb_ditto_samevdev;
	uint64_t zb_psize_histogram[PSIZE_HISTO_SIZE];
} zdb_blkstats_t;

/*
 * Extended object types to report deferred frees and dedup auto-ditto blocks.
 */
#define	ZDB_OT_DEFERRED	(DMU_OT_NUMTYPES + 0)
#define	ZDB_OT_DITTO	(DMU_OT_NUMTYPES + 1)
#define	ZDB_OT_OTHER	(DMU_OT_NUMTYPES + 2)
#define	ZDB_OT_TOTAL	(DMU_OT_NUMTYPES + 3)

static char *zdb_ot_extname[] = {
	"deferred free",
	"dedup ditto",
	"other",
	"Total",
};

#define	ZB_TOTAL	DN_MAX_LEVELS

typedef struct zdb_cb {
	zdb_blkstats_t	zcb_type[ZB_TOTAL + 1][ZDB_OT_TOTAL + 1];
	uint64_t	zcb_dedup_asize;
	uint64_t	zcb_dedup_blocks;
	uint64_t	zcb_embedded_blocks[NUM_BP_EMBEDDED_TYPES];
	uint64_t	zcb_embedded_histogram[NUM_BP_EMBEDDED_TYPES]
	    [BPE_PAYLOAD_SIZE];
	uint64_t	zcb_start;
	uint64_t	zcb_lastprint;
	uint64_t	zcb_totalasize;
	uint64_t	zcb_errors[256];
	int		zcb_readfails;
	int		zcb_haderrors;
	spa_t		*zcb_spa;
} zdb_cb_t;

static void
zdb_count_block(zdb_cb_t *zcb, zilog_t *zilog, const blkptr_t *bp,
    dmu_object_type_t type)
{
	uint64_t refcnt = 0;

	ASSERT(type < ZDB_OT_TOTAL);

	if (zilog && zil_bp_tree_add(zilog, bp) != 0)
		return;

	for (int i = 0; i < 4; i++) {
		int l = (i < 2) ? BP_GET_LEVEL(bp) : ZB_TOTAL;
		int t = (i & 1) ? type : ZDB_OT_TOTAL;
		int equal;
		zdb_blkstats_t *zb = &zcb->zcb_type[l][t];

		zb->zb_asize += BP_GET_ASIZE(bp);
		zb->zb_lsize += BP_GET_LSIZE(bp);
		zb->zb_psize += BP_GET_PSIZE(bp);
		zb->zb_count++;

		/*
		 * The histogram is only big enough to record blocks up to
		 * SPA_OLD_MAXBLOCKSIZE; larger blocks go into the last,
		 * "other", bucket.
		 */
		int idx = BP_GET_PSIZE(bp) >> SPA_MINBLOCKSHIFT;
		idx = MIN(idx, SPA_OLD_MAXBLOCKSIZE / SPA_MINBLOCKSIZE + 1);
		zb->zb_psize_histogram[idx]++;

		zb->zb_gangs += BP_COUNT_GANG(bp);

		switch (BP_GET_NDVAS(bp)) {
		case 2:
			if (DVA_GET_VDEV(&bp->blk_dva[0]) ==
			    DVA_GET_VDEV(&bp->blk_dva[1]))
				zb->zb_ditto_samevdev++;
			break;
		case 3:
			equal = (DVA_GET_VDEV(&bp->blk_dva[0]) ==
			    DVA_GET_VDEV(&bp->blk_dva[1])) +
			    (DVA_GET_VDEV(&bp->blk_dva[0]) ==
			    DVA_GET_VDEV(&bp->blk_dva[2])) +
			    (DVA_GET_VDEV(&bp->blk_dva[1]) ==
			    DVA_GET_VDEV(&bp->blk_dva[2]));
			if (equal != 0)
				zb->zb_ditto_samevdev++;
			break;
		}

	}

	if (BP_IS_EMBEDDED(bp)) {
		zcb->zcb_embedded_blocks[BPE_GET_ETYPE(bp)]++;
		zcb->zcb_embedded_histogram[BPE_GET_ETYPE(bp)]
		    [BPE_GET_PSIZE(bp)]++;
		return;
	}

	if (dump_opt['L'])
		return;

	if (BP_GET_DEDUP(bp)) {
		ddt_t *ddt;
		ddt_entry_t *dde;

		ddt = ddt_select(zcb->zcb_spa, bp);
		dde = ddt_lookup(ddt, bp, B_FALSE);

		if (dde == NULL) {
			refcnt = 0;
		} else {
			ddt_phys_t *ddp = ddt_phys_select(dde, bp);

			/* no other competitors for dde */
			dde_exit(dde);

			ddt_phys_decref(ddp);
			refcnt = ddp->ddp_refcnt;
			if (ddt_phys_total_refcnt(dde) == 0)
				ddt_remove(ddt, dde);
		}
	}

	VERIFY3U(zio_wait(zio_claim(NULL, zcb->zcb_spa,
	    refcnt ? 0 : spa_first_txg(zcb->zcb_spa),
	    bp, NULL, NULL, ZIO_FLAG_CANFAIL)), ==, 0);
}

static void
zdb_blkptr_done(zio_t *zio)
{
	spa_t *spa = zio->io_spa;
	blkptr_t *bp = zio->io_bp;
	int ioerr = zio->io_error;
	zdb_cb_t *zcb = zio->io_private;
	zbookmark_phys_t *zb = &zio->io_bookmark;

	zio_data_buf_free(zio->io_data, zio->io_size);

	mutex_enter(&spa->spa_scrub_lock);
	spa->spa_scrub_inflight--;
	cv_broadcast(&spa->spa_scrub_io_cv);

	if (ioerr && !(zio->io_flags & ZIO_FLAG_SPECULATIVE)) {
		char blkbuf[BP_SPRINTF_LEN];

		zcb->zcb_haderrors = 1;
		zcb->zcb_errors[ioerr]++;

		if (dump_opt['b'] >= 2)
			snprintf_blkptr(blkbuf, sizeof (blkbuf), bp);
		else
			blkbuf[0] = '\0';

		(void) printf("zdb_blkptr_cb: "
		    "Got error %d reading "
		    "<%llu, %llu, %lld, %llx> %s -- skipping\n",
		    ioerr,
		    (u_longlong_t)zb->zb_objset,
		    (u_longlong_t)zb->zb_object,
		    (u_longlong_t)zb->zb_level,
		    (u_longlong_t)zb->zb_blkid,
		    blkbuf);
	}
	mutex_exit(&spa->spa_scrub_lock);
}

static int
zdb_blkptr_cb(spa_t *spa, zilog_t *zilog, const blkptr_t *bp,
    const zbookmark_phys_t *zb, const dnode_phys_t *dnp, void *arg)
{
	zdb_cb_t *zcb = arg;
	dmu_object_type_t type;
	boolean_t is_metadata;

	if (bp == NULL)
		return (0);

	if (dump_opt['b'] >= 5 && bp->blk_birth > 0) {
		char blkbuf[BP_SPRINTF_LEN];
		snprintf_blkptr(blkbuf, sizeof (blkbuf), bp);
		(void) printf("objset %llu object %llu "
		    "level %lld offset 0x%llx %s\n",
		    (u_longlong_t)zb->zb_objset,
		    (u_longlong_t)zb->zb_object,
		    (longlong_t)zb->zb_level,
		    (u_longlong_t)blkid2offset(dnp, bp, zb),
		    blkbuf);
	}

	if (BP_IS_HOLE(bp))
		return (0);

	type = BP_GET_TYPE(bp);

	zdb_count_block(zcb, zilog, bp,
	    (type & DMU_OT_NEWTYPE) ? ZDB_OT_OTHER : type);

	is_metadata = BP_IS_METADATA(bp);

	if (!BP_IS_EMBEDDED(bp) &&
	    (dump_opt['c'] > 1 || (dump_opt['c'] && is_metadata))) {
		size_t size = BP_GET_PSIZE(bp);
		void *data = zio_data_buf_alloc(size);
		int flags = ZIO_FLAG_CANFAIL | ZIO_FLAG_SCRUB | ZIO_FLAG_RAW;

		/* If it's an intent log block, failure is expected. */
		if (zb->zb_level == ZB_ZIL_LEVEL)
			flags |= ZIO_FLAG_SPECULATIVE;

		mutex_enter(&spa->spa_scrub_lock);
		while (spa->spa_scrub_inflight > max_inflight)
			cv_wait(&spa->spa_scrub_io_cv, &spa->spa_scrub_lock);
		spa->spa_scrub_inflight++;
		mutex_exit(&spa->spa_scrub_lock);

		zio_nowait(zio_read(NULL, spa, bp, data, size,
		    zdb_blkptr_done, zcb, ZIO_PRIORITY_ASYNC_READ, flags, zb));
	}

	zcb->zcb_readfails = 0;

	/* only call gethrtime() every 100 blocks */
	static int iters;
	if (++iters > 100)
		iters = 0;
	else
		return (0);

	if (dump_opt['b'] < 5 && gethrtime() > zcb->zcb_lastprint + NANOSEC) {
		uint64_t now = gethrtime();
		char buf[10];
		uint64_t bytes = zcb->zcb_type[ZB_TOTAL][ZDB_OT_TOTAL].zb_asize;
		int kb_per_sec =
		    1 + bytes / (1 + ((now - zcb->zcb_start) / 1000 / 1000));
		int sec_remaining =
		    (zcb->zcb_totalasize - bytes) / 1024 / kb_per_sec;

		zfs_nicenum(bytes, buf, sizeof (buf));
		(void) fprintf(stderr,
		    "\r%5s completed (%4dMB/s) "
		    "estimated time remaining: %uhr %02umin %02usec        ",
		    buf, kb_per_sec / 1024,
		    sec_remaining / 60 / 60,
		    sec_remaining / 60 % 60,
		    sec_remaining % 60);

		zcb->zcb_lastprint = now;
	}

	return (0);
}

static void
zdb_leak(void *arg, uint64_t start, uint64_t size)
{
	vdev_t *vd = arg;

	(void) printf("leaked space: vdev %llu, offset 0x%llx, size %llu\n",
	    (u_longlong_t)vd->vdev_id, (u_longlong_t)start, (u_longlong_t)size);
}

static metaslab_ops_t zdb_metaslab_ops = {
	NULL	/* alloc */
};

static void
zdb_ddt_leak_init(spa_t *spa, zdb_cb_t *zcb)
{
	ddt_bookmark_t ddb = { 0 };
	ddt_entry_t dde;
	int error;

	while ((error = ddt_walk(spa, &ddb, &dde)) == 0) {
		blkptr_t blk;
		ddt_phys_t *ddp = dde.dde_phys;

		if (ddb.ddb_class == DDT_CLASS_UNIQUE)
			return;

		ASSERT(ddt_phys_total_refcnt(&dde) > 1);

		for (int p = 0; p < DDT_PHYS_TYPES; p++, ddp++) {
			if (ddp->ddp_phys_birth == 0)
				continue;
			ddt_bp_create(ddb.ddb_checksum,
			    &dde.dde_key, ddp, &blk);
			if (p == DDT_PHYS_DITTO) {
				zdb_count_block(zcb, NULL, &blk, ZDB_OT_DITTO);
			} else {
				zcb->zcb_dedup_asize +=
				    BP_GET_ASIZE(&blk) * (ddp->ddp_refcnt - 1);
				zcb->zcb_dedup_blocks++;
			}
		}
		if (!dump_opt['L']) {
			ddt_t *ddt = spa->spa_ddt[ddb.ddb_checksum];
			ddt_entry_t *dde;
			VERIFY((dde = ddt_lookup(ddt, &blk, B_TRUE)) != NULL);
			dde_exit(dde);
		}
	}

	ASSERT(error == ENOENT);
}

static void
zdb_leak_init(spa_t *spa, zdb_cb_t *zcb)
{
	zcb->zcb_spa = spa;

	if (!dump_opt['L']) {
		vdev_t *rvd = spa->spa_root_vdev;

		/*
		 * We are going to be changing the meaning of the metaslab's
		 * ms_tree.  Ensure that the allocator doesn't try to
		 * use the tree.
		 */
		spa->spa_normal_class->mc_ops = &zdb_metaslab_ops;
		spa->spa_log_class->mc_ops = &zdb_metaslab_ops;

		for (uint64_t c = 0; c < rvd->vdev_children; c++) {
			vdev_t *vd = rvd->vdev_child[c];
			metaslab_group_t *mg = vd->vdev_mg;
			for (uint64_t m = 0; m < vd->vdev_ms_count; m++) {
				metaslab_t *msp = vd->vdev_ms[m];
				ASSERT3P(msp->ms_group, ==, mg);
				mutex_enter(&msp->ms_lock);
				metaslab_unload(msp);

				/*
				 * For leak detection, we overload the metaslab
				 * ms_tree to contain allocated segments
				 * instead of free segments. As a result,
				 * we can't use the normal metaslab_load/unload
				 * interfaces.
				 */
				if (msp->ms_sm != NULL) {
					(void) fprintf(stderr,
					    "\rloading space map for "
					    "vdev %llu of %llu, "
					    "metaslab %llu of %llu ...",
					    (longlong_t)c,
					    (longlong_t)rvd->vdev_children,
					    (longlong_t)m,
					    (longlong_t)vd->vdev_ms_count);

					/*
					 * We don't want to spend the CPU
					 * manipulating the size-ordered
					 * tree, so clear the range_tree
					 * ops.
					 */
					msp->ms_tree->rt_ops = NULL;
					VERIFY0(space_map_load(msp->ms_sm,
					    msp->ms_tree, SM_ALLOC));

					if (!msp->ms_loaded) {
						msp->ms_loaded = B_TRUE;
					}
				}
				mutex_exit(&msp->ms_lock);
			}
		}
		(void) fprintf(stderr, "\n");
	}

	spa_config_enter(spa, SCL_CONFIG, FTAG, RW_READER);

	zdb_ddt_leak_init(spa, zcb);

	spa_config_exit(spa, SCL_CONFIG, FTAG);
}

static void
zdb_leak_fini(spa_t *spa)
{
	if (!dump_opt['L']) {
		vdev_t *rvd = spa->spa_root_vdev;
		for (int c = 0; c < rvd->vdev_children; c++) {
			vdev_t *vd = rvd->vdev_child[c];
			metaslab_group_t *mg = vd->vdev_mg;
			for (int m = 0; m < vd->vdev_ms_count; m++) {
				metaslab_t *msp = vd->vdev_ms[m];
				ASSERT3P(mg, ==, msp->ms_group);
				mutex_enter(&msp->ms_lock);

				/*
				 * The ms_tree has been overloaded to
				 * contain allocated segments. Now that we
				 * finished traversing all blocks, any
				 * block that remains in the ms_tree
				 * represents an allocated block that we
				 * did not claim during the traversal.
				 * Claimed blocks would have been removed
				 * from the ms_tree.
				 */
				range_tree_vacate(msp->ms_tree, zdb_leak, vd);

				if (msp->ms_loaded) {
					msp->ms_loaded = B_FALSE;
				}

				mutex_exit(&msp->ms_lock);
			}
		}
	}
}

/* ARGSUSED */
static int
count_block_cb(void *arg, const blkptr_t *bp, dmu_tx_t *tx)
{
	zdb_cb_t *zcb = arg;

	if (dump_opt['b'] >= 5) {
		char blkbuf[BP_SPRINTF_LEN];
		snprintf_blkptr(blkbuf, sizeof (blkbuf), bp);
		(void) printf("[%s] %s\n",
		    "deferred free", blkbuf);
	}
	zdb_count_block(zcb, NULL, bp, ZDB_OT_DEFERRED);
	return (0);
}

static int
dump_block_stats(spa_t *spa)
{
	zdb_cb_t zcb = { 0 };
	zdb_blkstats_t *zb, *tzb;
	uint64_t norm_alloc, spec_alloc, norm_space, total_alloc, total_found;
	int flags = TRAVERSE_PRE | TRAVERSE_PREFETCH_METADATA | TRAVERSE_HARD;
	boolean_t leaks = B_FALSE;

	(void) printf("\nTraversing all blocks %s%s%s%s%s...\n\n",
	    (dump_opt['c'] || !dump_opt['L']) ? "to verify " : "",
	    (dump_opt['c'] == 1) ? "metadata " : "",
	    dump_opt['c'] ? "checksums " : "",
	    (dump_opt['c'] && !dump_opt['L']) ? "and verify " : "",
	    !dump_opt['L'] ? "nothing leaked " : "");

	/*
	 * Load all space maps as SM_ALLOC maps, then traverse the pool
	 * claiming each block we discover.  If the pool is perfectly
	 * consistent, the space maps will be empty when we're done.
	 * Anything left over is a leak; any block we can't claim (because
	 * it's not part of any space map) is a double allocation,
	 * reference to a freed block, or an unclaimed log block.
	 */
	zdb_leak_init(spa, &zcb);

	/*
	 * If there's a deferred-free bplist, process that first.
	 */
	(void) bpobj_iterate_nofree(&spa->spa_deferred_bpobj,
	    count_block_cb, &zcb, NULL);
	if (spa_version(spa) >= SPA_VERSION_DEADLISTS) {
		(void) bpobj_iterate_nofree(&spa->spa_dsl_pool->dp_free_bpobj,
		    count_block_cb, &zcb, NULL);
	}
	if (spa_feature_is_active(spa, SPA_FEATURE_ASYNC_DESTROY)) {
		VERIFY3U(0, ==, bptree_iterate(spa->spa_meta_objset,
		    spa->spa_dsl_pool->dp_bptree_obj, B_FALSE, count_block_cb,
		    &zcb, NULL));
	}

	if (dump_opt['c'] > 1)
		flags |= TRAVERSE_PREFETCH_DATA;

	zcb.zcb_totalasize = metaslab_class_get_alloc(spa_normal_class(spa));
	zcb.zcb_start = zcb.zcb_lastprint = gethrtime();
	zcb.zcb_haderrors |= traverse_pool(spa, 0, UINT64_MAX,
	    flags, zdb_blkptr_cb, &zcb, NULL);

	/*
	 * If we've traversed the data blocks then we need to wait for those
	 * I/Os to complete. We leverage "The Godfather" zio to wait on
	 * all async I/Os to complete.
	 */
	if (dump_opt['c']) {
		for (int i = 0; i < max_ncpus; i++) {
			(void) zio_wait(spa->spa_async_zio_root[i]);
			spa->spa_async_zio_root[i] = zio_root(spa, NULL, NULL,
			    ZIO_FLAG_CANFAIL | ZIO_FLAG_SPECULATIVE |
			    ZIO_FLAG_GODFATHER);
		}
	}

	if (zcb.zcb_haderrors) {
		(void) printf("\nError counts:\n\n");
		(void) printf("\t%5s  %s\n", "errno", "count");
		for (int e = 0; e < 256; e++) {
			if (zcb.zcb_errors[e] != 0) {
				(void) printf("\t%5d  %llu\n",
				    e, (u_longlong_t)zcb.zcb_errors[e]);
			}
		}
	}

	/*
	 * Report any leaked segments.
	 */
	zdb_leak_fini(spa);

	tzb = &zcb.zcb_type[ZB_TOTAL][ZDB_OT_TOTAL];

	norm_alloc = metaslab_class_get_alloc(spa_normal_class(spa));
	spec_alloc = metaslab_class_get_alloc(spa_special_class(spa));
	norm_space = metaslab_class_get_space(spa_normal_class(spa));

	norm_alloc += spec_alloc;
	total_alloc = norm_alloc + metaslab_class_get_alloc(spa_log_class(spa));
	total_found = tzb->zb_asize - zcb.zcb_dedup_asize;

	if (total_found == total_alloc) {
		if (!dump_opt['L'])
			(void) printf("\n\tNo leaks (block sum matches space"
			    " maps exactly)\n");
	} else {
		(void) printf("block traversal size %llu != alloc %llu "
		    "(%s %lld)\n",
		    (u_longlong_t)total_found,
		    (u_longlong_t)total_alloc,
		    (dump_opt['L']) ? "unreachable" : "leaked",
		    (longlong_t)(total_alloc - total_found));
		leaks = B_TRUE;
	}

	if (tzb->zb_count == 0)
		return (2);

	(void) printf("\n");
	(void) printf("\tbp count:      %10llu\n",
	    (u_longlong_t)tzb->zb_count);
	(void) printf("\tganged count:  %10llu\n",
	    (longlong_t)tzb->zb_gangs);
	(void) printf("\tbp logical:    %10llu      avg: %6llu\n",
	    (u_longlong_t)tzb->zb_lsize,
	    (u_longlong_t)(tzb->zb_lsize / tzb->zb_count));
	(void) printf("\tbp physical:   %10llu      avg:"
	    " %6llu     compression: %6.2f\n",
	    (u_longlong_t)tzb->zb_psize,
	    (u_longlong_t)(tzb->zb_psize / tzb->zb_count),
	    (double)tzb->zb_lsize / tzb->zb_psize);
	(void) printf("\tbp allocated:  %10llu      avg:"
	    " %6llu     compression: %6.2f\n",
	    (u_longlong_t)tzb->zb_asize,
	    (u_longlong_t)(tzb->zb_asize / tzb->zb_count),
	    (double)tzb->zb_lsize / tzb->zb_asize);
	(void) printf("\tbp deduped:    %10llu    ref>1:"
	    " %6llu   deduplication: %6.2f\n",
	    (u_longlong_t)zcb.zcb_dedup_asize,
	    (u_longlong_t)zcb.zcb_dedup_blocks,
	    (double)zcb.zcb_dedup_asize / tzb->zb_asize + 1.0);
	if (spec_alloc != 0) {
		(void) printf("\tspecial allocated: %10llu\n",
		    (u_longlong_t)spec_alloc);
	}
	(void) printf("\tSPA allocated: %10llu     used: %5.2f%%\n",
	    (u_longlong_t)norm_alloc, 100.0 * norm_alloc / norm_space);

	for (bp_embedded_type_t i = 0; i < NUM_BP_EMBEDDED_TYPES; i++) {
		if (zcb.zcb_embedded_blocks[i] == 0)
			continue;
		(void) printf("\n");
		(void) printf("\tadditional, non-pointer bps of type %u: "
		    "%10llu\n",
		    i, (u_longlong_t)zcb.zcb_embedded_blocks[i]);

		if (dump_opt['b'] >= 3) {
			(void) printf("\t number of (compressed) bytes:  "
			    "number of bps\n");
			dump_histogram(zcb.zcb_embedded_histogram[i],
			    sizeof (zcb.zcb_embedded_histogram[i]) /
			    sizeof (zcb.zcb_embedded_histogram[i][0]), 0);
		}
	}

	if (tzb->zb_ditto_samevdev != 0) {
		(void) printf("\tDittoed blocks on same vdev: %llu\n",
		    (longlong_t)tzb->zb_ditto_samevdev);
	}

	if (dump_opt['b'] >= 2) {
		int l, t, level;
		(void) printf("\nBlocks\tLSIZE\tPSIZE\tASIZE"
		    "\t  avg\t comp\t%%Total\tType\n");

		for (t = 0; t <= ZDB_OT_TOTAL; t++) {
			char csize[32], lsize[32], psize[32], asize[32];
			char avg[32], gang[32];
			char *typename;

			if (t < DMU_OT_NUMTYPES)
				typename = dmu_ot[t].ot_name;
			else
				typename = zdb_ot_extname[t - DMU_OT_NUMTYPES];

			if (zcb.zcb_type[ZB_TOTAL][t].zb_asize == 0) {
				(void) printf("%6s\t%5s\t%5s\t%5s"
				    "\t%5s\t%5s\t%6s\t%s\n",
				    "-",
				    "-",
				    "-",
				    "-",
				    "-",
				    "-",
				    "-",
				    typename);
				continue;
			}

			for (l = ZB_TOTAL - 1; l >= -1; l--) {
				level = (l == -1 ? ZB_TOTAL : l);
				zb = &zcb.zcb_type[level][t];

				if (zb->zb_asize == 0)
					continue;

				if (dump_opt['b'] < 3 && level != ZB_TOTAL)
					continue;

				if (level == 0 && zb->zb_asize ==
				    zcb.zcb_type[ZB_TOTAL][t].zb_asize)
					continue;

				zdb_nicenum(zb->zb_count, csize);
				zdb_nicenum(zb->zb_lsize, lsize);
				zdb_nicenum(zb->zb_psize, psize);
				zdb_nicenum(zb->zb_asize, asize);
				zdb_nicenum(zb->zb_asize / zb->zb_count, avg);
				zdb_nicenum(zb->zb_gangs, gang);

				(void) printf("%6s\t%5s\t%5s\t%5s\t%5s"
				    "\t%5.2f\t%6.2f\t",
				    csize, lsize, psize, asize, avg,
				    (double)zb->zb_lsize / zb->zb_psize,
				    100.0 * zb->zb_asize / tzb->zb_asize);

				if (level == ZB_TOTAL)
					(void) printf("%s\n", typename);
				else
					(void) printf("    L%d %s\n",
					    level, typename);

				if (dump_opt['b'] >= 3 && zb->zb_gangs > 0) {
					(void) printf("\t number of ganged "
					    "blocks: %s\n", gang);
				}

				if (dump_opt['b'] >= 4) {
					(void) printf("psize "
					    "(in 512-byte sectors): "
					    "number of blocks\n");
					dump_histogram(zb->zb_psize_histogram,
					    PSIZE_HISTO_SIZE, 0);
				}
			}
		}
	}

	(void) printf("\n");

	if (leaks)
		return (2);

	if (zcb.zcb_haderrors)
		return (3);

	return (0);
}

typedef struct zdb_ddt_entry {
	ddt_key_t	zdde_key;
	uint64_t	zdde_ref_blocks;
	uint64_t	zdde_ref_lsize;
	uint64_t	zdde_ref_psize;
	uint64_t	zdde_ref_dsize;
	avl_node_t	zdde_node;
} zdb_ddt_entry_t;

/* ARGSUSED */
static int
zdb_ddt_add_cb(spa_t *spa, zilog_t *zilog, const blkptr_t *bp,
    const zbookmark_phys_t *zb, const dnode_phys_t *dnp, void *arg)
{
	avl_tree_t *t = arg;
	avl_index_t where;
	zdb_ddt_entry_t *zdde, zdde_search;

	if (bp == NULL || BP_IS_HOLE(bp) || BP_IS_EMBEDDED(bp))
		return (0);

	if (dump_opt['S'] > 1 && zb->zb_level == ZB_ROOT_LEVEL) {
		(void) printf("traversing objset %llu, %llu objects, "
		    "%lu blocks so far\n",
		    (u_longlong_t)zb->zb_objset,
		    (u_longlong_t)BP_GET_FILL(bp),
		    avl_numnodes(t));
	}

	if (BP_IS_HOLE(bp) || BP_GET_CHECKSUM(bp) == ZIO_CHECKSUM_OFF ||
	    BP_IS_METADATA(bp))
		return (0);

	ddt_key_fill(&zdde_search.zdde_key, bp);

	zdde = avl_find(t, &zdde_search, &where);

	if (zdde == NULL) {
		zdde = umem_zalloc(sizeof (*zdde), UMEM_NOFAIL);
		zdde->zdde_key = zdde_search.zdde_key;
		avl_insert(t, zdde, where);
	}

	zdde->zdde_ref_blocks += 1;
	zdde->zdde_ref_lsize += BP_GET_LSIZE(bp);
	zdde->zdde_ref_psize += BP_GET_PSIZE(bp);
	zdde->zdde_ref_dsize += bp_get_dsize_sync(spa, bp);

	return (0);
}

static void
dump_simulated_ddt(spa_t *spa)
{
	avl_tree_t t;
	void *cookie = NULL;
	zdb_ddt_entry_t *zdde;
	ddt_histogram_t ddh_total = { 0 };
	ddt_stat_t dds_total = { 0 };

	avl_create(&t, ddt_entry_compare,
	    sizeof (zdb_ddt_entry_t), offsetof(zdb_ddt_entry_t, zdde_node));

	spa_config_enter(spa, SCL_CONFIG, FTAG, RW_READER);

	(void) traverse_pool(spa, 0, UINT64_MAX,
	    TRAVERSE_PRE | TRAVERSE_PREFETCH_METADATA,
	    zdb_ddt_add_cb, &t, NULL);

	spa_config_exit(spa, SCL_CONFIG, FTAG);

	while ((zdde = avl_destroy_nodes(&t, &cookie)) != NULL) {
		ddt_stat_t dds;
		uint64_t refcnt = zdde->zdde_ref_blocks;
		ASSERT(refcnt != 0);

		dds.dds_blocks = zdde->zdde_ref_blocks / refcnt;
		dds.dds_lsize = zdde->zdde_ref_lsize / refcnt;
		dds.dds_psize = zdde->zdde_ref_psize / refcnt;
		dds.dds_dsize = zdde->zdde_ref_dsize / refcnt;

		dds.dds_ref_blocks = zdde->zdde_ref_blocks;
		dds.dds_ref_lsize = zdde->zdde_ref_lsize;
		dds.dds_ref_psize = zdde->zdde_ref_psize;
		dds.dds_ref_dsize = zdde->zdde_ref_dsize;

		ddt_stat_add(&ddh_total.ddh_stat[highbit64(refcnt) - 1],
		    &dds, 0);

		umem_free(zdde, sizeof (*zdde));
	}

	avl_destroy(&t);

	ddt_histogram_stat(&dds_total, &ddh_total);

	(void) printf("Simulated DDT histogram:\n");

	zpool_dump_ddt(&dds_total, &ddh_total);

	dump_dedup_ratio(&dds_total);
}

static void
dump_zpool(spa_t *spa)
{
	dsl_pool_t *dp = spa_get_dsl(spa);
	int rc = 0;

	if (dump_opt['S']) {
		dump_simulated_ddt(spa);
		return;
	}

	if (!dump_opt['e'] && dump_opt['C'] > 1) {
		(void) printf("\nCached configuration:\n");
		dump_nvlist(spa->spa_config, 8);
	}

	if (dump_opt['C'])
		dump_config(spa);

	if (dump_opt['u'])
		dump_uberblock(&spa->spa_uberblock, "\nUberblock:\n", "\n");

	if (dump_opt['D'])
		dump_all_ddts(spa);

	if (dump_opt['d'] > 2 || dump_opt['m'])
		dump_metaslabs(spa);
	if (dump_opt['M'])
		dump_metaslab_groups(spa);

	if (dump_opt['d'] || dump_opt['i']) {
		dump_dir(dp->dp_meta_objset);
		if (dump_opt['d'] >= 3) {
			dump_full_bpobj(&spa->spa_deferred_bpobj,
			    "Deferred frees", 0);
			if (spa_version(spa) >= SPA_VERSION_DEADLISTS) {
				dump_full_bpobj(
				    &spa->spa_dsl_pool->dp_free_bpobj,
				    "Pool snapshot frees", 0);
			}

			if (spa_feature_is_active(spa,
			    SPA_FEATURE_ASYNC_DESTROY)) {
				dump_bptree(spa->spa_meta_objset,
				    spa->spa_dsl_pool->dp_bptree_obj,
				    "Pool dataset frees");
			}
			dump_dtl(spa->spa_root_vdev, 0);
		}
		(void) dmu_objset_find(spa_name(spa), dump_one_dir,
		    NULL, DS_FIND_SNAPSHOTS | DS_FIND_CHILDREN);

		for (spa_feature_t f = 0; f < SPA_FEATURES; f++) {
			uint64_t refcount;

			if (!(spa_feature_table[f].fi_flags &
			    ZFEATURE_FLAG_PER_DATASET) ||
			    !spa_feature_is_enabled(spa, f)) {
				ASSERT0(dataset_feature_count[f]);
				continue;
			}
			(void) feature_get_refcount(spa,
			    &spa_feature_table[f], &refcount);
			if (dataset_feature_count[f] != refcount) {
				(void) printf("%s feature refcount mismatch: "
				    "%lld datasets != %lld refcount\n",
				    spa_feature_table[f].fi_uname,
				    (longlong_t)dataset_feature_count[f],
				    (longlong_t)refcount);
				rc = 2;
			} else {
				(void) printf("Verified %s feature refcount "
				    "of %llu is correct\n",
				    spa_feature_table[f].fi_uname,
				    (longlong_t)refcount);
			}
		}
	}
	if (rc == 0 && (dump_opt['b'] || dump_opt['c']))
		rc = dump_block_stats(spa);

	if (rc == 0)
		rc = verify_spacemap_refcounts(spa);

	if (dump_opt['s'])
		show_pool_stats(spa);

	if (dump_opt['h'])
		dump_history(spa);

	if (rc != 0) {
		dump_debug_buffer();
		exit(rc);
	}
}

#define	ZDB_FLAG_CHECKSUM	0x0001
#define	ZDB_FLAG_DECOMPRESS	0x0002
#define	ZDB_FLAG_BSWAP		0x0004
#define	ZDB_FLAG_GBH		0x0008
#define	ZDB_FLAG_INDIRECT	0x0010
#define	ZDB_FLAG_PHYS		0x0020
#define	ZDB_FLAG_RAW		0x0040
#define	ZDB_FLAG_PRINT_BLKPTR	0x0080

int flagbits[256];

static void
zdb_print_blkptr(blkptr_t *bp, int flags)
{
	char blkbuf[BP_SPRINTF_LEN];

	if (flags & ZDB_FLAG_BSWAP)
		byteswap_uint64_array((void *)bp, sizeof (blkptr_t));

	snprintf_blkptr(blkbuf, sizeof (blkbuf), bp);
	(void) printf("%s\n", blkbuf);
}

static void
zdb_dump_indirect(blkptr_t *bp, int nbps, int flags)
{
	int i;

	for (i = 0; i < nbps; i++)
		zdb_print_blkptr(&bp[i], flags);
}

static void
zdb_dump_gbh(void *buf, int flags)
{
	zdb_dump_indirect((blkptr_t *)buf, SPA_GBH_NBLKPTRS, flags);
}

static void
zdb_dump_block_raw(void *buf, uint64_t size, int flags)
{
	if (flags & ZDB_FLAG_BSWAP)
		byteswap_uint64_array(buf, size);
	(void) write(1, buf, size);
}

static void
zdb_dump_block(char *label, void *buf, uint64_t size, int flags)
{
	uint64_t *d = (uint64_t *)buf;
	int nwords = size / sizeof (uint64_t);
	int do_bswap = !!(flags & ZDB_FLAG_BSWAP);
	int i, j;
	char *hdr, *c;


	if (do_bswap)
		hdr = " 7 6 5 4 3 2 1 0   f e d c b a 9 8";
	else
		hdr = " 0 1 2 3 4 5 6 7   8 9 a b c d e f";

	(void) printf("\n%s\n%6s   %s  0123456789abcdef\n", label, "", hdr);

	for (i = 0; i < nwords; i += 2) {
		(void) printf("%06llx:  %016llx  %016llx  ",
		    (u_longlong_t)(i * sizeof (uint64_t)),
		    (u_longlong_t)(do_bswap ? BSWAP_64(d[i]) : d[i]),
		    (u_longlong_t)(do_bswap ? BSWAP_64(d[i + 1]) : d[i + 1]));

		c = (char *)&d[i];
		for (j = 0; j < 2 * sizeof (uint64_t); j++)
			(void) printf("%c", isprint(c[j]) ? c[j] : '.');
		(void) printf("\n");
	}
}

/*
 * There are two acceptable formats:
 *	leaf_name	  - For example: c1t0d0 or /tmp/ztest.0a
 *	child[.child]*    - For example: 0.1.1
 *
 * The second form can be used to specify arbitrary vdevs anywhere
 * in the heirarchy.  For example, in a pool with a mirror of
 * RAID-Zs, you can specify either RAID-Z vdev with 0.0 or 0.1 .
 */
static vdev_t *
zdb_vdev_lookup(vdev_t *vdev, char *path)
{
	char *s, *p, *q;
	int i;

	if (vdev == NULL)
		return (NULL);

	/* First, assume the x.x.x.x format */
	i = (int)strtoul(path, &s, 10);
	if (s == path || (s && *s != '.' && *s != '\0'))
		goto name;
	if (i < 0 || i >= vdev->vdev_children)
		return (NULL);

	vdev = vdev->vdev_child[i];
	if (*s == '\0')
		return (vdev);
	return (zdb_vdev_lookup(vdev, s+1));

name:
	for (i = 0; i < vdev->vdev_children; i++) {
		vdev_t *vc = vdev->vdev_child[i];

		if (vc->vdev_path == NULL) {
			vc = zdb_vdev_lookup(vc, path);
			if (vc == NULL)
				continue;
			else
				return (vc);
		}

		p = strrchr(vc->vdev_path, '/');
		p = p ? p + 1 : vc->vdev_path;
		q = &vc->vdev_path[strlen(vc->vdev_path) - 2];

		if (strcmp(vc->vdev_path, path) == 0)
			return (vc);
		if (strcmp(p, path) == 0)
			return (vc);
		if (strcmp(q, "s0") == 0 && strncmp(p, path, q - p) == 0)
			return (vc);
	}

	return (NULL);
}

/*
 * Read a block from a pool and print it out.  The syntax of the
 * block descriptor is:
 *
 *	pool:vdev_specifier:offset:size[:flags]
 *
 *	pool           - The name of the pool you wish to read from
 *	vdev_specifier - Which vdev (see comment for zdb_vdev_lookup)
 *	offset         - offset, in hex, in bytes
 *	size           - Amount of data to read, in hex, in bytes
 *	flags          - A string of characters specifying options
 *		 b: Decode a blkptr at given offset within block
 *		*c: Calculate and display checksums
 *		 d: Decompress data before dumping
 *		 e: Byteswap data before dumping
 *		 g: Display data as a gang block header
 *		 i: Display as an indirect block
 *		 p: Do I/O to physical offset
 *		 r: Dump raw data to stdout
 *
 *              * = not yet implemented
 */
static void
zdb_read_block(char *thing, spa_t *spa)
{
	blkptr_t blk, *bp = &blk;
	dva_t *dva = bp->blk_dva;
	int flags = 0;
	uint64_t offset = 0, size = 0, psize = 0, lsize = 0, blkptr_offset = 0;
	zio_t *zio;
	vdev_t *vd;
	void *pbuf, *lbuf, *buf;
	char *s, *p, *dup, *vdev, *flagstr;
	int i, error;

	dup = strdup(thing);
	s = strtok(dup, ":");
	vdev = s ? s : "";
	s = strtok(NULL, ":");
	offset = strtoull(s ? s : "", NULL, 16);
	s = strtok(NULL, ":");
	size = strtoull(s ? s : "", NULL, 16);
	s = strtok(NULL, ":");
	flagstr = s ? s : "";

	s = NULL;
	if (size == 0)
		s = "size must not be zero";
	if (!IS_P2ALIGNED(size, DEV_BSIZE))
		s = "size must be a multiple of sector size";
	if (!IS_P2ALIGNED(offset, DEV_BSIZE))
		s = "offset must be a multiple of sector size";
	if (s) {
		(void) printf("Invalid block specifier: %s  - %s\n", thing, s);
		free(dup);
		return;
	}

	for (s = strtok(flagstr, ":"); s; s = strtok(NULL, ":")) {
		for (i = 0; flagstr[i]; i++) {
			int bit = flagbits[(uchar_t)flagstr[i]];

			if (bit == 0) {
				(void) printf("***Invalid flag: %c\n",
				    flagstr[i]);
				continue;
			}
			flags |= bit;

			/* If it's not something with an argument, keep going */
			if ((bit & (ZDB_FLAG_CHECKSUM |
			    ZDB_FLAG_PRINT_BLKPTR)) == 0)
				continue;

			p = &flagstr[i + 1];
			if (bit == ZDB_FLAG_PRINT_BLKPTR)
				blkptr_offset = strtoull(p, &p, 16);
			if (*p != ':' && *p != '\0') {
				(void) printf("***Invalid flag arg: '%s'\n", s);
				free(dup);
				return;
			}
		}
	}

	vd = zdb_vdev_lookup(spa->spa_root_vdev, vdev);
	if (vd == NULL) {
		(void) printf("***Invalid vdev: %s\n", vdev);
		free(dup);
		return;
	} else {
		if (vd->vdev_path)
			(void) fprintf(stderr, "Found vdev: %s\n",
			    vd->vdev_path);
		else
			(void) fprintf(stderr, "Found vdev type: %s\n",
			    vd->vdev_ops->vdev_op_type);
	}

	psize = size;
	lsize = size;

	pbuf = umem_alloc(SPA_MAXBLOCKSIZE, UMEM_NOFAIL);
	lbuf = umem_alloc(SPA_MAXBLOCKSIZE, UMEM_NOFAIL);

	BP_ZERO(bp);

	DVA_SET_VDEV(&dva[0], vd->vdev_id);
	DVA_SET_OFFSET(&dva[0], offset);
	DVA_SET_GANG(&dva[0], !!(flags & ZDB_FLAG_GBH));
	DVA_SET_ASIZE(&dva[0], vdev_psize_to_asize(vd, psize));

	BP_SET_BIRTH(bp, TXG_INITIAL, TXG_INITIAL);

	BP_SET_LSIZE(bp, lsize);
	BP_SET_PSIZE(bp, psize);
	BP_SET_COMPRESS(bp, ZIO_COMPRESS_OFF);
	BP_SET_CHECKSUM(bp, ZIO_CHECKSUM_OFF);
	BP_SET_TYPE(bp, DMU_OT_NONE);
	BP_SET_LEVEL(bp, 0);
	BP_SET_DEDUP(bp, 0);
	BP_SET_BYTEORDER(bp, ZFS_HOST_BYTEORDER);

	spa_config_enter(spa, SCL_STATE, FTAG, RW_READER);
	zio = zio_root(spa, NULL, NULL, 0);

	if (vd == vd->vdev_top) {
		/*
		 * Treat this as a normal block read.
		 */
		zio_nowait(zio_read(zio, spa, bp, pbuf, psize, NULL, NULL,
		    ZIO_PRIORITY_SYNC_READ,
		    ZIO_FLAG_CANFAIL | ZIO_FLAG_RAW, NULL));
	} else {
		/*
		 * Treat this as a vdev child I/O.
		 */
		zio_nowait(zio_vdev_child_io(zio, bp, vd, offset, pbuf, psize,
		    ZIO_TYPE_READ, ZIO_PRIORITY_SYNC_READ,
		    ZIO_FLAG_DONT_CACHE | ZIO_FLAG_DONT_QUEUE |
		    ZIO_FLAG_DONT_PROPAGATE | ZIO_FLAG_DONT_RETRY |
		    ZIO_FLAG_CANFAIL | ZIO_FLAG_RAW, NULL, NULL));
	}

	error = zio_wait(zio);
	spa_config_exit(spa, SCL_STATE, FTAG);

	if (error) {
		(void) printf("Read of %s failed, error: %d\n", thing, error);
		goto out;
	}

	if (flags & ZDB_FLAG_DECOMPRESS) {
		/*
		 * We don't know how the data was compressed, so just try
		 * every decompress function at every inflated blocksize.
		 */
		enum zio_compress c;
		void *pbuf2 = umem_alloc(SPA_MAXBLOCKSIZE, UMEM_NOFAIL);
		void *lbuf2 = umem_alloc(SPA_MAXBLOCKSIZE, UMEM_NOFAIL);

		bcopy(pbuf, pbuf2, psize);

		VERIFY(random_get_pseudo_bytes((uint8_t *)pbuf + psize,
		    SPA_MAXBLOCKSIZE - psize) == 0);

		VERIFY(random_get_pseudo_bytes((uint8_t *)pbuf2 + psize,
		    SPA_MAXBLOCKSIZE - psize) == 0);

		for (lsize = SPA_MAXBLOCKSIZE; lsize > psize;
		    lsize -= SPA_MINBLOCKSIZE) {
			for (c = 0; c < ZIO_COMPRESS_FUNCTIONS; c++) {
				if (zio_decompress_data(c, pbuf, lbuf,
				    psize, lsize) == 0 &&
				    zio_decompress_data(c, pbuf2, lbuf2,
				    psize, lsize) == 0 &&
				    bcmp(lbuf, lbuf2, lsize) == 0)
					break;
			}
			if (c != ZIO_COMPRESS_FUNCTIONS)
				break;
			lsize -= SPA_MINBLOCKSIZE;
		}

		umem_free(pbuf2, SPA_MAXBLOCKSIZE);
		umem_free(lbuf2, SPA_MAXBLOCKSIZE);

		if (lsize <= psize) {
			(void) printf("Decompress of %s failed\n", thing);
			goto out;
		}
		buf = lbuf;
		size = lsize;
	} else {
		buf = pbuf;
		size = psize;
	}

	if (flags & ZDB_FLAG_PRINT_BLKPTR)
		zdb_print_blkptr((blkptr_t *)(void *)
		    ((uintptr_t)buf + (uintptr_t)blkptr_offset), flags);
	else if (flags & ZDB_FLAG_RAW)
		zdb_dump_block_raw(buf, size, flags);
	else if (flags & ZDB_FLAG_INDIRECT)
		zdb_dump_indirect((blkptr_t *)buf, size / sizeof (blkptr_t),
		    flags);
	else if (flags & ZDB_FLAG_GBH)
		zdb_dump_gbh(buf, flags);
	else
		zdb_dump_block(thing, buf, size, flags);

out:
	umem_free(pbuf, SPA_MAXBLOCKSIZE);
	umem_free(lbuf, SPA_MAXBLOCKSIZE);
	free(dup);
}

static boolean_t
pool_match(nvlist_t *cfg, char *tgt)
{
	uint64_t v, guid = strtoull(tgt, NULL, 0);
	char *s;

	if (guid != 0) {
		if (nvlist_lookup_uint64(cfg, ZPOOL_CONFIG_POOL_GUID, &v) == 0)
			return (v == guid);
	} else {
		if (nvlist_lookup_string(cfg, ZPOOL_CONFIG_POOL_NAME, &s) == 0)
			return (strcmp(s, tgt) == 0);
	}
	return (B_FALSE);
}

static char *
find_zpool(char **target, nvlist_t **configp, int dirc, char **dirv)
{
	nvlist_t *pools;
	nvlist_t *match = NULL;
	char *name = NULL;
	char *sepp = NULL;
	char sep = '\0';
	int count = 0;
	importargs_t args = { 0 };

	args.paths = dirc;
	args.path = dirv;
	args.can_be_active = B_TRUE;

	if ((sepp = strpbrk(*target, "/@")) != NULL) {
		sep = *sepp;
		*sepp = '\0';
	}

	pools = zpool_search_import(g_zfs, &args);

	if (pools != NULL) {
		nvpair_t *elem = NULL;
		while ((elem = nvlist_next_nvpair(pools, elem)) != NULL) {
			verify(nvpair_value_nvlist(elem, configp) == 0);
			if (pool_match(*configp, *target)) {
				count++;
				if (match != NULL) {
					/* print previously found config */
					if (name != NULL) {
						(void) printf("%s\n", name);
						dump_nvlist(match, 8);
						name = NULL;
					}
					(void) printf("%s\n",
					    nvpair_name(elem));
					dump_nvlist(*configp, 8);
				} else {
					match = *configp;
					name = nvpair_name(elem);
				}
			}
		}
	}
	if (count > 1)
		(void) fatal("\tMatched %d pools - use pool GUID "
		    "instead of pool name or \n"
		    "\tpool name part of a dataset name to select pool", count);

	if (sepp)
		*sepp = sep;
	/*
	 * If pool GUID was specified for pool id, replace it with pool name
	 */
	if (name && (strstr(*target, name) != *target)) {
		int sz = 1 + strlen(name) + ((sepp) ? strlen(sepp) : 0);

		*target = umem_alloc(sz, UMEM_NOFAIL);
		(void) snprintf(*target, sz, "%s%s", name, sepp ? sepp : "");
	}

	*configp = name ? match : NULL;

	return (name);
}

int
main(int argc, char **argv)
{
	int i, c;
	struct rlimit rl = { 1024, 1024 };
	spa_t *spa = NULL;
	objset_t *os = NULL;
	int dump_all = 1;
	int verbose = 0;
	int error = 0;
	char **searchdirs = NULL;
	int nsearch = 0;
	char *target;
	nvlist_t *policy = NULL;
	uint64_t max_txg = UINT64_MAX;
	int rewind = ZPOOL_NEVER_REWIND;
	char *spa_config_path_env;
	boolean_t target_is_spa = B_TRUE;

	(void) setrlimit(RLIMIT_NOFILE, &rl);
	(void) enable_extended_FILE_stdio(-1, -1);

	dprintf_setup(&argc, argv);

	/*
	 * If there is an environment variable SPA_CONFIG_PATH it overrides
	 * default spa_config_path setting. If -U flag is specified it will
	 * override this environment variable settings once again.
	 */
	spa_config_path_env = getenv("SPA_CONFIG_PATH");
	if (spa_config_path_env != NULL)
		spa_config_path = spa_config_path_env;

	while ((c = getopt(argc, argv,
	    "AbcCdDeFGhiI:lLmMo:Op:PqRsSt:uU:vx:X")) != -1) {
		switch (c) {
		case 'b':
		case 'c':
		case 'C':
		case 'd':
		case 'D':
		case 'G':
		case 'h':
		case 'i':
		case 'l':
		case 'm':
		case 'M':
		case 'O':
		case 'R':
		case 's':
		case 'S':
		case 'u':
			dump_opt[c]++;
			dump_all = 0;
			break;
		case 'A':
		case 'e':
		case 'F':
		case 'L':
		case 'P':
		case 'q':
		case 'X':
			dump_opt[c]++;
			break;
		/* NB: Sort single match options below. */
		case 'I':
			max_inflight = strtoull(optarg, NULL, 0);
			if (max_inflight == 0) {
				(void) fprintf(stderr, "maximum number "
				    "of inflight I/Os must be greater "
				    "than 0\n");
				usage();
			}
			break;
		case 'o':
			error = set_global_var(optarg);
			if (error != 0)
				usage();
			break;
		case 'p':
			if (searchdirs == NULL) {
				searchdirs = umem_alloc(sizeof (char *),
				    UMEM_NOFAIL);
			} else {
				char **tmp = umem_alloc((nsearch + 1) *
				    sizeof (char *), UMEM_NOFAIL);
				bcopy(searchdirs, tmp, nsearch *
				    sizeof (char *));
				umem_free(searchdirs,
				    nsearch * sizeof (char *));
				searchdirs = tmp;
			}
			searchdirs[nsearch++] = optarg;
			break;
		case 't':
			max_txg = strtoull(optarg, NULL, 0);
			if (max_txg < TXG_INITIAL) {
				(void) fprintf(stderr, "incorrect txg "
				    "specified: %s\n", optarg);
				usage();
			}
			break;
		case 'U':
			spa_config_path = optarg;
			break;
		case 'v':
			verbose++;
			break;
		case 'x':
			vn_dumpdir = optarg;
			break;
		default:
			usage();
			break;
		}
	}

	if (!dump_opt['e'] && searchdirs != NULL) {
		(void) fprintf(stderr, "-p option requires use of -e\n");
		usage();
	}

	/*
	 * ZDB does not typically re-read blocks; therefore limit the ARC
	 * to 256 MB, which can be used entirely for metadata.
	 */
	zfs_arc_max = zfs_arc_meta_limit = 256 * 1024 * 1024;

	/*
	 * "zdb -c" uses checksum-verifying scrub i/os which are async reads.
	 * "zdb -b" uses traversal prefetch which uses async reads.
	 * For good performance, let several of them be active at once.
	 */
	zfs_vdev_async_read_max_active = 10;

	/*
	 * Disable reference tracking for better performance.
	 */
	reference_tracking_enable = B_FALSE;

	kernel_init(FREAD);
	g_zfs = libzfs_init();
	ASSERT(g_zfs != NULL);

	if (dump_all)
		verbose = MAX(verbose, 1);

	for (c = 0; c < 256; c++) {
		if (dump_all && strchr("AeFlLOPRSX", c) == NULL)
			dump_opt[c] = 1;
		if (dump_opt[c])
			dump_opt[c] += verbose;
	}

	aok = (dump_opt['A'] == 1) || (dump_opt['A'] > 2);
	zfs_recover = (dump_opt['A'] > 1);

	argc -= optind;
	argv += optind;

	if (argc < 2 && dump_opt['R'])
		usage();
	if (argc < 1) {
		if (!dump_opt['e'] && dump_opt['C']) {
			dump_cachefile(spa_config_path);
			return (0);
		}
		usage();
	}

	if (dump_opt['l'])
		return (dump_label(argv[0]));

	if (dump_opt['O']) {
		if (argc != 2)
			usage();
		dump_opt['v'] = verbose + 3;
		return (dump_path(argv[0], argv[1]));
	}

	if (dump_opt['X'] || dump_opt['F'])
		rewind = ZPOOL_DO_REWIND |
		    (dump_opt['X'] ? ZPOOL_EXTREME_REWIND : 0);

	if (nvlist_alloc(&policy, NV_UNIQUE_NAME_TYPE, 0) != 0 ||
	    nvlist_add_uint64(policy, ZPOOL_REWIND_REQUEST_TXG, max_txg) != 0 ||
	    nvlist_add_uint32(policy, ZPOOL_REWIND_REQUEST, rewind) != 0)
		fatal("internal error: %s", strerror(ENOMEM));

	error = 0;
	target = argv[0];

	if (dump_opt['e']) {
		nvlist_t *cfg = NULL;
		char *name = find_zpool(&target, &cfg, nsearch, searchdirs);

		error = ENOENT;
		if (name) {
			if (dump_opt['C'] > 1) {
				(void) printf("\nConfiguration for import:\n");
				dump_nvlist(cfg, 8);
			}
			if (nvlist_add_nvlist(cfg,
			    ZPOOL_REWIND_POLICY, policy) != 0) {
				fatal("can't open '%s': %s",
				    target, strerror(ENOMEM));
			}
			if ((error = spa_import(name, cfg, NULL,
			    ZFS_IMPORT_MISSING_LOG)) != 0) {
				error = spa_import(name, cfg, NULL,
				    ZFS_IMPORT_VERBATIM);
			}
		}
	}

	if (strpbrk(target, "/@") != NULL) {
		size_t targetlen;

		target_is_spa = B_FALSE;
		/*
		 * Remove any trailing slash.  Later code would get confused
		 * by it, but we want to allow it so that "pool/" can
		 * indicate that we want to dump the topmost filesystem,
		 * rather than the whole pool.
		 */
		targetlen = strlen(target);
		if (targetlen != 0 && target[targetlen - 1] == '/')
			target[targetlen - 1] = '\0';
	}

	if (error == 0) {
		if (target_is_spa || dump_opt['R']) {
			error = spa_open_rewind(target, &spa, FTAG, policy,
			    NULL);
			if (error) {
				/*
				 * If we're missing the log device then
				 * try opening the pool after clearing the
				 * log state.
				 */
				mutex_enter(&spa_namespace_lock);
				if ((spa = spa_lookup(target)) != NULL &&
				    spa->spa_log_state == SPA_LOG_MISSING) {
					spa->spa_log_state = SPA_LOG_CLEAR;
					error = 0;
				}
				mutex_exit(&spa_namespace_lock);

				if (!error) {
					error = spa_open_rewind(target, &spa,
					    FTAG, policy, NULL);
				}
			}
		} else {
			error = open_objset(target, DMU_OST_ANY, FTAG, &os);
		}
	}
	nvlist_free(policy);

	if (error)
		fatal("can't open '%s': %s", target, strerror(error));

	argv++;
	argc--;
	if (!dump_opt['R']) {
		if (argc > 0) {
			zopt_objects = argc;
			zopt_object = calloc(zopt_objects, sizeof (uint64_t));
			for (i = 0; i < zopt_objects; i++) {
				errno = 0;
				zopt_object[i] = strtoull(argv[i], NULL, 0);
				if (zopt_object[i] == 0 && errno != 0)
					fatal("bad number %s: %s",
					    argv[i], strerror(errno));
			}
		}
		if (os != NULL) {
			dump_dir(os);
		} else if (zopt_objects > 0 && !dump_opt['m']) {
			dump_dir(spa->spa_meta_objset);
		} else {
			dump_zpool(spa);
		}
	} else {
		flagbits['b'] = ZDB_FLAG_PRINT_BLKPTR;
		flagbits['c'] = ZDB_FLAG_CHECKSUM;
		flagbits['d'] = ZDB_FLAG_DECOMPRESS;
		flagbits['e'] = ZDB_FLAG_BSWAP;
		flagbits['g'] = ZDB_FLAG_GBH;
		flagbits['i'] = ZDB_FLAG_INDIRECT;
		flagbits['p'] = ZDB_FLAG_PHYS;
		flagbits['r'] = ZDB_FLAG_RAW;

		for (i = 0; i < argc; i++)
			zdb_read_block(argv[i], spa);
	}

	if (os != NULL)
		close_objset(os, FTAG);
	else
		spa_close(spa, FTAG);

	fuid_table_destroy();

	dump_debug_buffer();

	libzfs_fini(g_zfs);
	kernel_fini();

	return (0);
}<|MERGE_RESOLUTION|>--- conflicted
+++ resolved
@@ -23,11 +23,7 @@
  * Copyright (c) 2005, 2010, Oracle and/or its affiliates. All rights reserved.
  * Copyright (c) 2011, 2016 by Delphix. All rights reserved.
  * Copyright (c) 2014 Integros [integros.com]
-<<<<<<< HEAD
- * Copyright 2016 Nexenta Systems, Inc. All rights reserved.
-=======
  * Copyright 2017 Nexenta Systems, Inc.
->>>>>>> 993e3faf
  */
 
 #include <stdio.h>
