# This file is in the public domain, so clarified as of
# 2009-05-17 by Arthur David Olson.

# This file is by no means authoritative; if you think you know better,
# go ahead and edit the file (and please send any changes to
# tz@iana.org for general use in the future).  For more, please see
# the file CONTRIBUTING in the tz distribution.

# From Paul Eggert (2014-10-31):
#
# Unless otherwise specified, the source for data through 1990 is:
# Thomas G. Shanks and Rique Pottenger, The International Atlas (6th edition),
# San Diego: ACS Publications, Inc. (2003).
# Unfortunately this book contains many errors and cites no sources.
#
# Gwillim Law writes that a good source
# for recent time zone data is the International Air Transport
# Association's Standard Schedules Information Manual (IATA SSIM),
# published semiannually.  Law sent in several helpful summaries
# of the IATA's data after 1990.  Except where otherwise noted,
# IATA SSIM is the source for entries after 1990.
#
# For data circa 1899, a common source is:
# Milne J. Civil time. Geogr J. 1899 Feb;13(2):173-94.
# http://www.jstor.org/stable/1774359
#
# Earlier editions of these tables used the North American style (e.g. ARST and
# ARDT for Argentine Standard and Daylight Time), but the following quote
# suggests that it's better to use European style (e.g. ART and ARST).
#	I suggest the use of _Summer time_ instead of the more cumbersome
#	_daylight-saving time_.  _Summer time_ seems to be in general use
#	in Europe and South America.
#	-- E O Cutler, _New York Times_ (1937-02-14), quoted in
#	H L Mencken, _The American Language: Supplement I_ (1960), p 466
#
# Earlier editions of these tables also used the North American style
# for time zones in Brazil, but this was incorrect, as Brazilians say
# "summer time".  Reinaldo Goulart, a São Paulo businessman active in
# the railroad sector, writes (1999-07-06):
#	The subject of time zones is currently a matter of discussion/debate in
#	Brazil.  Let's say that "the Brasília time" is considered the
#	"official time" because Brasília is the capital city.
#	The other three time zones are called "Brasília time "minus one" or
#	"plus one" or "plus two".  As far as I know there is no such
#	name/designation as "Eastern Time" or "Central Time".
# So I invented the following (English-language) abbreviations for now.
# Corrections are welcome!
#		std	dst
#	-2:00	FNT	FNST	Fernando de Noronha
#	-3:00	BRT	BRST	Brasília
#	-4:00	AMT	AMST	Amazon
#	-5:00	ACT	ACST	Acre

###############################################################################

###############################################################################

# Argentina

# From Bob Devine (1988-01-28):
# Argentina: first Sunday in October to first Sunday in April since 1976.
# Double Summer time from 1969 to 1974.  Switches at midnight.

# From U. S. Naval Observatory (1988-01-19):
# ARGENTINA           3 H BEHIND   UTC

# From Hernan G. Otero (1995-06-26):
# I am sending modifications to the Argentine time zone table...
# AR was chosen because they are the ISO letters that represent Argentina.

# Rule	NAME	FROM	TO	TYPE	IN	ON	AT	SAVE	LETTER/S
Rule	Arg	1930	only	-	Dec	 1	0:00	1:00	S
Rule	Arg	1931	only	-	Apr	 1	0:00	0	-
Rule	Arg	1931	only	-	Oct	15	0:00	1:00	S
Rule	Arg	1932	1940	-	Mar	 1	0:00	0	-
Rule	Arg	1932	1939	-	Nov	 1	0:00	1:00	S
Rule	Arg	1940	only	-	Jul	 1	0:00	1:00	S
Rule	Arg	1941	only	-	Jun	15	0:00	0	-
Rule	Arg	1941	only	-	Oct	15	0:00	1:00	S
Rule	Arg	1943	only	-	Aug	 1	0:00	0	-
Rule	Arg	1943	only	-	Oct	15	0:00	1:00	S
Rule	Arg	1946	only	-	Mar	 1	0:00	0	-
Rule	Arg	1946	only	-	Oct	 1	0:00	1:00	S
Rule	Arg	1963	only	-	Oct	 1	0:00	0	-
Rule	Arg	1963	only	-	Dec	15	0:00	1:00	S
Rule	Arg	1964	1966	-	Mar	 1	0:00	0	-
Rule	Arg	1964	1966	-	Oct	15	0:00	1:00	S
Rule	Arg	1967	only	-	Apr	 2	0:00	0	-
Rule	Arg	1967	1968	-	Oct	Sun>=1	0:00	1:00	S
Rule	Arg	1968	1969	-	Apr	Sun>=1	0:00	0	-
Rule	Arg	1974	only	-	Jan	23	0:00	1:00	S
Rule	Arg	1974	only	-	May	 1	0:00	0	-
Rule	Arg	1988	only	-	Dec	 1	0:00	1:00	S
#
# From Hernan G. Otero (1995-06-26):
# These corrections were contributed by InterSoft Argentina S.A.,
# obtaining the data from the:
# Talleres de Hidrografía Naval Argentina
# (Argentine Naval Hydrography Institute)
Rule	Arg	1989	1993	-	Mar	Sun>=1	0:00	0	-
Rule	Arg	1989	1992	-	Oct	Sun>=15	0:00	1:00	S
#
# From Hernan G. Otero (1995-06-26):
# From this moment on, the law that mandated the daylight saving
# time corrections was derogated and no more modifications
# to the time zones (for daylight saving) are now made.
#
# From Rives McDow (2000-01-10):
# On October 3, 1999, 0:00 local, Argentina implemented daylight savings time,
# which did not result in the switch of a time zone, as they stayed 9 hours
# from the International Date Line.
Rule	Arg	1999	only	-	Oct	Sun>=1	0:00	1:00	S
# From Paul Eggert (2007-12-28):
# DST was set to expire on March 5, not March 3, but since it was converted
# to standard time on March 3 it's more convenient for us to pretend that
# it ended on March 3.
Rule	Arg	2000	only	-	Mar	3	0:00	0	-
#
# From Peter Gradelski via Steffen Thorsen (2000-03-01):
# We just checked with our São Paulo office and they say the government of
# Argentina decided not to become one of the countries that go on or off DST.
# So Buenos Aires should be -3 hours from GMT at all times.
#
# From Fabián L. Arce Jofré (2000-04-04):
# The law that claimed DST for Argentina was derogated by President Fernando
# de la Rúa on March 2, 2000, because it would make people spend more energy
# in the winter time, rather than less.  The change took effect on March 3.
#
# From Mariano Absatz (2001-06-06):
# one of the major newspapers here in Argentina said that the 1999
# Timezone Law (which never was effectively applied) will (would?) be
# in effect.... The article is at
# http://ar.clarin.com/diario/2001-06-06/e-01701.htm
# ... The Law itself is "Ley No. 25155", sanctioned on 1999-08-25, enacted
# 1999-09-17, and published 1999-09-21.  The official publication is at:
# http://www.boletin.jus.gov.ar/BON/Primera/1999/09-Septiembre/21/PDF/BO21-09-99LEG.PDF
# Regretfully, you have to subscribe (and pay) for the on-line version....
#
# (2001-06-12):
# the timezone for Argentina will not change next Sunday.
# Apparently it will do so on Sunday 24th....
# http://ar.clarin.com/diario/2001-06-12/s-03501.htm
#
# (2001-06-25):
# Last Friday (yes, the last working day before the date of the change), the
# Senate annulled the 1999 law that introduced the changes later postponed.
# http://www.clarin.com.ar/diario/2001-06-22/s-03601.htm
# It remains the vote of the Deputies..., but it will be the same....
# This kind of things had always been done this way in Argentina.
# We are still -03:00 all year round in all of the country.
#
# From Steffen Thorsen (2007-12-21):
# A user (Leonardo Chaim) reported that Argentina will adopt DST....
# all of the country (all Zone-entries) are affected.  News reports like
# http://www.lanacion.com.ar/opinion/nota.asp?nota_id=973037 indicate
# that Argentina will use DST next year as well, from October to
# March, although exact rules are not given.
#
# From Jesper Nørgaard Welen (2007-12-26)
# The last hurdle of Argentina DST is over, the proposal was approved in
# the lower chamber too (Diputados) with a vote 192 for and 2 against.
# By the way thanks to Mariano Absatz and Daniel Mario Vega for the link to
# the original scanned proposal, where the dates and the zero hours are
# clear and unambiguous...This is the article about final approval:
# http://www.lanacion.com.ar/politica/nota.asp?nota_id=973996
#
# From Paul Eggert (2007-12-22):
# For dates after mid-2008, the following rules are my guesses and
# are quite possibly wrong, but are more likely than no DST at all.

# From Alexander Krivenyshev (2008-09-05):
# As per message from Carlos Alberto Fonseca Arauz (Nicaragua),
# Argentina will start DST on Sunday October 19, 2008.
#
# http://www.worldtimezone.com/dst_news/dst_news_argentina03.html
# http://www.impulsobaires.com.ar/nota.php?id=57832 (in spanish)

# From Juan Manuel Docile in https://bugs.gentoo.org/240339 (2008-10-07)
# via Rodrigo Severo:
# Argentinian law No. 25.155 is no longer valid.
# http://www.infoleg.gov.ar/infolegInternet/anexos/60000-64999/60036/norma.htm
# The new one is law No. 26.350
# http://www.infoleg.gov.ar/infolegInternet/anexos/135000-139999/136191/norma.htm
# So there is no summer time in Argentina for now.

# From Mariano Absatz (2008-10-20):
# Decree 1693/2008 applies Law 26.350 for the summer 2008/2009 establishing DST
# in Argentina from 2008-10-19 until 2009-03-15.
# http://www.boletinoficial.gov.ar/Bora.Portal/CustomControls/PdfContent.aspx?fp=16102008&pi=3&pf=4&s=0&sec=01
#

# Decree 1705/2008 excepting 12 Provinces from applying DST in the summer
# 2008/2009: Catamarca, La Rioja, Mendoza, Salta, San Juan, San Luis, La
# Pampa, Neuquén, Rio Negro, Chubut, Santa Cruz and Tierra del Fuego
# http://www.boletinoficial.gov.ar/Bora.Portal/CustomControls/PdfContent.aspx?fp=17102008&pi=1&pf=1&s=0&sec=01
#
# Press release 235 dated Saturday October 18th, from the Government of the
# Province of Jujuy saying it will not apply DST either (even when it was not
# included in Decree 1705/2008).
# http://www.jujuy.gov.ar/index2/partes_prensa/18_10_08/235-181008.doc

# From fullinet (2009-10-18):
# As announced in
# http://www.argentina.gob.ar/argentina/portal/paginas.dhtml?pagina=356
# (an official .gob.ar) under title: "Sin Cambio de Hora"
# (English: "No hour change").
#
# "Por el momento, el Gobierno Nacional resolvió no modificar la hora
# oficial, decisión que estaba en estudio para su implementación el
# domingo 18 de octubre. Desde el Ministerio de Planificación se anunció
# que la Argentina hoy, en estas condiciones meteorológicas, no necesita
# la modificación del huso horario, ya que 2009 nos encuentra con
# crecimiento en la producción y distribución energética."

Rule	Arg	2007	only	-	Dec	30	0:00	1:00	S
Rule	Arg	2008	2009	-	Mar	Sun>=15	0:00	0	-
Rule	Arg	2008	only	-	Oct	Sun>=15	0:00	1:00	S

# From Mariano Absatz (2004-05-21):
# Today it was officially published that the Province of Mendoza is changing
# its timezone this winter... starting tomorrow night....
# http://www.gobernac.mendoza.gov.ar/boletin/pdf/20040521-27158-normas.pdf
# From Paul Eggert (2004-05-24):
# It's Law No. 7,210.  This change is due to a public power emergency, so for
# now we'll assume it's for this year only.
#
# From Paul Eggert (2014-08-09):
# Hora de verano para la República Argentina
# http://buenasiembra.com.ar/esoterismo/astrologia/hora-de-verano-de-la-republica-argentina-27.html
# says that standard time in Argentina from 1894-10-31
# to 1920-05-01 was -4:16:48.25.  Go with this more-precise value
# over Shanks & Pottenger.
#
# From Mariano Absatz (2004-06-05):
# These media articles from a major newspaper mostly cover the current state:
# http://www.lanacion.com.ar/04/05/27/de_604825.asp
# http://www.lanacion.com.ar/04/05/28/de_605203.asp
#
# The following eight (8) provinces pulled clocks back to UTC-04:00 at
# midnight Monday May 31st. (that is, the night between 05/31 and 06/01).
# Apparently, all nine provinces would go back to UTC-03:00 at the same
# time in October 17th.
#
# Catamarca, Chubut, La Rioja, San Juan, San Luis, Santa Cruz,
# Tierra del Fuego, Tucumán.
#
# From Mariano Absatz (2004-06-14):
# ... this weekend, the Province of Tucumán decided it'd go back to UTC-03:00
# yesterday midnight (that is, at 24:00 Saturday 12th), since the people's
# annoyance with the change is much higher than the power savings obtained....
#
# From Gwillim Law (2004-06-14):
# http://www.lanacion.com.ar/04/06/10/de_609078.asp ...
#     "The time change in Tierra del Fuego was a conflicted decision from
#   the start.  The government had decreed that the measure would take
#   effect on June 1, but a normative error forced the new time to begin
#   three days earlier, from a Saturday to a Sunday....
# Our understanding was that the change was originally scheduled to take place
# on June 1 at 00:00 in Chubut, Santa Cruz, Tierra del Fuego (and some other
# provinces).  Sunday was May 30, only two days earlier.  So the article
# contains a contradiction.  I would give more credence to the Saturday/Sunday
# date than the "three days earlier" phrase, and conclude that Tierra del
# Fuego set its clocks back at 2004-05-30 00:00.
#
# From Steffen Thorsen (2004-10-05):
# The previous law 7210 which changed the province of Mendoza's time zone
# back in May have been modified slightly in a new law 7277, which set the
# new end date to 2004-09-26 (original date was 2004-10-17).
# http://www.gobernac.mendoza.gov.ar/boletin/pdf/20040924-27244-normas.pdf
#
# From Mariano Absatz (2004-10-05):
# San Juan changed from UTC-03:00 to UTC-04:00 at midnight between
# Sunday, May 30th and Monday, May 31st.  It changed back to UTC-03:00
# at midnight between Saturday, July 24th and Sunday, July 25th....
# http://www.sanjuan.gov.ar/prensa/archivo/000329.html
# http://www.sanjuan.gov.ar/prensa/archivo/000426.html
# http://www.sanjuan.gov.ar/prensa/archivo/000441.html

# From Alex Krivenyshev (2008-01-17):
# Here are articles that Argentina Province San Luis is planning to end DST
# as earlier as upcoming Monday January 21, 2008 or February 2008:
#
# Provincia argentina retrasa reloj y marca diferencia con resto del país
# (Argentine Province delayed clock and mark difference with the rest of the
# country)
# http://cl.invertia.com/noticias/noticia.aspx?idNoticia=200801171849_EFE_ET4373&idtel
#
# Es inminente que en San Luis atrasen una hora los relojes
# (It is imminent in San Luis clocks one hour delay)
# http://www.lagaceta.com.ar/nota/253414/Economia/Es-inminente-que-en-San-Luis-atrasen-una-hora-los-relojes.html
# http://www.worldtimezone.net/dst_news/dst_news_argentina02.html

# From Jesper Nørgaard Welen (2008-01-18):
# The page of the San Luis provincial government
# http://www.sanluis.gov.ar/notas.asp?idCanal=0&id=22812
# confirms what Alex Krivenyshev has earlier sent to the tz
# emailing list about that San Luis plans to return to standard
# time much earlier than the rest of the country. It also
# confirms that upon request the provinces San Juan and Mendoza
# refused to follow San Luis in this change.
#
# The change is supposed to take place Monday the 21st at 0:00
# hours. As far as I understand it if this goes ahead, we need
# a new timezone for San Luis (although there are also documented
# independent changes in the southamerica file of San Luis in
# 1990 and 1991 which has not been confirmed).

# From Jesper Nørgaard Welen (2008-01-25):
# Unfortunately the below page has become defunct, about the San Luis
# time change. Perhaps because it now is part of a group of pages "Most
# important pages of 2008."
#
# You can use
# http://www.sanluis.gov.ar/notas.asp?idCanal=8141&id=22834
# instead it seems. Or use "Buscador" from the main page of the San Luis
# government, and fill in "huso" and click OK, and you will get 3 pages
# from which the first one is identical to the above.

# From Mariano Absatz (2008-01-28):
# I can confirm that the Province of San Luis (and so far only that
# province) decided to go back to UTC-3 effective midnight Jan 20th 2008
# (that is, Monday 21st at 0:00 is the time the clocks were delayed back
# 1 hour), and they intend to keep UTC-3 as their timezone all year round
# (that is, unless they change their mind any minute now).
#
# So we'll have to add yet another city to 'southamerica' (I think San
# Luis city is the mos populated city in the Province, so it'd be
# America/Argentina/San_Luis... of course I can't remember if San Luis's
# history of particular changes goes along with Mendoza or San Juan :-(
# (I only remember not being able to collect hard facts about San Luis
# back in 2004, when these provinces changed to UTC-4 for a few days, I
# mailed them personally and never got an answer).

# From Paul Eggert (2014-08-12):
# Unless otherwise specified, data entries are from Shanks & Pottenger through
# 1992, from the IATA otherwise.  As noted below, Shanks & Pottenger say that
# America/Cordoba split into 6 subregions during 1991/1992, one of which
# was America/San_Luis, but we haven't verified this yet so for now we'll
# keep America/Cordoba a single region rather than splitting it into the
# other 5 subregions.

# From Mariano Absatz (2009-03-13):
# Yesterday (with our usual 2-day notice) the Province of San Luis
# decided that next Sunday instead of "staying" @utc-03:00 they will go
# to utc-04:00 until the second Saturday in October...
#
# The press release is at
# http://www.sanluis.gov.ar/SL/Paginas/NoticiaDetalle.asp?TemaId=1&InfoPrensaId=3102
# (I couldn't find the decree, but www.sanluis.gov.ar
# is the official page for the Province Government.)
#
# There's also a note in only one of the major national papers ...
# http://www.lanacion.com.ar/nota.asp?nota_id=1107912
#
# The press release says [quick and dirty translation]:
# ... announced that next Sunday, at 00:00, Puntanos (the San Luis
# inhabitants) will have to turn back one hour their clocks
#
# Since then, San Luis will establish its own Province timezone. Thus,
# during 2009, this timezone change will run from 00:00 the third Sunday
# in March until 24:00 of the second Saturday in October.

# From Mariano Absatz (2009-10-16):
# ...the Province of San Luis is a case in itself.
#
# The Law at
# http://www.diputadossanluis.gov.ar/diputadosasp/paginas/verNorma.asp?NormaID=276
# is ambiguous because establishes a calendar from the 2nd Sunday in
# October at 0:00 thru the 2nd Saturday in March at 24:00 and the
# complement of that starting on the 2nd Sunday of March at 0:00 and
# ending on the 2nd Saturday of March at 24:00.
#
# This clearly breaks every time the 1st of March or October is a Sunday.
#
# IMHO, the "spirit of the Law" is to make the changes at 0:00 on the 2nd
# Sunday of October and March.
#
# The problem is that the changes in the rest of the Provinces that did
# change in 2007/2008, were made according to the Federal Law and Decrees
# that did so on the 3rd Sunday of October and March.
#
# In fact, San Luis actually switched from UTC-4 to UTC-3 last Sunday
# (October 11th) at 0:00.
#
# So I guess a new set of rules, besides "Arg", must be made and the last
# America/Argentina/San_Luis entries should change to use these...
#
# I'm enclosing a patch that does what I say... regretfully, the San Luis
# timezone must be called "WART/WARST" even when most of the time (like,
# right now) WARST == ART... that is, since last Sunday, all the country
# is using UTC-3, but in my patch, San Luis calls it "WARST" and the rest
# of the country calls it "ART".
# ...

# From Alexander Krivenyshev (2010-04-09):
# According to news reports from El Diario de la República Province San
# Luis, Argentina (standard time UTC-04) will keep Daylight Saving Time
# after April 11, 2010 - will continue to have same time as rest of
# Argentina (UTC-3) (no DST).
#
# Confirmaron la prórroga del huso horario de verano (Spanish)
# http://www.eldiariodelarepublica.com/index.php?option=com_content&task=view&id=29383&Itemid=9
# or (some English translation):
# http://www.worldtimezone.com/dst_news/dst_news_argentina08.html

# From Mariano Absatz (2010-04-12):
# yes...I can confirm this...and given that San Luis keeps calling
# UTC-03:00 "summer time", we should't just let San Luis go back to "Arg"
# rules...San Luis is still using "Western ARgentina Time" and it got
# stuck on Summer daylight savings time even though the summer is over.

# From Paul Eggert (2013-09-05):
# Perhaps San Luis operates on the legal fiction that it is at UTC-4
# with perpetual summer time, but ordinary usage typically seems to
# just say it's at UTC-3; see, for example,
# http://es.wikipedia.org/wiki/Hora_oficial_argentina
# We've documented similar situations as being plain changes to
# standard time, so let's do that here too.  This does not change UTC
# offsets, only tm_isdst and the time zone abbreviations.  One minor
# plus is that this silences a zic complaint that there's no POSIX TZ
# setting for time stamps past 2038.

# From Paul Eggert (2013-02-21):
# Milne says Córdoba time was -4:16:48.2.  Round to the nearest second.

# Zone	NAME		GMTOFF	RULES	FORMAT	[UNTIL]
#
# Buenos Aires (BA), Capital Federal (CF),
Zone America/Argentina/Buenos_Aires -3:53:48 - LMT	1894 Oct 31
			-4:16:48 -	CMT	1920 May    # Córdoba Mean Time
			-4:00	-	ART	1930 Dec
			-4:00	Arg	AR%sT	1969 Oct  5
			-3:00	Arg	AR%sT	1999 Oct  3
			-4:00	Arg	AR%sT	2000 Mar  3
			-3:00	Arg	AR%sT
#
# Córdoba (CB), Santa Fe (SF), Entre Ríos (ER), Corrientes (CN), Misiones (MN),
# Chaco (CC), Formosa (FM), Santiago del Estero (SE)
#
# Shanks & Pottenger also make the following claims, which we haven't verified:
# - Formosa switched to -3:00 on 1991-01-07.
# - Misiones switched to -3:00 on 1990-12-29.
# - Chaco switched to -3:00 on 1991-01-04.
# - Santiago del Estero switched to -4:00 on 1991-04-01,
#   then to -3:00 on 1991-04-26.
#
Zone America/Argentina/Cordoba -4:16:48 - LMT	1894 Oct 31
			-4:16:48 -	CMT	1920 May
			-4:00	-	ART	1930 Dec
			-4:00	Arg	AR%sT	1969 Oct  5
			-3:00	Arg	AR%sT	1991 Mar  3
			-4:00	-	WART	1991 Oct 20
			-3:00	Arg	AR%sT	1999 Oct  3
			-4:00	Arg	AR%sT	2000 Mar  3
			-3:00	Arg	AR%sT
#
# Salta (SA), La Pampa (LP), Neuquén (NQ), Rio Negro (RN)
Zone America/Argentina/Salta -4:21:40 - LMT	1894 Oct 31
			-4:16:48 -	CMT	1920 May
			-4:00	-	ART	1930 Dec
			-4:00	Arg	AR%sT	1969 Oct  5
			-3:00	Arg	AR%sT	1991 Mar  3
			-4:00	-	WART	1991 Oct 20
			-3:00	Arg	AR%sT	1999 Oct  3
			-4:00	Arg	AR%sT	2000 Mar  3
			-3:00	Arg	AR%sT	2008 Oct 18
			-3:00	-	ART
#
# Tucumán (TM)
Zone America/Argentina/Tucuman -4:20:52 - LMT	1894 Oct 31
			-4:16:48 -	CMT	1920 May
			-4:00	-	ART	1930 Dec
			-4:00	Arg	AR%sT	1969 Oct  5
			-3:00	Arg	AR%sT	1991 Mar  3
			-4:00	-	WART	1991 Oct 20
			-3:00	Arg	AR%sT	1999 Oct  3
			-4:00	Arg	AR%sT	2000 Mar  3
			-3:00	-	ART	2004 Jun  1
			-4:00	-	WART	2004 Jun 13
			-3:00	Arg	AR%sT
#
# La Rioja (LR)
Zone America/Argentina/La_Rioja -4:27:24 - LMT	1894 Oct 31
			-4:16:48 -	CMT	1920 May
			-4:00	-	ART	1930 Dec
			-4:00	Arg	AR%sT	1969 Oct  5
			-3:00	Arg	AR%sT	1991 Mar  1
			-4:00	-	WART	1991 May  7
			-3:00	Arg	AR%sT	1999 Oct  3
			-4:00	Arg	AR%sT	2000 Mar  3
			-3:00	-	ART	2004 Jun  1
			-4:00	-	WART	2004 Jun 20
			-3:00	Arg	AR%sT	2008 Oct 18
			-3:00	-	ART
#
# San Juan (SJ)
Zone America/Argentina/San_Juan -4:34:04 - LMT	1894 Oct 31
			-4:16:48 -	CMT	1920 May
			-4:00	-	ART	1930 Dec
			-4:00	Arg	AR%sT	1969 Oct  5
			-3:00	Arg	AR%sT	1991 Mar  1
			-4:00	-	WART	1991 May  7
			-3:00	Arg	AR%sT	1999 Oct  3
			-4:00	Arg	AR%sT	2000 Mar  3
			-3:00	-	ART	2004 May 31
			-4:00	-	WART	2004 Jul 25
			-3:00	Arg	AR%sT	2008 Oct 18
			-3:00	-	ART
#
# Jujuy (JY)
Zone America/Argentina/Jujuy -4:21:12 -	LMT	1894 Oct 31
			-4:16:48 -	CMT	1920 May
			-4:00	-	ART	1930 Dec
			-4:00	Arg	AR%sT	1969 Oct  5
			-3:00	Arg	AR%sT	1990 Mar  4
			-4:00	-	WART	1990 Oct 28
			-4:00	1:00	WARST	1991 Mar 17
			-4:00	-	WART	1991 Oct  6
			-3:00	1:00	ARST	1992
			-3:00	Arg	AR%sT	1999 Oct  3
			-4:00	Arg	AR%sT	2000 Mar  3
			-3:00	Arg	AR%sT	2008 Oct 18
			-3:00	-	ART
#
# Catamarca (CT), Chubut (CH)
Zone America/Argentina/Catamarca -4:23:08 - LMT	1894 Oct 31
			-4:16:48 -	CMT	1920 May
			-4:00	-	ART	1930 Dec
			-4:00	Arg	AR%sT	1969 Oct  5
			-3:00	Arg	AR%sT	1991 Mar  3
			-4:00	-	WART	1991 Oct 20
			-3:00	Arg	AR%sT	1999 Oct  3
			-4:00	Arg	AR%sT	2000 Mar  3
			-3:00	-	ART	2004 Jun  1
			-4:00	-	WART	2004 Jun 20
			-3:00	Arg	AR%sT	2008 Oct 18
			-3:00	-	ART
#
# Mendoza (MZ)
Zone America/Argentina/Mendoza -4:35:16 - LMT	1894 Oct 31
			-4:16:48 -	CMT	1920 May
			-4:00	-	ART	1930 Dec
			-4:00	Arg	AR%sT	1969 Oct  5
			-3:00	Arg	AR%sT	1990 Mar  4
			-4:00	-	WART	1990 Oct 15
			-4:00	1:00	WARST	1991 Mar  1
			-4:00	-	WART	1991 Oct 15
			-4:00	1:00	WARST	1992 Mar  1
			-4:00	-	WART	1992 Oct 18
			-3:00	Arg	AR%sT	1999 Oct  3
			-4:00	Arg	AR%sT	2000 Mar  3
			-3:00	-	ART	2004 May 23
			-4:00	-	WART	2004 Sep 26
			-3:00	Arg	AR%sT	2008 Oct 18
			-3:00	-	ART
#
# San Luis (SL)

Rule	SanLuis	2008	2009	-	Mar	Sun>=8	0:00	0	-
Rule	SanLuis	2007	2008	-	Oct	Sun>=8	0:00	1:00	S

Zone America/Argentina/San_Luis -4:25:24 - LMT	1894 Oct 31
			-4:16:48 -	CMT	1920 May
			-4:00	-	ART	1930 Dec
			-4:00	Arg	AR%sT	1969 Oct  5
			-3:00	Arg	AR%sT	1990
			-3:00	1:00	ARST	1990 Mar 14
			-4:00	-	WART	1990 Oct 15
			-4:00	1:00	WARST	1991 Mar  1
			-4:00	-	WART	1991 Jun  1
			-3:00	-	ART	1999 Oct  3
			-4:00	1:00	WARST	2000 Mar  3
			-3:00	-	ART	2004 May 31
			-4:00	-	WART	2004 Jul 25
			-3:00	Arg	AR%sT	2008 Jan 21
			-4:00	SanLuis	WAR%sT	2009 Oct 11
			-3:00	-	ART
#
# Santa Cruz (SC)
Zone America/Argentina/Rio_Gallegos -4:36:52 - LMT	1894 Oct 31
			-4:16:48 -	CMT	1920 May    # Córdoba Mean Time
			-4:00	-	ART	1930 Dec
			-4:00	Arg	AR%sT	1969 Oct  5
			-3:00	Arg	AR%sT	1999 Oct  3
			-4:00	Arg	AR%sT	2000 Mar  3
			-3:00	-	ART	2004 Jun  1
			-4:00	-	WART	2004 Jun 20
			-3:00	Arg	AR%sT	2008 Oct 18
			-3:00	-	ART
#
# Tierra del Fuego, Antártida e Islas del Atlántico Sur (TF)
Zone America/Argentina/Ushuaia -4:33:12 - LMT	1894 Oct 31
			-4:16:48 -	CMT	1920 May    # Córdoba Mean Time
			-4:00	-	ART	1930 Dec
			-4:00	Arg	AR%sT	1969 Oct  5
			-3:00	Arg	AR%sT	1999 Oct  3
			-4:00	Arg	AR%sT	2000 Mar  3
			-3:00	-	ART	2004 May 30
			-4:00	-	WART	2004 Jun 20
			-3:00	Arg	AR%sT	2008 Oct 18
			-3:00	-	ART

# Aruba
Link America/Curacao America/Aruba

# Bolivia
# Zone	NAME		GMTOFF	RULES	FORMAT	[UNTIL]
Zone	America/La_Paz	-4:32:36 -	LMT	1890
			-4:32:36 -	CMT	1931 Oct 15 # Calamarca MT
			-4:32:36 1:00	BOST	1932 Mar 21 # Bolivia ST
			-4:00	-	BOT	# Bolivia Time

# Brazil

# From Paul Eggert (1993-11-18):
# The mayor of Rio recently attempted to change the time zone rules
# just in his city, in order to leave more summer time for the tourist trade.
# The rule change lasted only part of the day;
# the federal government refused to follow the city's rules, and business
# was in a chaos, so the mayor backed down that afternoon.

# From IATA SSIM (1996-02):
# _Only_ the following states in BR1 observe DST: Rio Grande do Sul (RS),
# Santa Catarina (SC), Paraná (PR), São Paulo (SP), Rio de Janeiro (RJ),
# Espírito Santo (ES), Minas Gerais (MG), Bahia (BA), Goiás (GO),
# Distrito Federal (DF), Tocantins (TO), Sergipe [SE] and Alagoas [AL].
# [The last three states are new to this issue of the IATA SSIM.]

# From Gwillim Law (1996-10-07):
# Geography, history (Tocantins was part of Goiás until 1989), and other
# sources of time zone information lead me to believe that AL, SE, and TO were
# always in BR1, and so the only change was whether or not they observed DST....
# The earliest issue of the SSIM I have is 2/91.  Each issue from then until
# 9/95 says that DST is observed only in the ten states I quoted from 9/95,
# along with Mato Grosso (MT) and Mato Grosso do Sul (MS), which are in BR2
# (UTC-4)....  The other two time zones given for Brazil are BR3, which is
# UTC-5, no DST, and applies only in the state of Acre (AC); and BR4, which is
# UTC-2, and applies to Fernando de Noronha (formerly FN, but I believe it's
# become part of the state of Pernambuco).  The boundary between BR1 and BR2
# has never been clearly stated.  They've simply been called East and West.
# However, some conclusions can be drawn from another IATA manual: the Airline
# Coding Directory, which lists close to 400 airports in Brazil.  For each
# airport it gives a time zone which is coded to the SSIM.  From that
# information, I'm led to conclude that the states of Amapá (AP), Ceará (CE),
# Maranhão (MA), Paraíba (PR), Pernambuco (PE), Piauí (PI), and Rio Grande do
# Norte (RN), and the eastern part of Pará (PA) are all in BR1 without DST.

# From Marcos Tadeu (1998-09-27):
# Brazilian official page <http://pcdsh01.on.br/verao1.html>

# From Jesper Nørgaard (2000-11-03):
# [For an official list of which regions in Brazil use which time zones, see:]
# http://pcdsh01.on.br/Fusbr.htm
# http://pcdsh01.on.br/Fusbrhv.htm

# From Celso Doria via David Madeo (2002-10-09):
# The reason for the delay this year has to do with elections in Brazil.
#
# Unlike in the United States, elections in Brazil are 100% computerized and
# the results are known almost immediately.  Yesterday, it was the first
# round of the elections when 115 million Brazilians voted for President,
# Governor, Senators, Federal Deputies, and State Deputies.  Nobody is
# counting (or re-counting) votes anymore and we know there will be a second
# round for the Presidency and also for some Governors.  The 2nd round will
# take place on October 27th.
#
# The reason why the DST will only begin November 3rd is that the thousands
# of electoral machines used cannot have their time changed, and since the
# Constitution says the elections must begin at 8:00 AM and end at 5:00 PM,
# the Government decided to postpone DST, instead of changing the Constitution
# (maybe, for the next elections, it will be possible to change the clock)...

# From Rodrigo Severo (2004-10-04):
# It's just the biannual change made necessary by the much hyped, supposedly
# modern Brazilian eletronic voting machines which, apparently, can't deal
# with a time change between the first and the second rounds of the elections.

# From Steffen Thorsen (2007-09-20):
# Brazil will start DST on 2007-10-14 00:00 and end on 2008-02-17 00:00:
# http://www.mme.gov.br/site/news/detail.do;jsessionid=BBA06811AFCAAC28F0285210913513DA?newsId=13975

# From Paul Schulze (2008-06-24):
# ...by law number 11.662 of April 24, 2008 (published in the "Diario
# Oficial da União"...) in Brazil there are changes in the timezones,
# effective today (00:00am at June 24, 2008) as follows:
#
# a) The timezone UTC+5 is extinguished, with all the Acre state and the
# part of the Amazonas state that had this timezone now being put to the
# timezone UTC+4
# b) The whole Pará state now is put at timezone UTC+3, instead of just
# part of it, as was before.
#
# This change follows a proposal of senator Tiao Viana of Acre state, that
# proposed it due to concerns about open television channels displaying
# programs inappropriate to youths in the states that had the timezone
# UTC+5 too early in the night. In the occasion, some more corrections
# were proposed, trying to unify the timezones of any given state. This
# change modifies timezone rules defined in decree 2.784 of 18 June,
# 1913.

# From Rodrigo Severo (2008-06-24):
# Just correcting the URL:
# https://www.in.gov.br/imprensa/visualiza/index.jsp?jornal=do&secao=1&pagina=1&data=25/04/2008
#
# As a result of the above Decree I believe the America/Rio_Branco
# timezone shall be modified from UTC-5 to UTC-4 and a new timezone shall
# be created to represent the...west side of the Pará State. I
# suggest this new timezone be called Santarem as the most
# important/populated city in the affected area.
#
# This new timezone would be the same as the Rio_Branco timezone up to
# the 2008/06/24 change which would be to UTC-3 instead of UTC-4.

# From Alex Krivenyshev (2008-06-24):
# This is a quick reference page for New and Old Brazil Time Zones map.
# http://www.worldtimezone.com/brazil-time-new-old.php
#
# - 4 time zones replaced by 3 time zones - eliminating time zone UTC-05
# (state Acre and the part of the Amazonas will be UTC/GMT-04) - western
# part of Par state is moving to one timezone UTC-03 (from UTC-04).

# From Paul Eggert (2002-10-10):
# The official decrees referenced below are mostly taken from
# Decretos sobre o Horário de Verão no Brasil.
# http://pcdsh01.on.br/DecHV.html

# From Steffen Thorsen (2008-08-29):
# As announced by the government and many newspapers in Brazil late
# yesterday, Brazil will start DST on 2008-10-19 (need to change rule) and
# it will end on 2009-02-15 (current rule for Brazil is fine). Based on
# past years experience with the elections, there was a good chance that
# the start was postponed to November, but it did not happen this year.
#
# It has not yet been posted to http://pcdsh01.on.br/DecHV.html
#
# An official page about it:
# http://www.mme.gov.br/site/news/detail.do?newsId=16722
# Note that this link does not always work directly, but must be accessed
# by going to
# http://www.mme.gov.br/first
#
# One example link that works directly:
# http://jornale.com.br/index.php?option=com_content&task=view&id=13530&Itemid=54
# (Portuguese)
#
# We have a written a short article about it as well:
# http://www.timeanddate.com/news/time/brazil-dst-2008-2009.html
#
# From Alexander Krivenyshev (2011-10-04):
# State Bahia will return to Daylight savings time this year after 8 years off.
# The announcement was made by Governor Jaques Wagner in an interview to a
# television station in Salvador.

# In Portuguese:
# http://g1.globo.com/bahia/noticia/2011/10/governador-jaques-wagner-confirma-horario-de-verao-na-bahia.html
# http://noticias.terra.com.br/brasil/noticias/0,,OI5390887-EI8139,00-Bahia+volta+a+ter+horario+de+verao+apos+oito+anos.html

# From Guilherme Bernardes Rodrigues (2011-10-07):
# There is news in the media, however there is still no decree about it.
# I just send a e-mail to Zulmira Brandao at http://pcdsh01.on.br/ the
# official agency about time in Brazil, and she confirmed that the old rule is
# still in force.

# From Guilherme Bernardes Rodrigues (2011-10-14)
# It's official, the President signed a decree that includes Bahia in summer
# time.
#	 [ and in a second message (same day): ]
# I found the decree.
#
# DECRETO No. 7.584, DE 13 DE OUTUBRO DE 2011
# Link :
# http://www.in.gov.br/visualiza/index.jsp?data=13/10/2011&jornal=1000&pagina=6&totalArquivos=6

# From Kelley Cook (2012-10-16):
# The governor of state of Bahia in Brazil announced on Thursday that
# due to public pressure, he is reversing the DST policy they implemented
# last year and will not be going to Summer Time on October 21st....
# http://www.correio24horas.com.br/r/artigo/apos-pressoes-wagner-suspende-horario-de-verao-na-bahia

# From Rodrigo Severo (2012-10-16):
# Tocantins state will have DST.
# http://noticias.terra.com.br/brasil/noticias/0,,OI6232536-EI306.html

# From Steffen Thorsen (2013-09-20):
# Tocantins in Brazil is very likely not to observe DST from October....
# http://conexaoto.com.br/2013/09/18/ministerio-confirma-que-tocantins-esta-fora-do-horario-de-verao-em-2013-mas-falta-publicacao-de-decreto
# We will keep this article updated when this is confirmed:
# http://www.timeanddate.com/news/time/brazil-starts-dst-2013.html

# From Steffen Thorsen (2013-10-17):
# http://www.timeanddate.com/news/time/acre-amazonas-change-time-zone.html
# Senator Jorge Viana announced that Acre will change time zone on November 10.
# He did not specify the time of the change, nor if western parts of Amazonas
# will change as well.
#
# From Paul Eggert (2013-10-17):
# For now, assume western Amazonas will change as well.

# Rule	NAME	FROM	TO	TYPE	IN	ON	AT	SAVE	LETTER/S
# Decree 20,466 <http://pcdsh01.on.br/HV20466.htm> (1931-10-01)
# Decree 21,896 <http://pcdsh01.on.br/HV21896.htm> (1932-01-10)
Rule	Brazil	1931	only	-	Oct	 3	11:00	1:00	S
Rule	Brazil	1932	1933	-	Apr	 1	 0:00	0	-
Rule	Brazil	1932	only	-	Oct	 3	 0:00	1:00	S
# Decree 23,195 <http://pcdsh01.on.br/HV23195.htm> (1933-10-10)
# revoked DST.
# Decree 27,496 <http://pcdsh01.on.br/HV27496.htm> (1949-11-24)
# Decree 27,998 <http://pcdsh01.on.br/HV27998.htm> (1950-04-13)
Rule	Brazil	1949	1952	-	Dec	 1	 0:00	1:00	S
Rule	Brazil	1950	only	-	Apr	16	 1:00	0	-
Rule	Brazil	1951	1952	-	Apr	 1	 0:00	0	-
# Decree 32,308 <http://pcdsh01.on.br/HV32308.htm> (1953-02-24)
Rule	Brazil	1953	only	-	Mar	 1	 0:00	0	-
# Decree 34,724 <http://pcdsh01.on.br/HV34724.htm> (1953-11-30)
# revoked DST.
# Decree 52,700 <http://pcdsh01.on.br/HV52700.htm> (1963-10-18)
# established DST from 1963-10-23 00:00 to 1964-02-29 00:00
# in SP, RJ, GB, MG, ES, due to the prolongation of the drought.
# Decree 53,071 <http://pcdsh01.on.br/HV53071.htm> (1963-12-03)
# extended the above decree to all of the national territory on 12-09.
Rule	Brazil	1963	only	-	Dec	 9	 0:00	1:00	S
# Decree 53,604 <http://pcdsh01.on.br/HV53604.htm> (1964-02-25)
# extended summer time by one day to 1964-03-01 00:00 (start of school).
Rule	Brazil	1964	only	-	Mar	 1	 0:00	0	-
# Decree 55,639 <http://pcdsh01.on.br/HV55639.htm> (1965-01-27)
Rule	Brazil	1965	only	-	Jan	31	 0:00	1:00	S
Rule	Brazil	1965	only	-	Mar	31	 0:00	0	-
# Decree 57,303 <http://pcdsh01.on.br/HV57303.htm> (1965-11-22)
Rule	Brazil	1965	only	-	Dec	 1	 0:00	1:00	S
# Decree 57,843 <http://pcdsh01.on.br/HV57843.htm> (1966-02-18)
Rule	Brazil	1966	1968	-	Mar	 1	 0:00	0	-
Rule	Brazil	1966	1967	-	Nov	 1	 0:00	1:00	S
# Decree 63,429 <http://pcdsh01.on.br/HV63429.htm> (1968-10-15)
# revoked DST.
# Decree 91,698 <http://pcdsh01.on.br/HV91698.htm> (1985-09-27)
Rule	Brazil	1985	only	-	Nov	 2	 0:00	1:00	S
# Decree 92,310 (1986-01-21)
# Decree 92,463 (1986-03-13)
Rule	Brazil	1986	only	-	Mar	15	 0:00	0	-
# Decree 93,316 (1986-10-01)
Rule	Brazil	1986	only	-	Oct	25	 0:00	1:00	S
Rule	Brazil	1987	only	-	Feb	14	 0:00	0	-
# Decree 94,922 <http://pcdsh01.on.br/HV94922.htm> (1987-09-22)
Rule	Brazil	1987	only	-	Oct	25	 0:00	1:00	S
Rule	Brazil	1988	only	-	Feb	 7	 0:00	0	-
# Decree 96,676 <http://pcdsh01.on.br/HV96676.htm> (1988-09-12)
# except for the states of AC, AM, PA, RR, RO, and AP (then a territory)
Rule	Brazil	1988	only	-	Oct	16	 0:00	1:00	S
Rule	Brazil	1989	only	-	Jan	29	 0:00	0	-
# Decree 98,077 <http://pcdsh01.on.br/HV98077.htm> (1989-08-21)
# with the same exceptions
Rule	Brazil	1989	only	-	Oct	15	 0:00	1:00	S
Rule	Brazil	1990	only	-	Feb	11	 0:00	0	-
# Decree 99,530 <http://pcdsh01.on.br/HV99530.htm> (1990-09-17)
# adopted by RS, SC, PR, SP, RJ, ES, MG, GO, MS, DF.
# Decree 99,629 (1990-10-19) adds BA, MT.
Rule	Brazil	1990	only	-	Oct	21	 0:00	1:00	S
Rule	Brazil	1991	only	-	Feb	17	 0:00	0	-
# Unnumbered decree <http://pcdsh01.on.br/HV1991.htm> (1991-09-25)
# adopted by RS, SC, PR, SP, RJ, ES, MG, BA, GO, MT, MS, DF.
Rule	Brazil	1991	only	-	Oct	20	 0:00	1:00	S
Rule	Brazil	1992	only	-	Feb	 9	 0:00	0	-
# Unnumbered decree <http://pcdsh01.on.br/HV1992.htm> (1992-10-16)
# adopted by same states.
Rule	Brazil	1992	only	-	Oct	25	 0:00	1:00	S
Rule	Brazil	1993	only	-	Jan	31	 0:00	0	-
# Decree 942 <http://pcdsh01.on.br/HV942.htm> (1993-09-28)
# adopted by same states, plus AM.
# Decree 1,252 <http://pcdsh01.on.br/HV1252.htm> (1994-09-22;
# web page corrected 2004-01-07) adopted by same states, minus AM.
# Decree 1,636 <http://pcdsh01.on.br/HV1636.htm> (1995-09-14)
# adopted by same states, plus MT and TO.
# Decree 1,674 <http://pcdsh01.on.br/HV1674.htm> (1995-10-13)
# adds AL, SE.
Rule	Brazil	1993	1995	-	Oct	Sun>=11	 0:00	1:00	S
Rule	Brazil	1994	1995	-	Feb	Sun>=15	 0:00	0	-
Rule	Brazil	1996	only	-	Feb	11	 0:00	0	-
# Decree 2,000 <http://pcdsh01.on.br/HV2000.htm> (1996-09-04)
# adopted by same states, minus AL, SE.
Rule	Brazil	1996	only	-	Oct	 6	 0:00	1:00	S
Rule	Brazil	1997	only	-	Feb	16	 0:00	0	-
# From Daniel C. Sobral (1998-02-12):
# In 1997, the DS began on October 6. The stated reason was that
# because international television networks ignored Brazil's policy on DS,
# they bought the wrong times on satellite for coverage of Pope's visit.
# This year, the ending date of DS was postponed to March 1
# to help dealing with the shortages of electric power.
#
# Decree 2,317 (1997-09-04), adopted by same states.
Rule	Brazil	1997	only	-	Oct	 6	 0:00	1:00	S
# Decree 2,495 <http://pcdsh01.on.br/figuras/HV2495.JPG>
# (1998-02-10)
Rule	Brazil	1998	only	-	Mar	 1	 0:00	0	-
# Decree 2,780 <http://pcdsh01.on.br/figuras/Hv98.jpg> (1998-09-11)
# adopted by the same states as before.
Rule	Brazil	1998	only	-	Oct	11	 0:00	1:00	S
Rule	Brazil	1999	only	-	Feb	21	 0:00	0	-
# Decree 3,150 <http://pcdsh01.on.br/figuras/HV3150.gif>
# (1999-08-23) adopted by same states.
# Decree 3,188 <http://pcdsh01.on.br/DecHV99.gif> (1999-09-30)
# adds SE, AL, PB, PE, RN, CE, PI, MA and RR.
Rule	Brazil	1999	only	-	Oct	 3	 0:00	1:00	S
Rule	Brazil	2000	only	-	Feb	27	 0:00	0	-
# Decree 3,592 <http://pcdsh01.on.br/DEC3592.htm> (2000-09-06)
# adopted by the same states as before.
# Decree 3,630 <http://pcdsh01.on.br/Dec3630.jpg> (2000-10-13)
# repeals DST in PE and RR, effective 2000-10-15 00:00.
# Decree 3,632 <http://pcdsh01.on.br/Dec3632.jpg> (2000-10-17)
# repeals DST in SE, AL, PB, RN, CE, PI and MA, effective 2000-10-22 00:00.
# Decree 3,916 <http://pcdsh01.on.br/figuras/HV3916.gif>
# (2001-09-13) reestablishes DST in AL, CE, MA, PB, PE, PI, RN, SE.
Rule	Brazil	2000	2001	-	Oct	Sun>=8	 0:00	1:00	S
Rule	Brazil	2001	2006	-	Feb	Sun>=15	 0:00	0	-
# Decree 4,399 (2002-10-01) repeals DST in AL, CE, MA, PB, PE, PI, RN, SE.
# 4,399 <http://www.presidencia.gov.br/CCIVIL/decreto/2002/D4399.htm>
Rule	Brazil	2002	only	-	Nov	 3	 0:00	1:00	S
# Decree 4,844 (2003-09-24; corrected 2003-09-26) repeals DST in BA, MT, TO.
# 4,844 <http://www.presidencia.gov.br/CCIVIL/decreto/2003/D4844.htm>
Rule	Brazil	2003	only	-	Oct	19	 0:00	1:00	S
# Decree 5,223 (2004-10-01) reestablishes DST in MT.
# 5,223 <http://www.planalto.gov.br/ccivil_03/_Ato2004-2006/2004/Decreto/D5223.htm>
Rule	Brazil	2004	only	-	Nov	 2	 0:00	1:00	S
# Decree 5,539 <http://pcdsh01.on.br/DecHV5539.gif> (2005-09-19),
# adopted by the same states as before.
Rule	Brazil	2005	only	-	Oct	16	 0:00	1:00	S
# Decree 5,920 <http://pcdsh01.on.br/DecHV5920.gif> (2006-10-03),
# adopted by the same states as before.
Rule	Brazil	2006	only	-	Nov	 5	 0:00	1:00	S
Rule	Brazil	2007	only	-	Feb	25	 0:00	0	-
# Decree 6,212 <http://pcdsh01.on.br/DecHV6212.gif> (2007-09-26),
# adopted by the same states as before.
Rule	Brazil	2007	only	-	Oct	Sun>=8	 0:00	1:00	S
# From Frederico A. C. Neves (2008-09-10):
# According to this decree
# http://www.planalto.gov.br/ccivil_03/_Ato2007-2010/2008/Decreto/D6558.htm
# [t]he DST period in Brazil now on will be from the 3rd Oct Sunday to the
# 3rd Feb Sunday. There is an exception on the return date when this is
# the Carnival Sunday then the return date will be the next Sunday...
Rule	Brazil	2008	max	-	Oct	Sun>=15	0:00	1:00	S
Rule	Brazil	2008	2011	-	Feb	Sun>=15	0:00	0	-
Rule	Brazil	2012	only	-	Feb	Sun>=22	0:00	0	-
Rule	Brazil	2013	2014	-	Feb	Sun>=15	0:00	0	-
Rule	Brazil	2015	only	-	Feb	Sun>=22	0:00	0	-
Rule	Brazil	2016	2022	-	Feb	Sun>=15	0:00	0	-
Rule	Brazil	2023	only	-	Feb	Sun>=22	0:00	0	-
Rule	Brazil	2024	2025	-	Feb	Sun>=15	0:00	0	-
Rule	Brazil	2026	only	-	Feb	Sun>=22	0:00	0	-
Rule	Brazil	2027	2033	-	Feb	Sun>=15	0:00	0	-
Rule	Brazil	2034	only	-	Feb	Sun>=22	0:00	0	-
Rule	Brazil	2035	2036	-	Feb	Sun>=15	0:00	0	-
Rule	Brazil	2037	only	-	Feb	Sun>=22	0:00	0	-
# From Arthur David Olson (2008-09-29):
# The next is wrong in some years but is better than nothing.
Rule	Brazil	2038	max	-	Feb	Sun>=15	0:00	0	-

# The latest ruleset listed above says that the following states observe DST:
# DF, ES, GO, MG, MS, MT, PR, RJ, RS, SC, SP.

# Zone	NAME		GMTOFF	RULES	FORMAT	[UNTIL]
#
# Fernando de Noronha (administratively part of PE)
Zone America/Noronha	-2:09:40 -	LMT	1914
			-2:00	Brazil	FN%sT	1990 Sep 17
			-2:00	-	FNT	1999 Sep 30
			-2:00	Brazil	FN%sT	2000 Oct 15
			-2:00	-	FNT	2001 Sep 13
			-2:00	Brazil	FN%sT	2002 Oct  1
			-2:00	-	FNT
# Other Atlantic islands have no permanent settlement.
# These include Trindade and Martim Vaz (administratively part of ES),
# Rocas Atoll (RN), and the St Peter and St Paul Archipelago (PE).
# Fernando de Noronha was a separate territory from 1942-09-02 to 1989-01-01;
# it also included the Penedos.
#
# Amapá (AP), east Pará (PA)
# East Pará includes Belém, Marabá, Serra Norte, and São Félix do Xingu.
# The division between east and west Pará is the river Xingu.
# In the north a very small part from the river Javary (now Jari I guess,
# the border with Amapá) to the Amazon, then to the Xingu.
Zone America/Belem	-3:13:56 -	LMT	1914
			-3:00	Brazil	BR%sT	1988 Sep 12
			-3:00	-	BRT
#
# west Pará (PA)
# West Pará includes Altamira, Óbidos, Prainha, Oriximiná, and Santarém.
Zone America/Santarem	-3:38:48 -	LMT	1914
			-4:00	Brazil	AM%sT	1988 Sep 12
			-4:00	-	AMT	2008 Jun 24  0:00
			-3:00	-	BRT
#
# Maranhão (MA), Piauí (PI), Ceará (CE), Rio Grande do Norte (RN),
# Paraíba (PB)
Zone America/Fortaleza	-2:34:00 -	LMT	1914
			-3:00	Brazil	BR%sT	1990 Sep 17
			-3:00	-	BRT	1999 Sep 30
			-3:00	Brazil	BR%sT	2000 Oct 22
			-3:00	-	BRT	2001 Sep 13
			-3:00	Brazil	BR%sT	2002 Oct  1
			-3:00	-	BRT
#
# Pernambuco (PE) (except Atlantic islands)
Zone America/Recife	-2:19:36 -	LMT	1914
			-3:00	Brazil	BR%sT	1990 Sep 17
			-3:00	-	BRT	1999 Sep 30
			-3:00	Brazil	BR%sT	2000 Oct 15
			-3:00	-	BRT	2001 Sep 13
			-3:00	Brazil	BR%sT	2002 Oct  1
			-3:00	-	BRT
#
# Tocantins (TO)
Zone America/Araguaina	-3:12:48 -	LMT	1914
			-3:00	Brazil	BR%sT	1990 Sep 17
			-3:00	-	BRT	1995 Sep 14
			-3:00	Brazil	BR%sT	2003 Sep 24
			-3:00	-	BRT	2012 Oct 21
			-3:00	Brazil	BR%sT	2013 Sep
			-3:00	-	BRT
#
# Alagoas (AL), Sergipe (SE)
Zone America/Maceio	-2:22:52 -	LMT	1914
			-3:00	Brazil	BR%sT	1990 Sep 17
			-3:00	-	BRT	1995 Oct 13
			-3:00	Brazil	BR%sT	1996 Sep  4
			-3:00	-	BRT	1999 Sep 30
			-3:00	Brazil	BR%sT	2000 Oct 22
			-3:00	-	BRT	2001 Sep 13
			-3:00	Brazil	BR%sT	2002 Oct  1
			-3:00	-	BRT
#
# Bahia (BA)
# There are too many Salvadors elsewhere, so use America/Bahia instead
# of America/Salvador.
Zone America/Bahia	-2:34:04 -	LMT	1914
			-3:00	Brazil	BR%sT	2003 Sep 24
			-3:00	-	BRT	2011 Oct 16
			-3:00	Brazil	BR%sT	2012 Oct 21
			-3:00	-	BRT
#
# Goiás (GO), Distrito Federal (DF), Minas Gerais (MG),
# Espírito Santo (ES), Rio de Janeiro (RJ), São Paulo (SP), Paraná (PR),
# Santa Catarina (SC), Rio Grande do Sul (RS)
Zone America/Sao_Paulo	-3:06:28 -	LMT	1914
			-3:00	Brazil	BR%sT	1963 Oct 23  0:00
			-3:00	1:00	BRST	1964
			-3:00	Brazil	BR%sT
#
# Mato Grosso do Sul (MS)
Zone America/Campo_Grande -3:38:28 -	LMT	1914
			-4:00	Brazil	AM%sT
#
# Mato Grosso (MT)
Zone America/Cuiaba	-3:44:20 -	LMT	1914
			-4:00	Brazil	AM%sT	2003 Sep 24
			-4:00	-	AMT	2004 Oct  1
			-4:00	Brazil	AM%sT
#
# Rondônia (RO)
Zone America/Porto_Velho -4:15:36 -	LMT	1914
			-4:00	Brazil	AM%sT	1988 Sep 12
			-4:00	-	AMT
#
# Roraima (RR)
Zone America/Boa_Vista	-4:02:40 -	LMT	1914
			-4:00	Brazil	AM%sT	1988 Sep 12
			-4:00	-	AMT	1999 Sep 30
			-4:00	Brazil	AM%sT	2000 Oct 15
			-4:00	-	AMT
#
# east Amazonas (AM): Boca do Acre, Jutaí, Manaus, Floriano Peixoto
# The great circle line from Tabatinga to Porto Acre divides
# east from west Amazonas.
Zone America/Manaus	-4:00:04 -	LMT	1914
			-4:00	Brazil	AM%sT	1988 Sep 12
			-4:00	-	AMT	1993 Sep 28
			-4:00	Brazil	AM%sT	1994 Sep 22
			-4:00	-	AMT
#
# west Amazonas (AM): Atalaia do Norte, Boca do Maoco, Benjamin Constant,
#	Eirunepé, Envira, Ipixuna
Zone America/Eirunepe	-4:39:28 -	LMT	1914
			-5:00	Brazil	AC%sT	1988 Sep 12
			-5:00	-	ACT	1993 Sep 28
			-5:00	Brazil	AC%sT	1994 Sep 22
			-5:00	-	ACT	2008 Jun 24  0:00
			-4:00	-	AMT	2013 Nov 10
			-5:00	-	ACT
#
# Acre (AC)
Zone America/Rio_Branco	-4:31:12 -	LMT	1914
			-5:00	Brazil	AC%sT	1988 Sep 12
			-5:00	-	ACT	2008 Jun 24  0:00
			-4:00	-	AMT	2013 Nov 10
			-5:00	-	ACT

# Chile

# From Paul Eggert (2015-04-03):
# Shanks & Pottenger says America/Santiago introduced standard time in
# 1890 and rounds its UTC offset to 70W40; guess that in practice this
# was the same offset as in 1916-1919.  It also says Pacific/Easter
# standardized on 109W22 in 1890; assume this didn't change the clocks.
#
# Dates for America/Santiago from 1910 to 2004 are primarily from
# the following source, cited by Oscar van Vlijmen (2006-10-08):
# [1] Chile Law
# http://www.webexhibits.org/daylightsaving/chile.html
# This contains a copy of a this official table:
# Cambios en la hora oficial de Chile desde 1900 (retrieved 2008-03-30)
# http://web.archive.org/web/20080330200901/http://www.horaoficial.cl/cambio.htm
# [1] needs several corrections, though.
#
# The first set of corrections is from:
# [2] History of the Official Time of Chile
# http://www.horaoficial.cl/ing/horaof_ing.html (retrieved 2012-03-06).  See:
# http://web.archive.org/web/20120306042032/http://www.horaoficial.cl/ing/horaof_ing.html
# This is an English translation of:
# Historia de la hora oficial de Chile (retrieved 2012-10-24).  See:
# http://web.archive.org/web/20121024234627/http://www.horaoficial.cl/horaof.htm
# A fancier Spanish version (requiring mouse-clicking) is at:
# http://www.horaoficial.cl/historia_hora.html
# Conflicts between [1] and [2] were resolved as follows:
#
#  - [1] says the 1910 transition was Jan 1, [2] says Jan 10 and cites
#    Boletín No. 1, Aviso No. 1 (1910).  Go with [2].
#
#  - [1] says SMT was -4:42:45, [2] says Chile's official time from
#    1916 to 1919 was -4:42:46.3, the meridian of Chile's National
#    Astronomical Observatory (OAN), then located in what is now
#    Quinta Normal in Santiago.  Go with [2], rounding it to -4:42:46.
#
#  - [1] says the 1918 transition was Sep 1, [2] says Sep 10 and cites
#    Boletín No. 22, Aviso No. 129/1918 (1918-08-23).  Go with [2].
#
#  - [1] does not give times for transitions; assume they occur
#    at midnight mainland time, the current common practice.  However,
#    go with [2]'s specification of 23:00 for the 1947-05-21 transition.
#
# Another correction to [1] is from Jesper Nørgaard Welen, who
# wrote (2006-10-08), "I think that there are some obvious mistakes in
# the suggested link from Oscar van Vlijmen,... for instance entry 66
# says that GMT-4 ended 1990-09-12 while entry 67 only begins GMT-3 at
# 1990-09-15 (they should have been 1990-09-15 and 1990-09-16
# respectively), but anyhow it clears up some doubts too."
#
# Data for Pacific/Easter from 1910 through 1967 come from Shanks &
# Pottenger.  After that, for lack of better info assume
# Pacific/Easter is always two hours behind America/Santiago;
# this is known to work for DST transitions starting in 2008 and
# may well be true for earlier transitions.

# From Eduardo Krell (1995-10-19):
# The law says to switch to DST at midnight [24:00] on the second SATURDAY
# of October....  The law is the same for March and October.
# (1998-09-29):
# Because of the drought this year, the government decided to go into
# DST earlier (saturday 9/26 at 24:00). This is a one-time change only ...
# (unless there's another dry season next year, I guess).

# From Julio I. Pacheco Troncoso (1999-03-18):
# Because of the same drought, the government decided to end DST later,
# on April 3, (one-time change).

# From Germán Poo-Caamaño (2008-03-03):
# Due to drought, Chile extends Daylight Time in three weeks.  This
# is one-time change (Saturday 3/29 at 24:00 for America/Santiago
# and Saturday 3/29 at 22:00 for Pacific/Easter)
# The Supreme Decree is located at
# http://www.shoa.cl/servicios/supremo316.pdf
#
# From José Miguel Garrido (2008-03-05):
# http://www.shoa.cl/noticias/2008/04hora/hora.htm

# From Angel Chiang (2010-03-04):
# Subject: DST in Chile exceptionally extended to 3 April due to earthquake
# http://www.gobiernodechile.cl/viewNoticia.aspx?idArticulo=30098
#
# From Arthur David Olson (2010-03-06):
# Angel Chiang's message confirmed by Julio Pacheco; Julio provided a patch.

# From Glenn Eychaner (2011-03-28):
# http://diario.elmercurio.com/2011/03/28/_portada/_portada/noticias/7565897A-CA86-49E6-9E03-660B21A4883E.htm?id=3D{7565897A-CA86-49E6-9E03-660B21A4883E}
# In English:
# Chile's clocks will go back an hour this year on the 7th of May instead
# of this Saturday. They will go forward again the 3rd Saturday in
# August, not in October as they have since 1968.

# From Mauricio Parada (2012-02-22), translated by Glenn Eychaner (2012-02-23):
# As stated in the website of the Chilean Energy Ministry
# http://www.minenergia.cl/ministerio/noticias/generales/gobierno-anuncia-fechas-de-cambio-de.html
# The Chilean Government has decided to postpone the entrance into winter time
# (to leave DST) from March 11 2012 to April 28th 2012....
# Quote from the website communication:
#
# 6. For the year 2012, the dates of entry into winter time will be as follows:
# a. Saturday April 28, 2012, clocks should go back 60 minutes; that is, at
# 23:59:59, instead of passing to 0:00, the time should be adjusted to be 23:00
# of the same day.
# b. Saturday, September 1, 2012, clocks should go forward 60 minutes; that is,
# at 23:59:59, instead of passing to 0:00, the time should be adjusted to be
# 01:00 on September 2.

# From Steffen Thorsen (2013-02-15):
# According to several news sources, Chile has extended DST this year,
# they will end DST later and start DST earlier than planned.  They
# hope to save energy.  The new end date is 2013-04-28 00:00 and new
# start date is 2013-09-08 00:00....
# http://www.gob.cl/informa/2013/02/15/gobierno-anuncia-fechas-de-cambio-de-hora-para-el-ano-2013.htm

# From José Miguel Garrido (2014-02-19):
# Today appeared in the Diario Oficial a decree amending the time change
# dates to 2014.
# DST End: last Saturday of April 2014 (Sun 27 Apr 2014 03:00 UTC)
# DST Start: first Saturday of September 2014 (Sun 07 Sep 2014 04:00 UTC)
# http://www.diariooficial.interior.gob.cl//media/2014/02/19/do-20140219.pdf

<<<<<<< HEAD
# From Juan Correa (2015-01-28):
# ... today the Ministry of Energy announced that Chile will drop DST, will keep
# "summer time" (UTC -3 / UTC -5) all year round....
# http://www.minenergia.cl/ministerio/noticias/generales/ministerio-de-energia-anuncia.html

# NOTE: ChileAQ rules for Antarctic bases are stored separately in the
# 'antarctica' file.
=======
# From Eduardo Romero Urra (2015-03-03):
# Today has been published officially that Chile will use the DST time
# permanently until March 25 of 2017
# http://www.diariooficial.interior.gob.cl/media/2015/03/03/1-large.jpg
#
# From Paul Eggert (2015-03-03):
# For now, assume that the extension will persist indefinitely.
>>>>>>> e7e978b1

# Rule	NAME	FROM	TO	TYPE	IN	ON	AT	SAVE	LETTER/S
Rule	Chile	1927	1931	-	Sep	 1	0:00	1:00	S
Rule	Chile	1928	1932	-	Apr	 1	0:00	0	-
Rule	Chile	1968	only	-	Nov	 3	4:00u	1:00	S
Rule	Chile	1969	only	-	Mar	30	3:00u	0	-
Rule	Chile	1969	only	-	Nov	23	4:00u	1:00	S
Rule	Chile	1970	only	-	Mar	29	3:00u	0	-
Rule	Chile	1971	only	-	Mar	14	3:00u	0	-
Rule	Chile	1970	1972	-	Oct	Sun>=9	4:00u	1:00	S
Rule	Chile	1972	1986	-	Mar	Sun>=9	3:00u	0	-
Rule	Chile	1973	only	-	Sep	30	4:00u	1:00	S
Rule	Chile	1974	1987	-	Oct	Sun>=9	4:00u	1:00	S
Rule	Chile	1987	only	-	Apr	12	3:00u	0	-
Rule	Chile	1988	1990	-	Mar	Sun>=9	3:00u	0	-
Rule	Chile	1988	1989	-	Oct	Sun>=9	4:00u	1:00	S
Rule	Chile	1990	only	-	Sep	16	4:00u	1:00	S
Rule	Chile	1991	1996	-	Mar	Sun>=9	3:00u	0	-
Rule	Chile	1991	1997	-	Oct	Sun>=9	4:00u	1:00	S
Rule	Chile	1997	only	-	Mar	30	3:00u	0	-
Rule	Chile	1998	only	-	Mar	Sun>=9	3:00u	0	-
Rule	Chile	1998	only	-	Sep	27	4:00u	1:00	S
Rule	Chile	1999	only	-	Apr	 4	3:00u	0	-
Rule	Chile	1999	2010	-	Oct	Sun>=9	4:00u	1:00	S
Rule	Chile	2000	2007	-	Mar	Sun>=9	3:00u	0	-
# N.B.: the end of March 29 in Chile is March 30 in Universal time,
# which is used below in specifying the transition.
Rule	Chile	2008	only	-	Mar	30	3:00u	0	-
Rule	Chile	2009	only	-	Mar	Sun>=9	3:00u	0	-
Rule	Chile	2010	only	-	Apr	Sun>=1	3:00u	0	-
Rule	Chile	2011	only	-	May	Sun>=2	3:00u	0	-
Rule	Chile	2011	only	-	Aug	Sun>=16	4:00u	1:00	S
Rule	Chile	2012	2015	-	Apr	Sun>=23	3:00u	0	-
Rule	Chile	2012	2014	-	Sep	Sun>=2	4:00u	1:00	S
# IATA SSIM anomalies: (1992-02) says 1992-03-14;
# (1996-09) says 1998-03-08.  Ignore these.
# Zone	NAME		GMTOFF	RULES	FORMAT	[UNTIL]
Zone America/Santiago	-4:42:46 -	LMT	1890
			-4:42:46 -	SMT	1910 Jan 10 # Santiago Mean Time
			-5:00	-	CLT	1916 Jul  1 # Chile Time
<<<<<<< HEAD
			-4:42:46 -	SMT	1918 Sep  1 # Santiago Mean Time
			-4:00	-	CLT	1919 Jul  1 # Chile Time
			-4:42:46 -	SMT	1927 Sep  1 # Santiago Mean Time
			-5:00	Chile	CL%sT	1947 May 22 # Chile Time
			-4:00	Chile	CL%sT	2015 Apr 26  3:00u
			-3:00	-	CLT
Zone Pacific/Easter	-7:17:44 -	LMT	1890
			-7:17:28 -	EMT	1932 Sep    # Easter Mean Time
			-7:00	Chile	EAS%sT	1982 Mar 13 3:00u # Easter Time
=======
			-4:42:46 -	SMT	1918 Sep 10
			-4:00	-	CLT	1919 Jul  1
			-4:42:46 -	SMT	1927 Sep  1
			-5:00	Chile	CL%sT	1932 Sep  1
			-4:00	-	CLT	1942 Jun  1
			-5:00	-	CLT	1942 Aug  1
			-4:00	-	CLT	1946 Jul 15
			-4:00	1:00	CLST	1946 Sep  1 # central Chile
			-4:00	-	CLT	1947 Apr  1
			-5:00	-	CLT	1947 May 21 23:00
			-4:00	Chile	CL%sT	2015 Apr 26  3:00u
			-3:00	-	CLT
Zone Pacific/Easter	-7:17:28 -	LMT	1890
			-7:17:28 -	EMT	1932 Sep    # Easter Mean Time
			-7:00	Chile	EAS%sT	1982 Mar 14 3:00u # Easter Time
>>>>>>> e7e978b1
			-6:00	Chile	EAS%sT	2015 Apr 26 3:00u
			-5:00	-	EAST
#
# Salas y Gómez Island is uninhabited.
# Other Chilean locations, including Juan Fernández Is, Desventuradas Is,
# and Antarctic bases, are like America/Santiago.

# Antarctic base using South American rules
# (See the file 'antarctica' for more.)
#
# Palmer, Anvers Island, since 1965 (moved 2 miles in 1968)
#
# From Ethan Dicks (1996-10-06):
# It keeps the same time as Punta Arenas, Chile, because, just like us
# and the South Pole, that's the other end of their supply line....
# I verified with someone who was there that since 1980,
# Palmer has followed Chile.  Prior to that, before the Falklands War,
# Palmer used to be supplied from Argentina.
#
# Zone	NAME		GMTOFF	RULES	FORMAT	[UNTIL]
Zone Antarctica/Palmer	0	-	zzz	1965
			-4:00	Arg	AR%sT	1969 Oct  5
			-3:00	Arg	AR%sT	1982 May
			-4:00	Chile	CL%sT	2015 Apr 26 3:00u
			-3:00	-	CLT

# Colombia

# Milne gives 4:56:16.4 for Bogotá time in 1899; round to nearest.  He writes,
# "A variation of fifteen minutes in the public clocks of Bogota is not rare."

# Rule	NAME	FROM	TO	TYPE	IN	ON	AT	SAVE	LETTER/S
Rule	CO	1992	only	-	May	 3	0:00	1:00	S
Rule	CO	1993	only	-	Apr	 4	0:00	0	-
# Zone	NAME		GMTOFF	RULES	FORMAT	[UNTIL]
Zone	America/Bogota	-4:56:16 -	LMT	1884 Mar 13
			-4:56:16 -	BMT	1914 Nov 23 # Bogotá Mean Time
			-5:00	CO	CO%sT	# Colombia Time
# Malpelo, Providencia, San Andres
# no information; probably like America/Bogota

# Curaçao

# Milne gives 4:35:46.9 for Curaçao mean time; round to nearest.
#
# From Paul Eggert (2006-03-22):
# Shanks & Pottenger say that The Bottom and Philipsburg have been at
# -4:00 since standard time was introduced on 1912-03-02; and that
# Kralendijk and Rincon used Kralendijk Mean Time (-4:33:08) from
# 1912-02-02 to 1965-01-01.  The former is dubious, since S&P also say
# Saba Island has been like Curaçao.
# This all predates our 1970 cutoff, though.
#
# By July 2007 Curaçao and St Maarten are planned to become
# associated states within the Netherlands, much like Aruba;
# Bonaire, Saba and St Eustatius would become directly part of the
# Netherlands as Kingdom Islands.  This won't affect their time zones
# though, as far as we know.
#
# Zone	NAME		GMTOFF	RULES	FORMAT	[UNTIL]
Zone	America/Curacao	-4:35:47 -	LMT	1912 Feb 12 # Willemstad
			-4:30	-	ANT	1965 # Netherlands Antilles Time
			-4:00	-	AST

# From Arthur David Olson (2011-06-15):
# use links for places with new iso3166 codes.
# The name "Lower Prince's Quarter" is both longer than fourteen characters
# and contains an apostrophe; use "Lower_Princes" below.

Link	America/Curacao	America/Lower_Princes	# Sint Maarten
Link	America/Curacao	America/Kralendijk	# Caribbean Netherlands

# Ecuador
#
# Milne says the Central and South American Telegraph Company used -5:24:15.
#
# From Paul Eggert (2007-03-04):
# Apparently Ecuador had a failed experiment with DST in 1992.
# <http://midena.gov.ec/content/view/1261/208/> (2007-02-27) and
# <http://www.hoy.com.ec/NoticiaNue.asp?row_id=249856> (2006-11-06) both
# talk about "hora Sixto".  Leave this alone for now, as we have no data.
#
# Zone	NAME		GMTOFF	RULES	FORMAT	[UNTIL]
Zone America/Guayaquil	-5:19:20 -	LMT	1890
			-5:14:00 -	QMT	1931 # Quito Mean Time
			-5:00	-	ECT	# Ecuador Time
Zone Pacific/Galapagos	-5:58:24 -	LMT	1931 # Puerto Baquerizo Moreno
			-5:00	-	ECT	1986
			-6:00	-	GALT	# Galápagos Time

# Falklands

# From Paul Eggert (2006-03-22):
# Between 1990 and 2000 inclusive, Shanks & Pottenger and the IATA agree except
# the IATA gives 1996-09-08.  Go with Shanks & Pottenger.

# From Falkland Islands Government Office, London (2001-01-22)
# via Jesper Nørgaard:
# ... the clocks revert back to Local Mean Time at 2 am on Sunday 15
# April 2001 and advance one hour to summer time at 2 am on Sunday 2
# September.  It is anticipated that the clocks will revert back at 2
# am on Sunday 21 April 2002 and advance to summer time at 2 am on
# Sunday 1 September.

# From Rives McDow (2001-02-13):
#
# I have communicated several times with people there, and the last
# time I had communications that was helpful was in 1998.  Here is
# what was said then:
#
# "The general rule was that Stanley used daylight saving and the Camp
# did not. However for various reasons many people in the Camp have
# started to use daylight saving (known locally as 'Stanley Time')
# There is no rule as to who uses daylight saving - it is a matter of
# personal choice and so it is impossible to draw a map showing who
# uses it and who does not. Any list would be out of date as soon as
# it was produced. This year daylight saving ended on April 18/19th
# and started again on September 12/13th.  I do not know what the rule
# is, but can find out if you like.  We do not change at the same time
# as UK or Chile."
#
# I did have in my notes that the rule was "Second Saturday in Sep at
# 0:00 until third Saturday in Apr at 0:00".  I think that this does
# not agree in some cases with Shanks; is this true?
#
# Also, there is no mention in the list that some areas in the
# Falklands do not use DST.  I have found in my communications there
# that these areas are on the western half of East Falkland and all of
# West Falkland.  Stanley is the only place that consistently observes
# DST.  Again, as in other places in the world, the farmers don't like
# it.  West Falkland is almost entirely sheep farmers.
#
# I know one lady there that keeps a list of which farm keeps DST and
# which doesn't each year.  She runs a shop in Stanley, and says that
# the list changes each year.  She uses it to communicate to her
# customers, catching them when they are home for lunch or dinner.

# From Paul Eggert (2001-03-05):
# For now, we'll just record the time in Stanley, since we have no
# better info.

# From Steffen Thorsen (2011-04-01):
# The Falkland Islands will not turn back clocks this winter, but stay on
# daylight saving time.
#
# One source:
# http://www.falklandnews.com/public/story.cfm?get=5914&source=3
#
# We have gotten this confirmed by a clerk of the legislative assembly:
# Normally the clocks revert to Local Mean Time (UTC/GMT -4 hours) on the
# third Sunday of April at 0200hrs and advance to Summer Time (UTC/GMT -3
# hours) on the first Sunday of September at 0200hrs.
#
# IMPORTANT NOTE: During 2011, on a trial basis, the Falkland Islands
# will not revert to local mean time, but clocks will remain on Summer
# time (UTC/GMT - 3 hours) throughout the whole of 2011.  Any long term
# change to local time following the trial period will be notified.
#
# From Andrew Newman (2012-02-24)
# A letter from Justin McPhee, Chief Executive,
# Cable & Wireless Falkland Islands (dated 2012-02-22)
# states...
#   The current Atlantic/Stanley entry under South America expects the
#   clocks to go back to standard Falklands Time (FKT) on the 15th April.
#   The database entry states that in 2011 Stanley was staying on fixed
#   summer time on a trial basis only.  FIG need to contact IANA and/or
#   the maintainers of the database to inform them we're adopting
#   the same policy this year and suggest recommendations for future years.
#
# For now we will assume permanent summer time for the Falklands
# until advised differently (to apply for 2012 and beyond, after the 2011
# experiment was apparently successful.)
# Rule	NAME	FROM	TO	TYPE	IN	ON	AT	SAVE	LETTER/S
Rule	Falk	1937	1938	-	Sep	lastSun	0:00	1:00	S
Rule	Falk	1938	1942	-	Mar	Sun>=19	0:00	0	-
Rule	Falk	1939	only	-	Oct	1	0:00	1:00	S
Rule	Falk	1940	1942	-	Sep	lastSun	0:00	1:00	S
Rule	Falk	1943	only	-	Jan	1	0:00	0	-
Rule	Falk	1983	only	-	Sep	lastSun	0:00	1:00	S
Rule	Falk	1984	1985	-	Apr	lastSun	0:00	0	-
Rule	Falk	1984	only	-	Sep	16	0:00	1:00	S
Rule	Falk	1985	2000	-	Sep	Sun>=9	0:00	1:00	S
Rule	Falk	1986	2000	-	Apr	Sun>=16	0:00	0	-
Rule	Falk	2001	2010	-	Apr	Sun>=15	2:00	0	-
Rule	Falk	2001	2010	-	Sep	Sun>=1	2:00	1:00	S
# Zone	NAME		GMTOFF	RULES	FORMAT	[UNTIL]
Zone Atlantic/Stanley	-3:51:24 -	LMT	1890
			-3:51:24 -	SMT	1912 Mar 12 # Stanley Mean Time
			-4:00	Falk	FK%sT	1983 May    # Falkland Is Time
			-3:00	Falk	FK%sT	1985 Sep 15
			-4:00	Falk	FK%sT	2010 Sep  5  2:00
			-3:00	-	FKST

# French Guiana
# Zone	NAME		GMTOFF	RULES	FORMAT	[UNTIL]
Zone America/Cayenne	-3:29:20 -	LMT	1911 Jul
			-4:00	-	GFT	1967 Oct # French Guiana Time
			-3:00	-	GFT

# Guyana
# Zone	NAME		GMTOFF	RULES	FORMAT	[UNTIL]
Zone	America/Guyana	-3:52:40 -	LMT	1915 Mar    # Georgetown
			-3:45	-	GBGT	1966 May 26 # Br Guiana Time
			-3:45	-	GYT	1975 Jul 31 # Guyana Time
			-3:00	-	GYT	1991
# IATA SSIM (1996-06) says -4:00.  Assume a 1991 switch.
			-4:00	-	GYT

# Paraguay
#
# From Paul Eggert (2006-03-22):
# Shanks & Pottenger say that spring transitions are 01:00 -> 02:00,
# and autumn transitions are 00:00 -> 23:00.  Go with pre-1999
# editions of Shanks, and with the IATA, who say transitions occur at 00:00.
#
# From Waldemar Villamayor-Venialbo (2013-09-20):
# No time of the day is established for the adjustment, so people normally
# adjust their clocks at 0 hour of the given dates.
#
# Rule	NAME	FROM	TO	TYPE	IN	ON	AT	SAVE	LETTER/S
Rule	Para	1975	1988	-	Oct	 1	0:00	1:00	S
Rule	Para	1975	1978	-	Mar	 1	0:00	0	-
Rule	Para	1979	1991	-	Apr	 1	0:00	0	-
Rule	Para	1989	only	-	Oct	22	0:00	1:00	S
Rule	Para	1990	only	-	Oct	 1	0:00	1:00	S
Rule	Para	1991	only	-	Oct	 6	0:00	1:00	S
Rule	Para	1992	only	-	Mar	 1	0:00	0	-
Rule	Para	1992	only	-	Oct	 5	0:00	1:00	S
Rule	Para	1993	only	-	Mar	31	0:00	0	-
Rule	Para	1993	1995	-	Oct	 1	0:00	1:00	S
Rule	Para	1994	1995	-	Feb	lastSun	0:00	0	-
Rule	Para	1996	only	-	Mar	 1	0:00	0	-
# IATA SSIM (2000-02) says 1999-10-10; ignore this for now.
# From Steffen Thorsen (2000-10-02):
# I have three independent reports that Paraguay changed to DST this Sunday
# (10-01).
#
# Translated by Gwillim Law (2001-02-27) from
# Noticias, a daily paper in Asunción, Paraguay (2000-10-01):
# http://www.diarionoticias.com.py/011000/nacional/naciona1.htm
# Starting at 0:00 today, the clock will be set forward 60 minutes, in
# fulfillment of Decree No. 7,273 of the Executive Power....  The time change
# system has been operating for several years.  Formerly there was a separate
# decree each year; the new law has the same effect, but permanently.  Every
# year, the time will change on the first Sunday of October; likewise, the
# clock will be set back on the first Sunday of March.
#
Rule	Para	1996	2001	-	Oct	Sun>=1	0:00	1:00	S
# IATA SSIM (1997-09) says Mar 1; go with Shanks & Pottenger.
Rule	Para	1997	only	-	Feb	lastSun	0:00	0	-
# Shanks & Pottenger say 1999-02-28; IATA SSIM (1999-02) says 1999-02-27, but
# (1999-09) reports no date; go with above sources and Gerd Knops (2001-02-27).
Rule	Para	1998	2001	-	Mar	Sun>=1	0:00	0	-
# From Rives McDow (2002-02-28):
# A decree was issued in Paraguay (No. 16350) on 2002-02-26 that changed the
# dst method to be from the first Sunday in September to the first Sunday in
# April.
Rule	Para	2002	2004	-	Apr	Sun>=1	0:00	0	-
Rule	Para	2002	2003	-	Sep	Sun>=1	0:00	1:00	S
#
# From Jesper Nørgaard Welen (2005-01-02):
# There are several sources that claim that Paraguay made
# a timezone rule change in autumn 2004.
# From Steffen Thorsen (2005-01-05):
# Decree 1,867 (2004-03-05)
# From Carlos Raúl Perasso via Jesper Nørgaard Welen (2006-10-13)
# http://www.presidencia.gov.py/decretos/D1867.pdf
Rule	Para	2004	2009	-	Oct	Sun>=15	0:00	1:00	S
Rule	Para	2005	2009	-	Mar	Sun>=8	0:00	0	-
# From Carlos Raúl Perasso (2010-02-18):
# By decree number 3958 issued yesterday
# http://www.presidencia.gov.py/v1/wp-content/uploads/2010/02/decreto3958.pdf
# Paraguay changes its DST schedule, postponing the March rule to April and
# modifying the October date. The decree reads:
# ...
# Art. 1. It is hereby established that from the second Sunday of the month of
# April of this year (2010), the official time is to be set back 60 minutes,
# and that on the first Sunday of the month of October, it is to be set
# forward 60 minutes, in all the territory of the Paraguayan Republic.
# ...
Rule	Para	2010	max	-	Oct	Sun>=1	0:00	1:00	S
Rule	Para	2010	2012	-	Apr	Sun>=8	0:00	0	-
#
# From Steffen Thorsen (2013-03-07):
# Paraguay will end DST on 2013-03-24 00:00....
# http://www.ande.gov.py/interna.php?id=1075
#
# From Carlos Raúl Perasso (2013-03-15):
# The change in Paraguay is now final.  Decree number 10780
# http://www.presidencia.gov.py/uploads/pdf/presidencia-3b86ff4b691c79d4f5927ca964922ec74772ce857c02ca054a52a37b49afc7fb.pdf
# From Carlos Raúl Perasso (2014-02-28):
# Decree 1264 can be found at:
# http://www.presidencia.gov.py/archivos/documentos/DECRETO1264_ey9r8zai.pdf
Rule	Para	2013	max	-	Mar	Sun>=22	0:00	0	-

# Zone	NAME		GMTOFF	RULES	FORMAT	[UNTIL]
Zone America/Asuncion	-3:50:40 -	LMT	1890
			-3:50:40 -	AMT	1931 Oct 10 # Asunción Mean Time
			-4:00	-	PYT	1972 Oct    # Paraguay Time
			-3:00	-	PYT	1974 Apr
			-4:00	Para	PY%sT

# Peru
#
# From Evelyn C. Leeper via Mark Brader (2003-10-26)
# <news:xrGmb.39935$gA1.13896113@news4.srv.hcvlny.cv.net>:
# When we were in Peru in 1985-1986, they apparently switched over
# sometime between December 29 and January 3 while we were on the Amazon.
#
# From Paul Eggert (2006-03-22):
# Shanks & Pottenger don't have this transition.  Assume 1986 was like 1987.

# Rule	NAME	FROM	TO	TYPE	IN	ON	AT	SAVE	LETTER/S
Rule	Peru	1938	only	-	Jan	 1	0:00	1:00	S
Rule	Peru	1938	only	-	Apr	 1	0:00	0	-
Rule	Peru	1938	1939	-	Sep	lastSun	0:00	1:00	S
Rule	Peru	1939	1940	-	Mar	Sun>=24	0:00	0	-
Rule	Peru	1986	1987	-	Jan	 1	0:00	1:00	S
Rule	Peru	1986	1987	-	Apr	 1	0:00	0	-
Rule	Peru	1990	only	-	Jan	 1	0:00	1:00	S
Rule	Peru	1990	only	-	Apr	 1	0:00	0	-
# IATA is ambiguous for 1993/1995; go with Shanks & Pottenger.
Rule	Peru	1994	only	-	Jan	 1	0:00	1:00	S
Rule	Peru	1994	only	-	Apr	 1	0:00	0	-
# Zone	NAME		GMTOFF	RULES	FORMAT	[UNTIL]
Zone	America/Lima	-5:08:12 -	LMT	1890
			-5:08:36 -	LMT	1908 Jul 28 # Lima Mean Time?
			-5:00	Peru	PE%sT	# Peru Time

# South Georgia
# Zone	NAME		GMTOFF	RULES	FORMAT	[UNTIL]
Zone Atlantic/South_Georgia -2:26:08 -	LMT	1890 # Grytviken
			-2:00	-	GST	# South Georgia Time

# South Sandwich Is
# uninhabited; scientific personnel have wintered

# Suriname
# Zone	NAME		GMTOFF	RULES	FORMAT	[UNTIL]
Zone America/Paramaribo	-3:40:40 -	LMT	1911
			-3:40:52 -	PMT	1935     # Paramaribo Mean Time
			-3:40:36 -	PMT	1945 Oct    # The capital moved?
			-3:30	-	NEGT	1975 Nov 20 # Dutch Guiana Time
			-3:30	-	SRT	1984 Oct    # Suriname Time
			-3:00	-	SRT

# Trinidad and Tobago
# Zone	NAME		GMTOFF	RULES	FORMAT	[UNTIL]
Zone America/Port_of_Spain -4:06:04 -	LMT	1912 Mar 2
			-4:00	-	AST

# These all agree with Trinidad and Tobago since 1970.
Link America/Port_of_Spain America/Anguilla
Link America/Port_of_Spain America/Antigua
Link America/Port_of_Spain America/Dominica
Link America/Port_of_Spain America/Grenada
Link America/Port_of_Spain America/Guadeloupe
Link America/Port_of_Spain America/Marigot	# St Martin (French part)
Link America/Port_of_Spain America/Montserrat
Link America/Port_of_Spain America/St_Barthelemy # St Barthélemy
Link America/Port_of_Spain America/St_Kitts	# St Kitts & Nevis
Link America/Port_of_Spain America/St_Lucia
Link America/Port_of_Spain America/St_Thomas	# Virgin Islands (US)
Link America/Port_of_Spain America/St_Vincent
Link America/Port_of_Spain America/Tortola	# Virgin Islands (UK)

# Uruguay
# From Paul Eggert (1993-11-18):
# Uruguay wins the prize for the strangest peacetime manipulation of the rules.
# From Shanks & Pottenger:
# Rule	NAME	FROM	TO	TYPE	IN	ON	AT	SAVE	LETTER/S
# Whitman gives 1923 Oct 1; go with Shanks & Pottenger.
Rule	Uruguay	1923	only	-	Oct	 2	 0:00	0:30	HS
Rule	Uruguay	1924	1926	-	Apr	 1	 0:00	0	-
Rule	Uruguay	1924	1925	-	Oct	 1	 0:00	0:30	HS
Rule	Uruguay	1933	1935	-	Oct	lastSun	 0:00	0:30	HS
# Shanks & Pottenger give 1935 Apr 1 0:00 & 1936 Mar 30 0:00; go with Whitman.
Rule	Uruguay	1934	1936	-	Mar	Sat>=25	23:30s	0	-
Rule	Uruguay	1936	only	-	Nov	 1	 0:00	0:30	HS
Rule	Uruguay	1937	1941	-	Mar	lastSun	 0:00	0	-
# Whitman gives 1937 Oct 3; go with Shanks & Pottenger.
Rule	Uruguay	1937	1940	-	Oct	lastSun	 0:00	0:30	HS
# Whitman gives 1941 Oct 24 - 1942 Mar 27, 1942 Dec 14 - 1943 Apr 13,
# and 1943 Apr 13 "to present time"; go with Shanks & Pottenger.
Rule	Uruguay	1941	only	-	Aug	 1	 0:00	0:30	HS
Rule	Uruguay	1942	only	-	Jan	 1	 0:00	0	-
Rule	Uruguay	1942	only	-	Dec	14	 0:00	1:00	S
Rule	Uruguay	1943	only	-	Mar	14	 0:00	0	-
Rule	Uruguay	1959	only	-	May	24	 0:00	1:00	S
Rule	Uruguay	1959	only	-	Nov	15	 0:00	0	-
Rule	Uruguay	1960	only	-	Jan	17	 0:00	1:00	S
Rule	Uruguay	1960	only	-	Mar	 6	 0:00	0	-
Rule	Uruguay	1965	1967	-	Apr	Sun>=1	 0:00	1:00	S
Rule	Uruguay	1965	only	-	Sep	26	 0:00	0	-
Rule	Uruguay	1966	1967	-	Oct	31	 0:00	0	-
Rule	Uruguay	1968	1970	-	May	27	 0:00	0:30	HS
Rule	Uruguay	1968	1970	-	Dec	 2	 0:00	0	-
Rule	Uruguay	1972	only	-	Apr	24	 0:00	1:00	S
Rule	Uruguay	1972	only	-	Aug	15	 0:00	0	-
Rule	Uruguay	1974	only	-	Mar	10	 0:00	0:30	HS
Rule	Uruguay	1974	only	-	Dec	22	 0:00	1:00	S
Rule	Uruguay	1976	only	-	Oct	 1	 0:00	0	-
Rule	Uruguay	1977	only	-	Dec	 4	 0:00	1:00	S
Rule	Uruguay	1978	only	-	Apr	 1	 0:00	0	-
Rule	Uruguay	1979	only	-	Oct	 1	 0:00	1:00	S
Rule	Uruguay	1980	only	-	May	 1	 0:00	0	-
Rule	Uruguay	1987	only	-	Dec	14	 0:00	1:00	S
Rule	Uruguay	1988	only	-	Mar	14	 0:00	0	-
Rule	Uruguay	1988	only	-	Dec	11	 0:00	1:00	S
Rule	Uruguay	1989	only	-	Mar	12	 0:00	0	-
Rule	Uruguay	1989	only	-	Oct	29	 0:00	1:00	S
# Shanks & Pottenger say no DST was observed in 1990/1 and 1991/2,
# and that 1992/3's DST was from 10-25 to 03-01.  Go with IATA.
Rule	Uruguay	1990	1992	-	Mar	Sun>=1	 0:00	0	-
Rule	Uruguay	1990	1991	-	Oct	Sun>=21	 0:00	1:00	S
Rule	Uruguay	1992	only	-	Oct	18	 0:00	1:00	S
Rule	Uruguay	1993	only	-	Feb	28	 0:00	0	-
# From Eduardo Cota (2004-09-20):
# The Uruguayan government has decreed a change in the local time....
# http://www.presidencia.gub.uy/decretos/2004091502.htm
Rule	Uruguay	2004	only	-	Sep	19	 0:00	1:00	S
# From Steffen Thorsen (2005-03-11):
# Uruguay's DST was scheduled to end on Sunday, 2005-03-13, but in order to
# save energy ... it was postponed two weeks....
# http://www.presidencia.gub.uy/_Web/noticias/2005/03/2005031005.htm
Rule	Uruguay	2005	only	-	Mar	27	 2:00	0	-
# From Eduardo Cota (2005-09-27):
# http://www.presidencia.gub.uy/_Web/decretos/2005/09/CM%20119_09%2009%202005_00001.PDF
# This means that from 2005-10-09 at 02:00 local time, until 2006-03-12 at
# 02:00 local time, official time in Uruguay will be at GMT -2.
Rule	Uruguay	2005	only	-	Oct	 9	 2:00	1:00	S
Rule	Uruguay	2006	only	-	Mar	12	 2:00	0	-
# From Jesper Nørgaard Welen (2006-09-06):
# http://www.presidencia.gub.uy/_web/decretos/2006/09/CM%20210_08%2006%202006_00001.PDF
#
# From Steffen Thorsen (2015-06-30):
# ... it looks like they will not be using DST the coming summer:
# http://www.elobservador.com.uy/gobierno-resolvio-que-no-habra-cambio-horario-verano-n656787
# http://www.republica.com.uy/este-ano-no-se-modificara-el-huso-horario-en-uruguay/523760/
# From Paul Eggert (2015-06-30):
# Apparently restaurateurs complained that DST caused people to go to the beach
# instead of out to dinner.
# From Pablo Camargo (2015-07-13):
# http://archivo.presidencia.gub.uy/sci/decretos/2015/06/cons_min_201.pdf
# [dated 2015-06-29; repeals Decree 311/006 dated 2006-09-04]
Rule	Uruguay	2006	2014	-	Oct	Sun>=1	 2:00	1:00	S
Rule	Uruguay	2007	2015	-	Mar	Sun>=8	 2:00	0	-
# Zone	NAME		GMTOFF	RULES	FORMAT	[UNTIL]
Zone America/Montevideo	-3:44:44 -	LMT	1898 Jun 28
			-3:44:44 -	MMT	1920 May  1 # Montevideo MT
			-3:30	Uruguay	UY%sT	1942 Dec 14 # Uruguay Time
			-3:00	Uruguay	UY%sT

# Venezuela
#
# From Paul Eggert (2015-07-28):
# For the 1965 transition see Gaceta Oficial No. 27.619 (1964-12-15), p 205.533
# http://www.pgr.gob.ve/dmdocuments/1964/27619.pdf
#
# From John Stainforth (2007-11-28):
# ... the change for Venezuela originally expected for 2007-12-31 has
# been brought forward to 2007-12-09.  The official announcement was
# published today in the "Gaceta Oficial de la República Bolivariana
# de Venezuela, número 38.819" (official document for all laws or
# resolution publication)
# http://www.globovision.com/news.php?nid=72208

# Zone	NAME		GMTOFF	RULES	FORMAT	[UNTIL]
Zone	America/Caracas	-4:27:44 -	LMT	1890
			-4:27:40 -	CMT	1912 Feb 12 # Caracas Mean Time?
			-4:30	-	VET	1965 Jan  1  0:00 # Venezuela T.
			-4:00	-	VET	2007 Dec  9  3:00
			-4:30	-	VET<|MERGE_RESOLUTION|>--- conflicted
+++ resolved
@@ -1213,15 +1213,6 @@
 # DST Start: first Saturday of September 2014 (Sun 07 Sep 2014 04:00 UTC)
 # http://www.diariooficial.interior.gob.cl//media/2014/02/19/do-20140219.pdf
 
-<<<<<<< HEAD
-# From Juan Correa (2015-01-28):
-# ... today the Ministry of Energy announced that Chile will drop DST, will keep
-# "summer time" (UTC -3 / UTC -5) all year round....
-# http://www.minenergia.cl/ministerio/noticias/generales/ministerio-de-energia-anuncia.html
-
-# NOTE: ChileAQ rules for Antarctic bases are stored separately in the
-# 'antarctica' file.
-=======
 # From Eduardo Romero Urra (2015-03-03):
 # Today has been published officially that Chile will use the DST time
 # permanently until March 25 of 2017
@@ -1229,7 +1220,6 @@
 #
 # From Paul Eggert (2015-03-03):
 # For now, assume that the extension will persist indefinitely.
->>>>>>> e7e978b1
 
 # Rule	NAME	FROM	TO	TYPE	IN	ON	AT	SAVE	LETTER/S
 Rule	Chile	1927	1931	-	Sep	 1	0:00	1:00	S
@@ -1270,17 +1260,6 @@
 Zone America/Santiago	-4:42:46 -	LMT	1890
 			-4:42:46 -	SMT	1910 Jan 10 # Santiago Mean Time
 			-5:00	-	CLT	1916 Jul  1 # Chile Time
-<<<<<<< HEAD
-			-4:42:46 -	SMT	1918 Sep  1 # Santiago Mean Time
-			-4:00	-	CLT	1919 Jul  1 # Chile Time
-			-4:42:46 -	SMT	1927 Sep  1 # Santiago Mean Time
-			-5:00	Chile	CL%sT	1947 May 22 # Chile Time
-			-4:00	Chile	CL%sT	2015 Apr 26  3:00u
-			-3:00	-	CLT
-Zone Pacific/Easter	-7:17:44 -	LMT	1890
-			-7:17:28 -	EMT	1932 Sep    # Easter Mean Time
-			-7:00	Chile	EAS%sT	1982 Mar 13 3:00u # Easter Time
-=======
 			-4:42:46 -	SMT	1918 Sep 10
 			-4:00	-	CLT	1919 Jul  1
 			-4:42:46 -	SMT	1927 Sep  1
@@ -1296,7 +1275,6 @@
 Zone Pacific/Easter	-7:17:28 -	LMT	1890
 			-7:17:28 -	EMT	1932 Sep    # Easter Mean Time
 			-7:00	Chile	EAS%sT	1982 Mar 14 3:00u # Easter Time
->>>>>>> e7e978b1
 			-6:00	Chile	EAS%sT	2015 Apr 26 3:00u
 			-5:00	-	EAST
 #
