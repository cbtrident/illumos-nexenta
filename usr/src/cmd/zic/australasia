# This file is in the public domain, so clarified as of
# 2009-05-17 by Arthur David Olson.

# This file also includes Pacific islands.

# Notes are at the end of this file

###############################################################################

# Australia

# Please see the notes below for the controversy about "EST" versus "AEST" etc.

# Rule	NAME	FROM	TO	TYPE	IN	ON	AT	SAVE	LETTER/S
Rule	Aus	1917	only	-	Jan	 1	0:01	1:00	D
Rule	Aus	1917	only	-	Mar	25	2:00	0	S
Rule	Aus	1942	only	-	Jan	 1	2:00	1:00	D
Rule	Aus	1942	only	-	Mar	29	2:00	0	S
Rule	Aus	1942	only	-	Sep	27	2:00	1:00	D
Rule	Aus	1943	1944	-	Mar	lastSun	2:00	0	S
Rule	Aus	1943	only	-	Oct	 3	2:00	1:00	D
# Go with Whitman and the Australian National Standards Commission, which
# says W Australia didn't use DST in 1943/1944.  Ignore Whitman's claim that
# 1944/1945 was just like 1943/1944.

# Zone	NAME		GMTOFF	RULES	FORMAT	[UNTIL]
# Northern Territory
Zone Australia/Darwin	 8:43:20 -	LMT	1895 Feb
			 9:00	-	ACST	1899 May
			 9:30	Aus	AC%sT
# Western Australia
#
# Rule	NAME	FROM	TO	TYPE	IN	ON	AT	SAVE	LETTER/S
Rule	AW	1974	only	-	Oct	lastSun	2:00s	1:00	D
Rule	AW	1975	only	-	Mar	Sun>=1	2:00s	0	S
Rule	AW	1983	only	-	Oct	lastSun	2:00s	1:00	D
Rule	AW	1984	only	-	Mar	Sun>=1	2:00s	0	S
Rule	AW	1991	only	-	Nov	17	2:00s	1:00	D
Rule	AW	1992	only	-	Mar	Sun>=1	2:00s	0	S
Rule	AW	2006	only	-	Dec	 3	2:00s	1:00	D
Rule	AW	2007	2009	-	Mar	lastSun	2:00s	0	S
Rule	AW	2007	2008	-	Oct	lastSun	2:00s	1:00	D
Zone Australia/Perth	 7:43:24 -	LMT	1895 Dec
			 8:00	Aus	AW%sT	1943 Jul
			 8:00	AW	AW%sT
Zone Australia/Eucla	 8:35:28 -	LMT	1895 Dec
			 8:45	Aus	ACW%sT	1943 Jul
			 8:45	AW	ACW%sT

# Queensland
#
# From Alex Livingston (1996-11-01):
# I have heard or read more than once that some resort islands off the coast
# of Queensland chose to keep observing daylight-saving time even after
# Queensland ceased to.
#
# From Paul Eggert (1996-11-22):
# IATA SSIM (1993-02/1994-09) say that the Holiday Islands (Hayman, Lindeman,
# Hamilton) observed DST for two years after the rest of Queensland stopped.
# Hamilton is the largest, but there is also a Hamilton in Victoria,
# so use Lindeman.
#
# Rule	NAME	FROM	TO	TYPE	IN	ON	AT	SAVE	LETTER/S
Rule	AQ	1971	only	-	Oct	lastSun	2:00s	1:00	D
Rule	AQ	1972	only	-	Feb	lastSun	2:00s	0	S
Rule	AQ	1989	1991	-	Oct	lastSun	2:00s	1:00	D
Rule	AQ	1990	1992	-	Mar	Sun>=1	2:00s	0	S
Rule	Holiday	1992	1993	-	Oct	lastSun	2:00s	1:00	D
Rule	Holiday	1993	1994	-	Mar	Sun>=1	2:00s	0	S
Zone Australia/Brisbane	10:12:08 -	LMT	1895
			10:00	Aus	AE%sT	1971
			10:00	AQ	AE%sT
Zone Australia/Lindeman  9:55:56 -	LMT	1895
			10:00	Aus	AE%sT	1971
			10:00	AQ	AE%sT	1992 Jul
			10:00	Holiday	AE%sT

# South Australia
# Rule	NAME	FROM	TO	TYPE	IN	ON	AT	SAVE	LETTER/S
Rule	AS	1971	1985	-	Oct	lastSun	2:00s	1:00	D
Rule	AS	1986	only	-	Oct	19	2:00s	1:00	D
Rule	AS	1987	2007	-	Oct	lastSun	2:00s	1:00	D
Rule	AS	1972	only	-	Feb	27	2:00s	0	S
Rule	AS	1973	1985	-	Mar	Sun>=1	2:00s	0	S
Rule	AS	1986	1990	-	Mar	Sun>=15	2:00s	0	S
Rule	AS	1991	only	-	Mar	3	2:00s	0	S
Rule	AS	1992	only	-	Mar	22	2:00s	0	S
Rule	AS	1993	only	-	Mar	7	2:00s	0	S
Rule	AS	1994	only	-	Mar	20	2:00s	0	S
Rule	AS	1995	2005	-	Mar	lastSun	2:00s	0	S
Rule	AS	2006	only	-	Apr	2	2:00s	0	S
Rule	AS	2007	only	-	Mar	lastSun	2:00s	0	S
Rule	AS	2008	max	-	Apr	Sun>=1	2:00s	0	S
Rule	AS	2008	max	-	Oct	Sun>=1	2:00s	1:00	D
# Zone	NAME		GMTOFF	RULES	FORMAT	[UNTIL]
Zone Australia/Adelaide	9:14:20 -	LMT	1895 Feb
			9:00	-	ACST	1899 May
			9:30	Aus	AC%sT	1971
			9:30	AS	AC%sT

# Tasmania
#
# From Paul Eggert (2005-08-16):
# http://www.bom.gov.au/climate/averages/tables/dst_times.shtml
# says King Island didn't observe DST from WWII until late 1971.
#
# Rule	NAME	FROM	TO	TYPE	IN	ON	AT	SAVE	LETTER/S
Rule	AT	1967	only	-	Oct	Sun>=1	2:00s	1:00	D
Rule	AT	1968	only	-	Mar	lastSun	2:00s	0	S
Rule	AT	1968	1985	-	Oct	lastSun	2:00s	1:00	D
Rule	AT	1969	1971	-	Mar	Sun>=8	2:00s	0	S
Rule	AT	1972	only	-	Feb	lastSun	2:00s	0	S
Rule	AT	1973	1981	-	Mar	Sun>=1	2:00s	0	S
Rule	AT	1982	1983	-	Mar	lastSun	2:00s	0	S
Rule	AT	1984	1986	-	Mar	Sun>=1	2:00s	0	S
Rule	AT	1986	only	-	Oct	Sun>=15	2:00s	1:00	D
Rule	AT	1987	1990	-	Mar	Sun>=15	2:00s	0	S
Rule	AT	1987	only	-	Oct	Sun>=22	2:00s	1:00	D
Rule	AT	1988	1990	-	Oct	lastSun	2:00s	1:00	D
Rule	AT	1991	1999	-	Oct	Sun>=1	2:00s	1:00	D
Rule	AT	1991	2005	-	Mar	lastSun	2:00s	0	S
Rule	AT	2000	only	-	Aug	lastSun	2:00s	1:00	D
Rule	AT	2001	max	-	Oct	Sun>=1	2:00s	1:00	D
Rule	AT	2006	only	-	Apr	Sun>=1	2:00s	0	S
Rule	AT	2007	only	-	Mar	lastSun	2:00s	0	S
Rule	AT	2008	max	-	Apr	Sun>=1	2:00s	0	S
# Zone	NAME		GMTOFF	RULES	FORMAT	[UNTIL]
Zone Australia/Hobart	9:49:16	-	LMT	1895 Sep
			10:00	-	AEST	1916 Oct  1  2:00
			10:00	1:00	AEDT	1917 Feb
			10:00	Aus	AE%sT	1967
			10:00	AT	AE%sT
Zone Australia/Currie	9:35:28	-	LMT	1895 Sep
			10:00	-	AEST	1916 Oct  1  2:00
			10:00	1:00	AEDT	1917 Feb
			10:00	Aus	AE%sT	1971 Jul
			10:00	AT	AE%sT

# Victoria
# Rule	NAME	FROM	TO	TYPE	IN	ON	AT	SAVE	LETTER/S
Rule	AV	1971	1985	-	Oct	lastSun	2:00s	1:00	D
Rule	AV	1972	only	-	Feb	lastSun	2:00s	0	S
Rule	AV	1973	1985	-	Mar	Sun>=1	2:00s	0	S
Rule	AV	1986	1990	-	Mar	Sun>=15	2:00s	0	S
Rule	AV	1986	1987	-	Oct	Sun>=15	2:00s	1:00	D
Rule	AV	1988	1999	-	Oct	lastSun	2:00s	1:00	D
Rule	AV	1991	1994	-	Mar	Sun>=1	2:00s	0	S
Rule	AV	1995	2005	-	Mar	lastSun	2:00s	0	S
Rule	AV	2000	only	-	Aug	lastSun	2:00s	1:00	D
Rule	AV	2001	2007	-	Oct	lastSun	2:00s	1:00	D
Rule	AV	2006	only	-	Apr	Sun>=1	2:00s	0	S
Rule	AV	2007	only	-	Mar	lastSun	2:00s	0	S
Rule	AV	2008	max	-	Apr	Sun>=1	2:00s	0	S
Rule	AV	2008	max	-	Oct	Sun>=1	2:00s	1:00	D
# Zone	NAME		GMTOFF	RULES	FORMAT	[UNTIL]
Zone Australia/Melbourne 9:39:52 -	LMT	1895 Feb
			10:00	Aus	AE%sT	1971
			10:00	AV	AE%sT

# New South Wales
# Rule	NAME	FROM	TO	TYPE	IN	ON	AT	SAVE	LETTER/S
Rule	AN	1971	1985	-	Oct	lastSun	2:00s	1:00	D
Rule	AN	1972	only	-	Feb	27	2:00s	0	S
Rule	AN	1973	1981	-	Mar	Sun>=1	2:00s	0	S
Rule	AN	1982	only	-	Apr	Sun>=1	2:00s	0	S
Rule	AN	1983	1985	-	Mar	Sun>=1	2:00s	0	S
Rule	AN	1986	1989	-	Mar	Sun>=15	2:00s	0	S
Rule	AN	1986	only	-	Oct	19	2:00s	1:00	D
Rule	AN	1987	1999	-	Oct	lastSun	2:00s	1:00	D
Rule	AN	1990	1995	-	Mar	Sun>=1	2:00s	0	S
Rule	AN	1996	2005	-	Mar	lastSun	2:00s	0	S
Rule	AN	2000	only	-	Aug	lastSun	2:00s	1:00	D
Rule	AN	2001	2007	-	Oct	lastSun	2:00s	1:00	D
Rule	AN	2006	only	-	Apr	Sun>=1	2:00s	0	S
Rule	AN	2007	only	-	Mar	lastSun	2:00s	0	S
Rule	AN	2008	max	-	Apr	Sun>=1	2:00s	0	S
Rule	AN	2008	max	-	Oct	Sun>=1	2:00s	1:00	D
# Zone	NAME		GMTOFF	RULES	FORMAT	[UNTIL]
Zone Australia/Sydney	10:04:52 -	LMT	1895 Feb
			10:00	Aus	AE%sT	1971
			10:00	AN	AE%sT
Zone Australia/Broken_Hill 9:25:48 -	LMT	1895 Feb
			10:00	-	AEST	1896 Aug 23
			9:00	-	ACST	1899 May
			9:30	Aus	AC%sT	1971
			9:30	AN	AC%sT	2000
			9:30	AS	AC%sT

# Lord Howe Island
# Rule	NAME	FROM	TO	TYPE	IN	ON	AT	SAVE	LETTER/S
Rule	LH	1981	1984	-	Oct	lastSun	2:00	1:00	D
Rule	LH	1982	1985	-	Mar	Sun>=1	2:00	0	S
Rule	LH	1985	only	-	Oct	lastSun	2:00	0:30	D
Rule	LH	1986	1989	-	Mar	Sun>=15	2:00	0	S
Rule	LH	1986	only	-	Oct	19	2:00	0:30	D
Rule	LH	1987	1999	-	Oct	lastSun	2:00	0:30	D
Rule	LH	1990	1995	-	Mar	Sun>=1	2:00	0	S
Rule	LH	1996	2005	-	Mar	lastSun	2:00	0	S
Rule	LH	2000	only	-	Aug	lastSun	2:00	0:30	D
Rule	LH	2001	2007	-	Oct	lastSun	2:00	0:30	D
Rule	LH	2006	only	-	Apr	Sun>=1	2:00	0	S
Rule	LH	2007	only	-	Mar	lastSun	2:00	0	S
Rule	LH	2008	max	-	Apr	Sun>=1	2:00	0	S
Rule	LH	2008	max	-	Oct	Sun>=1	2:00	0:30	D
Zone Australia/Lord_Howe 10:36:20 -	LMT	1895 Feb
			10:00	-	AEST	1981 Mar
			10:30	LH	LH%sT

# Australian miscellany
#
# Ashmore Is, Cartier
# no indigenous inhabitants; only seasonal caretakers
# no times are set
#
# Coral Sea Is
# no indigenous inhabitants; only meteorologists
# no times are set
#
# Macquarie
# Permanent occupation (scientific station) 1911-1915 and since 25 March 1948;
# sealing and penguin oil station operated Nov 1899 to Apr 1919.  See the
# Tasmania Parks & Wildlife Service history of sealing at Macquarie Island
# http://www.parks.tas.gov.au/index.aspx?base=1828
# http://www.parks.tas.gov.au/index.aspx?base=1831
# Guess that it was like Australia/Hobart while inhabited before 2010.
#
# From Steffen Thorsen (2010-03-10):
# We got these changes from the Australian Antarctic Division:
# - Macquarie Island will stay on UTC+11 for winter and therefore not
# switch back from daylight savings time when other parts of Australia do
# on 4 April.
#
# From Arthur David Olson (2013-05-23):
# The 1919 transition is overspecified below so pre-2013 zics
# will produce a binary file with an [A]EST-type as the first 32-bit type;
# this is required for correct handling of times before 1916 by
# pre-2013 versions of localtime.
Zone Antarctica/Macquarie 0	-	zzz	1899 Nov
			10:00	-	AEST	1916 Oct  1  2:00
			10:00	1:00	AEDT	1917 Feb
			10:00	Aus	AE%sT	1919 Apr  1  0:00s
			0	-	zzz	1948 Mar 25
			10:00	Aus	AE%sT	1967
			10:00	AT	AE%sT	2010 Apr  4  3:00
			11:00	-	MIST	# Macquarie I Standard Time

# Christmas
# Zone	NAME		GMTOFF	RULES	FORMAT	[UNTIL]
Zone Indian/Christmas	7:02:52 -	LMT	1895 Feb
			7:00	-	CXT	# Christmas Island Time

# Cocos (Keeling) Is
# These islands were ruled by the Ross family from about 1830 to 1978.
# We don't know when standard time was introduced; for now, we guess 1900.
# Zone	NAME		GMTOFF	RULES	FORMAT	[UNTIL]
Zone	Indian/Cocos	6:27:40	-	LMT	1900
			6:30	-	CCT	# Cocos Islands Time


# Fiji

# Milne gives 11:55:44 for Suva.

# From Alexander Krivenyshev (2009-11-10):
# According to Fiji Broadcasting Corporation,  Fiji plans to re-introduce DST
# from November 29th 2009  to April 25th 2010.
#
# "Daylight savings to commence this month"
# http://www.radiofiji.com.fj/fullstory.php?id=23719
# http://www.worldtimezone.com/dst_news/dst_news_fiji01.html

# From Steffen Thorsen (2009-11-10):
# The Fiji Government has posted some more details about the approved
# amendments:
# http://www.fiji.gov.fj/publish/page_16198.shtml

# From Steffen Thorsen (2010-03-03):
# The Cabinet in Fiji has decided to end DST about a month early, on
# 2010-03-28 at 03:00.
# The plan is to observe DST again, from 2010-10-24 to sometime in March
# 2011 (last Sunday a good guess?).
#
# Official source:
# http://www.fiji.gov.fj/index.php?option=com_content&view=article&id=1096:3310-cabinet-approves-change-in-daylight-savings-dates&catid=49:cabinet-releases&Itemid=166
#
# A bit more background info here:
# http://www.timeanddate.com/news/time/fiji-dst-ends-march-2010.html

# From Alexander Krivenyshev (2010-10-24):
# According to Radio Fiji and Fiji Times online, Fiji will end DST 3
# weeks earlier than expected - on March 6, 2011, not March 27, 2011...
# Here is confirmation from Government of the Republic of the Fiji Islands,
# Ministry of Information (fiji.gov.fj) web site:
# http://www.fiji.gov.fj/index.php?option=com_content&view=article&id=2608:daylight-savings&catid=71:press-releases&Itemid=155
# http://www.worldtimezone.com/dst_news/dst_news_fiji04.html

# From Steffen Thorsen (2011-10-03):
# Now the dates have been confirmed, and at least our start date
# assumption was correct (end date was one week wrong).
#
# http://www.fiji.gov.fj/index.php?option=com_content&view=article&id=4966:daylight-saving-starts-in-fiji&catid=71:press-releases&Itemid=155
# which says
# Members of the public are reminded to change their time to one hour in
# advance at 2am to 3am on October 23, 2011 and one hour back at 3am to
# 2am on February 26 next year.

# From Ken Rylander (2011-10-24)
# Another change to the Fiji DST end date. In the TZ database the end date for
# Fiji DST 2012, is currently Feb 26. This has been changed to Jan 22.
#
# http://www.fiji.gov.fj/index.php?option=com_content&view=article&id=5017:amendments-to-daylight-savings&catid=71:press-releases&Itemid=155
# states:
#
# The end of daylight saving scheduled initially for the 26th of February 2012
# has been brought forward to the 22nd of January 2012.
# The commencement of daylight saving will remain unchanged and start
# on the  23rd of October, 2011.

# From the Fiji Government Online Portal (2012-08-21) via Steffen Thorsen:
# The Minister for Labour, Industrial Relations and Employment Mr Jone Usamate
# today confirmed that Fiji will start daylight savings at 2 am on Sunday 21st
# October 2012 and end at 3 am on Sunday 20th January 2013.
# http://www.fiji.gov.fj/index.php?option=com_content&view=article&id=6702&catid=71&Itemid=155

# From the Fijian Government Media Center (2013-08-30) via David Wheeler:
# Fiji will start daylight savings on Sunday 27th October, 2013 ...
# move clocks forward by one hour from 2am
# http://www.fiji.gov.fj/Media-Center/Press-Releases/DAYLIGHT-SAVING-STARTS-ON-SUNDAY,-27th-OCTOBER-201.aspx

# From Steffen Thorsen (2013-01-10):
# Fiji will end DST on 2014-01-19 02:00:
# http://www.fiji.gov.fj/Media-Center/Press-Releases/DAYLIGHT-SAVINGS-TO-END-THIS-MONTH-%281%29.aspx

# From Ken Rylander (2014-10-20):
# DST will start Nov. 2 this year.
# http://www.fiji.gov.fj/Media-Center/Press-Releases/DAYLIGHT-SAVING-STARTS-ON-SUNDAY,-NOVEMBER-2ND.aspx

<<<<<<< HEAD
# From Paul Eggert (2014-10-20):
# For now, guess DST from 02:00 the first Sunday in November to
# 03:00 the first Sunday on or after January 18.  Although ad hoc, it
# matches this year's plan and seems more likely to match future
=======
# From a government order dated 2015-08-26 and published as Legal Notice No. 77
# in the Government of Fiji Gazette Supplement No. 24 (2015-08-28),
# via Ken Rylander (2015-09-02):
# the daylight saving period is 1 hour in advance of the standard time
# commencing at 2.00 am on Sunday 1st November, 2015 and ending at
# 3.00 am on Sunday 17th January, 2016.

# From Paul Eggert (2015-09-01):
# For now, guess DST from 02:00 the first Sunday in November to
# 03:00 the third Sunday in January.  Although ad hoc, it matches
# transitions since late 2014 and seems more likely to match future
>>>>>>> e7e978b1
# practice than guessing no DST.

# Rule	NAME	FROM	TO	TYPE	IN	ON	AT	SAVE	LETTER/S
Rule	Fiji	1998	1999	-	Nov	Sun>=1	2:00	1:00	S
Rule	Fiji	1999	2000	-	Feb	lastSun	3:00	0	-
Rule	Fiji	2009	only	-	Nov	29	2:00	1:00	S
Rule	Fiji	2010	only	-	Mar	lastSun	3:00	0	-
Rule	Fiji	2010	2013	-	Oct	Sun>=21	2:00	1:00	S
Rule	Fiji	2011	only	-	Mar	Sun>=1	3:00	0	-
Rule	Fiji	2012	2013	-	Jan	Sun>=18	3:00	0	-
Rule	Fiji	2014	only	-	Jan	Sun>=18	2:00	0	-
Rule	Fiji	2014	max	-	Nov	Sun>=1	2:00	1:00	S
<<<<<<< HEAD
Rule	Fiji	2015	max	-	Jan	Sun>=18	3:00	0	-
=======
Rule	Fiji	2015	max	-	Jan	Sun>=15	3:00	0	-
>>>>>>> e7e978b1
# Zone	NAME		GMTOFF	RULES	FORMAT	[UNTIL]
Zone	Pacific/Fiji	11:55:44 -	LMT	1915 Oct 26 # Suva
			12:00	Fiji	FJ%sT	# Fiji Time

# French Polynesia
# Zone	NAME		GMTOFF	RULES	FORMAT	[UNTIL]
Zone	Pacific/Gambier	 -8:59:48 -	LMT	1912 Oct # Rikitea
			 -9:00	-	GAMT	# Gambier Time
Zone	Pacific/Marquesas -9:18:00 -	LMT	1912 Oct
			 -9:30	-	MART	# Marquesas Time
Zone	Pacific/Tahiti	 -9:58:16 -	LMT	1912 Oct # Papeete
			-10:00	-	TAHT	# Tahiti Time
# Clipperton (near North America) is administered from French Polynesia;
# it is uninhabited.

# Guam
# Zone	NAME		GMTOFF	RULES	FORMAT	[UNTIL]
Zone	Pacific/Guam	-14:21:00 -	LMT	1844 Dec 31
			 9:39:00 -	LMT	1901        # Agana
			10:00	-	GST	2000 Dec 23 # Guam
			10:00	-	ChST	# Chamorro Standard Time
Link Pacific/Guam Pacific/Saipan # N Mariana Is

# Kiribati
# Zone	NAME		GMTOFF	RULES	FORMAT	[UNTIL]
Zone Pacific/Tarawa	 11:32:04 -	LMT	1901 # Bairiki
			 12:00	-	GILT	# Gilbert Is Time
Zone Pacific/Enderbury	-11:24:20 -	LMT	1901
			-12:00	-	PHOT	1979 Oct # Phoenix Is Time
			-11:00	-	PHOT	1995
			 13:00	-	PHOT
Zone Pacific/Kiritimati	-10:29:20 -	LMT	1901
			-10:40	-	LINT	1979 Oct # Line Is Time
			-10:00	-	LINT	1995
			 14:00	-	LINT

# N Mariana Is
# See Pacific/Guam.

# Marshall Is
# Zone	NAME		GMTOFF	RULES	FORMAT	[UNTIL]
Zone Pacific/Majuro	11:24:48 -	LMT	1901
			11:00	-	MHT	1969 Oct # Marshall Islands Time
			12:00	-	MHT
Zone Pacific/Kwajalein	11:09:20 -	LMT	1901
			11:00	-	MHT	1969 Oct
			-12:00	-	KWAT	1993 Aug 20 # Kwajalein Time
			12:00	-	MHT

# Micronesia
# Zone	NAME		GMTOFF	RULES	FORMAT	[UNTIL]
Zone Pacific/Chuuk	10:07:08 -	LMT	1901
			10:00	-	CHUT	# Chuuk Time
Zone Pacific/Pohnpei	10:32:52 -	LMT	1901 # Kolonia
			11:00	-	PONT	# Pohnpei Time
Zone Pacific/Kosrae	10:51:56 -	LMT	1901
			11:00	-	KOST	1969 Oct # Kosrae Time
			12:00	-	KOST	1999
			11:00	-	KOST

# Nauru
# Zone	NAME		GMTOFF	RULES	FORMAT	[UNTIL]
Zone	Pacific/Nauru	11:07:40 -	LMT	1921 Jan 15 # Uaobe
			11:30	-	NRT	1942 Mar 15 # Nauru Time
			9:00	-	JST	1944 Aug 15
			11:30	-	NRT	1979 May
			12:00	-	NRT

# New Caledonia
# Rule	NAME	FROM	TO	TYPE	IN	ON	AT	SAVE	LETTER/S
Rule	NC	1977	1978	-	Dec	Sun>=1	0:00	1:00	S
Rule	NC	1978	1979	-	Feb	27	0:00	0	-
Rule	NC	1996	only	-	Dec	 1	2:00s	1:00	S
# Shanks & Pottenger say the following was at 2:00; go with IATA.
Rule	NC	1997	only	-	Mar	 2	2:00s	0	-
# Zone	NAME		GMTOFF	RULES	FORMAT	[UNTIL]
Zone	Pacific/Noumea	11:05:48 -	LMT	1912 Jan 13 # Nouméa
			11:00	NC	NC%sT


###############################################################################

# New Zealand

# Rule	NAME	FROM	TO	TYPE	IN	ON	AT	SAVE	LETTER/S
Rule	NZ	1927	only	-	Nov	 6	2:00	1:00	S
Rule	NZ	1928	only	-	Mar	 4	2:00	0	M
Rule	NZ	1928	1933	-	Oct	Sun>=8	2:00	0:30	S
Rule	NZ	1929	1933	-	Mar	Sun>=15	2:00	0	M
Rule	NZ	1934	1940	-	Apr	lastSun	2:00	0	M
Rule	NZ	1934	1940	-	Sep	lastSun	2:00	0:30	S
Rule	NZ	1946	only	-	Jan	 1	0:00	0	S
# Since 1957 Chatham has been 45 minutes ahead of NZ, but there's no
# convenient single notation for the date and time of this transition
# so we must duplicate the Rule lines.
Rule	NZ	1974	only	-	Nov	Sun>=1	2:00s	1:00	D
Rule	Chatham	1974	only	-	Nov	Sun>=1	2:45s	1:00	D
Rule	NZ	1975	only	-	Feb	lastSun	2:00s	0	S
Rule	Chatham	1975	only	-	Feb	lastSun	2:45s	0	S
Rule	NZ	1975	1988	-	Oct	lastSun	2:00s	1:00	D
Rule	Chatham	1975	1988	-	Oct	lastSun	2:45s	1:00	D
Rule	NZ	1976	1989	-	Mar	Sun>=1	2:00s	0	S
Rule	Chatham	1976	1989	-	Mar	Sun>=1	2:45s	0	S
Rule	NZ	1989	only	-	Oct	Sun>=8	2:00s	1:00	D
Rule	Chatham	1989	only	-	Oct	Sun>=8	2:45s	1:00	D
Rule	NZ	1990	2006	-	Oct	Sun>=1	2:00s	1:00	D
Rule	Chatham	1990	2006	-	Oct	Sun>=1	2:45s	1:00	D
Rule	NZ	1990	2007	-	Mar	Sun>=15	2:00s	0	S
Rule	Chatham	1990	2007	-	Mar	Sun>=15	2:45s	0	S
Rule	NZ	2007	max	-	Sep	lastSun	2:00s	1:00	D
Rule	Chatham	2007	max	-	Sep	lastSun	2:45s	1:00	D
Rule	NZ	2008	max	-	Apr	Sun>=1	2:00s	0	S
Rule	Chatham	2008	max	-	Apr	Sun>=1	2:45s	0	S
# Zone	NAME		GMTOFF	RULES	FORMAT	[UNTIL]
Zone Pacific/Auckland	11:39:04 -	LMT	1868 Nov  2
			11:30	NZ	NZ%sT	1946 Jan  1
			12:00	NZ	NZ%sT
Zone Pacific/Chatham	12:13:48 -	LMT	1868 Nov  2
			12:15	-	CHAST	1946 Jan  1
			12:45	Chatham	CHA%sT

Link Pacific/Auckland Antarctica/McMurdo

# Auckland Is
# uninhabited; Māori and Moriori, colonial settlers, pastoralists, sealers,
# and scientific personnel have wintered

# Campbell I
# minor whaling stations operated 1909/1914
# scientific station operated 1941/1995;
# previously whalers, sealers, pastoralists, and scientific personnel wintered
# was probably like Pacific/Auckland

# Cook Is
# From Shanks & Pottenger:
# Rule	NAME	FROM	TO	TYPE	IN	ON	AT	SAVE	LETTER/S
Rule	Cook	1978	only	-	Nov	12	0:00	0:30	HS
Rule	Cook	1979	1991	-	Mar	Sun>=1	0:00	0	-
Rule	Cook	1979	1990	-	Oct	lastSun	0:00	0:30	HS
# Zone	NAME		GMTOFF	RULES	FORMAT	[UNTIL]
Zone Pacific/Rarotonga	-10:39:04 -	LMT	1901        # Avarua
			-10:30	-	CKT	1978 Nov 12 # Cook Is Time
			-10:00	Cook	CK%sT

###############################################################################


# Niue
# Zone	NAME		GMTOFF	RULES	FORMAT	[UNTIL]
Zone	Pacific/Niue	-11:19:40 -	LMT	1901        # Alofi
			-11:20	-	NUT	1951        # Niue Time
			-11:30	-	NUT	1978 Oct  1
			-11:00	-	NUT

# Norfolk
# Zone	NAME		GMTOFF	RULES	FORMAT	[UNTIL]
Zone	Pacific/Norfolk	11:11:52 -	LMT	1901 # Kingston
			11:12	-	NMT	1951 # Norfolk Mean Time
			11:30	-	NFT	1974 Oct 27 02:00 # Norfolk T.
			11:30	1:00	NFST	1975 Mar  2 02:00
			11:30	-	NFT	2015 Oct  4 02:00
			11:00	-	NFT

# Palau (Belau)
# Zone	NAME		GMTOFF	RULES	FORMAT	[UNTIL]
Zone Pacific/Palau	8:57:56 -	LMT	1901 # Koror
			9:00	-	PWT	# Palau Time

# Papua New Guinea
# Zone	NAME		GMTOFF	RULES	FORMAT	[UNTIL]
Zone Pacific/Port_Moresby 9:48:40 -	LMT	1880
			9:48:32	-	PMMT	1895 # Port Moresby Mean Time
			10:00	-	PGT	# Papua New Guinea Time
#
# From Paul Eggert (2014-10-13):
# Base the Bougainville entry on the Arawa-Kieta region, which appears to have
# the most people even though it was devastated in the Bougainville Civil War.
#
# Although Shanks gives 1942-03-15 / 1943-11-01 for JST, these dates
# are apparently rough guesswork from the starts of military campaigns.
# The World War II entries below are instead based on Arawa-Kieta.
# The Japanese occupied Kieta in July 1942,
# according to the Pacific War Online Encyclopedia
# http://pwencycl.kgbudge.com/B/o/Bougainville.htm
# and seem to have controlled it until their 1945-08-21 surrender.
#
# The Autonomous Region of Bougainville plans to switch from UTC+10 to UTC+11
# on 2014-12-28 at 02:00.  They call UTC+11 "Bougainville Standard Time";
# abbreviate this as BST.  See:
# http://www.bougainville24.com/bougainville-issues/bougainville-gets-own-timezone/
#
Zone Pacific/Bougainville 10:22:16 -	LMT	1880
			 9:48:32 -	PMMT	1895
			10:00	-	PGT	1942 Jul
			 9:00	-	JST	1945 Aug 21
			10:00	-	PGT	2014 Dec 28  2:00
			11:00	-	BST

# Pitcairn
# Zone	NAME		GMTOFF	RULES	FORMAT	[UNTIL]
Zone Pacific/Pitcairn	-8:40:20 -	LMT	1901        # Adamstown
			-8:30	-	PNT	1998 Apr 27  0:00
			-8:00	-	PST	# Pitcairn Standard Time

# American Samoa
Zone Pacific/Pago_Pago	 12:37:12 -	LMT	1879 Jul  5
			-11:22:48 -	LMT	1911
			-11:00	-	NST	1967 Apr    # N=Nome
			-11:00	-	BST	1983 Nov 30 # B=Bering
			-11:00	-	SST	            # S=Samoa
Link Pacific/Pago_Pago Pacific/Midway # in US minor outlying islands

# Samoa (formerly and also known as Western Samoa)

# From Steffen Thorsen (2009-10-16):
# We have been in contact with the government of Samoa again, and received
# the following info:
#
# "Cabinet has now approved Daylight Saving to be effected next year
# commencing from the last Sunday of September 2010 and conclude first
# Sunday of April 2011."
#
# Background info:
# http://www.timeanddate.com/news/time/samoa-dst-plan-2009.html
#
# Samoa's Daylight Saving Time Act 2009 is available here, but does not
# contain any dates:
# http://www.parliament.gov.ws/documents/acts/Daylight%20Saving%20Act%20%202009%20%28English%29%20-%20Final%207-7-091.pdf

# From Laupue Raymond Hughes (2010-10-07):
# Please see
# http://www.mcil.gov.ws
# the Ministry of Commerce, Industry and Labour (sideframe) "Last Sunday
# September 2010 (26/09/10) - adjust clocks forward from 12:00 midnight
# to 01:00am and First Sunday April 2011 (03/04/11) - adjust clocks
# backwards from 1:00am to 12:00am"

# From Laupue Raymond Hughes (2011-03-07):
# [http://www.mcil.gov.ws/ftcd/daylight_saving_2011.pdf]
#
# ... when the standard time strikes the hour of four o'clock (4.00am
# or 0400 Hours) on the 2nd April 2011, then all instruments used to
# measure standard time are to be adjusted/changed to three o'clock
# (3:00am or 0300Hrs).

# From David Zülke (2011-05-09):
# Subject: Samoa to move timezone from east to west of international date line
#
# http://www.morningstar.co.uk/uk/markets/newsfeeditem.aspx?id=138501958347963

# From Paul Eggert (2014-06-27):
# The International Date Line Act 2011
# http://www.parliament.gov.ws/images/ACTS/International_Date_Line_Act__2011_-_Eng.pdf
# changed Samoa from UTC-11 to UTC+13, effective "12 o'clock midnight, on
# Thursday 29th December 2011".  The International Date Line was adjusted
# accordingly.

# From Laupue Raymond Hughes (2011-09-02):
# http://www.mcil.gov.ws/mcil_publications.html
#
# here is the official website publication for Samoa DST and dateline change
#
# DST
# Year  End      Time              Start        Time
# 2011  - - -    - - -             24 September 3:00am to 4:00am
# 2012  01 April 4:00am to 3:00am  - - -        - - -
#
# Dateline Change skip Friday 30th Dec 2011
# Thursday 29th December 2011	23:59:59 Hours
# Saturday 31st December 2011	00:00:00 Hours
#
# From Nicholas Pereira (2012-09-10):
# Daylight Saving Time commences on Sunday 30th September 2012 and
# ends on Sunday 7th of April 2013....
# http://www.mcil.gov.ws/mcil_publications.html
#
# From Paul Eggert (2014-07-08):
# That web page currently lists transitions for 2012/3 and 2013/4.
# Assume the pattern instituted in 2012 will continue indefinitely.

# Rule	NAME	FROM	TO	TYPE	IN	ON	AT	SAVE	LETTER/S
Rule	WS	2010	only	-	Sep	lastSun	0:00	1	D
Rule	WS	2011	only	-	Apr	Sat>=1	4:00	0	S
Rule	WS	2011	only	-	Sep	lastSat	3:00	1	D
Rule	WS	2012	max	-	Apr	Sun>=1	4:00	0	S
Rule	WS	2012	max	-	Sep	lastSun	3:00	1	D
# Zone	NAME		GMTOFF	RULES	FORMAT	[UNTIL]
Zone Pacific/Apia	 12:33:04 -	LMT	1879 Jul  5
			-11:26:56 -	LMT	1911
			-11:30	-	WSST	1950
			-11:00	WS	S%sT	2011 Dec 29 24:00 # S=Samoa
			 13:00	WS	WS%sT

# Solomon Is
# excludes Bougainville, for which see Papua New Guinea
# Zone	NAME		GMTOFF	RULES	FORMAT	[UNTIL]
Zone Pacific/Guadalcanal 10:39:48 -	LMT	1912 Oct # Honiara
			11:00	-	SBT	# Solomon Is Time

# Tokelau Is
#
# From Gwillim Law (2011-12-29)
# A correspondent informed me that Tokelau, like Samoa, will be skipping
# December 31 this year ...
#
# From Steffen Thorsen (2012-07-25)
# ... we double checked by calling hotels and offices based in Tokelau asking
# about the time there, and they all told a time that agrees with UTC+13....
# Shanks says UTC-10 from 1901 [but] ... there is a good chance the change
# actually was to UTC-11 back then.
#
# From Paul Eggert (2012-07-25)
# A Google Books snippet of Appendix to the Journals of the House of
# Representatives of New Zealand, Session 1948,
# <http://books.google.com/books?id=ZaVCAQAAIAAJ>, page 65, says Tokelau
# was "11 hours slow on G.M.T."  Go with Thorsen and assume Shanks & Pottenger
# are off by an hour starting in 1901.

# Zone	NAME		GMTOFF	RULES	FORMAT	[UNTIL]
Zone	Pacific/Fakaofo	-11:24:56 -	LMT	1901
			-11:00	-	TKT	2011 Dec 30 # Tokelau Time
			13:00	-	TKT

# Tonga
# Rule	NAME	FROM	TO	TYPE	IN	ON	AT	SAVE	LETTER/S
Rule	Tonga	1999	only	-	Oct	 7	2:00s	1:00	S
Rule	Tonga	2000	only	-	Mar	19	2:00s	0	-
Rule	Tonga	2000	2001	-	Nov	Sun>=1	2:00	1:00	S
Rule	Tonga	2001	2002	-	Jan	lastSun	2:00	0	-
# Zone	NAME		GMTOFF	RULES	FORMAT	[UNTIL]
Zone Pacific/Tongatapu	12:19:20 -	LMT	1901
			12:20	-	TOT	1941 # Tonga Time
			13:00	-	TOT	1999
			13:00	Tonga	TO%sT

# Tuvalu
# Zone	NAME		GMTOFF	RULES	FORMAT	[UNTIL]
Zone Pacific/Funafuti	11:56:52 -	LMT	1901
			12:00	-	TVT	# Tuvalu Time


# US minor outlying islands

# Howland, Baker
# Howland was mined for guano by American companies 1857-1878 and British
# 1886-1891; Baker was similar but exact dates are not known.
# Inhabited by civilians 1935-1942; U.S. military bases 1943-1944;
# uninhabited thereafter.
# Howland observed Hawaii Standard Time (UT-10:30) in 1937;
# see page 206 of Elgen M. Long and Marie K. Long,
# Amelia Earhart: the Mystery Solved, Simon & Schuster (2000).
# So most likely Howland and Baker observed Hawaii Time from 1935
# until they were abandoned after the war.

# Jarvis
# Mined for guano by American companies 1857-1879 and British 1883?-1891?.
# Inhabited by civilians 1935-1942; IGY scientific base 1957-1958;
# uninhabited thereafter.
# no information; was probably like Pacific/Kiritimati

# Johnston
#
# From Paul Eggert (2014-03-11):
# Sometimes Johnston kept Hawaii time, and sometimes it was an hour behind.
# Details are uncertain.  We have no data for Johnston after 1970, so
# treat it like Hawaii for now.
#
# In his memoirs of June 6th to October 4, 1945
# <http://www.315bw.org/Herb_Bach.htm> (2005), Herbert C. Bach writes,
# "We started our letdown to Kwajalein Atoll and landed there at 5:00 AM
# Johnston time, 1:30 AM Kwajalein time."  This was in June 1945, and
# confirms that Johnston kept the same time as Honolulu in summer 1945.
#
# From Lyle McElhaney (2014-03-11):
# [W]hen JI was being used for that [atomic bomb] testing, the time being used
# was not Hawaiian time but rather the same time being used on the ships,
# which had a GMT offset of -11 hours.  This apparently applied to at least the
# time from Operation Newsreel (Hardtack I/Teak shot, 1958-08-01) to the last
# Operation Fishbowl shot (Tightrope, 1962-11-04).... [See] Herman Hoerlin,
# "The United States High-Altitude Test Experience: A Review Emphasizing the
# Impact on the Environment", Los Alamos LA-6405, Oct 1976.
# http://www.fas.org/sgp/othergov/doe/lanl/docs1/00322994.pdf
# See the table on page 4 where he lists GMT and local times for the tests; a
# footnote for the JI tests reads that local time is "JI time = Hawaii Time
# Minus One Hour".
#
# See 'northamerica' for Pacific/Johnston.

# Kingman
# uninhabited

# Midway
# See Pacific/Pago_Pago.

# Palmyra
# uninhabited since World War II; was probably like Pacific/Kiritimati

# Wake
# Zone	NAME		GMTOFF	RULES	FORMAT	[UNTIL]
Zone	Pacific/Wake	11:06:28 -	LMT	1901
			12:00	-	WAKT	# Wake Time


# Vanuatu
# Rule	NAME	FROM	TO	TYPE	IN	ON	AT	SAVE	LETTER/S
Rule	Vanuatu	1983	only	-	Sep	25	0:00	1:00	S
Rule	Vanuatu	1984	1991	-	Mar	Sun>=23	0:00	0	-
Rule	Vanuatu	1984	only	-	Oct	23	0:00	1:00	S
Rule	Vanuatu	1985	1991	-	Sep	Sun>=23	0:00	1:00	S
Rule	Vanuatu	1992	1993	-	Jan	Sun>=23	0:00	0	-
Rule	Vanuatu	1992	only	-	Oct	Sun>=23	0:00	1:00	S
# Zone	NAME		GMTOFF	RULES	FORMAT	[UNTIL]
Zone	Pacific/Efate	11:13:16 -	LMT	1912 Jan 13 # Vila
			11:00	Vanuatu	VU%sT	# Vanuatu Time

# Wallis and Futuna
# Zone	NAME		GMTOFF	RULES	FORMAT	[UNTIL]
Zone	Pacific/Wallis	12:15:20 -	LMT	1901
			12:00	-	WFT	# Wallis & Futuna Time

###############################################################################

# NOTES

# This file is by no means authoritative; if you think you know better,
# go ahead and edit the file (and please send any changes to
# tz@iana.org for general use in the future).  For more, please see
# the file CONTRIBUTING in the tz distribution.

# From Paul Eggert (2014-10-31):
#
# Unless otherwise specified, the source for data through 1990 is:
# Thomas G. Shanks and Rique Pottenger, The International Atlas (6th edition),
# San Diego: ACS Publications, Inc. (2003).
# Unfortunately this book contains many errors and cites no sources.
#
# Gwillim Law writes that a good source
# for recent time zone data is the International Air Transport
# Association's Standard Schedules Information Manual (IATA SSIM),
# published semiannually.  Law sent in several helpful summaries
# of the IATA's data after 1990.  Except where otherwise noted,
# IATA SSIM is the source for entries after 1990.
#
# Another source occasionally used is Edward W. Whitman, World Time Differences,
# Whitman Publishing Co, 2 Niagara Av, Ealing, London (undated), which
# I found in the UCLA library.
#
# For data circa 1899, a common source is:
# Milne J. Civil time. Geogr J. 1899 Feb;13(2):173-94.
# http://www.jstor.org/stable/1774359
#
# A reliable and entertaining source about time zones is
# Derek Howse, Greenwich time and longitude, Philip Wilson Publishers (1997).
#
# I invented the abbreviations marked '*' in the following table;
# the rest are from earlier versions of this file, or from other sources.
# Corrections are welcome!
#		std	dst
#		LMT		Local Mean Time
#	  8:00	AWST	AWDT	Western Australia
#	  8:45	ACWST	ACWDT	Central Western Australia*
#	  9:00	JST		Japan
#	  9:30	ACST	ACDT	Central Australia
#	 10:00	AEST	AEDT	Eastern Australia
#	 10:00	ChST		Chamorro
#	 10:30	LHST	LHDT	Lord Howe*
#	 11:00	BST		Bougainville*
#	 11:30	NZMT	NZST	New Zealand through 1945
#	 12:00	NZST	NZDT	New Zealand 1946-present
#	 12:15	CHAST		Chatham through 1945*
#	 12:45	CHAST	CHADT	Chatham 1946-present*
#	 13:00	WSST	WSDT	(western) Samoa 2011-present*
#	-11:30	WSST		Western Samoa through 1950*
#	-11:00	SST		Samoa
#	-10:00	HST		Hawaii
#	- 8:00	PST		Pitcairn*
#
# See the 'northamerica' file for Hawaii.
# See the 'southamerica' file for Easter I and the Galápagos Is.

###############################################################################

# Australia

# From Paul Eggert (2014-06-30):
# Daylight saving time has long been controversial in Australia, pitting
# region against region, rural against urban, and local against global.
# For example, in her review of Graeme Davison's _The Unforgiving
# Minute: how Australians learned to tell the time_ (1993), Perth native
# Phillipa J Martyr wrote, "The section entitled 'Saving Daylight' was
# very informative, but was (as can, sadly, only be expected from a
# Melbourne-based study) replete with the usual chuckleheaded
# Queenslanders and straw-chewing yokels from the West prattling fables
# about fading curtains and crazed farm animals."
# Electronic Journal of Australian and New Zealand History (1997-03-03)
# http://www.jcu.edu.au/aff/history/reviews/davison.htm

# From Paul Eggert (2005-12-08):
# Implementation Dates of Daylight Saving Time within Australia
# http://www.bom.gov.au/climate/averages/tables/dst_times.shtml
# summarizes daylight saving issues in Australia.

# From Arthur David Olson (2005-12-12):
# Lawlink NSW:Daylight Saving in New South Wales
# http://www.lawlink.nsw.gov.au/lawlink/Corporate/ll_agdinfo.nsf/pages/community_relations_daylight_saving
# covers New South Wales in particular.

# From John Mackin (1991-03-06):
# We in Australia have _never_ referred to DST as 'daylight' time.
# It is called 'summer' time.  Now by a happy coincidence, 'summer'
# and 'standard' happen to start with the same letter; hence, the
# abbreviation does _not_ change...
# The legislation does not actually define abbreviations, at least
# in this State, but the abbreviation is just commonly taken to be the
# initials of the phrase, and the legislation here uniformly uses
# the phrase 'summer time' and does not use the phrase 'daylight
# time'.
# Announcers on the Commonwealth radio network, the ABC (for Australian
# Broadcasting Commission), use the phrases 'Eastern Standard Time'
# or 'Eastern Summer Time'.  (Note, though, that as I say in the
# current australasia file, there is really no such thing.)  Announcers
# on its overseas service, Radio Australia, use the same phrases
# prefixed by the word 'Australian' when referring to local times;
# time announcements on that service, naturally enough, are made in UTC.

# From Paul Eggert (2014-06-30):
#
# Inspired by Mackin's remarks quoted above, earlier versions of this
# file used "EST" for both Eastern Standard Time and Eastern Summer
# Time in Australia, and similarly for "CST", "CWST", and "WST".
# However, these abbreviations were confusing and were not common
# practice among Australians, and there were justifiable complaints
# about them, so I attempted to survey current Australian usage.
# For the tz database, the full English phrase is not that important;
# what matters is the abbreviation.  It's difficult to survey the web
# directly for abbreviation usage, as there are so many false hits for
# strings like "EST" and "EDT", so I looked for pages that defined an
# abbreviation for eastern or central DST in Australia, and got the
# following numbers of unique hits for the listed Google queries:
#
#   10 "Eastern Daylight Time AEST" site:au [some are false hits]
#   10 "Eastern Summer Time AEST" site:au
#   10 "Summer Time AEDT" site:au
#   13 "EDST Eastern Daylight Saving Time" site:au
#   18 "Summer Time ESST" site:au
#   28 "Eastern Daylight Saving Time EDST" site:au
#   39 "EDT Eastern Daylight Time" site:au [some are false hits]
#   53 "Eastern Daylight Time EDT" site:au [some are false hits]
#   54 "AEDT Australian Eastern Daylight Time" site:au
#  182 "Eastern Daylight Time AEDT" site:au
#
#   17 "Central Daylight Time CDT" site:au [some are false hits]
#   46 "Central Daylight Time ACDT" site:au
#
# I tried several other variants (e.g., "Eastern Summer Time EST") but
# they all returned fewer than 10 unique hits.  I also looked for pages
# mentioning both "western standard time" and an abbreviation, since
# there is no WST in the US to generate false hits, and found:
#
#  156 "western standard time" AWST site:au
#  226 "western standard time" WST site:au
#
# I then surveyed the top ten newspapers in Australia by circulation as
# listed in Wikipedia, using Google queries like "AEDT site:heraldsun.com.au"
# and obtaining estimated counts from the initial page of search results.
# All ten papers greatly preferred "AEDT" to "EDT".  The papers
# surveyed were the Herald Sun, The Daily Telegraph, The Courier-Mail,
# The Sydney Morning Herald, The West Australian, The Age, The Advertiser,
# The Australian, The Financial Review, and The Herald (Newcastle).
#
# I also searched for historical usage, to see whether abbreviations
# like "AEDT" are new.  A Trove search <http://trove.nla.gov.au/>
# found only one newspaper (The Canberra Times) with a house style
# dating back to the 1970s, I expect because other newspapers weren't
# fully indexed.  The Canberra Times strongly preferred abbreviations
# like "AEDT".  The first occurrence of "AEDT" was a World Weather
# column (1971-11-17, page 24), and of "ACDT" was a Scoreboard column
# (1993-01-24, p 16).  The style was the typical usage but was not
# strictly enforced; for example, "Welcome to the twilight zones ..."
# (1994-10-29, p 1) uses the abbreviations AEST/AEDT, CST/CDT, and
# WST, and goes on to say, "The confusion and frustration some feel
# about the lack of uniformity among Australia's six states and two
# territories has prompted one group to form its very own political
# party -- the Sydney-based Daylight Saving Extension Party."
#
# I also surveyed federal government sources.  They did not agree:
#
#   The Australian Government (2014-03-26)
#   http://australia.gov.au/about-australia/our-country/time
#   (This document was produced by the Department of Finance.)
#   AEST ACST AWST AEDT ACDT
#
#   Bureau of Meteorology (2012-11-08)
#   http://www.bom.gov.au/climate/averages/tables/daysavtm.shtml
#   EST CST WST EDT CDT
#
#   Civil Aviation Safety Authority (undated)
#   http://services.casa.gov.au/outnback/inc/pages/episode3/episode-3_time_zones.shtml
#   EST CST WST (no abbreviations given for DST)
#
#   Geoscience Australia (2011-11-24)
#   http://www.ga.gov.au/geodesy/astro/sunrise.jsp
#   AEST ACST AWST AEDT ACDT
#
#   Parliamentary Library (2008-11-10)
#   http://www.aph.gov.au/binaries/library/pubs/rp/2008-09/09rp14.pdf
#   EST CST WST preferred for standard time; AEST AEDT ACST ACDT also used
#
#   The Transport Safety Bureau has an extensive series of accident reports,
#   and investigators seem to use whatever abbreviation they like.
#   Googling site:atsb.gov.au found the following number of unique hits:
#   311 "ESuT", 195 "EDT", 26 "AEDT", 83 "CSuT", 46 "CDT".
#   "_SuT" tended to appear in older reports, and "A_DT" tended to
#   appear in reports of events with international implications.
#
# From the above it appears that there is a working consensus in
# Australia to use trailing "DT" for daylight saving time; although
# some sources use trailing "SST" or "ST" or "SuT" they are by far in
# the minority.  The case for leading "A" is weaker, but since it
# seems to be preferred in the overall web and is preferred in all
# the leading newspaper websites and in many government departments,
# it has a stronger case than omitting the leading "A".  The current
# version of the database therefore uses abbreviations like "AEST" and
# "AEDT" for Australian time zones.

# From Paul Eggert (1995-12-19):
# Shanks & Pottenger report 2:00 for all autumn changes in Australia and NZ.
# Mark Prior writes that his newspaper
# reports that NSW's fall 1995 change will occur at 2:00,
# but Robert Elz says it's been 3:00 in Victoria since 1970
# and perhaps the newspaper's '2:00' is referring to standard time.
# For now we'll continue to assume 2:00s for changes since 1960.

# From Eric Ulevik (1998-01-05):
#
# Here are some URLs to Australian time legislation. These URLs are stable,
# and should probably be included in the data file. There are probably more
# relevant entries in this database.
#
# NSW (including LHI and Broken Hill):
# Standard Time Act 1987 (updated 1995-04-04)
# http://www.austlii.edu.au/au/legis/nsw/consol_act/sta1987137/index.html
# ACT
# Standard Time and Summer Time Act 1972
# http://www.austlii.edu.au/au/legis/act/consol_act/stasta1972279/index.html
# SA
# Standard Time Act, 1898
# http://www.austlii.edu.au/au/legis/sa/consol_act/sta1898137/index.html

# From David Grosz (2005-06-13):
# It was announced last week that Daylight Saving would be extended by
# one week next year to allow for the 2006 Commonwealth Games.
# Daylight Saving is now to end for next year only on the first Sunday
# in April instead of the last Sunday in March.
#
# From Gwillim Law (2005-06-14):
# I did some Googling and found that all of those states (and territory) plan
# to extend DST together in 2006.
# ACT: http://www.cmd.act.gov.au/mediareleases/fileread.cfm?file=86.txt
# New South Wales: http://www.thecouriermail.news.com.au/common/story_page/0,5936,15538869%255E1702,00.html
# South Australia: http://www.news.com.au/story/0,10117,15555031-1246,00.html
# Tasmania: http://www.media.tas.gov.au/release.php?id=14772
# Victoria: I wasn't able to find anything separate, but the other articles
# allude to it.
# But not Queensland
# http://www.news.com.au/story/0,10117,15564030-1248,00.html

# Northern Territory

# From George Shepherd via Simon Woodhead via Robert Elz (1991-03-06):
# # The NORTHERN TERRITORY..  [ Courtesy N.T. Dept of the Chief Minister ]
# #					[ Nov 1990 ]
# #	N.T. have never utilised any DST due to sub-tropical/tropical location.
# ...
# Zone        Australia/North         9:30    -       CST

# From Bradley White (1991-03-04):
# A recent excerpt from an Australian newspaper...
# the Northern Territory do[es] not have daylight saving.

# Western Australia

# From George Shepherd via Simon Woodhead via Robert Elz (1991-03-06):
# #  The state of WESTERN AUSTRALIA..  [ Courtesy W.A. dept Premier+Cabinet ]
# #						[ Nov 1990 ]
# #	W.A. suffers from a great deal of public and political opposition to
# #	DST in principle. A bill is brought before parliament in most years, but
# #	usually defeated either in the upper house, or in party caucus
# #	before reaching parliament.
# ...
# Zone	Australia/West		8:00	AW	%sST
# ...
# Rule	AW	1974	only	-	Oct	lastSun	2:00	1:00	D
# Rule	AW	1975	only	-	Mar	Sun>=1	3:00	0	W
# Rule	AW	1983	only	-	Oct	lastSun	2:00	1:00	D
# Rule	AW	1984	only	-	Mar	Sun>=1	3:00	0	W

# From Bradley White (1991-03-04):
# A recent excerpt from an Australian newspaper...
# Western Australia...do[es] not have daylight saving.

# From John D. Newman via Bradley White (1991-11-02):
# Western Australia is still on "winter time". Some DH in Sydney
# rang me at home a few days ago at 6.00am. (He had just arrived at
# work at 9.00am.)
# W.A. is switching to Summer Time on Nov 17th just to confuse
# everybody again.

# From Arthur David Olson (1992-03-08):
# The 1992 ending date used in the rules is a best guess;
# it matches what was used in the past.

# The Australian Bureau of Meteorology FAQ
# http://www.bom.gov.au/faq/faqgen.htm
# (1999-09-27) writes that Giles Meteorological Station uses
# South Australian time even though it's located in Western Australia.

# Queensland
# From George Shepherd via Simon Woodhead via Robert Elz (1991-03-06):
# #   The state of QUEENSLAND.. [ Courtesy Qld. Dept Premier Econ&Trade Devel ]
# #						[ Dec 1990 ]
# ...
# Zone	Australia/Queensland	10:00	AQ	%sST
# ...
# Rule	AQ	1971	only	-	Oct	lastSun	2:00	1:00	D
# Rule	AQ	1972	only	-	Feb	lastSun	3:00	0	E
# Rule	AQ	1989	max	-	Oct	lastSun	2:00	1:00	D
# Rule	AQ	1990	max	-	Mar	Sun>=1	3:00	0	E

# From Bradley White (1989-12-24):
# "Australia/Queensland" now observes daylight time (i.e. from
# October 1989).

# From Bradley White (1991-03-04):
# A recent excerpt from an Australian newspaper...
# ...Queensland...[has] agreed to end daylight saving
# at 3am tomorrow (March 3)...

# From John Mackin (1991-03-06):
# I can certainly confirm for my part that Daylight Saving in NSW did in fact
# end on Sunday, 3 March.  I don't know at what hour, though.  (It surprised
# me.)

# From Bradley White (1992-03-08):
# ...there was recently a referendum in Queensland which resulted
# in the experimental daylight saving system being abandoned. So, ...
# ...
# Rule	QLD	1989	1991	-	Oct	lastSun	2:00	1:00	D
# Rule	QLD	1990	1992	-	Mar	Sun>=1	3:00	0	S
# ...

# From Arthur David Olson (1992-03-08):
# The chosen rules the union of the 1971/1972 change and the 1989-1992 changes.

# From Christopher Hunt (2006-11-21), after an advance warning
# from Jesper Nørgaard Welen (2006-11-01):
# WA are trialing DST for three years.
# http://www.parliament.wa.gov.au/parliament/bills.nsf/9A1B183144403DA54825721200088DF1/$File/Bill175-1B.pdf

# From Rives McDow (2002-04-09):
# The most interesting region I have found consists of three towns on the
# southern coast....  South Australia observes daylight saving time; Western
# Australia does not.  The two states are one and a half hours apart.  The
# residents decided to forget about this nonsense of changing the clock so
# much and set the local time 20 hours and 45 minutes from the
# international date line, or right in the middle of the time of South
# Australia and Western Australia....
#
# From Paul Eggert (2002-04-09):
# This is confirmed by the section entitled
# "What's the deal with time zones???" in
# http://www.earthsci.unimelb.edu.au/~awatkins/null.html
#
# From Alex Livingston (2006-12-07):
# ... it was just on four years ago that I drove along the Eyre Highway,
# which passes through eastern Western Australia close to the southern
# coast of the continent.
#
# I paid particular attention to the time kept there. There can be no
# dispute that UTC+08:45 was considered "the time" from the border
# village just inside the border with South Australia to as far west
# as just east of Caiguna. There can also be no dispute that Eucla is
# the largest population centre in this zone....
#
# Now that Western Australia is observing daylight saving, the
# question arose whether this part of the state would follow suit. I
# just called the border village and confirmed that indeed they have,
# meaning that they are now observing UTC+09:45.
#
# (2006-12-09):
# I personally doubt that either experimentation with daylight saving
# in WA or its introduction in SA had anything to do with the genesis
# of this time zone.  My hunch is that it's been around since well
# before 1975.  I remember seeing it noted on road maps decades ago.

# From Paul Eggert (2006-12-15):
# For lack of better info, assume the tradition dates back to the
# introduction of standard time in 1895.


# southeast Australia
#
# From Paul Eggert (2007-07-23):
# Starting autumn 2008 Victoria, NSW, South Australia, Tasmania and the ACT
# end DST the first Sunday in April and start DST the first Sunday in October.
# http://www.theage.com.au/news/national/daylight-savings-to-span-six-months/2007/06/27/1182623966703.html


# South Australia

# From Bradley White (1991-03-04):
# A recent excerpt from an Australian newspaper...
# ...South Australia...[has] agreed to end daylight saving
# at 3am tomorrow (March 3)...

# From George Shepherd via Simon Woodhead via Robert Elz (1991-03-06):
# #   The state of SOUTH AUSTRALIA....[ Courtesy of S.A. Dept of Labour ]
# #						[ Nov 1990 ]
# ...
# Zone	Australia/South		9:30	AS	%sST
# ...
# Rule	 AS	1971	max	-	Oct	lastSun	2:00	1:00	D
# Rule	 AS	1972	1985	-	Mar	Sun>=1	3:00	0	C
# Rule	 AS	1986	1990	-	Mar	Sun>=15	3:00	0	C
# Rule	 AS	1991	max	-	Mar	Sun>=1	3:00	0	C

# From Bradley White (1992-03-11):
# Recent correspondence with a friend in Adelaide
# contained the following exchange:  "Due to the Adelaide Festival,
# South Australia delays setting back our clocks for a few weeks."

# From Robert Elz (1992-03-13):
# I heard that apparently (or at least, it appears that)
# South Aus will have an extra 3 weeks daylight saving every even
# numbered year (from 1990).  That's when the Adelaide Festival
# is on...

# From Robert Elz (1992-03-16, 00:57:07 +1000):
# DST didn't end in Adelaide today (yesterday)....
# But whether it's "4th Sunday" or "2nd last Sunday" I have no idea whatever...
# (it's just as likely to be "the Sunday we pick for this year"...).

# From Bradley White (1994-04-11):
# If Sun, 15 March, 1992 was at +1030 as kre asserts, but yet Sun, 20 March,
# 1994 was at +0930 as John Connolly's customer seems to assert, then I can
# only conclude that the actual rule is more complicated....

# From John Warburton (1994-10-07):
# The new Daylight Savings dates for South Australia ...
# was gazetted in the Government Hansard on Sep 26 1994....
# start on last Sunday in October and end in last sunday in March.

# From Paul Eggert (2007-07-23):
# See "southeast Australia" above for 2008 and later.

# Tasmania

# The rules for 1967 through 1991 were reported by George Shepherd
# via Simon Woodhead via Robert Elz (1991-03-06):
# #  The state of TASMANIA.. [Courtesy Tasmanian Dept of Premier + Cabinet ]
# #					[ Nov 1990 ]

# From Bill Hart via Guy Harris (1991-10-10):
# Oh yes, the new daylight savings rules are uniquely tasmanian, we have
# 6 weeks a year now when we are out of sync with the rest of Australia
# (but nothing new about that).

# From Alex Livingston (1999-10-04):
# I heard on the ABC (Australian Broadcasting Corporation) radio news on the
# (long) weekend that Tasmania, which usually goes its own way in this regard,
# has decided to join with most of NSW, the ACT, and most of Victoria
# (Australia) and start daylight saving on the last Sunday in August in 2000
# instead of the first Sunday in October.

# Sim Alam (2000-07-03) reported a legal citation for the 2000/2001 rules:
# http://www.thelaw.tas.gov.au/fragview/42++1968+GS3A@EN+2000070300

# From Paul Eggert (2007-07-23):
# See "southeast Australia" above for 2008 and later.

# Victoria

# The rules for 1971 through 1991 were reported by George Shepherd
# via Simon Woodhead via Robert Elz (1991-03-06):
# #   The state of VICTORIA.. [ Courtesy of Vic. Dept of Premier + Cabinet ]
# #						[ Nov 1990 ]

# From Scott Harrington (2001-08-29):
# On KQED's "City Arts and Lectures" program last night I heard an
# interesting story about daylight savings time.  Dr. John Heilbron was
# discussing his book "The Sun in the Church: Cathedrals as Solar
# Observatories"[1], and in particular the Shrine of Remembrance[2] located
# in Melbourne, Australia.
#
# Apparently the shrine's main purpose is a beam of sunlight which
# illuminates a special spot on the floor at the 11th hour of the 11th day
# of the 11th month (Remembrance Day) every year in memory of Australia's
# fallen WWI soldiers.  And if you go there on Nov. 11, at 11am local time,
# you will indeed see the sunbeam illuminate the special spot at the
# expected time.
#
# However, that is only because of some special mirror contraption that had
# to be employed, since due to daylight savings time, the true solar time of
# the remembrance moment occurs one hour later (or earlier?).  Perhaps
# someone with more information on this jury-rig can tell us more.
#
# [1] http://www.hup.harvard.edu/catalog/HEISUN.html
# [2] http://www.shrine.org.au

# From Paul Eggert (2007-07-23):
# See "southeast Australia" above for 2008 and later.

# New South Wales

# From Arthur David Olson:
# New South Wales and subjurisdictions have their own ideas of a fun time.
# Based on law library research by John Mackin,
# who notes:
#	In Australia, time is not legislated federally, but rather by the
#	individual states.  Thus, while such terms as "Eastern Standard Time"
#	[I mean, of course, Australian EST, not any other kind] are in common
#	use, _they have NO REAL MEANING_, as they are not defined in the
#	legislation.  This is very important to understand.
#	I have researched New South Wales time only...

# From Eric Ulevik (1999-05-26):
# DST will start in NSW on the last Sunday of August, rather than the usual
# October in 2000.  See: Matthew Moore,
# Two months more daylight saving, Sydney Morning Herald (1999-05-26).
# http://www.smh.com.au/news/9905/26/pageone/pageone4.html

# From Paul Eggert (1999-09-27):
# See the following official NSW source:
# Daylight Saving in New South Wales.
# http://dir.gis.nsw.gov.au/cgi-bin/genobject/document/other/daylightsaving/tigGmZ
#
# Narrabri Shire (NSW) council has announced it will ignore the extension of
# daylight saving next year.  See:
# Narrabri Council to ignore daylight saving
# http://abc.net.au/news/regionals/neweng/monthly/regeng-22jul1999-1.htm
# (1999-07-22).  For now, we'll wait to see if this really happens.
#
# Victoria will following NSW.  See:
# Vic to extend daylight saving (1999-07-28)
# http://abc.net.au/local/news/olympics/1999/07/item19990728112314_1.htm
#
# However, South Australia rejected the DST request.  See:
# South Australia rejects Olympics daylight savings request (1999-07-19)
# http://abc.net.au/news/olympics/1999/07/item19990719151754_1.htm
#
# Queensland also will not observe DST for the Olympics.  See:
# Qld says no to daylight savings for Olympics
# http://abc.net.au/news/olympics/1999/06/item19990601114608_1.htm
# (1999-06-01), which quotes Queensland Premier Peter Beattie as saying
# "Look you've got to remember in my family when this came up last time
# I voted for it, my wife voted against it and she said to me it's all very
# well for you, you don't have to worry about getting the children out of
# bed, getting them to school, getting them to sleep at night.
# I've been through all this argument domestically...my wife rules."
#
# Broken Hill will stick with South Australian time in 2000.  See:
# Broken Hill to be behind the times (1999-07-21)
# http://abc.net.au/news/regionals/brokenh/monthly/regbrok-21jul1999-6.htm

# IATA SSIM (1998-09) says that the spring 2000 change for Australian
# Capital Territory, New South Wales except Lord Howe Island and Broken
# Hill, and Victoria will be August 27, presumably due to the Sydney Olympics.

# From Eric Ulevik, referring to Sydney's Sun Herald (2000-08-13), page 29:
# The Queensland Premier Peter Beattie is encouraging northern NSW
# towns to use Queensland time.

# From Paul Eggert (2007-07-23):
# See "southeast Australia" above for 2008 and later.

# Yancowinna

# From John Mackin (1989-01-04):
# 'Broken Hill' means the County of Yancowinna.

# From George Shepherd via Simon Woodhead via Robert Elz (1991-03-06):
# # YANCOWINNA..  [ Confirmation courtesy of Broken Hill Postmaster ]
# #					[ Dec 1990 ]
# ...
# # Yancowinna uses Central Standard Time, despite [its] location on the
# # New South Wales side of the S.A. border. Most business and social dealings
# # are with CST zones, therefore CST is legislated by local government
# # although the switch to Summer Time occurs in line with N.S.W. There have
# # been years when this did not apply, but the historical data is not
# # presently available.
# Zone	Australia/Yancowinna	9:30	 AY	%sST
# ...
# Rule	 AY	1971	1985	-	Oct	lastSun	2:00	1:00	D
# Rule	 AY	1972	only	-	Feb	lastSun	3:00	0	C
# [followed by other Rules]

# Lord Howe Island

# From George Shepherd via Simon Woodhead via Robert Elz (1991-03-06):
# LHI...		[ Courtesy of Pauline Van Winsen ]
#					[ Dec 1990 ]
# Lord Howe Island is located off the New South Wales coast, and is half an
# hour ahead of NSW time.

# From James Lonergan, Secretary, Lord Howe Island Board (2000-01-27):
# Lord Howe Island summer time in 2000/2001 will commence on the same
# date as the rest of NSW (i.e. 2000-08-27).  For your information the
# Lord Howe Island Board (controlling authority for the Island) is
# seeking the community's views on various options for summer time
# arrangements on the Island, e.g. advance clocks by 1 full hour
# instead of only 30 minutes.  [Dependent] on the wishes of residents
# the Board may approach the NSW government to change the existing
# arrangements.  The starting date for summer time on the Island will
# however always coincide with the rest of NSW.

# From James Lonergan, Secretary, Lord Howe Island Board (2000-10-25):
# Lord Howe Island advances clocks by 30 minutes during DST in NSW and retards
# clocks by 30 minutes when DST finishes. Since DST was most recently
# introduced in NSW, the "changeover" time on the Island has been 02:00 as
# shown on clocks on LHI. I guess this means that for 30 minutes at the start
# of DST, LHI is actually 1 hour ahead of the rest of NSW.

# From Paul Eggert (2006-03-22):
# For Lord Howe dates we use Shanks & Pottenger through 1989, and
# Lonergan thereafter.  For times we use Lonergan.

# From Paul Eggert (2007-07-23):
# See "southeast Australia" above for 2008 and later.

# From Steffen Thorsen (2009-04-28):
# According to the official press release, South Australia's extended daylight
# saving period will continue with the same rules as used during the 2008-2009
# summer (southern hemisphere).
#
# From
# http://www.safework.sa.gov.au/uploaded_files/DaylightDatesSet.pdf
# The extended daylight saving period that South Australia has been trialling
# for over the last year is now set to be ongoing.
# Daylight saving will continue to start on the first Sunday in October each
# year and finish on the first Sunday in April the following year.
# Industrial Relations Minister, Paul Caica, says this provides South Australia
# with a consistent half hour time difference with NSW, Victoria, Tasmania and
# the ACT for all 52 weeks of the year...
#
# We have a wrap-up here:
# http://www.timeanddate.com/news/time/south-australia-extends-dst.html
###############################################################################

# New Zealand

# From Mark Davies (1990-10-03):
# the 1989/90 year was a trial of an extended "daylight saving" period.
# This trial was deemed successful and the extended period adopted for
# subsequent years (with the addition of a further week at the start).
# source - phone call to Ministry of Internal Affairs Head Office.

# From George Shepherd via Simon Woodhead via Robert Elz (1991-03-06):
# # The Country of New Zealand   (Australia's east island -) Gee they hate that!
# #				   or is Australia the west island of N.Z.
# #	[ courtesy of Geoff Tribble.. Auckland N.Z. ]
# #				[ Nov 1990 ]
# ...
# Rule	NZ      1974    1988	-	Oct	lastSun	2:00	1:00	D
# Rule	NZ	1989	max	-	Oct	Sun>=1	2:00	1:00	D
# Rule	NZ      1975    1989	-	Mar	Sun>=1	3:00	0	S
# Rule	NZ	1990	max	-	Mar	lastSun	3:00	0	S
# ...
# Zone	NZ			12:00	NZ		NZ%sT	# New Zealand
# Zone	NZ-CHAT			12:45	-		NZ-CHAT # Chatham Island

# From Arthur David Olson (1992-03-08):
# The chosen rules use the Davies October 8 values for the start of DST in 1989
# rather than the October 1 value.

# From Paul Eggert (1995-12-19);
# Shank & Pottenger report 2:00 for all autumn changes in Australia and NZ.
# Robert Uzgalis writes that the New Zealand Daylight
# Savings Time Order in Council dated 1990-06-18 specifies 2:00 standard
# time on both the first Sunday in October and the third Sunday in March.
# As with Australia, we'll assume the tradition is 2:00s, not 2:00.
#
# From Paul Eggert (2006-03-22):
# The Department of Internal Affairs (DIA) maintains a brief history,
# as does Carol Squires; see tz-link.htm for the full references.
# Use these sources in preference to Shanks & Pottenger.
#
# For Chatham, IATA SSIM (1991/1999) gives the NZ rules but with
# transitions at 2:45 local standard time; this confirms that Chatham
# is always exactly 45 minutes ahead of Auckland.

# From Colin Sharples (2007-04-30):
# DST will now start on the last Sunday in September, and end on the
# first Sunday in April.  The changes take effect this year, meaning
# that DST will begin on 2007-09-30 2008-04-06.
# http://www.dia.govt.nz/diawebsite.nsf/wpg_URL/Services-Daylight-Saving-Daylight-saving-to-be-extended

# From Paul Eggert (2014-07-14):
# Chatham Island time was formally standardized on 1957-01-01 by
# New Zealand's Standard Time Amendment Act 1956 (1956-10-26).
# http://www.austlii.edu.au/nz/legis/hist_act/staa19561956n100244.pdf
# According to Google Books snippet view, a speaker in the New Zealand
# parliamentary debates in 1956 said "Clause 78 makes provision for standard
# time in the Chatham Islands.  The time there is 45 minutes in advance of New
# Zealand time.  I understand that is the time they keep locally, anyhow."
# For now, assume this practice goes back to the introduction of standard time
# in New Zealand, as this would make Chatham Islands time almost exactly match
# LMT back when New Zealand was at UTC+11:30; also, assume Chatham Islands did
# not observe New Zealand's prewar DST.

###############################################################################


# Fiji

# Howse writes (p 153) that in 1879 the British governor of Fiji
# enacted an ordinance standardizing the islands on Antipodean Time
# instead of the American system (which was one day behind).

# From Rives McDow (1998-10-08):
# Fiji will introduce DST effective 0200 local time, 1998-11-01
# until 0300 local time 1999-02-28.  Each year the DST period will
# be from the first Sunday in November until the last Sunday in February.

# From Paul Eggert (2000-01-08):
# IATA SSIM (1999-09) says DST ends 0100 local time.  Go with McDow.

# From the BBC World Service in
# http://news.bbc.co.uk/2/hi/asia-pacific/205226.stm (1998-10-31 16:03 UTC):
# The Fijian government says the main reasons for the time change is to
# improve productivity and reduce road accidents.... [T]he move is also
# intended to boost Fiji's ability to attract tourists to witness the dawning
# of the new millennium.

# http://www.fiji.gov.fj/press/2000_09/2000_09_13-05.shtml (2000-09-13)
# reports that Fiji has discontinued DST.


# Kiribati

# From Paul Eggert (1996-01-22):
# Today's _Wall Street Journal_ (page 1) reports that Kiribati
# "declared it the same day [throughout] the country as of Jan. 1, 1995"
# as part of the competition to be first into the 21st century.


# Kwajalein

# In comp.risks 14.87 (26 August 1993), Peter Neumann writes:
# I wonder what happened in Kwajalein, where there was NO Friday,
# 1993-08-20.  Thursday night at midnight Kwajalein switched sides with
# respect to the International Date Line, to rejoin its fellow islands,
# going from 11:59 p.m. Thursday to 12:00 m. Saturday in a blink.


# N Mariana Is, Guam

# Howse writes (p 153) "The Spaniards, on the other hand, reached the
# Philippines and the Ladrones from America," and implies that the Ladrones
# (now called the Marianas) kept American date for quite some time.
# For now, we assume the Ladrones switched at the same time as the Philippines;
# see Asia/Manila.

# US Public Law 106-564 (2000-12-23) made UTC+10 the official standard time,
# under the name "Chamorro Standard Time".  There is no official abbreviation,
# but Congressman Robert A. Underwood, author of the bill that became law,
# wrote in a press release (2000-12-27) that he will seek the use of "ChST".


# Micronesia

# Alan Eugene Davis writes (1996-03-16),
# "I am certain, having lived there for the past decade, that 'Truk'
# (now properly known as Chuuk) ... is in the time zone GMT+10."
#
# Shanks & Pottenger write that Truk switched from UTC+10 to UTC+11
# on 1978-10-01; ignore this for now.

# From Paul Eggert (1999-10-29):
# The Federated States of Micronesia Visitors Board writes in
# The Federated States of Micronesia - Visitor Information (1999-01-26)
# http://www.fsmgov.org/info/clocks.html
# that Truk and Yap are UTC+10, and Ponape and Kosrae are UTC+11.
# We don't know when Kosrae switched from UTC+12; assume January 1 for now.


# Midway

# From Charles T O'Connor, KMTH DJ (1956),
# quoted in the KTMH section of the Radio Heritage Collection
# <http://radiodx.com/spdxr/KMTH.htm> (2002-12-31):
# For the past two months we've been on what is known as Daylight
# Saving Time.  This time has put us on air at 5am in the morning,
# your time down there in New Zealand.  Starting September 2, 1956
# we'll again go back to Standard Time.  This'll mean that we'll go to
# air at 6am your time.
#
# From Paul Eggert (2003-03-23):
# We don't know the date of that quote, but we'll guess they
# started DST on June 3.  Possibly DST was observed other years
# in Midway, but we have no record of it.

# Norfolk

# From Alexander Krivenyshev (2015-09-23):
# Norfolk Island will change ... from +1130 to +1100:
# https://www.comlaw.gov.au/Details/F2015L01483/Explanatory%20Statement/Text
# ... at 12.30 am (by legal time in New South Wales) on 4 October 2015.
# http://www.norfolkisland.gov.nf/nia/MediaRelease/Media%20Release%20Norfolk%20Island%20Standard%20Time%20Change.pdf

# From Paul Eggert (2015-09-23):
# Transitions before 2015 are from timeanddate.com, which consulted
# the Norfolk Island Museum and the Australian Bureau of Meteorology's
# Norfolk Island station, and found no record of Norfolk observing DST
# other than in 1974/5.  See:
# http://www.timeanddate.com/time/australia/norfolk-island.html

# Pitcairn

# From Rives McDow (1999-11-08):
# A Proclamation was signed by the Governor of Pitcairn on the 27th March 1998
# with regard to Pitcairn Standard Time.  The Proclamation is as follows.
#
#	The local time for general purposes in the Islands shall be
#	Co-ordinated Universal time minus 8 hours and shall be known
#	as Pitcairn Standard Time.
#
# ... I have also seen Pitcairn listed as UTC minus 9 hours in several
# references, and can only assume that this was an error in interpretation
# somehow in light of this proclamation.

# From Rives McDow (1999-11-09):
# The Proclamation regarding Pitcairn time came into effect on 27 April 1998
# ... at midnight.

# From Howie Phelps (1999-11-10), who talked to a Pitcairner via shortwave:
# Betty Christian told me yesterday that their local time is the same as
# Pacific Standard Time. They used to be 1/2 hour different from us here in
# Sacramento but it was changed a couple of years ago.


# (Western) Samoa and American Samoa

# Howse writes (p 153, citing p 10 of the 1883-11-18 New York Herald)
# that in 1879 the King of Samoa decided to change
# "the date in his kingdom from the Antipodean to the American system,
# ordaining - by a masterpiece of diplomatic flattery - that
# the Fourth of July should be celebrated twice in that year."

# Although Shanks & Pottenger says they both switched to UTC-11:30
# in 1911, and to UTC-11 in 1950. many earlier sources give UTC-11
# for American Samoa, e.g., the US National Bureau of Standards
# circular "Standard Time Throughout the World", 1932.
# Assume American Samoa switched to UTC-11 in 1911, not 1950,
# and that after 1950 they agreed until (western) Samoa skipped a
# day in 2011.  Assume also that the Samoas follow the US and New
# Zealand's "ST"/"DT" style of daylight-saving abbreviations.

# Tonga

# From Paul Eggert (1996-01-22):
# Today's _Wall Street Journal_ (p 1) reports that "Tonga has been plotting
# to sneak ahead of [New Zealanders] by introducing daylight-saving time."
# Since Kiribati has moved the Date Line it's not clear what Tonga will do.

# Don Mundell writes in the 1997-02-20 Tonga Chronicle
# How Tonga became 'The Land where Time Begins':
# http://www.tongatapu.net.to/tonga/homeland/timebegins.htm
#
# Until 1941 Tonga maintained a standard time 50 minutes ahead of NZST
# 12 hours and 20 minutes ahead of GMT.  When New Zealand adjusted its
# standard time in 1940s, Tonga had the choice of subtracting from its
# local time to come on the same standard time as New Zealand or of
# advancing its time to maintain the differential of 13 degrees
# (approximately 50 minutes ahead of New Zealand time).
#
# Because His Majesty King Tāufaʻāhau Tupou IV, then Crown Prince
# Tungī, preferred to ensure Tonga's title as the land where time
# begins, the Legislative Assembly approved the latter change.
#
# But some of the older, more conservative members from the outer
# islands objected. "If at midnight on Dec. 31, we move ahead 40
# minutes, as your Royal Highness wishes, what becomes of the 40
# minutes we have lost?"
#
# The Crown Prince, presented an unanswerable argument: "Remember that
# on the World Day of Prayer, you would be the first people on Earth
# to say your prayers in the morning."

# From Paul Eggert (2006-03-22):
# Shanks & Pottenger say the transition was on 1968-10-01; go with Mundell.

# From Eric Ulevik (1999-05-03):
# Tonga's director of tourism, who is also secretary of the National Millennium
# Committee, has a plan to get Tonga back in front.
# He has proposed a one-off move to tropical daylight saving for Tonga from
# October to March, which has won approval in principle from the Tongan
# Government.

# From Steffen Thorsen (1999-09-09):
# * Tonga will introduce DST in November
#
# I was given this link by John Letts:
# http://news.bbc.co.uk/hi/english/world/asia-pacific/newsid_424000/424764.stm
#
# I have not been able to find exact dates for the transition in November
# yet. By reading this article it seems like Fiji will be 14 hours ahead
# of UTC as well, but as far as I know Fiji will only be 13 hours ahead
# (12 + 1 hour DST).

# From Arthur David Olson (1999-09-20):
# According to <http://www.tongaonline.com/news/sept1799.html>:
# "Daylight Savings Time will take effect on Oct. 2 through April 15, 2000
# and annually thereafter from the first Saturday in October through the
# third Saturday of April.  Under the system approved by Privy Council on
# Sept. 10, clocks must be turned ahead one hour on the opening day and
# set back an hour on the closing date."
# Alas, no indication of the time of day.

# From Rives McDow (1999-10-06):
# Tonga started its Daylight Saving on Saturday morning October 2nd at 0200am.
# Daylight Saving ends on April 16 at 0300am which is Sunday morning.

# From Steffen Thorsen (2000-10-31):
# Back in March I found a notice on the website http://www.tongaonline.com
# that Tonga changed back to standard time one month early, on March 19
# instead of the original reported date April 16. Unfortunately, the article
# is no longer available on the site, and I did not make a copy of the
# text, and I have forgotten to report it here.
# (Original URL was <http://www.tongaonline.com/news/march162000.htm>)

# From Rives McDow (2000-12-01):
# Tonga is observing DST as of 2000-11-04 and will stop on 2001-01-27.

# From Sione Moala-Mafi (2001-09-20) via Rives McDow:
# At 2:00am on the first Sunday of November, the standard time in the Kingdom
# shall be moved forward by one hour to 3:00am.  At 2:00am on the last Sunday
# of January the standard time in the Kingdom shall be moved backward by one
# hour to 1:00am.

# From Pulu 'Anau (2002-11-05):
# The law was for 3 years, supposedly to get renewed.  It wasn't.


# Wake

# From Vernice Anderson, Personal Secretary to Philip Jessup,
# US Ambassador At Large (oral history interview, 1971-02-02):
#
# Saturday, the 14th [of October, 1950] - ...  The time was all the
# more confusing at that point, because we had crossed the
# International Date Line, thus getting two Sundays.  Furthermore, we
# discovered that Wake Island had two hours of daylight saving time
# making calculation of time in Washington difficult if not almost
# impossible.
#
# http://www.trumanlibrary.org/wake/meeting.htm

# From Paul Eggert (2003-03-23):
# We have no other report of DST in Wake Island, so omit this info for now.

###############################################################################

# The International Date Line

# From Gwillim Law (2000-01-03):
#
# The International Date Line is not defined by any international standard,
# convention, or treaty.  Mapmakers are free to draw it as they please.
# Reputable mapmakers will simply ensure that every point of land appears on
# the correct side of the IDL, according to the date legally observed there.
#
# When Kiribati adopted a uniform date in 1995, thereby moving the Phoenix and
# Line Islands to the west side of the IDL (or, if you prefer, moving the IDL
# to the east side of the Phoenix and Line Islands), I suppose that most
# mapmakers redrew the IDL following the boundary of Kiribati.  Even that line
# has a rather arbitrary nature.  The straight-line boundaries between Pacific
# island nations that are shown on many maps are based on an international
# convention, but are not legally binding national borders.... The date is
# governed by the IDL; therefore, even on the high seas, there may be some
# places as late as fourteen hours later than UTC.  And, since the IDL is not
# an international standard, there are some places on the high seas where the
# correct date is ambiguous.

# From Wikipedia <http://en.wikipedia.org/wiki/Time_zone> (2005-08-31):
# Before 1920, all ships kept local apparent time on the high seas by setting
# their clocks at night or at the morning sight so that, given the ship's
# speed and direction, it would be 12 o'clock when the Sun crossed the ship's
# meridian (12 o'clock = local apparent noon).  During 1917, at the
# Anglo-French Conference on Time-keeping at Sea, it was recommended that all
# ships, both military and civilian, should adopt hourly standard time zones
# on the high seas.  Whenever a ship was within the territorial waters of any
# nation it would use that nation's standard time.  The captain was permitted
# to change his ship's clocks at a time of his choice following his ship's
# entry into another zone time - he often chose midnight.  These zones were
# adopted by all major fleets between 1920 and 1925 but not by many
# independent merchant ships until World War II.

# From Paul Eggert, using references suggested by Oscar van Vlijmen
# (2005-03-20):
#
# The American Practical Navigator (2002)
# http://pollux.nss.nima.mil/pubs/pubs_j_apn_sections.html?rid=187
# talks only about the 180-degree meridian with respect to ships in
# international waters; it ignores the international date line.<|MERGE_RESOLUTION|>--- conflicted
+++ resolved
@@ -335,12 +335,6 @@
 # DST will start Nov. 2 this year.
 # http://www.fiji.gov.fj/Media-Center/Press-Releases/DAYLIGHT-SAVING-STARTS-ON-SUNDAY,-NOVEMBER-2ND.aspx
 
-<<<<<<< HEAD
-# From Paul Eggert (2014-10-20):
-# For now, guess DST from 02:00 the first Sunday in November to
-# 03:00 the first Sunday on or after January 18.  Although ad hoc, it
-# matches this year's plan and seems more likely to match future
-=======
 # From a government order dated 2015-08-26 and published as Legal Notice No. 77
 # in the Government of Fiji Gazette Supplement No. 24 (2015-08-28),
 # via Ken Rylander (2015-09-02):
@@ -352,7 +346,6 @@
 # For now, guess DST from 02:00 the first Sunday in November to
 # 03:00 the third Sunday in January.  Although ad hoc, it matches
 # transitions since late 2014 and seems more likely to match future
->>>>>>> e7e978b1
 # practice than guessing no DST.
 
 # Rule	NAME	FROM	TO	TYPE	IN	ON	AT	SAVE	LETTER/S
@@ -365,11 +358,7 @@
 Rule	Fiji	2012	2013	-	Jan	Sun>=18	3:00	0	-
 Rule	Fiji	2014	only	-	Jan	Sun>=18	2:00	0	-
 Rule	Fiji	2014	max	-	Nov	Sun>=1	2:00	1:00	S
-<<<<<<< HEAD
-Rule	Fiji	2015	max	-	Jan	Sun>=18	3:00	0	-
-=======
 Rule	Fiji	2015	max	-	Jan	Sun>=15	3:00	0	-
->>>>>>> e7e978b1
 # Zone	NAME		GMTOFF	RULES	FORMAT	[UNTIL]
 Zone	Pacific/Fiji	11:55:44 -	LMT	1915 Oct 26 # Suva
 			12:00	Fiji	FJ%sT	# Fiji Time
