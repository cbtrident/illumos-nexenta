--- conflicted
+++ resolved
@@ -6,11 +6,7 @@
 # tz@iana.org for general use in the future).  For more, please see
 # the file CONTRIBUTING in the tz distribution.
 
-<<<<<<< HEAD
-# From Paul Eggert (2014-10-31):
-=======
 # From Paul Eggert (2015-08-08):
->>>>>>> e7e978b1
 #
 # Unless otherwise specified, the source for data through 1990 is:
 # Thomas G. Shanks and Rique Pottenger, The International Atlas (6th edition),
@@ -1716,8 +1712,6 @@
 # when the respective cities were taken over by the Allies after WWII.
 #
 # For Pyongyang we have no information; guess no changes since World War II.
-<<<<<<< HEAD
-=======
 
 # From Steffen Thorsen (2015-08-07):
 # According to many news sources, North Korea is going to change to
@@ -1730,7 +1724,6 @@
 # http://news.yahoo.com/north-korea-celebrates-time-zone-pyongyang-time-164038128.html
 # There is no common English-language abbreviation for this time zone.
 # Use KST, as that's what we already use for 1954-1961 in ROK.
->>>>>>> e7e978b1
 
 # Zone	NAME		GMTOFF	RULES	FORMAT	[UNTIL]
 Zone	Asia/Seoul	8:27:52	-	LMT	1908 Apr  1
@@ -1744,12 +1737,8 @@
 			8:30	-	KST	1912 Jan  1
 			9:00	-	JCST	1937 Oct  1
 			9:00	-	JST	1945 Aug 24
-<<<<<<< HEAD
-			9:00	-	KST
-=======
 			9:00	-	KST	2015 Aug 15 00:00
 			8:30	-	KST
->>>>>>> e7e978b1
 
 ###############################################################################
 
