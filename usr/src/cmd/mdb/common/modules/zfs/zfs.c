/*
 * CDDL HEADER START
 *
 * The contents of this file are subject to the terms of the
 * Common Development and Distribution License (the "License").
 * You may not use this file except in compliance with the License.
 *
 * You can obtain a copy of the license at usr/src/OPENSOLARIS.LICENSE
 * or http://www.opensolaris.org/os/licensing.
 * See the License for the specific language governing permissions
 * and limitations under the License.
 *
 * When distributing Covered Code, include this CDDL HEADER in each
 * file and include the License file at usr/src/OPENSOLARIS.LICENSE.
 * If applicable, add the following below this CDDL HEADER, with the
 * fields enclosed by brackets "[]" replaced with your own identifying
 * information: Portions Copyright [yyyy] [name of copyright owner]
 *
 * CDDL HEADER END
 */
/*
 * Copyright (c) 2005, 2010, Oracle and/or its affiliates. All rights reserved.
<<<<<<< HEAD
 * Copyright (c) 2011, 2015 by Delphix. All rights reserved.
 * Copyright 2015 Nexenta Systems, Inc. All rights reserved.
=======
 * Copyright 2011 Nexenta Systems, Inc. All rights reserved.
 * Copyright (c) 2011, 2016 by Delphix. All rights reserved.
>>>>>>> 993e3faf
 */

/* Portions Copyright 2010 Robert Milkowski */

#include <mdb/mdb_ctf.h>
#include <sys/zfs_context.h>
#include <sys/mdb_modapi.h>
#include <sys/dbuf.h>
#include <sys/dmu_objset.h>
#include <sys/dsl_dir.h>
#include <sys/dsl_pool.h>
#include <sys/metaslab_impl.h>
#include <sys/space_map.h>
#include <sys/list.h>
#include <sys/vdev_impl.h>
#include <sys/zap_leaf.h>
#include <sys/zap_impl.h>
#include <ctype.h>
#include <sys/zfs_acl.h>
#include <sys/sa_impl.h>
#include <sys/multilist.h>

#ifdef _KERNEL
#define	ZFS_OBJ_NAME	"zfs"
extern int64_t mdb_gethrtime(void);
#else
#define	ZFS_OBJ_NAME	"libzpool.so.1"
#endif

#define	ZFS_STRUCT	"struct " ZFS_OBJ_NAME "`"

#ifndef _KERNEL
int aok;
#endif

enum spa_flags {
	SPA_FLAG_CONFIG			= 1 << 0,
	SPA_FLAG_VDEVS			= 1 << 1,
	SPA_FLAG_ERRORS			= 1 << 2,
	SPA_FLAG_METASLAB_GROUPS	= 1 << 3,
	SPA_FLAG_METASLABS		= 1 << 4,
	SPA_FLAG_HISTOGRAMS		= 1 << 5
};

/*
 * If any of these flags are set, call spa_vdevs in spa_print
 */
#define	SPA_FLAG_ALL_VDEV	\
	(SPA_FLAG_VDEVS | SPA_FLAG_ERRORS | SPA_FLAG_METASLAB_GROUPS | \
	SPA_FLAG_METASLABS)

static int
getmember(uintptr_t addr, const char *type, mdb_ctf_id_t *idp,
    const char *member, int len, void *buf)
{
	mdb_ctf_id_t id;
	ulong_t off;
	char name[64];

	if (idp == NULL) {
		if (mdb_ctf_lookup_by_name(type, &id) == -1) {
			mdb_warn("couldn't find type %s", type);
			return (DCMD_ERR);
		}
		idp = &id;
	} else {
		type = name;
		mdb_ctf_type_name(*idp, name, sizeof (name));
	}

	if (mdb_ctf_offsetof(*idp, member, &off) == -1) {
		mdb_warn("couldn't find member %s of type %s\n", member, type);
		return (DCMD_ERR);
	}
	if (off % 8 != 0) {
		mdb_warn("member %s of type %s is unsupported bitfield",
		    member, type);
		return (DCMD_ERR);
	}
	off /= 8;

	if (mdb_vread(buf, len, addr + off) == -1) {
		mdb_warn("failed to read %s from %s at %p",
		    member, type, addr + off);
		return (DCMD_ERR);
	}
	/* mdb_warn("read %s from %s at %p+%llx\n", member, type, addr, off); */

	return (0);
}

#define	GETMEMB(addr, structname, member, dest) \
	getmember(addr, ZFS_STRUCT structname, NULL, #member, \
	sizeof (dest), &(dest))

#define	GETMEMBID(addr, ctfid, member, dest) \
	getmember(addr, NULL, ctfid, #member, sizeof (dest), &(dest))

static boolean_t
strisprint(const char *cp)
{
	for (; *cp; cp++) {
		if (!isprint(*cp))
			return (B_FALSE);
	}
	return (B_TRUE);
}

#define	NICENUM_BUFLEN 6

static int
snprintfrac(char *buf, int len,
    uint64_t numerator, uint64_t denom, int frac_digits)
{
	int mul = 1;
	int whole, frac, i;

	for (i = frac_digits; i; i--)
		mul *= 10;
	whole = numerator / denom;
	frac = mul * numerator / denom - mul * whole;
	return (mdb_snprintf(buf, len, "%u.%0*u", whole, frac_digits, frac));
}

static void
mdb_nicenum(uint64_t num, char *buf)
{
	uint64_t n = num;
	int index = 0;
	char *u;

	while (n >= 1024) {
		n = (n + (1024 / 2)) / 1024; /* Round up or down */
		index++;
	}

	u = &" \0K\0M\0G\0T\0P\0E\0"[index*2];

	if (index == 0) {
		(void) mdb_snprintf(buf, NICENUM_BUFLEN, "%llu",
		    (u_longlong_t)n);
	} else if (n < 10 && (num & (num - 1)) != 0) {
		(void) snprintfrac(buf, NICENUM_BUFLEN,
		    num, 1ULL << 10 * index, 2);
		strcat(buf, u);
	} else if (n < 100 && (num & (num - 1)) != 0) {
		(void) snprintfrac(buf, NICENUM_BUFLEN,
		    num, 1ULL << 10 * index, 1);
		strcat(buf, u);
	} else {
		(void) mdb_snprintf(buf, NICENUM_BUFLEN, "%llu%s",
		    (u_longlong_t)n, u);
	}
}

static int verbose;

static int
freelist_walk_init(mdb_walk_state_t *wsp)
{
	if (wsp->walk_addr == NULL) {
		mdb_warn("must supply starting address\n");
		return (WALK_ERR);
	}

	wsp->walk_data = 0;  /* Index into the freelist */
	return (WALK_NEXT);
}

static int
freelist_walk_step(mdb_walk_state_t *wsp)
{
	uint64_t entry;
	uintptr_t number = (uintptr_t)wsp->walk_data;
	char *ddata[] = { "ALLOC", "FREE", "CONDENSE", "INVALID",
			    "INVALID", "INVALID", "INVALID", "INVALID" };
	int mapshift = SPA_MINBLOCKSHIFT;

	if (mdb_vread(&entry, sizeof (entry), wsp->walk_addr) == -1) {
		mdb_warn("failed to read freelist entry %p", wsp->walk_addr);
		return (WALK_DONE);
	}
	wsp->walk_addr += sizeof (entry);
	wsp->walk_data = (void *)(number + 1);

	if (SM_DEBUG_DECODE(entry)) {
		mdb_printf("DEBUG: %3u  %10s: txg=%llu  pass=%llu\n",
		    number,
		    ddata[SM_DEBUG_ACTION_DECODE(entry)],
		    SM_DEBUG_TXG_DECODE(entry),
		    SM_DEBUG_SYNCPASS_DECODE(entry));
	} else {
		mdb_printf("Entry: %3u  offsets=%08llx-%08llx  type=%c  "
		    "size=%06llx", number,
		    SM_OFFSET_DECODE(entry) << mapshift,
		    (SM_OFFSET_DECODE(entry) + SM_RUN_DECODE(entry)) <<
		    mapshift,
		    SM_TYPE_DECODE(entry) == SM_ALLOC ? 'A' : 'F',
		    SM_RUN_DECODE(entry) << mapshift);
		if (verbose)
			mdb_printf("      (raw=%012llx)\n", entry);
		mdb_printf("\n");
	}
	return (WALK_NEXT);
}

static int
mdb_dsl_dir_name(uintptr_t addr, char *buf)
{
	static int gotid;
	static mdb_ctf_id_t dd_id;
	uintptr_t dd_parent;
	char dd_myname[ZFS_MAX_DATASET_NAME_LEN];

	if (!gotid) {
		if (mdb_ctf_lookup_by_name(ZFS_STRUCT "dsl_dir",
		    &dd_id) == -1) {
			mdb_warn("couldn't find struct dsl_dir");
			return (DCMD_ERR);
		}
		gotid = TRUE;
	}
	if (GETMEMBID(addr, &dd_id, dd_parent, dd_parent) ||
	    GETMEMBID(addr, &dd_id, dd_myname, dd_myname)) {
		return (DCMD_ERR);
	}

	if (dd_parent) {
		if (mdb_dsl_dir_name(dd_parent, buf))
			return (DCMD_ERR);
		strcat(buf, "/");
	}

	if (dd_myname[0])
		strcat(buf, dd_myname);
	else
		strcat(buf, "???");

	return (0);
}

static int
objset_name(uintptr_t addr, char *buf)
{
	static int gotid;
	static mdb_ctf_id_t os_id, ds_id;
	uintptr_t os_dsl_dataset;
	char ds_snapname[ZFS_MAX_DATASET_NAME_LEN];
	uintptr_t ds_dir;

	buf[0] = '\0';

	if (!gotid) {
		if (mdb_ctf_lookup_by_name(ZFS_STRUCT "objset",
		    &os_id) == -1) {
			mdb_warn("couldn't find struct objset");
			return (DCMD_ERR);
		}
		if (mdb_ctf_lookup_by_name(ZFS_STRUCT "dsl_dataset",
		    &ds_id) == -1) {
			mdb_warn("couldn't find struct dsl_dataset");
			return (DCMD_ERR);
		}

		gotid = TRUE;
	}

	if (GETMEMBID(addr, &os_id, os_dsl_dataset, os_dsl_dataset))
		return (DCMD_ERR);

	if (os_dsl_dataset == 0) {
		strcat(buf, "mos");
		return (0);
	}

	if (GETMEMBID(os_dsl_dataset, &ds_id, ds_snapname, ds_snapname) ||
	    GETMEMBID(os_dsl_dataset, &ds_id, ds_dir, ds_dir)) {
		return (DCMD_ERR);
	}

	if (ds_dir && mdb_dsl_dir_name(ds_dir, buf))
		return (DCMD_ERR);

	if (ds_snapname[0]) {
		strcat(buf, "@");
		strcat(buf, ds_snapname);
	}
	return (0);
}

static int
enum_lookup(char *type, int val, const char *prefix, size_t size, char *out)
{
	const char *cp;
	size_t len = strlen(prefix);
	mdb_ctf_id_t enum_type;

	if (mdb_ctf_lookup_by_name(type, &enum_type) != 0) {
		mdb_warn("Could not find enum for %s", type);
		return (-1);
	}

	if ((cp = mdb_ctf_enum_name(enum_type, val)) != NULL) {
		if (strncmp(cp, prefix, len) == 0)
			cp += len;
		(void) strncpy(out, cp, size);
	} else {
		mdb_snprintf(out, size, "? (%d)", val);
	}
	return (0);
}

/* ARGSUSED */
static int
zfs_params(uintptr_t addr, uint_t flags, int argc, const mdb_arg_t *argv)
{
	/*
	 * This table can be approximately generated by running:
	 * egrep "^[a-z0-9_]+ [a-z0-9_]+( =.*)?;" *.c | cut -d ' ' -f 2
	 */
	static const char *params[] = {
		"arc_reduce_dnlc_percent",
		"arc_lotsfree_percent",
		"zfs_dirty_data_max",
		"zfs_dirty_data_sync",
		"zfs_delay_max_ns",
		"zfs_delay_min_dirty_percent",
		"zfs_delay_scale",
		"zfs_vdev_max_active",
		"zfs_vdev_sync_read_min_active",
		"zfs_vdev_sync_read_max_active",
		"zfs_vdev_sync_write_min_active",
		"zfs_vdev_sync_write_max_active",
		"zfs_vdev_async_read_min_active",
		"zfs_vdev_async_read_max_active",
		"zfs_vdev_async_write_min_active",
		"zfs_vdev_async_write_max_active",
		"zfs_vdev_scrub_min_active",
		"zfs_vdev_scrub_max_active",
		"zfs_vdev_async_write_active_min_dirty_percent",
		"zfs_vdev_async_write_active_max_dirty_percent",
		"spa_asize_inflation",
		"zfs_arc_max",
		"zfs_arc_min",
		"arc_shrink_shift",
		"zfs_mdcomp_disable",
		"zfs_prefetch_disable",
		"zfetch_max_streams",
		"zfetch_min_sec_reap",
		"zfetch_block_cap",
		"zfetch_array_rd_sz",
		"zfs_default_bs",
		"zfs_default_ibs",
		"metaslab_aliquot",
		"reference_tracking_enable",
		"reference_history",
		"spa_max_replication_override",
		"spa_mode_global",
		"zfs_flags",
		"zfs_txg_timeout",
		"zfs_vdev_cache_max",
		"zfs_vdev_cache_size",
		"zfs_vdev_cache_bshift",
		"vdev_mirror_shift",
		"zfs_scrub_limit",
		"zfs_no_scrub_io",
		"zfs_no_scrub_prefetch",
		"zfs_vdev_aggregation_limit",
		"fzap_default_block_shift",
		"zfs_immediate_write_sz",
		"zfs_read_chunk_size",
		"zfs_nocacheflush",
		"zil_replay_disable",
		"metaslab_gang_bang",
		"metaslab_df_alloc_threshold",
		"metaslab_df_free_pct",
		"zio_injection_enabled",
		"zvol_immediate_write_sz",
		"zio_max_timeout_ms",
		"zio_min_timeout_ms",
		"zio_timeout_shift",
	};

	for (int i = 0; i < sizeof (params) / sizeof (params[0]); i++) {
		int sz;
		uint64_t val64;
		uint32_t *val32p = (uint32_t *)&val64;

		sz = mdb_readvar(&val64, params[i]);
		if (sz == 4) {
			mdb_printf("%s = 0x%x\n", params[i], *val32p);
		} else if (sz == 8) {
			mdb_printf("%s = 0x%llx\n", params[i], val64);
		} else {
			mdb_warn("variable %s not found", params[i]);
		}
	}

	return (DCMD_OK);
}

/* ARGSUSED */
static int
blkptr(uintptr_t addr, uint_t flags, int argc, const mdb_arg_t *argv)
{
	char type[80], checksum[80], compress[80];
	blkptr_t blk, *bp = &blk;
	char buf[BP_SPRINTF_LEN];

	if (mdb_vread(&blk, sizeof (blkptr_t), addr) == -1) {
		mdb_warn("failed to read blkptr_t");
		return (DCMD_ERR);
	}

	if (enum_lookup("enum dmu_object_type", BP_GET_TYPE(bp), "DMU_OT_",
	    sizeof (type), type) == -1 ||
	    enum_lookup("enum zio_checksum", BP_GET_CHECKSUM(bp),
	    "ZIO_CHECKSUM_", sizeof (checksum), checksum) == -1 ||
	    enum_lookup("enum zio_compress", BP_GET_COMPRESS(bp),
	    "ZIO_COMPRESS_", sizeof (compress), compress) == -1) {
		mdb_warn("Could not find blkptr enumerated types");
		return (DCMD_ERR);
	}

	SNPRINTF_BLKPTR(mdb_snprintf, '\n', buf, sizeof (buf), bp, type,
	    checksum, compress);

	mdb_printf("%s\n", buf);

	return (DCMD_OK);
}

typedef struct mdb_dmu_buf_impl {
	struct {
		uint64_t db_object;
		uintptr_t db_data;
	} db;
	uintptr_t db_objset;
	uint64_t db_level;
	uint64_t db_blkid;
	struct {
		uint64_t rc_count;
	} db_holds;
} mdb_dmu_buf_impl_t;

/* ARGSUSED */
static int
dbuf(uintptr_t addr, uint_t flags, int argc, const mdb_arg_t *argv)
{
	mdb_dmu_buf_impl_t db;
	char objectname[32];
	char blkidname[32];
	char path[ZFS_MAX_DATASET_NAME_LEN];
	int ptr_width = (int)(sizeof (void *)) * 2;

	if (DCMD_HDRSPEC(flags))
		mdb_printf("%*s %8s %3s %9s %5s %s\n",
		    ptr_width, "addr", "object", "lvl", "blkid", "holds", "os");

	if (mdb_ctf_vread(&db, ZFS_STRUCT "dmu_buf_impl", "mdb_dmu_buf_impl_t",
	    addr, 0) == -1)
		return (DCMD_ERR);

	if (db.db.db_object == DMU_META_DNODE_OBJECT)
		(void) strcpy(objectname, "mdn");
	else
		(void) mdb_snprintf(objectname, sizeof (objectname), "%llx",
		    (u_longlong_t)db.db.db_object);

	if (db.db_blkid == DMU_BONUS_BLKID)
		(void) strcpy(blkidname, "bonus");
	else
		(void) mdb_snprintf(blkidname, sizeof (blkidname), "%llx",
		    (u_longlong_t)db.db_blkid);

	if (objset_name(db.db_objset, path)) {
		return (DCMD_ERR);
	}

	mdb_printf("%*p %8s %3u %9s %5llu %s\n", ptr_width, addr,
	    objectname, (int)db.db_level, blkidname,
	    db.db_holds.rc_count, path);

	return (DCMD_OK);
}

/* ARGSUSED */
static int
dbuf_stats(uintptr_t addr, uint_t flags, int argc, const mdb_arg_t *argv)
{
#define	HISTOSZ 32
	uintptr_t dbp;
	dmu_buf_impl_t db;
	dbuf_hash_table_t ht;
	uint64_t bucket, ndbufs;
	uint64_t histo[HISTOSZ];
	uint64_t histo2[HISTOSZ];
	int i, maxidx;

	if (mdb_readvar(&ht, "dbuf_hash_table") == -1) {
		mdb_warn("failed to read 'dbuf_hash_table'");
		return (DCMD_ERR);
	}

	for (i = 0; i < HISTOSZ; i++) {
		histo[i] = 0;
		histo2[i] = 0;
	}

	ndbufs = 0;
	for (bucket = 0; bucket < ht.hash_table_mask+1; bucket++) {
		int len;

		if (mdb_vread(&dbp, sizeof (void *),
		    (uintptr_t)(ht.hash_table+bucket)) == -1) {
			mdb_warn("failed to read hash bucket %u at %p",
			    bucket, ht.hash_table+bucket);
			return (DCMD_ERR);
		}

		len = 0;
		while (dbp != 0) {
			if (mdb_vread(&db, sizeof (dmu_buf_impl_t),
			    dbp) == -1) {
				mdb_warn("failed to read dbuf at %p", dbp);
				return (DCMD_ERR);
			}
			dbp = (uintptr_t)db.db_hash_next;
			for (i = MIN(len, HISTOSZ - 1); i >= 0; i--)
				histo2[i]++;
			len++;
			ndbufs++;
		}

		if (len >= HISTOSZ)
			len = HISTOSZ-1;
		histo[len]++;
	}

	mdb_printf("hash table has %llu buckets, %llu dbufs "
	    "(avg %llu buckets/dbuf)\n",
	    ht.hash_table_mask+1, ndbufs,
	    (ht.hash_table_mask+1)/ndbufs);

	mdb_printf("\n");
	maxidx = 0;
	for (i = 0; i < HISTOSZ; i++)
		if (histo[i] > 0)
			maxidx = i;
	mdb_printf("hash chain length	number of buckets\n");
	for (i = 0; i <= maxidx; i++)
		mdb_printf("%u			%llu\n", i, histo[i]);

	mdb_printf("\n");
	maxidx = 0;
	for (i = 0; i < HISTOSZ; i++)
		if (histo2[i] > 0)
			maxidx = i;
	mdb_printf("hash chain depth	number of dbufs\n");
	for (i = 0; i <= maxidx; i++)
		mdb_printf("%u or more		%llu	%llu%%\n",
		    i, histo2[i], histo2[i]*100/ndbufs);


	return (DCMD_OK);
}

#define	CHAIN_END 0xffff
/*
 * ::zap_leaf [-v]
 *
 * Print a zap_leaf_phys_t, assumed to be 16k
 */
/* ARGSUSED */
static int
zap_leaf(uintptr_t addr, uint_t flags, int argc, const mdb_arg_t *argv)
{
	char buf[16*1024];
	int verbose = B_FALSE;
	int four = B_FALSE;
	dmu_buf_t l_dbuf;
	zap_leaf_t l;
	zap_leaf_phys_t *zlp = (void *)buf;
	int i;

	if (mdb_getopts(argc, argv,
	    'v', MDB_OPT_SETBITS, TRUE, &verbose,
	    '4', MDB_OPT_SETBITS, TRUE, &four,
	    NULL) != argc)
		return (DCMD_USAGE);

	l_dbuf.db_data = zlp;
	l.l_dbuf = &l_dbuf;
	l.l_bs = 14; /* assume 16k blocks */
	if (four)
		l.l_bs = 12;

	if (!(flags & DCMD_ADDRSPEC)) {
		return (DCMD_USAGE);
	}

	if (mdb_vread(buf, sizeof (buf), addr) == -1) {
		mdb_warn("failed to read zap_leaf_phys_t at %p", addr);
		return (DCMD_ERR);
	}

	if (zlp->l_hdr.lh_block_type != ZBT_LEAF ||
	    zlp->l_hdr.lh_magic != ZAP_LEAF_MAGIC) {
		mdb_warn("This does not appear to be a zap_leaf_phys_t");
		return (DCMD_ERR);
	}

	mdb_printf("zap_leaf_phys_t at %p:\n", addr);
	mdb_printf("    lh_prefix_len = %u\n", zlp->l_hdr.lh_prefix_len);
	mdb_printf("    lh_prefix = %llx\n", zlp->l_hdr.lh_prefix);
	mdb_printf("    lh_nentries = %u\n", zlp->l_hdr.lh_nentries);
	mdb_printf("    lh_nfree = %u\n", zlp->l_hdr.lh_nfree,
	    zlp->l_hdr.lh_nfree * 100 / (ZAP_LEAF_NUMCHUNKS(&l)));
	mdb_printf("    lh_freelist = %u\n", zlp->l_hdr.lh_freelist);
	mdb_printf("    lh_flags = %x (%s)\n", zlp->l_hdr.lh_flags,
	    zlp->l_hdr.lh_flags & ZLF_ENTRIES_CDSORTED ?
	    "ENTRIES_CDSORTED" : "");

	if (verbose) {
		mdb_printf(" hash table:\n");
		for (i = 0; i < ZAP_LEAF_HASH_NUMENTRIES(&l); i++) {
			if (zlp->l_hash[i] != CHAIN_END)
				mdb_printf("    %u: %u\n", i, zlp->l_hash[i]);
		}
	}

	mdb_printf(" chunks:\n");
	for (i = 0; i < ZAP_LEAF_NUMCHUNKS(&l); i++) {
		/* LINTED: alignment */
		zap_leaf_chunk_t *zlc = &ZAP_LEAF_CHUNK(&l, i);
		switch (zlc->l_entry.le_type) {
		case ZAP_CHUNK_FREE:
			if (verbose) {
				mdb_printf("    %u: free; lf_next = %u\n",
				    i, zlc->l_free.lf_next);
			}
			break;
		case ZAP_CHUNK_ENTRY:
			mdb_printf("    %u: entry\n", i);
			if (verbose) {
				mdb_printf("        le_next = %u\n",
				    zlc->l_entry.le_next);
			}
			mdb_printf("        le_name_chunk = %u\n",
			    zlc->l_entry.le_name_chunk);
			mdb_printf("        le_name_numints = %u\n",
			    zlc->l_entry.le_name_numints);
			mdb_printf("        le_value_chunk = %u\n",
			    zlc->l_entry.le_value_chunk);
			mdb_printf("        le_value_intlen = %u\n",
			    zlc->l_entry.le_value_intlen);
			mdb_printf("        le_value_numints = %u\n",
			    zlc->l_entry.le_value_numints);
			mdb_printf("        le_cd = %u\n",
			    zlc->l_entry.le_cd);
			mdb_printf("        le_hash = %llx\n",
			    zlc->l_entry.le_hash);
			break;
		case ZAP_CHUNK_ARRAY:
			mdb_printf("    %u: array", i);
			if (strisprint((char *)zlc->l_array.la_array))
				mdb_printf(" \"%s\"", zlc->l_array.la_array);
			mdb_printf("\n");
			if (verbose) {
				int j;
				mdb_printf("        ");
				for (j = 0; j < ZAP_LEAF_ARRAY_BYTES; j++) {
					mdb_printf("%02x ",
					    zlc->l_array.la_array[j]);
				}
				mdb_printf("\n");
			}
			if (zlc->l_array.la_next != CHAIN_END) {
				mdb_printf("        lf_next = %u\n",
				    zlc->l_array.la_next);
			}
			break;
		default:
			mdb_printf("    %u: undefined type %u\n",
			    zlc->l_entry.le_type);
		}
	}

	return (DCMD_OK);
}

typedef struct dbufs_data {
	mdb_ctf_id_t id;
	uint64_t objset;
	uint64_t object;
	uint64_t level;
	uint64_t blkid;
	char *osname;
} dbufs_data_t;

#define	DBUFS_UNSET	(0xbaddcafedeadbeefULL)

/* ARGSUSED */
static int
dbufs_cb(uintptr_t addr, const void *unknown, void *arg)
{
	dbufs_data_t *data = arg;
	uintptr_t objset;
	dmu_buf_t db;
	uint8_t level;
	uint64_t blkid;
	char osname[ZFS_MAX_DATASET_NAME_LEN];

	if (GETMEMBID(addr, &data->id, db_objset, objset) ||
	    GETMEMBID(addr, &data->id, db, db) ||
	    GETMEMBID(addr, &data->id, db_level, level) ||
	    GETMEMBID(addr, &data->id, db_blkid, blkid)) {
		return (WALK_ERR);
	}

	if ((data->objset == DBUFS_UNSET || data->objset == objset) &&
	    (data->osname == NULL || (objset_name(objset, osname) == 0 &&
	    strcmp(data->osname, osname) == 0)) &&
	    (data->object == DBUFS_UNSET || data->object == db.db_object) &&
	    (data->level == DBUFS_UNSET || data->level == level) &&
	    (data->blkid == DBUFS_UNSET || data->blkid == blkid)) {
		mdb_printf("%#lr\n", addr);
	}
	return (WALK_NEXT);
}

/* ARGSUSED */
static int
dbufs(uintptr_t addr, uint_t flags, int argc, const mdb_arg_t *argv)
{
	dbufs_data_t data;
	char *object = NULL;
	char *blkid = NULL;

	data.objset = data.object = data.level = data.blkid = DBUFS_UNSET;
	data.osname = NULL;

	if (mdb_getopts(argc, argv,
	    'O', MDB_OPT_UINT64, &data.objset,
	    'n', MDB_OPT_STR, &data.osname,
	    'o', MDB_OPT_STR, &object,
	    'l', MDB_OPT_UINT64, &data.level,
	    'b', MDB_OPT_STR, &blkid) != argc) {
		return (DCMD_USAGE);
	}

	if (object) {
		if (strcmp(object, "mdn") == 0) {
			data.object = DMU_META_DNODE_OBJECT;
		} else {
			data.object = mdb_strtoull(object);
		}
	}

	if (blkid) {
		if (strcmp(blkid, "bonus") == 0) {
			data.blkid = DMU_BONUS_BLKID;
		} else {
			data.blkid = mdb_strtoull(blkid);
		}
	}

	if (mdb_ctf_lookup_by_name(ZFS_STRUCT "dmu_buf_impl", &data.id) == -1) {
		mdb_warn("couldn't find struct dmu_buf_impl_t");
		return (DCMD_ERR);
	}

	if (mdb_walk("dmu_buf_impl_t", dbufs_cb, &data) != 0) {
		mdb_warn("can't walk dbufs");
		return (DCMD_ERR);
	}

	return (DCMD_OK);
}

typedef struct abuf_find_data {
	dva_t dva;
	mdb_ctf_id_t id;
} abuf_find_data_t;

/* ARGSUSED */
static int
abuf_find_cb(uintptr_t addr, const void *unknown, void *arg)
{
	abuf_find_data_t *data = arg;
	dva_t dva;

	if (GETMEMBID(addr, &data->id, b_dva, dva)) {
		return (WALK_ERR);
	}

	if (dva.dva_word[0] == data->dva.dva_word[0] &&
	    dva.dva_word[1] == data->dva.dva_word[1]) {
		mdb_printf("%#lr\n", addr);
	}
	return (WALK_NEXT);
}

/* ARGSUSED */
static int
abuf_find(uintptr_t addr, uint_t flags, int argc, const mdb_arg_t *argv)
{
	abuf_find_data_t data;
	GElf_Sym sym;
	int i;
	const char *syms[] = {
		"ARC_mru",
		"ARC_mru_ghost",
		"ARC_mfu",
		"ARC_mfu_ghost",
	};

	if (argc != 2)
		return (DCMD_USAGE);

	for (i = 0; i < 2; i ++) {
		switch (argv[i].a_type) {
		case MDB_TYPE_STRING:
			data.dva.dva_word[i] = mdb_strtoull(argv[i].a_un.a_str);
			break;
		case MDB_TYPE_IMMEDIATE:
			data.dva.dva_word[i] = argv[i].a_un.a_val;
			break;
		default:
			return (DCMD_USAGE);
		}
	}

	if (mdb_ctf_lookup_by_name(ZFS_STRUCT "arc_buf_hdr", &data.id) == -1) {
		mdb_warn("couldn't find struct arc_buf_hdr");
		return (DCMD_ERR);
	}

	for (i = 0; i < sizeof (syms) / sizeof (syms[0]); i++) {
		if (mdb_lookup_by_obj(ZFS_OBJ_NAME, syms[i], &sym)) {
			mdb_warn("can't find symbol %s", syms[i]);
			return (DCMD_ERR);
		}

		if (mdb_pwalk("list", abuf_find_cb, &data, sym.st_value) != 0) {
			mdb_warn("can't walk %s", syms[i]);
			return (DCMD_ERR);
		}
	}

	return (DCMD_OK);
}


typedef struct dbgmsg_arg {
	boolean_t da_verbose;
	boolean_t da_address;
} dbgmsg_arg_t;

/* ARGSUSED */
static int
dbgmsg_cb(uintptr_t addr, const void *unknown, void *arg)
{
	static mdb_ctf_id_t id;
	static boolean_t gotid;
	static ulong_t off;

	dbgmsg_arg_t *da = arg;
	time_t timestamp;
	char buf[1024];

	if (!gotid) {
		if (mdb_ctf_lookup_by_name(ZFS_STRUCT "zfs_dbgmsg", &id) ==
		    -1) {
			mdb_warn("couldn't find struct zfs_dbgmsg");
			return (WALK_ERR);
		}
		gotid = TRUE;
		if (mdb_ctf_offsetof(id, "zdm_msg", &off) == -1) {
			mdb_warn("couldn't find zdm_msg");
			return (WALK_ERR);
		}
		off /= 8;
	}


	if (GETMEMBID(addr, &id, zdm_timestamp, timestamp)) {
		return (WALK_ERR);
	}

	if (mdb_readstr(buf, sizeof (buf), addr + off) == -1) {
		mdb_warn("failed to read zdm_msg at %p\n", addr + off);
		return (DCMD_ERR);
	}

	if (da->da_address)
		mdb_printf("%p ", addr);
	if (da->da_verbose)
		mdb_printf("%Y ", timestamp);

	mdb_printf("%s\n", buf);

	if (da->da_verbose)
		(void) mdb_call_dcmd("whatis", addr, DCMD_ADDRSPEC, 0, NULL);

	return (WALK_NEXT);
}

/* ARGSUSED */
static int
dbgmsg(uintptr_t addr, uint_t flags, int argc, const mdb_arg_t *argv)
{
	GElf_Sym sym;
	dbgmsg_arg_t da = { 0 };

	if (mdb_getopts(argc, argv,
	    'v', MDB_OPT_SETBITS, B_TRUE, &da.da_verbose,
	    'a', MDB_OPT_SETBITS, B_TRUE, &da.da_address,
	    NULL) != argc)
		return (DCMD_USAGE);

	if (mdb_lookup_by_obj(ZFS_OBJ_NAME, "zfs_dbgmsgs", &sym)) {
		mdb_warn("can't find zfs_dbgmsgs");
		return (DCMD_ERR);
	}

	if (mdb_pwalk("list", dbgmsg_cb, &da, sym.st_value) != 0) {
		mdb_warn("can't walk zfs_dbgmsgs");
		return (DCMD_ERR);
	}

	return (DCMD_OK);
}

/*ARGSUSED*/
static int
arc_print(uintptr_t addr, uint_t flags, int argc, const mdb_arg_t *argv)
{
	kstat_named_t *stats;
	GElf_Sym sym;
	int nstats, i;
	uint_t opt_a = FALSE;
	uint_t opt_b = FALSE;
	uint_t shift = 0;
	const char *suffix;

	static const char *bytestats[] = {
		"p", "c", "c_min", "c_max", "size", "duplicate_buffers_size",
		"arc_meta_used", "arc_meta_limit", "arc_meta_max",
		"arc_meta_min", "hdr_size", "data_size", "metadata_size",
		"ddt_size", "other_size", "anon_size", "anon_evictable_data",
		"anon_evictable_metadata", "anon_evictable_ddt", "mru_size",
		"mru_evictable_data", "mru_evictable_metadata",
		"mru_evictable_ddt",  "mru_ghost_size",
		"mru_ghost_evictable_data", "mru_ghost_evictable_metadata",
		"mru_ghost_evictable_ddt", "mfu_size", "mfu_evictable_data",
		"mfu_evictable_metadata", "mfu_evictable_ddt",
		"mfu_ghost_size", "mfu_ghost_evictable_data",
<<<<<<< HEAD
		"mfu_ghost_evictable_metadata", "mfu_ghost_evictable_ddt",
		"evict_l2_cached", "evict_l2_eligible", "evict_l2_ineligible",
		"l2_read_bytes", "l2_ddt_read_bytes", "l2_write_bytes",
		"l2_ddt_write_bytes", "l2_size", "l2_asize",
		"l2_hdr_size", "compressed_size", "uncompressed_size",
		"overhead_size",
=======
		"mfu_ghost_evictable_metadata", "evict_l2_cached",
		"evict_l2_eligible", "evict_l2_ineligible", "l2_read_bytes",
		"l2_write_bytes", "l2_size", "l2_asize", "l2_hdr_size",
		"compressed_size", "uncompressed_size", "overhead_size",
>>>>>>> 993e3faf
		NULL
	};

	static const char *extras[] = {
		"arc_no_grow", "arc_tempreserve",
		NULL
	};

	if (mdb_lookup_by_obj(ZFS_OBJ_NAME, "arc_stats", &sym) == -1) {
		mdb_warn("failed to find 'arc_stats'");
		return (DCMD_ERR);
	}

	stats = mdb_zalloc(sym.st_size, UM_SLEEP | UM_GC);

	if (mdb_vread(stats, sym.st_size, sym.st_value) == -1) {
		mdb_warn("couldn't read 'arc_stats' at %p", sym.st_value);
		return (DCMD_ERR);
	}

	nstats = sym.st_size / sizeof (kstat_named_t);

	/* NB: -a / opt_a are ignored for backwards compatability */
	if (mdb_getopts(argc, argv,
	    'a', MDB_OPT_SETBITS, TRUE, &opt_a,
	    'b', MDB_OPT_SETBITS, TRUE, &opt_b,
	    'k', MDB_OPT_SETBITS, 10, &shift,
	    'm', MDB_OPT_SETBITS, 20, &shift,
	    'g', MDB_OPT_SETBITS, 30, &shift,
	    NULL) != argc)
		return (DCMD_USAGE);

	if (!opt_b && !shift)
		shift = 20;

	switch (shift) {
	case 0:
		suffix = "B";
		break;
	case 10:
		suffix = "KB";
		break;
	case 20:
		suffix = "MB";
		break;
	case 30:
		suffix = "GB";
		break;
	default:
		suffix = "XX";
	}

	for (i = 0; i < nstats; i++) {
		int j;
		boolean_t bytes = B_FALSE;

		for (j = 0; bytestats[j]; j++) {
			if (strcmp(stats[i].name, bytestats[j]) == 0) {
				bytes = B_TRUE;
				break;
			}
		}

		if (bytes) {
			mdb_printf("%-25s = %9llu %s\n", stats[i].name,
			    stats[i].value.ui64 >> shift, suffix);
		} else {
			mdb_printf("%-25s = %9llu\n", stats[i].name,
			    stats[i].value.ui64);
		}
	}

	for (i = 0; extras[i]; i++) {
		uint64_t buf;

		if (mdb_lookup_by_obj(ZFS_OBJ_NAME, extras[i], &sym) == -1) {
			mdb_warn("failed to find '%s'", extras[i]);
			return (DCMD_ERR);
		}

		if (sym.st_size != sizeof (uint64_t) &&
		    sym.st_size != sizeof (uint32_t)) {
			mdb_warn("expected scalar for variable '%s'\n",
			    extras[i]);
			return (DCMD_ERR);
		}

		if (mdb_vread(&buf, sym.st_size, sym.st_value) == -1) {
			mdb_warn("couldn't read '%s'", extras[i]);
			return (DCMD_ERR);
		}

		mdb_printf("%-25s = ", extras[i]);

		/* NB: all the 64-bit extras happen to be byte counts */
		if (sym.st_size == sizeof (uint64_t))
			mdb_printf("%9llu %s\n", buf >> shift, suffix);

		if (sym.st_size == sizeof (uint32_t))
			mdb_printf("%9d\n", *((uint32_t *)&buf));
	}
	return (DCMD_OK);
}

typedef struct mdb_spa_print {
	pool_state_t spa_state;
	char spa_name[ZFS_MAX_DATASET_NAME_LEN];
	uintptr_t spa_normal_class;
} mdb_spa_print_t;


const char histo_stars[] = "****************************************";
const int histo_width = sizeof (histo_stars) - 1;

static void
dump_histogram(const uint64_t *histo, int size, int offset)
{
	int i;
	int minidx = size - 1;
	int maxidx = 0;
	uint64_t max = 0;

	for (i = 0; i < size; i++) {
		if (histo[i] > max)
			max = histo[i];
		if (histo[i] > 0 && i > maxidx)
			maxidx = i;
		if (histo[i] > 0 && i < minidx)
			minidx = i;
	}

	if (max < histo_width)
		max = histo_width;

	for (i = minidx; i <= maxidx; i++) {
		mdb_printf("%3u: %6llu %s\n",
		    i + offset, (u_longlong_t)histo[i],
		    &histo_stars[(max - histo[i]) * histo_width / max]);
	}
}

typedef struct mdb_metaslab_class {
	uint64_t mc_histogram[RANGE_TREE_HISTOGRAM_SIZE];
} mdb_metaslab_class_t;

/*
 * spa_class_histogram(uintptr_t class_addr)
 *
 * Prints free space histogram for a device class
 *
 * Returns DCMD_OK, or DCMD_ERR.
 */
static int
spa_class_histogram(uintptr_t class_addr)
{
	mdb_metaslab_class_t mc;
	if (mdb_ctf_vread(&mc, "metaslab_class_t",
	    "mdb_metaslab_class_t", class_addr, 0) == -1)
		return (DCMD_ERR);

	mdb_inc_indent(4);
	dump_histogram(mc.mc_histogram, RANGE_TREE_HISTOGRAM_SIZE, 0);
	mdb_dec_indent(4);
	return (DCMD_OK);
}

/*
 * ::spa
 *
 *	-c	Print configuration information as well
 *	-v	Print vdev state
 *	-e	Print vdev error stats
 *	-m	Print vdev metaslab info
 *	-M	print vdev metaslab group info
 *	-h	Print histogram info (must be combined with -m or -M)
 *
 * Print a summarized spa_t.  When given no arguments, prints out a table of all
 * active pools on the system.
 */
/* ARGSUSED */
static int
spa_print(uintptr_t addr, uint_t flags, int argc, const mdb_arg_t *argv)
{
	const char *statetab[] = { "ACTIVE", "EXPORTED", "DESTROYED",
		"SPARE", "L2CACHE", "UNINIT", "UNAVAIL", "POTENTIAL" };
	const char *state;
	int spa_flags = 0;

	if (mdb_getopts(argc, argv,
	    'c', MDB_OPT_SETBITS, SPA_FLAG_CONFIG, &spa_flags,
	    'v', MDB_OPT_SETBITS, SPA_FLAG_VDEVS, &spa_flags,
	    'e', MDB_OPT_SETBITS, SPA_FLAG_ERRORS, &spa_flags,
	    'M', MDB_OPT_SETBITS, SPA_FLAG_METASLAB_GROUPS, &spa_flags,
	    'm', MDB_OPT_SETBITS, SPA_FLAG_METASLABS, &spa_flags,
	    'h', MDB_OPT_SETBITS, SPA_FLAG_HISTOGRAMS, &spa_flags,
	    NULL) != argc)
		return (DCMD_USAGE);

	if (!(flags & DCMD_ADDRSPEC)) {
		if (mdb_walk_dcmd("spa", "spa", argc, argv) == -1) {
			mdb_warn("can't walk spa");
			return (DCMD_ERR);
		}

		return (DCMD_OK);
	}

	if (flags & DCMD_PIPE_OUT) {
		mdb_printf("%#lr\n", addr);
		return (DCMD_OK);
	}

	if (DCMD_HDRSPEC(flags))
		mdb_printf("%<u>%-?s %9s %-*s%</u>\n", "ADDR", "STATE",
		    sizeof (uintptr_t) == 4 ? 60 : 52, "NAME");

	mdb_spa_print_t spa;
	if (mdb_ctf_vread(&spa, "spa_t", "mdb_spa_print_t", addr, 0) == -1)
		return (DCMD_ERR);

	if (spa.spa_state < 0 || spa.spa_state > POOL_STATE_UNAVAIL)
		state = "UNKNOWN";
	else
		state = statetab[spa.spa_state];

	mdb_printf("%0?p %9s %s\n", addr, state, spa.spa_name);
	if (spa_flags & SPA_FLAG_HISTOGRAMS)
		spa_class_histogram(spa.spa_normal_class);

	if (spa_flags & SPA_FLAG_CONFIG) {
		mdb_printf("\n");
		mdb_inc_indent(4);
		if (mdb_call_dcmd("spa_config", addr, flags, 0,
		    NULL) != DCMD_OK)
			return (DCMD_ERR);
		mdb_dec_indent(4);
	}

	if (spa_flags & SPA_FLAG_ALL_VDEV) {
		mdb_arg_t v;
		char opts[100] = "-";
		int args =
		    (spa_flags | SPA_FLAG_VDEVS) == SPA_FLAG_VDEVS ? 0 : 1;

		if (spa_flags & SPA_FLAG_ERRORS)
			strcat(opts, "e");
		if (spa_flags & SPA_FLAG_METASLABS)
			strcat(opts, "m");
		if (spa_flags & SPA_FLAG_METASLAB_GROUPS)
			strcat(opts, "M");
		if (spa_flags & SPA_FLAG_HISTOGRAMS)
			strcat(opts, "h");

		v.a_type = MDB_TYPE_STRING;
		v.a_un.a_str = opts;

		mdb_printf("\n");
		mdb_inc_indent(4);
		if (mdb_call_dcmd("spa_vdevs", addr, flags, args,
		    &v) != DCMD_OK)
			return (DCMD_ERR);
		mdb_dec_indent(4);
	}

	return (DCMD_OK);
}

typedef struct mdb_spa_config_spa {
	uintptr_t spa_config;
} mdb_spa_config_spa_t;

/*
 * ::spa_config
 *
 * Given a spa_t, print the configuration information stored in spa_config.
 * Since it's just an nvlist, format it as an indented list of name=value pairs.
 * We simply read the value of spa_config and pass off to ::nvlist.
 */
/* ARGSUSED */
static int
spa_print_config(uintptr_t addr, uint_t flags, int argc, const mdb_arg_t *argv)
{
	mdb_spa_config_spa_t spa;

	if (argc != 0 || !(flags & DCMD_ADDRSPEC))
		return (DCMD_USAGE);

	if (mdb_ctf_vread(&spa, ZFS_STRUCT "spa", "mdb_spa_config_spa_t",
	    addr, 0) == -1)
		return (DCMD_ERR);

	if (spa.spa_config == 0) {
		mdb_printf("(none)\n");
		return (DCMD_OK);
	}

	return (mdb_call_dcmd("nvlist", spa.spa_config, flags,
	    0, NULL));
}



typedef struct mdb_range_tree {
	uint64_t rt_space;
} mdb_range_tree_t;

typedef struct mdb_metaslab_group {
	uint64_t mg_fragmentation;
	uint64_t mg_histogram[RANGE_TREE_HISTOGRAM_SIZE];
	uintptr_t mg_vd;
} mdb_metaslab_group_t;

typedef struct mdb_metaslab {
	uint64_t ms_id;
	uint64_t ms_start;
	uint64_t ms_size;
	int64_t ms_deferspace;
	uint64_t ms_fragmentation;
	uint64_t ms_weight;
	uintptr_t ms_alloctree[TXG_SIZE];
	uintptr_t ms_freeingtree;
	uintptr_t ms_freedtree;
	uintptr_t ms_tree;
	uintptr_t ms_sm;
} mdb_metaslab_t;

typedef struct mdb_space_map_phys_t {
	uint64_t smp_alloc;
	uint64_t smp_histogram[SPACE_MAP_HISTOGRAM_SIZE];
} mdb_space_map_phys_t;

typedef struct mdb_space_map {
	uint64_t sm_size;
	uint8_t sm_shift;
	uint64_t sm_alloc;
	uintptr_t sm_phys;
} mdb_space_map_t;

typedef struct mdb_vdev {
	uintptr_t vdev_path;
	uintptr_t vdev_ms;
	uintptr_t vdev_ops;
	uint64_t vdev_ms_count;
	uint64_t vdev_id;
	vdev_stat_t vdev_stat;
} mdb_vdev_t;

typedef struct mdb_vdev_ops {
	char vdev_op_type[16];
} mdb_vdev_ops_t;

static int
metaslab_stats(uintptr_t addr, int spa_flags)
{
	mdb_vdev_t vdev;
	uintptr_t *vdev_ms;

	if (mdb_ctf_vread(&vdev, "vdev_t", "mdb_vdev_t",
	    (uintptr_t)addr, 0) == -1) {
		mdb_warn("failed to read vdev at %p\n", addr);
		return (DCMD_ERR);
	}

	mdb_inc_indent(4);
	mdb_printf("%<u>%-?s %6s %20s %10s %9s%</u>\n", "ADDR", "ID",
	    "OFFSET", "FREE", "FRAGMENTATION");

	vdev_ms = mdb_alloc(vdev.vdev_ms_count * sizeof (void *),
	    UM_SLEEP | UM_GC);
	if (mdb_vread(vdev_ms, vdev.vdev_ms_count * sizeof (void *),
	    (uintptr_t)vdev.vdev_ms) == -1) {
		mdb_warn("failed to read vdev_ms at %p\n", vdev.vdev_ms);
		return (DCMD_ERR);
	}

	for (int m = 0; m < vdev.vdev_ms_count; m++) {
		mdb_metaslab_t ms;
		mdb_space_map_t sm = { 0 };
		char free[NICENUM_BUFLEN];

		if (mdb_ctf_vread(&ms, "metaslab_t", "mdb_metaslab_t",
		    (uintptr_t)vdev_ms[m], 0) == -1)
			return (DCMD_ERR);

		if (ms.ms_sm != NULL &&
		    mdb_ctf_vread(&sm, "space_map_t", "mdb_space_map_t",
		    ms.ms_sm, 0) == -1)
			return (DCMD_ERR);

		mdb_nicenum(ms.ms_size - sm.sm_alloc, free);

		mdb_printf("%0?p %6llu %20llx %10s ", vdev_ms[m], ms.ms_id,
		    ms.ms_start, free);
		if (ms.ms_fragmentation == ZFS_FRAG_INVALID)
			mdb_printf("%9s\n", "-");
		else
			mdb_printf("%9llu%%\n", ms.ms_fragmentation);

		if ((spa_flags & SPA_FLAG_HISTOGRAMS) && ms.ms_sm != NULL) {
			mdb_space_map_phys_t smp;

			if (sm.sm_phys == NULL)
				continue;

			(void) mdb_ctf_vread(&smp, "space_map_phys_t",
			    "mdb_space_map_phys_t", sm.sm_phys, 0);

			dump_histogram(smp.smp_histogram,
			    SPACE_MAP_HISTOGRAM_SIZE, sm.sm_shift);
		}
	}
	mdb_dec_indent(4);
	return (DCMD_OK);
}

static int
metaslab_group_stats(uintptr_t addr, int spa_flags)
{
	mdb_metaslab_group_t mg;
	if (mdb_ctf_vread(&mg, "metaslab_group_t", "mdb_metaslab_group_t",
	    (uintptr_t)addr, 0) == -1) {
		mdb_warn("failed to read vdev_mg at %p\n", addr);
		return (DCMD_ERR);
	}

	mdb_inc_indent(4);
	mdb_printf("%<u>%-?s %15s%</u>\n", "ADDR", "FRAGMENTATION");
	if (mg.mg_fragmentation == ZFS_FRAG_INVALID)
		mdb_printf("%0?p %15s\n", addr, "-");
	else
		mdb_printf("%0?p %15llu%%\n", addr, mg.mg_fragmentation);

	if (spa_flags & SPA_FLAG_HISTOGRAMS)
		dump_histogram(mg.mg_histogram, RANGE_TREE_HISTOGRAM_SIZE, 0);
	mdb_dec_indent(4);
	return (DCMD_OK);
}

/*
 * ::vdev
 *
 * Print out a summarized vdev_t, in the following form:
 *
 * ADDR             STATE	AUX            DESC
 * fffffffbcde23df0 HEALTHY	-              /dev/dsk/c0t0d0
 *
 * If '-r' is specified, recursively visit all children.
 *
 * With '-e', the statistics associated with the vdev are printed as well.
 */
static int
do_print_vdev(uintptr_t addr, int flags, int depth, boolean_t recursive,
    int spa_flags)
{
	vdev_t vdev;
	char desc[MAXNAMELEN];
	int c, children;
	uintptr_t *child;
	const char *state, *aux;

	if (mdb_vread(&vdev, sizeof (vdev), (uintptr_t)addr) == -1) {
		mdb_warn("failed to read vdev_t at %p\n", (uintptr_t)addr);
		return (DCMD_ERR);
	}

	if (flags & DCMD_PIPE_OUT) {
		mdb_printf("%#lr\n", addr);
	} else {
		if (vdev.vdev_path != NULL) {
			if (mdb_readstr(desc, sizeof (desc),
			    (uintptr_t)vdev.vdev_path) == -1) {
				mdb_warn("failed to read vdev_path at %p\n",
				    vdev.vdev_path);
				return (DCMD_ERR);
			}
		} else if (vdev.vdev_ops != NULL) {
			vdev_ops_t ops;
			if (mdb_vread(&ops, sizeof (ops),
			    (uintptr_t)vdev.vdev_ops) == -1) {
				mdb_warn("failed to read vdev_ops at %p\n",
				    vdev.vdev_ops);
				return (DCMD_ERR);
			}
			(void) strcpy(desc, ops.vdev_op_type);
		} else {
			(void) strcpy(desc, "<unknown>");
		}

		if (depth == 0 && DCMD_HDRSPEC(flags))
			mdb_printf("%<u>%-?s %-9s %-12s %-*s%</u>\n",
			    "ADDR", "STATE", "AUX",
			    sizeof (uintptr_t) == 4 ? 43 : 35,
			    "DESCRIPTION");

		mdb_printf("%0?p ", addr);

		switch (vdev.vdev_state) {
		case VDEV_STATE_CLOSED:
			state = "CLOSED";
			break;
		case VDEV_STATE_OFFLINE:
			state = "OFFLINE";
			break;
		case VDEV_STATE_CANT_OPEN:
			state = "CANT_OPEN";
			break;
		case VDEV_STATE_DEGRADED:
			state = "DEGRADED";
			break;
		case VDEV_STATE_HEALTHY:
			state = "HEALTHY";
			break;
		case VDEV_STATE_REMOVED:
			state = "REMOVED";
			break;
		case VDEV_STATE_FAULTED:
			state = "FAULTED";
			break;
		default:
			state = "UNKNOWN";
			break;
		}

		switch (vdev.vdev_stat.vs_aux) {
		case VDEV_AUX_NONE:
			aux = "-";
			break;
		case VDEV_AUX_OPEN_FAILED:
			aux = "OPEN_FAILED";
			break;
		case VDEV_AUX_CORRUPT_DATA:
			aux = "CORRUPT_DATA";
			break;
		case VDEV_AUX_NO_REPLICAS:
			aux = "NO_REPLICAS";
			break;
		case VDEV_AUX_BAD_GUID_SUM:
			aux = "BAD_GUID_SUM";
			break;
		case VDEV_AUX_TOO_SMALL:
			aux = "TOO_SMALL";
			break;
		case VDEV_AUX_BAD_LABEL:
			aux = "BAD_LABEL";
			break;
		case VDEV_AUX_VERSION_NEWER:
			aux = "VERS_NEWER";
			break;
		case VDEV_AUX_VERSION_OLDER:
			aux = "VERS_OLDER";
			break;
		case VDEV_AUX_UNSUP_FEAT:
			aux = "UNSUP_FEAT";
			break;
		case VDEV_AUX_SPARED:
			aux = "SPARED";
			break;
		case VDEV_AUX_ERR_EXCEEDED:
			aux = "ERR_EXCEEDED";
			break;
		case VDEV_AUX_IO_FAILURE:
			aux = "IO_FAILURE";
			break;
		case VDEV_AUX_BAD_LOG:
			aux = "BAD_LOG";
			break;
		case VDEV_AUX_EXTERNAL:
			aux = "EXTERNAL";
			break;
		case VDEV_AUX_SPLIT_POOL:
			aux = "SPLIT_POOL";
			break;
		default:
			aux = "UNKNOWN";
			break;
		}

		mdb_printf("%-9s %-12s %*s%s\n", state, aux, depth, "", desc);

		if (spa_flags & SPA_FLAG_ERRORS) {
			vdev_stat_t *vs = &vdev.vdev_stat;
			int i;

			mdb_inc_indent(4);
			mdb_printf("\n");
			mdb_printf("%<u>       %12s %12s %12s %12s "
			    "%12s%</u>\n", "READ", "WRITE", "FREE", "CLAIM",
			    "IOCTL");
			mdb_printf("OPS     ");
			for (i = 1; i < ZIO_TYPES; i++)
				mdb_printf("%11#llx%s", vs->vs_ops[i],
				    i == ZIO_TYPES - 1 ? "" : "  ");
			mdb_printf("\n");
			mdb_printf("BYTES   ");
			for (i = 1; i < ZIO_TYPES; i++)
				mdb_printf("%11#llx%s", vs->vs_bytes[i],
				    i == ZIO_TYPES - 1 ? "" : "  ");


			mdb_printf("\n");
			mdb_printf("EREAD    %10#llx\n", vs->vs_read_errors);
			mdb_printf("EWRITE   %10#llx\n", vs->vs_write_errors);
			mdb_printf("ECKSUM   %10#llx\n",
			    vs->vs_checksum_errors);
			mdb_dec_indent(4);
			mdb_printf("\n");
		}

		if (spa_flags & SPA_FLAG_METASLAB_GROUPS &&
		    vdev.vdev_mg != NULL) {
			metaslab_group_stats((uintptr_t)vdev.vdev_mg,
			    spa_flags);
		}
		if (spa_flags & SPA_FLAG_METASLABS && vdev.vdev_ms != NULL) {
			metaslab_stats((uintptr_t)addr, spa_flags);
		}
	}

	children = vdev.vdev_children;

	if (children == 0 || !recursive)
		return (DCMD_OK);

	child = mdb_alloc(children * sizeof (void *), UM_SLEEP | UM_GC);
	if (mdb_vread(child, children * sizeof (void *),
	    (uintptr_t)vdev.vdev_child) == -1) {
		mdb_warn("failed to read vdev children at %p", vdev.vdev_child);
		return (DCMD_ERR);
	}

	for (c = 0; c < children; c++) {
		if (do_print_vdev(child[c], flags, depth + 2, recursive,
		    spa_flags)) {
			return (DCMD_ERR);
		}
	}

	return (DCMD_OK);
}

static int
vdev_print(uintptr_t addr, uint_t flags, int argc, const mdb_arg_t *argv)
{
	uint64_t depth = 0;
	boolean_t recursive = B_FALSE;
	int spa_flags = 0;

	if (mdb_getopts(argc, argv,
	    'e', MDB_OPT_SETBITS, SPA_FLAG_ERRORS, &spa_flags,
	    'm', MDB_OPT_SETBITS, SPA_FLAG_METASLABS, &spa_flags,
	    'M', MDB_OPT_SETBITS, SPA_FLAG_METASLAB_GROUPS, &spa_flags,
	    'h', MDB_OPT_SETBITS, SPA_FLAG_HISTOGRAMS, &spa_flags,
	    'r', MDB_OPT_SETBITS, TRUE, &recursive,
	    'd', MDB_OPT_UINT64, &depth, NULL) != argc)
		return (DCMD_USAGE);

	if (!(flags & DCMD_ADDRSPEC)) {
		mdb_warn("no vdev_t address given\n");
		return (DCMD_ERR);
	}

	return (do_print_vdev(addr, flags, (int)depth, recursive, spa_flags));
}

typedef struct mdb_metaslab_alloc_trace {
	uintptr_t mat_mg;
	uintptr_t mat_msp;
	uint64_t mat_size;
	uint64_t mat_weight;
	uint64_t mat_offset;
	uint32_t mat_dva_id;
} mdb_metaslab_alloc_trace_t;

static void
metaslab_print_weight(uint64_t weight)
{
	char buf[100];

	if (WEIGHT_IS_SPACEBASED(weight)) {
		mdb_nicenum(
		    weight & ~(METASLAB_ACTIVE_MASK | METASLAB_WEIGHT_TYPE),
		    buf);
	} else {
		char size[NICENUM_BUFLEN];
		mdb_nicenum(1ULL << WEIGHT_GET_INDEX(weight), size);
		(void) mdb_snprintf(buf, sizeof (buf), "%llu x %s",
		    WEIGHT_GET_COUNT(weight), size);
	}
	mdb_printf("%11s ", buf);
}

/* ARGSUSED */
static int
metaslab_weight(uintptr_t addr, uint_t flags, int argc, const mdb_arg_t *argv)
{
	uint64_t weight = 0;
	char active;

	if (argc == 0 && (flags & DCMD_ADDRSPEC)) {
		if (mdb_vread(&weight, sizeof (uint64_t), addr) == -1) {
			mdb_warn("failed to read weight at %p\n", addr);
			return (DCMD_ERR);
		}
	} else if (argc == 1 && !(flags & DCMD_ADDRSPEC)) {
		weight = (argv[0].a_type == MDB_TYPE_IMMEDIATE) ?
		    argv[0].a_un.a_val : mdb_strtoull(argv[0].a_un.a_str);
	} else {
		return (DCMD_USAGE);
	}

	if (DCMD_HDRSPEC(flags)) {
		mdb_printf("%<u>%-6s %9s %9s%</u>\n",
		    "ACTIVE", "ALGORITHM", "WEIGHT");
	}

	if (weight & METASLAB_WEIGHT_PRIMARY)
		active = 'P';
	else if (weight & METASLAB_WEIGHT_SECONDARY)
		active = 'S';
	else
		active = '-';
	mdb_printf("%6c %8s ", active,
	    WEIGHT_IS_SPACEBASED(weight) ? "SPACE" : "SEGMENT");
	metaslab_print_weight(weight);
	mdb_printf("\n");

	return (DCMD_OK);
}

/* ARGSUSED */
static int
metaslab_trace(uintptr_t addr, uint_t flags, int argc, const mdb_arg_t *argv)
{
	mdb_metaslab_alloc_trace_t mat;
	mdb_metaslab_group_t mg = { 0 };
	char result_type[100];

	if (mdb_ctf_vread(&mat, "metaslab_alloc_trace_t",
	    "mdb_metaslab_alloc_trace_t", addr, 0) == -1) {
		return (DCMD_ERR);
	}

	if (!(flags & DCMD_PIPE_OUT) && DCMD_HDRSPEC(flags)) {
		mdb_printf("%<u>%6s %6s %8s %11s %18s %18s%</u>\n",
		    "MSID", "DVA", "ASIZE", "WEIGHT", "RESULT", "VDEV");
	}

	if (mat.mat_msp != NULL) {
		mdb_metaslab_t ms;

		if (mdb_ctf_vread(&ms, "metaslab_t", "mdb_metaslab_t",
		    mat.mat_msp, 0) == -1) {
			return (DCMD_ERR);
		}
		mdb_printf("%6llu ", ms.ms_id);
	} else {
		mdb_printf("%6s ", "-");
	}

	mdb_printf("%6d %8llx ", mat.mat_dva_id, mat.mat_size);

	metaslab_print_weight(mat.mat_weight);

	if ((int64_t)mat.mat_offset < 0) {
		if (enum_lookup("enum trace_alloc_type", mat.mat_offset,
		    "TRACE_", sizeof (result_type), result_type) == -1) {
			mdb_warn("Could not find enum for trace_alloc_type");
			return (DCMD_ERR);
		}
		mdb_printf("%18s ", result_type);
	} else {
		mdb_printf("%<b>%18llx%</b> ", mat.mat_offset);
	}

	if (mat.mat_mg != NULL &&
	    mdb_ctf_vread(&mg, "metaslab_group_t", "mdb_metaslab_group_t",
	    mat.mat_mg, 0) == -1) {
		return (DCMD_ERR);
	}

	if (mg.mg_vd != NULL) {
		mdb_vdev_t vdev;
		char desc[MAXNAMELEN];

		if (mdb_ctf_vread(&vdev, "vdev_t", "mdb_vdev_t",
		    mg.mg_vd, 0) == -1) {
			return (DCMD_ERR);
		}

		if (vdev.vdev_path != NULL) {
			char path[MAXNAMELEN];

			if (mdb_readstr(path, sizeof (path),
			    vdev.vdev_path) == -1) {
				mdb_warn("failed to read vdev_path at %p\n",
				    vdev.vdev_path);
				return (DCMD_ERR);
			}
			char *slash;
			if ((slash = strrchr(path, '/')) != NULL) {
				strcpy(desc, slash + 1);
			} else {
				strcpy(desc, path);
			}
		} else if (vdev.vdev_ops != NULL) {
			mdb_vdev_ops_t ops;
			if (mdb_ctf_vread(&ops, "vdev_ops_t", "mdb_vdev_ops_t",
			    vdev.vdev_ops, 0) == -1) {
				mdb_warn("failed to read vdev_ops at %p\n",
				    vdev.vdev_ops);
				return (DCMD_ERR);
			}
			(void) mdb_snprintf(desc, sizeof (desc),
			    "%s-%llu", ops.vdev_op_type, vdev.vdev_id);
		} else {
			(void) strcpy(desc, "<unknown>");
		}
		mdb_printf("%18s\n", desc);
	}

	return (DCMD_OK);
}

typedef struct metaslab_walk_data {
	uint64_t mw_numvdevs;
	uintptr_t *mw_vdevs;
	int mw_curvdev;
	uint64_t mw_nummss;
	uintptr_t *mw_mss;
	int mw_curms;
} metaslab_walk_data_t;

static int
metaslab_walk_step(mdb_walk_state_t *wsp)
{
	metaslab_walk_data_t *mw = wsp->walk_data;
	metaslab_t ms;
	uintptr_t msp;

	if (mw->mw_curvdev >= mw->mw_numvdevs)
		return (WALK_DONE);

	if (mw->mw_mss == NULL) {
		uintptr_t mssp;
		uintptr_t vdevp;

		ASSERT(mw->mw_curms == 0);
		ASSERT(mw->mw_nummss == 0);

		vdevp = mw->mw_vdevs[mw->mw_curvdev];
		if (GETMEMB(vdevp, "vdev", vdev_ms, mssp) ||
		    GETMEMB(vdevp, "vdev", vdev_ms_count, mw->mw_nummss)) {
			return (WALK_ERR);
		}

		mw->mw_mss = mdb_alloc(mw->mw_nummss * sizeof (void*),
		    UM_SLEEP | UM_GC);
		if (mdb_vread(mw->mw_mss, mw->mw_nummss * sizeof (void*),
		    mssp) == -1) {
			mdb_warn("failed to read vdev_ms at %p", mssp);
			return (WALK_ERR);
		}
	}

	if (mw->mw_curms >= mw->mw_nummss) {
		mw->mw_mss = NULL;
		mw->mw_curms = 0;
		mw->mw_nummss = 0;
		mw->mw_curvdev++;
		return (WALK_NEXT);
	}

	msp = mw->mw_mss[mw->mw_curms];
	if (mdb_vread(&ms, sizeof (metaslab_t), msp) == -1) {
		mdb_warn("failed to read metaslab_t at %p", msp);
		return (WALK_ERR);
	}

	mw->mw_curms++;

	return (wsp->walk_callback(msp, &ms, wsp->walk_cbdata));
}

static int
metaslab_walk_init(mdb_walk_state_t *wsp)
{
	metaslab_walk_data_t *mw;
	uintptr_t root_vdevp;
	uintptr_t childp;

	if (wsp->walk_addr == NULL) {
		mdb_warn("must supply address of spa_t\n");
		return (WALK_ERR);
	}

	mw = mdb_zalloc(sizeof (metaslab_walk_data_t), UM_SLEEP | UM_GC);

	if (GETMEMB(wsp->walk_addr, "spa", spa_root_vdev, root_vdevp) ||
	    GETMEMB(root_vdevp, "vdev", vdev_children, mw->mw_numvdevs) ||
	    GETMEMB(root_vdevp, "vdev", vdev_child, childp)) {
		return (DCMD_ERR);
	}

	mw->mw_vdevs = mdb_alloc(mw->mw_numvdevs * sizeof (void *),
	    UM_SLEEP | UM_GC);
	if (mdb_vread(mw->mw_vdevs, mw->mw_numvdevs * sizeof (void *),
	    childp) == -1) {
		mdb_warn("failed to read root vdev children at %p", childp);
		return (DCMD_ERR);
	}

	wsp->walk_data = mw;

	return (WALK_NEXT);
}

typedef struct mdb_spa {
	uintptr_t spa_dsl_pool;
	uintptr_t spa_root_vdev;
} mdb_spa_t;

typedef struct mdb_dsl_pool {
	uintptr_t dp_root_dir;
} mdb_dsl_pool_t;

typedef struct mdb_dsl_dir {
	uintptr_t dd_dbuf;
	int64_t dd_space_towrite[TXG_SIZE];
} mdb_dsl_dir_t;

typedef struct mdb_dsl_dir_phys {
	uint64_t dd_used_bytes;
	uint64_t dd_compressed_bytes;
	uint64_t dd_uncompressed_bytes;
} mdb_dsl_dir_phys_t;

typedef struct space_data {
	uint64_t ms_alloctree[TXG_SIZE];
	uint64_t ms_freeingtree;
	uint64_t ms_freedtree;
	uint64_t ms_tree;
	int64_t ms_deferspace;
	uint64_t avail;
	uint64_t nowavail;
} space_data_t;

/* ARGSUSED */
static int
space_cb(uintptr_t addr, const void *unknown, void *arg)
{
	space_data_t *sd = arg;
	mdb_metaslab_t ms;
	mdb_range_tree_t rt;
	mdb_space_map_t sm = { 0 };
	mdb_space_map_phys_t smp = { 0 };
	int i;

	if (mdb_ctf_vread(&ms, "metaslab_t", "mdb_metaslab_t",
	    addr, 0) == -1)
		return (WALK_ERR);

	for (i = 0; i < TXG_SIZE; i++) {
		if (mdb_ctf_vread(&rt, "range_tree_t",
		    "mdb_range_tree_t", ms.ms_alloctree[i], 0) == -1)
			return (WALK_ERR);

		sd->ms_alloctree[i] += rt.rt_space;

	}

	if (mdb_ctf_vread(&rt, "range_tree_t",
	    "mdb_range_tree_t", ms.ms_freeingtree, 0) == -1)
		return (WALK_ERR);
	sd->ms_freeingtree += rt.rt_space;

	if (mdb_ctf_vread(&rt, "range_tree_t",
	    "mdb_range_tree_t", ms.ms_freedtree, 0) == -1)
		return (WALK_ERR);
	sd->ms_freedtree += rt.rt_space;

	if (mdb_ctf_vread(&rt, "range_tree_t",
	    "mdb_range_tree_t", ms.ms_tree, 0) == -1)
		return (WALK_ERR);
	sd->ms_tree += rt.rt_space;

	if (ms.ms_sm != NULL &&
	    mdb_ctf_vread(&sm, "space_map_t",
	    "mdb_space_map_t", ms.ms_sm, 0) == -1)
		return (WALK_ERR);

	if (sm.sm_phys != NULL) {
		(void) mdb_ctf_vread(&smp, "space_map_phys_t",
		    "mdb_space_map_phys_t", sm.sm_phys, 0);
	}

	sd->ms_deferspace += ms.ms_deferspace;
	sd->avail += sm.sm_size - sm.sm_alloc;
	sd->nowavail += sm.sm_size - smp.smp_alloc;

	return (WALK_NEXT);
}

/*
 * ::spa_space [-b]
 *
 * Given a spa_t, print out it's on-disk space usage and in-core
 * estimates of future usage.  If -b is given, print space in bytes.
 * Otherwise print in megabytes.
 */
/* ARGSUSED */
static int
spa_space(uintptr_t addr, uint_t flags, int argc, const mdb_arg_t *argv)
{
	mdb_spa_t spa;
	mdb_dsl_pool_t dp;
	mdb_dsl_dir_t dd;
	mdb_dmu_buf_impl_t db;
	mdb_dsl_dir_phys_t dsp;
	space_data_t sd;
	int shift = 20;
	char *suffix = "M";
	int bytes = B_FALSE;

	if (mdb_getopts(argc, argv, 'b', MDB_OPT_SETBITS, TRUE, &bytes, NULL) !=
	    argc)
		return (DCMD_USAGE);
	if (!(flags & DCMD_ADDRSPEC))
		return (DCMD_USAGE);

	if (bytes) {
		shift = 0;
		suffix = "";
	}

	if (mdb_ctf_vread(&spa, ZFS_STRUCT "spa", "mdb_spa_t",
	    addr, 0) == -1 ||
	    mdb_ctf_vread(&dp, ZFS_STRUCT "dsl_pool", "mdb_dsl_pool_t",
	    spa.spa_dsl_pool, 0) == -1 ||
	    mdb_ctf_vread(&dd, ZFS_STRUCT "dsl_dir", "mdb_dsl_dir_t",
	    dp.dp_root_dir, 0) == -1 ||
	    mdb_ctf_vread(&db, ZFS_STRUCT "dmu_buf_impl", "mdb_dmu_buf_impl_t",
	    dd.dd_dbuf, 0) == -1 ||
	    mdb_ctf_vread(&dsp, ZFS_STRUCT "dsl_dir_phys",
	    "mdb_dsl_dir_phys_t", db.db.db_data, 0) == -1) {
		return (DCMD_ERR);
	}

	mdb_printf("dd_space_towrite = %llu%s %llu%s %llu%s %llu%s\n",
	    dd.dd_space_towrite[0] >> shift, suffix,
	    dd.dd_space_towrite[1] >> shift, suffix,
	    dd.dd_space_towrite[2] >> shift, suffix,
	    dd.dd_space_towrite[3] >> shift, suffix);

	mdb_printf("dd_phys.dd_used_bytes = %llu%s\n",
	    dsp.dd_used_bytes >> shift, suffix);
	mdb_printf("dd_phys.dd_compressed_bytes = %llu%s\n",
	    dsp.dd_compressed_bytes >> shift, suffix);
	mdb_printf("dd_phys.dd_uncompressed_bytes = %llu%s\n",
	    dsp.dd_uncompressed_bytes >> shift, suffix);

	bzero(&sd, sizeof (sd));
	if (mdb_pwalk("metaslab", space_cb, &sd, addr) != 0) {
		mdb_warn("can't walk metaslabs");
		return (DCMD_ERR);
	}

	mdb_printf("ms_allocmap = %llu%s %llu%s %llu%s %llu%s\n",
	    sd.ms_alloctree[0] >> shift, suffix,
	    sd.ms_alloctree[1] >> shift, suffix,
	    sd.ms_alloctree[2] >> shift, suffix,
	    sd.ms_alloctree[3] >> shift, suffix);
	mdb_printf("ms_freeingtree = %llu%s\n",
	    sd.ms_freeingtree >> shift, suffix);
	mdb_printf("ms_freedtree = %llu%s\n",
	    sd.ms_freedtree >> shift, suffix);
	mdb_printf("ms_tree = %llu%s\n", sd.ms_tree >> shift, suffix);
	mdb_printf("ms_deferspace = %llu%s\n",
	    sd.ms_deferspace >> shift, suffix);
	mdb_printf("last synced avail = %llu%s\n", sd.avail >> shift, suffix);
	mdb_printf("current syncing avail = %llu%s\n",
	    sd.nowavail >> shift, suffix);

	return (DCMD_OK);
}

typedef struct mdb_spa_aux_vdev {
	int sav_count;
	uintptr_t sav_vdevs;
} mdb_spa_aux_vdev_t;

typedef struct mdb_spa_vdevs {
	uintptr_t spa_root_vdev;
	mdb_spa_aux_vdev_t spa_l2cache;
	mdb_spa_aux_vdev_t spa_spares;
} mdb_spa_vdevs_t;

static int
spa_print_aux(mdb_spa_aux_vdev_t *sav, uint_t flags, mdb_arg_t *v,
    const char *name)
{
	uintptr_t *aux;
	size_t len;
	int ret, i;

	/*
	 * Iterate over aux vdevs and print those out as well.  This is a
	 * little annoying because we don't have a root vdev to pass to ::vdev.
	 * Instead, we print a single line and then call it for each child
	 * vdev.
	 */
	if (sav->sav_count != 0) {
		v[1].a_type = MDB_TYPE_STRING;
		v[1].a_un.a_str = "-d";
		v[2].a_type = MDB_TYPE_IMMEDIATE;
		v[2].a_un.a_val = 2;

		len = sav->sav_count * sizeof (uintptr_t);
		aux = mdb_alloc(len, UM_SLEEP);
		if (mdb_vread(aux, len, sav->sav_vdevs) == -1) {
			mdb_free(aux, len);
			mdb_warn("failed to read l2cache vdevs at %p",
			    sav->sav_vdevs);
			return (DCMD_ERR);
		}

		mdb_printf("%-?s %-9s %-12s %s\n", "-", "-", "-", name);

		for (i = 0; i < sav->sav_count; i++) {
			ret = mdb_call_dcmd("vdev", aux[i], flags, 3, v);
			if (ret != DCMD_OK) {
				mdb_free(aux, len);
				return (ret);
			}
		}

		mdb_free(aux, len);
	}

	return (0);
}

/*
 * ::spa_vdevs
 *
 *	-e	Include error stats
 *	-m	Include metaslab information
 *	-M	Include metaslab group information
 *	-h	Include histogram information (requires -m or -M)
 *
 * Print out a summarized list of vdevs for the given spa_t.
 * This is accomplished by invoking "::vdev -re" on the root vdev, as well as
 * iterating over the cache devices.
 */
/* ARGSUSED */
static int
spa_vdevs(uintptr_t addr, uint_t flags, int argc, const mdb_arg_t *argv)
{
	mdb_arg_t v[3];
	int ret;
	char opts[100] = "-r";
	int spa_flags = 0;

	if (mdb_getopts(argc, argv,
	    'e', MDB_OPT_SETBITS, SPA_FLAG_ERRORS, &spa_flags,
	    'm', MDB_OPT_SETBITS, SPA_FLAG_METASLABS, &spa_flags,
	    'M', MDB_OPT_SETBITS, SPA_FLAG_METASLAB_GROUPS, &spa_flags,
	    'h', MDB_OPT_SETBITS, SPA_FLAG_HISTOGRAMS, &spa_flags,
	    NULL) != argc)
		return (DCMD_USAGE);

	if (!(flags & DCMD_ADDRSPEC))
		return (DCMD_USAGE);

	mdb_spa_vdevs_t spa;
	if (mdb_ctf_vread(&spa, "spa_t", "mdb_spa_vdevs_t", addr, 0) == -1)
		return (DCMD_ERR);

	/*
	 * Unitialized spa_t structures can have a NULL root vdev.
	 */
	if (spa.spa_root_vdev == NULL) {
		mdb_printf("no associated vdevs\n");
		return (DCMD_OK);
	}

	if (spa_flags & SPA_FLAG_ERRORS)
		strcat(opts, "e");
	if (spa_flags & SPA_FLAG_METASLABS)
		strcat(opts, "m");
	if (spa_flags & SPA_FLAG_METASLAB_GROUPS)
		strcat(opts, "M");
	if (spa_flags & SPA_FLAG_HISTOGRAMS)
		strcat(opts, "h");

	v[0].a_type = MDB_TYPE_STRING;
	v[0].a_un.a_str = opts;

	ret = mdb_call_dcmd("vdev", (uintptr_t)spa.spa_root_vdev,
	    flags, 1, v);
	if (ret != DCMD_OK)
		return (ret);

	if (spa_print_aux(&spa.spa_l2cache, flags, v, "cache") != 0 ||
	    spa_print_aux(&spa.spa_spares, flags, v, "spares") != 0)
		return (DCMD_ERR);

	return (DCMD_OK);
}

/*
 * ::zio
 *
 * Print a summary of zio_t and all its children.  This is intended to display a
 * zio tree, and hence we only pick the most important pieces of information for
 * the main summary.  More detailed information can always be found by doing a
 * '::print zio' on the underlying zio_t.  The columns we display are:
 *
 *	ADDRESS  TYPE  STAGE  WAITER  TIME_ELAPSED
 *
 * The 'address' column is indented by one space for each depth level as we
 * descend down the tree.
 */

#define	ZIO_MAXINDENT	7
#define	ZIO_MAXWIDTH	(sizeof (uintptr_t) * 2 + ZIO_MAXINDENT)
#define	ZIO_WALK_SELF	0
#define	ZIO_WALK_CHILD	1
#define	ZIO_WALK_PARENT	2

typedef struct zio_print_args {
	int	zpa_current_depth;
	int	zpa_min_depth;
	int	zpa_max_depth;
	int	zpa_type;
	uint_t	zpa_flags;
} zio_print_args_t;

typedef struct mdb_zio {
	enum zio_type io_type;
	enum zio_stage io_stage;
	uintptr_t io_waiter;
	uintptr_t io_spa;
	struct {
		struct {
			uintptr_t list_next;
		} list_head;
	} io_parent_list;
	int io_error;
} mdb_zio_t;

typedef struct mdb_zio_timestamp {
	hrtime_t io_timestamp;
} mdb_zio_timestamp_t;

static int zio_child_cb(uintptr_t addr, const void *unknown, void *arg);

static int
zio_print_cb(uintptr_t addr, zio_print_args_t *zpa)
{
	mdb_ctf_id_t type_enum, stage_enum;
	int indent = zpa->zpa_current_depth;
	const char *type, *stage;
	uintptr_t laddr;
	mdb_zio_t zio;
	mdb_zio_timestamp_t zio_timestamp = { 0 };

	if (mdb_ctf_vread(&zio, ZFS_STRUCT "zio", "mdb_zio_t", addr, 0) == -1)
		return (WALK_ERR);
	(void) mdb_ctf_vread(&zio_timestamp, ZFS_STRUCT "zio",
	    "mdb_zio_timestamp_t", addr, MDB_CTF_VREAD_QUIET);

	if (indent > ZIO_MAXINDENT)
		indent = ZIO_MAXINDENT;

	if (mdb_ctf_lookup_by_name("enum zio_type", &type_enum) == -1 ||
	    mdb_ctf_lookup_by_name("enum zio_stage", &stage_enum) == -1) {
		mdb_warn("failed to lookup zio enums");
		return (WALK_ERR);
	}

	if ((type = mdb_ctf_enum_name(type_enum, zio.io_type)) != NULL)
		type += sizeof ("ZIO_TYPE_") - 1;
	else
		type = "?";

	if (zio.io_error == 0) {
		stage = mdb_ctf_enum_name(stage_enum, zio.io_stage);
		if (stage != NULL)
			stage += sizeof ("ZIO_STAGE_") - 1;
		else
			stage = "?";
	} else {
		stage = "FAILED";
	}

	if (zpa->zpa_current_depth >= zpa->zpa_min_depth) {
		if (zpa->zpa_flags & DCMD_PIPE_OUT) {
			mdb_printf("%?p\n", addr);
		} else {
			mdb_printf("%*s%-*p %-5s %-16s ", indent, "",
			    ZIO_MAXWIDTH - indent, addr, type, stage);
			if (zio.io_waiter != 0)
				mdb_printf("%-16lx ", zio.io_waiter);
			else
				mdb_printf("%-16s ", "-");
#ifdef _KERNEL
			if (zio_timestamp.io_timestamp != 0) {
				mdb_printf("%llums", (mdb_gethrtime() -
				    zio_timestamp.io_timestamp) /
				    1000000);
			} else {
				mdb_printf("%-12s ", "-");
			}
#else
			mdb_printf("%-12s ", "-");
#endif
			mdb_printf("\n");
		}
	}

	if (zpa->zpa_current_depth >= zpa->zpa_max_depth)
		return (WALK_NEXT);

	if (zpa->zpa_type == ZIO_WALK_PARENT)
		laddr = addr + mdb_ctf_offsetof_by_name(ZFS_STRUCT "zio",
		    "io_parent_list");
	else
		laddr = addr + mdb_ctf_offsetof_by_name(ZFS_STRUCT "zio",
		    "io_child_list");

	zpa->zpa_current_depth++;
	if (mdb_pwalk("list", zio_child_cb, zpa, laddr) != 0) {
		mdb_warn("failed to walk zio_t children at %p\n", laddr);
		return (WALK_ERR);
	}
	zpa->zpa_current_depth--;

	return (WALK_NEXT);
}

/* ARGSUSED */
static int
zio_child_cb(uintptr_t addr, const void *unknown, void *arg)
{
	zio_link_t zl;
	uintptr_t ziop;
	zio_print_args_t *zpa = arg;

	if (mdb_vread(&zl, sizeof (zl), addr) == -1) {
		mdb_warn("failed to read zio_link_t at %p", addr);
		return (WALK_ERR);
	}

	if (zpa->zpa_type == ZIO_WALK_PARENT)
		ziop = (uintptr_t)zl.zl_parent;
	else
		ziop = (uintptr_t)zl.zl_child;

	return (zio_print_cb(ziop, zpa));
}

/* ARGSUSED */
static int
zio_print(uintptr_t addr, uint_t flags, int argc, const mdb_arg_t *argv)
{
	zio_print_args_t zpa = { 0 };

	if (!(flags & DCMD_ADDRSPEC))
		return (DCMD_USAGE);

	if (mdb_getopts(argc, argv,
	    'r', MDB_OPT_SETBITS, INT_MAX, &zpa.zpa_max_depth,
	    'c', MDB_OPT_SETBITS, ZIO_WALK_CHILD, &zpa.zpa_type,
	    'p', MDB_OPT_SETBITS, ZIO_WALK_PARENT, &zpa.zpa_type,
	    NULL) != argc)
		return (DCMD_USAGE);

	zpa.zpa_flags = flags;
	if (zpa.zpa_max_depth != 0) {
		if (zpa.zpa_type == ZIO_WALK_SELF)
			zpa.zpa_type = ZIO_WALK_CHILD;
	} else if (zpa.zpa_type != ZIO_WALK_SELF) {
		zpa.zpa_min_depth = 1;
		zpa.zpa_max_depth = 1;
	}

	if (!(flags & DCMD_PIPE_OUT) && DCMD_HDRSPEC(flags)) {
		mdb_printf("%<u>%-*s %-5s %-16s %-16s %-12s%</u>\n",
		    ZIO_MAXWIDTH, "ADDRESS", "TYPE", "STAGE", "WAITER",
		    "TIME_ELAPSED");
	}

	if (zio_print_cb(addr, &zpa) != WALK_NEXT)
		return (DCMD_ERR);

	return (DCMD_OK);
}

/*
 * [addr]::zio_state
 *
 * Print a summary of all zio_t structures on the system, or for a particular
 * pool.  This is equivalent to '::walk zio_root | ::zio'.
 */
/*ARGSUSED*/
static int
zio_state(uintptr_t addr, uint_t flags, int argc, const mdb_arg_t *argv)
{
	/*
	 * MDB will remember the last address of the pipeline, so if we don't
	 * zero this we'll end up trying to walk zio structures for a
	 * non-existent spa_t.
	 */
	if (!(flags & DCMD_ADDRSPEC))
		addr = 0;

	return (mdb_pwalk_dcmd("zio_root", "zio", argc, argv, addr));
}

typedef struct mdb_multilist {
	uint64_t ml_num_sublists;
	uintptr_t ml_sublists;
} mdb_multilist_t;

typedef struct multilist_walk_data {
	uint64_t mwd_idx;
	mdb_multilist_t mwd_ml;
} multilist_walk_data_t;

/* ARGSUSED */
static int
multilist_print_cb(uintptr_t addr, const void *unknown, void *arg)
{
	mdb_printf("%#lr\n", addr);
	return (WALK_NEXT);
}

static int
multilist_walk_step(mdb_walk_state_t *wsp)
{
	multilist_walk_data_t *mwd = wsp->walk_data;

	if (mwd->mwd_idx >= mwd->mwd_ml.ml_num_sublists)
		return (WALK_DONE);

	wsp->walk_addr = mwd->mwd_ml.ml_sublists +
	    mdb_ctf_sizeof_by_name("multilist_sublist_t") * mwd->mwd_idx +
	    mdb_ctf_offsetof_by_name("multilist_sublist_t", "mls_list");

	mdb_pwalk("list", multilist_print_cb, (void*)NULL, wsp->walk_addr);
	mwd->mwd_idx++;

	return (WALK_NEXT);
}

static int
multilist_walk_init(mdb_walk_state_t *wsp)
{
	multilist_walk_data_t *mwd;

	if (wsp->walk_addr == NULL) {
		mdb_warn("must supply address of multilist_t\n");
		return (WALK_ERR);
	}

	mwd = mdb_zalloc(sizeof (multilist_walk_data_t), UM_SLEEP | UM_GC);
	if (mdb_ctf_vread(&mwd->mwd_ml, "multilist_t", "mdb_multilist_t",
	    wsp->walk_addr, 0) == -1) {
		return (WALK_ERR);
	}

	if (mwd->mwd_ml.ml_num_sublists == 0 ||
	    mwd->mwd_ml.ml_sublists == NULL) {
		mdb_warn("invalid or uninitialized multilist at %#lx\n",
		    wsp->walk_addr);
		return (WALK_ERR);
	}

	wsp->walk_data = mwd;
	return (WALK_NEXT);
}

typedef struct txg_list_walk_data {
	uintptr_t lw_head[TXG_SIZE];
	int	lw_txgoff;
	int	lw_maxoff;
	size_t	lw_offset;
	void	*lw_obj;
} txg_list_walk_data_t;

static int
txg_list_walk_init_common(mdb_walk_state_t *wsp, int txg, int maxoff)
{
	txg_list_walk_data_t *lwd;
	txg_list_t list;
	int i;

	lwd = mdb_alloc(sizeof (txg_list_walk_data_t), UM_SLEEP | UM_GC);
	if (mdb_vread(&list, sizeof (txg_list_t), wsp->walk_addr) == -1) {
		mdb_warn("failed to read txg_list_t at %#lx", wsp->walk_addr);
		return (WALK_ERR);
	}

	for (i = 0; i < TXG_SIZE; i++)
		lwd->lw_head[i] = (uintptr_t)list.tl_head[i];
	lwd->lw_offset = list.tl_offset;
	lwd->lw_obj = mdb_alloc(lwd->lw_offset + sizeof (txg_node_t),
	    UM_SLEEP | UM_GC);
	lwd->lw_txgoff = txg;
	lwd->lw_maxoff = maxoff;

	wsp->walk_addr = lwd->lw_head[lwd->lw_txgoff];
	wsp->walk_data = lwd;

	return (WALK_NEXT);
}

static int
txg_list_walk_init(mdb_walk_state_t *wsp)
{
	return (txg_list_walk_init_common(wsp, 0, TXG_SIZE-1));
}

static int
txg_list0_walk_init(mdb_walk_state_t *wsp)
{
	return (txg_list_walk_init_common(wsp, 0, 0));
}

static int
txg_list1_walk_init(mdb_walk_state_t *wsp)
{
	return (txg_list_walk_init_common(wsp, 1, 1));
}

static int
txg_list2_walk_init(mdb_walk_state_t *wsp)
{
	return (txg_list_walk_init_common(wsp, 2, 2));
}

static int
txg_list3_walk_init(mdb_walk_state_t *wsp)
{
	return (txg_list_walk_init_common(wsp, 3, 3));
}

static int
txg_list_walk_step(mdb_walk_state_t *wsp)
{
	txg_list_walk_data_t *lwd = wsp->walk_data;
	uintptr_t addr;
	txg_node_t *node;
	int status;

	while (wsp->walk_addr == NULL && lwd->lw_txgoff < lwd->lw_maxoff) {
		lwd->lw_txgoff++;
		wsp->walk_addr = lwd->lw_head[lwd->lw_txgoff];
	}

	if (wsp->walk_addr == NULL)
		return (WALK_DONE);

	addr = wsp->walk_addr - lwd->lw_offset;

	if (mdb_vread(lwd->lw_obj,
	    lwd->lw_offset + sizeof (txg_node_t), addr) == -1) {
		mdb_warn("failed to read list element at %#lx", addr);
		return (WALK_ERR);
	}

	status = wsp->walk_callback(addr, lwd->lw_obj, wsp->walk_cbdata);
	node = (txg_node_t *)((uintptr_t)lwd->lw_obj + lwd->lw_offset);
	wsp->walk_addr = (uintptr_t)node->tn_next[lwd->lw_txgoff];

	return (status);
}

/*
 * ::walk spa
 *
 * Walk all named spa_t structures in the namespace.  This is nothing more than
 * a layered avl walk.
 */
static int
spa_walk_init(mdb_walk_state_t *wsp)
{
	GElf_Sym sym;

	if (wsp->walk_addr != NULL) {
		mdb_warn("spa walk only supports global walks\n");
		return (WALK_ERR);
	}

	if (mdb_lookup_by_obj(ZFS_OBJ_NAME, "spa_namespace_avl", &sym) == -1) {
		mdb_warn("failed to find symbol 'spa_namespace_avl'");
		return (WALK_ERR);
	}

	wsp->walk_addr = (uintptr_t)sym.st_value;

	if (mdb_layered_walk("avl", wsp) == -1) {
		mdb_warn("failed to walk 'avl'\n");
		return (WALK_ERR);
	}

	return (WALK_NEXT);
}

static int
spa_walk_step(mdb_walk_state_t *wsp)
{
	return (wsp->walk_callback(wsp->walk_addr, NULL, wsp->walk_cbdata));
}

/*
 * [addr]::walk zio
 *
 * Walk all active zio_t structures on the system.  This is simply a layered
 * walk on top of ::walk zio_cache, with the optional ability to limit the
 * structures to a particular pool.
 */
static int
zio_walk_init(mdb_walk_state_t *wsp)
{
	wsp->walk_data = (void *)wsp->walk_addr;

	if (mdb_layered_walk("zio_cache", wsp) == -1) {
		mdb_warn("failed to walk 'zio_cache'\n");
		return (WALK_ERR);
	}

	return (WALK_NEXT);
}

static int
zio_walk_step(mdb_walk_state_t *wsp)
{
	mdb_zio_t zio;
	uintptr_t spa = (uintptr_t)wsp->walk_data;

	if (mdb_ctf_vread(&zio, ZFS_STRUCT "zio", "mdb_zio_t",
	    wsp->walk_addr, 0) == -1)
		return (WALK_ERR);

	if (spa != 0 && spa != zio.io_spa)
		return (WALK_NEXT);

	return (wsp->walk_callback(wsp->walk_addr, &zio, wsp->walk_cbdata));
}

/*
 * [addr]::walk zio_root
 *
 * Walk only root zio_t structures, optionally for a particular spa_t.
 */
static int
zio_walk_root_step(mdb_walk_state_t *wsp)
{
	mdb_zio_t zio;
	uintptr_t spa = (uintptr_t)wsp->walk_data;

	if (mdb_ctf_vread(&zio, ZFS_STRUCT "zio", "mdb_zio_t",
	    wsp->walk_addr, 0) == -1)
		return (WALK_ERR);

	if (spa != 0 && spa != zio.io_spa)
		return (WALK_NEXT);

	/* If the parent list is not empty, ignore */
	if (zio.io_parent_list.list_head.list_next !=
	    wsp->walk_addr +
	    mdb_ctf_offsetof_by_name(ZFS_STRUCT "zio", "io_parent_list") +
	    mdb_ctf_offsetof_by_name("struct list", "list_head"))
		return (WALK_NEXT);

	return (wsp->walk_callback(wsp->walk_addr, &zio, wsp->walk_cbdata));
}

/*
 * ::zfs_blkstats
 *
 *	-v	print verbose per-level information
 *
 */
static int
zfs_blkstats(uintptr_t addr, uint_t flags, int argc, const mdb_arg_t *argv)
{
	boolean_t verbose = B_FALSE;
	zfs_all_blkstats_t stats;
	dmu_object_type_t t;
	zfs_blkstat_t *tzb;
	uint64_t ditto;
	dmu_object_type_info_t dmu_ot[DMU_OT_NUMTYPES + 10];
	/* +10 in case it grew */

	if (mdb_readvar(&dmu_ot, "dmu_ot") == -1) {
		mdb_warn("failed to read 'dmu_ot'");
		return (DCMD_ERR);
	}

	if (mdb_getopts(argc, argv,
	    'v', MDB_OPT_SETBITS, TRUE, &verbose,
	    NULL) != argc)
		return (DCMD_USAGE);

	if (!(flags & DCMD_ADDRSPEC))
		return (DCMD_USAGE);

	if (GETMEMB(addr, "spa", spa_dsl_pool, addr) ||
	    GETMEMB(addr, "dsl_pool", dp_blkstats, addr) ||
	    mdb_vread(&stats, sizeof (zfs_all_blkstats_t), addr) == -1) {
		mdb_warn("failed to read data at %p;", addr);
		mdb_printf("maybe no stats? run \"zpool scrub\" first.");
		return (DCMD_ERR);
	}

	tzb = &stats.zab_type[DN_MAX_LEVELS][DMU_OT_TOTAL];
	if (tzb->zb_gangs != 0) {
		mdb_printf("Ganged blocks: %llu\n",
		    (longlong_t)tzb->zb_gangs);
	}

	ditto = tzb->zb_ditto_2_of_2_samevdev + tzb->zb_ditto_2_of_3_samevdev +
	    tzb->zb_ditto_3_of_3_samevdev;
	if (ditto != 0) {
		mdb_printf("Dittoed blocks on same vdev: %llu\n",
		    (longlong_t)ditto);
	}

	mdb_printf("\nBlocks\tLSIZE\tPSIZE\tASIZE"
	    "\t  avg\t comp\t%%Total\tType\n");

	for (t = 0; t <= DMU_OT_TOTAL; t++) {
		char csize[NICENUM_BUFLEN], lsize[NICENUM_BUFLEN];
		char psize[NICENUM_BUFLEN], asize[NICENUM_BUFLEN];
		char avg[NICENUM_BUFLEN];
		char comp[NICENUM_BUFLEN], pct[NICENUM_BUFLEN];
		char typename[64];
		int l;


		if (t == DMU_OT_DEFERRED)
			strcpy(typename, "deferred free");
		else if (t == DMU_OT_OTHER)
			strcpy(typename, "other");
		else if (t == DMU_OT_TOTAL)
			strcpy(typename, "Total");
		else if (mdb_readstr(typename, sizeof (typename),
		    (uintptr_t)dmu_ot[t].ot_name) == -1) {
			mdb_warn("failed to read type name");
			return (DCMD_ERR);
		}

		if (stats.zab_type[DN_MAX_LEVELS][t].zb_asize == 0)
			continue;

		for (l = -1; l < DN_MAX_LEVELS; l++) {
			int level = (l == -1 ? DN_MAX_LEVELS : l);
			zfs_blkstat_t *zb = &stats.zab_type[level][t];

			if (zb->zb_asize == 0)
				continue;

			/*
			 * Don't print each level unless requested.
			 */
			if (!verbose && level != DN_MAX_LEVELS)
				continue;

			/*
			 * If all the space is level 0, don't print the
			 * level 0 separately.
			 */
			if (level == 0 && zb->zb_asize ==
			    stats.zab_type[DN_MAX_LEVELS][t].zb_asize)
				continue;

			mdb_nicenum(zb->zb_count, csize);
			mdb_nicenum(zb->zb_lsize, lsize);
			mdb_nicenum(zb->zb_psize, psize);
			mdb_nicenum(zb->zb_asize, asize);
			mdb_nicenum(zb->zb_asize / zb->zb_count, avg);
			(void) snprintfrac(comp, NICENUM_BUFLEN,
			    zb->zb_lsize, zb->zb_psize, 2);
			(void) snprintfrac(pct, NICENUM_BUFLEN,
			    100 * zb->zb_asize, tzb->zb_asize, 2);

			mdb_printf("%6s\t%5s\t%5s\t%5s\t%5s"
			    "\t%5s\t%6s\t",
			    csize, lsize, psize, asize, avg, comp, pct);

			if (level == DN_MAX_LEVELS)
				mdb_printf("%s\n", typename);
			else
				mdb_printf("  L%d %s\n",
				    level, typename);
		}
	}

	return (DCMD_OK);
}

typedef struct mdb_reference {
	uintptr_t ref_holder;
	uintptr_t ref_removed;
	uint64_t ref_number;
} mdb_reference_t;

/* ARGSUSED */
static int
reference_cb(uintptr_t addr, const void *ignored, void *arg)
{
	mdb_reference_t ref;
	boolean_t holder_is_str = B_FALSE;
	char holder_str[128];
	boolean_t removed = (boolean_t)arg;

	if (mdb_ctf_vread(&ref, "reference_t", "mdb_reference_t", addr,
	    0) == -1)
		return (DCMD_ERR);

	if (mdb_readstr(holder_str, sizeof (holder_str),
	    ref.ref_holder) != -1)
		holder_is_str = strisprint(holder_str);

	if (removed)
		mdb_printf("removed ");
	mdb_printf("reference ");
	if (ref.ref_number != 1)
		mdb_printf("with count=%llu ", ref.ref_number);
	mdb_printf("with tag %lx", ref.ref_holder);
	if (holder_is_str)
		mdb_printf(" \"%s\"", holder_str);
	mdb_printf(", held at:\n");

	(void) mdb_call_dcmd("whatis", addr, DCMD_ADDRSPEC, 0, NULL);

	if (removed) {
		mdb_printf("removed at:\n");
		(void) mdb_call_dcmd("whatis", ref.ref_removed,
		    DCMD_ADDRSPEC, 0, NULL);
	}

	mdb_printf("\n");

	return (WALK_NEXT);
}

typedef struct mdb_refcount {
	uint64_t rc_count;
} mdb_refcount_t;

typedef struct mdb_refcount_removed {
	uint64_t rc_removed_count;
} mdb_refcount_removed_t;

typedef struct mdb_refcount_tracked {
	boolean_t rc_tracked;
} mdb_refcount_tracked_t;

/* ARGSUSED */
static int
refcount(uintptr_t addr, uint_t flags, int argc, const mdb_arg_t *argv)
{
	mdb_refcount_t rc;
	mdb_refcount_removed_t rcr;
	mdb_refcount_tracked_t rct;
	int off;
	boolean_t released = B_FALSE;

	if (!(flags & DCMD_ADDRSPEC))
		return (DCMD_USAGE);

	if (mdb_getopts(argc, argv,
	    'r', MDB_OPT_SETBITS, B_TRUE, &released,
	    NULL) != argc)
		return (DCMD_USAGE);

	if (mdb_ctf_vread(&rc, "refcount_t", "mdb_refcount_t", addr,
	    0) == -1)
		return (DCMD_ERR);

	if (mdb_ctf_vread(&rcr, "refcount_t", "mdb_refcount_removed_t", addr,
	    MDB_CTF_VREAD_QUIET) == -1) {
		mdb_printf("refcount_t at %p has %llu holds (untracked)\n",
		    addr, (longlong_t)rc.rc_count);
		return (DCMD_OK);
	}

	if (mdb_ctf_vread(&rct, "refcount_t", "mdb_refcount_tracked_t", addr,
	    MDB_CTF_VREAD_QUIET) == -1) {
		/* If this is an old target, it might be tracked. */
		rct.rc_tracked = B_TRUE;
	}

	mdb_printf("refcount_t at %p has %llu current holds, "
	    "%llu recently released holds\n",
	    addr, (longlong_t)rc.rc_count, (longlong_t)rcr.rc_removed_count);

	if (rct.rc_tracked && rc.rc_count > 0)
		mdb_printf("current holds:\n");
	off = mdb_ctf_offsetof_by_name("refcount_t", "rc_list");
	if (off == -1)
		return (DCMD_ERR);
	mdb_pwalk("list", reference_cb, (void*)B_FALSE, addr + off);

	if (released && rcr.rc_removed_count > 0) {
		mdb_printf("released holds:\n");

		off = mdb_ctf_offsetof_by_name("refcount_t", "rc_removed");
		if (off == -1)
			return (DCMD_ERR);
		mdb_pwalk("list", reference_cb, (void*)B_TRUE, addr + off);
	}

	return (DCMD_OK);
}

/* ARGSUSED */
static int
sa_attr_table(uintptr_t addr, uint_t flags, int argc, const mdb_arg_t *argv)
{
	sa_attr_table_t *table;
	sa_os_t sa_os;
	char *name;
	int i;

	if (mdb_vread(&sa_os, sizeof (sa_os_t), addr) == -1) {
		mdb_warn("failed to read sa_os at %p", addr);
		return (DCMD_ERR);
	}

	table = mdb_alloc(sizeof (sa_attr_table_t) * sa_os.sa_num_attrs,
	    UM_SLEEP | UM_GC);
	name = mdb_alloc(MAXPATHLEN, UM_SLEEP | UM_GC);

	if (mdb_vread(table, sizeof (sa_attr_table_t) * sa_os.sa_num_attrs,
	    (uintptr_t)sa_os.sa_attr_table) == -1) {
		mdb_warn("failed to read sa_os at %p", addr);
		return (DCMD_ERR);
	}

	mdb_printf("%<u>%-10s %-10s %-10s %-10s %s%</u>\n",
	    "ATTR ID", "REGISTERED", "LENGTH", "BSWAP", "NAME");
	for (i = 0; i != sa_os.sa_num_attrs; i++) {
		mdb_readstr(name, MAXPATHLEN, (uintptr_t)table[i].sa_name);
		mdb_printf("%5x   %8x %8x %8x          %-s\n",
		    (int)table[i].sa_attr, (int)table[i].sa_registered,
		    (int)table[i].sa_length, table[i].sa_byteswap, name);
	}

	return (DCMD_OK);
}

static int
sa_get_off_table(uintptr_t addr, uint32_t **off_tab, int attr_count)
{
	uintptr_t idx_table;

	if (GETMEMB(addr, "sa_idx_tab", sa_idx_tab, idx_table)) {
		mdb_printf("can't find offset table in sa_idx_tab\n");
		return (-1);
	}

	*off_tab = mdb_alloc(attr_count * sizeof (uint32_t),
	    UM_SLEEP | UM_GC);

	if (mdb_vread(*off_tab,
	    attr_count * sizeof (uint32_t), idx_table) == -1) {
		mdb_warn("failed to attribute offset table %p", idx_table);
		return (-1);
	}

	return (DCMD_OK);
}

/*ARGSUSED*/
static int
sa_attr_print(uintptr_t addr, uint_t flags, int argc, const mdb_arg_t *argv)
{
	uint32_t *offset_tab;
	int attr_count;
	uint64_t attr_id;
	uintptr_t attr_addr;
	uintptr_t bonus_tab, spill_tab;
	uintptr_t db_bonus, db_spill;
	uintptr_t os, os_sa;
	uintptr_t db_data;

	if (argc != 1)
		return (DCMD_USAGE);

	if (argv[0].a_type == MDB_TYPE_STRING)
		attr_id = mdb_strtoull(argv[0].a_un.a_str);
	else
		return (DCMD_USAGE);

	if (GETMEMB(addr, "sa_handle", sa_bonus_tab, bonus_tab) ||
	    GETMEMB(addr, "sa_handle", sa_spill_tab, spill_tab) ||
	    GETMEMB(addr, "sa_handle", sa_os, os) ||
	    GETMEMB(addr, "sa_handle", sa_bonus, db_bonus) ||
	    GETMEMB(addr, "sa_handle", sa_spill, db_spill)) {
		mdb_printf("Can't find necessary information in sa_handle "
		    "in sa_handle\n");
		return (DCMD_ERR);
	}

	if (GETMEMB(os, "objset", os_sa, os_sa)) {
		mdb_printf("Can't find os_sa in objset\n");
		return (DCMD_ERR);
	}

	if (GETMEMB(os_sa, "sa_os", sa_num_attrs, attr_count)) {
		mdb_printf("Can't find sa_num_attrs\n");
		return (DCMD_ERR);
	}

	if (attr_id > attr_count) {
		mdb_printf("attribute id number is out of range\n");
		return (DCMD_ERR);
	}

	if (bonus_tab) {
		if (sa_get_off_table(bonus_tab, &offset_tab,
		    attr_count) == -1) {
			return (DCMD_ERR);
		}

		if (GETMEMB(db_bonus, "dmu_buf", db_data, db_data)) {
			mdb_printf("can't find db_data in bonus dbuf\n");
			return (DCMD_ERR);
		}
	}

	if (bonus_tab && !TOC_ATTR_PRESENT(offset_tab[attr_id]) &&
	    spill_tab == NULL) {
		mdb_printf("Attribute does not exist\n");
		return (DCMD_ERR);
	} else if (!TOC_ATTR_PRESENT(offset_tab[attr_id]) && spill_tab) {
		if (sa_get_off_table(spill_tab, &offset_tab,
		    attr_count) == -1) {
			return (DCMD_ERR);
		}
		if (GETMEMB(db_spill, "dmu_buf", db_data, db_data)) {
			mdb_printf("can't find db_data in spill dbuf\n");
			return (DCMD_ERR);
		}
		if (!TOC_ATTR_PRESENT(offset_tab[attr_id])) {
			mdb_printf("Attribute does not exist\n");
			return (DCMD_ERR);
		}
	}
	attr_addr = db_data + TOC_OFF(offset_tab[attr_id]);
	mdb_printf("%p\n", attr_addr);
	return (DCMD_OK);
}

/* ARGSUSED */
static int
zfs_ace_print_common(uintptr_t addr, uint_t flags,
    uint64_t id, uint32_t access_mask, uint16_t ace_flags,
    uint16_t ace_type, int verbose)
{
	if (DCMD_HDRSPEC(flags) && !verbose)
		mdb_printf("%<u>%-?s %-8s %-8s %-8s %s%</u>\n",
		    "ADDR", "FLAGS", "MASK", "TYPE", "ID");

	if (!verbose) {
		mdb_printf("%0?p %-8x %-8x %-8x %-llx\n", addr,
		    ace_flags, access_mask, ace_type, id);
		return (DCMD_OK);
	}

	switch (ace_flags & ACE_TYPE_FLAGS) {
	case ACE_OWNER:
		mdb_printf("owner@:");
		break;
	case (ACE_IDENTIFIER_GROUP | ACE_GROUP):
		mdb_printf("group@:");
		break;
	case ACE_EVERYONE:
		mdb_printf("everyone@:");
		break;
	case ACE_IDENTIFIER_GROUP:
		mdb_printf("group:%llx:", (u_longlong_t)id);
		break;
	case 0: /* User entry */
		mdb_printf("user:%llx:", (u_longlong_t)id);
		break;
	}

	/* print out permission mask */
	if (access_mask & ACE_READ_DATA)
		mdb_printf("r");
	else
		mdb_printf("-");
	if (access_mask & ACE_WRITE_DATA)
		mdb_printf("w");
	else
		mdb_printf("-");
	if (access_mask & ACE_EXECUTE)
		mdb_printf("x");
	else
		mdb_printf("-");
	if (access_mask & ACE_APPEND_DATA)
		mdb_printf("p");
	else
		mdb_printf("-");
	if (access_mask & ACE_DELETE)
		mdb_printf("d");
	else
		mdb_printf("-");
	if (access_mask & ACE_DELETE_CHILD)
		mdb_printf("D");
	else
		mdb_printf("-");
	if (access_mask & ACE_READ_ATTRIBUTES)
		mdb_printf("a");
	else
		mdb_printf("-");
	if (access_mask & ACE_WRITE_ATTRIBUTES)
		mdb_printf("A");
	else
		mdb_printf("-");
	if (access_mask & ACE_READ_NAMED_ATTRS)
		mdb_printf("R");
	else
		mdb_printf("-");
	if (access_mask & ACE_WRITE_NAMED_ATTRS)
		mdb_printf("W");
	else
		mdb_printf("-");
	if (access_mask & ACE_READ_ACL)
		mdb_printf("c");
	else
		mdb_printf("-");
	if (access_mask & ACE_WRITE_ACL)
		mdb_printf("C");
	else
		mdb_printf("-");
	if (access_mask & ACE_WRITE_OWNER)
		mdb_printf("o");
	else
		mdb_printf("-");
	if (access_mask & ACE_SYNCHRONIZE)
		mdb_printf("s");
	else
		mdb_printf("-");

	mdb_printf(":");

	/* Print out inheritance flags */
	if (ace_flags & ACE_FILE_INHERIT_ACE)
		mdb_printf("f");
	else
		mdb_printf("-");
	if (ace_flags & ACE_DIRECTORY_INHERIT_ACE)
		mdb_printf("d");
	else
		mdb_printf("-");
	if (ace_flags & ACE_INHERIT_ONLY_ACE)
		mdb_printf("i");
	else
		mdb_printf("-");
	if (ace_flags & ACE_NO_PROPAGATE_INHERIT_ACE)
		mdb_printf("n");
	else
		mdb_printf("-");
	if (ace_flags & ACE_SUCCESSFUL_ACCESS_ACE_FLAG)
		mdb_printf("S");
	else
		mdb_printf("-");
	if (ace_flags & ACE_FAILED_ACCESS_ACE_FLAG)
		mdb_printf("F");
	else
		mdb_printf("-");
	if (ace_flags & ACE_INHERITED_ACE)
		mdb_printf("I");
	else
		mdb_printf("-");

	switch (ace_type) {
	case ACE_ACCESS_ALLOWED_ACE_TYPE:
		mdb_printf(":allow\n");
		break;
	case ACE_ACCESS_DENIED_ACE_TYPE:
		mdb_printf(":deny\n");
		break;
	case ACE_SYSTEM_AUDIT_ACE_TYPE:
		mdb_printf(":audit\n");
		break;
	case ACE_SYSTEM_ALARM_ACE_TYPE:
		mdb_printf(":alarm\n");
		break;
	default:
		mdb_printf(":?\n");
	}
	return (DCMD_OK);
}

/* ARGSUSED */
static int
zfs_ace_print(uintptr_t addr, uint_t flags, int argc, const mdb_arg_t *argv)
{
	zfs_ace_t zace;
	int verbose = FALSE;
	uint64_t id;

	if (!(flags & DCMD_ADDRSPEC))
		return (DCMD_USAGE);

	if (mdb_getopts(argc, argv,
	    'v', MDB_OPT_SETBITS, TRUE, &verbose, TRUE, NULL) != argc)
		return (DCMD_USAGE);

	if (mdb_vread(&zace, sizeof (zfs_ace_t), addr) == -1) {
		mdb_warn("failed to read zfs_ace_t");
		return (DCMD_ERR);
	}

	if ((zace.z_hdr.z_flags & ACE_TYPE_FLAGS) == 0 ||
	    (zace.z_hdr.z_flags & ACE_TYPE_FLAGS) == ACE_IDENTIFIER_GROUP)
		id = zace.z_fuid;
	else
		id = -1;

	return (zfs_ace_print_common(addr, flags, id, zace.z_hdr.z_access_mask,
	    zace.z_hdr.z_flags, zace.z_hdr.z_type, verbose));
}

/* ARGSUSED */
static int
zfs_ace0_print(uintptr_t addr, uint_t flags, int argc, const mdb_arg_t *argv)
{
	ace_t ace;
	uint64_t id;
	int verbose = FALSE;

	if (!(flags & DCMD_ADDRSPEC))
		return (DCMD_USAGE);

	if (mdb_getopts(argc, argv,
	    'v', MDB_OPT_SETBITS, TRUE, &verbose, TRUE, NULL) != argc)
		return (DCMD_USAGE);

	if (mdb_vread(&ace, sizeof (ace_t), addr) == -1) {
		mdb_warn("failed to read ace_t");
		return (DCMD_ERR);
	}

	if ((ace.a_flags & ACE_TYPE_FLAGS) == 0 ||
	    (ace.a_flags & ACE_TYPE_FLAGS) == ACE_IDENTIFIER_GROUP)
		id = ace.a_who;
	else
		id = -1;

	return (zfs_ace_print_common(addr, flags, id, ace.a_access_mask,
	    ace.a_flags, ace.a_type, verbose));
}

typedef struct acl_dump_args {
	int a_argc;
	const mdb_arg_t *a_argv;
	uint16_t a_version;
	int a_flags;
} acl_dump_args_t;

/* ARGSUSED */
static int
acl_aces_cb(uintptr_t addr, const void *unknown, void *arg)
{
	acl_dump_args_t *acl_args = (acl_dump_args_t *)arg;

	if (acl_args->a_version == 1) {
		if (mdb_call_dcmd("zfs_ace", addr,
		    DCMD_ADDRSPEC|acl_args->a_flags, acl_args->a_argc,
		    acl_args->a_argv) != DCMD_OK) {
			return (WALK_ERR);
		}
	} else {
		if (mdb_call_dcmd("zfs_ace0", addr,
		    DCMD_ADDRSPEC|acl_args->a_flags, acl_args->a_argc,
		    acl_args->a_argv) != DCMD_OK) {
			return (WALK_ERR);
		}
	}
	acl_args->a_flags = DCMD_LOOP;
	return (WALK_NEXT);
}

/* ARGSUSED */
static int
acl_cb(uintptr_t addr, const void *unknown, void *arg)
{
	acl_dump_args_t *acl_args = (acl_dump_args_t *)arg;

	if (acl_args->a_version == 1) {
		if (mdb_pwalk("zfs_acl_node_aces", acl_aces_cb,
		    arg, addr) != 0) {
			mdb_warn("can't walk ACEs");
			return (DCMD_ERR);
		}
	} else {
		if (mdb_pwalk("zfs_acl_node_aces0", acl_aces_cb,
		    arg, addr) != 0) {
			mdb_warn("can't walk ACEs");
			return (DCMD_ERR);
		}
	}
	return (WALK_NEXT);
}

/* ARGSUSED */
static int
zfs_acl_dump(uintptr_t addr, uint_t flags, int argc, const mdb_arg_t *argv)
{
	zfs_acl_t zacl;
	int verbose = FALSE;
	acl_dump_args_t acl_args;

	if (!(flags & DCMD_ADDRSPEC))
		return (DCMD_USAGE);

	if (mdb_getopts(argc, argv,
	    'v', MDB_OPT_SETBITS, TRUE, &verbose, TRUE, NULL) != argc)
		return (DCMD_USAGE);

	if (mdb_vread(&zacl, sizeof (zfs_acl_t), addr) == -1) {
		mdb_warn("failed to read zfs_acl_t");
		return (DCMD_ERR);
	}

	acl_args.a_argc = argc;
	acl_args.a_argv = argv;
	acl_args.a_version = zacl.z_version;
	acl_args.a_flags = DCMD_LOOPFIRST;

	if (mdb_pwalk("zfs_acl_node", acl_cb, &acl_args, addr) != 0) {
		mdb_warn("can't walk ACL");
		return (DCMD_ERR);
	}

	return (DCMD_OK);
}

/* ARGSUSED */
static int
zfs_acl_node_walk_init(mdb_walk_state_t *wsp)
{
	if (wsp->walk_addr == NULL) {
		mdb_warn("must supply address of zfs_acl_node_t\n");
		return (WALK_ERR);
	}

	wsp->walk_addr +=
	    mdb_ctf_offsetof_by_name(ZFS_STRUCT "zfs_acl", "z_acl");

	if (mdb_layered_walk("list", wsp) == -1) {
		mdb_warn("failed to walk 'list'\n");
		return (WALK_ERR);
	}

	return (WALK_NEXT);
}

static int
zfs_acl_node_walk_step(mdb_walk_state_t *wsp)
{
	zfs_acl_node_t	aclnode;

	if (mdb_vread(&aclnode, sizeof (zfs_acl_node_t),
	    wsp->walk_addr) == -1) {
		mdb_warn("failed to read zfs_acl_node at %p", wsp->walk_addr);
		return (WALK_ERR);
	}

	return (wsp->walk_callback(wsp->walk_addr, &aclnode, wsp->walk_cbdata));
}

typedef struct ace_walk_data {
	int		ace_count;
	int		ace_version;
} ace_walk_data_t;

static int
zfs_aces_walk_init_common(mdb_walk_state_t *wsp, int version,
    int ace_count, uintptr_t ace_data)
{
	ace_walk_data_t *ace_walk_data;

	if (wsp->walk_addr == NULL) {
		mdb_warn("must supply address of zfs_acl_node_t\n");
		return (WALK_ERR);
	}

	ace_walk_data = mdb_alloc(sizeof (ace_walk_data_t), UM_SLEEP | UM_GC);

	ace_walk_data->ace_count = ace_count;
	ace_walk_data->ace_version = version;

	wsp->walk_addr = ace_data;
	wsp->walk_data = ace_walk_data;

	return (WALK_NEXT);
}

static int
zfs_acl_node_aces_walk_init_common(mdb_walk_state_t *wsp, int version)
{
	static int gotid;
	static mdb_ctf_id_t acl_id;
	int z_ace_count;
	uintptr_t z_acldata;

	if (!gotid) {
		if (mdb_ctf_lookup_by_name("struct zfs_acl_node",
		    &acl_id) == -1) {
			mdb_warn("couldn't find struct zfs_acl_node");
			return (DCMD_ERR);
		}
		gotid = TRUE;
	}

	if (GETMEMBID(wsp->walk_addr, &acl_id, z_ace_count, z_ace_count)) {
		return (DCMD_ERR);
	}
	if (GETMEMBID(wsp->walk_addr, &acl_id, z_acldata, z_acldata)) {
		return (DCMD_ERR);
	}

	return (zfs_aces_walk_init_common(wsp, version,
	    z_ace_count, z_acldata));
}

/* ARGSUSED */
static int
zfs_acl_node_aces_walk_init(mdb_walk_state_t *wsp)
{
	return (zfs_acl_node_aces_walk_init_common(wsp, 1));
}

/* ARGSUSED */
static int
zfs_acl_node_aces0_walk_init(mdb_walk_state_t *wsp)
{
	return (zfs_acl_node_aces_walk_init_common(wsp, 0));
}

static int
zfs_aces_walk_step(mdb_walk_state_t *wsp)
{
	ace_walk_data_t *ace_data = wsp->walk_data;
	zfs_ace_t zace;
	ace_t *acep;
	int status;
	int entry_type;
	int allow_type;
	uintptr_t ptr;

	if (ace_data->ace_count == 0)
		return (WALK_DONE);

	if (mdb_vread(&zace, sizeof (zfs_ace_t), wsp->walk_addr) == -1) {
		mdb_warn("failed to read zfs_ace_t at %#lx",
		    wsp->walk_addr);
		return (WALK_ERR);
	}

	switch (ace_data->ace_version) {
	case 0:
		acep = (ace_t *)&zace;
		entry_type = acep->a_flags & ACE_TYPE_FLAGS;
		allow_type = acep->a_type;
		break;
	case 1:
		entry_type = zace.z_hdr.z_flags & ACE_TYPE_FLAGS;
		allow_type = zace.z_hdr.z_type;
		break;
	default:
		return (WALK_ERR);
	}

	ptr = (uintptr_t)wsp->walk_addr;
	switch (entry_type) {
	case ACE_OWNER:
	case ACE_EVERYONE:
	case (ACE_IDENTIFIER_GROUP | ACE_GROUP):
		ptr += ace_data->ace_version == 0 ?
		    sizeof (ace_t) : sizeof (zfs_ace_hdr_t);
		break;
	case ACE_IDENTIFIER_GROUP:
	default:
		switch (allow_type) {
		case ACE_ACCESS_ALLOWED_OBJECT_ACE_TYPE:
		case ACE_ACCESS_DENIED_OBJECT_ACE_TYPE:
		case ACE_SYSTEM_AUDIT_OBJECT_ACE_TYPE:
		case ACE_SYSTEM_ALARM_OBJECT_ACE_TYPE:
			ptr += ace_data->ace_version == 0 ?
			    sizeof (ace_t) : sizeof (zfs_object_ace_t);
			break;
		default:
			ptr += ace_data->ace_version == 0 ?
			    sizeof (ace_t) : sizeof (zfs_ace_t);
			break;
		}
	}

	ace_data->ace_count--;
	status = wsp->walk_callback(wsp->walk_addr,
	    (void *)(uintptr_t)&zace, wsp->walk_cbdata);

	wsp->walk_addr = ptr;
	return (status);
}

typedef struct mdb_zfs_rrwlock {
	uintptr_t	rr_writer;
	boolean_t	rr_writer_wanted;
} mdb_zfs_rrwlock_t;

static uint_t rrw_key;

/* ARGSUSED */
static int
rrwlock(uintptr_t addr, uint_t flags, int argc, const mdb_arg_t *argv)
{
	mdb_zfs_rrwlock_t rrw;

	if (rrw_key == 0) {
		if (mdb_ctf_readsym(&rrw_key, "uint_t", "rrw_tsd_key", 0) == -1)
			return (DCMD_ERR);
	}

	if (mdb_ctf_vread(&rrw, "rrwlock_t", "mdb_zfs_rrwlock_t", addr,
	    0) == -1)
		return (DCMD_ERR);

	if (rrw.rr_writer != 0) {
		mdb_printf("write lock held by thread %lx\n", rrw.rr_writer);
		return (DCMD_OK);
	}

	if (rrw.rr_writer_wanted) {
		mdb_printf("writer wanted\n");
	}

	mdb_printf("anonymous references:\n");
	(void) mdb_call_dcmd("refcount", addr +
	    mdb_ctf_offsetof_by_name(ZFS_STRUCT "rrwlock", "rr_anon_rcount"),
	    DCMD_ADDRSPEC, 0, NULL);

	mdb_printf("linked references:\n");
	(void) mdb_call_dcmd("refcount", addr +
	    mdb_ctf_offsetof_by_name(ZFS_STRUCT "rrwlock", "rr_linked_rcount"),
	    DCMD_ADDRSPEC, 0, NULL);

	/*
	 * XXX This should find references from
	 * "::walk thread | ::tsd -v <rrw_key>", but there is no support
	 * for programmatic consumption of dcmds, so this would be
	 * difficult, potentially requiring reimplementing ::tsd (both
	 * user and kernel versions) in this MDB module.
	 */

	return (DCMD_OK);
}

typedef struct mdb_arc_buf_hdr_t {
	uint16_t b_psize;
	uint16_t b_lsize;
	struct {
		uint32_t	b_bufcnt;
		uintptr_t	b_state;
		uintptr_t	b_pdata;
	} b_l1hdr;
} mdb_arc_buf_hdr_t;

enum arc_cflags {
	ARC_CFLAG_VERBOSE		= 1 << 0,
	ARC_CFLAG_ANON			= 1 << 1,
	ARC_CFLAG_MRU			= 1 << 2,
	ARC_CFLAG_MFU			= 1 << 3,
	ARC_CFLAG_BUFS			= 1 << 4,
};

typedef struct arc_compression_stats_data {
	GElf_Sym anon_sym;	/* ARC_anon symbol */
	GElf_Sym mru_sym;	/* ARC_mru symbol */
	GElf_Sym mrug_sym;	/* ARC_mru_ghost symbol */
	GElf_Sym mfu_sym;	/* ARC_mfu symbol */
	GElf_Sym mfug_sym;	/* ARC_mfu_ghost symbol */
	GElf_Sym l2c_sym;	/* ARC_l2c_only symbol */
	uint64_t *anon_c_hist;	/* histogram of compressed sizes in anon */
	uint64_t *anon_u_hist;	/* histogram of uncompressed sizes in anon */
	uint64_t *anon_bufs;	/* histogram of buffer counts in anon state */
	uint64_t *mru_c_hist;	/* histogram of compressed sizes in mru */
	uint64_t *mru_u_hist;	/* histogram of uncompressed sizes in mru */
	uint64_t *mru_bufs;	/* histogram of buffer counts in mru */
	uint64_t *mfu_c_hist;	/* histogram of compressed sizes in mfu */
	uint64_t *mfu_u_hist;	/* histogram of uncompressed sizes in mfu */
	uint64_t *mfu_bufs;	/* histogram of buffer counts in mfu */
	uint64_t *all_c_hist;	/* histogram of compressed anon + mru + mfu */
	uint64_t *all_u_hist;	/* histogram of uncompressed anon + mru + mfu */
	uint64_t *all_bufs;	/* histogram of buffer counts in all states  */
	int arc_cflags;		/* arc compression flags, specified by user */
	int hist_nbuckets;	/* number of buckets in each histogram */
} arc_compression_stats_data_t;

int
highbit64(uint64_t i)
{
	int h = 1;

	if (i == 0)
		return (0);
	if (i & 0xffffffff00000000ULL) {
		h += 32; i >>= 32;
	}
	if (i & 0xffff0000) {
		h += 16; i >>= 16;
	}
	if (i & 0xff00) {
		h += 8; i >>= 8;
	}
	if (i & 0xf0) {
		h += 4; i >>= 4;
	}
	if (i & 0xc) {
		h += 2; i >>= 2;
	}
	if (i & 0x2) {
		h += 1;
	}
	return (h);
}

/* ARGSUSED */
static int
arc_compression_stats_cb(uintptr_t addr, const void *unknown, void *arg)
{
	arc_compression_stats_data_t *data = arg;
	mdb_arc_buf_hdr_t hdr;
	int cbucket, ubucket, bufcnt;

	if (mdb_ctf_vread(&hdr, "arc_buf_hdr_t", "mdb_arc_buf_hdr_t",
	    addr, 0) == -1) {
		return (WALK_ERR);
	}

	/*
	 * Headers in the ghost states, or the l2c_only state don't have
	 * arc buffers linked off of them. Thus, their compressed size
	 * is meaningless, so we skip these from the stats.
	 */
	if (hdr.b_l1hdr.b_state == data->mrug_sym.st_value ||
	    hdr.b_l1hdr.b_state == data->mfug_sym.st_value ||
	    hdr.b_l1hdr.b_state == data->l2c_sym.st_value) {
		return (WALK_NEXT);
	}

	/*
	 * The physical size (compressed) and logical size
	 * (uncompressed) are in units of SPA_MINBLOCKSIZE. By default,
	 * we use the log2 of this value (rounded down to the nearest
	 * integer) to determine the bucket to assign this header to.
	 * Thus, the histogram is logarithmic with respect to the size
	 * of the header. For example, the following is a mapping of the
	 * bucket numbers and the range of header sizes they correspond to:
	 *
	 *	0: 0 byte headers
	 *	1: 512 byte headers
	 *	2: [1024 - 2048) byte headers
	 *	3: [2048 - 4096) byte headers
	 *	4: [4096 - 8192) byte headers
	 *	5: [8192 - 16394) byte headers
	 *	6: [16384 - 32768) byte headers
	 *	7: [32768 - 65536) byte headers
	 *	8: [65536 - 131072) byte headers
	 *	9: 131072 byte headers
	 *
	 * If the ARC_CFLAG_VERBOSE flag was specified, we use the
	 * physical and logical sizes directly. Thus, the histogram will
	 * no longer be logarithmic; instead it will be linear with
	 * respect to the size of the header. The following is a mapping
	 * of the first many bucket numbers and the header size they
	 * correspond to:
	 *
	 *	0: 0 byte headers
	 *	1: 512 byte headers
	 *	2: 1024 byte headers
	 *	3: 1536 byte headers
	 *	4: 2048 byte headers
	 *	5: 2560 byte headers
	 *	6: 3072 byte headers
	 *
	 * And so on. Keep in mind that a range of sizes isn't used in
	 * the case of linear scale because the headers can only
	 * increment or decrement in sizes of 512 bytes. So, it's not
	 * possible for a header to be sized in between whats listed
	 * above.
	 *
	 * Also, the above mapping values were calculated assuming a
	 * SPA_MINBLOCKSHIFT of 512 bytes and a SPA_MAXBLOCKSIZE of 128K.
	 */

	if (data->arc_cflags & ARC_CFLAG_VERBOSE) {
		cbucket = hdr.b_psize;
		ubucket = hdr.b_lsize;
	} else {
		cbucket = highbit64(hdr.b_psize);
		ubucket = highbit64(hdr.b_lsize);
	}

	bufcnt = hdr.b_l1hdr.b_bufcnt;
	if (bufcnt >= data->hist_nbuckets)
		bufcnt = data->hist_nbuckets - 1;

	/* Ensure we stay within the bounds of the histogram array */
	ASSERT3U(cbucket, <, data->hist_nbuckets);
	ASSERT3U(ubucket, <, data->hist_nbuckets);

	if (hdr.b_l1hdr.b_state == data->anon_sym.st_value) {
		data->anon_c_hist[cbucket]++;
		data->anon_u_hist[ubucket]++;
		data->anon_bufs[bufcnt]++;
	} else if (hdr.b_l1hdr.b_state == data->mru_sym.st_value) {
		data->mru_c_hist[cbucket]++;
		data->mru_u_hist[ubucket]++;
		data->mru_bufs[bufcnt]++;
	} else if (hdr.b_l1hdr.b_state == data->mfu_sym.st_value) {
		data->mfu_c_hist[cbucket]++;
		data->mfu_u_hist[ubucket]++;
		data->mfu_bufs[bufcnt]++;
	}

	data->all_c_hist[cbucket]++;
	data->all_u_hist[ubucket]++;
	data->all_bufs[bufcnt]++;

	return (WALK_NEXT);
}

/* ARGSUSED */
static int
arc_compression_stats(uintptr_t addr, uint_t flags, int argc,
    const mdb_arg_t *argv)
{
	arc_compression_stats_data_t data = { 0 };
	unsigned int max_shifted = SPA_MAXBLOCKSIZE >> SPA_MINBLOCKSHIFT;
	unsigned int hist_size;
	char range[32];
	int rc = DCMD_OK;

	if (mdb_getopts(argc, argv,
	    'v', MDB_OPT_SETBITS, ARC_CFLAG_VERBOSE, &data.arc_cflags,
	    'a', MDB_OPT_SETBITS, ARC_CFLAG_ANON, &data.arc_cflags,
	    'b', MDB_OPT_SETBITS, ARC_CFLAG_BUFS, &data.arc_cflags,
	    'r', MDB_OPT_SETBITS, ARC_CFLAG_MRU, &data.arc_cflags,
	    'f', MDB_OPT_SETBITS, ARC_CFLAG_MFU, &data.arc_cflags) != argc)
		return (DCMD_USAGE);

	if (mdb_lookup_by_obj(ZFS_OBJ_NAME, "ARC_anon", &data.anon_sym) ||
	    mdb_lookup_by_obj(ZFS_OBJ_NAME, "ARC_mru", &data.mru_sym) ||
	    mdb_lookup_by_obj(ZFS_OBJ_NAME, "ARC_mru_ghost", &data.mrug_sym) ||
	    mdb_lookup_by_obj(ZFS_OBJ_NAME, "ARC_mfu", &data.mfu_sym) ||
	    mdb_lookup_by_obj(ZFS_OBJ_NAME, "ARC_mfu_ghost", &data.mfug_sym) ||
	    mdb_lookup_by_obj(ZFS_OBJ_NAME, "ARC_l2c_only", &data.l2c_sym)) {
		mdb_warn("can't find arc state symbol");
		return (DCMD_ERR);
	}

	/*
	 * Determine the maximum expected size for any header, and use
	 * this to determine the number of buckets needed for each
	 * histogram. If ARC_CFLAG_VERBOSE is specified, this value is
	 * used directly; otherwise the log2 of the maximum size is
	 * used. Thus, if using a log2 scale there's a maximum of 10
	 * possible buckets, while the linear scale (when using
	 * ARC_CFLAG_VERBOSE) has a maximum of 257 buckets.
	 */
	if (data.arc_cflags & ARC_CFLAG_VERBOSE)
		data.hist_nbuckets = max_shifted + 1;
	else
		data.hist_nbuckets = highbit64(max_shifted) + 1;

	hist_size = sizeof (uint64_t) * data.hist_nbuckets;

	data.anon_c_hist = mdb_zalloc(hist_size, UM_SLEEP);
	data.anon_u_hist = mdb_zalloc(hist_size, UM_SLEEP);
	data.anon_bufs = mdb_zalloc(hist_size, UM_SLEEP);

	data.mru_c_hist = mdb_zalloc(hist_size, UM_SLEEP);
	data.mru_u_hist = mdb_zalloc(hist_size, UM_SLEEP);
	data.mru_bufs = mdb_zalloc(hist_size, UM_SLEEP);

	data.mfu_c_hist = mdb_zalloc(hist_size, UM_SLEEP);
	data.mfu_u_hist = mdb_zalloc(hist_size, UM_SLEEP);
	data.mfu_bufs = mdb_zalloc(hist_size, UM_SLEEP);

	data.all_c_hist = mdb_zalloc(hist_size, UM_SLEEP);
	data.all_u_hist = mdb_zalloc(hist_size, UM_SLEEP);
	data.all_bufs = mdb_zalloc(hist_size, UM_SLEEP);

	if (mdb_walk("arc_buf_hdr_t_full", arc_compression_stats_cb,
	    &data) != 0) {
		mdb_warn("can't walk arc_buf_hdr's");
		rc = DCMD_ERR;
		goto out;
	}

	if (data.arc_cflags & ARC_CFLAG_VERBOSE) {
		rc = mdb_snprintf(range, sizeof (range),
		    "[n*%llu, (n+1)*%llu)", SPA_MINBLOCKSIZE,
		    SPA_MINBLOCKSIZE);
	} else {
		rc = mdb_snprintf(range, sizeof (range),
		    "[2^(n-1)*%llu, 2^n*%llu)", SPA_MINBLOCKSIZE,
		    SPA_MINBLOCKSIZE);
	}

	if (rc < 0) {
		/* snprintf failed, abort the dcmd */
		rc = DCMD_ERR;
		goto out;
	} else {
		/* snprintf succeeded above, reset return code */
		rc = DCMD_OK;
	}

	if (data.arc_cflags & ARC_CFLAG_ANON) {
		if (data.arc_cflags & ARC_CFLAG_BUFS) {
			mdb_printf("Histogram of the number of anon buffers "
			    "that are associated with an arc hdr.\n");
			dump_histogram(data.anon_bufs, data.hist_nbuckets, 0);
			mdb_printf("\n");
		}
		mdb_printf("Histogram of compressed anon buffers.\n"
		    "Each bucket represents buffers of size: %s.\n", range);
		dump_histogram(data.anon_c_hist, data.hist_nbuckets, 0);
		mdb_printf("\n");

		mdb_printf("Histogram of uncompressed anon buffers.\n"
		    "Each bucket represents buffers of size: %s.\n", range);
		dump_histogram(data.anon_u_hist, data.hist_nbuckets, 0);
		mdb_printf("\n");
	}

	if (data.arc_cflags & ARC_CFLAG_MRU) {
		if (data.arc_cflags & ARC_CFLAG_BUFS) {
			mdb_printf("Histogram of the number of mru buffers "
			    "that are associated with an arc hdr.\n");
			dump_histogram(data.mru_bufs, data.hist_nbuckets, 0);
			mdb_printf("\n");
		}
		mdb_printf("Histogram of compressed mru buffers.\n"
		    "Each bucket represents buffers of size: %s.\n", range);
		dump_histogram(data.mru_c_hist, data.hist_nbuckets, 0);
		mdb_printf("\n");

		mdb_printf("Histogram of uncompressed mru buffers.\n"
		    "Each bucket represents buffers of size: %s.\n", range);
		dump_histogram(data.mru_u_hist, data.hist_nbuckets, 0);
		mdb_printf("\n");
	}

	if (data.arc_cflags & ARC_CFLAG_MFU) {
		if (data.arc_cflags & ARC_CFLAG_BUFS) {
			mdb_printf("Histogram of the number of mfu buffers "
			    "that are associated with an arc hdr.\n");
			dump_histogram(data.mfu_bufs, data.hist_nbuckets, 0);
			mdb_printf("\n");
		}

		mdb_printf("Histogram of compressed mfu buffers.\n"
		    "Each bucket represents buffers of size: %s.\n", range);
		dump_histogram(data.mfu_c_hist, data.hist_nbuckets, 0);
		mdb_printf("\n");

		mdb_printf("Histogram of uncompressed mfu buffers.\n"
		    "Each bucket represents buffers of size: %s.\n", range);
		dump_histogram(data.mfu_u_hist, data.hist_nbuckets, 0);
		mdb_printf("\n");
	}

	if (data.arc_cflags & ARC_CFLAG_BUFS) {
		mdb_printf("Histogram of all buffers that "
		    "are associated with an arc hdr.\n");
		dump_histogram(data.all_bufs, data.hist_nbuckets, 0);
		mdb_printf("\n");
	}

	mdb_printf("Histogram of all compressed buffers.\n"
	    "Each bucket represents buffers of size: %s.\n", range);
	dump_histogram(data.all_c_hist, data.hist_nbuckets, 0);
	mdb_printf("\n");

	mdb_printf("Histogram of all uncompressed buffers.\n"
	    "Each bucket represents buffers of size: %s.\n", range);
	dump_histogram(data.all_u_hist, data.hist_nbuckets, 0);

out:
	mdb_free(data.anon_c_hist, hist_size);
	mdb_free(data.anon_u_hist, hist_size);
	mdb_free(data.anon_bufs, hist_size);

	mdb_free(data.mru_c_hist, hist_size);
	mdb_free(data.mru_u_hist, hist_size);
	mdb_free(data.mru_bufs, hist_size);

	mdb_free(data.mfu_c_hist, hist_size);
	mdb_free(data.mfu_u_hist, hist_size);
	mdb_free(data.mfu_bufs, hist_size);

	mdb_free(data.all_c_hist, hist_size);
	mdb_free(data.all_u_hist, hist_size);
	mdb_free(data.all_bufs, hist_size);

	return (rc);
}

/*
 * MDB module linkage information:
 *
 * We declare a list of structures describing our dcmds, and a function
 * named _mdb_init to return a pointer to our module information.
 */

static const mdb_dcmd_t dcmds[] = {
	{ "arc", "[-bkmg]", "print ARC variables", arc_print },
	{ "blkptr", ":", "print blkptr_t", blkptr },
	{ "dbuf", ":", "print dmu_buf_impl_t", dbuf },
	{ "dbuf_stats", ":", "dbuf stats", dbuf_stats },
	{ "dbufs",
	    "\t[-O objset_t*] [-n objset_name | \"mos\"] "
	    "[-o object | \"mdn\"] \n"
	    "\t[-l level] [-b blkid | \"bonus\"]",
	    "find dmu_buf_impl_t's that match specified criteria", dbufs },
	{ "abuf_find", "dva_word[0] dva_word[1]",
	    "find arc_buf_hdr_t of a specified DVA",
	    abuf_find },
	{ "spa", "?[-cevmMh]\n"
	    "\t-c display spa config\n"
	    "\t-e display vdev statistics\n"
	    "\t-v display vdev information\n"
	    "\t-m display metaslab statistics\n"
	    "\t-M display metaslab group statistics\n"
	    "\t-h display histogram (requires -m or -M)\n",
	    "spa_t summary", spa_print },
	{ "spa_config", ":", "print spa_t configuration", spa_print_config },
	{ "spa_space", ":[-b]", "print spa_t on-disk space usage", spa_space },
	{ "spa_vdevs", ":[-emMh]\n"
	    "\t-e display vdev statistics\n"
	    "\t-m dispaly metaslab statistics\n"
	    "\t-M display metaslab group statistic\n"
	    "\t-h display histogram (requires -m or -M)\n",
	    "given a spa_t, print vdev summary", spa_vdevs },
	{ "vdev", ":[-remMh]\n"
	    "\t-r display recursively\n"
	    "\t-e display statistics\n"
	    "\t-m display metaslab statistics (top level vdev only)\n"
	    "\t-M display metaslab group statistics (top level vdev only)\n"
	    "\t-h display histogram (requires -m or -M)\n",
	    "vdev_t summary", vdev_print },
	{ "zio", ":[-cpr]\n"
	    "\t-c display children\n"
	    "\t-p display parents\n"
	    "\t-r display recursively",
	    "zio_t summary", zio_print },
	{ "zio_state", "?", "print out all zio_t structures on system or "
	    "for a particular pool", zio_state },
	{ "zfs_blkstats", ":[-v]",
	    "given a spa_t, print block type stats from last scrub",
	    zfs_blkstats },
	{ "zfs_params", "", "print zfs tunable parameters", zfs_params },
	{ "refcount", ":[-r]\n"
	    "\t-r display recently removed references",
	    "print refcount_t holders", refcount },
	{ "zap_leaf", "", "print zap_leaf_phys_t", zap_leaf },
	{ "zfs_aces", ":[-v]", "print all ACEs from a zfs_acl_t",
	    zfs_acl_dump },
	{ "zfs_ace", ":[-v]", "print zfs_ace", zfs_ace_print },
	{ "zfs_ace0", ":[-v]", "print zfs_ace0", zfs_ace0_print },
	{ "sa_attr_table", ":", "print SA attribute table from sa_os_t",
	    sa_attr_table},
	{ "sa_attr", ": attr_id",
	    "print SA attribute address when given sa_handle_t", sa_attr_print},
	{ "zfs_dbgmsg", ":[-va]",
	    "print zfs debug log", dbgmsg},
	{ "rrwlock", ":",
	    "print rrwlock_t, including readers", rrwlock},
<<<<<<< HEAD
=======
	{ "metaslab_weight", "weight",
	    "print metaslab weight", metaslab_weight},
	{ "metaslab_trace", ":",
	    "print metaslab allocation trace records", metaslab_trace},
>>>>>>> 993e3faf
	{ "arc_compression_stats", ":[-vabrf]\n"
	    "\t-v verbose, display a linearly scaled histogram\n"
	    "\t-a display ARC_anon state statistics individually\n"
	    "\t-r display ARC_mru state statistics individually\n"
	    "\t-f display ARC_mfu state statistics individually\n"
	    "\t-b display histogram of buffer counts\n",
	    "print a histogram of compressed arc buffer sizes",
	    arc_compression_stats},
	{ NULL }
};

static const mdb_walker_t walkers[] = {
	{ "zms_freelist", "walk ZFS metaslab freelist",
	    freelist_walk_init, freelist_walk_step, NULL },
	{ "txg_list", "given any txg_list_t *, walk all entries in all txgs",
	    txg_list_walk_init, txg_list_walk_step, NULL },
	{ "txg_list0", "given any txg_list_t *, walk all entries in txg 0",
	    txg_list0_walk_init, txg_list_walk_step, NULL },
	{ "txg_list1", "given any txg_list_t *, walk all entries in txg 1",
	    txg_list1_walk_init, txg_list_walk_step, NULL },
	{ "txg_list2", "given any txg_list_t *, walk all entries in txg 2",
	    txg_list2_walk_init, txg_list_walk_step, NULL },
	{ "txg_list3", "given any txg_list_t *, walk all entries in txg 3",
	    txg_list3_walk_init, txg_list_walk_step, NULL },
	{ "zio", "walk all zio structures, optionally for a particular spa_t",
	    zio_walk_init, zio_walk_step, NULL },
	{ "zio_root",
	    "walk all root zio_t structures, optionally for a particular spa_t",
	    zio_walk_init, zio_walk_root_step, NULL },
	{ "spa", "walk all spa_t entries in the namespace",
	    spa_walk_init, spa_walk_step, NULL },
	{ "metaslab", "given a spa_t *, walk all metaslab_t structures",
	    metaslab_walk_init, metaslab_walk_step, NULL },
	{ "multilist", "given a multilist_t *, walk all list_t structures",
	    multilist_walk_init, multilist_walk_step, NULL },
	{ "zfs_acl_node", "given a zfs_acl_t, walk all zfs_acl_nodes",
	    zfs_acl_node_walk_init, zfs_acl_node_walk_step, NULL },
	{ "zfs_acl_node_aces", "given a zfs_acl_node_t, walk all ACEs",
	    zfs_acl_node_aces_walk_init, zfs_aces_walk_step, NULL },
	{ "zfs_acl_node_aces0",
	    "given a zfs_acl_node_t, walk all ACEs as ace_t",
	    zfs_acl_node_aces0_walk_init, zfs_aces_walk_step, NULL },
	{ NULL }
};

static const mdb_modinfo_t modinfo = {
	MDB_API_VERSION, dcmds, walkers
};

const mdb_modinfo_t *
_mdb_init(void)
{
	return (&modinfo);
}<|MERGE_RESOLUTION|>--- conflicted
+++ resolved
@@ -20,13 +20,8 @@
  */
 /*
  * Copyright (c) 2005, 2010, Oracle and/or its affiliates. All rights reserved.
-<<<<<<< HEAD
- * Copyright (c) 2011, 2015 by Delphix. All rights reserved.
  * Copyright 2015 Nexenta Systems, Inc. All rights reserved.
-=======
- * Copyright 2011 Nexenta Systems, Inc. All rights reserved.
  * Copyright (c) 2011, 2016 by Delphix. All rights reserved.
->>>>>>> 993e3faf
  */
 
 /* Portions Copyright 2010 Robert Milkowski */
@@ -985,19 +980,12 @@
 		"mru_ghost_evictable_ddt", "mfu_size", "mfu_evictable_data",
 		"mfu_evictable_metadata", "mfu_evictable_ddt",
 		"mfu_ghost_size", "mfu_ghost_evictable_data",
-<<<<<<< HEAD
 		"mfu_ghost_evictable_metadata", "mfu_ghost_evictable_ddt",
 		"evict_l2_cached", "evict_l2_eligible", "evict_l2_ineligible",
 		"l2_read_bytes", "l2_ddt_read_bytes", "l2_write_bytes",
 		"l2_ddt_write_bytes", "l2_size", "l2_asize",
 		"l2_hdr_size", "compressed_size", "uncompressed_size",
 		"overhead_size",
-=======
-		"mfu_ghost_evictable_metadata", "evict_l2_cached",
-		"evict_l2_eligible", "evict_l2_ineligible", "l2_read_bytes",
-		"l2_write_bytes", "l2_size", "l2_asize", "l2_hdr_size",
-		"compressed_size", "uncompressed_size", "overhead_size",
->>>>>>> 993e3faf
 		NULL
 	};
 
@@ -3989,13 +3977,10 @@
 	    "print zfs debug log", dbgmsg},
 	{ "rrwlock", ":",
 	    "print rrwlock_t, including readers", rrwlock},
-<<<<<<< HEAD
-=======
 	{ "metaslab_weight", "weight",
 	    "print metaslab weight", metaslab_weight},
 	{ "metaslab_trace", ":",
 	    "print metaslab allocation trace records", metaslab_trace},
->>>>>>> 993e3faf
 	{ "arc_compression_stats", ":[-vabrf]\n"
 	    "\t-v verbose, display a linearly scaled histogram\n"
 	    "\t-a display ARC_anon state statistics individually\n"
