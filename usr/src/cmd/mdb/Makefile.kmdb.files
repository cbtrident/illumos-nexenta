--- conflicted
+++ resolved
@@ -25,12 +25,8 @@
 
 #
 # Copyright (c) 2012 by Delphix. All rights reserved.
-<<<<<<< HEAD
-# Copyright (c) 2012 Joyent, Inc. All rights reserved.
+# Copyright (c) 2018 Joyent, Inc. All rights reserved.
 # Copyright 2015 Nexenta Systems, Inc. All rights reserved.
-=======
-# Copyright (c) 2018 Joyent, Inc. All rights reserved.
->>>>>>> 21f7c81c
 #
 
 KMDBSRCS += \
