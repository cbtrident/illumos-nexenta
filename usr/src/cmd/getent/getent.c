/*
 * CDDL HEADER START
 *
 * The contents of this file are subject to the terms of the
 * Common Development and Distribution License, Version 1.0 only
 * (the "License").  You may not use this file except in compliance
 * with the License.
 *
 * You can obtain a copy of the license at usr/src/OPENSOLARIS.LICENSE
 * or http://www.opensolaris.org/os/licensing.
 * See the License for the specific language governing permissions
 * and limitations under the License.
 *
 * When distributing Covered Code, include this CDDL HEADER in each
 * file and include the License file at usr/src/OPENSOLARIS.LICENSE.
 * If applicable, add the following below this CDDL HEADER, with the
 * fields enclosed by brackets "[]" replaced with your own identifying
 * information: Portions Copyright [yyyy] [name of copyright owner]
 *
 * CDDL HEADER END
 */
/*
 * Copyright (c) 2018 Peter Tribble.
 * Copyright (c) 2014 Gary Mills
 * Copyright 2005 Sun Microsystems, Inc.  All rights reserved.
 * Use is subject to license terms.
 */

#include <stdlib.h>
#include <stdio.h>
#include <string.h>
#include <locale.h>
#include <unistd.h>
#include "getent.h"

static const char *cmdname;

struct table {
	char	*name;			/* name of the table */
	int	(*func)(const char **);	/* function to do the lookup */
};

static struct table t[] = {
	{ "passwd",	dogetpw },
	{ "shadow",	dogetsp },
	{ "group",	dogetgr },
	{ "hosts",	dogethost },
	{ "ipnodes",	dogetipnodes },
	{ "services",	dogetserv },
	{ "protocols",	dogetproto },
	{ "ethers",	dogetethers },
	{ "networks",	dogetnet },
	{ "netmasks",	dogetnetmask },
	{ "project",	dogetproject },
<<<<<<< HEAD
	{ "netgroup",	dogetnetgr },
=======
	{ "auth_attr",	dogetauthattr },
	{ "exec_attr",	dogetexecattr },
	{ "prof_attr",	dogetprofattr },
	{ "user_attr",	dogetuserattr },
>>>>>>> acab0a4f
	{ NULL,		NULL }
};

static	void usage(void) __NORETURN;

int
main(int argc, const char **argv)
{
	struct table *p;

	(void) setlocale(LC_ALL, "");

#if !defined(TEXT_DOMAIN)
#define	TEXT_DOMAIN	"SYS_TEXT"
#endif

	(void) textdomain(TEXT_DOMAIN);

	cmdname = argv[0];

	if (argc < 2)
		usage();

	for (p = t; p->name != NULL; p++) {
		if (strcmp(argv[1], p->name) == 0) {
			int rc;

			rc = (*p->func)(&argv[2]);
			switch (rc) {
			case EXC_SYNTAX:
				(void) fprintf(stderr,
				    gettext("Syntax error\n"));
				break;
			case EXC_ENUM_NOT_SUPPORTED:
				(void) fprintf(stderr,
	gettext("Enumeration not supported on %s\n"), argv[1]);
				break;
			case EXC_NAME_NOT_FOUND:
				break;
			}
			exit(rc);
		}
	}
	(void) fprintf(stderr, gettext("Unknown database: %s\n"), argv[1]);
	usage();
	/* NOTREACHED */
}

static void
usage(void)
{
	(void) fprintf(stderr,
	    gettext("usage: %s database [ key ... ]\n"), cmdname);
	exit(EXC_SYNTAX);
}<|MERGE_RESOLUTION|>--- conflicted
+++ resolved
@@ -52,14 +52,11 @@
 	{ "networks",	dogetnet },
 	{ "netmasks",	dogetnetmask },
 	{ "project",	dogetproject },
-<<<<<<< HEAD
 	{ "netgroup",	dogetnetgr },
-=======
 	{ "auth_attr",	dogetauthattr },
 	{ "exec_attr",	dogetexecattr },
 	{ "prof_attr",	dogetprofattr },
 	{ "user_attr",	dogetuserattr },
->>>>>>> acab0a4f
 	{ NULL,		NULL }
 };
 
