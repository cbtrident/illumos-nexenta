--- conflicted
+++ resolved
@@ -2,11 +2,7 @@
 <!DOCTYPE service_bundle SYSTEM "/usr/share/lib/xml/dtd/service_bundle.dtd.1">
 <!--
 Copyright (c) 2008, 2010, Oracle and/or its affiliates. All rights reserved.
-<<<<<<< HEAD
-Copyright 2014 Nexenta Systems, Inc.  All rights reserved.
-=======
 Copyright 2014 Nexenta Systems, Inc. All rights reserved.
->>>>>>> 7a3fc0cc
 
 NOTE:  This service manifest is not editable; its contents will
 be overwritten by package or patch operations, including
