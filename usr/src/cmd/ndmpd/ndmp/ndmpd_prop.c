/*
 * Copyright (c) 2008, 2010, Oracle and/or its affiliates. All rights reserved.
<<<<<<< HEAD
 * Copyright 2013 Nexenta Systems, Inc.  All rights reserved.
=======
 * Copyright 2014 Nexenta Systems, Inc.  All rights reserved.
>>>>>>> 7a3fc0cc
 */

/*
 * BSD 3 Clause License
 *
 * Copyright (c) 2007, The Storage Networking Industry Association.
 *
 * Redistribution and use in source and binary forms, with or without
 * modification, are permitted provided that the following conditions
 * are met:
 * 	- Redistributions of source code must retain the above copyright
 *	  notice, this list of conditions and the following disclaimer.
 *
 * 	- Redistributions in binary form must reproduce the above copyright
 *	  notice, this list of conditions and the following disclaimer in
 *	  the documentation and/or other materials provided with the
 *	  distribution.
 *
 *	- Neither the name of The Storage Networking Industry Association (SNIA)
 *	  nor the names of its contributors may be used to endorse or promote
 *	  products derived from this software without specific prior written
 *	  permission.
 *
 * THIS SOFTWARE IS PROVIDED BY THE COPYRIGHT HOLDERS AND CONTRIBUTORS "AS IS"
 * AND ANY EXPRESS OR IMPLIED WARRANTIES, INCLUDING, BUT NOT LIMITED TO, THE
 * IMPLIED WARRANTIES OF MERCHANTABILITY AND FITNESS FOR A PARTICULAR PURPOSE
 * ARE DISCLAIMED. IN NO EVENT SHALL THE COPYRIGHT OWNER OR CONTRIBUTORS BE
 * LIABLE FOR ANY DIRECT, INDIRECT, INCIDENTAL, SPECIAL, EXEMPLARY, OR
 * CONSEQUENTIAL DAMAGES (INCLUDING, BUT NOT LIMITED TO, PROCUREMENT OF
 * SUBSTITUTE GOODS OR SERVICES; LOSS OF USE, DATA, OR PROFITS; OR BUSINESS
 * INTERRUPTION) HOWEVER CAUSED AND ON ANY THEORY OF LIABILITY, WHETHER IN
 * CONTRACT, STRICT LIABILITY, OR TORT (INCLUDING NEGLIGENCE OR OTHERWISE)
 * ARISING IN ANY WAY OUT OF THE USE OF THIS SOFTWARE, EVEN IF ADVISED OF THE
 * POSSIBILITY OF SUCH DAMAGE.
 */

/*
 * NDMP configuration management
 */
#include <stdio.h>
#include <stdlib.h>
#include <synch.h>
#include <syslog.h>
#include <strings.h>
#include <ndmpd_prop.h>
#include <libndmp.h>
#include "ndmpd.h"

typedef struct ndmpd_cfg_param {
	char		*sc_name;
	char		*sc_defval;
	char		*sc_value;
	uint32_t	sc_flags;
} ndmpd_cfg_param_t;


static int ndmpd_config_update(ndmpd_cfg_param_t *cfg, char *value);

/*
 * IMPORTANT: any changes to the order of this table's entries
 * need to be reflected in the enum ndmpd_cfg_id_t.
 */
ndmpd_cfg_param_t ndmpd_cfg_table[] =
{
	{"dar-support",			"",	0, NDMP_CF_NOTINIT},
	{"mover-nic",			"",	0, NDMP_CF_NOTINIT},
	{"dump-pathnode",		"",	0, NDMP_CF_NOTINIT},
	{"tar-pathnode",		"",	0, NDMP_CF_NOTINIT},
	{"fh-inode",			"",	0, NDMP_CF_NOTINIT},
	{"ignore-ctime",		"",	0, NDMP_CF_NOTINIT},
	{"include-lmtime",		"",	0, NDMP_CF_NOTINIT},
	{"token-maxseq",		"",	0, NDMP_CF_NOTINIT},
	{"version",			"",	0, NDMP_CF_NOTINIT},
	{"restore-fullpath",		"",	0, NDMP_CF_NOTINIT},
	{"debug-path",			"",	0, NDMP_CF_NOTINIT},
	{"plugin-path",			"",	0, NDMP_CF_NOTINIT},
	{"socket-css",			"",	0, NDMP_CF_NOTINIT},
	{"socket-crs",			"",	0, NDMP_CF_NOTINIT},
	{"mover-recordsize",		"",	0, NDMP_CF_NOTINIT},
	{"restore-wildcard-enable",	"",	0, NDMP_CF_NOTINIT},
	{"cram-md5-username",		"",	0, NDMP_CF_NOTINIT},
	{"cram-md5-password",		"",	0, NDMP_CF_NOTINIT},
	{"cleartext-username",		"",	0, NDMP_CF_NOTINIT},
	{"cleartext-password",		"",	0, NDMP_CF_NOTINIT},
	{"tcp-port",			"",	0, NDMP_CF_NOTINIT},
	{"backup-quarantine",		"",	0, NDMP_CF_NOTINIT},
	{"restore-quarantine",		"",	0, NDMP_CF_NOTINIT},
	{"overwrite-quarantine",	"",	0, NDMP_CF_NOTINIT},
	{"zfs-force-override",		"",	0, NDMP_CF_NOTINIT},
	{"drive-type",			"",	0, NDMP_CF_NOTINIT},
	{"debug-mode",			"",	0, NDMP_CF_NOTINIT},
};

/*
 * Loads all the NDMP configuration parameters and sets up the
 * config table.
 */
int
ndmpd_load_prop(void)
{
	ndmpd_cfg_id_t id;
	ndmpd_cfg_param_t *cfg;
	char *value;

	for (id = 0; id < NDMP_MAXALL; id++) {
		cfg = &ndmpd_cfg_table[id];
		if ((ndmp_get_prop(cfg->sc_name, &value)) == -1) {
			syslog(LOG_DEBUG, "%s %s",
			    cfg->sc_name, ndmp_strerror(ndmp_errno));
			continue;
		}
		/*
		 * enval == 0 could mean two things, either the
		 * config param is not defined, or it has been
		 * removed. If the variable has already been defined
		 * and now enval is 0, it should be removed, otherwise
		 * we don't need to do anything in this case.
		 */
		if ((cfg->sc_flags & NDMP_CF_DEFINED) || value) {
			if (ndmpd_config_update(cfg, value)) {
				free(value);
				return (-1);
			}
		}
		free(value);
	}
	return (0);
}

/*
 * ndmpd_config_update
 *
 * Updates the specified config param with the given value.
 * This function is called both on (re)load and set.
 */
static int
ndmpd_config_update(ndmpd_cfg_param_t *cfg, char *value)
{
	char *curval;
	int rc = 0;
	int len;

	if (value) {
		len = strlen(value);
		if (cfg->sc_value) {
			curval = realloc(cfg->sc_value, (len + 1));
		} else {
			curval = ndmp_malloc(len + 1);
		}

		if (curval) {
			cfg->sc_value = curval;
			(void) strcpy(cfg->sc_value, value);
			cfg->sc_flags |= NDMP_CF_DEFINED;
		} else {
			syslog(LOG_ERR, "Out of memory.");
			rc = -1;
		}
	} else if (cfg->sc_value) {
		free(cfg->sc_value);
		cfg->sc_value = 0;
		cfg->sc_flags &= ~NDMP_CF_DEFINED;
	}

	return (rc);
}

/*
 * Returns value of the specified config param.
 * The return value is a string pointer to the locally
 * allocated memory if the config param is defined
 * otherwise it would be NULL.
 */
char *
ndmpd_get_prop(ndmpd_cfg_id_t id)
{
	char *env_val;

	if (id < NDMP_MAXALL) {
		env_val = ndmpd_cfg_table[id].sc_value;
		return (env_val);
	}

	return (0);
}

/*
 * Similar to ndmpd_get_prop except it will return dflt value
 * if env is not set.
 */
char *
ndmpd_get_prop_default(ndmpd_cfg_id_t id, char *dflt)
{
	char *env;

	env = ndmpd_get_prop(id);

	if (env && *env != 0) {
		return (env);
	} else {
		return (dflt);
	}
}

/*
 * Returns the value of a yes/no config param.
 * Returns 1 is config is set to "yes", otherwise 0.
 */
int
ndmpd_get_prop_yorn(ndmpd_cfg_id_t id)
{
	char *val;

	val = ndmpd_get_prop(id);
	if (val) {
		if (strcasecmp(val, "yes") == 0)
			return (1);
	}

	return (0);
}<|MERGE_RESOLUTION|>--- conflicted
+++ resolved
@@ -1,10 +1,6 @@
 /*
  * Copyright (c) 2008, 2010, Oracle and/or its affiliates. All rights reserved.
-<<<<<<< HEAD
- * Copyright 2013 Nexenta Systems, Inc.  All rights reserved.
-=======
  * Copyright 2014 Nexenta Systems, Inc.  All rights reserved.
->>>>>>> 7a3fc0cc
  */
 
 /*
