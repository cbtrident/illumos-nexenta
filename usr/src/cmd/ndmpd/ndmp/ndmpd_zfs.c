--- conflicted
+++ resolved
@@ -1844,13 +1844,8 @@
 	boolean_t recursive = B_FALSE;
 
 	if (ndmpd_zfs_snapname_create(ndmpd_zfs_args,
-<<<<<<< HEAD
-	    ndmpd_zfs_args->nz_snapname, ZFS_MAXNAMELEN -1) < 0) {
+	    ndmpd_zfs_args->nz_snapname, ZFS_MAX_DATASET_NAME_LEN - 1) < 0) {
 		syslog(LOG_ERR, "Error (%d) creating snapshot name for %s",
-=======
-	    ndmpd_zfs_args->nz_snapname, ZFS_MAX_DATASET_NAME_LEN - 1) < 0) {
-		NDMP_LOG(LOG_ERR, "Error (%d) creating snapshot name for %s",
->>>>>>> 08c359e5
 		    errno, ndmpd_zfs_args->nz_dataset);
 		return (-1);
 	}
