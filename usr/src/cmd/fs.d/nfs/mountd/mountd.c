/*
 * CDDL HEADER START
 *
 * The contents of this file are subject to the terms of the
 * Common Development and Distribution License (the "License").
 * You may not use this file except in compliance with the License.
 *
 * You can obtain a copy of the license at usr/src/OPENSOLARIS.LICENSE
 * or http://www.opensolaris.org/os/licensing.
 * See the License for the specific language governing permissions
 * and limitations under the License.
 *
 * When distributing Covered Code, include this CDDL HEADER in each
 * file and include the License file at usr/src/OPENSOLARIS.LICENSE.
 * If applicable, add the following below this CDDL HEADER, with the
 * fields enclosed by brackets "[]" replaced with your own identifying
 * information: Portions Copyright [yyyy] [name of copyright owner]
 *
 * CDDL HEADER END
 *
 * Copyright (c) 1989, 2010, Oracle and/or its affiliates. All rights reserved.
 * Copyright 2014 Nexenta Systems, Inc.  All rights reserved.
 */

/*	Copyright (c) 1983, 1984, 1985, 1986, 1987, 1988, 1989 AT&T	*/
/*	  All Rights Reserved  	*/

/*
 * Portions of this source code were derived from Berkeley 4.3 BSD
 * under license from the Regents of the University of California.
 */

#include <stdio.h>
#include <stdio_ext.h>
#include <stdlib.h>
#include <ctype.h>
#include <sys/types.h>
#include <string.h>
#include <syslog.h>
#include <sys/param.h>
#include <rpc/rpc.h>
#include <sys/stat.h>
#include <netconfig.h>
#include <netdir.h>
#include <sys/file.h>
#include <sys/time.h>
#include <sys/errno.h>
#include <rpcsvc/mount.h>
#include <sys/pathconf.h>
#include <sys/systeminfo.h>
#include <sys/utsname.h>
#include <sys/wait.h>
#include <sys/resource.h>
#include <signal.h>
#include <locale.h>
#include <unistd.h>
#include <errno.h>
#include <sys/socket.h>
#include <netinet/in.h>
#include <arpa/inet.h>
#include <netdb.h>
#include <thread.h>
#include <assert.h>
#include <priv_utils.h>
#include <nfs/auth.h>
#include <nfs/nfssys.h>
#include <nfs/nfs.h>
#include <nfs/nfs_sec.h>
#include <rpcsvc/daemon_utils.h>
#include <deflt.h>
#include "../../fslib.h"
#include <sharefs/share.h>
#include <sharefs/sharetab.h>
#include "../lib/sharetab.h"
#include "mountd.h"
#include <tsol/label.h>
#include <sys/tsol/label_macro.h>
#include <libtsnet.h>
#include <sys/sdt.h>
#include <libscf.h>
#include <limits.h>
#include <sys/nvpair.h>
#include <attr.h>
#include "smfcfg.h"
#include <pwd.h>
#include <grp.h>

extern int daemonize_init(void);
extern void daemonize_fini(int fd);

struct sh_list *share_list;

rwlock_t sharetab_lock;		/* lock to protect the cached sharetab */
static mutex_t mnttab_lock;	/* prevent concurrent mnttab readers */

static mutex_t logging_queue_lock;
static cond_t logging_queue_cv;

static share_t *find_lofsentry(char *, int *);
static int getclientsflavors_old(share_t *, SVCXPRT *, struct netbuf **,
	struct nd_hostservlist **, int *);
static int getclientsflavors_new(share_t *, SVCXPRT *, struct netbuf **,
	struct nd_hostservlist **, int *);
static int check_client_old(share_t *, SVCXPRT *, struct netbuf **,
	struct nd_hostservlist **, int, uid_t, gid_t, uid_t *, gid_t *);
static int check_client_new(share_t *, SVCXPRT *, struct netbuf **,
	struct nd_hostservlist **, int, uid_t, gid_t, uid_t *, gid_t *);
static void mnt(struct svc_req *, SVCXPRT *);
static void mnt_pathconf(struct svc_req *);
static int mount(struct svc_req *r);
static void sh_free(struct sh_list *);
static void umount(struct svc_req *);
static void umountall(struct svc_req *);
static void sigexit(int);
static int newopts(char *);
static tsol_tpent_t *get_client_template(struct sockaddr *);

static int verbose;
static int rejecting;
static int mount_vers_min = MOUNTVERS;
static int mount_vers_max = MOUNTVERS3;

/* Needs to be accessed by nfscmd.c */
int  in_access_list(SVCXPRT *, struct netbuf **,
	struct nd_hostservlist **, char *);

extern void nfscmd_func(void *, char *, size_t, door_desc_t *, uint_t);

thread_t	nfsauth_thread;
thread_t	cmd_thread;
thread_t	logging_thread;

typedef struct logging_data {
	char			*ld_host;
	char			*ld_path;
	char			*ld_rpath;
	int			ld_status;
	char			*ld_netid;
	struct netbuf		*ld_nb;
	struct logging_data	*ld_next;
} logging_data;

static logging_data *logging_head = NULL;
static logging_data *logging_tail = NULL;

/* ARGSUSED */
static void *
nfsauth_svc(void *arg)
{
	int	doorfd = -1;
	uint_t	darg;
#ifdef DEBUG
	int	dfd;
#endif

	if ((doorfd = door_create(nfsauth_func, NULL,
	    DOOR_REFUSE_DESC | DOOR_NO_CANCEL)) == -1) {
		syslog(LOG_ERR, "Unable to create door: %m\n");
		exit(10);
	}

#ifdef DEBUG
	/*
	 * Create a file system path for the door
	 */
	if ((dfd = open(MOUNTD_DOOR, O_RDWR|O_CREAT|O_TRUNC,
	    S_IRUSR|S_IWUSR|S_IRGRP|S_IROTH)) == -1) {
		syslog(LOG_ERR, "Unable to open %s: %m\n", MOUNTD_DOOR);
		(void) close(doorfd);
		exit(11);
	}

	/*
	 * Clean up any stale namespace associations
	 */
	(void) fdetach(MOUNTD_DOOR);

	/*
	 * Register in namespace to pass to the kernel to door_ki_open
	 */
	if (fattach(doorfd, MOUNTD_DOOR) == -1) {
		syslog(LOG_ERR, "Unable to fattach door: %m\n");
		(void) close(dfd);
		(void) close(doorfd);
		exit(12);
	}
	(void) close(dfd);
#endif

	/*
	 * Must pass the doorfd down to the kernel.
	 */
	darg = doorfd;
	(void) _nfssys(MOUNTD_ARGS, &darg);

	/*
	 * Wait for incoming calls
	 */
	/*CONSTCOND*/
	for (;;)
		(void) pause();

	/*NOTREACHED*/
	syslog(LOG_ERR, gettext("Door server exited"));
	return (NULL);
}

/*
 * NFS command service thread code for setup and handling of the
 * nfs_cmd requests for character set conversion and other future
 * events.
 */

static void *
cmd_svc(void *arg)
{
	int	doorfd = -1;
	uint_t	darg;

	if ((doorfd = door_create(nfscmd_func, NULL,
	    DOOR_REFUSE_DESC | DOOR_NO_CANCEL)) == -1) {
		syslog(LOG_ERR, "Unable to create cmd door: %m\n");
		exit(10);
	}

	/*
	 * Must pass the doorfd down to the kernel.
	 */
	darg = doorfd;
	(void) _nfssys(NFSCMD_ARGS, &darg);

	/*
	 * Wait for incoming calls
	 */
	/*CONSTCOND*/
	for (;;)
		(void) pause();

	/*NOTREACHED*/
	syslog(LOG_ERR, gettext("Cmd door server exited"));
	return (NULL);
}

static void
free_logging_data(logging_data *lq)
{
	if (lq != NULL) {
		free(lq->ld_host);
		free(lq->ld_netid);

		if (lq->ld_nb != NULL) {
			free(lq->ld_nb->buf);
			free(lq->ld_nb);
		}

		free(lq->ld_path);
		free(lq->ld_rpath);

		free(lq);
	}
}

static logging_data *
remove_head_of_queue(void)
{
	logging_data    *lq;

	/*
	 * Pull it off the queue.
	 */
	lq = logging_head;
	if (lq) {
		logging_head = lq->ld_next;

		/*
		 * Drained it.
		 */
		if (logging_head == NULL) {
			logging_tail = NULL;
		}
	}

	return (lq);
}

static void
do_logging_queue(logging_data *lq)
{
	int		cleared = 0;
	char		*host;

	struct nd_hostservlist	*clnames;

	while (lq) {
		if (lq->ld_host == NULL) {
			DTRACE_PROBE(mountd, name_by_lazy);
			if (getclientsnames_lazy(lq->ld_netid,
			    &lq->ld_nb, &clnames) != 0)
				host = NULL;
			else
				host = clnames->h_hostservs[0].h_host;
		} else
			host = lq->ld_host;

		audit_mountd_mount(host, lq->ld_path, lq->ld_status); /* BSM */

		/* add entry to mount list */
		if (lq->ld_rpath)
			mntlist_new(host, lq->ld_rpath);

		if (lq->ld_host != host)
			netdir_free(clnames, ND_HOSTSERVLIST);

		free_logging_data(lq);
		cleared++;

		(void) mutex_lock(&logging_queue_lock);
		lq = remove_head_of_queue();
		(void) mutex_unlock(&logging_queue_lock);
	}

	DTRACE_PROBE1(mountd, logging_cleared, cleared);
}

static void *
logging_svc(void *arg)
{
	logging_data	*lq;

	for (;;) {
		(void) mutex_lock(&logging_queue_lock);
		while (logging_head == NULL) {
			(void) cond_wait(&logging_queue_cv,
			    &logging_queue_lock);
		}

		lq = remove_head_of_queue();
		(void) mutex_unlock(&logging_queue_lock);

		do_logging_queue(lq);
	}

	/*NOTREACHED*/
	syslog(LOG_ERR, gettext("Logging server exited"));
	return (NULL);
}

static int
convert_int(int *val, char *str)
{
	long lval;

	if (str == NULL || !isdigit(*str))
		return (-1);

	lval = strtol(str, &str, 10);
	if (*str != '\0' || lval > INT_MAX)
		return (-2);

	*val = (int)lval;
	return (0);
}

int
main(int argc, char *argv[])
{
	int	pid;
	int	c;
	int	rpc_svc_fdunlim = 1;
	int	rpc_svc_mode = RPC_SVC_MT_AUTO;
	int	maxrecsz = RPC_MAXDATASIZE;
	bool_t	exclbind = TRUE;
	bool_t	can_do_mlp;
	long	thr_flags = (THR_NEW_LWP|THR_DAEMON);
	char defval[4];
	int defvers, ret, bufsz;
	struct rlimit rl;
	int listen_backlog = 0;
	int max_threads = 0;
	int tmp;

	int	pipe_fd = -1;

	/*
	 * Mountd requires uid 0 for:
	 *	/etc/rmtab updates (we could chown it to daemon)
	 *	/etc/dfs/dfstab reading (it wants to lock out share which
	 *		doesn't do any locking before first truncate;
	 *		NFS share does; should use fcntl locking instead)
	 *	Needed privileges:
	 *		auditing
	 *		nfs syscall
	 *		file dac search (so it can stat all files)
	 *	Optional privileges:
	 *		MLP
	 */
	can_do_mlp = priv_ineffect(PRIV_NET_BINDMLP);
	if (__init_daemon_priv(PU_RESETGROUPS|PU_CLEARLIMITSET, -1, -1,
	    PRIV_SYS_NFS, PRIV_PROC_AUDIT, PRIV_FILE_DAC_SEARCH,
	    can_do_mlp ? PRIV_NET_BINDMLP : NULL, NULL) == -1) {
		(void) fprintf(stderr,
		    "%s: must be run with sufficient privileges\n",
		    argv[0]);
		exit(1);
	}

	if (getrlimit(RLIMIT_NOFILE, &rl) != 0) {
		syslog(LOG_ERR, "getrlimit failed");
	} else {
		rl.rlim_cur = rl.rlim_max;
		if (setrlimit(RLIMIT_NOFILE, &rl) != 0)
			syslog(LOG_ERR, "setrlimit failed");
	}

	(void) enable_extended_FILE_stdio(-1, -1);

	ret = nfs_smf_get_iprop("mountd_max_threads", &max_threads,
	    DEFAULT_INSTANCE, SCF_TYPE_INTEGER, NFSD);
	if (ret != SA_OK) {
		syslog(LOG_ERR, "Reading of mountd_max_threads from SMF "
		    "failed, using default value");
	}

	while ((c = getopt(argc, argv, "vrm:")) != EOF) {
		switch (c) {
		case 'v':
			verbose++;
			break;
		case 'r':
			rejecting = 1;
			break;
		case 'm':
			if (convert_int(&tmp, optarg) != 0 || tmp < 1) {
				(void) fprintf(stderr, "%s: invalid "
				    "max_threads option, using defaults\n",
				    argv[0]);
				break;
			}
			max_threads = tmp;
			break;
		default:
			fprintf(stderr, "usage: mountd [-v] [-r]\n");
			exit(1);
		}
	}

	/*
	 * Read in the NFS version values from config file.
	 */
	bufsz = 4;
	ret = nfs_smf_get_prop("server_versmin", defval, DEFAULT_INSTANCE,
	    SCF_TYPE_INTEGER, NFSD, &bufsz);
	if (ret == SA_OK) {
		errno = 0;
		defvers = strtol(defval, (char **)NULL, 10);
		if (errno == 0) {
			mount_vers_min = defvers;
			/*
			 * special because NFSv2 is
			 * supported by mount v1 & v2
			 */
			if (defvers == NFS_VERSION)
				mount_vers_min = MOUNTVERS;
		}
	}

	bufsz = 4;
	ret = nfs_smf_get_prop("server_versmax", defval, DEFAULT_INSTANCE,
	    SCF_TYPE_INTEGER, NFSD, &bufsz);
	if (ret == SA_OK) {
		errno = 0;
		defvers = strtol(defval, (char **)NULL, 10);
		if (errno == 0) {
			mount_vers_max = defvers;
		}
	}

	ret = nfs_smf_get_iprop("mountd_listen_backlog", &listen_backlog,
	    DEFAULT_INSTANCE, SCF_TYPE_INTEGER, NFSD);
	if (ret != SA_OK) {
		syslog(LOG_ERR, "Reading of mountd_listen_backlog from SMF "
		    "failed, using default value");
	}

	/*
	 * Sanity check versions,
	 * even though we may get versions > MOUNTVERS3, we still need
	 * to start nfsauth service, so continue on regardless of values.
	 */
	if (mount_vers_min > mount_vers_max) {
		fprintf(stderr, "server_versmin > server_versmax\n");
		mount_vers_max = mount_vers_min;
	}
	(void) setlocale(LC_ALL, "");
	(void) rwlock_init(&sharetab_lock, USYNC_THREAD, NULL);
	(void) mutex_init(&mnttab_lock, USYNC_THREAD, NULL);
	(void) mutex_init(&logging_queue_lock, USYNC_THREAD, NULL);
	(void) cond_init(&logging_queue_cv, USYNC_THREAD, NULL);

	netgroup_init();

#if !defined(TEXT_DOMAIN)
#define	TEXT_DOMAIN "SYS_TEST"
#endif
	(void) textdomain(TEXT_DOMAIN);

	/* Don't drop core if the NFS module isn't loaded. */
	(void) signal(SIGSYS, SIG_IGN);

	pipe_fd = daemonize_init();

	/*
	 * If we coredump it'll be in /core
	 */
	if (chdir("/") < 0)
		fprintf(stderr, "chdir /: %s\n", strerror(errno));

	openlog("mountd", LOG_PID, LOG_DAEMON);

	/*
	 * establish our lock on the lock file and write our pid to it.
	 * exit if some other process holds the lock, or if there's any
	 * error in writing/locking the file.
	 */
	pid = _enter_daemon_lock(MOUNTD);
	switch (pid) {
	case 0:
		break;
	case -1:
		fprintf(stderr, "error locking for %s: %s\n", MOUNTD,
		    strerror(errno));
		exit(2);
	default:
		/* daemon was already running */
		exit(0);
	}

	audit_mountd_setup();	/* BSM */

	/*
	 * Set number of file descriptors to unlimited
	 */
	if (!rpc_control(RPC_SVC_USE_POLLFD, &rpc_svc_fdunlim)) {
		syslog(LOG_INFO, "unable to set number of FDs to unlimited");
	}

	/*
	 * Tell RPC that we want automatic thread mode.
	 * A new thread will be spawned for each request.
	 */
	if (!rpc_control(RPC_SVC_MTMODE_SET, &rpc_svc_mode)) {
		fprintf(stderr, "unable to set automatic MT mode\n");
		exit(1);
	}

	/*
	 * Enable non-blocking mode and maximum record size checks for
	 * connection oriented transports.
	 */
	if (!rpc_control(RPC_SVC_CONNMAXREC_SET, &maxrecsz)) {
		fprintf(stderr, "unable to set RPC max record size\n");
	}

	/*
	 * Prevent our non-priv udp and tcp ports bound w/wildcard addr
	 * from being hijacked by a bind to a more specific addr.
	 */
	if (!rpc_control(__RPC_SVC_EXCLBIND_SET, &exclbind)) {
		fprintf(stderr, "warning: unable to set udp/tcp EXCLBIND\n");
	}

	/*
	 * Set the maximum number of outstanding connection
	 * indications (listen backlog) to the value specified.
	 */
	if (listen_backlog > 0 && !rpc_control(__RPC_SVC_LSTNBKLOG_SET,
	    &listen_backlog)) {
		fprintf(stderr, "unable to set listen backlog\n");
		exit(1);
	}

	/*
	 * If max_threads was specified, then set the
	 * maximum number of threads to the value specified.
	 */
	if (max_threads > 0 && !rpc_control(RPC_SVC_THRMAX_SET, &max_threads)) {
		fprintf(stderr, "unable to set max_threads\n");
		exit(1);
	}

	/*
	 * Make sure to unregister any previous versions in case the
	 * user is reconfiguring the server in interesting ways.
	 */
	svc_unreg(MOUNTPROG, MOUNTVERS);
	svc_unreg(MOUNTPROG, MOUNTVERS_POSIX);
	svc_unreg(MOUNTPROG, MOUNTVERS3);

	/*
	 * Create the nfsauth thread with same signal disposition
	 * as the main thread. We need to create a separate thread
	 * since mountd() will be both an RPC server (for remote
	 * traffic) _and_ a doors server (for kernel upcalls).
	 */
	if (thr_create(NULL, 0, nfsauth_svc, 0, thr_flags, &nfsauth_thread)) {
		fprintf(stderr,
		    gettext("Failed to create NFSAUTH svc thread\n"));
		exit(2);
	}

	/*
	 * Create the cmd service thread with same signal disposition
	 * as the main thread. We need to create a separate thread
	 * since mountd() will be both an RPC server (for remote
	 * traffic) _and_ a doors server (for kernel upcalls).
	 */
	if (thr_create(NULL, 0, cmd_svc, 0, thr_flags, &cmd_thread)) {
		syslog(LOG_ERR, gettext("Failed to create CMD svc thread"));
		exit(2);
	}

	/*
	 * Create an additional thread to service the rmtab and
	 * audit_mountd_mount logging for mount requests. Use the same
	 * signal disposition as the main thread. We create
	 * a separate thread to allow the mount request threads to
	 * clear as soon as possible.
	 */
	if (thr_create(NULL, 0, logging_svc, 0, thr_flags, &logging_thread)) {
		syslog(LOG_ERR, gettext("Failed to create LOGGING svc thread"));
		exit(2);
	}

	/*
	 * Create datagram and connection oriented services
	 */
	if (mount_vers_max >= MOUNTVERS) {
		if (svc_create(mnt, MOUNTPROG, MOUNTVERS, "datagram_v") == 0) {
			fprintf(stderr,
			    "couldn't register datagram_v MOUNTVERS\n");
			exit(1);
		}
		if (svc_create(mnt, MOUNTPROG, MOUNTVERS, "circuit_v") == 0) {
			fprintf(stderr,
			    "couldn't register circuit_v MOUNTVERS\n");
			exit(1);
		}
	}

	if (mount_vers_max >= MOUNTVERS_POSIX) {
		if (svc_create(mnt, MOUNTPROG, MOUNTVERS_POSIX,
		    "datagram_v") == 0) {
			fprintf(stderr,
			    "couldn't register datagram_v MOUNTVERS_POSIX\n");
			exit(1);
		}
		if (svc_create(mnt, MOUNTPROG, MOUNTVERS_POSIX,
		    "circuit_v") == 0) {
			fprintf(stderr,
			    "couldn't register circuit_v MOUNTVERS_POSIX\n");
			exit(1);
		}
	}

	if (mount_vers_max >= MOUNTVERS3) {
		if (svc_create(mnt, MOUNTPROG, MOUNTVERS3, "datagram_v") == 0) {
			fprintf(stderr,
			    "couldn't register datagram_v MOUNTVERS3\n");
			exit(1);
		}
		if (svc_create(mnt, MOUNTPROG, MOUNTVERS3, "circuit_v") == 0) {
			fprintf(stderr,
			    "couldn't register circuit_v MOUNTVERS3\n");
			exit(1);
		}
	}

	/*
	 * Start serving
	 */
	rmtab_load();

	daemonize_fini(pipe_fd);

	/* Get rid of the most dangerous basic privileges. */
	__fini_daemon_priv(PRIV_PROC_EXEC, PRIV_PROC_INFO, PRIV_PROC_SESSION,
	    (char *)NULL);

	svc_run();
	syslog(LOG_ERR, "Error: svc_run shouldn't have returned");
	abort();

	/* NOTREACHED */
	return (0);
}

/*
 * Server procedure switch routine
 */
void
mnt(struct svc_req *rqstp, SVCXPRT *transp)
{
	switch (rqstp->rq_proc) {
	case NULLPROC:
		errno = 0;
		if (!svc_sendreply(transp, xdr_void, (char *)0))
			log_cant_reply(transp);
		return;

	case MOUNTPROC_MNT:
		(void) mount(rqstp);
		return;

	case MOUNTPROC_DUMP:
		mntlist_send(transp);
		return;

	case MOUNTPROC_UMNT:
		umount(rqstp);
		return;

	case MOUNTPROC_UMNTALL:
		umountall(rqstp);
		return;

	case MOUNTPROC_EXPORT:
	case MOUNTPROC_EXPORTALL:
		export(rqstp);
		return;

	case MOUNTPROC_PATHCONF:
		if (rqstp->rq_vers == MOUNTVERS_POSIX)
			mnt_pathconf(rqstp);
		else
			svcerr_noproc(transp);
		return;

	default:
		svcerr_noproc(transp);
		return;
	}
}

/* Set up anonymous client */

struct nd_hostservlist *
anon_client(char *host)
{
	struct nd_hostservlist *anon_hsl;
	struct nd_hostserv *anon_hs;

	anon_hsl = malloc(sizeof (*anon_hsl));
	if (anon_hsl == NULL)
		return (NULL);

	anon_hs = malloc(sizeof (*anon_hs));
	if (anon_hs == NULL) {
		free(anon_hsl);
		return (NULL);
	}

	if (host == NULL)
		anon_hs->h_host = strdup("(anon)");
	else
		anon_hs->h_host = strdup(host);

	if (anon_hs->h_host == NULL) {
		free(anon_hs);
		free(anon_hsl);
		return (NULL);
	}
	anon_hs->h_serv = '\0';

	anon_hsl->h_cnt = 1;
	anon_hsl->h_hostservs = anon_hs;

	return (anon_hsl);
}

static int
getclientsnames_common(struct netconfig *nconf, struct netbuf **nbuf,
    struct nd_hostservlist **serv)
{
	char host[MAXIPADDRLEN];

	assert(*nbuf != NULL);

	/*
	 * Use the this API instead of the netdir_getbyaddr()
	 * to avoid service lookup.
	 */
	if (__netdir_getbyaddr_nosrv(nconf, serv, *nbuf) != 0) {
		if (strcmp(nconf->nc_protofmly, NC_INET) == 0) {
			struct sockaddr_in *sa;

			/* LINTED pointer alignment */
			sa = (struct sockaddr_in *)((*nbuf)->buf);
			(void) inet_ntoa_r(sa->sin_addr, host);
		} else if (strcmp(nconf->nc_protofmly, NC_INET6) == 0) {
			struct sockaddr_in6 *sa;

			/* LINTED pointer alignment */
			sa = (struct sockaddr_in6 *)((*nbuf)->buf);
			(void) inet_ntop(AF_INET6, sa->sin6_addr.s6_addr,
			    host, INET6_ADDRSTRLEN);
		} else {
			syslog(LOG_ERR, gettext(
			    "Client's address is neither IPv4 nor IPv6"));
			return (EINVAL);
		}

		*serv = anon_client(host);
		if (*serv == NULL)
			return (ENOMEM);
	}

	assert(*serv != NULL);
	return (0);
}

/*
 * Get the client's hostname from the copy of the
 * relevant transport handle parts.
 * If the name is not available then return "(anon)".
 */
int
getclientsnames_lazy(char *netid, struct netbuf **nbuf,
    struct nd_hostservlist **serv)
{
	struct netconfig *nconf;
	int	rc;

	nconf = getnetconfigent(netid);
	if (nconf == NULL) {
		syslog(LOG_ERR, "%s: getnetconfigent failed", netid);
		*serv = anon_client(NULL);
		if (*serv == NULL)
			return (ENOMEM);
		return (0);
	}

	rc = getclientsnames_common(nconf, nbuf, serv);
	freenetconfigent(nconf);
	return (rc);
}

/*
 * Get the client's hostname from the transport handle.
 * If the name is not available then return "(anon)".
 */
int
getclientsnames(SVCXPRT *transp, struct netbuf **nbuf,
    struct nd_hostservlist **serv)
{
	struct netconfig *nconf;
	int	rc;

	nconf = getnetconfigent(transp->xp_netid);
	if (nconf == NULL) {
		syslog(LOG_ERR, "%s: getnetconfigent failed",
		    transp->xp_netid);
		*serv = anon_client(NULL);
		if (*serv == NULL)
			return (ENOMEM);
		return (0);
	}

	*nbuf = svc_getrpccaller(transp);
	if (*nbuf == NULL) {
		freenetconfigent(nconf);
		*serv = anon_client(NULL);
		if (*serv == NULL)
			return (ENOMEM);
		return (0);
	}

	rc = getclientsnames_common(nconf, nbuf, serv);
	freenetconfigent(nconf);
	return (rc);
}

void
log_cant_reply(SVCXPRT *transp)
{
	int saverrno;
	struct nd_hostservlist *clnames = NULL;
	register char *host;
	struct netbuf *nb;

	saverrno = errno;	/* save error code */
	if (getclientsnames(transp, &nb, &clnames) != 0)
		return;
	host = clnames->h_hostservs->h_host;

	errno = saverrno;
	if (errno == 0)
		syslog(LOG_ERR, "couldn't send reply to %s", host);
	else
		syslog(LOG_ERR, "couldn't send reply to %s: %m", host);

	netdir_free(clnames, ND_HOSTSERVLIST);
}

/*
 * Answer pathconf questions for the mount point fs
 */
static void
mnt_pathconf(struct svc_req *rqstp)
{
	SVCXPRT *transp;
	struct pathcnf p;
	char *path, rpath[MAXPATHLEN];
	struct stat st;

	transp = rqstp->rq_xprt;
	path = NULL;
	(void) memset((caddr_t)&p, 0, sizeof (p));

	if (!svc_getargs(transp, xdr_dirpath, (caddr_t)&path)) {
		svcerr_decode(transp);
		return;
	}
	if (lstat(path, &st) < 0) {
		_PC_SET(_PC_ERROR, p.pc_mask);
		goto done;
	}
	/*
	 * Get a path without symbolic links.
	 */
	if (realpath(path, rpath) == NULL) {
		syslog(LOG_DEBUG,
		    "mount request: realpath failed on %s: %m",
		    path);
		_PC_SET(_PC_ERROR, p.pc_mask);
		goto done;
	}
	(void) memset((caddr_t)&p, 0, sizeof (p));
	/*
	 * can't ask about devices over NFS
	 */
	_PC_SET(_PC_MAX_CANON, p.pc_mask);
	_PC_SET(_PC_MAX_INPUT, p.pc_mask);
	_PC_SET(_PC_PIPE_BUF, p.pc_mask);
	_PC_SET(_PC_VDISABLE, p.pc_mask);

	errno = 0;
	p.pc_link_max = pathconf(rpath, _PC_LINK_MAX);
	if (errno)
		_PC_SET(_PC_LINK_MAX, p.pc_mask);
	p.pc_name_max = pathconf(rpath, _PC_NAME_MAX);
	if (errno)
		_PC_SET(_PC_NAME_MAX, p.pc_mask);
	p.pc_path_max = pathconf(rpath, _PC_PATH_MAX);
	if (errno)
		_PC_SET(_PC_PATH_MAX, p.pc_mask);
	if (pathconf(rpath, _PC_NO_TRUNC) == 1)
		_PC_SET(_PC_NO_TRUNC, p.pc_mask);
	if (pathconf(rpath, _PC_CHOWN_RESTRICTED) == 1)
		_PC_SET(_PC_CHOWN_RESTRICTED, p.pc_mask);

done:
	errno = 0;
	if (!svc_sendreply(transp, xdr_ppathcnf, (char *)&p))
		log_cant_reply(transp);
	if (path != NULL)
		svc_freeargs(transp, xdr_dirpath, (caddr_t)&path);
}

/*
 * If the rootmount (export) option is specified, the all mount requests for
 * subdirectories return EACCES.
 */
static int
checkrootmount(share_t *sh, char *rpath)
{
	char *val;

	if ((val = getshareopt(sh->sh_opts, SHOPT_NOSUB)) != NULL) {
		free(val);
		if (strcmp(sh->sh_path, rpath) != 0)
			return (0);
		else
			return (1);
	} else
		return (1);
}

#define	MAX_FLAVORS	128

/*
 * Return only EACCES if client does not have access
 *  to this directory.
 * "If the server exports only /a/b, an attempt to
 *  mount a/b/c will fail with ENOENT if the directory
 *  does not exist"... However, if the client
 *  does not have access to /a/b, an attacker can
 *  determine whether the directory exists.
 * This routine checks either existence of the file or
 * existence of the file name entry in the mount table.
 * If the file exists and there is no file name entry,
 * the error returned should be EACCES.
 * If the file does not exist, it must be determined
 * whether the client has access to a parent
 * directory.  If the client has access to a parent
 * directory, the error returned should be ENOENT,
 * otherwise EACCES.
 */
static int
mount_enoent_error(SVCXPRT *transp, char *path, char *rpath,
    struct nd_hostservlist **clnames, struct netbuf **nb, int *flavor_list)
{
	char *checkpath, *dp;
	share_t *sh = NULL;
	int realpath_error = ENOENT, reply_error = EACCES, lofs_tried = 0;
	int flavor_count;

	checkpath = strdup(path);
	if (checkpath == NULL) {
		syslog(LOG_ERR, "mount_enoent: no memory");
		return (EACCES);
	}

	/* CONSTCOND */
	while (1) {
		if (sh) {
			sharefree(sh);
			sh = NULL;
		}

		if ((sh = findentry(rpath)) == NULL &&
		    (sh = find_lofsentry(rpath, &lofs_tried)) == NULL) {
			/*
			 * There is no file name entry.
			 * If the file (with symbolic links resolved) exists,
			 * the error returned should be EACCES.
			 */
			if (realpath_error == 0)
				break;
		} else if (checkrootmount(sh, rpath) == 0) {
			/*
			 * This is a "nosub" only export, in which case,
			 * mounting subdirectories isn't allowed.
			 * If the file (with symbolic links resolved) exists,
			 * the error returned should be EACCES.
			 */
			if (realpath_error == 0)
				break;
		} else {
			/*
			 * Check permissions in mount table.
			 */
			if (newopts(sh->sh_opts))
				flavor_count = getclientsflavors_new(sh,
				    transp, nb, clnames, flavor_list);
			else
				flavor_count = getclientsflavors_old(sh,
				    transp, nb, clnames, flavor_list);
			if (flavor_count != 0) {
				/*
				 * Found entry in table and
				 * client has correct permissions.
				 */
				reply_error = ENOENT;
				break;
			}
		}

		/*
		 * Check all parent directories.
		 */
		dp = strrchr(checkpath, '/');
		if (dp == NULL)
			break;
		*dp = '\0';
		if (strlen(checkpath) == 0)
			break;
		/*
		 * Get the real path (no symbolic links in it)
		 */
		if (realpath(checkpath, rpath) == NULL) {
			if (errno != ENOENT)
				break;
		} else {
			realpath_error = 0;
		}
	}

	if (sh)
		sharefree(sh);
	free(checkpath);
	return (reply_error);
}

/*
 * We need to inform the caller whether or not we were
 * able to add a node to the queue. If we are not, then
 * it is up to the caller to go ahead and log the data.
 */
static int
enqueue_logging_data(char *host, SVCXPRT *transp, char *path,
    char *rpath, int status, int error)
{
	logging_data	*lq;
	struct netbuf	*nb;

	lq = (logging_data *)calloc(1, sizeof (logging_data));
	if (lq == NULL)
		goto cleanup;

	/*
	 * We might not yet have the host...
	 */
	if (host) {
		DTRACE_PROBE1(mountd, log_host, host);
		lq->ld_host = strdup(host);
		if (lq->ld_host == NULL)
			goto cleanup;
	} else {
		DTRACE_PROBE(mountd, log_no_host);

		lq->ld_netid = strdup(transp->xp_netid);
		if (lq->ld_netid == NULL)
			goto cleanup;

		lq->ld_nb = calloc(1, sizeof (struct netbuf));
		if (lq->ld_nb == NULL)
			goto cleanup;

		nb = svc_getrpccaller(transp);
		if (nb == NULL) {
			DTRACE_PROBE(mountd, e__nb__enqueue);
			goto cleanup;
		}

		DTRACE_PROBE(mountd, nb_set_enqueue);

		lq->ld_nb->maxlen = nb->maxlen;
		lq->ld_nb->len = nb->len;

		lq->ld_nb->buf = malloc(lq->ld_nb->len);
		if (lq->ld_nb->buf == NULL)
			goto cleanup;

		bcopy(nb->buf, lq->ld_nb->buf, lq->ld_nb->len);
	}

	lq->ld_path = strdup(path);
	if (lq->ld_path == NULL)
		goto cleanup;

	if (!error) {
		lq->ld_rpath = strdup(rpath);
		if (lq->ld_rpath == NULL)
			goto cleanup;
	}

	lq->ld_status = status;

	/*
	 * Add to the tail of the logging queue.
	 */
	(void) mutex_lock(&logging_queue_lock);
	if (logging_tail == NULL) {
		logging_tail = logging_head = lq;
	} else {
		logging_tail->ld_next = lq;
		logging_tail = lq;
	}
	(void) cond_signal(&logging_queue_cv);
	(void) mutex_unlock(&logging_queue_lock);

	return (TRUE);

cleanup:

	free_logging_data(lq);

	return (FALSE);
}

/*
 * Check mount requests, add to mounted list if ok
 */
static int
mount(struct svc_req *rqstp)
{
	SVCXPRT *transp;
	int version, vers;
	struct fhstatus fhs;
	struct mountres3 mountres3;
	char fh[FHSIZE3];
	int len = FHSIZE3;
	char *path, rpath[MAXPATHLEN];
	share_t *sh = NULL;
	struct nd_hostservlist *clnames = NULL;
	char *host = NULL;
	int error = 0, lofs_tried = 0, enqueued;
	int flavor_list[MAX_FLAVORS];
	int flavor_count;
	struct netbuf *nb = NULL;
	ucred_t	*uc = NULL;

	int audit_status;

	transp = rqstp->rq_xprt;
	version = rqstp->rq_vers;
	path = NULL;

	if (!svc_getargs(transp, xdr_dirpath, (caddr_t)&path)) {
		svcerr_decode(transp);
		return (EACCES);
	}

	/*
	 * Put off getting the name for the client until we
	 * need it. This is a performance gain. If we are logging,
	 * then we don't care about performance and might as well
	 * get the host name now in case we need to spit out an
	 * error message.
	 */
	if (verbose) {
		DTRACE_PROBE(mountd, name_by_verbose);
		if (getclientsnames(transp, &nb, &clnames) != 0) {
			/*
			 * We failed to get a name for the client, even
			 * 'anon', probably because we ran out of memory.
			 * In this situation it doesn't make sense to
			 * allow the mount to succeed.
			 */
			error = EACCES;
			goto reply;
		}
		host = clnames->h_hostservs[0].h_host;
	}

	/*
	 * If the version being used is less than the minimum version,
	 * the filehandle translation should not be provided to the
	 * client.
	 */
	if (rejecting || version < mount_vers_min) {
		if (verbose)
			syslog(LOG_NOTICE, "Rejected mount: %s for %s",
			    host, path);
		error = EACCES;
		goto reply;
	}

	/*
	 * Trusted Extension doesn't support nfsv2. nfsv2 client
	 * uses MOUNT protocol v1 and v2. To prevent circumventing
	 * TX label policy via using nfsv2 client, reject a mount
	 * request with version less than 3 and log an error.
	 */
	if (is_system_labeled()) {
		if (version < 3) {
			if (verbose)
				syslog(LOG_ERR,
				    "Rejected mount: TX doesn't support NFSv2");
			error = EACCES;
			goto reply;
		}
	}

	/*
	 * Get the real path (no symbolic links in it)
	 */
	if (realpath(path, rpath) == NULL) {
		error = errno;
		if (verbose)
			syslog(LOG_ERR,
			    "mount request: realpath: %s: %m", path);
		if (error == ENOENT)
			error = mount_enoent_error(transp, path, rpath,
			    &clnames, &nb, flavor_list);
		goto reply;
	}

	if ((sh = findentry(rpath)) == NULL &&
	    (sh = find_lofsentry(rpath, &lofs_tried)) == NULL) {
		error = EACCES;
		goto reply;
	}

	/*
	 * Check if this is a "nosub" only export, in which case, mounting
	 * subdirectories isn't allowed. Bug 1184573.
	 */
	if (checkrootmount(sh, rpath) == 0) {
		error = EACCES;
		goto reply;
	}

	if (newopts(sh->sh_opts))
		flavor_count = getclientsflavors_new(sh, transp, &nb, &clnames,
		    flavor_list);
	else
		flavor_count = getclientsflavors_old(sh, transp, &nb, &clnames,
		    flavor_list);

	if (clnames)
		host = clnames->h_hostservs[0].h_host;

	if (flavor_count == 0) {
		error = EACCES;
		goto reply;
	}

	/*
	 * Check MAC policy here. The server side policy should be
	 * consistent with client side mount policy, i.e.
	 * - we disallow an admin_low unlabeled client to mount
	 * - we disallow mount from a lower labeled client.
	 */
	if (is_system_labeled()) {
		m_label_t *clabel = NULL;
		m_label_t *slabel = NULL;
		m_label_t admin_low;

		if (svc_getcallerucred(rqstp->rq_xprt, &uc) != 0) {
			syslog(LOG_ERR,
			    "mount request: Failed to get caller's ucred : %m");
			error = EACCES;
			goto reply;
		}
		if ((clabel = ucred_getlabel(uc)) == NULL) {
			syslog(LOG_ERR,
			    "mount request: can't get client label from ucred");
			error = EACCES;
			goto reply;
		}

		bsllow(&admin_low);
		if (blequal(&admin_low, clabel)) {
			struct sockaddr *ca;
			tsol_tpent_t	*tp;

			ca = (struct sockaddr *)(void *)svc_getrpccaller(
			    rqstp->rq_xprt)->buf;
			if (ca == NULL) {
				error = EACCES;
				goto reply;
			}
			/*
			 * get trusted network template associated
			 * with the client.
			 */
			tp = get_client_template(ca);
			if (tp == NULL || tp->host_type != SUN_CIPSO) {
				if (tp != NULL)
					tsol_freetpent(tp);
				error = EACCES;
				goto reply;
			}
			tsol_freetpent(tp);
		} else {
			if ((slabel = m_label_alloc(MAC_LABEL)) == NULL) {
				error = EACCES;
				goto reply;
			}

			if (getlabel(rpath, slabel) != 0) {
				m_label_free(slabel);
				error = EACCES;
				goto reply;
			}

			if (!bldominates(clabel, slabel)) {
				m_label_free(slabel);
				error = EACCES;
				goto reply;
			}
			m_label_free(slabel);
		}
	}

	/*
	 * Now get the filehandle.
	 *
	 * NFS V2 clients get a 32 byte filehandle.
	 * NFS V3 clients get a 32 or 64 byte filehandle, depending on
	 * the embedded FIDs.
	 */
	vers = (version == MOUNTVERS3) ? NFS_V3 : NFS_VERSION;

	/* LINTED pointer alignment */
	while (nfs_getfh(rpath, vers, &len, fh) < 0) {
		if (errno == EINVAL &&
		    (sh = find_lofsentry(rpath, &lofs_tried)) != NULL) {
			errno = 0;
			continue;
		}
		error = errno == EINVAL ? EACCES : errno;
		syslog(LOG_DEBUG, "mount request: getfh failed on %s: %m",
		    path);
		break;
	}

	if (version == MOUNTVERS3) {
		mountres3.mountres3_u.mountinfo.fhandle.fhandle3_len = len;
		mountres3.mountres3_u.mountinfo.fhandle.fhandle3_val = fh;
	} else {
		bcopy(fh, &fhs.fhstatus_u.fhs_fhandle, NFS_FHSIZE);
	}

reply:
	if (uc != NULL)
		ucred_free(uc);

	switch (version) {
	case MOUNTVERS:
	case MOUNTVERS_POSIX:
		if (error == EINVAL)
			fhs.fhs_status = NFSERR_ACCES;
		else if (error == EREMOTE)
			fhs.fhs_status = NFSERR_REMOTE;
		else
			fhs.fhs_status = error;

		if (!svc_sendreply(transp, xdr_fhstatus, (char *)&fhs))
			log_cant_reply(transp);

		audit_status = fhs.fhs_status;
		break;

	case MOUNTVERS3:
		if (!error) {
		mountres3.mountres3_u.mountinfo.auth_flavors.auth_flavors_val =
		    flavor_list;
		mountres3.mountres3_u.mountinfo.auth_flavors.auth_flavors_len =
		    flavor_count;

		} else if (error == ENAMETOOLONG)
			error = MNT3ERR_NAMETOOLONG;

		mountres3.fhs_status = error;
		if (!svc_sendreply(transp, xdr_mountres3, (char *)&mountres3))
			log_cant_reply(transp);

		audit_status = mountres3.fhs_status;
		break;
	}

	if (verbose)
		syslog(LOG_NOTICE, "MOUNT: %s %s %s",
		    (host == NULL) ? "unknown host" : host,
		    error ? "denied" : "mounted", path);

	/*
	 * If we can not create a queue entry, go ahead and do it
	 * in the context of this thread.
	 */
	enqueued = enqueue_logging_data(host, transp, path, rpath,
	    audit_status, error);
	if (enqueued == FALSE) {
		if (host == NULL) {
			DTRACE_PROBE(mountd, name_by_in_thread);
			if (getclientsnames(transp, &nb, &clnames) == 0)
				host = clnames->h_hostservs[0].h_host;
		}

		DTRACE_PROBE(mountd, logged_in_thread);
		audit_mountd_mount(host, path, audit_status); /* BSM */
		if (!error)
			mntlist_new(host, rpath); /* add entry to mount list */
	}

	if (path != NULL)
		svc_freeargs(transp, xdr_dirpath, (caddr_t)&path);

done:
	if (sh)
		sharefree(sh);
	netdir_free(clnames, ND_HOSTSERVLIST);

	return (error);
}

/*
 * Determine whether two paths are within the same file system.
 * Returns nonzero (true) if paths are the same, zero (false) if
 * they are different.  If an error occurs, return false.
 *
 * Use the actual FSID if it's available (via getattrat()); otherwise,
 * fall back on st_dev.
 *
 * With ZFS snapshots, st_dev differs from the regular file system
 * versus the snapshot.  But the fsid is the same throughout.  Thus
 * the fsid is a better test.
 */
static int
same_file_system(const char *path1, const char *path2)
{
	uint64_t fsid1, fsid2;
	struct stat64 st1, st2;
	nvlist_t *nvl1 = NULL;
	nvlist_t *nvl2 = NULL;

	if ((getattrat(AT_FDCWD, XATTR_VIEW_READONLY, path1, &nvl1) == 0) &&
	    (getattrat(AT_FDCWD, XATTR_VIEW_READONLY, path2, &nvl2) == 0) &&
	    (nvlist_lookup_uint64(nvl1, A_FSID, &fsid1) == 0) &&
	    (nvlist_lookup_uint64(nvl2, A_FSID, &fsid2) == 0)) {
		nvlist_free(nvl1);
		nvlist_free(nvl2);
		/*
		 * We have found fsid's for both paths.
		 */

		if (fsid1 == fsid2)
			return (B_TRUE);

		return (B_FALSE);
	}

	if (nvl1 != NULL)
		nvlist_free(nvl1);
	if (nvl2 != NULL)
		nvlist_free(nvl2);

	/*
	 * We were unable to find fsid's for at least one of the paths.
	 * fall back on st_dev.
	 */

	if (stat64(path1, &st1) < 0) {
		syslog(LOG_NOTICE, "%s: %m", path1);
		return (B_FALSE);
	}
	if (stat64(path2, &st2) < 0) {
		syslog(LOG_NOTICE, "%s: %m", path2);
		return (B_FALSE);
	}

	if (st1.st_dev == st2.st_dev)
		return (B_TRUE);

	return (B_FALSE);
}

share_t *
findentry(char *path)
{
	share_t *sh = NULL;
	struct sh_list *shp;
	register char *p1, *p2;

	check_sharetab();

	(void) rw_rdlock(&sharetab_lock);

	for (shp = share_list; shp; shp = shp->shl_next) {
		sh = shp->shl_sh;
		for (p1 = sh->sh_path, p2 = path; *p1 == *p2; p1++, p2++)
			if (*p1 == '\0')
				goto done;	/* exact match */

		/*
		 * Now compare the pathnames for three cases:
		 *
		 * Parent: /export/foo		(no trailing slash on parent)
		 * Child:  /export/foo/bar
		 *
		 * Parent: /export/foo/		(trailing slash on parent)
		 * Child:  /export/foo/bar
		 *
		 * Parent: /export/foo/		(no trailing slash on child)
		 * Child:  /export/foo
		 */
		if ((*p1 == '\0' && *p2 == '/') ||
		    (*p1 == '\0' && *(p1-1) == '/') ||
		    (*p2 == '\0' && *p1 == '/' && *(p1+1) == '\0')) {
			/*
			 * We have a subdirectory.  Test whether the
			 * subdirectory is in the same file system.
			 */
			if (same_file_system(path, sh->sh_path))
				goto done;
		}
	}
done:
	sh = shp ? sharedup(sh) : NULL;

	(void) rw_unlock(&sharetab_lock);

	return (sh);
}


static int
is_substring(char **mntp, char **path)
{
	char *p1 = *mntp, *p2 = *path;

	if (*p1 == '\0' && *p2 == '\0') /* exact match */
		return (1);
	else if (*p1 == '\0' && *p2 == '/')
		return (1);
	else if (*p1 == '\0' && *(p1-1) == '/') {
		*path = --p2; /* we need the slash in p2 */
		return (1);
	} else if (*p2 == '\0') {
		while (*p1 == '/')
			p1++;
		if (*p1 == '\0') /* exact match */
			return (1);
	}
	return (0);
}

/*
 * find_lofsentry() searches for the real path which this requested LOFS path
 * (rpath) shadows. If found, it will return the sharetab entry of
 * the real path that corresponds to the LOFS path.
 * We first search mnttab to see if the requested path is an automounted
 * path. If it is an automounted path, it will trigger the mount by stat()ing
 * the requested path. Note that it is important to check that this path is
 * actually an automounted path, otherwise we would stat() a path which may
 * turn out to be NFS and block indefinitely on a dead server. The automounter
 * times-out if the server is dead, so there's no risk of hanging this
 * thread waiting for stat().
 * After the mount has been triggered (if necessary), we look for a
 * mountpoint of type LOFS (by searching /etc/mnttab again) which
 * is a substring of the rpath. If found, we construct a new path by
 * concatenating the mnt_special and the remaining of rpath, call findentry()
 * to make sure the 'real path' is shared.
 */
static share_t *
find_lofsentry(char *rpath, int *done_flag)
{
	struct stat r_stbuf;
	mntlist_t *ml, *mntl, *mntpnt = NULL;
	share_t *retcode = NULL;
	char tmp_path[MAXPATHLEN];
	int mntpnt_len = 0, tmp;
	char *p1, *p2;

	if ((*done_flag)++)
		return (retcode);

	/*
	 * While fsgetmntlist() uses lockf() to
	 * lock the mnttab before reading it in,
	 * the lock ignores threads in the same process.
	 * Read in the mnttab with the protection of a mutex.
	 */
	(void) mutex_lock(&mnttab_lock);
	mntl = fsgetmntlist();
	(void) mutex_unlock(&mnttab_lock);

	/*
	 * Obtain the mountpoint for the requested path.
	 */
	for (ml = mntl; ml; ml = ml->mntl_next) {
		for (p1 = ml->mntl_mnt->mnt_mountp, p2 = rpath;
		    *p1 == *p2 && *p1; p1++, p2++)
			;
		if (is_substring(&p1, &p2) &&
		    (tmp = strlen(ml->mntl_mnt->mnt_mountp)) >= mntpnt_len) {
			mntpnt = ml;
			mntpnt_len = tmp;
		}
	}

	/*
	 * If the path needs to be autoFS mounted, trigger the mount by
	 * stat()ing it. This is determined by checking whether the
	 * mountpoint we just found is of type autofs.
	 */
	if (mntpnt != NULL &&
	    strcmp(mntpnt->mntl_mnt->mnt_fstype, "autofs") == 0) {
		/*
		 * The requested path is a substring of an autoFS filesystem.
		 * Trigger the mount.
		 */
		if (stat(rpath, &r_stbuf) < 0) {
			if (verbose)
				syslog(LOG_NOTICE, "%s: %m", rpath);
			goto done;
		}
		if ((r_stbuf.st_mode & S_IFMT) == S_IFDIR) {
			/*
			 * The requested path is a directory, stat(2) it
			 * again with a trailing '.' to force the autoFS
			 * module to trigger the mount of indirect
			 * automount entries, such as /net/jurassic/.
			 */
			if (strlen(rpath) + 2 > MAXPATHLEN) {
				if (verbose) {
					syslog(LOG_NOTICE,
					    "%s/.: exceeds MAXPATHLEN %d",
					    rpath, MAXPATHLEN);
				}
				goto done;
			}
			(void) strcpy(tmp_path, rpath);
			(void) strcat(tmp_path, "/.");

			if (stat(tmp_path, &r_stbuf) < 0) {
				if (verbose)
					syslog(LOG_NOTICE, "%s: %m", tmp_path);
				goto done;
			}
		}

		/*
		 * The mount has been triggered, re-read mnttab to pick up
		 * the changes made by autoFS.
		 */
		fsfreemntlist(mntl);
		(void) mutex_lock(&mnttab_lock);
		mntl = fsgetmntlist();
		(void) mutex_unlock(&mnttab_lock);
	}

	/*
	 * The autoFS mountpoint has been triggered if necessary,
	 * now search mnttab again to determine if the requested path
	 * is an LOFS mount of a shared path.
	 */
	mntpnt_len = 0;
	for (ml = mntl; ml; ml = ml->mntl_next) {
		if (strcmp(ml->mntl_mnt->mnt_fstype, "lofs"))
			continue;

		for (p1 = ml->mntl_mnt->mnt_mountp, p2 = rpath;
		    *p1 == *p2 && *p1; p1++, p2++)
			;

		if (is_substring(&p1, &p2) &&
		    ((tmp = strlen(ml->mntl_mnt->mnt_mountp)) >= mntpnt_len)) {
			mntpnt_len = tmp;

			if ((strlen(ml->mntl_mnt->mnt_special) + strlen(p2)) >
			    MAXPATHLEN) {
				if (verbose) {
					syslog(LOG_NOTICE, "%s%s: exceeds %d",
					    ml->mntl_mnt->mnt_special, p2,
					    MAXPATHLEN);
				}
				if (retcode)
					sharefree(retcode);
				retcode = NULL;
				goto done;
			}

			(void) strcpy(tmp_path, ml->mntl_mnt->mnt_special);
			(void) strcat(tmp_path, p2);
			if (retcode)
				sharefree(retcode);
			retcode = findentry(tmp_path);
		}
	}

	if (retcode) {
		assert(strlen(tmp_path) > 0);
		(void) strcpy(rpath, tmp_path);
	}

done:
	fsfreemntlist(mntl);
	return (retcode);
}

/*
 * Determine whether an access list grants rights to a particular host.
 * We match on aliases of the hostname as well as on the canonical name.
 * Names in the access list may be either hosts or netgroups;  they're
 * not distinguished syntactically.  We check for hosts first because
 * it's cheaper, then try netgroups.
 *
 * If pnb and pclnames are NULL, it means that we have to use transp
 * to resolve client IP address to hostname. If they aren't NULL
 * then transp argument won't be used and can be NULL.
 */
int
in_access_list(SVCXPRT *transp, struct netbuf **pnb,
    struct nd_hostservlist **pclnames,
    char *access_list)	/* N.B. we clobber this "input" parameter */
{
	char addr[INET_ADDRSTRLEN];
	char buff[256];
	int nentries = 0;
	char *cstr = access_list;
	char *gr = access_list;
	char *host;
	int off;
	int i;
	int response;
	int sbr = 0;
	struct nd_hostservlist *clnames;
	struct netent n, *np;

	/* If no access list - then it's unrestricted */
	if (access_list == NULL || *access_list == '\0')
		return (1);

	assert(transp != NULL || (*pnb != NULL && *pclnames != NULL));

	/* Get client address if it wasn't provided */
	if (*pnb == NULL)
		/* Don't grant access if client address isn't known */
		if ((*pnb = svc_getrpccaller(transp)) == NULL)
			return (0);

	/* Try to lookup client hostname if it wasn't provided */
	if (*pclnames == NULL)
		getclientsnames(transp, pnb, pclnames);
	clnames = *pclnames;

	for (;;) {
		if ((cstr = strpbrk(cstr, "[]:")) != NULL) {
			switch (*cstr) {
			case '[':
			case ']':
				sbr = !sbr;
				cstr++;
				continue;
			case ':':
				if (sbr) {
					cstr++;
					continue;
				}
				*cstr = '\0';
			}
		}

		/*
		 * If the list name has a '-' prepended then a match of
		 * the following name implies failure instead of success.
		 */
		if (*gr == '-') {
			response = 0;
			gr++;
		} else {
			response = 1;
		}

		/*
		 * First check if we have '@' entry, as it doesn't
		 * require client hostname.
		 */
		if (*gr == '@') {
			gr++;

			/* Netname support */
			if (!isdigit(*gr) && *gr != '[') {
				if ((np = getnetbyname_r(gr, &n, buff,
				    sizeof (buff))) != NULL &&
				    np->n_net != 0) {
					while ((np->n_net & 0xFF000000u) == 0)
						np->n_net <<= 8;
					np->n_net = htonl(np->n_net);
					if (inet_ntop(AF_INET, &np->n_net, addr,
					    INET_ADDRSTRLEN) == NULL)
						break;
					if (inet_matchaddr((*pnb)->buf, addr))
						return (response);
				}
			} else {
				if (inet_matchaddr((*pnb)->buf, gr))
					return (response);
			}

			if (cstr == NULL)
				break;

			gr = ++cstr;

			continue;
		}

		/*
		 * No other checks can be performed if client address
		 * can't be resolved.
		 */
		if (clnames == NULL) {
			if (cstr == NULL)
				break;

			gr = ++cstr;

			continue;
		}

		/* Otherwise loop through all client hostname aliases */
		for (i = 0; i < clnames->h_cnt; i++) {
			host = clnames->h_hostservs[i].h_host;

			/*
			 * If the list name begins with a dot then
			 * do a domain name suffix comparison.
			 * A single dot matches any name with no
			 * suffix.
			 */
			if (*gr == '.') {
				if (*(gr + 1) == '\0') {  /* single dot */
					if (strchr(host, '.') == NULL)
						return (response);
				} else {
					off = strlen(host) - strlen(gr);
					if (off > 0 &&
					    strcasecmp(host + off, gr) == 0) {
						return (response);
					}
				}
			} else {
				/* Just do a hostname match */
				if (strcasecmp(gr, host) == 0)
					return (response);
			}
		}

		nentries++;

		if (cstr == NULL)
			break;

		gr = ++cstr;
	}

	if (clnames == NULL)
		return (0);

	return (netgroup_check(clnames, access_list, nentries));
}


static char *optlist[] = {
#define	OPT_RO		0
	SHOPT_RO,
#define	OPT_RW		1
	SHOPT_RW,
#define	OPT_ROOT	2
	SHOPT_ROOT,
#define	OPT_SECURE	3
	SHOPT_SECURE,
#define	OPT_ANON	4
	SHOPT_ANON,
#define	OPT_WINDOW	5
	SHOPT_WINDOW,
#define	OPT_NOSUID	6
	SHOPT_NOSUID,
#define	OPT_ACLOK	7
	SHOPT_ACLOK,
#define	OPT_SEC		8
	SHOPT_SEC,
#define	OPT_NONE	9
	SHOPT_NONE,
#define	OPT_UIDMAP	10
	SHOPT_UIDMAP,
#define	OPT_GIDMAP	11
	SHOPT_GIDMAP,
	NULL
};

static int
map_flavor(char *str)
{
	seconfig_t sec;

	if (nfs_getseconfig_byname(str, &sec))
		return (-1);

	return (sec.sc_nfsnum);
}

/*
 * If the option string contains a "sec="
 * option, then use new option syntax.
 */
static int
newopts(char *opts)
{
	char *head, *p, *val;

	if (!opts || *opts == '\0')
		return (0);

	head = strdup(opts);
	if (head == NULL) {
		syslog(LOG_ERR, "opts: no memory");
		return (0);
	}

	p = head;
	while (*p) {
		if (getsubopt(&p, optlist, &val) == OPT_SEC) {
			free(head);
			return (1);
		}
	}

	free(head);
	return (0);
}

/*
 * Given an export and the clients hostname(s)
 * determine the security flavors that this
 * client is permitted to use.
 *
 * This routine is called only for "old" syntax, i.e.
 * only one security flavor is allowed.  So we need
 * to determine two things: the particular flavor,
 * and whether the client is allowed to use this
 * flavor, i.e. is in the access list.
 *
 * Note that if there is no access list, then the
 * default is that access is granted.
 */
static int
getclientsflavors_old(share_t *sh, SVCXPRT *transp, struct netbuf **nb,
    struct nd_hostservlist **clnames, int *flavors)
{
	char *opts, *p, *val;
	boolean_t ok = B_FALSE;
	int defaultaccess = 1;
	boolean_t reject = B_FALSE;

	opts = strdup(sh->sh_opts);
	if (opts == NULL) {
		syslog(LOG_ERR, "getclientsflavors: no memory");
		return (0);
	}

	flavors[0] = AUTH_SYS;
	p = opts;

	while (*p) {

		switch (getsubopt(&p, optlist, &val)) {
		case OPT_SECURE:
			flavors[0] = AUTH_DES;
			break;

		case OPT_RO:
		case OPT_RW:
			defaultaccess = 0;
			if (in_access_list(transp, nb, clnames, val))
				ok++;
			break;

		case OPT_NONE:
			defaultaccess = 0;
			if (in_access_list(transp, nb, clnames, val))
				reject = B_TRUE;
		}
	}

	free(opts);

	/* none takes precedence over everything else */
	if (reject)
		ok = B_TRUE;

	return (defaultaccess || ok);
}

/*
 * Given an export and the clients hostname(s)
 * determine the security flavors that this
 * client is permitted to use.
 *
 * This is somewhat more complicated than the "old"
 * routine because the options may contain multiple
 * security flavors (sec=) each with its own access
 * lists.  So a client could be granted access based
 * on a number of security flavors.  Note that the
 * type of access might not always be the same, the
 * client may get readonly access with one flavor
 * and readwrite with another, however the client
 * is not told this detail, it gets only the list
 * of flavors, and only if the client is using
 * version 3 of the mount protocol.
 */
static int
getclientsflavors_new(share_t *sh, SVCXPRT *transp, struct netbuf **nb,
    struct nd_hostservlist **clnames, int *flavors)
{
	char *opts, *p, *val;
	char *lasts;
	char *f;
	boolean_t access_ok;
	int count, c;
	boolean_t reject = B_FALSE;

	opts = strdup(sh->sh_opts);
	if (opts == NULL) {
		syslog(LOG_ERR, "getclientsflavors: no memory");
		return (0);
	}

	p = opts;
	count = c = 0;
	/* default access is rw */
	access_ok = B_TRUE;

	while (*p) {
		switch (getsubopt(&p, optlist, &val)) {
		case OPT_SEC:
			/*
			 * Before a new sec=xxx option, check if we need
			 * to move the c index back to the previous count.
			 */
			if (!access_ok) {
				c = count;
			}

			/* get all the sec=f1[:f2] flavors */
			while ((f = strtok_r(val, ":", &lasts))
			    != NULL) {
				flavors[c++] = map_flavor(f);
				val = NULL;
			}

			/* for a new sec=xxx option, default is rw access */
			access_ok = B_TRUE;
			break;

		case OPT_RO:
		case OPT_RW:
			if (in_access_list(transp, nb, clnames, val)) {
				count = c;
				access_ok = B_TRUE;
			} else {
				access_ok = B_FALSE;
			}
			break;

		case OPT_NONE:
			if (in_access_list(transp, nb, clnames, val))
				reject = B_TRUE; /* none overides rw/ro */
			break;
		}
	}

	if (reject)
		access_ok = B_FALSE;

	if (!access_ok)
		c = count;

	free(opts);

	return (c);
}

/*
 * This is a tricky piece of code that parses the
 * share options looking for a match on the auth
 * flavor that the client is using. If it finds
 * a match, then the client is given ro, rw, or
 * no access depending whether it is in the access
 * list.  There is a special case for "secure"
 * flavor.  Other flavors are values of the new "sec=" option.
 */
int
check_client(share_t *sh, struct netbuf *nb,
    struct nd_hostservlist *clnames, int flavor, uid_t clnt_uid, gid_t clnt_gid,
    uid_t *srv_uid, gid_t *srv_gid)
{
	if (newopts(sh->sh_opts))
		return (check_client_new(sh, NULL, &nb, &clnames, flavor,
		    clnt_uid, clnt_gid, srv_uid, srv_gid));
	else
		return (check_client_old(sh, NULL, &nb, &clnames, flavor,
		    clnt_uid, clnt_gid, srv_uid, srv_gid));
}

/*
 * is_a_number(number)
 *
 * is the string a number in one of the forms we want to use?
 */

static int
is_a_number(char *number)
{
	int ret = 1;
	int hex = 0;

	if (strncmp(number, "0x", 2) == 0) {
		number += 2;
		hex = 1;
	} else if (*number == '-') {
		number++; /* skip the minus */
	}
	while (ret == 1 && *number != '\0') {
		if (hex) {
			ret = isxdigit(*number++);
		} else {
			ret = isdigit(*number++);
		}
	}
	return (ret);
}

static boolean_t
get_uid(char *value, uid_t *uid)
{
	if (!is_a_number(value)) {
		struct passwd *pw;
		/*
		 * in this case it would have to be a
		 * user name
		 */
		pw = getpwnam(value);
		if (pw == NULL)
			return (B_FALSE);
		*uid = pw->pw_uid;
		endpwent();
	} else {
		uint64_t intval;
		intval = strtoull(value, NULL, 0);
<<<<<<< HEAD
		if (intval > UID_MAX && intval != ~0)
=======
		if (intval > UID_MAX && intval != -1)
>>>>>>> 05b5eb98
			return (B_FALSE);
		*uid = (uid_t)intval;
	}

	return (B_TRUE);
}

static boolean_t
get_gid(char *value, gid_t *gid)
{
	if (!is_a_number(value)) {
		struct group *gr;
		/*
		 * in this case it would have to be a
		 * group name
		 */
		gr = getgrnam(value);
		if (gr == NULL)
			return (B_FALSE);
		*gid = gr->gr_gid;
		endgrent();
	} else {
		uint64_t intval;
		intval = strtoull(value, NULL, 0);
<<<<<<< HEAD
		if (intval > UID_MAX && intval != ~0)
=======
		if (intval > UID_MAX && intval != -1)
>>>>>>> 05b5eb98
			return (B_FALSE);
		*gid = (gid_t)intval;
	}

	return (B_TRUE);
}

static int
check_client_old(share_t *sh, SVCXPRT *transp, struct netbuf **nb,
    struct nd_hostservlist **clnames, int flavor, uid_t clnt_uid,
    gid_t clnt_gid, uid_t *srv_uid, gid_t *srv_gid)
{
	char *opts, *p, *val;
	int match;	/* Set when a flavor is matched */
	int perm = 0;	/* Set when "ro", "rw" or "root" is matched */
	int list = 0;	/* Set when "ro", "rw" is found */
	int ro_val = 0;	/* Set if ro option is 'ro=' */
	int rw_val = 0;	/* Set if rw option is 'rw=' */

	boolean_t map_deny = B_FALSE;

	opts = strdup(sh->sh_opts);
	if (opts == NULL) {
		syslog(LOG_ERR, "check_client: no memory");
		return (0);
	}

	p = opts;
	match = AUTH_UNIX;

	while (*p) {
		switch (getsubopt(&p, optlist, &val)) {

		case OPT_SECURE:
			match = AUTH_DES;
			break;

		case OPT_RO:
			list++;
			if (val != NULL)
				ro_val++;
			if (in_access_list(transp, nb, clnames, val))
				perm |= NFSAUTH_RO;
			break;

		case OPT_RW:
			list++;
			if (val != NULL)
				rw_val++;
			if (in_access_list(transp, nb, clnames, val))
				perm |= NFSAUTH_RW;
			break;

		case OPT_ROOT:
			/*
			 * Check if the client is in
			 * the root list. Only valid
			 * for AUTH_SYS.
			 */
			if (flavor != AUTH_SYS)
				break;

			if (val == NULL || *val == '\0')
				break;

			if (clnt_uid != 0)
				break;

			if (in_access_list(transp, nb, clnames, val)) {
				perm |= NFSAUTH_ROOT;
				perm |= NFSAUTH_UIDMAP | NFSAUTH_GIDMAP;
				map_deny = B_FALSE;
			}
			break;

		case OPT_NONE:
			/*
			 * Check if  the client should have no access
			 * to this share at all. This option behaves
			 * more like "root" than either "rw" or "ro".
			 */
			if (in_access_list(transp, nb, clnames, val))
				perm |= NFSAUTH_DENIED;
			break;

		case OPT_UIDMAP: {
			char *c;
			char *n;

			/*
			 * The uidmap is supported for AUTH_SYS only.
			 */
			if (flavor != AUTH_SYS)
				break;

			if (perm & NFSAUTH_UIDMAP || map_deny)
				break;

			for (c = val; c != NULL; c = n) {
				char *s;
				char *al;
				uid_t srv;

				n = strchr(c, '~');
				if (n != NULL)
					*n++ = '\0';

				s = strchr(c, ':');
				if (s != NULL) {
					*s++ = '\0';
					al = strchr(s, ':');
					if (al != NULL)
						*al++ = '\0';
				}

				if (s == NULL || al == NULL)
					continue;

				if (*c == '\0') {
					if (clnt_uid != (uid_t)-1)
						continue;
				} else if (strcmp(c, "*") != 0) {
					uid_t clnt;

					if (!get_uid(c, &clnt))
						continue;

					if (clnt_uid != clnt)
						continue;
				}

				if (*s == '\0')
					srv = UID_NOBODY;
				else if (!get_uid(s, &srv))
					continue;
				else if (srv == (uid_t)-1) {
					map_deny = B_TRUE;
					break;
				}

				if (in_access_list(transp, nb, clnames, al)) {
					*srv_uid = srv;
					perm |= NFSAUTH_UIDMAP;
					break;
				}
			}

			break;
		}

		case OPT_GIDMAP: {
			char *c;
			char *n;

			/*
			 * The gidmap is supported for AUTH_SYS only.
			 */
			if (flavor != AUTH_SYS)
				break;

			if (perm & NFSAUTH_GIDMAP || map_deny)
				break;

			for (c = val; c != NULL; c = n) {
				char *s;
				char *al;
				gid_t srv;

				n = strchr(c, '~');
				if (n != NULL)
					*n++ = '\0';

				s = strchr(c, ':');
				if (s != NULL) {
					*s++ = '\0';
					al = strchr(s, ':');
					if (al != NULL)
						*al++ = '\0';
				}

				if (s == NULL || al == NULL)
					break;

				if (*c == '\0') {
					if (clnt_gid != (gid_t)-1)
						continue;
				} else if (strcmp(c, "*") != 0) {
					gid_t clnt;

					if (!get_gid(c, &clnt))
						continue;

					if (clnt_gid != clnt)
						continue;
				}

				if (*s == '\0')
					srv = UID_NOBODY;
				else if (!get_gid(s, &srv))
					continue;
				else if (srv == (gid_t)-1) {
					map_deny = B_TRUE;
					break;
				}

				if (in_access_list(transp, nb, clnames, al)) {
					*srv_gid = srv;
					perm |= NFSAUTH_GIDMAP;
					break;
				}
			}

			break;
		}

		default:
			break;
		}
	}

	free(opts);

	if (perm & NFSAUTH_ROOT) {
		*srv_uid = 0;
		*srv_gid = 0;
	}

	if (map_deny)
		perm |= NFSAUTH_DENIED;

	if (!(perm & NFSAUTH_UIDMAP))
		*srv_uid = clnt_uid;
	if (!(perm & NFSAUTH_GIDMAP))
		*srv_gid = clnt_gid;

	if (flavor != match || perm & NFSAUTH_DENIED)
		return (NFSAUTH_DENIED);

	if (list) {
		/*
		 * If the client doesn't match an "ro" or "rw"
		 * list then set no access.
		 */
		if ((perm & (NFSAUTH_RO | NFSAUTH_RW)) == 0)
			perm |= NFSAUTH_DENIED;
	} else {
		/*
		 * The client matched a flavor entry that
		 * has no explicit "rw" or "ro" determination.
		 * Default it to "rw".
		 */
		perm |= NFSAUTH_RW;
	}

	/*
	 * The client may show up in both ro= and rw=
	 * lists.  If so, then turn off the RO access
	 * bit leaving RW access.
	 */
	if (perm & NFSAUTH_RO && perm & NFSAUTH_RW) {
		/*
		 * Logically cover all permutations of rw=,ro=.
		 * In the case where, rw,ro=<host> we would like
		 * to remove RW access for the host.  In all other cases
		 * RW wins the precedence battle.
		 */
		if (!rw_val && ro_val) {
			perm &= ~(NFSAUTH_RW);
		} else {
			perm &= ~(NFSAUTH_RO);
		}
	}

	return (perm);
}

/*
 * Check if the client has access by using a flavor different from
 * the given "flavor". If "flavor" is not in the flavor list,
 * return TRUE to indicate that this "flavor" is a wrong sec.
 */
static bool_t
is_wrongsec(share_t *sh, SVCXPRT *transp, struct netbuf **nb,
	struct nd_hostservlist **clnames, int flavor)
{
	int flavor_list[MAX_FLAVORS];
	int flavor_count, i;

	/* get the flavor list that the client has access with */
	flavor_count = getclientsflavors_new(sh, transp, nb,
	    clnames, flavor_list);

	if (flavor_count == 0)
		return (FALSE);

	/*
	 * Check if the given "flavor" is in the flavor_list.
	 */
	for (i = 0; i < flavor_count; i++) {
		if (flavor == flavor_list[i])
			return (FALSE);
	}

	/*
	 * If "flavor" is not in the flavor_list, return TRUE to indicate
	 * that the client should have access by using a security flavor
	 * different from this "flavor".
	 */
	return (TRUE);
}

/*
 * Given an export and the client's hostname, we
 * check the security options to see whether the
 * client is allowed to use the given security flavor.
 *
 * The strategy is to proceed through the options looking
 * for a flavor match, then pay attention to the ro, rw,
 * and root options.
 *
 * Note that an entry may list several flavors in a
 * single entry, e.g.
 *
 *   sec=krb5,rw=clnt1:clnt2,ro,sec=sys,ro
 *
 */

static int
check_client_new(share_t *sh, SVCXPRT *transp, struct netbuf **nb,
    struct nd_hostservlist **clnames, int flavor, uid_t clnt_uid,
    gid_t clnt_gid, uid_t *srv_uid, gid_t *srv_gid)
{
	char *opts, *p, *val;
	char *lasts;
	char *f;
	int match = 0;	/* Set when a flavor is matched */
	int perm = 0;	/* Set when "ro", "rw" or "root" is matched */
	int list = 0;	/* Set when "ro", "rw" is found */
	int ro_val = 0;	/* Set if ro option is 'ro=' */
	int rw_val = 0;	/* Set if rw option is 'rw=' */

	boolean_t map_deny = B_FALSE;

	opts = strdup(sh->sh_opts);
	if (opts == NULL) {
		syslog(LOG_ERR, "check_client: no memory");
		return (0);
	}

	p = opts;

	while (*p) {
		switch (getsubopt(&p, optlist, &val)) {

		case OPT_SEC:
			if (match)
				goto done;

			while ((f = strtok_r(val, ":", &lasts))
			    != NULL) {
				if (flavor == map_flavor(f)) {
					match = 1;
					break;
				}
				val = NULL;
			}
			break;

		case OPT_RO:
			if (!match)
				break;

			list++;
			if (val != NULL)
				ro_val++;
			if (in_access_list(transp, nb, clnames, val))
				perm |= NFSAUTH_RO;
			break;

		case OPT_RW:
			if (!match)
				break;

			list++;
			if (val != NULL)
				rw_val++;
			if (in_access_list(transp, nb, clnames, val))
				perm |= NFSAUTH_RW;
			break;

		case OPT_ROOT:
			/*
			 * Check if the client is in
			 * the root list. Only valid
			 * for AUTH_SYS.
			 */
			if (flavor != AUTH_SYS)
				break;

			if (!match)
				break;

			if (val == NULL || *val == '\0')
				break;

			if (clnt_uid != 0)
				break;

			if (in_access_list(transp, nb, clnames, val)) {
				perm |= NFSAUTH_ROOT;
				perm |= NFSAUTH_UIDMAP | NFSAUTH_GIDMAP;
				map_deny = B_FALSE;
			}
			break;

		case OPT_NONE:
			/*
			 * Check if  the client should have no access
			 * to this share at all. This option behaves
			 * more like "root" than either "rw" or "ro".
			 */
			if (in_access_list(transp, nb, clnames, val))
				perm |= NFSAUTH_DENIED;
			break;

		case OPT_UIDMAP: {
			char *c;
			char *n;

			/*
			 * The uidmap is supported for AUTH_SYS only.
			 */
			if (flavor != AUTH_SYS)
				break;

			if (!match || perm & NFSAUTH_UIDMAP || map_deny)
				break;

			for (c = val; c != NULL; c = n) {
				char *s;
				char *al;
				uid_t srv;

				n = strchr(c, '~');
				if (n != NULL)
					*n++ = '\0';

				s = strchr(c, ':');
				if (s != NULL) {
					*s++ = '\0';
					al = strchr(s, ':');
					if (al != NULL)
						*al++ = '\0';
				}

				if (s == NULL || al == NULL)
					continue;

				if (*c == '\0') {
					if (clnt_uid != (uid_t)-1)
						continue;
				} else if (strcmp(c, "*") != 0) {
					uid_t clnt;

					if (!get_uid(c, &clnt))
						continue;

					if (clnt_uid != clnt)
						continue;
				}

				if (*s == '\0')
					srv = UID_NOBODY;
				else if (!get_uid(s, &srv))
					continue;
				else if (srv == (uid_t)-1) {
					map_deny = B_TRUE;
					break;
				}

				if (in_access_list(transp, nb, clnames, al)) {
					*srv_uid = srv;
					perm |= NFSAUTH_UIDMAP;
					break;
				}
			}

			break;
		}

		case OPT_GIDMAP: {
			char *c;
			char *n;

			/*
			 * The gidmap is supported for AUTH_SYS only.
			 */
			if (flavor != AUTH_SYS)
				break;

			if (!match || perm & NFSAUTH_GIDMAP || map_deny)
				break;

			for (c = val; c != NULL; c = n) {
				char *s;
				char *al;
				gid_t srv;

				n = strchr(c, '~');
				if (n != NULL)
					*n++ = '\0';

				s = strchr(c, ':');
				if (s != NULL) {
					*s++ = '\0';
					al = strchr(s, ':');
					if (al != NULL)
						*al++ = '\0';
				}

				if (s == NULL || al == NULL)
					break;

				if (*c == '\0') {
					if (clnt_gid != (gid_t)-1)
						continue;
				} else if (strcmp(c, "*") != 0) {
					gid_t clnt;

					if (!get_gid(c, &clnt))
						continue;

					if (clnt_gid != clnt)
						continue;
				}

				if (*s == '\0')
					srv = UID_NOBODY;
				else if (!get_gid(s, &srv))
					continue;
				else if (srv == (gid_t)-1) {
					map_deny = B_TRUE;
					break;
				}

				if (in_access_list(transp, nb, clnames, al)) {
					*srv_gid = srv;
					perm |= NFSAUTH_GIDMAP;
					break;
				}
			}

			break;
		}

		default:
			break;
		}
	}

done:
	if (perm & NFSAUTH_ROOT) {
		*srv_uid = 0;
		*srv_gid = 0;
	}

	if (map_deny)
		perm |= NFSAUTH_DENIED;

	if (!(perm & NFSAUTH_UIDMAP))
		*srv_uid = clnt_uid;
	if (!(perm & NFSAUTH_GIDMAP))
		*srv_gid = clnt_gid;

	/*
	 * If no match then set the perm accordingly
	 */
	if (!match || perm & NFSAUTH_DENIED) {
		free(opts);
		return (NFSAUTH_DENIED);
	}

	if (list) {
		/*
		 * If the client doesn't match an "ro" or "rw" list then
		 * check if it may have access by using a different flavor.
		 * If so, return NFSAUTH_WRONGSEC.
		 * If not, return NFSAUTH_DENIED.
		 */
		if ((perm & (NFSAUTH_RO | NFSAUTH_RW)) == 0) {
			if (is_wrongsec(sh, transp, nb, clnames, flavor))
				perm |= NFSAUTH_WRONGSEC;
			else
				perm |= NFSAUTH_DENIED;
		}
	} else {
		/*
		 * The client matched a flavor entry that
		 * has no explicit "rw" or "ro" determination.
		 * Make sure it defaults to "rw".
		 */
		perm |= NFSAUTH_RW;
	}

	/*
	 * The client may show up in both ro= and rw=
	 * lists.  If so, then turn off the RO access
	 * bit leaving RW access.
	 */
	if (perm & NFSAUTH_RO && perm & NFSAUTH_RW) {
		/*
		 * Logically cover all permutations of rw=,ro=.
		 * In the case where, rw,ro=<host> we would like
		 * to remove RW access for the host.  In all other cases
		 * RW wins the precedence battle.
		 */
		if (!rw_val && ro_val) {
			perm &= ~(NFSAUTH_RW);
		} else {
			perm &= ~(NFSAUTH_RO);
		}
	}

	free(opts);

	return (perm);
}

void
check_sharetab()
{
	FILE *f;
	struct stat st;
	static timestruc_t last_sharetab_time;
	timestruc_t prev_sharetab_time;
	share_t *sh;
	struct sh_list *shp, *shp_prev;
	int res, c = 0;

	/*
	 *  read in /etc/dfs/sharetab if it has changed
	 */
	if (stat(SHARETAB, &st) != 0) {
		syslog(LOG_ERR, "Cannot stat %s: %m", SHARETAB);
		return;
	}

	if (st.st_mtim.tv_sec == last_sharetab_time.tv_sec &&
	    st.st_mtim.tv_nsec == last_sharetab_time.tv_nsec) {
		/*
		 * No change.
		 */
		return;
	}

	/*
	 * Remember the mod time, then after getting the
	 * write lock check again.  If another thread
	 * already did the update, then there's no
	 * work to do.
	 */
	prev_sharetab_time = last_sharetab_time;

	(void) rw_wrlock(&sharetab_lock);

	if (prev_sharetab_time.tv_sec != last_sharetab_time.tv_sec ||
	    prev_sharetab_time.tv_nsec != last_sharetab_time.tv_nsec) {
		(void) rw_unlock(&sharetab_lock);
		return;
	}

	/*
	 * Note that since the sharetab is now in memory
	 * and a snapshot is taken, we no longer have to
	 * lock the file.
	 */
	f = fopen(SHARETAB, "r");
	if (f == NULL) {
		syslog(LOG_ERR, "Cannot open %s: %m", SHARETAB);
		(void) rw_unlock(&sharetab_lock);
		return;
	}

	/*
	 * Once we are sure /etc/dfs/sharetab has been
	 * modified, flush netgroup cache entries.
	 */
	netgrp_cache_flush();

	sh_free(share_list);			/* free old list */
	share_list = NULL;

	while ((res = getshare(f, &sh)) > 0) {
		c++;
		if (strcmp(sh->sh_fstype, "nfs") != 0)
			continue;

		shp = malloc(sizeof (*shp));
		if (shp == NULL)
			goto alloc_failed;
		if (share_list == NULL)
			share_list = shp;
		else
			/* LINTED not used before set */
			shp_prev->shl_next = shp;
		shp_prev = shp;
		shp->shl_next = NULL;
		shp->shl_sh = sharedup(sh);
		if (shp->shl_sh == NULL)
			goto alloc_failed;
	}

	if (res < 0)
		syslog(LOG_ERR, "%s: invalid at line %d\n",
		    SHARETAB, c + 1);

	if (stat(SHARETAB, &st) != 0) {
		syslog(LOG_ERR, "Cannot stat %s: %m", SHARETAB);
		(void) fclose(f);
		(void) rw_unlock(&sharetab_lock);
		return;
	}

	last_sharetab_time = st.st_mtim;
	(void) fclose(f);
	(void) rw_unlock(&sharetab_lock);

	return;

alloc_failed:

	syslog(LOG_ERR, "check_sharetab: no memory");
	sh_free(share_list);
	share_list = NULL;
	(void) fclose(f);
	(void) rw_unlock(&sharetab_lock);
}

static void
sh_free(struct sh_list *shp)
{
	register struct sh_list *next;

	while (shp) {
		sharefree(shp->shl_sh);
		next = shp->shl_next;
		free(shp);
		shp = next;
	}
}


/*
 * Remove an entry from mounted list
 */
static void
umount(struct svc_req *rqstp)
{
	char *host, *path, *remove_path;
	char rpath[MAXPATHLEN];
	struct nd_hostservlist *clnames = NULL;
	SVCXPRT *transp;
	struct netbuf *nb;

	transp = rqstp->rq_xprt;
	path = NULL;
	if (!svc_getargs(transp, xdr_dirpath, (caddr_t)&path)) {
		svcerr_decode(transp);
		return;
	}
	errno = 0;
	if (!svc_sendreply(transp, xdr_void, (char *)NULL))
		log_cant_reply(transp);

	if (getclientsnames(transp, &nb, &clnames) != 0) {
		/*
		 * Without the hostname we can't do audit or delete
		 * this host from the mount entries.
		 */
		svc_freeargs(transp, xdr_dirpath, (caddr_t)&path);
		return;
	}
	host = clnames->h_hostservs[0].h_host;

	if (verbose)
		syslog(LOG_NOTICE, "UNMOUNT: %s unmounted %s", host, path);

	audit_mountd_umount(host, path);

	remove_path = rpath;	/* assume we will use the cannonical path */
	if (realpath(path, rpath) == NULL) {
		if (verbose)
			syslog(LOG_WARNING, "UNMOUNT: realpath: %s: %m ", path);
		remove_path = path;	/* use path provided instead */
	}

	mntlist_delete(host, remove_path);	/* remove from mount list */

	svc_freeargs(transp, xdr_dirpath, (caddr_t)&path);
	netdir_free(clnames, ND_HOSTSERVLIST);
}

/*
 * Remove all entries for one machine from mounted list
 */
static void
umountall(struct svc_req *rqstp)
{
	struct nd_hostservlist *clnames = NULL;
	SVCXPRT *transp;
	char *host;
	struct netbuf *nb;

	transp = rqstp->rq_xprt;
	if (!svc_getargs(transp, xdr_void, NULL)) {
		svcerr_decode(transp);
		return;
	}
	/*
	 * We assume that this call is asynchronous and made via rpcbind
	 * callit routine.  Therefore return control immediately. The error
	 * causes rpcbind to remain silent, as opposed to every machine
	 * on the net blasting the requester with a response.
	 */
	svcerr_systemerr(transp);
	if (getclientsnames(transp, &nb, &clnames) != 0) {
		/* Can't do anything without the name of the client */
		return;
	}

	host = clnames->h_hostservs[0].h_host;

	/*
	 * Remove all hosts entries from mount list
	 */
	mntlist_delete_all(host);

	if (verbose)
		syslog(LOG_NOTICE, "UNMOUNTALL: from %s", host);

	netdir_free(clnames, ND_HOSTSERVLIST);
}

void *
exmalloc(size_t size)
{
	void *ret;

	if ((ret = malloc(size)) == NULL) {
		syslog(LOG_ERR, "Out of memory");
		exit(1);
	}
	return (ret);
}

static void
sigexit(int signum)
{

	if (signum == SIGHUP)
		_exit(0);
	_exit(1);
}

static tsol_tpent_t *
get_client_template(struct sockaddr *sock)
{
	in_addr_t	v4client;
	in6_addr_t	v6client;
	char		v4_addr[INET_ADDRSTRLEN];
	char		v6_addr[INET6_ADDRSTRLEN];
	tsol_rhent_t	*rh;
	tsol_tpent_t	*tp;

	switch (sock->sa_family) {
	case AF_INET:
		v4client = ((struct sockaddr_in *)(void *)sock)->
		    sin_addr.s_addr;
		if (inet_ntop(AF_INET, &v4client, v4_addr, INET_ADDRSTRLEN) ==
		    NULL)
			return (NULL);
		rh = tsol_getrhbyaddr(v4_addr, sizeof (v4_addr), AF_INET);
		if (rh == NULL)
			return (NULL);
		tp = tsol_gettpbyname(rh->rh_template);
		tsol_freerhent(rh);
		return (tp);
		break;
	case AF_INET6:
		v6client = ((struct sockaddr_in6 *)(void *)sock)->sin6_addr;
		if (inet_ntop(AF_INET6, &v6client, v6_addr, INET6_ADDRSTRLEN) ==
		    NULL)
			return (NULL);
		rh = tsol_getrhbyaddr(v6_addr, sizeof (v6_addr), AF_INET6);
		if (rh == NULL)
			return (NULL);
		tp = tsol_gettpbyname(rh->rh_template);
		tsol_freerhent(rh);
		return (tp);
		break;
	default:
		return (NULL);
	}
}<|MERGE_RESOLUTION|>--- conflicted
+++ resolved
@@ -2212,11 +2212,7 @@
 	} else {
 		uint64_t intval;
 		intval = strtoull(value, NULL, 0);
-<<<<<<< HEAD
-		if (intval > UID_MAX && intval != ~0)
-=======
 		if (intval > UID_MAX && intval != -1)
->>>>>>> 05b5eb98
 			return (B_FALSE);
 		*uid = (uid_t)intval;
 	}
@@ -2241,11 +2237,7 @@
 	} else {
 		uint64_t intval;
 		intval = strtoull(value, NULL, 0);
-<<<<<<< HEAD
-		if (intval > UID_MAX && intval != ~0)
-=======
 		if (intval > UID_MAX && intval != -1)
->>>>>>> 05b5eb98
 			return (B_FALSE);
 		*gid = (gid_t)intval;
 	}
