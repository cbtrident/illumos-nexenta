--- conflicted
+++ resolved
@@ -22,12 +22,8 @@
  CDDL HEADER END
 
 	Copyright (c) 2004, 2010, Oracle and/or its affiliates. All rights reserved.
-<<<<<<< HEAD
 	Copyright 2015 Nexenta Systems, Inc.  All rights reserved.
-=======
-	Copyright 2014 Nexenta Systems, Inc.  All rights reserved
 	Copyright 2016 Hans Rosenfeld <rosenfeld@grumpf.hope-2000.org>
->>>>>>> 6e7bd672
 
 	NOTE:  This service manifest is not editable; its contents will
 	be overwritten by package or patch operations, including
