/*
 * CDDL HEADER START
 *
 * The contents of this file are subject to the terms of the
 * Common Development and Distribution License (the "License").
 * You may not use this file except in compliance with the License.
 *
 * You can obtain a copy of the license at usr/src/OPENSOLARIS.LICENSE
 * or http://www.opensolaris.org/os/licensing.
 * See the License for the specific language governing permissions
 * and limitations under the License.
 *
 * When distributing Covered Code, include this CDDL HEADER in each
 * file and include the License file at usr/src/OPENSOLARIS.LICENSE.
 * If applicable, add the following below this CDDL HEADER, with the
 * fields enclosed by brackets "[]" replaced with your own identifying
 * information: Portions Copyright [yyyy] [name of copyright owner]
 *
 * CDDL HEADER END
 */

/*
 * Copyright (c) 2005, 2010, Oracle and/or its affiliates. All rights reserved.
 * Copyright (c) 2011, 2014 by Delphix. All rights reserved.
 * Copyright 2012 Milan Jurik. All rights reserved.
 * Copyright (c) 2012, Joyent, Inc. All rights reserved.
 * Copyright (c) 2013 Steven Hartland.  All rights reserved.
 * Copyright 2013 Nexenta Systems, Inc.  All rights reserved.
 */

#include <assert.h>
#include <ctype.h>
#include <errno.h>
#include <libgen.h>
#include <libintl.h>
#include <libuutil.h>
#include <libnvpair.h>
#include <locale.h>
#include <stddef.h>
#include <stdio.h>
#include <stdlib.h>
#include <strings.h>
#include <unistd.h>
#include <fcntl.h>
#include <zone.h>
#include <grp.h>
#include <pwd.h>
#include <signal.h>
#include <sys/list.h>
#include <sys/mkdev.h>
#include <sys/mntent.h>
#include <sys/mnttab.h>
#include <sys/mount.h>
#include <sys/stat.h>
#include <sys/fs/zfs.h>
#include <sys/types.h>
#include <time.h>

#include <libzfs.h>
#include <libzfs_core.h>
#include <zfs_prop.h>
#include <zfs_deleg.h>
#include <libuutil.h>
#include <aclutils.h>
#include <directory.h>
#include <idmap.h>

#include "zfs_iter.h"
#include "zfs_util.h"
#include "zfs_comutil.h"

libzfs_handle_t *g_zfs;

static FILE *mnttab_file;
static char history_str[HIS_MAX_RECORD_LEN];
static boolean_t log_history = B_TRUE;

static int zfs_do_clone(int argc, char **argv);
static int zfs_do_create(int argc, char **argv);
static int zfs_do_destroy(int argc, char **argv);
static int zfs_do_get(int argc, char **argv);
static int zfs_do_inherit(int argc, char **argv);
static int zfs_do_list(int argc, char **argv);
static int zfs_do_mount(int argc, char **argv);
static int zfs_do_rename(int argc, char **argv);
static int zfs_do_rollback(int argc, char **argv);
static int zfs_do_set(int argc, char **argv);
static int zfs_do_upgrade(int argc, char **argv);
static int zfs_do_snapshot(int argc, char **argv);
static int zfs_do_unmount(int argc, char **argv);
static int zfs_do_share(int argc, char **argv);
static int zfs_do_unshare(int argc, char **argv);
static int zfs_do_send(int argc, char **argv);
static int zfs_do_receive(int argc, char **argv);
static int zfs_do_promote(int argc, char **argv);
static int zfs_do_userspace(int argc, char **argv);
static int zfs_do_allow(int argc, char **argv);
static int zfs_do_unallow(int argc, char **argv);
static int zfs_do_hold(int argc, char **argv);
static int zfs_do_holds(int argc, char **argv);
static int zfs_do_release(int argc, char **argv);
static int zfs_do_diff(int argc, char **argv);
static int zfs_do_bookmark(int argc, char **argv);

/*
 * Enable a reasonable set of defaults for libumem debugging on DEBUG builds.
 */

#ifdef DEBUG
const char *
_umem_debug_init(void)
{
	return ("default,verbose"); /* $UMEM_DEBUG setting */
}

const char *
_umem_logging_init(void)
{
	return ("fail,contents"); /* $UMEM_LOGGING setting */
}
#endif

typedef enum {
	HELP_CLONE,
	HELP_CREATE,
	HELP_DESTROY,
	HELP_GET,
	HELP_INHERIT,
	HELP_UPGRADE,
	HELP_LIST,
	HELP_MOUNT,
	HELP_PROMOTE,
	HELP_RECEIVE,
	HELP_RENAME,
	HELP_ROLLBACK,
	HELP_SEND,
	HELP_SET,
	HELP_SHARE,
	HELP_SNAPSHOT,
	HELP_UNMOUNT,
	HELP_UNSHARE,
	HELP_ALLOW,
	HELP_UNALLOW,
	HELP_USERSPACE,
	HELP_GROUPSPACE,
	HELP_HOLD,
	HELP_HOLDS,
	HELP_RELEASE,
	HELP_DIFF,
	HELP_BOOKMARK,
} zfs_help_t;

typedef struct zfs_command {
	const char	*name;
	int		(*func)(int argc, char **argv);
	zfs_help_t	usage;
} zfs_command_t;

/*
 * Master command table.  Each ZFS command has a name, associated function, and
 * usage message.  The usage messages need to be internationalized, so we have
 * to have a function to return the usage message based on a command index.
 *
 * These commands are organized according to how they are displayed in the usage
 * message.  An empty command (one with a NULL name) indicates an empty line in
 * the generic usage message.
 */
static zfs_command_t command_table[] = {
	{ "create",	zfs_do_create,		HELP_CREATE		},
	{ "destroy",	zfs_do_destroy,		HELP_DESTROY		},
	{ NULL },
	{ "snapshot",	zfs_do_snapshot,	HELP_SNAPSHOT		},
	{ "rollback",	zfs_do_rollback,	HELP_ROLLBACK		},
	{ "clone",	zfs_do_clone,		HELP_CLONE		},
	{ "promote",	zfs_do_promote,		HELP_PROMOTE		},
	{ "rename",	zfs_do_rename,		HELP_RENAME		},
	{ "bookmark",	zfs_do_bookmark,	HELP_BOOKMARK		},
	{ NULL },
	{ "list",	zfs_do_list,		HELP_LIST		},
	{ NULL },
	{ "set",	zfs_do_set,		HELP_SET		},
	{ "get",	zfs_do_get,		HELP_GET		},
	{ "inherit",	zfs_do_inherit,		HELP_INHERIT		},
	{ "upgrade",	zfs_do_upgrade,		HELP_UPGRADE		},
	{ "userspace",	zfs_do_userspace,	HELP_USERSPACE		},
	{ "groupspace",	zfs_do_userspace,	HELP_GROUPSPACE		},
	{ NULL },
	{ "mount",	zfs_do_mount,		HELP_MOUNT		},
	{ "unmount",	zfs_do_unmount,		HELP_UNMOUNT		},
	{ "share",	zfs_do_share,		HELP_SHARE		},
	{ "unshare",	zfs_do_unshare,		HELP_UNSHARE		},
	{ NULL },
	{ "send",	zfs_do_send,		HELP_SEND		},
	{ "receive",	zfs_do_receive,		HELP_RECEIVE		},
	{ NULL },
	{ "allow",	zfs_do_allow,		HELP_ALLOW		},
	{ NULL },
	{ "unallow",	zfs_do_unallow,		HELP_UNALLOW		},
	{ NULL },
	{ "hold",	zfs_do_hold,		HELP_HOLD		},
	{ "holds",	zfs_do_holds,		HELP_HOLDS		},
	{ "release",	zfs_do_release,		HELP_RELEASE		},
	{ "diff",	zfs_do_diff,		HELP_DIFF		},
};

#define	NCOMMAND	(sizeof (command_table) / sizeof (command_table[0]))

zfs_command_t *current_command;

static const char *
get_usage(zfs_help_t idx)
{
	switch (idx) {
	case HELP_CLONE:
		return (gettext("\tclone [-p] [-o property=value] ... "
		    "<snapshot> <filesystem|volume>\n"));
	case HELP_CREATE:
		return (gettext("\tcreate [-p] [-o property=value] ... "
		    "<filesystem>\n"
		    "\tcreate [-ps] [-b blocksize] [-o property=value] ... "
		    "-V <size> <volume>\n"));
	case HELP_DESTROY:
		return (gettext("\tdestroy [-fnpRrv] <filesystem|volume>\n"
		    "\tdestroy [-dnpRrv] "
		    "<filesystem|volume>@<snap>[%<snap>][,...]\n"
		    "\tdestroy <filesystem|volume>#<bookmark>\n"));
	case HELP_GET:
		return (gettext("\tget [-rHp] [-d max] "
		    "[-o \"all\" | field[,...]]\n"
		    "\t    [-t type[,...]] [-s source[,...]]\n"
		    "\t    <\"all\" | property[,...]> "
		    "[filesystem|volume|snapshot] ...\n"));
	case HELP_INHERIT:
		return (gettext("\tinherit [-rS] <property> "
		    "<filesystem|volume|snapshot> ...\n"));
	case HELP_UPGRADE:
		return (gettext("\tupgrade [-v]\n"
		    "\tupgrade [-r] [-V version] <-a | filesystem ...>\n"));
	case HELP_LIST:
		return (gettext("\tlist [-Hp] [-r|-d max] [-o property[,...]] "
		    "[-s property]...\n\t    [-S property]... [-t type[,...]] "
		    "[filesystem|volume|snapshot] ...\n"));
	case HELP_MOUNT:
		return (gettext("\tmount\n"
		    "\tmount [-vO] [-o opts] <-a | filesystem>\n"));
	case HELP_PROMOTE:
		return (gettext("\tpromote <clone-filesystem>\n"));
	case HELP_RECEIVE:
		return (gettext("\treceive [-vnFu] [-d | -e] "
		    "[-o <property=value>]... [-x <property>]...\n"
		    "\t    [-l <filesystem|volume>]... <filesystem|volume"
		    "|snapshot>\n"));
	case HELP_RENAME:
		return (gettext("\trename [-f] <filesystem|volume|snapshot> "
		    "<filesystem|volume|snapshot>\n"
		    "\trename [-f] -p <filesystem|volume> <filesystem|volume>\n"
		    "\trename -r <snapshot> <snapshot>\n"));
	case HELP_ROLLBACK:
		return (gettext("\trollback [-rRf] <snapshot>\n"));
	case HELP_SEND:
<<<<<<< HEAD
		return (gettext("\tsend [-DnPpRves] [-[iI] snapshot] "
=======
		return (gettext("\tsend [-DnPpRvLe] [-[iI] snapshot] "
>>>>>>> 8dcafc60
		    "<snapshot>\n"
		    "\tsend [-Le] [-i snapshot|bookmark] "
		    "<filesystem|volume|snapshot>\n"));
	case HELP_SET:
		return (gettext("\tset <property=value> "
		    "<filesystem|volume|snapshot> ...\n"));
	case HELP_SHARE:
		return (gettext("\tshare <-a | filesystem>\n"));
	case HELP_SNAPSHOT:
		return (gettext("\tsnapshot [-r] [-o property=value] ... "
		    "<filesystem|volume>@<snap> ...\n"));
	case HELP_UNMOUNT:
		return (gettext("\tunmount [-f] "
		    "<-a | filesystem|mountpoint>\n"));
	case HELP_UNSHARE:
		return (gettext("\tunshare "
		    "<-a | filesystem|mountpoint>\n"));
	case HELP_ALLOW:
		return (gettext("\tallow <filesystem|volume>\n"
		    "\tallow [-ldug] "
		    "<\"everyone\"|user|group>[,...] <perm|@setname>[,...]\n"
		    "\t    <filesystem|volume>\n"
		    "\tallow [-ld] -e <perm|@setname>[,...] "
		    "<filesystem|volume>\n"
		    "\tallow -c <perm|@setname>[,...] <filesystem|volume>\n"
		    "\tallow -s @setname <perm|@setname>[,...] "
		    "<filesystem|volume>\n"));
	case HELP_UNALLOW:
		return (gettext("\tunallow [-rldug] "
		    "<\"everyone\"|user|group>[,...]\n"
		    "\t    [<perm|@setname>[,...]] <filesystem|volume>\n"
		    "\tunallow [-rld] -e [<perm|@setname>[,...]] "
		    "<filesystem|volume>\n"
		    "\tunallow [-r] -c [<perm|@setname>[,...]] "
		    "<filesystem|volume>\n"
		    "\tunallow [-r] -s @setname [<perm|@setname>[,...]] "
		    "<filesystem|volume>\n"));
	case HELP_USERSPACE:
		return (gettext("\tuserspace [-Hinp] [-o field[,...]] "
		    "[-s field] ...\n"
		    "\t    [-S field] ... [-t type[,...]] "
		    "<filesystem|snapshot>\n"));
	case HELP_GROUPSPACE:
		return (gettext("\tgroupspace [-Hinp] [-o field[,...]] "
		    "[-s field] ...\n"
		    "\t    [-S field] ... [-t type[,...]] "
		    "<filesystem|snapshot>\n"));
	case HELP_HOLD:
		return (gettext("\thold [-r] <tag> <snapshot> ...\n"));
	case HELP_HOLDS:
		return (gettext("\tholds [-r] <snapshot> ...\n"));
	case HELP_RELEASE:
		return (gettext("\trelease [-r] <tag> <snapshot> ...\n"));
	case HELP_DIFF:
		return (gettext("\tdiff [-FHt] <snapshot> "
		    "[snapshot|filesystem]\n"));
	case HELP_BOOKMARK:
		return (gettext("\tbookmark <snapshot> <bookmark>\n"));
	}

	abort();
	/* NOTREACHED */
}

void
nomem(void)
{
	(void) fprintf(stderr, gettext("internal error: out of memory\n"));
	exit(1);
}

/*
 * Utility function to guarantee malloc() success.
 */

void *
safe_malloc(size_t size)
{
	void *data;

	if ((data = calloc(1, size)) == NULL)
		nomem();

	return (data);
}

static char *
safe_strdup(char *str)
{
	char *dupstr = strdup(str);

	if (dupstr == NULL)
		nomem();

	return (dupstr);
}

/*
 * Callback routine that will print out information for each of
 * the properties.
 */
static int
usage_prop_cb(int prop, void *cb)
{
	FILE *fp = cb;

	(void) fprintf(fp, "\t%-15s ", zfs_prop_to_name(prop));

	if (zfs_prop_readonly(prop))
		(void) fprintf(fp, " NO    ");
	else
		(void) fprintf(fp, "YES    ");

	if (zfs_prop_inheritable(prop))
		(void) fprintf(fp, "  YES   ");
	else
		(void) fprintf(fp, "   NO   ");

	if (zfs_prop_values(prop) == NULL)
		(void) fprintf(fp, "-\n");
	else
		(void) fprintf(fp, "%s\n", zfs_prop_values(prop));

	return (ZPROP_CONT);
}

/*
 * Display usage message.  If we're inside a command, display only the usage for
 * that command.  Otherwise, iterate over the entire command table and display
 * a complete usage message.
 */
static void
usage(boolean_t requested)
{
	int i;
	boolean_t show_properties = B_FALSE;
	FILE *fp = requested ? stdout : stderr;

	if (current_command == NULL) {

		(void) fprintf(fp, gettext("usage: zfs command args ...\n"));
		(void) fprintf(fp,
		    gettext("where 'command' is one of the following:\n\n"));

		for (i = 0; i < NCOMMAND; i++) {
			if (command_table[i].name == NULL)
				(void) fprintf(fp, "\n");
			else
				(void) fprintf(fp, "%s",
				    get_usage(command_table[i].usage));
		}

		(void) fprintf(fp, gettext("\nEach dataset is of the form: "
		    "pool/[dataset/]*dataset[@name]\n"));
	} else {
		(void) fprintf(fp, gettext("usage:\n"));
		(void) fprintf(fp, "%s", get_usage(current_command->usage));
	}

	if (current_command != NULL &&
	    (strcmp(current_command->name, "set") == 0 ||
	    strcmp(current_command->name, "get") == 0 ||
	    strcmp(current_command->name, "inherit") == 0 ||
	    strcmp(current_command->name, "list") == 0))
		show_properties = B_TRUE;

	if (show_properties) {
		(void) fprintf(fp,
		    gettext("\nThe following properties are supported:\n"));

		(void) fprintf(fp, "\n\t%-14s %s  %s   %s\n\n",
		    "PROPERTY", "EDIT", "INHERIT", "VALUES");

		/* Iterate over all properties */
		(void) zprop_iter(usage_prop_cb, fp, B_FALSE, B_TRUE,
		    ZFS_TYPE_DATASET);

		(void) fprintf(fp, "\t%-15s ", "userused@...");
		(void) fprintf(fp, " NO       NO   <size>\n");
		(void) fprintf(fp, "\t%-15s ", "groupused@...");
		(void) fprintf(fp, " NO       NO   <size>\n");
		(void) fprintf(fp, "\t%-15s ", "userquota@...");
		(void) fprintf(fp, "YES       NO   <size> | none\n");
		(void) fprintf(fp, "\t%-15s ", "groupquota@...");
		(void) fprintf(fp, "YES       NO   <size> | none\n");
		(void) fprintf(fp, "\t%-15s ", "written@<snap>");
		(void) fprintf(fp, " NO       NO   <size>\n");

		(void) fprintf(fp, gettext("\nSizes are specified in bytes "
		    "with standard units such as K, M, G, etc.\n"));
		(void) fprintf(fp, gettext("\nUser-defined properties can "
		    "be specified by using a name containing a colon (:).\n"));
		(void) fprintf(fp, gettext("\nThe {user|group}{used|quota}@ "
		    "properties must be appended with\n"
		    "a user or group specifier of one of these forms:\n"
		    "    POSIX name      (eg: \"matt\")\n"
		    "    POSIX id        (eg: \"126829\")\n"
		    "    SMB name@domain (eg: \"matt@sun\")\n"
		    "    SMB SID         (eg: \"S-1-234-567-89\")\n"));
	} else {
		(void) fprintf(fp,
		    gettext("\nFor the property list, run: %s\n"),
		    "zfs set|get");
		(void) fprintf(fp,
		    gettext("\nFor the delegated permission list, run: %s\n"),
		    "zfs allow|unallow");
	}

	/*
	 * See comments at end of main().
	 */
	if (getenv("ZFS_ABORT") != NULL) {
		(void) printf("dumping core by request\n");
		abort();
	}

	exit(requested ? 0 : 2);
}

/*
 * Add parameter to the list if it's not in there already
 */
static void
add_unique_option(nvlist_t *props, char *propname)
{
	if (nvlist_lookup_string(props, propname, NULL) != 0) {
		if (nvlist_add_boolean(props, propname) != 0) {
			nomem();
		}
	}
}

static int
parseprop(nvlist_t *props, char *propname)
{
	char *propval, *strval;

	if ((propval = strchr(propname, '=')) == NULL) {
		(void) fprintf(stderr, gettext("missing "
		    "'=' for -o option\n"));
		return (-1);
	}
	*propval = '\0';
	propval++;
	if (nvlist_lookup_string(props, propname, &strval) == 0) {
		(void) fprintf(stderr, gettext("property '%s' "
		    "specified multiple times\n"), propname);
		return (-1);
	}
	if (nvlist_add_string(props, propname, propval) != 0)
		nomem();
	return (0);
}

static int
parse_depth(char *opt, int *flags)
{
	char *tmp;
	int depth;

	depth = (int)strtol(opt, &tmp, 0);
	if (*tmp) {
		(void) fprintf(stderr,
		    gettext("%s is not an integer\n"), opt);
		usage(B_FALSE);
	}
	if (depth < 0) {
		(void) fprintf(stderr,
		    gettext("Depth can not be negative.\n"));
		usage(B_FALSE);
	}
	*flags |= (ZFS_ITER_DEPTH_LIMIT|ZFS_ITER_RECURSE);
	return (depth);
}

#define	PROGRESS_DELAY 2		/* seconds */

static char *pt_reverse = "\b\b\b\b\b\b\b\b\b\b\b\b\b\b\b\b\b\b\b\b\b\b\b\b\b";
static time_t pt_begin;
static char *pt_header = NULL;
static boolean_t pt_shown;

static void
start_progress_timer(void)
{
	pt_begin = time(NULL) + PROGRESS_DELAY;
	pt_shown = B_FALSE;
}

static void
set_progress_header(char *header)
{
	assert(pt_header == NULL);
	pt_header = safe_strdup(header);
	if (pt_shown) {
		(void) printf("%s: ", header);
		(void) fflush(stdout);
	}
}

static void
update_progress(char *update)
{
	if (!pt_shown && time(NULL) > pt_begin) {
		int len = strlen(update);

		(void) printf("%s: %s%*.*s", pt_header, update, len, len,
		    pt_reverse);
		(void) fflush(stdout);
		pt_shown = B_TRUE;
	} else if (pt_shown) {
		int len = strlen(update);

		(void) printf("%s%*.*s", update, len, len, pt_reverse);
		(void) fflush(stdout);
	}
}

static void
finish_progress(char *done)
{
	if (pt_shown) {
		(void) printf("%s\n", done);
		(void) fflush(stdout);
	}
	free(pt_header);
	pt_header = NULL;
}

/*
 * zfs clone [-p] [-o prop=value] ... <snap> <fs | vol>
 *
 * Given an existing dataset, create a writable copy whose initial contents
 * are the same as the source.  The newly created dataset maintains a
 * dependency on the original; the original cannot be destroyed so long as
 * the clone exists.
 *
 * The '-p' flag creates all the non-existing ancestors of the target first.
 */
static int
zfs_do_clone(int argc, char **argv)
{
	zfs_handle_t *zhp = NULL;
	boolean_t parents = B_FALSE;
	nvlist_t *props;
	int ret = 0;
	int c;

	if (nvlist_alloc(&props, NV_UNIQUE_NAME, 0) != 0)
		nomem();

	/* check options */
	while ((c = getopt(argc, argv, "o:p")) != -1) {
		switch (c) {
		case 'o':
			if (parseprop(props, optarg))
				return (1);
			break;
		case 'p':
			parents = B_TRUE;
			break;
		case '?':
			(void) fprintf(stderr, gettext("invalid option '%c'\n"),
			    optopt);
			goto usage;
		}
	}

	argc -= optind;
	argv += optind;

	/* check number of arguments */
	if (argc < 1) {
		(void) fprintf(stderr, gettext("missing source dataset "
		    "argument\n"));
		goto usage;
	}
	if (argc < 2) {
		(void) fprintf(stderr, gettext("missing target dataset "
		    "argument\n"));
		goto usage;
	}
	if (argc > 2) {
		(void) fprintf(stderr, gettext("too many arguments\n"));
		goto usage;
	}

	/* open the source dataset */
	if ((zhp = zfs_open(g_zfs, argv[0], ZFS_TYPE_SNAPSHOT)) == NULL)
		return (1);

	if (parents && zfs_name_valid(argv[1], ZFS_TYPE_FILESYSTEM |
	    ZFS_TYPE_VOLUME)) {
		/*
		 * Now create the ancestors of the target dataset.  If the
		 * target already exists and '-p' option was used we should not
		 * complain.
		 */
		if (zfs_dataset_exists(g_zfs, argv[1], ZFS_TYPE_FILESYSTEM |
		    ZFS_TYPE_VOLUME))
			return (0);
		if (zfs_create_ancestors(g_zfs, argv[1]) != 0)
			return (1);
	}

	/* pass to libzfs */
	ret = zfs_clone(zhp, argv[1], props);

	/* create the mountpoint if necessary */
	if (ret == 0) {
		zfs_handle_t *clone;

		clone = zfs_open(g_zfs, argv[1], ZFS_TYPE_DATASET);
		if (clone != NULL) {
			if (zfs_get_type(clone) != ZFS_TYPE_VOLUME)
				if ((ret = zfs_mount(clone, NULL, 0)) == 0)
					ret = zfs_share(clone);
			zfs_close(clone);
		}
	}

	zfs_close(zhp);
	nvlist_free(props);

	return (!!ret);

usage:
	if (zhp)
		zfs_close(zhp);
	nvlist_free(props);
	usage(B_FALSE);
	return (-1);
}

/*
 * zfs create [-p] [-o prop=value] ... fs
 * zfs create [-ps] [-b blocksize] [-o prop=value] ... -V vol size
 *
 * Create a new dataset.  This command can be used to create filesystems
 * and volumes.  Snapshot creation is handled by 'zfs snapshot'.
 * For volumes, the user must specify a size to be used.
 *
 * The '-s' flag applies only to volumes, and indicates that we should not try
 * to set the reservation for this volume.  By default we set a reservation
 * equal to the size for any volume.  For pools with SPA_VERSION >=
 * SPA_VERSION_REFRESERVATION, we set a refreservation instead.
 *
 * The '-p' flag creates all the non-existing ancestors of the target first.
 */
static int
zfs_do_create(int argc, char **argv)
{
	zfs_type_t type = ZFS_TYPE_FILESYSTEM;
	zfs_handle_t *zhp = NULL;
	uint64_t volsize;
	int c;
	boolean_t noreserve = B_FALSE;
	boolean_t bflag = B_FALSE;
	boolean_t parents = B_FALSE;
	int ret = 1;
	nvlist_t *props;
	uint64_t intval;
	int canmount = ZFS_CANMOUNT_OFF;

	if (nvlist_alloc(&props, NV_UNIQUE_NAME, 0) != 0)
		nomem();

	/* check options */
	while ((c = getopt(argc, argv, ":V:b:so:p")) != -1) {
		switch (c) {
		case 'V':
			type = ZFS_TYPE_VOLUME;
			if (zfs_nicestrtonum(g_zfs, optarg, &intval) != 0) {
				(void) fprintf(stderr, gettext("bad volume "
				    "size '%s': %s\n"), optarg,
				    libzfs_error_description(g_zfs));
				goto error;
			}

			if (nvlist_add_uint64(props,
			    zfs_prop_to_name(ZFS_PROP_VOLSIZE), intval) != 0)
				nomem();
			volsize = intval;
			break;
		case 'p':
			parents = B_TRUE;
			break;
		case 'b':
			bflag = B_TRUE;
			if (zfs_nicestrtonum(g_zfs, optarg, &intval) != 0) {
				(void) fprintf(stderr, gettext("bad volume "
				    "block size '%s': %s\n"), optarg,
				    libzfs_error_description(g_zfs));
				goto error;
			}

			if (nvlist_add_uint64(props,
			    zfs_prop_to_name(ZFS_PROP_VOLBLOCKSIZE),
			    intval) != 0)
				nomem();
			break;
		case 'o':
			if (parseprop(props, optarg))
				goto error;
			break;
		case 's':
			noreserve = B_TRUE;
			break;
		case ':':
			(void) fprintf(stderr, gettext("missing size "
			    "argument\n"));
			goto badusage;
		case '?':
			(void) fprintf(stderr, gettext("invalid option '%c'\n"),
			    optopt);
			goto badusage;
		}
	}

	if ((bflag || noreserve) && type != ZFS_TYPE_VOLUME) {
		(void) fprintf(stderr, gettext("'-s' and '-b' can only be "
		    "used when creating a volume\n"));
		goto badusage;
	}

	argc -= optind;
	argv += optind;

	/* check number of arguments */
	if (argc == 0) {
		(void) fprintf(stderr, gettext("missing %s argument\n"),
		    zfs_type_to_name(type));
		goto badusage;
	}
	if (argc > 1) {
		(void) fprintf(stderr, gettext("too many arguments\n"));
		goto badusage;
	}

	if (type == ZFS_TYPE_VOLUME && !noreserve) {
		zpool_handle_t *zpool_handle;
		nvlist_t *real_props;
		uint64_t spa_version;
		char *p;
		zfs_prop_t resv_prop;
		char *strval;
		char msg[1024];

		if (p = strchr(argv[0], '/'))
			*p = '\0';
		zpool_handle = zpool_open(g_zfs, argv[0]);
		if (p != NULL)
			*p = '/';
		if (zpool_handle == NULL)
			goto error;
		spa_version = zpool_get_prop_int(zpool_handle,
		    ZPOOL_PROP_VERSION, NULL);
		zpool_close(zpool_handle);
		if (spa_version >= SPA_VERSION_REFRESERVATION)
			resv_prop = ZFS_PROP_REFRESERVATION;
		else
			resv_prop = ZFS_PROP_RESERVATION;

		(void) snprintf(msg, sizeof (msg),
		    gettext("cannot create '%s'"), argv[0]);
		if (props && (real_props = zfs_valid_proplist(g_zfs, type,
		    props, 0, NULL, msg)) == NULL)
			goto error;

		volsize = zvol_volsize_to_reservation(volsize, real_props);
		nvlist_free(real_props);

		if (nvlist_lookup_string(props, zfs_prop_to_name(resv_prop),
		    &strval) != 0) {
			if (nvlist_add_uint64(props,
			    zfs_prop_to_name(resv_prop), volsize) != 0) {
				nvlist_free(props);
				nomem();
			}
		}
	}

	if (parents && zfs_name_valid(argv[0], type)) {
		/*
		 * Now create the ancestors of target dataset.  If the target
		 * already exists and '-p' option was used we should not
		 * complain.
		 */
		if (zfs_dataset_exists(g_zfs, argv[0], type)) {
			ret = 0;
			goto error;
		}
		if (zfs_create_ancestors(g_zfs, argv[0]) != 0)
			goto error;
	}

	/* pass to libzfs */
	if (zfs_create(g_zfs, argv[0], type, props) != 0)
		goto error;

	if ((zhp = zfs_open(g_zfs, argv[0], ZFS_TYPE_DATASET)) == NULL)
		goto error;

	ret = 0;
	/*
	 * if the user doesn't want the dataset automatically mounted,
	 * then skip the mount/share step
	 */
	if (zfs_prop_valid_for_type(ZFS_PROP_CANMOUNT, type))
		canmount = zfs_prop_get_int(zhp, ZFS_PROP_CANMOUNT);

	/*
	 * Mount and/or share the new filesystem as appropriate.  We provide a
	 * verbose error message to let the user know that their filesystem was
	 * in fact created, even if we failed to mount or share it.
	 */
	if (canmount == ZFS_CANMOUNT_ON) {
		if (zfs_mount(zhp, NULL, 0) != 0) {
			(void) fprintf(stderr, gettext("filesystem "
			    "successfully created, but not mounted\n"));
			ret = 1;
		} else if (zfs_share(zhp) != 0) {
			(void) fprintf(stderr, gettext("filesystem "
			    "successfully created, but not shared\n"));
			ret = 1;
		}
	}

error:
	if (zhp)
		zfs_close(zhp);
	nvlist_free(props);
	return (ret);
badusage:
	nvlist_free(props);
	usage(B_FALSE);
	return (2);
}

/*
 * zfs destroy [-rRf] <fs, vol>
 * zfs destroy [-rRd] <snap>
 *
 *	-r	Recursively destroy all children
 *	-R	Recursively destroy all dependents, including clones
 *	-f	Force unmounting of any dependents
 *	-d	If we can't destroy now, mark for deferred destruction
 *
 * Destroys the given dataset.  By default, it will unmount any filesystems,
 * and refuse to destroy a dataset that has any dependents.  A dependent can
 * either be a child, or a clone of a child.
 */
typedef struct destroy_cbdata {
	boolean_t	cb_first;
	boolean_t	cb_force;
	boolean_t	cb_recurse;
	boolean_t	cb_error;
	boolean_t	cb_doclones;
	zfs_handle_t	*cb_target;
	boolean_t	cb_defer_destroy;
	boolean_t	cb_verbose;
	boolean_t	cb_parsable;
	boolean_t	cb_dryrun;
	nvlist_t	*cb_nvl;
	nvlist_t	*cb_batchedsnaps;

	/* first snap in contiguous run */
	char		*cb_firstsnap;
	/* previous snap in contiguous run */
	char		*cb_prevsnap;
	int64_t		cb_snapused;
	char		*cb_snapspec;
	char		*cb_bookmark;
} destroy_cbdata_t;

/*
 * Check for any dependents based on the '-r' or '-R' flags.
 */
static int
destroy_check_dependent(zfs_handle_t *zhp, void *data)
{
	destroy_cbdata_t *cbp = data;
	const char *tname = zfs_get_name(cbp->cb_target);
	const char *name = zfs_get_name(zhp);

	if (strncmp(tname, name, strlen(tname)) == 0 &&
	    (name[strlen(tname)] == '/' || name[strlen(tname)] == '@')) {
		/*
		 * This is a direct descendant, not a clone somewhere else in
		 * the hierarchy.
		 */
		if (cbp->cb_recurse)
			goto out;

		if (cbp->cb_first) {
			(void) fprintf(stderr, gettext("cannot destroy '%s': "
			    "%s has children\n"),
			    zfs_get_name(cbp->cb_target),
			    zfs_type_to_name(zfs_get_type(cbp->cb_target)));
			(void) fprintf(stderr, gettext("use '-r' to destroy "
			    "the following datasets:\n"));
			cbp->cb_first = B_FALSE;
			cbp->cb_error = B_TRUE;
		}

		(void) fprintf(stderr, "%s\n", zfs_get_name(zhp));
	} else {
		/*
		 * This is a clone.  We only want to report this if the '-r'
		 * wasn't specified, or the target is a snapshot.
		 */
		if (!cbp->cb_recurse &&
		    zfs_get_type(cbp->cb_target) != ZFS_TYPE_SNAPSHOT)
			goto out;

		if (cbp->cb_first) {
			(void) fprintf(stderr, gettext("cannot destroy '%s': "
			    "%s has dependent clones\n"),
			    zfs_get_name(cbp->cb_target),
			    zfs_type_to_name(zfs_get_type(cbp->cb_target)));
			(void) fprintf(stderr, gettext("use '-R' to destroy "
			    "the following datasets:\n"));
			cbp->cb_first = B_FALSE;
			cbp->cb_error = B_TRUE;
			cbp->cb_dryrun = B_TRUE;
		}

		(void) fprintf(stderr, "%s\n", zfs_get_name(zhp));
	}

out:
	zfs_close(zhp);
	return (0);
}

static int
destroy_callback(zfs_handle_t *zhp, void *data)
{
	destroy_cbdata_t *cb = data;
	const char *name = zfs_get_name(zhp);

	if (cb->cb_verbose) {
		if (cb->cb_parsable) {
			(void) printf("destroy\t%s\n", name);
		} else if (cb->cb_dryrun) {
			(void) printf(gettext("would destroy %s\n"),
			    name);
		} else {
			(void) printf(gettext("will destroy %s\n"),
			    name);
		}
	}

	/*
	 * Ignore pools (which we've already flagged as an error before getting
	 * here).
	 */
	if (strchr(zfs_get_name(zhp), '/') == NULL &&
	    zfs_get_type(zhp) == ZFS_TYPE_FILESYSTEM) {
		zfs_close(zhp);
		return (0);
	}
	if (cb->cb_dryrun) {
		zfs_close(zhp);
		return (0);
	}

	/*
	 * We batch up all contiguous snapshots (even of different
	 * filesystems) and destroy them with one ioctl.  We can't
	 * simply do all snap deletions and then all fs deletions,
	 * because we must delete a clone before its origin.
	 */
	if (zfs_get_type(zhp) == ZFS_TYPE_SNAPSHOT) {
		fnvlist_add_boolean(cb->cb_batchedsnaps, name);
	} else {
		int error = zfs_destroy_snaps_nvl(g_zfs,
		    cb->cb_batchedsnaps, B_FALSE);
		fnvlist_free(cb->cb_batchedsnaps);
		cb->cb_batchedsnaps = fnvlist_alloc();

		if (error != 0 ||
		    zfs_unmount(zhp, NULL, cb->cb_force ? MS_FORCE : 0) != 0 ||
		    zfs_destroy(zhp, cb->cb_defer_destroy) != 0) {
			zfs_close(zhp);
			return (-1);
		}
	}

	zfs_close(zhp);
	return (0);
}

static int
destroy_print_cb(zfs_handle_t *zhp, void *arg)
{
	destroy_cbdata_t *cb = arg;
	const char *name = zfs_get_name(zhp);
	int err = 0;

	if (nvlist_exists(cb->cb_nvl, name)) {
		if (cb->cb_firstsnap == NULL)
			cb->cb_firstsnap = strdup(name);
		if (cb->cb_prevsnap != NULL)
			free(cb->cb_prevsnap);
		/* this snap continues the current range */
		cb->cb_prevsnap = strdup(name);
		if (cb->cb_firstsnap == NULL || cb->cb_prevsnap == NULL)
			nomem();
		if (cb->cb_verbose) {
			if (cb->cb_parsable) {
				(void) printf("destroy\t%s\n", name);
			} else if (cb->cb_dryrun) {
				(void) printf(gettext("would destroy %s\n"),
				    name);
			} else {
				(void) printf(gettext("will destroy %s\n"),
				    name);
			}
		}
	} else if (cb->cb_firstsnap != NULL) {
		/* end of this range */
		uint64_t used = 0;
		err = lzc_snaprange_space(cb->cb_firstsnap,
		    cb->cb_prevsnap, &used);
		cb->cb_snapused += used;
		free(cb->cb_firstsnap);
		cb->cb_firstsnap = NULL;
		free(cb->cb_prevsnap);
		cb->cb_prevsnap = NULL;
	}
	zfs_close(zhp);
	return (err);
}

static int
destroy_print_snapshots(zfs_handle_t *fs_zhp, destroy_cbdata_t *cb)
{
	int err = 0;
	assert(cb->cb_firstsnap == NULL);
	assert(cb->cb_prevsnap == NULL);
	err = zfs_iter_snapshots_sorted(fs_zhp, destroy_print_cb, cb);
	if (cb->cb_firstsnap != NULL) {
		uint64_t used = 0;
		if (err == 0) {
			err = lzc_snaprange_space(cb->cb_firstsnap,
			    cb->cb_prevsnap, &used);
		}
		cb->cb_snapused += used;
		free(cb->cb_firstsnap);
		cb->cb_firstsnap = NULL;
		free(cb->cb_prevsnap);
		cb->cb_prevsnap = NULL;
	}
	return (err);
}

static int
snapshot_to_nvl_cb(zfs_handle_t *zhp, void *arg)
{
	destroy_cbdata_t *cb = arg;
	int err = 0;

	/* Check for clones. */
	if (!cb->cb_doclones && !cb->cb_defer_destroy) {
		cb->cb_target = zhp;
		cb->cb_first = B_TRUE;
		err = zfs_iter_dependents(zhp, B_TRUE,
		    destroy_check_dependent, cb);
	}

	if (err == 0) {
		if (nvlist_add_boolean(cb->cb_nvl, zfs_get_name(zhp)))
			nomem();
	}
	zfs_close(zhp);
	return (err);
}

static int
gather_snapshots(zfs_handle_t *zhp, void *arg)
{
	destroy_cbdata_t *cb = arg;
	int err = 0;

	err = zfs_iter_snapspec(zhp, cb->cb_snapspec, snapshot_to_nvl_cb, cb);
	if (err == ENOENT)
		err = 0;
	if (err != 0)
		goto out;

	if (cb->cb_verbose) {
		err = destroy_print_snapshots(zhp, cb);
		if (err != 0)
			goto out;
	}

	if (cb->cb_recurse)
		err = zfs_iter_filesystems(zhp, gather_snapshots, cb);

out:
	zfs_close(zhp);
	return (err);
}

static int
destroy_clones(destroy_cbdata_t *cb)
{
	nvpair_t *pair;
	for (pair = nvlist_next_nvpair(cb->cb_nvl, NULL);
	    pair != NULL;
	    pair = nvlist_next_nvpair(cb->cb_nvl, pair)) {
		zfs_handle_t *zhp = zfs_open(g_zfs, nvpair_name(pair),
		    ZFS_TYPE_SNAPSHOT);
		if (zhp != NULL) {
			boolean_t defer = cb->cb_defer_destroy;
			int err = 0;

			/*
			 * We can't defer destroy non-snapshots, so set it to
			 * false while destroying the clones.
			 */
			cb->cb_defer_destroy = B_FALSE;
			err = zfs_iter_dependents(zhp, B_FALSE,
			    destroy_callback, cb);
			cb->cb_defer_destroy = defer;
			zfs_close(zhp);
			if (err != 0)
				return (err);
		}
	}
	return (0);
}

static int
zfs_do_destroy(int argc, char **argv)
{
	destroy_cbdata_t cb = { 0 };
	int rv = 0;
	int err = 0;
	int c;
	zfs_handle_t *zhp = NULL;
	char *at, *pound;
	zfs_type_t type = ZFS_TYPE_DATASET;

	/* check options */
	while ((c = getopt(argc, argv, "vpndfrR")) != -1) {
		switch (c) {
		case 'v':
			cb.cb_verbose = B_TRUE;
			break;
		case 'p':
			cb.cb_verbose = B_TRUE;
			cb.cb_parsable = B_TRUE;
			break;
		case 'n':
			cb.cb_dryrun = B_TRUE;
			break;
		case 'd':
			cb.cb_defer_destroy = B_TRUE;
			type = ZFS_TYPE_SNAPSHOT;
			break;
		case 'f':
			cb.cb_force = B_TRUE;
			break;
		case 'r':
			cb.cb_recurse = B_TRUE;
			break;
		case 'R':
			cb.cb_recurse = B_TRUE;
			cb.cb_doclones = B_TRUE;
			break;
		case '?':
		default:
			(void) fprintf(stderr, gettext("invalid option '%c'\n"),
			    optopt);
			usage(B_FALSE);
		}
	}

	argc -= optind;
	argv += optind;

	/* check number of arguments */
	if (argc == 0) {
		(void) fprintf(stderr, gettext("missing dataset argument\n"));
		usage(B_FALSE);
	}
	if (argc > 1) {
		(void) fprintf(stderr, gettext("too many arguments\n"));
		usage(B_FALSE);
	}

	at = strchr(argv[0], '@');
	pound = strchr(argv[0], '#');
	if (at != NULL) {

		/* Build the list of snaps to destroy in cb_nvl. */
		cb.cb_nvl = fnvlist_alloc();

		*at = '\0';
		zhp = zfs_open(g_zfs, argv[0],
		    ZFS_TYPE_FILESYSTEM | ZFS_TYPE_VOLUME);
		if (zhp == NULL)
			return (1);

		cb.cb_snapspec = at + 1;
		if (gather_snapshots(zfs_handle_dup(zhp), &cb) != 0 ||
		    cb.cb_error) {
			rv = 1;
			goto out;
		}

		if (nvlist_empty(cb.cb_nvl)) {
			(void) fprintf(stderr, gettext("could not find any "
			    "snapshots to destroy; check snapshot names.\n"));
			rv = 1;
			goto out;
		}

		if (cb.cb_verbose) {
			char buf[16];
			zfs_nicenum(cb.cb_snapused, buf, sizeof (buf));
			if (cb.cb_parsable) {
				(void) printf("reclaim\t%llu\n",
				    cb.cb_snapused);
			} else if (cb.cb_dryrun) {
				(void) printf(gettext("would reclaim %s\n"),
				    buf);
			} else {
				(void) printf(gettext("will reclaim %s\n"),
				    buf);
			}
		}

		if (!cb.cb_dryrun) {
			if (cb.cb_doclones) {
				cb.cb_batchedsnaps = fnvlist_alloc();
				err = destroy_clones(&cb);
				if (err == 0) {
					err = zfs_destroy_snaps_nvl(g_zfs,
					    cb.cb_batchedsnaps, B_FALSE);
				}
				if (err != 0) {
					rv = 1;
					goto out;
				}
			}
			if (err == 0) {
				err = zfs_destroy_snaps_nvl(g_zfs, cb.cb_nvl,
				    cb.cb_defer_destroy);
			}
		}

		if (err != 0)
			rv = 1;
	} else if (pound != NULL) {
		int err;
		nvlist_t *nvl;

		if (cb.cb_dryrun) {
			(void) fprintf(stderr,
			    "dryrun is not supported with bookmark\n");
			return (-1);
		}

		if (cb.cb_defer_destroy) {
			(void) fprintf(stderr,
			    "defer destroy is not supported with bookmark\n");
			return (-1);
		}

		if (cb.cb_recurse) {
			(void) fprintf(stderr,
			    "recursive is not supported with bookmark\n");
			return (-1);
		}

		if (!zfs_bookmark_exists(argv[0])) {
			(void) fprintf(stderr, gettext("bookmark '%s' "
			    "does not exist.\n"), argv[0]);
			return (1);
		}

		nvl = fnvlist_alloc();
		fnvlist_add_boolean(nvl, argv[0]);

		err = lzc_destroy_bookmarks(nvl, NULL);
		if (err != 0) {
			(void) zfs_standard_error(g_zfs, err,
			    "cannot destroy bookmark");
		}

		nvlist_free(cb.cb_nvl);

		return (err);
	} else {
		/* Open the given dataset */
		if ((zhp = zfs_open(g_zfs, argv[0], type)) == NULL)
			return (1);

		cb.cb_target = zhp;

		/*
		 * Perform an explicit check for pools before going any further.
		 */
		if (!cb.cb_recurse && strchr(zfs_get_name(zhp), '/') == NULL &&
		    zfs_get_type(zhp) == ZFS_TYPE_FILESYSTEM) {
			(void) fprintf(stderr, gettext("cannot destroy '%s': "
			    "operation does not apply to pools\n"),
			    zfs_get_name(zhp));
			(void) fprintf(stderr, gettext("use 'zfs destroy -r "
			    "%s' to destroy all datasets in the pool\n"),
			    zfs_get_name(zhp));
			(void) fprintf(stderr, gettext("use 'zpool destroy %s' "
			    "to destroy the pool itself\n"), zfs_get_name(zhp));
			rv = 1;
			goto out;
		}

		/*
		 * Check for any dependents and/or clones.
		 */
		cb.cb_first = B_TRUE;
		if (!cb.cb_doclones &&
		    zfs_iter_dependents(zhp, B_TRUE, destroy_check_dependent,
		    &cb) != 0) {
			rv = 1;
			goto out;
		}

		if (cb.cb_error) {
			rv = 1;
			goto out;
		}

		cb.cb_batchedsnaps = fnvlist_alloc();
		if (zfs_iter_dependents(zhp, B_FALSE, destroy_callback,
		    &cb) != 0) {
			rv = 1;
			goto out;
		}

		/*
		 * Do the real thing.  The callback will close the
		 * handle regardless of whether it succeeds or not.
		 */
		err = destroy_callback(zhp, &cb);
		zhp = NULL;
		if (err == 0) {
			err = zfs_destroy_snaps_nvl(g_zfs,
			    cb.cb_batchedsnaps, cb.cb_defer_destroy);
		}
		if (err != 0)
			rv = 1;
	}

out:
	fnvlist_free(cb.cb_batchedsnaps);
	fnvlist_free(cb.cb_nvl);
	if (zhp != NULL)
		zfs_close(zhp);
	return (rv);
}

static boolean_t
is_recvd_column(zprop_get_cbdata_t *cbp)
{
	int i;
	zfs_get_column_t col;

	for (i = 0; i < ZFS_GET_NCOLS &&
	    (col = cbp->cb_columns[i]) != GET_COL_NONE; i++)
		if (col == GET_COL_RECVD)
			return (B_TRUE);
	return (B_FALSE);
}

/*
 * zfs get [-rHp] [-o all | field[,field]...] [-s source[,source]...]
 *	< all | property[,property]... > < fs | snap | vol > ...
 *
 *	-r	recurse over any child datasets
 *	-H	scripted mode.  Headers are stripped, and fields are separated
 *		by tabs instead of spaces.
 *	-o	Set of fields to display.  One of "name,property,value,
 *		received,source". Default is "name,property,value,source".
 *		"all" is an alias for all five.
 *	-s	Set of sources to allow.  One of
 *		"local,default,inherited,received,temporary,none".  Default is
 *		all six.
 *	-p	Display values in parsable (literal) format.
 *
 *  Prints properties for the given datasets.  The user can control which
 *  columns to display as well as which property types to allow.
 */

/*
 * Invoked to display the properties for a single dataset.
 */
static int
get_callback(zfs_handle_t *zhp, void *data)
{
	char buf[ZFS_MAXPROPLEN];
	char rbuf[ZFS_MAXPROPLEN];
	zprop_source_t sourcetype;
	char source[ZFS_MAXNAMELEN];
	zprop_get_cbdata_t *cbp = data;
	nvlist_t *user_props = zfs_get_user_props(zhp);
	zprop_list_t *pl = cbp->cb_proplist;
	nvlist_t *propval;
	char *strval;
	char *sourceval;
	boolean_t received = is_recvd_column(cbp);

	for (; pl != NULL; pl = pl->pl_next) {
		char *recvdval = NULL;
		/*
		 * Skip the special fake placeholder.  This will also skip over
		 * the name property when 'all' is specified.
		 */
		if (pl->pl_prop == ZFS_PROP_NAME &&
		    pl == cbp->cb_proplist)
			continue;

		if (pl->pl_prop != ZPROP_INVAL) {
			if (zfs_prop_get(zhp, pl->pl_prop, buf,
			    sizeof (buf), &sourcetype, source,
			    sizeof (source),
			    cbp->cb_literal) != 0) {
				if (pl->pl_all)
					continue;
				if (!zfs_prop_valid_for_type(pl->pl_prop,
				    ZFS_TYPE_DATASET)) {
					(void) fprintf(stderr,
					    gettext("No such property '%s'\n"),
					    zfs_prop_to_name(pl->pl_prop));
					continue;
				}
				sourcetype = ZPROP_SRC_NONE;
				(void) strlcpy(buf, "-", sizeof (buf));
			}

			if (received && (zfs_prop_get_recvd(zhp,
			    zfs_prop_to_name(pl->pl_prop), rbuf, sizeof (rbuf),
			    cbp->cb_literal) == 0))
				recvdval = rbuf;

			zprop_print_one_property(zfs_get_name(zhp), cbp,
			    zfs_prop_to_name(pl->pl_prop),
			    buf, sourcetype, source, recvdval);
		} else if (zfs_prop_userquota(pl->pl_user_prop)) {
			sourcetype = ZPROP_SRC_LOCAL;

			if (zfs_prop_get_userquota(zhp, pl->pl_user_prop,
			    buf, sizeof (buf), cbp->cb_literal) != 0) {
				sourcetype = ZPROP_SRC_NONE;
				(void) strlcpy(buf, "-", sizeof (buf));
			}

			zprop_print_one_property(zfs_get_name(zhp), cbp,
			    pl->pl_user_prop, buf, sourcetype, source, NULL);
		} else if (zfs_prop_written(pl->pl_user_prop)) {
			sourcetype = ZPROP_SRC_LOCAL;

			if (zfs_prop_get_written(zhp, pl->pl_user_prop,
			    buf, sizeof (buf), cbp->cb_literal) != 0) {
				sourcetype = ZPROP_SRC_NONE;
				(void) strlcpy(buf, "-", sizeof (buf));
			}

			zprop_print_one_property(zfs_get_name(zhp), cbp,
			    pl->pl_user_prop, buf, sourcetype, source, NULL);
		} else {
			if (nvlist_lookup_nvlist(user_props,
			    pl->pl_user_prop, &propval) != 0) {
				if (pl->pl_all)
					continue;
				sourcetype = ZPROP_SRC_NONE;
				strval = "-";
			} else {
				verify(nvlist_lookup_string(propval,
				    ZPROP_VALUE, &strval) == 0);
				verify(nvlist_lookup_string(propval,
				    ZPROP_SOURCE, &sourceval) == 0);

				if (strcmp(sourceval,
				    zfs_get_name(zhp)) == 0) {
					sourcetype = ZPROP_SRC_LOCAL;
				} else if (strcmp(sourceval,
				    ZPROP_SOURCE_VAL_RECVD) == 0) {
					sourcetype = ZPROP_SRC_RECEIVED;
				} else {
					sourcetype = ZPROP_SRC_INHERITED;
					(void) strlcpy(source,
					    sourceval, sizeof (source));
				}
			}

			if (received && (zfs_prop_get_recvd(zhp,
			    pl->pl_user_prop, rbuf, sizeof (rbuf),
			    cbp->cb_literal) == 0))
				recvdval = rbuf;

			zprop_print_one_property(zfs_get_name(zhp), cbp,
			    pl->pl_user_prop, strval, sourcetype,
			    source, recvdval);
		}
	}

	return (0);
}

static int
zfs_do_get(int argc, char **argv)
{
	zprop_get_cbdata_t cb = { 0 };
	int i, c, flags = ZFS_ITER_ARGS_CAN_BE_PATHS;
	int types = ZFS_TYPE_DATASET;
	char *value, *fields;
	int ret = 0;
	int limit = 0;
	zprop_list_t fake_name = { 0 };

	/*
	 * Set up default columns and sources.
	 */
	cb.cb_sources = ZPROP_SRC_ALL;
	cb.cb_columns[0] = GET_COL_NAME;
	cb.cb_columns[1] = GET_COL_PROPERTY;
	cb.cb_columns[2] = GET_COL_VALUE;
	cb.cb_columns[3] = GET_COL_SOURCE;
	cb.cb_type = ZFS_TYPE_DATASET;

	/* check options */
	while ((c = getopt(argc, argv, ":d:o:s:rt:Hp")) != -1) {
		switch (c) {
		case 'p':
			cb.cb_literal = B_TRUE;
			break;
		case 'd':
			limit = parse_depth(optarg, &flags);
			break;
		case 'r':
			flags |= ZFS_ITER_RECURSE;
			break;
		case 'H':
			cb.cb_scripted = B_TRUE;
			break;
		case ':':
			(void) fprintf(stderr, gettext("missing argument for "
			    "'%c' option\n"), optopt);
			usage(B_FALSE);
			break;
		case 'o':
			/*
			 * Process the set of columns to display.  We zero out
			 * the structure to give us a blank slate.
			 */
			bzero(&cb.cb_columns, sizeof (cb.cb_columns));
			i = 0;
			while (*optarg != '\0') {
				static char *col_subopts[] =
				    { "name", "property", "value", "received",
				    "source", "all", NULL };

				if (i == ZFS_GET_NCOLS) {
					(void) fprintf(stderr, gettext("too "
					    "many fields given to -o "
					    "option\n"));
					usage(B_FALSE);
				}

				switch (getsubopt(&optarg, col_subopts,
				    &value)) {
				case 0:
					cb.cb_columns[i++] = GET_COL_NAME;
					break;
				case 1:
					cb.cb_columns[i++] = GET_COL_PROPERTY;
					break;
				case 2:
					cb.cb_columns[i++] = GET_COL_VALUE;
					break;
				case 3:
					cb.cb_columns[i++] = GET_COL_RECVD;
					flags |= ZFS_ITER_RECVD_PROPS;
					break;
				case 4:
					cb.cb_columns[i++] = GET_COL_SOURCE;
					break;
				case 5:
					if (i > 0) {
						(void) fprintf(stderr,
						    gettext("\"all\" conflicts "
						    "with specific fields "
						    "given to -o option\n"));
						usage(B_FALSE);
					}
					cb.cb_columns[0] = GET_COL_NAME;
					cb.cb_columns[1] = GET_COL_PROPERTY;
					cb.cb_columns[2] = GET_COL_VALUE;
					cb.cb_columns[3] = GET_COL_RECVD;
					cb.cb_columns[4] = GET_COL_SOURCE;
					flags |= ZFS_ITER_RECVD_PROPS;
					i = ZFS_GET_NCOLS;
					break;
				default:
					(void) fprintf(stderr,
					    gettext("invalid column name "
					    "'%s'\n"), value);
					usage(B_FALSE);
				}
			}
			break;

		case 's':
			cb.cb_sources = 0;
			while (*optarg != '\0') {
				static char *source_subopts[] = {
					"local", "default", "inherited",
					"received", "temporary", "none",
					NULL };

				switch (getsubopt(&optarg, source_subopts,
				    &value)) {
				case 0:
					cb.cb_sources |= ZPROP_SRC_LOCAL;
					break;
				case 1:
					cb.cb_sources |= ZPROP_SRC_DEFAULT;
					break;
				case 2:
					cb.cb_sources |= ZPROP_SRC_INHERITED;
					break;
				case 3:
					cb.cb_sources |= ZPROP_SRC_RECEIVED;
					break;
				case 4:
					cb.cb_sources |= ZPROP_SRC_TEMPORARY;
					break;
				case 5:
					cb.cb_sources |= ZPROP_SRC_NONE;
					break;
				default:
					(void) fprintf(stderr,
					    gettext("invalid source "
					    "'%s'\n"), value);
					usage(B_FALSE);
				}
			}
			break;

		case 't':
			types = 0;
			flags &= ~ZFS_ITER_PROP_LISTSNAPS;
			while (*optarg != '\0') {
				static char *type_subopts[] = { "filesystem",
				    "volume", "snapshot", "bookmark",
				    "all", NULL };

				switch (getsubopt(&optarg, type_subopts,
				    &value)) {
				case 0:
					types |= ZFS_TYPE_FILESYSTEM;
					break;
				case 1:
					types |= ZFS_TYPE_VOLUME;
					break;
				case 2:
					types |= ZFS_TYPE_SNAPSHOT;
					break;
				case 3:
					types |= ZFS_TYPE_BOOKMARK;
					break;
				case 4:
					types = ZFS_TYPE_DATASET |
					    ZFS_TYPE_BOOKMARK;
					break;

				default:
					(void) fprintf(stderr,
					    gettext("invalid type '%s'\n"),
					    value);
					usage(B_FALSE);
				}
			}
			break;

		case '?':
			(void) fprintf(stderr, gettext("invalid option '%c'\n"),
			    optopt);
			usage(B_FALSE);
		}
	}

	argc -= optind;
	argv += optind;

	if (argc < 1) {
		(void) fprintf(stderr, gettext("missing property "
		    "argument\n"));
		usage(B_FALSE);
	}

	fields = argv[0];

	if (zprop_get_list(g_zfs, fields, &cb.cb_proplist, ZFS_TYPE_DATASET)
	    != 0)
		usage(B_FALSE);

	argc--;
	argv++;

	/*
	 * As part of zfs_expand_proplist(), we keep track of the maximum column
	 * width for each property.  For the 'NAME' (and 'SOURCE') columns, we
	 * need to know the maximum name length.  However, the user likely did
	 * not specify 'name' as one of the properties to fetch, so we need to
	 * make sure we always include at least this property for
	 * print_get_headers() to work properly.
	 */
	if (cb.cb_proplist != NULL) {
		fake_name.pl_prop = ZFS_PROP_NAME;
		fake_name.pl_width = strlen(gettext("NAME"));
		fake_name.pl_next = cb.cb_proplist;
		cb.cb_proplist = &fake_name;
	}

	cb.cb_first = B_TRUE;

	/* run for each object */
	ret = zfs_for_each(argc, argv, flags, types, NULL,
	    &cb.cb_proplist, limit, get_callback, &cb);

	if (cb.cb_proplist == &fake_name)
		zprop_free_list(fake_name.pl_next);
	else
		zprop_free_list(cb.cb_proplist);

	return (ret);
}

/*
 * inherit [-rS] <property> <fs|vol> ...
 *
 *	-r	Recurse over all children
 *	-S	Revert to received value, if any
 *
 * For each dataset specified on the command line, inherit the given property
 * from its parent.  Inheriting a property at the pool level will cause it to
 * use the default value.  The '-r' flag will recurse over all children, and is
 * useful for setting a property on a hierarchy-wide basis, regardless of any
 * local modifications for each dataset.
 */

typedef struct inherit_cbdata {
	const char *cb_propname;
	boolean_t cb_received;
} inherit_cbdata_t;

static int
inherit_recurse_cb(zfs_handle_t *zhp, void *data)
{
	inherit_cbdata_t *cb = data;
	zfs_prop_t prop = zfs_name_to_prop(cb->cb_propname);

	/*
	 * If we're doing it recursively, then ignore properties that
	 * are not valid for this type of dataset.
	 */
	if (prop != ZPROP_INVAL &&
	    !zfs_prop_valid_for_type(prop, zfs_get_type(zhp)))
		return (0);

	return (zfs_prop_inherit(zhp, cb->cb_propname, cb->cb_received) != 0);
}

static int
inherit_cb(zfs_handle_t *zhp, void *data)
{
	inherit_cbdata_t *cb = data;

	return (zfs_prop_inherit(zhp, cb->cb_propname, cb->cb_received) != 0);
}

static int
zfs_do_inherit(int argc, char **argv)
{
	int c;
	zfs_prop_t prop;
	inherit_cbdata_t cb = { 0 };
	char *propname;
	int ret = 0;
	int flags = 0;
	boolean_t received = B_FALSE;

	/* check options */
	while ((c = getopt(argc, argv, "rS")) != -1) {
		switch (c) {
		case 'r':
			flags |= ZFS_ITER_RECURSE;
			break;
		case 'S':
			received = B_TRUE;
			break;
		case '?':
		default:
			(void) fprintf(stderr, gettext("invalid option '%c'\n"),
			    optopt);
			usage(B_FALSE);
		}
	}

	argc -= optind;
	argv += optind;

	/* check number of arguments */
	if (argc < 1) {
		(void) fprintf(stderr, gettext("missing property argument\n"));
		usage(B_FALSE);
	}
	if (argc < 2) {
		(void) fprintf(stderr, gettext("missing dataset argument\n"));
		usage(B_FALSE);
	}

	propname = argv[0];
	argc--;
	argv++;

	if ((prop = zfs_name_to_prop(propname)) != ZPROP_INVAL) {
		if (zfs_prop_readonly(prop)) {
			(void) fprintf(stderr, gettext(
			    "%s property is read-only\n"),
			    propname);
			return (1);
		}
		if (!zfs_prop_inheritable(prop) && !received) {
			(void) fprintf(stderr, gettext("'%s' property cannot "
			    "be inherited\n"), propname);
			if (prop == ZFS_PROP_QUOTA ||
			    prop == ZFS_PROP_RESERVATION ||
			    prop == ZFS_PROP_REFQUOTA ||
			    prop == ZFS_PROP_REFRESERVATION)
				(void) fprintf(stderr, gettext("use 'zfs set "
				    "%s=none' to clear\n"), propname);
			return (1);
		}
		if (received && (prop == ZFS_PROP_VOLSIZE ||
		    prop == ZFS_PROP_VERSION)) {
			(void) fprintf(stderr, gettext("'%s' property cannot "
			    "be reverted to a received value\n"), propname);
			return (1);
		}
	} else if (!zfs_prop_user(propname)) {
		(void) fprintf(stderr, gettext("invalid property '%s'\n"),
		    propname);
		usage(B_FALSE);
	}

	cb.cb_propname = propname;
	cb.cb_received = received;

	if (flags & ZFS_ITER_RECURSE) {
		ret = zfs_for_each(argc, argv, flags, ZFS_TYPE_DATASET,
		    NULL, NULL, 0, inherit_recurse_cb, &cb);
	} else {
		ret = zfs_for_each(argc, argv, flags, ZFS_TYPE_DATASET,
		    NULL, NULL, 0, inherit_cb, &cb);
	}

	return (ret);
}

typedef struct upgrade_cbdata {
	uint64_t cb_numupgraded;
	uint64_t cb_numsamegraded;
	uint64_t cb_numfailed;
	uint64_t cb_version;
	boolean_t cb_newer;
	boolean_t cb_foundone;
	char cb_lastfs[ZFS_MAXNAMELEN];
} upgrade_cbdata_t;

static int
same_pool(zfs_handle_t *zhp, const char *name)
{
	int len1 = strcspn(name, "/@");
	const char *zhname = zfs_get_name(zhp);
	int len2 = strcspn(zhname, "/@");

	if (len1 != len2)
		return (B_FALSE);
	return (strncmp(name, zhname, len1) == 0);
}

static int
upgrade_list_callback(zfs_handle_t *zhp, void *data)
{
	upgrade_cbdata_t *cb = data;
	int version = zfs_prop_get_int(zhp, ZFS_PROP_VERSION);

	/* list if it's old/new */
	if ((!cb->cb_newer && version < ZPL_VERSION) ||
	    (cb->cb_newer && version > ZPL_VERSION)) {
		char *str;
		if (cb->cb_newer) {
			str = gettext("The following filesystems are "
			    "formatted using a newer software version and\n"
			    "cannot be accessed on the current system.\n\n");
		} else {
			str = gettext("The following filesystems are "
			    "out of date, and can be upgraded.  After being\n"
			    "upgraded, these filesystems (and any 'zfs send' "
			    "streams generated from\n"
			    "subsequent snapshots) will no longer be "
			    "accessible by older software versions.\n\n");
		}

		if (!cb->cb_foundone) {
			(void) puts(str);
			(void) printf(gettext("VER  FILESYSTEM\n"));
			(void) printf(gettext("---  ------------\n"));
			cb->cb_foundone = B_TRUE;
		}

		(void) printf("%2u   %s\n", version, zfs_get_name(zhp));
	}

	return (0);
}

static int
upgrade_set_callback(zfs_handle_t *zhp, void *data)
{
	upgrade_cbdata_t *cb = data;
	int version = zfs_prop_get_int(zhp, ZFS_PROP_VERSION);
	int needed_spa_version;
	int spa_version;

	if (zfs_spa_version(zhp, &spa_version) < 0)
		return (-1);

	needed_spa_version = zfs_spa_version_map(cb->cb_version);

	if (needed_spa_version < 0)
		return (-1);

	if (spa_version < needed_spa_version) {
		/* can't upgrade */
		(void) printf(gettext("%s: can not be "
		    "upgraded; the pool version needs to first "
		    "be upgraded\nto version %d\n\n"),
		    zfs_get_name(zhp), needed_spa_version);
		cb->cb_numfailed++;
		return (0);
	}

	/* upgrade */
	if (version < cb->cb_version) {
		char verstr[16];
		(void) snprintf(verstr, sizeof (verstr),
		    "%llu", cb->cb_version);
		if (cb->cb_lastfs[0] && !same_pool(zhp, cb->cb_lastfs)) {
			/*
			 * If they did "zfs upgrade -a", then we could
			 * be doing ioctls to different pools.  We need
			 * to log this history once to each pool, and bypass
			 * the normal history logging that happens in main().
			 */
			(void) zpool_log_history(g_zfs, history_str);
			verify(zpool_stage_history(g_zfs, history_str) == 0);
			log_history = B_FALSE;
		}
		if (zfs_prop_set(zhp, "version", verstr) == 0)
			cb->cb_numupgraded++;
		else
			cb->cb_numfailed++;
		(void) strcpy(cb->cb_lastfs, zfs_get_name(zhp));
	} else if (version > cb->cb_version) {
		/* can't downgrade */
		(void) printf(gettext("%s: can not be downgraded; "
		    "it is already at version %u\n"),
		    zfs_get_name(zhp), version);
		cb->cb_numfailed++;
	} else {
		cb->cb_numsamegraded++;
	}
	return (0);
}

/*
 * zfs upgrade
 * zfs upgrade -v
 * zfs upgrade [-r] [-V <version>] <-a | filesystem>
 */
static int
zfs_do_upgrade(int argc, char **argv)
{
	boolean_t all = B_FALSE;
	boolean_t showversions = B_FALSE;
	int ret = 0;
	upgrade_cbdata_t cb = { 0 };
	char c;
	int flags = ZFS_ITER_ARGS_CAN_BE_PATHS;

	/* check options */
	while ((c = getopt(argc, argv, "rvV:a")) != -1) {
		switch (c) {
		case 'r':
			flags |= ZFS_ITER_RECURSE;
			break;
		case 'v':
			showversions = B_TRUE;
			break;
		case 'V':
			if (zfs_prop_string_to_index(ZFS_PROP_VERSION,
			    optarg, &cb.cb_version) != 0) {
				(void) fprintf(stderr,
				    gettext("invalid version %s\n"), optarg);
				usage(B_FALSE);
			}
			break;
		case 'a':
			all = B_TRUE;
			break;
		case '?':
		default:
			(void) fprintf(stderr, gettext("invalid option '%c'\n"),
			    optopt);
			usage(B_FALSE);
		}
	}

	argc -= optind;
	argv += optind;

	if ((!all && !argc) && ((flags & ZFS_ITER_RECURSE) | cb.cb_version))
		usage(B_FALSE);
	if (showversions && (flags & ZFS_ITER_RECURSE || all ||
	    cb.cb_version || argc))
		usage(B_FALSE);
	if ((all || argc) && (showversions))
		usage(B_FALSE);
	if (all && argc)
		usage(B_FALSE);

	if (showversions) {
		/* Show info on available versions. */
		(void) printf(gettext("The following filesystem versions are "
		    "supported:\n\n"));
		(void) printf(gettext("VER  DESCRIPTION\n"));
		(void) printf("---  -----------------------------------------"
		    "---------------\n");
		(void) printf(gettext(" 1   Initial ZFS filesystem version\n"));
		(void) printf(gettext(" 2   Enhanced directory entries\n"));
		(void) printf(gettext(" 3   Case insensitive and filesystem "
		    "user identifier (FUID)\n"));
		(void) printf(gettext(" 4   userquota, groupquota "
		    "properties\n"));
		(void) printf(gettext(" 5   System attributes\n"));
		(void) printf(gettext("\nFor more information on a particular "
		    "version, including supported releases,\n"));
		(void) printf("see the ZFS Administration Guide.\n\n");
		ret = 0;
	} else if (argc || all) {
		/* Upgrade filesystems */
		if (cb.cb_version == 0)
			cb.cb_version = ZPL_VERSION;
		ret = zfs_for_each(argc, argv, flags, ZFS_TYPE_FILESYSTEM,
		    NULL, NULL, 0, upgrade_set_callback, &cb);
		(void) printf(gettext("%llu filesystems upgraded\n"),
		    cb.cb_numupgraded);
		if (cb.cb_numsamegraded) {
			(void) printf(gettext("%llu filesystems already at "
			    "this version\n"),
			    cb.cb_numsamegraded);
		}
		if (cb.cb_numfailed != 0)
			ret = 1;
	} else {
		/* List old-version filesytems */
		boolean_t found;
		(void) printf(gettext("This system is currently running "
		    "ZFS filesystem version %llu.\n\n"), ZPL_VERSION);

		flags |= ZFS_ITER_RECURSE;
		ret = zfs_for_each(0, NULL, flags, ZFS_TYPE_FILESYSTEM,
		    NULL, NULL, 0, upgrade_list_callback, &cb);

		found = cb.cb_foundone;
		cb.cb_foundone = B_FALSE;
		cb.cb_newer = B_TRUE;

		ret = zfs_for_each(0, NULL, flags, ZFS_TYPE_FILESYSTEM,
		    NULL, NULL, 0, upgrade_list_callback, &cb);

		if (!cb.cb_foundone && !found) {
			(void) printf(gettext("All filesystems are "
			    "formatted with the current version.\n"));
		}
	}

	return (ret);
}

/*
 * zfs userspace [-Hinp] [-o field[,...]] [-s field [-s field]...]
 *               [-S field [-S field]...] [-t type[,...]] filesystem | snapshot
 * zfs groupspace [-Hinp] [-o field[,...]] [-s field [-s field]...]
 *                [-S field [-S field]...] [-t type[,...]] filesystem | snapshot
 *
 *	-H      Scripted mode; elide headers and separate columns by tabs.
 *	-i	Translate SID to POSIX ID.
 *	-n	Print numeric ID instead of user/group name.
 *	-o      Control which fields to display.
 *	-p	Use exact (parsable) numeric output.
 *	-s      Specify sort columns, descending order.
 *	-S      Specify sort columns, ascending order.
 *	-t      Control which object types to display.
 *
 *	Displays space consumed by, and quotas on, each user in the specified
 *	filesystem or snapshot.
 */

/* us_field_types, us_field_hdr and us_field_names should be kept in sync */
enum us_field_types {
	USFIELD_TYPE,
	USFIELD_NAME,
	USFIELD_USED,
	USFIELD_QUOTA
};
static char *us_field_hdr[] = { "TYPE", "NAME", "USED", "QUOTA" };
static char *us_field_names[] = { "type", "name", "used", "quota" };
#define	USFIELD_LAST	(sizeof (us_field_names) / sizeof (char *))

#define	USTYPE_PSX_GRP	(1 << 0)
#define	USTYPE_PSX_USR	(1 << 1)
#define	USTYPE_SMB_GRP	(1 << 2)
#define	USTYPE_SMB_USR	(1 << 3)
#define	USTYPE_ALL	\
	(USTYPE_PSX_GRP | USTYPE_PSX_USR | USTYPE_SMB_GRP | USTYPE_SMB_USR)

static int us_type_bits[] = {
	USTYPE_PSX_GRP,
	USTYPE_PSX_USR,
	USTYPE_SMB_GRP,
	USTYPE_SMB_USR,
	USTYPE_ALL
};
static char *us_type_names[] = { "posixgroup", "posixuser", "smbgroup",
	"smbuser", "all" };

typedef struct us_node {
	nvlist_t	*usn_nvl;
	uu_avl_node_t	usn_avlnode;
	uu_list_node_t	usn_listnode;
} us_node_t;

typedef struct us_cbdata {
	nvlist_t	**cb_nvlp;
	uu_avl_pool_t	*cb_avl_pool;
	uu_avl_t	*cb_avl;
	boolean_t	cb_numname;
	boolean_t	cb_nicenum;
	boolean_t	cb_sid2posix;
	zfs_userquota_prop_t cb_prop;
	zfs_sort_column_t *cb_sortcol;
	size_t		cb_width[USFIELD_LAST];
} us_cbdata_t;

static boolean_t us_populated = B_FALSE;

typedef struct {
	zfs_sort_column_t *si_sortcol;
	boolean_t	si_numname;
} us_sort_info_t;

static int
us_field_index(char *field)
{
	int i;

	for (i = 0; i < USFIELD_LAST; i++) {
		if (strcmp(field, us_field_names[i]) == 0)
			return (i);
	}

	return (-1);
}

static int
us_compare(const void *larg, const void *rarg, void *unused)
{
	const us_node_t *l = larg;
	const us_node_t *r = rarg;
	us_sort_info_t *si = (us_sort_info_t *)unused;
	zfs_sort_column_t *sortcol = si->si_sortcol;
	boolean_t numname = si->si_numname;
	nvlist_t *lnvl = l->usn_nvl;
	nvlist_t *rnvl = r->usn_nvl;
	int rc = 0;
	boolean_t lvb, rvb;

	for (; sortcol != NULL; sortcol = sortcol->sc_next) {
		char *lvstr = "";
		char *rvstr = "";
		uint32_t lv32 = 0;
		uint32_t rv32 = 0;
		uint64_t lv64 = 0;
		uint64_t rv64 = 0;
		zfs_prop_t prop = sortcol->sc_prop;
		const char *propname = NULL;
		boolean_t reverse = sortcol->sc_reverse;

		switch (prop) {
		case ZFS_PROP_TYPE:
			propname = "type";
			(void) nvlist_lookup_uint32(lnvl, propname, &lv32);
			(void) nvlist_lookup_uint32(rnvl, propname, &rv32);
			if (rv32 != lv32)
				rc = (rv32 < lv32) ? 1 : -1;
			break;
		case ZFS_PROP_NAME:
			propname = "name";
			if (numname) {
				(void) nvlist_lookup_uint64(lnvl, propname,
				    &lv64);
				(void) nvlist_lookup_uint64(rnvl, propname,
				    &rv64);
				if (rv64 != lv64)
					rc = (rv64 < lv64) ? 1 : -1;
			} else {
				(void) nvlist_lookup_string(lnvl, propname,
				    &lvstr);
				(void) nvlist_lookup_string(rnvl, propname,
				    &rvstr);
				rc = strcmp(lvstr, rvstr);
			}
			break;
		case ZFS_PROP_USED:
		case ZFS_PROP_QUOTA:
			if (!us_populated)
				break;
			if (prop == ZFS_PROP_USED)
				propname = "used";
			else
				propname = "quota";
			(void) nvlist_lookup_uint64(lnvl, propname, &lv64);
			(void) nvlist_lookup_uint64(rnvl, propname, &rv64);
			if (rv64 != lv64)
				rc = (rv64 < lv64) ? 1 : -1;
			break;
		}

		if (rc != 0) {
			if (rc < 0)
				return (reverse ? 1 : -1);
			else
				return (reverse ? -1 : 1);
		}
	}

	/*
	 * If entries still seem to be the same, check if they are of the same
	 * type (smbentity is added only if we are doing SID to POSIX ID
	 * translation where we can have duplicate type/name combinations).
	 */
	if (nvlist_lookup_boolean_value(lnvl, "smbentity", &lvb) == 0 &&
	    nvlist_lookup_boolean_value(rnvl, "smbentity", &rvb) == 0 &&
	    lvb != rvb)
		return (lvb < rvb ? -1 : 1);

	return (0);
}

static inline const char *
us_type2str(unsigned field_type)
{
	switch (field_type) {
	case USTYPE_PSX_USR:
		return ("POSIX User");
	case USTYPE_PSX_GRP:
		return ("POSIX Group");
	case USTYPE_SMB_USR:
		return ("SMB User");
	case USTYPE_SMB_GRP:
		return ("SMB Group");
	default:
		return ("Undefined");
	}
}

static int
userspace_cb(void *arg, const char *domain, uid_t rid, uint64_t space)
{
	us_cbdata_t *cb = (us_cbdata_t *)arg;
	zfs_userquota_prop_t prop = cb->cb_prop;
	char *name = NULL;
	char *propname;
	char sizebuf[32];
	us_node_t *node;
	uu_avl_pool_t *avl_pool = cb->cb_avl_pool;
	uu_avl_t *avl = cb->cb_avl;
	uu_avl_index_t idx;
	nvlist_t *props;
	us_node_t *n;
	zfs_sort_column_t *sortcol = cb->cb_sortcol;
	unsigned type;
	const char *typestr;
	size_t namelen;
	size_t typelen;
	size_t sizelen;
	int typeidx, nameidx, sizeidx;
	us_sort_info_t sortinfo = { sortcol, cb->cb_numname };
	boolean_t smbentity = B_FALSE;

	if (nvlist_alloc(&props, NV_UNIQUE_NAME, 0) != 0)
		nomem();
	node = safe_malloc(sizeof (us_node_t));
	uu_avl_node_init(node, &node->usn_avlnode, avl_pool);
	node->usn_nvl = props;

	if (domain != NULL && domain[0] != '\0') {
		/* SMB */
		char sid[ZFS_MAXNAMELEN + 32];
		uid_t id;
		int err;
		int flag = IDMAP_REQ_FLG_USE_CACHE;
		idmap_stat stat;

		smbentity = B_TRUE;

		(void) snprintf(sid, sizeof (sid), "%s-%u", domain, rid);

		if (prop == ZFS_PROP_GROUPUSED || prop == ZFS_PROP_GROUPQUOTA) {
			type = USTYPE_SMB_GRP;
			err = sid_to_id(sid, B_FALSE, &id);
		} else {
			type = USTYPE_SMB_USR;
			err = sid_to_id(sid, B_TRUE, &id);
		}

		if (err == 0) {
			rid = id;
			if (!cb->cb_sid2posix) {
				if (type == USTYPE_SMB_USR)
					stat = idmap_getwinnamebyuid(rid, flag,
					    &name, NULL);
				else
					stat = idmap_getwinnamebygid(rid, flag,
					    &name, NULL);
				if (stat != IDMAP_SUCCESS || name == NULL)
					name = sid;
			}
		}
	}

	if (cb->cb_sid2posix || domain == NULL || domain[0] == '\0') {
		/* POSIX or -i */
		if (prop == ZFS_PROP_GROUPUSED || prop == ZFS_PROP_GROUPQUOTA) {
			type = USTYPE_PSX_GRP;
			if (!cb->cb_numname) {
				struct group *g;

				if ((g = getgrgid(rid)) != NULL)
					name = g->gr_name;
			}
		} else {
			type = USTYPE_PSX_USR;
			if (!cb->cb_numname) {
				struct passwd *p;

				if ((p = getpwuid(rid)) != NULL)
					name = p->pw_name;
			}
		}
	}

	/*
	 * Make sure that the type/name combination is unique when doing
	 * SID to POSIX ID translation (hence changing the type from SMB to
	 * POSIX).
	 */
	if (cb->cb_sid2posix &&
	    nvlist_add_boolean_value(props, "smbentity", smbentity) != 0)
		nomem();

	/* Calculate/update width of TYPE field */
	typestr = us_type2str(type);
	typelen = strlen(gettext(typestr));
	typeidx = us_field_index("type");
	if (typelen > cb->cb_width[typeidx])
		cb->cb_width[typeidx] = typelen;
	if (nvlist_add_uint32(props, "type", type) != 0)
		nomem();

	/* Calculate/update width of NAME field */
	if ((cb->cb_numname && cb->cb_sid2posix) || name == NULL) {
		if (nvlist_add_uint64(props, "name", rid) != 0)
			nomem();
		namelen = snprintf(NULL, 0, "%u", rid);
	} else {
		if (nvlist_add_string(props, "name", name) != 0)
			nomem();
		namelen = strlen(name);
	}
	nameidx = us_field_index("name");
	if (namelen > cb->cb_width[nameidx])
		cb->cb_width[nameidx] = namelen;

	/*
	 * Check if this type/name combination is in the list and update it;
	 * otherwise add new node to the list.
	 */
	if ((n = uu_avl_find(avl, node, &sortinfo, &idx)) == NULL) {
		uu_avl_insert(avl, node, idx);
	} else {
		nvlist_free(props);
		free(node);
		node = n;
		props = node->usn_nvl;
	}

	/* Calculate/update width of USED/QUOTA fields */
	if (cb->cb_nicenum)
		zfs_nicenum(space, sizebuf, sizeof (sizebuf));
	else
		(void) snprintf(sizebuf, sizeof (sizebuf), "%llu", space);
	sizelen = strlen(sizebuf);
	if (prop == ZFS_PROP_USERUSED || prop == ZFS_PROP_GROUPUSED) {
		propname = "used";
		if (!nvlist_exists(props, "quota"))
			(void) nvlist_add_uint64(props, "quota", 0);
	} else {
		propname = "quota";
		if (!nvlist_exists(props, "used"))
			(void) nvlist_add_uint64(props, "used", 0);
	}
	sizeidx = us_field_index(propname);
	if (sizelen > cb->cb_width[sizeidx])
		cb->cb_width[sizeidx] = sizelen;

	if (nvlist_add_uint64(props, propname, space) != 0)
		nomem();

	return (0);
}

static void
print_us_node(boolean_t scripted, boolean_t parsable, int *fields, int types,
    size_t *width, us_node_t *node)
{
	nvlist_t *nvl = node->usn_nvl;
	char valstr[ZFS_MAXNAMELEN];
	boolean_t first = B_TRUE;
	int cfield = 0;
	int field;
	uint32_t ustype;

	/* Check type */
	(void) nvlist_lookup_uint32(nvl, "type", &ustype);
	if (!(ustype & types))
		return;

	while ((field = fields[cfield]) != USFIELD_LAST) {
		nvpair_t *nvp = NULL;
		data_type_t type;
		uint32_t val32;
		uint64_t val64;
		char *strval = NULL;

		while ((nvp = nvlist_next_nvpair(nvl, nvp)) != NULL) {
			if (strcmp(nvpair_name(nvp),
			    us_field_names[field]) == 0)
				break;
		}

		type = nvpair_type(nvp);
		switch (type) {
		case DATA_TYPE_UINT32:
			(void) nvpair_value_uint32(nvp, &val32);
			break;
		case DATA_TYPE_UINT64:
			(void) nvpair_value_uint64(nvp, &val64);
			break;
		case DATA_TYPE_STRING:
			(void) nvpair_value_string(nvp, &strval);
			break;
		default:
			(void) fprintf(stderr, "invalid data type\n");
		}

		switch (field) {
		case USFIELD_TYPE:
			strval = (char *)us_type2str(val32);
			break;
		case USFIELD_NAME:
			if (type == DATA_TYPE_UINT64) {
				(void) sprintf(valstr, "%llu", val64);
				strval = valstr;
			}
			break;
		case USFIELD_USED:
		case USFIELD_QUOTA:
			if (type == DATA_TYPE_UINT64) {
				if (parsable) {
					(void) sprintf(valstr, "%llu", val64);
				} else {
					zfs_nicenum(val64, valstr,
					    sizeof (valstr));
				}
				if (field == USFIELD_QUOTA &&
				    strcmp(valstr, "0") == 0)
					strval = "none";
				else
					strval = valstr;
			}
			break;
		}

		if (!first) {
			if (scripted)
				(void) printf("\t");
			else
				(void) printf("  ");
		}
		if (scripted)
			(void) printf("%s", strval);
		else if (field == USFIELD_TYPE || field == USFIELD_NAME)
			(void) printf("%-*s", width[field], strval);
		else
			(void) printf("%*s", width[field], strval);

		first = B_FALSE;
		cfield++;
	}

	(void) printf("\n");
}

static void
print_us(boolean_t scripted, boolean_t parsable, int *fields, int types,
    size_t *width, boolean_t rmnode, uu_avl_t *avl)
{
	us_node_t *node;
	const char *col;
	int cfield = 0;
	int field;

	if (!scripted) {
		boolean_t first = B_TRUE;

		while ((field = fields[cfield]) != USFIELD_LAST) {
			col = gettext(us_field_hdr[field]);
			if (field == USFIELD_TYPE || field == USFIELD_NAME) {
				(void) printf(first ? "%-*s" : "  %-*s",
				    width[field], col);
			} else {
				(void) printf(first ? "%*s" : "  %*s",
				    width[field], col);
			}
			first = B_FALSE;
			cfield++;
		}
		(void) printf("\n");
	}

	for (node = uu_avl_first(avl); node; node = uu_avl_next(avl, node)) {
		print_us_node(scripted, parsable, fields, types, width, node);
		if (rmnode)
			nvlist_free(node->usn_nvl);
	}
}

static int
zfs_do_userspace(int argc, char **argv)
{
	zfs_handle_t *zhp;
	zfs_userquota_prop_t p;
	uu_avl_pool_t *avl_pool;
	uu_avl_t *avl_tree;
	uu_avl_walk_t *walk;
	char *delim;
	char deffields[] = "type,name,used,quota";
	char *ofield = NULL;
	char *tfield = NULL;
	int cfield = 0;
	int fields[256];
	int i;
	boolean_t scripted = B_FALSE;
	boolean_t prtnum = B_FALSE;
	boolean_t parsable = B_FALSE;
	boolean_t sid2posix = B_FALSE;
	int ret = 0;
	int c;
	zfs_sort_column_t *sortcol = NULL;
	int types = USTYPE_PSX_USR | USTYPE_SMB_USR;
	us_cbdata_t cb;
	us_node_t *node;
	us_node_t *rmnode;
	uu_list_pool_t *listpool;
	uu_list_t *list;
	uu_avl_index_t idx = 0;
	uu_list_index_t idx2 = 0;

	if (argc < 2)
		usage(B_FALSE);

	if (strcmp(argv[0], "groupspace") == 0)
		/* Toggle default group types */
		types = USTYPE_PSX_GRP | USTYPE_SMB_GRP;

	while ((c = getopt(argc, argv, "nHpo:s:S:t:i")) != -1) {
		switch (c) {
		case 'n':
			prtnum = B_TRUE;
			break;
		case 'H':
			scripted = B_TRUE;
			break;
		case 'p':
			parsable = B_TRUE;
			break;
		case 'o':
			ofield = optarg;
			break;
		case 's':
		case 'S':
			if (zfs_add_sort_column(&sortcol, optarg,
			    c == 's' ? B_FALSE : B_TRUE) != 0) {
				(void) fprintf(stderr,
				    gettext("invalid field '%s'\n"), optarg);
				usage(B_FALSE);
			}
			break;
		case 't':
			tfield = optarg;
			break;
		case 'i':
			sid2posix = B_TRUE;
			break;
		case ':':
			(void) fprintf(stderr, gettext("missing argument for "
			    "'%c' option\n"), optopt);
			usage(B_FALSE);
			break;
		case '?':
			(void) fprintf(stderr, gettext("invalid option '%c'\n"),
			    optopt);
			usage(B_FALSE);
		}
	}

	argc -= optind;
	argv += optind;

	if (argc < 1) {
		(void) fprintf(stderr, gettext("missing dataset name\n"));
		usage(B_FALSE);
	}
	if (argc > 1) {
		(void) fprintf(stderr, gettext("too many arguments\n"));
		usage(B_FALSE);
	}

	/* Use default output fields if not specified using -o */
	if (ofield == NULL)
		ofield = deffields;
	do {
		if ((delim = strchr(ofield, ',')) != NULL)
			*delim = '\0';
		if ((fields[cfield++] = us_field_index(ofield)) == -1) {
			(void) fprintf(stderr, gettext("invalid type '%s' "
			    "for -o option\n"), ofield);
			return (-1);
		}
		if (delim != NULL)
			ofield = delim + 1;
	} while (delim != NULL);
	fields[cfield] = USFIELD_LAST;

	/* Override output types (-t option) */
	if (tfield != NULL) {
		types = 0;

		do {
			boolean_t found = B_FALSE;

			if ((delim = strchr(tfield, ',')) != NULL)
				*delim = '\0';
			for (i = 0; i < sizeof (us_type_bits) / sizeof (int);
			    i++) {
				if (strcmp(tfield, us_type_names[i]) == 0) {
					found = B_TRUE;
					types |= us_type_bits[i];
					break;
				}
			}
			if (!found) {
				(void) fprintf(stderr, gettext("invalid type "
				    "'%s' for -t option\n"), tfield);
				return (-1);
			}
			if (delim != NULL)
				tfield = delim + 1;
		} while (delim != NULL);
	}

	if ((zhp = zfs_open(g_zfs, argv[0], ZFS_TYPE_DATASET)) == NULL)
		return (1);

	if ((avl_pool = uu_avl_pool_create("us_avl_pool", sizeof (us_node_t),
	    offsetof(us_node_t, usn_avlnode), us_compare, UU_DEFAULT)) == NULL)
		nomem();
	if ((avl_tree = uu_avl_create(avl_pool, NULL, UU_DEFAULT)) == NULL)
		nomem();

	/* Always add default sorting columns */
	(void) zfs_add_sort_column(&sortcol, "type", B_FALSE);
	(void) zfs_add_sort_column(&sortcol, "name", B_FALSE);

	cb.cb_sortcol = sortcol;
	cb.cb_numname = prtnum;
	cb.cb_nicenum = !parsable;
	cb.cb_avl_pool = avl_pool;
	cb.cb_avl = avl_tree;
	cb.cb_sid2posix = sid2posix;

	for (i = 0; i < USFIELD_LAST; i++)
		cb.cb_width[i] = strlen(gettext(us_field_hdr[i]));

	for (p = 0; p < ZFS_NUM_USERQUOTA_PROPS; p++) {
		if (((p == ZFS_PROP_USERUSED || p == ZFS_PROP_USERQUOTA) &&
		    !(types & (USTYPE_PSX_USR | USTYPE_SMB_USR))) ||
		    ((p == ZFS_PROP_GROUPUSED || p == ZFS_PROP_GROUPQUOTA) &&
		    !(types & (USTYPE_PSX_GRP | USTYPE_SMB_GRP))))
			continue;
		cb.cb_prop = p;
		if ((ret = zfs_userspace(zhp, p, userspace_cb, &cb)) != 0)
			return (ret);
	}

	/* Sort the list */
	if ((node = uu_avl_first(avl_tree)) == NULL)
		return (0);

	us_populated = B_TRUE;

	listpool = uu_list_pool_create("tmplist", sizeof (us_node_t),
	    offsetof(us_node_t, usn_listnode), NULL, UU_DEFAULT);
	list = uu_list_create(listpool, NULL, UU_DEFAULT);
	uu_list_node_init(node, &node->usn_listnode, listpool);

	while (node != NULL) {
		rmnode = node;
		node = uu_avl_next(avl_tree, node);
		uu_avl_remove(avl_tree, rmnode);
		if (uu_list_find(list, rmnode, NULL, &idx2) == NULL)
			uu_list_insert(list, rmnode, idx2);
	}

	for (node = uu_list_first(list); node != NULL;
	    node = uu_list_next(list, node)) {
		us_sort_info_t sortinfo = { sortcol, cb.cb_numname };

		if (uu_avl_find(avl_tree, node, &sortinfo, &idx) == NULL)
			uu_avl_insert(avl_tree, node, idx);
	}

	uu_list_destroy(list);
	uu_list_pool_destroy(listpool);

	/* Print and free node nvlist memory */
	print_us(scripted, parsable, fields, types, cb.cb_width, B_TRUE,
	    cb.cb_avl);

	zfs_free_sort_columns(sortcol);

	/* Clean up the AVL tree */
	if ((walk = uu_avl_walk_start(cb.cb_avl, UU_WALK_ROBUST)) == NULL)
		nomem();

	while ((node = uu_avl_walk_next(walk)) != NULL) {
		uu_avl_remove(cb.cb_avl, node);
		free(node);
	}

	uu_avl_walk_end(walk);
	uu_avl_destroy(avl_tree);
	uu_avl_pool_destroy(avl_pool);

	return (ret);
}

/*
 * list [-Hp][-r|-d max] [-o property[,...]] [-s property] ... [-S property] ...
 *      [-t type[,...]] [filesystem|volume|snapshot] ...
 *
 *	-H	Scripted mode; elide headers and separate columns by tabs.
 *	-p	Display values in parsable (literal) format.
 *	-r	Recurse over all children.
 *	-d	Limit recursion by depth.
 *	-o	Control which fields to display.
 *	-s	Specify sort columns, descending order.
 *	-S	Specify sort columns, ascending order.
 *	-t	Control which object types to display.
 *
 * When given no arguments, list all filesystems in the system.
 * Otherwise, list the specified datasets, optionally recursing down them if
 * '-r' is specified.
 */
typedef struct list_cbdata {
	boolean_t	cb_first;
	boolean_t	cb_literal;
	boolean_t	cb_scripted;
	zprop_list_t	*cb_proplist;
} list_cbdata_t;

/*
 * Given a list of columns to display, output appropriate headers for each one.
 */
static void
print_header(list_cbdata_t *cb)
{
	zprop_list_t *pl = cb->cb_proplist;
	char headerbuf[ZFS_MAXPROPLEN];
	const char *header;
	int i;
	boolean_t first = B_TRUE;
	boolean_t right_justify;

	for (; pl != NULL; pl = pl->pl_next) {
		if (!first) {
			(void) printf("  ");
		} else {
			first = B_FALSE;
		}

		right_justify = B_FALSE;
		if (pl->pl_prop != ZPROP_INVAL) {
			header = zfs_prop_column_name(pl->pl_prop);
			right_justify = zfs_prop_align_right(pl->pl_prop);
		} else {
			for (i = 0; pl->pl_user_prop[i] != '\0'; i++)
				headerbuf[i] = toupper(pl->pl_user_prop[i]);
			headerbuf[i] = '\0';
			header = headerbuf;
		}

		if (pl->pl_next == NULL && !right_justify)
			(void) printf("%s", header);
		else if (right_justify)
			(void) printf("%*s", pl->pl_width, header);
		else
			(void) printf("%-*s", pl->pl_width, header);
	}

	(void) printf("\n");
}

/*
 * Given a dataset and a list of fields, print out all the properties according
 * to the described layout.
 */
static void
print_dataset(zfs_handle_t *zhp, list_cbdata_t *cb)
{
	zprop_list_t *pl = cb->cb_proplist;
	boolean_t first = B_TRUE;
	char property[ZFS_MAXPROPLEN];
	nvlist_t *userprops = zfs_get_user_props(zhp);
	nvlist_t *propval;
	char *propstr;
	boolean_t right_justify;

	for (; pl != NULL; pl = pl->pl_next) {
		if (!first) {
			if (cb->cb_scripted)
				(void) printf("\t");
			else
				(void) printf("  ");
		} else {
			first = B_FALSE;
		}

		if (pl->pl_prop != ZPROP_INVAL) {
			if (zfs_prop_get(zhp, pl->pl_prop, property,
			    sizeof (property), NULL, NULL, 0,
			    cb->cb_literal) != 0)
				propstr = "-";
			else
				propstr = property;
			right_justify = zfs_prop_align_right(pl->pl_prop);
		} else if (zfs_prop_userquota(pl->pl_user_prop)) {
			if (zfs_prop_get_userquota(zhp, pl->pl_user_prop,
			    property, sizeof (property), cb->cb_literal) != 0)
				propstr = "-";
			else
				propstr = property;
			right_justify = B_TRUE;
		} else if (zfs_prop_written(pl->pl_user_prop)) {
			if (zfs_prop_get_written(zhp, pl->pl_user_prop,
			    property, sizeof (property), cb->cb_literal) != 0)
				propstr = "-";
			else
				propstr = property;
			right_justify = B_TRUE;
		} else {
			if (nvlist_lookup_nvlist(userprops,
			    pl->pl_user_prop, &propval) != 0)
				propstr = "-";
			else
				verify(nvlist_lookup_string(propval,
				    ZPROP_VALUE, &propstr) == 0);
			right_justify = B_FALSE;
		}

		/*
		 * If this is being called in scripted mode, or if this is the
		 * last column and it is left-justified, don't include a width
		 * format specifier.
		 */
		if (cb->cb_scripted || (pl->pl_next == NULL && !right_justify))
			(void) printf("%s", propstr);
		else if (right_justify)
			(void) printf("%*s", pl->pl_width, propstr);
		else
			(void) printf("%-*s", pl->pl_width, propstr);
	}

	(void) printf("\n");
}

/*
 * Generic callback function to list a dataset or snapshot.
 */
static int
list_callback(zfs_handle_t *zhp, void *data)
{
	list_cbdata_t *cbp = data;

	if (cbp->cb_first) {
		if (!cbp->cb_scripted)
			print_header(cbp);
		cbp->cb_first = B_FALSE;
	}

	print_dataset(zhp, cbp);

	return (0);
}

static int
zfs_do_list(int argc, char **argv)
{
	int c;
	static char default_fields[] =
	    "name,used,available,referenced,mountpoint";
	int types = ZFS_TYPE_DATASET;
	boolean_t types_specified = B_FALSE;
	char *fields = NULL;
	list_cbdata_t cb = { 0 };
	char *value;
	int limit = 0;
	int ret = 0;
	zfs_sort_column_t *sortcol = NULL;
	int flags = ZFS_ITER_PROP_LISTSNAPS | ZFS_ITER_ARGS_CAN_BE_PATHS;

	/* check options */
	while ((c = getopt(argc, argv, "HS:d:o:prs:t:")) != -1) {
		switch (c) {
		case 'o':
			fields = optarg;
			break;
		case 'p':
			cb.cb_literal = B_TRUE;
			flags |= ZFS_ITER_LITERAL_PROPS;
			break;
		case 'd':
			limit = parse_depth(optarg, &flags);
			break;
		case 'r':
			flags |= ZFS_ITER_RECURSE;
			break;
		case 'H':
			cb.cb_scripted = B_TRUE;
			break;
		case 's':
			if (zfs_add_sort_column(&sortcol, optarg,
			    B_FALSE) != 0) {
				(void) fprintf(stderr,
				    gettext("invalid property '%s'\n"), optarg);
				usage(B_FALSE);
			}
			break;
		case 'S':
			if (zfs_add_sort_column(&sortcol, optarg,
			    B_TRUE) != 0) {
				(void) fprintf(stderr,
				    gettext("invalid property '%s'\n"), optarg);
				usage(B_FALSE);
			}
			break;
		case 't':
			types = 0;
			types_specified = B_TRUE;
			flags &= ~ZFS_ITER_PROP_LISTSNAPS;
			while (*optarg != '\0') {
				static char *type_subopts[] = { "filesystem",
				    "volume", "snapshot", "snap", "bookmark",
				    "all", NULL };

				switch (getsubopt(&optarg, type_subopts,
				    &value)) {
				case 0:
					types |= ZFS_TYPE_FILESYSTEM;
					break;
				case 1:
					types |= ZFS_TYPE_VOLUME;
					break;
				case 2:
				case 3:
					types |= ZFS_TYPE_SNAPSHOT;
					break;
				case 4:
					types |= ZFS_TYPE_BOOKMARK;
					break;
				case 5:
					types = ZFS_TYPE_DATASET |
					    ZFS_TYPE_BOOKMARK;
					break;
				default:
					(void) fprintf(stderr,
					    gettext("invalid type '%s'\n"),
					    value);
					usage(B_FALSE);
				}
			}
			break;
		case ':':
			(void) fprintf(stderr, gettext("missing argument for "
			    "'%c' option\n"), optopt);
			usage(B_FALSE);
			break;
		case '?':
			(void) fprintf(stderr, gettext("invalid option '%c'\n"),
			    optopt);
			usage(B_FALSE);
		}
	}

	argc -= optind;
	argv += optind;

	if (fields == NULL)
		fields = default_fields;

	/*
	 * If "-o space" and no types were specified, don't display snapshots.
	 */
	if (strcmp(fields, "space") == 0 && types_specified == B_FALSE)
		types &= ~ZFS_TYPE_SNAPSHOT;

	/*
	 * If the user specifies '-o all', the zprop_get_list() doesn't
	 * normally include the name of the dataset.  For 'zfs list', we always
	 * want this property to be first.
	 */
	if (zprop_get_list(g_zfs, fields, &cb.cb_proplist, ZFS_TYPE_DATASET)
	    != 0)
		usage(B_FALSE);

	cb.cb_first = B_TRUE;

	ret = zfs_for_each(argc, argv, flags, types, sortcol, &cb.cb_proplist,
	    limit, list_callback, &cb);

	zprop_free_list(cb.cb_proplist);
	zfs_free_sort_columns(sortcol);

	if (ret == 0 && cb.cb_first && !cb.cb_scripted)
		(void) printf(gettext("no datasets available\n"));

	return (ret);
}

/*
 * zfs rename [-f] <fs | snap | vol> <fs | snap | vol>
 * zfs rename [-f] -p <fs | vol> <fs | vol>
 * zfs rename -r <snap> <snap>
 *
 * Renames the given dataset to another of the same type.
 *
 * The '-p' flag creates all the non-existing ancestors of the target first.
 */
/* ARGSUSED */
static int
zfs_do_rename(int argc, char **argv)
{
	zfs_handle_t *zhp;
	int c;
	int ret = 0;
	boolean_t recurse = B_FALSE;
	boolean_t parents = B_FALSE;
	boolean_t force_unmount = B_FALSE;

	/* check options */
	while ((c = getopt(argc, argv, "prf")) != -1) {
		switch (c) {
		case 'p':
			parents = B_TRUE;
			break;
		case 'r':
			recurse = B_TRUE;
			break;
		case 'f':
			force_unmount = B_TRUE;
			break;
		case '?':
		default:
			(void) fprintf(stderr, gettext("invalid option '%c'\n"),
			    optopt);
			usage(B_FALSE);
		}
	}

	argc -= optind;
	argv += optind;

	/* check number of arguments */
	if (argc < 1) {
		(void) fprintf(stderr, gettext("missing source dataset "
		    "argument\n"));
		usage(B_FALSE);
	}
	if (argc < 2) {
		(void) fprintf(stderr, gettext("missing target dataset "
		    "argument\n"));
		usage(B_FALSE);
	}
	if (argc > 2) {
		(void) fprintf(stderr, gettext("too many arguments\n"));
		usage(B_FALSE);
	}

	if (recurse && parents) {
		(void) fprintf(stderr, gettext("-p and -r options are mutually "
		    "exclusive\n"));
		usage(B_FALSE);
	}

	if (recurse && strchr(argv[0], '@') == 0) {
		(void) fprintf(stderr, gettext("source dataset for recursive "
		    "rename must be a snapshot\n"));
		usage(B_FALSE);
	}

	if ((zhp = zfs_open(g_zfs, argv[0], parents ? ZFS_TYPE_FILESYSTEM |
	    ZFS_TYPE_VOLUME : ZFS_TYPE_DATASET)) == NULL)
		return (1);

	/* If we were asked and the name looks good, try to create ancestors. */
	if (parents && zfs_name_valid(argv[1], zfs_get_type(zhp)) &&
	    zfs_create_ancestors(g_zfs, argv[1]) != 0) {
		zfs_close(zhp);
		return (1);
	}

	ret = (zfs_rename(zhp, argv[1], recurse, force_unmount) != 0);

	zfs_close(zhp);
	return (ret);
}

/*
 * zfs promote <fs>
 *
 * Promotes the given clone fs to be the parent
 */
/* ARGSUSED */
static int
zfs_do_promote(int argc, char **argv)
{
	zfs_handle_t *zhp;
	int ret = 0;

	/* check options */
	if (argc > 1 && argv[1][0] == '-') {
		(void) fprintf(stderr, gettext("invalid option '%c'\n"),
		    argv[1][1]);
		usage(B_FALSE);
	}

	/* check number of arguments */
	if (argc < 2) {
		(void) fprintf(stderr, gettext("missing clone filesystem"
		    " argument\n"));
		usage(B_FALSE);
	}
	if (argc > 2) {
		(void) fprintf(stderr, gettext("too many arguments\n"));
		usage(B_FALSE);
	}

	zhp = zfs_open(g_zfs, argv[1], ZFS_TYPE_FILESYSTEM | ZFS_TYPE_VOLUME);
	if (zhp == NULL)
		return (1);

	ret = (zfs_promote(zhp) != 0);


	zfs_close(zhp);
	return (ret);
}

/*
 * zfs rollback [-rRf] <snapshot>
 *
 *	-r	Delete any intervening snapshots before doing rollback
 *	-R	Delete any snapshots and their clones
 *	-f	ignored for backwards compatability
 *
 * Given a filesystem, rollback to a specific snapshot, discarding any changes
 * since then and making it the active dataset.  If more recent snapshots exist,
 * the command will complain unless the '-r' flag is given.
 */
typedef struct rollback_cbdata {
	uint64_t	cb_create;
	boolean_t	cb_first;
	int		cb_doclones;
	char		*cb_target;
	int		cb_error;
	boolean_t	cb_recurse;
} rollback_cbdata_t;

static int
rollback_check_dependent(zfs_handle_t *zhp, void *data)
{
	rollback_cbdata_t *cbp = data;

	if (cbp->cb_first && cbp->cb_recurse) {
		(void) fprintf(stderr, gettext("cannot rollback to "
		    "'%s': clones of previous snapshots exist\n"),
		    cbp->cb_target);
		(void) fprintf(stderr, gettext("use '-R' to "
		    "force deletion of the following clones and "
		    "dependents:\n"));
		cbp->cb_first = 0;
		cbp->cb_error = 1;
	}

	(void) fprintf(stderr, "%s\n", zfs_get_name(zhp));

	zfs_close(zhp);
	return (0);
}

/*
 * Report any snapshots more recent than the one specified.  Used when '-r' is
 * not specified.  We reuse this same callback for the snapshot dependents - if
 * 'cb_dependent' is set, then this is a dependent and we should report it
 * without checking the transaction group.
 */
static int
rollback_check(zfs_handle_t *zhp, void *data)
{
	rollback_cbdata_t *cbp = data;

	if (cbp->cb_doclones) {
		zfs_close(zhp);
		return (0);
	}

	if (zfs_prop_get_int(zhp, ZFS_PROP_CREATETXG) > cbp->cb_create) {
		if (cbp->cb_first && !cbp->cb_recurse) {
			(void) fprintf(stderr, gettext("cannot "
			    "rollback to '%s': more recent snapshots "
			    "or bookmarks exist\n"),
			    cbp->cb_target);
			(void) fprintf(stderr, gettext("use '-r' to "
			    "force deletion of the following "
			    "snapshots and bookmarks:\n"));
			cbp->cb_first = 0;
			cbp->cb_error = 1;
		}

		if (cbp->cb_recurse) {
			if (zfs_iter_dependents(zhp, B_TRUE,
			    rollback_check_dependent, cbp) != 0) {
				zfs_close(zhp);
				return (-1);
			}
		} else {
			(void) fprintf(stderr, "%s\n",
			    zfs_get_name(zhp));
		}
	}
	zfs_close(zhp);
	return (0);
}

static int
zfs_do_rollback(int argc, char **argv)
{
	int ret = 0;
	int c;
	boolean_t force = B_FALSE;
	rollback_cbdata_t cb = { 0 };
	zfs_handle_t *zhp, *snap;
	char parentname[ZFS_MAXNAMELEN];
	char *delim;

	/* check options */
	while ((c = getopt(argc, argv, "rRf")) != -1) {
		switch (c) {
		case 'r':
			cb.cb_recurse = 1;
			break;
		case 'R':
			cb.cb_recurse = 1;
			cb.cb_doclones = 1;
			break;
		case 'f':
			force = B_TRUE;
			break;
		case '?':
			(void) fprintf(stderr, gettext("invalid option '%c'\n"),
			    optopt);
			usage(B_FALSE);
		}
	}

	argc -= optind;
	argv += optind;

	/* check number of arguments */
	if (argc < 1) {
		(void) fprintf(stderr, gettext("missing dataset argument\n"));
		usage(B_FALSE);
	}
	if (argc > 1) {
		(void) fprintf(stderr, gettext("too many arguments\n"));
		usage(B_FALSE);
	}

	/* open the snapshot */
	if ((snap = zfs_open(g_zfs, argv[0], ZFS_TYPE_SNAPSHOT)) == NULL)
		return (1);

	/* open the parent dataset */
	(void) strlcpy(parentname, argv[0], sizeof (parentname));
	verify((delim = strrchr(parentname, '@')) != NULL);
	*delim = '\0';
	if ((zhp = zfs_open(g_zfs, parentname, ZFS_TYPE_DATASET)) == NULL) {
		zfs_close(snap);
		return (1);
	}

	/*
	 * Check for more recent snapshots and/or clones based on the presence
	 * of '-r' and '-R'.
	 */
	cb.cb_target = argv[0];
	cb.cb_create = zfs_prop_get_int(snap, ZFS_PROP_CREATETXG);
	cb.cb_first = B_TRUE;
	cb.cb_error = 0;
	if ((ret = zfs_iter_snapshots(zhp, rollback_check, &cb)) != 0)
		goto out;
	if ((ret = zfs_iter_bookmarks(zhp, rollback_check, &cb)) != 0)
		goto out;

	if ((ret = cb.cb_error) != 0)
		goto out;

	/*
	 * Rollback parent to the given snapshot.
	 */
	ret = zfs_rollback(zhp, snap, force);

out:
	zfs_close(snap);
	zfs_close(zhp);

	if (ret == 0)
		return (0);
	else
		return (1);
}

/*
 * zfs set property=value { fs | snap | vol } ...
 *
 * Sets the given property for all datasets specified on the command line.
 */
typedef struct set_cbdata {
	char		*cb_propname;
	char		*cb_value;
} set_cbdata_t;

static int
set_callback(zfs_handle_t *zhp, void *data)
{
	set_cbdata_t *cbp = data;

	if (zfs_prop_set(zhp, cbp->cb_propname, cbp->cb_value) != 0) {
		switch (libzfs_errno(g_zfs)) {
		case EZFS_MOUNTFAILED:
			(void) fprintf(stderr, gettext("property may be set "
			    "but unable to remount filesystem\n"));
			break;
		case EZFS_SHARENFSFAILED:
			(void) fprintf(stderr, gettext("property may be set "
			    "but unable to reshare filesystem\n"));
			break;
		}
		return (1);
	}
	return (0);
}

static int
zfs_do_set(int argc, char **argv)
{
	set_cbdata_t cb;
	int ret = 0;

	/* check for options */
	if (argc > 1 && argv[1][0] == '-') {
		(void) fprintf(stderr, gettext("invalid option '%c'\n"),
		    argv[1][1]);
		usage(B_FALSE);
	}

	/* check number of arguments */
	if (argc < 2) {
		(void) fprintf(stderr, gettext("missing property=value "
		    "argument\n"));
		usage(B_FALSE);
	}
	if (argc < 3) {
		(void) fprintf(stderr, gettext("missing dataset name\n"));
		usage(B_FALSE);
	}

	/* validate property=value argument */
	cb.cb_propname = argv[1];
	if (((cb.cb_value = strchr(cb.cb_propname, '=')) == NULL) ||
	    (cb.cb_value[1] == '\0')) {
		(void) fprintf(stderr, gettext("missing value in "
		    "property=value argument\n"));
		usage(B_FALSE);
	}

	*cb.cb_value = '\0';
	cb.cb_value++;

	if (*cb.cb_propname == '\0') {
		(void) fprintf(stderr,
		    gettext("missing property in property=value argument\n"));
		usage(B_FALSE);
	}

	ret = zfs_for_each(argc - 2, argv + 2, NULL,
	    ZFS_TYPE_DATASET, NULL, NULL, 0, set_callback, &cb);

	return (ret);
}

typedef struct snap_cbdata {
	nvlist_t *sd_nvl;
	boolean_t sd_recursive;
	const char *sd_snapname;
} snap_cbdata_t;

static int
zfs_snapshot_cb(zfs_handle_t *zhp, void *arg)
{
	snap_cbdata_t *sd = arg;
	char *name;
	int rv = 0;
	int error;

	if (sd->sd_recursive &&
	    zfs_prop_get_int(zhp, ZFS_PROP_INCONSISTENT) != 0) {
		zfs_close(zhp);
		return (0);
	}

	error = asprintf(&name, "%s@%s", zfs_get_name(zhp), sd->sd_snapname);
	if (error == -1)
		nomem();
	fnvlist_add_boolean(sd->sd_nvl, name);
	free(name);

	if (sd->sd_recursive)
		rv = zfs_iter_filesystems(zhp, zfs_snapshot_cb, sd);
	zfs_close(zhp);
	return (rv);
}

/*
 * zfs snapshot [-r] [-o prop=value] ... <fs@snap>
 *
 * Creates a snapshot with the given name.  While functionally equivalent to
 * 'zfs create', it is a separate command to differentiate intent.
 */
static int
zfs_do_snapshot(int argc, char **argv)
{
	int ret = 0;
	char c;
	nvlist_t *props;
	snap_cbdata_t sd = { 0 };
	boolean_t multiple_snaps = B_FALSE;

	if (nvlist_alloc(&props, NV_UNIQUE_NAME, 0) != 0)
		nomem();
	if (nvlist_alloc(&sd.sd_nvl, NV_UNIQUE_NAME, 0) != 0)
		nomem();

	/* check options */
	while ((c = getopt(argc, argv, "ro:")) != -1) {
		switch (c) {
		case 'o':
			if (parseprop(props, optarg))
				return (1);
			break;
		case 'r':
			sd.sd_recursive = B_TRUE;
			multiple_snaps = B_TRUE;
			break;
		case '?':
			(void) fprintf(stderr, gettext("invalid option '%c'\n"),
			    optopt);
			goto usage;
		}
	}

	argc -= optind;
	argv += optind;

	/* check number of arguments */
	if (argc < 1) {
		(void) fprintf(stderr, gettext("missing snapshot argument\n"));
		goto usage;
	}

	if (argc > 1)
		multiple_snaps = B_TRUE;
	for (; argc > 0; argc--, argv++) {
		char *atp;
		zfs_handle_t *zhp;

		atp = strchr(argv[0], '@');
		if (atp == NULL)
			goto usage;
		*atp = '\0';
		sd.sd_snapname = atp + 1;
		zhp = zfs_open(g_zfs, argv[0],
		    ZFS_TYPE_FILESYSTEM | ZFS_TYPE_VOLUME);
		if (zhp == NULL)
			goto usage;
		if (zfs_snapshot_cb(zhp, &sd) != 0)
			goto usage;
	}

	ret = zfs_snapshot_nvl(g_zfs, sd.sd_nvl, props);
	nvlist_free(sd.sd_nvl);
	nvlist_free(props);
	if (ret != 0 && multiple_snaps)
		(void) fprintf(stderr, gettext("no snapshots were created\n"));
	return (ret != 0);

usage:
	nvlist_free(sd.sd_nvl);
	nvlist_free(props);
	usage(B_FALSE);
	return (-1);
}

/*
 * Send a backup stream to stdout.
 */
static int
zfs_do_send(int argc, char **argv)
{
	char *fromname = NULL;
	char *toname = NULL;
	char *cp;
	zfs_handle_t *zhp;
	sendflags_t flags = { 0 };
	int c, err;
	nvlist_t *dbgnv = NULL;
	boolean_t extraverbose = B_FALSE;

	/* check options */
<<<<<<< HEAD
	while ((c = getopt(argc, argv, ":i:I:RDpvnPes")) != -1) {
=======
	while ((c = getopt(argc, argv, ":i:I:RDpvnPLe")) != -1) {
>>>>>>> 8dcafc60
		switch (c) {
		case 'i':
			if (fromname)
				usage(B_FALSE);
			fromname = optarg;
			break;
		case 'I':
			if (fromname)
				usage(B_FALSE);
			fromname = optarg;
			flags.doall = B_TRUE;
			break;
		case 'R':
			flags.replicate = B_TRUE;
			break;
		case 'p':
			flags.props = B_TRUE;
			break;
		case 'P':
			flags.parsable = B_TRUE;
			flags.verbose = B_TRUE;
			break;
		case 'v':
			if (flags.verbose)
				extraverbose = B_TRUE;
			flags.verbose = B_TRUE;
			flags.progress = B_TRUE;
			break;
		case 'D':
			flags.dedup = B_TRUE;
			break;
		case 'n':
			flags.dryrun = B_TRUE;
			break;
		case 'L':
			flags.largeblock = B_TRUE;
			break;
		case 'e':
			flags.embed_data = B_TRUE;
			break;
		case 's':
			flags.sendsize = B_TRUE;
			break;
		case ':':
			(void) fprintf(stderr, gettext("missing argument for "
			    "'%c' option\n"), optopt);
			usage(B_FALSE);
			break;
		case '?':
			(void) fprintf(stderr, gettext("invalid option '%c'\n"),
			    optopt);
			usage(B_FALSE);
		}
	}

	argc -= optind;
	argv += optind;

	/* check number of arguments */
	if (argc < 1) {
		(void) fprintf(stderr, gettext("missing snapshot argument\n"));
		usage(B_FALSE);
	}
	if (argc > 1) {
		(void) fprintf(stderr, gettext("too many arguments\n"));
		usage(B_FALSE);
	}

	if (flags.sendsize) {
		int fd = open("/dev/null", O_WRONLY|O_LARGEFILE);
		if (fd < 0) {
			perror("failed to open /dev/null");
			return (1);
		}
		if ((dup2(fd, STDOUT_FILENO)) < 0) {
			perror("failed to dup2(/dev/null,STDOUT_FILENO)");
			return (1);
		}
	} else if (!flags.dryrun && isatty(STDOUT_FILENO)) {
		(void) fprintf(stderr,
		    gettext("Error: Stream can not be written to a terminal.\n"
		    "You must redirect standard output.\n"));
		return (1);
	}

	/*
	 * Special case sending a filesystem, or from a bookmark.
	 */
	if (strchr(argv[0], '@') == NULL ||
	    (fromname && strchr(fromname, '#') != NULL)) {
		char frombuf[ZFS_MAXNAMELEN];
		enum lzc_send_flags lzc_flags = 0;

		if (flags.replicate || flags.doall || flags.props ||
		    flags.dedup || flags.dryrun || flags.verbose ||
		    flags.progress) {
			(void) fprintf(stderr,
			    gettext("Error: "
			    "Unsupported flag with filesystem or bookmark.\n"));
			return (1);
		}

		zhp = zfs_open(g_zfs, argv[0], ZFS_TYPE_DATASET);
		if (zhp == NULL)
			return (1);

		if (flags.largeblock)
			lzc_flags |= LZC_SEND_FLAG_LARGE_BLOCK;
		if (flags.embed_data)
			lzc_flags |= LZC_SEND_FLAG_EMBED_DATA;

		if (fromname != NULL &&
		    (fromname[0] == '#' || fromname[0] == '@')) {
			/*
			 * Incremental source name begins with # or @.
			 * Default to same fs as target.
			 */
			(void) strncpy(frombuf, argv[0], sizeof (frombuf));
			cp = strchr(frombuf, '@');
			if (cp != NULL)
				*cp = '\0';
			(void) strlcat(frombuf, fromname, sizeof (frombuf));
			fromname = frombuf;
		}
		err = zfs_send_one(zhp, fromname, STDOUT_FILENO, lzc_flags);
		zfs_close(zhp);
		return (err != 0);
	}

	cp = strchr(argv[0], '@');
	*cp = '\0';
	toname = cp + 1;
	zhp = zfs_open(g_zfs, argv[0], ZFS_TYPE_FILESYSTEM | ZFS_TYPE_VOLUME);
	if (zhp == NULL)
		return (1);

	/*
	 * If they specified the full path to the snapshot, chop off
	 * everything except the short name of the snapshot, but special
	 * case if they specify the origin.
	 */
	if (fromname && (cp = strchr(fromname, '@')) != NULL) {
		char origin[ZFS_MAXNAMELEN];
		zprop_source_t src;

		(void) zfs_prop_get(zhp, ZFS_PROP_ORIGIN,
		    origin, sizeof (origin), &src, NULL, 0, B_FALSE);

		if (strcmp(origin, fromname) == 0) {
			fromname = NULL;
			flags.fromorigin = B_TRUE;
		} else {
			*cp = '\0';
			if (cp != fromname && strcmp(argv[0], fromname)) {
				(void) fprintf(stderr,
				    gettext("incremental source must be "
				    "in same filesystem\n"));
				usage(B_FALSE);
			}
			fromname = cp + 1;
			if (strchr(fromname, '@') || strchr(fromname, '/')) {
				(void) fprintf(stderr,
				    gettext("invalid incremental source\n"));
				usage(B_FALSE);
			}
		}
	}

	if (flags.replicate && fromname == NULL)
		flags.doall = B_TRUE;

	err = zfs_send(zhp, fromname, toname, &flags, STDOUT_FILENO, NULL, 0,
	    extraverbose ? &dbgnv : NULL);

	if (extraverbose && dbgnv != NULL) {
		/*
		 * dump_nvlist prints to stdout, but that's been
		 * redirected to a file.  Make it print to stderr
		 * instead.
		 */
		(void) dup2(STDERR_FILENO, STDOUT_FILENO);
		dump_nvlist(dbgnv, 0);
		nvlist_free(dbgnv);
	}
	zfs_close(zhp);

	return (err != 0);
}

/*
 * zfs receive [-vnFu] [-d | -e] <fs@snap>
 *
 * Restore a backup stream from stdin.
 */
static int
zfs_do_receive(int argc, char **argv)
{
	int c, err;
	nvlist_t *exprops, *limitds;
	recvflags_t flags = { 0 };
	if (nvlist_alloc(&exprops, NV_UNIQUE_NAME, 0) != 0)
		nomem();
	if (nvlist_alloc(&limitds, NV_UNIQUE_NAME, 0) != 0)
		nomem();

	/* check options */
	while ((c = getopt(argc, argv, ":del:no:uvx:F")) != -1) {
		switch (c) {
		case 'd':
			flags.isprefix = B_TRUE;
			break;
		case 'e':
			flags.isprefix = B_TRUE;
			flags.istail = B_TRUE;
			break;
		case 'l':
			add_unique_option(limitds, optarg);
			break;
		case 'n':
			flags.dryrun = B_TRUE;
			break;
		case 'o':
			if (parseprop(exprops, optarg)) {
				err = 1;
				goto recverror;
			}
			break;
		case 'u':
			flags.nomount = B_TRUE;
			break;
		case 'v':
			flags.verbose = B_TRUE;
			break;
		case 'x':
			add_unique_option(exprops, optarg);
			break;
		case 'F':
			flags.force = B_TRUE;
			break;
		case ':':
			(void) fprintf(stderr, gettext("missing argument for "
			    "'%c' option\n"), optopt);
			usage(B_FALSE);
			break;
		case '?':
			(void) fprintf(stderr, gettext("invalid option '%c'\n"),
			    optopt);
			usage(B_FALSE);
		}
	}

	argc -= optind;
	argv += optind;

	/* check number of arguments */
	if (argc < 1) {
		(void) fprintf(stderr, gettext("missing snapshot argument\n"));
		usage(B_FALSE);
	}
	if (argc > 1) {
		(void) fprintf(stderr, gettext("too many arguments\n"));
		usage(B_FALSE);
	}

	if (isatty(STDIN_FILENO)) {
		(void) fprintf(stderr,
		    gettext("Error: Backup stream can not be read "
		    "from a terminal.\n"
		    "You must redirect standard input.\n"));
		return (1);
	}

	err = zfs_receive(g_zfs, argv[0], &flags, STDIN_FILENO, exprops,
	    limitds, NULL);

recverror:
	nvlist_free(exprops);
	nvlist_free(limitds);

	return (err != 0);
}

/*
 * allow/unallow stuff
 */
/* copied from zfs/sys/dsl_deleg.h */
#define	ZFS_DELEG_PERM_CREATE		"create"
#define	ZFS_DELEG_PERM_DESTROY		"destroy"
#define	ZFS_DELEG_PERM_SNAPSHOT		"snapshot"
#define	ZFS_DELEG_PERM_ROLLBACK		"rollback"
#define	ZFS_DELEG_PERM_CLONE		"clone"
#define	ZFS_DELEG_PERM_PROMOTE		"promote"
#define	ZFS_DELEG_PERM_RENAME		"rename"
#define	ZFS_DELEG_PERM_MOUNT		"mount"
#define	ZFS_DELEG_PERM_SHARE		"share"
#define	ZFS_DELEG_PERM_SEND		"send"
#define	ZFS_DELEG_PERM_RECEIVE		"receive"
#define	ZFS_DELEG_PERM_ALLOW		"allow"
#define	ZFS_DELEG_PERM_USERPROP		"userprop"
#define	ZFS_DELEG_PERM_VSCAN		"vscan" /* ??? */
#define	ZFS_DELEG_PERM_USERQUOTA	"userquota"
#define	ZFS_DELEG_PERM_GROUPQUOTA	"groupquota"
#define	ZFS_DELEG_PERM_USERUSED		"userused"
#define	ZFS_DELEG_PERM_GROUPUSED	"groupused"
#define	ZFS_DELEG_PERM_HOLD		"hold"
#define	ZFS_DELEG_PERM_RELEASE		"release"
#define	ZFS_DELEG_PERM_DIFF		"diff"
#define	ZFS_DELEG_PERM_BOOKMARK		"bookmark"

#define	ZFS_NUM_DELEG_NOTES ZFS_DELEG_NOTE_NONE

static zfs_deleg_perm_tab_t zfs_deleg_perm_tbl[] = {
	{ ZFS_DELEG_PERM_ALLOW, ZFS_DELEG_NOTE_ALLOW },
	{ ZFS_DELEG_PERM_CLONE, ZFS_DELEG_NOTE_CLONE },
	{ ZFS_DELEG_PERM_CREATE, ZFS_DELEG_NOTE_CREATE },
	{ ZFS_DELEG_PERM_DESTROY, ZFS_DELEG_NOTE_DESTROY },
	{ ZFS_DELEG_PERM_DIFF, ZFS_DELEG_NOTE_DIFF},
	{ ZFS_DELEG_PERM_HOLD, ZFS_DELEG_NOTE_HOLD },
	{ ZFS_DELEG_PERM_MOUNT, ZFS_DELEG_NOTE_MOUNT },
	{ ZFS_DELEG_PERM_PROMOTE, ZFS_DELEG_NOTE_PROMOTE },
	{ ZFS_DELEG_PERM_RECEIVE, ZFS_DELEG_NOTE_RECEIVE },
	{ ZFS_DELEG_PERM_RELEASE, ZFS_DELEG_NOTE_RELEASE },
	{ ZFS_DELEG_PERM_RENAME, ZFS_DELEG_NOTE_RENAME },
	{ ZFS_DELEG_PERM_ROLLBACK, ZFS_DELEG_NOTE_ROLLBACK },
	{ ZFS_DELEG_PERM_SEND, ZFS_DELEG_NOTE_SEND },
	{ ZFS_DELEG_PERM_SHARE, ZFS_DELEG_NOTE_SHARE },
	{ ZFS_DELEG_PERM_SNAPSHOT, ZFS_DELEG_NOTE_SNAPSHOT },
	{ ZFS_DELEG_PERM_BOOKMARK, ZFS_DELEG_NOTE_BOOKMARK },

	{ ZFS_DELEG_PERM_GROUPQUOTA, ZFS_DELEG_NOTE_GROUPQUOTA },
	{ ZFS_DELEG_PERM_GROUPUSED, ZFS_DELEG_NOTE_GROUPUSED },
	{ ZFS_DELEG_PERM_USERPROP, ZFS_DELEG_NOTE_USERPROP },
	{ ZFS_DELEG_PERM_USERQUOTA, ZFS_DELEG_NOTE_USERQUOTA },
	{ ZFS_DELEG_PERM_USERUSED, ZFS_DELEG_NOTE_USERUSED },
	{ NULL, ZFS_DELEG_NOTE_NONE }
};

/* permission structure */
typedef struct deleg_perm {
	zfs_deleg_who_type_t	dp_who_type;
	const char		*dp_name;
	boolean_t		dp_local;
	boolean_t		dp_descend;
} deleg_perm_t;

/* */
typedef struct deleg_perm_node {
	deleg_perm_t		dpn_perm;

	uu_avl_node_t		dpn_avl_node;
} deleg_perm_node_t;

typedef struct fs_perm fs_perm_t;

/* permissions set */
typedef struct who_perm {
	zfs_deleg_who_type_t	who_type;
	const char		*who_name;		/* id */
	char			who_ug_name[256];	/* user/group name */
	fs_perm_t		*who_fsperm;		/* uplink */

	uu_avl_t		*who_deleg_perm_avl;	/* permissions */
} who_perm_t;

/* */
typedef struct who_perm_node {
	who_perm_t	who_perm;
	uu_avl_node_t	who_avl_node;
} who_perm_node_t;

typedef struct fs_perm_set fs_perm_set_t;
/* fs permissions */
struct fs_perm {
	const char		*fsp_name;

	uu_avl_t		*fsp_sc_avl;	/* sets,create */
	uu_avl_t		*fsp_uge_avl;	/* user,group,everyone */

	fs_perm_set_t		*fsp_set;	/* uplink */
};

/* */
typedef struct fs_perm_node {
	fs_perm_t	fspn_fsperm;
	uu_avl_t	*fspn_avl;

	uu_list_node_t	fspn_list_node;
} fs_perm_node_t;

/* top level structure */
struct fs_perm_set {
	uu_list_pool_t	*fsps_list_pool;
	uu_list_t	*fsps_list; /* list of fs_perms */

	uu_avl_pool_t	*fsps_named_set_avl_pool;
	uu_avl_pool_t	*fsps_who_perm_avl_pool;
	uu_avl_pool_t	*fsps_deleg_perm_avl_pool;
};

static inline const char *
deleg_perm_type(zfs_deleg_note_t note)
{
	/* subcommands */
	switch (note) {
		/* SUBCOMMANDS */
		/* OTHER */
	case ZFS_DELEG_NOTE_GROUPQUOTA:
	case ZFS_DELEG_NOTE_GROUPUSED:
	case ZFS_DELEG_NOTE_USERPROP:
	case ZFS_DELEG_NOTE_USERQUOTA:
	case ZFS_DELEG_NOTE_USERUSED:
		/* other */
		return (gettext("other"));
	default:
		return (gettext("subcommand"));
	}
}

static int inline
who_type2weight(zfs_deleg_who_type_t who_type)
{
	int res;
	switch (who_type) {
		case ZFS_DELEG_NAMED_SET_SETS:
		case ZFS_DELEG_NAMED_SET:
			res = 0;
			break;
		case ZFS_DELEG_CREATE_SETS:
		case ZFS_DELEG_CREATE:
			res = 1;
			break;
		case ZFS_DELEG_USER_SETS:
		case ZFS_DELEG_USER:
			res = 2;
			break;
		case ZFS_DELEG_GROUP_SETS:
		case ZFS_DELEG_GROUP:
			res = 3;
			break;
		case ZFS_DELEG_EVERYONE_SETS:
		case ZFS_DELEG_EVERYONE:
			res = 4;
			break;
		default:
			res = -1;
	}

	return (res);
}

/* ARGSUSED */
static int
who_perm_compare(const void *larg, const void *rarg, void *unused)
{
	const who_perm_node_t *l = larg;
	const who_perm_node_t *r = rarg;
	zfs_deleg_who_type_t ltype = l->who_perm.who_type;
	zfs_deleg_who_type_t rtype = r->who_perm.who_type;
	int lweight = who_type2weight(ltype);
	int rweight = who_type2weight(rtype);
	int res = lweight - rweight;
	if (res == 0)
		res = strncmp(l->who_perm.who_name, r->who_perm.who_name,
		    ZFS_MAX_DELEG_NAME-1);

	if (res == 0)
		return (0);
	if (res > 0)
		return (1);
	else
		return (-1);
}

/* ARGSUSED */
static int
deleg_perm_compare(const void *larg, const void *rarg, void *unused)
{
	const deleg_perm_node_t *l = larg;
	const deleg_perm_node_t *r = rarg;
	int res =  strncmp(l->dpn_perm.dp_name, r->dpn_perm.dp_name,
	    ZFS_MAX_DELEG_NAME-1);

	if (res == 0)
		return (0);

	if (res > 0)
		return (1);
	else
		return (-1);
}

static inline void
fs_perm_set_init(fs_perm_set_t *fspset)
{
	bzero(fspset, sizeof (fs_perm_set_t));

	if ((fspset->fsps_list_pool = uu_list_pool_create("fsps_list_pool",
	    sizeof (fs_perm_node_t), offsetof(fs_perm_node_t, fspn_list_node),
	    NULL, UU_DEFAULT)) == NULL)
		nomem();
	if ((fspset->fsps_list = uu_list_create(fspset->fsps_list_pool, NULL,
	    UU_DEFAULT)) == NULL)
		nomem();

	if ((fspset->fsps_named_set_avl_pool = uu_avl_pool_create(
	    "named_set_avl_pool", sizeof (who_perm_node_t), offsetof(
	    who_perm_node_t, who_avl_node), who_perm_compare,
	    UU_DEFAULT)) == NULL)
		nomem();

	if ((fspset->fsps_who_perm_avl_pool = uu_avl_pool_create(
	    "who_perm_avl_pool", sizeof (who_perm_node_t), offsetof(
	    who_perm_node_t, who_avl_node), who_perm_compare,
	    UU_DEFAULT)) == NULL)
		nomem();

	if ((fspset->fsps_deleg_perm_avl_pool = uu_avl_pool_create(
	    "deleg_perm_avl_pool", sizeof (deleg_perm_node_t), offsetof(
	    deleg_perm_node_t, dpn_avl_node), deleg_perm_compare, UU_DEFAULT))
	    == NULL)
		nomem();
}

static inline void fs_perm_fini(fs_perm_t *);
static inline void who_perm_fini(who_perm_t *);

static inline void
fs_perm_set_fini(fs_perm_set_t *fspset)
{
	fs_perm_node_t *node = uu_list_first(fspset->fsps_list);

	while (node != NULL) {
		fs_perm_node_t *next_node =
		    uu_list_next(fspset->fsps_list, node);
		fs_perm_t *fsperm = &node->fspn_fsperm;
		fs_perm_fini(fsperm);
		uu_list_remove(fspset->fsps_list, node);
		free(node);
		node = next_node;
	}

	uu_avl_pool_destroy(fspset->fsps_named_set_avl_pool);
	uu_avl_pool_destroy(fspset->fsps_who_perm_avl_pool);
	uu_avl_pool_destroy(fspset->fsps_deleg_perm_avl_pool);
}

static inline void
deleg_perm_init(deleg_perm_t *deleg_perm, zfs_deleg_who_type_t type,
    const char *name)
{
	deleg_perm->dp_who_type = type;
	deleg_perm->dp_name = name;
}

static inline void
who_perm_init(who_perm_t *who_perm, fs_perm_t *fsperm,
    zfs_deleg_who_type_t type, const char *name)
{
	uu_avl_pool_t	*pool;
	pool = fsperm->fsp_set->fsps_deleg_perm_avl_pool;

	bzero(who_perm, sizeof (who_perm_t));

	if ((who_perm->who_deleg_perm_avl = uu_avl_create(pool, NULL,
	    UU_DEFAULT)) == NULL)
		nomem();

	who_perm->who_type = type;
	who_perm->who_name = name;
	who_perm->who_fsperm = fsperm;
}

static inline void
who_perm_fini(who_perm_t *who_perm)
{
	deleg_perm_node_t *node = uu_avl_first(who_perm->who_deleg_perm_avl);

	while (node != NULL) {
		deleg_perm_node_t *next_node =
		    uu_avl_next(who_perm->who_deleg_perm_avl, node);

		uu_avl_remove(who_perm->who_deleg_perm_avl, node);
		free(node);
		node = next_node;
	}

	uu_avl_destroy(who_perm->who_deleg_perm_avl);
}

static inline void
fs_perm_init(fs_perm_t *fsperm, fs_perm_set_t *fspset, const char *fsname)
{
	uu_avl_pool_t	*nset_pool = fspset->fsps_named_set_avl_pool;
	uu_avl_pool_t	*who_pool = fspset->fsps_who_perm_avl_pool;

	bzero(fsperm, sizeof (fs_perm_t));

	if ((fsperm->fsp_sc_avl = uu_avl_create(nset_pool, NULL, UU_DEFAULT))
	    == NULL)
		nomem();

	if ((fsperm->fsp_uge_avl = uu_avl_create(who_pool, NULL, UU_DEFAULT))
	    == NULL)
		nomem();

	fsperm->fsp_set = fspset;
	fsperm->fsp_name = fsname;
}

static inline void
fs_perm_fini(fs_perm_t *fsperm)
{
	who_perm_node_t *node = uu_avl_first(fsperm->fsp_sc_avl);
	while (node != NULL) {
		who_perm_node_t *next_node = uu_avl_next(fsperm->fsp_sc_avl,
		    node);
		who_perm_t *who_perm = &node->who_perm;
		who_perm_fini(who_perm);
		uu_avl_remove(fsperm->fsp_sc_avl, node);
		free(node);
		node = next_node;
	}

	node = uu_avl_first(fsperm->fsp_uge_avl);
	while (node != NULL) {
		who_perm_node_t *next_node = uu_avl_next(fsperm->fsp_uge_avl,
		    node);
		who_perm_t *who_perm = &node->who_perm;
		who_perm_fini(who_perm);
		uu_avl_remove(fsperm->fsp_uge_avl, node);
		free(node);
		node = next_node;
	}

	uu_avl_destroy(fsperm->fsp_sc_avl);
	uu_avl_destroy(fsperm->fsp_uge_avl);
}

static void inline
set_deleg_perm_node(uu_avl_t *avl, deleg_perm_node_t *node,
    zfs_deleg_who_type_t who_type, const char *name, char locality)
{
	uu_avl_index_t idx = 0;

	deleg_perm_node_t *found_node = NULL;
	deleg_perm_t	*deleg_perm = &node->dpn_perm;

	deleg_perm_init(deleg_perm, who_type, name);

	if ((found_node = uu_avl_find(avl, node, NULL, &idx))
	    == NULL)
		uu_avl_insert(avl, node, idx);
	else {
		node = found_node;
		deleg_perm = &node->dpn_perm;
	}


	switch (locality) {
	case ZFS_DELEG_LOCAL:
		deleg_perm->dp_local = B_TRUE;
		break;
	case ZFS_DELEG_DESCENDENT:
		deleg_perm->dp_descend = B_TRUE;
		break;
	case ZFS_DELEG_NA:
		break;
	default:
		assert(B_FALSE); /* invalid locality */
	}
}

static inline int
parse_who_perm(who_perm_t *who_perm, nvlist_t *nvl, char locality)
{
	nvpair_t *nvp = NULL;
	fs_perm_set_t *fspset = who_perm->who_fsperm->fsp_set;
	uu_avl_t *avl = who_perm->who_deleg_perm_avl;
	zfs_deleg_who_type_t who_type = who_perm->who_type;

	while ((nvp = nvlist_next_nvpair(nvl, nvp)) != NULL) {
		const char *name = nvpair_name(nvp);
		data_type_t type = nvpair_type(nvp);
		uu_avl_pool_t *avl_pool = fspset->fsps_deleg_perm_avl_pool;
		deleg_perm_node_t *node =
		    safe_malloc(sizeof (deleg_perm_node_t));

		assert(type == DATA_TYPE_BOOLEAN);

		uu_avl_node_init(node, &node->dpn_avl_node, avl_pool);
		set_deleg_perm_node(avl, node, who_type, name, locality);
	}

	return (0);
}

static inline int
parse_fs_perm(fs_perm_t *fsperm, nvlist_t *nvl)
{
	nvpair_t *nvp = NULL;
	fs_perm_set_t *fspset = fsperm->fsp_set;

	while ((nvp = nvlist_next_nvpair(nvl, nvp)) != NULL) {
		nvlist_t *nvl2 = NULL;
		const char *name = nvpair_name(nvp);
		uu_avl_t *avl = NULL;
		uu_avl_pool_t *avl_pool;
		zfs_deleg_who_type_t perm_type = name[0];
		char perm_locality = name[1];
		const char *perm_name = name + 3;
		boolean_t is_set = B_TRUE;
		who_perm_t *who_perm = NULL;

		assert('$' == name[2]);

		if (nvpair_value_nvlist(nvp, &nvl2) != 0)
			return (-1);

		switch (perm_type) {
		case ZFS_DELEG_CREATE:
		case ZFS_DELEG_CREATE_SETS:
		case ZFS_DELEG_NAMED_SET:
		case ZFS_DELEG_NAMED_SET_SETS:
			avl_pool = fspset->fsps_named_set_avl_pool;
			avl = fsperm->fsp_sc_avl;
			break;
		case ZFS_DELEG_USER:
		case ZFS_DELEG_USER_SETS:
		case ZFS_DELEG_GROUP:
		case ZFS_DELEG_GROUP_SETS:
		case ZFS_DELEG_EVERYONE:
		case ZFS_DELEG_EVERYONE_SETS:
			avl_pool = fspset->fsps_who_perm_avl_pool;
			avl = fsperm->fsp_uge_avl;
			break;
		}

		if (is_set) {
			who_perm_node_t *found_node = NULL;
			who_perm_node_t *node = safe_malloc(
			    sizeof (who_perm_node_t));
			who_perm = &node->who_perm;
			uu_avl_index_t idx = 0;

			uu_avl_node_init(node, &node->who_avl_node, avl_pool);
			who_perm_init(who_perm, fsperm, perm_type, perm_name);

			if ((found_node = uu_avl_find(avl, node, NULL, &idx))
			    == NULL) {
				if (avl == fsperm->fsp_uge_avl) {
					uid_t rid = 0;
					struct passwd *p = NULL;
					struct group *g = NULL;
					const char *nice_name = NULL;

					switch (perm_type) {
					case ZFS_DELEG_USER_SETS:
					case ZFS_DELEG_USER:
						rid = atoi(perm_name);
						p = getpwuid(rid);
						if (p)
							nice_name = p->pw_name;
						break;
					case ZFS_DELEG_GROUP_SETS:
					case ZFS_DELEG_GROUP:
						rid = atoi(perm_name);
						g = getgrgid(rid);
						if (g)
							nice_name = g->gr_name;
						break;
					}

					if (nice_name != NULL)
						(void) strlcpy(
						    node->who_perm.who_ug_name,
						    nice_name, 256);
				}

				uu_avl_insert(avl, node, idx);
			} else {
				node = found_node;
				who_perm = &node->who_perm;
			}
		}

		(void) parse_who_perm(who_perm, nvl2, perm_locality);
	}

	return (0);
}

static inline int
parse_fs_perm_set(fs_perm_set_t *fspset, nvlist_t *nvl)
{
	nvpair_t *nvp = NULL;
	uu_avl_index_t idx = 0;

	while ((nvp = nvlist_next_nvpair(nvl, nvp)) != NULL) {
		nvlist_t *nvl2 = NULL;
		const char *fsname = nvpair_name(nvp);
		data_type_t type = nvpair_type(nvp);
		fs_perm_t *fsperm = NULL;
		fs_perm_node_t *node = safe_malloc(sizeof (fs_perm_node_t));
		if (node == NULL)
			nomem();

		fsperm = &node->fspn_fsperm;

		assert(DATA_TYPE_NVLIST == type);

		uu_list_node_init(node, &node->fspn_list_node,
		    fspset->fsps_list_pool);

		idx = uu_list_numnodes(fspset->fsps_list);
		fs_perm_init(fsperm, fspset, fsname);

		if (nvpair_value_nvlist(nvp, &nvl2) != 0)
			return (-1);

		(void) parse_fs_perm(fsperm, nvl2);

		uu_list_insert(fspset->fsps_list, node, idx);
	}

	return (0);
}

static inline const char *
deleg_perm_comment(zfs_deleg_note_t note)
{
	const char *str = "";

	/* subcommands */
	switch (note) {
		/* SUBCOMMANDS */
	case ZFS_DELEG_NOTE_ALLOW:
		str = gettext("Must also have the permission that is being"
		    "\n\t\t\t\tallowed");
		break;
	case ZFS_DELEG_NOTE_CLONE:
		str = gettext("Must also have the 'create' ability and 'mount'"
		    "\n\t\t\t\tability in the origin file system");
		break;
	case ZFS_DELEG_NOTE_CREATE:
		str = gettext("Must also have the 'mount' ability");
		break;
	case ZFS_DELEG_NOTE_DESTROY:
		str = gettext("Must also have the 'mount' ability");
		break;
	case ZFS_DELEG_NOTE_DIFF:
		str = gettext("Allows lookup of paths within a dataset;"
		    "\n\t\t\t\tgiven an object number. Ordinary users need this"
		    "\n\t\t\t\tin order to use zfs diff");
		break;
	case ZFS_DELEG_NOTE_HOLD:
		str = gettext("Allows adding a user hold to a snapshot");
		break;
	case ZFS_DELEG_NOTE_MOUNT:
		str = gettext("Allows mount/umount of ZFS datasets");
		break;
	case ZFS_DELEG_NOTE_PROMOTE:
		str = gettext("Must also have the 'mount'\n\t\t\t\tand"
		    " 'promote' ability in the origin file system");
		break;
	case ZFS_DELEG_NOTE_RECEIVE:
		str = gettext("Must also have the 'mount' and 'create'"
		    " ability");
		break;
	case ZFS_DELEG_NOTE_RELEASE:
		str = gettext("Allows releasing a user hold which\n\t\t\t\t"
		    "might destroy the snapshot");
		break;
	case ZFS_DELEG_NOTE_RENAME:
		str = gettext("Must also have the 'mount' and 'create'"
		    "\n\t\t\t\tability in the new parent");
		break;
	case ZFS_DELEG_NOTE_ROLLBACK:
		str = gettext("");
		break;
	case ZFS_DELEG_NOTE_SEND:
		str = gettext("");
		break;
	case ZFS_DELEG_NOTE_SHARE:
		str = gettext("Allows sharing file systems over NFS or SMB"
		    "\n\t\t\t\tprotocols");
		break;
	case ZFS_DELEG_NOTE_SNAPSHOT:
		str = gettext("");
		break;
/*
 *	case ZFS_DELEG_NOTE_VSCAN:
 *		str = gettext("");
 *		break;
 */
		/* OTHER */
	case ZFS_DELEG_NOTE_GROUPQUOTA:
		str = gettext("Allows accessing any groupquota@... property");
		break;
	case ZFS_DELEG_NOTE_GROUPUSED:
		str = gettext("Allows reading any groupused@... property");
		break;
	case ZFS_DELEG_NOTE_USERPROP:
		str = gettext("Allows changing any user property");
		break;
	case ZFS_DELEG_NOTE_USERQUOTA:
		str = gettext("Allows accessing any userquota@... property");
		break;
	case ZFS_DELEG_NOTE_USERUSED:
		str = gettext("Allows reading any userused@... property");
		break;
		/* other */
	default:
		str = "";
	}

	return (str);
}

struct allow_opts {
	boolean_t local;
	boolean_t descend;
	boolean_t user;
	boolean_t group;
	boolean_t everyone;
	boolean_t create;
	boolean_t set;
	boolean_t recursive; /* unallow only */
	boolean_t prt_usage;

	boolean_t prt_perms;
	char *who;
	char *perms;
	const char *dataset;
};

static inline int
prop_cmp(const void *a, const void *b)
{
	const char *str1 = *(const char **)a;
	const char *str2 = *(const char **)b;
	return (strcmp(str1, str2));
}

static void
allow_usage(boolean_t un, boolean_t requested, const char *msg)
{
	const char *opt_desc[] = {
		"-h", gettext("show this help message and exit"),
		"-l", gettext("set permission locally"),
		"-d", gettext("set permission for descents"),
		"-u", gettext("set permission for user"),
		"-g", gettext("set permission for group"),
		"-e", gettext("set permission for everyone"),
		"-c", gettext("set create time permission"),
		"-s", gettext("define permission set"),
		/* unallow only */
		"-r", gettext("remove permissions recursively"),
	};
	size_t unallow_size = sizeof (opt_desc) / sizeof (char *);
	size_t allow_size = unallow_size - 2;
	const char *props[ZFS_NUM_PROPS];
	int i;
	size_t count = 0;
	FILE *fp = requested ? stdout : stderr;
	zprop_desc_t *pdtbl = zfs_prop_get_table();
	const char *fmt = gettext("%-16s %-14s\t%s\n");

	(void) fprintf(fp, gettext("Usage: %s\n"), get_usage(un ? HELP_UNALLOW :
	    HELP_ALLOW));
	(void) fprintf(fp, gettext("Options:\n"));
	for (int i = 0; i < (un ? unallow_size : allow_size); i++) {
		const char *opt = opt_desc[i++];
		const char *optdsc = opt_desc[i];
		(void) fprintf(fp, gettext("  %-10s  %s\n"), opt, optdsc);
	}

	(void) fprintf(fp, gettext("\nThe following permissions are "
	    "supported:\n\n"));
	(void) fprintf(fp, fmt, gettext("NAME"), gettext("TYPE"),
	    gettext("NOTES"));
	for (i = 0; i < ZFS_NUM_DELEG_NOTES; i++) {
		const char *perm_name = zfs_deleg_perm_tbl[i].z_perm;
		zfs_deleg_note_t perm_note = zfs_deleg_perm_tbl[i].z_note;
		const char *perm_type = deleg_perm_type(perm_note);
		const char *perm_comment = deleg_perm_comment(perm_note);
		(void) fprintf(fp, fmt, perm_name, perm_type, perm_comment);
	}

	for (i = 0; i < ZFS_NUM_PROPS; i++) {
		zprop_desc_t *pd = &pdtbl[i];
		if (pd->pd_visible != B_TRUE)
			continue;

		if (pd->pd_attr == PROP_READONLY)
			continue;

		props[count++] = pd->pd_name;
	}
	props[count] = NULL;

	qsort(props, count, sizeof (char *), prop_cmp);

	for (i = 0; i < count; i++)
		(void) fprintf(fp, fmt, props[i], gettext("property"), "");

	if (msg != NULL)
		(void) fprintf(fp, gettext("\nzfs: error: %s"), msg);

	exit(requested ? 0 : 2);
}

static inline const char *
munge_args(int argc, char **argv, boolean_t un, size_t expected_argc,
    char **permsp)
{
	if (un && argc == expected_argc - 1)
		*permsp = NULL;
	else if (argc == expected_argc)
		*permsp = argv[argc - 2];
	else
		allow_usage(un, B_FALSE,
		    gettext("wrong number of parameters\n"));

	return (argv[argc - 1]);
}

static void
parse_allow_args(int argc, char **argv, boolean_t un, struct allow_opts *opts)
{
	int uge_sum = opts->user + opts->group + opts->everyone;
	int csuge_sum = opts->create + opts->set + uge_sum;
	int ldcsuge_sum = csuge_sum + opts->local + opts->descend;
	int all_sum = un ? ldcsuge_sum + opts->recursive : ldcsuge_sum;

	if (uge_sum > 1)
		allow_usage(un, B_FALSE,
		    gettext("-u, -g, and -e are mutually exclusive\n"));

	if (opts->prt_usage)
		if (argc == 0 && all_sum == 0)
			allow_usage(un, B_TRUE, NULL);
		else
			usage(B_FALSE);

	if (opts->set) {
		if (csuge_sum > 1)
			allow_usage(un, B_FALSE,
			    gettext("invalid options combined with -s\n"));

		opts->dataset = munge_args(argc, argv, un, 3, &opts->perms);
		if (argv[0][0] != '@')
			allow_usage(un, B_FALSE,
			    gettext("invalid set name: missing '@' prefix\n"));
		opts->who = argv[0];
	} else if (opts->create) {
		if (ldcsuge_sum > 1)
			allow_usage(un, B_FALSE,
			    gettext("invalid options combined with -c\n"));
		opts->dataset = munge_args(argc, argv, un, 2, &opts->perms);
	} else if (opts->everyone) {
		if (csuge_sum > 1)
			allow_usage(un, B_FALSE,
			    gettext("invalid options combined with -e\n"));
		opts->dataset = munge_args(argc, argv, un, 2, &opts->perms);
	} else if (uge_sum == 0 && argc > 0 && strcmp(argv[0], "everyone")
	    == 0) {
		opts->everyone = B_TRUE;
		argc--;
		argv++;
		opts->dataset = munge_args(argc, argv, un, 2, &opts->perms);
	} else if (argc == 1 && !un) {
		opts->prt_perms = B_TRUE;
		opts->dataset = argv[argc-1];
	} else {
		opts->dataset = munge_args(argc, argv, un, 3, &opts->perms);
		opts->who = argv[0];
	}

	if (!opts->local && !opts->descend) {
		opts->local = B_TRUE;
		opts->descend = B_TRUE;
	}
}

static void
store_allow_perm(zfs_deleg_who_type_t type, boolean_t local, boolean_t descend,
    const char *who, char *perms, nvlist_t *top_nvl)
{
	int i;
	char ld[2] = { '\0', '\0' };
	char who_buf[ZFS_MAXNAMELEN+32];
	char base_type;
	char set_type;
	nvlist_t *base_nvl = NULL;
	nvlist_t *set_nvl = NULL;
	nvlist_t *nvl;

	if (nvlist_alloc(&base_nvl, NV_UNIQUE_NAME, 0) != 0)
		nomem();
	if (nvlist_alloc(&set_nvl, NV_UNIQUE_NAME, 0) !=  0)
		nomem();

	switch (type) {
	case ZFS_DELEG_NAMED_SET_SETS:
	case ZFS_DELEG_NAMED_SET:
		set_type = ZFS_DELEG_NAMED_SET_SETS;
		base_type = ZFS_DELEG_NAMED_SET;
		ld[0] = ZFS_DELEG_NA;
		break;
	case ZFS_DELEG_CREATE_SETS:
	case ZFS_DELEG_CREATE:
		set_type = ZFS_DELEG_CREATE_SETS;
		base_type = ZFS_DELEG_CREATE;
		ld[0] = ZFS_DELEG_NA;
		break;
	case ZFS_DELEG_USER_SETS:
	case ZFS_DELEG_USER:
		set_type = ZFS_DELEG_USER_SETS;
		base_type = ZFS_DELEG_USER;
		if (local)
			ld[0] = ZFS_DELEG_LOCAL;
		if (descend)
			ld[1] = ZFS_DELEG_DESCENDENT;
		break;
	case ZFS_DELEG_GROUP_SETS:
	case ZFS_DELEG_GROUP:
		set_type = ZFS_DELEG_GROUP_SETS;
		base_type = ZFS_DELEG_GROUP;
		if (local)
			ld[0] = ZFS_DELEG_LOCAL;
		if (descend)
			ld[1] = ZFS_DELEG_DESCENDENT;
		break;
	case ZFS_DELEG_EVERYONE_SETS:
	case ZFS_DELEG_EVERYONE:
		set_type = ZFS_DELEG_EVERYONE_SETS;
		base_type = ZFS_DELEG_EVERYONE;
		if (local)
			ld[0] = ZFS_DELEG_LOCAL;
		if (descend)
			ld[1] = ZFS_DELEG_DESCENDENT;
	}

	if (perms != NULL) {
		char *curr = perms;
		char *end = curr + strlen(perms);

		while (curr < end) {
			char *delim = strchr(curr, ',');
			if (delim == NULL)
				delim = end;
			else
				*delim = '\0';

			if (curr[0] == '@')
				nvl = set_nvl;
			else
				nvl = base_nvl;

			(void) nvlist_add_boolean(nvl, curr);
			if (delim != end)
				*delim = ',';
			curr = delim + 1;
		}

		for (i = 0; i < 2; i++) {
			char locality = ld[i];
			if (locality == 0)
				continue;

			if (!nvlist_empty(base_nvl)) {
				if (who != NULL)
					(void) snprintf(who_buf,
					    sizeof (who_buf), "%c%c$%s",
					    base_type, locality, who);
				else
					(void) snprintf(who_buf,
					    sizeof (who_buf), "%c%c$",
					    base_type, locality);

				(void) nvlist_add_nvlist(top_nvl, who_buf,
				    base_nvl);
			}


			if (!nvlist_empty(set_nvl)) {
				if (who != NULL)
					(void) snprintf(who_buf,
					    sizeof (who_buf), "%c%c$%s",
					    set_type, locality, who);
				else
					(void) snprintf(who_buf,
					    sizeof (who_buf), "%c%c$",
					    set_type, locality);

				(void) nvlist_add_nvlist(top_nvl, who_buf,
				    set_nvl);
			}
		}
	} else {
		for (i = 0; i < 2; i++) {
			char locality = ld[i];
			if (locality == 0)
				continue;

			if (who != NULL)
				(void) snprintf(who_buf, sizeof (who_buf),
				    "%c%c$%s", base_type, locality, who);
			else
				(void) snprintf(who_buf, sizeof (who_buf),
				    "%c%c$", base_type, locality);
			(void) nvlist_add_boolean(top_nvl, who_buf);

			if (who != NULL)
				(void) snprintf(who_buf, sizeof (who_buf),
				    "%c%c$%s", set_type, locality, who);
			else
				(void) snprintf(who_buf, sizeof (who_buf),
				    "%c%c$", set_type, locality);
			(void) nvlist_add_boolean(top_nvl, who_buf);
		}
	}
}

static int
construct_fsacl_list(boolean_t un, struct allow_opts *opts, nvlist_t **nvlp)
{
	if (nvlist_alloc(nvlp, NV_UNIQUE_NAME, 0) != 0)
		nomem();

	if (opts->set) {
		store_allow_perm(ZFS_DELEG_NAMED_SET, opts->local,
		    opts->descend, opts->who, opts->perms, *nvlp);
	} else if (opts->create) {
		store_allow_perm(ZFS_DELEG_CREATE, opts->local,
		    opts->descend, NULL, opts->perms, *nvlp);
	} else if (opts->everyone) {
		store_allow_perm(ZFS_DELEG_EVERYONE, opts->local,
		    opts->descend, NULL, opts->perms, *nvlp);
	} else {
		char *curr = opts->who;
		char *end = curr + strlen(curr);

		while (curr < end) {
			const char *who;
			zfs_deleg_who_type_t who_type;
			char *endch;
			char *delim = strchr(curr, ',');
			char errbuf[256];
			char id[64];
			struct passwd *p = NULL;
			struct group *g = NULL;

			uid_t rid;
			if (delim == NULL)
				delim = end;
			else
				*delim = '\0';

			rid = (uid_t)strtol(curr, &endch, 0);
			if (opts->user) {
				who_type = ZFS_DELEG_USER;
				if (*endch != '\0')
					p = getpwnam(curr);
				else
					p = getpwuid(rid);

				if (p != NULL)
					rid = p->pw_uid;
				else {
					(void) snprintf(errbuf, 256, gettext(
					    "invalid user %s"), curr);
					allow_usage(un, B_TRUE, errbuf);
				}
			} else if (opts->group) {
				who_type = ZFS_DELEG_GROUP;
				if (*endch != '\0')
					g = getgrnam(curr);
				else
					g = getgrgid(rid);

				if (g != NULL)
					rid = g->gr_gid;
				else {
					(void) snprintf(errbuf, 256, gettext(
					    "invalid group %s"),  curr);
					allow_usage(un, B_TRUE, errbuf);
				}
			} else {
				if (*endch != '\0') {
					p = getpwnam(curr);
				} else {
					p = getpwuid(rid);
				}

				if (p == NULL)
					if (*endch != '\0') {
						g = getgrnam(curr);
					} else {
						g = getgrgid(rid);
					}

				if (p != NULL) {
					who_type = ZFS_DELEG_USER;
					rid = p->pw_uid;
				} else if (g != NULL) {
					who_type = ZFS_DELEG_GROUP;
					rid = g->gr_gid;
				} else {
					(void) snprintf(errbuf, 256, gettext(
					    "invalid user/group %s"), curr);
					allow_usage(un, B_TRUE, errbuf);
				}
			}

			(void) sprintf(id, "%u", rid);
			who = id;

			store_allow_perm(who_type, opts->local,
			    opts->descend, who, opts->perms, *nvlp);
			curr = delim + 1;
		}
	}

	return (0);
}

static void
print_set_creat_perms(uu_avl_t *who_avl)
{
	const char *sc_title[] = {
		gettext("Permission sets:\n"),
		gettext("Create time permissions:\n"),
		NULL
	};
	const char **title_ptr = sc_title;
	who_perm_node_t *who_node = NULL;
	int prev_weight = -1;

	for (who_node = uu_avl_first(who_avl); who_node != NULL;
	    who_node = uu_avl_next(who_avl, who_node)) {
		uu_avl_t *avl = who_node->who_perm.who_deleg_perm_avl;
		zfs_deleg_who_type_t who_type = who_node->who_perm.who_type;
		const char *who_name = who_node->who_perm.who_name;
		int weight = who_type2weight(who_type);
		boolean_t first = B_TRUE;
		deleg_perm_node_t *deleg_node;

		if (prev_weight != weight) {
			(void) printf(*title_ptr++);
			prev_weight = weight;
		}

		if (who_name == NULL || strnlen(who_name, 1) == 0)
			(void) printf("\t");
		else
			(void) printf("\t%s ", who_name);

		for (deleg_node = uu_avl_first(avl); deleg_node != NULL;
		    deleg_node = uu_avl_next(avl, deleg_node)) {
			if (first) {
				(void) printf("%s",
				    deleg_node->dpn_perm.dp_name);
				first = B_FALSE;
			} else
				(void) printf(",%s",
				    deleg_node->dpn_perm.dp_name);
		}

		(void) printf("\n");
	}
}

static void inline
print_uge_deleg_perms(uu_avl_t *who_avl, boolean_t local, boolean_t descend,
    const char *title)
{
	who_perm_node_t *who_node = NULL;
	boolean_t prt_title = B_TRUE;
	uu_avl_walk_t *walk;

	if ((walk = uu_avl_walk_start(who_avl, UU_WALK_ROBUST)) == NULL)
		nomem();

	while ((who_node = uu_avl_walk_next(walk)) != NULL) {
		const char *who_name = who_node->who_perm.who_name;
		const char *nice_who_name = who_node->who_perm.who_ug_name;
		uu_avl_t *avl = who_node->who_perm.who_deleg_perm_avl;
		zfs_deleg_who_type_t who_type = who_node->who_perm.who_type;
		char delim = ' ';
		deleg_perm_node_t *deleg_node;
		boolean_t prt_who = B_TRUE;

		for (deleg_node = uu_avl_first(avl);
		    deleg_node != NULL;
		    deleg_node = uu_avl_next(avl, deleg_node)) {
			if (local != deleg_node->dpn_perm.dp_local ||
			    descend != deleg_node->dpn_perm.dp_descend)
				continue;

			if (prt_who) {
				const char *who = NULL;
				if (prt_title) {
					prt_title = B_FALSE;
					(void) printf(title);
				}

				switch (who_type) {
				case ZFS_DELEG_USER_SETS:
				case ZFS_DELEG_USER:
					who = gettext("user");
					if (nice_who_name)
						who_name  = nice_who_name;
					break;
				case ZFS_DELEG_GROUP_SETS:
				case ZFS_DELEG_GROUP:
					who = gettext("group");
					if (nice_who_name)
						who_name  = nice_who_name;
					break;
				case ZFS_DELEG_EVERYONE_SETS:
				case ZFS_DELEG_EVERYONE:
					who = gettext("everyone");
					who_name = NULL;
				}

				prt_who = B_FALSE;
				if (who_name == NULL)
					(void) printf("\t%s", who);
				else
					(void) printf("\t%s %s", who, who_name);
			}

			(void) printf("%c%s", delim,
			    deleg_node->dpn_perm.dp_name);
			delim = ',';
		}

		if (!prt_who)
			(void) printf("\n");
	}

	uu_avl_walk_end(walk);
}

static void
print_fs_perms(fs_perm_set_t *fspset)
{
	fs_perm_node_t *node = NULL;
	char buf[ZFS_MAXNAMELEN+32];
	const char *dsname = buf;

	for (node = uu_list_first(fspset->fsps_list); node != NULL;
	    node = uu_list_next(fspset->fsps_list, node)) {
		uu_avl_t *sc_avl = node->fspn_fsperm.fsp_sc_avl;
		uu_avl_t *uge_avl = node->fspn_fsperm.fsp_uge_avl;
		int left = 0;

		(void) snprintf(buf, ZFS_MAXNAMELEN+32,
		    gettext("---- Permissions on %s "),
		    node->fspn_fsperm.fsp_name);
		(void) printf(dsname);
		left = 70 - strlen(buf);
		while (left-- > 0)
			(void) printf("-");
		(void) printf("\n");

		print_set_creat_perms(sc_avl);
		print_uge_deleg_perms(uge_avl, B_TRUE, B_FALSE,
		    gettext("Local permissions:\n"));
		print_uge_deleg_perms(uge_avl, B_FALSE, B_TRUE,
		    gettext("Descendent permissions:\n"));
		print_uge_deleg_perms(uge_avl, B_TRUE, B_TRUE,
		    gettext("Local+Descendent permissions:\n"));
	}
}

static fs_perm_set_t fs_perm_set = { NULL, NULL, NULL, NULL };

struct deleg_perms {
	boolean_t un;
	nvlist_t *nvl;
};

static int
set_deleg_perms(zfs_handle_t *zhp, void *data)
{
	struct deleg_perms *perms = (struct deleg_perms *)data;
	zfs_type_t zfs_type = zfs_get_type(zhp);

	if (zfs_type != ZFS_TYPE_FILESYSTEM && zfs_type != ZFS_TYPE_VOLUME)
		return (0);

	return (zfs_set_fsacl(zhp, perms->un, perms->nvl));
}

static int
zfs_do_allow_unallow_impl(int argc, char **argv, boolean_t un)
{
	zfs_handle_t *zhp;
	nvlist_t *perm_nvl = NULL;
	nvlist_t *update_perm_nvl = NULL;
	int error = 1;
	int c;
	struct allow_opts opts = { 0 };

	const char *optstr = un ? "ldugecsrh" : "ldugecsh";

	/* check opts */
	while ((c = getopt(argc, argv, optstr)) != -1) {
		switch (c) {
		case 'l':
			opts.local = B_TRUE;
			break;
		case 'd':
			opts.descend = B_TRUE;
			break;
		case 'u':
			opts.user = B_TRUE;
			break;
		case 'g':
			opts.group = B_TRUE;
			break;
		case 'e':
			opts.everyone = B_TRUE;
			break;
		case 's':
			opts.set = B_TRUE;
			break;
		case 'c':
			opts.create = B_TRUE;
			break;
		case 'r':
			opts.recursive = B_TRUE;
			break;
		case ':':
			(void) fprintf(stderr, gettext("missing argument for "
			    "'%c' option\n"), optopt);
			usage(B_FALSE);
			break;
		case 'h':
			opts.prt_usage = B_TRUE;
			break;
		case '?':
			(void) fprintf(stderr, gettext("invalid option '%c'\n"),
			    optopt);
			usage(B_FALSE);
		}
	}

	argc -= optind;
	argv += optind;

	/* check arguments */
	parse_allow_args(argc, argv, un, &opts);

	/* try to open the dataset */
	if ((zhp = zfs_open(g_zfs, opts.dataset, ZFS_TYPE_FILESYSTEM |
	    ZFS_TYPE_VOLUME)) == NULL) {
		(void) fprintf(stderr, "Failed to open dataset: %s\n",
		    opts.dataset);
		return (-1);
	}

	if (zfs_get_fsacl(zhp, &perm_nvl) != 0)
		goto cleanup2;

	fs_perm_set_init(&fs_perm_set);
	if (parse_fs_perm_set(&fs_perm_set, perm_nvl) != 0) {
		(void) fprintf(stderr, "Failed to parse fsacl permissions\n");
		goto cleanup1;
	}

	if (opts.prt_perms)
		print_fs_perms(&fs_perm_set);
	else {
		(void) construct_fsacl_list(un, &opts, &update_perm_nvl);
		if (zfs_set_fsacl(zhp, un, update_perm_nvl) != 0)
			goto cleanup0;

		if (un && opts.recursive) {
			struct deleg_perms data = { un, update_perm_nvl };
			if (zfs_iter_filesystems(zhp, set_deleg_perms,
			    &data) != 0)
				goto cleanup0;
		}
	}

	error = 0;

cleanup0:
	nvlist_free(perm_nvl);
	if (update_perm_nvl != NULL)
		nvlist_free(update_perm_nvl);
cleanup1:
	fs_perm_set_fini(&fs_perm_set);
cleanup2:
	zfs_close(zhp);

	return (error);
}

static int
zfs_do_allow(int argc, char **argv)
{
	return (zfs_do_allow_unallow_impl(argc, argv, B_FALSE));
}

static int
zfs_do_unallow(int argc, char **argv)
{
	return (zfs_do_allow_unallow_impl(argc, argv, B_TRUE));
}

static int
zfs_do_hold_rele_impl(int argc, char **argv, boolean_t holding)
{
	int errors = 0;
	int i;
	const char *tag;
	boolean_t recursive = B_FALSE;
	const char *opts = holding ? "rt" : "r";
	int c;

	/* check options */
	while ((c = getopt(argc, argv, opts)) != -1) {
		switch (c) {
		case 'r':
			recursive = B_TRUE;
			break;
		case '?':
			(void) fprintf(stderr, gettext("invalid option '%c'\n"),
			    optopt);
			usage(B_FALSE);
		}
	}

	argc -= optind;
	argv += optind;

	/* check number of arguments */
	if (argc < 2)
		usage(B_FALSE);

	tag = argv[0];
	--argc;
	++argv;

	if (holding && tag[0] == '.') {
		/* tags starting with '.' are reserved for libzfs */
		(void) fprintf(stderr, gettext("tag may not start with '.'\n"));
		usage(B_FALSE);
	}

	for (i = 0; i < argc; ++i) {
		zfs_handle_t *zhp;
		char parent[ZFS_MAXNAMELEN];
		const char *delim;
		char *path = argv[i];

		delim = strchr(path, '@');
		if (delim == NULL) {
			(void) fprintf(stderr,
			    gettext("'%s' is not a snapshot\n"), path);
			++errors;
			continue;
		}
		(void) strncpy(parent, path, delim - path);
		parent[delim - path] = '\0';

		zhp = zfs_open(g_zfs, parent,
		    ZFS_TYPE_FILESYSTEM | ZFS_TYPE_VOLUME);
		if (zhp == NULL) {
			++errors;
			continue;
		}
		if (holding) {
			if (zfs_hold(zhp, delim+1, tag, recursive, -1) != 0)
				++errors;
		} else {
			if (zfs_release(zhp, delim+1, tag, recursive) != 0)
				++errors;
		}
		zfs_close(zhp);
	}

	return (errors != 0);
}

/*
 * zfs hold [-r] [-t] <tag> <snap> ...
 *
 *	-r	Recursively hold
 *
 * Apply a user-hold with the given tag to the list of snapshots.
 */
static int
zfs_do_hold(int argc, char **argv)
{
	return (zfs_do_hold_rele_impl(argc, argv, B_TRUE));
}

/*
 * zfs release [-r] <tag> <snap> ...
 *
 *	-r	Recursively release
 *
 * Release a user-hold with the given tag from the list of snapshots.
 */
static int
zfs_do_release(int argc, char **argv)
{
	return (zfs_do_hold_rele_impl(argc, argv, B_FALSE));
}

typedef struct holds_cbdata {
	boolean_t	cb_recursive;
	const char	*cb_snapname;
	nvlist_t	**cb_nvlp;
	size_t		cb_max_namelen;
	size_t		cb_max_taglen;
} holds_cbdata_t;

#define	STRFTIME_FMT_STR "%a %b %e %k:%M %Y"
#define	DATETIME_BUF_LEN (32)
/*
 *
 */
static void
print_holds(boolean_t scripted, size_t nwidth, size_t tagwidth, nvlist_t *nvl)
{
	int i;
	nvpair_t *nvp = NULL;
	char *hdr_cols[] = { "NAME", "TAG", "TIMESTAMP" };
	const char *col;

	if (!scripted) {
		for (i = 0; i < 3; i++) {
			col = gettext(hdr_cols[i]);
			if (i < 2)
				(void) printf("%-*s  ", i ? tagwidth : nwidth,
				    col);
			else
				(void) printf("%s\n", col);
		}
	}

	while ((nvp = nvlist_next_nvpair(nvl, nvp)) != NULL) {
		char *zname = nvpair_name(nvp);
		nvlist_t *nvl2;
		nvpair_t *nvp2 = NULL;
		(void) nvpair_value_nvlist(nvp, &nvl2);
		while ((nvp2 = nvlist_next_nvpair(nvl2, nvp2)) != NULL) {
			char tsbuf[DATETIME_BUF_LEN];
			char *tagname = nvpair_name(nvp2);
			uint64_t val = 0;
			time_t time;
			struct tm t;
			char sep = scripted ? '\t' : ' ';
			size_t sepnum = scripted ? 1 : 2;

			(void) nvpair_value_uint64(nvp2, &val);
			time = (time_t)val;
			(void) localtime_r(&time, &t);
			(void) strftime(tsbuf, DATETIME_BUF_LEN,
			    gettext(STRFTIME_FMT_STR), &t);

			(void) printf("%-*s%*c%-*s%*c%s\n", nwidth, zname,
			    sepnum, sep, tagwidth, tagname, sepnum, sep, tsbuf);
		}
	}
}

/*
 * Generic callback function to list a dataset or snapshot.
 */
static int
holds_callback(zfs_handle_t *zhp, void *data)
{
	holds_cbdata_t *cbp = data;
	nvlist_t *top_nvl = *cbp->cb_nvlp;
	nvlist_t *nvl = NULL;
	nvpair_t *nvp = NULL;
	const char *zname = zfs_get_name(zhp);
	size_t znamelen = strnlen(zname, ZFS_MAXNAMELEN);

	if (cbp->cb_recursive) {
		const char *snapname;
		char *delim  = strchr(zname, '@');
		if (delim == NULL)
			return (0);

		snapname = delim + 1;
		if (strcmp(cbp->cb_snapname, snapname))
			return (0);
	}

	if (zfs_get_holds(zhp, &nvl) != 0)
		return (-1);

	if (znamelen > cbp->cb_max_namelen)
		cbp->cb_max_namelen  = znamelen;

	while ((nvp = nvlist_next_nvpair(nvl, nvp)) != NULL) {
		const char *tag = nvpair_name(nvp);
		size_t taglen = strnlen(tag, MAXNAMELEN);
		if (taglen > cbp->cb_max_taglen)
			cbp->cb_max_taglen  = taglen;
	}

	return (nvlist_add_nvlist(top_nvl, zname, nvl));
}

/*
 * zfs holds [-r] <snap> ...
 *
 *	-r	Recursively hold
 */
static int
zfs_do_holds(int argc, char **argv)
{
	int errors = 0;
	int c;
	int i;
	boolean_t scripted = B_FALSE;
	boolean_t recursive = B_FALSE;
	const char *opts = "rH";
	nvlist_t *nvl;

	int types = ZFS_TYPE_SNAPSHOT;
	holds_cbdata_t cb = { 0 };

	int limit = 0;
	int ret = 0;
	int flags = 0;

	/* check options */
	while ((c = getopt(argc, argv, opts)) != -1) {
		switch (c) {
		case 'r':
			recursive = B_TRUE;
			break;
		case 'H':
			scripted = B_TRUE;
			break;
		case '?':
			(void) fprintf(stderr, gettext("invalid option '%c'\n"),
			    optopt);
			usage(B_FALSE);
		}
	}

	if (recursive) {
		types |= ZFS_TYPE_FILESYSTEM | ZFS_TYPE_VOLUME;
		flags |= ZFS_ITER_RECURSE;
	}

	argc -= optind;
	argv += optind;

	/* check number of arguments */
	if (argc < 1)
		usage(B_FALSE);

	if (nvlist_alloc(&nvl, NV_UNIQUE_NAME, 0) != 0)
		nomem();

	for (i = 0; i < argc; ++i) {
		char *snapshot = argv[i];
		const char *delim;
		const char *snapname;

		delim = strchr(snapshot, '@');
		if (delim == NULL) {
			(void) fprintf(stderr,
			    gettext("'%s' is not a snapshot\n"), snapshot);
			++errors;
			continue;
		}
		snapname = delim + 1;
		if (recursive)
			snapshot[delim - snapshot] = '\0';

		cb.cb_recursive = recursive;
		cb.cb_snapname = snapname;
		cb.cb_nvlp = &nvl;

		/*
		 *  1. collect holds data, set format options
		 */
		ret = zfs_for_each(argc, argv, flags, types, NULL, NULL, limit,
		    holds_callback, &cb);
		if (ret != 0)
			++errors;
	}

	/*
	 *  2. print holds data
	 */
	print_holds(scripted, cb.cb_max_namelen, cb.cb_max_taglen, nvl);

	if (nvlist_empty(nvl))
		(void) printf(gettext("no datasets available\n"));

	nvlist_free(nvl);

	return (0 != errors);
}

#define	CHECK_SPINNER 30
#define	SPINNER_TIME 3		/* seconds */
#define	MOUNT_TIME 5		/* seconds */

static int
get_one_dataset(zfs_handle_t *zhp, void *data)
{
	static char *spin[] = { "-", "\\", "|", "/" };
	static int spinval = 0;
	static int spincheck = 0;
	static time_t last_spin_time = (time_t)0;
	get_all_cb_t *cbp = data;
	zfs_type_t type = zfs_get_type(zhp);

	if (cbp->cb_verbose) {
		if (--spincheck < 0) {
			time_t now = time(NULL);
			if (last_spin_time + SPINNER_TIME < now) {
				update_progress(spin[spinval++ % 4]);
				last_spin_time = now;
			}
			spincheck = CHECK_SPINNER;
		}
	}

	/*
	 * Interate over any nested datasets.
	 */
	if (zfs_iter_filesystems(zhp, get_one_dataset, data) != 0) {
		zfs_close(zhp);
		return (1);
	}

	/*
	 * Skip any datasets whose type does not match.
	 */
	if ((type & ZFS_TYPE_FILESYSTEM) == 0) {
		zfs_close(zhp);
		return (0);
	}
	libzfs_add_handle(cbp, zhp);
	assert(cbp->cb_used <= cbp->cb_alloc);

	return (0);
}

static void
get_all_datasets(zfs_handle_t ***dslist, size_t *count, boolean_t verbose)
{
	get_all_cb_t cb = { 0 };
	cb.cb_verbose = verbose;
	cb.cb_getone = get_one_dataset;

	if (verbose)
		set_progress_header(gettext("Reading ZFS config"));
	(void) zfs_iter_root(g_zfs, get_one_dataset, &cb);

	*dslist = cb.cb_handles;
	*count = cb.cb_used;

	if (verbose)
		finish_progress(gettext("done."));
}

/*
 * Generic callback for sharing or mounting filesystems.  Because the code is so
 * similar, we have a common function with an extra parameter to determine which
 * mode we are using.
 */
#define	OP_SHARE	0x1
#define	OP_MOUNT	0x2

/*
 * Share or mount a dataset.
 */
static int
share_mount_one(zfs_handle_t *zhp, int op, int flags, char *protocol,
    boolean_t explicit, const char *options)
{
	char mountpoint[ZFS_MAXPROPLEN];
	char shareopts[ZFS_MAXPROPLEN];
	char smbshareopts[ZFS_MAXPROPLEN];
	const char *cmdname = op == OP_SHARE ? "share" : "mount";
	struct mnttab mnt;
	uint64_t zoned, canmount;
	boolean_t shared_nfs, shared_smb;

	assert(zfs_get_type(zhp) & ZFS_TYPE_FILESYSTEM);

	/*
	 * Check to make sure we can mount/share this dataset.  If we
	 * are in the global zone and the filesystem is exported to a
	 * local zone, or if we are in a local zone and the
	 * filesystem is not exported, then it is an error.
	 */
	zoned = zfs_prop_get_int(zhp, ZFS_PROP_ZONED);

	if (zoned && getzoneid() == GLOBAL_ZONEID) {
		if (!explicit)
			return (0);

		(void) fprintf(stderr, gettext("cannot %s '%s': "
		    "dataset is exported to a local zone\n"), cmdname,
		    zfs_get_name(zhp));
		return (1);

	} else if (!zoned && getzoneid() != GLOBAL_ZONEID) {
		if (!explicit)
			return (0);

		(void) fprintf(stderr, gettext("cannot %s '%s': "
		    "permission denied\n"), cmdname,
		    zfs_get_name(zhp));
		return (1);
	}

	/*
	 * Ignore any filesystems which don't apply to us. This
	 * includes those with a legacy mountpoint, or those with
	 * legacy share options.
	 */
	verify(zfs_prop_get(zhp, ZFS_PROP_MOUNTPOINT, mountpoint,
	    sizeof (mountpoint), NULL, NULL, 0, B_FALSE) == 0);
	verify(zfs_prop_get(zhp, ZFS_PROP_SHARENFS, shareopts,
	    sizeof (shareopts), NULL, NULL, 0, B_FALSE) == 0);
	verify(zfs_prop_get(zhp, ZFS_PROP_SHARESMB, smbshareopts,
	    sizeof (smbshareopts), NULL, NULL, 0, B_FALSE) == 0);

	if (op == OP_SHARE && strcmp(shareopts, "off") == 0 &&
	    strcmp(smbshareopts, "off") == 0) {
		if (!explicit)
			return (0);

		(void) fprintf(stderr, gettext("cannot share '%s': "
		    "legacy share\n"), zfs_get_name(zhp));
		(void) fprintf(stderr, gettext("use share(1M) to "
		    "share this filesystem, or set "
		    "sharenfs property on\n"));
		return (1);
	}

	/*
	 * We cannot share or mount legacy filesystems. If the
	 * shareopts is non-legacy but the mountpoint is legacy, we
	 * treat it as a legacy share.
	 */
	if (strcmp(mountpoint, "legacy") == 0) {
		if (!explicit)
			return (0);

		(void) fprintf(stderr, gettext("cannot %s '%s': "
		    "legacy mountpoint\n"), cmdname, zfs_get_name(zhp));
		(void) fprintf(stderr, gettext("use %s(1M) to "
		    "%s this filesystem\n"), cmdname, cmdname);
		return (1);
	}

	if (strcmp(mountpoint, "none") == 0) {
		if (!explicit)
			return (0);

		(void) fprintf(stderr, gettext("cannot %s '%s': no "
		    "mountpoint set\n"), cmdname, zfs_get_name(zhp));
		return (1);
	}

	/*
	 * canmount	explicit	outcome
	 * on		no		pass through
	 * on		yes		pass through
	 * off		no		return 0
	 * off		yes		display error, return 1
	 * noauto	no		return 0
	 * noauto	yes		pass through
	 */
	canmount = zfs_prop_get_int(zhp, ZFS_PROP_CANMOUNT);
	if (canmount == ZFS_CANMOUNT_OFF) {
		if (!explicit)
			return (0);

		(void) fprintf(stderr, gettext("cannot %s '%s': "
		    "'canmount' property is set to 'off'\n"), cmdname,
		    zfs_get_name(zhp));
		return (1);
	} else if (canmount == ZFS_CANMOUNT_NOAUTO && !explicit) {
		return (0);
	}

	/*
	 * At this point, we have verified that the mountpoint and/or
	 * shareopts are appropriate for auto management. If the
	 * filesystem is already mounted or shared, return (failing
	 * for explicit requests); otherwise mount or share the
	 * filesystem.
	 */
	switch (op) {
	case OP_SHARE:

		shared_nfs = zfs_is_shared_nfs(zhp, NULL);
		shared_smb = zfs_is_shared_smb(zhp, NULL);

		if (shared_nfs && shared_smb ||
		    (shared_nfs && strcmp(shareopts, "on") == 0 &&
		    strcmp(smbshareopts, "off") == 0) ||
		    (shared_smb && strcmp(smbshareopts, "on") == 0 &&
		    strcmp(shareopts, "off") == 0)) {
			if (!explicit)
				return (0);

			(void) fprintf(stderr, gettext("cannot share "
			    "'%s': filesystem already shared\n"),
			    zfs_get_name(zhp));
			return (1);
		}

		if (!zfs_is_mounted(zhp, NULL) &&
		    zfs_mount(zhp, NULL, 0) != 0)
			return (1);

		if (protocol == NULL) {
			if (zfs_shareall(zhp) != 0)
				return (1);
		} else if (strcmp(protocol, "nfs") == 0) {
			if (zfs_share_nfs(zhp))
				return (1);
		} else if (strcmp(protocol, "smb") == 0) {
			if (zfs_share_smb(zhp))
				return (1);
		} else {
			(void) fprintf(stderr, gettext("cannot share "
			    "'%s': invalid share type '%s' "
			    "specified\n"),
			    zfs_get_name(zhp), protocol);
			return (1);
		}

		break;

	case OP_MOUNT:
		if (options == NULL)
			mnt.mnt_mntopts = "";
		else
			mnt.mnt_mntopts = (char *)options;

		if (!hasmntopt(&mnt, MNTOPT_REMOUNT) &&
		    zfs_is_mounted(zhp, NULL)) {
			if (!explicit)
				return (0);

			(void) fprintf(stderr, gettext("cannot mount "
			    "'%s': filesystem already mounted\n"),
			    zfs_get_name(zhp));
			return (1);
		}

		if (zfs_mount(zhp, options, flags) != 0)
			return (1);
		break;
	}

	return (0);
}

/*
 * Reports progress in the form "(current/total)".  Not thread-safe.
 */
static void
report_mount_progress(int current, int total)
{
	static time_t last_progress_time = 0;
	time_t now = time(NULL);
	char info[32];

	/* report 1..n instead of 0..n-1 */
	++current;

	/* display header if we're here for the first time */
	if (current == 1) {
		set_progress_header(gettext("Mounting ZFS filesystems"));
	} else if (current != total && last_progress_time + MOUNT_TIME >= now) {
		/* too soon to report again */
		return;
	}

	last_progress_time = now;

	(void) sprintf(info, "(%d/%d)", current, total);

	if (current == total)
		finish_progress(info);
	else
		update_progress(info);
}

static void
append_options(char *mntopts, char *newopts)
{
	int len = strlen(mntopts);

	/* original length plus new string to append plus 1 for the comma */
	if (len + 1 + strlen(newopts) >= MNT_LINE_MAX) {
		(void) fprintf(stderr, gettext("the opts argument for "
		    "'%c' option is too long (more than %d chars)\n"),
		    "-o", MNT_LINE_MAX);
		usage(B_FALSE);
	}

	if (*mntopts)
		mntopts[len++] = ',';

	(void) strcpy(&mntopts[len], newopts);
}

static int
share_mount(int op, int argc, char **argv)
{
	int do_all = 0;
	boolean_t verbose = B_FALSE;
	int c, ret = 0;
	char *options = NULL;
	int flags = 0;

	/* check options */
	while ((c = getopt(argc, argv, op == OP_MOUNT ? ":avo:O" : "a"))
	    != -1) {
		switch (c) {
		case 'a':
			do_all = 1;
			break;
		case 'v':
			verbose = B_TRUE;
			break;
		case 'o':
			if (*optarg == '\0') {
				(void) fprintf(stderr, gettext("empty mount "
				    "options (-o) specified\n"));
				usage(B_FALSE);
			}

			if (options == NULL)
				options = safe_malloc(MNT_LINE_MAX + 1);

			/* option validation is done later */
			append_options(options, optarg);
			break;

		case 'O':
			flags |= MS_OVERLAY;
			break;
		case ':':
			(void) fprintf(stderr, gettext("missing argument for "
			    "'%c' option\n"), optopt);
			usage(B_FALSE);
			break;
		case '?':
			(void) fprintf(stderr, gettext("invalid option '%c'\n"),
			    optopt);
			usage(B_FALSE);
		}
	}

	argc -= optind;
	argv += optind;

	/* check number of arguments */
	if (do_all) {
		zfs_handle_t **dslist = NULL;
		size_t i, count = 0;
		char *protocol = NULL;

		if (op == OP_SHARE && argc > 0) {
			if (strcmp(argv[0], "nfs") != 0 &&
			    strcmp(argv[0], "smb") != 0) {
				(void) fprintf(stderr, gettext("share type "
				    "must be 'nfs' or 'smb'\n"));
				usage(B_FALSE);
			}
			protocol = argv[0];
			argc--;
			argv++;
		}

		if (argc != 0) {
			(void) fprintf(stderr, gettext("too many arguments\n"));
			usage(B_FALSE);
		}

		start_progress_timer();
		get_all_datasets(&dslist, &count, verbose);

		if (count == 0)
			return (0);

		qsort(dslist, count, sizeof (void *), libzfs_dataset_cmp);

		for (i = 0; i < count; i++) {
			if (verbose)
				report_mount_progress(i, count);

			if (share_mount_one(dslist[i], op, flags, protocol,
			    B_FALSE, options) != 0)
				ret = 1;
			zfs_close(dslist[i]);
		}

		free(dslist);
	} else if (argc == 0) {
		struct mnttab entry;

		if ((op == OP_SHARE) || (options != NULL)) {
			(void) fprintf(stderr, gettext("missing filesystem "
			    "argument (specify -a for all)\n"));
			usage(B_FALSE);
		}

		/*
		 * When mount is given no arguments, go through /etc/mnttab and
		 * display any active ZFS mounts.  We hide any snapshots, since
		 * they are controlled automatically.
		 */
		rewind(mnttab_file);
		while (getmntent(mnttab_file, &entry) == 0) {
			if (strcmp(entry.mnt_fstype, MNTTYPE_ZFS) != 0 ||
			    strchr(entry.mnt_special, '@') != NULL)
				continue;

			(void) printf("%-30s  %s\n", entry.mnt_special,
			    entry.mnt_mountp);
		}

	} else {
		zfs_handle_t *zhp;

		if (argc > 1) {
			(void) fprintf(stderr,
			    gettext("too many arguments\n"));
			usage(B_FALSE);
		}

		if ((zhp = zfs_open(g_zfs, argv[0],
		    ZFS_TYPE_FILESYSTEM)) == NULL) {
			ret = 1;
		} else {
			ret = share_mount_one(zhp, op, flags, NULL, B_TRUE,
			    options);
			zfs_close(zhp);
		}
	}

	return (ret);
}

/*
 * zfs mount -a [nfs]
 * zfs mount filesystem
 *
 * Mount all filesystems, or mount the given filesystem.
 */
static int
zfs_do_mount(int argc, char **argv)
{
	return (share_mount(OP_MOUNT, argc, argv));
}

/*
 * zfs share -a [nfs | smb]
 * zfs share filesystem
 *
 * Share all filesystems, or share the given filesystem.
 */
static int
zfs_do_share(int argc, char **argv)
{
	return (share_mount(OP_SHARE, argc, argv));
}

typedef struct unshare_unmount_node {
	zfs_handle_t	*un_zhp;
	char		*un_mountp;
	uu_avl_node_t	un_avlnode;
} unshare_unmount_node_t;

/* ARGSUSED */
static int
unshare_unmount_compare(const void *larg, const void *rarg, void *unused)
{
	const unshare_unmount_node_t *l = larg;
	const unshare_unmount_node_t *r = rarg;

	return (strcmp(l->un_mountp, r->un_mountp));
}

/*
 * Convenience routine used by zfs_do_umount() and manual_unmount().  Given an
 * absolute path, find the entry /etc/mnttab, verify that its a ZFS filesystem,
 * and unmount it appropriately.
 */
static int
unshare_unmount_path(int op, char *path, int flags, boolean_t is_manual)
{
	zfs_handle_t *zhp;
	int ret = 0;
	struct stat64 statbuf;
	struct extmnttab entry;
	const char *cmdname = (op == OP_SHARE) ? "unshare" : "unmount";
	ino_t path_inode;

	/*
	 * Search for the path in /etc/mnttab.  Rather than looking for the
	 * specific path, which can be fooled by non-standard paths (i.e. ".."
	 * or "//"), we stat() the path and search for the corresponding
	 * (major,minor) device pair.
	 */
	if (stat64(path, &statbuf) != 0) {
		(void) fprintf(stderr, gettext("cannot %s '%s': %s\n"),
		    cmdname, path, strerror(errno));
		return (1);
	}
	path_inode = statbuf.st_ino;

	/*
	 * Search for the given (major,minor) pair in the mount table.
	 */
	rewind(mnttab_file);
	while ((ret = getextmntent(mnttab_file, &entry, 0)) == 0) {
		if (entry.mnt_major == major(statbuf.st_dev) &&
		    entry.mnt_minor == minor(statbuf.st_dev))
			break;
	}
	if (ret != 0) {
		if (op == OP_SHARE) {
			(void) fprintf(stderr, gettext("cannot %s '%s': not "
			    "currently mounted\n"), cmdname, path);
			return (1);
		}
		(void) fprintf(stderr, gettext("warning: %s not in mnttab\n"),
		    path);
		if ((ret = umount2(path, flags)) != 0)
			(void) fprintf(stderr, gettext("%s: %s\n"), path,
			    strerror(errno));
		return (ret != 0);
	}

	if (strcmp(entry.mnt_fstype, MNTTYPE_ZFS) != 0) {
		(void) fprintf(stderr, gettext("cannot %s '%s': not a ZFS "
		    "filesystem\n"), cmdname, path);
		return (1);
	}

	if ((zhp = zfs_open(g_zfs, entry.mnt_special,
	    ZFS_TYPE_FILESYSTEM)) == NULL)
		return (1);

	ret = 1;
	if (stat64(entry.mnt_mountp, &statbuf) != 0) {
		(void) fprintf(stderr, gettext("cannot %s '%s': %s\n"),
		    cmdname, path, strerror(errno));
		goto out;
	} else if (statbuf.st_ino != path_inode) {
		(void) fprintf(stderr, gettext("cannot "
		    "%s '%s': not a mountpoint\n"), cmdname, path);
		goto out;
	}

	if (op == OP_SHARE) {
		char nfs_mnt_prop[ZFS_MAXPROPLEN];
		char smbshare_prop[ZFS_MAXPROPLEN];

		verify(zfs_prop_get(zhp, ZFS_PROP_SHARENFS, nfs_mnt_prop,
		    sizeof (nfs_mnt_prop), NULL, NULL, 0, B_FALSE) == 0);
		verify(zfs_prop_get(zhp, ZFS_PROP_SHARESMB, smbshare_prop,
		    sizeof (smbshare_prop), NULL, NULL, 0, B_FALSE) == 0);

		if (strcmp(nfs_mnt_prop, "off") == 0 &&
		    strcmp(smbshare_prop, "off") == 0) {
			(void) fprintf(stderr, gettext("cannot unshare "
			    "'%s': legacy share\n"), path);
			(void) fprintf(stderr, gettext("use "
			    "unshare(1M) to unshare this filesystem\n"));
		} else if (!zfs_is_shared(zhp)) {
			(void) fprintf(stderr, gettext("cannot unshare '%s': "
			    "not currently shared\n"), path);
		} else {
			ret = zfs_unshareall_bypath(zhp, path);
		}
	} else {
		char mtpt_prop[ZFS_MAXPROPLEN];

		verify(zfs_prop_get(zhp, ZFS_PROP_MOUNTPOINT, mtpt_prop,
		    sizeof (mtpt_prop), NULL, NULL, 0, B_FALSE) == 0);

		if (is_manual) {
			ret = zfs_unmount(zhp, NULL, flags);
		} else if (strcmp(mtpt_prop, "legacy") == 0) {
			(void) fprintf(stderr, gettext("cannot unmount "
			    "'%s': legacy mountpoint\n"),
			    zfs_get_name(zhp));
			(void) fprintf(stderr, gettext("use umount(1M) "
			    "to unmount this filesystem\n"));
		} else {
			ret = zfs_unmountall(zhp, flags);
		}
	}

out:
	zfs_close(zhp);

	return (ret != 0);
}

/*
 * Generic callback for unsharing or unmounting a filesystem.
 */
static int
unshare_unmount(int op, int argc, char **argv)
{
	int do_all = 0;
	int flags = 0;
	int ret = 0;
	int c;
	zfs_handle_t *zhp;
	char nfs_mnt_prop[ZFS_MAXPROPLEN];
	char sharesmb[ZFS_MAXPROPLEN];

	/* check options */
	while ((c = getopt(argc, argv, op == OP_SHARE ? "a" : "af")) != -1) {
		switch (c) {
		case 'a':
			do_all = 1;
			break;
		case 'f':
			flags = MS_FORCE;
			break;
		case '?':
			(void) fprintf(stderr, gettext("invalid option '%c'\n"),
			    optopt);
			usage(B_FALSE);
		}
	}

	argc -= optind;
	argv += optind;

	if (do_all) {
		/*
		 * We could make use of zfs_for_each() to walk all datasets in
		 * the system, but this would be very inefficient, especially
		 * since we would have to linearly search /etc/mnttab for each
		 * one.  Instead, do one pass through /etc/mnttab looking for
		 * zfs entries and call zfs_unmount() for each one.
		 *
		 * Things get a little tricky if the administrator has created
		 * mountpoints beneath other ZFS filesystems.  In this case, we
		 * have to unmount the deepest filesystems first.  To accomplish
		 * this, we place all the mountpoints in an AVL tree sorted by
		 * the special type (dataset name), and walk the result in
		 * reverse to make sure to get any snapshots first.
		 */
		struct mnttab entry;
		uu_avl_pool_t *pool;
		uu_avl_t *tree;
		unshare_unmount_node_t *node;
		uu_avl_index_t idx;
		uu_avl_walk_t *walk;

		if (argc != 0) {
			(void) fprintf(stderr, gettext("too many arguments\n"));
			usage(B_FALSE);
		}

		if (((pool = uu_avl_pool_create("unmount_pool",
		    sizeof (unshare_unmount_node_t),
		    offsetof(unshare_unmount_node_t, un_avlnode),
		    unshare_unmount_compare, UU_DEFAULT)) == NULL) ||
		    ((tree = uu_avl_create(pool, NULL, UU_DEFAULT)) == NULL))
			nomem();

		rewind(mnttab_file);
		while (getmntent(mnttab_file, &entry) == 0) {

			/* ignore non-ZFS entries */
			if (strcmp(entry.mnt_fstype, MNTTYPE_ZFS) != 0)
				continue;

			/* ignore snapshots */
			if (strchr(entry.mnt_special, '@') != NULL)
				continue;

			if ((zhp = zfs_open(g_zfs, entry.mnt_special,
			    ZFS_TYPE_FILESYSTEM)) == NULL) {
				ret = 1;
				continue;
			}

			switch (op) {
			case OP_SHARE:
				verify(zfs_prop_get(zhp, ZFS_PROP_SHARENFS,
				    nfs_mnt_prop,
				    sizeof (nfs_mnt_prop),
				    NULL, NULL, 0, B_FALSE) == 0);
				if (strcmp(nfs_mnt_prop, "off") != 0)
					break;
				verify(zfs_prop_get(zhp, ZFS_PROP_SHARESMB,
				    nfs_mnt_prop,
				    sizeof (nfs_mnt_prop),
				    NULL, NULL, 0, B_FALSE) == 0);
				if (strcmp(nfs_mnt_prop, "off") == 0)
					continue;
				break;
			case OP_MOUNT:
				/* Ignore legacy mounts */
				verify(zfs_prop_get(zhp, ZFS_PROP_MOUNTPOINT,
				    nfs_mnt_prop,
				    sizeof (nfs_mnt_prop),
				    NULL, NULL, 0, B_FALSE) == 0);
				if (strcmp(nfs_mnt_prop, "legacy") == 0)
					continue;
				/* Ignore canmount=noauto mounts */
				if (zfs_prop_get_int(zhp, ZFS_PROP_CANMOUNT) ==
				    ZFS_CANMOUNT_NOAUTO)
					continue;
			default:
				break;
			}

			node = safe_malloc(sizeof (unshare_unmount_node_t));
			node->un_zhp = zhp;
			node->un_mountp = safe_strdup(entry.mnt_mountp);

			uu_avl_node_init(node, &node->un_avlnode, pool);

			if (uu_avl_find(tree, node, NULL, &idx) == NULL) {
				uu_avl_insert(tree, node, idx);
			} else {
				zfs_close(node->un_zhp);
				free(node->un_mountp);
				free(node);
			}
		}

		/*
		 * Walk the AVL tree in reverse, unmounting each filesystem and
		 * removing it from the AVL tree in the process.
		 */
		if ((walk = uu_avl_walk_start(tree,
		    UU_WALK_REVERSE | UU_WALK_ROBUST)) == NULL)
			nomem();

		while ((node = uu_avl_walk_next(walk)) != NULL) {
			uu_avl_remove(tree, node);

			switch (op) {
			case OP_SHARE:
				if (zfs_unshareall_bypath(node->un_zhp,
				    node->un_mountp) != 0)
					ret = 1;
				break;

			case OP_MOUNT:
				if (zfs_unmount(node->un_zhp,
				    node->un_mountp, flags) != 0)
					ret = 1;
				break;
			}

			zfs_close(node->un_zhp);
			free(node->un_mountp);
			free(node);
		}

		uu_avl_walk_end(walk);
		uu_avl_destroy(tree);
		uu_avl_pool_destroy(pool);

	} else {
		if (argc != 1) {
			if (argc == 0)
				(void) fprintf(stderr,
				    gettext("missing filesystem argument\n"));
			else
				(void) fprintf(stderr,
				    gettext("too many arguments\n"));
			usage(B_FALSE);
		}

		/*
		 * We have an argument, but it may be a full path or a ZFS
		 * filesystem.  Pass full paths off to unmount_path() (shared by
		 * manual_unmount), otherwise open the filesystem and pass to
		 * zfs_unmount().
		 */
		if (argv[0][0] == '/')
			return (unshare_unmount_path(op, argv[0],
			    flags, B_FALSE));

		if ((zhp = zfs_open(g_zfs, argv[0],
		    ZFS_TYPE_FILESYSTEM)) == NULL)
			return (1);

		verify(zfs_prop_get(zhp, op == OP_SHARE ?
		    ZFS_PROP_SHARENFS : ZFS_PROP_MOUNTPOINT,
		    nfs_mnt_prop, sizeof (nfs_mnt_prop), NULL,
		    NULL, 0, B_FALSE) == 0);

		switch (op) {
		case OP_SHARE:
			verify(zfs_prop_get(zhp, ZFS_PROP_SHARENFS,
			    nfs_mnt_prop,
			    sizeof (nfs_mnt_prop),
			    NULL, NULL, 0, B_FALSE) == 0);
			verify(zfs_prop_get(zhp, ZFS_PROP_SHARESMB,
			    sharesmb, sizeof (sharesmb), NULL, NULL,
			    0, B_FALSE) == 0);

			if (strcmp(nfs_mnt_prop, "off") == 0 &&
			    strcmp(sharesmb, "off") == 0) {
				(void) fprintf(stderr, gettext("cannot "
				    "unshare '%s': legacy share\n"),
				    zfs_get_name(zhp));
				(void) fprintf(stderr, gettext("use "
				    "unshare(1M) to unshare this "
				    "filesystem\n"));
				ret = 1;
			} else if (!zfs_is_shared(zhp)) {
				(void) fprintf(stderr, gettext("cannot "
				    "unshare '%s': not currently "
				    "shared\n"), zfs_get_name(zhp));
				ret = 1;
			} else if (zfs_unshareall(zhp) != 0) {
				ret = 1;
			}
			break;

		case OP_MOUNT:
			if (strcmp(nfs_mnt_prop, "legacy") == 0) {
				(void) fprintf(stderr, gettext("cannot "
				    "unmount '%s': legacy "
				    "mountpoint\n"), zfs_get_name(zhp));
				(void) fprintf(stderr, gettext("use "
				    "umount(1M) to unmount this "
				    "filesystem\n"));
				ret = 1;
			} else if (!zfs_is_mounted(zhp, NULL)) {
				(void) fprintf(stderr, gettext("cannot "
				    "unmount '%s': not currently "
				    "mounted\n"),
				    zfs_get_name(zhp));
				ret = 1;
			} else if (zfs_unmountall(zhp, flags) != 0) {
				ret = 1;
			}
			break;
		}

		zfs_close(zhp);
	}

	return (ret);
}

/*
 * zfs unmount -a
 * zfs unmount filesystem
 *
 * Unmount all filesystems, or a specific ZFS filesystem.
 */
static int
zfs_do_unmount(int argc, char **argv)
{
	return (unshare_unmount(OP_MOUNT, argc, argv));
}

/*
 * zfs unshare -a
 * zfs unshare filesystem
 *
 * Unshare all filesystems, or a specific ZFS filesystem.
 */
static int
zfs_do_unshare(int argc, char **argv)
{
	return (unshare_unmount(OP_SHARE, argc, argv));
}

/*
 * Called when invoked as /etc/fs/zfs/mount.  Do the mount if the mountpoint is
 * 'legacy'.  Otherwise, complain that use should be using 'zfs mount'.
 */
static int
manual_mount(int argc, char **argv)
{
	zfs_handle_t *zhp;
	char mountpoint[ZFS_MAXPROPLEN];
	char mntopts[MNT_LINE_MAX] = { '\0' };
	int ret = 0;
	int c;
	int flags = 0;
	char *dataset, *path;

	/* check options */
	while ((c = getopt(argc, argv, ":mo:O")) != -1) {
		switch (c) {
		case 'o':
			(void) strlcpy(mntopts, optarg, sizeof (mntopts));
			break;
		case 'O':
			flags |= MS_OVERLAY;
			break;
		case 'm':
			flags |= MS_NOMNTTAB;
			break;
		case ':':
			(void) fprintf(stderr, gettext("missing argument for "
			    "'%c' option\n"), optopt);
			usage(B_FALSE);
			break;
		case '?':
			(void) fprintf(stderr, gettext("invalid option '%c'\n"),
			    optopt);
			(void) fprintf(stderr, gettext("usage: mount [-o opts] "
			    "<path>\n"));
			return (2);
		}
	}

	argc -= optind;
	argv += optind;

	/* check that we only have two arguments */
	if (argc != 2) {
		if (argc == 0)
			(void) fprintf(stderr, gettext("missing dataset "
			    "argument\n"));
		else if (argc == 1)
			(void) fprintf(stderr,
			    gettext("missing mountpoint argument\n"));
		else
			(void) fprintf(stderr, gettext("too many arguments\n"));
		(void) fprintf(stderr, "usage: mount <dataset> <mountpoint>\n");
		return (2);
	}

	dataset = argv[0];
	path = argv[1];

	/* try to open the dataset */
	if ((zhp = zfs_open(g_zfs, dataset, ZFS_TYPE_FILESYSTEM)) == NULL)
		return (1);

	(void) zfs_prop_get(zhp, ZFS_PROP_MOUNTPOINT, mountpoint,
	    sizeof (mountpoint), NULL, NULL, 0, B_FALSE);

	/* check for legacy mountpoint and complain appropriately */
	ret = 0;
	if (strcmp(mountpoint, ZFS_MOUNTPOINT_LEGACY) == 0) {
		if (mount(dataset, path, MS_OPTIONSTR | flags, MNTTYPE_ZFS,
		    NULL, 0, mntopts, sizeof (mntopts)) != 0) {
			(void) fprintf(stderr, gettext("mount failed: %s\n"),
			    strerror(errno));
			ret = 1;
		}
	} else {
		(void) fprintf(stderr, gettext("filesystem '%s' cannot be "
		    "mounted using 'mount -F zfs'\n"), dataset);
		(void) fprintf(stderr, gettext("Use 'zfs set mountpoint=%s' "
		    "instead.\n"), path);
		(void) fprintf(stderr, gettext("If you must use 'mount -F zfs' "
		    "or /etc/vfstab, use 'zfs set mountpoint=legacy'.\n"));
		(void) fprintf(stderr, gettext("See zfs(1M) for more "
		    "information.\n"));
		ret = 1;
	}

	return (ret);
}

/*
 * Called when invoked as /etc/fs/zfs/umount.  Unlike a manual mount, we allow
 * unmounts of non-legacy filesystems, as this is the dominant administrative
 * interface.
 */
static int
manual_unmount(int argc, char **argv)
{
	int flags = 0;
	int c;

	/* check options */
	while ((c = getopt(argc, argv, "f")) != -1) {
		switch (c) {
		case 'f':
			flags = MS_FORCE;
			break;
		case '?':
			(void) fprintf(stderr, gettext("invalid option '%c'\n"),
			    optopt);
			(void) fprintf(stderr, gettext("usage: unmount [-f] "
			    "<path>\n"));
			return (2);
		}
	}

	argc -= optind;
	argv += optind;

	/* check arguments */
	if (argc != 1) {
		if (argc == 0)
			(void) fprintf(stderr, gettext("missing path "
			    "argument\n"));
		else
			(void) fprintf(stderr, gettext("too many arguments\n"));
		(void) fprintf(stderr, gettext("usage: unmount [-f] <path>\n"));
		return (2);
	}

	return (unshare_unmount_path(OP_MOUNT, argv[0], flags, B_TRUE));
}

static int
find_command_idx(char *command, int *idx)
{
	int i;

	for (i = 0; i < NCOMMAND; i++) {
		if (command_table[i].name == NULL)
			continue;

		if (strcmp(command, command_table[i].name) == 0) {
			*idx = i;
			return (0);
		}
	}
	return (1);
}

static int
zfs_do_diff(int argc, char **argv)
{
	zfs_handle_t *zhp;
	int flags = 0;
	char *tosnap = NULL;
	char *fromsnap = NULL;
	char *atp, *copy;
	int err = 0;
	int c;

	while ((c = getopt(argc, argv, "FHt")) != -1) {
		switch (c) {
		case 'F':
			flags |= ZFS_DIFF_CLASSIFY;
			break;
		case 'H':
			flags |= ZFS_DIFF_PARSEABLE;
			break;
		case 't':
			flags |= ZFS_DIFF_TIMESTAMP;
			break;
		default:
			(void) fprintf(stderr,
			    gettext("invalid option '%c'\n"), optopt);
			usage(B_FALSE);
		}
	}

	argc -= optind;
	argv += optind;

	if (argc < 1) {
		(void) fprintf(stderr,
		gettext("must provide at least one snapshot name\n"));
		usage(B_FALSE);
	}

	if (argc > 2) {
		(void) fprintf(stderr, gettext("too many arguments\n"));
		usage(B_FALSE);
	}

	fromsnap = argv[0];
	tosnap = (argc == 2) ? argv[1] : NULL;

	copy = NULL;
	if (*fromsnap != '@')
		copy = strdup(fromsnap);
	else if (tosnap)
		copy = strdup(tosnap);
	if (copy == NULL)
		usage(B_FALSE);

	if (atp = strchr(copy, '@'))
		*atp = '\0';

	if ((zhp = zfs_open(g_zfs, copy, ZFS_TYPE_FILESYSTEM)) == NULL)
		return (1);

	free(copy);

	/*
	 * Ignore SIGPIPE so that the library can give us
	 * information on any failure
	 */
	(void) sigignore(SIGPIPE);

	err = zfs_show_diffs(zhp, STDOUT_FILENO, fromsnap, tosnap, flags);

	zfs_close(zhp);

	return (err != 0);
}

/*
 * zfs bookmark <fs@snap> <fs#bmark>
 *
 * Creates a bookmark with the given name from the given snapshot.
 */
static int
zfs_do_bookmark(int argc, char **argv)
{
	char snapname[ZFS_MAXNAMELEN];
	zfs_handle_t *zhp;
	nvlist_t *nvl;
	int ret = 0;
	int c;

	/* check options */
	while ((c = getopt(argc, argv, "")) != -1) {
		switch (c) {
		case '?':
			(void) fprintf(stderr,
			    gettext("invalid option '%c'\n"), optopt);
			goto usage;
		}
	}

	argc -= optind;
	argv += optind;

	/* check number of arguments */
	if (argc < 1) {
		(void) fprintf(stderr, gettext("missing snapshot argument\n"));
		goto usage;
	}
	if (argc < 2) {
		(void) fprintf(stderr, gettext("missing bookmark argument\n"));
		goto usage;
	}

	if (strchr(argv[1], '#') == NULL) {
		(void) fprintf(stderr,
		    gettext("invalid bookmark name '%s' -- "
		    "must contain a '#'\n"), argv[1]);
		goto usage;
	}

	if (argv[0][0] == '@') {
		/*
		 * Snapshot name begins with @.
		 * Default to same fs as bookmark.
		 */
		(void) strncpy(snapname, argv[1], sizeof (snapname));
		*strchr(snapname, '#') = '\0';
		(void) strlcat(snapname, argv[0], sizeof (snapname));
	} else {
		(void) strncpy(snapname, argv[0], sizeof (snapname));
	}
	zhp = zfs_open(g_zfs, snapname, ZFS_TYPE_SNAPSHOT);
	if (zhp == NULL)
		goto usage;
	zfs_close(zhp);


	nvl = fnvlist_alloc();
	fnvlist_add_string(nvl, argv[1], snapname);
	ret = lzc_bookmark(nvl, NULL);
	fnvlist_free(nvl);

	if (ret != 0) {
		const char *err_msg;
		char errbuf[1024];

		(void) snprintf(errbuf, sizeof (errbuf),
		    dgettext(TEXT_DOMAIN,
		    "cannot create bookmark '%s'"), argv[1]);

		switch (ret) {
		case EXDEV:
			err_msg = "bookmark is in a different pool";
			break;
		case EEXIST:
			err_msg = "bookmark exists";
			break;
		case EINVAL:
			err_msg = "invalid argument";
			break;
		case ENOTSUP:
			err_msg = "bookmark feature not enabled";
			break;
		case ENOSPC:
			err_msg = "out of space";
			break;
		default:
			err_msg = "unknown error";
			break;
		}
		(void) fprintf(stderr, "%s: %s\n", errbuf,
		    dgettext(TEXT_DOMAIN, err_msg));
	}

	return (ret != 0);

usage:
	usage(B_FALSE);
	return (-1);
}

int
main(int argc, char **argv)
{
	int ret = 0;
	int i;
	char *progname;
	char *cmdname;

	(void) setlocale(LC_ALL, "");
	(void) textdomain(TEXT_DOMAIN);

	opterr = 0;

	if ((g_zfs = libzfs_init()) == NULL) {
		(void) fprintf(stderr, gettext("internal error: failed to "
		    "initialize ZFS library\n"));
		return (1);
	}

	zfs_save_arguments(argc, argv, history_str, sizeof (history_str));
	verify(zpool_stage_history(g_zfs, history_str) == 0);

	libzfs_print_on_error(g_zfs, B_TRUE);

	if ((mnttab_file = fopen(MNTTAB, "r")) == NULL) {
		(void) fprintf(stderr, gettext("internal error: unable to "
		    "open %s\n"), MNTTAB);
		return (1);
	}

	/*
	 * This command also doubles as the /etc/fs mount and unmount program.
	 * Determine if we should take this behavior based on argv[0].
	 */
	progname = basename(argv[0]);
	if (strcmp(progname, "mount") == 0) {
		ret = manual_mount(argc, argv);
	} else if (strcmp(progname, "umount") == 0) {
		ret = manual_unmount(argc, argv);
	} else {
		/*
		 * Make sure the user has specified some command.
		 */
		if (argc < 2) {
			(void) fprintf(stderr, gettext("missing command\n"));
			usage(B_FALSE);
		}

		cmdname = argv[1];

		/*
		 * The 'umount' command is an alias for 'unmount'
		 */
		if (strcmp(cmdname, "umount") == 0)
			cmdname = "unmount";

		/*
		 * The 'recv' command is an alias for 'receive'
		 */
		if (strcmp(cmdname, "recv") == 0)
			cmdname = "receive";

		/*
		 * The 'snap' command is an alias for 'snapshot'
		 */
		if (strcmp(cmdname, "snap") == 0)
			cmdname = "snapshot";

		/*
		 * Special case '-?'
		 */
		if (strcmp(cmdname, "-?") == 0)
			usage(B_TRUE);

		/*
		 * Run the appropriate command.
		 */
		libzfs_mnttab_cache(g_zfs, B_TRUE);
		if (find_command_idx(cmdname, &i) == 0) {
			current_command = &command_table[i];
			ret = command_table[i].func(argc - 1, argv + 1);
		} else if (strchr(cmdname, '=') != NULL) {
			verify(find_command_idx("set", &i) == 0);
			current_command = &command_table[i];
			ret = command_table[i].func(argc, argv);
		} else {
			(void) fprintf(stderr, gettext("unrecognized "
			    "command '%s'\n"), cmdname);
			usage(B_FALSE);
		}
		libzfs_mnttab_cache(g_zfs, B_FALSE);
	}

	(void) fclose(mnttab_file);

	if (ret == 0 && log_history)
		(void) zpool_log_history(g_zfs, history_str);

	libzfs_fini(g_zfs);

	/*
	 * The 'ZFS_ABORT' environment variable causes us to dump core on exit
	 * for the purposes of running ::findleaks.
	 */
	if (getenv("ZFS_ABORT") != NULL) {
		(void) printf("dumping core by request\n");
		abort();
	}

	return (ret);
}<|MERGE_RESOLUTION|>--- conflicted
+++ resolved
@@ -258,11 +258,7 @@
 	case HELP_ROLLBACK:
 		return (gettext("\trollback [-rRf] <snapshot>\n"));
 	case HELP_SEND:
-<<<<<<< HEAD
-		return (gettext("\tsend [-DnPpRves] [-[iI] snapshot] "
-=======
-		return (gettext("\tsend [-DnPpRvLe] [-[iI] snapshot] "
->>>>>>> 8dcafc60
+		return (gettext("\tsend [-DnPpRvLes] [-[iI] snapshot] "
 		    "<snapshot>\n"
 		    "\tsend [-Le] [-i snapshot|bookmark] "
 		    "<filesystem|volume|snapshot>\n"));
@@ -3661,11 +3657,7 @@
 	boolean_t extraverbose = B_FALSE;
 
 	/* check options */
-<<<<<<< HEAD
-	while ((c = getopt(argc, argv, ":i:I:RDpvnPes")) != -1) {
-=======
-	while ((c = getopt(argc, argv, ":i:I:RDpvnPLe")) != -1) {
->>>>>>> 8dcafc60
+	while ((c = getopt(argc, argv, ":i:I:RDpvnPLes")) != -1) {
 		switch (c) {
 		case 'i':
 			if (fromname)
