--- conflicted
+++ resolved
@@ -21,15 +21,10 @@
 
 /*
  * Copyright (c) 1989, 2010, Oracle and/or its affiliates. All rights reserved.
-<<<<<<< HEAD
- * Copyright (c) 2013 by Delphix. All rights reserved.
-=======
  * Copyright (c) 2013, 2016 by Delphix. All rights reserved.
- * Copyright 2011 Nexenta Systems, Inc. All rights reserved.
->>>>>>> 4dfc19d7
+ * Copyright 2015 Nexenta Systems, Inc. All rights reserved.
  * Copyright (c) 2015, Joyent, Inc. All rights reserved.
  * Copyright (c) 2014, OmniTI Computer Consulting, Inc. All rights reserved.
- * Copyright 2015 Nexenta Systems, Inc. All rights reserved.
  */
 
 /*	Copyright (c) 1984, 1986, 1987, 1988, 1989 AT&T	*/
@@ -1287,7 +1282,6 @@
 		"zfs_cmd_t" },
 	{ (uint_t)ZFS_IOC_DESTROY_BOOKMARKS,	"ZFS_IOC_DESTROY_BOOKMARKS",
 		"zfs_cmd_t" },
-<<<<<<< HEAD
 	{ (uint_t)ZFS_IOC_VDEV_SET_PROPS,	"ZFS_IOC_VDEV_SET_PROPS",
 		"zfs_cmd_t" },
 	{ (uint_t)ZFS_IOC_VDEV_GET_PROPS,	"ZFS_IOC_VDEV_GET_PROPS",
@@ -1301,9 +1295,8 @@
 	{ (uint_t)ZFS_IOC_COS_SET_PROPS,	"ZFS_IOC_COS_SET_PROPS",
 		"zfs_cmd_t" },
 	{ (uint_t)ZFS_IOC_COS_GET_PROPS,	"ZFS_IOC_COS_GET_PROPS",
-=======
+		"zfs_cmd_t" },
 	{ (uint_t)ZFS_IOC_CHANNEL_PROGRAM,	"ZFS_IOC_CHANNEL_PROGRAM",
->>>>>>> 4dfc19d7
 		"zfs_cmd_t" },
 
 	/* kssl ioctls */
