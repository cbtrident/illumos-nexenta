--- conflicted
+++ resolved
@@ -45,11 +45,7 @@
 install: all $(ROOTPROG)
 
 clean:
-<<<<<<< HEAD
-	-$(RM) $(OBJECTS)
-=======
 	$(RM) $(OBJECTS)
->>>>>>> 7de6f2c0
 
 lint:	lint_SRCS
 
