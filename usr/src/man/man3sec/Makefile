#
# This file and its contents are supplied under the terms of the
# Common Development and Distribution License ("CDDL"), version 1.0.
# You may only use this file in accordance with the terms of version
# 1.0 of the CDDL.
#
# A full copy of the text of the CDDL should have accompanied this
# source.  A copy of the CDDL is also available via the Internet
# at http://www.illumos.org/license/CDDL.
#

#
# Copyright 2011, Richard Lowe
<<<<<<< HEAD
# Copyright 2012 Nexenta Systems, Inc. All rights reserved.
=======
# Copyright 2013 Nexenta Systems, Inc.  All rights reserved.
>>>>>>> 7de6f2c0
#

include		$(SRC)/Makefile.master

MANSECT= 	3sec

MANFILES= 	acl_check.3sec		\
	 	acl_free.3sec		\
	 	acl_get.3sec		\
	 	acl_strip.3sec		\
	 	acl_totext.3sec		\
	 	acl_trivial.3sec	\
	 	aclcheck.3sec		\
	 	aclsort.3sec		\
	 	acltomode.3sec		\
	 	acltotext.3sec

MANLINKS=	acl_fromtext.3sec	\
		acl_set.3sec		\
		aclfrommode.3sec	\
		aclfromtext.3sec	\
		facl_get.3sec		\
		facl_set.3sec

<<<<<<< HEAD
acl_set.3sec		= acl_get.3sec
facl_get.3sec		= acl_get.3sec
facl_set.3sec		= acl_get.3sec

acl_fromtext.3sec	= acl_totext.3sec

aclfrommode.3sec	= acltomode.3sec

aclfromtext.3sec	= acltotext.3sec
=======
acl_set.3sec		:= LINKSRC = acl_get.3sec
facl_get.3sec		:= LINKSRC = acl_get.3sec
facl_set.3sec		:= LINKSRC = acl_get.3sec

acl_fromtext.3sec	:= LINKSRC = acl_totext.3sec

aclfrommode.3sec	:= LINKSRC = acltomode.3sec

aclfromtext.3sec	:= LINKSRC = acltotext.3sec
>>>>>>> 7de6f2c0

.KEEP_STATE:

include		$(SRC)/man/Makefile.man

install:	$(ROOTMANFILES) $(ROOTMANLINKS)<|MERGE_RESOLUTION|>--- conflicted
+++ resolved
@@ -11,11 +11,7 @@
 
 #
 # Copyright 2011, Richard Lowe
-<<<<<<< HEAD
-# Copyright 2012 Nexenta Systems, Inc. All rights reserved.
-=======
 # Copyright 2013 Nexenta Systems, Inc.  All rights reserved.
->>>>>>> 7de6f2c0
 #
 
 include		$(SRC)/Makefile.master
@@ -40,17 +36,6 @@
 		facl_get.3sec		\
 		facl_set.3sec
 
-<<<<<<< HEAD
-acl_set.3sec		= acl_get.3sec
-facl_get.3sec		= acl_get.3sec
-facl_set.3sec		= acl_get.3sec
-
-acl_fromtext.3sec	= acl_totext.3sec
-
-aclfrommode.3sec	= acltomode.3sec
-
-aclfromtext.3sec	= acltotext.3sec
-=======
 acl_set.3sec		:= LINKSRC = acl_get.3sec
 facl_get.3sec		:= LINKSRC = acl_get.3sec
 facl_set.3sec		:= LINKSRC = acl_get.3sec
@@ -60,7 +45,6 @@
 aclfrommode.3sec	:= LINKSRC = acltomode.3sec
 
 aclfromtext.3sec	:= LINKSRC = acltotext.3sec
->>>>>>> 7de6f2c0
 
 .KEEP_STATE:
 
