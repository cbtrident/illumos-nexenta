--- conflicted
+++ resolved
@@ -11,11 +11,7 @@
 
 #
 # Copyright 2011, Richard Lowe
-<<<<<<< HEAD
-# Copyright 2012 Nexenta Systems, Inc. All rights reserved.
-=======
 # Copyright 2013 Nexenta Systems, Inc.  All rights reserved.
->>>>>>> 7de6f2c0
 #
 
 include		$(SRC)/Makefile.master
@@ -47,15 +43,9 @@
 MANLINKS=	dlpi_disabmulti.3dlpi	\
 		dlpi_promiscoff.3dlpi
 
-<<<<<<< HEAD
-dlpi_disabmulti.3dlpi	= dlpi_enabmulti.3dlpi
-
-dlpi_promiscoff.3dlpi	= dlpi_promiscon.3dlpi
-=======
 dlpi_disabmulti.3dlpi	:= LINKSRC = dlpi_enabmulti.3dlpi
 
 dlpi_promiscoff.3dlpi	:= LINKSRC = dlpi_promiscon.3dlpi
->>>>>>> 7de6f2c0
 
 .KEEP_STATE:
 
