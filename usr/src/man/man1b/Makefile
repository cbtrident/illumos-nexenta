--- conflicted
+++ resolved
@@ -11,11 +11,7 @@
 
 #
 # Copyright 2011, Richard Lowe
-<<<<<<< HEAD
-# Copyright 2012 Nexenta Systems, Inc. All rights reserved.
-=======
 # Copyright 2013 Nexenta Systems, Inc.  All rights reserved.
->>>>>>> 7de6f2c0
 #
 
 include		$(SRC)/Makefile.master
@@ -62,19 +58,11 @@
 		fasthalt.1b	\
 		reset.1b
 
-<<<<<<< HEAD
-Mail.1b		= mail.1b
-
-fasthalt.1b	= fastboot.1b
-
-reset.1b	= tset.1b
-=======
 Mail.1b		:= LINKSRC = mail.1b
 
 fasthalt.1b	:= LINKSRC = fastboot.1b
 
 reset.1b	:= LINKSRC = tset.1b
->>>>>>> 7de6f2c0
 
 .KEEP_STATE:
 
