'\" te
.\" Copyright (c) 2013 by Delphix. All rights reserved.
.\" Copyright (c) 2013 by Saso Kiselkov. All rights reserved.
.\" Copyright (c) 2014, Joyent, Inc. All rights reserved.
.\" The contents of this file are subject to the terms of the Common Development
.\" and Distribution License (the "License").  You may not use this file except
.\" in compliance with the License. You can obtain a copy of the license at
.\" usr/src/OPENSOLARIS.LICENSE or http://www.opensolaris.org/os/licensing.
.\"
.\" See the License for the specific language governing permissions and
.\" limitations under the License. When distributing Covered Code, include this
.\" CDDL HEADER in each file and include the License file at
.\" usr/src/OPENSOLARIS.LICENSE.  If applicable, add the following below this
.\" CDDL HEADER, with the fields enclosed by brackets "[]" replaced with your
.\" own identifying information:
.\" Portions Copyright [yyyy] [name of copyright owner]
.TH ZPOOL-FEATURES 5 "Dec 16, 2013"
.SH NAME
zpool\-features \- ZFS pool feature descriptions
.SH DESCRIPTION
.sp
.LP
ZFS pool on\-disk format versions are specified via "features" which replace
the old on\-disk format numbers (the last supported on\-disk format number is
28). To enable a feature on a pool use the \fBupgrade\fR subcommand of the
\fBzpool\fR(1M) command, or set the \fBfeature@\fR\fIfeature_name\fR property
to \fBenabled\fR.
.sp
.LP
The pool format does not affect file system version compatibility or the ability
to send file systems between pools.
.sp
.LP
Since most features can be enabled independently of each other the on\-disk
format of the pool is specified by the set of all features marked as
\fBactive\fR on the pool. If the pool was created by another software version
this set may include unsupported features.
.SS "Identifying features"
.sp
.LP
Every feature has a guid of the form \fIcom.example:feature_name\fR. The reverse
DNS name ensures that the feature's guid is unique across all ZFS
implementations. When unsupported features are encountered on a pool they will
be identified by their guids. Refer to the documentation for the ZFS
implementation that created the pool for information about those features.
.sp
.LP
Each supported feature also has a short name. By convention a feature's short
name is the portion of its guid which follows the ':' (e.g.
\fIcom.example:feature_name\fR would have the short name \fIfeature_name\fR),
however a feature's short name may differ across ZFS implementations if
following the convention would result in name conflicts.
.SS "Feature states"
.sp
.LP
Features can be in one of three states:
.sp
.ne 2
.na
\fB\fBactive\fR\fR
.ad
.RS 12n
This feature's on\-disk format changes are in effect on the pool. Support for
this feature is required to import the pool in read\-write mode. If this
feature is not read-only compatible, support is also required to import the pool
in read\-only mode (see "Read\-only compatibility").
.RE

.sp
.ne 2
.na
\fB\fBenabled\fR\fR
.ad
.RS 12n
An administrator has marked this feature as enabled on the pool, but the
feature's on\-disk format changes have not been made yet. The pool can still be
imported by software that does not support this feature, but changes may be made
to the on\-disk format at any time which will move the feature to the
\fBactive\fR state. Some features may support returning to the \fBenabled\fR
state after becoming \fBactive\fR. See feature\-specific documentation for
details.
.RE

.sp
.ne 2
.na
\fBdisabled\fR
.ad
.RS 12n
This feature's on\-disk format changes have not been made and will not be made
unless an administrator moves the feature to the \fBenabled\fR state. Features
cannot be disabled once they have been enabled.
.RE

.sp
.LP
The state of supported features is exposed through pool properties of the form
\fIfeature@short_name\fR.
.SS "Read\-only compatibility"
.sp
.LP
Some features may make on\-disk format changes that do not interfere with other
software's ability to read from the pool. These features are referred to as
"read\-only compatible". If all unsupported features on a pool are read\-only
compatible, the pool can be imported in read\-only mode by setting the
\fBreadonly\fR property during import (see \fBzpool\fR(1M) for details on
importing pools).
.SS "Unsupported features"
.sp
.LP
For each unsupported feature enabled on an imported pool a pool property
named \fIunsupported@feature_guid\fR will indicate why the import was allowed
despite the unsupported feature. Possible values for this property are:

.sp
.ne 2
.na
\fB\fBinactive\fR\fR
.ad
.RS 12n
The feature is in the \fBenabled\fR state and therefore the pool's on\-disk
format is still compatible with software that does not support this feature.
.RE

.sp
.ne 2
.na
\fB\fBreadonly\fR\fR
.ad
.RS 12n
The feature is read\-only compatible and the pool has been imported in
read\-only mode.
.RE

.SS "Feature dependencies"
.sp
.LP
Some features depend on other features being enabled in order to function
properly. Enabling a feature will automatically enable any features it
depends on.
.SH FEATURES
.sp
.LP
The following features are supported on this system:
.sp
.ne 2
.na
\fB\fBasync_destroy\fR\fR
.ad
.RS 4n
.TS
l l .
GUID	com.delphix:async_destroy
READ\-ONLY COMPATIBLE	yes
DEPENDENCIES	none
.TE

Destroying a file system requires traversing all of its data in order to
return its used space to the pool. Without \fBasync_destroy\fR the file system
is not fully removed until all space has been reclaimed. If the destroy
operation is interrupted by a reboot or power outage the next attempt to open
the pool will need to complete the destroy operation synchronously.

When \fBasync_destroy\fR is enabled the file system's data will be reclaimed
by a background process, allowing the destroy operation to complete without
traversing the entire file system. The background process is able to resume
interrupted destroys after the pool has been opened, eliminating the need
to finish interrupted destroys as part of the open operation. The amount
of space remaining to be reclaimed by the background process is available
through the \fBfreeing\fR property.

This feature is only \fBactive\fR while \fBfreeing\fR is non\-zero.
.RE

.sp
.ne 2
.na
\fB\fBempty_bpobj\fR\fR
.ad
.RS 4n
.TS
l l .
GUID	com.delphix:empty_bpobj
READ\-ONLY COMPATIBLE	yes
DEPENDENCIES	none
.TE

This feature increases the performance of creating and using a large
number of snapshots of a single filesystem or volume, and also reduces
the disk space required.

When there are many snapshots, each snapshot uses many Block Pointer
Objects (bpobj's) to track blocks associated with that snapshot.
However, in common use cases, most of these bpobj's are empty.  This
feature allows us to create each bpobj on-demand, thus eliminating the
empty bpobjs.

This feature is \fBactive\fR while there are any filesystems, volumes,
or snapshots which were created after enabling this feature.
.RE

.sp
.ne 2
.na
\fB\fBfilesystem_limits\fR\fR
.ad
.RS 4n
.TS
l l .
GUID	com.joyent:filesystem_limits
READ\-ONLY COMPATIBLE	yes
DEPENDENCIES	extensible_dataset
.TE

This feature enables filesystem and snapshot limits. These limits can be used
to control how many filesystems and/or snapshots can be created at the point in
the tree on which the limits are set.

This feature is \fBactive\fR once either of the limit properties has been
set on a dataset. Once activated the feature is never deactivated.
.RE

.sp
.ne 2
.na
\fB\fBlz4_compress\fR\fR
.ad
.RS 4n
.TS
l l .
GUID	org.illumos:lz4_compress
READ\-ONLY COMPATIBLE	no
DEPENDENCIES	none
.TE

\fBlz4\fR is a high-performance real-time compression algorithm that
features significantly faster compression and decompression as well as a
higher compression ratio than the older \fBlzjb\fR compression.
Typically, \fBlz4\fR compression is approximately 50% faster on
compressible data and 200% faster on incompressible data than
\fBlzjb\fR. It is also approximately 80% faster on decompression, while
giving approximately 10% better compression ratio.

When the \fBlz4_compress\fR feature is set to \fBenabled\fR, the
administrator can turn on \fBlz4\fR compression on any dataset on the
pool using the \fBzfs\fR(1M) command. Please note that doing so will
immediately activate the \fBlz4_compress\fR feature on the underlying
pool (even before any data is written), and the feature will not be
deactivated. Since this feature is not read-only compatible, this
operation will render the pool unimportable on systems without support
for the \fBlz4_compress\fR feature. Booting off of \fBlz4\fR-compressed
root pools is supported.
.RE

.sp
.ne 2
.na
\fB\fBspacemap_histogram\fR\fR
.ad
.RS 4n
.TS
l l .
GUID	com.delphix:spacemap_histogram
READ\-ONLY COMPATIBLE	yes
DEPENDENCIES	none
.TE

This features allows ZFS to maintain more information about how free space
is organized within the pool. If this feature is \fBenabled\fR, ZFS will
set this feature to \fBactive\fR when a new space map object is created or
an existing space map is upgraded to the new format. Once the feature is
\fBactive\fR, it will remain in that state until the pool is destroyed.
.RE

.sp
.ne 2
.na
\fB\fBmulti_vdev_crash_dump\fR\fR
.ad
.RS 4n
.TS
l l .
GUID	com.joyent:multi_vdev_crash_dump
READ\-ONLY COMPATIBLE	no
DEPENDENCIES	none
.TE

This feature allows a dump device to be configured with a pool comprised
of multiple vdevs.  Those vdevs may be arranged in any mirrored or raidz
configuration.

When the \fBmulti_vdev_crash_dump\fR feature is set to \fBenabled\fR,
the administrator can use the \fBdumpadm\fR(1M) command to configure a
dump device on a pool comprised of multiple vdevs.
.RE

.sp
.ne 2
.na
\fB\fBextensible_dataset\fR\fR
.ad
.RS 4n
.TS
l l .
GUID	com.delphix:extensible_dataset
READ\-ONLY COMPATIBLE	no
DEPENDENCIES	none
.TE

This feature allows more flexible use of internal ZFS data structures,
and exists for other features to depend on.

This feature will be \fBactive\fR when the first dependent feature uses it,
and will be returned to the \fBenabled\fR state when all datasets that use
this feature are destroyed.

.RE

.sp
.ne 2
.na
\fB\fBbookmarks\fR\fR
.ad
.RS 4n
.TS
l l .
GUID	com.delphix:bookmarks
READ\-ONLY COMPATIBLE	yes
DEPENDENCIES	extensible_dataset
.TE

This feature enables use of the \fBzfs bookmark\fR subcommand.

This feature is \fBactive\fR while any bookmarks exist in the pool.
All bookmarks in the pool can be listed by running
\fBzfs list -t bookmark -r \fIpoolname\fR\fR.

.RE

.sp
.ne 2
.na
\fB\fBenabled_txg\fR\fR
.ad
.RS 4n
.TS
l l .
GUID	com.delphix:enabled_txg
READ\-ONLY COMPATIBLE	yes
DEPENDENCIES	none
.TE

Once this feature is enabled ZFS records the transaction group number
in which new features are enabled. This has no user-visible impact,
but other features may depend on this feature.

This feature becomes \fBactive\fR as soon as it is enabled and will
never return to being \fBenabled\fB.

.RE

.sp
.ne 2
.na
\fB\fBhole_birth\fR\fR
.ad
.RS 4n
.TS
l l .
GUID	com.delphix:hole_birth
READ\-ONLY COMPATIBLE	no
DEPENDENCIES	enabled_txg
.TE

This feature improves performance of incremental sends ("zfs send -i")
and receives for objects with many holes. The most common case of
hole-filled objects is zvols.

An incremental send stream from snapshot \fBA\fR to snapshot \fBB\fR
contains information about every block that changed between \fBA\fR and
\fBB\fR. Blocks which did not change between those snapshots can be
identified and omitted from the stream using a piece of metadata called
the 'block birth time', but birth times are not recorded for holes (blocks
filled only with zeroes). Since holes created after \fBA\fR cannot be
distinguished from holes created before \fBA\fR, information about every
hole in the entire filesystem or zvol is included in the send stream.

For workloads where holes are rare this is not a problem. However, when
incrementally replicating filesystems or zvols with many holes (for
example a zvol formatted with another filesystem) a lot of time will
be spent sending and receiving unnecessary information about holes that
already exist on the receiving side.

Once the \fBhole_birth\fR feature has been enabled the block birth times
of all new holes will be recorded. Incremental sends between snapshots
created after this feature is enabled will use this new metadata to avoid
sending information about holes that already exist on the receiving side.

This feature becomes \fBactive\fR as soon as it is enabled and will
never return to being \fBenabled\fB.

.RE

.sp
.ne 2
.na
<<<<<<< HEAD
\fB\fBvdev_properties\fR\fR
=======
\fB\fBembedded_data\fR\fR
>>>>>>> b89e420a
.ad
.RS 4n
.TS
l l .
<<<<<<< HEAD
GUID	com.nexenta:vdev_properties
READ\-ONLY COMPATIBLE	yes
DEPENDENCIES	none
.TE

This feature indicates that the pool includes on-disk format changes that
support persistent vdev-specific properties. This feature will be
\fBactive\fR when the first vdev-specific property is set.

.RE

.sp
.ne 2
.na
\fB\fBcos_properties\fR\fR
.ad
.RS 4n
.TS
l l .
GUID	com.nexenta:cos_properties
READ\-ONLY COMPATIBLE	yes
DEPENDENCIES	com.nexenta:vdev_properties
.TE

This feature indicates that the pool includes on-disk format changes that
support persistent Class of Storage (CoS) properties. Such properties can
be associated with a collection of device that belong to a common class
from storage management standpoint. This feature will be
\fBactive\fR when the first CoS property is set.
=======
GUID	com.delphix:embedded_data
READ\-ONLY COMPATIBLE	no
DEPENDENCIES	none
.TE

This feature improves the performance and compression ratio of
highly-compressible blocks.  Blocks whose contents can compress to 112 bytes
or smaller can take advantage of this feature.

When this feature is enabled, the contents of highly-compressible blocks are
stored in the block "pointer" itself (a misnomer in this case, as it contains
the compresseed data, rather than a pointer to its location on disk).  Thus
the space of the block (one sector, typically 512 bytes or 4KB) is saved,
and no additional i/o is needed to read and write the data block.

This feature becomes \fBactive\fR as soon as it is enabled and will
never return to being \fBenabled\fR.
>>>>>>> b89e420a

.RE

.SH "SEE ALSO"
\fBzpool\fR(1M)<|MERGE_RESOLUTION|>--- conflicted
+++ resolved
@@ -404,16 +404,39 @@
 .sp
 .ne 2
 .na
-<<<<<<< HEAD
+\fB\fBembedded_data\fR\fR
+.ad
+.RS 4n
+.TS
+l l .
+GUID	com.delphix:embedded_data
+READ\-ONLY COMPATIBLE	no
+DEPENDENCIES	none
+.TE
+
+This feature improves the performance and compression ratio of
+highly-compressible blocks.  Blocks whose contents can compress to 112 bytes
+or smaller can take advantage of this feature.
+
+When this feature is enabled, the contents of highly-compressible blocks are
+stored in the block "pointer" itself (a misnomer in this case, as it contains
+the compresseed data, rather than a pointer to its location on disk).  Thus
+the space of the block (one sector, typically 512 bytes or 4KB) is saved,
+and no additional i/o is needed to read and write the data block.
+
+This feature becomes \fBactive\fR as soon as it is enabled and will
+never return to being \fBenabled\fR.
+
+.RE
+
+.sp
+.ne 2
+.na
 \fB\fBvdev_properties\fR\fR
-=======
-\fB\fBembedded_data\fR\fR
->>>>>>> b89e420a
-.ad
-.RS 4n
-.TS
-l l .
-<<<<<<< HEAD
+.ad
+.RS 4n
+.TS
+l l .
 GUID	com.nexenta:vdev_properties
 READ\-ONLY COMPATIBLE	yes
 DEPENDENCIES	none
@@ -443,25 +466,6 @@
 be associated with a collection of device that belong to a common class
 from storage management standpoint. This feature will be
 \fBactive\fR when the first CoS property is set.
-=======
-GUID	com.delphix:embedded_data
-READ\-ONLY COMPATIBLE	no
-DEPENDENCIES	none
-.TE
-
-This feature improves the performance and compression ratio of
-highly-compressible blocks.  Blocks whose contents can compress to 112 bytes
-or smaller can take advantage of this feature.
-
-When this feature is enabled, the contents of highly-compressible blocks are
-stored in the block "pointer" itself (a misnomer in this case, as it contains
-the compresseed data, rather than a pointer to its location on disk).  Thus
-the space of the block (one sector, typically 512 bytes or 4KB) is saved,
-and no additional i/o is needed to read and write the data block.
-
-This feature becomes \fBactive\fR as soon as it is enabled and will
-never return to being \fBenabled\fR.
->>>>>>> b89e420a
 
 .RE
 
