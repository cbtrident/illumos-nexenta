#
# This file and its contents are supplied under the terms of the
# Common Development and Distribution License ("CDDL"), version 1.0.
# You may only use this file in accordance with the terms of version
# 1.0 of the CDDL.
#
# A full copy of the text of the CDDL should have accompanied this
# source.  A copy of the CDDL is also available via the Internet
# at http://www.illumos.org/license/CDDL.
#

#
# Copyright 2011, Richard Lowe
<<<<<<< HEAD
# Copyright 2012 Nexenta Systems, Inc. All rights reserved.
#

include $(NZA_MAKEDEFS)

SUBDIRS=	man1		\
		man1b		\
		man1c		\
		man1has		\
		man1m		\
		man2		\
		man3		\
		man3bsm		\
		man3c		\
		man3c_db	\
		man3cfgadm	\
		man3commputil	\
		man3contract	\
		man3cpc		\
		man3curses	\
		man3dat		\
		man3devid	\
		man3devinfo	\
		man3dlpi	\
		man3dns_sd	\
		man3elf		\
		man3exacct	\
		man3ext		\
		man3fcoe	\
		man3fstyp	\
		man3gen		\
		man3gss		\
		man3head	\
		man3iscsit	\
		man3kstat	\
		man3kvm		\
		man3ldap	\
		man3lgrp	\
		man3lib		\
		man3mail	\
		man3malloc	\
		man3mp		\
		man3mpapi	\
		man3nsl		\
		man3nvpair	\
		man3pam		\
		man3papi	\
		man3perl	\
		man3picl	\
		man3picltree	\
		man3pool	\
		man3proc	\
		man3project	\
		man3resolv	\
		man3rpc		\
		man3rsm		\
		man3sasl	\
		man3scf		\
		man3sec		\
		man3secdb	\
		man3sip		\
		man3slp		\
		man3socket	\
		man3stmf	\
		man3sysevent	\
		man3tecla	\
		man3tnf		\
		man3tsol	\
		man3uuid	\
		man3volmgt	\
		man3xcurses	\
		man3xnet	\
		man4		\
		man5		\
		man7		\
		man7d		\
		man7fs		\
		man7i		\
		man7ipp		\
		man7m		\
		man7p		\
		man9		\
		man9e		\
		man9f		\
		man9p		\
		man9s

$(NZA_KMODS)SUBDIRS += $(NZA_CLOSED_MAN)
=======
# Copyright 2013 Nexenta Systems, Inc.  All rights reserved.
#

SUBDIRS=	man1		\
		man1b		\
		man1c		\
		man1has		\
		man1m		\
		man2		\
		man3		\
		man3bsm		\
		man3c		\
		man3c_db	\
		man3cfgadm	\
		man3commputil	\
		man3contract	\
		man3cpc		\
		man3curses	\
		man3dat		\
		man3devid	\
		man3devinfo	\
		man3dlpi	\
		man3dns_sd	\
		man3elf		\
		man3exacct	\
		man3ext		\
		man3fcoe	\
		man3fstyp	\
		man3gen		\
		man3gss		\
		man3head	\
		man3iscsit	\
		man3kstat	\
		man3kvm		\
		man3ldap	\
		man3lgrp	\
		man3lib		\
		man3mail	\
		man3malloc	\
		man3mp		\
		man3mpapi	\
		man3nsl		\
		man3nvpair	\
		man3pam		\
		man3papi	\
		man3perl	\
		man3picl	\
		man3picltree	\
		man3pool	\
		man3proc	\
		man3project	\
		man3resolv	\
		man3rpc		\
		man3rsm		\
		man3sasl	\
		man3scf		\
		man3sec		\
		man3secdb	\
		man3sip		\
		man3slp		\
		man3socket	\
		man3stmf	\
		man3sysevent	\
		man3tecla	\
		man3tnf		\
		man3tsol	\
		man3uuid	\
		man3volmgt	\
		man3xcurses	\
		man3xnet	\
		man4		\
		man5		\
		man7		\
		man7d		\
		man7fs		\
		man7i		\
		man7ipp		\
		man7m		\
		man7p		\
		man9		\
		man9e		\
		man9f		\
		man9p		\
		man9s
>>>>>>> 7de6f2c0

.PARALLEL: $(SUBDIRS)

all		:= TARGET = all
<<<<<<< HEAD
check		:= TARGET = check
=======
>>>>>>> 7de6f2c0
clean		:= TARGET = clean
clobber		:= TARGET = clobber
install		:= TARGET = install

<<<<<<< HEAD
all check clean clobber install: $(SUBDIRS)
=======
all clean clobber install: $(SUBDIRS)
>>>>>>> 7de6f2c0

$(SUBDIRS):	FRC
	@cd $@; pwd; $(MAKE) $(TARGET)

FRC:<|MERGE_RESOLUTION|>--- conflicted
+++ resolved
@@ -11,8 +11,7 @@
 
 #
 # Copyright 2011, Richard Lowe
-<<<<<<< HEAD
-# Copyright 2012 Nexenta Systems, Inc. All rights reserved.
+# Copyright 2013 Nexenta Systems, Inc.  All rights reserved.
 #
 
 include $(NZA_MAKEDEFS)
@@ -100,109 +99,16 @@
 		man9s
 
 $(NZA_KMODS)SUBDIRS += $(NZA_CLOSED_MAN)
-=======
-# Copyright 2013 Nexenta Systems, Inc.  All rights reserved.
-#
-
-SUBDIRS=	man1		\
-		man1b		\
-		man1c		\
-		man1has		\
-		man1m		\
-		man2		\
-		man3		\
-		man3bsm		\
-		man3c		\
-		man3c_db	\
-		man3cfgadm	\
-		man3commputil	\
-		man3contract	\
-		man3cpc		\
-		man3curses	\
-		man3dat		\
-		man3devid	\
-		man3devinfo	\
-		man3dlpi	\
-		man3dns_sd	\
-		man3elf		\
-		man3exacct	\
-		man3ext		\
-		man3fcoe	\
-		man3fstyp	\
-		man3gen		\
-		man3gss		\
-		man3head	\
-		man3iscsit	\
-		man3kstat	\
-		man3kvm		\
-		man3ldap	\
-		man3lgrp	\
-		man3lib		\
-		man3mail	\
-		man3malloc	\
-		man3mp		\
-		man3mpapi	\
-		man3nsl		\
-		man3nvpair	\
-		man3pam		\
-		man3papi	\
-		man3perl	\
-		man3picl	\
-		man3picltree	\
-		man3pool	\
-		man3proc	\
-		man3project	\
-		man3resolv	\
-		man3rpc		\
-		man3rsm		\
-		man3sasl	\
-		man3scf		\
-		man3sec		\
-		man3secdb	\
-		man3sip		\
-		man3slp		\
-		man3socket	\
-		man3stmf	\
-		man3sysevent	\
-		man3tecla	\
-		man3tnf		\
-		man3tsol	\
-		man3uuid	\
-		man3volmgt	\
-		man3xcurses	\
-		man3xnet	\
-		man4		\
-		man5		\
-		man7		\
-		man7d		\
-		man7fs		\
-		man7i		\
-		man7ipp		\
-		man7m		\
-		man7p		\
-		man9		\
-		man9e		\
-		man9f		\
-		man9p		\
-		man9s
->>>>>>> 7de6f2c0
 
 .PARALLEL: $(SUBDIRS)
 
 all		:= TARGET = all
-<<<<<<< HEAD
 check		:= TARGET = check
-=======
->>>>>>> 7de6f2c0
 clean		:= TARGET = clean
 clobber		:= TARGET = clobber
 install		:= TARGET = install
 
-<<<<<<< HEAD
 all check clean clobber install: $(SUBDIRS)
-=======
-all clean clobber install: $(SUBDIRS)
->>>>>>> 7de6f2c0
 
 $(SUBDIRS):	FRC
 	@cd $@; pwd; $(MAKE) $(TARGET)
