#
# This file and its contents are supplied under the terms of the
# Common Development and Distribution License ("CDDL"), version 1.0.
# You may only use this file in accordance with the terms of version
# 1.0 of the CDDL.
#
# A full copy of the text of the CDDL should have accompanied this
# source.  A copy of the CDDL is also available via the Internet
# at http://www.illumos.org/license/CDDL.
#

#
# Copyright 2011, Richard Lowe
<<<<<<< HEAD
# Copyright 2012 Nexenta Systems, Inc. All rights reserved.
=======
# Copyright 2013 Nexenta Systems, Inc.  All rights reserved.
>>>>>>> 7de6f2c0
#

include		$(SRC)/Makefile.master

MANSECT= 	3mail

MANFILES=	maillock.3mail

MANLINKS=	mailunlock.3mail	\
		touchlock.3mail

<<<<<<< HEAD
mailunlock.3mail	= maillock.3mail

touchlock.3mail		= maillock.3mail
=======
mailunlock.3mail	:= LINKSRC = maillock.3mail

touchlock.3mail		:= LINKSRC = maillock.3mail
>>>>>>> 7de6f2c0

.KEEP_STATE:

include		$(SRC)/man/Makefile.man

install:	$(ROOTMANFILES) $(ROOTMANLINKS)<|MERGE_RESOLUTION|>--- conflicted
+++ resolved
@@ -11,11 +11,7 @@
 
 #
 # Copyright 2011, Richard Lowe
-<<<<<<< HEAD
-# Copyright 2012 Nexenta Systems, Inc. All rights reserved.
-=======
 # Copyright 2013 Nexenta Systems, Inc.  All rights reserved.
->>>>>>> 7de6f2c0
 #
 
 include		$(SRC)/Makefile.master
@@ -27,15 +23,9 @@
 MANLINKS=	mailunlock.3mail	\
 		touchlock.3mail
 
-<<<<<<< HEAD
-mailunlock.3mail	= maillock.3mail
-
-touchlock.3mail		= maillock.3mail
-=======
 mailunlock.3mail	:= LINKSRC = maillock.3mail
 
 touchlock.3mail		:= LINKSRC = maillock.3mail
->>>>>>> 7de6f2c0
 
 .KEEP_STATE:
 
