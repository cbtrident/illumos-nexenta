--- conflicted
+++ resolved
@@ -11,11 +11,7 @@
 
 #
 # Copyright 2011, Richard Lowe
-<<<<<<< HEAD
-# Copyright 2012 Nexenta Systems, Inc. All rights reserved.
-=======
 # Copyright 2013 Nexenta Systems, Inc.  All rights reserved.
->>>>>>> 7de6f2c0
 #
 
 include		$(SRC)/Makefile.master
@@ -89,21 +85,6 @@
 		prop_setvals.3sasl	\
 		sasl_encodev.3sasl
 
-<<<<<<< HEAD
-prop_clear.3sasl	= sasl_auxprop.3sasl
-prop_dispose.3sasl	= sasl_auxprop.3sasl
-prop_dup.3sasl		= sasl_auxprop.3sasl
-prop_erase.3sasl	= sasl_auxprop.3sasl
-prop_format.3sasl	= sasl_auxprop.3sasl
-prop_get.3sasl		= sasl_auxprop.3sasl
-prop_getnames.3sasl	= sasl_auxprop.3sasl
-prop_new.3sasl		= sasl_auxprop.3sasl
-prop_request.3sasl	= sasl_auxprop.3sasl
-prop_set.3sasl		= sasl_auxprop.3sasl
-prop_setvals.3sasl	= sasl_auxprop.3sasl
-
-sasl_encodev.3sasl	= sasl_encode.3sasl
-=======
 prop_clear.3sasl	:= LINKSRC = sasl_auxprop.3sasl
 prop_dispose.3sasl	:= LINKSRC = sasl_auxprop.3sasl
 prop_dup.3sasl		:= LINKSRC = sasl_auxprop.3sasl
@@ -117,7 +98,6 @@
 prop_setvals.3sasl	:= LINKSRC = sasl_auxprop.3sasl
 
 sasl_encodev.3sasl	:= LINKSRC = sasl_encode.3sasl
->>>>>>> 7de6f2c0
 
 .KEEP_STATE:
 
