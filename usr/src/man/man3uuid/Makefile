--- conflicted
+++ resolved
@@ -11,11 +11,7 @@
 
 #
 # Copyright 2011, Richard Lowe
-<<<<<<< HEAD
-# Copyright 2012 Nexenta Systems, Inc. All rights reserved.
-=======
 # Copyright 2013 Nexenta Systems, Inc.  All rights reserved.
->>>>>>> 7de6f2c0
 #
 
 include		$(SRC)/Makefile.master
@@ -25,26 +21,6 @@
 MANFILES=	uuid_clear.3uuid
 
 MANLINKS=	uuid_compare.3uuid		\
-<<<<<<< HEAD
-	 	uuid_copy.3uuid			\
-	 	uuid_generate.3uuid		\
-	 	uuid_generate_random.3uuid	\
-	 	uuid_generate_time.3uuid	\
-	 	uuid_is_null.3uuid		\
-	 	uuid_parse.3uuid		\
-	 	uuid_time.3uuid			\
-	 	uuid_unparse.3uuid
-
-uuid_compare.3uuid		= uuid_clear.3uuid
-uuid_copy.3uuid			= uuid_clear.3uuid
-uuid_generate.3uuid		= uuid_clear.3uuid
-uuid_generate_random.3uuid	= uuid_clear.3uuid
-uuid_generate_time.3uuid	= uuid_clear.3uuid
-uuid_is_null.3uuid		= uuid_clear.3uuid
-uuid_parse.3uuid		= uuid_clear.3uuid
-uuid_time.3uuid			= uuid_clear.3uuid
-uuid_unparse.3uuid		= uuid_clear.3uuid
-=======
 		uuid_copy.3uuid			\
 		uuid_generate.3uuid		\
 		uuid_generate_random.3uuid	\
@@ -63,7 +39,6 @@
 uuid_parse.3uuid		:= LINKSRC = uuid_clear.3uuid
 uuid_time.3uuid			:= LINKSRC = uuid_clear.3uuid
 uuid_unparse.3uuid		:= LINKSRC = uuid_clear.3uuid
->>>>>>> 7de6f2c0
 
 .KEEP_STATE:
 
