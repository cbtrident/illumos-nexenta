--- conflicted
+++ resolved
@@ -11,11 +11,7 @@
 
 #
 # Copyright 2011, Richard Lowe
-<<<<<<< HEAD
-# Copyright 2012 Nexenta Systems, Inc. All rights reserved.
-=======
 # Copyright 2013 Nexenta Systems, Inc.  All rights reserved.
->>>>>>> 7de6f2c0
 #
 
 include		$(SRC)/Makefile.master
@@ -23,22 +19,6 @@
 MANSECT= 	7m
 
 _MANFILES = 	bufmod.7m	\
-<<<<<<< HEAD
-	 	connld.7m	\
- 	 	ldterm.7m	\
- 	 	pckt.7m		\
- 	 	pfmod.7m	\
- 	 	pipemod.7m	\
- 	 	ptem.7m		\
- 	 	sppptun.7m	\
- 	 	timod.7m	\
- 	 	tirdwr.7m	\
- 	 	ttcompat.7m	\
- 	 	usb_ah.7m	\
- 	 	usbkbm.7m	\
- 	 	usbms.7m	\
- 	 	vuidmice.7m
-=======
 		connld.7m	\
 		ldterm.7m	\
 		pckt.7m		\
@@ -53,7 +33,6 @@
 		usbkbm.7m	\
 		usbms.7m	\
 		vuidmice.7m
->>>>>>> 7de6f2c0
 
 sparc_MANFILES=	kb.7m
 
@@ -65,19 +44,11 @@
 
 MANFILES=	$(_MANFILES) $($(MACH)_MANFILES)
 
-<<<<<<< HEAD
-vuid2ps2.7m	= vuidmice.7m
-vuid3ps2.7m	= vuidmice.7m
-vuidm3p.7m	= vuidmice.7m
-vuidm4p.7m	= vuidmice.7m
-vuidm5p.7m	= vuidmice.7m
-=======
 vuid2ps2.7m	:= LINKSRC = vuidmice.7m
 vuid3ps2.7m	:= LINKSRC = vuidmice.7m
 vuidm3p.7m	:= LINKSRC = vuidmice.7m
 vuidm4p.7m	:= LINKSRC = vuidmice.7m
 vuidm5p.7m	:= LINKSRC = vuidmice.7m
->>>>>>> 7de6f2c0
 
 .KEEP_STATE:
 
