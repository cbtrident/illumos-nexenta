--- conflicted
+++ resolved
@@ -11,11 +11,7 @@
 
 #
 # Copyright 2011, Richard Lowe
-<<<<<<< HEAD
-# Copyright 2012 Nexenta Systems, Inc. All rights reserved.
-=======
 # Copyright 2013 Nexenta Systems, Inc.  All rights reserved.
->>>>>>> 7de6f2c0
 #
 
 include		$(SRC)/Makefile.master
@@ -24,15 +20,6 @@
 
 
 MANFILES= 	FSS.7	\
-<<<<<<< HEAD
-	 	Intro.7	\
-	 	cpr.7	\
-	 	ibmf.7
-
-MANLINKS=	intro.7
-
-intro.7		= Intro.7
-=======
 		Intro.7	\
 		cpr.7	\
 		ibmf.7
@@ -40,7 +27,6 @@
 MANLINKS=	intro.7
 
 intro.7		:= LINKSRC = Intro.7
->>>>>>> 7de6f2c0
 
 .KEEP_STATE:
 
