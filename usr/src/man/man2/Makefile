#
# This file and its contents are supplied under the terms of the
# Common Development and Distribution License ("CDDL"), version 1.0.
# You may only use this file in accordance with the terms of version
# 1.0 of the CDDL.
#
# A full copy of the text of the CDDL should have accompanied this
# source.  A copy of the CDDL is also available via the Internet
# at http://www.illumos.org/license/CDDL.
#

#
# Copyright 2011, Richard Lowe
<<<<<<< HEAD
# Copyright 2012 Nexenta Systems, Inc. All rights reserved.
=======
# Copyright 2013, OmniTI Computer Consulting, Inc
# Copyright 2013 Nexenta Systems, Inc.  All rights reserved.
>>>>>>> 7de6f2c0
#

include		$(SRC)/Makefile.master

MANSECT= 	2

MANFILES=	Intro.2			\
	 	__sparc_utrap_install.2 \
	 	_lwp_cond_signal.2	\
	 	_lwp_cond_wait.2	\
	 	_lwp_info.2		\
	 	_lwp_kill.2		\
	 	_lwp_mutex_lock.2	\
	 	_lwp_self.2		\
	 	_lwp_sema_wait.2	\
	 	_lwp_suspend.2		\
	 	access.2		\
	 	acct.2			\
	 	acl.2			\
	 	adjtime.2		\
	 	alarm.2			\
	 	audit.2			\
	 	auditon.2		\
	 	brk.2			\
	 	chdir.2			\
	 	chmod.2			\
	 	chown.2			\
	 	chroot.2		\
	 	close.2			\
	 	creat.2			\
	 	dup.2			\
	 	exec.2			\
	 	exit.2			\
	 	fcntl.2			\
	 	fork.2			\
	 	fpathconf.2		\
	 	getacct.2		\
	 	getaudit.2		\
	 	getauid.2		\
	 	getcontext.2		\
	 	getdents.2		\
	 	getgroups.2		\
	 	getisax.2		\
	 	getitimer.2		\
	 	getlabel.2		\
	 	getmsg.2		\
	 	getpflags.2		\
	 	getpid.2		\
	 	getppriv.2		\
	 	getrlimit.2		\
	 	getsid.2		\
	 	getuid.2		\
	 	getustack.2		\
	 	ioctl.2			\
	 	issetugid.2		\
	 	kill.2			\
	 	link.2			\
	 	llseek.2		\
	 	lseek.2			\
	 	memcntl.2		\
	 	meminfo.2		\
	 	mincore.2		\
	 	mkdir.2			\
	 	mknod.2			\
	 	mmap.2			\
	 	mmapobj.2		\
	 	mount.2			\
	 	mprotect.2		\
	 	msgctl.2		\
	 	msgget.2		\
	 	msgids.2		\
	 	msgrcv.2		\
	 	msgsnap.2		\
	 	msgsnd.2		\
	 	munmap.2		\
	 	nice.2			\
	 	ntp_adjtime.2		\
	 	ntp_gettime.2		\
	 	open.2			\
	 	p_online.2		\
	 	pause.2			\
	 	pcsample.2		\
	 	pipe.2			\
	 	poll.2			\
	 	priocntl.2		\
	 	priocntlset.2		\
	 	processor_bind.2	\
	 	processor_info.2	\
	 	profil.2		\
	 	pset_bind.2		\
	 	pset_create.2		\
	 	pset_info.2		\
	 	pset_list.2		\
	 	pset_setattr.2		\
	 	putmsg.2		\
	 	read.2			\
	 	readlink.2		\
	 	rename.2		\
	 	resolvepath.2		\
	 	rmdir.2			\
	 	semctl.2		\
	 	semget.2		\
	 	semids.2		\
	 	semop.2			\
	 	setpgid.2		\
	 	setpgrp.2		\
	 	setrctl.2		\
	 	setregid.2		\
	 	setreuid.2		\
	 	setsid.2		\
	 	settaskid.2		\
	 	setuid.2		\
	 	shmctl.2		\
	 	shmget.2		\
	 	shmids.2		\
	 	shmop.2			\
	 	sigaction.2		\
	 	sigaltstack.2		\
	 	sigpending.2		\
	 	sigprocmask.2		\
	 	sigsend.2		\
	 	sigsuspend.2		\
	 	sigwait.2		\
	 	stat.2			\
	 	statvfs.2		\
	 	stime.2			\
	 	swapctl.2		\
	 	symlink.2		\
	 	sync.2			\
	 	sysfs.2			\
	 	sysinfo.2		\
	 	time.2			\
	 	times.2			\
	 	uadmin.2		\
	 	ulimit.2		\
	 	umask.2			\
	 	umount.2		\
	 	uname.2			\
	 	unlink.2		\
	 	ustat.2			\
	 	utime.2			\
	 	utimes.2		\
	 	uucopy.2		\
	 	vfork.2			\
	 	vhangup.2		\
	 	waitid.2		\
	 	write.2			\
	 	yield.2			\

MANLINKS=	_Exit.2				\
	 	_exit.2				\
	 	_lwp_cond_broadcast.2		\
	 	_lwp_cond_reltimedwait.2	\
	 	_lwp_cond_timedwait.2		\
	 	_lwp_continue.2			\
	 	_lwp_mutex_trylock.2		\
	 	_lwp_mutex_unlock.2		\
	 	_lwp_sema_init.2		\
	 	_lwp_sema_post.2		\
	 	_lwp_sema_trywait.2		\
	 	execl.2				\
	 	execle.2			\
	 	execlp.2			\
	 	execv.2				\
	 	execve.2			\
	 	execvp.2			\
	 	faccessat.2			\
	 	facl.2				\
	 	fchdir.2			\
	 	fchmod.2			\
	 	fchown.2			\
	 	fchownat.2			\
	 	fchroot.2			\
	 	fgetlabel.2			\
	 	fork1.2				\
	 	forkall.2			\
	 	forkallx.2			\
	 	forkx.2				\
	 	fstat.2				\
	 	fstatat.2			\
	 	fstatvfs.2			\
	 	futimesat.2			\
	 	getaudit_addr.2			\
	 	getegid.2			\
	 	geteuid.2			\
	 	getgid.2			\
	 	getpgid.2			\
	 	getpgrp.2			\
	 	getpmsg.2			\
	 	getppid.2			\
	 	getprojid.2			\
	 	getrctl.2			\
	 	gettaskid.2			\
	 	intro.2				\
	 	lchown.2			\
	 	lstat.2				\
	 	openat.2			\
	 	pathconf.2			\
		pipe2.2				\
	 	pread.2				\
	 	pset_assign.2			\
	 	pset_destroy.2			\
	 	pset_getattr.2			\
	 	putacct.2			\
	 	putpmsg.2			\
	 	pwrite.2			\
	 	readv.2				\
	 	renameat.2			\
	 	sbrk.2				\
	 	semtimedop.2			\
	 	setaudit.2			\
	 	setaudit_addr.2			\
	 	setauid.2			\
	 	setcontext.2			\
	 	setegid.2			\
	 	seteuid.2			\
	 	setgid.2			\
	 	setgroups.2			\
	 	setitimer.2			\
	 	setpflags.2			\
	 	setppriv.2			\
	 	setrlimit.2			\
	 	setustack.2			\
	 	shmat.2				\
	 	shmdt.2				\
	 	sigsendset.2			\
	 	umount2.2			\
	 	unlinkat.2			\
	 	vforkx.2			\
	 	wracct.2			\
	 	writev.2

<<<<<<< HEAD
intro.2			= Intro.2

_lwp_cond_broadcast.2		= _lwp_cond_signal.2

_lwp_cond_reltimedwait.2	= _lwp_cond_wait.2
_lwp_cond_timedwait.2		= _lwp_cond_wait.2

_lwp_mutex_trylock.2		= _lwp_mutex_lock.2
_lwp_mutex_unlock.2		= _lwp_mutex_lock.2

_lwp_sema_init.2		= _lwp_sema_wait.2
_lwp_sema_post.2		= _lwp_sema_wait.2
_lwp_sema_trywait.2		= _lwp_sema_wait.2

_lwp_continue.2			= _lwp_suspend.2

faccessat.2			= access.2

facl.2				= acl.2

sbrk.2				= brk.2

fchdir.2			= chdir.2

fchmod.2			= chmod.2

fchown.2			= chown.2
fchownat.2			= chown.2
lchown.2			= chown.2

fchroot.2			= chroot.2

execl.2				= exec.2
execle.2			= exec.2
execlp.2			= exec.2
execv.2				= exec.2
execve.2			= exec.2
execvp.2			= exec.2

_Exit.2				= exit.2
_exit.2				= exit.2

fork1.2				= fork.2
forkall.2			= fork.2
forkallx.2			= fork.2
forkx.2				= fork.2

pathconf.2			= fpathconf.2

putacct.2			= getacct.2
wracct.2			= getacct.2

getaudit_addr.2			= getaudit.2
setaudit.2			= getaudit.2
setaudit_addr.2			= getaudit.2

setauid.2			= getauid.2

setcontext.2			= getcontext.2

setgroups.2			= getgroups.2

setitimer.2			= getitimer.2

fgetlabel.2			= getlabel.2

getpmsg.2			= getmsg.2

setpflags.2			= getpflags.2

getpgid.2			= getpid.2
getpgrp.2			= getpid.2
getppid.2			= getpid.2

setppriv.2			= getppriv.2

setrlimit.2			= getrlimit.2

getegid.2			= getuid.2
geteuid.2			= getuid.2
getgid.2			= getuid.2

setustack.2			= getustack.2

openat.2			= open.2

pset_assign.2			= pset_create.2
pset_destroy.2			= pset_create.2

pset_getattr.2			= pset_setattr.2

putpmsg.2			= putmsg.2

pread.2				= read.2
readv.2				= read.2

renameat.2			= rename.2

semtimedop.2			= semop.2

getrctl.2			= setrctl.2

getprojid.2			= settaskid.2
gettaskid.2			= settaskid.2

setegid.2			= setuid.2
seteuid.2			= setuid.2
setgid.2			= setuid.2

shmat.2				= shmop.2
shmdt.2				= shmop.2

sigsendset.2			= sigsend.2

fstat.2				= stat.2
fstatat.2			= stat.2
lstat.2				= stat.2

fstatvfs.2			= statvfs.2

umount2.2			= umount.2

unlinkat.2			= unlink.2

futimesat.2			= utimes.2

vforkx.2			= vfork.2

pwrite.2			= write.2
writev.2			= write.2
=======
intro.2				:= LINKSRC = Intro.2

_lwp_cond_broadcast.2		:= LINKSRC = _lwp_cond_signal.2

_lwp_cond_reltimedwait.2	:= LINKSRC = _lwp_cond_wait.2
_lwp_cond_timedwait.2		:= LINKSRC = _lwp_cond_wait.2

_lwp_mutex_trylock.2		:= LINKSRC = _lwp_mutex_lock.2
_lwp_mutex_unlock.2		:= LINKSRC = _lwp_mutex_lock.2

_lwp_sema_init.2		:= LINKSRC = _lwp_sema_wait.2
_lwp_sema_post.2		:= LINKSRC = _lwp_sema_wait.2
_lwp_sema_trywait.2		:= LINKSRC = _lwp_sema_wait.2

_lwp_continue.2			:= LINKSRC = _lwp_suspend.2

faccessat.2			:= LINKSRC = access.2

facl.2				:= LINKSRC = acl.2

sbrk.2				:= LINKSRC = brk.2

fchdir.2			:= LINKSRC = chdir.2

fchmod.2			:= LINKSRC = chmod.2

fchown.2			:= LINKSRC = chown.2
fchownat.2			:= LINKSRC = chown.2
lchown.2			:= LINKSRC = chown.2

fchroot.2			:= LINKSRC = chroot.2

execl.2				:= LINKSRC = exec.2
execle.2			:= LINKSRC = exec.2
execlp.2			:= LINKSRC = exec.2
execv.2				:= LINKSRC = exec.2
execve.2			:= LINKSRC = exec.2
execvp.2			:= LINKSRC = exec.2

_Exit.2				:= LINKSRC = exit.2
_exit.2				:= LINKSRC = exit.2

fork1.2				:= LINKSRC = fork.2
forkall.2			:= LINKSRC = fork.2
forkallx.2			:= LINKSRC = fork.2
forkx.2				:= LINKSRC = fork.2

pathconf.2			:= LINKSRC = fpathconf.2

putacct.2			:= LINKSRC = getacct.2
wracct.2			:= LINKSRC = getacct.2

getaudit_addr.2			:= LINKSRC = getaudit.2
setaudit.2			:= LINKSRC = getaudit.2
setaudit_addr.2			:= LINKSRC = getaudit.2

setauid.2			:= LINKSRC = getauid.2

setcontext.2			:= LINKSRC = getcontext.2

setgroups.2			:= LINKSRC = getgroups.2

setitimer.2			:= LINKSRC = getitimer.2

fgetlabel.2			:= LINKSRC = getlabel.2

getpmsg.2			:= LINKSRC = getmsg.2

setpflags.2			:= LINKSRC = getpflags.2

getpgid.2			:= LINKSRC = getpid.2
getpgrp.2			:= LINKSRC = getpid.2
getppid.2			:= LINKSRC = getpid.2

setppriv.2			:= LINKSRC = getppriv.2

setrlimit.2			:= LINKSRC = getrlimit.2

getegid.2			:= LINKSRC = getuid.2
geteuid.2			:= LINKSRC = getuid.2
getgid.2			:= LINKSRC = getuid.2

setustack.2			:= LINKSRC = getustack.2

openat.2			:= LINKSRC = open.2

pipe2.2				:= LINKSRC = pipe.2

pset_assign.2			:= LINKSRC = pset_create.2
pset_destroy.2			:= LINKSRC = pset_create.2

pset_getattr.2			:= LINKSRC = pset_setattr.2

putpmsg.2			:= LINKSRC = putmsg.2

pread.2				:= LINKSRC = read.2
readv.2				:= LINKSRC = read.2

renameat.2			:= LINKSRC = rename.2

semtimedop.2			:= LINKSRC = semop.2

getrctl.2			:= LINKSRC = setrctl.2

getprojid.2			:= LINKSRC = settaskid.2
gettaskid.2			:= LINKSRC = settaskid.2

setegid.2			:= LINKSRC = setuid.2
seteuid.2			:= LINKSRC = setuid.2
setgid.2			:= LINKSRC = setuid.2

shmat.2				:= LINKSRC = shmop.2
shmdt.2				:= LINKSRC = shmop.2

sigsendset.2			:= LINKSRC = sigsend.2

fstat.2				:= LINKSRC = stat.2
fstatat.2			:= LINKSRC = stat.2
lstat.2				:= LINKSRC = stat.2

fstatvfs.2			:= LINKSRC = statvfs.2

umount2.2			:= LINKSRC = umount.2

unlinkat.2			:= LINKSRC = unlink.2

futimesat.2			:= LINKSRC = utimes.2

vforkx.2			:= LINKSRC = vfork.2

pwrite.2			:= LINKSRC = write.2
writev.2			:= LINKSRC = write.2
>>>>>>> 7de6f2c0

.KEEP_STATE:

include		$(SRC)/man/Makefile.man

install:	$(ROOTMANFILES) $(ROOTMANLINKS)<|MERGE_RESOLUTION|>--- conflicted
+++ resolved
@@ -11,12 +11,8 @@
 
 #
 # Copyright 2011, Richard Lowe
-<<<<<<< HEAD
-# Copyright 2012 Nexenta Systems, Inc. All rights reserved.
-=======
 # Copyright 2013, OmniTI Computer Consulting, Inc
 # Copyright 2013 Nexenta Systems, Inc.  All rights reserved.
->>>>>>> 7de6f2c0
 #
 
 include		$(SRC)/Makefile.master
@@ -249,138 +245,6 @@
 	 	wracct.2			\
 	 	writev.2
 
-<<<<<<< HEAD
-intro.2			= Intro.2
-
-_lwp_cond_broadcast.2		= _lwp_cond_signal.2
-
-_lwp_cond_reltimedwait.2	= _lwp_cond_wait.2
-_lwp_cond_timedwait.2		= _lwp_cond_wait.2
-
-_lwp_mutex_trylock.2		= _lwp_mutex_lock.2
-_lwp_mutex_unlock.2		= _lwp_mutex_lock.2
-
-_lwp_sema_init.2		= _lwp_sema_wait.2
-_lwp_sema_post.2		= _lwp_sema_wait.2
-_lwp_sema_trywait.2		= _lwp_sema_wait.2
-
-_lwp_continue.2			= _lwp_suspend.2
-
-faccessat.2			= access.2
-
-facl.2				= acl.2
-
-sbrk.2				= brk.2
-
-fchdir.2			= chdir.2
-
-fchmod.2			= chmod.2
-
-fchown.2			= chown.2
-fchownat.2			= chown.2
-lchown.2			= chown.2
-
-fchroot.2			= chroot.2
-
-execl.2				= exec.2
-execle.2			= exec.2
-execlp.2			= exec.2
-execv.2				= exec.2
-execve.2			= exec.2
-execvp.2			= exec.2
-
-_Exit.2				= exit.2
-_exit.2				= exit.2
-
-fork1.2				= fork.2
-forkall.2			= fork.2
-forkallx.2			= fork.2
-forkx.2				= fork.2
-
-pathconf.2			= fpathconf.2
-
-putacct.2			= getacct.2
-wracct.2			= getacct.2
-
-getaudit_addr.2			= getaudit.2
-setaudit.2			= getaudit.2
-setaudit_addr.2			= getaudit.2
-
-setauid.2			= getauid.2
-
-setcontext.2			= getcontext.2
-
-setgroups.2			= getgroups.2
-
-setitimer.2			= getitimer.2
-
-fgetlabel.2			= getlabel.2
-
-getpmsg.2			= getmsg.2
-
-setpflags.2			= getpflags.2
-
-getpgid.2			= getpid.2
-getpgrp.2			= getpid.2
-getppid.2			= getpid.2
-
-setppriv.2			= getppriv.2
-
-setrlimit.2			= getrlimit.2
-
-getegid.2			= getuid.2
-geteuid.2			= getuid.2
-getgid.2			= getuid.2
-
-setustack.2			= getustack.2
-
-openat.2			= open.2
-
-pset_assign.2			= pset_create.2
-pset_destroy.2			= pset_create.2
-
-pset_getattr.2			= pset_setattr.2
-
-putpmsg.2			= putmsg.2
-
-pread.2				= read.2
-readv.2				= read.2
-
-renameat.2			= rename.2
-
-semtimedop.2			= semop.2
-
-getrctl.2			= setrctl.2
-
-getprojid.2			= settaskid.2
-gettaskid.2			= settaskid.2
-
-setegid.2			= setuid.2
-seteuid.2			= setuid.2
-setgid.2			= setuid.2
-
-shmat.2				= shmop.2
-shmdt.2				= shmop.2
-
-sigsendset.2			= sigsend.2
-
-fstat.2				= stat.2
-fstatat.2			= stat.2
-lstat.2				= stat.2
-
-fstatvfs.2			= statvfs.2
-
-umount2.2			= umount.2
-
-unlinkat.2			= unlink.2
-
-futimesat.2			= utimes.2
-
-vforkx.2			= vfork.2
-
-pwrite.2			= write.2
-writev.2			= write.2
-=======
 intro.2				:= LINKSRC = Intro.2
 
 _lwp_cond_broadcast.2		:= LINKSRC = _lwp_cond_signal.2
@@ -513,7 +377,6 @@
 
 pwrite.2			:= LINKSRC = write.2
 writev.2			:= LINKSRC = write.2
->>>>>>> 7de6f2c0
 
 .KEEP_STATE:
 
