#
# This file and its contents are supplied under the terms of the
# Common Development and Distribution License ("CDDL"), version 1.0.
# You may only use this file in accordance with the terms of version
# 1.0 of the CDDL.
#
# A full copy of the text of the CDDL should have accompanied this
# source.  A copy of the CDDL is also available via the Internet
# at http://www.illumos.org/license/CDDL.
#

#
# Copyright 2011, Richard Lowe
<<<<<<< HEAD
# Copyright 2012 Nexenta Systems, Inc. All rights reserved.
=======
# Copyright 2013 Nexenta Systems, Inc.  All rights reserved.
>>>>>>> 7de6f2c0
#

include		$(SRC)/Makefile.master

MANSECT= 	3elf

MANFILES= 	elf.3elf		\
	 	elf32_checksum.3elf	\
	 	elf32_fsize.3elf	\
	 	elf32_getehdr.3elf	\
	 	elf32_getphdr.3elf	\
	 	elf32_getshdr.3elf	\
	 	elf32_xlatetof.3elf	\
	 	elf_begin.3elf		\
	 	elf_cntl.3elf		\
	 	elf_errmsg.3elf		\
	 	elf_fill.3elf		\
	 	elf_flagdata.3elf	\
	 	elf_getarhdr.3elf	\
	 	elf_getarsym.3elf	\
	 	elf_getbase.3elf	\
	 	elf_getdata.3elf	\
	 	elf_getident.3elf	\
	 	elf_getscn.3elf		\
	 	elf_hash.3elf		\
	 	elf_kind.3elf		\
	 	elf_rawfile.3elf	\
	 	elf_strptr.3elf		\
	 	elf_update.3elf		\
	 	elf_version.3elf	\
	 	gelf.3elf		\
	 	nlist.3elf

MANLINKS=	elf32_newehdr.3elf		\
		elf32_newphdr.3elf		\
		elf32_xlatetom.3elf		\
		elf64_checksum.3elf		\
		elf64_fsize.3elf		\
		elf64_getehdr.3elf		\
		elf64_getphdr.3elf		\
		elf64_getshdr.3elf		\
		elf64_newehdr.3elf		\
		elf64_newphdr.3elf		\
		elf64_xlatetof.3elf		\
		elf64_xlatetom.3elf		\
		elf_end.3elf			\
		elf_errno.3elf			\
		elf_flagehdr.3elf		\
		elf_flagelf.3elf		\
		elf_flagphdr.3elf		\
		elf_flagscn.3elf		\
		elf_flagshdr.3elf		\
		elf_getphdrnum.3elf		\
		elf_getphnum.3elf		\
		elf_getshdrnum.3elf		\
		elf_getshdrstrndx.3elf		\
		elf_getshnum.3elf		\
		elf_getshstrndx.3elf		\
		elf_memory.3elf			\
		elf_ndxscn.3elf			\
		elf_newdata.3elf		\
		elf_newscn.3elf			\
		elf_next.3elf			\
		elf_nextscn.3elf		\
		elf_rand.3elf			\
		elf_rawdata.3elf		\
		gelf_checksum.3elf		\
		gelf_fsize.3elf			\
		gelf_getcap.3elf		\
		gelf_getclass.3elf		\
		gelf_getdyn.3elf		\
		gelf_getehdr.3elf		\
		gelf_getmove.3elf		\
		gelf_getphdr.3elf		\
		gelf_getrel.3elf		\
		gelf_getrela.3elf		\
		gelf_getshdr.3elf		\
		gelf_getsym.3elf		\
		gelf_getsyminfo.3elf		\
		gelf_getsymshndx.3elf		\
		gelf_newehdr.3elf		\
		gelf_newphdr.3elf		\
		gelf_update_cap.3elf		\
		gelf_update_dyn.3elf		\
		gelf_update_ehdr.3elf		\
		gelf_update_getmove.3elf	\
		gelf_update_move.3elf		\
		gelf_update_phdr.3elf		\
		gelf_update_rel.3elf		\
		gelf_update_rela.3elf		\
		gelf_update_shdr.3elf		\
		gelf_update_sym.3elf		\
		gelf_update_syminfo.3elf	\
		gelf_update_symshndx.3elf	\
		gelf_xlatetof.3elf		\
		gelf_xlatetom.3elf

<<<<<<< HEAD
elf64_checksum.3elf		= elf32_checksum.3elf

elf64_fsize.3elf		= elf32_fsize.3elf

elf32_newehdr.3elf		= elf32_getehdr.3elf
elf64_getehdr.3elf		= elf32_getehdr.3elf
elf64_newehdr.3elf		= elf32_getehdr.3elf
elf32_newphdr.3elf		= elf32_getphdr.3elf
elf64_getphdr.3elf		= elf32_getphdr.3elf
elf64_newphdr.3elf		= elf32_getphdr.3elf
elf64_getshdr.3elf		= elf32_getshdr.3elf

elf32_xlatetom.3elf		= elf32_xlatetof.3elf
elf64_xlatetof.3elf		= elf32_xlatetof.3elf
elf64_xlatetom.3elf		= elf32_xlatetof.3elf

elf_end.3elf			= elf_begin.3elf
elf_memory.3elf			= elf_begin.3elf
elf_next.3elf			= elf_begin.3elf
elf_rand.3elf			= elf_begin.3elf

elf_errno.3elf			= elf_errmsg.3elf

elf_flagehdr.3elf		= elf_flagdata.3elf
elf_flagelf.3elf		= elf_flagdata.3elf
elf_flagphdr.3elf		= elf_flagdata.3elf
elf_flagscn.3elf		= elf_flagdata.3elf
elf_flagshdr.3elf		= elf_flagdata.3elf

elf_newdata.3elf		= elf_getdata.3elf
elf_rawdata.3elf		= elf_getdata.3elf

elf_getphdrnum.3elf		= elf_getident.3elf
elf_getphnum.3elf		= elf_getident.3elf
elf_getshdrnum.3elf		= elf_getident.3elf
elf_getshdrstrndx.3elf		= elf_getident.3elf
elf_getshnum.3elf		= elf_getident.3elf
elf_getshstrndx.3elf		= elf_getident.3elf

elf_ndxscn.3elf			= elf_getscn.3elf
elf_newscn.3elf			= elf_getscn.3elf
elf_nextscn.3elf		= elf_getscn.3elf

gelf_checksum.3elf		= gelf.3elf
gelf_fsize.3elf			= gelf.3elf
gelf_getcap.3elf		= gelf.3elf
gelf_getclass.3elf		= gelf.3elf
gelf_getdyn.3elf		= gelf.3elf
gelf_getehdr.3elf		= gelf.3elf
gelf_getmove.3elf		= gelf.3elf
gelf_getphdr.3elf		= gelf.3elf
gelf_getrel.3elf		= gelf.3elf
gelf_getrela.3elf		= gelf.3elf
gelf_getshdr.3elf		= gelf.3elf
gelf_getsym.3elf		= gelf.3elf
gelf_getsyminfo.3elf		= gelf.3elf
gelf_getsymshndx.3elf		= gelf.3elf
gelf_newehdr.3elf		= gelf.3elf
gelf_newphdr.3elf		= gelf.3elf
gelf_update_cap.3elf		= gelf.3elf
gelf_update_dyn.3elf		= gelf.3elf
gelf_update_ehdr.3elf		= gelf.3elf
gelf_update_getmove.3elf	= gelf.3elf
gelf_update_move.3elf		= gelf.3elf
gelf_update_phdr.3elf		= gelf.3elf
gelf_update_rel.3elf		= gelf.3elf
gelf_update_rela.3elf		= gelf.3elf
gelf_update_shdr.3elf		= gelf.3elf
gelf_update_sym.3elf		= gelf.3elf
gelf_update_syminfo.3elf	= gelf.3elf
gelf_update_symshndx.3elf	= gelf.3elf
gelf_xlatetof.3elf		= gelf.3elf
gelf_xlatetom.3elf		= gelf.3elf
=======
elf64_checksum.3elf		:= LINKSRC = elf32_checksum.3elf

elf64_fsize.3elf		:= LINKSRC = elf32_fsize.3elf

elf32_newehdr.3elf		:= LINKSRC = elf32_getehdr.3elf
elf64_getehdr.3elf		:= LINKSRC = elf32_getehdr.3elf
elf64_newehdr.3elf		:= LINKSRC = elf32_getehdr.3elf
elf32_newphdr.3elf		:= LINKSRC = elf32_getphdr.3elf
elf64_getphdr.3elf		:= LINKSRC = elf32_getphdr.3elf
elf64_newphdr.3elf		:= LINKSRC = elf32_getphdr.3elf
elf64_getshdr.3elf		:= LINKSRC = elf32_getshdr.3elf

elf32_xlatetom.3elf		:= LINKSRC = elf32_xlatetof.3elf
elf64_xlatetof.3elf		:= LINKSRC = elf32_xlatetof.3elf
elf64_xlatetom.3elf		:= LINKSRC = elf32_xlatetof.3elf

elf_end.3elf			:= LINKSRC = elf_begin.3elf
elf_memory.3elf			:= LINKSRC = elf_begin.3elf
elf_next.3elf			:= LINKSRC = elf_begin.3elf
elf_rand.3elf			:= LINKSRC = elf_begin.3elf

elf_errno.3elf			:= LINKSRC = elf_errmsg.3elf

elf_flagehdr.3elf		:= LINKSRC = elf_flagdata.3elf
elf_flagelf.3elf		:= LINKSRC = elf_flagdata.3elf
elf_flagphdr.3elf		:= LINKSRC = elf_flagdata.3elf
elf_flagscn.3elf		:= LINKSRC = elf_flagdata.3elf
elf_flagshdr.3elf		:= LINKSRC = elf_flagdata.3elf

elf_newdata.3elf		:= LINKSRC = elf_getdata.3elf
elf_rawdata.3elf		:= LINKSRC = elf_getdata.3elf

elf_getphdrnum.3elf		:= LINKSRC = elf_getident.3elf
elf_getphnum.3elf		:= LINKSRC = elf_getident.3elf
elf_getshdrnum.3elf		:= LINKSRC = elf_getident.3elf
elf_getshdrstrndx.3elf		:= LINKSRC = elf_getident.3elf
elf_getshnum.3elf		:= LINKSRC = elf_getident.3elf
elf_getshstrndx.3elf		:= LINKSRC = elf_getident.3elf

elf_ndxscn.3elf			:= LINKSRC = elf_getscn.3elf
elf_newscn.3elf			:= LINKSRC = elf_getscn.3elf
elf_nextscn.3elf		:= LINKSRC = elf_getscn.3elf

gelf_checksum.3elf		:= LINKSRC = gelf.3elf
gelf_fsize.3elf			:= LINKSRC = gelf.3elf
gelf_getcap.3elf		:= LINKSRC = gelf.3elf
gelf_getclass.3elf		:= LINKSRC = gelf.3elf
gelf_getdyn.3elf		:= LINKSRC = gelf.3elf
gelf_getehdr.3elf		:= LINKSRC = gelf.3elf
gelf_getmove.3elf		:= LINKSRC = gelf.3elf
gelf_getphdr.3elf		:= LINKSRC = gelf.3elf
gelf_getrel.3elf		:= LINKSRC = gelf.3elf
gelf_getrela.3elf		:= LINKSRC = gelf.3elf
gelf_getshdr.3elf		:= LINKSRC = gelf.3elf
gelf_getsym.3elf		:= LINKSRC = gelf.3elf
gelf_getsyminfo.3elf		:= LINKSRC = gelf.3elf
gelf_getsymshndx.3elf		:= LINKSRC = gelf.3elf
gelf_newehdr.3elf		:= LINKSRC = gelf.3elf
gelf_newphdr.3elf		:= LINKSRC = gelf.3elf
gelf_update_cap.3elf		:= LINKSRC = gelf.3elf
gelf_update_dyn.3elf		:= LINKSRC = gelf.3elf
gelf_update_ehdr.3elf		:= LINKSRC = gelf.3elf
gelf_update_getmove.3elf	:= LINKSRC = gelf.3elf
gelf_update_move.3elf		:= LINKSRC = gelf.3elf
gelf_update_phdr.3elf		:= LINKSRC = gelf.3elf
gelf_update_rel.3elf		:= LINKSRC = gelf.3elf
gelf_update_rela.3elf		:= LINKSRC = gelf.3elf
gelf_update_shdr.3elf		:= LINKSRC = gelf.3elf
gelf_update_sym.3elf		:= LINKSRC = gelf.3elf
gelf_update_syminfo.3elf	:= LINKSRC = gelf.3elf
gelf_update_symshndx.3elf	:= LINKSRC = gelf.3elf
gelf_xlatetof.3elf		:= LINKSRC = gelf.3elf
gelf_xlatetom.3elf		:= LINKSRC = gelf.3elf
>>>>>>> 7de6f2c0

.KEEP_STATE:

include		$(SRC)/man/Makefile.man

install:	$(ROOTMANFILES) $(ROOTMANLINKS)<|MERGE_RESOLUTION|>--- conflicted
+++ resolved
@@ -11,11 +11,7 @@
 
 #
 # Copyright 2011, Richard Lowe
-<<<<<<< HEAD
-# Copyright 2012 Nexenta Systems, Inc. All rights reserved.
-=======
 # Copyright 2013 Nexenta Systems, Inc.  All rights reserved.
->>>>>>> 7de6f2c0
 #
 
 include		$(SRC)/Makefile.master
@@ -113,81 +109,6 @@
 		gelf_xlatetof.3elf		\
 		gelf_xlatetom.3elf
 
-<<<<<<< HEAD
-elf64_checksum.3elf		= elf32_checksum.3elf
-
-elf64_fsize.3elf		= elf32_fsize.3elf
-
-elf32_newehdr.3elf		= elf32_getehdr.3elf
-elf64_getehdr.3elf		= elf32_getehdr.3elf
-elf64_newehdr.3elf		= elf32_getehdr.3elf
-elf32_newphdr.3elf		= elf32_getphdr.3elf
-elf64_getphdr.3elf		= elf32_getphdr.3elf
-elf64_newphdr.3elf		= elf32_getphdr.3elf
-elf64_getshdr.3elf		= elf32_getshdr.3elf
-
-elf32_xlatetom.3elf		= elf32_xlatetof.3elf
-elf64_xlatetof.3elf		= elf32_xlatetof.3elf
-elf64_xlatetom.3elf		= elf32_xlatetof.3elf
-
-elf_end.3elf			= elf_begin.3elf
-elf_memory.3elf			= elf_begin.3elf
-elf_next.3elf			= elf_begin.3elf
-elf_rand.3elf			= elf_begin.3elf
-
-elf_errno.3elf			= elf_errmsg.3elf
-
-elf_flagehdr.3elf		= elf_flagdata.3elf
-elf_flagelf.3elf		= elf_flagdata.3elf
-elf_flagphdr.3elf		= elf_flagdata.3elf
-elf_flagscn.3elf		= elf_flagdata.3elf
-elf_flagshdr.3elf		= elf_flagdata.3elf
-
-elf_newdata.3elf		= elf_getdata.3elf
-elf_rawdata.3elf		= elf_getdata.3elf
-
-elf_getphdrnum.3elf		= elf_getident.3elf
-elf_getphnum.3elf		= elf_getident.3elf
-elf_getshdrnum.3elf		= elf_getident.3elf
-elf_getshdrstrndx.3elf		= elf_getident.3elf
-elf_getshnum.3elf		= elf_getident.3elf
-elf_getshstrndx.3elf		= elf_getident.3elf
-
-elf_ndxscn.3elf			= elf_getscn.3elf
-elf_newscn.3elf			= elf_getscn.3elf
-elf_nextscn.3elf		= elf_getscn.3elf
-
-gelf_checksum.3elf		= gelf.3elf
-gelf_fsize.3elf			= gelf.3elf
-gelf_getcap.3elf		= gelf.3elf
-gelf_getclass.3elf		= gelf.3elf
-gelf_getdyn.3elf		= gelf.3elf
-gelf_getehdr.3elf		= gelf.3elf
-gelf_getmove.3elf		= gelf.3elf
-gelf_getphdr.3elf		= gelf.3elf
-gelf_getrel.3elf		= gelf.3elf
-gelf_getrela.3elf		= gelf.3elf
-gelf_getshdr.3elf		= gelf.3elf
-gelf_getsym.3elf		= gelf.3elf
-gelf_getsyminfo.3elf		= gelf.3elf
-gelf_getsymshndx.3elf		= gelf.3elf
-gelf_newehdr.3elf		= gelf.3elf
-gelf_newphdr.3elf		= gelf.3elf
-gelf_update_cap.3elf		= gelf.3elf
-gelf_update_dyn.3elf		= gelf.3elf
-gelf_update_ehdr.3elf		= gelf.3elf
-gelf_update_getmove.3elf	= gelf.3elf
-gelf_update_move.3elf		= gelf.3elf
-gelf_update_phdr.3elf		= gelf.3elf
-gelf_update_rel.3elf		= gelf.3elf
-gelf_update_rela.3elf		= gelf.3elf
-gelf_update_shdr.3elf		= gelf.3elf
-gelf_update_sym.3elf		= gelf.3elf
-gelf_update_syminfo.3elf	= gelf.3elf
-gelf_update_symshndx.3elf	= gelf.3elf
-gelf_xlatetof.3elf		= gelf.3elf
-gelf_xlatetom.3elf		= gelf.3elf
-=======
 elf64_checksum.3elf		:= LINKSRC = elf32_checksum.3elf
 
 elf64_fsize.3elf		:= LINKSRC = elf32_fsize.3elf
@@ -261,7 +182,6 @@
 gelf_update_symshndx.3elf	:= LINKSRC = gelf.3elf
 gelf_xlatetof.3elf		:= LINKSRC = gelf.3elf
 gelf_xlatetom.3elf		:= LINKSRC = gelf.3elf
->>>>>>> 7de6f2c0
 
 .KEEP_STATE:
 
