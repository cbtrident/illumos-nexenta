#
# This file and its contents are supplied under the terms of the
# Common Development and Distribution License ("CDDL"), version 1.0.
# You may only use this file in accordance with the terms of version
# 1.0 of the CDDL.
#
# A full copy of the text of the CDDL should have accompanied this
# source.  A copy of the CDDL is also available via the Internet
# at http://www.illumos.org/license/CDDL.
#

#
# Copyright 2011, Richard Lowe
<<<<<<< HEAD
# Copyright 2013 Nexenta Systems, Inc. All rights reserved.
=======
# Copyright 2013 Nexenta Systems, Inc.  All rights reserved.
# Copyright 2013 Garrett D'Amore <garrett@damore.org>
>>>>>>> 7de6f2c0
#

include		$(SRC)/Makefile.master

MANSECT= 	7d

_MANFILES=	aac.7d		\
<<<<<<< HEAD
	 	afe.7d		\
		aoe.7d		\
		aoeblk.7d	\
	 	audio.7d	\
 	 	audio1575.7d	\
 	 	audioens.7d	\
 	 	audiols.7d	\
 	 	audiop16x.7d	\
 	 	audiopci.7d	\
 	 	audiots.7d	\
 	 	av1394.7d	\
 	 	bge.7d		\
 	 	bscv.7d		\
 	 	chxge.7d	\
 	 	console.7d	\
 	 	cpuid.7d	\
 	 	dca.7d		\
 	 	dcam1394.7d	\
 	 	devinfo.7d	\
 	 	dmfe.7d		\
 	 	dtrace.7d	\
 	 	ehci.7d		\
 	 	fasttrap.7d	\
 	 	fbt.7d		\
 	 	fcip.7d		\
 	 	fcoe.7d		\
 	 	fcoei.7d	\
 	 	fcoet.7d	\
 	 	fcp.7d		\
 	 	fctl.7d		\
 	 	fd.7d		\
 	 	fp.7d		\
 	 	gld.7d		\
 	 	hci1394.7d	\
 	 	hermon.7d	\
 	 	hid.7d		\
 	 	hme.7d		\
 	 	hubd.7d		\
 	 	hwahc.7d	\
 	 	hwarc.7d	\
 	 	hxge.7d		\
 	 	ib.7d		\
 	 	ibcm.7d		\
 	 	ibd.7d		\
 	 	ibdm.7d		\
 	 	ibdma.7d	\
 	 	ibtl.7d		\
 	 	ieee1394.7d	\
 	 	igb.7d		\
 	 	ii.7d		\
 	 	ipnet.7d	\
 	 	iscsi.7d	\
 	 	iser.7d		\
 	 	ixgbe.7d	\
 	 	kmdb.7d		\
 	 	kstat.7d	\
 	 	ksyms.7d	\
 	 	llc1.7d		\
 	 	lockstat.7d	\
 	 	lofi.7d		\
 	 	log.7d		\
 	 	md.7d		\
 	 	mediator.7d	\
 	 	mem.7d		\
 	 	mpt_sas.7d	\
 	 	mr_sas.7d	\
 	 	msglog.7d	\
 	 	mt.7d		\
 	 	mxfe.7d		\
 	 	myri10ge.7d	\
 	 	null.7d		\
 	 	nulldriver.7d	\
 	 	nxge.7d		\
 	 	ohci.7d		\
 	 	openprom.7d	\
 	 	pcan.7d		\
 	 	pcata.7d	\
 	 	pcic.7d		\
 	 	pcmcia.7d	\
 	 	pcwl.7d		\
 	 	physmem.7d	\
 	 	pm.7d		\
 	 	poll.7d		\
 	 	profile.7d	\
 	 	ptm.7d		\
 	 	pts.7d		\
 	 	pty.7d		\
 	 	qlc.7d		\
 	 	ramdisk.7d	\
 	 	random.7d	\
 	 	rge.7d		\
 	 	sad.7d		\
 	 	sata.7d		\
 	 	scsa1394.7d	\
 	 	scsa2usb.7d	\
 	 	sd.7d		\
 	 	sdp.7d		\
 	 	sdt.7d		\
 	 	ses.7d		\
 	 	sfe.7d		\
 	 	sgen.7d		\
 	 	skd.7d		\
 	 	srpt.7d		\
 	 	st.7d		\
 	 	sv.7d		\
 	 	sysmsg.7d	\
 	 	systrace.7d	\
 	 	ticlts.7d	\
 	 	tty.7d		\
 	 	ttymux.7d	\
 	 	tzmon.7d	\
 	 	ugen.7d		\
 	 	uhci.7d		\
 	 	usb_ac.7d	\
 	 	usb_as.7d	\
 	 	usb_ia.7d	\
 	 	usb_mid.7d	\
 	 	usba.7d		\
 	 	usbftdi.7d	\
 	 	usbprn.7d	\
 	 	usbsacm.7d	\
 	 	usbsksp.7d	\
 	 	usbsprl.7d	\
 	 	usbvc.7d	\
 	 	uwba.7d		\
 	 	virtualkm.7d	\
 	 	vni.7d		\
 	 	vr.7d		\
 	 	wscons.7d	\
 	 	wusb_ca.7d	\
 	 	wusb_df.7d	\
 	 	xge.7d		\
 	 	yge.7d		\
 	 	zcons.7d	\
 	 	zero.7d
=======
		afe.7d		\
		audio.7d	\
		audio1575.7d	\
		audioens.7d	\
		audiols.7d	\
		audiop16x.7d	\
		audiopci.7d	\
		audiots.7d	\
		av1394.7d	\
		bge.7d		\
		bscv.7d		\
		chxge.7d	\
		console.7d	\
		cpqary3.7d	\
		cpuid.7d	\
		dca.7d		\
		dcam1394.7d	\
		devinfo.7d	\
		dmfe.7d		\
		dtrace.7d	\
		ehci.7d		\
		fasttrap.7d	\
		fbt.7d		\
		fcip.7d		\
		fcoe.7d		\
		fcoei.7d	\
		fcoet.7d	\
		fcp.7d		\
		fctl.7d		\
		fd.7d		\
		fp.7d		\
		gld.7d		\
		hci1394.7d	\
		hermon.7d	\
		hid.7d		\
		hme.7d		\
		hubd.7d		\
		hwahc.7d	\
		hwarc.7d	\
		hxge.7d		\
		ib.7d		\
		ibcm.7d		\
		ibd.7d		\
		ibdm.7d		\
		ibdma.7d	\
		ibtl.7d		\
		ieee1394.7d	\
		igb.7d		\
		ii.7d		\
		ipnet.7d	\
		iscsi.7d	\
		iser.7d		\
		ixgbe.7d	\
		kmdb.7d		\
		kstat.7d	\
		ksyms.7d	\
		llc1.7d		\
		lockstat.7d	\
		lofi.7d		\
		log.7d		\
		md.7d		\
		mediator.7d	\
		mem.7d		\
		mpt_sas.7d	\
		mr_sas.7d	\
		msglog.7d	\
		mt.7d		\
		mxfe.7d		\
		myri10ge.7d	\
		null.7d		\
		nulldriver.7d	\
		nxge.7d		\
		ohci.7d		\
		openprom.7d	\
		pcic.7d		\
		pcmcia.7d	\
		physmem.7d	\
		pm.7d		\
		poll.7d		\
		profile.7d	\
		ptm.7d		\
		pts.7d		\
		pty.7d		\
		qlc.7d		\
		ramdisk.7d	\
		random.7d	\
		rge.7d		\
		sad.7d		\
		sata.7d		\
		scsa1394.7d	\
		scsa2usb.7d	\
		sd.7d		\
		sdp.7d		\
		sdt.7d		\
		ses.7d		\
		sfe.7d		\
		sgen.7d		\
		srpt.7d		\
		st.7d		\
		sv.7d		\
		sysmsg.7d	\
		systrace.7d	\
		ticlts.7d	\
		tty.7d		\
		ttymux.7d	\
		tzmon.7d	\
		ugen.7d		\
		uhci.7d		\
		usb_ac.7d	\
		usb_as.7d	\
		usb_ia.7d	\
		usb_mid.7d	\
		usba.7d		\
		usbftdi.7d	\
		usbprn.7d	\
		usbsacm.7d	\
		usbsksp.7d	\
		usbsprl.7d	\
		usbvc.7d	\
		uwba.7d		\
		virtualkm.7d	\
		vni.7d		\
		vr.7d		\
		wscons.7d	\
		wusb_ca.7d	\
		wusb_df.7d	\
		xge.7d		\
		yge.7d		\
		zcons.7d	\
		zero.7d
>>>>>>> 7de6f2c0

sparc_MANFILES=	audiocs.7d	\
		bbc_beep.7d	\
		ctsmc.7d	\
		cvc.7d		\
		cvcredir.7d	\
		dad.7d		\
		dm2s.7d		\
		dr.7d		\
		eri.7d		\
		fas.7d		\
		gpio_87317.7d	\
		grbeep.7d	\
		idn.7d		\
		mc-opl.7d	\
		n2rng.7d	\
		ncp.7d		\
		ntwdt.7d	\
		oplkmdrv.7d	\
		oplmsu.7d	\
		oplpanel.7d	\
		pcicmu.7d	\
		pcipsy.7d	\
		pcisch.7d	\
		schpc.7d	\
		sf.7d		\
		smbus.7d	\
		socal.7d	\
		ssd.7d		\
		su.7d		\
		todopl.7d	\
		tsalarm.7d	\
		zs.7d		\
		zsh.7d

i386_MANFILES=	ahci.7d		\
		amd8111s.7d	\
		amr.7d		\
		arcmsr.7d	\
		arn.7d		\
		asy.7d		\
		ata.7d		\
		atge.7d		\
		ath.7d		\
		atu.7d		\
		audio810.7d	\
		audiocmi.7d	\
		audiocmihd.7d	\
		audioemu10k.7d	\
		audiohd.7d	\
		audioixp.7d	\
		audiosolo.7d	\
		audiovia823x.7d \
		audiovia97.7d	\
		bcm_sata.7d	\
		bfe.7d		\
		cmdk.7d		\
		dnet.7d		\
		ecpp.7d		\
		heci.7d		\
		i915.7d		\
		ipmi.7d		\
		ipw.7d		\
		iwh.7d		\
		iwi.7d		\
		mega_sas.7d	\
		npe.7d		\
		ntxn.7d		\
		nv_sata.7d	\
		pcn.7d		\
		radeon.7d	\
		ral.7d		\
		rtw.7d		\
		rum.7d		\
		rwd.7d		\
		rwn.7d		\
		sda.7d		\
		sdcard.7d	\
		sdhost.7d	\
		si3124.7d	\
		smbios.7d	\
		uath.7d		\
		ural.7d		\
		urtw.7d		\
		vmxnet3s.7d	\
		wpi.7d		\
		zyd.7d

_MANLINKS=	1394.7d		\
	 	allkmem.7d	\
	 	bscbus.7d	\
	 	fdc.7d		\
	 	firewire.7d	\
	 	hwa1480_fw.7d	\
	 	i2bsc.7d	\
	 	kmem.7d		\
	 	lo0.7d		\
	 	ticots.7d	\
	 	ticotsord.7d	\
	 	urandom.7d	\
	 	usb.7d		\
	 	uwb.7d

sparc_MANLINKS=	drmach.7d	\
		ngdr.7d		\
		ngdrmach.7d

MANFILES =	$(_MANFILES) $($(MACH)_MANFILES)
MANLINKS =	$(_MANLINKS) $($(MACH)_MANLINKS)

<<<<<<< HEAD
bscbus.7d	= bscv.7d
i2bsc.7d	= bscv.7d

drmach.7d	= dr.7d
ngdr.7d		= dr.7d
ngdrmach.7d	= dr.7d

fdc.7d		= fd.7d

1394.7d		= ieee1394.7d
firewire.7d	= ieee1394.7d

lo0.7d		= ipnet.7d

allkmem.7d	= mem.7d
kmem.7d		= mem.7d

urandom.7d	= random.7d

ticots.7d	= ticlts.7d
ticotsord.7d	= ticlts.7d

usb.7d		= usba.7d

uwb.7d		= uwba.7d

hwa1480_fw.7d	= wusb_df.7d
=======
bscbus.7d	:= LINKSRC = bscv.7d
i2bsc.7d	:= LINKSRC = bscv.7d

drmach.7d	:= LINKSRC = dr.7d
ngdr.7d		:= LINKSRC = dr.7d
ngdrmach.7d	:= LINKSRC = dr.7d

fdc.7d		:= LINKSRC = fd.7d

1394.7d		:= LINKSRC = ieee1394.7d
firewire.7d	:= LINKSRC = ieee1394.7d

lo0.7d		:= LINKSRC = ipnet.7d

allkmem.7d	:= LINKSRC = mem.7d
kmem.7d		:= LINKSRC = mem.7d

urandom.7d	:= LINKSRC = random.7d

ticots.7d	:= LINKSRC = ticlts.7d
ticotsord.7d	:= LINKSRC = ticlts.7d

usb.7d		:= LINKSRC = usba.7d

uwb.7d		:= LINKSRC = uwba.7d

hwa1480_fw.7d	:= LINKSRC = wusb_df.7d
>>>>>>> 7de6f2c0

.KEEP_STATE:

include		$(SRC)/man/Makefile.man

install:	$(ROOTMANFILES) $(ROOTMANLINKS)<|MERGE_RESOLUTION|>--- conflicted
+++ resolved
@@ -11,12 +11,8 @@
 
 #
 # Copyright 2011, Richard Lowe
-<<<<<<< HEAD
-# Copyright 2013 Nexenta Systems, Inc. All rights reserved.
-=======
 # Copyright 2013 Nexenta Systems, Inc.  All rights reserved.
 # Copyright 2013 Garrett D'Amore <garrett@damore.org>
->>>>>>> 7de6f2c0
 #
 
 include		$(SRC)/Makefile.master
@@ -24,144 +20,9 @@
 MANSECT= 	7d
 
 _MANFILES=	aac.7d		\
-<<<<<<< HEAD
-	 	afe.7d		\
+		afe.7d		\
 		aoe.7d		\
 		aoeblk.7d	\
-	 	audio.7d	\
- 	 	audio1575.7d	\
- 	 	audioens.7d	\
- 	 	audiols.7d	\
- 	 	audiop16x.7d	\
- 	 	audiopci.7d	\
- 	 	audiots.7d	\
- 	 	av1394.7d	\
- 	 	bge.7d		\
- 	 	bscv.7d		\
- 	 	chxge.7d	\
- 	 	console.7d	\
- 	 	cpuid.7d	\
- 	 	dca.7d		\
- 	 	dcam1394.7d	\
- 	 	devinfo.7d	\
- 	 	dmfe.7d		\
- 	 	dtrace.7d	\
- 	 	ehci.7d		\
- 	 	fasttrap.7d	\
- 	 	fbt.7d		\
- 	 	fcip.7d		\
- 	 	fcoe.7d		\
- 	 	fcoei.7d	\
- 	 	fcoet.7d	\
- 	 	fcp.7d		\
- 	 	fctl.7d		\
- 	 	fd.7d		\
- 	 	fp.7d		\
- 	 	gld.7d		\
- 	 	hci1394.7d	\
- 	 	hermon.7d	\
- 	 	hid.7d		\
- 	 	hme.7d		\
- 	 	hubd.7d		\
- 	 	hwahc.7d	\
- 	 	hwarc.7d	\
- 	 	hxge.7d		\
- 	 	ib.7d		\
- 	 	ibcm.7d		\
- 	 	ibd.7d		\
- 	 	ibdm.7d		\
- 	 	ibdma.7d	\
- 	 	ibtl.7d		\
- 	 	ieee1394.7d	\
- 	 	igb.7d		\
- 	 	ii.7d		\
- 	 	ipnet.7d	\
- 	 	iscsi.7d	\
- 	 	iser.7d		\
- 	 	ixgbe.7d	\
- 	 	kmdb.7d		\
- 	 	kstat.7d	\
- 	 	ksyms.7d	\
- 	 	llc1.7d		\
- 	 	lockstat.7d	\
- 	 	lofi.7d		\
- 	 	log.7d		\
- 	 	md.7d		\
- 	 	mediator.7d	\
- 	 	mem.7d		\
- 	 	mpt_sas.7d	\
- 	 	mr_sas.7d	\
- 	 	msglog.7d	\
- 	 	mt.7d		\
- 	 	mxfe.7d		\
- 	 	myri10ge.7d	\
- 	 	null.7d		\
- 	 	nulldriver.7d	\
- 	 	nxge.7d		\
- 	 	ohci.7d		\
- 	 	openprom.7d	\
- 	 	pcan.7d		\
- 	 	pcata.7d	\
- 	 	pcic.7d		\
- 	 	pcmcia.7d	\
- 	 	pcwl.7d		\
- 	 	physmem.7d	\
- 	 	pm.7d		\
- 	 	poll.7d		\
- 	 	profile.7d	\
- 	 	ptm.7d		\
- 	 	pts.7d		\
- 	 	pty.7d		\
- 	 	qlc.7d		\
- 	 	ramdisk.7d	\
- 	 	random.7d	\
- 	 	rge.7d		\
- 	 	sad.7d		\
- 	 	sata.7d		\
- 	 	scsa1394.7d	\
- 	 	scsa2usb.7d	\
- 	 	sd.7d		\
- 	 	sdp.7d		\
- 	 	sdt.7d		\
- 	 	ses.7d		\
- 	 	sfe.7d		\
- 	 	sgen.7d		\
- 	 	skd.7d		\
- 	 	srpt.7d		\
- 	 	st.7d		\
- 	 	sv.7d		\
- 	 	sysmsg.7d	\
- 	 	systrace.7d	\
- 	 	ticlts.7d	\
- 	 	tty.7d		\
- 	 	ttymux.7d	\
- 	 	tzmon.7d	\
- 	 	ugen.7d		\
- 	 	uhci.7d		\
- 	 	usb_ac.7d	\
- 	 	usb_as.7d	\
- 	 	usb_ia.7d	\
- 	 	usb_mid.7d	\
- 	 	usba.7d		\
- 	 	usbftdi.7d	\
- 	 	usbprn.7d	\
- 	 	usbsacm.7d	\
- 	 	usbsksp.7d	\
- 	 	usbsprl.7d	\
- 	 	usbvc.7d	\
- 	 	uwba.7d		\
- 	 	virtualkm.7d	\
- 	 	vni.7d		\
- 	 	vr.7d		\
- 	 	wscons.7d	\
- 	 	wusb_ca.7d	\
- 	 	wusb_df.7d	\
- 	 	xge.7d		\
- 	 	yge.7d		\
- 	 	zcons.7d	\
- 	 	zero.7d
-=======
-		afe.7d		\
 		audio.7d	\
 		audio1575.7d	\
 		audioens.7d	\
@@ -258,6 +119,7 @@
 		ses.7d		\
 		sfe.7d		\
 		sgen.7d		\
+		skd.7d		\
 		srpt.7d		\
 		st.7d		\
 		sv.7d		\
@@ -291,7 +153,6 @@
 		yge.7d		\
 		zcons.7d	\
 		zero.7d
->>>>>>> 7de6f2c0
 
 sparc_MANFILES=	audiocs.7d	\
 		bbc_beep.7d	\
@@ -402,35 +263,6 @@
 MANFILES =	$(_MANFILES) $($(MACH)_MANFILES)
 MANLINKS =	$(_MANLINKS) $($(MACH)_MANLINKS)
 
-<<<<<<< HEAD
-bscbus.7d	= bscv.7d
-i2bsc.7d	= bscv.7d
-
-drmach.7d	= dr.7d
-ngdr.7d		= dr.7d
-ngdrmach.7d	= dr.7d
-
-fdc.7d		= fd.7d
-
-1394.7d		= ieee1394.7d
-firewire.7d	= ieee1394.7d
-
-lo0.7d		= ipnet.7d
-
-allkmem.7d	= mem.7d
-kmem.7d		= mem.7d
-
-urandom.7d	= random.7d
-
-ticots.7d	= ticlts.7d
-ticotsord.7d	= ticlts.7d
-
-usb.7d		= usba.7d
-
-uwb.7d		= uwba.7d
-
-hwa1480_fw.7d	= wusb_df.7d
-=======
 bscbus.7d	:= LINKSRC = bscv.7d
 i2bsc.7d	:= LINKSRC = bscv.7d
 
@@ -458,7 +290,6 @@
 uwb.7d		:= LINKSRC = uwba.7d
 
 hwa1480_fw.7d	:= LINKSRC = wusb_df.7d
->>>>>>> 7de6f2c0
 
 .KEEP_STATE:
 
