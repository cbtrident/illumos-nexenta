--- conflicted
+++ resolved
@@ -43,11 +43,7 @@
 .SH "APPLICATION PROGRAMMING INTERFACE"
 The \fBpcn\fR driver can be used as either a "style 1" or a "style 2" Data Link
 Service Provider\. Physical points of attachment (PPAs) are interpreted as the
-<<<<<<< HEAD
-instance number of the \fBpcn\fR controller as assigned by the illumos
-=======
 instance number of the \fBpcn\fR controller as assigned by the
->>>>>>> 63e911b6
 operating environment\.
 .sp
 .LP
