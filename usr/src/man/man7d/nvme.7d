--- conflicted
+++ resolved
@@ -74,15 +74,9 @@
 .It Va min-phys-block-size
 This is the minimum physical block size that is reported to
 .Xr blkdev 7d .
-<<<<<<< HEAD
-This value must be a power of 2 greater or equal to 4096.
-If the device reports a block size larger than what is specified here
-the driver will use the reported value.
-=======
 This value must be a power of 2 greater than or equal to 512.
 If the device reports a best block size larger than what is
 specified here the driver will ignore the value specified here.
->>>>>>> 993e3faf
 .El
 .
 .Sh FILES
