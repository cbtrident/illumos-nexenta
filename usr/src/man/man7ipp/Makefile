#
# This file and its contents are supplied under the terms of the
# Common Development and Distribution License ("CDDL"), version 1.0.
# You may only use this file in accordance with the terms of version
# 1.0 of the CDDL.
#
# A full copy of the text of the CDDL should have accompanied this
# source.  A copy of the CDDL is also available via the Internet
# at http://www.illumos.org/license/CDDL.
#

#
# Copyright 2011, Richard Lowe
<<<<<<< HEAD
# Copyright 2012 Nexenta Systems, Inc. All rights reserved.
=======
# Copyright 2013 Nexenta Systems, Inc.  All rights reserved.
>>>>>>> 7de6f2c0
#

include		$(SRC)/Makefile.master

MANSECT= 	7ipp

MANFILES= 	dlcosmk.7ipp	\
	 	dscpmk.7ipp	\
	 	flowacct.7ipp	\
	 	ipgpc.7ipp	\
	 	ipqos.7ipp	\
	 	tokenmt.7ipp	\
	 	tswtclmt.7ipp

.KEEP_STATE:

include		$(SRC)/man/Makefile.man

install:	$(ROOTMANFILES)<|MERGE_RESOLUTION|>--- conflicted
+++ resolved
@@ -11,11 +11,7 @@
 
 #
 # Copyright 2011, Richard Lowe
-<<<<<<< HEAD
-# Copyright 2012 Nexenta Systems, Inc. All rights reserved.
-=======
 # Copyright 2013 Nexenta Systems, Inc.  All rights reserved.
->>>>>>> 7de6f2c0
 #
 
 include		$(SRC)/Makefile.master
