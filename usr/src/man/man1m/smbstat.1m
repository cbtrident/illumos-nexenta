--- conflicted
+++ resolved
@@ -11,11 +11,7 @@
 .\"
 .\" Copyright 2014 Nexenta Systems, Inc.
 .\"
-<<<<<<< HEAD
-.Dd "Nov 22, 2013"
-=======
 .Dd Nov 22, 2013
->>>>>>> 993e3faf
 .Dt SMBSTAT 1M
 .Os
 .Sh NAME
@@ -23,82 +19,12 @@
 .Nd report SMB server statistics
 .Sh SYNOPSIS
 .Nm smbstat
-<<<<<<< HEAD
-.Op Fl c
-.Op Fl t
-.Op Fl u
-.Oo Fl r
-.Oo Fl a Oc
-.Oo Fl z Oc
-.Oo Fl n Oc
-.Oc
-=======
 .Op Fl ctu
 .Op Fl r Op Fl anz
->>>>>>> 993e3faf
 .Op Ar interval
 .Sh DESCRIPTION
 The
 .Nm
-<<<<<<< HEAD
-command shows statistical information for the SMB server, including any or all of the following four categories:
-.Nm counters ,
-.Nm throughput ,
-.Nm utilization ,
-.Nm requests .
-By default,
-.Nm
-shows
-.Nm throughput
-and
-.Nm utilization .
-.Pp
-When no
-.Ar interval
-is specified, the statistics presented are based on running averages
-accumulated since the system started.  When
-.Ar interval
-is specified, smbstat runs in a loop, printing the requested output every
-.Ar interval
-seconds.  The first output shows the same cumulative statistics one would
-see without the
-.Ar interval
-speified, and subsequent outputs represent the interval just finished.
-.Sh OPTIONS
-.Bl -tag -width indent
-.It Fl c
-Display
-.Nm counters .
-The columns shown are:
-.Bl -tag -width indent -compact
-.It Nm nbt :
-NetBIOS connections
-.It Nm tcp :
-TCP connections
-.It Nm users :
-logged on users
-.It Nm trees :
-share connections
-.It Nm files :
-open files and directories
-.It Nm pipes :
-open named pipes
-.El
-.It Fl t
-Display
-.Nm throughput .
-The columns shown are:
-.Bl -tag -width indent-two -compact
-.It Nm rbytes/s :
-received bytes per second
-.It Nm tbytes/s :
-transmitted bytes per second
-.It Nm reqs/s :
-requests per second
-.It Nm reads/s :
-number of read requests per second
-.It Nm writes/s :
-=======
 command shows statistical information for the SMB server, including any or all
 of the following four categories:
 .Sy counters ,
@@ -168,64 +94,10 @@
 .It Sy reads/s
 number of read requests per second
 .It Sy writes/s
->>>>>>> 993e3faf
 number of write requests per second
 .El
 .It Fl u
 Display
-<<<<<<< HEAD
-.Nm utilization .
-The columns shown are:
-.Bl -tag -width indent -compact
-.It Nm wcnt :
-average number of waiting requests
-.It Nm rcnt :
-average number of running requests
-.It Nm wtime :
-average wait time per request
-.It Nm rtime :
-average run time per request
-.It Nm w%
-% of time there were waiting requests
-.It Nm r%
-% of time there were running requests
-.It Nm u%
-utilization, computed as
-.Nm rcnt / max_workers
-.It Nm sat
-has the server been "saturated" (u% at 100)
-.It Nm usr%
-% of CPU time in user space
-.It Nm sys%
-% of CPU time in kernel
-.It Nm idle%
-% of CPU time spent idle
-.El
-.It Fl r
-Display
-.Nm request
-data, one row for each SMB command.
-.br
-The columns shown are, for each request type:
-.Bl -tag -width indent-two -compact
-.It (name)
-command name
-.It Nm code
-command code
-.It Nm %
-% of requests that fall in this row
-.It Nm rbytes/s
-received bytes per second
-.It Nm tbytes/s
-transmitted bytes per second
-.It Nm reqs/s
-requests per second
-.It Nm rt-mean
-response time average
-.It Nm rt-stddev
-response time standard deviation
-.El
-=======
 .Sy utilization .
 The columns shown are:
 .Bl -tag -width "wtime" -compact
@@ -255,22 +127,11 @@
 .It Sy idle%
 % of CPU time spent idle
 .El
->>>>>>> 993e3faf
 .El
 .Pp
 The
 .Fl r
 option supports additional modifiers including:
-<<<<<<< HEAD
-.Bl -tag -width indent
-.It Fl a
-show "all" request types (including unsupported ones)
-.It Fl z
-suppress "zero" count rows (types for which none were received)
-.It Fl n
-"name" order (sort by request name)
-.El
-=======
 .Bl -tag -width Ds
 .It Fl a
 show
@@ -310,7 +171,6 @@
 .Sy Uncommited .
 Output format is
 .Sy Not-an-Interface.
->>>>>>> 993e3faf
 .Sh SEE ALSO
 .Xr sharectl 1M ,
 .Xr sharemgr 1M ,
