--- conflicted
+++ resolved
@@ -25,11 +25,7 @@
 .\" Copyright (c) 2017 Datto Inc.
 .\" Copyright (c) 2017 George Melikov. All Rights Reserved.
 .\"
-<<<<<<< HEAD
-.Dd November 15, 2016
-=======
 .Dd August 23, 2017
->>>>>>> 4dfc19d7
 .Dt ZPOOL 1M
 .Os
 .Sh NAME
@@ -146,11 +142,7 @@
 .Ar pool Ar device Op Ar new_device
 .Nm
 .Cm scrub
-<<<<<<< HEAD
-.Op Fl m Ns | Ns Fl M Ns | Ns Fl s
-=======
-.Op Fl s | Fl p
->>>>>>> 4dfc19d7
+.Op Fl m Ns | Ns Fl M Ns | Ns Fl p Ns | Ns Fl s
 .Ar pool Ns ...
 .Nm
 .Cm set
@@ -478,17 +470,10 @@
 .Pp
 The content of the cache devices is considered volatile, as is the case with
 other system caches.
-<<<<<<< HEAD
 .Ss Pool Properties
-Each pool has several properties associated with it. Some properties are
-read-only statistics while others are configurable and change the behavior of
-the pool.
-=======
-.Ss Properties
 Each pool has several properties associated with it.
 Some properties are read-only statistics while others are configurable and
 change the behavior of the pool.
->>>>>>> 4dfc19d7
 .Pp
 The following are read-only properties:
 .Bl -tag -width Ds
@@ -512,8 +497,8 @@
 .Sy ddt_capped
 is
 .Sy on
-this indicates DDT growth has been stopped. New unique writes will not be
-deduped to prevent further DDT growth.
+this indicates DDT growth has been stopped.
+New unique writes will not be deduped to prevent further DDT growth.
 .It Sy expandsize
 Amount of uninitialized space within the pool or device that can be used to
 increase the total capacity of the pool.
@@ -529,14 +514,10 @@
 The amount of free space available in the pool.
 .It Sy freeing
 .Sy freeing
-<<<<<<< HEAD
-is the amount of pool space remaining to be reclaimed. After a file, dataset or
-snapshot is destroyed, the space it was using is returned to the pool
-asynchronously. Over time
-=======
-is the amount of space remaining to be reclaimed.
+is the amount of pool space remaining to be reclaimed.
+After a file, dataset or snapshot is destroyed, the space it was using is
+returned to the pool asynchronously.
 Over time
->>>>>>> 4dfc19d7
 .Sy freeing
 will decrease while
 .Sy free
@@ -637,23 +618,26 @@
 When set to
 .Sy on ,
 while deleting data, ZFS will inform the underlying vdevs of any blocks that
-have been marked as freed. This allows thinly provisioned vdevs to reclaim
-unused blocks. Currently, this feature supports sending SCSI UNMAP commands to
-SCSI and SAS disk vdevs, and using file hole punching on file-backed vdevs. SATA
-TRIM is currently not implemented. The default setting for this property is
+have been marked as freed.
+This allows thinly provisioned vdevs to reclaim unused blocks.
+Currently, this feature supports sending SCSI UNMAP commands to SCSI and SAS
+disk vdevs, and using file hole punching on file-backed vdevs.
+SATA TRIM is currently not implemented.
+The default setting for this property is
 .Sy off .
 .Pp
 Please note that automatic trimming of data blocks can put significant stress on
 the underlying storage devices if they do not handle these commands in a
-background, low-priority manner. In that case, it may be possible to achieve
-most of the benefits of trimming free space on the pool by running an on-demand
+background, low-priority manner.
+In that case, it may be possible to achieve most of the benefits of trimming
+free space on the pool by running an on-demand
 .Pq manual
 trim every once in a while during a maintenance window using the
 .Nm zpool Cm trim
 command.
 .Pp
-Automatic trim does not reclaim blocks after a delete immediately. Instead, it
-waits approximately 32-64 TXGs
+Automatic trim does not reclaim blocks after a delete immediately.
+Instead, it waits approximately 32-64 TXGs
 .Po or as defined by the
 .Sy zfs_txgs_per_trim
 tunable
@@ -740,23 +724,20 @@
 See
 .Xr zpool-features 5
 for details on feature states.
-<<<<<<< HEAD
 .It Sy forcetrim Ns = Ns Sy on Ns | Ns Sy off
 Controls whether device support is taken into consideration when issuing TRIM
-commands to the underlying vdevs of the pool. Normally, both automatic trim and
-on-demand
+commands to the underlying vdevs of the pool.
+Normally, both automatic trim and on-demand
 .Pq manual
-trim only issue TRIM commands if a vdev indicates support for it. Setting the
+trim only issue TRIM commands if a vdev indicates support for it.
+Setting the
 .Sy forcetrim
 property to
 .Sy on
 will force ZFS to issue TRIMs even if it thinks a device does not support it.
 The default value is
 .Sy off .
-.It Sy listsnaps Ns = Ns Sy on Ns | Ns Sy off
-=======
 .It Sy listsnapshots Ns = Ns Sy on Ns | Ns Sy off
->>>>>>> 4dfc19d7
 Controls whether information about snapshots associated with this pool is
 output when
 .Nm zfs Cm list
@@ -778,10 +759,10 @@
 value.
 .El
 .Ss Device Properties
-Each device can have several properties associated with it. These properites
-override global tunables and are designed to provide more control over the
-operational parameters of this specific device, as well as to help manage
-this device.
+Each device can have several properties associated with it.
+These properites override global tunables and are designed to provide more
+control over the operational parameters of this specific device, as well as to
+help manage this device.
 .Pp
 The
 .Sy cos
@@ -794,19 +775,22 @@
 .Bl -tag -width Ds
 .It Sy cos Ns = Ns Ar cos-name
 This property indicates whether the device is associated with a CoS property
-descriptor object. If so, the properties from the CoS descriptor that are not
-explicitly overridden by the device properties are in effect for this device.
+descriptor object.
+If so, the properties from the CoS descriptor that are not explicitly overridden
+by the device properties are in effect for this device.
 .It Sy l2arc_ddt Ns = Ns Sy on Ns | Ns Sy off
-This property is meaningful for L2ARC devices. If this property is turned
+This property is meaningful for L2ARC devices.
+If this property is turned
 .Sy on
 ZFS will dedicate the L2ARC device to cache deduplication table
 .Pq DDT
 buffers only.
 .It Sy prefread Ns = Ns Sy 1 Ns .. Ns Sy 100
-This property is meaningful for devices that belong to a mirror. The property
-determines the preference that is given to the device when reading from the
-mirror. The ratio of the value to the sum of the values of this property for
-all the devices in the mirror determines the relative frequency
+This property is meaningful for devices that belong to a mirror.
+The property determines the preference that is given to the device when reading
+from the mirror.
+The ratio of the value to the sum of the values of this property for all the
+devices in the mirror determines the relative frequency
 .Po which also is considered
 .Qq probability
 .Pc
@@ -816,8 +800,8 @@
 Devices in the pool
 .Pq including spares
 can be labeled with strings that are meaningful in the context of the management
-workflow in effect. When a failed device is automatically replaced by spares,
-the spares whose
+workflow in effect.
+When a failed device is automatically replaced by spares, the spares whose
 .Sy sparegroup
 property match the failed device's property are used first.
 .It Xo
@@ -828,8 +812,9 @@
 .Xc
 These properties define the minimim/maximum number of outstanding active
 requests for the queueable classes of I/O requests as defined by the
-ZFS I/O scheduler. The classes include read, asynchronous read,
-write, asynchronous write, and scrub classes.
+ZFS I/O scheduler.
+The classes include read, asynchronous read, write, asynchronous write, and
+scrub classes.
 .El
 .Ss Subcommands
 All subcommands that modify state are logged persistently to the pool in their
@@ -1035,14 +1020,9 @@
 The actual pool creation can still fail due to insufficient privileges or
 device sharing.
 .It Fl o Ar property Ns = Ns Ar value
-<<<<<<< HEAD
-Sets the given pool properties. See the
-.Sx Pool Properties
-=======
 Sets the given pool properties.
 See the
-.Sx Properties
->>>>>>> 4dfc19d7
+.Sx Pool Properties
 section for a list of valid properties that can be set.
 .It Fl O Ar file-system-property Ns = Ns Ar value
 Sets the given file system properties in the root file system of the pool.
@@ -1109,18 +1089,14 @@
 command.
 .Pp
 This command will forcefully export the pool even if it has a shared spare that
-<<<<<<< HEAD
-is currently being used. This may lead to potential data corruption.
+is currently being used.
+This may lead to potential data corruption.
 .It Fl F
 Do not update device labels or cache file with new configuration.
 .It Fl t Ar numthreads
 Unmount datasets in parallel using up to
 .Ar numthreads
 threads.
-=======
-is currently being used.
-This may lead to potential data corruption.
->>>>>>> 4dfc19d7
 .El
 .It Xo
 .Nm
@@ -1295,14 +1271,9 @@
 .Xr zfs 1M
 for a description of dataset properties and mount options.
 .It Fl o Ar property Ns = Ns Ar value
-<<<<<<< HEAD
-Sets the specified property on the imported pool. See the
-.Sx Pool Properties
-=======
 Sets the specified property on the imported pool.
 See the
-.Sx Properties
->>>>>>> 4dfc19d7
+.Sx Pool Properties
 section for more information on the available pool properties.
 .It Fl R Ar root
 Sets the
@@ -1394,14 +1365,9 @@
 .Xr zfs 1M
 for a description of dataset properties and mount options.
 .It Fl o Ar property Ns = Ns Ar value
-<<<<<<< HEAD
-Sets the specified property on the imported pool. See the
-.Sx Pool Properties
-=======
 Sets the specified property on the imported pool.
 See the
-.Sx Properties
->>>>>>> 4dfc19d7
+.Sx Pool Properties
 section for more information on the available pool properties.
 .It Fl R Ar root
 Sets the
@@ -1500,17 +1466,11 @@
 Do not display headers, and separate fields by a single tab instead of arbitrary
 space.
 .It Fl o Ar property
-<<<<<<< HEAD
-Comma-separated list of properties to display. See the
-.Sx Pool Properties
-section for a list of valid properties. The default list is
-=======
 Comma-separated list of properties to display.
 See the
-.Sx Properties
+.Sx Pool Properties
 section for a list of valid properties.
 The default list is
->>>>>>> 4dfc19d7
 .Sy name , size , used , available , fragmentation , expandsize , capacity ,
 .Sy dedupratio , health , altroot .
 .It Fl p
@@ -1583,20 +1543,13 @@
 .Cm remove
 .Ar pool Ar device Ns ...
 .Xc
-<<<<<<< HEAD
-Removes the specified device from the pool. This command currently only supports
-removing hot spares, cache, log and special devices. A mirrored log device can
-be removed by specifying the top-level mirror for the log. Non-log devices that
-are part of a mirrored configuration can be removed using the
-=======
 Removes the specified device from the pool.
-This command currently only supports removing hot spares, cache, and log
+This command currently only supports removing hot spares, cache, log and special
 devices.
 A mirrored log device can be removed by specifying the top-level mirror for the
 log.
 Non-log devices that are part of a mirrored configuration can be removed using
 the
->>>>>>> 4dfc19d7
 .Nm zpool Cm detach
 command.
 Non-redundant and raidz devices cannot be removed from a pool.
@@ -1642,11 +1595,7 @@
 .It Xo
 .Nm
 .Cm scrub
-<<<<<<< HEAD
-.Op Fl m Ns | Ns Fl M Ns | Ns Fl s
-=======
-.Op Fl s | Fl p
->>>>>>> 4dfc19d7
+.Op Fl m Ns | Ns Fl M Ns | Ns Fl p Ns | Ns Fl s
 .Ar pool Ns ...
 .Xc
 Begins a scrub or resumes a paused scrub.
@@ -1674,29 +1623,20 @@
 one at a time.
 If a scrub is paused, the
 .Nm zpool Cm scrub
-<<<<<<< HEAD
-command terminates it and starts a new scrub. If a resilver is in progress, ZFS
-does not allow a scrub to be started until the resilver completes.
+resumes it.
+If a resilver is in progress, ZFS does not allow a scrub to be started until the
+resilver completes.
 .Pp
 Partial scrub may be requested using
 .Fl m
 or
 .Fl M
 option.
-=======
-resumes it.
-If a resilver is in progress, ZFS does not allow a scrub to be started until the
-resilver completes.
->>>>>>> 4dfc19d7
 .Bl -tag -width Ds
 .It Fl m
 Scrub only metadata blocks.
 .It Fl M
 Scrub only MOS blocks.
-.It Fl s
-Stop scrubbing.
-.El
-.Bl -tag -width Ds
 .It Fl p
 Pause scrubbing.
 Scrub pause state and progress are periodically synced to disk.
@@ -1707,6 +1647,8 @@
 To resume a paused scrub issue
 .Nm zpool Cm scrub
 again.
+.It Fl s
+Stop scrubbing.
 .El
 .It Xo
 .Nm
@@ -1714,14 +1656,9 @@
 .Ar property Ns = Ns Ar value
 .Ar pool
 .Xc
-<<<<<<< HEAD
-Sets the given property on the specified pool. See the
-.Sx Pool Properties
-=======
 Sets the given property on the specified pool.
 See the
-.Sx Properties
->>>>>>> 4dfc19d7
+.Sx Pool Properties
 section for more information on what properties can be set and acceptable
 values.
 .It Xo
@@ -1816,30 +1753,33 @@
 .Op Fl r Ar rate Ns | Ns Fl s
 .Ar pool Ns ...
 .Xc
-Initiates a on-demand TRIM operation on all of the free space of a pool. This
-informs the underlying storage devices of all of the blocks that the pool no
-longer considers allocated, thus allowing thinly provisioned storage devices to
-reclaim them. Please note that this collects all space marked as
+Initiates a on-demand TRIM operation on all of the free space of a pool.
+This informs the underlying storage devices of all of the blocks that the pool
+no longer considers allocated, thus allowing thinly provisioned storage devices
+to reclaim them.
+Please note that this collects all space marked as
 .Qq freed
 in the pool immediately and doesn't wait the
 .Sy zfs_txgs_per_trim
-delay as automatic TRIM does. Hence, this can limit pool corruption recovery
-options during and immediately following the on-demand TRIM to 1-2 TXGs into the
-past
+delay as automatic TRIM does.
+Hence, this can limit pool corruption recovery options during and immediately
+following the on-demand TRIM to 1-2 TXGs into the past
 .Pq instead of the standard 32-64 of automatic TRIM .
 This approach, however, allows you to recover the maximum amount of free space
 from the pool immediately without having to wait.
 .Pp
 Also note that an on-demand TRIM operation can be initiated irrespective of the
 .Sy autotrim
-pool property setting. It does, however, respect the
+pool property setting.
+It does, however, respect the
 .Sy forcetrim
 pool property.
 .Pp
 An on-demand TRIM operation does not conflict with an ongoing scrub, but it can
-put significant I/O stress on the underlying vdevs. A resilver, however,
-automatically stops an on-demand TRIM operation. You can manually reinitiate the
-TRIM operation after the resilver has started, by simply reissuing the
+put significant I/O stress on the underlying vdevs.
+A resilver, however, automatically stops an on-demand TRIM operation.
+You can manually reinitiate the TRIM operation after the resilver has started,
+by simply reissuing the
 .Nm zpool Cm trim
 command.
 .Pp
@@ -1851,28 +1791,32 @@
 operation.
 .Bl -tag -width Ds
 .It Fl r Ar rate
-Controls the speed at which the TRIM operation progresses. Without this option,
-TRIM is executed in parallel on all top-level vdevs as quickly as possible. This
-option allows you to control how fast
+Controls the speed at which the TRIM operation progresses.
+Without this option, TRIM is executed in parallel on all top-level vdevs as
+quickly as possible.
+This option allows you to control how fast
 .Pq in bytes per second
-the TRIM is executed. This rate is applied on a per-vdev basis, i.e. every
-top-level vdev in the pool tries to match this speed.
+the TRIM is executed.
+This rate is applied on a per-vdev basis, i.e. every top-level vdev in the pool
+tries to match this speed.
 .Pp
 Due to limitations in how the algorithm is designed, TRIMs are executed in
-whole-metaslab increments. Each top-level vdev contains approximately 200
-metaslabs, so a rate-limited TRIM progresses in steps, i.e. it TRIMs one
-metaslab completely and then waits for a while so that over the whole device,
-the speed averages out.
+whole-metaslab increments.
+Each top-level vdev contains approximately 200 metaslabs, so a rate-limited TRIM
+progresses in steps, i.e. it TRIMs one metaslab completely and then waits for a
+while so that over the whole device, the speed averages out.
 .Pp
 When an on-demand TRIM operation is already in progress, this option changes its
-rate. To change a rate-limited TRIM to an unlimited one, simply execute the
+rate.
+To change a rate-limited TRIM to an unlimited one, simply execute the
 .Nm zpool Cm trim
 command without the
 .Fl r
 option.
 .It Fl s
-Stop trimming. If an on-demand TRIM operation is not ongoing at the moment, this
-does nothing and the command returns success.
+Stop trimming.
+If an on-demand TRIM operation is not ongoing at the moment, this does nothing
+and the command returns success.
 .El
 .It Xo
 .Nm
@@ -1929,9 +1873,10 @@
 .Sy all
 is used
 .Pc
-for the specified vdev of the specified storage pool. These properties are
-displayed in the same manner as the pool properties. The operation is supported
-for leaf-level vdevs only. See the
+for the specified vdev of the specified storage pool.
+These properties are displayed in the same manner as the pool properties.
+The operation is supported for leaf-level vdevs only.
+See the
 .Sx Device Properties
 section for more information on the available properties.
 .It Xo
@@ -1941,8 +1886,9 @@
 .Ar pool
 .Ar vdev-name Ns | Ns Ar vdev-guid
 .Xc
-Sets the given property on the specified device of the specified pool. If
-top-level vdev is specified, sets the property on all the child devices. See the
+Sets the given property on the specified device of the specified pool.
+If top-level vdev is specified, sets the property on all the child devices.
+See the
 .Sx Device Properties
 section for more information on what properties can be set and accepted values.
 .El
