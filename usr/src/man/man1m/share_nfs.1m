--- conflicted
+++ resolved
@@ -158,7 +158,6 @@
 .Pa /etc/nfs/nfslog.conf
 are used. Support of NFS server logging is only available for NFS Version 2 and
 Version 3 requests.
-<<<<<<< HEAD
 .It Sy nohide
 By default, if server exports two filesystems, one of which is mounted as a
 child of the other, NFS Version 2 and Version 3 clients must mount both
@@ -175,7 +174,6 @@
 filesystems may appear to have the same inode numbers. The
 .Sy nohide
 option only applies to NFS Version 2 and Version 3 requests.
-=======
 .It Sy noaclfab
 By default, the NFS server will fabricate POSIX-draft style ACLs in response
 to ACL requests from NFS Version 2 or Version 3 clients accessing shared
@@ -183,7 +181,6 @@
 Specifying
 .Sy noaclfab
 disables this behavior.
->>>>>>> 993e3faf
 .It Sy none Ns = Ns Ar access_list
 Access is not allowed to any client that matches the access list. The exception
 is when the access list is an asterisk (*), in which case
