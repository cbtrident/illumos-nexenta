.\"
.\" This file and its contents are supplied under the terms of the
.\" Common Development and Distribution License ("CDDL"), version 1.0.
.\" You may only use this file in accordance with the terms of version
.\" 1.0 of the CDDL.
.\"
.\" A full copy of the text of the CDDL should have accompanied this
.\" source.  A copy of the CDDL is also available via the Internet at
.\" http://www.illumos.org/license/CDDL.
.\"
.\"
.\" Copyright (c) 2012, Joyent, Inc. All Rights Reserved
.\" Copyright (c) 2013 by Delphix. All rights reserved.
<<<<<<< HEAD
.\" Copyright 2016 Nexenta Systems, Inc.
=======
.\" Copyright 2018 Nexenta Systems, Inc.
>>>>>>> b037f3db
.\" Copyright (c) 2016-2017, Chris Fraire <cfraire@me.com>.
.\"
.Dd February 6, 2018
.Dt IPADM 1M
.Os
.Sh NAME
.Nm ipadm
.Nd configure IP and IPMP interfaces, addresses and protocols
.Sh SYNOPSIS
.Nm
.Ic create-ip
.Op Fl t
.Ar interface
.Nm
.Ic delete-ip
.Ar interface
.Pp
.Nm
.Ic create-ipmp
.Op Fl t
.Ar ipmp-interface
.Nm
.Ic delete-ipmp
.Ar ipmp-interface
.Nm
.Ic add-ipmp
.Op Fl t
.Fl i Ar interface No ...
.Ar ipmp-interface
.Nm
.Ic remove-ipmp
.Op Fl t
.Fl i Ar interface No ...
.Ar ipmp-interface
.Pp
.Nm
.Ic disable-if
.Fl t
.Ar interface
.Nm
.Ic enable-if
.Fl t
.Ar interface
.Nm
.Ic show-if
.Op Oo Fl p Oc Fl o Ar field Ns Oo , Ns Ar field Oc Ns ...
.Op Ar interface
.Pp
.Nm
.Ic set-ifprop
.Op Fl t
.Fl p Ar prop Ns = Ns Ar value Ns Oo , Ns Ar value Oc Ns ...
.Fl m Ar protocol
.Ar interface
.Nm
.Ic reset-ifprop
.Op Fl t
.Fl p Ar prop
.Fl m Ar protocol
.Ar interface
.Nm
.Ic show-ifprop
.Op Oo Fl c Oc Fl o Ar field Ns Oo , Ns Ar value Oc Ns ...
.Op Fl p Ar prop Ns Oo , Ns Ar prop Oc Ns ...
.Op Fl m Ar protocol
.Op Ar interface
.Pp
.Nm
.Ic create-addr
.Op Fl t
.Fl T Cm static
.Op Fl d
.Fl a Oo Cm local Ns | Ns Cm remote Ns = Oc Ns
.Ar addr Ns Oo / Ns Ar prefixlen Oc Ns ...
.Ar addrobj
.Nm
.Ic create-addr
.Op Fl t
.Fl T Cm dhcp
.Op Fl 1
.Op Fl h Ar hostname
.Op Fl w Bro Ar seconds Ns | Ns Cm forever Brc
.Ar addrobj
.Nm
.Ic create-addr
.Op Fl t
.Fl T Cm addrconf
.Op Fl i Ar interface-id
.Oo Fl p Bro Cm stateful Ns | Ns Cm stateless Brc Ns = Ns
.Bro Cm yes Ns | Ns Cm no Brc Oc Ns ...
.Ar addrobj
.Nm
.Ic delete-addr
.Op Fl r
.Ar addrobj
.Nm
.Ic show-addr
.Op Oo Fl p Oc Fl o Ar field Ns Oo , Ns Ar field Oc Ns ...
.Op Ar addrobj
.Nm
.Ic refresh-addr
.Op Fl i
.Ar addrobj
.Nm
.Ic down-addr
.Op Fl t
.Ar addrobj
.Nm
.Ic up-addr
.Op Fl t
.Ar addrobj
.Nm
.Ic disable-addr
.Op Fl t
.Ar addrobj
.Nm
.Ic enable-addr
.Op Fl t
.Ar addrobj
.Pp
.Nm
.Ic set-addrprop
.Op Fl t
.Fl p Ar prop Ns = Ns Ar value Ns Oo , Ns Ar value Oc Ns ...
.Ar addrobj
.Nm
.Ic reset-addrprop
.Op Fl t
.Fl p Ar prop
.Ar addrobj
.Nm
.Ic show-addrprop
.Op Oo Fl c Oc Fl o Ar field Ns Oo , Ns Ar field Oc Ns ...
.Op Fl p Ar prop Ns Oo , Ns Ar prop Oc Ns ...
.Op Ar addrobj
.Pp
.Nm
.Ic set-prop
.Op Fl t
.Fl p Ar prop Ns Oo Cm + Ns | Ns Cm - Oc Ns = Ns
.Ar value Ns Oo , Ns Ar value Oc Ns ...
.Ar protocol
.Nm
.Ic reset-prop
.Op Fl t
.Fl p Ar prop
.Ar protocol
.Nm
.Ic show-prop
.Op Oo Fl c Oc Fl o Ar field Ns Oo , Ns Ar field Oc Ns ...
.Op Fl p Ar prop Ns Oo , Ns Ar prop Oc Ns ...
.Op Ar protocol
.Sh DESCRIPTION
The
.Nm
command is a stable replacement for the
.Xr ifconfig 1M
and
.Xr ndd 1M
commands.
It is used to create IP interfaces and to configure IP addresses on those
interfaces.
It is also used to get, set or reset properties on interfaces, addresses and
protocols.
.Pp
For subcommands that take an
.Em addrobj ,
the
.Em addrobj
specifies unique address on the system.
It is made up of two parts, delimited by a
.Sq / .
The first part is the name of the interface and the second part is a string up
to 32 characters long.
For example,
.Qq lo0/v4
is a loopback interface
.Em addrobj
name.
.Pp
For subcommands that take a
.Em protocol ,
this can be one of the following values:
.Cm ip ,
.Cm ipv4 ,
.Cm ipv6 ,
.Cm icmp ,
.Cm tcp ,
.Cm sctp
or
.Cm udp.
.Sh SUBCOMMANDS
The following subcommands are supported:
.Bl -tag -width Ds
.It Xo
.Nm
.Ic create-ip
.Op Fl t
.Ar interface
.Xc
Create the IP interface that will handle both IPv4 and IPv6 packets.
The interface will be enabled as part of the creation process.
The IPv4 interface will have the address 0.0.0.0.
The IPv6 interface will have the address ::.
.Bl -tag -width Ds
.It Fl t Ns \&, Ns Fl -temporary
Temporary, not persistent across reboots.
.El
.It Xo
.Nm
.Ic delete-ip
.Ar interface
.Xc
<<<<<<< HEAD
Permanently delete the IP interface.
.It Xo
.Nm
.Ic create-ipmp
.Op Fl t
.Ar ipmp-interface
.Xc
Create the IPMP interface that will handle both IPv4 and IPv6 packets.
The interface will be enabled as part of the creation process.
The IPv4 interface will have the address 0.0.0.0.
The IPv6 interface will have the adress ::.
.Bl -tag -width ""
=======
Disable the specified IP interface.
.Bl -tag -width Ds
>>>>>>> b037f3db
.It Fl t Ns \&, Ns Fl -temporary
Temporary, not persistent across reboots.
.El
.It Xo
.Nm
.Ic delete-ipmp
.Ar ipmp-interface
.Xc
Permanently delete the IPMP interface.
.It Xo
.Nm
.Ic add-ipmp
.Op Fl t
.Fl i Ar interface No ...
.Ar ipmp-interface
.Xc
Add the IP interface(s) to the IPMP interface (group).
.Bl -tag -width ""
.It Fl i Ns \&, Ns Fl -interface
Interface to be added to the IPMP interface (group).
More than one
.Fl i
option can be specified.
.It Fl t Ns \&, Ns Fl -temporary
Temporary, not persistent across reboots.
.El
.It Xo
.Nm
.Ic remove-ipmp
.Op Fl t
.Fl i Ar interface No ...
.Ar ipmp-interface
.Xc
Remove the IP interface(s) from the IPMP interface (group).
.Bl -tag -width ""
.It Fl i Ns \&, Ns Fl -interface
Interface to be removed from the IPMP interface (group).
More than one
.Fl i
option can be specified.
.It Fl t Ns \&, Ns Fl -temporary
Temporary, not persistent across reboots.
.El
.It Xo
.Nm
.Ic disable-if
.Fl t
.Ar interface
.Xc
<<<<<<< HEAD
Disable the IP interface.
.Bl -tag -width ""
=======
Enable the specified IP interface.
.Bl -tag -width Ds
>>>>>>> b037f3db
.It Fl t Ns \&, Ns Fl -temporary
Temporary, not persistent across reboots.
.El
.It Xo
.Nm
.Ic enable-if
.Fl t
.Ar interface
.Xc
<<<<<<< HEAD
Enable the IP interface.
.Bl -tag -width ""
.It Fl t Ns \&, Ns Fl -temporary
Temporary, not persistent across reboots.
.El
=======
Permanently delete the specified IP interface.
>>>>>>> b037f3db
.It Xo
.Nm
.Ic show-if
.Op Oo Fl p Oc Fl o Ar field Ns Oo , Ns Ar field Oc Ns ...
.Op Ar interface
.Xc
Show the current IP interface configuration.
.Bl -tag -width Ds
.It Fl o Ns \&, Ns Fl -output
Select which fields will be shown.
The field value can be one of the following names:
.Bl -tag -compact -width "PERSISTENT"
.It Cm ALL
Display all fields.
.It Cm IFNAME
The name of the interface.
.It Cm STATE
The state can be one of the following values:
.Bl -tag -compact -width "disabled"
.It Sy ok
resources for the interface have been allocated
.It Sy offline
the interface is offline
.It Sy failed
the interface's datalink is down
.It Sy down
the interface is down
.It Sy disabled
the interface is disabled
.El
.It Cm CURRENT
A set of single character flags indicating the following:
.Bl -tag -compact -width "b"
.It Sy b
broadcast (mutually exclusive with
.Sq p )
.It Sy m
multicast
.It Sy p
point-to-point (mutually exclusive with
.Sq b )
.It Sy v
virtual interface
.It Sy I
IPMP
.It Sy s
IPMP standby
.It Sy i
IPMP inactive
.It Sy V
VRRP
.It Sy a
VRRP accept mode
.It Sy 4
IPv4
.It Sy 6
IPv6
.El
.It Cm PERSISTENT
A set of single character flags showing what configuration will be used the
next time the interface is enabled:
.Bl -tag -compact -width "s"
.It Sy s
IPMP standby
.It Sy 4
IPv4
.It Sy 6
IPv6
.El
.El
.It Fl p Ns \&, Ns Fl -parsable
Print the output in parsable format.
.El
.It Xo
.Nm
.Ic set-ifprop
.Op Fl t
.Fl p Ar prop Ns = Ns Ar value Ns Oo , Ns Ar value Oc Ns ...
.Fl m Ar protocol
.Ar interface
.Xc
<<<<<<< HEAD
Set the property value(s) on the IP interface.
.Bl -tag -width ""
=======
Set a property's value(s) on the specified IP interface.
.Bl -tag -width Ds
>>>>>>> b037f3db
.It Fl m Ns \&, Ns Fl -module
Specify which protocol the setting applies to.
.It Fl p Ns \&, Ns Fl -prop
Specify the property name and value(s).
The property name can be one of the following:
.Bl -tag -compact -width "exchange_routes"
.It Cm arp
Address resolution protocol
.Pq Cm on Ns / Ns Cm off .
.It Cm exchange_routes
Exchange of routing data
.Pq Cm on Ns / Ns Cm off .
.It Cm forwarding
IP Forwarding
.Pq Cm on Ns / Ns Cm off
.It Cm metric
Set the routing metric to the numeric value.
The value is treated as extra hops to the destination.
.It Cm mtu
Set the maximum transmission unit to the numeric value.
.It Cm nud
Neighbor unreachability detection
.Pq Cm on Ns / Ns Cm off
.It Cm usesrc
Indicates which interface to use for source address selection.
A value
.Cm none
may also be used.
.El
.It Fl t Ns \&, Ns Fl -temporary
Temporary, not persistent across reboots.
.El
.It Xo
.Nm
.Ic reset-ifprop
.Op Fl t
.Fl p Ar prop
.Fl m Ar protocol
.Ar interface
.Xc
<<<<<<< HEAD
Reset the IP interface's property value to the default.
.Bl -tag -width ""
=======
Reset the specified IP interface's property value to the default.
.Bl -tag -width Ds
>>>>>>> b037f3db
.It Fl m Ns \&, Ns Fl -module
Specify which protocol the setting applies to.
.It Fl p Ns \&, Ns Fl -prop
Specify the property name.
See the
.Nm ipadm Ic set-ifprop
subcommand for the list of property names.
.It Fl t Ns \&, Ns Fl -temporary
Temporary, not persistent across reboots.
.El
.It Xo
.Nm
.Ic show-ifprop
.Op Oo Fl c Oc Fl o Ar field Ns Oo , Ns Ar value Oc Ns ...
.Op Fl p Ar prop Ns Oo , Ns Ar prop Oc Ns ...
.Op Fl m Ar protocol
.Op Ar interface
.Xc
Display the property values for one or all of the IP interfaces.
.Bl -tag -width Ds
.It Fl c Ns \&, Ns Fl -parsable
Print the output in parsable format.
.It Fl m Ns \&, Ns Fl -module
Specify which protocol to display.
.It Fl o Ns \&, Ns Fl -output
Select which fields will be shown.
The field value can be one of the following names:
.Bl -tag -compact -width "PERSISTENT"
.It Cm ALL
Display all fields.
.It Cm IFNAME
The name of the interface.
.It Cm PROPERTY
The name of the property.
.It Cm PROTO
The name of the protocol.
.It Cm PERM
If the property is readable
.Pq Qq r
and/or writable
.Pq Qq w .
.It Cm CURRENT
The value of the property.
.It Cm PERSISTENT
The persistent value of the property.
.It Cm DEFAULT
The default value of the property.
.It Cm POSSIBLE
The possible values for the property.
.El
.It Fl p Ns \&, Ns Fl -prop
Specify which properties to display.
See the
.Nm ipadm Ic set-ifprop
subcommand for the list of property names.
.El
.It Xo
.Nm
.Ic create-addr
.Op Fl t
.Fl T Cm static
.Op Fl d
.Fl a Oo Cm local Ns | Ns Cm remote Ns = Oc Ns
.Ar addr Ns Oo / Ns Ar prefixlen Oc Ns ...
.Ar addrobj
.Xc
<<<<<<< HEAD
Create address on the IP interface.
The address will be enabled but can disabled using the
.Nm ipadm Ic disable-addr
subcommand.
This subcommand has three different forms, depending on the value of the
.Fl T
option.
.Bl -tag -width ""
.It Fl T Cm static
Create static addrobj.
=======
Create an address on the specified IP interface using static configuration.
The address will be enabled but can disabled using the
.Nm ipadm Ic disable-addr
subcommand.
>>>>>>> b037f3db
Note that
.Cm addrconf
address configured on the interface is required to configure
.Cm static
IPv6 address on the same interface.
This takes the following options:
.Bl -tag -width Ds
.It Fl a Ns \&, Ns Fl -address
Specify the address.
The
.Cm local
or
.Cm remote
prefix can be used for a point-to-point interface.
In this case, both addresses must be given.
Otherwise, the equal sign
.Pq Qq =
should be omitted and the address should be provided by itself without second
address.
.It Fl d Ns \&, Ns Fl -down
The address is down.
.It Fl t Ns \&, Ns Fl -temporary
Temporary, not persistent across reboots.
.El
.It Xo
.Nm
.Ic create-addr
.Op Fl t
.Fl T Cm dhcp
.Op Fl 1
.Op Fl h Ar hostname
.Op Fl w Bro Ar seconds Ns | Ns Cm forever Brc
.Ar addrobj
.Xc
Create an address on the specified IP interface using DHCP.
This takes the following options:
.Bl -tag -width Ds
.It Fl 1 Ns \&, Ns Fl -primary
Specify that the interface is primary.
One effect will be that
.Xr nodename 4
will serve as
.Fl h Ns \&, Ns Fl -reqhost
if that switch is not otherwise specified.
.It Fl h Ns \&, Ns Fl -reqhost
Specify the host name to send to the DHCP server in order to request an
association of a Fully Qualified Domain Name to the interface.
An FQDN is determined from
.Ar hostname
if it is "rooted" (ending in a '.'), or if it consists of at least three
DNS labels, or by appending to
.Ar hostname
the DNS domain name value configured in
.Pa /etc/default/dhcpagent
for
.Xr dhcpagent 1m .
N.b. that the DHCP server implementation ultimately determines whether and
how the client-sent FQDN is used.
.It Fl t Ns \&, Ns Fl -temporary
Temporary, not persistent across reboots.
.It Fl w Ns \&, Ns Fl -wait
Specify the time, in seconds, that the command should wait to obtain an
address; or specify
.Cm forever
to wait without interruption.
The default value is 120.
.El
<<<<<<< HEAD
.It Fl T Cm addrconf
Create the auto-configured address.
=======
.It Xo
.Nm
.Ic create-addr
.Op Fl t
.Fl T Cm addrconf
.Op Fl i Ar interface-id
.Oo Fl p Bro Cm stateful Ns | Ns Cm stateless Brc Ns = Ns
.Bro Cm yes Ns | Ns Cm no Brc Oc Ns ...
.Ar addrobj
.Xc
Create an auto-configured address on the specified IP interface.
>>>>>>> b037f3db
This takes the following options:
.Bl -tag -width Ds
.It Fl i Ns \&, Ns Fl -interface-id
Specify the interface ID to be used.
.It Fl p Ns \&, Ns Fl -prop
Specify which method of auto-configuration should be used.
.It Fl t Ns \&, Ns Fl -temporary
Temporary, not persistent across reboots.
.El
.It Xo
.Nm
<<<<<<< HEAD
=======
.Ic down-addr
.Op Fl t
.Ar addrobj
.Xc
Down the address.
This will stop packets from being sent or received.
.Bl -tag -width Ds
.It Fl t Ns \&, Ns Fl -temporary
Temporary, not persistent across reboots.
.El
.It Xo
.Nm
.Ic up-addr
.Op Fl t
.Ar addrobj
.Xc
Up the address.
This will enable packets to be sent and received.
.Bl -tag -width Ds
.It Fl t Ns \&, Ns Fl -temporary
Temporary, not persistent across reboots.
.El
.It Xo
.Nm
.Ic disable-addr
.Op Fl t
.Ar addrobj
.Xc
Disable the address.
.Bl -tag -width Ds
.It Fl t Ns \&, Ns Fl -temporary
Temporary, not persistent across reboots.
.El
.It Xo
.Nm
.Ic enable-addr
.Op Fl t
.Ar addrobj
.Xc
Enable the address.
.Bl -tag -width Ds
.It Fl t Ns \&, Ns Fl -temporary
Temporary, not persistent across reboots.
.El
.It Xo
.Nm
.Ic refresh-addr
.Op Fl i
.Ar addrobj
.Xc
Extend the lease for
.Sy DHCP
addresses.
It also restarts duplicate address detection for
.Cm static
addresses.
.Bl -tag -width Ds
.It Fl i Ns \&, Ns Fl -inform
Obtain network configuration from DHCP without taking a lease on the address.
.El
.It Xo
.Nm
>>>>>>> b037f3db
.Ic delete-addr
.Op Fl r
.Ar addrobj
.Xc
Delete the given address.
.Bl -tag -width Ds
.It Fl r Ns \&, Ns Fl -release
Indicate that the DHCP-assigned address should be released.
.El
.It Xo
.Nm
.Ic show-addr
.Op Oo Fl p Oc Fl o Ar field Ns Oo , Ns Ar field Oc Ns ...
.Op Ar addrobj
.Xc
Show the current address properties.
.Bl -tag -width Ds
.It Fl o Ns \&, Ns Fl -output
Select which fields will be shown.
The field value can be one of the following names:
.Bl -tag -compact -width "PERSISTENT"
.It Cm ALL
Display all fields.
.It Cm ADDROBJ
The name of the address.
.It Cm TYPE
The type of the address
.Pq Sy static Ns / Ns Sy dhcp Ns / Ns Sy addrconf .
.It Cm STATE
The state of the address.
It can be one of the following values:
.Bl -tag -compact -width "inaccessible"
.It Sy disabled
see the
.Nm ipadm Ic disable-addr
subcommand
.It Sy down
see the
.Nm ipadm Ic down-addr
subcommand
.It Sy duplicate
the address is duplicate
.It Sy inaccessible
the interface for this address has failed
.It Sy ok
the address is up
.It Sy tentative
duplicate address detection in progress
.El
.It Cm CURRENT
A set of single character flags indicating the following:
.Bl -tag -compact -width "U"
.It Sy U
up
.It Sy u
unnumbered
.Pq matches another local address
.It Sy p
private, not advertised to routing
.It Sy t
temporary IPv6 address
.It Sy d
deprecated
.Pq not used for outgoing packets
.El
.It Cm PERSISTENT
A set of single character flags showing the configuration which will be used
when the address is enabled.
.Bl -tag -compact -width "U"
.It Sy U
up
.It Sy p
private, not advertised to routing
.It Sy d
deprecated
.Pq not used for outgoing packets
.El
.It Cm ADDR
The address.
.El
.It Fl p Ns \&, Ns Fl -parsable
Print the output in parsable format.
.El
.It Xo
.Nm
.Ic refresh-addr
.Op Fl i
.Ar addrobj
.Xc
Extend the lease for
.Sy DHCP
addresses.
It also restarts duplicate address detection for
.Cm static
addresses.
.Bl -tag -width ""
.It Fl i Ns \&, Ns Fl -inform
Obtain network configuration from DHCP without taking a lease on the address.
.El
.It Xo
.Nm
.Ic down-addr
.Op Fl t
.Ar addrobj
.Xc
Down the address.
This will stop packets from being sent or received.
.Bl -tag -width ""
.It Fl t Ns \&, Ns Fl -temporary
Temporary, not persistent across reboots.
.El
.It Xo
.Nm
.Ic up-addr
.Op Fl t
.Ar addrobj
.Xc
Up the address.
This will enable packets to be sent and received.
.Bl -tag -width ""
.It Fl t Ns \&, Ns Fl -temporary
Temporary, not persistent across reboots.
.El
.It Xo
.Nm
.Ic disable-addr
.Op Fl t
.Ar addrobj
.Xc
Disable the address.
.Bl -tag -width ""
.It Fl t Ns \&, Ns Fl -temporary
Temporary, not persistent across reboots.
.El
.It Xo
.Nm
.Ic enable-addr
.Op Fl t
.Ar addrobj
.Xc
Enable the address.
.Bl -tag -width ""
.It Fl t Ns \&, Ns Fl -temporary
Temporary, not persistent across reboots.
.El
.It Xo
.Nm
.Ic set-addrprop
.Op Fl t
.Fl p Ar prop Ns = Ns Ar value Ns Oo , Ns Ar value Oc Ns ...
.Ar addrobj
.Xc
<<<<<<< HEAD
Set the property value(s) on the addrobj.
.Bl -tag -width ""
=======
Set a property's value(s) on the addrobj.
.Bl -tag -width Ds
>>>>>>> b037f3db
.It Fl p Ns \&, Ns Fl -prop
Specify the property name and value(s).
The property name can be one of the following:
.Bl -tag -compact -width "deprecated"
.It Cm broadcast
The broadcast address (read-only).
.It Cm deprecated
The address should not be used to send packets but can still receive packets
.Pq Cm on Ns / Ns Cm off .
.It Cm prefixlen
The number of bits in the IPv4 netmask or IPv6 prefix.
.It Cm primary
The DHCP primary interface flag (read-only).
.It Cm private
The address is not advertised to routing
.Pq Cm on Ns / Ns Cm off .
.It Cm reqhost
The host name to send to the DHCP server in order to request an association
of the FQDN to the interface.
For a primary DHCP interface,
.Xr nodename 4
is sent if this property is not defined.
See the
.Nm
.Ic create-addr
.Fl T Cm dhcp
subcommand for the explanation of how an FQDN is determined.
.It Cm transmit
Packets can be transmitted
.Pq Cm on Ns / Ns Cm off .
.It Cm zone
The zone the addrobj is in (temporary-only--use
.Xr zonecfg 1M
to make persistent).
.El
.It Fl t Ns \&, Ns Fl -temporary
Temporary, not persistent across reboots.
.El
.It Xo
.Nm
.Ic reset-addrprop
.Op Fl t
.Fl p Ar prop
.Ar addrobj
.Xc
<<<<<<< HEAD
Reset the addrobj property value to the default.
.Bl -tag -width ""
=======
Reset the addrobj's property value to the default.
.Bl -tag -width Ds
>>>>>>> b037f3db
.It Fl p Ns \&, Ns Fl -prop
Specify the property name.
See the
.Nm ipadm Ic set-addrprop
subcommand for the list of property names.
.It Fl t Ns \&, Ns Fl -temporary
Temporary, not persistent across reboots.
.El
.It Xo
.Nm
.Ic show-addrprop
.Op Oo Fl c Oc Fl o Ar field Ns Oo , Ns Ar field Oc Ns ...
.Op Fl p Ar prop Ns Oo , Ns Ar prop Oc Ns ...
.Op Ar addrobj
.Xc
Display the property values for one or all of the addrobjs.
.Bl -tag -width Ds
.It Fl c Ns \&, Ns Fl -parsable
Print the output in parsable format.
.It Fl o Ns \&, Ns Fl -output
Select which fields will be shown.
The field value can be one of the following names:
.Bl -tag -compact -width "PERSISTENT"
.It Cm ALL
Display all fields.
.It Cm ADDROBJ
The name of the addrobj.
.It Cm PROPERTY
The name of the property.
.It Cm PERM
If the property is readable
.Pq Qq r
and/or writable
.Pq Qq w .
.It Cm CURRENT
The value of the property.
.It Cm PERSISTENT
The persistent value of the property.
.It Cm DEFAULT
The default value of the property.
.It Cm POSSIBLE
The possible values for the property.
.El
.It Fl p Ns \&, Ns Fl -prop
Specify which properties to display.
See the
.Nm ipadm Ic set-addrprop
subcommand for the list of property names.
.El
.It Xo
.Ic set-prop
.Op Fl t
.Fl p Ar prop Ns Oo Cm + Ns | Ns Cm - Oc Ns = Ns
.Ar value Ns Oo , Ns Ar value Oc Ns ...
.Ar protocol
.Xc
<<<<<<< HEAD
Set the property value(s) on the protocol.
.Bl -tag -width ""
=======
Set a property's value(s) on the protocol.
.Bl -tag -width Ds
>>>>>>> b037f3db
.It Fl p Ns \&, Ns Fl -prop
Specify the property name and value(s).
The optional
.Sy + Ns | Ns Sy -
syntax can be used to add/remove values from the current list of values on the
property.
The property name can be one of the following:
.Bl -tag -compact -width "smallest_nonpriv_port"
.It Cm ecn
Explicit congestion control
.Pq Cm never Ns / Ns Cm passive Ns / Ns Cm active
.Pq TCP .
.It Cm extra_priv_ports
Additional privileged ports
.Pq SCTP/TCP/UDP .
.It Cm forwarding
Packet forwarding
.Pq Cm on Ns / Ns Cm off .
.It Cm hoplimit
The IPv6 hoplimit.
.It Cm largest_anon_port
Largest ephemeral port
.Pq SCTP/TCP/UDP .
.It Cm max_buf
Maximum receive or send buffer size
.Pq ICMP/SCTP/TCP/UDP .
This also sets the upper limit for the
.Cm recv_buf
and
.Cm send_buf
properties.
.It Cm recv_buf
Default receive buffer size
.Pq ICMP/SCTP/TCP/UDP .
The maximum value for this property is controlled by the
.Cm max_buf
property.
.It Cm sack
Selective acknowledgement
.Pq Cm active Ns / Ns Cm passive Ns / Ns Cm never
.Pq TCP .
.It Cm send_buf
Default send buffer size
.Pq ICMP/SCTP/TCP/UDP .
The maximum value for this property is controlled by the
.Cm max_buf
property.
.It Cm smallest_anon_port
Smallest ephemeral port
.Pq SCTP/TCP/UDP .
.It Cm smallest_nonpriv_port
Smallest non-privileged port
.Pq SCTP/TCP/UDP .
.It Cm ttl
The IPv4 time-to-live.
.El
.It Fl t Ns \&, Ns Fl -temporary
Temporary, not persistent across reboots.
.El
.It Xo
.Nm
.Ic reset-prop
.Op Fl t
.Fl p Ar prop
.Ar protocol
.Xc
<<<<<<< HEAD
Reset the protocol property value to the default.
.Bl -tag -width ""
=======
Reset a protocol's property value to the default.
.Bl -tag -width Ds
>>>>>>> b037f3db
.It Fl p Ns \&, Ns Fl -prop
Specify the property name.
See the
.Nm ipadm Ic set-prop
subcommand for the list of property names.
.It Fl t Ns \&, Ns Fl -temporary
Temporary, not persistent across reboots.
.El
.It Xo
.Nm
.Ic show-prop
.Op Oo Fl c Oc Fl o Ar field Ns Oo , Ns Ar field Oc Ns ...
.Op Fl p Ar prop Ns Oo , Ns Ar prop Oc Ns ...
.Op Ar protocol
.Xc
Display the property values for one or all of the protocols.
.Bl -tag -width Ds
.It Fl c Ns \&, Ns Fl -parsable
Print the output in parsable format.
.It Fl o Ns \&, Ns Fl -output
Select which fields will be shown.
The field value can be one of the following names:
.Bl -tag -compact -width "PERSISTENT"
.It Cm ALL
Display all fields.
.It Cm PROTO
The name of the protocol.
.It Cm PROPERTY
The name of the property.
.It Cm PERM
If the property is readable
.Pq Qq r
and/or writable
.Pq Qq w .
.It Cm CURRENT
The value of the property.
.It Cm PERSISTENT
The persistent value of the property.
.It Cm DEFAULT
The default value of the property.
.It Cm POSSIBLE
The possible values for the property.
.El
.It Fl p Ns \&, Ns Fl -prop
Specify which properties to display.
See the
.Nm ipadm Ic set-prop
subcommand for the list of property names.
.El
.El
.Sh SEE ALSO
.Xr arp 1M ,
.Xr cfgadm 1M ,
.Xr dhcpagent 1M ,
.Xr dladm 1M ,
.Xr if_mpadm 1M ,
.Xr ifconfig 1M ,
.Xr ndd 1M ,
.Xr zonecfg 1M ,
.Xr nodename 4 ,
.Xr nsswitch.conf 4 ,
.Xr dhcp 5<|MERGE_RESOLUTION|>--- conflicted
+++ resolved
@@ -11,11 +11,7 @@
 .\"
 .\" Copyright (c) 2012, Joyent, Inc. All Rights Reserved
 .\" Copyright (c) 2013 by Delphix. All rights reserved.
-<<<<<<< HEAD
-.\" Copyright 2016 Nexenta Systems, Inc.
-=======
 .\" Copyright 2018 Nexenta Systems, Inc.
->>>>>>> b037f3db
 .\" Copyright (c) 2016-2017, Chris Fraire <cfraire@me.com>.
 .\"
 .Dd February 6, 2018
@@ -229,8 +225,7 @@
 .Ic delete-ip
 .Ar interface
 .Xc
-<<<<<<< HEAD
-Permanently delete the IP interface.
+Permanently delete the specified IP interface.
 .It Xo
 .Nm
 .Ic create-ipmp
@@ -241,11 +236,7 @@
 The interface will be enabled as part of the creation process.
 The IPv4 interface will have the address 0.0.0.0.
 The IPv6 interface will have the adress ::.
-.Bl -tag -width ""
-=======
-Disable the specified IP interface.
-.Bl -tag -width Ds
->>>>>>> b037f3db
+.Bl -tag -width Ds
 .It Fl t Ns \&, Ns Fl -temporary
 Temporary, not persistent across reboots.
 .El
@@ -295,13 +286,8 @@
 .Fl t
 .Ar interface
 .Xc
-<<<<<<< HEAD
-Disable the IP interface.
-.Bl -tag -width ""
-=======
-Enable the specified IP interface.
-.Bl -tag -width Ds
->>>>>>> b037f3db
+Disable the specified IP interface.
+.Bl -tag -width Ds
 .It Fl t Ns \&, Ns Fl -temporary
 Temporary, not persistent across reboots.
 .El
@@ -311,15 +297,11 @@
 .Fl t
 .Ar interface
 .Xc
-<<<<<<< HEAD
-Enable the IP interface.
-.Bl -tag -width ""
-.It Fl t Ns \&, Ns Fl -temporary
-Temporary, not persistent across reboots.
-.El
-=======
-Permanently delete the specified IP interface.
->>>>>>> b037f3db
+Enable the specified IP interface.
+.Bl -tag -width Ds
+.It Fl t Ns \&, Ns Fl -temporary
+Temporary, not persistent across reboots.
+.El
 .It Xo
 .Nm
 .Ic show-if
@@ -401,13 +383,8 @@
 .Fl m Ar protocol
 .Ar interface
 .Xc
-<<<<<<< HEAD
-Set the property value(s) on the IP interface.
-.Bl -tag -width ""
-=======
 Set a property's value(s) on the specified IP interface.
 .Bl -tag -width Ds
->>>>>>> b037f3db
 .It Fl m Ns \&, Ns Fl -module
 Specify which protocol the setting applies to.
 .It Fl p Ns \&, Ns Fl -prop
@@ -448,13 +425,8 @@
 .Fl m Ar protocol
 .Ar interface
 .Xc
-<<<<<<< HEAD
-Reset the IP interface's property value to the default.
-.Bl -tag -width ""
-=======
 Reset the specified IP interface's property value to the default.
 .Bl -tag -width Ds
->>>>>>> b037f3db
 .It Fl m Ns \&, Ns Fl -module
 Specify which protocol the setting applies to.
 .It Fl p Ns \&, Ns Fl -prop
@@ -521,23 +493,10 @@
 .Ar addr Ns Oo / Ns Ar prefixlen Oc Ns ...
 .Ar addrobj
 .Xc
-<<<<<<< HEAD
-Create address on the IP interface.
-The address will be enabled but can disabled using the
-.Nm ipadm Ic disable-addr
-subcommand.
-This subcommand has three different forms, depending on the value of the
-.Fl T
-option.
-.Bl -tag -width ""
-.It Fl T Cm static
-Create static addrobj.
-=======
 Create an address on the specified IP interface using static configuration.
 The address will be enabled but can disabled using the
 .Nm ipadm Ic disable-addr
 subcommand.
->>>>>>> b037f3db
 Note that
 .Cm addrconf
 address configured on the interface is required to configure
@@ -605,10 +564,6 @@
 to wait without interruption.
 The default value is 120.
 .El
-<<<<<<< HEAD
-.It Fl T Cm addrconf
-Create the auto-configured address.
-=======
 .It Xo
 .Nm
 .Ic create-addr
@@ -620,7 +575,6 @@
 .Ar addrobj
 .Xc
 Create an auto-configured address on the specified IP interface.
->>>>>>> b037f3db
 This takes the following options:
 .Bl -tag -width Ds
 .It Fl i Ns \&, Ns Fl -interface-id
@@ -632,71 +586,6 @@
 .El
 .It Xo
 .Nm
-<<<<<<< HEAD
-=======
-.Ic down-addr
-.Op Fl t
-.Ar addrobj
-.Xc
-Down the address.
-This will stop packets from being sent or received.
-.Bl -tag -width Ds
-.It Fl t Ns \&, Ns Fl -temporary
-Temporary, not persistent across reboots.
-.El
-.It Xo
-.Nm
-.Ic up-addr
-.Op Fl t
-.Ar addrobj
-.Xc
-Up the address.
-This will enable packets to be sent and received.
-.Bl -tag -width Ds
-.It Fl t Ns \&, Ns Fl -temporary
-Temporary, not persistent across reboots.
-.El
-.It Xo
-.Nm
-.Ic disable-addr
-.Op Fl t
-.Ar addrobj
-.Xc
-Disable the address.
-.Bl -tag -width Ds
-.It Fl t Ns \&, Ns Fl -temporary
-Temporary, not persistent across reboots.
-.El
-.It Xo
-.Nm
-.Ic enable-addr
-.Op Fl t
-.Ar addrobj
-.Xc
-Enable the address.
-.Bl -tag -width Ds
-.It Fl t Ns \&, Ns Fl -temporary
-Temporary, not persistent across reboots.
-.El
-.It Xo
-.Nm
-.Ic refresh-addr
-.Op Fl i
-.Ar addrobj
-.Xc
-Extend the lease for
-.Sy DHCP
-addresses.
-It also restarts duplicate address detection for
-.Cm static
-addresses.
-.Bl -tag -width Ds
-.It Fl i Ns \&, Ns Fl -inform
-Obtain network configuration from DHCP without taking a lease on the address.
-.El
-.It Xo
-.Nm
->>>>>>> b037f3db
 .Ic delete-addr
 .Op Fl r
 .Ar addrobj
@@ -849,13 +738,8 @@
 .Fl p Ar prop Ns = Ns Ar value Ns Oo , Ns Ar value Oc Ns ...
 .Ar addrobj
 .Xc
-<<<<<<< HEAD
-Set the property value(s) on the addrobj.
-.Bl -tag -width ""
-=======
 Set a property's value(s) on the addrobj.
 .Bl -tag -width Ds
->>>>>>> b037f3db
 .It Fl p Ns \&, Ns Fl -prop
 Specify the property name and value(s).
 The property name can be one of the following:
@@ -901,13 +785,8 @@
 .Fl p Ar prop
 .Ar addrobj
 .Xc
-<<<<<<< HEAD
-Reset the addrobj property value to the default.
-.Bl -tag -width ""
-=======
 Reset the addrobj's property value to the default.
 .Bl -tag -width Ds
->>>>>>> b037f3db
 .It Fl p Ns \&, Ns Fl -prop
 Specify the property name.
 See the
@@ -958,19 +837,15 @@
 subcommand for the list of property names.
 .El
 .It Xo
+.Nm
 .Ic set-prop
 .Op Fl t
 .Fl p Ar prop Ns Oo Cm + Ns | Ns Cm - Oc Ns = Ns
 .Ar value Ns Oo , Ns Ar value Oc Ns ...
 .Ar protocol
 .Xc
-<<<<<<< HEAD
-Set the property value(s) on the protocol.
-.Bl -tag -width ""
-=======
 Set a property's value(s) on the protocol.
 .Bl -tag -width Ds
->>>>>>> b037f3db
 .It Fl p Ns \&, Ns Fl -prop
 Specify the property name and value(s).
 The optional
@@ -1037,13 +912,8 @@
 .Fl p Ar prop
 .Ar protocol
 .Xc
-<<<<<<< HEAD
-Reset the protocol property value to the default.
-.Bl -tag -width ""
-=======
 Reset a protocol's property value to the default.
 .Bl -tag -width Ds
->>>>>>> b037f3db
 .It Fl p Ns \&, Ns Fl -prop
 Specify the property name.
 See the
