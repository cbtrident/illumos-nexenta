--- conflicted
+++ resolved
@@ -23,10 +23,6 @@
 .\" Copyright (c) 2009 Sun Microsystems, Inc. All Rights Reserved.
 .\" Copyright 2011 Joshua M. Clulow <josh@sysmgr.org>
 .\" Copyright (c) 2012 by Delphix. All rights reserved.
-<<<<<<< HEAD
-.\" Copyright 2012 Nexenta Systems, Inc. All Rights Reserved.
-=======
->>>>>>> ace0359e
 .\" Copyright (c) 2012, Joyent, Inc. All rights reserved.
 .\" Copyright 2012 Nexenta Systems, Inc. All Rights Reserved.
 .\"
@@ -2737,11 +2733,7 @@
 .sp
 .ne 2
 .na
-<<<<<<< HEAD
-\fBzfs send\fR [\fB-DnPpRrvs\fR] [\fB-\fR[\fBiI\fR] \fIsnapshot\fR] \fIsnapshot\fR
-=======
-\fBzfs send\fR [\fB-DnPpRv\fR] [\fB-\fR[\fBiI\fR] \fIsnapshot\fR] \fIsnapshot\fR
->>>>>>> ace0359e
+\fBzfs send\fR [\fB-DnPpRvs\fR] [\fB-\fR[\fBiI\fR] \fIsnapshot\fR] \fIsnapshot\fR
 .ad
 .sp .6
 .RS 4n
