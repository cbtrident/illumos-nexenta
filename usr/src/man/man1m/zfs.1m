'\" t
.\"
.\" CDDL HEADER START
.\"
.\" The contents of this file are subject to the terms of the
.\" Common Development and Distribution License (the "License").
.\" You may not use this file except in compliance with the License.
.\"
.\" You can obtain a copy of the license at usr/src/OPENSOLARIS.LICENSE
.\" or http://www.opensolaris.org/os/licensing.
.\" See the License for the specific language governing permissions
.\" and limitations under the License.
.\"
.\" When distributing Covered Code, include this CDDL HEADER in each
.\" file and include the License file at usr/src/OPENSOLARIS.LICENSE.
.\" If applicable, add the following below this CDDL HEADER, with the
.\" fields enclosed by brackets "[]" replaced with your own identifying
.\" information: Portions Copyright [yyyy] [name of copyright owner]
.\"
.\" CDDL HEADER END
.\"
.\"
.\" Copyright (c) 2009 Sun Microsystems, Inc. All Rights Reserved.
.\" Copyright 2011 Joshua M. Clulow <josh@sysmgr.org>
.\" Copyright (c) 2013 by Delphix. All rights reserved.
.\" Copyright (c) 2013 by Saso Kiselkov. All rights reserved.
.\" Copyright 2014 Nexenta Systems, Inc.  All rights reserved.
.\" Copyright (c) 2013, Joyent, Inc. All rights reserved.
.\" Copyright (c) 2014 by Adam Stevko. All rights reserved.
.\"
<<<<<<< HEAD
.TH ZFS 1M "Mar 21, 2014"
=======
.TH ZFS 1M "March 6, 2014"
>>>>>>> 7a3fc0cc
.SH NAME
zfs \- configures ZFS file systems
.SH SYNOPSIS
.LP
.nf
\fBzfs\fR [\fB-?\fR]
.fi

.LP
.nf
\fBzfs\fR \fBcreate\fR [\fB-p\fR] [\fB-o\fR \fIproperty\fR=\fIvalue\fR]... \fIfilesystem\fR
.fi

.LP
.nf
\fBzfs\fR \fBcreate\fR [\fB-ps\fR] [\fB-b\fR \fIblocksize\fR] [\fB-o\fR \fIproperty\fR=\fIvalue\fR]... \fB-V\fR \fIsize\fR \fIvolume\fR
.fi

.LP
.nf
\fBzfs\fR \fBdestroy\fR [\fB-fnpRrv\fR] \fIfilesystem\fR|\fIvolume\fR
.fi

.LP
.nf
\fBzfs\fR \fBdestroy\fR [\fB-dnpRrv\fR] \fIfilesystem\fR|\fIvolume\fR@\fIsnap\fR[%\fIsnap\fR][,\fIsnap\fR[%\fIsnap\fR]]...
.fi

.LP
.nf
\fBzfs\fR \fBdestroy\fR \fIfilesystem\fR|\fIvolume\fR#\fIbookmark\fR
.fi

.LP
.nf
\fBzfs\fR \fBsnapshot\fR [\fB-r\fR] [\fB-o\fR \fIproperty\fR=\fIvalue\fR]...
      \fIfilesystem@snapname\fR|\fIvolume@snapname\fR...
.fi

.LP
.nf
\fBzfs\fR \fBrollback\fR [\fB-rRf\fR] \fIsnapshot\fR
.fi

.LP
.nf
\fBzfs\fR \fBclone\fR [\fB-p\fR] [\fB-o\fR \fIproperty\fR=\fIvalue\fR]... \fIsnapshot\fR \fIfilesystem\fR|\fIvolume\fR
.fi

.LP
.nf
\fBzfs\fR \fBpromote\fR \fIclone-filesystem\fR
.fi

.LP
.nf
\fBzfs\fR \fBrename\fR [\fB-f\fR] \fIfilesystem\fR|\fIvolume\fR|\fIsnapshot\fR
     \fIfilesystem\fR|\fIvolume\fR|\fIsnapshot\fR
.fi

.LP
.nf
\fBzfs\fR \fBrename\fR [\fB-fp\fR] \fIfilesystem\fR|\fIvolume\fR \fIfilesystem\fR|\fIvolume\fR
.fi

.LP
.nf
\fBzfs\fR \fBrename\fR \fB-r\fR \fIsnapshot\fR \fIsnapshot\fR
.fi

.LP
.nf
\fBzfs\fR \fBlist\fR [\fB-r\fR|\fB-d\fR \fIdepth\fR][\fB-Hp\fR][\fB-o\fR \fIproperty\fR[,\fIproperty\fR]...] [\fB-t\fR \fItype\fR[,\fItype\fR]...]
     [\fB-s\fR \fIproperty\fR]... [\fB-S\fR \fIproperty\fR]... [\fIfilesystem\fR|\fIvolume\fR|\fIsnapshot\fR]...
.fi

.LP
.nf
\fBzfs\fR \fBset\fR \fIproperty\fR=\fIvalue\fR \fIfilesystem\fR|\fIvolume\fR|\fIsnapshot\fR...
.fi

.LP
.nf
\fBzfs\fR \fBget\fR [\fB-r\fR|\fB-d\fR \fIdepth\fR][\fB-Hp\fR][\fB-o\fR \fIfield\fR[,\fIfield\fR]...] [\fB-t\fR \fItype\fR[,\fItype\fR]...]
    [\fB-s\fR \fIsource\fR[,\fIsource\fR]...] \fBall\fR | \fIproperty\fR[,\fIproperty\fR]...
    \fIfilesystem\fR|\fIvolume\fR|\fIsnapshot\fR...
.fi

.LP
.nf
\fBzfs\fR \fBinherit\fR [\fB-r\fR] \fIproperty\fR \fIfilesystem\fR|\fIvolume|snapshot\fR...
.fi

.LP
.nf
\fBzfs\fR \fBupgrade\fR [\fB-v\fR]
.fi

.LP
.nf
\fBzfs\fR \fBupgrade\fR [\fB-r\fR] [\fB-V\fR \fIversion\fR] \fB-a\fR | \fIfilesystem\fR
.fi

.LP
.nf
\fBzfs\fR \fBuserspace\fR [\fB-Hinp\fR] [\fB-o\fR \fIfield\fR[,\fIfield\fR]...] [\fB-s\fR \fIfield\fR]...
    [\fB-S\fR \fIfield\fR]... [\fB-t\fR \fItype\fR[,\fItype\fR]...] \fIfilesystem\fR|\fIsnapshot\fR
.fi

.LP
.nf
\fBzfs\fR \fBgroupspace\fR [\fB-Hinp\fR] [\fB-o\fR \fIfield\fR[,\fIfield\fR]...] [\fB-s\fR \fIfield\fR]...
    [\fB-S\fR \fIfield\fR]... [\fB-t\fR \fItype\fR[,\fItype\fR]...] \fIfilesystem\fR|\fIsnapshot\fR
.fi

.LP
.nf
\fBzfs\fR \fBmount\fR
.fi

.LP
.nf
\fBzfs\fR \fBmount\fR [\fB-vO\fR] [\fB-o \fIoptions\fR\fR] \fB-a\fR | \fIfilesystem\fR
.fi

.LP
.nf
\fBzfs\fR \fBunmount\fR [\fB-f\fR] \fB-a\fR | \fIfilesystem\fR|\fImountpoint\fR
.fi

.LP
.nf
\fBzfs\fR \fBshare\fR \fB-a\fR | \fIfilesystem\fR
.fi

.LP
.nf
\fBzfs\fR \fBunshare\fR \fB-a\fR \fIfilesystem\fR|\fImountpoint\fR
.fi

.LP
.nf
<<<<<<< HEAD
\fBzfs\fR \fBsend\fR [\fB-DnPpRrvs\fR] [\fB-\fR[\fBiI\fR] \fIsnapshot\fR] \fIsnapshot\fR
=======
\fBzfs\fR \fBbookmark\fR \fIsnapshot\fR \fIbookmark\fR
.fi

.LP
.nf
\fBzfs\fR \fBsend\fR [\fB-DnPpRv\fR] [\fB-\fR[\fBiI\fR] \fIsnapshot\fR] \fIsnapshot\fR
.fi

.LP
.nf
\fBzfs\fR \fBsend\fR [\fB-i \fIsnapshot\fR|\fIbookmark\fR]\fR \fIfilesystem\fR|\fIvolume\fR|\fIsnapshot\fR
>>>>>>> 7a3fc0cc
.fi

.LP
.nf
\fBzfs\fR \fBreceive\fR [\fB-vnFu\fR] \fIfilesystem\fR|\fIvolume\fR|\fIsnapshot\fR
.fi

.LP
.nf
\fBzfs\fR \fBreceive\fR [\fB-vnFu\fR] [\fB-d\fR|\fB-e\fR] \fIfilesystem\fR
.fi

.LP
.nf
\fBzfs\fR \fBallow\fR \fIfilesystem\fR|\fIvolume\fR
.fi

.LP
.nf
\fBzfs\fR \fBallow\fR [\fB-ldug\fR] \fIuser\fR|\fIgroup\fR[,\fIuser\fR|\fIgroup\fR]...
     \fIperm\fR|\fI@setname\fR[,\fIperm\fR|\fI@setname\fR]... \fIfilesystem\fR|\fIvolume\fR
.fi

.LP
.nf
\fBzfs\fR \fBallow\fR [\fB-ld\fR] \fB-e\fR|\fBeveryone\fR \fIperm\fR|@\fIsetname\fR[,\fIperm\fR|\fI@setname\fR]...
     \fIfilesystem\fR|\fIvolume\fR
.fi

.LP
.nf
\fBzfs\fR \fBallow\fR \fB-c\fR \fIperm\fR|@\fIsetname\fR[,\fIperm\fR|\fI@setname\fR]... \fIfilesystem\fR|\fIvolume\fR
.fi

.LP
.nf
\fBzfs\fR \fBallow\fR \fB-s\fR @\fIsetname\fR \fIperm\fR|@\fIsetname\fR[,\fIperm\fR|\fI@setname\fR]... \fIfilesystem\fR|\fIvolume\fR
.fi

.LP
.nf
\fBzfs\fR \fBunallow\fR [\fB-rldug\fR] \fIuser\fR|\fIgroup\fR[,\fIuser\fR|\fIgroup\fR]...
     [\fIperm\fR|@\fIsetname\fR[,\fIperm\fR|\fI@setname\fR]...] \fIfilesystem\fR|\fIvolume\fR
.fi

.LP
.nf
\fBzfs\fR \fBunallow\fR [\fB-rld\fR] \fB-e\fR|\fBeveryone\fR [\fIperm\fR|@\fIsetname\fR[,\fIperm\fR|\fI@setname\fR]...]
     \fIfilesystem\fR|\fIvolume\fR
.fi

.LP
.nf
\fBzfs\fR \fBunallow\fR [\fB-r\fR] \fB-c\fR [\fIperm\fR|@\fIsetname\fR[,\fIperm\fR|\fI@setname\fR]...] \fIfilesystem\fR|\fIvolume\fR
.fi

.LP
.nf
\fBzfs\fR \fBunallow\fR [\fB-r\fR] \fB-s\fR @\fIsetname\fR [\fIperm\fR|@\fIsetname\fR[,\fIperm\fR|\fI@setname\fR]...]
     \fIfilesystem\fR|\fIvolume\fR
.fi

.LP
.nf
\fBzfs\fR \fBhold\fR [\fB-r\fR] \fItag\fR \fIsnapshot\fR...
.fi

.LP
.nf
\fBzfs\fR \fBholds\fR [\fB-r\fR] \fIsnapshot\fR...
.fi

.LP
.nf
\fBzfs\fR \fBrelease\fR [\fB-r\fR] \fItag\fR \fIsnapshot\fR...
.fi

.LP
.nf
\fBzfs\fR \fBdiff\fR [\fB-FHt\fR] \fIsnapshot\fR \fIsnapshot|filesystem\fR

.SH DESCRIPTION
.LP
The \fBzfs\fR command configures \fBZFS\fR datasets within a \fBZFS\fR storage
pool, as described in \fBzpool\fR(1M). A dataset is identified by a unique path
within the \fBZFS\fR namespace. For example:
.sp
.in +2
.nf
pool/{filesystem,volume,snapshot}
.fi
.in -2
.sp

.sp
.LP
where the maximum length of a dataset name is \fBMAXNAMELEN\fR (256 bytes).
.sp
.LP
A dataset can be one of the following:
.sp
.ne 2
.na
\fB\fIfile system\fR\fR
.ad
.sp .6
.RS 4n
A \fBZFS\fR dataset of type \fBfilesystem\fR can be mounted within the standard
system namespace and behaves like other file systems. While \fBZFS\fR file
systems are designed to be \fBPOSIX\fR compliant, known issues exist that
prevent compliance in some cases. Applications that depend on standards
conformance might fail due to nonstandard behavior when checking file system
free space.
.RE

.sp
.ne 2
.na
\fB\fIvolume\fR\fR
.ad
.sp .6
.RS 4n
A logical volume exported as a raw or block device. This type of dataset should
only be used under special circumstances. File systems are typically used in
most environments.
.RE

.sp
.ne 2
.na
\fB\fIsnapshot\fR\fR
.ad
.sp .6
.RS 4n
A read-only version of a file system or volume at a given point in time. It is
specified as \fIfilesystem@name\fR or \fIvolume@name\fR.
.RE

.SS "ZFS File System Hierarchy"
.LP
A \fBZFS\fR storage pool is a logical collection of devices that provide space
for datasets. A storage pool is also the root of the \fBZFS\fR file system
hierarchy.
.sp
.LP
The root of the pool can be accessed as a file system, such as mounting and
unmounting, taking snapshots, and setting properties. The physical storage
characteristics, however, are managed by the \fBzpool\fR(1M) command.
.sp
.LP
See \fBzpool\fR(1M) for more information on creating and administering pools.
.SS "Snapshots"
.LP
A snapshot is a read-only copy of a file system or volume. Snapshots can be
created extremely quickly, and initially consume no additional space within the
pool. As data within the active dataset changes, the snapshot consumes more
data than would otherwise be shared with the active dataset.
.sp
.LP
Snapshots can have arbitrary names. Snapshots of volumes can be cloned or
rolled back, but cannot be accessed independently.
.sp
.LP
File system snapshots can be accessed under the \fB\&.zfs/snapshot\fR directory
in the root of the file system. Snapshots are automatically mounted on demand
and may be unmounted at regular intervals. The visibility of the \fB\&.zfs\fR
directory can be controlled by the \fBsnapdir\fR property.
.SS "Clones"
.LP
A clone is a writable volume or file system whose initial contents are the same
as another dataset. As with snapshots, creating a clone is nearly
instantaneous, and initially consumes no additional space.
.sp
.LP
Clones can only be created from a snapshot. When a snapshot is cloned, it
creates an implicit dependency between the parent and child. Even though the
clone is created somewhere else in the dataset hierarchy, the original snapshot
cannot be destroyed as long as a clone exists. The \fBorigin\fR property
exposes this dependency, and the \fBdestroy\fR command lists any such
dependencies, if they exist.
.sp
.LP
The clone parent-child dependency relationship can be reversed by using the
\fBpromote\fR subcommand. This causes the "origin" file system to become a
clone of the specified file system, which makes it possible to destroy the file
system that the clone was created from.
.SS "Mount Points"
.LP
Creating a \fBZFS\fR file system is a simple operation, so the number of file
systems per system is likely to be numerous. To cope with this, \fBZFS\fR
automatically manages mounting and unmounting file systems without the need to
edit the \fB/etc/vfstab\fR file. All automatically managed file systems are
mounted by \fBZFS\fR at boot time.
.sp
.LP
By default, file systems are mounted under \fB/\fIpath\fR\fR, where \fIpath\fR
is the name of the file system in the \fBZFS\fR namespace. Directories are
created and destroyed as needed.
.sp
.LP
A file system can also have a mount point set in the \fBmountpoint\fR property.
This directory is created as needed, and \fBZFS\fR automatically mounts the
file system when the \fBzfs mount -a\fR command is invoked (without editing
\fB/etc/vfstab\fR). The \fBmountpoint\fR property can be inherited, so if
\fBpool/home\fR has a mount point of \fB/export/stuff\fR, then
\fBpool/home/user\fR automatically inherits a mount point of
\fB/export/stuff/user\fR.
.sp
.LP
A file system \fBmountpoint\fR property of \fBnone\fR prevents the file system
from being mounted.
.sp
.LP
If needed, \fBZFS\fR file systems can also be managed with traditional tools
(\fBmount\fR, \fBumount\fR, \fB/etc/vfstab\fR). If a file system's mount point
is set to \fBlegacy\fR, \fBZFS\fR makes no attempt to manage the file system,
and the administrator is responsible for mounting and unmounting the file
system.
.SS "Zones"
.LP
A \fBZFS\fR file system can be added to a non-global zone by using the
\fBzonecfg\fR \fBadd fs\fR subcommand. A \fBZFS\fR file system that is added to
a non-global zone must have its \fBmountpoint\fR property set to \fBlegacy\fR.
.sp
.LP
The physical properties of an added file system are controlled by the global
administrator. However, the zone administrator can create, modify, or destroy
files within the added file system, depending on how the file system is
mounted.
.sp
.LP
A dataset can also be delegated to a non-global zone by using the \fBzonecfg\fR
\fBadd dataset\fR subcommand. You cannot delegate a dataset to one zone and the
children of the same dataset to another zone. The zone administrator can change
properties of the dataset or any of its children. However, the \fBquota\fR
property is controlled by the global administrator.
.sp
.LP
A \fBZFS\fR volume can be added as a device to a non-global zone by using the
\fBzonecfg\fR \fBadd device\fR subcommand. However, its physical properties can
be modified only by the global administrator.
.sp
.LP
For more information about \fBzonecfg\fR syntax, see \fBzonecfg\fR(1M).
.sp
.LP
After a dataset is delegated to a non-global zone, the \fBzoned\fR property is
automatically set. A zoned file system cannot be mounted in the global zone,
since the zone administrator might have to set the mount point to an
unacceptable value.
.sp
.LP
The global administrator can forcibly clear the \fBzoned\fR property, though
this should be done with extreme care. The global administrator should verify
that all the mount points are acceptable before clearing the property.
.SS "Native Properties"
.LP
Properties are divided into two types, native properties and user-defined (or
"user") properties. Native properties either export internal statistics or
control \fBZFS\fR behavior. In addition, native properties are either editable
or read-only. User properties have no effect on \fBZFS\fR behavior, but you can
use them to annotate datasets in a way that is meaningful in your environment.
For more information about user properties, see the "User Properties" section,
below.
.sp
.LP
Every dataset has a set of properties that export statistics about the dataset
as well as control various behaviors. Properties are inherited from the parent
unless overridden by the child. Some properties apply only to certain types of
datasets (file systems, volumes, or snapshots).
.sp
.LP
The values of numeric properties can be specified using human-readable suffixes
(for example, \fBk\fR, \fBKB\fR, \fBM\fR, \fBGb\fR, and so forth, up to \fBZ\fR
for zettabyte). The following are all valid (and equal) specifications:
.sp
.in +2
.nf
1536M, 1.5g, 1.50GB
.fi
.in -2
.sp

.sp
.LP
The values of non-numeric properties are case sensitive and must be lowercase,
except for \fBmountpoint\fR, \fBsharenfs\fR, and \fBsharesmb\fR.
.sp
.LP
The following native properties consist of read-only statistics about the
dataset. These properties can be neither set, nor inherited. Native properties
apply to all dataset types unless otherwise noted.
.sp
.ne 2
.na
\fB\fBavailable\fR\fR
.ad
.sp .6
.RS 4n
The amount of space available to the dataset and all its children, assuming
that there is no other activity in the pool. Because space is shared within a
pool, availability can be limited by any number of factors, including physical
pool size, quotas, reservations, or other datasets within the pool.
.sp
This property can also be referred to by its shortened column name,
\fBavail\fR.
.RE

.sp
.ne 2
.na
\fB\fBcompressratio\fR\fR
.ad
.sp .6
.RS 4n
For non-snapshots, the compression ratio achieved for the \fBused\fR
space of this dataset, expressed as a multiplier.  The \fBused\fR
property includes descendant datasets, and, for clones, does not include
the space shared with the origin snapshot.  For snapshots, the
\fBcompressratio\fR is the same as the \fBrefcompressratio\fR property.
Compression can be turned on by running: \fBzfs set compression=on
\fIdataset\fR\fR. The default value is \fBoff\fR.
.RE

.sp
.ne 2
.na
\fB\fBcreation\fR\fR
.ad
.sp .6
.RS 4n
The time this dataset was created.
.RE

.sp
.ne 2
.na
\fB\fBclones\fR\fR
.ad
.sp .6
.RS 4n
For snapshots, this property is a comma-separated list of filesystems or
volumes which are clones of this snapshot.  The clones' \fBorigin\fR property
is this snapshot.  If the \fBclones\fR property is not empty, then this
snapshot can not be destroyed (even with the \fB-r\fR or \fB-f\fR options).
.RE

.sp
.ne 2
.na
\fB\fBdefer_destroy\fR\fR
.ad
.sp .6
.RS 4n
This property is \fBon\fR if the snapshot has been marked for deferred destroy
by using the \fBzfs destroy\fR \fB-d\fR command. Otherwise, the property is
\fBoff\fR.
.RE

.sp
.ne 2
.na
\fB\fBlogicalreferenced\fR\fR
.ad
.sp .6
.RS 4n
The amount of space that is "logically" accessible by this dataset.  See
the \fBreferenced\fR property.  The logical space ignores the effect of
the \fBcompression\fR and \fBcopies\fR properties, giving a quantity
closer to the amount of data that applications see.  However, it does
include space consumed by metadata.
.sp
This property can also be referred to by its shortened column name,
\fBlrefer\fR.
.RE

.sp
.ne 2
.na
\fB\fBlogicalused\fR\fR
.ad
.sp .6
.RS 4n
The amount of space that is "logically" consumed by this dataset and all
its descendents.  See the \fBused\fR property.  The logical space
ignores the effect of the \fBcompression\fR and \fBcopies\fR properties,
giving a quantity closer to the amount of data that applications see.
However, it does include space consumed by metadata.
.sp
This property can also be referred to by its shortened column name,
\fBlused\fR.
.RE

.sp
.ne 2
.na
\fB\fBmounted\fR\fR
.ad
.sp .6
.RS 4n
For file systems, indicates whether the file system is currently mounted. This
property can be either \fByes\fR or \fBno\fR.
.RE

.sp
.ne 2
.na
\fB\fBorigin\fR\fR
.ad
.sp .6
.RS 4n
For cloned file systems or volumes, the snapshot from which the clone was
created.  See also the \fBclones\fR property.
.RE

.sp
.ne 2
.na
\fB\fBreferenced\fR\fR
.ad
.sp .6
.RS 4n
The amount of data that is accessible by this dataset, which may or may not be
shared with other datasets in the pool. When a snapshot or clone is created, it
initially references the same amount of space as the file system or snapshot it
was created from, since its contents are identical.
.sp
This property can also be referred to by its shortened column name,
\fBrefer\fR.
.RE

.sp
.ne 2
.na
\fB\fBrefcompressratio\fR\fR
.ad
.sp .6
.RS 4n
The compression ratio achieved for the \fBreferenced\fR space of this
dataset, expressed as a multiplier.  See also the \fBcompressratio\fR
property.
.RE

.sp
.ne 2
.na
\fB\fBtype\fR\fR
.ad
.sp .6
.RS 4n
The type of dataset: \fBfilesystem\fR, \fBvolume\fR, or \fBsnapshot\fR.
.RE

.sp
.ne 2
.na
\fB\fBused\fR\fR
.ad
.sp .6
.RS 4n
The amount of space consumed by this dataset and all its descendents. This is
the value that is checked against this dataset's quota and reservation. The
space used does not include this dataset's reservation, but does take into
account the reservations of any descendent datasets. The amount of space that a
dataset consumes from its parent, as well as the amount of space that are freed
if this dataset is recursively destroyed, is the greater of its space used and
its reservation.
.sp
When snapshots (see the "Snapshots" section) are created, their space is
initially shared between the snapshot and the file system, and possibly with
previous snapshots. As the file system changes, space that was previously
shared becomes unique to the snapshot, and counted in the snapshot's space
used. Additionally, deleting snapshots can increase the amount of space unique
to (and used by) other snapshots.
.sp
The amount of space used, available, or referenced does not take into account
pending changes. Pending changes are generally accounted for within a few
seconds. Committing a change to a disk using \fBfsync\fR(3c) or \fBO_SYNC\fR
does not necessarily guarantee that the space usage information is updated
immediately.
.RE

.sp
.ne 2
.na
\fB\fBusedby*\fR\fR
.ad
.sp .6
.RS 4n
The \fBusedby*\fR properties decompose the \fBused\fR properties into the
various reasons that space is used. Specifically, \fBused\fR =
\fBusedbychildren\fR + \fBusedbydataset\fR + \fBusedbyrefreservation\fR +,
\fBusedbysnapshots\fR. These properties are only available for datasets created
on \fBzpool\fR "version 13" pools.
.RE

.sp
.ne 2
.na
\fB\fBusedbychildren\fR\fR
.ad
.sp .6
.RS 4n
The amount of space used by children of this dataset, which would be freed if
all the dataset's children were destroyed.
.RE

.sp
.ne 2
.na
\fB\fBusedbydataset\fR\fR
.ad
.sp .6
.RS 4n
The amount of space used by this dataset itself, which would be freed if the
dataset were destroyed (after first removing any \fBrefreservation\fR and
destroying any necessary snapshots or descendents).
.RE

.sp
.ne 2
.na
\fB\fBusedbyrefreservation\fR\fR
.ad
.sp .6
.RS 4n
The amount of space used by a \fBrefreservation\fR set on this dataset, which
would be freed if the \fBrefreservation\fR was removed.
.RE

.sp
.ne 2
.na
\fB\fBusedbysnapshots\fR\fR
.ad
.sp .6
.RS 4n
The amount of space consumed by snapshots of this dataset. In particular, it is
the amount of space that would be freed if all of this dataset's snapshots were
destroyed. Note that this is not simply the sum of the snapshots' \fBused\fR
properties because space can be shared by multiple snapshots.
.RE

.sp
.ne 2
.na
\fB\fBuserused@\fR\fIuser\fR\fR
.ad
.sp .6
.RS 4n
The amount of space consumed by the specified user in this dataset. Space is
charged to the owner of each file, as displayed by \fBls\fR \fB-l\fR. The
amount of space charged is displayed by \fBdu\fR and \fBls\fR \fB-s\fR. See the
\fBzfs userspace\fR subcommand for more information.
.sp
Unprivileged users can access only their own space usage. The root user, or a
user who has been granted the \fBuserused\fR privilege with \fBzfs allow\fR,
can access everyone's usage.
.sp
The \fBuserused@\fR... properties are not displayed by \fBzfs get all\fR. The
user's name must be appended after the \fB@\fR symbol, using one of the
following forms:
.RS +4
.TP
.ie t \(bu
.el o
\fIPOSIX name\fR (for example, \fBjoe\fR)
.RE
.RS +4
.TP
.ie t \(bu
.el o
\fIPOSIX numeric ID\fR (for example, \fB789\fR)
.RE
.RS +4
.TP
.ie t \(bu
.el o
\fISID name\fR (for example, \fBjoe.smith@mydomain\fR)
.RE
.RS +4
.TP
.ie t \(bu
.el o
\fISID numeric ID\fR (for example, \fBS-1-123-456-789\fR)
.RE
.RE

.sp
.ne 2
.na
\fB\fBuserrefs\fR\fR
.ad
.sp .6
.RS 4n
This property is set to the number of user holds on this snapshot. User holds
are set by using the \fBzfs hold\fR command.
.RE

.sp
.ne 2
.na
\fB\fBgroupused@\fR\fIgroup\fR\fR
.ad
.sp .6
.RS 4n
The amount of space consumed by the specified group in this dataset. Space is
charged to the group of each file, as displayed by \fBls\fR \fB-l\fR. See the
\fBuserused@\fR\fIuser\fR property for more information.
.sp
Unprivileged users can only access their own groups' space usage. The root
user, or a user who has been granted the \fBgroupused\fR privilege with \fBzfs
allow\fR, can access all groups' usage.
.RE

.sp
.ne 2
.na
\fB\fBvolblocksize\fR=\fIblocksize\fR\fR
.ad
.sp .6
.RS 4n
For volumes, specifies the block size of the volume. The \fBblocksize\fR cannot
be changed once the volume has been written, so it should be set at volume
creation time. The default \fBblocksize\fR for volumes is 8 Kbytes. Any power
of 2 from 512 bytes to 128 Kbytes is valid.
.sp
This property can also be referred to by its shortened column name,
\fBvolblock\fR.
.RE

.sp
.ne 2
.na
\fB\fBwritten\fR\fR
.ad
.sp .6
.RS 4n
The amount of \fBreferenced\fR space written to this dataset since the
previous snapshot.
.RE

.sp
.ne 2
.na
\fB\fBwritten@\fR\fIsnapshot\fR\fR
.ad
.sp .6
.RS 4n
The amount of \fBreferenced\fR space written to this dataset since the
specified snapshot.  This is the space that is referenced by this dataset
but was not referenced by the specified snapshot.
.sp
The \fIsnapshot\fR may be specified as a short snapshot name (just the part
after the \fB@\fR), in which case it will be interpreted as a snapshot in
the same filesystem as this dataset.
The \fIsnapshot\fR be a full snapshot name (\fIfilesystem\fR@\fIsnapshot\fR),
which for clones may be a snapshot in the origin's filesystem (or the origin
of the origin's filesystem, etc).
.RE

.sp
.LP
The following native properties can be used to change the behavior of a
\fBZFS\fR dataset.
.sp
.ne 2
.na
\fB\fBaclinherit\fR=\fBdiscard\fR | \fBnoallow\fR | \fBrestricted\fR |
\fBpassthrough\fR | \fBpassthrough-x\fR\fR
.ad
.sp .6
.RS 4n
Controls how \fBACL\fR entries are inherited when files and directories are
created. A file system with an \fBaclinherit\fR property of \fBdiscard\fR does
not inherit any \fBACL\fR entries. A file system with an \fBaclinherit\fR
property value of \fBnoallow\fR only inherits inheritable \fBACL\fR entries
that specify "deny" permissions. The property value \fBrestricted\fR (the
default) removes the \fBwrite_acl\fR and \fBwrite_owner\fR permissions when the
\fBACL\fR entry is inherited. A file system with an \fBaclinherit\fR property
value of \fBpassthrough\fR inherits all inheritable \fBACL\fR entries without
any modifications made to the \fBACL\fR entries when they are inherited. A file
system with an \fBaclinherit\fR property value of \fBpassthrough-x\fR has the
same meaning as \fBpassthrough\fR, except that the \fBowner@\fR, \fBgroup@\fR,
and \fBeveryone@\fR \fBACE\fRs inherit the execute permission only if the file
creation mode also requests the execute bit.
.sp
When the property value is set to \fBpassthrough\fR, files are created with a
mode determined by the inheritable \fBACE\fRs. If no inheritable \fBACE\fRs
exist that affect the mode, then the mode is set in accordance to the requested
mode from the application.
.RE

.sp
.ne 2
.na
\fB\fBaclmode\fR=\fBdiscard\fR | \fBgroupmask\fR | \fBpassthrough\fR |
\fBrestricted\fR\fR
.ad
.sp .6
.RS 4n
Controls how an \fBACL\fR is modified during \fBchmod\fR(2) and how inherited
\fBACL\fR entries are modified by the file creation mode. A file system with
an \fBaclmode\fR property value of \fBdiscard\fR (the default) deletes all
\fBACL\fR entries except for those representing the mode of the file or
directory requested by \fBchmod\fR(2). An \fBaclmode\fR property value of
\fBgroupmask\fR reduces permissions granted by all \fBALLOW\fR entries found in
the \fBACL\fR such that they are no greater than the group permissions
specified by the mode. An \fBaclmode\fR property value of \fBpassthrough\fR
indicates that no changes are made to the \fBACL\fR other than creating or
updating the necessary \fBACL\fR entries to represent the new mode of the file
or directory. An \fBaclmode\fR property value of \fBrestricted\fR will cause
the \fBchmod\fR(2) operation to return an error when used on any file or
directory which has a \fBnon-trivial\fR \fBACL\fR, with entries in addition to
those that represent the mode.
.sp
\fBchmod\fR(2) is required to change the set user ID, set group ID, or sticky
bit on a file or directory, as they do not have equivalent \fBACL\fR entries.
In order to use \fBchmod\fR(2) on a file or directory with a \fBnon-trivial\fR
\fBACL\fR when \fBaclmode\fR is set to \fBrestricted\fR, you must first remove
all \fBACL\fR entries except for those that represent the current mode.
.RE

.sp
.ne 2
.na
\fB\fBatime\fR=\fBon\fR | \fBoff\fR\fR
.ad
.sp .6
.RS 4n
Controls whether the access time for files is updated when they are read.
Turning this property off avoids producing write traffic when reading files and
can result in significant performance gains, though it might confuse mailers
and other similar utilities. The default value is \fBon\fR.
.RE

.sp
.ne 2
.na
\fB\fBcanmount\fR=\fBon\fR | \fBoff\fR | \fBnoauto\fR\fR
.ad
.sp .6
.RS 4n
If this property is set to \fBoff\fR, the file system cannot be mounted, and is
ignored by \fBzfs mount -a\fR. Setting this property to \fBoff\fR is similar to
setting the \fBmountpoint\fR property to \fBnone\fR, except that the dataset
still has a normal \fBmountpoint\fR property, which can be inherited. Setting
this property to \fBoff\fR allows datasets to be used solely as a mechanism to
inherit properties. One example of setting \fBcanmount=\fR\fBoff\fR is to have
two datasets with the same \fBmountpoint\fR, so that the children of both
datasets appear in the same directory, but might have different inherited
characteristics.
.sp
When the \fBnoauto\fR option is set, a dataset can only be mounted and
unmounted explicitly. The dataset is not mounted automatically when the dataset
is created or imported, nor is it mounted by the \fBzfs mount -a\fR command or
unmounted by the \fBzfs unmount -a\fR command.
.sp
This property is not inherited.
.RE

.sp
.ne 2
.na
\fB\fBchecksum\fR=\fBon\fR | \fBoff\fR | \fBfletcher2\fR | \fBfletcher4\fR |
\fBsha256\fR | \fBnoparity\fR \fR
.ad
.sp .6
.RS 4n
Controls the checksum used to verify data integrity. The default value is
\fBon\fR, which automatically selects an appropriate algorithm (currently,
\fBfletcher4\fR, but this may change in future releases). The value \fBoff\fR
disables integrity checking on user data. The value \fBnoparity\fR not only
disables integrity but also disables maintaining parity for user data.  This
setting is used internally by a dump device residing on a RAID-Z pool and should
not be used by any other dataset. Disabling checksums is \fBNOT\fR a recommended
practice.
.sp
Changing this property affects only newly-written data.
.RE

.sp
.ne 2
.na
\fB\fBcompression\fR=\fBon\fR | \fBoff\fR | \fBlzjb\fR | \fBgzip\fR |
\fBgzip-\fR\fIN\fR | \fBzle\fR\fR | \fBlz4\fR
.ad
.sp .6
.RS 4n
Controls the compression algorithm used for this dataset. The \fBlzjb\fR
compression algorithm is optimized for performance while providing decent data
compression. Setting compression to \fBon\fR uses the \fBlzjb\fR compression
algorithm. The \fBgzip\fR compression algorithm uses the same compression as
the \fBgzip\fR(1) command. You can specify the \fBgzip\fR level by using the
value \fBgzip-\fR\fIN\fR where \fIN\fR is an integer from 1 (fastest) to 9
(best compression ratio). Currently, \fBgzip\fR is equivalent to \fBgzip-6\fR
(which is also the default for \fBgzip\fR(1)). The \fBzle\fR compression
algorithm compresses runs of zeros.
.sp
The \fBlz4\fR compression algorithm is a high-performance replacement
for the \fBlzjb\fR algorithm. It features significantly faster
compression and decompression, as well as a moderately higher
compression ratio than \fBlzjb\fR, but can only be used on pools with
the \fBlz4_compress\fR feature set to \fIenabled\fR. See
\fBzpool-features\fR(5) for details on ZFS feature flags and the
\fBlz4_compress\fR feature.
.sp
This property can also be referred to by its shortened column name
\fBcompress\fR. Changing this property affects only newly-written data.
.RE

.sp
.ne 2
.na
\fB\fBcopies\fR=\fB1\fR | \fB2\fR | \fB3\fR\fR
.ad
.sp .6
.RS 4n
Controls the number of copies of data stored for this dataset. These copies are
in addition to any redundancy provided by the pool, for example, mirroring or
RAID-Z. The copies are stored on different disks, if possible. The space used
by multiple copies is charged to the associated file and dataset, changing the
\fBused\fR property and counting against quotas and reservations.
.sp
Changing this property only affects newly-written data. Therefore, set this
property at file system creation time by using the \fB-o\fR
\fBcopies=\fR\fIN\fR option.
.RE

.sp
.ne 2
.na
\fB\fBdevices\fR=\fBon\fR | \fBoff\fR\fR
.ad
.sp .6
.RS 4n
Controls whether device nodes can be opened on this file system. The default
value is \fBon\fR.
.RE

.sp
.ne 2
.na
\fB\fBexec\fR=\fBon\fR | \fBoff\fR\fR
.ad
.sp .6
.RS 4n
Controls whether processes can be executed from within this file system. The
default value is \fBon\fR.
.RE

.sp
.ne 2
.na
\fB\fBmountpoint\fR=\fIpath\fR | \fBnone\fR | \fBlegacy\fR\fR
.ad
.sp .6
.RS 4n
Controls the mount point used for this file system. See the "Mount Points"
section for more information on how this property is used.
.sp
When the \fBmountpoint\fR property is changed for a file system, the file
system and any children that inherit the mount point are unmounted. If the new
value is \fBlegacy\fR, then they remain unmounted. Otherwise, they are
automatically remounted in the new location if the property was previously
\fBlegacy\fR or \fBnone\fR, or if they were mounted before the property was
changed. In addition, any shared file systems are unshared and shared in the
new location.
.RE

.sp
.ne 2
.na
\fB\fBnbmand\fR=\fBon\fR | \fBoff\fR\fR
.ad
.sp .6
.RS 4n
Controls whether the file system should be mounted with \fBnbmand\fR (Non
Blocking mandatory locks). This is used for \fBCIFS\fR clients. Changes to this
property only take effect when the file system is umounted and remounted. See
\fBmount\fR(1M) for more information on \fBnbmand\fR mounts.
.RE

.sp
.ne 2
.na
\fB\fBprimarycache\fR=\fBall\fR | \fBnone\fR | \fBmetadata\fR\fR
.ad
.sp .6
.RS 4n
Controls what is cached in the primary cache (ARC). If this property is set to
\fBall\fR, then both user data and metadata is cached. If this property is set
to \fBnone\fR, then neither user data nor metadata is cached. If this property
is set to \fBmetadata\fR, then only metadata is cached. The default value is
\fBall\fR.
.RE

.sp
.ne 2
.na
\fB\fBquota\fR=\fIsize\fR | \fBnone\fR\fR
.ad
.sp .6
.RS 4n
Limits the amount of space a dataset and its descendents can consume. This
property enforces a hard limit on the amount of space used. This includes all
space consumed by descendents, including file systems and snapshots. Setting a
quota on a descendent of a dataset that already has a quota does not override
the ancestor's quota, but rather imposes an additional limit.
.sp
Quotas cannot be set on volumes, as the \fBvolsize\fR property acts as an
implicit quota.
.RE

.sp
.ne 2
.na
\fB\fBuserquota@\fR\fIuser\fR=\fIsize\fR | \fBnone\fR\fR
.ad
.sp .6
.RS 4n
Limits the amount of space consumed by the specified user. User space
consumption is identified by the \fBuserspace@\fR\fIuser\fR property.
.sp
Enforcement of user quotas may be delayed by several seconds. This delay means
that a user might exceed their quota before the system notices that they are
over quota and begins to refuse additional writes with the \fBEDQUOT\fR error
message . See the \fBzfs userspace\fR subcommand for more information.
.sp
Unprivileged users can only access their own groups' space usage. The root
user, or a user who has been granted the \fBuserquota\fR privilege with \fBzfs
allow\fR, can get and set everyone's quota.
.sp
This property is not available on volumes, on file systems before version 4, or
on pools before version 15. The \fBuserquota@\fR... properties are not
displayed by \fBzfs get all\fR. The user's name must be appended after the
\fB@\fR symbol, using one of the following forms:
.RS +4
.TP
.ie t \(bu
.el o
\fIPOSIX name\fR (for example, \fBjoe\fR)
.RE
.RS +4
.TP
.ie t \(bu
.el o
\fIPOSIX numeric ID\fR (for example, \fB789\fR)
.RE
.RS +4
.TP
.ie t \(bu
.el o
\fISID name\fR (for example, \fBjoe.smith@mydomain\fR)
.RE
.RS +4
.TP
.ie t \(bu
.el o
\fISID numeric ID\fR (for example, \fBS-1-123-456-789\fR)
.RE
.RE

.sp
.ne 2
.na
\fB\fBgroupquota@\fR\fIgroup\fR=\fIsize\fR | \fBnone\fR\fR
.ad
.sp .6
.RS 4n
Limits the amount of space consumed by the specified group. Group space
consumption is identified by the \fBuserquota@\fR\fIuser\fR property.
.sp
Unprivileged users can access only their own groups' space usage. The root
user, or a user who has been granted the \fBgroupquota\fR privilege with \fBzfs
allow\fR, can get and set all groups' quotas.
.RE

.sp
.ne 2
.na
\fB\fBreadonly\fR=\fBon\fR | \fBoff\fR\fR
.ad
.sp .6
.RS 4n
Controls whether this dataset can be modified. The default value is \fBoff\fR.
.sp
This property can also be referred to by its shortened column name,
\fBrdonly\fR.
.RE

.sp
.ne 2
.na
\fB\fBrecordsize\fR=\fIsize\fR\fR
.ad
.sp .6
.RS 4n
Specifies a suggested block size for files in the file system. This property is
designed solely for use with database workloads that access files in fixed-size
records. \fBZFS\fR automatically tunes block sizes according to internal
algorithms optimized for typical access patterns.
.sp
For databases that create very large files but access them in small random
chunks, these algorithms may be suboptimal. Specifying a \fBrecordsize\fR
greater than or equal to the record size of the database can result in
significant performance gains. Use of this property for general purpose file
systems is strongly discouraged, and may adversely affect performance.
.sp
The size specified must be a power of two greater than or equal to 512 and less
than or equal to 128 Kbytes.
.sp
Changing the file system's \fBrecordsize\fR affects only files created
afterward; existing files are unaffected.
.sp
This property can also be referred to by its shortened column name,
\fBrecsize\fR.
.RE

.sp
.ne 2
.na
\fB\fBrefquota\fR=\fIsize\fR | \fBnone\fR\fR
.ad
.sp .6
.RS 4n
Limits the amount of space a dataset can consume. This property enforces a hard
limit on the amount of space used. This hard limit does not include space used
by descendents, including file systems and snapshots.
.RE

.sp
.ne 2
.na
\fB\fBrefreservation\fR=\fIsize\fR | \fBnone\fR\fR
.ad
.sp .6
.RS 4n
The minimum amount of space guaranteed to a dataset, not including its
descendents. When the amount of space used is below this value, the dataset is
treated as if it were taking up the amount of space specified by
\fBrefreservation\fR. The \fBrefreservation\fR reservation is accounted for in
the parent datasets' space used, and counts against the parent datasets' quotas
and reservations.
.sp
If \fBrefreservation\fR is set, a snapshot is only allowed if there is enough
free pool space outside of this reservation to accommodate the current number
of "referenced" bytes in the dataset.
.sp
This property can also be referred to by its shortened column name,
\fBrefreserv\fR.
.RE

.sp
.ne 2
.na
\fB\fBreservation\fR=\fIsize\fR | \fBnone\fR\fR
.ad
.sp .6
.RS 4n
The minimum amount of space guaranteed to a dataset and its descendents. When
the amount of space used is below this value, the dataset is treated as if it
were taking up the amount of space specified by its reservation. Reservations
are accounted for in the parent datasets' space used, and count against the
parent datasets' quotas and reservations.
.sp
This property can also be referred to by its shortened column name,
\fBreserv\fR.
.RE

.sp
.ne 2
.na
\fB\fBsecondarycache\fR=\fBall\fR | \fBnone\fR | \fBmetadata\fR\fR
.ad
.sp .6
.RS 4n
Controls what is cached in the secondary cache (L2ARC). If this property is set
to \fBall\fR, then both user data and metadata is cached. If this property is
set to \fBnone\fR, then neither user data nor metadata is cached. If this
property is set to \fBmetadata\fR, then only metadata is cached. The default
value is \fBall\fR.
.RE

.sp
.ne 2
.na
\fB\fBsetuid\fR=\fBon\fR | \fBoff\fR\fR
.ad
.sp .6
.RS 4n
Controls whether the set-\fBUID\fR bit is respected for the file system. The
default value is \fBon\fR.
.RE

.sp
.ne 2
.na
\fB\fBshareiscsi\fR=\fBon\fR | \fBoff\fR\fR
.ad
.sp .6
.RS 4n
Like the \fBsharenfs\fR property, \fBshareiscsi\fR indicates whether a
\fBZFS\fR volume is exported as an \fBiSCSI\fR target. The acceptable values
for this property are \fBon\fR, \fBoff\fR, and \fBtype=disk\fR. The default
value is \fBoff\fR. In the future, other target types might be supported. For
example, \fBtape\fR.
.sp
You might want to set \fBshareiscsi=on\fR for a file system so that all
\fBZFS\fR volumes within the file system are shared by default. However,
setting this property on a file system has no direct effect.
.RE

.sp
.ne 2
.na
\fB\fBsharesmb\fR=\fBon\fR | \fBoff\fR | \fIopts\fR\fR
.ad
.sp .6
.RS 4n
Controls whether the file system is shared by using the Solaris \fBCIFS\fR
service, and what options are to be used. A file system with the \fBsharesmb\fR
property set to \fBoff\fR is managed through traditional tools such as
\fBsharemgr\fR(1M). Otherwise, the file system is automatically shared and
unshared with the \fBzfs share\fR and \fBzfs unshare\fR commands. If the
property is set to \fBon\fR, the \fBsharemgr\fR(1M) command is invoked with no
options. Otherwise, the \fBsharemgr\fR(1M) command is invoked with options
equivalent to the contents of this property.
.sp
Because \fBSMB\fR shares requires a resource name, a unique resource name is
constructed from the dataset name. The constructed name is a copy of the
dataset name except that the characters in the dataset name, which would be
illegal in the resource name, are replaced with underscore (\fB_\fR)
characters. A pseudo property "name" is also supported that allows you to
replace the data set name with a specified name. The specified name is then
used to replace the prefix dataset in the case of inheritance. For example, if
the dataset \fBdata/home/john\fR is set to \fBname=john\fR, then
\fBdata/home/john\fR has a resource name of \fBjohn\fR. If a child dataset of
\fBdata/home/john/backups\fR, it has a resource name of \fBjohn_backups\fR.
.sp
When SMB shares are created, the SMB share name appears as an entry in the
\fB\&.zfs/shares\fR directory. You can use the \fBls\fR or \fBchmod\fR command
to display the share-level ACLs on the entries in this directory.
.sp
When the \fBsharesmb\fR property is changed for a dataset, the dataset and any
children inheriting the property are re-shared with the new options, only if
the property was previously set to \fBoff\fR, or if they were shared before the
property was changed. If the new property is set to \fBoff\fR, the file systems
are unshared.
.RE

.sp
.ne 2
.na
\fB\fBsharenfs\fR=\fBon\fR | \fBoff\fR | \fIopts\fR\fR
.ad
.sp .6
.RS 4n
Controls whether the file system is shared via \fBNFS\fR, and what options are
used. A file system with a \fBsharenfs\fR property of \fBoff\fR is managed
through traditional tools such as \fBshare\fR(1M), \fBunshare\fR(1M), and
\fBdfstab\fR(4). Otherwise, the file system is automatically shared and
unshared with the \fBzfs share\fR and \fBzfs unshare\fR commands. If the
property is set to \fBon\fR, the \fBshare\fR(1M) command is invoked with no
options. Otherwise, the \fBshare\fR(1M) command is invoked with options
equivalent to the contents of this property.
.sp
When the \fBsharenfs\fR property is changed for a dataset, the dataset and any
children inheriting the property are re-shared with the new options, only if
the property was previously \fBoff\fR, or if they were shared before the
property was changed. If the new property is \fBoff\fR, the file systems are
unshared.
.RE

.sp
.ne 2
.na
\fB\fBlogbias\fR = \fBlatency\fR | \fBthroughput\fR\fR
.ad
.sp .6
.RS 4n
Provide a hint to ZFS about handling of synchronous requests in this dataset.
If \fBlogbias\fR is set to \fBlatency\fR (the default), ZFS will use pool log
devices (if configured) to handle the requests at low latency. If \fBlogbias\fR
is set to \fBthroughput\fR, ZFS will not use configured pool log devices. ZFS
will instead optimize synchronous operations for global pool throughput and
efficient use of resources.
.RE

.sp
.ne 2
.na
\fB\fBsnapdir\fR=\fBhidden\fR | \fBvisible\fR\fR
.ad
.sp .6
.RS 4n
Controls whether the \fB\&.zfs\fR directory is hidden or visible in the root of
the file system as discussed in the "Snapshots" section. The default value is
\fBhidden\fR.
.RE

.sp
.ne 2
.na
\fB\fBsync\fR=\fBstandard\fR | \fBalways\fR | \fBdisabled\fR\fR
.ad
.sp .6
.RS 4n
Controls the behavior of synchronous requests (e.g. fsync, O_DSYNC).
\fBstandard\fR is the POSIX specified behavior of ensuring all synchronous
requests are written to stable storage and all devices are flushed to ensure
data is not cached by device controllers (this is the default). \fBalways\fR
causes every file system transaction to be written and flushed before its
system call returns. This has a large performance penalty. \fBdisabled\fR
disables synchronous requests. File system transactions are only committed to
stable storage periodically. This option will give the highest performance.
However, it is very dangerous as ZFS would be ignoring the synchronous
transaction demands of applications such as databases or NFS.  Administrators
should only use this option when the risks are understood.
.RE

.sp
.ne 2
.na
\fB\fBversion\fR=\fB1\fR | \fB2\fR | \fBcurrent\fR\fR
.ad
.sp .6
.RS 4n
The on-disk version of this file system, which is independent of the pool
version. This property can only be set to later supported versions. See the
\fBzfs upgrade\fR command.
.RE

.sp
.ne 2
.na
\fB\fBvolsize\fR=\fIsize\fR\fR
.ad
.sp .6
.RS 4n
For volumes, specifies the logical size of the volume. By default, creating a
volume establishes a reservation of equal size. For storage pools with a
version number of 9 or higher, a \fBrefreservation\fR is set instead. Any
changes to \fBvolsize\fR are reflected in an equivalent change to the
reservation (or \fBrefreservation\fR). The \fBvolsize\fR can only be set to a
multiple of \fBvolblocksize\fR, and cannot be zero.
.sp
The reservation is kept equal to the volume's logical size to prevent
unexpected behavior for consumers. Without the reservation, the volume could
run out of space, resulting in undefined behavior or data corruption, depending
on how the volume is used. These effects can also occur when the volume size is
changed while it is in use (particularly when shrinking the size). Extreme care
should be used when adjusting the volume size.
.sp
Though not recommended, a "sparse volume" (also known as "thin provisioning")
can be created by specifying the \fB-s\fR option to the \fBzfs create -V\fR
command, or by changing the reservation after the volume has been created. A
"sparse volume" is a volume where the reservation is less then the volume size.
Consequently, writes to a sparse volume can fail with \fBENOSPC\fR when the
pool is low on space. For a sparse volume, changes to \fBvolsize\fR are not
reflected in the reservation.
.RE

.sp
.ne 2
.na
\fB\fBvscan\fR=\fBon\fR | \fBoff\fR\fR
.ad
.sp .6
.RS 4n
Controls whether regular files should be scanned for viruses when a file is
opened and closed. In addition to enabling this property, the virus scan
service must also be enabled for virus scanning to occur. The default value is
\fBoff\fR.
.RE

.sp
.ne 2
.na
\fB\fBxattr\fR=\fBon\fR | \fBoff\fR\fR
.ad
.sp .6
.RS 4n
Controls whether extended attributes are enabled for this file system. The
default value is \fBon\fR.
.RE

.sp
.ne 2
.na
\fB\fBzoned\fR=\fBon\fR | \fBoff\fR\fR
.ad
.sp .6
.RS 4n
Controls whether the dataset is managed from a non-global zone. See the "Zones"
section for more information. The default value is \fBoff\fR.
.RE

.sp
.LP
The following three properties cannot be changed after the file system is
created, and therefore, should be set when the file system is created. If the
properties are not set with the \fBzfs create\fR or \fBzpool create\fR
commands, these properties are inherited from the parent dataset. If the parent
dataset lacks these properties due to having been created prior to these
features being supported, the new file system will have the default values for
these properties.
.sp
.ne 2
.na
\fB\fBcasesensitivity\fR=\fBsensitive\fR | \fBinsensitive\fR | \fBmixed\fR\fR
.ad
.sp .6
.RS 4n
Indicates whether the file name matching algorithm used by the file system
should be case-sensitive, case-insensitive, or allow a combination of both
styles of matching. The default value for the \fBcasesensitivity\fR property is
\fBsensitive\fR. Traditionally, UNIX and POSIX file systems have case-sensitive
file names.
.sp
The \fBmixed\fR value for the \fBcasesensitivity\fR property indicates that the
file system can support requests for both case-sensitive and case-insensitive
matching behavior. Currently, case-insensitive matching behavior on a file
system that supports mixed behavior is limited to the Solaris CIFS server
product. For more information about the \fBmixed\fR value behavior, see the
\fISolaris ZFS Administration Guide\fR.
.RE

.sp
.ne 2
.na
\fB\fBnormalization\fR = \fBnone\fR | \fBformC\fR | \fBformD\fR | \fBformKC\fR
| \fBformKD\fR\fR
.ad
.sp .6
.RS 4n
Indicates whether the file system should perform a \fBunicode\fR normalization
of file names whenever two file names are compared, and which normalization
algorithm should be used. File names are always stored unmodified, names are
normalized as part of any comparison process. If this property is set to a
legal value other than \fBnone\fR, and the \fButf8only\fR property was left
unspecified, the \fButf8only\fR property is automatically set to \fBon\fR. The
default value of the \fBnormalization\fR property is \fBnone\fR. This property
cannot be changed after the file system is created.
.RE

.sp
.ne 2
.na
\fB\fButf8only\fR=\fBon\fR | \fBoff\fR\fR
.ad
.sp .6
.RS 4n
Indicates whether the file system should reject file names that include
characters that are not present in the \fBUTF-8\fR character code set. If this
property is explicitly set to \fBoff\fR, the normalization property must either
not be explicitly set or be set to \fBnone\fR. The default value for the
\fButf8only\fR property is \fBoff\fR. This property cannot be changed after the
file system is created.
.RE

.sp
.LP
The \fBcasesensitivity\fR, \fBnormalization\fR, and \fButf8only\fR properties
are also new permissions that can be assigned to non-privileged users by using
the \fBZFS\fR delegated administration feature.

.SS "Temporary Mount Point Properties"
.LP
When a file system is mounted, either through \fBmount\fR(1M) for legacy mounts
or the \fBzfs mount\fR command for normal file systems, its mount options are
set according to its properties. The correlation between properties and mount
options is as follows:
.sp
.in +2
.nf
    PROPERTY                MOUNT OPTION
     devices                 devices/nodevices
     exec                    exec/noexec
     readonly                ro/rw
     setuid                  setuid/nosetuid
     xattr                   xattr/noxattr
.fi
.in -2
.sp

.sp
.LP
In addition, these options can be set on a per-mount basis using the \fB-o\fR
option, without affecting the property that is stored on disk. The values
specified on the command line override the values stored in the dataset. The
\fB-nosuid\fR option is an alias for \fBnodevices,nosetuid\fR. These properties
are reported as "temporary" by the \fBzfs get\fR command. If the properties are
changed while the dataset is mounted, the new setting overrides any temporary
settings.
.SS "User Properties"
.LP
In addition to the standard native properties, \fBZFS\fR supports arbitrary
user properties. User properties have no effect on \fBZFS\fR behavior, but
applications or administrators can use them to annotate datasets (file systems,
volumes, and snapshots).
.sp
.LP
User property names must contain a colon (\fB:\fR) character to distinguish
them from native properties. They may contain lowercase letters, numbers, and
the following punctuation characters: colon (\fB:\fR), dash (\fB-\fR), period
(\fB\&.\fR), and underscore (\fB_\fR). The expected convention is that the
property name is divided into two portions such as
\fImodule\fR\fB:\fR\fIproperty\fR, but this namespace is not enforced by
\fBZFS\fR. User property names can be at most 256 characters, and cannot begin
with a dash (\fB-\fR).
.sp
.LP
When making programmatic use of user properties, it is strongly suggested to
use a reversed \fBDNS\fR domain name for the \fImodule\fR component of property
names to reduce the chance that two independently-developed packages use the
same property name for different purposes. Property names beginning with
\fBcom.sun\fR. are reserved for use by Sun Microsystems.
.sp
.LP
The values of user properties are arbitrary strings, are always inherited, and
are never validated. All of the commands that operate on properties (\fBzfs
list\fR, \fBzfs get\fR, \fBzfs set\fR, and so forth) can be used to manipulate
both native properties and user properties. Use the \fBzfs inherit\fR command
to clear a user property . If the property is not defined in any parent
dataset, it is removed entirely. Property values are limited to 1024
characters.
.SS "ZFS Volumes as Swap or Dump Devices"
.LP
During an initial installation a swap device and dump device are created on
\fBZFS\fR volumes in the \fBZFS\fR root pool. By default, the swap area size is
based on 1/2 the size of physical memory up to 2 Gbytes. The size of the dump
device depends on the kernel's requirements at installation time. Separate
\fBZFS\fR volumes must be used for the swap area and dump devices. Do not swap
to a file on a \fBZFS\fR file system. A \fBZFS\fR swap file configuration is
not supported.
.sp
.LP
If you need to change your swap area or dump device after the system is
installed or upgraded, use the \fBswap\fR(1M) and \fBdumpadm\fR(1M) commands.
If you need to change the size of your swap area or dump device, see the
\fISolaris ZFS Administration Guide\fR.
.SH SUBCOMMANDS
.LP
All subcommands that modify state are logged persistently to the pool in their
original form.
.sp
.ne 2
.na
\fB\fBzfs ?\fR\fR
.ad
.sp .6
.RS 4n
Displays a help message.
.RE

.sp
.ne 2
.na
\fB\fBzfs create\fR [\fB-p\fR] [\fB-o\fR \fIproperty\fR=\fIvalue\fR]...
\fIfilesystem\fR\fR
.ad
.sp .6
.RS 4n
Creates a new \fBZFS\fR file system. The file system is automatically mounted
according to the \fBmountpoint\fR property inherited from the parent.
.sp
.ne 2
.na
\fB\fB-p\fR\fR
.ad
.sp .6
.RS 4n
Creates all the non-existing parent datasets. Datasets created in this manner
are automatically mounted according to the \fBmountpoint\fR property inherited
from their parent. Any property specified on the command line using the
\fB-o\fR option is ignored. If the target filesystem already exists, the
operation completes successfully.
.RE

.sp
.ne 2
.na
\fB\fB-o\fR \fIproperty\fR=\fIvalue\fR\fR
.ad
.sp .6
.RS 4n
Sets the specified property as if the command \fBzfs set\fR
\fIproperty\fR=\fIvalue\fR was invoked at the same time the dataset was
created. Any editable \fBZFS\fR property can also be set at creation time.
Multiple \fB-o\fR options can be specified. An error results if the same
property is specified in multiple \fB-o\fR options.
.RE

.RE

.sp
.ne 2
.na
\fB\fBzfs create\fR [\fB-ps\fR] [\fB-b\fR \fIblocksize\fR] [\fB-o\fR
\fIproperty\fR=\fIvalue\fR]... \fB-V\fR \fIsize\fR \fIvolume\fR\fR
.ad
.sp .6
.RS 4n
Creates a volume of the given size. The volume is exported as a block device in
\fB/dev/zvol/{dsk,rdsk}/\fR\fIpath\fR, where \fIpath\fR is the name of the
volume in the \fBZFS\fR namespace. The size represents the logical size as
exported by the device. By default, a reservation of equal size is created.
.sp
\fIsize\fR is automatically rounded up to the nearest 128 Kbytes to ensure that
the volume has an integral number of blocks regardless of \fIblocksize\fR.
.sp
.ne 2
.na
\fB\fB-p\fR\fR
.ad
.sp .6
.RS 4n
Creates all the non-existing parent datasets. Datasets created in this manner
are automatically mounted according to the \fBmountpoint\fR property inherited
from their parent. Any property specified on the command line using the
\fB-o\fR option is ignored. If the target filesystem already exists, the
operation completes successfully.
.RE

.sp
.ne 2
.na
\fB\fB-s\fR\fR
.ad
.sp .6
.RS 4n
Creates a sparse volume with no reservation. See \fBvolsize\fR in the Native
Properties section for more information about sparse volumes.
.RE

.sp
.ne 2
.na
\fB\fB-o\fR \fIproperty\fR=\fIvalue\fR\fR
.ad
.sp .6
.RS 4n
Sets the specified property as if the \fBzfs set\fR \fIproperty\fR=\fIvalue\fR
command was invoked at the same time the dataset was created. Any editable
\fBZFS\fR property can also be set at creation time. Multiple \fB-o\fR options
can be specified. An error results if the same property is specified in
multiple \fB-o\fR options.
.RE

.sp
.ne 2
.na
\fB\fB-b\fR \fIblocksize\fR\fR
.ad
.sp .6
.RS 4n
Equivalent to \fB-o\fR \fBvolblocksize\fR=\fIblocksize\fR. If this option is
specified in conjunction with \fB-o\fR \fBvolblocksize\fR, the resulting
behavior is undefined.
.RE

.RE

.sp
.ne 2
.na
\fBzfs destroy\fR [\fB-fnpRrv\fR] \fIfilesystem\fR|\fIvolume\fR
.ad
.sp .6
.RS 4n
Destroys the given dataset. By default, the command unshares any file systems
that are currently shared, unmounts any file systems that are currently
mounted, and refuses to destroy a dataset that has active dependents (children
or clones).
.sp
.ne 2
.na
\fB\fB-r\fR\fR
.ad
.sp .6
.RS 4n
Recursively destroy all children.
.RE

.sp
.ne 2
.na
\fB\fB-R\fR\fR
.ad
.sp .6
.RS 4n
Recursively destroy all dependents, including cloned file systems outside the
target hierarchy.
.RE

.sp
.ne 2
.na
\fB\fB-f\fR\fR
.ad
.sp .6
.RS 4n
Force an unmount of any file systems using the \fBunmount -f\fR command. This
option has no effect on non-file systems or unmounted file systems.
.RE

.sp
.ne 2
.na
\fB\fB-n\fR\fR
.ad
.sp .6
.RS 4n
Do a dry-run ("No-op") deletion.  No data will be deleted.  This is
useful in conjunction with the \fB-v\fR or \fB-p\fR flags to determine what
data would be deleted.
.RE

.sp
.ne 2
.na
\fB\fB-p\fR\fR
.ad
.sp .6
.RS 4n
Print machine-parsable verbose information about the deleted data.
.RE

.sp
.ne 2
.na
\fB\fB-v\fR\fR
.ad
.sp .6
.RS 4n
Print verbose information about the deleted data.
.RE
.sp
Extreme care should be taken when applying either the \fB-r\fR or the \fB-R\fR
options, as they can destroy large portions of a pool and cause unexpected
behavior for mounted file systems in use.
.RE

.sp
.ne 2
.na
\fBzfs destroy\fR [\fB-dnpRrv\fR] \fIfilesystem\fR|\fIvolume\fR@\fIsnap\fR[%\fIsnap\fR][,\fIsnap\fR[%\fIsnap\fR]]...
.ad
.sp .6
.RS 4n
The given snapshots are destroyed immediately if and only if the \fBzfs
destroy\fR command without the \fB-d\fR option would have destroyed it. Such
immediate destruction would occur, for example, if the snapshot had no clones
and the user-initiated reference count were zero.
.sp
If a snapshot does not qualify for immediate destruction, it is marked for
deferred deletion. In this state, it exists as a usable, visible snapshot until
both of the preconditions listed above are met, at which point it is destroyed.
.sp
An inclusive range of snapshots may be specified by separating the
first and last snapshots with a percent sign.
The first and/or last snapshots may be left blank, in which case the
filesystem's oldest or newest snapshot will be implied.
.sp
Multiple snapshots
(or ranges of snapshots) of the same filesystem or volume may be specified
in a comma-separated list of snapshots.
Only the snapshot's short name (the
part after the \fB@\fR) should be specified when using a range or
comma-separated list to identify multiple snapshots.
.sp
.ne 2
.na
\fB\fB-d\fR\fR
.ad
.sp .6
.RS 4n
Defer snapshot deletion.
.RE

.sp
.ne 2
.na
\fB\fB-r\fR\fR
.ad
.sp .6
.RS 4n
Destroy (or mark for deferred deletion) all snapshots with this name in
descendent file systems.
.RE

.sp
.ne 2
.na
\fB\fB-R\fR\fR
.ad
.sp .6
.RS 4n
Recursively destroy all clones of these snapshots, including the clones,
snapshots, and children.  If this flag is specified, the \fB-d\fR flag will
have no effect.
.RE

.sp
.ne 2
.na
\fB\fB-n\fR\fR
.ad
.sp .6
.RS 4n
Do a dry-run ("No-op") deletion.  No data will be deleted.  This is
useful in conjunction with the \fB-v\fR or \fB-p\fR flags to determine what
data would be deleted.
.RE

.sp
.ne 2
.na
\fB\fB-p\fR\fR
.ad
.sp .6
.RS 4n
Print machine-parsable verbose information about the deleted data.
.RE

.sp
.ne 2
.na
\fB\fB-v\fR\fR
.ad
.sp .6
.RS 4n
Print verbose information about the deleted data.
.RE

.sp
Extreme care should be taken when applying either the \fB-r\fR or the \fB-R\fR
options, as they can destroy large portions of a pool and cause unexpected
behavior for mounted file systems in use.
.RE

.sp
.ne 2
.na
\fBzfs destroy\fR \fIfilesystem\fR|\fIvolume\fR#\fIbookmark\fR
.ad
.sp .6
.RS 4n
The given bookmark is destroyed.

.RE

.sp
.ne 2
.na
\fB\fBzfs snapshot\fR [\fB-r\fR] [\fB-o\fR \fIproperty\fR=\fIvalue\fR]...
\fIfilesystem@snapname\fR|\fIvolume@snapname\fR\fR...
.ad
.sp .6
.RS 4n
Creates snapshots with the given names. All previous modifications by
successful system calls to the file system are part of the snapshots.
Snapshots are taken atomically, so that all snapshots correspond to the same
moment in time. See the "Snapshots" section for details.
.sp
.ne 2
.na
\fB\fB-r\fR\fR
.ad
.sp .6
.RS 4n
Recursively create snapshots of all descendent datasets
.RE

.sp
.ne 2
.na
\fB\fB-o\fR \fIproperty\fR=\fIvalue\fR\fR
.ad
.sp .6
.RS 4n
Sets the specified property; see \fBzfs create\fR for details.
.RE

.RE

.sp
.ne 2
.na
\fB\fBzfs rollback\fR [\fB-rRf\fR] \fIsnapshot\fR\fR
.ad
.sp .6
.RS 4n
Roll back the given dataset to a previous snapshot. When a dataset is rolled
back, all data that has changed since the snapshot is discarded, and the
dataset reverts to the state at the time of the snapshot. By default, the
command refuses to roll back to a snapshot other than the most recent one. In
order to do so, all intermediate snapshots and bookmarks must be destroyed
by specifying the \fB-r\fR option.
.sp
The \fB-rR\fR options do not recursively destroy the child snapshots of a
recursive snapshot. Only direct snapshots of the specified filesystem
are destroyed by either of these options. To completely roll back a
recursive snapshot, you must rollback the individual child snapshots.
.sp
.ne 2
.na
\fB\fB-r\fR\fR
.ad
.sp .6
.RS 4n
Destroy any snapshots and bookmarks more recent than the one specified.
.RE

.sp
.ne 2
.na
\fB\fB-R\fR\fR
.ad
.sp .6
.RS 4n
Destroy any more recent snapshots and bookmarks, as well as any clones of those
snapshots.
.RE

.sp
.ne 2
.na
\fB\fB-f\fR\fR
.ad
.sp .6
.RS 4n
Used with the \fB-R\fR option to force an unmount of any clone file systems
that are to be destroyed.
.RE

.RE

.sp
.ne 2
.na
\fB\fBzfs clone\fR [\fB-p\fR] [\fB-o\fR \fIproperty\fR=\fIvalue\fR]...
\fIsnapshot\fR \fIfilesystem\fR|\fIvolume\fR\fR
.ad
.sp .6
.RS 4n
Creates a clone of the given snapshot. See the "Clones" section for details.
The target dataset can be located anywhere in the \fBZFS\fR hierarchy, and is
created as the same type as the original.
.sp
.ne 2
.na
\fB\fB-p\fR\fR
.ad
.sp .6
.RS 4n
Creates all the non-existing parent datasets. Datasets created in this manner
are automatically mounted according to the \fBmountpoint\fR property inherited
from their parent. If the target filesystem or volume already exists, the
operation completes successfully.
.RE

.sp
.ne 2
.na
\fB\fB-o\fR \fIproperty\fR=\fIvalue\fR\fR
.ad
.sp .6
.RS 4n
Sets the specified property; see \fBzfs create\fR for details.
.RE

.RE

.sp
.ne 2
.na
\fB\fBzfs promote\fR \fIclone-filesystem\fR\fR
.ad
.sp .6
.RS 4n
Promotes a clone file system to no longer be dependent on its "origin"
snapshot. This makes it possible to destroy the file system that the clone was
created from. The clone parent-child dependency relationship is reversed, so
that the origin file system becomes a clone of the specified file system.
.sp
The snapshot that was cloned, and any snapshots previous to this snapshot, are
now owned by the promoted clone. The space they use moves from the origin file
system to the promoted clone, so enough space must be available to accommodate
these snapshots. No new space is consumed by this operation, but the space
accounting is adjusted. The promoted clone must not have any conflicting
snapshot names of its own. The \fBrename\fR subcommand can be used to rename
any conflicting snapshots.
.RE

.sp
.ne 2
.na
\fB\fBzfs rename\fR [\fB-f\fR] \fIfilesystem\fR|\fIvolume\fR|\fIsnapshot\fR\fR
.ad
.br
.na
\fB\fIfilesystem\fR|\fIvolume\fR|\fIsnapshot\fR\fR
.ad
.br
.na
\fB\fBzfs rename\fR [\fB-fp\fR] \fIfilesystem\fR|\fIvolume\fR
\fIfilesystem\fR|\fIvolume\fR\fR
.ad
.sp .6
.RS 4n
Renames the given dataset. The new target can be located anywhere in the
\fBZFS\fR hierarchy, with the exception of snapshots. Snapshots can only be
renamed within the parent file system or volume. When renaming a snapshot, the
parent file system of the snapshot does not need to be specified as part of the
second argument. Renamed file systems can inherit new mount points, in which
case they are unmounted and remounted at the new mount point.
.sp
.ne 2
.na
\fB\fB-p\fR\fR
.ad
.sp .6
.RS 4n
Creates all the nonexistent parent datasets. Datasets created in this manner
are automatically mounted according to the \fBmountpoint\fR property inherited
from their parent.
.RE

.sp
.ne 2
.na
\fB\fB-f\fR\fR
.ad
.sp .6
.RS 4n
Force unmount any filesystems that need to be unmounted in the process.
.RE

.RE

.sp
.ne 2
.na
\fB\fBzfs rename\fR \fB-r\fR \fIsnapshot\fR \fIsnapshot\fR\fR
.ad
.sp .6
.RS 4n
Recursively rename the snapshots of all descendent datasets. Snapshots are the
only dataset that can be renamed recursively.
.RE

.sp
.ne 2
.na
\fB\fBzfs\fR \fBlist\fR [\fB-r\fR|\fB-d\fR \fIdepth\fR] [\fB-Hp\fR] [\fB-o\fR
\fIproperty\fR[,\fIproperty\fR]...] [ \fB-t\fR \fItype\fR[,\fItype\fR]...] [ \fB-s\fR
\fIproperty\fR ]... [ \fB-S\fR \fIproperty\fR ]...
[\fIfilesystem\fR|\fIvolume\fR|\fIsnapshot\fR]...\fR
.ad
.sp .6
.RS 4n
Lists the property information for the given datasets in tabular form. If
specified, you can list property information by the absolute pathname or the
relative pathname. By default, all file systems and volumes are displayed.
Snapshots are displayed if the \fBlistsnaps\fR property is \fBon\fR (the
default is \fBoff\fR) . The following fields are displayed,
\fBname,used,available,referenced,mountpoint\fR.
.sp
.ne 2
.na
\fB\fB-H\fR\fR
.ad
.sp .6
.RS 4n
Used for scripting mode. Do not print headers and separate fields by a single
tab instead of arbitrary white space.
.RE

.sp
.ne 2
.na
\fB\fB-p\fR\fR
.ad
.sp .6
.RS 4n
Display numbers in parsable (exact) values.
.RE

.sp
.ne 2
.na
\fB\fB-r\fR\fR
.ad
.sp .6
.RS 4n
Recursively display any children of the dataset on the command line.
.RE

.sp
.ne 2
.na
\fB\fB-d\fR \fIdepth\fR\fR
.ad
.sp .6
.RS 4n
Recursively display any children of the dataset, limiting the recursion to
\fIdepth\fR. A depth of \fB1\fR will display only the dataset and its direct
children.
.RE

.sp
.ne 2
.na
\fB\fB-o\fR \fIproperty\fR\fR
.ad
.sp .6
.RS 4n
A comma-separated list of properties to display. The property must be:
.RS +4
.TP
.ie t \(bu
.el o
One of the properties described in the "Native Properties" section
.RE
.RS +4
.TP
.ie t \(bu
.el o
A user property
.RE
.RS +4
.TP
.ie t \(bu
.el o
The value \fBname\fR to display the dataset name
.RE
.RS +4
.TP
.ie t \(bu
.el o
The value \fBspace\fR to display space usage properties on file systems and
volumes. This is a shortcut for specifying \fB-o
name,avail,used,usedsnap,usedds,usedrefreserv,usedchild\fR \fB-t
filesystem,volume\fR syntax.
.RE
.RE

.sp
.ne 2
.na
\fB\fB-s\fR \fIproperty\fR\fR
.ad
.sp .6
.RS 4n
A property for sorting the output by column in ascending order based on the
value of the property. The property must be one of the properties described in
the "Properties" section, or the special value \fBname\fR to sort by the
dataset name. Multiple properties can be specified at one time using multiple
\fB-s\fR property options. Multiple \fB-s\fR options are evaluated from left to
right in decreasing order of importance.
.sp
The following is a list of sorting criteria:
.RS +4
.TP
.ie t \(bu
.el o
Numeric types sort in numeric order.
.RE
.RS +4
.TP
.ie t \(bu
.el o
String types sort in alphabetical order.
.RE
.RS +4
.TP
.ie t \(bu
.el o
Types inappropriate for a row sort that row to the literal bottom, regardless
of the specified ordering.
.RE
.RS +4
.TP
.ie t \(bu
.el o
If no sorting options are specified the existing behavior of \fBzfs list\fR is
preserved.
.RE
.RE

.sp
.ne 2
.na
\fB\fB-S\fR \fIproperty\fR\fR
.ad
.sp .6
.RS 4n
Same as the \fB-s\fR option, but sorts by property in descending order.
.RE

.sp
.ne 2
.na
\fB\fB-t\fR \fItype\fR\fR
.ad
.sp .6
.RS 4n
A comma-separated list of types to display, where \fItype\fR is one of
\fBfilesystem\fR, \fBsnapshot\fR , \fBvolume\fR, \fBbookmark\fR, or \fBall\fR.
For example, specifying \fB-t snapshot\fR displays only snapshots.
.RE

.RE

.sp
.ne 2
.na
\fB\fBzfs set\fR \fIproperty\fR=\fIvalue\fR
\fIfilesystem\fR|\fIvolume\fR|\fIsnapshot\fR...\fR
.ad
.sp .6
.RS 4n
Sets the property to the given value for each dataset. Only some properties can
be edited. See the "Properties" section for more information on what properties
can be set and acceptable values. Numeric values can be specified as exact
values, or in a human-readable form with a suffix of \fBB\fR, \fBK\fR, \fBM\fR,
\fBG\fR, \fBT\fR, \fBP\fR, \fBE\fR, \fBZ\fR (for bytes, kilobytes, megabytes,
gigabytes, terabytes, petabytes, exabytes, or zettabytes, respectively). User
properties can be set on snapshots. For more information, see the "User
Properties" section.
.RE

.sp
.ne 2
.na
\fB\fBzfs get\fR [\fB-r\fR|\fB-d\fR \fIdepth\fR] [\fB-Hp\fR] [\fB-o\fR
\fIfield\fR[,\fIfield\fR]... [\fB-t\fR \fItype\fR[,\fItype\fR]...] [\fB-s\fR \fIsource\fR[,\fIsource\fR]... \fBall\fR |
\fIproperty\fR[,\fIproperty\fR]... \fIfilesystem\fR|\fIvolume\fR|\fIsnapshot\fR...\fR
.ad
.sp .6
.RS 4n
Displays properties for the given datasets. If no datasets are specified, then
the command displays properties for all datasets on the system. For each
property, the following columns are displayed:
.sp
.in +2
.nf
    name      Dataset name
     property  Property name
     value     Property value
     source    Property source. Can either be local, default,
               temporary, inherited, or none (-).
.fi
.in -2
.sp

All columns are displayed by default, though this can be controlled by using
the \fB-o\fR option. This command takes a comma-separated list of properties as
described in the "Native Properties" and "User Properties" sections.
.sp
The special value \fBall\fR can be used to display all properties that apply to
the given dataset's type (filesystem, volume, snapshot, or bookmark).
.sp
.ne 2
.na
\fB\fB-r\fR\fR
.ad
.sp .6
.RS 4n
Recursively display properties for any children.
.RE

.sp
.ne 2
.na
\fB\fB-d\fR \fIdepth\fR\fR
.ad
.sp .6
.RS 4n
Recursively display any children of the dataset, limiting the recursion to
\fIdepth\fR. A depth of \fB1\fR will display only the dataset and its direct
children.
.RE

.sp
.ne 2
.na
\fB\fB-H\fR\fR
.ad
.sp .6
.RS 4n
Display output in a form more easily parsed by scripts. Any headers are
omitted, and fields are explicitly separated by a single tab instead of an
arbitrary amount of space.
.RE

.sp
.ne 2
.na
\fB\fB-o\fR \fIfield\fR\fR
.ad
.sp .6
.RS 4n
A comma-separated list of columns to display. \fBname,property,value,source\fR
is the default value.
.RE

.sp
.ne 2
.na
\fB\fB-s\fR \fIsource\fR\fR
.ad
.sp .6
.RS 4n
A comma-separated list of sources to display. Those properties coming from a
source other than those in this list are ignored. Each source must be one of
the following: \fBlocal,default,inherited,temporary,none\fR. The default value
is all sources.
.RE

.sp
.ne 2
.na
\fB\fB-p\fR\fR
.ad
.sp .6
.RS 4n
Display numbers in parsable (exact) values.
.RE

.RE

.sp
.ne 2
.na
\fB\fBzfs inherit\fR [\fB-r\fR] \fIproperty\fR
\fIfilesystem\fR|\fIvolume\fR|\fIsnapshot\fR...\fR
.ad
.sp .6
.RS 4n
Clears the specified property, causing it to be inherited from an ancestor. If
no ancestor has the property set, then the default value is used. See the
"Properties" section for a listing of default values, and details on which
properties can be inherited.
.sp
.ne 2
.na
\fB\fB-r\fR\fR
.ad
.sp .6
.RS 4n
Recursively inherit the given property for all children.
.RE

.RE

.sp
.ne 2
.na
\fB\fBzfs upgrade\fR [\fB-v\fR]\fR
.ad
.sp .6
.RS 4n
Displays a list of file systems that are not the most recent version.
.RE

.sp
.ne 2
.na
\fB\fBzfs upgrade\fR [\fB-r\fR] [\fB-V\fR \fIversion\fR] [\fB-a\fR |
\fIfilesystem\fR]\fR
.ad
.sp .6
.RS 4n
Upgrades file systems to a new on-disk version. Once this is done, the file
systems will no longer be accessible on systems running older versions of the
software. \fBzfs send\fR streams generated from new snapshots of these file
systems cannot be accessed on systems running older versions of the software.
.sp
In general, the file system version is independent of the pool version. See
\fBzpool\fR(1M) for information on the \fBzpool upgrade\fR command.
.sp
In some cases, the file system version and the pool version are interrelated
and the pool version must be upgraded before the file system version can be
upgraded.
.sp
.ne 2
.na
\fB\fB-a\fR\fR
.ad
.sp .6
.RS 4n
Upgrade all file systems on all imported pools.
.RE

.sp
.ne 2
.na
\fB\fIfilesystem\fR\fR
.ad
.sp .6
.RS 4n
Upgrade the specified file system.
.RE

.sp
.ne 2
.na
\fB\fB-r\fR\fR
.ad
.sp .6
.RS 4n
Upgrade the specified file system and all descendent file systems
.RE

.sp
.ne 2
.na
\fB\fB-V\fR \fIversion\fR\fR
.ad
.sp .6
.RS 4n
Upgrade to the specified \fIversion\fR. If the \fB-V\fR flag is not specified,
this command upgrades to the most recent version. This option can only be used
to increase the version number, and only up to the most recent version
supported by this software.
.RE

.RE

.sp
.ne 2
.na
\fBzfs\fR \fBuserspace\fR [\fB-Hinp\fR] [\fB-o\fR \fIfield\fR[,\fIfield\fR]...]
[\fB-s\fR \fIfield\fR]...
[\fB-S\fR \fIfield\fR]...
[\fB-t\fR \fItype\fR[,\fItype\fR]...] \fIfilesystem\fR|\fIsnapshot\fR
.ad
.sp .6
.RS 4n
Displays space consumed by, and quotas on, each user in the specified
filesystem or snapshot. This corresponds to the \fBuserused@\fR\fIuser\fR and
\fBuserquota@\fR\fIuser\fR properties.
.sp
.ne 2
.na
\fB\fB-n\fR\fR
.ad
.sp .6
.RS 4n
Print numeric ID instead of user/group name.
.RE

.sp
.ne 2
.na
\fB\fB-H\fR\fR
.ad
.sp .6
.RS 4n
Do not print headers, use tab-delimited output.
.RE

.sp
.ne 2
.na
\fB\fB-p\fR\fR
.ad
.sp .6
.RS 4n
Use exact (parsable) numeric output.
.RE

.sp
.ne 2
.na
\fB\fB-o\fR \fIfield\fR[,\fIfield\fR]...\fR
.ad
.sp .6
.RS 4n
Display only the specified fields from the following
set: \fBtype, name, used, quota\fR. The default is to display all fields.
.RE

.sp
.ne 2
.na
\fB\fB-s\fR \fIfield\fR\fR
.ad
.sp .6
.RS 4n
Sort output by this field. The \fIs\fR and \fIS\fR flags may be specified
multiple times to sort first by one field, then by another. The default is
\fB-s type\fR \fB-s name\fR.
.RE

.sp
.ne 2
.na
\fB\fB-S\fR \fIfield\fR\fR
.ad
.sp .6
.RS 4n
Sort by this field in reverse order. See \fB-s\fR.
.RE

.sp
.ne 2
.na
\fB\fB-t\fR \fItype\fR[,\fItype\fR]...\fR
.ad
.sp .6
.RS 4n
Print only the specified types from the following
set: \fBall, posixuser, smbuser, posixgroup, smbgroup\fR. The default
is \fB-t posixuser,smbuser\fR. The default can be changed to include group
types.
.RE

.sp
.ne 2
.na
\fB\fB-i\fR\fR
.ad
.sp .6
.RS 4n
Translate SID to POSIX ID. The POSIX ID may be ephemeral if no mapping exists.
Normal POSIX interfaces (for example, \fBstat\fR(2), \fBls\fR \fB-l\fR) perform
this translation, so the \fB-i\fR option allows the output from \fBzfs
userspace\fR to be compared directly with those utilities. However, \fB-i\fR
may lead to confusion if some files were created by an SMB user before a
SMB-to-POSIX name mapping was established. In such a case, some files will be owned
by the SMB entity and some by the POSIX entity. However, the \fB-i\fR option
will report that the POSIX entity has the total usage and quota for both.
.RE

.RE

.sp
.ne 2
.na
\fBzfs\fR \fBgroupspace\fR [\fB-Hinp\fR] [\fB-o\fR \fIfield\fR[,\fIfield\fR]...]
[\fB-s\fR \fIfield\fR]...
[\fB-S\fR \fIfield\fR]...
[\fB-t\fR \fItype\fR[,\fItype\fR]...] \fIfilesystem\fR|\fIsnapshot\fR
.ad
.sp .6
.RS 4n
Displays space consumed by, and quotas on, each group in the specified
filesystem or snapshot. This subcommand is identical to \fBzfs userspace\fR,
except that the default types to display are \fB-t posixgroup,smbgroup\fR.
.RE

.sp
.ne 2
.na
\fB\fBzfs mount\fR\fR
.ad
.sp .6
.RS 4n
Displays all \fBZFS\fR file systems currently mounted.
.RE

.sp
.ne 2
.na
\fB\fBzfs mount\fR [\fB-vO\fR] [\fB-o\fR \fIoptions\fR] \fB-a\fR |
\fIfilesystem\fR\fR
.ad
.sp .6
.RS 4n
Mounts \fBZFS\fR file systems. Invoked automatically as part of the boot
process.
.sp
.ne 2
.na
\fB\fB-o\fR \fIoptions\fR\fR
.ad
.sp .6
.RS 4n
An optional, comma-separated list of mount options to use temporarily for the
duration of the mount. See the "Temporary Mount Point Properties" section for
details.
.RE

.sp
.ne 2
.na
\fB\fB-O\fR\fR
.ad
.sp .6
.RS 4n
Perform an overlay mount. See \fBmount\fR(1M) for more information.
.RE

.sp
.ne 2
.na
\fB\fB-v\fR\fR
.ad
.sp .6
.RS 4n
Report mount progress.
.RE

.sp
.ne 2
.na
\fB\fB-a\fR\fR
.ad
.sp .6
.RS 4n
Mount all available \fBZFS\fR file systems. Invoked automatically as part of
the boot process.
.RE

.sp
.ne 2
.na
\fB\fIfilesystem\fR\fR
.ad
.sp .6
.RS 4n
Mount the specified filesystem.
.RE

.RE

.sp
.ne 2
.na
\fB\fBzfs unmount\fR [\fB-f\fR] \fB-a\fR | \fIfilesystem\fR|\fImountpoint\fR\fR
.ad
.sp .6
.RS 4n
Unmounts currently mounted \fBZFS\fR file systems. Invoked automatically as
part of the shutdown process.
.sp
.ne 2
.na
\fB\fB-f\fR\fR
.ad
.sp .6
.RS 4n
Forcefully unmount the file system, even if it is currently in use.
.RE

.sp
.ne 2
.na
\fB\fB-a\fR\fR
.ad
.sp .6
.RS 4n
Unmount all available \fBZFS\fR file systems. Invoked automatically as part of
the boot process.
.RE

.sp
.ne 2
.na
\fB\fIfilesystem\fR|\fImountpoint\fR\fR
.ad
.sp .6
.RS 4n
Unmount the specified filesystem. The command can also be given a path to a
\fBZFS\fR file system mount point on the system.
.RE

.RE

.sp
.ne 2
.na
\fB\fBzfs share\fR \fB-a\fR | \fIfilesystem\fR\fR
.ad
.sp .6
.RS 4n
Shares available \fBZFS\fR file systems.
.sp
.ne 2
.na
\fB\fB-a\fR\fR
.ad
.sp .6
.RS 4n
Share all available \fBZFS\fR file systems. Invoked automatically as part of
the boot process.
.RE

.sp
.ne 2
.na
\fB\fIfilesystem\fR\fR
.ad
.sp .6
.RS 4n
Share the specified filesystem according to the \fBsharenfs\fR and
\fBsharesmb\fR properties. File systems are shared when the \fBsharenfs\fR or
\fBsharesmb\fR property is set.
.RE

.RE

.sp
.ne 2
.na
\fB\fBzfs unshare\fR \fB-a\fR | \fIfilesystem\fR|\fImountpoint\fR\fR
.ad
.sp .6
.RS 4n
Unshares currently shared \fBZFS\fR file systems. This is invoked automatically
as part of the shutdown process.
.sp
.ne 2
.na
\fB\fB-a\fR\fR
.ad
.sp .6
.RS 4n
Unshare all available \fBZFS\fR file systems. Invoked automatically as part of
the boot process.
.RE

.sp
.ne 2
.na
\fB\fIfilesystem\fR|\fImountpoint\fR\fR
.ad
.sp .6
.RS 4n
Unshare the specified filesystem. The command can also be given a path to a
\fBZFS\fR file system shared on the system.
.RE

.RE

.sp
.ne 2
.na
<<<<<<< HEAD
\fBzfs send\fR [\fB-DnPpRvs\fR] [\fB-\fR[\fBiI\fR] \fIsnapshot\fR] \fIsnapshot\fR
=======
\fB\fBzfs bookmark\fR \fIsnapshot\fR \fIbookmark\fR\fR
.ad
.sp .6
.RS 4n
Creates a bookmark of the given snapshot.  Bookmarks mark the point in time
when the snapshot was created, and can be used as the incremental source for
a \fBzfs send\fR command.
.sp
This feature must be enabled to be used.
See \fBzpool-features\fR(5) for details on ZFS feature flags and the
\fBbookmarks\fR feature.
.RE


.sp
.ne 2
.na
\fBzfs send\fR [\fB-DnPpRv\fR] [\fB-\fR[\fBiI\fR] \fIsnapshot\fR] \fIsnapshot\fR
>>>>>>> 7a3fc0cc
.ad
.sp .6
.RS 4n
Creates a stream representation of the second \fIsnapshot\fR, which is written
to standard output. The output can be redirected to a file or to a different
system (for example, using \fBssh\fR(1). By default, a full stream is
generated.
.sp
.ne 2
.na
\fB\fB-i\fR \fIsnapshot\fR\fR
.ad
.sp .6
.RS 4n
Generate an incremental stream from the first \fIsnapshot\fR
(the incremental source) to the second \fIsnapshot\fR (the incremental target).
The incremental source can be specified as the last component of the
snapshot name (the \fB@\fR character and following) and
it is assumed to be from the same file system as the incremental target.
.sp
If the destination is a clone, the source may be the origin snapshot, which
must be fully specified (for example, \fBpool/fs@origin\fR, not just
\fB@origin\fR).
.RE

.sp
.ne 2
.na
\fB\fB-I\fR \fIsnapshot\fR\fR
.ad
.sp .6
.RS 4n
Generate a stream package that sends all intermediary snapshots from the first
snapshot to the second snapshot. For example, \fB-I @a fs@d\fR is
similar to \fB-i @a fs@b; -i @b fs@c; -i @c fs@d\fR. The incremental
source may be specified as with the \fB-i\fR option.
.RE

.sp
.ne 2
.na
\fB\fB-R\fR\fR
.ad
.sp .6
.RS 4n
Generate a replication stream package, which will replicate the specified
filesystem, and all descendent file systems, up to the named snapshot. When
received, all properties, snapshots, descendent file systems, and clones are
preserved.
.sp
If the \fB-i\fR or \fB-I\fR flags are used in conjunction with the \fB-R\fR
flag, an incremental replication stream is generated. The current values of
properties, and current snapshot and file system names are set when the stream
is received. If the \fB-F\fR flag is specified when this stream is received,
snapshots and file systems that do not exist on the sending side are destroyed.
.RE

.sp
.ne 2
.na
\fB\fB-D\fR\fR
.ad
.sp .6
.RS 4n
Generate a deduplicated stream.  Blocks which would have been sent multiple
times in the send stream will only be sent once.  The receiving system must
also support this feature to recieve a deduplicated stream.  This flag can
be used regardless of the dataset's \fBdedup\fR property, but performance
will be much better if the filesystem uses a dedup-capable checksum (eg.
\fBsha256\fR).
.RE

.sp
.ne 2
.na
\fB\fB-p\fR\fR
.ad
.sp .6
.RS 4n
Include the dataset's properties in the stream.  This flag is implicit when
\fB-R\fR is specified.  The receiving system must also support this feature.
.RE

.sp
.ne 2
.na
\fB\fB-n\fR\fR
.ad
.sp .6
.RS 4n
Do a dry-run ("No-op") send.  Do not generate any actual send data.  This is
useful in conjunction with the \fB-v\fR or \fB-P\fR flags to determine what
data will be sent.
.RE

.sp
.ne 2
.na
\fB\fB-s\fR\fR
.ad
.sp .6
.RS 4n
Calculate send stream size.  Do not generate any actual send data.  This is
useful when one needs to know stream size in order to store the stream externally.
With \fB-v\fR specified, provides info on stream header and stream data portion
sizes, in addition to the total stream size.
.RE

.sp
.ne 2
.na
\fB\fB-P\fR\fR
.ad
.sp .6
.RS 4n
Print machine-parsable verbose information about the stream package generated.
.RE

.sp
.ne 2
.na
\fB\fB-v\fR\fR
.ad
.sp .6
.RS 4n
Print verbose information about the stream package generated.  This information
includes a per-second report of how much data has been sent.
.RE

The format of the stream is committed. You will be able to receive your streams
on future versions of \fBZFS\fR.
.RE

.sp
.ne 2
.na
\fBzfs send\fR [\fB-i\fR \fIsnapshot\fR|\fIbookmark\fR] \fIfilesystem\fR|\fIvolume\fR|\fIsnapshot\fR
.ad
.sp .6
.RS 4n
Generate a send stream, which may be of a filesystem, and may be
incremental from a bookmark.  If the destination is a filesystem or volume,
the pool must be read-only, or the filesystem must not be mounted.  When the
stream generated from a filesystem or volume is received, the default snapshot
name will be "--head--".

.sp
.ne 2
.na
\fB-i\fR \fIsnapshot\fR|\fIbookmark\fR
.ad
.sp .6
.RS 4n
Generate an incremental send stream.  The incremental source must be an earlier
snapshot in the destination's history. It will commonly be an earlier
snapshot in the destination's filesystem, in which case it can be
specified as the last component of the name (the \fB#\fR or \fB@\fR character
and following).
.sp
If the incremental target is a clone, the incremental source can
be the origin snapshot, or an earlier snapshot in the origin's filesystem,
or the origin's origin, etc.
.RE

.RE

.sp
.ne 2
.na
\fB\fBzfs receive\fR [\fB-vnFu\fR]
\fIfilesystem\fR|\fIvolume\fR|\fIsnapshot\fR\fR
.ad
.br
.na
\fB\fBzfs receive\fR [\fB-vnFu\fR] [\fB-d\fR|\fB-e\fR] \fIfilesystem\fR\fR
.ad
.sp .6
.RS 4n
Creates a snapshot whose contents are as specified in the stream provided on
standard input. If a full stream is received, then a new file system is created
as well. Streams are created using the \fBzfs send\fR subcommand, which by
default creates a full stream. \fBzfs recv\fR can be used as an alias for
\fBzfs receive\fR.
.sp
If an incremental stream is received, then the destination file system must
already exist, and its most recent snapshot must match the incremental stream's
source. For \fBzvols\fR, the destination device link is destroyed and
recreated, which means the \fBzvol\fR cannot be accessed during the
\fBreceive\fR operation.
.sp
When a snapshot replication package stream that is generated by using the
\fBzfs send\fR \fB-R\fR command is  received, any snapshots that do not exist
on the sending location are destroyed by using the \fBzfs destroy\fR \fB-d\fR
command.
.sp
The name of the snapshot (and file system, if a full stream is received) that
this subcommand creates depends on the argument type and the use of the
\fB-d\fR or \fB-e\fR options.
.sp
If the argument is a snapshot name, the specified \fIsnapshot\fR is created. If
the argument is a file system or volume name, a snapshot with the same name as
the sent snapshot is created within the specified \fIfilesystem\fR or
\fIvolume\fR.  If neither of the \fB-d\fR or \fB-e\fR options are specified,
the provided target snapshot name is used exactly as provided.
.sp
The \fB-d\fR and \fB-e\fR options cause the file system name of the target
snapshot to be determined by appending a portion of the sent snapshot's name to
the specified target \fIfilesystem\fR. If the \fB-d\fR option is specified, all
but the first element of the sent snapshot's file system path (usually the
pool name) is used and any required intermediate file systems within the
specified one are created.  If the \fB-e\fR option is specified, then only the
last element of the sent snapshot's file system name (i.e. the name of the
source file system itself) is used as the target file system name.
.sp
.ne 2
.na
\fB\fB-d\fR\fR
.ad
.sp .6
.RS 4n
Discard the first element of the sent snapshot's file system name, using
the remaining elements to determine the name of the target file system for
the new snapshot as described in the paragraph above.
.RE

.sp
.ne 2
.na
\fB\fB-e\fR\fR
.ad
.sp .6
.RS 4n
Discard all but the last element of the sent snapshot's file system name,
using that element to determine the name of the target file system for
the new snapshot as described in the paragraph above.
.RE

.sp
.ne 2
.na
\fB\fB-u\fR\fR
.ad
.sp .6
.RS 4n
File system that is associated with the received stream is not mounted.
.RE

.sp
.ne 2
.na
\fB\fB-v\fR\fR
.ad
.sp .6
.RS 4n
Print verbose information about the stream and the time required to perform the
receive operation.
.RE

.sp
.ne 2
.na
\fB\fB-n\fR\fR
.ad
.sp .6
.RS 4n
Do not actually receive the stream. This can be useful in conjunction with the
\fB-v\fR option to verify the name the receive operation would use.
.RE

.sp
.ne 2
.na
\fB\fB-F\fR\fR
.ad
.sp .6
.RS 4n
Force a rollback of the file system to the most recent snapshot before
performing the receive operation. If receiving an incremental replication
stream (for example, one generated by \fBzfs send -R -[iI]\fR), destroy
snapshots and file systems that do not exist on the sending side.
.RE

.RE

.sp
.ne 2
.na
\fB\fBzfs allow\fR \fIfilesystem\fR | \fIvolume\fR\fR
.ad
.sp .6
.RS 4n
Displays permissions that have been delegated on the specified filesystem or
volume. See the other forms of \fBzfs allow\fR for more information.
.RE

.sp
.ne 2
.na
\fB\fBzfs allow\fR [\fB-ldug\fR] \fIuser\fR|\fIgroup\fR[,\fIuser\fR|\fIgroup\fR]...
\fIperm\fR|@\fIsetname\fR[,\fIperm\fR|@\fIsetname\fR]... \fIfilesystem\fR|\fIvolume\fR\fR
.ad
.br
.na
\fB\fBzfs allow\fR [\fB-ld\fR] \fB-e\fR|\fBeveryone\fR \fIperm\fR|@\fIsetname\fR[,\fIperm\fR|@\fIsetname\fR]...
\fIfilesystem\fR|\fIvolume\fR\fR
.ad
.sp .6
.RS 4n
Delegates \fBZFS\fR administration permission for the file systems to
non-privileged users.
.sp
.ne 2
.na
[\fB-ug\fR] \fIuser\fR|\fIgroup\fR[,\fIuser\fR|\fIgroup\fR]...
.ad
.sp .6
.RS 4n
Specifies to whom the permissions are delegated. Multiple entities can be
specified as a comma-separated list. If neither of the \fB-ug\fR options are
specified, then the argument is interpreted preferentially as the keyword
\fBeveryone,\fR then as a user name, and lastly as a group name. To specify a user
or group named "everyone", use the \fB-u\fR or \fB-g\fR options. To specify a
group with the same name as a user, use the \fB-g\fR options.
.RE

.sp
.ne 2
.na
\fB-e\fR|\fBeveryone\fR
.ad
.sp .6
.RS 4n
Specifies that the permissions be delegated to everyone.
.RE

.sp
.ne 2
.na
\fIperm\fR|@\fIsetname\fR[,\fIperm\fR|@\fIsetname\fR]...
.ad
.sp .6
.RS 4n
The permissions to delegate. Multiple permissions
may be specified as a comma-separated list. Permission names are the same as
\fBZFS\fR subcommand and property names. See the property list below. Property
set names, which begin with an at sign (\fB@\fR) , may be specified. See the
\fB-s\fR form below for details.
.RE

.sp
.ne 2
.na
[\fB-ld\fR] \fIfilesystem\fR|\fIvolume\fR
.ad
.sp .6
.RS 4n
Specifies where the permissions are delegated. If neither of the \fB-ld\fR
options are specified, or both are, then the permissions are allowed for the
file system or volume, and all of its descendents. If only the \fB-l\fR option
is used, then is allowed "locally" only for the specified file system. If only
the \fB-d\fR option is used, then is allowed only for the descendent file
systems.
.RE

.RE

.sp
.LP
Permissions are generally the ability to use a \fBZFS\fR subcommand or change a
\fBZFS\fR property. The following permissions are available:
.sp
.in +2
.nf
NAME             TYPE           NOTES
allow            subcommand     Must also have the permission that is being
                                allowed
clone            subcommand     Must also have the 'create' ability and 'mount'
                                ability in the origin file system
create           subcommand     Must also have the 'mount' ability
destroy          subcommand     Must also have the 'mount' ability
diff             subcommand     Allows lookup of paths within a dataset
                                given an object number, and the ability to
                                create snapshots necessary to 'zfs diff'.
mount            subcommand     Allows mount/umount of ZFS datasets
promote          subcommand     Must also have the 'mount'
                                and 'promote' ability in the origin file system
receive          subcommand     Must also have the 'mount' and 'create' ability
rename           subcommand     Must also have the 'mount' and 'create'
                                ability in the new parent
rollback         subcommand     Must also have the 'mount' ability
send             subcommand
share            subcommand     Allows sharing file systems over NFS or SMB
                                protocols
snapshot         subcommand     Must also have the 'mount' ability
groupquota       other          Allows accessing any groupquota@... property
groupused        other          Allows reading any groupused@... property
userprop         other          Allows changing any user property
userquota        other          Allows accessing any userquota@... property
userused         other          Allows reading any userused@... property

aclinherit       property
aclmode          property
atime            property
canmount         property
casesensitivity  property
checksum         property
compression      property
copies           property
devices          property
exec             property
mountpoint       property
nbmand           property
normalization    property
primarycache     property
quota            property
readonly         property
recordsize       property
refquota         property
refreservation   property
reservation      property
secondarycache   property
setuid           property
shareiscsi       property
sharenfs         property
sharesmb         property
snapdir          property
utf8only         property
version          property
volblocksize     property
volsize          property
vscan            property
xattr            property
zoned            property
.fi
.in -2
.sp

.sp
.ne 2
.na
\fB\fBzfs allow\fR \fB-c\fR \fIperm\fR|@\fIsetname\fR[,\fIperm\fR|@\fIsetname\fR]...
\fIfilesystem\fR|\fIvolume\fR\fR
.ad
.sp .6
.RS 4n
Sets "create time" permissions. These permissions are granted (locally) to the
creator of any newly-created descendent file system.
.RE

.sp
.ne 2
.na
\fB\fBzfs allow\fR \fB-s\fR @\fIsetname\fR \fIperm\fR|@\fIsetname\fR[,\fIperm\fR|@\fIsetname\fR]...
\fIfilesystem\fR|\fIvolume\fR\fR
.ad
.sp .6
.RS 4n
Defines or adds permissions to a permission set. The set can be used by other
\fBzfs allow\fR commands for the specified file system and its descendents.
Sets are evaluated dynamically, so changes to a set are immediately reflected.
Permission sets follow the same naming restrictions as ZFS file systems, but
the name must begin with an "at sign" (\fB@\fR), and can be no more than 64
characters long.
.RE

.sp
.ne 2
.na
\fB\fBzfs unallow\fR [\fB-rldug\fR] \fIuser\fR|\fIgroup\fR[,\fIuser\fR|\fIgroup\fR]...
[\fIperm\fR|@\fIsetname\fR[,\fIperm\fR|@\fIsetname\fR]...] \fIfilesystem\fR|\fIvolume\fR\fR
.ad
.br
.na
\fB\fBzfs unallow\fR [\fB-rld\fR] \fB-e\fR|\fBeveryone\fR [\fIperm\fR|@\fIsetname\fR[,\fIperm\fR|@\fIsetname\fR]...]
\fIfilesystem\fR|\fIvolume\fR\fR
.ad
.br
.na
\fB\fBzfs unallow\fR [\fB-r\fR] \fB-c\fR [\fIperm\fR|@\fIsetname\fR[,\fIperm\fR|@\fIsetname\fR]...]\fR
.ad
.br
.na
\fB\fIfilesystem\fR|\fIvolume\fR\fR
.ad
.sp .6
.RS 4n
Removes permissions that were granted with the \fBzfs allow\fR command. No
permissions are explicitly denied, so other permissions granted are still in
effect. For example, if the permission is granted by an ancestor. If no
permissions are specified, then all permissions for the specified \fIuser\fR,
\fIgroup\fR, or everyone are removed. Specifying \fBeveryone\fR (or using the
\fB-e\fR option) only removes the permissions that were granted to everyone,
not all permissions for every user and group. See the \fBzfs allow\fR command
for a description of the \fB-ldugec\fR options.
.sp
.ne 2
.na
\fB\fB-r\fR\fR
.ad
.sp .6
.RS 4n
Recursively remove the permissions from this file system and all descendents.
.RE

.RE

.sp
.ne 2
.na
\fB\fBzfs unallow\fR [\fB-r\fR] \fB-s\fR @\fIsetname\fR
[\fIperm\fR|@\fIsetname\fR[,\fIperm\fR|@\fIsetname\fR]...]\fR
.ad
.br
.na
\fB\fIfilesystem\fR|\fIvolume\fR\fR
.ad
.sp .6
.RS 4n
Removes permissions from a permission set. If no permissions are specified,
then all permissions are removed, thus removing the set entirely.
.RE

.sp
.ne 2
.na
\fB\fBzfs hold\fR [\fB-r\fR] \fItag\fR \fIsnapshot\fR...\fR
.ad
.sp .6
.RS 4n
Adds a single reference, named with the \fItag\fR argument, to the specified
snapshot or snapshots. Each snapshot has its own tag namespace, and tags must
be unique within that space.
.sp
If a hold exists on a snapshot, attempts to destroy that snapshot by using the
\fBzfs destroy\fR command return \fBEBUSY\fR.
.sp
.ne 2
.na
\fB\fB-r\fR\fR
.ad
.sp .6
.RS 4n
Specifies that a hold with the given tag is applied recursively to the
snapshots of all descendent file systems.
.RE

.RE

.sp
.ne 2
.na
\fB\fBzfs holds\fR [\fB-r\fR] \fIsnapshot\fR...\fR
.ad
.sp .6
.RS 4n
Lists all existing user references for the given snapshot or snapshots.
.sp
.ne 2
.na
\fB\fB-r\fR\fR
.ad
.sp .6
.RS 4n
Lists the holds that are set on the named descendent snapshots, in addition to
listing the holds on the named snapshot.
.RE

.RE

.sp
.ne 2
.na
\fB\fBzfs release\fR [\fB-r\fR] \fItag\fR \fIsnapshot\fR...\fR
.ad
.sp .6
.RS 4n
Removes a single reference, named with the \fItag\fR argument, from the
specified snapshot or snapshots. The tag must already exist for each snapshot.
.sp
If a hold exists on a snapshot, attempts to destroy that snapshot by using the
\fBzfs destroy\fR command return \fBEBUSY\fR.
.sp
.ne 2
.na
\fB\fB-r\fR\fR
.ad
.sp .6
.RS 4n
Recursively releases a hold with the given tag on the snapshots of all
descendent file systems.
.RE

.sp
.ne 2
.na
\fBzfs diff\fR [\fB-FHt\fR] \fIsnapshot\fR \fIsnapshot|filesystem\fR
.ad
.sp .6
.RS 4n
Display the difference between a snapshot of a given filesystem and another
snapshot of that filesystem from a later time or the current contents of the
filesystem.  The first column is a character indicating the type of change,
the other columns indicate pathname, new pathname (in case of rename), change
in link count, and optionally file type and/or change time.

The types of change are:
.in +2
.nf
-       The path has been removed
+       The path has been created
M       The path has been modified
R       The path has been renamed
.fi
.in -2
.sp
.ne 2
.na
\fB-F\fR
.ad
.sp .6
.RS 4n
Display an indication of the type of file, in a manner similar to the \fB-F\fR
option of \fBls\fR(1).
.in +2
.nf
B       Block device
C       Character device
/       Directory
>       Door
|       Named pipe
@       Symbolic link
P       Event port
=       Socket
F       Regular file
.fi
.in -2
.RE
.sp
.ne 2
.na
\fB-H\fR
.ad
.sp .6
.RS 4n
Give more parsable tab-separated output, without header lines and without arrows.
.RE
.sp
.ne 2
.na
\fB-t\fR
.ad
.sp .6
.RS 4n
Display the path's inode change time as the first column of output.
.RE

.SH EXAMPLES
.LP
\fBExample 1 \fRCreating a ZFS File System Hierarchy
.sp
.LP
The following commands create a file system named \fBpool/home\fR and a file
system named \fBpool/home/bob\fR. The mount point \fB/export/home\fR is set for
the parent file system, and is automatically inherited by the child file
system.

.sp
.in +2
.nf
# \fBzfs create pool/home\fR
# \fBzfs set mountpoint=/export/home pool/home\fR
# \fBzfs create pool/home/bob\fR
.fi
.in -2
.sp

.LP
\fBExample 2 \fRCreating a ZFS Snapshot
.sp
.LP
The following command creates a snapshot named \fByesterday\fR. This snapshot
is mounted on demand in the \fB\&.zfs/snapshot\fR directory at the root of the
\fBpool/home/bob\fR file system.

.sp
.in +2
.nf
# \fBzfs snapshot pool/home/bob@yesterday\fR
.fi
.in -2
.sp

.LP
\fBExample 3 \fRCreating and Destroying Multiple Snapshots
.sp
.LP
The following command creates snapshots named \fByesterday\fR of
\fBpool/home\fR and all of its descendent file systems. Each snapshot is
mounted on demand in the \fB\&.zfs/snapshot\fR directory at the root of its
file system. The second command destroys the newly created snapshots.

.sp
.in +2
.nf
# \fBzfs snapshot -r pool/home@yesterday\fR
# \fBzfs destroy -r pool/home@yesterday\fR
.fi
.in -2
.sp

.LP
\fBExample 4 \fRDisabling and Enabling File System Compression
.sp
.LP
The following command disables the \fBcompression\fR property for all file
systems under \fBpool/home\fR. The next command explicitly enables
\fBcompression\fR for \fBpool/home/anne\fR.

.sp
.in +2
.nf
# \fBzfs set compression=off pool/home\fR
# \fBzfs set compression=on pool/home/anne\fR
.fi
.in -2
.sp

.LP
\fBExample 5 \fRListing ZFS Datasets
.sp
.LP
The following command lists all active file systems and volumes in the system.
Snapshots are displayed if the \fBlistsnaps\fR property is \fBon\fR. The
default is \fBoff\fR. See \fBzpool\fR(1M) for more information on pool
properties.

.sp
.in +2
.nf
# \fBzfs list\fR
   NAME                      USED  AVAIL  REFER  MOUNTPOINT
   pool                      450K   457G    18K  /pool
   pool/home                 315K   457G    21K  /export/home
   pool/home/anne             18K   457G    18K  /export/home/anne
   pool/home/bob             276K   457G   276K  /export/home/bob
.fi
.in -2
.sp

.LP
\fBExample 6 \fRSetting a Quota on a ZFS File System
.sp
.LP
The following command sets a quota of 50 Gbytes for \fBpool/home/bob\fR.

.sp
.in +2
.nf
# \fBzfs set quota=50G pool/home/bob\fR
.fi
.in -2
.sp

.LP
\fBExample 7 \fRListing ZFS Properties
.sp
.LP
The following command lists all properties for \fBpool/home/bob\fR.

.sp
.in +2
.nf
# \fBzfs get all pool/home/bob\fR
NAME           PROPERTY              VALUE                  SOURCE
pool/home/bob  type                  filesystem             -
pool/home/bob  creation              Tue Jul 21 15:53 2009  -
pool/home/bob  used                  21K                    -
pool/home/bob  available             20.0G                  -
pool/home/bob  referenced            21K                    -
pool/home/bob  compressratio         1.00x                  -
pool/home/bob  mounted               yes                    -
pool/home/bob  quota                 20G                    local
pool/home/bob  reservation           none                   default
pool/home/bob  recordsize            128K                   default
pool/home/bob  mountpoint            /pool/home/bob         default
pool/home/bob  sharenfs              off                    default
pool/home/bob  checksum              on                     default
pool/home/bob  compression           on                     local
pool/home/bob  atime                 on                     default
pool/home/bob  devices               on                     default
pool/home/bob  exec                  on                     default
pool/home/bob  setuid                on                     default
pool/home/bob  readonly              off                    default
pool/home/bob  zoned                 off                    default
pool/home/bob  snapdir               hidden                 default
pool/home/bob  aclmode               discard                default
pool/home/bob  aclinherit            restricted             default
pool/home/bob  canmount              on                     default
pool/home/bob  shareiscsi            off                    default
pool/home/bob  xattr                 on                     default
pool/home/bob  copies                1                      default
pool/home/bob  version               4                      -
pool/home/bob  utf8only              off                    -
pool/home/bob  normalization         none                   -
pool/home/bob  casesensitivity       sensitive              -
pool/home/bob  vscan                 off                    default
pool/home/bob  nbmand                off                    default
pool/home/bob  sharesmb              off                    default
pool/home/bob  refquota              none                   default
pool/home/bob  refreservation        none                   default
pool/home/bob  primarycache          all                    default
pool/home/bob  secondarycache        all                    default
pool/home/bob  usedbysnapshots       0                      -
pool/home/bob  usedbydataset         21K                    -
pool/home/bob  usedbychildren        0                      -
pool/home/bob  usedbyrefreservation  0                      -
.fi
.in -2
.sp

.sp
.LP
The following command gets a single property value.

.sp
.in +2
.nf
# \fBzfs get -H -o value compression pool/home/bob\fR
on
.fi
.in -2
.sp

.sp
.LP
The following command lists all properties with local settings for
\fBpool/home/bob\fR.

.sp
.in +2
.nf
# \fBzfs get -r -s local -o name,property,value all pool/home/bob\fR
NAME           PROPERTY              VALUE
pool/home/bob  quota                 20G
pool/home/bob  compression           on
.fi
.in -2
.sp

.LP
\fBExample 8 \fRRolling Back a ZFS File System
.sp
.LP
The following command reverts the contents of \fBpool/home/anne\fR to the
snapshot named \fByesterday\fR, deleting all intermediate snapshots.

.sp
.in +2
.nf
# \fBzfs rollback -r pool/home/anne@yesterday\fR
.fi
.in -2
.sp

.LP
\fBExample 9 \fRCreating a ZFS Clone
.sp
.LP
The following command creates a writable file system whose initial contents are
the same as \fBpool/home/bob@yesterday\fR.

.sp
.in +2
.nf
# \fBzfs clone pool/home/bob@yesterday pool/clone\fR
.fi
.in -2
.sp

.LP
\fBExample 10 \fRPromoting a ZFS Clone
.sp
.LP
The following commands illustrate how to test out changes to a file system, and
then replace the original file system with the changed one, using clones, clone
promotion, and renaming:

.sp
.in +2
.nf
# \fBzfs create pool/project/production\fR
  populate /pool/project/production with data
# \fBzfs snapshot pool/project/production@today\fR
# \fBzfs clone pool/project/production@today pool/project/beta\fR
make changes to /pool/project/beta and test them
# \fBzfs promote pool/project/beta\fR
# \fBzfs rename pool/project/production pool/project/legacy\fR
# \fBzfs rename pool/project/beta pool/project/production\fR
once the legacy version is no longer needed, it can be destroyed
# \fBzfs destroy pool/project/legacy\fR
.fi
.in -2
.sp

.LP
\fBExample 11 \fRInheriting ZFS Properties
.sp
.LP
The following command causes \fBpool/home/bob\fR and \fBpool/home/anne\fR to
inherit the \fBchecksum\fR property from their parent.

.sp
.in +2
.nf
# \fBzfs inherit checksum pool/home/bob pool/home/anne\fR
.fi
.in -2
.sp

.LP
\fBExample 12 \fRRemotely Replicating ZFS Data
.sp
.LP
The following commands send a full stream and then an incremental stream to a
remote machine, restoring them into \fBpoolB/received/fs@a\fRand
\fBpoolB/received/fs@b\fR, respectively. \fBpoolB\fR must contain the file
system \fBpoolB/received\fR, and must not initially contain
\fBpoolB/received/fs\fR.

.sp
.in +2
.nf
# \fBzfs send pool/fs@a | \e\fR
   \fBssh host zfs receive poolB/received/fs@a\fR
# \fBzfs send -i a pool/fs@b | ssh host \e\fR
   \fBzfs receive poolB/received/fs\fR
.fi
.in -2
.sp

.LP
\fBExample 13 \fRUsing the \fBzfs receive\fR \fB-d\fR Option
.sp
.LP
The following command sends a full stream of \fBpoolA/fsA/fsB@snap\fR to a
remote machine, receiving it into \fBpoolB/received/fsA/fsB@snap\fR. The
\fBfsA/fsB@snap\fR portion of the received snapshot's name is determined from
the name of the sent snapshot. \fBpoolB\fR must contain the file system
\fBpoolB/received\fR. If \fBpoolB/received/fsA\fR does not exist, it is created
as an empty file system.

.sp
.in +2
.nf
# \fBzfs send poolA/fsA/fsB@snap | \e
   ssh host zfs receive -d poolB/received\fR
.fi
.in -2
.sp

.LP
\fBExample 14 \fRSetting User Properties
.sp
.LP
The following example sets the user-defined \fBcom.example:department\fR
property for a dataset.

.sp
.in +2
.nf
# \fBzfs set com.example:department=12345 tank/accounting\fR
.fi
.in -2
.sp

.LP
\fBExample 15 \fRCreating a ZFS Volume as an iSCSI Target Device
.sp
.LP
The following example shows how to create a \fBZFS\fR volume as an \fBiSCSI\fR
target.

.sp
.in +2
.nf
# \fBzfs create -V 2g pool/volumes/vol1\fR
# \fBzfs set shareiscsi=on pool/volumes/vol1\fR
# \fBiscsitadm list target\fR
Target: pool/volumes/vol1
 iSCSI Name:
 iqn.1986-03.com.sun:02:7b4b02a6-3277-eb1b-e686-a24762c52a8c
 Connections: 0
.fi
.in -2
.sp

.sp
.LP
After the \fBiSCSI\fR target is created, set up the \fBiSCSI\fR initiator. For
more information about the Solaris \fBiSCSI\fR initiator, see
\fBiscsitadm\fR(1M).
.LP
\fBExample 16 \fRPerforming a Rolling Snapshot
.sp
.LP
The following example shows how to maintain a history of snapshots with a
consistent naming scheme. To keep a week's worth of snapshots, the user
destroys the oldest snapshot, renames the remaining snapshots, and then creates
a new snapshot, as follows:

.sp
.in +2
.nf
# \fBzfs destroy -r pool/users@7daysago\fR
# \fBzfs rename -r pool/users@6daysago @7daysago\fR
# \fBzfs rename -r pool/users@5daysago @6daysago\fR
# \fBzfs rename -r pool/users@yesterday @5daysago\fR
# \fBzfs rename -r pool/users@yesterday @4daysago\fR
# \fBzfs rename -r pool/users@yesterday @3daysago\fR
# \fBzfs rename -r pool/users@yesterday @2daysago\fR
# \fBzfs rename -r pool/users@today @yesterday\fR
# \fBzfs snapshot -r pool/users@today\fR
.fi
.in -2
.sp

.LP
\fBExample 17 \fRSetting \fBsharenfs\fR Property Options on a ZFS File System
.sp
.LP
The following commands show how to set \fBsharenfs\fR property options to
enable \fBrw\fR access for a set of \fBIP\fR addresses and to enable root
access for system \fBneo\fR on the \fBtank/home\fR file system.

.sp
.in +2
.nf
# \fBzfs set sharenfs='rw=@123.123.0.0/16,root=neo' tank/home\fR
.fi
.in -2
.sp

.sp
.LP
If you are using \fBDNS\fR for host name resolution, specify the fully
qualified hostname.

.LP
\fBExample 18 \fRDelegating ZFS Administration Permissions on a ZFS Dataset
.sp
.LP
The following example shows how to set permissions so that user \fBcindys\fR
can create, destroy, mount, and take snapshots on \fBtank/cindys\fR. The
permissions on \fBtank/cindys\fR are also displayed.

.sp
.in +2
.nf
# \fBzfs allow cindys create,destroy,mount,snapshot tank/cindys\fR
# \fBzfs allow tank/cindys\fR
-------------------------------------------------------------
Local+Descendent permissions on (tank/cindys)
          user cindys create,destroy,mount,snapshot
-------------------------------------------------------------
.fi
.in -2
.sp

.sp
.LP
Because the \fBtank/cindys\fR mount point permission is set to 755 by default,
user \fBcindys\fR will be unable to mount file systems under \fBtank/cindys\fR.
Set an \fBACL\fR similar to the following syntax to provide mount point access:
.sp
.in +2
.nf
# \fBchmod A+user:cindys:add_subdirectory:allow /tank/cindys\fR
.fi
.in -2
.sp

.LP
\fBExample 19 \fRDelegating Create Time Permissions on a ZFS Dataset
.sp
.LP
The following example shows how to grant anyone in the group \fBstaff\fR to
create file systems in \fBtank/users\fR. This syntax also allows staff members
to destroy their own file systems, but not destroy anyone else's file system.
The permissions on \fBtank/users\fR are also displayed.

.sp
.in +2
.nf
# \fBzfs allow staff create,mount tank/users\fR
# \fBzfs allow -c destroy tank/users\fR
# \fBzfs allow tank/users\fR
-------------------------------------------------------------
Create time permissions on (tank/users)
          create,destroy
Local+Descendent permissions on (tank/users)
          group staff create,mount
-------------------------------------------------------------
.fi
.in -2
.sp

.LP
\fBExample 20 \fRDefining and Granting a Permission Set on a ZFS Dataset
.sp
.LP
The following example shows how to define and grant a permission set on the
\fBtank/users\fR file system. The permissions on \fBtank/users\fR are also
displayed.

.sp
.in +2
.nf
# \fBzfs allow -s @pset create,destroy,snapshot,mount tank/users\fR
# \fBzfs allow staff @pset tank/users\fR
# \fBzfs allow tank/users\fR
-------------------------------------------------------------
Permission sets on (tank/users)
        @pset create,destroy,mount,snapshot
Create time permissions on (tank/users)
        create,destroy
Local+Descendent permissions on (tank/users)
        group staff @pset,create,mount
-------------------------------------------------------------
.fi
.in -2
.sp

.LP
\fBExample 21 \fRDelegating Property Permissions on a ZFS Dataset
.sp
.LP
The following example shows to grant the ability to set quotas and reservations
on the \fBusers/home\fR file system. The permissions on \fBusers/home\fR are
also displayed.

.sp
.in +2
.nf
# \fBzfs allow cindys quota,reservation users/home\fR
# \fBzfs allow users/home\fR
-------------------------------------------------------------
Local+Descendent permissions on (users/home)
        user cindys quota,reservation
-------------------------------------------------------------
cindys% \fBzfs set quota=10G users/home/marks\fR
cindys% \fBzfs get quota users/home/marks\fR
NAME              PROPERTY  VALUE             SOURCE
users/home/marks  quota     10G               local
.fi
.in -2
.sp

.LP
\fBExample 22 \fRRemoving ZFS Delegated Permissions on a ZFS Dataset
.sp
.LP
The following example shows how to remove the snapshot permission from the
\fBstaff\fR group on the \fBtank/users\fR file system. The permissions on
\fBtank/users\fR are also displayed.

.sp
.in +2
.nf
# \fBzfs unallow staff snapshot tank/users\fR
# \fBzfs allow tank/users\fR
-------------------------------------------------------------
Permission sets on (tank/users)
        @pset create,destroy,mount,snapshot
Create time permissions on (tank/users)
        create,destroy
Local+Descendent permissions on (tank/users)
        group staff @pset,create,mount
-------------------------------------------------------------
.fi
.in -2
.sp

.LP
\fBExample 23\fR Showing the differences between a snapshot and a ZFS Dataset
.sp
.LP
The following example shows how to see what has changed between a prior
snapshot of a ZFS Dataset and its current state.  The \fB-F\fR option is used
to indicate type information for the files affected.

.sp
.in +2
.nf
# zfs diff -F tank/test@before tank/test
M       /       /tank/test/
M       F       /tank/test/linked      (+1)
R       F       /tank/test/oldname -> /tank/test/newname
-       F       /tank/test/deleted
+       F       /tank/test/created
M       F       /tank/test/modified
.fi
.in -2
.sp

.SH EXIT STATUS
.LP
The following exit values are returned:
.sp
.ne 2
.na
\fB\fB0\fR\fR
.ad
.sp .6
.RS 4n
Successful completion.
.RE

.sp
.ne 2
.na
\fB\fB1\fR\fR
.ad
.sp .6
.RS 4n
An error occurred.
.RE

.sp
.ne 2
.na
\fB\fB2\fR\fR
.ad
.sp .6
.RS 4n
Invalid command line options were specified.
.RE

.SH ATTRIBUTES
.LP
See \fBattributes\fR(5) for descriptions of the following attributes:
.sp

.sp
.TS
box;
c | c
l | l .
ATTRIBUTE TYPE	ATTRIBUTE VALUE
_
Interface Stability	Committed
.TE

.SH SEE ALSO
.LP
\fBssh\fR(1), \fBiscsitadm\fR(1M), \fBmount\fR(1M), \fBshare\fR(1M),
\fBsharemgr\fR(1M), \fBunshare\fR(1M), \fBzonecfg\fR(1M), \fBzpool\fR(1M),
\fBchmod\fR(2), \fBstat\fR(2), \fBwrite\fR(2), \fBfsync\fR(3C),
\fBdfstab\fR(4), \fBacl\fR(5), \fBattributes\fR(5)
.sp
.LP
See the \fBgzip\fR(1) man page, which is not part of the SunOS man page
collection.
.sp
.LP
For information about using the \fBZFS\fR web-based management tool and other
\fBZFS\fR features, see the \fISolaris ZFS Administration Guide\fR.<|MERGE_RESOLUTION|>--- conflicted
+++ resolved
@@ -28,11 +28,7 @@
 .\" Copyright (c) 2013, Joyent, Inc. All rights reserved.
 .\" Copyright (c) 2014 by Adam Stevko. All rights reserved.
 .\"
-<<<<<<< HEAD
 .TH ZFS 1M "Mar 21, 2014"
-=======
-.TH ZFS 1M "March 6, 2014"
->>>>>>> 7a3fc0cc
 .SH NAME
 zfs \- configures ZFS file systems
 .SH SYNOPSIS
@@ -175,21 +171,17 @@
 
 .LP
 .nf
-<<<<<<< HEAD
-\fBzfs\fR \fBsend\fR [\fB-DnPpRrvs\fR] [\fB-\fR[\fBiI\fR] \fIsnapshot\fR] \fIsnapshot\fR
-=======
 \fBzfs\fR \fBbookmark\fR \fIsnapshot\fR \fIbookmark\fR
 .fi
 
 .LP
 .nf
-\fBzfs\fR \fBsend\fR [\fB-DnPpRv\fR] [\fB-\fR[\fBiI\fR] \fIsnapshot\fR] \fIsnapshot\fR
+\fBzfs\fR \fBsend\fR [\fB-DnPpRvs\fR] [\fB-\fR[\fBiI\fR] \fIsnapshot\fR] \fIsnapshot\fR
 .fi
 
 .LP
 .nf
 \fBzfs\fR \fBsend\fR [\fB-i \fIsnapshot\fR|\fIbookmark\fR]\fR \fIfilesystem\fR|\fIvolume\fR|\fIsnapshot\fR
->>>>>>> 7a3fc0cc
 .fi
 
 .LP
@@ -2832,9 +2824,6 @@
 .sp
 .ne 2
 .na
-<<<<<<< HEAD
-\fBzfs send\fR [\fB-DnPpRvs\fR] [\fB-\fR[\fBiI\fR] \fIsnapshot\fR] \fIsnapshot\fR
-=======
 \fB\fBzfs bookmark\fR \fIsnapshot\fR \fIbookmark\fR\fR
 .ad
 .sp .6
@@ -2852,8 +2841,7 @@
 .sp
 .ne 2
 .na
-\fBzfs send\fR [\fB-DnPpRv\fR] [\fB-\fR[\fBiI\fR] \fIsnapshot\fR] \fIsnapshot\fR
->>>>>>> 7a3fc0cc
+\fBzfs send\fR [\fB-DnPpRvs\fR] [\fB-\fR[\fBiI\fR] \fIsnapshot\fR] \fIsnapshot\fR
 .ad
 .sp .6
 .RS 4n
