.\"
.\" CDDL HEADER START
.\"
.\" The contents of this file are subject to the terms of the
.\" Common Development and Distribution License (the "License").
.\" You may not use this file except in compliance with the License.
.\"
.\" You can obtain a copy of the license at usr/src/OPENSOLARIS.LICENSE
.\" or http://www.opensolaris.org/os/licensing.
.\" See the License for the specific language governing permissions
.\" and limitations under the License.
.\"
.\" When distributing Covered Code, include this CDDL HEADER in each
.\" file and include the License file at usr/src/OPENSOLARIS.LICENSE.
.\" If applicable, add the following below this CDDL HEADER, with the
.\" fields enclosed by brackets "[]" replaced with your own identifying
.\" information: Portions Copyright [yyyy] [name of copyright owner]
.\"
.\" CDDL HEADER END
.\"
.\"
.\" Copyright (c) 2009 Sun Microsystems, Inc. All Rights Reserved.
.\" Copyright 2011 Joshua M. Clulow <josh@sysmgr.org>
.\" Copyright (c) 2011, 2015 by Delphix. All rights reserved.
.\" Copyright (c) 2013 by Saso Kiselkov. All rights reserved.
.\" Copyright (c) 2014, Joyent, Inc. All rights reserved.
.\" Copyright (c) 2014 by Adam Stevko. All rights reserved.
<<<<<<< HEAD
.\" Copyright 2016 Nexenta Systems, Inc.  All Rights Reserved.
=======
>>>>>>> 4cde22c2
.\" Copyright (c) 2014 Integros [integros.com]
.\" Copyright 2016 Nexenta Systems, Inc.
.\"
<<<<<<< HEAD
.Dd March 25, 2016
=======
.Dd March 20, 2016
>>>>>>> 4cde22c2
.Dt ZFS 1M
.Os
.Sh NAME
.Nm zfs
.Nd configures ZFS file systems
.Sh SYNOPSIS
.Nm
.Op Fl \?
.Nm
.Cm create
.Op Fl p
.Oo Fl o Ar property Ns = Ns Ar value Oc Ns ...
.Ar filesystem
.Nm
.Cm create
.Op Fl ps
.Op Fl b Ar blocksize
.Oo Fl o Ar property Ns = Ns Ar value Oc Ns ...
.Fl V Ar size Ar volume
.Nm
.Cm destroy
.Op Fl Rfnprv
.Ar filesystem Ns | Ns Ar volume
.Nm
.Cm destroy
.Op Fl Rdnprv
.Ar filesystem Ns | Ns Ar volume Ns @ Ns Ar snap Ns
.Oo % Ns Ar snap Ns Oo , Ns Ar snap Ns Oo % Ns Ar snap Oc Oc Oc Ns ...
.Nm
.Cm destroy
.Ar filesystem Ns | Ns Ar volume Ns # Ns Ar bookmark
.Nm
.Cm snapshot
.Op Fl r
.Oo Fl o Ar property Ns = Ns value Oc Ns ...
.Ar filesystem Ns @ Ns Ar snapname Ns | Ns Ar volume Ns @ Ns Ar snapname Ns ...
.Nm
.Cm rollback
.Op Fl Rfr
.Ar snapshot
.Nm
.Cm clone
.Op Fl p
.Oo Fl o Ar property Ns = Ns Ar value Oc Ns ...
.Ar snapshot Ar filesystem Ns | Ns Ar volume
.Nm
.Cm promote
.Ar clone-filesystem
.Nm
.Cm rename
.Op Fl f
.Ar filesystem Ns | Ns Ar volume Ns | Ns Ar snapshot
.Ar filesystem Ns | Ns Ar volume Ns | Ns Ar snapshot
.Nm
.Cm rename
.Op Fl fp
.Ar filesystem Ns | Ns Ar volume
.Ar filesystem Ns | Ns Ar volume
.Nm
.Cm rename
.Fl r
.Ar snapshot Ar snapshot
.Nm
.Cm list
.Op Fl r Ns | Ns Fl d Ar depth
.Op Fl Hp
.Oo Fl o Ar property Ns Oo , Ns Ar property Oc Ns ... Oc
.Oo Fl s Ar property Oc Ns ...
.Oo Fl S Ar property Oc Ns ...
.Oo Fl t Ar type Ns Oo , Ns Ar type Oc Ns ... Oc
.Oo Ar filesystem Ns | Ns Ar volume Ns | Ns Ar snapshot Oc Ns ...
.Nm
.Cm set
.Ar property Ns = Ns Ar value Oo Ar property Ns = Ns Ar value Oc Ns ...
.Ar filesystem Ns | Ns Ar volume Ns | Ns Ar snapshot Ns ...
.Nm
.Cm get
.Op Fl r Ns | Ns Fl d Ar depth
.Op Fl Hp
.Oo Fl o Ar field Ns Oo , Ns Ar field Oc Ns ... Oc
.Oo Fl s Ar source Ns Oo , Ns Ar source Oc Ns ... Oc
.Oo Fl t Ar type Ns Oo , Ns Ar type Oc Ns ... Oc
.Cm all | Ar property Ns Oo , Ns Ar property Oc Ns ...
.Ar filesystem Ns | Ns Ar volume Ns | Ns Ar snapshot Ns ...
.Nm
.Cm inherit
.Op Fl rS
.Ar property Ar filesystem Ns | Ns Ar volume Ns | Ns Ar snapshot Ns ...
.Nm
.Cm upgrade
.Nm
.Cm upgrade
.Fl v
.Nm
.Cm upgrade
.Op Fl r
.Op Fl V Ar version
.Fl a | Ar filesystem
.Nm
.Cm userspace
.Op Fl Hinp
.Oo Fl o Ar field Ns Oo , Ns Ar field Oc Ns ... Oc
.Oo Fl s Ar field Oc Ns ...
.Oo Fl S Ar field Oc Ns ...
.Oo Fl t Ar type Ns Oo , Ns Ar type Oc Ns ... Oc
.Ar filesystem Ns | Ns Ar snapshot
.Nm
.Cm groupspace
.Op Fl Hinp
.Oo Fl o Ar field Ns Oo , Ns Ar field Oc Ns ... Oc
.Oo Fl s Ar field Oc Ns ...
.Oo Fl S Ar field Oc Ns ...
.Oo Fl t Ar type Ns Oo , Ns Ar type Oc Ns ... Oc
.Ar filesystem Ns | Ns Ar snapshot
.Nm
.Cm mount
.Nm
.Cm mount
.Op Fl Ov
.Op Fl o Ar options
.Fl a | Ar filesystem
.Nm
.Cm unmount
.Op Fl f
.Fl a | Ar filesystem Ns | Ns Ar mountpoint
.Nm
.Cm share
.Fl a | Ar filesystem
.Nm
.Cm unshare
.Fl a | Ar filesystem Ns | Ns Ar mountpoint
.Nm
.Cm bookmark
.Ar snapshot bookmark
.Nm
.Cm send
.Op Fl DLPRenpsv
.Op Oo Fl I Ns | Ns Fl i Oc Ar snapshot
.Ar snapshot
.Nm
.Cm send
.Op Fl Le
.Op Fl i Ar snapshot Ns | Ns Ar bookmark
.Ar filesystem Ns | Ns Ar volume Ns | Ns Ar snapshot
.Nm
.Cm send
.Op Fl Penv
.Fl t Ar receive_resume_token
.Nm
.Cm receive
.Op Fl FKnsuv
.Oo Fl l Ar filesystem Ns | Ns Ar volume Oc Ns ...
.Oo Fl o Ar property Ns = Ns Ar value Oc Ns ...
.Oo Fl x Ar property Oc Ns ...
.Ar filesystem Ns | Ns Ar volume Ns | Ns Ar snapshot
.Nm
.Cm receive
.Op Fl FKnsuv
.Op Fl d Ns | Ns Fl e
.Oo Fl l Ar filesystem Ns | Ns Ar volume Oc Ns ...
.Oo Fl o Ar property Ns = Ns Ar value Oc Ns ...
.Oo Fl x Ar property Oc Ns ...
.Ar filesystem
.Nm
.Cm receive
.Fl A
.Ar filesystem Ns | Ns Ar volume
.Nm
.Cm allow
.Ar filesystem Ns | Ns Ar volume
.Nm
.Cm allow
.Op Fl dglu
.Ar user Ns | Ns Ar group Ns Oo , Ns Ar user Ns | Ns Ar group Oc Ns ...
.Ar perm Ns | Ns @ Ns Ar setname Ns Oo , Ns Ar perm Ns | Ns @ Ns
.Ar setname Oc Ns ...
.Ar filesystem Ns | Ns Ar volume
.Nm
.Cm allow
.Op Fl dl
.Fl e Ns | Ns Sy everyone
.Ar perm Ns | Ns @ Ns Ar setname Ns Oo , Ns Ar perm Ns | Ns @ Ns
.Ar setname Oc Ns ...
.Ar filesystem Ns | Ns Ar volume
.Nm
.Cm allow
.Fl c
.Ar perm Ns | Ns @ Ns Ar setname Ns Oo , Ns Ar perm Ns | Ns @ Ns
.Ar setname Oc Ns ...
.Ar filesystem Ns | Ns Ar volume
.Nm
.Cm allow
.Fl s No @ Ns Ar setname
.Ar perm Ns | Ns @ Ns Ar setname Ns Oo , Ns Ar perm Ns | Ns @ Ns
.Ar setname Oc Ns ...
.Ar filesystem Ns | Ns Ar volume
.Nm
.Cm unallow
.Op Fl dglru
.Ar user Ns | Ns Ar group Ns Oo , Ns Ar user Ns | Ns Ar group Oc Ns ...
.Oo Ar perm Ns | Ns @ Ns Ar setname Ns Oo , Ns Ar perm Ns | Ns @ Ns
.Ar setname Oc Ns ... Oc
.Ar filesystem Ns | Ns Ar volume
.Nm
.Cm unallow
.Op Fl dlr
.Fl e Ns | Ns Sy everyone
.Oo Ar perm Ns | Ns @ Ns Ar setname Ns Oo , Ns Ar perm Ns | Ns @ Ns
.Ar setname Oc Ns ... Oc
.Ar filesystem Ns | Ns Ar volume
.Nm
.Cm unallow
.Op Fl r
.Fl c
.Oo Ar perm Ns | Ns @ Ns Ar setname Ns Oo , Ns Ar perm Ns | Ns @ Ns
.Ar setname Oc Ns ... Oc
.Ar filesystem Ns | Ns Ar volume
.Nm
.Cm unallow
.Op Fl r
.Fl s @ Ns Ar setname
.Oo Ar perm Ns | Ns @ Ns Ar setname Ns Oo , Ns Ar perm Ns | Ns @ Ns
.Ar setname Oc Ns ... Oc
.Ar filesystem Ns | Ns Ar volume
.Nm
.Cm hold
.Op Fl r
.Ar tag Ar snapshot Ns ...
.Nm
.Cm holds
.Op Fl r
.Ar snapshot Ns ...
.Nm
.Cm release
.Op Fl r
.Ar tag Ar snapshot Ns ...
.Nm
.Cm diff
.Op Fl FHt
.Ar snapshot Ar snapshot Ns | Ns Ar filesystem
.Sh DESCRIPTION
The
.Nm
command configures ZFS datasets within a ZFS storage pool, as described in
.Xr zpool 1M .
A dataset is identified by a unique path within the ZFS namespace. For example:
.Bd -literal
pool/{filesystem,volume,snapshot}
.Ed
.Pp
where the maximum length of a dataset name is
.Dv MAXNAMELEN
.Pq 256 bytes .
.Pp
A dataset can be one of the following:
.Bl -tag -width "file system"
.It Sy file system
A ZFS dataset of type
.Sy filesystem
can be mounted within the standard system namespace and behaves like other file
systems. While ZFS file systems are designed to be POSIX compliant, known issues
exist that prevent compliance in some cases. Applications that depend on
standards conformance might fail due to non-standard behavior when checking file
system free space.
.It Sy volume
A logical volume exported as a raw or block device. This type of dataset should
only be used under special circumstances. File systems are typically used in
most environments.
.It Sy snapshot
A read-only version of a file system or volume at a given point in time. It is
specified as
.Ar filesystem Ns @ Ns Ar name
or
.Ar volume Ns @ Ns Ar name .
.El
.Ss ZFS File System Hierarchy
A ZFS storage pool is a logical collection of devices that provide space for
datasets. A storage pool is also the root of the ZFS file system hierarchy.
.Pp
The root of the pool can be accessed as a file system, such as mounting and
unmounting, taking snapshots, and setting properties. The physical storage
characteristics, however, are managed by the
.Xr zpool 1M
command.
.Pp
See
.Xr zpool 1M
for more information on creating and administering pools.
.Ss Snapshots
A snapshot is a read-only copy of a file system or volume. Snapshots can be
created extremely quickly, and initially consume no additional space within the
pool. As data within the active dataset changes, the snapshot consumes more
data than would otherwise be shared with the active dataset.
.Pp
Snapshots can have arbitrary names. Snapshots of volumes can be cloned or
rolled back, but cannot be accessed independently.
.Pp
File system snapshots can be accessed under the
.Pa .zfs/snapshot
directory in the root of the file system. Snapshots are automatically mounted on
demand and may be unmounted at regular intervals. The visibility of the
.Pa .zfs
directory can be controlled by the
snapdir
property.
.Ss Clones
A clone is a writable volume or file system whose initial contents are the same
as another dataset. As with snapshots, creating a clone is nearly instantaneous,
and initially consumes no additional space.
.Pp
Clones can only be created from a snapshot. When a snapshot is cloned, it
creates an implicit dependency between the parent and child. Even though the
clone is created somewhere else in the dataset hierarchy, the original snapshot
cannot be destroyed as long as a clone exists. The
.Sy origin
property exposes this dependency, and the
.Cm destroy
command lists any such dependencies, if they exist.
.Pp
The clone parent-child dependency relationship can be reversed by using the
.Cm promote
subcommand. This causes the
.Qq origin
file system to become a clone of the specified file system, which makes it
possible to destroy the file system that the clone was created from.
.Ss "Mount Points"
Creating a ZFS file system is a simple operation, so the number of file systems
per system is likely to be numerous. To cope with this, ZFS automatically
manages mounting and unmounting file systems without the need to edit the
.Pa /etc/vfstab
file. All automatically managed file systems are mounted by ZFS at boot time.
.Pp
By default, file systems are mounted under
.Pa /path ,
where
.Ar path
is the name of the file system in the ZFS namespace. Directories are created and
destroyed as needed.
.Pp
A file system can also have a mount point set in the
.Sy mountpoint
property. This directory is created as needed, and ZFS automatically mounts the
file system when the
.Nm zfs Cm mount Fl a
command is invoked
.Po without editing
.Pa /etc/vfstab
.Pc .
The
.Sy mountpoint
property can be inherited, so if
.Em pool/home
has a mount point of
.Pa /export/stuff ,
then
.Em pool/home/user
automatically inherits a mount point of
.Pa /export/stuff/user .
.Pp
A file system
.Sy mountpoint
property of
.Sy none
prevents the file system from being mounted.
.Pp
If needed, ZFS file systems can also be managed with traditional tools
.Po
.Nm mount ,
.Nm umount ,
.Pa /etc/vfstab
.Pc .
If a file system's mount point is set to
.Sy legacy ,
ZFS makes no attempt to manage the file system, and the administrator is
responsible for mounting and unmounting the file system.
.Ss "Zones"
A ZFS file system can be added to a non-global zone by using the
.Nm zonecfg Cm add Sy fs
subcommand. A ZFS file system that is added to a non-global zone must have its
.Sy mountpoint
property set to
.Sy legacy .
.Pp
The physical properties of an added file system are controlled by the global
administrator. However, the zone administrator can create, modify, or destroy
files within the added file system, depending on how the file system is mounted.
.Pp
A dataset can also be delegated to a non-global zone by using the
.Nm zonecfg Cm add Sy dataset
subcommand. You cannot delegate a dataset to one zone and the children of the
same dataset to another zone. The zone administrator can change properties of
the dataset or any of its children. However, the
.Sy quota ,
.Sy filesystem_limit
and
.Sy snapshot_limit
properties of the delegated dataset can be modified only by the global
administrator.
.Pp
A ZFS volume can be added as a device to a non-global zone by using the
.Nm zonecfg Cm add Sy device
subcommand. However, its physical properties can be modified only by the global
administrator.
.Pp
For more information about
.Nm zonecfg
syntax, see
.Xr zonecfg 1M .
.Pp
After a dataset is delegated to a non-global zone, the
.Sy zoned
property is automatically set. A zoned file system cannot be mounted in the
global zone, since the zone administrator might have to set the mount point to
an unacceptable value.
.Pp
The global administrator can forcibly clear the
.Sy zoned
property, though this should be done with extreme care. The global administrator
should verify that all the mount points are acceptable before clearing the
property.
.Ss Native Properties
Properties are divided into two types, native properties and user-defined
.Po or
.Qq user
.Pc
properties. Native properties either export internal statistics or control ZFS
behavior. In addition, native properties are either editable or read-only. User
properties have no effect on ZFS behavior, but you can use them to annotate
datasets in a way that is meaningful in your environment. For more information
about user properties, see the
.Sx User Properties
section, below.
.Pp
Every dataset has a set of properties that export statistics about the dataset
as well as control various behaviors. Properties are inherited from the parent
unless overridden by the child. Some properties apply only to certain types of
datasets
.Pq file systems, volumes, or snapshots .
.Pp
The values of numeric properties can be specified using human-readable suffixes
.Po for example,
.Sy k ,
.Sy KB ,
.Sy M ,
.Sy Gb ,
and so forth, up to
.Sy Z
for zettabyte
.Pc .
The following are all valid
.Pq and equal
specifications:
.Li 1536M, 1.5g, 1.50GB .
.Pp
The values of non-numeric properties are case sensitive and must be lowercase,
except for
.Sy mountpoint ,
.Sy sharenfs ,
and
.Sy sharesmb .
.Pp
The following native properties consist of read-only statistics about the
dataset. These properties can be neither set, nor inherited. Native properties
apply to all dataset types unless otherwise noted.
.Bl -tag -width "usedbyrefreservation"
.It Sy available
The amount of space available to the dataset and all its children, assuming that
there is no other activity in the pool. Because space is shared within a pool,
availability can be limited by any number of factors, including physical pool
size, quotas, reservations, or other datasets within the pool.
.Pp
This property can also be referred to by its shortened column name,
.Sy avail .
.It Sy compressratio
For non-snapshots, the compression ratio achieved for the
.Sy used
space of this dataset, expressed as a multiplier. The
.Sy used
property includes descendant datasets, and, for clones, does not include the
space shared with the origin snapshot. For snapshots, the
.Sy compressratio
is the same as the
.Sy refcompressratio
property. Compression can be turned on by running:
.Nm zfs Cm set Sy compression Ns = Ns Sy on Ar dataset .
The default value is
.Sy off .
.It Sy creation
The time this dataset was created.
.It Sy clones
For snapshots, this property is a comma-separated list of filesystems or volumes
which are clones of this snapshot. The clones'
.Sy origin
property is this snapshot. If the
.Sy clones
property is not empty, then this snapshot can not be destroyed
.Po even with the
.Fl r
or
.Fl f
options
.Pc .
.It Sy defer_destroy
This property is
.Sy on
if the snapshot has been marked for deferred destroy by using the
.Nm zfs Cm destroy Fl d
command. Otherwise, the property is
.Sy off .
.It Sy filesystem_count
The total number of filesystems and volumes that exist under this location in
the dataset tree. This value is only available when a
.Sy filesystem_limit
has been set somewhere in the tree under which the dataset resides.
.It Sy logicalreferenced
The amount of space that is
.Qq logically
accessible by this dataset. See the
.Sy referenced
property. The logical space ignores the effect of the
.Sy compression
and
.Sy copies
properties, giving a quantity closer to the amount of data that applications
see. However, it does include space consumed by metadata.
.Pp
This property can also be referred to by its shortened column name,
.Sy lrefer .
.It Sy logicalused
The amount of space that is
.Qq logically
consumed by this dataset and all its descendents. See the
.Sy used
property. The logical space ignores the effect of the
.Sy compression
and
.Sy copies
properties, giving a quantity closer to the amount of data that applications
see. However, it does include space consumed by metadata.
.Pp
This property can also be referred to by its shortened column name,
.Sy lused .
.It Sy mounted
For file systems, indicates whether the file system is currently mounted. This
property can be either
.Sy yes
or
.Sy no .
.It Sy origin
For cloned file systems or volumes, the snapshot from which the clone was
created. See also the
.Sy clones
property.
.It Sy receive_resume_token
For filesystems or volumes which have saved partially-completed state from
.Sy zfs receive -s ,
this opaque token can be provided to
.Sy zfs send -t
to resume and complete the
.Sy zfs receive .
.It Sy referenced
The amount of data that is accessible by this dataset, which may or may not be
shared with other datasets in the pool. When a snapshot or clone is created, it
initially references the same amount of space as the file system or snapshot it
was created from, since its contents are identical.
.Pp
This property can also be referred to by its shortened column name,
.Sy refer .
.It Sy refcompressratio
The compression ratio achieved for the
.Sy referenced
space of this dataset, expressed as a multiplier. See also the
.Sy compressratio
property.
.It Sy snapshot_count
The total number of snapshots that exist under this location in the dataset
tree. This value is only available when a
.Sy snapshot_limit
has been set somewhere in the tree under which the dataset resides.
.It Sy type
The type of dataset:
.Sy filesystem ,
.Sy volume ,
or
.Sy snapshot .
.It Sy used
The amount of space consumed by this dataset and all its descendents. This is
the value that is checked against this dataset's quota and reservation. The
space used does not include this dataset's reservation, but does take into
account the reservations of any descendent datasets. The amount of space that a
dataset consumes from its parent, as well as the amount of space that are freed
if this dataset is recursively destroyed, is the greater of its space used and
its reservation.
.Pp
When snapshots
.Po see the
.Sx Snapshots
section
.Pc
are created, their space is initially shared between the snapshot and
the file system, and possibly with previous snapshots. As the file system
changes, space that was previously shared becomes unique to the snapshot, and
counted in the snapshot's space used. Additionally, deleting snapshots can
increase the amount of space unique to
.Pq and used by
other snapshots.
.Pp
The amount of space used, available, or referenced does not take into account
pending changes. Pending changes are generally accounted for within a few
seconds. Committing a change to a disk using
.Xr fsync 3C
or
.Dv O_SYNC
does not necessarily guarantee that the space usage information is updated
immediately.
.It Sy usedby*
The
.Sy usedby*
properties decompose the
.Sy used
properties into the various reasons that space is used. Specifically,
.Sy used No =
.Sy usedbychildren No +
.Sy usedbydataset No +
.Sy usedbyrefreservation No +
.Sy usedbysnapshots .
These properties are only available for datasets created on
.Nm zpool
.Qo version 13 Qc
pools.
.It Sy usedbychildren
The amount of space used by children of this dataset, which would be freed if
all the dataset's children were destroyed.
.It Sy usedbydataset
The amount of space used by this dataset itself, which would be freed if the
dataset were destroyed
.Po after first removing any
.Sy refreservation
and destroying any necessary snapshots or descendents
.Pc .
.It Sy usedbyrefreservation
The amount of space used by a
.Sy refreservation
set on this dataset, which would be freed if the
.Sy refreservation
was removed.
.It Sy usedbysnapshots
The amount of space consumed by snapshots of this dataset. In particular, it is
the amount of space that would be freed if all of this dataset's snapshots were
destroyed. Note that this is not simply the sum of the snapshots'
.Sy used
properties because space can be shared by multiple snapshots.
.It Sy userused Ns @ Ns Em user
The amount of space consumed by the specified user in this dataset. Space is
charged to the owner of each file, as displayed by
.Nm ls Fl l .
The amount of space charged is displayed by
.Nm du
and
.Nm ls Fl s .
See the
.Nm zfs Cm userspace
subcommand for more information.
.Pp
Unprivileged users can access only their own space usage. The root user, or a
user who has been granted the
.Sy userused
privilege with
.Nm zfs Cm allow ,
can access everyone's usage.
.Pp
The
.Sy userused Ns @ Ns Em ...
properties are not displayed by
.Nm zfs Cm get Sy all .
The user's name must be appended after the @ symbol, using one of the following
forms:
.Bl -bullet -width ""
.It
.Em POSIX name
.Po for example,
.Sy joe
.Pc
.It
.Em POSIX numeric ID
.Po for example,
.Sy 789
.Pc
.It
.Em SID name
.Po for example,
.Sy joe.smith@mydomain
.Pc
.It
.Em SID numeric ID
.Po for example,
.Sy S-1-123-456-789
.Pc
.El
.It Sy userrefs
This property is set to the number of user holds on this snapshot. User holds
are set by using the
.Nm zfs Cm hold
command.
.It Sy groupused Ns @ Ns Em group
The amount of space consumed by the specified group in this dataset. Space is
charged to the group of each file, as displayed by
.Nm ls Fl l .
See the
.Sy userused Ns @ Ns Em user
property for more information.
.Pp
Unprivileged users can only access their own groups' space usage. The root user,
or a user who has been granted the
.Sy groupused
privilege with
.Nm zfs Cm allow ,
can access all groups' usage.
.It Sy volblocksize Ns = Ns Em blocksize
For volumes, specifies the block size of the volume. The
.Sy blocksize
cannot be changed once the volume has been written, so it should be set at
volume creation time. The default
.Sy blocksize
for volumes is 8 Kbytes. Any power of 2 from 512 bytes to 128 Kbytes is valid.
.Pp
This property can also be referred to by its shortened column name,
.Sy volblock .
.It Sy written
The amount of
.Sy referenced
space written to this dataset since the previous snapshot.
.It Sy written Ns @ Ns Em snapshot
The amount of
.Sy referenced
space written to this dataset since the specified snapshot. This is the space
that is referenced by this dataset but was not referenced by the specified
snapshot.
.Pp
The
.Em snapshot
may be specified as a short snapshot name
.Po just the part after the
.Sy @
.Pc ,
in which case it will be interpreted as a snapshot in the same filesystem as
this dataset. The
.Em snapshot
may be a full snapshot name
.Po Em filesystem Ns @ Ns Em snapshot Pc ,
which for clones may be a snapshot in the origin's filesystem
.Pq or the origin of the origin's filesystem, etc.
.El
.Pp
The following native properties can be used to change the behavior of a ZFS
dataset.
.Bl -tag -width ""
.It Xo
.Sy aclinherit Ns = Ns Sy discard Ns | Ns Sy noallow Ns | Ns
.Sy restricted Ns | Ns Sy passthrough Ns | Ns Sy passthrough-x
.Xc
Controls how ACEs are inherited when files and directories are created.
.Bl -tag -width "passthrough-x"
.It Sy discard
does not inherit any ACEs.
.It Sy noallow
only inherits inheritable ACEs that specify
.Qq deny
permissions.
.It Sy restricted
default, removes the
.Sy write_acl
and
.Sy write_owner
permissions when the ACE is inherited.
.It Sy passthrough
inherits all inheritable ACEs without any modifications.
.It Sy passthrough-x
same meaning as
.Sy passthrough ,
except that the
.Sy owner@ ,
.Sy group@ ,
and
.Sy everyone@
ACEs inherit the execute permission only if the file creation mode also requests
the execute bit.
.El
.Pp
When the property value is set to
.Sy passthrough ,
files are created with a mode determined by the inheritable ACEs.
If no inheritable ACEs exist that affect the mode, then the mode is set in
accordance to the requested mode from the application.
.It Xo
.Sy aclmode Ns = Ns Sy discard Ns | Ns Sy groupmask Ns | Ns
.Sy passthrough Ns | Ns Sy restricted
.Xc
<<<<<<< HEAD
Controls how an
.Sy ACL
is modified during
.Xr chmod 2
and how inherited
.Sy ACE Ns s
are modified by the file creation mode.
.Bl -tag -width "passthrough"
.It Sy discard
default, deletes all
.Sy ACE Ns s
except for those representing the mode of the file or directory requested by
=======
Controls how an ACL is modified during
.Xr chmod 2
and how inherited ACEs are modified by the file creation mode.
.Bl -tag -width "passthrough"
.It Sy discard
default, deletes all ACEs except for those representing the mode of the file or
directory requested by
>>>>>>> 4cde22c2
.Xr chmod 2 .
.It Sy groupmask
reduces permissions granted by all
.Sy ALLOW
<<<<<<< HEAD
entries found in the
.Sy ACL
such that they are no greater than the group permissions specified by the mode.
=======
entries found in the ACL such that they are no greater than the group
permissions specified by the mode.
>>>>>>> 4cde22c2
.It Sy passthrough
indicates that no changes are made to the ACL other than creating or updating
the necessary ACEs to represent the new mode of the file or directory.
.It Sy restricted
causes the
.Xr chmod 2
operation to return an error when used on any file or directory which has a
<<<<<<< HEAD
non-trivial
.Sy ACL ,
with entries in addition to those that represent the mode.
=======
non-trivial ACL, with entries in addition to those that represent the mode.
>>>>>>> 4cde22c2
.El
.Pp
.Xr chmod 2
is required to change the set user ID, set group ID, or sticky bit on a file or
<<<<<<< HEAD
directory, as they do not have equivalent
.Sy ACE Ns s .
In order to use
=======
directory, as they do not have equivalent ACEs. In order to use
>>>>>>> 4cde22c2
.Xr chmod 2
on a file or directory with a non-trivial ACL when
.Sy aclmode
is set to
.Sy restricted ,
<<<<<<< HEAD
you must first remove all
.Sy ACE Ns s
except for those that represent the current mode.
=======
you must first remove all ACEs except for those that represent the current mode.
>>>>>>> 4cde22c2
.It Sy atime Ns = Ns Sy on Ns | Ns Sy off
Controls whether the access time for files is updated when they are read.
Turning this property off avoids producing write traffic when reading files and
can result in significant performance gains, though it might confuse mailers
and other similar utilities. The default value is
.Sy on .
.It Sy canmount Ns = Ns Sy on Ns | Ns Sy off Ns | Ns Sy noauto
If this property is set to
.Sy off ,
the file system cannot be mounted, and is ignored by
.Nm zfs Cm mount Fl a .
Setting this property to
.Sy off
is similar to setting the
.Sy mountpoint
property to
.Sy none ,
except that the dataset still has a normal
.Sy mountpoint
property, which can be inherited. Setting this property to
.Sy off
allows datasets to be used solely as a mechanism to inherit properties. One
example of setting
.Sy canmount Ns = Ns Sy off
is to have two datasets with the same
.Sy mountpoint ,
so that the children of both datasets appear in the same directory, but might
have different inherited characteristics.
.Pp
When set to
.Sy noauto ,
a dataset can only be mounted and unmounted explicitly. The dataset is not
mounted automatically when the dataset is created or imported, nor is it mounted
by the
.Nm zfs Cm mount Fl a
command or unmounted by the
.Nm zfs Cm unmount Fl a
command.
.Pp
This property is not inherited.
.It Xo
.Sy checksum Ns = Ns Sy on Ns | Ns Sy off Ns | Ns Sy fletcher2 Ns | Ns
.Sy fletcher4 Ns | Ns Sy sha256 Ns | Ns Sy noparity Ns | Ns
.Sy sha512 Ns | Ns Sy skein Ns | Ns Sy edonr
.Xc
Controls the checksum used to verify data integrity. The default value is
.Sy on ,
which automatically selects an appropriate algorithm
.Po currently,
.Sy fletcher4 ,
but this may change in future releases
.Pc .
The value
.Sy off
disables integrity checking on user data. The value
.Sy noparity
not only disables integrity but also disables maintaining parity for user data.
This setting is used internally by a dump device residing on a RAID-Z pool and
should not be used by any other dataset. Disabling checksums is
.Sy NOT
a recommended practice.
.Pp
The
.Sy sha512 ,
.Sy skein ,
and
.Sy edonr
checksum algorithms require enabling the appropriate features on the
pool. Please see
.Xr zpool-features 5
for more information on these algorithms.
.Pp
Changing this property affects only newly-written data.
.It Xo
.Sy compression Ns = Ns Sy on Ns | Ns Sy off Ns | Ns Sy gzip Ns | Ns
.Sy gzip- Ns Em N Ns | Ns Sy lz4 Ns | Ns Sy lzjb Ns | Ns Sy zle
.Xc
Controls the compression algorithm used for this dataset.
.Pp
Setting compression to
.Sy on
indicates that the current default compression algorithm should be used. The
default balances compression and decompression speed, with compression ratio and
is expected to work well on a wide variety of workloads.  Unlike all other
settings for this property,
.Sy on
does not select a fixed compression type. As new compression algorithms are
added to ZFS and enabled on a pool, the default compression algorithm may
change. The current default compression algorthm is either
.Sy lzjb
or, if the
.Sy lz4_compress
feature is enabled,
.Sy lz4 .
.Pp
The
.Sy lz4
compression algorithm is a high-performance replacement for the
.Sy lzjb
algorithm. It features significantly faster compression and decompression, as
well as a moderately higher compression ratio than
.Sy lzjb ,
but can only be used on pools with the
.Sy lz4_compress
feature set to
.Sy enabled .
See
.Xr zpool-features 5
for details on ZFS feature flags and the
.Sy lz4_compress
feature.
.Pp
The
.Sy lzjb
compression algorithm is optimized for performance while providing decent data
compression.
.Pp
The
.Sy gzip
compression algorithm uses the same compression as the
.Xr gzip 1
command. You can specify the
.Sy gzip
level by using the value
.Sy gzip- Ns Em N ,
where
.Em N
is an integer from 1
.Pq fastest
to 9
.Pq best compression ratio .
Currently,
.Sy gzip
is equivalent to
.Sy gzip-6
.Po which is also the default for
.Xr gzip 1
.Pc .
.Pp
The
.Sy zle
compression algorithm compresses runs of zeros.
.Pp
This property can also be referred to by its shortened column name
.Sy compress.
Changing this property affects only newly-written data.
.It Sy smartcompression Ns = Ns Sy on Ns | Ns Sy off
Smart compression is a feature which optimizes compression performance
on filesystems which contain a mixture of compressible and
incompressible data. When
.Sy compression
is enabled on a filesystem,
smart compression dynamically tracks per-file compression ratios to
determine if a file is compressible or not. When the compression ratio
being achieved is too low, smart compression progressively backs off
attempting to compress the file.
.Pp
The algorithm periodically checks whether new data written to a file
previously deemed incompressible is still not compressible and adjusts
behavior accordingly. Certain types of files, such as virtual machine
disk files or large database files, can contain a mixture of both types
of data. Although smart compression tries to detect these situations, in
marginal cases it can be too pessimistic, which results in a reduction
of the overall compression ratio. In this case, setting the
.Sy smartcompression
property to
.Sy off
turns off smart compression
on a filesystem, so that data is always compressed regardless of the
compression ratio achieved.
.Pp
The default value is
.Sy on .
.It Sy copies Ns = Ns Sy 1 Ns | Ns Sy 2 Ns | Ns Sy 3
Controls the number of copies of data stored for this dataset. These copies are
in addition to any redundancy provided by the pool, for example, mirroring or
RAID-Z. The copies are stored on different disks, if possible. The space used
by multiple copies is charged to the associated file and dataset, changing the
.Sy used
property and counting against quotas and reservations.
.Pp
Changing this property only affects newly-written data. Therefore, set this
property at file system creation time by using the
.Fl o Sy copies Ns = Ns Ar N
option.
.It Sy devices Ns = Ns Sy on Ns | Ns Sy off
Controls whether device nodes can be opened on this file system. The default
value is
.Sy on .
.It Sy exec Ns = Ns Sy on Ns | Ns Sy off
Controls whether processes can be executed from within this file system. The
default value is
.Sy on .
.It Sy filesystem_limit Ns = Ns Em count Ns | Ns Sy none
Limits the number of filesystems and volumes that can exist under this point in
the dataset tree. The limit is not enforced if the user is allowed to change
the limit. Setting a
.Sy filesystem_limit
to
.Sy on
a descendent of a filesystem that already has a
.Sy filesystem_limit
does not override the ancestor's
.Sy filesystem_limit ,
but rather imposes an additional limit. This feature must be enabled to be used
.Po see
.Xr zpool-features 5
.Pc .
.It Sy mountpoint Ns = Ns Pa path Ns | Ns Sy none Ns | Ns Sy legacy
Controls the mount point used for this file system. See the
.Sx Mount Points
section for more information on how this property is used.
.Pp
When the
.Sy mountpoint
property is changed for a file system, the file system and any children that
inherit the mount point are unmounted. If the new value is
.Sy legacy ,
then they remain unmounted. Otherwise, they are automatically remounted in the
new location if the property was previously
.Sy legacy
or
.Sy none ,
or if they were mounted before the property was changed. In addition, any shared
file systems are unshared and shared in the new location.
.It Sy nbmand Ns = Ns Sy on Ns | Ns Sy off
Controls whether the file system should be mounted with
.Sy nbmand
.Pq Non Blocking mandatory locks .
This is used for SMB clients. Changes to this property only take effect when the
file system is umounted and remounted. See
.Xr mount 1M
for more information on
.Sy nbmand
mounts.
.It Sy primarycache Ns = Ns Sy all Ns | Ns Sy none Ns | Ns Sy metadata
Controls what is cached in the primary cache
.Pq ARC .
If this property is set to
.Sy all ,
then both user data and metadata is cached. If this property is set to
.Sy none ,
then neither user data nor metadata is cached. If this property is set to
.Sy metadata ,
then only metadata is cached. The default value is
.Sy all .
.It Sy quota Ns = Ns Em size Ns | Ns Sy none
Limits the amount of space a dataset and its descendents can consume. This
property enforces a hard limit on the amount of space used. This includes all
space consumed by descendents, including file systems and snapshots. Setting a
quota on a descendent of a dataset that already has a quota does not override
the ancestor's quota, but rather imposes an additional limit.
.Pp
Quotas cannot be set on volumes, as the
.Sy volsize
property acts as an implicit quota.
.It Sy snapshot_limit Ns = Ns Em count Ns | Ns Sy none
Limits the number of snapshots that can be created on a dataset and its
descendents. Setting a
.Sy snapshot_limit
on a descendent of a dataset that already has a
.Sy snapshot_limit
does not override the ancestor's
.Sy snapshot_limit ,
but rather imposes an additional limit. The limit is not enforced if the user is
allowed to change the limit. For example, this means that recursive snapshots
taken from the global zone are counted against each delegated dataset within
a zone. This feature must be enabled to be used
.Po see
.Xr zpool-features 5
.Pc .
.It Sy userquota@ Ns Em user Ns = Ns Em size Ns | Ns Sy none
Limits the amount of space consumed by the specified user. User space
consumption is identified by the
.Sy userspace@ Ns Em user
property.
.Pp
Enforcement of user quotas may be delayed by several seconds. This delay means
that a user might exceed their quota before the system notices that they are
over quota and begins to refuse additional writes with the
.Er EDQUOT
error message. See the
.Nm zfs Cm userspace
subcommand for more information.
.Pp
Unprivileged users can only access their own groups' space usage. The root
user, or a user who has been granted the
.Sy userquota
privilege with
.Nm zfs Cm allow ,
can get and set everyone's quota.
.Pp
This property is not available on volumes, on file systems before version 4, or
on pools before version 15. The
.Sy userquota@ Ns Em ...
properties are not displayed by
.Nm zfs Cm get Sy all .
The user's name must be appended after the
.Sy @
symbol, using one of the following forms:
.Bl -bullet
.It
.Em POSIX name
.Po for example,
.Sy joe
.Pc
.It
.Em POSIX numeric ID
.Po for example,
.Sy 789
.Pc
.It
.Em SID name
.Po for example,
.Sy joe.smith@mydomain
.Pc
.It
.Em SID numeric ID
.Po for example,
.Sy S-1-123-456-789
.Pc
.El
.It Sy groupquota@ Ns Em group Ns = Ns Em size Ns | Ns Sy none
Limits the amount of space consumed by the specified group. Group space
consumption is identified by the
.Sy groupused@ Ns Em group
property.
.Pp
Unprivileged users can access only their own groups' space usage. The root
user, or a user who has been granted the
.Sy groupquota
privilege with
.Nm zfs Cm allow ,
can get and set all groups' quotas.
.It Sy readonly Ns = Ns Sy on Ns | Ns Sy off
Controls whether this dataset can be modified. The default value is
.Sy off .
.Pp
This property can also be referred to by its shortened column name,
.Sy rdonly .
.It Sy recordsize Ns = Ns Em size
Specifies a suggested block size for files in the file system. This property is
designed solely for use with database workloads that access files in fixed-size
records. ZFS automatically tunes block sizes according to internal algorithms
optimized for typical access patterns.
.Pp
For databases that create very large files but access them in small random
chunks, these algorithms may be suboptimal. Specifying a
.Sy recordsize
greater than or equal to the record size of the database can result in
significant performance gains. Use of this property for general purpose file
systems is strongly discouraged, and may adversely affect performance.
.Pp
The size specified must be a power of two greater than or equal to 512 and less
than or equal to 128 Kbytes. If the
.Sy large_blocks
feature is enabled on the pool, the size may be up to 1 Mbyte. See
.Xr zpool-features 5
for details on ZFS feature flags.
.Pp
Changing the file system's
.Sy recordsize
affects only files created afterward; existing files are unaffected.
.Pp
This property can also be referred to by its shortened column name,
.Sy recsize .
.It Sy redundant_metadata Ns = Ns Sy all Ns | Ns Sy most
Controls what types of metadata are stored redundantly. ZFS stores an extra copy
of metadata, so that if a single block is corrupted, the amount of user data
lost is limited. This extra copy is in addition to any redundancy provided at
the pool level
.Pq e.g. by mirroring or RAID-Z ,
and is in addition to an extra copy specified by the
.Sy copies
property
.Pq up to a total of 3 copies .
For example if the pool is mirrored,
.Sy copies Ns = Ns 2 ,
and
.Sy redundant_metadata Ns = Ns Sy most ,
then ZFS stores 6 copies of most metadata, and 4 copies of data and some
metadata.
.Pp
When set to
.Sy all ,
ZFS stores an extra copy of all metadata. If a single on-disk block is corrupt,
at worst a single block of user data
.Po which is
.Sy recordsize
bytes long
.Pc
can be lost.
.Pp
When set to
.Sy most ,
ZFS stores an extra copy of most types of metadata. This can improve performance
of random writes, because less metadata must be written. In practice, at worst
about 100 blocks
.Po of
.Sy recordsize
bytes each
.Pc
of user data can be lost if a single on-disk block is corrupt. The exact
behavior of which metadata blocks are stored redundantly may change in future
releases.
.Pp
The default value is
.Sy all .
.It Sy refquota Ns = Ns Em size Ns | Ns Sy none
Limits the amount of space a dataset can consume. This property enforces a hard
limit on the amount of space used. This hard limit does not include space used
by descendents, including file systems and snapshots.
.It Sy refreservation Ns = Ns Em size Ns | Ns Sy none
The minimum amount of space guaranteed to a dataset, not including its
descendents. When the amount of space used is below this value, the dataset is
treated as if it were taking up the amount of space specified by
.Sy refreservation .
The
.Sy refreservation
reservation is accounted for in the parent datasets' space used, and counts
against the parent datasets' quotas and reservations.
.Pp
If
.Sy refreservation
is set, a snapshot is only allowed if there is enough free pool space outside of
this reservation to accommodate the current number of
.Qq referenced
bytes in the dataset.
.Pp
This property can also be referred to by its shortened column name,
.Sy refreserv .
.It Sy reservation Ns = Ns Em size Ns | Ns Sy none
The minimum amount of space guaranteed to a dataset and its descendents. When
the amount of space used is below this value, the dataset is treated as if it
were taking up the amount of space specified by its reservation. Reservations
are accounted for in the parent datasets' space used, and count against the
parent datasets' quotas and reservations.
.Pp
This property can also be referred to by its shortened column name,
.Sy reserv .
.It Sy secondarycache Ns = Ns Sy all Ns | Ns Sy none Ns | Ns Sy metadata
Controls what is cached in the secondary cache
.Pq L2ARC .
If this property is set to
.Sy all ,
then both user data and metadata is cached. If this property is set to
.Sy none ,
then neither user data nor metadata is cached. If this property is set to
.Sy metadata ,
then only metadata is cached. The default value is
.Sy all .
.It Sy setuid Ns = Ns Sy on Ns | Ns Sy off
Controls whether the setuid bit is respected for the file system. The default
value is
.Sy on .
.It Sy sharesmb Ns = Ns Sy on Ns | Ns Sy off Ns | Ns Em opts
Controls whether the file system is shared via SMB, and what options are to be
used. A file system with the
.Sy sharesmb
property set to
.Sy off
is managed through traditional tools such as
.Xr sharemgr 1M .
Otherwise, the file system is automatically shared and unshared with the
.Nm zfs Cm share
and
.Nm zfs Cm unshare
commands. If the property is set to
.Sy on ,
the
.Xr sharemgr 1M
command is invoked with no options. Otherwise, the
.Xr sharemgr 1M
command is invoked with options equivalent to the contents of this property.
.Pp
Because SMB shares requires a resource name, a unique resource name is
constructed from the dataset name. The constructed name is a copy of the dataset
name except that the characters in the dataset name, which would be illegal in
the resource name, are replaced with underscore
.Pq Sy _
characters. A pseudo property
.Qq name
is also supported that allows you to replace the data set name with a specified
name. The specified name is then used to replace the prefix dataset in the case
of inheritance. For example, if the dataset
.Em data/home/john
is set to
.Sy name Ns = Ns Sy john ,
then
.Em data/home/john
has a resource name of
.Sy john .
If a child dataset
.Em data/home/john/backups
is shared, it has a resource name of
.Sy john_backups .
.Pp
When SMB shares are created, the SMB share name appears as an entry in the
.Pa .zfs/shares
directory. You can use the
.Nm ls
or
.Nm chmod
command to display the share-level ACLs on the entries in this directory.
.Pp
When the
.Sy sharesmb
property is changed for a dataset, the dataset and any children inheriting the
property are re-shared with the new options, only if the property was previously
set to
.Sy off ,
or if they were shared before the property was changed. If the new property is
set to
.Sy off ,
the file systems are unshared.
.It Sy sharenfs Ns = Ns Sy on Ns | Ns Sy off Ns | Ns Em opts
Controls whether the file system is shared via NFS, and what options are to be
used. A file system with a
.Sy sharenfs
property of
.Sy off
is managed through traditional tools such as
.Xr share 1M ,
.Xr unshare 1M ,
and
.Xr dfstab 4 .
Otherwise, the file system is automatically shared and unshared with the
.Nm zfs Cm share
and
.Nm zfs Cm unshare
commands. If the property is set to
.Sy on ,
.Xr share 1M
command is invoked with no options. Otherwise, the
.Xr share 1M
command is invoked with options equivalent to the contents of this property.
.Pp
When the
.Sy sharenfs
property is changed for a dataset, the dataset and any children inheriting the
property are re-shared with the new options, only if the property was previously
.Sy off ,
or if they were shared before the property was changed. If the new property is
.Sy off ,
the file systems are unshared.
.It Sy logbias Ns = Ns Sy latency Ns | Ns Sy throughput
Provide a hint to ZFS about handling of synchronous requests in this dataset. If
.Sy logbias
is set to
.Sy latency
.Pq the default ,
ZFS will use pool log devices
.Pq if configured
to handle the requests at low latency. If
.Sy logbias
is set to
.Sy throughput ,
ZFS will not use configured pool log devices. ZFS will instead optimize
synchronous operations for global pool throughput and efficient use of
resources.
.It Sy snapdir Ns = Ns Sy hidden Ns | Ns Sy visible
Controls whether the
.Pa .zfs
directory is hidden or visible in the root of the file system as discussed in
the
.Sx Snapshots
section. The default value is
.Sy hidden .
.It Sy sync Ns = Ns Sy standard Ns | Ns Sy always Ns | Ns Sy disabled
Controls the behavior of synchronous requests
.Pq e.g. fsync, O_DSYNC .
.Sy standard
is the
.Tn POSIX
specified behavior of ensuring all synchronous requests are written to stable
storage and all devices are flushed to ensure data is not cached by device
controllers
.Pq this is the default .
.Sy always
causes every file system transaction to be written and flushed before its
system call returns. This has a large performance penalty.
.Sy disabled
disables synchronous requests. File system transactions are only committed to
stable storage periodically. This option will give the highest performance.
However, it is very dangerous as ZFS would be ignoring the synchronous
transaction demands of applications such as databases or NFS. Administrators
should only use this option when the risks are understood.
.It Sy version Ns = Ns Em N Ns | Ns Sy current
The on-disk version of this file system, which is independent of the pool
version. This property can only be set to later supported versions. See the
.Nm zfs Cm upgrade
command.
.It Sy volsize Ns = Ns Em size
For volumes, specifies the logical size of the volume. By default, creating a
volume establishes a reservation of equal size. For storage pools with a version
number of 9 or higher, a
.Sy refreservation
is set instead. Any changes to
.Sy volsize
are reflected in an equivalent change to the reservation
.Po or
.Sy refreservation
.Pc .
The
.Sy volsize
can only be set to a multiple of
.Sy volblocksize ,
and cannot be zero.
.Pp
The reservation is kept equal to the volume's logical size to prevent unexpected
behavior for consumers. Without the reservation, the volume could run out of
space, resulting in undefined behavior or data corruption, depending on how the
volume is used. These effects can also occur when the volume size is changed
while it is in use
.Pq particularly when shrinking the size .
Extreme care should be used when adjusting the volume size.
.Pp
Though not recommended, a
.Qq sparse volume
.Po also known as
.Qq thin provisioning
.Pc
can be created by specifying the
.Fl s
option to the
.Nm zfs Cm create Fl V
command, or by changing the reservation after the volume has been created. A
.Qq sparse volume
is a volume where the reservation is less then the volume size. Consequently,
writes to a sparse volume can fail with
.Er ENOSPC
when the pool is low on space. For a sparse volume, changes to
.Sy volsize
are not reflected in the reservation.
.It Sy vscan Ns = Ns Sy on Ns | Ns Sy off
Controls whether regular files should be scanned for viruses when a file is
opened and closed. In addition to enabling this property, the virus scan
service must also be enabled for virus scanning to occur. The default value is
.Sy off .
.It Sy wbc_mode Ns = Ns Sy on Ns | Ns Sy off
Controls the mode of write back cache. After the property has been set on a
dataset all the child datasets inherit the property. Due to its recursive nature
the property will conflict with any child dataset or any parent dataset having
this property enabled as well. The property cannot be set if the target pool
does not have special device
.Pq special vdev .
The default value is
.Sy off .
This property cannot be enabled together with the
.Sy dedup
property.
.It Sy xattr Ns = Ns Sy on Ns | Ns Sy off
Controls whether extended attributes are enabled for this file system. The
default value is
.Sy on .
.It Sy zoned Ns = Ns Sy on Ns | Ns Sy off
Controls whether the dataset is managed from a non-global zone. See the
.Sx Zones
section for more information. The default value is
.Sy off .
.El
.Pp
The following three properties cannot be changed after the file system is
created, and therefore, should be set when the file system is created. If the
properties are not set with the
.Nm zfs Cm create
or
.Nm zpool Cm create
commands, these properties are inherited from the parent dataset. If the parent
dataset lacks these properties due to having been created prior to these
features being supported, the new file system will have the default values for
these properties.
.Bl -tag -width ""
.It Xo
.Sy casesensitivity Ns = Ns Sy sensitive Ns | Ns
.Sy insensitive Ns | Ns Sy mixed
.Xc
Indicates whether the file name matching algorithm used by the file system
should be case-sensitive, case-insensitive, or allow a combination of both
styles of matching. The default value for the
.Sy casesensitivity
property is
.Sy sensitive .
Traditionally,
.Ux
and
.Tn POSIX
file systems have case-sensitive file names.
.Pp
The
.Sy mixed
value for the
.Sy casesensitivity
property indicates that the file system can support requests for both
case-sensitive and case-insensitive matching behavior. Currently,
case-insensitive matching behavior on a file system that supports mixed behavior
is limited to the SMB server product. For more information about the
.Sy mixed
value behavior, see the "ZFS Administration Guide".
.It Xo
.Sy normalization Ns = Ns Sy none Ns | Ns Sy formC Ns | Ns
.Sy formD Ns | Ns Sy formKC Ns | Ns Sy formKD
.Xc
Indicates whether the file system should perform a
.Sy unicode
normalization of file names whenever two file names are compared, and which
normalization algorithm should be used. File names are always stored unmodified,
names are normalized as part of any comparison process. If this property is set
to a legal value other than
.Sy none ,
and the
.Sy utf8only
property was left unspecified, the
.Sy utf8only
property is automatically set to
.Sy on .
The default value of the
.Sy normalization
property is
.Sy none .
This property cannot be changed after the file system is created.
.It Sy utf8only Ns = Ns Sy on Ns | Ns Sy off
Indicates whether the file system should reject file names that include
characters that are not present in the
.Sy UTF-8
character code set. If this property is explicitly set to
.Sy off ,
the normalization property must either not be explicitly set or be set to
.Sy none .
The default value for the
.Sy utf8only
property is
.Sy off .
This property cannot be changed after the file system is created.
.El
.Pp
The
.Sy casesensitivity ,
.Sy normalization ,
and
.Sy utf8only
properties are also new permissions that can be assigned to non-privileged users
by using the ZFS delegated administration feature.
.Ss "Temporary Mount Point Properties"
When a file system is mounted, either through
.Xr mount 1M
for legacy mounts or the
.Nm zfs Cm mount
command for normal file systems, its mount options are set according to its
properties. The correlation between properties and mount options is as follows:
.Bd -literal
    PROPERTY                MOUNT OPTION
    devices                 devices/nodevices
    exec                    exec/noexec
    readonly                ro/rw
    setuid                  setuid/nosetuid
    xattr                   xattr/noxattr
.Ed
.Pp
In addition, these options can be set on a per-mount basis using the
.Fl o
option, without affecting the property that is stored on disk. The values
specified on the command line override the values stored in the dataset. The
.Sy nosuid
option is an alias for
.Sy nodevices Ns , Ns Sy nosetuid .
These properties are reported as
.Qq temporary
by the
.Nm zfs Cm get
command. If the properties are changed while the dataset is mounted, the new
setting overrides any temporary settings.
.Ss "User Properties"
In addition to the standard native properties, ZFS supports arbitrary user
properties. User properties have no effect on ZFS behavior, but applications or
administrators can use them to annotate datasets
.Pq file systems, volumes, and snapshots .
.Pp
User property names must contain a colon
.Pq Qq Sy \&:
character to distinguish them from native properties. They may contain lowercase
letters, numbers, and the following punctuation characters: colon
.Pq Qq Sy \&: ,
dash
.Pq Qq Sy - ,
period
.Pq Qq Sy \&. ,
and underscore
.Pq Qq Sy _ .
The expected convention is that the property name is divided into two portions
such as
.Em module Ns : Ns Em property ,
but this namespace is not enforced by ZFS.
User property names can be at most 256 characters, and cannot begin with a dash
.Pq Qq Sy - .
.Pp
When making programmatic use of user properties, it is strongly suggested to use
a reversed
.Sy DNS
domain name for the
.Em module
component of property names to reduce the chance that two
independently-developed packages use the same property name for different
purposes.
.Pp
The values of user properties are arbitrary strings, are always inherited, and
are never validated. All of the commands that operate on properties
.Po Nm zfs Cm list ,
.Nm zfs Cm get ,
.Nm zfs Cm set ,
and so forth
.Pc
can be used to manipulate both native properties and user properties. Use the
.Nm zfs Cm inherit
command to clear a user property . If the property is not defined in any parent
dataset, it is removed entirely. Property values are limited to 1024
characters.
.Ss ZFS Volumes as Swap or Dump Devices
During an initial installation a swap device and dump device are created on ZFS
volumes in the ZFS root pool. By default, the swap area size is based on 1/2 the
size of physical memory up to 2 Gbytes. The size of the dump device depends on
the kernel's requirements at installation time. Separate ZFS volumes must be
used for the swap area and dump devices. Do not swap to a file on a ZFS file
system. A ZFS swap file configuration is not supported.
.Pp
If you need to change your swap area or dump device after the system is
installed or upgraded, use the
.Xr swap 1M
and
.Xr dumpadm 1M
commands.
.Sh SUBCOMMANDS
All subcommands that modify state are logged persistently to the pool in their
original form.
.Bl -tag -width ""
.It Nm Fl \?
Displays a help message.
.It Xo
.Nm
.Cm create
.Op Fl p
.Oo Fl o Ar property Ns = Ns Ar value Oc Ns ...
.Ar filesystem
.Xc
Creates a new ZFS file system. The file system is automatically mounted
according to the
.Sy mountpoint
property inherited from the parent.
.Bl -tag -width "-o"
.It Fl o Ar property Ns = Ns Ar value
Sets the specified property as if the command
.Nm zfs Cm set Ar property Ns = Ns Ar value
was invoked at the same time the dataset was created. Any editable ZFS property
can also be set at creation time. Multiple
.Fl o
options can be specified. An error results if the same property is specified in
multiple
.Fl o
options.
.It Fl p
Creates all the non-existing parent datasets. Datasets created in this manner
are automatically mounted according to the
.Sy mountpoint
property inherited from their parent. Any property specified on the command line
using the
.Fl o
option is ignored. If the target filesystem already exists, the operation
completes successfully.
.El
.It Xo
.Nm
.Cm create
.Op Fl ps
.Op Fl b Ar blocksize
.Oo Fl o Ar property Ns = Ns Ar value Oc Ns ...
.Fl V Ar size Ar volume
.Xc
Creates a volume of the given size. The volume is exported as a block device in
.Pa /dev/zvol/{dsk,rdsk}/path ,
where
.Em path
is the name of the volume in the ZFS namespace. The size represents the logical
size as exported by the device. By default, a reservation of equal size is
created.
.Pp
.Ar size
is automatically rounded up to the nearest 128 Kbytes to ensure that the volume
has an integral number of blocks regardless of
.Sy blocksize .
.Bl -tag -width "-b"
.It Fl b Ar blocksize
Equivalent to
.Fl o Sy volblocksize Ns = Ns Ar blocksize .
If this option is specified in conjunction with
.Fl o Sy volblocksize ,
the resulting behavior is undefined.
.It Fl o Ar property Ns = Ns Ar value
Sets the specified property as if the
.Nm zfs Cm set Ar property Ns = Ns Ar value
command was invoked at the same time the dataset was created. Any editable ZFS
property can also be set at creation time. Multiple
.Fl o
options can be specified. An error results if the same property is specified in
multiple
.Fl o
options.
.It Fl p
Creates all the non-existing parent datasets. Datasets created in this manner
are automatically mounted according to the
.Sy mountpoint
property inherited from their parent. Any property specified on the command line
using the
.Fl o
option is ignored. If the target filesystem already exists, the operation
completes successfully.
.It Fl s
Creates a sparse volume with no reservation. See
.Sy volsize
in the
.Sx Native Properties
section for more information about sparse volumes.
.El
.It Xo
.Nm
.Cm destroy
.Op Fl Rfnprv
.Ar filesystem Ns | Ns Ar volume
.Xc
Destroys the given dataset. By default, the command unshares any file systems
that are currently shared, unmounts any file systems that are currently
mounted, and refuses to destroy a dataset that has active dependents
.Pq children or clones .
.Bl -tag -width "-R"
.It Fl R
Recursively destroy all dependents, including cloned file systems outside the
target hierarchy.
.It Fl f
Force an unmount of any file systems using the
.Nm unmount Fl f
command. This option has no effect on non-file systems or unmounted file
systems.
.It Fl n
Do a dry-run
.Pq Qq No-op
deletion. No data will be deleted. This is useful in conjunction with the
.Fl v
or
.Fl p
flags to determine what data would be deleted.
.It Fl p
Print machine-parsable verbose information about the deleted data.
.It Fl r
Recursively destroy all children.
.It Fl v
Print verbose information about the deleted data.
.El
.Pp
Extreme care should be taken when applying either the
.Fl r
or the
.Fl R
options, as they can destroy large portions of a pool and cause unexpected
behavior for mounted file systems in use.
.It Xo
.Nm
.Cm destroy
.Op Fl Rdnprv
.Ar filesystem Ns | Ns Ar volume Ns @ Ns Ar snap Ns
.Oo % Ns Ar snap Ns Oo , Ns Ar snap Ns Oo % Ns Ar snap Oc Oc Oc Ns ...
.Xc
The given snapshots are destroyed immediately if and only if the
.Nm zfs Cm destroy
command without the
.Fl d
option would have destroyed it. Such immediate destruction would occur, for
example, if the snapshot had no clones and the user-initiated reference count
were zero.
.Pp
If a snapshot does not qualify for immediate destruction, it is marked for
deferred deletion. In this state, it exists as a usable, visible snapshot until
both of the preconditions listed above are met, at which point it is destroyed.
.Pp
An inclusive range of snapshots may be specified by separating the first and
last snapshots with a percent sign. The first and/or last snapshots may be left
blank, in which case the filesystem's oldest or newest snapshot will be implied.
.Pp
Multiple snapshots
.Pq or ranges of snapshots
of the same filesystem or volume may be specified in a comma-separated list of
snapshots. Only the snapshot's short name
.Po the part after the
.Sy @
.Pc
should be specified when using a range or comma-separated list to identify
multiple snapshots.
.Bl -tag -width "-R"
.It Fl R
Recursively destroy all clones of these snapshots, including the clones,
snapshots, and children. If this flag is specified, the
.Fl d
flag will have no effect.
.It Fl d
Defer snapshot deletion.
.It Fl n
Do a dry-run
.Pq Qq No-op
deletion. No data will be deleted. This is
useful in conjunction with the
.Fl p
or
.Fl v
flags to determine what data would be deleted.
.It Fl p
Print machine-parsable verbose information about the deleted data.
.It Fl r
Destroy
.Pq or mark for deferred deletion
all snapshots with this name in descendent file systems.
.It Fl v
Print verbose information about the deleted data.
.Pp
Extreme care should be taken when applying either the
.Fl r
or the
.Fl R
options, as they can destroy large portions of a pool and cause unexpected
behavior for mounted file systems in use.
.El
.It Xo
.Nm
.Cm destroy
.Ar filesystem Ns | Ns Ar volume Ns # Ns Ar bookmark
.Xc
The given bookmark is destroyed.
.It Xo
.Nm
.Cm snapshot
.Op Fl r
.Oo Fl o Ar property Ns = Ns value Oc Ns ...
.Ar filesystem Ns @ Ns Ar snapname Ns | Ns Ar volume Ns @ Ns Ar snapname Ns ...
.Xc
Creates snapshots with the given names. All previous modifications by successful
system calls to the file system are part of the snapshots. Snapshots are taken
atomically, so that all snapshots correspond to the same moment in time. See the
.Sx Snapshots
section for details.
.Bl -tag -width "-o"
.It Fl o Ar property Ns = Ns Ar value
Sets the specified property; see
.Nm zfs Cm create
for details.
.It Fl r
Recursively create snapshots of all descendent datasets
.El
.It Xo
.Nm
.Cm rollback
.Op Fl Rfr
.Ar snapshot
.Xc
Roll back the given dataset to a previous snapshot. When a dataset is rolled
back, all data that has changed since the snapshot is discarded, and the dataset
reverts to the state at the time of the snapshot. By default, the command
refuses to roll back to a snapshot other than the most recent one. In order to
do so, all intermediate snapshots and bookmarks must be destroyed by specifying
the
.Fl r
option.
.Pp
The
.Fl rR
options do not recursively destroy the child snapshots of a recursive snapshot.
Only direct snapshots of the specified filesystem are destroyed by either of
these options. To completely roll back a recursive snapshot, you must rollback
the individual child snapshots.
.Bl -tag -width "-R"
.It Fl R
Destroy any more recent snapshots and bookmarks, as well as any clones of those
snapshots.
.It Fl f
Used with the
.Fl R
option to force an unmount of any clone file systems that are to be destroyed.
.It Fl r
Destroy any snapshots and bookmarks more recent than the one specified.
.El
.It Xo
.Nm
.Cm clone
.Op Fl p
.Oo Fl o Ar property Ns = Ns Ar value Oc Ns ...
.Ar snapshot Ar filesystem Ns | Ns Ar volume
.Xc
Creates a clone of the given snapshot. See the
.Sx Clones
section for details. The target dataset can be located anywhere in the ZFS
hierarchy, and is created as the same type as the original.
.Bl -tag -width "-o"
.It Fl o Ar property Ns = Ns Ar value
Sets the specified property; see
.Nm zfs Cm create
for details.
.It Fl p
Creates all the non-existing parent datasets. Datasets created in this manner
are automatically mounted according to the
.Sy mountpoint
property inherited from their parent. If the target filesystem or volume already
exists, the operation completes successfully.
.El
.It Xo
.Nm
.Cm promote
.Ar clone-filesystem
.Xc
Promotes a clone file system to no longer be dependent on its
.Qq origin
snapshot. This makes it possible to destroy the file system that the clone was
created from. The clone parent-child dependency relationship is reversed, so
that the origin file system becomes a clone of the specified file system.
.Pp
The snapshot that was cloned, and any snapshots previous to this snapshot, are
now owned by the promoted clone. The space they use moves from the origin file
system to the promoted clone, so enough space must be available to accommodate
these snapshots. No new space is consumed by this operation, but the space
accounting is adjusted. The promoted clone must not have any conflicting
snapshot names of its own. The
.Cm rename
subcommand can be used to rename any conflicting snapshots.
.It Xo
.Nm
.Cm rename
.Op Fl f
.Ar filesystem Ns | Ns Ar volume Ns | Ns Ar snapshot
.Ar filesystem Ns | Ns Ar volume Ns | Ns Ar snapshot
.br
.Nm
.Cm rename
.Op Fl fp
.Ar filesystem Ns | Ns Ar volume
.Ar filesystem Ns | Ns Ar volume
.Xc
Renames the given dataset. The new target can be located anywhere in the ZFS
hierarchy, with the exception of snapshots. Snapshots can only be renamed within
the parent file system or volume. When renaming a snapshot, the parent file
system of the snapshot does not need to be specified as part of the second
argument. Renamed file systems can inherit new mount points, in which case they
are unmounted and remounted at the new mount point.
.Bl -tag -width "-a"
.It Fl f
Force unmount any filesystems that need to be unmounted in the process.
.It Fl p
Creates all the nonexistent parent datasets. Datasets created in this manner are
automatically mounted according to the
.Sy mountpoint
property inherited from their parent.
.El
.It Xo
.Nm
.Cm rename
.Fl r
.Ar snapshot Ar snapshot
.Xc
Recursively rename the snapshots of all descendent datasets. Snapshots are the
only dataset that can be renamed recursively.
.It Xo
.Nm
.Cm list
.Op Fl r Ns | Ns Fl d Ar depth
.Op Fl Hp
.Oo Fl o Ar property Ns Oo , Ns Ar property Oc Ns ... Oc
.Oo Fl s Ar property Oc Ns ...
.Oo Fl S Ar property Oc Ns ...
.Oo Fl t Ar type Ns Oo , Ns Ar type Oc Ns ... Oc
.Oo Ar filesystem Ns | Ns Ar volume Ns | Ns Ar snapshot Oc Ns ...
.Xc
Lists the property information for the given datasets in tabular form. If
specified, you can list property information by the absolute pathname or the
relative pathname. By default, all file systems and volumes are displayed.
Snapshots are displayed if the
.Sy listsnaps
property is
.Sy on
.Po the default is
.Sy off
.Pc .
The following fields are displayed,
.Sy name Ns , Ns Sy used Ns , Ns Sy available Ns , Ns Sy referenced Ns , Ns
.Sy mountpoint .
.Bl -tag -width "-H"
.It Fl H
Used for scripting mode. Do not print headers and separate fields by a single
tab instead of arbitrary white space.
.It Fl S Ar property
Same as the
.Fl s
option, but sorts by property in descending order.
.It Fl d Ar depth
Recursively display any children of the dataset, limiting the recursion to
.It Fl o Ar property
A comma-separated list of properties to display. The property must be:
.Bl -bullet
.It
One of the properties described in the
.Sx Native Properties
section
.It
A user property
.It
The value
.Sy name
to display the dataset name
.It
The value
.Sy space
to display space usage properties on file systems and volumes. This is a
shortcut for specifying
.Fl o Sy name Ns , Ns Sy avail Ns , Ns Sy used Ns , Ns Sy usedsnap Ns , Ns
.Sy usedds Ns , Ns Sy usedrefreserv Ns , Ns Sy usedchild Fl t
.Sy filesystem Ns , Ns Sy volume
syntax.
.El
.It Fl p
Display numbers in parsable
.Pq exact
values.
.It Fl r
Recursively display any children of the dataset on the command line.
.Ar depth .
A depth of
.Sy 1
will display only the dataset and its direct children.
.It Fl s Ar property
A property for sorting the output by column in ascending order based on the
value of the property. The property must be one of the properties described in
the
.Sx Properties
section, or the special value
.Sy name
to sort by the dataset name. Multiple properties can be specified at one time
using multiple
.Fl s
property options. Multiple
.Fl s
options are evaluated from left to right in decreasing order of importance. The
following is a list of sorting criteria:
.Bl -bullet
.It
Numeric types sort in numeric order.
.It
String types sort in alphabetical order.
.It
Types inappropriate for a row sort that row to the literal bottom, regardless of
the specified ordering.
.El
.Pp
If no sorting options are specified the existing behavior of
.Nm zfs Cm list
is preserved.
.It Fl t Ar type
A comma-separated list of types to display, where
.Ar type
is one of
.Sy filesystem ,
.Sy snapshot ,
.Sy volume ,
.Sy bookmark ,
or
.Sy all .
For example, specifying
.Fl t Sy snapshot
displays only snapshots.
.El
.It Xo
.Nm
.Cm set
.Ar property Ns = Ns Ar value Oo Ar property Ns = Ns Ar value Oc Ns ...
.Ar filesystem Ns | Ns Ar volume Ns | Ns Ar snapshot Ns ...
.Xc
Sets the property or list of properties to the given value(s) for each dataset.
Only some properties can be edited. See the
.Sx Properties
section for more information on what properties can be set and acceptable
values. Numeric values can be specified as exact values, or in a human-readable
form with a suffix of
.Sy B , K , M , G , T , P , E , Z
.Po for bytes, kilobytes, megabytes, gigabytes, terabytes, petabytes, exabytes,
or zettabytes, respectively
.Pc .
User properties can be set on snapshots. For more information, see the
.Sx User Properties
section.
.It Xo
.Nm
.Cm get
.Op Fl r Ns | Ns Fl d Ar depth
.Op Fl Hp
.Oo Fl o Ar field Ns Oo , Ns Ar field Oc Ns ... Oc
.Oo Fl s Ar source Ns Oo , Ns Ar source Oc Ns ... Oc
.Oo Fl t Ar type Ns Oo , Ns Ar type Oc Ns ... Oc
.Cm all | Ar property Ns Oo , Ns Ar property Oc Ns ...
.Ar filesystem Ns | Ns Ar volume Ns | Ns Ar snapshot Ns ...
.Xc
Displays properties for the given datasets. If no datasets are specified, then
the command displays properties for all datasets on the system. For each
property, the following columns are displayed:
.Bd -literal
    name      Dataset name
    property  Property name
    value     Property value
    source    Property source. Can either be local, default,
              temporary, inherited, or none (-).
.Ed
.Pp
All columns are displayed by default, though this can be controlled by using the
.Fl o
option. This command takes a comma-separated list of properties as described in
the
.Sx Native Properties
and
.Sx User Properties
sections.
.Pp
The special value
.Sy all
can be used to display all properties that apply to the given dataset's type
.Pq filesystem, volume, snapshot, or bookmark .
.Bl -tag -width "-H"
.It Fl H
Display output in a form more easily parsed by scripts. Any headers are omitted,
and fields are explicitly separated by a single tab instead of an arbitrary
amount of space.
.It Fl d Ar depth
Recursively display any children of the dataset, limiting the recursion to
.Ar depth .
A depth of
.Sy 1
will display only the dataset and its direct children.
.It Fl o Ar field
A comma-separated list of columns to display.
.Sy name Ns , Ns Sy property Ns , Ns Sy value Ns , Ns Sy source
is the default value.
.It Fl p
Display numbers in parsable
.Pq exact
values.
.It Fl r
Recursively display properties for any children.
.It Fl s Ar source
A comma-separated list of sources to display. Those properties coming from a
source other than those in this list are ignored. Each source must be one of the
following:
.Sy local ,
.Sy default ,
.Sy inherited ,
.Sy temporary ,
and
.Sy none .
The default value is all sources.
.It Fl t Ar type
A comma-separated list of types to display, where
.Ar type
is one of
.Sy filesystem ,
.Sy snapshot ,
.Sy volume ,
.Sy bookmark ,
or
.Sy all .
.El
.It Xo
.Nm
.Cm inherit
.Op Fl rS
.Ar property Ar filesystem Ns | Ns Ar volume Ns | Ns Ar snapshot Ns ...
.Xc
Clears the specified property, causing it to be inherited from an ancestor,
restored to default if no ancestor has the property set, or with the
.Fl S
option reverted to the received value if one exists. See the
.Sx Properties
section for a listing of default values, and details on which properties can be
inherited.
.Bl -tag -width "-r"
.It Fl r
Recursively inherit the given property for all children.
.It Fl S
Revert the property to the received value if one exists; otherwise operate as
if the
.Fl S
option was not specified.
.El
.It Xo
.Nm
.Cm upgrade
.Xc
Displays a list of file systems that are not the most recent version.
.It Xo
.Nm
.Cm upgrade
.Fl v
.Xc
Displays a list of currently supported file system versions.
.It Xo
.Nm
.Cm upgrade
.Op Fl r
.Op Fl V Ar version
.Fl a | Ar filesystem
.Xc
Upgrades file systems to a new on-disk version. Once this is done, the file
systems will no longer be accessible on systems running older versions of the
software.
.Nm zfs Cm send
streams generated from new snapshots of these file systems cannot be accessed on
systems running older versions of the software.
.Pp
In general, the file system version is independent of the pool version. See
.Xr zpool 1M
for information on the
.Nm zpool Cm upgrade
command.
.Pp
In some cases, the file system version and the pool version are interrelated and
the pool version must be upgraded before the file system version can be upgraded.
.Bl -tag -width "-V"
.It Fl V Ar version
Upgrade to the specified
.Ar version .
If the
.Fl V
flag is not specified, this command upgrades to the most recent version. This
option can only be used to increase the version number, and only up to the most
recent version supported by this software.
.It Fl a
Upgrade all file systems on all imported pools.
.It Ar filesystem
Upgrade the specified file system.
.It Fl r
Upgrade the specified file system and all descendent file systems.
.El
.It Xo
.Nm
.Cm userspace
.Op Fl Hinp
.Oo Fl o Ar field Ns Oo , Ns Ar field Oc Ns ... Oc
.Oo Fl s Ar field Oc Ns ...
.Oo Fl S Ar field Oc Ns ...
.Oo Fl t Ar type Ns Oo , Ns Ar type Oc Ns ... Oc
.Ar filesystem Ns | Ns Ar snapshot
.Xc
Displays space consumed by, and quotas on, each user in the specified filesystem
or snapshot. This corresponds to the
.Sy userused@ Ns Em user
and
.Sy userquota@ Ns Em user
properties.
.Bl -tag -width "-H"
.It Fl H
Do not print headers, use tab-delimited output.
.It Fl S Ar field
Sort by this field in reverse order. See
.Fl s .
.It Fl i
Translate SID to POSIX ID. The POSIX ID may be ephemeral if no mapping exists.
Normal POSIX interfaces
.Po for example,
.Xr stat 2 ,
.Nm ls Fl l
.Pc
perform this translation, so the
.Fl i
option allows the output from
.Nm zfs Cm userspace
to be compared directly with those utilities. However,
.Fl i
may lead to confusion if some files were created by an SMB user before a
SMB-to-POSIX name mapping was established. In such a case, some files will be
owned by the SMB entity and some by the POSIX entity. However, the
.Fl i
option will report that the POSIX entity has the total usage and quota for both.
.It Fl n
Print numeric ID instead of user/group name.
.It Fl o Ar field Ns Oo , Ns Ar field Oc Ns ...
Display only the specified fields from the following set:
.Sy type ,
.Sy name ,
.Sy used ,
.Sy quota .
The default is to display all fields.
.It Fl p
Use exact
.Pq parsable
numeric output.
.It Fl s Ar field
Sort output by this field. The
.Fl s
and
.Fl S
flags may be specified multiple times to sort first by one field, then by
another. The default is
.Fl s Sy type Fl s Sy name .
.It Fl t Ar type Ns Oo , Ns Ar type Oc Ns ...
Print only the specified types from the following set:
.Sy all ,
.Sy posixuser ,
.Sy smbuser ,
.Sy posixgroup ,
.Sy smbgroup .
The default is
.Fl t Sy posixuser Ns , Ns Sy smbuser .
The default can be changed to include group types.
.El
.It Xo
.Nm
.Cm groupspace
.Op Fl Hinp
.Oo Fl o Ar field Ns Oo , Ns Ar field Oc Ns ... Oc
.Oo Fl s Ar field Oc Ns ...
.Oo Fl S Ar field Oc Ns ...
.Oo Fl t Ar type Ns Oo , Ns Ar type Oc Ns ... Oc
.Ar filesystem Ns | Ns Ar snapshot
.Xc
Displays space consumed by, and quotas on, each group in the specified
filesystem or snapshot. This subcommand is identical to
.Nm zfs Cm userspace ,
except that the default types to display are
.Fl t Sy posixgroup Ns , Ns Sy smbgroup .
.It Xo
.Nm
.Cm mount
.Xc
Displays all ZFS file systems currently mounted.
.It Xo
.Nm
.Cm mount
.Op Fl Ov
.Op Fl o Ar options
.Fl a | Ar filesystem
.Xc
Mounts ZFS file systems.
.Bl -tag -width "-O"
.It Fl O
Perform an overlay mount. See
.Xr mount 1M
for more information.
.It Fl a
Mount all available ZFS file systems. Invoked automatically as part of the boot
process.
.It Ar filesystem
Mount the specified filesystem.
.It Fl o Ar options
An optional, comma-separated list of mount options to use temporarily for the
duration of the mount. See the
.Sx Temporary Mount Point Properties
section for details.
.It Fl v
Report mount progress.
.El
.It Xo
.Nm
.Cm unmount
.Op Fl f
.Fl a | Ar filesystem Ns | Ns Ar mountpoint
.Xc
Unmounts currently mounted ZFS file systems.
.Bl -tag -width "-a"
.It Fl a
Unmount all available ZFS file systems. Invoked automatically as part of the
shutdown process.
.It Ar filesystem Ns | Ns Ar mountpoint
Unmount the specified filesystem. The command can also be given a path to a ZFS
file system mount point on the system.
.It Fl f
Forcefully unmount the file system, even if it is currently in use.
.El
.It Xo
.Nm
.Cm share
.Fl a | Ar filesystem
.Xc
Shares available ZFS file systems.
.Bl -tag -width "-a"
.It Fl a
Share all available ZFS file systems. Invoked automatically as part of the boot
process.
.It Ar filesystem
Share the specified filesystem according to the
.Sy sharenfs
and
.Sy sharesmb
properties. File systems are shared when the
.Sy sharenfs
or
.Sy sharesmb
property is set.
.El
.It Xo
.Nm
.Cm unshare
.Fl a | Ar filesystem Ns | Ns Ar mountpoint
.Xc
Unshares currently shared ZFS file systems.
.Bl -tag -width "-a"
.It Fl a
Unshare all available ZFS file systems. Invoked automatically as part of the
shutdown process.
.It Ar filesystem Ns | Ns Ar mountpoint
Unshare the specified filesystem. The command can also be given a path to a ZFS
file system shared on the system.
.El
.It Xo
.Nm
.Cm bookmark
.Ar snapshot bookmark
.Xc
Creates a bookmark of the given snapshot. Bookmarks mark the point in time when
the snapshot was created, and can be used as the incremental source for a
.Nm zfs Cm send
command.
.Pp
This feature must be enabled to be used. See
.Xr zpool-features 5
for details on ZFS feature flags and the
.Sy bookmarks
feature.
.It Xo
.Nm
.Cm send
.Op Fl DLPRenpsv
.Op Oo Fl I Ns | Ns Fl i Oc Ar snapshot
.Ar snapshot
.Xc
Creates a stream representation of the second
.Ar snapshot ,
which is written to standard output. The output can be redirected to a file or
to a different system
.Po for example, using
.Xr ssh 1
.Pc .
By default, a full stream is generated.
.Bl -tag -width "-D"
.It Fl D
Generate a deduplicated stream. Blocks which would have been sent multiple times
in the send stream will only be sent once. The receiving system must also
support this feature to receive a deduplicated stream. This flag can be used
regardless of the dataset's
.Sy dedup
property, but performance will be much better if the filesystem uses a
dedup-capable checksum
.Po for example,
.Sy sha256
.Pc .
.It Fl I Ar snapshot
Generate a stream package that sends all intermediary snapshots from the first
snapshot to the second snapshot. For example,
.Fl I Em @a Em fs@d
is similar to
.Fl i Em @a Em fs@b Ns ; Fl i Em @b Em fs@c Ns ; Fl i Em @c Em fs@d .
The incremental source may be specified as with the
.Fl i
option.
.It Fl L
Generate a stream which may contain blocks larger than 128KB. This flag has no
effect if the
.Sy large_blocks
pool feature is disabled, or if the
.Sy recordsize
property of this filesystem has never been set above 128KB. The receiving system
must have the
.Sy large_blocks
pool feature enabled as well. See
.Xr zpool-features 5
for details on ZFS feature flags and the
.Sy large_blocks
feature.
.It Fl P
Print machine-parsable verbose information about the stream package generated.
.It Fl R
Generate a replication stream package, which will replicate the specified
file system, and all descendent file systems, up to the named snapshot. When
received, all properties, snapshots, descendent file systems, and clones are
preserved.
.Pp
If the
.Fl i
or
.Fl I
flags are used in conjunction with the
.Fl R
flag, an incremental replication stream is generated. The current values of
properties, and current snapshot and file system names are set when the stream
is received. If the
.Fl F
flag is specified when this stream is received, snapshots and file systems that
do not exist on the sending side are destroyed. If the
.Fl K
flag is specified in conjunction with
.Fl F
flag, then it modifies the conventional force-receive behavior to not destroy
destination snapshots that are not present at the replication source.
.It Fl e
Generate a more compact stream by using
.Sy WRITE_EMBEDDED
records for blocks which are stored more compactly on disk by the
.Sy embedded_data
pool feature. This flag has no effect if the
.Sy embedded_data
feature is disabled. The receiving system must have the
.Sy embedded_data
feature enabled. If the
.Sy lz4_compress
feature is active on the sending system, then the receiving system must have
that feature enabled as well. See
.Xr zpool-features 5
for details on ZFS feature flags and the
.Sy embedded_data
feature.
.It Fl i Ar snapshot
Generate an incremental stream from the first
.Ar snapshot
.Pq the incremental source
to the second
.Ar snapshot
.Pq the incremental target .
The incremental source can be specified as the last component of the snapshot
name
.Po the
.Sy @
character and following
.Pc
and it is assumed to be from the same file system as the incremental target.
.Pp
If the destination is a clone, the source may be the origin snapshot, which must
be fully specified
.Po for example,
.Em pool/fs@origin ,
not just
.Em @origin
.Pc .
.It Fl n
Do a dry-run
.Pq Qq No-op
send. Do not generate any actual send data. This is useful in conjunction with
the
.Fl v
or
.Fl P
flags to determine what data will be sent. In this case, the verbose output will
be written to standard output
.Po contrast with a non-dry-run, where the stream is written to standard output
and the verbose output goes to standard error
.Pc .
.It Fl p
Include the dataset's properties in the stream. This flag is implicit when
.Fl R
is specified. The receiving system must also support this feature.
.It Fl s
Calculate send stream size. Do not generate any actual send data. This is useful
when one needs to know stream size in order to store the stream externally. With
.Fl v
specified, provides info on stream header and stream data portion sizes, in
addition to the total stream size.
.It Fl v
Print verbose information about the stream package generated. This information
includes a per-second report of how much data has been sent.
.Pp
The format of the stream is committed. You will be able to receive your streams
on future versions of ZFS .
.El
.It Xo
.Nm
.Cm send
.Op Fl Le
.Op Fl i Ar snapshot Ns | Ns Ar bookmark
.Ar filesystem Ns | Ns Ar volume Ns | Ns Ar snapshot
.Xc
Generate a send stream, which may be of a filesystem, and may be incremental
from a bookmark. If the destination is a filesystem or volume, the pool must be
read-only, or the filesystem must not be mounted. When the stream generated from
a filesystem or volume is received, the default snapshot name will be
.Qq --head-- .
.Bl -tag -width "-L"
.It Fl L
Generate a stream which may contain blocks larger than 128KB. This flag has no
effect if the
.Sy large_blocks
pool feature is disabled, or if the
.Sy recordsize
property of this filesystem has never been set above 128KB. The receiving system
must have the
.Sy large_blocks
pool feature enabled as well. See
.Xr zpool-features 5
for details on ZFS feature flags and the
.Sy large_blocks
feature.
.It Fl e
Generate a more compact stream by using
.Sy WRITE_EMBEDDED
records for blocks which are stored more compactly on disk by the
.Sy embedded_data
pool feature. This flag has no effect if the
.Sy embedded_data
feature is disabled. The receiving system must have the
.Sy embedded_data
feature enabled. If the
.Sy lz4_compress
feature is active on the sending system, then the receiving system must have
that feature enabled as well. See
.Xr zpool-features 5
for details on ZFS feature flags and the
.Sy embedded_data
feature.
.It Fl i Ar snapshot Ns | Ns Ar bookmark
Generate an incremental send stream. The incremental source must be an earlier
snapshot in the destination's history. It will commonly be an earlier snapshot
in the destination's file system, in which case it can be specified as the last
component of the name
.Po the
.Sy #
or
.Sy @
character and following
.Pc .
.Pp
If the incremental target is a clone, the incremental source can be the origin
snapshot, or an earlier snapshot in the origin's filesystem, or the origin's
origin, etc.
.El
.It Xo
.Nm
.Cm send
.Op Fl Penv
.Fl t
.Ar receive_resume_token
.Xc
Creates a send stream which resumes an interrupted receive.  The
.Ar receive_resume_token
is the value of this property on the filesystem
or volume that was being received into.  See the documentation for
.Sy zfs receive -s
for more details.
.It Xo
.Nm
.Cm receive
.Op Fl FKsnuv
.Oo Fl l Ar filesystem Ns | Ns Ar volume Oc Ns ...
.Oo Fl o Ar property Ns = Ns Ar value Oc Ns ...
.Oo Fl x Ar property Oc Ns ...
.Ar filesystem Ns | Ns Ar volume Ns | Ns Ar snapshot
.br
.Nm
.Cm receive
.Op Fl FKnsuv
.Op Fl d Ns | Ns Fl e
.Oo Fl l Ar filesystem Ns | Ns Ar volume Oc Ns ...
.Oo Fl o Ar property Ns = Ns Ar value Oc Ns ...
.Oo Fl x Ar property Oc Ns ...
.Ar filesystem
.Xc
Creates a snapshot whose contents are as specified in the stream provided on
standard input. If a full stream is received, then a new file system is created
as well. Streams are created using the
.Nm zfs Cm send
subcommand, which by default creates a full stream.
.Nm zfs Cm recv
can be used as an alias for
.Nm zfs Cm receive.
.Pp
If an incremental stream is received, then the destination file system must
already exist, and its most recent snapshot must match the incremental stream's
source. For
.Sy zvols ,
the destination device link is destroyed and recreated, which means the
.Sy zvol
cannot be accessed during the
.Cm receive
operation.
.Pp
When a snapshot replication package stream that is generated by using the
.Nm zfs Cm send Fl R
command is received, any snapshots that do not exist on the sending location are
destroyed by using the
.Nm zfs Cm destroy Fl d
command.
.Pp
The name of the snapshot
.Pq and file system, if a full stream is received
that this subcommand creates depends on the argument type and the use of the
.Fl d
or
.Fl e
options.
.Pp
If the argument is a snapshot name, the specified
.Ar snapshot
is created. If the argument is a file system or volume name, a snapshot with the
same name as the sent snapshot is created within the specified
.Ar filesystem
or
.Ar volume .
If neither of the
.Fl d
or
.Fl e
options are specified, the provided target snapshot name is used exactly as
provided.
.Pp
The
.Fl d
and
.Fl e
options cause the file system name of the target snapshot to be determined by
appending a portion of the sent snapshot's name to the specified target
.Ar filesystem .
If the
.Fl d
option is specified, all but the first element of the sent snapshot's file
system path
.Pq usually the pool name
is used and any required intermediate file systems within the specified one are
created. If the
.Fl e
option is specified, then only the last element of the sent snapshot's file
system name
.Pq i.e. the name of the source file system itself
is used as the target file system name.
.Bl -tag -width "-F"
.It Fl F
Force a rollback of the file system to the most recent snapshot before
performing the receive operation. If receiving an incremental replication stream
.Po for example, one generated by
.Nm zfs Cm send Fl R Op Fl i Ns | Ns Fl I
.Pc ,
destroy snapshots and file systems that do not exist on the sending side.
.It Fl K
When force receive is enabled, do not destroy snapshots on the receiving side
that do not exist on the sending side.
.It Fl d
Discard the first element of the sent snapshot's file system name, using the
remaining elements to determine the name of the target file system for the new
snapshot as described in the paragraph above.
.It Fl e
Discard all but the last element of the sent snapshot's file system name, using
that element to determine the name of the target file system for the new
snapshot as described in the paragraph above.
.It Fl l Ar filesystem Ns | Ns Ar volume
Limits the receive to only the
.Ar filesystem
or
.Ar volume
specified. As multiple options may be specified, this can be used to restore
specific filesystems or volumes from the received stream.
.It Fl n
Do not actually receive the stream. This can be useful in conjunction with the
.Fl v
option to verify the name the receive operation would use.
.It Fl o Ar property Ns = Ns Ar value
Sets the specified
.Ar property
to
.Ar value
during receive of the stream. Specifying multiple
.Fl o
options is allowed.
.It Fl o Sy origin Ns = Ns Ar snapshot
Forces the stream to be received as a clone of the given snapshot.
If the stream is a full send stream, this will create the filesystem
described by the stream as a clone of the specified snapshot. Which
snapshot was specified will not affect the success or failure of the
receive, as long as the snapshot does exist.  If the stream is an
incremental send stream, all the normal verification will be performed.
.It Fl u
File system that is associated with the received stream is not mounted.
.It Fl v
Print verbose information about the stream and the time required to perform the
receive operation.
.It Fl x Ar property
Excludes the specified property from the received stream as if it was not
included in the send stream. Specifying multiple
.Fl x
options is allowed.
.It Fl s
If the receive is interrupted, save the partially received state, rather
than deleting it.  Interruption may be due to premature termination of
the stream
.Po e.g. due to network failure or failure of the remote system
if the stream is being read over a network connection
.Pc ,
a checksum error in the stream, termination of the
.Nm zfs Cm receive
process, or unclean shutdown of the system.
.Pp
The receive can be resumed with a stream generated by
.Nm zfs Cm send Fl t Ar token ,
where the
.Ar token
is the value of the
.Sy receive_resume_token
property of the filesystem or volume which is received into.
.Pp
To use this flag, the storage pool must have the
.Sy extensible_dataset
feature enabled.  See
.Xr zpool-features 5
for details on ZFS feature flags.
.El
.It Xo
.Nm
.Cm receive
.Fl A
.Ar filesystem Ns | Ns Ar volume
.Xc
Abort an interrupted
.Nm zfs Cm receive Fl s ,
deleting its saved partially received state.
.It Xo
.Nm
.Cm allow
.Ar filesystem Ns | Ns Ar volume
.Xc
Displays permissions that have been delegated on the specified filesystem or
volume. See the other forms of
.Nm zfs Cm allow
for more information.
.It Xo
.Nm
.Cm allow
.Op Fl dglu
.Ar user Ns | Ns Ar group Ns Oo , Ns Ar user Ns | Ns Ar group Oc Ns ...
.Ar perm Ns | Ns @ Ns Ar setname Ns Oo , Ns Ar perm Ns | Ns @ Ns
.Ar setname Oc Ns ...
.Ar filesystem Ns | Ns Ar volume
.br
.Nm
.Cm allow
.Op Fl dl
.Fl e Ns | Ns Sy everyone
.Ar perm Ns | Ns @ Ns Ar setname Ns Oo , Ns Ar perm Ns | Ns @ Ns
.Ar setname Oc Ns ...
.Ar filesystem Ns | Ns Ar volume
.Xc
Delegates ZFS administration permission for the file systems to non-privileged
users.
.Bl -tag -width "-d"
.It Fl d
Allow only for the descendent file systems.
.It Fl e Ns | Ns Sy everyone
Specifies that the permissions be delegated to everyone.
.It Fl g Ar group Ns Oo , Ns Ar group Oc Ns ...
Explicitly specify that permissions are delegated to the group.
.It Fl l
Allow
.Qq locally
only for the specified file system.
.It Fl u Ar user Ns Oo , Ns Ar user Oc Ns ...
Explicitly specify that permissions are delegated to the user.
.It Ar user Ns | Ns Ar group Ns Oo , Ns Ar user Ns | Ns Ar group Oc Ns ...
Specifies to whom the permissions are delegated. Multiple entities can be
specified as a comma-separated list. If neither of the
.Fl gu
options are specified, then the argument is interpreted preferentially as the
keyword
.Sy everyone ,
then as a user name, and lastly as a group name. To specify a user or group
named
.Qq everyone ,
use the
.Fl g
or
.Fl u
options. To specify a group with the same name as a user, use the
.Fl g
options.
.It Xo
.Ar perm Ns | Ns @ Ns Ar setname Ns Oo , Ns Ar perm Ns | Ns @ Ns
.Ar setname Oc Ns ...
.Xc
The permissions to delegate. Multiple permissions may be specified as a
comma-separated list. Permission names are the same as ZFS subcommand and
property names. See the property list below. Property set names,
which begin with
.Sy @ ,
may be specified. See the
.Fl s
form below for details.
.El
.Pp
If neither of the
.Fl dl
options are specified, or both are, then the permissions are allowed for the
file system or volume, and all of its descendents.
.Pp
Permissions are generally the ability to use a ZFS subcommand or change a ZFS
property. The following permissions are available:
.Bd -literal
NAME             TYPE           NOTES
allow            subcommand     Must also have the permission that is being
                                allowed
clone            subcommand     Must also have the 'create' ability and 'mount'
                                ability in the origin file system
create           subcommand     Must also have the 'mount' ability
destroy          subcommand     Must also have the 'mount' ability
diff             subcommand     Allows lookup of paths within a dataset
                                given an object number, and the ability to
                                create snapshots necessary to 'zfs diff'.
mount            subcommand     Allows mount/umount of ZFS datasets
promote          subcommand     Must also have the 'mount'
                                and 'promote' ability in the origin file system
receive          subcommand     Must also have the 'mount' and 'create' ability
rename           subcommand     Must also have the 'mount' and 'create'
                                ability in the new parent
rollback         subcommand     Must also have the 'mount' ability
send             subcommand
share            subcommand     Allows sharing file systems over NFS or SMB
                                protocols
snapshot         subcommand     Must also have the 'mount' ability

groupquota       other          Allows accessing any groupquota@... property
groupused        other          Allows reading any groupused@... property
userprop         other          Allows changing any user property
userquota        other          Allows accessing any userquota@... property
userused         other          Allows reading any userused@... property

aclinherit       property
aclmode          property
atime            property
canmount         property
casesensitivity  property
checksum         property
compression      property
copies           property
devices          property
exec             property
filesystem_limit property
mountpoint       property
nbmand           property
normalization    property
primarycache     property
quota            property
readonly         property
recordsize       property
refquota         property
refreservation   property
reservation      property
secondarycache   property
setuid           property
sharenfs         property
sharesmb         property
snapdir          property
snapshot_limit   property
utf8only         property
version          property
volblocksize     property
volsize          property
vscan            property
xattr            property
zoned            property
.Ed
.It Xo
.Nm
.Cm allow
.Fl c
.Ar perm Ns | Ns @ Ns Ar setname Ns Oo , Ns Ar perm Ns | Ns @ Ns
.Ar setname Oc Ns ...
.Ar filesystem Ns | Ns Ar volume
.Xc
Sets
.Qq create time
permissions. These permissions are granted
.Pq locally
to the creator of any newly-created descendent file system.
.It Xo
.Nm
.Cm allow
.Fl s No @ Ns Ar setname
.Ar perm Ns | Ns @ Ns Ar setname Ns Oo , Ns Ar perm Ns | Ns @ Ns
.Ar setname Oc Ns ...
.Ar filesystem Ns | Ns Ar volume
.Xc
Defines or adds permissions to a permission set. The set can be used by other
.Nm zfs Cm allow
commands for the specified file system and its descendents. Sets are evaluated
dynamically, so changes to a set are immediately reflected. Permission sets
follow the same naming restrictions as ZFS file systems, but the name must begin
with
.Sy @ ,
and can be no more than 64 characters long.
.It Xo
.Nm
.Cm unallow
.Op Fl dglru
.Ar user Ns | Ns Ar group Ns Oo , Ns Ar user Ns | Ns Ar group Oc Ns ...
.Oo Ar perm Ns | Ns @ Ns Ar setname Ns Oo , Ns Ar perm Ns | Ns @ Ns
.Ar setname Oc Ns ... Oc
.Ar filesystem Ns | Ns Ar volume
.br
.Nm
.Cm unallow
.Op Fl dlr
.Fl e Ns | Ns Sy everyone
.Oo Ar perm Ns | Ns @ Ns Ar setname Ns Oo , Ns Ar perm Ns | Ns @ Ns
.Ar setname Oc Ns ... Oc
.Ar filesystem Ns | Ns Ar volume
.br
.Nm
.Cm unallow
.Op Fl r
.Fl c
.Oo Ar perm Ns | Ns @ Ns Ar setname Ns Oo , Ns Ar perm Ns | Ns @ Ns
.Ar setname Oc Ns ... Oc
.Ar filesystem Ns | Ns Ar volume
.Xc
Removes permissions that were granted with the
.Nm zfs Cm allow
command. No permissions are explicitly denied, so other permissions granted are
still in effect. For example, if the permission is granted by an ancestor. If no
permissions are specified, then all permissions for the specified
.Ar user ,
.Ar group ,
or
.Sy everyone
are removed. Specifying
.Sy everyone
.Po or using the
.Fl e
option
.Pc
only removes the permissions that were granted to everyone, not all permissions
for every user and group. See the
.Nm zfs Cm allow
command for a description of the
.Fl ldugec
options.
.Bl -tag -width "-r"
.It Fl r
Recursively remove the permissions from this file system and all descendents.
.El
.It Xo
.Nm
.Cm unallow
.Op Fl r
.Fl s @ Ns Ar setname
.Oo Ar perm Ns | Ns @ Ns Ar setname Ns Oo , Ns Ar perm Ns | Ns @ Ns
.Ar setname Oc Ns ... Oc
.Ar filesystem Ns | Ns Ar volume
.Xc
Removes permissions from a permission set. If no permissions are specified, then
all permissions are removed, thus removing the set entirely.
.It Xo
.Nm
.Cm hold
.Op Fl r
.Ar tag Ar snapshot Ns ...
.Xc
Adds a single reference, named with the
.Ar tag
argument, to the specified snapshot or snapshots. Each snapshot has its own tag
namespace, and tags must be unique within that space.
.Pp
If a hold exists on a snapshot, attempts to destroy that snapshot by using the
.Nm zfs Cm destroy
command return
.Er EBUSY .
.Bl -tag -width "-r"
.It Fl r
Specifies that a hold with the given tag is applied recursively to the snapshots
of all descendent file systems.
.El
.It Xo
.Nm
.Cm holds
.Op Fl r
.Ar snapshot Ns ...
.Xc
Lists all existing user references for the given snapshot or snapshots.
.Bl -tag -width "-r"
.It Fl r
Lists the holds that are set on the named descendent snapshots, in addition to
listing the holds on the named snapshot.
.El
.It Xo
.Nm
.Cm release
.Op Fl r
.Ar tag Ar snapshot Ns ...
.Xc
Removes a single reference, named with the
.Ar tag
argument, from the specified snapshot or snapshots. The tag must already exist
for each snapshot. If a hold exists on a snapshot, attempts to destroy that
snapshot by using the
.Nm zfs Cm destroy
command return
.Er EBUSY .
.Bl -tag -width "-r"
.It Fl r
Recursively releases a hold with the given tag on the snapshots of all
descendent file systems.
.El
.It Xo
.Nm
.Cm diff
.Op Fl FHt
.Ar snapshot Ar snapshot Ns | Ns Ar filesystem
.Xc
Display the difference between a snapshot of a given filesystem and another
snapshot of that filesystem from a later time or the current contents of the
filesystem. The first column is a character indicating the type of change, the
other columns indicate pathname, new pathname
.Pq in case of rename ,
change in link count, and optionally file type and/or change time. The types of
change are:
.Bd -literal
-       The path has been removed
+       The path has been created
M       The path has been modified
R       The path has been renamed
.Ed
.Bl -tag -width "-F"
.It Fl F
Display an indication of the type of file, in a manner similar to the
.Fl
option of
.Xr ls 1 .
.Bd -literal
B       Block device
C       Character device
/       Directory
>       Door
|       Named pipe
@       Symbolic link
P       Event port
=       Socket
F       Regular file
.Ed
.It Fl H
Give more parsable tab-separated output, without header lines and without
arrows.
.It Fl t
Display the path's inode change time as the first column of output.
.El
.El
.Sh EXIT STATUS
The
.Nm
utility exits 0 on success, 1 if an error occurs, and 2 if invalid command line
options were specified.
.Sh EXAMPLES
.Bl -tag -width ""
.It Sy Example 1 No Creating a ZFS File System Hierarchy
The following commands create a file system named
.Em pool/home
and a file system named
.Em pool/home/bob .
The mount point
.Pa /export/home
is set for the parent file system, and is automatically inherited by the child
file system.
.Bd -literal
# zfs create pool/home
# zfs set mountpoint=/export/home pool/home
# zfs create pool/home/bob
.Ed
.It Sy Example 2 No Creating a ZFS Snapshot
The following command creates a snapshot named
.Sy yesterday .
This snapshot is mounted on demand in the
.Pa .zfs/snapshot
directory at the root of the
.Em pool/home/bob
file system.
.Bd -literal
# zfs snapshot pool/home/bob@yesterday
.Ed
.It Sy Example 3 No Creating and Destroying Multiple Snapshots
The following command creates snapshots named
.Sy yesterday
of
.Em pool/home
and all of its descendent file systems. Each snapshot is mounted on demand in
the
.Pa .zfs/snapshot
directory at the root of its file system. The second command destroys the newly
created snapshots.
.Bd -literal
# zfs snapshot -r pool/home@yesterday
# zfs destroy -r pool/home@yesterday
.Ed
.It Sy Example 4 No Disabling and Enabling File System Compression
The following command disables the
.Sy compression
property for all file systems under
.Em pool/home .
The next command explicitly enables
.Sy compression
for
.Em pool/home/anne .
.Bd -literal
# zfs set compression=off pool/home
# zfs set compression=on pool/home/anne
.Ed
.It Sy Example 5 No Listing ZFS Datasets
The following command lists all active file systems and volumes in the system.
Snapshots are displayed if the
.Sy listsnaps
property is
.Sy on .
The default is
.Sy off .
See
.Xr zpool 1M
for more information on pool properties.
.Bd -literal
# zfs list
NAME                      USED  AVAIL  REFER  MOUNTPOINT
pool                      450K   457G    18K  /pool
pool/home                 315K   457G    21K  /export/home
pool/home/anne             18K   457G    18K  /export/home/anne
pool/home/bob             276K   457G   276K  /export/home/bob
.Ed
.It Sy Example 6 No Setting a Quota on a ZFS File System
The following command sets a quota of 50 Gbytes for
.Em pool/home/bob .
.Bd -literal
# zfs set quota=50G pool/home/bob
.Ed
.It Sy Example 7 No Listing ZFS Properties
The following command lists all properties for
.Em pool/home/bob .
.Bd -literal
# zfs get all pool/home/bob
NAME           PROPERTY              VALUE                  SOURCE
pool/home/bob  type                  filesystem             -
pool/home/bob  creation              Tue Jul 21 15:53 2009  -
pool/home/bob  used                  21K                    -
pool/home/bob  available             20.0G                  -
pool/home/bob  referenced            21K                    -
pool/home/bob  compressratio         1.00x                  -
pool/home/bob  mounted               yes                    -
pool/home/bob  quota                 20G                    local
pool/home/bob  reservation           none                   default
pool/home/bob  recordsize            128K                   default
pool/home/bob  mountpoint            /pool/home/bob         default
pool/home/bob  sharenfs              off                    default
pool/home/bob  checksum              on                     default
pool/home/bob  compression           on                     local
pool/home/bob  atime                 on                     default
pool/home/bob  devices               on                     default
pool/home/bob  exec                  on                     default
pool/home/bob  setuid                on                     default
pool/home/bob  readonly              off                    default
pool/home/bob  zoned                 off                    default
pool/home/bob  snapdir               hidden                 default
pool/home/bob  aclmode               discard                default
pool/home/bob  aclinherit            restricted             default
pool/home/bob  canmount              on                     default
pool/home/bob  xattr                 on                     default
pool/home/bob  copies                1                      default
pool/home/bob  version               4                      -
pool/home/bob  utf8only              off                    -
pool/home/bob  normalization         none                   -
pool/home/bob  casesensitivity       sensitive              -
pool/home/bob  vscan                 off                    default
pool/home/bob  nbmand                off                    default
pool/home/bob  sharesmb              off                    default
pool/home/bob  refquota              none                   default
pool/home/bob  refreservation        none                   default
pool/home/bob  primarycache          all                    default
pool/home/bob  secondarycache        all                    default
pool/home/bob  usedbysnapshots       0                      -
pool/home/bob  usedbydataset         21K                    -
pool/home/bob  usedbychildren        0                      -
pool/home/bob  usedbyrefreservation  0                      -
.Ed
.Pp
The following command gets a single property value.
.Bd -literal
# zfs get -H -o value compression pool/home/bob
on
.Ed
The following command lists all properties with local settings for
.Em pool/home/bob .
.Bd -literal
# zfs get -r -s local -o name,property,value all pool/home/bob
NAME           PROPERTY              VALUE
pool/home/bob  quota                 20G
pool/home/bob  compression           on
.Ed
.It Sy Example 8 No Rolling Back a ZFS File System
The following command reverts the contents of
.Em pool/home/anne
to the snapshot named
.Sy yesterday ,
deleting all intermediate snapshots.
.Bd -literal
# zfs rollback -r pool/home/anne@yesterday
.Ed
.It Sy Example 9 No Creating a ZFS Clone
The following command creates a writable file system whose initial contents are
the same as
.Em pool/home/bob@yesterday .
.Bd -literal
# zfs clone pool/home/bob@yesterday pool/clone
.Ed
.It Sy Example 10 No Promoting a ZFS Clone
The following commands illustrate how to test out changes to a file system, and
then replace the original file system with the changed one, using clones, clone
promotion, and renaming:
.Bd -literal
# zfs create pool/project/production
  populate /pool/project/production with data
# zfs snapshot pool/project/production@today
# zfs clone pool/project/production@today pool/project/beta
  make changes to /pool/project/beta and test them
# zfs promote pool/project/beta
# zfs rename pool/project/production pool/project/legacy
# zfs rename pool/project/beta pool/project/production
  once the legacy version is no longer needed, it can be destroyed
# zfs destroy pool/project/legacy
.Ed
.It Sy Example 11 No Inheriting ZFS Properties
The following command causes
.Em pool/home/bob
and
.Em pool/home/anne
to inherit the
.Sy checksum
property from their parent.
.Bd -literal
# zfs inherit checksum pool/home/bob pool/home/anne
.Ed
.It Sy Example 12 No Remotely Replicating ZFS Data
The following commands send a full stream and then an incremental stream to a
remote machine, restoring them into
.Em poolB/received/fs@a
and
.Em poolB/received/fs@b ,
respectively.
.Em poolB
must contain the file system
.Em poolB/received ,
and must not initially contain
.Em poolB/received/fs .
.Bd -literal
# zfs send pool/fs@a | \e
  ssh host zfs receive poolB/received/fs@a
# zfs send -i a pool/fs@b | \e
  ssh host zfs receive poolB/received/fs
.Ed
.It Sy Example 13 No Using the zfs receive -d Option
The following command sends a full stream of
.Em poolA/fsA/fsB@snap
to a remote machine, receiving it into
.Em poolB/received/fsA/fsB@snap .
The
.Em fsA/fsB@snap
portion of the received snapshot's name is determined from the name of the sent
snapshot.
.Em poolB
must contain the file system
.Em poolB/received .
If
.Em poolB/received/fsA
does not exist, it is created as an empty file system.
.Bd -literal
# zfs send poolA/fsA/fsB@snap | \e
  ssh host zfs receive -d poolB/received
.Ed
.It Sy Example 14 No Setting User Properties
The following example sets the user-defined
.Sy com.example:department
property for a dataset.
.Bd -literal
# zfs set com.example:department=12345 tank/accounting
.Ed
.It Sy Example 15 No Performing a Rolling Snapshot
The following example shows how to maintain a history of snapshots with a
consistent naming scheme. To keep a week's worth of snapshots, the user
destroys the oldest snapshot, renames the remaining snapshots, and then creates
a new snapshot, as follows:
.Bd -literal
# zfs destroy -r pool/users@7daysago
# zfs rename -r pool/users@6daysago @7daysago
# zfs rename -r pool/users@5daysago @6daysago
# zfs rename -r pool/users@yesterday @5daysago
# zfs rename -r pool/users@yesterday @4daysago
# zfs rename -r pool/users@yesterday @3daysago
# zfs rename -r pool/users@yesterday @2daysago
# zfs rename -r pool/users@today @yesterday
# zfs snapshot -r pool/users@today
.Ed
.It Sy Example 16 No Setting sharenfs Property Options on a ZFS File System
The following commands show how to set
.Sy sharenfs
property options to enable
.Sy rw
access for a set of
.Sy IP
addresses and to enable root access for system
.Sy neo
on the
.Em tank/home
file system.
.Bd -literal
# zfs set sharenfs='rw=@123.123.0.0/16,root=neo' tank/home
.Ed
.Pp
If you are using
.Sy DNS
for host name resolution, specify the fully qualified hostname.
.It Sy Example 17 No Delegating ZFS Administration Permissions on a ZFS Dataset
The following example shows how to set permissions so that user
.Sy cindys
can create, destroy, mount, and take snapshots on
.Em tank/cindys .
The permissions on
.Em tank/cindys
are also displayed.
.Bd -literal
# zfs allow cindys create,destroy,mount,snapshot tank/cindys
# zfs allow tank/cindys
---- Permissions on tank/cindys --------------------------------------
Local+Descendent permissions:
        user cindys create,destroy,mount,snapshot
.Ed
.Pp
Because the
.Em tank/cindys
mount point permission is set to 755 by default, user
.Sy cindys
will be unable to mount file systems under
.Em tank/cindys .
Add an ACE similar to the following syntax to provide mount point access:
.Bd -literal
# chmod A+user:cindys:add_subdirectory:allow /tank/cindys
.Ed
.It Sy Example 18 No Delegating Create Time Permissions on a ZFS Dataset
The following example shows how to grant anyone in the group
.Sy staff
to create file systems in
.Em tank/users .
This syntax also allows staff members to destroy their own file systems, but not
destroy anyone else's file system. The permissions on
.Em tank/users
are also displayed.
.Bd -literal
# zfs allow staff create,mount tank/users
# zfs allow -c destroy tank/users
# zfs allow tank/users
---- Permissions on tank/users ---------------------------------------
Permission sets:
        destroy
Local+Descendent permissions:
        group staff create,mount
.Ed
.It Sy Example 19 No Defining and Granting a Permission Set on a ZFS Dataset
The following example shows how to define and grant a permission set on the
.Em tank/users
file system. The permissions on
.Em tank/users
are also displayed.
.Bd -literal
# zfs allow -s @pset create,destroy,snapshot,mount tank/users
# zfs allow staff @pset tank/users
# zfs allow tank/users
---- Permissions on tank/users ---------------------------------------
Permission sets:
        @pset create,destroy,mount,snapshot
Local+Descendent permissions:
        group staff @pset
.Ed
.It Sy Example 20 No Delegating Property Permissions on a ZFS Dataset
The following example shows to grant the ability to set quotas and reservations
on the
.Em users/home
file system. The permissions on
.Em users/home
are also displayed.
.Bd -literal
# zfs allow cindys quota,reservation users/home
# zfs allow users/home
---- Permissions on users/home ---------------------------------------
Local+Descendent permissions:
        user cindys quota,reservation
cindys% zfs set quota=10G users/home/marks
cindys% zfs get quota users/home/marks
NAME              PROPERTY  VALUE  SOURCE
users/home/marks  quota     10G    local
.Ed
.It Sy Example 21 No Removing ZFS Delegated Permissions on a ZFS Dataset
The following example shows how to remove the snapshot permission from the
.Sy staff
group on the
.Em tank/users
file system. The permissions on
.Em tank/users
are also displayed.
.Bd -literal
# zfs unallow staff snapshot tank/users
# zfs allow tank/users
---- Permissions on tank/users ---------------------------------------
Permission sets:
        @pset create,destroy,mount,snapshot
Local+Descendent permissions:
        group staff @pset
.Ed
.It Sy Example 22 No Showing the differences between a snapshot and a ZFS Dataset
The following example shows how to see what has changed between a prior
snapshot of a ZFS dataset and its current state. The
.Fl F
option is used to indicate type information for the files affected.
.Bd -literal
# zfs diff -F tank/test@before tank/test
M       /       /tank/test/
M       F       /tank/test/linked      (+1)
R       F       /tank/test/oldname -> /tank/test/newname
-       F       /tank/test/deleted
+       F       /tank/test/created
M       F       /tank/test/modified
.Ed
.El
.Sh INTERFACE STABILITY
.Sy Commited .
.Sh SEE ALSO
.Xr gzip 1 ,
.Xr ssh 1 ,
.Xr mount 1M ,
.Xr share 1M ,
.Xr sharemgr 1M ,
.Xr unshare 1M ,
.Xr zonecfg 1M ,
.Xr zpool 1M ,
.Xr chmod 2 ,
.Xr stat 2 ,
.Xr write 2 ,
.Xr fsync 3C ,
.Xr dfstab 4 ,
.Xr acl 5 ,
.Xr attributes 5<|MERGE_RESOLUTION|>--- conflicted
+++ resolved
@@ -25,18 +25,10 @@
 .\" Copyright (c) 2013 by Saso Kiselkov. All rights reserved.
 .\" Copyright (c) 2014, Joyent, Inc. All rights reserved.
 .\" Copyright (c) 2014 by Adam Stevko. All rights reserved.
-<<<<<<< HEAD
-.\" Copyright 2016 Nexenta Systems, Inc.  All Rights Reserved.
-=======
->>>>>>> 4cde22c2
 .\" Copyright (c) 2014 Integros [integros.com]
 .\" Copyright 2016 Nexenta Systems, Inc.
 .\"
-<<<<<<< HEAD
 .Dd March 25, 2016
-=======
-.Dd March 20, 2016
->>>>>>> 4cde22c2
 .Dt ZFS 1M
 .Os
 .Sh NAME
@@ -835,20 +827,6 @@
 .Sy aclmode Ns = Ns Sy discard Ns | Ns Sy groupmask Ns | Ns
 .Sy passthrough Ns | Ns Sy restricted
 .Xc
-<<<<<<< HEAD
-Controls how an
-.Sy ACL
-is modified during
-.Xr chmod 2
-and how inherited
-.Sy ACE Ns s
-are modified by the file creation mode.
-.Bl -tag -width "passthrough"
-.It Sy discard
-default, deletes all
-.Sy ACE Ns s
-except for those representing the mode of the file or directory requested by
-=======
 Controls how an ACL is modified during
 .Xr chmod 2
 and how inherited ACEs are modified by the file creation mode.
@@ -856,19 +834,12 @@
 .It Sy discard
 default, deletes all ACEs except for those representing the mode of the file or
 directory requested by
->>>>>>> 4cde22c2
 .Xr chmod 2 .
 .It Sy groupmask
 reduces permissions granted by all
 .Sy ALLOW
-<<<<<<< HEAD
-entries found in the
-.Sy ACL
-such that they are no greater than the group permissions specified by the mode.
-=======
 entries found in the ACL such that they are no greater than the group
 permissions specified by the mode.
->>>>>>> 4cde22c2
 .It Sy passthrough
 indicates that no changes are made to the ACL other than creating or updating
 the necessary ACEs to represent the new mode of the file or directory.
@@ -876,36 +847,18 @@
 causes the
 .Xr chmod 2
 operation to return an error when used on any file or directory which has a
-<<<<<<< HEAD
-non-trivial
-.Sy ACL ,
-with entries in addition to those that represent the mode.
-=======
 non-trivial ACL, with entries in addition to those that represent the mode.
->>>>>>> 4cde22c2
 .El
 .Pp
 .Xr chmod 2
 is required to change the set user ID, set group ID, or sticky bit on a file or
-<<<<<<< HEAD
-directory, as they do not have equivalent
-.Sy ACE Ns s .
-In order to use
-=======
 directory, as they do not have equivalent ACEs. In order to use
->>>>>>> 4cde22c2
 .Xr chmod 2
 on a file or directory with a non-trivial ACL when
 .Sy aclmode
 is set to
 .Sy restricted ,
-<<<<<<< HEAD
-you must first remove all
-.Sy ACE Ns s
-except for those that represent the current mode.
-=======
 you must first remove all ACEs except for those that represent the current mode.
->>>>>>> 4cde22c2
 .It Sy atime Ns = Ns Sy on Ns | Ns Sy off
 Controls whether the access time for files is updated when they are read.
 Turning this property off avoids producing write traffic when reading files and
