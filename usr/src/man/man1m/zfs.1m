.\"
.\" CDDL HEADER START
.\"
.\" The contents of this file are subject to the terms of the
.\" Common Development and Distribution License (the "License").
.\" You may not use this file except in compliance with the License.
.\"
.\" You can obtain a copy of the license at usr/src/OPENSOLARIS.LICENSE
.\" or http://www.opensolaris.org/os/licensing.
.\" See the License for the specific language governing permissions
.\" and limitations under the License.
.\"
.\" When distributing Covered Code, include this CDDL HEADER in each
.\" file and include the License file at usr/src/OPENSOLARIS.LICENSE.
.\" If applicable, add the following below this CDDL HEADER, with the
.\" fields enclosed by brackets "[]" replaced with your own identifying
.\" information: Portions Copyright [yyyy] [name of copyright owner]
.\"
.\" CDDL HEADER END
.\"
.\"
.\" Copyright (c) 2009 Sun Microsystems, Inc. All Rights Reserved.
.\" Copyright 2011 Joshua M. Clulow <josh@sysmgr.org>
.\" Copyright (c) 2011, 2016 by Delphix. All rights reserved.
.\" Copyright (c) 2013 by Saso Kiselkov. All rights reserved.
.\" Copyright (c) 2014, Joyent, Inc. All rights reserved.
.\" Copyright (c) 2014 by Adam Stevko. All rights reserved.
.\" Copyright (c) 2014 Integros [integros.com]
.\" Copyright 2017 Nexenta Systems, Inc.
.\"
<<<<<<< HEAD
.Dd February 01, 2017
=======
.Dd September 16, 2016
>>>>>>> 993e3faf
.Dt ZFS 1M
.Os
.Sh NAME
.Nm zfs
.Nd configures ZFS file systems
.Sh SYNOPSIS
.Nm
.Op Fl \?
.Nm
.Cm create
.Op Fl p
.Oo Fl o Ar property Ns = Ns Ar value Oc Ns ...
.Ar filesystem
.Nm
.Cm create
.Op Fl ps
.Op Fl b Ar blocksize
.Oo Fl o Ar property Ns = Ns Ar value Oc Ns ...
.Fl V Ar size Ar volume
.Nm
.Cm destroy
.Op Fl Rfnprv
.Ar filesystem Ns | Ns Ar volume
.Nm
.Cm destroy
.Op Fl Rdnprv
.Ar filesystem Ns | Ns Ar volume Ns @ Ns Ar snap Ns
.Oo % Ns Ar snap Ns Oo , Ns Ar snap Ns Oo % Ns Ar snap Oc Oc Oc Ns ...
.Nm
.Cm destroy
.Ar filesystem Ns | Ns Ar volume Ns # Ns Ar bookmark
.Nm
.Cm snapshot
.Op Fl r
.Oo Fl o Ar property Ns = Ns value Oc Ns ...
.Ar filesystem Ns @ Ns Ar snapname Ns | Ns Ar volume Ns @ Ns Ar snapname Ns ...
.Nm
.Cm rollback
.Op Fl Rfr
.Ar snapshot
.Nm
.Cm clone
.Op Fl p
.Oo Fl o Ar property Ns = Ns Ar value Oc Ns ...
.Ar snapshot Ar filesystem Ns | Ns Ar volume
.Nm
.Cm promote
.Ar clone-filesystem
.Nm
.Cm rename
.Op Fl f
.Ar filesystem Ns | Ns Ar volume Ns | Ns Ar snapshot
.Ar filesystem Ns | Ns Ar volume Ns | Ns Ar snapshot
.Nm
.Cm rename
.Op Fl fp
.Ar filesystem Ns | Ns Ar volume
.Ar filesystem Ns | Ns Ar volume
.Nm
.Cm rename
.Fl r
.Ar snapshot Ar snapshot
.Nm
.Cm list
.Op Fl r Ns | Ns Fl d Ar depth
.Op Fl Hp
.Oo Fl o Ar property Ns Oo , Ns Ar property Oc Ns ... Oc
.Oo Fl s Ar property Oc Ns ...
.Oo Fl S Ar property Oc Ns ...
.Oo Fl t Ar type Ns Oo , Ns Ar type Oc Ns ... Oc
.Oo Ar filesystem Ns | Ns Ar volume Ns | Ns Ar snapshot Oc Ns ...
.Nm
.Cm set
.Ar property Ns = Ns Ar value Oo Ar property Ns = Ns Ar value Oc Ns ...
.Ar filesystem Ns | Ns Ar volume Ns | Ns Ar snapshot Ns ...
.Nm
.Cm get
.Op Fl r Ns | Ns Fl d Ar depth
.Op Fl Hp
.Oo Fl o Ar field Ns Oo , Ns Ar field Oc Ns ... Oc
.Oo Fl s Ar source Ns Oo , Ns Ar source Oc Ns ... Oc
.Oo Fl t Ar type Ns Oo , Ns Ar type Oc Ns ... Oc
.Cm all | Ar property Ns Oo , Ns Ar property Oc Ns ...
.Ar filesystem Ns | Ns Ar volume Ns | Ns Ar snapshot Ns | Ns Ar bookmark Ns ...
.Nm
.Cm inherit
.Op Fl rS
.Ar property Ar filesystem Ns | Ns Ar volume Ns | Ns Ar snapshot Ns ...
.Nm
.Cm upgrade
.Nm
.Cm upgrade
.Fl v
.Nm
.Cm upgrade
.Op Fl r
.Op Fl V Ar version
.Fl a | Ar filesystem
.Nm
.Cm userspace
.Op Fl Hinp
.Oo Fl o Ar field Ns Oo , Ns Ar field Oc Ns ... Oc
.Oo Fl s Ar field Oc Ns ...
.Oo Fl S Ar field Oc Ns ...
.Oo Fl t Ar type Ns Oo , Ns Ar type Oc Ns ... Oc
.Ar filesystem Ns | Ns Ar snapshot
.Nm
.Cm groupspace
.Op Fl Hinp
.Oo Fl o Ar field Ns Oo , Ns Ar field Oc Ns ... Oc
.Oo Fl s Ar field Oc Ns ...
.Oo Fl S Ar field Oc Ns ...
.Oo Fl t Ar type Ns Oo , Ns Ar type Oc Ns ... Oc
.Ar filesystem Ns | Ns Ar snapshot
.Nm
.Cm mount
.Nm
.Cm mount
.Op Fl Ov
.Op Fl o Ar options
.Fl a | Ar filesystem
.Nm
.Cm unmount
.Op Fl f
.Fl a | Ar filesystem Ns | Ns Ar mountpoint
.Nm
.Cm share
.Fl a | Ar filesystem
.Nm
.Cm unshare
.Fl a | Ar filesystem Ns | Ns Ar mountpoint
.Nm
.Cm bookmark
.Ar snapshot bookmark
.Nm
.Cm send
<<<<<<< HEAD
.Op Fl DLPRenpsv
=======
.Op Fl DLPRcenpv
>>>>>>> 993e3faf
.Op Oo Fl I Ns | Ns Fl i Oc Ar snapshot
.Ar snapshot
.Nm
.Cm send
.Op Fl Lce
.Op Fl i Ar snapshot Ns | Ns Ar bookmark
.Ar filesystem Ns | Ns Ar volume Ns | Ns Ar snapshot
.Nm
.Cm send
.Op Fl Penv
.Fl t Ar receive_resume_token
.Nm
.Cm receive
.Op Fl FKnsuv
.Oo Fl l Ar filesystem Ns | Ns Ar volume Oc Ns ...
.Oo Fl o Ar property Ns = Ns Ar value Oc Ns ...
.Oo Fl x Ar property Oc Ns ...
.Ar filesystem Ns | Ns Ar volume Ns | Ns Ar snapshot
.Nm
.Cm receive
.Op Fl FKnsuv
.Op Fl d Ns | Ns Fl e
.Oo Fl l Ar filesystem Ns | Ns Ar volume Oc Ns ...
.Oo Fl o Ar property Ns = Ns Ar value Oc Ns ...
.Oo Fl x Ar property Oc Ns ...
.Ar filesystem
.Nm
.Cm receive
.Fl A
.Ar filesystem Ns | Ns Ar volume
.Nm
.Cm allow
.Ar filesystem Ns | Ns Ar volume
.Nm
.Cm allow
.Op Fl dglu
.Ar user Ns | Ns Ar group Ns Oo , Ns Ar user Ns | Ns Ar group Oc Ns ...
.Ar perm Ns | Ns @ Ns Ar setname Ns Oo , Ns Ar perm Ns | Ns @ Ns
.Ar setname Oc Ns ...
.Ar filesystem Ns | Ns Ar volume
.Nm
.Cm allow
.Op Fl dl
.Fl e Ns | Ns Sy everyone
.Ar perm Ns | Ns @ Ns Ar setname Ns Oo , Ns Ar perm Ns | Ns @ Ns
.Ar setname Oc Ns ...
.Ar filesystem Ns | Ns Ar volume
.Nm
.Cm allow
.Fl c
.Ar perm Ns | Ns @ Ns Ar setname Ns Oo , Ns Ar perm Ns | Ns @ Ns
.Ar setname Oc Ns ...
.Ar filesystem Ns | Ns Ar volume
.Nm
.Cm allow
.Fl s No @ Ns Ar setname
.Ar perm Ns | Ns @ Ns Ar setname Ns Oo , Ns Ar perm Ns | Ns @ Ns
.Ar setname Oc Ns ...
.Ar filesystem Ns | Ns Ar volume
.Nm
.Cm unallow
.Op Fl dglru
.Ar user Ns | Ns Ar group Ns Oo , Ns Ar user Ns | Ns Ar group Oc Ns ...
.Oo Ar perm Ns | Ns @ Ns Ar setname Ns Oo , Ns Ar perm Ns | Ns @ Ns
.Ar setname Oc Ns ... Oc
.Ar filesystem Ns | Ns Ar volume
.Nm
.Cm unallow
.Op Fl dlr
.Fl e Ns | Ns Sy everyone
.Oo Ar perm Ns | Ns @ Ns Ar setname Ns Oo , Ns Ar perm Ns | Ns @ Ns
.Ar setname Oc Ns ... Oc
.Ar filesystem Ns | Ns Ar volume
.Nm
.Cm unallow
.Op Fl r
.Fl c
.Oo Ar perm Ns | Ns @ Ns Ar setname Ns Oo , Ns Ar perm Ns | Ns @ Ns
.Ar setname Oc Ns ... Oc
.Ar filesystem Ns | Ns Ar volume
.Nm
.Cm unallow
.Op Fl r
.Fl s @ Ns Ar setname
.Oo Ar perm Ns | Ns @ Ns Ar setname Ns Oo , Ns Ar perm Ns | Ns @ Ns
.Ar setname Oc Ns ... Oc
.Ar filesystem Ns | Ns Ar volume
.Nm
.Cm hold
.Op Fl r
.Ar tag Ar snapshot Ns ...
.Nm
.Cm holds
.Op Fl r
.Ar snapshot Ns ...
.Nm
.Cm release
.Op Fl r
.Ar tag Ar snapshot Ns ...
.Nm
.Cm diff
.Op Fl FHt
.Ar snapshot Ar snapshot Ns | Ns Ar filesystem
.Sh DESCRIPTION
The
.Nm
command configures ZFS datasets within a ZFS storage pool, as described in
.Xr zpool 1M .
A dataset is identified by a unique path within the ZFS namespace. For example:
.Bd -literal
pool/{filesystem,volume,snapshot}
.Ed
.Pp
where the maximum length of a dataset name is
.Dv MAXNAMELEN
.Pq 256 bytes .
.Pp
A dataset can be one of the following:
.Bl -tag -width "file system"
.It Sy file system
A ZFS dataset of type
.Sy filesystem
can be mounted within the standard system namespace and behaves like other file
systems. While ZFS file systems are designed to be POSIX compliant, known issues
exist that prevent compliance in some cases. Applications that depend on
standards conformance might fail due to non-standard behavior when checking file
system free space.
.It Sy volume
A logical volume exported as a raw or block device. This type of dataset should
only be used under special circumstances. File systems are typically used in
most environments.
.It Sy snapshot
A read-only version of a file system or volume at a given point in time. It is
specified as
.Ar filesystem Ns @ Ns Ar name
or
.Ar volume Ns @ Ns Ar name .
.El
.Ss ZFS File System Hierarchy
A ZFS storage pool is a logical collection of devices that provide space for
datasets. A storage pool is also the root of the ZFS file system hierarchy.
.Pp
The root of the pool can be accessed as a file system, such as mounting and
unmounting, taking snapshots, and setting properties. The physical storage
characteristics, however, are managed by the
.Xr zpool 1M
command.
.Pp
See
.Xr zpool 1M
for more information on creating and administering pools.
.Ss Snapshots
A snapshot is a read-only copy of a file system or volume. Snapshots can be
created extremely quickly, and initially consume no additional space within the
pool. As data within the active dataset changes, the snapshot consumes more
data than would otherwise be shared with the active dataset.
.Pp
Snapshots can have arbitrary names. Snapshots of volumes can be cloned or
rolled back, but cannot be accessed independently.
.Pp
File system snapshots can be accessed under the
.Pa .zfs/snapshot
directory in the root of the file system. Snapshots are automatically mounted on
demand and may be unmounted at regular intervals. The visibility of the
.Pa .zfs
directory can be controlled by the
snapdir
property.
.Ss Clones
A clone is a writable volume or file system whose initial contents are the same
as another dataset. As with snapshots, creating a clone is nearly instantaneous,
and initially consumes no additional space.
.Pp
Clones can only be created from a snapshot. When a snapshot is cloned, it
creates an implicit dependency between the parent and child. Even though the
clone is created somewhere else in the dataset hierarchy, the original snapshot
cannot be destroyed as long as a clone exists. The
.Sy origin
property exposes this dependency, and the
.Cm destroy
command lists any such dependencies, if they exist.
.Pp
The clone parent-child dependency relationship can be reversed by using the
.Cm promote
subcommand. This causes the
.Qq origin
file system to become a clone of the specified file system, which makes it
possible to destroy the file system that the clone was created from.
.Ss "Mount Points"
Creating a ZFS file system is a simple operation, so the number of file systems
per system is likely to be numerous. To cope with this, ZFS automatically
manages mounting and unmounting file systems without the need to edit the
.Pa /etc/vfstab
file. All automatically managed file systems are mounted by ZFS at boot time.
.Pp
By default, file systems are mounted under
.Pa /path ,
where
.Ar path
is the name of the file system in the ZFS namespace. Directories are created and
destroyed as needed.
.Pp
A file system can also have a mount point set in the
.Sy mountpoint
property. This directory is created as needed, and ZFS automatically mounts the
file system when the
.Nm zfs Cm mount Fl a
command is invoked
.Po without editing
.Pa /etc/vfstab
.Pc .
The
.Sy mountpoint
property can be inherited, so if
.Em pool/home
has a mount point of
.Pa /export/stuff ,
then
.Em pool/home/user
automatically inherits a mount point of
.Pa /export/stuff/user .
.Pp
A file system
.Sy mountpoint
property of
.Sy none
prevents the file system from being mounted.
.Pp
If needed, ZFS file systems can also be managed with traditional tools
.Po
.Nm mount ,
.Nm umount ,
.Pa /etc/vfstab
.Pc .
If a file system's mount point is set to
.Sy legacy ,
ZFS makes no attempt to manage the file system, and the administrator is
responsible for mounting and unmounting the file system.
.Ss "Zones"
A ZFS file system can be added to a non-global zone by using the
.Nm zonecfg Cm add Sy fs
subcommand. A ZFS file system that is added to a non-global zone must have its
.Sy mountpoint
property set to
.Sy legacy .
.Pp
The physical properties of an added file system are controlled by the global
administrator. However, the zone administrator can create, modify, or destroy
files within the added file system, depending on how the file system is mounted.
.Pp
A dataset can also be delegated to a non-global zone by using the
.Nm zonecfg Cm add Sy dataset
subcommand. You cannot delegate a dataset to one zone and the children of the
same dataset to another zone. The zone administrator can change properties of
the dataset or any of its children. However, the
.Sy quota ,
.Sy filesystem_limit
and
.Sy snapshot_limit
properties of the delegated dataset can be modified only by the global
administrator.
.Pp
A ZFS volume can be added as a device to a non-global zone by using the
.Nm zonecfg Cm add Sy device
subcommand. However, its physical properties can be modified only by the global
administrator.
.Pp
For more information about
.Nm zonecfg
syntax, see
.Xr zonecfg 1M .
.Pp
After a dataset is delegated to a non-global zone, the
.Sy zoned
property is automatically set. A zoned file system cannot be mounted in the
global zone, since the zone administrator might have to set the mount point to
an unacceptable value.
.Pp
The global administrator can forcibly clear the
.Sy zoned
property, though this should be done with extreme care. The global administrator
should verify that all the mount points are acceptable before clearing the
property.
.Ss Native Properties
Properties are divided into two types, native properties and user-defined
.Po or
.Qq user
.Pc
properties. Native properties either export internal statistics or control ZFS
behavior. In addition, native properties are either editable or read-only. User
properties have no effect on ZFS behavior, but you can use them to annotate
datasets in a way that is meaningful in your environment. For more information
about user properties, see the
.Sx User Properties
section, below.
.Pp
Every dataset has a set of properties that export statistics about the dataset
as well as control various behaviors. Properties are inherited from the parent
unless overridden by the child. Some properties apply only to certain types of
datasets
.Pq file systems, volumes, or snapshots .
.Pp
The values of numeric properties can be specified using human-readable suffixes
.Po for example,
.Sy k ,
.Sy KB ,
.Sy M ,
.Sy Gb ,
and so forth, up to
.Sy Z
for zettabyte
.Pc .
The following are all valid
.Pq and equal
specifications:
.Li 1536M, 1.5g, 1.50GB .
.Pp
The values of non-numeric properties are case sensitive and must be lowercase,
except for
.Sy mountpoint ,
.Sy sharenfs ,
and
.Sy sharesmb .
.Pp
The following native properties consist of read-only statistics about the
dataset. These properties can be neither set, nor inherited. Native properties
apply to all dataset types unless otherwise noted.
.Bl -tag -width "usedbyrefreservation"
.It Sy available
The amount of space available to the dataset and all its children, assuming that
there is no other activity in the pool. Because space is shared within a pool,
availability can be limited by any number of factors, including physical pool
size, quotas, reservations, or other datasets within the pool.
.Pp
This property can also be referred to by its shortened column name,
.Sy avail .
.It Sy compressratio
For non-snapshots, the compression ratio achieved for the
.Sy used
space of this dataset, expressed as a multiplier. The
.Sy used
property includes descendant datasets, and, for clones, does not include the
space shared with the origin snapshot. For snapshots, the
.Sy compressratio
is the same as the
.Sy refcompressratio
property. Compression can be turned on by running:
.Nm zfs Cm set Sy compression Ns = Ns Sy on Ar dataset .
The default value is
.Sy off .
.It Sy creation
The time this dataset was created.
.It Sy clones
For snapshots, this property is a comma-separated list of filesystems or volumes
which are clones of this snapshot. The clones'
.Sy origin
property is this snapshot. If the
.Sy clones
property is not empty, then this snapshot can not be destroyed
.Po even with the
.Fl r
or
.Fl f
options
.Pc .
.It Sy defer_destroy
This property is
.Sy on
if the snapshot has been marked for deferred destroy by using the
.Nm zfs Cm destroy Fl d
command. Otherwise, the property is
.Sy off .
.It Sy filesystem_count
The total number of filesystems and volumes that exist under this location in
the dataset tree. This value is only available when a
.Sy filesystem_limit
has been set somewhere in the tree under which the dataset resides.
.It Sy logicalreferenced
The amount of space that is
.Qq logically
accessible by this dataset. See the
.Sy referenced
property. The logical space ignores the effect of the
.Sy compression
and
.Sy copies
properties, giving a quantity closer to the amount of data that applications
see. However, it does include space consumed by metadata.
.Pp
This property can also be referred to by its shortened column name,
.Sy lrefer .
.It Sy logicalused
The amount of space that is
.Qq logically
consumed by this dataset and all its descendents. See the
.Sy used
property. The logical space ignores the effect of the
.Sy compression
and
.Sy copies
properties, giving a quantity closer to the amount of data that applications
see. However, it does include space consumed by metadata.
.Pp
This property can also be referred to by its shortened column name,
.Sy lused .
.It Sy modified
For a snapshot, indicates whether the parent filesystem or volume has
been modified since the snapshot. This property can be either
.Sy yes
or
.Sy no .
.It Sy mounted
For file systems, indicates whether the file system is currently mounted. This
property can be either
.Sy yes
or
.Sy no .
.It Sy origin
For cloned file systems or volumes, the snapshot from which the clone was
created. See also the
.Sy clones
property.
.It Sy receive_resume_token
For filesystems or volumes which have saved partially-completed state from
.Sy zfs receive -s ,
this opaque token can be provided to
.Sy zfs send -t
to resume and complete the
.Sy zfs receive .
.It Sy referenced
The amount of data that is accessible by this dataset, which may or may not be
shared with other datasets in the pool. When a snapshot or clone is created, it
initially references the same amount of space as the file system or snapshot it
was created from, since its contents are identical.
.Pp
This property can also be referred to by its shortened column name,
.Sy refer .
.It Sy refcompressratio
The compression ratio achieved for the
.Sy referenced
space of this dataset, expressed as a multiplier. See also the
.Sy compressratio
property.
.It Sy snapshot_count
The total number of snapshots that exist under this location in the dataset
tree. This value is only available when a
.Sy snapshot_limit
has been set somewhere in the tree under which the dataset resides.
.It Sy type
The type of dataset:
.Sy filesystem ,
.Sy volume ,
or
.Sy snapshot .
.It Sy used
The amount of space consumed by this dataset and all its descendents. This is
the value that is checked against this dataset's quota and reservation. The
space used does not include this dataset's reservation, but does take into
account the reservations of any descendent datasets. The amount of space that a
dataset consumes from its parent, as well as the amount of space that is freed
if this dataset is recursively destroyed, is the greater of its space used and
its reservation.
.Pp
The used space of a snapshot
.Po see the
.Sx Snapshots
section
.Pc
is space that is referenced exclusively by this snapshot. If this snapshot is
destroyed, the amount of
.Sy used
space will be freed. Space that is shared by multiple snapshots isn't accounted
for in this metric. When a snapshot is destroyed, space that was previously
shared with this snapshot can become unique to snapshots adjacent to it, thus
changing the used space of those snapshots. The used space of the latest
snapshot can also be affected by changes in the file system. Note that the
.Sy used
space of a snapshot is a subset of the
.Sy written
space of the snapshot.
.Pp
The amount of space used, available, or referenced does not take into account
pending changes. Pending changes are generally accounted for within a few
seconds. Committing a change to a disk using
.Xr fsync 3C
or
.Dv O_SYNC
does not necessarily guarantee that the space usage information is updated
immediately.
.It Sy usedby*
The
.Sy usedby*
properties decompose the
.Sy used
properties into the various reasons that space is used. Specifically,
.Sy used No =
.Sy usedbychildren No +
.Sy usedbydataset No +
.Sy usedbyrefreservation No +
.Sy usedbysnapshots .
These properties are only available for datasets created on
.Nm zpool
.Qo version 13 Qc
pools.
.It Sy usedbychildren
The amount of space used by children of this dataset, which would be freed if
all the dataset's children were destroyed.
.It Sy usedbydataset
The amount of space used by this dataset itself, which would be freed if the
dataset were destroyed
.Po after first removing any
.Sy refreservation
and destroying any necessary snapshots or descendents
.Pc .
.It Sy usedbyrefreservation
The amount of space used by a
.Sy refreservation
set on this dataset, which would be freed if the
.Sy refreservation
was removed.
.It Sy usedbysnapshots
The amount of space consumed by snapshots of this dataset. In particular, it is
the amount of space that would be freed if all of this dataset's snapshots were
destroyed. Note that this is not simply the sum of the snapshots'
.Sy used
properties because space can be shared by multiple snapshots.
.It Sy userused Ns @ Ns Em user
The amount of space consumed by the specified user in this dataset. Space is
charged to the owner of each file, as displayed by
.Nm ls Fl l .
The amount of space charged is displayed by
.Nm du
and
.Nm ls Fl s .
See the
.Nm zfs Cm userspace
subcommand for more information.
.Pp
Unprivileged users can access only their own space usage. The root user, or a
user who has been granted the
.Sy userused
privilege with
.Nm zfs Cm allow ,
can access everyone's usage.
.Pp
The
.Sy userused Ns @ Ns Em ...
properties are not displayed by
.Nm zfs Cm get Sy all .
The user's name must be appended after the @ symbol, using one of the following
forms:
.Bl -bullet -width ""
.It
.Em POSIX name
.Po for example,
.Sy joe
.Pc
.It
.Em POSIX numeric ID
.Po for example,
.Sy 789
.Pc
.It
.Em SID name
.Po for example,
.Sy joe.smith@mydomain
.Pc
.It
.Em SID numeric ID
.Po for example,
.Sy S-1-123-456-789
.Pc
.El
.It Sy userrefs
This property is set to the number of user holds on this snapshot. User holds
are set by using the
.Nm zfs Cm hold
command.
.It Sy groupused Ns @ Ns Em group
The amount of space consumed by the specified group in this dataset. Space is
charged to the group of each file, as displayed by
.Nm ls Fl l .
See the
.Sy userused Ns @ Ns Em user
property for more information.
.Pp
Unprivileged users can only access their own groups' space usage. The root user,
or a user who has been granted the
.Sy groupused
privilege with
.Nm zfs Cm allow ,
can access all groups' usage.
.It Sy volblocksize
For volumes, specifies the block size of the volume. The
.Sy blocksize
cannot be changed once the volume has been written, so it should be set at
volume creation time. The default
.Sy blocksize
for volumes is 8 Kbytes. Any power of 2 from 512 bytes to 128 Kbytes is valid.
.Pp
This property can also be referred to by its shortened column name,
.Sy volblock .
.It Sy written
The amount of space
.Sy referenced
by this dataset, that was written since the previous snapshot
.Pq i.e. that is not referenced by the previous snapshot .
.It Sy written Ns @ Ns Em snapshot
The amount of
.Sy referenced
space written to this dataset since the specified snapshot. This is the space
that is referenced by this dataset but was not referenced by the specified
snapshot.
.Pp
The
.Em snapshot
may be specified as a short snapshot name
.Po just the part after the
.Sy @
.Pc ,
in which case it will be interpreted as a snapshot in the same filesystem as
this dataset. The
.Em snapshot
may be a full snapshot name
.Po Em filesystem Ns @ Ns Em snapshot Pc ,
which for clones may be a snapshot in the origin's filesystem
.Pq or the origin of the origin's filesystem, etc.
.El
.Pp
The following native properties can be used to change the behavior of a ZFS
dataset.
.Bl -tag -width ""
.It Xo
.Sy aclinherit Ns = Ns Sy discard Ns | Ns Sy noallow Ns | Ns
.Sy restricted Ns | Ns Sy passthrough Ns | Ns Sy passthrough-x
.Xc
Controls how ACEs are inherited when files and directories are created.
.Bl -tag -width "passthrough-x"
.It Sy discard
does not inherit any ACEs.
.It Sy noallow
only inherits inheritable ACEs that specify
.Qq deny
permissions.
.It Sy restricted
default, removes the
.Sy write_acl
and
.Sy write_owner
permissions when the ACE is inherited.
.It Sy passthrough
inherits all inheritable ACEs without any modifications.
.It Sy passthrough-x
same meaning as
.Sy passthrough ,
except that the
.Sy owner@ ,
.Sy group@ ,
and
.Sy everyone@
ACEs inherit the execute permission only if the file creation mode also requests
the execute bit.
.El
.Pp
When the property value is set to
.Sy passthrough ,
files are created with a mode determined by the inheritable ACEs.
If no inheritable ACEs exist that affect the mode, then the mode is set in
accordance to the requested mode from the application.
.It Xo
.Sy aclmode Ns = Ns Sy discard Ns | Ns Sy groupmask Ns | Ns
.Sy passthrough Ns | Ns Sy restricted
.Xc
Controls how an ACL is modified during
.Xr chmod 2
and how inherited ACEs are modified by the file creation mode.
.Bl -tag -width "passthrough"
.It Sy discard
default, deletes all ACEs except for those representing the mode of the file or
directory requested by
.Xr chmod 2 .
.It Sy groupmask
reduces permissions granted by all
.Sy ALLOW
entries found in the ACL such that they are no greater than the group
permissions specified by the mode.
.It Sy passthrough
indicates that no changes are made to the ACL other than creating or updating
the necessary ACEs to represent the new mode of the file or directory.
.It Sy restricted
causes the
.Xr chmod 2
operation to return an error when used on any file or directory which has a
non-trivial ACL, with entries in addition to those that represent the mode.
.El
.Pp
.Xr chmod 2
is required to change the set user ID, set group ID, or sticky bit on a file or
directory, as they do not have equivalent ACEs. In order to use
.Xr chmod 2
on a file or directory with a non-trivial ACL when
.Sy aclmode
is set to
.Sy restricted ,
you must first remove all ACEs except for those that represent the current mode.
.It Sy atime Ns = Ns Sy on Ns | Ns Sy off
Controls whether the access time for files is updated when they are read.
Turning this property off avoids producing write traffic when reading files and
can result in significant performance gains, though it might confuse mailers
and other similar utilities. The default value is
.Sy on .
.It Sy canmount Ns = Ns Sy on Ns | Ns Sy off Ns | Ns Sy noauto
If this property is set to
.Sy off ,
the file system cannot be mounted, and is ignored by
.Nm zfs Cm mount Fl a .
Setting this property to
.Sy off
is similar to setting the
.Sy mountpoint
property to
.Sy none ,
except that the dataset still has a normal
.Sy mountpoint
property, which can be inherited. Setting this property to
.Sy off
allows datasets to be used solely as a mechanism to inherit properties. One
example of setting
.Sy canmount Ns = Ns Sy off
is to have two datasets with the same
.Sy mountpoint ,
so that the children of both datasets appear in the same directory, but might
have different inherited characteristics.
.Pp
When set to
.Sy noauto ,
a dataset can only be mounted and unmounted explicitly. The dataset is not
mounted automatically when the dataset is created or imported, nor is it mounted
by the
.Nm zfs Cm mount Fl a
command or unmounted by the
.Nm zfs Cm unmount Fl a
command.
.Pp
This property is not inherited.
.It Xo
.Sy checksum Ns = Ns Sy on Ns | Ns Sy off Ns | Ns Sy fletcher2 Ns | Ns
.Sy fletcher4 Ns | Ns Sy sha256 Ns | Ns Sy noparity Ns | Ns
.Sy sha512 Ns | Ns Sy skein Ns | Ns Sy edonr
.Xc
Controls the checksum used to verify data integrity. The default value is
.Sy on ,
which automatically selects an appropriate algorithm
.Po currently,
.Sy fletcher4 ,
but this may change in future releases
.Pc .
The value
.Sy off
disables integrity checking on user data. The value
.Sy noparity
not only disables integrity but also disables maintaining parity for user data.
This setting is used internally by a dump device residing on a RAID-Z pool and
should not be used by any other dataset. Disabling checksums is
.Sy NOT
a recommended practice.
.Pp
The
.Sy sha512 ,
.Sy skein ,
and
.Sy edonr
checksum algorithms require enabling the appropriate features on the
pool. Please see
.Xr zpool-features 5
for more information on these algorithms.
.Pp
Changing this property affects only newly-written data.
.It Xo
.Sy compression Ns = Ns Sy on Ns | Ns Sy off Ns | Ns Sy gzip Ns | Ns
.Sy gzip- Ns Em N Ns | Ns Sy lz4 Ns | Ns Sy lzjb Ns | Ns Sy zle
.Xc
Controls the compression algorithm used for this dataset.
.Pp
Setting compression to
.Sy on
indicates that the current default compression algorithm should be used. The
default balances compression and decompression speed, with compression ratio and
is expected to work well on a wide variety of workloads.  Unlike all other
settings for this property,
.Sy on
does not select a fixed compression type. As new compression algorithms are
added to ZFS and enabled on a pool, the default compression algorithm may
change. The current default compression algorthm is either
.Sy lzjb
or, if the
.Sy lz4_compress
feature is enabled,
.Sy lz4 .
.Pp
The
.Sy lz4
compression algorithm is a high-performance replacement for the
.Sy lzjb
algorithm. It features significantly faster compression and decompression, as
well as a moderately higher compression ratio than
.Sy lzjb ,
but can only be used on pools with the
.Sy lz4_compress
feature set to
.Sy enabled .
See
.Xr zpool-features 5
for details on ZFS feature flags and the
.Sy lz4_compress
feature.
.Pp
The
.Sy lzjb
compression algorithm is optimized for performance while providing decent data
compression.
.Pp
The
.Sy gzip
compression algorithm uses the same compression as the
.Xr gzip 1
command. You can specify the
.Sy gzip
level by using the value
.Sy gzip- Ns Em N ,
where
.Em N
is an integer from 1
.Pq fastest
to 9
.Pq best compression ratio .
Currently,
.Sy gzip
is equivalent to
.Sy gzip-6
.Po which is also the default for
.Xr gzip 1
.Pc .
.Pp
The
.Sy zle
compression algorithm compresses runs of zeros.
.Pp
This property can also be referred to by its shortened column name
.Sy compress.
Changing this property affects only newly-written data.
.It Sy smartcompression Ns = Ns Sy on Ns | Ns Sy off
Smart compression is a feature which optimizes compression performance
on filesystems which contain a mixture of compressible and
incompressible data. When
.Sy compression
is enabled on a filesystem,
smart compression dynamically tracks per-file compression ratios to
determine if a file is compressible or not. When the compression ratio
being achieved is too low, smart compression progressively backs off
attempting to compress the file.
.Pp
The algorithm periodically checks whether new data written to a file
previously deemed incompressible is still not compressible and adjusts
behavior accordingly. Certain types of files, such as virtual machine
disk files or large database files, can contain a mixture of both types
of data. Although smart compression tries to detect these situations, in
marginal cases it can be too pessimistic, which results in a reduction
of the overall compression ratio. In this case, setting the
.Sy smartcompression
property to
.Sy off
turns off smart compression
on a filesystem, so that data is always compressed regardless of the
compression ratio achieved.
.Pp
The default value is
.Sy on .
.It Sy copies Ns = Ns Sy 1 Ns | Ns Sy 2 Ns | Ns Sy 3
Controls the number of copies of data stored for this dataset. These copies are
in addition to any redundancy provided by the pool, for example, mirroring or
RAID-Z. The copies are stored on different disks, if possible. The space used
by multiple copies is charged to the associated file and dataset, changing the
.Sy used
property and counting against quotas and reservations.
.Pp
Changing this property only affects newly-written data. Therefore, set this
property at file system creation time by using the
.Fl o Sy copies Ns = Ns Ar N
option.
.It Sy devices Ns = Ns Sy on Ns | Ns Sy off
Controls whether device nodes can be opened on this file system. The default
value is
.Sy on .
.It Sy exec Ns = Ns Sy on Ns | Ns Sy off
Controls whether processes can be executed from within this file system. The
default value is
.Sy on .
.It Sy filesystem_limit Ns = Ns Em count Ns | Ns Sy none
Limits the number of filesystems and volumes that can exist under this point in
the dataset tree. The limit is not enforced if the user is allowed to change
the limit. Setting a
.Sy filesystem_limit
to
.Sy on
a descendent of a filesystem that already has a
.Sy filesystem_limit
does not override the ancestor's
.Sy filesystem_limit ,
but rather imposes an additional limit. This feature must be enabled to be used
.Po see
.Xr zpool-features 5
.Pc .
.It Sy mountpoint Ns = Ns Pa path Ns | Ns Sy none Ns | Ns Sy legacy
Controls the mount point used for this file system. See the
.Sx Mount Points
section for more information on how this property is used.
.Pp
When the
.Sy mountpoint
property is changed for a file system, the file system and any children that
inherit the mount point are unmounted. If the new value is
.Sy legacy ,
then they remain unmounted. Otherwise, they are automatically remounted in the
new location if the property was previously
.Sy legacy
or
.Sy none ,
or if they were mounted before the property was changed. In addition, any shared
file systems are unshared and shared in the new location.
.It Sy nbmand Ns = Ns Sy on Ns | Ns Sy off
Controls whether the file system should be mounted with
.Sy nbmand
.Pq Non Blocking mandatory locks .
This is used for SMB clients. Changes to this property only take effect when the
file system is umounted and remounted. See
.Xr mount 1M
for more information on
.Sy nbmand
mounts.
.It Sy primarycache Ns = Ns Sy all Ns | Ns Sy none Ns | Ns Sy metadata
Controls what is cached in the primary cache
.Pq ARC .
If this property is set to
.Sy all ,
then both user data and metadata is cached. If this property is set to
.Sy none ,
then neither user data nor metadata is cached. If this property is set to
.Sy metadata ,
then only metadata is cached. The default value is
.Sy all .
.It Sy quota Ns = Ns Em size Ns | Ns Sy none
Limits the amount of space a dataset and its descendents can consume. This
property enforces a hard limit on the amount of space used. This includes all
space consumed by descendents, including file systems and snapshots. Setting a
quota on a descendent of a dataset that already has a quota does not override
the ancestor's quota, but rather imposes an additional limit.
.Pp
Quotas cannot be set on volumes, as the
.Sy volsize
property acts as an implicit quota.
.It Sy snapshot_limit Ns = Ns Em count Ns | Ns Sy none
Limits the number of snapshots that can be created on a dataset and its
descendents. Setting a
.Sy snapshot_limit
on a descendent of a dataset that already has a
.Sy snapshot_limit
does not override the ancestor's
.Sy snapshot_limit ,
but rather imposes an additional limit. The limit is not enforced if the user is
allowed to change the limit. For example, this means that recursive snapshots
taken from the global zone are counted against each delegated dataset within
a zone. This feature must be enabled to be used
.Po see
.Xr zpool-features 5
.Pc .
.It Sy userquota@ Ns Em user Ns = Ns Em size Ns | Ns Sy none
Limits the amount of space consumed by the specified user. User space
consumption is identified by the
.Sy userspace@ Ns Em user
property.
.Pp
Enforcement of user quotas may be delayed by several seconds. This delay means
that a user might exceed their quota before the system notices that they are
over quota and begins to refuse additional writes with the
.Er EDQUOT
error message. See the
.Nm zfs Cm userspace
subcommand for more information.
.Pp
Unprivileged users can only access their own groups' space usage. The root
user, or a user who has been granted the
.Sy userquota
privilege with
.Nm zfs Cm allow ,
can get and set everyone's quota.
.Pp
This property is not available on volumes, on file systems before version 4, or
on pools before version 15. The
.Sy userquota@ Ns Em ...
properties are not displayed by
.Nm zfs Cm get Sy all .
The user's name must be appended after the
.Sy @
symbol, using one of the following forms:
.Bl -bullet
.It
.Em POSIX name
.Po for example,
.Sy joe
.Pc
.It
.Em POSIX numeric ID
.Po for example,
.Sy 789
.Pc
.It
.Em SID name
.Po for example,
.Sy joe.smith@mydomain
.Pc
.It
.Em SID numeric ID
.Po for example,
.Sy S-1-123-456-789
.Pc
.El
.It Sy groupquota@ Ns Em group Ns = Ns Em size Ns | Ns Sy none
Limits the amount of space consumed by the specified group. Group space
consumption is identified by the
.Sy groupused@ Ns Em group
property.
.Pp
Unprivileged users can access only their own groups' space usage. The root
user, or a user who has been granted the
.Sy groupquota
privilege with
.Nm zfs Cm allow ,
can get and set all groups' quotas.
.It Sy readonly Ns = Ns Sy on Ns | Ns Sy off
Controls whether this dataset can be modified. The default value is
.Sy off .
.Pp
This property can also be referred to by its shortened column name,
.Sy rdonly .
.It Sy recordsize Ns = Ns Em size
Specifies a suggested block size for files in the file system. This property is
designed solely for use with database workloads that access files in fixed-size
records. ZFS automatically tunes block sizes according to internal algorithms
optimized for typical access patterns.
.Pp
For databases that create very large files but access them in small random
chunks, these algorithms may be suboptimal. Specifying a
.Sy recordsize
greater than or equal to the record size of the database can result in
significant performance gains. Use of this property for general purpose file
systems is strongly discouraged, and may adversely affect performance.
.Pp
The size specified must be a power of two greater than or equal to 512 and less
than or equal to 128 Kbytes. If the
.Sy large_blocks
feature is enabled on the pool, the size may be up to 1 Mbyte. See
.Xr zpool-features 5
for details on ZFS feature flags.
.Pp
Changing the file system's
.Sy recordsize
affects only files created afterward; existing files are unaffected.
.Pp
This property can also be referred to by its shortened column name,
.Sy recsize .
.It Sy redundant_metadata Ns = Ns Sy all Ns | Ns Sy most
Controls what types of metadata are stored redundantly. ZFS stores an extra copy
of metadata, so that if a single block is corrupted, the amount of user data
lost is limited. This extra copy is in addition to any redundancy provided at
the pool level
.Pq e.g. by mirroring or RAID-Z ,
and is in addition to an extra copy specified by the
.Sy copies
property
.Pq up to a total of 3 copies .
For example if the pool is mirrored,
.Sy copies Ns = Ns 2 ,
and
.Sy redundant_metadata Ns = Ns Sy most ,
then ZFS stores 6 copies of most metadata, and 4 copies of data and some
metadata.
.Pp
When set to
.Sy all ,
ZFS stores an extra copy of all metadata. If a single on-disk block is corrupt,
at worst a single block of user data
.Po which is
.Sy recordsize
bytes long
.Pc
can be lost.
.Pp
When set to
.Sy most ,
ZFS stores an extra copy of most types of metadata. This can improve performance
of random writes, because less metadata must be written. In practice, at worst
about 100 blocks
.Po of
.Sy recordsize
bytes each
.Pc
of user data can be lost if a single on-disk block is corrupt. The exact
behavior of which metadata blocks are stored redundantly may change in future
releases.
.Pp
The default value is
.Sy all .
.It Sy refquota Ns = Ns Em size Ns | Ns Sy none
Limits the amount of space a dataset can consume. This property enforces a hard
limit on the amount of space used. This hard limit does not include space used
by descendents, including file systems and snapshots.
.It Sy refreservation Ns = Ns Em size Ns | Ns Sy none
The minimum amount of space guaranteed to a dataset, not including its
descendents. When the amount of space used is below this value, the dataset is
treated as if it were taking up the amount of space specified by
.Sy refreservation .
The
.Sy refreservation
reservation is accounted for in the parent datasets' space used, and counts
against the parent datasets' quotas and reservations.
.Pp
If
.Sy refreservation
is set, a snapshot is only allowed if there is enough free pool space outside of
this reservation to accommodate the current number of
.Qq referenced
bytes in the dataset.
.Pp
This property can also be referred to by its shortened column name,
.Sy refreserv .
.It Sy reservation Ns = Ns Em size Ns | Ns Sy none
The minimum amount of space guaranteed to a dataset and its descendents. When
the amount of space used is below this value, the dataset is treated as if it
were taking up the amount of space specified by its reservation. Reservations
are accounted for in the parent datasets' space used, and count against the
parent datasets' quotas and reservations.
.Pp
This property can also be referred to by its shortened column name,
.Sy reserv .
.It Sy secondarycache Ns = Ns Sy all Ns | Ns Sy none Ns | Ns Sy metadata
Controls what is cached in the secondary cache
.Pq L2ARC .
If this property is set to
.Sy all ,
then both user data and metadata is cached. If this property is set to
.Sy none ,
then neither user data nor metadata is cached. If this property is set to
.Sy metadata ,
then only metadata is cached. The default value is
.Sy all .
.It Sy setuid Ns = Ns Sy on Ns | Ns Sy off
Controls whether the setuid bit is respected for the file system. The default
value is
.Sy on .
.It Sy sharesmb Ns = Ns Sy on Ns | Ns Sy off Ns | Ns Em opts
Controls whether the file system is shared via SMB, and what options are to be
used. A file system with the
.Sy sharesmb
property set to
.Sy off
is managed through traditional tools such as
.Xr sharemgr 1M .
Otherwise, the file system is automatically shared and unshared with the
.Nm zfs Cm share
and
.Nm zfs Cm unshare
commands. If the property is set to
.Sy on ,
the
.Xr sharemgr 1M
command is invoked with no options. Otherwise, the
.Xr sharemgr 1M
command is invoked with options equivalent to the contents of this property.
.Pp
Because SMB shares requires a resource name, a unique resource name is
constructed from the dataset name. The constructed name is a copy of the dataset
name except that the characters in the dataset name, which would be illegal in
the resource name, are replaced with underscore
.Pq Sy _
characters. A pseudo property
.Qq name
is also supported that allows you to replace the data set name with a specified
name. The specified name is then used to replace the prefix dataset in the case
of inheritance. For example, if the dataset
.Em data/home/john
is set to
.Sy name Ns = Ns Sy john ,
then
.Em data/home/john
has a resource name of
.Sy john .
If a child dataset
.Em data/home/john/backups
is shared, it has a resource name of
.Sy john_backups .
.Pp
When SMB shares are created, the SMB share name appears as an entry in the
.Pa .zfs/shares
directory. You can use the
.Nm ls
or
.Nm chmod
command to display the share-level ACLs on the entries in this directory.
.Pp
When the
.Sy sharesmb
property is changed for a dataset, the dataset and any children inheriting the
property are re-shared with the new options, only if the property was previously
set to
.Sy off ,
or if they were shared before the property was changed. If the new property is
set to
.Sy off ,
the file systems are unshared.
.It Sy sharenfs Ns = Ns Sy on Ns | Ns Sy off Ns | Ns Em opts
Controls whether the file system is shared via NFS, and what options are to be
used. A file system with a
.Sy sharenfs
property of
.Sy off
is managed through traditional tools such as
.Xr share 1M ,
.Xr unshare 1M ,
and
.Xr dfstab 4 .
Otherwise, the file system is automatically shared and unshared with the
.Nm zfs Cm share
and
.Nm zfs Cm unshare
commands. If the property is set to
.Sy on ,
.Xr share 1M
command is invoked with no options. Otherwise, the
.Xr share 1M
command is invoked with options equivalent to the contents of this property.
.Pp
When the
.Sy sharenfs
property is changed for a dataset, the dataset and any children inheriting the
property are re-shared with the new options, only if the property was previously
.Sy off ,
or if they were shared before the property was changed. If the new property is
.Sy off ,
the file systems are unshared.
.It Sy logbias Ns = Ns Sy latency Ns | Ns Sy throughput
Provide a hint to ZFS about handling of synchronous requests in this dataset. If
.Sy logbias
is set to
.Sy latency
.Pq the default ,
ZFS will use pool log devices
.Pq if configured
to handle the requests at low latency. If
.Sy logbias
is set to
.Sy throughput ,
ZFS will not use configured pool log devices. ZFS will instead optimize
synchronous operations for global pool throughput and efficient use of
resources.
.It Sy snapdir Ns = Ns Sy hidden Ns | Ns Sy visible
Controls whether the
.Pa .zfs
directory is hidden or visible in the root of the file system as discussed in
the
.Sx Snapshots
section. The default value is
.Sy hidden .
.It Sy sync Ns = Ns Sy standard Ns | Ns Sy always Ns | Ns Sy disabled
Controls the behavior of synchronous requests
.Pq e.g. fsync, O_DSYNC .
.Sy standard
is the
.Tn POSIX
specified behavior of ensuring all synchronous requests are written to stable
storage and all devices are flushed to ensure data is not cached by device
controllers
.Pq this is the default .
.Sy always
causes every file system transaction to be written and flushed before its
system call returns. This has a large performance penalty.
.Sy disabled
disables synchronous requests. File system transactions are only committed to
stable storage periodically. This option will give the highest performance.
However, it is very dangerous as ZFS would be ignoring the synchronous
transaction demands of applications such as databases or NFS. Administrators
should only use this option when the risks are understood.
.It Sy version Ns = Ns Em N Ns | Ns Sy current
The on-disk version of this file system, which is independent of the pool
version. This property can only be set to later supported versions. See the
.Nm zfs Cm upgrade
command.
.It Sy volsize Ns = Ns Em size
For volumes, specifies the logical size of the volume. By default, creating a
volume establishes a reservation of equal size. For storage pools with a version
number of 9 or higher, a
.Sy refreservation
is set instead. Any changes to
.Sy volsize
are reflected in an equivalent change to the reservation
.Po or
.Sy refreservation
.Pc .
The
.Sy volsize
can only be set to a multiple of
.Sy volblocksize ,
and cannot be zero.
.Pp
The reservation is kept equal to the volume's logical size to prevent unexpected
behavior for consumers. Without the reservation, the volume could run out of
space, resulting in undefined behavior or data corruption, depending on how the
volume is used. These effects can also occur when the volume size is changed
while it is in use
.Pq particularly when shrinking the size .
Extreme care should be used when adjusting the volume size.
.Pp
Though not recommended, a
.Qq sparse volume
.Po also known as
.Qq thin provisioning
.Pc
can be created by specifying the
.Fl s
option to the
.Nm zfs Cm create Fl V
command, or by changing the reservation after the volume has been created. A
.Qq sparse volume
is a volume where the reservation is less then the volume size. Consequently,
writes to a sparse volume can fail with
.Er ENOSPC
when the pool is low on space. For a sparse volume, changes to
.Sy volsize
are not reflected in the reservation.
.It Sy vscan Ns = Ns Sy on Ns | Ns Sy off
Controls whether regular files should be scanned for viruses when a file is
opened and closed. In addition to enabling this property, the virus scan
service must also be enabled for virus scanning to occur. The default value is
.Sy off .
.It Sy wbc_mode Ns = Ns Sy on Ns | Ns Sy off
Controls the mode of write back cache. After the property has been set on a
dataset all the child datasets inherit the property. Due to its recursive nature
the property will conflict with any child dataset or any parent dataset having
this property enabled as well. The property cannot be set if the target pool
does not have special device
.Pq special vdev .
The default value is
.Sy off .
This property cannot be enabled together with the
.Sy dedup
property.
.It Sy xattr Ns = Ns Sy on Ns | Ns Sy off
Controls whether extended attributes are enabled for this file system. The
default value is
.Sy on .
.It Sy zoned Ns = Ns Sy on Ns | Ns Sy off
Controls whether the dataset is managed from a non-global zone. See the
.Sx Zones
section for more information. The default value is
.Sy off .
.El
.Pp
The following three properties cannot be changed after the file system is
created, and therefore, should be set when the file system is created. If the
properties are not set with the
.Nm zfs Cm create
or
.Nm zpool Cm create
commands, these properties are inherited from the parent dataset. If the parent
dataset lacks these properties due to having been created prior to these
features being supported, the new file system will have the default values for
these properties.
.Bl -tag -width ""
.It Xo
.Sy casesensitivity Ns = Ns Sy sensitive Ns | Ns
.Sy insensitive Ns | Ns Sy mixed
.Xc
Indicates whether the file name matching algorithm used by the file system
should be case-sensitive, case-insensitive, or allow a combination of both
styles of matching. The default value for the
.Sy casesensitivity
property is
.Sy sensitive .
Traditionally,
.Ux
and
.Tn POSIX
file systems have case-sensitive file names.
.Pp
The
.Sy mixed
value for the
.Sy casesensitivity
property indicates that the file system can support requests for both
case-sensitive and case-insensitive matching behavior. Currently,
case-insensitive matching behavior on a file system that supports mixed behavior
is limited to the SMB server product. For more information about the
.Sy mixed
value behavior, see the "ZFS Administration Guide".
.It Xo
.Sy normalization Ns = Ns Sy none Ns | Ns Sy formC Ns | Ns
.Sy formD Ns | Ns Sy formKC Ns | Ns Sy formKD
.Xc
Indicates whether the file system should perform a
.Sy unicode
normalization of file names whenever two file names are compared, and which
normalization algorithm should be used. File names are always stored unmodified,
names are normalized as part of any comparison process. If this property is set
to a legal value other than
.Sy none ,
and the
.Sy utf8only
property was left unspecified, the
.Sy utf8only
property is automatically set to
.Sy on .
The default value of the
.Sy normalization
property is
.Sy none .
This property cannot be changed after the file system is created.
.It Sy utf8only Ns = Ns Sy on Ns | Ns Sy off
Indicates whether the file system should reject file names that include
characters that are not present in the
.Sy UTF-8
character code set. If this property is explicitly set to
.Sy off ,
the normalization property must either not be explicitly set or be set to
.Sy none .
The default value for the
.Sy utf8only
property is
.Sy off .
This property cannot be changed after the file system is created.
.El
.Pp
The
.Sy casesensitivity ,
.Sy normalization ,
and
.Sy utf8only
properties are also new permissions that can be assigned to non-privileged users
by using the ZFS delegated administration feature.
.Ss "Temporary Mount Point Properties"
When a file system is mounted, either through
.Xr mount 1M
for legacy mounts or the
.Nm zfs Cm mount
command for normal file systems, its mount options are set according to its
properties. The correlation between properties and mount options is as follows:
.Bd -literal
    PROPERTY                MOUNT OPTION
    devices                 devices/nodevices
    exec                    exec/noexec
    readonly                ro/rw
    setuid                  setuid/nosetuid
    xattr                   xattr/noxattr
.Ed
.Pp
In addition, these options can be set on a per-mount basis using the
.Fl o
option, without affecting the property that is stored on disk. The values
specified on the command line override the values stored in the dataset. The
.Sy nosuid
option is an alias for
.Sy nodevices Ns , Ns Sy nosetuid .
These properties are reported as
.Qq temporary
by the
.Nm zfs Cm get
command. If the properties are changed while the dataset is mounted, the new
setting overrides any temporary settings.
.Ss "User Properties"
In addition to the standard native properties, ZFS supports arbitrary user
properties. User properties have no effect on ZFS behavior, but applications or
administrators can use them to annotate datasets
.Pq file systems, volumes, and snapshots .
.Pp
User property names must contain a colon
.Pq Qq Sy \&:
character to distinguish them from native properties. They may contain lowercase
letters, numbers, and the following punctuation characters: colon
.Pq Qq Sy \&: ,
dash
.Pq Qq Sy - ,
period
.Pq Qq Sy \&. ,
and underscore
.Pq Qq Sy _ .
The expected convention is that the property name is divided into two portions
such as
.Em module Ns : Ns Em property ,
but this namespace is not enforced by ZFS.
User property names can be at most 256 characters, and cannot begin with a dash
.Pq Qq Sy - .
.Pp
When making programmatic use of user properties, it is strongly suggested to use
a reversed
.Sy DNS
domain name for the
.Em module
component of property names to reduce the chance that two
independently-developed packages use the same property name for different
purposes.
.Pp
The values of user properties are arbitrary strings, are always inherited, and
are never validated. All of the commands that operate on properties
.Po Nm zfs Cm list ,
.Nm zfs Cm get ,
.Nm zfs Cm set ,
and so forth
.Pc
can be used to manipulate both native properties and user properties. Use the
.Nm zfs Cm inherit
command to clear a user property. If the property is not defined in any parent
dataset, it is removed entirely. Property values are limited to 8192 bytes.
.Ss ZFS Volumes as Swap or Dump Devices
During an initial installation a swap device and dump device are created on ZFS
volumes in the ZFS root pool. By default, the swap area size is based on 1/2 the
size of physical memory up to 2 Gbytes. The size of the dump device depends on
the kernel's requirements at installation time. Separate ZFS volumes must be
used for the swap area and dump devices. Do not swap to a file on a ZFS file
system. A ZFS swap file configuration is not supported.
.Pp
If you need to change your swap area or dump device after the system is
installed or upgraded, use the
.Xr swap 1M
and
.Xr dumpadm 1M
commands.
.Sh SUBCOMMANDS
All subcommands that modify state are logged persistently to the pool in their
original form.
.Bl -tag -width ""
.It Nm Fl \?
Displays a help message.
.It Xo
.Nm
.Cm create
.Op Fl p
.Oo Fl o Ar property Ns = Ns Ar value Oc Ns ...
.Ar filesystem
.Xc
Creates a new ZFS file system. The file system is automatically mounted
according to the
.Sy mountpoint
property inherited from the parent.
.Bl -tag -width "-o"
.It Fl o Ar property Ns = Ns Ar value
Sets the specified property as if the command
.Nm zfs Cm set Ar property Ns = Ns Ar value
was invoked at the same time the dataset was created. Any editable ZFS property
can also be set at creation time. Multiple
.Fl o
options can be specified. An error results if the same property is specified in
multiple
.Fl o
options.
.It Fl p
Creates all the non-existing parent datasets. Datasets created in this manner
are automatically mounted according to the
.Sy mountpoint
property inherited from their parent. Any property specified on the command line
using the
.Fl o
option is ignored. If the target filesystem already exists, the operation
completes successfully.
.El
.It Xo
.Nm
.Cm create
.Op Fl ps
.Op Fl b Ar blocksize
.Oo Fl o Ar property Ns = Ns Ar value Oc Ns ...
.Fl V Ar size Ar volume
.Xc
Creates a volume of the given size. The volume is exported as a block device in
.Pa /dev/zvol/{dsk,rdsk}/path ,
where
.Em path
is the name of the volume in the ZFS namespace. The size represents the logical
size as exported by the device. By default, a reservation of equal size is
created.
.Pp
.Ar size
is automatically rounded up to the nearest 128 Kbytes to ensure that the volume
has an integral number of blocks regardless of
.Sy blocksize .
.Bl -tag -width "-b"
.It Fl b Ar blocksize
Equivalent to
.Fl o Sy volblocksize Ns = Ns Ar blocksize .
If this option is specified in conjunction with
.Fl o Sy volblocksize ,
the resulting behavior is undefined.
.It Fl o Ar property Ns = Ns Ar value
Sets the specified property as if the
.Nm zfs Cm set Ar property Ns = Ns Ar value
command was invoked at the same time the dataset was created. Any editable ZFS
property can also be set at creation time. Multiple
.Fl o
options can be specified. An error results if the same property is specified in
multiple
.Fl o
options.
.It Fl p
Creates all the non-existing parent datasets. Datasets created in this manner
are automatically mounted according to the
.Sy mountpoint
property inherited from their parent. Any property specified on the command line
using the
.Fl o
option is ignored. If the target filesystem already exists, the operation
completes successfully.
.It Fl s
Creates a sparse volume with no reservation. See
.Sy volsize
in the
.Sx Native Properties
section for more information about sparse volumes.
.El
.It Xo
.Nm
.Cm destroy
.Op Fl Rfnprv
.Ar filesystem Ns | Ns Ar volume
.Xc
Destroys the given dataset. By default, the command unshares any file systems
that are currently shared, unmounts any file systems that are currently
mounted, and refuses to destroy a dataset that has active dependents
.Pq children or clones .
.Bl -tag -width "-R"
.It Fl R
Recursively destroy all dependents, including cloned file systems outside the
target hierarchy.
.It Fl f
Force an unmount of any file systems using the
.Nm unmount Fl f
command. This option has no effect on non-file systems or unmounted file
systems.
.It Fl n
Do a dry-run
.Pq Qq No-op
deletion. No data will be deleted. This is useful in conjunction with the
.Fl v
or
.Fl p
flags to determine what data would be deleted.
.It Fl p
Print machine-parsable verbose information about the deleted data.
.It Fl r
Recursively destroy all children.
.It Fl v
Print verbose information about the deleted data.
.El
.Pp
Extreme care should be taken when applying either the
.Fl r
or the
.Fl R
options, as they can destroy large portions of a pool and cause unexpected
behavior for mounted file systems in use.
.It Xo
.Nm
.Cm destroy
.Op Fl Rdnprv
.Ar filesystem Ns | Ns Ar volume Ns @ Ns Ar snap Ns
.Oo % Ns Ar snap Ns Oo , Ns Ar snap Ns Oo % Ns Ar snap Oc Oc Oc Ns ...
.Xc
The given snapshots are destroyed immediately if and only if the
.Nm zfs Cm destroy
command without the
.Fl d
option would have destroyed it. Such immediate destruction would occur, for
example, if the snapshot had no clones and the user-initiated reference count
were zero.
.Pp
If a snapshot does not qualify for immediate destruction, it is marked for
deferred deletion. In this state, it exists as a usable, visible snapshot until
both of the preconditions listed above are met, at which point it is destroyed.
.Pp
An inclusive range of snapshots may be specified by separating the first and
last snapshots with a percent sign. The first and/or last snapshots may be left
blank, in which case the filesystem's oldest or newest snapshot will be implied.
.Pp
Multiple snapshots
.Pq or ranges of snapshots
of the same filesystem or volume may be specified in a comma-separated list of
snapshots. Only the snapshot's short name
.Po the part after the
.Sy @
.Pc
should be specified when using a range or comma-separated list to identify
multiple snapshots.
.Bl -tag -width "-R"
.It Fl R
Recursively destroy all clones of these snapshots, including the clones,
snapshots, and children. If this flag is specified, the
.Fl d
flag will have no effect.
.It Fl d
Defer snapshot deletion.
.It Fl n
Do a dry-run
.Pq Qq No-op
deletion. No data will be deleted. This is
useful in conjunction with the
.Fl p
or
.Fl v
flags to determine what data would be deleted.
.It Fl p
Print machine-parsable verbose information about the deleted data.
.It Fl r
Destroy
.Pq or mark for deferred deletion
all snapshots with this name in descendent file systems.
.It Fl v
Print verbose information about the deleted data.
.Pp
Extreme care should be taken when applying either the
.Fl r
or the
.Fl R
options, as they can destroy large portions of a pool and cause unexpected
behavior for mounted file systems in use.
.El
.It Xo
.Nm
.Cm destroy
.Ar filesystem Ns | Ns Ar volume Ns # Ns Ar bookmark
.Xc
The given bookmark is destroyed.
.It Xo
.Nm
.Cm snapshot
.Op Fl r
.Oo Fl o Ar property Ns = Ns value Oc Ns ...
.Ar filesystem Ns @ Ns Ar snapname Ns | Ns Ar volume Ns @ Ns Ar snapname Ns ...
.Xc
Creates snapshots with the given names. All previous modifications by successful
system calls to the file system are part of the snapshots. Snapshots are taken
atomically, so that all snapshots correspond to the same moment in time. See the
.Sx Snapshots
section for details.
.Bl -tag -width "-o"
.It Fl o Ar property Ns = Ns Ar value
Sets the specified property; see
.Nm zfs Cm create
for details.
.It Fl r
Recursively create snapshots of all descendent datasets
.El
.It Xo
.Nm
.Cm rollback
.Op Fl Rfr
.Ar snapshot
.Xc
Roll back the given dataset to a previous snapshot. When a dataset is rolled
back, all data that has changed since the snapshot is discarded, and the dataset
reverts to the state at the time of the snapshot. By default, the command
refuses to roll back to a snapshot other than the most recent one. In order to
do so, all intermediate snapshots and bookmarks must be destroyed by specifying
the
.Fl r
option.
.Pp
The
.Fl rR
options do not recursively destroy the child snapshots of a recursive snapshot.
Only direct snapshots of the specified filesystem are destroyed by either of
these options. To completely roll back a recursive snapshot, you must rollback
the individual child snapshots.
.Bl -tag -width "-R"
.It Fl R
Destroy any more recent snapshots and bookmarks, as well as any clones of those
snapshots.
.It Fl f
Used with the
.Fl R
option to force an unmount of any clone file systems that are to be destroyed.
.It Fl r
Destroy any snapshots and bookmarks more recent than the one specified.
.El
.It Xo
.Nm
.Cm clone
.Op Fl p
.Oo Fl o Ar property Ns = Ns Ar value Oc Ns ...
.Ar snapshot Ar filesystem Ns | Ns Ar volume
.Xc
Creates a clone of the given snapshot. See the
.Sx Clones
section for details. The target dataset can be located anywhere in the ZFS
hierarchy, and is created as the same type as the original.
.Bl -tag -width "-o"
.It Fl o Ar property Ns = Ns Ar value
Sets the specified property; see
.Nm zfs Cm create
for details.
.It Fl p
Creates all the non-existing parent datasets. Datasets created in this manner
are automatically mounted according to the
.Sy mountpoint
property inherited from their parent. If the target filesystem or volume already
exists, the operation completes successfully.
.El
.It Xo
.Nm
.Cm promote
.Ar clone-filesystem
.Xc
Promotes a clone file system to no longer be dependent on its
.Qq origin
snapshot. This makes it possible to destroy the file system that the clone was
created from. The clone parent-child dependency relationship is reversed, so
that the origin file system becomes a clone of the specified file system.
.Pp
The snapshot that was cloned, and any snapshots previous to this snapshot, are
now owned by the promoted clone. The space they use moves from the origin file
system to the promoted clone, so enough space must be available to accommodate
these snapshots. No new space is consumed by this operation, but the space
accounting is adjusted. The promoted clone must not have any conflicting
snapshot names of its own. The
.Cm rename
subcommand can be used to rename any conflicting snapshots.
.It Xo
.Nm
.Cm rename
.Op Fl f
.Ar filesystem Ns | Ns Ar volume Ns | Ns Ar snapshot
.Ar filesystem Ns | Ns Ar volume Ns | Ns Ar snapshot
.br
.Nm
.Cm rename
.Op Fl fp
.Ar filesystem Ns | Ns Ar volume
.Ar filesystem Ns | Ns Ar volume
.Xc
Renames the given dataset. The new target can be located anywhere in the ZFS
hierarchy, with the exception of snapshots. Snapshots can only be renamed within
the parent file system or volume. When renaming a snapshot, the parent file
system of the snapshot does not need to be specified as part of the second
argument. Renamed file systems can inherit new mount points, in which case they
are unmounted and remounted at the new mount point.
.Bl -tag -width "-a"
.It Fl f
Force unmount any filesystems that need to be unmounted in the process.
.It Fl p
Creates all the nonexistent parent datasets. Datasets created in this manner are
automatically mounted according to the
.Sy mountpoint
property inherited from their parent.
.El
.It Xo
.Nm
.Cm rename
.Fl r
.Ar snapshot Ar snapshot
.Xc
Recursively rename the snapshots of all descendent datasets. Snapshots are the
only dataset that can be renamed recursively.
.It Xo
.Nm
.Cm list
.Op Fl r Ns | Ns Fl d Ar depth
.Op Fl Hp
.Oo Fl o Ar property Ns Oo , Ns Ar property Oc Ns ... Oc
.Oo Fl s Ar property Oc Ns ...
.Oo Fl S Ar property Oc Ns ...
.Oo Fl t Ar type Ns Oo , Ns Ar type Oc Ns ... Oc
.Oo Ar filesystem Ns | Ns Ar volume Ns | Ns Ar snapshot Oc Ns ...
.Xc
Lists the property information for the given datasets in tabular form. If
specified, you can list property information by the absolute pathname or the
relative pathname. By default, all file systems and volumes are displayed.
Snapshots are displayed if the
.Sy listsnaps
property is
.Sy on
.Po the default is
.Sy off
.Pc .
The following fields are displayed,
.Sy name Ns , Ns Sy used Ns , Ns Sy available Ns , Ns Sy referenced Ns , Ns
.Sy mountpoint .
.Bl -tag -width "-H"
.It Fl H
Used for scripting mode. Do not print headers and separate fields by a single
tab instead of arbitrary white space.
.It Fl S Ar property
Same as the
.Fl s
option, but sorts by property in descending order.
.It Fl d Ar depth
Recursively display any children of the dataset, limiting the recursion to
.Ar depth .
A
.Ar depth
of
.Sy 1
will display only the dataset and its direct children.
.It Fl o Ar property
A comma-separated list of properties to display. The property must be:
.Bl -bullet
.It
One of the properties described in the
.Sx Native Properties
section
.It
A user property
.It
The value
.Sy name
to display the dataset name
.It
The value
.Sy space
to display space usage properties on file systems and volumes. This is a
shortcut for specifying
.Fl o Sy name Ns , Ns Sy avail Ns , Ns Sy used Ns , Ns Sy usedsnap Ns , Ns
.Sy usedds Ns , Ns Sy usedrefreserv Ns , Ns Sy usedchild Fl t
.Sy filesystem Ns , Ns Sy volume
syntax.
.El
.It Fl p
Display numbers in parsable
.Pq exact
values.
.It Fl r
Recursively display any children of the dataset on the command line.
.It Fl s Ar property
A property for sorting the output by column in ascending order based on the
value of the property. The property must be one of the properties described in
the
.Sx Properties
section, or the special value
.Sy name
to sort by the dataset name. Multiple properties can be specified at one time
using multiple
.Fl s
property options. Multiple
.Fl s
options are evaluated from left to right in decreasing order of importance. The
following is a list of sorting criteria:
.Bl -bullet
.It
Numeric types sort in numeric order.
.It
String types sort in alphabetical order.
.It
Types inappropriate for a row sort that row to the literal bottom, regardless of
the specified ordering.
.El
.Pp
If no sorting options are specified the existing behavior of
.Nm zfs Cm list
is preserved.
.It Fl t Ar type
A comma-separated list of types to display, where
.Ar type
is one of
.Sy filesystem ,
.Sy snapshot ,
.Sy volume ,
.Sy bookmark ,
or
.Sy all .
For example, specifying
.Fl t Sy snapshot
displays only snapshots.
.El
.It Xo
.Nm
.Cm set
.Ar property Ns = Ns Ar value Oo Ar property Ns = Ns Ar value Oc Ns ...
.Ar filesystem Ns | Ns Ar volume Ns | Ns Ar snapshot Ns ...
.Xc
Sets the property or list of properties to the given value(s) for each dataset.
Only some properties can be edited. See the
.Sx Properties
section for more information on what properties can be set and acceptable
values. Numeric values can be specified as exact values, or in a human-readable
form with a suffix of
.Sy B , K , M , G , T , P , E , Z
.Po for bytes, kilobytes, megabytes, gigabytes, terabytes, petabytes, exabytes,
or zettabytes, respectively
.Pc .
User properties can be set on snapshots. For more information, see the
.Sx User Properties
section.
.It Xo
.Nm
.Cm get
.Op Fl r Ns | Ns Fl d Ar depth
.Op Fl Hp
.Oo Fl o Ar field Ns Oo , Ns Ar field Oc Ns ... Oc
.Oo Fl s Ar source Ns Oo , Ns Ar source Oc Ns ... Oc
.Oo Fl t Ar type Ns Oo , Ns Ar type Oc Ns ... Oc
.Cm all | Ar property Ns Oo , Ns Ar property Oc Ns ...
.Ar filesystem Ns | Ns Ar volume Ns | Ns Ar snapshot Ns | Ns Ar bookmark Ns ...
.Xc
Displays properties for the given datasets. If no datasets are specified, then
the command displays properties for all datasets on the system. For each
property, the following columns are displayed:
.Bd -literal
    name      Dataset name
    property  Property name
    value     Property value
    source    Property source. Can either be local, default,
              temporary, inherited, or none (-).
.Ed
.Pp
All columns are displayed by default, though this can be controlled by using the
.Fl o
option. This command takes a comma-separated list of properties as described in
the
.Sx Native Properties
and
.Sx User Properties
sections.
.Pp
The special value
.Sy all
can be used to display all properties that apply to the given dataset's type
.Pq filesystem, volume, snapshot, or bookmark .
.Bl -tag -width "-H"
.It Fl H
Display output in a form more easily parsed by scripts. Any headers are omitted,
and fields are explicitly separated by a single tab instead of an arbitrary
amount of space.
.It Fl d Ar depth
Recursively display any children of the dataset, limiting the recursion to
.Ar depth .
A depth of
.Sy 1
will display only the dataset and its direct children.
.It Fl o Ar field
A comma-separated list of columns to display.
.Sy name Ns , Ns Sy property Ns , Ns Sy value Ns , Ns Sy source
is the default value.
.It Fl p
Display numbers in parsable
.Pq exact
values.
.It Fl r
Recursively display properties for any children.
.It Fl s Ar source
A comma-separated list of sources to display. Those properties coming from a
source other than those in this list are ignored. Each source must be one of the
following:
.Sy local ,
.Sy default ,
.Sy inherited ,
.Sy temporary ,
and
.Sy none .
The default value is all sources.
.It Fl t Ar type
A comma-separated list of types to display, where
.Ar type
is one of
.Sy filesystem ,
.Sy snapshot ,
.Sy volume ,
.Sy bookmark ,
or
.Sy all .
.El
.It Xo
.Nm
.Cm inherit
.Op Fl rS
.Ar property Ar filesystem Ns | Ns Ar volume Ns | Ns Ar snapshot Ns ...
.Xc
Clears the specified property, causing it to be inherited from an ancestor,
restored to default if no ancestor has the property set, or with the
.Fl S
option reverted to the received value if one exists. See the
.Sx Properties
section for a listing of default values, and details on which properties can be
inherited.
.Bl -tag -width "-r"
.It Fl r
Recursively inherit the given property for all children.
.It Fl S
Revert the property to the received value if one exists; otherwise operate as
if the
.Fl S
option was not specified.
.El
.It Xo
.Nm
.Cm upgrade
.Xc
Displays a list of file systems that are not the most recent version.
.It Xo
.Nm
.Cm upgrade
.Fl v
.Xc
Displays a list of currently supported file system versions.
.It Xo
.Nm
.Cm upgrade
.Op Fl r
.Op Fl V Ar version
.Fl a | Ar filesystem
.Xc
Upgrades file systems to a new on-disk version. Once this is done, the file
systems will no longer be accessible on systems running older versions of the
software.
.Nm zfs Cm send
streams generated from new snapshots of these file systems cannot be accessed on
systems running older versions of the software.
.Pp
In general, the file system version is independent of the pool version. See
.Xr zpool 1M
for information on the
.Nm zpool Cm upgrade
command.
.Pp
In some cases, the file system version and the pool version are interrelated and
the pool version must be upgraded before the file system version can be upgraded.
.Bl -tag -width "-V"
.It Fl V Ar version
Upgrade to the specified
.Ar version .
If the
.Fl V
flag is not specified, this command upgrades to the most recent version. This
option can only be used to increase the version number, and only up to the most
recent version supported by this software.
.It Fl a
Upgrade all file systems on all imported pools.
.It Ar filesystem
Upgrade the specified file system.
.It Fl r
Upgrade the specified file system and all descendent file systems.
.El
.It Xo
.Nm
.Cm userspace
.Op Fl Hinp
.Oo Fl o Ar field Ns Oo , Ns Ar field Oc Ns ... Oc
.Oo Fl s Ar field Oc Ns ...
.Oo Fl S Ar field Oc Ns ...
.Oo Fl t Ar type Ns Oo , Ns Ar type Oc Ns ... Oc
.Ar filesystem Ns | Ns Ar snapshot
.Xc
Displays space consumed by, and quotas on, each user in the specified filesystem
or snapshot. This corresponds to the
.Sy userused@ Ns Em user
and
.Sy userquota@ Ns Em user
properties.
.Bl -tag -width "-H"
.It Fl H
Do not print headers, use tab-delimited output.
.It Fl S Ar field
Sort by this field in reverse order. See
.Fl s .
.It Fl i
Translate SID to POSIX ID. The POSIX ID may be ephemeral if no mapping exists.
Normal POSIX interfaces
.Po for example,
.Xr stat 2 ,
.Nm ls Fl l
.Pc
perform this translation, so the
.Fl i
option allows the output from
.Nm zfs Cm userspace
to be compared directly with those utilities. However,
.Fl i
may lead to confusion if some files were created by an SMB user before a
SMB-to-POSIX name mapping was established. In such a case, some files will be
owned by the SMB entity and some by the POSIX entity. However, the
.Fl i
option will report that the POSIX entity has the total usage and quota for both.
.It Fl n
Print numeric ID instead of user/group name.
.It Fl o Ar field Ns Oo , Ns Ar field Oc Ns ...
Display only the specified fields from the following set:
.Sy type ,
.Sy name ,
.Sy used ,
.Sy quota .
The default is to display all fields.
.It Fl p
Use exact
.Pq parsable
numeric output.
.It Fl s Ar field
Sort output by this field. The
.Fl s
and
.Fl S
flags may be specified multiple times to sort first by one field, then by
another. The default is
.Fl s Sy type Fl s Sy name .
.It Fl t Ar type Ns Oo , Ns Ar type Oc Ns ...
Print only the specified types from the following set:
.Sy all ,
.Sy posixuser ,
.Sy smbuser ,
.Sy posixgroup ,
.Sy smbgroup .
The default is
.Fl t Sy posixuser Ns , Ns Sy smbuser .
The default can be changed to include group types.
.El
.It Xo
.Nm
.Cm groupspace
.Op Fl Hinp
.Oo Fl o Ar field Ns Oo , Ns Ar field Oc Ns ... Oc
.Oo Fl s Ar field Oc Ns ...
.Oo Fl S Ar field Oc Ns ...
.Oo Fl t Ar type Ns Oo , Ns Ar type Oc Ns ... Oc
.Ar filesystem Ns | Ns Ar snapshot
.Xc
Displays space consumed by, and quotas on, each group in the specified
filesystem or snapshot. This subcommand is identical to
.Nm zfs Cm userspace ,
except that the default types to display are
.Fl t Sy posixgroup Ns , Ns Sy smbgroup .
.It Xo
.Nm
.Cm mount
.Xc
Displays all ZFS file systems currently mounted.
.It Xo
.Nm
.Cm mount
.Op Fl Ov
.Op Fl o Ar options
.Fl a | Ar filesystem
.Xc
Mounts ZFS file systems.
.Bl -tag -width "-O"
.It Fl O
Perform an overlay mount. See
.Xr mount 1M
for more information.
.It Fl a
Mount all available ZFS file systems. Invoked automatically as part of the boot
process.
.It Ar filesystem
Mount the specified filesystem.
.It Fl o Ar options
An optional, comma-separated list of mount options to use temporarily for the
duration of the mount. See the
.Sx Temporary Mount Point Properties
section for details.
.It Fl v
Report mount progress.
.El
.It Xo
.Nm
.Cm unmount
.Op Fl f
.Fl a | Ar filesystem Ns | Ns Ar mountpoint
.Xc
Unmounts currently mounted ZFS file systems.
.Bl -tag -width "-a"
.It Fl a
Unmount all available ZFS file systems. Invoked automatically as part of the
shutdown process.
.It Ar filesystem Ns | Ns Ar mountpoint
Unmount the specified filesystem. The command can also be given a path to a ZFS
file system mount point on the system.
.It Fl f
Forcefully unmount the file system, even if it is currently in use.
.El
.It Xo
.Nm
.Cm share
.Fl a | Ar filesystem
.Xc
Shares available ZFS file systems.
.Bl -tag -width "-a"
.It Fl a
Share all available ZFS file systems. Invoked automatically as part of the boot
process.
.It Ar filesystem
Share the specified filesystem according to the
.Sy sharenfs
and
.Sy sharesmb
properties. File systems are shared when the
.Sy sharenfs
or
.Sy sharesmb
property is set.
.El
.It Xo
.Nm
.Cm unshare
.Fl a | Ar filesystem Ns | Ns Ar mountpoint
.Xc
Unshares currently shared ZFS file systems.
.Bl -tag -width "-a"
.It Fl a
Unshare all available ZFS file systems. Invoked automatically as part of the
shutdown process.
.It Ar filesystem Ns | Ns Ar mountpoint
Unshare the specified filesystem. The command can also be given a path to a ZFS
file system shared on the system.
.El
.It Xo
.Nm
.Cm bookmark
.Ar snapshot bookmark
.Xc
Creates a bookmark of the given snapshot. Bookmarks mark the point in time when
the snapshot was created, and can be used as the incremental source for a
.Nm zfs Cm send
command.
.Pp
This feature must be enabled to be used. See
.Xr zpool-features 5
for details on ZFS feature flags and the
.Sy bookmarks
feature.
.It Xo
.Nm
.Cm send
<<<<<<< HEAD
.Op Fl DLPRenpsv
=======
.Op Fl DLPRcenpv
>>>>>>> 993e3faf
.Op Oo Fl I Ns | Ns Fl i Oc Ar snapshot
.Ar snapshot
.Xc
Creates a stream representation of the second
.Ar snapshot ,
which is written to standard output. The output can be redirected to a file or
to a different system
.Po for example, using
.Xr ssh 1
.Pc .
By default, a full stream is generated.
.Bl -tag -width "-D"
.It Fl D, -dedup
Generate a deduplicated stream. Blocks which would have been sent multiple times
in the send stream will only be sent once. The receiving system must also
support this feature to receive a deduplicated stream. This flag can be used
regardless of the dataset's
.Sy dedup
property, but performance will be much better if the filesystem uses a
dedup-capable checksum
.Po for example,
.Sy sha256
.Pc .
.It Fl I Ar snapshot
Generate a stream package that sends all intermediary snapshots from the first
snapshot to the second snapshot. For example,
.Fl I Em @a Em fs@d
is similar to
.Fl i Em @a Em fs@b Ns ; Fl i Em @b Em fs@c Ns ; Fl i Em @c Em fs@d .
The incremental source may be specified as with the
.Fl i
option.
.It Fl L, -large-block
Generate a stream which may contain blocks larger than 128KB. This flag has no
effect if the
.Sy large_blocks
pool feature is disabled, or if the
.Sy recordsize
property of this filesystem has never been set above 128KB. The receiving system
must have the
.Sy large_blocks
pool feature enabled as well. See
.Xr zpool-features 5
for details on ZFS feature flags and the
.Sy large_blocks
feature.
.It Fl P, -parsable
Print machine-parsable verbose information about the stream package generated.
.It Fl R, -replicate
Generate a replication stream package, which will replicate the specified
file system, and all descendent file systems, up to the named snapshot. When
received, all properties, snapshots, descendent file systems, and clones are
preserved.
.Pp
If the
.Fl i
or
.Fl I
flags are used in conjunction with the
.Fl R
flag, an incremental replication stream is generated. The current values of
properties, and current snapshot and file system names are set when the stream
is received. If the
.Fl F
flag is specified when this stream is received, snapshots and file systems that
<<<<<<< HEAD
do not exist on the sending side are destroyed. If the
.Fl K
flag is specified in conjunction with
.Fl F
flag, then it modifies the conventional force-receive behavior to not destroy
destination snapshots that are not present at the replication source.
.It Fl e
=======
do not exist on the sending side are destroyed.
.It Fl e, -embed
>>>>>>> 993e3faf
Generate a more compact stream by using
.Sy WRITE_EMBEDDED
records for blocks which are stored more compactly on disk by the
.Sy embedded_data
pool feature. This flag has no effect if the
.Sy embedded_data
feature is disabled. The receiving system must have the
.Sy embedded_data
feature enabled. If the
.Sy lz4_compress
feature is active on the sending system, then the receiving system must have
that feature enabled as well. See
.Xr zpool-features 5
for details on ZFS feature flags and the
.Sy embedded_data
feature.
.It Fl c, -compressed
Generate a more compact stream by using compressed WRITE records for blocks
which are compressed on disk and in memory (see the
.Sy compression No property for details).  If the Sy lz4_compress No feature
is active on the sending system, then the receiving system must have that
feature enabled as well. If the
.Sy large_blocks No feature is enabled on the sending system but the Fl L
option is not supplied in conjunction with
.Fl c, No then the data will be decompressed before sending so it can be split
into smaller block sizes.
.It Fl i Ar snapshot
Generate an incremental stream from the first
.Ar snapshot
.Pq the incremental source
to the second
.Ar snapshot
.Pq the incremental target .
The incremental source can be specified as the last component of the snapshot
name
.Po the
.Sy @
character and following
.Pc
and it is assumed to be from the same file system as the incremental target.
.Pp
If the destination is a clone, the source may be the origin snapshot, which must
be fully specified
.Po for example,
.Em pool/fs@origin ,
not just
.Em @origin
.Pc .
.It Fl n, -dryrun
Do a dry-run
.Pq Qq No-op
send. Do not generate any actual send data. This is useful in conjunction with
the
.Fl v
or
.Fl P
flags to determine what data will be sent. In this case, the verbose output will
be written to standard output
.Po contrast with a non-dry-run, where the stream is written to standard output
and the verbose output goes to standard error
.Pc .
.It Fl p, -props
Include the dataset's properties in the stream. This flag is implicit when
.Fl R
is specified. The receiving system must also support this feature.
<<<<<<< HEAD
.It Fl s
Calculate send stream size. Do not generate any actual send data. This is useful
when one needs to know stream size in order to store the stream externally. With
.Fl v
specified, provides info on stream header and stream data portion sizes, in
addition to the total stream size.
.It Fl v
=======
.It Fl v, -verbose
>>>>>>> 993e3faf
Print verbose information about the stream package generated. This information
includes a per-second report of how much data has been sent.
.Pp
The format of the stream is committed. You will be able to receive your streams
on future versions of ZFS .
.El
.It Xo
.Nm
.Cm send
.Op Fl Lce
.Op Fl i Ar snapshot Ns | Ns Ar bookmark
.Ar filesystem Ns | Ns Ar volume Ns | Ns Ar snapshot
.Xc
Generate a send stream, which may be of a filesystem, and may be incremental
from a bookmark. If the destination is a filesystem or volume, the pool must be
read-only, or the filesystem must not be mounted. When the stream generated from
a filesystem or volume is received, the default snapshot name will be
.Qq --head-- .
.Bl -tag -width "-L"
.It Fl L, -large-block
Generate a stream which may contain blocks larger than 128KB. This flag has no
effect if the
.Sy large_blocks
pool feature is disabled, or if the
.Sy recordsize
property of this filesystem has never been set above 128KB. The receiving system
must have the
.Sy large_blocks
pool feature enabled as well. See
.Xr zpool-features 5
for details on ZFS feature flags and the
.Sy large_blocks
feature.
.It Fl c, -compressed
Generate a more compact stream by using compressed WRITE records for blocks
which are compressed on disk and in memory (see the
.Sy compression No property for details).  If the Sy lz4_compress No feature is
active on the sending system, then the receiving system must have that feature
enabled as well. If the
.Sy large_blocks No feature is enabled on the sending system but the Fl L
option is not supplied in conjunction with
.Fl c, No then the data will be decompressed before sending so it can be split
into smaller block sizes.
.It Fl e, -embed
Generate a more compact stream by using
.Sy WRITE_EMBEDDED
records for blocks which are stored more compactly on disk by the
.Sy embedded_data
pool feature. This flag has no effect if the
.Sy embedded_data
feature is disabled. The receiving system must have the
.Sy embedded_data
feature enabled. If the
.Sy lz4_compress
feature is active on the sending system, then the receiving system must have
that feature enabled as well. See
.Xr zpool-features 5
for details on ZFS feature flags and the
.Sy embedded_data
feature.
.It Fl i Ar snapshot Ns | Ns Ar bookmark
Generate an incremental send stream. The incremental source must be an earlier
snapshot in the destination's history. It will commonly be an earlier snapshot
in the destination's file system, in which case it can be specified as the last
component of the name
.Po the
.Sy #
or
.Sy @
character and following
.Pc .
.Pp
If the incremental target is a clone, the incremental source can be the origin
snapshot, or an earlier snapshot in the origin's filesystem, or the origin's
origin, etc.
.El
.It Xo
.Nm
.Cm send
.Op Fl Penv
.Fl t
.Ar receive_resume_token
.Xc
Creates a send stream which resumes an interrupted receive.  The
.Ar receive_resume_token
is the value of this property on the filesystem
or volume that was being received into.  See the documentation for
.Sy zfs receive -s
for more details.
.It Xo
.Nm
.Cm receive
.Op Fl FKsnuv
.Oo Fl l Ar filesystem Ns | Ns Ar volume Oc Ns ...
.Oo Fl o Ar property Ns = Ns Ar value Oc Ns ...
.Oo Fl x Ar property Oc Ns ...
.Ar filesystem Ns | Ns Ar volume Ns | Ns Ar snapshot
.br
.Nm
.Cm receive
.Op Fl FKnsuv
.Op Fl d Ns | Ns Fl e
.Oo Fl l Ar filesystem Ns | Ns Ar volume Oc Ns ...
.Oo Fl o Ar property Ns = Ns Ar value Oc Ns ...
.Oo Fl x Ar property Oc Ns ...
.Ar filesystem
.Xc
Creates a snapshot whose contents are as specified in the stream provided on
standard input. If a full stream is received, then a new file system is created
as well. Streams are created using the
.Nm zfs Cm send
subcommand, which by default creates a full stream.
.Nm zfs Cm recv
can be used as an alias for
.Nm zfs Cm receive.
.Pp
If an incremental stream is received, then the destination file system must
already exist, and its most recent snapshot must match the incremental stream's
source. For
.Sy zvols ,
the destination device link is destroyed and recreated, which means the
.Sy zvol
cannot be accessed during the
.Cm receive
operation.
.Pp
When a snapshot replication package stream that is generated by using the
.Nm zfs Cm send Fl R
command is received, any snapshots that do not exist on the sending location are
destroyed by using the
.Nm zfs Cm destroy Fl d
command.
.Pp
The name of the snapshot
.Pq and file system, if a full stream is received
that this subcommand creates depends on the argument type and the use of the
.Fl d
or
.Fl e
options.
.Pp
If the argument is a snapshot name, the specified
.Ar snapshot
is created. If the argument is a file system or volume name, a snapshot with the
same name as the sent snapshot is created within the specified
.Ar filesystem
or
.Ar volume .
If neither of the
.Fl d
or
.Fl e
options are specified, the provided target snapshot name is used exactly as
provided.
.Pp
The
.Fl d
and
.Fl e
options cause the file system name of the target snapshot to be determined by
appending a portion of the sent snapshot's name to the specified target
.Ar filesystem .
If the
.Fl d
option is specified, all but the first element of the sent snapshot's file
system path
.Pq usually the pool name
is used and any required intermediate file systems within the specified one are
created. If the
.Fl e
option is specified, then only the last element of the sent snapshot's file
system name
.Pq i.e. the name of the source file system itself
is used as the target file system name.
.Bl -tag -width "-F"
.It Fl F
Force a rollback of the file system to the most recent snapshot before
performing the receive operation. If receiving an incremental replication stream
.Po for example, one generated by
.Nm zfs Cm send Fl R Op Fl i Ns | Ns Fl I
.Pc ,
destroy snapshots and file systems that do not exist on the sending side.
.It Fl K
When force receive is enabled, do not destroy snapshots on the receiving side
that do not exist on the sending side.
.It Fl d
Discard the first element of the sent snapshot's file system name, using the
remaining elements to determine the name of the target file system for the new
snapshot as described in the paragraph above.
.It Fl e
Discard all but the last element of the sent snapshot's file system name, using
that element to determine the name of the target file system for the new
snapshot as described in the paragraph above.
.It Fl l Ar filesystem Ns | Ns Ar volume
Limits the receive to only the
.Ar filesystem
or
.Ar volume
specified. As multiple options may be specified, this can be used to restore
specific filesystems or volumes from the received stream.
.It Fl n
Do not actually receive the stream. This can be useful in conjunction with the
.Fl v
option to verify the name the receive operation would use.
.It Fl o Ar property Ns = Ns Ar value
Sets the specified
.Ar property
to
.Ar value
during receive of the stream. Specifying multiple
.Fl o
options is allowed.
.It Fl o Sy origin Ns = Ns Ar snapshot
Forces the stream to be received as a clone of the given snapshot.
If the stream is a full send stream, this will create the filesystem
described by the stream as a clone of the specified snapshot. Which
snapshot was specified will not affect the success or failure of the
receive, as long as the snapshot does exist.  If the stream is an
incremental send stream, all the normal verification will be performed.
.It Fl u
File system that is associated with the received stream is not mounted.
.It Fl v
Print verbose information about the stream and the time required to perform the
receive operation.
.It Fl x Ar property
Excludes the specified property from the received stream as if it was not
included in the send stream. Specifying multiple
.Fl x
options is allowed.
.It Fl s
If the receive is interrupted, save the partially received state, rather
than deleting it.  Interruption may be due to premature termination of
the stream
.Po e.g. due to network failure or failure of the remote system
if the stream is being read over a network connection
.Pc ,
a checksum error in the stream, termination of the
.Nm zfs Cm receive
process, or unclean shutdown of the system.
.Pp
The receive can be resumed with a stream generated by
.Nm zfs Cm send Fl t Ar token ,
where the
.Ar token
is the value of the
.Sy receive_resume_token
property of the filesystem or volume which is received into.
.Pp
To use this flag, the storage pool must have the
.Sy extensible_dataset
feature enabled.  See
.Xr zpool-features 5
for details on ZFS feature flags.
.El
.It Xo
.Nm
.Cm receive
.Fl A
.Ar filesystem Ns | Ns Ar volume
.Xc
Abort an interrupted
.Nm zfs Cm receive Fl s ,
deleting its saved partially received state.
.It Xo
.Nm
.Cm allow
.Ar filesystem Ns | Ns Ar volume
.Xc
Displays permissions that have been delegated on the specified filesystem or
volume. See the other forms of
.Nm zfs Cm allow
for more information.
.It Xo
.Nm
.Cm allow
.Op Fl dglu
.Ar user Ns | Ns Ar group Ns Oo , Ns Ar user Ns | Ns Ar group Oc Ns ...
.Ar perm Ns | Ns @ Ns Ar setname Ns Oo , Ns Ar perm Ns | Ns @ Ns
.Ar setname Oc Ns ...
.Ar filesystem Ns | Ns Ar volume
.br
.Nm
.Cm allow
.Op Fl dl
.Fl e Ns | Ns Sy everyone
.Ar perm Ns | Ns @ Ns Ar setname Ns Oo , Ns Ar perm Ns | Ns @ Ns
.Ar setname Oc Ns ...
.Ar filesystem Ns | Ns Ar volume
.Xc
Delegates ZFS administration permission for the file systems to non-privileged
users.
.Bl -tag -width "-d"
.It Fl d
Allow only for the descendent file systems.
.It Fl e Ns | Ns Sy everyone
Specifies that the permissions be delegated to everyone.
.It Fl g Ar group Ns Oo , Ns Ar group Oc Ns ...
Explicitly specify that permissions are delegated to the group.
.It Fl l
Allow
.Qq locally
only for the specified file system.
.It Fl u Ar user Ns Oo , Ns Ar user Oc Ns ...
Explicitly specify that permissions are delegated to the user.
.It Ar user Ns | Ns Ar group Ns Oo , Ns Ar user Ns | Ns Ar group Oc Ns ...
Specifies to whom the permissions are delegated. Multiple entities can be
specified as a comma-separated list. If neither of the
.Fl gu
options are specified, then the argument is interpreted preferentially as the
keyword
.Sy everyone ,
then as a user name, and lastly as a group name. To specify a user or group
named
.Qq everyone ,
use the
.Fl g
or
.Fl u
options. To specify a group with the same name as a user, use the
.Fl g
options.
.It Xo
.Ar perm Ns | Ns @ Ns Ar setname Ns Oo , Ns Ar perm Ns | Ns @ Ns
.Ar setname Oc Ns ...
.Xc
The permissions to delegate. Multiple permissions may be specified as a
comma-separated list. Permission names are the same as ZFS subcommand and
property names. See the property list below. Property set names,
which begin with
.Sy @ ,
may be specified. See the
.Fl s
form below for details.
.El
.Pp
If neither of the
.Fl dl
options are specified, or both are, then the permissions are allowed for the
file system or volume, and all of its descendents.
.Pp
Permissions are generally the ability to use a ZFS subcommand or change a ZFS
property. The following permissions are available:
.Bd -literal
NAME             TYPE           NOTES
allow            subcommand     Must also have the permission that is being
                                allowed
clone            subcommand     Must also have the 'create' ability and 'mount'
                                ability in the origin file system
create           subcommand     Must also have the 'mount' ability
destroy          subcommand     Must also have the 'mount' ability
diff             subcommand     Allows lookup of paths within a dataset
                                given an object number, and the ability to
                                create snapshots necessary to 'zfs diff'.
mount            subcommand     Allows mount/umount of ZFS datasets
promote          subcommand     Must also have the 'mount'
                                and 'promote' ability in the origin file system
receive          subcommand     Must also have the 'mount' and 'create' ability
rename           subcommand     Must also have the 'mount' and 'create'
                                ability in the new parent
rollback         subcommand     Must also have the 'mount' ability
send             subcommand
share            subcommand     Allows sharing file systems over NFS or SMB
                                protocols
snapshot         subcommand     Must also have the 'mount' ability

groupquota       other          Allows accessing any groupquota@... property
groupused        other          Allows reading any groupused@... property
userprop         other          Allows changing any user property
userquota        other          Allows accessing any userquota@... property
userused         other          Allows reading any userused@... property

aclinherit       property
aclmode          property
atime            property
canmount         property
casesensitivity  property
checksum         property
compression      property
copies           property
devices          property
exec             property
filesystem_limit property
mountpoint       property
nbmand           property
normalization    property
primarycache     property
quota            property
readonly         property
recordsize       property
refquota         property
refreservation   property
reservation      property
secondarycache   property
setuid           property
sharenfs         property
sharesmb         property
snapdir          property
snapshot_limit   property
utf8only         property
version          property
volblocksize     property
volsize          property
vscan            property
xattr            property
zoned            property
.Ed
.It Xo
.Nm
.Cm allow
.Fl c
.Ar perm Ns | Ns @ Ns Ar setname Ns Oo , Ns Ar perm Ns | Ns @ Ns
.Ar setname Oc Ns ...
.Ar filesystem Ns | Ns Ar volume
.Xc
Sets
.Qq create time
permissions. These permissions are granted
.Pq locally
to the creator of any newly-created descendent file system.
.It Xo
.Nm
.Cm allow
.Fl s No @ Ns Ar setname
.Ar perm Ns | Ns @ Ns Ar setname Ns Oo , Ns Ar perm Ns | Ns @ Ns
.Ar setname Oc Ns ...
.Ar filesystem Ns | Ns Ar volume
.Xc
Defines or adds permissions to a permission set. The set can be used by other
.Nm zfs Cm allow
commands for the specified file system and its descendents. Sets are evaluated
dynamically, so changes to a set are immediately reflected. Permission sets
follow the same naming restrictions as ZFS file systems, but the name must begin
with
.Sy @ ,
and can be no more than 64 characters long.
.It Xo
.Nm
.Cm unallow
.Op Fl dglru
.Ar user Ns | Ns Ar group Ns Oo , Ns Ar user Ns | Ns Ar group Oc Ns ...
.Oo Ar perm Ns | Ns @ Ns Ar setname Ns Oo , Ns Ar perm Ns | Ns @ Ns
.Ar setname Oc Ns ... Oc
.Ar filesystem Ns | Ns Ar volume
.br
.Nm
.Cm unallow
.Op Fl dlr
.Fl e Ns | Ns Sy everyone
.Oo Ar perm Ns | Ns @ Ns Ar setname Ns Oo , Ns Ar perm Ns | Ns @ Ns
.Ar setname Oc Ns ... Oc
.Ar filesystem Ns | Ns Ar volume
.br
.Nm
.Cm unallow
.Op Fl r
.Fl c
.Oo Ar perm Ns | Ns @ Ns Ar setname Ns Oo , Ns Ar perm Ns | Ns @ Ns
.Ar setname Oc Ns ... Oc
.Ar filesystem Ns | Ns Ar volume
.Xc
Removes permissions that were granted with the
.Nm zfs Cm allow
command. No permissions are explicitly denied, so other permissions granted are
still in effect. For example, if the permission is granted by an ancestor. If no
permissions are specified, then all permissions for the specified
.Ar user ,
.Ar group ,
or
.Sy everyone
are removed. Specifying
.Sy everyone
.Po or using the
.Fl e
option
.Pc
only removes the permissions that were granted to everyone, not all permissions
for every user and group. See the
.Nm zfs Cm allow
command for a description of the
.Fl ldugec
options.
.Bl -tag -width "-r"
.It Fl r
Recursively remove the permissions from this file system and all descendents.
.El
.It Xo
.Nm
.Cm unallow
.Op Fl r
.Fl s No @ Ns Ar setname
.Oo Ar perm Ns | Ns @ Ns Ar setname Ns Oo , Ns Ar perm Ns | Ns @ Ns
.Ar setname Oc Ns ... Oc
.Ar filesystem Ns | Ns Ar volume
.Xc
Removes permissions from a permission set. If no permissions are specified, then
all permissions are removed, thus removing the set entirely.
.It Xo
.Nm
.Cm hold
.Op Fl r
.Ar tag Ar snapshot Ns ...
.Xc
Adds a single reference, named with the
.Ar tag
argument, to the specified snapshot or snapshots. Each snapshot has its own tag
namespace, and tags must be unique within that space.
.Pp
If a hold exists on a snapshot, attempts to destroy that snapshot by using the
.Nm zfs Cm destroy
command return
.Er EBUSY .
.Bl -tag -width "-r"
.It Fl r
Specifies that a hold with the given tag is applied recursively to the snapshots
of all descendent file systems.
.El
.It Xo
.Nm
.Cm holds
.Op Fl r
.Ar snapshot Ns ...
.Xc
Lists all existing user references for the given snapshot or snapshots.
.Bl -tag -width "-r"
.It Fl r
Lists the holds that are set on the named descendent snapshots, in addition to
listing the holds on the named snapshot.
.El
.It Xo
.Nm
.Cm release
.Op Fl r
.Ar tag Ar snapshot Ns ...
.Xc
Removes a single reference, named with the
.Ar tag
argument, from the specified snapshot or snapshots. The tag must already exist
for each snapshot. If a hold exists on a snapshot, attempts to destroy that
snapshot by using the
.Nm zfs Cm destroy
command return
.Er EBUSY .
.Bl -tag -width "-r"
.It Fl r
Recursively releases a hold with the given tag on the snapshots of all
descendent file systems.
.El
.It Xo
.Nm
.Cm diff
.Op Fl FHt
.Ar snapshot Ar snapshot Ns | Ns Ar filesystem
.Xc
Display the difference between a snapshot of a given filesystem and another
snapshot of that filesystem from a later time or the current contents of the
filesystem. The first column is a character indicating the type of change, the
other columns indicate pathname, new pathname
.Pq in case of rename ,
change in link count, and optionally file type and/or change time. The types of
change are:
.Bd -literal
-       The path has been removed
+       The path has been created
M       The path has been modified
R       The path has been renamed
.Ed
.Bl -tag -width "-F"
.It Fl F
Display an indication of the type of file, in a manner similar to the
.Fl
option of
.Xr ls 1 .
.Bd -literal
B       Block device
C       Character device
/       Directory
>       Door
|       Named pipe
@       Symbolic link
P       Event port
=       Socket
F       Regular file
.Ed
.It Fl H
Give more parsable tab-separated output, without header lines and without
arrows.
.It Fl t
Display the path's inode change time as the first column of output.
.El
.El
.Sh EXIT STATUS
The
.Nm
utility exits 0 on success, 1 if an error occurs, and 2 if invalid command line
options were specified.
.Sh EXAMPLES
.Bl -tag -width ""
.It Sy Example 1 No Creating a ZFS File System Hierarchy
The following commands create a file system named
.Em pool/home
and a file system named
.Em pool/home/bob .
The mount point
.Pa /export/home
is set for the parent file system, and is automatically inherited by the child
file system.
.Bd -literal
# zfs create pool/home
# zfs set mountpoint=/export/home pool/home
# zfs create pool/home/bob
.Ed
.It Sy Example 2 No Creating a ZFS Snapshot
The following command creates a snapshot named
.Sy yesterday .
This snapshot is mounted on demand in the
.Pa .zfs/snapshot
directory at the root of the
.Em pool/home/bob
file system.
.Bd -literal
# zfs snapshot pool/home/bob@yesterday
.Ed
.It Sy Example 3 No Creating and Destroying Multiple Snapshots
The following command creates snapshots named
.Sy yesterday
of
.Em pool/home
and all of its descendent file systems. Each snapshot is mounted on demand in
the
.Pa .zfs/snapshot
directory at the root of its file system. The second command destroys the newly
created snapshots.
.Bd -literal
# zfs snapshot -r pool/home@yesterday
# zfs destroy -r pool/home@yesterday
.Ed
.It Sy Example 4 No Disabling and Enabling File System Compression
The following command disables the
.Sy compression
property for all file systems under
.Em pool/home .
The next command explicitly enables
.Sy compression
for
.Em pool/home/anne .
.Bd -literal
# zfs set compression=off pool/home
# zfs set compression=on pool/home/anne
.Ed
.It Sy Example 5 No Listing ZFS Datasets
The following command lists all active file systems and volumes in the system.
Snapshots are displayed if the
.Sy listsnaps
property is
.Sy on .
The default is
.Sy off .
See
.Xr zpool 1M
for more information on pool properties.
.Bd -literal
# zfs list
NAME                      USED  AVAIL  REFER  MOUNTPOINT
pool                      450K   457G    18K  /pool
pool/home                 315K   457G    21K  /export/home
pool/home/anne             18K   457G    18K  /export/home/anne
pool/home/bob             276K   457G   276K  /export/home/bob
.Ed
.It Sy Example 6 No Setting a Quota on a ZFS File System
The following command sets a quota of 50 Gbytes for
.Em pool/home/bob .
.Bd -literal
# zfs set quota=50G pool/home/bob
.Ed
.It Sy Example 7 No Listing ZFS Properties
The following command lists all properties for
.Em pool/home/bob .
.Bd -literal
# zfs get all pool/home/bob
NAME           PROPERTY              VALUE                  SOURCE
pool/home/bob  type                  filesystem             -
pool/home/bob  creation              Tue Jul 21 15:53 2009  -
pool/home/bob  used                  21K                    -
pool/home/bob  available             20.0G                  -
pool/home/bob  referenced            21K                    -
pool/home/bob  compressratio         1.00x                  -
pool/home/bob  mounted               yes                    -
pool/home/bob  quota                 20G                    local
pool/home/bob  reservation           none                   default
pool/home/bob  recordsize            128K                   default
pool/home/bob  mountpoint            /pool/home/bob         default
pool/home/bob  sharenfs              off                    default
pool/home/bob  checksum              on                     default
pool/home/bob  compression           on                     local
pool/home/bob  atime                 on                     default
pool/home/bob  devices               on                     default
pool/home/bob  exec                  on                     default
pool/home/bob  setuid                on                     default
pool/home/bob  readonly              off                    default
pool/home/bob  zoned                 off                    default
pool/home/bob  snapdir               hidden                 default
pool/home/bob  aclmode               discard                default
pool/home/bob  aclinherit            restricted             default
pool/home/bob  canmount              on                     default
pool/home/bob  xattr                 on                     default
pool/home/bob  copies                1                      default
pool/home/bob  version               4                      -
pool/home/bob  utf8only              off                    -
pool/home/bob  normalization         none                   -
pool/home/bob  casesensitivity       sensitive              -
pool/home/bob  vscan                 off                    default
pool/home/bob  nbmand                off                    default
pool/home/bob  sharesmb              off                    default
pool/home/bob  refquota              none                   default
pool/home/bob  refreservation        none                   default
pool/home/bob  primarycache          all                    default
pool/home/bob  secondarycache        all                    default
pool/home/bob  usedbysnapshots       0                      -
pool/home/bob  usedbydataset         21K                    -
pool/home/bob  usedbychildren        0                      -
pool/home/bob  usedbyrefreservation  0                      -
.Ed
.Pp
The following command gets a single property value.
.Bd -literal
# zfs get -H -o value compression pool/home/bob
on
.Ed
The following command lists all properties with local settings for
.Em pool/home/bob .
.Bd -literal
# zfs get -r -s local -o name,property,value all pool/home/bob
NAME           PROPERTY              VALUE
pool/home/bob  quota                 20G
pool/home/bob  compression           on
.Ed
.It Sy Example 8 No Rolling Back a ZFS File System
The following command reverts the contents of
.Em pool/home/anne
to the snapshot named
.Sy yesterday ,
deleting all intermediate snapshots.
.Bd -literal
# zfs rollback -r pool/home/anne@yesterday
.Ed
.It Sy Example 9 No Creating a ZFS Clone
The following command creates a writable file system whose initial contents are
the same as
.Em pool/home/bob@yesterday .
.Bd -literal
# zfs clone pool/home/bob@yesterday pool/clone
.Ed
.It Sy Example 10 No Promoting a ZFS Clone
The following commands illustrate how to test out changes to a file system, and
then replace the original file system with the changed one, using clones, clone
promotion, and renaming:
.Bd -literal
# zfs create pool/project/production
  populate /pool/project/production with data
# zfs snapshot pool/project/production@today
# zfs clone pool/project/production@today pool/project/beta
  make changes to /pool/project/beta and test them
# zfs promote pool/project/beta
# zfs rename pool/project/production pool/project/legacy
# zfs rename pool/project/beta pool/project/production
  once the legacy version is no longer needed, it can be destroyed
# zfs destroy pool/project/legacy
.Ed
.It Sy Example 11 No Inheriting ZFS Properties
The following command causes
.Em pool/home/bob
and
.Em pool/home/anne
to inherit the
.Sy checksum
property from their parent.
.Bd -literal
# zfs inherit checksum pool/home/bob pool/home/anne
.Ed
.It Sy Example 12 No Remotely Replicating ZFS Data
The following commands send a full stream and then an incremental stream to a
remote machine, restoring them into
.Em poolB/received/fs@a
and
.Em poolB/received/fs@b ,
respectively.
.Em poolB
must contain the file system
.Em poolB/received ,
and must not initially contain
.Em poolB/received/fs .
.Bd -literal
# zfs send pool/fs@a | \e
  ssh host zfs receive poolB/received/fs@a
# zfs send -i a pool/fs@b | \e
  ssh host zfs receive poolB/received/fs
.Ed
.It Sy Example 13 No Using the zfs receive -d Option
The following command sends a full stream of
.Em poolA/fsA/fsB@snap
to a remote machine, receiving it into
.Em poolB/received/fsA/fsB@snap .
The
.Em fsA/fsB@snap
portion of the received snapshot's name is determined from the name of the sent
snapshot.
.Em poolB
must contain the file system
.Em poolB/received .
If
.Em poolB/received/fsA
does not exist, it is created as an empty file system.
.Bd -literal
# zfs send poolA/fsA/fsB@snap | \e
  ssh host zfs receive -d poolB/received
.Ed
.It Sy Example 14 No Setting User Properties
The following example sets the user-defined
.Sy com.example:department
property for a dataset.
.Bd -literal
# zfs set com.example:department=12345 tank/accounting
.Ed
.It Sy Example 15 No Performing a Rolling Snapshot
The following example shows how to maintain a history of snapshots with a
consistent naming scheme. To keep a week's worth of snapshots, the user
destroys the oldest snapshot, renames the remaining snapshots, and then creates
a new snapshot, as follows:
.Bd -literal
# zfs destroy -r pool/users@7daysago
# zfs rename -r pool/users@6daysago @7daysago
# zfs rename -r pool/users@5daysago @6daysago
# zfs rename -r pool/users@yesterday @5daysago
# zfs rename -r pool/users@yesterday @4daysago
# zfs rename -r pool/users@yesterday @3daysago
# zfs rename -r pool/users@yesterday @2daysago
# zfs rename -r pool/users@today @yesterday
# zfs snapshot -r pool/users@today
.Ed
.It Sy Example 16 No Setting sharenfs Property Options on a ZFS File System
The following commands show how to set
.Sy sharenfs
property options to enable
.Sy rw
access for a set of
.Sy IP
addresses and to enable root access for system
.Sy neo
on the
.Em tank/home
file system.
.Bd -literal
# zfs set sharenfs='rw=@123.123.0.0/16,root=neo' tank/home
.Ed
.Pp
If you are using
.Sy DNS
for host name resolution, specify the fully qualified hostname.
.It Sy Example 17 No Delegating ZFS Administration Permissions on a ZFS Dataset
The following example shows how to set permissions so that user
.Sy cindys
can create, destroy, mount, and take snapshots on
.Em tank/cindys .
The permissions on
.Em tank/cindys
are also displayed.
.Bd -literal
# zfs allow cindys create,destroy,mount,snapshot tank/cindys
# zfs allow tank/cindys
---- Permissions on tank/cindys --------------------------------------
Local+Descendent permissions:
        user cindys create,destroy,mount,snapshot
.Ed
.Pp
Because the
.Em tank/cindys
mount point permission is set to 755 by default, user
.Sy cindys
will be unable to mount file systems under
.Em tank/cindys .
Add an ACE similar to the following syntax to provide mount point access:
.Bd -literal
# chmod A+user:cindys:add_subdirectory:allow /tank/cindys
.Ed
.It Sy Example 18 No Delegating Create Time Permissions on a ZFS Dataset
The following example shows how to grant anyone in the group
.Sy staff
to create file systems in
.Em tank/users .
This syntax also allows staff members to destroy their own file systems, but not
destroy anyone else's file system. The permissions on
.Em tank/users
are also displayed.
.Bd -literal
# zfs allow staff create,mount tank/users
# zfs allow -c destroy tank/users
# zfs allow tank/users
---- Permissions on tank/users ---------------------------------------
Permission sets:
        destroy
Local+Descendent permissions:
        group staff create,mount
.Ed
.It Sy Example 19 No Defining and Granting a Permission Set on a ZFS Dataset
The following example shows how to define and grant a permission set on the
.Em tank/users
file system. The permissions on
.Em tank/users
are also displayed.
.Bd -literal
# zfs allow -s @pset create,destroy,snapshot,mount tank/users
# zfs allow staff @pset tank/users
# zfs allow tank/users
---- Permissions on tank/users ---------------------------------------
Permission sets:
        @pset create,destroy,mount,snapshot
Local+Descendent permissions:
        group staff @pset
.Ed
.It Sy Example 20 No Delegating Property Permissions on a ZFS Dataset
The following example shows to grant the ability to set quotas and reservations
on the
.Em users/home
file system. The permissions on
.Em users/home
are also displayed.
.Bd -literal
# zfs allow cindys quota,reservation users/home
# zfs allow users/home
---- Permissions on users/home ---------------------------------------
Local+Descendent permissions:
        user cindys quota,reservation
cindys% zfs set quota=10G users/home/marks
cindys% zfs get quota users/home/marks
NAME              PROPERTY  VALUE  SOURCE
users/home/marks  quota     10G    local
.Ed
.It Sy Example 21 No Removing ZFS Delegated Permissions on a ZFS Dataset
The following example shows how to remove the snapshot permission from the
.Sy staff
group on the
.Em tank/users
file system. The permissions on
.Em tank/users
are also displayed.
.Bd -literal
# zfs unallow staff snapshot tank/users
# zfs allow tank/users
---- Permissions on tank/users ---------------------------------------
Permission sets:
        @pset create,destroy,mount,snapshot
Local+Descendent permissions:
        group staff @pset
.Ed
.It Sy Example 22 No Showing the differences between a snapshot and a ZFS Dataset
The following example shows how to see what has changed between a prior
snapshot of a ZFS dataset and its current state. The
.Fl F
option is used to indicate type information for the files affected.
.Bd -literal
# zfs diff -F tank/test@before tank/test
M       /       /tank/test/
M       F       /tank/test/linked      (+1)
R       F       /tank/test/oldname -> /tank/test/newname
-       F       /tank/test/deleted
+       F       /tank/test/created
M       F       /tank/test/modified
.Ed
.El
.Sh INTERFACE STABILITY
.Sy Committed .
.Sh SEE ALSO
.Xr gzip 1 ,
.Xr ssh 1 ,
.Xr mount 1M ,
.Xr share 1M ,
.Xr sharemgr 1M ,
.Xr unshare 1M ,
.Xr zonecfg 1M ,
.Xr zpool 1M ,
.Xr chmod 2 ,
.Xr stat 2 ,
.Xr write 2 ,
.Xr fsync 3C ,
.Xr dfstab 4 ,
.Xr acl 5 ,
.Xr attributes 5<|MERGE_RESOLUTION|>--- conflicted
+++ resolved
@@ -28,11 +28,7 @@
 .\" Copyright (c) 2014 Integros [integros.com]
 .\" Copyright 2017 Nexenta Systems, Inc.
 .\"
-<<<<<<< HEAD
 .Dd February 01, 2017
-=======
-.Dd September 16, 2016
->>>>>>> 993e3faf
 .Dt ZFS 1M
 .Os
 .Sh NAME
@@ -169,11 +165,7 @@
 .Ar snapshot bookmark
 .Nm
 .Cm send
-<<<<<<< HEAD
-.Op Fl DLPRenpsv
-=======
-.Op Fl DLPRcenpv
->>>>>>> 993e3faf
+.Op Fl DLPRcenpsv
 .Op Oo Fl I Ns | Ns Fl i Oc Ar snapshot
 .Ar snapshot
 .Nm
@@ -2508,11 +2500,7 @@
 .It Xo
 .Nm
 .Cm send
-<<<<<<< HEAD
-.Op Fl DLPRenpsv
-=======
-.Op Fl DLPRcenpv
->>>>>>> 993e3faf
+.Op Fl DLPRcenpsv
 .Op Oo Fl I Ns | Ns Fl i Oc Ar snapshot
 .Ar snapshot
 .Xc
@@ -2578,18 +2566,13 @@
 is received. If the
 .Fl F
 flag is specified when this stream is received, snapshots and file systems that
-<<<<<<< HEAD
 do not exist on the sending side are destroyed. If the
 .Fl K
 flag is specified in conjunction with
 .Fl F
 flag, then it modifies the conventional force-receive behavior to not destroy
 destination snapshots that are not present at the replication source.
-.It Fl e
-=======
-do not exist on the sending side are destroyed.
 .It Fl e, -embed
->>>>>>> 993e3faf
 Generate a more compact stream by using
 .Sy WRITE_EMBEDDED
 records for blocks which are stored more compactly on disk by the
@@ -2655,17 +2638,13 @@
 Include the dataset's properties in the stream. This flag is implicit when
 .Fl R
 is specified. The receiving system must also support this feature.
-<<<<<<< HEAD
 .It Fl s
 Calculate send stream size. Do not generate any actual send data. This is useful
 when one needs to know stream size in order to store the stream externally. With
 .Fl v
 specified, provides info on stream header and stream data portion sizes, in
 addition to the total stream size.
-.It Fl v
-=======
 .It Fl v, -verbose
->>>>>>> 993e3faf
 Print verbose information about the stream package generated. This information
 includes a per-second report of how much data has been sent.
 .Pp
