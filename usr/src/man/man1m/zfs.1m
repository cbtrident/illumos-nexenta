.\"
.\" CDDL HEADER START
.\"
.\" The contents of this file are subject to the terms of the
.\" Common Development and Distribution License (the "License").
.\" You may not use this file except in compliance with the License.
.\"
.\" You can obtain a copy of the license at usr/src/OPENSOLARIS.LICENSE
.\" or http://www.opensolaris.org/os/licensing.
.\" See the License for the specific language governing permissions
.\" and limitations under the License.
.\"
.\" When distributing Covered Code, include this CDDL HEADER in each
.\" file and include the License file at usr/src/OPENSOLARIS.LICENSE.
.\" If applicable, add the following below this CDDL HEADER, with the
.\" fields enclosed by brackets "[]" replaced with your own identifying
.\" information: Portions Copyright [yyyy] [name of copyright owner]
.\"
.\" CDDL HEADER END
.\"
.\"
.\" Copyright (c) 2009 Sun Microsystems, Inc. All Rights Reserved.
.\" Copyright 2011 Joshua M. Clulow <josh@sysmgr.org>
.\" Copyright (c) 2011, 2016 by Delphix. All rights reserved.
.\" Copyright (c) 2013 by Saso Kiselkov. All rights reserved.
.\" Copyright (c) 2014, Joyent, Inc. All rights reserved.
.\" Copyright (c) 2014 by Adam Stevko. All rights reserved.
.\" Copyright (c) 2014 Integros [integros.com]
.\" Copyright 2017 Nexenta Systems, Inc.
.\"
<<<<<<< HEAD
.Dd February 01, 2017
=======
.Dd December 6, 2017
>>>>>>> d55a46f9
.Dt ZFS 1M
.Os
.Sh NAME
.Nm zfs
.Nd configures ZFS file systems
.Sh SYNOPSIS
.Nm
.Op Fl \?
.Nm
.Cm create
.Op Fl p
.Oo Fl o Ar property Ns = Ns Ar value Oc Ns ...
.Ar filesystem
.Nm
.Cm create
.Op Fl ps
.Op Fl b Ar blocksize
.Oo Fl o Ar property Ns = Ns Ar value Oc Ns ...
.Fl V Ar size Ar volume
.Nm
.Cm destroy
.Op Fl Rfnprv
.Ar filesystem Ns | Ns Ar volume
.Nm
.Cm destroy
.Op Fl Rdnprv
.Ar filesystem Ns | Ns Ar volume Ns @ Ns Ar snap Ns
.Oo % Ns Ar snap Ns Oo , Ns Ar snap Ns Oo % Ns Ar snap Oc Oc Oc Ns ...
.Nm
.Cm destroy
.Ar filesystem Ns | Ns Ar volume Ns # Ns Ar bookmark
.Nm
.Cm snapshot
.Op Fl r
.Oo Fl o Ar property Ns = Ns value Oc Ns ...
.Ar filesystem Ns @ Ns Ar snapname Ns | Ns Ar volume Ns @ Ns Ar snapname Ns ...
.Nm
.Cm rollback
.Op Fl Rfr
.Ar snapshot
.Nm
.Cm clone
.Op Fl p
.Oo Fl o Ar property Ns = Ns Ar value Oc Ns ...
.Ar snapshot Ar filesystem Ns | Ns Ar volume
.Nm
.Cm promote
.Ar clone-filesystem
.Nm
.Cm rename
.Op Fl f
.Ar filesystem Ns | Ns Ar volume Ns | Ns Ar snapshot
.Ar filesystem Ns | Ns Ar volume Ns | Ns Ar snapshot
.Nm
.Cm rename
.Op Fl fp
.Ar filesystem Ns | Ns Ar volume
.Ar filesystem Ns | Ns Ar volume
.Nm
.Cm rename
.Fl r
.Ar snapshot Ar snapshot
.Nm
.Cm list
.Op Fl r Ns | Ns Fl d Ar depth
.Op Fl Hp
.Oo Fl o Ar property Ns Oo , Ns Ar property Oc Ns ... Oc
.Oo Fl s Ar property Oc Ns ...
.Oo Fl S Ar property Oc Ns ...
.Oo Fl t Ar type Ns Oo , Ns Ar type Oc Ns ... Oc
.Oo Ar filesystem Ns | Ns Ar volume Ns | Ns Ar snapshot Oc Ns ...
.Nm
.Cm set
.Ar property Ns = Ns Ar value Oo Ar property Ns = Ns Ar value Oc Ns ...
.Ar filesystem Ns | Ns Ar volume Ns | Ns Ar snapshot Ns ...
.Nm
.Cm get
.Op Fl r Ns | Ns Fl d Ar depth
.Op Fl Hp
.Oo Fl o Ar field Ns Oo , Ns Ar field Oc Ns ... Oc
.Oo Fl s Ar source Ns Oo , Ns Ar source Oc Ns ... Oc
.Oo Fl t Ar type Ns Oo , Ns Ar type Oc Ns ... Oc
.Cm all | Ar property Ns Oo , Ns Ar property Oc Ns ...
.Ar filesystem Ns | Ns Ar volume Ns | Ns Ar snapshot Ns | Ns Ar bookmark Ns ...
.Nm
.Cm inherit
.Op Fl rS
.Ar property Ar filesystem Ns | Ns Ar volume Ns | Ns Ar snapshot Ns ...
.Nm
.Cm upgrade
.Nm
.Cm upgrade
.Fl v
.Nm
.Cm upgrade
.Op Fl r
.Op Fl V Ar version
.Fl a | Ar filesystem
.Nm
.Cm userspace
.Op Fl Hinp
.Oo Fl o Ar field Ns Oo , Ns Ar field Oc Ns ... Oc
.Oo Fl s Ar field Oc Ns ...
.Oo Fl S Ar field Oc Ns ...
.Oo Fl t Ar type Ns Oo , Ns Ar type Oc Ns ... Oc
.Ar filesystem Ns | Ns Ar snapshot
.Nm
.Cm groupspace
.Op Fl Hinp
.Oo Fl o Ar field Ns Oo , Ns Ar field Oc Ns ... Oc
.Oo Fl s Ar field Oc Ns ...
.Oo Fl S Ar field Oc Ns ...
.Oo Fl t Ar type Ns Oo , Ns Ar type Oc Ns ... Oc
.Ar filesystem Ns | Ns Ar snapshot
.Nm
.Cm mount
.Nm
.Cm mount
.Op Fl Ov
.Op Fl o Ar options
.Fl a | Ar filesystem
.Nm
.Cm unmount
.Op Fl f
.Fl a | Ar filesystem Ns | Ns Ar mountpoint
.Nm
.Cm share
.Fl a | Ar filesystem
.Nm
.Cm unshare
.Fl a | Ar filesystem Ns | Ns Ar mountpoint
.Nm
.Cm bookmark
.Ar snapshot bookmark
.Nm
.Cm send
.Op Fl DLPRcenpsv
.Op Oo Fl I Ns | Ns Fl i Oc Ar snapshot
.Ar snapshot
.Nm
.Cm send
.Op Fl Lce
.Op Fl i Ar snapshot Ns | Ns Ar bookmark
.Ar filesystem Ns | Ns Ar volume Ns | Ns Ar snapshot
.Nm
.Cm send
.Op Fl Penv
.Fl t Ar receive_resume_token
.Nm
.Cm receive
.Op Fl FKnsuv
.Oo Fl l Ar filesystem Ns | Ns Ar volume Oc Ns ...
.Oo Fl o Ar property Ns = Ns Ar value Oc Ns ...
.Oo Fl x Ar property Oc Ns ...
.Ar filesystem Ns | Ns Ar volume Ns | Ns Ar snapshot
.Nm
.Cm receive
.Op Fl FKnsuv
.Op Fl d Ns | Ns Fl e
.Oo Fl l Ar filesystem Ns | Ns Ar volume Oc Ns ...
.Oo Fl o Ar property Ns = Ns Ar value Oc Ns ...
.Oo Fl x Ar property Oc Ns ...
.Ar filesystem
.Nm
.Cm receive
.Fl A
.Ar filesystem Ns | Ns Ar volume
.Nm
.Cm allow
.Ar filesystem Ns | Ns Ar volume
.Nm
.Cm allow
.Op Fl dglu
.Ar user Ns | Ns Ar group Ns Oo , Ns Ar user Ns | Ns Ar group Oc Ns ...
.Ar perm Ns | Ns @ Ns Ar setname Ns Oo , Ns Ar perm Ns | Ns @ Ns
.Ar setname Oc Ns ...
.Ar filesystem Ns | Ns Ar volume
.Nm
.Cm allow
.Op Fl dl
.Fl e Ns | Ns Sy everyone
.Ar perm Ns | Ns @ Ns Ar setname Ns Oo , Ns Ar perm Ns | Ns @ Ns
.Ar setname Oc Ns ...
.Ar filesystem Ns | Ns Ar volume
.Nm
.Cm allow
.Fl c
.Ar perm Ns | Ns @ Ns Ar setname Ns Oo , Ns Ar perm Ns | Ns @ Ns
.Ar setname Oc Ns ...
.Ar filesystem Ns | Ns Ar volume
.Nm
.Cm allow
.Fl s No @ Ns Ar setname
.Ar perm Ns | Ns @ Ns Ar setname Ns Oo , Ns Ar perm Ns | Ns @ Ns
.Ar setname Oc Ns ...
.Ar filesystem Ns | Ns Ar volume
.Nm
.Cm unallow
.Op Fl dglru
.Ar user Ns | Ns Ar group Ns Oo , Ns Ar user Ns | Ns Ar group Oc Ns ...
.Oo Ar perm Ns | Ns @ Ns Ar setname Ns Oo , Ns Ar perm Ns | Ns @ Ns
.Ar setname Oc Ns ... Oc
.Ar filesystem Ns | Ns Ar volume
.Nm
.Cm unallow
.Op Fl dlr
.Fl e Ns | Ns Sy everyone
.Oo Ar perm Ns | Ns @ Ns Ar setname Ns Oo , Ns Ar perm Ns | Ns @ Ns
.Ar setname Oc Ns ... Oc
.Ar filesystem Ns | Ns Ar volume
.Nm
.Cm unallow
.Op Fl r
.Fl c
.Oo Ar perm Ns | Ns @ Ns Ar setname Ns Oo , Ns Ar perm Ns | Ns @ Ns
.Ar setname Oc Ns ... Oc
.Ar filesystem Ns | Ns Ar volume
.Nm
.Cm unallow
.Op Fl r
.Fl s @ Ns Ar setname
.Oo Ar perm Ns | Ns @ Ns Ar setname Ns Oo , Ns Ar perm Ns | Ns @ Ns
.Ar setname Oc Ns ... Oc
.Ar filesystem Ns | Ns Ar volume
.Nm
.Cm hold
.Op Fl r
.Ar tag Ar snapshot Ns ...
.Nm
.Cm holds
.Op Fl r
.Ar snapshot Ns ...
.Nm
.Cm release
.Op Fl r
.Ar tag Ar snapshot Ns ...
.Nm
.Cm diff
.Op Fl FHt
.Ar snapshot Ar snapshot Ns | Ns Ar filesystem
.Nm
.Cm program
.Op Fl n
.Op Fl t Ar timeout
.Op Fl m Ar memory_limit
.Ar pool script
.Op Ar arg1 No ...
.Sh DESCRIPTION
The
.Nm
command configures ZFS datasets within a ZFS storage pool, as described in
.Xr zpool 1M .
A dataset is identified by a unique path within the ZFS namespace.
For example:
.Bd -literal
pool/{filesystem,volume,snapshot}
.Ed
.Pp
where the maximum length of a dataset name is
.Dv MAXNAMELEN
.Pq 256 bytes .
.Pp
A dataset can be one of the following:
.Bl -tag -width "file system"
.It Sy file system
A ZFS dataset of type
.Sy filesystem
can be mounted within the standard system namespace and behaves like other file
systems.
While ZFS file systems are designed to be POSIX compliant, known issues exist
that prevent compliance in some cases.
Applications that depend on standards conformance might fail due to non-standard
behavior when checking file system free space.
.It Sy volume
A logical volume exported as a raw or block device.
This type of dataset should only be used under special circumstances.
File systems are typically used in most environments.
.It Sy snapshot
A read-only version of a file system or volume at a given point in time.
It is specified as
.Ar filesystem Ns @ Ns Ar name
or
.Ar volume Ns @ Ns Ar name .
.El
.Ss ZFS File System Hierarchy
A ZFS storage pool is a logical collection of devices that provide space for
datasets.
A storage pool is also the root of the ZFS file system hierarchy.
.Pp
The root of the pool can be accessed as a file system, such as mounting and
unmounting, taking snapshots, and setting properties.
The physical storage characteristics, however, are managed by the
.Xr zpool 1M
command.
.Pp
See
.Xr zpool 1M
for more information on creating and administering pools.
.Ss Snapshots
A snapshot is a read-only copy of a file system or volume.
Snapshots can be created extremely quickly, and initially consume no additional
space within the pool.
As data within the active dataset changes, the snapshot consumes more data than
would otherwise be shared with the active dataset.
.Pp
Snapshots can have arbitrary names.
Snapshots of volumes can be cloned or rolled back, but cannot be accessed
independently.
.Pp
File system snapshots can be accessed under the
.Pa .zfs/snapshot
directory in the root of the file system.
Snapshots are automatically mounted on demand and may be unmounted at regular
intervals.
The visibility of the
.Pa .zfs
directory can be controlled by the
.Sy snapdir
property.
.Ss Clones
A clone is a writable volume or file system whose initial contents are the same
as another dataset.
As with snapshots, creating a clone is nearly instantaneous, and initially
consumes no additional space.
.Pp
Clones can only be created from a snapshot.
When a snapshot is cloned, it creates an implicit dependency between the parent
and child.
Even though the clone is created somewhere else in the dataset hierarchy, the
original snapshot cannot be destroyed as long as a clone exists.
The
.Sy origin
property exposes this dependency, and the
.Cm destroy
command lists any such dependencies, if they exist.
.Pp
The clone parent-child dependency relationship can be reversed by using the
.Cm promote
subcommand.
This causes the
.Qq origin
file system to become a clone of the specified file system, which makes it
possible to destroy the file system that the clone was created from.
.Ss "Mount Points"
Creating a ZFS file system is a simple operation, so the number of file systems
per system is likely to be numerous.
To cope with this, ZFS automatically manages mounting and unmounting file
systems without the need to edit the
.Pa /etc/vfstab
file.
All automatically managed file systems are mounted by ZFS at boot time.
.Pp
By default, file systems are mounted under
.Pa /path ,
where
.Ar path
is the name of the file system in the ZFS namespace.
Directories are created and destroyed as needed.
.Pp
A file system can also have a mount point set in the
.Sy mountpoint
property.
This directory is created as needed, and ZFS automatically mounts the file
system when the
.Nm zfs Cm mount Fl a
command is invoked
.Po without editing
.Pa /etc/vfstab
.Pc .
The
.Sy mountpoint
property can be inherited, so if
.Em pool/home
has a mount point of
.Pa /export/stuff ,
then
.Em pool/home/user
automatically inherits a mount point of
.Pa /export/stuff/user .
.Pp
A file system
.Sy mountpoint
property of
.Sy none
prevents the file system from being mounted.
.Pp
If needed, ZFS file systems can also be managed with traditional tools
.Po
.Nm mount ,
.Nm umount ,
.Pa /etc/vfstab
.Pc .
If a file system's mount point is set to
.Sy legacy ,
ZFS makes no attempt to manage the file system, and the administrator is
responsible for mounting and unmounting the file system.
.Ss "Zones"
A ZFS file system can be added to a non-global zone by using the
.Nm zonecfg Cm add Sy fs
subcommand.
A ZFS file system that is added to a non-global zone must have its
.Sy mountpoint
property set to
.Sy legacy .
.Pp
The physical properties of an added file system are controlled by the global
administrator.
However, the zone administrator can create, modify, or destroy files within the
added file system, depending on how the file system is mounted.
.Pp
A dataset can also be delegated to a non-global zone by using the
.Nm zonecfg Cm add Sy dataset
subcommand.
You cannot delegate a dataset to one zone and the children of the same dataset
to another zone.
The zone administrator can change properties of the dataset or any of its
children.
However, the
.Sy quota ,
.Sy filesystem_limit
and
.Sy snapshot_limit
properties of the delegated dataset can be modified only by the global
administrator.
.Pp
A ZFS volume can be added as a device to a non-global zone by using the
.Nm zonecfg Cm add Sy device
subcommand.
However, its physical properties can be modified only by the global
administrator.
.Pp
For more information about
.Nm zonecfg
syntax, see
.Xr zonecfg 1M .
.Pp
After a dataset is delegated to a non-global zone, the
.Sy zoned
property is automatically set.
A zoned file system cannot be mounted in the global zone, since the zone
administrator might have to set the mount point to an unacceptable value.
.Pp
The global administrator can forcibly clear the
.Sy zoned
property, though this should be done with extreme care.
The global administrator should verify that all the mount points are acceptable
before clearing the property.
.Ss Native Properties
Properties are divided into two types, native properties and user-defined
.Po or
.Qq user
.Pc
properties.
Native properties either export internal statistics or control ZFS behavior.
In addition, native properties are either editable or read-only.
User properties have no effect on ZFS behavior, but you can use them to annotate
datasets in a way that is meaningful in your environment.
For more information about user properties, see the
.Sx User Properties
section, below.
.Pp
Every dataset has a set of properties that export statistics about the dataset
as well as control various behaviors.
Properties are inherited from the parent unless overridden by the child.
Some properties apply only to certain types of datasets
.Pq file systems, volumes, or snapshots .
.Pp
The values of numeric properties can be specified using human-readable suffixes
.Po for example,
.Sy k ,
.Sy KB ,
.Sy M ,
.Sy Gb ,
and so forth, up to
.Sy Z
for zettabyte
.Pc .
The following are all valid
.Pq and equal
specifications:
.Li 1536M, 1.5g, 1.50GB .
.Pp
The values of non-numeric properties are case sensitive and must be lowercase,
except for
.Sy mountpoint ,
.Sy sharenfs ,
and
.Sy sharesmb .
.Pp
The following native properties consist of read-only statistics about the
dataset.
These properties can be neither set, nor inherited.
Native properties apply to all dataset types unless otherwise noted.
.Bl -tag -width "usedbyrefreservation"
.It Sy available
The amount of space available to the dataset and all its children, assuming that
there is no other activity in the pool.
Because space is shared within a pool, availability can be limited by any number
of factors, including physical pool size, quotas, reservations, or other
datasets within the pool.
.Pp
This property can also be referred to by its shortened column name,
.Sy avail .
.It Sy compressratio
For non-snapshots, the compression ratio achieved for the
.Sy used
space of this dataset, expressed as a multiplier.
The
.Sy used
property includes descendant datasets, and, for clones, does not include the
space shared with the origin snapshot.
For snapshots, the
.Sy compressratio
is the same as the
.Sy refcompressratio
property.
Compression can be turned on by running:
.Nm zfs Cm set Sy compression Ns = Ns Sy on Ar dataset .
The default value is
.Sy off .
.It Sy creation
The time this dataset was created.
.It Sy clones
For snapshots, this property is a comma-separated list of filesystems or volumes
which are clones of this snapshot.
The clones'
.Sy origin
property is this snapshot.
If the
.Sy clones
property is not empty, then this snapshot can not be destroyed
.Po even with the
.Fl r
or
.Fl f
options
.Pc .
.It Sy defer_destroy
This property is
.Sy on
if the snapshot has been marked for deferred destroy by using the
.Nm zfs Cm destroy Fl d
command.
Otherwise, the property is
.Sy off .
.It Sy filesystem_count
The total number of filesystems and volumes that exist under this location in
the dataset tree.
This value is only available when a
.Sy filesystem_limit
has been set somewhere in the tree under which the dataset resides.
.It Sy logicalreferenced
The amount of space that is
.Qq logically
accessible by this dataset.
See the
.Sy referenced
property.
The logical space ignores the effect of the
.Sy compression
and
.Sy copies
properties, giving a quantity closer to the amount of data that applications
see.
However, it does include space consumed by metadata.
.Pp
This property can also be referred to by its shortened column name,
.Sy lrefer .
.It Sy logicalused
The amount of space that is
.Qq logically
consumed by this dataset and all its descendents.
See the
.Sy used
property.
The logical space ignores the effect of the
.Sy compression
and
.Sy copies
properties, giving a quantity closer to the amount of data that applications
see.
However, it does include space consumed by metadata.
.Pp
This property can also be referred to by its shortened column name,
.Sy lused .
.It Sy modified
For a snapshot, indicates whether the parent filesystem or volume has
been modified since the snapshot.
This property can be either
.Sy yes
or
.Sy no .
.It Sy mounted
For file systems, indicates whether the file system is currently mounted.
This property can be either
.Sy yes
or
.Sy no .
.It Sy origin
For cloned file systems or volumes, the snapshot from which the clone was
created.
See also the
.Sy clones
property.
.It Sy receive_resume_token
For filesystems or volumes which have saved partially-completed state from
.Sy zfs receive -s ,
this opaque token can be provided to
.Sy zfs send -t
to resume and complete the
.Sy zfs receive .
.It Sy referenced
The amount of data that is accessible by this dataset, which may or may not be
shared with other datasets in the pool.
When a snapshot or clone is created, it initially references the same amount of
space as the file system or snapshot it was created from, since its contents are
identical.
.Pp
This property can also be referred to by its shortened column name,
.Sy refer .
.It Sy refcompressratio
The compression ratio achieved for the
.Sy referenced
space of this dataset, expressed as a multiplier.
See also the
.Sy compressratio
property.
.It Sy snapshot_count
The total number of snapshots that exist under this location in the dataset
tree.
This value is only available when a
.Sy snapshot_limit
has been set somewhere in the tree under which the dataset resides.
.It Sy type
The type of dataset:
.Sy filesystem ,
.Sy volume ,
or
.Sy snapshot .
.It Sy used
The amount of space consumed by this dataset and all its descendents.
This is the value that is checked against this dataset's quota and reservation.
The space used does not include this dataset's reservation, but does take into
account the reservations of any descendent datasets.
The amount of space that a dataset consumes from its parent, as well as the
amount of space that is freed if this dataset is recursively destroyed, is the
greater of its space used and its reservation.
.Pp
The used space of a snapshot
.Po see the
.Sx Snapshots
section
.Pc
is space that is referenced exclusively by this snapshot.
If this snapshot is destroyed, the amount of
.Sy used
space will be freed.
Space that is shared by multiple snapshots isn't accounted for in this metric.
When a snapshot is destroyed, space that was previously shared with this
snapshot can become unique to snapshots adjacent to it, thus changing the used
space of those snapshots.
The used space of the latest snapshot can also be affected by changes in the
file system.
Note that the
.Sy used
space of a snapshot is a subset of the
.Sy written
space of the snapshot.
.Pp
The amount of space used, available, or referenced does not take into account
pending changes.
Pending changes are generally accounted for within a few seconds.
Committing a change to a disk using
.Xr fsync 3C
or
.Dv O_SYNC
does not necessarily guarantee that the space usage information is updated
immediately.
.It Sy usedby*
The
.Sy usedby*
properties decompose the
.Sy used
properties into the various reasons that space is used.
Specifically,
.Sy used No =
.Sy usedbychildren No +
.Sy usedbydataset No +
.Sy usedbyrefreservation No +
.Sy usedbysnapshots .
These properties are only available for datasets created on
.Nm zpool
.Qo version 13 Qc
pools.
.It Sy usedbychildren
The amount of space used by children of this dataset, which would be freed if
all the dataset's children were destroyed.
.It Sy usedbydataset
The amount of space used by this dataset itself, which would be freed if the
dataset were destroyed
.Po after first removing any
.Sy refreservation
and destroying any necessary snapshots or descendents
.Pc .
.It Sy usedbyrefreservation
The amount of space used by a
.Sy refreservation
set on this dataset, which would be freed if the
.Sy refreservation
was removed.
.It Sy usedbysnapshots
The amount of space consumed by snapshots of this dataset.
In particular, it is the amount of space that would be freed if all of this
dataset's snapshots were destroyed.
Note that this is not simply the sum of the snapshots'
.Sy used
properties because space can be shared by multiple snapshots.
.It Sy userused Ns @ Ns Em user
The amount of space consumed by the specified user in this dataset.
Space is charged to the owner of each file, as displayed by
.Nm ls Fl l .
The amount of space charged is displayed by
.Nm du
and
.Nm ls Fl s .
See the
.Nm zfs Cm userspace
subcommand for more information.
.Pp
Unprivileged users can access only their own space usage.
The root user, or a user who has been granted the
.Sy userused
privilege with
.Nm zfs Cm allow ,
can access everyone's usage.
.Pp
The
.Sy userused Ns @ Ns Em ...
properties are not displayed by
.Nm zfs Cm get Sy all .
The user's name must be appended after the @ symbol, using one of the following
forms:
.Bl -bullet -width ""
.It
.Em POSIX name
.Po for example,
.Sy joe
.Pc
.It
.Em POSIX numeric ID
.Po for example,
.Sy 789
.Pc
.It
.Em SID name
.Po for example,
.Sy joe.smith@mydomain
.Pc
.It
.Em SID numeric ID
.Po for example,
.Sy S-1-123-456-789
.Pc
.El
.It Sy userrefs
This property is set to the number of user holds on this snapshot.
User holds are set by using the
.Nm zfs Cm hold
command.
.It Sy groupused Ns @ Ns Em group
The amount of space consumed by the specified group in this dataset.
Space is charged to the group of each file, as displayed by
.Nm ls Fl l .
See the
.Sy userused Ns @ Ns Em user
property for more information.
.Pp
Unprivileged users can only access their own groups' space usage.
The root user, or a user who has been granted the
.Sy groupused
privilege with
.Nm zfs Cm allow ,
can access all groups' usage.
.It Sy volblocksize
For volumes, specifies the block size of the volume.
The
.Sy blocksize
cannot be changed once the volume has been written, so it should be set at
volume creation time.
The default
.Sy blocksize
for volumes is 8 Kbytes.
Any power of 2 from 512 bytes to 128 Kbytes is valid.
.Pp
This property can also be referred to by its shortened column name,
.Sy volblock .
.It Sy written
The amount of space
.Sy referenced
by this dataset, that was written since the previous snapshot
.Pq i.e. that is not referenced by the previous snapshot .
.It Sy written Ns @ Ns Em snapshot
The amount of
.Sy referenced
space written to this dataset since the specified snapshot.
This is the space that is referenced by this dataset but was not referenced by
the specified snapshot.
.Pp
The
.Em snapshot
may be specified as a short snapshot name
.Po just the part after the
.Sy @
.Pc ,
in which case it will be interpreted as a snapshot in the same filesystem as
this dataset.
The
.Em snapshot
may be a full snapshot name
.Po Em filesystem Ns @ Ns Em snapshot Pc ,
which for clones may be a snapshot in the origin's filesystem
.Pq or the origin of the origin's filesystem, etc.
.El
.Pp
The following native properties can be used to change the behavior of a ZFS
dataset.
.Bl -tag -width ""
.It Xo
.Sy aclinherit Ns = Ns Sy discard Ns | Ns Sy noallow Ns | Ns
.Sy restricted Ns | Ns Sy passthrough Ns | Ns Sy passthrough-x
.Xc
Controls how ACEs are inherited when files and directories are created.
.Bl -tag -width "passthrough-x"
.It Sy discard
does not inherit any ACEs.
.It Sy noallow
only inherits inheritable ACEs that specify
.Qq deny
permissions.
.It Sy restricted
default, removes the
.Sy write_acl
and
.Sy write_owner
permissions when the ACE is inherited.
.It Sy passthrough
inherits all inheritable ACEs without any modifications.
.It Sy passthrough-x
same meaning as
.Sy passthrough ,
except that the
.Sy owner@ ,
.Sy group@ ,
and
.Sy everyone@
ACEs inherit the execute permission only if the file creation mode also requests
the execute bit.
.El
.Pp
When the property value is set to
.Sy passthrough ,
files are created with a mode determined by the inheritable ACEs.
If no inheritable ACEs exist that affect the mode, then the mode is set in
accordance to the requested mode from the application.
.It Xo
.Sy aclmode Ns = Ns Sy discard Ns | Ns Sy groupmask Ns | Ns
.Sy passthrough Ns | Ns Sy restricted
.Xc
Controls how an ACL is modified during
.Xr chmod 2
and how inherited ACEs are modified by the file creation mode.
.Bl -tag -width "passthrough"
.It Sy discard
default, deletes all ACEs except for those representing the mode of the file or
directory requested by
.Xr chmod 2 .
.It Sy groupmask
reduces permissions granted by all
.Sy ALLOW
entries found in the ACL such that they are no greater than the group
permissions specified by the mode.
.It Sy passthrough
indicates that no changes are made to the ACL other than creating or updating
the necessary ACEs to represent the new mode of the file or directory.
.It Sy restricted
causes the
.Xr chmod 2
operation to return an error when used on any file or directory which has a
non-trivial ACL, with entries in addition to those that represent the mode.
.El
.Pp
.Xr chmod 2
is required to change the set user ID, set group ID, or sticky bit on a file or
directory, as they do not have equivalent ACEs.
In order to use
.Xr chmod 2
on a file or directory with a non-trivial ACL when
.Sy aclmode
is set to
.Sy restricted ,
you must first remove all ACEs except for those that represent the current mode.
.It Sy atime Ns = Ns Sy on Ns | Ns Sy off
Controls whether the access time for files is updated when they are read.
Turning this property off avoids producing write traffic when reading files and
can result in significant performance gains, though it might confuse mailers
and other similar utilities.
The default value is
.Sy on .
.It Sy canmount Ns = Ns Sy on Ns | Ns Sy off Ns | Ns Sy noauto
If this property is set to
.Sy off ,
the file system cannot be mounted, and is ignored by
.Nm zfs Cm mount Fl a .
Setting this property to
.Sy off
is similar to setting the
.Sy mountpoint
property to
.Sy none ,
except that the dataset still has a normal
.Sy mountpoint
property, which can be inherited.
Setting this property to
.Sy off
allows datasets to be used solely as a mechanism to inherit properties.
One example of setting
.Sy canmount Ns = Ns Sy off
is to have two datasets with the same
.Sy mountpoint ,
so that the children of both datasets appear in the same directory, but might
have different inherited characteristics.
.Pp
When set to
.Sy noauto ,
a dataset can only be mounted and unmounted explicitly.
The dataset is not mounted automatically when the dataset is created or
imported, nor is it mounted by the
.Nm zfs Cm mount Fl a
command or unmounted by the
.Nm zfs Cm unmount Fl a
command.
.Pp
This property is not inherited.
.It Xo
.Sy checksum Ns = Ns Sy on Ns | Ns Sy off Ns | Ns Sy fletcher2 Ns | Ns
.Sy fletcher4 Ns | Ns Sy sha256 Ns | Ns Sy noparity Ns | Ns
.Sy sha512 Ns | Ns Sy skein Ns | Ns Sy edonr
.Xc
Controls the checksum used to verify data integrity.
The default value is
.Sy on ,
which automatically selects an appropriate algorithm
.Po currently,
.Sy fletcher4 ,
but this may change in future releases
.Pc .
The value
.Sy off
disables integrity checking on user data.
The value
.Sy noparity
not only disables integrity but also disables maintaining parity for user data.
This setting is used internally by a dump device residing on a RAID-Z pool and
should not be used by any other dataset.
Disabling checksums is
.Sy NOT
a recommended practice.
.Pp
The
.Sy sha512 ,
.Sy skein ,
and
.Sy edonr
checksum algorithms require enabling the appropriate features on the pool.
Please see
.Xr zpool-features 5
for more information on these algorithms.
.Pp
Changing this property affects only newly-written data.
.Pp
Salted checksum algorithms
.Pq Cm edonr , skein
are currently not supported for any filesystem on the boot pools.
.It Xo
.Sy compression Ns = Ns Sy on Ns | Ns Sy off Ns | Ns Sy gzip Ns | Ns
.Sy gzip- Ns Em N Ns | Ns Sy lz4 Ns | Ns Sy lzjb Ns | Ns Sy zle
.Xc
Controls the compression algorithm used for this dataset.
.Pp
Setting compression to
.Sy on
indicates that the current default compression algorithm should be used.
The default balances compression and decompression speed, with compression ratio
and is expected to work well on a wide variety of workloads.
Unlike all other settings for this property,
.Sy on
does not select a fixed compression type.
As new compression algorithms are added to ZFS and enabled on a pool, the
default compression algorithm may change.
The current default compression algorithm is either
.Sy lzjb
or, if the
.Sy lz4_compress
feature is enabled,
.Sy lz4 .
.Pp
The
.Sy lz4
compression algorithm is a high-performance replacement for the
.Sy lzjb
algorithm.
It features significantly faster compression and decompression, as well as a
moderately higher compression ratio than
.Sy lzjb ,
but can only be used on pools with the
.Sy lz4_compress
feature set to
.Sy enabled .
See
.Xr zpool-features 5
for details on ZFS feature flags and the
.Sy lz4_compress
feature.
.Pp
The
.Sy lzjb
compression algorithm is optimized for performance while providing decent data
compression.
.Pp
The
.Sy gzip
compression algorithm uses the same compression as the
.Xr gzip 1
command.
You can specify the
.Sy gzip
level by using the value
.Sy gzip- Ns Em N ,
where
.Em N
is an integer from 1
.Pq fastest
to 9
.Pq best compression ratio .
Currently,
.Sy gzip
is equivalent to
.Sy gzip-6
.Po which is also the default for
.Xr gzip 1
.Pc .
.Pp
The
.Sy zle
compression algorithm compresses runs of zeros.
.Pp
This property can also be referred to by its shortened column name
.Sy compress .
Changing this property affects only newly-written data.
.It Sy smartcompression Ns = Ns Sy on Ns | Ns Sy off
Smart compression is a feature which optimizes compression performance
on filesystems which contain a mixture of compressible and
incompressible data.
When
.Sy compression
is enabled on a filesystem, smart compression dynamically tracks per-file
compression ratios to determine if a file is compressible or not.
When the compression ratio being achieved is too low, smart compression
progressively backs off attempting to compress the file.
.Pp
The algorithm periodically checks whether new data written to a file
previously deemed incompressible is still not compressible and adjusts
behavior accordingly.
Certain types of files, such as virtual machine disk files or large database
files, can contain a mixture of both types of data.
Although smart compression tries to detect these situations, in marginal cases
it can be too pessimistic, which results in a reduction of the overall
compression ratio.
In this case, setting the
.Sy smartcompression
property to
.Sy off
turns off smart compression
on a filesystem, so that data is always compressed regardless of the
compression ratio achieved.
.Pp
The default value is
.Sy on .
.It Sy copies Ns = Ns Sy 1 Ns | Ns Sy 2 Ns | Ns Sy 3
Controls the number of copies of data stored for this dataset.
These copies are in addition to any redundancy provided by the pool, for
example, mirroring or RAID-Z.
The copies are stored on different disks, if possible.
The space used by multiple copies is charged to the associated file and dataset,
changing the
.Sy used
property and counting against quotas and reservations.
.Pp
Changing this property only affects newly-written data.
Therefore, set this property at file system creation time by using the
.Fl o Sy copies Ns = Ns Ar N
option.
.It Sy devices Ns = Ns Sy on Ns | Ns Sy off
Controls whether device nodes can be opened on this file system.
The default value is
.Sy on .
.It Sy exec Ns = Ns Sy on Ns | Ns Sy off
Controls whether processes can be executed from within this file system.
The default value is
.Sy on .
.It Sy filesystem_limit Ns = Ns Em count Ns | Ns Sy none
Limits the number of filesystems and volumes that can exist under this point in
the dataset tree.
The limit is not enforced if the user is allowed to change the limit.
Setting a
.Sy filesystem_limit
to
.Sy on
a descendent of a filesystem that already has a
.Sy filesystem_limit
does not override the ancestor's
.Sy filesystem_limit ,
but rather imposes an additional limit.
This feature must be enabled to be used
.Po see
.Xr zpool-features 5
.Pc .
.It Sy mountpoint Ns = Ns Pa path Ns | Ns Sy none Ns | Ns Sy legacy
Controls the mount point used for this file system.
See the
.Sx Mount Points
section for more information on how this property is used.
.Pp
When the
.Sy mountpoint
property is changed for a file system, the file system and any children that
inherit the mount point are unmounted.
If the new value is
.Sy legacy ,
then they remain unmounted.
Otherwise, they are automatically remounted in the new location if the property
was previously
.Sy legacy
or
.Sy none ,
or if they were mounted before the property was changed.
In addition, any shared file systems are unshared and shared in the new
location.
.It Sy nbmand Ns = Ns Sy on Ns | Ns Sy off
Controls whether the file system should be mounted with
.Sy nbmand
.Pq Non Blocking mandatory locks .
This is used for SMB clients.
Changes to this property only take effect when the file system is umounted and
remounted.
See
.Xr mount 1M
for more information on
.Sy nbmand
mounts.
.It Sy primarycache Ns = Ns Sy all Ns | Ns Sy none Ns | Ns Sy metadata
Controls what is cached in the primary cache
.Pq ARC .
If this property is set to
.Sy all ,
then both user data and metadata is cached.
If this property is set to
.Sy none ,
then neither user data nor metadata is cached.
If this property is set to
.Sy metadata ,
then only metadata is cached.
The default value is
.Sy all .
.It Sy quota Ns = Ns Em size Ns | Ns Sy none
Limits the amount of space a dataset and its descendents can consume.
This property enforces a hard limit on the amount of space used.
This includes all space consumed by descendents, including file systems and
snapshots.
Setting a quota on a descendent of a dataset that already has a quota does not
override the ancestor's quota, but rather imposes an additional limit.
.Pp
Quotas cannot be set on volumes, as the
.Sy volsize
property acts as an implicit quota.
.It Sy snapshot_limit Ns = Ns Em count Ns | Ns Sy none
Limits the number of snapshots that can be created on a dataset and its
descendents.
Setting a
.Sy snapshot_limit
on a descendent of a dataset that already has a
.Sy snapshot_limit
does not override the ancestor's
.Sy snapshot_limit ,
but rather imposes an additional limit.
The limit is not enforced if the user is allowed to change the limit.
For example, this means that recursive snapshots taken from the global zone are
counted against each delegated dataset within a zone.
This feature must be enabled to be used
.Po see
.Xr zpool-features 5
.Pc .
.It Sy userquota@ Ns Em user Ns = Ns Em size Ns | Ns Sy none
Limits the amount of space consumed by the specified user.
User space consumption is identified by the
.Sy userspace@ Ns Em user
property.
.Pp
Enforcement of user quotas may be delayed by several seconds.
This delay means that a user might exceed their quota before the system notices
that they are over quota and begins to refuse additional writes with the
.Er EDQUOT
error message.
See the
.Nm zfs Cm userspace
subcommand for more information.
.Pp
Unprivileged users can only access their own groups' space usage.
The root user, or a user who has been granted the
.Sy userquota
privilege with
.Nm zfs Cm allow ,
can get and set everyone's quota.
.Pp
This property is not available on volumes, on file systems before version 4, or
on pools before version 15.
The
.Sy userquota@ Ns Em ...
properties are not displayed by
.Nm zfs Cm get Sy all .
The user's name must be appended after the
.Sy @
symbol, using one of the following forms:
.Bl -bullet
.It
.Em POSIX name
.Po for example,
.Sy joe
.Pc
.It
.Em POSIX numeric ID
.Po for example,
.Sy 789
.Pc
.It
.Em SID name
.Po for example,
.Sy joe.smith@mydomain
.Pc
.It
.Em SID numeric ID
.Po for example,
.Sy S-1-123-456-789
.Pc
.El
.It Sy groupquota@ Ns Em group Ns = Ns Em size Ns | Ns Sy none
Limits the amount of space consumed by the specified group.
Group space consumption is identified by the
.Sy groupused@ Ns Em group
property.
.Pp
Unprivileged users can access only their own groups' space usage.
The root user, or a user who has been granted the
.Sy groupquota
privilege with
.Nm zfs Cm allow ,
can get and set all groups' quotas.
.It Sy readonly Ns = Ns Sy on Ns | Ns Sy off
Controls whether this dataset can be modified.
The default value is
.Sy off .
.Pp
This property can also be referred to by its shortened column name,
.Sy rdonly .
.It Sy recordsize Ns = Ns Em size
Specifies a suggested block size for files in the file system.
This property is designed solely for use with database workloads that access
files in fixed-size records.
ZFS automatically tunes block sizes according to internal algorithms optimized
for typical access patterns.
.Pp
For databases that create very large files but access them in small random
chunks, these algorithms may be suboptimal.
Specifying a
.Sy recordsize
greater than or equal to the record size of the database can result in
significant performance gains.
Use of this property for general purpose file systems is strongly discouraged,
and may adversely affect performance.
.Pp
The size specified must be a power of two greater than or equal to 512 and less
than or equal to 128 Kbytes.
If the
.Sy large_blocks
feature is enabled on the pool, the size may be up to 1 Mbyte.
See
.Xr zpool-features 5
for details on ZFS feature flags.
.Pp
Changing the file system's
.Sy recordsize
affects only files created afterward; existing files are unaffected.
.Pp
This property can also be referred to by its shortened column name,
.Sy recsize .
.It Sy redundant_metadata Ns = Ns Sy all Ns | Ns Sy most
Controls what types of metadata are stored redundantly.
ZFS stores an extra copy of metadata, so that if a single block is corrupted,
the amount of user data lost is limited.
This extra copy is in addition to any redundancy provided at the pool level
.Pq e.g. by mirroring or RAID-Z ,
and is in addition to an extra copy specified by the
.Sy copies
property
.Pq up to a total of 3 copies .
For example if the pool is mirrored,
.Sy copies Ns = Ns 2 ,
and
.Sy redundant_metadata Ns = Ns Sy most ,
then ZFS stores 6 copies of most metadata, and 4 copies of data and some
metadata.
.Pp
When set to
.Sy all ,
ZFS stores an extra copy of all metadata.
If a single on-disk block is corrupt, at worst a single block of user data
.Po which is
.Sy recordsize
bytes long
.Pc
can be lost.
.Pp
When set to
.Sy most ,
ZFS stores an extra copy of most types of metadata.
This can improve performance of random writes, because less metadata must be
written.
In practice, at worst about 100 blocks
.Po of
.Sy recordsize
bytes each
.Pc
of user data can be lost if a single on-disk block is corrupt.
The exact behavior of which metadata blocks are stored redundantly may change in
future releases.
.Pp
The default value is
.Sy all .
.It Sy refquota Ns = Ns Em size Ns | Ns Sy none
Limits the amount of space a dataset can consume.
This property enforces a hard limit on the amount of space used.
This hard limit does not include space used by descendents, including file
systems and snapshots.
.It Sy refreservation Ns = Ns Em size Ns | Ns Sy none
The minimum amount of space guaranteed to a dataset, not including its
descendents.
When the amount of space used is below this value, the dataset is treated as if
it were taking up the amount of space specified by
.Sy refreservation .
The
.Sy refreservation
reservation is accounted for in the parent datasets' space used, and counts
against the parent datasets' quotas and reservations.
.Pp
If
.Sy refreservation
is set, a snapshot is only allowed if there is enough free pool space outside of
this reservation to accommodate the current number of
.Qq referenced
bytes in the dataset.
.Pp
This property can also be referred to by its shortened column name,
.Sy refreserv .
.It Sy reservation Ns = Ns Em size Ns | Ns Sy none
The minimum amount of space guaranteed to a dataset and its descendants.
When the amount of space used is below this value, the dataset is treated as if
it were taking up the amount of space specified by its reservation.
Reservations are accounted for in the parent datasets' space used, and count
against the parent datasets' quotas and reservations.
.Pp
This property can also be referred to by its shortened column name,
.Sy reserv .
.It Sy secondarycache Ns = Ns Sy all Ns | Ns Sy none Ns | Ns Sy metadata
Controls what is cached in the secondary cache
.Pq L2ARC .
If this property is set to
.Sy all ,
then both user data and metadata is cached.
If this property is set to
.Sy none ,
then neither user data nor metadata is cached.
If this property is set to
.Sy metadata ,
then only metadata is cached.
The default value is
.Sy all .
.It Sy setuid Ns = Ns Sy on Ns | Ns Sy off
Controls whether the setuid bit is respected for the file system.
The default value is
.Sy on .
.It Sy sharesmb Ns = Ns Sy on Ns | Ns Sy off Ns | Ns Em opts
Controls whether the file system is shared via SMB, and what options are to be
used.
A file system with the
.Sy sharesmb
property set to
.Sy off
is managed through traditional tools such as
.Xr sharemgr 1M .
Otherwise, the file system is automatically shared and unshared with the
.Nm zfs Cm share
and
.Nm zfs Cm unshare
commands.
See
.Xr sharesmb 5
for the share options description.
.Pp
Because SMB shares requires a resource name, a unique resource name is
constructed from the dataset name.
The constructed name is a copy of the dataset name except that the characters in
the dataset name, which would be invalid in the resource name, are replaced with
underscore
.Pq Sy _
characters.
A pseudo property
.Qq name
is also supported that allows you to replace the data set name with a specified
name.
The specified name is then used to replace the prefix dataset in the case of
inheritance.
For example, if the dataset
.Em data/home/john
is set to
.Sy name Ns = Ns Sy john ,
then
.Em data/home/john
has a resource name of
.Sy john .
If a child dataset
.Em data/home/john/backups
is shared, it has a resource name of
.Sy john_backups .
.Pp
When SMB shares are created, the SMB share name appears as an entry in the
.Pa .zfs/shares
directory.
You can use the
.Nm ls
or
.Nm chmod
command to display the share-level ACLs on the entries in this directory.
.Pp
When the
.Sy sharesmb
property is changed for a dataset, the dataset and any children inheriting the
property are re-shared with the new options, only if the property was previously
set to
.Sy off ,
or if they were shared before the property was changed.
If the new property is set to
.Sy off ,
the file systems are unshared.
.It Sy sharenfs Ns = Ns Sy on Ns | Ns Sy off Ns | Ns Em opts
Controls whether the file system is shared via NFS, and what options are to be
used.
A file system with a
.Sy sharenfs
property of
.Sy off
is managed through traditional tools such as
.Xr share 1M ,
.Xr unshare 1M ,
and
.Xr dfstab 4 .
Otherwise, the file system is automatically shared and unshared with the
.Nm zfs Cm share
and
.Nm zfs Cm unshare
commands.
See
.Xr sharenfs 5
for the share options description.
.Pp
When the
.Sy sharenfs
property is changed for a dataset, the dataset and any children inheriting the
property are re-shared with the new options, only if the property was previously
.Sy off ,
or if they were shared before the property was changed.
If the new property is
.Sy off ,
the file systems are unshared.
.It Sy logbias Ns = Ns Sy latency Ns | Ns Sy throughput
Provide a hint to ZFS about handling of synchronous requests in this dataset.
If
.Sy logbias
is set to
.Sy latency
.Pq the default ,
ZFS will use pool log devices
.Pq if configured
to handle the requests at low latency.
If
.Sy logbias
is set to
.Sy throughput ,
ZFS will not use configured pool log devices.
ZFS will instead optimize synchronous operations for global pool throughput and
efficient use of resources.
.It Sy snapdir Ns = Ns Sy hidden Ns | Ns Sy visible
Controls whether the
.Pa .zfs
directory is hidden or visible in the root of the file system as discussed in
the
.Sx Snapshots
section.
The default value is
.Sy hidden .
.It Sy sync Ns = Ns Sy standard Ns | Ns Sy always Ns | Ns Sy disabled
Controls the behavior of synchronous requests
.Pq e.g. fsync, O_DSYNC .
.Sy standard
is the
.Tn POSIX
specified behavior of ensuring all synchronous requests are written to stable
storage and all devices are flushed to ensure data is not cached by device
controllers
.Pq this is the default .
.Sy always
causes every file system transaction to be written and flushed before its
system call returns.
This has a large performance penalty.
.Sy disabled
disables synchronous requests.
File system transactions are only committed to stable storage periodically.
This option will give the highest performance.
However, it is very dangerous as ZFS would be ignoring the synchronous
transaction demands of applications such as databases or NFS.
Administrators should only use this option when the risks are understood.
.It Sy version Ns = Ns Em N Ns | Ns Sy current
The on-disk version of this file system, which is independent of the pool
version.
This property can only be set to later supported versions.
See the
.Nm zfs Cm upgrade
command.
.It Sy volsize Ns = Ns Em size
For volumes, specifies the logical size of the volume.
By default, creating a volume establishes a reservation of equal size.
For storage pools with a version number of 9 or higher, a
.Sy refreservation
is set instead.
Any changes to
.Sy volsize
are reflected in an equivalent change to the reservation
.Po or
.Sy refreservation
.Pc .
The
.Sy volsize
can only be set to a multiple of
.Sy volblocksize ,
and cannot be zero.
.Pp
The reservation is kept equal to the volume's logical size to prevent unexpected
behavior for consumers.
Without the reservation, the volume could run out of space, resulting in
undefined behavior or data corruption, depending on how the volume is used.
These effects can also occur when the volume size is changed while it is in use
.Pq particularly when shrinking the size .
Extreme care should be used when adjusting the volume size.
.Pp
Though not recommended, a
.Qq sparse volume
.Po also known as
.Qq thin provisioning
.Pc
can be created by specifying the
.Fl s
option to the
.Nm zfs Cm create Fl V
command, or by changing the reservation after the volume has been created.
A
.Qq sparse volume
is a volume where the reservation is less then the volume size.
Consequently, writes to a sparse volume can fail with
.Er ENOSPC
when the pool is low on space.
For a sparse volume, changes to
.Sy volsize
are not reflected in the reservation.
.It Sy vscan Ns = Ns Sy on Ns | Ns Sy off
Controls whether regular files should be scanned for viruses when a file is
opened and closed.
In addition to enabling this property, the virus scan service must also be
enabled for virus scanning to occur.
The default value is
.Sy off .
.It Sy wbc_mode Ns = Ns Sy on Ns | Ns Sy off
Controls the mode of write back cache.
After the property has been set on a dataset all the child datasets inherit the
property.
Due to its recursive nature the property will conflict with any child dataset or
any parent dataset having this property enabled as well.
The property cannot be set if the target pool does not have special device
.Pq special vdev .
The default value is
.Sy off .
This property cannot be enabled together with the
.Sy dedup
property.
.It Sy xattr Ns = Ns Sy on Ns | Ns Sy off
Controls whether extended attributes are enabled for this file system.
The default value is
.Sy on .
.It Sy zoned Ns = Ns Sy on Ns | Ns Sy off
Controls whether the dataset is managed from a non-global zone.
See the
.Sx Zones
section for more information.
The default value is
.Sy off .
.El
.Pp
The following three properties cannot be changed after the file system is
created, and therefore, should be set when the file system is created.
If the properties are not set with the
.Nm zfs Cm create
or
.Nm zpool Cm create
commands, these properties are inherited from the parent dataset.
If the parent dataset lacks these properties due to having been created prior to
these features being supported, the new file system will have the default values
for these properties.
.Bl -tag -width ""
.It Xo
.Sy casesensitivity Ns = Ns Sy sensitive Ns | Ns
.Sy insensitive Ns | Ns Sy mixed
.Xc
Indicates whether the file name matching algorithm used by the file system
should be case-sensitive, case-insensitive, or allow a combination of both
styles of matching.
The default value for the
.Sy casesensitivity
property is
.Sy sensitive .
Traditionally,
.Ux
and
.Tn POSIX
file systems have case-sensitive file names.
.Pp
The
.Sy mixed
value for the
.Sy casesensitivity
property indicates that the file system can support requests for both
case-sensitive and case-insensitive matching behavior.
Currently, case-insensitive matching behavior on a file system that supports
mixed behavior is limited to the SMB server product.
For more information about the
.Sy mixed
value behavior, see the "ZFS Administration Guide".
.It Xo
.Sy normalization Ns = Ns Sy none Ns | Ns Sy formC Ns | Ns
.Sy formD Ns | Ns Sy formKC Ns | Ns Sy formKD
.Xc
Indicates whether the file system should perform a
.Sy unicode
normalization of file names whenever two file names are compared, and which
normalization algorithm should be used.
File names are always stored unmodified, names are normalized as part of any
comparison process.
If this property is set to a legal value other than
.Sy none ,
and the
.Sy utf8only
property was left unspecified, the
.Sy utf8only
property is automatically set to
.Sy on .
The default value of the
.Sy normalization
property is
.Sy none .
This property cannot be changed after the file system is created.
.It Sy utf8only Ns = Ns Sy on Ns | Ns Sy off
Indicates whether the file system should reject file names that include
characters that are not present in the
.Sy UTF-8
character code set.
If this property is explicitly set to
.Sy off ,
the normalization property must either not be explicitly set or be set to
.Sy none .
The default value for the
.Sy utf8only
property is
.Sy off .
This property cannot be changed after the file system is created.
.El
.Pp
The
.Sy casesensitivity ,
.Sy normalization ,
and
.Sy utf8only
properties are also new permissions that can be assigned to non-privileged users
by using the ZFS delegated administration feature.
.Ss "Temporary Mount Point Properties"
When a file system is mounted, either through
.Xr mount 1M
for legacy mounts or the
.Nm zfs Cm mount
command for normal file systems, its mount options are set according to its
properties.
The correlation between properties and mount options is as follows:
.Bd -literal
    PROPERTY                MOUNT OPTION
    devices                 devices/nodevices
    exec                    exec/noexec
    readonly                ro/rw
    setuid                  setuid/nosetuid
    xattr                   xattr/noxattr
.Ed
.Pp
In addition, these options can be set on a per-mount basis using the
.Fl o
option, without affecting the property that is stored on disk.
The values specified on the command line override the values stored in the
dataset.
The
.Sy nosuid
option is an alias for
.Sy nodevices Ns \&, Ns Sy nosetuid .
These properties are reported as
.Qq temporary
by the
.Nm zfs Cm get
command.
If the properties are changed while the dataset is mounted, the new setting
overrides any temporary settings.
.Ss "User Properties"
In addition to the standard native properties, ZFS supports arbitrary user
properties.
User properties have no effect on ZFS behavior, but applications or
administrators can use them to annotate datasets
.Pq file systems, volumes, and snapshots .
.Pp
User property names must contain a colon
.Pq Qq Sy \&:
character to distinguish them from native properties.
They may contain lowercase letters, numbers, and the following punctuation
characters: colon
.Pq Qq Sy \&: ,
dash
.Pq Qq Sy - ,
period
.Pq Qq Sy \&. ,
and underscore
.Pq Qq Sy _ .
The expected convention is that the property name is divided into two portions
such as
.Em module Ns \&: Ns Em property ,
but this namespace is not enforced by ZFS.
User property names can be at most 256 characters, and cannot begin with a dash
.Pq Qq Sy - .
.Pp
When making programmatic use of user properties, it is strongly suggested to use
a reversed
.Sy DNS
domain name for the
.Em module
component of property names to reduce the chance that two
independently-developed packages use the same property name for different
purposes.
.Pp
The values of user properties are arbitrary strings, are always inherited, and
are never validated.
All of the commands that operate on properties
.Po Nm zfs Cm list ,
.Nm zfs Cm get ,
.Nm zfs Cm set ,
and so forth
.Pc
can be used to manipulate both native properties and user properties.
Use the
.Nm zfs Cm inherit
command to clear a user property.
If the property is not defined in any parent dataset, it is removed entirely.
Property values are limited to 8192 bytes.
.Ss ZFS Volumes as Swap or Dump Devices
During an initial installation a swap device and dump device are created on ZFS
volumes in the ZFS root pool.
By default, the swap area size is based on 1/2 the size of physical memory up to
2 Gbytes.
The size of the dump device depends on the kernel's requirements at installation
time.
Separate ZFS volumes must be used for the swap area and dump devices.
Do not swap to a file on a ZFS file system.
A ZFS swap file configuration is not supported.
.Pp
If you need to change your swap area or dump device after the system is
installed or upgraded, use the
.Xr swap 1M
and
.Xr dumpadm 1M
commands.
.Sh SUBCOMMANDS
All subcommands that modify state are logged persistently to the pool in their
original form.
.Bl -tag -width ""
.It Nm Fl \?
Displays a help message.
.It Xo
.Nm
.Cm create
.Op Fl p
.Oo Fl o Ar property Ns = Ns Ar value Oc Ns ...
.Ar filesystem
.Xc
Creates a new ZFS file system.
The file system is automatically mounted according to the
.Sy mountpoint
property inherited from the parent.
.Bl -tag -width "-o"
.It Fl o Ar property Ns = Ns Ar value
Sets the specified property as if the command
.Nm zfs Cm set Ar property Ns = Ns Ar value
was invoked at the same time the dataset was created.
Any editable ZFS property can also be set at creation time.
Multiple
.Fl o
options can be specified.
An error results if the same property is specified in multiple
.Fl o
options.
.It Fl p
Creates all the non-existing parent datasets.
Datasets created in this manner are automatically mounted according to the
.Sy mountpoint
property inherited from their parent.
Any property specified on the command line using the
.Fl o
option is ignored.
If the target filesystem already exists, the operation completes successfully.
.El
.It Xo
.Nm
.Cm create
.Op Fl ps
.Op Fl b Ar blocksize
.Oo Fl o Ar property Ns = Ns Ar value Oc Ns ...
.Fl V Ar size Ar volume
.Xc
Creates a volume of the given size.
The volume is exported as a block device in
.Pa /dev/zvol/{dsk,rdsk}/path ,
where
.Em path
is the name of the volume in the ZFS namespace.
The size represents the logical size as exported by the device.
By default, a reservation of equal size is created.
.Pp
.Ar size
is automatically rounded up to the nearest 128 Kbytes to ensure that the volume
has an integral number of blocks regardless of
.Sy blocksize .
.Bl -tag -width "-b"
.It Fl b Ar blocksize
Equivalent to
.Fl o Sy volblocksize Ns = Ns Ar blocksize .
If this option is specified in conjunction with
.Fl o Sy volblocksize ,
the resulting behavior is undefined.
.It Fl o Ar property Ns = Ns Ar value
Sets the specified property as if the
.Nm zfs Cm set Ar property Ns = Ns Ar value
command was invoked at the same time the dataset was created.
Any editable ZFS property can also be set at creation time.
Multiple
.Fl o
options can be specified.
An error results if the same property is specified in multiple
.Fl o
options.
.It Fl p
Creates all the non-existing parent datasets.
Datasets created in this manner are automatically mounted according to the
.Sy mountpoint
property inherited from their parent.
Any property specified on the command line using the
.Fl o
option is ignored.
If the target filesystem already exists, the operation completes successfully.
.It Fl s
Creates a sparse volume with no reservation.
See
.Sy volsize
in the
.Sx Native Properties
section for more information about sparse volumes.
.El
.It Xo
.Nm
.Cm destroy
.Op Fl Rfnprv
.Ar filesystem Ns | Ns Ar volume
.Xc
Destroys the given dataset.
By default, the command unshares any file systems that are currently shared,
unmounts any file systems that are currently mounted, and refuses to destroy a
dataset that has active dependents
.Pq children or clones .
.Bl -tag -width "-R"
.It Fl R
Recursively destroy all dependents, including cloned file systems outside the
target hierarchy.
.It Fl f
Force an unmount of any file systems using the
.Nm unmount Fl f
command.
This option has no effect on non-file systems or unmounted file systems.
.It Fl n
Do a dry-run
.Pq Qq No-op
deletion.
No data will be deleted.
This is useful in conjunction with the
.Fl v
or
.Fl p
flags to determine what data would be deleted.
.It Fl p
Print machine-parsable verbose information about the deleted data.
.It Fl r
Recursively destroy all children.
.It Fl v
Print verbose information about the deleted data.
.El
.Pp
Extreme care should be taken when applying either the
.Fl r
or the
.Fl R
options, as they can destroy large portions of a pool and cause unexpected
behavior for mounted file systems in use.
.It Xo
.Nm
.Cm destroy
.Op Fl Rdnprv
.Ar filesystem Ns | Ns Ar volume Ns @ Ns Ar snap Ns
.Oo % Ns Ar snap Ns Oo , Ns Ar snap Ns Oo % Ns Ar snap Oc Oc Oc Ns ...
.Xc
The given snapshots are destroyed immediately if and only if the
.Nm zfs Cm destroy
command without the
.Fl d
option would have destroyed it.
Such immediate destruction would occur, for example, if the snapshot had no
clones and the user-initiated reference count were zero.
.Pp
If a snapshot does not qualify for immediate destruction, it is marked for
deferred deletion.
In this state, it exists as a usable, visible snapshot until both of the
preconditions listed above are met, at which point it is destroyed.
.Pp
An inclusive range of snapshots may be specified by separating the first and
last snapshots with a percent sign.
The first and/or last snapshots may be left blank, in which case the
filesystem's oldest or newest snapshot will be implied.
.Pp
Multiple snapshots
.Pq or ranges of snapshots
of the same filesystem or volume may be specified in a comma-separated list of
snapshots.
Only the snapshot's short name
.Po the part after the
.Sy @
.Pc
should be specified when using a range or comma-separated list to identify
multiple snapshots.
.Bl -tag -width "-R"
.It Fl R
Recursively destroy all clones of these snapshots, including the clones,
snapshots, and children.
If this flag is specified, the
.Fl d
flag will have no effect.
.It Fl d
Defer snapshot deletion.
.It Fl n
Do a dry-run
.Pq Qq No-op
deletion.
No data will be deleted.
This is useful in conjunction with the
.Fl p
or
.Fl v
flags to determine what data would be deleted.
.It Fl p
Print machine-parsable verbose information about the deleted data.
.It Fl r
Destroy
.Pq or mark for deferred deletion
all snapshots with this name in descendent file systems.
.It Fl v
Print verbose information about the deleted data.
.Pp
Extreme care should be taken when applying either the
.Fl r
or the
.Fl R
options, as they can destroy large portions of a pool and cause unexpected
behavior for mounted file systems in use.
.El
.It Xo
.Nm
.Cm destroy
.Ar filesystem Ns | Ns Ar volume Ns # Ns Ar bookmark
.Xc
The given bookmark is destroyed.
.It Xo
.Nm
.Cm snapshot
.Op Fl r
.Oo Fl o Ar property Ns = Ns value Oc Ns ...
.Ar filesystem Ns @ Ns Ar snapname Ns | Ns Ar volume Ns @ Ns Ar snapname Ns ...
.Xc
Creates snapshots with the given names.
All previous modifications by successful system calls to the file system are
part of the snapshots.
Snapshots are taken atomically, so that all snapshots correspond to the same
moment in time.
See the
.Sx Snapshots
section for details.
.Bl -tag -width "-o"
.It Fl o Ar property Ns = Ns Ar value
Sets the specified property; see
.Nm zfs Cm create
for details.
.It Fl r
Recursively create snapshots of all descendent datasets
.El
.It Xo
.Nm
.Cm rollback
.Op Fl Rfr
.Ar snapshot
.Xc
Roll back the given dataset to a previous snapshot.
When a dataset is rolled back, all data that has changed since the snapshot is
discarded, and the dataset reverts to the state at the time of the snapshot.
By default, the command refuses to roll back to a snapshot other than the most
recent one.
In order to do so, all intermediate snapshots and bookmarks must be destroyed by
specifying the
.Fl r
option.
.Pp
The
.Fl rR
options do not recursively destroy the child snapshots of a recursive snapshot.
Only direct snapshots of the specified filesystem are destroyed by either of
these options.
To completely roll back a recursive snapshot, you must rollback the individual
child snapshots.
.Bl -tag -width "-R"
.It Fl R
Destroy any more recent snapshots and bookmarks, as well as any clones of those
snapshots.
.It Fl f
Used with the
.Fl R
option to force an unmount of any clone file systems that are to be destroyed.
.It Fl r
Destroy any snapshots and bookmarks more recent than the one specified.
.El
.It Xo
.Nm
.Cm clone
.Op Fl p
.Oo Fl o Ar property Ns = Ns Ar value Oc Ns ...
.Ar snapshot Ar filesystem Ns | Ns Ar volume
.Xc
Creates a clone of the given snapshot.
See the
.Sx Clones
section for details.
The target dataset can be located anywhere in the ZFS hierarchy, and is created
as the same type as the original.
.Bl -tag -width "-o"
.It Fl o Ar property Ns = Ns Ar value
Sets the specified property; see
.Nm zfs Cm create
for details.
.It Fl p
Creates all the non-existing parent datasets.
Datasets created in this manner are automatically mounted according to the
.Sy mountpoint
property inherited from their parent.
If the target filesystem or volume already exists, the operation completes
successfully.
.El
.It Xo
.Nm
.Cm promote
.Ar clone-filesystem
.Xc
Promotes a clone file system to no longer be dependent on its
.Qq origin
snapshot.
This makes it possible to destroy the file system that the clone was created
from.
The clone parent-child dependency relationship is reversed, so that the origin
file system becomes a clone of the specified file system.
.Pp
The snapshot that was cloned, and any snapshots previous to this snapshot, are
now owned by the promoted clone.
The space they use moves from the origin file system to the promoted clone, so
enough space must be available to accommodate these snapshots.
No new space is consumed by this operation, but the space accounting is
adjusted.
The promoted clone must not have any conflicting snapshot names of its own.
The
.Cm rename
subcommand can be used to rename any conflicting snapshots.
.It Xo
.Nm
.Cm rename
.Op Fl f
.Ar filesystem Ns | Ns Ar volume Ns | Ns Ar snapshot
.Ar filesystem Ns | Ns Ar volume Ns | Ns Ar snapshot
.Xc
.It Xo
.Nm
.Cm rename
.Op Fl fp
.Ar filesystem Ns | Ns Ar volume
.Ar filesystem Ns | Ns Ar volume
.Xc
Renames the given dataset.
The new target can be located anywhere in the ZFS hierarchy, with the exception
of snapshots.
Snapshots can only be renamed within the parent file system or volume.
When renaming a snapshot, the parent file system of the snapshot does not need
to be specified as part of the second argument.
Renamed file systems can inherit new mount points, in which case they are
unmounted and remounted at the new mount point.
.Bl -tag -width "-a"
.It Fl f
Force unmount any filesystems that need to be unmounted in the process.
.It Fl p
Creates all the nonexistent parent datasets.
Datasets created in this manner are automatically mounted according to the
.Sy mountpoint
property inherited from their parent.
.El
.It Xo
.Nm
.Cm rename
.Fl r
.Ar snapshot Ar snapshot
.Xc
Recursively rename the snapshots of all descendent datasets.
Snapshots are the only dataset that can be renamed recursively.
.It Xo
.Nm
.Cm list
.Op Fl r Ns | Ns Fl d Ar depth
.Op Fl Hp
.Oo Fl o Ar property Ns Oo , Ns Ar property Oc Ns ... Oc
.Oo Fl s Ar property Oc Ns ...
.Oo Fl S Ar property Oc Ns ...
.Oo Fl t Ar type Ns Oo , Ns Ar type Oc Ns ... Oc
.Oo Ar filesystem Ns | Ns Ar volume Ns | Ns Ar snapshot Oc Ns ...
.Xc
Lists the property information for the given datasets in tabular form.
If specified, you can list property information by the absolute pathname or the
relative pathname.
By default, all file systems and volumes are displayed.
Snapshots are displayed if the
.Sy listsnaps
property is
.Sy on
.Po the default is
.Sy off
.Pc .
The following fields are displayed,
.Sy name Ns \&, Ns Sy used Ns \&, Ns Sy available Ns \&, Ns Sy referenced Ns \&, Ns
.Sy mountpoint .
.Bl -tag -width "-H"
.It Fl H
Used for scripting mode.
Do not print headers and separate fields by a single tab instead of arbitrary
white space.
.It Fl S Ar property
Same as the
.Fl s
option, but sorts by property in descending order.
.It Fl d Ar depth
Recursively display any children of the dataset, limiting the recursion to
.Ar depth .
A
.Ar depth
of
.Sy 1
will display only the dataset and its direct children.
.It Fl o Ar property
A comma-separated list of properties to display.
The property must be:
.Bl -bullet
.It
One of the properties described in the
.Sx Native Properties
section
.It
A user property
.It
The value
.Sy name
to display the dataset name
.It
The value
.Sy space
to display space usage properties on file systems and volumes.
This is a shortcut for specifying
.Fl o Sy name Ns \&, Ns Sy avail Ns \&, Ns Sy used Ns \&, Ns Sy usedsnap Ns \&, Ns
.Sy usedds Ns \&, Ns Sy usedrefreserv Ns \&, Ns Sy usedchild Fl t
.Sy filesystem Ns \&, Ns Sy volume
syntax.
.El
.It Fl p
Display numbers in parsable
.Pq exact
values.
.It Fl r
Recursively display any children of the dataset on the command line.
.It Fl s Ar property
A property for sorting the output by column in ascending order based on the
value of the property.
The property must be one of the properties described in the
.Sx Properties
section, or the special value
.Sy name
to sort by the dataset name.
Multiple properties can be specified at one time using multiple
.Fl s
property options.
Multiple
.Fl s
options are evaluated from left to right in decreasing order of importance.
The following is a list of sorting criteria:
.Bl -bullet
.It
Numeric types sort in numeric order.
.It
String types sort in alphabetical order.
.It
Types inappropriate for a row sort that row to the literal bottom, regardless of
the specified ordering.
.El
.Pp
If no sorting options are specified the existing behavior of
.Nm zfs Cm list
is preserved.
.It Fl t Ar type
A comma-separated list of types to display, where
.Ar type
is one of
.Sy filesystem ,
.Sy snapshot ,
.Sy volume ,
.Sy bookmark ,
or
.Sy all .
For example, specifying
.Fl t Sy snapshot
displays only snapshots.
.El
.It Xo
.Nm
.Cm set
.Ar property Ns = Ns Ar value Oo Ar property Ns = Ns Ar value Oc Ns ...
.Ar filesystem Ns | Ns Ar volume Ns | Ns Ar snapshot Ns ...
.Xc
Sets the property or list of properties to the given value(s) for each dataset.
Only some properties can be edited.
See the
.Sx Properties
section for more information on what properties can be set and acceptable
values.
Numeric values can be specified as exact values, or in a human-readable form
with a suffix of
.Sy B , K , M , G , T , P , E , Z
.Po for bytes, kilobytes, megabytes, gigabytes, terabytes, petabytes, exabytes,
or zettabytes, respectively
.Pc .
User properties can be set on snapshots.
For more information, see the
.Sx User Properties
section.
.It Xo
.Nm
.Cm get
.Op Fl r Ns | Ns Fl d Ar depth
.Op Fl Hp
.Oo Fl o Ar field Ns Oo , Ns Ar field Oc Ns ... Oc
.Oo Fl s Ar source Ns Oo , Ns Ar source Oc Ns ... Oc
.Oo Fl t Ar type Ns Oo , Ns Ar type Oc Ns ... Oc
.Cm all | Ar property Ns Oo , Ns Ar property Oc Ns ...
.Ar filesystem Ns | Ns Ar volume Ns | Ns Ar snapshot Ns | Ns Ar bookmark Ns ...
.Xc
Displays properties for the given datasets.
If no datasets are specified, then the command displays properties for all
datasets on the system.
For each property, the following columns are displayed:
.Bd -literal
    name      Dataset name
    property  Property name
    value     Property value
    source    Property source.  Can either be local, default,
              temporary, inherited, or none (-).
.Ed
.Pp
All columns are displayed by default, though this can be controlled by using the
.Fl o
option.
This command takes a comma-separated list of properties as described in the
.Sx Native Properties
and
.Sx User Properties
sections.
.Pp
The special value
.Sy all
can be used to display all properties that apply to the given dataset's type
.Pq filesystem, volume, snapshot, or bookmark .
.Bl -tag -width "-H"
.It Fl H
Display output in a form more easily parsed by scripts.
Any headers are omitted, and fields are explicitly separated by a single tab
instead of an arbitrary amount of space.
.It Fl d Ar depth
Recursively display any children of the dataset, limiting the recursion to
.Ar depth .
A depth of
.Sy 1
will display only the dataset and its direct children.
.It Fl o Ar field
A comma-separated list of columns to display.
.Sy name Ns \&, Ns Sy property Ns \&, Ns Sy value Ns \&, Ns Sy source
is the default value.
.It Fl p
Display numbers in parsable
.Pq exact
values.
.It Fl r
Recursively display properties for any children.
.It Fl s Ar source
A comma-separated list of sources to display.
Those properties coming from a source other than those in this list are ignored.
Each source must be one of the following:
.Sy local ,
.Sy default ,
.Sy inherited ,
.Sy temporary ,
and
.Sy none .
The default value is all sources.
.It Fl t Ar type
A comma-separated list of types to display, where
.Ar type
is one of
.Sy filesystem ,
.Sy snapshot ,
.Sy volume ,
.Sy bookmark ,
or
.Sy all .
.El
.It Xo
.Nm
.Cm inherit
.Op Fl rS
.Ar property Ar filesystem Ns | Ns Ar volume Ns | Ns Ar snapshot Ns ...
.Xc
Clears the specified property, causing it to be inherited from an ancestor,
restored to default if no ancestor has the property set, or with the
.Fl S
option reverted to the received value if one exists.
See the
.Sx Properties
section for a listing of default values, and details on which properties can be
inherited.
.Bl -tag -width "-r"
.It Fl r
Recursively inherit the given property for all children.
.It Fl S
Revert the property to the received value if one exists; otherwise operate as
if the
.Fl S
option was not specified.
.El
.It Xo
.Nm
.Cm upgrade
.Xc
Displays a list of file systems that are not the most recent version.
.It Xo
.Nm
.Cm upgrade
.Fl v
.Xc
Displays a list of currently supported file system versions.
.It Xo
.Nm
.Cm upgrade
.Op Fl r
.Op Fl V Ar version
.Fl a | Ar filesystem
.Xc
Upgrades file systems to a new on-disk version.
Once this is done, the file systems will no longer be accessible on systems
running older versions of the software.
.Nm zfs Cm send
streams generated from new snapshots of these file systems cannot be accessed on
systems running older versions of the software.
.Pp
In general, the file system version is independent of the pool version.
See
.Xr zpool 1M
for information on the
.Nm zpool Cm upgrade
command.
.Pp
In some cases, the file system version and the pool version are interrelated and
the pool version must be upgraded before the file system version can be
upgraded.
.Bl -tag -width "-V"
.It Fl V Ar version
Upgrade to the specified
.Ar version .
If the
.Fl V
flag is not specified, this command upgrades to the most recent version.
This
option can only be used to increase the version number, and only up to the most
recent version supported by this software.
.It Fl a
Upgrade all file systems on all imported pools.
.It Ar filesystem
Upgrade the specified file system.
.It Fl r
Upgrade the specified file system and all descendent file systems.
.El
.It Xo
.Nm
.Cm userspace
.Op Fl Hinp
.Oo Fl o Ar field Ns Oo , Ns Ar field Oc Ns ... Oc
.Oo Fl s Ar field Oc Ns ...
.Oo Fl S Ar field Oc Ns ...
.Oo Fl t Ar type Ns Oo , Ns Ar type Oc Ns ... Oc
.Ar filesystem Ns | Ns Ar snapshot
.Xc
Displays space consumed by, and quotas on, each user in the specified filesystem
or snapshot.
This corresponds to the
.Sy userused@ Ns Em user
and
.Sy userquota@ Ns Em user
properties.
.Bl -tag -width "-H"
.It Fl H
Do not print headers, use tab-delimited output.
.It Fl S Ar field
Sort by this field in reverse order.
See
.Fl s .
.It Fl i
Translate SID to POSIX ID.
The POSIX ID may be ephemeral if no mapping exists.
Normal POSIX interfaces
.Po for example,
.Xr stat 2 ,
.Nm ls Fl l
.Pc
perform this translation, so the
.Fl i
option allows the output from
.Nm zfs Cm userspace
to be compared directly with those utilities.
However,
.Fl i
may lead to confusion if some files were created by an SMB user before a
SMB-to-POSIX name mapping was established.
In such a case, some files will be owned by the SMB entity and some by the POSIX
entity.
However, the
.Fl i
option will report that the POSIX entity has the total usage and quota for both.
.It Fl n
Print numeric ID instead of user/group name.
.It Fl o Ar field Ns Oo , Ns Ar field Oc Ns ...
Display only the specified fields from the following set:
.Sy type ,
.Sy name ,
.Sy used ,
.Sy quota .
The default is to display all fields.
.It Fl p
Use exact
.Pq parsable
numeric output.
.It Fl s Ar field
Sort output by this field.
The
.Fl s
and
.Fl S
flags may be specified multiple times to sort first by one field, then by
another.
The default is
.Fl s Sy type Fl s Sy name .
.It Fl t Ar type Ns Oo , Ns Ar type Oc Ns ...
Print only the specified types from the following set:
.Sy all ,
.Sy posixuser ,
.Sy smbuser ,
.Sy posixgroup ,
.Sy smbgroup .
The default is
.Fl t Sy posixuser Ns \&, Ns Sy smbuser .
The default can be changed to include group types.
.El
.It Xo
.Nm
.Cm groupspace
.Op Fl Hinp
.Oo Fl o Ar field Ns Oo , Ns Ar field Oc Ns ... Oc
.Oo Fl s Ar field Oc Ns ...
.Oo Fl S Ar field Oc Ns ...
.Oo Fl t Ar type Ns Oo , Ns Ar type Oc Ns ... Oc
.Ar filesystem Ns | Ns Ar snapshot
.Xc
Displays space consumed by, and quotas on, each group in the specified
filesystem or snapshot.
This subcommand is identical to
.Nm zfs Cm userspace ,
except that the default types to display are
.Fl t Sy posixgroup Ns \&, Ns Sy smbgroup .
.It Xo
.Nm
.Cm mount
.Xc
Displays all ZFS file systems currently mounted.
.It Xo
.Nm
.Cm mount
.Op Fl Ov
.Op Fl o Ar options
.Fl a | Ar filesystem
.Xc
Mounts ZFS file systems.
.Bl -tag -width "-O"
.It Fl O
Perform an overlay mount.
See
.Xr mount 1M
for more information.
.It Fl a
Mount all available ZFS file systems.
Invoked automatically as part of the boot process.
.It Ar filesystem
Mount the specified filesystem.
.It Fl o Ar options
An optional, comma-separated list of mount options to use temporarily for the
duration of the mount.
See the
.Sx Temporary Mount Point Properties
section for details.
.It Fl v
Report mount progress.
.El
.It Xo
.Nm
.Cm unmount
.Op Fl f
.Fl a | Ar filesystem Ns | Ns Ar mountpoint
.Xc
Unmounts currently mounted ZFS file systems.
.Bl -tag -width "-a"
.It Fl a
Unmount all available ZFS file systems.
Invoked automatically as part of the shutdown process.
.It Ar filesystem Ns | Ns Ar mountpoint
Unmount the specified filesystem.
The command can also be given a path to a ZFS file system mount point on the
system.
.It Fl f
Forcefully unmount the file system, even if it is currently in use.
.El
.It Xo
.Nm
.Cm share
.Fl a | Ar filesystem
.Xc
Shares available ZFS file systems.
.Bl -tag -width "-a"
.It Fl a
Share all available ZFS file systems.
Invoked automatically as part of the boot process.
.It Ar filesystem
Share the specified filesystem according to the
.Sy sharenfs
and
.Sy sharesmb
properties.
File systems are shared when the
.Sy sharenfs
or
.Sy sharesmb
property is set.
.El
.It Xo
.Nm
.Cm unshare
.Fl a | Ar filesystem Ns | Ns Ar mountpoint
.Xc
Unshares currently shared ZFS file systems.
.Bl -tag -width "-a"
.It Fl a
Unshare all available ZFS file systems.
Invoked automatically as part of the shutdown process.
.It Ar filesystem Ns | Ns Ar mountpoint
Unshare the specified filesystem.
The command can also be given a path to a ZFS file system shared on the system.
.El
.It Xo
.Nm
.Cm bookmark
.Ar snapshot bookmark
.Xc
Creates a bookmark of the given snapshot.
Bookmarks mark the point in time when the snapshot was created, and can be used
as the incremental source for a
.Nm zfs Cm send
command.
.Pp
This feature must be enabled to be used.
See
.Xr zpool-features 5
for details on ZFS feature flags and the
.Sy bookmarks
feature.
.It Xo
.Nm
.Cm send
.Op Fl DLPRcenpsv
.Op Oo Fl I Ns | Ns Fl i Oc Ar snapshot
.Ar snapshot
.Xc
Creates a stream representation of the second
.Ar snapshot ,
which is written to standard output.
The output can be redirected to a file or to a different system
.Po for example, using
.Xr ssh 1
.Pc .
By default, a full stream is generated.
.Bl -tag -width "-D"
.It Fl D, -dedup
Generate a deduplicated stream.
Blocks which would have been sent multiple times in the send stream will only be
sent once.
The receiving system must also support this feature to receive a deduplicated
stream.
This flag can be used regardless of the dataset's
.Sy dedup
property, but performance will be much better if the filesystem uses a
dedup-capable checksum
.Po for example,
.Sy sha256
.Pc .
.It Fl I Ar snapshot
Generate a stream package that sends all intermediary snapshots from the first
snapshot to the second snapshot.
For example,
.Fl I Em @a Em fs@d
is similar to
.Fl i Em @a Em fs@b Ns \&; Fl i Em @b Em fs@c Ns \&; Fl i Em @c Em fs@d .
The incremental source may be specified as with the
.Fl i
option.
.It Fl L, -large-block
Generate a stream which may contain blocks larger than 128KB.
This flag has no effect if the
.Sy large_blocks
pool feature is disabled, or if the
.Sy recordsize
property of this filesystem has never been set above 128KB.
The receiving system must have the
.Sy large_blocks
pool feature enabled as well.
See
.Xr zpool-features 5
for details on ZFS feature flags and the
.Sy large_blocks
feature.
.It Fl P, -parsable
Print machine-parsable verbose information about the stream package generated.
.It Fl R, -replicate
Generate a replication stream package, which will replicate the specified
file system, and all descendent file systems, up to the named snapshot.
When received, all properties, snapshots, descendent file systems, and clones
are preserved.
.Pp
If the
.Fl i
or
.Fl I
flags are used in conjunction with the
.Fl R
flag, an incremental replication stream is generated.
The current values of properties, and current snapshot and file system names are
set when the stream is received.
If the
.Fl F
flag is specified when this stream is received, snapshots and file systems that
do not exist on the sending side are destroyed.
If the
.Fl K
flag is specified in conjunction with
.Fl F
flag, then it modifies the conventional force-receive behavior to not destroy
destination snapshots that are not present at the replication source.
.It Fl e, -embed
Generate a more compact stream by using
.Sy WRITE_EMBEDDED
records for blocks which are stored more compactly on disk by the
.Sy embedded_data
pool feature.
This flag has no effect if the
.Sy embedded_data
feature is disabled.
The receiving system must have the
.Sy embedded_data
feature enabled.
If the
.Sy lz4_compress
feature is active on the sending system, then the receiving system must have
that feature enabled as well.
See
.Xr zpool-features 5
for details on ZFS feature flags and the
.Sy embedded_data
feature.
.It Fl c, -compressed
Generate a more compact stream by using compressed WRITE records for blocks
which are compressed on disk and in memory
.Po see the
.Sy compression
property for details
.Pc .
If the
.Sy lz4_compress
feature is active on the sending system, then the receiving system must have
that feature enabled as well.
If the
.Sy large_blocks
feature is enabled on the sending system but the
.Fl L
option is not supplied in conjunction with
.Fl c ,
then the data will be decompressed before sending so it can be split into
smaller block sizes.
.It Fl i Ar snapshot
Generate an incremental stream from the first
.Ar snapshot
.Pq the incremental source
to the second
.Ar snapshot
.Pq the incremental target .
The incremental source can be specified as the last component of the snapshot
name
.Po the
.Sy @
character and following
.Pc
and it is assumed to be from the same file system as the incremental target.
.Pp
If the destination is a clone, the source may be the origin snapshot, which must
be fully specified
.Po for example,
.Em pool/fs@origin ,
not just
.Em @origin
.Pc .
.It Fl n, -dryrun
Do a dry-run
.Pq Qq No-op
send.
Do not generate any actual send data.
This is useful in conjunction with the
.Fl v
or
.Fl P
flags to determine what data will be sent.
In this case, the verbose output will be written to standard output
.Po contrast with a non-dry-run, where the stream is written to standard output
and the verbose output goes to standard error
.Pc .
.It Fl p, -props
Include the dataset's properties in the stream.
This flag is implicit when
.Fl R
is specified.
The receiving system must also support this feature.
.It Fl s
Calculate send stream size.
Do not generate any actual send data.
This is useful when one needs to know stream size in order to store the stream
externally.
With
.Fl v
specified, provides info on stream header and stream data portion sizes, in
addition to the total stream size.
.It Fl v, -verbose
Print verbose information about the stream package generated.
This information includes a per-second report of how much data has been sent.
.Pp
The format of the stream is committed.
You will be able to receive your streams on future versions of ZFS .
.El
.It Xo
.Nm
.Cm send
.Op Fl Lce
.Op Fl i Ar snapshot Ns | Ns Ar bookmark
.Ar filesystem Ns | Ns Ar volume Ns | Ns Ar snapshot
.Xc
Generate a send stream, which may be of a filesystem, and may be incremental
from a bookmark.
If the destination is a filesystem or volume, the pool must be read-only, or the
filesystem must not be mounted.
When the stream generated from a filesystem or volume is received, the default
snapshot name will be
.Qq --head-- .
.Bl -tag -width "-L"
.It Fl L, -large-block
Generate a stream which may contain blocks larger than 128KB.
This flag has no effect if the
.Sy large_blocks
pool feature is disabled, or if the
.Sy recordsize
property of this filesystem has never been set above 128KB.
The receiving system must have the
.Sy large_blocks
pool feature enabled as well.
See
.Xr zpool-features 5
for details on ZFS feature flags and the
.Sy large_blocks
feature.
.It Fl c, -compressed
Generate a more compact stream by using compressed WRITE records for blocks
which are compressed on disk and in memory
.Po see the
.Sy compression
property for details
.Pc .
If the
.Sy lz4_compress
feature is active on the sending system, then the receiving system must have
that feature enabled as well.
If the
.Sy large_blocks
feature is enabled on the sending system but the
.Fl L
option is not supplied in conjunction with
.Fl c ,
then the data will be decompressed before sending so it can be split into
smaller block sizes.
.It Fl e, -embed
Generate a more compact stream by using
.Sy WRITE_EMBEDDED
records for blocks which are stored more compactly on disk by the
.Sy embedded_data
pool feature.
This flag has no effect if the
.Sy embedded_data
feature is disabled.
The receiving system must have the
.Sy embedded_data
feature enabled.
If the
.Sy lz4_compress
feature is active on the sending system, then the receiving system must have
that feature enabled as well.
See
.Xr zpool-features 5
for details on ZFS feature flags and the
.Sy embedded_data
feature.
.It Fl i Ar snapshot Ns | Ns Ar bookmark
Generate an incremental send stream.
The incremental source must be an earlier snapshot in the destination's history.
It will commonly be an earlier snapshot in the destination's file system, in
which case it can be specified as the last component of the name
.Po the
.Sy #
or
.Sy @
character and following
.Pc .
.Pp
If the incremental target is a clone, the incremental source can be the origin
snapshot, or an earlier snapshot in the origin's filesystem, or the origin's
origin, etc.
.El
.It Xo
.Nm
.Cm send
.Op Fl Penv
.Fl t
.Ar receive_resume_token
.Xc
Creates a send stream which resumes an interrupted receive.
The
.Ar receive_resume_token
is the value of this property on the filesystem or volume that was being
received into.
See the documentation for
.Sy zfs receive -s
for more details.
.It Xo
.Nm
.Cm receive
.Op Fl FKsnuv
.Oo Fl l Ar filesystem Ns | Ns Ar volume Oc Ns ...
.Oo Fl o Ar property Ns = Ns Ar value Oc Ns ...
.Oo Fl x Ar property Oc Ns ...
.Ar filesystem Ns | Ns Ar volume Ns | Ns Ar snapshot
.Xc
.It Xo
.Nm
.Cm receive
.Op Fl FKnsuv
.Op Fl d Ns | Ns Fl e
.Oo Fl l Ar filesystem Ns | Ns Ar volume Oc Ns ...
.Oo Fl o Ar property Ns = Ns Ar value Oc Ns ...
.Oo Fl x Ar property Oc Ns ...
.Ar filesystem
.Xc
Creates a snapshot whose contents are as specified in the stream provided on
standard input.
If a full stream is received, then a new file system is created as well.
Streams are created using the
.Nm zfs Cm send
subcommand, which by default creates a full stream.
.Nm zfs Cm recv
can be used as an alias for
.Nm zfs Cm receive.
.Pp
If an incremental stream is received, then the destination file system must
already exist, and its most recent snapshot must match the incremental stream's
source.
For
.Sy zvols ,
the destination device link is destroyed and recreated, which means the
.Sy zvol
cannot be accessed during the
.Cm receive
operation.
.Pp
When a snapshot replication package stream that is generated by using the
.Nm zfs Cm send Fl R
command is received, any snapshots that do not exist on the sending location are
destroyed by using the
.Nm zfs Cm destroy Fl d
command.
.Pp
The name of the snapshot
.Pq and file system, if a full stream is received
that this subcommand creates depends on the argument type and the use of the
.Fl d
or
.Fl e
options.
.Pp
If the argument is a snapshot name, the specified
.Ar snapshot
is created.
If the argument is a file system or volume name, a snapshot with the same name
as the sent snapshot is created within the specified
.Ar filesystem
or
.Ar volume .
If neither of the
.Fl d
or
.Fl e
options are specified, the provided target snapshot name is used exactly as
provided.
.Pp
The
.Fl d
and
.Fl e
options cause the file system name of the target snapshot to be determined by
appending a portion of the sent snapshot's name to the specified target
.Ar filesystem .
If the
.Fl d
option is specified, all but the first element of the sent snapshot's file
system path
.Pq usually the pool name
is used and any required intermediate file systems within the specified one are
created.
If the
.Fl e
option is specified, then only the last element of the sent snapshot's file
system name
.Pq i.e. the name of the source file system itself
is used as the target file system name.
.Bl -tag -width "-F"
.It Fl F
Force a rollback of the file system to the most recent snapshot before
performing the receive operation.
If receiving an incremental replication stream
.Po for example, one generated by
.Nm zfs Cm send Fl R Op Fl i Ns | Ns Fl I
.Pc ,
destroy snapshots and file systems that do not exist on the sending side.
.It Fl K
When force receive is enabled, do not destroy snapshots on the receiving side
that do not exist on the sending side.
.It Fl d
Discard the first element of the sent snapshot's file system name, using the
remaining elements to determine the name of the target file system for the new
snapshot as described in the paragraph above.
.It Fl e
Discard all but the last element of the sent snapshot's file system name, using
that element to determine the name of the target file system for the new
snapshot as described in the paragraph above.
.It Fl l Ar filesystem Ns | Ns Ar volume
Limits the receive to only the
.Ar filesystem
or
.Ar volume
specified.
As multiple options may be specified, this can be used to restore specific
filesystems or volumes from the received stream.
.It Fl n
Do not actually receive the stream.
This can be useful in conjunction with the
.Fl v
option to verify the name the receive operation would use.
.It Fl o Ar property Ns = Ns Ar value
Sets the specified
.Ar property
to
.Ar value
during receive of the stream.
Specifying multiple
.Fl o
options is allowed.
.It Fl o Sy origin Ns = Ns Ar snapshot
Forces the stream to be received as a clone of the given snapshot.
If the stream is a full send stream, this will create the filesystem
described by the stream as a clone of the specified snapshot.
Which snapshot was specified will not affect the success or failure of the
receive, as long as the snapshot does exist.
If the stream is an incremental send stream, all the normal verification will be
performed.
.It Fl u
File system that is associated with the received stream is not mounted.
.It Fl v
Print verbose information about the stream and the time required to perform the
receive operation.
.It Fl x Ar property
Excludes the specified property from the received stream as if it was not
included in the send stream.
Specifying multiple
.Fl x
options is allowed.
.It Fl s
If the receive is interrupted, save the partially received state, rather
than deleting it.
Interruption may be due to premature termination of the stream
.Po e.g. due to network failure or failure of the remote system
if the stream is being read over a network connection
.Pc ,
a checksum error in the stream, termination of the
.Nm zfs Cm receive
process, or unclean shutdown of the system.
.Pp
The receive can be resumed with a stream generated by
.Nm zfs Cm send Fl t Ar token ,
where the
.Ar token
is the value of the
.Sy receive_resume_token
property of the filesystem or volume which is received into.
.Pp
To use this flag, the storage pool must have the
.Sy extensible_dataset
feature enabled.
See
.Xr zpool-features 5
for details on ZFS feature flags.
.El
.It Xo
.Nm
.Cm receive
.Fl A
.Ar filesystem Ns | Ns Ar volume
.Xc
Abort an interrupted
.Nm zfs Cm receive Fl s ,
deleting its saved partially received state.
.It Xo
.Nm
.Cm allow
.Ar filesystem Ns | Ns Ar volume
.Xc
Displays permissions that have been delegated on the specified filesystem or
volume.
See the other forms of
.Nm zfs Cm allow
for more information.
.It Xo
.Nm
.Cm allow
.Op Fl dglu
.Ar user Ns | Ns Ar group Ns Oo , Ns Ar user Ns | Ns Ar group Oc Ns ...
.Ar perm Ns | Ns @ Ns Ar setname Ns Oo , Ns Ar perm Ns | Ns @ Ns
.Ar setname Oc Ns ...
.Ar filesystem Ns | Ns Ar volume
.br
.Nm
.Cm allow
.Op Fl dl
.Fl e Ns | Ns Sy everyone
.Ar perm Ns | Ns @ Ns Ar setname Ns Oo , Ns Ar perm Ns | Ns @ Ns
.Ar setname Oc Ns ...
.Ar filesystem Ns | Ns Ar volume
.Xc
Delegates ZFS administration permission for the file systems to non-privileged
users.
.Bl -tag -width "-d"
.It Fl d
Allow only for the descendent file systems.
.It Fl e Ns | Ns Sy everyone
Specifies that the permissions be delegated to everyone.
.It Fl g Ar group Ns Oo , Ns Ar group Oc Ns ...
Explicitly specify that permissions are delegated to the group.
.It Fl l
Allow
.Qq locally
only for the specified file system.
.It Fl u Ar user Ns Oo , Ns Ar user Oc Ns ...
Explicitly specify that permissions are delegated to the user.
.It Ar user Ns | Ns Ar group Ns Oo , Ns Ar user Ns | Ns Ar group Oc Ns ...
Specifies to whom the permissions are delegated.
Multiple entities can be specified as a comma-separated list.
If neither of the
.Fl gu
options are specified, then the argument is interpreted preferentially as the
keyword
.Sy everyone ,
then as a user name, and lastly as a group name.
To specify a user or group named
.Qq everyone ,
use the
.Fl g
or
.Fl u
options.
To specify a group with the same name as a user, use the
.Fl g
options.
.It Xo
.Ar perm Ns | Ns @ Ns Ar setname Ns Oo , Ns Ar perm Ns | Ns @ Ns
.Ar setname Oc Ns ...
.Xc
The permissions to delegate.
Multiple permissions may be specified as a comma-separated list.
Permission names are the same as ZFS subcommand and property names.
See the property list below.
Property set names, which begin with
.Sy @ ,
may be specified.
See the
.Fl s
form below for details.
.El
.Pp
If neither of the
.Fl dl
options are specified, or both are, then the permissions are allowed for the
file system or volume, and all of its descendents.
.Pp
Permissions are generally the ability to use a ZFS subcommand or change a ZFS
property.
The following permissions are available:
.Bd -literal
NAME             TYPE           NOTES
allow            subcommand     Must also have the permission that is
                                being allowed
clone            subcommand     Must also have the 'create' ability and
                                'mount' ability in the origin file system
create           subcommand     Must also have the 'mount' ability
destroy          subcommand     Must also have the 'mount' ability
diff             subcommand     Allows lookup of paths within a dataset
                                given an object number, and the ability
                                to create snapshots necessary to
                                'zfs diff'.
mount            subcommand     Allows mount/umount of ZFS datasets
promote          subcommand     Must also have the 'mount' and 'promote'
                                ability in the origin file system
receive          subcommand     Must also have the 'mount' and 'create'
                                ability
rename           subcommand     Must also have the 'mount' and 'create'
                                ability in the new parent
rollback         subcommand     Must also have the 'mount' ability
send             subcommand
share            subcommand     Allows sharing file systems over NFS
                                or SMB protocols
snapshot         subcommand     Must also have the 'mount' ability

groupquota       other          Allows accessing any groupquota@...
                                property
groupused        other          Allows reading any groupused@... property
userprop         other          Allows changing any user property
userquota        other          Allows accessing any userquota@...
                                property
userused         other          Allows reading any userused@... property

aclinherit       property
aclmode          property
atime            property
canmount         property
casesensitivity  property
checksum         property
compression      property
copies           property
devices          property
exec             property
filesystem_limit property
mountpoint       property
nbmand           property
normalization    property
primarycache     property
quota            property
readonly         property
recordsize       property
refquota         property
refreservation   property
reservation      property
secondarycache   property
setuid           property
sharenfs         property
sharesmb         property
snapdir          property
snapshot_limit   property
utf8only         property
version          property
volblocksize     property
volsize          property
vscan            property
xattr            property
zoned            property
.Ed
.It Xo
.Nm
.Cm allow
.Fl c
.Ar perm Ns | Ns @ Ns Ar setname Ns Oo , Ns Ar perm Ns | Ns @ Ns
.Ar setname Oc Ns ...
.Ar filesystem Ns | Ns Ar volume
.Xc
Sets
.Qq create time
permissions.
These permissions are granted
.Pq locally
to the creator of any newly-created descendent file system.
.It Xo
.Nm
.Cm allow
.Fl s No @ Ns Ar setname
.Ar perm Ns | Ns @ Ns Ar setname Ns Oo , Ns Ar perm Ns | Ns @ Ns
.Ar setname Oc Ns ...
.Ar filesystem Ns | Ns Ar volume
.Xc
Defines or adds permissions to a permission set.
The set can be used by other
.Nm zfs Cm allow
commands for the specified file system and its descendents.
Sets are evaluated dynamically, so changes to a set are immediately reflected.
Permission sets follow the same naming restrictions as ZFS file systems, but the
name must begin with
.Sy @ ,
and can be no more than 64 characters long.
.It Xo
.Nm
.Cm unallow
.Op Fl dglru
.Ar user Ns | Ns Ar group Ns Oo , Ns Ar user Ns | Ns Ar group Oc Ns ...
.Oo Ar perm Ns | Ns @ Ns Ar setname Ns Oo , Ns Ar perm Ns | Ns @ Ns
.Ar setname Oc Ns ... Oc
.Ar filesystem Ns | Ns Ar volume
.br
.Nm
.Cm unallow
.Op Fl dlr
.Fl e Ns | Ns Sy everyone
.Oo Ar perm Ns | Ns @ Ns Ar setname Ns Oo , Ns Ar perm Ns | Ns @ Ns
.Ar setname Oc Ns ... Oc
.Ar filesystem Ns | Ns Ar volume
.br
.Nm
.Cm unallow
.Op Fl r
.Fl c
.Oo Ar perm Ns | Ns @ Ns Ar setname Ns Oo , Ns Ar perm Ns | Ns @ Ns
.Ar setname Oc Ns ... Oc
.Ar filesystem Ns | Ns Ar volume
.Xc
Removes permissions that were granted with the
.Nm zfs Cm allow
command.
No permissions are explicitly denied, so other permissions granted are still in
effect.
For example, if the permission is granted by an ancestor.
If no permissions are specified, then all permissions for the specified
.Ar user ,
.Ar group ,
or
.Sy everyone
are removed.
Specifying
.Sy everyone
.Po or using the
.Fl e
option
.Pc
only removes the permissions that were granted to everyone, not all permissions
for every user and group.
See the
.Nm zfs Cm allow
command for a description of the
.Fl ldugec
options.
.Bl -tag -width "-r"
.It Fl r
Recursively remove the permissions from this file system and all descendents.
.El
.It Xo
.Nm
.Cm unallow
.Op Fl r
.Fl s No @ Ns Ar setname
.Oo Ar perm Ns | Ns @ Ns Ar setname Ns Oo , Ns Ar perm Ns | Ns @ Ns
.Ar setname Oc Ns ... Oc
.Ar filesystem Ns | Ns Ar volume
.Xc
Removes permissions from a permission set.
If no permissions are specified, then all permissions are removed, thus removing
the set entirely.
.It Xo
.Nm
.Cm hold
.Op Fl r
.Ar tag Ar snapshot Ns ...
.Xc
Adds a single reference, named with the
.Ar tag
argument, to the specified snapshot or snapshots.
Each snapshot has its own tag namespace, and tags must be unique within that
space.
.Pp
If a hold exists on a snapshot, attempts to destroy that snapshot by using the
.Nm zfs Cm destroy
command return
.Er EBUSY .
.Bl -tag -width "-r"
.It Fl r
Specifies that a hold with the given tag is applied recursively to the snapshots
of all descendent file systems.
.El
.It Xo
.Nm
.Cm holds
.Op Fl r
.Ar snapshot Ns ...
.Xc
Lists all existing user references for the given snapshot or snapshots.
.Bl -tag -width "-r"
.It Fl r
Lists the holds that are set on the named descendent snapshots, in addition to
listing the holds on the named snapshot.
.El
.It Xo
.Nm
.Cm release
.Op Fl r
.Ar tag Ar snapshot Ns ...
.Xc
Removes a single reference, named with the
.Ar tag
argument, from the specified snapshot or snapshots.
The tag must already exist for each snapshot.
If a hold exists on a snapshot, attempts to destroy that snapshot by using the
.Nm zfs Cm destroy
command return
.Er EBUSY .
.Bl -tag -width "-r"
.It Fl r
Recursively releases a hold with the given tag on the snapshots of all
descendent file systems.
.El
.It Xo
.Nm
.Cm diff
.Op Fl FHt
.Ar snapshot Ar snapshot Ns | Ns Ar filesystem
.Xc
Display the difference between a snapshot of a given filesystem and another
snapshot of that filesystem from a later time or the current contents of the
filesystem.
The first column is a character indicating the type of change, the other columns
indicate pathname, new pathname
.Pq in case of rename ,
change in link count, and optionally file type and/or change time.
The types of change are:
.Bd -literal
-       The path has been removed
+       The path has been created
M       The path has been modified
R       The path has been renamed
.Ed
.Bl -tag -width "-F"
.It Fl F
Display an indication of the type of file, in a manner similar to the
.Fl
option of
.Xr ls 1 .
.Bd -literal
B       Block device
C       Character device
/       Directory
>       Door
|       Named pipe
@       Symbolic link
P       Event port
=       Socket
F       Regular file
.Ed
.It Fl H
Give more parsable tab-separated output, without header lines and without
arrows.
.It Fl t
Display the path's inode change time as the first column of output.
.El
.It Xo
.Nm
.Cm program
.Op Fl n
.Op Fl t Ar timeout
.Op Fl m Ar memory_limit
.Ar pool script
.Op Ar arg1 No ...
.Xc
Executes
.Ar script
as a ZFS channel program on
.Ar pool .
The ZFS channel
program interface allows ZFS administrative operations to be run
programmatically via a Lua script.
The entire script is executed atomically, with no other administrative
operations taking effect concurrently.
A library of ZFS calls is made available to channel program scripts.
Channel programs may only be run with root privileges.
.sp
For full documentation of the ZFS channel program interface, see the manual
page for
.Bl -tag -width ""
.It Fl n
Executes a read-only channel program, which runs faster.
The program cannot change on-disk state by calling functions from
the zfs.sync submodule.
The program can be used to gather information such as properties and
determining if changes would succeed (zfs.check.*).
Without this flag, all pending changes must be synced to disk before
a channel program can complete.
.It Fl t Ar timeout
Execution time limit, in milliseconds.
If a channel program executes for longer than the provided timeout, it will
be stopped and an error will be returned.
The default timeout is 1000 ms, and can be set to a maximum of 10000 ms.
.It Fl m Ar memory-limit
Memory limit, in bytes.
If a channel program attempts to allocate more memory than the given limit,
it will be stopped and an error returned.
The default memory limit is 10 MB, and can be set to a maximum of 100 MB.
.sp
All remaining argument strings are passed directly to the channel program as
arguments.
See
.Xr zfs-program 1M
for more information.
.El
.El
.Sh EXIT STATUS
The
.Nm
utility exits 0 on success, 1 if an error occurs, and 2 if invalid command line
options were specified.
.Sh EXAMPLES
.Bl -tag -width ""
.It Sy Example 1 No Creating a ZFS File System Hierarchy
The following commands create a file system named
.Em pool/home
and a file system named
.Em pool/home/bob .
The mount point
.Pa /export/home
is set for the parent file system, and is automatically inherited by the child
file system.
.Bd -literal
# zfs create pool/home
# zfs set mountpoint=/export/home pool/home
# zfs create pool/home/bob
.Ed
.It Sy Example 2 No Creating a ZFS Snapshot
The following command creates a snapshot named
.Sy yesterday .
This snapshot is mounted on demand in the
.Pa .zfs/snapshot
directory at the root of the
.Em pool/home/bob
file system.
.Bd -literal
# zfs snapshot pool/home/bob@yesterday
.Ed
.It Sy Example 3 No Creating and Destroying Multiple Snapshots
The following command creates snapshots named
.Sy yesterday
of
.Em pool/home
and all of its descendent file systems.
Each snapshot is mounted on demand in the
.Pa .zfs/snapshot
directory at the root of its file system.
The second command destroys the newly created snapshots.
.Bd -literal
# zfs snapshot -r pool/home@yesterday
# zfs destroy -r pool/home@yesterday
.Ed
.It Sy Example 4 No Disabling and Enabling File System Compression
The following command disables the
.Sy compression
property for all file systems under
.Em pool/home .
The next command explicitly enables
.Sy compression
for
.Em pool/home/anne .
.Bd -literal
# zfs set compression=off pool/home
# zfs set compression=on pool/home/anne
.Ed
.It Sy Example 5 No Listing ZFS Datasets
The following command lists all active file systems and volumes in the system.
Snapshots are displayed if the
.Sy listsnaps
property is
.Sy on .
The default is
.Sy off .
See
.Xr zpool 1M
for more information on pool properties.
.Bd -literal
# zfs list
NAME                      USED  AVAIL  REFER  MOUNTPOINT
pool                      450K   457G    18K  /pool
pool/home                 315K   457G    21K  /export/home
pool/home/anne             18K   457G    18K  /export/home/anne
pool/home/bob             276K   457G   276K  /export/home/bob
.Ed
.It Sy Example 6 No Setting a Quota on a ZFS File System
The following command sets a quota of 50 Gbytes for
.Em pool/home/bob .
.Bd -literal
# zfs set quota=50G pool/home/bob
.Ed
.It Sy Example 7 No Listing ZFS Properties
The following command lists all properties for
.Em pool/home/bob .
.Bd -literal
# zfs get all pool/home/bob
NAME           PROPERTY              VALUE                  SOURCE
pool/home/bob  type                  filesystem             -
pool/home/bob  creation              Tue Jul 21 15:53 2009  -
pool/home/bob  used                  21K                    -
pool/home/bob  available             20.0G                  -
pool/home/bob  referenced            21K                    -
pool/home/bob  compressratio         1.00x                  -
pool/home/bob  mounted               yes                    -
pool/home/bob  quota                 20G                    local
pool/home/bob  reservation           none                   default
pool/home/bob  recordsize            128K                   default
pool/home/bob  mountpoint            /pool/home/bob         default
pool/home/bob  sharenfs              off                    default
pool/home/bob  checksum              on                     default
pool/home/bob  compression           on                     local
pool/home/bob  atime                 on                     default
pool/home/bob  devices               on                     default
pool/home/bob  exec                  on                     default
pool/home/bob  setuid                on                     default
pool/home/bob  readonly              off                    default
pool/home/bob  zoned                 off                    default
pool/home/bob  snapdir               hidden                 default
pool/home/bob  aclmode               discard                default
pool/home/bob  aclinherit            restricted             default
pool/home/bob  canmount              on                     default
pool/home/bob  xattr                 on                     default
pool/home/bob  copies                1                      default
pool/home/bob  version               4                      -
pool/home/bob  utf8only              off                    -
pool/home/bob  normalization         none                   -
pool/home/bob  casesensitivity       sensitive              -
pool/home/bob  vscan                 off                    default
pool/home/bob  nbmand                off                    default
pool/home/bob  sharesmb              off                    default
pool/home/bob  refquota              none                   default
pool/home/bob  refreservation        none                   default
pool/home/bob  primarycache          all                    default
pool/home/bob  secondarycache        all                    default
pool/home/bob  usedbysnapshots       0                      -
pool/home/bob  usedbydataset         21K                    -
pool/home/bob  usedbychildren        0                      -
pool/home/bob  usedbyrefreservation  0                      -
.Ed
.Pp
The following command gets a single property value.
.Bd -literal
# zfs get -H -o value compression pool/home/bob
on
.Ed
The following command lists all properties with local settings for
.Em pool/home/bob .
.Bd -literal
# zfs get -r -s local -o name,property,value all pool/home/bob
NAME           PROPERTY              VALUE
pool/home/bob  quota                 20G
pool/home/bob  compression           on
.Ed
.It Sy Example 8 No Rolling Back a ZFS File System
The following command reverts the contents of
.Em pool/home/anne
to the snapshot named
.Sy yesterday ,
deleting all intermediate snapshots.
.Bd -literal
# zfs rollback -r pool/home/anne@yesterday
.Ed
.It Sy Example 9 No Creating a ZFS Clone
The following command creates a writable file system whose initial contents are
the same as
.Em pool/home/bob@yesterday .
.Bd -literal
# zfs clone pool/home/bob@yesterday pool/clone
.Ed
.It Sy Example 10 No Promoting a ZFS Clone
The following commands illustrate how to test out changes to a file system, and
then replace the original file system with the changed one, using clones, clone
promotion, and renaming:
.Bd -literal
# zfs create pool/project/production
  populate /pool/project/production with data
# zfs snapshot pool/project/production@today
# zfs clone pool/project/production@today pool/project/beta
  make changes to /pool/project/beta and test them
# zfs promote pool/project/beta
# zfs rename pool/project/production pool/project/legacy
# zfs rename pool/project/beta pool/project/production
  once the legacy version is no longer needed, it can be destroyed
# zfs destroy pool/project/legacy
.Ed
.It Sy Example 11 No Inheriting ZFS Properties
The following command causes
.Em pool/home/bob
and
.Em pool/home/anne
to inherit the
.Sy checksum
property from their parent.
.Bd -literal
# zfs inherit checksum pool/home/bob pool/home/anne
.Ed
.It Sy Example 12 No Remotely Replicating ZFS Data
The following commands send a full stream and then an incremental stream to a
remote machine, restoring them into
.Em poolB/received/fs@a
and
.Em poolB/received/fs@b ,
respectively.
.Em poolB
must contain the file system
.Em poolB/received ,
and must not initially contain
.Em poolB/received/fs .
.Bd -literal
# zfs send pool/fs@a | \e
  ssh host zfs receive poolB/received/fs@a
# zfs send -i a pool/fs@b | \e
  ssh host zfs receive poolB/received/fs
.Ed
.It Sy Example 13 No Using the zfs receive -d Option
The following command sends a full stream of
.Em poolA/fsA/fsB@snap
to a remote machine, receiving it into
.Em poolB/received/fsA/fsB@snap .
The
.Em fsA/fsB@snap
portion of the received snapshot's name is determined from the name of the sent
snapshot.
.Em poolB
must contain the file system
.Em poolB/received .
If
.Em poolB/received/fsA
does not exist, it is created as an empty file system.
.Bd -literal
# zfs send poolA/fsA/fsB@snap | \e
  ssh host zfs receive -d poolB/received
.Ed
.It Sy Example 14 No Setting User Properties
The following example sets the user-defined
.Sy com.example:department
property for a dataset.
.Bd -literal
# zfs set com.example:department=12345 tank/accounting
.Ed
.It Sy Example 15 No Performing a Rolling Snapshot
The following example shows how to maintain a history of snapshots with a
consistent naming scheme.
To keep a week's worth of snapshots, the user destroys the oldest snapshot,
renames the remaining snapshots, and then creates a new snapshot, as follows:
.Bd -literal
# zfs destroy -r pool/users@7daysago
# zfs rename -r pool/users@6daysago @7daysago
# zfs rename -r pool/users@5daysago @6daysago
# zfs rename -r pool/users@yesterday @5daysago
# zfs rename -r pool/users@yesterday @4daysago
# zfs rename -r pool/users@yesterday @3daysago
# zfs rename -r pool/users@yesterday @2daysago
# zfs rename -r pool/users@today @yesterday
# zfs snapshot -r pool/users@today
.Ed
.It Sy Example 16 No Setting sharenfs Property Options on a ZFS File System
The following commands show how to set
.Sy sharenfs
property options to enable
.Sy rw
access for a set of
.Sy IP
addresses and to enable root access for system
.Sy neo
on the
.Em tank/home
file system.
.Bd -literal
# zfs set sharenfs='rw=@123.123.0.0/16,root=neo' tank/home
.Ed
.Pp
If you are using
.Sy DNS
for host name resolution, specify the fully qualified hostname.
.It Sy Example 17 No Delegating ZFS Administration Permissions on a ZFS Dataset
The following example shows how to set permissions so that user
.Sy cindys
can create, destroy, mount, and take snapshots on
.Em tank/cindys .
The permissions on
.Em tank/cindys
are also displayed.
.Bd -literal
# zfs allow cindys create,destroy,mount,snapshot tank/cindys
# zfs allow tank/cindys
---- Permissions on tank/cindys --------------------------------------
Local+Descendent permissions:
        user cindys create,destroy,mount,snapshot
.Ed
.Pp
Because the
.Em tank/cindys
mount point permission is set to 755 by default, user
.Sy cindys
will be unable to mount file systems under
.Em tank/cindys .
Add an ACE similar to the following syntax to provide mount point access:
.Bd -literal
# chmod A+user:cindys:add_subdirectory:allow /tank/cindys
.Ed
.It Sy Example 18 No Delegating Create Time Permissions on a ZFS Dataset
The following example shows how to grant anyone in the group
.Sy staff
to create file systems in
.Em tank/users .
This syntax also allows staff members to destroy their own file systems, but not
destroy anyone else's file system.
The permissions on
.Em tank/users
are also displayed.
.Bd -literal
# zfs allow staff create,mount tank/users
# zfs allow -c destroy tank/users
# zfs allow tank/users
---- Permissions on tank/users ---------------------------------------
Permission sets:
        destroy
Local+Descendent permissions:
        group staff create,mount
.Ed
.It Sy Example 19 No Defining and Granting a Permission Set on a ZFS Dataset
The following example shows how to define and grant a permission set on the
.Em tank/users
file system.
The permissions on
.Em tank/users
are also displayed.
.Bd -literal
# zfs allow -s @pset create,destroy,snapshot,mount tank/users
# zfs allow staff @pset tank/users
# zfs allow tank/users
---- Permissions on tank/users ---------------------------------------
Permission sets:
        @pset create,destroy,mount,snapshot
Local+Descendent permissions:
        group staff @pset
.Ed
.It Sy Example 20 No Delegating Property Permissions on a ZFS Dataset
The following example shows to grant the ability to set quotas and reservations
on the
.Em users/home
file system.
The permissions on
.Em users/home
are also displayed.
.Bd -literal
# zfs allow cindys quota,reservation users/home
# zfs allow users/home
---- Permissions on users/home ---------------------------------------
Local+Descendent permissions:
        user cindys quota,reservation
cindys% zfs set quota=10G users/home/marks
cindys% zfs get quota users/home/marks
NAME              PROPERTY  VALUE  SOURCE
users/home/marks  quota     10G    local
.Ed
.It Sy Example 21 No Removing ZFS Delegated Permissions on a ZFS Dataset
The following example shows how to remove the snapshot permission from the
.Sy staff
group on the
.Em tank/users
file system.
The permissions on
.Em tank/users
are also displayed.
.Bd -literal
# zfs unallow staff snapshot tank/users
# zfs allow tank/users
---- Permissions on tank/users ---------------------------------------
Permission sets:
        @pset create,destroy,mount,snapshot
Local+Descendent permissions:
        group staff @pset
.Ed
.It Sy Example 22 No Showing the differences between a snapshot and a ZFS Dataset
The following example shows how to see what has changed between a prior
snapshot of a ZFS dataset and its current state.
The
.Fl F
option is used to indicate type information for the files affected.
.Bd -literal
# zfs diff -F tank/test@before tank/test
M       /       /tank/test/
M       F       /tank/test/linked      (+1)
R       F       /tank/test/oldname -> /tank/test/newname
-       F       /tank/test/deleted
+       F       /tank/test/created
M       F       /tank/test/modified
.Ed
.El
.Sh INTERFACE STABILITY
.Sy Committed .
.Sh SEE ALSO
.Xr gzip 1 ,
.Xr ssh 1 ,
.Xr mount 1M ,
.Xr sharemgr 1M ,
.Xr zonecfg 1M ,
.Xr zpool 1M ,
.Xr chmod 2 ,
.Xr stat 2 ,
.Xr write 2 ,
.Xr fsync 3C ,
.Xr dfstab 4 ,
.Xr acl 5 ,
.Xr attributes 5 ,
.Xr sharenfs 5 ,
.Xr sharesmb 5<|MERGE_RESOLUTION|>--- conflicted
+++ resolved
@@ -28,11 +28,7 @@
 .\" Copyright (c) 2014 Integros [integros.com]
 .\" Copyright 2017 Nexenta Systems, Inc.
 .\"
-<<<<<<< HEAD
-.Dd February 01, 2017
-=======
 .Dd December 6, 2017
->>>>>>> d55a46f9
 .Dt ZFS 1M
 .Os
 .Sh NAME
