--- conflicted
+++ resolved
@@ -11,11 +11,7 @@
 
 #
 # Copyright 2011, Richard Lowe
-<<<<<<< HEAD
-# Copyright 2012 Nexenta Systems, Inc. All rights reserved.
-=======
 # Copyright 2013 Nexenta Systems, Inc.  All rights reserved.
->>>>>>> 7de6f2c0
 #
 
 include		$(SRC)/Makefile.master
@@ -45,21 +41,12 @@
 		picl_get_propval_by_name.3picl	\
 		picl_set_propval_by_name.3picl
 
-<<<<<<< HEAD
-picl_get_next_prop.3picl	= picl_get_first_prop.3picl
-
-picl_get_next_by_col.3picl	= picl_get_next_by_row.3picl
-
-picl_get_propval_by_name.3picl	= picl_get_propval.3picl
-picl_set_propval_by_name.3picl	= picl_set_propval.3picl
-=======
 picl_get_next_prop.3picl	:= LINKSRC = picl_get_first_prop.3picl
 
 picl_get_next_by_col.3picl	:= LINKSRC = picl_get_next_by_row.3picl
 
 picl_get_propval_by_name.3picl	:= LINKSRC = picl_get_propval.3picl
 picl_set_propval_by_name.3picl	:= LINKSRC = picl_set_propval.3picl
->>>>>>> 7de6f2c0
 
 .KEEP_STATE:
 
