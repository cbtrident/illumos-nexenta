<<<<<<< HEAD
.\"
.\" This file and its contents are supplied under the terms of the
.\" Common Development and Distribution License ("CDDL"), version 1.0.
.\" You may only use this file in accordance with the terms of version
.\" 1.0 of the CDDL.
.\"
.\" A full copy of the text of the CDDL should have accompanied this
.\" source.  A copy of the CDDL is also available via the Internet at
.\" http://www.illumos.org/license/CDDL.
.\"
.\"
.\" Copyright 2012 Nexenta Systems, Inc. All rights reserved.
.\"
.Dd October 18, 2012
=======
.\" Copyright 2014 Garrett D'Amore <garrett@damore.org>
.\" Copyright (c) 2008, Sun Microsystems, Inc. All Rights Reserved.
.\" Copyright (c) 1980 Regents of the University of California.
.\" The Berkeley software License Agreement specifies the terms and conditions
.\" for redistribution.
.Dd Jul 18, 2014
>>>>>>> 63e911b6
.Dt MAN 1
.Os
.Sh NAME
.Nm man
.Nd find and display reference manual pages
.Sh SYNOPSIS
.Nm
<<<<<<< HEAD
.Op Fl alptw
.Op Fl M Ar manpath
.Op Fl s Ar mansect
.Ar page ...
.Nm
.Op Fl s Ar mansect
.Fl f
.Ar keyword ...
.Nm
.Op Fl s Ar mansect
.Fl k
.Ar keyword ...
.Sh DESCRIPTION
The
.Nm
utility finds and displays reference manual pages.
.Pp
Options that
.Nm
understands:
.Bl -tag -width indent
.It Fl M Ar manpath
Forces a specific colon separated manual path instead of the default
search path.
Overrides the
.Ev MANPATH
environment variable.
.It Fl a
Display all manual pages instead of just the first found for each
.Ar page
argument.
.It Fl f
Emulate
.Xr whatis 1 .
.It Fl k
Emulate
.Xr apropos 1 .
.It Fl l
Display the location of the manual page instead of the contents of
the manual page.
.It Fl p
Output current path used for searching.
.It Fl s Ar mansect
Restrict manual sections searched to the specified colon delimited list.
.It Fl t
Output PostScript allowing transformation of the manual pages to other formats.
.It Fl w
Create
.Nm whatis
databases used by
.Xr apropos 1
and
.Xr whatis 1 .
.El
.Sh ENVIRONMENT
The following environment variables affect the execution of
.Nm :
.Bl -tag -width ".Ev MANPATH"
.It Ev LC_ALL , LC_CTYPE , LANG
Used to find locale-specific manual pages.
.It Ev MANPATH
Used to find the location of the manual files.
Corresponds to the
.Fl M
option.
.It Ev MANWIDTH
Defines the width of output. If set to
.Dq Li tty ,
and output is to a terminal, full width of terminal is used.
.It Ev PAGER
Program used to display files. If unset,
.Dq Li "less -ins"
is used.
.It Ev PATH
Used to find location of manual files if
.Ev MANPATH
and
.Fl M
are not specified.
.El
.Sh FILES
.Bl -tag -width indent -compact
.It Pa man.cf
Per-manpath configuration settings.
.El
.Sh SEE ALSO
.Xr apropos 1 ,
.Xr intro 1 ,
.Xr mandoc 1 ,
.Xr whatis 1 ,
.Xr man 5 ,
.Xr mdoc 5
=======
.Op Fl
.Op Fl adFlrt
.Op Fl T Ar macro-package
.Op Fl M Ar path
.Op Fl s Ar section
.Ar name ...
.Nm
.Op Fl M Ar path
.Op Fl s Ar section
.Fl k
.Ar keyword
.Ar ...
.Nm
.Op Fl M Ar path
.Op Fl s Ar section
.Fl f
.Ar
.Nm
.Op Fl M Ar path
.Fl w
.Sh DESCRIPTION
The
.Nm
command displays information from the reference manuals. It
displays complete manual pages that you select by
.Ar name ,
or one-line summaries selected either by
.Ar keyword
.Pq Fl k ,
or by the name of an associated file
.Pq Fl f .
If no manual page is located,
.Nm
prints an error message.
.Ss "Source Format"
Reference Manual pages are marked up with either
.Xr man 5 ,
or
.Xr mdoc 5
language tags. The
.Nm
command recognizes the type of markup and
processes the file accordingly.
.
.Ss "Location of Manual Pages"
.
The online Reference Manual page directories are conventionally located in
.Pa /usr/share/man .
Each directory corresponds to a
section of the manual. Since these directories are optionally installed, they
might not reside on your host. You might have to mount
.Pa /usr/share/man
from a host on which they do reside.
The
.Nm
command reformats a page whenever it is requested.
.Pp
If the standard output is not a terminal, or if the
.Fl
flag is given,
.Nm
pipes its output through
.Xr cat 1 .
Otherwise,
.Nm
pipes its output through a pager such as
.Xr more 1
to handle paging and underlining on the screen.
.Sh OPTIONS
The following options are supported:
.Bl -tag -width indent
.It Fl a
Shows all manual pages matching
.Ar name
within the
.Ev MANPATH
search path. Manual pages are displayed in the order found.
.It Fl d
Debugs. Displays what a section-specifier evaluates to, method used for
searching, and paths searched by
.Nm .
.It Fl f Ar file ...
Attempts to locate manual pages related to any of the given
.Ar file
names. It strips the leading path name components from each
.Ar file ,
and then prints one-line summaries containing the resulting basename or names.
This option also uses the
.Pa whatis
database.
.It Fl F
This option is present for backwards compatibility and is documented
here for reference only.  It performs no function.
.It Fl k Ar keyword ...
Prints out one-line summaries from the
.Pa whatis
database (table of contents) that contain any of the given
.Ar keyword .
The
.Pa whatis
database is created using the
.Fl w
option.
.It Fl l
Lists all manual pages found matching
.Ar name
within the search path.
.It Fl M Ar path
Specifies an alternate search path for manual pages. The
.Ar path
is a colon-separated list of directories that contain manual page directory
subtrees. For example, if
.Ar path
is
.Pa /usr/share/man:/usr/local/man ,
.Nm
searches for
.Ar name
in the standard location, and then
.Pa /usr/local/man .
When used with the
.Fl k ,
.Fl f ,
or
.Fl w
options, the
.Fl M
option must appear first. Each directory in the
.Ar path
is assumed to contain subdirectories of the form
.Pa man* ,
one for each section. This option overrides the
.Ev MANPATH
environment variable.
.It Fl r
Reformats the manual page, checking for formatting errors, but does not
display it.
.It Fl s Ar section
Specifies sections of the manual for
.Nm
to search. The directories searched for
.Ar name
are limited to those specified by
.Ar section .
.Ar section
can be a numerical digit, perhaps followed by one or more letters
to match the desired section of the manual, for example,
.Li "3libucb".
Also,
.Ar section
can be a word, for example,
.Li local ,
.Li new ,
.Li old ,
.Li public .
.Ar section
can also be a letter. To specify multiple sections,
separate each section with a comma. This option overrides the
.Ev MANPATH
environment variable and the
.Pa man.cf
file. See
.Sx Search Path
below for an explanation of how
.Nm
conducts its search.
.It Fl t
Arranges for the specified manual pages to be sent to the default
printer as PostScript.
.It Fl T Ar macro-package
This option is present for backwards compatibility and is documented
here for reference only.  It performs no function.
.It Fl w
Updates the
.Nm whatis
database.
.El
.Sh OPERANDS
The following operand is supported:
.Bl -tag -width indent
.It Ar name
The name of a standard utility or a keyword.
.El
.Sh USAGE
The usage of
.Nm
is described below:
.
.Ss "Manual Page Sections"
.
Entries in the reference manuals are organized into
.Em sections .
A section
name consists of a major section name, typically a single digit, optionally
followed by a subsection name, typically one or more letters. An unadorned
major section name, for example,
.Qq 9 ,
does not act as an abbreviation for
the subsections of that name, such as
.Qq 9e ,
.Qq 9f ,
or
.Qq 9s .
That is, each subsection must be searched separately by
.Nm
.Fl s .
Each section contains descriptions apropos to a particular reference category,
with subsections refining these distinctions. See the
.Em intro
manual pages for an explanation of the classification used in this release.
.
.Ss "Search Path"
.
Before searching for a given
.Ar name ,
.Nm
constructs a list of candidate directories and sections.
It searches for
.Ar name
in the directories specified by the
.Ev MANPATH
environment variable.
.Lp
In the absence of
.Ev MANPATH ,
.Nm
constructs its search path based upon the
.Ev PATH
environment variable, primarily by substituting
.Li man
for the last component of the
.Ev PATH
element. Special provisions are added
to account for unique characteristics of directories such as
.Pa /sbin ,
.Pa /usr/ucb ,
.Pa /usr/xpg4/bin ,
and others. If the file argument contains
a
.Qq /
character, the
.Em dirname
portion of the argument is used in place of
.Ev PATH
elements to construct the search path.
.Lp
Within the manual page directories,
.Nm
confines its search to the
sections specified in the following order:
.Bl -bullet
.It
.Ar sections
specified on the command line with the
.Fl s
option
.It
.Ar sections
embedded in the
.Ev MANPATH
environment variable
.It
.Ar sections
specified in the
.Pa man.cf
file for each directory specified in the
.Ev MANPATH
environment variable
.El
If none of the above exist,
.Nm
searches each directory in the manual
page path, and displays the first matching manual page found.
.Lp
The
.Pa man.cf
file has the following format:
.Lp
.Dl Pf MANSECTS= Ar section , Ns Op Ar section...
.Lp
Lines beginning with
.Sq Li #
and blank lines are considered comments, and are
ignored. Each directory specified in
.Ev MANPATH
can contain a manual page
configuration file, specifying the default search order for that directory.
.Sh "Referring to Other Manual Pages"
If the first line of the manual page is a reference to another manual
page entry fitting the pattern:
.Lp
.Dl \&.so man*/\fIsourcefile\fR
.Lp
.Nm
processes the indicated file in place of the current one. The
reference must be expressed as a path name relative to the root of the manual
page directory subtree.
.Lp
When the second or any subsequent line starts with \fB\&.so\fR, \fBman\fR
ignores it; \fBtroff\fR(1) or \fBnroff\fR(1) processes the request in the usual
manner.
.Sh ENVIRONMENT VARIABLES
See
.Xr environ 5
for descriptions of the following environment variables
that affect the execution of
.Nm man :
.Ev LANG ,
.Ev LC_ALL ,
.Ev LC_CTYPE ,
.Ev LC_MESSAGES ,
and
.Ev NLSPATH .
.Bl -tag -width indent
.It Ev MANPATH
A colon-separated list of directories; each directory can be followed by a
comma-separated list of sections. If set, its value overrides
\fB/usr/share/man\fR as the default directory search path, and the \fBman.cf\fR
file as the default section search path. The \fB-M\fR and \fB-s\fR flags, in
turn, override these values.)
.It Ev PAGER
A program to use for interactively delivering
output to the screen. If not set,
.Sq Nm more Fl s
is used. See
.Xr more 1 .
.El
.Sh FILES
.Bl -tag -width indent
.It Pa /usr/share/man
Root of the standard manual page directory subtree
.It Pa /usr/share/man/man?/*
Unformatted manual entries
.It Pa /usr/share/man/whatis
Table of contents and keyword database
.It Pa man.cf
Default search order by section
.El
.Sh EXIT STATUS
.Ex -std man
.Sh EXAMPLES
.
.Ss Example 1: Creating a PostScript Version of a man page
.
The following example spools the
.Xr pipe 2
man page in PostScript to the default printer:
.Pp
.Dl % man -t -s 2 pipe
.Pp
Note that
.Xr mandoc 1
can be used to obtain the PostScript content directly.
.Ss Example 2: Creating a Text Version of a man page
The following example creates the
.Xr pipe 2
man page in ASCII text:
.Pp
.Dl % man pipe.2 | col -x -b > pipe.text
.Sh CODE SET INDEPENDENCE
Enabled.
.Sh INTERFACE STABILITY
.Nm Committed .
.Sh SEE ALSO
.Xr apropos 1 ,
.Xr cat 1 ,
.Xr col 1 ,
.Xr mandoc 1 ,
.Xr more 1 ,
.Xr whatis 1 ,
.Xr environ 5 ,
.Xr man 5 ,
.Xr mdoc 5
.Sh NOTES
The
.Fl f
and
.Fl k
options use the
.Nm whatis
database, which is
created with the
.Fl w
option.
.Sh BUGS
The manual is supposed to be reproducible either on a phototypesetter or on an
ASCII terminal. However, on a terminal some information (indicated by
font changes, for instance) is lost.
>>>>>>> 63e911b6
<|MERGE_RESOLUTION|>--- conflicted
+++ resolved
@@ -1,26 +1,9 @@
-<<<<<<< HEAD
-.\"
-.\" This file and its contents are supplied under the terms of the
-.\" Common Development and Distribution License ("CDDL"), version 1.0.
-.\" You may only use this file in accordance with the terms of version
-.\" 1.0 of the CDDL.
-.\"
-.\" A full copy of the text of the CDDL should have accompanied this
-.\" source.  A copy of the CDDL is also available via the Internet at
-.\" http://www.illumos.org/license/CDDL.
-.\"
-.\"
-.\" Copyright 2012 Nexenta Systems, Inc. All rights reserved.
-.\"
-.Dd October 18, 2012
-=======
 .\" Copyright 2014 Garrett D'Amore <garrett@damore.org>
 .\" Copyright (c) 2008, Sun Microsystems, Inc. All Rights Reserved.
 .\" Copyright (c) 1980 Regents of the University of California.
 .\" The Berkeley software License Agreement specifies the terms and conditions
 .\" for redistribution.
 .Dd Jul 18, 2014
->>>>>>> 63e911b6
 .Dt MAN 1
 .Os
 .Sh NAME
@@ -28,100 +11,6 @@
 .Nd find and display reference manual pages
 .Sh SYNOPSIS
 .Nm
-<<<<<<< HEAD
-.Op Fl alptw
-.Op Fl M Ar manpath
-.Op Fl s Ar mansect
-.Ar page ...
-.Nm
-.Op Fl s Ar mansect
-.Fl f
-.Ar keyword ...
-.Nm
-.Op Fl s Ar mansect
-.Fl k
-.Ar keyword ...
-.Sh DESCRIPTION
-The
-.Nm
-utility finds and displays reference manual pages.
-.Pp
-Options that
-.Nm
-understands:
-.Bl -tag -width indent
-.It Fl M Ar manpath
-Forces a specific colon separated manual path instead of the default
-search path.
-Overrides the
-.Ev MANPATH
-environment variable.
-.It Fl a
-Display all manual pages instead of just the first found for each
-.Ar page
-argument.
-.It Fl f
-Emulate
-.Xr whatis 1 .
-.It Fl k
-Emulate
-.Xr apropos 1 .
-.It Fl l
-Display the location of the manual page instead of the contents of
-the manual page.
-.It Fl p
-Output current path used for searching.
-.It Fl s Ar mansect
-Restrict manual sections searched to the specified colon delimited list.
-.It Fl t
-Output PostScript allowing transformation of the manual pages to other formats.
-.It Fl w
-Create
-.Nm whatis
-databases used by
-.Xr apropos 1
-and
-.Xr whatis 1 .
-.El
-.Sh ENVIRONMENT
-The following environment variables affect the execution of
-.Nm :
-.Bl -tag -width ".Ev MANPATH"
-.It Ev LC_ALL , LC_CTYPE , LANG
-Used to find locale-specific manual pages.
-.It Ev MANPATH
-Used to find the location of the manual files.
-Corresponds to the
-.Fl M
-option.
-.It Ev MANWIDTH
-Defines the width of output. If set to
-.Dq Li tty ,
-and output is to a terminal, full width of terminal is used.
-.It Ev PAGER
-Program used to display files. If unset,
-.Dq Li "less -ins"
-is used.
-.It Ev PATH
-Used to find location of manual files if
-.Ev MANPATH
-and
-.Fl M
-are not specified.
-.El
-.Sh FILES
-.Bl -tag -width indent -compact
-.It Pa man.cf
-Per-manpath configuration settings.
-.El
-.Sh SEE ALSO
-.Xr apropos 1 ,
-.Xr intro 1 ,
-.Xr mandoc 1 ,
-.Xr whatis 1 ,
-.Xr man 5 ,
-.Xr mdoc 5
-=======
 .Op Fl
 .Op Fl adFlrt
 .Op Fl T Ar macro-package
@@ -509,5 +398,4 @@
 .Sh BUGS
 The manual is supposed to be reproducible either on a phototypesetter or on an
 ASCII terminal. However, on a terminal some information (indicated by
-font changes, for instance) is lost.
->>>>>>> 63e911b6
+font changes, for instance) is lost.