--- conflicted
+++ resolved
@@ -1105,10 +1105,7 @@
 
 Can be disabled with \fB-z guidance=nounused\fR.
 .RE
-<<<<<<< HEAD
-=======
-.RE
->>>>>>> 63e911b6
+.RE
 
 .sp
 .ne 2
