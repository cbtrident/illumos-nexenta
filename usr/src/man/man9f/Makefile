#
# This file and its contents are supplied under the terms of the
# Common Development and Distribution License ("CDDL"), version 1.0.
# You may only use this file in accordance with the terms of version
# 1.0 of the CDDL.
#
# A full copy of the text of the CDDL should have accompanied this
# source.  A copy of the CDDL is also available via the Internet at
# http://www.illumos.org/license/CDDL.
#

#
# Copyright 2011, Richard Lowe
# Copyright 2012 Garrett D'Amore <garrett@damore>.  All rights reserved.
<<<<<<< HEAD
# Copyright 2012 Nexenta Systems, Inc. All rights reserved.
=======
# Copyright 2013 Nexenta Systems, Inc.  All rights reserved.
>>>>>>> 7de6f2c0
#

include		$(SRC)/Makefile.master

MANSECT= 	9f

MANFILES= 	ASSERT.9f				\
	 	Intro.9f				\
	 	OTHERQ.9f				\
	 	RD.9f					\
	 	SAMESTR.9f				\
	 	STRUCT_DECL.9f				\
	 	WR.9f					\
	 	adjmsg.9f				\
	 	allocb.9f				\
	 	atomic_add.9f				\
	 	atomic_and.9f				\
	 	atomic_bits.9f				\
	 	atomic_cas.9f				\
	 	atomic_dec.9f				\
	 	atomic_inc.9f				\
	 	atomic_ops.9f				\
	 	atomic_or.9f				\
	 	atomic_swap.9f				\
	 	backq.9f				\
	 	bcanput.9f				\
	 	bcmp.9f					\
	 	bcopy.9f				\
	 	bioclone.9f				\
	 	biodone.9f				\
	 	bioerror.9f				\
	 	biofini.9f				\
	 	bioinit.9f				\
	 	biomodified.9f				\
	 	bioreset.9f				\
	 	biosize.9f				\
	 	biowait.9f				\
	 	bp_copyin.9f				\
	 	bp_copyout.9f				\
	 	bp_mapin.9f				\
	 	bp_mapout.9f				\
	 	btop.9f					\
	 	btopr.9f				\
	 	bufcall.9f				\
	 	bzero.9f				\
	 	canput.9f				\
	 	clrbuf.9f				\
	 	cmn_err.9f				\
	 	condvar.9f				\
	 	copyb.9f				\
	 	copyin.9f				\
	 	copymsg.9f				\
	 	copyout.9f				\
	 	csx_AccessConfigurationRegister.9f	\
	 	csx_CS_DDI_Info.9f			\
	 	csx_ConvertSize.9f			\
	 	csx_ConvertSpeed.9f			\
	 	csx_DeregisterClient.9f			\
	 	csx_DupHandle.9f			\
	 	csx_Error2Text.9f			\
	 	csx_Event2Text.9f			\
	 	csx_FreeHandle.9f			\
	 	csx_Get8.9f				\
	 	csx_GetFirstClient.9f			\
	 	csx_GetFirstTuple.9f			\
	 	csx_GetHandleOffset.9f			\
	 	csx_GetMappedAddr.9f			\
	 	csx_GetStatus.9f			\
	 	csx_GetTupleData.9f			\
	 	csx_MakeDeviceNode.9f			\
	 	csx_MapLogSocket.9f			\
	 	csx_MapMemPage.9f			\
	 	csx_ModifyConfiguration.9f		\
	 	csx_ModifyWindow.9f			\
	 	csx_ParseTuple.9f			\
	 	csx_Parse_CISTPL_BATTERY.9f		\
	 	csx_Parse_CISTPL_BYTEORDER.9f		\
	 	csx_Parse_CISTPL_CFTABLE_ENTRY.9f	\
	 	csx_Parse_CISTPL_CONFIG.9f		\
	 	csx_Parse_CISTPL_DATE.9f		\
	 	csx_Parse_CISTPL_DEVICE.9f		\
	 	csx_Parse_CISTPL_DEVICEGEO.9f		\
	 	csx_Parse_CISTPL_DEVICEGEO_A.9f		\
	 	csx_Parse_CISTPL_FORMAT.9f		\
	 	csx_Parse_CISTPL_FUNCE.9f		\
	 	csx_Parse_CISTPL_FUNCID.9f		\
	 	csx_Parse_CISTPL_GEOMETRY.9f		\
	 	csx_Parse_CISTPL_JEDEC_C.9f		\
	 	csx_Parse_CISTPL_LINKTARGET.9f		\
	 	csx_Parse_CISTPL_LONGLINK_A.9f		\
	 	csx_Parse_CISTPL_LONGLINK_MFC.9f	\
	 	csx_Parse_CISTPL_MANFID.9f		\
	 	csx_Parse_CISTPL_ORG.9f			\
	 	csx_Parse_CISTPL_SPCL.9f		\
	 	csx_Parse_CISTPL_SWIL.9f		\
	 	csx_Parse_CISTPL_VERS_1.9f		\
	 	csx_Parse_CISTPL_VERS_2.9f		\
	 	csx_Put8.9f				\
	 	csx_RegisterClient.9f			\
	 	csx_ReleaseConfiguration.9f		\
	 	csx_RepGet8.9f				\
	 	csx_RepPut8.9f				\
	 	csx_RequestConfiguration.9f		\
	 	csx_RequestIO.9f			\
	 	csx_RequestIRQ.9f			\
	 	csx_RequestSocketMask.9f		\
	 	csx_RequestWindow.9f			\
	 	csx_ResetFunction.9f			\
	 	csx_SetEventMask.9f			\
	 	csx_SetHandleOffset.9f			\
	 	csx_ValidateCIS.9f			\
	 	datamsg.9f				\
	 	ddi_add_event_handler.9f		\
	 	ddi_add_intr.9f				\
	 	ddi_add_softintr.9f			\
	 	ddi_binding_name.9f			\
	 	ddi_btop.9f				\
	 	ddi_can_receive_sig.9f			\
	 	ddi_cb_register.9f			\
	 	ddi_check_acc_handle.9f			\
	 	ddi_copyin.9f				\
	 	ddi_copyout.9f				\
	 	ddi_create_minor_node.9f		\
	 	ddi_cred.9f				\
	 	ddi_dev_is_needed.9f			\
	 	ddi_dev_is_sid.9f			\
	 	ddi_dev_nintrs.9f			\
	 	ddi_dev_nregs.9f			\
	 	ddi_dev_regsize.9f			\
	 	ddi_dev_report_fault.9f			\
	 	ddi_device_copy.9f			\
	 	ddi_device_zero.9f			\
	 	ddi_devid_compare.9f			\
	 	ddi_dma_addr_bind_handle.9f		\
	 	ddi_dma_alloc_handle.9f			\
	 	ddi_dma_buf_bind_handle.9f		\
	 	ddi_dma_burstsizes.9f			\
	 	ddi_dma_free_handle.9f			\
	 	ddi_dma_getwin.9f			\
	 	ddi_dma_mem_alloc.9f			\
	 	ddi_dma_mem_free.9f			\
	 	ddi_dma_nextcookie.9f			\
	 	ddi_dma_numwin.9f			\
	 	ddi_dma_set_sbus64.9f			\
	 	ddi_dma_sync.9f				\
	 	ddi_dma_unbind_handle.9f		\
	 	ddi_dmae.9f				\
	 	ddi_driver_major.9f			\
	 	ddi_driver_name.9f			\
	 	ddi_enter_critical.9f			\
	 	ddi_ffs.9f				\
	 	ddi_fm_acc_err_clear.9f			\
	 	ddi_fm_acc_err_get.9f			\
	 	ddi_fm_ereport_post.9f			\
	 	ddi_fm_handler_register.9f		\
	 	ddi_fm_init.9f				\
	 	ddi_fm_service_impact.9f		\
	 	ddi_get8.9f				\
	 	ddi_get_cred.9f				\
	 	ddi_get_devstate.9f			\
	 	ddi_get_driver_private.9f		\
	 	ddi_get_eventcookie.9f			\
	 	ddi_get_instance.9f			\
	 	ddi_get_kt_did.9f			\
	 	ddi_get_lbolt.9f			\
	 	ddi_get_parent.9f			\
	 	ddi_get_pid.9f				\
	 	ddi_get_time.9f				\
	 	ddi_getiminor.9f			\
	 	ddi_in_panic.9f				\
	 	ddi_intr_add_handler.9f			\
	 	ddi_intr_add_softint.9f			\
	 	ddi_intr_alloc.9f			\
	 	ddi_intr_dup_handler.9f			\
	 	ddi_intr_enable.9f			\
	 	ddi_intr_get_cap.9f			\
	 	ddi_intr_get_hilevel_pri.9f		\
	 	ddi_intr_get_nintrs.9f			\
	 	ddi_intr_get_pending.9f			\
	 	ddi_intr_get_pri.9f			\
	 	ddi_intr_get_supported_types.9f		\
	 	ddi_intr_hilevel.9f			\
	 	ddi_intr_set_mask.9f			\
	 	ddi_intr_set_nreq.9f			\
	 	ddi_io_get8.9f				\
	 	ddi_io_put8.9f				\
	 	ddi_io_rep_get8.9f			\
	 	ddi_io_rep_put8.9f			\
	 	ddi_iomin.9f				\
	 	ddi_log_sysevent.9f			\
	 	ddi_map_regs.9f				\
	 	ddi_mem_get8.9f				\
	 	ddi_mem_put8.9f				\
	 	ddi_mem_rep_get8.9f			\
	 	ddi_mem_rep_put8.9f			\
	 	ddi_mmap_get_model.9f			\
	 	ddi_model_convert_from.9f		\
	 	ddi_modopen.9f				\
	 	ddi_no_info.9f				\
	 	ddi_node_name.9f			\
	 	ddi_peek.9f				\
	 	ddi_periodic_add.9f			\
	 	ddi_periodic_delete.9f			\
	 	ddi_poke.9f				\
	 	ddi_prop_create.9f			\
	 	ddi_prop_exists.9f			\
	 	ddi_prop_get_int.9f			\
	 	ddi_prop_lookup.9f			\
	 	ddi_prop_op.9f				\
	 	ddi_prop_update.9f			\
	 	ddi_put8.9f				\
	 	ddi_regs_map_free.9f			\
	 	ddi_regs_map_setup.9f			\
	 	ddi_remove_event_handler.9f		\
	 	ddi_remove_minor_node.9f		\
	 	ddi_removing_power.9f			\
	 	ddi_rep_get8.9f				\
	 	ddi_rep_put8.9f				\
	 	ddi_report_dev.9f			\
	 	ddi_root_node.9f			\
	 	ddi_segmap.9f				\
	 	ddi_slaveonly.9f			\
	 	ddi_soft_state.9f			\
	 	ddi_strtol.9f				\
	 	ddi_strtoll.9f				\
	 	ddi_strtoul.9f				\
	 	ddi_umem_alloc.9f			\
	 	ddi_umem_iosetup.9f			\
	 	ddi_umem_lock.9f			\
	 	delay.9f				\
	 	devmap_default_access.9f		\
	 	devmap_devmem_setup.9f			\
	 	devmap_do_ctxmgt.9f			\
	 	devmap_set_ctx_timeout.9f		\
	 	devmap_setup.9f				\
	 	devmap_unload.9f			\
	 	disksort.9f				\
	 	dlbindack.9f				\
	 	drv_getparm.9f				\
	 	drv_hztousec.9f				\
	 	drv_priv.9f				\
	 	drv_usectohz.9f				\
	 	drv_usecwait.9f				\
	 	dupb.9f					\
	 	dupmsg.9f				\
	 	enableok.9f				\
	 	esballoc.9f				\
	 	esbbcall.9f				\
	 	flushband.9f				\
	 	flushq.9f				\
	 	freeb.9f				\
	 	freemsg.9f				\
	 	freerbuf.9f				\
	 	freezestr.9f				\
	 	get_pktiopb.9f				\
	 	geterror.9f				\
	 	gethrtime.9f				\
	 	getmajor.9f				\
	 	getminor.9f				\
	 	getq.9f					\
	 	getrbuf.9f				\
	 	gld.9f					\
	 	hook_alloc.9f				\
	 	hook_free.9f				\
	 	id32_alloc.9f				\
	 	inb.9f					\
	 	insq.9f					\
	 	kiconv.9f				\
	 	kiconv_close.9f				\
	 	kiconv_open.9f				\
	 	kiconvstr.9f				\
	 	kmem_alloc.9f				\
	 	kmem_cache_create.9f			\
	 	kstat_create.9f				\
	 	kstat_delete.9f				\
	 	kstat_install.9f			\
	 	kstat_named_init.9f			\
	 	kstat_queue.9f				\
	 	ldi_add_event_handler.9f		\
	 	ldi_aread.9f				\
	 	ldi_devmap.9f				\
	 	ldi_dump.9f				\
	 	ldi_ev_finalize.9f			\
	 	ldi_ev_get_cookie.9f			\
	 	ldi_ev_get_type.9f			\
	 	ldi_ev_notify.9f			\
	 	ldi_ev_register_callbacks.9f		\
	 	ldi_ev_remove_callbacks.9f		\
	 	ldi_get_dev.9f				\
	 	ldi_get_eventcookie.9f			\
	 	ldi_get_size.9f				\
	 	ldi_ident_from_dev.9f			\
	 	ldi_ioctl.9f				\
	 	ldi_open_by_dev.9f			\
	 	ldi_poll.9f				\
	 	ldi_prop_exists.9f			\
	 	ldi_prop_get_int.9f			\
	 	ldi_prop_lookup_int_array.9f		\
	 	ldi_putmsg.9f				\
	 	ldi_read.9f				\
	 	ldi_remove_event_handler.9f		\
	 	ldi_strategy.9f				\
	 	linkb.9f				\
	 	list_create.9f				\
	 	makecom.9f				\
	 	makedevice.9f				\
	 	max.9f					\
	 	mcopyin.9f				\
	 	mcopymsg.9f				\
	 	mcopyout.9f				\
	 	membar_ops.9f				\
	 	memchr.9f				\
	 	merror.9f				\
	 	mexchange.9f				\
	 	min.9f					\
	 	mioc2ack.9f				\
	 	miocack.9f				\
	 	miocnak.9f				\
	 	miocpullup.9f				\
	 	mkiocb.9f				\
	 	mod_install.9f				\
	 	msgdsize.9f				\
	 	msgpullup.9f				\
	 	msgsize.9f				\
	 	mt-streams.9f				\
	 	mutex.9f				\
	 	net_event_notify_register.9f		\
	 	net_getifname.9f			\
	 	net_getlifaddr.9f			\
	 	net_getmtu.9f				\
	 	net_getnetid.9f				\
	 	net_getpmtuenabled.9f			\
	 	net_hook_register.9f			\
	 	net_hook_unregister.9f			\
	 	net_inject.9f				\
	 	net_inject_alloc.9f			\
	 	net_inject_free.9f			\
	 	net_instance_alloc.9f			\
	 	net_instance_free.9f			\
	 	net_instance_notify_register.9f		\
	 	net_instance_register.9f		\
	 	net_instance_unregister.9f		\
	 	net_ispartialchecksum.9f		\
	 	net_isvalidchecksum.9f			\
	 	net_kstat_create.9f			\
	 	net_kstat_delete.9f			\
	 	net_lifgetnext.9f			\
	 	net_netidtozonid.9f			\
	 	net_phygetnext.9f			\
	 	net_phylookup.9f			\
	 	net_protocol_lookup.9f			\
	 	net_protocol_notify_register.9f		\
	 	net_protocol_release.9f			\
	 	net_protocol_walk.9f			\
	 	net_routeto.9f				\
	 	net_zoneidtonetid.9f			\
	 	netinfo.9f				\
	 	nochpoll.9f				\
	 	nodev.9f				\
	 	noenable.9f				\
	 	nulldev.9f				\
	 	nvlist_add_boolean.9f			\
	 	nvlist_alloc.9f				\
	 	nvlist_lookup_boolean.9f		\
	 	nvlist_lookup_nvpair.9f			\
	 	nvlist_next_nvpair.9f			\
	 	nvlist_remove.9f			\
	 	nvpair_value_byte.9f			\
	 	outb.9f					\
	 	pci_config_get8.9f			\
	 	pci_config_setup.9f			\
	 	pci_ereport_setup.9f			\
	 	pci_report_pmcap.9f			\
	 	pci_save_config_regs.9f			\
	 	physio.9f				\
	 	pm_busy_component.9f			\
	 	pm_power_has_changed.9f			\
	 	pm_raise_power.9f			\
	 	pm_trans_check.9f			\
	 	pollwakeup.9f				\
	 	priv_getbyname.9f			\
	 	priv_policy.9f				\
	 	proc_signal.9f				\
	 	ptob.9f					\
	 	pullupmsg.9f				\
	 	put.9f					\
	 	putbq.9f				\
	 	putctl.9f				\
	 	putctl1.9f				\
	 	putnext.9f				\
	 	putnextctl.9f				\
	 	putnextctl1.9f				\
	 	putq.9f					\
	 	qassociate.9f				\
	 	qbufcall.9f				\
	 	qenable.9f				\
	 	qprocson.9f				\
	 	qreply.9f				\
	 	qsize.9f				\
	 	qtimeout.9f				\
	 	qunbufcall.9f				\
	 	quntimeout.9f				\
	 	qwait.9f				\
	 	qwriter.9f				\
	 	rmalloc.9f				\
	 	rmalloc_wait.9f				\
	 	rmallocmap.9f				\
	 	rmfree.9f				\
	 	rmvb.9f					\
	 	rmvq.9f					\
	 	rwlock.9f				\
	 	scsi_abort.9f				\
	 	scsi_alloc_consistent_buf.9f		\
	 	scsi_cname.9f				\
	 	scsi_destroy_pkt.9f			\
	 	scsi_dmaget.9f				\
	 	scsi_errmsg.9f				\
	 	scsi_ext_sense_fields.9f		\
	 	scsi_find_sense_descr.9f		\
	 	scsi_free_consistent_buf.9f		\
	 	scsi_get_device_type_scsi_options.9f	\
	 	scsi_get_device_type_string.9f		\
	 	scsi_hba_attach_setup.9f		\
	 	scsi_hba_init.9f			\
	 	scsi_hba_lookup_capstr.9f		\
	 	scsi_hba_pkt_alloc.9f			\
	 	scsi_hba_pkt_comp.9f			\
	 	scsi_hba_probe.9f			\
	 	scsi_hba_tran_alloc.9f			\
	 	scsi_ifgetcap.9f			\
	 	scsi_init_pkt.9f			\
	 	scsi_log.9f				\
	 	scsi_pktalloc.9f			\
	 	scsi_poll.9f				\
	 	scsi_probe.9f				\
	 	scsi_reset.9f				\
	 	scsi_reset_notify.9f			\
	 	scsi_sense_key.9f			\
	 	scsi_setup_cdb.9f			\
	 	scsi_slave.9f				\
	 	scsi_sync_pkt.9f			\
	 	scsi_transport.9f			\
	 	scsi_unprobe.9f				\
	 	scsi_validate_sense.9f			\
	 	scsi_vu_errmsg.9f			\
	 	semaphore.9f				\
	 	stoi.9f					\
	 	string.9f				\
	 	strlog.9f				\
	 	strqget.9f				\
	 	strqset.9f				\
	 	swab.9f					\
	 	taskq.9f				\
	 	testb.9f				\
	 	timeout.9f				\
	 	u8_strcmp.9f				\
	 	u8_textprep_str.9f			\
	 	u8_validate.9f				\
	 	uconv_u16tou32.9f			\
	 	uiomove.9f				\
	 	unbufcall.9f				\
	 	unlinkb.9f				\
	 	untimeout.9f				\
	 	ureadc.9f				\
	 	usb_alloc_request.9f			\
	 	usb_client_attach.9f			\
	 	usb_clr_feature.9f			\
	 	usb_create_pm_components.9f		\
	 	usb_get_addr.9f				\
	 	usb_get_alt_if.9f			\
	 	usb_get_cfg.9f				\
	 	usb_get_current_frame_number.9f		\
	 	usb_get_dev_data.9f			\
	 	usb_get_max_pkts_per_isoc_request.9f	\
	 	usb_get_status.9f			\
	 	usb_get_string_descr.9f			\
	 	usb_handle_remote_wakeup.9f		\
	 	usb_lookup_ep_data.9f			\
	 	usb_parse_data.9f			\
	 	usb_pipe_bulk_xfer.9f			\
	 	usb_pipe_close.9f			\
	 	usb_pipe_ctrl_xfer.9f			\
	 	usb_pipe_drain_reqs.9f			\
	 	usb_pipe_get_max_bulk_transfer_size.9f	\
	 	usb_pipe_get_state.9f			\
	 	usb_pipe_intr_xfer.9f			\
	 	usb_pipe_isoc_xfer.9f			\
	 	usb_pipe_open.9f			\
	 	usb_pipe_reset.9f			\
	 	usb_pipe_set_private.9f			\
	 	usb_register_hotplug_cbs.9f		\
	 	usb_reset_device.9f			\
	 	uwritec.9f				\
	 	va_arg.9f				\
	 	vsprintf.9f

MANLINKS=	SIZEOF_PTR.9f				\
	 	SIZEOF_STRUCT.9f			\
	 	STRUCT_BUF.9f				\
	 	STRUCT_FADDR.9f				\
	 	STRUCT_FGET.9f				\
	 	STRUCT_FGETP.9f				\
	 	STRUCT_FSET.9f				\
	 	STRUCT_FSETP.9f				\
	 	STRUCT_HANDLE.9f			\
	 	STRUCT_INIT.9f				\
	 	STRUCT_SET_HANDLE.9f			\
	 	STRUCT_SIZE.9f				\
	 	assert.9f				\
	 	atomic_add_16.9f			\
	 	atomic_add_16_nv.9f			\
	 	atomic_add_32.9f			\
	 	atomic_add_32_nv.9f			\
	 	atomic_add_64.9f			\
	 	atomic_add_64_nv.9f			\
	 	atomic_add_8.9f				\
	 	atomic_add_8_nv.9f			\
	 	atomic_add_char.9f			\
	 	atomic_add_char_nv.9f			\
	 	atomic_add_int.9f			\
	 	atomic_add_int_nv.9f			\
	 	atomic_add_long.9f			\
	 	atomic_add_long_nv.9f			\
	 	atomic_add_ptr.9f			\
	 	atomic_add_ptr_nv.9f			\
	 	atomic_add_short.9f			\
	 	atomic_add_short_nv.9f			\
	 	atomic_and_16.9f			\
	 	atomic_and_16_nv.9f			\
	 	atomic_and_32.9f			\
	 	atomic_and_32_nv.9f			\
	 	atomic_and_64.9f			\
	 	atomic_and_64_nv.9f			\
	 	atomic_and_8.9f				\
	 	atomic_and_8_nv.9f			\
	 	atomic_and_uchar.9f			\
	 	atomic_and_uchar_nv.9f			\
	 	atomic_and_uint.9f			\
	 	atomic_and_uint_nv.9f			\
	 	atomic_and_ulong.9f			\
	 	atomic_and_ulong_nv.9f			\
	 	atomic_and_ushort.9f			\
	 	atomic_and_ushort_nv.9f			\
	 	atomic_cas_16.9f			\
	 	atomic_cas_32.9f			\
	 	atomic_cas_64.9f			\
	 	atomic_cas_8.9f				\
	 	atomic_cas_ptr.9f			\
	 	atomic_cas_uchar.9f			\
	 	atomic_cas_uint.9f			\
	 	atomic_cas_ulong.9f			\
	 	atomic_cas_ushort.9f			\
	 	atomic_clear_long_excl.9f		\
	 	atomic_dec_16.9f			\
	 	atomic_dec_16_nv.9f			\
	 	atomic_dec_32.9f			\
	 	atomic_dec_32_nv.9f			\
	 	atomic_dec_64.9f			\
	 	atomic_dec_64_nv.9f			\
	 	atomic_dec_8.9f				\
	 	atomic_dec_8_nv.9f			\
	 	atomic_dec_ptr.9f			\
	 	atomic_dec_ptr_nv.9f			\
	 	atomic_dec_uchar.9f			\
	 	atomic_dec_uchar_nv.9f			\
	 	atomic_dec_uint.9f			\
	 	atomic_dec_uint_nv.9f			\
	 	atomic_dec_ulong.9f			\
	 	atomic_dec_ulong_nv.9f			\
	 	atomic_dec_ushort.9f			\
	 	atomic_dec_ushort_nv.9f			\
	 	atomic_inc_16.9f			\
	 	atomic_inc_16_nv.9f			\
	 	atomic_inc_32.9f			\
	 	atomic_inc_32_nv.9f			\
	 	atomic_inc_64.9f			\
	 	atomic_inc_64_nv.9f			\
	 	atomic_inc_8.9f				\
	 	atomic_inc_8_nv.9f			\
	 	atomic_inc_ptr.9f			\
	 	atomic_inc_ptr_nv.9f			\
	 	atomic_inc_uchar.9f			\
	 	atomic_inc_uchar_nv.9f			\
	 	atomic_inc_uint.9f			\
	 	atomic_inc_uint_nv.9f			\
	 	atomic_inc_ulong.9f			\
	 	atomic_inc_ulong_nv.9f			\
	 	atomic_inc_ushort.9f			\
	 	atomic_inc_ushort_nv.9f			\
	 	atomic_or_16.9f				\
	 	atomic_or_16_nv.9f			\
	 	atomic_or_32.9f				\
	 	atomic_or_32_nv.9f			\
	 	atomic_or_64.9f				\
	 	atomic_or_64_nv.9f			\
	 	atomic_or_8.9f				\
	 	atomic_or_8_nv.9f			\
	 	atomic_or_uchar.9f			\
	 	atomic_or_uchar_nv.9f			\
	 	atomic_or_uint.9f			\
	 	atomic_or_uint_nv.9f			\
	 	atomic_or_ulong.9f			\
	 	atomic_or_ulong_nv.9f			\
	 	atomic_or_ushort.9f			\
	 	atomic_or_ushort_nv.9f			\
	 	atomic_set_long_excl.9f			\
	 	atomic_swap_16.9f			\
	 	atomic_swap_32.9f			\
	 	atomic_swap_64.9f			\
	 	atomic_swap_8.9f			\
	 	atomic_swap_ptr.9f			\
	 	atomic_swap_uchar.9f			\
	 	atomic_swap_uint.9f			\
	 	atomic_swap_ulong.9f			\
	 	atomic_swap_ushort.9f			\
	 	crgetgid.9f				\
	 	crgetgroups.9f				\
	 	crgetngroups.9f				\
	 	crgetrgid.9f				\
	 	crgetruid.9f				\
	 	crgetsgid.9f				\
	 	crgetsuid.9f				\
	 	crgetuid.9f				\
	 	crgetzoneid.9f				\
	 	csx_Get16.9f				\
	 	csx_Get32.9f				\
	 	csx_Get64.9f				\
	 	csx_GetEventMask.9f			\
	 	csx_GetNextClient.9f			\
	 	csx_GetNextTuple.9f			\
	 	csx_Parse_CISTPL_DEVICE_A.9f		\
	 	csx_Parse_CISTPL_DEVICE_OA.9f		\
	 	csx_Parse_CISTPL_DEVICE_OC.9f		\
	 	csx_Parse_CISTPL_JEDEC_A.9f		\
	 	csx_Parse_CISTPL_LONGLINK_C.9f		\
	 	csx_Put16.9f				\
	 	csx_Put32.9f				\
	 	csx_Put64.9f				\
	 	csx_ReleaseIO.9f			\
	 	csx_ReleaseIRQ.9f			\
	 	csx_ReleaseSocketMask.9f		\
	 	csx_ReleaseWindow.9f			\
	 	csx_RemoveDeviceNode.9f			\
	 	csx_RepGet16.9f				\
	 	csx_RepGet32.9f				\
	 	csx_RepGet64.9f				\
	 	csx_RepPut16.9f				\
	 	csx_RepPut32.9f				\
	 	csx_RepPut64.9f				\
	 	cv_broadcast.9f				\
	 	cv_destroy.9f				\
	 	cv_init.9f				\
	 	cv_reltimedwait.9f			\
	 	cv_reltimedwait_sig.9f			\
	 	cv_signal.9f				\
	 	cv_timedwait.9f				\
	 	cv_timedwait_sig.9f			\
	 	cv_wait.9f				\
	 	cv_wait_sig.9f				\
	 	ddi_btopr.9f				\
	 	ddi_cb_unregister.9f			\
	 	ddi_check_dma_handle.9f			\
	 	ddi_devid_free.9f			\
	 	ddi_devid_get.9f			\
	 	ddi_devid_init.9f			\
	 	ddi_devid_register.9f			\
	 	ddi_devid_sizeof.9f			\
	 	ddi_devid_str_decode.9f			\
	 	ddi_devid_str_encode.9f			\
	 	ddi_devid_str_free.9f			\
	 	ddi_devid_unregister.9f			\
	 	ddi_devid_valid.9f			\
	 	ddi_devmap_segmap.9f			\
	 	ddi_dmae_1stparty.9f			\
	 	ddi_dmae_alloc.9f			\
	 	ddi_dmae_disable.9f			\
	 	ddi_dmae_enable.9f			\
	 	ddi_dmae_getattr.9f			\
	 	ddi_dmae_getcnt.9f			\
	 	ddi_dmae_getlim.9f			\
	 	ddi_dmae_prog.9f			\
	 	ddi_dmae_release.9f			\
	 	ddi_dmae_stop.9f			\
	 	ddi_exit_critical.9f			\
	 	ddi_fls.9f				\
	 	ddi_fm_capable.9f			\
	 	ddi_fm_dma_err_clear.9f			\
	 	ddi_fm_dma_err_get.9f			\
	 	ddi_fm_fini.9f				\
	 	ddi_fm_handler_unregister.9f		\
	 	ddi_get16.9f				\
	 	ddi_get32.9f				\
	 	ddi_get64.9f				\
	 	ddi_get_iblock_cookie.9f		\
	 	ddi_get_lbolt64.9f			\
	 	ddi_get_name.9f				\
	 	ddi_get_soft_iblock_cookie.9f		\
	 	ddi_get_soft_state.9f			\
	 	ddi_getb.9f				\
	 	ddi_getl.9f				\
	 	ddi_getll.9f				\
	 	ddi_getlongprop.9f			\
	 	ddi_getlongprop_buf.9f			\
	 	ddi_getprop.9f				\
	 	ddi_getproplen.9f			\
	 	ddi_getw.9f				\
	 	ddi_intr_block_disable.9f		\
	 	ddi_intr_block_enable.9f		\
	 	ddi_intr_clr_mask.9f			\
	 	ddi_intr_disable.9f			\
	 	ddi_intr_free.9f			\
	 	ddi_intr_get_navail.9f			\
	 	ddi_intr_get_softint_pri.9f		\
	 	ddi_intr_remove_handler.9f		\
	 	ddi_intr_remove_softint.9f		\
	 	ddi_intr_set_cap.9f			\
	 	ddi_intr_set_pri.9f			\
	 	ddi_intr_set_softint_pri.9f		\
	 	ddi_intr_trigger_softint.9f		\
	 	ddi_io_get16.9f				\
	 	ddi_io_get32.9f				\
	 	ddi_io_getb.9f				\
	 	ddi_io_getl.9f				\
	 	ddi_io_getw.9f				\
	 	ddi_io_put16.9f				\
	 	ddi_io_put32.9f				\
	 	ddi_io_putb.9f				\
	 	ddi_io_putl.9f				\
	 	ddi_io_putw.9f				\
	 	ddi_io_rep_get16.9f			\
	 	ddi_io_rep_get32.9f			\
	 	ddi_io_rep_getb.9f			\
	 	ddi_io_rep_getl.9f			\
	 	ddi_io_rep_getw.9f			\
	 	ddi_io_rep_put16.9f			\
	 	ddi_io_rep_put32.9f			\
	 	ddi_io_rep_putb.9f			\
	 	ddi_io_rep_putl.9f			\
	 	ddi_io_rep_putw.9f			\
	 	ddi_mem_get16.9f			\
	 	ddi_mem_get32.9f			\
	 	ddi_mem_get64.9f			\
	 	ddi_mem_getb.9f				\
	 	ddi_mem_getl.9f				\
	 	ddi_mem_getll.9f			\
	 	ddi_mem_getw.9f				\
	 	ddi_mem_put16.9f			\
	 	ddi_mem_put32.9f			\
	 	ddi_mem_put64.9f			\
	 	ddi_mem_putb.9f				\
	 	ddi_mem_putl.9f				\
	 	ddi_mem_putll.9f			\
	 	ddi_mem_putw.9f				\
	 	ddi_mem_rep_get16.9f			\
	 	ddi_mem_rep_get32.9f			\
	 	ddi_mem_rep_get64.9f			\
	 	ddi_mem_rep_getb.9f			\
	 	ddi_mem_rep_getl.9f			\
	 	ddi_mem_rep_getll.9f			\
	 	ddi_mem_rep_getw.9f			\
	 	ddi_mem_rep_put16.9f			\
	 	ddi_mem_rep_put32.9f			\
	 	ddi_mem_rep_put64.9f			\
	 	ddi_mem_rep_putb.9f			\
	 	ddi_mem_rep_putl.9f			\
	 	ddi_mem_rep_putll.9f			\
	 	ddi_mem_rep_putw.9f			\
	 	ddi_modclose.9f				\
	 	ddi_modsym.9f				\
	 	ddi_peek16.9f				\
	 	ddi_peek32.9f				\
	 	ddi_peek64.9f				\
	 	ddi_peek8.9f				\
	 	ddi_peekc.9f				\
	 	ddi_peekd.9f				\
	 	ddi_peekl.9f				\
	 	ddi_peeks.9f				\
	 	ddi_poke16.9f				\
	 	ddi_poke32.9f				\
	 	ddi_poke64.9f				\
	 	ddi_poke8.9f				\
	 	ddi_pokec.9f				\
	 	ddi_poked.9f				\
	 	ddi_pokel.9f				\
	 	ddi_pokes.9f				\
	 	ddi_prop_free.9f			\
	 	ddi_prop_get_int64.9f			\
	 	ddi_prop_lookup_byte_array.9f		\
	 	ddi_prop_lookup_int64_array.9f		\
	 	ddi_prop_lookup_int_array.9f		\
	 	ddi_prop_lookup_string.9f		\
	 	ddi_prop_lookup_string_array.9f		\
	 	ddi_prop_modify.9f			\
	 	ddi_prop_remove.9f			\
	 	ddi_prop_remove_all.9f			\
	 	ddi_prop_undefine.9f			\
	 	ddi_prop_update_byte_array.9f		\
	 	ddi_prop_update_int.9f			\
	 	ddi_prop_update_int64.9f		\
	 	ddi_prop_update_int64_array.9f		\
	 	ddi_prop_update_int_array.9f		\
	 	ddi_prop_update_string.9f		\
	 	ddi_prop_update_string_array.9f		\
	 	ddi_ptob.9f				\
	 	ddi_put16.9f				\
	 	ddi_put32.9f				\
	 	ddi_put64.9f				\
	 	ddi_putb.9f				\
	 	ddi_putl.9f				\
	 	ddi_putll.9f				\
	 	ddi_putw.9f				\
	 	ddi_remove_intr.9f			\
	 	ddi_remove_softintr.9f			\
	 	ddi_rep_get16.9f			\
	 	ddi_rep_get32.9f			\
	 	ddi_rep_get64.9f			\
	 	ddi_rep_getb.9f				\
	 	ddi_rep_getl.9f				\
	 	ddi_rep_getll.9f			\
	 	ddi_rep_getw.9f				\
	 	ddi_rep_put16.9f			\
	 	ddi_rep_put32.9f			\
	 	ddi_rep_put64.9f			\
	 	ddi_rep_putb.9f				\
	 	ddi_rep_putl.9f				\
	 	ddi_rep_putll.9f			\
	 	ddi_rep_putw.9f				\
	 	ddi_segmap_setup.9f			\
	 	ddi_set_driver_private.9f		\
	 	ddi_soft_state_fini.9f			\
	 	ddi_soft_state_free.9f			\
	 	ddi_soft_state_init.9f			\
	 	ddi_soft_state_zalloc.9f		\
	 	ddi_strdup.9f				\
	 	ddi_strtoull.9f				\
	 	ddi_taskq_create.9f			\
	 	ddi_taskq_destroy.9f			\
	 	ddi_taskq_dispatch.9f			\
	 	ddi_taskq_resume.9f			\
	 	ddi_taskq_suspend.9f			\
	 	ddi_taskq_wait.9f			\
	 	ddi_trigger_softintr.9f			\
	 	ddi_umem_free.9f			\
	 	ddi_umem_unlock.9f			\
	 	ddi_unmap_regs.9f			\
	 	desballoc.9f				\
	 	devmap_load.9f				\
	 	devmap_umem_setup.9f			\
	 	dlerrorack.9f				\
	 	dlokack.9f				\
	 	dlphysaddrack.9f			\
	 	dluderrorind.9f				\
	 	free_pktiopb.9f				\
	 	gld_intr.9f				\
	 	gld_mac_alloc.9f			\
	 	gld_mac_free.9f				\
	 	gld_recv.9f				\
	 	gld_register.9f				\
	 	gld_sched.9f				\
	 	gld_unregister.9f			\
	 	id32_free.9f				\
	 	id32_lookup.9f				\
	 	inl.9f					\
	 	intro.9f				\
	 	inw.9f					\
	 	kmem_cache_alloc.9f			\
	 	kmem_cache_destroy.9f			\
	 	kmem_cache_free.9f			\
	 	kmem_cache_set_move.9f			\
	 	kmem_free.9f				\
	 	kmem_zalloc.9f				\
	 	kstat_named_setstr.9f			\
	 	kstat_runq_back_to_waitq.9f		\
	 	kstat_runq_enter.9f			\
	 	kstat_runq_exit.9f			\
	 	kstat_waitq_enter.9f			\
	 	kstat_waitq_exit.9f			\
	 	kstat_waitq_to_runq.9f			\
	 	ldi_awrite.9f				\
	 	ldi_close.9f				\
	 	ldi_get_devid.9f			\
	 	ldi_get_minor_name.9f			\
	 	ldi_get_otyp.9f				\
	 	ldi_getmsg.9f				\
	 	ldi_ident_from_dip.9f			\
	 	ldi_ident_from_stream.9f		\
	 	ldi_ident_release.9f			\
	 	ldi_open_by_devid.9f			\
	 	ldi_open_by_name.9f			\
	 	ldi_prop_get_int64.9f			\
	 	ldi_prop_lookup_byte_array.9f		\
	 	ldi_prop_lookup_int64_array.9f		\
	 	ldi_prop_lookup_string.9f		\
	 	ldi_prop_lookup_string_array.9f		\
	 	ldi_write.9f				\
	 	list_destroy.9f				\
	 	list_head.9f				\
	 	list_insert_after.9f			\
	 	list_insert_before.9f			\
	 	list_insert_head.9f			\
	 	list_insert_tail.9f			\
	 	list_is_empty.9f			\
	 	list_link_active.9f			\
	 	list_link_init.9f			\
	 	list_link_replace.9f			\
	 	list_move_tail.9f			\
	 	list_next.9f				\
	 	list_prev.9f				\
	 	list_remove.9f				\
	 	list_remove_head.9f			\
	 	list_remove_tail.9f			\
	 	list_tail.9f				\
	 	makecom_g0.9f				\
	 	makecom_g0_s.9f				\
	 	makecom_g1.9f				\
	 	makecom_g5.9f				\
	 	membar_consumer.9f			\
	 	membar_enter.9f				\
	 	membar_exit.9f				\
	 	membar_producer.9f			\
	 	memcmp.9f				\
	 	memcpy.9f				\
	 	memmove.9f				\
	 	memset.9f				\
	 	minphys.9f				\
	 	mod_info.9f				\
	 	mod_modname.9f				\
	 	mod_remove.9f				\
	 	mutex_destroy.9f			\
	 	mutex_enter.9f				\
	 	mutex_exit.9f				\
	 	mutex_init.9f				\
	 	mutex_owned.9f				\
	 	mutex_tryenter.9f			\
	 	net_event_notify_unregister.9f		\
	 	net_instance_notify_unregister.9f	\
	 	net_instance_protocol_unregister.9f	\
	 	numtos.9f				\
	 	nv_alloc_fini.9f			\
	 	nv_alloc_init.9f			\
	 	nvlist_add_boolean_array.9f		\
	 	nvlist_add_boolean_value.9f		\
	 	nvlist_add_byte.9f			\
	 	nvlist_add_byte_array.9f		\
	 	nvlist_add_int16.9f			\
	 	nvlist_add_int16_array.9f		\
	 	nvlist_add_int32.9f			\
	 	nvlist_add_int32_array.9f		\
	 	nvlist_add_int64.9f			\
	 	nvlist_add_int64_array.9f		\
	 	nvlist_add_int8.9f			\
	 	nvlist_add_int8_array.9f		\
	 	nvlist_add_nvlist.9f			\
	 	nvlist_add_nvlist_array.9f		\
	 	nvlist_add_nvpair.9f			\
	 	nvlist_add_string.9f			\
	 	nvlist_add_string_array.9f		\
	 	nvlist_add_uint16.9f			\
	 	nvlist_add_uint16_array.9f		\
	 	nvlist_add_uint32.9f			\
	 	nvlist_add_uint32_array.9f		\
	 	nvlist_add_uint64.9f			\
	 	nvlist_add_uint64_array.9f		\
	 	nvlist_add_uint8.9f			\
	 	nvlist_add_uint8_array.9f		\
	 	nvlist_dup.9f				\
	 	nvlist_exists.9f			\
	 	nvlist_free.9f				\
	 	nvlist_lookup_boolean_array.9f		\
	 	nvlist_lookup_boolean_value.9f		\
	 	nvlist_lookup_byte.9f			\
	 	nvlist_lookup_byte_array.9f		\
	 	nvlist_lookup_int16.9f			\
	 	nvlist_lookup_int16_array.9f		\
	 	nvlist_lookup_int32.9f			\
	 	nvlist_lookup_int32_array.9f		\
	 	nvlist_lookup_int64.9f			\
	 	nvlist_lookup_int64_array.9f		\
	 	nvlist_lookup_int8.9f			\
	 	nvlist_lookup_int8_array.9f		\
	 	nvlist_lookup_nvlist.9f			\
	 	nvlist_lookup_nvlist_array.9f		\
	 	nvlist_lookup_pairs.9f			\
	 	nvlist_lookup_string.9f			\
	 	nvlist_lookup_string_array.9f		\
	 	nvlist_lookup_uint16.9f			\
	 	nvlist_lookup_uint16_array.9f		\
	 	nvlist_lookup_uint32.9f			\
	 	nvlist_lookup_uint32_array.9f		\
	 	nvlist_lookup_uint64.9f			\
	 	nvlist_lookup_uint64_array.9f		\
	 	nvlist_lookup_uint8.9f			\
	 	nvlist_lookup_uint8_array.9f		\
	 	nvlist_merge.9f				\
	 	nvlist_pack.9f				\
	 	nvlist_remove_all.9f			\
	 	nvlist_size.9f				\
	 	nvlist_t.9f				\
	 	nvlist_unpack.9f			\
	 	nvlist_xalloc.9f			\
	 	nvlist_xdup.9f				\
	 	nvlist_xpack.9f				\
	 	nvlist_xunpack.9f			\
	 	nvpair_name.9f				\
	 	nvpair_type.9f				\
	 	nvpair_value_boolean_array.9f		\
	 	nvpair_value_byte_array.9f		\
	 	nvpair_value_int16.9f			\
	 	nvpair_value_int16_array.9f		\
	 	nvpair_value_int32.9f			\
	 	nvpair_value_int32_array.9f		\
	 	nvpair_value_int64.9f			\
	 	nvpair_value_int64_array.9f		\
	 	nvpair_value_int8.9f			\
	 	nvpair_value_int8_array.9f		\
	 	nvpair_value_nvlist.9f			\
	 	nvpair_value_nvlist_array.9f		\
	 	nvpair_value_string.9f			\
	 	nvpair_value_string_array.9f		\
	 	nvpair_value_uint16.9f			\
	 	nvpair_value_uint16_array.9f		\
	 	nvpair_value_uint32.9f			\
	 	nvpair_value_uint32_array.9f		\
	 	nvpair_value_uint64.9f			\
	 	nvpair_value_uint64_array.9f		\
	 	nvpair_value_uint8.9f			\
	 	nvpair_value_uint8_array.9f		\
	 	otherq.9f				\
	 	outl.9f					\
	 	outw.9f					\
	 	pci_config_get16.9f			\
	 	pci_config_get32.9f			\
	 	pci_config_get64.9f			\
	 	pci_config_getb.9f			\
	 	pci_config_getl.9f			\
	 	pci_config_getll.9f			\
	 	pci_config_getw.9f			\
	 	pci_config_put16.9f			\
	 	pci_config_put32.9f			\
	 	pci_config_put64.9f			\
	 	pci_config_put8.9f			\
	 	pci_config_putb.9f			\
	 	pci_config_putl.9f			\
	 	pci_config_putll.9f			\
	 	pci_config_putw.9f			\
	 	pci_config_teardown.9f			\
	 	pci_ereport_post.9f			\
	 	pci_ereport_teardown.9f			\
	 	pci_restore_config_regs.9f		\
	 	pm_idle_component.9f			\
	 	pm_lower_power.9f			\
	 	priv_policy_choice.9f			\
	 	priv_policy_only.9f			\
	 	proc_ref.9f				\
	 	proc_unref.9f				\
	 	qprocsoff.9f				\
	 	qwait_sig.9f				\
	 	rd.9f					\
	 	repinsb.9f				\
	 	repinsd.9f				\
	 	repinsw.9f				\
	 	repoutsb.9f				\
	 	repoutsd.9f				\
	 	repoutsw.9f				\
	 	rmallocmap_wait.9f			\
	 	rmfreemap.9f				\
	 	rw_destroy.9f				\
	 	rw_downgrade.9f				\
	 	rw_enter.9f				\
	 	rw_exit.9f				\
	 	rw_init.9f				\
	 	rw_read_locked.9f			\
	 	rw_tryenter.9f				\
	 	rw_tryupgrade.9f			\
	 	samestr.9f				\
	 	scsi_dmafree.9f				\
	 	scsi_dname.9f				\
	 	scsi_hba_attach.9f			\
	 	scsi_hba_detach.9f			\
	 	scsi_hba_fini.9f			\
	 	scsi_hba_pkt_free.9f			\
	 	scsi_hba_tran_free.9f			\
	 	scsi_ifsetcap.9f			\
	 	scsi_mname.9f				\
	 	scsi_pktfree.9f				\
	 	scsi_resalloc.9f			\
	 	scsi_resfree.9f				\
	 	scsi_rname.9f				\
	 	scsi_sense_asc.9f			\
	 	scsi_sense_ascq.9f			\
	 	scsi_sense_cmdspecific_uint64.9f	\
	 	scsi_sense_info_uint64.9f		\
	 	scsi_sname.9f				\
	 	scsi_unslave.9f				\
	 	sema_destroy.9f				\
	 	sema_init.9f				\
	 	sema_p.9f				\
	 	sema_p_sig.9f				\
	 	sema_tryp.9f				\
	 	sema_v.9f				\
	 	strcasecmp.9f				\
	 	strchr.9f				\
	 	strcmp.9f				\
	 	strcpy.9f				\
	 	strdup.9f				\
	 	strfree.9f				\
	 	strlcat.9f				\
	 	strlcpy.9f				\
	 	strlen.9f				\
	 	strncasecmp.9f				\
	 	strncat.9f				\
	 	strncmp.9f				\
	 	strncpy.9f				\
	 	strnlen.9f				\
	 	strrchr.9f				\
	 	strspn.9f				\
	 	taskq_suspended.9f			\
	 	uconv_u16tou8.9f			\
	 	uconv_u32tou16.9f			\
	 	uconv_u32tou8.9f			\
	 	uconv_u8tou16.9f			\
	 	uconv_u8tou32.9f			\
	 	unfreezestr.9f				\
	 	usb_alloc_bulk_req.9f			\
	 	usb_alloc_ctrl_req.9f			\
	 	usb_alloc_intr_req.9f			\
	 	usb_alloc_isoc_req.9f			\
	 	usb_client_detach.9f			\
	 	usb_free_bulk_req.9f			\
	 	usb_free_ctrl_req.9f			\
	 	usb_free_descr_tree.9f			\
	 	usb_free_dev_data.9f			\
	 	usb_free_intr_req.9f			\
	 	usb_free_isoc_req.9f			\
	 	usb_get_if_number.9f			\
	 	usb_owns_device.9f			\
	 	usb_pipe_ctrl_xfer_wait.9f		\
	 	usb_pipe_get_private.9f			\
	 	usb_pipe_stop_intr_polling.9f		\
	 	usb_pipe_stop_isoc_polling.9f		\
	 	usb_print_descr_tree.9f			\
	 	usb_set_alt_if.9f			\
	 	usb_set_cfg.9f				\
	 	usb_unregister_hotplug_cbs.9f		\
	 	va_copy.9f				\
	 	va_end.9f				\
	 	va_start.9f				\
	 	vcmn_err.9f				\
	 	wr.9f					\
	 	zcmn_err.9f

<<<<<<< HEAD
assert.9f				= ASSERT.9f

intro.9f				= Intro.9f

otherq.9f				= OTHERQ.9f

rd.9f					= RD.9f

samestr.9f				= SAMESTR.9f

SIZEOF_PTR.9f				= STRUCT_DECL.9f
SIZEOF_STRUCT.9f			= STRUCT_DECL.9f
STRUCT_BUF.9f				= STRUCT_DECL.9f
STRUCT_FADDR.9f				= STRUCT_DECL.9f
STRUCT_FGET.9f				= STRUCT_DECL.9f
STRUCT_FGETP.9f				= STRUCT_DECL.9f
STRUCT_FSET.9f				= STRUCT_DECL.9f
STRUCT_FSETP.9f				= STRUCT_DECL.9f
STRUCT_HANDLE.9f			= STRUCT_DECL.9f
STRUCT_INIT.9f				= STRUCT_DECL.9f
STRUCT_SET_HANDLE.9f			= STRUCT_DECL.9f
STRUCT_SIZE.9f				= STRUCT_DECL.9f

wr.9f					= WR.9f

atomic_add_16.9f			= atomic_add.9f
atomic_add_16_nv.9f			= atomic_add.9f
atomic_add_32.9f			= atomic_add.9f
atomic_add_32_nv.9f			= atomic_add.9f
atomic_add_64.9f			= atomic_add.9f
atomic_add_64_nv.9f			= atomic_add.9f
atomic_add_8.9f				= atomic_add.9f
atomic_add_8_nv.9f			= atomic_add.9f
atomic_add_char.9f			= atomic_add.9f
atomic_add_char_nv.9f			= atomic_add.9f
atomic_add_int.9f			= atomic_add.9f
atomic_add_int_nv.9f			= atomic_add.9f
atomic_add_long.9f			= atomic_add.9f
atomic_add_long_nv.9f			= atomic_add.9f
atomic_add_ptr.9f			= atomic_add.9f
atomic_add_ptr_nv.9f			= atomic_add.9f
atomic_add_short.9f			= atomic_add.9f
atomic_add_short_nv.9f			= atomic_add.9f
atomic_and_16.9f			= atomic_and.9f
atomic_and_16_nv.9f			= atomic_and.9f
atomic_and_32.9f			= atomic_and.9f
atomic_and_32_nv.9f			= atomic_and.9f
atomic_and_64.9f			= atomic_and.9f
atomic_and_64_nv.9f			= atomic_and.9f
atomic_and_8.9f				= atomic_and.9f
atomic_and_8_nv.9f			= atomic_and.9f
atomic_and_uchar.9f			= atomic_and.9f
atomic_and_uchar_nv.9f			= atomic_and.9f
atomic_and_uint.9f			= atomic_and.9f
atomic_and_uint_nv.9f			= atomic_and.9f
atomic_and_ulong.9f			= atomic_and.9f
atomic_and_ulong_nv.9f			= atomic_and.9f
atomic_and_ushort.9f			= atomic_and.9f
atomic_and_ushort_nv.9f			= atomic_and.9f

atomic_clear_long_excl.9f		= atomic_bits.9f
atomic_set_long_excl.9f			= atomic_bits.9f

atomic_cas_16.9f			= atomic_cas.9f
atomic_cas_32.9f			= atomic_cas.9f
atomic_cas_64.9f			= atomic_cas.9f
atomic_cas_8.9f				= atomic_cas.9f
atomic_cas_ptr.9f			= atomic_cas.9f
atomic_cas_uchar.9f			= atomic_cas.9f
atomic_cas_uint.9f			= atomic_cas.9f
atomic_cas_ulong.9f			= atomic_cas.9f
atomic_cas_ushort.9f			= atomic_cas.9f

atomic_dec_16.9f			= atomic_dec.9f
atomic_dec_16_nv.9f			= atomic_dec.9f
atomic_dec_32.9f			= atomic_dec.9f
atomic_dec_32_nv.9f			= atomic_dec.9f
atomic_dec_64.9f			= atomic_dec.9f
atomic_dec_64_nv.9f			= atomic_dec.9f
atomic_dec_8.9f				= atomic_dec.9f
atomic_dec_8_nv.9f			= atomic_dec.9f
atomic_dec_ptr.9f			= atomic_dec.9f
atomic_dec_ptr_nv.9f			= atomic_dec.9f
atomic_dec_uchar.9f			= atomic_dec.9f
atomic_dec_uchar_nv.9f			= atomic_dec.9f
atomic_dec_uint.9f			= atomic_dec.9f
atomic_dec_uint_nv.9f			= atomic_dec.9f
atomic_dec_ulong.9f			= atomic_dec.9f
atomic_dec_ulong_nv.9f			= atomic_dec.9f
atomic_dec_ushort.9f			= atomic_dec.9f
atomic_dec_ushort_nv.9f			= atomic_dec.9f

atomic_inc_16.9f			= atomic_inc.9f
atomic_inc_16_nv.9f			= atomic_inc.9f
atomic_inc_32.9f			= atomic_inc.9f
atomic_inc_32_nv.9f			= atomic_inc.9f
atomic_inc_64.9f			= atomic_inc.9f
atomic_inc_64_nv.9f			= atomic_inc.9f
atomic_inc_8.9f				= atomic_inc.9f
atomic_inc_8_nv.9f			= atomic_inc.9f
atomic_inc_ptr.9f			= atomic_inc.9f
atomic_inc_ptr_nv.9f			= atomic_inc.9f
atomic_inc_uchar.9f			= atomic_inc.9f
atomic_inc_uchar_nv.9f			= atomic_inc.9f
atomic_inc_uint.9f			= atomic_inc.9f
atomic_inc_uint_nv.9f			= atomic_inc.9f
atomic_inc_ulong.9f			= atomic_inc.9f
atomic_inc_ulong_nv.9f			= atomic_inc.9f
atomic_inc_ushort.9f			= atomic_inc.9f
atomic_inc_ushort_nv.9f			= atomic_inc.9f

atomic_or_16.9f				= atomic_or.9f
atomic_or_16_nv.9f			= atomic_or.9f
atomic_or_32.9f				= atomic_or.9f
atomic_or_32_nv.9f			= atomic_or.9f
atomic_or_64.9f				= atomic_or.9f
atomic_or_64_nv.9f			= atomic_or.9f
atomic_or_8.9f				= atomic_or.9f
atomic_or_8_nv.9f			= atomic_or.9f
atomic_or_uchar.9f			= atomic_or.9f
atomic_or_uchar_nv.9f			= atomic_or.9f
atomic_or_uint.9f			= atomic_or.9f
atomic_or_uint_nv.9f			= atomic_or.9f
atomic_or_ulong.9f			= atomic_or.9f
atomic_or_ulong_nv.9f			= atomic_or.9f
atomic_or_ushort.9f			= atomic_or.9f
atomic_or_ushort_nv.9f			= atomic_or.9f

atomic_swap_16.9f			= atomic_swap.9f
atomic_swap_32.9f			= atomic_swap.9f
atomic_swap_64.9f			= atomic_swap.9f
atomic_swap_8.9f			= atomic_swap.9f
atomic_swap_ptr.9f			= atomic_swap.9f
atomic_swap_uchar.9f			= atomic_swap.9f
atomic_swap_uint.9f			= atomic_swap.9f
atomic_swap_ulong.9f			= atomic_swap.9f
atomic_swap_ushort.9f			= atomic_swap.9f

vcmn_err.9f				= cmn_err.9f
zcmn_err.9f				= cmn_err.9f

cv_broadcast.9f				= condvar.9f
cv_destroy.9f				= condvar.9f
cv_init.9f				= condvar.9f
cv_reltimedwait.9f			= condvar.9f
cv_reltimedwait_sig.9f			= condvar.9f
cv_signal.9f				= condvar.9f
cv_timedwait.9f				= condvar.9f
cv_timedwait_sig.9f			= condvar.9f
cv_wait.9f				= condvar.9f
cv_wait_sig.9f				= condvar.9f

csx_Get16.9f				= csx_Get8.9f
csx_Get32.9f				= csx_Get8.9f
csx_Get64.9f				= csx_Get8.9f

csx_GetNextClient.9f			= csx_GetFirstClient.9f

csx_GetNextTuple.9f			= csx_GetFirstTuple.9f

csx_RemoveDeviceNode.9f			= csx_MakeDeviceNode.9f

csx_Parse_CISTPL_DEVICE_A.9f		= csx_Parse_CISTPL_DEVICE.9f
csx_Parse_CISTPL_DEVICE_OA.9f		= csx_Parse_CISTPL_DEVICE.9f
csx_Parse_CISTPL_DEVICE_OC.9f		= csx_Parse_CISTPL_DEVICE.9f

csx_Parse_CISTPL_JEDEC_A.9f		= csx_Parse_CISTPL_JEDEC_C.9f

csx_Parse_CISTPL_LONGLINK_C.9f		= csx_Parse_CISTPL_LONGLINK_A.9f

csx_Put16.9f				= csx_Put8.9f
csx_Put32.9f				= csx_Put8.9f
csx_Put64.9f				= csx_Put8.9f

csx_RepGet16.9f				= csx_RepGet8.9f
csx_RepGet32.9f				= csx_RepGet8.9f
csx_RepGet64.9f				= csx_RepGet8.9f

csx_RepPut16.9f				= csx_RepPut8.9f
csx_RepPut32.9f				= csx_RepPut8.9f
csx_RepPut64.9f				= csx_RepPut8.9f

csx_ReleaseIO.9f			= csx_RequestIO.9f

csx_ReleaseIRQ.9f			= csx_RequestIRQ.9f

csx_ReleaseSocketMask.9f		= csx_RequestSocketMask.9f

csx_ReleaseWindow.9f			= csx_RequestWindow.9f

csx_GetEventMask.9f			= csx_SetEventMask.9f

ddi_get_iblock_cookie.9f		= ddi_add_intr.9f
ddi_remove_intr.9f			= ddi_add_intr.9f

ddi_get_soft_iblock_cookie.9f		= ddi_add_softintr.9f
ddi_remove_softintr.9f			= ddi_add_softintr.9f
ddi_trigger_softintr.9f			= ddi_add_softintr.9f

ddi_get_name.9f				= ddi_binding_name.9f

ddi_btopr.9f				= ddi_btop.9f
ddi_ptob.9f				= ddi_btop.9f

ddi_cb_unregister.9f			= ddi_cb_register.9f

ddi_check_dma_handle.9f			= ddi_check_acc_handle.9f

crgetgid.9f				= ddi_cred.9f
crgetgroups.9f				= ddi_cred.9f
crgetngroups.9f				= ddi_cred.9f
crgetrgid.9f				= ddi_cred.9f
crgetruid.9f				= ddi_cred.9f
crgetsgid.9f				= ddi_cred.9f
crgetsuid.9f				= ddi_cred.9f
crgetuid.9f				= ddi_cred.9f
crgetzoneid.9f				= ddi_cred.9f

ddi_devid_free.9f			= ddi_devid_compare.9f
ddi_devid_get.9f			= ddi_devid_compare.9f
ddi_devid_init.9f			= ddi_devid_compare.9f
ddi_devid_register.9f			= ddi_devid_compare.9f
ddi_devid_sizeof.9f			= ddi_devid_compare.9f
ddi_devid_str_decode.9f			= ddi_devid_compare.9f
ddi_devid_str_encode.9f			= ddi_devid_compare.9f
ddi_devid_str_free.9f			= ddi_devid_compare.9f
ddi_devid_unregister.9f			= ddi_devid_compare.9f
ddi_devid_valid.9f			= ddi_devid_compare.9f

ddi_dmae_1stparty.9f			= ddi_dmae.9f
ddi_dmae_alloc.9f			= ddi_dmae.9f
ddi_dmae_disable.9f			= ddi_dmae.9f
ddi_dmae_enable.9f			= ddi_dmae.9f
ddi_dmae_getattr.9f			= ddi_dmae.9f
ddi_dmae_getcnt.9f			= ddi_dmae.9f
ddi_dmae_getlim.9f			= ddi_dmae.9f
ddi_dmae_prog.9f			= ddi_dmae.9f
ddi_dmae_release.9f			= ddi_dmae.9f
ddi_dmae_stop.9f			= ddi_dmae.9f

ddi_exit_critical.9f			= ddi_enter_critical.9f

ddi_fls.9f				= ddi_ffs.9f

ddi_fm_dma_err_clear.9f			= ddi_fm_acc_err_clear.9f

ddi_fm_dma_err_get.9f			= ddi_fm_acc_err_get.9f

ddi_fm_handler_unregister.9f		= ddi_fm_handler_register.9f

ddi_fm_capable.9f			= ddi_fm_init.9f
ddi_fm_fini.9f				= ddi_fm_init.9f

ddi_get16.9f				= ddi_get8.9f
ddi_get32.9f				= ddi_get8.9f
ddi_get64.9f				= ddi_get8.9f
ddi_getb.9f				= ddi_get8.9f
ddi_getl.9f				= ddi_get8.9f
ddi_getll.9f				= ddi_get8.9f
ddi_getw.9f				= ddi_get8.9f

ddi_set_driver_private.9f		= ddi_get_driver_private.9f

ddi_get_lbolt64.9f			= ddi_get_lbolt.9f

ddi_intr_remove_handler.9f		= ddi_intr_add_handler.9f

ddi_intr_get_softint_pri.9f		= ddi_intr_add_softint.9f
ddi_intr_remove_softint.9f		= ddi_intr_add_softint.9f
ddi_intr_set_softint_pri.9f		= ddi_intr_add_softint.9f
ddi_intr_trigger_softint.9f		= ddi_intr_add_softint.9f

ddi_intr_free.9f			= ddi_intr_alloc.9f

ddi_intr_block_disable.9f		= ddi_intr_enable.9f
ddi_intr_block_enable.9f		= ddi_intr_enable.9f
ddi_intr_disable.9f			= ddi_intr_enable.9f

ddi_intr_set_cap.9f			= ddi_intr_get_cap.9f

ddi_intr_get_navail.9f			= ddi_intr_get_nintrs.9f

ddi_intr_set_pri.9f			= ddi_intr_get_pri.9f

ddi_intr_clr_mask.9f			= ddi_intr_set_mask.9f

ddi_io_get16.9f				= ddi_io_get8.9f
ddi_io_get32.9f				= ddi_io_get8.9f
ddi_io_getb.9f				= ddi_io_get8.9f
ddi_io_getl.9f				= ddi_io_get8.9f
ddi_io_getw.9f				= ddi_io_get8.9f

ddi_io_put16.9f				= ddi_io_put8.9f
ddi_io_put32.9f				= ddi_io_put8.9f
ddi_io_putb.9f				= ddi_io_put8.9f
ddi_io_putl.9f				= ddi_io_put8.9f
ddi_io_putw.9f				= ddi_io_put8.9f

ddi_io_rep_get16.9f			= ddi_io_rep_get8.9f
ddi_io_rep_get32.9f			= ddi_io_rep_get8.9f
ddi_io_rep_getb.9f			= ddi_io_rep_get8.9f
ddi_io_rep_getl.9f			= ddi_io_rep_get8.9f
ddi_io_rep_getw.9f			= ddi_io_rep_get8.9f

ddi_io_rep_put16.9f			= ddi_io_rep_put8.9f
ddi_io_rep_put32.9f			= ddi_io_rep_put8.9f
ddi_io_rep_putb.9f			= ddi_io_rep_put8.9f
ddi_io_rep_putl.9f			= ddi_io_rep_put8.9f
ddi_io_rep_putw.9f			= ddi_io_rep_put8.9f

ddi_unmap_regs.9f			= ddi_map_regs.9f

ddi_mem_get16.9f			= ddi_mem_get8.9f
ddi_mem_get32.9f			= ddi_mem_get8.9f
ddi_mem_get64.9f			= ddi_mem_get8.9f
ddi_mem_getb.9f				= ddi_mem_get8.9f
ddi_mem_getl.9f				= ddi_mem_get8.9f
ddi_mem_getll.9f			= ddi_mem_get8.9f
ddi_mem_getw.9f				= ddi_mem_get8.9f

ddi_mem_put16.9f			= ddi_mem_put8.9f
ddi_mem_put32.9f			= ddi_mem_put8.9f
ddi_mem_put64.9f			= ddi_mem_put8.9f
ddi_mem_putb.9f				= ddi_mem_put8.9f
ddi_mem_putl.9f				= ddi_mem_put8.9f
ddi_mem_putll.9f			= ddi_mem_put8.9f
ddi_mem_putw.9f				= ddi_mem_put8.9f

ddi_mem_rep_get16.9f			= ddi_mem_rep_get8.9f
ddi_mem_rep_get32.9f			= ddi_mem_rep_get8.9f
ddi_mem_rep_get64.9f			= ddi_mem_rep_get8.9f
ddi_mem_rep_getb.9f			= ddi_mem_rep_get8.9f
ddi_mem_rep_getl.9f			= ddi_mem_rep_get8.9f
ddi_mem_rep_getll.9f			= ddi_mem_rep_get8.9f
ddi_mem_rep_getw.9f			= ddi_mem_rep_get8.9f

ddi_mem_rep_put16.9f			= ddi_mem_rep_put8.9f
ddi_mem_rep_put32.9f			= ddi_mem_rep_put8.9f
ddi_mem_rep_put64.9f			= ddi_mem_rep_put8.9f
ddi_mem_rep_putb.9f			= ddi_mem_rep_put8.9f
ddi_mem_rep_putl.9f			= ddi_mem_rep_put8.9f
ddi_mem_rep_putll.9f			= ddi_mem_rep_put8.9f
ddi_mem_rep_putw.9f			= ddi_mem_rep_put8.9f

ddi_modclose.9f				= ddi_modopen.9f
ddi_modsym.9f				= ddi_modopen.9f

ddi_peek16.9f				= ddi_peek.9f
ddi_peek32.9f				= ddi_peek.9f
ddi_peek64.9f				= ddi_peek.9f
ddi_peek8.9f				= ddi_peek.9f
ddi_peekc.9f				= ddi_peek.9f
ddi_peekd.9f				= ddi_peek.9f
ddi_peekl.9f				= ddi_peek.9f
ddi_peeks.9f				= ddi_peek.9f

ddi_poke16.9f				= ddi_poke.9f
ddi_poke32.9f				= ddi_poke.9f
ddi_poke64.9f				= ddi_poke.9f
ddi_poke8.9f				= ddi_poke.9f
ddi_pokec.9f				= ddi_poke.9f
ddi_poked.9f				= ddi_poke.9f
ddi_pokel.9f				= ddi_poke.9f
ddi_pokes.9f				= ddi_poke.9f

ddi_prop_modify.9f			= ddi_prop_create.9f
ddi_prop_remove.9f			= ddi_prop_create.9f
ddi_prop_remove_all.9f			= ddi_prop_create.9f
ddi_prop_undefine.9f			= ddi_prop_create.9f

ddi_prop_get_int64.9f			= ddi_prop_get_int.9f

ddi_prop_free.9f			= ddi_prop_lookup.9f
ddi_prop_lookup_byte_array.9f		= ddi_prop_lookup.9f
ddi_prop_lookup_int64_array.9f		= ddi_prop_lookup.9f
ddi_prop_lookup_int_array.9f		= ddi_prop_lookup.9f
ddi_prop_lookup_string.9f		= ddi_prop_lookup.9f
ddi_prop_lookup_string_array.9f		= ddi_prop_lookup.9f

ddi_getlongprop.9f			= ddi_prop_op.9f
ddi_getlongprop_buf.9f			= ddi_prop_op.9f
ddi_getprop.9f				= ddi_prop_op.9f
ddi_getproplen.9f			= ddi_prop_op.9f

ddi_prop_update_byte_array.9f		= ddi_prop_update.9f
ddi_prop_update_int.9f			= ddi_prop_update.9f
ddi_prop_update_int64.9f		= ddi_prop_update.9f
ddi_prop_update_int64_array.9f		= ddi_prop_update.9f
ddi_prop_update_int_array.9f		= ddi_prop_update.9f
ddi_prop_update_string.9f		= ddi_prop_update.9f
ddi_prop_update_string_array.9f		= ddi_prop_update.9f

ddi_put16.9f				= ddi_put8.9f
ddi_put32.9f				= ddi_put8.9f
ddi_put64.9f				= ddi_put8.9f
ddi_putb.9f				= ddi_put8.9f
ddi_putl.9f				= ddi_put8.9f
ddi_putll.9f				= ddi_put8.9f
ddi_putw.9f				= ddi_put8.9f

ddi_rep_get16.9f			= ddi_rep_get8.9f
ddi_rep_get32.9f			= ddi_rep_get8.9f
ddi_rep_get64.9f			= ddi_rep_get8.9f
ddi_rep_getb.9f				= ddi_rep_get8.9f
ddi_rep_getl.9f				= ddi_rep_get8.9f
ddi_rep_getll.9f			= ddi_rep_get8.9f
ddi_rep_getw.9f				= ddi_rep_get8.9f

ddi_rep_put16.9f			= ddi_rep_put8.9f
ddi_rep_put32.9f			= ddi_rep_put8.9f
ddi_rep_put64.9f			= ddi_rep_put8.9f
ddi_rep_putb.9f				= ddi_rep_put8.9f
ddi_rep_putl.9f				= ddi_rep_put8.9f
ddi_rep_putll.9f			= ddi_rep_put8.9f
ddi_rep_putw.9f				= ddi_rep_put8.9f

ddi_segmap_setup.9f			= ddi_segmap.9f

ddi_get_soft_state.9f			= ddi_soft_state.9f
ddi_soft_state_fini.9f			= ddi_soft_state.9f
ddi_soft_state_free.9f			= ddi_soft_state.9f
ddi_soft_state_init.9f			= ddi_soft_state.9f
ddi_soft_state_zalloc.9f		= ddi_soft_state.9f

ddi_strtoull.9f				= ddi_strtoll.9f

ddi_umem_free.9f			= ddi_umem_alloc.9f

ddi_umem_unlock.9f			= ddi_umem_lock.9f

devmap_umem_setup.9f			= devmap_devmem_setup.9f

ddi_devmap_segmap.9f			= devmap_setup.9f

devmap_load.9f				= devmap_unload.9f

dlerrorack.9f				= dlbindack.9f
dlokack.9f				= dlbindack.9f
dlphysaddrack.9f			= dlbindack.9f
dluderrorind.9f				= dlbindack.9f

desballoc.9f				= esballoc.9f

unfreezestr.9f				= freezestr.9f

free_pktiopb.9f				= get_pktiopb.9f

gld_intr.9f				= gld.9f
gld_mac_alloc.9f			= gld.9f
gld_mac_free.9f				= gld.9f
gld_recv.9f				= gld.9f
gld_register.9f				= gld.9f
gld_sched.9f				= gld.9f
gld_unregister.9f			= gld.9f

id32_free.9f				= id32_alloc.9f
id32_lookup.9f				= id32_alloc.9f

inl.9f					= inb.9f
inw.9f					= inb.9f
repinsb.9f				= inb.9f
repinsd.9f				= inb.9f
repinsw.9f				= inb.9f

kmem_free.9f				= kmem_alloc.9f
kmem_zalloc.9f				= kmem_alloc.9f

kmem_cache_alloc.9f			= kmem_cache_create.9f
kmem_cache_destroy.9f			= kmem_cache_create.9f
kmem_cache_free.9f			= kmem_cache_create.9f
kmem_cache_set_move.9f			= kmem_cache_create.9f

kstat_named_setstr.9f			= kstat_named_init.9f

kstat_runq_back_to_waitq.9f		= kstat_queue.9f
kstat_runq_enter.9f			= kstat_queue.9f
kstat_runq_exit.9f			= kstat_queue.9f
kstat_waitq_enter.9f			= kstat_queue.9f
kstat_waitq_exit.9f			= kstat_queue.9f
kstat_waitq_to_runq.9f			= kstat_queue.9f

ldi_awrite.9f				= ldi_aread.9f

ldi_get_devid.9f			= ldi_get_dev.9f
ldi_get_minor_name.9f			= ldi_get_dev.9f
ldi_get_otyp.9f				= ldi_get_dev.9f

ldi_ident_from_dip.9f			= ldi_ident_from_dev.9f
ldi_ident_from_stream.9f		= ldi_ident_from_dev.9f
ldi_ident_release.9f			= ldi_ident_from_dev.9f

ldi_close.9f				= ldi_open_by_dev.9f
ldi_open_by_devid.9f			= ldi_open_by_dev.9f
ldi_open_by_name.9f			= ldi_open_by_dev.9f

ldi_prop_get_int64.9f			= ldi_prop_get_int.9f

ldi_prop_lookup_byte_array.9f		= ldi_prop_lookup_int_array.9f
ldi_prop_lookup_int64_array.9f		= ldi_prop_lookup_int_array.9f
ldi_prop_lookup_string.9f		= ldi_prop_lookup_int_array.9f
ldi_prop_lookup_string_array.9f		= ldi_prop_lookup_int_array.9f

ldi_getmsg.9f				= ldi_putmsg.9f

ldi_write.9f				= ldi_read.9f

list_destroy.9f				= list_create.9f
list_head.9f				= list_create.9f
list_insert_after.9f			= list_create.9f
list_insert_before.9f			= list_create.9f
list_insert_head.9f			= list_create.9f
list_insert_tail.9f			= list_create.9f
list_is_empty.9f			= list_create.9f
list_link_active.9f			= list_create.9f
list_link_init.9f			= list_create.9f
list_link_replace.9f			= list_create.9f
list_move_tail.9f			= list_create.9f
list_next.9f				= list_create.9f
list_prev.9f				= list_create.9f
list_remove.9f				= list_create.9f
list_remove_head.9f			= list_create.9f
list_remove_tail.9f			= list_create.9f
list_tail.9f				= list_create.9f

makecom_g0.9f				= makecom.9f
makecom_g0_s.9f				= makecom.9f
makecom_g1.9f				= makecom.9f
makecom_g5.9f				= makecom.9f

membar_consumer.9f			= membar_ops.9f
membar_enter.9f				= membar_ops.9f
membar_exit.9f				= membar_ops.9f
membar_producer.9f			= membar_ops.9f

memcmp.9f				= memchr.9f
memcpy.9f				= memchr.9f
memmove.9f				= memchr.9f
memset.9f				= memchr.9f

mod_info.9f				= mod_install.9f
mod_modname.9f				= mod_install.9f
mod_remove.9f				= mod_install.9f

mutex_destroy.9f			= mutex.9f
mutex_enter.9f				= mutex.9f
mutex_exit.9f				= mutex.9f
mutex_init.9f				= mutex.9f
mutex_owned.9f				= mutex.9f
mutex_tryenter.9f			= mutex.9f

net_event_notify_unregister.9f		= net_event_notify_register.9f

net_instance_notify_unregister.9f	= net_instance_notify_register.9f

net_instance_protocol_unregister.9f	= net_protocol_notify_register.9f

nvlist_add_boolean_array.9f		= nvlist_add_boolean.9f
nvlist_add_boolean_value.9f		= nvlist_add_boolean.9f
nvlist_add_byte.9f			= nvlist_add_boolean.9f
nvlist_add_byte_array.9f		= nvlist_add_boolean.9f
nvlist_add_int16.9f			= nvlist_add_boolean.9f
nvlist_add_int16_array.9f		= nvlist_add_boolean.9f
nvlist_add_int32.9f			= nvlist_add_boolean.9f
nvlist_add_int32_array.9f		= nvlist_add_boolean.9f
nvlist_add_int64.9f			= nvlist_add_boolean.9f
nvlist_add_int64_array.9f		= nvlist_add_boolean.9f
nvlist_add_int8.9f			= nvlist_add_boolean.9f
nvlist_add_int8_array.9f		= nvlist_add_boolean.9f
nvlist_add_nvlist.9f			= nvlist_add_boolean.9f
nvlist_add_nvlist_array.9f		= nvlist_add_boolean.9f
nvlist_add_nvpair.9f			= nvlist_add_boolean.9f
nvlist_add_string.9f			= nvlist_add_boolean.9f
nvlist_add_string_array.9f		= nvlist_add_boolean.9f
nvlist_add_uint16.9f			= nvlist_add_boolean.9f
nvlist_add_uint16_array.9f		= nvlist_add_boolean.9f
nvlist_add_uint32.9f			= nvlist_add_boolean.9f
nvlist_add_uint32_array.9f		= nvlist_add_boolean.9f
nvlist_add_uint64.9f			= nvlist_add_boolean.9f
nvlist_add_uint64_array.9f		= nvlist_add_boolean.9f
nvlist_add_uint8.9f			= nvlist_add_boolean.9f
nvlist_add_uint8_array.9f		= nvlist_add_boolean.9f
nvlist_t.9f				= nvlist_add_boolean.9f

nv_alloc_fini.9f			= nvlist_alloc.9f
nv_alloc_init.9f			= nvlist_alloc.9f
nvlist_dup.9f				= nvlist_alloc.9f
nvlist_free.9f				= nvlist_alloc.9f
nvlist_merge.9f				= nvlist_alloc.9f
nvlist_pack.9f				= nvlist_alloc.9f
nvlist_size.9f				= nvlist_alloc.9f
nvlist_unpack.9f			= nvlist_alloc.9f
nvlist_xalloc.9f			= nvlist_alloc.9f
nvlist_xdup.9f				= nvlist_alloc.9f
nvlist_xpack.9f				= nvlist_alloc.9f
nvlist_xunpack.9f			= nvlist_alloc.9f

nvlist_lookup_boolean_array.9f		= nvlist_lookup_boolean.9f
nvlist_lookup_boolean_value.9f		= nvlist_lookup_boolean.9f
nvlist_lookup_byte.9f			= nvlist_lookup_boolean.9f
nvlist_lookup_byte_array.9f		= nvlist_lookup_boolean.9f
nvlist_lookup_int16.9f			= nvlist_lookup_boolean.9f
nvlist_lookup_int16_array.9f		= nvlist_lookup_boolean.9f
nvlist_lookup_int32.9f			= nvlist_lookup_boolean.9f
nvlist_lookup_int32_array.9f		= nvlist_lookup_boolean.9f
nvlist_lookup_int64.9f			= nvlist_lookup_boolean.9f
nvlist_lookup_int64_array.9f		= nvlist_lookup_boolean.9f
nvlist_lookup_int8.9f			= nvlist_lookup_boolean.9f
nvlist_lookup_int8_array.9f		= nvlist_lookup_boolean.9f
nvlist_lookup_nvlist.9f			= nvlist_lookup_boolean.9f
nvlist_lookup_nvlist_array.9f		= nvlist_lookup_boolean.9f
nvlist_lookup_pairs.9f			= nvlist_lookup_boolean.9f
nvlist_lookup_string.9f			= nvlist_lookup_boolean.9f
nvlist_lookup_string_array.9f		= nvlist_lookup_boolean.9f
nvlist_lookup_uint16.9f			= nvlist_lookup_boolean.9f
nvlist_lookup_uint16_array.9f		= nvlist_lookup_boolean.9f
nvlist_lookup_uint32.9f			= nvlist_lookup_boolean.9f
nvlist_lookup_uint32_array.9f		= nvlist_lookup_boolean.9f
nvlist_lookup_uint64.9f			= nvlist_lookup_boolean.9f
nvlist_lookup_uint64_array.9f		= nvlist_lookup_boolean.9f
nvlist_lookup_uint8.9f			= nvlist_lookup_boolean.9f
nvlist_lookup_uint8_array.9f		= nvlist_lookup_boolean.9f

nvlist_exists.9f			= nvlist_lookup_nvpair.9f

nvpair_name.9f				= nvlist_next_nvpair.9f
nvpair_type.9f				= nvlist_next_nvpair.9f

nvlist_remove_all.9f			= nvlist_remove.9f

nvpair_value_boolean_array.9f		= nvpair_value_byte.9f
nvpair_value_byte_array.9f		= nvpair_value_byte.9f
nvpair_value_int16.9f			= nvpair_value_byte.9f
nvpair_value_int16_array.9f		= nvpair_value_byte.9f
nvpair_value_int32.9f			= nvpair_value_byte.9f
nvpair_value_int32_array.9f		= nvpair_value_byte.9f
nvpair_value_int64.9f			= nvpair_value_byte.9f
nvpair_value_int64_array.9f		= nvpair_value_byte.9f
nvpair_value_int8.9f			= nvpair_value_byte.9f
nvpair_value_int8_array.9f		= nvpair_value_byte.9f
nvpair_value_nvlist.9f			= nvpair_value_byte.9f
nvpair_value_nvlist_array.9f		= nvpair_value_byte.9f
nvpair_value_string.9f			= nvpair_value_byte.9f
nvpair_value_string_array.9f		= nvpair_value_byte.9f
nvpair_value_uint16.9f			= nvpair_value_byte.9f
nvpair_value_uint16_array.9f		= nvpair_value_byte.9f
nvpair_value_uint32.9f			= nvpair_value_byte.9f
nvpair_value_uint32_array.9f		= nvpair_value_byte.9f
nvpair_value_uint64.9f			= nvpair_value_byte.9f
nvpair_value_uint64_array.9f		= nvpair_value_byte.9f
nvpair_value_uint8.9f			= nvpair_value_byte.9f
nvpair_value_uint8_array.9f		= nvpair_value_byte.9f

outl.9f					= outb.9f
outw.9f					= outb.9f
repoutsb.9f				= outb.9f
repoutsd.9f				= outb.9f
repoutsw.9f				= outb.9f

pci_config_get16.9f			= pci_config_get8.9f
pci_config_get32.9f			= pci_config_get8.9f
pci_config_get64.9f			= pci_config_get8.9f
pci_config_getb.9f			= pci_config_get8.9f
pci_config_getl.9f			= pci_config_get8.9f
pci_config_getll.9f			= pci_config_get8.9f
pci_config_getw.9f			= pci_config_get8.9f
pci_config_put16.9f			= pci_config_get8.9f
pci_config_put32.9f			= pci_config_get8.9f
pci_config_put64.9f			= pci_config_get8.9f
pci_config_put8.9f			= pci_config_get8.9f
pci_config_putb.9f			= pci_config_get8.9f
pci_config_putl.9f			= pci_config_get8.9f
pci_config_putll.9f			= pci_config_get8.9f
pci_config_putw.9f			= pci_config_get8.9f

pci_config_teardown.9f			= pci_config_setup.9f

pci_ereport_post.9f			= pci_ereport_setup.9f
pci_ereport_teardown.9f			= pci_ereport_setup.9f

pci_restore_config_regs.9f		= pci_save_config_regs.9f

minphys.9f				= physio.9f

pm_idle_component.9f			= pm_busy_component.9f

pm_lower_power.9f			= pm_raise_power.9f

priv_policy_choice.9f			= priv_policy.9f
priv_policy_only.9f			= priv_policy.9f

proc_ref.9f				= proc_signal.9f
proc_unref.9f				= proc_signal.9f

qprocsoff.9f				= qprocson.9f

qwait_sig.9f				= qwait.9f

rmallocmap_wait.9f			= rmallocmap.9f
rmfreemap.9f				= rmallocmap.9f

rw_destroy.9f				= rwlock.9f
rw_downgrade.9f				= rwlock.9f
rw_enter.9f				= rwlock.9f
rw_exit.9f				= rwlock.9f
rw_init.9f				= rwlock.9f
rw_read_locked.9f			= rwlock.9f
rw_tryenter.9f				= rwlock.9f
rw_tryupgrade.9f			= rwlock.9f

scsi_dname.9f				= scsi_cname.9f
scsi_mname.9f				= scsi_cname.9f
scsi_rname.9f				= scsi_cname.9f
scsi_sname.9f				= scsi_cname.9f

scsi_dmafree.9f				= scsi_dmaget.9f

scsi_sense_cmdspecific_uint64.9f	= scsi_ext_sense_fields.9f
scsi_sense_info_uint64.9f		= scsi_ext_sense_fields.9f

scsi_hba_attach.9f			= scsi_hba_attach_setup.9f
scsi_hba_detach.9f			= scsi_hba_attach_setup.9f

scsi_hba_fini.9f			= scsi_hba_init.9f

scsi_hba_pkt_free.9f			= scsi_hba_pkt_alloc.9f

scsi_hba_tran_free.9f			= scsi_hba_tran_alloc.9f

scsi_ifsetcap.9f			= scsi_ifgetcap.9f

scsi_pktfree.9f				= scsi_pktalloc.9f
scsi_resalloc.9f			= scsi_pktalloc.9f
scsi_resfree.9f				= scsi_pktalloc.9f

scsi_sense_asc.9f			= scsi_sense_key.9f
scsi_sense_ascq.9f			= scsi_sense_key.9f

scsi_unslave.9f				= scsi_unprobe.9f

sema_destroy.9f				= semaphore.9f
sema_init.9f				= semaphore.9f
sema_p.9f				= semaphore.9f
sema_p_sig.9f				= semaphore.9f
sema_tryp.9f				= semaphore.9f
sema_v.9f				= semaphore.9f

numtos.9f				= stoi.9f

ddi_strdup.9f				= string.9f
strcasecmp.9f				= string.9f
strchr.9f				= string.9f
strcmp.9f				= string.9f
strcpy.9f				= string.9f
strdup.9f				= string.9f
strfree.9f				= string.9f
strlcat.9f				= string.9f
strlcpy.9f				= string.9f
strlen.9f				= string.9f
strncasecmp.9f				= string.9f
strncat.9f				= string.9f
strncmp.9f				= string.9f
strncpy.9f				= string.9f
strnlen.9f				= string.9f
strrchr.9f				= string.9f
strspn.9f				= string.9f

ddi_taskq_create.9f			= taskq.9f
ddi_taskq_destroy.9f			= taskq.9f
ddi_taskq_dispatch.9f			= taskq.9f
ddi_taskq_resume.9f			= taskq.9f
ddi_taskq_suspend.9f			= taskq.9f
ddi_taskq_wait.9f			= taskq.9f
taskq_suspended.9f			= taskq.9f

uconv_u16tou8.9f			= uconv_u16tou32.9f
uconv_u32tou16.9f			= uconv_u16tou32.9f
uconv_u32tou8.9f			= uconv_u16tou32.9f
uconv_u8tou16.9f			= uconv_u16tou32.9f
uconv_u8tou32.9f			= uconv_u16tou32.9f

usb_alloc_bulk_req.9f			= usb_alloc_request.9f
usb_alloc_ctrl_req.9f			= usb_alloc_request.9f
usb_alloc_intr_req.9f			= usb_alloc_request.9f
usb_alloc_isoc_req.9f			= usb_alloc_request.9f
usb_free_bulk_req.9f			= usb_alloc_request.9f
usb_free_ctrl_req.9f			= usb_alloc_request.9f
usb_free_intr_req.9f			= usb_alloc_request.9f
usb_free_isoc_req.9f			= usb_alloc_request.9f
usb_client_detach.9f			= usb_client_attach.9f

usb_get_if_number.9f			= usb_get_alt_if.9f
usb_owns_device.9f			= usb_get_alt_if.9f
usb_set_alt_if.9f			= usb_get_alt_if.9f

usb_set_cfg.9f				= usb_get_cfg.9f

usb_free_descr_tree.9f			= usb_get_dev_data.9f
usb_free_dev_data.9f			= usb_get_dev_data.9f
usb_print_descr_tree.9f			= usb_get_dev_data.9f

usb_pipe_ctrl_xfer_wait.9f		= usb_pipe_ctrl_xfer.9f
usb_pipe_stop_intr_polling.9f		= usb_pipe_intr_xfer.9f
usb_pipe_stop_isoc_polling.9f		= usb_pipe_isoc_xfer.9f

usb_pipe_get_private.9f			= usb_pipe_set_private.9f

usb_unregister_hotplug_cbs.9f		= usb_register_hotplug_cbs.9f

va_copy.9f				= va_arg.9f
va_end.9f				= va_arg.9f
va_start.9f				= va_arg.9f
=======
assert.9f				:= LINKSRC = ASSERT.9f

intro.9f				:= LINKSRC = Intro.9f

otherq.9f				:= LINKSRC = OTHERQ.9f

rd.9f					:= LINKSRC = RD.9f

samestr.9f				:= LINKSRC = SAMESTR.9f

SIZEOF_PTR.9f				:= LINKSRC = STRUCT_DECL.9f
SIZEOF_STRUCT.9f			:= LINKSRC = STRUCT_DECL.9f
STRUCT_BUF.9f				:= LINKSRC = STRUCT_DECL.9f
STRUCT_FADDR.9f				:= LINKSRC = STRUCT_DECL.9f
STRUCT_FGET.9f				:= LINKSRC = STRUCT_DECL.9f
STRUCT_FGETP.9f				:= LINKSRC = STRUCT_DECL.9f
STRUCT_FSET.9f				:= LINKSRC = STRUCT_DECL.9f
STRUCT_FSETP.9f				:= LINKSRC = STRUCT_DECL.9f
STRUCT_HANDLE.9f			:= LINKSRC = STRUCT_DECL.9f
STRUCT_INIT.9f				:= LINKSRC = STRUCT_DECL.9f
STRUCT_SET_HANDLE.9f			:= LINKSRC = STRUCT_DECL.9f
STRUCT_SIZE.9f				:= LINKSRC = STRUCT_DECL.9f

wr.9f					:= LINKSRC = WR.9f

atomic_add_16.9f			:= LINKSRC = atomic_add.9f
atomic_add_16_nv.9f			:= LINKSRC = atomic_add.9f
atomic_add_32.9f			:= LINKSRC = atomic_add.9f
atomic_add_32_nv.9f			:= LINKSRC = atomic_add.9f
atomic_add_64.9f			:= LINKSRC = atomic_add.9f
atomic_add_64_nv.9f			:= LINKSRC = atomic_add.9f
atomic_add_8.9f				:= LINKSRC = atomic_add.9f
atomic_add_8_nv.9f			:= LINKSRC = atomic_add.9f
atomic_add_char.9f			:= LINKSRC = atomic_add.9f
atomic_add_char_nv.9f			:= LINKSRC = atomic_add.9f
atomic_add_int.9f			:= LINKSRC = atomic_add.9f
atomic_add_int_nv.9f			:= LINKSRC = atomic_add.9f
atomic_add_long.9f			:= LINKSRC = atomic_add.9f
atomic_add_long_nv.9f			:= LINKSRC = atomic_add.9f
atomic_add_ptr.9f			:= LINKSRC = atomic_add.9f
atomic_add_ptr_nv.9f			:= LINKSRC = atomic_add.9f
atomic_add_short.9f			:= LINKSRC = atomic_add.9f
atomic_add_short_nv.9f			:= LINKSRC = atomic_add.9f
atomic_and_16.9f			:= LINKSRC = atomic_and.9f
atomic_and_16_nv.9f			:= LINKSRC = atomic_and.9f
atomic_and_32.9f			:= LINKSRC = atomic_and.9f
atomic_and_32_nv.9f			:= LINKSRC = atomic_and.9f
atomic_and_64.9f			:= LINKSRC = atomic_and.9f
atomic_and_64_nv.9f			:= LINKSRC = atomic_and.9f
atomic_and_8.9f				:= LINKSRC = atomic_and.9f
atomic_and_8_nv.9f			:= LINKSRC = atomic_and.9f
atomic_and_uchar.9f			:= LINKSRC = atomic_and.9f
atomic_and_uchar_nv.9f			:= LINKSRC = atomic_and.9f
atomic_and_uint.9f			:= LINKSRC = atomic_and.9f
atomic_and_uint_nv.9f			:= LINKSRC = atomic_and.9f
atomic_and_ulong.9f			:= LINKSRC = atomic_and.9f
atomic_and_ulong_nv.9f			:= LINKSRC = atomic_and.9f
atomic_and_ushort.9f			:= LINKSRC = atomic_and.9f
atomic_and_ushort_nv.9f			:= LINKSRC = atomic_and.9f

atomic_clear_long_excl.9f		:= LINKSRC = atomic_bits.9f
atomic_set_long_excl.9f			:= LINKSRC = atomic_bits.9f

atomic_cas_16.9f			:= LINKSRC = atomic_cas.9f
atomic_cas_32.9f			:= LINKSRC = atomic_cas.9f
atomic_cas_64.9f			:= LINKSRC = atomic_cas.9f
atomic_cas_8.9f				:= LINKSRC = atomic_cas.9f
atomic_cas_ptr.9f			:= LINKSRC = atomic_cas.9f
atomic_cas_uchar.9f			:= LINKSRC = atomic_cas.9f
atomic_cas_uint.9f			:= LINKSRC = atomic_cas.9f
atomic_cas_ulong.9f			:= LINKSRC = atomic_cas.9f
atomic_cas_ushort.9f			:= LINKSRC = atomic_cas.9f

atomic_dec_16.9f			:= LINKSRC = atomic_dec.9f
atomic_dec_16_nv.9f			:= LINKSRC = atomic_dec.9f
atomic_dec_32.9f			:= LINKSRC = atomic_dec.9f
atomic_dec_32_nv.9f			:= LINKSRC = atomic_dec.9f
atomic_dec_64.9f			:= LINKSRC = atomic_dec.9f
atomic_dec_64_nv.9f			:= LINKSRC = atomic_dec.9f
atomic_dec_8.9f				:= LINKSRC = atomic_dec.9f
atomic_dec_8_nv.9f			:= LINKSRC = atomic_dec.9f
atomic_dec_ptr.9f			:= LINKSRC = atomic_dec.9f
atomic_dec_ptr_nv.9f			:= LINKSRC = atomic_dec.9f
atomic_dec_uchar.9f			:= LINKSRC = atomic_dec.9f
atomic_dec_uchar_nv.9f			:= LINKSRC = atomic_dec.9f
atomic_dec_uint.9f			:= LINKSRC = atomic_dec.9f
atomic_dec_uint_nv.9f			:= LINKSRC = atomic_dec.9f
atomic_dec_ulong.9f			:= LINKSRC = atomic_dec.9f
atomic_dec_ulong_nv.9f			:= LINKSRC = atomic_dec.9f
atomic_dec_ushort.9f			:= LINKSRC = atomic_dec.9f
atomic_dec_ushort_nv.9f			:= LINKSRC = atomic_dec.9f

atomic_inc_16.9f			:= LINKSRC = atomic_inc.9f
atomic_inc_16_nv.9f			:= LINKSRC = atomic_inc.9f
atomic_inc_32.9f			:= LINKSRC = atomic_inc.9f
atomic_inc_32_nv.9f			:= LINKSRC = atomic_inc.9f
atomic_inc_64.9f			:= LINKSRC = atomic_inc.9f
atomic_inc_64_nv.9f			:= LINKSRC = atomic_inc.9f
atomic_inc_8.9f				:= LINKSRC = atomic_inc.9f
atomic_inc_8_nv.9f			:= LINKSRC = atomic_inc.9f
atomic_inc_ptr.9f			:= LINKSRC = atomic_inc.9f
atomic_inc_ptr_nv.9f			:= LINKSRC = atomic_inc.9f
atomic_inc_uchar.9f			:= LINKSRC = atomic_inc.9f
atomic_inc_uchar_nv.9f			:= LINKSRC = atomic_inc.9f
atomic_inc_uint.9f			:= LINKSRC = atomic_inc.9f
atomic_inc_uint_nv.9f			:= LINKSRC = atomic_inc.9f
atomic_inc_ulong.9f			:= LINKSRC = atomic_inc.9f
atomic_inc_ulong_nv.9f			:= LINKSRC = atomic_inc.9f
atomic_inc_ushort.9f			:= LINKSRC = atomic_inc.9f
atomic_inc_ushort_nv.9f			:= LINKSRC = atomic_inc.9f

atomic_or_16.9f				:= LINKSRC = atomic_or.9f
atomic_or_16_nv.9f			:= LINKSRC = atomic_or.9f
atomic_or_32.9f				:= LINKSRC = atomic_or.9f
atomic_or_32_nv.9f			:= LINKSRC = atomic_or.9f
atomic_or_64.9f				:= LINKSRC = atomic_or.9f
atomic_or_64_nv.9f			:= LINKSRC = atomic_or.9f
atomic_or_8.9f				:= LINKSRC = atomic_or.9f
atomic_or_8_nv.9f			:= LINKSRC = atomic_or.9f
atomic_or_uchar.9f			:= LINKSRC = atomic_or.9f
atomic_or_uchar_nv.9f			:= LINKSRC = atomic_or.9f
atomic_or_uint.9f			:= LINKSRC = atomic_or.9f
atomic_or_uint_nv.9f			:= LINKSRC = atomic_or.9f
atomic_or_ulong.9f			:= LINKSRC = atomic_or.9f
atomic_or_ulong_nv.9f			:= LINKSRC = atomic_or.9f
atomic_or_ushort.9f			:= LINKSRC = atomic_or.9f
atomic_or_ushort_nv.9f			:= LINKSRC = atomic_or.9f

atomic_swap_16.9f			:= LINKSRC = atomic_swap.9f
atomic_swap_32.9f			:= LINKSRC = atomic_swap.9f
atomic_swap_64.9f			:= LINKSRC = atomic_swap.9f
atomic_swap_8.9f			:= LINKSRC = atomic_swap.9f
atomic_swap_ptr.9f			:= LINKSRC = atomic_swap.9f
atomic_swap_uchar.9f			:= LINKSRC = atomic_swap.9f
atomic_swap_uint.9f			:= LINKSRC = atomic_swap.9f
atomic_swap_ulong.9f			:= LINKSRC = atomic_swap.9f
atomic_swap_ushort.9f			:= LINKSRC = atomic_swap.9f

vcmn_err.9f				:= LINKSRC = cmn_err.9f
zcmn_err.9f				:= LINKSRC = cmn_err.9f

cv_broadcast.9f				:= LINKSRC = condvar.9f
cv_destroy.9f				:= LINKSRC = condvar.9f
cv_init.9f				:= LINKSRC = condvar.9f
cv_reltimedwait.9f			:= LINKSRC = condvar.9f
cv_reltimedwait_sig.9f			:= LINKSRC = condvar.9f
cv_signal.9f				:= LINKSRC = condvar.9f
cv_timedwait.9f				:= LINKSRC = condvar.9f
cv_timedwait_sig.9f			:= LINKSRC = condvar.9f
cv_wait.9f				:= LINKSRC = condvar.9f
cv_wait_sig.9f				:= LINKSRC = condvar.9f

csx_Get16.9f				:= LINKSRC = csx_Get8.9f
csx_Get32.9f				:= LINKSRC = csx_Get8.9f
csx_Get64.9f				:= LINKSRC = csx_Get8.9f

csx_GetNextClient.9f			:= LINKSRC = csx_GetFirstClient.9f

csx_GetNextTuple.9f			:= LINKSRC = csx_GetFirstTuple.9f

csx_RemoveDeviceNode.9f			:= LINKSRC = csx_MakeDeviceNode.9f

csx_Parse_CISTPL_DEVICE_A.9f		:= LINKSRC = csx_Parse_CISTPL_DEVICE.9f
csx_Parse_CISTPL_DEVICE_OA.9f		:= LINKSRC = csx_Parse_CISTPL_DEVICE.9f
csx_Parse_CISTPL_DEVICE_OC.9f		:= LINKSRC = csx_Parse_CISTPL_DEVICE.9f

csx_Parse_CISTPL_JEDEC_A.9f		:= LINKSRC = csx_Parse_CISTPL_JEDEC_C.9f

csx_Parse_CISTPL_LONGLINK_C.9f		:= LINKSRC = csx_Parse_CISTPL_LONGLINK_A.9f

csx_Put16.9f				:= LINKSRC = csx_Put8.9f
csx_Put32.9f				:= LINKSRC = csx_Put8.9f
csx_Put64.9f				:= LINKSRC = csx_Put8.9f

csx_RepGet16.9f				:= LINKSRC = csx_RepGet8.9f
csx_RepGet32.9f				:= LINKSRC = csx_RepGet8.9f
csx_RepGet64.9f				:= LINKSRC = csx_RepGet8.9f

csx_RepPut16.9f				:= LINKSRC = csx_RepPut8.9f
csx_RepPut32.9f				:= LINKSRC = csx_RepPut8.9f
csx_RepPut64.9f				:= LINKSRC = csx_RepPut8.9f

csx_ReleaseIO.9f			:= LINKSRC = csx_RequestIO.9f

csx_ReleaseIRQ.9f			:= LINKSRC = csx_RequestIRQ.9f

csx_ReleaseSocketMask.9f		:= LINKSRC = csx_RequestSocketMask.9f

csx_ReleaseWindow.9f			:= LINKSRC = csx_RequestWindow.9f

csx_GetEventMask.9f			:= LINKSRC = csx_SetEventMask.9f

ddi_get_iblock_cookie.9f		:= LINKSRC = ddi_add_intr.9f
ddi_remove_intr.9f			:= LINKSRC = ddi_add_intr.9f

ddi_get_soft_iblock_cookie.9f		:= LINKSRC = ddi_add_softintr.9f
ddi_remove_softintr.9f			:= LINKSRC = ddi_add_softintr.9f
ddi_trigger_softintr.9f			:= LINKSRC = ddi_add_softintr.9f

ddi_get_name.9f				:= LINKSRC = ddi_binding_name.9f

ddi_btopr.9f				:= LINKSRC = ddi_btop.9f
ddi_ptob.9f				:= LINKSRC = ddi_btop.9f

ddi_cb_unregister.9f			:= LINKSRC = ddi_cb_register.9f

ddi_check_dma_handle.9f			:= LINKSRC = ddi_check_acc_handle.9f

crgetgid.9f				:= LINKSRC = ddi_cred.9f
crgetgroups.9f				:= LINKSRC = ddi_cred.9f
crgetngroups.9f				:= LINKSRC = ddi_cred.9f
crgetrgid.9f				:= LINKSRC = ddi_cred.9f
crgetruid.9f				:= LINKSRC = ddi_cred.9f
crgetsgid.9f				:= LINKSRC = ddi_cred.9f
crgetsuid.9f				:= LINKSRC = ddi_cred.9f
crgetuid.9f				:= LINKSRC = ddi_cred.9f
crgetzoneid.9f				:= LINKSRC = ddi_cred.9f

ddi_devid_free.9f			:= LINKSRC = ddi_devid_compare.9f
ddi_devid_get.9f			:= LINKSRC = ddi_devid_compare.9f
ddi_devid_init.9f			:= LINKSRC = ddi_devid_compare.9f
ddi_devid_register.9f			:= LINKSRC = ddi_devid_compare.9f
ddi_devid_sizeof.9f			:= LINKSRC = ddi_devid_compare.9f
ddi_devid_str_decode.9f			:= LINKSRC = ddi_devid_compare.9f
ddi_devid_str_encode.9f			:= LINKSRC = ddi_devid_compare.9f
ddi_devid_str_free.9f			:= LINKSRC = ddi_devid_compare.9f
ddi_devid_unregister.9f			:= LINKSRC = ddi_devid_compare.9f
ddi_devid_valid.9f			:= LINKSRC = ddi_devid_compare.9f

ddi_dmae_1stparty.9f			:= LINKSRC = ddi_dmae.9f
ddi_dmae_alloc.9f			:= LINKSRC = ddi_dmae.9f
ddi_dmae_disable.9f			:= LINKSRC = ddi_dmae.9f
ddi_dmae_enable.9f			:= LINKSRC = ddi_dmae.9f
ddi_dmae_getattr.9f			:= LINKSRC = ddi_dmae.9f
ddi_dmae_getcnt.9f			:= LINKSRC = ddi_dmae.9f
ddi_dmae_getlim.9f			:= LINKSRC = ddi_dmae.9f
ddi_dmae_prog.9f			:= LINKSRC = ddi_dmae.9f
ddi_dmae_release.9f			:= LINKSRC = ddi_dmae.9f
ddi_dmae_stop.9f			:= LINKSRC = ddi_dmae.9f

ddi_exit_critical.9f			:= LINKSRC = ddi_enter_critical.9f

ddi_fls.9f				:= LINKSRC = ddi_ffs.9f

ddi_fm_dma_err_clear.9f			:= LINKSRC = ddi_fm_acc_err_clear.9f

ddi_fm_dma_err_get.9f			:= LINKSRC = ddi_fm_acc_err_get.9f

ddi_fm_handler_unregister.9f		:= LINKSRC = ddi_fm_handler_register.9f

ddi_fm_capable.9f			:= LINKSRC = ddi_fm_init.9f
ddi_fm_fini.9f				:= LINKSRC = ddi_fm_init.9f

ddi_get16.9f				:= LINKSRC = ddi_get8.9f
ddi_get32.9f				:= LINKSRC = ddi_get8.9f
ddi_get64.9f				:= LINKSRC = ddi_get8.9f
ddi_getb.9f				:= LINKSRC = ddi_get8.9f
ddi_getl.9f				:= LINKSRC = ddi_get8.9f
ddi_getll.9f				:= LINKSRC = ddi_get8.9f
ddi_getw.9f				:= LINKSRC = ddi_get8.9f

ddi_set_driver_private.9f		:= LINKSRC = ddi_get_driver_private.9f

ddi_get_lbolt64.9f			:= LINKSRC = ddi_get_lbolt.9f

ddi_intr_remove_handler.9f		:= LINKSRC = ddi_intr_add_handler.9f

ddi_intr_get_softint_pri.9f		:= LINKSRC = ddi_intr_add_softint.9f
ddi_intr_remove_softint.9f		:= LINKSRC = ddi_intr_add_softint.9f
ddi_intr_set_softint_pri.9f		:= LINKSRC = ddi_intr_add_softint.9f
ddi_intr_trigger_softint.9f		:= LINKSRC = ddi_intr_add_softint.9f

ddi_intr_free.9f			:= LINKSRC = ddi_intr_alloc.9f

ddi_intr_block_disable.9f		:= LINKSRC = ddi_intr_enable.9f
ddi_intr_block_enable.9f		:= LINKSRC = ddi_intr_enable.9f
ddi_intr_disable.9f			:= LINKSRC = ddi_intr_enable.9f

ddi_intr_set_cap.9f			:= LINKSRC = ddi_intr_get_cap.9f

ddi_intr_get_navail.9f			:= LINKSRC = ddi_intr_get_nintrs.9f

ddi_intr_set_pri.9f			:= LINKSRC = ddi_intr_get_pri.9f

ddi_intr_clr_mask.9f			:= LINKSRC = ddi_intr_set_mask.9f

ddi_io_get16.9f				:= LINKSRC = ddi_io_get8.9f
ddi_io_get32.9f				:= LINKSRC = ddi_io_get8.9f
ddi_io_getb.9f				:= LINKSRC = ddi_io_get8.9f
ddi_io_getl.9f				:= LINKSRC = ddi_io_get8.9f
ddi_io_getw.9f				:= LINKSRC = ddi_io_get8.9f

ddi_io_put16.9f				:= LINKSRC = ddi_io_put8.9f
ddi_io_put32.9f				:= LINKSRC = ddi_io_put8.9f
ddi_io_putb.9f				:= LINKSRC = ddi_io_put8.9f
ddi_io_putl.9f				:= LINKSRC = ddi_io_put8.9f
ddi_io_putw.9f				:= LINKSRC = ddi_io_put8.9f

ddi_io_rep_get16.9f			:= LINKSRC = ddi_io_rep_get8.9f
ddi_io_rep_get32.9f			:= LINKSRC = ddi_io_rep_get8.9f
ddi_io_rep_getb.9f			:= LINKSRC = ddi_io_rep_get8.9f
ddi_io_rep_getl.9f			:= LINKSRC = ddi_io_rep_get8.9f
ddi_io_rep_getw.9f			:= LINKSRC = ddi_io_rep_get8.9f

ddi_io_rep_put16.9f			:= LINKSRC = ddi_io_rep_put8.9f
ddi_io_rep_put32.9f			:= LINKSRC = ddi_io_rep_put8.9f
ddi_io_rep_putb.9f			:= LINKSRC = ddi_io_rep_put8.9f
ddi_io_rep_putl.9f			:= LINKSRC = ddi_io_rep_put8.9f
ddi_io_rep_putw.9f			:= LINKSRC = ddi_io_rep_put8.9f

ddi_unmap_regs.9f			:= LINKSRC = ddi_map_regs.9f

ddi_mem_get16.9f			:= LINKSRC = ddi_mem_get8.9f
ddi_mem_get32.9f			:= LINKSRC = ddi_mem_get8.9f
ddi_mem_get64.9f			:= LINKSRC = ddi_mem_get8.9f
ddi_mem_getb.9f				:= LINKSRC = ddi_mem_get8.9f
ddi_mem_getl.9f				:= LINKSRC = ddi_mem_get8.9f
ddi_mem_getll.9f			:= LINKSRC = ddi_mem_get8.9f
ddi_mem_getw.9f				:= LINKSRC = ddi_mem_get8.9f

ddi_mem_put16.9f			:= LINKSRC = ddi_mem_put8.9f
ddi_mem_put32.9f			:= LINKSRC = ddi_mem_put8.9f
ddi_mem_put64.9f			:= LINKSRC = ddi_mem_put8.9f
ddi_mem_putb.9f				:= LINKSRC = ddi_mem_put8.9f
ddi_mem_putl.9f				:= LINKSRC = ddi_mem_put8.9f
ddi_mem_putll.9f			:= LINKSRC = ddi_mem_put8.9f
ddi_mem_putw.9f				:= LINKSRC = ddi_mem_put8.9f

ddi_mem_rep_get16.9f			:= LINKSRC = ddi_mem_rep_get8.9f
ddi_mem_rep_get32.9f			:= LINKSRC = ddi_mem_rep_get8.9f
ddi_mem_rep_get64.9f			:= LINKSRC = ddi_mem_rep_get8.9f
ddi_mem_rep_getb.9f			:= LINKSRC = ddi_mem_rep_get8.9f
ddi_mem_rep_getl.9f			:= LINKSRC = ddi_mem_rep_get8.9f
ddi_mem_rep_getll.9f			:= LINKSRC = ddi_mem_rep_get8.9f
ddi_mem_rep_getw.9f			:= LINKSRC = ddi_mem_rep_get8.9f

ddi_mem_rep_put16.9f			:= LINKSRC = ddi_mem_rep_put8.9f
ddi_mem_rep_put32.9f			:= LINKSRC = ddi_mem_rep_put8.9f
ddi_mem_rep_put64.9f			:= LINKSRC = ddi_mem_rep_put8.9f
ddi_mem_rep_putb.9f			:= LINKSRC = ddi_mem_rep_put8.9f
ddi_mem_rep_putl.9f			:= LINKSRC = ddi_mem_rep_put8.9f
ddi_mem_rep_putll.9f			:= LINKSRC = ddi_mem_rep_put8.9f
ddi_mem_rep_putw.9f			:= LINKSRC = ddi_mem_rep_put8.9f

ddi_modclose.9f				:= LINKSRC = ddi_modopen.9f
ddi_modsym.9f				:= LINKSRC = ddi_modopen.9f

ddi_peek16.9f				:= LINKSRC = ddi_peek.9f
ddi_peek32.9f				:= LINKSRC = ddi_peek.9f
ddi_peek64.9f				:= LINKSRC = ddi_peek.9f
ddi_peek8.9f				:= LINKSRC = ddi_peek.9f
ddi_peekc.9f				:= LINKSRC = ddi_peek.9f
ddi_peekd.9f				:= LINKSRC = ddi_peek.9f
ddi_peekl.9f				:= LINKSRC = ddi_peek.9f
ddi_peeks.9f				:= LINKSRC = ddi_peek.9f

ddi_poke16.9f				:= LINKSRC = ddi_poke.9f
ddi_poke32.9f				:= LINKSRC = ddi_poke.9f
ddi_poke64.9f				:= LINKSRC = ddi_poke.9f
ddi_poke8.9f				:= LINKSRC = ddi_poke.9f
ddi_pokec.9f				:= LINKSRC = ddi_poke.9f
ddi_poked.9f				:= LINKSRC = ddi_poke.9f
ddi_pokel.9f				:= LINKSRC = ddi_poke.9f
ddi_pokes.9f				:= LINKSRC = ddi_poke.9f

ddi_prop_modify.9f			:= LINKSRC = ddi_prop_create.9f
ddi_prop_remove.9f			:= LINKSRC = ddi_prop_create.9f
ddi_prop_remove_all.9f			:= LINKSRC = ddi_prop_create.9f
ddi_prop_undefine.9f			:= LINKSRC = ddi_prop_create.9f

ddi_prop_get_int64.9f			:= LINKSRC = ddi_prop_get_int.9f

ddi_prop_free.9f			:= LINKSRC = ddi_prop_lookup.9f
ddi_prop_lookup_byte_array.9f		:= LINKSRC = ddi_prop_lookup.9f
ddi_prop_lookup_int64_array.9f		:= LINKSRC = ddi_prop_lookup.9f
ddi_prop_lookup_int_array.9f		:= LINKSRC = ddi_prop_lookup.9f
ddi_prop_lookup_string.9f		:= LINKSRC = ddi_prop_lookup.9f
ddi_prop_lookup_string_array.9f		:= LINKSRC = ddi_prop_lookup.9f

ddi_getlongprop.9f			:= LINKSRC = ddi_prop_op.9f
ddi_getlongprop_buf.9f			:= LINKSRC = ddi_prop_op.9f
ddi_getprop.9f				:= LINKSRC = ddi_prop_op.9f
ddi_getproplen.9f			:= LINKSRC = ddi_prop_op.9f

ddi_prop_update_byte_array.9f		:= LINKSRC = ddi_prop_update.9f
ddi_prop_update_int.9f			:= LINKSRC = ddi_prop_update.9f
ddi_prop_update_int64.9f		:= LINKSRC = ddi_prop_update.9f
ddi_prop_update_int64_array.9f		:= LINKSRC = ddi_prop_update.9f
ddi_prop_update_int_array.9f		:= LINKSRC = ddi_prop_update.9f
ddi_prop_update_string.9f		:= LINKSRC = ddi_prop_update.9f
ddi_prop_update_string_array.9f		:= LINKSRC = ddi_prop_update.9f

ddi_put16.9f				:= LINKSRC = ddi_put8.9f
ddi_put32.9f				:= LINKSRC = ddi_put8.9f
ddi_put64.9f				:= LINKSRC = ddi_put8.9f
ddi_putb.9f				:= LINKSRC = ddi_put8.9f
ddi_putl.9f				:= LINKSRC = ddi_put8.9f
ddi_putll.9f				:= LINKSRC = ddi_put8.9f
ddi_putw.9f				:= LINKSRC = ddi_put8.9f

ddi_rep_get16.9f			:= LINKSRC = ddi_rep_get8.9f
ddi_rep_get32.9f			:= LINKSRC = ddi_rep_get8.9f
ddi_rep_get64.9f			:= LINKSRC = ddi_rep_get8.9f
ddi_rep_getb.9f				:= LINKSRC = ddi_rep_get8.9f
ddi_rep_getl.9f				:= LINKSRC = ddi_rep_get8.9f
ddi_rep_getll.9f			:= LINKSRC = ddi_rep_get8.9f
ddi_rep_getw.9f				:= LINKSRC = ddi_rep_get8.9f

ddi_rep_put16.9f			:= LINKSRC = ddi_rep_put8.9f
ddi_rep_put32.9f			:= LINKSRC = ddi_rep_put8.9f
ddi_rep_put64.9f			:= LINKSRC = ddi_rep_put8.9f
ddi_rep_putb.9f				:= LINKSRC = ddi_rep_put8.9f
ddi_rep_putl.9f				:= LINKSRC = ddi_rep_put8.9f
ddi_rep_putll.9f			:= LINKSRC = ddi_rep_put8.9f
ddi_rep_putw.9f				:= LINKSRC = ddi_rep_put8.9f

ddi_segmap_setup.9f			:= LINKSRC = ddi_segmap.9f

ddi_get_soft_state.9f			:= LINKSRC = ddi_soft_state.9f
ddi_soft_state_fini.9f			:= LINKSRC = ddi_soft_state.9f
ddi_soft_state_free.9f			:= LINKSRC = ddi_soft_state.9f
ddi_soft_state_init.9f			:= LINKSRC = ddi_soft_state.9f
ddi_soft_state_zalloc.9f		:= LINKSRC = ddi_soft_state.9f

ddi_strtoull.9f				:= LINKSRC = ddi_strtoll.9f

ddi_umem_free.9f			:= LINKSRC = ddi_umem_alloc.9f

ddi_umem_unlock.9f			:= LINKSRC = ddi_umem_lock.9f

devmap_umem_setup.9f			:= LINKSRC = devmap_devmem_setup.9f

ddi_devmap_segmap.9f			:= LINKSRC = devmap_setup.9f

devmap_load.9f				:= LINKSRC = devmap_unload.9f

dlerrorack.9f				:= LINKSRC = dlbindack.9f
dlokack.9f				:= LINKSRC = dlbindack.9f
dlphysaddrack.9f			:= LINKSRC = dlbindack.9f
dluderrorind.9f				:= LINKSRC = dlbindack.9f

desballoc.9f				:= LINKSRC = esballoc.9f

unfreezestr.9f				:= LINKSRC = freezestr.9f

free_pktiopb.9f				:= LINKSRC = get_pktiopb.9f

gld_intr.9f				:= LINKSRC = gld.9f
gld_mac_alloc.9f			:= LINKSRC = gld.9f
gld_mac_free.9f				:= LINKSRC = gld.9f
gld_recv.9f				:= LINKSRC = gld.9f
gld_register.9f				:= LINKSRC = gld.9f
gld_sched.9f				:= LINKSRC = gld.9f
gld_unregister.9f			:= LINKSRC = gld.9f

id32_free.9f				:= LINKSRC = id32_alloc.9f
id32_lookup.9f				:= LINKSRC = id32_alloc.9f

inl.9f					:= LINKSRC = inb.9f
inw.9f					:= LINKSRC = inb.9f
repinsb.9f				:= LINKSRC = inb.9f
repinsd.9f				:= LINKSRC = inb.9f
repinsw.9f				:= LINKSRC = inb.9f

kmem_free.9f				:= LINKSRC = kmem_alloc.9f
kmem_zalloc.9f				:= LINKSRC = kmem_alloc.9f

kmem_cache_alloc.9f			:= LINKSRC = kmem_cache_create.9f
kmem_cache_destroy.9f			:= LINKSRC = kmem_cache_create.9f
kmem_cache_free.9f			:= LINKSRC = kmem_cache_create.9f
kmem_cache_set_move.9f			:= LINKSRC = kmem_cache_create.9f

kstat_named_setstr.9f			:= LINKSRC = kstat_named_init.9f

kstat_runq_back_to_waitq.9f		:= LINKSRC = kstat_queue.9f
kstat_runq_enter.9f			:= LINKSRC = kstat_queue.9f
kstat_runq_exit.9f			:= LINKSRC = kstat_queue.9f
kstat_waitq_enter.9f			:= LINKSRC = kstat_queue.9f
kstat_waitq_exit.9f			:= LINKSRC = kstat_queue.9f
kstat_waitq_to_runq.9f			:= LINKSRC = kstat_queue.9f

ldi_awrite.9f				:= LINKSRC = ldi_aread.9f

ldi_get_devid.9f			:= LINKSRC = ldi_get_dev.9f
ldi_get_minor_name.9f			:= LINKSRC = ldi_get_dev.9f
ldi_get_otyp.9f				:= LINKSRC = ldi_get_dev.9f

ldi_ident_from_dip.9f			:= LINKSRC = ldi_ident_from_dev.9f
ldi_ident_from_stream.9f		:= LINKSRC = ldi_ident_from_dev.9f
ldi_ident_release.9f			:= LINKSRC = ldi_ident_from_dev.9f

ldi_close.9f				:= LINKSRC = ldi_open_by_dev.9f
ldi_open_by_devid.9f			:= LINKSRC = ldi_open_by_dev.9f
ldi_open_by_name.9f			:= LINKSRC = ldi_open_by_dev.9f

ldi_prop_get_int64.9f			:= LINKSRC = ldi_prop_get_int.9f

ldi_prop_lookup_byte_array.9f		:= LINKSRC = ldi_prop_lookup_int_array.9f
ldi_prop_lookup_int64_array.9f		:= LINKSRC = ldi_prop_lookup_int_array.9f
ldi_prop_lookup_string.9f		:= LINKSRC = ldi_prop_lookup_int_array.9f
ldi_prop_lookup_string_array.9f		:= LINKSRC = ldi_prop_lookup_int_array.9f

ldi_getmsg.9f				:= LINKSRC = ldi_putmsg.9f

ldi_write.9f				:= LINKSRC = ldi_read.9f

list_destroy.9f				:= LINKSRC = list_create.9f
list_head.9f				:= LINKSRC = list_create.9f
list_insert_after.9f			:= LINKSRC = list_create.9f
list_insert_before.9f			:= LINKSRC = list_create.9f
list_insert_head.9f			:= LINKSRC = list_create.9f
list_insert_tail.9f			:= LINKSRC = list_create.9f
list_is_empty.9f			:= LINKSRC = list_create.9f
list_link_active.9f			:= LINKSRC = list_create.9f
list_link_init.9f			:= LINKSRC = list_create.9f
list_link_replace.9f			:= LINKSRC = list_create.9f
list_move_tail.9f			:= LINKSRC = list_create.9f
list_next.9f				:= LINKSRC = list_create.9f
list_prev.9f				:= LINKSRC = list_create.9f
list_remove.9f				:= LINKSRC = list_create.9f
list_remove_head.9f			:= LINKSRC = list_create.9f
list_remove_tail.9f			:= LINKSRC = list_create.9f
list_tail.9f				:= LINKSRC = list_create.9f

makecom_g0.9f				:= LINKSRC = makecom.9f
makecom_g0_s.9f				:= LINKSRC = makecom.9f
makecom_g1.9f				:= LINKSRC = makecom.9f
makecom_g5.9f				:= LINKSRC = makecom.9f

membar_consumer.9f			:= LINKSRC = membar_ops.9f
membar_enter.9f				:= LINKSRC = membar_ops.9f
membar_exit.9f				:= LINKSRC = membar_ops.9f
membar_producer.9f			:= LINKSRC = membar_ops.9f

memcmp.9f				:= LINKSRC = memchr.9f
memcpy.9f				:= LINKSRC = memchr.9f
memmove.9f				:= LINKSRC = memchr.9f
memset.9f				:= LINKSRC = memchr.9f

mod_info.9f				:= LINKSRC = mod_install.9f
mod_modname.9f				:= LINKSRC = mod_install.9f
mod_remove.9f				:= LINKSRC = mod_install.9f

mutex_destroy.9f			:= LINKSRC = mutex.9f
mutex_enter.9f				:= LINKSRC = mutex.9f
mutex_exit.9f				:= LINKSRC = mutex.9f
mutex_init.9f				:= LINKSRC = mutex.9f
mutex_owned.9f				:= LINKSRC = mutex.9f
mutex_tryenter.9f			:= LINKSRC = mutex.9f

net_event_notify_unregister.9f		:= LINKSRC = net_event_notify_register.9f

net_instance_notify_unregister.9f	:= LINKSRC = net_instance_notify_register.9f

net_instance_protocol_unregister.9f	:= LINKSRC = net_protocol_notify_register.9f

nvlist_add_boolean_array.9f		:= LINKSRC = nvlist_add_boolean.9f
nvlist_add_boolean_value.9f		:= LINKSRC = nvlist_add_boolean.9f
nvlist_add_byte.9f			:= LINKSRC = nvlist_add_boolean.9f
nvlist_add_byte_array.9f		:= LINKSRC = nvlist_add_boolean.9f
nvlist_add_int16.9f			:= LINKSRC = nvlist_add_boolean.9f
nvlist_add_int16_array.9f		:= LINKSRC = nvlist_add_boolean.9f
nvlist_add_int32.9f			:= LINKSRC = nvlist_add_boolean.9f
nvlist_add_int32_array.9f		:= LINKSRC = nvlist_add_boolean.9f
nvlist_add_int64.9f			:= LINKSRC = nvlist_add_boolean.9f
nvlist_add_int64_array.9f		:= LINKSRC = nvlist_add_boolean.9f
nvlist_add_int8.9f			:= LINKSRC = nvlist_add_boolean.9f
nvlist_add_int8_array.9f		:= LINKSRC = nvlist_add_boolean.9f
nvlist_add_nvlist.9f			:= LINKSRC = nvlist_add_boolean.9f
nvlist_add_nvlist_array.9f		:= LINKSRC = nvlist_add_boolean.9f
nvlist_add_nvpair.9f			:= LINKSRC = nvlist_add_boolean.9f
nvlist_add_string.9f			:= LINKSRC = nvlist_add_boolean.9f
nvlist_add_string_array.9f		:= LINKSRC = nvlist_add_boolean.9f
nvlist_add_uint16.9f			:= LINKSRC = nvlist_add_boolean.9f
nvlist_add_uint16_array.9f		:= LINKSRC = nvlist_add_boolean.9f
nvlist_add_uint32.9f			:= LINKSRC = nvlist_add_boolean.9f
nvlist_add_uint32_array.9f		:= LINKSRC = nvlist_add_boolean.9f
nvlist_add_uint64.9f			:= LINKSRC = nvlist_add_boolean.9f
nvlist_add_uint64_array.9f		:= LINKSRC = nvlist_add_boolean.9f
nvlist_add_uint8.9f			:= LINKSRC = nvlist_add_boolean.9f
nvlist_add_uint8_array.9f		:= LINKSRC = nvlist_add_boolean.9f
nvlist_t.9f				:= LINKSRC = nvlist_add_boolean.9f

nv_alloc_fini.9f			:= LINKSRC = nvlist_alloc.9f
nv_alloc_init.9f			:= LINKSRC = nvlist_alloc.9f
nvlist_dup.9f				:= LINKSRC = nvlist_alloc.9f
nvlist_free.9f				:= LINKSRC = nvlist_alloc.9f
nvlist_merge.9f				:= LINKSRC = nvlist_alloc.9f
nvlist_pack.9f				:= LINKSRC = nvlist_alloc.9f
nvlist_size.9f				:= LINKSRC = nvlist_alloc.9f
nvlist_unpack.9f			:= LINKSRC = nvlist_alloc.9f
nvlist_xalloc.9f			:= LINKSRC = nvlist_alloc.9f
nvlist_xdup.9f				:= LINKSRC = nvlist_alloc.9f
nvlist_xpack.9f				:= LINKSRC = nvlist_alloc.9f
nvlist_xunpack.9f			:= LINKSRC = nvlist_alloc.9f

nvlist_lookup_boolean_array.9f		:= LINKSRC = nvlist_lookup_boolean.9f
nvlist_lookup_boolean_value.9f		:= LINKSRC = nvlist_lookup_boolean.9f
nvlist_lookup_byte.9f			:= LINKSRC = nvlist_lookup_boolean.9f
nvlist_lookup_byte_array.9f		:= LINKSRC = nvlist_lookup_boolean.9f
nvlist_lookup_int16.9f			:= LINKSRC = nvlist_lookup_boolean.9f
nvlist_lookup_int16_array.9f		:= LINKSRC = nvlist_lookup_boolean.9f
nvlist_lookup_int32.9f			:= LINKSRC = nvlist_lookup_boolean.9f
nvlist_lookup_int32_array.9f		:= LINKSRC = nvlist_lookup_boolean.9f
nvlist_lookup_int64.9f			:= LINKSRC = nvlist_lookup_boolean.9f
nvlist_lookup_int64_array.9f		:= LINKSRC = nvlist_lookup_boolean.9f
nvlist_lookup_int8.9f			:= LINKSRC = nvlist_lookup_boolean.9f
nvlist_lookup_int8_array.9f		:= LINKSRC = nvlist_lookup_boolean.9f
nvlist_lookup_nvlist.9f			:= LINKSRC = nvlist_lookup_boolean.9f
nvlist_lookup_nvlist_array.9f		:= LINKSRC = nvlist_lookup_boolean.9f
nvlist_lookup_pairs.9f			:= LINKSRC = nvlist_lookup_boolean.9f
nvlist_lookup_string.9f			:= LINKSRC = nvlist_lookup_boolean.9f
nvlist_lookup_string_array.9f		:= LINKSRC = nvlist_lookup_boolean.9f
nvlist_lookup_uint16.9f			:= LINKSRC = nvlist_lookup_boolean.9f
nvlist_lookup_uint16_array.9f		:= LINKSRC = nvlist_lookup_boolean.9f
nvlist_lookup_uint32.9f			:= LINKSRC = nvlist_lookup_boolean.9f
nvlist_lookup_uint32_array.9f		:= LINKSRC = nvlist_lookup_boolean.9f
nvlist_lookup_uint64.9f			:= LINKSRC = nvlist_lookup_boolean.9f
nvlist_lookup_uint64_array.9f		:= LINKSRC = nvlist_lookup_boolean.9f
nvlist_lookup_uint8.9f			:= LINKSRC = nvlist_lookup_boolean.9f
nvlist_lookup_uint8_array.9f		:= LINKSRC = nvlist_lookup_boolean.9f

nvlist_exists.9f			:= LINKSRC = nvlist_lookup_nvpair.9f

nvpair_name.9f				:= LINKSRC = nvlist_next_nvpair.9f
nvpair_type.9f				:= LINKSRC = nvlist_next_nvpair.9f

nvlist_remove_all.9f			:= LINKSRC = nvlist_remove.9f

nvpair_value_boolean_array.9f		:= LINKSRC = nvpair_value_byte.9f
nvpair_value_byte_array.9f		:= LINKSRC = nvpair_value_byte.9f
nvpair_value_int16.9f			:= LINKSRC = nvpair_value_byte.9f
nvpair_value_int16_array.9f		:= LINKSRC = nvpair_value_byte.9f
nvpair_value_int32.9f			:= LINKSRC = nvpair_value_byte.9f
nvpair_value_int32_array.9f		:= LINKSRC = nvpair_value_byte.9f
nvpair_value_int64.9f			:= LINKSRC = nvpair_value_byte.9f
nvpair_value_int64_array.9f		:= LINKSRC = nvpair_value_byte.9f
nvpair_value_int8.9f			:= LINKSRC = nvpair_value_byte.9f
nvpair_value_int8_array.9f		:= LINKSRC = nvpair_value_byte.9f
nvpair_value_nvlist.9f			:= LINKSRC = nvpair_value_byte.9f
nvpair_value_nvlist_array.9f		:= LINKSRC = nvpair_value_byte.9f
nvpair_value_string.9f			:= LINKSRC = nvpair_value_byte.9f
nvpair_value_string_array.9f		:= LINKSRC = nvpair_value_byte.9f
nvpair_value_uint16.9f			:= LINKSRC = nvpair_value_byte.9f
nvpair_value_uint16_array.9f		:= LINKSRC = nvpair_value_byte.9f
nvpair_value_uint32.9f			:= LINKSRC = nvpair_value_byte.9f
nvpair_value_uint32_array.9f		:= LINKSRC = nvpair_value_byte.9f
nvpair_value_uint64.9f			:= LINKSRC = nvpair_value_byte.9f
nvpair_value_uint64_array.9f		:= LINKSRC = nvpair_value_byte.9f
nvpair_value_uint8.9f			:= LINKSRC = nvpair_value_byte.9f
nvpair_value_uint8_array.9f		:= LINKSRC = nvpair_value_byte.9f

outl.9f					:= LINKSRC = outb.9f
outw.9f					:= LINKSRC = outb.9f
repoutsb.9f				:= LINKSRC = outb.9f
repoutsd.9f				:= LINKSRC = outb.9f
repoutsw.9f				:= LINKSRC = outb.9f

pci_config_get16.9f			:= LINKSRC = pci_config_get8.9f
pci_config_get32.9f			:= LINKSRC = pci_config_get8.9f
pci_config_get64.9f			:= LINKSRC = pci_config_get8.9f
pci_config_getb.9f			:= LINKSRC = pci_config_get8.9f
pci_config_getl.9f			:= LINKSRC = pci_config_get8.9f
pci_config_getll.9f			:= LINKSRC = pci_config_get8.9f
pci_config_getw.9f			:= LINKSRC = pci_config_get8.9f
pci_config_put16.9f			:= LINKSRC = pci_config_get8.9f
pci_config_put32.9f			:= LINKSRC = pci_config_get8.9f
pci_config_put64.9f			:= LINKSRC = pci_config_get8.9f
pci_config_put8.9f			:= LINKSRC = pci_config_get8.9f
pci_config_putb.9f			:= LINKSRC = pci_config_get8.9f
pci_config_putl.9f			:= LINKSRC = pci_config_get8.9f
pci_config_putll.9f			:= LINKSRC = pci_config_get8.9f
pci_config_putw.9f			:= LINKSRC = pci_config_get8.9f

pci_config_teardown.9f			:= LINKSRC = pci_config_setup.9f

pci_ereport_post.9f			:= LINKSRC = pci_ereport_setup.9f
pci_ereport_teardown.9f			:= LINKSRC = pci_ereport_setup.9f

pci_restore_config_regs.9f		:= LINKSRC = pci_save_config_regs.9f

minphys.9f				:= LINKSRC = physio.9f

pm_idle_component.9f			:= LINKSRC = pm_busy_component.9f

pm_lower_power.9f			:= LINKSRC = pm_raise_power.9f

priv_policy_choice.9f			:= LINKSRC = priv_policy.9f
priv_policy_only.9f			:= LINKSRC = priv_policy.9f

proc_ref.9f				:= LINKSRC = proc_signal.9f
proc_unref.9f				:= LINKSRC = proc_signal.9f

qprocsoff.9f				:= LINKSRC = qprocson.9f

qwait_sig.9f				:= LINKSRC = qwait.9f

rmallocmap_wait.9f			:= LINKSRC = rmallocmap.9f
rmfreemap.9f				:= LINKSRC = rmallocmap.9f

rw_destroy.9f				:= LINKSRC = rwlock.9f
rw_downgrade.9f				:= LINKSRC = rwlock.9f
rw_enter.9f				:= LINKSRC = rwlock.9f
rw_exit.9f				:= LINKSRC = rwlock.9f
rw_init.9f				:= LINKSRC = rwlock.9f
rw_read_locked.9f			:= LINKSRC = rwlock.9f
rw_tryenter.9f				:= LINKSRC = rwlock.9f
rw_tryupgrade.9f			:= LINKSRC = rwlock.9f

scsi_dname.9f				:= LINKSRC = scsi_cname.9f
scsi_mname.9f				:= LINKSRC = scsi_cname.9f
scsi_rname.9f				:= LINKSRC = scsi_cname.9f
scsi_sname.9f				:= LINKSRC = scsi_cname.9f

scsi_dmafree.9f				:= LINKSRC = scsi_dmaget.9f

scsi_sense_cmdspecific_uint64.9f	:= LINKSRC = scsi_ext_sense_fields.9f
scsi_sense_info_uint64.9f		:= LINKSRC = scsi_ext_sense_fields.9f

scsi_hba_attach.9f			:= LINKSRC = scsi_hba_attach_setup.9f
scsi_hba_detach.9f			:= LINKSRC = scsi_hba_attach_setup.9f

scsi_hba_fini.9f			:= LINKSRC = scsi_hba_init.9f

scsi_hba_pkt_free.9f			:= LINKSRC = scsi_hba_pkt_alloc.9f

scsi_hba_tran_free.9f			:= LINKSRC = scsi_hba_tran_alloc.9f

scsi_ifsetcap.9f			:= LINKSRC = scsi_ifgetcap.9f

scsi_pktfree.9f				:= LINKSRC = scsi_pktalloc.9f
scsi_resalloc.9f			:= LINKSRC = scsi_pktalloc.9f
scsi_resfree.9f				:= LINKSRC = scsi_pktalloc.9f

scsi_sense_asc.9f			:= LINKSRC = scsi_sense_key.9f
scsi_sense_ascq.9f			:= LINKSRC = scsi_sense_key.9f

scsi_unslave.9f				:= LINKSRC = scsi_unprobe.9f

sema_destroy.9f				:= LINKSRC = semaphore.9f
sema_init.9f				:= LINKSRC = semaphore.9f
sema_p.9f				:= LINKSRC = semaphore.9f
sema_p_sig.9f				:= LINKSRC = semaphore.9f
sema_tryp.9f				:= LINKSRC = semaphore.9f
sema_v.9f				:= LINKSRC = semaphore.9f

numtos.9f				:= LINKSRC = stoi.9f

ddi_strdup.9f				:= LINKSRC = string.9f
strcasecmp.9f				:= LINKSRC = string.9f
strchr.9f				:= LINKSRC = string.9f
strcmp.9f				:= LINKSRC = string.9f
strcpy.9f				:= LINKSRC = string.9f
strdup.9f				:= LINKSRC = string.9f
strfree.9f				:= LINKSRC = string.9f
strlcat.9f				:= LINKSRC = string.9f
strlcpy.9f				:= LINKSRC = string.9f
strlen.9f				:= LINKSRC = string.9f
strncasecmp.9f				:= LINKSRC = string.9f
strncat.9f				:= LINKSRC = string.9f
strncmp.9f				:= LINKSRC = string.9f
strncpy.9f				:= LINKSRC = string.9f
strnlen.9f				:= LINKSRC = string.9f
strrchr.9f				:= LINKSRC = string.9f
strspn.9f				:= LINKSRC = string.9f

ddi_taskq_create.9f			:= LINKSRC = taskq.9f
ddi_taskq_destroy.9f			:= LINKSRC = taskq.9f
ddi_taskq_dispatch.9f			:= LINKSRC = taskq.9f
ddi_taskq_resume.9f			:= LINKSRC = taskq.9f
ddi_taskq_suspend.9f			:= LINKSRC = taskq.9f
ddi_taskq_wait.9f			:= LINKSRC = taskq.9f
taskq_suspended.9f			:= LINKSRC = taskq.9f

uconv_u16tou8.9f			:= LINKSRC = uconv_u16tou32.9f
uconv_u32tou16.9f			:= LINKSRC = uconv_u16tou32.9f
uconv_u32tou8.9f			:= LINKSRC = uconv_u16tou32.9f
uconv_u8tou16.9f			:= LINKSRC = uconv_u16tou32.9f
uconv_u8tou32.9f			:= LINKSRC = uconv_u16tou32.9f

usb_alloc_bulk_req.9f			:= LINKSRC = usb_alloc_request.9f
usb_alloc_ctrl_req.9f			:= LINKSRC = usb_alloc_request.9f
usb_alloc_intr_req.9f			:= LINKSRC = usb_alloc_request.9f
usb_alloc_isoc_req.9f			:= LINKSRC = usb_alloc_request.9f
usb_free_bulk_req.9f			:= LINKSRC = usb_alloc_request.9f
usb_free_ctrl_req.9f			:= LINKSRC = usb_alloc_request.9f
usb_free_intr_req.9f			:= LINKSRC = usb_alloc_request.9f
usb_free_isoc_req.9f			:= LINKSRC = usb_alloc_request.9f
usb_client_detach.9f			:= LINKSRC = usb_client_attach.9f

usb_get_if_number.9f			:= LINKSRC = usb_get_alt_if.9f
usb_owns_device.9f			:= LINKSRC = usb_get_alt_if.9f
usb_set_alt_if.9f			:= LINKSRC = usb_get_alt_if.9f

usb_set_cfg.9f				:= LINKSRC = usb_get_cfg.9f

usb_free_descr_tree.9f			:= LINKSRC = usb_get_dev_data.9f
usb_free_dev_data.9f			:= LINKSRC = usb_get_dev_data.9f
usb_print_descr_tree.9f			:= LINKSRC = usb_get_dev_data.9f

usb_pipe_ctrl_xfer_wait.9f		:= LINKSRC = usb_pipe_ctrl_xfer.9f
usb_pipe_stop_intr_polling.9f		:= LINKSRC = usb_pipe_intr_xfer.9f
usb_pipe_stop_isoc_polling.9f		:= LINKSRC = usb_pipe_isoc_xfer.9f

usb_pipe_get_private.9f			:= LINKSRC = usb_pipe_set_private.9f

usb_unregister_hotplug_cbs.9f		:= LINKSRC = usb_register_hotplug_cbs.9f

va_copy.9f				:= LINKSRC = va_arg.9f
va_end.9f				:= LINKSRC = va_arg.9f
va_start.9f				:= LINKSRC = va_arg.9f
>>>>>>> 7de6f2c0

.KEEP_STATE:

include		$(SRC)/man/Makefile.man

install:	$(ROOTMANFILES) $(ROOTMANLINKS)<|MERGE_RESOLUTION|>--- conflicted
+++ resolved
@@ -12,11 +12,7 @@
 #
 # Copyright 2011, Richard Lowe
 # Copyright 2012 Garrett D'Amore <garrett@damore>.  All rights reserved.
-<<<<<<< HEAD
-# Copyright 2012 Nexenta Systems, Inc. All rights reserved.
-=======
 # Copyright 2013 Nexenta Systems, Inc.  All rights reserved.
->>>>>>> 7de6f2c0
 #
 
 include		$(SRC)/Makefile.master
@@ -1168,819 +1164,6 @@
 	 	wr.9f					\
 	 	zcmn_err.9f
 
-<<<<<<< HEAD
-assert.9f				= ASSERT.9f
-
-intro.9f				= Intro.9f
-
-otherq.9f				= OTHERQ.9f
-
-rd.9f					= RD.9f
-
-samestr.9f				= SAMESTR.9f
-
-SIZEOF_PTR.9f				= STRUCT_DECL.9f
-SIZEOF_STRUCT.9f			= STRUCT_DECL.9f
-STRUCT_BUF.9f				= STRUCT_DECL.9f
-STRUCT_FADDR.9f				= STRUCT_DECL.9f
-STRUCT_FGET.9f				= STRUCT_DECL.9f
-STRUCT_FGETP.9f				= STRUCT_DECL.9f
-STRUCT_FSET.9f				= STRUCT_DECL.9f
-STRUCT_FSETP.9f				= STRUCT_DECL.9f
-STRUCT_HANDLE.9f			= STRUCT_DECL.9f
-STRUCT_INIT.9f				= STRUCT_DECL.9f
-STRUCT_SET_HANDLE.9f			= STRUCT_DECL.9f
-STRUCT_SIZE.9f				= STRUCT_DECL.9f
-
-wr.9f					= WR.9f
-
-atomic_add_16.9f			= atomic_add.9f
-atomic_add_16_nv.9f			= atomic_add.9f
-atomic_add_32.9f			= atomic_add.9f
-atomic_add_32_nv.9f			= atomic_add.9f
-atomic_add_64.9f			= atomic_add.9f
-atomic_add_64_nv.9f			= atomic_add.9f
-atomic_add_8.9f				= atomic_add.9f
-atomic_add_8_nv.9f			= atomic_add.9f
-atomic_add_char.9f			= atomic_add.9f
-atomic_add_char_nv.9f			= atomic_add.9f
-atomic_add_int.9f			= atomic_add.9f
-atomic_add_int_nv.9f			= atomic_add.9f
-atomic_add_long.9f			= atomic_add.9f
-atomic_add_long_nv.9f			= atomic_add.9f
-atomic_add_ptr.9f			= atomic_add.9f
-atomic_add_ptr_nv.9f			= atomic_add.9f
-atomic_add_short.9f			= atomic_add.9f
-atomic_add_short_nv.9f			= atomic_add.9f
-atomic_and_16.9f			= atomic_and.9f
-atomic_and_16_nv.9f			= atomic_and.9f
-atomic_and_32.9f			= atomic_and.9f
-atomic_and_32_nv.9f			= atomic_and.9f
-atomic_and_64.9f			= atomic_and.9f
-atomic_and_64_nv.9f			= atomic_and.9f
-atomic_and_8.9f				= atomic_and.9f
-atomic_and_8_nv.9f			= atomic_and.9f
-atomic_and_uchar.9f			= atomic_and.9f
-atomic_and_uchar_nv.9f			= atomic_and.9f
-atomic_and_uint.9f			= atomic_and.9f
-atomic_and_uint_nv.9f			= atomic_and.9f
-atomic_and_ulong.9f			= atomic_and.9f
-atomic_and_ulong_nv.9f			= atomic_and.9f
-atomic_and_ushort.9f			= atomic_and.9f
-atomic_and_ushort_nv.9f			= atomic_and.9f
-
-atomic_clear_long_excl.9f		= atomic_bits.9f
-atomic_set_long_excl.9f			= atomic_bits.9f
-
-atomic_cas_16.9f			= atomic_cas.9f
-atomic_cas_32.9f			= atomic_cas.9f
-atomic_cas_64.9f			= atomic_cas.9f
-atomic_cas_8.9f				= atomic_cas.9f
-atomic_cas_ptr.9f			= atomic_cas.9f
-atomic_cas_uchar.9f			= atomic_cas.9f
-atomic_cas_uint.9f			= atomic_cas.9f
-atomic_cas_ulong.9f			= atomic_cas.9f
-atomic_cas_ushort.9f			= atomic_cas.9f
-
-atomic_dec_16.9f			= atomic_dec.9f
-atomic_dec_16_nv.9f			= atomic_dec.9f
-atomic_dec_32.9f			= atomic_dec.9f
-atomic_dec_32_nv.9f			= atomic_dec.9f
-atomic_dec_64.9f			= atomic_dec.9f
-atomic_dec_64_nv.9f			= atomic_dec.9f
-atomic_dec_8.9f				= atomic_dec.9f
-atomic_dec_8_nv.9f			= atomic_dec.9f
-atomic_dec_ptr.9f			= atomic_dec.9f
-atomic_dec_ptr_nv.9f			= atomic_dec.9f
-atomic_dec_uchar.9f			= atomic_dec.9f
-atomic_dec_uchar_nv.9f			= atomic_dec.9f
-atomic_dec_uint.9f			= atomic_dec.9f
-atomic_dec_uint_nv.9f			= atomic_dec.9f
-atomic_dec_ulong.9f			= atomic_dec.9f
-atomic_dec_ulong_nv.9f			= atomic_dec.9f
-atomic_dec_ushort.9f			= atomic_dec.9f
-atomic_dec_ushort_nv.9f			= atomic_dec.9f
-
-atomic_inc_16.9f			= atomic_inc.9f
-atomic_inc_16_nv.9f			= atomic_inc.9f
-atomic_inc_32.9f			= atomic_inc.9f
-atomic_inc_32_nv.9f			= atomic_inc.9f
-atomic_inc_64.9f			= atomic_inc.9f
-atomic_inc_64_nv.9f			= atomic_inc.9f
-atomic_inc_8.9f				= atomic_inc.9f
-atomic_inc_8_nv.9f			= atomic_inc.9f
-atomic_inc_ptr.9f			= atomic_inc.9f
-atomic_inc_ptr_nv.9f			= atomic_inc.9f
-atomic_inc_uchar.9f			= atomic_inc.9f
-atomic_inc_uchar_nv.9f			= atomic_inc.9f
-atomic_inc_uint.9f			= atomic_inc.9f
-atomic_inc_uint_nv.9f			= atomic_inc.9f
-atomic_inc_ulong.9f			= atomic_inc.9f
-atomic_inc_ulong_nv.9f			= atomic_inc.9f
-atomic_inc_ushort.9f			= atomic_inc.9f
-atomic_inc_ushort_nv.9f			= atomic_inc.9f
-
-atomic_or_16.9f				= atomic_or.9f
-atomic_or_16_nv.9f			= atomic_or.9f
-atomic_or_32.9f				= atomic_or.9f
-atomic_or_32_nv.9f			= atomic_or.9f
-atomic_or_64.9f				= atomic_or.9f
-atomic_or_64_nv.9f			= atomic_or.9f
-atomic_or_8.9f				= atomic_or.9f
-atomic_or_8_nv.9f			= atomic_or.9f
-atomic_or_uchar.9f			= atomic_or.9f
-atomic_or_uchar_nv.9f			= atomic_or.9f
-atomic_or_uint.9f			= atomic_or.9f
-atomic_or_uint_nv.9f			= atomic_or.9f
-atomic_or_ulong.9f			= atomic_or.9f
-atomic_or_ulong_nv.9f			= atomic_or.9f
-atomic_or_ushort.9f			= atomic_or.9f
-atomic_or_ushort_nv.9f			= atomic_or.9f
-
-atomic_swap_16.9f			= atomic_swap.9f
-atomic_swap_32.9f			= atomic_swap.9f
-atomic_swap_64.9f			= atomic_swap.9f
-atomic_swap_8.9f			= atomic_swap.9f
-atomic_swap_ptr.9f			= atomic_swap.9f
-atomic_swap_uchar.9f			= atomic_swap.9f
-atomic_swap_uint.9f			= atomic_swap.9f
-atomic_swap_ulong.9f			= atomic_swap.9f
-atomic_swap_ushort.9f			= atomic_swap.9f
-
-vcmn_err.9f				= cmn_err.9f
-zcmn_err.9f				= cmn_err.9f
-
-cv_broadcast.9f				= condvar.9f
-cv_destroy.9f				= condvar.9f
-cv_init.9f				= condvar.9f
-cv_reltimedwait.9f			= condvar.9f
-cv_reltimedwait_sig.9f			= condvar.9f
-cv_signal.9f				= condvar.9f
-cv_timedwait.9f				= condvar.9f
-cv_timedwait_sig.9f			= condvar.9f
-cv_wait.9f				= condvar.9f
-cv_wait_sig.9f				= condvar.9f
-
-csx_Get16.9f				= csx_Get8.9f
-csx_Get32.9f				= csx_Get8.9f
-csx_Get64.9f				= csx_Get8.9f
-
-csx_GetNextClient.9f			= csx_GetFirstClient.9f
-
-csx_GetNextTuple.9f			= csx_GetFirstTuple.9f
-
-csx_RemoveDeviceNode.9f			= csx_MakeDeviceNode.9f
-
-csx_Parse_CISTPL_DEVICE_A.9f		= csx_Parse_CISTPL_DEVICE.9f
-csx_Parse_CISTPL_DEVICE_OA.9f		= csx_Parse_CISTPL_DEVICE.9f
-csx_Parse_CISTPL_DEVICE_OC.9f		= csx_Parse_CISTPL_DEVICE.9f
-
-csx_Parse_CISTPL_JEDEC_A.9f		= csx_Parse_CISTPL_JEDEC_C.9f
-
-csx_Parse_CISTPL_LONGLINK_C.9f		= csx_Parse_CISTPL_LONGLINK_A.9f
-
-csx_Put16.9f				= csx_Put8.9f
-csx_Put32.9f				= csx_Put8.9f
-csx_Put64.9f				= csx_Put8.9f
-
-csx_RepGet16.9f				= csx_RepGet8.9f
-csx_RepGet32.9f				= csx_RepGet8.9f
-csx_RepGet64.9f				= csx_RepGet8.9f
-
-csx_RepPut16.9f				= csx_RepPut8.9f
-csx_RepPut32.9f				= csx_RepPut8.9f
-csx_RepPut64.9f				= csx_RepPut8.9f
-
-csx_ReleaseIO.9f			= csx_RequestIO.9f
-
-csx_ReleaseIRQ.9f			= csx_RequestIRQ.9f
-
-csx_ReleaseSocketMask.9f		= csx_RequestSocketMask.9f
-
-csx_ReleaseWindow.9f			= csx_RequestWindow.9f
-
-csx_GetEventMask.9f			= csx_SetEventMask.9f
-
-ddi_get_iblock_cookie.9f		= ddi_add_intr.9f
-ddi_remove_intr.9f			= ddi_add_intr.9f
-
-ddi_get_soft_iblock_cookie.9f		= ddi_add_softintr.9f
-ddi_remove_softintr.9f			= ddi_add_softintr.9f
-ddi_trigger_softintr.9f			= ddi_add_softintr.9f
-
-ddi_get_name.9f				= ddi_binding_name.9f
-
-ddi_btopr.9f				= ddi_btop.9f
-ddi_ptob.9f				= ddi_btop.9f
-
-ddi_cb_unregister.9f			= ddi_cb_register.9f
-
-ddi_check_dma_handle.9f			= ddi_check_acc_handle.9f
-
-crgetgid.9f				= ddi_cred.9f
-crgetgroups.9f				= ddi_cred.9f
-crgetngroups.9f				= ddi_cred.9f
-crgetrgid.9f				= ddi_cred.9f
-crgetruid.9f				= ddi_cred.9f
-crgetsgid.9f				= ddi_cred.9f
-crgetsuid.9f				= ddi_cred.9f
-crgetuid.9f				= ddi_cred.9f
-crgetzoneid.9f				= ddi_cred.9f
-
-ddi_devid_free.9f			= ddi_devid_compare.9f
-ddi_devid_get.9f			= ddi_devid_compare.9f
-ddi_devid_init.9f			= ddi_devid_compare.9f
-ddi_devid_register.9f			= ddi_devid_compare.9f
-ddi_devid_sizeof.9f			= ddi_devid_compare.9f
-ddi_devid_str_decode.9f			= ddi_devid_compare.9f
-ddi_devid_str_encode.9f			= ddi_devid_compare.9f
-ddi_devid_str_free.9f			= ddi_devid_compare.9f
-ddi_devid_unregister.9f			= ddi_devid_compare.9f
-ddi_devid_valid.9f			= ddi_devid_compare.9f
-
-ddi_dmae_1stparty.9f			= ddi_dmae.9f
-ddi_dmae_alloc.9f			= ddi_dmae.9f
-ddi_dmae_disable.9f			= ddi_dmae.9f
-ddi_dmae_enable.9f			= ddi_dmae.9f
-ddi_dmae_getattr.9f			= ddi_dmae.9f
-ddi_dmae_getcnt.9f			= ddi_dmae.9f
-ddi_dmae_getlim.9f			= ddi_dmae.9f
-ddi_dmae_prog.9f			= ddi_dmae.9f
-ddi_dmae_release.9f			= ddi_dmae.9f
-ddi_dmae_stop.9f			= ddi_dmae.9f
-
-ddi_exit_critical.9f			= ddi_enter_critical.9f
-
-ddi_fls.9f				= ddi_ffs.9f
-
-ddi_fm_dma_err_clear.9f			= ddi_fm_acc_err_clear.9f
-
-ddi_fm_dma_err_get.9f			= ddi_fm_acc_err_get.9f
-
-ddi_fm_handler_unregister.9f		= ddi_fm_handler_register.9f
-
-ddi_fm_capable.9f			= ddi_fm_init.9f
-ddi_fm_fini.9f				= ddi_fm_init.9f
-
-ddi_get16.9f				= ddi_get8.9f
-ddi_get32.9f				= ddi_get8.9f
-ddi_get64.9f				= ddi_get8.9f
-ddi_getb.9f				= ddi_get8.9f
-ddi_getl.9f				= ddi_get8.9f
-ddi_getll.9f				= ddi_get8.9f
-ddi_getw.9f				= ddi_get8.9f
-
-ddi_set_driver_private.9f		= ddi_get_driver_private.9f
-
-ddi_get_lbolt64.9f			= ddi_get_lbolt.9f
-
-ddi_intr_remove_handler.9f		= ddi_intr_add_handler.9f
-
-ddi_intr_get_softint_pri.9f		= ddi_intr_add_softint.9f
-ddi_intr_remove_softint.9f		= ddi_intr_add_softint.9f
-ddi_intr_set_softint_pri.9f		= ddi_intr_add_softint.9f
-ddi_intr_trigger_softint.9f		= ddi_intr_add_softint.9f
-
-ddi_intr_free.9f			= ddi_intr_alloc.9f
-
-ddi_intr_block_disable.9f		= ddi_intr_enable.9f
-ddi_intr_block_enable.9f		= ddi_intr_enable.9f
-ddi_intr_disable.9f			= ddi_intr_enable.9f
-
-ddi_intr_set_cap.9f			= ddi_intr_get_cap.9f
-
-ddi_intr_get_navail.9f			= ddi_intr_get_nintrs.9f
-
-ddi_intr_set_pri.9f			= ddi_intr_get_pri.9f
-
-ddi_intr_clr_mask.9f			= ddi_intr_set_mask.9f
-
-ddi_io_get16.9f				= ddi_io_get8.9f
-ddi_io_get32.9f				= ddi_io_get8.9f
-ddi_io_getb.9f				= ddi_io_get8.9f
-ddi_io_getl.9f				= ddi_io_get8.9f
-ddi_io_getw.9f				= ddi_io_get8.9f
-
-ddi_io_put16.9f				= ddi_io_put8.9f
-ddi_io_put32.9f				= ddi_io_put8.9f
-ddi_io_putb.9f				= ddi_io_put8.9f
-ddi_io_putl.9f				= ddi_io_put8.9f
-ddi_io_putw.9f				= ddi_io_put8.9f
-
-ddi_io_rep_get16.9f			= ddi_io_rep_get8.9f
-ddi_io_rep_get32.9f			= ddi_io_rep_get8.9f
-ddi_io_rep_getb.9f			= ddi_io_rep_get8.9f
-ddi_io_rep_getl.9f			= ddi_io_rep_get8.9f
-ddi_io_rep_getw.9f			= ddi_io_rep_get8.9f
-
-ddi_io_rep_put16.9f			= ddi_io_rep_put8.9f
-ddi_io_rep_put32.9f			= ddi_io_rep_put8.9f
-ddi_io_rep_putb.9f			= ddi_io_rep_put8.9f
-ddi_io_rep_putl.9f			= ddi_io_rep_put8.9f
-ddi_io_rep_putw.9f			= ddi_io_rep_put8.9f
-
-ddi_unmap_regs.9f			= ddi_map_regs.9f
-
-ddi_mem_get16.9f			= ddi_mem_get8.9f
-ddi_mem_get32.9f			= ddi_mem_get8.9f
-ddi_mem_get64.9f			= ddi_mem_get8.9f
-ddi_mem_getb.9f				= ddi_mem_get8.9f
-ddi_mem_getl.9f				= ddi_mem_get8.9f
-ddi_mem_getll.9f			= ddi_mem_get8.9f
-ddi_mem_getw.9f				= ddi_mem_get8.9f
-
-ddi_mem_put16.9f			= ddi_mem_put8.9f
-ddi_mem_put32.9f			= ddi_mem_put8.9f
-ddi_mem_put64.9f			= ddi_mem_put8.9f
-ddi_mem_putb.9f				= ddi_mem_put8.9f
-ddi_mem_putl.9f				= ddi_mem_put8.9f
-ddi_mem_putll.9f			= ddi_mem_put8.9f
-ddi_mem_putw.9f				= ddi_mem_put8.9f
-
-ddi_mem_rep_get16.9f			= ddi_mem_rep_get8.9f
-ddi_mem_rep_get32.9f			= ddi_mem_rep_get8.9f
-ddi_mem_rep_get64.9f			= ddi_mem_rep_get8.9f
-ddi_mem_rep_getb.9f			= ddi_mem_rep_get8.9f
-ddi_mem_rep_getl.9f			= ddi_mem_rep_get8.9f
-ddi_mem_rep_getll.9f			= ddi_mem_rep_get8.9f
-ddi_mem_rep_getw.9f			= ddi_mem_rep_get8.9f
-
-ddi_mem_rep_put16.9f			= ddi_mem_rep_put8.9f
-ddi_mem_rep_put32.9f			= ddi_mem_rep_put8.9f
-ddi_mem_rep_put64.9f			= ddi_mem_rep_put8.9f
-ddi_mem_rep_putb.9f			= ddi_mem_rep_put8.9f
-ddi_mem_rep_putl.9f			= ddi_mem_rep_put8.9f
-ddi_mem_rep_putll.9f			= ddi_mem_rep_put8.9f
-ddi_mem_rep_putw.9f			= ddi_mem_rep_put8.9f
-
-ddi_modclose.9f				= ddi_modopen.9f
-ddi_modsym.9f				= ddi_modopen.9f
-
-ddi_peek16.9f				= ddi_peek.9f
-ddi_peek32.9f				= ddi_peek.9f
-ddi_peek64.9f				= ddi_peek.9f
-ddi_peek8.9f				= ddi_peek.9f
-ddi_peekc.9f				= ddi_peek.9f
-ddi_peekd.9f				= ddi_peek.9f
-ddi_peekl.9f				= ddi_peek.9f
-ddi_peeks.9f				= ddi_peek.9f
-
-ddi_poke16.9f				= ddi_poke.9f
-ddi_poke32.9f				= ddi_poke.9f
-ddi_poke64.9f				= ddi_poke.9f
-ddi_poke8.9f				= ddi_poke.9f
-ddi_pokec.9f				= ddi_poke.9f
-ddi_poked.9f				= ddi_poke.9f
-ddi_pokel.9f				= ddi_poke.9f
-ddi_pokes.9f				= ddi_poke.9f
-
-ddi_prop_modify.9f			= ddi_prop_create.9f
-ddi_prop_remove.9f			= ddi_prop_create.9f
-ddi_prop_remove_all.9f			= ddi_prop_create.9f
-ddi_prop_undefine.9f			= ddi_prop_create.9f
-
-ddi_prop_get_int64.9f			= ddi_prop_get_int.9f
-
-ddi_prop_free.9f			= ddi_prop_lookup.9f
-ddi_prop_lookup_byte_array.9f		= ddi_prop_lookup.9f
-ddi_prop_lookup_int64_array.9f		= ddi_prop_lookup.9f
-ddi_prop_lookup_int_array.9f		= ddi_prop_lookup.9f
-ddi_prop_lookup_string.9f		= ddi_prop_lookup.9f
-ddi_prop_lookup_string_array.9f		= ddi_prop_lookup.9f
-
-ddi_getlongprop.9f			= ddi_prop_op.9f
-ddi_getlongprop_buf.9f			= ddi_prop_op.9f
-ddi_getprop.9f				= ddi_prop_op.9f
-ddi_getproplen.9f			= ddi_prop_op.9f
-
-ddi_prop_update_byte_array.9f		= ddi_prop_update.9f
-ddi_prop_update_int.9f			= ddi_prop_update.9f
-ddi_prop_update_int64.9f		= ddi_prop_update.9f
-ddi_prop_update_int64_array.9f		= ddi_prop_update.9f
-ddi_prop_update_int_array.9f		= ddi_prop_update.9f
-ddi_prop_update_string.9f		= ddi_prop_update.9f
-ddi_prop_update_string_array.9f		= ddi_prop_update.9f
-
-ddi_put16.9f				= ddi_put8.9f
-ddi_put32.9f				= ddi_put8.9f
-ddi_put64.9f				= ddi_put8.9f
-ddi_putb.9f				= ddi_put8.9f
-ddi_putl.9f				= ddi_put8.9f
-ddi_putll.9f				= ddi_put8.9f
-ddi_putw.9f				= ddi_put8.9f
-
-ddi_rep_get16.9f			= ddi_rep_get8.9f
-ddi_rep_get32.9f			= ddi_rep_get8.9f
-ddi_rep_get64.9f			= ddi_rep_get8.9f
-ddi_rep_getb.9f				= ddi_rep_get8.9f
-ddi_rep_getl.9f				= ddi_rep_get8.9f
-ddi_rep_getll.9f			= ddi_rep_get8.9f
-ddi_rep_getw.9f				= ddi_rep_get8.9f
-
-ddi_rep_put16.9f			= ddi_rep_put8.9f
-ddi_rep_put32.9f			= ddi_rep_put8.9f
-ddi_rep_put64.9f			= ddi_rep_put8.9f
-ddi_rep_putb.9f				= ddi_rep_put8.9f
-ddi_rep_putl.9f				= ddi_rep_put8.9f
-ddi_rep_putll.9f			= ddi_rep_put8.9f
-ddi_rep_putw.9f				= ddi_rep_put8.9f
-
-ddi_segmap_setup.9f			= ddi_segmap.9f
-
-ddi_get_soft_state.9f			= ddi_soft_state.9f
-ddi_soft_state_fini.9f			= ddi_soft_state.9f
-ddi_soft_state_free.9f			= ddi_soft_state.9f
-ddi_soft_state_init.9f			= ddi_soft_state.9f
-ddi_soft_state_zalloc.9f		= ddi_soft_state.9f
-
-ddi_strtoull.9f				= ddi_strtoll.9f
-
-ddi_umem_free.9f			= ddi_umem_alloc.9f
-
-ddi_umem_unlock.9f			= ddi_umem_lock.9f
-
-devmap_umem_setup.9f			= devmap_devmem_setup.9f
-
-ddi_devmap_segmap.9f			= devmap_setup.9f
-
-devmap_load.9f				= devmap_unload.9f
-
-dlerrorack.9f				= dlbindack.9f
-dlokack.9f				= dlbindack.9f
-dlphysaddrack.9f			= dlbindack.9f
-dluderrorind.9f				= dlbindack.9f
-
-desballoc.9f				= esballoc.9f
-
-unfreezestr.9f				= freezestr.9f
-
-free_pktiopb.9f				= get_pktiopb.9f
-
-gld_intr.9f				= gld.9f
-gld_mac_alloc.9f			= gld.9f
-gld_mac_free.9f				= gld.9f
-gld_recv.9f				= gld.9f
-gld_register.9f				= gld.9f
-gld_sched.9f				= gld.9f
-gld_unregister.9f			= gld.9f
-
-id32_free.9f				= id32_alloc.9f
-id32_lookup.9f				= id32_alloc.9f
-
-inl.9f					= inb.9f
-inw.9f					= inb.9f
-repinsb.9f				= inb.9f
-repinsd.9f				= inb.9f
-repinsw.9f				= inb.9f
-
-kmem_free.9f				= kmem_alloc.9f
-kmem_zalloc.9f				= kmem_alloc.9f
-
-kmem_cache_alloc.9f			= kmem_cache_create.9f
-kmem_cache_destroy.9f			= kmem_cache_create.9f
-kmem_cache_free.9f			= kmem_cache_create.9f
-kmem_cache_set_move.9f			= kmem_cache_create.9f
-
-kstat_named_setstr.9f			= kstat_named_init.9f
-
-kstat_runq_back_to_waitq.9f		= kstat_queue.9f
-kstat_runq_enter.9f			= kstat_queue.9f
-kstat_runq_exit.9f			= kstat_queue.9f
-kstat_waitq_enter.9f			= kstat_queue.9f
-kstat_waitq_exit.9f			= kstat_queue.9f
-kstat_waitq_to_runq.9f			= kstat_queue.9f
-
-ldi_awrite.9f				= ldi_aread.9f
-
-ldi_get_devid.9f			= ldi_get_dev.9f
-ldi_get_minor_name.9f			= ldi_get_dev.9f
-ldi_get_otyp.9f				= ldi_get_dev.9f
-
-ldi_ident_from_dip.9f			= ldi_ident_from_dev.9f
-ldi_ident_from_stream.9f		= ldi_ident_from_dev.9f
-ldi_ident_release.9f			= ldi_ident_from_dev.9f
-
-ldi_close.9f				= ldi_open_by_dev.9f
-ldi_open_by_devid.9f			= ldi_open_by_dev.9f
-ldi_open_by_name.9f			= ldi_open_by_dev.9f
-
-ldi_prop_get_int64.9f			= ldi_prop_get_int.9f
-
-ldi_prop_lookup_byte_array.9f		= ldi_prop_lookup_int_array.9f
-ldi_prop_lookup_int64_array.9f		= ldi_prop_lookup_int_array.9f
-ldi_prop_lookup_string.9f		= ldi_prop_lookup_int_array.9f
-ldi_prop_lookup_string_array.9f		= ldi_prop_lookup_int_array.9f
-
-ldi_getmsg.9f				= ldi_putmsg.9f
-
-ldi_write.9f				= ldi_read.9f
-
-list_destroy.9f				= list_create.9f
-list_head.9f				= list_create.9f
-list_insert_after.9f			= list_create.9f
-list_insert_before.9f			= list_create.9f
-list_insert_head.9f			= list_create.9f
-list_insert_tail.9f			= list_create.9f
-list_is_empty.9f			= list_create.9f
-list_link_active.9f			= list_create.9f
-list_link_init.9f			= list_create.9f
-list_link_replace.9f			= list_create.9f
-list_move_tail.9f			= list_create.9f
-list_next.9f				= list_create.9f
-list_prev.9f				= list_create.9f
-list_remove.9f				= list_create.9f
-list_remove_head.9f			= list_create.9f
-list_remove_tail.9f			= list_create.9f
-list_tail.9f				= list_create.9f
-
-makecom_g0.9f				= makecom.9f
-makecom_g0_s.9f				= makecom.9f
-makecom_g1.9f				= makecom.9f
-makecom_g5.9f				= makecom.9f
-
-membar_consumer.9f			= membar_ops.9f
-membar_enter.9f				= membar_ops.9f
-membar_exit.9f				= membar_ops.9f
-membar_producer.9f			= membar_ops.9f
-
-memcmp.9f				= memchr.9f
-memcpy.9f				= memchr.9f
-memmove.9f				= memchr.9f
-memset.9f				= memchr.9f
-
-mod_info.9f				= mod_install.9f
-mod_modname.9f				= mod_install.9f
-mod_remove.9f				= mod_install.9f
-
-mutex_destroy.9f			= mutex.9f
-mutex_enter.9f				= mutex.9f
-mutex_exit.9f				= mutex.9f
-mutex_init.9f				= mutex.9f
-mutex_owned.9f				= mutex.9f
-mutex_tryenter.9f			= mutex.9f
-
-net_event_notify_unregister.9f		= net_event_notify_register.9f
-
-net_instance_notify_unregister.9f	= net_instance_notify_register.9f
-
-net_instance_protocol_unregister.9f	= net_protocol_notify_register.9f
-
-nvlist_add_boolean_array.9f		= nvlist_add_boolean.9f
-nvlist_add_boolean_value.9f		= nvlist_add_boolean.9f
-nvlist_add_byte.9f			= nvlist_add_boolean.9f
-nvlist_add_byte_array.9f		= nvlist_add_boolean.9f
-nvlist_add_int16.9f			= nvlist_add_boolean.9f
-nvlist_add_int16_array.9f		= nvlist_add_boolean.9f
-nvlist_add_int32.9f			= nvlist_add_boolean.9f
-nvlist_add_int32_array.9f		= nvlist_add_boolean.9f
-nvlist_add_int64.9f			= nvlist_add_boolean.9f
-nvlist_add_int64_array.9f		= nvlist_add_boolean.9f
-nvlist_add_int8.9f			= nvlist_add_boolean.9f
-nvlist_add_int8_array.9f		= nvlist_add_boolean.9f
-nvlist_add_nvlist.9f			= nvlist_add_boolean.9f
-nvlist_add_nvlist_array.9f		= nvlist_add_boolean.9f
-nvlist_add_nvpair.9f			= nvlist_add_boolean.9f
-nvlist_add_string.9f			= nvlist_add_boolean.9f
-nvlist_add_string_array.9f		= nvlist_add_boolean.9f
-nvlist_add_uint16.9f			= nvlist_add_boolean.9f
-nvlist_add_uint16_array.9f		= nvlist_add_boolean.9f
-nvlist_add_uint32.9f			= nvlist_add_boolean.9f
-nvlist_add_uint32_array.9f		= nvlist_add_boolean.9f
-nvlist_add_uint64.9f			= nvlist_add_boolean.9f
-nvlist_add_uint64_array.9f		= nvlist_add_boolean.9f
-nvlist_add_uint8.9f			= nvlist_add_boolean.9f
-nvlist_add_uint8_array.9f		= nvlist_add_boolean.9f
-nvlist_t.9f				= nvlist_add_boolean.9f
-
-nv_alloc_fini.9f			= nvlist_alloc.9f
-nv_alloc_init.9f			= nvlist_alloc.9f
-nvlist_dup.9f				= nvlist_alloc.9f
-nvlist_free.9f				= nvlist_alloc.9f
-nvlist_merge.9f				= nvlist_alloc.9f
-nvlist_pack.9f				= nvlist_alloc.9f
-nvlist_size.9f				= nvlist_alloc.9f
-nvlist_unpack.9f			= nvlist_alloc.9f
-nvlist_xalloc.9f			= nvlist_alloc.9f
-nvlist_xdup.9f				= nvlist_alloc.9f
-nvlist_xpack.9f				= nvlist_alloc.9f
-nvlist_xunpack.9f			= nvlist_alloc.9f
-
-nvlist_lookup_boolean_array.9f		= nvlist_lookup_boolean.9f
-nvlist_lookup_boolean_value.9f		= nvlist_lookup_boolean.9f
-nvlist_lookup_byte.9f			= nvlist_lookup_boolean.9f
-nvlist_lookup_byte_array.9f		= nvlist_lookup_boolean.9f
-nvlist_lookup_int16.9f			= nvlist_lookup_boolean.9f
-nvlist_lookup_int16_array.9f		= nvlist_lookup_boolean.9f
-nvlist_lookup_int32.9f			= nvlist_lookup_boolean.9f
-nvlist_lookup_int32_array.9f		= nvlist_lookup_boolean.9f
-nvlist_lookup_int64.9f			= nvlist_lookup_boolean.9f
-nvlist_lookup_int64_array.9f		= nvlist_lookup_boolean.9f
-nvlist_lookup_int8.9f			= nvlist_lookup_boolean.9f
-nvlist_lookup_int8_array.9f		= nvlist_lookup_boolean.9f
-nvlist_lookup_nvlist.9f			= nvlist_lookup_boolean.9f
-nvlist_lookup_nvlist_array.9f		= nvlist_lookup_boolean.9f
-nvlist_lookup_pairs.9f			= nvlist_lookup_boolean.9f
-nvlist_lookup_string.9f			= nvlist_lookup_boolean.9f
-nvlist_lookup_string_array.9f		= nvlist_lookup_boolean.9f
-nvlist_lookup_uint16.9f			= nvlist_lookup_boolean.9f
-nvlist_lookup_uint16_array.9f		= nvlist_lookup_boolean.9f
-nvlist_lookup_uint32.9f			= nvlist_lookup_boolean.9f
-nvlist_lookup_uint32_array.9f		= nvlist_lookup_boolean.9f
-nvlist_lookup_uint64.9f			= nvlist_lookup_boolean.9f
-nvlist_lookup_uint64_array.9f		= nvlist_lookup_boolean.9f
-nvlist_lookup_uint8.9f			= nvlist_lookup_boolean.9f
-nvlist_lookup_uint8_array.9f		= nvlist_lookup_boolean.9f
-
-nvlist_exists.9f			= nvlist_lookup_nvpair.9f
-
-nvpair_name.9f				= nvlist_next_nvpair.9f
-nvpair_type.9f				= nvlist_next_nvpair.9f
-
-nvlist_remove_all.9f			= nvlist_remove.9f
-
-nvpair_value_boolean_array.9f		= nvpair_value_byte.9f
-nvpair_value_byte_array.9f		= nvpair_value_byte.9f
-nvpair_value_int16.9f			= nvpair_value_byte.9f
-nvpair_value_int16_array.9f		= nvpair_value_byte.9f
-nvpair_value_int32.9f			= nvpair_value_byte.9f
-nvpair_value_int32_array.9f		= nvpair_value_byte.9f
-nvpair_value_int64.9f			= nvpair_value_byte.9f
-nvpair_value_int64_array.9f		= nvpair_value_byte.9f
-nvpair_value_int8.9f			= nvpair_value_byte.9f
-nvpair_value_int8_array.9f		= nvpair_value_byte.9f
-nvpair_value_nvlist.9f			= nvpair_value_byte.9f
-nvpair_value_nvlist_array.9f		= nvpair_value_byte.9f
-nvpair_value_string.9f			= nvpair_value_byte.9f
-nvpair_value_string_array.9f		= nvpair_value_byte.9f
-nvpair_value_uint16.9f			= nvpair_value_byte.9f
-nvpair_value_uint16_array.9f		= nvpair_value_byte.9f
-nvpair_value_uint32.9f			= nvpair_value_byte.9f
-nvpair_value_uint32_array.9f		= nvpair_value_byte.9f
-nvpair_value_uint64.9f			= nvpair_value_byte.9f
-nvpair_value_uint64_array.9f		= nvpair_value_byte.9f
-nvpair_value_uint8.9f			= nvpair_value_byte.9f
-nvpair_value_uint8_array.9f		= nvpair_value_byte.9f
-
-outl.9f					= outb.9f
-outw.9f					= outb.9f
-repoutsb.9f				= outb.9f
-repoutsd.9f				= outb.9f
-repoutsw.9f				= outb.9f
-
-pci_config_get16.9f			= pci_config_get8.9f
-pci_config_get32.9f			= pci_config_get8.9f
-pci_config_get64.9f			= pci_config_get8.9f
-pci_config_getb.9f			= pci_config_get8.9f
-pci_config_getl.9f			= pci_config_get8.9f
-pci_config_getll.9f			= pci_config_get8.9f
-pci_config_getw.9f			= pci_config_get8.9f
-pci_config_put16.9f			= pci_config_get8.9f
-pci_config_put32.9f			= pci_config_get8.9f
-pci_config_put64.9f			= pci_config_get8.9f
-pci_config_put8.9f			= pci_config_get8.9f
-pci_config_putb.9f			= pci_config_get8.9f
-pci_config_putl.9f			= pci_config_get8.9f
-pci_config_putll.9f			= pci_config_get8.9f
-pci_config_putw.9f			= pci_config_get8.9f
-
-pci_config_teardown.9f			= pci_config_setup.9f
-
-pci_ereport_post.9f			= pci_ereport_setup.9f
-pci_ereport_teardown.9f			= pci_ereport_setup.9f
-
-pci_restore_config_regs.9f		= pci_save_config_regs.9f
-
-minphys.9f				= physio.9f
-
-pm_idle_component.9f			= pm_busy_component.9f
-
-pm_lower_power.9f			= pm_raise_power.9f
-
-priv_policy_choice.9f			= priv_policy.9f
-priv_policy_only.9f			= priv_policy.9f
-
-proc_ref.9f				= proc_signal.9f
-proc_unref.9f				= proc_signal.9f
-
-qprocsoff.9f				= qprocson.9f
-
-qwait_sig.9f				= qwait.9f
-
-rmallocmap_wait.9f			= rmallocmap.9f
-rmfreemap.9f				= rmallocmap.9f
-
-rw_destroy.9f				= rwlock.9f
-rw_downgrade.9f				= rwlock.9f
-rw_enter.9f				= rwlock.9f
-rw_exit.9f				= rwlock.9f
-rw_init.9f				= rwlock.9f
-rw_read_locked.9f			= rwlock.9f
-rw_tryenter.9f				= rwlock.9f
-rw_tryupgrade.9f			= rwlock.9f
-
-scsi_dname.9f				= scsi_cname.9f
-scsi_mname.9f				= scsi_cname.9f
-scsi_rname.9f				= scsi_cname.9f
-scsi_sname.9f				= scsi_cname.9f
-
-scsi_dmafree.9f				= scsi_dmaget.9f
-
-scsi_sense_cmdspecific_uint64.9f	= scsi_ext_sense_fields.9f
-scsi_sense_info_uint64.9f		= scsi_ext_sense_fields.9f
-
-scsi_hba_attach.9f			= scsi_hba_attach_setup.9f
-scsi_hba_detach.9f			= scsi_hba_attach_setup.9f
-
-scsi_hba_fini.9f			= scsi_hba_init.9f
-
-scsi_hba_pkt_free.9f			= scsi_hba_pkt_alloc.9f
-
-scsi_hba_tran_free.9f			= scsi_hba_tran_alloc.9f
-
-scsi_ifsetcap.9f			= scsi_ifgetcap.9f
-
-scsi_pktfree.9f				= scsi_pktalloc.9f
-scsi_resalloc.9f			= scsi_pktalloc.9f
-scsi_resfree.9f				= scsi_pktalloc.9f
-
-scsi_sense_asc.9f			= scsi_sense_key.9f
-scsi_sense_ascq.9f			= scsi_sense_key.9f
-
-scsi_unslave.9f				= scsi_unprobe.9f
-
-sema_destroy.9f				= semaphore.9f
-sema_init.9f				= semaphore.9f
-sema_p.9f				= semaphore.9f
-sema_p_sig.9f				= semaphore.9f
-sema_tryp.9f				= semaphore.9f
-sema_v.9f				= semaphore.9f
-
-numtos.9f				= stoi.9f
-
-ddi_strdup.9f				= string.9f
-strcasecmp.9f				= string.9f
-strchr.9f				= string.9f
-strcmp.9f				= string.9f
-strcpy.9f				= string.9f
-strdup.9f				= string.9f
-strfree.9f				= string.9f
-strlcat.9f				= string.9f
-strlcpy.9f				= string.9f
-strlen.9f				= string.9f
-strncasecmp.9f				= string.9f
-strncat.9f				= string.9f
-strncmp.9f				= string.9f
-strncpy.9f				= string.9f
-strnlen.9f				= string.9f
-strrchr.9f				= string.9f
-strspn.9f				= string.9f
-
-ddi_taskq_create.9f			= taskq.9f
-ddi_taskq_destroy.9f			= taskq.9f
-ddi_taskq_dispatch.9f			= taskq.9f
-ddi_taskq_resume.9f			= taskq.9f
-ddi_taskq_suspend.9f			= taskq.9f
-ddi_taskq_wait.9f			= taskq.9f
-taskq_suspended.9f			= taskq.9f
-
-uconv_u16tou8.9f			= uconv_u16tou32.9f
-uconv_u32tou16.9f			= uconv_u16tou32.9f
-uconv_u32tou8.9f			= uconv_u16tou32.9f
-uconv_u8tou16.9f			= uconv_u16tou32.9f
-uconv_u8tou32.9f			= uconv_u16tou32.9f
-
-usb_alloc_bulk_req.9f			= usb_alloc_request.9f
-usb_alloc_ctrl_req.9f			= usb_alloc_request.9f
-usb_alloc_intr_req.9f			= usb_alloc_request.9f
-usb_alloc_isoc_req.9f			= usb_alloc_request.9f
-usb_free_bulk_req.9f			= usb_alloc_request.9f
-usb_free_ctrl_req.9f			= usb_alloc_request.9f
-usb_free_intr_req.9f			= usb_alloc_request.9f
-usb_free_isoc_req.9f			= usb_alloc_request.9f
-usb_client_detach.9f			= usb_client_attach.9f
-
-usb_get_if_number.9f			= usb_get_alt_if.9f
-usb_owns_device.9f			= usb_get_alt_if.9f
-usb_set_alt_if.9f			= usb_get_alt_if.9f
-
-usb_set_cfg.9f				= usb_get_cfg.9f
-
-usb_free_descr_tree.9f			= usb_get_dev_data.9f
-usb_free_dev_data.9f			= usb_get_dev_data.9f
-usb_print_descr_tree.9f			= usb_get_dev_data.9f
-
-usb_pipe_ctrl_xfer_wait.9f		= usb_pipe_ctrl_xfer.9f
-usb_pipe_stop_intr_polling.9f		= usb_pipe_intr_xfer.9f
-usb_pipe_stop_isoc_polling.9f		= usb_pipe_isoc_xfer.9f
-
-usb_pipe_get_private.9f			= usb_pipe_set_private.9f
-
-usb_unregister_hotplug_cbs.9f		= usb_register_hotplug_cbs.9f
-
-va_copy.9f				= va_arg.9f
-va_end.9f				= va_arg.9f
-va_start.9f				= va_arg.9f
-=======
 assert.9f				:= LINKSRC = ASSERT.9f
 
 intro.9f				:= LINKSRC = Intro.9f
@@ -2792,7 +1975,6 @@
 va_copy.9f				:= LINKSRC = va_arg.9f
 va_end.9f				:= LINKSRC = va_arg.9f
 va_start.9f				:= LINKSRC = va_arg.9f
->>>>>>> 7de6f2c0
 
 .KEEP_STATE:
 
