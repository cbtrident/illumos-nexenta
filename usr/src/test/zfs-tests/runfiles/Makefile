#
# This file and its contents are supplied under the terms of the
# Common Development and Distribution License ("CDDL"), version 1.0.
# You may only use this file in accordance with the terms of version
# 1.0 of the CDDL.
#
# A full copy of the text of the CDDL should have accompanied this
# source.  A copy of the CDDL is also available via the Internet at
# http://www.illumos.org/license/CDDL.
#

#
# Copyright (c) 2012, 2016 by Delphix. All rights reserved.
# Copyright 2014, OmniTI Computer Consulting, Inc. All rights reserved.
# Copyright 2016 Nexenta Systems, Inc.  All rights reserved.
#

include $(SRC)/Makefile.master

<<<<<<< HEAD
SRCS = delphix.run openindiana.run omnios.run consistent.run \
    perf-regression.run \
    consistent.functional.run consistent.functional.cli_root.run \
    consistent.stress.run functional.run functional.cli_root.run \
    nexenta.run stress.run 

=======
>>>>>>> 993e3faf
ROOTOPTPKG = $(ROOT)/opt/zfs-tests
TARGETDIR = $(ROOTOPTPKG)/runfiles

include $(SRC)/test/zfs-tests/Makefile.com<|MERGE_RESOLUTION|>--- conflicted
+++ resolved
@@ -12,20 +12,11 @@
 #
 # Copyright (c) 2012, 2016 by Delphix. All rights reserved.
 # Copyright 2014, OmniTI Computer Consulting, Inc. All rights reserved.
-# Copyright 2016 Nexenta Systems, Inc.  All rights reserved.
+# Copyright 2017 Nexenta Systems, Inc.
 #
 
 include $(SRC)/Makefile.master
 
-<<<<<<< HEAD
-SRCS = delphix.run openindiana.run omnios.run consistent.run \
-    perf-regression.run \
-    consistent.functional.run consistent.functional.cli_root.run \
-    consistent.stress.run functional.run functional.cli_root.run \
-    nexenta.run stress.run 
-
-=======
->>>>>>> 993e3faf
 ROOTOPTPKG = $(ROOT)/opt/zfs-tests
 TARGETDIR = $(ROOTOPTPKG)/runfiles
 
