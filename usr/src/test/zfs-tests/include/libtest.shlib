--- conflicted
+++ resolved
@@ -22,13 +22,7 @@
 #
 # Copyright 2009 Sun Microsystems, Inc.  All rights reserved.
 # Use is subject to license terms.
-<<<<<<< HEAD
-
-#
-# Copyright (c) 2012, 2015 by Delphix. All rights reserved.
-=======
 # Copyright (c) 2012, 2016 by Delphix. All rights reserved.
->>>>>>> 993e3faf
 # Copyright 2016 Nexenta Systems, Inc.
 #
 
@@ -460,14 +454,9 @@
 	fi
 
 	[[ -d $TESTDIR ]] && \
-<<<<<<< HEAD
-		log_must $RM -rf $TESTDIR
+		log_must rm -rf $TESTDIR
 	[[ -d $TESTDIR1 ]] && \
-		log_must $RM -rf $TESTDIR1
-
-=======
-		log_must rm -rf $TESTDIR
->>>>>>> 993e3faf
+		log_must rm -rf $TESTDIR1
 }
 
 
@@ -1161,7 +1150,7 @@
 # Note: In local zones, this function should return 0 silently.
 #
 # $1 - pool name
-# $2 - optional force flag 
+# $2 - optional force flag
 # Destroy pool with the given parameters.
 
 function do_destroy_pool #pool <-f>
@@ -1186,21 +1175,12 @@
 			typeset -i wait_time=$DESTROY_SLEEP_TIME ret=1 count=0
 			must=""
 			while [[ $ret -ne 0 ]]; do
-<<<<<<< HEAD
-				$must $ZPOOL destroy $force $pool
+				$must zpool destroy $force $pool
 				ret=$?
 				[[ $ret -eq 0 ]] && break
 				log_note "zpool destroy failed with $ret"
 				[[ count++ -ge $NUM_RETRIES ]] && must=log_must
-				$SLEEP $wait_time
-=======
-				$must zpool destroy -f $pool
-				ret=$?
-				[[ $ret -eq 0 ]] && break
-				log_note "zpool destroy failed with $ret"
-				[[ count++ -ge 7 ]] && must=log_must
 				sleep $wait_time
->>>>>>> 993e3faf
 			done
 
 			[[ -d $mtpt ]] && \
@@ -2377,9 +2357,7 @@
 	fi
 }
 
-#
-# Check if system has multiple CPUs (cores)
-#
+# Utility function to determine if a system has multiple cpus.
 function is_mp
 {
 	(($(psrinfo | wc -l) > 1))
@@ -2408,38 +2386,38 @@
 {
 	typeset pool=${1%%/*}
 	# Checking to see if the device is busy. If so, we'll
-	# retry the export a few times with a sleep between tries. 
+	# retry the export a few times with a sleep between tries.
 	errmsg='device is busy'
 	retry_num=$NUM_RETRIES
 	TMPFILE=`mktemp`
 	if [ -z "$TMPFILE" ] ; then
 		log_note "Unable to create temporary file $TMPFILE"
 		return 1
-	fi 
+	fi
 	until [ $retry_num == 0 ] ; do
 		log_note "zpool export $pool"
-		$ZPOOL export $pool 2>$TMPFILE
-		# If the export failed, see if it's due to a 
+		zpool export $pool 2>$TMPFILE
+		# If the export failed, see if it's due to a
 		# device is busy issue and retry if it is.
 		if (( $? != 0 )); then
 			# if this is busy then we want to retry
 			if [ "`grep "$errmsg" $TMPFILE`" != "" ]; then
 				retry_num-=1
 				log_note "Device is busy, retry zpool export"
-				$SLEEP $EXPORT_SLEEP_TIME 
+				sleep $EXPORT_SLEEP_TIME
 			else # return here if error is something else
-				$RM $TMPFILE 
+				rn $TMPFILE
 				return 1
 			fi
 		else
 			# export succeeded.
-			$RM $TMPFILE 
-			return 0	
+			rm $TMPFILE
+			return 0
 		fi
 	done
 	# We've reached our max retries, try to export one more time
 	# and require it to succeed.
-	log_must $ZPOOL export $pool
+	log_must zpool export $pool
 }
 
 #
@@ -2497,8 +2475,6 @@
 	done
 
 	echo $min
-<<<<<<< HEAD
-=======
 }
 
 #
@@ -2506,8 +2482,8 @@
 #
 function random
 {
-        typeset max=$1
-        echo $(( ($RANDOM % $max) + 1 ))
+	typeset max=$1
+	echo $(( ($RANDOM % $max) + 1 ))
 }
 
 # Write data that can be compressed into a directory
@@ -2544,5 +2520,4 @@
 	[[ -e $pathname ]] || log_fail "No such file or directory: $pathname"
 	objnum=$(stat -c %i $pathname)
 	echo $objnum
->>>>>>> 993e3faf
 }