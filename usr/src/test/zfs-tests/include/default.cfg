--- conflicted
+++ resolved
@@ -25,8 +25,8 @@
 #
 
 #
+# Copyright (c) 2012, 2016 by Delphix. All rights reserved.
 # Copyright 2015 Nexenta Systems, Inc.  All rights reserved.
-# Copyright (c) 2012, 2016 by Delphix. All rights reserved.
 #
 
 . $STF_SUITE/include/libtest.shlib
@@ -40,29 +40,6 @@
 export ZONE_POOL="zonepool"
 export ZONE_CTR="zonectr"
 
-<<<<<<< HEAD
-# Test Suite Specific Commands
-export CHG_USR_EXEC="/opt/zfs-tests/bin/chg_usr_exec"
-export DEVNAME2DEVID="/opt/zfs-tests/bin/devname2devid"
-export DIR_RD_UPDATE="/opt/zfs-tests/bin/dir_rd_update"
-export DOS_RO_CMD="/opt/zfs-tests/bin/dos_ro"
-export FILE_CHECK="/opt/zfs-tests/bin/file_check"
-export FILE_TRUNC="/opt/zfs-tests/bin/file_trunc"
-export FILE_WRITE="/opt/zfs-tests/bin/file_write"
-export GETHOLES="/opt/zfs-tests/bin/getholes"
-export LARGEST_FILE="/opt/zfs-tests/bin/largest_file"
-export MKBUSY="/opt/zfs-tests/bin/mkbusy"
-export MKFILES="/opt/zfs-tests/bin/mkfiles"
-export MKHOLES="/opt/zfs-tests/bin/mkholes"
-export MKTREE="/opt/zfs-tests/bin/mktree"
-export MMAPWRITE="/opt/zfs-tests/bin/mmapwrite"
-export RANDFREE_FILE="/opt/zfs-tests/bin/randfree_file"
-export READMMAP="/opt/zfs-tests/bin/readmmap"
-export RENAME_DIR="/opt/zfs-tests/bin/rename_dir"
-export RM_LNKCNT_ZERO_FILE="/opt/zfs-tests/bin/rm_lnkcnt_zero_file"
-
-=======
->>>>>>> 993e3faf
 # ensure we're running in the C locale, since
 # localised messages may result in test failures
 export LC_ALL="C"
@@ -89,17 +66,10 @@
 export PERF_SCRIPTS=$STF_SUITE/tests/perf/scripts
 
 # some test pool names
-<<<<<<< HEAD
-export TESTPOOL=testpool.$$
-export TESTPOOL1=testpool1.$$
-export TESTPOOL2=testpool2.$$
-export TESTPOOL3=testpool3.$$
-=======
 export TESTPOOL=testpool
 export TESTPOOL1=testpool1
 export TESTPOOL2=testpool2
 export TESTPOOL3=testpool3
->>>>>>> 993e3faf
 export PERFPOOL=perfpool
 
 # some test file system names
@@ -150,18 +120,15 @@
 # Default to limit disks to be checked
 export MAX_FINDDISKSNUM=6
 
-<<<<<<< HEAD
-# Default to determine the time to sleep before retrying a zpool destroy 
+# Default to determine the time to sleep before retrying a zpool destroy
 export DESTROY_SLEEP_TIME=10
 
-# Default to determine the time to sleep before retrying a zpool export 
+# Default to determine the time to sleep before retrying a zpool export
 export EXPORT_SLEEP_TIME=10
 
 # Default to determine the number of times to retry a command
 export NUM_RETRIES=7
 
-export AUTO_SNAP=$($SVCS -a | $GREP auto-snapshot | $GREP online | $AWK \
-=======
 # Default minimum size for file based vdevs in the test suite
 export MINVDEVSIZE=$((256 * 1024 * 1024))
 
@@ -169,7 +136,6 @@
 export SPA_MINDEVSIZE=$((64 * 1024 * 1024))
 
 export AUTO_SNAP=$(svcs -a | grep auto-snapshot | grep online | awk \
->>>>>>> 993e3faf
     '{print $3}')
 
 # finally, if we're running in a local zone
