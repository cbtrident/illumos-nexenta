#
# CDDL HEADER START
#
# The contents of this file are subject to the terms of the
# Common Development and Distribution License (the "License").
# You may not use this file except in compliance with the License.
#
# You can obtain a copy of the license at usr/src/OPENSOLARIS.LICENSE
# or http://www.opensolaris.org/os/licensing.
# See the License for the specific language governing permissions
# and limitations under the License.
#
# When distributing Covered Code, include this CDDL HEADER in each
# file and include the License file at usr/src/OPENSOLARIS.LICENSE.
# If applicable, add the following below this CDDL HEADER, with the
# fields enclosed by brackets "[]" replaced with your own identifying
# information: Portions Copyright [yyyy] [name of copyright owner]
#
# CDDL HEADER END
#

#
# Copyright 2008 Sun Microsystems, Inc.  All rights reserved.
# Use is subject to license terms.
#

#
# Copyright (c) 2012, 2014 by Delphix. All rights reserved.
<<<<<<< HEAD
#
# Copyright 2015 Nexenta Systems, Inc.  All rights reserved.
=======
>>>>>>> e7e978b1
#

. $STF_SUITE/include/commands.cfg
. $STF_SUITE/include/libtest.shlib

# Define run length constants
export RT_LONG="3"
export RT_MEDIUM="2"
export RT_SHORT="1"

# Define macro for zone test
export ZONE_POOL="zonepool"
export ZONE_CTR="zonectr"

# Test Suite Specific Commands
export CHG_USR_EXEC="/opt/zfs-tests/bin/chg_usr_exec"
export DEVNAME2DEVID="/opt/zfs-tests/bin/devname2devid"
export DIR_RD_UPDATE="/opt/zfs-tests/bin/dir_rd_update"
export FILE_CHECK="/opt/zfs-tests/bin/file_check"
export FILE_TRUNC="/opt/zfs-tests/bin/file_trunc"
export FILE_WRITE="/opt/zfs-tests/bin/file_write"
export GETHOLES="/opt/zfs-tests/bin/getholes"
export LARGEST_FILE="/opt/zfs-tests/bin/largest_file"
export MKBUSY="/opt/zfs-tests/bin/mkbusy"
export MKHOLES="/opt/zfs-tests/bin/mkholes"
export MKTREE="/opt/zfs-tests/bin/mktree"
export MMAPWRITE="/opt/zfs-tests/bin/mmapwrite"
export RANDFREE_FILE="/opt/zfs-tests/bin/randfree_file"
export READMMAP="/opt/zfs-tests/bin/readmmap"
export RENAME_DIR="/opt/zfs-tests/bin/rename_dir"
export RM_LNKCNT_ZERO_FILE="/opt/zfs-tests/bin/rm_lnkcnt_zero_file"

# ensure we're running in the C locale, since
# localised messages may result in test failures
export LC_ALL="C"
export LANG="C"

#
# pattern to ignore from 'zpool list'.
#
export NO_POOLS="no pools available"

# pattern to ignore from 'zfs list'.
export NO_DATASETS="no datasets available"

export TEST_BASE_DIR="/"

# Default to compression ON
export COMPRESSION_PROP=on

# Default to using the checksum
export CHECKSUM_PROP=on

# some common variables used by test scripts :

# some test pool names
export TESTPOOL=testpool.$$
export TESTPOOL1=testpool1.$$
export TESTPOOL2=testpool2.$$
export TESTPOOL3=testpool3.$$

# some test file system names
export TESTFS=testfs.$$
export TESTFS1=testfs1.$$
export TESTFS2=testfs2.$$
export TESTFS3=testfs3.$$

# some test directory names
export TESTDIR=${TEST_BASE_DIR%%/}/testdir$$
export TESTDIR0=${TEST_BASE_DIR%%/}/testdir0$$
export TESTDIR1=${TEST_BASE_DIR%%/}/testdir1$$
export TESTDIR2=${TEST_BASE_DIR%%/}/testdir2$$

export ZFSROOT=

export TESTSNAP=testsnap$$
export TESTSNAP1=testsnap1$$
export TESTSNAP2=testsnap2$$
export TESTCLONE=testclone$$
export TESTCLONE1=testclone1$$
export TESTCLONE2=testclone2$$
export TESTCLCT=testclct$$
export TESTCTR=testctr$$
export TESTCTR1=testctr1$$
export TESTCTR2=testctr2$$
export TESTVOL=testvol$$
export TESTVOL1=testvol1$$
export TESTVOL2=testvol2$$
export TESTFILE0=testfile0.$$
export TESTFILE1=testfile1.$$
export TESTFILE2=testfile2.$$

export LONGPNAME="poolname50charslong_012345678901234567890123456789"
export LONGFSNAME="fsysname50charslong_012345678901234567890123456789"
export SNAPFS="$TESTPOOL/$TESTFS@$TESTSNAP"
export SNAPFS1="$TESTPOOL/$TESTVOL@$TESTSNAP"

export VOLSIZE=150m
export BIGVOLSIZE=1eb

# Default to limit disks to be checked
export MAX_FINDDISKSNUM=6

# Default to determine the time to sleep before retrying a zpool destroy 
export DESTROY_SLEEP_TIME=10

# Default to determine the time to sleep before retrying a zpool export 
export EXPORT_SLEEP_TIME=10

# Default to determine the number of times to retry a command
export NUM_RETRIES=7

# For iscsi target support
export ISCSITGTFILE=/tmp/iscsitgt_file
export ISCSITGT_FMRI=svc:/system/iscsitgt:default

export AUTO_SNAP=$($SVCS -a | $GREP auto-snapshot | $GREP online | $AWK \
    '{print $3}')

#
# finally, if we're running in a local zone
# we take some additional actions
if ! is_global_zone; then
	reexport_pool
fi

export ZFS_VERSION=5
export ZFS_ALL_VERSIONS="1 2 3 4 5"

for i in $ZFS_ALL_VERSIONS; do
	eval 'export ZFS_VERSION_$i="v${i}-fs"'
done<|MERGE_RESOLUTION|>--- conflicted
+++ resolved
@@ -26,11 +26,7 @@
 
 #
 # Copyright (c) 2012, 2014 by Delphix. All rights reserved.
-<<<<<<< HEAD
-#
 # Copyright 2015 Nexenta Systems, Inc.  All rights reserved.
-=======
->>>>>>> e7e978b1
 #
 
 . $STF_SUITE/include/commands.cfg
