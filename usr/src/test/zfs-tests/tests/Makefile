#
# This file and its contents are supplied under the terms of the
# Common Development and Distribution License ("CDDL"), version 1.0.
# You may only use this file in accordance with the terms of version
# 1.0 of the CDDL.
#
# A full copy of the text of the CDDL should have accompanied this
# source.  A copy of the CDDL is also available via the Internet at
# http://www.illumos.org/license/CDDL.
#

#
<<<<<<< HEAD
# Copyright (c) 2012, 2015 by Delphix. All rights reserved.
#

.PARALLEL: $(SUBDIRS)

SUBDIRS = functional perf stress

=======
# Copyright (c) 2012, 2016 by Delphix. All rights reserved.
#

include $(SRC)/test/zfs-tests/Makefile.com
>>>>>>> 993e3faf
include $(SRC)/test/Makefile.com<|MERGE_RESOLUTION|>--- conflicted
+++ resolved
@@ -10,18 +10,8 @@
 #
 
 #
-<<<<<<< HEAD
-# Copyright (c) 2012, 2015 by Delphix. All rights reserved.
-#
-
-.PARALLEL: $(SUBDIRS)
-
-SUBDIRS = functional perf stress
-
-=======
 # Copyright (c) 2012, 2016 by Delphix. All rights reserved.
 #
 
 include $(SRC)/test/zfs-tests/Makefile.com
->>>>>>> 993e3faf
 include $(SRC)/test/Makefile.com