#
# This file and its contents are supplied under the terms of the
# Common Development and Distribution License ("CDDL"), version 1.0.
# You may only use this file in accordance with the terms of version
# 1.0 of the CDDL.
#
# A full copy of the text of the CDDL should have accompanied this
# source.  A copy of the CDDL is also available via the Internet at
# http://www.illumos.org/license/CDDL.
#

#
<<<<<<< HEAD
# Copyright (c) 2012 by Delphix. All rights reserved.
# Copyright 2014 Nexenta Systems, Inc.  All rights reserved.
#
.PARALLEL: $(SUBDIRS)

include $(SRC)/Makefile.master

ROOTOPTPKG = $(ROOT)/opt/zfs-tests
TESTDIR = $(ROOTOPTPKG)/tests/stress

FILE = stress.cfg

CONFIG = $(FILE:%=$(TESTDIR)/%)
$(CONFIG) := FILEMODE = 0555

all lint clean clobber:

install: $(CONFIG)

$(CONFIG): $(TESTDIR)

$(TESTDIR):
	$(INS.dir)

$(TESTDIR)/%: %
	$(INS.file)

SUBDIRS = bin replica_stress

=======
# Copyright (c) 2012, 2016 by Delphix. All rights reserved.
#

include $(SRC)/test/zfs-tests/Makefile.com
>>>>>>> 993e3faf
include $(SRC)/test/Makefile.com<|MERGE_RESOLUTION|>--- conflicted
+++ resolved
@@ -10,40 +10,8 @@
 #
 
 #
-<<<<<<< HEAD
-# Copyright (c) 2012 by Delphix. All rights reserved.
-# Copyright 2014 Nexenta Systems, Inc.  All rights reserved.
-#
-.PARALLEL: $(SUBDIRS)
-
-include $(SRC)/Makefile.master
-
-ROOTOPTPKG = $(ROOT)/opt/zfs-tests
-TESTDIR = $(ROOTOPTPKG)/tests/stress
-
-FILE = stress.cfg
-
-CONFIG = $(FILE:%=$(TESTDIR)/%)
-$(CONFIG) := FILEMODE = 0555
-
-all lint clean clobber:
-
-install: $(CONFIG)
-
-$(CONFIG): $(TESTDIR)
-
-$(TESTDIR):
-	$(INS.dir)
-
-$(TESTDIR)/%: %
-	$(INS.file)
-
-SUBDIRS = bin replica_stress
-
-=======
 # Copyright (c) 2012, 2016 by Delphix. All rights reserved.
 #
 
 include $(SRC)/test/zfs-tests/Makefile.com
->>>>>>> 993e3faf
 include $(SRC)/test/Makefile.com