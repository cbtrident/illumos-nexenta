--- conflicted
+++ resolved
@@ -27,9 +27,6 @@
 
 #
 # Copyright (c) 2013, 2016 by Delphix. All rights reserved.
-#
-
-#
 # Copyright 2015 Nexenta Systems, Inc.  All rights reserved.
 #
 
@@ -52,11 +49,7 @@
 {
 	cleanup
 	if datasetexists $TESTPOOL2 ; then
-<<<<<<< HEAD
 		log_must destroy_pool $TESTPOOL2
-=======
-		log_must zpool destroy -f $TESTPOOL2
->>>>>>> 993e3faf
 	fi
 	if [[ -n $lofidev ]]; then
 		lofiadm -d $lofidev
