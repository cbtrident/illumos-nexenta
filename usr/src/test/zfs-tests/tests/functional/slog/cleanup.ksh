#!/usr/bin/ksh -p
#
# CDDL HEADER START
#
# The contents of this file are subject to the terms of the
# Common Development and Distribution License (the "License").
# You may not use this file except in compliance with the License.
#
# You can obtain a copy of the license at usr/src/OPENSOLARIS.LICENSE
# or http://www.opensolaris.org/os/licensing.
# See the License for the specific language governing permissions
# and limitations under the License.
#
# When distributing Covered Code, include this CDDL HEADER in each
# file and include the License file at usr/src/OPENSOLARIS.LICENSE.
# If applicable, add the following below this CDDL HEADER, with the
# fields enclosed by brackets "[]" replaced with your own identifying
# information: Portions Copyright [yyyy] [name of copyright owner]
#
# CDDL HEADER END
#

#
# Copyright 2007 Sun Microsystems, Inc.  All rights reserved.
# Use is subject to license terms.
#

#
# Copyright (c) 2013, 2016 by Delphix. All rights reserved.
#

. $STF_SUITE/include/libtest.shlib
. $STF_SUITE/tests/functional/slog/slog.cfg

verify_runnable "global"

if ! verify_slog_support ; then
	log_unsupported "This system doesn't support separate intent logs"
fi

if datasetexists $TESTPOOL ; then
<<<<<<< HEAD
	log_must destroy_pool $TESTPOOL
fi
if datasetexists $TESTPOOL2 ; then
	log_must destroy_pool $TESTPOOL2
=======
	log_must zpool destroy -f $TESTPOOL
fi
if datasetexists $TESTPOOL2 ; then
	log_must zpool destroy -f $TESTPOOL2
>>>>>>> 993e3faf
fi
if [[ -d $VDIR ]]; then
	log_must rm -rf $VDIR
fi
if [[ -d $VDIR2 ]]; then
	log_must rm -rf $VDIR2
fi

log_pass<|MERGE_RESOLUTION|>--- conflicted
+++ resolved
@@ -39,17 +39,10 @@
 fi
 
 if datasetexists $TESTPOOL ; then
-<<<<<<< HEAD
 	log_must destroy_pool $TESTPOOL
 fi
 if datasetexists $TESTPOOL2 ; then
 	log_must destroy_pool $TESTPOOL2
-=======
-	log_must zpool destroy -f $TESTPOOL
-fi
-if datasetexists $TESTPOOL2 ; then
-	log_must zpool destroy -f $TESTPOOL2
->>>>>>> 993e3faf
 fi
 if [[ -d $VDIR ]]; then
 	log_must rm -rf $VDIR
