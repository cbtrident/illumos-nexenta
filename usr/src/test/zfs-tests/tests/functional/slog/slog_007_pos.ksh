#!/bin/ksh -p
#
# CDDL HEADER START
#
# The contents of this file are subject to the terms of the
# Common Development and Distribution License (the "License").
# You may not use this file except in compliance with the License.
#
# You can obtain a copy of the license at usr/src/OPENSOLARIS.LICENSE
# or http://www.opensolaris.org/os/licensing.
# See the License for the specific language governing permissions
# and limitations under the License.
#
# When distributing Covered Code, include this CDDL HEADER in each
# file and include the License file at usr/src/OPENSOLARIS.LICENSE.
# If applicable, add the following below this CDDL HEADER, with the
# fields enclosed by brackets "[]" replaced with your own identifying
# information: Portions Copyright [yyyy] [name of copyright owner]
#
# CDDL HEADER END
#

#
# Copyright 2007 Sun Microsystems, Inc.  All rights reserved.
# Use is subject to license terms.
#

#
# Copyright (c) 2013, 2016 by Delphix. All rights reserved.
#

#
# Copyright 2015 Nexenta Systems, Inc.  All rights reserved.
#

. $STF_SUITE/tests/functional/slog/slog.kshlib

#
# DESCRIPTION:
#	Exporting and importing pool with log devices passes.
#
# STRATEGY:
#	1. Create pool with log devices.
#	2. Export and import the pool
#	3. Display pool status
#	4. Destroy and import the pool again
#	5. Display pool status
#	6. Destroy and loop to create pool with different configuration.
#

verify_runnable "global"

log_assert "Exporting and importing pool with log devices passes."
log_onexit cleanup

for type in "" "mirror" "raidz" "raidz2"
do
	for spare in "" "spare"
	do
		for logtype in "" "mirror"
		do
			#
			# Create pool which devices resider in different
			# directory
			#
			log_must zpool create $TESTPOOL $type $VDEV \
				$spare $SDEV log $logtype $LDEV $LDEV2
			ldev=$(random_get $LDEV $LDEV2)
			log_must verify_slog_device \
				$TESTPOOL $ldev 'ONLINE' $logtype

			#
			# Nomal export/import operating
			#
			log_must zpool export $TESTPOOL
			log_must zpool import -d $VDIR -d $VDIR2 $TESTPOOL
			log_must display_status $TESTPOOL
			ldev=$(random_get $LDEV $LDEV2)
			log_must verify_slog_device \
				$TESTPOOL $ldev 'ONLINE' $logtype

			#
			# Destroy the pool and import again
			#
<<<<<<< HEAD
			log_must destroy_pool_no_force $TESTPOOL
			log_must $ZPOOL import -Df -d $VDIR -d $VDIR2 $TESTPOOL
=======
			log_must zpool destroy $TESTPOOL
			log_must zpool import -Df -d $VDIR -d $VDIR2 $TESTPOOL
>>>>>>> 993e3faf
			log_must display_status $TESTPOOL
			ldev=$(random_get $LDEV $LDEV2)
			log_must verify_slog_device \
				$TESTPOOL $ldev 'ONLINE' $logtype

<<<<<<< HEAD
			log_must destroy_pool $TESTPOOL
=======
			log_must zpool destroy -f $TESTPOOL
>>>>>>> 993e3faf
		done
	done
done

log_pass "Exporting and importing pool with log devices passes."<|MERGE_RESOLUTION|>--- conflicted
+++ resolved
@@ -27,9 +27,6 @@
 
 #
 # Copyright (c) 2013, 2016 by Delphix. All rights reserved.
-#
-
-#
 # Copyright 2015 Nexenta Systems, Inc.  All rights reserved.
 #
 
@@ -82,23 +79,14 @@
 			#
 			# Destroy the pool and import again
 			#
-<<<<<<< HEAD
 			log_must destroy_pool_no_force $TESTPOOL
-			log_must $ZPOOL import -Df -d $VDIR -d $VDIR2 $TESTPOOL
-=======
-			log_must zpool destroy $TESTPOOL
 			log_must zpool import -Df -d $VDIR -d $VDIR2 $TESTPOOL
->>>>>>> 993e3faf
 			log_must display_status $TESTPOOL
 			ldev=$(random_get $LDEV $LDEV2)
 			log_must verify_slog_device \
 				$TESTPOOL $ldev 'ONLINE' $logtype
 
-<<<<<<< HEAD
 			log_must destroy_pool $TESTPOOL
-=======
-			log_must zpool destroy -f $TESTPOOL
->>>>>>> 993e3faf
 		done
 	done
 done
