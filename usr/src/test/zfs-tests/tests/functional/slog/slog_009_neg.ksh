#!/bin/ksh -p
#
# CDDL HEADER START
#
# The contents of this file are subject to the terms of the
# Common Development and Distribution License (the "License").
# You may not use this file except in compliance with the License.
#
# You can obtain a copy of the license at usr/src/OPENSOLARIS.LICENSE
# or http://www.opensolaris.org/os/licensing.
# See the License for the specific language governing permissions
# and limitations under the License.
#
# When distributing Covered Code, include this CDDL HEADER in each
# file and include the License file at usr/src/OPENSOLARIS.LICENSE.
# If applicable, add the following below this CDDL HEADER, with the
# fields enclosed by brackets "[]" replaced with your own identifying
# information: Portions Copyright [yyyy] [name of copyright owner]
#
# CDDL HEADER END
#

#
# Copyright 2007 Sun Microsystems, Inc.  All rights reserved.
# Use is subject to license terms.
#

#
# Copyright (c) 2013, 2016 by Delphix. All rights reserved.
#

#
# Copyright 2015 Nexenta Systems, Inc.  All rights reserved.
#

. $STF_SUITE/tests/functional/slog/slog.kshlib

#
# DESCRIPTION:
#	A raidz/raidz2 log can not be added to existed pool.
#
# STRATEGY:
#	1. Create pool with or without log.
#	2. Add a raidz/raidz2 log to this pool.
#	3. Verify failed to add.
#

verify_runnable "global"

log_assert "A raidz/raidz2 log can not be added to existed pool."
log_onexit cleanup

for type in "" "mirror" "raidz" "raidz2"
do
	for spare in "" "spare"
	do
		for logtype in "raidz" "raidz1" "raidz2"
		do
			log=$(random_get_with_non "log")
			log_must zpool create $TESTPOOL $type $VDEV \
				$spare $SDEV $log $LDEV

			log_mustnot zpool add $TESTPOOL log $logtype $LDEV2
			ldev=$(random_get $LDEV2)
			log_mustnot verify_slog_device \
				$TESTPOOL $ldev 'ONLINE' $logtype

<<<<<<< HEAD
			log_must destroy_pool_no_force $TESTPOOL
=======
			log_must zpool destroy $TESTPOOL
>>>>>>> 993e3faf
		done
	done
done

log_pass "A raidz/raidz2 log can not be added to existed pool."<|MERGE_RESOLUTION|>--- conflicted
+++ resolved
@@ -27,9 +27,6 @@
 
 #
 # Copyright (c) 2013, 2016 by Delphix. All rights reserved.
-#
-
-#
 # Copyright 2015 Nexenta Systems, Inc.  All rights reserved.
 #
 
@@ -65,11 +62,7 @@
 			log_mustnot verify_slog_device \
 				$TESTPOOL $ldev 'ONLINE' $logtype
 
-<<<<<<< HEAD
 			log_must destroy_pool_no_force $TESTPOOL
-=======
-			log_must zpool destroy $TESTPOOL
->>>>>>> 993e3faf
 		done
 	done
 done
