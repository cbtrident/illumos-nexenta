#!/bin/ksh -p
#
# CDDL HEADER START
#
# The contents of this file are subject to the terms of the
# Common Development and Distribution License (the "License").
# You may not use this file except in compliance with the License.
#
# You can obtain a copy of the license at usr/src/OPENSOLARIS.LICENSE
# or http://www.opensolaris.org/os/licensing.
# See the License for the specific language governing permissions
# and limitations under the License.
#
# When distributing Covered Code, include this CDDL HEADER in each
# file and include the License file at usr/src/OPENSOLARIS.LICENSE.
# If applicable, add the following below this CDDL HEADER, with the
# fields enclosed by brackets "[]" replaced with your own identifying
# information: Portions Copyright [yyyy] [name of copyright owner]
#
# CDDL HEADER END
#

#
# Copyright 2008 Sun Microsystems, Inc.  All rights reserved.
# Use is subject to license terms.
#

#
# Copyright (c) 2013, 2016 by Delphix. All rights reserved.
#

#
# Copyright 2015 Nexenta Systems, Inc.  All rights reserved.
#

. $STF_SUITE/tests/functional/rsend/rsend.kshlib

#
# DESCRIPTION:
#	zfs receive can handle out of space correctly.
#
# STRATEGY:
#	1. Create two pools, one is big and another is small.
#	2. Fill the big pool with data.
#	3. Take snapshot and backup the whole pool.
#	4. Receive this stream in small pool.
#	5. Verify zfs receive can handle the out of space error correctly.
#

verify_runnable "global"

function cleanup
{
	if datasetexists bpool ; then
<<<<<<< HEAD
		log_must destroy_pool bpool
	fi
	if datasetexists spool ; then
		log_must destroy_pool spool
=======
		log_must zpool destroy -f bpool
	fi
	if datasetexists spool ; then
		log_must zpool destroy -f spool
>>>>>>> 993e3faf
	fi
}

log_assert "Verify zfs receive can handle out of space correctly."
log_onexit cleanup

log_must mkfile $MINVDEVSIZE $TESTDIR/bfile
log_must mkfile $SPA_MINDEVSIZE  $TESTDIR/sfile
log_must zpool create bpool $TESTDIR/bfile
log_must zpool create spool $TESTDIR/sfile

#
# Test out of space on sub-filesystem
#
log_must zfs create bpool/fs
log_must mkfile 30M /bpool/fs/file

log_must zfs snapshot bpool/fs@snap
log_must eval "zfs send -R bpool/fs@snap > $BACKDIR/fs-R"
log_mustnot eval "zfs receive -d -F spool < $BACKDIR/fs-R"

log_must datasetnonexists spool/fs
log_must ismounted spool

#
# Test out of space on top filesystem
#
log_must mv /bpool/fs/file /bpool
log_must zfs destroy -rf bpool/fs

log_must zfs snapshot bpool@snap
log_must eval "zfs send -R bpool@snap > $BACKDIR/bpool-R"
log_mustnot eval "zfs receive -d -F spool < $BACKDIR/bpool-R"

log_must datasetnonexists spool/fs
log_must ismounted spool

log_pass "zfs receive can handle out of space correctly."<|MERGE_RESOLUTION|>--- conflicted
+++ resolved
@@ -27,9 +27,6 @@
 
 #
 # Copyright (c) 2013, 2016 by Delphix. All rights reserved.
-#
-
-#
 # Copyright 2015 Nexenta Systems, Inc.  All rights reserved.
 #
 
@@ -52,17 +49,10 @@
 function cleanup
 {
 	if datasetexists bpool ; then
-<<<<<<< HEAD
 		log_must destroy_pool bpool
 	fi
 	if datasetexists spool ; then
 		log_must destroy_pool spool
-=======
-		log_must zpool destroy -f bpool
-	fi
-	if datasetexists spool ; then
-		log_must zpool destroy -f spool
->>>>>>> 993e3faf
 	fi
 }
 
