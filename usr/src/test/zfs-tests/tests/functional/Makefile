--- conflicted
+++ resolved
@@ -72,11 +72,8 @@
 	truncate \
 	userquota \
 	utils_test \
-<<<<<<< HEAD
+	vdev_zaps \
 	wbc \
-=======
-	vdev_zaps \
->>>>>>> 4cde22c2
 	write_dirs \
 	xattr \
 	zvol
