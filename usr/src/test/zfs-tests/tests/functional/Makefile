#
# This file and its contents are supplied under the terms of the
# Common Development and Distribution License ("CDDL"), version 1.0.
# You may only use this file in accordance with the terms of version
# 1.0 of the CDDL.
#
# A full copy of the text of the CDDL should have accompanied this
# source.  A copy of the CDDL is also available via the Internet at
# http://www.illumos.org/license/CDDL.
#

#
<<<<<<< HEAD
# Copyright 2015, Nexenta Systems Inc. All rights reserved.
=======
>>>>>>> e7e978b1
# Copyright (c) 2013, 2015 by Delphix. All rights reserved.
#

.PARALLEL: $(SUBDIRS)

SUBDIRS = acl \
	atime \
	bootfs \
	cache \
	cachefile \
<<<<<<< HEAD
	casenorm \
=======
>>>>>>> e7e978b1
	checksum \
	clean_mirror \
	cli_root \
	cli_user \
	compression \
	ctime \
	delegate \
	devices \
	exec \
	features \
	grow_pool \
	grow_replicas \
	history \
	holes \
	inheritance \
	inuse \
	large_files \
	largest_pool \
	libzfs \
	link_count \
	mdb \
	migration \
	mmap \
	mount \
	mv_files \
	nestedfs \
	no_space \
	nopwrite \
	online_offline \
	pool_names \
	poolversion \
	privilege \
	quota \
	redundancy \
	refquota \
	refreserv \
	rename_dirs \
	replacement \
	reservation \
	rootpool \
	rsend \
	scrub_mirror \
	slog \
	snapshot \
	snapused \
	sparse \
	threadsappend \
	truncate \
	userquota \
	utils_test \
	wrc \
	write_dirs \
	xattr \
	zvol

include $(SRC)/test/Makefile.com<|MERGE_RESOLUTION|>--- conflicted
+++ resolved
@@ -10,10 +10,7 @@
 #
 
 #
-<<<<<<< HEAD
 # Copyright 2015, Nexenta Systems Inc. All rights reserved.
-=======
->>>>>>> e7e978b1
 # Copyright (c) 2013, 2015 by Delphix. All rights reserved.
 #
 
@@ -24,10 +21,7 @@
 	bootfs \
 	cache \
 	cachefile \
-<<<<<<< HEAD
 	casenorm \
-=======
->>>>>>> e7e978b1
 	checksum \
 	clean_mirror \
 	cli_root \
