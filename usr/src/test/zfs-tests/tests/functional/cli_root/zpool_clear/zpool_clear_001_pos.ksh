#!/bin/ksh -p
#
# CDDL HEADER START
#
# The contents of this file are subject to the terms of the
# Common Development and Distribution License (the "License").
# You may not use this file except in compliance with the License.
#
# You can obtain a copy of the license at usr/src/OPENSOLARIS.LICENSE
# or http://www.opensolaris.org/os/licensing.
# See the License for the specific language governing permissions
# and limitations under the License.
#
# When distributing Covered Code, include this CDDL HEADER in each
# file and include the License file at usr/src/OPENSOLARIS.LICENSE.
# If applicable, add the following below this CDDL HEADER, with the
# fields enclosed by brackets "[]" replaced with your own identifying
# information: Portions Copyright [yyyy] [name of copyright owner]
#
# CDDL HEADER END
#

#
# Copyright 2007 Sun Microsystems, Inc.  All rights reserved.
# Use is subject to license terms.
#

#
# Copyright (c) 2012, 2016 by Delphix. All rights reserved.
#

#
# Copyright 2015 Nexenta Systems, Inc.  All rights reserved.
#

. $STF_SUITE/include/libtest.shlib
. $STF_SUITE/tests/functional/cli_root/zpool_clear/zpool_clear.cfg

#
# DESCRIPTION:
# Verify 'zpool clear' can clear pool errors.
#
# STRATEGY:
# 1. Create various configuration pools
# 2. Make errors to pool
# 3. Use zpool clear to clear errors
# 4. Verify the errors has been cleared.
#

verify_runnable "global"

function cleanup
{
        poolexists $TESTPOOL1 && \
<<<<<<< HEAD
                log_must destroy_pool $TESTPOOL1
=======
                log_must zpool destroy -f $TESTPOOL1
>>>>>>> 993e3faf

        for file in `ls $TESTDIR/file.*`; do
		log_must rm -f $file
        done
}


log_assert "Verify 'zpool clear' can clear errors of a storage pool."
log_onexit cleanup

#make raw files to create various configuration pools
typeset -i i=0
while (( i < 3 )); do
	log_must mkfile $FILESIZE $TESTDIR/file.$i

	(( i = i + 1 ))
done

fbase=$TESTDIR/file
set -A poolconf "mirror $fbase.0 $fbase.1 $fbase.2" \
                "raidz1 $fbase.0 $fbase.1 $fbase.2" \
                "raidz2 $fbase.0 $fbase.1 $fbase.2"

function check_err # <pool> [<vdev>]
{
	typeset pool=$1
	shift
	if (( $# > 0 )); then
		typeset	checkvdev=$1
	else
		typeset checkvdev=""
	fi
	typeset -i errnum=0
	typeset c_read=0
	typeset c_write=0
	typeset c_cksum=0
	typeset tmpfile=/var/tmp/file.$$
	typeset healthstr="pool '$pool' is healthy"
	typeset output="`zpool status -x $pool`"

	[[ "$output" ==  "$healthstr" ]] && return $errnum

	zpool status -x $pool | grep -v "^$" | grep -v "pool:" \
			| grep -v "state:" | grep -v "config:" \
			| grep -v "errors:" > $tmpfile
	typeset line
	typeset -i fetchbegin=1
	while read line; do
		if (( $fetchbegin != 0 )); then
                        echo $line | grep "NAME" >/dev/null 2>&1
                        (( $? == 0 )) && (( fetchbegin = 0 ))
                         continue
                fi

		if [[ -n $checkvdev ]]; then
			echo $line | grep $checkvdev >/dev/null 2>&1
			(( $? != 0 )) && continue
			c_read=`echo $line | awk '{print $3}'`
			c_write=`echo $line | awk '{print $4}'`
			c_cksum=`echo $line | awk '{print $5}'`
			if [ $c_read != 0 ] || [ $c_write != 0 ] || \
			    [ $c_cksum != 0 ]
			then
				(( errnum = errnum + 1 ))
			fi
			break
		fi

		c_read=`echo $line | awk '{print $3}'`
		c_write=`echo $line | awk '{print $4}'`
		c_cksum=`echo $line | awk '{print $5}'`
		if [ $c_read != 0 ] || [ $c_write != 0 ] || \
		    [ $c_cksum != 0 ]
		then
			(( errnum = errnum + 1 ))
		fi
	done <$tmpfile

	return $errnum
}

function do_testing #<clear type> <vdevs>
{
	typeset FS=$TESTPOOL1/fs
	typeset file=/$FS/f
	typeset type=$1
	shift
	typeset vdev="$@"

	log_must zpool create -f $TESTPOOL1 $vdev
	log_must zfs create $FS
	#
	# Fully fill up the zfs filesystem in order to make data block errors
	# zfs filesystem
	#
	typeset -i ret=0
	typeset -i i=0
	while true ; do
		file_write -o create -f $file.$i -b $BLOCKSZ -c $NUM_WRITES
		ret=$?
		(( $ret != 0 )) && break
		(( i = i + 1 ))
	done
	(( $ret != 28 )) && log_fail "file_write fails to fully fill up the $FS."

	#
	#Make errors to the testing pool by overwrite the vdev device with
	#/usr/bin/dd command. We donot want to have a full overwrite. That
	#may cause the system panic. So, we should skip the vdev label space.
	#
	(( i = $RANDOM % 3 ))
	typeset -i wcount=0
	typeset -i size
	case $FILESIZE in
		*g|*G)
			(( size = ${FILESIZE%%[g|G]} ))
			(( wcount = size*1024*1024 - 512 ))
			;;
		*m|*M)
			(( size = ${FILESIZE%%[m|M]} ))
			(( wcount = size*1024 - 512 ))
			;;
		*k|*K)
			(( size = ${FILESIZE%%[k|K]} ))
			(( wcount = size - 512 ))
			;;
		*)
			(( wcount = FILESIZE/1024 - 512 ))
			;;
	esac
	dd if=/dev/zero of=$fbase.$i seek=512 bs=1024 count=$wcount conv=notrunc \
			> /dev/null 2>&1
	log_must sync
	log_must zpool scrub $TESTPOOL1
	# Wait for the completion of scrub operation
	while is_pool_scrubbing $TESTPOOL1; do
		sleep 1
	done

	check_err $TESTPOOL1 && \
		log_fail "No error generated."
	if [[ $type == "device" ]]; then
		log_must zpool clear $TESTPOOL1 $fbase.$i
		! check_err $TESTPOOL1 $fbase.$i && \
		    log_fail "'zpool clear' fails to clear error for $fbase.$i device."
	fi

	if [[ $type == "pool" ]]; then
		log_must zpool clear $TESTPOOL1
		! check_err $TESTPOOL1 && \
		    log_fail "'zpool clear' fails to clear error for pool $TESTPOOL1."
	fi

	log_must zpool destroy $TESTPOOL1
}

log_note "'zpool clear' clears leaf-device error."
for devconf in "${poolconf[@]}"; do
	do_testing "device" $devconf
done
log_note "'zpool clear' clears top-level pool error."
for devconf in "${poolconf[@]}"; do
	do_testing "pool" $devconf
done

log_pass "'zpool clear' clears pool errors as expected."<|MERGE_RESOLUTION|>--- conflicted
+++ resolved
@@ -27,9 +27,6 @@
 
 #
 # Copyright (c) 2012, 2016 by Delphix. All rights reserved.
-#
-
-#
 # Copyright 2015 Nexenta Systems, Inc.  All rights reserved.
 #
 
@@ -52,11 +49,7 @@
 function cleanup
 {
         poolexists $TESTPOOL1 && \
-<<<<<<< HEAD
                 log_must destroy_pool $TESTPOOL1
-=======
-                log_must zpool destroy -f $TESTPOOL1
->>>>>>> 993e3faf
 
         for file in `ls $TESTDIR/file.*`; do
 		log_must rm -f $file
