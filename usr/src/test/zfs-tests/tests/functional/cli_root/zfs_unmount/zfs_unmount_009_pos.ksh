#!/bin/ksh -p
#
# CDDL HEADER START
#
# The contents of this file are subject to the terms of the
# Common Development and Distribution License (the "License").
# You may not use this file except in compliance with the License.
#
# You can obtain a copy of the license at usr/src/OPENSOLARIS.LICENSE
# or http://www.opensolaris.org/os/licensing.
# See the License for the specific language governing permissions
# and limitations under the License.
#
# When distributing Covered Code, include this CDDL HEADER in each
# file and include the License file at usr/src/OPENSOLARIS.LICENSE.
# If applicable, add the following below this CDDL HEADER, with the
# fields enclosed by brackets "[]" replaced with your own identifying
# information: Portions Copyright [yyyy] [name of copyright owner]
#
# CDDL HEADER END
#

#
# Copyright 2009 Sun Microsystems, Inc.  All rights reserved.
# Use is subject to license terms.
#

#
<<<<<<< HEAD
# Copyright 2015 Nexenta Systems, Inc.  All rights reserved.
=======
# Copyright (c) 2016 by Delphix. All rights reserved.
>>>>>>> 993e3faf
#

. $STF_SUITE/include/libtest.shlib

#
# DESCRIPTION:
# Verify that zfs unmount and destroy in a snapshot directory will not cause error.
#
# STRATEGY:
# 1. Create a file in a zfs filesystem, snapshot it and change directory to snapshot directory
# 2. Verify that 'zfs unmount -a'  will fail and 'zfs unmount -fa' will succeed
# 3. Verify 'ls' and 'cd /' will succeed
# 4. 'zfs mount -a' and change directory to snapshot directory again
# 5. Verify that zfs destroy snapshot will succeed
# 6. Verify 'ls' and 'cd /' will succeed
# 7. Create zfs filesystem, create a file, snapshot it and change to snapshot directory
# 8. Verify that zpool destroy the pool will succeed
# 9. Verify 'ls' 'cd /' 'zpool list' and etc will succeed
#

verify_runnable "both"

function cleanup
{
	DISK=${DISKS%% *}

	for fs in $TESTPOOL/$TESTFS $TESTPOOL ; do
		typeset snap=$fs@$TESTSNAP
		if snapexists $snap; then
			log_must zfs destroy $snap
		fi
	done

	if ! poolexists $TESTPOOL && is_global_zone; then
		log_must zpool create $TESTPOOL $DISK
	fi

	if ! datasetexists $TESTPOOL/$TESTFS; then
		log_must zfs create $TESTPOOL/$TESTFS
		log_must zfs set mountpoint=$TESTDIR $TESTPOOL/$TESTFS
	fi
}

function restore_dataset
{
	if ! datasetexists $TESTPOOL/$TESTFS ; then
		log_must zfs create $TESTPOOL/$TESTFS
		log_must zfs set mountpoint=$TESTDIR $TESTPOOL/$TESTFS
		log_must cd $TESTDIR
		echo hello > world
		log_must zfs snapshot $TESTPOOL/$TESTFS@$TESTSNAP
		log_must cd .zfs/snapshot/$TESTSNAP
	fi
}


log_assert "zfs fource unmount and destroy in snapshot directory will not cause error."
log_onexit cleanup

for fs in $TESTPOOL/$TESTFS $TESTPOOL ; do
	typeset snap=$fs@$TESTSNAP
	typeset mtpt=$(get_prop mountpoint $fs)

	log_must cd $mtpt
	echo hello > world
	log_must zfs snapshot $snap
	log_must cd .zfs/snapshot/$TESTSNAP

	log_mustnot zfs unmount -a
	log_must zfs unmount -fa
	log_mustnot ls
	log_must cd /

	log_must zfs mount -a
	log_must cd $mtpt
	log_must cd .zfs/snapshot/$TESTSNAP

	if is_global_zone || [[ $fs != $TESTPOOL ]] ; then
		log_must zfs destroy -rf $fs
		log_mustnot ls
		log_must cd /
	fi

	restore_dataset
done

if is_global_zone ; then
<<<<<<< HEAD
	log_must destroy_pool $TESTPOOL
	log_mustnot $LS
=======
	log_must zpool destroy -f $TESTPOOL
	log_mustnot ls
>>>>>>> 993e3faf
	log_must cd /
fi

log_must eval zfs list > /dev/null 2>&1
log_must eval zpool list > /dev/null 2>&1
log_must eval zpool status > /dev/null 2>&1
zpool iostat > /dev/null 2>&1

log_pass "zfs fource unmount and destroy in snapshot directory will not cause error."<|MERGE_RESOLUTION|>--- conflicted
+++ resolved
@@ -26,11 +26,8 @@
 #
 
 #
-<<<<<<< HEAD
+# Copyright (c) 2016 by Delphix. All rights reserved.
 # Copyright 2015 Nexenta Systems, Inc.  All rights reserved.
-=======
-# Copyright (c) 2016 by Delphix. All rights reserved.
->>>>>>> 993e3faf
 #
 
 . $STF_SUITE/include/libtest.shlib
@@ -118,13 +115,8 @@
 done
 
 if is_global_zone ; then
-<<<<<<< HEAD
 	log_must destroy_pool $TESTPOOL
-	log_mustnot $LS
-=======
-	log_must zpool destroy -f $TESTPOOL
 	log_mustnot ls
->>>>>>> 993e3faf
 	log_must cd /
 fi
 
