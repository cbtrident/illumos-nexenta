#!/bin/ksh
#
# This file and its contents are supplied under the terms of the
# Common Development and Distribution License ("CDDL"), version 1.0.
# You may only use this file in accordance with the terms of version
# 1.0 of the CDDL.
#
# A full copy of the text of the CDDL should have accompanied this
# source.  A copy of the CDDL is also available via the Internet at
# http://www.illumos.org/license/CDDL.
#

#
<<<<<<< HEAD
# Copyright (c) 2012 by Delphix. All rights reserved.
# Copyright (c) 2015, Nexenta Systems, Inc. All rights reserved.
=======
# Copyright (c) 2012, 2016 by Delphix. All rights reserved.
>>>>>>> 993e3faf
#

#
# DESCRIPTION
# verify 'zfs snapshot <list of snapshots>' works correctly
#
# STRATEGY
# 1. Create multiple datasets
# 2. Create mutiple snapshots with a list of valid and invalid
#    snapshot names
# 3. Verify the valid snpashot creation

. $STF_SUITE/include/libtest.shlib

ZFS_MAX_DATASET_NAME_LEN=256

function cleanup
{
	for ds in $datasets; do
		datasetexists $ds && log_must zfs destroy -r $ds
	done
	zfs destroy -r $TESTPOOL/TESTFS4
}
datasets="$TESTPOOL/$TESTFS1 $TESTPOOL/$TESTFS2
    $TESTPOOL/$TESTFS3"

# We subtract 3 for slash (/), at (@), and the terminating nul (\0)
SNAPSHOT_XXX=$(printf 'x%.0s' \
    {1..$(($ZFS_MAX_DATASET_NAME_LEN - ${#TESTPOOL} - ${#TESTFS1} - 3))})

invalid_args=("$TESTPOOL/$TESTFS1@now $TESTPOOL/$TESTFS2@now \
    $TESTPOOL/$TESTFS@blah?" "$TESTPOOL/$TESTFS1@blah* \
    $TESTPOOL/$TESTFS2@blah? $TESTPOOL/$TESTFS3@blah%" \
    "$TESTPOOL/$TESTFS1@x$SNAPSHOT_XXX $TESTPOOL/$TESTFS2@300 \
    $TESTPOOL/$TESTFS3@300")

valid_args=("$TESTPOOL/$TESTFS1@snap $TESTPOOL/$TESTFS2@snap \
    $TESTPOOL/$TESTFS3@snap" "$TESTPOOL/$TESTFS1@$SNAPSHOT_XXX \
    $TESTPOOL/$TESTFS2@2 $TESTPOOL/$TESTFS3@s")

log_assert "verify zfs supports multiple consistent snapshots"
log_onexit cleanup
typeset -i i=1
test_data=$STF_SUITE/tests/functional/cli_root/zpool_upgrade/blockfiles

log_note "destroy a list of valid snapshots"
for ds in $datasets; do
	log_must zfs create $ds
	log_must cp -r $test_data /$ds
done
i=0
while (( i < ${#valid_args[*]} )); do
	log_must zfs snapshot ${valid_args[i]}
	for token in ${valid_args[i]}; do
		log_must snapexists $token && \
		    log_must zfs destroy $token
	done
	((i = i + 1))
done
log_note "destroy a list of invalid snapshots"
i=0
while (( i < ${#invalid_args[*]} )); do
	log_mustnot zfs snapshot ${invalid_args[i]}
	for token in ${invalid_args[i]}; do
		log_mustnot snapexists $token
	done
	((i = i + 1))
done
log_note "verify multiple snapshot transaction group"
txg_group=$(zdb -Pd $TESTPOOL | grep snap | awk '{print $7}')
for i in 1 2 3; do
	txg_tag=$(echo "$txg_group" | nawk -v j=$i 'FNR == j {print}')
	[[ $txg_tag != $(echo "$txg_group" | \
	    nawk -v j=$i 'FNR == j {print}') ]] \
	    && log_fail "snapshots belong to differnt transaction groups"
done
log_note "verify snapshot contents"
for ds in $datasets; do
	status=$(dircmp /$ds /$ds/.zfs/snapshot/snap | grep "different")
	[[ -z $status ]] || log_fail "snapshot contents are different from" \
	    "the filesystem"
done

# We subtract 3 + 7 + 7 + 1 = 18 for three slashes (/), strlen("TESTFSA") == 7,
# strlen("TESTFSB") == 7, and the terminating nul (\0)
DATASET_XXX=$(printf 'x%.0s' \
    {1..$(($ZFS_MAX_DATASET_NAME_LEN - ${#TESTPOOL} - ${#TESTFS3} - 18))})

log_note "verify multiple snapshot with -r option"
<<<<<<< HEAD
log_must $ZFS create $TESTPOOL/TESTFS4
# If the pid is 100000 or greater then it has a length of 6 digits so we need to
# adjust the length of the dataset path so it doesn't run over MAXPATHLENGTH. 
if [[ $$ -ge 100000 ]] ; then 
	log_must $ZFS create -p $TESTPOOL/$TESTFS3/TESTFSA$($PYTHON -c 'print "x" * 209')/TESTFSB
	log_mustnot $ZFS snapshot -r $TESTPOOL/$TESTFS1@snap1 $TESTPOOL/$TESTFS2@snap1 \
        	$TESTPOOL/$TESTFS3@snap1 $TESTPOOL/TESTFS4@snap1
	log_must $ZFS rename  $TESTPOOL/$TESTFS3/TESTFSA$($PYTHON -c 'print "x" * 209') \
	    	$TESTPOOL/$TESTFS3/TESTFSA
else
	log_must $ZFS create -p $TESTPOOL/$TESTFS3/TESTFSA$($PYTHON -c 'print "x" * 211')/TESTFSB
	log_mustnot $ZFS snapshot -r $TESTPOOL/$TESTFS1@snap1 $TESTPOOL/$TESTFS2@snap1 \
        	$TESTPOOL/$TESTFS3@snap1 $TESTPOOL/TESTFS4@snap1
	log_must $ZFS rename  $TESTPOOL/$TESTFS3/TESTFSA$($PYTHON -c 'print "x" * 211') \
	    	$TESTPOOL/$TESTFS3/TESTFSA
fi
log_must $ZFS snapshot -r $TESTPOOL/$TESTFS1@snap1 $TESTPOOL/$TESTFS2@snap1 \
=======
log_must zfs create $TESTPOOL/TESTFS4
log_must zfs create -p $TESTPOOL/$TESTFS3/TESTFSA$DATASET_XXX/TESTFSB
log_mustnot zfs snapshot -r $TESTPOOL/$TESTFS1@snap1 $TESTPOOL/$TESTFS2@snap1 \
        $TESTPOOL/$TESTFS3@snap1 $TESTPOOL/TESTFS4@snap1
log_must zfs rename $TESTPOOL/$TESTFS3/TESTFSA$DATASET_XXX \
    $TESTPOOL/$TESTFS3/TESTFSA
log_must zfs snapshot -r $TESTPOOL/$TESTFS1@snap1 $TESTPOOL/$TESTFS2@snap1 \
>>>>>>> 993e3faf
        $TESTPOOL/$TESTFS3@snap1 $TESTPOOL/TESTFS4@snap1

log_pass "zfs multiple snapshot verified correctly"<|MERGE_RESOLUTION|>--- conflicted
+++ resolved
@@ -11,12 +11,8 @@
 #
 
 #
-<<<<<<< HEAD
-# Copyright (c) 2012 by Delphix. All rights reserved.
-# Copyright (c) 2015, Nexenta Systems, Inc. All rights reserved.
-=======
 # Copyright (c) 2012, 2016 by Delphix. All rights reserved.
->>>>>>> 993e3faf
+# Copyright 2015 Nexenta Systems, Inc. All rights reserved.
 #
 
 #
@@ -106,25 +102,6 @@
     {1..$(($ZFS_MAX_DATASET_NAME_LEN - ${#TESTPOOL} - ${#TESTFS3} - 18))})
 
 log_note "verify multiple snapshot with -r option"
-<<<<<<< HEAD
-log_must $ZFS create $TESTPOOL/TESTFS4
-# If the pid is 100000 or greater then it has a length of 6 digits so we need to
-# adjust the length of the dataset path so it doesn't run over MAXPATHLENGTH. 
-if [[ $$ -ge 100000 ]] ; then 
-	log_must $ZFS create -p $TESTPOOL/$TESTFS3/TESTFSA$($PYTHON -c 'print "x" * 209')/TESTFSB
-	log_mustnot $ZFS snapshot -r $TESTPOOL/$TESTFS1@snap1 $TESTPOOL/$TESTFS2@snap1 \
-        	$TESTPOOL/$TESTFS3@snap1 $TESTPOOL/TESTFS4@snap1
-	log_must $ZFS rename  $TESTPOOL/$TESTFS3/TESTFSA$($PYTHON -c 'print "x" * 209') \
-	    	$TESTPOOL/$TESTFS3/TESTFSA
-else
-	log_must $ZFS create -p $TESTPOOL/$TESTFS3/TESTFSA$($PYTHON -c 'print "x" * 211')/TESTFSB
-	log_mustnot $ZFS snapshot -r $TESTPOOL/$TESTFS1@snap1 $TESTPOOL/$TESTFS2@snap1 \
-        	$TESTPOOL/$TESTFS3@snap1 $TESTPOOL/TESTFS4@snap1
-	log_must $ZFS rename  $TESTPOOL/$TESTFS3/TESTFSA$($PYTHON -c 'print "x" * 211') \
-	    	$TESTPOOL/$TESTFS3/TESTFSA
-fi
-log_must $ZFS snapshot -r $TESTPOOL/$TESTFS1@snap1 $TESTPOOL/$TESTFS2@snap1 \
-=======
 log_must zfs create $TESTPOOL/TESTFS4
 log_must zfs create -p $TESTPOOL/$TESTFS3/TESTFSA$DATASET_XXX/TESTFSB
 log_mustnot zfs snapshot -r $TESTPOOL/$TESTFS1@snap1 $TESTPOOL/$TESTFS2@snap1 \
@@ -132,7 +109,6 @@
 log_must zfs rename $TESTPOOL/$TESTFS3/TESTFSA$DATASET_XXX \
     $TESTPOOL/$TESTFS3/TESTFSA
 log_must zfs snapshot -r $TESTPOOL/$TESTFS1@snap1 $TESTPOOL/$TESTFS2@snap1 \
->>>>>>> 993e3faf
         $TESTPOOL/$TESTFS3@snap1 $TESTPOOL/TESTFS4@snap1
 
 log_pass "zfs multiple snapshot verified correctly"