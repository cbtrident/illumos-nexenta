#!/bin/ksh -p
#
# CDDL HEADER START
#
# The contents of this file are subject to the terms of the
# Common Development and Distribution License (the "License").
# You may not use this file except in compliance with the License.
#
# You can obtain a copy of the license at usr/src/OPENSOLARIS.LICENSE
# or http://www.opensolaris.org/os/licensing.
# See the License for the specific language governing permissions
# and limitations under the License.
#
# When distributing Covered Code, include this CDDL HEADER in each
# file and include the License file at usr/src/OPENSOLARIS.LICENSE.
# If applicable, add the following below this CDDL HEADER, with the
# fields enclosed by brackets "[]" replaced with your own identifying
# information: Portions Copyright [yyyy] [name of copyright owner]
#
# CDDL HEADER END
#

#
# Copyright (c) 2012, 2016 by Delphix. All rights reserved.
#

#
# Copyright 2015 Nexenta Systems, Inc.  All rights reserved.
#

. $STF_SUITE/tests/functional/cli_root/zfs_snapshot/zfs_snapshot.cfg

#
# DESCRIPTION:
#	'zfs snapshot pool1@snap pool2@snap' should fail since both snapshots
#	are not in the same pool.
#
# STRATEGY:
#	1. Create 2 separate zpools, zpool name lenghts must be the same.
#	2. Attempt to simultaneously create a snapshot of each pool.
#	3. Veriy the snapshot creation failed.
#

verify_runnable "both"

function cleanup
{
	for pool in $SNAPPOOL1 $SNAPPOOL2 ; do
		if poolexists $pool ; then
<<<<<<< HEAD
			log_must destroy_pool $pool
=======
			log_must zpool destroy -f $pool
>>>>>>> 993e3faf
		fi
	done

	for dev in $SNAPDEV1 $SNAPDEV2 ; do
		if [[ -f $dev ]] ; then
			log_must rm -f $dev
		fi
	done
}

log_assert "'zfs snapshot pool1@snap1 pool2@snap2' should fail since snapshots are in different pools."
log_onexit cleanup

log_must mkfile $MINVDEVSIZE $SNAPDEV1
log_must mkfile $MINVDEVSIZE $SNAPDEV2

log_must zpool create $SNAPPOOL1 $SNAPDEV1
log_must zpool create $SNAPPOOL2 $SNAPDEV2

log_mustnot zfs snapshot $SNAPPOOL1@snap1 $SNAPPOOL2@snap2

log_pass "'zfs snapshot pool1@snap1 pool2@snap2' should fail since snapshots are in different pools."<|MERGE_RESOLUTION|>--- conflicted
+++ resolved
@@ -22,9 +22,6 @@
 
 #
 # Copyright (c) 2012, 2016 by Delphix. All rights reserved.
-#
-
-#
 # Copyright 2015 Nexenta Systems, Inc.  All rights reserved.
 #
 
@@ -47,11 +44,7 @@
 {
 	for pool in $SNAPPOOL1 $SNAPPOOL2 ; do
 		if poolexists $pool ; then
-<<<<<<< HEAD
 			log_must destroy_pool $pool
-=======
-			log_must zpool destroy -f $pool
->>>>>>> 993e3faf
 		fi
 	done
 
