--- conflicted
+++ resolved
@@ -12,9 +12,6 @@
 
 #
 # Copyright (c) 2012, 2016 by Delphix. All rights reserved.
-#
-
-#
 # Copyright 2015 Nexenta Systems, Inc.  All rights reserved.
 #
 
@@ -34,17 +31,10 @@
 
 function cleanup
 {
-<<<<<<< HEAD
-	datasetexists $TESTPOOL/$TESTFS1 && $ZFS destroy -R $TESTPOOL/$TESTFS1
-	datasetexists $TESTPOOL/$TESTFS2 && $ZFS destroy -R $TESTPOOL/$TESTFS2
-	poolexists $TESTPOOL2 && destroy_pool_no_force $TESTPOOL2
-	$RM -rf $VIRTUAL_DISK
-=======
 	datasetexists $TESTPOOL/$TESTFS1 && zfs destroy -R $TESTPOOL/$TESTFS1
 	datasetexists $TESTPOOL/$TESTFS2 && zfs destroy -R $TESTPOOL/$TESTFS2
-	poolexists $TESTPOOL2 && zpool destroy $TESTPOOL2
+	poolexists $TESTPOOL2 && destroy_pool_no_force $TESTPOOL2
 	rm -rf $VIRTUAL_DISK
->>>>>>> 993e3faf
 }
 
 log_assert "zfs destroy for multiple snapshot is handled correctly"
