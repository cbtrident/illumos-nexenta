--- conflicted
+++ resolved
@@ -19,46 +19,4 @@
 ROOTOPTPKG = $(ROOT)/opt/zfs-tests
 TARGETDIR = $(ROOTOPTPKG)/tests/functional/cli_root/zfs_receive
 
-<<<<<<< HEAD
-PROGS = cleanup \
-	setup \
-	zfs_receive_001_pos \
-	zfs_receive_002_pos \
-	zfs_receive_003_pos \
-	zfs_receive_004_neg \
-	zfs_receive_005_neg \
-	zfs_receive_006_pos \
-	zfs_receive_007_neg \
-	zfs_receive_008_pos \
-	zfs_receive_009_neg \
-	zfs_receive_010_pos \
-	zfs_receive_011_pos \
-	zfs_receive_012_pos \
-	zfs_receive_013_pos \
-	zfs_receive_014_pos \
-	zfs_receive_015_pos \
-	zfs_receive_016_pos \
-	zfs_receive_017_pos \
-	zfs_receive_018_pos \
-	zfs_receive_019_pos
-
-CMDS = $(PROGS:%=$(TESTDIR)/%)
-$(CMDS) := FILEMODE = 0555
-
-all lint clean clobber:
-
-install: $(CMDS)
-
-$(CMDS): $(TESTDIR)
-
-$(TESTDIR):
-	$(INS.dir)
-
-$(TESTDIR)/%: %
-	$(INS.file)
-
-$(TESTDIR)/%: %.ksh
-	$(INS.rename)
-=======
-include $(SRC)/test/zfs-tests/Makefile.com
->>>>>>> 993e3faf
+include $(SRC)/test/zfs-tests/Makefile.com