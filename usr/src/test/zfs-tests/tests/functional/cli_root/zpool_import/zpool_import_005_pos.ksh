--- conflicted
+++ resolved
@@ -27,9 +27,6 @@
 
 #
 # Copyright (c) 2012, 2016 by Delphix. All rights reserved.
-#
-
-#
 # Copyright 2015 Nexenta Systems, Inc.  All rights reserved.
 #
 
@@ -74,15 +71,9 @@
 log_must zpool destroy $TESTPOOL1
 
 log_note "Part of devices was renamed in the same directory."
-<<<<<<< HEAD
-log_must $MV $VDEV0 $DEVICE_DIR/vdev0-new
-log_must $ZPOOL import -d $DEVICE_DIR -D -f $target
-log_must destroy_pool $TESTPOOL1
-=======
 log_must mv $VDEV0 $DEVICE_DIR/vdev0-new
 log_must zpool import -d $DEVICE_DIR -D -f $target
-log_must zpool destroy -f $TESTPOOL1
->>>>>>> 993e3faf
+log_must destroy_pool $TESTPOOL1
 
 log_note "All of devices was rename to different directories."
 log_must mkdir $DEVICE_DIR/newdir1 $DEVICE_DIR/newdir2
@@ -90,10 +81,6 @@
 log_must mv $VDEV2 $DEVICE_DIR/newdir2/vdev2-new
 log_must zpool import -d $DEVICE_DIR/newdir1 -d $DEVICE_DIR/newdir2 \
 	-d $DEVICE_DIR -D -f $target
-<<<<<<< HEAD
 log_must destroy_pool $TESTPOOL1
-=======
-log_must zpool destroy -f $TESTPOOL1
->>>>>>> 993e3faf
 
 log_pass "Destroyed pools devices was renamed, 'zpool import -D' passed."