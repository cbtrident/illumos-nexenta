--- conflicted
+++ resolved
@@ -27,9 +27,6 @@
 
 #
 # Copyright (c) 2012, 2016 by Delphix. All rights reserved.
-#
-
-#
 # Copyright 2015 Nexenta Systems, Inc.  All rights reserved.
 #
 
@@ -81,22 +78,12 @@
 log_must mv $VDEV2 $DEVICE_DIR/newdir2
 log_must zpool import -d $DEVICE_DIR/newdir1 -d $DEVICE_DIR/newdir2 \
 	-d $DEVICE_DIR -D -f $target
-<<<<<<< HEAD
 log_must destroy_pool $TESTPOOL1
-
-log_note "Devices was moved to same directory."
-log_must $MV $VDEV0 $DEVICE_DIR/newdir2
-log_must $MV $DEVICE_DIR/newdir1/* $DEVICE_DIR/newdir2
-log_must $ZPOOL import -d $DEVICE_DIR/newdir2 -D -f $target
-log_must destroy_pool $TESTPOOL1
-=======
-log_must zpool destroy -f $TESTPOOL1
 
 log_note "Devices was moved to same directory."
 log_must mv $VDEV0 $DEVICE_DIR/newdir2
 log_must mv $DEVICE_DIR/newdir1/* $DEVICE_DIR/newdir2
 log_must zpool import -d $DEVICE_DIR/newdir2 -D -f $target
-log_must zpool destroy -f $TESTPOOL1
->>>>>>> 993e3faf
+log_must destroy_pool $TESTPOOL1
 
 log_pass "Destroyed pools devices was moved, 'zpool import -D' passed."