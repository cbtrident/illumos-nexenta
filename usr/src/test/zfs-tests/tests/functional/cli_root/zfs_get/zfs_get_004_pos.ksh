--- conflicted
+++ resolved
@@ -27,9 +27,6 @@
 
 #
 # Copyright (c) 2012, 2016 by Delphix. All rights reserved.
-#
-
-#
 # Copyright 2015 Nexenta Systems, Inc.  All rights reserved.
 #
 
@@ -61,11 +58,7 @@
 	if [[ -n $globalzone ]] ; then
 		for pool in $TESTPOOL1 $TESTPOOL2 $TESTPOOL3; do
 			poolexists $pool && \
-<<<<<<< HEAD
 				log_must destroy_pool $pool
-=======
-				log_must zpool destroy -f $pool
->>>>>>> 993e3faf
 		done
 		for file in `ls $TESTDIR1/poolfile*`; do
 			rm -f $file
