#
# This file and its contents are supplied under the terms of the
# Common Development and Distribution License ("CDDL"), version 1.0.
# You may only use this file in accordance with the terms of version
# 1.0 of the CDDL.
#
# A full copy of the text of the CDDL should have accompanied this
# source.  A copy of the CDDL is also available via the Internet at
# http://www.illumos.org/license/CDDL.
#

#
<<<<<<< HEAD
# Copyright (c) 2012 by Delphix. All rights reserved.
# Copyright 2017 Nexenta Systems, Inc. All rights reserved.
=======
# Copyright (c) 2012, 2016 by Delphix. All rights reserved.
>>>>>>> 993e3faf
#

include $(SRC)/Makefile.master

ROOTOPTPKG = $(ROOT)/opt/zfs-tests
TARGETDIR = $(ROOTOPTPKG)/tests/functional/cli_root/zfs_get

<<<<<<< HEAD
PROGS = cleanup \
	setup \
	zfs_get_001_pos \
	zfs_get_002_pos \
	zfs_get_003_pos \
	zfs_get_004_pos \
	zfs_get_005_neg \
	zfs_get_006_neg \
	zfs_get_007_neg \
	zfs_get_008_pos \
	zfs_get_009_pos \
	zfs_get_010_neg \
	zfs_get_011_pos

FILES = zfs_get_common.kshlib \
	zfs_get_list_d.kshlib

CMDS = $(PROGS:%=$(TESTDIR)/%) $(FILES:%=$(TESTDIR)/%)
$(CMDS) := FILEMODE = 0555

all lint clean clobber:

install: $(CMDS)

$(CMDS): $(TESTDIR)

$(TESTDIR):
	$(INS.dir)

$(TESTDIR)/%: %
	$(INS.file)

$(TESTDIR)/%: %.ksh
	$(INS.rename)
=======
include $(SRC)/test/zfs-tests/Makefile.com
>>>>>>> 993e3faf
<|MERGE_RESOLUTION|>--- conflicted
+++ resolved
@@ -10,12 +10,7 @@
 #
 
 #
-<<<<<<< HEAD
-# Copyright (c) 2012 by Delphix. All rights reserved.
-# Copyright 2017 Nexenta Systems, Inc. All rights reserved.
-=======
 # Copyright (c) 2012, 2016 by Delphix. All rights reserved.
->>>>>>> 993e3faf
 #
 
 include $(SRC)/Makefile.master
@@ -23,41 +18,4 @@
 ROOTOPTPKG = $(ROOT)/opt/zfs-tests
 TARGETDIR = $(ROOTOPTPKG)/tests/functional/cli_root/zfs_get
 
-<<<<<<< HEAD
-PROGS = cleanup \
-	setup \
-	zfs_get_001_pos \
-	zfs_get_002_pos \
-	zfs_get_003_pos \
-	zfs_get_004_pos \
-	zfs_get_005_neg \
-	zfs_get_006_neg \
-	zfs_get_007_neg \
-	zfs_get_008_pos \
-	zfs_get_009_pos \
-	zfs_get_010_neg \
-	zfs_get_011_pos
-
-FILES = zfs_get_common.kshlib \
-	zfs_get_list_d.kshlib
-
-CMDS = $(PROGS:%=$(TESTDIR)/%) $(FILES:%=$(TESTDIR)/%)
-$(CMDS) := FILEMODE = 0555
-
-all lint clean clobber:
-
-install: $(CMDS)
-
-$(CMDS): $(TESTDIR)
-
-$(TESTDIR):
-	$(INS.dir)
-
-$(TESTDIR)/%: %
-	$(INS.file)
-
-$(TESTDIR)/%: %.ksh
-	$(INS.rename)
-=======
-include $(SRC)/test/zfs-tests/Makefile.com
->>>>>>> 993e3faf
+include $(SRC)/test/zfs-tests/Makefile.com