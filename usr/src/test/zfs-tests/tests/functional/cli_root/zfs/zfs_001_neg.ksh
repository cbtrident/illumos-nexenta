--- conflicted
+++ resolved
@@ -26,11 +26,8 @@
 #
 
 #
-<<<<<<< HEAD
+# Copyright (c) 2016 by Delphix. All rights reserved.
 # Copyright 2017 Nexenta Systems, Inc.
-=======
-# Copyright (c) 2016 by Delphix. All rights reserved.
->>>>>>> 993e3faf
 #
 
 . $STF_SUITE/include/libtest.shlib
