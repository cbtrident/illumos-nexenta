--- conflicted
+++ resolved
@@ -27,9 +27,6 @@
 
 #
 # Copyright (c) 2012, 2016 by Delphix. All rights reserved.
-#
-
-#
 # Copyright 2015 Nexenta Systems, Inc.  All rights reserved.
 #
 
@@ -49,13 +46,8 @@
 
 function cleanup
 {
-<<<<<<< HEAD
         destroy_pool_no_force $TESTPOOL
-        $RM /tmp/zpool_set_003.$$.dat
-=======
-        zpool destroy $TESTPOOL
         rm /tmp/zpool_set_003.$$.dat
->>>>>>> 993e3faf
 }
 
 set -A props "available" "capacity" "guid"  "health"  "size" "used"
