--- conflicted
+++ resolved
@@ -26,12 +26,8 @@
 #
 
 #
-<<<<<<< HEAD
-# Copyright (c) 2013 by Delphix. All rights reserved.
+# Copyright (c) 2013, 2016 by Delphix. All rights reserved.
 # Copyright 2014 Nexenta Systems, Inc.  All rights reserved.
-=======
-# Copyright (c) 2013, 2016 by Delphix. All rights reserved.
->>>>>>> 993e3faf
 #
 
 . $STF_SUITE/include/libtest.shlib
@@ -64,13 +60,8 @@
 log_must zpool get all $TESTPOOL
 zpool get all $TESTPOOL > /tmp/values.$$
 
-<<<<<<< HEAD
 log_note "Checking zpool get all output for a header"
-$GREP ^"NAME " /tmp/values.$$ > /dev/null 2>&1
-=======
-log_note "Checking zpool get all output for a header."
 grep ^"NAME " /tmp/values.$$ > /dev/null 2>&1
->>>>>>> 993e3faf
 if [ $? -ne 0 ]
 then
 	log_fail "The header was not found in zpool get all output"
@@ -99,12 +90,5 @@
 	    "header"
 fi
 
-
-
-<<<<<<< HEAD
-$RM /tmp/values.$$
-log_pass "zpool get all works as expected"
-=======
 rm /tmp/values.$$
-log_pass "Zpool get all works as expected"
->>>>>>> 993e3faf
+log_pass "zpool get all works as expected"