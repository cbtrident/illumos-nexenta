#
# CDDL HEADER START
#
# The contents of this file are subject to the terms of the
# Common Development and Distribution License (the "License").
# You may not use this file except in compliance with the License.
#
# You can obtain a copy of the license at usr/src/OPENSOLARIS.LICENSE
# or http://www.opensolaris.org/os/licensing.
# See the License for the specific language governing permissions
# and limitations under the License.
#
# When distributing Covered Code, include this CDDL HEADER in each
# file and include the License file at usr/src/OPENSOLARIS.LICENSE.
# If applicable, add the following below this CDDL HEADER, with the
# fields enclosed by brackets "[]" replaced with your own identifying
# information: Portions Copyright [yyyy] [name of copyright owner]
#
# CDDL HEADER END
#

#
# Copyright 2009 Sun Microsystems, Inc.  All rights reserved.
# Use is subject to license terms.
#

#
# Copyright (c) 2013 by Delphix. All rights reserved.
# Copyright 2016 Nexenta Systems, Inc. All rights reserved.
#

# Set the expected properties of zpool
typeset -a properties=(
    "size"
    "capacity"
    "altroot"
    "health"
    "guid"
    "version"
    "bootfs"
    "delegation"
    "autoreplace"
    "cachefile"
    "failmode"
    "listsnapshots"
    "autoexpand"
    "dedupditto"
    "dedupratio"
<<<<<<< HEAD
    "ddt_capped"
=======
>>>>>>> 4dfc19d7
    "free"
    "allocated"
    "readonly"
    "comment"
    "expandsize"
    "freeing"
    "fragmentation"
    "leaked"
<<<<<<< HEAD
    "enablespecial"
    "low-watermark"
    "high-watermark"
    "dedup_meta_ditto"
    "ddt_desegregation"
    "meta_placement"
    "ddt_meta_to_metadev"
    "zfs_meta_to_metadev"
    "dedup_best_effort"
    "dedup_lo_best_effort"
    "dedup_hi_best_effort"
    "forcetrim"
    "autotrim"
    "small_data_to_metadev"
    "min-watermark"
    "sync_to_special"
=======
>>>>>>> 4dfc19d7
    "feature@async_destroy"
    "feature@empty_bpobj"
    "feature@lz4_compress"
    "feature@multi_vdev_crash_dump"
    "feature@spacemap_histogram"
    "feature@enabled_txg"
    "feature@hole_birth"
    "feature@extensible_dataset"
    "feature@embedded_data"
    "feature@bookmarks"
    "feature@filesystem_limits"
    "feature@large_blocks"
    "feature@sha512"
    "feature@skein"
    "feature@edonr"
<<<<<<< HEAD
    "feature@meta_devices"
    "feature@vdev_properties"
    "feature@class_of_storage"
    "feature@wbc"
=======
>>>>>>> 4dfc19d7
)<|MERGE_RESOLUTION|>--- conflicted
+++ resolved
@@ -26,7 +26,7 @@
 
 #
 # Copyright (c) 2013 by Delphix. All rights reserved.
-# Copyright 2016 Nexenta Systems, Inc. All rights reserved.
+# Copyright 2017 Nexenta Systems, Inc. All rights reserved.
 #
 
 # Set the expected properties of zpool
@@ -46,10 +46,7 @@
     "autoexpand"
     "dedupditto"
     "dedupratio"
-<<<<<<< HEAD
     "ddt_capped"
-=======
->>>>>>> 4dfc19d7
     "free"
     "allocated"
     "readonly"
@@ -58,7 +55,6 @@
     "freeing"
     "fragmentation"
     "leaked"
-<<<<<<< HEAD
     "enablespecial"
     "low-watermark"
     "high-watermark"
@@ -75,8 +71,7 @@
     "small_data_to_metadev"
     "min-watermark"
     "sync_to_special"
-=======
->>>>>>> 4dfc19d7
+    "bootsize"
     "feature@async_destroy"
     "feature@empty_bpobj"
     "feature@lz4_compress"
@@ -92,11 +87,8 @@
     "feature@sha512"
     "feature@skein"
     "feature@edonr"
-<<<<<<< HEAD
     "feature@meta_devices"
     "feature@vdev_properties"
     "feature@class_of_storage"
     "feature@wbc"
-=======
->>>>>>> 4dfc19d7
 )