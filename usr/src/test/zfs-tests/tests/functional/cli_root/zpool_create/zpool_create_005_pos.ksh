--- conflicted
+++ resolved
@@ -27,9 +27,6 @@
 
 #
 # Copyright (c) 2012, 2016 by Delphix. All rights reserved.
-#
-
-#
 # Copyright 2015 Nexenta Systems, Inc.  All rights reserved.
 #
 
@@ -51,11 +48,7 @@
 function cleanup
 {
 	poolexists $TESTPOOL && \
-<<<<<<< HEAD
 		log_must destroy_pool $TESTPOOL
-=======
-		log_must zpool destroy -f $TESTPOOL
->>>>>>> 993e3faf
 
 	for dir in $TESTDIR $TESTDIR1; do
 		[[ -d $dir ]] && rm -rf $dir
@@ -98,15 +91,9 @@
 	while (( i < ${#pooltype[*]} )); do
 		#Remove the testing pool and its mount directory
 		poolexists $TESTPOOL && \
-<<<<<<< HEAD
 			log_must destroy_pool $TESTPOOL
-		[[ -d $TESTDIR1 ]] && $RM -rf $TESTDIR1
-		log_must $ZPOOL create $opt $TESTPOOL ${pooltype[i]} \
-=======
-			log_must zpool destroy -f $TESTPOOL
 		[[ -d $TESTDIR1 ]] && rm -rf $TESTDIR1
 		log_must zpool create $opt $TESTPOOL ${pooltype[i]} \
->>>>>>> 993e3faf
 			$file.1 $file.2 $file.3
 		! poolexists $TESTPOOL && \
 			log_fail "Createing pool with $opt fails."
