--- conflicted
+++ resolved
@@ -27,9 +27,6 @@
 
 #
 # Copyright (c) 2012, 2016 by Delphix. All rights reserved.
-#
-
-#
 # Copyright 2015 Nexenta Systems, Inc.  All rights reserved.
 #
 
@@ -84,11 +81,7 @@
 		log_fail "zpool create $TESTPOOL fail."
 	propertycheck $TESTPOOL ${RW_FS_PROP[i]} || \
 		log_fail "${RW_FS_PROP[i]} is failed to set."
-<<<<<<< HEAD
 	log_must destroy_pool_no_force $TESTPOOL
-=======
-	log_must zpool destroy $TESTPOOL
->>>>>>> 993e3faf
 	(( i = i + 1 ))
 done
 
