--- conflicted
+++ resolved
@@ -27,9 +27,6 @@
 
 #
 # Copyright (c) 2012, 2016 by Delphix. All rights reserved.
-#
-
-#
 # Copyright 2015 Nexenta Systems, Inc.  All rights reserved.
 #
 
@@ -93,14 +90,8 @@
 done
 
 # cleanup
-<<<<<<< HEAD
-log_must $SWAP -d /dev/zvol/dsk/${vol_name}
-log_must $ZFS destroy $vol_name
-log_must destroy_pool_no_force $TESTPOOL
-=======
 log_must swap -d /dev/zvol/dsk/${vol_name}
 log_must zfs destroy $vol_name
-log_must zpool destroy $TESTPOOL
->>>>>>> 993e3faf
+log_must destroy_pool_no_force $TESTPOOL
 
 log_pass "'zpool create' passed as expected with inapplicable scenario."