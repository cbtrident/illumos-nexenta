#!/bin/ksh -p
#
# CDDL HEADER START
#
# The contents of this file are subject to the terms of the
# Common Development and Distribution License (the "License").
# You may not use this file except in compliance with the License.
#
# You can obtain a copy of the license at usr/src/OPENSOLARIS.LICENSE
# or http://www.opensolaris.org/os/licensing.
# See the License for the specific language governing permissions
# and limitations under the License.
#
# When distributing Covered Code, include this CDDL HEADER in each
# file and include the License file at usr/src/OPENSOLARIS.LICENSE.
# If applicable, add the following below this CDDL HEADER, with the
# fields enclosed by brackets "[]" replaced with your own identifying
# information: Portions Copyright [yyyy] [name of copyright owner]
#
# CDDL HEADER END
#

#
# Copyright 2009 Sun Microsystems, Inc.  All rights reserved.
# Use is subject to license terms.
# Copyright (c) 2015, Nexenta Systems, Inc. All rights reserved.
#

#
# Copyright (c) 2015, 2016 by Delphix. All rights reserved.
#

. $STF_SUITE/include/libtest.shlib

#
# DESCRIPTION:
# 'zpool create -O' should return an error with badly formed parameters.
#
# STRATEGY:
# 1. Create an array of parameters with '-O'
# 2. For each parameter in the array, execute 'zpool create -O'
# 3. Verify an error is returned.
#

verify_runnable "global"

function cleanup
{
<<<<<<< HEAD
	datasetexists $TESTPOOL && log_must destroy_pool_no_force $TESTPOOL
=======
	datasetexists $TESTPOOL && log_must zpool destroy $TESTPOOL
>>>>>>> 993e3faf
}

log_onexit cleanup

set -A args "QuOta=none" "quota=non" "quota=abcd" "quota=0" "quota=" \
    "ResErVaTi0n=none" "reserV=none" "reservation=abcd" "reserv=" \
    "recorDSize=64k" "recordsize=2M" "recordsize=2048K" \
    "recordsize=256" "recsize=" "recsize=zero" "recordsize=0" \
    "mountPoint=/tmp/tmpfile$$" "mountpoint=non0" "mountpoint=" \
    "mountpoint=LEGACY" "mounpoint=none" \
    "sharenfs=ON" "ShareNFS=off" "sharenfs=sss" \
    "checkSUM=on" "checksum=SHA256" "chsum=off" "checksum=aaa" \
    "compression=of" "ComPression=lzjb" "compress=ON" "compress=a" \
    "atime=ON" "ATime=off" "atime=bbb" \
    "deviCes=on" "devices=OFF" "devices=aaa" \
    "exec=ON" "EXec=off" "exec=aaa" \
    "readonly=ON" "reADOnly=off" "rdonly=OFF" "rdonly=aaa" \
    "zoned=ON" "ZoNed=off" "zoned=aaa" \
    "snapdIR=hidden" "snapdir=VISible" "snapdir=aaa" \
    "aclmode=DIScard" "aclmODE=groupmask" "aclmode=aaa" \
    "aclinherit=deny" "aclinHerit=secure" "aclinherit=aaa" \
    "type=volume" "type=snapshot" "type=filesystem" \
    "creation=aaa" "used=10K" "available=10K" \
    "referenced=10K" "compressratio=1.00x" \
    "version=0" "version=1.234" "version=10K" "version=-1" \
    "version=aaa" "version=999"

log_assert "'zpool create -O' should return an error with badly formed parameters."

typeset -i i=0
while (( $i < ${#args[*]} )); do
	log_mustnot zpool create -O ${args[i]} -f $TESTPOOL $DISKS
	((i = i + 1))
done

log_pass "'zpool create -O' should return an error with badly formed parameters."
<|MERGE_RESOLUTION|>--- conflicted
+++ resolved
@@ -23,11 +23,11 @@
 #
 # Copyright 2009 Sun Microsystems, Inc.  All rights reserved.
 # Use is subject to license terms.
-# Copyright (c) 2015, Nexenta Systems, Inc. All rights reserved.
 #
 
 #
 # Copyright (c) 2015, 2016 by Delphix. All rights reserved.
+# Copyright 2015 Nexenta Systems, Inc. All rights reserved.
 #
 
 . $STF_SUITE/include/libtest.shlib
@@ -46,11 +46,7 @@
 
 function cleanup
 {
-<<<<<<< HEAD
 	datasetexists $TESTPOOL && log_must destroy_pool_no_force $TESTPOOL
-=======
-	datasetexists $TESTPOOL && log_must zpool destroy $TESTPOOL
->>>>>>> 993e3faf
 }
 
 log_onexit cleanup
