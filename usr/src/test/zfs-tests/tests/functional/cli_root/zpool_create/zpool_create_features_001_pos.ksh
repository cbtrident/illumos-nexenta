#!/bin/ksh -p
#
# CDDL HEADER START
#
# The contents of this file are subject to the terms of the
# Common Development and Distribution License (the "License").
# You may not use this file except in compliance with the License.
#
# You can obtain a copy of the license at usr/src/OPENSOLARIS.LICENSE
# or http://www.opensolaris.org/os/licensing.
# See the License for the specific language governing permissions
# and limitations under the License.
#
# When distributing Covered Code, include this CDDL HEADER in each
# file and include the License file at usr/src/OPENSOLARIS.LICENSE.
# If applicable, add the following below this CDDL HEADER, with the
# fields enclosed by brackets "[]" replaced with your own identifying
# information: Portions Copyright [yyyy] [name of copyright owner]
#
# CDDL HEADER END
#

#
# Copyright (c) 2012, 2016 by Delphix. All rights reserved.
#

#
# Copyright 2016 Nexenta Systems, Inc.  All rights reserved.
#

. $STF_SUITE/include/libtest.shlib

################################################################################
#
#  Newly created pools should have all features enabled.
#  Specifying a feature to be enabled with '-o' should be a no-op.
#
#  1. Create a new pool.
#  2. Verify that every feature@ property is in the 'enabled' or 'active' state
#  2.1 feature@wbc is skipped, because it requires 'special' vdev that is not
#      available for the given test pool. Also the feature is tested separately.
#  3. Destroy the pool and create a new pool with
#     '-o feature@async_destroy=enabled'
#  4. Verify again.
#
################################################################################

verify_runnable "global"

function cleanup
{
<<<<<<< HEAD
	datasetexists $TESTPOOL && log_must destroy_pool_no_force $TESTPOOL
=======
	datasetexists $TESTPOOL && log_must zpool destroy $TESTPOOL
>>>>>>> 993e3faf
}

function check_features
{
<<<<<<< HEAD
	for state in $($ZPOOL get all $TESTPOOL | $EGREP -v feature@wbc | \
	    $AWK '$2 ~ /feature@/ { print $3 }'); do
=======
	for state in $(zpool get all $TESTPOOL | \
	    awk '$2 ~ /feature@/ { print $3 }'); do
>>>>>>> 993e3faf
		if [[ "$state" != "enabled" && "$state" != "active" ]]; then
			log_fail "some features are not enabled on new pool"
	        fi
	done
}

log_onexit cleanup

log_assert "'zpool create' creates pools with all features enabled"

log_must zpool create -f $TESTPOOL $DISKS
check_features
<<<<<<< HEAD
log_must destroy_pool $TESTPOOL
=======
log_must zpool destroy -f $TESTPOOL
>>>>>>> 993e3faf

log_must zpool create -f -o feature@async_destroy=enabled $TESTPOOL $DISKS
check_features

log_pass "'zpool create' creates pools with all features enabled"<|MERGE_RESOLUTION|>--- conflicted
+++ resolved
@@ -22,9 +22,6 @@
 
 #
 # Copyright (c) 2012, 2016 by Delphix. All rights reserved.
-#
-
-#
 # Copyright 2016 Nexenta Systems, Inc.  All rights reserved.
 #
 
@@ -49,22 +46,13 @@
 
 function cleanup
 {
-<<<<<<< HEAD
 	datasetexists $TESTPOOL && log_must destroy_pool_no_force $TESTPOOL
-=======
-	datasetexists $TESTPOOL && log_must zpool destroy $TESTPOOL
->>>>>>> 993e3faf
 }
 
 function check_features
 {
-<<<<<<< HEAD
-	for state in $($ZPOOL get all $TESTPOOL | $EGREP -v feature@wbc | \
-	    $AWK '$2 ~ /feature@/ { print $3 }'); do
-=======
-	for state in $(zpool get all $TESTPOOL | \
+	for state in $(zpool get all $TESTPOOL | egrep -v feature@wbc | \
 	    awk '$2 ~ /feature@/ { print $3 }'); do
->>>>>>> 993e3faf
 		if [[ "$state" != "enabled" && "$state" != "active" ]]; then
 			log_fail "some features are not enabled on new pool"
 	        fi
@@ -77,11 +65,7 @@
 
 log_must zpool create -f $TESTPOOL $DISKS
 check_features
-<<<<<<< HEAD
 log_must destroy_pool $TESTPOOL
-=======
-log_must zpool destroy -f $TESTPOOL
->>>>>>> 993e3faf
 
 log_must zpool create -f -o feature@async_destroy=enabled $TESTPOOL $DISKS
 check_features
