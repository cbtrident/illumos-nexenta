--- conflicted
+++ resolved
@@ -10,12 +10,7 @@
 #
 
 #
-<<<<<<< HEAD
-# Copyright (c) 2012, 2015 by Delphix. All rights reserved.
-# Copyright 2015, Nexenta Systems Inc. All rights reserved.
-=======
 # Copyright (c) 2012, 2016 by Delphix. All rights reserved.
->>>>>>> 993e3faf
 #
 
 include $(SRC)/Makefile.master
