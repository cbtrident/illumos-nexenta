--- conflicted
+++ resolved
@@ -26,9 +26,6 @@
 
 #
 # Copyright (c) 2012, 2016 by Delphix. All rights reserved.
-#
-
-#
 # Copyright 2015 Nexenta Systems, Inc.  All rights reserved.
 #
 
@@ -141,11 +138,7 @@
 	if [[ $type == "ufs" ]]; then
 		umount $mntp
 	else
-<<<<<<< HEAD
 		log_must destroy_pool_no_force $TESTPOOL1
-=======
-		log_must zpool destroy $TESTPOOL1
->>>>>>> 993e3faf
 	fi
 
 	log_must zfs destroy $vol
