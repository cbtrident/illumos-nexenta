#
# This file and its contents are supplied under the terms of the
# Common Development and Distribution License ("CDDL"), version 1.0.
# You may only use this file in accordance with the terms of version
# 1.0 of the CDDL.
#
# A full copy of the text of the CDDL should have accompanied this
# source.  A copy of the CDDL is also available via the Internet at
# http://www.illumos.org/license/CDDL.
#

#
<<<<<<< HEAD
# Copyright (c) 2013 by Delphix. All rights reserved.
# Copyright 2016 Nexenta Systems, Inc. All rights reserved.
=======
# Copyright (c) 2013, 2016 by Delphix. All rights reserved.
>>>>>>> 993e3faf
#

include $(SRC)/Makefile.master

ROOTOPTPKG = $(ROOT)/opt/zfs-tests
TARGETDIR = $(ROOTOPTPKG)/tests/functional/mount

<<<<<<< HEAD
PROGS = cleanup \
	umount_001 \
	umount_002 \
	umountall_001 \
	setup

CMDS = $(PROGS:%=$(TESTDIR)/%)
$(CMDS) := FILEMODE = 0555

all lint clean clobber:

install: $(CMDS)

$(CMDS): $(TESTDIR)

$(TESTDIR):
	$(INS.dir)

$(TESTDIR)/%: %.ksh
	$(INS.rename)

$(TESTDIR)/%: %
	$(INS.file)
=======
include $(SRC)/test/zfs-tests/Makefile.com
>>>>>>> 993e3faf
<|MERGE_RESOLUTION|>--- conflicted
+++ resolved
@@ -10,12 +10,7 @@
 #
 
 #
-<<<<<<< HEAD
-# Copyright (c) 2013 by Delphix. All rights reserved.
-# Copyright 2016 Nexenta Systems, Inc. All rights reserved.
-=======
 # Copyright (c) 2013, 2016 by Delphix. All rights reserved.
->>>>>>> 993e3faf
 #
 
 include $(SRC)/Makefile.master
@@ -23,30 +18,4 @@
 ROOTOPTPKG = $(ROOT)/opt/zfs-tests
 TARGETDIR = $(ROOTOPTPKG)/tests/functional/mount
 
-<<<<<<< HEAD
-PROGS = cleanup \
-	umount_001 \
-	umount_002 \
-	umountall_001 \
-	setup
-
-CMDS = $(PROGS:%=$(TESTDIR)/%)
-$(CMDS) := FILEMODE = 0555
-
-all lint clean clobber:
-
-install: $(CMDS)
-
-$(CMDS): $(TESTDIR)
-
-$(TESTDIR):
-	$(INS.dir)
-
-$(TESTDIR)/%: %.ksh
-	$(INS.rename)
-
-$(TESTDIR)/%: %
-	$(INS.file)
-=======
-include $(SRC)/test/zfs-tests/Makefile.com
->>>>>>> 993e3faf
+include $(SRC)/test/zfs-tests/Makefile.com