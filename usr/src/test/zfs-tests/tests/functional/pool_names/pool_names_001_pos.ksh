--- conflicted
+++ resolved
@@ -27,9 +27,6 @@
 
 #
 # Copyright (c) 2013, 2016 by Delphix. All rights reserved.
-#
-
-#
 # Copyright 2015 Nexenta Systems, Inc.  All rights reserved.
 #
 
@@ -55,11 +52,7 @@
 function cleanup
 {
 	if [[ -n $name ]] && poolexists $name ; then
-<<<<<<< HEAD
 		log_must destroy_pool_no_force $name
-=======
-		log_must zpool destroy $name
->>>>>>> 993e3faf
 	fi
 
 	if [[ -d $TESTDIR ]]; then
