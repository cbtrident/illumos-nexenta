--- conflicted
+++ resolved
@@ -27,9 +27,6 @@
 
 #
 # Copyright (c) 2013, 2016 by Delphix. All rights reserved.
-#
-
-#
 # Copyright 2015 Nexenta Systems, Inc.  All rights reserved.
 #
 
@@ -37,13 +34,8 @@
 
 verify_runnable "global"
 
-<<<<<<< HEAD
 log_must destroy_pool_no_force $TESTPOOL
 log_must destroy_pool_no_force $TESTPOOL2
-=======
-log_must zpool destroy $TESTPOOL
-log_must zpool destroy $TESTPOOL2
->>>>>>> 993e3faf
 
 log_must rm /tmp/zpool_version_1.dat
 log_must rm /tmp/zpool2_version_1.dat
