#!/usr/bin/ksh -p
#
# CDDL HEADER START
#
# The contents of this file are subject to the terms of the
# Common Development and Distribution License (the "License").
# You may not use this file except in compliance with the License.
#
# You can obtain a copy of the license at usr/src/OPENSOLARIS.LICENSE
# or http://www.opensolaris.org/os/licensing.
# See the License for the specific language governing permissions
# and limitations under the License.
#
# When distributing Covered Code, include this CDDL HEADER in each
# file and include the License file at usr/src/OPENSOLARIS.LICENSE.
# If applicable, add the following below this CDDL HEADER, with the
# fields enclosed by brackets "[]" replaced with your own identifying
# information: Portions Copyright [yyyy] [name of copyright owner]
#
# CDDL HEADER END
#

#
# Copyright 2008 Sun Microsystems, Inc.  All rights reserved.
# Use is subject to license terms.
#

#
<<<<<<< HEAD
# Copyright 2015 Nexenta Systems, Inc.  All rights reserved.
=======
# Copyright (c) 2012, 2016 by Delphix. All rights reserved.
>>>>>>> 993e3faf
#

. $STF_SUITE/include/libtest.shlib

#
# DESCRIPTION:
#
# Valid pool names are accepted
#
# STRATEGY:
# 1. Using a list of valid pool names
# 2. Create a filesystem in that pool
# 2. Verify we can set the bootfs to that filesystem
#

verify_runnable "global"

set -A pools "pool.$$" "pool123" "mypool"

function cleanup {
	if poolexists $POOL ; then
<<<<<<< HEAD
		log_must destroy_pool_no_force $POOL
=======
		log_must zpool destroy $POOL
>>>>>>> 993e3faf
	fi
	rm /bootfs_003.$$.dat
}


zpool set 2>&1 | grep bootfs > /dev/null
if [ $? -ne 0 ]
then
        log_unsupported "bootfs pool property not supported on this release."
fi

log_onexit cleanup

log_assert "Valid pool names are accepted by zpool set bootfs"
mkfile $MINVDEVSIZE /bootfs_003.$$.dat

typeset -i i=0;

while [ $i -lt "${#pools[@]}" ]
do
	POOL=${pools[$i]}
	log_must zpool create $POOL /bootfs_003.$$.dat
	log_must zfs create $POOL/$TESTFS

	log_must zpool set bootfs=$POOL/$TESTFS $POOL
	RES=$(zpool get bootfs $POOL | tail -1 | awk '{print $3}' )
	if [ $RES != "$POOL/$TESTFS" ]
	then
		log_fail "Expected $RES == $POOL/$TESTFS"
	fi
<<<<<<< HEAD
	log_must destroy_pool_no_force $POOL
=======
	log_must zpool destroy $POOL
>>>>>>> 993e3faf
	i=$(( $i + 1 ))
done

log_pass "Valid pool names are accepted by zpool set bootfs"<|MERGE_RESOLUTION|>--- conflicted
+++ resolved
@@ -26,11 +26,8 @@
 #
 
 #
-<<<<<<< HEAD
+# Copyright (c) 2012, 2016 by Delphix. All rights reserved.
 # Copyright 2015 Nexenta Systems, Inc.  All rights reserved.
-=======
-# Copyright (c) 2012, 2016 by Delphix. All rights reserved.
->>>>>>> 993e3faf
 #
 
 . $STF_SUITE/include/libtest.shlib
@@ -52,11 +49,7 @@
 
 function cleanup {
 	if poolexists $POOL ; then
-<<<<<<< HEAD
 		log_must destroy_pool_no_force $POOL
-=======
-		log_must zpool destroy $POOL
->>>>>>> 993e3faf
 	fi
 	rm /bootfs_003.$$.dat
 }
@@ -87,11 +80,7 @@
 	then
 		log_fail "Expected $RES == $POOL/$TESTFS"
 	fi
-<<<<<<< HEAD
 	log_must destroy_pool_no_force $POOL
-=======
-	log_must zpool destroy $POOL
->>>>>>> 993e3faf
 	i=$(( $i + 1 ))
 done
 
