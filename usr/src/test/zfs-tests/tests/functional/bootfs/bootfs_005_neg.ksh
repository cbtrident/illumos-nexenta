#!/usr/bin/ksh -p
#
# CDDL HEADER START
#
# The contents of this file are subject to the terms of the
# Common Development and Distribution License (the "License").
# You may not use this file except in compliance with the License.
#
# You can obtain a copy of the license at usr/src/OPENSOLARIS.LICENSE
# or http://www.opensolaris.org/os/licensing.
# See the License for the specific language governing permissions
# and limitations under the License.
#
# When distributing Covered Code, include this CDDL HEADER in each
# file and include the License file at usr/src/OPENSOLARIS.LICENSE.
# If applicable, add the following below this CDDL HEADER, with the
# fields enclosed by brackets "[]" replaced with your own identifying
# information: Portions Copyright [yyyy] [name of copyright owner]
#
# CDDL HEADER END
#

#
# Copyright 2008 Sun Microsystems, Inc.  All rights reserved.
# Use is subject to license terms.
#

#
<<<<<<< HEAD
# Copyright 2015 Nexenta Systems, Inc.  All rights reserved.
=======
# Copyright (c) 2012, 2017 by Delphix. All rights reserved.
>>>>>>> 993e3faf
#

. $STF_SUITE/include/libtest.shlib
. $STF_SUITE/tests/functional/cli_root/zpool_upgrade/zpool_upgrade.kshlib

#
# DESCRIPTION:
#
# Boot properties cannot be set on pools with older versions
#
# STRATEGY:
# 1. Copy and import some pools of older versions
# 2. Create a filesystem on each
# 3. Verify that zpool set bootfs fails on each
#

verify_runnable "global"

function cleanup {

	#
	# we need destroy pools that created on top of $TESTPOOL first
	#
	typeset pool_name
	for config in $CONFIGS; do
<<<<<<< HEAD
		pool_name=$(eval $ECHO \$ZPOOL_VERSION_${config}_NAME)
		if poolexists $pool_name; then
			log_must destroy_pool_no_force $pool_name
		fi
	done

	if poolexists $TESTPOOL ; then
		log_must destroy_pool_no_force $TESTPOOL
	fi
=======
		pool_name=$(eval echo \$ZPOOL_VERSION_${config}_NAME)
		destroy_pool $pool_name
	done

	destroy_pool $TESTPOOL
>>>>>>> 993e3faf
}

log_assert "Boot properties cannot be set on pools with older versions"

# These are configs from zpool_upgrade.cfg - see that file for more info.
CONFIGS="1 2 3"

log_onexit cleanup
log_must zpool create -f $TESTPOOL $DISKS

for config in $CONFIGS
do
	create_old_pool $config
	POOL_NAME=$(eval echo \$ZPOOL_VERSION_${config}_NAME)
	log_must zfs create $POOL_NAME/$TESTFS
	log_mustnot zpool set bootfs=$POOL_NAME/$TESTFS $POOL_NAME
	log_must destroy_upgraded_pool $config
done

log_pass "Boot properties cannot be set on pools with older versions"<|MERGE_RESOLUTION|>--- conflicted
+++ resolved
@@ -26,11 +26,8 @@
 #
 
 #
-<<<<<<< HEAD
+# Copyright (c) 2012, 2017 by Delphix. All rights reserved.
 # Copyright 2015 Nexenta Systems, Inc.  All rights reserved.
-=======
-# Copyright (c) 2012, 2017 by Delphix. All rights reserved.
->>>>>>> 993e3faf
 #
 
 . $STF_SUITE/include/libtest.shlib
@@ -56,23 +53,11 @@
 	#
 	typeset pool_name
 	for config in $CONFIGS; do
-<<<<<<< HEAD
-		pool_name=$(eval $ECHO \$ZPOOL_VERSION_${config}_NAME)
-		if poolexists $pool_name; then
-			log_must destroy_pool_no_force $pool_name
-		fi
-	done
-
-	if poolexists $TESTPOOL ; then
-		log_must destroy_pool_no_force $TESTPOOL
-	fi
-=======
 		pool_name=$(eval echo \$ZPOOL_VERSION_${config}_NAME)
 		destroy_pool $pool_name
 	done
 
 	destroy_pool $TESTPOOL
->>>>>>> 993e3faf
 }
 
 log_assert "Boot properties cannot be set on pools with older versions"
