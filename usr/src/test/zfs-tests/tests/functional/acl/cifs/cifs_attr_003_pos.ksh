--- conflicted
+++ resolved
@@ -401,11 +401,7 @@
 		else
 			exp=1
 		fi
-<<<<<<< HEAD
-		
-=======
-
->>>>>>> 4dfc19d7
+
 		unit_writefile $object $user $exp
 		unit_writedir $object $user
 		unit_appenddata $object $user $exp
