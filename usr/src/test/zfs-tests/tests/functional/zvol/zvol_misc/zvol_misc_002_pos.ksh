#! /usr/bin/ksh -p
#
# CDDL HEADER START
#
# The contents of this file are subject to the terms of the
# Common Development and Distribution License (the "License").
# You may not use this file except in compliance with the License.
#
# You can obtain a copy of the license at usr/src/OPENSOLARIS.LICENSE
# or http://www.opensolaris.org/os/licensing.
# See the License for the specific language governing permissions
# and limitations under the License.
#
# When distributing Covered Code, include this CDDL HEADER in each
# file and include the License file at usr/src/OPENSOLARIS.LICENSE.
# If applicable, add the following below this CDDL HEADER, with the
# fields enclosed by brackets "[]" replaced with your own identifying
# information: Portions Copyright [yyyy] [name of copyright owner]
#
# CDDL HEADER END
#

#
# Copyright 2008 Sun Microsystems, Inc.  All rights reserved.
# Use is subject to license terms.
#

#
<<<<<<< HEAD
# Copyright (c) 2013 by Delphix. All rights reserved.
# Copyright (c) 2015, Nexenta Systems, Inc. All rights reserved.
=======
# Copyright (c) 2013, 2015 by Delphix. All rights reserved.
>>>>>>> 591fabec
#

. $STF_SUITE/include/libtest.shlib

#
# DESCRIPTION:
# Verify that ZFS volume snapshot could be fscked
#
# STRATEGY:
# 1. Create a ZFS volume
# 2. Copy some files and create snapshot
# 3. Verify fsck on the snapshot is OK
#

verify_runnable "global"

volsize=$(zfs get -H -o value volsize $TESTPOOL/$TESTVOL)

function cleanup
{
	snapexists $TESTPOOL/$TESTVOL@snap && \
		$ZFS destroy $TESTPOOL/$TESTVOL@snap

	ismounted $TESTDIR ufs
	(( $? == 0 )) && log_must $UMOUNT $TESTDIR

	[[ -e $TESTDIR ]] && $RM -rf $TESTDIR
	zfs set volsize=$volsize $TESTPOOL/$TESTVOL
}

log_assert "Verify that ZFS volume snapshot could be fscked"
log_onexit cleanup

TESTVOL='testvol'
BLOCKSZ=$(( 1024 * 1024 ))
NUM_WRITES=40

log_must zfs set volsize=128m $TESTPOOL/$TESTVOL

$ECHO "y" | $NEWFS -v /dev/zvol/rdsk/$TESTPOOL/$TESTVOL >/dev/null 2>&1
(( $? != 0 )) && log_fail "Unable to newfs(1M) $TESTPOOL/$TESTVOL"

log_must $MKDIR $TESTDIR
log_must $MOUNT /dev/zvol/dsk/$TESTPOOL/$TESTVOL $TESTDIR

typeset -i fn=0
typeset -i retval=0

while (( fn < 100 )); do
        $FILE_WRITE -o create -f $TESTDIR/testfile$$.$fn \
            -b $BLOCKSZ -c $NUM_WRITES
        retval=$?
        if (( $retval != 0 )); then
                break
        fi

        (( fn = fn + 1 ))
done

log_must $LOCKFS -f $TESTDIR
log_must $ZFS snapshot $TESTPOOL/$TESTVOL@snap

$FSCK -n /dev/zvol/rdsk/$TESTPOOL/$TESTVOL@snap >/dev/null 2>&1
retval=$?
(( $retval == 39 )) || log_fail "$FSCK exited with wrong value $retval "

log_pass "Verify that ZFS volume snapshot could be fscked"<|MERGE_RESOLUTION|>--- conflicted
+++ resolved
@@ -26,12 +26,8 @@
 #
 
 #
-<<<<<<< HEAD
-# Copyright (c) 2013 by Delphix. All rights reserved.
 # Copyright (c) 2015, Nexenta Systems, Inc. All rights reserved.
-=======
 # Copyright (c) 2013, 2015 by Delphix. All rights reserved.
->>>>>>> 591fabec
 #
 
 . $STF_SUITE/include/libtest.shlib
