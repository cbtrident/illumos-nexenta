--- conflicted
+++ resolved
@@ -27,7 +27,6 @@
 
 #
 # Copyright (c) 2013, 2016 by Delphix. All rights reserved.
-#
 # Copyright 2015 Nexenta Systems, Inc. All rights reserved.
 #
 
@@ -60,12 +59,8 @@
 		destroy_pool $TESTPOOL1
 	fi
 
-<<<<<<< HEAD
-	[[ -e $TESTDIR1 ]] && log_must $RM -rf $TESTDIR1
-	[[ -e $TESTDIR ]] && log_must $RM -rf $TESTDIR/*
-=======
+	[[ -e $TESTDIR1 ]] && log_must rm -rf $TESTDIR1
 	[[ -e $TESTDIR ]] && log_must rm -rf $TESTDIR/*
->>>>>>> 993e3faf
 }
 
 log_assert "Replacing a disk during I/O completes."
