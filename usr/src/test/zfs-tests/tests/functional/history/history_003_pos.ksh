--- conflicted
+++ resolved
@@ -27,9 +27,6 @@
 
 #
 # Copyright (c) 2013, 2016 by Delphix. All rights reserved.
-#
-
-#
 # Copyright 2015 Nexenta Systems, Inc.  All rights reserved.
 #
 
@@ -50,16 +47,10 @@
 
 function cleanup
 {
-<<<<<<< HEAD
 	datasetexists $spool && log_must destroy_pool_no_force $spool
-	[[ -f $VDEV0 ]] && log_must $RM -f $VDEV0
-	[[ -f $VDEV1 ]] && log_must $RM -f $VDEV1
-	[[ -f $TMPFILE ]] && log_must $RM -f $TMPFILE
-=======
-	datasetexists $spool && log_must zpool destroy $spool
 	[[ -f $VDEV0 ]] && log_must rm -f $VDEV0
+	[[ -f $VDEV1 ]] && log_must rm -f $VDEV1
 	[[ -f $TMPFILE ]] && log_must rm -f $TMPFILE
->>>>>>> 993e3faf
 }
 
 log_assert "zpool history limitation test."
