#!/bin/ksh -p
#
# CDDL HEADER START
#
# The contents of this file are subject to the terms of the
# Common Development and Distribution License (the "License").
# You may not use this file except in compliance with the License.
#
# You can obtain a copy of the license at usr/src/OPENSOLARIS.LICENSE
# or http://www.opensolaris.org/os/licensing.
# See the License for the specific language governing permissions
# and limitations under the License.
#
# When distributing Covered Code, include this CDDL HEADER in each
# file and include the License file at usr/src/OPENSOLARIS.LICENSE.
# If applicable, add the following below this CDDL HEADER, with the
# fields enclosed by brackets "[]" replaced with your own identifying
# information: Portions Copyright [yyyy] [name of copyright owner]
#
# CDDL HEADER END
#

#
# Copyright 2007 Sun Microsystems, Inc.  All rights reserved.
# Use is subject to license terms.
#

#
# Copyright (c) 2013, 2016 by Delphix. All rights reserved.
#

#
# Copyright 2015 Nexenta Systems, Inc.  All rights reserved.
#

. $STF_SUITE/include/libtest.shlib
. $STF_SUITE/tests/functional/history/history_common.kshlib

#
# DESCRIPTION:
#	Verify command history moves with pool while pool being migrated
#
# STRATEGY:
#	1. Import uniform platform and cross platform pools
#	2. Contract the command history of the imported pool
#	3. Compare imported history log with the previous log.
#

verify_runnable "global"

function cleanup
{
	poolexists $migratedpoolname &&  \
<<<<<<< HEAD
		log_must destroy_pool $migratedpoolname
=======
		log_must zpool destroy -f $migratedpoolname
>>>>>>> 993e3faf

	[[ -d $import_dir ]] && rm -rf $import_dir
}

log_assert "Verify command history moves with migrated pool."
log_onexit cleanup

tst_dir=$STF_SUITE/tests/functional/history
import_dir=$TESTDIR/importdir.$$
migrated_cmds_f=$import_dir/migrated_history.$$
migratedpoolname=$MIGRATEDPOOLNAME
typeset -i RET=1
typeset -i linenum=0

[[ ! -d $import_dir ]] && log_must mkdir $import_dir

# We test the migrations on both uniform platform and cross platform
for arch in "i386" "sparc"; do
	log_must cp $tst_dir/${arch}.orig_history.txt $import_dir
	orig_cmds_f=$import_dir/${arch}.orig_history.txt
	# remove blank line
	orig_cmds_f1=$import_dir/${arch}.orig_history_1.txt
	cat $orig_cmds_f | grep -v "^$" > $orig_cmds_f1

	log_must cp $tst_dir/${arch}.migratedpool.DAT.Z $import_dir
	log_must uncompress $import_dir/${arch}.migratedpool.DAT.Z

	# destroy the pool with same name, so that import operation succeeds.
	poolexists $migratedpoolname && \
<<<<<<< HEAD
	    log_must destroy_pool $migratedpoolname
=======
	    log_must zpool destroy -f $migratedpoolname
>>>>>>> 993e3faf

	log_must zpool import -d $import_dir $migratedpoolname
	TZ=$TIMEZONE zpool history $migratedpoolname | grep -v "^$" \
	    >$migrated_cmds_f
	RET=$?
	(( $RET != 0 )) && log_fail "zpool histroy $migratedpoolname fails."

	# The migrated history file should differ with original history file on
	# two commands -- 'export' and 'import', which are included in migrated
	# history file but not in original history file. so, check the two
	# commands firstly in migrated history file and then delete them, and
	# then compare this filtered file with the original history file. They
	# should be identical at this time.
	for subcmd in "export" "import"; do
		grep "$subcmd" $migrated_cmds_f >/dev/null 2>&1
		RET=$?
		(( $RET != 0 )) && log_fail "zpool $subcmd is not logged for" \
		    "the imported pool $migratedpoolname."
	done

	tmpfile=$import_dir/cmds_tmp.$$
	linenum=`cat $migrated_cmds_f | wc -l`
	(( linenum = linenum - 2 ))
	head -n $linenum $migrated_cmds_f > $tmpfile
	log_must diff $tmpfile $orig_cmds_f1

	# cleanup for next loop testing
<<<<<<< HEAD
	log_must destroy_pool $migratedpoolname
	log_must $RM -f `$LS $import_dir`
=======
	log_must zpool destroy -f $migratedpoolname
	log_must rm -f `ls $import_dir`
>>>>>>> 993e3faf
done

log_pass "Verify command history moves with migrated pool."<|MERGE_RESOLUTION|>--- conflicted
+++ resolved
@@ -27,9 +27,6 @@
 
 #
 # Copyright (c) 2013, 2016 by Delphix. All rights reserved.
-#
-
-#
 # Copyright 2015 Nexenta Systems, Inc.  All rights reserved.
 #
 
@@ -51,11 +48,7 @@
 function cleanup
 {
 	poolexists $migratedpoolname &&  \
-<<<<<<< HEAD
 		log_must destroy_pool $migratedpoolname
-=======
-		log_must zpool destroy -f $migratedpoolname
->>>>>>> 993e3faf
 
 	[[ -d $import_dir ]] && rm -rf $import_dir
 }
@@ -85,11 +78,7 @@
 
 	# destroy the pool with same name, so that import operation succeeds.
 	poolexists $migratedpoolname && \
-<<<<<<< HEAD
 	    log_must destroy_pool $migratedpoolname
-=======
-	    log_must zpool destroy -f $migratedpoolname
->>>>>>> 993e3faf
 
 	log_must zpool import -d $import_dir $migratedpoolname
 	TZ=$TIMEZONE zpool history $migratedpoolname | grep -v "^$" \
@@ -117,13 +106,8 @@
 	log_must diff $tmpfile $orig_cmds_f1
 
 	# cleanup for next loop testing
-<<<<<<< HEAD
 	log_must destroy_pool $migratedpoolname
-	log_must $RM -f `$LS $import_dir`
-=======
-	log_must zpool destroy -f $migratedpoolname
 	log_must rm -f `ls $import_dir`
->>>>>>> 993e3faf
 done
 
 log_pass "Verify command history moves with migrated pool."