--- conflicted
+++ resolved
@@ -26,9 +26,6 @@
 
 #
 # Copyright (c) 2013, 2016 by Delphix. All rights reserved.
-#
-
-#
 # Copyright 2015 Nexenta Systems, Inc.  All rights reserved.
 #
 
@@ -37,17 +34,10 @@
 function cleanup
 {
 	if datasetexists $TESTPOOL ; then
-<<<<<<< HEAD
 		log_must destroy_pool $TESTPOOL
 	fi
 	if datasetexists $TESTPOOL2 ; then
 		log_must destroy_pool $TESTPOOL2
-=======
-		log_must zpool destroy -f $TESTPOOL
-	fi
-	if datasetexists $TESTPOOL2 ; then
-		log_must zpool destroy -f $TESTPOOL2
->>>>>>> 993e3faf
 	fi
 }
 
