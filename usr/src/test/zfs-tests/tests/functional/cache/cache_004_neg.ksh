--- conflicted
+++ resolved
@@ -27,9 +27,6 @@
 
 #
 # Copyright (c) 2013, 2016 by Delphix. All rights reserved.
-#
-
-#
 # Copyright 2015 Nexenta Systems, Inc.  All rights reserved.
 #
 
@@ -62,11 +59,7 @@
 	log_mustnot zpool attach $TESTPOOL $ldev $ldev2
 	log_must check_vdev_state $TESTPOOL $ldev2 ""
 
-<<<<<<< HEAD
-	log_must destroy_pool  $TESTPOOL
-=======
-	log_must zpool destroy -f $TESTPOOL
->>>>>>> 993e3faf
+	log_must destroy_pool $TESTPOOL
 done
 
 log_pass "Attaching a cache device fails for an existing cache device."