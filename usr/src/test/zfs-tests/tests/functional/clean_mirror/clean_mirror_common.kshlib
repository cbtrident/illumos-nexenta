#
# CDDL HEADER START
#
# The contents of this file are subject to the terms of the
# Common Development and Distribution License (the "License").
# You may not use this file except in compliance with the License.
#
# You can obtain a copy of the license at usr/src/OPENSOLARIS.LICENSE
# or http://www.opensolaris.org/os/licensing.
# See the License for the specific language governing permissions
# and limitations under the License.
#
# When distributing Covered Code, include this CDDL HEADER in each
# file and include the License file at usr/src/OPENSOLARIS.LICENSE.
# If applicable, add the following below this CDDL HEADER, with the
# fields enclosed by brackets "[]" replaced with your own identifying
# information: Portions Copyright [yyyy] [name of copyright owner]
#
# CDDL HEADER END
#

#
# Copyright 2007 Sun Microsystems, Inc.  All rights reserved.
# Use is subject to license terms.
#

#
<<<<<<< HEAD
# Copyright (c) 2013, 2015 by Delphix. All rights reserved.
=======
# Copyright (c) 2013, 2016 by Delphix. All rights reserved.
>>>>>>> 993e3faf
#

. $STF_SUITE/tests/functional/clean_mirror/default.cfg

# Most of the code related to the clearing of mirrors is duplicated in all
# the test cases below this directory, barring a few minor changes
# involving the device to be affected and the 'object' to use to mangle
# the contents of the mirror.
# This code is sourced into each of these test cases.

#
# Synchronize all the data in pool
#
# $1 pool name
#
function sync_pool #pool
{
	typeset pool=$1

<<<<<<< HEAD
	log_must $SYNC
	log_must $SLEEP 2
	# Flush all the pool data.
	typeset -i ret
	$ZPOOL scrub $pool >/dev/null 2>&1
	ret=$?
	(( $ret != 0 )) && \
		log_fail "$ZPOOL scrub $pool failed."
=======
	log_must sync
	log_must sleep 2
	# Flush all the pool data.
	typeset -i ret
	zpool scrub $pool >/dev/null 2>&1
	ret=$?
	(( $ret != 0 )) && \
		log_fail "zpool scrub $pool failed."
>>>>>>> 993e3faf

	while ! is_pool_scrubbed $pool; do
		if is_pool_resilvered $pool ; then
			log_fail "$pool should not be resilver completed."
		fi
<<<<<<< HEAD
		log_must $SLEEP 2
=======
		log_must sleep 2
>>>>>>> 993e3faf
	done
}

function overwrite_verify_mirror
{
	typeset AFFECTED_DEVICE=$1
	typeset OVERWRITING_DEVICE=$2

	typeset atfile=0
	set -A files
	set -A cksums
	set -A newcksums

	while (( atfile < FILE_COUNT )); do
		files[$atfile]=$TESTDIR/file.$atfile
		log_must file_write -o create -f $TESTDIR/file.$atfile \
			-b $FILE_SIZE -c 1
		cksums[$atfile]=$(cksum ${files[$atfile]})
		(( atfile = atfile + 1 ))
	done

	# dd the primary side of the mirror
	log_must dd if=$OVERWRITING_DEVICE of=/dev/dsk/$AFFECTED_DEVICE \
		seek=8 bs=$DD_BLOCK count=$(( DD_COUNT - 8 )) conv=notrunc

	atfile=0

	#
	# Flush out the cache so that we ensure we're reading from disk.
	#
<<<<<<< HEAD
	log_must $ZPOOL export $TESTPOOL
	log_must $ZPOOL import $TESTPOOL
=======
	log_must zpool export $TESTPOOL
	log_must zpool import $TESTPOOL
>>>>>>> 993e3faf

	typeset -i failedcount=0
	while (( atfile < FILE_COUNT )); do
		files[$atfile]=$TESTDIR/file.$atfile
		newcksum=$(cksum ${files[$atfile]})
		if [[ $newcksum != ${cksums[$atfile]} ]]; then
			(( failedcount = failedcount + 1 ))
		fi
		rm -f ${files[$atfile]}
		(( atfile = atfile + 1 ))
	done

	if (( $failedcount > 0 )); then
		log_fail "of the $FILE_COUNT files $failedcount did not " \
		    "have the same checksum before and after."
	fi

	sync_pool $TESTPOOL
}<|MERGE_RESOLUTION|>--- conflicted
+++ resolved
@@ -25,11 +25,7 @@
 #
 
 #
-<<<<<<< HEAD
-# Copyright (c) 2013, 2015 by Delphix. All rights reserved.
-=======
 # Copyright (c) 2013, 2016 by Delphix. All rights reserved.
->>>>>>> 993e3faf
 #
 
 . $STF_SUITE/tests/functional/clean_mirror/default.cfg
@@ -49,16 +45,6 @@
 {
 	typeset pool=$1
 
-<<<<<<< HEAD
-	log_must $SYNC
-	log_must $SLEEP 2
-	# Flush all the pool data.
-	typeset -i ret
-	$ZPOOL scrub $pool >/dev/null 2>&1
-	ret=$?
-	(( $ret != 0 )) && \
-		log_fail "$ZPOOL scrub $pool failed."
-=======
 	log_must sync
 	log_must sleep 2
 	# Flush all the pool data.
@@ -67,17 +53,12 @@
 	ret=$?
 	(( $ret != 0 )) && \
 		log_fail "zpool scrub $pool failed."
->>>>>>> 993e3faf
 
 	while ! is_pool_scrubbed $pool; do
 		if is_pool_resilvered $pool ; then
 			log_fail "$pool should not be resilver completed."
 		fi
-<<<<<<< HEAD
-		log_must $SLEEP 2
-=======
 		log_must sleep 2
->>>>>>> 993e3faf
 	done
 }
 
@@ -108,13 +89,8 @@
 	#
 	# Flush out the cache so that we ensure we're reading from disk.
 	#
-<<<<<<< HEAD
-	log_must $ZPOOL export $TESTPOOL
-	log_must $ZPOOL import $TESTPOOL
-=======
 	log_must zpool export $TESTPOOL
 	log_must zpool import $TESTPOOL
->>>>>>> 993e3faf
 
 	typeset -i failedcount=0
 	while (( atfile < FILE_COUNT )); do
