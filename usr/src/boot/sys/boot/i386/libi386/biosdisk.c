/*
 * Copyright (c) 1998 Michael Smith <msmith@freebsd.org>
 * Copyright (c) 2012 Andrey V. Elsukov <ae@FreeBSD.org>
 * All rights reserved.
 *
 * Redistribution and use in source and binary forms, with or without
 * modification, are permitted provided that the following conditions
 * are met:
 * 1. Redistributions of source code must retain the above copyright
 *    notice, this list of conditions and the following disclaimer.
 * 2. Redistributions in binary form must reproduce the above copyright
 *    notice, this list of conditions and the following disclaimer in the
 *    documentation and/or other materials provided with the distribution.
 *
 * THIS SOFTWARE IS PROVIDED BY THE AUTHOR AND CONTRIBUTORS ``AS IS'' AND
 * ANY EXPRESS OR IMPLIED WARRANTIES, INCLUDING, BUT NOT LIMITED TO, THE
 * IMPLIED WARRANTIES OF MERCHANTABILITY AND FITNESS FOR A PARTICULAR PURPOSE
 * ARE DISCLAIMED.  IN NO EVENT SHALL THE AUTHOR OR CONTRIBUTORS BE LIABLE
 * FOR ANY DIRECT, INDIRECT, INCIDENTAL, SPECIAL, EXEMPLARY, OR CONSEQUENTIAL
 * DAMAGES (INCLUDING, BUT NOT LIMITED TO, PROCUREMENT OF SUBSTITUTE GOODS
 * OR SERVICES; LOSS OF USE, DATA, OR PROFITS; OR BUSINESS INTERRUPTION)
 * HOWEVER CAUSED AND ON ANY THEORY OF LIABILITY, WHETHER IN CONTRACT, STRICT
 * LIABILITY, OR TORT (INCLUDING NEGLIGENCE OR OTHERWISE) ARISING IN ANY WAY
 * OUT OF THE USE OF THIS SOFTWARE, EVEN IF ADVISED OF THE POSSIBILITY OF
 * SUCH DAMAGE.
 */

#include <sys/cdefs.h>

/*
 * BIOS disk device handling.
 *
 * Ideas and algorithms from:
 *
 * - NetBSD libi386/biosdisk.c
 * - FreeBSD biosboot/disk.c
 *
 */

#include <sys/disk.h>
#include <sys/limits.h>
#include <stand.h>
#include <machine/bootinfo.h>
#include <stdarg.h>

#include <bootstrap.h>
#include <btxv86.h>
#include <edd.h>
#include "disk.h"
#include "libi386.h"

CTASSERT(sizeof(struct i386_devdesc) >= sizeof(struct disk_devdesc));

#define BIOS_NUMDRIVES		0x475
#define BIOSDISK_SECSIZE	512
#define BUFSIZE			(1 * BIOSDISK_SECSIZE)

#define DT_ATAPI		0x10	/* disk type for ATAPI floppies */

/* major numbers for devices we frontend for */
#define WDMAJOR			0
#define WFDMAJOR		1
#define FDMAJOR			2
#define DAMAJOR			4

#ifdef DISK_DEBUG
# define DEBUG(fmt, args...)	printf("%s: " fmt "\n" , __func__ , ## args)
#else
# define DEBUG(fmt, args...)
#endif

/*
 * List of BIOS devices, translation from disk unit number to
 * BIOS unit number.
 */
static struct bdinfo
{
	int		bd_unit;	/* BIOS unit number */
	int		bd_cyl;		/* BIOS geometry */
	int		bd_hds;
	int		bd_sec;
	int		bd_flags;
#define	BD_MODEINT13	0x0000
#define	BD_MODEEDD1	0x0001
#define	BD_MODEEDD3	0x0002
#define	BD_MODEEDD	(BD_MODEEDD1 | BD_MODEEDD3)
#define	BD_MODEMASK	0x0003
#define	BD_FLOPPY	0x0004
#define	BD_NO_MEDIA	0x0008
	int		bd_type;	/* BIOS 'drive type' (floppy only) */
	uint16_t	bd_sectorsize;	/* Sector size */
	uint64_t	bd_sectors;	/* Disk size */
	int		bd_open;	/* reference counter */
	void		*bd_bcache;	/* buffer cache data */
} bdinfo [MAXBDDEV];
static int nbdinfo = 0;

#define	BD(dev)		(bdinfo[(dev)->dd.d_unit])

static int bd_io(struct disk_devdesc *, daddr_t, int, caddr_t, int);
static int bd_int13probe(struct bdinfo *bd);

static int bd_init(void);
static int bd_strategy(void *devdata, int flag, daddr_t dblk, size_t size,
    char *buf, size_t *rsize);
static int bd_realstrategy(void *devdata, int flag, daddr_t dblk, size_t size,
    char *buf, size_t *rsize);
static int bd_open(struct open_file *f, ...);
static int bd_close(struct open_file *f);
static int bd_ioctl(struct open_file *f, u_long cmd, void *data);
static int bd_print(int verbose);

struct devsw biosfd = {
	.dv_name = "fd",
	.dv_type = DEVT_FD,
	.dv_init = bd_init,
	.dv_strategy = bd_strategy,
	.dv_open = bd_open,
	.dv_close = bd_close,
	.dv_ioctl = bd_ioctl,
	.dv_print = bd_print,
	.dv_cleanup = NULL
};

#if 0
struct devsw bioscd = {
	.dv_name = "cd",
	.dv_type = DEVT_CD,
	.dv_init = bd_init,
	.dv_strategy = bd_strategy,
	.dv_open = bd_open,
	.dv_close = bd_close,
	.dv_ioctl = bd_ioctl,
	.dv_print = bd_print,
	.dv_cleanup = NULL
};
#endif

struct devsw biosdisk = {
	.dv_name = "disk",
	.dv_type = DEVT_DISK,
	.dv_init = bd_init,
	.dv_strategy = bd_strategy,
	.dv_open = bd_open,
	.dv_close = bd_close,
	.dv_ioctl = bd_ioctl,
	.dv_print = bd_print,
	.dv_cleanup = NULL
};

/*
 * Translate between BIOS device numbers and our private unit numbers.
 */
int
bd_bios2unit(int biosdev)
{
	int i;

	DEBUG("looking for bios device 0x%x", biosdev);
	for (i = 0; i < nbdinfo; i++) {
		DEBUG("bd unit %d is BIOS device 0x%x", i, bdinfo[i].bd_unit);
		if (bdinfo[i].bd_unit == biosdev)
			return (i);
	}
	return (-1);
}

int
bd_unit2bios(int unit)
{

	if ((unit >= 0) && (unit < nbdinfo))
		return (bdinfo[unit].bd_unit);
	return (-1);
}

/*
 * Quiz the BIOS for disk devices, save a little info about them.
 */
static int
bd_init(void)
{
	int base, unit, nfd = 0;

	/* sequence 0, 0x80 */
	for (base = 0; base <= 0x80; base += 0x80) {
		for (unit = base; (nbdinfo < MAXBDDEV); unit++) {
#ifndef VIRTUALBOX
			/*
			 * Check the BIOS equipment list for number
			 * of fixed disks.
			 */
			if(base == 0x80 &&
			    (nfd >= *(unsigned char *)PTOV(BIOS_NUMDRIVES)))
				break;
#endif
			bdinfo[nbdinfo].bd_open = 0;
			bdinfo[nbdinfo].bd_bcache = NULL;
			bdinfo[nbdinfo].bd_unit = unit;
			bdinfo[nbdinfo].bd_flags = unit < 0x80 ? BD_FLOPPY: 0;
			if (!bd_int13probe(&bdinfo[nbdinfo]))
				break;

#ifndef BOOT2
			/* XXX we need "disk aliases" to make this simpler */
			printf("BIOS drive %c: is disk%d\n", (unit < 0x80) ?
			    ('A' + unit): ('C' + unit - 0x80), nbdinfo);
#endif
			nbdinfo++;
			if (base == 0x80)
				nfd++;
		}
	}
	bcache_add_dev(nbdinfo);
	return(0);
}

/*
 * Return EDD version or 0 if EDD is not supported on this drive.
 */
static int
bd_check_extensions(int unit)
{
	/* Determine if we can use EDD with this device. */
	v86.ctl = V86_FLAGS;
	v86.addr = 0x13;
	v86.eax = 0x4100;
	v86.edx = unit;
	v86.ebx = 0x55aa;
	v86int();

	if (V86_CY(v86.efl) ||			/* carry set */
	    (v86.ebx & 0xffff) != 0xaa55)	/* signature */
		return (0);

	/* extended disk access functions (AH=42h-44h,47h,48h) supported */
	if ((v86.ecx & EDD_INTERFACE_FIXED_DISK) == 0)
		return (0);

	return ((v86.eax >> 8) & 0xff);
}

static void
bd_reset_disk(int unit)
{
	/* reset disk */
	v86.ctl = V86_FLAGS;
	v86.addr = 0x13;
	v86.eax = 0;
	v86.edx = unit;
	v86int();
}

/*
 * Read CHS info. Return 0 on success, error otherwise.
 */
static int
bd_get_diskinfo_std(struct bdinfo *bd)
{
	bzero(&v86, sizeof (v86));
	v86.ctl = V86_FLAGS;
	v86.addr = 0x13;
	v86.eax = 0x800;
	v86.edx = bd->bd_unit;
	v86int();

	if (V86_CY(v86.efl) && ((v86.eax & 0xff00) != 0))
		return ((v86.eax & 0xff00) >> 8);

	/* return custom error on absurd sector number */
	if ((v86.ecx & 0x3f) == 0)
		return (0x60);

	bd->bd_cyl = ((v86.ecx & 0xc0) << 2) + ((v86.ecx & 0xff00) >> 8) + 1;
	/* Convert max head # -> # of heads */
	bd->bd_hds = ((v86.edx & 0xff00) >> 8) + 1;
	bd->bd_sec = v86.ecx & 0x3f;
	bd->bd_type = v86.ebx;
	bd->bd_sectors = (uint64_t)bd->bd_cyl * bd->bd_hds * bd->bd_sec;

	return (0);
}

/*
 * Read EDD info. Return 0 on success, error otherwise.
 */
static int
bd_get_diskinfo_ext(struct bdinfo *bd)
{
	struct edd_params params;
	uint64_t total;

	/* Get disk params */
	bzero(&params, sizeof (params));
	params.len = sizeof (params);
	v86.ctl = V86_FLAGS;
	v86.addr = 0x13;
	v86.eax = 0x4800;
	v86.edx = bd->bd_unit;
	v86.ds = VTOPSEG(&params);
	v86.esi = VTOPOFF(&params);
	v86int();

	if (V86_CY(v86.efl) && ((v86.eax & 0xff00) != 0))
		return ((v86.eax & 0xff00) >> 8);

	/*
	 * Sector size must be a multiple of 512 bytes.
	 * An alternate test would be to check power of 2,
	 * powerof2(params.sector_size).
	 */
	if (params.sector_size % BIOSDISK_SECSIZE)
		bd->bd_sectorsize = BIOSDISK_SECSIZE;
	else
		bd->bd_sectorsize = params.sector_size;

	bd->bd_cyl = params.cylinders;
	bd->bd_hds = params.heads;
	bd->bd_sec = params.sectors_per_track;

	if (params.sectors != 0) {
		total = params.sectors;
	} else {
		total = (uint64_t)params.cylinders *
		    params.heads * params.sectors_per_track;
	}
	bd->bd_sectors = total;

	return (0);
}

/*
 * Try to detect a device supported by the legacy int13 BIOS
 */
static int
bd_int13probe(struct bdinfo *bd)
{
	int edd;
	int ret;

	bd->bd_flags &= ~BD_NO_MEDIA;

	edd = bd_check_extensions(bd->bd_unit);
	if (edd == 0)
		bd->bd_flags |= BD_MODEINT13;
	else if (edd < 0x30)
		bd->bd_flags |= BD_MODEEDD1;
	else
		bd->bd_flags |= BD_MODEEDD3;

	/* Default sector size */
	bd->bd_sectorsize = BIOSDISK_SECSIZE;

	if (bd->bd_unit < 0x80) {
		/* reset disk */
		bd_reset_disk(bd->bd_unit);

		/* Get disk type */
		v86.ctl = V86_FLAGS;
		v86.addr = 0x13;
		v86.eax = 0x1500;
		v86.edx = bd->bd_unit;
		v86int();
		if (V86_CY(v86.efl) || (v86.eax & 0x300) == 0)
			return (0);

		/* Set defaults for 1.44 floppy */
		bd->bd_cyl = 80;
		bd->bd_hds = 2;
		bd->bd_sec = 18;
		bd->bd_type = 4;
		bd->bd_sectors = 2880;
	}

	ret = 1;
	if (edd != 0)
		ret = bd_get_diskinfo_ext(bd);
	if (ret != 0)
		ret = bd_get_diskinfo_std(bd);

	DEBUG("unit 0x%x geometry %d/%d/%d", bd->bd_unit, bd->bd_cyl,
	    bd->bd_hds, bd->bd_sec);

	return (1);
}

/*
 * Print information about disks
 */
static int
bd_print(int verbose)
{
	static char line[80];
	struct disk_devdesc dev;
	int i, ret = 0;

	if (nbdinfo == 0)
		return (0);

	printf("%s devices:", biosdisk.dv_name);
	if ((ret = pager_output("\n")) != 0)
		return (ret);

	for (i = 0; i < nbdinfo; i++) {
		snprintf(line, sizeof (line),
		    "    disk%d:   BIOS drive %c (%s%ju X %u):\n", i,
		    (bdinfo[i].bd_unit < 0x80) ? ('A' + bdinfo[i].bd_unit):
		    ('C' + bdinfo[i].bd_unit - 0x80),
		    (bdinfo[i].bd_flags & BD_NO_MEDIA) == BD_NO_MEDIA ?
		    "no media, " : "",
		    (uintmax_t)bdinfo[i].bd_sectors,
		    bdinfo[i].bd_sectorsize);
		ret = pager_output(line);
		if (ret != 0)
			return (ret);

		dev.dd.d_dev = &biosdisk;
		dev.dd.d_unit = i;
		dev.d_slice = -1;
		dev.d_partition = -1;
		if (disk_open(&dev,
		    bdinfo[i].bd_sectorsize * bdinfo[i].bd_sectors,
		    bdinfo[i].bd_sectorsize) == 0) {
			sprintf(line, "    disk%d", i);
			ret = disk_print(&dev, line, verbose);
			disk_close(&dev);
			if (ret != 0)
				return (ret);
		}
	}
	return (ret);
}

/*
 * Attempt to open the disk described by (dev) for use by (f).
 *
 * Note that the philosophy here is "give them exactly what
 * they ask for".  This is necessary because being too "smart"
 * about what the user might want leads to complications.
 * (eg. given no slice or partition value, with a disk that is
 *  sliced - are they after the first BSD slice, or the DOS
 *  slice before it?)
 */
static int
bd_open(struct open_file *f, ...)
{
	struct disk_devdesc *dev;
	struct disk_devdesc disk;
	va_list ap;
	uint64_t size;
	int rc;

	va_start(ap, f);
	dev = va_arg(ap, struct disk_devdesc *);
	va_end(ap);

	if (dev->dd.d_unit < 0 || dev->dd.d_unit >= nbdinfo)
		return (EIO);

	if ((BD(dev).bd_flags & BD_NO_MEDIA) == BD_NO_MEDIA) {
		if (!bd_int13probe(&BD(dev)))
			return (EIO);
	}
	BD(dev).bd_open++;
	if (BD(dev).bd_bcache == NULL)
	    BD(dev).bd_bcache = bcache_allocate();

	/*
	 * Read disk size from partition.
	 * This is needed to work around buggy BIOS systems returning
	 * wrong (truncated) disk media size.
	 * During bd_probe() we tested if the mulitplication of bd_sectors
	 * would overflow so it should be safe to perform here.
	 */
	disk.dd.d_dev = dev->dd.d_dev;
	disk.dd.d_type = dev->dd.d_type;
	disk.dd.d_unit = dev->dd.d_unit;
	disk.d_slice = -1;
	disk.d_partition = -1;
	disk.d_offset = 0;

	if (disk_open(&disk, BD(dev).bd_sectors * BD(dev).bd_sectorsize,
	    BD(dev).bd_sectorsize) == 0) {

		if (disk_ioctl(&disk, DIOCGMEDIASIZE, &size) == 0) {
			size /= BD(dev).bd_sectorsize;
			if (size > BD(dev).bd_sectors)
				BD(dev).bd_sectors = size;
		}
		disk_close(&disk);
	}

	rc = disk_open(dev, BD(dev).bd_sectors * BD(dev).bd_sectorsize,
	    BD(dev).bd_sectorsize);
	if (rc != 0) {
		BD(dev).bd_open--;
		if (BD(dev).bd_open == 0) {
			bcache_free(BD(dev).bd_bcache);
			BD(dev).bd_bcache = NULL;
		}
	}
	return (rc);
}

static int
bd_close(struct open_file *f)
{
	struct disk_devdesc *dev;

	dev = (struct disk_devdesc *)f->f_devdata;
	BD(dev).bd_open--;
	if (BD(dev).bd_open == 0) {
	    bcache_free(BD(dev).bd_bcache);
	    BD(dev).bd_bcache = NULL;
	}
	return (disk_close(dev));
}

static int
bd_ioctl(struct open_file *f, u_long cmd, void *data)
{
	struct disk_devdesc *dev;
	int rc;

	dev = (struct disk_devdesc *)f->f_devdata;

	rc = disk_ioctl(dev, cmd, data);
	if (rc != ENOTTY)
		return (rc);

	switch (cmd) {
	case DIOCGSECTORSIZE:
		*(u_int *)data = BD(dev).bd_sectorsize;
		break;
	case DIOCGMEDIASIZE:
		*(uint64_t *)data = BD(dev).bd_sectors * BD(dev).bd_sectorsize;
		break;
	default:
		return (ENOTTY);
	}
	return (0);
}

static int
bd_strategy(void *devdata, int rw, daddr_t dblk, size_t size,
    char *buf, size_t *rsize)
{
	struct bcache_devdata bcd;
	struct disk_devdesc *dev;

	dev = (struct disk_devdesc *)devdata;
	bcd.dv_strategy = bd_realstrategy;
	bcd.dv_devdata = devdata;
	bcd.dv_cache = BD(dev).bd_bcache;

	return (bcache_strategy(&bcd, rw, dblk + dev->d_offset, size,
	    buf, rsize));
}

static int
bd_realstrategy(void *devdata, int rw, daddr_t dblk, size_t size,
    char *buf, size_t *rsize)
{
	struct disk_devdesc *dev = (struct disk_devdesc *)devdata;
	uint64_t disk_blocks, offset;
	size_t blks, blkoff, bsize, rest;
	caddr_t bbuf;
	int rc;

	/*
	 * First make sure the IO size is a multiple of 512 bytes. While we do
	 * process partial reads below, the strategy mechanism is built
	 * assuming IO is a multiple of 512B blocks. If the request is not
	 * a multiple of 512B blocks, it has to be some sort of bug.
	 */
	if (size == 0 || (size % BIOSDISK_SECSIZE) != 0) {
		printf("bd_strategy: %d bytes I/O not multiple of %d\n",
		    size, BIOSDISK_SECSIZE);
		return (EIO);
	}

	DEBUG("open_disk %p", dev);

	offset = dblk * BIOSDISK_SECSIZE;
	dblk = offset / BD(dev).bd_sectorsize;
	blkoff = offset % BD(dev).bd_sectorsize;

	/*
	 * Check the value of the size argument. We do have quite small
	 * heap (64MB), but we do not know good upper limit, so we check against
	 * INT_MAX here. This will also protect us against possible overflows
	 * while translating block count to bytes.
	 */
	if (size > INT_MAX) {
		DEBUG("requested read: %zu too large", size);
		return (EIO);
	}

	blks = size / BD(dev).bd_sectorsize;
	if (blks == 0 || (size % BD(dev).bd_sectorsize) != 0)
		blks++;

	if (dblk > dblk + blks)
		return (EIO);

	if (rsize)
		*rsize = 0;

	/*
	 * Get disk blocks, this value is either for whole disk or for
	 * partition.
	 */
	if (disk_ioctl(dev, DIOCGMEDIASIZE, &disk_blocks) == 0) {
		/* DIOCGMEDIASIZE does return bytes. */
		disk_blocks /= BD(dev).bd_sectorsize;
	} else {
		/* We should not get here. Just try to survive. */
		disk_blocks = BD(dev).bd_sectors - dev->d_offset;
	}

	/* Validate source block address. */
	if (dblk < dev->d_offset || dblk >= dev->d_offset + disk_blocks)
		return (EIO);

	/*
	 * Truncate if we are crossing disk or partition end.
	 */
	if (dblk + blks >= dev->d_offset + disk_blocks) {
		blks = dev->d_offset + disk_blocks - dblk;
		size = blks * BD(dev).bd_sectorsize;
		DEBUG("short read %d", blks);
	}

	if (V86_IO_BUFFER_SIZE / BD(dev).bd_sectorsize == 0)
		panic("BUG: Real mode buffer is too small\n");

	bbuf = PTOV(V86_IO_BUFFER);
	rest = size;

	while (blks > 0) {
		int x = min(blks, V86_IO_BUFFER_SIZE / BD(dev).bd_sectorsize);

		switch (rw & F_MASK) {
		case F_READ:
			DEBUG("read %d from %lld to %p", x, dblk, buf);
			bsize = BD(dev).bd_sectorsize * x - blkoff;
			if (rest < bsize)
				bsize = rest;

			if ((rc = bd_io(dev, dblk, x, bbuf, 0)) != 0)
				return (EIO);

			bcopy(bbuf + blkoff, buf, bsize);
			break;
		case F_WRITE :
			DEBUG("write %d from %lld to %p", x, dblk, buf);
			if (blkoff != 0) {
				/*
				 * We got offset to sector, read 1 sector to
				 * bbuf.
				 */
				x = 1;
				bsize = BD(dev).bd_sectorsize - blkoff;
				bsize = min(bsize, rest);
				rc = bd_io(dev, dblk, x, bbuf, 0);
			} else if (rest < BD(dev).bd_sectorsize) {
				/*
				 * The remaining block is not full
				 * sector. Read 1 sector to bbuf.
				 */
				x = 1;
				bsize = rest;
				rc = bd_io(dev, dblk, x, bbuf, 0);
			} else {
				/* We can write full sector(s). */
				bsize = BD(dev).bd_sectorsize * x;
			}
			/*
			 * Put your Data In, Put your Data out,
			 * Put your Data In, and shake it all about
			 */
			bcopy(buf, bbuf + blkoff, bsize);
			if ((rc = bd_io(dev, dblk, x, bbuf, 1)) != 0)
				return (EIO);

			break;
		default:
			/* DO NOTHING */
			return (EROFS);
		}

		blkoff = 0;
		buf += bsize;
		rest -= bsize;
		blks -= x;
		dblk += x;
	}

	if (rsize != NULL)
		*rsize = size;
	return (0);
}

static int
bd_edd_io(struct disk_devdesc *dev, daddr_t dblk, int blks, caddr_t dest,
    int dowrite)
{
    static struct edd_packet packet;

    packet.len = sizeof(struct edd_packet);
    packet.count = blks;
    packet.off = VTOPOFF(dest);
    packet.seg = VTOPSEG(dest);
    packet.lba = dblk;
    v86.ctl = V86_FLAGS;
    v86.addr = 0x13;
    if (dowrite)
	/* Should we Write with verify ?? 0x4302 ? */
	v86.eax = 0x4300;
    else
	v86.eax = 0x4200;
    v86.edx = BD(dev).bd_unit;
    v86.ds = VTOPSEG(&packet);
    v86.esi = VTOPOFF(&packet);
    v86int();
    if (V86_CY(v86.efl))
	return (v86.eax >> 8);
    return (0);
}

static int
bd_chs_io(struct disk_devdesc *dev, daddr_t dblk, int blks, caddr_t dest,
    int dowrite)
{
    u_int	x, bpc, cyl, hd, sec;

    bpc = BD(dev).bd_sec * BD(dev).bd_hds;	/* blocks per cylinder */
    x = dblk;
    cyl = x / bpc;			/* block # / blocks per cylinder */
    x %= bpc;				/* block offset into cylinder */
    hd = x / BD(dev).bd_sec;		/* offset / blocks per track */
    sec = x % BD(dev).bd_sec;		/* offset into track */

    /* correct sector number for 1-based BIOS numbering */
    sec++;

    if (cyl > 1023)
	/* CHS doesn't support cylinders > 1023. */
	return (1);

    v86.ctl = V86_FLAGS;
    v86.addr = 0x13;
    if (dowrite)
	v86.eax = 0x300 | blks;
    else
	v86.eax = 0x200 | blks;
    v86.ecx = ((cyl & 0xff) << 8) | ((cyl & 0x300) >> 2) | sec;
    v86.edx = (hd << 8) | BD(dev).bd_unit;
    v86.es = VTOPSEG(dest);
    v86.ebx = VTOPOFF(dest);
    v86int();
    if (V86_CY(v86.efl))
	return (v86.eax >> 8);
    return (0);
}

static int
bd_io(struct disk_devdesc *dev, daddr_t dblk, int blks, caddr_t dest,
    int dowrite)
{
	u_int result, retry;

	/* Just in case some idiot actually tries to read/write -1 blocks... */
	if (blks < 0)
		return (-1);

	/*
	 * Loop retrying the operation a couple of times.  The BIOS
	 * may also retry.
	 */
	for (retry = 0; retry < 3; retry++) {
		if (BD(dev).bd_flags & BD_MODEEDD)
			result = bd_edd_io(dev, dblk, blks, dest, dowrite);
		else
			result = bd_chs_io(dev, dblk, blks, dest, dowrite);

		if (result == 0) {
			if (BD(dev).bd_flags & BD_NO_MEDIA)
				BD(dev).bd_flags &= ~BD_NO_MEDIA;
			break;
		}

		bd_reset_disk(BD(dev).bd_unit);

		/*
		 * Error codes:
		 * 20h	controller failure
		 * 31h	no media in drive (IBM/MS INT 13 extensions)
		 * There is no reason to repeat the IO with errors above.
		 */
		if (result == 0x20 || result == 0x31 || result == 0x80) {
			BD(dev).bd_flags |= BD_NO_MEDIA;
			break;
		}
	}

	if (result != 0 && (BD(dev).bd_flags & BD_NO_MEDIA) == 0) {
		if (dowrite != 0) {
			printf("%s%d: Write %d sector(s) from %p (0x%x) "
<<<<<<< HEAD
			    "to %lld: 0x%x\n", dev->d_dev->dv_name, dev->d_unit,
			    blks, dest, VTOP(dest), dblk, result);
		} else {
			printf("%s%d: Read %d sector(s) from %lld to %p "
			    "(0x%x): 0x%x\n", dev->d_dev->dv_name, dev->d_unit,
			    blks, dblk, dest, VTOP(dest), result);
		}
=======
			    "to %lld: 0x%x", dev->dd.d_dev->dv_name,
			    dev->dd.d_unit, blks, dest, VTOP(dest), dblk,
			    result);
		} else {
			printf("%s%d: Read %d sector(s) from %lld to %p "
			    "(0x%x): 0x%x", dev->dd.d_dev->dv_name,
			    dev->dd.d_unit, blks, dblk, dest, VTOP(dest),
			    result);
>>>>>>> 8dfe5547
	}

	return (result);
}

/*
 * Return the BIOS geometry of a given "fixed drive" in a format
 * suitable for the legacy bootinfo structure.  Since the kernel is
 * expecting raw int 0x13/0x8 values for N_BIOS_GEOM drives, we
 * prefer to get the information directly, rather than rely on being
 * able to put it together from information already maintained for
 * different purposes and for a probably different number of drives.
 *
 * For valid drives, the geometry is expected in the format (31..0)
 * "000000cc cccccccc hhhhhhhh 00ssssss"; and invalid drives are
 * indicated by returning the geometry of a "1.2M" PC-format floppy
 * disk.  And, incidentally, what is returned is not the geometry as
 * such but the highest valid cylinder, head, and sector numbers.
 */
u_int32_t
bd_getbigeom(int bunit)
{

    v86.ctl = V86_FLAGS;
    v86.addr = 0x13;
    v86.eax = 0x800;
    v86.edx = 0x80 + bunit;
    v86int();
    if (V86_CY(v86.efl))
	return 0x4f010f;
    return ((v86.ecx & 0xc0) << 18) | ((v86.ecx & 0xff00) << 8) |
	   (v86.edx & 0xff00) | (v86.ecx & 0x3f);
}

/*
 * Return a suitable dev_t value for (dev).
 *
 * In the case where it looks like (dev) is a SCSI disk, we allow the number of
 * IDE disks to be specified in $num_ide_disks.  There should be a Better Way.
 */
int
bd_getdev(struct i386_devdesc *d)
{
    struct disk_devdesc		*dev;
    int				biosdev;
    int 			major;
    int				rootdev;
    char			*nip, *cp;
    int				i, unit;

    dev = (struct disk_devdesc *)d;
    biosdev = bd_unit2bios(dev->dd.d_unit);
    DEBUG("unit %d BIOS device %d", dev->dd.d_unit, biosdev);
    if (biosdev == -1)				/* not a BIOS device */
	return(-1);
    if (disk_open(dev, BD(dev).bd_sectors * BD(dev).bd_sectorsize,
	BD(dev).bd_sectorsize) != 0)		/* oops, not a viable device */
	    return (-1);
    else
	disk_close(dev);

    if (biosdev < 0x80) {
	/* floppy (or emulated floppy) or ATAPI device */
	if (bdinfo[dev->dd.d_unit].bd_type == DT_ATAPI) {
	    /* is an ATAPI disk */
	    major = WFDMAJOR;
	} else {
	    /* is a floppy disk */
	    major = FDMAJOR;
	}
    } else {
	    /* assume an IDE disk */
	    major = WDMAJOR;
    }
    /* default root disk unit number */
    unit = biosdev & 0x7f;

    /* XXX a better kludge to set the root disk unit number */
    if ((nip = getenv("root_disk_unit")) != NULL) {
	i = strtol(nip, &cp, 0);
	/* check for parse error */
	if ((cp != nip) && (*cp == 0))
	    unit = i;
    }

    rootdev = MAKEBOOTDEV(major, dev->d_slice + 1, unit, dev->d_partition);
    DEBUG("dev is 0x%x\n", rootdev);
    return(rootdev);
}<|MERGE_RESOLUTION|>--- conflicted
+++ resolved
@@ -807,24 +807,15 @@
 	if (result != 0 && (BD(dev).bd_flags & BD_NO_MEDIA) == 0) {
 		if (dowrite != 0) {
 			printf("%s%d: Write %d sector(s) from %p (0x%x) "
-<<<<<<< HEAD
-			    "to %lld: 0x%x\n", dev->d_dev->dv_name, dev->d_unit,
-			    blks, dest, VTOP(dest), dblk, result);
-		} else {
-			printf("%s%d: Read %d sector(s) from %lld to %p "
-			    "(0x%x): 0x%x\n", dev->d_dev->dv_name, dev->d_unit,
-			    blks, dblk, dest, VTOP(dest), result);
-		}
-=======
-			    "to %lld: 0x%x", dev->dd.d_dev->dv_name,
+			    "to %lld: 0x%x\n", dev->dd.d_dev->dv_name,
 			    dev->dd.d_unit, blks, dest, VTOP(dest), dblk,
 			    result);
 		} else {
 			printf("%s%d: Read %d sector(s) from %lld to %p "
-			    "(0x%x): 0x%x", dev->dd.d_dev->dv_name,
+			    "(0x%x): 0x%x\n", dev->dd.d_dev->dv_name,
 			    dev->dd.d_unit, blks, dblk, dest, VTOP(dest),
 			    result);
->>>>>>> 8dfe5547
+		}
 	}
 
 	return (result);
