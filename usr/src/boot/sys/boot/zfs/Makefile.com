--- conflicted
+++ resolved
@@ -24,22 +24,23 @@
 
 CC=     $(GCC_ROOT)/bin/gcc
 
-<<<<<<< HEAD
 CFLAGS=		-Os
 CFLAGS +=       -fPIC -ffreestanding -msoft-float
 CFLAGS +=       -mno-mmx -mno-3dnow -mno-sse2 -mno-sse3 -mno-sse
 CFLAGS +=       -mno-avx -mno-aes -std=gnu99
 
-SRCS +=		$(SRC)/boot/sys/boot/zfs/zfs.c $(SRC)/boot/sys/boot/zfs/gzip.c
-=======
-SRCS +=		../zfs.c ../gzip.c
->>>>>>> 7267b93f
+SRCS +=		$(SRC)/boot/sys/boot/zfs/zfs.c
+SRCS +=		$(SRC)/boot/sys/boot/zfs/gzip.c
 SRCS +=		$(SRC)/common/crypto/edonr/edonr.c
 SRCS +=		$(SRC)/common/crypto/skein/skein.c
 SRCS +=		$(SRC)/common/crypto/skein/skein_iv.c
 SRCS +=		$(SRC)/common/crypto/skein/skein_block.c
-OBJS +=		zfs.o gzip.o edonr.o skein.o skein_iv.o skein_block.o
-<<<<<<< HEAD
+OBJS +=		zfs.o
+OBJS +=		gzip.o
+OBJS +=		edonr.o
+OBJS +=		skein.o
+OBJS +=		skein_iv.o
+OBJS +=		skein_block.o
 
 CPPFLAGS=	-D_STANDALONE -nostdinc -I../../../../include -I../..
 CPPFLAGS +=	-I../../common -I../../.. -I.. -I.
@@ -50,18 +51,6 @@
 
 # Do not unroll skein loops, reduce code size
 CPPFLAGS +=	-DSKEIN_LOOP=111
-=======
-
-CFLAGS= -O2 -D_STANDALONE -nostdinc -I../../../../include -I../../..
-CFLAGS +=	-I../../common -I../../.. -I.. -I.
-CFLAGS +=	-I../../../../lib/libstand
-CFLAGS +=	-I../../../../lib/libz
-CFLAGS +=	-I../../../cddl/boot/zfs
-CFLAGS +=	-I$(SRC)/uts/common
-
-# Do not unroll skein loops, reduce code size
-CFLAGS +=	-DSKEIN_LOOP=111
->>>>>>> 7267b93f
 
 #include ../../Makefile.inc
 
@@ -89,14 +78,4 @@
 %.o:	$(SRC)/common/crypto/skein/%.c
 	$(COMPILE.c) -o $@ $<
 
-<<<<<<< HEAD
-zfs.o: $(SRC)/boot/sys/boot/zfs/zfsimpl.c
-=======
-%.o:	$(SRC)/common/crypto/edonr/%.c
-	$(COMPILE.c) -o $@ $<
-
-%.o:	$(SRC)/common/crypto/skein/%.c
-	$(COMPILE.c) -o $@ $<
-
-zfs.o: ../zfsimpl.c
->>>>>>> 7267b93f
+zfs.o: $(SRC)/boot/sys/boot/zfs/zfsimpl.c