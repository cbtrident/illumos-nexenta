#!/bin/ksh -p
#
# CDDL HEADER START
#
# The contents of this file are subject to the terms of the
# Common Development and Distribution License (the "License").
# You may not use this file except in compliance with the License.
#
# You can obtain a copy of the license at usr/src/OPENSOLARIS.LICENSE
# or http://www.opensolaris.org/os/licensing.
# See the License for the specific language governing permissions
# and limitations under the License.
#
# When distributing Covered Code, include this CDDL HEADER in each
# file and include the License file at usr/src/OPENSOLARIS.LICENSE.
# If applicable, add the following below this CDDL HEADER, with the
# fields enclosed by brackets "[]" replaced with your own identifying
# information: Portions Copyright [yyyy] [name of copyright owner]
#
# CDDL HEADER END
#

#
# Copyright (c) 1999, 2010, Oracle and/or its affiliates. All rights reserved.
# Copyright 2008, 2010, Richard Lowe
# Copyright 2012 Joshua M. Clulow <josh@sysmgr.org>
<<<<<<< HEAD
# Copyright 2014 Nexenta Systems, Inc.  All rights reserved.
=======
# Copyright (c) 2017 by Delphix. All rights reserved.
>>>>>>> bea2d2b8
#
# Based on the nightly script from the integration folks,
# Mostly modified and owned by mike_s.
# Changes also by kjc, dmk.
#
# BRINGOVER_WS may be specified in the env file.
# The default is the old behavior of CLONE_WS
#
# -i on the command line, means fast options, so when it's on the
# command line (only), lint and check builds are skipped no matter what
# the setting of their individual flags are in NIGHTLY_OPTIONS.
#
# LINTDIRS can be set in the env file, format is a list of:
#
#	/dirname-to-run-lint-on flag
#
#	Where flag is:	y - enable lint noise diff output
#			n - disable lint noise diff output
#
#	For example: LINTDIRS="$SRC/uts n $SRC/stand y $SRC/psm y"
#
# OPTHOME  may be set in the environment to override /opt
#

#
# The CDPATH variable causes ksh's `cd' builtin to emit messages to stdout
# under certain circumstances, which can really screw things up; unset it.
#
unset CDPATH

# Get the absolute path of the nightly script that the user invoked.  This
# may be a relative path, and we need to do this before changing directory.
nightly_path=`whence $0`

#
# Keep track of where we found nightly so we can invoke the matching
# which_scm script.  If that doesn't work, don't go guessing, just rely
# on the $PATH settings, which will generally give us either /opt/onbld
# or the user's workspace.
#
WHICH_SCM=$(dirname $nightly_path)/which_scm
if [[ ! -x $WHICH_SCM ]]; then
	WHICH_SCM=which_scm
fi

function fatal_error
{
	print -u2 "nightly: $*"
	exit 1
}

#
# Function to do a DEBUG and non-DEBUG build. Needed because we might
# need to do another for the source build, and since we only deliver DEBUG or
# non-DEBUG packages.
#
# usage: normal_build
#
function normal_build {

	typeset orig_p_FLAG="$p_FLAG"
	typeset crypto_signer="$CODESIGN_USER"

	suffix=""

	# non-DEBUG build begins

	if [ "$F_FLAG" = "n" ]; then
		set_non_debug_build_flags
		CODESIGN_USER="$crypto_signer" \
		    build "non-DEBUG" "$suffix-nd" "-nd" "$MULTI_PROTO"
	else
		echo "\n==== No non-DEBUG $open_only build ====\n" >> "$LOGFILE"
	fi

	# non-DEBUG build ends

	# DEBUG build begins

	if [ "$D_FLAG" = "y" ]; then
		VERSION=$VERSION":debug"
		set_debug_build_flags
		CODESIGN_USER="$crypto_signer" \
		    build "DEBUG" "$suffix" "" "$MULTI_PROTO"
	else
		echo "\n==== No DEBUG $open_only build ====\n" >> "$LOGFILE"
	fi

	# DEBUG build ends

	p_FLAG="$orig_p_FLAG"
}

#
# usage: run_hook HOOKNAME ARGS...
#
# If variable "$HOOKNAME" is defined, insert a section header into 
# our logs and then run the command with ARGS
#
function run_hook {
	HOOKNAME=$1
    	eval HOOKCMD=\$$HOOKNAME
	shift

	if [ -n "$HOOKCMD" ]; then 
	    	(
			echo "\n==== Running $HOOKNAME command: $HOOKCMD ====\n"
		    	( $HOOKCMD "$@" 2>&1 )
			if [ "$?" -ne 0 ]; then
			    	# Let exit status propagate up
			    	touch $TMPDIR/abort
			fi
		) | tee -a $mail_msg_file >> $LOGFILE

		if [ -f $TMPDIR/abort ]; then
			build_ok=n
			echo "\nAborting at request of $HOOKNAME" |
				tee -a $mail_msg_file >> $LOGFILE
			exit 1
		fi
	fi
}

# Return library search directive as function of given root.
function myldlibs {
	echo "-L$1/lib -L$1/usr/lib"
}

# Return header search directive as function of given root.
function myheaders {
	echo "-I$1/usr/include"
}

#
# Function to do the build, including package generation.
# usage: build LABEL SUFFIX ND MULTIPROTO
# - LABEL is used to tag build output.
# - SUFFIX is used to distinguish files (e.g., DEBUG vs non-DEBUG,
#   open-only vs full tree).
# - ND is "-nd" (non-DEBUG builds) or "" (DEBUG builds).
# - If MULTIPROTO is "yes", it means to name the proto area according to
#   SUFFIX.  Otherwise ("no"), (re)use the standard proto area.
#
function build {
	LABEL=$1
	SUFFIX=$2
	ND=$3
	MULTIPROTO=$4
	INSTALLOG=install${SUFFIX}-${MACH}
	NOISE=noise${SUFFIX}-${MACH}
	PKGARCHIVE=${PKGARCHIVE_ORIG}${SUFFIX}

	ORIGROOT=$ROOT
	[ $MULTIPROTO = no ] || export ROOT=$ROOT$SUFFIX

	export ENVLDLIBS1=`myldlibs $ROOT`
	export ENVCPPFLAGS1=`myheaders $ROOT`

	this_build_ok=y
	#
	#	Build OS-Networking source
	#
	echo "\n==== Building OS-Net source at `date` ($LABEL) ====\n" \
		>> $LOGFILE

	rm -f $SRC/${INSTALLOG}.out
	cd $SRC
	/bin/time $MAKE -e install 2>&1 | \
	    tee -a $SRC/${INSTALLOG}.out >> $LOGFILE

	echo "\n==== Build errors ($LABEL) ====\n" >> $mail_msg_file
	egrep ":" $SRC/${INSTALLOG}.out |
	    egrep -e "(^${MAKE}:|[ 	]error[: 	\n])" | \
	    egrep -v "Ignoring unknown host" | \
	    egrep -v "cc .* -o error " | \
	    egrep -v "warning" | tee $TMPDIR/build_errs${SUFFIX} \
	    >> $mail_msg_file
	    sed -n "/^Undefined[ 	]*first referenced$/,/^ld: fatal:/p" \
	    < $SRC/${INSTALLOG}.out >> $mail_msg_file
	if [[ -s $TMPDIR/build_errs${SUFFIX} ]]; then
		build_ok=n
		this_build_ok=n
	fi
	grep "bootblock image is .* bytes too big" $SRC/${INSTALLOG}.out \
		>> $mail_msg_file
	if [ "$?" = "0" ]; then
		build_ok=n
		this_build_ok=n
	fi

	echo "\n==== Build warnings ($LABEL) ====\n" >>$mail_msg_file
	egrep -i warning: $SRC/${INSTALLOG}.out \
		| egrep -v '^tic:' \
		| egrep -v "symbol (\`|')timezone' has differing types:" \
		| egrep -v "parameter <PSTAMP> set to" \
		| egrep -v "Ignoring unknown host" \
		| egrep -v "redefining segment flags attribute for" \
		| tee $TMPDIR/build_warnings${SUFFIX} >> $mail_msg_file
	if [[ -s $TMPDIR/build_warnings${SUFFIX} ]]; then
		build_ok=n
		this_build_ok=n
	fi

	echo "\n==== Ended OS-Net source build at `date` ($LABEL) ====\n" \
		>> $LOGFILE

	echo "\n==== Elapsed build time ($LABEL) ====\n" >>$mail_msg_file
	tail -3  $SRC/${INSTALLOG}.out >>$mail_msg_file

	if [ "$i_FLAG" = "n" ]; then
		rm -f $SRC/${NOISE}.ref
		if [ -f $SRC/${NOISE}.out ]; then
			mv $SRC/${NOISE}.out $SRC/${NOISE}.ref
		fi
		grep : $SRC/${INSTALLOG}.out \
			| egrep -v '^/' \
			| egrep -v '^(Start|Finish|real|user|sys|./bld_awk)' \
			| egrep -v '^tic:' \
			| egrep -v '^mcs' \
			| egrep -v '^LD_LIBRARY_PATH=' \
			| egrep -v 'ar: creating' \
			| egrep -v 'ar: writing' \
			| egrep -v 'conflicts:' \
			| egrep -v ':saved created' \
			| egrep -v '^stty.*c:' \
			| egrep -v '^mfgname.c:' \
			| egrep -v '^uname-i.c:' \
			| egrep -v '^volumes.c:' \
			| egrep -v '^lint library construction:' \
			| egrep -v 'tsort: INFORM:' \
			| egrep -v 'stripalign:' \
			| egrep -v 'chars, width' \
			| egrep -v "symbol (\`|')timezone' has differing types:" \
			| egrep -v 'PSTAMP' \
			| egrep -v '^Manifying' \
			| egrep -v 'Ignoring unknown host' \
			| egrep -v 'Processing method:' \
			| egrep -v '^Writing' \
			| egrep -v 'spellin1:' \
			| egrep -v '^adding:' \
			| egrep -v "^echo 'msgid" \
			| egrep -v '^echo ' \
			| egrep -v '\.c:$' \
			| egrep -v '^Adding file:' \
			| egrep -v 'CLASSPATH=' \
			| egrep -v '\/var\/mail\/:saved' \
			| egrep -v -- '-DUTS_VERSION=' \
			| egrep -v '^Running Mkbootstrap' \
			| egrep -v '^Applet length read:' \
			| egrep -v 'bytes written:' \
			| egrep -v '^File:SolarisAuthApplet.bin' \
			| egrep -v -i 'jibversion' \
			| egrep -v '^Output size:' \
			| egrep -v '^Solo size statistics:' \
			| egrep -v '^Using ROM API Version' \
			| egrep -v '^Zero Signature length:' \
			| egrep -v '^Note \(probably harmless\):' \
			| egrep -v '::' \
			| egrep -v -- '-xcache' \
			| egrep -v '^\+' \
			| egrep -v '^cc1: note: -fwritable-strings' \
			| egrep -v 'svccfg-native -s svc:/' \
			| sort | uniq >$SRC/${NOISE}.out
		if [ ! -f $SRC/${NOISE}.ref ]; then
			cp $SRC/${NOISE}.out $SRC/${NOISE}.ref
		fi
		echo "\n==== Build noise differences ($LABEL) ====\n" \
			>>$mail_msg_file
		diff $SRC/${NOISE}.ref $SRC/${NOISE}.out >>$mail_msg_file
	fi

	#
	#	Re-sign selected binaries using signing server
	#	(gatekeeper builds only)
	#
	if [ -n "$CODESIGN_USER" -a "$this_build_ok" = "y" ]; then
		echo "\n==== Signing proto area at `date` ====\n" >> $LOGFILE
		signing_file="${TMPDIR}/signing"
		rm -f ${signing_file}
		export CODESIGN_USER
		signproto $SRC/tools/codesign/creds 2>&1 | \
			tee -a ${signing_file} >> $LOGFILE
		echo "\n==== Finished signing proto area at `date` ====\n" \
		    >> $LOGFILE
		echo "\n==== Crypto module signing errors ($LABEL) ====\n" \
		    >> $mail_msg_file
		egrep 'WARNING|ERROR' ${signing_file} >> $mail_msg_file
		if (( $? == 0 )) ; then
			build_ok=n
			this_build_ok=n
		fi
	fi

	#
	#	Building Packages
	#
	if [ "$p_FLAG" = "y" -a "$this_build_ok" = "y" ]; then
		if [ -d $SRC/pkg ]; then
			echo "\n==== Creating $LABEL packages at `date` ====\n" \
				>> $LOGFILE
			echo "Clearing out $PKGARCHIVE ..." >> $LOGFILE
			rm -rf $PKGARCHIVE >> "$LOGFILE" 2>&1
			mkdir -p $PKGARCHIVE >> "$LOGFILE" 2>&1

			rm -f $SRC/pkg/${INSTALLOG}.out
			cd $SRC/pkg
			/bin/time $MAKE -e install 2>&1 | \
			    tee -a $SRC/pkg/${INSTALLOG}.out >> $LOGFILE

			echo "\n==== package build errors ($LABEL) ====\n" \
				>> $mail_msg_file

			egrep "${MAKE}|ERROR|WARNING" $SRC/pkg/${INSTALLOG}.out | \
				grep ':' | \
				grep -v PSTAMP | \
				egrep -v "Ignoring unknown host" | \
				tee $TMPDIR/package >> $mail_msg_file
			if [[ -s $TMPDIR/package ]]; then
				build_extras_ok=n
				this_build_ok=n
			fi
		else
			#
			# Handle it gracefully if -p was set but there so
			# no pkg directory.
			#
			echo "\n==== No $LABEL packages to build ====\n" \
				>> $LOGFILE
		fi
	else
		echo "\n==== Not creating $LABEL packages ====\n" >> $LOGFILE
	fi

	ROOT=$ORIGROOT
}

# Usage: dolint /dir y|n
# Arg. 2 is a flag to turn on/off the lint diff output
function dolint {
	if [ ! -d "$1" ]; then
		echo "dolint error: $1 is not a directory"
		exit 1
	fi

	if [ "$2" != "y" -a "$2" != "n" ]; then
		echo "dolint internal error: $2 should be 'y' or 'n'"
		exit 1
	fi

	lintdir=$1
	dodiff=$2
	base=`basename $lintdir`
	LINTOUT=$lintdir/lint-${MACH}.out
	LINTNOISE=$lintdir/lint-noise-${MACH}
	export ENVLDLIBS1=`myldlibs $ROOT`
	export ENVCPPFLAGS1=`myheaders $ROOT`

	set_debug_build_flags

	#
	#	'$MAKE lint' in $lintdir
	#
	echo "\n==== Begin '$MAKE lint' of $base at `date` ====\n" >> $LOGFILE

	# remove old lint.out
	rm -f $lintdir/lint.out $lintdir/lint-noise.out
	if [ -f $lintdir/lint-noise.ref ]; then
		mv $lintdir/lint-noise.ref ${LINTNOISE}.ref
	fi

	rm -f $LINTOUT
	cd $lintdir
	#
	# Remove all .ln files to ensure a full reference file
	#
	rm -f Nothing_to_remove \
	    `find . \( -name SCCS -o -name .hg -o -name .svn -o -name .git \) \
	    	-prune -o -type f -name '*.ln' -print `

	/bin/time $MAKE -ek lint 2>&1 | \
	    tee -a $LINTOUT >> $LOGFILE

	echo "\n==== '$MAKE lint' of $base ERRORS ====\n" >> $mail_msg_file

	grep "$MAKE:" $LINTOUT |
		egrep -v "Ignoring unknown host" | \
		tee $TMPDIR/lint_errs >> $mail_msg_file
	if [[ -s $TMPDIR/lint_errs ]]; then
		build_extras_ok=n
	fi

	echo "\n==== Ended '$MAKE lint' of $base at `date` ====\n" >> $LOGFILE

	echo "\n==== Elapsed time of '$MAKE lint' of $base ====\n" \
		>>$mail_msg_file
	tail -3  $LINTOUT >>$mail_msg_file

	rm -f ${LINTNOISE}.ref
	if [ -f ${LINTNOISE}.out ]; then
		mv ${LINTNOISE}.out ${LINTNOISE}.ref
	fi
        grep : $LINTOUT | \
		egrep -v '^(real|user|sys)' |
		egrep -v '(library construction)' | \
		egrep -v ': global crosschecks' | \
		egrep -v 'Ignoring unknown host' | \
		egrep -v '\.c:$' | \
		sort | uniq > ${LINTNOISE}.out
	if [ ! -f ${LINTNOISE}.ref ]; then
		cp ${LINTNOISE}.out ${LINTNOISE}.ref
	fi

	if [ "$dodiff" != "n" ]; then
		echo "\n==== lint warnings $base ====\n" \
			>>$mail_msg_file
		# should be none, though there are a few that were filtered out
		# above
		egrep -i '(warning|lint):' ${LINTNOISE}.out \
			| sort | uniq | tee $TMPDIR/lint_warns >> $mail_msg_file
		if [[ -s $TMPDIR/lint_warns ]]; then
			build_extras_ok=n
		fi
		echo "\n==== lint noise differences $base ====\n" \
			>> $mail_msg_file
		diff ${LINTNOISE}.ref ${LINTNOISE}.out \
			>> $mail_msg_file
	fi
}

#
# Build and install the onbld tools.
#
# usage: build_tools DESTROOT
#
# returns non-zero status if the build was successful.
#
function build_tools {
	DESTROOT=$1

	INSTALLOG=install-${MACH}

	echo "\n==== Building tools at `date` ====\n" \
		>> $LOGFILE

	rm -f ${TOOLS}/${INSTALLOG}.out
	cd ${TOOLS}
	/bin/time $MAKE TOOLS_PROTO=${DESTROOT} -e install 2>&1 | \
	    tee -a ${TOOLS}/${INSTALLOG}.out >> $LOGFILE

	echo "\n==== Tools build errors ====\n" >> $mail_msg_file

	egrep ":" ${TOOLS}/${INSTALLOG}.out |
		egrep -e "(${MAKE}:|[ 	]error[: 	\n])" | \
		egrep -v "Ignoring unknown host" | \
		egrep -v warning | tee $TMPDIR/tools_errors >> $mail_msg_file

	if [[ -s $TMPDIR/tools_errors ]]; then
		return 1
	fi
	return 0
}

#
# Set up to use locally installed tools.
#
# usage: use_tools TOOLSROOT
#
function use_tools {
	TOOLSROOT=$1

	#
	# If we're not building ON workspace, then the TOOLSROOT
	# settings here are clearly ignored by the workspace
	# makefiles, prepending nonexistent directories to PATH is
	# harmless, and we clearly do not wish to override
	# ONBLD_TOOLS.
	#
	# If we're building an ON workspace, then the prepended PATH
	# elements should supercede the preexisting ONBLD_TOOLS paths,
	# and we want to override ONBLD_TOOLS to catch the tools that
	# don't have specific path env vars here.
	#
	# So the only conditional behavior is overriding ONBLD_TOOLS,
	# and we check for "an ON workspace" by looking for
	# ${TOOLSROOT}/opt/onbld.
	#

	STABS=${TOOLSROOT}/opt/onbld/bin/${MACH}/stabs
	export STABS
	CTFSTABS=${TOOLSROOT}/opt/onbld/bin/${MACH}/ctfstabs
	export CTFSTABS
	GENOFFSETS=${TOOLSROOT}/opt/onbld/bin/genoffsets
	export GENOFFSETS

	CTFCONVERT=${TOOLSROOT}/opt/onbld/bin/${MACH}/ctfconvert
	export CTFCONVERT
	CTFMERGE=${TOOLSROOT}/opt/onbld/bin/${MACH}/ctfmerge
	export CTFMERGE

	PATH="${TOOLSROOT}/opt/onbld/bin/${MACH}:${PATH}"
	PATH="${TOOLSROOT}/opt/onbld/bin:${PATH}"
	export PATH

	if [ -d "${TOOLSROOT}/opt/onbld" ]; then
		ONBLD_TOOLS=${TOOLSROOT}/opt/onbld
		export ONBLD_TOOLS
	fi

	echo "\n==== New environment settings. ====\n" >> $LOGFILE
	echo "STABS=${STABS}" >> $LOGFILE
	echo "CTFSTABS=${CTFSTABS}" >> $LOGFILE
	echo "CTFCONVERT=${CTFCONVERT}" >> $LOGFILE
	echo "CTFMERGE=${CTFMERGE}" >> $LOGFILE
	echo "PATH=${PATH}" >> $LOGFILE
	echo "ONBLD_TOOLS=${ONBLD_TOOLS}" >> $LOGFILE
}

function staffer {
	if [ $ISUSER -ne 0 ]; then
		"$@"
	else
		arg="\"$1\""
		shift
		for i
		do
			arg="$arg \"$i\""
		done
		eval su $STAFFER -c \'$arg\'
	fi
}

#
# Verify that the closed bins are present
#
function check_closed_bins {
	if [[ -n "$ON_CLOSED_BINS" && ! -d "$ON_CLOSED_BINS" ]]; then
		echo "ON_CLOSED_BINS must point to the closed binaries tree."
		build_ok=n
		exit 1
	fi
}

#
# wrapper over wsdiff.
# usage: do_wsdiff LABEL OLDPROTO NEWPROTO
#
function do_wsdiff {
	label=$1
	oldproto=$2
	newproto=$3

	wsdiff="wsdiff"
	[ "$t_FLAG" = y ] && wsdiff="wsdiff -t"

	echo "\n==== Getting object changes since last build at `date`" \
	    "($label) ====\n" | tee -a $LOGFILE >> $mail_msg_file
	$wsdiff -s -r ${TMPDIR}/wsdiff.results $oldproto $newproto 2>&1 | \
		    tee -a $LOGFILE >> $mail_msg_file
	echo "\n==== Object changes determined at `date` ($label) ====\n" | \
	    tee -a $LOGFILE >> $mail_msg_file
}

#
# Functions for setting build flags (DEBUG/non-DEBUG).  Keep them
# together.
#

function set_non_debug_build_flags {
	export RELEASE_BUILD ; RELEASE_BUILD=
	unset EXTRA_OPTIONS
	unset EXTRA_CFLAGS
}

function set_debug_build_flags {
	unset RELEASE_BUILD
	unset EXTRA_OPTIONS
	unset EXTRA_CFLAGS
}


MACH=`uname -p`

if [ "$OPTHOME" = "" ]; then
	OPTHOME=/opt
	export OPTHOME
fi

USAGE='Usage: nightly [-in] [+t] [-V VERS ] <env_file>

Where:
	-i	Fast incremental options (no clobber, lint, check)
	-n      Do not do a bringover
	+t	Use the build tools in $ONBLD_TOOLS/bin
	-V VERS set the build version string to VERS

	<env_file>  file in Bourne shell syntax that sets and exports
	variables that configure the operation of this script and many of
	the scripts this one calls. If <env_file> does not exist,
	it will be looked for in $OPTHOME/onbld/env.

non-DEBUG is the default build type. Build options can be set in the
NIGHTLY_OPTIONS variable in the <env_file> as follows:

	-A	check for ABI differences in .so files
	-C	check for cstyle/hdrchk errors
	-D	do a build with DEBUG on
	-F	do _not_ do a non-DEBUG build
	-G	gate keeper default group of options (-au)
	-I	integration engineer default group of options (-ampu)
	-M	do not run pmodes (safe file permission checker)
	-N	do not run protocmp
	-R	default group of options for building a release (-mp)
	-U	update proto area in the parent
	-V VERS set the build version string to VERS
	-f	find unreferenced files
	-i	do an incremental build (no "make clobber")
	-l	do "make lint" in $LINTDIRS (default: $SRC y)
	-m	send mail to $MAILTO at end of build
	-n      do not do a bringover
	-p	create packages
	-r	check ELF runtime attributes in the proto area
	-t	build and use the tools in $SRC/tools (default setting)
	+t	Use the build tools in $ONBLD_TOOLS/bin
	-u	update proto_list_$MACH and friends in the parent workspace;
		when used with -f, also build an unrefmaster.out in the parent
	-w	report on differences between previous and current proto areas
'
#
#	A log file will be generated under the name $LOGFILE
#	for partially completed build and log.`date '+%F'`
#	in the same directory for fully completed builds.
#

# default values for low-level FLAGS; G I R are group FLAGS
A_FLAG=n
C_FLAG=n
D_FLAG=n
F_FLAG=n
f_FLAG=n
i_FLAG=n; i_CMD_LINE_FLAG=n
l_FLAG=n
M_FLAG=n
m_FLAG=n
N_FLAG=n
n_FLAG=n
p_FLAG=n
r_FLAG=n
t_FLAG=y
U_FLAG=n
u_FLAG=n
V_FLAG=n
w_FLAG=n
W_FLAG=n
#
build_ok=y
build_extras_ok=y

#
# examine arguments
#

OPTIND=1
while getopts +intV:W FLAG
do
	case $FLAG in
	  i )	i_FLAG=y; i_CMD_LINE_FLAG=y
		;;
	  n )	n_FLAG=y
		;;
	 +t )	t_FLAG=n
		;;
	  V )	V_FLAG=y
		V_ARG="$OPTARG"
		;;
	  W )   W_FLAG=y
		;;
	 \? )	echo "$USAGE"
		exit 1
		;;
	esac
done

# correct argument count after options
shift `expr $OPTIND - 1`

# test that the path to the environment-setting file was given
if [ $# -ne 1 ]; then
	echo "$USAGE"
	exit 1
fi

# check if user is running nightly as root
# ISUSER is set non-zero if an ordinary user runs nightly, or is zero
# when root invokes nightly.
/usr/bin/id | grep '^uid=0(' >/dev/null 2>&1
ISUSER=$?;	export ISUSER

#
# force locale to C
LANG=C;		export LANG
LC_ALL=C;	export LC_ALL
LC_COLLATE=C;	export LC_COLLATE
LC_CTYPE=C;	export LC_CTYPE
LC_MESSAGES=C;	export LC_MESSAGES
LC_MONETARY=C;	export LC_MONETARY
LC_NUMERIC=C;	export LC_NUMERIC
LC_TIME=C;	export LC_TIME

# clear environment variables we know to be bad for the build
unset LD_OPTIONS
unset LD_AUDIT		LD_AUDIT_32		LD_AUDIT_64
unset LD_BIND_NOW	LD_BIND_NOW_32		LD_BIND_NOW_64
unset LD_BREADTH	LD_BREADTH_32		LD_BREADTH_64
unset LD_CONFIG		LD_CONFIG_32		LD_CONFIG_64
unset LD_DEBUG		LD_DEBUG_32		LD_DEBUG_64
unset LD_DEMANGLE	LD_DEMANGLE_32		LD_DEMANGLE_64
unset LD_FLAGS		LD_FLAGS_32		LD_FLAGS_64
unset LD_LIBRARY_PATH	LD_LIBRARY_PATH_32	LD_LIBRARY_PATH_64
unset LD_LOADFLTR	LD_LOADFLTR_32		LD_LOADFLTR_64
unset LD_NOAUDIT	LD_NOAUDIT_32		LD_NOAUDIT_64
unset LD_NOAUXFLTR	LD_NOAUXFLTR_32		LD_NOAUXFLTR_64
unset LD_NOCONFIG	LD_NOCONFIG_32		LD_NOCONFIG_64
unset LD_NODIRCONFIG	LD_NODIRCONFIG_32	LD_NODIRCONFIG_64
unset LD_NODIRECT	LD_NODIRECT_32		LD_NODIRECT_64
unset LD_NOLAZYLOAD	LD_NOLAZYLOAD_32	LD_NOLAZYLOAD_64
unset LD_NOOBJALTER	LD_NOOBJALTER_32	LD_NOOBJALTER_64
unset LD_NOVERSION	LD_NOVERSION_32		LD_NOVERSION_64
unset LD_ORIGIN		LD_ORIGIN_32		LD_ORIGIN_64
unset LD_PRELOAD	LD_PRELOAD_32		LD_PRELOAD_64
unset LD_PROFILE	LD_PROFILE_32		LD_PROFILE_64

unset CONFIG
unset GROUP
unset OWNER
unset REMOTE
unset ENV
unset ARCH
unset CLASSPATH
unset NAME

#
# To get ONBLD_TOOLS from the environment, it must come from the env file.
# If it comes interactively, it is generally TOOLS_PROTO, which will be
# clobbered before the compiler version checks, which will therefore fail.
#
unset ONBLD_TOOLS

#
#	Setup environmental variables
#
if [ -f /etc/nightly.conf ]; then
	. /etc/nightly.conf
fi    

if [ -f $1 ]; then
	if [[ $1 = */* ]]; then
		. $1
	else
		. ./$1
	fi
else
	if [ -f $OPTHOME/onbld/env/$1 ]; then
		. $OPTHOME/onbld/env/$1
	else
		echo "Cannot find env file as either $1 or $OPTHOME/onbld/env/$1"
		exit 1
	fi
fi

# contents of stdenv.sh inserted after next line:
# STDENV_START
# STDENV_END

# Check if we have sufficient data to continue...
[[ -v CODEMGR_WS ]] || fatal_error "Error: Variable CODEMGR_WS not set."
if  [[ "${NIGHTLY_OPTIONS}" == ~(F)n ]] ; then
	# Check if the gate data are valid if we don't do a "bringover" below
	[[ -d "${CODEMGR_WS}" ]] || \
		fatal_error "Error: ${CODEMGR_WS} is not a directory."
	[[ -f "${CODEMGR_WS}/usr/src/Makefile" ]] || \
		fatal_error "Error: ${CODEMGR_WS}/usr/src/Makefile not found."
fi

#
# place ourselves in a new task, respecting BUILD_PROJECT if set.
#
if [ -z "$BUILD_PROJECT" ]; then
	/usr/bin/newtask -c $$
else
	/usr/bin/newtask -c $$ -p $BUILD_PROJECT
fi

ps -o taskid= -p $$ | read build_taskid
ps -o project= -p $$ | read build_project

#
# See if NIGHTLY_OPTIONS is set
#
if [ "$NIGHTLY_OPTIONS" = "" ]; then
	NIGHTLY_OPTIONS="-aBm"
fi

#
# If BRINGOVER_WS was not specified, let it default to CLONE_WS
#
if [ "$BRINGOVER_WS" = "" ]; then
	BRINGOVER_WS=$CLONE_WS
fi

#
# If BRINGOVER_FILES was not specified, default to usr
#
if [ "$BRINGOVER_FILES" = "" ]; then
	BRINGOVER_FILES="usr"
fi

check_closed_bins

#
# Note: changes to the option letters here should also be applied to the
#	bldenv script.  `d' is listed for backward compatibility.
#
NIGHTLY_OPTIONS=-${NIGHTLY_OPTIONS#-}
OPTIND=1
while getopts +ABCDdFfGIilMmNnpRrtUuwW FLAG $NIGHTLY_OPTIONS
do
	case $FLAG in
	  A )	A_FLAG=y
		;;
	  B )	D_FLAG=y
		;; # old version of D
	  C )	C_FLAG=y
		;;
	  D )	D_FLAG=y
		;;
	  F )	F_FLAG=y
		;;
	  f )	f_FLAG=y
		;;
	  G )   u_FLAG=y
		;;
	  I )	m_FLAG=y
		p_FLAG=y
		u_FLAG=y
		;;
	  i )	i_FLAG=y
		;;
	  l )	l_FLAG=y
		;;
	  M )	M_FLAG=y
		;;
	  m )	m_FLAG=y
		;;
	  N )	N_FLAG=y
		;;
	  n )	n_FLAG=y
		;;
	  p )	p_FLAG=y
		;;
	  R )	m_FLAG=y
		p_FLAG=y
		;;
	  r )	r_FLAG=y
		;;
	 +t )	t_FLAG=n
		;;
	  U )   if [ -z "${PARENT_ROOT}" ]; then
			echo "PARENT_ROOT must be set if the U flag is" \
			    "present in NIGHTLY_OPTIONS."
			exit 1
		fi
		NIGHTLY_PARENT_ROOT=$PARENT_ROOT
		if [ -n "${PARENT_TOOLS_ROOT}" ]; then
			NIGHTLY_PARENT_TOOLS_ROOT=$PARENT_TOOLS_ROOT
		fi
		U_FLAG=y
		;;
	  u )	u_FLAG=y
		;;
	  w )	w_FLAG=y
		;;
	  W )   W_FLAG=y
		;;
	 \? )	echo "$USAGE"
		exit 1
		;;
	esac
done

if [ $ISUSER -ne 0 ]; then
	# Set default value for STAFFER, if needed.
	if [ -z "$STAFFER" -o "$STAFFER" = "nobody" ]; then
		STAFFER=`/usr/xpg4/bin/id -un`
		export STAFFER
	fi
fi

if [ -z "$MAILTO" -o "$MAILTO" = "nobody" ]; then
	MAILTO=$STAFFER
	export MAILTO
fi

PATH="$OPTHOME/onbld/bin:$OPTHOME/onbld/bin/${MACH}:/usr/ccs/bin"
PATH="$PATH:$OPTHOME/SUNWspro/bin:/usr/bin:/usr/sbin:/usr/ucb"
PATH="$PATH:/usr/openwin/bin:/usr/sfw/bin:/opt/sfw/bin:."
export PATH

# roots of source trees, both relative to $SRC and absolute.
relsrcdirs="."
abssrcdirs="$SRC"

PROTOCMPTERSE="protocmp.terse -gu"
POUND_SIGN="#"
# have we set RELEASE_DATE in our env file?
if [ -z "$RELEASE_DATE" ]; then
	RELEASE_DATE=$(LC_ALL=C date +"%B %Y")
fi
BUILD_DATE=$(LC_ALL=C date +%Y-%b-%d)
BASEWSDIR=$(basename $CODEMGR_WS)
DEV_CM="\"@(#)SunOS Internal Development: $LOGNAME $BUILD_DATE [$BASEWSDIR]\""

# we export POUND_SIGN, RELEASE_DATE and DEV_CM to speed up the build process
# by avoiding repeated shell invocations to evaluate Makefile.master
# definitions.
export POUND_SIGN RELEASE_DATE DEV_CM

maketype="distributed"
if [[ -z "$MAKE" ]]; then
	MAKE=dmake
elif [[ ! -x "$MAKE" ]]; then
	echo "\$MAKE is set to garbage in the environment"
	exit 1	
fi
export PATH
export MAKE

if [ "${SUNWSPRO}" != "" ]; then
	PATH="${SUNWSPRO}/bin:$PATH"
	export PATH
fi

hostname=$(uname -n)
if [[ $DMAKE_MAX_JOBS != +([0-9]) || $DMAKE_MAX_JOBS -eq 0 ]]
then
	maxjobs=
	if [[ -f $HOME/.make.machines ]]
	then
		# Note: there is a hard tab and space character in the []s
		# below.
		egrep -i "^[ 	]*$hostname[ 	\.]" \
			$HOME/.make.machines | read host jobs
		maxjobs=${jobs##*=}
	fi

	if [[ $maxjobs != +([0-9]) || $maxjobs -eq 0 ]]
	then
		# default
		maxjobs=4
	fi

	export DMAKE_MAX_JOBS=$maxjobs
fi

DMAKE_MODE=parallel;
export DMAKE_MODE

if [ -z "${ROOT}" ]; then
	echo "ROOT must be set."
	exit 1
fi

#
# if -V flag was given, reset VERSION to V_ARG
#
if [ "$V_FLAG" = "y" ]; then
	VERSION=$V_ARG
fi

TMPDIR="/tmp/nightly.tmpdir.$$"
export TMPDIR
rm -rf ${TMPDIR}
mkdir -p $TMPDIR || exit 1
chmod 777 $TMPDIR

#
# Tools should only be built non-DEBUG.  Keep track of the tools proto
# area path relative to $TOOLS, because the latter changes in an
# export build.
#
# TOOLS_PROTO is included below for builds other than usr/src/tools
# that look for this location.  For usr/src/tools, this will be
# overridden on the $MAKE command line in build_tools().
#
TOOLS=${SRC}/tools
TOOLS_PROTO_REL=proto/root_${MACH}-nd
TOOLS_PROTO=${TOOLS}/${TOOLS_PROTO_REL};	export TOOLS_PROTO

unset   CFLAGS LD_LIBRARY_PATH LDFLAGS

# create directories that are automatically removed if the nightly script
# fails to start correctly
function newdir {
	dir=$1
	toadd=
	while [ ! -d $dir ]; do
		toadd="$dir $toadd"
		dir=`dirname $dir`
	done
	torm=
	newlist=
	for dir in $toadd; do
		if staffer mkdir $dir; then
			newlist="$ISUSER $dir $newlist"
			torm="$dir $torm"
		else
			[ -z "$torm" ] || staffer rmdir $torm
			return 1
		fi
	done
	newdirlist="$newlist $newdirlist"
	return 0
}
newdirlist=

[ -d $CODEMGR_WS ] || newdir $CODEMGR_WS || exit 1

# since this script assumes the build is from full source, it nullifies
# variables likely to have been set by a "ws" script; nullification
# confines the search space for headers and libraries to the proto area
# built from this immediate source.
ENVLDLIBS1=
ENVLDLIBS2=
ENVLDLIBS3=
ENVCPPFLAGS1=
ENVCPPFLAGS2=
ENVCPPFLAGS3=
ENVCPPFLAGS4=
PARENT_ROOT=

export ENVLDLIBS3 ENVCPPFLAGS1 ENVCPPFLAGS2 ENVCPPFLAGS3 ENVCPPFLAGS4 \
	ENVLDLIBS1 ENVLDLIBS2 PARENT_ROOT

PKGARCHIVE_ORIG=$PKGARCHIVE

#
# Juggle the logs and optionally send mail on completion.
#

function logshuffle {
    	LLOG="$ATLOG/log.`date '+%F.%H:%M'`"
	if [ -f $LLOG -o -d $LLOG ]; then
	    	LLOG=$LLOG.$$
	fi
	mkdir $LLOG
	export LLOG

	if [ "$build_ok" = "y" ]; then
		mv $ATLOG/proto_list_${MACH} $LLOG

		if [ -f $ATLOG/proto_list_tools_${MACH} ]; then
			mv $ATLOG/proto_list_tools_${MACH} $LLOG
	        fi

		if [ -f $TMPDIR/wsdiff.results ]; then
		    	mv $TMPDIR/wsdiff.results $LLOG
		fi

		if [ -f $TMPDIR/wsdiff-nd.results ]; then
			mv $TMPDIR/wsdiff-nd.results $LLOG
		fi
	fi

	#
	# Now that we're about to send mail, it's time to check the noise
	# file.  In the event that an error occurs beyond this point, it will
	# be recorded in the nightly.log file, but nowhere else.  This would
	# include only errors that cause the copying of the noise log to fail
	# or the mail itself not to be sent.
	#

	exec >>$LOGFILE 2>&1
	if [ -s $build_noise_file ]; then
	    	echo "\n==== Nightly build noise ====\n" |
		    tee -a $LOGFILE >>$mail_msg_file
		cat $build_noise_file >>$LOGFILE
		cat $build_noise_file >>$mail_msg_file
		echo | tee -a $LOGFILE >>$mail_msg_file
	fi
	rm -f $build_noise_file

	case "$build_ok" in
		y)
			state=Completed
			;;
		i)
			state=Interrupted
			;;
		*)
	    		state=Failed
			;;
	esac

	if [[ $state != "Interrupted" && $build_extras_ok != "y" ]]; then
		state=Failed
	fi

	NIGHTLY_STATUS=$state
	export NIGHTLY_STATUS

	# Want ${LLOG}/mail_msg available to POST_NIGHTLY
	cat $build_time_file $build_environ_file $mail_msg_file \
	    > ${LLOG}/mail_msg

	run_hook POST_NIGHTLY $state
	run_hook SYS_POST_NIGHTLY $state

	#
	# mailx(1) sets From: based on the -r flag
	# if it is given.
	#
	mailx_r=
	if [[ -n "${MAILFROM}" ]]; then
		mailx_r="-r ${MAILFROM}"
	fi

	if [ "$m_FLAG" = "y" ]; then
	    	cat ${LLOG}/mail_msg | /usr/bin/mailx ${mailx_r} -s \
	"Nightly ${MACH} Build of `basename ${CODEMGR_WS}` ${state}." \
			${MAILTO}
	fi

	if [ "$u_FLAG" = "y" -a "$build_ok" = "y" ]; then
	    	staffer cp ${LLOG}/mail_msg $PARENT_WS/usr/src/mail_msg-${MACH}
		staffer cp $LOGFILE $PARENT_WS/usr/src/nightly-${MACH}.log
	fi

	mv $LOGFILE $LLOG
}

#
#	Remove the locks and temporary files on any exit
#
function cleanup {
    	logshuffle

	[ -z "$lockfile" ] || staffer rm -f $lockfile
	[ -z "$atloglockfile" ] || rm -f $atloglockfile
	[ -z "$ulockfile" ] || staffer rm -f $ulockfile
	[ -z "$Ulockfile" ] || rm -f $Ulockfile

	set -- $newdirlist
	while [ $# -gt 0 ]; do
		ISUSER=$1 staffer rmdir $2
		shift; shift
	done
	rm -rf $TMPDIR
}

function cleanup_signal {
    	build_ok=i
	# this will trigger cleanup(), above.
	exit 1
}

trap cleanup 0
trap cleanup_signal 1 2 3 15

#
# Generic lock file processing -- make sure that the lock file doesn't
# exist.  If it does, it should name the build host and PID.  If it
# doesn't, then make sure we can create it.  Clean up locks that are
# known to be stale (assumes host name is unique among build systems
# for the workspace).
#
function create_lock {
	lockf=$1
	lockvar=$2

	ldir=`dirname $lockf`
	[ -d $ldir ] || newdir $ldir || exit 1
	eval $lockvar=$lockf

	while ! staffer ln -s $hostname.$STAFFER.$$ $lockf 2> /dev/null; do
		basews=`basename $CODEMGR_WS`
		ls -l $lockf | nawk '{print $NF}' | IFS=. read host user pid
		if [ "$host" != "$hostname" ]; then
			echo "$MACH build of $basews apparently" \
			    "already started by $user on $host as $pid."
			exit 1
		elif kill -s 0 $pid 2>/dev/null; then
			echo "$MACH build of $basews already started" \
			    "by $user as $pid."
			exit 1
		else
			# stale lock; clear it out and try again
			rm -f $lockf
		fi
	done
}

#
# Return the list of interesting proto areas, depending on the current
# options.
#
function allprotos {
	typeset roots="$ROOT"

	if [[ "$F_FLAG" = n && "$MULTI_PROTO" = yes ]]; then
		roots="$roots $ROOT-nd"
	fi

	echo $roots
}

# Ensure no other instance of this script is running on this host.
# LOCKNAME can be set in <env_file>, and is by default, but is not
# required due to the use of $ATLOG below.
if [ -n "$LOCKNAME" ]; then
	create_lock /tmp/$LOCKNAME "lockfile"
fi
#
# Create from one, two, or three other locks:
#	$ATLOG/nightly.lock
#		- protects against multiple builds in same workspace
#	$PARENT_WS/usr/src/nightly.$MACH.lock
#		- protects against multiple 'u' copy-backs
#	$NIGHTLY_PARENT_ROOT/nightly.lock
#		- protects against multiple 'U' copy-backs
#
# Overriding ISUSER to 1 causes the lock to be created as root if the
# script is run as root.  The default is to create it as $STAFFER.
ISUSER=1 create_lock $ATLOG/nightly.lock "atloglockfile"
if [ "$u_FLAG" = "y" ]; then
	create_lock $PARENT_WS/usr/src/nightly.$MACH.lock "ulockfile"
fi
if [ "$U_FLAG" = "y" ]; then
	# NIGHTLY_PARENT_ROOT is written as root if script invoked as root.
	ISUSER=1 create_lock $NIGHTLY_PARENT_ROOT/nightly.lock "Ulockfile"
fi

# Locks have been taken, so we're doing a build and we're committed to
# the directories we may have created so far.
newdirlist=

#
# Create mail_msg_file
#
mail_msg_file="${TMPDIR}/mail_msg"
touch $mail_msg_file
build_time_file="${TMPDIR}/build_time"
build_environ_file="${TMPDIR}/build_environ"
touch $build_environ_file
#
#	Move old LOGFILE aside
#	ATLOG directory already made by 'create_lock' above
#
if [ -f $LOGFILE ]; then
	mv -f $LOGFILE ${LOGFILE}-
fi
#
#	Build OsNet source
#
START_DATE=`date`
SECONDS=0
echo "\n==== Nightly $maketype build started:   $START_DATE ====" \
    | tee -a $LOGFILE > $build_time_file

echo "\nBuild project:  $build_project\nBuild taskid:   $build_taskid" | \
    tee -a $mail_msg_file >> $LOGFILE

# make sure we log only to the nightly build file
build_noise_file="${TMPDIR}/build_noise"
exec </dev/null >$build_noise_file 2>&1

run_hook SYS_PRE_NIGHTLY
run_hook PRE_NIGHTLY

echo "\n==== list of environment variables ====\n" >> $LOGFILE
env >> $LOGFILE

echo "\n==== Nightly argument issues ====\n" | tee -a $mail_msg_file >> $LOGFILE

if [ "$N_FLAG" = "y" ]; then
	if [ "$p_FLAG" = "y" ]; then
		cat <<EOF | tee -a $mail_msg_file >> $LOGFILE
WARNING: the p option (create packages) is set, but so is the N option (do
         not run protocmp); this is dangerous; you should unset the N option
EOF
	else
		cat <<EOF | tee -a $mail_msg_file >> $LOGFILE
Warning: the N option (do not run protocmp) is set; it probably shouldn't be
EOF
	fi
	echo "" | tee -a $mail_msg_file >> $LOGFILE
fi

if [ "$D_FLAG" = "n" -a "$l_FLAG" = "y" ]; then
	#
	# In the past we just complained but went ahead with the lint
	# pass, even though the proto area was built non-DEBUG.  It's
	# unlikely that non-DEBUG headers will make a difference, but
	# rather than assuming it's a safe combination, force the user
	# to specify a DEBUG build.
	#
	echo "WARNING: DEBUG build not requested; disabling lint.\n" \
	    | tee -a $mail_msg_file >> $LOGFILE
	l_FLAG=n
fi

if [ "$f_FLAG" = "y" ]; then
	if [ "$i_FLAG" = "y" ]; then
		echo "WARNING: the -f flag cannot be used during incremental" \
		    "builds; ignoring -f\n" | tee -a $mail_msg_file >> $LOGFILE
		f_FLAG=n
	fi
	if [ "${l_FLAG}${p_FLAG}" != "yy" ]; then
		echo "WARNING: the -f flag requires -l, and -p;" \
		    "ignoring -f\n" | tee -a $mail_msg_file >> $LOGFILE
		f_FLAG=n
	fi
fi

if [ "$w_FLAG" = "y" -a ! -d $ROOT ]; then
	echo "WARNING: -w specified, but $ROOT does not exist;" \
	    "ignoring -w\n" | tee -a $mail_msg_file >> $LOGFILE
	w_FLAG=n
fi

case $MULTI_PROTO in
yes|no)	;;
*)
	echo "WARNING: MULTI_PROTO is \"$MULTI_PROTO\"; " \
	    "should be \"yes\" or \"no\"." | tee -a $mail_msg_file >> $LOGFILE
	echo "Setting MULTI_PROTO to \"no\".\n" | \
	    tee -a $mail_msg_file >> $LOGFILE
	export MULTI_PROTO=no
	;;
esac

echo "\n==== Build version ====\n" | tee -a $mail_msg_file >> $LOGFILE
echo $VERSION | tee -a $mail_msg_file >> $LOGFILE

# Save the current proto area if we're comparing against the last build
if [ "$w_FLAG" = "y" -a -d "$ROOT" ]; then
    if [ -d "$ROOT.prev" ]; then
	rm -rf $ROOT.prev
    fi
    mv $ROOT $ROOT.prev
fi

# Same for non-DEBUG proto area
if [ "$w_FLAG" = "y" -a "$MULTI_PROTO" = yes -a -d "$ROOT-nd" ]; then
	if [ -d "$ROOT-nd.prev" ]; then
		rm -rf $ROOT-nd.prev
	fi
	mv $ROOT-nd $ROOT-nd.prev
fi

#
# Echo the SCM type of the parent workspace, this can't just be which_scm
# as that does not know how to identify various network repositories.
#
function parent_wstype {
	typeset scm_type junk

	CODEMGR_WS="$BRINGOVER_WS" "$WHICH_SCM" 2>/dev/null \
	    | read scm_type junk
	if [[ -z "$scm_type" || "$scm_type" == unknown ]]; then
		# Probe BRINGOVER_WS to determine its type
		if [[ $BRINGOVER_WS == ssh://* ]]; then
			scm_type="mercurial"
		elif [[ $BRINGOVER_WS == http://* ]] && \
		    wget -q -O- --save-headers "$BRINGOVER_WS/?cmd=heads" | \
		    egrep -s "application/mercurial" 2> /dev/null; then
			scm_type="mercurial"
		else
			scm_type="none"
		fi
	fi    

	# fold both unsupported and unrecognized results into "none"
	case "$scm_type" in
	mercurial)
		;;
	*)	scm_type=none
		;;
	esac

	echo $scm_type
}

# Echo the SCM types of $CODEMGR_WS and $BRINGOVER_WS
function child_wstype {
	typeset scm_type junk

	# Probe CODEMGR_WS to determine its type
	if [[ -d $CODEMGR_WS ]]; then
		$WHICH_SCM | read scm_type junk || exit 1
	fi

	case "$scm_type" in
	none|git|mercurial)
		;;
	*)	scm_type=none
		;;
	esac

	echo $scm_type
}

SCM_TYPE=$(child_wstype)

#
#	Decide whether to clobber
#
if [ "$i_FLAG" = "n" -a -d "$SRC" ]; then
	echo "\n==== Make clobber at `date` ====\n" >> $LOGFILE

	cd $SRC
	# remove old clobber file
	rm -f $SRC/clobber.out
	rm -f $SRC/clobber-${MACH}.out

	# Remove all .make.state* files, just in case we are restarting
	# the build after having interrupted a previous 'make clobber'.
	find . \( -name SCCS -o -name .hg -o -name .svn -o -name .git \
		-o -name 'interfaces.*' \) -prune \
		-o -name '.make.*' -print | xargs rm -f

	$MAKE -ek clobber 2>&1 | tee -a $SRC/clobber-${MACH}.out >> $LOGFILE
	echo "\n==== Make clobber ERRORS ====\n" >> $mail_msg_file
	grep "$MAKE:" $SRC/clobber-${MACH}.out |
		egrep -v "Ignoring unknown host" | \
		tee $TMPDIR/clobber_errs >> $mail_msg_file

	if [[ -s $TMPDIR/clobber_errs ]]; then
		build_extras_ok=n
	fi

	if [[ "$t_FLAG" = "y" ]]; then
		echo "\n==== Make tools clobber at `date` ====\n" >> $LOGFILE
		cd ${TOOLS}
		rm -f ${TOOLS}/clobber-${MACH}.out
		$MAKE TOOLS_PROTO=$TOOLS_PROTO -ek clobber 2>&1 | \
			tee -a ${TOOLS}/clobber-${MACH}.out >> $LOGFILE
		echo "\n==== Make tools clobber ERRORS ====\n" \
			>> $mail_msg_file
		grep "$MAKE:" ${TOOLS}/clobber-${MACH}.out \
			>> $mail_msg_file
		if (( $? == 0 )); then
			build_extras_ok=n
		fi
		rm -rf ${TOOLS_PROTO}
		mkdir -p ${TOOLS_PROTO}
	fi

	typeset roots=$(allprotos)
	echo "\n\nClearing $roots" >> "$LOGFILE"
	rm -rf $roots

	# Get back to a clean workspace as much as possible to catch
	# problems that only occur on fresh workspaces.
	# Remove all .make.state* files, libraries, and .o's that may
	# have been omitted from clobber.  A couple of libraries are
	# under source code control, so leave them alone.
	# We should probably blow away temporary directories too.
	cd $SRC
	find $relsrcdirs \( -name SCCS -o -name .hg -o -name .svn \
	    -o -name .git -o -name 'interfaces.*' \) -prune -o \
	    \( -name '.make.*' -o -name 'lib*.a' -o -name 'lib*.so*' -o \
	       -name '*.o' \) -print | \
	    grep -v 'tools/ctf/dwarf/.*/libdwarf' | xargs rm -f
else
	echo "\n==== No clobber at `date` ====\n" >> $LOGFILE
fi

type bringover_mercurial > /dev/null 2>&1 || function bringover_mercurial {
	typeset -x PATH=$PATH

	# If the repository doesn't exist yet, then we want to populate it.
	if [[ ! -d $CODEMGR_WS/.hg ]]; then
		staffer hg init $CODEMGR_WS
		staffer echo "[paths]" > $CODEMGR_WS/.hg/hgrc
		staffer echo "default=$BRINGOVER_WS" >> $CODEMGR_WS/.hg/hgrc
		touch $TMPDIR/new_repository
	fi

	typeset -x HGMERGE="/bin/false"

	#
	# If the user has changes, regardless of whether those changes are
	# committed, and regardless of whether those changes conflict, then
	# we'll attempt to merge them either implicitly (uncommitted) or
	# explicitly (committed).
	#
	# These are the messages we'll use to help clarify mercurial output
	# in those cases.
	#
	typeset mergefailmsg="\
***\n\
*** nightly was unable to automatically merge your changes.  You should\n\
*** redo the full merge manually, following the steps outlined by mercurial\n\
*** above, then restart nightly.\n\
***\n"
	typeset mergepassmsg="\
***\n\
*** nightly successfully merged your changes.  This means that your working\n\
*** directory has been updated, but those changes are not yet committed.\n\
*** After nightly completes, you should validate the results of the merge,\n\
*** then use hg commit manually.\n\
***\n"

	#
	# For each repository in turn:
	#
	# 1. Do the pull.  If this fails, dump the output and bail out.
	#
	# 2. If the pull resulted in an extra head, do an explicit merge.
	#    If this fails, dump the output and bail out.
	#
	# Because we can't rely on Mercurial to exit with a failure code
	# when a merge fails (Mercurial issue #186), we must grep the
	# output of pull/merge to check for attempted and/or failed merges.
	#
	# 3. If a merge failed, set the message and fail the bringover.
	#
	# 4. Otherwise, if a merge succeeded, set the message
	#
	# 5. Dump the output, and any message from step 3 or 4.
	#

	typeset HG_SOURCE=$BRINGOVER_WS
	if [ ! -f $TMPDIR/new_repository ]; then
		HG_SOURCE=$TMPDIR/open_bundle.hg
		staffer hg --cwd $CODEMGR_WS incoming --bundle $HG_SOURCE \
		    -v $BRINGOVER_WS > $TMPDIR/incoming_open.out

		#
		# If there are no incoming changesets, then incoming will
		# fail, and there will be no bundle file.  Reset the source,
		# to allow the remaining logic to complete with no false
		# negatives.  (Unlike incoming, pull will return success
		# for the no-change case.)
		#
		if (( $? != 0 )); then
			HG_SOURCE=$BRINGOVER_WS
		fi
	fi

	staffer hg --cwd $CODEMGR_WS pull -u $HG_SOURCE \
	    > $TMPDIR/pull_open.out 2>&1
	if (( $? != 0 )); then
		printf "%s: pull failed as follows:\n\n" "$CODEMGR_WS"
		cat $TMPDIR/pull_open.out
		if grep "^merging.*failed" $TMPDIR/pull_open.out > /dev/null 2>&1; then
			printf "$mergefailmsg"
		fi
		touch $TMPDIR/bringover_failed
		return
	fi

	if grep "not updating" $TMPDIR/pull_open.out > /dev/null 2>&1; then
		staffer hg --cwd $CODEMGR_WS merge \
		    >> $TMPDIR/pull_open.out 2>&1
		if (( $? != 0 )); then
			printf "%s: merge failed as follows:\n\n" \
			    "$CODEMGR_WS"
			cat $TMPDIR/pull_open.out
			if grep "^merging.*failed" $TMPDIR/pull_open.out \
			    > /dev/null 2>&1; then
				printf "$mergefailmsg"
			fi
			touch $TMPDIR/bringover_failed
			return
		fi
	fi

	printf "updated %s with the following results:\n" "$CODEMGR_WS"
	cat $TMPDIR/pull_open.out
	if grep "^merging" $TMPDIR/pull_open.out >/dev/null 2>&1; then
		printf "$mergepassmsg"
	fi
	printf "\n"

	#
	# Per-changeset output is neither useful nor manageable for a
	# newly-created repository.
	#
	if [ -f $TMPDIR/new_repository ]; then
		return
	fi

	printf "\nadded the following changesets to open repository:\n"
	cat $TMPDIR/incoming_open.out
}

type bringover_none > /dev/null 2>&1 || function bringover_none {
	echo "Couldn't figure out what kind of SCM to use for $BRINGOVER_WS."
	touch $TMPDIR/bringover_failed
}

#
#	Decide whether to bringover to the codemgr workspace
#
if [ "$n_FLAG" = "n" ]; then
	PARENT_SCM_TYPE=$(parent_wstype)

	if [[ $SCM_TYPE != none && $SCM_TYPE != $PARENT_SCM_TYPE ]]; then
		echo "cannot bringover from $PARENT_SCM_TYPE to $SCM_TYPE, " \
		    "quitting at `date`." | tee -a $mail_msg_file >> $LOGFILE
		exit 1
	fi

	run_hook PRE_BRINGOVER

	echo "\n==== bringover to $CODEMGR_WS at `date` ====\n" >> $LOGFILE
	echo "\n==== BRINGOVER LOG ====\n" >> $mail_msg_file

	eval "bringover_${PARENT_SCM_TYPE}" 2>&1 |
		tee -a $mail_msg_file >> $LOGFILE

	if [ -f $TMPDIR/bringover_failed ]; then
		rm -f $TMPDIR/bringover_failed
		build_ok=n
		echo "trouble with bringover, quitting at `date`." |
			tee -a $mail_msg_file >> $LOGFILE
		exit 1
	fi

	#
	# It's possible that we used the bringover above to create
	# $CODEMGR_WS.  If so, then SCM_TYPE was previously "none,"
	# but should now be the same as $BRINGOVER_WS.
	#
	[[ $SCM_TYPE = none ]] && SCM_TYPE=$PARENT_SCM_TYPE

	run_hook POST_BRINGOVER

	check_closed_bins

else
	echo "\n==== No bringover to $CODEMGR_WS ====\n" >> $LOGFILE
fi

# Safeguards
[[ -v CODEMGR_WS ]] || fatal_error "Error: Variable CODEMGR_WS not set."
[[ -d "${CODEMGR_WS}" ]] || fatal_error "Error: ${CODEMGR_WS} is not a directory."
[[ -f "${CODEMGR_WS}/usr/src/Makefile" ]] || fatal_error "Error: ${CODEMGR_WS}/usr/src/Makefile not found."

echo "\n==== Build environment ====\n" | tee -a $build_environ_file >> $LOGFILE

# System
whence uname | tee -a $build_environ_file >> $LOGFILE
uname -a 2>&1 | tee -a $build_environ_file >> $LOGFILE
echo | tee -a $build_environ_file >> $LOGFILE

# make
whence $MAKE | tee -a $build_environ_file >> $LOGFILE
$MAKE -v | tee -a $build_environ_file >> $LOGFILE
echo "number of concurrent jobs = $DMAKE_MAX_JOBS" |
    tee -a $build_environ_file >> $LOGFILE

#
# Report the compiler versions.
#

if [[ ! -f $SRC/Makefile ]]; then
	build_ok=n
	echo "\nUnable to find \"Makefile\" in $SRC." | \
	    tee -a $build_environ_file >> $LOGFILE
	exit 1
fi

( cd $SRC
  for target in cc-version cc64-version java-version; do
	echo
	#
	# Put statefile somewhere we know we can write to rather than trip
	# over a read-only $srcroot.
	#
	rm -f $TMPDIR/make-state
	export SRC
	if $MAKE -K $TMPDIR/make-state -e $target 2>/dev/null; then
		continue
	fi
	touch $TMPDIR/nocompiler
  done
  echo
) | tee -a $build_environ_file >> $LOGFILE

if [ -f $TMPDIR/nocompiler ]; then
	rm -f $TMPDIR/nocompiler
	build_ok=n
	echo "Aborting due to missing compiler." |
		tee -a $build_environ_file >> $LOGFILE
	exit 1
fi

# as
whence as | tee -a $build_environ_file >> $LOGFILE
as -V 2>&1 | head -1 | tee -a $build_environ_file >> $LOGFILE
echo | tee -a $build_environ_file >> $LOGFILE

# Check that we're running a capable link-editor
whence ld | tee -a $build_environ_file >> $LOGFILE
LDVER=`ld -V 2>&1`
echo $LDVER | tee -a $build_environ_file >> $LOGFILE
LDVER=`echo $LDVER | sed -e "s/.*-1\.\([0-9]*\).*/\1/"`
if [ `expr $LDVER \< 422` -eq 1 ]; then
	echo "The link-editor needs to be at version 422 or higher to build" | \
	    tee -a $build_environ_file >> $LOGFILE
	echo "the latest stuff.  Hope your build works." | \
	    tee -a $build_environ_file >> $LOGFILE
fi

#
# Build and use the workspace's tools if requested
#
if [[ "$t_FLAG" = "y" ]]; then
	set_non_debug_build_flags

	build_tools ${TOOLS_PROTO}
	if (( $? != 0 )); then
		build_ok=n
	else
		use_tools $TOOLS_PROTO
	fi
fi

# timestamp the start of the normal build; the findunref tool uses it.
touch $SRC/.build.tstamp

normal_build

ORIG_SRC=$SRC
BINARCHIVE=${CODEMGR_WS}/bin-${MACH}.cpio.Z


#
# There are several checks that need to look at the proto area, but
# they only need to look at one, and they don't care whether it's
# DEBUG or non-DEBUG.
#
if [[ "$MULTI_PROTO" = yes && "$D_FLAG" = n ]]; then
	checkroot=$ROOT-nd
else
	checkroot=$ROOT
fi

if [ "$build_ok" = "y" ]; then
	echo "\n==== Creating protolist system file at `date` ====" \
		>> $LOGFILE
	protolist $checkroot > $ATLOG/proto_list_${MACH}
	echo "==== protolist system file created at `date` ====\n" \
		>> $LOGFILE

	if [ "$N_FLAG" != "y" ]; then

		E1=
		f1=
		for f in $f1; do
			if [ -f "$f" ]; then
				E1="$E1 -e $f"
			fi
		done

		E2=
		f2=
		if [ -d "$SRC/pkg" ]; then
			f2="$f2 exceptions/packaging"
		fi

		for f in $f2; do
			if [ -f "$f" ]; then
				E2="$E2 -e $f"
			fi
		done
	fi

	if [ "$N_FLAG" != "y" -a -d $SRC/pkg ]; then
		echo "\n==== Validating manifests against proto area ====\n" \
		    >> $mail_msg_file
		( cd $SRC/pkg ; $MAKE -e protocmp ROOT="$checkroot" ) | \
		    tee $TMPDIR/protocmp_noise >> $mail_msg_file
		if [[ -s $TMPDIR/protocmp_noise ]]; then
			build_extras_ok=n
		fi
	fi

	if [ "$N_FLAG" != "y" -a -f "$REF_PROTO_LIST" ]; then
		echo "\n==== Impact on proto area ====\n" >> $mail_msg_file
		if [ -n "$E2" ]; then
			ELIST=$E2
		else
			ELIST=$E1
		fi
		$PROTOCMPTERSE \
			"Files in yesterday's proto area, but not today's:" \
			"Files in today's proto area, but not yesterday's:" \
			"Files that changed between yesterday and today:" \
			${ELIST} \
			-d $REF_PROTO_LIST \
			$ATLOG/proto_list_${MACH} \
			>> $mail_msg_file
	fi
fi

if [[ "$u_FLAG" == "y" && "$build_ok" == "y" && \
    "$build_extras_ok" == "y" ]]; then
	staffer cp $ATLOG/proto_list_${MACH} \
		$PARENT_WS/usr/src/proto_list_${MACH}
fi

# Update parent proto area if necessary. This is done now
# so that the proto area has either DEBUG or non-DEBUG kernels.
# Note that this clears out the lock file, so we can dispense with
# the variable now.
if [ "$U_FLAG" = "y" -a "$build_ok" = "y" ]; then
	echo "\n==== Copying proto area to $NIGHTLY_PARENT_ROOT ====\n" | \
	    tee -a $LOGFILE >> $mail_msg_file
	rm -rf $NIGHTLY_PARENT_ROOT/*
	unset Ulockfile
	mkdir -p $NIGHTLY_PARENT_ROOT
	if [[ "$MULTI_PROTO" = no || "$D_FLAG" = y ]]; then
		( cd $ROOT; tar cf - . |
		    ( cd $NIGHTLY_PARENT_ROOT;  umask 0; tar xpf - ) ) 2>&1 |
		    tee -a $mail_msg_file >> $LOGFILE
	fi
	if [[ "$MULTI_PROTO" = yes && "$F_FLAG" = n ]]; then
		rm -rf $NIGHTLY_PARENT_ROOT-nd/*
		mkdir -p $NIGHTLY_PARENT_ROOT-nd
		cd $ROOT-nd
		( tar cf - . |
		    ( cd $NIGHTLY_PARENT_ROOT-nd; umask 0; tar xpf - ) ) 2>&1 |
		    tee -a $mail_msg_file >> $LOGFILE
	fi
	if [ -n "${NIGHTLY_PARENT_TOOLS_ROOT}" ]; then
		echo "\n==== Copying tools proto area to $NIGHTLY_PARENT_TOOLS_ROOT ====\n" | \
		    tee -a $LOGFILE >> $mail_msg_file
		rm -rf $NIGHTLY_PARENT_TOOLS_ROOT/*
		mkdir -p $NIGHTLY_PARENT_TOOLS_ROOT
		if [[ "$MULTI_PROTO" = no || "$D_FLAG" = y ]]; then
			( cd $TOOLS_PROTO; tar cf - . |
			    ( cd $NIGHTLY_PARENT_TOOLS_ROOT; 
			    umask 0; tar xpf - ) ) 2>&1 |
			    tee -a $mail_msg_file >> $LOGFILE
		fi
	fi
fi

#
# ELF verification: ABI (-A) and runtime (-r) checks
#
if [[ ($build_ok = y) && (($A_FLAG = y) || ($r_FLAG = y)) ]]; then
	# Directory ELF-data.$MACH holds the files produced by these tests.
	elf_ddir=$SRC/ELF-data.$MACH

	# If there is a previous ELF-data backup directory, remove it. Then,
	# rotate current ELF-data directory into its place and create a new
	# empty directory
	rm -rf $elf_ddir.ref
	if [[ -d $elf_ddir ]]; then
		mv $elf_ddir $elf_ddir.ref
	fi
	mkdir -p $elf_ddir

	# Call find_elf to produce a list of the ELF objects in the proto area.
	# This list is passed to check_rtime and interface_check, preventing
	# them from separately calling find_elf to do the same work twice.
	find_elf -fr $checkroot > $elf_ddir/object_list

	if [[ $A_FLAG = y ]]; then
	       	echo "\n==== Check versioning and ABI information ====\n"  | \
		    tee -a $LOGFILE >> $mail_msg_file

		# Produce interface description for the proto. Report errors.
		interface_check -o -w $elf_ddir -f object_list \
			-i interface -E interface.err
		if [[ -s $elf_ddir/interface.err ]]; then
			tee -a $LOGFILE < $elf_ddir/interface.err \
			    >> $mail_msg_file
			build_extras_ok=n
		fi

		# If ELF_DATA_BASELINE_DIR is defined, compare the new interface
		# description file to that from the baseline gate. Issue a
		# warning if the baseline is not present, and keep going.
		if [[ "$ELF_DATA_BASELINE_DIR" != '' ]]; then
			base_ifile="$ELF_DATA_BASELINE_DIR/interface"

		       	echo "\n==== Compare versioning and ABI information" \
			    "to baseline ====\n"  | \
			    tee -a $LOGFILE >> $mail_msg_file
		       	echo "Baseline:  $base_ifile\n" >> $LOGFILE

			if [[ -f $base_ifile ]]; then
				interface_cmp -d -o $base_ifile \
				    $elf_ddir/interface > $elf_ddir/interface.cmp
				if [[ -s $elf_ddir/interface.cmp ]]; then
					echo | tee -a $LOGFILE >> $mail_msg_file
					tee -a $LOGFILE < \
					    $elf_ddir/interface.cmp \
					    >> $mail_msg_file
					build_extras_ok=n
				fi
			else
			       	echo "baseline not available. comparison" \
                                    "skipped" | \
				    tee -a $LOGFILE >> $mail_msg_file
			fi

		fi
	fi

	if [[ $r_FLAG = y ]]; then
		echo "\n==== Check ELF runtime attributes ====\n" | \
		    tee -a $LOGFILE >> $mail_msg_file

		# If we're doing a DEBUG build the proto area will be left
		# with debuggable objects, thus don't assert -s.
		if [[ $D_FLAG = y ]]; then
			rtime_sflag=""
		else
			rtime_sflag="-s"
		fi
		check_rtime -i -m -v $rtime_sflag -o -w $elf_ddir \
			-D object_list  -f object_list -E runtime.err \
			-I runtime.attr.raw
		if (( $? != 0 )); then
			build_extras_ok=n
		fi

		# check_rtime -I output needs to be sorted in order to 
		# compare it to that from previous builds.
		sort $elf_ddir/runtime.attr.raw > $elf_ddir/runtime.attr
		rm $elf_ddir/runtime.attr.raw

		# Report errors
		if [[ -s $elf_ddir/runtime.err ]]; then
			tee -a $LOGFILE < $elf_ddir/runtime.err \
				>> $mail_msg_file
			build_extras_ok=n
		fi

		# If there is an ELF-data directory from a previous build,
		# then diff the attr files. These files contain information
		# about dependencies, versioning, and runpaths. There is some
		# overlap with the ABI checking done above, but this also
		# flushes out non-ABI interface differences along with the
		# other information.
		echo "\n==== Diff ELF runtime attributes" \
		    "(since last build) ====\n" | \
		    tee -a $LOGFILE >> $mail_msg_file >> $mail_msg_file

		if [[ -f $elf_ddir.ref/runtime.attr ]]; then
			diff $elf_ddir.ref/runtime.attr \
				$elf_ddir/runtime.attr \
				>> $mail_msg_file
		fi
	fi

	# If -u set, copy contents of ELF-data.$MACH to the parent workspace.
	if [[ "$u_FLAG" = "y" ]]; then
		p_elf_ddir=$PARENT_WS/usr/src/ELF-data.$MACH

		# If parent lacks the ELF-data.$MACH directory, create it
		if [[ ! -d $p_elf_ddir ]]; then
			staffer mkdir -p $p_elf_ddir
		fi

		# These files are used asynchronously by other builds for ABI
		# verification, as above for the -A option. As such, we require
		# the file replacement to be atomic. Copy the data to a temp
		# file in the same filesystem and then rename into place. 
		(
			cd $elf_ddir
			for elf_dfile in *; do
				staffer cp $elf_dfile \
				    ${p_elf_ddir}/${elf_dfile}.new
				staffer mv -f ${p_elf_ddir}/${elf_dfile}.new \
				    ${p_elf_ddir}/${elf_dfile}
			done
		)
	fi
fi

# DEBUG lint of kernel begins

if [ "$i_CMD_LINE_FLAG" = "n" -a "$l_FLAG" = "y" ]; then
	if [ "$LINTDIRS" = "" ]; then
		# LINTDIRS="$SRC/uts y $SRC/stand y $SRC/psm y"
		LINTDIRS="$SRC y"
	fi
	set $LINTDIRS
	while [ $# -gt 0 ]; do
		dolint $1 $2; shift; shift
	done
else
	echo "\n==== No '$MAKE lint' ====\n" >> $LOGFILE
fi

# "make check" begins

if [ "$i_CMD_LINE_FLAG" = "n" -a "$C_FLAG" = "y" ]; then
	# remove old check.out
	rm -f $SRC/check.out

	rm -f $SRC/check-${MACH}.out
	cd $SRC
	$MAKE -ek check ROOT="$checkroot" 2>&1 | tee -a $SRC/check-${MACH}.out \
	    >> $LOGFILE
	echo "\n==== cstyle/hdrchk errors ====\n" >> $mail_msg_file

	grep ":" $SRC/check-${MACH}.out |
		egrep -v "Ignoring unknown host" | \
		sort | uniq | tee $TMPDIR/check_errors >> $mail_msg_file

	if [[ -s $TMPDIR/check_errors ]]; then
		build_extras_ok=n
	fi
else
	echo "\n==== No '$MAKE check' ====\n" >> $LOGFILE
fi

echo "\n==== Find core files ====\n" | \
    tee -a $LOGFILE >> $mail_msg_file

find $abssrcdirs -name core -a -type f -exec file {} \; | \
	tee -a $LOGFILE >> $mail_msg_file

if [ "$f_FLAG" = "y" -a "$build_ok" = "y" ]; then
	echo "\n==== Diff unreferenced files (since last build) ====\n" \
	    | tee -a $LOGFILE >>$mail_msg_file
	rm -f $SRC/unref-${MACH}.ref
	if [ -f $SRC/unref-${MACH}.out ]; then
		mv $SRC/unref-${MACH}.out $SRC/unref-${MACH}.ref
	fi

	findunref -S $SCM_TYPE -t $SRC/.build.tstamp -s usr $CODEMGR_WS \
	    ${TOOLS}/findunref/exception_list 2>> $mail_msg_file | \
	    sort > $SRC/unref-${MACH}.out

	if [ ! -f $SRC/unref-${MACH}.ref ]; then
		cp $SRC/unref-${MACH}.out $SRC/unref-${MACH}.ref
	fi

	diff $SRC/unref-${MACH}.ref $SRC/unref-${MACH}.out >>$mail_msg_file
fi

# Verify that the usual lists of files, such as exception lists,
# contain only valid references to files.  If the build has failed,
# then don't check the proto area.
CHECK_PATHS=${CHECK_PATHS:-y}
if [ "$CHECK_PATHS" = y -a "$N_FLAG" != y ]; then
	echo "\n==== Check lists of files ====\n" | tee -a $LOGFILE \
		>>$mail_msg_file
	arg=-b
	[ "$build_ok" = y ] && arg=
	checkpaths $arg $checkroot > $SRC/check-paths.out 2>&1
	if [[ -s $SRC/check-paths.out ]]; then
		tee -a $LOGFILE < $SRC/check-paths.out >> $mail_msg_file
		build_extras_ok=n
	fi
fi

if [ "$M_FLAG" != "y" -a "$build_ok" = y ]; then
	echo "\n==== Impact on file permissions ====\n" \
		>> $mail_msg_file

	abspkg=
	for d in $abssrcdirs; do
		if [ -d "$d/pkg" ]; then
			abspkg="$abspkg $d"
		fi
	done

	if [ -n "$abspkg" ]; then
		for d in "$abspkg"; do
			( cd $d/pkg ; $MAKE -e pmodes ) >> $mail_msg_file
		done
	fi
fi

if [ "$w_FLAG" = "y" -a "$build_ok" = "y" ]; then
	if [[ "$MULTI_PROTO" = no || "$D_FLAG" = y ]]; then
		do_wsdiff DEBUG $ROOT.prev $ROOT
	fi

	if [[ "$MULTI_PROTO" = yes && "$F_FLAG" = n ]]; then
		do_wsdiff non-DEBUG $ROOT-nd.prev $ROOT-nd
	fi
fi

END_DATE=`date`
echo "==== Nightly $maketype build completed: $END_DATE ====" | \
    tee -a $LOGFILE >> $build_time_file

typeset -i10 hours
typeset -Z2 minutes
typeset -Z2 seconds

elapsed_time=$SECONDS
((hours = elapsed_time / 3600 ))
((minutes = elapsed_time / 60  % 60))
((seconds = elapsed_time % 60))

echo "\n==== Total build time ====" | \
    tee -a $LOGFILE >> $build_time_file
echo "\nreal    ${hours}:${minutes}:${seconds}" | \
    tee -a $LOGFILE >> $build_time_file

if [ "$u_FLAG" = "y" -a "$f_FLAG" = "y" -a "$build_ok" = "y" ]; then
	staffer cp ${SRC}/unref-${MACH}.out $PARENT_WS/usr/src/

	#
	# Produce a master list of unreferenced files -- ideally, we'd
	# generate the master just once after all of the nightlies
	# have finished, but there's no simple way to know when that
	# will be.  Instead, we assume that we're the last nightly to
	# finish and merge all of the unref-${MACH}.out files in
	# $PARENT_WS/usr/src/.  If we are in fact the final ${MACH} to
	# finish, then this file will be the authoritative master
	# list.  Otherwise, another ${MACH}'s nightly will eventually
	# overwrite ours with its own master, but in the meantime our
	# temporary "master" will be no worse than any older master
	# which was already on the parent.
	#

	set -- $PARENT_WS/usr/src/unref-*.out
	cp "$1" ${TMPDIR}/unref.merge
	shift

	for unreffile; do
		comm -12 ${TMPDIR}/unref.merge "$unreffile" > ${TMPDIR}/unref.$$
		mv ${TMPDIR}/unref.$$ ${TMPDIR}/unref.merge
	done

	staffer cp ${TMPDIR}/unref.merge $PARENT_WS/usr/src/unrefmaster.out
fi

#
# All done save for the sweeping up.
# (whichever exit we hit here will trigger the "cleanup" trap which
# optionally sends mail on completion).
#
if [[ "$build_ok" == "y" ]]; then
	if [[ "$W_FLAG" == "y" || "$build_extras_ok" == "y" ]]; then
		exit 0
	fi
fi

exit 1<|MERGE_RESOLUTION|>--- conflicted
+++ resolved
@@ -24,11 +24,8 @@
 # Copyright (c) 1999, 2010, Oracle and/or its affiliates. All rights reserved.
 # Copyright 2008, 2010, Richard Lowe
 # Copyright 2012 Joshua M. Clulow <josh@sysmgr.org>
-<<<<<<< HEAD
 # Copyright 2014 Nexenta Systems, Inc.  All rights reserved.
-=======
 # Copyright (c) 2017 by Delphix. All rights reserved.
->>>>>>> bea2d2b8
 #
 # Based on the nightly script from the integration folks,
 # Mostly modified and owned by mike_s.
